//===-- CommandLine.cpp - Command line parser implementation --------------===//
//
// Part of the LLVM Project, under the Apache License v2.0 with LLVM Exceptions.
// See https://llvm.org/LICENSE.txt for license information.
// SPDX-License-Identifier: Apache-2.0 WITH LLVM-exception
//
//===----------------------------------------------------------------------===//
//
// This class implements a command line argument processor that is useful when
// creating a tool.  It provides a simple, minimalistic interface that is easily
// extensible and supports nonlocal (library) command line options.
//
// Note that rather than trying to figure out what this code does, you could try
// reading the library documentation located in docs/CommandLine.html
//
//===----------------------------------------------------------------------===//

#include "llvm/Support/CommandLine.h"

#include "DebugOptions.h"

#include "llvm-c/Support.h"
#include "llvm/ADT/ArrayRef.h"
#include "llvm/ADT/Optional.h"
#include "llvm/ADT/STLExtras.h"
#include "llvm/ADT/SmallPtrSet.h"
#include "llvm/ADT/SmallString.h"
#include "llvm/ADT/StringExtras.h"
#include "llvm/ADT/StringMap.h"
#include "llvm/ADT/StringRef.h"
#include "llvm/ADT/Triple.h"
#include "llvm/ADT/Twine.h"
#include "llvm/Config/config.h"
#include "llvm/Support/ConvertUTF.h"
#include "llvm/Support/Debug.h"
#include "llvm/Support/Error.h"
#include "llvm/Support/ErrorHandling.h"
#include "llvm/Support/FileSystem.h"
#include "llvm/Support/Host.h"
#include "llvm/Support/ManagedStatic.h"
#include "llvm/Support/MemoryBuffer.h"
#include "llvm/Support/Path.h"
#include "llvm/Support/Process.h"
#include "llvm/Support/StringSaver.h"
#include "llvm/Support/VirtualFileSystem.h"
#include "llvm/Support/raw_ostream.h"
#include <cstdlib>
#include <map>
#include <string>
using namespace llvm;
using namespace cl;

#define DEBUG_TYPE "commandline"

//===----------------------------------------------------------------------===//
// Template instantiations and anchors.
//
namespace llvm {
namespace cl {
template class basic_parser<bool>;
template class basic_parser<boolOrDefault>;
template class basic_parser<int>;
template class basic_parser<long>;
template class basic_parser<long long>;
template class basic_parser<unsigned>;
template class basic_parser<unsigned long>;
template class basic_parser<unsigned long long>;
template class basic_parser<double>;
template class basic_parser<float>;
template class basic_parser<std::string>;
template class basic_parser<char>;

template class opt<unsigned>;
template class opt<int>;
template class opt<std::string>;
template class opt<char>;
template class opt<bool>;
} // namespace cl
} // namespace llvm

// Pin the vtables to this file.
void GenericOptionValue::anchor() {}
void OptionValue<boolOrDefault>::anchor() {}
void OptionValue<std::string>::anchor() {}
void Option::anchor() {}
void basic_parser_impl::anchor() {}
void parser<bool>::anchor() {}
void parser<boolOrDefault>::anchor() {}
void parser<int>::anchor() {}
void parser<long>::anchor() {}
void parser<long long>::anchor() {}
void parser<unsigned>::anchor() {}
void parser<unsigned long>::anchor() {}
void parser<unsigned long long>::anchor() {}
void parser<double>::anchor() {}
void parser<float>::anchor() {}
void parser<std::string>::anchor() {}
void parser<char>::anchor() {}

//===----------------------------------------------------------------------===//

const static size_t DefaultPad = 2;

static StringRef ArgPrefix = "-";
static StringRef ArgPrefixLong = "--";
static StringRef ArgHelpPrefix = " - ";

static size_t argPlusPrefixesSize(StringRef ArgName, size_t Pad = DefaultPad) {
  size_t Len = ArgName.size();
  if (Len == 1)
    return Len + Pad + ArgPrefix.size() + ArgHelpPrefix.size();
  return Len + Pad + ArgPrefixLong.size() + ArgHelpPrefix.size();
}

static SmallString<8> argPrefix(StringRef ArgName, size_t Pad = DefaultPad) {
  SmallString<8> Prefix;
  for (size_t I = 0; I < Pad; ++I) {
    Prefix.push_back(' ');
  }
  Prefix.append(ArgName.size() > 1 ? ArgPrefixLong : ArgPrefix);
  return Prefix;
}

// Option predicates...
static inline bool isGrouping(const Option *O) {
  return O->getMiscFlags() & cl::Grouping;
}
static inline bool isPrefixedOrGrouping(const Option *O) {
  return isGrouping(O) || O->getFormattingFlag() == cl::Prefix ||
         O->getFormattingFlag() == cl::AlwaysPrefix;
}


namespace {

class PrintArg {
  StringRef ArgName;
  size_t Pad;
public:
  PrintArg(StringRef ArgName, size_t Pad = DefaultPad) : ArgName(ArgName), Pad(Pad) {}
  friend raw_ostream &operator<<(raw_ostream &OS, const PrintArg &);
};

raw_ostream &operator<<(raw_ostream &OS, const PrintArg& Arg) {
  OS << argPrefix(Arg.ArgName, Arg.Pad) << Arg.ArgName;
  return OS;
}

class CommandLineParser {
public:
  // Globals for name and overview of program.  Program name is not a string to
  // avoid static ctor/dtor issues.
  std::string ProgramName;
  StringRef ProgramOverview;

  // This collects additional help to be printed.
  std::vector<StringRef> MoreHelp;

  // This collects Options added with the cl::DefaultOption flag. Since they can
  // be overridden, they are not added to the appropriate SubCommands until
  // ParseCommandLineOptions actually runs.
  SmallVector<Option*, 4> DefaultOptions;

  // This collects the different option categories that have been registered.
  SmallPtrSet<OptionCategory *, 16> RegisteredOptionCategories;

  // This collects the different subcommands that have been registered.
  SmallPtrSet<SubCommand *, 4> RegisteredSubCommands;

  CommandLineParser() : ActiveSubCommand(nullptr) {
    registerSubCommand(&*TopLevelSubCommand);
    registerSubCommand(&*AllSubCommands);
  }

  void ResetAllOptionOccurrences();

  bool ParseCommandLineOptions(int argc, const char *const *argv,
                               StringRef Overview, raw_ostream *Errs = nullptr,
                               bool LongOptionsUseDoubleDash = false);

  void addLiteralOption(Option &Opt, SubCommand *SC, StringRef Name) {
    if (Opt.hasArgStr())
      return;
    if (!SC->OptionsMap.insert(std::make_pair(Name, &Opt)).second) {
      errs() << ProgramName << ": CommandLine Error: Option '" << Name
             << "' registered more than once!\n";
      report_fatal_error("inconsistency in registered CommandLine options");
    }

    // If we're adding this to all sub-commands, add it to the ones that have
    // already been registered.
    if (SC == &*AllSubCommands) {
      for (auto *Sub : RegisteredSubCommands) {
        if (SC == Sub)
          continue;
        addLiteralOption(Opt, Sub, Name);
      }
    }
  }

  void addLiteralOption(Option &Opt, StringRef Name) {
    if (Opt.Subs.empty())
      addLiteralOption(Opt, &*TopLevelSubCommand, Name);
    else {
      for (auto *SC : Opt.Subs)
        addLiteralOption(Opt, SC, Name);
    }
  }

  void addOption(Option *O, SubCommand *SC) {
    bool HadErrors = false;
    if (O->hasArgStr()) {
      // If it's a DefaultOption, check to make sure it isn't already there.
      if (O->isDefaultOption() &&
          SC->OptionsMap.find(O->ArgStr) != SC->OptionsMap.end())
        return;

      // Add argument to the argument map!
      if (!SC->OptionsMap.insert(std::make_pair(O->ArgStr, O)).second) {
        errs() << ProgramName << ": CommandLine Error: Option '" << O->ArgStr
               << "' registered more than once!\n";
        HadErrors = true;
      }
    }

    // Remember information about positional options.
    if (O->getFormattingFlag() == cl::Positional)
      SC->PositionalOpts.push_back(O);
    else if (O->getMiscFlags() & cl::Sink) // Remember sink options
      SC->SinkOpts.push_back(O);
    else if (O->getNumOccurrencesFlag() == cl::ConsumeAfter) {
      if (SC->ConsumeAfterOpt) {
        O->error("Cannot specify more than one option with cl::ConsumeAfter!");
        HadErrors = true;
      }
      SC->ConsumeAfterOpt = O;
    }

    // Fail hard if there were errors. These are strictly unrecoverable and
    // indicate serious issues such as conflicting option names or an
    // incorrectly
    // linked LLVM distribution.
    if (HadErrors)
      report_fatal_error("inconsistency in registered CommandLine options");

    // If we're adding this to all sub-commands, add it to the ones that have
    // already been registered.
    if (SC == &*AllSubCommands) {
      for (auto *Sub : RegisteredSubCommands) {
        if (SC == Sub)
          continue;
        addOption(O, Sub);
      }
    }
  }

  void addOption(Option *O, bool ProcessDefaultOption = false) {
    if (!ProcessDefaultOption && O->isDefaultOption()) {
      DefaultOptions.push_back(O);
      return;
    }

    if (O->Subs.empty()) {
      addOption(O, &*TopLevelSubCommand);
    } else {
      for (auto *SC : O->Subs)
        addOption(O, SC);
    }
  }

  void removeOption(Option *O, SubCommand *SC) {
    SmallVector<StringRef, 16> OptionNames;
    O->getExtraOptionNames(OptionNames);
    if (O->hasArgStr())
      OptionNames.push_back(O->ArgStr);

    SubCommand &Sub = *SC;
    auto End = Sub.OptionsMap.end();
    for (auto Name : OptionNames) {
      auto I = Sub.OptionsMap.find(Name);
      if (I != End && I->getValue() == O)
        Sub.OptionsMap.erase(I);
    }

    if (O->getFormattingFlag() == cl::Positional)
      for (auto *Opt = Sub.PositionalOpts.begin();
           Opt != Sub.PositionalOpts.end(); ++Opt) {
        if (*Opt == O) {
          Sub.PositionalOpts.erase(Opt);
          break;
        }
      }
    else if (O->getMiscFlags() & cl::Sink)
      for (auto *Opt = Sub.SinkOpts.begin(); Opt != Sub.SinkOpts.end(); ++Opt) {
        if (*Opt == O) {
          Sub.SinkOpts.erase(Opt);
          break;
        }
      }
    else if (O == Sub.ConsumeAfterOpt)
      Sub.ConsumeAfterOpt = nullptr;
  }

  void removeOption(Option *O) {
    if (O->Subs.empty())
      removeOption(O, &*TopLevelSubCommand);
    else {
      if (O->isInAllSubCommands()) {
        for (auto *SC : RegisteredSubCommands)
          removeOption(O, SC);
      } else {
        for (auto *SC : O->Subs)
          removeOption(O, SC);
      }
    }
  }

  bool hasOptions(const SubCommand &Sub) const {
    return (!Sub.OptionsMap.empty() || !Sub.PositionalOpts.empty() ||
            nullptr != Sub.ConsumeAfterOpt);
  }

  bool hasOptions() const {
    for (const auto *S : RegisteredSubCommands) {
      if (hasOptions(*S))
        return true;
    }
    return false;
  }

  SubCommand *getActiveSubCommand() { return ActiveSubCommand; }

  void updateArgStr(Option *O, StringRef NewName, SubCommand *SC) {
    SubCommand &Sub = *SC;
    if (!Sub.OptionsMap.insert(std::make_pair(NewName, O)).second) {
      errs() << ProgramName << ": CommandLine Error: Option '" << O->ArgStr
             << "' registered more than once!\n";
      report_fatal_error("inconsistency in registered CommandLine options");
    }
    Sub.OptionsMap.erase(O->ArgStr);
  }

  void updateArgStr(Option *O, StringRef NewName) {
    if (O->Subs.empty())
      updateArgStr(O, NewName, &*TopLevelSubCommand);
    else {
      if (O->isInAllSubCommands()) {
        for (auto *SC : RegisteredSubCommands)
          updateArgStr(O, NewName, SC);
      } else {
        for (auto *SC : O->Subs)
          updateArgStr(O, NewName, SC);
      }
    }
  }

  void printOptionValues();

  void registerCategory(OptionCategory *cat) {
    assert(count_if(RegisteredOptionCategories,
                    [cat](const OptionCategory *Category) {
             return cat->getName() == Category->getName();
           }) == 0 &&
           "Duplicate option categories");

    RegisteredOptionCategories.insert(cat);
  }

  void registerSubCommand(SubCommand *sub) {
    assert(count_if(RegisteredSubCommands,
                    [sub](const SubCommand *Sub) {
                      return (!sub->getName().empty()) &&
                             (Sub->getName() == sub->getName());
                    }) == 0 &&
           "Duplicate subcommands");
    RegisteredSubCommands.insert(sub);

    // For all options that have been registered for all subcommands, add the
    // option to this subcommand now.
    if (sub != &*AllSubCommands) {
      for (auto &E : AllSubCommands->OptionsMap) {
        Option *O = E.second;
        if ((O->isPositional() || O->isSink() || O->isConsumeAfter()) ||
            O->hasArgStr())
          addOption(O, sub);
        else
          addLiteralOption(*O, sub, E.first());
      }
    }
  }

  void unregisterSubCommand(SubCommand *sub) {
    RegisteredSubCommands.erase(sub);
  }

  iterator_range<typename SmallPtrSet<SubCommand *, 4>::iterator>
  getRegisteredSubcommands() {
    return make_range(RegisteredSubCommands.begin(),
                      RegisteredSubCommands.end());
  }

  void reset() {
    ActiveSubCommand = nullptr;
    ProgramName.clear();
    ProgramOverview = StringRef();

    MoreHelp.clear();
    RegisteredOptionCategories.clear();

    ResetAllOptionOccurrences();
    RegisteredSubCommands.clear();

    TopLevelSubCommand->reset();
    AllSubCommands->reset();
    registerSubCommand(&*TopLevelSubCommand);
    registerSubCommand(&*AllSubCommands);

    DefaultOptions.clear();
  }

private:
  SubCommand *ActiveSubCommand;

  Option *LookupOption(SubCommand &Sub, StringRef &Arg, StringRef &Value);
  Option *LookupLongOption(SubCommand &Sub, StringRef &Arg, StringRef &Value,
                           bool LongOptionsUseDoubleDash, bool HaveDoubleDash) {
    Option *Opt = LookupOption(Sub, Arg, Value);
    if (Opt && LongOptionsUseDoubleDash && !HaveDoubleDash && !isGrouping(Opt))
      return nullptr;
    return Opt;
  }
  SubCommand *LookupSubCommand(StringRef Name);
};

} // namespace

static ManagedStatic<CommandLineParser> GlobalParser;

void cl::AddLiteralOption(Option &O, StringRef Name) {
  GlobalParser->addLiteralOption(O, Name);
}

extrahelp::extrahelp(StringRef Help) : morehelp(Help) {
  GlobalParser->MoreHelp.push_back(Help);
}

void Option::addArgument() {
  GlobalParser->addOption(this);
  FullyInitialized = true;
}

void Option::removeArgument() { GlobalParser->removeOption(this); }

void Option::setArgStr(StringRef S) {
  if (FullyInitialized)
    GlobalParser->updateArgStr(this, S);
  assert((S.empty() || S[0] != '-') && "Option can't start with '-");
  ArgStr = S;
  if (ArgStr.size() == 1)
    setMiscFlag(Grouping);
}

void Option::addCategory(OptionCategory &C) {
  assert(!Categories.empty() && "Categories cannot be empty.");
  // Maintain backward compatibility by replacing the default GeneralCategory
  // if it's still set.  Otherwise, just add the new one.  The GeneralCategory
  // must be explicitly added if you want multiple categories that include it.
  if (&C != &getGeneralCategory() && Categories[0] == &getGeneralCategory())
    Categories[0] = &C;
  else if (!is_contained(Categories, &C))
    Categories.push_back(&C);
}

void Option::reset() {
  NumOccurrences = 0;
  setDefault();
  if (isDefaultOption())
    removeArgument();
}

void OptionCategory::registerCategory() {
  GlobalParser->registerCategory(this);
}

// A special subcommand representing no subcommand. It is particularly important
// that this ManagedStatic uses constant initailization and not dynamic
// initialization because it is referenced from cl::opt constructors, which run
// dynamically in an arbitrary order.
LLVM_REQUIRE_CONSTANT_INITIALIZATION
ManagedStatic<SubCommand> llvm::cl::TopLevelSubCommand;

// A special subcommand that can be used to put an option into all subcommands.
ManagedStatic<SubCommand> llvm::cl::AllSubCommands;

void SubCommand::registerSubCommand() {
  GlobalParser->registerSubCommand(this);
}

void SubCommand::unregisterSubCommand() {
  GlobalParser->unregisterSubCommand(this);
}

void SubCommand::reset() {
  PositionalOpts.clear();
  SinkOpts.clear();
  OptionsMap.clear();

  ConsumeAfterOpt = nullptr;
}

SubCommand::operator bool() const {
  return (GlobalParser->getActiveSubCommand() == this);
}

//===----------------------------------------------------------------------===//
// Basic, shared command line option processing machinery.
//

/// LookupOption - Lookup the option specified by the specified option on the
/// command line.  If there is a value specified (after an equal sign) return
/// that as well.  This assumes that leading dashes have already been stripped.
Option *CommandLineParser::LookupOption(SubCommand &Sub, StringRef &Arg,
                                        StringRef &Value) {
  // Reject all dashes.
  if (Arg.empty())
    return nullptr;
  assert(&Sub != &*AllSubCommands);

  size_t EqualPos = Arg.find('=');

  // If we have an equals sign, remember the value.
  if (EqualPos == StringRef::npos) {
    // Look up the option.
    return Sub.OptionsMap.lookup(Arg);
  }

  // If the argument before the = is a valid option name and the option allows
  // non-prefix form (ie is not AlwaysPrefix), we match.  If not, signal match
  // failure by returning nullptr.
  auto I = Sub.OptionsMap.find(Arg.substr(0, EqualPos));
  if (I == Sub.OptionsMap.end())
    return nullptr;

  auto *O = I->second;
  if (O->getFormattingFlag() == cl::AlwaysPrefix)
    return nullptr;

  Value = Arg.substr(EqualPos + 1);
  Arg = Arg.substr(0, EqualPos);
  return I->second;
}

SubCommand *CommandLineParser::LookupSubCommand(StringRef Name) {
  if (Name.empty())
    return &*TopLevelSubCommand;
  for (auto *S : RegisteredSubCommands) {
    if (S == &*AllSubCommands)
      continue;
    if (S->getName().empty())
      continue;

    if (StringRef(S->getName()) == StringRef(Name))
      return S;
  }
  return &*TopLevelSubCommand;
}

/// LookupNearestOption - Lookup the closest match to the option specified by
/// the specified option on the command line.  If there is a value specified
/// (after an equal sign) return that as well.  This assumes that leading dashes
/// have already been stripped.
static Option *LookupNearestOption(StringRef Arg,
                                   const StringMap<Option *> &OptionsMap,
                                   std::string &NearestString) {
  // Reject all dashes.
  if (Arg.empty())
    return nullptr;

  // Split on any equal sign.
  std::pair<StringRef, StringRef> SplitArg = Arg.split('=');
  StringRef &LHS = SplitArg.first; // LHS == Arg when no '=' is present.
  StringRef &RHS = SplitArg.second;

  // Find the closest match.
  Option *Best = nullptr;
  unsigned BestDistance = 0;
  for (StringMap<Option *>::const_iterator it = OptionsMap.begin(),
                                           ie = OptionsMap.end();
       it != ie; ++it) {
    Option *O = it->second;
    // Do not suggest really hidden options (not shown in any help).
    if (O->getOptionHiddenFlag() == ReallyHidden)
      continue;

    SmallVector<StringRef, 16> OptionNames;
    O->getExtraOptionNames(OptionNames);
    if (O->hasArgStr())
      OptionNames.push_back(O->ArgStr);

    bool PermitValue = O->getValueExpectedFlag() != cl::ValueDisallowed;
    StringRef Flag = PermitValue ? LHS : Arg;
    for (const auto &Name : OptionNames) {
      unsigned Distance = StringRef(Name).edit_distance(
          Flag, /*AllowReplacements=*/true, /*MaxEditDistance=*/BestDistance);
      if (!Best || Distance < BestDistance) {
        Best = O;
        BestDistance = Distance;
        if (RHS.empty() || !PermitValue)
          NearestString = std::string(Name);
        else
          NearestString = (Twine(Name) + "=" + RHS).str();
      }
    }
  }

  return Best;
}

/// CommaSeparateAndAddOccurrence - A wrapper around Handler->addOccurrence()
/// that does special handling of cl::CommaSeparated options.
static bool CommaSeparateAndAddOccurrence(Option *Handler, unsigned pos,
                                          StringRef ArgName, StringRef Value,
                                          bool MultiArg = false) {
  // Check to see if this option accepts a comma separated list of values.  If
  // it does, we have to split up the value into multiple values.
  if (Handler->getMiscFlags() & CommaSeparated) {
    StringRef Val(Value);
    StringRef::size_type Pos = Val.find(',');

    while (Pos != StringRef::npos) {
      // Process the portion before the comma.
      if (Handler->addOccurrence(pos, ArgName, Val.substr(0, Pos), MultiArg))
        return true;
      // Erase the portion before the comma, AND the comma.
      Val = Val.substr(Pos + 1);
      // Check for another comma.
      Pos = Val.find(',');
    }

    Value = Val;
  }

  return Handler->addOccurrence(pos, ArgName, Value, MultiArg);
}

/// ProvideOption - For Value, this differentiates between an empty value ("")
/// and a null value (StringRef()).  The later is accepted for arguments that
/// don't allow a value (-foo) the former is rejected (-foo=).
static inline bool ProvideOption(Option *Handler, StringRef ArgName,
                                 StringRef Value, int argc,
                                 const char *const *argv, int &i) {
  // Is this a multi-argument option?
  unsigned NumAdditionalVals = Handler->getNumAdditionalVals();

  // Enforce value requirements
  switch (Handler->getValueExpectedFlag()) {
  case ValueRequired:
    if (!Value.data()) { // No value specified?
      // If no other argument or the option only supports prefix form, we
      // cannot look at the next argument.
      if (i + 1 >= argc || Handler->getFormattingFlag() == cl::AlwaysPrefix)
        return Handler->error("requires a value!");
      // Steal the next argument, like for '-o filename'
      assert(argv && "null check");
      Value = StringRef(argv[++i]);
    }
    break;
  case ValueDisallowed:
    if (NumAdditionalVals > 0)
      return Handler->error("multi-valued option specified"
                            " with ValueDisallowed modifier!");

    if (Value.data())
      return Handler->error("does not allow a value! '" + Twine(Value) +
                            "' specified.");
    break;
  case ValueOptional:
    break;
  }

  // If this isn't a multi-arg option, just run the handler.
  if (NumAdditionalVals == 0)
    return CommaSeparateAndAddOccurrence(Handler, i, ArgName, Value);

  // If it is, run the handle several times.
  bool MultiArg = false;

  if (Value.data()) {
    if (CommaSeparateAndAddOccurrence(Handler, i, ArgName, Value, MultiArg))
      return true;
    --NumAdditionalVals;
    MultiArg = true;
  }

  while (NumAdditionalVals > 0) {
    if (i + 1 >= argc)
      return Handler->error("not enough values!");
    assert(argv && "null check");
    Value = StringRef(argv[++i]);

    if (CommaSeparateAndAddOccurrence(Handler, i, ArgName, Value, MultiArg))
      return true;
    MultiArg = true;
    --NumAdditionalVals;
  }
  return false;
}

bool llvm::cl::ProvidePositionalOption(Option *Handler, StringRef Arg, int i) {
  int Dummy = i;
  return ProvideOption(Handler, Handler->ArgStr, Arg, 0, nullptr, Dummy);
}

// getOptionPred - Check to see if there are any options that satisfy the
// specified predicate with names that are the prefixes in Name.  This is
// checked by progressively stripping characters off of the name, checking to
// see if there options that satisfy the predicate.  If we find one, return it,
// otherwise return null.
//
static Option *getOptionPred(StringRef Name, size_t &Length,
                             bool (*Pred)(const Option *),
                             const StringMap<Option *> &OptionsMap) {
  StringMap<Option *>::const_iterator OMI = OptionsMap.find(Name);
  if (OMI != OptionsMap.end() && !Pred(OMI->getValue()))
    OMI = OptionsMap.end();

  // Loop while we haven't found an option and Name still has at least two
  // characters in it (so that the next iteration will not be the empty
  // string.
  while (OMI == OptionsMap.end() && Name.size() > 1) {
    Name = Name.substr(0, Name.size() - 1); // Chop off the last character.
    OMI = OptionsMap.find(Name);
    if (OMI != OptionsMap.end() && !Pred(OMI->getValue()))
      OMI = OptionsMap.end();
  }

  if (OMI != OptionsMap.end() && Pred(OMI->second)) {
    Length = Name.size();
    return OMI->second; // Found one!
  }
  return nullptr; // No option found!
}

/// HandlePrefixedOrGroupedOption - The specified argument string (which started
/// with at least one '-') does not fully match an available option.  Check to
/// see if this is a prefix or grouped option.  If so, split arg into output an
/// Arg/Value pair and return the Option to parse it with.
static Option *
HandlePrefixedOrGroupedOption(StringRef &Arg, StringRef &Value,
                              bool &ErrorParsing,
                              const StringMap<Option *> &OptionsMap) {
  if (Arg.size() == 1)
    return nullptr;

  // Do the lookup!
  size_t Length = 0;
  Option *PGOpt = getOptionPred(Arg, Length, isPrefixedOrGrouping, OptionsMap);
  if (!PGOpt)
    return nullptr;

  do {
    StringRef MaybeValue =
        (Length < Arg.size()) ? Arg.substr(Length) : StringRef();
    Arg = Arg.substr(0, Length);
    assert(OptionsMap.count(Arg) && OptionsMap.find(Arg)->second == PGOpt);

    // cl::Prefix options do not preserve '=' when used separately.
    // The behavior for them with grouped options should be the same.
    if (MaybeValue.empty() || PGOpt->getFormattingFlag() == cl::AlwaysPrefix ||
        (PGOpt->getFormattingFlag() == cl::Prefix && MaybeValue[0] != '=')) {
      Value = MaybeValue;
      return PGOpt;
    }

    if (MaybeValue[0] == '=') {
      Value = MaybeValue.substr(1);
      return PGOpt;
    }

    // This must be a grouped option.
    assert(isGrouping(PGOpt) && "Broken getOptionPred!");

    // Grouping options inside a group can't have values.
    if (PGOpt->getValueExpectedFlag() == cl::ValueRequired) {
      ErrorParsing |= PGOpt->error("may not occur within a group!");
      return nullptr;
    }

    // Because the value for the option is not required, we don't need to pass
    // argc/argv in.
    int Dummy = 0;
    ErrorParsing |= ProvideOption(PGOpt, Arg, StringRef(), 0, nullptr, Dummy);

    // Get the next grouping option.
    Arg = MaybeValue;
    PGOpt = getOptionPred(Arg, Length, isGrouping, OptionsMap);
  } while (PGOpt);

  // We could not find a grouping option in the remainder of Arg.
  return nullptr;
}

static bool RequiresValue(const Option *O) {
  return O->getNumOccurrencesFlag() == cl::Required ||
         O->getNumOccurrencesFlag() == cl::OneOrMore;
}

static bool EatsUnboundedNumberOfValues(const Option *O) {
  return O->getNumOccurrencesFlag() == cl::ZeroOrMore ||
         O->getNumOccurrencesFlag() == cl::OneOrMore;
}

static bool isWhitespace(char C) {
  return C == ' ' || C == '\t' || C == '\r' || C == '\n';
}

static bool isWhitespaceOrNull(char C) {
  return isWhitespace(C) || C == '\0';
}

static bool isQuote(char C) { return C == '\"' || C == '\''; }

void cl::TokenizeGNUCommandLine(StringRef Src, StringSaver &Saver,
                                SmallVectorImpl<const char *> &NewArgv,
                                bool MarkEOLs) {
  SmallString<128> Token;
  for (size_t I = 0, E = Src.size(); I != E; ++I) {
    // Consume runs of whitespace.
    if (Token.empty()) {
      while (I != E && isWhitespace(Src[I])) {
        // Mark the end of lines in response files.
        if (MarkEOLs && Src[I] == '\n')
          NewArgv.push_back(nullptr);
        ++I;
      }
      if (I == E)
        break;
    }

    char C = Src[I];

    // Backslash escapes the next character.
    if (I + 1 < E && C == '\\') {
      ++I; // Skip the escape.
      Token.push_back(Src[I]);
      continue;
    }

    // Consume a quoted string.
    if (isQuote(C)) {
      ++I;
      while (I != E && Src[I] != C) {
        // Backslash escapes the next character.
        if (Src[I] == '\\' && I + 1 != E)
          ++I;
        Token.push_back(Src[I]);
        ++I;
      }
      if (I == E)
        break;
      continue;
    }

    // End the token if this is whitespace.
    if (isWhitespace(C)) {
      if (!Token.empty())
        NewArgv.push_back(Saver.save(Token.str()).data());
      // Mark the end of lines in response files.
      if (MarkEOLs && C == '\n')
        NewArgv.push_back(nullptr);
      Token.clear();
      continue;
    }

    // This is a normal character.  Append it.
    Token.push_back(C);
  }

  // Append the last token after hitting EOF with no whitespace.
  if (!Token.empty())
    NewArgv.push_back(Saver.save(Token.str()).data());
}

/// Backslashes are interpreted in a rather complicated way in the Windows-style
/// command line, because backslashes are used both to separate path and to
/// escape double quote. This method consumes runs of backslashes as well as the
/// following double quote if it's escaped.
///
///  * If an even number of backslashes is followed by a double quote, one
///    backslash is output for every pair of backslashes, and the last double
///    quote remains unconsumed. The double quote will later be interpreted as
///    the start or end of a quoted string in the main loop outside of this
///    function.
///
///  * If an odd number of backslashes is followed by a double quote, one
///    backslash is output for every pair of backslashes, and a double quote is
///    output for the last pair of backslash-double quote. The double quote is
///    consumed in this case.
///
///  * Otherwise, backslashes are interpreted literally.
static size_t parseBackslash(StringRef Src, size_t I, SmallString<128> &Token) {
  size_t E = Src.size();
  int BackslashCount = 0;
  // Skip the backslashes.
  do {
    ++I;
    ++BackslashCount;
  } while (I != E && Src[I] == '\\');

  bool FollowedByDoubleQuote = (I != E && Src[I] == '"');
  if (FollowedByDoubleQuote) {
    Token.append(BackslashCount / 2, '\\');
    if (BackslashCount % 2 == 0)
      return I - 1;
    Token.push_back('"');
    return I;
  }
  Token.append(BackslashCount, '\\');
  return I - 1;
}

// Windows treats whitespace, double quotes, and backslashes specially.
static bool isWindowsSpecialChar(char C) {
  return isWhitespaceOrNull(C) || C == '\\' || C == '\"';
}

// Windows tokenization implementation. The implementation is designed to be
// inlined and specialized for the two user entry points.
static inline void
tokenizeWindowsCommandLineImpl(StringRef Src, StringSaver &Saver,
                               function_ref<void(StringRef)> AddToken,
                               bool AlwaysCopy, function_ref<void()> MarkEOL) {
  SmallString<128> Token;

  // Try to do as much work inside the state machine as possible.
  enum { INIT, UNQUOTED, QUOTED } State = INIT;
  for (size_t I = 0, E = Src.size(); I < E; ++I) {
    switch (State) {
    case INIT: {
      assert(Token.empty() && "token should be empty in initial state");
      // Eat whitespace before a token.
      while (I < E && isWhitespaceOrNull(Src[I])) {
        if (Src[I] == '\n')
          MarkEOL();
        ++I;
      }
      // Stop if this was trailing whitespace.
      if (I >= E)
        break;
      size_t Start = I;
      while (I < E && !isWindowsSpecialChar(Src[I]))
        ++I;
      StringRef NormalChars = Src.slice(Start, I);
      if (I >= E || isWhitespaceOrNull(Src[I])) {
        // No special characters: slice out the substring and start the next
        // token. Copy the string if the caller asks us to.
        AddToken(AlwaysCopy ? Saver.save(NormalChars) : NormalChars);
        if (I < E && Src[I] == '\n')
          MarkEOL();
      } else if (Src[I] == '\"') {
        Token += NormalChars;
        State = QUOTED;
      } else if (Src[I] == '\\') {
        Token += NormalChars;
        I = parseBackslash(Src, I, Token);
        State = UNQUOTED;
      } else {
        llvm_unreachable("unexpected special character");
      }
      break;
    }

    case UNQUOTED:
      if (isWhitespaceOrNull(Src[I])) {
        // Whitespace means the end of the token. If we are in this state, the
        // token must have contained a special character, so we must copy the
        // token.
        AddToken(Saver.save(Token.str()));
        Token.clear();
        if (Src[I] == '\n')
          MarkEOL();
        State = INIT;
      } else if (Src[I] == '\"') {
        State = QUOTED;
      } else if (Src[I] == '\\') {
        I = parseBackslash(Src, I, Token);
      } else {
        Token.push_back(Src[I]);
      }
      break;

    case QUOTED:
      if (Src[I] == '\"') {
        if (I < (E - 1) && Src[I + 1] == '"') {
          // Consecutive double-quotes inside a quoted string implies one
          // double-quote.
          Token.push_back('"');
          ++I;
        } else {
          // Otherwise, end the quoted portion and return to the unquoted state.
          State = UNQUOTED;
        }
      } else if (Src[I] == '\\') {
        I = parseBackslash(Src, I, Token);
      } else {
        Token.push_back(Src[I]);
      }
      break;
    }
  }

  if (State == UNQUOTED)
    AddToken(Saver.save(Token.str()));
}

void cl::TokenizeWindowsCommandLine(StringRef Src, StringSaver &Saver,
                                    SmallVectorImpl<const char *> &NewArgv,
                                    bool MarkEOLs) {
  auto AddToken = [&](StringRef Tok) { NewArgv.push_back(Tok.data()); };
  auto OnEOL = [&]() {
    if (MarkEOLs)
      NewArgv.push_back(nullptr);
  };
  tokenizeWindowsCommandLineImpl(Src, Saver, AddToken,
                                 /*AlwaysCopy=*/true, OnEOL);
}

void cl::TokenizeWindowsCommandLineNoCopy(StringRef Src, StringSaver &Saver,
                                          SmallVectorImpl<StringRef> &NewArgv) {
  auto AddToken = [&](StringRef Tok) { NewArgv.push_back(Tok); };
  auto OnEOL = []() {};
  tokenizeWindowsCommandLineImpl(Src, Saver, AddToken, /*AlwaysCopy=*/false,
                                 OnEOL);
}

void cl::tokenizeConfigFile(StringRef Source, StringSaver &Saver,
                            SmallVectorImpl<const char *> &NewArgv,
                            bool MarkEOLs) {
  for (const char *Cur = Source.begin(); Cur != Source.end();) {
    SmallString<128> Line;
    // Check for comment line.
    if (isWhitespace(*Cur)) {
      while (Cur != Source.end() && isWhitespace(*Cur))
        ++Cur;
      continue;
    }
    if (*Cur == '#') {
      while (Cur != Source.end() && *Cur != '\n')
        ++Cur;
      continue;
    }
    // Find end of the current line.
    const char *Start = Cur;
    for (const char *End = Source.end(); Cur != End; ++Cur) {
      if (*Cur == '\\') {
        if (Cur + 1 != End) {
          ++Cur;
          if (*Cur == '\n' ||
              (*Cur == '\r' && (Cur + 1 != End) && Cur[1] == '\n')) {
            Line.append(Start, Cur - 1);
            if (*Cur == '\r')
              ++Cur;
            Start = Cur + 1;
          }
        }
      } else if (*Cur == '\n')
        break;
    }
    // Tokenize line.
    Line.append(Start, Cur);
    cl::TokenizeGNUCommandLine(Line, Saver, NewArgv, MarkEOLs);
  }
}

// It is called byte order marker but the UTF-8 BOM is actually not affected
// by the host system's endianness.
static bool hasUTF8ByteOrderMark(ArrayRef<char> S) {
  return (S.size() >= 3 && S[0] == '\xef' && S[1] == '\xbb' && S[2] == '\xbf');
}

// FName must be an absolute path.
static llvm::Error ExpandResponseFile(
    StringRef FName, StringSaver &Saver, TokenizerCallback Tokenizer,
    SmallVectorImpl<const char *> &NewArgv, bool MarkEOLs, bool RelativeNames,
    llvm::vfs::FileSystem &FS) {
  assert(sys::path::is_absolute(FName));
  llvm::ErrorOr<std::unique_ptr<MemoryBuffer>> MemBufOrErr =
      FS.getBufferForFile(FName);
  if (!MemBufOrErr)
    return llvm::errorCodeToError(MemBufOrErr.getError());
  MemoryBuffer &MemBuf = *MemBufOrErr.get();
  StringRef Str(MemBuf.getBufferStart(), MemBuf.getBufferSize());

  // If we have a UTF-16 byte order mark, convert to UTF-8 for parsing.
  ArrayRef<char> BufRef(MemBuf.getBufferStart(), MemBuf.getBufferEnd());
  std::string UTF8Buf;
  if (hasUTF16ByteOrderMark(BufRef)) {
    if (!convertUTF16ToUTF8String(BufRef, UTF8Buf))
      return llvm::createStringError(std::errc::illegal_byte_sequence,
                                     "Could not convert UTF16 to UTF8");
    Str = StringRef(UTF8Buf);
  }
  // If we see UTF-8 BOM sequence at the beginning of a file, we shall remove
  // these bytes before parsing.
  // Reference: http://en.wikipedia.org/wiki/UTF-8#Byte_order_mark
  else if (hasUTF8ByteOrderMark(BufRef))
    Str = StringRef(BufRef.data() + 3, BufRef.size() - 3);

  // Tokenize the contents into NewArgv.
  Tokenizer(Str, Saver, NewArgv, MarkEOLs);

  if (!RelativeNames)
    return Error::success();
  llvm::StringRef BasePath = llvm::sys::path::parent_path(FName);
  // If names of nested response files should be resolved relative to including
  // file, replace the included response file names with their full paths
  // obtained by required resolution.
  for (auto &Arg : NewArgv) {
    // Skip non-rsp file arguments.
    if (!Arg || Arg[0] != '@')
      continue;

    StringRef FileName(Arg + 1);
    // Skip if non-relative.
    if (!llvm::sys::path::is_relative(FileName))
      continue;

    SmallString<128> ResponseFile;
    ResponseFile.push_back('@');
    ResponseFile.append(BasePath);
    llvm::sys::path::append(ResponseFile, FileName);
    Arg = Saver.save(ResponseFile.c_str()).data();
  }
  return Error::success();
}

/// Expand response files on a command line recursively using the given
/// StringSaver and tokenization strategy.
bool cl::ExpandResponseFiles(StringSaver &Saver, TokenizerCallback Tokenizer,
                             SmallVectorImpl<const char *> &Argv, bool MarkEOLs,
                             bool RelativeNames,
                             llvm::Optional<llvm::StringRef> CurrentDir,
                             llvm::vfs::FileSystem &FS) {
  bool AllExpanded = true;
  struct ResponseFileRecord {
    std::string File;
    size_t End;
  };

  // To detect recursive response files, we maintain a stack of files and the
  // position of the last argument in the file. This position is updated
  // dynamically as we recursively expand files.
  SmallVector<ResponseFileRecord, 3> FileStack;

  // Push a dummy entry that represents the initial command line, removing
  // the need to check for an empty list.
  FileStack.push_back({"", Argv.size()});

  // Don't cache Argv.size() because it can change.
  for (unsigned I = 0; I != Argv.size();) {
    while (I == FileStack.back().End) {
      // Passing the end of a file's argument list, so we can remove it from the
      // stack.
      FileStack.pop_back();
    }

    const char *Arg = Argv[I];
    // Check if it is an EOL marker
    if (Arg == nullptr) {
      ++I;
      continue;
    }

    if (Arg[0] != '@') {
      ++I;
      continue;
    }

    const char *FName = Arg + 1;
    // Note that CurrentDir is only used for top-level rsp files, the rest will
    // always have an absolute path deduced from the containing file.
    SmallString<128> CurrDir;
    if (llvm::sys::path::is_relative(FName)) {
      if (!CurrentDir)
        llvm::sys::fs::current_path(CurrDir);
      else
        CurrDir = *CurrentDir;
      llvm::sys::path::append(CurrDir, FName);
      FName = CurrDir.c_str();
    }
    auto IsEquivalent = [FName, &FS](const ResponseFileRecord &RFile) {
      llvm::ErrorOr<llvm::vfs::Status> LHS = FS.status(FName);
      if (!LHS) {
        // TODO: The error should be propagated up the stack.
        llvm::consumeError(llvm::errorCodeToError(LHS.getError()));
        return false;
      }
      llvm::ErrorOr<llvm::vfs::Status> RHS = FS.status(RFile.File);
      if (!RHS) {
        // TODO: The error should be propagated up the stack.
        llvm::consumeError(llvm::errorCodeToError(RHS.getError()));
        return false;
      }
      return LHS->equivalent(*RHS);
    };

    // Check for recursive response files.
    if (any_of(drop_begin(FileStack), IsEquivalent)) {
      // This file is recursive, so we leave it in the argument stream and
      // move on.
      AllExpanded = false;
      ++I;
      continue;
    }

    // Replace this response file argument with the tokenization of its
    // contents.  Nested response files are expanded in subsequent iterations.
    SmallVector<const char *, 0> ExpandedArgv;
    if (llvm::Error Err =
            ExpandResponseFile(FName, Saver, Tokenizer, ExpandedArgv, MarkEOLs,
                               RelativeNames, FS)) {
      // We couldn't read this file, so we leave it in the argument stream and
      // move on.
      // TODO: The error should be propagated up the stack.
      llvm::consumeError(std::move(Err));
      AllExpanded = false;
      ++I;
      continue;
    }

    for (ResponseFileRecord &Record : FileStack) {
      // Increase the end of all active records by the number of newly expanded
      // arguments, minus the response file itself.
      Record.End += ExpandedArgv.size() - 1;
    }

    FileStack.push_back({FName, I + ExpandedArgv.size()});
    Argv.erase(Argv.begin() + I);
    Argv.insert(Argv.begin() + I, ExpandedArgv.begin(), ExpandedArgv.end());
  }

  // If successful, the top of the file stack will mark the end of the Argv
  // stream. A failure here indicates a bug in the stack popping logic above.
  // Note that FileStack may have more than one element at this point because we
  // don't have a chance to pop the stack when encountering recursive files at
  // the end of the stream, so seeing that doesn't indicate a bug.
  assert(FileStack.size() > 0 && Argv.size() == FileStack.back().End);
  return AllExpanded;
}

bool cl::ExpandResponseFiles(StringSaver &Saver, TokenizerCallback Tokenizer,
                             SmallVectorImpl<const char *> &Argv, bool MarkEOLs,
                             bool RelativeNames,
                             llvm::Optional<StringRef> CurrentDir) {
  return ExpandResponseFiles(Saver, std::move(Tokenizer), Argv, MarkEOLs,
                             RelativeNames, std::move(CurrentDir),
                             *vfs::getRealFileSystem());
}

bool cl::expandResponseFiles(int Argc, const char *const *Argv,
                             const char *EnvVar, StringSaver &Saver,
                             SmallVectorImpl<const char *> &NewArgv) {
  auto Tokenize = Triple(sys::getProcessTriple()).isOSWindows()
                      ? cl::TokenizeWindowsCommandLine
                      : cl::TokenizeGNUCommandLine;
  // The environment variable specifies initial options.
  if (EnvVar)
    if (llvm::Optional<std::string> EnvValue = sys::Process::GetEnv(EnvVar))
      Tokenize(*EnvValue, Saver, NewArgv, /*MarkEOLs=*/false);

  // Command line options can override the environment variable.
  NewArgv.append(Argv + 1, Argv + Argc);
  return ExpandResponseFiles(Saver, Tokenize, NewArgv);
}

bool cl::readConfigFile(StringRef CfgFile, StringSaver &Saver,
                        SmallVectorImpl<const char *> &Argv) {
  SmallString<128> AbsPath;
  if (sys::path::is_relative(CfgFile)) {
    llvm::sys::fs::current_path(AbsPath);
    llvm::sys::path::append(AbsPath, CfgFile);
    CfgFile = AbsPath.str();
  }
  if (llvm::Error Err =
          ExpandResponseFile(CfgFile, Saver, cl::tokenizeConfigFile, Argv,
                             /*MarkEOLs=*/false, /*RelativeNames=*/true,
                             *llvm::vfs::getRealFileSystem())) {
    // TODO: The error should be propagated up the stack.
    llvm::consumeError(std::move(Err));
    return false;
  }
  return ExpandResponseFiles(Saver, cl::tokenizeConfigFile, Argv,
                             /*MarkEOLs=*/false, /*RelativeNames=*/true);
}

static void initCommonOptions();
bool cl::ParseCommandLineOptions(int argc, const char *const *argv,
                                 StringRef Overview, raw_ostream *Errs,
                                 const char *EnvVar,
                                 bool LongOptionsUseDoubleDash) {
  initCommonOptions();
  SmallVector<const char *, 20> NewArgv;
  BumpPtrAllocator A;
  StringSaver Saver(A);
  NewArgv.push_back(argv[0]);

  // Parse options from environment variable.
  if (EnvVar) {
    if (llvm::Optional<std::string> EnvValue =
            sys::Process::GetEnv(StringRef(EnvVar)))
      TokenizeGNUCommandLine(*EnvValue, Saver, NewArgv);
  }

  // Append options from command line.
  for (int I = 1; I < argc; ++I)
    NewArgv.push_back(argv[I]);
  int NewArgc = static_cast<int>(NewArgv.size());

  // Parse all options.
  return GlobalParser->ParseCommandLineOptions(NewArgc, &NewArgv[0], Overview,
                                               Errs, LongOptionsUseDoubleDash);
}

void CommandLineParser::ResetAllOptionOccurrences() {
  // So that we can parse different command lines multiple times in succession
  // we reset all option values to look like they have never been seen before.
  for (auto *SC : RegisteredSubCommands) {
    for (auto &O : SC->OptionsMap)
      O.second->reset();
  }
}

bool CommandLineParser::ParseCommandLineOptions(int argc,
                                                const char *const *argv,
                                                StringRef Overview,
                                                raw_ostream *Errs,
                                                bool LongOptionsUseDoubleDash) {
  assert(hasOptions() && "No options specified!");

  // Expand response files.
  SmallVector<const char *, 20> newArgv(argv, argv + argc);
  BumpPtrAllocator A;
  StringSaver Saver(A);
  ExpandResponseFiles(Saver,
         Triple(sys::getProcessTriple()).isOSWindows() ?
         cl::TokenizeWindowsCommandLine : cl::TokenizeGNUCommandLine,
         newArgv);
  argv = &newArgv[0];
  argc = static_cast<int>(newArgv.size());

  // Copy the program name into ProgName, making sure not to overflow it.
  ProgramName = std::string(sys::path::filename(StringRef(argv[0])));

  ProgramOverview = Overview;
  bool IgnoreErrors = Errs;
  if (!Errs)
    Errs = &errs();
  bool ErrorParsing = false;

  // Check out the positional arguments to collect information about them.
  unsigned NumPositionalRequired = 0;

  // Determine whether or not there are an unlimited number of positionals
  bool HasUnlimitedPositionals = false;

  int FirstArg = 1;
  SubCommand *ChosenSubCommand = &*TopLevelSubCommand;
  if (argc >= 2 && argv[FirstArg][0] != '-') {
    // If the first argument specifies a valid subcommand, start processing
    // options from the second argument.
    ChosenSubCommand = LookupSubCommand(StringRef(argv[FirstArg]));
    if (ChosenSubCommand != &*TopLevelSubCommand)
      FirstArg = 2;
  }
  GlobalParser->ActiveSubCommand = ChosenSubCommand;

  assert(ChosenSubCommand);
  auto &ConsumeAfterOpt = ChosenSubCommand->ConsumeAfterOpt;
  auto &PositionalOpts = ChosenSubCommand->PositionalOpts;
  auto &SinkOpts = ChosenSubCommand->SinkOpts;
  auto &OptionsMap = ChosenSubCommand->OptionsMap;

  for (auto *O: DefaultOptions) {
    addOption(O, true);
  }

  if (ConsumeAfterOpt) {
    assert(PositionalOpts.size() > 0 &&
           "Cannot specify cl::ConsumeAfter without a positional argument!");
  }
  if (!PositionalOpts.empty()) {

    // Calculate how many positional values are _required_.
    bool UnboundedFound = false;
    for (size_t i = 0, e = PositionalOpts.size(); i != e; ++i) {
      Option *Opt = PositionalOpts[i];
      if (RequiresValue(Opt))
        ++NumPositionalRequired;
      else if (ConsumeAfterOpt) {
        // ConsumeAfter cannot be combined with "optional" positional options
        // unless there is only one positional argument...
        if (PositionalOpts.size() > 1) {
          if (!IgnoreErrors)
            Opt->error("error - this positional option will never be matched, "
                       "because it does not Require a value, and a "
                       "cl::ConsumeAfter option is active!");
          ErrorParsing = true;
        }
      } else if (UnboundedFound && !Opt->hasArgStr()) {
        // This option does not "require" a value...  Make sure this option is
        // not specified after an option that eats all extra arguments, or this
        // one will never get any!
        //
        if (!IgnoreErrors)
          Opt->error("error - option can never match, because "
                     "another positional argument will match an "
                     "unbounded number of values, and this option"
                     " does not require a value!");
        *Errs << ProgramName << ": CommandLine Error: Option '" << Opt->ArgStr
              << "' is all messed up!\n";
        *Errs << PositionalOpts.size();
        ErrorParsing = true;
      }
      UnboundedFound |= EatsUnboundedNumberOfValues(Opt);
    }
    HasUnlimitedPositionals = UnboundedFound || ConsumeAfterOpt;
  }

  // PositionalVals - A vector of "positional" arguments we accumulate into
  // the process at the end.
  //
  SmallVector<std::pair<StringRef, unsigned>, 4> PositionalVals;

  // If the program has named positional arguments, and the name has been run
  // across, keep track of which positional argument was named.  Otherwise put
  // the positional args into the PositionalVals list...
  Option *ActivePositionalArg = nullptr;

  // Loop over all of the arguments... processing them.
  bool DashDashFound = false; // Have we read '--'?
  for (int i = FirstArg; i < argc; ++i) {
    Option *Handler = nullptr;
    Option *NearestHandler = nullptr;
    std::string NearestHandlerString;
    StringRef Value;
    StringRef ArgName = "";
    bool HaveDoubleDash = false;

    // Check to see if this is a positional argument.  This argument is
    // considered to be positional if it doesn't start with '-', if it is "-"
    // itself, or if we have seen "--" already.
    //
    if (argv[i][0] != '-' || argv[i][1] == 0 || DashDashFound) {
      // Positional argument!
      if (ActivePositionalArg) {
        ProvidePositionalOption(ActivePositionalArg, StringRef(argv[i]), i);
        continue; // We are done!
      }

      if (!PositionalOpts.empty()) {
        PositionalVals.push_back(std::make_pair(StringRef(argv[i]), i));

        // All of the positional arguments have been fulfulled, give the rest to
        // the consume after option... if it's specified...
        //
        if (PositionalVals.size() >= NumPositionalRequired && ConsumeAfterOpt) {
          for (++i; i < argc; ++i)
            PositionalVals.push_back(std::make_pair(StringRef(argv[i]), i));
          break; // Handle outside of the argument processing loop...
        }

        // Delay processing positional arguments until the end...
        continue;
      }
    } else if (argv[i][0] == '-' && argv[i][1] == '-' && argv[i][2] == 0 &&
               !DashDashFound) {
      DashDashFound = true; // This is the mythical "--"?
      continue;             // Don't try to process it as an argument itself.
    } else if (ActivePositionalArg &&
               (ActivePositionalArg->getMiscFlags() & PositionalEatsArgs)) {
      // If there is a positional argument eating options, check to see if this
      // option is another positional argument.  If so, treat it as an argument,
      // otherwise feed it to the eating positional.
      ArgName = StringRef(argv[i] + 1);
      // Eat second dash.
      if (!ArgName.empty() && ArgName[0] == '-') {
        HaveDoubleDash = true;
        ArgName = ArgName.substr(1);
      }

      Handler = LookupLongOption(*ChosenSubCommand, ArgName, Value,
                                 LongOptionsUseDoubleDash, HaveDoubleDash);
      if (!Handler || Handler->getFormattingFlag() != cl::Positional) {
        ProvidePositionalOption(ActivePositionalArg, StringRef(argv[i]), i);
        continue; // We are done!
      }
    } else { // We start with a '-', must be an argument.
      ArgName = StringRef(argv[i] + 1);
      // Eat second dash.
      if (!ArgName.empty() && ArgName[0] == '-') {
        HaveDoubleDash = true;
        ArgName = ArgName.substr(1);
      }

      Handler = LookupLongOption(*ChosenSubCommand, ArgName, Value,
                                 LongOptionsUseDoubleDash, HaveDoubleDash);

      // Check to see if this "option" is really a prefixed or grouped argument.
      if (!Handler && !(LongOptionsUseDoubleDash && HaveDoubleDash))
        Handler = HandlePrefixedOrGroupedOption(ArgName, Value, ErrorParsing,
                                                OptionsMap);

      // Otherwise, look for the closest available option to report to the user
      // in the upcoming error.
      if (!Handler && SinkOpts.empty())
        NearestHandler =
            LookupNearestOption(ArgName, OptionsMap, NearestHandlerString);
    }

    if (!Handler) {
      if (SinkOpts.empty()) {
        *Errs << ProgramName << ": Unknown command line argument '" << argv[i]
              << "'.  Try: '" << argv[0] << " --help'\n";

        if (NearestHandler) {
          // If we know a near match, report it as well.
          *Errs << ProgramName << ": Did you mean '"
                << PrintArg(NearestHandlerString, 0) << "'?\n";
        }

        ErrorParsing = true;
      } else {
        for (SmallVectorImpl<Option *>::iterator I = SinkOpts.begin(),
                                                 E = SinkOpts.end();
             I != E; ++I)
          (*I)->addOccurrence(i, "", StringRef(argv[i]));
      }
      continue;
    }

    // If this is a named positional argument, just remember that it is the
    // active one...
    if (Handler->getFormattingFlag() == cl::Positional) {
      if ((Handler->getMiscFlags() & PositionalEatsArgs) && !Value.empty()) {
        Handler->error("This argument does not take a value.\n"
                       "\tInstead, it consumes any positional arguments until "
                       "the next recognized option.", *Errs);
        ErrorParsing = true;
      }
      ActivePositionalArg = Handler;
    }
    else
      ErrorParsing |= ProvideOption(Handler, ArgName, Value, argc, argv, i);
  }

  // Check and handle positional arguments now...
  if (NumPositionalRequired > PositionalVals.size()) {
      *Errs << ProgramName
             << ": Not enough positional command line arguments specified!\n"
             << "Must specify at least " << NumPositionalRequired
             << " positional argument" << (NumPositionalRequired > 1 ? "s" : "")
             << ": See: " << argv[0] << " --help\n";

    ErrorParsing = true;
  } else if (!HasUnlimitedPositionals &&
             PositionalVals.size() > PositionalOpts.size()) {
    *Errs << ProgramName << ": Too many positional arguments specified!\n"
          << "Can specify at most " << PositionalOpts.size()
          << " positional arguments: See: " << argv[0] << " --help\n";
    ErrorParsing = true;

  } else if (!ConsumeAfterOpt) {
    // Positional args have already been handled if ConsumeAfter is specified.
    unsigned ValNo = 0, NumVals = static_cast<unsigned>(PositionalVals.size());
    for (size_t i = 0, e = PositionalOpts.size(); i != e; ++i) {
      if (RequiresValue(PositionalOpts[i])) {
        ProvidePositionalOption(PositionalOpts[i], PositionalVals[ValNo].first,
                                PositionalVals[ValNo].second);
        ValNo++;
        --NumPositionalRequired; // We fulfilled our duty...
      }

      // If we _can_ give this option more arguments, do so now, as long as we
      // do not give it values that others need.  'Done' controls whether the
      // option even _WANTS_ any more.
      //
      bool Done = PositionalOpts[i]->getNumOccurrencesFlag() == cl::Required;
      while (NumVals - ValNo > NumPositionalRequired && !Done) {
        switch (PositionalOpts[i]->getNumOccurrencesFlag()) {
        case cl::Optional:
          Done = true; // Optional arguments want _at most_ one value
          LLVM_FALLTHROUGH;
        case cl::ZeroOrMore: // Zero or more will take all they can get...
        case cl::OneOrMore:  // One or more will take all they can get...
          ProvidePositionalOption(PositionalOpts[i],
                                  PositionalVals[ValNo].first,
                                  PositionalVals[ValNo].second);
          ValNo++;
          break;
        default:
          llvm_unreachable("Internal error, unexpected NumOccurrences flag in "
                           "positional argument processing!");
        }
      }
    }
  } else {
    assert(ConsumeAfterOpt && NumPositionalRequired <= PositionalVals.size());
    unsigned ValNo = 0;
    for (size_t J = 0, E = PositionalOpts.size(); J != E; ++J)
      if (RequiresValue(PositionalOpts[J])) {
        ErrorParsing |= ProvidePositionalOption(PositionalOpts[J],
                                                PositionalVals[ValNo].first,
                                                PositionalVals[ValNo].second);
        ValNo++;
      }

    // Handle the case where there is just one positional option, and it's
    // optional.  In this case, we want to give JUST THE FIRST option to the
    // positional option and keep the rest for the consume after.  The above
    // loop would have assigned no values to positional options in this case.
    //
    if (PositionalOpts.size() == 1 && ValNo == 0 && !PositionalVals.empty()) {
      ErrorParsing |= ProvidePositionalOption(PositionalOpts[0],
                                              PositionalVals[ValNo].first,
                                              PositionalVals[ValNo].second);
      ValNo++;
    }

    // Handle over all of the rest of the arguments to the
    // cl::ConsumeAfter command line option...
    for (; ValNo != PositionalVals.size(); ++ValNo)
      ErrorParsing |=
          ProvidePositionalOption(ConsumeAfterOpt, PositionalVals[ValNo].first,
                                  PositionalVals[ValNo].second);
  }

  // Loop over args and make sure all required args are specified!
  for (const auto &Opt : OptionsMap) {
    switch (Opt.second->getNumOccurrencesFlag()) {
    case Required:
    case OneOrMore:
      if (Opt.second->getNumOccurrences() == 0) {
        Opt.second->error("must be specified at least once!");
        ErrorParsing = true;
      }
      LLVM_FALLTHROUGH;
    default:
      break;
    }
  }

  // Now that we know if -debug is specified, we can use it.
  // Note that if ReadResponseFiles == true, this must be done before the
  // memory allocated for the expanded command line is free()d below.
  LLVM_DEBUG(dbgs() << "Args: ";
             for (int i = 0; i < argc; ++i) dbgs() << argv[i] << ' ';
             dbgs() << '\n';);

  // Free all of the memory allocated to the map.  Command line options may only
  // be processed once!
  MoreHelp.clear();

  // If we had an error processing our arguments, don't let the program execute
  if (ErrorParsing) {
    if (!IgnoreErrors)
      exit(1);
    return false;
  }
  return true;
}

//===----------------------------------------------------------------------===//
// Option Base class implementation
//

bool Option::error(const Twine &Message, StringRef ArgName, raw_ostream &Errs) {
  if (!ArgName.data())
    ArgName = ArgStr;
  if (ArgName.empty())
    Errs << HelpStr; // Be nice for positional arguments
  else
    Errs << GlobalParser->ProgramName << ": for the " << PrintArg(ArgName, 0);

  Errs << " option: " << Message << "\n";
  return true;
}

bool Option::addOccurrence(unsigned pos, StringRef ArgName, StringRef Value,
                           bool MultiArg) {
  if (!MultiArg)
    NumOccurrences++; // Increment the number of times we have been seen

  switch (getNumOccurrencesFlag()) {
  case Optional:
    if (NumOccurrences > 1)
      return error("may only occur zero or one times!", ArgName);
    break;
  case Required:
    if (NumOccurrences > 1)
      return error("must occur exactly one time!", ArgName);
    LLVM_FALLTHROUGH;
  case OneOrMore:
  case ZeroOrMore:
  case ConsumeAfter:
    break;
  }

  return handleOccurrence(pos, ArgName, Value);
}

// getValueStr - Get the value description string, using "DefaultMsg" if nothing
// has been specified yet.
//
static StringRef getValueStr(const Option &O, StringRef DefaultMsg) {
  if (O.ValueStr.empty())
    return DefaultMsg;
  return O.ValueStr;
}

//===----------------------------------------------------------------------===//
// cl::alias class implementation
//

// Return the width of the option tag for printing...
size_t alias::getOptionWidth() const {
  return argPlusPrefixesSize(ArgStr);
}

void Option::printHelpStr(StringRef HelpStr, size_t Indent,
                          size_t FirstLineIndentedBy) {
  assert(Indent >= FirstLineIndentedBy);
  std::pair<StringRef, StringRef> Split = HelpStr.split('\n');
  outs().indent(Indent - FirstLineIndentedBy)
      << ArgHelpPrefix << Split.first << "\n";
  while (!Split.second.empty()) {
    Split = Split.second.split('\n');
    outs().indent(Indent) << Split.first << "\n";
  }
}

void Option::printEnumValHelpStr(StringRef HelpStr, size_t BaseIndent,
                                 size_t FirstLineIndentedBy) {
  const StringRef ValHelpPrefix = "  ";
  assert(BaseIndent >= FirstLineIndentedBy);
  std::pair<StringRef, StringRef> Split = HelpStr.split('\n');
  outs().indent(BaseIndent - FirstLineIndentedBy)
      << ArgHelpPrefix << ValHelpPrefix << Split.first << "\n";
  while (!Split.second.empty()) {
    Split = Split.second.split('\n');
    outs().indent(BaseIndent + ValHelpPrefix.size()) << Split.first << "\n";
  }
}

// Print out the option for the alias.
void alias::printOptionInfo(size_t GlobalWidth) const {
  outs() << PrintArg(ArgStr);
  printHelpStr(HelpStr, GlobalWidth, argPlusPrefixesSize(ArgStr));
}

//===----------------------------------------------------------------------===//
// Parser Implementation code...
//

// basic_parser implementation
//

// Return the width of the option tag for printing...
size_t basic_parser_impl::getOptionWidth(const Option &O) const {
  size_t Len = argPlusPrefixesSize(O.ArgStr);
  auto ValName = getValueName();
  if (!ValName.empty()) {
    size_t FormattingLen = 3;
    if (O.getMiscFlags() & PositionalEatsArgs)
      FormattingLen = 6;
    Len += getValueStr(O, ValName).size() + FormattingLen;
  }

  return Len;
}

// printOptionInfo - Print out information about this option.  The
// to-be-maintained width is specified.
//
void basic_parser_impl::printOptionInfo(const Option &O,
                                        size_t GlobalWidth) const {
  outs() << PrintArg(O.ArgStr);

  auto ValName = getValueName();
  if (!ValName.empty()) {
    if (O.getMiscFlags() & PositionalEatsArgs) {
      outs() << " <" << getValueStr(O, ValName) << ">...";
    } else if (O.getValueExpectedFlag() == ValueOptional)
      outs() << "[=<" << getValueStr(O, ValName) << ">]";
    else
      outs() << "=<" << getValueStr(O, ValName) << '>';
  }

  Option::printHelpStr(O.HelpStr, GlobalWidth, getOptionWidth(O));
}

void basic_parser_impl::printOptionName(const Option &O,
                                        size_t GlobalWidth) const {
  outs() << PrintArg(O.ArgStr);
  outs().indent(GlobalWidth - O.ArgStr.size());
}

// parser<bool> implementation
//
bool parser<bool>::parse(Option &O, StringRef ArgName, StringRef Arg,
                         bool &Value) {
  if (Arg == "" || Arg == "true" || Arg == "TRUE" || Arg == "True" ||
      Arg == "1") {
    Value = true;
    return false;
  }

  if (Arg == "false" || Arg == "FALSE" || Arg == "False" || Arg == "0") {
    Value = false;
    return false;
  }
  return O.error("'" + Arg +
                 "' is invalid value for boolean argument! Try 0 or 1");
}

// parser<boolOrDefault> implementation
//
bool parser<boolOrDefault>::parse(Option &O, StringRef ArgName, StringRef Arg,
                                  boolOrDefault &Value) {
  if (Arg == "" || Arg == "true" || Arg == "TRUE" || Arg == "True" ||
      Arg == "1") {
    Value = BOU_TRUE;
    return false;
  }
  if (Arg == "false" || Arg == "FALSE" || Arg == "False" || Arg == "0") {
    Value = BOU_FALSE;
    return false;
  }

  return O.error("'" + Arg +
                 "' is invalid value for boolean argument! Try 0 or 1");
}

// parser<int> implementation
//
bool parser<int>::parse(Option &O, StringRef ArgName, StringRef Arg,
                        int &Value) {
  if (Arg.getAsInteger(0, Value))
    return O.error("'" + Arg + "' value invalid for integer argument!");
  return false;
}

// parser<long> implementation
//
bool parser<long>::parse(Option &O, StringRef ArgName, StringRef Arg,
                         long &Value) {
  if (Arg.getAsInteger(0, Value))
    return O.error("'" + Arg + "' value invalid for long argument!");
  return false;
}

// parser<long long> implementation
//
bool parser<long long>::parse(Option &O, StringRef ArgName, StringRef Arg,
                              long long &Value) {
  if (Arg.getAsInteger(0, Value))
    return O.error("'" + Arg + "' value invalid for llong argument!");
  return false;
}

// parser<unsigned> implementation
//
bool parser<unsigned>::parse(Option &O, StringRef ArgName, StringRef Arg,
                             unsigned &Value) {

  if (Arg.getAsInteger(0, Value))
    return O.error("'" + Arg + "' value invalid for uint argument!");
  return false;
}

// parser<unsigned long> implementation
//
bool parser<unsigned long>::parse(Option &O, StringRef ArgName, StringRef Arg,
                                  unsigned long &Value) {

  if (Arg.getAsInteger(0, Value))
    return O.error("'" + Arg + "' value invalid for ulong argument!");
  return false;
}

// parser<unsigned long long> implementation
//
bool parser<unsigned long long>::parse(Option &O, StringRef ArgName,
                                       StringRef Arg,
                                       unsigned long long &Value) {

  if (Arg.getAsInteger(0, Value))
    return O.error("'" + Arg + "' value invalid for ullong argument!");
  return false;
}

// parser<double>/parser<float> implementation
//
static bool parseDouble(Option &O, StringRef Arg, double &Value) {
  if (to_float(Arg, Value))
    return false;
  return O.error("'" + Arg + "' value invalid for floating point argument!");
}

bool parser<double>::parse(Option &O, StringRef ArgName, StringRef Arg,
                           double &Val) {
  return parseDouble(O, Arg, Val);
}

bool parser<float>::parse(Option &O, StringRef ArgName, StringRef Arg,
                          float &Val) {
  double dVal;
  if (parseDouble(O, Arg, dVal))
    return true;
  Val = (float)dVal;
  return false;
}

// generic_parser_base implementation
//

// findOption - Return the option number corresponding to the specified
// argument string.  If the option is not found, getNumOptions() is returned.
//
unsigned generic_parser_base::findOption(StringRef Name) {
  unsigned e = getNumOptions();

  for (unsigned i = 0; i != e; ++i) {
    if (getOption(i) == Name)
      return i;
  }
  return e;
}

static StringRef EqValue = "=<value>";
static StringRef EmptyOption = "<empty>";
static StringRef OptionPrefix = "    =";
static size_t getOptionPrefixesSize() {
  return OptionPrefix.size() + ArgHelpPrefix.size();
}

static bool shouldPrintOption(StringRef Name, StringRef Description,
                              const Option &O) {
  return O.getValueExpectedFlag() != ValueOptional || !Name.empty() ||
         !Description.empty();
}

// Return the width of the option tag for printing...
size_t generic_parser_base::getOptionWidth(const Option &O) const {
  if (O.hasArgStr()) {
    size_t Size =
        argPlusPrefixesSize(O.ArgStr) + EqValue.size();
    for (unsigned i = 0, e = getNumOptions(); i != e; ++i) {
      StringRef Name = getOption(i);
      if (!shouldPrintOption(Name, getDescription(i), O))
        continue;
      size_t NameSize = Name.empty() ? EmptyOption.size() : Name.size();
      Size = std::max(Size, NameSize + getOptionPrefixesSize());
    }
    return Size;
  } else {
    size_t BaseSize = 0;
    for (unsigned i = 0, e = getNumOptions(); i != e; ++i)
      BaseSize = std::max(BaseSize, getOption(i).size() + 8);
    return BaseSize;
  }
}

// printOptionInfo - Print out information about this option.  The
// to-be-maintained width is specified.
//
void generic_parser_base::printOptionInfo(const Option &O,
                                          size_t GlobalWidth) const {
  if (O.hasArgStr()) {
    // When the value is optional, first print a line just describing the
    // option without values.
    if (O.getValueExpectedFlag() == ValueOptional) {
      for (unsigned i = 0, e = getNumOptions(); i != e; ++i) {
        if (getOption(i).empty()) {
          outs() << PrintArg(O.ArgStr);
          Option::printHelpStr(O.HelpStr, GlobalWidth,
                               argPlusPrefixesSize(O.ArgStr));
          break;
        }
      }
    }

    outs() << PrintArg(O.ArgStr) << EqValue;
    Option::printHelpStr(O.HelpStr, GlobalWidth,
                         EqValue.size() +
                             argPlusPrefixesSize(O.ArgStr));
    for (unsigned i = 0, e = getNumOptions(); i != e; ++i) {
      StringRef OptionName = getOption(i);
      StringRef Description = getDescription(i);
      if (!shouldPrintOption(OptionName, Description, O))
        continue;
      size_t FirstLineIndent = OptionName.size() + getOptionPrefixesSize();
      outs() << OptionPrefix << OptionName;
      if (OptionName.empty()) {
        outs() << EmptyOption;
        assert(FirstLineIndent >= EmptyOption.size());
        FirstLineIndent += EmptyOption.size();
      }
      if (!Description.empty())
        Option::printEnumValHelpStr(Description, GlobalWidth, FirstLineIndent);
      else
        outs() << '\n';
    }
  } else {
    if (!O.HelpStr.empty())
      outs() << "  " << O.HelpStr << '\n';
    for (unsigned i = 0, e = getNumOptions(); i != e; ++i) {
      StringRef Option = getOption(i);
      outs() << "    " << PrintArg(Option);
      Option::printHelpStr(getDescription(i), GlobalWidth, Option.size() + 8);
    }
  }
}

static const size_t MaxOptWidth = 8; // arbitrary spacing for printOptionDiff

// printGenericOptionDiff - Print the value of this option and it's default.
//
// "Generic" options have each value mapped to a name.
void generic_parser_base::printGenericOptionDiff(
    const Option &O, const GenericOptionValue &Value,
    const GenericOptionValue &Default, size_t GlobalWidth) const {
  outs() << "  " << PrintArg(O.ArgStr);
  outs().indent(GlobalWidth - O.ArgStr.size());

  unsigned NumOpts = getNumOptions();
  for (unsigned i = 0; i != NumOpts; ++i) {
    if (Value.compare(getOptionValue(i)))
      continue;

    outs() << "= " << getOption(i);
    size_t L = getOption(i).size();
    size_t NumSpaces = MaxOptWidth > L ? MaxOptWidth - L : 0;
    outs().indent(NumSpaces) << " (default: ";
    for (unsigned j = 0; j != NumOpts; ++j) {
      if (Default.compare(getOptionValue(j)))
        continue;
      outs() << getOption(j);
      break;
    }
    outs() << ")\n";
    return;
  }
  outs() << "= *unknown option value*\n";
}

// printOptionDiff - Specializations for printing basic value types.
//
#define PRINT_OPT_DIFF(T)                                                      \
  void parser<T>::printOptionDiff(const Option &O, T V, OptionValue<T> D,      \
                                  size_t GlobalWidth) const {                  \
    printOptionName(O, GlobalWidth);                                           \
    std::string Str;                                                           \
    {                                                                          \
      raw_string_ostream SS(Str);                                              \
      SS << V;                                                                 \
    }                                                                          \
    outs() << "= " << Str;                                                     \
    size_t NumSpaces =                                                         \
        MaxOptWidth > Str.size() ? MaxOptWidth - Str.size() : 0;               \
    outs().indent(NumSpaces) << " (default: ";                                 \
    if (D.hasValue())                                                          \
      outs() << D.getValue();                                                  \
    else                                                                       \
      outs() << "*no default*";                                                \
    outs() << ")\n";                                                           \
  }

PRINT_OPT_DIFF(bool)
PRINT_OPT_DIFF(boolOrDefault)
PRINT_OPT_DIFF(int)
PRINT_OPT_DIFF(long)
PRINT_OPT_DIFF(long long)
PRINT_OPT_DIFF(unsigned)
PRINT_OPT_DIFF(unsigned long)
PRINT_OPT_DIFF(unsigned long long)
PRINT_OPT_DIFF(double)
PRINT_OPT_DIFF(float)
PRINT_OPT_DIFF(char)

void parser<std::string>::printOptionDiff(const Option &O, StringRef V,
                                          const OptionValue<std::string> &D,
                                          size_t GlobalWidth) const {
  printOptionName(O, GlobalWidth);
  outs() << "= " << V;
  size_t NumSpaces = MaxOptWidth > V.size() ? MaxOptWidth - V.size() : 0;
  outs().indent(NumSpaces) << " (default: ";
  if (D.hasValue())
    outs() << D.getValue();
  else
    outs() << "*no default*";
  outs() << ")\n";
}

// Print a placeholder for options that don't yet support printOptionDiff().
void basic_parser_impl::printOptionNoValue(const Option &O,
                                           size_t GlobalWidth) const {
  printOptionName(O, GlobalWidth);
  outs() << "= *cannot print option value*\n";
}

#if !INTEL_PRODUCT_RELEASE
//===----------------------------------------------------------------------===//
// -help and -help-hidden option implementation
//

static int OptNameCompare(const std::pair<const char *, Option *> *LHS,
                          const std::pair<const char *, Option *> *RHS) {
  return strcmp(LHS->first, RHS->first);
}

static int SubNameCompare(const std::pair<const char *, SubCommand *> *LHS,
                          const std::pair<const char *, SubCommand *> *RHS) {
  return strcmp(LHS->first, RHS->first);
}

// Copy Options into a vector so we can sort them as we like.
static void sortOpts(StringMap<Option *> &OptMap,
                     SmallVectorImpl<std::pair<const char *, Option *>> &Opts,
                     bool ShowHidden) {
  SmallPtrSet<Option *, 32> OptionSet; // Duplicate option detection.

  for (StringMap<Option *>::iterator I = OptMap.begin(), E = OptMap.end();
       I != E; ++I) {
    // Ignore really-hidden options.
    if (I->second->getOptionHiddenFlag() == ReallyHidden)
      continue;

    // Unless showhidden is set, ignore hidden flags.
    if (I->second->getOptionHiddenFlag() == Hidden && !ShowHidden)
      continue;

    // If we've already seen this option, don't add it to the list again.
    if (!OptionSet.insert(I->second).second)
      continue;

    Opts.push_back(
        std::pair<const char *, Option *>(I->getKey().data(), I->second));
  }

  // Sort the options list alphabetically.
  array_pod_sort(Opts.begin(), Opts.end(), OptNameCompare);
}

static void
sortSubCommands(const SmallPtrSetImpl<SubCommand *> &SubMap,
                SmallVectorImpl<std::pair<const char *, SubCommand *>> &Subs) {
  for (auto *S : SubMap) {
    if (S->getName().empty())
      continue;
    Subs.push_back(std::make_pair(S->getName().data(), S));
  }
  array_pod_sort(Subs.begin(), Subs.end(), SubNameCompare);
}

namespace {

class HelpPrinter {
protected:
  const bool ShowHidden;
  typedef SmallVector<std::pair<const char *, Option *>, 128>
      StrOptionPairVector;
  typedef SmallVector<std::pair<const char *, SubCommand *>, 128>
      StrSubCommandPairVector;
  // Print the options. Opts is assumed to be alphabetically sorted.
  virtual void printOptions(StrOptionPairVector &Opts, size_t MaxArgLen) {
    for (size_t i = 0, e = Opts.size(); i != e; ++i)
      Opts[i].second->printOptionInfo(MaxArgLen);
  }

  void printSubCommands(StrSubCommandPairVector &Subs, size_t MaxSubLen) {
    for (const auto &S : Subs) {
      outs() << "  " << S.first;
      if (!S.second->getDescription().empty()) {
        outs().indent(MaxSubLen - strlen(S.first));
        outs() << " - " << S.second->getDescription();
      }
      outs() << "\n";
    }
  }

public:
  explicit HelpPrinter(bool showHidden) : ShowHidden(showHidden) {}
  virtual ~HelpPrinter() {}

  // Invoke the printer.
  void operator=(bool Value) {
    if (!Value)
      return;
    printHelp();

    // Halt the program since help information was printed
    exit(0);
  }

  void printHelp() {
    SubCommand *Sub = GlobalParser->getActiveSubCommand();
    auto &OptionsMap = Sub->OptionsMap;
    auto &PositionalOpts = Sub->PositionalOpts;
    auto &ConsumeAfterOpt = Sub->ConsumeAfterOpt;

    StrOptionPairVector Opts;
    sortOpts(OptionsMap, Opts, ShowHidden);

    StrSubCommandPairVector Subs;
    sortSubCommands(GlobalParser->RegisteredSubCommands, Subs);

    if (!GlobalParser->ProgramOverview.empty())
      outs() << "OVERVIEW: " << GlobalParser->ProgramOverview << "\n";

    if (Sub == &*TopLevelSubCommand) {
      outs() << "USAGE: " << GlobalParser->ProgramName;
      if (Subs.size() > 2)
        outs() << " [subcommand]";
      outs() << " [options]";
    } else {
      if (!Sub->getDescription().empty()) {
        outs() << "SUBCOMMAND '" << Sub->getName()
               << "': " << Sub->getDescription() << "\n\n";
      }
      outs() << "USAGE: " << GlobalParser->ProgramName << " " << Sub->getName()
             << " [options]";
    }

    for (auto *Opt : PositionalOpts) {
      if (Opt->hasArgStr())
        outs() << " --" << Opt->ArgStr;
      outs() << " " << Opt->HelpStr;
    }

    // Print the consume after option info if it exists...
    if (ConsumeAfterOpt)
      outs() << " " << ConsumeAfterOpt->HelpStr;

    if (Sub == &*TopLevelSubCommand && !Subs.empty()) {
      // Compute the maximum subcommand length...
      size_t MaxSubLen = 0;
      for (size_t i = 0, e = Subs.size(); i != e; ++i)
        MaxSubLen = std::max(MaxSubLen, strlen(Subs[i].first));

      outs() << "\n\n";
      outs() << "SUBCOMMANDS:\n\n";
      printSubCommands(Subs, MaxSubLen);
      outs() << "\n";
      outs() << "  Type \"" << GlobalParser->ProgramName
             << " <subcommand> --help\" to get more help on a specific "
                "subcommand";
    }

    outs() << "\n\n";

    // Compute the maximum argument length...
    size_t MaxArgLen = 0;
    for (size_t i = 0, e = Opts.size(); i != e; ++i)
      MaxArgLen = std::max(MaxArgLen, Opts[i].second->getOptionWidth());

    outs() << "OPTIONS:\n";
    printOptions(Opts, MaxArgLen);

    // Print any extra help the user has declared.
    for (const auto &I : GlobalParser->MoreHelp)
      outs() << I;
    GlobalParser->MoreHelp.clear();
  }
};

class CategorizedHelpPrinter : public HelpPrinter {
public:
  explicit CategorizedHelpPrinter(bool showHidden) : HelpPrinter(showHidden) {}

  // Helper function for printOptions().
  // It shall return a negative value if A's name should be lexicographically
  // ordered before B's name. It returns a value greater than zero if B's name
  // should be ordered before A's name, and it returns 0 otherwise.
  static int OptionCategoryCompare(OptionCategory *const *A,
                                   OptionCategory *const *B) {
    return (*A)->getName().compare((*B)->getName());
  }

  // Make sure we inherit our base class's operator=()
  using HelpPrinter::operator=;

protected:
  void printOptions(StrOptionPairVector &Opts, size_t MaxArgLen) override {
    std::vector<OptionCategory *> SortedCategories;
    std::map<OptionCategory *, std::vector<Option *>> CategorizedOptions;

    // Collect registered option categories into vector in preparation for
    // sorting.
    for (auto I = GlobalParser->RegisteredOptionCategories.begin(),
              E = GlobalParser->RegisteredOptionCategories.end();
         I != E; ++I) {
      SortedCategories.push_back(*I);
    }

    // Sort the different option categories alphabetically.
    assert(SortedCategories.size() > 0 && "No option categories registered!");
    array_pod_sort(SortedCategories.begin(), SortedCategories.end(),
                   OptionCategoryCompare);

    // Create map to empty vectors.
    for (std::vector<OptionCategory *>::const_iterator
             I = SortedCategories.begin(),
             E = SortedCategories.end();
         I != E; ++I)
      CategorizedOptions[*I] = std::vector<Option *>();

    // Walk through pre-sorted options and assign into categories.
    // Because the options are already alphabetically sorted the
    // options within categories will also be alphabetically sorted.
    for (size_t I = 0, E = Opts.size(); I != E; ++I) {
      Option *Opt = Opts[I].second;
      for (auto &Cat : Opt->Categories) {
        assert(CategorizedOptions.count(Cat) > 0 &&
               "Option has an unregistered category");
        CategorizedOptions[Cat].push_back(Opt);
      }
    }

    // Now do printing.
    for (std::vector<OptionCategory *>::const_iterator
             Category = SortedCategories.begin(),
             E = SortedCategories.end();
         Category != E; ++Category) {
      // Hide empty categories for --help, but show for --help-hidden.
      const auto &CategoryOptions = CategorizedOptions[*Category];
      bool IsEmptyCategory = CategoryOptions.empty();
      if (!ShowHidden && IsEmptyCategory)
        continue;

      // Print category information.
      outs() << "\n";
      outs() << (*Category)->getName() << ":\n";

      // Check if description is set.
      if (!(*Category)->getDescription().empty())
        outs() << (*Category)->getDescription() << "\n\n";
      else
        outs() << "\n";

      // When using --help-hidden explicitly state if the category has no
      // options associated with it.
      if (IsEmptyCategory) {
        outs() << "  This option category has no options.\n";
        continue;
      }
      // Loop over the options in the category and print.
      for (const Option *Opt : CategoryOptions)
        Opt->printOptionInfo(MaxArgLen);
    }
  }
};

// This wraps the Uncategorizing and Categorizing printers and decides
// at run time which should be invoked.
class HelpPrinterWrapper {
private:
  HelpPrinter &UncategorizedPrinter;
  CategorizedHelpPrinter &CategorizedPrinter;

public:
  explicit HelpPrinterWrapper(HelpPrinter &UncategorizedPrinter,
                              CategorizedHelpPrinter &CategorizedPrinter)
      : UncategorizedPrinter(UncategorizedPrinter),
        CategorizedPrinter(CategorizedPrinter) {}

  // Invoke the printer.
  void operator=(bool Value);
};

} // End anonymous namespace

#endif // !INTEL_PRODUCT_RELEASE

#if defined(__GNUC__)
// GCC and GCC-compatible compilers define __OPTIMIZE__ when optimizations are
// enabled.
# if defined(__OPTIMIZE__)
#  define LLVM_IS_DEBUG_BUILD 0
# else
#  define LLVM_IS_DEBUG_BUILD 1
# endif
#elif defined(_MSC_VER)
// MSVC doesn't have a predefined macro indicating if optimizations are enabled.
// Use _DEBUG instead. This macro actually corresponds to the choice between
// debug and release CRTs, but it is a reasonable proxy.
# if defined(_DEBUG)
#  define LLVM_IS_DEBUG_BUILD 1
# else
#  define LLVM_IS_DEBUG_BUILD 0
# endif
#else
// Otherwise, for an unknown compiler, assume this is an optimized build.
# define LLVM_IS_DEBUG_BUILD 0
#endif

namespace {
class VersionPrinter {
public:
  void print() {
    raw_ostream &OS = outs();
#ifdef PACKAGE_VENDOR
    OS << PACKAGE_VENDOR << " ";
#else
    OS << "LLVM (http://llvm.org/):\n  ";
#endif
    OS << PACKAGE_NAME << " version " << PACKAGE_VERSION;
#ifdef LLVM_VERSION_INFO
    OS << " " << LLVM_VERSION_INFO;
#endif
    OS << "\n  ";
#if LLVM_IS_DEBUG_BUILD
    OS << "DEBUG build";
#else
    OS << "Optimized build";
#endif
#ifndef NDEBUG
    OS << " with assertions";
#endif
#if LLVM_VERSION_PRINTER_SHOW_HOST_TARGET_INFO
    std::string CPU = std::string(sys::getHostCPUName());
    if (CPU == "generic")
      CPU = "(unknown)";
    OS << ".\n"
       << "  Default target: " << sys::getDefaultTargetTriple() << '\n'
       << "  Host CPU: " << CPU;
#endif
    OS << '\n';
  }
  void operator=(bool OptionWasSpecified);
};

struct CommandLineCommonOptions {
#if !INTEL_PRODUCT_RELEASE
  // Declare the four HelpPrinter instances that are used to print out help, or
  // help-hidden as an uncategorized list or in categories.
  HelpPrinter UncategorizedNormalPrinter{false};
  HelpPrinter UncategorizedHiddenPrinter{true};
  CategorizedHelpPrinter CategorizedNormalPrinter{false};
  CategorizedHelpPrinter CategorizedHiddenPrinter{true};
  // Declare HelpPrinter wrappers that will decide whether or not to invoke
  // a categorizing help printer
  HelpPrinterWrapper WrappedNormalPrinter{UncategorizedNormalPrinter,
                                          CategorizedNormalPrinter};
  HelpPrinterWrapper WrappedHiddenPrinter{UncategorizedHiddenPrinter,
                                          CategorizedHiddenPrinter};
#endif // !INTEL_PRODUCT_RELEASE
  // Define a category for generic options that all tools should have.
  cl::OptionCategory GenericCategory{"Generic Options"};

#if !INTEL_PRODUCT_RELEASE
  // Define uncategorized help printers.
  // --help-list is hidden by default because if Option categories are being
  // used then --help behaves the same as --help-list.
  cl::opt<HelpPrinter, true, parser<bool>> HLOp{
      "help-list",
      cl::desc(
          "Display list of available options (--help-list-hidden for more)"),
      cl::location(UncategorizedNormalPrinter),
      cl::Hidden,
      cl::ValueDisallowed,
      cl::cat(GenericCategory),
      cl::sub(*AllSubCommands)};

  cl::opt<HelpPrinter, true, parser<bool>> HLHOp{
      "help-list-hidden",
      cl::desc("Display list of all available options"),
      cl::location(UncategorizedHiddenPrinter),
      cl::Hidden,
      cl::ValueDisallowed,
      cl::cat(GenericCategory),
      cl::sub(*AllSubCommands)};

  // Define uncategorized/categorized help printers. These printers change their
  // behaviour at runtime depending on whether one or more Option categories
  // have been declared.
  cl::opt<HelpPrinterWrapper, true, parser<bool>> HOp{
      "help",
      cl::desc("Display available options (--help-hidden for more)"),
      cl::location(WrappedNormalPrinter),
      cl::ValueDisallowed,
      cl::cat(GenericCategory),
      cl::sub(*AllSubCommands)};

  cl::alias HOpA{"h", cl::desc("Alias for --help"), cl::aliasopt(HOp),
                 cl::DefaultOption};

  cl::opt<HelpPrinterWrapper, true, parser<bool>> HHOp{
      "help-hidden",
      cl::desc("Display all available options"),
      cl::location(WrappedHiddenPrinter),
      cl::Hidden,
      cl::ValueDisallowed,
      cl::cat(GenericCategory),
      cl::sub(*AllSubCommands)};

  cl::opt<bool> PrintOptions{
      "print-options",
      cl::desc("Print non-default options after command line parsing"),
      cl::Hidden,
      cl::init(false),
      cl::cat(GenericCategory),
      cl::sub(*AllSubCommands)};

  cl::opt<bool> PrintAllOptions{
      "print-all-options",
      cl::desc("Print all option values after command line parsing"),
      cl::Hidden,
      cl::init(false),
      cl::cat(GenericCategory),
      cl::sub(*AllSubCommands)};
#endif // !INTEL_PRODUCT_RELEASE

  VersionPrinterTy OverrideVersionPrinter = nullptr;

  std::vector<VersionPrinterTy> ExtraVersionPrinters;

  // Define the --version option that prints out the LLVM version for the tool
  VersionPrinter VersionPrinterInstance;

#if !INTEL_PRODUCT_RELEASE
  cl::opt<VersionPrinter, true, parser<bool>> VersOp{
      "version", cl::desc("Display the version of this program"),
      cl::location(VersionPrinterInstance), cl::ValueDisallowed,
      cl::cat(GenericCategory)};
#endif // !INTEL_PRODUCT_RELEASE
};
} // End anonymous namespace

// Lazy-initialized global instance of options controlling the command-line
// parser and general handling.
static ManagedStatic<CommandLineCommonOptions> CommonOptions;

static void initCommonOptions() {
  *CommonOptions;
  initDebugCounterOptions();
  initGraphWriterOptions();
  initSignalsOptions();
  initStatisticOptions();
  initTimerOptions();
  initTypeSizeOptions();
  initWithColorOptions();
  initDebugOptions();
  initRandomSeedOptions();
}

OptionCategory &cl::getGeneralCategory() {
  // Initialise the general option category.
  static OptionCategory GeneralCategory{"General options"};
  return GeneralCategory;
}

void VersionPrinter::operator=(bool OptionWasSpecified) {
  if (!OptionWasSpecified)
    return;

  if (CommonOptions->OverrideVersionPrinter != nullptr) {
    CommonOptions->OverrideVersionPrinter(outs());
    exit(0);
  }
  print();

  // Iterate over any registered extra printers and call them to add further
  // information.
  if (!CommonOptions->ExtraVersionPrinters.empty()) {
    outs() << '\n';
    for (const auto &I : CommonOptions->ExtraVersionPrinters)
      I(outs());
  }

  exit(0);
}

#if !INTEL_PRODUCT_RELEASE
void HelpPrinterWrapper::operator=(bool Value) {
  if (!Value)
    return;

  // Decide which printer to invoke. If more than one option category is
  // registered then it is useful to show the categorized help instead of
  // uncategorized help.
  if (GlobalParser->RegisteredOptionCategories.size() > 1) {
    // unhide --help-list option so user can have uncategorized output if they
    // want it.
    CommonOptions->HLOp.setHiddenFlag(NotHidden);

    CategorizedPrinter = true; // Invoke categorized printer
  } else
    UncategorizedPrinter = true; // Invoke uncategorized printer
}
#endif // !INTEL_PRODUCT_RELEASE

// Print the value of each option.
void cl::PrintOptionValues() { GlobalParser->printOptionValues(); }

void CommandLineParser::printOptionValues() {
#if !INTEL_PRODUCT_RELEASE
  if (!CommonOptions->PrintOptions && !CommonOptions->PrintAllOptions)
    return;

  SmallVector<std::pair<const char *, Option *>, 128> Opts;
  sortOpts(ActiveSubCommand->OptionsMap, Opts, /*ShowHidden*/ true);

  // Compute the maximum argument length...
  size_t MaxArgLen = 0;
  for (size_t i = 0, e = Opts.size(); i != e; ++i)
    MaxArgLen = std::max(MaxArgLen, Opts[i].second->getOptionWidth());

  for (size_t i = 0, e = Opts.size(); i != e; ++i)
    Opts[i].second->printOptionValue(MaxArgLen, CommonOptions->PrintAllOptions);
#endif // !INTEL_PRODUCT_RELEASE
}

// Utility function for printing the help message.
void cl::PrintHelpMessage(bool Hidden, bool Categorized) {
#if !INTEL_PRODUCT_RELEASE
  if (!Hidden && !Categorized)
    CommonOptions->UncategorizedNormalPrinter.printHelp();
  else if (!Hidden && Categorized)
    CommonOptions->CategorizedNormalPrinter.printHelp();
  else if (Hidden && !Categorized)
    CommonOptions->UncategorizedHiddenPrinter.printHelp();
  else
    CommonOptions->CategorizedHiddenPrinter.printHelp();
#endif // !INTEL_PRODUCT_RELEASE
}

/// Utility function for printing version number.
void cl::PrintVersionMessage() {
  CommonOptions->VersionPrinterInstance.print();
}

void cl::SetVersionPrinter(VersionPrinterTy func) {
  CommonOptions->OverrideVersionPrinter = func;
}

void cl::AddExtraVersionPrinter(VersionPrinterTy func) {
  CommonOptions->ExtraVersionPrinters.push_back(func);
}

StringMap<Option *> &cl::getRegisteredOptions(SubCommand &Sub) {
<<<<<<< HEAD
  initCommonOptions(); // INTEL
=======
  initCommonOptions();
>>>>>>> 486b6013
  auto &Subs = GlobalParser->RegisteredSubCommands;
  (void)Subs;
  assert(is_contained(Subs, &Sub));
  return Sub.OptionsMap;
}

iterator_range<typename SmallPtrSet<SubCommand *, 4>::iterator>
cl::getRegisteredSubcommands() {
  return GlobalParser->getRegisteredSubcommands();
}

void cl::HideUnrelatedOptions(cl::OptionCategory &Category, SubCommand &Sub) {
  initCommonOptions();
  for (auto &I : Sub.OptionsMap) {
    for (auto &Cat : I.second->Categories) {
      if (Cat != &Category && Cat != &CommonOptions->GenericCategory)
        I.second->setHiddenFlag(cl::ReallyHidden);
    }
  }
}

void cl::HideUnrelatedOptions(ArrayRef<const cl::OptionCategory *> Categories,
                              SubCommand &Sub) {
  initCommonOptions();
  for (auto &I : Sub.OptionsMap) {
    for (auto &Cat : I.second->Categories) {
      if (!is_contained(Categories, Cat) &&
          Cat != &CommonOptions->GenericCategory)
        I.second->setHiddenFlag(cl::ReallyHidden);
    }
  }
}

void cl::ResetCommandLineParser() { GlobalParser->reset(); }
void cl::ResetAllOptionOccurrences() {
  GlobalParser->ResetAllOptionOccurrences();
}

void LLVMParseCommandLineOptions(int argc, const char *const *argv,
                                 const char *Overview) {
  llvm::cl::ParseCommandLineOptions(argc, argv, StringRef(Overview),
                                    &llvm::nulls());
}<|MERGE_RESOLUTION|>--- conflicted
+++ resolved
@@ -2648,11 +2648,7 @@
 }
 
 StringMap<Option *> &cl::getRegisteredOptions(SubCommand &Sub) {
-<<<<<<< HEAD
-  initCommonOptions(); // INTEL
-=======
   initCommonOptions();
->>>>>>> 486b6013
   auto &Subs = GlobalParser->RegisteredSubCommands;
   (void)Subs;
   assert(is_contained(Subs, &Sub));
