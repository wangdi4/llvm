--- conflicted
+++ resolved
@@ -2375,9 +2375,6 @@
 
 } // End anonymous namespace
 
-<<<<<<< HEAD
-#endif // !INTEL_PRODUCT_RELEASE
-=======
 // Declare the four HelpPrinter instances that are used to print out help, or
 // help-hidden as an uncategorized list or in categories.
 static HelpPrinter UncategorizedNormalPrinter(false);
@@ -2391,10 +2388,12 @@
                                                CategorizedNormalPrinter);
 static HelpPrinterWrapper WrappedHiddenPrinter(UncategorizedHiddenPrinter,
                                                CategorizedHiddenPrinter);
+#endif // !INTEL_PRODUCT_RELEASE
 
 // Define a category for generic options that all tools should have.
 static cl::OptionCategory GenericCategory("Generic Options");
 
+#if !INTEL_PRODUCT_RELEASE
 // Define uncategorized help printers.
 // --help-list is hidden by default because if Option categories are being used
 // then --help behaves the same as --help-list.
@@ -2453,11 +2452,13 @@
   } else
     UncategorizedPrinter = true; // Invoke uncategorized printer
 }
+#endif // !INTEL_PRODUCT_RELEASE
 
 // Print the value of each option.
 void cl::PrintOptionValues() { GlobalParser->printOptionValues(); }
 
 void CommandLineParser::printOptionValues() {
+#if !INTEL_PRODUCT_RELEASE
   if (!PrintOptions && !PrintAllOptions)
     return;
 
@@ -2471,12 +2472,12 @@
 
   for (size_t i = 0, e = Opts.size(); i != e; ++i)
     Opts[i].second->printOptionValue(MaxArgLen, PrintAllOptions);
+#endif // !INTEL_PRODUCT_RELEASE
 }
 
 static VersionPrinterTy OverrideVersionPrinter = nullptr;
 
 static std::vector<VersionPrinterTy> *ExtraVersionPrinters = nullptr;
->>>>>>> 16b5e9d6
 
 #if defined(__GNUC__)
 // GCC and GCC-compatible compilers define __OPTIMIZE__ when optimizations are
@@ -2533,134 +2534,9 @@
 #endif
     OS << '\n';
   }
-<<<<<<< HEAD
-  void operator=(bool OptionWasSpecified);
-};
-
-struct CommandLineCommonOptions {
-#if !INTEL_PRODUCT_RELEASE
-  // Declare the four HelpPrinter instances that are used to print out help, or
-  // help-hidden as an uncategorized list or in categories.
-  HelpPrinter UncategorizedNormalPrinter{false};
-  HelpPrinter UncategorizedHiddenPrinter{true};
-  CategorizedHelpPrinter CategorizedNormalPrinter{false};
-  CategorizedHelpPrinter CategorizedHiddenPrinter{true};
-  // Declare HelpPrinter wrappers that will decide whether or not to invoke
-  // a categorizing help printer
-  HelpPrinterWrapper WrappedNormalPrinter{UncategorizedNormalPrinter,
-                                          CategorizedNormalPrinter};
-  HelpPrinterWrapper WrappedHiddenPrinter{UncategorizedHiddenPrinter,
-                                          CategorizedHiddenPrinter};
-#endif // !INTEL_PRODUCT_RELEASE
-  // Define a category for generic options that all tools should have.
-  cl::OptionCategory GenericCategory{"Generic Options"};
-
-#if !INTEL_PRODUCT_RELEASE
-  // Define uncategorized help printers.
-  // --help-list is hidden by default because if Option categories are being
-  // used then --help behaves the same as --help-list.
-  cl::opt<HelpPrinter, true, parser<bool>> HLOp{
-      "help-list",
-      cl::desc(
-          "Display list of available options (--help-list-hidden for more)"),
-      cl::location(UncategorizedNormalPrinter),
-      cl::Hidden,
-      cl::ValueDisallowed,
-      cl::cat(GenericCategory),
-      cl::sub(*AllSubCommands)};
-
-  cl::opt<HelpPrinter, true, parser<bool>> HLHOp{
-      "help-list-hidden",
-      cl::desc("Display list of all available options"),
-      cl::location(UncategorizedHiddenPrinter),
-      cl::Hidden,
-      cl::ValueDisallowed,
-      cl::cat(GenericCategory),
-      cl::sub(*AllSubCommands)};
-
-  // Define uncategorized/categorized help printers. These printers change their
-  // behaviour at runtime depending on whether one or more Option categories
-  // have been declared.
-  cl::opt<HelpPrinterWrapper, true, parser<bool>> HOp{
-      "help",
-      cl::desc("Display available options (--help-hidden for more)"),
-      cl::location(WrappedNormalPrinter),
-      cl::ValueDisallowed,
-      cl::cat(GenericCategory),
-      cl::sub(*AllSubCommands)};
-
-  cl::alias HOpA{"h", cl::desc("Alias for --help"), cl::aliasopt(HOp),
-                 cl::DefaultOption};
-
-  cl::opt<HelpPrinterWrapper, true, parser<bool>> HHOp{
-      "help-hidden",
-      cl::desc("Display all available options"),
-      cl::location(WrappedHiddenPrinter),
-      cl::Hidden,
-      cl::ValueDisallowed,
-      cl::cat(GenericCategory),
-      cl::sub(*AllSubCommands)};
-
-  cl::opt<bool> PrintOptions{
-      "print-options",
-      cl::desc("Print non-default options after command line parsing"),
-      cl::Hidden,
-      cl::init(false),
-      cl::cat(GenericCategory),
-      cl::sub(*AllSubCommands)};
-
-  cl::opt<bool> PrintAllOptions{
-      "print-all-options",
-      cl::desc("Print all option values after command line parsing"),
-      cl::Hidden,
-      cl::init(false),
-      cl::cat(GenericCategory),
-      cl::sub(*AllSubCommands)};
-#endif // !INTEL_PRODUCT_RELEASE
-
-  VersionPrinterTy OverrideVersionPrinter = nullptr;
-
-  std::vector<VersionPrinterTy> ExtraVersionPrinters;
-
-  // Define the --version option that prints out the LLVM version for the tool
-  VersionPrinter VersionPrinterInstance;
-
-#if !INTEL_PRODUCT_RELEASE
-  cl::opt<VersionPrinter, true, parser<bool>> VersOp{
-      "version", cl::desc("Display the version of this program"),
-      cl::location(VersionPrinterInstance), cl::ValueDisallowed,
-      cl::cat(GenericCategory)};
-#endif // !INTEL_PRODUCT_RELEASE
-};
-} // End anonymous namespace
-
-// Lazy-initialized global instance of options controlling the command-line
-// parser and general handling.
-static ManagedStatic<CommandLineCommonOptions> CommonOptions;
-
-static void initCommonOptions() {
-  *CommonOptions;
-  initDebugCounterOptions();
-  initGraphWriterOptions();
-  initSignalsOptions();
-  initStatisticOptions();
-  initTimerOptions();
-  initTypeSizeOptions();
-  initWithColorOptions();
-  initDebugOptions();
-  initRandomSeedOptions();
-}
-
-OptionCategory &cl::getGeneralCategory() {
-  // Initialise the general option category.
-  static OptionCategory GeneralCategory{"General options"};
-  return GeneralCategory;
-}
-=======
   void operator=(bool OptionWasSpecified) {
     if (!OptionWasSpecified)
       return;
->>>>>>> 16b5e9d6
 
     if (OverrideVersionPrinter != nullptr) {
       OverrideVersionPrinter(outs());
@@ -2678,68 +2554,18 @@
 
     exit(0);
   }
-<<<<<<< HEAD
-  print();
-
-  // Iterate over any registered extra printers and call them to add further
-  // information.
-  if (!CommonOptions->ExtraVersionPrinters.empty()) {
-    outs() << '\n';
-    for (const auto &I : CommonOptions->ExtraVersionPrinters)
-      I(outs());
-  }
-
-  exit(0);
-}
-
-#if !INTEL_PRODUCT_RELEASE
-void HelpPrinterWrapper::operator=(bool Value) {
-  if (!Value)
-    return;
-
-  // Decide which printer to invoke. If more than one option category is
-  // registered then it is useful to show the categorized help instead of
-  // uncategorized help.
-  if (GlobalParser->RegisteredOptionCategories.size() > 1) {
-    // unhide --help-list option so user can have uncategorized output if they
-    // want it.
-    CommonOptions->HLOp.setHiddenFlag(NotHidden);
-
-    CategorizedPrinter = true; // Invoke categorized printer
-  } else
-    UncategorizedPrinter = true; // Invoke uncategorized printer
-}
-#endif // !INTEL_PRODUCT_RELEASE
-
-// Print the value of each option.
-void cl::PrintOptionValues() { GlobalParser->printOptionValues(); }
-
-void CommandLineParser::printOptionValues() {
-#if !INTEL_PRODUCT_RELEASE
-  if (!CommonOptions->PrintOptions && !CommonOptions->PrintAllOptions)
-    return;
-
-  SmallVector<std::pair<const char *, Option *>, 128> Opts;
-  sortOpts(ActiveSubCommand->OptionsMap, Opts, /*ShowHidden*/ true);
-=======
 };
 } // End anonymous namespace
->>>>>>> 16b5e9d6
 
 // Define the --version option that prints out the LLVM version for the tool
 static VersionPrinter VersionPrinterInstance;
 
-<<<<<<< HEAD
-  for (size_t i = 0, e = Opts.size(); i != e; ++i)
-    Opts[i].second->printOptionValue(MaxArgLen, CommonOptions->PrintAllOptions);
-#endif // !INTEL_PRODUCT_RELEASE
-}
-=======
+#if !INTEL_PRODUCT_RELEASE
 static cl::opt<VersionPrinter, true, parser<bool>>
     VersOp("version", cl::desc("Display the version of this program"),
            cl::location(VersionPrinterInstance), cl::ValueDisallowed,
            cl::cat(GenericCategory));
->>>>>>> 16b5e9d6
+#endif // !INTEL_PRODUCT_RELEASE
 
 // Utility function for printing the help message.
 void cl::PrintHelpMessage(bool Hidden, bool Categorized) {
@@ -2751,12 +2577,8 @@
   else if (Hidden && !Categorized)
     UncategorizedHiddenPrinter.printHelp();
   else
-<<<<<<< HEAD
-    CommonOptions->CategorizedHiddenPrinter.printHelp();
+    CategorizedHiddenPrinter.printHelp();
 #endif // !INTEL_PRODUCT_RELEASE
-=======
-    CategorizedHiddenPrinter.printHelp();
->>>>>>> 16b5e9d6
 }
 
 /// Utility function for printing version number.
