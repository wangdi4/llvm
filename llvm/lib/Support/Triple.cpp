//===--- Triple.cpp - Target triple helper class --------------------------===//
//
// Part of the LLVM Project, under the Apache License v2.0 with LLVM Exceptions.
// See https://llvm.org/LICENSE.txt for license information.
// SPDX-License-Identifier: Apache-2.0 WITH LLVM-exception
//
//===----------------------------------------------------------------------===//

#include "llvm/ADT/Triple.h"
#include "llvm/ADT/STLExtras.h"
#include "llvm/ADT/SmallString.h"
#include "llvm/ADT/StringExtras.h"
#include "llvm/ADT/StringSwitch.h"
#include "llvm/Support/ErrorHandling.h"
#include "llvm/Support/Host.h"
#include "llvm/Support/SwapByteOrder.h"
#include "llvm/Support/TargetParser.h"
#include "llvm/Support/VersionTuple.h"
#include <cassert>
#include <cstring>
using namespace llvm;

StringRef Triple::getArchTypeName(ArchType Kind) {
  switch (Kind) {
  case UnknownArch:    return "unknown";

  case aarch64:        return "aarch64";
  case aarch64_32:     return "aarch64_32";
  case aarch64_be:     return "aarch64_be";
  case amdgcn:         return "amdgcn";
  case amdil64:        return "amdil64";
  case amdil:          return "amdil";
  case arc:            return "arc";
  case arm:            return "arm";
  case armeb:          return "armeb";
  case avr:            return "avr";
  case bpfeb:          return "bpfeb";
  case bpfel:          return "bpfel";
#if INTEL_CUSTOMIZATION
#if INTEL_FEATURE_CSA
  case csa:            return "csa";
#endif  // INTEL_FEATURE_CSA
#endif  // INTEL_CUSTOMIZATION
  case fpga_aoco:      return "fpga_aoco";
  case fpga_aocr:      return "fpga_aocr";
  case fpga_aocx:      return "fpga_aocx";
  case fpga_dep:
    return "fpga_dep";
  case csky:           return "csky";
  case hexagon:        return "hexagon";
  case hsail64:        return "hsail64";
  case hsail:          return "hsail";
  case kalimba:        return "kalimba";
  case lanai:          return "lanai";
  case le32:           return "le32";
  case le64:           return "le64";
  case mips64:         return "mips64";
  case mips64el:       return "mips64el";
  case mips:           return "mips";
  case mipsel:         return "mipsel";
  case msp430:         return "msp430";
  case nvptx64:        return "nvptx64";
  case nvptx:          return "nvptx";
  case ppc64:          return "powerpc64";
  case ppc64le:        return "powerpc64le";
  case ppc:            return "powerpc";
  case ppcle:          return "powerpcle";
  case r600:           return "r600";
  case renderscript32: return "renderscript32";
  case renderscript64: return "renderscript64";
  case riscv32:        return "riscv32";
  case riscv64:        return "riscv64";
  case shave:          return "shave";
  case sparc:          return "sparc";
  case sparcel:        return "sparcel";
  case sparcv9:        return "sparcv9";
  case spir64:         return "spir64";
  case spir:           return "spir";
  case systemz:        return "s390x";
  case tce:            return "tce";
  case tcele:          return "tcele";
  case thumb:          return "thumb";
  case thumbeb:        return "thumbeb";
  case ve:             return "ve";
  case wasm32:         return "wasm32";
  case wasm64:         return "wasm64";
  case x86:            return "i386";
  case x86_64:         return "x86_64";
#if INTEL_CUSTOMIZATION
#if INTEL_FEATURE_ICECODE
  case x86_icecode:    return "x86_icecode";
#endif  // INTEL_FEATURE_ICECODE
#endif  // INTEL_CUSTOMIZATION
  case xcore:          return "xcore";
  }

  llvm_unreachable("Invalid ArchType!");
}

StringRef Triple::getArchTypePrefix(ArchType Kind) {
  switch (Kind) {
  default:
    return StringRef();

  case aarch64:
  case aarch64_be:
  case aarch64_32:  return "aarch64";

  case arc:         return "arc";

  case arm:
  case armeb:
  case thumb:
  case thumbeb:     return "arm";

  case avr:         return "avr";

  case ppc64:
  case ppc64le:
  case ppc:
  case ppcle:       return "ppc";

  case mips:
  case mipsel:
  case mips64:
  case mips64el:    return "mips";

  case hexagon:     return "hexagon";

  case amdgcn:      return "amdgcn";
  case r600:        return "r600";

  case bpfel:
  case bpfeb:       return "bpf";

  case sparcv9:
  case sparcel:
  case sparc:       return "sparc";

  case systemz:     return "s390";

#if INTEL_CUSTOMIZATION
#if INTEL_FEATURE_CSA
  case csa:         return "csa";
#endif  // INTEL_FEATURE_CSA
#endif  // INTEL_CUSTOMIZATION

  case x86:
#if INTEL_CUSTOMIZATION
#if INTEL_FEATURE_ICECODE
  case x86_icecode:
#endif  // INTEL_FEATURE_ICECODE
#endif  // INTEL_CUSTOMIZATION
  case x86_64:      return "x86";

  case xcore:       return "xcore";

  // NVPTX intrinsics are namespaced under nvvm.
  case nvptx:       return "nvvm";
  case nvptx64:     return "nvvm";

  case le32:        return "le32";
  case le64:        return "le64";

  case amdil:
  case amdil64:     return "amdil";

  case hsail:
  case hsail64:     return "hsail";

  case spir:
  case spir64:      return "spir";
  case kalimba:     return "kalimba";
  case lanai:       return "lanai";
  case shave:       return "shave";
  case wasm32:
  case wasm64:      return "wasm";

  case riscv32:
  case riscv64:     return "riscv";

  case fpga_aoco:
  case fpga_aocr:
  case fpga_aocx:
  case fpga_dep:
    return "fpga";

  case ve:          return "ve";
  case csky:        return "csky";
  }
}

StringRef Triple::getVendorTypeName(VendorType Kind) {
  switch (Kind) {
  case UnknownVendor: return "unknown";

  case AMD: return "amd";
  case Apple: return "apple";
  case CSR: return "csr";
  case Freescale: return "fsl";
  case IBM: return "ibm";
  case ImaginationTechnologies: return "img";
  case Intel: return "intel";
  case Mesa: return "mesa";
  case MipsTechnologies: return "mti";
  case Myriad: return "myriad";
  case NVIDIA: return "nvidia";
  case OpenEmbedded: return "oe";
  case PC: return "pc";
  case SCEI: return "scei";
  case SUSE: return "suse";
  }

  llvm_unreachable("Invalid VendorType!");
}

StringRef Triple::getOSTypeName(OSType Kind) {
  switch (Kind) {
  case UnknownOS: return "unknown";

  case AIX: return "aix";
  case AMDHSA: return "amdhsa";
  case AMDPAL: return "amdpal";
  case Ananas: return "ananas";
  case CUDA: return "cuda";
  case CloudABI: return "cloudabi";
  case Contiki: return "contiki";
  case Darwin: return "darwin";
  case DragonFly: return "dragonfly";
  case ELFIAMCU: return "elfiamcu";
  case Emscripten: return "emscripten";
  case FreeBSD: return "freebsd";
  case Fuchsia: return "fuchsia";
  case Haiku: return "haiku";
  case HermitCore: return "hermit";
  case Hurd: return "hurd";
  case IOS: return "ios";
  case KFreeBSD: return "kfreebsd";
  case Linux: return "linux";
  case Lv2: return "lv2";
  case MacOSX: return "macosx";
  case Mesa3D: return "mesa3d";
  case Minix: return "minix";
  case NVCL: return "nvcl";
  case NaCl: return "nacl";
  case NetBSD: return "netbsd";
  case OpenBSD: return "openbsd";
  case PS4: return "ps4";
  case RTEMS: return "rtems";
  case Solaris: return "solaris";
  case TvOS: return "tvos";
  case WASI: return "wasi";
  case WatchOS: return "watchos";
  case Win32: return "windows";
  case ZOS: return "zos";
  }

  llvm_unreachable("Invalid OSType");
}

StringRef Triple::getEnvironmentTypeName(EnvironmentType Kind) {
  switch (Kind) {
  case UnknownEnvironment: return "unknown";
  case Android: return "android";
  case CODE16: return "code16";
  case CoreCLR: return "coreclr";
  case Cygnus: return "cygnus";
  case EABI: return "eabi";
  case EABIHF: return "eabihf";
  case GNU: return "gnu";
  case GNUABI64: return "gnuabi64";
  case GNUABIN32: return "gnuabin32";
  case GNUEABI: return "gnueabi";
  case GNUEABIHF: return "gnueabihf";
  case GNUX32: return "gnux32";
#if INTEL_CUSTOMIZATION
  case IntelFPGA: return "intelfpga";
  case IntelEyeQ: return "inteleyeq";
#endif // INTEL_CUSTOMIZATION
  case Itanium: return "itanium";
  case MSVC: return "msvc";
  case MacABI: return "macabi";
  case Musl: return "musl";
  case MuslEABI: return "musleabi";
  case MuslEABIHF: return "musleabihf";
  case SYCLDevice: return "sycldevice";
  case Simulator: return "simulator";
  }

  llvm_unreachable("Invalid EnvironmentType!");
}

static Triple::ArchType parseBPFArch(StringRef ArchName) {
  if (ArchName.equals("bpf")) {
    if (sys::IsLittleEndianHost)
      return Triple::bpfel;
    else
      return Triple::bpfeb;
  } else if (ArchName.equals("bpf_be") || ArchName.equals("bpfeb")) {
    return Triple::bpfeb;
  } else if (ArchName.equals("bpf_le") || ArchName.equals("bpfel")) {
    return Triple::bpfel;
  } else {
    return Triple::UnknownArch;
  }
}

Triple::ArchType Triple::getArchTypeForLLVMName(StringRef Name) {
  Triple::ArchType BPFArch(parseBPFArch(Name));
  return StringSwitch<Triple::ArchType>(Name)
    .Case("aarch64", aarch64)
    .Case("aarch64_be", aarch64_be)
    .Case("aarch64_32", aarch64_32)
    .Case("arc", arc)
    .Case("arm64", aarch64) // "arm64" is an alias for "aarch64"
    .Case("arm64_32", aarch64_32)
    .Case("arm", arm)
    .Case("armeb", armeb)
    .Case("avr", avr)
    .StartsWith("bpf", BPFArch)
    .Case("mips", mips)
    .Case("mipsel", mipsel)
    .Case("mips64", mips64)
    .Case("mips64el", mips64el)
    .Case("msp430", msp430)
    .Case("ppc64", ppc64)
    .Case("ppc32", ppc)
    .Case("ppc", ppc)
<<<<<<< HEAD
=======
    .Case("ppc32le", ppcle)
    .Case("ppcle", ppcle)
>>>>>>> 151a0bb9
    .Case("ppc64le", ppc64le)
    .Case("r600", r600)
    .Case("amdgcn", amdgcn)
    .Case("riscv32", riscv32)
    .Case("riscv64", riscv64)
    .Case("hexagon", hexagon)
    .Case("sparc", sparc)
    .Case("sparcel", sparcel)
    .Case("sparcv9", sparcv9)
    .Case("systemz", systemz)
    .Case("tce", tce)
    .Case("tcele", tcele)
    .Case("thumb", thumb)
    .Case("thumbeb", thumbeb)
<<<<<<< HEAD
#if INTEL_CUSTOMIZATION
#if INTEL_FEATURE_CSA
    .Case("csa", csa)
#endif // INTEL_FEATURE_CSA
#endif // INTEL_CUSTOMIZATION
    .Case("x86", x86)
    .Case("x86-64", x86_64)
#if INTEL_CUSTOMIZATION
#if INTEL_FEATURE_ICECODE
    .Case("x86-icecode", x86_icecode)
#endif // INTEL_FEATURE_ICECODE
#endif // INTEL_CUSTOMIZATION
=======
    .Case("x86", x86)
    .Case("x86-64", x86_64)
>>>>>>> 151a0bb9
    .Case("xcore", xcore)
    .Case("nvptx", nvptx)
    .Case("nvptx64", nvptx64)
    .Case("le32", le32)
    .Case("le64", le64)
    .Case("amdil", amdil)
    .Case("amdil64", amdil64)
    .Case("hsail", hsail)
    .Case("hsail64", hsail64)
    .StartsWith("spir64", spir64)
    .StartsWith("spir", spir)
    .Case("kalimba", kalimba)
    .Case("lanai", lanai)
    .Case("shave", shave)
    .Case("wasm32", wasm32)
    .Case("wasm64", wasm64)
    .Case("renderscript32", renderscript32)
    .Case("renderscript64", renderscript64)
    .Case("fpga_aoco", fpga_aoco)
    .Case("fpga_aocr", fpga_aocr)
    .Case("fpga_aocx", fpga_aocx)
    .Case("fpga_dep", fpga_dep)
    .Case("ve", ve)
    .Case("csky", csky)
    .Default(UnknownArch);
}

static Triple::ArchType parseARMArch(StringRef ArchName) {
  ARM::ISAKind ISA = ARM::parseArchISA(ArchName);
  ARM::EndianKind ENDIAN = ARM::parseArchEndian(ArchName);

  Triple::ArchType arch = Triple::UnknownArch;
  switch (ENDIAN) {
  case ARM::EndianKind::LITTLE: {
    switch (ISA) {
    case ARM::ISAKind::ARM:
      arch = Triple::arm;
      break;
    case ARM::ISAKind::THUMB:
      arch = Triple::thumb;
      break;
    case ARM::ISAKind::AARCH64:
      arch = Triple::aarch64;
      break;
    case ARM::ISAKind::INVALID:
      break;
    }
    break;
  }
  case ARM::EndianKind::BIG: {
    switch (ISA) {
    case ARM::ISAKind::ARM:
      arch = Triple::armeb;
      break;
    case ARM::ISAKind::THUMB:
      arch = Triple::thumbeb;
      break;
    case ARM::ISAKind::AARCH64:
      arch = Triple::aarch64_be;
      break;
    case ARM::ISAKind::INVALID:
      break;
    }
    break;
  }
  case ARM::EndianKind::INVALID: {
    break;
  }
  }

  ArchName = ARM::getCanonicalArchName(ArchName);
  if (ArchName.empty())
    return Triple::UnknownArch;

  // Thumb only exists in v4+
  if (ISA == ARM::ISAKind::THUMB &&
      (ArchName.startswith("v2") || ArchName.startswith("v3")))
    return Triple::UnknownArch;

  // Thumb only for v6m
  ARM::ProfileKind Profile = ARM::parseArchProfile(ArchName);
  unsigned Version = ARM::parseArchVersion(ArchName);
  if (Profile == ARM::ProfileKind::M && Version == 6) {
    if (ENDIAN == ARM::EndianKind::BIG)
      return Triple::thumbeb;
    else
      return Triple::thumb;
  }

  return arch;
}

static Triple::ArchType parseArch(StringRef ArchName) {
  auto AT = StringSwitch<Triple::ArchType>(ArchName)
    .Cases("i386", "i486", "i586", "i686", Triple::x86)
    // FIXME: Do we need to support these?
    .Cases("i786", "i886", "i986", Triple::x86)
    .Cases("amd64", "x86_64", "x86_64h", Triple::x86_64)
<<<<<<< HEAD
#if INTEL_CUSTOMIZATION
#if INTEL_FEATURE_CSA
    .Case("csa", Triple::csa)
#endif  // INTEL_FEATURE_CSA
#if INTEL_FEATURE_ICECODE
    .Case("x86_icecode", Triple::x86_icecode)
#endif // INTEL_FEATURE_ICECODE
#endif  // INTEL_CUSTOMIZATION
    .Cases("powerpc", "powerpcspe", "ppc", "ppc32", Triple::ppc)
=======
    .Cases("powerpc", "powerpcspe", "ppc", "ppc32", Triple::ppc)
    .Cases("powerpcle", "ppcle", "ppc32le", Triple::ppcle)
>>>>>>> 151a0bb9
    .Cases("powerpc64", "ppu", "ppc64", Triple::ppc64)
    .Cases("powerpc64le", "ppc64le", Triple::ppc64le)
    .Case("xscale", Triple::arm)
    .Case("xscaleeb", Triple::armeb)
    .Case("aarch64", Triple::aarch64)
    .Case("aarch64_be", Triple::aarch64_be)
    .Case("aarch64_32", Triple::aarch64_32)
    .Case("arc", Triple::arc)
    .Case("arm64", Triple::aarch64)
    .Case("arm64_32", Triple::aarch64_32)
<<<<<<< HEAD
    .Case("arm", Triple::arm)
    .Case("arm64e", Triple::aarch64)
=======
    .Case("arm64e", Triple::aarch64)
    .Case("arm", Triple::arm)
>>>>>>> 151a0bb9
    .Case("armeb", Triple::armeb)
    .Case("thumb", Triple::thumb)
    .Case("thumbeb", Triple::thumbeb)
    .Case("avr", Triple::avr)
    .Case("msp430", Triple::msp430)
    .Cases("mips", "mipseb", "mipsallegrex", "mipsisa32r6",
           "mipsr6", Triple::mips)
    .Cases("mipsel", "mipsallegrexel", "mipsisa32r6el", "mipsr6el",
           Triple::mipsel)
    .Cases("mips64", "mips64eb", "mipsn32", "mipsisa64r6",
           "mips64r6", "mipsn32r6", Triple::mips64)
    .Cases("mips64el", "mipsn32el", "mipsisa64r6el", "mips64r6el",
           "mipsn32r6el", Triple::mips64el)
    .Case("r600", Triple::r600)
    .Case("amdgcn", Triple::amdgcn)
    .Case("riscv32", Triple::riscv32)
    .Case("riscv64", Triple::riscv64)
    .Case("hexagon", Triple::hexagon)
    .Cases("s390x", "systemz", Triple::systemz)
    .Case("sparc", Triple::sparc)
    .Case("sparcel", Triple::sparcel)
    .Cases("sparcv9", "sparc64", Triple::sparcv9)
    .Case("tce", Triple::tce)
    .Case("tcele", Triple::tcele)
    .Case("xcore", Triple::xcore)
    .Case("nvptx", Triple::nvptx)
    .Case("nvptx64", Triple::nvptx64)
    .Case("le32", Triple::le32)
    .Case("le64", Triple::le64)
    .Case("amdil", Triple::amdil)
    .Case("amdil64", Triple::amdil64)
    .Case("hsail", Triple::hsail)
    .Case("hsail64", Triple::hsail64)
    .StartsWith("spir64", Triple::spir64)
    .StartsWith("spir", Triple::spir)
    .StartsWith("kalimba", Triple::kalimba)
    .Case("lanai", Triple::lanai)
    .Case("renderscript32", Triple::renderscript32)
    .Case("renderscript64", Triple::renderscript64)
    .Case("fpga_aoco", Triple::fpga_aoco)
    .Case("fpga_aocr", Triple::fpga_aocr)
    .Case("fpga_aocx", Triple::fpga_aocx)
    .Case("fpga_dep", Triple::fpga_dep)
    .Case("shave", Triple::shave)
    .Case("ve", Triple::ve)
    .Case("wasm32", Triple::wasm32)
    .Case("wasm64", Triple::wasm64)
    .Case("csky", Triple::csky)
    .Default(Triple::UnknownArch);

  // Some architectures require special parsing logic just to compute the
  // ArchType result.
  if (AT == Triple::UnknownArch) {
    if (ArchName.startswith("arm") || ArchName.startswith("thumb") ||
        ArchName.startswith("aarch64"))
      return parseARMArch(ArchName);
    if (ArchName.startswith("bpf"))
      return parseBPFArch(ArchName);
  }

  return AT;
}

static Triple::VendorType parseVendor(StringRef VendorName) {
  return StringSwitch<Triple::VendorType>(VendorName)
    .Case("apple", Triple::Apple)
    .Case("pc", Triple::PC)
    .Case("scei", Triple::SCEI)
    .Case("fsl", Triple::Freescale)
    .Case("ibm", Triple::IBM)
    .Case("img", Triple::ImaginationTechnologies)
    .Case("mti", Triple::MipsTechnologies)
    .Case("nvidia", Triple::NVIDIA)
    .Case("csr", Triple::CSR)
    .Case("myriad", Triple::Myriad)
    .Case("amd", Triple::AMD)
    .Case("mesa", Triple::Mesa)
    .Case("suse", Triple::SUSE)
    .Case("oe", Triple::OpenEmbedded)
    .Case("intel", Triple::Intel)
    .Default(Triple::UnknownVendor);
}

static Triple::OSType parseOS(StringRef OSName) {
  return StringSwitch<Triple::OSType>(OSName)
    .StartsWith("ananas", Triple::Ananas)
    .StartsWith("cloudabi", Triple::CloudABI)
    .StartsWith("darwin", Triple::Darwin)
    .StartsWith("dragonfly", Triple::DragonFly)
    .StartsWith("freebsd", Triple::FreeBSD)
    .StartsWith("fuchsia", Triple::Fuchsia)
    .StartsWith("ios", Triple::IOS)
    .StartsWith("kfreebsd", Triple::KFreeBSD)
    .StartsWith("linux", Triple::Linux)
    .StartsWith("lv2", Triple::Lv2)
    .StartsWith("macos", Triple::MacOSX)
    .StartsWith("netbsd", Triple::NetBSD)
    .StartsWith("openbsd", Triple::OpenBSD)
    .StartsWith("solaris", Triple::Solaris)
    .StartsWith("win32", Triple::Win32)
    .StartsWith("windows", Triple::Win32)
    .StartsWith("zos", Triple::ZOS)
    .StartsWith("haiku", Triple::Haiku)
    .StartsWith("minix", Triple::Minix)
    .StartsWith("rtems", Triple::RTEMS)
    .StartsWith("nacl", Triple::NaCl)
    .StartsWith("aix", Triple::AIX)
    .StartsWith("cuda", Triple::CUDA)
    .StartsWith("nvcl", Triple::NVCL)
    .StartsWith("amdhsa", Triple::AMDHSA)
    .StartsWith("ps4", Triple::PS4)
    .StartsWith("elfiamcu", Triple::ELFIAMCU)
    .StartsWith("tvos", Triple::TvOS)
    .StartsWith("watchos", Triple::WatchOS)
    .StartsWith("mesa3d", Triple::Mesa3D)
    .StartsWith("contiki", Triple::Contiki)
    .StartsWith("amdpal", Triple::AMDPAL)
    .StartsWith("hermit", Triple::HermitCore)
    .StartsWith("hurd", Triple::Hurd)
    .StartsWith("wasi", Triple::WASI)
    .StartsWith("emscripten", Triple::Emscripten)
    .Default(Triple::UnknownOS);
}

static Triple::EnvironmentType parseEnvironment(StringRef EnvironmentName) {
  return StringSwitch<Triple::EnvironmentType>(EnvironmentName)
    .StartsWith("eabihf", Triple::EABIHF)
    .StartsWith("eabi", Triple::EABI)
    .StartsWith("gnuabin32", Triple::GNUABIN32)
    .StartsWith("gnuabi64", Triple::GNUABI64)
    .StartsWith("gnueabihf", Triple::GNUEABIHF)
    .StartsWith("gnueabi", Triple::GNUEABI)
    .StartsWith("gnux32", Triple::GNUX32)
    .StartsWith("code16", Triple::CODE16)
    .StartsWith("gnu", Triple::GNU)
    .StartsWith("android", Triple::Android)
    .StartsWith("musleabihf", Triple::MuslEABIHF)
    .StartsWith("musleabi", Triple::MuslEABI)
    .StartsWith("musl", Triple::Musl)
    .StartsWith("msvc", Triple::MSVC)
    .StartsWith("itanium", Triple::Itanium)
    .StartsWith("cygnus", Triple::Cygnus)
    .StartsWith("coreclr", Triple::CoreCLR)
#if INTEL_CUSTOMIZATION
    .StartsWith("intelfpga", Triple::IntelFPGA)
    .StartsWith("inteleyeq", Triple::IntelEyeQ)
#endif // INTEL_CUSTOMIZATION
    .StartsWith("simulator", Triple::Simulator)
    .StartsWith("sycldevice", Triple::SYCLDevice)
    .StartsWith("macabi", Triple::MacABI)
    .Default(Triple::UnknownEnvironment);
}

static Triple::ObjectFormatType parseFormat(StringRef EnvironmentName) {
  return StringSwitch<Triple::ObjectFormatType>(EnvironmentName)
    // "xcoff" must come before "coff" because of the order-dependendent
    // pattern matching.
    .EndsWith("xcoff", Triple::XCOFF)
    .EndsWith("coff", Triple::COFF)
    .EndsWith("elf", Triple::ELF)
    .EndsWith("goff", Triple::GOFF)
    .EndsWith("macho", Triple::MachO)
    .EndsWith("wasm", Triple::Wasm)
    .Default(Triple::UnknownObjectFormat);
}

static Triple::SubArchType parseSubArch(StringRef SubArchName) {
  if (SubArchName.startswith("mips") &&
      (SubArchName.endswith("r6el") || SubArchName.endswith("r6")))
    return Triple::MipsSubArch_r6;

  if (SubArchName.startswith("spir")) {
    StringRef SA(SubArchName);
    if (SA.consume_front("spir64_") || SA.consume_front("spir_")) {
      if (SA == "fpga")
        return Triple::SPIRSubArch_fpga;
      else if (SA == "gen")
        return Triple::SPIRSubArch_gen;
      else if (SA == "x86_64")
        return Triple::SPIRSubArch_x86_64;
    }
  }

  if (SubArchName == "powerpcspe")
    return Triple::PPCSubArch_spe;

  if (SubArchName == "arm64e")
    return Triple::AArch64SubArch_arm64e;

  StringRef ARMSubArch = ARM::getCanonicalArchName(SubArchName);

  // For now, this is the small part. Early return.
  if (ARMSubArch.empty())
    return StringSwitch<Triple::SubArchType>(SubArchName)
      .EndsWith("kalimba3", Triple::KalimbaSubArch_v3)
      .EndsWith("kalimba4", Triple::KalimbaSubArch_v4)
      .EndsWith("kalimba5", Triple::KalimbaSubArch_v5)
      .Default(Triple::NoSubArch);

  // ARM sub arch.
  switch(ARM::parseArch(ARMSubArch)) {
  case ARM::ArchKind::ARMV4:
    return Triple::NoSubArch;
  case ARM::ArchKind::ARMV4T:
    return Triple::ARMSubArch_v4t;
  case ARM::ArchKind::ARMV5T:
    return Triple::ARMSubArch_v5;
  case ARM::ArchKind::ARMV5TE:
  case ARM::ArchKind::IWMMXT:
  case ARM::ArchKind::IWMMXT2:
  case ARM::ArchKind::XSCALE:
  case ARM::ArchKind::ARMV5TEJ:
    return Triple::ARMSubArch_v5te;
  case ARM::ArchKind::ARMV6:
    return Triple::ARMSubArch_v6;
  case ARM::ArchKind::ARMV6K:
  case ARM::ArchKind::ARMV6KZ:
    return Triple::ARMSubArch_v6k;
  case ARM::ArchKind::ARMV6T2:
    return Triple::ARMSubArch_v6t2;
  case ARM::ArchKind::ARMV6M:
    return Triple::ARMSubArch_v6m;
  case ARM::ArchKind::ARMV7A:
  case ARM::ArchKind::ARMV7R:
    return Triple::ARMSubArch_v7;
  case ARM::ArchKind::ARMV7VE:
    return Triple::ARMSubArch_v7ve;
  case ARM::ArchKind::ARMV7K:
    return Triple::ARMSubArch_v7k;
  case ARM::ArchKind::ARMV7M:
    return Triple::ARMSubArch_v7m;
  case ARM::ArchKind::ARMV7S:
    return Triple::ARMSubArch_v7s;
  case ARM::ArchKind::ARMV7EM:
    return Triple::ARMSubArch_v7em;
  case ARM::ArchKind::ARMV8A:
    return Triple::ARMSubArch_v8;
  case ARM::ArchKind::ARMV8_1A:
    return Triple::ARMSubArch_v8_1a;
  case ARM::ArchKind::ARMV8_2A:
    return Triple::ARMSubArch_v8_2a;
  case ARM::ArchKind::ARMV8_3A:
    return Triple::ARMSubArch_v8_3a;
  case ARM::ArchKind::ARMV8_4A:
    return Triple::ARMSubArch_v8_4a;
  case ARM::ArchKind::ARMV8_5A:
    return Triple::ARMSubArch_v8_5a;
  case ARM::ArchKind::ARMV8_6A:
    return Triple::ARMSubArch_v8_6a;
  case ARM::ArchKind::ARMV8_7A:
    return Triple::ARMSubArch_v8_7a;
  case ARM::ArchKind::ARMV8R:
    return Triple::ARMSubArch_v8r;
  case ARM::ArchKind::ARMV8MBaseline:
    return Triple::ARMSubArch_v8m_baseline;
  case ARM::ArchKind::ARMV8MMainline:
    return Triple::ARMSubArch_v8m_mainline;
  case ARM::ArchKind::ARMV8_1MMainline:
    return Triple::ARMSubArch_v8_1m_mainline;
  default:
    return Triple::NoSubArch;
  }
}

static StringRef getObjectFormatTypeName(Triple::ObjectFormatType Kind) {
  switch (Kind) {
  case Triple::UnknownObjectFormat: return "";
  case Triple::COFF:  return "coff";
  case Triple::ELF:   return "elf";
  case Triple::GOFF:  return "goff";
  case Triple::MachO: return "macho";
  case Triple::Wasm:  return "wasm";
  case Triple::XCOFF: return "xcoff";
  }
  llvm_unreachable("unknown object format type");
}

static Triple::ObjectFormatType getDefaultFormat(const Triple &T) {
  switch (T.getArch()) {
  case Triple::UnknownArch:
  case Triple::aarch64:
  case Triple::aarch64_32:
  case Triple::arm:
  case Triple::thumb:
  case Triple::x86:
  case Triple::x86_64:
    if (T.isOSDarwin())
      return Triple::MachO;
    else if (T.isOSWindows())
      return Triple::COFF;
    return Triple::ELF;

  case Triple::aarch64_be:
  case Triple::amdgcn:
  case Triple::amdil64:
  case Triple::amdil:
  case Triple::arc:
  case Triple::armeb:
  case Triple::avr:
  case Triple::bpfeb:
  case Triple::bpfel:
#if INTEL_CUSTOMIZATION
#if INTEL_FEATURE_CSA
  case Triple::csa:
#endif  // INTEL_FEATURE_CSA
#endif  // INTEL_CUSTOMIZATION
  case Triple::fpga_aoco:
  case Triple::fpga_aocr:
  case Triple::fpga_aocx:
  case Triple::fpga_dep:
  case Triple::csky:
  case Triple::hexagon:
  case Triple::hsail64:
  case Triple::hsail:
  case Triple::kalimba:
  case Triple::lanai:
  case Triple::le32:
  case Triple::le64:
  case Triple::mips64:
  case Triple::mips64el:
  case Triple::mips:
  case Triple::mipsel:
  case Triple::msp430:
  case Triple::nvptx64:
  case Triple::nvptx:
  case Triple::ppc64le:
  case Triple::ppcle:
  case Triple::r600:
  case Triple::renderscript32:
  case Triple::renderscript64:
  case Triple::riscv32:
  case Triple::riscv64:
  case Triple::shave:
  case Triple::sparc:
  case Triple::sparcel:
  case Triple::sparcv9:
  case Triple::spir64:
  case Triple::spir:
  case Triple::tce:
  case Triple::tcele:
  case Triple::thumbeb:
  case Triple::ve:
#if INTEL_CUSTOMIZATION
#if INTEL_FEATURE_ICECODE
  case Triple::x86_icecode:
#endif // INTEL_FEATURE_ICECODE
#endif  // INTEL_CUSTOMIZATION
  case Triple::xcore:
    return Triple::ELF;

  case Triple::ppc64:
  case Triple::ppc:
    if (T.isOSAIX())
      return Triple::XCOFF;
    return Triple::ELF;

  case Triple::systemz:
    if (T.isOSzOS())
      return Triple::GOFF;
    return Triple::ELF;

  case Triple::wasm32:
  case Triple::wasm64:
    return Triple::Wasm;
  }
  llvm_unreachable("unknown architecture");
}

/// Construct a triple from the string representation provided.
///
/// This stores the string representation and parses the various pieces into
/// enum members.
Triple::Triple(const Twine &Str)
    : Data(Str.str()), Arch(UnknownArch), SubArch(NoSubArch),
      Vendor(UnknownVendor), OS(UnknownOS), Environment(UnknownEnvironment),
      ObjectFormat(UnknownObjectFormat) {
  // Do minimal parsing by hand here.
  SmallVector<StringRef, 4> Components;
  StringRef(Data).split(Components, '-', /*MaxSplit*/ 3);
  if (Components.size() > 0) {
    Arch = parseArch(Components[0]);
    SubArch = parseSubArch(Components[0]);
    if (Components.size() > 1) {
      Vendor = parseVendor(Components[1]);
      if (Components.size() > 2) {
        OS = parseOS(Components[2]);
        if (Components.size() > 3) {
          Environment = parseEnvironment(Components[3]);
          ObjectFormat = parseFormat(Components[3]);
        }
      }
    } else {
      Environment =
          StringSwitch<Triple::EnvironmentType>(Components[0])
              .StartsWith("mipsn32", Triple::GNUABIN32)
              .StartsWith("mips64", Triple::GNUABI64)
              .StartsWith("mipsisa64", Triple::GNUABI64)
              .StartsWith("mipsisa32", Triple::GNU)
              .Cases("mips", "mipsel", "mipsr6", "mipsr6el", Triple::GNU)
              .Default(UnknownEnvironment);
    }
  }
  if (ObjectFormat == UnknownObjectFormat)
    ObjectFormat = getDefaultFormat(*this);
}

/// Construct a triple from string representations of the architecture,
/// vendor, and OS.
///
/// This joins each argument into a canonical string representation and parses
/// them into enum members. It leaves the environment unknown and omits it from
/// the string representation.
Triple::Triple(const Twine &ArchStr, const Twine &VendorStr, const Twine &OSStr)
    : Data((ArchStr + Twine('-') + VendorStr + Twine('-') + OSStr).str()),
      Arch(parseArch(ArchStr.str())),
      SubArch(parseSubArch(ArchStr.str())),
      Vendor(parseVendor(VendorStr.str())),
      OS(parseOS(OSStr.str())),
      Environment(), ObjectFormat(Triple::UnknownObjectFormat) {
  ObjectFormat = getDefaultFormat(*this);
}

/// Construct a triple from string representations of the architecture,
/// vendor, OS, and environment.
///
/// This joins each argument into a canonical string representation and parses
/// them into enum members.
Triple::Triple(const Twine &ArchStr, const Twine &VendorStr, const Twine &OSStr,
               const Twine &EnvironmentStr)
    : Data((ArchStr + Twine('-') + VendorStr + Twine('-') + OSStr + Twine('-') +
            EnvironmentStr).str()),
      Arch(parseArch(ArchStr.str())),
      SubArch(parseSubArch(ArchStr.str())),
      Vendor(parseVendor(VendorStr.str())),
      OS(parseOS(OSStr.str())),
      Environment(parseEnvironment(EnvironmentStr.str())),
      ObjectFormat(parseFormat(EnvironmentStr.str())) {
  if (ObjectFormat == Triple::UnknownObjectFormat)
    ObjectFormat = getDefaultFormat(*this);
}

std::string Triple::normalize(StringRef Str) {
  bool IsMinGW32 = false;
  bool IsCygwin = false;

  // Parse into components.
  SmallVector<StringRef, 4> Components;
  Str.split(Components, '-');

  // If the first component corresponds to a known architecture, preferentially
  // use it for the architecture.  If the second component corresponds to a
  // known vendor, preferentially use it for the vendor, etc.  This avoids silly
  // component movement when a component parses as (eg) both a valid arch and a
  // valid os.
  ArchType Arch = UnknownArch;
  if (Components.size() > 0)
    Arch = parseArch(Components[0]);
  VendorType Vendor = UnknownVendor;
  if (Components.size() > 1)
    Vendor = parseVendor(Components[1]);
  OSType OS = UnknownOS;
  if (Components.size() > 2) {
    OS = parseOS(Components[2]);
    IsCygwin = Components[2].startswith("cygwin");
    IsMinGW32 = Components[2].startswith("mingw");
  }
  EnvironmentType Environment = UnknownEnvironment;
  if (Components.size() > 3)
    Environment = parseEnvironment(Components[3]);
  ObjectFormatType ObjectFormat = UnknownObjectFormat;
  if (Components.size() > 4)
    ObjectFormat = parseFormat(Components[4]);

  // Note which components are already in their final position.  These will not
  // be moved.
  bool Found[4];
  Found[0] = Arch != UnknownArch;
  Found[1] = Vendor != UnknownVendor;
  Found[2] = OS != UnknownOS;
  Found[3] = Environment != UnknownEnvironment;

  // If they are not there already, permute the components into their canonical
  // positions by seeing if they parse as a valid architecture, and if so moving
  // the component to the architecture position etc.
  for (unsigned Pos = 0; Pos != array_lengthof(Found); ++Pos) {
    if (Found[Pos])
      continue; // Already in the canonical position.

    for (unsigned Idx = 0; Idx != Components.size(); ++Idx) {
      // Do not reparse any components that already matched.
      if (Idx < array_lengthof(Found) && Found[Idx])
        continue;

      // Does this component parse as valid for the target position?
      bool Valid = false;
      StringRef Comp = Components[Idx];
      switch (Pos) {
      default: llvm_unreachable("unexpected component type!");
      case 0:
        Arch = parseArch(Comp);
        Valid = Arch != UnknownArch;
        break;
      case 1:
        Vendor = parseVendor(Comp);
        Valid = Vendor != UnknownVendor;
        break;
      case 2:
        OS = parseOS(Comp);
        IsCygwin = Comp.startswith("cygwin");
        IsMinGW32 = Comp.startswith("mingw");
        Valid = OS != UnknownOS || IsCygwin || IsMinGW32;
        break;
      case 3:
        Environment = parseEnvironment(Comp);
        Valid = Environment != UnknownEnvironment;
        if (!Valid) {
          ObjectFormat = parseFormat(Comp);
          Valid = ObjectFormat != UnknownObjectFormat;
        }
        break;
      }
      if (!Valid)
        continue; // Nope, try the next component.

      // Move the component to the target position, pushing any non-fixed
      // components that are in the way to the right.  This tends to give
      // good results in the common cases of a forgotten vendor component
      // or a wrongly positioned environment.
      if (Pos < Idx) {
        // Insert left, pushing the existing components to the right.  For
        // example, a-b-i386 -> i386-a-b when moving i386 to the front.
        StringRef CurrentComponent(""); // The empty component.
        // Replace the component we are moving with an empty component.
        std::swap(CurrentComponent, Components[Idx]);
        // Insert the component being moved at Pos, displacing any existing
        // components to the right.
        for (unsigned i = Pos; !CurrentComponent.empty(); ++i) {
          // Skip over any fixed components.
          while (i < array_lengthof(Found) && Found[i])
            ++i;
          // Place the component at the new position, getting the component
          // that was at this position - it will be moved right.
          std::swap(CurrentComponent, Components[i]);
        }
      } else if (Pos > Idx) {
        // Push right by inserting empty components until the component at Idx
        // reaches the target position Pos.  For example, pc-a -> -pc-a when
        // moving pc to the second position.
        do {
          // Insert one empty component at Idx.
          StringRef CurrentComponent(""); // The empty component.
          for (unsigned i = Idx; i < Components.size();) {
            // Place the component at the new position, getting the component
            // that was at this position - it will be moved right.
            std::swap(CurrentComponent, Components[i]);
            // If it was placed on top of an empty component then we are done.
            if (CurrentComponent.empty())
              break;
            // Advance to the next component, skipping any fixed components.
            while (++i < array_lengthof(Found) && Found[i])
              ;
          }
          // The last component was pushed off the end - append it.
          if (!CurrentComponent.empty())
            Components.push_back(CurrentComponent);

          // Advance Idx to the component's new position.
          while (++Idx < array_lengthof(Found) && Found[Idx])
            ;
        } while (Idx < Pos); // Add more until the final position is reached.
      }
      assert(Pos < Components.size() && Components[Pos] == Comp &&
             "Component moved wrong!");
      Found[Pos] = true;
      break;
    }
  }

  // Replace empty components with "unknown" value.
  for (unsigned i = 0, e = Components.size(); i < e; ++i) {
    if (Components[i].empty())
      Components[i] = "unknown";
  }

  // Special case logic goes here.  At this point Arch, Vendor and OS have the
  // correct values for the computed components.
  std::string NormalizedEnvironment;
  if (Environment == Triple::Android && Components[3].startswith("androideabi")) {
    StringRef AndroidVersion = Components[3].drop_front(strlen("androideabi"));
    if (AndroidVersion.empty()) {
      Components[3] = "android";
    } else {
      NormalizedEnvironment = Twine("android", AndroidVersion).str();
      Components[3] = NormalizedEnvironment;
    }
  }

  // SUSE uses "gnueabi" to mean "gnueabihf"
  if (Vendor == Triple::SUSE && Environment == llvm::Triple::GNUEABI)
    Components[3] = "gnueabihf";

  if (OS == Triple::Win32) {
    Components.resize(4);
    Components[2] = "windows";
    if (Environment == UnknownEnvironment) {
      if (ObjectFormat == UnknownObjectFormat || ObjectFormat == Triple::COFF)
        Components[3] = "msvc";
      else
        Components[3] = getObjectFormatTypeName(ObjectFormat);
    }
  } else if (IsMinGW32) {
    Components.resize(4);
    Components[2] = "windows";
    Components[3] = "gnu";
  } else if (IsCygwin) {
    Components.resize(4);
    Components[2] = "windows";
    Components[3] = "cygnus";
  }
  if (IsMinGW32 || IsCygwin ||
      (OS == Triple::Win32 && Environment != UnknownEnvironment)) {
    if (ObjectFormat != UnknownObjectFormat && ObjectFormat != Triple::COFF) {
      Components.resize(5);
      Components[4] = getObjectFormatTypeName(ObjectFormat);
    }
  }

  // Stick the corrected components back together to form the normalized string.
  return join(Components, "-");
}

StringRef Triple::getArchName() const {
  return StringRef(Data).split('-').first;           // Isolate first component
}

StringRef Triple::getVendorName() const {
  StringRef Tmp = StringRef(Data).split('-').second; // Strip first component
  return Tmp.split('-').first;                       // Isolate second component
}

StringRef Triple::getOSName() const {
  StringRef Tmp = StringRef(Data).split('-').second; // Strip first component
  Tmp = Tmp.split('-').second;                       // Strip second component
  return Tmp.split('-').first;                       // Isolate third component
}

StringRef Triple::getEnvironmentName() const {
  StringRef Tmp = StringRef(Data).split('-').second; // Strip first component
  Tmp = Tmp.split('-').second;                       // Strip second component
  return Tmp.split('-').second;                      // Strip third component
}

StringRef Triple::getOSAndEnvironmentName() const {
  StringRef Tmp = StringRef(Data).split('-').second; // Strip first component
  return Tmp.split('-').second;                      // Strip second component
}

static unsigned EatNumber(StringRef &Str) {
  assert(!Str.empty() && Str[0] >= '0' && Str[0] <= '9' && "Not a number");
  unsigned Result = 0;

  do {
    // Consume the leading digit.
    Result = Result*10 + (Str[0] - '0');

    // Eat the digit.
    Str = Str.substr(1);
  } while (!Str.empty() && Str[0] >= '0' && Str[0] <= '9');

  return Result;
}

static void parseVersionFromName(StringRef Name, unsigned &Major,
                                 unsigned &Minor, unsigned &Micro) {
  // Any unset version defaults to 0.
  Major = Minor = Micro = 0;

  // Parse up to three components.
  unsigned *Components[3] = {&Major, &Minor, &Micro};
  for (unsigned i = 0; i != 3; ++i) {
    if (Name.empty() || Name[0] < '0' || Name[0] > '9')
      break;

    // Consume the leading number.
    *Components[i] = EatNumber(Name);

    // Consume the separator, if present.
    if (Name.startswith("."))
      Name = Name.substr(1);
  }
}

void Triple::getEnvironmentVersion(unsigned &Major, unsigned &Minor,
                                   unsigned &Micro) const {
  StringRef EnvironmentName = getEnvironmentName();
  StringRef EnvironmentTypeName = getEnvironmentTypeName(getEnvironment());
  if (EnvironmentName.startswith(EnvironmentTypeName))
    EnvironmentName = EnvironmentName.substr(EnvironmentTypeName.size());

  parseVersionFromName(EnvironmentName, Major, Minor, Micro);
}

void Triple::getOSVersion(unsigned &Major, unsigned &Minor,
                          unsigned &Micro) const {
  StringRef OSName = getOSName();
  // Assume that the OS portion of the triple starts with the canonical name.
  StringRef OSTypeName = getOSTypeName(getOS());
  if (OSName.startswith(OSTypeName))
    OSName = OSName.substr(OSTypeName.size());
  else if (getOS() == MacOSX)
    OSName.consume_front("macos");

  parseVersionFromName(OSName, Major, Minor, Micro);
}

bool Triple::getMacOSXVersion(unsigned &Major, unsigned &Minor,
                              unsigned &Micro) const {
  getOSVersion(Major, Minor, Micro);

  switch (getOS()) {
  default: llvm_unreachable("unexpected OS for Darwin triple");
  case Darwin:
    // Default to darwin8, i.e., MacOSX 10.4.
    if (Major == 0)
      Major = 8;
    // Darwin version numbers are skewed from OS X versions.
    if (Major < 4)
      return false;
    if (Major <= 19) {
      Micro = 0;
      Minor = Major - 4;
      Major = 10;
    } else {
      Micro = 0;
      Minor = 0;
      // darwin20+ corresponds to macOS 11+.
      Major = 11 + Major - 20;
    }
    break;
  case MacOSX:
    // Default to 10.4.
    if (Major == 0) {
      Major = 10;
      Minor = 4;
    } else if (Major < 10)
      return false;
    break;
  case IOS:
  case TvOS:
  case WatchOS:
    // Ignore the version from the triple.  This is only handled because the
    // the clang driver combines OS X and IOS support into a common Darwin
    // toolchain that wants to know the OS X version number even when targeting
    // IOS.
    Major = 10;
    Minor = 4;
    Micro = 0;
    break;
  }
  return true;
}

void Triple::getiOSVersion(unsigned &Major, unsigned &Minor,
                           unsigned &Micro) const {
  switch (getOS()) {
  default: llvm_unreachable("unexpected OS for Darwin triple");
  case Darwin:
  case MacOSX:
    // Ignore the version from the triple.  This is only handled because the
    // the clang driver combines OS X and IOS support into a common Darwin
    // toolchain that wants to know the iOS version number even when targeting
    // OS X.
    Major = 5;
    Minor = 0;
    Micro = 0;
    break;
  case IOS:
  case TvOS:
    getOSVersion(Major, Minor, Micro);
    // Default to 5.0 (or 7.0 for arm64).
    if (Major == 0)
      Major = (getArch() == aarch64) ? 7 : 5;
    break;
  case WatchOS:
    llvm_unreachable("conflicting triple info");
  }
}

void Triple::getWatchOSVersion(unsigned &Major, unsigned &Minor,
                               unsigned &Micro) const {
  switch (getOS()) {
  default: llvm_unreachable("unexpected OS for Darwin triple");
  case Darwin:
  case MacOSX:
    // Ignore the version from the triple.  This is only handled because the
    // the clang driver combines OS X and IOS support into a common Darwin
    // toolchain that wants to know the iOS version number even when targeting
    // OS X.
    Major = 2;
    Minor = 0;
    Micro = 0;
    break;
  case WatchOS:
    getOSVersion(Major, Minor, Micro);
    if (Major == 0)
      Major = 2;
    break;
  case IOS:
    llvm_unreachable("conflicting triple info");
  }
}

void Triple::setTriple(const Twine &Str) {
  *this = Triple(Str);
}

void Triple::setArch(ArchType Kind) {
  setArchName(getArchTypeName(Kind));
}

void Triple::setVendor(VendorType Kind) {
  setVendorName(getVendorTypeName(Kind));
}

void Triple::setOS(OSType Kind) {
  setOSName(getOSTypeName(Kind));
}

void Triple::setEnvironment(EnvironmentType Kind) {
  if (ObjectFormat == getDefaultFormat(*this))
    return setEnvironmentName(getEnvironmentTypeName(Kind));

  setEnvironmentName((getEnvironmentTypeName(Kind) + Twine("-") +
                      getObjectFormatTypeName(ObjectFormat)).str());
}

void Triple::setObjectFormat(ObjectFormatType Kind) {
  if (Environment == UnknownEnvironment)
    return setEnvironmentName(getObjectFormatTypeName(Kind));

  setEnvironmentName((getEnvironmentTypeName(Environment) + Twine("-") +
                      getObjectFormatTypeName(Kind)).str());
}

void Triple::setArchName(StringRef Str) {
  // Work around a miscompilation bug for Twines in gcc 4.0.3.
  SmallString<64> Triple;
  Triple += Str;
  Triple += "-";
  Triple += getVendorName();
  Triple += "-";
  Triple += getOSAndEnvironmentName();
  setTriple(Triple);
}

void Triple::setVendorName(StringRef Str) {
  setTriple(getArchName() + "-" + Str + "-" + getOSAndEnvironmentName());
}

void Triple::setOSName(StringRef Str) {
  if (hasEnvironment())
    setTriple(getArchName() + "-" + getVendorName() + "-" + Str +
              "-" + getEnvironmentName());
  else
    setTriple(getArchName() + "-" + getVendorName() + "-" + Str);
}

void Triple::setEnvironmentName(StringRef Str) {
  setTriple(getArchName() + "-" + getVendorName() + "-" + getOSName() +
            "-" + Str);
}

void Triple::setOSAndEnvironmentName(StringRef Str) {
  setTriple(getArchName() + "-" + getVendorName() + "-" + Str);
}

static unsigned getArchPointerBitWidth(llvm::Triple::ArchType Arch) {
  switch (Arch) {
  case llvm::Triple::UnknownArch:
    return 0;

  case llvm::Triple::avr:
  case llvm::Triple::msp430:
    return 16;

  case llvm::Triple::aarch64_32:
  case llvm::Triple::amdil:
  case llvm::Triple::arc:
  case llvm::Triple::arm:
  case llvm::Triple::armeb:
  case llvm::Triple::fpga_aoco:
  case llvm::Triple::fpga_aocr:
  case llvm::Triple::fpga_aocx:
  case llvm::Triple::fpga_dep:
  case llvm::Triple::csky:
  case llvm::Triple::hexagon:
  case llvm::Triple::hsail:
  case llvm::Triple::kalimba:
  case llvm::Triple::lanai:
  case llvm::Triple::le32:
  case llvm::Triple::mips:
  case llvm::Triple::mipsel:
  case llvm::Triple::nvptx:
  case llvm::Triple::ppc:
  case llvm::Triple::ppcle:
  case llvm::Triple::r600:
  case llvm::Triple::renderscript32:
  case llvm::Triple::riscv32:
  case llvm::Triple::shave:
  case llvm::Triple::sparc:
  case llvm::Triple::sparcel:
  case llvm::Triple::spir:
  case llvm::Triple::tce:
  case llvm::Triple::tcele:
  case llvm::Triple::thumb:
  case llvm::Triple::thumbeb:
  case llvm::Triple::wasm32:
  case llvm::Triple::x86:
  case llvm::Triple::xcore:
    return 32;

  case llvm::Triple::aarch64:
  case llvm::Triple::aarch64_be:
  case llvm::Triple::amdgcn:
  case llvm::Triple::amdil64:
  case llvm::Triple::bpfeb:
  case llvm::Triple::bpfel:
#if INTEL_CUSTOMIZATION
#if INTEL_FEATURE_CSA
  case llvm::Triple::csa:
#endif  // INTEL_FEATURE_CSA
#endif  // INTEL_CUSTOMIZATION
  case llvm::Triple::hsail64:
  case llvm::Triple::le64:
  case llvm::Triple::mips64:
  case llvm::Triple::mips64el:
  case llvm::Triple::nvptx64:
  case llvm::Triple::ppc64:
  case llvm::Triple::ppc64le:
  case llvm::Triple::renderscript64:
  case llvm::Triple::riscv64:
  case llvm::Triple::sparcv9:
  case llvm::Triple::spir64:
  case llvm::Triple::systemz:
  case llvm::Triple::ve:
  case llvm::Triple::wasm64:
  case llvm::Triple::x86_64:
#if INTEL_CUSTOMIZATION
#if INTEL_FEATURE_ICECODE
  case llvm::Triple::x86_icecode:
#endif // INTEL_FEATURE_ICECODE
#endif  // INTEL_CUSTOMIZATION
    return 64;
  }
  llvm_unreachable("Invalid architecture value");
}

bool Triple::isArch64Bit() const {
  return getArchPointerBitWidth(getArch()) == 64;
}

bool Triple::isArch32Bit() const {
  return getArchPointerBitWidth(getArch()) == 32;
}

bool Triple::isArch16Bit() const {
  return getArchPointerBitWidth(getArch()) == 16;
}

Triple Triple::get32BitArchVariant() const {
  Triple T(*this);
  switch (getArch()) {
  case Triple::UnknownArch:
  case Triple::amdgcn:
  case Triple::avr:
  case Triple::bpfeb:
  case Triple::bpfel:
#if INTEL_CUSTOMIZATION
#if INTEL_FEATURE_CSA
  case Triple::csa:
#endif  // INTEL_FEATURE_CSA
#endif  // INTEL_CUSTOMIZATION
  case Triple::msp430:
  case Triple::systemz:
  case Triple::ve:
#if INTEL_CUSTOMIZATION
#if INTEL_FEATURE_ICECODE
  case Triple::x86_icecode:
#endif // INTEL_FEATURE_ICECODE
#endif  // INTEL_CUSTOMIZATION
    T.setArch(UnknownArch);
    break;

  case Triple::aarch64_32:
  case Triple::amdil:
  case Triple::arc:
  case Triple::arm:
  case Triple::armeb:
  case Triple::fpga_aoco:
  case Triple::fpga_aocr:
  case Triple::fpga_aocx:
  case Triple::fpga_dep:
  case Triple::csky:
  case Triple::hexagon:
  case Triple::hsail:
  case Triple::kalimba:
  case Triple::lanai:
  case Triple::le32:
  case Triple::mips:
  case Triple::mipsel:
  case Triple::nvptx:
  case Triple::ppc:
  case Triple::ppcle:
  case Triple::r600:
  case Triple::renderscript32:
  case Triple::riscv32:
  case Triple::shave:
  case Triple::sparc:
  case Triple::sparcel:
  case Triple::spir:
  case Triple::tce:
  case Triple::tcele:
  case Triple::thumb:
  case Triple::thumbeb:
  case Triple::wasm32:
  case Triple::x86:
  case Triple::xcore:
    // Already 32-bit.
    break;

  case Triple::aarch64:        T.setArch(Triple::arm);     break;
  case Triple::aarch64_be:     T.setArch(Triple::armeb);   break;
  case Triple::amdil64:        T.setArch(Triple::amdil);   break;
  case Triple::hsail64:        T.setArch(Triple::hsail);   break;
  case Triple::le64:           T.setArch(Triple::le32);    break;
  case Triple::mips64:         T.setArch(Triple::mips);    break;
  case Triple::mips64el:       T.setArch(Triple::mipsel);  break;
  case Triple::nvptx64:        T.setArch(Triple::nvptx);   break;
  case Triple::ppc64:          T.setArch(Triple::ppc);     break;
  case Triple::ppc64le:        T.setArch(Triple::ppcle);   break;
  case Triple::renderscript64: T.setArch(Triple::renderscript32); break;
  case Triple::riscv64:        T.setArch(Triple::riscv32); break;
  case Triple::sparcv9:        T.setArch(Triple::sparc);   break;
  case Triple::spir64:         T.setArch(Triple::spir);    break;
  case Triple::wasm64:         T.setArch(Triple::wasm32);  break;
  case Triple::x86_64:         T.setArch(Triple::x86);     break;
  }
  return T;
}

Triple Triple::get64BitArchVariant() const {
  Triple T(*this);
  switch (getArch()) {
  case Triple::UnknownArch:
  case Triple::arc:
  case Triple::avr:
  case Triple::fpga_aoco:
  case Triple::fpga_aocr:
  case Triple::fpga_aocx:
  case Triple::fpga_dep:
  case Triple::csky:
  case Triple::hexagon:
  case Triple::kalimba:
  case Triple::lanai:
  case Triple::msp430:
  case Triple::r600:
  case Triple::shave:
  case Triple::sparcel:
  case Triple::tce:
  case Triple::tcele:
  case Triple::xcore:
    T.setArch(UnknownArch);
    break;

  case Triple::aarch64:
  case Triple::aarch64_be:
  case Triple::amdgcn:
  case Triple::amdil64:
  case Triple::bpfeb:
  case Triple::bpfel:
#if INTEL_CUSTOMIZATION
#if INTEL_FEATURE_CSA
  case Triple::csa:
#endif  // INTEL_FEATURE_CSA
#endif  // INTEL_CUSTOMIZATION
  case Triple::hsail64:
  case Triple::le64:
  case Triple::mips64:
  case Triple::mips64el:
  case Triple::nvptx64:
  case Triple::ppc64:
  case Triple::ppc64le:
  case Triple::renderscript64:
  case Triple::riscv64:
  case Triple::sparcv9:
  case Triple::spir64:
  case Triple::systemz:
  case Triple::ve:
  case Triple::wasm64:
  case Triple::x86_64:
#if INTEL_CUSTOMIZATION
#if INTEL_FEATURE_ICECODE
  case Triple::x86_icecode:
#endif // INTEL_FEATURE_ICECODE
#endif  // INTEL_CUSTOMIZATION
    // Already 64-bit.
    break;

  case Triple::aarch64_32:      T.setArch(Triple::aarch64);    break;
  case Triple::amdil:           T.setArch(Triple::amdil64);    break;
  case Triple::arm:             T.setArch(Triple::aarch64);    break;
  case Triple::armeb:           T.setArch(Triple::aarch64_be); break;
  case Triple::hsail:           T.setArch(Triple::hsail64);    break;
  case Triple::le32:            T.setArch(Triple::le64);       break;
  case Triple::mips:            T.setArch(Triple::mips64);     break;
  case Triple::mipsel:          T.setArch(Triple::mips64el);   break;
  case Triple::nvptx:           T.setArch(Triple::nvptx64);    break;
  case Triple::ppc:             T.setArch(Triple::ppc64);      break;
  case Triple::ppcle:           T.setArch(Triple::ppc64le);    break;
  case Triple::renderscript32:  T.setArch(Triple::renderscript64);     break;
  case Triple::riscv32:         T.setArch(Triple::riscv64);    break;
  case Triple::sparc:           T.setArch(Triple::sparcv9);    break;
  case Triple::spir:            T.setArch(Triple::spir64);     break;
  case Triple::thumb:           T.setArch(Triple::aarch64);    break;
  case Triple::thumbeb:         T.setArch(Triple::aarch64_be); break;
  case Triple::wasm32:          T.setArch(Triple::wasm64);     break;
  case Triple::x86:             T.setArch(Triple::x86_64);     break;
  }
  return T;
}

Triple Triple::getBigEndianArchVariant() const {
  Triple T(*this);
  // Already big endian.
  if (!isLittleEndian())
    return T;
  switch (getArch()) {
  case Triple::UnknownArch:
  case Triple::amdgcn:
  case Triple::amdil64:
  case Triple::amdil:
  case Triple::avr:
#if INTEL_CUSTOMIZATION
#if INTEL_FEATURE_CSA
  case Triple::csa:
#endif  // INTEL_FEATURE_CSA
#endif  // INTEL_CUSTOMIZATION
  case Triple::hexagon:
  case Triple::hsail64:
  case Triple::hsail:
  case Triple::kalimba:
  case Triple::le32:
  case Triple::le64:
  case Triple::msp430:
  case Triple::nvptx64:
  case Triple::nvptx:
  case Triple::r600:
  case Triple::renderscript32:
  case Triple::renderscript64:
  case Triple::riscv32:
  case Triple::riscv64:
  case Triple::shave:
  case Triple::spir64:
  case Triple::spir:
  case Triple::wasm32:
  case Triple::wasm64:
  case Triple::x86:
  case Triple::x86_64:
#if INTEL_CUSTOMIZATION
#if INTEL_FEATURE_ICECODE
  case Triple::x86_icecode:
#endif // INTEL_FEATURE_ICECODE
#endif  // INTEL_CUSTOMIZATION
  case Triple::xcore:
  case Triple::ve:
  case Triple::csky:

  // ARM is intentionally unsupported here, changing the architecture would
  // drop any arch suffixes.
  case Triple::arm:
  case Triple::thumb:
    T.setArch(UnknownArch);
    break;

  case Triple::aarch64: T.setArch(Triple::aarch64_be); break;
  case Triple::bpfel:   T.setArch(Triple::bpfeb);      break;
  case Triple::mips64el:T.setArch(Triple::mips64);     break;
  case Triple::mipsel:  T.setArch(Triple::mips);       break;
  case Triple::ppcle:   T.setArch(Triple::ppc);        break;
  case Triple::ppc64le: T.setArch(Triple::ppc64);      break;
  case Triple::sparcel: T.setArch(Triple::sparc);      break;
  case Triple::tcele:   T.setArch(Triple::tce);        break;
  default:
    llvm_unreachable("getBigEndianArchVariant: unknown triple.");
  }
  return T;
}

Triple Triple::getLittleEndianArchVariant() const {
  Triple T(*this);
  if (isLittleEndian())
    return T;

  switch (getArch()) {
  case Triple::UnknownArch:
  case Triple::lanai:
  case Triple::sparcv9:
  case Triple::systemz:

  // ARM is intentionally unsupported here, changing the architecture would
  // drop any arch suffixes.
  case Triple::armeb:
  case Triple::thumbeb:
    T.setArch(UnknownArch);
    break;

  case Triple::aarch64_be: T.setArch(Triple::aarch64);  break;
  case Triple::bpfeb:      T.setArch(Triple::bpfel);    break;
  case Triple::mips64:     T.setArch(Triple::mips64el); break;
  case Triple::mips:       T.setArch(Triple::mipsel);   break;
  case Triple::ppc:        T.setArch(Triple::ppcle);    break;
  case Triple::ppc64:      T.setArch(Triple::ppc64le);  break;
  case Triple::sparc:      T.setArch(Triple::sparcel);  break;
  case Triple::tce:        T.setArch(Triple::tcele);    break;
  default:
    llvm_unreachable("getLittleEndianArchVariant: unknown triple.");
  }
  return T;
}

bool Triple::isLittleEndian() const {
  switch (getArch()) {
  case Triple::aarch64:
  case Triple::aarch64_32:
  case Triple::amdgcn:
  case Triple::amdil64:
  case Triple::amdil:
  case Triple::arm:
  case Triple::avr:
  case Triple::bpfel:
#if INTEL_CUSTOMIZATION
#if INTEL_FEATURE_CSA
  case Triple::csa:
#endif  // INTEL_FEATURE_CSA
#endif  // INTEL_CUSTOMIZATION
  case Triple::csky:
  case Triple::hexagon:
  case Triple::hsail64:
  case Triple::hsail:
  case Triple::kalimba:
  case Triple::le32:
  case Triple::le64:
  case Triple::mips64el:
  case Triple::mipsel:
  case Triple::msp430:
  case Triple::nvptx64:
  case Triple::nvptx:
  case Triple::ppcle:
  case Triple::ppc64le:
  case Triple::r600:
  case Triple::renderscript32:
  case Triple::renderscript64:
  case Triple::riscv32:
  case Triple::riscv64:
  case Triple::shave:
  case Triple::sparcel:
  case Triple::spir64:
  case Triple::spir:
  case Triple::tcele:
  case Triple::thumb:
  case Triple::ve:
  case Triple::wasm32:
  case Triple::wasm64:
  case Triple::x86:
  case Triple::x86_64:
#if INTEL_CUSTOMIZATION
#if INTEL_FEATURE_ICECODE
  case Triple::x86_icecode:
#endif // INTEL_FEATURE_ICECODE
#endif  // INTEL_CUSTOMIZATION
  case Triple::xcore:
    return true;
  default:
    return false;
  }
}

bool Triple::isCompatibleWith(const Triple &Other) const {
  // ARM and Thumb triples are compatible, if subarch, vendor and OS match.
  if ((getArch() == Triple::thumb && Other.getArch() == Triple::arm) ||
      (getArch() == Triple::arm && Other.getArch() == Triple::thumb) ||
      (getArch() == Triple::thumbeb && Other.getArch() == Triple::armeb) ||
      (getArch() == Triple::armeb && Other.getArch() == Triple::thumbeb)) {
    if (getVendor() == Triple::Apple)
      return getSubArch() == Other.getSubArch() &&
             getVendor() == Other.getVendor() && getOS() == Other.getOS();
    else
      return getSubArch() == Other.getSubArch() &&
             getVendor() == Other.getVendor() && getOS() == Other.getOS() &&
             getEnvironment() == Other.getEnvironment() &&
             getObjectFormat() == Other.getObjectFormat();
  }

  // If vendor is apple, ignore the version number.
  if (getVendor() == Triple::Apple)
    return getArch() == Other.getArch() && getSubArch() == Other.getSubArch() &&
           getVendor() == Other.getVendor() && getOS() == Other.getOS();

  return *this == Other;
}

std::string Triple::merge(const Triple &Other) const {
  // If vendor is apple, pick the triple with the larger version number.
  if (getVendor() == Triple::Apple)
    if (Other.isOSVersionLT(*this))
      return str();

  return Other.str();
}

bool Triple::isMacOSXVersionLT(unsigned Major, unsigned Minor,
                               unsigned Micro) const {
  assert(isMacOSX() && "Not an OS X triple!");

  // If this is OS X, expect a sane version number.
  if (getOS() == Triple::MacOSX)
    return isOSVersionLT(Major, Minor, Micro);

  // Otherwise, compare to the "Darwin" number.
  if (Major == 10) {
    return isOSVersionLT(Minor + 4, Micro, 0);
  } else {
    assert(Major >= 11 && "Unexpected major version");
    return isOSVersionLT(Major - 11 + 20, Minor, Micro);
  }
}

VersionTuple Triple::getMinimumSupportedOSVersion() const {
  if (getVendor() != Triple::Apple || getArch() != Triple::aarch64)
    return VersionTuple();
  switch (getOS()) {
  case Triple::MacOSX:
    // ARM64 slice is supported starting from macOS 11.0+.
    return VersionTuple(11, 0, 0);
  case Triple::IOS:
    // ARM64 slice is supported starting from Mac Catalyst 14 (macOS 11).
    // ARM64 simulators are supported for iOS 14+.
    if (isMacCatalystEnvironment() || isSimulatorEnvironment())
      return VersionTuple(14, 0, 0);
    // ARM64e slice is supported starting from iOS 14.
    if (isArm64e())
      return VersionTuple(14, 0, 0);
    break;
  case Triple::TvOS:
    // ARM64 simulators are supported for tvOS 14+.
    if (isSimulatorEnvironment())
      return VersionTuple(14, 0, 0);
    break;
  case Triple::WatchOS:
    // ARM64 simulators are supported for watchOS 7+.
    if (isSimulatorEnvironment())
      return VersionTuple(7, 0, 0);
    break;
  default:
    break;
  }
  return VersionTuple();
}

StringRef Triple::getARMCPUForArch(StringRef MArch) const {
  if (MArch.empty())
    MArch = getArchName();
  MArch = ARM::getCanonicalArchName(MArch);

  // Some defaults are forced.
  switch (getOS()) {
  case llvm::Triple::FreeBSD:
  case llvm::Triple::NetBSD:
    if (!MArch.empty() && MArch == "v6")
      return "arm1176jzf-s";
    break;
  case llvm::Triple::Win32:
    // FIXME: this is invalid for WindowsCE
    return "cortex-a9";
  case llvm::Triple::IOS:
  case llvm::Triple::MacOSX:
  case llvm::Triple::TvOS:
  case llvm::Triple::WatchOS:
    if (MArch == "v7k")
      return "cortex-a7";
    break;
  default:
    break;
  }

  if (MArch.empty())
    return StringRef();

  StringRef CPU = ARM::getDefaultCPU(MArch);
  if (!CPU.empty() && !CPU.equals("invalid"))
    return CPU;

  // If no specific architecture version is requested, return the minimum CPU
  // required by the OS and environment.
  switch (getOS()) {
  case llvm::Triple::NetBSD:
    switch (getEnvironment()) {
    case llvm::Triple::EABI:
    case llvm::Triple::EABIHF:
    case llvm::Triple::GNUEABI:
    case llvm::Triple::GNUEABIHF:
      return "arm926ej-s";
    default:
      return "strongarm";
    }
  case llvm::Triple::NaCl:
  case llvm::Triple::OpenBSD:
    return "cortex-a8";
  default:
    switch (getEnvironment()) {
    case llvm::Triple::EABIHF:
    case llvm::Triple::GNUEABIHF:
    case llvm::Triple::MuslEABIHF:
      return "arm1176jzf-s";
    default:
      return "arm7tdmi";
    }
  }

  llvm_unreachable("invalid arch name");
}

VersionTuple Triple::getCanonicalVersionForOS(OSType OSKind,
                                              const VersionTuple &Version) {
  switch (OSKind) {
  case MacOSX:
    // macOS 10.16 is canonicalized to macOS 11.
    if (Version == VersionTuple(10, 16))
      return VersionTuple(11, 0);
    LLVM_FALLTHROUGH;
  default:
    return Version;
  }
}<|MERGE_RESOLUTION|>--- conflicted
+++ resolved
@@ -326,11 +326,8 @@
     .Case("ppc64", ppc64)
     .Case("ppc32", ppc)
     .Case("ppc", ppc)
-<<<<<<< HEAD
-=======
     .Case("ppc32le", ppcle)
     .Case("ppcle", ppcle)
->>>>>>> 151a0bb9
     .Case("ppc64le", ppc64le)
     .Case("r600", r600)
     .Case("amdgcn", amdgcn)
@@ -345,7 +342,6 @@
     .Case("tcele", tcele)
     .Case("thumb", thumb)
     .Case("thumbeb", thumbeb)
-<<<<<<< HEAD
 #if INTEL_CUSTOMIZATION
 #if INTEL_FEATURE_CSA
     .Case("csa", csa)
@@ -358,10 +354,6 @@
     .Case("x86-icecode", x86_icecode)
 #endif // INTEL_FEATURE_ICECODE
 #endif // INTEL_CUSTOMIZATION
-=======
-    .Case("x86", x86)
-    .Case("x86-64", x86_64)
->>>>>>> 151a0bb9
     .Case("xcore", xcore)
     .Case("nvptx", nvptx)
     .Case("nvptx64", nvptx64)
@@ -460,7 +452,6 @@
     // FIXME: Do we need to support these?
     .Cases("i786", "i886", "i986", Triple::x86)
     .Cases("amd64", "x86_64", "x86_64h", Triple::x86_64)
-<<<<<<< HEAD
 #if INTEL_CUSTOMIZATION
 #if INTEL_FEATURE_CSA
     .Case("csa", Triple::csa)
@@ -470,10 +461,7 @@
 #endif // INTEL_FEATURE_ICECODE
 #endif  // INTEL_CUSTOMIZATION
     .Cases("powerpc", "powerpcspe", "ppc", "ppc32", Triple::ppc)
-=======
-    .Cases("powerpc", "powerpcspe", "ppc", "ppc32", Triple::ppc)
     .Cases("powerpcle", "ppcle", "ppc32le", Triple::ppcle)
->>>>>>> 151a0bb9
     .Cases("powerpc64", "ppu", "ppc64", Triple::ppc64)
     .Cases("powerpc64le", "ppc64le", Triple::ppc64le)
     .Case("xscale", Triple::arm)
@@ -484,13 +472,8 @@
     .Case("arc", Triple::arc)
     .Case("arm64", Triple::aarch64)
     .Case("arm64_32", Triple::aarch64_32)
-<<<<<<< HEAD
-    .Case("arm", Triple::arm)
-    .Case("arm64e", Triple::aarch64)
-=======
     .Case("arm64e", Triple::aarch64)
     .Case("arm", Triple::arm)
->>>>>>> 151a0bb9
     .Case("armeb", Triple::armeb)
     .Case("thumb", Triple::thumb)
     .Case("thumbeb", Triple::thumbeb)
