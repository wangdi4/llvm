//===-- Host.cpp - Implement OS Host Concept --------------------*- C++ -*-===//
//
// Part of the LLVM Project, under the Apache License v2.0 with LLVM Exceptions.
// See https://llvm.org/LICENSE.txt for license information.
// SPDX-License-Identifier: Apache-2.0 WITH LLVM-exception
//
//===----------------------------------------------------------------------===//
//
//  This file implements the operating system Host concept.
//
//===----------------------------------------------------------------------===//

#include "llvm/Support/Host.h"
#include "llvm/ADT/SmallSet.h"
#include "llvm/ADT/SmallVector.h"
#include "llvm/ADT/StringMap.h"
#include "llvm/ADT/StringRef.h"
#include "llvm/ADT/StringSwitch.h"
#include "llvm/ADT/Triple.h"
#include "llvm/Config/llvm-config.h"
#include "llvm/Support/Debug.h"
#include "llvm/Support/FileSystem.h"
#include "llvm/Support/MemoryBuffer.h"
#include "llvm/Support/X86TargetParser.h"
#include "llvm/Support/raw_ostream.h"
#include <assert.h>
#include <string.h>

// Include the platform-specific parts of this class.
#ifdef LLVM_ON_UNIX
#include "Unix/Host.inc"
#include <sched.h>
#endif
#ifdef _WIN32
#include "Windows/Host.inc"
#endif
#ifdef _MSC_VER
#include <intrin.h>
#endif
#if defined(__APPLE__) && (!defined(__x86_64__))
#include <mach/host_info.h>
#include <mach/mach.h>
#include <mach/mach_host.h>
#include <mach/machine.h>
#endif
#ifdef _AIX
#include <sys/systemcfg.h>
#endif

#define DEBUG_TYPE "host-detection"

//===----------------------------------------------------------------------===//
//
//  Implementations of the CPU detection routines
//
//===----------------------------------------------------------------------===//

using namespace llvm;

static std::unique_ptr<llvm::MemoryBuffer>
    LLVM_ATTRIBUTE_UNUSED getProcCpuinfoContent() {
  llvm::ErrorOr<std::unique_ptr<llvm::MemoryBuffer>> Text =
      llvm::MemoryBuffer::getFileAsStream("/proc/cpuinfo");
  if (std::error_code EC = Text.getError()) {
    llvm::errs() << "Can't read "
                 << "/proc/cpuinfo: " << EC.message() << "\n";
    return nullptr;
  }
  return std::move(*Text);
}

StringRef sys::detail::getHostCPUNameForPowerPC(StringRef ProcCpuinfoContent) {
  // Access to the Processor Version Register (PVR) on PowerPC is privileged,
  // and so we must use an operating-system interface to determine the current
  // processor type. On Linux, this is exposed through the /proc/cpuinfo file.
  const char *generic = "generic";

  // The cpu line is second (after the 'processor: 0' line), so if this
  // buffer is too small then something has changed (or is wrong).
  StringRef::const_iterator CPUInfoStart = ProcCpuinfoContent.begin();
  StringRef::const_iterator CPUInfoEnd = ProcCpuinfoContent.end();

  StringRef::const_iterator CIP = CPUInfoStart;

  StringRef::const_iterator CPUStart = 0;
  size_t CPULen = 0;

  // We need to find the first line which starts with cpu, spaces, and a colon.
  // After the colon, there may be some additional spaces and then the cpu type.
  while (CIP < CPUInfoEnd && CPUStart == 0) {
    if (CIP < CPUInfoEnd && *CIP == '\n')
      ++CIP;

    if (CIP < CPUInfoEnd && *CIP == 'c') {
      ++CIP;
      if (CIP < CPUInfoEnd && *CIP == 'p') {
        ++CIP;
        if (CIP < CPUInfoEnd && *CIP == 'u') {
          ++CIP;
          while (CIP < CPUInfoEnd && (*CIP == ' ' || *CIP == '\t'))
            ++CIP;

          if (CIP < CPUInfoEnd && *CIP == ':') {
            ++CIP;
            while (CIP < CPUInfoEnd && (*CIP == ' ' || *CIP == '\t'))
              ++CIP;

            if (CIP < CPUInfoEnd) {
              CPUStart = CIP;
              while (CIP < CPUInfoEnd && (*CIP != ' ' && *CIP != '\t' &&
                                          *CIP != ',' && *CIP != '\n'))
                ++CIP;
              CPULen = CIP - CPUStart;
            }
          }
        }
      }
    }

    if (CPUStart == 0)
      while (CIP < CPUInfoEnd && *CIP != '\n')
        ++CIP;
  }

  if (CPUStart == 0)
    return generic;

  return StringSwitch<const char *>(StringRef(CPUStart, CPULen))
      .Case("604e", "604e")
      .Case("604", "604")
      .Case("7400", "7400")
      .Case("7410", "7400")
      .Case("7447", "7400")
      .Case("7455", "7450")
      .Case("G4", "g4")
      .Case("POWER4", "970")
      .Case("PPC970FX", "970")
      .Case("PPC970MP", "970")
      .Case("G5", "g5")
      .Case("POWER5", "g5")
      .Case("A2", "a2")
      .Case("POWER6", "pwr6")
      .Case("POWER7", "pwr7")
      .Case("POWER8", "pwr8")
      .Case("POWER8E", "pwr8")
      .Case("POWER8NVL", "pwr8")
      .Case("POWER9", "pwr9")
      .Case("POWER10", "pwr10")
      // FIXME: If we get a simulator or machine with the capabilities of
      // mcpu=future, we should revisit this and add the name reported by the
      // simulator/machine.
      .Default(generic);
}

StringRef sys::detail::getHostCPUNameForARM(StringRef ProcCpuinfoContent) {
  // The cpuid register on arm is not accessible from user space. On Linux,
  // it is exposed through the /proc/cpuinfo file.

  // Read 32 lines from /proc/cpuinfo, which should contain the CPU part line
  // in all cases.
  SmallVector<StringRef, 32> Lines;
  ProcCpuinfoContent.split(Lines, "\n");

  // Look for the CPU implementer line.
  StringRef Implementer;
  StringRef Hardware;
  StringRef Part;
  for (unsigned I = 0, E = Lines.size(); I != E; ++I) {
    if (Lines[I].startswith("CPU implementer"))
      Implementer = Lines[I].substr(15).ltrim("\t :");
    if (Lines[I].startswith("Hardware"))
      Hardware = Lines[I].substr(8).ltrim("\t :");
    if (Lines[I].startswith("CPU part"))
      Part = Lines[I].substr(8).ltrim("\t :");
  }

  if (Implementer == "0x41") { // ARM Ltd.
    // MSM8992/8994 may give cpu part for the core that the kernel is running on,
    // which is undeterministic and wrong. Always return cortex-a53 for these SoC.
    if (Hardware.endswith("MSM8994") || Hardware.endswith("MSM8996"))
      return "cortex-a53";


    // The CPU part is a 3 digit hexadecimal number with a 0x prefix. The
    // values correspond to the "Part number" in the CP15/c0 register. The
    // contents are specified in the various processor manuals.
    // This corresponds to the Main ID Register in Technical Reference Manuals.
    // and is used in programs like sys-utils
    return StringSwitch<const char *>(Part)
        .Case("0x926", "arm926ej-s")
        .Case("0xb02", "mpcore")
        .Case("0xb36", "arm1136j-s")
        .Case("0xb56", "arm1156t2-s")
        .Case("0xb76", "arm1176jz-s")
        .Case("0xc08", "cortex-a8")
        .Case("0xc09", "cortex-a9")
        .Case("0xc0f", "cortex-a15")
        .Case("0xc20", "cortex-m0")
        .Case("0xc23", "cortex-m3")
        .Case("0xc24", "cortex-m4")
        .Case("0xd22", "cortex-m55")
        .Case("0xd02", "cortex-a34")
        .Case("0xd04", "cortex-a35")
        .Case("0xd03", "cortex-a53")
        .Case("0xd07", "cortex-a57")
        .Case("0xd08", "cortex-a72")
        .Case("0xd09", "cortex-a73")
        .Case("0xd0a", "cortex-a75")
        .Case("0xd0b", "cortex-a76")
        .Case("0xd0d", "cortex-a77")
        .Case("0xd41", "cortex-a78")
        .Case("0xd44", "cortex-x1")
        .Case("0xd0c", "neoverse-n1")
        .Case("0xd49", "neoverse-n2")
        .Default("generic");
  }

  if (Implementer == "0x42" || Implementer == "0x43") { // Broadcom | Cavium.
    return StringSwitch<const char *>(Part)
      .Case("0x516", "thunderx2t99")
      .Case("0x0516", "thunderx2t99")
      .Case("0xaf", "thunderx2t99")
      .Case("0x0af", "thunderx2t99")
      .Case("0xa1", "thunderxt88")
      .Case("0x0a1", "thunderxt88")
      .Default("generic");
  }

  if (Implementer == "0x46") { // Fujitsu Ltd.
    return StringSwitch<const char *>(Part)
      .Case("0x001", "a64fx")
      .Default("generic");
  }

  if (Implementer == "0x4e") { // NVIDIA Corporation
    return StringSwitch<const char *>(Part)
        .Case("0x004", "carmel")
        .Default("generic");
  }

  if (Implementer == "0x48") // HiSilicon Technologies, Inc.
    // The CPU part is a 3 digit hexadecimal number with a 0x prefix. The
    // values correspond to the "Part number" in the CP15/c0 register. The
    // contents are specified in the various processor manuals.
    return StringSwitch<const char *>(Part)
      .Case("0xd01", "tsv110")
      .Default("generic");

  if (Implementer == "0x51") // Qualcomm Technologies, Inc.
    // The CPU part is a 3 digit hexadecimal number with a 0x prefix. The
    // values correspond to the "Part number" in the CP15/c0 register. The
    // contents are specified in the various processor manuals.
    return StringSwitch<const char *>(Part)
        .Case("0x06f", "krait") // APQ8064
        .Case("0x201", "kryo")
        .Case("0x205", "kryo")
        .Case("0x211", "kryo")
        .Case("0x800", "cortex-a73") // Kryo 2xx Gold
        .Case("0x801", "cortex-a73") // Kryo 2xx Silver
        .Case("0x802", "cortex-a75") // Kryo 3xx Gold
        .Case("0x803", "cortex-a75") // Kryo 3xx Silver
        .Case("0x804", "cortex-a76") // Kryo 4xx Gold
        .Case("0x805", "cortex-a76") // Kryo 4xx/5xx Silver
        .Case("0xc00", "falkor")
        .Case("0xc01", "saphira")
        .Default("generic");
  if (Implementer == "0x53") { // Samsung Electronics Co., Ltd.
    // The Exynos chips have a convoluted ID scheme that doesn't seem to follow
    // any predictive pattern across variants and parts.
    unsigned Variant = 0, Part = 0;

    // Look for the CPU variant line, whose value is a 1 digit hexadecimal
    // number, corresponding to the Variant bits in the CP15/C0 register.
    for (auto I : Lines)
      if (I.consume_front("CPU variant"))
        I.ltrim("\t :").getAsInteger(0, Variant);

    // Look for the CPU part line, whose value is a 3 digit hexadecimal
    // number, corresponding to the PartNum bits in the CP15/C0 register.
    for (auto I : Lines)
      if (I.consume_front("CPU part"))
        I.ltrim("\t :").getAsInteger(0, Part);

    unsigned Exynos = (Variant << 12) | Part;
    switch (Exynos) {
    default:
      // Default by falling through to Exynos M3.
      LLVM_FALLTHROUGH;
    case 0x1002:
      return "exynos-m3";
    case 0x1003:
      return "exynos-m4";
    }
  }

  return "generic";
}

StringRef sys::detail::getHostCPUNameForS390x(StringRef ProcCpuinfoContent) {
  // STIDP is a privileged operation, so use /proc/cpuinfo instead.

  // The "processor 0:" line comes after a fair amount of other information,
  // including a cache breakdown, but this should be plenty.
  SmallVector<StringRef, 32> Lines;
  ProcCpuinfoContent.split(Lines, "\n");

  // Look for the CPU features.
  SmallVector<StringRef, 32> CPUFeatures;
  for (unsigned I = 0, E = Lines.size(); I != E; ++I)
    if (Lines[I].startswith("features")) {
      size_t Pos = Lines[I].find(':');
      if (Pos != StringRef::npos) {
        Lines[I].drop_front(Pos + 1).split(CPUFeatures, ' ');
        break;
      }
    }

  // We need to check for the presence of vector support independently of
  // the machine type, since we may only use the vector register set when
  // supported by the kernel (and hypervisor).
  bool HaveVectorSupport = false;
  for (unsigned I = 0, E = CPUFeatures.size(); I != E; ++I) {
    if (CPUFeatures[I] == "vx")
      HaveVectorSupport = true;
  }

  // Now check the processor machine type.
  for (unsigned I = 0, E = Lines.size(); I != E; ++I) {
    if (Lines[I].startswith("processor ")) {
      size_t Pos = Lines[I].find("machine = ");
      if (Pos != StringRef::npos) {
        Pos += sizeof("machine = ") - 1;
        unsigned int Id;
        if (!Lines[I].drop_front(Pos).getAsInteger(10, Id)) {
          if (Id >= 8561 && HaveVectorSupport)
            return "z15";
          if (Id >= 3906 && HaveVectorSupport)
            return "z14";
          if (Id >= 2964 && HaveVectorSupport)
            return "z13";
          if (Id >= 2827)
            return "zEC12";
          if (Id >= 2817)
            return "z196";
        }
      }
      break;
    }
  }

  return "generic";
}

StringRef sys::detail::getHostCPUNameForBPF() {
#if !defined(__linux__) || !defined(__x86_64__)
  return "generic";
#else
  uint8_t v3_insns[40] __attribute__ ((aligned (8))) =
      /* BPF_MOV64_IMM(BPF_REG_0, 0) */
    { 0xb7, 0x0, 0x0, 0x0, 0x0, 0x0, 0x0, 0x0,
      /* BPF_MOV64_IMM(BPF_REG_2, 1) */
      0xb7, 0x2, 0x0, 0x0, 0x1, 0x0, 0x0, 0x0,
      /* BPF_JMP32_REG(BPF_JLT, BPF_REG_0, BPF_REG_2, 1) */
      0xae, 0x20, 0x1, 0x0, 0x0, 0x0, 0x0, 0x0,
      /* BPF_MOV64_IMM(BPF_REG_0, 1) */
      0xb7, 0x0, 0x0, 0x0, 0x1, 0x0, 0x0, 0x0,
      /* BPF_EXIT_INSN() */
      0x95, 0x0, 0x0, 0x0, 0x0, 0x0, 0x0, 0x0 };

  uint8_t v2_insns[40] __attribute__ ((aligned (8))) =
      /* BPF_MOV64_IMM(BPF_REG_0, 0) */
    { 0xb7, 0x0, 0x0, 0x0, 0x0, 0x0, 0x0, 0x0,
      /* BPF_MOV64_IMM(BPF_REG_2, 1) */
      0xb7, 0x2, 0x0, 0x0, 0x1, 0x0, 0x0, 0x0,
      /* BPF_JMP_REG(BPF_JLT, BPF_REG_0, BPF_REG_2, 1) */
      0xad, 0x20, 0x1, 0x0, 0x0, 0x0, 0x0, 0x0,
      /* BPF_MOV64_IMM(BPF_REG_0, 1) */
      0xb7, 0x0, 0x0, 0x0, 0x1, 0x0, 0x0, 0x0,
      /* BPF_EXIT_INSN() */
      0x95, 0x0, 0x0, 0x0, 0x0, 0x0, 0x0, 0x0 };

  struct bpf_prog_load_attr {
    uint32_t prog_type;
    uint32_t insn_cnt;
    uint64_t insns;
    uint64_t license;
    uint32_t log_level;
    uint32_t log_size;
    uint64_t log_buf;
    uint32_t kern_version;
    uint32_t prog_flags;
  } attr = {};
  attr.prog_type = 1; /* BPF_PROG_TYPE_SOCKET_FILTER */
  attr.insn_cnt = 5;
  attr.insns = (uint64_t)v3_insns;
  attr.license = (uint64_t)"DUMMY";

  int fd = syscall(321 /* __NR_bpf */, 5 /* BPF_PROG_LOAD */, &attr,
                   sizeof(attr));
  if (fd >= 0) {
    close(fd);
    return "v3";
  }

  /* Clear the whole attr in case its content changed by syscall. */
  memset(&attr, 0, sizeof(attr));
  attr.prog_type = 1; /* BPF_PROG_TYPE_SOCKET_FILTER */
  attr.insn_cnt = 5;
  attr.insns = (uint64_t)v2_insns;
  attr.license = (uint64_t)"DUMMY";
  fd = syscall(321 /* __NR_bpf */, 5 /* BPF_PROG_LOAD */, &attr, sizeof(attr));
  if (fd >= 0) {
    close(fd);
    return "v2";
  }
  return "v1";
#endif
}

#if defined(__i386__) || defined(_M_IX86) || \
    defined(__x86_64__) || defined(_M_X64)

// The check below for i386 was copied from clang's cpuid.h (__get_cpuid_max).
// Check motivated by bug reports for OpenSSL crashing on CPUs without CPUID
// support. Consequently, for i386, the presence of CPUID is checked first
// via the corresponding eflags bit.
// Removal of cpuid.h header motivated by PR30384
// Header cpuid.h and method __get_cpuid_max are not used in llvm, clang, openmp
// or test-suite, but are used in external projects e.g. libstdcxx
static bool isCpuIdSupported() {
#if defined(__GNUC__) || defined(__clang__)
#if defined(__i386__)
  int __cpuid_supported;
  __asm__("  pushfl\n"
          "  popl   %%eax\n"
          "  movl   %%eax,%%ecx\n"
          "  xorl   $0x00200000,%%eax\n"
          "  pushl  %%eax\n"
          "  popfl\n"
          "  pushfl\n"
          "  popl   %%eax\n"
          "  movl   $0,%0\n"
          "  cmpl   %%eax,%%ecx\n"
          "  je     1f\n"
          "  movl   $1,%0\n"
          "1:"
          : "=r"(__cpuid_supported)
          :
          : "eax", "ecx");
  if (!__cpuid_supported)
    return false;
#endif
  return true;
#endif
  return true;
}

/// getX86CpuIDAndInfo - Execute the specified cpuid and return the 4 values in
/// the specified arguments.  If we can't run cpuid on the host, return true.
static bool getX86CpuIDAndInfo(unsigned value, unsigned *rEAX, unsigned *rEBX,
                               unsigned *rECX, unsigned *rEDX) {
#if defined(__GNUC__) || defined(__clang__)
#if defined(__x86_64__)
  // gcc doesn't know cpuid would clobber ebx/rbx. Preserve it manually.
  // FIXME: should we save this for Clang?
  __asm__("movq\t%%rbx, %%rsi\n\t"
          "cpuid\n\t"
          "xchgq\t%%rbx, %%rsi\n\t"
          : "=a"(*rEAX), "=S"(*rEBX), "=c"(*rECX), "=d"(*rEDX)
          : "a"(value));
  return false;
#elif defined(__i386__)
  __asm__("movl\t%%ebx, %%esi\n\t"
          "cpuid\n\t"
          "xchgl\t%%ebx, %%esi\n\t"
          : "=a"(*rEAX), "=S"(*rEBX), "=c"(*rECX), "=d"(*rEDX)
          : "a"(value));
  return false;
#else
  return true;
#endif
#elif defined(_MSC_VER)
  // The MSVC intrinsic is portable across x86 and x64.
  int registers[4];
  __cpuid(registers, value);
  *rEAX = registers[0];
  *rEBX = registers[1];
  *rECX = registers[2];
  *rEDX = registers[3];
  return false;
#else
  return true;
#endif
}

namespace llvm {
namespace sys {
namespace detail {
namespace x86 {

VendorSignatures getVendorSignature(unsigned *MaxLeaf) {
  unsigned EAX = 0, EBX = 0, ECX = 0, EDX = 0;
  if (MaxLeaf == nullptr)
    MaxLeaf = &EAX;
  else
    *MaxLeaf = 0;

  if (!isCpuIdSupported())
    return VendorSignatures::UNKNOWN;

  if (getX86CpuIDAndInfo(0, MaxLeaf, &EBX, &ECX, &EDX) || *MaxLeaf < 1)
    return VendorSignatures::UNKNOWN;

  // "Genu ineI ntel"
  if (EBX == 0x756e6547 && EDX == 0x49656e69 && ECX == 0x6c65746e)
    return VendorSignatures::GENUINE_INTEL;

  // "Auth enti cAMD"
  if (EBX == 0x68747541 && EDX == 0x69746e65 && ECX == 0x444d4163)
    return VendorSignatures::AUTHENTIC_AMD;

  return VendorSignatures::UNKNOWN;
}

} // namespace x86
} // namespace detail
} // namespace sys
} // namespace llvm

using namespace llvm::sys::detail::x86;

/// getX86CpuIDAndInfoEx - Execute the specified cpuid with subleaf and return
/// the 4 values in the specified arguments.  If we can't run cpuid on the host,
/// return true.
static bool getX86CpuIDAndInfoEx(unsigned value, unsigned subleaf,
                                 unsigned *rEAX, unsigned *rEBX, unsigned *rECX,
                                 unsigned *rEDX) {
#if defined(__GNUC__) || defined(__clang__)
#if defined(__x86_64__)
  // gcc doesn't know cpuid would clobber ebx/rbx. Preserve it manually.
  // FIXME: should we save this for Clang?
  __asm__("movq\t%%rbx, %%rsi\n\t"
          "cpuid\n\t"
          "xchgq\t%%rbx, %%rsi\n\t"
          : "=a"(*rEAX), "=S"(*rEBX), "=c"(*rECX), "=d"(*rEDX)
          : "a"(value), "c"(subleaf));
  return false;
#elif defined(__i386__)
  __asm__("movl\t%%ebx, %%esi\n\t"
          "cpuid\n\t"
          "xchgl\t%%ebx, %%esi\n\t"
          : "=a"(*rEAX), "=S"(*rEBX), "=c"(*rECX), "=d"(*rEDX)
          : "a"(value), "c"(subleaf));
  return false;
#else
  return true;
#endif
#elif defined(_MSC_VER)
  int registers[4];
  __cpuidex(registers, value, subleaf);
  *rEAX = registers[0];
  *rEBX = registers[1];
  *rECX = registers[2];
  *rEDX = registers[3];
  return false;
#else
  return true;
#endif
}

// Read control register 0 (XCR0). Used to detect features such as AVX.
static bool getX86XCR0(unsigned *rEAX, unsigned *rEDX) {
#if defined(__GNUC__) || defined(__clang__)
  // Check xgetbv; this uses a .byte sequence instead of the instruction
  // directly because older assemblers do not include support for xgetbv and
  // there is no easy way to conditionally compile based on the assembler used.
  __asm__(".byte 0x0f, 0x01, 0xd0" : "=a"(*rEAX), "=d"(*rEDX) : "c"(0));
  return false;
#elif defined(_MSC_FULL_VER) && defined(_XCR_XFEATURE_ENABLED_MASK)
  unsigned long long Result = _xgetbv(_XCR_XFEATURE_ENABLED_MASK);
  *rEAX = Result;
  *rEDX = Result >> 32;
  return false;
#else
  return true;
#endif
}

static void detectX86FamilyModel(unsigned EAX, unsigned *Family,
                                 unsigned *Model) {
  *Family = (EAX >> 8) & 0xf; // Bits 8 - 11
  *Model = (EAX >> 4) & 0xf;  // Bits 4 - 7
  if (*Family == 6 || *Family == 0xf) {
    if (*Family == 0xf)
      // Examine extended family ID if family ID is F.
      *Family += (EAX >> 20) & 0xff; // Bits 20 - 27
    // Examine extended model ID if family ID is 6 or F.
    *Model += ((EAX >> 16) & 0xf) << 4; // Bits 16 - 19
  }
}

static StringRef
getIntelProcessorTypeAndSubtype(unsigned Family, unsigned Model,
                                const unsigned *Features,
                                unsigned *Type, unsigned *Subtype) {
  auto testFeature = [&](unsigned F) {
    return (Features[F / 32] & (1U << (F % 32))) != 0;
  };

  StringRef CPU;

  switch (Family) {
  case 3:
    CPU = "i386";
    break;
  case 4:
    CPU = "i486";
    break;
  case 5:
    if (testFeature(X86::FEATURE_MMX)) {
      CPU = "pentium-mmx";
      break;
    }
    CPU = "pentium";
    break;
  case 6:
    switch (Model) {
    case 0x0f: // Intel Core 2 Duo processor, Intel Core 2 Duo mobile
               // processor, Intel Core 2 Quad processor, Intel Core 2 Quad
               // mobile processor, Intel Core 2 Extreme processor, Intel
               // Pentium Dual-Core processor, Intel Xeon processor, model
               // 0Fh. All processors are manufactured using the 65 nm process.
    case 0x16: // Intel Celeron processor model 16h. All processors are
               // manufactured using the 65 nm process
      CPU = "core2";
      *Type = X86::INTEL_CORE2;
      break;
    case 0x17: // Intel Core 2 Extreme processor, Intel Xeon processor, model
               // 17h. All processors are manufactured using the 45 nm process.
               //
               // 45nm: Penryn , Wolfdale, Yorkfield (XE)
    case 0x1d: // Intel Xeon processor MP. All processors are manufactured using
               // the 45 nm process.
      CPU = "penryn";
      *Type = X86::INTEL_CORE2;
      break;
    case 0x1a: // Intel Core i7 processor and Intel Xeon processor. All
               // processors are manufactured using the 45 nm process.
    case 0x1e: // Intel(R) Core(TM) i7 CPU         870  @ 2.93GHz.
               // As found in a Summer 2010 model iMac.
    case 0x1f:
    case 0x2e:              // Nehalem EX
      CPU = "nehalem";
      *Type = X86::INTEL_COREI7;
      *Subtype = X86::INTEL_COREI7_NEHALEM;
      break;
    case 0x25: // Intel Core i7, laptop version.
    case 0x2c: // Intel Core i7 processor and Intel Xeon processor. All
               // processors are manufactured using the 32 nm process.
    case 0x2f: // Westmere EX
      CPU = "westmere";
      *Type = X86::INTEL_COREI7;
      *Subtype = X86::INTEL_COREI7_WESTMERE;
      break;
    case 0x2a: // Intel Core i7 processor. All processors are manufactured
               // using the 32 nm process.
    case 0x2d:
      CPU = "sandybridge";
      *Type = X86::INTEL_COREI7;
      *Subtype = X86::INTEL_COREI7_SANDYBRIDGE;
      break;
    case 0x3a:
    case 0x3e:              // Ivy Bridge EP
      CPU = "ivybridge";
      *Type = X86::INTEL_COREI7;
      *Subtype = X86::INTEL_COREI7_IVYBRIDGE;
      break;

    // Haswell:
    case 0x3c:
    case 0x3f:
    case 0x45:
    case 0x46:
      CPU = "haswell";
      *Type = X86::INTEL_COREI7;
      *Subtype = X86::INTEL_COREI7_HASWELL;
      break;

    // Broadwell:
    case 0x3d:
    case 0x47:
    case 0x4f:
    case 0x56:
      CPU = "broadwell";
      *Type = X86::INTEL_COREI7;
      *Subtype = X86::INTEL_COREI7_BROADWELL;
      break;

    // Skylake:
    case 0x4e:              // Skylake mobile
    case 0x5e:              // Skylake desktop
    case 0x8e:              // Kaby Lake mobile
    case 0x9e:              // Kaby Lake desktop
    case 0xa5:              // Comet Lake-H/S
    case 0xa6:              // Comet Lake-U
      CPU = "skylake";
      *Type = X86::INTEL_COREI7;
      *Subtype = X86::INTEL_COREI7_SKYLAKE;
      break;

<<<<<<< HEAD
#if INTEL_CUSTOMIZATION
#if INTEL_FEATURE_CPU_RKL
    // Rocketlake:
    case 0xa7:
    case 0xa8:
      CPU = "rocketlake";
      break;
#endif // INTEL_FEATURE_CPU_RKL
#endif // INTEL_CUSTOMIZATION
=======
    // Rocketlake:
    case 0xa7:
      CPU = "rocketlake";
      *Type = X86::INTEL_COREI7;
      *Subtype = X86::INTEL_COREI7_ROCKETLAKE;
      break;
>>>>>>> 3fc1fe8d

    // Skylake Xeon:
    case 0x55:
      *Type = X86::INTEL_COREI7;
      if (testFeature(X86::FEATURE_AVX512BF16)) {
        CPU = "cooperlake";
        *Subtype = X86::INTEL_COREI7_COOPERLAKE;
      } else if (testFeature(X86::FEATURE_AVX512VNNI)) {
        CPU = "cascadelake";
        *Subtype = X86::INTEL_COREI7_CASCADELAKE;
      } else {
        CPU = "skylake-avx512";
        *Subtype = X86::INTEL_COREI7_SKYLAKE_AVX512;
      }
      break;

    // Cannonlake:
    case 0x66:
      CPU = "cannonlake";
      *Type = X86::INTEL_COREI7;
      *Subtype = X86::INTEL_COREI7_CANNONLAKE;
      break;

    // Icelake:
    case 0x7d:
    case 0x7e:
      CPU = "icelake-client";
      *Type = X86::INTEL_COREI7;
      *Subtype = X86::INTEL_COREI7_ICELAKE_CLIENT;
      break;

    // Icelake Xeon:
    case 0x6a:
    case 0x6c:
      CPU = "icelake-server";
      *Type = X86::INTEL_COREI7;
      *Subtype = X86::INTEL_COREI7_ICELAKE_SERVER;
      break;

    // Sapphire Rapids:
    case 0x8f:
      CPU = "sapphirerapids";
      *Type = X86::INTEL_COREI7;
      *Subtype = X86::INTEL_COREI7_SAPPHIRERAPIDS;
      break;

    case 0x1c: // Most 45 nm Intel Atom processors
    case 0x26: // 45 nm Atom Lincroft
    case 0x27: // 32 nm Atom Medfield
    case 0x35: // 32 nm Atom Midview
    case 0x36: // 32 nm Atom Midview
      CPU = "bonnell";
      *Type = X86::INTEL_BONNELL;
      break;

    // Atom Silvermont codes from the Intel software optimization guide.
    case 0x37:
    case 0x4a:
    case 0x4d:
    case 0x5a:
    case 0x5d:
    case 0x4c: // really airmont
      CPU = "silvermont";
      *Type = X86::INTEL_SILVERMONT;
      break;
    // Goldmont:
    case 0x5c: // Apollo Lake
    case 0x5f: // Denverton
      CPU = "goldmont";
      *Type = X86::INTEL_GOLDMONT;
      break;
    case 0x7a:
      CPU = "goldmont-plus";
      *Type = X86::INTEL_GOLDMONT_PLUS;
      break;
    case 0x86:
      CPU = "tremont";
      *Type = X86::INTEL_TREMONT;
      break;
#if INTEL_CUSTOMIZATION
#if INTEL_FEATURE_CPU_ADL
    case 0x97:
    case 0x9a:
      CPU = "alderlake";
      break;
#endif // INTEL_FEATURE_CPU_ADL
#endif // INTEL_CUSTOMIZATION

    // Xeon Phi (Knights Landing + Knights Mill):
    case 0x57:
      CPU = "knl";
      *Type = X86::INTEL_KNL;
      break;
    case 0x85:
      CPU = "knm";
      *Type = X86::INTEL_KNM;
      break;

    default: // Unknown family 6 CPU, try to guess.
      // Don't both with Type/Subtype here, they aren't used by the caller.
      // They're used above to keep the code in sync with compiler-rt.
      // TODO detect tigerlake host from model
      if (testFeature(X86::FEATURE_AVX512VP2INTERSECT)) {
        CPU = "tigerlake";
      } else if (testFeature(X86::FEATURE_AVX512VBMI2)) {
        CPU = "icelake-client";
      } else if (testFeature(X86::FEATURE_AVX512VBMI)) {
        CPU = "cannonlake";
      } else if (testFeature(X86::FEATURE_AVX512BF16)) {
        CPU = "cooperlake";
      } else if (testFeature(X86::FEATURE_AVX512VNNI)) {
        CPU = "cascadelake";
      } else if (testFeature(X86::FEATURE_AVX512VL)) {
        CPU = "skylake-avx512";
      } else if (testFeature(X86::FEATURE_AVX512ER)) {
        CPU = "knl";
      } else if (testFeature(X86::FEATURE_CLFLUSHOPT)) {
        if (testFeature(X86::FEATURE_SHA))
          CPU = "goldmont";
        else
          CPU = "skylake";
      } else if (testFeature(X86::FEATURE_ADX)) {
        CPU = "broadwell";
      } else if (testFeature(X86::FEATURE_AVX2)) {
        CPU = "haswell";
      } else if (testFeature(X86::FEATURE_AVX)) {
        CPU = "sandybridge";
      } else if (testFeature(X86::FEATURE_SSE4_2)) {
        if (testFeature(X86::FEATURE_MOVBE))
          CPU = "silvermont";
        else
          CPU = "nehalem";
      } else if (testFeature(X86::FEATURE_SSE4_1)) {
        CPU = "penryn";
      } else if (testFeature(X86::FEATURE_SSSE3)) {
        if (testFeature(X86::FEATURE_MOVBE))
          CPU = "bonnell";
        else
          CPU = "core2";
      } else if (testFeature(X86::FEATURE_64BIT)) {
        CPU = "core2";
      } else if (testFeature(X86::FEATURE_SSE3)) {
        CPU = "yonah";
      } else if (testFeature(X86::FEATURE_SSE2)) {
        CPU = "pentium-m";
      } else if (testFeature(X86::FEATURE_SSE)) {
        CPU = "pentium3";
      } else if (testFeature(X86::FEATURE_MMX)) {
        CPU = "pentium2";
      } else {
        CPU = "pentiumpro";
      }
      break;
    }
    break;
  case 15: {
    if (testFeature(X86::FEATURE_64BIT)) {
      CPU = "nocona";
      break;
    }
    if (testFeature(X86::FEATURE_SSE3)) {
      CPU = "prescott";
      break;
    }
    CPU = "pentium4";
    break;
  }
  default:
    break; // Unknown.
  }

  return CPU;
}

static StringRef
getAMDProcessorTypeAndSubtype(unsigned Family, unsigned Model,
                              const unsigned *Features,
                              unsigned *Type, unsigned *Subtype) {
  auto testFeature = [&](unsigned F) {
    return (Features[F / 32] & (1U << (F % 32))) != 0;
  };

  StringRef CPU;

  switch (Family) {
  case 4:
    CPU = "i486";
    break;
  case 5:
    CPU = "pentium";
    switch (Model) {
    case 6:
    case 7:
      CPU = "k6";
      break;
    case 8:
      CPU = "k6-2";
      break;
    case 9:
    case 13:
      CPU = "k6-3";
      break;
    case 10:
      CPU = "geode";
      break;
    }
    break;
  case 6:
    if (testFeature(X86::FEATURE_SSE)) {
      CPU = "athlon-xp";
      break;
    }
    CPU = "athlon";
    break;
  case 15:
    if (testFeature(X86::FEATURE_SSE3)) {
      CPU = "k8-sse3";
      break;
    }
    CPU = "k8";
    break;
  case 16:
    CPU = "amdfam10";
    *Type = X86::AMDFAM10H; // "amdfam10"
    switch (Model) {
    case 2:
      *Subtype = X86::AMDFAM10H_BARCELONA;
      break;
    case 4:
      *Subtype = X86::AMDFAM10H_SHANGHAI;
      break;
    case 8:
      *Subtype = X86::AMDFAM10H_ISTANBUL;
      break;
    }
    break;
  case 20:
    CPU = "btver1";
    *Type = X86::AMD_BTVER1;
    break;
  case 21:
    CPU = "bdver1";
    *Type = X86::AMDFAM15H;
    if (Model >= 0x60 && Model <= 0x7f) {
      CPU = "bdver4";
      *Subtype = X86::AMDFAM15H_BDVER4;
      break; // 60h-7Fh: Excavator
    }
    if (Model >= 0x30 && Model <= 0x3f) {
      CPU = "bdver3";
      *Subtype = X86::AMDFAM15H_BDVER3;
      break; // 30h-3Fh: Steamroller
    }
    if ((Model >= 0x10 && Model <= 0x1f) || Model == 0x02) {
      CPU = "bdver2";
      *Subtype = X86::AMDFAM15H_BDVER2;
      break; // 02h, 10h-1Fh: Piledriver
    }
    if (Model <= 0x0f) {
      *Subtype = X86::AMDFAM15H_BDVER1;
      break; // 00h-0Fh: Bulldozer
    }
    break;
  case 22:
    CPU = "btver2";
    *Type = X86::AMD_BTVER2;
    break;
  case 23:
    CPU = "znver1";
    *Type = X86::AMDFAM17H;
    if ((Model >= 0x30 && Model <= 0x3f) || Model == 0x71) {
      CPU = "znver2";
      *Subtype = X86::AMDFAM17H_ZNVER2;
      break; // 30h-3fh, 71h: Zen2
    }
    if (Model <= 0x0f) {
      *Subtype = X86::AMDFAM17H_ZNVER1;
      break; // 00h-0Fh: Zen1
    }
    break;
  case 25:
    CPU = "znver3";
    *Type = X86::AMDFAM19H;
    if (Model <= 0x0f) {
      *Subtype = X86::AMDFAM19H_ZNVER3;
      break; // 00h-0Fh: Zen3
    }
    break;
  default:
    break; // Unknown AMD CPU.
  }

  return CPU;
}

static void getAvailableFeatures(unsigned ECX, unsigned EDX, unsigned MaxLeaf,
                                 unsigned *Features) {
  unsigned EAX, EBX;

  auto setFeature = [&](unsigned F) {
    Features[F / 32] |= 1U << (F % 32);
  };

  if ((EDX >> 15) & 1)
    setFeature(X86::FEATURE_CMOV);
  if ((EDX >> 23) & 1)
    setFeature(X86::FEATURE_MMX);
  if ((EDX >> 25) & 1)
    setFeature(X86::FEATURE_SSE);
  if ((EDX >> 26) & 1)
    setFeature(X86::FEATURE_SSE2);

  if ((ECX >> 0) & 1)
    setFeature(X86::FEATURE_SSE3);
  if ((ECX >> 1) & 1)
    setFeature(X86::FEATURE_PCLMUL);
  if ((ECX >> 9) & 1)
    setFeature(X86::FEATURE_SSSE3);
  if ((ECX >> 12) & 1)
    setFeature(X86::FEATURE_FMA);
  if ((ECX >> 19) & 1)
    setFeature(X86::FEATURE_SSE4_1);
  if ((ECX >> 20) & 1)
    setFeature(X86::FEATURE_SSE4_2);
  if ((ECX >> 23) & 1)
    setFeature(X86::FEATURE_POPCNT);
  if ((ECX >> 25) & 1)
    setFeature(X86::FEATURE_AES);

  if ((ECX >> 22) & 1)
    setFeature(X86::FEATURE_MOVBE);

  // If CPUID indicates support for XSAVE, XRESTORE and AVX, and XGETBV
  // indicates that the AVX registers will be saved and restored on context
  // switch, then we have full AVX support.
  const unsigned AVXBits = (1 << 27) | (1 << 28);
  bool HasAVX = ((ECX & AVXBits) == AVXBits) && !getX86XCR0(&EAX, &EDX) &&
                ((EAX & 0x6) == 0x6);
#if defined(__APPLE__)
  // Darwin lazily saves the AVX512 context on first use: trust that the OS will
  // save the AVX512 context if we use AVX512 instructions, even the bit is not
  // set right now.
  bool HasAVX512Save = true;
#else
  // AVX512 requires additional context to be saved by the OS.
  bool HasAVX512Save = HasAVX && ((EAX & 0xe0) == 0xe0);
#endif

  if (HasAVX)
    setFeature(X86::FEATURE_AVX);

  bool HasLeaf7 =
      MaxLeaf >= 0x7 && !getX86CpuIDAndInfoEx(0x7, 0x0, &EAX, &EBX, &ECX, &EDX);

  if (HasLeaf7 && ((EBX >> 3) & 1))
    setFeature(X86::FEATURE_BMI);
  if (HasLeaf7 && ((EBX >> 5) & 1) && HasAVX)
    setFeature(X86::FEATURE_AVX2);
  if (HasLeaf7 && ((EBX >> 8) & 1))
    setFeature(X86::FEATURE_BMI2);
  if (HasLeaf7 && ((EBX >> 16) & 1) && HasAVX512Save)
    setFeature(X86::FEATURE_AVX512F);
  if (HasLeaf7 && ((EBX >> 17) & 1) && HasAVX512Save)
    setFeature(X86::FEATURE_AVX512DQ);
  if (HasLeaf7 && ((EBX >> 19) & 1))
    setFeature(X86::FEATURE_ADX);
  if (HasLeaf7 && ((EBX >> 21) & 1) && HasAVX512Save)
    setFeature(X86::FEATURE_AVX512IFMA);
  if (HasLeaf7 && ((EBX >> 23) & 1))
    setFeature(X86::FEATURE_CLFLUSHOPT);
  if (HasLeaf7 && ((EBX >> 26) & 1) && HasAVX512Save)
    setFeature(X86::FEATURE_AVX512PF);
  if (HasLeaf7 && ((EBX >> 27) & 1) && HasAVX512Save)
    setFeature(X86::FEATURE_AVX512ER);
  if (HasLeaf7 && ((EBX >> 28) & 1) && HasAVX512Save)
    setFeature(X86::FEATURE_AVX512CD);
  if (HasLeaf7 && ((EBX >> 29) & 1))
    setFeature(X86::FEATURE_SHA);
  if (HasLeaf7 && ((EBX >> 30) & 1) && HasAVX512Save)
    setFeature(X86::FEATURE_AVX512BW);
  if (HasLeaf7 && ((EBX >> 31) & 1) && HasAVX512Save)
    setFeature(X86::FEATURE_AVX512VL);

  if (HasLeaf7 && ((ECX >> 1) & 1) && HasAVX512Save)
    setFeature(X86::FEATURE_AVX512VBMI);
  if (HasLeaf7 && ((ECX >> 6) & 1) && HasAVX512Save)
    setFeature(X86::FEATURE_AVX512VBMI2);
  if (HasLeaf7 && ((ECX >> 8) & 1))
    setFeature(X86::FEATURE_GFNI);
  if (HasLeaf7 && ((ECX >> 10) & 1) && HasAVX)
    setFeature(X86::FEATURE_VPCLMULQDQ);
  if (HasLeaf7 && ((ECX >> 11) & 1) && HasAVX512Save)
    setFeature(X86::FEATURE_AVX512VNNI);
  if (HasLeaf7 && ((ECX >> 12) & 1) && HasAVX512Save)
    setFeature(X86::FEATURE_AVX512BITALG);
  if (HasLeaf7 && ((ECX >> 14) & 1) && HasAVX512Save)
    setFeature(X86::FEATURE_AVX512VPOPCNTDQ);

  if (HasLeaf7 && ((EDX >> 2) & 1) && HasAVX512Save)
    setFeature(X86::FEATURE_AVX5124VNNIW);
  if (HasLeaf7 && ((EDX >> 3) & 1) && HasAVX512Save)
    setFeature(X86::FEATURE_AVX5124FMAPS);
  if (HasLeaf7 && ((EDX >> 8) & 1) && HasAVX512Save)
    setFeature(X86::FEATURE_AVX512VP2INTERSECT);

  bool HasLeaf7Subleaf1 =
      MaxLeaf >= 7 && !getX86CpuIDAndInfoEx(0x7, 0x1, &EAX, &EBX, &ECX, &EDX);
  if (HasLeaf7Subleaf1 && ((EAX >> 5) & 1) && HasAVX512Save)
    setFeature(X86::FEATURE_AVX512BF16);

  unsigned MaxExtLevel;
  getX86CpuIDAndInfo(0x80000000, &MaxExtLevel, &EBX, &ECX, &EDX);

  bool HasExtLeaf1 = MaxExtLevel >= 0x80000001 &&
                     !getX86CpuIDAndInfo(0x80000001, &EAX, &EBX, &ECX, &EDX);
  if (HasExtLeaf1 && ((ECX >> 6) & 1))
    setFeature(X86::FEATURE_SSE4_A);
  if (HasExtLeaf1 && ((ECX >> 11) & 1))
    setFeature(X86::FEATURE_XOP);
  if (HasExtLeaf1 && ((ECX >> 16) & 1))
    setFeature(X86::FEATURE_FMA4);

  if (HasExtLeaf1 && ((EDX >> 29) & 1))
    setFeature(X86::FEATURE_64BIT);
}

StringRef sys::getHostCPUName() {
  unsigned MaxLeaf = 0;
  const VendorSignatures Vendor = getVendorSignature(&MaxLeaf);
  if (Vendor == VendorSignatures::UNKNOWN)
    return "generic";

  unsigned EAX = 0, EBX = 0, ECX = 0, EDX = 0;
  getX86CpuIDAndInfo(0x1, &EAX, &EBX, &ECX, &EDX);

  unsigned Family = 0, Model = 0;
  unsigned Features[(X86::CPU_FEATURE_MAX + 31) / 32] = {0};
  detectX86FamilyModel(EAX, &Family, &Model);
  getAvailableFeatures(ECX, EDX, MaxLeaf, Features);

  // These aren't consumed in this file, but we try to keep some source code the
  // same or similar to compiler-rt.
  unsigned Type = 0;
  unsigned Subtype = 0;

  StringRef CPU;

  if (Vendor == VendorSignatures::GENUINE_INTEL) {
    CPU = getIntelProcessorTypeAndSubtype(Family, Model, Features, &Type,
                                          &Subtype);
  } else if (Vendor == VendorSignatures::AUTHENTIC_AMD) {
    CPU = getAMDProcessorTypeAndSubtype(Family, Model, Features, &Type,
                                        &Subtype);
  }

  if (!CPU.empty())
    return CPU;

  return "generic";
}

#elif defined(__APPLE__) && (defined(__ppc__) || defined(__powerpc__))
StringRef sys::getHostCPUName() {
  host_basic_info_data_t hostInfo;
  mach_msg_type_number_t infoCount;

  infoCount = HOST_BASIC_INFO_COUNT;
  mach_port_t hostPort = mach_host_self();
  host_info(hostPort, HOST_BASIC_INFO, (host_info_t)&hostInfo,
            &infoCount);
  mach_port_deallocate(mach_task_self(), hostPort);

  if (hostInfo.cpu_type != CPU_TYPE_POWERPC)
    return "generic";

  switch (hostInfo.cpu_subtype) {
  case CPU_SUBTYPE_POWERPC_601:
    return "601";
  case CPU_SUBTYPE_POWERPC_602:
    return "602";
  case CPU_SUBTYPE_POWERPC_603:
    return "603";
  case CPU_SUBTYPE_POWERPC_603e:
    return "603e";
  case CPU_SUBTYPE_POWERPC_603ev:
    return "603ev";
  case CPU_SUBTYPE_POWERPC_604:
    return "604";
  case CPU_SUBTYPE_POWERPC_604e:
    return "604e";
  case CPU_SUBTYPE_POWERPC_620:
    return "620";
  case CPU_SUBTYPE_POWERPC_750:
    return "750";
  case CPU_SUBTYPE_POWERPC_7400:
    return "7400";
  case CPU_SUBTYPE_POWERPC_7450:
    return "7450";
  case CPU_SUBTYPE_POWERPC_970:
    return "970";
  default:;
  }

  return "generic";
}
#elif defined(__linux__) && (defined(__ppc__) || defined(__powerpc__))
StringRef sys::getHostCPUName() {
  std::unique_ptr<llvm::MemoryBuffer> P = getProcCpuinfoContent();
  StringRef Content = P ? P->getBuffer() : "";
  return detail::getHostCPUNameForPowerPC(Content);
}
#elif defined(__linux__) && (defined(__arm__) || defined(__aarch64__))
StringRef sys::getHostCPUName() {
  std::unique_ptr<llvm::MemoryBuffer> P = getProcCpuinfoContent();
  StringRef Content = P ? P->getBuffer() : "";
  return detail::getHostCPUNameForARM(Content);
}
#elif defined(__linux__) && defined(__s390x__)
StringRef sys::getHostCPUName() {
  std::unique_ptr<llvm::MemoryBuffer> P = getProcCpuinfoContent();
  StringRef Content = P ? P->getBuffer() : "";
  return detail::getHostCPUNameForS390x(Content);
}
#elif defined(__APPLE__) && defined(__aarch64__)
StringRef sys::getHostCPUName() {
  return "cyclone";
}
#elif defined(__APPLE__) && defined(__arm__)
StringRef sys::getHostCPUName() {
  host_basic_info_data_t hostInfo;
  mach_msg_type_number_t infoCount;

  infoCount = HOST_BASIC_INFO_COUNT;
  mach_port_t hostPort = mach_host_self();
  host_info(hostPort, HOST_BASIC_INFO, (host_info_t)&hostInfo,
            &infoCount);
  mach_port_deallocate(mach_task_self(), hostPort);

  if (hostInfo.cpu_type != CPU_TYPE_ARM) {
    assert(false && "CPUType not equal to ARM should not be possible on ARM");
    return "generic";
  }
  switch (hostInfo.cpu_subtype) {
    case CPU_SUBTYPE_ARM_V7S:
      return "swift";
    default:;
    }

  return "generic";
}
#elif defined(_AIX)
StringRef sys::getHostCPUName() {
  switch (_system_configuration.implementation) {
  case POWER_4:
    if (_system_configuration.version == PV_4_3)
      return "970";
    return "pwr4";
  case POWER_5:
    if (_system_configuration.version == PV_5)
      return "pwr5";
    return "pwr5x";
  case POWER_6:
    if (_system_configuration.version == PV_6_Compat)
      return "pwr6";
    return "pwr6x";
  case POWER_7:
    return "pwr7";
  case POWER_8:
    return "pwr8";
  case POWER_9:
    return "pwr9";
// TODO: simplify this once the macro is available in all OS levels.
#ifdef POWER_10
  case POWER_10:
#else
  case 0x40000:
#endif
    return "pwr10";
  default:
    return "generic";
  }
}
#else
StringRef sys::getHostCPUName() { return "generic"; }
namespace llvm {
namespace sys {
namespace detail {
namespace x86 {

VendorSignatures getVendorSignature(unsigned *MaxLeaf) {
  return VendorSignatures::UNKNOWN;
}

} // namespace x86
} // namespace detail
} // namespace sys
} // namespace llvm
#endif

#if defined(__linux__) && (defined(__i386__) || defined(__x86_64__))
// On Linux, the number of physical cores can be computed from /proc/cpuinfo,
// using the number of unique physical/core id pairs. The following
// implementation reads the /proc/cpuinfo format on an x86_64 system.
int computeHostNumPhysicalCores() {
  // Enabled represents the number of physical id/core id pairs with at least
  // one processor id enabled by the CPU affinity mask.
  cpu_set_t Affinity, Enabled;
  if (sched_getaffinity(0, sizeof(Affinity), &Affinity) != 0)
    return -1;
  CPU_ZERO(&Enabled);

  // Read /proc/cpuinfo as a stream (until EOF reached). It cannot be
  // mmapped because it appears to have 0 size.
  llvm::ErrorOr<std::unique_ptr<llvm::MemoryBuffer>> Text =
      llvm::MemoryBuffer::getFileAsStream("/proc/cpuinfo");
  if (std::error_code EC = Text.getError()) {
    llvm::errs() << "Can't read "
                 << "/proc/cpuinfo: " << EC.message() << "\n";
    return -1;
  }
  SmallVector<StringRef, 8> strs;
  (*Text)->getBuffer().split(strs, "\n", /*MaxSplit=*/-1,
                             /*KeepEmpty=*/false);
  int CurProcessor = -1;
  int CurPhysicalId = -1;
  int CurSiblings = -1;
  int CurCoreId = -1;
  for (StringRef Line : strs) {
    std::pair<StringRef, StringRef> Data = Line.split(':');
    auto Name = Data.first.trim();
    auto Val = Data.second.trim();
    // These fields are available if the kernel is configured with CONFIG_SMP.
    if (Name == "processor")
      Val.getAsInteger(10, CurProcessor);
    else if (Name == "physical id")
      Val.getAsInteger(10, CurPhysicalId);
    else if (Name == "siblings")
      Val.getAsInteger(10, CurSiblings);
    else if (Name == "core id") {
      Val.getAsInteger(10, CurCoreId);
      // The processor id corresponds to an index into cpu_set_t.
      if (CPU_ISSET(CurProcessor, &Affinity))
        CPU_SET(CurPhysicalId * CurSiblings + CurCoreId, &Enabled);
    }
  }
  return CPU_COUNT(&Enabled);
}
#elif defined(__linux__) && defined(__powerpc__)
int computeHostNumPhysicalCores() {
  cpu_set_t Affinity;
  if (sched_getaffinity(0, sizeof(Affinity), &Affinity) == 0)
    return CPU_COUNT(&Affinity);

  // The call to sched_getaffinity() may have failed because the Affinity
  // mask is too small for the number of CPU's on the system (i.e. the
  // system has more than 1024 CPUs). Allocate a mask large enough for
  // twice as many CPUs.
  cpu_set_t *DynAffinity;
  DynAffinity = CPU_ALLOC(2048);
  if (sched_getaffinity(0, CPU_ALLOC_SIZE(2048), DynAffinity) == 0) {
    int NumCPUs = CPU_COUNT(DynAffinity);
    CPU_FREE(DynAffinity);
    return NumCPUs;
  }
  return -1;
}
#elif defined(__linux__) && defined(__s390x__)
int computeHostNumPhysicalCores() { return sysconf(_SC_NPROCESSORS_ONLN); }
#elif defined(__APPLE__) && defined(__x86_64__)
#include <sys/param.h>
#include <sys/sysctl.h>

// Gets the number of *physical cores* on the machine.
int computeHostNumPhysicalCores() {
  uint32_t count;
  size_t len = sizeof(count);
  sysctlbyname("hw.physicalcpu", &count, &len, NULL, 0);
  if (count < 1) {
    int nm[2];
    nm[0] = CTL_HW;
    nm[1] = HW_AVAILCPU;
    sysctl(nm, 2, &count, &len, NULL, 0);
    if (count < 1)
      return -1;
  }
  return count;
}
#elif defined(__MVS__)
int computeHostNumPhysicalCores() {
  enum {
    // Byte offset of the pointer to the Communications Vector Table (CVT) in
    // the Prefixed Save Area (PSA). The table entry is a 31-bit pointer and
    // will be zero-extended to uintptr_t.
    FLCCVT = 16,
    // Byte offset of the pointer to the Common System Data Area (CSD) in the
    // CVT. The table entry is a 31-bit pointer and will be zero-extended to
    // uintptr_t.
    CVTCSD = 660,
    // Byte offset to the number of live CPs in the LPAR, stored as a signed
    // 32-bit value in the table.
    CSD_NUMBER_ONLINE_STANDARD_CPS = 264,
  };
  char *PSA = 0;
  char *CVT = reinterpret_cast<char *>(
      static_cast<uintptr_t>(reinterpret_cast<unsigned int &>(PSA[FLCCVT])));
  char *CSD = reinterpret_cast<char *>(
      static_cast<uintptr_t>(reinterpret_cast<unsigned int &>(CVT[CVTCSD])));
  return reinterpret_cast<int &>(CSD[CSD_NUMBER_ONLINE_STANDARD_CPS]);
}
#elif defined(_WIN32) && LLVM_ENABLE_THREADS != 0
// Defined in llvm/lib/Support/Windows/Threading.inc
int computeHostNumPhysicalCores();
#else
// On other systems, return -1 to indicate unknown.
static int computeHostNumPhysicalCores() { return -1; }
#endif

int sys::getHostNumPhysicalCores() {
  static int NumCores = computeHostNumPhysicalCores();
  return NumCores;
}

#if defined(__i386__) || defined(_M_IX86) || \
    defined(__x86_64__) || defined(_M_X64)
bool sys::getHostCPUFeatures(StringMap<bool> &Features) {
  unsigned EAX = 0, EBX = 0, ECX = 0, EDX = 0;
  unsigned MaxLevel;

  if (getX86CpuIDAndInfo(0, &MaxLevel, &EBX, &ECX, &EDX) || MaxLevel < 1)
    return false;

  getX86CpuIDAndInfo(1, &EAX, &EBX, &ECX, &EDX);

  Features["cx8"]    = (EDX >>  8) & 1;
  Features["cmov"]   = (EDX >> 15) & 1;
  Features["mmx"]    = (EDX >> 23) & 1;
  Features["fxsr"]   = (EDX >> 24) & 1;
  Features["sse"]    = (EDX >> 25) & 1;
  Features["sse2"]   = (EDX >> 26) & 1;

  Features["sse3"]   = (ECX >>  0) & 1;
  Features["pclmul"] = (ECX >>  1) & 1;
  Features["ssse3"]  = (ECX >>  9) & 1;
  Features["cx16"]   = (ECX >> 13) & 1;
  Features["sse4.1"] = (ECX >> 19) & 1;
  Features["sse4.2"] = (ECX >> 20) & 1;
  Features["movbe"]  = (ECX >> 22) & 1;
  Features["popcnt"] = (ECX >> 23) & 1;
  Features["aes"]    = (ECX >> 25) & 1;
  Features["rdrnd"]  = (ECX >> 30) & 1;

  // If CPUID indicates support for XSAVE, XRESTORE and AVX, and XGETBV
  // indicates that the AVX registers will be saved and restored on context
  // switch, then we have full AVX support.
  bool HasXSave = ((ECX >> 27) & 1) && !getX86XCR0(&EAX, &EDX);
  bool HasAVXSave = HasXSave && ((ECX >> 28) & 1) && ((EAX & 0x6) == 0x6);
#if defined(__APPLE__)
  // Darwin lazily saves the AVX512 context on first use: trust that the OS will
  // save the AVX512 context if we use AVX512 instructions, even the bit is not
  // set right now.
  bool HasAVX512Save = true;
#else
  // AVX512 requires additional context to be saved by the OS.
  bool HasAVX512Save = HasAVXSave && ((EAX & 0xe0) == 0xe0);
#endif
  // AMX requires additional context to be saved by the OS.
  const unsigned AMXBits = (1 << 17) | (1 << 18);
  bool HasAMXSave = HasXSave && ((EAX & AMXBits) == AMXBits);

  Features["avx"]   = HasAVXSave;
  Features["fma"]   = ((ECX >> 12) & 1) && HasAVXSave;
  // Only enable XSAVE if OS has enabled support for saving YMM state.
  Features["xsave"] = ((ECX >> 26) & 1) && HasAVXSave;
  Features["f16c"]  = ((ECX >> 29) & 1) && HasAVXSave;

  unsigned MaxExtLevel;
  getX86CpuIDAndInfo(0x80000000, &MaxExtLevel, &EBX, &ECX, &EDX);

  bool HasExtLeaf1 = MaxExtLevel >= 0x80000001 &&
                     !getX86CpuIDAndInfo(0x80000001, &EAX, &EBX, &ECX, &EDX);
  Features["sahf"]   = HasExtLeaf1 && ((ECX >>  0) & 1);
  Features["lzcnt"]  = HasExtLeaf1 && ((ECX >>  5) & 1);
  Features["sse4a"]  = HasExtLeaf1 && ((ECX >>  6) & 1);
  Features["prfchw"] = HasExtLeaf1 && ((ECX >>  8) & 1);
  Features["xop"]    = HasExtLeaf1 && ((ECX >> 11) & 1) && HasAVXSave;
  Features["lwp"]    = HasExtLeaf1 && ((ECX >> 15) & 1);
  Features["fma4"]   = HasExtLeaf1 && ((ECX >> 16) & 1) && HasAVXSave;
  Features["tbm"]    = HasExtLeaf1 && ((ECX >> 21) & 1);
  Features["mwaitx"] = HasExtLeaf1 && ((ECX >> 29) & 1);

  Features["64bit"]  = HasExtLeaf1 && ((EDX >> 29) & 1);

  // Miscellaneous memory related features, detected by
  // using the 0x80000008 leaf of the CPUID instruction
  bool HasExtLeaf8 = MaxExtLevel >= 0x80000008 &&
                     !getX86CpuIDAndInfo(0x80000008, &EAX, &EBX, &ECX, &EDX);
  Features["clzero"]   = HasExtLeaf8 && ((EBX >> 0) & 1);
  Features["wbnoinvd"] = HasExtLeaf8 && ((EBX >> 9) & 1);

  bool HasLeaf7 =
      MaxLevel >= 7 && !getX86CpuIDAndInfoEx(0x7, 0x0, &EAX, &EBX, &ECX, &EDX);

  Features["fsgsbase"]   = HasLeaf7 && ((EBX >>  0) & 1);
  Features["sgx"]        = HasLeaf7 && ((EBX >>  2) & 1);
  Features["bmi"]        = HasLeaf7 && ((EBX >>  3) & 1);
  // AVX2 is only supported if we have the OS save support from AVX.
  Features["avx2"]       = HasLeaf7 && ((EBX >>  5) & 1) && HasAVXSave;
  Features["bmi2"]       = HasLeaf7 && ((EBX >>  8) & 1);
  Features["invpcid"]    = HasLeaf7 && ((EBX >> 10) & 1);
  Features["rtm"]        = HasLeaf7 && ((EBX >> 11) & 1);
  // AVX512 is only supported if the OS supports the context save for it.
  Features["avx512f"]    = HasLeaf7 && ((EBX >> 16) & 1) && HasAVX512Save;
  Features["avx512dq"]   = HasLeaf7 && ((EBX >> 17) & 1) && HasAVX512Save;
  Features["rdseed"]     = HasLeaf7 && ((EBX >> 18) & 1);
  Features["adx"]        = HasLeaf7 && ((EBX >> 19) & 1);
  Features["avx512ifma"] = HasLeaf7 && ((EBX >> 21) & 1) && HasAVX512Save;
  Features["clflushopt"] = HasLeaf7 && ((EBX >> 23) & 1);
  Features["clwb"]       = HasLeaf7 && ((EBX >> 24) & 1);
  Features["avx512pf"]   = HasLeaf7 && ((EBX >> 26) & 1) && HasAVX512Save;
  Features["avx512er"]   = HasLeaf7 && ((EBX >> 27) & 1) && HasAVX512Save;
  Features["avx512cd"]   = HasLeaf7 && ((EBX >> 28) & 1) && HasAVX512Save;
  Features["sha"]        = HasLeaf7 && ((EBX >> 29) & 1);
  Features["avx512bw"]   = HasLeaf7 && ((EBX >> 30) & 1) && HasAVX512Save;
  Features["avx512vl"]   = HasLeaf7 && ((EBX >> 31) & 1) && HasAVX512Save;

  Features["prefetchwt1"]     = HasLeaf7 && ((ECX >>  0) & 1);
  Features["avx512vbmi"]      = HasLeaf7 && ((ECX >>  1) & 1) && HasAVX512Save;
  Features["pku"]             = HasLeaf7 && ((ECX >>  4) & 1);
  Features["waitpkg"]         = HasLeaf7 && ((ECX >>  5) & 1);
  Features["avx512vbmi2"]     = HasLeaf7 && ((ECX >>  6) & 1) && HasAVX512Save;
  Features["shstk"]           = HasLeaf7 && ((ECX >>  7) & 1);
  Features["gfni"]            = HasLeaf7 && ((ECX >>  8) & 1);
  Features["vaes"]            = HasLeaf7 && ((ECX >>  9) & 1) && HasAVXSave;
  Features["vpclmulqdq"]      = HasLeaf7 && ((ECX >> 10) & 1) && HasAVXSave;
  Features["avx512vnni"]      = HasLeaf7 && ((ECX >> 11) & 1) && HasAVX512Save;
  Features["avx512bitalg"]    = HasLeaf7 && ((ECX >> 12) & 1) && HasAVX512Save;
  Features["avx512vpopcntdq"] = HasLeaf7 && ((ECX >> 14) & 1) && HasAVX512Save;
  Features["rdpid"]           = HasLeaf7 && ((ECX >> 22) & 1);
  Features["kl"]              = HasLeaf7 && ((ECX >> 23) & 1); // key locker
  Features["cldemote"]        = HasLeaf7 && ((ECX >> 25) & 1);
  Features["movdiri"]         = HasLeaf7 && ((ECX >> 27) & 1);
  Features["movdir64b"]       = HasLeaf7 && ((ECX >> 28) & 1);
  Features["enqcmd"]          = HasLeaf7 && ((ECX >> 29) & 1);

  Features["uintr"]           = HasLeaf7 && ((EDX >> 5) & 1);
  Features["avx512vp2intersect"] =
      HasLeaf7 && ((EDX >> 8) & 1) && HasAVX512Save;
  Features["serialize"]       = HasLeaf7 && ((EDX >> 14) & 1);
  Features["tsxldtrk"]        = HasLeaf7 && ((EDX >> 16) & 1);
  // There are two CPUID leafs which information associated with the pconfig
  // instruction:
  // EAX=0x7, ECX=0x0 indicates the availability of the instruction (via the 18th
  // bit of EDX), while the EAX=0x1b leaf returns information on the
  // availability of specific pconfig leafs.
  // The target feature here only refers to the the first of these two.
  // Users might need to check for the availability of specific pconfig
  // leaves using cpuid, since that information is ignored while
  // detecting features using the "-march=native" flag.
  // For more info, see X86 ISA docs.
  Features["pconfig"] = HasLeaf7 && ((EDX >> 18) & 1);
#if INTEL_CUSTOMIZATION
#if INTEL_FEATURE_ISA_FP16
  Features["avx512fp16"] = HasLeaf7 && ((EDX >> 23) & 1) && HasAVX512Save;
#endif // INTEL_FEATURE_ISA_FP16
#endif // INTEL_CUSTOMIZATION

  Features["amx-bf16"]   = HasLeaf7 && ((EDX >> 22) & 1) && HasAMXSave;
  Features["amx-tile"]   = HasLeaf7 && ((EDX >> 24) & 1) && HasAMXSave;
  Features["amx-int8"]   = HasLeaf7 && ((EDX >> 25) & 1) && HasAMXSave;
  bool HasLeaf7Subleaf1 =
      MaxLevel >= 7 && !getX86CpuIDAndInfoEx(0x7, 0x1, &EAX, &EBX, &ECX, &EDX);
  Features["avxvnni"]    = HasLeaf7Subleaf1 && ((EAX >> 4) & 1) && HasAVXSave;
  Features["avx512bf16"] = HasLeaf7Subleaf1 && ((EAX >> 5) & 1) && HasAVX512Save;
  Features["hreset"]     = HasLeaf7Subleaf1 && ((EAX >> 22) & 1);

  bool HasLeafD = MaxLevel >= 0xd &&
                  !getX86CpuIDAndInfoEx(0xd, 0x1, &EAX, &EBX, &ECX, &EDX);

  // Only enable XSAVE if OS has enabled support for saving YMM state.
  Features["xsaveopt"] = HasLeafD && ((EAX >> 0) & 1) && HasAVXSave;
  Features["xsavec"]   = HasLeafD && ((EAX >> 1) & 1) && HasAVXSave;
  Features["xsaves"]   = HasLeafD && ((EAX >> 3) & 1) && HasAVXSave;

  bool HasLeaf14 = MaxLevel >= 0x14 &&
                  !getX86CpuIDAndInfoEx(0x14, 0x0, &EAX, &EBX, &ECX, &EDX);

  Features["ptwrite"] = HasLeaf14 && ((EBX >> 4) & 1);

  bool HasLeaf19 =
      MaxLevel >= 0x19 && !getX86CpuIDAndInfo(0x19, &EAX, &EBX, &ECX, &EDX);
  Features["widekl"] = HasLeaf7 && HasLeaf19 && ((EBX >> 2) & 1);

  return true;
}
#elif defined(__linux__) && (defined(__arm__) || defined(__aarch64__))
bool sys::getHostCPUFeatures(StringMap<bool> &Features) {
  std::unique_ptr<llvm::MemoryBuffer> P = getProcCpuinfoContent();
  if (!P)
    return false;

  SmallVector<StringRef, 32> Lines;
  P->getBuffer().split(Lines, "\n");

  SmallVector<StringRef, 32> CPUFeatures;

  // Look for the CPU features.
  for (unsigned I = 0, E = Lines.size(); I != E; ++I)
    if (Lines[I].startswith("Features")) {
      Lines[I].split(CPUFeatures, ' ');
      break;
    }

#if defined(__aarch64__)
  // Keep track of which crypto features we have seen
  enum { CAP_AES = 0x1, CAP_PMULL = 0x2, CAP_SHA1 = 0x4, CAP_SHA2 = 0x8 };
  uint32_t crypto = 0;
#endif

  for (unsigned I = 0, E = CPUFeatures.size(); I != E; ++I) {
    StringRef LLVMFeatureStr = StringSwitch<StringRef>(CPUFeatures[I])
#if defined(__aarch64__)
                                   .Case("asimd", "neon")
                                   .Case("fp", "fp-armv8")
                                   .Case("crc32", "crc")
#else
                                   .Case("half", "fp16")
                                   .Case("neon", "neon")
                                   .Case("vfpv3", "vfp3")
                                   .Case("vfpv3d16", "d16")
                                   .Case("vfpv4", "vfp4")
                                   .Case("idiva", "hwdiv-arm")
                                   .Case("idivt", "hwdiv")
#endif
                                   .Default("");

#if defined(__aarch64__)
    // We need to check crypto separately since we need all of the crypto
    // extensions to enable the subtarget feature
    if (CPUFeatures[I] == "aes")
      crypto |= CAP_AES;
    else if (CPUFeatures[I] == "pmull")
      crypto |= CAP_PMULL;
    else if (CPUFeatures[I] == "sha1")
      crypto |= CAP_SHA1;
    else if (CPUFeatures[I] == "sha2")
      crypto |= CAP_SHA2;
#endif

    if (LLVMFeatureStr != "")
      Features[LLVMFeatureStr] = true;
  }

#if defined(__aarch64__)
  // If we have all crypto bits we can add the feature
  if (crypto == (CAP_AES | CAP_PMULL | CAP_SHA1 | CAP_SHA2))
    Features["crypto"] = true;
#endif

  return true;
}
#elif defined(_WIN32) && (defined(__aarch64__) || defined(_M_ARM64))
bool sys::getHostCPUFeatures(StringMap<bool> &Features) {
  if (IsProcessorFeaturePresent(PF_ARM_NEON_INSTRUCTIONS_AVAILABLE))
    Features["neon"] = true;
  if (IsProcessorFeaturePresent(PF_ARM_V8_CRC32_INSTRUCTIONS_AVAILABLE))
    Features["crc"] = true;
  if (IsProcessorFeaturePresent(PF_ARM_V8_CRYPTO_INSTRUCTIONS_AVAILABLE))
    Features["crypto"] = true;

  return true;
}
#else
bool sys::getHostCPUFeatures(StringMap<bool> &Features) { return false; }
#endif

std::string sys::getProcessTriple() {
  std::string TargetTripleString = updateTripleOSVersion(LLVM_HOST_TRIPLE);
  Triple PT(Triple::normalize(TargetTripleString));

  if (sizeof(void *) == 8 && PT.isArch32Bit())
    PT = PT.get64BitArchVariant();
  if (sizeof(void *) == 4 && PT.isArch64Bit())
    PT = PT.get32BitArchVariant();

  return PT.str();
}<|MERGE_RESOLUTION|>--- conflicted
+++ resolved
@@ -708,24 +708,17 @@
       *Subtype = X86::INTEL_COREI7_SKYLAKE;
       break;
 
-<<<<<<< HEAD
 #if INTEL_CUSTOMIZATION
 #if INTEL_FEATURE_CPU_RKL
     // Rocketlake:
     case 0xa7:
     case 0xa8:
       CPU = "rocketlake";
+      *Type = X86::INTEL_COREI7;
+      *Subtype = X86::INTEL_COREI7_ROCKETLAKE;
       break;
 #endif // INTEL_FEATURE_CPU_RKL
 #endif // INTEL_CUSTOMIZATION
-=======
-    // Rocketlake:
-    case 0xa7:
-      CPU = "rocketlake";
-      *Type = X86::INTEL_COREI7;
-      *Subtype = X86::INTEL_COREI7_ROCKETLAKE;
-      break;
->>>>>>> 3fc1fe8d
 
     // Skylake Xeon:
     case 0x55:
