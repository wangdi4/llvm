--- conflicted
+++ resolved
@@ -75,15 +75,6 @@
 #if defined(__i386__) || defined(_M_IX86) || \
     defined(__x86_64__) || defined(_M_X64)
 
-<<<<<<< HEAD
-#if !INTEL_CUSTOMIZATION
-#if defined(__GNUC__) || defined(__clang__)
-#include <cpuid.h>
-#endif
-#endif // !INTEL_CUSTOMIZATION
-
-=======
->>>>>>> 47e577eb
 enum VendorSignatures {
   SIG_INTEL = 0x756e6547 /* Genu */,
   SIG_AMD = 0x68747541 /* Auth */
@@ -786,10 +777,6 @@
   unsigned EAX = 0, EBX = 0, ECX = 0, EDX = 0;
   unsigned MaxLeaf, Vendor;
 
-#if !INTEL_CUSTOMIZATION
-  // In order to avoid deploying clang's cpuid.h, we need to implement the
-  // FIXME below. It should be easy to copy isCpuIdSupported from cpu_model.c
-  // here.
 #if defined(__GNUC__) || defined(__clang__)
   //FIXME: include cpuid.h from clang or copy __get_cpuid_max here
   // and simplify it to not invoke __cpuid (like cpu_model.c in
@@ -798,7 +785,6 @@
   if(!isCpuIdSupported())
     return "generic";
 #endif
-#endif // !INTEL_CUSTOMIZATION
   if (getX86CpuIDAndInfo(0, &MaxLeaf, &Vendor, &ECX, &EDX))
     return "generic";
   if (getX86CpuIDAndInfo(0x1, &EAX, &EBX, &ECX, &EDX))
