--- conflicted
+++ resolved
@@ -169,22 +169,11 @@
   // Don't call the normal error handler. It may allocate memory. Directly write
   // an OOM to stderr and abort.
   const char *OOMMessage = "LLVM ERROR: out of memory\n";
-#if INTEL_CUSTOMIZATION
   const char *Newline = "\n";
-<<<<<<< HEAD
-  ssize_t written = 0;
-  written = ::write(2, OOMMessage, strlen(OOMMessage));
-  written = ::write(2, Reason, strlen(Reason));
-  written = ::write(2, Newline, strlen(Newline));
-  (void) written; // Need to avoid unused return warning converted to error
-#endif // INTEL_CUSTOMIZATION
-=======
   (void)!::write(2, OOMMessage, strlen(OOMMessage));
   (void)!::write(2, Reason, strlen(Reason));
   (void)!::write(2, Newline, strlen(Newline));
->>>>>>> 21d74172
   abort();
-#endif
 }
 
 #ifdef LLVM_ENABLE_EXCEPTIONS
