//===- lib/Support/ErrorHandling.cpp - Callbacks for errors ---------------===//
//
// Part of the LLVM Project, under the Apache License v2.0 with LLVM Exceptions.
// See https://llvm.org/LICENSE.txt for license information.
// SPDX-License-Identifier: Apache-2.0 WITH LLVM-exception
//
//===----------------------------------------------------------------------===//
//
// This file defines an API used to indicate fatal error conditions.  Non-fatal
// errors (most of them) should be handled through LLVMContext.
//
//===----------------------------------------------------------------------===//

#include "llvm/Support/ErrorHandling.h"
#include "llvm-c/ErrorHandling.h"
#include "llvm/ADT/SmallVector.h"
#include "llvm/ADT/Twine.h"
#include "llvm/Config/config.h"
#include "llvm/Support/Debug.h"
#include "llvm/Support/Errc.h"
#include "llvm/Support/Error.h"
#include "llvm/Support/Process.h"
#include "llvm/Support/Signals.h"
#include "llvm/Support/Threading.h"
#include "llvm/Support/WindowsError.h"
#include "llvm/Support/raw_ostream.h"
#include <cassert>
#include <cstdlib>
#include <mutex>
#include <new>

#if defined(HAVE_UNISTD_H)
# include <unistd.h>
#endif
#if defined(_MSC_VER)
# include <io.h>
# include <fcntl.h>
#endif

using namespace llvm;

static fatal_error_handler_t ErrorHandler = nullptr;
static void *ErrorHandlerUserData = nullptr;

static fatal_error_handler_t BadAllocErrorHandler = nullptr;
static void *BadAllocErrorHandlerUserData = nullptr;

#if LLVM_ENABLE_THREADS == 1
// Mutexes to synchronize installing error handlers and calling error handlers.
// Do not use ManagedStatic, or that may allocate memory while attempting to
// report an OOM.
//
// This usage of std::mutex has to be conditionalized behind ifdefs because
// of this script:
//   compiler-rt/lib/sanitizer_common/symbolizer/scripts/build_symbolizer.sh
// That script attempts to statically link the LLVM symbolizer library with the
// STL and hide all of its symbols with 'opt -internalize'. To reduce size, it
// cuts out the threading portions of the hermetic copy of libc++ that it
// builds. We can remove these ifdefs if that script goes away.
static std::mutex ErrorHandlerMutex;
static std::mutex BadAllocErrorHandlerMutex;
#endif

void llvm::install_fatal_error_handler(fatal_error_handler_t handler,
                                       void *user_data) {
#if LLVM_ENABLE_THREADS == 1
  std::lock_guard<std::mutex> Lock(ErrorHandlerMutex);
#endif
  assert(!ErrorHandler && "Error handler already registered!\n");
  ErrorHandler = handler;
  ErrorHandlerUserData = user_data;
}

void llvm::remove_fatal_error_handler() {
#if LLVM_ENABLE_THREADS == 1
  std::lock_guard<std::mutex> Lock(ErrorHandlerMutex);
#endif
  ErrorHandler = nullptr;
  ErrorHandlerUserData = nullptr;
}

void llvm::report_fatal_error(const char *Reason, bool GenCrashDiag) {
  report_fatal_error(Twine(Reason), GenCrashDiag);
}

void llvm::report_fatal_error(const std::string &Reason, bool GenCrashDiag) {
  report_fatal_error(Twine(Reason), GenCrashDiag);
}

void llvm::report_fatal_error(StringRef Reason, bool GenCrashDiag) {
  report_fatal_error(Twine(Reason), GenCrashDiag);
}

void llvm::report_fatal_error(const Twine &Reason, bool GenCrashDiag) {
  llvm::fatal_error_handler_t handler = nullptr;
  void* handlerData = nullptr;
  {
    // Only acquire the mutex while reading the handler, so as not to invoke a
    // user-supplied callback under a lock.
#if LLVM_ENABLE_THREADS == 1
    std::lock_guard<std::mutex> Lock(ErrorHandlerMutex);
#endif
    handler = ErrorHandler;
    handlerData = ErrorHandlerUserData;
  }

  if (handler) {
    handler(handlerData, Reason.str(), GenCrashDiag);
  } else {
    // Blast the result out to stderr.  We don't try hard to make sure this
    // succeeds (e.g. handling EINTR) and we can't use errs() here because
    // raw ostreams can call report_fatal_error.
    SmallVector<char, 64> Buffer;
    raw_svector_ostream OS(Buffer);
    OS << "LLVM ERROR: " << Reason << "\n";
    StringRef MessageStr = OS.str();
    ssize_t written = ::write(2, MessageStr.data(), MessageStr.size());
    (void)written; // If something went wrong, we deliberately just give up.
  }

  // If we reached here, we are failing ungracefully. Run the interrupt handlers
  // to make sure any special cleanups get done, in particular that we remove
  // files registered with RemoveFileOnSignal.
  sys::RunInterruptHandlers();

  abort();
}

void llvm::install_bad_alloc_error_handler(fatal_error_handler_t handler,
                                           void *user_data) {
#if LLVM_ENABLE_THREADS == 1
  std::lock_guard<std::mutex> Lock(BadAllocErrorHandlerMutex);
#endif
  assert(!ErrorHandler && "Bad alloc error handler already registered!\n");
  BadAllocErrorHandler = handler;
  BadAllocErrorHandlerUserData = user_data;
}

void llvm::remove_bad_alloc_error_handler() {
#if LLVM_ENABLE_THREADS == 1
  std::lock_guard<std::mutex> Lock(BadAllocErrorHandlerMutex);
#endif
  BadAllocErrorHandler = nullptr;
  BadAllocErrorHandlerUserData = nullptr;
}

void llvm::report_bad_alloc_error(const char *Reason, bool GenCrashDiag) {
  fatal_error_handler_t Handler = nullptr;
  void *HandlerData = nullptr;
  {
    // Only acquire the mutex while reading the handler, so as not to invoke a
    // user-supplied callback under a lock.
#if LLVM_ENABLE_THREADS == 1
    std::lock_guard<std::mutex> Lock(BadAllocErrorHandlerMutex);
#endif
    Handler = BadAllocErrorHandler;
    HandlerData = BadAllocErrorHandlerUserData;
  }

  if (Handler) {
    Handler(HandlerData, Reason, GenCrashDiag);
    llvm_unreachable("bad alloc handler should not return");
  }

#ifdef LLVM_ENABLE_EXCEPTIONS
  // If exceptions are enabled, make OOM in malloc look like OOM in new.
  throw std::bad_alloc();
#else
  // Don't call the normal error handler. It may allocate memory. Directly write
  // an OOM to stderr and abort.
  const char *OOMMessage = "LLVM ERROR: out of memory\n";
<<<<<<< HEAD
  const char *Newline = "\n";
  (void)::write(2, OOMMessage, strlen(OOMMessage));
  (void)::write(2, Reason, strlen(Reason));
  (void)::write(2, Newline, strlen(Newline));
=======
#if INTEL_CUSTOMIZATION
  const char *Newline = "\n";
  ssize_t written = 0;
  written = ::write(2, OOMMessage, strlen(OOMMessage));
  written = ::write(2, Reason, strlen(Reason));
  written = ::write(2, Newline, strlen(Newline));
  (void) written; // Need to avoid unused return warning converted to error
#endif // INTEL_CUSTOMIZATION
>>>>>>> aefd5c8c
  abort();
#endif
}

#ifdef LLVM_ENABLE_EXCEPTIONS
// Do not set custom new handler if exceptions are enabled. In this case OOM
// errors are handled by throwing 'std::bad_alloc'.
void llvm::install_out_of_memory_new_handler() {
}
#else
// Causes crash on allocation failure. It is called prior to the handler set by
// 'install_bad_alloc_error_handler'.
static void out_of_memory_new_handler() {
  llvm::report_bad_alloc_error("Allocation failed");
}

// Installs new handler that causes crash on allocation failure. It is called by
// InitLLVM.
void llvm::install_out_of_memory_new_handler() {
  std::new_handler old = std::set_new_handler(out_of_memory_new_handler);
  (void)old;
  assert((old == nullptr || old == out_of_memory_new_handler) &&
         "new-handler already installed");
}
#endif

void llvm::llvm_unreachable_internal(const char *msg, const char *file,
                                     unsigned line) {
  // This code intentionally doesn't call the ErrorHandler callback, because
  // llvm_unreachable is intended to be used to indicate "impossible"
  // situations, and not legitimate runtime errors.
  if (msg)
    dbgs() << msg << "\n";
  dbgs() << "UNREACHABLE executed";
  if (file)
    dbgs() << " at " << file << ":" << line;
  dbgs() << "!\n";
  abort();
#ifdef LLVM_BUILTIN_UNREACHABLE
  // Windows systems and possibly others don't declare abort() to be noreturn,
  // so use the unreachable builtin to avoid a Clang self-host warning.
  LLVM_BUILTIN_UNREACHABLE;
#endif
}

static void bindingsErrorHandler(void *user_data, const std::string& reason,
                                 bool gen_crash_diag) {
  LLVMFatalErrorHandler handler =
      LLVM_EXTENSION reinterpret_cast<LLVMFatalErrorHandler>(user_data);
  handler(reason.c_str());
}

void LLVMInstallFatalErrorHandler(LLVMFatalErrorHandler Handler) {
  install_fatal_error_handler(bindingsErrorHandler,
                              LLVM_EXTENSION reinterpret_cast<void *>(Handler));
}

void LLVMResetFatalErrorHandler() {
  remove_fatal_error_handler();
}

#ifdef _WIN32

#include <winerror.h>

// I'd rather not double the line count of the following.
#define MAP_ERR_TO_COND(x, y)                                                  \
  case x:                                                                      \
    return make_error_code(errc::y)

std::error_code llvm::mapWindowsError(unsigned EV) {
  switch (EV) {
    MAP_ERR_TO_COND(ERROR_ACCESS_DENIED, permission_denied);
    MAP_ERR_TO_COND(ERROR_ALREADY_EXISTS, file_exists);
    MAP_ERR_TO_COND(ERROR_BAD_UNIT, no_such_device);
    MAP_ERR_TO_COND(ERROR_BUFFER_OVERFLOW, filename_too_long);
    MAP_ERR_TO_COND(ERROR_BUSY, device_or_resource_busy);
    MAP_ERR_TO_COND(ERROR_BUSY_DRIVE, device_or_resource_busy);
    MAP_ERR_TO_COND(ERROR_CANNOT_MAKE, permission_denied);
    MAP_ERR_TO_COND(ERROR_CANTOPEN, io_error);
    MAP_ERR_TO_COND(ERROR_CANTREAD, io_error);
    MAP_ERR_TO_COND(ERROR_CANTWRITE, io_error);
    MAP_ERR_TO_COND(ERROR_CURRENT_DIRECTORY, permission_denied);
    MAP_ERR_TO_COND(ERROR_DEV_NOT_EXIST, no_such_device);
    MAP_ERR_TO_COND(ERROR_DEVICE_IN_USE, device_or_resource_busy);
    MAP_ERR_TO_COND(ERROR_DIR_NOT_EMPTY, directory_not_empty);
    MAP_ERR_TO_COND(ERROR_DIRECTORY, invalid_argument);
    MAP_ERR_TO_COND(ERROR_DISK_FULL, no_space_on_device);
    MAP_ERR_TO_COND(ERROR_FILE_EXISTS, file_exists);
    MAP_ERR_TO_COND(ERROR_FILE_NOT_FOUND, no_such_file_or_directory);
    MAP_ERR_TO_COND(ERROR_HANDLE_DISK_FULL, no_space_on_device);
    MAP_ERR_TO_COND(ERROR_INVALID_ACCESS, permission_denied);
    MAP_ERR_TO_COND(ERROR_INVALID_DRIVE, no_such_device);
    MAP_ERR_TO_COND(ERROR_INVALID_FUNCTION, function_not_supported);
    MAP_ERR_TO_COND(ERROR_INVALID_HANDLE, invalid_argument);
    MAP_ERR_TO_COND(ERROR_INVALID_NAME, invalid_argument);
    MAP_ERR_TO_COND(ERROR_LOCK_VIOLATION, no_lock_available);
    MAP_ERR_TO_COND(ERROR_LOCKED, no_lock_available);
    MAP_ERR_TO_COND(ERROR_NEGATIVE_SEEK, invalid_argument);
    MAP_ERR_TO_COND(ERROR_NOACCESS, permission_denied);
    MAP_ERR_TO_COND(ERROR_NOT_ENOUGH_MEMORY, not_enough_memory);
    MAP_ERR_TO_COND(ERROR_NOT_READY, resource_unavailable_try_again);
    MAP_ERR_TO_COND(ERROR_OPEN_FAILED, io_error);
    MAP_ERR_TO_COND(ERROR_OPEN_FILES, device_or_resource_busy);
    MAP_ERR_TO_COND(ERROR_OUTOFMEMORY, not_enough_memory);
    MAP_ERR_TO_COND(ERROR_PATH_NOT_FOUND, no_such_file_or_directory);
    MAP_ERR_TO_COND(ERROR_BAD_NETPATH, no_such_file_or_directory);
    MAP_ERR_TO_COND(ERROR_READ_FAULT, io_error);
    MAP_ERR_TO_COND(ERROR_RETRY, resource_unavailable_try_again);
    MAP_ERR_TO_COND(ERROR_SEEK, io_error);
    MAP_ERR_TO_COND(ERROR_SHARING_VIOLATION, permission_denied);
    MAP_ERR_TO_COND(ERROR_TOO_MANY_OPEN_FILES, too_many_files_open);
    MAP_ERR_TO_COND(ERROR_WRITE_FAULT, io_error);
    MAP_ERR_TO_COND(ERROR_WRITE_PROTECT, permission_denied);
    MAP_ERR_TO_COND(WSAEACCES, permission_denied);
    MAP_ERR_TO_COND(WSAEBADF, bad_file_descriptor);
    MAP_ERR_TO_COND(WSAEFAULT, bad_address);
    MAP_ERR_TO_COND(WSAEINTR, interrupted);
    MAP_ERR_TO_COND(WSAEINVAL, invalid_argument);
    MAP_ERR_TO_COND(WSAEMFILE, too_many_files_open);
    MAP_ERR_TO_COND(WSAENAMETOOLONG, filename_too_long);
  default:
    return std::error_code(EV, std::system_category());
  }
}

#endif<|MERGE_RESOLUTION|>--- conflicted
+++ resolved
@@ -169,12 +169,6 @@
   // Don't call the normal error handler. It may allocate memory. Directly write
   // an OOM to stderr and abort.
   const char *OOMMessage = "LLVM ERROR: out of memory\n";
-<<<<<<< HEAD
-  const char *Newline = "\n";
-  (void)::write(2, OOMMessage, strlen(OOMMessage));
-  (void)::write(2, Reason, strlen(Reason));
-  (void)::write(2, Newline, strlen(Newline));
-=======
 #if INTEL_CUSTOMIZATION
   const char *Newline = "\n";
   ssize_t written = 0;
@@ -183,7 +177,6 @@
   written = ::write(2, Newline, strlen(Newline));
   (void) written; // Need to avoid unused return warning converted to error
 #endif // INTEL_CUSTOMIZATION
->>>>>>> aefd5c8c
   abort();
 #endif
 }
