//===-- X86TargetParser - Parser for X86 features ---------------*- C++ -*-===//
//
// Part of the LLVM Project, under the Apache License v2.0 with LLVM Exceptions.
// See https://llvm.org/LICENSE.txt for license information.
// SPDX-License-Identifier: Apache-2.0 WITH LLVM-exception
//
//===----------------------------------------------------------------------===//
//
// This file implements a target parser to recognise X86 hardware features.
//
//===----------------------------------------------------------------------===//

#include "llvm/Support/X86TargetParser.h"
#include "llvm/ADT/Triple.h"

using namespace llvm;
using namespace llvm::X86;

namespace {

/// Container class for CPU features.
/// This is a constexpr reimplementation of a subset of std::bitset. It would be
/// nice to use std::bitset directly, but it doesn't support constant
/// initialization.
class FeatureBitset {
  static constexpr unsigned NUM_FEATURE_WORDS =
      (X86::CPU_FEATURE_MAX + 31) / 32;

  // This cannot be a std::array, operator[] is not constexpr until C++17.
  uint32_t Bits[NUM_FEATURE_WORDS] = {};

public:
  constexpr FeatureBitset() = default;
  constexpr FeatureBitset(std::initializer_list<unsigned> Init) {
    for (auto I : Init)
      set(I);
  }

  bool any() const {
    return llvm::any_of(Bits, [](uint64_t V) { return V != 0; });
  }

  constexpr FeatureBitset &set(unsigned I) {
    // GCC <6.2 crashes if this is written in a single statement.
    uint32_t NewBits = Bits[I / 32] | (uint32_t(1) << (I % 32));
    Bits[I / 32] = NewBits;
    return *this;
  }

  constexpr bool operator[](unsigned I) const {
    uint32_t Mask = uint32_t(1) << (I % 32);
    return (Bits[I / 32] & Mask) != 0;
  }

  constexpr FeatureBitset &operator&=(const FeatureBitset &RHS) {
    for (unsigned I = 0, E = array_lengthof(Bits); I != E; ++I) {
      // GCC <6.2 crashes if this is written in a single statement.
      uint32_t NewBits = Bits[I] & RHS.Bits[I];
      Bits[I] = NewBits;
    }
    return *this;
  }

  constexpr FeatureBitset &operator|=(const FeatureBitset &RHS) {
    for (unsigned I = 0, E = array_lengthof(Bits); I != E; ++I) {
      // GCC <6.2 crashes if this is written in a single statement.
      uint32_t NewBits = Bits[I] | RHS.Bits[I];
      Bits[I] = NewBits;
    }
    return *this;
  }

  // gcc 5.3 miscompiles this if we try to write this using operator&=.
  constexpr FeatureBitset operator&(const FeatureBitset &RHS) const {
    FeatureBitset Result;
    for (unsigned I = 0, E = array_lengthof(Bits); I != E; ++I)
      Result.Bits[I] = Bits[I] & RHS.Bits[I];
    return Result;
  }

  // gcc 5.3 miscompiles this if we try to write this using operator&=.
  constexpr FeatureBitset operator|(const FeatureBitset &RHS) const {
    FeatureBitset Result;
    for (unsigned I = 0, E = array_lengthof(Bits); I != E; ++I)
      Result.Bits[I] = Bits[I] | RHS.Bits[I];
    return Result;
  }

  constexpr FeatureBitset operator~() const {
    FeatureBitset Result;
    for (unsigned I = 0, E = array_lengthof(Bits); I != E; ++I)
      Result.Bits[I] = ~Bits[I];
    return Result;
  }

  constexpr bool operator!=(const FeatureBitset &RHS) const {
    for (unsigned I = 0, E = array_lengthof(Bits); I != E; ++I)
      if (Bits[I] != RHS.Bits[I])
        return true;
    return false;
  }
};

struct ProcInfo {
  StringLiteral Name;
  X86::CPUKind Kind;
  unsigned KeyFeature;
  FeatureBitset Features;
};

struct FeatureInfo {
  StringLiteral Name;
  FeatureBitset ImpliedFeatures;
};

} // end anonymous namespace

#define X86_FEATURE(ENUM, STRING)                                              \
  constexpr FeatureBitset Feature##ENUM = {X86::FEATURE_##ENUM};
#include "llvm/Support/X86TargetParser.def"

// Pentium with MMX.
constexpr FeatureBitset FeaturesPentiumMMX =
    FeatureX87 | FeatureCMPXCHG8B | FeatureMMX;

// Pentium 2 and 3.
constexpr FeatureBitset FeaturesPentium2 =
    FeatureX87 | FeatureCMPXCHG8B | FeatureMMX | FeatureFXSR;
constexpr FeatureBitset FeaturesPentium3 = FeaturesPentium2 | FeatureSSE;

// Pentium 4 CPUs
constexpr FeatureBitset FeaturesPentium4 = FeaturesPentium3 | FeatureSSE2;
constexpr FeatureBitset FeaturesPrescott = FeaturesPentium4 | FeatureSSE3;
constexpr FeatureBitset FeaturesNocona =
    FeaturesPrescott | Feature64BIT | FeatureCMPXCHG16B;

// Basic 64-bit capable CPU.
constexpr FeatureBitset FeaturesX86_64 = FeaturesPentium4 | Feature64BIT;
constexpr FeatureBitset FeaturesX86_64_V2 = FeaturesX86_64 | FeatureSAHF |
                                            FeaturePOPCNT | FeatureSSE4_2 |
                                            FeatureCMPXCHG16B;
constexpr FeatureBitset FeaturesX86_64_V3 =
    FeaturesX86_64_V2 | FeatureAVX2 | FeatureBMI | FeatureBMI2 | FeatureF16C |
    FeatureFMA | FeatureLZCNT | FeatureMOVBE | FeatureXSAVE;
constexpr FeatureBitset FeaturesX86_64_V4 = FeaturesX86_64_V3 |
                                            FeatureAVX512BW | FeatureAVX512CD |
                                            FeatureAVX512DQ | FeatureAVX512VL;

// Intel Core CPUs
constexpr FeatureBitset FeaturesCore2 =
    FeaturesNocona | FeatureSAHF | FeatureSSSE3;
constexpr FeatureBitset FeaturesPenryn = FeaturesCore2 | FeatureSSE4_1;
constexpr FeatureBitset FeaturesNehalem =
    FeaturesPenryn | FeaturePOPCNT | FeatureSSE4_2;
constexpr FeatureBitset FeaturesWestmere = FeaturesNehalem | FeaturePCLMUL;
constexpr FeatureBitset FeaturesSandyBridge =
    FeaturesWestmere | FeatureAVX | FeatureXSAVE | FeatureXSAVEOPT;
constexpr FeatureBitset FeaturesIvyBridge =
    FeaturesSandyBridge | FeatureF16C | FeatureFSGSBASE | FeatureRDRND;
constexpr FeatureBitset FeaturesHaswell =
    FeaturesIvyBridge | FeatureAVX2 | FeatureBMI | FeatureBMI2 | FeatureFMA |
    FeatureINVPCID | FeatureLZCNT | FeatureMOVBE;
constexpr FeatureBitset FeaturesBroadwell =
    FeaturesHaswell | FeatureADX | FeaturePRFCHW | FeatureRDSEED;

// Intel Knights Landing and Knights Mill
// Knights Landing has feature parity with Broadwell.
constexpr FeatureBitset FeaturesKNL =
    FeaturesBroadwell | FeatureAES | FeatureAVX512F | FeatureAVX512CD |
    FeatureAVX512ER | FeatureAVX512PF | FeaturePREFETCHWT1;
constexpr FeatureBitset FeaturesKNM = FeaturesKNL | FeatureAVX512VPOPCNTDQ;

#if INTEL_CUSTOMIZATION
static constexpr FeatureBitset FeaturesCommonAVX512 =
   FeaturesBroadwell | FeatureAES | FeatureAVX512F | FeatureAVX512CD;
#endif // INTEL_CUSTOMIZATION

// Intel Skylake processors.
constexpr FeatureBitset FeaturesSkylakeClient =
    FeaturesBroadwell | FeatureAES | FeatureCLFLUSHOPT | FeatureXSAVEC |
    FeatureXSAVES | FeatureSGX;
// SkylakeServer inherits all SkylakeClient features except SGX.
// FIXME: That doesn't match gcc.
constexpr FeatureBitset FeaturesSkylakeServer =
    (FeaturesSkylakeClient & ~FeatureSGX) | FeatureAVX512F | FeatureAVX512CD |
    FeatureAVX512DQ | FeatureAVX512BW | FeatureAVX512VL | FeatureCLWB |
    FeaturePKU;
constexpr FeatureBitset FeaturesCascadeLake =
    FeaturesSkylakeServer | FeatureAVX512VNNI;
constexpr FeatureBitset FeaturesCooperLake =
    FeaturesCascadeLake | FeatureAVX512BF16;

// Intel 10nm processors.
constexpr FeatureBitset FeaturesCannonlake =
    FeaturesSkylakeClient | FeatureAVX512F | FeatureAVX512CD | FeatureAVX512DQ |
    FeatureAVX512BW | FeatureAVX512VL | FeatureAVX512IFMA | FeatureAVX512VBMI |
    FeaturePKU | FeatureSHA;
constexpr FeatureBitset FeaturesICLClient =
    FeaturesCannonlake | FeatureAVX512BITALG | FeatureAVX512VBMI2 |
    FeatureAVX512VNNI | FeatureAVX512VPOPCNTDQ | FeatureCLWB | FeatureGFNI |
    FeatureRDPID | FeatureVAES | FeatureVPCLMULQDQ;
constexpr FeatureBitset FeaturesICLServer =
    FeaturesICLClient | FeaturePCONFIG | FeatureWBNOINVD;
constexpr FeatureBitset FeaturesTigerlake =
    FeaturesICLClient | FeatureAVX512VP2INTERSECT | FeatureMOVDIR64B |
    FeatureMOVDIRI | FeatureSHSTK | FeatureKL | FeatureWIDEKL;
constexpr FeatureBitset FeaturesSapphireRapids =
#if INTEL_CUSTOMIZATION
#if INTEL_FEATURE_ISA_FP16
  FeatureAVX512FP16 |
#endif // INTEL_FEATURE_ISA_FP16
#endif // INTEL_CUSTOMIZATION
    FeaturesICLServer | FeatureAMX_TILE | FeatureAMX_INT8 | FeatureAMX_BF16 |
    FeatureAVX512BF16 | FeatureAVX512VP2INTERSECT | FeatureCLDEMOTE |
    FeatureENQCMD | FeatureMOVDIR64B | FeatureMOVDIRI | FeaturePTWRITE |
    FeatureSERIALIZE | FeatureSHSTK | FeatureTSXLDTRK | FeatureUINTR |
    FeatureWAITPKG | FeatureAVXVNNI;
<<<<<<< HEAD
#if INTEL_CUSTOMIZATION
#if INTEL_FEATURE_CPU_RKL
static constexpr FeatureBitset FeaturesRocketlake = FeaturesICLClient;
#endif // INTEL_FEATURE_CPU_RKL
#endif // INTEL_CUSTOMIZATION
=======
>>>>>>> 5f9489b7

// Intel Atom processors.
// Bonnell has feature parity with Core2 and adds MOVBE.
constexpr FeatureBitset FeaturesBonnell = FeaturesCore2 | FeatureMOVBE;
// Silvermont has parity with Westmere and Bonnell plus PRFCHW and RDRND.
constexpr FeatureBitset FeaturesSilvermont =
    FeaturesBonnell | FeaturesWestmere | FeaturePRFCHW | FeatureRDRND;
constexpr FeatureBitset FeaturesGoldmont =
    FeaturesSilvermont | FeatureAES | FeatureCLFLUSHOPT | FeatureFSGSBASE |
    FeatureRDSEED | FeatureSHA | FeatureXSAVE | FeatureXSAVEC |
    FeatureXSAVEOPT | FeatureXSAVES;
constexpr FeatureBitset FeaturesGoldmontPlus =
    FeaturesGoldmont | FeaturePTWRITE | FeatureRDPID | FeatureSGX;
constexpr FeatureBitset FeaturesTremont =
    FeaturesGoldmontPlus | FeatureCLWB | FeatureGFNI;
constexpr FeatureBitset FeaturesAlderlake =
    FeaturesTremont | FeatureADX | FeatureBMI | FeatureBMI2 | FeatureF16C |
    FeatureFMA | FeatureINVPCID | FeatureLZCNT | FeaturePCONFIG | FeaturePKU |
    FeatureSERIALIZE | FeatureSHSTK | FeatureVAES | FeatureVPCLMULQDQ |
    FeatureCLDEMOTE | FeatureMOVDIR64B | FeatureMOVDIRI | FeatureWAITPKG |
    FeatureAVXVNNI | FeatureHRESET | FeatureWIDEKL;

#if INTEL_CUSTOMIZATION
#if INTEL_FEATURE_CPU_ADL
static constexpr FeatureBitset FeaturesAnonymousCPU2 =
    FeatureAVXVNNI |
    FeatureHRESET |
    FeatureKL | FeatureWIDEKL |
    FeatureSSE2;
// TODO: set feature of RAO-INT when it's ready
constexpr FeatureBitset FeaturesAlderlake =
    FeaturesTremont | FeaturesAnonymousCPU2 | FeatureADX | FeatureAVX |
    FeatureAVX2 | FeatureBMI | FeatureBMI2 | FeatureCLDEMOTE |
    FeatureMOVDIR64B | FeatureMOVDIRI | FeatureF16C | FeatureFMA |
    FeatureINVPCID | FeatureLZCNT | FeaturePCONFIG | FeaturePKU |
    FeatureSERIALIZE | FeatureSHSTK | FeatureVAES | FeatureVPCLMULQDQ |
    FeatureWAITPKG;
#else // INTEL_FEATURE_CPU_ADL
constexpr FeatureBitset FeaturesAlderlake =
    FeaturesSkylakeClient | FeatureCLDEMOTE | FeatureHRESET | FeaturePTWRITE |
    FeatureSERIALIZE | FeatureWAITPKG | FeatureAVXVNNI;
#endif // INTEL_FEATURE_CPU_ADL
#endif // INTEL_CUSTOMIZATION

// Geode Processor.
constexpr FeatureBitset FeaturesGeode =
    FeatureX87 | FeatureCMPXCHG8B | FeatureMMX | Feature3DNOW | Feature3DNOWA;

// K6 processor.
constexpr FeatureBitset FeaturesK6 = FeatureX87 | FeatureCMPXCHG8B | FeatureMMX;

// K7 and K8 architecture processors.
constexpr FeatureBitset FeaturesAthlon =
    FeatureX87 | FeatureCMPXCHG8B | FeatureMMX | Feature3DNOW | Feature3DNOWA;
constexpr FeatureBitset FeaturesAthlonXP =
    FeaturesAthlon | FeatureFXSR | FeatureSSE;
constexpr FeatureBitset FeaturesK8 =
    FeaturesAthlonXP | FeatureSSE2 | Feature64BIT;
constexpr FeatureBitset FeaturesK8SSE3 = FeaturesK8 | FeatureSSE3;
constexpr FeatureBitset FeaturesAMDFAM10 =
    FeaturesK8SSE3 | FeatureCMPXCHG16B | FeatureLZCNT | FeaturePOPCNT |
    FeaturePRFCHW | FeatureSAHF | FeatureSSE4_A;

// Bobcat architecture processors.
constexpr FeatureBitset FeaturesBTVER1 =
    FeatureX87 | FeatureCMPXCHG8B | FeatureCMPXCHG16B | Feature64BIT |
    FeatureFXSR | FeatureLZCNT | FeatureMMX | FeaturePOPCNT | FeaturePRFCHW |
    FeatureSSE | FeatureSSE2 | FeatureSSE3 | FeatureSSSE3 | FeatureSSE4_A |
    FeatureSAHF;
constexpr FeatureBitset FeaturesBTVER2 =
    FeaturesBTVER1 | FeatureAES | FeatureAVX | FeatureBMI | FeatureF16C |
    FeatureMOVBE | FeaturePCLMUL | FeatureXSAVE | FeatureXSAVEOPT;

// AMD Bulldozer architecture processors.
constexpr FeatureBitset FeaturesBDVER1 =
    FeatureX87 | FeatureAES | FeatureAVX | FeatureCMPXCHG8B |
    FeatureCMPXCHG16B | Feature64BIT | FeatureFMA4 | FeatureFXSR | FeatureLWP |
    FeatureLZCNT | FeatureMMX | FeaturePCLMUL | FeaturePOPCNT | FeaturePRFCHW |
    FeatureSAHF | FeatureSSE | FeatureSSE2 | FeatureSSE3 | FeatureSSSE3 |
    FeatureSSE4_1 | FeatureSSE4_2 | FeatureSSE4_A | FeatureXOP | FeatureXSAVE;
constexpr FeatureBitset FeaturesBDVER2 =
    FeaturesBDVER1 | FeatureBMI | FeatureFMA | FeatureF16C | FeatureTBM;
constexpr FeatureBitset FeaturesBDVER3 =
    FeaturesBDVER2 | FeatureFSGSBASE | FeatureXSAVEOPT;
constexpr FeatureBitset FeaturesBDVER4 = FeaturesBDVER3 | FeatureAVX2 |
                                         FeatureBMI2 | FeatureMOVBE |
                                         FeatureMWAITX | FeatureRDRND;

// AMD Zen architecture processors.
constexpr FeatureBitset FeaturesZNVER1 =
    FeatureX87 | FeatureADX | FeatureAES | FeatureAVX | FeatureAVX2 |
    FeatureBMI | FeatureBMI2 | FeatureCLFLUSHOPT | FeatureCLZERO |
    FeatureCMPXCHG8B | FeatureCMPXCHG16B | Feature64BIT | FeatureF16C |
    FeatureFMA | FeatureFSGSBASE | FeatureFXSR | FeatureLZCNT | FeatureMMX |
    FeatureMOVBE | FeatureMWAITX | FeaturePCLMUL | FeaturePOPCNT |
    FeaturePRFCHW | FeatureRDRND | FeatureRDSEED | FeatureSAHF | FeatureSHA |
    FeatureSSE | FeatureSSE2 | FeatureSSE3 | FeatureSSSE3 | FeatureSSE4_1 |
    FeatureSSE4_2 | FeatureSSE4_A | FeatureXSAVE | FeatureXSAVEC |
    FeatureXSAVEOPT | FeatureXSAVES;
constexpr FeatureBitset FeaturesZNVER2 =
    FeaturesZNVER1 | FeatureCLWB | FeatureRDPID | FeatureWBNOINVD;
static constexpr FeatureBitset FeaturesZNVER3 = FeaturesZNVER2 |
                                                FeatureINVPCID | FeaturePKU |
                                                FeatureVAES | FeatureVPCLMULQDQ;

constexpr ProcInfo Processors[] = {
  // Empty processor. Include X87 and CMPXCHG8 for backwards compatibility.
  { {""}, CK_None, ~0U, FeatureX87 | FeatureCMPXCHG8B },
  // i386-generation processors.
  { {"i386"}, CK_i386, ~0U, FeatureX87 },
  // i486-generation processors.
  { {"i486"}, CK_i486, ~0U, FeatureX87 },
  { {"winchip-c6"}, CK_WinChipC6, ~0U, FeaturesPentiumMMX },
  { {"winchip2"}, CK_WinChip2, ~0U, FeaturesPentiumMMX | Feature3DNOW },
  { {"c3"}, CK_C3, ~0U, FeaturesPentiumMMX | Feature3DNOW },
  // i586-generation processors, P5 microarchitecture based.
  { {"i586"}, CK_i586, ~0U, FeatureX87 | FeatureCMPXCHG8B },
  { {"pentium"}, CK_Pentium, ~0U, FeatureX87 | FeatureCMPXCHG8B },
  { {"pentium-mmx"}, CK_PentiumMMX, ~0U, FeaturesPentiumMMX },
  // i686-generation processors, P6 / Pentium M microarchitecture based.
  { {"pentiumpro"}, CK_PentiumPro, ~0U, FeatureX87 | FeatureCMPXCHG8B },
  { {"i686"}, CK_i686, ~0U, FeatureX87 | FeatureCMPXCHG8B },
  { {"pentium2"}, CK_Pentium2, ~0U, FeaturesPentium2 },
  { {"pentium3"}, CK_Pentium3, ~0U, FeaturesPentium3 },
  { {"pentium3m"}, CK_Pentium3, ~0U, FeaturesPentium3 },
  { {"pentium-m"}, CK_PentiumM, ~0U, FeaturesPentium4 },
  { {"c3-2"}, CK_C3_2, ~0U, FeaturesPentium3 },
  { {"yonah"}, CK_Yonah, ~0U, FeaturesPrescott },
  // Netburst microarchitecture based processors.
  { {"pentium4"}, CK_Pentium4, ~0U, FeaturesPentium4 },
  { {"pentium4m"}, CK_Pentium4, ~0U, FeaturesPentium4 },
  { {"prescott"}, CK_Prescott, ~0U, FeaturesPrescott },
  { {"nocona"}, CK_Nocona, ~0U, FeaturesNocona },
  // Core microarchitecture based processors.
  { {"core2"}, CK_Core2, ~0U, FeaturesCore2 },
  { {"penryn"}, CK_Penryn, ~0U, FeaturesPenryn },
  // Atom processors
  { {"bonnell"}, CK_Bonnell, FEATURE_SSSE3, FeaturesBonnell },
  { {"atom"}, CK_Bonnell, FEATURE_SSSE3, FeaturesBonnell },
  { {"silvermont"}, CK_Silvermont, FEATURE_SSE4_2, FeaturesSilvermont },
  { {"slm"}, CK_Silvermont, FEATURE_SSE4_2, FeaturesSilvermont },
  { {"goldmont"}, CK_Goldmont, FEATURE_SSE4_2, FeaturesGoldmont },
  { {"goldmont-plus"}, CK_GoldmontPlus, FEATURE_SSE4_2, FeaturesGoldmontPlus },
  { {"tremont"}, CK_Tremont, FEATURE_SSE4_2, FeaturesTremont },
  // Nehalem microarchitecture based processors.
  { {"nehalem"}, CK_Nehalem, FEATURE_SSE4_2, FeaturesNehalem },
  { {"corei7"}, CK_Nehalem, FEATURE_SSE4_2, FeaturesNehalem },
  // Westmere microarchitecture based processors.
  { {"westmere"}, CK_Westmere, FEATURE_PCLMUL, FeaturesWestmere },
  // Sandy Bridge microarchitecture based processors.
  { {"sandybridge"}, CK_SandyBridge, FEATURE_AVX, FeaturesSandyBridge },
  { {"corei7-avx"}, CK_SandyBridge, FEATURE_AVX, FeaturesSandyBridge },
  // Ivy Bridge microarchitecture based processors.
  { {"ivybridge"}, CK_IvyBridge, FEATURE_AVX, FeaturesIvyBridge },
  { {"core-avx-i"}, CK_IvyBridge, FEATURE_AVX, FeaturesIvyBridge },
  // Haswell microarchitecture based processors.
  { {"haswell"}, CK_Haswell, FEATURE_AVX2, FeaturesHaswell },
  { {"core-avx2"}, CK_Haswell, FEATURE_AVX2, FeaturesHaswell },
  // Broadwell microarchitecture based processors.
  { {"broadwell"}, CK_Broadwell, FEATURE_AVX2, FeaturesBroadwell },
#if INTEL_CUSTOMIZATION
  // Intersection of SKX and KNL.
  { {"common-avx512"}, CK_CommonAVX512, ~0U, FeaturesCommonAVX512 },
#endif // INTEL_CUSTOMIZATION
  // Skylake client microarchitecture based processors.
  { {"skylake"}, CK_SkylakeClient, FEATURE_AVX2, FeaturesSkylakeClient },
  // Skylake server microarchitecture based processors.
  { {"skylake-avx512"}, CK_SkylakeServer, FEATURE_AVX512F, FeaturesSkylakeServer },
  { {"skx"}, CK_SkylakeServer, FEATURE_AVX512F, FeaturesSkylakeServer },
  // Cascadelake Server microarchitecture based processors.
  { {"cascadelake"}, CK_Cascadelake, FEATURE_AVX512VNNI, FeaturesCascadeLake },
  // Cooperlake Server microarchitecture based processors.
  { {"cooperlake"}, CK_Cooperlake, FEATURE_AVX512BF16, FeaturesCooperLake },
  // Cannonlake client microarchitecture based processors.
  { {"cannonlake"}, CK_Cannonlake, FEATURE_AVX512VBMI, FeaturesCannonlake },
  // Icelake client microarchitecture based processors.
  { {"icelake-client"}, CK_IcelakeClient, FEATURE_AVX512VBMI2, FeaturesICLClient },
  // Icelake server microarchitecture based processors.
  { {"icelake-server"}, CK_IcelakeServer, FEATURE_AVX512VBMI2, FeaturesICLServer },
  // Tigerlake microarchitecture based processors.
  { {"tigerlake"}, CK_Tigerlake, FEATURE_AVX512VP2INTERSECT, FeaturesTigerlake },
#if INTEL_CUSTOMIZATION
#if INTEL_FEATURE_CPU_RKL
  // Rocketlake microarchitecture based processors.
  { {"rocketlake"}, CK_Rocketlake, ~0U, FeaturesRocketlake },
#endif // INTEL_FEATURE_CPU_RKL
#endif // INTEL_CUSTOMIZATION
  // Sapphire Rapids microarchitecture based processors.
  { {"sapphirerapids"}, CK_SapphireRapids, FEATURE_AVX512VP2INTERSECT, FeaturesSapphireRapids },
  // Alderlake microarchitecture based processors.
  { {"alderlake"}, CK_Alderlake, FEATURE_AVX2, FeaturesAlderlake },
  // Knights Landing processor.
  { {"knl"}, CK_KNL, FEATURE_AVX512F, FeaturesKNL },
  // Knights Mill processor.
  { {"knm"}, CK_KNM, FEATURE_AVX5124FMAPS, FeaturesKNM },
  // Lakemont microarchitecture based processors.
  { {"lakemont"}, CK_Lakemont, ~0U, FeatureCMPXCHG8B },
  // K6 architecture processors.
  { {"k6"}, CK_K6, ~0U, FeaturesK6 },
  { {"k6-2"}, CK_K6_2, ~0U, FeaturesK6 | Feature3DNOW },
  { {"k6-3"}, CK_K6_3, ~0U, FeaturesK6 | Feature3DNOW },
  // K7 architecture processors.
  { {"athlon"}, CK_Athlon, ~0U, FeaturesAthlon },
  { {"athlon-tbird"}, CK_Athlon, ~0U, FeaturesAthlon },
  { {"athlon-xp"}, CK_AthlonXP, ~0U, FeaturesAthlonXP },
  { {"athlon-mp"}, CK_AthlonXP, ~0U, FeaturesAthlonXP },
  { {"athlon-4"}, CK_AthlonXP, ~0U, FeaturesAthlonXP },
  // K8 architecture processors.
  { {"k8"}, CK_K8, ~0U, FeaturesK8 },
  { {"athlon64"}, CK_K8, ~0U, FeaturesK8 },
  { {"athlon-fx"}, CK_K8, ~0U, FeaturesK8 },
  { {"opteron"}, CK_K8, ~0U, FeaturesK8 },
  { {"k8-sse3"}, CK_K8SSE3, ~0U, FeaturesK8SSE3 },
  { {"athlon64-sse3"}, CK_K8SSE3, ~0U, FeaturesK8SSE3 },
  { {"opteron-sse3"}, CK_K8SSE3, ~0U, FeaturesK8SSE3 },
  { {"amdfam10"}, CK_AMDFAM10, FEATURE_SSE4_A, FeaturesAMDFAM10 },
  { {"barcelona"}, CK_AMDFAM10, FEATURE_SSE4_A, FeaturesAMDFAM10 },
  // Bobcat architecture processors.
  { {"btver1"}, CK_BTVER1, FEATURE_SSE4_A, FeaturesBTVER1 },
  { {"btver2"}, CK_BTVER2, FEATURE_BMI, FeaturesBTVER2 },
  // Bulldozer architecture processors.
  { {"bdver1"}, CK_BDVER1, FEATURE_XOP, FeaturesBDVER1 },
  { {"bdver2"}, CK_BDVER2, FEATURE_FMA, FeaturesBDVER2 },
  { {"bdver3"}, CK_BDVER3, FEATURE_FMA, FeaturesBDVER3 },
  { {"bdver4"}, CK_BDVER4, FEATURE_AVX2, FeaturesBDVER4 },
  // Zen architecture processors.
  { {"znver1"}, CK_ZNVER1, FEATURE_AVX2, FeaturesZNVER1 },
  { {"znver2"}, CK_ZNVER2, FEATURE_AVX2, FeaturesZNVER2 },
  { {"znver3"}, CK_ZNVER3, FEATURE_AVX2, FeaturesZNVER3 },
  // Generic 64-bit processor.
  { {"x86-64"}, CK_x86_64, ~0U, FeaturesX86_64 },
  { {"x86-64-v2"}, CK_x86_64_v2, ~0U, FeaturesX86_64_V2 },
  { {"x86-64-v3"}, CK_x86_64_v3, ~0U, FeaturesX86_64_V3 },
  { {"x86-64-v4"}, CK_x86_64_v4, ~0U, FeaturesX86_64_V4 },
  // Geode processors.
  { {"geode"}, CK_Geode, ~0U, FeaturesGeode },
};

constexpr const char *NoTuneList[] = {"x86-64-v2", "x86-64-v3", "x86-64-v4"};

X86::CPUKind llvm::X86::parseArchX86(StringRef CPU, bool Only64Bit) {
  for (const auto &P : Processors)
    if (P.Name == CPU && (P.Features[FEATURE_64BIT] || !Only64Bit))
      return P.Kind;

  return CK_None;
}

X86::CPUKind llvm::X86::parseTuneCPU(StringRef CPU, bool Only64Bit) {
  if (llvm::is_contained(NoTuneList, CPU))
    return CK_None;
  return parseArchX86(CPU, Only64Bit);
}

void llvm::X86::fillValidCPUArchList(SmallVectorImpl<StringRef> &Values,
                                     bool Only64Bit) {
  for (const auto &P : Processors)
    if (!P.Name.empty() && (P.Features[FEATURE_64BIT] || !Only64Bit))
      Values.emplace_back(P.Name);
}

void llvm::X86::fillValidTuneCPUList(SmallVectorImpl<StringRef> &Values,
                                     bool Only64Bit) {
  for (const ProcInfo &P : Processors)
    if (!P.Name.empty() && (P.Features[FEATURE_64BIT] || !Only64Bit) &&
        !llvm::is_contained(NoTuneList, P.Name))
      Values.emplace_back(P.Name);
}

ProcessorFeatures llvm::X86::getKeyFeature(X86::CPUKind Kind) {
  // FIXME: Can we avoid a linear search here? The table might be sorted by
  // CPUKind so we could binary search?
  for (const auto &P : Processors) {
    if (P.Kind == Kind) {
      assert(P.KeyFeature != ~0U && "Processor does not have a key feature.");
      return static_cast<ProcessorFeatures>(P.KeyFeature);
    }
  }

  llvm_unreachable("Unable to find CPU kind!");
}

// Features with no dependencies.
constexpr FeatureBitset ImpliedFeatures64BIT = {};
constexpr FeatureBitset ImpliedFeaturesADX = {};
constexpr FeatureBitset ImpliedFeaturesBMI = {};
constexpr FeatureBitset ImpliedFeaturesBMI2 = {};
constexpr FeatureBitset ImpliedFeaturesCLDEMOTE = {};
constexpr FeatureBitset ImpliedFeaturesCLFLUSHOPT = {};
constexpr FeatureBitset ImpliedFeaturesCLWB = {};
constexpr FeatureBitset ImpliedFeaturesCLZERO = {};
constexpr FeatureBitset ImpliedFeaturesCMOV = {};
constexpr FeatureBitset ImpliedFeaturesCMPXCHG16B = {};
constexpr FeatureBitset ImpliedFeaturesCMPXCHG8B = {};
constexpr FeatureBitset ImpliedFeaturesENQCMD = {};
constexpr FeatureBitset ImpliedFeaturesFSGSBASE = {};
constexpr FeatureBitset ImpliedFeaturesFXSR = {};
constexpr FeatureBitset ImpliedFeaturesINVPCID = {};
constexpr FeatureBitset ImpliedFeaturesLWP = {};
constexpr FeatureBitset ImpliedFeaturesLZCNT = {};
constexpr FeatureBitset ImpliedFeaturesMWAITX = {};
constexpr FeatureBitset ImpliedFeaturesMOVBE = {};
constexpr FeatureBitset ImpliedFeaturesMOVDIR64B = {};
constexpr FeatureBitset ImpliedFeaturesMOVDIRI = {};
constexpr FeatureBitset ImpliedFeaturesPCONFIG = {};
constexpr FeatureBitset ImpliedFeaturesPOPCNT = {};
constexpr FeatureBitset ImpliedFeaturesPKU = {};
constexpr FeatureBitset ImpliedFeaturesPREFETCHWT1 = {};
constexpr FeatureBitset ImpliedFeaturesPRFCHW = {};
constexpr FeatureBitset ImpliedFeaturesPTWRITE = {};
constexpr FeatureBitset ImpliedFeaturesRDPID = {};
constexpr FeatureBitset ImpliedFeaturesRDRND = {};
constexpr FeatureBitset ImpliedFeaturesRDSEED = {};
constexpr FeatureBitset ImpliedFeaturesRTM = {};
constexpr FeatureBitset ImpliedFeaturesSAHF = {};
constexpr FeatureBitset ImpliedFeaturesSERIALIZE = {};
constexpr FeatureBitset ImpliedFeaturesSGX = {};
constexpr FeatureBitset ImpliedFeaturesSHSTK = {};
constexpr FeatureBitset ImpliedFeaturesTBM = {};
constexpr FeatureBitset ImpliedFeaturesTSXLDTRK = {};
constexpr FeatureBitset ImpliedFeaturesUINTR = {};
constexpr FeatureBitset ImpliedFeaturesWAITPKG = {};
constexpr FeatureBitset ImpliedFeaturesWBNOINVD = {};
constexpr FeatureBitset ImpliedFeaturesVZEROUPPER = {};
constexpr FeatureBitset ImpliedFeaturesX87 = {};
constexpr FeatureBitset ImpliedFeaturesXSAVE = {};

// Not really CPU features, but need to be in the table because clang uses
// target features to communicate them to the backend.
constexpr FeatureBitset ImpliedFeaturesRETPOLINE_EXTERNAL_THUNK = {};
constexpr FeatureBitset ImpliedFeaturesRETPOLINE_INDIRECT_BRANCHES = {};
constexpr FeatureBitset ImpliedFeaturesRETPOLINE_INDIRECT_CALLS = {};
constexpr FeatureBitset ImpliedFeaturesLVI_CFI = {};
constexpr FeatureBitset ImpliedFeaturesLVI_LOAD_HARDENING = {};

// XSAVE features are dependent on basic XSAVE.
constexpr FeatureBitset ImpliedFeaturesXSAVEC = FeatureXSAVE;
constexpr FeatureBitset ImpliedFeaturesXSAVEOPT = FeatureXSAVE;
constexpr FeatureBitset ImpliedFeaturesXSAVES = FeatureXSAVE;

// MMX->3DNOW->3DNOWA chain.
constexpr FeatureBitset ImpliedFeaturesMMX = {};
constexpr FeatureBitset ImpliedFeatures3DNOW = FeatureMMX;
constexpr FeatureBitset ImpliedFeatures3DNOWA = Feature3DNOW;

// SSE/AVX/AVX512F chain.
constexpr FeatureBitset ImpliedFeaturesSSE = {};
constexpr FeatureBitset ImpliedFeaturesSSE2 = FeatureSSE;
constexpr FeatureBitset ImpliedFeaturesSSE3 = FeatureSSE2;
constexpr FeatureBitset ImpliedFeaturesSSSE3 = FeatureSSE3;
constexpr FeatureBitset ImpliedFeaturesSSE4_1 = FeatureSSSE3;
constexpr FeatureBitset ImpliedFeaturesSSE4_2 = FeatureSSE4_1;
constexpr FeatureBitset ImpliedFeaturesAVX = FeatureSSE4_2;
constexpr FeatureBitset ImpliedFeaturesAVX2 = FeatureAVX;
constexpr FeatureBitset ImpliedFeaturesAVX512F =
    FeatureAVX2 | FeatureF16C | FeatureFMA;

// Vector extensions that build on SSE or AVX.
constexpr FeatureBitset ImpliedFeaturesAES = FeatureSSE2;
constexpr FeatureBitset ImpliedFeaturesF16C = FeatureAVX;
constexpr FeatureBitset ImpliedFeaturesFMA = FeatureAVX;
constexpr FeatureBitset ImpliedFeaturesGFNI = FeatureSSE2;
constexpr FeatureBitset ImpliedFeaturesPCLMUL = FeatureSSE2;
constexpr FeatureBitset ImpliedFeaturesSHA = FeatureSSE2;
constexpr FeatureBitset ImpliedFeaturesVAES = FeatureAES | FeatureAVX;
constexpr FeatureBitset ImpliedFeaturesVPCLMULQDQ = FeatureAVX | FeaturePCLMUL;

// AVX512 features.
constexpr FeatureBitset ImpliedFeaturesAVX512CD = FeatureAVX512F;
constexpr FeatureBitset ImpliedFeaturesAVX512BW = FeatureAVX512F;
constexpr FeatureBitset ImpliedFeaturesAVX512DQ = FeatureAVX512F;
constexpr FeatureBitset ImpliedFeaturesAVX512ER = FeatureAVX512F;
constexpr FeatureBitset ImpliedFeaturesAVX512PF = FeatureAVX512F;
constexpr FeatureBitset ImpliedFeaturesAVX512VL = FeatureAVX512F;

constexpr FeatureBitset ImpliedFeaturesAVX512BF16 = FeatureAVX512BW;
constexpr FeatureBitset ImpliedFeaturesAVX512BITALG = FeatureAVX512BW;
constexpr FeatureBitset ImpliedFeaturesAVX512IFMA = FeatureAVX512F;
constexpr FeatureBitset ImpliedFeaturesAVX512VNNI = FeatureAVX512F;
constexpr FeatureBitset ImpliedFeaturesAVX512VPOPCNTDQ = FeatureAVX512F;
constexpr FeatureBitset ImpliedFeaturesAVX512VBMI = FeatureAVX512BW;
constexpr FeatureBitset ImpliedFeaturesAVX512VBMI2 = FeatureAVX512BW;
constexpr FeatureBitset ImpliedFeaturesAVX512VP2INTERSECT = FeatureAVX512F;

// FIXME: These two aren't really implemented and just exist in the feature
// list for __builtin_cpu_supports. So omit their dependencies.
constexpr FeatureBitset ImpliedFeaturesAVX5124FMAPS = {};
constexpr FeatureBitset ImpliedFeaturesAVX5124VNNIW = {};

// SSE4_A->FMA4->XOP chain.
constexpr FeatureBitset ImpliedFeaturesSSE4_A = FeatureSSE3;
constexpr FeatureBitset ImpliedFeaturesFMA4 = FeatureAVX | FeatureSSE4_A;
constexpr FeatureBitset ImpliedFeaturesXOP = FeatureFMA4;

// AMX Features
constexpr FeatureBitset ImpliedFeaturesAMX_TILE = {};
constexpr FeatureBitset ImpliedFeaturesAMX_BF16 = FeatureAMX_TILE;
constexpr FeatureBitset ImpliedFeaturesAMX_INT8 = FeatureAMX_TILE;
constexpr FeatureBitset ImpliedFeaturesHRESET = {};

#if INTEL_CUSTOMIZATION
#if INTEL_FEATURE_ISA_AVX_IFMA
static constexpr FeatureBitset ImpliedFeaturesAVXIFMA = FeatureAVX2;
#endif // INTEL_FEATURE_ISA_AVX_IFMA
#if INTEL_FEATURE_ISA_AVX_DOTPROD_INT8
static constexpr FeatureBitset ImpliedFeaturesAVXDOTPRODINT8 = FeatureAVX2;
#endif // INTEL_FEATURE_ISA_AVX_DOTPROD_INT8
#if INTEL_FEATURE_ISA_AVX_DOTPROD_PHPS
static constexpr FeatureBitset ImpliedFeaturesAVXDOTPRODPHPS = FeatureAVX2;
#endif // INTEL_FEATURE_ISA_AVX_DOTPROD_PHPS
#if INTEL_FEATURE_ISA_AVX_CONVERT
static constexpr FeatureBitset ImpliedFeaturesAVXCONVERT = FeatureAVX2;
#endif // INTEL_FEATURE_ISA_AVX_CONVERT
#if INTEL_FEATURE_ISA_AVX_BF16
static constexpr FeatureBitset ImpliedFeaturesAVXBF16 = FeatureAVX2;
#endif // INTEL_FEATURE_ISA_AVX_BF16
#if INTEL_FEATURE_ISA_AVX_COMPRESS
static constexpr FeatureBitset ImpliedFeaturesAVXCOMPRESS = FeatureAVX2;
#endif // INTEL_FEATURE_ISA_AVX_COMPRESS
#if INTEL_FEATURE_ISA_AVX_MEMADVISE
static constexpr FeatureBitset ImpliedFeaturesAVXMEMADVISE = FeatureAVX2;
static constexpr FeatureBitset ImpliedFeaturesAVX512MEMADVISE = FeatureAVX512F;
#endif // INTEL_FEATURE_ISA_AVX_MEMADVISE
#if INTEL_FEATURE_ISA_AVX_MPSADBW
static constexpr FeatureBitset ImpliedFeaturesAVX512MPSADBW = FeatureAVX512F |
    FeatureAVX512BW;
#endif // INTEL_FEATURE_ISA_AVX_MPSADBW
#if INTEL_FEATURE_ISA_AVX_MOVGET
static constexpr FeatureBitset ImpliedFeaturesAVXMOVGET = FeatureAVX2;
#endif // INTEL_FEATURE_ISA_AVX_MOVGET
#if INTEL_FEATURE_ISA_AVX512_MOVGET
static constexpr FeatureBitset ImpliedFeaturesAVX512MOVGET = FeatureAVX512F;
#endif // INTEL_FEATURE_ISA_AVX512_MOVGET
#if INTEL_FEATURE_ISA_FP16
static constexpr FeatureBitset ImpliedFeaturesAVX512FP16 = FeatureAVX512F |
    FeatureAVX512BW | FeatureAVX512DQ | FeatureAVX512VL;
#endif // INTEL_FEATURE_ISA_FP16
#if INTEL_FEATURE_ISA_AVX512_DOTPROD_INT8
static constexpr FeatureBitset ImpliedFeaturesAVX512DOTPRODINT8 = FeatureAVX512F |
    FeatureAVXDOTPRODINT8;
#endif // INTEL_FEATURE_ISA_AVX512_DOTPROD_INT8
#if INTEL_FEATURE_ISA_AVX512_DOTPROD_PHPS
static constexpr FeatureBitset ImpliedFeaturesAVX512DOTPRODPHPS = FeatureAVX512F |
    FeatureAVX512FP16 | FeatureAVX512BW | FeatureAVX512DQ | FeatureAVX512VL |
    FeatureAVXDOTPRODPHPS;
#endif // INTEL_FEATURE_ISA_AVX512_DOTPROD_PHPS
#if INTEL_FEATURE_ISA_AVX512_CONVERT
static constexpr FeatureBitset ImpliedFeaturesAVX512CONVERT = FeatureAVX512F |
    FeatureAVX512FP16 | FeatureAVX512BW | FeatureAVX512DQ | FeatureAVX512VL |
    FeatureAVXCONVERT | FeatureAVX512BF16;
#endif // INTEL_FEATURE_ISA_AVX512_CONVERT
#if INTEL_FEATURE_ISA_AMX_FP16
static constexpr FeatureBitset ImpliedFeaturesAMX_FP16 = FeatureAMX_TILE |
    FeatureAVX512FP16;
#endif // INTEL_FEATURE_ISA_AMX_FP16
#if INTEL_FEATURE_ISA_AMX_FUTURE
static constexpr FeatureBitset ImpliedFeaturesAMX_REDUCE = FeatureAMX_TILE;
static constexpr FeatureBitset ImpliedFeaturesAMX_MEMORY = FeatureAMX_TILE;
static constexpr FeatureBitset ImpliedFeaturesAMX_FORMAT = FeatureAMX_TILE;
static constexpr FeatureBitset ImpliedFeaturesAMX_ELEMENT = FeatureAMX_TILE;
#endif // INTEL_FEATURE_ISA_AMX_FUTURE
#if INTEL_FEATURE_ISA_AMX_LNC
static constexpr FeatureBitset ImpliedFeaturesAMX_TRANSPOSE = FeatureAMX_TILE;
static constexpr FeatureBitset ImpliedFeaturesAMX_AVX512 = FeatureAMX_TILE |
    FeatureAVX512F;
#endif // INTEL_FEATURE_ISA_AMX_LNC
#if INTEL_FEATURE_ISA_AMX_MEMORY2
static constexpr FeatureBitset ImpliedFeaturesAMX_MEMORY2 = FeatureAMX_TILE;
#endif // INTEL_FEATURE_ISA_AMX_MEMORY2
#if INTEL_FEATURE_ISA_AMX_BF16_EVEX
static constexpr FeatureBitset ImpliedFeaturesAMX_BF16_EVEX = FeatureAMX_TILE;
#endif // INTEL_FEATURE_ISA_AMX_BF16_EVEX
#if INTEL_FEATURE_ISA_AMX_ELEMENT_EVEX
static constexpr FeatureBitset ImpliedFeaturesAMX_ELEMENT_EVEX = FeatureAMX_TILE;
#endif // INTEL_FEATURE_ISA_AMX_ELEMENT_EVEX
#if INTEL_FEATURE_ISA_AMX_INT8_EVEX
static constexpr FeatureBitset ImpliedFeaturesAMX_INT8_EVEX = FeatureAMX_TILE;
#endif // INTEL_FEATURE_ISA_AMX_INT8_EVEX
#if INTEL_FEATURE_ISA_AMX_TILE_EVEX
static constexpr FeatureBitset ImpliedFeaturesAMX_TILE_EVEX = FeatureAMX_TILE;
#endif // INTEL_FEATURE_ISA_AMX_TILE_EVEX
#if INTEL_FEATURE_ISA_AMX_TRANSPOSE2
static constexpr FeatureBitset ImpliedFeaturesAMX_TRANSPOSE2 = FeatureAMX_TILE;
#endif // INTEL_FEATURE_ISA_AMX_TRANSPOSE2
#if INTEL_FEATURE_ISA_AMX_CONVERT
static constexpr FeatureBitset ImpliedFeaturesAMX_CONVERT = FeatureAMX_TILE;
#endif // INTEL_FEATURE_ISA_AMX_CONVERT
#if INTEL_FEATURE_ISA_AMX_TILE2
static constexpr FeatureBitset ImpliedFeaturesAMX_TILE2 = FeatureAMX_TILE;
#endif // INTEL_FEATURE_ISA_AMX_TILE2
#if INTEL_FEATURE_ISA_AMX_BF8
static constexpr FeatureBitset ImpliedFeaturesAMX_BF8 = FeatureAMX_TILE;
#endif // INTEL_FEATURE_ISA_AMX_BF8
#if INTEL_FEATURE_ISA_AMX_MEMADVISE
static constexpr FeatureBitset ImpliedFeaturesAMX_MEMADVISE = FeatureAMX_TILE;
#endif // INTEL_FEATURE_ISA_AMX_MEMADVISE
#if INTEL_FEATURE_ISA_AMX_MEMADVISE_EVEX
static constexpr FeatureBitset ImpliedFeaturesAMX_MEMADVISE_EVEX = FeatureAMX_TILE;
#endif // INTEL_FEATURE_ISA_AMX_MEMADVISE_EVEX
#if INTEL_FEATURE_ISA_AMX_COMPLEX
static constexpr FeatureBitset ImpliedFeaturesAMX_COMPLEX = FeatureAMX_TILE;
#endif // INTEL_FEATURE_ISA_AMX_COMPLEX
#if INTEL_FEATURE_ISA_AMX_COMPLEX_EVEX
static constexpr FeatureBitset ImpliedFeaturesAMX_COMPLEX_EVEX = FeatureAMX_TILE;
#endif // INTEL_FEATURE_ISA_AMX_COMPLEX_EVEX
#if INTEL_FEATURE_ISA_AMX_FP19
static constexpr FeatureBitset ImpliedFeaturesAMX_FP19 = FeatureAMX_TILE;
#endif // INTEL_FEATURE_ISA_AMX_FP19
#if INTEL_FEATURE_ISA_GPR_MOVGET
static constexpr FeatureBitset ImpliedFeaturesGPRMOVGET = {};
#endif // INTEL_FEATURE_ISA_GPR_MOVGET
#if INTEL_FEATURE_ISA_MOVGET64B
static constexpr FeatureBitset ImpliedFeaturesMOVGET64B = FeatureAVX512F;
#endif // INTEL_FEATURE_ISA_MOVGET64B
#if INTEL_FEATURE_ISA_RAO_INT
static constexpr FeatureBitset ImpliedFeaturesRAOINT = {};
#endif // INTEL_FEATURE_ISA_RAO_INT
#if INTEL_FEATURE_ISA_AVX_RAO_INT
static constexpr FeatureBitset ImpliedFeaturesAVXRAOINT = FeatureAVX2;
#endif // INTEL_FEATURE_ISA_AVX_RAO_INT
#if INTEL_FEATURE_ISA_AVX_RAO_FP
// AUTO GENERATED BY TOOL
static constexpr FeatureBitset ImpliedFeaturesAVXRAOFP = FeatureAVX2;
// end AUTO GENERATED BY TOOL
#endif // INTEL_FEATURE_ISA_AVX_RAO_FP
#if INTEL_FEATURE_ISA_AVX512_RAO_INT
// AUTO GENERATED BY TOOL
static constexpr FeatureBitset ImpliedFeaturesAVX512RAOINT = FeatureAVX512F;
// end AUTO GENERATED BY TOOL
#endif // INTEL_FEATURE_ISA_AVX512_RAO_INT
#if INTEL_FEATURE_ISA_AVX512_RAO_FP
// AUTO GENERATED BY TOOL
static constexpr FeatureBitset ImpliedFeaturesAVX512RAOFP = FeatureAVX512F;
// end AUTO GENERATED BY TOOL
#endif // INTEL_FEATURE_ISA_AVX512_RAO_FP
#if INTEL_FEATURE_ISA_AMX_AVX512_CVTROW
// AUTO GENERATED BY TOOL
static constexpr FeatureBitset ImpliedFeaturesAMX_AVX512_CVTROW =
    FeatureAMX_TILE | FeatureAVX512F;
// end AUTO GENERATED BY TOOL
#endif // INTEL_FEATURE_ISA_AMX_AVX512_CVTROW
#endif // INTEL_CUSTOMIZATION
// Key Locker Features
constexpr FeatureBitset ImpliedFeaturesKL = FeatureSSE2;
constexpr FeatureBitset ImpliedFeaturesWIDEKL = FeatureKL;

// AVXVNNI Features
constexpr FeatureBitset ImpliedFeaturesAVXVNNI = FeatureAVX2;

constexpr FeatureInfo FeatureInfos[X86::CPU_FEATURE_MAX] = {
#define X86_FEATURE(ENUM, STR) {{STR}, ImpliedFeatures##ENUM},
#include "llvm/Support/X86TargetParser.def"
};

void llvm::X86::getFeaturesForCPU(StringRef CPU,
                                  SmallVectorImpl<StringRef> &EnabledFeatures) {
  auto I = llvm::find_if(Processors,
                         [&](const ProcInfo &P) { return P.Name == CPU; });
  assert(I != std::end(Processors) && "Processor not found!");

  FeatureBitset Bits = I->Features;

  // Remove the 64-bit feature which we only use to validate if a CPU can
  // be used with 64-bit mode.
  Bits &= ~Feature64BIT;

  // Add the string version of all set bits.
  for (unsigned i = 0; i != CPU_FEATURE_MAX; ++i)
    if (Bits[i] && !FeatureInfos[i].Name.empty())
      EnabledFeatures.push_back(FeatureInfos[i].Name);
}

// For each feature that is (transitively) implied by this feature, set it.
static void getImpliedEnabledFeatures(FeatureBitset &Bits,
                                      const FeatureBitset &Implies) {
  // Fast path: Implies is often empty.
  if (!Implies.any())
    return;
  FeatureBitset Prev;
  Bits |= Implies;
  do {
    Prev = Bits;
    for (unsigned i = CPU_FEATURE_MAX; i;)
      if (Bits[--i])
        Bits |= FeatureInfos[i].ImpliedFeatures;
  } while (Prev != Bits);
}

/// Create bit vector of features that are implied disabled if the feature
/// passed in Value is disabled.
static void getImpliedDisabledFeatures(FeatureBitset &Bits, unsigned Value) {
  // Check all features looking for any dependent on this feature. If we find
  // one, mark it and recursively find any feature that depend on it.
  FeatureBitset Prev;
  Bits.set(Value);
  do {
    Prev = Bits;
    for (unsigned i = 0; i != CPU_FEATURE_MAX; ++i)
      if ((FeatureInfos[i].ImpliedFeatures & Bits).any())
        Bits.set(i);
  } while (Prev != Bits);
}

void llvm::X86::updateImpliedFeatures(
    StringRef Feature, bool Enabled,
    StringMap<bool> &Features) {
  auto I = llvm::find_if(
      FeatureInfos, [&](const FeatureInfo &FI) { return FI.Name == Feature; });
  if (I == std::end(FeatureInfos)) {
    // FIXME: This shouldn't happen, but may not have all features in the table
    // yet.
    return;
  }

  FeatureBitset ImpliedBits;
  if (Enabled)
    getImpliedEnabledFeatures(ImpliedBits, I->ImpliedFeatures);
  else
    getImpliedDisabledFeatures(ImpliedBits,
                               std::distance(std::begin(FeatureInfos), I));

  // Update the map entry for all implied features.
  for (unsigned i = 0; i != CPU_FEATURE_MAX; ++i)
    if (ImpliedBits[i] && !FeatureInfos[i].Name.empty())
      Features[FeatureInfos[i].Name] = Enabled;
}<|MERGE_RESOLUTION|>--- conflicted
+++ resolved
@@ -215,14 +215,11 @@
     FeatureENQCMD | FeatureMOVDIR64B | FeatureMOVDIRI | FeaturePTWRITE |
     FeatureSERIALIZE | FeatureSHSTK | FeatureTSXLDTRK | FeatureUINTR |
     FeatureWAITPKG | FeatureAVXVNNI;
-<<<<<<< HEAD
 #if INTEL_CUSTOMIZATION
 #if INTEL_FEATURE_CPU_RKL
 static constexpr FeatureBitset FeaturesRocketlake = FeaturesICLClient;
 #endif // INTEL_FEATURE_CPU_RKL
 #endif // INTEL_CUSTOMIZATION
-=======
->>>>>>> 5f9489b7
 
 // Intel Atom processors.
 // Bonnell has feature parity with Core2 and adds MOVBE.
