//===-- X86TargetParser - Parser for X86 features ---------------*- C++ -*-===//
//
// Part of the LLVM Project, under the Apache License v2.0 with LLVM Exceptions.
// See https://llvm.org/LICENSE.txt for license information.
// SPDX-License-Identifier: Apache-2.0 WITH LLVM-exception
//
//===----------------------------------------------------------------------===//
//
// This file implements a target parser to recognise X86 hardware features.
//
//===----------------------------------------------------------------------===//

#include "llvm/Support/X86TargetParser.h"
#include "llvm/ADT/StringSwitch.h"
#include "llvm/ADT/Triple.h"

using namespace llvm;
using namespace llvm::X86;

namespace {

/// Container class for CPU features.
/// This is a constexpr reimplementation of a subset of std::bitset. It would be
/// nice to use std::bitset directly, but it doesn't support constant
/// initialization.
class FeatureBitset {
  static constexpr unsigned NUM_FEATURE_WORDS =
      (X86::CPU_FEATURE_MAX + 31) / 32;

  // This cannot be a std::array, operator[] is not constexpr until C++17.
  uint32_t Bits[NUM_FEATURE_WORDS] = {};

public:
  constexpr FeatureBitset() = default;
  constexpr FeatureBitset(std::initializer_list<unsigned> Init) {
    for (auto I : Init)
      set(I);
  }

  bool any() const {
    return llvm::any_of(Bits, [](uint64_t V) { return V != 0; });
  }

  constexpr FeatureBitset &set(unsigned I) {
    // GCC <6.2 crashes if this is written in a single statement.
    uint32_t NewBits = Bits[I / 32] | (uint32_t(1) << (I % 32));
    Bits[I / 32] = NewBits;
    return *this;
  }

  constexpr bool operator[](unsigned I) const {
    uint32_t Mask = uint32_t(1) << (I % 32);
    return (Bits[I / 32] & Mask) != 0;
  }

  constexpr FeatureBitset &operator&=(const FeatureBitset &RHS) {
    for (unsigned I = 0, E = array_lengthof(Bits); I != E; ++I) {
      // GCC <6.2 crashes if this is written in a single statement.
      uint32_t NewBits = Bits[I] & RHS.Bits[I];
      Bits[I] = NewBits;
    }
    return *this;
  }

  constexpr FeatureBitset &operator|=(const FeatureBitset &RHS) {
    for (unsigned I = 0, E = array_lengthof(Bits); I != E; ++I) {
      // GCC <6.2 crashes if this is written in a single statement.
      uint32_t NewBits = Bits[I] | RHS.Bits[I];
      Bits[I] = NewBits;
    }
    return *this;
  }

  // gcc 5.3 miscompiles this if we try to write this using operator&=.
  constexpr FeatureBitset operator&(const FeatureBitset &RHS) const {
    FeatureBitset Result;
    for (unsigned I = 0, E = array_lengthof(Bits); I != E; ++I)
      Result.Bits[I] = Bits[I] & RHS.Bits[I];
    return Result;
  }

  // gcc 5.3 miscompiles this if we try to write this using operator&=.
  constexpr FeatureBitset operator|(const FeatureBitset &RHS) const {
    FeatureBitset Result;
    for (unsigned I = 0, E = array_lengthof(Bits); I != E; ++I)
      Result.Bits[I] = Bits[I] | RHS.Bits[I];
    return Result;
  }

  constexpr FeatureBitset operator~() const {
    FeatureBitset Result;
    for (unsigned I = 0, E = array_lengthof(Bits); I != E; ++I)
      Result.Bits[I] = ~Bits[I];
    return Result;
  }

  constexpr bool operator!=(const FeatureBitset &RHS) const {
    for (unsigned I = 0, E = array_lengthof(Bits); I != E; ++I)
      if (Bits[I] != RHS.Bits[I])
        return true;
    return false;
  }
};

struct ProcInfo {
  StringLiteral Name;
  X86::CPUKind Kind;
  unsigned KeyFeature;
  FeatureBitset Features;
};

struct FeatureInfo {
  StringLiteral Name;
  FeatureBitset ImpliedFeatures;
};

} // end anonymous namespace

#define X86_FEATURE(ENUM, STRING)                                              \
  constexpr FeatureBitset Feature##ENUM = {X86::FEATURE_##ENUM};
#include "llvm/Support/X86TargetParser.def"

// Pentium with MMX.
constexpr FeatureBitset FeaturesPentiumMMX =
    FeatureX87 | FeatureCMPXCHG8B | FeatureMMX;

// Pentium 2 and 3.
constexpr FeatureBitset FeaturesPentium2 =
    FeatureX87 | FeatureCMPXCHG8B | FeatureMMX | FeatureFXSR;
constexpr FeatureBitset FeaturesPentium3 = FeaturesPentium2 | FeatureSSE;

// Pentium 4 CPUs
constexpr FeatureBitset FeaturesPentium4 = FeaturesPentium3 | FeatureSSE2;
constexpr FeatureBitset FeaturesPrescott = FeaturesPentium4 | FeatureSSE3;
constexpr FeatureBitset FeaturesNocona =
    FeaturesPrescott | Feature64BIT | FeatureCMPXCHG16B;

// Basic 64-bit capable CPU.
constexpr FeatureBitset FeaturesX86_64 = FeaturesPentium4 | Feature64BIT;
constexpr FeatureBitset FeaturesX86_64_V2 = FeaturesX86_64 | FeatureSAHF |
                                            FeaturePOPCNT | FeatureSSE4_2 |
                                            FeatureCMPXCHG16B;
constexpr FeatureBitset FeaturesX86_64_V3 =
    FeaturesX86_64_V2 | FeatureAVX2 | FeatureBMI | FeatureBMI2 | FeatureF16C |
    FeatureFMA | FeatureLZCNT | FeatureMOVBE | FeatureXSAVE;
constexpr FeatureBitset FeaturesX86_64_V4 = FeaturesX86_64_V3 |
                                            FeatureAVX512BW | FeatureAVX512CD |
                                            FeatureAVX512DQ | FeatureAVX512VL;

// Intel Core CPUs
constexpr FeatureBitset FeaturesCore2 =
    FeaturesNocona | FeatureSAHF | FeatureSSSE3;
constexpr FeatureBitset FeaturesPenryn = FeaturesCore2 | FeatureSSE4_1;
constexpr FeatureBitset FeaturesNehalem =
    FeaturesPenryn | FeaturePOPCNT | FeatureSSE4_2;
constexpr FeatureBitset FeaturesWestmere = FeaturesNehalem | FeaturePCLMUL;
constexpr FeatureBitset FeaturesSandyBridge =
    FeaturesWestmere | FeatureAVX | FeatureXSAVE | FeatureXSAVEOPT;
constexpr FeatureBitset FeaturesIvyBridge =
    FeaturesSandyBridge | FeatureF16C | FeatureFSGSBASE | FeatureRDRND;
constexpr FeatureBitset FeaturesHaswell =
    FeaturesIvyBridge | FeatureAVX2 | FeatureBMI | FeatureBMI2 | FeatureFMA |
    FeatureINVPCID | FeatureLZCNT | FeatureMOVBE;
constexpr FeatureBitset FeaturesBroadwell =
    FeaturesHaswell | FeatureADX | FeaturePRFCHW | FeatureRDSEED;

// Intel Knights Landing and Knights Mill
// Knights Landing has feature parity with Broadwell.
constexpr FeatureBitset FeaturesKNL =
    FeaturesBroadwell | FeatureAES | FeatureAVX512F | FeatureAVX512CD |
    FeatureAVX512ER | FeatureAVX512PF | FeaturePREFETCHWT1;
constexpr FeatureBitset FeaturesKNM = FeaturesKNL | FeatureAVX512VPOPCNTDQ;

#if INTEL_CUSTOMIZATION
static constexpr FeatureBitset FeaturesCommonAVX512 =
   FeaturesBroadwell | FeatureAES | FeatureAVX512F | FeatureAVX512CD;
#endif // INTEL_CUSTOMIZATION

// Intel Skylake processors.
constexpr FeatureBitset FeaturesSkylakeClient =
    FeaturesBroadwell | FeatureAES | FeatureCLFLUSHOPT | FeatureXSAVEC |
    FeatureXSAVES | FeatureSGX;
// SkylakeServer inherits all SkylakeClient features except SGX.
// FIXME: That doesn't match gcc.
constexpr FeatureBitset FeaturesSkylakeServer =
    (FeaturesSkylakeClient & ~FeatureSGX) | FeatureAVX512F | FeatureAVX512CD |
    FeatureAVX512DQ | FeatureAVX512BW | FeatureAVX512VL | FeatureCLWB |
    FeaturePKU;
constexpr FeatureBitset FeaturesCascadeLake =
    FeaturesSkylakeServer | FeatureAVX512VNNI;
constexpr FeatureBitset FeaturesCooperLake =
    FeaturesCascadeLake | FeatureAVX512BF16;

// Intel 10nm processors.
constexpr FeatureBitset FeaturesCannonlake =
    FeaturesSkylakeClient | FeatureAVX512F | FeatureAVX512CD | FeatureAVX512DQ |
    FeatureAVX512BW | FeatureAVX512VL | FeatureAVX512IFMA | FeatureAVX512VBMI |
    FeaturePKU | FeatureSHA;
constexpr FeatureBitset FeaturesICLClient =
    FeaturesCannonlake | FeatureAVX512BITALG | FeatureAVX512VBMI2 |
    FeatureAVX512VNNI | FeatureAVX512VPOPCNTDQ | FeatureCLWB | FeatureGFNI |
    FeatureRDPID | FeatureVAES | FeatureVPCLMULQDQ;
constexpr FeatureBitset FeaturesICLServer =
    FeaturesICLClient | FeaturePCONFIG | FeatureWBNOINVD;
constexpr FeatureBitset FeaturesTigerlake =
    FeaturesICLClient | FeatureAVX512VP2INTERSECT | FeatureMOVDIR64B |
    FeatureMOVDIRI | FeatureSHSTK | FeatureKL | FeatureWIDEKL;
constexpr FeatureBitset FeaturesSapphireRapids =
#if INTEL_CUSTOMIZATION
#if INTEL_FEATURE_ISA_AVX_VNNI
  FeatureAVXVNNI |
#endif // INTEL_FEATURE_ISA_AVX_VNNI
#if INTEL_FEATURE_ISA_FP16
  FeatureAVX512FP16 |
#endif // INTEL_FEATURE_ISA_FP16
#endif // INTEL_CUSTOMIZATION
    FeaturesICLServer | FeatureAMX_TILE | FeatureAMX_INT8 | FeatureAMX_BF16 |
    FeatureAVX512BF16 | FeatureAVX512VP2INTERSECT | FeatureCLDEMOTE |
    FeatureENQCMD | FeatureMOVDIR64B | FeatureMOVDIRI | FeaturePTWRITE |
<<<<<<< HEAD
    FeatureSERIALIZE | FeatureSHSTK | FeatureTSXLDTRK | FeatureUINTR |
    FeatureWAITPKG;
=======
    FeatureSERIALIZE | FeatureSHSTK | FeatureTSXLDTRK | FeatureWAITPKG;
>>>>>>> 9669dfef

#if INTEL_CUSTOMIZATION
#if INTEL_FEATURE_CPU_RKL
static constexpr FeatureBitset FeaturesRocketlake = FeaturesICLClient;
#endif // INTEL_FEATURE_CPU_RKL
#endif // INTEL_CUSTOMIZATION

// Intel Atom processors.
// Bonnell has feature parity with Core2 and adds MOVBE.
constexpr FeatureBitset FeaturesBonnell = FeaturesCore2 | FeatureMOVBE;
// Silvermont has parity with Westmere and Bonnell plus PRFCHW and RDRND.
constexpr FeatureBitset FeaturesSilvermont =
    FeaturesBonnell | FeaturesWestmere | FeaturePRFCHW | FeatureRDRND;
constexpr FeatureBitset FeaturesGoldmont =
    FeaturesSilvermont | FeatureAES | FeatureCLFLUSHOPT | FeatureFSGSBASE |
    FeatureRDSEED | FeatureSHA | FeatureXSAVE | FeatureXSAVEC |
    FeatureXSAVEOPT | FeatureXSAVES;
constexpr FeatureBitset FeaturesGoldmontPlus =
    FeaturesGoldmont | FeaturePTWRITE | FeatureRDPID | FeatureSGX;
constexpr FeatureBitset FeaturesTremont =
    FeaturesGoldmontPlus | FeatureCLWB | FeatureGFNI;

#if INTEL_CUSTOMIZATION
static constexpr FeatureBitset FeaturesAnonymousCPU2 =
#if INTEL_FEATURE_ISA_AVX_VNNI
    FeatureAVXVNNI |
#endif // INTEL_FEATURE_ISA_AVX_VNNI
    FeatureHRESET |
<<<<<<< HEAD
    FeatureKL |
=======
    FeatureKL | FeatureWIDEKL |
>>>>>>> 9669dfef
    FeatureSSE2; // To avoid dangling OR.
#if INTEL_FEATURE_CPU_ADL
// TODO: set feature of RAO-INT when it's ready
static constexpr FeatureBitset FeaturesAlderlake =
    FeaturesTremont | FeaturesAnonymousCPU2 | FeatureADX | FeatureAVX |
    FeatureAVX2 | FeatureBMI | FeatureBMI2 | FeatureCLDEMOTE |
    FeatureMOVDIR64B | FeatureMOVDIRI | FeatureF16C | FeatureFMA |
    FeatureINVPCID | FeatureLZCNT | FeaturePCONFIG | FeaturePKU |
    FeatureSERIALIZE | FeatureSHSTK | FeatureVAES | FeatureVPCLMULQDQ |
    FeatureWAITPKG;
#else // INTEL_FEATURE_CPU_ADL
constexpr FeatureBitset FeaturesAlderlake =
    FeaturesSkylakeClient | FeatureCLDEMOTE | FeatureHRESET | FeaturePTWRITE |
    FeatureSERIALIZE | FeatureWAITPKG;
#endif // INTEL_FEATURE_CPU_ADL
#endif // INTEL_CUSTOMIZATION

// Geode Processor.
constexpr FeatureBitset FeaturesGeode =
    FeatureX87 | FeatureCMPXCHG8B | FeatureMMX | Feature3DNOW | Feature3DNOWA;

// K6 processor.
constexpr FeatureBitset FeaturesK6 = FeatureX87 | FeatureCMPXCHG8B | FeatureMMX;

// K7 and K8 architecture processors.
constexpr FeatureBitset FeaturesAthlon =
    FeatureX87 | FeatureCMPXCHG8B | FeatureMMX | Feature3DNOW | Feature3DNOWA;
constexpr FeatureBitset FeaturesAthlonXP =
    FeaturesAthlon | FeatureFXSR | FeatureSSE;
constexpr FeatureBitset FeaturesK8 =
    FeaturesAthlonXP | FeatureSSE2 | Feature64BIT;
constexpr FeatureBitset FeaturesK8SSE3 = FeaturesK8 | FeatureSSE3;
constexpr FeatureBitset FeaturesAMDFAM10 =
    FeaturesK8SSE3 | FeatureCMPXCHG16B | FeatureLZCNT | FeaturePOPCNT |
    FeaturePRFCHW | FeatureSAHF | FeatureSSE4_A;

// Bobcat architecture processors.
constexpr FeatureBitset FeaturesBTVER1 =
    FeatureX87 | FeatureCMPXCHG8B | FeatureCMPXCHG16B | Feature64BIT |
    FeatureFXSR | FeatureLZCNT | FeatureMMX | FeaturePOPCNT | FeaturePRFCHW |
    FeatureSSE | FeatureSSE2 | FeatureSSE3 | FeatureSSSE3 | FeatureSSE4_A |
    FeatureSAHF;
constexpr FeatureBitset FeaturesBTVER2 =
    FeaturesBTVER1 | FeatureAES | FeatureAVX | FeatureBMI | FeatureF16C |
    FeatureMOVBE | FeaturePCLMUL | FeatureXSAVE | FeatureXSAVEOPT;

// AMD Bulldozer architecture processors.
constexpr FeatureBitset FeaturesBDVER1 =
    FeatureX87 | FeatureAES | FeatureAVX | FeatureCMPXCHG8B |
    FeatureCMPXCHG16B | Feature64BIT | FeatureFMA4 | FeatureFXSR | FeatureLWP |
    FeatureLZCNT | FeatureMMX | FeaturePCLMUL | FeaturePOPCNT | FeaturePRFCHW |
    FeatureSAHF | FeatureSSE | FeatureSSE2 | FeatureSSE3 | FeatureSSSE3 |
    FeatureSSE4_1 | FeatureSSE4_2 | FeatureSSE4_A | FeatureXOP | FeatureXSAVE;
constexpr FeatureBitset FeaturesBDVER2 =
    FeaturesBDVER1 | FeatureBMI | FeatureFMA | FeatureF16C | FeatureTBM;
constexpr FeatureBitset FeaturesBDVER3 =
    FeaturesBDVER2 | FeatureFSGSBASE | FeatureXSAVEOPT;
constexpr FeatureBitset FeaturesBDVER4 = FeaturesBDVER3 | FeatureAVX2 |
                                         FeatureBMI2 | FeatureMOVBE |
                                         FeatureMWAITX | FeatureRDRND;

// AMD Zen architecture processors.
constexpr FeatureBitset FeaturesZNVER1 =
    FeatureX87 | FeatureADX | FeatureAES | FeatureAVX | FeatureAVX2 |
    FeatureBMI | FeatureBMI2 | FeatureCLFLUSHOPT | FeatureCLZERO |
    FeatureCMPXCHG8B | FeatureCMPXCHG16B | Feature64BIT | FeatureF16C |
    FeatureFMA | FeatureFSGSBASE | FeatureFXSR | FeatureLZCNT | FeatureMMX |
    FeatureMOVBE | FeatureMWAITX | FeaturePCLMUL | FeaturePOPCNT |
    FeaturePRFCHW | FeatureRDRND | FeatureRDSEED | FeatureSAHF | FeatureSHA |
    FeatureSSE | FeatureSSE2 | FeatureSSE3 | FeatureSSSE3 | FeatureSSE4_1 |
    FeatureSSE4_2 | FeatureSSE4_A | FeatureXSAVE | FeatureXSAVEC |
    FeatureXSAVEOPT | FeatureXSAVES;
constexpr FeatureBitset FeaturesZNVER2 =
    FeaturesZNVER1 | FeatureCLWB | FeatureRDPID | FeatureWBNOINVD;
static constexpr FeatureBitset FeaturesZNVER3 = FeaturesZNVER2 |
                                                FeatureINVPCID | FeaturePKU |
                                                FeatureVAES | FeatureVPCLMULQDQ;

constexpr ProcInfo Processors[] = {
  // Empty processor. Include X87 and CMPXCHG8 for backwards compatibility.
  { {""}, CK_None, ~0U, FeatureX87 | FeatureCMPXCHG8B },
  // i386-generation processors.
  { {"i386"}, CK_i386, ~0U, FeatureX87 },
  // i486-generation processors.
  { {"i486"}, CK_i486, ~0U, FeatureX87 },
  { {"winchip-c6"}, CK_WinChipC6, ~0U, FeaturesPentiumMMX },
  { {"winchip2"}, CK_WinChip2, ~0U, FeaturesPentiumMMX | Feature3DNOW },
  { {"c3"}, CK_C3, ~0U, FeaturesPentiumMMX | Feature3DNOW },
  // i586-generation processors, P5 microarchitecture based.
  { {"i586"}, CK_i586, ~0U, FeatureX87 | FeatureCMPXCHG8B },
  { {"pentium"}, CK_Pentium, ~0U, FeatureX87 | FeatureCMPXCHG8B },
  { {"pentium-mmx"}, CK_PentiumMMX, ~0U, FeaturesPentiumMMX },
  // i686-generation processors, P6 / Pentium M microarchitecture based.
  { {"pentiumpro"}, CK_PentiumPro, ~0U, FeatureX87 | FeatureCMPXCHG8B },
  { {"i686"}, CK_i686, ~0U, FeatureX87 | FeatureCMPXCHG8B },
  { {"pentium2"}, CK_Pentium2, ~0U, FeaturesPentium2 },
  { {"pentium3"}, CK_Pentium3, ~0U, FeaturesPentium3 },
  { {"pentium3m"}, CK_Pentium3, ~0U, FeaturesPentium3 },
  { {"pentium-m"}, CK_PentiumM, ~0U, FeaturesPentium4 },
  { {"c3-2"}, CK_C3_2, ~0U, FeaturesPentium3 },
  { {"yonah"}, CK_Yonah, ~0U, FeaturesPrescott },
  // Netburst microarchitecture based processors.
  { {"pentium4"}, CK_Pentium4, ~0U, FeaturesPentium4 },
  { {"pentium4m"}, CK_Pentium4, ~0U, FeaturesPentium4 },
  { {"prescott"}, CK_Prescott, ~0U, FeaturesPrescott },
  { {"nocona"}, CK_Nocona, ~0U, FeaturesNocona },
  // Core microarchitecture based processors.
  { {"core2"}, CK_Core2, ~0U, FeaturesCore2 },
  { {"penryn"}, CK_Penryn, ~0U, FeaturesPenryn },
  // Atom processors
  { {"bonnell"}, CK_Bonnell, FEATURE_SSSE3, FeaturesBonnell },
  { {"atom"}, CK_Bonnell, FEATURE_SSSE3, FeaturesBonnell },
  { {"silvermont"}, CK_Silvermont, FEATURE_SSE4_2, FeaturesSilvermont },
  { {"slm"}, CK_Silvermont, FEATURE_SSE4_2, FeaturesSilvermont },
  { {"goldmont"}, CK_Goldmont, FEATURE_SSE4_2, FeaturesGoldmont },
  { {"goldmont-plus"}, CK_GoldmontPlus, FEATURE_SSE4_2, FeaturesGoldmontPlus },
  { {"tremont"}, CK_Tremont, FEATURE_SSE4_2, FeaturesTremont },
  // Nehalem microarchitecture based processors.
  { {"nehalem"}, CK_Nehalem, FEATURE_SSE4_2, FeaturesNehalem },
  { {"corei7"}, CK_Nehalem, FEATURE_SSE4_2, FeaturesNehalem },
  // Westmere microarchitecture based processors.
  { {"westmere"}, CK_Westmere, FEATURE_PCLMUL, FeaturesWestmere },
  // Sandy Bridge microarchitecture based processors.
  { {"sandybridge"}, CK_SandyBridge, FEATURE_AVX, FeaturesSandyBridge },
  { {"corei7-avx"}, CK_SandyBridge, FEATURE_AVX, FeaturesSandyBridge },
  // Ivy Bridge microarchitecture based processors.
  { {"ivybridge"}, CK_IvyBridge, FEATURE_AVX, FeaturesIvyBridge },
  { {"core-avx-i"}, CK_IvyBridge, FEATURE_AVX, FeaturesIvyBridge },
  // Haswell microarchitecture based processors.
  { {"haswell"}, CK_Haswell, FEATURE_AVX2, FeaturesHaswell },
  { {"core-avx2"}, CK_Haswell, FEATURE_AVX2, FeaturesHaswell },
  // Broadwell microarchitecture based processors.
  { {"broadwell"}, CK_Broadwell, FEATURE_AVX2, FeaturesBroadwell },
#if INTEL_CUSTOMIZATION
  // Intersection of SKX and KNL.
  { {"common-avx512"}, CK_CommonAVX512, ~0U, FeaturesCommonAVX512 },
#endif // INTEL_CUSTOMIZATION
  // Skylake client microarchitecture based processors.
  { {"skylake"}, CK_SkylakeClient, FEATURE_AVX2, FeaturesSkylakeClient },
  // Skylake server microarchitecture based processors.
  { {"skylake-avx512"}, CK_SkylakeServer, FEATURE_AVX512F, FeaturesSkylakeServer },
  { {"skx"}, CK_SkylakeServer, FEATURE_AVX512F, FeaturesSkylakeServer },
  // Cascadelake Server microarchitecture based processors.
  { {"cascadelake"}, CK_Cascadelake, FEATURE_AVX512VNNI, FeaturesCascadeLake },
  // Cooperlake Server microarchitecture based processors.
  { {"cooperlake"}, CK_Cooperlake, FEATURE_AVX512BF16, FeaturesCooperLake },
  // Cannonlake client microarchitecture based processors.
  { {"cannonlake"}, CK_Cannonlake, FEATURE_AVX512VBMI, FeaturesCannonlake },
  // Icelake client microarchitecture based processors.
  { {"icelake-client"}, CK_IcelakeClient, FEATURE_AVX512VBMI2, FeaturesICLClient },
  // Icelake server microarchitecture based processors.
  { {"icelake-server"}, CK_IcelakeServer, FEATURE_AVX512VBMI2, FeaturesICLServer },
  // Tigerlake microarchitecture based processors.
  { {"tigerlake"}, CK_Tigerlake, FEATURE_AVX512VP2INTERSECT, FeaturesTigerlake },
#if INTEL_CUSTOMIZATION
#if INTEL_FEATURE_CPU_RKL
  // Rocketlake microarchitecture based processors.
  { {"rocketlake"}, CK_Rocketlake, ~0U, FeaturesRocketlake },
#endif // INTEL_FEATURE_CPU_RKL
#endif // INTEL_CUSTOMIZATION
  // Sapphire Rapids microarchitecture based processors.
  { {"sapphirerapids"}, CK_SapphireRapids, FEATURE_AVX512VP2INTERSECT, FeaturesSapphireRapids },
  // Alderlake microarchitecture based processors.
  { {"alderlake"}, CK_Alderlake, FEATURE_AVX2, FeaturesAlderlake },
  // Knights Landing processor.
  { {"knl"}, CK_KNL, FEATURE_AVX512F, FeaturesKNL },
  // Knights Mill processor.
  { {"knm"}, CK_KNM, FEATURE_AVX5124FMAPS, FeaturesKNM },
  // Lakemont microarchitecture based processors.
  { {"lakemont"}, CK_Lakemont, ~0U, FeatureCMPXCHG8B },
  // K6 architecture processors.
  { {"k6"}, CK_K6, ~0U, FeaturesK6 },
  { {"k6-2"}, CK_K6_2, ~0U, FeaturesK6 | Feature3DNOW },
  { {"k6-3"}, CK_K6_3, ~0U, FeaturesK6 | Feature3DNOW },
  // K7 architecture processors.
  { {"athlon"}, CK_Athlon, ~0U, FeaturesAthlon },
  { {"athlon-tbird"}, CK_Athlon, ~0U, FeaturesAthlon },
  { {"athlon-xp"}, CK_AthlonXP, ~0U, FeaturesAthlonXP },
  { {"athlon-mp"}, CK_AthlonXP, ~0U, FeaturesAthlonXP },
  { {"athlon-4"}, CK_AthlonXP, ~0U, FeaturesAthlonXP },
  // K8 architecture processors.
  { {"k8"}, CK_K8, ~0U, FeaturesK8 },
  { {"athlon64"}, CK_K8, ~0U, FeaturesK8 },
  { {"athlon-fx"}, CK_K8, ~0U, FeaturesK8 },
  { {"opteron"}, CK_K8, ~0U, FeaturesK8 },
  { {"k8-sse3"}, CK_K8SSE3, ~0U, FeaturesK8SSE3 },
  { {"athlon64-sse3"}, CK_K8SSE3, ~0U, FeaturesK8SSE3 },
  { {"opteron-sse3"}, CK_K8SSE3, ~0U, FeaturesK8SSE3 },
  { {"amdfam10"}, CK_AMDFAM10, FEATURE_SSE4_A, FeaturesAMDFAM10 },
  { {"barcelona"}, CK_AMDFAM10, FEATURE_SSE4_A, FeaturesAMDFAM10 },
  // Bobcat architecture processors.
  { {"btver1"}, CK_BTVER1, FEATURE_SSE4_A, FeaturesBTVER1 },
  { {"btver2"}, CK_BTVER2, FEATURE_BMI, FeaturesBTVER2 },
  // Bulldozer architecture processors.
  { {"bdver1"}, CK_BDVER1, FEATURE_XOP, FeaturesBDVER1 },
  { {"bdver2"}, CK_BDVER2, FEATURE_FMA, FeaturesBDVER2 },
  { {"bdver3"}, CK_BDVER3, FEATURE_FMA, FeaturesBDVER3 },
  { {"bdver4"}, CK_BDVER4, FEATURE_AVX2, FeaturesBDVER4 },
  // Zen architecture processors.
  { {"znver1"}, CK_ZNVER1, FEATURE_AVX2, FeaturesZNVER1 },
  { {"znver2"}, CK_ZNVER2, FEATURE_AVX2, FeaturesZNVER2 },
  { {"znver3"}, CK_ZNVER3, FEATURE_AVX2, FeaturesZNVER3 },
  // Generic 64-bit processor.
  { {"x86-64"}, CK_x86_64, ~0U, FeaturesX86_64 },
  { {"x86-64-v2"}, CK_x86_64_v2, ~0U, FeaturesX86_64_V2 },
  { {"x86-64-v3"}, CK_x86_64_v3, ~0U, FeaturesX86_64_V3 },
  { {"x86-64-v4"}, CK_x86_64_v4, ~0U, FeaturesX86_64_V4 },
  // Geode processors.
  { {"geode"}, CK_Geode, ~0U, FeaturesGeode },
};

constexpr const char *NoTuneList[] = {"x86-64-v2", "x86-64-v3", "x86-64-v4"};

X86::CPUKind llvm::X86::parseArchX86(StringRef CPU, bool Only64Bit) {
  for (const auto &P : Processors)
    if (P.Name == CPU && (P.Features[FEATURE_64BIT] || !Only64Bit))
      return P.Kind;

  return CK_None;
}

X86::CPUKind llvm::X86::parseTuneCPU(StringRef CPU, bool Only64Bit) {
  if (llvm::is_contained(NoTuneList, CPU))
    return CK_None;
  return parseArchX86(CPU, Only64Bit);
}

void llvm::X86::fillValidCPUArchList(SmallVectorImpl<StringRef> &Values,
                                     bool Only64Bit) {
  for (const auto &P : Processors)
    if (!P.Name.empty() && (P.Features[FEATURE_64BIT] || !Only64Bit))
      Values.emplace_back(P.Name);
}

void llvm::X86::fillValidTuneCPUList(SmallVectorImpl<StringRef> &Values,
                                     bool Only64Bit) {
  for (const ProcInfo &P : Processors)
    if (!P.Name.empty() && (P.Features[FEATURE_64BIT] || !Only64Bit) &&
        !llvm::is_contained(NoTuneList, P.Name))
      Values.emplace_back(P.Name);
}

ProcessorFeatures llvm::X86::getKeyFeature(X86::CPUKind Kind) {
  // FIXME: Can we avoid a linear search here? The table might be sorted by
  // CPUKind so we could binary search?
  for (const auto &P : Processors) {
    if (P.Kind == Kind) {
      assert(P.KeyFeature != ~0U && "Processor does not have a key feature.");
      return static_cast<ProcessorFeatures>(P.KeyFeature);
    }
  }

  llvm_unreachable("Unable to find CPU kind!");
}

// Features with no dependencies.
constexpr FeatureBitset ImpliedFeatures64BIT = {};
constexpr FeatureBitset ImpliedFeaturesADX = {};
constexpr FeatureBitset ImpliedFeaturesBMI = {};
constexpr FeatureBitset ImpliedFeaturesBMI2 = {};
constexpr FeatureBitset ImpliedFeaturesCLDEMOTE = {};
constexpr FeatureBitset ImpliedFeaturesCLFLUSHOPT = {};
constexpr FeatureBitset ImpliedFeaturesCLWB = {};
constexpr FeatureBitset ImpliedFeaturesCLZERO = {};
constexpr FeatureBitset ImpliedFeaturesCMOV = {};
constexpr FeatureBitset ImpliedFeaturesCMPXCHG16B = {};
constexpr FeatureBitset ImpliedFeaturesCMPXCHG8B = {};
constexpr FeatureBitset ImpliedFeaturesENQCMD = {};
constexpr FeatureBitset ImpliedFeaturesFSGSBASE = {};
constexpr FeatureBitset ImpliedFeaturesFXSR = {};
constexpr FeatureBitset ImpliedFeaturesINVPCID = {};
constexpr FeatureBitset ImpliedFeaturesLWP = {};
constexpr FeatureBitset ImpliedFeaturesLZCNT = {};
constexpr FeatureBitset ImpliedFeaturesMWAITX = {};
constexpr FeatureBitset ImpliedFeaturesMOVBE = {};
constexpr FeatureBitset ImpliedFeaturesMOVDIR64B = {};
constexpr FeatureBitset ImpliedFeaturesMOVDIRI = {};
constexpr FeatureBitset ImpliedFeaturesPCONFIG = {};
constexpr FeatureBitset ImpliedFeaturesPOPCNT = {};
constexpr FeatureBitset ImpliedFeaturesPKU = {};
constexpr FeatureBitset ImpliedFeaturesPREFETCHWT1 = {};
constexpr FeatureBitset ImpliedFeaturesPRFCHW = {};
constexpr FeatureBitset ImpliedFeaturesPTWRITE = {};
constexpr FeatureBitset ImpliedFeaturesRDPID = {};
constexpr FeatureBitset ImpliedFeaturesRDRND = {};
constexpr FeatureBitset ImpliedFeaturesRDSEED = {};
constexpr FeatureBitset ImpliedFeaturesRTM = {};
constexpr FeatureBitset ImpliedFeaturesSAHF = {};
constexpr FeatureBitset ImpliedFeaturesSERIALIZE = {};
constexpr FeatureBitset ImpliedFeaturesSGX = {};
constexpr FeatureBitset ImpliedFeaturesSHSTK = {};
constexpr FeatureBitset ImpliedFeaturesTBM = {};
constexpr FeatureBitset ImpliedFeaturesTSXLDTRK = {};
<<<<<<< HEAD
constexpr FeatureBitset ImpliedFeaturesUINTR = {};
=======
>>>>>>> 9669dfef
constexpr FeatureBitset ImpliedFeaturesWAITPKG = {};
constexpr FeatureBitset ImpliedFeaturesWBNOINVD = {};
constexpr FeatureBitset ImpliedFeaturesVZEROUPPER = {};
constexpr FeatureBitset ImpliedFeaturesX87 = {};
constexpr FeatureBitset ImpliedFeaturesXSAVE = {};

// Not really CPU features, but need to be in the table because clang uses
// target features to communicate them to the backend.
constexpr FeatureBitset ImpliedFeaturesRETPOLINE_EXTERNAL_THUNK = {};
constexpr FeatureBitset ImpliedFeaturesRETPOLINE_INDIRECT_BRANCHES = {};
constexpr FeatureBitset ImpliedFeaturesRETPOLINE_INDIRECT_CALLS = {};
constexpr FeatureBitset ImpliedFeaturesLVI_CFI = {};
constexpr FeatureBitset ImpliedFeaturesLVI_LOAD_HARDENING = {};

// XSAVE features are dependent on basic XSAVE.
constexpr FeatureBitset ImpliedFeaturesXSAVEC = FeatureXSAVE;
constexpr FeatureBitset ImpliedFeaturesXSAVEOPT = FeatureXSAVE;
constexpr FeatureBitset ImpliedFeaturesXSAVES = FeatureXSAVE;

// MMX->3DNOW->3DNOWA chain.
constexpr FeatureBitset ImpliedFeaturesMMX = {};
constexpr FeatureBitset ImpliedFeatures3DNOW = FeatureMMX;
constexpr FeatureBitset ImpliedFeatures3DNOWA = Feature3DNOW;

// SSE/AVX/AVX512F chain.
constexpr FeatureBitset ImpliedFeaturesSSE = {};
constexpr FeatureBitset ImpliedFeaturesSSE2 = FeatureSSE;
constexpr FeatureBitset ImpliedFeaturesSSE3 = FeatureSSE2;
constexpr FeatureBitset ImpliedFeaturesSSSE3 = FeatureSSE3;
constexpr FeatureBitset ImpliedFeaturesSSE4_1 = FeatureSSSE3;
constexpr FeatureBitset ImpliedFeaturesSSE4_2 = FeatureSSE4_1;
constexpr FeatureBitset ImpliedFeaturesAVX = FeatureSSE4_2;
constexpr FeatureBitset ImpliedFeaturesAVX2 = FeatureAVX;
constexpr FeatureBitset ImpliedFeaturesAVX512F =
    FeatureAVX2 | FeatureF16C | FeatureFMA;

// Vector extensions that build on SSE or AVX.
constexpr FeatureBitset ImpliedFeaturesAES = FeatureSSE2;
constexpr FeatureBitset ImpliedFeaturesF16C = FeatureAVX;
constexpr FeatureBitset ImpliedFeaturesFMA = FeatureAVX;
constexpr FeatureBitset ImpliedFeaturesGFNI = FeatureSSE2;
constexpr FeatureBitset ImpliedFeaturesPCLMUL = FeatureSSE2;
constexpr FeatureBitset ImpliedFeaturesSHA = FeatureSSE2;
constexpr FeatureBitset ImpliedFeaturesVAES = FeatureAES | FeatureAVX;
constexpr FeatureBitset ImpliedFeaturesVPCLMULQDQ = FeatureAVX | FeaturePCLMUL;

// AVX512 features.
constexpr FeatureBitset ImpliedFeaturesAVX512CD = FeatureAVX512F;
constexpr FeatureBitset ImpliedFeaturesAVX512BW = FeatureAVX512F;
constexpr FeatureBitset ImpliedFeaturesAVX512DQ = FeatureAVX512F;
constexpr FeatureBitset ImpliedFeaturesAVX512ER = FeatureAVX512F;
constexpr FeatureBitset ImpliedFeaturesAVX512PF = FeatureAVX512F;
constexpr FeatureBitset ImpliedFeaturesAVX512VL = FeatureAVX512F;

constexpr FeatureBitset ImpliedFeaturesAVX512BF16 = FeatureAVX512BW;
constexpr FeatureBitset ImpliedFeaturesAVX512BITALG = FeatureAVX512BW;
constexpr FeatureBitset ImpliedFeaturesAVX512IFMA = FeatureAVX512F;
constexpr FeatureBitset ImpliedFeaturesAVX512VNNI = FeatureAVX512F;
constexpr FeatureBitset ImpliedFeaturesAVX512VPOPCNTDQ = FeatureAVX512F;
constexpr FeatureBitset ImpliedFeaturesAVX512VBMI = FeatureAVX512BW;
constexpr FeatureBitset ImpliedFeaturesAVX512VBMI2 = FeatureAVX512BW;
constexpr FeatureBitset ImpliedFeaturesAVX512VP2INTERSECT = FeatureAVX512F;

// FIXME: These two aren't really implemented and just exist in the feature
// list for __builtin_cpu_supports. So omit their dependencies.
constexpr FeatureBitset ImpliedFeaturesAVX5124FMAPS = {};
constexpr FeatureBitset ImpliedFeaturesAVX5124VNNIW = {};

// SSE4_A->FMA4->XOP chain.
constexpr FeatureBitset ImpliedFeaturesSSE4_A = FeatureSSE3;
constexpr FeatureBitset ImpliedFeaturesFMA4 = FeatureAVX | FeatureSSE4_A;
constexpr FeatureBitset ImpliedFeaturesXOP = FeatureFMA4;

// AMX Features
constexpr FeatureBitset ImpliedFeaturesAMX_TILE = {};
constexpr FeatureBitset ImpliedFeaturesAMX_BF16 = FeatureAMX_TILE;
constexpr FeatureBitset ImpliedFeaturesAMX_INT8 = FeatureAMX_TILE;
constexpr FeatureBitset ImpliedFeaturesHRESET = {};

#if INTEL_CUSTOMIZATION
<<<<<<< HEAD
=======
#if INTEL_FEATURE_ISA_ULI
static constexpr FeatureBitset ImpliedFeaturesULI = {};
#endif // INTEL_FEATURE_ISA_ULI
>>>>>>> 9669dfef
#if INTEL_FEATURE_ISA_AVX_VNNI
static constexpr FeatureBitset ImpliedFeaturesAVXVNNI = FeatureAVX2;
#endif // INTEL_FEATURE_ISA_AVX_VNNI
#if INTEL_FEATURE_ISA_AVX_IFMA
static constexpr FeatureBitset ImpliedFeaturesAVXIFMA = FeatureAVX2;
#endif // INTEL_FEATURE_ISA_AVX_IFMA
#if INTEL_FEATURE_ISA_AVX_DOTPROD_INT8
static constexpr FeatureBitset ImpliedFeaturesAVXDOTPRODINT8 = FeatureAVX2;
#endif // INTEL_FEATURE_ISA_AVX_DOTPROD_INT8
#if INTEL_FEATURE_ISA_AVX_DOTPROD_PHPS
static constexpr FeatureBitset ImpliedFeaturesAVXDOTPRODPHPS = FeatureAVX2;
#endif // INTEL_FEATURE_ISA_AVX_DOTPROD_PHPS
#if INTEL_FEATURE_ISA_AVX_CONVERT
static constexpr FeatureBitset ImpliedFeaturesAVXCONVERT = FeatureAVX2;
#endif // INTEL_FEATURE_ISA_AVX_CONVERT
#if INTEL_FEATURE_ISA_AVX_BF16
static constexpr FeatureBitset ImpliedFeaturesAVXBF16 = FeatureAVX2;
#endif // INTEL_FEATURE_ISA_AVX_BF16
#if INTEL_FEATURE_ISA_AVX_COMPRESS
static constexpr FeatureBitset ImpliedFeaturesAVXCOMPRESS = FeatureAVX2;
#endif // INTEL_FEATURE_ISA_AVX_COMPRESS
#if INTEL_FEATURE_ISA_AVX_MEMADVISE
static constexpr FeatureBitset ImpliedFeaturesAVXMEMADVISE = FeatureAVX2;
static constexpr FeatureBitset ImpliedFeaturesAVX512MEMADVISE = FeatureAVX512F;
#endif // INTEL_FEATURE_ISA_AVX_MEMADVISE
#if INTEL_FEATURE_ISA_AVX_MPSADBW
static constexpr FeatureBitset ImpliedFeaturesAVX512MPSADBW = FeatureAVX512F |
    FeatureAVX512BW;
#endif // INTEL_FEATURE_ISA_AVX_MPSADBW
#if INTEL_FEATURE_ISA_FP16
static constexpr FeatureBitset ImpliedFeaturesAVX512FP16 = FeatureAVX512F |
    FeatureAVX512BW | FeatureAVX512DQ | FeatureAVX512VL;
#endif // INTEL_FEATURE_ISA_FP16
#if INTEL_FEATURE_ISA_AVX512_DOTPROD_INT8
static constexpr FeatureBitset ImpliedFeaturesAVX512DOTPRODINT8 = FeatureAVX512F |
    FeatureAVXDOTPRODINT8;
#endif // INTEL_FEATURE_ISA_AVX512_DOTPROD_INT8
#if INTEL_FEATURE_ISA_AVX512_DOTPROD_PHPS
static constexpr FeatureBitset ImpliedFeaturesAVX512DOTPRODPHPS = FeatureAVX512F |
    FeatureAVX512FP16 | FeatureAVX512BW | FeatureAVX512DQ | FeatureAVX512VL |
    FeatureAVXDOTPRODPHPS;
#endif // INTEL_FEATURE_ISA_AVX512_DOTPROD_PHPS
#if INTEL_FEATURE_ISA_AVX512_CONVERT
static constexpr FeatureBitset ImpliedFeaturesAVX512CONVERT = FeatureAVX512F |
    FeatureAVX512FP16 | FeatureAVX512BW | FeatureAVX512DQ | FeatureAVX512VL |
    FeatureAVXCONVERT | FeatureAVX512BF16;
#endif // INTEL_FEATURE_ISA_AVX512_CONVERT
#if INTEL_FEATURE_ISA_AMX_FP16
static constexpr FeatureBitset ImpliedFeaturesAMX_FP16 = FeatureAMX_TILE |
    FeatureAVX512FP16;
#endif // INTEL_FEATURE_ISA_AMX_FP16
#if INTEL_FEATURE_ISA_AMX_FUTURE
static constexpr FeatureBitset ImpliedFeaturesAMX_REDUCE = FeatureAMX_TILE;
static constexpr FeatureBitset ImpliedFeaturesAMX_MEMORY = FeatureAMX_TILE;
static constexpr FeatureBitset ImpliedFeaturesAMX_FORMAT = FeatureAMX_TILE;
static constexpr FeatureBitset ImpliedFeaturesAMX_ELEMENT = FeatureAMX_TILE;
#endif // INTEL_FEATURE_ISA_AMX_FUTURE
#if INTEL_FEATURE_ISA_AMX_LNC
static constexpr FeatureBitset ImpliedFeaturesAMX_TRANSPOSE = FeatureAMX_TILE;
static constexpr FeatureBitset ImpliedFeaturesAMX_AVX512 = FeatureAMX_TILE |
    FeatureAVX512F;
#endif // INTEL_FEATURE_ISA_AMX_LNC
#if INTEL_FEATURE_ISA_AMX_MEMORY2
static constexpr FeatureBitset ImpliedFeaturesAMX_MEMORY2 = FeatureAMX_TILE;
#endif // INTEL_FEATURE_ISA_AMX_MEMORY2
#if INTEL_FEATURE_ISA_AMX_BF16_EVEX
static constexpr FeatureBitset ImpliedFeaturesAMX_BF16_EVEX = FeatureAMX_TILE;
#endif // INTEL_FEATURE_ISA_AMX_BF16_EVEX
#if INTEL_FEATURE_ISA_AMX_ELEMENT_EVEX
static constexpr FeatureBitset ImpliedFeaturesAMX_ELEMENT_EVEX = FeatureAMX_TILE;
#endif // INTEL_FEATURE_ISA_AMX_ELEMENT_EVEX
#if INTEL_FEATURE_ISA_AMX_INT8_EVEX
static constexpr FeatureBitset ImpliedFeaturesAMX_INT8_EVEX = FeatureAMX_TILE;
#endif // INTEL_FEATURE_ISA_AMX_INT8_EVEX
#if INTEL_FEATURE_ISA_AMX_TILE_EVEX
static constexpr FeatureBitset ImpliedFeaturesAMX_TILE_EVEX = FeatureAMX_TILE;
#endif // INTEL_FEATURE_ISA_AMX_TILE_EVEX
#if INTEL_FEATURE_ISA_AMX_TRANSPOSE2
static constexpr FeatureBitset ImpliedFeaturesAMX_TRANSPOSE2 = FeatureAMX_TILE;
#endif // INTEL_FEATURE_ISA_AMX_TRANSPOSE2
#if INTEL_FEATURE_ISA_AMX_CONVERT
static constexpr FeatureBitset ImpliedFeaturesAMX_CONVERT = FeatureAMX_TILE;
#endif // INTEL_FEATURE_ISA_AMX_CONVERT
#if INTEL_FEATURE_ISA_AMX_TILE2
static constexpr FeatureBitset ImpliedFeaturesAMX_TILE2 = FeatureAMX_TILE;
#endif // INTEL_FEATURE_ISA_AMX_TILE2
#if INTEL_FEATURE_ISA_AMX_BF8
static constexpr FeatureBitset ImpliedFeaturesAMX_BF8 = FeatureAMX_TILE;
#endif // INTEL_FEATURE_ISA_AMX_BF8
#if INTEL_FEATURE_ISA_AMX_MEMADVISE
static constexpr FeatureBitset ImpliedFeaturesAMX_MEMADVISE = FeatureAMX_TILE;
#endif // INTEL_FEATURE_ISA_AMX_MEMADVISE
#endif // INTEL_CUSTOMIZATION
// Key Locker Features
constexpr FeatureBitset ImpliedFeaturesKL = FeatureSSE2;
constexpr FeatureBitset ImpliedFeaturesWIDEKL = FeatureKL;

constexpr FeatureInfo FeatureInfos[X86::CPU_FEATURE_MAX] = {
#define X86_FEATURE(ENUM, STR) {{STR}, ImpliedFeatures##ENUM},
#include "llvm/Support/X86TargetParser.def"
};

void llvm::X86::getFeaturesForCPU(StringRef CPU,
                                  SmallVectorImpl<StringRef> &EnabledFeatures) {
  auto I = llvm::find_if(Processors,
                         [&](const ProcInfo &P) { return P.Name == CPU; });
  assert(I != std::end(Processors) && "Processor not found!");

  FeatureBitset Bits = I->Features;

  // Remove the 64-bit feature which we only use to validate if a CPU can
  // be used with 64-bit mode.
  Bits &= ~Feature64BIT;

  // Add the string version of all set bits.
  for (unsigned i = 0; i != CPU_FEATURE_MAX; ++i)
    if (Bits[i] && !FeatureInfos[i].Name.empty())
      EnabledFeatures.push_back(FeatureInfos[i].Name);
}

// For each feature that is (transitively) implied by this feature, set it.
static void getImpliedEnabledFeatures(FeatureBitset &Bits,
                                      const FeatureBitset &Implies) {
  // Fast path: Implies is often empty.
  if (!Implies.any())
    return;
  FeatureBitset Prev;
  Bits |= Implies;
  do {
    Prev = Bits;
    for (unsigned i = CPU_FEATURE_MAX; i;)
      if (Bits[--i])
        Bits |= FeatureInfos[i].ImpliedFeatures;
  } while (Prev != Bits);
}

/// Create bit vector of features that are implied disabled if the feature
/// passed in Value is disabled.
static void getImpliedDisabledFeatures(FeatureBitset &Bits, unsigned Value) {
  // Check all features looking for any dependent on this feature. If we find
  // one, mark it and recursively find any feature that depend on it.
  FeatureBitset Prev;
  Bits.set(Value);
  do {
    Prev = Bits;
    for (unsigned i = 0; i != CPU_FEATURE_MAX; ++i)
      if ((FeatureInfos[i].ImpliedFeatures & Bits).any())
        Bits.set(i);
  } while (Prev != Bits);
}

void llvm::X86::updateImpliedFeatures(
    StringRef Feature, bool Enabled,
    StringMap<bool> &Features) {
  auto I = llvm::find_if(
      FeatureInfos, [&](const FeatureInfo &FI) { return FI.Name == Feature; });
  if (I == std::end(FeatureInfos)) {
    // FIXME: This shouldn't happen, but may not have all features in the table
    // yet.
    return;
  }

  FeatureBitset ImpliedBits;
  if (Enabled)
    getImpliedEnabledFeatures(ImpliedBits, I->ImpliedFeatures);
  else
    getImpliedDisabledFeatures(ImpliedBits,
                               std::distance(std::begin(FeatureInfos), I));

  // Update the map entry for all implied features.
  for (unsigned i = 0; i != CPU_FEATURE_MAX; ++i)
    if (ImpliedBits[i] && !FeatureInfos[i].Name.empty())
      Features[FeatureInfos[i].Name] = Enabled;
}<|MERGE_RESOLUTION|>--- conflicted
+++ resolved
@@ -217,12 +217,8 @@
     FeaturesICLServer | FeatureAMX_TILE | FeatureAMX_INT8 | FeatureAMX_BF16 |
     FeatureAVX512BF16 | FeatureAVX512VP2INTERSECT | FeatureCLDEMOTE |
     FeatureENQCMD | FeatureMOVDIR64B | FeatureMOVDIRI | FeaturePTWRITE |
-<<<<<<< HEAD
     FeatureSERIALIZE | FeatureSHSTK | FeatureTSXLDTRK | FeatureUINTR |
     FeatureWAITPKG;
-=======
-    FeatureSERIALIZE | FeatureSHSTK | FeatureTSXLDTRK | FeatureWAITPKG;
->>>>>>> 9669dfef
 
 #if INTEL_CUSTOMIZATION
 #if INTEL_FEATURE_CPU_RKL
@@ -251,11 +247,7 @@
     FeatureAVXVNNI |
 #endif // INTEL_FEATURE_ISA_AVX_VNNI
     FeatureHRESET |
-<<<<<<< HEAD
-    FeatureKL |
-=======
     FeatureKL | FeatureWIDEKL |
->>>>>>> 9669dfef
     FeatureSSE2; // To avoid dangling OR.
 #if INTEL_FEATURE_CPU_ADL
 // TODO: set feature of RAO-INT when it's ready
@@ -549,10 +541,7 @@
 constexpr FeatureBitset ImpliedFeaturesSHSTK = {};
 constexpr FeatureBitset ImpliedFeaturesTBM = {};
 constexpr FeatureBitset ImpliedFeaturesTSXLDTRK = {};
-<<<<<<< HEAD
 constexpr FeatureBitset ImpliedFeaturesUINTR = {};
-=======
->>>>>>> 9669dfef
 constexpr FeatureBitset ImpliedFeaturesWAITPKG = {};
 constexpr FeatureBitset ImpliedFeaturesWBNOINVD = {};
 constexpr FeatureBitset ImpliedFeaturesVZEROUPPER = {};
@@ -633,12 +622,6 @@
 constexpr FeatureBitset ImpliedFeaturesHRESET = {};
 
 #if INTEL_CUSTOMIZATION
-<<<<<<< HEAD
-=======
-#if INTEL_FEATURE_ISA_ULI
-static constexpr FeatureBitset ImpliedFeaturesULI = {};
-#endif // INTEL_FEATURE_ISA_ULI
->>>>>>> 9669dfef
 #if INTEL_FEATURE_ISA_AVX_VNNI
 static constexpr FeatureBitset ImpliedFeaturesAVXVNNI = FeatureAVX2;
 #endif // INTEL_FEATURE_ISA_AVX_VNNI
