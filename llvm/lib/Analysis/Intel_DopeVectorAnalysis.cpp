//===------- Intel_DopeVectorAnalysis.cpp ----------------------- -*------===//
//
// Copyright (C) 2019-2022 Intel Corporation. All rights reserved.
//
// The information and source code contained herein is the exclusive property
// of Intel Corporation and may not be disclosed, examined or reproduced in
// whole or in part without explicit written authorization from the company.
//
//===----------------------------------------------------------------------===//

#include "llvm/Analysis/Intel_DopeVectorAnalysis.h"
#include "llvm/Analysis/CallGraph.h"
#if INTEL_FEATURE_SW_ADVANCED
#include "llvm/Analysis/Intel_LangRules.h"
#endif // INTEL_FEATURE_SW_ADVANCED
#include "llvm/IR/Constants.h"
#include "llvm/IR/Function.h"
#include "llvm/IR/InstIterator.h"
#include "llvm/IR/Instructions.h"
#include "llvm/IR/Intrinsics.h"
#include "llvm/IR/Operator.h"
#include "llvm/IR/Module.h"
#include "llvm/Support/ErrorHandling.h"

using namespace llvm;

#define DEBUG_TYPE "dopevector-analysis"

#if INTEL_FEATURE_SW_ADVANCED
// If true then we are going to relax some conditions to enable a more
// aggressive DVCP.
static cl::opt<bool> EnableAgressiveDVCPOpt("intel-dvcp-aggressive",
                                              cl::init(true),
                                              cl::ReallyHidden);

static cl::opt<bool> CheckOutOfBoundsOK("dva-check-dtrans-outofboundsok",
                                        cl::init(true),
                                        cl::ReallyHidden);
#endif // INTEL_FEATURE_SW_ADVANCED

namespace llvm {

namespace dvanalysis {

extern bool isDopeVectorType(const Type *Ty, const DataLayout &DL,
                             uint32_t *ArrayRank,
                             Type **ElementType) {
  const unsigned int DVFieldCount = 7;
  const unsigned int PerDimensionCount = 3;
  uint32_t ArRank = 0;

  // Helper to check that all types contained in the structure in the range
  // of (Begin, End) are of type \p TargType
  auto ContainedTypesMatch = [](const StructType *StTy,
                                const llvm::Type *TargType,
                                unsigned int Begin, unsigned int End) {
    for (unsigned Idx = Begin; Idx < End; ++Idx)
      if (StTy->getContainedType(Idx) != TargType)
        return false;

    return true;
  };

  auto *StTy = dyn_cast<StructType>(Ty);
  if (!StTy)
    return false;

  unsigned ContainedCount = StTy->getNumContainedTypes();
  if (ContainedCount != DVFieldCount)
    return false;

  llvm::Type *FirstType = StTy->getContainedType(0);
  if (!FirstType->isPointerTy())
    return false;

  // All fields are "long" type?
  llvm::Type *LongType =
      Type::getIntNTy(Ty->getContext(), DL.getPointerSizeInBits());
  if (!ContainedTypesMatch(StTy, LongType, 1U, ContainedCount - 1))
    return false;

  // Array of structures for each rank?
  llvm::Type *LastType = StTy->getContainedType(ContainedCount - 1);
  auto *ArType = dyn_cast<ArrayType>(LastType);
  if (!ArType)
    return false;
  ArRank = ArType->getArrayNumElements();

  // Structure for extent, stride, and lower bound?
  llvm::Type *ElemTy = ArType->getArrayElementType();
  auto *StElemTy = dyn_cast<StructType>(ElemTy);
  if (!StElemTy)
    return false;
  if (StElemTy->getNumContainedTypes() != PerDimensionCount)
    return false;
  if (!ContainedTypesMatch(StElemTy, LongType, 0U, PerDimensionCount))
    return false;

  *ArrayRank = ArRank;

  // TODO: Collecting the type for the pointer address is only available
  // for typed pointers. This needs to be updated for opaque pointers, if the
  // information is required.
  if (ElementType) {
    *ElementType = nullptr;
    if (Ty->getContext().supportsTypedPointers())
      *ElementType = FirstType->getNonOpaquePointerElementType();
  }

  return true;
}

extern bool isDopeVectorType(const Type *Ty, const DataLayout &DL) {
  uint32_t ArrayRank = 0;
  return isDopeVectorType(Ty, DL, &ArrayRank, nullptr);
}

extern bool isUplevelVarType(Type *Ty) {
  //
  // CMPLRLLVM-30087: Extend this to handle an optional function name
  // and the embedded string "uplevel_nested_type".
  //
  // For now, just check the type of the variable as being named
  //     "%[FUNCTION_NAME.]uplevel_[nested_]type[.SUFFIX]"
  // In the future, the front-end should provide some metadata indicator that
  // a variable is an uplevel.
  //
  auto *StTy = dyn_cast<StructType>(Ty);
  if (!StTy || !StTy->hasName())
    return false;
  StringRef MatchString = "";
  StringRef TypeName = StTy->getName();
  if (TypeName.contains("uplevel_type"))
    MatchString = "uplevel_type";
  else if (TypeName.contains("uplevel_nested_type"))
    MatchString = "uplevel_nested_type";
  else
    return false;
  if (!TypeName.startswith(MatchString)) {
    size_t DropCount = TypeName.find('.');
    if (DropCount == StringLiteral::npos)
      return false;
    TypeName = TypeName.drop_front(DropCount + 1);
  }
  // Strip a '.' and any characters that follow it from the name.
  TypeName = TypeName.take_until([](char C) { return C == '.'; });
  if (TypeName != MatchString)
    return false;
  return true;
}

extern bool isValidUseOfSubscriptCall(const SubscriptInst &Subs,
                                      const Value &Base,
                                      uint32_t ArrayRank, uint32_t Rank,
                                      bool CheckForTranspose,
                                      Optional<uint64_t> LowerBound,
                                      Optional<uint64_t> Stride) {
  LLVM_DEBUG({
    dbgs().indent((ArrayRank - Rank) * 2 + 4);
    dbgs() << "Checking call: " << Subs << "\n";
  });

  if (Subs.getArgOperand(PtrOpNum) != &Base)
    return false;

  if (CheckForTranspose) {
    unsigned RankParam = Subs.getRank();
    if (RankParam != Rank)
      return false;
  }

  if (LowerBound) {
    auto LBVal = dyn_cast<ConstantInt>(Subs.getLowerBound());
    if (!LBVal || LBVal->getLimitedValue() != *LowerBound)
      return false;
  }

  if (Stride) {
    auto StrideVal = dyn_cast<ConstantInt>(Subs.getStride());
    if (!StrideVal || StrideVal->getLimitedValue() != *Stride)
      return false;
  }

  return true;
}

// Helper function to check whether \p V is a GEP that corresponds to a field
// within an uplevel type.
static bool isFieldInUplevelTypeVar(Value *V) {
  auto *GEP = dyn_cast<GetElementPtrInst>(V);
  if (!GEP)
    return false;
  return isUplevelVarType(GEP->getSourceElementType());
}

Optional<uint64_t> getConstGEPIndex(const GEPOperator &GEP,
                                    unsigned int OpNum) {
  auto FieldIndex = dyn_cast<ConstantInt>(GEP.getOperand(OpNum));
  if (FieldIndex)
    return Optional<uint64_t>(FieldIndex->getLimitedValue());
  return None;
}

Optional<unsigned int> getArgumentPosition(const CallBase &CI,
                                           const Value *Val) {
  Optional<unsigned int> Pos;
  unsigned int ArgCount = CI.arg_size();
  for (unsigned int ArgNum = 0; ArgNum < ArgCount; ++ArgNum)
    if (CI.getArgOperand(ArgNum) == Val) {
      if (Pos)
        return None;

      Pos = ArgNum;
    }

  return Pos;
}

// Return true if the input CallBase is a call to a function that allocates
// memory (e.g. for_alloc_allocate_handle)
static bool isCallToAllocFunction(CallBase *Call,
    std::function<const TargetLibraryInfo &(Function &F)> &GetTLI) {

  if (!Call || !Call->getCalledFunction())
    return false;

  Function *F = Call->getCalledFunction();
  Function *Caller = Call->getFunction();

  LibFunc TheLibFunc;
  const TargetLibraryInfo &TLI = GetTLI(*const_cast<Function *>(Caller));
  if (TLI.getLibFunc(F->getName(), TheLibFunc) && TLI.has(TheLibFunc)) {
    // TODO: We may want to expand this in the future for other forms of
    // alloc
    switch (TheLibFunc) {
      case LibFunc_for_allocate_handle:
      case LibFunc_for_alloc_allocatable_handle:
        return true;
      default:
        return false;
    }
  }

  return false;
}

// Return true if the input CallBase is a call to a function that deallocates
// memory (e.g. for_dealloc_allocatable_handle)
static bool isCallToDeallocFunction(CallBase *Call,
    std::function<const TargetLibraryInfo &(Function &F)> &GetTLI) {

  if (!Call || !Call->getCalledFunction())
    return false;

  Function *F = Call->getCalledFunction();
  Function *Caller = Call->getFunction();

  LibFunc TheLibFunc;
  const TargetLibraryInfo &TLI = GetTLI(*const_cast<Function *>(Caller));
  if (TLI.getLibFunc(F->getName(), TheLibFunc) && TLI.has(TheLibFunc)) {
    // TODO: We may want to expand this in the future for other forms of
    // dealloc
    switch (TheLibFunc) {
      case LibFunc_for_dealloc_allocatable_handle:
        return true;
      default:
        return false;
    }
  }

  return false;
}

// Return true if the input BitCastOperator is casting the dope vector's
// pointer address to initialize it as null (0).
static bool bitCastUsedForInit(BitCastInst *BI, Value *DVObject) {
  if (!BI || !DVObject)
    return false;

  if (!BI->hasOneUser())
    return false;

  Value *BCOperand = BI->getOperand(0);
  if (BCOperand != DVObject)
    return false;

  StoreInst *SI = dyn_cast<StoreInst>(BI->user_back());
  if (!SI)
    return false;

  ConstantInt *ZeroInit = dyn_cast<ConstantInt>(SI->getValueOperand());
  return ZeroInit && ZeroInit->isZero();
}

#if INTEL_FEATURE_SW_ADVANCED
// Given a Value and the TargetLibraryInfo, check if it is a BitCast
// and is only used for data allocation. Return the call to the data
// alloc function.
static CallBase *bitCastUsedForAllocationOnly(Value *Val,
    std::function<const TargetLibraryInfo &(Function &F)> &GetTLI) {

  if (!Val)
    return nullptr;

  auto *BC = dyn_cast<BitCastOperator>(Val);
  if (!BC)
    return nullptr;

  CallBase *Call = nullptr;

  if (!BC->hasOneUser())
    return nullptr;
  Call = dyn_cast<CallBase>(BC->user_back());
  if (!Call || !isCallToAllocFunction(Call, GetTLI))
    return nullptr;
  return Call;
}
#endif // INTEL_FEATURE_SW_ADVANCED

// Given a Value and the TargetLibraryInfo, check if it is a BitCast
// and is only used for data allocation and deallocation. Return the
// call to the data alloc function.
static CallBase *bitCastUsedForAllocation(Value *Val,
    std::function<const TargetLibraryInfo &(Function &F)> &GetTLI) {

  if (!Val)
    return nullptr;

  auto *BC = dyn_cast<BitCastOperator>(Val);
  if (!BC)
    return nullptr;

  CallBase *Call = nullptr;

  for (auto *U : BC->users()) {
    if (auto *LI = dyn_cast<LoadInst>(U)) {
      // Check if the BitCast is used for loading the pointer to call
      // dealloc
      if (!LI->hasOneUser())
        return nullptr;

      auto *DeAllocCall = dyn_cast<CallBase>(LI->user_back());
      if (!DeAllocCall || !isCallToDeallocFunction(DeAllocCall, GetTLI))
        return nullptr;
    } else if (auto *TempCall = dyn_cast<CallBase>(U)) {
      // Else the BitCast is used for alloc and should be one alloc call
      if (Call || !isCallToAllocFunction(TempCall, GetTLI))
        return nullptr;

      Call = TempCall;
    } else {
      // Anything else is not valid
      return nullptr;
    }
  }

  return Call;
}

// Return true if the input store instruction copies the dope vector
// field from SrcPtr to the same field in another dope vector.
static bool IsCopyFromDVField(StoreInst *SI, Value *SrcPtr) {
  if (!SrcPtr)
    return false;

  auto *GEPPtr = dyn_cast<GEPOperator>(SI->getPointerOperand());
  if (!GEPPtr)
    return false;

  LoadInst *LoadPtr = dyn_cast<LoadInst>(SI->getValueOperand());
  if (!LoadPtr)
    return false;

  auto *GEPLoaded = dyn_cast<GEPOperator>(LoadPtr);
  if (!GEPLoaded)
    return false;

  if (GEPLoaded->getOperand(0) != SrcPtr)
    return false;

  auto SrcDVFieldType =
      DopeVectorAnalyzer::identifyDopeVectorField(*GEPLoaded);
  auto DestDVFieldType =
      DopeVectorAnalyzer::identifyDopeVectorField(*GEPPtr);

  return SrcDVFieldType == DestDVFieldType;
}

// Return true if the input value is:
//   * A store instruction that writes into the input Pointer
//   * A load instruction
// Else return false. This function also updates if the dope vector field has
// been read or written.
bool DopeVectorFieldUse::analyzeLoadOrStoreInstruction(Value *V,
                                                       Value *Pointer,
                                                       bool IsNotForDVCP) {
  if (!V)
    return false;

  if (auto *SI = dyn_cast<StoreInst>(V)) {
    // Make sure the store is to the field address, and that it's not the
    // field address being stored somewhere.
    if (SI->getValueOperand() != Pointer) {
      Stores.insert(SI);
      bool IsWrittenWithNull = false;
      if (auto CV = dyn_cast<Constant>(SI->getValueOperand())) {
        if (CV->isNullValue())
          IsWrittenWithNull = true;
      }
      if (!IsWritten && IsWrittenWithNull)
        IsOnlyWrittenWithNull = true;
      else if (!IsWrittenWithNull)
        IsOnlyWrittenWithNull = false;
      IsWritten = true;
    } else {
      return false;
    }
  } else if (auto *LI = dyn_cast<LoadInst>(V)) {
    Loads.insert(LI);
    if (IsNotForDVCP)
      NotForDVCPLoads.insert(LI);
    IsRead = true;
  } else {
    return false;
  }

  return true;
}

// Traverse through the users of a field address and check where they are used
// for loading or storing data.
void DopeVectorFieldUse::analyzeUses() {
  if (IsBottom)
    return;

  if (FieldAddr.empty())
    return;

  for (auto *FAddr : FieldAddr) {
    bool IsNotForDVCP = NotForDVCPFieldAddr.contains(FAddr);
    for (auto *U : FAddr->users())
      if (!analyzeLoadOrStoreInstruction(U, FAddr, IsNotForDVCP)) {
          IsBottom = true;
          break;
      }
  }
}

// Store the input subscript instruction if:
//  * The lower bound, stride and index are constants
//  * The index is in the limit of the dope vector rank (DVRank)
//  * The current dope vector field is the extent, stride or lowerbound
//
// This function basically collects the subscript instructions that are
// used to access the extent, stride and lower bound fields of a dope
// vector. All the subscripts will be analyzed in
// DopeVectorFieldUse::analyzeSubscriptUses().
void DopeVectorFieldUse::collectSubscriptInformation(SubscriptInst *SI,
    DopeVectorFieldType FieldType, unsigned long DVRank) {

  if (!SI) {
    IsBottom = true;
    return;
  }

  // This function is only for extent, stride and lowerbound
  assert(FieldType >= DopeVectorFieldType::DV_ExtentBase &&
         "Trying to add subscript information for a dope vector "
         "field that is not an extent, stride or lower bound");

  // All entries in the subscript should be constant
  if (!isa<ConstantInt>(SI->getLowerBound()) ||
      !isa<ConstantInt>(SI->getStride()) ||
      !isa<ConstantInt>(SI->getIndex())) {
    IsBottom = true;
    return;
  }

  // Collect the array entry and make sure it is within the bounds of DVRank
  ConstantInt *Index = cast<ConstantInt>(SI->getIndex());
  uint64_t ArrayEntry = Index->getZExtValue();
  if (ArrayEntry >= DVRank) {
    IsBottom = true;
    return;
  }

  Subscripts.insert(SI);
}

// Traverse through the users of a subscript instruction and check if they are
// load, store or PHINode instructions. The goal of this function is to find
// where the data for the extent, stride or lower bound is loaded and stored.
// Any unsupported use will set the dope vector field as bottom.
void DopeVectorFieldUse::analyzeSubscriptsUses() {

  // Return true if all the incoming values in the PHINode are subscript
  // instructions, they have the same rank, stide, lower bound, the pointer
  // operand as SI, and they are in the Subscripts set.
  auto AnalyzePHINode = [&, this](PHINode *PHI, SubscriptInst *SI) -> bool {
    for (unsigned int I = 0, E = PHI->getNumIncomingValues(); I < E; I++) {
      SubscriptInst *PHISI = dyn_cast<SubscriptInst>(PHI->getIncomingValue(I));
      if (!PHISI)
        return false;

      if (PHISI == SI)
        continue;

      if (PHISI->getRank() != SI->getRank() ||
          PHISI->getStride() != SI->getStride() ||
          PHISI->getLowerBound() != SI->getLowerBound() ||
          PHISI->getIndex() != SI->getIndex())
        return false;

      if (Subscripts.count(PHISI) == 0)
        return false;
    }

    // PHINodes should be used for loading data
    for (auto *U : PHI->users()) {
      if (auto *LI = dyn_cast<LoadInst>(U)) {
        Loads.insert(LI);
        IsRead = true;
      } else {
        return false;
      }
    }

    return true;
  };

  if (IsBottom)
    return;

  if (FieldAddr.empty() || Subscripts.empty())
    return;

  for (auto *SI : Subscripts) {
    // The operand of the subscript instruction should be the same as the
    // field address.
    if (FieldAddr.count(SI->getPointerOperand()) == 0) {
      IsBottom = true;
      return;
    }
    bool IsNotForDVCP = NotForDVCPFieldAddr.count(SI->getPointerOperand());
    // Traverse through the users of the subscript instruction and check for
    // Load, Store and PHINodes.
    for (auto *U : SI->users()) {
      if (isa<StoreInst>(U) || isa<LoadInst>(U)) {
        // The subscript should be used for load or store
        if(!analyzeLoadOrStoreInstruction(U, SI, IsNotForDVCP)) {
          IsBottom = true;
          break;
        }
      } else if (auto *PHI = dyn_cast<PHINode>(U)) {
        // There is a chance that a subscript can be used in a PHINode. This
        // happens when the input code checks if the data is allocated takes
        // one path, else takes another path. If this is the case, then all
        // the incoming values of the PHINode should be subscript instructions
        // with the same rank, lower bound, pointer operand and index.
        if (!AnalyzePHINode(PHI, SI)) {
          IsBottom = true;
          break;
        }
      } else {
        IsBottom = true;
        break;
      }
    }
  }
}

// Traverse through the collected store instructions and identify the possible
// constant value for the current dope vector field.
void DopeVectorFieldUse::identifyConstantValue() {
  if (!getIsSingleValue())
    return;

  StoreInst *SI = *Stores.begin();
  ConstantInt *Const = dyn_cast<ConstantInt>(SI->getValueOperand());
  if (!Const)
    return;

  ConstantValue = Const;
}

// Turn on the property of storing multiple pointer accesses
void DopeVectorFieldUse::setAllowMultipleFieldAddresses() {

  // First check that no data was collected
  if (IsBottom || IsRead || IsWritten)
    return;

  if (!Loads.empty() || !Subscripts.empty() ||
      !Stores.empty() || !FieldAddr.empty() || ConstantValue)
    return;

  AllowMultipleFieldAddresses = true;
}

bool DopeVectorFieldUse::matches(const DopeVectorFieldUse& Other) const {


  //
  // Return 'true' if after checking the stores() of 'DVFU', 'SIV' could
  // have multiple values. If not, set 'SIV' to the current single value.
  //
  auto CouldHaveMultipleValues = [](const DopeVectorFieldUse &DVFU,
                                    Optional<uint64_t> &SIV) -> bool {
    for (StoreInst *SI : DVFU.stores()) {
       auto CI = dyn_cast<ConstantInt>(SI->getValueOperand());
       if (!CI)
         return true;
       if (CI->isZero())
         continue;
       if (!SIV)
         SIV = CI->getZExtValue();
       else if (SIV && (*SIV != CI->getZExtValue()))
         return true;
    }
    return false;
  };

  if (getIsBottom() != Other.getIsBottom())
    return false;
  if (AllowMultipleFieldAddresses != Other.AllowMultipleFieldAddresses)
    return false;
  if ((!AllowMultipleFieldAddresses || !Other.AllowMultipleFieldAddresses) &&
      (FieldAddr.size() + Other.FieldAddr.size() > 1))
    return false;
  if (RequiresSingleNonNullValue != Other.RequiresSingleNonNullValue)
    return false;
  //
  // NOTE: This test must be done here, because we need to determine while
  // merging the NestedDopeVectorInfos for a single field in a structure
  // whether there is still only one written non-null value.
  //
  if (RequiresSingleNonNullValue) {
    Optional<uint64_t> SIV = None;
    if (CouldHaveMultipleValues(*this, SIV))
      return false;
    if (CouldHaveMultipleValues(Other, SIV))
      return false;
  }
  if (!getIsWritten() || !Other.getIsWritten())
    return true;
  if (!getConstantValue() || !Other.getConstantValue())
    return true;
  auto CV0 = getConstantValue()->getZExtValue();
  auto CV1 = Other.getConstantValue()->getZExtValue();
  if (CV0 != CV1)
    return false;
  return true;
}

void DopeVectorFieldUse::merge(const DopeVectorFieldUse& Other) {
  FieldAddr.insert(Other.FieldAddr.begin(), Other.FieldAddr.end());
  Loads.insert(Other.Loads.begin(), Other.Loads.end());
  NotForDVCPLoads.insert(Other.NotForDVCPLoads.begin(),
    Other.NotForDVCPLoads.end());
  Stores.insert(Other.Stores.begin(), Other.Stores.end());
  Subscripts.insert(Other.Subscripts.begin(), Other.Subscripts.end());
  if (Other.getIsRead())
    IsRead = true;
  if (Other.getIsWritten()) {
    IsWritten = true;
    identifyConstantValue();
  }
}

// Copy the load instructions from the input field that is in another dope vector
// to the current field. The difference between the merge is that the copy will
// only happens if the constant are the same, or if the constant is given by
// loading the dope vector field that is being copied.
void DopeVectorFieldUse::collectFromCopy(const DopeVectorFieldUse& CopyDVField) {
  if (CopyDVField.getIsBottom() || getIsBottom())
    return;

  if (!CopyDVField.getIsSingleValue())
    return;

  if (!getConstantValue())
    return;

  bool MergeAllowed = false;
  if (CopyDVField.getConstantValue()) {
    MergeAllowed =
      getConstantValue()->getZExtValue() ==
      CopyDVField.getConstantValue()->getZExtValue();
  } else {
    LoadInst *LI = dyn_cast<LoadInst>(CopyDVField.getSingleValue());
    if (!LI)
      return;

    for (auto *LoadI : Loads) {
      if (LoadI == LI) {
        MergeAllowed = true;
        break;
      }
    }
  }

  if (MergeAllowed) {
    Loads.insert(CopyDVField.Loads.begin(), CopyDVField.Loads.end());
    NotForDVCPLoads.insert(CopyDVField.NotForDVCPLoads.begin(),
                           CopyDVField.NotForDVCPLoads.end());
  }
}

#if !defined(NDEBUG) || defined(LLVM_ENABLE_DUMP)
void DopeVectorFieldUse::dump() const { print(dbgs()); }
void DopeVectorFieldUse::print(raw_ostream &OS, const Twine &Header) const {
  OS << Header;
  print(OS);
}

void DopeVectorFieldUse::print(raw_ostream &OS) const {
  if (FieldAddr.empty()) {
    OS << "  Not set\n";
    return;
  }

  for (auto *FAddr : FieldAddr)
    OS << *FAddr << "\n";

  OS << "  Analysis :";
  OS << (IsBottom ? " BOTTOM" : "");
  OS << (IsRead ? " READ" : "");
  OS << (IsWritten ? " WRITTEN" : "");
  OS << "\n";

  OS << "  Stores   : " << Stores.size() << "\n";
  for (auto *V : Stores)
    OS << "    " << *V << "\n";

  OS << "  Loads    : " << Loads.size() << "\n";
  for (auto *V : Loads)
    OS << "    " << *V << "\n";
}
#endif // !defined(NDEBUG) || defined(LLVM_ENABLE_DUMP)

void DopeVectorAnalyzer::setInvalid() {
  LLVM_DEBUG(dbgs() << "  DV-Invalid: " << *DVObject << "\n");
  IsValid = false;
}

bool DopeVectorAnalyzer::checkMayBeModified() const {
  if (!IsValid)
    return true;

  if (PtrAddr.getIsBottom() || ElementSizeAddr.getIsBottom() ||
      CodimAddr.getIsBottom() || FlagsAddr.getIsBottom() ||
      DimensionsAddr.getIsBottom())
    return true;

  if (PtrAddr.getIsWritten() || ElementSizeAddr.getIsWritten() ||
      CodimAddr.getIsWritten() || FlagsAddr.getIsWritten() ||
      DimensionsAddr.getIsWritten())
    return true;

  for (const auto &Field : LowerBoundAddr)
    if (Field.getIsBottom() || Field.getIsWritten())
      return true;

  for (const auto &Field : StrideAddr)
    if (Field.getIsBottom() || Field.getIsWritten())
      return true;

  for (const auto &Field : ExtentAddr)
    if (Field.getIsBottom() || Field.getIsWritten())
      return true;

  return false;
}

bool
DopeVectorAnalyzer::checkArrayPointerUses(SubscriptInstSet *SubscriptCalls) {
  // Get a set of Value objects that hold the address of the array pointer.
  SmallPtrSet<Value *, 8> ArrayPtrValues;
  const DopeVectorFieldUse &PtrAddr = getPtrAddrField();
  if (!getAllValuesHoldingFieldValue(PtrAddr, ArrayPtrValues)) {
    LLVM_DEBUG(dbgs() << "Unsupported use of array pointer address:\n");
    return false;
  }

  // Now check all uses of the address to be sure they are only used to move
  // the address to another var (Select or PhiNode), or are used in a
  // subscript intrinsic call.
  for (auto *ArrPtr : ArrayPtrValues) {
    LLVM_DEBUG(dbgs() << "  Uses: " << *ArrPtr << "\n");
    for (auto *PtrUser : ArrPtr->users()) {
      if (isa<SelectInst>(PtrUser) || isa<PHINode>(PtrUser)) {
        continue;
      } else if (auto *Subs = dyn_cast<SubscriptInst>(PtrUser)) {
        uint32_t ArrayRank = getRank();
        if (!isValidUseOfSubscriptCall(*Subs, *ArrPtr, ArrayRank,
                                       ArrayRank - 1, SubscriptCalls)) {
          LLVM_DEBUG(dbgs() << "Array address: " << *ArrPtr
                            << " not in subscript call: " << *Subs << "\n");
          return false;
        }
        if (SubscriptCalls)
          SubscriptCalls->insert(Subs);
      } else {
        LLVM_DEBUG(dbgs() << "Unsupported use of array pointer address:\n"
                          << *PtrUser << "\n");
        return false;
      }
    }
  }

  return true;
}

// Forward declaration
static bool analyzeUplevelCallArg(uint32_t ArrayRank,
                                  SubscriptInstSet *SubscriptCalls, Function &F,
                                  uint64_t ArgPos, uint64_t FieldNum,
                                  SmallPtrSetImpl<const Function *> &Visited);

// This checks the uses of an uplevel variable for safety. Safe uses are:
// - If \p DVObject is non-null, we are analyzing the function that
//   initialized the uplevel var. In this case the dope vector member of the
//   uplevel can be written. Otherwise, writes are not allowed.
// - If the dope vector object is loaded from the uplevel variable, the uses
//   of the dope vector are checked to ensure the dope vector fields are not
//   modified.
// - If the uplevel variable is passed in a function call, a recursive call
//   will be made to this routine to check the usage of the uplevel in the
//   called function.
// Here 'ArrayRank' is the number of dimensions of the array represented
// by the dope vector, and 'SubscriptCalls', if not nullptr, is the set of
// subscript calls that reference the dope vector.
// 'Visited' is to avoid recursive re-entry into this routine when checking
// function calls made by 'F' that take the 'Uplevel' as a parameter.
static bool analyzeUplevelVar(uint32_t ArrayRank,
                              SubscriptInstSet *SubscriptCalls,
                              const Function &F, UplevelDVField &Uplevel,
                              Value *DVObject,
                              SmallPtrSetImpl<const Function *> &Visited) {
  if (!Visited.insert(&F).second)
    return true;

  Value *Var = Uplevel.first;
  uint64_t FieldNum = Uplevel.second;

  LLVM_DEBUG(dbgs() << "\nChecking use of uplevel variable in function: "
                    << F.getName() << " Field: " << FieldNum << "\n");

  // If the function makes use of the uplevel, then we expect there should be
  // an Instruction that is a GEP which gets the address of the DV field from
  // the uplevel variable. Collect all these GEPs into this vector for
  // analysis.
  SmallVector<GetElementPtrInst *, 4> DVFieldAddresses;

  // The uplevel variable may be passed to another function, collect the set
  // of {Function*, argument pos} pairs for functions that take this uplevel
  // as a parameter.
  FuncArgPosPairSet FuncsWithUplevelParams;

  for (auto *U : Var->users()) {
    auto *I = dyn_cast<Instruction>(U);
    assert(I && "Expected instruction\n");

    LLVM_DEBUG(dbgs() << "Uplevel var use: " << *I << "\n");

    if (auto *GEP = dyn_cast<GetElementPtrInst>(I)) {
      if (GEP->getNumIndices() == 2) {
        auto Idx0 = getConstGEPIndex(*(cast<GEPOperator>(GEP)), 1);
        auto Idx1 = getConstGEPIndex(*(cast<GEPOperator>(GEP)), 2);
        if (Idx0 && Idx1 && *Idx0 == 0) {
          // Ignore uses of other uplevel fields.
          if (*Idx1 != FieldNum)
            continue;

          DVFieldAddresses.push_back(GEP);
          continue;
        }
      }
      LLVM_DEBUG(dbgs() << "Unsupported usage of uplevel var:\n"
                        << *I << "\n");
      return false;
    } else if (auto *CI = dyn_cast<CallInst>(I)) {
      Function *F = CI->getCalledFunction();
      if (!F) {
        LLVM_DEBUG(dbgs() << "Uplevel var passed in indirect function call:\n"
                          << *CI << "\n");
        return false;
      }
      Optional<unsigned int> ArgPos = getArgumentPosition(*CI, Var);
      if (!ArgPos) {
        LLVM_DEBUG(dbgs() << "Uplevel var argument not unique in call:\n"
                          << *CI << "\n");
        return false;
      }
      FuncsWithUplevelParams.insert(FuncArgPosPair(F, *ArgPos));
    } else {
      LLVM_DEBUG(dbgs() << "Unsupported usage of uplevel var:\n"
                        << *I << "\n");

      return false;
    }
  }

  // Check the usage for all the GEPs that get the address of the dope vector
  // variable.
  // If the dope vector pointer field is loaded, check that all uses of the
  // dope vector are safe. If the dope vector pointer field is stored, check
  // that it is the write we expected that is initializing the uplevel.
  for (auto *DVFieldAddr : DVFieldAddresses)
    for (auto *U : DVFieldAddr->users()) {
      auto *I = dyn_cast<Instruction>(U);
      assert(I && "Expected instruction\n");

      if (auto *LI = dyn_cast<LoadInst>(I)) {
        DopeVectorAnalyzer DVA(LI);
        DVA.analyze(false);
        if (!DVA.analyzeDopeVectorUseInFunction(F, SubscriptCalls))
          return false;
      } else if (auto *SI = dyn_cast<StoreInst>(I)) {
        // The only store we expect to the DV field is the dope vector object
        // currently being analyzed.
        if (!DVObject || SI->getValueOperand() != DVObject) {
           LLVM_DEBUG(dbgs()
                   << "Store into uplevel var dope vector field no allowed\n");
           return false;
        }
      } else {
        return false;
      }
    }

  // Check all the functions that take the uplevel variable.
  for (auto &FuncArg : FuncsWithUplevelParams)
    if (!analyzeUplevelCallArg(ArrayRank, SubscriptCalls, *FuncArg.first,
                               FuncArg.second, FieldNum, Visited))
      return false;

  return true;
}

// Check a called function for usage of the uplevel variable for safety.
// Here 'ArrayRank' is the number of dimensions of the array represented
// by the dope vector, and 'SubscriptCalls', if not nullptr, is the set of
// subscript calls that reference the dope vector.
static bool analyzeUplevelCallArg(uint32_t ArrayRank,
                                  SubscriptInstSet *SubscriptCalls, Function &F,
                                  uint64_t ArgPos, uint64_t FieldNum,
                                  SmallPtrSetImpl<const Function *> &Visited) {
  if (F.isDeclaration())
    return false;

  assert(ArgPos < F.arg_size() && "Invalid argument position");
  auto Args = F.arg_begin();
  std::advance(Args, ArgPos);
  Argument *FormalArg = &(*Args);

  // Check the called function for its use of the uplevel passed in. We do
  // not allow the called function to store a new dope vector into the field,
  // so pass 'nullptr' for the DVObject.
  UplevelDVField LocalUplevel(FormalArg, FieldNum);
  if (!analyzeUplevelVar(ArrayRank, SubscriptCalls, F, LocalUplevel, nullptr,
                         Visited))
    return false;

  return true;
}

bool DopeVectorAnalyzer::getAllValuesHoldingFieldValue(
                                   const DopeVectorFieldUse &Field,
                                   SmallPtrSetImpl<Value *> &ValueSet) const {
  // Prime a worklist with all the direct loads of the field.
  SmallVector<Value *, 16> Worklist;
  llvm::copy(Field.loads(), std::back_inserter(Worklist));

  // Populate the set of objects containing the value loaded.
  while (!Worklist.empty()) {
    Value *V = Worklist.back();
    Worklist.pop_back();
    if (!ValueSet.insert(V).second)
      continue;

    for (auto *U : V->users())
      if ((isa<SelectInst>(U) || isa<PHINode>(U)) && !ValueSet.count(U))
        Worklist.push_back(U);
  }

  // Verify all the source nodes for PHI nodes and select instructions
  // originate from the field load (or another PHI/select).
  SmallVector<Value *, 4> IncomingVals;
  for (auto *V : ValueSet) {
    IncomingVals.clear();
    if (auto *Sel = dyn_cast<SelectInst>(V)) {
      IncomingVals.push_back(Sel->getTrueValue());
      IncomingVals.push_back(Sel->getFalseValue());
    } else if (auto *PHI = dyn_cast<PHINode>(V)) {
      for (Value *Val : PHI->incoming_values())
        IncomingVals.push_back(Val);
    }

    for (auto *ValIn : IncomingVals)
      if (!ValueSet.count(ValIn)) {
        LLVM_DEBUG(dbgs() << "Failed during check of:\n"
                          << *V
                          << "\nExpected PHI/select source to also be "
                             "in field value set: "
                          << *ValIn << "\n");
        return false;
      }
  }

  return true;
}

void DopeVectorAnalyzer::analyze(bool ForCreation, bool IsLocalDV) {
  LLVM_DEBUG(dbgs() << "\nChecking "
                    << (ForCreation ? "construction" : "use")
                    << " of dope vector: " << *DVObject << "\n");

  // Assume valid, until proven otherwise.
  IsValid = true;

  GetElementPtrInst *PerDimensionBase = nullptr;
  GetElementPtrInst *ExtentBase = nullptr;
  GetElementPtrInst *StrideBase = nullptr;
  GetElementPtrInst *LowerBoundBase = nullptr;

  bool AllocSiteFound = false;
  bool PtrAddressInitFound = false;
  for (auto *DVUser : DVObject->users()) {
    LLVM_DEBUG(dbgs() << "  DV user: " << *DVUser << "\n");
    if (auto *GEP = dyn_cast<GetElementPtrInst>(DVUser)) {
      // Find which of the fields this GEP is the address of.
      // Note: We expect the field addresses to only be seen at most one
      // time for each field, otherwise we do not support it.
      DopeVectorFieldType DVFieldType =
          identifyDopeVectorField(*(cast<GEPOperator>(GEP)));
      switch (DVFieldType) {
      default:
        setInvalid();
        return;

      case DopeVectorFieldType::DV_ArrayPtr:
        PtrAddr.addFieldAddr(GEP);
        break;
      case DopeVectorFieldType::DV_ElementSize:
        ElementSizeAddr.addFieldAddr(GEP);
        break;
      case DopeVectorFieldType::DV_Codim:
        CodimAddr.addFieldAddr(GEP);
        break;
      case DopeVectorFieldType::DV_Flags:
        FlagsAddr.addFieldAddr(GEP);
        break;
      case DopeVectorFieldType::DV_Dimensions:
        DimensionsAddr.addFieldAddr(GEP);
        break;
      case DV_Reserved:
        // Ignore uses of reserved
        break;

        // The following fields require additional forward looking analysis to
        // get to the actual address-of objects.
      case DopeVectorFieldType::DV_PerDimensionArray:
        if (PerDimensionBase) {
          setInvalid();
          return;
        }
        PerDimensionBase = GEP;
        break;
      case DopeVectorFieldType::DV_LowerBoundBase:
        if (LowerBoundBase) {
          setInvalid();
          return;
        }
        LowerBoundBase = GEP;
        break;
      case DopeVectorFieldType::DV_ExtentBase:
        if (ExtentBase) {
          setInvalid();
          return;
        }
        ExtentBase = GEP;
        break;

      case DopeVectorFieldType::DV_StrideBase:
        if (StrideBase) {
          setInvalid();
          return;
        }
        StrideBase = GEP;
        break;
      }
    } else if (const auto *CI = dyn_cast<CallInst>(DVUser)) {
      if (IsLocalDV) {
        LLVM_DEBUG(dbgs() << "Dope vector used in call when it was expected "
                          << "to be local to the function: " << *CI << "\n");
        setInvalid();
        return;
      }


      Function *F = CI->getCalledFunction();
      if (!F) {
        LLVM_DEBUG(dbgs() << "Dope vector passed in indirect function call:\n"
                          << *CI << "\n");
        setInvalid();
        return;
      }

      Optional<unsigned int> ArgPos = getArgumentPosition(*CI, DVObject);
      if (!ArgPos) {
        LLVM_DEBUG(dbgs() << "Dope vector argument not unique in call:\n"
                          << *CI << "\n");
        setInvalid();
        return;
      }

      // Save the function for later analysis.
      FuncsWithDVParam.insert({F, *ArgPos});
    } else if (auto *SI = dyn_cast<StoreInst>(DVUser)) {
      // Check if the store is saving the dope vector object into an uplevel
      // var. Save the variable and field number for later analysis. (The
      // dope vector should only ever need to be stored to a single uplevel,
      // but make sure we didn't see one yet.)
      if (SI->getValueOperand() == DVObject && !IsLocalDV) {
        Value *PtrOp = SI->getPointerOperand();
        if (isFieldInUplevelTypeVar(PtrOp) && Uplevel.first == nullptr) {
          LLVM_DEBUG(dbgs() << "Dope vector needs uplevel analysis: "
                            << *SI << "\n");
          auto PtrGEP = cast<GEPOperator>(PtrOp);
          auto Idx0 = getConstGEPIndex(*PtrGEP, 1);
          auto Idx1 = getConstGEPIndex(*PtrGEP, 2);
          if (Idx0 && Idx1 && *Idx0 == 0) {
            Uplevel = UplevelDVField(PtrGEP->getPointerOperand(), *Idx1);
            continue;
          }
        }
      }

      LLVM_DEBUG(dbgs() << "Unsupported StoreInst using dope vector object\n"
                        << *DVUser << "\n");
      setInvalid();
      return;
    } else if (auto *BI = dyn_cast<BitCastInst>(DVUser)) {
      if (!IsLocalDV || !GetTLI) {
        LLVM_DEBUG(dbgs() << "Unsupported use of dope vector object\n"
                        << *DVUser << "\n");
        setInvalid();
        return;
      }

      bool BCForAlloc = bitCastUsedForAllocation(BI, *GetTLI);
      bool BCForInit = bitCastUsedForInit(BI, DVObject);

      if (!BCForAlloc && !BCForInit) {
        LLVM_DEBUG(dbgs() << "Unsupported BitCastInst using dope vector "
                          << "object\n" << *DVUser << "\n");
        setInvalid();
        return;
      }

      if (BCForAlloc) {
        if (AllocSiteFound) {
          LLVM_DEBUG(dbgs() << "Multiple allocations for dope vector "
                            << "object\n" << *DVUser << "\n");
          setInvalid();
          return;
        }

        AllocSiteFound = true;
      }

      if (BCForInit) {
        if (PtrAddressInitFound) {
          LLVM_DEBUG(dbgs() << "Multiple initializations for dope vector "
                            << "object\n" << *DVUser << "\n");
          setInvalid();
          return;
        }

        PtrAddressInitFound = true;
      }
    } else {
      LLVM_DEBUG(dbgs() << "Unsupported use of dope vector object\n"
                        << *DVUser << "\n");
      setInvalid();
      return;
    }
  }

  // We expect either the per-dimension base or base addresses of the
  // individual components, not both.
  if (PerDimensionBase) {
    if (ExtentBase || StrideBase || LowerBoundBase) {
      setInvalid();
      return;
    }

    std::pair<GetElementPtrInst *, FindResult> Result;
    Result = findPerDimensionArrayFieldGEP(*PerDimensionBase, DVR_Extent);
    if (Result.second == FR_Valid)
      ExtentBase = Result.first;
    Result = findPerDimensionArrayFieldGEP(*PerDimensionBase, DVR_Stride);
    if (Result.second == FR_Valid)
      StrideBase = Result.first;
    Result = findPerDimensionArrayFieldGEP(*PerDimensionBase, DVR_LowerBound);
    if (Result.second == FR_Valid)
      LowerBoundBase = Result.first;
  }

  // If the dope vector is local to the function, then check if the allocation
  // site was found.
  if (IsLocalDV && !AllocSiteFound) {
    LLVM_DEBUG(dbgs() << "Allocation site not found for local dope vector "
                      << "object\n" << *DVObject << "\n");
    setInvalid();
    return;
  }

  // Check the uses of the fields to make sure there are no unsupported uses,
  // and collect the loads and stores. For the PtrAddr field, we will need to
  // later analyze all the reads that get the address of the array to ensure
  // the address does not escape the module. For the dope vector strides, we
  // will need to analyze all the writes to the field to be sure the expected
  // value is being stored. For other fields, we may not need to collect all
  // the loads and stores, but for now, collect them all.
  PtrAddr.analyzeUses();
  ElementSizeAddr.analyzeUses();
  CodimAddr.analyzeUses();
  FlagsAddr.analyzeUses();
  DimensionsAddr.analyzeUses();

  // During dope vector creation, we expect to be see all the fields being set
  // up.
  if (ForCreation) {
    if (!PtrAddr.hasFieldAddr() || !ElementSizeAddr.hasFieldAddr() ||
        !CodimAddr.hasFieldAddr() || !FlagsAddr.hasFieldAddr() ||
        !DimensionsAddr.hasFieldAddr()) {
      LLVM_DEBUG(dbgs() << "Unsupported use of dope vector object: "
                           "Could not find addresses for all fields.\n");
      setInvalid();
      return;
    }
  }
  // Verify all the uses of the fields present were successfully analyzed.
  if (PtrAddr.getIsBottom() || ElementSizeAddr.getIsBottom() ||
      CodimAddr.getIsBottom() || FlagsAddr.getIsBottom() ||
      DimensionsAddr.getIsBottom()) {
    LLVM_DEBUG(dbgs() << "Unsupported use of dope vector object: Could "
                         "not analyze all fields.\n");

    setInvalid();
    return;
  }

  // If a field was found that corresponds to the Extent, Stride or
  // LowerBounds fields, reserve space for all of them, then collect all the
  // loads/stores that use those fields.
  if (ExtentBase || StrideBase || LowerBoundBase) {
    ExtentAddr.resize(Rank);
    StrideAddr.resize(Rank);
    LowerBoundAddr.resize(Rank);
    for (unsigned Dim = 0; Dim < Rank; ++Dim) {
      if (ExtentBase) {
        Value *Ptr = findPerDimensionArrayFieldPtr(*ExtentBase, Dim);
        if (Ptr) {
          DopeVectorFieldUse &ExtentField = ExtentAddr[Dim];
          ExtentField.addFieldAddr(Ptr);
          ExtentField.analyzeUses();
          if (ExtentField.getIsBottom()) {
            setInvalid();
            return;
          }
        }
      }
      if (StrideBase) {
        Value *Ptr = findPerDimensionArrayFieldPtr(*StrideBase, Dim);
        if (Ptr) {
          DopeVectorFieldUse &StrideField = StrideAddr[Dim];
          StrideField.addFieldAddr(Ptr);
          StrideField.analyzeUses();
          if (StrideField.getIsBottom()) {
            setInvalid();
            return;
          }
        }
      }
      if (LowerBoundBase) {
        Value *Ptr = findPerDimensionArrayFieldPtr(*LowerBoundBase, Dim);
        if (Ptr) {
          DopeVectorFieldUse &LBField = LowerBoundAddr[Dim];
          LBField.addFieldAddr(Ptr);
          LBField.analyzeUses();
          if (LBField.getIsBottom()) {
            setInvalid();
            return;
          }
        }
      }

      // For dope vector creation, we expect to find writes for all the fields
      if (ForCreation) {
        if (!ExtentAddr[Dim].hasFieldAddr() ||
            !StrideAddr[Dim].hasFieldAddr() ||
            !LowerBoundAddr[Dim].hasFieldAddr()) {
          LLVM_DEBUG(dbgs() << "Unsupported use of dope vector object: Could "
                               "not find addresses for all ranks.\n");
          setInvalid();
          return;
        }

        if (!ExtentAddr[Dim].getIsWritten() ||
            !StrideAddr[Dim].getIsWritten() ||
            !LowerBoundAddr[Dim].getIsWritten()) {
          LLVM_DEBUG(dbgs() << "Unsupported use of dope vector object: "
                               "Could not find writes for all ranks.\n");
          setInvalid();
          return;
        }
      }

      // If the dope vector is used only for the local function then all
      // the analysis process has been done and we can safely identify the
      // constant values that will be propagated.
      if (IsLocalDV) {
        ExtentAddr[Dim].identifyConstantValue();
        StrideAddr[Dim].identifyConstantValue();
        LowerBoundAddr[Dim].identifyConstantValue();
      }
    }
  }
}

#if !defined(NDEBUG) || defined(LLVM_ENABLE_DUMP)
void DopeVectorAnalyzer::dump() const { print(dbgs()); }

void DopeVectorAnalyzer::print(raw_ostream &OS) const {
  OS << "DopeVectorAnalyzer: " << *DVObject << "\n";
  OS << "IsValid: " << (IsValid ? "true" : "false") << "\n";

  PtrAddr.print(OS, "PtrAddr:");
  ElementSizeAddr.print(OS, "ElementSize:");
  CodimAddr.print(OS, "Codim:");
  FlagsAddr.print(OS, "Flags:");
  DimensionsAddr.print(OS, "Dimensions:");
  for (unsigned Dim = 0; Dim < LowerBoundAddr.size(); ++Dim) {
    std::string DimStr = std::to_string(Dim);
    LowerBoundAddr[Dim].print(OS, "LowerBound" + DimStr);
  }
  for (unsigned Dim = 0; Dim < StrideAddr.size(); ++Dim) {
    std::string DimStr = std::to_string(Dim);
    StrideAddr[Dim].print(OS, "Stride" + DimStr);
  }

  for (unsigned Dim = 0; Dim < ExtentAddr.size(); ++Dim) {
    std::string DimStr = std::to_string(Dim);
    ExtentAddr[Dim].print(OS, "Extent" + DimStr);
  }
  OS << "\n";
}
#endif // !defined(NDEBUG) || defined(LLVM_ENABLE_DUMP)

DopeVectorFieldType
DopeVectorAnalyzer::identifyDopeVectorField(const GEPOperator &GEP,
                                            uint64_t DopeVectorIndex) {
  assert(GEP.getSourceElementType()->isStructTy() && "Expected struct type");

  // Array index should always be zero.
  auto ArrayIdx = getConstGEPIndex(GEP, 1);
  if (!ArrayIdx || *ArrayIdx != 0)
    return DopeVectorFieldType::DV_Invalid;

  // If the dope vector index specified by the user is 1 then return
  // DopeVectorFieldType::DV_Invalid. Index 0 is reserved for the array
  // index and it's value should be 0.
  if (DopeVectorIndex == 1)
    return DopeVectorFieldType::DV_Invalid;

  // If DopeVectorIndex is greater than 0, then we need to compute the offset
  // of the rest of indices that access the fields of the dope vector.
  uint64_t DopeVectorOffSet = 0;
  if (DopeVectorIndex > 0)
    DopeVectorOffSet = DopeVectorIndex - 1;

  unsigned NumIndices = GEP.getNumIndices();
  if (NumIndices < 2 + DopeVectorOffSet || NumIndices > 4 + DopeVectorOffSet)
    return DopeVectorFieldType::DV_Invalid;

  // The address for the first 6 fields of the dope vector are accessed
  // directly with a GEP of the form:
  //     %field4 = getelementptr
  //               { i32*, i64, i64, i64, i64, i64, [2 x { i64, i64, i64 }] },
  //               { i32*, i64, i64, i64, i64, i64, [2 x { i64, i64, i64 }] }*
  //               %"var$08", i64 0, i32 4
  if (NumIndices == 2 + DopeVectorOffSet) {
    auto FieldIdx = getConstGEPIndex(GEP, 2 + DopeVectorOffSet);
    assert(FieldIdx &&
           "Field index should always be constant for struct type");
    assert(FieldIdx
        <= static_cast<uint64_t>(DopeVectorFieldType::DV_PerDimensionArray) &&
        "expected dope vector to have a maximum of 7 fields");
    return static_cast<DopeVectorFieldType>(*FieldIdx);
  }

  // The per-dimension array elements may be accessed using either of the
  // following forms:
  //   %16 = getelementptr
  //         { i32*, i64, i64, i64, i64, i64, [2 x { i64, i64, i64 }] },
  //         { i32*, i64, i64, i64, i64, i64, [2 x { i64, i64, i64 }] }* %2,
  //         i64 0, i32 6, i64 0
  //
  // or:
  //
  //   %14 = getelementptr { i32*, i64, i64, i64, i64, i64, [3 x { i64, i64,
  //   i64 }] },
  //         { i32*, i64, i64, i64, i64, i64, [3 x { i64, i64, i64 }] }* %3,
  //         i64 0, i32 6, i64 0, i32 1
  //
  // For the first form, another GEP will follow to get the index from the
  // per-array dimension. For the second form, the field may be passed
  // directly to a subscript intrinsic.
  if (NumIndices == 3 + DopeVectorOffSet) {
    auto FieldIdx = getConstGEPIndex(GEP, 2 + DopeVectorOffSet);
    if (FieldIdx != static_cast<uint64_t>(DV_PerDimensionArray))
      return DopeVectorFieldType::DV_Invalid;

    // We only expect the GEP to use 0 for last index which corresponds to the
    // per-dimension array base, and then be followed by another GEP to get
    // the specific structure element.
    auto SubIdx = getConstGEPIndex(GEP, 3 + DopeVectorOffSet);
    assert(SubIdx && "Field index should always be constant for struct type");
    if (*SubIdx != 0)
      return DopeVectorFieldType::DV_Invalid;
    return DopeVectorFieldType::DV_PerDimensionArray;
  }

  assert(NumIndices == 4 + DopeVectorOffSet && "Only expected case 4 to be left");

  // The second form of access directly gets the address of the Lower Bound,
  // Stride or Extent field of the first array element.
  auto SubIdx = getConstGEPIndex(GEP, 4 + DopeVectorOffSet);
  assert(SubIdx && "Field index should always be constant for struct type");
  switch (*SubIdx) {
  default:
    return DopeVectorFieldType::DV_Invalid;
  case 0:
    return DopeVectorFieldType::DV_ExtentBase;
  case 1:
    return DopeVectorFieldType::DV_StrideBase;
  case 2:
    return DopeVectorFieldType::DV_LowerBoundBase;
  }
  return DopeVectorFieldType::DV_Invalid;
}

std::pair<GetElementPtrInst *, DopeVectorAnalyzer::FindResult>
DopeVectorAnalyzer::findPerDimensionArrayFieldGEP(GetElementPtrInst &GEP,
                              DopeVectorRankFields RankFieldType) {
  std::pair<GetElementPtrInst *, FindResult> InvalidResult = {nullptr,
                                                              FR_Invalid};
  unsigned int FieldNum;
  switch (RankFieldType) {
  case DVR_Extent:
    FieldNum = 0;
    break;
  case DVR_Stride:
    FieldNum = 1;
    break;
  case DVR_LowerBound:
    FieldNum = 2;
    break;
  }

  // Find the GEP that corresponds to the per-dimension element wanted. There
  // should only be one, if there are more, we do not support it.
  GetElementPtrInst *FieldGEP = nullptr;
  for (auto *U : GEP.users()) {
    if (auto *GEPU = dyn_cast<GetElementPtrInst>(U)) {
      if (GEPU->getNumIndices() != 2)
        return InvalidResult;

      auto ArIdx = getConstGEPIndex(*(cast<GEPOperator>(GEPU)), 1);
      if (!ArIdx || *ArIdx != 0)
        return InvalidResult;

      // Check that there is only one instance of field being searched for.
      auto FieldIdx = getConstGEPIndex(*(cast<GEPOperator>(GEPU)), 2);
      assert(FieldIdx && "Field index of struct must be constant");
      if (*FieldIdx == FieldNum) {
        if (FieldGEP)
          return InvalidResult;
        FieldGEP = GEPU;
      }
    } else {
      return InvalidResult;
    }
  }

  // No instances using field. Return a constructed value that holds a
  // nullptr, as a valid analysis result.
  if (!FieldGEP)
    return {nullptr, FR_Valid};

  return {FieldGEP, FR_Valid};
}

Value *
DopeVectorAnalyzer::findPerDimensionArrayFieldPtr(GetElementPtrInst &FieldGEP,
                                                  unsigned Dimension) {
  // Find the address element
  Instruction *Addr = nullptr;
  for (auto *U : FieldGEP.users()) {
    if (auto *Subs = dyn_cast<SubscriptInst>(U)) {
      auto *IdxVal = dyn_cast<ConstantInt>(Subs->getIndex());
      if (!IdxVal)
        return nullptr;
      if (IdxVal->getLimitedValue() == Dimension) {
        if (Addr)
          return nullptr;
        Addr = Subs;
      }
    } else {
      return nullptr;
    }
  }

  return Addr;
}

bool
DopeVectorAnalyzer::analyzeDopeVectorUseInFunction(const Function &F,
                                                   SubscriptInstSet
                                                      *SubscriptCalls) {
  LLVM_DEBUG({
    dbgs() << "\nDope vector collection for function: " << F.getName() << "\n"
           << *getDVObject() << "\n";
    dump();
  });

  // Verify that the dope vector fields are not written.
  if (checkMayBeModified()) {
    LLVM_DEBUG(dbgs() << "Dope vector fields modified in function: "
                      << F.getName() << "\n");
    return false;
  }

  // Check that the DV object was not forwarded to another function call. We
  // could allow this by analyzing all the uses within that function,
  // but we currently do not.
  if (getNumberCalledFunctions()) {
    LLVM_DEBUG(dbgs() << "Dope vector passed to another function within: "
                      << F.getName() << "\n");
    return false;
  }

  // Check that the array pointer does not escape to another memory location.
  SubscriptInstSet LocalSubscriptCalls;
  SubscriptInstSet *LocalSubscriptCallsCheck = SubscriptCalls ?
      &LocalSubscriptCalls : nullptr;
  if (!checkArrayPointerUses(LocalSubscriptCallsCheck)) {
    LLVM_DEBUG(dbgs() << "Array pointer address may escape from: "
                      << F.getName() << "\n");
    return false;
  }

  if (SubscriptCalls && !LocalSubscriptCalls.empty()) {
    // Check the stride value used in the subscript calls.
    if (!checkSubscriptStrideValues(LocalSubscriptCalls)) {
      LLVM_DEBUG(dbgs() << "Subscript call with unsupported stride in: "
                        << F.getName() << "\n");
      return false;
    }

    // Save the set of subscript calls that use the dope vector for
    // profitability analysis.
    SubscriptCalls->insert(LocalSubscriptCalls.begin(),
      LocalSubscriptCalls.end());
  }

  // If there was a store of the dope vector into an uplevel variable, check
  // the uses of the uplevel variable.
  UplevelDVField Uplevel = getUplevelVar();
  SmallPtrSet<const Function *, 16> Visited;
  if (Uplevel.first && !analyzeUplevelVar(getRank(), SubscriptCalls, F, Uplevel,
                                          getDVObject(), Visited))
    return false;
  return true;
}

bool
DopeVectorAnalyzer::checkSubscriptStrideValues(const SubscriptInstSet
                                                    &SubscriptCalls) {
  SmallVector<SmallPtrSet<Value *, 4>, FortranMaxRank> StrideLoads;

  // Function to check the stride value used in an instruction that is a
  // subscript call or holds the result of a subscript call. This is to
  // verify that the value used for the stride was identified as one of the
  // expected values when information was collected for the dope vector.
  //
  // If the instruction is a subscript call, then verify that the value used for
  // the stride operand is a member of the \p StrideLoads set. If the subscript
  // call is not the final Dimension, then recurse to check the stride value
  // for the next level subscript call.
  // If the instruction is a PHINode or Select instruction that holds the result
  // of a subscript call, then check all the users to find where the subscript
  // result is used for next dimension.
  std::function<bool(const SmallVectorImpl<SmallPtrSet<Value *, 4>> &,
                     const Instruction &, uint32_t,
                     SmallPtrSetImpl<const Instruction *> &)>
      CheckCall =
          [&CheckCall](
              const SmallVectorImpl<SmallPtrSet<Value *, 4>> &StrideLoads,
              const Instruction &I, uint32_t Dimension,
              SmallPtrSetImpl<const Instruction *> &Visited) -> bool {
    if (!Visited.insert(&I).second)
      return true;

    if (auto *Subs = dyn_cast<SubscriptInst>(&I)) {
      Value *StrideOp = Subs->getStride();
      if (!StrideLoads[Dimension].count(StrideOp))
        return false;

      if (Dimension == 0)
        return true;
    }

    for (auto *UU : I.users())
      if (auto *Subs2 = dyn_cast<SubscriptInst>(UU)) {
        if (!CheckCall(StrideLoads, *Subs2, Dimension - 1, Visited))
          return false;
      } else if (isa<SelectInst>(UU) || isa<PHINode>(UU)) {
        const Instruction *I2 = dyn_cast<Instruction>(UU);
        if (!CheckCall(StrideLoads, *I2, Dimension, Visited))
          return false;
      } else {
        return false;
      }

    return true;
  };

  // For each dimension of the variable, get the set of objects that hold the
  // value for the stride loaded from the dope vector object.
  for (unsigned Dim = 0; Dim < getRank(); ++Dim) {
    if (!hasStrideField(Dim))
      return false;

    const DopeVectorFieldUse &StrideField = getStrideField(Dim);
    StrideLoads.push_back(SmallPtrSet<Value *, 4>());
    auto &LoadSet = StrideLoads.back();
    bool Valid = getAllValuesHoldingFieldValue(StrideField, LoadSet);
    if (!Valid)
      return false;
  }

  // Check all the subscript calls to ensure the stride value comes from the
  // dope vector.
  SmallPtrSet<const Instruction*, 16> Visited;
  for (auto *Subs : SubscriptCalls)
    if (!CheckCall(StrideLoads, *Subs, getRank() - 1, Visited))
      return false;

  return true;
}

// Given an Value and LLVM Type that was already identified as dope vector then
// construct a DopeVectorInfo.
DopeVectorInfo::DopeVectorInfo(Value *DVObject, Type *DVType,
                               bool AllowMultipleFieldAddresses,
                               bool IsCopyDopeVector) :
    DVObject(DVObject), IsCopyDopeVector(IsCopyDopeVector) {

  assert(DVType->isStructTy() && DVType->getStructNumElements() == 7 &&
         DVType->getContainedType(DopeVectorFieldType::DV_PerDimensionArray)
               ->isArrayTy() && "Invalid type for dope vector object");
  // The rank of the dope vector can be determined using the array length of
  // array that is the last field of the dope vector.
  Rank = DVType->getContainedType(DopeVectorFieldType::DV_PerDimensionArray)
               ->getArrayNumElements();

  AnalysisRes = DopeVectorInfo::AnalysisResult::AR_Top;
  LLVMDVType = cast<StructType>(DVType);
  ConstantsPropagated = false;

  ExtentAddr.resize(Rank);
  StrideAddr.resize(Rank);
  LowerBoundAddr.resize(Rank);
  ElementSizeAddr.setRequiresSingleNonNullValue();
  CodimAddr.setRequiresSingleNonNullValue();

  if (AllowMultipleFieldAddresses) {
    PtrAddr.setAllowMultipleFieldAddresses();
    ElementSizeAddr.setAllowMultipleFieldAddresses();
    CodimAddr.setAllowMultipleFieldAddresses();
    FlagsAddr.setAllowMultipleFieldAddresses();
    DimensionsAddr.setAllowMultipleFieldAddresses();

    for (unsigned long I = 0; I < Rank; I++) {
      ExtentAddr[I].setAllowMultipleFieldAddresses();
      StrideAddr[I].setAllowMultipleFieldAddresses();
      LowerBoundAddr[I].setAllowMultipleFieldAddresses();
    }
  }
}

// Given a dope vector field type, return the DopeVectorFieldUse corresponding
// to that field. If the field is DV_ExtentBase, DV_StrideBase or
// DV_LowerBoundBase then the ArrayEntry is needed. If the field is
// DV_Reserved, then return nullptr.
DopeVectorFieldUse* DopeVectorInfo::getDopeVectorField(
    DopeVectorFieldType DVFieldType, uint64_t ArrayEntry) {

  // Return the DopeVectorField use corresponding to the array entry
  auto GetArrayEntry = [&, ArrayEntry](SmallVectorImpl<DopeVectorFieldUse>
                                       &DVFieldArray) -> DopeVectorFieldUse* {

    assert(ArrayEntry < DVFieldArray.size() && "Trying to access an out of "
        "bounds entry in the per dimension array");

    return &(DVFieldArray[ArrayEntry]);
  };

  switch(DVFieldType) {
    case DopeVectorFieldType::DV_ArrayPtr:
      return &PtrAddr;
    case DopeVectorFieldType::DV_ElementSize:
      return &ElementSizeAddr;
    case DopeVectorFieldType::DV_Codim:
      return &CodimAddr;
    case DopeVectorFieldType::DV_Flags:
      return &FlagsAddr;
    case DopeVectorFieldType::DV_Dimensions:
      return &DimensionsAddr;
    case DopeVectorFieldType::DV_Reserved:
      return nullptr;
    case DopeVectorFieldType::DV_PerDimensionArray:
      return &DimensionsAddr;
    case DopeVectorFieldType::DV_ExtentBase:
      return GetArrayEntry(ExtentAddr);
    case DopeVectorFieldType::DV_StrideBase:
      return GetArrayEntry(StrideAddr);
    case DopeVectorFieldType::DV_LowerBoundBase:
      return GetArrayEntry(LowerBoundAddr);
    default:
      llvm_unreachable("Trying to collect field from the dope "
                       "vector that is out of bounds");
  }

  return nullptr;
}

// This function checks if the information for all the fields in the dope
// vector was collected correctly. If CopyFromPtr is provided then we are
// going to check if a write to a field that should not be written is
// a copy. For example, assume that %DV1 and %DV2 are two dope vectors,
// then a field copy will look as follow:
//
//   %1 = getelementptr inbounds %"__DTRT_QNCA_a0$double*$rank3$",
//           %"__DTRT_QNCA_a0$double*$rank3$"* %DV1, i64 0, i32 0
//   %2 = load double*, double** %1
//   %3 = getelementptr inbounds %"__DTRT_QNCA_a0$double*$rank3$",
//           %"__DTRT_QNCA_a0$double*$rank3$"* %DV2, i64 0, i32 0
//   store double* %2, double** %3
//
// If we are validating %DV2 then CopyFromPtr will be %DV1, since %DV2 is
// copying information from it.
void DopeVectorInfo::validateDopeVector(Value *CopyFromPtr) {

  // We are going to follow the same principle as global constant propagation.
  // If there is only one store instruction and the global variable is loaded
  // anywhere, then the global variable should be initialized first (store
  // must happen before the load). Else, if the store instruction wasn't
  // executed it means that the user code didn't properly initialize the
  // global variable. In this case the load instruction is loading garbage,
  // which is an undefined behavior.
  //
  // In this case, the user is accessing an array, therefore it must be
  // allocated before accessing any information, if not this is undefined
  // behavior. The dope vector is used to access information in the array
  // therefore the information for the dope vector must be initialized
  // first and the array it must be allocated. If there is one store
  // instruction for a dope vector field and that store instruction will
  // always execute if the call to allocate the array executes, then it means
  // that the dope vector field will be initialized when the array is
  // allocated. Any load to the dope vector field will use initialized data
  // because the array was allocated (store must happen before the load).
  // If there is an use of the dope vector field without allocating the array
  // first then there is an access to an unallocated array, which is
  // undefined behavior.
  auto StoreHappensWithAllocation =
      [this](DopeVectorFieldUse &Field) -> bool {
    if (!Field.getIsSingleValue())
      return false;

    // Trying to store into a dope vector without alloc-site.
    // NOTE: We may want to check this condition in the future. There is a
    // chance that a global dope vector is a copy of another global dope
    // vector. In that case it won't have an allocation site, but a
    // combination of load and store instructions that are handling pointers.
    // In that case we need to prove that both dope vectors point to the same
    // data and the information is constant across the whole program.
    if (AllocSites.empty())
      return false;

    StoreInst *SI = *Field.stores().begin();
    Instruction *AllocSiteInst = cast<Instruction>(AllocSites[0]);

    // If the store instruction is in the same function as the alloc-site,
    // then it means that both instructions might execute. A store before
    // an allocation is an undefined behavior, therefore all we need to
    // prove is that there is only one store and one alloc-site.
    //
    // NOTE-1: This is conservative. We may need to extend this in the future
    // to address the following case:
    //
    //   1) Function "foo" can store to information to the dope vector fields,
    //      then it calls "bar" which allocates the array. If there is no
    //      branching between the store instructions and the call to "bar",
    //      nor between the entry block in "bar" and the call to the alloc
    //      function, then the store instruction and the alloc site will
    //      always execute (foo -> bar -> alloc).
    //
    // NOTE-2: At this point, we are expecting only one alloc site per
    // nested dope vector.  After merging, there may be multiple alloc sites.
    if ((AllocSites.size() != 1) ||
       (SI->getFunction() != AllocSiteInst->getFunction()))
      return false;

    return true;
  };

  // Invalidate the data collected if at least one field is Bottom,
  // if writing or reading into the field is not allowed, or if
  // it didn't pass the store-alloc test.
  auto ValidateDopeVectorField =
      [&StoreHappensWithAllocation, this](DopeVectorFieldUse &Field,
                                          bool ComputeConstant,
                                          bool AnyWriteAllowed,
                                          bool NullWriteAllowed,
                                          bool ReadAllowed,
                                          Value *CopyFromPtr) -> bool {
    if (Field.getIsBottom())
      return false;

    if (!AnyWriteAllowed && Field.getIsWritten() &&
        !Field.getIsOnlyWrittenWithNull() && !IsCopyDopeVector &&
        !Field.getIsSingleValue() &&
        !IsCopyFromDVField(*Field.stores().begin(), CopyFromPtr)) {
      AnalysisRes = DopeVectorInfo::AnalysisResult::AR_WriteIllegality;
      return false;
    }

    if (!NullWriteAllowed && Field.getIsOnlyWrittenWithNull()) {
      AnalysisRes = DopeVectorInfo::AnalysisResult::AR_WriteIllegality;
      return false;
    }

    if (!ReadAllowed && Field.getIsRead()) {
      AnalysisRes = DopeVectorInfo::AnalysisResult::AR_ReadIllegality;
      return false;
    }

    if (ComputeConstant)
      Field.identifyConstantValue();

    // If we found the constant, then we need to make sure that the store
    // executes every time the memory is allocated.
    if (Field.getConstantValue() &&
        !StoreHappensWithAllocation(Field)) {
      AnalysisRes = DopeVectorInfo::AnalysisResult::AR_AllocStoreIllegality;
      return false;
    }

    return true;
  };

  if (AnalysisRes == DopeVectorInfo::AnalysisResult::AR_Invalid)
    return;

  bool PassValidation = true;

  // Pointer address should not be written, only allocated and read
  PassValidation &= ValidateDopeVectorField(PtrAddr,
                                            false /* ComputeConstant */,
                                            false /* AnyWriteAllowed */,
                                            true /* NullWriteAllowed */,
                                            true /* ReadAllowed */,
                                            CopyFromPtr);

  // The element size and co-dimension should have a single non-null
  // value that is written and can also be read.
  // The flags and dimensions should be written but not read.
  // These fields is for storing information that the compiler can use
  // for analysis.
  PassValidation &= ValidateDopeVectorField(ElementSizeAddr,
                                            true /* ComputeConstant */,
                                            true /* AnyWriteAllowed */,
                                            true /* NullWriteAllowed */,
                                            true /* ReadAllowed */,
                                            CopyFromPtr);

  PassValidation &= ValidateDopeVectorField(CodimAddr,
                                            true /* ComputeConstant */,
                                            true /* AnyWriteAllowed */,
                                            true /* NullWriteAllowed */,
                                            true /* ReadAllowed */,
                                            CopyFromPtr);

  // NOTE: The FE can generate a load to the flags field, then do some
  // operations and followed by a store to the same field. In summary,
  // there will be a read before a write for this field. We are not
  // going to compute any constant information related to the flags field
  // until this issue is resolved. On the other hand, the field should be
  // only used by load and/or store instructions. Any other use should
  // invalidate the information for the current dope vector.
  PassValidation &= ValidateDopeVectorField(FlagsAddr,
                                            false /* ComputeConstant */,
                                            true /* AnyWriteAllowed */,
                                            true /* NullWriteAllowed */,
                                            true /* ReadAllowed */,
                                            CopyFromPtr);

  PassValidation &= ValidateDopeVectorField(DimensionsAddr,
                                            true /* ComputeConstant */,
                                            true /* AnyWriteAllowed */,
                                            true /* NullWriteAllowed */,
                                            false /* ReadAllowed */,
                                            CopyFromPtr);

  // This is the actual information of the dope vector. The extent,
  // stride and lower bounds fields can be read and written. If the
  // array pointer is not read, then none of these fields should be
  // read.
  // NOTE: There is a chance to extend this analysis for a possible
  // dead global dope vector elimination (CMPLRLLVM-28117).
  bool ReadAllowed = PtrAddr.getIsRead();
  for (uint64_t I = 0; I < Rank; I++) {
    PassValidation &= ValidateDopeVectorField(ExtentAddr[I],
                                              true /* ComputeConstant */,
                                              true /* AnyWriteAllowed */,
                                              true /* NullWriteAllowed */,
                                              ReadAllowed,
                                              CopyFromPtr);

    PassValidation &= ValidateDopeVectorField(StrideAddr[I],
                                              true /* ComputeConstant */,
                                              true /* AnyWriteAllowed */,
                                              true /* NullWriteAllowed */,
                                              ReadAllowed,
                                              CopyFromPtr);

    PassValidation &= ValidateDopeVectorField(LowerBoundAddr[I],
                                              true /* ComputeConstant */,
                                              true /* AnyWriteAllowed */,
                                              true /* NullWriteAllowed */,
                                              ReadAllowed,
                                              CopyFromPtr);
  }

  if (PassValidation)
    AnalysisRes = DopeVectorInfo::AnalysisResult::AR_Pass;
  else if (AnalysisRes == DopeVectorInfo::AnalysisResult::AR_Top)
    AnalysisRes = DopeVectorInfo::AnalysisResult::AR_Invalid;
}

void DopeVectorInfo::validateAllocSite() {
  if (getAnalysisResult() != DopeVectorInfo::AnalysisResult::AR_Pass)
    return;
  if (!AllocSites.empty())
    return;
  AnalysisRes = DopeVectorInfo::AnalysisResult::AR_NoAllocSite;
}

void DopeVectorInfo::validateSingleNonNullValue(DopeVectorFieldType DVFT) {
  if (getAnalysisResult() != DopeVectorInfo::AnalysisResult::AR_Pass)
    return;
  DopeVectorFieldUse *DVFU = getDopeVectorField(DVFT);
  assert(DVFU->getRequiresSingleNonNullValue() &&
    "RequiresSingleNonNullValue expected");
  if (!DVFU->getIsSingleNonNullValue())
    AnalysisRes = DopeVectorInfo::AnalysisResult::AR_NoSingleNonNullValue;
}

// Return true if all pointers that access the dope vector fields were
// collected correctly by tracing the users of V, else return false. V
// represents a pointer to a nested dope vector (could come from a BitCast,
// GEP or an Argument). If AllowCheckForAllocSite is true then allow to
// trace the BitCast instructions as allocation sites, else any BitCast
// found is treated as an illegal access and the function will return false.
bool GlobalDopeVector::collectNestedDopeVectorFieldAddress(
    NestedDopeVectorInfo *NestedDV, Value *V,
    std::function<const TargetLibraryInfo &(Function &F)> &GetTLI,
    SetVector<Value *> &ValueChecked, const DataLayout &DL, bool ForDVCP,
    bool AllowCheckForAllocSite) {

  // Return true if the users of the input GEP are subscript instructions.
  // The subscript instructions represents the access to the per dimension
  // array entry. This function is only used to collect data for the
  // extent, stride and lower bound.
  auto CollectAccessForExtentStrideAndLB = [NestedDV](GEPOperator *GEP,
      DopeVectorFieldType DVFieldType) -> bool {

    assert(GEP && "Trying to collect data for extent, stride or lower "
                 "bound without providing the access");
    assert(DVFieldType > DopeVectorFieldType::DV_PerDimensionArray &&
           DVFieldType < DopeVectorFieldType::DV_Invalid &&
           "Trying to collect data from extent, stride or lower bound "
           "without providing the proper field type");

    // All users should be array subscripts
    for (auto *ArrayAccess : GEP->users()) {
      auto *SI = dyn_cast<SubscriptInst>(ArrayAccess);
      if (!SI)
        return false;

      if (!isa<ConstantInt>(SI->getStride()) ||
          !isa<ConstantInt>(SI->getLowerBound()) ||
          !isa<ConstantInt>(SI->getIndex()))
        return false;

      // The index should be less than the rank
      ConstantInt *SIIndex = cast<ConstantInt>(SI->getIndex());
      unsigned long SubScriptIndex = SIIndex->getZExtValue();
      if (SubScriptIndex >= NestedDV->getRank())
        return false;

      auto *DVField = NestedDV->getDopeVectorField(DVFieldType,
                                                   SubScriptIndex);
      if (DVField->getIsBottom())
        return false;

      DVField->addFieldAddr(SI, NestedDV->getNotForDVCP());
    }
    return true;
  };

  // If the input GEP is accessing the per dimension array field (field 6)
  // then we need to go through the users and collect the extent, stride
  // and lower boound accesses.
  auto CollectAccessForPerDimensionArray =
      [&CollectAccessForExtentStrideAndLB](GEPOperator *GEP) -> bool {

    for (auto *DimUser : GEP->users()) {

      // The users of the GEP will be another GEP accessing the
      // extent, stride or lower bound
      auto GEPUser = dyn_cast<GEPOperator>(DimUser);
      if (!GEPUser)
        return false;

      // This case handles when the GEP has 2 indices, more than 2
      // should be handled to a direct access of the extent, stride
      // or lower bound
      if (!GEPUser->hasAllConstantIndices() ||
        GEPUser->getNumIndices() != 2)
        return false;

      // Array index should be 0
      auto ArrayIdx = getConstGEPIndex(*GEPUser, 1);
      if (!ArrayIdx || *ArrayIdx != 0)
        return false;

      // Identify if GEPUser is accessing the extent, stride or
      // lower bound
      auto Idx = getConstGEPIndex(*GEPUser, 2);
      if (!Idx)
        return false;

      // We could add this as part of the switch-and-case below, but clang
      // doesn't like adding the default case when all cases in the enum
      // are covered.
      if (*Idx >
          (uint64_t)DopeVectorAnalyzer::DopeVectorRankFields::DVR_LowerBound)
        return false;

      DopeVectorFieldType DVFieldType;
      switch((DopeVectorAnalyzer::DopeVectorRankFields)*Idx) {
        case DopeVectorAnalyzer::DopeVectorRankFields::DVR_Extent:
          DVFieldType = DopeVectorFieldType::DV_ExtentBase;
          break;
        case DopeVectorAnalyzer::DopeVectorRankFields::DVR_Stride:
          DVFieldType = DopeVectorFieldType::DV_StrideBase;
          break;
        case DopeVectorAnalyzer::DopeVectorRankFields::DVR_LowerBound:
          DVFieldType = DopeVectorFieldType::DV_LowerBoundBase;
          break;
      }

      // Collect the uses of the extent, stride or lower bound
      if (!CollectAccessForExtentStrideAndLB(GEPUser, DVFieldType))
        return false;
    }
    return true;
  };

  //
  // Return 'true' if 'F' which is called from 'CB' passing down a dope vector
  // argument 'ArgNo' is also called from other callsites which could pass
  // down a different dope vector at that argument. In this case, we cannot
  // use this dope vector analysis to determine constants that argument
  // within 'F', but the escape analysis for transpose is still valid.
  //
  auto HasBadSideCalls = [](CallBase *CB, Function *F,
                            uint64_t ArgNo) -> bool {
    for (User *U : F->users()) {
      if (auto LCB = dyn_cast<CallBase>(U)) {
        if (LCB == CB)
          continue;
        if (LCB->getArgOperand(ArgNo) == CB->getArgOperand(ArgNo))
          continue;
        return true;
      } else {
        return true;
      }
    }
    return false;
  };

  // Return true if we can collect the dope vector field accesses
  // in the input call. This function will find which argument is
  // Val in the input Call, check that the argument attributes are
  // set correctly and recurse collectNestedDopeVectorFieldAddress
  // where the argument now represents a pointer to the nested dope
  // vector.
  //
  // NOTE: AllowCheckForAllocSite will be false in this case since
  // a function should not allocate a dope vector that is passed as
  // pointer. This conservative, we may want to relax this in the future.
  auto CollectAccessFromCall = [&HasBadSideCalls, this](
      CallBase *Call, Value *Val,
      std::function<const TargetLibraryInfo &(Function &F)> &GetTLI,
      const DataLayout &DL, NestedDopeVectorInfo *NestedDV, bool ForDVCP,
      SetVector<Value *> &ValueChecked) -> bool {

    // Indirect calls or declarations aren't allowed
    // NOTE: In case of declarations, we may be able to mark the
    // libfuncs with some attributes that won't stop the data
    // collection.
    if (Call->isIndirectCall())
      return false;

    auto F = dyn_cast<Function>(Call->getCalledOperand()->stripPointerCasts());
    if (!F || F->isDeclaration())
      return false;

    // Find the actual argument
    uint64_t NumArgs = Call->arg_size();
    uint64_t ArgNo = 0;
    bool ArgFound = false;
    for (uint64_t I = 0; I < NumArgs; I++) {
      if (Call->getArgOperand(I) == Val) {

        if (ArgFound)
          return false;

        ArgNo = I;
        ArgFound = true;
      }
    }

    if (!ArgFound)
      return false;

    // Collect the formal argument
    auto *Arg = F->getArg(ArgNo);
    if (ValueChecked.contains(Arg))
      return true;

    // Should be marked as "ptrnoalias", "assume_shape", "readonly" and
    // "noalias"
    if (!Arg->hasAttribute("ptrnoalias") ||
        !Arg->hasAttribute("assumed_shape") ||
        !Arg->onlyReadsMemory() ||
        !Arg->hasNoAliasAttr())
      return false;

    bool RestoreValue = NestedDV->getNotForDVCP();
    bool NewValue = RestoreValue || ForDVCP && !NestedDV->getNotForDVCP() &&
        HasBadSideCalls(Call, F, ArgNo);
    NestedDV->setNotForDVCP(NewValue);
    bool RV = collectNestedDopeVectorFieldAddress(NestedDV, Arg, GetTLI,
        ValueChecked, DL, ForDVCP, false /* AllowCheckForAllocSite */);
    NestedDV->setNotForDVCP(RestoreValue);
    return RV;
  };

  // Return true if the input GEP is used only by a BitCast for
  // data allocation
  auto GetCallForAllocation = [this](GEPOperator *GEP,
      std::function<const TargetLibraryInfo &(Function &F)> &GetTLI)
      -> CallBase* {

    if (!GEP->hasOneUser())
      return nullptr;

    auto *BC = dyn_cast<BitCastInst>(GEP->user_back());
    if (!BC)
      return nullptr;

    // NOTE: Most likely we will need to adjust this BitCast when opaque
    // pointers are available.
    return castingUsedForDataAllocation(BC, GetTLI);
  };

  // Return true if the input GEP is accessing a dope vector field and store
  // it. Special cases:
  //
  //   * DV_ArrayPtr: GEP could be used for allocate the array
  //
  //   * DV_PerDimensionArray: We need to trace if the GEP is used to access
  //         the extent, stride or lower bound
  //
  //   * DV_ExtentBase, DV_StrideBase or DV_LowerBoundBase: The GEP directly
  //         accesses the extent, stride or lower bound, collect the accesses
  auto CollectAccessFromGEP = [NestedDV, AllowCheckForAllocSite,
      &CollectAccessForPerDimensionArray, &CollectAccessForExtentStrideAndLB,
      &GetCallForAllocation] (GEPOperator *GEP, uint64_t DopeVectorIndex,
      std::function<const TargetLibraryInfo &(Function &F)> &GetTLI) -> bool {

    DopeVectorFieldType DVFieldType =
        DopeVectorAnalyzer::identifyDopeVectorField(*GEP, DopeVectorIndex);

    if (DVFieldType >= DopeVectorFieldType::DV_Invalid)
      return false;

    if (DVFieldType == DopeVectorFieldType::DV_Reserved)
      return true;

    // There is a chance that the field address 0 is used for allocating
    // the array
    if (DVFieldType == DopeVectorFieldType::DV_ArrayPtr) {
      if (auto *Call = GetCallForAllocation(GEP, GetTLI)) {
        if (!AllowCheckForAllocSite)
          return false;
        NestedDV->addAllocSite(Call);
        return true;
      }
    }

    // The GEP is used to access the array pointer, element size,
    // codimension, flags
    if (DVFieldType < DopeVectorFieldType::DV_PerDimensionArray) {
      auto *DVField = NestedDV->getDopeVectorField(DVFieldType);
      if (DVField->getIsBottom())
        return false;
     DVField->addFieldAddr(cast<Value>(GEP), NestedDV->getNotForDVCP());
    } else if (DVFieldType == DopeVectorFieldType::DV_PerDimensionArray) {
      // Check the accesses through the per dimension array
      if(!CollectAccessForPerDimensionArray(GEP))
        return false;
    } else {
      // If we reach this point then it means that it is a direct access to the
      // extent, stride and lower bound.
      if (!CollectAccessForExtentStrideAndLB(GEP, DVFieldType))
        return false;
    }
    return true;
  };

  // Return true if the input GEP is used for a accessing the dope vector
  // fields through a structure that contains a dope vector as field. For
  // example:
  //
  //    %92 = getelementptr inbounds %"ARR_MOD$.btT_TESTTYPE",
  //          %"ARR_MOD$.btT_TESTTYPE"* %78, i64 0, i32 1, i32 6, i64 0, i32 1
  //
  // In the example above, assume that the type %"ARR_MOD$.btT_TESTTYPE" is a
  // structure where field 1 is a dope vector. The GEP %92 basically is
  // accessing the stride in the dope vector that is field 1 of
  // %"ARR_MOD$.btT_TESTTYPE".
  auto IsGEPUsedForAccessingField = [NestedDV](GEPOperator *GEP) {
    if (GEP->getNumIndices() < 3)
      return false;

    if (!GEP->hasAllConstantIndices())
      return false;

    auto ArrayIdx = getConstGEPIndex(*GEP, 1);
    if (!ArrayIdx || *ArrayIdx != 0)
      return false;

    // NOTE: This check is conservative, for now it accepts one level of nested
    // dope vector. Therefore index 2 in the GEP represents the access to the
    // dope vector.
    auto NestedDVIndx = getConstGEPIndex(*GEP, 2);
    if (!NestedDVIndx || *NestedDVIndx != NestedDV->getFieldNum())
      return false;

    // Find if the rest of the indices are accessing a dope vector field
    DopeVectorFieldType DVFieldType =
        DopeVectorAnalyzer::identifyDopeVectorField(*GEP, 2);

    return DVFieldType < DopeVectorFieldType::DV_Invalid;
  };

  //
  // Return 'true' if 'GEPO' stores a null value to a dope vector field.
  // Such stores are generally the product of a 'nullify' initialiation and
  // can be ignored for the purposes of dope vector analysis.
  //
  auto IsNullStoreToDVField = [](GEPOperator *GEPO) -> bool {
    if (GEPO->getNumIndices() != 2)
      return false;
    auto CI1 = dyn_cast<ConstantInt>(GEPO->getOperand(1));
    if (!CI1 || !CI1->isZero())
      return false;
    auto CI2 = dyn_cast<ConstantInt>(GEPO->getOperand(2));
    if (!CI2)
      return false;
    if (CI2->getZExtValue() > DV_PerDimensionArray)
      return false;
    if (!GEPO->hasOneUser())
      return false;
    auto SI = dyn_cast<StoreInst>(GEPO->user_back());
    if (!SI || SI->getPointerOperand() != GEPO)
      return false;
    auto CV = dyn_cast<Constant>(SI->getValueOperand());
    if (!CV || !CV->isNullValue())
      return false;
    return true;
  };

  //
  // Return 'true' if 'BC' is a bit cast between two identical dope vector
  // types.
  //
  auto IsNullDVBitCast = [](BitCastOperator *BC,
                            const DataLayout &DL) -> bool {
    uint32_t SArrayRank = 0;
    uint32_t DArrayRank = 0;
    Type *SElementType = nullptr;
    Type *DElementType = nullptr;

    bool Opaque = !BC->getType()->getContext().supportsTypedPointers();

    auto STy = BC->getSrcTy();
    if (!STy->isPointerTy())
      return false;
    auto SPTy = (Opaque) ? inferPtrElementType(*(BC->getOperand(0)))
                         : STy->getNonOpaquePointerElementType();
    if (!SPTy || !isDopeVectorType(SPTy, DL, &SArrayRank, &SElementType))
      return false;

    auto DTy = BC->getDestTy();
    if (!DTy->isPointerTy())
      return false;
    auto DPTy = (Opaque) ? inferPtrElementType(*BC)
                         : DTy->getNonOpaquePointerElementType();
    if (!DPTy || !isDopeVectorType(DPTy, DL, &DArrayRank, &DElementType))
      return false;

    // If typed pointers are enabled then SElementType and DElementType
    // shouldn't be nullptr.
    if (DPTy->getContext().supportsTypedPointers())
      assert((SElementType && DElementType) &&
             "Pointer address not collected when typed pointers are enabled");

    return SArrayRank == DArrayRank && SElementType == DElementType;
  };

  //
  // Return 'true' if User 'U' is a valid Use of 'V', which is a pointer
  // to a dope vector. 'ValueChecked' is used to avoid repeatedly analyzing
  // a Value that has already been analyzed.
  //
  std::function<bool(Value *V, User *U, const DataLayout &DL,
                NestedDopeVectorInfo *NestedDV, bool ForDVCP,
                SetVector<Value *> &ValueChecked)>
      GoodDVPUser = [&, this](Value *V, User *U,
                        const DataLayout &DL,
                        NestedDopeVectorInfo *NestedDV, bool ForDVCP,
                        SetVector<Value *> &ValueChecked) -> bool {
    // GEP should be accessing dope vector fields
    if (auto *GEP = dyn_cast<GEPOperator>(U)) {
      if (!CollectAccessFromGEP(GEP, 0, GetTLI))
        return false;
    } else if (auto *BC = dyn_cast<BitCastOperator>(U)) {
      // BitCast should be only used for allocating data
      if (IsNullDVBitCast(BC, DL)) {
         for (User *UU : BC->users())
           if (!GoodDVPUser(BC, UU, DL, NestedDV, ForDVCP, ValueChecked))
             return false;
         return true;
      }
      if (!AllowCheckForAllocSite)
        return false;
      CallBase *Call = castingUsedForDataAllocation(BC, GetTLI);
      if (!Call)
        return false;
      NestedDV->addAllocSite(Call);
    } else if (CallBase *Call = dyn_cast<CallBase>(U)) {
      // It can be a call to allocate/deallocate function in opaque
      // pointers case.
      if(!V->getType()->getContext().supportsTypedPointers()) {
          if (isCallToAllocFunction(Call, GetTLI)) {
            if (!AllowCheckForAllocSite)
              return false;
            NestedDV->addAllocSite(Call);
            return true;
        }
      }
      // Other calls should only load data
      if (!CollectAccessFromCall(Call, V, GetTLI, DL, NestedDV, ForDVCP,
                                 ValueChecked))
        return false;
    } else {
      return false;
    }
    return true;
  };

  if (!V)
    return false;

  if (!ValueChecked.insert(V))
    return true;

  // If the input Value is a GEP with more than 2 indices then there is a
  // chance that the GEP represents an access to a structure with
  // a field that is a dope vector (nested dope vector) and a field in
  // the dope vector.
  auto *GEPOp = dyn_cast<GEPOperator>(V);
  if (GEPOp && IsGEPUsedForAccessingField(GEPOp) &&
      (IsNullStoreToDVField(GEPOp) ||
      CollectAccessFromGEP(GEPOp, 2, GetTLI)))
    return true;

  // If we reach this point then it means that V represents a pointer to
  // a dope vector. Go through the users of V to identify how the fields of
  // the dope vector are used.
  for (auto *U : V->users()) {
    if (ValueChecked.contains(U))
      continue;
    if (!GoodDVPUser(V, U, DL, NestedDV, ForDVCP, ValueChecked))
      return false;
  }

  return true;
}

// Identify subscripts accessing the PtrAddr of the dope vector
// and place them in 'SIS'.
void DopeVectorInfo::identifyPtrAddrSubs(SubscriptInstSet &SIS) {
  for (unsigned I = 0; I < PtrAddr.numFieldAddrs(); ++I)
    for (User *U : PtrAddr.getFieldAddr(I)->users())
      if (auto *LI = dyn_cast<LoadInst>(U))
        for (User *W : LI->users())
          if (auto SI = dyn_cast<SubscriptInst>(W))
            if (SI && SI->getPointerOperand() == LI)
              SIS.insert(SI);
}

// Analyze that all the dope vector fields are used to load and store data
void NestedDopeVectorInfo::analyzeNestedDopeVector() {

  PtrAddr.analyzeUses();
  ElementSizeAddr.analyzeUses();
  CodimAddr.analyzeUses();
  FlagsAddr.analyzeUses();
  DimensionsAddr.analyzeUses();

  for (unsigned long I = 0; I < Rank; I++) {
    ExtentAddr[I].analyzeUses();
    StrideAddr[I].analyzeUses();
    LowerBoundAddr[I].analyzeUses();
  }

  // If the current dope vector is a copy dope vector then collect the
  // base from VBase.
  Value *CopyFromPtr = nullptr;
  if (IsCopyDopeVector)
    CopyFromPtr = VBase;

  // Load and stores collected, now validate the dope vector
  validateDopeVector(CopyFromPtr);
}

// Return true if the input BitCast operator is used for allocation
bool GlobalDopeVector::collectAndAnalyzeAllocSite(BitCastOperator *BC) {
  if (!BC || GlobalDVInfo->hasAllocSite())
    return false;

  CallBase *Call = castingUsedForDataAllocation(BC, GetTLI);

  if (!Call)
    return false;

  GlobalDVInfo->addAllocSite(Call);
  return true;
}

// Return true if the input GEPOperator is accessing a dope vector field,
// collect the uses and analyze that there is no ilegal use for it. Else
// return false.
bool
GlobalDopeVector::collectAndAnalyzeGlobalDopeVectorField(GEPOperator *GEP) {

  if (!GEP)
    return false;

  // Check which dope vector field is being accessed and
  // collect the information related to the load and stores
  DopeVectorFieldType DVFieldType =
      DopeVectorAnalyzer::identifyDopeVectorField(*GEP);

  if (DVFieldType >= DopeVectorFieldType::DV_Invalid)
    return false;

  if (DVFieldType == DopeVectorFieldType::DV_Reserved)
    return true;

  // If the field type is DV_PerDimensionArray or lower then check
  // the load and stores (analyzeUses).
  if (DVFieldType < DopeVectorFieldType::DV_PerDimensionArray) {
    DopeVectorFieldUse *DVField =
        GlobalDVInfo->getDopeVectorField(DVFieldType);
    if (!DVField || DVField->getIsBottom())
      return false;

    DVField->addFieldAddr(GEP);

    DVField->analyzeUses();
    if (DVField->getIsBottom())
      return false;
  } else if (DVFieldType > DopeVectorFieldType::DV_PerDimensionArray) {
    // If the GEPOperator directly accesses the extent, stride or lower bound
    // fields, then it means that the array entry should be accessed by a
    // subscript. We need to collect the subscript and check where the
    // data is used for load and store. Each subscript accesses a different
    // entry in the per dimension-array. To simplify the analysis, we are
    // going to collect and organize each subscript in the corresponding
    // array entry (collectSubscriptInformation) and then we are going to
    // analyze them (analyzeSubscriptUses).
    for (auto *U : GEP->users()) {
      // All entries in the subscript should be constant
      if (auto *SI = dyn_cast<SubscriptInst>(U)) {
        // Collect the array entry
        ConstantInt *Index = dyn_cast<ConstantInt>(SI->getIndex());
        if (!Index)
          return false;
        uint64_t ArrayEntry = Index->getZExtValue();
        if (ArrayEntry >= GlobalDVInfo->getRank())
          return false;

        // Find the DopeVectorField use corresponding to the array entry
        DopeVectorFieldUse *DVField =
            GlobalDVInfo->getDopeVectorField(DVFieldType, ArrayEntry);
        if (!DVField || DVField->getIsBottom())
          return false;

        // Store the current subscirpt
        DVField->addFieldAddr(GEP);
        DVField->collectSubscriptInformation(SI, DVFieldType,
                                             GlobalDVInfo->getRank());
        if (DVField->getIsBottom())
          return false;
      } else {
        return false;
      }
    }

    // Check that all subscripts used for collecting the extent, stride and
    // lower bound are used for loading and storing data.
    for (uint64_t I = 0, E = GlobalDVInfo->getRank(); I < E; I++) {
      auto *ExtentField =
        GlobalDVInfo->getDopeVectorField(DopeVectorFieldType::DV_ExtentBase,
                                         I);
      ExtentField->analyzeSubscriptsUses();
      if (ExtentField->getIsBottom())
        return false;

      auto *StrideField =
        GlobalDVInfo->getDopeVectorField(DopeVectorFieldType::DV_StrideBase,
                                         I);
      StrideField->analyzeSubscriptsUses();
      if (StrideField->getIsBottom())
        return false;

      auto *LowerBoundField = GlobalDVInfo->getDopeVectorField(
          DopeVectorFieldType::DV_LowerBoundBase, I);
      LowerBoundField->analyzeSubscriptsUses();
      if (LowerBoundField->getIsBottom())
        return false;
    }
  } else {
    // NOTE: If the DVFieldType is DV_PerDimensionArray it means that the
    // extent, stride and lower bound are being accessed. We may need
    // to extend the data colection to support this operation.
    return false;
  }

  return true;
}

extern Argument *isIPOPropagatable(const Value *V, const User *U) {
  if (isa<IntrinsicInst>(U))
    return nullptr;
  if (auto CB = dyn_cast<CallBase>(U)) {
    if (CB->isIndirectCall())
      return nullptr;
    Function *F = CB->getCalledFunction();
    if (!F || F->hasAddressTaken() || F->isDeclaration())
      return nullptr;
    if (auto ArgPos = getArgumentPosition(*CB, V))
      return F->getArg(*ArgPos);
  }
  return nullptr;
}

// Given a Value and the TargetLibraryInfo, check if it is a BitCast
// and is only used for data allocation and deallocation. Return the
// call to the data alloc function.
CallBase* GlobalDopeVector::castingUsedForDataAllocation(Value *Val,
    std::function<const TargetLibraryInfo &(Function &F)> &GetTLI) {
#if INTEL_FEATURE_SW_ADVANCED
    // If aggressive DVCP is disabled then collect the allocation sites only.
    if (!EnableAggressiveDVCP)
      return bitCastUsedForAllocationOnly(Val, GetTLI);
    else
#endif // INTEL_FEATURE_SW_ADVANCED
      return bitCastUsedForAllocation(Val, GetTLI);
}

// Collect the nested dope vectors and store the access to them. Return false
// if there is any illegal access, else return true.
bool GlobalDopeVector::collectNestedDopeVectorFromSubscript(
    SubscriptInst *SI, const DataLayout &DL, bool ForDVCP) {

  // Given a Value that is a GetElementPointerInst or a BitCastInst,
  // then find if it is accessing a structure, if so collect the field
  // number and type.
  //
  // This may need some extra work for with opaque pointers. A dope
  // vector with an opaque pointer might look as follows:
  //
  //   %opaque_dv = { p0*, i64, i64, i64, i64, i64, 1 x [i64, i64, i64] }
  //
  // This means that we don't know the pointer type for field 0.
  auto GetNestedDVTypeFromValue = [](Value *Val) ->
      std::pair<Type *, uint64_t> {

    std::pair<Type *, uint64_t> NullPair = std::make_pair(nullptr, 0);

    uint64_t RetIdx = 0;
    Type *RetType = nullptr;

    // If it is a BitCast, the destination is a pointer to a structure.
    // This is accessing field 0.
    if (auto BC = dyn_cast<BitCastInst>(Val)) {
      Type *DestTy = BC->getDestTy();
      Type *SrcTy = BC->getSrcTy();
      if (!SrcTy->isPointerTy() || !DestTy->isPointerTy())
        return NullPair;

      // NOTE: This may need to be updated for opaque pointers.
      if (SrcTy->getContext().supportsTypedPointers())
        SrcTy = SrcTy->getNonOpaquePointerElementType();
      else
        SrcTy = inferPtrElementType(*(BC->getOperand(0)));
      if (!SrcTy->isStructTy() || SrcTy->getStructNumElements() == 0)
        return NullPair;

      Type *ZeroType = SrcTy->getStructElementType(0);
      if (SrcTy->getContext().supportsTypedPointers())
        DestTy = DestTy->getNonOpaquePointerElementType();
      else
        DestTy = inferPtrElementType(*BC);

      if (ZeroType == DestTy ||
          (!SrcTy->getContext().supportsTypedPointers() && DestTy->isPointerTy()))
        RetType = DestTy;
    } else if (auto GEP = dyn_cast<GetElementPtrInst>(Val)) {
      // If it is a GEP, then all indices are constants
      if (!GEP->hasAllConstantIndices())
        return NullPair;

      Type *SrcType = GEP->getSourceElementType();
      auto ArrayIdx = getConstGEPIndex(*(cast<GEPOperator>(GEP)), 1);
      if (!ArrayIdx || *ArrayIdx != 0)
        return NullPair;

      auto Idx = getConstGEPIndex(*(cast<GEPOperator>(GEP)), 2);
      if (!Idx)
        return NullPair;

      uint64_t FieldIdx = *Idx;

      if (FieldIdx >= SrcType->getStructNumElements())
        return NullPair;

      RetType = SrcType->getStructElementType(FieldIdx);
      RetIdx = FieldIdx;
    } else {
      llvm_unreachable("Trying to collect nested dope vector from an "
                       "invalid instruction");
    }

    return std::make_pair(RetType, RetIdx);
  };

  // Find the nested dope vector info, if not found then
  // create a new entry with (VBase, FieldNum).
  auto FindOrMakeNestedDopeVector = [&, this](Value *VBase,
                                              Type *DVType,
                                              uint64_t FieldNum) ->
                                              NestedDopeVectorInfo* {
    auto *NestedDV = getNestedDopeVector(VBase, FieldNum);
    if (!NestedDV) {
      NestedDV = new NestedDopeVectorInfo(Glob, DVType, FieldNum, VBase,
          true /* AllowMultipleFieldAddresses*/);
      NestedDopeVectors.insert(NestedDV);
    } else {
      assert(NestedDV->getLLVMStructType() == DVType &&
             "Nested dope vector type mismatch with the type found by the "
             "subscript analysis");
    }

    return NestedDV;
  };

  // Return a ConstantInt value for the stride of 'SI', if one can be
  // easily found.
  //
  auto GetConstantStride = [this](SubscriptInst *SI) -> ConstantInt * {
    Value *VS = SI->getStride();
    // If the stride is a literal constant, return it.
    if (auto CI0 = dyn_cast<ConstantInt>(VS))
      return CI0;
    // Otherwise, look for a LoadInst, fed by a SubscriptInst, fed by a
    // GEPOperator.
    auto LI = dyn_cast<LoadInst>(VS);
    if (!LI)
      return nullptr;
    auto SIS = dyn_cast<SubscriptInst>(LI->getPointerOperand());
    if (!SIS)
      return nullptr;
    // Is this a GEPOPerator indexing the stride of a global dope vector?
    auto GEPO = dyn_cast<GEPOperator>(SIS->getPointerOperand());
    if (!GEPO || GEPO->getPointerOperand() != Glob)
      return nullptr;
    if (DopeVectorAnalyzer::identifyDopeVectorField(*GEPO) != DV_StrideBase)
      return nullptr;
    // Get the dimension for the stride in the dope vector.
    auto CI = dyn_cast<ConstantInt>(SIS->getIndex());
    if (!CI)
      return nullptr;
    // Look up the stride value in the DopeVectorInfo.
    uint64_t Dim = CI->getZExtValue();
    DopeVectorInfo *DVI = getGlobalDopeVectorInfo();
    assert(DVI && "Expecting dope vector info");
    DopeVectorFieldUse *SF = DVI->getDopeVectorField(
        DopeVectorFieldType::DV_StrideBase, Dim);
    return SF->getConstantValue();
  };

  // If 'UU' is a byte-flattened GEP with I8 source element type and
  // pointer operand 'V', constant index X, and a single user, subtract X
  // from 'NE' and return the single user of that GEP. Otherwise, return UU.
  //
  auto ByteFlattenedGEPAdjustment = [](Value *V, User *UU,
                                       uint64_t &NE) -> User * {
    auto GEPI = dyn_cast<GetElementPtrInst>(UU);
    if (!GEPI || GEPI->getNumIndices() != 1 ||
        GEPI->getPointerOperand() != V || !GEPI->hasOneUser())
      return UU;
    LLVMContext &Ctx = GEPI->getContext();
    if (GEPI->getSourceElementType() != llvm::Type::getInt8Ty(Ctx))
      return UU;
    auto CI = dyn_cast<ConstantInt>(GEPI->getOperand(1));
    if (!CI)
      return UU;
    NE -= CI->getZExtValue();
    return GEPI->user_back();
  };

  // Return 'true' if 'CB' is a call to a memfunc with 'InPtr' pointing to
  // an argument of the memfunc that may write up to 'NE' bytes at that
  // argument without invalidating the dope vector analysis.
  //
  auto IsSafeIntrinMemFunc = [](CallBase *CB, Value *InPtr,
                               uint64_t NE) -> bool {
    if (CB->arg_size() != 4)
      return false;
    if (CB->getArgOperand(0) != InPtr)
      return false;
    auto CI = dyn_cast<ConstantInt>(CB->getArgOperand(2));
    if (!CI || CI->getZExtValue() > NE)
      return false;
    return true;
  };

  // Return 'true' if 'CB' is a call to an intrinsic with 'InPtr' pointing to
  // an argument of the intrinsic that may write up to 'NE' bytes at that
  // argument without invalidating the dope vector analysis.
  //
  auto IsSafeIntrinUser = [&](CallBase *CB, Value *InPtr, uint64_t NE) -> bool {
    auto II = dyn_cast<IntrinsicInst>(CB);
    if (!II)
      return false;
    switch (II->getIntrinsicID()) {
    case Intrinsic::memcpy:
    case Intrinsic::memset:
      return IsSafeIntrinMemFunc(CB, InPtr, NE);
    default:
      break;
    }
    return false;
  };

  // Return 'true' if 'CB' is a call to the Fortran runtime library libFunc
  // 'for_trim' with 'InPtr' pointing to its argument which may write up to
  // 'NE' bytes at that argument without invalidating the dope vector analysis.
  // Currently, the destination must be a local array large enough to hold
  // the result.
  //
  auto IsSafeLibFuncForTrim = [](CallBase *CB, Value *InPtr,
                                 uint64_t NE) -> bool {
    if (CB->arg_size() != 4)
      return false;
    if (CB->getArgOperand(2) != InPtr)
      return false;
    auto CI1 = dyn_cast<ConstantInt>(CB->getArgOperand(1));
    if (!CI1 || CI1->getZExtValue() > NE)
      return false;
    auto CI3 = dyn_cast<ConstantInt>(CB->getArgOperand(3));
    if (!CI3 || CI3->getZExtValue() > NE)
      return false;
    auto GEPI = dyn_cast<GetElementPtrInst>(CB->getArgOperand(0));
    if (!GEPI || !GEPI->hasAllZeroIndices())
      return false;
    auto AI = dyn_cast<AllocaInst>(GEPI->getPointerOperand());
    if (!AI)
      return false;
    auto AT = dyn_cast<ArrayType>(AI->getAllocatedType());
    if (!AT || AT->getNumElements() < NE)
      return false;
    return true;
  };

  //
  // Return 'true' if 'CB' is a call to the Fortran runtime library libFunc
  // 'for_concat' with 'InPtr' pointing to its argument without invalidating
  // the dope vector analysis. We are checking the source argument (argument
  // #0) in this implementation, which will not write any bytes to that
  // argument.
  //
  auto IsSafeLibFuncForConcat = [](CallBase *CB, Value *InPtr) -> bool {
    if (CB->arg_size() != 4)
      return false;
    if (CB->getArgOperand(0) != InPtr)
      return false;
    for (unsigned I = 1; I < CB->arg_size(); ++I)
      if (CB->getArgOperand(I) == InPtr)
        return false;
    return true;
  };

  //
  // Return 'true' if 'CB' is a call to a libFunc with 'InPtr' pointing to
  // an argument of the libFunc that may write up to 'NE' bytes at that
  // argument without invalidating the dope vector analysis.
  //
  auto IsSafeLibFuncUser = [&](CallBase *CB, Value *InPtr,
                               uint64_t NE) -> bool {
    Function *F = CB->getCalledFunction();
    if (!F)
      return false;
    LibFunc TheLibFunc;
    const TargetLibraryInfo &TLI = GetTLI(*const_cast<Function *>(F));
    if (!TLI.getLibFunc(F->getName(), TheLibFunc) || !TLI.has(TheLibFunc))
      return false;
    switch (TheLibFunc) {
    case LibFunc_for_trim:
      return IsSafeLibFuncForTrim(CB, InPtr, NE);
    case LibFunc_for_concat:
      return IsSafeLibFuncForConcat(CB, InPtr);
    default:
      break;
    }
    return false;
  };

  // Return 'true' if the User 'U' of 'V' is a GEP of i8* array type feeding
  // an intrinsic or a libFunc that uses it in a way that does not invalidate
  // dope vector analysis.
  //
  auto IsSafeIntrinOrLibFuncUser = [&](Value *V, User *U) -> bool {
    if (!U->hasOneUser())
      return false;
    auto GEPI = dyn_cast<GetElementPtrInst>(U->user_back());
    if (!GEPI)
      return false;
    if (GEPI->getPointerOperand() != U || !GEPI->hasAllZeroIndices())
      return false;
    Type *GEPITy = GEPI->getSourceElementType();
    auto GEPIArTy = dyn_cast<ArrayType>(GEPITy);
    if (!GEPIArTy)
      return false;
    LLVMContext &Ctx = GEPI->getContext();
    if (GEPIArTy->getElementType() != llvm::Type::getInt8Ty(Ctx))
      return false;
    uint64_t NE = GEPIArTy->getNumElements();
    for (User *UU : GEPI->users()) {
      auto VV = ByteFlattenedGEPAdjustment(GEPI, UU, NE);
      Value *InPtr = VV != UU ? UU : GEPI;
      auto CB = dyn_cast<CallBase>(VV);
      if (!CB)
        return false;
      if (IsSafeIntrinUser(CB, InPtr, NE))
        continue;
      if (IsSafeLibFuncUser(CB, InPtr, NE))
        continue;
      return false;
    }
    return true;
  };

  //
  // Return 'true' if 'A' can be propagated up to an AllocaInst. Use
  // 'ValueChecked' to ensure that we don't get in a recursive loop
  // by checking for a Value twice. As an example, consider:
  //
  //   subroutine bigloop(tau, krh)
  //   real tau(pcols, pver, nswbands)
  //   integer krh(pcols, pver)
  //   real, pointer :: h_ext(:,:)
  //   do id = 1, numphysprops
  //     call physprop_get(id, h_ext)
  //     call get_hygro_rad_props(krh, h_ext, tau)
  //   end do
  //   end subroutine
  //
  // Here if 'A' represents the second argument of 'physprop_get',
  // and 'h_ext' is represented by an AllocaInst in 'bigloop', we return
  // 'true' noting that 'h_ext' can be propagated down through
  // 'get_hygro_rad_props'.
  //
  std::function<bool(Argument *A, const DataLayout &DL,
                     NestedDopeVectorInfo *NDVInfo, bool ForDVCP,
                     SetVector<Value *> &ValueChecked)>
      CanPropUp = [&, this](Argument *A, const DataLayout &DL,
                      NestedDopeVectorInfo *NDVInfo, bool ForDVCP,
                      SetVector<Value *> &ValueChecked) -> bool {
    Function *F = A->getParent();
    unsigned FArgNo = A->getArgNo();
    ValueChecked.insert(A);
    if (F->hasAddressTaken() || F->isVarArg())
      return false;
    for (User *U : F->users()) {
      auto CB = dyn_cast<CallBase>(U);
      if (!CB || CB->getCalledFunction() != F)
        return false;
      Value *AA = CB->getArgOperand(FArgNo);
      if (auto C = dyn_cast<Constant>(AA)) {
        if (C->isNullValue())
          continue;
        return false;
      }
      if (auto BC = dyn_cast<BitCastInst>(AA)) {
        ValueChecked.insert(AA);
        AA = BC->getOperand(0);
      }
      if (auto FA = dyn_cast<Argument>(AA)) {
        if (!CanPropUp(FA, DL, NDVInfo, ForDVCP, ValueChecked))
          return false;
        continue;
      }
      if (auto AI = dyn_cast<AllocaInst>(AA)) {
       if (!collectNestedDopeVectorFieldAddress(NDVInfo, AI, GetTLI,
                ValueChecked, DL, ForDVCP, true /* AllowCheckForAllocSite */))
          return false;
        continue;
      }
      return false;
    }
    return true;
  };

  //
  // Return 'true' if 'U' is assigned through a pointer assigment to
  // a dummy argument. For example, in:
  //
  //   subroutine physprop_get(id, sw_hygro_ext)
  //   integer, intent(in) :: id
  //   real, pointer :: sw_hygro_ext(:,:)
  //   sw_hygro_ext => physprop(id)%sw_hygro_ext
  //   end subroutine physprop_get
  //
  // Let 'U' be 'physprop(id)%sw_hygro_ext'.  Note that it is assigned
  // through a pointer assignment to 'sw_hygro_ext', which is the second
  // argument of 'physprop_get'.
  //
  auto PropPtrAssignToArgument = [](User *U,
                                    const DataLayout &DL) -> Argument * {
    if (!U->hasOneUser())
      return nullptr;
    U = U->user_back();
    if (auto BC = dyn_cast<BitCastInst>(U)) {
      uint32_t SArrayRank;
      Type *SElementType = nullptr;
      Type *STy = BC->getSrcTy();
      if (!STy->isPointerTy())
        return nullptr;
      // Will need to be updated for opaque pointers.
      Type *SPETy = STy->getNonOpaquePointerElementType();
      if (!isDopeVectorType(SPETy, DL, &SArrayRank, &SElementType))
        return nullptr;

      // NOTE: This needs to be updated when opaque pointers support is
      // enabled. SElementType and DElementType need to be collected when
      // typed pointers are enabled.
      if (SPETy->getContext().supportsTypedPointers())
        assert(SElementType &&
               "Pointer address not collected for source pointer");

      uint32_t DArrayRank;
      Type *DElementType = nullptr;
      Type *DTy = BC->getDestTy();
      if (!DTy->isPointerTy())
        return nullptr;
      Type *DPETy = DTy->getNonOpaquePointerElementType();
      if (!isDopeVectorType(DPETy, DL, &DArrayRank, &DElementType))
        return nullptr;

      // NOTE: This needs to be updated when opaque pointers support is
      // enabled.
      if (DPETy->getContext().supportsTypedPointers())
        assert(DElementType &&
               "Pointer address not collected for destination pointer");

      if (SArrayRank != DArrayRank || SElementType != DElementType)
        return nullptr;
      if (!BC->hasOneUser())
        return nullptr;
      U = U->user_back();
    }
    auto LI = dyn_cast<LoadInst>(U);
    if (!LI)
      return nullptr;
    if (!LI->hasOneUser())
      return nullptr;
    auto SI = dyn_cast<StoreInst>(LI->user_back());
    if (!SI)
      return nullptr;
    if (SI->getValueOperand() != LI)
      return nullptr;
    auto A = dyn_cast<Argument>(SI->getPointerOperand());
    if (!A)
      return nullptr;
    for (User *U : A->users()) {
      if (auto IC = dyn_cast<ICmpInst>(U)) {
         if (IC->getPredicate() != ICmpInst::ICMP_EQ)
           return nullptr;
         if (IC->getOperand(0) != A)
           return nullptr;
         auto C = dyn_cast<Constant>(IC->getOperand(1));
         if (!C || !C->isNullValue())
           return nullptr;
      } else if (U != SI) {
         return nullptr;
      }
    }
    return A;
  };

  //
  // Return 'true' if the 'U' can be propagated through a pointer
  // assigment up the call chain to a AllocaInst and then down the
  // call chain to subscripts.
  //
  // As an example, consider the following Fortran code:
  //
  //   parameter n1=19, n2=1000, n3=100
  //   integer, parameter :: nswbands = 19
  //   integer, parameter :: pcols = 4
  //   integer, parameter :: pver = 26
  //   type :: physprop_type
  //   real, pointer :: sw_hygro_ext(:,:)
  //   endtype physprop_type
  //   type (physprop_type), pointer :: physprop(:)
  //
  //   subroutine physprop_get(id, sw_hygro_ext)
  //   integer, intent(in) :: id
  //   real, pointer :: sw_hygro_ext(:,:)
  //   sw_hygro_ext => physprop(id)%sw_hygro_ext
  //   end subroutine physprop_get
  //
  //   subroutine get_hygro_rad_props(krh, ext, tau)
  //   integer, intent(in) :: krh(pcols,pver)
  //   real, intent(in) :: ext(:,:)
  //   real, intent(out) :: tau(pcols,pver,nswbands)
  //   do iswband = 1, nswbands
  //     do icol = 1, pcols
  //       do ilev = 1, pver
  //         tau(icol,ilev,iswband) = &
  //           ext(krh(icol,ilev)+1,iswband) + ext(krh(icol,ilev)+1,iswband)
  //       end do
  //     end do
  //   end do
  //   end subroutine
  //
  //   subroutine bigloop(tau, krh)
  //   real tau(pcols, pver, nswbands)
  //   integer krh(pcols, pver)
  //   real, pointer :: h_ext(:,:)
  //   do id = 1, numphysprops
  //     call physprop_get(id, h_ext)
  //     call get_hygro_rad_props(krh, h_ext, tau)
  //   end do
  //   end subroutine
  //
  // Here, 'physprop(id)%sw_hygro_ext' is assigned to the pointer
  // 'sw_hygro_ext' in 'physprop_get', can be propagated up the call chain
  // to 'h_ext' in 'bigloop' and then propagated back down to 'ext' in
  // 'get_hygro_rad_props'.
  //
  auto CanPropThruPtrAssn = [&](User *U, const DataLayout &DL, bool ForDVCP,
                                NestedDopeVectorInfo *NDVInfo) -> bool {
    Argument *A = PropPtrAssignToArgument(U, DL);
    if (!A)
      return false;
    SetVector<Value *> ValueChecked;
    if (!CanPropUp(A, DL, NDVInfo, ForDVCP, ValueChecked))
      return false;
    return true;
  };

  // Recursive forward declaration
  std::function<bool(Value *, User *, SmallPtrSetImpl<Value *> &)>
    PropagatesThroughUser;

  //
  // Return 'true' if 'GEPI' is propagated down the call chain and terminates
  // with a LoadInst or StoreInst.
  //
  std::function<bool(GetElementPtrInst *, SmallPtrSetImpl<Value *> &)>
      PropagatesThroughGEPI = [&](GetElementPtrInst *GEPI,
                                  SmallPtrSetImpl<Value *> &Visited) -> bool {
    if (GEPI->getNumIndices() != 1)
      return false;
    for (User *U : GEPI->users()) {
      if (!Visited.count(U))
        continue;
      if (auto NewGEPI = dyn_cast<GetElementPtrInst>(U)) {
        if (!PropagatesThroughGEPI(NewGEPI, Visited))
          return false;
      } else if (!PropagatesThroughUser(GEPI, U, Visited)) {
        return false;
      }
    }
    return true;
  };

  //
  // Return 'true' if 'PHIN', which is a User of 'V' is propagated down the
  // call chain and terminates with a LoadInst or StoreInst.
  //
  auto PropagatesThroughPHINode = [&](Value *V, PHINode *PHIN,
                                      SmallPtrSetImpl<Value *> &Visited)
                                      -> bool {
     static const unsigned BackTraversalLimit = 3;
     if (Visited.count(PHIN))
       return true;
     Visited.insert(PHIN);
     //
     // Check the backedges of 'PHIN' and ensure that they reach back to
     // 'PHIN' using only byte-flattened GEPs or other PHINodes. This
     // is to ensure that any value derived from 'PHIN' is a byte offset
     // from the original value coming into 'PHIN'. 'LangRuleOutOfBoundsOK'
     // ensures that the offset does not index out of the original bounds.
     //
     for (Value *W : PHIN->incoming_values()) {
       if (W == V)
         continue;
       Value *WW = W;
       bool CompletedLoop = false;
       for (unsigned J = 0; J < BackTraversalLimit; ++J) {
         if (auto GEPI = dyn_cast<GetElementPtrInst>(WW)) {
           if (GEPI->getNumIndices() != 1)
             return false;
           WW = GEPI->getPointerOperand();
         } else if (auto NewPHIN = dyn_cast<PHINode>(WW)) {
           // NOTE: This traverses back through only one level of PHINode.
           // It could be generalized into a recursive search, but it is
           // sufficient for what we need at this time.
           bool FoundPHI = false;
           for (Value *WWW : NewPHIN->incoming_values())
             if (WWW == PHIN) {
               WW = PHIN;
               FoundPHI = true;
               break;
             }
           if (!FoundPHI)
             return false;
         }
         else {
           return false;
         }
         if (WW == PHIN) {
           CompletedLoop = true;
           break;
         }
       }
       if (!CompletedLoop)
         return false;
     }
     //
     // Walk forward through the uses of 'PHI' allowing the pointer
     // value to be offset through a series of byte flattened GEPs.
     //
     for (User *U : PHIN->users()) {
       if (auto GEPI = dyn_cast<GetElementPtrInst>(U)) {
         if (!PropagatesThroughGEPI(GEPI, Visited))
           return false;
       } else if (!PropagatesThroughUser(PHIN, U, Visited)) {
         return false;
       }
     }
     return true;
  };

  //
  // Recursive version of 'PropagatesToLoadOrStore' that uses a 'Visited'
  // set to exclude recursive descent on Values that have already been
  // evaluated. Two types of Values are placed in the 'Visited' set:
  // Arguments and PHINodes.
  //
  std::function<bool(Value *V, SmallPtrSetImpl<Value *> &Visited)>
      PropagatesToLoadOrStoreX = [&](Value *V,
                                     SmallPtrSetImpl<Value *> &Visited)
                                     -> bool {
    if (Visited.count(V))
      return true;
    Visited.insert(V);
    for (User *U: V->users())
      if (!PropagatesThroughUser(V, U, Visited))
        return false;
    return true;
  };

  //
  // Return 'true' if 'LI' is just stored as an integer or
  // floating point type. This ensures that it is not cast as
  // a pointer and used to dereference something else. If passed
  // at a call site, we follow it through the call chain.
  //
  auto PropagatesThroughLoadInst = [&](LoadInst *LI,
                                       SmallPtrSetImpl<Value *> &Visited)
                                       -> bool {
    for (User *U : LI->users()) {
      if (auto SI = dyn_cast<StoreInst>(U)) {
        Type *Ty = SI->getValueOperand()->getType();
        if (!Ty->isIntegerTy() && !Ty->isFloatingPointTy())
          return false;
      } else if (auto Arg = dyn_cast<Argument>(U)) {
        if (!PropagatesToLoadOrStoreX(Arg, Visited))
          return false;
      }
    }
    return true;
  };

  //
  // Return an AllocaInst that is used as a Fortran concatenation table for
  // for_concat(), if 'V' is an address stored into one of the entries in
  // that concatenation table. A concatenation table is an array of structures
  // each of which has two fields. The first field is a pointer to a string
  // and the second is the integer length of the string. The libFunc
  // for_concat takes a concatenation table as its first argument and
  // returns a pointer to the concatenated string in the second argument.
  //
  // For example, here is a series of instructions that allocates a 4 entry
  // concatenation table in %9, and assigns %89 to the string address of
  // the 4th entry in the table.
  //   %9 = alloca [4 x { i8*, i64 }], align 8
  //   %76 = getelementptr inbounds [4 x { i8*, i64 }], [4 x { i8*, i64 }]* %9,
  //       i64 0, i64 0
  //   %87 = call { i8*, i64 }* @llvm.intel.subscript.[...](i8 0, i64 1,
  //       i32 16, { i8*, i64 }* nonnull %76, i32 4)
  //   %88 = getelementptr inbounds { i8*, i64 }, { i8*, i64 }* %87, i64 0,
  //       i32 0
  //   store i8* %89, i8** %88, align 1
  //
  auto IsAddressInLocalConcatTable = [](Value *V) -> AllocaInst * {
    auto GEPI0 = dyn_cast<GetElementPtrInst>(V);
    if (!GEPI0 || GEPI0->getNumIndices() != 2 || !GEPI0->hasAllZeroIndices())
      return nullptr;
    auto SI = dyn_cast<SubscriptInst>(GEPI0->getPointerOperand());
    if (!SI || SI->getRank() != 0)
      return nullptr;
    auto CI1 = dyn_cast<ConstantInt>(SI->getLowerBound());
    if (!CI1 || CI1->getZExtValue() != 1)
      return nullptr;
    auto CI2 = dyn_cast<ConstantInt>(SI->getStride());
    if (!CI2 || CI2->getZExtValue() != 16)
      return nullptr;
    auto GEPI1 = dyn_cast<GetElementPtrInst>(SI->getPointerOperand());
    if (!GEPI1 || GEPI1->getNumIndices() != 2 || !GEPI1->hasAllZeroIndices())
      return nullptr;
    auto CI4 = dyn_cast<ConstantInt>(SI->getIndex());
    if (!CI4)
      return nullptr;
    auto AI = dyn_cast<AllocaInst>(GEPI1->getPointerOperand());
    if (!AI)
      return nullptr;
    auto ATy = dyn_cast<ArrayType>(AI->getAllocatedType());
    if (!ATy)
      return nullptr;
    if (CI4->getZExtValue() > ATy->getNumElements())
      return nullptr;
    auto STy = dyn_cast<StructType>(ATy->getElementType());
    if (!STy || STy->getNumElements() != 2)
      return nullptr;
    if (!STy->getElementType(0)->isPointerTy())
      return nullptr;
    if (!STy->getElementType(1)->isIntegerTy())
      return nullptr;
    return AI;
  };

  //
  // Return 'true' if 'SI' is a safe store. This means it is assigned only
  // to a local variable and then passed to a libFunc which will use the
  // value it points to. Therefore, the stored value does not escape.
  //
  auto IsSafeLocalStoreAssignment = [&](StoreInst *SI) -> bool {
     AllocaInst *AI = IsAddressInLocalConcatTable(SI->getPointerOperand());
     if (!AI || AI->getNumUses() > 2)
       return false;
     for (User *U : AI->users()) {
       // The path from the StoreInst to the AllocaInst in
       // IsAddressInLocalConcatTable() can be ignored, as it has already
       // been analyzed in that function. It terminates in a GetElementPtrInst.
       if (isa<GetElementPtrInst>(U))
         continue;
       Value *W = AI;
       Value *V = U;
       if (auto BC = dyn_cast<BitCastInst>(V)) {
         if (!BC->hasOneUser())
           return false;
         W = BC;
         V = BC->user_back();
       }
       auto CB = dyn_cast<CallBase>(V);
       if (!CB || !IsSafeLibFuncForConcat(CB, W))
         return false;
     }
     return true;
  };

  //
  // Return 'true' if 'U', which is a User of 'V' is propagated down the
  // call chain and terminates with a LoadInst or StoreInst.
  //
  PropagatesThroughUser = [&](Value *V, User *U,
                              SmallPtrSetImpl<Value *> &Visited) -> bool {
    if (auto SI = dyn_cast<StoreInst>(U)) {
      if (SI->getValueOperand() == V && !IsSafeLocalStoreAssignment(SI))
        return false;
      return true;
    }
    if (auto PHIN = dyn_cast<PHINode>(U)) {
      if (!PropagatesThroughPHINode(V, PHIN, Visited))
        return false;
    } else if (auto LI = dyn_cast<LoadInst>(U)) {
      if (!PropagatesThroughLoadInst(LI, Visited))
        return false;
    } else if (auto BC = dyn_cast<BitCastInst>(U)) {
      for (User *UU : BC->users()) {
        if (!PropagatesThroughUser(BC, UU, Visited))
          return false;
      }
    } else if (auto CB = dyn_cast<CallBase>(U)) {
      auto ArgPos = getArgumentPosition(*CB, V);
      if (!ArgPos)
        return false;
      auto F = dyn_cast<Function>(CB->getCalledOperand()->stripPointerCasts());
      if (!F || F->isVarArg())
        return false;
      Argument *Arg = F->getArg(*ArgPos);
      if (!PropagatesToLoadOrStoreX(Arg, Visited))
        return false;
    } else if (auto GEPI = dyn_cast<GetElementPtrInst>(U)) {
      // Allow for the special case of a zero-indexed GEP, which is
      // effectively a null operation.
      if (GEPI->getPointerOperand() != V || !GEPI->hasAllZeroIndices())
        return false;
      for (User *UU : GEPI->users()) {
        if (!PropagatesThroughUser(GEPI, UU, Visited))
          return false;
      }
    } else {
      return false;
    }
    return true;
  };

  //
  // Returns 'true' if 'V' is only used as the pointer operand of a simple load
  // or store instruction.
  //
  auto PropagatesToSimpleLoadOrStore = [](Value *V) -> bool {
    for (User *U : V->users()) {
      if (isa<LoadInst>(U))
        continue;
      if (auto SI = dyn_cast<StoreInst>(U)) {
        if (SI->getValueOperand() == V)
          return false;
        continue;
      }
      return false;
    }
    return true;
  };

  //
  // Return 'true' if 'V' is propagated down the call chain and terminates
  // with a LoadInst or StoreInst.
  //
  auto PropagatesToLoadOrStore = [&](Value *V) {
    if (PropagatesToSimpleLoadOrStore(V))
      return true;
#if INTEL_FEATURE_SW_ADVANCED
    SmallPtrSet<Value *, 10> Visited;
    if (!CheckOutOfBoundsOK)
      return false;
    if (getLangRuleOutOfBoundsOK())
      return false;
    if (!PropagatesToLoadOrStoreX(V, Visited))
      return false;
    return true;
#else // INTEL_FEATURE_SW_ADVANCED
    return false;
#endif // INTEL_FEATURE_SW_ADVANCED
  };

  // Return 'true' if 'U' is the user of a SubscriptInst that can be
  // properly collected. In that case, update 'AllocSiteFound'.
  //
  auto CanCollectNDVSubscriptUser = [&, this](Value *V, User *U,
                                              const DataLayout &DL,
                                              NestedDopeVectorInfo *NDVInfo,
                                              bool &AllocSiteFound,
                                              bool ForDVCP) -> bool {
    if (auto *Call = castingUsedForDataAllocation(U, GetTLI)) {
      // A BitCast can used for allocating the array for the
      // nested dope vector at field 0. It represents a field 0 access.
      if (AllocSiteFound)
        return false;

      // NOTE: This may not work with opaque pointers. We may want to revise
      // it in the future.
      BitCastInst *BC = cast<BitCastInst>(U);
      Type *SrcTy = BC->getSrcTy();
      if (!SrcTy->isPointerTy())
        return false;

      bool Opaque = !BC->getType()->getContext().supportsTypedPointers();
      auto *Ty = (Opaque) ? inferPtrElementType(*BC)
                          : SrcTy->getNonOpaquePointerElementType();

      if (!Ty)
        return false;

      auto* StrSource = dyn_cast<StructType>(Ty);
      if (!StrSource || StrSource->getNumElements() == 0)
        return false;

      Type *FieldZeroType = StrSource->getElementType(0);
      if (!isDopeVectorType(FieldZeroType, DL))
        return false;

      auto *NestedDVInfo = FindOrMakeNestedDopeVector(V, FieldZeroType, 0);
      assert(NestedDVInfo && "Nested dope vector 0 couldn't be found\n");

      NestedDVInfo->addAllocSite(Call);
    } else if (isa<GetElementPtrInst>(U) || isa<BitCastInst>(U)) {
      auto NestedDVTypePair = GetNestedDVTypeFromValue(U);
      if (!NestedDVTypePair.first)
        return false;

      if (isDopeVectorType(NestedDVTypePair.first, DL)) {
        auto *NestedDVInfo =
            FindOrMakeNestedDopeVector(V, NestedDVTypePair.first,
                                       NestedDVTypePair.second);
        assert(NestedDVInfo && "Nested dope vector couldn't be found\n");
        SetVector<Value *> ValueChecked;

        // Nested dope vector found, now collect the fields access
        if (collectNestedDopeVectorFieldAddress(NestedDVInfo, U, GetTLI,
                ValueChecked, DL, ForDVCP, true /* AllowCheckForAllocSite */))
          return true;
        if (CanPropThruPtrAssn(U, DL, ForDVCP, NestedDVInfo))
          return true;
        return false;
      } else {
        if (PropagatesToLoadOrStore(U))
          return true;
        if (IsSafeIntrinOrLibFuncUser(V, U))
          return true;
        return false;
      }
    } else {
      // Subscript used for something else
      return false;
    }
    return true;
  };

  // Return 'true' if each use of 'A' can be propagated to a CallBase that
  // calls a Function with IR that is not address taken, or can be collected
  // inside its Function as usual. Update 'AllocSiteFound' if the alloc site
  // for the dope vector is found.
  //
  std::function<bool(Argument *, const DataLayout &,
                NestedDopeVectorInfo *, bool, bool &)>
      PropagateArgument = [&](Argument *A, const DataLayout &DL,
                              NestedDopeVectorInfo *NDVInfo,
                              bool ForDVCP, bool &AllocSiteFound) -> bool {
    for (User *U : A->users()) {
      if (Argument *NewA = isIPOPropagatable(A, U)) {
        if (!PropagateArgument(NewA, DL, NDVInfo, ForDVCP, AllocSiteFound))
          return false;
      } else if (!CanCollectNDVSubscriptUser(A, U, DL, NDVInfo,
                                             AllocSiteFound, ForDVCP)) {
        return false;
      }
    }
    return true;
  };

  if (!SI)
    return false;
  ConstantInt *GlobalElementSize = GlobalDVInfo->getDopeVectorField(
      DopeVectorFieldType::DV_ElementSize)->getConstantValue();

  bool AllocSiteFound = false;

  // Unknown element size for the global dope vector, we can't collect the
  // information for nested dope vectors. The element size of the global
  // dope vector is needed to make sure that the stride in the subscript
  // instruction is collecting the right number of bits when accessing
  // each entry in the global array.
  if (!GlobalElementSize || GetConstantStride(SI) != GlobalElementSize)
    return false;

  // Traverse through the users of the array entry and find the information
  // related to the nested dope vectors
  for (User *U : SI->users()) {
    if (Argument *A = isIPOPropagatable(SI, U)) {
      if (!PropagateArgument(A, DL, nullptr, ForDVCP, AllocSiteFound))
        return false;
    } else if (!CanCollectNDVSubscriptUser(SI, U, DL, nullptr,
                                           AllocSiteFound, ForDVCP)) {
      return false;
    }
  }
  return true;
}

using NDVInfoVector = SetVector<NestedDopeVectorInfo *>;

void
GlobalDopeVector::mergeNestedDopeVectors() {

  // Load a subset 'NDVSubset' of the nested dope vectors for merging.
  // The set will all have the same 'FieldNum' and a non-nullptr 'VBase'.
  //
  auto LoadNDVSubset = [this](NDVInfoVector &NDVSubset) {
    Optional<uint64_t> FieldNum = None;
    NDVSubset.clear();
    for (auto *NestedDV : NestedDopeVectors) {
      if (NestedDV->getVBase()) {
        if (!FieldNum)
          FieldNum = NestedDV->getFieldNum();
        if (NestedDV->getFieldNum() == FieldNum)
          NDVSubset.insert(NestedDV);
      }
    }
  };

  // Return 'true' if 'NDVSubset' has a mismatch and the nested dope vectors
  // contained in it cannot be merged.
  //
  auto HasMismatch = [](NDVInfoVector &NDVSubset) -> bool {
    for (unsigned I = 0; I < NDVSubset.size(); ++I)
      for (unsigned J = I + 1; J < NDVSubset.size(); ++J)
        if (!NDVSubset[I]->matches(*NDVSubset[J]))
          return true;
    return false;
  };

  // Merge a subset 'NDVSubset' of the nested dope vectors. If the merge
  // is successful, a single nested dope vector will remain that summarizes
  // the subset, with a 'VBase' which is nullptr.
  //
  auto MergeNDVSubset = [this, HasMismatch](NDVInfoVector &NDVSubset) {
    if (!NDVSubset.size())
      return;
    if (NDVSubset.size() == 1) {
      NDVSubset[0]->nullifyVBase();
      return;
    }
    NestedDopeVectorInfo* MergeDV = NDVSubset[0];
    MergeDV->nullifyVBase();
    auto AR_Pass = DopeVectorInfo::AnalysisResult::AR_Pass;
    if (HasMismatch(NDVSubset)) {
      bool Passed = MergeDV->getAnalysisResult() == AR_Pass;
      for (auto NestedDV : NDVSubset) {
        if (NestedDV != MergeDV) {
          if (Passed && (NestedDV->getAnalysisResult() != AR_Pass)) {
            MergeDV->setAnalysisResult(NestedDV->getAnalysisResult());
            Passed = false;
          }
          NestedDopeVectors.remove(NestedDV);
          delete NestedDV;
        }
      }
      if (Passed) {
        auto CNM = DopeVectorInfo::AnalysisResult::AR_CouldNotMerge;
        MergeDV->setAnalysisResult(CNM);
      }
    } else {
      for (auto NestedDV : NDVSubset)
        if (NestedDV != MergeDV) {
          MergeDV->merge(*NestedDV);
          NestedDopeVectors.remove(NestedDV);
          delete NestedDV;
        }
    }
  };

#if !defined(NDEBUG) || defined(LLVM_ENABLE_DUMP)
  auto GetFunction = [](Value *V) -> Function * {
    if (!V)
      return nullptr;
    if (auto I = dyn_cast<Instruction>(V))
      return I->getFunction();
    else if (auto A = dyn_cast<Argument>(V))
      return A->getParent();
    return nullptr;
  };

  // Dump the nested dope vectors. Use 'Banner' to indicate the point in
  // time the dump occurs.
  //
  auto DumpNestedDopeVectors = [this, GetFunction](const char Banner[]) {
    dbgs() << "[" << Banner << "] DUMPING NESTED DOPE VECTORS: BEGIN\n";
    for (auto *NestedDV : NestedDopeVectors) {
      dbgs() << "FIELD[" << NestedDV->getFieldNum() << "] "
             << NestedDV->getVBase();
      if (Function  *F = GetFunction(NestedDV->getVBase()))
        dbgs() << " IN " << F->getName() << "\n";
      else
        dbgs() << "\n";
      if (NestedDV->getVBase())
        NestedDV->getVBase()->dump();
      NestedDV->print(2);
    }
    dbgs() << "[" << Banner << "] DUMPING NESTED DOPE VECTORS: END\n";
  };
#endif // !defined(NDEBUG) || defined(LLVM_ENABLE_DUMP)

  LLVM_DEBUG(DumpNestedDopeVectors("BEFORE"));
  NDVInfoVector NestedDVSubset;
  LoadNDVSubset(NestedDVSubset);
  while (NestedDVSubset.size()) {
    MergeNDVSubset(NestedDVSubset);
    LoadNDVSubset(NestedDVSubset);
  }
  for (auto *NestedDV : NestedDopeVectors) {
    NestedDV->validateAllocSite();
    NestedDV->validateSingleNonNullValue(DV_ElementSize);
    NestedDV->validateSingleNonNullValue(DV_Codim);
  }
  LLVM_DEBUG(DumpNestedDopeVectors("AFTER"));
}

// This function will collect the information from the nested dope vectors that
// are copied. A copy dope vector is a dope vector that was allocated and each
// field is a copy from another dope vector. For example:
//
//   %DV2 = alloca %"__DTRT_QNCA_a0$double*$rank3$"
//   %1 = getelementptr inbounds %"__DTRT_QNCA_a0$double*$rank3$",
//           %"__DTRT_QNCA_a0$double*$rank3$"* @DV1, i64 0, i32 0
//   %2 = load double*, double** %1
//   %3 = getelementptr inbounds %"__DTRT_QNCA_a0$double*$rank3$",
//           %"__DTRT_QNCA_a0$double*$rank3$"* %DV2, i64 0, i32 0
//   store double* %2, double** %3
//
// Assume that @DV1 is a global dope vector that was collected, analyzed and
// validated, then %DV2 will be a local copy since the fields of @DV1 are
// copied to it. The local copy is a new instantiation, therefore the analysis
// result won't affect the result from the original dope vector. The goal is
// to find these copy dope vectors and prove that the fields won't change
// in order to propagate the constants collected for them too.
void GlobalDopeVector::collectAndAnalyzeCopyNestedDopeVectors(
    const DataLayout &DL, bool ForDVCP) {

  // Collect the copy dope vector from the store instruction. From the
  // example above, assume that we are analyzing the store instruction,
  // then this function will return %DV2.
  auto GetLocalDopeVector = [](StoreInst *SI) -> AllocaInst * {
    auto *DVField = SI->getPointerOperand();
    auto *GEPDV = dyn_cast<GEPOperator>(DVField);
    if (!GEPDV)
      return nullptr;

    if (DopeVectorAnalyzer::identifyDopeVectorField(*GEPDV) !=
        DopeVectorFieldType::DV_ArrayPtr)
      return nullptr;

    AllocaInst *AI = dyn_cast<AllocaInst>(GEPDV->getOperand(0));
    return AI;
  };

  // Generate a new nested dope vector that represents a copy of the
  // current dope vector. The alloc site will be AI and VBase is the
  // pointer to the original dope vector.
  auto GenerateCopyNestedDV = [DL](AllocaInst *AI, Value *VBase,
                                   uint64_t FieldNum,
                                   Type *DVType) -> NestedDopeVectorInfo * {
    assert(isDopeVectorType(DVType, DL) && "Trying to make a copy dope vector "
                                           "from a non-dope vector type");
    auto CopyNestedDV = new NestedDopeVectorInfo(AI, DVType, FieldNum,
        VBase, true /* AllowMultipleFieldAddresses */,
        true /* IsCopyDopeVector */);
    CopyNestedDV->addAllocSite(AI);
    return CopyNestedDV;
  };

  // Traverse through each nested dope vector and collect any information
  // from the copies.
  for (auto *NestedDV : NestedDopeVectors) {
    if (NestedDV->getAnalysisResult() !=
        DopeVectorInfo::AnalysisResult::AR_Pass)
      continue;

    // Find where the pointer to the array is being copied
    SetVector<AllocaInst *> CopyNestedDopeVectorsAllocs;
    SetVector<NestedDopeVectorInfo *> CopyNestedDopeVectors;
    auto PtrAddrField =
        NestedDV->getDopeVectorField(DopeVectorFieldType::DV_ArrayPtr);

    assert(!PtrAddrField->getIsBottom() && "Dope vector field set to bottom "
                                           "when analysis passes");

    // Identify the alloc sites
    for (auto *LI : PtrAddrField->loads()) {

      GEPOperator *GEPO = dyn_cast<GEPOperator>(LI->getPointerOperand());
      // NOTE: Perhaps this should be an assert
      if (!GEPO)
        continue;

      Value *VBase = GEPO->getOperand(0);

      // The load will be used in a store instruction to another dope vector
      for (auto U : LI->users()) {
        if (auto *SI = dyn_cast<StoreInst>(U)) {
          if (SI->getValueOperand() != LI)
            continue;

          if (AllocaInst *AllocI = GetLocalDopeVector(SI)) {
            if (AllocI->getFunction() != LI->getFunction())
              continue;

            if (!CopyNestedDopeVectorsAllocs.insert(AllocI))
              continue;

            // Generate the copy and store it
            auto *CopyNestedDV = GenerateCopyNestedDV(AllocI, VBase,
                NestedDV->getFieldNum(), NestedDV->getLLVMStructType());
            if (!CopyNestedDV)
              continue;

            CopyNestedDopeVectors.insert(CopyNestedDV);
          }
        }
      }
    }

    // Traverse through each copy, collect where each field was accessed and
    // analyze it. If the analysis passes then we are going to merge the load
    // instructions.
    for (auto *LocalDV : CopyNestedDopeVectors) {
      SetVector<Value *> ValueChecked;
      if (collectNestedDopeVectorFieldAddress(LocalDV, LocalDV->getDVObject(),
          GetTLI, ValueChecked, DL, ForDVCP, true /* AllowCheckForAllocSite*/)) {
        LocalDV->analyzeNestedDopeVector();
        NestedDV->collectFromCopy(*LocalDV);
      }
      // Delete the pointer since we already copied the information to the
      // current dope vector.
      delete LocalDV;
    }
  }
}
// The function parses Fortran QNCA encoded dope vector types when the type
// is a struct type. With opaque pointers the pointer to data has no type and
// the type of element is inferred from QNCA type name.
// For example: %"QNCA_a0$%PHYSICS_TYPES$.btPHYSICS_STATE*$rank1$" will return
// the type "%PHYSICS_TYPES$.btPHYSICS_STATE".
static std::unique_ptr<std::tuple<Type*, unsigned>>
parseQNCAStructDopeVectorElementType(const StructType* Ty) {
  if (!Ty)
    return nullptr;

  const std::string QNCAPrefix = "QNCA_a0$";
  const std::string RankPrefix = "$rank";

  const StringRef &name = Ty->getStructName();
  if (!name.startswith(QNCAPrefix))
    return nullptr;
  auto SIdx = QNCAPrefix.size();
  auto EIdx = name.rfind(RankPrefix);
  if (EIdx == StringRef::npos)
    return nullptr;
  bool isPointer = false;
  if (EIdx > SIdx && name[EIdx-1] == '*') {
    --EIdx;
    isPointer = true;
  }
  if (EIdx > SIdx && name[SIdx] == '%') {
    ++SIdx;
  }
  if (EIdx > SIdx && name[SIdx] =='"') {
    ++SIdx;
    if (EIdx > SIdx && name[EIdx-1] =='"') {
      --EIdx;
    }
    else
      return nullptr;
  }

  const auto ETName = name.substr(SIdx, EIdx-SIdx);
  Type *ETy = StructType::getTypeByName(Ty->getContext(), ETName);
  if (!ETy)
    return nullptr;

  unsigned PtrLevel = (!isPointer)?0u:1u;
  auto Res = std::make_unique<std::tuple<Type*, unsigned>>(ETy, PtrLevel);
  return std::move(Res);
}

// Return true if the pointer address of the current global dope vector is a
// pointer to another dope vector, or if it is a pointer to a structure where
// at least one field is a dope vector. Else, return false.
bool GlobalDopeVector::isCandidateForNestedDopeVectors(const DataLayout &DL) {
  assert(Glob == GlobalDVInfo->getDVObject() &&
         "Dope vector object mismatch with global");

  StructType *DVStruct = GlobalDVInfo->getLLVMStructType();
  assert(DVStruct && "Analyzing dope vector without the proper structure");

  if (!Glob->getType()->getContext().supportsTypedPointers()) {
    auto PR = parseQNCAStructDopeVectorElementType(DVStruct);
    if (!PR)
      return false;

    Type *Ty;
    unsigned Level;
    std::tie(Ty, Level) = *PR;

    PointerType *PtrAddr = dyn_cast<PointerType>(DVStruct->getElementType(0));
    if (!PtrAddr)
      return false;

    StructType *StrTy = dyn_cast<StructType>(Ty);
    if (!StrTy)
      return false;

    if (isDopeVectorType(StrTy, DL))
      return true;

    for (unsigned I = 0, E = StrTy->getNumElements(); I < E; I++)
      if (isDopeVectorType(StrTy->getElementType(I), DL))
        return true;
    return false;
  }

  PointerType *PtrAddr = dyn_cast<PointerType>(DVStruct->getElementType(0));
  if (!PtrAddr)
    return false;

  // TODO: This needs to be updated to handle opaque pointers.
  StructType *StrTy =
      dyn_cast<StructType>(PtrAddr->getNonOpaquePointerElementType());
  if (!StrTy)
    return false;

  if (isDopeVectorType(StrTy, DL))
    return true;

  for (unsigned I = 0, E = StrTy->getNumElements(); I < E; I++)
    if (isDopeVectorType(StrTy->getElementType(I), DL))
      return true;

  return false;
}

// This function will check if there are nested dope vectors for the global
// dope vector, collect the information and analyze if there is any illegal
// access that could invalidate the data.
void
GlobalDopeVector::collectAndAnalyzeNestedDopeVectors(const DataLayout &DL,
                                                     bool ForDVCP) {

  // First check if there is any nested dope vector. At this point we know that
  // the global is a dope vector, but double check.
  assert(Glob == GlobalDVInfo->getDVObject() &&
         "Dope vector object mismatch with global");

  // If the global dope vector info is not valid then there is no point for
  // collecting the nested dope vectors
  if (GlobalDVInfo->getAnalysisResult() ==
      DopeVectorInfo::AnalysisResult::AR_Invalid)
    return;

  // Don't perform any analysis for nested dope vectors if the current
  // global doesn't qualify for it.
#if INTEL_FEATURE_SW_ADVANCED
  // If aggressive DVCP is disabled then prefer to use the analysis
  // process to decide if the nested dope vectors is enabled
  if (EnableAggressiveDVCP && !isCandidateForNestedDopeVectors(DL))
<<<<<<< HEAD
    return;
#else // INTEL_FEATURE_SW_ADVANCED
  if (!isCandidateForNestedDopeVectors(DL))
    return;
=======
    return;
#else // INTEL_FEATURE_SW_ADVANCED
  if (!isCandidateForNestedDopeVectors(DL))
    return;
>>>>>>> 7fca6dfc
#endif // INTEL_FEATURE_SW_ADVANCED

  auto *PtrAddressField = GlobalDVInfo->getDopeVectorField(
      DopeVectorFieldType::DV_ArrayPtr);

  // If the pointer address is Bottom or is written then we bail out. There is
  // an use of the pointer address that invalidates the nested dope vectors.
  if (PtrAddressField->getIsBottom() ||
      PtrAddressField->getIsWritten())
    return;

  Type *SubscriptResultType = nullptr;
  bool NestedDVDataValid = true;

  // Go through all the places where the global array is loaded
  for (auto *LI : PtrAddressField->loads()) {
    for (auto *U : LI->users()) {

      // The user of the global array will be subscript
      if (auto *SI = dyn_cast<SubscriptInst>(U)) {

        // Collect the type that the subscript is loading.
        // The type should be the same accross all subscripts.
        Type *CurrSIType = SI->getElementType();
        if (CurrSIType->isPointerTy()) {
          NestedDVDataValid = false;
          break;
        } else if (!SubscriptResultType) {
          SubscriptResultType = CurrSIType;
        } else if (SubscriptResultType != CurrSIType) {
          NestedDVDataValid = false;
          break;
        }

        // If the subscript is not accessing a structure then there
        // won't be nested dope vectors, still we need to check that
        // all the subscripts are accessing the same type
        if (!SubscriptResultType->isStructTy())
          continue;

        // Collect the possible nested dope vectors that the subscript
        // could be accessing
        if (!collectNestedDopeVectorFromSubscript(SI, DL, ForDVCP)) {
          NestedDVDataValid = false;
          break;
        }
      } else {
        NestedDVDataValid = false;
        break;
      }
    }

    if (!NestedDVDataValid)
      break;
  }

  NestedDVDataCollected = NestedDVDataValid;
  if (!NestedDVDataValid || NestedDopeVectors.empty())
    return;

  // Analyze the nested dope vectors if they were collected correctly
  for (auto *NestedDV : NestedDopeVectors)
    NestedDV->analyzeNestedDopeVector();

  mergeNestedDopeVectors();

  // Collect any information from the copy dope vectors to check if we
  // can also propagate the constants to it.
  collectAndAnalyzeCopyNestedDopeVectors(DL, ForDVCP);
}

// Validate that the data was collected correctly for the global dope vector
void GlobalDopeVector::validateGlobalDopeVector(const DataLayout &DL) {

  // If the global dope vector info is not valid then the analysis for
  // the fields of the global dope vector failed
  if (GlobalDVInfo->getAnalysisResult() !=
      DopeVectorInfo::AnalysisResult::AR_Pass) {
    AnalysisRes = GlobalDopeVector::AnalysisResult::AR_GlobalDVAnalysisFailed;
    return;
  }

  // If NestedDVDataCollected is false then it means that something happened
  // while collecting the nested dope vectors
  if (!NestedDVDataCollected) {
#if INTEL_FEATURE_SW_ADVANCED
    // If aggressive DVCP is not enabled and NestedDVDataCollected is false,
    // then we are going to consider the whole dope vector invalid
    if (!EnableAggressiveDVCP) {
      AnalysisRes =
          GlobalDopeVector::AnalysisResult::AR_IncompleteNestedDVData;
      return;
    }
#endif // INTEL_FEATURE_SW_ADVANCED

    // If the pointer address is candidate for nested dope vectors then disable
    // DVCP. This is conservative, in reality, if we have all the information
    // for the outer dope vector, then we can propagate that information.
    if (isCandidateForNestedDopeVectors(DL)) {
      AnalysisRes =
          GlobalDopeVector::AnalysisResult::AR_IncompleteNestedDVData;
      return;
    }
  }

  // Check that all nested dope vectors were validated correctly
  for (auto *NestedDV : NestedDopeVectors) {
    if (NestedDV->getAnalysisResult() !=
        DopeVectorInfo::AnalysisResult::AR_Pass) {
      AnalysisRes = GlobalDopeVector::AnalysisResult::AR_BadNestedDV;
      return;
    }
  }

  // Analysis pass
  AnalysisRes = GlobalDopeVector::AnalysisResult::AR_Pass;
}

void GlobalDopeVector::collectAndValidate(const DataLayout &DL,
                                          bool ForDVCP) {
#if INTEL_FEATURE_SW_ADVANCED
  // Aggressive DVCP is turned on by default, collect the option from opt if
  // it is turned off.
  if (EnableAggressiveDVCP)
    EnableAggressiveDVCP = EnableAgressiveDVCPOpt;
#endif // INTEL_FEATURE_SW_ADVANCED

<<<<<<< HEAD
  // CMPLRLLVM-37474: DVCP analysis is disabled for opaque pointers. This
  // will be turned back on once the FE supplies a mechanism to collect the
  // type of the pointers.
  if (!Glob->getParent()->getContext().supportsTypedPointers()) {
    LLVM_DEBUG(dbgs() << "  Opaque pointers not supported for global DVCP\n");
    getGlobalDopeVectorInfo()->invalidateDopeVectorInfo();
    return;
  }

#if INTEL_FEATURE_SW_ADVANCED
  // Aggressive DVCP is turned on by default, collect the option from opt if
  // it is turned off.
  if (EnableAggressiveDVCP)
    EnableAggressiveDVCP = EnableAgressiveDVCPOpt;
#endif // INTEL_FEATURE_SW_ADVANCED

=======
  bool isOpaquePtr = !Glob->getParent()->getContext().supportsTypedPointers();
>>>>>>> 7fca6dfc
  for (auto *U : Glob->users()) {
    if (auto *BC = dyn_cast<BitCastOperator>(U)) {
      // The BitCast should only be used for data allocation and
      // should happen only once
      if (collectAndAnalyzeAllocSite(BC))
        continue;
    } else if (auto *GEP = dyn_cast<GEPOperator>(U)) {
      // The fields of the global dope vector are accessed through
      // a GEPOperator
      if (collectAndAnalyzeGlobalDopeVectorField(GEP))
        continue;
    } else if (auto *CB = dyn_cast<CallBase>(U)) {
      // This is needed in the opaque pointer case because we cannot 
      // find the DV allocate function through bitcasts.
      if (isOpaquePtr && !GlobalDVInfo->hasAllocSite()) {
        if (isCallToAllocFunction(CB, GetTLI)) {
          GlobalDVInfo->addAllocSite(CB);
          continue;
        }
      }
    } else if (isa<LoadInst>(U) || isa<StoreInst>(U)) {
      // This is needed in the opaque pointer case because
      // GEP(X,0,0) instructions may be dead code eliminated.
      if (isOpaquePtr) {
        auto *DVField = GlobalDVInfo->getDopeVectorField(DV_ArrayPtr);
        if (DVField && !DVField->getIsBottom()) {
          DVField->addFieldAddr(Glob);
          bool isNotForDVCP = DVField->isAddrNotForDVCP(Glob);
          DVField->analyzeLoadOrStoreInstruction(U, Glob, isNotForDVCP);
          if (!DVField->getIsBottom())
            continue;
        }
      }
    }
    // Any other use is invalid
    getGlobalDopeVectorInfo()->invalidateDopeVectorInfo();
    break;
  }

  // Make sure that none of the fields the in the dope vector are
  // set to bottom, and that an alloc site was seen.
  getGlobalDopeVectorInfo()->validateDopeVector();
  getGlobalDopeVectorInfo()->validateAllocSite();

  // Collect any information related to the nested dope vectors
  collectAndAnalyzeNestedDopeVectors(DL, ForDVCP);

  // Validate that the data was collected correctly
  validateGlobalDopeVector(DL);
}

#if !defined(NDEBUG) || defined(LLVM_ENABLE_DUMP)
void DopeVectorInfo::print(uint64_t Indent) {

  auto SimpleFieldUsePrint = [Indent](DopeVectorFieldUse &Field,
                                      uint64_t ArrayEntry,
                                      DopeVectorFieldType FieldType) -> void {

    std::string IndentString(Indent, ' ');
    StringRef IndentRef(IndentString);
    switch(FieldType) {
      case DopeVectorFieldType::DV_ArrayPtr:
        dbgs() << IndentString << "  [0] Array Pointer: ";
        break;
      case DopeVectorFieldType::DV_ElementSize:
        dbgs() << IndentString << "  [1] Element size: ";
        break;
      case DopeVectorFieldType::DV_Codim:
        dbgs() << IndentString << "  [2] Co-Dimension: ";
        break;
      case DopeVectorFieldType::DV_Flags:
        dbgs() << IndentString << "  [3] Flags: ";
        break;
      case DopeVectorFieldType::DV_Dimensions:
        dbgs() << IndentString << "  [4] Dimensions: ";
        break;
      case DopeVectorFieldType::DV_PerDimensionArray:
        dbgs() << IndentString << "  [6] Per-dimension array: ";
        break;
      case DopeVectorFieldType::DV_ExtentBase:
        dbgs() << IndentString << "  [6][" << ArrayEntry <<"] Extent: ";
        break;
      case DopeVectorFieldType::DV_StrideBase:
        dbgs() << IndentString << "  [6][" << ArrayEntry <<"] Stride: ";
        break;
      case DopeVectorFieldType::DV_LowerBoundBase:
        dbgs() << IndentString << "  [6][" << ArrayEntry <<"] Lower Bound: ";
        break;
      default:
        llvm_unreachable("Trying to access a field in the dope vector "
                         "that should not be accessed");
    }

    std::string Result = "";

    if (Field.getIsRead())
      Result = "Read";

    if (Field.getIsWritten()) {
      if (!Result.empty())
        Result += " | ";
      Result += "Written";
    }

    if (Field.getIsBottom()) {
      if (!Result.empty())
        Result += " | ";
      Result += "Bottom";
    }

    dbgs() << Result;

    if (Field.getConstantValue()) {
      if (!Result.empty())
        dbgs() << " | ";
      dbgs() << "Constant = " << *(Field.getConstantValue());
    }

    dbgs() << "\n";

  };

  std::string IndentString(Indent, ' ');
  StringRef IndentRef(IndentString);
  dbgs() << IndentRef << "Dope vector analysis result: ";

  // The following switch statement doesn't include a default case because
  // clang throws an error if all the enum cases are covered explicitly and
  // a default case is added.
  assert(AnalysisRes <= DopeVectorInfo::AnalysisResult::AR_Pass &&
         "Invalid dope vector analysis result");

  switch (AnalysisRes) {
    case DopeVectorInfo::AnalysisResult::AR_Top:
      dbgs() << "Incomplete data collection";
      break;
    case DopeVectorInfo::AnalysisResult::AR_Invalid:
      dbgs() << "Invalid data collection";
      break;
    case DopeVectorInfo::AnalysisResult::AR_ReadIllegality:
      dbgs() << "Invalid dope vector field read";
      break;
    case DopeVectorInfo::AnalysisResult::AR_WriteIllegality:
      dbgs() << "Invalid dope vector field write";
      break;
    case DopeVectorInfo::AnalysisResult::AR_NoAllocSite:
      dbgs() << "Alloc site wasn't found";
      break;
    case DopeVectorInfo::AnalysisResult::AR_AllocStoreIllegality:
      dbgs() << "Store won't execute with alloc site";
      break;
    case DopeVectorInfo::AnalysisResult::AR_NoSingleNonNullValue:
      dbgs() << "Single non-null value expected";
      break;
    case DopeVectorInfo::AnalysisResult::AR_CouldNotMerge:
      dbgs() << "Could not merge dope vectors with multiple allocations";
      break;
    case DopeVectorInfo::AnalysisResult::AR_Pass:
      dbgs() << "Pass";
      break;
  }
  dbgs() << "\n";

  dbgs() << IndentRef << "Constant propagation status:"
         << (ConstantsPropagated ? " " : " NOT ") << "performed\n";

  SimpleFieldUsePrint(PtrAddr, 0, DopeVectorFieldType::DV_ArrayPtr);
  SimpleFieldUsePrint(ElementSizeAddr, 0, DopeVectorFieldType::DV_ElementSize);
  SimpleFieldUsePrint(CodimAddr, 0, DopeVectorFieldType::DV_Codim);
  SimpleFieldUsePrint(FlagsAddr, 0, DopeVectorFieldType::DV_Flags);
  SimpleFieldUsePrint(DimensionsAddr, 0, DopeVectorFieldType::DV_Dimensions);
  for (uint64_t I = 0; I < Rank; I++) {
    SimpleFieldUsePrint(ExtentAddr[I], I, DopeVectorFieldType::DV_ExtentBase);
    SimpleFieldUsePrint(StrideAddr[I], I, DopeVectorFieldType::DV_StrideBase);
    SimpleFieldUsePrint(LowerBoundAddr[I], I,
        DopeVectorFieldType::DV_LowerBoundBase);
  }
}

void GlobalDopeVector::print() {
  dbgs() << "Global variable: " << Glob->getName() << "\n";
  dbgs() << "  LLVM Type: "
         << GlobalDVInfo->getLLVMStructType()->getName() << "\n";
  dbgs() << "  Global dope vector result: ";

  // The following switch statement doesn't include a default case because
  // clang throws an error if all the enum cases are covered explicitly and
  // a default case is added.
  assert(AnalysisRes <= GlobalDopeVector::AnalysisResult::AR_Pass &&
         "Invalid global dope vector analysis result");

  switch(AnalysisRes) {
    case GlobalDopeVector::AnalysisResult::AR_Top:
      dbgs() << "Analysis not performed";
      break;
    case GlobalDopeVector::AnalysisResult::AR_GlobalDVAnalysisFailed:
      dbgs() << "Failed to collect global dope vector info";
      break;
    case GlobalDopeVector::AnalysisResult::AR_IncompleteNestedDVData:
      dbgs() << "Failed to collect nested dope vectors' data";
      break;
    case GlobalDopeVector::AnalysisResult::AR_BadNestedDV:
      dbgs() << "At least one nested dope vector didn't pass analysis";
      break;
    case GlobalDopeVector::AnalysisResult::AR_Pass:
      dbgs() << "Pass";
      break;
  }

  dbgs() << "\n";
  GlobalDVInfo->print(2);
  if (NestedDopeVectors.size() > 0) {
    // Sort the result for consistent printing
    std::vector<std::tuple<uint64_t, StringRef, NestedDopeVectorInfo *>> NDV;
    for (auto NestedDV : NestedDopeVectors)
      NDV.push_back(std::make_tuple(NestedDV->getFieldNum(),
                                    NestedDV->getLLVMStructType()->getName(),
                                    NestedDV));
    std::sort(NDV.begin(), NDV.end());
    dbgs() << "  Nested dope vectors: " << NDV.size() << "\n";
    for (auto &OneNDV : NDV) {
      dbgs() << "    Field[" << std::get<0>(OneNDV) << "]: "
             << std::get<1>(OneNDV) << "\n";
      std::get<2>(OneNDV)->print(6);
    }
  }
}
#endif // !defined(NDEBUG) || defined(LLVM_ENABLE_DUMP)

} // end namespace dvanalysis

} // end namespace llvm
<|MERGE_RESOLUTION|>--- conflicted
+++ resolved
@@ -3923,17 +3923,10 @@
   // If aggressive DVCP is disabled then prefer to use the analysis
   // process to decide if the nested dope vectors is enabled
   if (EnableAggressiveDVCP && !isCandidateForNestedDopeVectors(DL))
-<<<<<<< HEAD
     return;
 #else // INTEL_FEATURE_SW_ADVANCED
   if (!isCandidateForNestedDopeVectors(DL))
     return;
-=======
-    return;
-#else // INTEL_FEATURE_SW_ADVANCED
-  if (!isCandidateForNestedDopeVectors(DL))
-    return;
->>>>>>> 7fca6dfc
 #endif // INTEL_FEATURE_SW_ADVANCED
 
   auto *PtrAddressField = GlobalDVInfo->getDopeVectorField(
@@ -4061,26 +4054,7 @@
     EnableAggressiveDVCP = EnableAgressiveDVCPOpt;
 #endif // INTEL_FEATURE_SW_ADVANCED
 
-<<<<<<< HEAD
-  // CMPLRLLVM-37474: DVCP analysis is disabled for opaque pointers. This
-  // will be turned back on once the FE supplies a mechanism to collect the
-  // type of the pointers.
-  if (!Glob->getParent()->getContext().supportsTypedPointers()) {
-    LLVM_DEBUG(dbgs() << "  Opaque pointers not supported for global DVCP\n");
-    getGlobalDopeVectorInfo()->invalidateDopeVectorInfo();
-    return;
-  }
-
-#if INTEL_FEATURE_SW_ADVANCED
-  // Aggressive DVCP is turned on by default, collect the option from opt if
-  // it is turned off.
-  if (EnableAggressiveDVCP)
-    EnableAggressiveDVCP = EnableAgressiveDVCPOpt;
-#endif // INTEL_FEATURE_SW_ADVANCED
-
-=======
   bool isOpaquePtr = !Glob->getParent()->getContext().supportsTypedPointers();
->>>>>>> 7fca6dfc
   for (auto *U : Glob->users()) {
     if (auto *BC = dyn_cast<BitCastOperator>(U)) {
       // The BitCast should only be used for data allocation and
