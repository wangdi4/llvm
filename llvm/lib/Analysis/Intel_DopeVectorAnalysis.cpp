--- conflicted
+++ resolved
@@ -2704,17 +2704,10 @@
   // 'get_hygro_rad_props'.
   //
   std::function<bool(Argument *A, const DataLayout &DL,
-<<<<<<< HEAD
-                     NestedDopeVectorInfo *NDVInfo,
-                     SetVector<Value *> &ValueChecked)>
-      CanPropUp = [&](Argument *A, const DataLayout &DL,
-                      NestedDopeVectorInfo *NDVInfo,
-=======
                      NestedDopeVectorInfo *NDVInfo, bool ForDVCP,
                      SetVector<Value *> &ValueChecked)>
       CanPropUp = [&](Argument *A, const DataLayout &DL,
                       NestedDopeVectorInfo *NDVInfo, bool ForDVCP,
->>>>>>> d2d0a52b
                       SetVector<Value *> &ValueChecked) -> bool {
     Function *F = A->getParent();
     unsigned FArgNo = A->getArgNo();
@@ -2736,11 +2729,7 @@
         AA = BC->getOperand(0);
       }
       if (auto FA = dyn_cast<Argument>(AA)) {
-<<<<<<< HEAD
-        if (!CanPropUp(FA, DL, NDVInfo, ValueChecked))
-=======
         if (!CanPropUp(FA, DL, NDVInfo, ForDVCP, ValueChecked))
->>>>>>> d2d0a52b
           return false;
         continue;
       }
@@ -2879,21 +2868,13 @@
   // to 'h_ext' in 'bigloop' and then propagated back down to 'ext' in
   // 'get_hygro_rad_props'.
   //
-<<<<<<< HEAD
-  auto CanPropThruPtrAssn = [&](User *U, const DataLayout &DL,
-=======
   auto CanPropThruPtrAssn = [&](User *U, const DataLayout &DL, bool ForDVCP,
->>>>>>> d2d0a52b
                                 NestedDopeVectorInfo *NDVInfo) -> bool {
     Argument *A = PropPtrAssignToArgument(U, DL);
     if (!A)
       return false;
     SetVector<Value *> ValueChecked;
-<<<<<<< HEAD
-    if (!CanPropUp(A, DL, NDVInfo, ValueChecked))
-=======
     if (!CanPropUp(A, DL, NDVInfo, ForDVCP, ValueChecked))
->>>>>>> d2d0a52b
       return false;
     return true;
   };
@@ -3025,13 +3006,8 @@
         Type *Ty = SI->getValueOperand()->getType();
         if (!Ty->isIntegerTy() && !Ty->isFloatingPointTy())
           return false;
-<<<<<<< HEAD
-        Function *Callee = CB->getCalledFunction();
-        if (!Callee || Callee->isVarArg())
-=======
       } else if (auto Arg = dyn_cast<Argument>(U)) {
         if (!PropagatesToLoadOrStoreX(Arg, Visited))
->>>>>>> d2d0a52b
           return false;
       }
     }
@@ -3264,9 +3240,6 @@
                                                 ValueChecked, DL,
                                                 ForDVCP, true))
           return true;
-<<<<<<< HEAD
-        if (CanPropThruPtrAssn(U, DL, NestedDVInfo))
-=======
         if (CanPropThruPtrAssn(U, DL, ForDVCP, NestedDVInfo))
           return true;
         return false;
@@ -3274,7 +3247,6 @@
         if (PropagatesToLoadOrStore(U))
           return true;
         if (IsSafeIntrinOrLibFuncUser(V, U))
->>>>>>> d2d0a52b
           return true;
         return false;
       }
@@ -3473,11 +3445,7 @@
 // to find these copy dope vectors and prove that the fields won't change
 // in order to propagate the constants collected for them too.
 void GlobalDopeVector::collectAndAnalyzeCopyNestedDopeVectors(
-<<<<<<< HEAD
-    const DataLayout &DL) {
-=======
     const DataLayout &DL, bool ForDVCP) {
->>>>>>> d2d0a52b
 
   // Collect the copy dope vector from the store instruction. From the
   // example above, assume that we are analyzing the store instruction,
@@ -3578,11 +3546,7 @@
     for (auto *LocalDV : CopyNestedDopeVectors) {
       SetVector<Value *> ValueChecked;
       if (collectNestedDopeVectorFieldAddress(LocalDV, LocalDV->getDVObject(),
-<<<<<<< HEAD
-          GetTLI, ValueChecked, DL, true)) {
-=======
           GetTLI, ValueChecked, DL, ForDVCP, true)) {
->>>>>>> d2d0a52b
         LocalDV->analyzeNestedDopeVector();
         NestedDV->collectFromCopy(*LocalDV);
       }
@@ -3686,11 +3650,7 @@
 
   // Collect any information from the copy dope vectors to check if we
   // can also propagate the constants to it.
-<<<<<<< HEAD
-  collectAndAnalyzeCopyNestedDopeVectors(DL);
-=======
   collectAndAnalyzeCopyNestedDopeVectors(DL, ForDVCP);
->>>>>>> d2d0a52b
 }
 
 // Validate that the data was collected correctly for the global dope vector
