//===- MemoryBuiltins.cpp - Identify calls to memory builtins -------------===//
//
// Part of the LLVM Project, under the Apache License v2.0 with LLVM Exceptions.
// See https://llvm.org/LICENSE.txt for license information.
// SPDX-License-Identifier: Apache-2.0 WITH LLVM-exception
//
//===----------------------------------------------------------------------===//
//
// This family of functions identifies calls to builtin functions that allocate
// or free memory.
//
//===----------------------------------------------------------------------===//

#include "llvm/Analysis/MemoryBuiltins.h"
#include "llvm/ADT/APInt.h"
#include "llvm/ADT/None.h"
#include "llvm/ADT/Optional.h"
#include "llvm/ADT/STLExtras.h"
#include "llvm/ADT/Statistic.h"
#include "llvm/ADT/StringRef.h"
#include "llvm/Analysis/TargetFolder.h"
#include "llvm/Analysis/TargetLibraryInfo.h"
#include "llvm/Analysis/Utils/Local.h"
#include "llvm/Analysis/ValueTracking.h"
#include "llvm/IR/Argument.h"
#include "llvm/IR/Attributes.h"
#include "llvm/IR/Constants.h"
#include "llvm/IR/DataLayout.h"
#include "llvm/IR/DerivedTypes.h"
#include "llvm/IR/Function.h"
#include "llvm/IR/GlobalAlias.h"
#include "llvm/IR/GlobalVariable.h"
#include "llvm/IR/Instruction.h"
#include "llvm/IR/Instructions.h"
#include "llvm/IR/IntrinsicInst.h"
#include "llvm/IR/Operator.h"
#include "llvm/IR/Type.h"
#include "llvm/IR/Value.h"
#include "llvm/Support/Casting.h"
#include "llvm/Support/Debug.h"
#include "llvm/Support/MathExtras.h"
#include "llvm/Support/raw_ostream.h"
#include <cassert>
#include <cstdint>
#include <iterator>
#include <utility>

using namespace llvm;

#define DEBUG_TYPE "memory-builtins"

enum AllocType : uint8_t {
  OpNewLike          = 1<<0, // allocates; never returns null
  MallocLike         = 1<<1 | OpNewLike, // allocates; may return null
  CallocLike         = 1<<2, // allocates + bzero
  ReallocLike        = 1<<3, // reallocates
  StrDupLike         = 1<<4,
  MallocOrCallocLike = MallocLike | CallocLike,
  AllocLike          = MallocLike | CallocLike | StrDupLike,
  AnyAlloc           = AllocLike | ReallocLike
};

struct AllocFnsTy {
  AllocType AllocTy;
  unsigned NumParams;
  // First and Second size parameters (or -1 if unused)
  int FstParam, SndParam;
};

// FIXME: certain users need more information. E.g., SimplifyLibCalls needs to
// know which functions are nounwind, noalias, nocapture parameters, etc.
static const std::pair<LibFunc, AllocFnsTy> AllocationFnData[] = {
  {LibFunc_malloc,              {MallocLike,  1, 0,  -1}},
  {LibFunc_valloc,              {MallocLike,  1, 0,  -1}},
  {LibFunc_Znwj,                {OpNewLike,   1, 0,  -1}}, // new(unsigned int)
  {LibFunc_ZnwjRKSt9nothrow_t,  {MallocLike,  2, 0,  -1}}, // new(unsigned int, nothrow)
  {LibFunc_ZnwjSt11align_val_t, {OpNewLike,   2, 0,  -1}}, // new(unsigned int, align_val_t)
  {LibFunc_ZnwjSt11align_val_tRKSt9nothrow_t, // new(unsigned int, align_val_t, nothrow)
                                {MallocLike,  3, 0,  -1}},
  {LibFunc_Znwm,                {OpNewLike,   1, 0,  -1}}, // new(unsigned long)
  {LibFunc_ZnwmRKSt9nothrow_t,  {MallocLike,  2, 0,  -1}}, // new(unsigned long, nothrow)
  {LibFunc_ZnwmSt11align_val_t, {OpNewLike,   2, 0,  -1}}, // new(unsigned long, align_val_t)
  {LibFunc_ZnwmSt11align_val_tRKSt9nothrow_t, // new(unsigned long, align_val_t, nothrow)
                                {MallocLike,  3, 0,  -1}},
  {LibFunc_Znaj,                {OpNewLike,   1, 0,  -1}}, // new[](unsigned int)
  {LibFunc_ZnajRKSt9nothrow_t,  {MallocLike,  2, 0,  -1}}, // new[](unsigned int, nothrow)
  {LibFunc_ZnajSt11align_val_t, {OpNewLike,   2, 0,  -1}}, // new[](unsigned int, align_val_t)
  {LibFunc_ZnajSt11align_val_tRKSt9nothrow_t, // new[](unsigned int, align_val_t, nothrow)
                                {MallocLike,  3, 0,  -1}},
  {LibFunc_Znam,                {OpNewLike,   1, 0,  -1}}, // new[](unsigned long)
  {LibFunc_ZnamRKSt9nothrow_t,  {MallocLike,  2, 0,  -1}}, // new[](unsigned long, nothrow)
  {LibFunc_ZnamSt11align_val_t, {OpNewLike,   2, 0,  -1}}, // new[](unsigned long, align_val_t)
  {LibFunc_ZnamSt11align_val_tRKSt9nothrow_t, // new[](unsigned long, align_val_t, nothrow)
                                 {MallocLike,  3, 0,  -1}},
  {LibFunc_msvc_new_int,         {OpNewLike,   1, 0,  -1}}, // new(unsigned int)
  {LibFunc_msvc_new_int_nothrow, {MallocLike,  2, 0,  -1}}, // new(unsigned int, nothrow)
  {LibFunc_msvc_new_longlong,         {OpNewLike,   1, 0,  -1}}, // new(unsigned long long)
  {LibFunc_msvc_new_longlong_nothrow, {MallocLike,  2, 0,  -1}}, // new(unsigned long long, nothrow)
  {LibFunc_msvc_new_array_int,         {OpNewLike,   1, 0,  -1}}, // new[](unsigned int)
  {LibFunc_msvc_new_array_int_nothrow, {MallocLike,  2, 0,  -1}}, // new[](unsigned int, nothrow)
  {LibFunc_msvc_new_array_longlong,         {OpNewLike,   1, 0,  -1}}, // new[](unsigned long long)
  {LibFunc_msvc_new_array_longlong_nothrow, {MallocLike,  2, 0,  -1}}, // new[](unsigned long long, nothrow)
  {LibFunc_calloc,              {CallocLike,  2, 0,   1}},
  {LibFunc_realloc,             {ReallocLike, 2, 1,  -1}},
  {LibFunc_reallocf,            {ReallocLike, 2, 1,  -1}},
  {LibFunc_strdup,              {StrDupLike,  1, -1, -1}},
  {LibFunc_strndup,             {StrDupLike,  2, 1,  -1}}
  // TODO: Handle "int posix_memalign(void **, size_t, size_t)"
};

static const Function *getCalledFunction(const Value *V, bool LookThroughBitCast,
                                         bool &IsNoBuiltin) {
  // Don't care about intrinsics in this case.
  if (isa<IntrinsicInst>(V))
    return nullptr;

  if (LookThroughBitCast)
    V = V->stripPointerCasts();

  ImmutableCallSite CS(V);
  if (!CS.getInstruction())
    return nullptr;

  IsNoBuiltin = CS.isNoBuiltin();

  if (const Function *Callee = CS.getCalledFunction())
    return Callee;
  return nullptr;
}

/// Returns the allocation data for the given value if it's either a call to a
/// known allocation function, or a call to a function with the allocsize
/// attribute.
static Optional<AllocFnsTy>
getAllocationDataForFunction(const Function *Callee, AllocType AllocTy,
                             const TargetLibraryInfo *TLI) {
  // Make sure that the function is available.
  StringRef FnName = Callee->getName();
  LibFunc TLIFn;
  if (!TLI || !TLI->getLibFunc(FnName, TLIFn) || !TLI->has(TLIFn))
    return None;

  const auto *Iter = find_if(
      AllocationFnData, [TLIFn](const std::pair<LibFunc, AllocFnsTy> &P) {
        return P.first == TLIFn;
      });

  if (Iter == std::end(AllocationFnData))
    return None;

  const AllocFnsTy *FnData = &Iter->second;
  if ((FnData->AllocTy & AllocTy) != FnData->AllocTy)
    return None;

  // Check function prototype.
  int FstParam = FnData->FstParam;
  int SndParam = FnData->SndParam;
  FunctionType *FTy = Callee->getFunctionType();

  if (FTy->getReturnType() == Type::getInt8PtrTy(FTy->getContext()) &&
      FTy->getNumParams() == FnData->NumParams &&
      (FstParam < 0 ||
       (FTy->getParamType(FstParam)->isIntegerTy(32) ||
        FTy->getParamType(FstParam)->isIntegerTy(64))) &&
      (SndParam < 0 ||
       FTy->getParamType(SndParam)->isIntegerTy(32) ||
       FTy->getParamType(SndParam)->isIntegerTy(64)))
    return *FnData;
  return None;
}

static Optional<AllocFnsTy> getAllocationData(const Value *V, AllocType AllocTy,
                                              const TargetLibraryInfo *TLI,
                                              bool LookThroughBitCast = false) {
  bool IsNoBuiltinCall;
  if (const Function *Callee =
          getCalledFunction(V, LookThroughBitCast, IsNoBuiltinCall))
    if (!IsNoBuiltinCall)
      return getAllocationDataForFunction(Callee, AllocTy, TLI);
  return None;
}

static Optional<AllocFnsTy> getAllocationSize(const Value *V,
                                              const TargetLibraryInfo *TLI) {
  bool IsNoBuiltinCall;
  const Function *Callee =
      getCalledFunction(V, /*LookThroughBitCast=*/false, IsNoBuiltinCall);
  if (!Callee)
    return None;

  // Prefer to use existing information over allocsize. This will give us an
  // accurate AllocTy.
  if (!IsNoBuiltinCall)
    if (Optional<AllocFnsTy> Data =
            getAllocationDataForFunction(Callee, AnyAlloc, TLI))
      return Data;

  Attribute Attr = Callee->getFnAttribute(Attribute::AllocSize);
  if (Attr == Attribute())
    return None;

  std::pair<unsigned, Optional<unsigned>> Args = Attr.getAllocSizeArgs();

  AllocFnsTy Result;
  // Because allocsize only tells us how many bytes are allocated, we're not
  // really allowed to assume anything, so we use MallocLike.
  Result.AllocTy = MallocLike;
  Result.NumParams = Callee->getNumOperands();
  Result.FstParam = Args.first;
  Result.SndParam = Args.second.getValueOr(-1);
  return Result;
}

#if INTEL_CUSTOMIZATION
/// Returns indices of size arguments of Malloc-like functions.
/// All functions except calloc return -1 as a second argument.
std::pair<unsigned, unsigned>
llvm::getAllocSizeArgumentIndices(const Value *I,
                                  const TargetLibraryInfo *TLI) {
  Optional<AllocFnsTy> Res = getAllocationSize(I, TLI);
  if (!Res)
    return std::make_pair(-1U, -1U);

  return std::make_pair(Res->FstParam, Res->SndParam);
}

/// Checks if \p LF is in the AllocationFnData list.
bool llvm::isAllocationLibFunc(LibFunc LF) {
  auto Fns = makeArrayRef(AllocationFnData);
  return std::any_of(
    Fns.begin(), Fns.end(),
    [&LF](std::pair<LibFunc, AllocFnsTy> Elem) { return Elem.first == LF; });
}
#endif // INTEL_CUSTOMIZATION

static bool hasNoAliasAttr(const Value *V, bool LookThroughBitCast) {
  ImmutableCallSite CS(LookThroughBitCast ? V->stripPointerCasts() : V);
  return CS && CS.hasRetAttr(Attribute::NoAlias);
}

/// Tests if a value is a call or invoke to a library function that
/// allocates or reallocates memory (either malloc, calloc, realloc, or strdup
/// like).
bool llvm::isAllocationFn(const Value *V, const TargetLibraryInfo *TLI,
                          bool LookThroughBitCast) {
  return getAllocationData(V, AnyAlloc, TLI, LookThroughBitCast).hasValue();
}

/// Tests if a value is a call or invoke to a function that returns a
/// NoAlias pointer (including malloc/calloc/realloc/strdup-like functions).
bool llvm::isNoAliasFn(const Value *V, const TargetLibraryInfo *TLI,
                       bool LookThroughBitCast) {
  // it's safe to consider realloc as noalias since accessing the original
  // pointer is undefined behavior
  return isAllocationFn(V, TLI, LookThroughBitCast) ||
         hasNoAliasAttr(V, LookThroughBitCast);
}

/// Tests if a value is a call or invoke to a library function that
/// allocates uninitialized memory (such as malloc).
bool llvm::isMallocLikeFn(const Value *V, const TargetLibraryInfo *TLI,
                          bool LookThroughBitCast) {
  return getAllocationData(V, MallocLike, TLI, LookThroughBitCast).hasValue();
}

/// Tests if a value is a call or invoke to a library function that
/// allocates zero-filled memory (such as calloc).
bool llvm::isCallocLikeFn(const Value *V, const TargetLibraryInfo *TLI,
                          bool LookThroughBitCast) {
  return getAllocationData(V, CallocLike, TLI, LookThroughBitCast).hasValue();
}

#if INTEL_CUSTOMIZATION
<<<<<<< HEAD
/// Tests if a value is a call or invoke to a library function that
/// reallocates memory (such as realloc).
bool llvm::isReallocLikeFn(const Value *V, const TargetLibraryInfo *TLI,
                          bool LookThroughBitCast) {
  return getAllocationData(V, ReallocLike, TLI, LookThroughBitCast).hasValue();
}

=======
>>>>>>> a04ae881
/// Tests if a value is a call or invoke to a library function that returns
/// non-null result
bool llvm::isNewLikeFn(const Value *V, const TargetLibraryInfo *TLI,
                       bool LookThroughBitCast) {
  bool IsNoBuiltinCall;
  if (const Function *Callee =
          getCalledFunction(V, LookThroughBitCast, IsNoBuiltinCall)) {
    auto Data = getAllocationDataForFunction(Callee, OpNewLike, TLI);
    if (Data)
      return Data.getValue().AllocTy == OpNewLike;
  }
  return false;
}
#endif // INTEL_CUSTOMIZATION

/// Tests if a value is a call or invoke to a library function that
/// allocates memory similar to malloc or calloc.
bool llvm::isMallocOrCallocLikeFn(const Value *V, const TargetLibraryInfo *TLI,
                                  bool LookThroughBitCast) {
  return getAllocationData(V, MallocOrCallocLike, TLI,
                           LookThroughBitCast).hasValue();
}

/// Tests if a value is a call or invoke to a library function that
/// allocates memory (either malloc, calloc, or strdup like).
bool llvm::isAllocLikeFn(const Value *V, const TargetLibraryInfo *TLI,
                         bool LookThroughBitCast) {
  return getAllocationData(V, AllocLike, TLI, LookThroughBitCast).hasValue();
}

/// Tests if a value is a call or invoke to a library function that
/// reallocates memory (e.g., realloc).
bool llvm::isReallocLikeFn(const Value *V, const TargetLibraryInfo *TLI,
                     bool LookThroughBitCast) {
  return getAllocationData(V, ReallocLike, TLI, LookThroughBitCast).hasValue();
}

/// Tests if a functions is a call or invoke to a library function that
/// reallocates memory (e.g., realloc).
bool llvm::isReallocLikeFn(const Function *F, const TargetLibraryInfo *TLI) {
  return getAllocationDataForFunction(F, ReallocLike, TLI).hasValue();
}

/// extractMallocCall - Returns the corresponding CallInst if the instruction
/// is a malloc call.  Since CallInst::CreateMalloc() only creates calls, we
/// ignore InvokeInst here.
const CallInst *llvm::extractMallocCall(const Value *I,
                                        const TargetLibraryInfo *TLI) {
  return isMallocLikeFn(I, TLI) ? dyn_cast<CallInst>(I) : nullptr;
}

static Value *computeArraySize(const CallInst *CI, const DataLayout &DL,
                               const TargetLibraryInfo *TLI,
                               bool LookThroughSExt = false) {
  if (!CI)
    return nullptr;

  // The size of the malloc's result type must be known to determine array size.
  Type *T = getMallocAllocatedType(CI, TLI);
  if (!T || !T->isSized())
    return nullptr;

  unsigned ElementSize = DL.getTypeAllocSize(T);
  if (StructType *ST = dyn_cast<StructType>(T))
    ElementSize = DL.getStructLayout(ST)->getSizeInBytes();

  // If malloc call's arg can be determined to be a multiple of ElementSize,
  // return the multiple.  Otherwise, return NULL.
  Value *MallocArg = CI->getArgOperand(0);
  Value *Multiple = nullptr;
  if (ComputeMultiple(MallocArg, ElementSize, Multiple, LookThroughSExt))
    return Multiple;

  return nullptr;
}

/// getMallocType - Returns the PointerType resulting from the malloc call.
/// The PointerType depends on the number of bitcast uses of the malloc call:
///   0: PointerType is the calls' return type.
///   1: PointerType is the bitcast's result type.
///  >1: Unique PointerType cannot be determined, return NULL.
PointerType *llvm::getMallocType(const CallInst *CI,
                                 const TargetLibraryInfo *TLI) {
  assert(isMallocLikeFn(CI, TLI) && "getMallocType and not malloc call");

  PointerType *MallocType = nullptr;
  unsigned NumOfBitCastUses = 0;

  // Determine if CallInst has a bitcast use.
  for (Value::const_user_iterator UI = CI->user_begin(), E = CI->user_end();
       UI != E;)
    if (const BitCastInst *BCI = dyn_cast<BitCastInst>(*UI++)) {
      MallocType = cast<PointerType>(BCI->getDestTy());
      NumOfBitCastUses++;
    }

  // Malloc call has 1 bitcast use, so type is the bitcast's destination type.
  if (NumOfBitCastUses == 1)
    return MallocType;

  // Malloc call was not bitcast, so type is the malloc function's return type.
  if (NumOfBitCastUses == 0)
    return cast<PointerType>(CI->getType());

  // Type could not be determined.
  return nullptr;
}

/// getMallocAllocatedType - Returns the Type allocated by malloc call.
/// The Type depends on the number of bitcast uses of the malloc call:
///   0: PointerType is the malloc calls' return type.
///   1: PointerType is the bitcast's result type.
///  >1: Unique PointerType cannot be determined, return NULL.
Type *llvm::getMallocAllocatedType(const CallInst *CI,
                                   const TargetLibraryInfo *TLI) {
  PointerType *PT = getMallocType(CI, TLI);
  return PT ? PT->getElementType() : nullptr;
}

/// getMallocArraySize - Returns the array size of a malloc call.  If the
/// argument passed to malloc is a multiple of the size of the malloced type,
/// then return that multiple.  For non-array mallocs, the multiple is
/// constant 1.  Otherwise, return NULL for mallocs whose array size cannot be
/// determined.
Value *llvm::getMallocArraySize(CallInst *CI, const DataLayout &DL,
                                const TargetLibraryInfo *TLI,
                                bool LookThroughSExt) {
  assert(isMallocLikeFn(CI, TLI) && "getMallocArraySize and not malloc call");
  return computeArraySize(CI, DL, TLI, LookThroughSExt);
}

/// extractCallocCall - Returns the corresponding CallInst if the instruction
/// is a calloc call.
const CallInst *llvm::extractCallocCall(const Value *I,
                                        const TargetLibraryInfo *TLI) {
  return isCallocLikeFn(I, TLI) ? cast<CallInst>(I) : nullptr;
}

#if INTEL_CUSTOMIZATION
<<<<<<< HEAD
/// isFreeCall - Returns non-null if the value is a call to the builtin free()
const CallInst *llvm::isFreeCall(const Value *I, const TargetLibraryInfo *TLI,
                                 bool CheckNoBuiltin) {
// Extracted all, but 'free' checks to isDeleteCall.
  if (auto *CI = isDeleteCall(I, TLI, CheckNoBuiltin))
    return CI;

  bool IsNoBuiltinCall;
  const Function *Callee =
      getCalledFunction(I, /*LookThroughBitCast=*/false, IsNoBuiltinCall);
  if (Callee == nullptr || (CheckNoBuiltin && IsNoBuiltinCall))
    return nullptr;

  StringRef FnName = Callee->getName();
  LibFunc TLIFn;
  if (!TLI || !TLI->getLibFunc(FnName, TLIFn) || !TLI->has(TLIFn) ||
      TLIFn != LibFunc_free)
    return nullptr;

  // Check free prototype.
  // FIXME: workaround for PR5130, this will be obsolete when a nobuiltin
  // attribute will exist.
  FunctionType *FTy = Callee->getFunctionType();
  if (!FTy->getReturnType()->isVoidTy())
    return nullptr;
  if (FTy->getNumParams() != 1)
    return nullptr;
  if (FTy->getParamType(0) != Type::getInt8PtrTy(Callee->getContext()))
    return nullptr;

  return dyn_cast<CallInst>(I);
}

/// isDeleteCall - Returns non-null if the value is a call to the
/// delete/delete[] function.
const CallInst *llvm::isDeleteCall(const Value *I, const TargetLibraryInfo *TLI,
                                   bool CheckNoBuiltin) {
  bool IsNoBuiltinCall;
  const Function *Callee =
      getCalledFunction(I, /*LookThroughBitCast=*/false, IsNoBuiltinCall);
  if (Callee == nullptr || (CheckNoBuiltin && IsNoBuiltinCall))
    return nullptr;
=======
/// isLibFreeFunction - Returns true if the function is a builtin free()
bool llvm::isLibFreeFunction(const Function *F, const LibFunc TLIFn) {
  if (isLibDeleteFunction(F, TLIFn))
    return true;
>>>>>>> a04ae881

  unsigned ExpectedNumParams;
  if (TLIFn == LibFunc_free)
    ExpectedNumParams = 1;
  else
    return false;

  // Check free prototype.
  // FIXME: workaround for PR5130, this will be obsolete when a nobuiltin
  // attribute will exist.
  FunctionType *FTy = F->getFunctionType();
  if (!FTy->getReturnType()->isVoidTy())
    return false;
  if (FTy->getNumParams() != ExpectedNumParams)
    return false;
  if (FTy->getParamType(0) != Type::getInt8PtrTy(F->getContext()))
    return false;

  return true;
}

/// isLibDeleteFunction - Returns true if the function is a builtin delete()
bool llvm::isLibDeleteFunction(const Function *F, const LibFunc TLIFn) {
  unsigned ExpectedNumParams;
  if (TLIFn == LibFunc_ZdlPv || // operator delete(void*)
      TLIFn == LibFunc_ZdaPv || // operator delete[](void*)
      TLIFn == LibFunc_msvc_delete_ptr32 || // operator delete(void*)
      TLIFn == LibFunc_msvc_delete_ptr64 || // operator delete(void*)
      TLIFn == LibFunc_msvc_delete_array_ptr32 || // operator delete[](void*)
      TLIFn == LibFunc_msvc_delete_array_ptr64)   // operator delete[](void*)
    ExpectedNumParams = 1;
  else if (TLIFn == LibFunc_ZdlPvj ||              // delete(void*, uint)
           TLIFn == LibFunc_ZdlPvm ||              // delete(void*, ulong)
           TLIFn == LibFunc_ZdlPvRKSt9nothrow_t || // delete(void*, nothrow)
           TLIFn == LibFunc_ZdlPvSt11align_val_t || // delete(void*, align_val_t)
           TLIFn == LibFunc_ZdaPvj ||              // delete[](void*, uint)
           TLIFn == LibFunc_ZdaPvm ||              // delete[](void*, ulong)
           TLIFn == LibFunc_ZdaPvRKSt9nothrow_t || // delete[](void*, nothrow)
           TLIFn == LibFunc_ZdaPvSt11align_val_t || // delete[](void*, align_val_t)
           TLIFn == LibFunc_msvc_delete_ptr32_int ||      // delete(void*, uint)
           TLIFn == LibFunc_msvc_delete_ptr64_longlong || // delete(void*, ulonglong)
           TLIFn == LibFunc_msvc_delete_ptr32_nothrow || // delete(void*, nothrow)
           TLIFn == LibFunc_msvc_delete_ptr64_nothrow || // delete(void*, nothrow)
           TLIFn == LibFunc_msvc_delete_array_ptr32_int ||      // delete[](void*, uint)
           TLIFn == LibFunc_msvc_delete_array_ptr64_longlong || // delete[](void*, ulonglong)
           TLIFn == LibFunc_msvc_delete_array_ptr32_nothrow || // delete[](void*, nothrow)
           TLIFn == LibFunc_msvc_delete_array_ptr64_nothrow)   // delete[](void*, nothrow)
    ExpectedNumParams = 2;
  else if (TLIFn == LibFunc_ZdaPvSt11align_val_tRKSt9nothrow_t || // delete(void*, align_val_t, nothrow)
           TLIFn == LibFunc_ZdlPvSt11align_val_tRKSt9nothrow_t) // delete[](void*, align_val_t, nothrow)
    ExpectedNumParams = 3;
  else
    return false;

  // Check free prototype.
  // FIXME: workaround for PR5130, this will be obsolete when a nobuiltin
  // attribute will exist.
  FunctionType *FTy = F->getFunctionType();
  if (!FTy->getReturnType()->isVoidTy())
    return false;
  if (FTy->getNumParams() != ExpectedNumParams)
    return false;
  if (FTy->getParamType(0) != Type::getInt8PtrTy(F->getContext()))
    return false;

  return true;
}

/// isFreeCall - Returns non-null if the value is a call to the builtin free()
const CallInst *llvm::isFreeCall(const Value *I, const TargetLibraryInfo *TLI,
                                 bool CheckNoBuiltin) {
  bool IsNoBuiltinCall;
  const Function *Callee =
      getCalledFunction(I, /*LookThroughBitCast=*/false, IsNoBuiltinCall);
  if (Callee == nullptr || (CheckNoBuiltin && IsNoBuiltinCall))
    return nullptr;

  StringRef FnName = Callee->getName();
  LibFunc TLIFn;
  if (!TLI || !TLI->getLibFunc(FnName, TLIFn) || !TLI->has(TLIFn))
    return nullptr;

  return isLibFreeFunction(Callee, TLIFn) ? dyn_cast<CallInst>(I) : nullptr;
}

/// isDeleteCall - Returns non-null if the value is a call to the builtin delete()
const CallInst *llvm::isDeleteCall(const Value *I, const TargetLibraryInfo *TLI,
                                   bool CheckNoBuiltin) {
  bool IsNoBuiltinCall;
  const Function *Callee =
      getCalledFunction(I, /*LookThroughBitCast=*/false, IsNoBuiltinCall);
  if (Callee == nullptr || (CheckNoBuiltin && IsNoBuiltinCall))
    return nullptr;

  StringRef FnName = Callee->getName();
  LibFunc TLIFn;
  if (!TLI || !TLI->getLibFunc(FnName, TLIFn) || !TLI->has(TLIFn))
    return nullptr;

  return isLibDeleteFunction(Callee, TLIFn) ? dyn_cast<CallInst>(I) : nullptr;
}
#endif // INTEL_CUSTOMIZATION

//===----------------------------------------------------------------------===//
//  Utility functions to compute size of objects.
//
static APInt getSizeWithOverflow(const SizeOffsetType &Data) {
  if (Data.second.isNegative() || Data.first.ult(Data.second))
    return APInt(Data.first.getBitWidth(), 0);
  return Data.first - Data.second;
}

/// Compute the size of the object pointed by Ptr. Returns true and the
/// object size in Size if successful, and false otherwise.
/// If RoundToAlign is true, then Size is rounded up to the alignment of
/// allocas, byval arguments, and global variables.
bool llvm::getObjectSize(const Value *Ptr, uint64_t &Size, const DataLayout &DL,
                         const TargetLibraryInfo *TLI, ObjectSizeOpts Opts) {
  ObjectSizeOffsetVisitor Visitor(DL, TLI, Ptr->getContext(), Opts);
  SizeOffsetType Data = Visitor.compute(const_cast<Value*>(Ptr));
  if (!Visitor.bothKnown(Data))
    return false;

  Size = getSizeWithOverflow(Data).getZExtValue();
  return true;
}

Value *llvm::lowerObjectSizeCall(IntrinsicInst *ObjectSize,
                                 const DataLayout &DL,
                                 const TargetLibraryInfo *TLI,
                                 bool MustSucceed) {
  assert(ObjectSize->getIntrinsicID() == Intrinsic::objectsize &&
         "ObjectSize must be a call to llvm.objectsize!");

  bool MaxVal = cast<ConstantInt>(ObjectSize->getArgOperand(1))->isZero();
  ObjectSizeOpts EvalOptions;
  // Unless we have to fold this to something, try to be as accurate as
  // possible.
  if (MustSucceed)
    EvalOptions.EvalMode =
        MaxVal ? ObjectSizeOpts::Mode::Max : ObjectSizeOpts::Mode::Min;
  else
    EvalOptions.EvalMode = ObjectSizeOpts::Mode::Exact;

  EvalOptions.NullIsUnknownSize =
      cast<ConstantInt>(ObjectSize->getArgOperand(2))->isOne();

  auto *ResultType = cast<IntegerType>(ObjectSize->getType());
  bool StaticOnly = cast<ConstantInt>(ObjectSize->getArgOperand(3))->isZero();
  if (StaticOnly) {
    // FIXME: Does it make sense to just return a failure value if the size won't
    // fit in the output and `!MustSucceed`?
    uint64_t Size;
    if (getObjectSize(ObjectSize->getArgOperand(0), Size, DL, TLI, EvalOptions) &&
        isUIntN(ResultType->getBitWidth(), Size))
      return ConstantInt::get(ResultType, Size);
  } else {
    LLVMContext &Ctx = ObjectSize->getFunction()->getContext();
    ObjectSizeOffsetEvaluator Eval(DL, TLI, Ctx, EvalOptions);
    SizeOffsetEvalType SizeOffsetPair =
        Eval.compute(ObjectSize->getArgOperand(0));

    if (SizeOffsetPair != ObjectSizeOffsetEvaluator::unknown()) {
      IRBuilder<TargetFolder> Builder(Ctx, TargetFolder(DL));
      Builder.SetInsertPoint(ObjectSize);

      // If we've outside the end of the object, then we can always access
      // exactly 0 bytes.
      Value *ResultSize =
          Builder.CreateSub(SizeOffsetPair.first, SizeOffsetPair.second);
      Value *UseZero =
          Builder.CreateICmpULT(SizeOffsetPair.first, SizeOffsetPair.second);
      return Builder.CreateSelect(UseZero, ConstantInt::get(ResultType, 0),
                                  ResultSize);
    }
  }

  if (!MustSucceed)
    return nullptr;

  return ConstantInt::get(ResultType, MaxVal ? -1ULL : 0);
}

STATISTIC(ObjectVisitorArgument,
          "Number of arguments with unsolved size and offset");
STATISTIC(ObjectVisitorLoad,
          "Number of load instructions with unsolved size and offset");

APInt ObjectSizeOffsetVisitor::align(APInt Size, uint64_t Align) {
  if (Options.RoundToAlign && Align)
    return APInt(IntTyBits, alignTo(Size.getZExtValue(), Align));
  return Size;
}

ObjectSizeOffsetVisitor::ObjectSizeOffsetVisitor(const DataLayout &DL,
                                                 const TargetLibraryInfo *TLI,
                                                 LLVMContext &Context,
                                                 ObjectSizeOpts Options)
    : DL(DL), TLI(TLI), Options(Options) {
  // Pointer size must be rechecked for each object visited since it could have
  // a different address space.
}

SizeOffsetType ObjectSizeOffsetVisitor::compute(Value *V) {
  IntTyBits = DL.getPointerTypeSizeInBits(V->getType());
  Zero = APInt::getNullValue(IntTyBits);

  V = V->stripPointerCasts();
  if (Instruction *I = dyn_cast<Instruction>(V)) {
    // If we have already seen this instruction, bail out. Cycles can happen in
    // unreachable code after constant propagation.
    if (!SeenInsts.insert(I).second)
      return unknown();

    if (GEPOperator *GEP = dyn_cast<GEPOperator>(V))
      return visitGEPOperator(*GEP);
    return visit(*I);
  }
  if (Argument *A = dyn_cast<Argument>(V))
    return visitArgument(*A);
  if (ConstantPointerNull *P = dyn_cast<ConstantPointerNull>(V))
    return visitConstantPointerNull(*P);
  if (GlobalAlias *GA = dyn_cast<GlobalAlias>(V))
    return visitGlobalAlias(*GA);
  if (GlobalVariable *GV = dyn_cast<GlobalVariable>(V))
    return visitGlobalVariable(*GV);
  if (UndefValue *UV = dyn_cast<UndefValue>(V))
    return visitUndefValue(*UV);
  if (ConstantExpr *CE = dyn_cast<ConstantExpr>(V)) {
    if (CE->getOpcode() == Instruction::IntToPtr)
      return unknown(); // clueless
    if (CE->getOpcode() == Instruction::GetElementPtr)
      return visitGEPOperator(cast<GEPOperator>(*CE));
  }

  LLVM_DEBUG(dbgs() << "ObjectSizeOffsetVisitor::compute() unhandled value: "
                    << *V << '\n');
  return unknown();
}

/// When we're compiling N-bit code, and the user uses parameters that are
/// greater than N bits (e.g. uint64_t on a 32-bit build), we can run into
/// trouble with APInt size issues. This function handles resizing + overflow
/// checks for us. Check and zext or trunc \p I depending on IntTyBits and
/// I's value.
bool ObjectSizeOffsetVisitor::CheckedZextOrTrunc(APInt &I) {
  // More bits than we can handle. Checking the bit width isn't necessary, but
  // it's faster than checking active bits, and should give `false` in the
  // vast majority of cases.
  if (I.getBitWidth() > IntTyBits && I.getActiveBits() > IntTyBits)
    return false;
  if (I.getBitWidth() != IntTyBits)
    I = I.zextOrTrunc(IntTyBits);
  return true;
}

SizeOffsetType ObjectSizeOffsetVisitor::visitAllocaInst(AllocaInst &I) {
  if (!I.getAllocatedType()->isSized())
    return unknown();

  APInt Size(IntTyBits, DL.getTypeAllocSize(I.getAllocatedType()));
  if (!I.isArrayAllocation())
    return std::make_pair(align(Size, I.getAlignment()), Zero);

  Value *ArraySize = I.getArraySize();
  if (const ConstantInt *C = dyn_cast<ConstantInt>(ArraySize)) {
    APInt NumElems = C->getValue();
    if (!CheckedZextOrTrunc(NumElems))
      return unknown();

    bool Overflow;
    Size = Size.umul_ov(NumElems, Overflow);
    return Overflow ? unknown() : std::make_pair(align(Size, I.getAlignment()),
                                                 Zero);
  }
  return unknown();
}

SizeOffsetType ObjectSizeOffsetVisitor::visitArgument(Argument &A) {
  // No interprocedural analysis is done at the moment.
  if (!A.hasByValOrInAllocaAttr()) {
    ++ObjectVisitorArgument;
    return unknown();
  }
  PointerType *PT = cast<PointerType>(A.getType());
  APInt Size(IntTyBits, DL.getTypeAllocSize(PT->getElementType()));
  return std::make_pair(align(Size, A.getParamAlignment()), Zero);
}

SizeOffsetType ObjectSizeOffsetVisitor::visitCallSite(CallSite CS) {
  Optional<AllocFnsTy> FnData = getAllocationSize(CS.getInstruction(), TLI);
  if (!FnData)
    return unknown();

  // Handle strdup-like functions separately.
  if (FnData->AllocTy == StrDupLike) {
    APInt Size(IntTyBits, GetStringLength(CS.getArgument(0)));
    if (!Size)
      return unknown();

    // Strndup limits strlen.
    if (FnData->FstParam > 0) {
      ConstantInt *Arg =
          dyn_cast<ConstantInt>(CS.getArgument(FnData->FstParam));
      if (!Arg)
        return unknown();

      APInt MaxSize = Arg->getValue().zextOrSelf(IntTyBits);
      if (Size.ugt(MaxSize))
        Size = MaxSize + 1;
    }
    return std::make_pair(Size, Zero);
  }

  ConstantInt *Arg = dyn_cast<ConstantInt>(CS.getArgument(FnData->FstParam));
  if (!Arg)
    return unknown();

  APInt Size = Arg->getValue();
  if (!CheckedZextOrTrunc(Size))
    return unknown();

  // Size is determined by just 1 parameter.
  if (FnData->SndParam < 0)
    return std::make_pair(Size, Zero);

  Arg = dyn_cast<ConstantInt>(CS.getArgument(FnData->SndParam));
  if (!Arg)
    return unknown();

  APInt NumElems = Arg->getValue();
  if (!CheckedZextOrTrunc(NumElems))
    return unknown();

  bool Overflow;
  Size = Size.umul_ov(NumElems, Overflow);
  return Overflow ? unknown() : std::make_pair(Size, Zero);

  // TODO: handle more standard functions (+ wchar cousins):
  // - strdup / strndup
  // - strcpy / strncpy
  // - strcat / strncat
  // - memcpy / memmove
  // - strcat / strncat
  // - memset
}

SizeOffsetType
ObjectSizeOffsetVisitor::visitConstantPointerNull(ConstantPointerNull& CPN) {
  // If null is unknown, there's nothing we can do. Additionally, non-zero
  // address spaces can make use of null, so we don't presume to know anything
  // about that.
  //
  // TODO: How should this work with address space casts? We currently just drop
  // them on the floor, but it's unclear what we should do when a NULL from
  // addrspace(1) gets casted to addrspace(0) (or vice-versa).
  if (Options.NullIsUnknownSize || CPN.getType()->getAddressSpace())
    return unknown();
  return std::make_pair(Zero, Zero);
}

SizeOffsetType
ObjectSizeOffsetVisitor::visitExtractElementInst(ExtractElementInst&) {
  return unknown();
}

SizeOffsetType
ObjectSizeOffsetVisitor::visitExtractValueInst(ExtractValueInst&) {
  // Easy cases were already folded by previous passes.
  return unknown();
}

SizeOffsetType ObjectSizeOffsetVisitor::visitGEPOperator(GEPOperator &GEP) {
  SizeOffsetType PtrData = compute(GEP.getPointerOperand());
  APInt Offset(IntTyBits, 0);
  if (!bothKnown(PtrData) || !GEP.accumulateConstantOffset(DL, Offset))
    return unknown();

  return std::make_pair(PtrData.first, PtrData.second + Offset);
}

SizeOffsetType ObjectSizeOffsetVisitor::visitGlobalAlias(GlobalAlias &GA) {
  if (GA.isInterposable())
    return unknown();
  return compute(GA.getAliasee());
}

SizeOffsetType ObjectSizeOffsetVisitor::visitGlobalVariable(GlobalVariable &GV){
  if (!GV.hasDefinitiveInitializer())
    return unknown();

  APInt Size(IntTyBits, DL.getTypeAllocSize(GV.getValueType()));
  return std::make_pair(align(Size, GV.getAlignment()), Zero);
}

SizeOffsetType ObjectSizeOffsetVisitor::visitIntToPtrInst(IntToPtrInst&) {
  // clueless
  return unknown();
}

SizeOffsetType ObjectSizeOffsetVisitor::visitLoadInst(LoadInst&) {
  ++ObjectVisitorLoad;
  return unknown();
}

SizeOffsetType ObjectSizeOffsetVisitor::visitPHINode(PHINode&) {
  // too complex to analyze statically.
  return unknown();
}

SizeOffsetType ObjectSizeOffsetVisitor::visitSelectInst(SelectInst &I) {
  SizeOffsetType TrueSide  = compute(I.getTrueValue());
  SizeOffsetType FalseSide = compute(I.getFalseValue());
  if (bothKnown(TrueSide) && bothKnown(FalseSide)) {
    if (TrueSide == FalseSide) {
        return TrueSide;
    }

    APInt TrueResult = getSizeWithOverflow(TrueSide);
    APInt FalseResult = getSizeWithOverflow(FalseSide);

    if (TrueResult == FalseResult) {
      return TrueSide;
    }
    if (Options.EvalMode == ObjectSizeOpts::Mode::Min) {
      if (TrueResult.slt(FalseResult))
        return TrueSide;
      return FalseSide;
    }
    if (Options.EvalMode == ObjectSizeOpts::Mode::Max) {
      if (TrueResult.sgt(FalseResult))
        return TrueSide;
      return FalseSide;
    }
  }
  return unknown();
}

SizeOffsetType ObjectSizeOffsetVisitor::visitUndefValue(UndefValue&) {
  return std::make_pair(Zero, Zero);
}

SizeOffsetType ObjectSizeOffsetVisitor::visitInstruction(Instruction &I) {
  LLVM_DEBUG(dbgs() << "ObjectSizeOffsetVisitor unknown instruction:" << I
                    << '\n');
  return unknown();
}

ObjectSizeOffsetEvaluator::ObjectSizeOffsetEvaluator(
    const DataLayout &DL, const TargetLibraryInfo *TLI, LLVMContext &Context,
    ObjectSizeOpts EvalOpts)
    : DL(DL), TLI(TLI), Context(Context),
      Builder(Context, TargetFolder(DL),
              IRBuilderCallbackInserter(
                  [&](Instruction *I) { InsertedInstructions.insert(I); })),
      EvalOpts(EvalOpts) {
  // IntTy and Zero must be set for each compute() since the address space may
  // be different for later objects.
}

SizeOffsetEvalType ObjectSizeOffsetEvaluator::compute(Value *V) {
  // XXX - Are vectors of pointers possible here?
  IntTy = cast<IntegerType>(DL.getIntPtrType(V->getType()));
  Zero = ConstantInt::get(IntTy, 0);

  SizeOffsetEvalType Result = compute_(V);

  if (!bothKnown(Result)) {
    // Erase everything that was computed in this iteration from the cache, so
    // that no dangling references are left behind. We could be a bit smarter if
    // we kept a dependency graph. It's probably not worth the complexity.
    for (const Value *SeenVal : SeenVals) {
      CacheMapTy::iterator CacheIt = CacheMap.find(SeenVal);
      // non-computable results can be safely cached
      if (CacheIt != CacheMap.end() && anyKnown(CacheIt->second))
        CacheMap.erase(CacheIt);
    }

    // Erase any instructions we inserted as part of the traversal.
    for (Instruction *I : InsertedInstructions) {
      I->replaceAllUsesWith(UndefValue::get(I->getType()));
      I->eraseFromParent();
    }
  }

  SeenVals.clear();
  InsertedInstructions.clear();
  return Result;
}

SizeOffsetEvalType ObjectSizeOffsetEvaluator::compute_(Value *V) {
  ObjectSizeOffsetVisitor Visitor(DL, TLI, Context, EvalOpts);
  SizeOffsetType Const = Visitor.compute(V);
  if (Visitor.bothKnown(Const))
    return std::make_pair(ConstantInt::get(Context, Const.first),
                          ConstantInt::get(Context, Const.second));

  V = V->stripPointerCasts();

  // Check cache.
  CacheMapTy::iterator CacheIt = CacheMap.find(V);
  if (CacheIt != CacheMap.end())
    return CacheIt->second;

  // Always generate code immediately before the instruction being
  // processed, so that the generated code dominates the same BBs.
  BuilderTy::InsertPointGuard Guard(Builder);
  if (Instruction *I = dyn_cast<Instruction>(V))
    Builder.SetInsertPoint(I);

  // Now compute the size and offset.
  SizeOffsetEvalType Result;

  // Record the pointers that were handled in this run, so that they can be
  // cleaned later if something fails. We also use this set to break cycles that
  // can occur in dead code.
  if (!SeenVals.insert(V).second) {
    Result = unknown();
  } else if (GEPOperator *GEP = dyn_cast<GEPOperator>(V)) {
    Result = visitGEPOperator(*GEP);
  } else if (Instruction *I = dyn_cast<Instruction>(V)) {
    Result = visit(*I);
  } else if (isa<Argument>(V) ||
             (isa<ConstantExpr>(V) &&
              cast<ConstantExpr>(V)->getOpcode() == Instruction::IntToPtr) ||
             isa<GlobalAlias>(V) ||
             isa<GlobalVariable>(V)) {
    // Ignore values where we cannot do more than ObjectSizeVisitor.
    Result = unknown();
  } else {
    LLVM_DEBUG(
        dbgs() << "ObjectSizeOffsetEvaluator::compute() unhandled value: " << *V
               << '\n');
    Result = unknown();
  }

  // Don't reuse CacheIt since it may be invalid at this point.
  CacheMap[V] = Result;
  return Result;
}

SizeOffsetEvalType ObjectSizeOffsetEvaluator::visitAllocaInst(AllocaInst &I) {
  if (!I.getAllocatedType()->isSized())
    return unknown();

  // must be a VLA
  assert(I.isArrayAllocation());
  Value *ArraySize = I.getArraySize();
  Value *Size = ConstantInt::get(ArraySize->getType(),
                                 DL.getTypeAllocSize(I.getAllocatedType()));
  Size = Builder.CreateMul(Size, ArraySize);
  return std::make_pair(Size, Zero);
}

SizeOffsetEvalType ObjectSizeOffsetEvaluator::visitCallSite(CallSite CS) {
  Optional<AllocFnsTy> FnData = getAllocationSize(CS.getInstruction(), TLI);
  if (!FnData)
    return unknown();

  // Handle strdup-like functions separately.
  if (FnData->AllocTy == StrDupLike) {
    // TODO
    return unknown();
  }

  Value *FirstArg = CS.getArgument(FnData->FstParam);
  FirstArg = Builder.CreateZExt(FirstArg, IntTy);
  if (FnData->SndParam < 0)
    return std::make_pair(FirstArg, Zero);

  Value *SecondArg = CS.getArgument(FnData->SndParam);
  SecondArg = Builder.CreateZExt(SecondArg, IntTy);
  Value *Size = Builder.CreateMul(FirstArg, SecondArg);
  return std::make_pair(Size, Zero);

  // TODO: handle more standard functions (+ wchar cousins):
  // - strdup / strndup
  // - strcpy / strncpy
  // - strcat / strncat
  // - memcpy / memmove
  // - strcat / strncat
  // - memset
}

SizeOffsetEvalType
ObjectSizeOffsetEvaluator::visitExtractElementInst(ExtractElementInst&) {
  return unknown();
}

SizeOffsetEvalType
ObjectSizeOffsetEvaluator::visitExtractValueInst(ExtractValueInst&) {
  return unknown();
}

SizeOffsetEvalType
ObjectSizeOffsetEvaluator::visitGEPOperator(GEPOperator &GEP) {
  SizeOffsetEvalType PtrData = compute_(GEP.getPointerOperand());
  if (!bothKnown(PtrData))
    return unknown();

  Value *Offset = EmitGEPOffset(&Builder, DL, &GEP, /*NoAssumptions=*/true);
  Offset = Builder.CreateAdd(PtrData.second, Offset);
  return std::make_pair(PtrData.first, Offset);
}

SizeOffsetEvalType ObjectSizeOffsetEvaluator::visitIntToPtrInst(IntToPtrInst&) {
  // clueless
  return unknown();
}

SizeOffsetEvalType ObjectSizeOffsetEvaluator::visitLoadInst(LoadInst&) {
  return unknown();
}

SizeOffsetEvalType ObjectSizeOffsetEvaluator::visitPHINode(PHINode &PHI) {
  // Create 2 PHIs: one for size and another for offset.
  PHINode *SizePHI   = Builder.CreatePHI(IntTy, PHI.getNumIncomingValues());
  PHINode *OffsetPHI = Builder.CreatePHI(IntTy, PHI.getNumIncomingValues());

  // Insert right away in the cache to handle recursive PHIs.
  CacheMap[&PHI] = std::make_pair(SizePHI, OffsetPHI);

  // Compute offset/size for each PHI incoming pointer.
  for (unsigned i = 0, e = PHI.getNumIncomingValues(); i != e; ++i) {
    Builder.SetInsertPoint(&*PHI.getIncomingBlock(i)->getFirstInsertionPt());
    SizeOffsetEvalType EdgeData = compute_(PHI.getIncomingValue(i));

    if (!bothKnown(EdgeData)) {
      OffsetPHI->replaceAllUsesWith(UndefValue::get(IntTy));
      OffsetPHI->eraseFromParent();
      InsertedInstructions.erase(OffsetPHI);
      SizePHI->replaceAllUsesWith(UndefValue::get(IntTy));
      SizePHI->eraseFromParent();
      InsertedInstructions.erase(SizePHI);
      return unknown();
    }
    SizePHI->addIncoming(EdgeData.first, PHI.getIncomingBlock(i));
    OffsetPHI->addIncoming(EdgeData.second, PHI.getIncomingBlock(i));
  }

  Value *Size = SizePHI, *Offset = OffsetPHI;
  if (Value *Tmp = SizePHI->hasConstantValue()) {
    Size = Tmp;
    SizePHI->replaceAllUsesWith(Size);
    SizePHI->eraseFromParent();
    InsertedInstructions.erase(SizePHI);
  }
  if (Value *Tmp = OffsetPHI->hasConstantValue()) {
    Offset = Tmp;
    OffsetPHI->replaceAllUsesWith(Offset);
    OffsetPHI->eraseFromParent();
    InsertedInstructions.erase(OffsetPHI);
  }
  return std::make_pair(Size, Offset);
}

SizeOffsetEvalType ObjectSizeOffsetEvaluator::visitSelectInst(SelectInst &I) {
  SizeOffsetEvalType TrueSide  = compute_(I.getTrueValue());
  SizeOffsetEvalType FalseSide = compute_(I.getFalseValue());

  if (!bothKnown(TrueSide) || !bothKnown(FalseSide))
    return unknown();
  if (TrueSide == FalseSide)
    return TrueSide;

  Value *Size = Builder.CreateSelect(I.getCondition(), TrueSide.first,
                                     FalseSide.first);
  Value *Offset = Builder.CreateSelect(I.getCondition(), TrueSide.second,
                                       FalseSide.second);
  return std::make_pair(Size, Offset);
}

SizeOffsetEvalType ObjectSizeOffsetEvaluator::visitInstruction(Instruction &I) {
  LLVM_DEBUG(dbgs() << "ObjectSizeOffsetEvaluator unknown instruction:" << I
                    << '\n');
  return unknown();
}<|MERGE_RESOLUTION|>--- conflicted
+++ resolved
@@ -271,16 +271,6 @@
 }
 
 #if INTEL_CUSTOMIZATION
-<<<<<<< HEAD
-/// Tests if a value is a call or invoke to a library function that
-/// reallocates memory (such as realloc).
-bool llvm::isReallocLikeFn(const Value *V, const TargetLibraryInfo *TLI,
-                          bool LookThroughBitCast) {
-  return getAllocationData(V, ReallocLike, TLI, LookThroughBitCast).hasValue();
-}
-
-=======
->>>>>>> a04ae881
 /// Tests if a value is a call or invoke to a library function that returns
 /// non-null result
 bool llvm::isNewLikeFn(const Value *V, const TargetLibraryInfo *TLI,
@@ -420,55 +410,10 @@
 }
 
 #if INTEL_CUSTOMIZATION
-<<<<<<< HEAD
-/// isFreeCall - Returns non-null if the value is a call to the builtin free()
-const CallInst *llvm::isFreeCall(const Value *I, const TargetLibraryInfo *TLI,
-                                 bool CheckNoBuiltin) {
-// Extracted all, but 'free' checks to isDeleteCall.
-  if (auto *CI = isDeleteCall(I, TLI, CheckNoBuiltin))
-    return CI;
-
-  bool IsNoBuiltinCall;
-  const Function *Callee =
-      getCalledFunction(I, /*LookThroughBitCast=*/false, IsNoBuiltinCall);
-  if (Callee == nullptr || (CheckNoBuiltin && IsNoBuiltinCall))
-    return nullptr;
-
-  StringRef FnName = Callee->getName();
-  LibFunc TLIFn;
-  if (!TLI || !TLI->getLibFunc(FnName, TLIFn) || !TLI->has(TLIFn) ||
-      TLIFn != LibFunc_free)
-    return nullptr;
-
-  // Check free prototype.
-  // FIXME: workaround for PR5130, this will be obsolete when a nobuiltin
-  // attribute will exist.
-  FunctionType *FTy = Callee->getFunctionType();
-  if (!FTy->getReturnType()->isVoidTy())
-    return nullptr;
-  if (FTy->getNumParams() != 1)
-    return nullptr;
-  if (FTy->getParamType(0) != Type::getInt8PtrTy(Callee->getContext()))
-    return nullptr;
-
-  return dyn_cast<CallInst>(I);
-}
-
-/// isDeleteCall - Returns non-null if the value is a call to the
-/// delete/delete[] function.
-const CallInst *llvm::isDeleteCall(const Value *I, const TargetLibraryInfo *TLI,
-                                   bool CheckNoBuiltin) {
-  bool IsNoBuiltinCall;
-  const Function *Callee =
-      getCalledFunction(I, /*LookThroughBitCast=*/false, IsNoBuiltinCall);
-  if (Callee == nullptr || (CheckNoBuiltin && IsNoBuiltinCall))
-    return nullptr;
-=======
 /// isLibFreeFunction - Returns true if the function is a builtin free()
 bool llvm::isLibFreeFunction(const Function *F, const LibFunc TLIFn) {
   if (isLibDeleteFunction(F, TLIFn))
     return true;
->>>>>>> a04ae881
 
   unsigned ExpectedNumParams;
   if (TLIFn == LibFunc_free)
