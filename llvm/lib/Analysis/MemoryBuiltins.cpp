//===- MemoryBuiltins.cpp - Identify calls to memory builtins -------------===//
// INTEL_CUSTOMIZATION
//
// INTEL CONFIDENTIAL
//
// Modifications, Copyright (C) 2021 Intel Corporation
//
// This software and the related documents are Intel copyrighted materials, and
// your use of them is governed by the express license under which they were
// provided to you ("License"). Unless the License provides otherwise, you may not
// use, modify, copy, publish, distribute, disclose or transmit this software or
// the related documents without Intel's prior written permission.
//
// This software and the related documents are provided as is, with no express
// or implied warranties, other than those that are expressly stated in the
// License.
//
// end INTEL_CUSTOMIZATION
//
// Part of the LLVM Project, under the Apache License v2.0 with LLVM Exceptions.
// See https://llvm.org/LICENSE.txt for license information.
// SPDX-License-Identifier: Apache-2.0 WITH LLVM-exception
//
//===----------------------------------------------------------------------===//
//
// This family of functions identifies calls to builtin functions that allocate
// or free memory.
//
//===----------------------------------------------------------------------===//

#include "llvm/Analysis/MemoryBuiltins.h"
#include "llvm/ADT/APInt.h"
#include "llvm/ADT/None.h"
#include "llvm/ADT/Optional.h"
#include "llvm/ADT/STLExtras.h"
#include "llvm/ADT/Statistic.h"
#include "llvm/Analysis/AliasAnalysis.h"
#include "llvm/Analysis/TargetFolder.h"
#include "llvm/Analysis/TargetLibraryInfo.h"
#include "llvm/Analysis/Utils/Local.h"
#include "llvm/Analysis/ValueTracking.h"
#include "llvm/IR/Argument.h"
#include "llvm/IR/Attributes.h"
#include "llvm/IR/Constants.h"
#include "llvm/IR/DataLayout.h"
#include "llvm/IR/DerivedTypes.h"
#include "llvm/IR/Function.h"
#include "llvm/IR/GlobalAlias.h"
#include "llvm/IR/GlobalVariable.h"
#include "llvm/IR/Instruction.h"
#include "llvm/IR/Instructions.h"
#include "llvm/IR/IntrinsicInst.h"
#include "llvm/IR/Operator.h"
#include "llvm/IR/Type.h"
#include "llvm/IR/Value.h"
#include "llvm/Support/Casting.h"
#include "llvm/Support/Debug.h"
#include "llvm/Support/MathExtras.h"
#include "llvm/Support/raw_ostream.h"
#include <cassert>
#include <cstdint>
#include <iterator>
#include <numeric>
#include <type_traits>
#include <utility>

using namespace llvm;

#define DEBUG_TYPE "memory-builtins"

enum AllocType : uint8_t {
  OpNewLike          = 1<<0, // allocates; never returns null
  MallocLike         = 1<<1, // allocates; may return null
  AlignedAllocLike   = 1<<2, // allocates with alignment; may return null
  CallocLike         = 1<<3, // allocates + bzero
  ReallocLike        = 1<<4, // reallocates
  StrDupLike         = 1<<5,
  MallocOrOpNewLike  = MallocLike | OpNewLike,
  MallocOrCallocLike = MallocLike | OpNewLike | CallocLike | AlignedAllocLike,
  AllocLike          = MallocOrCallocLike | StrDupLike,
  AnyAlloc           = AllocLike | ReallocLike
};

enum class MallocFamily {
  Malloc,
  CPPNew,             // new(unsigned int)
  CPPNewAligned,      // new(unsigned int, align_val_t)
  CPPNewArray,        // new[](unsigned int)
  CPPNewArrayAligned, // new[](unsigned long, align_val_t)
  MSVCNew,            // new(unsigned int)
  MSVCArrayNew,       // new[](unsigned int)
  VecMalloc,
  KmpcAllocShared,
};

StringRef mangledNameForMallocFamily(const MallocFamily &Family) {
  switch (Family) {
  case MallocFamily::Malloc:
    return "malloc";
  case MallocFamily::CPPNew:
    return "_Znwm";
  case MallocFamily::CPPNewAligned:
    return "_ZnwmSt11align_val_t";
  case MallocFamily::CPPNewArray:
    return "_Znam";
  case MallocFamily::CPPNewArrayAligned:
    return "_ZnamSt11align_val_t";
  case MallocFamily::MSVCNew:
    return "??2@YAPAXI@Z";
  case MallocFamily::MSVCArrayNew:
    return "??_U@YAPAXI@Z";
  case MallocFamily::VecMalloc:
    return "vec_malloc";
  case MallocFamily::KmpcAllocShared:
    return "__kmpc_alloc_shared";
  }
  llvm_unreachable("missing an alloc family");
}

struct AllocFnsTy {
  AllocType AllocTy;
  unsigned NumParams;
  // First and Second size parameters (or -1 if unused)
  int FstParam, SndParam;
  // Alignment parameter for aligned_alloc and aligned new
  int AlignParam;
  // Name of default allocator function to group malloc/free calls by family
  MallocFamily Family;
};

// clang-format off
// FIXME: certain users need more information. E.g., SimplifyLibCalls needs to
// know which functions are nounwind, noalias, nocapture parameters, etc.
static const std::pair<LibFunc, AllocFnsTy> AllocationFnData[] = {
    {LibFunc_malloc,                            {MallocLike,       1,  0, -1, -1, MallocFamily::Malloc}},
    {LibFunc_vec_malloc,                        {MallocLike,       1,  0, -1, -1, MallocFamily::VecMalloc}},
    {LibFunc_valloc,                            {MallocLike,       1,  0, -1, -1, MallocFamily::Malloc}},
    {LibFunc_Znwj,                              {OpNewLike,        1,  0, -1, -1, MallocFamily::CPPNew}},             // new(unsigned int)
    {LibFunc_ZnwjRKSt9nothrow_t,                {MallocLike,       2,  0, -1, -1, MallocFamily::CPPNew}},             // new(unsigned int, nothrow)
    {LibFunc_ZnwjSt11align_val_t,               {OpNewLike,        2,  0, -1,  1, MallocFamily::CPPNewAligned}},      // new(unsigned int, align_val_t)
    {LibFunc_ZnwjSt11align_val_tRKSt9nothrow_t, {MallocLike,       3,  0, -1,  1, MallocFamily::CPPNewAligned}},      // new(unsigned int, align_val_t, nothrow)
    {LibFunc_Znwm,                              {OpNewLike,        1,  0, -1, -1, MallocFamily::CPPNew}},             // new(unsigned long)
    {LibFunc_ZnwmRKSt9nothrow_t,                {MallocLike,       2,  0, -1, -1, MallocFamily::CPPNew}},             // new(unsigned long, nothrow)
    {LibFunc_ZnwmSt11align_val_t,               {OpNewLike,        2,  0, -1,  1, MallocFamily::CPPNewAligned}},      // new(unsigned long, align_val_t)
    {LibFunc_ZnwmSt11align_val_tRKSt9nothrow_t, {MallocLike,       3,  0, -1,  1, MallocFamily::CPPNewAligned}},      // new(unsigned long, align_val_t, nothrow)
    {LibFunc_Znaj,                              {OpNewLike,        1,  0, -1, -1, MallocFamily::CPPNewArray}},        // new[](unsigned int)
    {LibFunc_ZnajRKSt9nothrow_t,                {MallocLike,       2,  0, -1, -1, MallocFamily::CPPNewArray}},        // new[](unsigned int, nothrow)
    {LibFunc_ZnajSt11align_val_t,               {OpNewLike,        2,  0, -1,  1, MallocFamily::CPPNewArrayAligned}}, // new[](unsigned int, align_val_t)
    {LibFunc_ZnajSt11align_val_tRKSt9nothrow_t, {MallocLike,       3,  0, -1,  1, MallocFamily::CPPNewArrayAligned}}, // new[](unsigned int, align_val_t, nothrow)
    {LibFunc_Znam,                              {OpNewLike,        1,  0, -1, -1, MallocFamily::CPPNewArray}},        // new[](unsigned long)
    {LibFunc_ZnamRKSt9nothrow_t,                {MallocLike,       2,  0, -1, -1, MallocFamily::CPPNewArray}},        // new[](unsigned long, nothrow)
    {LibFunc_ZnamSt11align_val_t,               {OpNewLike,        2,  0, -1,  1, MallocFamily::CPPNewArrayAligned}}, // new[](unsigned long, align_val_t)
    {LibFunc_ZnamSt11align_val_tRKSt9nothrow_t, {MallocLike,       3,  0, -1,  1, MallocFamily::CPPNewArrayAligned}}, // new[](unsigned long, align_val_t, nothrow)
    {LibFunc_msvc_new_int,                      {OpNewLike,        1,  0, -1, -1, MallocFamily::MSVCNew}},            // new(unsigned int)
    {LibFunc_msvc_new_int_nothrow,              {MallocLike,       2,  0, -1, -1, MallocFamily::MSVCNew}},            // new(unsigned int, nothrow)
    {LibFunc_msvc_new_longlong,                 {OpNewLike,        1,  0, -1, -1, MallocFamily::MSVCNew}},            // new(unsigned long long)
    {LibFunc_msvc_new_longlong_nothrow,         {MallocLike,       2,  0, -1, -1, MallocFamily::MSVCNew}},            // new(unsigned long long, nothrow)
    {LibFunc_msvc_new_array_int,                {OpNewLike,        1,  0, -1, -1, MallocFamily::MSVCArrayNew}},       // new[](unsigned int)
    {LibFunc_msvc_new_array_int_nothrow,        {MallocLike,       2,  0, -1, -1, MallocFamily::MSVCArrayNew}},       // new[](unsigned int, nothrow)
    {LibFunc_msvc_new_array_longlong,           {OpNewLike,        1,  0, -1, -1, MallocFamily::MSVCArrayNew}},       // new[](unsigned long long)
    {LibFunc_msvc_new_array_longlong_nothrow,   {MallocLike,       2,  0, -1, -1, MallocFamily::MSVCArrayNew}},       // new[](unsigned long long, nothrow)
    {LibFunc_aligned_alloc,                     {AlignedAllocLike, 2,  1, -1,  0, MallocFamily::Malloc}},
    {LibFunc_memalign,                          {AlignedAllocLike, 2,  1, -1,  0, MallocFamily::Malloc}},
    {LibFunc_calloc,                            {CallocLike,       2,  0,  1, -1, MallocFamily::Malloc}},
    {LibFunc_vec_calloc,                        {CallocLike,       2,  0,  1, -1, MallocFamily::VecMalloc}},
    {LibFunc_realloc,                           {ReallocLike,      2,  1, -1, -1, MallocFamily::Malloc}},
    {LibFunc_vec_realloc,                       {ReallocLike,      2,  1, -1, -1, MallocFamily::VecMalloc}},
    {LibFunc_reallocf,                          {ReallocLike,      2,  1, -1, -1, MallocFamily::Malloc}},
    {LibFunc_strdup,                            {StrDupLike,       1, -1, -1, -1, MallocFamily::Malloc}},
    {LibFunc_dunder_strdup,                     {StrDupLike,       1, -1, -1, -1, MallocFamily::Malloc}},
    {LibFunc_strndup,                           {StrDupLike,       2,  1, -1, -1, MallocFamily::Malloc}},
    {LibFunc_dunder_strndup,                    {StrDupLike,       2,  1, -1, -1, MallocFamily::Malloc}},
    {LibFunc___kmpc_alloc_shared,               {MallocLike,       1,  0, -1, -1, MallocFamily::KmpcAllocShared}},
};
// clang-format on

static const Function *getCalledFunction(const Value *V,
                                         bool &IsNoBuiltin) {
  // Don't care about intrinsics in this case.
  if (isa<IntrinsicInst>(V))
    return nullptr;

  const auto *CB = dyn_cast<CallBase>(V);
  if (!CB)
    return nullptr;

  IsNoBuiltin = CB->isNoBuiltin();

  if (const Function *Callee = CB->getCalledFunction())
    return Callee;
  return nullptr;
}

/// Returns the allocation data for the given value if it's a call to a known
/// allocation function.
static Optional<AllocFnsTy>
getAllocationDataForFunction(const Function *Callee, AllocType AllocTy,
                             const TargetLibraryInfo *TLI) {
  // Make sure that the function is available.
  LibFunc TLIFn;
  if (!TLI || !TLI->getLibFunc(*Callee, TLIFn) || !TLI->has(TLIFn))
    return None;

  const auto *Iter = find_if(
      AllocationFnData, [TLIFn](const std::pair<LibFunc, AllocFnsTy> &P) {
        return P.first == TLIFn;
      });

  if (Iter == std::end(AllocationFnData))
    return None;

  const AllocFnsTy *FnData = &Iter->second;
  if ((FnData->AllocTy & AllocTy) != FnData->AllocTy)
    return None;

  // Check function prototype.
  int FstParam = FnData->FstParam;
  int SndParam = FnData->SndParam;
  FunctionType *FTy = Callee->getFunctionType();

  if (FTy->getReturnType() == Type::getInt8PtrTy(FTy->getContext()) &&
      FTy->getNumParams() == FnData->NumParams &&
      (FstParam < 0 ||
       (FTy->getParamType(FstParam)->isIntegerTy(32) ||
        FTy->getParamType(FstParam)->isIntegerTy(64))) &&
      (SndParam < 0 ||
       FTy->getParamType(SndParam)->isIntegerTy(32) ||
       FTy->getParamType(SndParam)->isIntegerTy(64)))
    return *FnData;

#if INTEL_CUSTOMIZATION
  // Model a free or delete call signature
  if (FTy->getReturnType()==Type::getVoidTy(FTy->getContext()) &&
      (FTy->getNumParams()==FnData->NumParams) &&
       (FstParam >= 0 &&
        FTy->getParamType(FstParam) == Type::getInt8PtrTy(FTy->getContext())) &&
      (SndParam < 0))
    return *FnData;
#endif // INTEL_CUSTOMIZATION

  return None;
}

static Optional<AllocFnsTy> getAllocationData(const Value *V, AllocType AllocTy,
                                              const TargetLibraryInfo *TLI) {
  bool IsNoBuiltinCall;
  if (const Function *Callee = getCalledFunction(V, IsNoBuiltinCall))
    if (!IsNoBuiltinCall)
      return getAllocationDataForFunction(Callee, AllocTy, TLI);
  return None;
}

static Optional<AllocFnsTy>
getAllocationData(const Value *V, AllocType AllocTy,
                  function_ref<const TargetLibraryInfo &(Function &)> GetTLI) {
  bool IsNoBuiltinCall;
  if (const Function *Callee = getCalledFunction(V, IsNoBuiltinCall))
    if (!IsNoBuiltinCall)
      return getAllocationDataForFunction(
          Callee, AllocTy, &GetTLI(const_cast<Function &>(*Callee)));
  return None;
}

static Optional<AllocFnsTy> getAllocationSize(const Value *V,
                                              const TargetLibraryInfo *TLI) {
  bool IsNoBuiltinCall;
  const Function *Callee =
      getCalledFunction(V, IsNoBuiltinCall);
  if (!Callee)
    return None;

  // Prefer to use existing information over allocsize. This will give us an
  // accurate AllocTy.
  if (!IsNoBuiltinCall)
    if (Optional<AllocFnsTy> Data =
            getAllocationDataForFunction(Callee, AnyAlloc, TLI))
      return Data;

  Attribute Attr = Callee->getFnAttribute(Attribute::AllocSize);
  if (Attr == Attribute())
    return None;

  std::pair<unsigned, Optional<unsigned>> Args = Attr.getAllocSizeArgs();

  AllocFnsTy Result;
  // Because allocsize only tells us how many bytes are allocated, we're not
  // really allowed to assume anything, so we use MallocLike.
  Result.AllocTy = MallocLike;
  Result.NumParams = Callee->getNumOperands();
  Result.FstParam = Args.first;
  Result.SndParam = Args.second.value_or(-1);
  // Allocsize has no way to specify an alignment argument
  Result.AlignParam = -1;
  return Result;
}

#if INTEL_CUSTOMIZATION
/// Returns indices of size arguments of Malloc-like functions.
/// All functions except calloc return -1 as a second argument.
std::pair<unsigned, unsigned>
llvm::getAllocSizeArgumentIndices(const Value *I,
                                  const TargetLibraryInfo *TLI) {
  Optional<AllocFnsTy> Res = getAllocationSize(I, TLI);
  if (!Res)
    return std::make_pair(-1U, -1U);

  return std::make_pair(Res->FstParam, Res->SndParam);
}

/// Checks if \p LF is in the AllocationFnData list.
bool llvm::isAllocationLibFunc(LibFunc LF) {
  auto Fns = makeArrayRef(AllocationFnData);
  return std::any_of(
    Fns.begin(), Fns.end(),
    [&LF](std::pair<LibFunc, AllocFnsTy> Elem) { return Elem.first == LF; });
}
#endif // INTEL_CUSTOMIZATION

/// Tests if a value is a call or invoke to a library function that
/// allocates or reallocates memory (either malloc, calloc, realloc, or strdup
/// like).
bool llvm::isAllocationFn(const Value *V, const TargetLibraryInfo *TLI) {
  return getAllocationData(V, AnyAlloc, TLI).hasValue();
}
bool llvm::isAllocationFn(
    const Value *V, function_ref<const TargetLibraryInfo &(Function &)> GetTLI) {
  return getAllocationData(V, AnyAlloc, GetTLI).hasValue();
}

/// Tests if a value is a call or invoke to a library function that
/// allocates uninitialized memory (such as malloc).
#if INTEL_CUSTOMIZATION
bool llvm::isMallocLikeFn(const Value *V, const TargetLibraryInfo *TLI) {
#else
static bool isMallocLikeFn(const Value *V, const TargetLibraryInfo *TLI) {
<<<<<<< HEAD
#endif
  return getAllocationData(V, MallocOrOpNewLike, TLI).has_value();
=======
  return getAllocationData(V, MallocOrOpNewLike, TLI).hasValue();
>>>>>>> 710e8294
}

#if INTEL_CUSTOMIZATION
bool llvm::isMallocLikeFn(
    const Value *V, function_ref<const TargetLibraryInfo &(Function &)> GetTLI) {
  return getAllocationData(V, MallocOrOpNewLike, GetTLI)
      .hasValue();
}

/// Tests if a function is a call or invoke to a library function that
/// allocates memory (e.g., malloc).
bool llvm::isMallocLikeFn(const Function *F, const TargetLibraryInfo *TLI) {
  return getAllocationDataForFunction(F, MallocLike, TLI).hasValue();
}
#endif

/// Tests if a value is a call or invoke to a library function that
/// allocates uninitialized memory with alignment (such as aligned_alloc).
static bool isAlignedAllocLikeFn(const Value *V, const TargetLibraryInfo *TLI) {
  return getAllocationData(V, AlignedAllocLike, TLI)
      .hasValue();
}

#if INTEL_CUSTOMIZATION
/// Tests if a value is a call or invoke to a library function that
/// allocates zero-filled memory (such as calloc).
<<<<<<< HEAD
bool llvm::isCallocLikeFn(const Value *V, const TargetLibraryInfo *TLI) {
  return getAllocationData(V, CallocLike, TLI).has_value();
=======
static bool isCallocLikeFn(const Value *V, const TargetLibraryInfo *TLI) {
  return getAllocationData(V, CallocLike, TLI).hasValue();
>>>>>>> 710e8294
}

/// Tests if a function is a call or invoke to a library function that
/// allocates memory (e.g., calloc).
bool llvm::isCallocLikeFn(const Function *F, const TargetLibraryInfo *TLI) {
  return getAllocationDataForFunction(F, CallocLike, TLI).hasValue();
}

/// Tests if a value is a call or invoke to a library function that returns
/// non-null result
bool llvm::isNewLikeFn(const Value *V, const TargetLibraryInfo *TLI) {
  bool IsNoBuiltinCall;
  if (const Function *Callee = getCalledFunction(V, IsNoBuiltinCall)) {
    auto Data = getAllocationDataForFunction(Callee, OpNewLike, TLI);
    if (Data)
      return Data.getValue().AllocTy == OpNewLike;
  }
  return false;
}

/// Tests if a function is a call or invoke to a library function that
/// allocates memory (e.g., new).
bool llvm::isNewLikeFn(const Function *F, const TargetLibraryInfo *TLI) {
  return getAllocationDataForFunction(F, OpNewLike, TLI).hasValue();
}

/// Tests if a function is a call or invoke to free() (specifically).
/// TODO: this matches current xmain behavior, but we could call
/// isLibFreeFunction to match all free-like functions instead.
bool llvm::isFreeFn(const Function *F, const TargetLibraryInfo *TLI) {
  LibFunc TLIFn;
  if (!TLI || !TLI->getLibFunc(*F, TLIFn) || !TLI->has(TLIFn))
    return false;
  if (TLIFn != LibFunc_free)
    return false;
  // TLI does a very loose typecheck, make a stricter one here.
  FunctionType *FTy = F->getFunctionType();
  if (!FTy->getReturnType()->isVoidTy())
    return false;
  if (FTy->getNumParams() != 1)
    return false;
  if (FTy->getParamType(0) != Type::getInt8PtrTy(F->getContext()))
    return false;
  return true;
}

/// Tests if a function is a call or invoke to a function in the
/// delete() family.
bool llvm::isDeleteFn(const Function *F, const TargetLibraryInfo *TLI) {
  LibFunc TLIFn;
  if (!TLI || !TLI->getLibFunc(*F, TLIFn) || !TLI->has(TLIFn))
    return false;
  return isLibDeleteFunction(F, TLIFn);
}

#endif // INTEL_CUSTOMIZATION

/// Tests if a value is a call or invoke to a library function that
/// allocates memory similar to malloc or calloc.
bool llvm::isMallocOrCallocLikeFn(const Value *V, const TargetLibraryInfo *TLI) {
  return getAllocationData(V, MallocOrCallocLike, TLI).hasValue();
}

/// Tests if a value is a call or invoke to a library function that
/// allocates memory (either malloc, calloc, or strdup like).
bool llvm::isAllocLikeFn(const Value *V, const TargetLibraryInfo *TLI) {
  return getAllocationData(V, AllocLike, TLI).hasValue();
}

/// Tests if a value is a call or invoke to a library function that
/// reallocates memory (e.g., realloc).
bool llvm::isReallocLikeFn(const Value *V, const TargetLibraryInfo *TLI) {
  return getAllocationData(V, ReallocLike, TLI).hasValue();
}

/// Tests if a functions is a call or invoke to a library function that
/// reallocates memory (e.g., realloc).
bool llvm::isReallocLikeFn(const Function *F, const TargetLibraryInfo *TLI) {
  return getAllocationDataForFunction(F, ReallocLike, TLI).hasValue();
}

bool llvm::isAllocRemovable(const CallBase *CB, const TargetLibraryInfo *TLI) {
  assert(isAllocationFn(CB, TLI));

  // Note: Removability is highly dependent on the source language.  For
  // example, recent C++ requires direct calls to the global allocation
  // [basic.stc.dynamic.allocation] to be observable unless part of a new
  // expression [expr.new paragraph 13].

  // Historically we've treated the C family allocation routines as removable
  return isAllocLikeFn(CB, TLI);
}

Value *llvm::getAllocAlignment(const CallBase *V,
                               const TargetLibraryInfo *TLI) {
  const Optional<AllocFnsTy> FnData = getAllocationData(V, AnyAlloc, TLI);
  if (FnData && FnData->AlignParam >= 0) {
    return V->getOperand(FnData->AlignParam);
  }
  return V->getArgOperandWithAttribute(Attribute::AllocAlign);
}

/// When we're compiling N-bit code, and the user uses parameters that are
/// greater than N bits (e.g. uint64_t on a 32-bit build), we can run into
/// trouble with APInt size issues. This function handles resizing + overflow
/// checks for us. Check and zext or trunc \p I depending on IntTyBits and
/// I's value.
static bool CheckedZextOrTrunc(APInt &I, unsigned IntTyBits) {
  // More bits than we can handle. Checking the bit width isn't necessary, but
  // it's faster than checking active bits, and should give `false` in the
  // vast majority of cases.
  if (I.getBitWidth() > IntTyBits && I.getActiveBits() > IntTyBits)
    return false;
  if (I.getBitWidth() != IntTyBits)
    I = I.zextOrTrunc(IntTyBits);
  return true;
}

Optional<APInt>
llvm::getAllocSize(const CallBase *CB,
                   const TargetLibraryInfo *TLI,
                   std::function<const Value*(const Value*)> Mapper) {
  // Note: This handles both explicitly listed allocation functions and
  // allocsize.  The code structure could stand to be cleaned up a bit.
  Optional<AllocFnsTy> FnData = getAllocationSize(CB, TLI);
  if (!FnData)
    return None;

  // Get the index type for this address space, results and intermediate
  // computations are performed at that width.
  auto &DL = CB->getModule()->getDataLayout();
  const unsigned IntTyBits = DL.getIndexTypeSizeInBits(CB->getType());

  // Handle strdup-like functions separately.
  if (FnData->AllocTy == StrDupLike) {
    APInt Size(IntTyBits, GetStringLength(Mapper(CB->getArgOperand(0))));
    if (!Size)
      return None;

    // Strndup limits strlen.
    if (FnData->FstParam > 0) {
      const ConstantInt *Arg =
        dyn_cast<ConstantInt>(Mapper(CB->getArgOperand(FnData->FstParam)));
      if (!Arg)
        return None;

      APInt MaxSize = Arg->getValue().zext(IntTyBits);
      if (Size.ugt(MaxSize))
        Size = MaxSize + 1;
    }
    return Size;
  }

  const ConstantInt *Arg =
    dyn_cast<ConstantInt>(Mapper(CB->getArgOperand(FnData->FstParam)));
  if (!Arg)
    return None;

  APInt Size = Arg->getValue();
  if (!CheckedZextOrTrunc(Size, IntTyBits))
    return None;

  // Size is determined by just 1 parameter.
  if (FnData->SndParam < 0)
    return Size;

  Arg = dyn_cast<ConstantInt>(Mapper(CB->getArgOperand(FnData->SndParam)));
  if (!Arg)
    return None;

  APInt NumElems = Arg->getValue();
  if (!CheckedZextOrTrunc(NumElems, IntTyBits))
    return None;

  bool Overflow;
  Size = Size.umul_ov(NumElems, Overflow);
  if (Overflow)
    return None;
  return Size;
}

Constant *llvm::getInitialValueOfAllocation(const Value *V,
                                            const TargetLibraryInfo *TLI,
                                            Type *Ty) {
  auto *Alloc = dyn_cast<CallBase>(V);
  if (!Alloc)
    return nullptr;

  // malloc and aligned_alloc are uninitialized (undef)
  if (isMallocLikeFn(Alloc, TLI) || isAlignedAllocLikeFn(Alloc, TLI))
    return UndefValue::get(Ty);

  // calloc zero initializes
  if (isCallocLikeFn(Alloc, TLI))
    return Constant::getNullValue(Ty);

  return nullptr;
}

struct FreeFnsTy {
  unsigned NumParams;
  // Name of default allocator function to group malloc/free calls by family
  MallocFamily Family;
};

// clang-format off
static const std::pair<LibFunc, FreeFnsTy> FreeFnData[] = {
    {LibFunc_free,                               {1, MallocFamily::Malloc}},
    {LibFunc_vec_free,                           {1, MallocFamily::VecMalloc}},
    {LibFunc_ZdlPv,                              {1, MallocFamily::CPPNew}},             // operator delete(void*)
    {LibFunc_ZdaPv,                              {1, MallocFamily::CPPNewArray}},        // operator delete[](void*)
    {LibFunc_msvc_delete_ptr32,                  {1, MallocFamily::MSVCNew}},            // operator delete(void*)
    {LibFunc_msvc_delete_ptr64,                  {1, MallocFamily::MSVCNew}},            // operator delete(void*)
    {LibFunc_msvc_delete_array_ptr32,            {1, MallocFamily::MSVCArrayNew}},       // operator delete[](void*)
    {LibFunc_msvc_delete_array_ptr64,            {1, MallocFamily::MSVCArrayNew}},       // operator delete[](void*)
    {LibFunc_ZdlPvj,                             {2, MallocFamily::CPPNew}},             // delete(void*, uint)
    {LibFunc_ZdlPvm,                             {2, MallocFamily::CPPNew}},             // delete(void*, ulong)
    {LibFunc_ZdlPvRKSt9nothrow_t,                {2, MallocFamily::CPPNew}},             // delete(void*, nothrow)
    {LibFunc_ZdlPvSt11align_val_t,               {2, MallocFamily::CPPNewAligned}},      // delete(void*, align_val_t)
    {LibFunc_ZdaPvj,                             {2, MallocFamily::CPPNewArray}},        // delete[](void*, uint)
    {LibFunc_ZdaPvm,                             {2, MallocFamily::CPPNewArray}},        // delete[](void*, ulong)
    {LibFunc_ZdaPvRKSt9nothrow_t,                {2, MallocFamily::CPPNewArray}},        // delete[](void*, nothrow)
    {LibFunc_ZdaPvSt11align_val_t,               {2, MallocFamily::CPPNewArrayAligned}}, // delete[](void*, align_val_t)
    {LibFunc_msvc_delete_ptr32_int,              {2, MallocFamily::MSVCNew}},            // delete(void*, uint)
    {LibFunc_msvc_delete_ptr64_longlong,         {2, MallocFamily::MSVCNew}},            // delete(void*, ulonglong)
    {LibFunc_msvc_delete_ptr32_nothrow,          {2, MallocFamily::MSVCNew}},            // delete(void*, nothrow)
    {LibFunc_msvc_delete_ptr64_nothrow,          {2, MallocFamily::MSVCNew}},            // delete(void*, nothrow)
    {LibFunc_msvc_delete_array_ptr32_int,        {2, MallocFamily::MSVCArrayNew}},       // delete[](void*, uint)
    {LibFunc_msvc_delete_array_ptr64_longlong,   {2, MallocFamily::MSVCArrayNew}},       // delete[](void*, ulonglong)
    {LibFunc_msvc_delete_array_ptr32_nothrow,    {2, MallocFamily::MSVCArrayNew}},       // delete[](void*, nothrow)
    {LibFunc_msvc_delete_array_ptr64_nothrow,    {2, MallocFamily::MSVCArrayNew}},       // delete[](void*, nothrow)
    {LibFunc___kmpc_free_shared,                 {2, MallocFamily::KmpcAllocShared}},    // OpenMP Offloading RTL free
    {LibFunc_ZdlPvSt11align_val_tRKSt9nothrow_t, {3, MallocFamily::CPPNewAligned}},      // delete(void*, align_val_t, nothrow)
    {LibFunc_ZdaPvSt11align_val_tRKSt9nothrow_t, {3, MallocFamily::CPPNewArrayAligned}}, // delete[](void*, align_val_t, nothrow)
    {LibFunc_ZdlPvjSt11align_val_t,              {3, MallocFamily::CPPNewAligned}},      // delete(void*, unsigned int, align_val_t)
    {LibFunc_ZdlPvmSt11align_val_t,              {3, MallocFamily::CPPNewAligned}},      // delete(void*, unsigned long, align_val_t)
    {LibFunc_ZdaPvjSt11align_val_t,              {3, MallocFamily::CPPNewArrayAligned}}, // delete[](void*, unsigned int, align_val_t)
    {LibFunc_ZdaPvmSt11align_val_t,              {3, MallocFamily::CPPNewArrayAligned}}, // delete[](void*, unsigned long, align_val_t)
};
// clang-format on

// INTEL_CUSTOMIZATION
// This looks up TLIFn in the table above, but does not do any
// additional parameter type checking.
// end INTEL_CUSTOMIZATION
Optional<FreeFnsTy> getFreeFunctionDataForFunction(const Function *Callee,
                                                   const LibFunc TLIFn) {
  (void)Callee; // INTEL
  const auto *Iter =
      find_if(FreeFnData, [TLIFn](const std::pair<LibFunc, FreeFnsTy> &P) {
        return P.first == TLIFn;
      });
  if (Iter == std::end(FreeFnData))
    return None;
  return Iter->second;
}

Optional<StringRef> llvm::getAllocationFamily(const Value *I,
                                              const TargetLibraryInfo *TLI) {
  bool IsNoBuiltin;
  const Function *Callee = getCalledFunction(I, IsNoBuiltin);
  if (Callee == nullptr || IsNoBuiltin)
    return None;
  LibFunc TLIFn;
  if (!TLI || !TLI->getLibFunc(*Callee, TLIFn) || !TLI->has(TLIFn))
    return None;
  const auto AllocData = getAllocationDataForFunction(Callee, AnyAlloc, TLI);
  if (AllocData.hasValue())
    return mangledNameForMallocFamily(AllocData.getValue().Family);
  const auto FreeData = getFreeFunctionDataForFunction(Callee, TLIFn);
  if (FreeData.hasValue())
    return mangledNameForMallocFamily(FreeData.getValue().Family);
  return None;
}

/// isLibFreeFunction - Returns true if the function is a builtin free()
/// INTEL_CUSTOMIZATION
/// Requires the Function object and its TLI lookup object.
/// This returns true on all free-like functions in FreeFnData
/// such as delete, etc. with the correct number of parms and at least one
/// i8* parameter.
/// end INTEL_CUSTOMIZATION
bool llvm::isLibFreeFunction(const Function *F, const LibFunc TLIFn) {
  Optional<FreeFnsTy> FnData = getFreeFunctionDataForFunction(F, TLIFn);
  if (!FnData.hasValue())
    return false;

  // Check free prototype.
  // FIXME: workaround for PR5130, this will be obsolete when a nobuiltin
  // attribute will exist.
  // INTEL_CUSTOMIZATION
  // This code is needed because the TLI matching has a very loose
  // parameter type check.
  // end INTEL_CUSTOMIZATION
  FunctionType *FTy = F->getFunctionType();
  if (!FTy->getReturnType()->isVoidTy())
    return false;
  if (FTy->getNumParams() != FnData->NumParams)
    return false;
  if (FTy->getParamType(0) != Type::getInt8PtrTy(F->getContext()))
    return false;

  return true;
}

#if INTEL_CUSTOMIZATION
/// isLibDeleteFunction - Returns true if the function is a builtin delete().
bool llvm::isLibDeleteFunction(const Function *F, const LibFunc TLIFn) {
  // First check that the TLI matches and is in the delete "family".
  Optional<FreeFnsTy> FnData = getFreeFunctionDataForFunction(F, TLIFn);

  if (!FnData.hasValue())
    return false;

  auto isDeleteFamily = [&]() {
    switch (FnData->Family) {
    case MallocFamily::CPPNew:
    case MallocFamily::CPPNewAligned:
    case MallocFamily::CPPNewArray:
    case MallocFamily::CPPNewArrayAligned:
    case MallocFamily::MSVCNew:
    case MallocFamily::MSVCArrayNew:
      return true;
    default:
      return false;
    }
  };
  if (!isDeleteFamily())
    return false;

  // Check the prototype.
  FunctionType *FTy = F->getFunctionType();
  if (!FTy->getReturnType()->isVoidTy())
    return false;
  if (FTy->getNumParams() != FnData->NumParams)
    return false;
  if (FTy->getParamType(0) != Type::getInt8PtrTy(F->getContext()))
    return false;

  return true;
}
#endif // INTEL_CUSTOMIZATION

/// isFreeCall - Returns non-null if the value is a call to the builtin free()
/// INTEL: Also returns true for any free-like function.
const CallInst *llvm::isFreeCall(const Value *I, const TargetLibraryInfo *TLI,
                                 bool CheckNoBuiltin) { // INTEL
  bool IsNoBuiltinCall;
  const Function *Callee = getCalledFunction(I, IsNoBuiltinCall);
  if (Callee == nullptr || (CheckNoBuiltin && IsNoBuiltinCall)) // INTEL
    return nullptr;

  LibFunc TLIFn;
  if (!TLI || !TLI->getLibFunc(*Callee, TLIFn) || !TLI->has(TLIFn))
    return nullptr;

  return isLibFreeFunction(Callee, TLIFn) ? dyn_cast<CallInst>(I) : nullptr;
}

#if INTEL_CUSTOMIZATION
/// isDeleteCall - Returns non-null if the value is a call to the builtin
/// delete(). Must be in the delete "family".
const CallInst *llvm::isDeleteCall(const Value *I, const TargetLibraryInfo *TLI,
                                   bool CheckNoBuiltin) {
  bool IsNoBuiltinCall;
  const Function *Callee = getCalledFunction(I, IsNoBuiltinCall);
  if (Callee == nullptr || (CheckNoBuiltin && IsNoBuiltinCall))
    return nullptr;

  StringRef FnName = Callee->getName();
  LibFunc TLIFn;
  if (!TLI || !TLI->getLibFunc(FnName, TLIFn) || !TLI->has(TLIFn))
    return nullptr;

  return isLibDeleteFunction(Callee, TLIFn) ? dyn_cast<CallInst>(I) : nullptr;
}
#endif // INTEL_CUSTOMIZATION

//===----------------------------------------------------------------------===//
//  Utility functions to compute size of objects.
//
static APInt getSizeWithOverflow(const SizeOffsetType &Data) {
  if (Data.second.isNegative() || Data.first.ult(Data.second))
    return APInt(Data.first.getBitWidth(), 0);
  return Data.first - Data.second;
}

/// Compute the size of the object pointed by Ptr. Returns true and the
/// object size in Size if successful, and false otherwise.
/// If RoundToAlign is true, then Size is rounded up to the alignment of
/// allocas, byval arguments, and global variables.
bool llvm::getObjectSize(const Value *Ptr, uint64_t &Size, const DataLayout &DL,
                         const TargetLibraryInfo *TLI, ObjectSizeOpts Opts) {
  ObjectSizeOffsetVisitor Visitor(DL, TLI, Ptr->getContext(), Opts);
  SizeOffsetType Data = Visitor.compute(const_cast<Value*>(Ptr));
  if (!Visitor.bothKnown(Data))
    return false;

  Size = getSizeWithOverflow(Data).getZExtValue();
  return true;
}

Value *llvm::lowerObjectSizeCall(IntrinsicInst *ObjectSize,
                                 const DataLayout &DL,
                                 const TargetLibraryInfo *TLI,
                                 bool MustSucceed) {
  return lowerObjectSizeCall(ObjectSize, DL, TLI, /*AAResults=*/nullptr,
                             MustSucceed);
}

Value *llvm::lowerObjectSizeCall(IntrinsicInst *ObjectSize,
                                 const DataLayout &DL,
                                 const TargetLibraryInfo *TLI, AAResults *AA,
                                 bool MustSucceed) {
  assert(ObjectSize->getIntrinsicID() == Intrinsic::objectsize &&
         "ObjectSize must be a call to llvm.objectsize!");

  bool MaxVal = cast<ConstantInt>(ObjectSize->getArgOperand(1))->isZero();
  ObjectSizeOpts EvalOptions;
  EvalOptions.AA = AA;

  // Unless we have to fold this to something, try to be as accurate as
  // possible.
  if (MustSucceed)
    EvalOptions.EvalMode =
        MaxVal ? ObjectSizeOpts::Mode::Max : ObjectSizeOpts::Mode::Min;
  else
    EvalOptions.EvalMode = ObjectSizeOpts::Mode::Exact;

  EvalOptions.NullIsUnknownSize =
      cast<ConstantInt>(ObjectSize->getArgOperand(2))->isOne();

  auto *ResultType = cast<IntegerType>(ObjectSize->getType());
  bool StaticOnly = cast<ConstantInt>(ObjectSize->getArgOperand(3))->isZero();
  if (StaticOnly) {
    // FIXME: Does it make sense to just return a failure value if the size won't
    // fit in the output and `!MustSucceed`?
    uint64_t Size;
    if (getObjectSize(ObjectSize->getArgOperand(0), Size, DL, TLI, EvalOptions) &&
        isUIntN(ResultType->getBitWidth(), Size))
      return ConstantInt::get(ResultType, Size);
  } else {
    LLVMContext &Ctx = ObjectSize->getFunction()->getContext();
    ObjectSizeOffsetEvaluator Eval(DL, TLI, Ctx, EvalOptions);
    SizeOffsetEvalType SizeOffsetPair =
        Eval.compute(ObjectSize->getArgOperand(0));

    if (SizeOffsetPair != ObjectSizeOffsetEvaluator::unknown()) {
      IRBuilder<TargetFolder> Builder(Ctx, TargetFolder(DL));
      Builder.SetInsertPoint(ObjectSize);

      // If we've outside the end of the object, then we can always access
      // exactly 0 bytes.
      Value *ResultSize =
          Builder.CreateSub(SizeOffsetPair.first, SizeOffsetPair.second);
      Value *UseZero =
          Builder.CreateICmpULT(SizeOffsetPair.first, SizeOffsetPair.second);
      ResultSize = Builder.CreateZExtOrTrunc(ResultSize, ResultType);
      Value *Ret = Builder.CreateSelect(
          UseZero, ConstantInt::get(ResultType, 0), ResultSize);

      // The non-constant size expression cannot evaluate to -1.
      if (!isa<Constant>(SizeOffsetPair.first) ||
          !isa<Constant>(SizeOffsetPair.second))
        Builder.CreateAssumption(
            Builder.CreateICmpNE(Ret, ConstantInt::get(ResultType, -1)));

      return Ret;
    }
  }

  if (!MustSucceed)
    return nullptr;

  return ConstantInt::get(ResultType, MaxVal ? -1ULL : 0);
}

STATISTIC(ObjectVisitorArgument,
          "Number of arguments with unsolved size and offset");
STATISTIC(ObjectVisitorLoad,
          "Number of load instructions with unsolved size and offset");

APInt ObjectSizeOffsetVisitor::align(APInt Size, MaybeAlign Alignment) {
  if (Options.RoundToAlign && Alignment)
    return APInt(IntTyBits, alignTo(Size.getZExtValue(), *Alignment));
  return Size;
}

ObjectSizeOffsetVisitor::ObjectSizeOffsetVisitor(const DataLayout &DL,
                                                 const TargetLibraryInfo *TLI,
                                                 LLVMContext &Context,
                                                 ObjectSizeOpts Options)
    : DL(DL), TLI(TLI), Options(Options) {
  // Pointer size must be rechecked for each object visited since it could have
  // a different address space.
}

SizeOffsetType ObjectSizeOffsetVisitor::compute(Value *V) {
  unsigned InitialIntTyBits = DL.getIndexTypeSizeInBits(V->getType());

  // Stripping pointer casts can strip address space casts which can change the
  // index type size. The invariant is that we use the value type to determine
  // the index type size and if we stripped address space casts we have to
  // readjust the APInt as we pass it upwards in order for the APInt to match
  // the type the caller passed in.
  APInt Offset(InitialIntTyBits, 0);
  V = V->stripAndAccumulateConstantOffsets(
      DL, Offset, /* AllowNonInbounds */ true, /* AllowInvariantGroup */ true);

  // Later we use the index type size and zero but it will match the type of the
  // value that is passed to computeImpl.
  IntTyBits = DL.getIndexTypeSizeInBits(V->getType());
  Zero = APInt::getZero(IntTyBits);

  bool IndexTypeSizeChanged = InitialIntTyBits != IntTyBits;
  if (!IndexTypeSizeChanged && Offset.isZero())
    return computeImpl(V);

  // We stripped an address space cast that changed the index type size or we
  // accumulated some constant offset (or both). Readjust the bit width to match
  // the argument index type size and apply the offset, as required.
  SizeOffsetType SOT = computeImpl(V);
  if (IndexTypeSizeChanged) {
    if (knownSize(SOT) && !::CheckedZextOrTrunc(SOT.first, InitialIntTyBits))
      SOT.first = APInt();
    if (knownOffset(SOT) && !::CheckedZextOrTrunc(SOT.second, InitialIntTyBits))
      SOT.second = APInt();
  }
  // If the computed offset is "unknown" we cannot add the stripped offset.
  return {SOT.first,
          SOT.second.getBitWidth() > 1 ? SOT.second + Offset : SOT.second};
}

SizeOffsetType ObjectSizeOffsetVisitor::computeImpl(Value *V) {
  if (Instruction *I = dyn_cast<Instruction>(V)) {
    // If we have already seen this instruction, bail out. Cycles can happen in
    // unreachable code after constant propagation.
    if (!SeenInsts.insert(I).second)
      return unknown();

    return visit(*I);
  }
  if (Argument *A = dyn_cast<Argument>(V))
    return visitArgument(*A);
  if (ConstantPointerNull *P = dyn_cast<ConstantPointerNull>(V))
    return visitConstantPointerNull(*P);
  if (GlobalAlias *GA = dyn_cast<GlobalAlias>(V))
    return visitGlobalAlias(*GA);
  if (GlobalVariable *GV = dyn_cast<GlobalVariable>(V))
    return visitGlobalVariable(*GV);
  if (UndefValue *UV = dyn_cast<UndefValue>(V))
    return visitUndefValue(*UV);

  LLVM_DEBUG(dbgs() << "ObjectSizeOffsetVisitor::compute() unhandled value: "
                    << *V << '\n');
  return unknown();
}

bool ObjectSizeOffsetVisitor::CheckedZextOrTrunc(APInt &I) {
  return ::CheckedZextOrTrunc(I, IntTyBits);
}

SizeOffsetType ObjectSizeOffsetVisitor::visitAllocaInst(AllocaInst &I) {
  if (!I.getAllocatedType()->isSized())
    return unknown();

  TypeSize ElemSize = DL.getTypeAllocSize(I.getAllocatedType());
  if (ElemSize.isScalable() && Options.EvalMode != ObjectSizeOpts::Mode::Min)
    return unknown();
  APInt Size(IntTyBits, ElemSize.getKnownMinSize());
  if (!I.isArrayAllocation())
    return std::make_pair(align(Size, I.getAlign()), Zero);

  Value *ArraySize = I.getArraySize();
  if (const ConstantInt *C = dyn_cast<ConstantInt>(ArraySize)) {
    APInt NumElems = C->getValue();
    if (!CheckedZextOrTrunc(NumElems))
      return unknown();

    bool Overflow;
    Size = Size.umul_ov(NumElems, Overflow);
    return Overflow ? unknown()
                    : std::make_pair(align(Size, I.getAlign()), Zero);
  }
  return unknown();
}

SizeOffsetType ObjectSizeOffsetVisitor::visitArgument(Argument &A) {
  Type *MemoryTy = A.getPointeeInMemoryValueType();
  // No interprocedural analysis is done at the moment.
  if (!MemoryTy|| !MemoryTy->isSized()) {
    ++ObjectVisitorArgument;
    return unknown();
  }

  APInt Size(IntTyBits, DL.getTypeAllocSize(MemoryTy));
  return std::make_pair(align(Size, A.getParamAlign()), Zero);
}

SizeOffsetType ObjectSizeOffsetVisitor::visitCallBase(CallBase &CB) {
  auto Mapper = [](const Value *V) { return V; };
  if (Optional<APInt> Size = getAllocSize(&CB, TLI, Mapper))
    return std::make_pair(*Size, Zero);
  return unknown();
}

SizeOffsetType
ObjectSizeOffsetVisitor::visitConstantPointerNull(ConstantPointerNull& CPN) {
  // If null is unknown, there's nothing we can do. Additionally, non-zero
  // address spaces can make use of null, so we don't presume to know anything
  // about that.
  //
  // TODO: How should this work with address space casts? We currently just drop
  // them on the floor, but it's unclear what we should do when a NULL from
  // addrspace(1) gets casted to addrspace(0) (or vice-versa).
  if (Options.NullIsUnknownSize || CPN.getType()->getAddressSpace())
    return unknown();
  return std::make_pair(Zero, Zero);
}

SizeOffsetType
ObjectSizeOffsetVisitor::visitExtractElementInst(ExtractElementInst&) {
  return unknown();
}

SizeOffsetType
ObjectSizeOffsetVisitor::visitExtractValueInst(ExtractValueInst&) {
  // Easy cases were already folded by previous passes.
  return unknown();
}

SizeOffsetType ObjectSizeOffsetVisitor::visitGlobalAlias(GlobalAlias &GA) {
  if (GA.isInterposable())
    return unknown();
  return compute(GA.getAliasee());
}

SizeOffsetType ObjectSizeOffsetVisitor::visitGlobalVariable(GlobalVariable &GV){
  if (!GV.hasDefinitiveInitializer())
    return unknown();

  APInt Size(IntTyBits, DL.getTypeAllocSize(GV.getValueType()));
  return std::make_pair(align(Size, GV.getAlign()), Zero);
}

SizeOffsetType ObjectSizeOffsetVisitor::visitIntToPtrInst(IntToPtrInst&) {
  // clueless
  return unknown();
}

SizeOffsetType ObjectSizeOffsetVisitor::findLoadSizeOffset(
    LoadInst &Load, BasicBlock &BB, BasicBlock::iterator From,
    SmallDenseMap<BasicBlock *, SizeOffsetType, 8> &VisitedBlocks,
    unsigned &ScannedInstCount) {
  constexpr unsigned MaxInstsToScan = 128;

  auto Where = VisitedBlocks.find(&BB);
  if (Where != VisitedBlocks.end())
    return Where->second;

  auto Unknown = [this, &BB, &VisitedBlocks]() {
    return VisitedBlocks[&BB] = unknown();
  };
  auto Known = [&BB, &VisitedBlocks](SizeOffsetType SO) {
    return VisitedBlocks[&BB] = SO;
  };

  do {
    Instruction &I = *From;

    if (I.isDebugOrPseudoInst())
      continue;

    if (++ScannedInstCount > MaxInstsToScan)
      return Unknown();

    if (!I.mayWriteToMemory())
      continue;

    if (auto *SI = dyn_cast<StoreInst>(&I)) {
      AliasResult AR =
          Options.AA->alias(SI->getPointerOperand(), Load.getPointerOperand());
      switch ((AliasResult::Kind)AR) {
      case AliasResult::NoAlias:
        continue;
      case AliasResult::MustAlias:
        if (SI->getValueOperand()->getType()->isPointerTy())
          return Known(compute(SI->getValueOperand()));
        else
          return Unknown(); // No handling of non-pointer values by `compute`.
      default:
        return Unknown();
      }
    }

    if (auto *CB = dyn_cast<CallBase>(&I)) {
      Function *Callee = CB->getCalledFunction();
      // Bail out on indirect call.
      if (!Callee)
        return Unknown();

      LibFunc TLIFn;
      if (!TLI || !TLI->getLibFunc(*CB->getCalledFunction(), TLIFn) ||
          !TLI->has(TLIFn))
        return Unknown();

      // TODO: There's probably more interesting case to support here.
      if (TLIFn != LibFunc_posix_memalign)
        return Unknown();

      AliasResult AR =
          Options.AA->alias(CB->getOperand(0), Load.getPointerOperand());
      switch ((AliasResult::Kind)AR) {
      case AliasResult::NoAlias:
        continue;
      case AliasResult::MustAlias:
        break;
      default:
        return Unknown();
      }

      // Is the error status of posix_memalign correctly checked? If not it
      // would be incorrect to assume it succeeds and load doesn't see the
      // previous value.
      Optional<bool> Checked = isImpliedByDomCondition(
          ICmpInst::ICMP_EQ, CB, ConstantInt::get(CB->getType(), 0), &Load, DL);
      if (!Checked || !*Checked)
        return Unknown();

      Value *Size = CB->getOperand(2);
      auto *C = dyn_cast<ConstantInt>(Size);
      if (!C)
        return Unknown();

      return Known({C->getValue(), APInt(C->getValue().getBitWidth(), 0)});
    }

    return Unknown();
  } while (From-- != BB.begin());

  SmallVector<SizeOffsetType> PredecessorSizeOffsets;
  for (auto *PredBB : predecessors(&BB)) {
    PredecessorSizeOffsets.push_back(findLoadSizeOffset(
        Load, *PredBB, BasicBlock::iterator(PredBB->getTerminator()),
        VisitedBlocks, ScannedInstCount));
    if (!bothKnown(PredecessorSizeOffsets.back()))
      return Unknown();
  }

  if (PredecessorSizeOffsets.empty())
    return Unknown();

  return Known(std::accumulate(PredecessorSizeOffsets.begin() + 1,
                               PredecessorSizeOffsets.end(),
                               PredecessorSizeOffsets.front(),
                               [this](SizeOffsetType LHS, SizeOffsetType RHS) {
                                 return combineSizeOffset(LHS, RHS);
                               }));
}

SizeOffsetType ObjectSizeOffsetVisitor::visitLoadInst(LoadInst &LI) {
  if (!Options.AA) {
    ++ObjectVisitorLoad;
    return unknown();
  }

  SmallDenseMap<BasicBlock *, SizeOffsetType, 8> VisitedBlocks;
  unsigned ScannedInstCount = 0;
  SizeOffsetType SO =
      findLoadSizeOffset(LI, *LI.getParent(), BasicBlock::iterator(LI),
                         VisitedBlocks, ScannedInstCount);
  if (!bothKnown(SO))
    ++ObjectVisitorLoad;
  return SO;
}

SizeOffsetType ObjectSizeOffsetVisitor::combineSizeOffset(SizeOffsetType LHS,
                                                          SizeOffsetType RHS) {
  if (!bothKnown(LHS) || !bothKnown(RHS))
    return unknown();

  switch (Options.EvalMode) {
  case ObjectSizeOpts::Mode::Min:
    return (getSizeWithOverflow(LHS).slt(getSizeWithOverflow(RHS))) ? LHS : RHS;
  case ObjectSizeOpts::Mode::Max:
    return (getSizeWithOverflow(LHS).sgt(getSizeWithOverflow(RHS))) ? LHS : RHS;
  case ObjectSizeOpts::Mode::Exact:
    return (getSizeWithOverflow(LHS).eq(getSizeWithOverflow(RHS))) ? LHS
                                                                   : unknown();
  }
  llvm_unreachable("missing an eval mode");
}

SizeOffsetType ObjectSizeOffsetVisitor::visitPHINode(PHINode &PN) {
  auto IncomingValues = PN.incoming_values();
  return std::accumulate(IncomingValues.begin() + 1, IncomingValues.end(),
                         compute(*IncomingValues.begin()),
                         [this](SizeOffsetType LHS, Value *VRHS) {
                           return combineSizeOffset(LHS, compute(VRHS));
                         });
}

SizeOffsetType ObjectSizeOffsetVisitor::visitSelectInst(SelectInst &I) {
  return combineSizeOffset(compute(I.getTrueValue()),
                           compute(I.getFalseValue()));
}

SizeOffsetType ObjectSizeOffsetVisitor::visitUndefValue(UndefValue&) {
  return std::make_pair(Zero, Zero);
}

SizeOffsetType ObjectSizeOffsetVisitor::visitInstruction(Instruction &I) {
  LLVM_DEBUG(dbgs() << "ObjectSizeOffsetVisitor unknown instruction:" << I
                    << '\n');
  return unknown();
}

ObjectSizeOffsetEvaluator::ObjectSizeOffsetEvaluator(
    const DataLayout &DL, const TargetLibraryInfo *TLI, LLVMContext &Context,
    ObjectSizeOpts EvalOpts)
    : DL(DL), TLI(TLI), Context(Context),
      Builder(Context, TargetFolder(DL),
              IRBuilderCallbackInserter(
                  [&](Instruction *I) { InsertedInstructions.insert(I); })),
      EvalOpts(EvalOpts) {
  // IntTy and Zero must be set for each compute() since the address space may
  // be different for later objects.
}

SizeOffsetEvalType ObjectSizeOffsetEvaluator::compute(Value *V) {
  // XXX - Are vectors of pointers possible here?
  IntTy = cast<IntegerType>(DL.getIndexType(V->getType()));
  Zero = ConstantInt::get(IntTy, 0);

  SizeOffsetEvalType Result = compute_(V);

  if (!bothKnown(Result)) {
    // Erase everything that was computed in this iteration from the cache, so
    // that no dangling references are left behind. We could be a bit smarter if
    // we kept a dependency graph. It's probably not worth the complexity.
    for (const Value *SeenVal : SeenVals) {
      CacheMapTy::iterator CacheIt = CacheMap.find(SeenVal);
      // non-computable results can be safely cached
      if (CacheIt != CacheMap.end() && anyKnown(CacheIt->second))
        CacheMap.erase(CacheIt);
    }

    // Erase any instructions we inserted as part of the traversal.
    for (Instruction *I : InsertedInstructions) {
      I->replaceAllUsesWith(UndefValue::get(I->getType()));
      I->eraseFromParent();
    }
  }

  SeenVals.clear();
  InsertedInstructions.clear();
  return Result;
}

SizeOffsetEvalType ObjectSizeOffsetEvaluator::compute_(Value *V) {
  ObjectSizeOffsetVisitor Visitor(DL, TLI, Context, EvalOpts);
  SizeOffsetType Const = Visitor.compute(V);
  if (Visitor.bothKnown(Const))
    return std::make_pair(ConstantInt::get(Context, Const.first),
                          ConstantInt::get(Context, Const.second));

  V = V->stripPointerCasts();

  // Check cache.
  CacheMapTy::iterator CacheIt = CacheMap.find(V);
  if (CacheIt != CacheMap.end())
    return CacheIt->second;

  // Always generate code immediately before the instruction being
  // processed, so that the generated code dominates the same BBs.
  BuilderTy::InsertPointGuard Guard(Builder);
  if (Instruction *I = dyn_cast<Instruction>(V))
    Builder.SetInsertPoint(I);

  // Now compute the size and offset.
  SizeOffsetEvalType Result;

  // Record the pointers that were handled in this run, so that they can be
  // cleaned later if something fails. We also use this set to break cycles that
  // can occur in dead code.
  if (!SeenVals.insert(V).second) {
    Result = unknown();
  } else if (GEPOperator *GEP = dyn_cast<GEPOperator>(V)) {
    Result = visitGEPOperator(*GEP);
  } else if (Instruction *I = dyn_cast<Instruction>(V)) {
    Result = visit(*I);
  } else if (isa<Argument>(V) ||
             (isa<ConstantExpr>(V) &&
              cast<ConstantExpr>(V)->getOpcode() == Instruction::IntToPtr) ||
             isa<GlobalAlias>(V) ||
             isa<GlobalVariable>(V)) {
    // Ignore values where we cannot do more than ObjectSizeVisitor.
    Result = unknown();
  } else {
    LLVM_DEBUG(
        dbgs() << "ObjectSizeOffsetEvaluator::compute() unhandled value: " << *V
               << '\n');
    Result = unknown();
  }

  // Don't reuse CacheIt since it may be invalid at this point.
  CacheMap[V] = Result;
  return Result;
}

SizeOffsetEvalType ObjectSizeOffsetEvaluator::visitAllocaInst(AllocaInst &I) {
  if (!I.getAllocatedType()->isSized())
    return unknown();

  // must be a VLA
  assert(I.isArrayAllocation());

  // If needed, adjust the alloca's operand size to match the pointer size.
  // Subsequent math operations expect the types to match.
  Value *ArraySize = Builder.CreateZExtOrTrunc(
      I.getArraySize(), DL.getIntPtrType(I.getContext()));
  assert(ArraySize->getType() == Zero->getType() &&
         "Expected zero constant to have pointer type");

  Value *Size = ConstantInt::get(ArraySize->getType(),
                                 DL.getTypeAllocSize(I.getAllocatedType()));
  Size = Builder.CreateMul(Size, ArraySize);
  return std::make_pair(Size, Zero);
}

SizeOffsetEvalType ObjectSizeOffsetEvaluator::visitCallBase(CallBase &CB) {
  Optional<AllocFnsTy> FnData = getAllocationSize(&CB, TLI);
  if (!FnData)
    return unknown();

  // Handle strdup-like functions separately.
  if (FnData->AllocTy == StrDupLike) {
    // TODO: implement evaluation of strdup/strndup
    return unknown();
  }

  Value *FirstArg = CB.getArgOperand(FnData->FstParam);
  FirstArg = Builder.CreateZExtOrTrunc(FirstArg, IntTy);
  if (FnData->SndParam < 0)
    return std::make_pair(FirstArg, Zero);

  Value *SecondArg = CB.getArgOperand(FnData->SndParam);
  SecondArg = Builder.CreateZExtOrTrunc(SecondArg, IntTy);
  Value *Size = Builder.CreateMul(FirstArg, SecondArg);
  return std::make_pair(Size, Zero);
}

SizeOffsetEvalType
ObjectSizeOffsetEvaluator::visitExtractElementInst(ExtractElementInst&) {
  return unknown();
}

SizeOffsetEvalType
ObjectSizeOffsetEvaluator::visitExtractValueInst(ExtractValueInst&) {
  return unknown();
}

SizeOffsetEvalType
ObjectSizeOffsetEvaluator::visitGEPOperator(GEPOperator &GEP) {
  SizeOffsetEvalType PtrData = compute_(GEP.getPointerOperand());
  if (!bothKnown(PtrData))
    return unknown();

  Value *Offset = EmitGEPOffset(&Builder, DL, &GEP, /*NoAssumptions=*/true);
  Offset = Builder.CreateAdd(PtrData.second, Offset);
  return std::make_pair(PtrData.first, Offset);
}

SizeOffsetEvalType ObjectSizeOffsetEvaluator::visitIntToPtrInst(IntToPtrInst&) {
  // clueless
  return unknown();
}

SizeOffsetEvalType ObjectSizeOffsetEvaluator::visitLoadInst(LoadInst &LI) {
  return unknown();
}

SizeOffsetEvalType ObjectSizeOffsetEvaluator::visitPHINode(PHINode &PHI) {
  // Create 2 PHIs: one for size and another for offset.
  PHINode *SizePHI   = Builder.CreatePHI(IntTy, PHI.getNumIncomingValues());
  PHINode *OffsetPHI = Builder.CreatePHI(IntTy, PHI.getNumIncomingValues());

  // Insert right away in the cache to handle recursive PHIs.
  CacheMap[&PHI] = std::make_pair(SizePHI, OffsetPHI);

  // Compute offset/size for each PHI incoming pointer.
  for (unsigned i = 0, e = PHI.getNumIncomingValues(); i != e; ++i) {
    Builder.SetInsertPoint(&*PHI.getIncomingBlock(i)->getFirstInsertionPt());
    SizeOffsetEvalType EdgeData = compute_(PHI.getIncomingValue(i));

    if (!bothKnown(EdgeData)) {
      OffsetPHI->replaceAllUsesWith(UndefValue::get(IntTy));
      OffsetPHI->eraseFromParent();
      InsertedInstructions.erase(OffsetPHI);
      SizePHI->replaceAllUsesWith(UndefValue::get(IntTy));
      SizePHI->eraseFromParent();
      InsertedInstructions.erase(SizePHI);
      return unknown();
    }
    SizePHI->addIncoming(EdgeData.first, PHI.getIncomingBlock(i));
    OffsetPHI->addIncoming(EdgeData.second, PHI.getIncomingBlock(i));
  }

  Value *Size = SizePHI, *Offset = OffsetPHI;
  if (Value *Tmp = SizePHI->hasConstantValue()) {
    Size = Tmp;
    SizePHI->replaceAllUsesWith(Size);
    SizePHI->eraseFromParent();
    InsertedInstructions.erase(SizePHI);
  }
  if (Value *Tmp = OffsetPHI->hasConstantValue()) {
    Offset = Tmp;
    OffsetPHI->replaceAllUsesWith(Offset);
    OffsetPHI->eraseFromParent();
    InsertedInstructions.erase(OffsetPHI);
  }
  return std::make_pair(Size, Offset);
}

SizeOffsetEvalType ObjectSizeOffsetEvaluator::visitSelectInst(SelectInst &I) {
  SizeOffsetEvalType TrueSide  = compute_(I.getTrueValue());
  SizeOffsetEvalType FalseSide = compute_(I.getFalseValue());

  if (!bothKnown(TrueSide) || !bothKnown(FalseSide))
    return unknown();
  if (TrueSide == FalseSide)
    return TrueSide;

  Value *Size = Builder.CreateSelect(I.getCondition(), TrueSide.first,
                                     FalseSide.first);
  Value *Offset = Builder.CreateSelect(I.getCondition(), TrueSide.second,
                                       FalseSide.second);
  return std::make_pair(Size, Offset);
}

SizeOffsetEvalType ObjectSizeOffsetEvaluator::visitInstruction(Instruction &I) {
  LLVM_DEBUG(dbgs() << "ObjectSizeOffsetEvaluator unknown instruction:" << I
                    << '\n');
  return unknown();
}<|MERGE_RESOLUTION|>--- conflicted
+++ resolved
@@ -333,12 +333,8 @@
 bool llvm::isMallocLikeFn(const Value *V, const TargetLibraryInfo *TLI) {
 #else
 static bool isMallocLikeFn(const Value *V, const TargetLibraryInfo *TLI) {
-<<<<<<< HEAD
 #endif
   return getAllocationData(V, MallocOrOpNewLike, TLI).has_value();
-=======
-  return getAllocationData(V, MallocOrOpNewLike, TLI).hasValue();
->>>>>>> 710e8294
 }
 
 #if INTEL_CUSTOMIZATION
@@ -365,13 +361,8 @@
 #if INTEL_CUSTOMIZATION
 /// Tests if a value is a call or invoke to a library function that
 /// allocates zero-filled memory (such as calloc).
-<<<<<<< HEAD
 bool llvm::isCallocLikeFn(const Value *V, const TargetLibraryInfo *TLI) {
   return getAllocationData(V, CallocLike, TLI).has_value();
-=======
-static bool isCallocLikeFn(const Value *V, const TargetLibraryInfo *TLI) {
-  return getAllocationData(V, CallocLike, TLI).hasValue();
->>>>>>> 710e8294
 }
 
 /// Tests if a function is a call or invoke to a library function that
