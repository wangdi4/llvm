//===- MemoryBuiltins.cpp - Identify calls to memory builtins -------------===//
//
// Part of the LLVM Project, under the Apache License v2.0 with LLVM Exceptions.
// See https://llvm.org/LICENSE.txt for license information.
// SPDX-License-Identifier: Apache-2.0 WITH LLVM-exception
//
//===----------------------------------------------------------------------===//
//
// This family of functions identifies calls to builtin functions that allocate
// or free memory.
//
//===----------------------------------------------------------------------===//

#include "llvm/Analysis/MemoryBuiltins.h"
#include "llvm/ADT/APInt.h"
#include "llvm/ADT/None.h"
#include "llvm/ADT/Optional.h"
#include "llvm/ADT/STLExtras.h"
#include "llvm/ADT/Statistic.h"
#include "llvm/ADT/StringRef.h"
#include "llvm/Analysis/TargetFolder.h"
#include "llvm/Analysis/TargetLibraryInfo.h"
#include "llvm/Analysis/Utils/Local.h"
#include "llvm/Analysis/ValueTracking.h"
#include "llvm/IR/Argument.h"
#include "llvm/IR/Attributes.h"
#include "llvm/IR/Constants.h"
#include "llvm/IR/DataLayout.h"
#include "llvm/IR/DerivedTypes.h"
#include "llvm/IR/Function.h"
#include "llvm/IR/GlobalAlias.h"
#include "llvm/IR/GlobalVariable.h"
#include "llvm/IR/Instruction.h"
#include "llvm/IR/Instructions.h"
#include "llvm/IR/IntrinsicInst.h"
#include "llvm/IR/Operator.h"
#include "llvm/IR/Type.h"
#include "llvm/IR/Value.h"
#include "llvm/Support/Casting.h"
#include "llvm/Support/Debug.h"
#include "llvm/Support/MathExtras.h"
#include "llvm/Support/raw_ostream.h"
#include <cassert>
#include <cstdint>
#include <iterator>
#include <utility>

using namespace llvm;

#define DEBUG_TYPE "memory-builtins"

enum AllocType : uint8_t {
  OpNewLike          = 1<<0, // allocates; never returns null
  MallocLike         = 1<<1 | OpNewLike, // allocates; may return null
  AlignedAllocLike   = 1<<2, // allocates with alignment; may return null
  CallocLike         = 1<<3, // allocates + bzero
  ReallocLike        = 1<<4, // reallocates
  StrDupLike         = 1<<5,
#if INTEL_CUSTOMIZATION
  FreeLike = 1 << 6,   // free
  DeleteLike = 1 << 7, // delete
#endif //INTEL_CUSTOMIZATION
  MallocOrCallocLike = MallocLike | CallocLike | AlignedAllocLike,
  AllocLike          = MallocOrCallocLike | StrDupLike,
  AnyAlloc           = AllocLike | ReallocLike
};

struct AllocFnsTy {
  AllocType AllocTy;
  unsigned NumParams;
  // First and Second size parameters (or -1 if unused)
  int FstParam, SndParam;
};

// FIXME: certain users need more information. E.g., SimplifyLibCalls needs to
// know which functions are nounwind, noalias, nocapture parameters, etc.
static const std::pair<LibFunc, AllocFnsTy> AllocationFnData[] = {
  {LibFunc_malloc,              {MallocLike,  1, 0,  -1}},
  {LibFunc_vec_malloc,          {MallocLike,  1, 0,  -1}},
  {LibFunc_valloc,              {MallocLike,  1, 0,  -1}},
  {LibFunc_Znwj,                {OpNewLike,   1, 0,  -1}}, // new(unsigned int)
  {LibFunc_ZnwjRKSt9nothrow_t,  {MallocLike,  2, 0,  -1}}, // new(unsigned int, nothrow)
  {LibFunc_ZnwjSt11align_val_t, {OpNewLike,   2, 0,  -1}}, // new(unsigned int, align_val_t)
  {LibFunc_ZnwjSt11align_val_tRKSt9nothrow_t, // new(unsigned int, align_val_t, nothrow)
                                {MallocLike,  3, 0,  -1}},
  {LibFunc_Znwm,                {OpNewLike,   1, 0,  -1}}, // new(unsigned long)
  {LibFunc_ZnwmRKSt9nothrow_t,  {MallocLike,  2, 0,  -1}}, // new(unsigned long, nothrow)
  {LibFunc_ZnwmSt11align_val_t, {OpNewLike,   2, 0,  -1}}, // new(unsigned long, align_val_t)
  {LibFunc_ZnwmSt11align_val_tRKSt9nothrow_t, // new(unsigned long, align_val_t, nothrow)
                                {MallocLike,  3, 0,  -1}},
  {LibFunc_Znaj,                {OpNewLike,   1, 0,  -1}}, // new[](unsigned int)
  {LibFunc_ZnajRKSt9nothrow_t,  {MallocLike,  2, 0,  -1}}, // new[](unsigned int, nothrow)
  {LibFunc_ZnajSt11align_val_t, {OpNewLike,   2, 0,  -1}}, // new[](unsigned int, align_val_t)
  {LibFunc_ZnajSt11align_val_tRKSt9nothrow_t, // new[](unsigned int, align_val_t, nothrow)
                                {MallocLike,  3, 0,  -1}},
  {LibFunc_Znam,                {OpNewLike,   1, 0,  -1}}, // new[](unsigned long)
  {LibFunc_ZnamRKSt9nothrow_t,  {MallocLike,  2, 0,  -1}}, // new[](unsigned long, nothrow)
  {LibFunc_ZnamSt11align_val_t, {OpNewLike,   2, 0,  -1}}, // new[](unsigned long, align_val_t)
  {LibFunc_ZnamSt11align_val_tRKSt9nothrow_t, // new[](unsigned long, align_val_t, nothrow)
                                 {MallocLike,  3, 0,  -1}},
  {LibFunc_msvc_new_int,         {OpNewLike,   1, 0,  -1}}, // new(unsigned int)
  {LibFunc_msvc_new_int_nothrow, {MallocLike,  2, 0,  -1}}, // new(unsigned int, nothrow)
  {LibFunc_msvc_new_longlong,         {OpNewLike,   1, 0,  -1}}, // new(unsigned long long)
  {LibFunc_msvc_new_longlong_nothrow, {MallocLike,  2, 0,  -1}}, // new(unsigned long long, nothrow)
  {LibFunc_msvc_new_array_int,         {OpNewLike,   1, 0,  -1}}, // new[](unsigned int)
  {LibFunc_msvc_new_array_int_nothrow, {MallocLike,  2, 0,  -1}}, // new[](unsigned int, nothrow)
  {LibFunc_msvc_new_array_longlong,         {OpNewLike,   1, 0,  -1}}, // new[](unsigned long long)
  {LibFunc_msvc_new_array_longlong_nothrow, {MallocLike,  2, 0,  -1}}, // new[](unsigned long long, nothrow)
  {LibFunc_aligned_alloc,       {AlignedAllocLike, 2, 1,  -1}},
  {LibFunc_memalign,            {AlignedAllocLike, 2, 1,  -1}},
  {LibFunc_calloc,              {CallocLike,  2, 0,   1}},
  {LibFunc_vec_calloc,          {CallocLike,  2, 0,   1}},
  {LibFunc_realloc,             {ReallocLike, 2, 1,  -1}},
  {LibFunc_vec_realloc,         {ReallocLike, 2, 1,  -1}},
  {LibFunc_reallocf,            {ReallocLike, 2, 1,  -1}},
  {LibFunc_strdup,              {StrDupLike,  1, -1, -1}},
  {LibFunc_strndup,             {StrDupLike,  2, 1,  -1}},
  {LibFunc___kmpc_alloc_shared, {MallocLike,  1, 0,  -1}}, // INTEL
#if INTEL_CUSTOMIZATION
  {LibFunc_free, {FreeLike, 1, 0, -1}}, // free(i8*)
#endif //INTEL_CUSTOMIZATION
  // TODO: Handle "int posix_memalign(void **, size_t, size_t)"
};

#if INTEL_CUSTOMIZATION
static bool isIntegerPointerWithWidth(Type *Ty, const unsigned Width) {
  if (Ty->isPointerTy()) {
    PointerType *PTy = dyn_cast<PointerType>(Ty);
    Type *PointeeTy = PTy->getPointerElementType();
    return PointeeTy->isIntegerTy(Width);
  }
  return false;
}
#endif //INTEL_CUSTOMIZATION

static const Function *getCalledFunction(const Value *V, bool LookThroughBitCast,
                                         bool &IsNoBuiltin) {
  // Don't care about intrinsics in this case.
  if (isa<IntrinsicInst>(V))
    return nullptr;

  if (LookThroughBitCast)
    V = V->stripPointerCasts();

  const auto *CB = dyn_cast<CallBase>(V);
  if (!CB)
    return nullptr;

  IsNoBuiltin = CB->isNoBuiltin();

  if (const Function *Callee = CB->getCalledFunction())
    return Callee;
  return nullptr;
}

/// Returns the allocation data for the given value if it's either a call to a
/// known allocation function, or a call to a function with the allocsize
/// attribute.
static Optional<AllocFnsTy>
getAllocationDataForFunction(const Function *Callee, AllocType AllocTy,
                             const TargetLibraryInfo *TLI) {
  // Make sure that the function is available.
  LibFunc TLIFn;
  if (!TLI || !TLI->getLibFunc(*Callee, TLIFn) || !TLI->has(TLIFn))
    return None;

  const auto *Iter = find_if(
      AllocationFnData, [TLIFn](const std::pair<LibFunc, AllocFnsTy> &P) {
        return P.first == TLIFn;
      });

  if (Iter == std::end(AllocationFnData))
    return None;

  const AllocFnsTy *FnData = &Iter->second;
  if ((FnData->AllocTy & AllocTy) != FnData->AllocTy)
    return None;

  // Check function prototype.
  int FstParam = FnData->FstParam;
  int SndParam = FnData->SndParam;
  FunctionType *FTy = Callee->getFunctionType();

  if (FTy->getReturnType() == Type::getInt8PtrTy(FTy->getContext()) &&
      FTy->getNumParams() == FnData->NumParams &&
      (FstParam < 0 ||
       (FTy->getParamType(FstParam)->isIntegerTy(32) ||
        FTy->getParamType(FstParam)->isIntegerTy(64))) &&
      (SndParam < 0 ||
       FTy->getParamType(SndParam)->isIntegerTy(32) ||
       FTy->getParamType(SndParam)->isIntegerTy(64)))
    return *FnData;

#if INTEL_CUSTOMIZATION
  // Model a free or delete call signature
  if (FTy->getReturnType()==Type::getVoidTy(FTy->getContext()) &&
      (FTy->getNumParams()==FnData->NumParams) &&
      (FstParam==0 &&
          isIntegerPointerWithWidth(FTy->getParamType(FstParam), 8)) &&
      (SndParam < 0))
    return *FnData;
#endif // INTEL_CUSTOMIZATION

  return None;
}

static Optional<AllocFnsTy> getAllocationData(const Value *V, AllocType AllocTy,
                                              const TargetLibraryInfo *TLI,
                                              bool LookThroughBitCast = false) {
  bool IsNoBuiltinCall;
  if (const Function *Callee =
          getCalledFunction(V, LookThroughBitCast, IsNoBuiltinCall))
    if (!IsNoBuiltinCall)
      return getAllocationDataForFunction(Callee, AllocTy, TLI);
  return None;
}

static Optional<AllocFnsTy>
getAllocationData(const Value *V, AllocType AllocTy,
                  function_ref<const TargetLibraryInfo &(Function &)> GetTLI,
                  bool LookThroughBitCast = false) {
  bool IsNoBuiltinCall;
  if (const Function *Callee =
          getCalledFunction(V, LookThroughBitCast, IsNoBuiltinCall))
    if (!IsNoBuiltinCall)
      return getAllocationDataForFunction(
          Callee, AllocTy, &GetTLI(const_cast<Function &>(*Callee)));
  return None;
}

static Optional<AllocFnsTy> getAllocationSize(const Value *V,
                                              const TargetLibraryInfo *TLI) {
  bool IsNoBuiltinCall;
  const Function *Callee =
      getCalledFunction(V, /*LookThroughBitCast=*/false, IsNoBuiltinCall);
  if (!Callee)
    return None;

  // Prefer to use existing information over allocsize. This will give us an
  // accurate AllocTy.
  if (!IsNoBuiltinCall)
    if (Optional<AllocFnsTy> Data =
            getAllocationDataForFunction(Callee, AnyAlloc, TLI))
      return Data;

  Attribute Attr = Callee->getFnAttribute(Attribute::AllocSize);
  if (Attr == Attribute())
    return None;

  std::pair<unsigned, Optional<unsigned>> Args = Attr.getAllocSizeArgs();

  AllocFnsTy Result;
  // Because allocsize only tells us how many bytes are allocated, we're not
  // really allowed to assume anything, so we use MallocLike.
  Result.AllocTy = MallocLike;
  Result.NumParams = Callee->getNumOperands();
  Result.FstParam = Args.first;
  Result.SndParam = Args.second.getValueOr(-1);
  return Result;
}

#if INTEL_CUSTOMIZATION
/// Returns indices of size arguments of Malloc-like functions.
/// All functions except calloc return -1 as a second argument.
std::pair<unsigned, unsigned>
llvm::getAllocSizeArgumentIndices(const Value *I,
                                  const TargetLibraryInfo *TLI) {
  Optional<AllocFnsTy> Res = getAllocationSize(I, TLI);
  if (!Res)
    return std::make_pair(-1U, -1U);

  return std::make_pair(Res->FstParam, Res->SndParam);
}

/// Checks if \p LF is in the AllocationFnData list.
bool llvm::isAllocationLibFunc(LibFunc LF) {
  auto Fns = makeArrayRef(AllocationFnData);
  return std::any_of(
    Fns.begin(), Fns.end(),
    [&LF](std::pair<LibFunc, AllocFnsTy> Elem) { return Elem.first == LF; });
}
#endif // INTEL_CUSTOMIZATION

static bool hasNoAliasAttr(const Value *V, bool LookThroughBitCast) {
  const auto *CB =
      dyn_cast<CallBase>(LookThroughBitCast ? V->stripPointerCasts() : V);
  return CB && CB->hasRetAttr(Attribute::NoAlias);
}

/// Tests if a value is a call or invoke to a library function that
/// allocates or reallocates memory (either malloc, calloc, realloc, or strdup
/// like).
bool llvm::isAllocationFn(const Value *V, const TargetLibraryInfo *TLI,
                          bool LookThroughBitCast) {
  return getAllocationData(V, AnyAlloc, TLI, LookThroughBitCast).hasValue();
}
bool llvm::isAllocationFn(
    const Value *V, function_ref<const TargetLibraryInfo &(Function &)> GetTLI,
    bool LookThroughBitCast) {
  return getAllocationData(V, AnyAlloc, GetTLI, LookThroughBitCast).hasValue();
}

/// Tests if a value is a call or invoke to a function that returns a
/// NoAlias pointer (including malloc/calloc/realloc/strdup-like functions).
bool llvm::isNoAliasFn(const Value *V, const TargetLibraryInfo *TLI,
                       bool LookThroughBitCast) {
  // it's safe to consider realloc as noalias since accessing the original
  // pointer is undefined behavior
  return isAllocationFn(V, TLI, LookThroughBitCast) ||
         hasNoAliasAttr(V, LookThroughBitCast);
}

/// Tests if a value is a call or invoke to a library function that
/// allocates uninitialized memory (such as malloc).
bool llvm::isMallocLikeFn(const Value *V, const TargetLibraryInfo *TLI,
                          bool LookThroughBitCast) {
  return getAllocationData(V, MallocLike, TLI, LookThroughBitCast).hasValue();
}
bool llvm::isMallocLikeFn(
    const Value *V, function_ref<const TargetLibraryInfo &(Function &)> GetTLI,
    bool LookThroughBitCast) {
  return getAllocationData(V, MallocLike, GetTLI, LookThroughBitCast)
      .hasValue();
}

#if INTEL_CUSTOMIZATION
/// Tests if a function is a call or invoke to a library function that
/// allocates memory (e.g., malloc).
bool llvm::isMallocLikeFn(const Function *F, const TargetLibraryInfo *TLI) {
  return getAllocationDataForFunction(F, MallocLike, TLI).hasValue();
}
#endif

/// Tests if a value is a call or invoke to a library function that
/// allocates uninitialized memory with alignment (such as aligned_alloc).
bool llvm::isAlignedAllocLikeFn(const Value *V, const TargetLibraryInfo *TLI,
                                bool LookThroughBitCast) {
  return getAllocationData(V, AlignedAllocLike, TLI, LookThroughBitCast)
      .hasValue();
}
bool llvm::isAlignedAllocLikeFn(
    const Value *V, function_ref<const TargetLibraryInfo &(Function &)> GetTLI,
    bool LookThroughBitCast) {
  return getAllocationData(V, AlignedAllocLike, GetTLI, LookThroughBitCast)
      .hasValue();
}

/// Tests if a value is a call or invoke to a library function that
/// allocates zero-filled memory (such as calloc).
bool llvm::isCallocLikeFn(const Value *V, const TargetLibraryInfo *TLI,
                          bool LookThroughBitCast) {
  return getAllocationData(V, CallocLike, TLI, LookThroughBitCast).hasValue();
}

#if INTEL_CUSTOMIZATION
/// Tests if a function is a call or invoke to a library function that
/// allocates memory (e.g., calloc).
bool llvm::isCallocLikeFn(const Function *F, const TargetLibraryInfo *TLI) {
  return getAllocationDataForFunction(F, CallocLike, TLI).hasValue();
}

/// Tests if a value is a call or invoke to a library function that returns
/// non-null result
bool llvm::isNewLikeFn(const Value *V, const TargetLibraryInfo *TLI,
                       bool LookThroughBitCast) {
  bool IsNoBuiltinCall;
  if (const Function *Callee =
          getCalledFunction(V, LookThroughBitCast, IsNoBuiltinCall)) {
    auto Data = getAllocationDataForFunction(Callee, OpNewLike, TLI);
    if (Data)
      return Data.getValue().AllocTy == OpNewLike;
  }
  return false;
}

/// Tests if a function is a call or invoke to a library function that
/// allocates memory (e.g., new).
bool llvm::isNewLikeFn(const Function *F, const TargetLibraryInfo *TLI) {
  return getAllocationDataForFunction(F, OpNewLike, TLI).hasValue();
}

/// Tests if a function is a call or invoke to a library function that
/// frees memory (e.g., free).
bool llvm::isFreeFn(const Function *F, const TargetLibraryInfo *TLI) {
  return getAllocationDataForFunction(F, FreeLike, TLI).hasValue();
}

/// Tests if a function is a call or invoke to a library function that
/// frees memory (e.g., delete).
bool llvm::isDeleteFn(const Function *F, const TargetLibraryInfo *TLI) {
  return getAllocationDataForFunction(F, DeleteLike, TLI).hasValue();
}

#endif // INTEL_CUSTOMIZATION

/// Tests if a value is a call or invoke to a library function that
/// allocates memory similar to malloc or calloc.
bool llvm::isMallocOrCallocLikeFn(const Value *V, const TargetLibraryInfo *TLI,
                                  bool LookThroughBitCast) {
  return getAllocationData(V, MallocOrCallocLike, TLI,
                           LookThroughBitCast).hasValue();
}

/// Tests if a value is a call or invoke to a library function that
/// allocates memory (either malloc, calloc, or strdup like).
bool llvm::isAllocLikeFn(const Value *V, const TargetLibraryInfo *TLI,
                         bool LookThroughBitCast) {
  return getAllocationData(V, AllocLike, TLI, LookThroughBitCast).hasValue();
}

/// Tests if a value is a call or invoke to a library function that
/// reallocates memory (e.g., realloc).
bool llvm::isReallocLikeFn(const Value *V, const TargetLibraryInfo *TLI,
                     bool LookThroughBitCast) {
  return getAllocationData(V, ReallocLike, TLI, LookThroughBitCast).hasValue();
}

/// Tests if a functions is a call or invoke to a library function that
/// reallocates memory (e.g., realloc).
bool llvm::isReallocLikeFn(const Function *F, const TargetLibraryInfo *TLI) {
  return getAllocationDataForFunction(F, ReallocLike, TLI).hasValue();
}

/// Tests if a value is a call or invoke to a library function that
/// allocates memory and throws if an allocation failed (e.g., new).
bool llvm::isOpNewLikeFn(const Value *V, const TargetLibraryInfo *TLI,
                     bool LookThroughBitCast) {
  return getAllocationData(V, OpNewLike, TLI, LookThroughBitCast).hasValue();
}

/// Tests if a value is a call or invoke to a library function that
/// allocates memory (strdup, strndup).
bool llvm::isStrdupLikeFn(const Value *V, const TargetLibraryInfo *TLI,
                          bool LookThroughBitCast) {
  return getAllocationData(V, StrDupLike, TLI, LookThroughBitCast).hasValue();
}

/// extractMallocCall - Returns the corresponding CallInst if the instruction
/// is a malloc call.  Since CallInst::CreateMalloc() only creates calls, we
/// ignore InvokeInst here.
const CallInst *llvm::extractMallocCall(
    const Value *I,
    function_ref<const TargetLibraryInfo &(Function &)> GetTLI) {
  return isMallocLikeFn(I, GetTLI) ? dyn_cast<CallInst>(I) : nullptr;
}

static Value *computeArraySize(const CallInst *CI, const DataLayout &DL,
                               const TargetLibraryInfo *TLI,
                               bool LookThroughSExt = false) {
  if (!CI)
    return nullptr;

  // The size of the malloc's result type must be known to determine array size.
  Type *T = getMallocAllocatedType(CI, TLI);
  if (!T || !T->isSized())
    return nullptr;

  unsigned ElementSize = DL.getTypeAllocSize(T);
  if (StructType *ST = dyn_cast<StructType>(T))
    ElementSize = DL.getStructLayout(ST)->getSizeInBytes();

  // If malloc call's arg can be determined to be a multiple of ElementSize,
  // return the multiple.  Otherwise, return NULL.
  Value *MallocArg = CI->getArgOperand(0);
  Value *Multiple = nullptr;
  if (ComputeMultiple(MallocArg, ElementSize, Multiple, LookThroughSExt))
    return Multiple;

  return nullptr;
}

/// getMallocType - Returns the PointerType resulting from the malloc call.
/// The PointerType depends on the number of bitcast uses of the malloc call:
///   0: PointerType is the calls' return type.
///   1: PointerType is the bitcast's result type.
///  >1: Unique PointerType cannot be determined, return NULL.
PointerType *llvm::getMallocType(const CallInst *CI,
                                 const TargetLibraryInfo *TLI) {
  assert(isMallocLikeFn(CI, TLI) && "getMallocType and not malloc call");

  PointerType *MallocType = nullptr;
  unsigned NumOfBitCastUses = 0;

  // Determine if CallInst has a bitcast use.
  for (const User *U : CI->users())
    if (const BitCastInst *BCI = dyn_cast<BitCastInst>(U)) {
      MallocType = cast<PointerType>(BCI->getDestTy());
      NumOfBitCastUses++;
    }

  // Malloc call has 1 bitcast use, so type is the bitcast's destination type.
  if (NumOfBitCastUses == 1)
    return MallocType;

  // Malloc call was not bitcast, so type is the malloc function's return type.
  if (NumOfBitCastUses == 0)
    return cast<PointerType>(CI->getType());

  // Type could not be determined.
  return nullptr;
}

/// getMallocAllocatedType - Returns the Type allocated by malloc call.
/// The Type depends on the number of bitcast uses of the malloc call:
///   0: PointerType is the malloc calls' return type.
///   1: PointerType is the bitcast's result type.
///  >1: Unique PointerType cannot be determined, return NULL.
Type *llvm::getMallocAllocatedType(const CallInst *CI,
                                   const TargetLibraryInfo *TLI) {
  PointerType *PT = getMallocType(CI, TLI);
  return PT ? PT->getElementType() : nullptr;
}

/// getMallocArraySize - Returns the array size of a malloc call.  If the
/// argument passed to malloc is a multiple of the size of the malloced type,
/// then return that multiple.  For non-array mallocs, the multiple is
/// constant 1.  Otherwise, return NULL for mallocs whose array size cannot be
/// determined.
Value *llvm::getMallocArraySize(CallInst *CI, const DataLayout &DL,
                                const TargetLibraryInfo *TLI,
                                bool LookThroughSExt) {
  assert(isMallocLikeFn(CI, TLI) && "getMallocArraySize and not malloc call");
  return computeArraySize(CI, DL, TLI, LookThroughSExt);
}

/// extractCallocCall - Returns the corresponding CallInst if the instruction
/// is a calloc call.
const CallInst *llvm::extractCallocCall(const Value *I,
                                        const TargetLibraryInfo *TLI) {
  return isCallocLikeFn(I, TLI) ? cast<CallInst>(I) : nullptr;
}

#if INTEL_CUSTOMIZATION
/// isLibFreeFunction - Returns true if the function is a builtin free()
bool llvm::isLibFreeFunction(const Function *F, const LibFunc TLIFn) {
  if (isLibDeleteFunction(F, TLIFn))
    return true;

  unsigned ExpectedNumParams;
<<<<<<< HEAD
  if (TLIFn == LibFunc_free)
    ExpectedNumParams = 1;
  else
    return false;

  // Check free prototype.
  // FIXME: workaround for PR5130, this will be obsolete when a nobuiltin
  // attribute will exist.
  FunctionType *FTy = F->getFunctionType();
  if (!FTy->getReturnType()->isVoidTy())
    return false;
  if (FTy->getNumParams() != ExpectedNumParams)
    return false;
  if (FTy->getParamType(0) != Type::getInt8PtrTy(F->getContext()))
    return false;

  return true;
}

/// isLibDeleteFunction - Returns true if the function is a builtin delete()
bool llvm::isLibDeleteFunction(const Function *F, const LibFunc TLIFn) {
  unsigned ExpectedNumParams;
#if INTEL_CUSTOMIZATION
  if (TLIFn == LibFunc___kmpc_free_shared || // OpenMP Offloading RTL free
#endif // INTEL_CUSTOMIZATION
=======
  if (TLIFn == LibFunc_free ||
>>>>>>> 754eb1c2
      TLIFn == LibFunc_ZdlPv || // operator delete(void*)
      TLIFn == LibFunc_ZdaPv || // operator delete[](void*)
      TLIFn == LibFunc_msvc_delete_ptr32 || // operator delete(void*)
      TLIFn == LibFunc_msvc_delete_ptr64 || // operator delete(void*)
      TLIFn == LibFunc_msvc_delete_array_ptr32 || // operator delete[](void*)
      TLIFn == LibFunc_msvc_delete_array_ptr64)   // operator delete[](void*)
    ExpectedNumParams = 1;
  else if (TLIFn == LibFunc_ZdlPvj ||              // delete(void*, uint)
           TLIFn == LibFunc_ZdlPvm ||              // delete(void*, ulong)
           TLIFn == LibFunc_ZdlPvRKSt9nothrow_t || // delete(void*, nothrow)
           TLIFn == LibFunc_ZdlPvSt11align_val_t || // delete(void*, align_val_t)
           TLIFn == LibFunc_ZdaPvj ||              // delete[](void*, uint)
           TLIFn == LibFunc_ZdaPvm ||              // delete[](void*, ulong)
           TLIFn == LibFunc_ZdaPvRKSt9nothrow_t || // delete[](void*, nothrow)
           TLIFn == LibFunc_ZdaPvSt11align_val_t || // delete[](void*, align_val_t)
           TLIFn == LibFunc_msvc_delete_ptr32_int ||      // delete(void*, uint)
           TLIFn == LibFunc_msvc_delete_ptr64_longlong || // delete(void*, ulonglong)
           TLIFn == LibFunc_msvc_delete_ptr32_nothrow || // delete(void*, nothrow)
           TLIFn == LibFunc_msvc_delete_ptr64_nothrow || // delete(void*, nothrow)
           TLIFn == LibFunc_msvc_delete_array_ptr32_int ||      // delete[](void*, uint)
           TLIFn == LibFunc_msvc_delete_array_ptr64_longlong || // delete[](void*, ulonglong)
           TLIFn == LibFunc_msvc_delete_array_ptr32_nothrow || // delete[](void*, nothrow)
           TLIFn == LibFunc_msvc_delete_array_ptr64_nothrow || // delete[](void*, nothrow)
           TLIFn == LibFunc___kmpc_free_shared) // OpenMP Offloading RTL free
    ExpectedNumParams = 2;
  else if (TLIFn == LibFunc_ZdaPvSt11align_val_tRKSt9nothrow_t || // delete(void*, align_val_t, nothrow)
           TLIFn == LibFunc_ZdlPvSt11align_val_tRKSt9nothrow_t || // delete[](void*, align_val_t, nothrow)
           TLIFn == LibFunc_ZdlPvjSt11align_val_t || // delete(void*, unsigned long, align_val_t)
           TLIFn == LibFunc_ZdlPvmSt11align_val_t || // delete(void*, unsigned long, align_val_t)
           TLIFn == LibFunc_ZdaPvjSt11align_val_t || // delete[](void*, unsigned int, align_val_t)
           TLIFn == LibFunc_ZdaPvmSt11align_val_t) // delete[](void*, unsigned long, align_val_t)
    ExpectedNumParams = 3;
  else
    return false;

  // Check free prototype.
  // FIXME: workaround for PR5130, this will be obsolete when a nobuiltin
  // attribute will exist.
  FunctionType *FTy = F->getFunctionType();
  if (!FTy->getReturnType()->isVoidTy())
    return false;
  if (FTy->getNumParams() != ExpectedNumParams)
    return false;
  if (FTy->getParamType(0) != Type::getInt8PtrTy(F->getContext()))
    return false;

  return true;
}

/// isFreeCall - Returns non-null if the value is a call to the builtin free()
const CallInst *llvm::isFreeCall(const Value *I, const TargetLibraryInfo *TLI,
                                 bool CheckNoBuiltin) {
  bool IsNoBuiltinCall;
  const Function *Callee =
      getCalledFunction(I, /*LookThroughBitCast=*/false, IsNoBuiltinCall);
  if (Callee == nullptr || (CheckNoBuiltin && IsNoBuiltinCall))
    return nullptr;

  LibFunc TLIFn;
  if (!TLI || !TLI->getLibFunc(*Callee, TLIFn) || !TLI->has(TLIFn))
    return nullptr;

  return isLibFreeFunction(Callee, TLIFn) ? dyn_cast<CallInst>(I) : nullptr;
}

/// isDeleteCall - Returns non-null if the value is a call to the builtin delete()
const CallInst *llvm::isDeleteCall(const Value *I, const TargetLibraryInfo *TLI,
                                   bool CheckNoBuiltin) {
  bool IsNoBuiltinCall;
  const Function *Callee =
      getCalledFunction(I, /*LookThroughBitCast=*/false, IsNoBuiltinCall);
  if (Callee == nullptr || (CheckNoBuiltin && IsNoBuiltinCall))
    return nullptr;

  StringRef FnName = Callee->getName();
  LibFunc TLIFn;
  if (!TLI || !TLI->getLibFunc(FnName, TLIFn) || !TLI->has(TLIFn))
    return nullptr;

  return isLibDeleteFunction(Callee, TLIFn) ? dyn_cast<CallInst>(I) : nullptr;
}
#endif // INTEL_CUSTOMIZATION

//===----------------------------------------------------------------------===//
//  Utility functions to compute size of objects.
//
static APInt getSizeWithOverflow(const SizeOffsetType &Data) {
  if (Data.second.isNegative() || Data.first.ult(Data.second))
    return APInt(Data.first.getBitWidth(), 0);
  return Data.first - Data.second;
}

/// Compute the size of the object pointed by Ptr. Returns true and the
/// object size in Size if successful, and false otherwise.
/// If RoundToAlign is true, then Size is rounded up to the alignment of
/// allocas, byval arguments, and global variables.
bool llvm::getObjectSize(const Value *Ptr, uint64_t &Size, const DataLayout &DL,
                         const TargetLibraryInfo *TLI, ObjectSizeOpts Opts) {
  ObjectSizeOffsetVisitor Visitor(DL, TLI, Ptr->getContext(), Opts);
  SizeOffsetType Data = Visitor.compute(const_cast<Value*>(Ptr));
  if (!Visitor.bothKnown(Data))
    return false;

  Size = getSizeWithOverflow(Data).getZExtValue();
  return true;
}

Value *llvm::lowerObjectSizeCall(IntrinsicInst *ObjectSize,
                                 const DataLayout &DL,
                                 const TargetLibraryInfo *TLI,
                                 bool MustSucceed) {
  assert(ObjectSize->getIntrinsicID() == Intrinsic::objectsize &&
         "ObjectSize must be a call to llvm.objectsize!");

  bool MaxVal = cast<ConstantInt>(ObjectSize->getArgOperand(1))->isZero();
  ObjectSizeOpts EvalOptions;
  // Unless we have to fold this to something, try to be as accurate as
  // possible.
  if (MustSucceed)
    EvalOptions.EvalMode =
        MaxVal ? ObjectSizeOpts::Mode::Max : ObjectSizeOpts::Mode::Min;
  else
    EvalOptions.EvalMode = ObjectSizeOpts::Mode::Exact;

  EvalOptions.NullIsUnknownSize =
      cast<ConstantInt>(ObjectSize->getArgOperand(2))->isOne();

  auto *ResultType = cast<IntegerType>(ObjectSize->getType());
  bool StaticOnly = cast<ConstantInt>(ObjectSize->getArgOperand(3))->isZero();
  if (StaticOnly) {
    // FIXME: Does it make sense to just return a failure value if the size won't
    // fit in the output and `!MustSucceed`?
    uint64_t Size;
    if (getObjectSize(ObjectSize->getArgOperand(0), Size, DL, TLI, EvalOptions) &&
        isUIntN(ResultType->getBitWidth(), Size))
      return ConstantInt::get(ResultType, Size);
  } else {
    LLVMContext &Ctx = ObjectSize->getFunction()->getContext();
    ObjectSizeOffsetEvaluator Eval(DL, TLI, Ctx, EvalOptions);
    SizeOffsetEvalType SizeOffsetPair =
        Eval.compute(ObjectSize->getArgOperand(0));

    if (SizeOffsetPair != ObjectSizeOffsetEvaluator::unknown()) {
      IRBuilder<TargetFolder> Builder(Ctx, TargetFolder(DL));
      Builder.SetInsertPoint(ObjectSize);

      // If we've outside the end of the object, then we can always access
      // exactly 0 bytes.
      Value *ResultSize =
          Builder.CreateSub(SizeOffsetPair.first, SizeOffsetPair.second);
      Value *UseZero =
          Builder.CreateICmpULT(SizeOffsetPair.first, SizeOffsetPair.second);
      ResultSize = Builder.CreateZExtOrTrunc(ResultSize, ResultType);
      Value *Ret = Builder.CreateSelect(
          UseZero, ConstantInt::get(ResultType, 0), ResultSize);

      // The non-constant size expression cannot evaluate to -1.
      if (!isa<Constant>(SizeOffsetPair.first) ||
          !isa<Constant>(SizeOffsetPair.second))
        Builder.CreateAssumption(
            Builder.CreateICmpNE(Ret, ConstantInt::get(ResultType, -1)));

      return Ret;
    }
  }

  if (!MustSucceed)
    return nullptr;

  return ConstantInt::get(ResultType, MaxVal ? -1ULL : 0);
}

STATISTIC(ObjectVisitorArgument,
          "Number of arguments with unsolved size and offset");
STATISTIC(ObjectVisitorLoad,
          "Number of load instructions with unsolved size and offset");

APInt ObjectSizeOffsetVisitor::align(APInt Size, uint64_t Alignment) {
  if (Options.RoundToAlign && Alignment)
    return APInt(IntTyBits, alignTo(Size.getZExtValue(), Align(Alignment)));
  return Size;
}

ObjectSizeOffsetVisitor::ObjectSizeOffsetVisitor(const DataLayout &DL,
                                                 const TargetLibraryInfo *TLI,
                                                 LLVMContext &Context,
                                                 ObjectSizeOpts Options)
    : DL(DL), TLI(TLI), Options(Options) {
  // Pointer size must be rechecked for each object visited since it could have
  // a different address space.
}

SizeOffsetType ObjectSizeOffsetVisitor::compute(Value *V) {
  IntTyBits = DL.getIndexTypeSizeInBits(V->getType());
  Zero = APInt::getNullValue(IntTyBits);

  V = V->stripPointerCasts();
  if (Instruction *I = dyn_cast<Instruction>(V)) {
    // If we have already seen this instruction, bail out. Cycles can happen in
    // unreachable code after constant propagation.
    if (!SeenInsts.insert(I).second)
      return unknown();

    if (GEPOperator *GEP = dyn_cast<GEPOperator>(V))
      return visitGEPOperator(*GEP);
    return visit(*I);
  }
  if (Argument *A = dyn_cast<Argument>(V))
    return visitArgument(*A);
  if (ConstantPointerNull *P = dyn_cast<ConstantPointerNull>(V))
    return visitConstantPointerNull(*P);
  if (GlobalAlias *GA = dyn_cast<GlobalAlias>(V))
    return visitGlobalAlias(*GA);
  if (GlobalVariable *GV = dyn_cast<GlobalVariable>(V))
    return visitGlobalVariable(*GV);
  if (UndefValue *UV = dyn_cast<UndefValue>(V))
    return visitUndefValue(*UV);
  if (ConstantExpr *CE = dyn_cast<ConstantExpr>(V)) {
    if (CE->getOpcode() == Instruction::IntToPtr)
      return unknown(); // clueless
    if (CE->getOpcode() == Instruction::GetElementPtr)
      return visitGEPOperator(cast<GEPOperator>(*CE));
  }

  LLVM_DEBUG(dbgs() << "ObjectSizeOffsetVisitor::compute() unhandled value: "
                    << *V << '\n');
  return unknown();
}

/// When we're compiling N-bit code, and the user uses parameters that are
/// greater than N bits (e.g. uint64_t on a 32-bit build), we can run into
/// trouble with APInt size issues. This function handles resizing + overflow
/// checks for us. Check and zext or trunc \p I depending on IntTyBits and
/// I's value.
bool ObjectSizeOffsetVisitor::CheckedZextOrTrunc(APInt &I) {
  // More bits than we can handle. Checking the bit width isn't necessary, but
  // it's faster than checking active bits, and should give `false` in the
  // vast majority of cases.
  if (I.getBitWidth() > IntTyBits && I.getActiveBits() > IntTyBits)
    return false;
  if (I.getBitWidth() != IntTyBits)
    I = I.zextOrTrunc(IntTyBits);
  return true;
}

SizeOffsetType ObjectSizeOffsetVisitor::visitAllocaInst(AllocaInst &I) {
  if (!I.getAllocatedType()->isSized())
    return unknown();

  if (isa<ScalableVectorType>(I.getAllocatedType()))
    return unknown();

  APInt Size(IntTyBits, DL.getTypeAllocSize(I.getAllocatedType()));
  if (!I.isArrayAllocation())
    return std::make_pair(align(Size, I.getAlignment()), Zero);

  Value *ArraySize = I.getArraySize();
  if (const ConstantInt *C = dyn_cast<ConstantInt>(ArraySize)) {
    APInt NumElems = C->getValue();
    if (!CheckedZextOrTrunc(NumElems))
      return unknown();

    bool Overflow;
    Size = Size.umul_ov(NumElems, Overflow);
    return Overflow ? unknown() : std::make_pair(align(Size, I.getAlignment()),
                                                 Zero);
  }
  return unknown();
}

SizeOffsetType ObjectSizeOffsetVisitor::visitArgument(Argument &A) {
  Type *MemoryTy = A.getPointeeInMemoryValueType();
  // No interprocedural analysis is done at the moment.
  if (!MemoryTy|| !MemoryTy->isSized()) {
    ++ObjectVisitorArgument;
    return unknown();
  }

  APInt Size(IntTyBits, DL.getTypeAllocSize(MemoryTy));
  return std::make_pair(align(Size, A.getParamAlignment()), Zero);
}

SizeOffsetType ObjectSizeOffsetVisitor::visitCallBase(CallBase &CB) {
  Optional<AllocFnsTy> FnData = getAllocationSize(&CB, TLI);
  if (!FnData)
    return unknown();

  // Handle strdup-like functions separately.
  if (FnData->AllocTy == StrDupLike) {
    APInt Size(IntTyBits, GetStringLength(CB.getArgOperand(0)));
    if (!Size)
      return unknown();

    // Strndup limits strlen.
    if (FnData->FstParam > 0) {
      ConstantInt *Arg =
          dyn_cast<ConstantInt>(CB.getArgOperand(FnData->FstParam));
      if (!Arg)
        return unknown();

      APInt MaxSize = Arg->getValue().zextOrSelf(IntTyBits);
      if (Size.ugt(MaxSize))
        Size = MaxSize + 1;
    }
    return std::make_pair(Size, Zero);
  }

  ConstantInt *Arg = dyn_cast<ConstantInt>(CB.getArgOperand(FnData->FstParam));
  if (!Arg)
    return unknown();

  APInt Size = Arg->getValue();
  if (!CheckedZextOrTrunc(Size))
    return unknown();

  // Size is determined by just 1 parameter.
  if (FnData->SndParam < 0)
    return std::make_pair(Size, Zero);

  Arg = dyn_cast<ConstantInt>(CB.getArgOperand(FnData->SndParam));
  if (!Arg)
    return unknown();

  APInt NumElems = Arg->getValue();
  if (!CheckedZextOrTrunc(NumElems))
    return unknown();

  bool Overflow;
  Size = Size.umul_ov(NumElems, Overflow);
  return Overflow ? unknown() : std::make_pair(Size, Zero);

  // TODO: handle more standard functions (+ wchar cousins):
  // - strdup / strndup
  // - strcpy / strncpy
  // - strcat / strncat
  // - memcpy / memmove
  // - strcat / strncat
  // - memset
}

SizeOffsetType
ObjectSizeOffsetVisitor::visitConstantPointerNull(ConstantPointerNull& CPN) {
  // If null is unknown, there's nothing we can do. Additionally, non-zero
  // address spaces can make use of null, so we don't presume to know anything
  // about that.
  //
  // TODO: How should this work with address space casts? We currently just drop
  // them on the floor, but it's unclear what we should do when a NULL from
  // addrspace(1) gets casted to addrspace(0) (or vice-versa).
  if (Options.NullIsUnknownSize || CPN.getType()->getAddressSpace())
    return unknown();
  return std::make_pair(Zero, Zero);
}

SizeOffsetType
ObjectSizeOffsetVisitor::visitExtractElementInst(ExtractElementInst&) {
  return unknown();
}

SizeOffsetType
ObjectSizeOffsetVisitor::visitExtractValueInst(ExtractValueInst&) {
  // Easy cases were already folded by previous passes.
  return unknown();
}

SizeOffsetType ObjectSizeOffsetVisitor::visitGEPOperator(GEPOperator &GEP) {
  SizeOffsetType PtrData = compute(GEP.getPointerOperand());
  APInt Offset(DL.getIndexTypeSizeInBits(GEP.getPointerOperand()->getType()), 0);
  if (!bothKnown(PtrData) || !GEP.accumulateConstantOffset(DL, Offset))
    return unknown();

  return std::make_pair(PtrData.first, PtrData.second + Offset);
}

SizeOffsetType ObjectSizeOffsetVisitor::visitGlobalAlias(GlobalAlias &GA) {
  if (GA.isInterposable())
    return unknown();
  return compute(GA.getAliasee());
}

SizeOffsetType ObjectSizeOffsetVisitor::visitGlobalVariable(GlobalVariable &GV){
  if (!GV.hasDefinitiveInitializer())
    return unknown();

  APInt Size(IntTyBits, DL.getTypeAllocSize(GV.getValueType()));
  return std::make_pair(align(Size, GV.getAlignment()), Zero);
}

SizeOffsetType ObjectSizeOffsetVisitor::visitIntToPtrInst(IntToPtrInst&) {
  // clueless
  return unknown();
}

SizeOffsetType ObjectSizeOffsetVisitor::visitLoadInst(LoadInst&) {
  ++ObjectVisitorLoad;
  return unknown();
}

SizeOffsetType ObjectSizeOffsetVisitor::visitPHINode(PHINode&) {
  // too complex to analyze statically.
  return unknown();
}

SizeOffsetType ObjectSizeOffsetVisitor::visitSelectInst(SelectInst &I) {
  SizeOffsetType TrueSide  = compute(I.getTrueValue());
  SizeOffsetType FalseSide = compute(I.getFalseValue());
  if (bothKnown(TrueSide) && bothKnown(FalseSide)) {
    if (TrueSide == FalseSide) {
        return TrueSide;
    }

    APInt TrueResult = getSizeWithOverflow(TrueSide);
    APInt FalseResult = getSizeWithOverflow(FalseSide);

    if (TrueResult == FalseResult) {
      return TrueSide;
    }
    if (Options.EvalMode == ObjectSizeOpts::Mode::Min) {
      if (TrueResult.slt(FalseResult))
        return TrueSide;
      return FalseSide;
    }
    if (Options.EvalMode == ObjectSizeOpts::Mode::Max) {
      if (TrueResult.sgt(FalseResult))
        return TrueSide;
      return FalseSide;
    }
  }
  return unknown();
}

SizeOffsetType ObjectSizeOffsetVisitor::visitUndefValue(UndefValue&) {
  return std::make_pair(Zero, Zero);
}

SizeOffsetType ObjectSizeOffsetVisitor::visitInstruction(Instruction &I) {
  LLVM_DEBUG(dbgs() << "ObjectSizeOffsetVisitor unknown instruction:" << I
                    << '\n');
  return unknown();
}

ObjectSizeOffsetEvaluator::ObjectSizeOffsetEvaluator(
    const DataLayout &DL, const TargetLibraryInfo *TLI, LLVMContext &Context,
    ObjectSizeOpts EvalOpts)
    : DL(DL), TLI(TLI), Context(Context),
      Builder(Context, TargetFolder(DL),
              IRBuilderCallbackInserter(
                  [&](Instruction *I) { InsertedInstructions.insert(I); })),
      EvalOpts(EvalOpts) {
  // IntTy and Zero must be set for each compute() since the address space may
  // be different for later objects.
}

SizeOffsetEvalType ObjectSizeOffsetEvaluator::compute(Value *V) {
  // XXX - Are vectors of pointers possible here?
  IntTy = cast<IntegerType>(DL.getIndexType(V->getType()));
  Zero = ConstantInt::get(IntTy, 0);

  SizeOffsetEvalType Result = compute_(V);

  if (!bothKnown(Result)) {
    // Erase everything that was computed in this iteration from the cache, so
    // that no dangling references are left behind. We could be a bit smarter if
    // we kept a dependency graph. It's probably not worth the complexity.
    for (const Value *SeenVal : SeenVals) {
      CacheMapTy::iterator CacheIt = CacheMap.find(SeenVal);
      // non-computable results can be safely cached
      if (CacheIt != CacheMap.end() && anyKnown(CacheIt->second))
        CacheMap.erase(CacheIt);
    }

    // Erase any instructions we inserted as part of the traversal.
    for (Instruction *I : InsertedInstructions) {
      I->replaceAllUsesWith(UndefValue::get(I->getType()));
      I->eraseFromParent();
    }
  }

  SeenVals.clear();
  InsertedInstructions.clear();
  return Result;
}

SizeOffsetEvalType ObjectSizeOffsetEvaluator::compute_(Value *V) {
  ObjectSizeOffsetVisitor Visitor(DL, TLI, Context, EvalOpts);
  SizeOffsetType Const = Visitor.compute(V);
  if (Visitor.bothKnown(Const))
    return std::make_pair(ConstantInt::get(Context, Const.first),
                          ConstantInt::get(Context, Const.second));

  V = V->stripPointerCasts();

  // Check cache.
  CacheMapTy::iterator CacheIt = CacheMap.find(V);
  if (CacheIt != CacheMap.end())
    return CacheIt->second;

  // Always generate code immediately before the instruction being
  // processed, so that the generated code dominates the same BBs.
  BuilderTy::InsertPointGuard Guard(Builder);
  if (Instruction *I = dyn_cast<Instruction>(V))
    Builder.SetInsertPoint(I);

  // Now compute the size and offset.
  SizeOffsetEvalType Result;

  // Record the pointers that were handled in this run, so that they can be
  // cleaned later if something fails. We also use this set to break cycles that
  // can occur in dead code.
  if (!SeenVals.insert(V).second) {
    Result = unknown();
  } else if (GEPOperator *GEP = dyn_cast<GEPOperator>(V)) {
    Result = visitGEPOperator(*GEP);
  } else if (Instruction *I = dyn_cast<Instruction>(V)) {
    Result = visit(*I);
  } else if (isa<Argument>(V) ||
             (isa<ConstantExpr>(V) &&
              cast<ConstantExpr>(V)->getOpcode() == Instruction::IntToPtr) ||
             isa<GlobalAlias>(V) ||
             isa<GlobalVariable>(V)) {
    // Ignore values where we cannot do more than ObjectSizeVisitor.
    Result = unknown();
  } else {
    LLVM_DEBUG(
        dbgs() << "ObjectSizeOffsetEvaluator::compute() unhandled value: " << *V
               << '\n');
    Result = unknown();
  }

  // Don't reuse CacheIt since it may be invalid at this point.
  CacheMap[V] = Result;
  return Result;
}

SizeOffsetEvalType ObjectSizeOffsetEvaluator::visitAllocaInst(AllocaInst &I) {
  if (!I.getAllocatedType()->isSized())
    return unknown();

  // must be a VLA
  assert(I.isArrayAllocation());

  // If needed, adjust the alloca's operand size to match the pointer size.
  // Subsequent math operations expect the types to match.
  Value *ArraySize = Builder.CreateZExtOrTrunc(
      I.getArraySize(), DL.getIntPtrType(I.getContext()));
  assert(ArraySize->getType() == Zero->getType() &&
         "Expected zero constant to have pointer type");

  Value *Size = ConstantInt::get(ArraySize->getType(),
                                 DL.getTypeAllocSize(I.getAllocatedType()));
  Size = Builder.CreateMul(Size, ArraySize);
  return std::make_pair(Size, Zero);
}

SizeOffsetEvalType ObjectSizeOffsetEvaluator::visitCallBase(CallBase &CB) {
  Optional<AllocFnsTy> FnData = getAllocationSize(&CB, TLI);
  if (!FnData)
    return unknown();

  // Handle strdup-like functions separately.
  if (FnData->AllocTy == StrDupLike) {
    // TODO
    return unknown();
  }

  Value *FirstArg = CB.getArgOperand(FnData->FstParam);
  FirstArg = Builder.CreateZExtOrTrunc(FirstArg, IntTy);
  if (FnData->SndParam < 0)
    return std::make_pair(FirstArg, Zero);

  Value *SecondArg = CB.getArgOperand(FnData->SndParam);
  SecondArg = Builder.CreateZExtOrTrunc(SecondArg, IntTy);
  Value *Size = Builder.CreateMul(FirstArg, SecondArg);
  return std::make_pair(Size, Zero);

  // TODO: handle more standard functions (+ wchar cousins):
  // - strdup / strndup
  // - strcpy / strncpy
  // - strcat / strncat
  // - memcpy / memmove
  // - strcat / strncat
  // - memset
}

SizeOffsetEvalType
ObjectSizeOffsetEvaluator::visitExtractElementInst(ExtractElementInst&) {
  return unknown();
}

SizeOffsetEvalType
ObjectSizeOffsetEvaluator::visitExtractValueInst(ExtractValueInst&) {
  return unknown();
}

SizeOffsetEvalType
ObjectSizeOffsetEvaluator::visitGEPOperator(GEPOperator &GEP) {
  SizeOffsetEvalType PtrData = compute_(GEP.getPointerOperand());
  if (!bothKnown(PtrData))
    return unknown();

  Value *Offset = EmitGEPOffset(&Builder, DL, &GEP, /*NoAssumptions=*/true);
  Offset = Builder.CreateAdd(PtrData.second, Offset);
  return std::make_pair(PtrData.first, Offset);
}

SizeOffsetEvalType ObjectSizeOffsetEvaluator::visitIntToPtrInst(IntToPtrInst&) {
  // clueless
  return unknown();
}

SizeOffsetEvalType ObjectSizeOffsetEvaluator::visitLoadInst(LoadInst&) {
  return unknown();
}

SizeOffsetEvalType ObjectSizeOffsetEvaluator::visitPHINode(PHINode &PHI) {
  // Create 2 PHIs: one for size and another for offset.
  PHINode *SizePHI   = Builder.CreatePHI(IntTy, PHI.getNumIncomingValues());
  PHINode *OffsetPHI = Builder.CreatePHI(IntTy, PHI.getNumIncomingValues());

  // Insert right away in the cache to handle recursive PHIs.
  CacheMap[&PHI] = std::make_pair(SizePHI, OffsetPHI);

  // Compute offset/size for each PHI incoming pointer.
  for (unsigned i = 0, e = PHI.getNumIncomingValues(); i != e; ++i) {
    Builder.SetInsertPoint(&*PHI.getIncomingBlock(i)->getFirstInsertionPt());
    SizeOffsetEvalType EdgeData = compute_(PHI.getIncomingValue(i));

    if (!bothKnown(EdgeData)) {
      OffsetPHI->replaceAllUsesWith(UndefValue::get(IntTy));
      OffsetPHI->eraseFromParent();
      InsertedInstructions.erase(OffsetPHI);
      SizePHI->replaceAllUsesWith(UndefValue::get(IntTy));
      SizePHI->eraseFromParent();
      InsertedInstructions.erase(SizePHI);
      return unknown();
    }
    SizePHI->addIncoming(EdgeData.first, PHI.getIncomingBlock(i));
    OffsetPHI->addIncoming(EdgeData.second, PHI.getIncomingBlock(i));
  }

  Value *Size = SizePHI, *Offset = OffsetPHI;
  if (Value *Tmp = SizePHI->hasConstantValue()) {
    Size = Tmp;
    SizePHI->replaceAllUsesWith(Size);
    SizePHI->eraseFromParent();
    InsertedInstructions.erase(SizePHI);
  }
  if (Value *Tmp = OffsetPHI->hasConstantValue()) {
    Offset = Tmp;
    OffsetPHI->replaceAllUsesWith(Offset);
    OffsetPHI->eraseFromParent();
    InsertedInstructions.erase(OffsetPHI);
  }
  return std::make_pair(Size, Offset);
}

SizeOffsetEvalType ObjectSizeOffsetEvaluator::visitSelectInst(SelectInst &I) {
  SizeOffsetEvalType TrueSide  = compute_(I.getTrueValue());
  SizeOffsetEvalType FalseSide = compute_(I.getFalseValue());

  if (!bothKnown(TrueSide) || !bothKnown(FalseSide))
    return unknown();
  if (TrueSide == FalseSide)
    return TrueSide;

  Value *Size = Builder.CreateSelect(I.getCondition(), TrueSide.first,
                                     FalseSide.first);
  Value *Offset = Builder.CreateSelect(I.getCondition(), TrueSide.second,
                                       FalseSide.second);
  return std::make_pair(Size, Offset);
}

SizeOffsetEvalType ObjectSizeOffsetEvaluator::visitInstruction(Instruction &I) {
  LLVM_DEBUG(dbgs() << "ObjectSizeOffsetEvaluator unknown instruction:" << I
                    << '\n');
  return unknown();
}<|MERGE_RESOLUTION|>--- conflicted
+++ resolved
@@ -537,7 +537,6 @@
     return true;
 
   unsigned ExpectedNumParams;
-<<<<<<< HEAD
   if (TLIFn == LibFunc_free)
     ExpectedNumParams = 1;
   else
@@ -561,11 +560,8 @@
 bool llvm::isLibDeleteFunction(const Function *F, const LibFunc TLIFn) {
   unsigned ExpectedNumParams;
 #if INTEL_CUSTOMIZATION
-  if (TLIFn == LibFunc___kmpc_free_shared || // OpenMP Offloading RTL free
+  if (
 #endif // INTEL_CUSTOMIZATION
-=======
-  if (TLIFn == LibFunc_free ||
->>>>>>> 754eb1c2
       TLIFn == LibFunc_ZdlPv || // operator delete(void*)
       TLIFn == LibFunc_ZdaPv || // operator delete[](void*)
       TLIFn == LibFunc_msvc_delete_ptr32 || // operator delete(void*)
