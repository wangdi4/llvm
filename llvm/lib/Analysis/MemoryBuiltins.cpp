//===- MemoryBuiltins.cpp - Identify calls to memory builtins -------------===//
//
// Part of the LLVM Project, under the Apache License v2.0 with LLVM Exceptions.
// See https://llvm.org/LICENSE.txt for license information.
// SPDX-License-Identifier: Apache-2.0 WITH LLVM-exception
//
//===----------------------------------------------------------------------===//
//
// This family of functions identifies calls to builtin functions that allocate
// or free memory.
//
//===----------------------------------------------------------------------===//

#include "llvm/Analysis/MemoryBuiltins.h"
#include "llvm/ADT/APInt.h"
#include "llvm/ADT/None.h"
#include "llvm/ADT/Optional.h"
#include "llvm/ADT/STLExtras.h"
#include "llvm/ADT/Statistic.h"
#include "llvm/ADT/StringRef.h"
#include "llvm/Analysis/TargetFolder.h"
#include "llvm/Analysis/TargetLibraryInfo.h"
#include "llvm/Analysis/Utils/Local.h"
#include "llvm/Analysis/ValueTracking.h"
#include "llvm/IR/Argument.h"
#include "llvm/IR/Attributes.h"
#include "llvm/IR/Constants.h"
#include "llvm/IR/DataLayout.h"
#include "llvm/IR/DerivedTypes.h"
#include "llvm/IR/Function.h"
#include "llvm/IR/GlobalAlias.h"
#include "llvm/IR/GlobalVariable.h"
#include "llvm/IR/Instruction.h"
#include "llvm/IR/Instructions.h"
#include "llvm/IR/IntrinsicInst.h"
#include "llvm/IR/Operator.h"
#include "llvm/IR/Type.h"
#include "llvm/IR/Value.h"
#include "llvm/Support/Casting.h"
#include "llvm/Support/Debug.h"
#include "llvm/Support/MathExtras.h"
#include "llvm/Support/raw_ostream.h"
#include <cassert>
#include <cstdint>
#include <iterator>
#include <utility>

using namespace llvm;

#define DEBUG_TYPE "memory-builtins"

enum AllocType : uint8_t {
  OpNewLike          = 1<<0, // allocates; never returns null
  MallocLike         = 1<<1 | OpNewLike, // allocates; may return null
  CallocLike         = 1<<2, // allocates + bzero
  ReallocLike        = 1<<3, // reallocates
  StrDupLike         = 1<<4,
  MallocOrCallocLike = MallocLike | CallocLike,
  AllocLike          = MallocLike | CallocLike | StrDupLike,
  AnyAlloc           = AllocLike | ReallocLike
};

struct AllocFnsTy {
  AllocType AllocTy;
  unsigned NumParams;
  // First and Second size parameters (or -1 if unused)
  int FstParam, SndParam;
};

// FIXME: certain users need more information. E.g., SimplifyLibCalls needs to
// know which functions are nounwind, noalias, nocapture parameters, etc.
static const std::pair<LibFunc, AllocFnsTy> AllocationFnData[] = {
  {LibFunc_malloc,              {MallocLike,  1, 0,  -1}},
  {LibFunc_valloc,              {MallocLike,  1, 0,  -1}},
  {LibFunc_Znwj,                {OpNewLike,   1, 0,  -1}}, // new(unsigned int)
  {LibFunc_ZnwjRKSt9nothrow_t,  {MallocLike,  2, 0,  -1}}, // new(unsigned int, nothrow)
  {LibFunc_ZnwjSt11align_val_t, {OpNewLike,   2, 0,  -1}}, // new(unsigned int, align_val_t)
  {LibFunc_ZnwjSt11align_val_tRKSt9nothrow_t, // new(unsigned int, align_val_t, nothrow)
                                {MallocLike,  3, 0,  -1}},
  {LibFunc_Znwm,                {OpNewLike,   1, 0,  -1}}, // new(unsigned long)
  {LibFunc_ZnwmRKSt9nothrow_t,  {MallocLike,  2, 0,  -1}}, // new(unsigned long, nothrow)
  {LibFunc_ZnwmSt11align_val_t, {OpNewLike,   2, 0,  -1}}, // new(unsigned long, align_val_t)
  {LibFunc_ZnwmSt11align_val_tRKSt9nothrow_t, // new(unsigned long, align_val_t, nothrow)
                                {MallocLike,  3, 0,  -1}},
  {LibFunc_Znaj,                {OpNewLike,   1, 0,  -1}}, // new[](unsigned int)
  {LibFunc_ZnajRKSt9nothrow_t,  {MallocLike,  2, 0,  -1}}, // new[](unsigned int, nothrow)
  {LibFunc_ZnajSt11align_val_t, {OpNewLike,   2, 0,  -1}}, // new[](unsigned int, align_val_t)
  {LibFunc_ZnajSt11align_val_tRKSt9nothrow_t, // new[](unsigned int, align_val_t, nothrow)
                                {MallocLike,  3, 0,  -1}},
  {LibFunc_Znam,                {OpNewLike,   1, 0,  -1}}, // new[](unsigned long)
  {LibFunc_ZnamRKSt9nothrow_t,  {MallocLike,  2, 0,  -1}}, // new[](unsigned long, nothrow)
  {LibFunc_ZnamSt11align_val_t, {OpNewLike,   2, 0,  -1}}, // new[](unsigned long, align_val_t)
  {LibFunc_ZnamSt11align_val_tRKSt9nothrow_t, // new[](unsigned long, align_val_t, nothrow)
                                 {MallocLike,  3, 0,  -1}},
  {LibFunc_msvc_new_int,         {OpNewLike,   1, 0,  -1}}, // new(unsigned int)
  {LibFunc_msvc_new_int_nothrow, {MallocLike,  2, 0,  -1}}, // new(unsigned int, nothrow)
  {LibFunc_msvc_new_longlong,         {OpNewLike,   1, 0,  -1}}, // new(unsigned long long)
  {LibFunc_msvc_new_longlong_nothrow, {MallocLike,  2, 0,  -1}}, // new(unsigned long long, nothrow)
  {LibFunc_msvc_new_array_int,         {OpNewLike,   1, 0,  -1}}, // new[](unsigned int)
  {LibFunc_msvc_new_array_int_nothrow, {MallocLike,  2, 0,  -1}}, // new[](unsigned int, nothrow)
  {LibFunc_msvc_new_array_longlong,         {OpNewLike,   1, 0,  -1}}, // new[](unsigned long long)
  {LibFunc_msvc_new_array_longlong_nothrow, {MallocLike,  2, 0,  -1}}, // new[](unsigned long long, nothrow)
  {LibFunc_calloc,              {CallocLike,  2, 0,   1}},
  {LibFunc_realloc,             {ReallocLike, 2, 1,  -1}},
  {LibFunc_reallocf,            {ReallocLike, 2, 1,  -1}},
  {LibFunc_strdup,              {StrDupLike,  1, -1, -1}},
  {LibFunc_strndup,             {StrDupLike,  2, 1,  -1}}
  // TODO: Handle "int posix_memalign(void **, size_t, size_t)"
};

static const Function *getCalledFunction(const Value *V, bool LookThroughBitCast,
                                         bool &IsNoBuiltin) {
  // Don't care about intrinsics in this case.
  if (isa<IntrinsicInst>(V))
    return nullptr;

  if (LookThroughBitCast)
    V = V->stripPointerCasts();

  ImmutableCallSite CS(V);
  if (!CS.getInstruction())
    return nullptr;

  IsNoBuiltin = CS.isNoBuiltin();

  if (const Function *Callee = CS.getCalledFunction())
    return Callee;
  return nullptr;
}

/// Returns the allocation data for the given value if it's either a call to a
/// known allocation function, or a call to a function with the allocsize
/// attribute.
static Optional<AllocFnsTy>
getAllocationDataForFunction(const Function *Callee, AllocType AllocTy,
                             const TargetLibraryInfo *TLI) {
  // Make sure that the function is available.
  StringRef FnName = Callee->getName();
  LibFunc TLIFn;
  if (!TLI || !TLI->getLibFunc(FnName, TLIFn) || !TLI->has(TLIFn))
    return None;

  const auto *Iter = find_if(
      AllocationFnData, [TLIFn](const std::pair<LibFunc, AllocFnsTy> &P) {
        return P.first == TLIFn;
      });

  if (Iter == std::end(AllocationFnData))
    return None;

  const AllocFnsTy *FnData = &Iter->second;
  if ((FnData->AllocTy & AllocTy) != FnData->AllocTy)
    return None;

  // Check function prototype.
  int FstParam = FnData->FstParam;
  int SndParam = FnData->SndParam;
  FunctionType *FTy = Callee->getFunctionType();

  if (FTy->getReturnType() == Type::getInt8PtrTy(FTy->getContext()) &&
      FTy->getNumParams() == FnData->NumParams &&
      (FstParam < 0 ||
       (FTy->getParamType(FstParam)->isIntegerTy(32) ||
        FTy->getParamType(FstParam)->isIntegerTy(64))) &&
      (SndParam < 0 ||
       FTy->getParamType(SndParam)->isIntegerTy(32) ||
       FTy->getParamType(SndParam)->isIntegerTy(64)))
    return *FnData;
  return None;
}

static Optional<AllocFnsTy> getAllocationData(const Value *V, AllocType AllocTy,
                                              const TargetLibraryInfo *TLI,
                                              bool LookThroughBitCast = false) {
  bool IsNoBuiltinCall;
  if (const Function *Callee =
          getCalledFunction(V, LookThroughBitCast, IsNoBuiltinCall))
    if (!IsNoBuiltinCall)
      return getAllocationDataForFunction(Callee, AllocTy, TLI);
  return None;
}

static Optional<AllocFnsTy> getAllocationSize(const Value *V,
                                              const TargetLibraryInfo *TLI) {
  bool IsNoBuiltinCall;
  const Function *Callee =
      getCalledFunction(V, /*LookThroughBitCast=*/false, IsNoBuiltinCall);
  if (!Callee)
    return None;

  // Prefer to use existing information over allocsize. This will give us an
  // accurate AllocTy.
  if (!IsNoBuiltinCall)
    if (Optional<AllocFnsTy> Data =
            getAllocationDataForFunction(Callee, AnyAlloc, TLI))
      return Data;

  Attribute Attr = Callee->getFnAttribute(Attribute::AllocSize);
  if (Attr == Attribute())
    return None;

  std::pair<unsigned, Optional<unsigned>> Args = Attr.getAllocSizeArgs();

  AllocFnsTy Result;
  // Because allocsize only tells us how many bytes are allocated, we're not
  // really allowed to assume anything, so we use MallocLike.
  Result.AllocTy = MallocLike;
  Result.NumParams = Callee->getNumOperands();
  Result.FstParam = Args.first;
  Result.SndParam = Args.second.getValueOr(-1);
  return Result;
}

#if INTEL_CUSTOMIZATION
/// Returns indices of size arguments of Malloc-like functions.
/// All functions except calloc return -1 as a second argument.
std::pair<unsigned, unsigned>
llvm::getAllocSizeArgumentIndices(const Value *I,
                                  const TargetLibraryInfo *TLI) {
  Optional<AllocFnsTy> Res = getAllocationSize(I, TLI);
  if (!Res)
    return std::make_pair(-1U, -1U);

  return std::make_pair(Res->FstParam, Res->SndParam);
}

/// Checks if \p LF is in the AllocationFnData list.
bool llvm::isAllocationLibFunc(LibFunc LF) {
  auto Fns = makeArrayRef(AllocationFnData);
  return std::any_of(
    Fns.begin(), Fns.end(),
    [&LF](std::pair<LibFunc, AllocFnsTy> Elem) { return Elem.first == LF; });
}
#endif // INTEL_CUSTOMIZATION

static bool hasNoAliasAttr(const Value *V, bool LookThroughBitCast) {
  ImmutableCallSite CS(LookThroughBitCast ? V->stripPointerCasts() : V);
  return CS && CS.hasRetAttr(Attribute::NoAlias);
}

/// Tests if a value is a call or invoke to a library function that
/// allocates or reallocates memory (either malloc, calloc, realloc, or strdup
/// like).
bool llvm::isAllocationFn(const Value *V, const TargetLibraryInfo *TLI,
                          bool LookThroughBitCast) {
  return getAllocationData(V, AnyAlloc, TLI, LookThroughBitCast).hasValue();
}

/// Tests if a value is a call or invoke to a function that returns a
/// NoAlias pointer (including malloc/calloc/realloc/strdup-like functions).
bool llvm::isNoAliasFn(const Value *V, const TargetLibraryInfo *TLI,
                       bool LookThroughBitCast) {
  // it's safe to consider realloc as noalias since accessing the original
  // pointer is undefined behavior
  return isAllocationFn(V, TLI, LookThroughBitCast) ||
         hasNoAliasAttr(V, LookThroughBitCast);
}

/// Tests if a value is a call or invoke to a library function that
/// allocates uninitialized memory (such as malloc).
bool llvm::isMallocLikeFn(const Value *V, const TargetLibraryInfo *TLI,
                          bool LookThroughBitCast) {
  return getAllocationData(V, MallocLike, TLI, LookThroughBitCast).hasValue();
}

/// Tests if a value is a call or invoke to a library function that
/// allocates zero-filled memory (such as calloc).
bool llvm::isCallocLikeFn(const Value *V, const TargetLibraryInfo *TLI,
                          bool LookThroughBitCast) {
  return getAllocationData(V, CallocLike, TLI, LookThroughBitCast).hasValue();
}

#if INTEL_CUSTOMIZATION
/// Tests if a value is a call or invoke to a library function that
/// reallocates memory (such as realloc).
bool llvm::isReallocLikeFn(const Value *V, const TargetLibraryInfo *TLI,
                          bool LookThroughBitCast) {
  return getAllocationData(V, ReallocLike, TLI, LookThroughBitCast).hasValue();
}

/// Tests if a value is a call or invoke to a library function that returns
/// non-null result
bool llvm::isNewLikeFn(const Value *V, const TargetLibraryInfo *TLI,
                       bool LookThroughBitCast) {
  bool IsNoBuiltinCall;
  if (const Function *Callee =
          getCalledFunction(V, LookThroughBitCast, IsNoBuiltinCall)) {
    auto Data = getAllocationDataForFunction(Callee, OpNewLike, TLI);
    if (Data)
      return Data.getValue().AllocTy == OpNewLike;
  }
  return false;
}
#endif // INTEL_CUSTOMIZATION

/// Tests if a value is a call or invoke to a library function that
/// allocates memory similar to malloc or calloc.
bool llvm::isMallocOrCallocLikeFn(const Value *V, const TargetLibraryInfo *TLI,
                                  bool LookThroughBitCast) {
  return getAllocationData(V, MallocOrCallocLike, TLI,
                           LookThroughBitCast).hasValue();
}

/// Tests if a value is a call or invoke to a library function that
/// allocates memory (either malloc, calloc, or strdup like).
bool llvm::isAllocLikeFn(const Value *V, const TargetLibraryInfo *TLI,
                         bool LookThroughBitCast) {
  return getAllocationData(V, AllocLike, TLI, LookThroughBitCast).hasValue();
}

/// Tests if a value is a call or invoke to a library function that
/// reallocates memory (e.g., realloc).
bool llvm::isReallocLikeFn(const Value *V, const TargetLibraryInfo *TLI,
                     bool LookThroughBitCast) {
  return getAllocationData(V, ReallocLike, TLI, LookThroughBitCast).hasValue();
}

/// Tests if a functions is a call or invoke to a library function that
/// reallocates memory (e.g., realloc).
bool llvm::isReallocLikeFn(const Function *F, const TargetLibraryInfo *TLI) {
  return getAllocationDataForFunction(F, ReallocLike, TLI).hasValue();
}

/// extractMallocCall - Returns the corresponding CallInst if the instruction
/// is a malloc call.  Since CallInst::CreateMalloc() only creates calls, we
/// ignore InvokeInst here.
const CallInst *llvm::extractMallocCall(const Value *I,
                                        const TargetLibraryInfo *TLI) {
  return isMallocLikeFn(I, TLI) ? dyn_cast<CallInst>(I) : nullptr;
}

static Value *computeArraySize(const CallInst *CI, const DataLayout &DL,
                               const TargetLibraryInfo *TLI,
                               bool LookThroughSExt = false) {
  if (!CI)
    return nullptr;

  // The size of the malloc's result type must be known to determine array size.
  Type *T = getMallocAllocatedType(CI, TLI);
  if (!T || !T->isSized())
    return nullptr;

  unsigned ElementSize = DL.getTypeAllocSize(T);
  if (StructType *ST = dyn_cast<StructType>(T))
    ElementSize = DL.getStructLayout(ST)->getSizeInBytes();

  // If malloc call's arg can be determined to be a multiple of ElementSize,
  // return the multiple.  Otherwise, return NULL.
  Value *MallocArg = CI->getArgOperand(0);
  Value *Multiple = nullptr;
  if (ComputeMultiple(MallocArg, ElementSize, Multiple, LookThroughSExt))
    return Multiple;

  return nullptr;
}

/// getMallocType - Returns the PointerType resulting from the malloc call.
/// The PointerType depends on the number of bitcast uses of the malloc call:
///   0: PointerType is the calls' return type.
///   1: PointerType is the bitcast's result type.
///  >1: Unique PointerType cannot be determined, return NULL.
PointerType *llvm::getMallocType(const CallInst *CI,
                                 const TargetLibraryInfo *TLI) {
  assert(isMallocLikeFn(CI, TLI) && "getMallocType and not malloc call");

  PointerType *MallocType = nullptr;
  unsigned NumOfBitCastUses = 0;

  // Determine if CallInst has a bitcast use.
  for (Value::const_user_iterator UI = CI->user_begin(), E = CI->user_end();
       UI != E;)
    if (const BitCastInst *BCI = dyn_cast<BitCastInst>(*UI++)) {
      MallocType = cast<PointerType>(BCI->getDestTy());
      NumOfBitCastUses++;
    }

  // Malloc call has 1 bitcast use, so type is the bitcast's destination type.
  if (NumOfBitCastUses == 1)
    return MallocType;

  // Malloc call was not bitcast, so type is the malloc function's return type.
  if (NumOfBitCastUses == 0)
    return cast<PointerType>(CI->getType());

  // Type could not be determined.
  return nullptr;
}

/// getMallocAllocatedType - Returns the Type allocated by malloc call.
/// The Type depends on the number of bitcast uses of the malloc call:
///   0: PointerType is the malloc calls' return type.
///   1: PointerType is the bitcast's result type.
///  >1: Unique PointerType cannot be determined, return NULL.
Type *llvm::getMallocAllocatedType(const CallInst *CI,
                                   const TargetLibraryInfo *TLI) {
  PointerType *PT = getMallocType(CI, TLI);
  return PT ? PT->getElementType() : nullptr;
}

/// getMallocArraySize - Returns the array size of a malloc call.  If the
/// argument passed to malloc is a multiple of the size of the malloced type,
/// then return that multiple.  For non-array mallocs, the multiple is
/// constant 1.  Otherwise, return NULL for mallocs whose array size cannot be
/// determined.
Value *llvm::getMallocArraySize(CallInst *CI, const DataLayout &DL,
                                const TargetLibraryInfo *TLI,
                                bool LookThroughSExt) {
  assert(isMallocLikeFn(CI, TLI) && "getMallocArraySize and not malloc call");
  return computeArraySize(CI, DL, TLI, LookThroughSExt);
}

/// extractCallocCall - Returns the corresponding CallInst if the instruction
/// is a calloc call.
const CallInst *llvm::extractCallocCall(const Value *I,
                                        const TargetLibraryInfo *TLI) {
  return isCallocLikeFn(I, TLI) ? cast<CallInst>(I) : nullptr;
}

<<<<<<< HEAD
#if INTEL_CUSTOMIZATION
/// isFreeCall - Returns non-null if the value is a call to the builtin free()
const CallInst *llvm::isFreeCall(const Value *I, const TargetLibraryInfo *TLI,
                                 bool CheckNoBuiltin) {
// Extracted all, but 'free' checks to isDeleteCall.
  if (auto *CI = isDeleteCall(I, TLI, CheckNoBuiltin))
    return CI;

  bool IsNoBuiltinCall;
  const Function *Callee =
      getCalledFunction(I, /*LookThroughBitCast=*/false, IsNoBuiltinCall);
  if (Callee == nullptr || (CheckNoBuiltin && IsNoBuiltinCall))
    return nullptr;

  StringRef FnName = Callee->getName();
  LibFunc TLIFn;
  if (!TLI || !TLI->getLibFunc(FnName, TLIFn) || !TLI->has(TLIFn) ||
      TLIFn != LibFunc_free)
    return nullptr;

  // Check free prototype.
  // FIXME: workaround for PR5130, this will be obsolete when a nobuiltin
  // attribute will exist.
  FunctionType *FTy = Callee->getFunctionType();
  if (!FTy->getReturnType()->isVoidTy())
    return nullptr;
  if (FTy->getNumParams() != 1)
    return nullptr;
  if (FTy->getParamType(0) != Type::getInt8PtrTy(Callee->getContext()))
    return nullptr;

  return dyn_cast<CallInst>(I);
}

/// isDeleteCall - Returns non-null if the value is a call to the
/// delete/delete[] function.
const CallInst *llvm::isDeleteCall(const Value *I, const TargetLibraryInfo *TLI,
                                   bool CheckNoBuiltin) {
  bool IsNoBuiltinCall;
  const Function *Callee =
      getCalledFunction(I, /*LookThroughBitCast=*/false, IsNoBuiltinCall);
  if (Callee == nullptr || (CheckNoBuiltin && IsNoBuiltinCall))
    return nullptr;

  StringRef FnName = Callee->getName();
  LibFunc TLIFn;
  if (!TLI || !TLI->getLibFunc(FnName, TLIFn) || !TLI->has(TLIFn))
    return nullptr;

=======
/// isLibFreeFunction - Returns true if the function is a builtin free()
bool llvm::isLibFreeFunction(const Function *F, const LibFunc TLIFn) {
>>>>>>> 11512e74
  unsigned ExpectedNumParams;
  if (TLIFn == LibFunc_ZdlPv || // operator delete(void*)
      TLIFn == LibFunc_ZdaPv || // operator delete[](void*)
      TLIFn == LibFunc_msvc_delete_ptr32 || // operator delete(void*)
      TLIFn == LibFunc_msvc_delete_ptr64 || // operator delete(void*)
      TLIFn == LibFunc_msvc_delete_array_ptr32 || // operator delete[](void*)
      TLIFn == LibFunc_msvc_delete_array_ptr64)   // operator delete[](void*)
    ExpectedNumParams = 1;
  else if (TLIFn == LibFunc_ZdlPvj ||              // delete(void*, uint)
           TLIFn == LibFunc_ZdlPvm ||              // delete(void*, ulong)
           TLIFn == LibFunc_ZdlPvRKSt9nothrow_t || // delete(void*, nothrow)
           TLIFn == LibFunc_ZdlPvSt11align_val_t || // delete(void*, align_val_t)
           TLIFn == LibFunc_ZdaPvj ||              // delete[](void*, uint)
           TLIFn == LibFunc_ZdaPvm ||              // delete[](void*, ulong)
           TLIFn == LibFunc_ZdaPvRKSt9nothrow_t || // delete[](void*, nothrow)
           TLIFn == LibFunc_ZdaPvSt11align_val_t || // delete[](void*, align_val_t)
           TLIFn == LibFunc_msvc_delete_ptr32_int ||      // delete(void*, uint)
           TLIFn == LibFunc_msvc_delete_ptr64_longlong || // delete(void*, ulonglong)
           TLIFn == LibFunc_msvc_delete_ptr32_nothrow || // delete(void*, nothrow)
           TLIFn == LibFunc_msvc_delete_ptr64_nothrow || // delete(void*, nothrow)
           TLIFn == LibFunc_msvc_delete_array_ptr32_int ||      // delete[](void*, uint)
           TLIFn == LibFunc_msvc_delete_array_ptr64_longlong || // delete[](void*, ulonglong)
           TLIFn == LibFunc_msvc_delete_array_ptr32_nothrow || // delete[](void*, nothrow)
           TLIFn == LibFunc_msvc_delete_array_ptr64_nothrow)   // delete[](void*, nothrow)
    ExpectedNumParams = 2;
  else if (TLIFn == LibFunc_ZdaPvSt11align_val_tRKSt9nothrow_t || // delete(void*, align_val_t, nothrow)
           TLIFn == LibFunc_ZdlPvSt11align_val_tRKSt9nothrow_t) // delete[](void*, align_val_t, nothrow)
    ExpectedNumParams = 3;
  else
    return false;

  // Check free prototype.
  // FIXME: workaround for PR5130, this will be obsolete when a nobuiltin
  // attribute will exist.
  FunctionType *FTy = F->getFunctionType();
  if (!FTy->getReturnType()->isVoidTy())
    return false;
  if (FTy->getNumParams() != ExpectedNumParams)
    return false;
  if (FTy->getParamType(0) != Type::getInt8PtrTy(F->getContext()))
    return false;

  return true;
}

/// isFreeCall - Returns non-null if the value is a call to the builtin free()
const CallInst *llvm::isFreeCall(const Value *I, const TargetLibraryInfo *TLI) {
  bool IsNoBuiltinCall;
  const Function *Callee =
      getCalledFunction(I, /*LookThroughBitCast=*/false, IsNoBuiltinCall);
  if (Callee == nullptr || IsNoBuiltinCall)
    return nullptr;

  StringRef FnName = Callee->getName();
  LibFunc TLIFn;
  if (!TLI || !TLI->getLibFunc(FnName, TLIFn) || !TLI->has(TLIFn))
    return nullptr;

  return isLibFreeFunction(Callee, TLIFn) ? dyn_cast<CallInst>(I) : nullptr;
}
#endif // INTEL_CUSTOMIZATION


//===----------------------------------------------------------------------===//
//  Utility functions to compute size of objects.
//
static APInt getSizeWithOverflow(const SizeOffsetType &Data) {
  if (Data.second.isNegative() || Data.first.ult(Data.second))
    return APInt(Data.first.getBitWidth(), 0);
  return Data.first - Data.second;
}

/// Compute the size of the object pointed by Ptr. Returns true and the
/// object size in Size if successful, and false otherwise.
/// If RoundToAlign is true, then Size is rounded up to the alignment of
/// allocas, byval arguments, and global variables.
bool llvm::getObjectSize(const Value *Ptr, uint64_t &Size, const DataLayout &DL,
                         const TargetLibraryInfo *TLI, ObjectSizeOpts Opts) {
  ObjectSizeOffsetVisitor Visitor(DL, TLI, Ptr->getContext(), Opts);
  SizeOffsetType Data = Visitor.compute(const_cast<Value*>(Ptr));
  if (!Visitor.bothKnown(Data))
    return false;

  Size = getSizeWithOverflow(Data).getZExtValue();
  return true;
}

Value *llvm::lowerObjectSizeCall(IntrinsicInst *ObjectSize,
                                 const DataLayout &DL,
                                 const TargetLibraryInfo *TLI,
                                 bool MustSucceed) {
  assert(ObjectSize->getIntrinsicID() == Intrinsic::objectsize &&
         "ObjectSize must be a call to llvm.objectsize!");

  bool MaxVal = cast<ConstantInt>(ObjectSize->getArgOperand(1))->isZero();
  ObjectSizeOpts EvalOptions;
  // Unless we have to fold this to something, try to be as accurate as
  // possible.
  if (MustSucceed)
    EvalOptions.EvalMode =
        MaxVal ? ObjectSizeOpts::Mode::Max : ObjectSizeOpts::Mode::Min;
  else
    EvalOptions.EvalMode = ObjectSizeOpts::Mode::Exact;

  EvalOptions.NullIsUnknownSize =
      cast<ConstantInt>(ObjectSize->getArgOperand(2))->isOne();

  auto *ResultType = cast<IntegerType>(ObjectSize->getType());
  bool StaticOnly = cast<ConstantInt>(ObjectSize->getArgOperand(3))->isZero();
  if (StaticOnly) {
    // FIXME: Does it make sense to just return a failure value if the size won't
    // fit in the output and `!MustSucceed`?
    uint64_t Size;
    if (getObjectSize(ObjectSize->getArgOperand(0), Size, DL, TLI, EvalOptions) &&
        isUIntN(ResultType->getBitWidth(), Size))
      return ConstantInt::get(ResultType, Size);
  } else {
    LLVMContext &Ctx = ObjectSize->getFunction()->getContext();
    ObjectSizeOffsetEvaluator Eval(DL, TLI, Ctx, EvalOptions);
    SizeOffsetEvalType SizeOffsetPair =
        Eval.compute(ObjectSize->getArgOperand(0));

    if (SizeOffsetPair != ObjectSizeOffsetEvaluator::unknown()) {
      IRBuilder<TargetFolder> Builder(Ctx, TargetFolder(DL));
      Builder.SetInsertPoint(ObjectSize);

      // If we've outside the end of the object, then we can always access
      // exactly 0 bytes.
      Value *ResultSize =
          Builder.CreateSub(SizeOffsetPair.first, SizeOffsetPair.second);
      Value *UseZero =
          Builder.CreateICmpULT(SizeOffsetPair.first, SizeOffsetPair.second);
      return Builder.CreateSelect(UseZero, ConstantInt::get(ResultType, 0),
                                  ResultSize);
    }
  }

  if (!MustSucceed)
    return nullptr;

  return ConstantInt::get(ResultType, MaxVal ? -1ULL : 0);
}

STATISTIC(ObjectVisitorArgument,
          "Number of arguments with unsolved size and offset");
STATISTIC(ObjectVisitorLoad,
          "Number of load instructions with unsolved size and offset");

APInt ObjectSizeOffsetVisitor::align(APInt Size, uint64_t Align) {
  if (Options.RoundToAlign && Align)
    return APInt(IntTyBits, alignTo(Size.getZExtValue(), Align));
  return Size;
}

ObjectSizeOffsetVisitor::ObjectSizeOffsetVisitor(const DataLayout &DL,
                                                 const TargetLibraryInfo *TLI,
                                                 LLVMContext &Context,
                                                 ObjectSizeOpts Options)
    : DL(DL), TLI(TLI), Options(Options) {
  // Pointer size must be rechecked for each object visited since it could have
  // a different address space.
}

SizeOffsetType ObjectSizeOffsetVisitor::compute(Value *V) {
  IntTyBits = DL.getPointerTypeSizeInBits(V->getType());
  Zero = APInt::getNullValue(IntTyBits);

  V = V->stripPointerCasts();
  if (Instruction *I = dyn_cast<Instruction>(V)) {
    // If we have already seen this instruction, bail out. Cycles can happen in
    // unreachable code after constant propagation.
    if (!SeenInsts.insert(I).second)
      return unknown();

    if (GEPOperator *GEP = dyn_cast<GEPOperator>(V))
      return visitGEPOperator(*GEP);
    return visit(*I);
  }
  if (Argument *A = dyn_cast<Argument>(V))
    return visitArgument(*A);
  if (ConstantPointerNull *P = dyn_cast<ConstantPointerNull>(V))
    return visitConstantPointerNull(*P);
  if (GlobalAlias *GA = dyn_cast<GlobalAlias>(V))
    return visitGlobalAlias(*GA);
  if (GlobalVariable *GV = dyn_cast<GlobalVariable>(V))
    return visitGlobalVariable(*GV);
  if (UndefValue *UV = dyn_cast<UndefValue>(V))
    return visitUndefValue(*UV);
  if (ConstantExpr *CE = dyn_cast<ConstantExpr>(V)) {
    if (CE->getOpcode() == Instruction::IntToPtr)
      return unknown(); // clueless
    if (CE->getOpcode() == Instruction::GetElementPtr)
      return visitGEPOperator(cast<GEPOperator>(*CE));
  }

  LLVM_DEBUG(dbgs() << "ObjectSizeOffsetVisitor::compute() unhandled value: "
                    << *V << '\n');
  return unknown();
}

/// When we're compiling N-bit code, and the user uses parameters that are
/// greater than N bits (e.g. uint64_t on a 32-bit build), we can run into
/// trouble with APInt size issues. This function handles resizing + overflow
/// checks for us. Check and zext or trunc \p I depending on IntTyBits and
/// I's value.
bool ObjectSizeOffsetVisitor::CheckedZextOrTrunc(APInt &I) {
  // More bits than we can handle. Checking the bit width isn't necessary, but
  // it's faster than checking active bits, and should give `false` in the
  // vast majority of cases.
  if (I.getBitWidth() > IntTyBits && I.getActiveBits() > IntTyBits)
    return false;
  if (I.getBitWidth() != IntTyBits)
    I = I.zextOrTrunc(IntTyBits);
  return true;
}

SizeOffsetType ObjectSizeOffsetVisitor::visitAllocaInst(AllocaInst &I) {
  if (!I.getAllocatedType()->isSized())
    return unknown();

  APInt Size(IntTyBits, DL.getTypeAllocSize(I.getAllocatedType()));
  if (!I.isArrayAllocation())
    return std::make_pair(align(Size, I.getAlignment()), Zero);

  Value *ArraySize = I.getArraySize();
  if (const ConstantInt *C = dyn_cast<ConstantInt>(ArraySize)) {
    APInt NumElems = C->getValue();
    if (!CheckedZextOrTrunc(NumElems))
      return unknown();

    bool Overflow;
    Size = Size.umul_ov(NumElems, Overflow);
    return Overflow ? unknown() : std::make_pair(align(Size, I.getAlignment()),
                                                 Zero);
  }
  return unknown();
}

SizeOffsetType ObjectSizeOffsetVisitor::visitArgument(Argument &A) {
  // No interprocedural analysis is done at the moment.
  if (!A.hasByValOrInAllocaAttr()) {
    ++ObjectVisitorArgument;
    return unknown();
  }
  PointerType *PT = cast<PointerType>(A.getType());
  APInt Size(IntTyBits, DL.getTypeAllocSize(PT->getElementType()));
  return std::make_pair(align(Size, A.getParamAlignment()), Zero);
}

SizeOffsetType ObjectSizeOffsetVisitor::visitCallSite(CallSite CS) {
  Optional<AllocFnsTy> FnData = getAllocationSize(CS.getInstruction(), TLI);
  if (!FnData)
    return unknown();

  // Handle strdup-like functions separately.
  if (FnData->AllocTy == StrDupLike) {
    APInt Size(IntTyBits, GetStringLength(CS.getArgument(0)));
    if (!Size)
      return unknown();

    // Strndup limits strlen.
    if (FnData->FstParam > 0) {
      ConstantInt *Arg =
          dyn_cast<ConstantInt>(CS.getArgument(FnData->FstParam));
      if (!Arg)
        return unknown();

      APInt MaxSize = Arg->getValue().zextOrSelf(IntTyBits);
      if (Size.ugt(MaxSize))
        Size = MaxSize + 1;
    }
    return std::make_pair(Size, Zero);
  }

  ConstantInt *Arg = dyn_cast<ConstantInt>(CS.getArgument(FnData->FstParam));
  if (!Arg)
    return unknown();

  APInt Size = Arg->getValue();
  if (!CheckedZextOrTrunc(Size))
    return unknown();

  // Size is determined by just 1 parameter.
  if (FnData->SndParam < 0)
    return std::make_pair(Size, Zero);

  Arg = dyn_cast<ConstantInt>(CS.getArgument(FnData->SndParam));
  if (!Arg)
    return unknown();

  APInt NumElems = Arg->getValue();
  if (!CheckedZextOrTrunc(NumElems))
    return unknown();

  bool Overflow;
  Size = Size.umul_ov(NumElems, Overflow);
  return Overflow ? unknown() : std::make_pair(Size, Zero);

  // TODO: handle more standard functions (+ wchar cousins):
  // - strdup / strndup
  // - strcpy / strncpy
  // - strcat / strncat
  // - memcpy / memmove
  // - strcat / strncat
  // - memset
}

SizeOffsetType
ObjectSizeOffsetVisitor::visitConstantPointerNull(ConstantPointerNull& CPN) {
  // If null is unknown, there's nothing we can do. Additionally, non-zero
  // address spaces can make use of null, so we don't presume to know anything
  // about that.
  //
  // TODO: How should this work with address space casts? We currently just drop
  // them on the floor, but it's unclear what we should do when a NULL from
  // addrspace(1) gets casted to addrspace(0) (or vice-versa).
  if (Options.NullIsUnknownSize || CPN.getType()->getAddressSpace())
    return unknown();
  return std::make_pair(Zero, Zero);
}

SizeOffsetType
ObjectSizeOffsetVisitor::visitExtractElementInst(ExtractElementInst&) {
  return unknown();
}

SizeOffsetType
ObjectSizeOffsetVisitor::visitExtractValueInst(ExtractValueInst&) {
  // Easy cases were already folded by previous passes.
  return unknown();
}

SizeOffsetType ObjectSizeOffsetVisitor::visitGEPOperator(GEPOperator &GEP) {
  SizeOffsetType PtrData = compute(GEP.getPointerOperand());
  APInt Offset(IntTyBits, 0);
  if (!bothKnown(PtrData) || !GEP.accumulateConstantOffset(DL, Offset))
    return unknown();

  return std::make_pair(PtrData.first, PtrData.second + Offset);
}

SizeOffsetType ObjectSizeOffsetVisitor::visitGlobalAlias(GlobalAlias &GA) {
  if (GA.isInterposable())
    return unknown();
  return compute(GA.getAliasee());
}

SizeOffsetType ObjectSizeOffsetVisitor::visitGlobalVariable(GlobalVariable &GV){
  if (!GV.hasDefinitiveInitializer())
    return unknown();

  APInt Size(IntTyBits, DL.getTypeAllocSize(GV.getValueType()));
  return std::make_pair(align(Size, GV.getAlignment()), Zero);
}

SizeOffsetType ObjectSizeOffsetVisitor::visitIntToPtrInst(IntToPtrInst&) {
  // clueless
  return unknown();
}

SizeOffsetType ObjectSizeOffsetVisitor::visitLoadInst(LoadInst&) {
  ++ObjectVisitorLoad;
  return unknown();
}

SizeOffsetType ObjectSizeOffsetVisitor::visitPHINode(PHINode&) {
  // too complex to analyze statically.
  return unknown();
}

SizeOffsetType ObjectSizeOffsetVisitor::visitSelectInst(SelectInst &I) {
  SizeOffsetType TrueSide  = compute(I.getTrueValue());
  SizeOffsetType FalseSide = compute(I.getFalseValue());
  if (bothKnown(TrueSide) && bothKnown(FalseSide)) {
    if (TrueSide == FalseSide) {
        return TrueSide;
    }

    APInt TrueResult = getSizeWithOverflow(TrueSide);
    APInt FalseResult = getSizeWithOverflow(FalseSide);

    if (TrueResult == FalseResult) {
      return TrueSide;
    }
    if (Options.EvalMode == ObjectSizeOpts::Mode::Min) {
      if (TrueResult.slt(FalseResult))
        return TrueSide;
      return FalseSide;
    }
    if (Options.EvalMode == ObjectSizeOpts::Mode::Max) {
      if (TrueResult.sgt(FalseResult))
        return TrueSide;
      return FalseSide;
    }
  }
  return unknown();
}

SizeOffsetType ObjectSizeOffsetVisitor::visitUndefValue(UndefValue&) {
  return std::make_pair(Zero, Zero);
}

SizeOffsetType ObjectSizeOffsetVisitor::visitInstruction(Instruction &I) {
  LLVM_DEBUG(dbgs() << "ObjectSizeOffsetVisitor unknown instruction:" << I
                    << '\n');
  return unknown();
}

ObjectSizeOffsetEvaluator::ObjectSizeOffsetEvaluator(
    const DataLayout &DL, const TargetLibraryInfo *TLI, LLVMContext &Context,
    ObjectSizeOpts EvalOpts)
    : DL(DL), TLI(TLI), Context(Context),
      Builder(Context, TargetFolder(DL),
              IRBuilderCallbackInserter(
                  [&](Instruction *I) { InsertedInstructions.insert(I); })),
      EvalOpts(EvalOpts) {
  // IntTy and Zero must be set for each compute() since the address space may
  // be different for later objects.
}

SizeOffsetEvalType ObjectSizeOffsetEvaluator::compute(Value *V) {
  // XXX - Are vectors of pointers possible here?
  IntTy = cast<IntegerType>(DL.getIntPtrType(V->getType()));
  Zero = ConstantInt::get(IntTy, 0);

  SizeOffsetEvalType Result = compute_(V);

  if (!bothKnown(Result)) {
    // Erase everything that was computed in this iteration from the cache, so
    // that no dangling references are left behind. We could be a bit smarter if
    // we kept a dependency graph. It's probably not worth the complexity.
    for (const Value *SeenVal : SeenVals) {
      CacheMapTy::iterator CacheIt = CacheMap.find(SeenVal);
      // non-computable results can be safely cached
      if (CacheIt != CacheMap.end() && anyKnown(CacheIt->second))
        CacheMap.erase(CacheIt);
    }

    // Erase any instructions we inserted as part of the traversal.
    for (Instruction *I : InsertedInstructions) {
      I->replaceAllUsesWith(UndefValue::get(I->getType()));
      I->eraseFromParent();
    }
  }

  SeenVals.clear();
  InsertedInstructions.clear();
  return Result;
}

SizeOffsetEvalType ObjectSizeOffsetEvaluator::compute_(Value *V) {
  ObjectSizeOffsetVisitor Visitor(DL, TLI, Context, EvalOpts);
  SizeOffsetType Const = Visitor.compute(V);
  if (Visitor.bothKnown(Const))
    return std::make_pair(ConstantInt::get(Context, Const.first),
                          ConstantInt::get(Context, Const.second));

  V = V->stripPointerCasts();

  // Check cache.
  CacheMapTy::iterator CacheIt = CacheMap.find(V);
  if (CacheIt != CacheMap.end())
    return CacheIt->second;

  // Always generate code immediately before the instruction being
  // processed, so that the generated code dominates the same BBs.
  BuilderTy::InsertPointGuard Guard(Builder);
  if (Instruction *I = dyn_cast<Instruction>(V))
    Builder.SetInsertPoint(I);

  // Now compute the size and offset.
  SizeOffsetEvalType Result;

  // Record the pointers that were handled in this run, so that they can be
  // cleaned later if something fails. We also use this set to break cycles that
  // can occur in dead code.
  if (!SeenVals.insert(V).second) {
    Result = unknown();
  } else if (GEPOperator *GEP = dyn_cast<GEPOperator>(V)) {
    Result = visitGEPOperator(*GEP);
  } else if (Instruction *I = dyn_cast<Instruction>(V)) {
    Result = visit(*I);
  } else if (isa<Argument>(V) ||
             (isa<ConstantExpr>(V) &&
              cast<ConstantExpr>(V)->getOpcode() == Instruction::IntToPtr) ||
             isa<GlobalAlias>(V) ||
             isa<GlobalVariable>(V)) {
    // Ignore values where we cannot do more than ObjectSizeVisitor.
    Result = unknown();
  } else {
    LLVM_DEBUG(
        dbgs() << "ObjectSizeOffsetEvaluator::compute() unhandled value: " << *V
               << '\n');
    Result = unknown();
  }

  // Don't reuse CacheIt since it may be invalid at this point.
  CacheMap[V] = Result;
  return Result;
}

SizeOffsetEvalType ObjectSizeOffsetEvaluator::visitAllocaInst(AllocaInst &I) {
  if (!I.getAllocatedType()->isSized())
    return unknown();

  // must be a VLA
  assert(I.isArrayAllocation());
  Value *ArraySize = I.getArraySize();
  Value *Size = ConstantInt::get(ArraySize->getType(),
                                 DL.getTypeAllocSize(I.getAllocatedType()));
  Size = Builder.CreateMul(Size, ArraySize);
  return std::make_pair(Size, Zero);
}

SizeOffsetEvalType ObjectSizeOffsetEvaluator::visitCallSite(CallSite CS) {
  Optional<AllocFnsTy> FnData = getAllocationSize(CS.getInstruction(), TLI);
  if (!FnData)
    return unknown();

  // Handle strdup-like functions separately.
  if (FnData->AllocTy == StrDupLike) {
    // TODO
    return unknown();
  }

  Value *FirstArg = CS.getArgument(FnData->FstParam);
  FirstArg = Builder.CreateZExt(FirstArg, IntTy);
  if (FnData->SndParam < 0)
    return std::make_pair(FirstArg, Zero);

  Value *SecondArg = CS.getArgument(FnData->SndParam);
  SecondArg = Builder.CreateZExt(SecondArg, IntTy);
  Value *Size = Builder.CreateMul(FirstArg, SecondArg);
  return std::make_pair(Size, Zero);

  // TODO: handle more standard functions (+ wchar cousins):
  // - strdup / strndup
  // - strcpy / strncpy
  // - strcat / strncat
  // - memcpy / memmove
  // - strcat / strncat
  // - memset
}

SizeOffsetEvalType
ObjectSizeOffsetEvaluator::visitExtractElementInst(ExtractElementInst&) {
  return unknown();
}

SizeOffsetEvalType
ObjectSizeOffsetEvaluator::visitExtractValueInst(ExtractValueInst&) {
  return unknown();
}

SizeOffsetEvalType
ObjectSizeOffsetEvaluator::visitGEPOperator(GEPOperator &GEP) {
  SizeOffsetEvalType PtrData = compute_(GEP.getPointerOperand());
  if (!bothKnown(PtrData))
    return unknown();

  Value *Offset = EmitGEPOffset(&Builder, DL, &GEP, /*NoAssumptions=*/true);
  Offset = Builder.CreateAdd(PtrData.second, Offset);
  return std::make_pair(PtrData.first, Offset);
}

SizeOffsetEvalType ObjectSizeOffsetEvaluator::visitIntToPtrInst(IntToPtrInst&) {
  // clueless
  return unknown();
}

SizeOffsetEvalType ObjectSizeOffsetEvaluator::visitLoadInst(LoadInst&) {
  return unknown();
}

SizeOffsetEvalType ObjectSizeOffsetEvaluator::visitPHINode(PHINode &PHI) {
  // Create 2 PHIs: one for size and another for offset.
  PHINode *SizePHI   = Builder.CreatePHI(IntTy, PHI.getNumIncomingValues());
  PHINode *OffsetPHI = Builder.CreatePHI(IntTy, PHI.getNumIncomingValues());

  // Insert right away in the cache to handle recursive PHIs.
  CacheMap[&PHI] = std::make_pair(SizePHI, OffsetPHI);

  // Compute offset/size for each PHI incoming pointer.
  for (unsigned i = 0, e = PHI.getNumIncomingValues(); i != e; ++i) {
    Builder.SetInsertPoint(&*PHI.getIncomingBlock(i)->getFirstInsertionPt());
    SizeOffsetEvalType EdgeData = compute_(PHI.getIncomingValue(i));

    if (!bothKnown(EdgeData)) {
      OffsetPHI->replaceAllUsesWith(UndefValue::get(IntTy));
      OffsetPHI->eraseFromParent();
      InsertedInstructions.erase(OffsetPHI);
      SizePHI->replaceAllUsesWith(UndefValue::get(IntTy));
      SizePHI->eraseFromParent();
      InsertedInstructions.erase(SizePHI);
      return unknown();
    }
    SizePHI->addIncoming(EdgeData.first, PHI.getIncomingBlock(i));
    OffsetPHI->addIncoming(EdgeData.second, PHI.getIncomingBlock(i));
  }

  Value *Size = SizePHI, *Offset = OffsetPHI;
  if (Value *Tmp = SizePHI->hasConstantValue()) {
    Size = Tmp;
    SizePHI->replaceAllUsesWith(Size);
    SizePHI->eraseFromParent();
    InsertedInstructions.erase(SizePHI);
  }
  if (Value *Tmp = OffsetPHI->hasConstantValue()) {
    Offset = Tmp;
    OffsetPHI->replaceAllUsesWith(Offset);
    OffsetPHI->eraseFromParent();
    InsertedInstructions.erase(OffsetPHI);
  }
  return std::make_pair(Size, Offset);
}

SizeOffsetEvalType ObjectSizeOffsetEvaluator::visitSelectInst(SelectInst &I) {
  SizeOffsetEvalType TrueSide  = compute_(I.getTrueValue());
  SizeOffsetEvalType FalseSide = compute_(I.getFalseValue());

  if (!bothKnown(TrueSide) || !bothKnown(FalseSide))
    return unknown();
  if (TrueSide == FalseSide)
    return TrueSide;

  Value *Size = Builder.CreateSelect(I.getCondition(), TrueSide.first,
                                     FalseSide.first);
  Value *Offset = Builder.CreateSelect(I.getCondition(), TrueSide.second,
                                       FalseSide.second);
  return std::make_pair(Size, Offset);
}

SizeOffsetEvalType ObjectSizeOffsetEvaluator::visitInstruction(Instruction &I) {
  LLVM_DEBUG(dbgs() << "ObjectSizeOffsetEvaluator unknown instruction:" << I
                    << '\n');
  return unknown();
}<|MERGE_RESOLUTION|>--- conflicted
+++ resolved
@@ -271,13 +271,6 @@
 }
 
 #if INTEL_CUSTOMIZATION
-/// Tests if a value is a call or invoke to a library function that
-/// reallocates memory (such as realloc).
-bool llvm::isReallocLikeFn(const Value *V, const TargetLibraryInfo *TLI,
-                          bool LookThroughBitCast) {
-  return getAllocationData(V, ReallocLike, TLI, LookThroughBitCast).hasValue();
-}
-
 /// Tests if a value is a call or invoke to a library function that returns
 /// non-null result
 bool llvm::isNewLikeFn(const Value *V, const TargetLibraryInfo *TLI,
@@ -416,60 +409,34 @@
   return isCallocLikeFn(I, TLI) ? cast<CallInst>(I) : nullptr;
 }
 
-<<<<<<< HEAD
 #if INTEL_CUSTOMIZATION
-/// isFreeCall - Returns non-null if the value is a call to the builtin free()
-const CallInst *llvm::isFreeCall(const Value *I, const TargetLibraryInfo *TLI,
-                                 bool CheckNoBuiltin) {
-// Extracted all, but 'free' checks to isDeleteCall.
-  if (auto *CI = isDeleteCall(I, TLI, CheckNoBuiltin))
-    return CI;
-
-  bool IsNoBuiltinCall;
-  const Function *Callee =
-      getCalledFunction(I, /*LookThroughBitCast=*/false, IsNoBuiltinCall);
-  if (Callee == nullptr || (CheckNoBuiltin && IsNoBuiltinCall))
-    return nullptr;
-
-  StringRef FnName = Callee->getName();
-  LibFunc TLIFn;
-  if (!TLI || !TLI->getLibFunc(FnName, TLIFn) || !TLI->has(TLIFn) ||
-      TLIFn != LibFunc_free)
-    return nullptr;
+/// isLibFreeFunction - Returns true if the function is a builtin free()
+bool llvm::isLibFreeFunction(const Function *F, const LibFunc TLIFn) {
+  if (isLibDeleteFunction(F, TLIFn))
+    return true;
+
+  unsigned ExpectedNumParams;
+  if (TLIFn == LibFunc_free)
+    ExpectedNumParams = 1;
+  else
+    return false;
 
   // Check free prototype.
   // FIXME: workaround for PR5130, this will be obsolete when a nobuiltin
   // attribute will exist.
-  FunctionType *FTy = Callee->getFunctionType();
+  FunctionType *FTy = F->getFunctionType();
   if (!FTy->getReturnType()->isVoidTy())
-    return nullptr;
-  if (FTy->getNumParams() != 1)
-    return nullptr;
-  if (FTy->getParamType(0) != Type::getInt8PtrTy(Callee->getContext()))
-    return nullptr;
-
-  return dyn_cast<CallInst>(I);
-}
-
-/// isDeleteCall - Returns non-null if the value is a call to the
-/// delete/delete[] function.
-const CallInst *llvm::isDeleteCall(const Value *I, const TargetLibraryInfo *TLI,
-                                   bool CheckNoBuiltin) {
-  bool IsNoBuiltinCall;
-  const Function *Callee =
-      getCalledFunction(I, /*LookThroughBitCast=*/false, IsNoBuiltinCall);
-  if (Callee == nullptr || (CheckNoBuiltin && IsNoBuiltinCall))
-    return nullptr;
-
-  StringRef FnName = Callee->getName();
-  LibFunc TLIFn;
-  if (!TLI || !TLI->getLibFunc(FnName, TLIFn) || !TLI->has(TLIFn))
-    return nullptr;
-
-=======
-/// isLibFreeFunction - Returns true if the function is a builtin free()
-bool llvm::isLibFreeFunction(const Function *F, const LibFunc TLIFn) {
->>>>>>> 11512e74
+    return false;
+  if (FTy->getNumParams() != ExpectedNumParams)
+    return false;
+  if (FTy->getParamType(0) != Type::getInt8PtrTy(F->getContext()))
+    return false;
+
+  return true;
+}
+
+/// isLibDeleteFunction - Returns true if the function is a builtin delete()
+bool llvm::isLibDeleteFunction(const Function *F, const LibFunc TLIFn) {
   unsigned ExpectedNumParams;
   if (TLIFn == LibFunc_ZdlPv || // operator delete(void*)
       TLIFn == LibFunc_ZdaPv || // operator delete[](void*)
@@ -516,11 +483,12 @@
 }
 
 /// isFreeCall - Returns non-null if the value is a call to the builtin free()
-const CallInst *llvm::isFreeCall(const Value *I, const TargetLibraryInfo *TLI) {
+const CallInst *llvm::isFreeCall(const Value *I, const TargetLibraryInfo *TLI,
+                                 bool CheckNoBuiltin) {
   bool IsNoBuiltinCall;
   const Function *Callee =
       getCalledFunction(I, /*LookThroughBitCast=*/false, IsNoBuiltinCall);
-  if (Callee == nullptr || IsNoBuiltinCall)
+  if (Callee == nullptr || (CheckNoBuiltin && IsNoBuiltinCall))
     return nullptr;
 
   StringRef FnName = Callee->getName();
@@ -530,8 +498,24 @@
 
   return isLibFreeFunction(Callee, TLIFn) ? dyn_cast<CallInst>(I) : nullptr;
 }
+
+/// isDeleteCall - Returns non-null if the value is a call to the builtin delete()
+const CallInst *llvm::isDeleteCall(const Value *I, const TargetLibraryInfo *TLI,
+                                   bool CheckNoBuiltin) {
+  bool IsNoBuiltinCall;
+  const Function *Callee =
+      getCalledFunction(I, /*LookThroughBitCast=*/false, IsNoBuiltinCall);
+  if (Callee == nullptr || (CheckNoBuiltin && IsNoBuiltinCall))
+    return nullptr;
+
+  StringRef FnName = Callee->getName();
+  LibFunc TLIFn;
+  if (!TLI || !TLI->getLibFunc(FnName, TLIFn) || !TLI->has(TLIFn))
+    return nullptr;
+
+  return isLibDeleteFunction(Callee, TLIFn) ? dyn_cast<CallInst>(I) : nullptr;
+}
 #endif // INTEL_CUSTOMIZATION
-
 
 //===----------------------------------------------------------------------===//
 //  Utility functions to compute size of objects.
