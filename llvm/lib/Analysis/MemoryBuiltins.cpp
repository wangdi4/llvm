--- conflicted
+++ resolved
@@ -115,13 +115,10 @@
   {LibFunc_reallocf,            {ReallocLike, 2, 1,  -1}},
   {LibFunc_strdup,              {StrDupLike,  1, -1, -1}},
   {LibFunc_strndup,             {StrDupLike,  2, 1,  -1}},
-<<<<<<< HEAD
+  {LibFunc___kmpc_alloc_shared, {MallocLike,  1, 0,  -1}}, // INTEL
 #if INTEL_CUSTOMIZATION
   {LibFunc_free, {FreeLike, 1, 0, -1}}, // free(i8*)
 #endif //INTEL_CUSTOMIZATION
-=======
-  {LibFunc___kmpc_alloc_shared, {MallocLike,  1, 0,  -1}}
->>>>>>> 2662351e
   // TODO: Handle "int posix_memalign(void **, size_t, size_t)"
 };
 
@@ -563,13 +560,10 @@
 /// isLibDeleteFunction - Returns true if the function is a builtin delete()
 bool llvm::isLibDeleteFunction(const Function *F, const LibFunc TLIFn) {
   unsigned ExpectedNumParams;
-<<<<<<< HEAD
-  if (TLIFn == LibFunc_ZdlPv || // operator delete(void*)
-=======
-  if (TLIFn == LibFunc_free ||
-      TLIFn == LibFunc___kmpc_free_shared || // OpenMP Offloading RTL free
+#if INTEL_CUSTOMIZATION
+  if (TLIFn == LibFunc___kmpc_free_shared || // OpenMP Offloading RTL free
+#endif // INTEL_CUSTOMIZATION
       TLIFn == LibFunc_ZdlPv || // operator delete(void*)
->>>>>>> 2662351e
       TLIFn == LibFunc_ZdaPv || // operator delete[](void*)
       TLIFn == LibFunc_msvc_delete_ptr32 || // operator delete(void*)
       TLIFn == LibFunc_msvc_delete_ptr64 || // operator delete(void*)
