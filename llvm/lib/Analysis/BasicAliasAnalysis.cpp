//===- BasicAliasAnalysis.cpp - Stateless Alias Analysis Impl -------------===//
//
// Part of the LLVM Project, under the Apache License v2.0 with LLVM Exceptions.
// See https://llvm.org/LICENSE.txt for license information.
// SPDX-License-Identifier: Apache-2.0 WITH LLVM-exception
//
//===----------------------------------------------------------------------===//
//
// This file defines the primary stateless implementation of the
// Alias Analysis interface that implements identities (two different
// globals cannot alias, etc), but does no stateful analysis.
//
//===----------------------------------------------------------------------===//

#include "llvm/Analysis/BasicAliasAnalysis.h"
#include "llvm/ADT/APInt.h"
#include "llvm/ADT/ScopeExit.h"
#include "llvm/ADT/SmallPtrSet.h"
#include "llvm/ADT/SmallVector.h"
#include "llvm/ADT/Statistic.h"
#include "llvm/Analysis/AliasAnalysis.h"
#include "llvm/Analysis/AssumptionCache.h"
#include "llvm/Analysis/CFG.h"
#include "llvm/Analysis/InstructionSimplify.h"
#include "llvm/Analysis/Intel_XmainOptLevelPass.h" // INTEL
#include "llvm/Analysis/LoopInfo.h"
#include "llvm/Analysis/MemoryBuiltins.h"
#include "llvm/Analysis/MemoryLocation.h"
#include "llvm/Analysis/PhiValues.h"
#include "llvm/Analysis/TargetLibraryInfo.h"
#include "llvm/Analysis/ValueTracking.h"
#include "llvm/IR/Argument.h"
#include "llvm/IR/Attributes.h"
#include "llvm/IR/Constant.h"
#include "llvm/IR/Constants.h"
#include "llvm/IR/DataLayout.h"
#include "llvm/IR/DerivedTypes.h"
#include "llvm/IR/Dominators.h"
#include "llvm/IR/Function.h"
#include "llvm/IR/GetElementPtrTypeIterator.h"
#include "llvm/IR/GlobalAlias.h"
#include "llvm/IR/GlobalVariable.h"
#include "llvm/IR/InstrTypes.h"
#include "llvm/IR/Instruction.h"
#include "llvm/IR/Instructions.h"
#include "llvm/IR/IntrinsicInst.h"
#include "llvm/IR/Intrinsics.h"
#include "llvm/IR/Metadata.h"
#include "llvm/IR/Operator.h"
#include "llvm/IR/Type.h"
#include "llvm/IR/User.h"
#include "llvm/IR/Value.h"
#include "llvm/InitializePasses.h"
#include "llvm/Pass.h"
#include "llvm/Support/Casting.h"
#include "llvm/Support/Compiler.h"
#include "llvm/Support/KnownBits.h"
#include <cassert>
#include <cstdint>
#include <cstdlib>
#include <utility>

#define DEBUG_TYPE "basicaa"

using namespace llvm;

/// Enable analysis of recursive PHI nodes.
static cl::opt<bool> EnableRecPhiAnalysis("basic-aa-recphi", cl::Hidden,
                                          cl::init(true));

/// By default, even on 32-bit architectures we use 64-bit integers for
/// calculations. This will allow us to more-aggressively decompose indexing
/// expressions calculated using i64 values (e.g., long long in C) which is
/// common enough to worry about.
static cl::opt<bool> ForceAtLeast64Bits("basic-aa-force-at-least-64b",
                                        cl::Hidden, cl::init(true));
static cl::opt<bool> DoubleCalcBits("basic-aa-double-calc-bits",
                                    cl::Hidden, cl::init(false));

#if INTEL_CUSTOMIZATION
cl::opt<unsigned> BasicAAResult::OptPtrMaxUsesToExplore(
    "basicaa-opt-ptr-max-uses", cl::Hidden, cl::init(80u),
    cl::desc(
        "Maximum number of pointer uses to explore when checking for capture"));
#endif // INTEL_CUSTOMIZATION

/// SearchLimitReached / SearchTimes shows how often the limit of
/// to decompose GEPs is reached. It will affect the precision
/// of basic alias analysis.
STATISTIC(SearchLimitReached, "Number of times the limit to "
                              "decompose GEPs is reached");
STATISTIC(SearchTimes, "Number of times a GEP is decomposed");

/// Cutoff after which to stop analysing a set of phi nodes potentially involved
/// in a cycle. Because we are analysing 'through' phi nodes, we need to be
/// careful with value equivalence. We use reachability to make sure a value
/// cannot be involved in a cycle.
const unsigned MaxNumPhiBBsValueReachabilityCheck = 20;

// The max limit of the search depth in DecomposeGEPExpression() and
// getUnderlyingObject(), both functions need to use the same search
// depth otherwise the algorithm in aliasGEP will assert.
static const unsigned MaxLookupSearchDepth = 6;

bool BasicAAResult::invalidate(Function &Fn, const PreservedAnalyses &PA,
                               FunctionAnalysisManager::Invalidator &Inv) {
  // We don't care if this analysis itself is preserved, it has no state. But
  // we need to check that the analyses it depends on have been. Note that we
  // may be created without handles to some analyses and in that case don't
  // depend on them.
  if (Inv.invalidate<AssumptionAnalysis>(Fn, PA) ||
      (DT && Inv.invalidate<DominatorTreeAnalysis>(Fn, PA)) ||
      (LI && Inv.invalidate<LoopAnalysis>(Fn, PA)) ||
      (PV && Inv.invalidate<PhiValuesAnalysis>(Fn, PA)))
    return true;

  // Otherwise this analysis result remains valid.
  return false;
}

//===----------------------------------------------------------------------===//
// Useful predicates
//===----------------------------------------------------------------------===//
#if INTEL_CUSTOMIZATION
// The following code is to enhances the escape analysis for heap objects.
// Given an example as follows.
//
// void foo(int no_alias *p, int *q)
// int *m = malloc(...);
// *p = m;
// ... *q;
// }
//
// The compiler should detect that *m and *q have no overlap.
//
// The utility returns true if the value V which is malloc call
// does not assign to anywhere except the no-alias argument pointer.
// In the above example, the value V represents the malloc call.
static bool isNonEscapingAllocObj(const Value *V, unsigned PtrCaptureMaxUses) {
  if (isNoAliasCall(V))
    return !PointerMayBeCaptured(V, false, true, true, PtrCaptureMaxUses);

  return false;
}

// The utility returns true if the Value V is the load of argument
// which is not marked as no-alias. In the above example, the value
// V represents the argument pointer q.
static bool isEscapeArgDereference(const Value *V) {
  if (!isa<LoadInst>(V))
    return false;
  const LoadInst *LD = dyn_cast<LoadInst>(V);
  const Value *V1 = LD->getPointerOperand();
  V1 = V1->stripPointerCasts();

  if (const Argument *A = dyn_cast<Argument>(V1)) {
    if (A->hasNoAliasAttr()) {
      return false;
    }
    return true;
  }
  return false;
}
#endif // INTEL_CUSTOMIZATION

/// Returns true if the pointer is one which would have been considered an
/// escape by isNonEscapingLocalObject.
static bool isEscapeSource(const Value *V) {
  if (isa<CallBase>(V))
    return true;

  if (isa<Argument>(V))
    return true;

  // The load case works because isNonEscapingLocalObject considers all
  // stores to be escapes (it passes true for the StoreCaptures argument
  // to PointerMayBeCaptured).
  if (isa<LoadInst>(V))
    return true;

  return false;
}

#ifdef INTEL_CUSTOMIZATION
static bool isNonEscapingPtrNoAliasLoad(const Value *V, const DataLayout &DL,
                                        const Value **BasePtr) {
  auto *LI = dyn_cast<LoadInst>(V);
  if (!LI) {
    return false;
  }

  auto *V1 = LI->getPointerOperand()->stripPointerCastsAndInvariantGroups();
  V1 = getUnderlyingObject(V1, MaxLookupSearchDepth);

  auto *A = dyn_cast<Argument>(V1);
  if (!A) {
    return false;
  }

  bool Ret = A->hasAttribute("ptrnoalias") &&
             !PointerMayBeCaptured(V1, false, /*StoreCaptures=*/true) &&
             !PointerMayBeCaptured(V, false, /*StoreCaptures=*/true);

  *BasePtr = Ret ? V1 : nullptr;
  return Ret;
}

static bool checkPtrNoAlias(const Value *V1, const Value *V2,
                            const DataLayout &DL) {
  const Value *V1BasePtr;
  const Value *V2BasePtr;

  bool V1PtrNoAlias = isNonEscapingPtrNoAliasLoad(V1, DL, &V1BasePtr);
  bool V2PtrNoAlias = isNonEscapingPtrNoAliasLoad(V2, DL, &V2BasePtr);

  // Check if they based on the same value, they may alias.
  if (V1PtrNoAlias && V2PtrNoAlias && V1BasePtr == V2BasePtr) {
    return false;
  }

  return V1PtrNoAlias && isEscapeSource(V2) ||
         V2PtrNoAlias && isEscapeSource(V1);
}
#endif // INTEL_CUSTOMIZATION

/// Returns the size of the object specified by V or UnknownSize if unknown.
static uint64_t getObjectSize(const Value *V, const DataLayout &DL,
                              const TargetLibraryInfo &TLI,
                              bool NullIsValidLoc,
                              bool RoundToAlign = false) {
  uint64_t Size;
  ObjectSizeOpts Opts;
  Opts.RoundToAlign = RoundToAlign;
  Opts.NullIsUnknownSize = NullIsValidLoc;
  if (getObjectSize(V, Size, DL, &TLI, Opts))
    return Size;
  return MemoryLocation::UnknownSize;
}

/// Returns true if we can prove that the object specified by V is smaller than
/// Size.
static bool isObjectSmallerThan(const Value *V, uint64_t Size,
                                const DataLayout &DL,
                                const TargetLibraryInfo &TLI,
                                bool NullIsValidLoc) {
  // Note that the meanings of the "object" are slightly different in the
  // following contexts:
  //    c1: llvm::getObjectSize()
  //    c2: llvm.objectsize() intrinsic
  //    c3: isObjectSmallerThan()
  // c1 and c2 share the same meaning; however, the meaning of "object" in c3
  // refers to the "entire object".
  //
  //  Consider this example:
  //     char *p = (char*)malloc(100)
  //     char *q = p+80;
  //
  //  In the context of c1 and c2, the "object" pointed by q refers to the
  // stretch of memory of q[0:19]. So, getObjectSize(q) should return 20.
  //
  //  However, in the context of c3, the "object" refers to the chunk of memory
  // being allocated. So, the "object" has 100 bytes, and q points to the middle
  // the "object". In case q is passed to isObjectSmallerThan() as the 1st
  // parameter, before the llvm::getObjectSize() is called to get the size of
  // entire object, we should:
  //    - either rewind the pointer q to the base-address of the object in
  //      question (in this case rewind to p), or
  //    - just give up. It is up to caller to make sure the pointer is pointing
  //      to the base address the object.
  //
  // We go for 2nd option for simplicity.
  if (!isIdentifiedObject(V))
    return false;

  // This function needs to use the aligned object size because we allow
  // reads a bit past the end given sufficient alignment.
  uint64_t ObjectSize = getObjectSize(V, DL, TLI, NullIsValidLoc,
                                      /*RoundToAlign*/ true);

  return ObjectSize != MemoryLocation::UnknownSize && ObjectSize < Size;
}

/// Return the minimal extent from \p V to the end of the underlying object,
/// assuming the result is used in an aliasing query. E.g., we do use the query
/// location size and the fact that null pointers cannot alias here.
static uint64_t getMinimalExtentFrom(const Value &V,
                                     const LocationSize &LocSize,
                                     const DataLayout &DL,
                                     bool NullIsValidLoc) {
  // If we have dereferenceability information we know a lower bound for the
  // extent as accesses for a lower offset would be valid. We need to exclude
  // the "or null" part if null is a valid pointer.
  bool CanBeNull;
  uint64_t DerefBytes = V.getPointerDereferenceableBytes(DL, CanBeNull);
  DerefBytes = (CanBeNull && NullIsValidLoc) ? 0 : DerefBytes;
  // If queried with a precise location size, we assume that location size to be
  // accessed, thus valid.
  if (LocSize.isPrecise())
    DerefBytes = std::max(DerefBytes, LocSize.getValue());
  return DerefBytes;
}

/// Returns true if we can prove that the object specified by V has size Size.
static bool isObjectSize(const Value *V, uint64_t Size, const DataLayout &DL,
                         const TargetLibraryInfo &TLI, bool NullIsValidLoc) {
  uint64_t ObjectSize = getObjectSize(V, DL, TLI, NullIsValidLoc);
  return ObjectSize != MemoryLocation::UnknownSize && ObjectSize == Size;
}

//===----------------------------------------------------------------------===//
// GetElementPtr Instruction Decomposition and Analysis
//===----------------------------------------------------------------------===//

/// Analyzes the specified value as a linear expression: "A*V + B", where A and
/// B are constant integers.
///
/// Returns the scale and offset values as APInts and return V as a Value*, and
/// return whether we looked through any sign or zero extends.  The incoming
/// Value is known to have IntegerType, and it may already be sign or zero
/// extended.
///
/// Note that this looks through extends, so the high bits may not be
/// represented in the result.
/*static*/ const Value *BasicAAResult::GetLinearExpression(
    const Value *V, APInt &Scale, APInt &Offset, unsigned &ZExtBits,
    unsigned &SExtBits, const DataLayout &DL, unsigned Depth,
    AssumptionCache *AC, DominatorTree *DT, bool &NSW, bool &NUW) {
  assert(V->getType()->isIntegerTy() && "Not an integer value");

  // Limit our recursion depth.
  if (Depth == 6) {
    Scale = 1;
    Offset = 0;
    return V;
  }

  if (const ConstantInt *Const = dyn_cast<ConstantInt>(V)) {
    // If it's a constant, just convert it to an offset and remove the variable.
    // If we've been called recursively, the Offset bit width will be greater
    // than the constant's (the Offset's always as wide as the outermost call),
    // so we'll zext here and process any extension in the isa<SExtInst> &
    // isa<ZExtInst> cases below.
    Offset += Const->getValue().zextOrSelf(Offset.getBitWidth());
    assert(Scale == 0 && "Constant values don't have a scale");
    return V;
  }

  if (const BinaryOperator *BOp = dyn_cast<BinaryOperator>(V)) {
    if (ConstantInt *RHSC = dyn_cast<ConstantInt>(BOp->getOperand(1))) {
      // If we've been called recursively, then Offset and Scale will be wider
      // than the BOp operands. We'll always zext it here as we'll process sign
      // extensions below (see the isa<SExtInst> / isa<ZExtInst> cases).
      APInt RHS = RHSC->getValue().zextOrSelf(Offset.getBitWidth());

      switch (BOp->getOpcode()) {
      default:
        // We don't understand this instruction, so we can't decompose it any
        // further.
        Scale = 1;
        Offset = 0;
        return V;
      case Instruction::Or:
        // X|C == X+C if all the bits in C are unset in X.  Otherwise we can't
        // analyze it.
        if (!MaskedValueIsZero(BOp->getOperand(0), RHSC->getValue(), DL, 0, AC,
                               BOp, DT)) {
          Scale = 1;
          Offset = 0;
          return V;
        }
        LLVM_FALLTHROUGH;
      case Instruction::Add:
        V = GetLinearExpression(BOp->getOperand(0), Scale, Offset, ZExtBits,
                                SExtBits, DL, Depth + 1, AC, DT, NSW, NUW);
        Offset += RHS;
        break;
      case Instruction::Sub:
        V = GetLinearExpression(BOp->getOperand(0), Scale, Offset, ZExtBits,
                                SExtBits, DL, Depth + 1, AC, DT, NSW, NUW);
        Offset -= RHS;
        break;
      case Instruction::Mul:
        V = GetLinearExpression(BOp->getOperand(0), Scale, Offset, ZExtBits,
                                SExtBits, DL, Depth + 1, AC, DT, NSW, NUW);
        Offset *= RHS;
        Scale *= RHS;
        break;
      case Instruction::Shl:
        V = GetLinearExpression(BOp->getOperand(0), Scale, Offset, ZExtBits,
                                SExtBits, DL, Depth + 1, AC, DT, NSW, NUW);

        // We're trying to linearize an expression of the kind:
        //   shl i8 -128, 36
        // where the shift count exceeds the bitwidth of the type.
        // We can't decompose this further (the expression would return
        // a poison value).
        if (Offset.getBitWidth() < RHS.getLimitedValue() ||
            Scale.getBitWidth() < RHS.getLimitedValue()) {
          Scale = 1;
          Offset = 0;
          return V;
        }

        Offset <<= RHS.getLimitedValue();
        Scale <<= RHS.getLimitedValue();
        // the semantics of nsw and nuw for left shifts don't match those of
        // multiplications, so we won't propagate them.
        NSW = NUW = false;
        return V;
      }

      if (isa<OverflowingBinaryOperator>(BOp)) {
        NUW &= BOp->hasNoUnsignedWrap();
        NSW &= BOp->hasNoSignedWrap();
      }
      return V;
    }
  }

  // Since GEP indices are sign extended anyway, we don't care about the high
  // bits of a sign or zero extended value - just scales and offsets.  The
  // extensions have to be consistent though.
  if (isa<SExtInst>(V) || isa<ZExtInst>(V)) {
    Value *CastOp = cast<CastInst>(V)->getOperand(0);
    unsigned NewWidth = V->getType()->getPrimitiveSizeInBits();
    unsigned SmallWidth = CastOp->getType()->getPrimitiveSizeInBits();
    unsigned OldZExtBits = ZExtBits, OldSExtBits = SExtBits;
    const Value *Result =
        GetLinearExpression(CastOp, Scale, Offset, ZExtBits, SExtBits, DL,
                            Depth + 1, AC, DT, NSW, NUW);

    // zext(zext(%x)) == zext(%x), and similarly for sext; we'll handle this
    // by just incrementing the number of bits we've extended by.
    unsigned ExtendedBy = NewWidth - SmallWidth;

    if (isa<SExtInst>(V) && ZExtBits == 0) {
      // sext(sext(%x, a), b) == sext(%x, a + b)

      if (NSW) {
        // We haven't sign-wrapped, so it's valid to decompose sext(%x + c)
        // into sext(%x) + sext(c). We'll sext the Offset ourselves:
        unsigned OldWidth = Offset.getBitWidth();
        Offset = Offset.trunc(SmallWidth).sext(NewWidth).zextOrSelf(OldWidth);
      } else {
        // We may have signed-wrapped, so don't decompose sext(%x + c) into
        // sext(%x) + sext(c)
        Scale = 1;
        Offset = 0;
        Result = CastOp;
        ZExtBits = OldZExtBits;
        SExtBits = OldSExtBits;
      }
      SExtBits += ExtendedBy;
    } else {
      // sext(zext(%x, a), b) = zext(zext(%x, a), b) = zext(%x, a + b)

      if (!NUW) {
        // We may have unsigned-wrapped, so don't decompose zext(%x + c) into
        // zext(%x) + zext(c)
        Scale = 1;
        Offset = 0;
        Result = CastOp;
        ZExtBits = OldZExtBits;
        SExtBits = OldSExtBits;
      }
      ZExtBits += ExtendedBy;
    }

    return Result;
  }

  Scale = 1;
  Offset = 0;
  return V;
}

/// To ensure a pointer offset fits in an integer of size PointerSize
/// (in bits) when that size is smaller than the maximum pointer size. This is
/// an issue, for example, in particular for 32b pointers with negative indices
/// that rely on two's complement wrap-arounds for precise alias information
/// where the maximum pointer size is 64b.
static APInt adjustToPointerSize(const APInt &Offset, unsigned PointerSize) {
  assert(PointerSize <= Offset.getBitWidth() && "Invalid PointerSize!");
  unsigned ShiftBits = Offset.getBitWidth() - PointerSize;
  return (Offset << ShiftBits).ashr(ShiftBits);
}

static unsigned getMaxPointerSize(const DataLayout &DL) {
  unsigned MaxPointerSize = DL.getMaxPointerSizeInBits();
  if (MaxPointerSize < 64 && ForceAtLeast64Bits) MaxPointerSize = 64;
  if (DoubleCalcBits) MaxPointerSize *= 2;

  return MaxPointerSize;
}

#if INTEL_CUSTOMIZATION
/// Matches DecomposedGEP for SubscriptInst, internals are exposed.
/// Only single llvm.intel.subscript processed to match getUnderlyingObject
/// MaxLookupSearchDepth in DecomposeGEPExpression.
void BasicAAResult::DecomposeSubscript(const SubscriptInst *Subs,
                                       DecomposedGEP &Decomposed,
                                       const DataLayout &DL,
                                       AssumptionCache *AC, DominatorTree *DT) {

  unsigned PointerSize =
      DL.getPointerSizeInBits(Subs->getPointerAddressSpace());
  const Value *Stride = Subs->getStride();

  const ConstantInt *CStride = cast<ConstantInt>(Stride);
  unsigned MaxPointerSize = getMaxPointerSize(DL);

  APInt StrideVal = CStride->getValue().sextOrSelf(MaxPointerSize);

  const Value *Offsets[] = {Subs->getIndex(), Subs->getLowerBound()};
  for (int i = 0; i < 2; ++i) {
    const Value *Index = Offsets[i];

    // Index      -> Scale
    // LowerBound -> -Scale
    APInt Scale = (i == 1) ? -StrideVal : StrideVal;

    // For an array/pointer, add the element offset, explicitly scaled.
    if (auto *CIdx = dyn_cast<ConstantInt>(Index)) {
      if (CIdx->isZero())
        continue;
      Decomposed.Offset += Scale * CIdx->getSExtValue();
      continue;
    }

    unsigned ZExtBits = 0, SExtBits = 0;
    // If the integer type is smaller than the pointer size, it is implicitly
    // sign extended to pointer size.
    unsigned Width = Index->getType()->getIntegerBitWidth();
    if (PointerSize > Width)
      SExtBits += PointerSize - Width;

    // Use GetLinearExpression to decompose the index into a C1*V+C2 form.
    APInt IndexScale(Width, 0), IndexOffset(Width, 0);
    bool NSW = true, NUW = true;

    // IndexOld = IndexScale * IndexNew + IndexOffset
    Index = GetLinearExpression(Index, IndexScale, IndexOffset, ZExtBits,
                                SExtBits, DL, 0, AC, DT, NSW, NUW);
    Decomposed.Offset += IndexOffset.getSExtValue() * Scale;
    Scale *= IndexScale.getSExtValue();

    // If we already had an occurrence of this index variable, merge this
    // scale into it.  For example, we want to handle:
    //   A[x][x] -> x*16 + x*4 -> x*20
    // This also ensures that 'x' only appears in the index list once.
    for (unsigned i = 0, e = Decomposed.VarIndices.size(); i != e; ++i) {
      if (Decomposed.VarIndices[i].V == Index &&
          Decomposed.VarIndices[i].ZExtBits == ZExtBits &&
          Decomposed.VarIndices[i].SExtBits == SExtBits) {
        Scale += Decomposed.VarIndices[i].Scale;
        Decomposed.VarIndices.erase(Decomposed.VarIndices.begin() + i);
        break;
      }
    }

    if (!!Scale) {
      VariableGEPIndex Entry = {Index, ZExtBits, SExtBits, Scale};
      Decomposed.VarIndices.push_back(Entry);
    }
  }

  Decomposed.Base = Subs->getPointerOperand();
}
#endif // INTEL_CUSTOMIZATION

/// If V is a symbolic pointer expression, decompose it into a base pointer
/// with a constant offset and a number of scaled symbolic offsets.
///
/// The scaled symbolic offsets (represented by pairs of a Value* and a scale
/// in the VarIndices vector) are Value*'s that are known to be scaled by the
/// specified amount, but which may have other unrepresented high bits. As
/// such, the gep cannot necessarily be reconstructed from its decomposed form.
///
/// This function is capable of analyzing everything that getUnderlyingObject
/// can look through. To be able to do that getUnderlyingObject and
/// DecomposeGEPExpression must use the same search depth
/// (MaxLookupSearchDepth).
bool BasicAAResult::DecomposeGEPExpression(const Value *V,
       DecomposedGEP &Decomposed, const DataLayout &DL, AssumptionCache *AC,
       DominatorTree *DT) {
  // Limit recursion depth to limit compile time in crazy cases.
  unsigned MaxLookup = MaxLookupSearchDepth;
  SearchTimes++;

  unsigned MaxPointerSize = getMaxPointerSize(DL);
  Decomposed.VarIndices.clear();
  do {
    // See if this is a bitcast or GEP.
    const Operator *Op = dyn_cast<Operator>(V);
    if (!Op) {
      // The only non-operator case we can handle are GlobalAliases.
      if (const GlobalAlias *GA = dyn_cast<GlobalAlias>(V)) {
        if (!GA->isInterposable()) {
          V = GA->getAliasee();
          continue;
        }
      }
      Decomposed.Base = V;
      return false;
    }

    if (Op->getOpcode() == Instruction::BitCast ||
        Op->getOpcode() == Instruction::AddrSpaceCast) {
      V = Op->getOperand(0);
      continue;
    }

    const GEPOperator *GEPOp = dyn_cast<GEPOperator>(Op);
    if (!GEPOp) {
      if (const auto *PHI = dyn_cast<PHINode>(V)) {
        // Look through single-arg phi nodes created by LCSSA.
        if (PHI->getNumIncomingValues() == 1) {
          V = PHI->getIncomingValue(0);
          continue;
        }
      } else if (const auto *Call = dyn_cast<CallBase>(V)) {
        // CaptureTracking can know about special capturing properties of some
        // intrinsics like launder.invariant.group, that can't be expressed with
        // the attributes, but have properties like returning aliasing pointer.
        // Because some analysis may assume that nocaptured pointer is not
        // returned from some special intrinsic (because function would have to
        // be marked with returns attribute), it is crucial to use this function
        // because it should be in sync with CaptureTracking. Not using it may
        // cause weird miscompilations where 2 aliasing pointers are assumed to
        // noalias.
        if (auto *RP = getArgumentAliasingToReturnedPointer(Call, false)) {
          V = RP;
          continue;
        }
      }

#if INTEL_CUSTOMIZATION
      // Matches getUnderlyingObject
      if (auto *Subs = dyn_cast<SubscriptInst>(V)) {
        const Value *Stride = Subs->getStride();
        const ConstantInt *CStride = dyn_cast<ConstantInt>(Stride);
        if (!CStride) {
          Decomposed.Base = V;
          // The decomposed indices must be constants. Bail out:
          // (true=>limit hit)
          return true;
        }

        DecomposeSubscript(Subs, Decomposed, DL, AC, DT);
        V = Decomposed.Base;
        continue;
      }
      if (auto *Fakeload = dyn_cast<FakeloadInst>(V)) {
        V = Fakeload->getPointerOperand();
        continue;
      }
#endif // INTEL_CUSTOMIZATION

      Decomposed.Base = V;
      return false;
    }

    // Don't attempt to analyze GEPs over unsized objects.
    if (!GEPOp->getSourceElementType()->isSized()) {
      Decomposed.Base = V;
      return false;
    }

    // Don't attempt to analyze GEPs if index scale is not a compile-time
    // constant.
    if (isa<ScalableVectorType>(GEPOp->getSourceElementType())) {
      Decomposed.Base = V;
      Decomposed.HasCompileTimeConstantScale = false;
      return false;
    }

    unsigned AS = GEPOp->getPointerAddressSpace();
    // Walk the indices of the GEP, accumulating them into BaseOff/VarIndices.
    gep_type_iterator GTI = gep_type_begin(GEPOp);
    unsigned PointerSize = DL.getPointerSizeInBits(AS);
    // Assume all GEP operands are constants until proven otherwise.
    bool GepHasConstantOffset = true;
    for (User::const_op_iterator I = GEPOp->op_begin() + 1, E = GEPOp->op_end();
         I != E; ++I, ++GTI) {
      const Value *Index = *I;
      // Compute the (potentially symbolic) offset in bytes for this index.
      if (StructType *STy = GTI.getStructTypeOrNull()) {
        // For a struct, add the member offset.
        unsigned FieldNo = cast<ConstantInt>(Index)->getZExtValue();
        if (FieldNo == 0)
          continue;

        Decomposed.Offset += DL.getStructLayout(STy)->getElementOffset(FieldNo);
        continue;
      }

      // For an array/pointer, add the element offset, explicitly scaled.
      if (const ConstantInt *CIdx = dyn_cast<ConstantInt>(Index)) {
        if (CIdx->isZero())
          continue;
        Decomposed.Offset +=
            (DL.getTypeAllocSize(GTI.getIndexedType()).getFixedSize() *
             CIdx->getValue().sextOrSelf(MaxPointerSize))
                .sextOrTrunc(MaxPointerSize);
        continue;
      }

      GepHasConstantOffset = false;

      APInt Scale(MaxPointerSize,
                  DL.getTypeAllocSize(GTI.getIndexedType()).getFixedSize());
      unsigned ZExtBits = 0, SExtBits = 0;

      // If the integer type is smaller than the pointer size, it is implicitly
      // sign extended to pointer size.
      unsigned Width = Index->getType()->getIntegerBitWidth();
      if (PointerSize > Width)
        SExtBits += PointerSize - Width;

      // Use GetLinearExpression to decompose the index into a C1*V+C2 form.
      APInt IndexScale(Width, 0), IndexOffset(Width, 0);
      bool NSW = true, NUW = true;
      const Value *OrigIndex = Index;
      Index = GetLinearExpression(Index, IndexScale, IndexOffset, ZExtBits,
                                  SExtBits, DL, 0, AC, DT, NSW, NUW);

      // The GEP index scale ("Scale") scales C1*V+C2, yielding (C1*V+C2)*Scale.
      // This gives us an aggregate computation of (C1*Scale)*V + C2*Scale.

      // It can be the case that, even through C1*V+C2 does not overflow for
      // relevant values of V, (C2*Scale) can overflow. In that case, we cannot
      // decompose the expression in this way.
      //
      // FIXME: C1*Scale and the other operations in the decomposed
      // (C1*Scale)*V+C2*Scale can also overflow. We should check for this
      // possibility.
      bool Overflow;
      APInt ScaledOffset = IndexOffset.sextOrTrunc(MaxPointerSize)
                           .smul_ov(Scale, Overflow);
      if (Overflow) {
        Index = OrigIndex;
        IndexScale = 1;
        IndexOffset = 0;

        ZExtBits = SExtBits = 0;
        if (PointerSize > Width)
          SExtBits += PointerSize - Width;
      } else {
        Decomposed.Offset += ScaledOffset;
        Scale *= IndexScale.sextOrTrunc(MaxPointerSize);
      }

      // If we already had an occurrence of this index variable, merge this
      // scale into it.  For example, we want to handle:
      //   A[x][x] -> x*16 + x*4 -> x*20
      // This also ensures that 'x' only appears in the index list once.
      for (unsigned i = 0, e = Decomposed.VarIndices.size(); i != e; ++i) {
        if (Decomposed.VarIndices[i].V == Index &&
            Decomposed.VarIndices[i].ZExtBits == ZExtBits &&
            Decomposed.VarIndices[i].SExtBits == SExtBits) {
          Scale += Decomposed.VarIndices[i].Scale;
          Decomposed.VarIndices.erase(Decomposed.VarIndices.begin() + i);
          break;
        }
      }

      // Make sure that we have a scale that makes sense for this target's
      // pointer size.
      Scale = adjustToPointerSize(Scale, PointerSize);

      if (!!Scale) {
        VariableGEPIndex Entry = {Index, ZExtBits, SExtBits, Scale};
        Decomposed.VarIndices.push_back(Entry);
      }
    }

    // Take care of wrap-arounds
    if (GepHasConstantOffset)
      Decomposed.Offset = adjustToPointerSize(Decomposed.Offset, PointerSize);

    // Analyze the base pointer next.
    V = GEPOp->getOperand(0);
  } while (--MaxLookup);

  // If the chain of expressions is too deep, just return early.
  Decomposed.Base = V;
  SearchLimitReached++;
  return true;
}

/// Returns whether the given pointer value points to memory that is local to
/// the function, with global constants being considered local to all
/// functions.
bool BasicAAResult::pointsToConstantMemory(const MemoryLocation &Loc,
                                           AAQueryInfo &AAQI, bool OrLocal) {
  assert(Visited.empty() && "Visited must be cleared after use!");

  unsigned MaxLookup = 8;
  SmallVector<const Value *, 16> Worklist;
  Worklist.push_back(Loc.Ptr);
  do {
    const Value *V = getUnderlyingObject(Worklist.pop_back_val());
    if (!Visited.insert(V).second) {
      Visited.clear();
      return AAResultBase::pointsToConstantMemory(Loc, AAQI, OrLocal);
    }

    // An alloca instruction defines local memory.
    if (OrLocal && isa<AllocaInst>(V))
      continue;

    // A global constant counts as local memory for our purposes.
    if (const GlobalVariable *GV = dyn_cast<GlobalVariable>(V)) {
      // Note: this doesn't require GV to be "ODR" because it isn't legal for a
      // global to be marked constant in some modules and non-constant in
      // others.  GV may even be a declaration, not a definition.
      if (!GV->isConstant()) {
        Visited.clear();
        return AAResultBase::pointsToConstantMemory(Loc, AAQI, OrLocal);
      }
      continue;
    }

    // If both select values point to local memory, then so does the select.
    if (const SelectInst *SI = dyn_cast<SelectInst>(V)) {
      Worklist.push_back(SI->getTrueValue());
      Worklist.push_back(SI->getFalseValue());
      continue;
    }

    // If all values incoming to a phi node point to local memory, then so does
    // the phi.
    if (const PHINode *PN = dyn_cast<PHINode>(V)) {
      // Don't bother inspecting phi nodes with many operands.
      if (PN->getNumIncomingValues() > MaxLookup) {
        Visited.clear();
        return AAResultBase::pointsToConstantMemory(Loc, AAQI, OrLocal);
      }
      for (Value *IncValue : PN->incoming_values())
        Worklist.push_back(IncValue);
      continue;
    }

    // Otherwise be conservative.
    Visited.clear();
    return AAResultBase::pointsToConstantMemory(Loc, AAQI, OrLocal);
  } while (!Worklist.empty() && --MaxLookup);

  Visited.clear();
  return Worklist.empty();
}

/// Returns the behavior when calling the given call site.
FunctionModRefBehavior BasicAAResult::getModRefBehavior(const CallBase *Call) {
  if (Call->doesNotAccessMemory())
    // Can't do better than this.
    return FMRB_DoesNotAccessMemory;

  FunctionModRefBehavior Min = FMRB_UnknownModRefBehavior;

  // If the callsite knows it only reads memory, don't return worse
  // than that.
  if (Call->onlyReadsMemory())
    Min = FMRB_OnlyReadsMemory;
  else if (Call->doesNotReadMemory())
    Min = FMRB_OnlyWritesMemory;

  if (Call->onlyAccessesArgMemory())
    Min = FunctionModRefBehavior(Min & FMRB_OnlyAccessesArgumentPointees);
  else if (Call->onlyAccessesInaccessibleMemory())
    Min = FunctionModRefBehavior(Min & FMRB_OnlyAccessesInaccessibleMem);
  else if (Call->onlyAccessesInaccessibleMemOrArgMem())
    Min = FunctionModRefBehavior(Min & FMRB_OnlyAccessesInaccessibleOrArgMem);

  // If the call has operand bundles then aliasing attributes from the function
  // it calls do not directly apply to the call.  This can be made more precise
  // in the future.
  if (!Call->hasOperandBundles())
    if (const Function *F = Call->getCalledFunction())
      Min =
          FunctionModRefBehavior(Min & getBestAAResults().getModRefBehavior(F));

  return Min;
}

/// Returns the behavior when calling the given function. For use when the call
/// site is not known.
FunctionModRefBehavior BasicAAResult::getModRefBehavior(const Function *F) {
  // If the function declares it doesn't access memory, we can't do better.
  if (F->doesNotAccessMemory())
    return FMRB_DoesNotAccessMemory;

  FunctionModRefBehavior Min = FMRB_UnknownModRefBehavior;

  // If the function declares it only reads memory, go with that.
  if (F->onlyReadsMemory())
    Min = FMRB_OnlyReadsMemory;
  else if (F->doesNotReadMemory())
    Min = FMRB_OnlyWritesMemory;

  if (F->onlyAccessesArgMemory())
    Min = FunctionModRefBehavior(Min & FMRB_OnlyAccessesArgumentPointees);
  else if (F->onlyAccessesInaccessibleMemory())
    Min = FunctionModRefBehavior(Min & FMRB_OnlyAccessesInaccessibleMem);
  else if (F->onlyAccessesInaccessibleMemOrArgMem())
    Min = FunctionModRefBehavior(Min & FMRB_OnlyAccessesInaccessibleOrArgMem);

  return Min;
}

/// Returns true if this is a writeonly (i.e Mod only) parameter.
static bool isWriteOnlyParam(const CallBase *Call, unsigned ArgIdx,
                             const TargetLibraryInfo &TLI) {
  if (Call->paramHasAttr(ArgIdx, Attribute::WriteOnly))
    return true;

  // We can bound the aliasing properties of memset_pattern16 just as we can
  // for memcpy/memset.  This is particularly important because the
  // LoopIdiomRecognizer likes to turn loops into calls to memset_pattern16
  // whenever possible.
  // FIXME Consider handling this in InferFunctionAttr.cpp together with other
  // attributes.
  LibFunc F;
  if (Call->getCalledFunction() &&
      TLI.getLibFunc(*Call->getCalledFunction(), F) &&
      F == LibFunc_memset_pattern16 && TLI.has(F))
    if (ArgIdx == 0)
      return true;

  // TODO: memset_pattern4, memset_pattern8
  // TODO: _chk variants
  // TODO: strcmp, strcpy

  return false;
}

ModRefInfo BasicAAResult::getArgModRefInfo(const CallBase *Call,
                                           unsigned ArgIdx) {
  // Checking for known builtin intrinsics and target library functions.
  if (isWriteOnlyParam(Call, ArgIdx, TLI))
    return ModRefInfo::Mod;

  if (Call->paramHasAttr(ArgIdx, Attribute::ReadOnly))
    return ModRefInfo::Ref;

  if (Call->paramHasAttr(ArgIdx, Attribute::ReadNone))
    return ModRefInfo::NoModRef;

  return AAResultBase::getArgModRefInfo(Call, ArgIdx);
}

static bool isIntrinsicCall(const CallBase *Call, Intrinsic::ID IID) {
  const IntrinsicInst *II = dyn_cast<IntrinsicInst>(Call);
  return II && II->getIntrinsicID() == IID;
}

#ifndef NDEBUG
static const Function *getParent(const Value *V) {
  if (const Instruction *inst = dyn_cast<Instruction>(V)) {
    if (!inst->getParent())
      return nullptr;
    return inst->getParent()->getParent();
  }

  if (const Argument *arg = dyn_cast<Argument>(V))
    return arg->getParent();

  return nullptr;
}

static bool notDifferentParent(const Value *O1, const Value *O2) {

  const Function *F1 = getParent(O1);
  const Function *F2 = getParent(O2);

  return !F1 || !F2 || F1 == F2;
}
#endif

AliasResult BasicAAResult::alias(const MemoryLocation &LocA,
                                 const MemoryLocation &LocB,
                                 AAQueryInfo &AAQI) {
  assert(notDifferentParent(LocA.Ptr, LocB.Ptr) &&
         "BasicAliasAnalysis doesn't support interprocedural queries.");

  // If we have a directly cached entry for these locations, we have recursed
  // through this once, so just return the cached results. Notably, when this
  // happens, we don't clear the cache.
  AAQueryInfo::LocPair Locs(LocA, LocB);
  if (Locs.first.Ptr > Locs.second.Ptr)
    std::swap(Locs.first, Locs.second);
  auto CacheIt = AAQI.AliasCache.find(Locs);
  if (CacheIt != AAQI.AliasCache.end())
    return CacheIt->second;

  AliasResult Alias = aliasCheck(LocA.Ptr, LocA.Size, LocA.AATags, LocB.Ptr,
                                 LocB.Size, LocB.AATags, AAQI);

  assert(VisitedPhiBBs.empty());
  return Alias;
}

/// Checks to see if the specified callsite can clobber the specified memory
/// object.
///
/// Since we only look at local properties of this function, we really can't
/// say much about this query.  We do, however, use simple "address taken"
/// analysis on local objects.
ModRefInfo BasicAAResult::getModRefInfo(const CallBase *Call,
                                        const MemoryLocation &Loc,
                                        AAQueryInfo &AAQI) {
  assert(notDifferentParent(Call, Loc.Ptr) &&
         "AliasAnalysis query involving multiple functions!");

  const Value *Object = getUnderlyingObject(Loc.Ptr);

  // Calls marked 'tail' cannot read or write allocas from the current frame
  // because the current frame might be destroyed by the time they run. However,
  // a tail call may use an alloca with byval. Calling with byval copies the
  // contents of the alloca into argument registers or stack slots, so there is
  // no lifetime issue.
  if (isa<AllocaInst>(Object))
    if (const CallInst *CI = dyn_cast<CallInst>(Call))
      if (CI->isTailCall() &&
          !CI->getAttributes().hasAttrSomewhere(Attribute::ByVal))
        return ModRefInfo::NoModRef;

  // Stack restore is able to modify unescaped dynamic allocas. Assume it may
  // modify them even though the alloca is not escaped.
  if (auto *AI = dyn_cast<AllocaInst>(Object))
    if (!AI->isStaticAlloca() && isIntrinsicCall(Call, Intrinsic::stackrestore))
      return ModRefInfo::Mod;

  // If the pointer is to a locally allocated object that does not escape,
  // then the call can not mod/ref the pointer unless the call takes the pointer
  // as an argument, and itself doesn't capture it.
  if (!isa<Constant>(Object) && Call != Object &&
      isNonEscapingLocalObject(Object, PtrCaptureMaxUses,     // INTEL
                               DL, &AAQI.IsCapturedCache)) {  // INTEL

    // Optimistically assume that call doesn't touch Object and check this
    // assumption in the following loop.
    ModRefInfo Result = ModRefInfo::NoModRef;
    bool IsMustAlias = true;

    unsigned OperandNo = 0;
    for (auto CI = Call->data_operands_begin(), CE = Call->data_operands_end();
         CI != CE; ++CI, ++OperandNo) {
      // Only look at the no-capture or byval pointer arguments.  If this
      // pointer were passed to arguments that were neither of these, then it
      // couldn't be no-capture.
      if (!(*CI)->getType()->isPointerTy() ||
          (!Call->doesNotCapture(OperandNo) &&
           OperandNo < Call->getNumArgOperands() &&
           !Call->isByValArgument(OperandNo)))
        continue;

      // Call doesn't access memory through this operand, so we don't care
      // if it aliases with Object.
      if (Call->doesNotAccessMemory(OperandNo))
        continue;

      // If this is a no-capture pointer argument, see if we can tell that it
      // is impossible to alias the pointer we're checking.
      AliasResult AR = getBestAAResults().alias(MemoryLocation(*CI),
                                                MemoryLocation(Object), AAQI);
      if (AR != MustAlias)
        IsMustAlias = false;
      // Operand doesn't alias 'Object', continue looking for other aliases
      if (AR == NoAlias)
        continue;
      // Operand aliases 'Object', but call doesn't modify it. Strengthen
      // initial assumption and keep looking in case if there are more aliases.
      if (Call->onlyReadsMemory(OperandNo)) {
        Result = setRef(Result);
        continue;
      }
      // Operand aliases 'Object' but call only writes into it.
      if (Call->doesNotReadMemory(OperandNo)) {
        Result = setMod(Result);
        continue;
      }
      // This operand aliases 'Object' and call reads and writes into it.
      // Setting ModRef will not yield an early return below, MustAlias is not
      // used further.
      Result = ModRefInfo::ModRef;
      break;
    }

    // No operand aliases, reset Must bit. Add below if at least one aliases
    // and all aliases found are MustAlias.
    if (isNoModRef(Result))
      IsMustAlias = false;

    // Early return if we improved mod ref information
    if (!isModAndRefSet(Result)) {
      if (isNoModRef(Result))
        return ModRefInfo::NoModRef;
      return IsMustAlias ? setMust(Result) : clearMust(Result);
    }
  }

  // If the call is malloc/calloc like, we can assume that it doesn't
  // modify any IR visible value.  This is only valid because we assume these
  // routines do not read values visible in the IR.  TODO: Consider special
  // casing realloc and strdup routines which access only their arguments as
  // well.  Or alternatively, replace all of this with inaccessiblememonly once
  // that's implemented fully.
  if (isMallocOrCallocLikeFn(Call, &TLI)) {
    // Be conservative if the accessed pointer may alias the allocation -
    // fallback to the generic handling below.
    if (getBestAAResults().alias(MemoryLocation(Call), Loc, AAQI) == NoAlias)
      return ModRefInfo::NoModRef;
  }

  // The semantics of memcpy intrinsics either exactly overlap or do not
  // overlap, i.e., source and destination of any given memcpy are either
  // no-alias or must-alias.
  if (auto *Inst = dyn_cast<AnyMemCpyInst>(Call)) {
    AliasResult SrcAA =
        getBestAAResults().alias(MemoryLocation::getForSource(Inst), Loc, AAQI);
    AliasResult DestAA =
        getBestAAResults().alias(MemoryLocation::getForDest(Inst), Loc, AAQI);
    // It's also possible for Loc to alias both src and dest, or neither.
    ModRefInfo rv = ModRefInfo::NoModRef;
    if (SrcAA != NoAlias)
      rv = setRef(rv);
    if (DestAA != NoAlias)
      rv = setMod(rv);
    return rv;
  }

  // While the assume intrinsic is marked as arbitrarily writing so that
  // proper control dependencies will be maintained, it never aliases any
  // particular memory location.
  if (isIntrinsicCall(Call, Intrinsic::assume))
    return ModRefInfo::NoModRef;

  // Like assumes, guard intrinsics are also marked as arbitrarily writing so
  // that proper control dependencies are maintained but they never mods any
  // particular memory location.
  //
  // *Unlike* assumes, guard intrinsics are modeled as reading memory since the
  // heap state at the point the guard is issued needs to be consistent in case
  // the guard invokes the "deopt" continuation.
  if (isIntrinsicCall(Call, Intrinsic::experimental_guard))
    return ModRefInfo::Ref;

  // Like assumes, invariant.start intrinsics were also marked as arbitrarily
  // writing so that proper control dependencies are maintained but they never
  // mod any particular memory location visible to the IR.
  // *Unlike* assumes (which are now modeled as NoModRef), invariant.start
  // intrinsic is now modeled as reading memory. This prevents hoisting the
  // invariant.start intrinsic over stores. Consider:
  // *ptr = 40;
  // *ptr = 50;
  // invariant_start(ptr)
  // int val = *ptr;
  // print(val);
  //
  // This cannot be transformed to:
  //
  // *ptr = 40;
  // invariant_start(ptr)
  // *ptr = 50;
  // int val = *ptr;
  // print(val);
  //
  // The transformation will cause the second store to be ignored (based on
  // rules of invariant.start)  and print 40, while the first program always
  // prints 50.
  if (isIntrinsicCall(Call, Intrinsic::invariant_start))
    return ModRefInfo::Ref;

  // The AAResultBase base class has some smarts, lets use them.
  return AAResultBase::getModRefInfo(Call, Loc, AAQI);
}

ModRefInfo BasicAAResult::getModRefInfo(const CallBase *Call1,
                                        const CallBase *Call2,
                                        AAQueryInfo &AAQI) {
  // While the assume intrinsic is marked as arbitrarily writing so that
  // proper control dependencies will be maintained, it never aliases any
  // particular memory location.
  if (isIntrinsicCall(Call1, Intrinsic::assume) ||
      isIntrinsicCall(Call2, Intrinsic::assume))
    return ModRefInfo::NoModRef;

  // Like assumes, guard intrinsics are also marked as arbitrarily writing so
  // that proper control dependencies are maintained but they never mod any
  // particular memory location.
  //
  // *Unlike* assumes, guard intrinsics are modeled as reading memory since the
  // heap state at the point the guard is issued needs to be consistent in case
  // the guard invokes the "deopt" continuation.

  // NB! This function is *not* commutative, so we special case two
  // possibilities for guard intrinsics.

  if (isIntrinsicCall(Call1, Intrinsic::experimental_guard))
    return isModSet(createModRefInfo(getModRefBehavior(Call2)))
               ? ModRefInfo::Ref
               : ModRefInfo::NoModRef;

  if (isIntrinsicCall(Call2, Intrinsic::experimental_guard))
    return isModSet(createModRefInfo(getModRefBehavior(Call1)))
               ? ModRefInfo::Mod
               : ModRefInfo::NoModRef;

  // The AAResultBase base class has some smarts, lets use them.
  return AAResultBase::getModRefInfo(Call1, Call2, AAQI);
}

/// Provide ad-hoc rules to disambiguate accesses through two GEP operators,
/// both having the exact same pointer operand.
static AliasResult aliasSameBasePointerGEPs(const GEPOperator *GEP1,
                                            LocationSize MaybeV1Size,
                                            const GEPOperator *GEP2,
                                            LocationSize MaybeV2Size,
                                            const DataLayout &DL) {
  assert(GEP1->getPointerOperand()->stripPointerCastsAndInvariantGroups() ==
             GEP2->getPointerOperand()->stripPointerCastsAndInvariantGroups() &&
         GEP1->getPointerOperandType() == GEP2->getPointerOperandType() &&
         "Expected GEPs with the same pointer operand");

  // Try to determine whether GEP1 and GEP2 index through arrays, into structs,
  // such that the struct field accesses provably cannot alias.
  // We also need at least two indices (the pointer, and the struct field).
  if (GEP1->getNumIndices() != GEP2->getNumIndices() ||
      GEP1->getNumIndices() < 2)
    return MayAlias;

  // If we don't know the size of the accesses through both GEPs, we can't
  // determine whether the struct fields accessed can't alias.
  if (MaybeV1Size == LocationSize::unknown() ||
      MaybeV2Size == LocationSize::unknown())
    return MayAlias;

  const uint64_t V1Size = MaybeV1Size.getValue();
  const uint64_t V2Size = MaybeV2Size.getValue();

  ConstantInt *C1 =
      dyn_cast<ConstantInt>(GEP1->getOperand(GEP1->getNumOperands() - 1));
  ConstantInt *C2 =
      dyn_cast<ConstantInt>(GEP2->getOperand(GEP2->getNumOperands() - 1));

  // If the last (struct) indices are constants and are equal, the other indices
  // might be also be dynamically equal, so the GEPs can alias.
  if (C1 && C2) {
    unsigned BitWidth = std::max(C1->getBitWidth(), C2->getBitWidth());
    if (C1->getValue().sextOrSelf(BitWidth) ==
        C2->getValue().sextOrSelf(BitWidth))
      return MayAlias;
  }

  // Find the last-indexed type of the GEP, i.e., the type you'd get if
  // you stripped the last index.
  // On the way, look at each indexed type.  If there's something other
  // than an array, different indices can lead to different final types.
  SmallVector<Value *, 8> IntermediateIndices;

  // Insert the first index; we don't need to check the type indexed
  // through it as it only drops the pointer indirection.
  assert(GEP1->getNumIndices() > 1 && "Not enough GEP indices to examine");
  IntermediateIndices.push_back(GEP1->getOperand(1));

  // Insert all the remaining indices but the last one.
  // Also, check that they all index through arrays.
  for (unsigned i = 1, e = GEP1->getNumIndices() - 1; i != e; ++i) {
    if (!isa<ArrayType>(GetElementPtrInst::getIndexedType(
            GEP1->getSourceElementType(), IntermediateIndices)))
      return MayAlias;
    IntermediateIndices.push_back(GEP1->getOperand(i + 1));
  }

  auto *Ty = GetElementPtrInst::getIndexedType(
    GEP1->getSourceElementType(), IntermediateIndices);
  StructType *LastIndexedStruct = dyn_cast<StructType>(Ty);

  if (isa<ArrayType>(Ty) || isa<VectorType>(Ty)) {
    // We know that:
    // - both GEPs begin indexing from the exact same pointer;
    // - the last indices in both GEPs are constants, indexing into a sequential
    //   type (array or vector);
    // - both GEPs only index through arrays prior to that.
    //
    // Because array indices greater than the number of elements are valid in
    // GEPs, unless we know the intermediate indices are identical between
    // GEP1 and GEP2 we cannot guarantee that the last indexed arrays don't
    // partially overlap. We also need to check that the loaded size matches
    // the element size, otherwise we could still have overlap.
    Type *LastElementTy = GetElementPtrInst::getTypeAtIndex(Ty, (uint64_t)0);
    const uint64_t ElementSize =
        DL.getTypeStoreSize(LastElementTy).getFixedSize();
    if (V1Size != ElementSize || V2Size != ElementSize)
      return MayAlias;

    for (unsigned i = 0, e = GEP1->getNumIndices() - 1; i != e; ++i)
      if (GEP1->getOperand(i + 1) != GEP2->getOperand(i + 1))
        return MayAlias;

    // Now we know that the array/pointer that GEP1 indexes into and that
    // that GEP2 indexes into must either precisely overlap or be disjoint.
    // Because they cannot partially overlap and because fields in an array
    // cannot overlap, if we can prove the final indices are different between
    // GEP1 and GEP2, we can conclude GEP1 and GEP2 don't alias.

    // If the last indices are constants, we've already checked they don't
    // equal each other so we can exit early.
    if (C1 && C2)
      return NoAlias;
    {
      Value *GEP1LastIdx = GEP1->getOperand(GEP1->getNumOperands() - 1);
      Value *GEP2LastIdx = GEP2->getOperand(GEP2->getNumOperands() - 1);
      if (isa<PHINode>(GEP1LastIdx) || isa<PHINode>(GEP2LastIdx)) {
        // If one of the indices is a PHI node, be safe and only use
        // computeKnownBits so we don't make any assumptions about the
        // relationships between the two indices. This is important if we're
        // asking about values from different loop iterations. See PR32314.
        // TODO: We may be able to change the check so we only do this when
        // we definitely looked through a PHINode.
        if (GEP1LastIdx != GEP2LastIdx &&
            GEP1LastIdx->getType() == GEP2LastIdx->getType()) {
          KnownBits Known1 = computeKnownBits(GEP1LastIdx, DL);
          KnownBits Known2 = computeKnownBits(GEP2LastIdx, DL);
          if (Known1.Zero.intersects(Known2.One) ||
              Known1.One.intersects(Known2.Zero))
            return NoAlias;
        }
      } else if (isKnownNonEqual(GEP1LastIdx, GEP2LastIdx, DL))
        return NoAlias;
    }
    return MayAlias;
  } else if (!LastIndexedStruct || !C1 || !C2) {
    return MayAlias;
  }

  if (C1->getValue().getActiveBits() > 64 ||
      C2->getValue().getActiveBits() > 64)
    return MayAlias;

  // We know that:
  // - both GEPs begin indexing from the exact same pointer;
  // - the last indices in both GEPs are constants, indexing into a struct;
  // - said indices are different, hence, the pointed-to fields are different;
  // - both GEPs only index through arrays prior to that.
  //
  // This lets us determine that the struct that GEP1 indexes into and the
  // struct that GEP2 indexes into must either precisely overlap or be
  // completely disjoint.  Because they cannot partially overlap, indexing into
  // different non-overlapping fields of the struct will never alias.

  // Therefore, the only remaining thing needed to show that both GEPs can't
  // alias is that the fields are not overlapping.
  const StructLayout *SL = DL.getStructLayout(LastIndexedStruct);
  const uint64_t StructSize = SL->getSizeInBytes();
  const uint64_t V1Off = SL->getElementOffset(C1->getZExtValue());
  const uint64_t V2Off = SL->getElementOffset(C2->getZExtValue());

  auto EltsDontOverlap = [StructSize](uint64_t V1Off, uint64_t V1Size,
                                      uint64_t V2Off, uint64_t V2Size) {
    return V1Off < V2Off && V1Off + V1Size <= V2Off &&
           ((V2Off + V2Size <= StructSize) ||
            (V2Off + V2Size - StructSize <= V1Off));
  };

  if (EltsDontOverlap(V1Off, V1Size, V2Off, V2Size) ||
      EltsDontOverlap(V2Off, V2Size, V1Off, V1Size))
    return NoAlias;

  return MayAlias;
}

// If a we have (a) a GEP and (b) a pointer based on an alloca, and the
// beginning of the object the GEP points would have a negative offset with
// repsect to the alloca, that means the GEP can not alias pointer (b).
// Note that the pointer based on the alloca may not be a GEP. For
// example, it may be the alloca itself.
// The same applies if (b) is based on a GlobalVariable. Note that just being
// based on isIdentifiedObject() is not enough - we need an identified object
// that does not permit access to negative offsets. For example, a negative
// offset from a noalias argument or call can be inbounds w.r.t the actual
// underlying object.
//
// For example, consider:
//
//   struct { int f0, int f1, ...} foo;
//   foo alloca;
//   foo* random = bar(alloca);
//   int *f0 = &alloca.f0
//   int *f1 = &random->f1;
//
// Which is lowered, approximately, to:
//
//  %alloca = alloca %struct.foo
//  %random = call %struct.foo* @random(%struct.foo* %alloca)
//  %f0 = getelementptr inbounds %struct, %struct.foo* %alloca, i32 0, i32 0
//  %f1 = getelementptr inbounds %struct, %struct.foo* %random, i32 0, i32 1
//
// Assume %f1 and %f0 alias. Then %f1 would point into the object allocated
// by %alloca. Since the %f1 GEP is inbounds, that means %random must also
// point into the same object. But since %f0 points to the beginning of %alloca,
// the highest %f1 can be is (%alloca + 3). This means %random can not be higher
// than (%alloca - 1), and so is not inbounds, a contradiction.
bool BasicAAResult::isGEPBaseAtNegativeOffset(const AddressOperator *GEPOp, // INTEL
      const DecomposedGEP &DecompGEP, const DecomposedGEP &DecompObject,
      LocationSize MaybeObjectAccessSize) {
  // If the object access size is unknown, or the GEP isn't inbounds, bail.
  // INTEL:
  // SubscriptInst, GetElementPtrInst and FakeloadInst are structured
  // address computations and/or pointer annotations.
  if (MaybeObjectAccessSize == LocationSize::unknown()) // INTEL
    return false;

  if (auto *S = dyn_cast<GEPOrSubsOperator>(GEPOp)) // INTEL
    if (!S->isInBounds())                           // INTEL
      return false;                                 // INTEL

  const uint64_t ObjectAccessSize = MaybeObjectAccessSize.getValue();

  // We need the object to be an alloca or a globalvariable, and want to know
  // the offset of the pointer from the object precisely, so no variable
  // indices are allowed.
  if (!(isa<AllocaInst>(DecompObject.Base) ||
        isa<GlobalVariable>(DecompObject.Base)) ||
      !DecompObject.VarIndices.empty())
    return false;

  // If the GEP has no variable indices, we know the precise offset
  // from the base, then use it. If the GEP has variable indices,
  // we can't get exact GEP offset to identify pointer alias. So return
  // false in that case.
  if (!DecompGEP.VarIndices.empty())
    return false;

  return DecompGEP.Offset.sge(DecompObject.Offset + (int64_t)ObjectAccessSize);
}

/// Provides a bunch of ad-hoc rules to disambiguate a GEP instruction against
/// another pointer.
///
/// We know that V1 is a GEP, but we don't know anything about V2.
/// UnderlyingV1 is getUnderlyingObject(GEP1), UnderlyingV2 is the same for
/// V2.
AliasResult BasicAAResult::aliasGEP(const AddressOperator *GEP1, // INTEL
                                    LocationSize V1Size,         // INTEL
                                    const AAMDNodes &V1AAInfo,   // INTEL
    const Value *V2, LocationSize V2Size, const AAMDNodes &V2AAInfo,
    const Value *UnderlyingV1, const Value *UnderlyingV2, AAQueryInfo &AAQI) {
  DecomposedGEP DecompGEP1, DecompGEP2;
  unsigned MaxPointerSize = getMaxPointerSize(DL);
  DecompGEP1.Offset = APInt(MaxPointerSize, 0);
  DecompGEP2.Offset = APInt(MaxPointerSize, 0);
  DecompGEP1.HasCompileTimeConstantScale =
      DecompGEP2.HasCompileTimeConstantScale = true;

  DecomposeGEPExpression(GEP1, DecompGEP1, DL, &AC, DT);
  DecomposeGEPExpression(V2, DecompGEP2, DL, &AC, DT);

  // Don't attempt to analyze the decomposed GEP if index scale is not a
  // compile-time constant.
  if (!DecompGEP1.HasCompileTimeConstantScale ||
      !DecompGEP2.HasCompileTimeConstantScale)
    return MayAlias;

  APInt GEP1BaseOffset = DecompGEP1.Offset;
  APInt GEP2BaseOffset = DecompGEP2.Offset;

  assert((DecompGEP1.Base == UnderlyingV1 ||       // INTEL
          isa<SubscriptInst>(DecompGEP1.Base)) &&  // INTEL
         (DecompGEP2.Base == UnderlyingV2 ||       // INTEL
          isa<SubscriptInst>(DecompGEP2.Base)) &&  // INTEL
         "DecomposeGEPExpression returned a result different from "
         "getUnderlyingObject");

  // If the GEP's offset relative to its base is such that the base would
  // fall below the start of the object underlying V2, then the GEP and V2
  // cannot alias.
  if (isGEPBaseAtNegativeOffset(GEP1, DecompGEP1, DecompGEP2, V2Size))
    return NoAlias;
  // If we have two gep instructions with must-alias or not-alias'ing base
  // pointers, figure out if the indexes to the GEP tell us anything about the
  // derived pointer.
  if (const AddressOperator *GEP2 = dyn_cast<AddressOperator>(V2)) { // INTEL
    // Check for the GEP base being at a negative offset, this time in the other
    // direction.
    if (isGEPBaseAtNegativeOffset(GEP2, DecompGEP2, DecompGEP1, V1Size))
      return NoAlias;
    // Do the base pointers alias?
    AliasResult BaseAlias =
        aliasCheck(UnderlyingV1, LocationSize::unknown(), AAMDNodes(),
                   UnderlyingV2, LocationSize::unknown(), AAMDNodes(), AAQI);

<<<<<<< HEAD
    // For GEPs with identical sizes and offsets, we can preserve the size
    // and AAInfo when performing the alias check on the underlying objects.
    if (BaseAlias == MayAlias && V1Size == V2Size &&
        DecompGEP1.Base == UnderlyingV1 && // INTEL
        DecompGEP2.Base == UnderlyingV2 && // INTEL
        GEP1BaseOffset == GEP2BaseOffset &&
=======
    // For GEPs with identical offsets, we can preserve the size and AAInfo
    // when performing the alias check on the underlying objects.
    if (BaseAlias == MayAlias && GEP1BaseOffset == GEP2BaseOffset &&
>>>>>>> 0b724442
        DecompGEP1.VarIndices == DecompGEP2.VarIndices) {
      AliasResult PreciseBaseAlias = aliasCheck(
          UnderlyingV1, V1Size, V1AAInfo, UnderlyingV2, V2Size, V2AAInfo, AAQI);
      if (PreciseBaseAlias == NoAlias)
        return NoAlias;
    }

    // If we get a No or May, then return it immediately, no amount of analysis
    // will improve this situation.
    if (BaseAlias != MustAlias) {
      assert(BaseAlias == NoAlias || BaseAlias == MayAlias);
      return BaseAlias;
    }

    // Otherwise, we have a MustAlias.  Since the base pointers alias each other
    // exactly, see if the computed offset from the common pointer tells us
    // about the relation of the resulting pointer.
    // If we know the two GEPs are based off of the exact same pointer (and not
    // just the same underlying object), see if that tells us anything about
    // the resulting pointers.
    if (GEP1->getPointerOperand()->stripPointerCastsAndInvariantGroups() ==
            GEP2->getPointerOperand()->stripPointerCastsAndInvariantGroups() &&
        GEP1->getPointerOperandType() == GEP2->getPointerOperandType()) {
      const GEPOperator* GP1 = dyn_cast<GEPOperator>(GEP1); // INTEL
      const GEPOperator* GP2 = dyn_cast<GEPOperator>(GEP2); // INTEL
      if (GP1 && GP2) { // INTEL
        AliasResult R = aliasSameBasePointerGEPs(GP1, V1Size, GP2, V2Size, DL); // INTEL
        // If we couldn't find anything interesting, don't abandon just yet.
        if (R != MayAlias)
          return R;
      } // INTEL
    }

    // Subtract the GEP2 pointer from the GEP1 pointer to find out their
    // symbolic difference.
    GEP1BaseOffset -= GEP2BaseOffset;
    GetIndexDifference(DecompGEP1.VarIndices, DecompGEP2.VarIndices);

#if INTEL_CUSTOMIZATION
    // GCD test for same base. https://en.wikipedia.org/wiki/GCD_test
    // aliasSameBasePointerGEPs.
    if (DecompGEP1.Base == DecompGEP2.Base && GEP1BaseOffset != 0 &&
        V1Size != MemoryLocation::UnknownSize &&
        V2Size != MemoryLocation::UnknownSize &&
        // Safe to convert V1Size to int64_t.
        V1Size.getValue() <= (uint64_t)std::numeric_limits<int64_t>::max() &&
        // Safe to convert V2Size to int64_t.
        V2Size.getValue() <= (uint64_t)std::numeric_limits<int64_t>::max() &&
        !DecompGEP1.VarIndices.empty()) {

      APInt MinCoeff = DecompGEP1.VarIndices[0].Scale.abs();
      for (unsigned i = 1, e = DecompGEP1.VarIndices.size(); i != e; ++i)
        MinCoeff = MinCoeff.sle(DecompGEP1.VarIndices[i].Scale.abs()) ?
                   MinCoeff : DecompGEP1.VarIndices[i].Scale.abs();

      bool CoeffsAreDivisible = true;
      for (unsigned i = 0, e = DecompGEP1.VarIndices.size(); i != e; ++i)
        if (!!(DecompGEP1.VarIndices[i].Scale.srem(MinCoeff))) {
          CoeffsAreDivisible = false;
          break;
        }

      if (CoeffsAreDivisible && MinCoeff.sge((int64_t)V1Size.getValue()) &&
          MinCoeff.sge((int64_t)V2Size.getValue())) {
        APInt GEP1BaseOffsetReduced = GEP1BaseOffset.srem(MinCoeff);
        if (GEP1BaseOffsetReduced.sgt(0)) {
          // | V2 ... V2 + V2Size |
          // | GEP1BaseOffsetReduced | V1 ... V1 + V1Size
          // | MinCoeff                                     |
          if (GEP1BaseOffsetReduced.sge((int64_t)V2Size.getValue()) &&
              GEP1BaseOffsetReduced.sle(MinCoeff - (int64_t)V1Size.getValue()))
            return NoAlias;
        } else if (GEP1BaseOffsetReduced.slt(0)) {
          // | V1 ... V1 + V1Size |
          // | GEP1BaseOffsetReduced | V2 ... V2 + V2Size
          // | MinCoeff                                     |
          if ((-GEP1BaseOffsetReduced).sge((int64_t)V1Size.getValue()) &&
              (-GEP1BaseOffsetReduced).sle(MinCoeff - (int64_t)V2Size.getValue()))
            return NoAlias;
        }
      }
    }
#endif // INTEL_CUSTOMIZATION
  } else {
    // Check to see if these two pointers are related by the getelementptr
    // instruction.  If one pointer is a GEP with a non-zero index of the other
    // pointer, we know they cannot alias.

    // If both accesses are unknown size, we can't do anything useful here.
    if (V1Size == LocationSize::unknown() && V2Size == LocationSize::unknown())
      return MayAlias;

    AliasResult R = aliasCheck(UnderlyingV1, LocationSize::unknown(),
                               AAMDNodes(), V2, LocationSize::unknown(),
                               V2AAInfo, AAQI, nullptr, UnderlyingV2);
    if (R != MustAlias) {
      // If V2 may alias GEP base pointer, conservatively returns MayAlias.
      // If V2 is known not to alias GEP base pointer, then the two values
      // cannot alias per GEP semantics: "Any memory access must be done through
      // a pointer value associated with an address range of the memory access,
      // otherwise the behavior is undefined.".
      assert(R == NoAlias || R == MayAlias);
      return R;
    }
  }

  // In the two GEP Case, if there is no difference in the offsets of the
  // computed pointers, the resultant pointers are a must alias.  This
  // happens when we have two lexically identical GEP's (for example).
  //
  // In the other case, if we have getelementptr <ptr>, 0, 0, 0, 0, ... and V2
  // must aliases the GEP, the end result is a must alias also.
  if (GEP1BaseOffset == 0 && DecompGEP1.VarIndices.empty())
    return MustAlias;

  // If there is a constant difference between the pointers, but the difference
  // is less than the size of the associated memory object, then we know
  // that the objects are partially overlapping.  If the difference is
  // greater, we know they do not overlap.
  if (GEP1BaseOffset != 0 && DecompGEP1.VarIndices.empty()) {
    if (GEP1BaseOffset.sge(0)) {
      if (V2Size != LocationSize::unknown()) {
        if (GEP1BaseOffset.ult(V2Size.getValue()))
          return PartialAlias;
        return NoAlias;
      }
    } else {
      // We have the situation where:
      // +                +
      // | BaseOffset     |
      // ---------------->|
      // |-->V1Size       |-------> V2Size
      // GEP1             V2
      // We need to know that V2Size is not unknown, otherwise we might have
      // stripped a gep with negative index ('gep <ptr>, -1, ...).
      if (V1Size != LocationSize::unknown() &&
          V2Size != LocationSize::unknown()) {
        if ((-GEP1BaseOffset).ult(V1Size.getValue()))
          return PartialAlias;
        return NoAlias;
      }
    }
  }

  if (!DecompGEP1.VarIndices.empty()) {
    APInt Modulo(MaxPointerSize, 0);
    bool AllPositive = true;
    for (unsigned i = 0, e = DecompGEP1.VarIndices.size(); i != e; ++i) {

      // Try to distinguish something like &A[i][1] against &A[42][0].
      // Grab the least significant bit set in any of the scales. We
      // don't need std::abs here (even if the scale's negative) as we'll
      // be ^'ing Modulo with itself later.
      Modulo |= DecompGEP1.VarIndices[i].Scale;

      if (AllPositive) {
        // If the Value could change between cycles, then any reasoning about
        // the Value this cycle may not hold in the next cycle. We'll just
        // give up if we can't determine conditions that hold for every cycle:
        const Value *V = DecompGEP1.VarIndices[i].V;

        KnownBits Known =
            computeKnownBits(V, DL, 0, &AC, dyn_cast<Instruction>(GEP1), DT);
        bool SignKnownZero = Known.isNonNegative();
        bool SignKnownOne = Known.isNegative();

        // Zero-extension widens the variable, and so forces the sign
        // bit to zero.
        bool IsZExt = DecompGEP1.VarIndices[i].ZExtBits > 0 || isa<ZExtInst>(V);
        SignKnownZero |= IsZExt;
        SignKnownOne &= !IsZExt;

        // If the variable begins with a zero then we know it's
        // positive, regardless of whether the value is signed or
        // unsigned.
        APInt Scale = DecompGEP1.VarIndices[i].Scale;
        AllPositive =
            (SignKnownZero && Scale.sge(0)) || (SignKnownOne && Scale.slt(0));
      }
    }

    Modulo = Modulo ^ (Modulo & (Modulo - 1));

    // We can compute the difference between the two addresses
    // mod Modulo. Check whether that difference guarantees that the
    // two locations do not alias.
    APInt ModOffset = GEP1BaseOffset & (Modulo - 1);
    if (V1Size != LocationSize::unknown() &&
        V2Size != LocationSize::unknown() && ModOffset.uge(V2Size.getValue()) &&
        (Modulo - ModOffset).uge(V1Size.getValue()))
      return NoAlias;

    // If we know all the variables are positive, then GEP1 >= GEP1BasePtr.
    // If GEP1BasePtr > V2 (GEP1BaseOffset > 0) then we know the pointers
    // don't alias if V2Size can fit in the gap between V2 and GEP1BasePtr.
    if (AllPositive && GEP1BaseOffset.sgt(0) &&
        V2Size != LocationSize::unknown() &&
        GEP1BaseOffset.uge(V2Size.getValue()))
      return NoAlias;

    if (constantOffsetHeuristic(DecompGEP1.VarIndices, V1Size, V2Size,
                                GEP1BaseOffset, &AC, DT))
      return NoAlias;
  }

  // Statically, we can see that the base objects are the same, but the
  // pointers have dynamic offsets which we can't resolve. And none of our
  // little tricks above worked.
  return MayAlias;
}

static AliasResult MergeAliasResults(AliasResult A, AliasResult B) {
  // If the results agree, take it.
  if (A == B)
    return A;
  // A mix of PartialAlias and MustAlias is PartialAlias.
  if ((A == PartialAlias && B == MustAlias) ||
      (B == PartialAlias && A == MustAlias))
    return PartialAlias;
  // Otherwise, we don't know anything.
  return MayAlias;
}

/// Provides a bunch of ad-hoc rules to disambiguate a Select instruction
/// against another.
AliasResult
BasicAAResult::aliasSelect(const SelectInst *SI, LocationSize SISize,
                           const AAMDNodes &SIAAInfo, const Value *V2,
                           LocationSize V2Size, const AAMDNodes &V2AAInfo,
                           const Value *UnderV2, AAQueryInfo &AAQI) {
  // If the values are Selects with the same condition, we can do a more precise
  // check: just check for aliases between the values on corresponding arms.
  if (const SelectInst *SI2 = dyn_cast<SelectInst>(V2))
    if (SI->getCondition() == SI2->getCondition()) {
      AliasResult Alias =
          aliasCheck(SI->getTrueValue(), SISize, SIAAInfo, SI2->getTrueValue(),
                     V2Size, V2AAInfo, AAQI);
      if (Alias == MayAlias)
        return MayAlias;
      AliasResult ThisAlias =
          aliasCheck(SI->getFalseValue(), SISize, SIAAInfo,
                     SI2->getFalseValue(), V2Size, V2AAInfo, AAQI);
      return MergeAliasResults(ThisAlias, Alias);
    }

  // If both arms of the Select node NoAlias or MustAlias V2, then returns
  // NoAlias / MustAlias. Otherwise, returns MayAlias.
  AliasResult Alias = aliasCheck(V2, V2Size, V2AAInfo, SI->getTrueValue(),
                                 SISize, SIAAInfo, AAQI, UnderV2);
  if (Alias == MayAlias)
    return MayAlias;

  AliasResult ThisAlias = aliasCheck(V2, V2Size, V2AAInfo, SI->getFalseValue(),
                                     SISize, SIAAInfo, AAQI, UnderV2);
  return MergeAliasResults(ThisAlias, Alias);
}

/// Provide a bunch of ad-hoc rules to disambiguate a PHI instruction against
/// another.
AliasResult BasicAAResult::aliasPHI(const PHINode *PN, LocationSize PNSize,
                                    const AAMDNodes &PNAAInfo, const Value *V2,
                                    LocationSize V2Size,
                                    const AAMDNodes &V2AAInfo,
                                    const Value *UnderV2, AAQueryInfo &AAQI) {
  // If the values are PHIs in the same block, we can do a more precise
  // as well as efficient check: just check for aliases between the values
  // on corresponding edges.
  // INTEL: This logic is disabled for loopCarriedAlias. In particular, it can
  // INTEL: reason that loop header PHIs with NoAlias header inputs and NoAlias
  // INTEL: latch inputs NoAlias; this is unsafe because it only holds for any
  // INTEL: single execution point; between iterations there may be aliasing.
  if (!AAQI.NeedLoopCarried) // INTEL
  if (const PHINode *PN2 = dyn_cast<PHINode>(V2))
    if (PN2->getParent() == PN->getParent()) {
      AAQueryInfo::LocPair Locs(MemoryLocation(PN, PNSize, PNAAInfo),
                                MemoryLocation(V2, V2Size, V2AAInfo));
      if (PN > V2)
        std::swap(Locs.first, Locs.second);
      // Analyse the PHIs' inputs under the assumption that the PHIs are
      // NoAlias.
      // If the PHIs are May/MustAlias there must be (recursively) an input
      // operand from outside the PHIs' cycle that is MayAlias/MustAlias or
      // there must be an operation on the PHIs within the PHIs' value cycle
      // that causes a MayAlias.
      // Pretend the phis do not alias.
      AliasResult Alias = NoAlias;
      AliasResult OrigAliasResult;
      {
        // Limited lifetime iterator invalidated by the aliasCheck call below.
        auto CacheIt = AAQI.AliasCache.find(Locs);
        assert((CacheIt != AAQI.AliasCache.end()) &&
               "There must exist an entry for the phi node");
        OrigAliasResult = CacheIt->second;
        CacheIt->second = NoAlias;
      }

      for (unsigned i = 0, e = PN->getNumIncomingValues(); i != e; ++i) {
        AliasResult ThisAlias =
            aliasCheck(PN->getIncomingValue(i), PNSize, PNAAInfo,
                       PN2->getIncomingValueForBlock(PN->getIncomingBlock(i)),
                       V2Size, V2AAInfo, AAQI);
        Alias = MergeAliasResults(ThisAlias, Alias);
        if (Alias == MayAlias)
          break;
      }

      // Reset if speculation failed.
      if (Alias != NoAlias)
        AAQI.updateResult(Locs, OrigAliasResult);
      return Alias;
    }

  SmallVector<Value *, 4> V1Srcs;
  // For a recursive phi, that recurses through a contant gep, we can perform
  // aliasing calculations using the other phi operands with an unknown size to
  // specify that an unknown number of elements after the initial value are
  // potentially accessed.
  bool isRecursive = false;
  auto CheckForRecPhi = [&](Value *PV) {
    if (!EnableRecPhiAnalysis)
      return false;
    if (GEPOperator *PVGEP = dyn_cast<GEPOperator>(PV)) {
      // Check whether the incoming value is a GEP that advances the pointer
      // result of this PHI node (e.g. in a loop). If this is the case, we
      // would recurse and always get a MayAlias. Handle this case specially
      // below. We need to ensure that the phi is inbounds and has a constant
      // positive operand so that we can check for alias with the initial value
      // and an unknown but positive size.
      if (PVGEP->getPointerOperand() == PN && PVGEP->isInBounds() &&
          PVGEP->getNumIndices() == 1 && isa<ConstantInt>(PVGEP->idx_begin()) &&
          !cast<ConstantInt>(PVGEP->idx_begin())->isNegative()) {
        isRecursive = true;
        return true;
      }
    }
    return false;
  };

  if (PV) {
    // If we have PhiValues then use it to get the underlying phi values.
    const PhiValues::ValueSet &PhiValueSet = PV->getValuesForPhi(PN);
    // If we have more phi values than the search depth then return MayAlias
    // conservatively to avoid compile time explosion. The worst possible case
    // is if both sides are PHI nodes. In which case, this is O(m x n) time
    // where 'm' and 'n' are the number of PHI sources.
    if (PhiValueSet.size() > MaxLookupSearchDepth)
      return MayAlias;
    // Add the values to V1Srcs
    for (Value *PV1 : PhiValueSet) {
      if (CheckForRecPhi(PV1))
        continue;
#if INTEL_CUSTOMIZATION
        // FIXME: limited support of recursive updates. phi-loop.ll
        if (auto *PV1Subs = dyn_cast<SubscriptInst>(PV1)) {
          if (PV1Subs->getPointerOperand() == PN &&
              isa<ConstantInt>(PV1Subs->getIndex())) {
            isRecursive = true;
            continue;
          }
        }
        if (auto *PV1F = dyn_cast<FakeloadInst>(PV1)) {
          if (PV1F->getPointerOperand() == PN) {
            isRecursive = true;
            continue;
          }
        }
#endif // INTEL_CUSTOMIZATION
      V1Srcs.push_back(PV1);
    }
  } else {
    // If we don't have PhiInfo then just look at the operands of the phi itself
    // FIXME: Remove this once we can guarantee that we have PhiInfo always
    SmallPtrSet<Value *, 4> UniqueSrc;
    for (Value *PV1 : PN->incoming_values()) {
      if (isa<PHINode>(PV1))
        // If any of the source itself is a PHI, return MayAlias conservatively
        // to avoid compile time explosion. The worst possible case is if both
        // sides are PHI nodes. In which case, this is O(m x n) time where 'm'
        // and 'n' are the number of PHI sources.
        return MayAlias;

      if (CheckForRecPhi(PV1))
        continue;
#if INTEL_CUSTOMIZATION
      if (EnableRecPhiAnalysis) {
        // FIXME: limited support of recursive updates. phi-loop.ll
        if (auto *PV1Subs = dyn_cast<SubscriptInst>(PV1)) {
          if (PV1Subs->getPointerOperand() == PN &&
              isa<ConstantInt>(PV1Subs->getIndex())) {
            isRecursive = true;
            continue;
          }
        }
        if (auto *PV1F = dyn_cast<FakeloadInst>(PV1)) {
          if (PV1F->getPointerOperand() == PN) {
            isRecursive = true;
            continue;
          }
        }
      }
#endif // INTEL_CUSTOMIZATION

      if (UniqueSrc.insert(PV1).second)
        V1Srcs.push_back(PV1);
    }
  }

  // If V1Srcs is empty then that means that the phi has no underlying non-phi
  // value. This should only be possible in blocks unreachable from the entry
  // block, but return MayAlias just in case.
  if (V1Srcs.empty())
    return MayAlias;

  // If this PHI node is recursive, set the size of the accessed memory to
  // unknown to represent all the possible values the GEP could advance the
  // pointer to.
  if (isRecursive)
    PNSize = LocationSize::unknown();

  // In the recursive alias queries below, we may compare values from two
  // different loop iterations. Keep track of visited phi blocks, which will
  // be used when determining value equivalence.
  bool BlockInserted = VisitedPhiBBs.insert(PN->getParent()).second;
  auto _ = make_scope_exit([&]() {
    if (BlockInserted)
      VisitedPhiBBs.erase(PN->getParent());
  });

  // If we inserted a block into VisitedPhiBBs, alias analysis results that
  // have been cached earlier may no longer be valid. Perform recursive queries
  // with a new AAQueryInfo.
  AAQueryInfo NewAAQI;
  AAQueryInfo *UseAAQI = BlockInserted ? &NewAAQI : &AAQI;

  AliasResult Alias = aliasCheck(V2, V2Size, V2AAInfo, V1Srcs[0], PNSize,
                                 PNAAInfo, *UseAAQI, UnderV2);

  // Early exit if the check of the first PHI source against V2 is MayAlias.
  // Other results are not possible.
  if (Alias == MayAlias)
    return MayAlias;
  // With recursive phis we cannot guarantee that MustAlias/PartialAlias will
  // remain valid to all elements and needs to conservatively return MayAlias.
  if (isRecursive && Alias != NoAlias)
    return MayAlias;

  // If all sources of the PHI node NoAlias or MustAlias V2, then returns
  // NoAlias / MustAlias. Otherwise, returns MayAlias.
  for (unsigned i = 1, e = V1Srcs.size(); i != e; ++i) {
    Value *V = V1Srcs[i];

    AliasResult ThisAlias = aliasCheck(V2, V2Size, V2AAInfo, V, PNSize,
                                       PNAAInfo, *UseAAQI, UnderV2);
    Alias = MergeAliasResults(ThisAlias, Alias);
    if (Alias == MayAlias)
      break;
  }

  return Alias;
}

#if INTEL_CUSTOMIZATION
// This routine returns return value of a noalias call if given
// 'U' is PHINode and all incoming values of the PHINode point to
// the same address that is returned by the noalias call. Otherwise,
// it returns nullptr.
//
// Ex: For the below example, it returns %237 if %297 is given
// as input.
//
//   %237 = call noalias i8* @malloc(i64 %236)
//   ...
//   %297 = phi i8* [ %237, %288 ], [ %303, %295 ]
//   ...
//   %303 = getelementptr inbounds i8, i8* %297, i64 3
//
// This routine can be extended to cover more cases by making it as 
// recursive routine and considering more IR operands.
//
static Value* getNoAliasPtrOfPHI(const Value* U) {
  Value* NoAliasPtr = nullptr;

  if (!isa<PHINode>(U)) return nullptr;

  const PHINode *PN = cast<PHINode>(U);
  unsigned NumIncomingValues = PN->getNumIncomingValues();
  // Limit number of incoming values of PHI. It is considered
  // as dead BasicBlock if NumIncomingValues is zero.
  if (NumIncomingValues > 2 || NumIncomingValues == 0) return nullptr;

  for (unsigned I = 0, E = PN->getNumIncomingValues(); I != E; ++I) {
    Value* V = PN->getIncomingValue(I);
    if (GEPOperator *G = dyn_cast<GEPOperator>(V)) {
      Value* GEP1 = G->getPointerOperand(); 
      // Skip it if PointerOperand of GEP is the PHI node
      // that we are currently processing.
      if (GEP1 == PN) continue;
      V = GEP1;
    }

    if (!isNoAliasCall(V)) return nullptr;

    // Makes sure here all incoming values point to same address
    if (NoAliasPtr != nullptr && NoAliasPtr != V)  return nullptr;
    NoAliasPtr = V;
  }
  return NoAliasPtr;
}

// This routine does simple analysis to detect if given \p U is a copy
// of an argument and returns the argument if it finds one. Otherwise,
// returns nullptr.
//
// In the below example,
// 1. This routine returns %twp if %twp.addr is given as input.
// 2. This routine returns %data if %data is given as input.
//
// define void @foo(double* noalias %data, double* %twp) {
//   ...
//   %twp.addr = phi double* [ %twp, %for.body ], [ %twp.addr.ssa, %for.end ]
//   ...
//   %twp.addr.ssa = phi double* [ %twp.addr, %for.le ], [ %inc.ptr, %for.ph ]
//   ...
//   %inc.ptr = getelementptr inbounds double, double* %twp.addr, i64 1
//   ...
// }
//
static const Value* getArgumentBasePtr(const Value* U, const DataLayout &DL) {
  // Just return it if U is already argument.
  if (isa<Argument>(U))
    return U;

  const Value* ArgumentPtr = nullptr;
  SmallPtrSet<const Value *, 4> Visited;
  SmallVector<const Value *, 4> Worklist;

  Worklist.push_back(U);
  do {
    const Value *V = getUnderlyingObject(Worklist.pop_back_val());
    if (!Visited.insert(V).second)
      continue;

    if (auto *PN = dyn_cast<PHINode>(V)) {
      // Limit number of incoming values of PHI. It is considered
      // as dead BasicBlock if NumIncomingValues is zero.
      unsigned NumIncomingValues = PN->getNumIncomingValues();
      if (NumIncomingValues > 2 || NumIncomingValues == 0)
        return nullptr;
      for (Value *IncValue : PN->incoming_values())
        Worklist.push_back(IncValue);
      continue;
    }
    if (auto *G = dyn_cast<GEPOperator>(V)) {
      Worklist.push_back(G->getPointerOperand());
      continue;
    }
    if (auto *Subs = dyn_cast<SubscriptInst>(V)) {
      Worklist.push_back(Subs->getPointerOperand());
      continue;
    }
    if (!isa<Argument>(V))
      return nullptr;

    // Makes sure here all incoming values point to same argument
    if (ArgumentPtr != nullptr && ArgumentPtr != V)
     return nullptr;
    ArgumentPtr = V;

  } while (!Worklist.empty());
  return ArgumentPtr;
}

#endif // INTEL_CUSTOMIZATION

/// Provides a bunch of ad-hoc rules to disambiguate in common cases, such as
/// array references.
AliasResult BasicAAResult::aliasCheck(const Value *V1, LocationSize V1Size,
                                      const AAMDNodes &V1AAInfo,
                                      const Value *V2, LocationSize V2Size,
                                      const AAMDNodes &V2AAInfo,
                                      AAQueryInfo &AAQI, const Value *O1,
                                      const Value *O2) {
  // If either of the memory references is empty, it doesn't matter what the
  // pointer values are.
  if (V1Size.isZero() || V2Size.isZero())
    return NoAlias;

  // Strip off any casts if they exist.
  V1 = V1->stripPointerCastsAndInvariantGroups();
  V2 = V2->stripPointerCastsAndInvariantGroups();

  // If V1 or V2 is undef, the result is NoAlias because we can always pick a
  // value for undef that aliases nothing in the program.
  if (isa<UndefValue>(V1) || isa<UndefValue>(V2))
    return NoAlias;

  // Are we checking for alias of the same value?
  // Because we look 'through' phi nodes, we could look at "Value" pointers from
  // different iterations. We must therefore make sure that this is not the
  // case. The function isValueEqualInPotentialCycles ensures that this cannot
  // happen by looking at the visited phi nodes and making sure they cannot
  // reach the value.
  if (isValueEqualInPotentialCycles(V1, V2))
    return MustAlias;

  if (!V1->getType()->isPointerTy() || !V2->getType()->isPointerTy())
    return NoAlias; // Scalars cannot alias each other

  // Figure out what objects these things are pointing to if we can.
  if (O1 == nullptr)
    O1 = getUnderlyingObject(V1, MaxLookupSearchDepth);

  if (O2 == nullptr)
    O2 = getUnderlyingObject(V2, MaxLookupSearchDepth);

  // Null values in the default address space don't point to any object, so they
  // don't alias any other pointer.
  if (const ConstantPointerNull *CPN = dyn_cast<ConstantPointerNull>(O1))
    if (!NullPointerIsDefined(&F, CPN->getType()->getAddressSpace()))
      return NoAlias;
  if (const ConstantPointerNull *CPN = dyn_cast<ConstantPointerNull>(O2))
    if (!NullPointerIsDefined(&F, CPN->getType()->getAddressSpace()))
      return NoAlias;

  if (O1 != O2) {
    // If V1/V2 point to two different objects, we know that we have no alias.
    if (isIdentifiedObject(O1) && isIdentifiedObject(O2))
      return NoAlias;

    // Constant pointers can't alias with non-const isIdentifiedObject objects.
    if ((isa<Constant>(O1) && isIdentifiedObject(O2) && !isa<Constant>(O2)) ||
        (isa<Constant>(O2) && isIdentifiedObject(O1) && !isa<Constant>(O1)))
      return NoAlias;

    // Function arguments can't alias with things that are known to be
    // unambigously identified at the function level.
    if ((isa<Argument>(O1) && isIdentifiedFunctionLocal(O2)) ||
        (isa<Argument>(O2) && isIdentifiedFunctionLocal(O1)))
      return NoAlias;

    // If one pointer is the result of a call/invoke or load and the other is a
    // non-escaping local object within the same function, then we know the
    // object couldn't escape to a point where the call could return it.
    //
    // Note that if the pointers are in different functions, there are a
    // variety of complications. A call with a nocapture argument may still
    // temporary store the nocapture argument's value in a temporary memory
    // location if that memory location doesn't escape. Or it may pass a
    // nocapture value to other functions as long as they don't capture it.
    if (isEscapeSource(O1) &&
        isNonEscapingLocalObject(O2, PtrCaptureMaxUses,      // INTEL
                                 DL, &AAQI.IsCapturedCache)) // INTEL
      return NoAlias;
    if (isEscapeSource(O2) &&
        isNonEscapingLocalObject(O1, PtrCaptureMaxUses,      // INTEL
                                 DL, &AAQI.IsCapturedCache)) // INTEL
      return NoAlias;

#if INTEL_CUSTOMIZATION
    if (checkPtrNoAlias(O1, O2, DL)) {
      return NoAlias;
    }
#endif // INTEL_CUSTOMIZATION

#if INTEL_CUSTOMIZATION
    //
    // Given *p and *q, where p is a malloc call which is only assigned to
    // some no-alias argument pointer and q is argument pointer
    // which is not marked with no-alias, the compiler should conclude
    // that *p and *q does not overlap.
    //
    if (isEscapeArgDereference(O1) &&                 // INTEL
        isNonEscapingAllocObj(O2, PtrCaptureMaxUses)) // INTEL
      return NoAlias;
    if (isEscapeArgDereference(O2) &&                 // INTEL
        isNonEscapingAllocObj(O1, PtrCaptureMaxUses)) // INTEL
      return NoAlias;

    // Return NoAlias if O1 and O2 are PHINodes and they point to two
    // different addresses that are returned by noalias functions.
    // Ex: They point to addresses that are returned by two 
    // different malloc calls.
    //
    if (isa<PHINode>(O2) && isa<PHINode>(O1)) {
      Value* NoAliasPtr1 = getNoAliasPtrOfPHI(O1);
      Value* NoAliasPtr2 = getNoAliasPtrOfPHI(O2);
      if (NoAliasPtr1 != nullptr && NoAliasPtr2 != nullptr &&
          NoAliasPtr1 != NoAliasPtr2) {
        return NoAlias;
      }
    }

    // Return NoAlias if one pointer is an argument that is marked
    // with noalias and other pointer is a copy of another argument.
    //
    // Ex: Detects that %data and %twp.addr are NoAlias
    //
    // define void @foo(double* noalias %data, double* %twp) {
    //   ...
    //   %twp.addr = phi double* [ %twp, %for.body ], [ %inc.ptr, %for.end ]
    //   ...
    //   %inc.ptr = getelementptr inbounds double, double* %twp.addr, i64 1
    // }
    //
    const Value* ArgBasePtr1 = getArgumentBasePtr(O1, DL);
    const Value* ArgBasePtr2 = getArgumentBasePtr(O2, DL);
    if (ArgBasePtr1 && ArgBasePtr2 && ArgBasePtr1 != ArgBasePtr2 &&
        ((isa<Argument>(ArgBasePtr1) && isNoAliasArgument(ArgBasePtr2)) ||
        (isa<Argument>(ArgBasePtr2) && isNoAliasArgument(ArgBasePtr1)))) {
      return NoAlias;
   }

#endif // INTEL_CUSTOMIZATION
  }

#if INTEL_CUSTOMIZATION
  // CMPLRLLVM-8828: If memory reference 'A' is based on a malloc call,
  // memory reference 'B' is based on a GEP of a structure and the size of
  // the malloc is too small for the structure, then 'A' and 'B' cannot alias.
  auto mallocNotAliasingGEPOfStruct=[&](const Value *A, const Value *B){
    if(isa<CallInst>(A))
      if (const GEPOperator *GEP = dyn_cast<GEPOperator>(B))
        if (isa<StructType>(*(GEP->getSourceElementType())))
          if (isObjectSmallerThan(A, DL.getTypeSizeInBits(
                      GEP->getSourceElementType()) / 8, DL, TLI, true))
            return true;
    return false;
  };

  if (mallocNotAliasingGEPOfStruct(V1, V2) ||
      mallocNotAliasingGEPOfStruct(V2, V1))
    return NoAlias;

#endif // INTEL_CUSTOMIZATION

  // If the size of one access is larger than the entire object on the other
  // side, then we know such behavior is undefined and can assume no alias.
  bool NullIsValidLocation = NullPointerIsDefined(&F);
  if ((isObjectSmallerThan(
          O2, getMinimalExtentFrom(*V1, V1Size, DL, NullIsValidLocation), DL,
          TLI, NullIsValidLocation)) ||
      (isObjectSmallerThan(
          O1, getMinimalExtentFrom(*V2, V2Size, DL, NullIsValidLocation), DL,
          TLI, NullIsValidLocation)))
    return NoAlias;

  // Check the cache before climbing up use-def chains. This also terminates
  // otherwise infinitely recursive queries.
  AAQueryInfo::LocPair Locs(MemoryLocation(V1, V1Size, V1AAInfo),
                            MemoryLocation(V2, V2Size, V2AAInfo));
  if (V1 > V2)
    std::swap(Locs.first, Locs.second);
  std::pair<AAQueryInfo::AliasCacheT::iterator, bool> Pair =
      AAQI.AliasCache.try_emplace(Locs, MayAlias);
  if (!Pair.second)
    return Pair.first->second;

  // FIXME: This isn't aggressively handling alias(GEP, PHI) for example: if the
  // GEP can't simplify, we don't even look at the PHI cases.
  if (const AddressOperator *GV1 = dyn_cast<AddressOperator>(V1)) { // INTEL
    AliasResult Result =
        aliasGEP(GV1, V1Size, V1AAInfo, V2, V2Size, V2AAInfo, O1, O2, AAQI);
    if (Result != MayAlias)
      return AAQI.updateResult(Locs, Result);
  } else if (const AddressOperator *GV2 =     // INTEL
             dyn_cast<AddressOperator>(V2)) { // INTEL
    AliasResult Result =
        aliasGEP(GV2, V2Size, V2AAInfo, V1, V1Size, V1AAInfo, O2, O1, AAQI);
    if (Result != MayAlias)
      return AAQI.updateResult(Locs, Result);
  }

  if (const PHINode *PN = dyn_cast<PHINode>(V1)) {
    AliasResult Result =
        aliasPHI(PN, V1Size, V1AAInfo, V2, V2Size, V2AAInfo, O2, AAQI);
    if (Result != MayAlias)
      return AAQI.updateResult(Locs, Result);
  } else if (const PHINode *PN = dyn_cast<PHINode>(V2)) {
    AliasResult Result =
        aliasPHI(PN, V2Size, V2AAInfo, V1, V1Size, V1AAInfo, O1, AAQI);
    if (Result != MayAlias)
      return AAQI.updateResult(Locs, Result);
  }

#if INTEL_CUSTOMIZATION
  if (AAQI.NeedLoopCarried) {
    // For loopCarriedAlias we'll stop analysis here. Rather than return
    // MayAlias, check if any other AA has a better response. Recurse back into
    // the best AA results we have, potentially with refined memory locations.
    // We have already ensured that BasicAA has a MayAlias cache result for
    // these, so any recursion back into BasicAA won't loop.
    AliasResult Result =
        getBestAAResults().loopCarriedAlias(Locs.first, Locs.second, AAQI);
    Pair = AAQI.AliasCache.try_emplace(Locs, Result);
    assert(!Pair.second && "Entry must have existed");
    return Pair.first->second = Result;
  }
#endif // INTEL_CUSTOMIZATION

  if (const SelectInst *S1 = dyn_cast<SelectInst>(V1)) {
    AliasResult Result =
        aliasSelect(S1, V1Size, V1AAInfo, V2, V2Size, V2AAInfo, O2, AAQI);
    if (Result != MayAlias)
      return AAQI.updateResult(Locs, Result);
  } else if (const SelectInst *S2 = dyn_cast<SelectInst>(V2)) {
    AliasResult Result =
        aliasSelect(S2, V2Size, V2AAInfo, V1, V1Size, V1AAInfo, O1, AAQI);
    if (Result != MayAlias)
      return AAQI.updateResult(Locs, Result);
  }

  // If both pointers are pointing into the same object and one of them
  // accesses the entire object, then the accesses must overlap in some way.
  if (O1 == O2)
    if (V1Size.isPrecise() && V2Size.isPrecise() &&
        (isObjectSize(O1, V1Size.getValue(), DL, TLI, NullIsValidLocation) ||
         isObjectSize(O2, V2Size.getValue(), DL, TLI, NullIsValidLocation)))
      return AAQI.updateResult(Locs, PartialAlias);

  // Recurse back into the best AA results we have, potentially with refined
  // memory locations. We have already ensured that BasicAA has a MayAlias
  // cache result for these, so any recursion back into BasicAA won't loop.
  AliasResult Result = getBestAAResults().alias(Locs.first, Locs.second, AAQI);
  return AAQI.updateResult(Locs, Result);
}

#if INTEL_CUSTOMIZATION
AliasResult BasicAAResult::loopCarriedAlias(const MemoryLocation &LocA,
                                            const MemoryLocation &LocB,
                                            AAQueryInfo &AAQI) {
  assert(AAQI.NeedLoopCarried && "Unexpectedly missing dynamic query flag");
  AliasResult Alias = aliasCheck(LocA.Ptr, LocA.Size, LocA.AATags, LocB.Ptr,
                                 LocB.Size, LocB.AATags, AAQI);

  VisitedPhiBBs.clear();
  return Alias;
}
#endif // INTEL_CUSTOMIZATION

/// Check whether two Values can be considered equivalent.
///
/// In addition to pointer equivalence of \p V1 and \p V2 this checks whether
/// they can not be part of a cycle in the value graph by looking at all
/// visited phi nodes an making sure that the phis cannot reach the value. We
/// have to do this because we are looking through phi nodes (That is we say
/// noalias(V, phi(VA, VB)) if noalias(V, VA) and noalias(V, VB).
bool BasicAAResult::isValueEqualInPotentialCycles(const Value *V,
                                                  const Value *V2) {
  if (V != V2)
    return false;

  const Instruction *Inst = dyn_cast<Instruction>(V);
  if (!Inst)
    return true;

  if (VisitedPhiBBs.empty())
    return true;

  if (VisitedPhiBBs.size() > MaxNumPhiBBsValueReachabilityCheck)
    return false;

  // Make sure that the visited phis cannot reach the Value. This ensures that
  // the Values cannot come from different iterations of a potential cycle the
  // phi nodes could be involved in.
  for (auto *P : VisitedPhiBBs)
    if (isPotentiallyReachable(&P->front(), Inst, nullptr, DT, LI))
      return false;

  return true;
}

/// Computes the symbolic difference between two de-composed GEPs.
///
/// Dest and Src are the variable indices from two decomposed GetElementPtr
/// instructions GEP1 and GEP2 which have common base pointers.
void BasicAAResult::GetIndexDifference(
    SmallVectorImpl<VariableGEPIndex> &Dest,
    const SmallVectorImpl<VariableGEPIndex> &Src) {
  if (Src.empty())
    return;

  for (unsigned i = 0, e = Src.size(); i != e; ++i) {
    const Value *V = Src[i].V;
    unsigned ZExtBits = Src[i].ZExtBits, SExtBits = Src[i].SExtBits;
    APInt Scale = Src[i].Scale;

    // Find V in Dest.  This is N^2, but pointer indices almost never have more
    // than a few variable indexes.
    for (unsigned j = 0, e = Dest.size(); j != e; ++j) {
      if (!isValueEqualInPotentialCycles(Dest[j].V, V) ||
          Dest[j].ZExtBits != ZExtBits || Dest[j].SExtBits != SExtBits)
        continue;

      // If we found it, subtract off Scale V's from the entry in Dest.  If it
      // goes to zero, remove the entry.
      if (Dest[j].Scale != Scale)
        Dest[j].Scale -= Scale;
      else
        Dest.erase(Dest.begin() + j);
      Scale = 0;
      break;
    }

    // If we didn't consume this entry, add it to the end of the Dest list.
    if (!!Scale) {
      VariableGEPIndex Entry = {V, ZExtBits, SExtBits, -Scale};
      Dest.push_back(Entry);
    }
  }
}

bool BasicAAResult::constantOffsetHeuristic(
    const SmallVectorImpl<VariableGEPIndex> &VarIndices,
    LocationSize MaybeV1Size, LocationSize MaybeV2Size, const APInt &BaseOffset,
    AssumptionCache *AC, DominatorTree *DT) {
  if (VarIndices.size() != 2 || MaybeV1Size == LocationSize::unknown() ||
      MaybeV2Size == LocationSize::unknown())
    return false;

  const uint64_t V1Size = MaybeV1Size.getValue();
  const uint64_t V2Size = MaybeV2Size.getValue();

  const VariableGEPIndex &Var0 = VarIndices[0], &Var1 = VarIndices[1];

  if (Var0.ZExtBits != Var1.ZExtBits || Var0.SExtBits != Var1.SExtBits ||
      Var0.Scale != -Var1.Scale)
    return false;

  unsigned Width = Var1.V->getType()->getIntegerBitWidth();

  // We'll strip off the Extensions of Var0 and Var1 and do another round
  // of GetLinearExpression decomposition. In the example above, if Var0
  // is zext(%x + 1) we should get V1 == %x and V1Offset == 1.

  APInt V0Scale(Width, 0), V0Offset(Width, 0), V1Scale(Width, 0),
      V1Offset(Width, 0);
  bool NSW = true, NUW = true;
  unsigned V0ZExtBits = 0, V0SExtBits = 0, V1ZExtBits = 0, V1SExtBits = 0;
  const Value *V0 = GetLinearExpression(Var0.V, V0Scale, V0Offset, V0ZExtBits,
                                        V0SExtBits, DL, 0, AC, DT, NSW, NUW);
  NSW = true;
  NUW = true;
  const Value *V1 = GetLinearExpression(Var1.V, V1Scale, V1Offset, V1ZExtBits,
                                        V1SExtBits, DL, 0, AC, DT, NSW, NUW);

  if (V0Scale != V1Scale || V0ZExtBits != V1ZExtBits ||
      V0SExtBits != V1SExtBits || !isValueEqualInPotentialCycles(V0, V1))
    return false;

  // We have a hit - Var0 and Var1 only differ by a constant offset!

  // If we've been sext'ed then zext'd the maximum difference between Var0 and
  // Var1 is possible to calculate, but we're just interested in the absolute
  // minimum difference between the two. The minimum distance may occur due to
  // wrapping; consider "add i3 %i, 5": if %i == 7 then 7 + 5 mod 8 == 4, and so
  // the minimum distance between %i and %i + 5 is 3.
  APInt MinDiff = V0Offset - V1Offset, Wrapped = -MinDiff;
  MinDiff = APIntOps::umin(MinDiff, Wrapped);
  APInt MinDiffBytes =
    MinDiff.zextOrTrunc(Var0.Scale.getBitWidth()) * Var0.Scale.abs();

  // We can't definitely say whether GEP1 is before or after V2 due to wrapping
  // arithmetic (i.e. for some values of GEP1 and V2 GEP1 < V2, and for other
  // values GEP1 > V2). We'll therefore only declare NoAlias if both V1Size and
  // V2Size can fit in the MinDiffBytes gap.
  return MinDiffBytes.uge(V1Size + BaseOffset.abs()) &&
         MinDiffBytes.uge(V2Size + BaseOffset.abs());
}

//===----------------------------------------------------------------------===//
// BasicAliasAnalysis Pass
//===----------------------------------------------------------------------===//

AnalysisKey BasicAA::Key;

BasicAAResult BasicAA::run(Function &F, FunctionAnalysisManager &AM) {
  auto &XOL = AM.getResult<XmainOptLevelAnalysis>(F); // INTEL
  return BasicAAResult(F.getParent()->getDataLayout(),
                       F,
                       AM.getResult<TargetLibraryAnalysis>(F),
                       AM.getResult<AssumptionAnalysis>(F),
                       &AM.getResult<DominatorTreeAnalysis>(F),
                       AM.getCachedResult<LoopAnalysis>(F),
                       AM.getCachedResult<PhiValuesAnalysis>(F), // INTEL
                       XOL.getOptLevel());                       // INTEL
}

BasicAAWrapperPass::BasicAAWrapperPass() : FunctionPass(ID) {
  initializeBasicAAWrapperPassPass(*PassRegistry::getPassRegistry());
}

char BasicAAWrapperPass::ID = 0;

void BasicAAWrapperPass::anchor() {}

INITIALIZE_PASS_BEGIN(BasicAAWrapperPass, "basic-aa",
                      "Basic Alias Analysis (stateless AA impl)", true, true)
INITIALIZE_PASS_DEPENDENCY(AssumptionCacheTracker)
INITIALIZE_PASS_DEPENDENCY(DominatorTreeWrapperPass)
INITIALIZE_PASS_DEPENDENCY(TargetLibraryInfoWrapperPass)
INITIALIZE_PASS_DEPENDENCY(PhiValuesWrapperPass)
INITIALIZE_PASS_DEPENDENCY(XmainOptLevelWrapperPass) // INTEL
INITIALIZE_PASS_END(BasicAAWrapperPass, "basic-aa",
                    "Basic Alias Analysis (stateless AA impl)", true, true)

FunctionPass *llvm::createBasicAAWrapperPass() {
  return new BasicAAWrapperPass();
}

bool BasicAAWrapperPass::runOnFunction(Function &F) {
  auto &ACT = getAnalysis<AssumptionCacheTracker>();
  auto &TLIWP = getAnalysis<TargetLibraryInfoWrapperPass>();
  auto &DTWP = getAnalysis<DominatorTreeWrapperPass>();
  auto *LIWP = getAnalysisIfAvailable<LoopInfoWrapperPass>();
  auto *PVWP = getAnalysisIfAvailable<PhiValuesWrapperPass>();
  auto &XOL = getAnalysis<XmainOptLevelWrapperPass>(); // INTEL

  Result.reset(new BasicAAResult(F.getParent()->getDataLayout(), F,
                                 TLIWP.getTLI(F), ACT.getAssumptionCache(F),
                                 &DTWP.getDomTree(),
                                 LIWP ? &LIWP->getLoopInfo() : nullptr,
                                 PVWP ? &PVWP->getResult() : nullptr, // INTEL
                                 XOL.getOptLevel()));                 // INTEL

  return false;
}

void BasicAAWrapperPass::getAnalysisUsage(AnalysisUsage &AU) const {
  AU.setPreservesAll();
  AU.addRequired<AssumptionCacheTracker>();
  AU.addRequired<DominatorTreeWrapperPass>();
  AU.addRequired<TargetLibraryInfoWrapperPass>();
  AU.addUsedIfAvailable<PhiValuesWrapperPass>();
  AU.addRequired<XmainOptLevelWrapperPass>(); // INTEL
}

BasicAAResult llvm::createLegacyPMBasicAAResult(Pass &P, Function &F) {
  return BasicAAResult(
      F.getParent()->getDataLayout(), F,
      P.getAnalysis<TargetLibraryInfoWrapperPass>().getTLI(F),
      P.getAnalysis<AssumptionCacheTracker>().getAssumptionCache(F), // INTEL
      nullptr, nullptr, nullptr,                                     // INTEL
      P.getAnalysis<XmainOptLevelWrapperPass>().getOptLevel());      // INTEL
}<|MERGE_RESOLUTION|>--- conflicted
+++ resolved
@@ -1491,18 +1491,12 @@
         aliasCheck(UnderlyingV1, LocationSize::unknown(), AAMDNodes(),
                    UnderlyingV2, LocationSize::unknown(), AAMDNodes(), AAQI);
 
-<<<<<<< HEAD
-    // For GEPs with identical sizes and offsets, we can preserve the size
-    // and AAInfo when performing the alias check on the underlying objects.
-    if (BaseAlias == MayAlias && V1Size == V2Size &&
+    // For GEPs with identical offsets, we can preserve the size and AAInfo
+    // when performing the alias check on the underlying objects.
+    if (BaseAlias == MayAlias && GEP1BaseOffset == GEP2BaseOffset &&
         DecompGEP1.Base == UnderlyingV1 && // INTEL
         DecompGEP2.Base == UnderlyingV2 && // INTEL
         GEP1BaseOffset == GEP2BaseOffset &&
-=======
-    // For GEPs with identical offsets, we can preserve the size and AAInfo
-    // when performing the alias check on the underlying objects.
-    if (BaseAlias == MayAlias && GEP1BaseOffset == GEP2BaseOffset &&
->>>>>>> 0b724442
         DecompGEP1.VarIndices == DecompGEP2.VarIndices) {
       AliasResult PreciseBaseAlias = aliasCheck(
           UnderlyingV1, V1Size, V1AAInfo, UnderlyingV2, V2Size, V2AAInfo, AAQI);
