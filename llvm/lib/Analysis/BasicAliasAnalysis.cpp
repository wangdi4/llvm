//===- BasicAliasAnalysis.cpp - Stateless Alias Analysis Impl -------------===//
//
// Part of the LLVM Project, under the Apache License v2.0 with LLVM Exceptions.
// See https://llvm.org/LICENSE.txt for license information.
// SPDX-License-Identifier: Apache-2.0 WITH LLVM-exception
//
//===----------------------------------------------------------------------===//
//
// This file defines the primary stateless implementation of the
// Alias Analysis interface that implements identities (two different
// globals cannot alias, etc), but does no stateful analysis.
//
//===----------------------------------------------------------------------===//

#include "llvm/Analysis/BasicAliasAnalysis.h"
#include "llvm/ADT/APInt.h"
#include "llvm/ADT/ScopeExit.h"
#include "llvm/ADT/SmallPtrSet.h"
#include "llvm/ADT/SmallVector.h"
#include "llvm/ADT/Statistic.h"
#include "llvm/Analysis/AliasAnalysis.h"
#include "llvm/Analysis/AssumptionCache.h"
#include "llvm/Analysis/CFG.h"
#include "llvm/Analysis/InstructionSimplify.h"
#include "llvm/Analysis/Intel_XmainOptLevelPass.h" // INTEL
#include "llvm/Analysis/LoopInfo.h"
#include "llvm/Analysis/MemoryBuiltins.h"
#include "llvm/Analysis/MemoryLocation.h"
#include "llvm/Analysis/PhiValues.h"
#include "llvm/Analysis/TargetLibraryInfo.h"
#include "llvm/Analysis/ValueTracking.h"
#include "llvm/IR/Argument.h"
#include "llvm/IR/Attributes.h"
#include "llvm/IR/Constant.h"
#include "llvm/IR/Constants.h"
#include "llvm/IR/DataLayout.h"
#include "llvm/IR/DerivedTypes.h"
#include "llvm/IR/Dominators.h"
#include "llvm/IR/Function.h"
#include "llvm/IR/GetElementPtrTypeIterator.h"
#include "llvm/IR/GlobalAlias.h"
#include "llvm/IR/GlobalVariable.h"
#include "llvm/IR/InstrTypes.h"
#include "llvm/IR/Instruction.h"
#include "llvm/IR/Instructions.h"
#include "llvm/IR/IntrinsicInst.h"
#include "llvm/IR/Intrinsics.h"
#include "llvm/IR/Metadata.h"
#include "llvm/IR/Operator.h"
#include "llvm/IR/Type.h"
#include "llvm/IR/User.h"
#include "llvm/IR/Value.h"
#include "llvm/InitializePasses.h"
#include "llvm/Pass.h"
#include "llvm/Support/Casting.h"
#include "llvm/Support/Compiler.h"
#include "llvm/Support/KnownBits.h"
#include <cassert>
#include <cstdint>
#include <cstdlib>
#include <utility>

#define DEBUG_TYPE "basicaa"

using namespace llvm;

/// Enable analysis of recursive PHI nodes.
static cl::opt<bool> EnableRecPhiAnalysis("basic-aa-recphi", cl::Hidden,
                                          cl::init(true));

/// By default, even on 32-bit architectures we use 64-bit integers for
/// calculations. This will allow us to more-aggressively decompose indexing
/// expressions calculated using i64 values (e.g., long long in C) which is
/// common enough to worry about.
static cl::opt<bool> ForceAtLeast64Bits("basic-aa-force-at-least-64b",
                                        cl::Hidden, cl::init(true));
static cl::opt<bool> DoubleCalcBits("basic-aa-double-calc-bits",
                                    cl::Hidden, cl::init(false));

#if INTEL_CUSTOMIZATION
cl::opt<unsigned> BasicAAResult::OptPtrMaxUsesToExplore(
    "basicaa-opt-ptr-max-uses", cl::Hidden, cl::init(80u),
    cl::desc(
        "Maximum number of pointer uses to explore when checking for capture"));
#endif // INTEL_CUSTOMIZATION

/// SearchLimitReached / SearchTimes shows how often the limit of
/// to decompose GEPs is reached. It will affect the precision
/// of basic alias analysis.
STATISTIC(SearchLimitReached, "Number of times the limit to "
                              "decompose GEPs is reached");
STATISTIC(SearchTimes, "Number of times a GEP is decomposed");

/// Cutoff after which to stop analysing a set of phi nodes potentially involved
/// in a cycle. Because we are analysing 'through' phi nodes, we need to be
/// careful with value equivalence. We use reachability to make sure a value
/// cannot be involved in a cycle.
const unsigned MaxNumPhiBBsValueReachabilityCheck = 20;

// The max limit of the search depth in DecomposeGEPExpression() and
// getUnderlyingObject(), both functions need to use the same search
// depth otherwise the algorithm in aliasGEP will assert.
static const unsigned MaxLookupSearchDepth = 6;

bool BasicAAResult::invalidate(Function &Fn, const PreservedAnalyses &PA,
                               FunctionAnalysisManager::Invalidator &Inv) {
  // We don't care if this analysis itself is preserved, it has no state. But
  // we need to check that the analyses it depends on have been. Note that we
  // may be created without handles to some analyses and in that case don't
  // depend on them.
  if (Inv.invalidate<AssumptionAnalysis>(Fn, PA) ||
      (DT && Inv.invalidate<DominatorTreeAnalysis>(Fn, PA)) ||
      (LI && Inv.invalidate<LoopAnalysis>(Fn, PA)) ||
      (PV && Inv.invalidate<PhiValuesAnalysis>(Fn, PA)))
    return true;

  // Otherwise this analysis result remains valid.
  return false;
}

//===----------------------------------------------------------------------===//
// Useful predicates
//===----------------------------------------------------------------------===//
#if INTEL_CUSTOMIZATION
// The following code is to enhances the escape analysis for heap objects.
// Given an example as follows.
//
// void foo(int no_alias *p, int *q)
// int *m = malloc(...);
// *p = m;
// ... *q;
// }
//
// The compiler should detect that *m and *q have no overlap.
//
// The utility returns true if the value V which is malloc call
// does not assign to anywhere except the no-alias argument pointer.
// In the above example, the value V represents the malloc call.
static bool isNonEscapingAllocObj(const Value *V, unsigned PtrCaptureMaxUses) {
  if (isNoAliasCall(V))
    return !PointerMayBeCaptured(V, false, true, true, PtrCaptureMaxUses);

  return false;
}

// The utility returns true if the Value V is the load of argument
// which is not marked as no-alias. In the above example, the value
// V represents the argument pointer q.
static bool isEscapeArgDereference(const Value *V) {
  if (!isa<LoadInst>(V))
    return false;
  const LoadInst *LD = dyn_cast<LoadInst>(V);
  const Value *V1 = LD->getPointerOperand();
  V1 = V1->stripPointerCasts();

  if (const Argument *A = dyn_cast<Argument>(V1)) {
    if (A->hasNoAliasAttr()) {
      return false;
    }
    return true;
  }
  return false;
}
#endif // INTEL_CUSTOMIZATION

/// Returns true if the pointer is one which would have been considered an
/// escape by isNonEscapingLocalObject.
static bool isEscapeSource(const Value *V) {
  if (isa<CallBase>(V))
    return true;

  if (isa<Argument>(V))
    return true;

  // The load case works because isNonEscapingLocalObject considers all
  // stores to be escapes (it passes true for the StoreCaptures argument
  // to PointerMayBeCaptured).
  if (isa<LoadInst>(V))
    return true;

  return false;
}

#ifdef INTEL_CUSTOMIZATION
static bool isNonEscapingPtrNoAliasLoad(const Value *V, const DataLayout &DL,
                                        const Value **BasePtr) {
  auto *LI = dyn_cast<LoadInst>(V);
  if (!LI) {
    return false;
  }

  auto *V1 = LI->getPointerOperand()->stripPointerCastsAndInvariantGroups();
  V1 = getUnderlyingObject(V1, MaxLookupSearchDepth);

  auto *A = dyn_cast<Argument>(V1);
  if (!A) {
    return false;
  }

  bool Ret = A->hasAttribute("ptrnoalias") &&
             !PointerMayBeCaptured(V1, false, /*StoreCaptures=*/true) &&
             !PointerMayBeCaptured(V, false, /*StoreCaptures=*/true);

  *BasePtr = Ret ? V1 : nullptr;
  return Ret;
}

static bool checkPtrNoAlias(const Value *V1, const Value *V2,
                            const DataLayout &DL) {
  const Value *V1BasePtr;
  const Value *V2BasePtr;

  bool V1PtrNoAlias = isNonEscapingPtrNoAliasLoad(V1, DL, &V1BasePtr);
  bool V2PtrNoAlias = isNonEscapingPtrNoAliasLoad(V2, DL, &V2BasePtr);

  // Check if they based on the same value, they may alias.
  if (V1PtrNoAlias && V2PtrNoAlias && V1BasePtr == V2BasePtr) {
    return false;
  }

  return (V1PtrNoAlias && isEscapeSource(V2)) ||
          (V2PtrNoAlias && isEscapeSource(V1));
}
#endif // INTEL_CUSTOMIZATION

/// Returns the size of the object specified by V or UnknownSize if unknown.
static uint64_t getObjectSize(const Value *V, const DataLayout &DL,
                              const TargetLibraryInfo &TLI,
                              bool NullIsValidLoc,
                              bool RoundToAlign = false) {
  uint64_t Size;
  ObjectSizeOpts Opts;
  Opts.RoundToAlign = RoundToAlign;
  Opts.NullIsUnknownSize = NullIsValidLoc;
  if (getObjectSize(V, Size, DL, &TLI, Opts))
    return Size;
  return MemoryLocation::UnknownSize;
}

/// Returns true if we can prove that the object specified by V is smaller than
/// Size.
static bool isObjectSmallerThan(const Value *V, uint64_t Size,
                                const DataLayout &DL,
                                const TargetLibraryInfo &TLI,
                                bool NullIsValidLoc) {
  // Note that the meanings of the "object" are slightly different in the
  // following contexts:
  //    c1: llvm::getObjectSize()
  //    c2: llvm.objectsize() intrinsic
  //    c3: isObjectSmallerThan()
  // c1 and c2 share the same meaning; however, the meaning of "object" in c3
  // refers to the "entire object".
  //
  //  Consider this example:
  //     char *p = (char*)malloc(100)
  //     char *q = p+80;
  //
  //  In the context of c1 and c2, the "object" pointed by q refers to the
  // stretch of memory of q[0:19]. So, getObjectSize(q) should return 20.
  //
  //  However, in the context of c3, the "object" refers to the chunk of memory
  // being allocated. So, the "object" has 100 bytes, and q points to the middle
  // the "object". In case q is passed to isObjectSmallerThan() as the 1st
  // parameter, before the llvm::getObjectSize() is called to get the size of
  // entire object, we should:
  //    - either rewind the pointer q to the base-address of the object in
  //      question (in this case rewind to p), or
  //    - just give up. It is up to caller to make sure the pointer is pointing
  //      to the base address the object.
  //
  // We go for 2nd option for simplicity.
  if (!isIdentifiedObject(V))
    return false;

  // This function needs to use the aligned object size because we allow
  // reads a bit past the end given sufficient alignment.
  uint64_t ObjectSize = getObjectSize(V, DL, TLI, NullIsValidLoc,
                                      /*RoundToAlign*/ true);

  return ObjectSize != MemoryLocation::UnknownSize && ObjectSize < Size;
}

/// Return the minimal extent from \p V to the end of the underlying object,
/// assuming the result is used in an aliasing query. E.g., we do use the query
/// location size and the fact that null pointers cannot alias here.
static uint64_t getMinimalExtentFrom(const Value &V,
                                     const LocationSize &LocSize,
                                     const DataLayout &DL,
                                     bool NullIsValidLoc) {
  // If we have dereferenceability information we know a lower bound for the
  // extent as accesses for a lower offset would be valid. We need to exclude
  // the "or null" part if null is a valid pointer.
  bool CanBeNull;
  uint64_t DerefBytes = V.getPointerDereferenceableBytes(DL, CanBeNull);
  DerefBytes = (CanBeNull && NullIsValidLoc) ? 0 : DerefBytes;
  // If queried with a precise location size, we assume that location size to be
  // accessed, thus valid.
  if (LocSize.isPrecise())
    DerefBytes = std::max(DerefBytes, LocSize.getValue());
  return DerefBytes;
}

/// Returns true if we can prove that the object specified by V has size Size.
static bool isObjectSize(const Value *V, uint64_t Size, const DataLayout &DL,
                         const TargetLibraryInfo &TLI, bool NullIsValidLoc) {
  uint64_t ObjectSize = getObjectSize(V, DL, TLI, NullIsValidLoc);
  return ObjectSize != MemoryLocation::UnknownSize && ObjectSize == Size;
}

//===----------------------------------------------------------------------===//
// GetElementPtr Instruction Decomposition and Analysis
//===----------------------------------------------------------------------===//

/// Analyzes the specified value as a linear expression: "A*V + B", where A and
/// B are constant integers.
///
/// Returns the scale and offset values as APInts and return V as a Value*, and
/// return whether we looked through any sign or zero extends.  The incoming
/// Value is known to have IntegerType, and it may already be sign or zero
/// extended.
///
/// Note that this looks through extends, so the high bits may not be
/// represented in the result.
/*static*/ const Value *BasicAAResult::GetLinearExpression(
    const Value *V, APInt &Scale, APInt &Offset, unsigned &ZExtBits,
    unsigned &SExtBits, const DataLayout &DL, unsigned Depth,
    AssumptionCache *AC, DominatorTree *DT, bool &NSW, bool &NUW) {
  assert(V->getType()->isIntegerTy() && "Not an integer value");

  // Limit our recursion depth.
  if (Depth == 6) {
    Scale = 1;
    Offset = 0;
    return V;
  }

  if (const ConstantInt *Const = dyn_cast<ConstantInt>(V)) {
    // If it's a constant, just convert it to an offset and remove the variable.
    // If we've been called recursively, the Offset bit width will be greater
    // than the constant's (the Offset's always as wide as the outermost call),
    // so we'll zext here and process any extension in the isa<SExtInst> &
    // isa<ZExtInst> cases below.
    Offset += Const->getValue().zextOrSelf(Offset.getBitWidth());
    assert(Scale == 0 && "Constant values don't have a scale");
    return V;
  }

  if (const BinaryOperator *BOp = dyn_cast<BinaryOperator>(V)) {
    if (ConstantInt *RHSC = dyn_cast<ConstantInt>(BOp->getOperand(1))) {
      // If we've been called recursively, then Offset and Scale will be wider
      // than the BOp operands. We'll always zext it here as we'll process sign
      // extensions below (see the isa<SExtInst> / isa<ZExtInst> cases).
      APInt RHS = RHSC->getValue().zextOrSelf(Offset.getBitWidth());

      switch (BOp->getOpcode()) {
      default:
        // We don't understand this instruction, so we can't decompose it any
        // further.
        Scale = 1;
        Offset = 0;
        return V;
      case Instruction::Or:
        // X|C == X+C if all the bits in C are unset in X.  Otherwise we can't
        // analyze it.
        if (!MaskedValueIsZero(BOp->getOperand(0), RHSC->getValue(), DL, 0, AC,
                               BOp, DT)) {
          Scale = 1;
          Offset = 0;
          return V;
        }
        LLVM_FALLTHROUGH;
      case Instruction::Add:
        V = GetLinearExpression(BOp->getOperand(0), Scale, Offset, ZExtBits,
                                SExtBits, DL, Depth + 1, AC, DT, NSW, NUW);
        Offset += RHS;
        break;
      case Instruction::Sub:
        V = GetLinearExpression(BOp->getOperand(0), Scale, Offset, ZExtBits,
                                SExtBits, DL, Depth + 1, AC, DT, NSW, NUW);
        Offset -= RHS;
        break;
      case Instruction::Mul:
        V = GetLinearExpression(BOp->getOperand(0), Scale, Offset, ZExtBits,
                                SExtBits, DL, Depth + 1, AC, DT, NSW, NUW);
        Offset *= RHS;
        Scale *= RHS;
        break;
      case Instruction::Shl:
        V = GetLinearExpression(BOp->getOperand(0), Scale, Offset, ZExtBits,
                                SExtBits, DL, Depth + 1, AC, DT, NSW, NUW);

        // We're trying to linearize an expression of the kind:
        //   shl i8 -128, 36
        // where the shift count exceeds the bitwidth of the type.
        // We can't decompose this further (the expression would return
        // a poison value).
        if (Offset.getBitWidth() < RHS.getLimitedValue() ||
            Scale.getBitWidth() < RHS.getLimitedValue()) {
          Scale = 1;
          Offset = 0;
          return V;
        }

        Offset <<= RHS.getLimitedValue();
        Scale <<= RHS.getLimitedValue();
        // the semantics of nsw and nuw for left shifts don't match those of
        // multiplications, so we won't propagate them.
        NSW = NUW = false;
        return V;
      }

      if (isa<OverflowingBinaryOperator>(BOp)) {
        NUW &= BOp->hasNoUnsignedWrap();
        NSW &= BOp->hasNoSignedWrap();
      }
      return V;
    }
  }

  // Since GEP indices are sign extended anyway, we don't care about the high
  // bits of a sign or zero extended value - just scales and offsets.  The
  // extensions have to be consistent though.
  if (isa<SExtInst>(V) || isa<ZExtInst>(V)) {
    Value *CastOp = cast<CastInst>(V)->getOperand(0);
    unsigned NewWidth = V->getType()->getPrimitiveSizeInBits();
    unsigned SmallWidth = CastOp->getType()->getPrimitiveSizeInBits();
    unsigned OldZExtBits = ZExtBits, OldSExtBits = SExtBits;
    const Value *Result =
        GetLinearExpression(CastOp, Scale, Offset, ZExtBits, SExtBits, DL,
                            Depth + 1, AC, DT, NSW, NUW);

    // zext(zext(%x)) == zext(%x), and similarly for sext; we'll handle this
    // by just incrementing the number of bits we've extended by.
    unsigned ExtendedBy = NewWidth - SmallWidth;

    if (isa<SExtInst>(V) && ZExtBits == 0) {
      // sext(sext(%x, a), b) == sext(%x, a + b)

      if (NSW) {
        // We haven't sign-wrapped, so it's valid to decompose sext(%x + c)
        // into sext(%x) + sext(c). We'll sext the Offset ourselves:
        unsigned OldWidth = Offset.getBitWidth();
        Offset = Offset.trunc(SmallWidth).sext(NewWidth).zextOrSelf(OldWidth);
      } else {
        // We may have signed-wrapped, so don't decompose sext(%x + c) into
        // sext(%x) + sext(c)
        Scale = 1;
        Offset = 0;
        Result = CastOp;
        ZExtBits = OldZExtBits;
        SExtBits = OldSExtBits;
      }
      SExtBits += ExtendedBy;
    } else {
      // sext(zext(%x, a), b) = zext(zext(%x, a), b) = zext(%x, a + b)

      if (!NUW) {
        // We may have unsigned-wrapped, so don't decompose zext(%x + c) into
        // zext(%x) + zext(c)
        Scale = 1;
        Offset = 0;
        Result = CastOp;
        ZExtBits = OldZExtBits;
        SExtBits = OldSExtBits;
      }
      ZExtBits += ExtendedBy;
    }

    return Result;
  }

  Scale = 1;
  Offset = 0;
  return V;
}

/// To ensure a pointer offset fits in an integer of size PointerSize
/// (in bits) when that size is smaller than the maximum pointer size. This is
/// an issue, for example, in particular for 32b pointers with negative indices
/// that rely on two's complement wrap-arounds for precise alias information
/// where the maximum pointer size is 64b.
static APInt adjustToPointerSize(const APInt &Offset, unsigned PointerSize) {
  assert(PointerSize <= Offset.getBitWidth() && "Invalid PointerSize!");
  unsigned ShiftBits = Offset.getBitWidth() - PointerSize;
  return (Offset << ShiftBits).ashr(ShiftBits);
}

static unsigned getMaxPointerSize(const DataLayout &DL) {
  unsigned MaxPointerSize = DL.getMaxPointerSizeInBits();
  if (MaxPointerSize < 64 && ForceAtLeast64Bits) MaxPointerSize = 64;
  if (DoubleCalcBits) MaxPointerSize *= 2;

  return MaxPointerSize;
}

#if INTEL_CUSTOMIZATION
/// Matches DecomposedGEP for SubscriptInst, internals are exposed.
/// Only single llvm.intel.subscript processed to match getUnderlyingObject
/// MaxLookupSearchDepth in DecomposeGEPExpression.
void BasicAAResult::DecomposeSubscript(const SubscriptInst *Subs,
                                       DecomposedGEP &Decomposed,
                                       const DataLayout &DL,
                                       AssumptionCache *AC, DominatorTree *DT) {

  unsigned PointerSize =
      DL.getPointerSizeInBits(Subs->getPointerAddressSpace());
  const Value *Stride = Subs->getStride();

  const ConstantInt *CStride = cast<ConstantInt>(Stride);
  unsigned MaxPointerSize = getMaxPointerSize(DL);

  APInt StrideVal = CStride->getValue().sextOrSelf(MaxPointerSize);

  const Value *Offsets[] = {Subs->getIndex(), Subs->getLowerBound()};
  for (int i = 0; i < 2; ++i) {
    const Value *Index = Offsets[i];

    // Index      -> Scale
    // LowerBound -> -Scale
    APInt Scale = (i == 1) ? -StrideVal : StrideVal;

    // For an array/pointer, add the element offset, explicitly scaled.
    if (auto *CIdx = dyn_cast<ConstantInt>(Index)) {
      if (CIdx->isZero())
        continue;
      Decomposed.Offset += Scale * CIdx->getSExtValue();
      continue;
    }

    unsigned ZExtBits = 0, SExtBits = 0;
    // If the integer type is smaller than the pointer size, it is implicitly
    // sign extended to pointer size.
    unsigned Width = Index->getType()->getIntegerBitWidth();
    if (PointerSize > Width)
      SExtBits += PointerSize - Width;

    // Use GetLinearExpression to decompose the index into a C1*V+C2 form.
    APInt IndexScale(Width, 0), IndexOffset(Width, 0);
    bool NSW = true, NUW = true;

    // IndexOld = IndexScale * IndexNew + IndexOffset
    Index = GetLinearExpression(Index, IndexScale, IndexOffset, ZExtBits,
                                SExtBits, DL, 0, AC, DT, NSW, NUW);
    Decomposed.Offset += IndexOffset.getSExtValue() * Scale;
    Scale *= IndexScale.getSExtValue();

    // If we already had an occurrence of this index variable, merge this
    // scale into it.  For example, we want to handle:
    //   A[x][x] -> x*16 + x*4 -> x*20
    // This also ensures that 'x' only appears in the index list once.
    for (unsigned i = 0, e = Decomposed.VarIndices.size(); i != e; ++i) {
      if (Decomposed.VarIndices[i].V == Index &&
          Decomposed.VarIndices[i].ZExtBits == ZExtBits &&
          Decomposed.VarIndices[i].SExtBits == SExtBits) {
        Scale += Decomposed.VarIndices[i].Scale;
        Decomposed.VarIndices.erase(Decomposed.VarIndices.begin() + i);
        break;
      }
    }

    if (!!Scale) {
      VariableGEPIndex Entry = {Index, ZExtBits, SExtBits, Scale, {}};
      Entry.CxtI = Subs;
      Decomposed.VarIndices.push_back(Entry);
    }
  }

  Decomposed.Base = Subs->getPointerOperand();
}
#endif // INTEL_CUSTOMIZATION

/// If V is a symbolic pointer expression, decompose it into a base pointer
/// with a constant offset and a number of scaled symbolic offsets.
///
/// The scaled symbolic offsets (represented by pairs of a Value* and a scale
/// in the VarIndices vector) are Value*'s that are known to be scaled by the
/// specified amount, but which may have other unrepresented high bits. As
/// such, the gep cannot necessarily be reconstructed from its decomposed form.
///
/// This function is capable of analyzing everything that getUnderlyingObject
/// can look through. To be able to do that getUnderlyingObject and
/// DecomposeGEPExpression must use the same search depth
/// (MaxLookupSearchDepth).
BasicAAResult::DecomposedGEP
BasicAAResult::DecomposeGEPExpression(const Value *V, const DataLayout &DL,
                                      AssumptionCache *AC, DominatorTree *DT) {
  // Limit recursion depth to limit compile time in crazy cases.
  unsigned MaxLookup = MaxLookupSearchDepth;
  SearchTimes++;
  const Instruction *CxtI = dyn_cast<Instruction>(V);

  unsigned MaxPointerSize = getMaxPointerSize(DL);
  DecomposedGEP Decomposed;
  Decomposed.Offset = APInt(MaxPointerSize, 0);
  Decomposed.HasCompileTimeConstantScale = true;
  do {
    // See if this is a bitcast or GEP.
    const Operator *Op = dyn_cast<Operator>(V);
    if (!Op) {
      // The only non-operator case we can handle are GlobalAliases.
      if (const GlobalAlias *GA = dyn_cast<GlobalAlias>(V)) {
        if (!GA->isInterposable()) {
          V = GA->getAliasee();
          continue;
        }
      }
      Decomposed.Base = V;
      return Decomposed;
    }

    if (Op->getOpcode() == Instruction::BitCast ||
        Op->getOpcode() == Instruction::AddrSpaceCast) {
      V = Op->getOperand(0);
      continue;
    }

    const GEPOperator *GEPOp = dyn_cast<GEPOperator>(Op);
    if (!GEPOp) {
      if (const auto *PHI = dyn_cast<PHINode>(V)) {
        // Look through single-arg phi nodes created by LCSSA.
        if (PHI->getNumIncomingValues() == 1) {
          V = PHI->getIncomingValue(0);
          continue;
        }
      } else if (const auto *Call = dyn_cast<CallBase>(V)) {
        // CaptureTracking can know about special capturing properties of some
        // intrinsics like launder.invariant.group, that can't be expressed with
        // the attributes, but have properties like returning aliasing pointer.
        // Because some analysis may assume that nocaptured pointer is not
        // returned from some special intrinsic (because function would have to
        // be marked with returns attribute), it is crucial to use this function
        // because it should be in sync with CaptureTracking. Not using it may
        // cause weird miscompilations where 2 aliasing pointers are assumed to
        // noalias.
        if (auto *RP = getArgumentAliasingToReturnedPointer(Call, false)) {
          V = RP;
          continue;
        }
      }

#if INTEL_CUSTOMIZATION
      // Matches getUnderlyingObject
      if (auto *Subs = dyn_cast<SubscriptInst>(V)) {
        const Value *Stride = Subs->getStride();
        const ConstantInt *CStride = dyn_cast<ConstantInt>(Stride);
        if (!CStride) {
          Decomposed.Base = V;
          // The decomposed indices must be constants. Bail out.
          // true result: analysis limit is hit.
          Decomposed.HasCompileTimeConstantScale = false;
          return Decomposed;
        }

        DecomposeSubscript(Subs, Decomposed, DL, AC, DT);
        V = Decomposed.Base;
        continue;
      }
      if (auto *Fakeload = dyn_cast<FakeloadInst>(V)) {
        V = Fakeload->getPointerOperand();
        continue;
      }
#endif // INTEL_CUSTOMIZATION

      Decomposed.Base = V;
      return Decomposed;
    }

    // Don't attempt to analyze GEPs over unsized objects.
    if (!GEPOp->getSourceElementType()->isSized()) {
      Decomposed.Base = V;
      return Decomposed;
    }

    // Don't attempt to analyze GEPs if index scale is not a compile-time
    // constant.
    if (isa<ScalableVectorType>(GEPOp->getSourceElementType())) {
      Decomposed.Base = V;
      Decomposed.HasCompileTimeConstantScale = false;
      return Decomposed;
    }

    unsigned AS = GEPOp->getPointerAddressSpace();
    // Walk the indices of the GEP, accumulating them into BaseOff/VarIndices.
    gep_type_iterator GTI = gep_type_begin(GEPOp);
    unsigned PointerSize = DL.getPointerSizeInBits(AS);
    // Assume all GEP operands are constants until proven otherwise.
    bool GepHasConstantOffset = true;
    for (User::const_op_iterator I = GEPOp->op_begin() + 1, E = GEPOp->op_end();
         I != E; ++I, ++GTI) {
      const Value *Index = *I;
      // Compute the (potentially symbolic) offset in bytes for this index.
      if (StructType *STy = GTI.getStructTypeOrNull()) {
        // For a struct, add the member offset.
        unsigned FieldNo = cast<ConstantInt>(Index)->getZExtValue();
        if (FieldNo == 0)
          continue;

        Decomposed.Offset += DL.getStructLayout(STy)->getElementOffset(FieldNo);
        continue;
      }

      // For an array/pointer, add the element offset, explicitly scaled.
      if (const ConstantInt *CIdx = dyn_cast<ConstantInt>(Index)) {
        if (CIdx->isZero())
          continue;
        Decomposed.Offset +=
            DL.getTypeAllocSize(GTI.getIndexedType()).getFixedSize() *
            CIdx->getValue().sextOrTrunc(MaxPointerSize);
        continue;
      }

      GepHasConstantOffset = false;

      APInt Scale(MaxPointerSize,
                  DL.getTypeAllocSize(GTI.getIndexedType()).getFixedSize());
      unsigned ZExtBits = 0, SExtBits = 0;

      // If the integer type is smaller than the pointer size, it is implicitly
      // sign extended to pointer size.
      unsigned Width = Index->getType()->getIntegerBitWidth();
      if (PointerSize > Width)
        SExtBits += PointerSize - Width;

      // Use GetLinearExpression to decompose the index into a C1*V+C2 form.
      APInt IndexScale(Width, 0), IndexOffset(Width, 0);
      bool NSW = true, NUW = true;
      const Value *OrigIndex = Index;
      Index = GetLinearExpression(Index, IndexScale, IndexOffset, ZExtBits,
                                  SExtBits, DL, 0, AC, DT, NSW, NUW);

      // The GEP index scale ("Scale") scales C1*V+C2, yielding (C1*V+C2)*Scale.
      // This gives us an aggregate computation of (C1*Scale)*V + C2*Scale.

      // It can be the case that, even through C1*V+C2 does not overflow for
      // relevant values of V, (C2*Scale) can overflow. In that case, we cannot
      // decompose the expression in this way.
      //
      // FIXME: C1*Scale and the other operations in the decomposed
      // (C1*Scale)*V+C2*Scale can also overflow. We should check for this
      // possibility.
      bool Overflow;
      APInt ScaledOffset = IndexOffset.sextOrTrunc(MaxPointerSize)
                           .smul_ov(Scale, Overflow);
      if (Overflow) {
        Index = OrigIndex;
        IndexScale = 1;
        IndexOffset = 0;

        ZExtBits = SExtBits = 0;
        if (PointerSize > Width)
          SExtBits += PointerSize - Width;
      } else {
        Decomposed.Offset += ScaledOffset;
        Scale *= IndexScale.sextOrTrunc(MaxPointerSize);
      }

      // If we already had an occurrence of this index variable, merge this
      // scale into it.  For example, we want to handle:
      //   A[x][x] -> x*16 + x*4 -> x*20
      // This also ensures that 'x' only appears in the index list once.
      for (unsigned i = 0, e = Decomposed.VarIndices.size(); i != e; ++i) {
        if (Decomposed.VarIndices[i].V == Index &&
            Decomposed.VarIndices[i].ZExtBits == ZExtBits &&
            Decomposed.VarIndices[i].SExtBits == SExtBits) {
          Scale += Decomposed.VarIndices[i].Scale;
          Decomposed.VarIndices.erase(Decomposed.VarIndices.begin() + i);
          break;
        }
      }

      // Make sure that we have a scale that makes sense for this target's
      // pointer size.
      Scale = adjustToPointerSize(Scale, PointerSize);

      if (!!Scale) {
        VariableGEPIndex Entry = {Index, ZExtBits, SExtBits, Scale, CxtI};
        Decomposed.VarIndices.push_back(Entry);
      }
    }

    // Take care of wrap-arounds
    if (GepHasConstantOffset)
      Decomposed.Offset = adjustToPointerSize(Decomposed.Offset, PointerSize);

    // Analyze the base pointer next.
    V = GEPOp->getOperand(0);
  } while (--MaxLookup);

  // If the chain of expressions is too deep, just return early.
  Decomposed.Base = V;
  SearchLimitReached++;
  return Decomposed;
}

/// Returns whether the given pointer value points to memory that is local to
/// the function, with global constants being considered local to all
/// functions.
bool BasicAAResult::pointsToConstantMemory(const MemoryLocation &Loc,
                                           AAQueryInfo &AAQI, bool OrLocal) {
  assert(Visited.empty() && "Visited must be cleared after use!");

  unsigned MaxLookup = 8;
  SmallVector<const Value *, 16> Worklist;
  Worklist.push_back(Loc.Ptr);
  do {
    const Value *V = getUnderlyingObject(Worklist.pop_back_val());
    if (!Visited.insert(V).second) {
      Visited.clear();
      return AAResultBase::pointsToConstantMemory(Loc, AAQI, OrLocal);
    }

    // An alloca instruction defines local memory.
    if (OrLocal && isa<AllocaInst>(V))
      continue;

    // A global constant counts as local memory for our purposes.
    if (const GlobalVariable *GV = dyn_cast<GlobalVariable>(V)) {
      // Note: this doesn't require GV to be "ODR" because it isn't legal for a
      // global to be marked constant in some modules and non-constant in
      // others.  GV may even be a declaration, not a definition.
      if (!GV->isConstant()) {
        Visited.clear();
        return AAResultBase::pointsToConstantMemory(Loc, AAQI, OrLocal);
      }
      continue;
    }

    // If both select values point to local memory, then so does the select.
    if (const SelectInst *SI = dyn_cast<SelectInst>(V)) {
      Worklist.push_back(SI->getTrueValue());
      Worklist.push_back(SI->getFalseValue());
      continue;
    }

    // If all values incoming to a phi node point to local memory, then so does
    // the phi.
    if (const PHINode *PN = dyn_cast<PHINode>(V)) {
      // Don't bother inspecting phi nodes with many operands.
      if (PN->getNumIncomingValues() > MaxLookup) {
        Visited.clear();
        return AAResultBase::pointsToConstantMemory(Loc, AAQI, OrLocal);
      }
      append_range(Worklist, PN->incoming_values());
      continue;
    }

    // Otherwise be conservative.
    Visited.clear();
    return AAResultBase::pointsToConstantMemory(Loc, AAQI, OrLocal);
  } while (!Worklist.empty() && --MaxLookup);

  Visited.clear();
  return Worklist.empty();
}

/// Returns the behavior when calling the given call site.
FunctionModRefBehavior BasicAAResult::getModRefBehavior(const CallBase *Call) {
  if (Call->doesNotAccessMemory())
    // Can't do better than this.
    return FMRB_DoesNotAccessMemory;

  FunctionModRefBehavior Min = FMRB_UnknownModRefBehavior;

  // If the callsite knows it only reads memory, don't return worse
  // than that.
  if (Call->onlyReadsMemory())
    Min = FMRB_OnlyReadsMemory;
  else if (Call->doesNotReadMemory())
    Min = FMRB_OnlyWritesMemory;

  if (Call->onlyAccessesArgMemory())
    Min = FunctionModRefBehavior(Min & FMRB_OnlyAccessesArgumentPointees);
  else if (Call->onlyAccessesInaccessibleMemory())
    Min = FunctionModRefBehavior(Min & FMRB_OnlyAccessesInaccessibleMem);
  else if (Call->onlyAccessesInaccessibleMemOrArgMem())
    Min = FunctionModRefBehavior(Min & FMRB_OnlyAccessesInaccessibleOrArgMem);

  // If the call has operand bundles then aliasing attributes from the function
  // it calls do not directly apply to the call.  This can be made more precise
  // in the future.
  if (!Call->hasOperandBundles())
    if (const Function *F = Call->getCalledFunction())
      Min =
          FunctionModRefBehavior(Min & getBestAAResults().getModRefBehavior(F));

  return Min;
}

/// Returns the behavior when calling the given function. For use when the call
/// site is not known.
FunctionModRefBehavior BasicAAResult::getModRefBehavior(const Function *F) {
  // If the function declares it doesn't access memory, we can't do better.
  if (F->doesNotAccessMemory())
    return FMRB_DoesNotAccessMemory;

  FunctionModRefBehavior Min = FMRB_UnknownModRefBehavior;

  // If the function declares it only reads memory, go with that.
  if (F->onlyReadsMemory())
    Min = FMRB_OnlyReadsMemory;
  else if (F->doesNotReadMemory())
    Min = FMRB_OnlyWritesMemory;

  if (F->onlyAccessesArgMemory())
    Min = FunctionModRefBehavior(Min & FMRB_OnlyAccessesArgumentPointees);
  else if (F->onlyAccessesInaccessibleMemory())
    Min = FunctionModRefBehavior(Min & FMRB_OnlyAccessesInaccessibleMem);
  else if (F->onlyAccessesInaccessibleMemOrArgMem())
    Min = FunctionModRefBehavior(Min & FMRB_OnlyAccessesInaccessibleOrArgMem);

  return Min;
}

/// Returns true if this is a writeonly (i.e Mod only) parameter.
static bool isWriteOnlyParam(const CallBase *Call, unsigned ArgIdx,
                             const TargetLibraryInfo &TLI) {
  if (Call->paramHasAttr(ArgIdx, Attribute::WriteOnly))
    return true;

  // We can bound the aliasing properties of memset_pattern16 just as we can
  // for memcpy/memset.  This is particularly important because the
  // LoopIdiomRecognizer likes to turn loops into calls to memset_pattern16
  // whenever possible.
  // FIXME Consider handling this in InferFunctionAttr.cpp together with other
  // attributes.
  LibFunc F;
  if (Call->getCalledFunction() &&
      TLI.getLibFunc(*Call->getCalledFunction(), F) &&
      F == LibFunc_memset_pattern16 && TLI.has(F))
    if (ArgIdx == 0)
      return true;

  // TODO: memset_pattern4, memset_pattern8
  // TODO: _chk variants
  // TODO: strcmp, strcpy

  return false;
}

ModRefInfo BasicAAResult::getArgModRefInfo(const CallBase *Call,
                                           unsigned ArgIdx) {
  // Checking for known builtin intrinsics and target library functions.
  if (isWriteOnlyParam(Call, ArgIdx, TLI))
    return ModRefInfo::Mod;

  if (Call->paramHasAttr(ArgIdx, Attribute::ReadOnly))
    return ModRefInfo::Ref;

  if (Call->paramHasAttr(ArgIdx, Attribute::ReadNone))
    return ModRefInfo::NoModRef;

  return AAResultBase::getArgModRefInfo(Call, ArgIdx);
}

static bool isIntrinsicCall(const CallBase *Call, Intrinsic::ID IID) {
  const IntrinsicInst *II = dyn_cast<IntrinsicInst>(Call);
  return II && II->getIntrinsicID() == IID;
}

#ifndef NDEBUG
static const Function *getParent(const Value *V) {
  if (const Instruction *inst = dyn_cast<Instruction>(V)) {
    if (!inst->getParent())
      return nullptr;
    return inst->getParent()->getParent();
  }

  if (const Argument *arg = dyn_cast<Argument>(V))
    return arg->getParent();

  return nullptr;
}

static bool notDifferentParent(const Value *O1, const Value *O2) {

  const Function *F1 = getParent(O1);
  const Function *F2 = getParent(O2);

  return !F1 || !F2 || F1 == F2;
}
#endif

AliasResult BasicAAResult::alias(const MemoryLocation &LocA,
                                 const MemoryLocation &LocB,
                                 AAQueryInfo &AAQI) {
  assert(notDifferentParent(LocA.Ptr, LocB.Ptr) &&
         "BasicAliasAnalysis doesn't support interprocedural queries.");
  return aliasCheck(LocA.Ptr, LocA.Size, LocA.AATags, LocB.Ptr, LocB.Size,
                    LocB.AATags, AAQI);
}

/// Checks to see if the specified callsite can clobber the specified memory
/// object.
///
/// Since we only look at local properties of this function, we really can't
/// say much about this query.  We do, however, use simple "address taken"
/// analysis on local objects.
ModRefInfo BasicAAResult::getModRefInfo(const CallBase *Call,
                                        const MemoryLocation &Loc,
                                        AAQueryInfo &AAQI) {
  assert(notDifferentParent(Call, Loc.Ptr) &&
         "AliasAnalysis query involving multiple functions!");

  const Value *Object = getUnderlyingObject(Loc.Ptr);

  // Calls marked 'tail' cannot read or write allocas from the current frame
  // because the current frame might be destroyed by the time they run. However,
  // a tail call may use an alloca with byval. Calling with byval copies the
  // contents of the alloca into argument registers or stack slots, so there is
  // no lifetime issue.
  if (isa<AllocaInst>(Object))
    if (const CallInst *CI = dyn_cast<CallInst>(Call))
      if (CI->isTailCall() &&
          !CI->getAttributes().hasAttrSomewhere(Attribute::ByVal))
        return ModRefInfo::NoModRef;

  // Stack restore is able to modify unescaped dynamic allocas. Assume it may
  // modify them even though the alloca is not escaped.
  if (auto *AI = dyn_cast<AllocaInst>(Object))
    if (!AI->isStaticAlloca() && isIntrinsicCall(Call, Intrinsic::stackrestore))
      return ModRefInfo::Mod;

  // If the pointer is to a locally allocated object that does not escape,
  // then the call can not mod/ref the pointer unless the call takes the pointer
  // as an argument, and itself doesn't capture it.
  if (!isa<Constant>(Object) && Call != Object &&
      isNonEscapingLocalObject(Object, PtrCaptureMaxUses,     // INTEL
                               DL, &AAQI.IsCapturedCache)) {  // INTEL

    // Optimistically assume that call doesn't touch Object and check this
    // assumption in the following loop.
    ModRefInfo Result = ModRefInfo::NoModRef;
    bool IsMustAlias = true;

    unsigned OperandNo = 0;
    for (auto CI = Call->data_operands_begin(), CE = Call->data_operands_end();
         CI != CE; ++CI, ++OperandNo) {
      // Only look at the no-capture or byval pointer arguments.  If this
      // pointer were passed to arguments that were neither of these, then it
      // couldn't be no-capture.
      if (!(*CI)->getType()->isPointerTy() ||
          (!Call->doesNotCapture(OperandNo) &&
           OperandNo < Call->getNumArgOperands() &&
           !Call->isByValArgument(OperandNo)))
        continue;

      // Call doesn't access memory through this operand, so we don't care
      // if it aliases with Object.
      if (Call->doesNotAccessMemory(OperandNo))
        continue;

      // If this is a no-capture pointer argument, see if we can tell that it
      // is impossible to alias the pointer we're checking.
      AliasResult AR = getBestAAResults().alias(
          MemoryLocation::getBeforeOrAfter(*CI),
          MemoryLocation::getBeforeOrAfter(Object), AAQI);
      if (AR != MustAlias)
        IsMustAlias = false;
      // Operand doesn't alias 'Object', continue looking for other aliases
      if (AR == NoAlias)
        continue;
      // Operand aliases 'Object', but call doesn't modify it. Strengthen
      // initial assumption and keep looking in case if there are more aliases.
      if (Call->onlyReadsMemory(OperandNo)) {
        Result = setRef(Result);
        continue;
      }
      // Operand aliases 'Object' but call only writes into it.
      if (Call->doesNotReadMemory(OperandNo)) {
        Result = setMod(Result);
        continue;
      }
      // This operand aliases 'Object' and call reads and writes into it.
      // Setting ModRef will not yield an early return below, MustAlias is not
      // used further.
      Result = ModRefInfo::ModRef;
      break;
    }

    // No operand aliases, reset Must bit. Add below if at least one aliases
    // and all aliases found are MustAlias.
    if (isNoModRef(Result))
      IsMustAlias = false;

    // Early return if we improved mod ref information
    if (!isModAndRefSet(Result)) {
      if (isNoModRef(Result))
        return ModRefInfo::NoModRef;
      return IsMustAlias ? setMust(Result) : clearMust(Result);
    }
  }

  // If the call is malloc/calloc like, we can assume that it doesn't
  // modify any IR visible value.  This is only valid because we assume these
  // routines do not read values visible in the IR.  TODO: Consider special
  // casing realloc and strdup routines which access only their arguments as
  // well.  Or alternatively, replace all of this with inaccessiblememonly once
  // that's implemented fully.
  if (isMallocOrCallocLikeFn(Call, &TLI)) {
    // Be conservative if the accessed pointer may alias the allocation -
    // fallback to the generic handling below.
    if (getBestAAResults().alias(MemoryLocation::getBeforeOrAfter(Call),
                                 Loc, AAQI) == NoAlias)
      return ModRefInfo::NoModRef;
  }

  // The semantics of memcpy intrinsics either exactly overlap or do not
  // overlap, i.e., source and destination of any given memcpy are either
  // no-alias or must-alias.
  if (auto *Inst = dyn_cast<AnyMemCpyInst>(Call)) {
    AliasResult SrcAA =
        getBestAAResults().alias(MemoryLocation::getForSource(Inst), Loc, AAQI);
    AliasResult DestAA =
        getBestAAResults().alias(MemoryLocation::getForDest(Inst), Loc, AAQI);
    // It's also possible for Loc to alias both src and dest, or neither.
    ModRefInfo rv = ModRefInfo::NoModRef;
    if (SrcAA != NoAlias)
      rv = setRef(rv);
    if (DestAA != NoAlias)
      rv = setMod(rv);
    return rv;
  }

  // While the assume intrinsic is marked as arbitrarily writing so that
  // proper control dependencies will be maintained, it never aliases any
  // particular memory location.
  if (isIntrinsicCall(Call, Intrinsic::assume))
    return ModRefInfo::NoModRef;

  // Like assumes, guard intrinsics are also marked as arbitrarily writing so
  // that proper control dependencies are maintained but they never mods any
  // particular memory location.
  //
  // *Unlike* assumes, guard intrinsics are modeled as reading memory since the
  // heap state at the point the guard is issued needs to be consistent in case
  // the guard invokes the "deopt" continuation.
  if (isIntrinsicCall(Call, Intrinsic::experimental_guard))
    return ModRefInfo::Ref;
  // The same applies to deoptimize which is essentially a guard(false).
  if (isIntrinsicCall(Call, Intrinsic::experimental_deoptimize))
    return ModRefInfo::Ref;

  // Like assumes, invariant.start intrinsics were also marked as arbitrarily
  // writing so that proper control dependencies are maintained but they never
  // mod any particular memory location visible to the IR.
  // *Unlike* assumes (which are now modeled as NoModRef), invariant.start
  // intrinsic is now modeled as reading memory. This prevents hoisting the
  // invariant.start intrinsic over stores. Consider:
  // *ptr = 40;
  // *ptr = 50;
  // invariant_start(ptr)
  // int val = *ptr;
  // print(val);
  //
  // This cannot be transformed to:
  //
  // *ptr = 40;
  // invariant_start(ptr)
  // *ptr = 50;
  // int val = *ptr;
  // print(val);
  //
  // The transformation will cause the second store to be ignored (based on
  // rules of invariant.start)  and print 40, while the first program always
  // prints 50.
  if (isIntrinsicCall(Call, Intrinsic::invariant_start))
    return ModRefInfo::Ref;

  // The AAResultBase base class has some smarts, lets use them.
  return AAResultBase::getModRefInfo(Call, Loc, AAQI);
}

ModRefInfo BasicAAResult::getModRefInfo(const CallBase *Call1,
                                        const CallBase *Call2,
                                        AAQueryInfo &AAQI) {
  // While the assume intrinsic is marked as arbitrarily writing so that
  // proper control dependencies will be maintained, it never aliases any
  // particular memory location.
  if (isIntrinsicCall(Call1, Intrinsic::assume) ||
      isIntrinsicCall(Call2, Intrinsic::assume))
    return ModRefInfo::NoModRef;

  // Like assumes, guard intrinsics are also marked as arbitrarily writing so
  // that proper control dependencies are maintained but they never mod any
  // particular memory location.
  //
  // *Unlike* assumes, guard intrinsics are modeled as reading memory since the
  // heap state at the point the guard is issued needs to be consistent in case
  // the guard invokes the "deopt" continuation.

  // NB! This function is *not* commutative, so we special case two
  // possibilities for guard intrinsics.

  if (isIntrinsicCall(Call1, Intrinsic::experimental_guard))
    return isModSet(createModRefInfo(getModRefBehavior(Call2)))
               ? ModRefInfo::Ref
               : ModRefInfo::NoModRef;

  if (isIntrinsicCall(Call2, Intrinsic::experimental_guard))
    return isModSet(createModRefInfo(getModRefBehavior(Call1)))
               ? ModRefInfo::Mod
               : ModRefInfo::NoModRef;

  // The AAResultBase base class has some smarts, lets use them.
  return AAResultBase::getModRefInfo(Call1, Call2, AAQI);
}

// If a we have (a) a GEP and (b) a pointer based on an alloca, and the
// beginning of the object the GEP points would have a negative offset with
// repsect to the alloca, that means the GEP can not alias pointer (b).
// Note that the pointer based on the alloca may not be a GEP. For
// example, it may be the alloca itself.
// The same applies if (b) is based on a GlobalVariable. Note that just being
// based on isIdentifiedObject() is not enough - we need an identified object
// that does not permit access to negative offsets. For example, a negative
// offset from a noalias argument or call can be inbounds w.r.t the actual
// underlying object.
//
// For example, consider:
//
//   struct { int f0, int f1, ...} foo;
//   foo alloca;
//   foo* random = bar(alloca);
//   int *f0 = &alloca.f0
//   int *f1 = &random->f1;
//
// Which is lowered, approximately, to:
//
//  %alloca = alloca %struct.foo
//  %random = call %struct.foo* @random(%struct.foo* %alloca)
//  %f0 = getelementptr inbounds %struct, %struct.foo* %alloca, i32 0, i32 0
//  %f1 = getelementptr inbounds %struct, %struct.foo* %random, i32 0, i32 1
//
// Assume %f1 and %f0 alias. Then %f1 would point into the object allocated
// by %alloca. Since the %f1 GEP is inbounds, that means %random must also
// point into the same object. But since %f0 points to the beginning of %alloca,
// the highest %f1 can be is (%alloca + 3). This means %random can not be higher
// than (%alloca - 1), and so is not inbounds, a contradiction.
bool BasicAAResult::isGEPBaseAtNegativeOffset(const AddressOperator *GEPOp, // INTEL
      const DecomposedGEP &DecompGEP, const DecomposedGEP &DecompObject,
      LocationSize MaybeObjectAccessSize) {
  // If the object access size is unknown, or the GEP isn't inbounds, bail.
  // INTEL:
  // SubscriptInst, GetElementPtrInst and FakeloadInst are structured
  // address computations and/or pointer annotations.
  if (!MaybeObjectAccessSize.hasValue()) // INTEL
    return false;

  if (auto *S = dyn_cast<GEPOrSubsOperator>(GEPOp)) // INTEL
    if (!S->isInBounds())                           // INTEL
      return false;                                 // INTEL

  const uint64_t ObjectAccessSize = MaybeObjectAccessSize.getValue();

  // We need the object to be an alloca or a globalvariable, and want to know
  // the offset of the pointer from the object precisely, so no variable
  // indices are allowed.
  if (!(isa<AllocaInst>(DecompObject.Base) ||
        isa<GlobalVariable>(DecompObject.Base)) ||
      !DecompObject.VarIndices.empty())
    return false;

  // If the GEP has no variable indices, we know the precise offset
  // from the base, then use it. If the GEP has variable indices,
  // we can't get exact GEP offset to identify pointer alias. So return
  // false in that case.
  if (!DecompGEP.VarIndices.empty())
    return false;

  return DecompGEP.Offset.sge(DecompObject.Offset + (int64_t)ObjectAccessSize);
}

/// Provides a bunch of ad-hoc rules to disambiguate a GEP instruction against
/// another pointer.
///
/// We know that V1 is a GEP, but we don't know anything about V2.
/// UnderlyingV1 is getUnderlyingObject(GEP1), UnderlyingV2 is the same for
/// V2.
AliasResult BasicAAResult::aliasGEP(const AddressOperator *GEP1, // INTEL
                                    LocationSize V1Size,         // INTEL
                                    const AAMDNodes &V1AAInfo,   // INTEL
    const Value *V2, LocationSize V2Size, const AAMDNodes &V2AAInfo,
    const Value *UnderlyingV1, const Value *UnderlyingV2, AAQueryInfo &AAQI) {
  DecomposedGEP DecompGEP1 = DecomposeGEPExpression(GEP1, DL, &AC, DT);
  DecomposedGEP DecompGEP2 = DecomposeGEPExpression(V2, DL, &AC, DT);

  // Don't attempt to analyze the decomposed GEP if index scale is not a
  // compile-time constant.
  if (!DecompGEP1.HasCompileTimeConstantScale ||
      !DecompGEP2.HasCompileTimeConstantScale)
    return MayAlias;

  assert((DecompGEP1.Base == UnderlyingV1 ||       // INTEL
          isa<SubscriptInst>(DecompGEP1.Base)) &&  // INTEL
         (DecompGEP2.Base == UnderlyingV2 ||       // INTEL
          isa<SubscriptInst>(DecompGEP2.Base)) &&  // INTEL
         "DecomposeGEPExpression returned a result different from "
         "getUnderlyingObject");

  // If the GEP's offset relative to its base is such that the base would
  // fall below the start of the object underlying V2, then the GEP and V2
  // cannot alias.
  if (isGEPBaseAtNegativeOffset(GEP1, DecompGEP1, DecompGEP2, V2Size))
    return NoAlias;
  // If we have two gep instructions with must-alias or not-alias'ing base
  // pointers, figure out if the indexes to the GEP tell us anything about the
  // derived pointer.
  if (const AddressOperator *GEP2 = dyn_cast<AddressOperator>(V2)) { // INTEL
    // Check for the GEP base being at a negative offset, this time in the other
    // direction.
    if (isGEPBaseAtNegativeOffset(GEP2, DecompGEP2, DecompGEP1, V1Size))
      return NoAlias;

    // Subtract the GEP2 pointer from the GEP1 pointer to find out their
    // symbolic difference.
    DecompGEP1.Offset -= DecompGEP2.Offset;
    GetIndexDifference(DecompGEP1.VarIndices, DecompGEP2.VarIndices);

    // Do the base pointers alias?
#if INTEL_CUSTOMIZATION
    AliasResult BaseAlias;
    if (AAQI.NeedLoopCarried)
      BaseAlias = getBestAAResults().loopCarriedAlias(
          MemoryLocation::getBeforeOrAfter(UnderlyingV1),
          MemoryLocation::getBeforeOrAfter(UnderlyingV2), AAQI);
    else
      BaseAlias = getBestAAResults().alias(
          MemoryLocation::getBeforeOrAfter(UnderlyingV1),
          MemoryLocation::getBeforeOrAfter(UnderlyingV2), AAQI);
#endif // INTEL_CUSTOMIZATION

    // For GEPs with identical offsets, we can preserve the size and AAInfo
    // when performing the alias check on the underlying objects.
<<<<<<< HEAD
    if (BaseAlias == MayAlias && DecompGEP1.Offset == DecompGEP2.Offset &&
        DecompGEP1.Base == UnderlyingV1 && // INTEL
        DecompGEP2.Base == UnderlyingV2 && // INTEL
        DecompGEP1.VarIndices == DecompGEP2.VarIndices) {
#if INTEL_CUSTOMIZATION
        AliasResult PreciseBaseAlias;
        if (AAQI.NeedLoopCarried)
          PreciseBaseAlias = getBestAAResults().loopCarriedAlias(
              MemoryLocation(UnderlyingV1, V1Size, V1AAInfo),
              MemoryLocation(UnderlyingV2, V2Size, V2AAInfo), AAQI);
        else
          PreciseBaseAlias = getBestAAResults().alias(
              MemoryLocation(UnderlyingV1, V1Size, V1AAInfo),
              MemoryLocation(UnderlyingV2, V2Size, V2AAInfo), AAQI);
#endif // INTEL_CUSTOMIZATION
=======
    if (BaseAlias == MayAlias && DecompGEP1.Offset == 0 &&
        DecompGEP1.VarIndices.empty()) {
      AliasResult PreciseBaseAlias = getBestAAResults().alias(
          MemoryLocation(UnderlyingV1, V1Size, V1AAInfo),
          MemoryLocation(UnderlyingV2, V2Size, V2AAInfo), AAQI);
>>>>>>> 728803ed
      if (PreciseBaseAlias == NoAlias)
        return NoAlias;
    }

    // If we get a No or May, then return it immediately, no amount of analysis
    // will improve this situation.
    if (BaseAlias != MustAlias) {
      assert(BaseAlias == NoAlias || BaseAlias == MayAlias);
      return BaseAlias;
    }
<<<<<<< HEAD

    // Subtract the GEP2 pointer from the GEP1 pointer to find out their
    // symbolic difference.
    DecompGEP1.Offset -= DecompGEP2.Offset;
    GetIndexDifference(DecompGEP1.VarIndices, DecompGEP2.VarIndices);

#if INTEL_CUSTOMIZATION
    // GCD test for same base. https://en.wikipedia.org/wiki/GCD_test
    // aliasSameBasePointerGEPs.
    if (DecompGEP1.Base == DecompGEP2.Base && DecompGEP1.Offset != 0 &&
        V1Size != MemoryLocation::UnknownSize &&
        V2Size != MemoryLocation::UnknownSize &&
        // Safe to convert V1Size to int64_t.
        V1Size.getValue() <= (uint64_t)std::numeric_limits<int64_t>::max() &&
        // Safe to convert V2Size to int64_t.
        V2Size.getValue() <= (uint64_t)std::numeric_limits<int64_t>::max() &&
        !DecompGEP1.VarIndices.empty()) {

      APInt MinCoeff = DecompGEP1.VarIndices[0].Scale.abs();
      for (unsigned i = 1, e = DecompGEP1.VarIndices.size(); i != e; ++i)
        MinCoeff = MinCoeff.sle(DecompGEP1.VarIndices[i].Scale.abs()) ?
                   MinCoeff : DecompGEP1.VarIndices[i].Scale.abs();

      bool CoeffsAreDivisible = true;
      for (unsigned i = 0, e = DecompGEP1.VarIndices.size(); i != e; ++i)
        if (!!(DecompGEP1.VarIndices[i].Scale.srem(MinCoeff))) {
          CoeffsAreDivisible = false;
          break;
        }

      if (CoeffsAreDivisible && MinCoeff.sge((int64_t)V1Size.getValue()) &&
          MinCoeff.sge((int64_t)V2Size.getValue())) {
        APInt GEP1BaseOffsetReduced = DecompGEP1.Offset.srem(MinCoeff);
        if (GEP1BaseOffsetReduced.sgt(0)) {
          // | V2 ... V2 + V2Size |
          // | GEP1BaseOffsetReduced | V1 ... V1 + V1Size
          // | MinCoeff                                     |
          if (GEP1BaseOffsetReduced.sge((int64_t)V2Size.getValue()) &&
              GEP1BaseOffsetReduced.sle(MinCoeff - (int64_t)V1Size.getValue()))
            return NoAlias;
        } else if (GEP1BaseOffsetReduced.slt(0)) {
          // | V1 ... V1 + V1Size |
          // | GEP1BaseOffsetReduced | V2 ... V2 + V2Size
          // | MinCoeff                                     |
          if ((-GEP1BaseOffsetReduced).sge((int64_t)V1Size.getValue()) &&
              (-GEP1BaseOffsetReduced).sle(MinCoeff - (int64_t)V2Size.getValue()))
            return NoAlias;
        }
      }
    }
#endif // INTEL_CUSTOMIZATION
=======
>>>>>>> 728803ed
  } else {
    // Check to see if these two pointers are related by the getelementptr
    // instruction.  If one pointer is a GEP with a non-zero index of the other
    // pointer, we know they cannot alias.

    // If both accesses are unknown size, we can't do anything useful here.
    if (!V1Size.hasValue() && !V2Size.hasValue())
      return MayAlias;

#if INTEL_CUSTOMIZATION
    AliasResult R;
    if (AAQI.NeedLoopCarried)
      R = getBestAAResults().loopCarriedAlias(
          MemoryLocation::getBeforeOrAfter(UnderlyingV1),
          MemoryLocation(V2, V2Size, V2AAInfo), AAQI);
    else
      R = getBestAAResults().alias(
          MemoryLocation::getBeforeOrAfter(UnderlyingV1),
          MemoryLocation(V2, V2Size, V2AAInfo), AAQI);
#endif // INTEL_CUSTOMIZATION
    if (R != MustAlias) {
      // If V2 may alias GEP base pointer, conservatively returns MayAlias.
      // If V2 is known not to alias GEP base pointer, then the two values
      // cannot alias per GEP semantics: "Any memory access must be done through
      // a pointer value associated with an address range of the memory access,
      // otherwise the behavior is undefined.".
      assert(R == NoAlias || R == MayAlias);
      return R;
    }
  }

  // In the two GEP Case, if there is no difference in the offsets of the
  // computed pointers, the resultant pointers are a must alias.  This
  // happens when we have two lexically identical GEP's (for example).
  //
  // In the other case, if we have getelementptr <ptr>, 0, 0, 0, 0, ... and V2
  // must aliases the GEP, the end result is a must alias also.
  if (DecompGEP1.Offset == 0 && DecompGEP1.VarIndices.empty())
    return MustAlias;

  // If there is a constant difference between the pointers, but the difference
  // is less than the size of the associated memory object, then we know
  // that the objects are partially overlapping.  If the difference is
  // greater, we know they do not overlap.
  if (DecompGEP1.Offset != 0 && DecompGEP1.VarIndices.empty()) {
    if (DecompGEP1.Offset.sge(0)) {
      if (V2Size.hasValue()) {
        if (DecompGEP1.Offset.ult(V2Size.getValue()))
          return PartialAlias;
        return NoAlias;
      }
    } else {
      // We have the situation where:
      // +                +
      // | BaseOffset     |
      // ---------------->|
      // |-->V1Size       |-------> V2Size
      // GEP1             V2
      if (V1Size.hasValue()) {
        if ((-DecompGEP1.Offset).ult(V1Size.getValue()))
          return PartialAlias;
        return NoAlias;
      }
    }
  }

  if (!DecompGEP1.VarIndices.empty()) {
    APInt GCD;
    bool AllNonNegative = DecompGEP1.Offset.isNonNegative();
    bool AllNonPositive = DecompGEP1.Offset.isNonPositive();
    for (unsigned i = 0, e = DecompGEP1.VarIndices.size(); i != e; ++i) {
      const APInt &Scale = DecompGEP1.VarIndices[i].Scale;
      if (i == 0)
        GCD = Scale.abs();
      else
        GCD = APIntOps::GreatestCommonDivisor(GCD, Scale.abs());

      if (AllNonNegative || AllNonPositive) {
        // If the Value could change between cycles, then any reasoning about
        // the Value this cycle may not hold in the next cycle. We'll just
        // give up if we can't determine conditions that hold for every cycle:
        const Value *V = DecompGEP1.VarIndices[i].V;
        const Instruction *CxtI = DecompGEP1.VarIndices[i].CxtI;

        KnownBits Known = computeKnownBits(V, DL, 0, &AC, CxtI, DT);
        bool SignKnownZero = Known.isNonNegative();
        bool SignKnownOne = Known.isNegative();

        // Zero-extension widens the variable, and so forces the sign
        // bit to zero.
        bool IsZExt = DecompGEP1.VarIndices[i].ZExtBits > 0 || isa<ZExtInst>(V);
        SignKnownZero |= IsZExt;
        SignKnownOne &= !IsZExt;

        AllNonNegative &= (SignKnownZero && Scale.isNonNegative()) ||
                          (SignKnownOne && Scale.isNonPositive());
        AllNonPositive &= (SignKnownZero && Scale.isNonPositive()) ||
                          (SignKnownOne && Scale.isNonNegative());
      }
    }

    // We now have accesses at two offsets from the same base:
    //  1. (...)*GCD + DecompGEP1.Offset with size V1Size
    //  2. 0 with size V2Size
    // Using arithmetic modulo GCD, the accesses are at
    // [ModOffset..ModOffset+V1Size) and [0..V2Size). If the first access fits
    // into the range [V2Size..GCD), then we know they cannot overlap.
    APInt ModOffset = DecompGEP1.Offset.srem(GCD);
    if (ModOffset.isNegative())
      ModOffset += GCD; // We want mod, not rem.
    if (V1Size.hasValue() && V2Size.hasValue() &&
        ModOffset.uge(V2Size.getValue()) &&
        (GCD - ModOffset).uge(V1Size.getValue()))
      return NoAlias;

    // If we know all the variables are non-negative, then the total offset is
    // also non-negative and >= DecompGEP1.Offset. We have the following layout:
    // [0, V2Size) ... [TotalOffset, TotalOffer+V1Size]
    // If DecompGEP1.Offset >= V2Size, the accesses don't alias.
    if (AllNonNegative && V2Size.hasValue() &&
        DecompGEP1.Offset.uge(V2Size.getValue()))
      return NoAlias;
    // Similarly, if the variables are non-positive, then the total offset is
    // also non-positive and <= DecompGEP1.Offset. We have the following layout:
    // [TotalOffset, TotalOffset+V1Size) ... [0, V2Size)
    // If -DecompGEP1.Offset >= V1Size, the accesses don't alias.
    if (AllNonPositive && V1Size.hasValue() &&
        (-DecompGEP1.Offset).uge(V1Size.getValue()))
      return NoAlias;

    if (V1Size.hasValue() && V2Size.hasValue()) {
      // Try to determine whether abs(VarIndex) > 0.
      Optional<APInt> MinAbsVarIndex;
      if (DecompGEP1.VarIndices.size() == 1) {
        // VarIndex = Scale*V. If V != 0 then abs(VarIndex) >= abs(Scale).
        const VariableGEPIndex &Var = DecompGEP1.VarIndices[0];
        if (isKnownNonZero(Var.V, DL, 0, &AC, Var.CxtI, DT))
          MinAbsVarIndex = Var.Scale.abs();
      } else if (DecompGEP1.VarIndices.size() == 2) {
        // VarIndex = Scale*V0 + (-Scale)*V1.
        // If V0 != V1 then abs(VarIndex) >= abs(Scale).
        // Check that VisitedPhiBBs is empty, to avoid reasoning about
        // inequality of values across loop iterations.
        const VariableGEPIndex &Var0 = DecompGEP1.VarIndices[0];
        const VariableGEPIndex &Var1 = DecompGEP1.VarIndices[1];
        if (Var0.Scale == -Var1.Scale && Var0.ZExtBits == Var1.ZExtBits &&
            Var0.SExtBits == Var1.SExtBits && VisitedPhiBBs.empty() &&
            isKnownNonEqual(Var0.V, Var1.V, DL, &AC, /* CxtI */ nullptr, DT))
          MinAbsVarIndex = Var0.Scale.abs();
      }

      if (MinAbsVarIndex) {
        // The constant offset will have added at least +/-MinAbsVarIndex to it.
        APInt OffsetLo = DecompGEP1.Offset - *MinAbsVarIndex;
        APInt OffsetHi = DecompGEP1.Offset + *MinAbsVarIndex;
        // Check that an access at OffsetLo or lower, and an access at OffsetHi
        // or higher both do not alias.
        if (OffsetLo.isNegative() && (-OffsetLo).uge(V1Size.getValue()) &&
            OffsetHi.isNonNegative() && OffsetHi.uge(V2Size.getValue()))
          return NoAlias;
      }
    }

    if (constantOffsetHeuristic(DecompGEP1.VarIndices, V1Size, V2Size,
                                DecompGEP1.Offset, &AC, DT))
      return NoAlias;
  }

  // Statically, we can see that the base objects are the same, but the
  // pointers have dynamic offsets which we can't resolve. And none of our
  // little tricks above worked.
  return MayAlias;
}

static AliasResult MergeAliasResults(AliasResult A, AliasResult B) {
  // If the results agree, take it.
  if (A == B)
    return A;
  // A mix of PartialAlias and MustAlias is PartialAlias.
  if ((A == PartialAlias && B == MustAlias) ||
      (B == PartialAlias && A == MustAlias))
    return PartialAlias;
  // Otherwise, we don't know anything.
  return MayAlias;
}

/// Provides a bunch of ad-hoc rules to disambiguate a Select instruction
/// against another.
AliasResult
BasicAAResult::aliasSelect(const SelectInst *SI, LocationSize SISize,
                           const AAMDNodes &SIAAInfo, const Value *V2,
                           LocationSize V2Size, const AAMDNodes &V2AAInfo,
                           AAQueryInfo &AAQI) {
#if INTEL_CUSTOMIZATION
  if (AAQI.NeedLoopCarried) {
    // Disambiguating based on selects can potentially violate loopCarriedAlias
    // semantics, so for now we exclude this logic.
    return MayAlias;
  }
#endif // INTEL_CUSTOMIZATION

  // If the values are Selects with the same condition, we can do a more precise
  // check: just check for aliases between the values on corresponding arms.
  if (const SelectInst *SI2 = dyn_cast<SelectInst>(V2))
    if (SI->getCondition() == SI2->getCondition()) {
      AliasResult Alias = getBestAAResults().alias(
          MemoryLocation(SI->getTrueValue(), SISize, SIAAInfo),
          MemoryLocation(SI2->getTrueValue(), V2Size, V2AAInfo), AAQI);
      if (Alias == MayAlias)
        return MayAlias;
      AliasResult ThisAlias = getBestAAResults().alias(
          MemoryLocation(SI->getFalseValue(), SISize, SIAAInfo),
          MemoryLocation(SI2->getFalseValue(), V2Size, V2AAInfo), AAQI);
      return MergeAliasResults(ThisAlias, Alias);
    }

  // If both arms of the Select node NoAlias or MustAlias V2, then returns
  // NoAlias / MustAlias. Otherwise, returns MayAlias.
  AliasResult Alias = getBestAAResults().alias(
      MemoryLocation(V2, V2Size, V2AAInfo),
      MemoryLocation(SI->getTrueValue(), SISize, SIAAInfo), AAQI);
  if (Alias == MayAlias)
    return MayAlias;

  AliasResult ThisAlias = getBestAAResults().alias(
      MemoryLocation(V2, V2Size, V2AAInfo),
      MemoryLocation(SI->getFalseValue(), SISize, SIAAInfo), AAQI);
  return MergeAliasResults(ThisAlias, Alias);
}

/// Provide a bunch of ad-hoc rules to disambiguate a PHI instruction against
/// another.
AliasResult BasicAAResult::aliasPHI(const PHINode *PN, LocationSize PNSize,
                                    const AAMDNodes &PNAAInfo, const Value *V2,
                                    LocationSize V2Size,
                                    const AAMDNodes &V2AAInfo,
                                    AAQueryInfo &AAQI) {
  // If the values are PHIs in the same block, we can do a more precise
  // as well as efficient check: just check for aliases between the values
  // on corresponding edges.
  // INTEL: This logic is disabled for loopCarriedAlias. In particular, it can
  // INTEL: reason that loop header PHIs with NoAlias header inputs and NoAlias
  // INTEL: latch inputs NoAlias; this is unsafe because it only holds for any
  // INTEL: single execution point; between iterations there may be aliasing.
  if (!AAQI.NeedLoopCarried) // INTEL
  if (const PHINode *PN2 = dyn_cast<PHINode>(V2))
    if (PN2->getParent() == PN->getParent()) {
      Optional<AliasResult> Alias;
      for (unsigned i = 0, e = PN->getNumIncomingValues(); i != e; ++i) {
        AliasResult ThisAlias = getBestAAResults().alias(
            MemoryLocation(PN->getIncomingValue(i), PNSize, PNAAInfo),
            MemoryLocation(
                PN2->getIncomingValueForBlock(PN->getIncomingBlock(i)), V2Size,
                V2AAInfo),
            AAQI);
        if (Alias)
          *Alias = MergeAliasResults(*Alias, ThisAlias);
        else
          Alias = ThisAlias;
        if (*Alias == MayAlias)
          break;
      }
      return *Alias;
    }

  SmallVector<Value *, 4> V1Srcs;
  // If a phi operand recurses back to the phi, we can still determine NoAlias
  // if we don't alias the underlying objects of the other phi operands, as we
  // know that the recursive phi needs to be based on them in some way.
  bool isRecursive = false;
#if INTEL_CUSTOMIZATION
  // Factor some duplicated community code into this lambda.
  // This function returns true if the incoming phi value is a basic loop IV.
  // We skip analysis of this value and look at the other incoming value
  // instead.
  auto CheckForRecPhi = [&](Value *PV) {
    if (!EnableRecPhiAnalysis)
      return false;
    if (getUnderlyingObject(PV) == PN) {
      isRecursive = true;
      return true;
    }
    return false;
  };
#endif // INTEL_CUSTOMIZATION

  if (PV) {
    // If we have PhiValues then use it to get the underlying phi values.
    const PhiValues::ValueSet &PhiValueSet = PV->getValuesForPhi(PN);
    // If we have more phi values than the search depth then return MayAlias
    // conservatively to avoid compile time explosion. The worst possible case
    // is if both sides are PHI nodes. In which case, this is O(m x n) time
    // where 'm' and 'n' are the number of PHI sources.
    if (PhiValueSet.size() > MaxLookupSearchDepth)
      return MayAlias;
    // Add the values to V1Srcs
    for (Value *PV1 : PhiValueSet) {
      if (CheckForRecPhi(PV1))
        continue;
#if INTEL_CUSTOMIZATION
        // FIXME: limited support of recursive updates. phi-loop.ll
        if (auto *PV1Subs = dyn_cast<SubscriptInst>(PV1)) {
          if (PV1Subs->getPointerOperand() == PN &&
              isa<ConstantInt>(PV1Subs->getIndex())) {
            isRecursive = true;
            continue;
          }
        }
        if (auto *PV1F = dyn_cast<FakeloadInst>(PV1)) {
          if (PV1F->getPointerOperand() == PN) {
            isRecursive = true;
            continue;
          }
        }
        // 24303: If the phi is a loop header, and it is not a simple
        // basic IV as CheckForRecPhi, we have to analyze it in a
        // conservative way because V2 and PV1 are from different iterations.
        // Set isRecursive, and push PV1 on the analysis list below.
        // This flag will stop tests that assume same-iteration, like
        // (GEP[%a,i], GEP[%a,i+1]) => NoAlias).
        if (auto *I = dyn_cast<Instruction>(PV1)) {
          if (!DT || DT->dominates(PN->getParent(), I->getParent())) {
            isRecursive = true;
          }
        }
#endif // INTEL_CUSTOMIZATION
      V1Srcs.push_back(PV1);
    }
  } else {
    // If we don't have PhiInfo then just look at the operands of the phi itself
    // FIXME: Remove this once we can guarantee that we have PhiInfo always
    SmallPtrSet<Value *, 4> UniqueSrc;
    for (Value *PV1 : PN->incoming_values()) {
      if (isa<PHINode>(PV1))
        // If any of the source itself is a PHI, return MayAlias conservatively
        // to avoid compile time explosion. The worst possible case is if both
        // sides are PHI nodes. In which case, this is O(m x n) time where 'm'
        // and 'n' are the number of PHI sources.
        return MayAlias;

      if (CheckForRecPhi(PV1))
        continue;
#if INTEL_CUSTOMIZATION
      if (EnableRecPhiAnalysis) {
        // FIXME: limited support of recursive updates. phi-loop.ll
        if (auto *PV1Subs = dyn_cast<SubscriptInst>(PV1)) {
          if (PV1Subs->getPointerOperand() == PN &&
              isa<ConstantInt>(PV1Subs->getIndex())) {
            isRecursive = true;
            continue;
          }
        }
        if (auto *PV1F = dyn_cast<FakeloadInst>(PV1)) {
          if (PV1F->getPointerOperand() == PN) {
            isRecursive = true;
            continue;
          }
        }
        // 24303: see comment above.
        if (auto *I = dyn_cast<Instruction>(PV1)) {
          if (!DT || DT->dominates(PN->getParent(), I->getParent())) {
            isRecursive = true;
          }
        }
      }
#endif // INTEL_CUSTOMIZATION
      if (UniqueSrc.insert(PV1).second)
        V1Srcs.push_back(PV1);
    }
  }

  // If V1Srcs is empty then that means that the phi has no underlying non-phi
  // value. This should only be possible in blocks unreachable from the entry
  // block, but return MayAlias just in case.
  if (V1Srcs.empty())
    return MayAlias;

  // If this PHI node is recursive, indicate that the pointer may be moved
  // across iterations. We can only prove NoAlias if different underlying
  // objects are involved.
  if (isRecursive)
    PNSize = LocationSize::beforeOrAfterPointer();

  // In the recursive alias queries below, we may compare values from two
  // different loop iterations. Keep track of visited phi blocks, which will
  // be used when determining value equivalence.
  bool BlockInserted = VisitedPhiBBs.insert(PN->getParent()).second;
  auto _ = make_scope_exit([&]() {
    if (BlockInserted)
      VisitedPhiBBs.erase(PN->getParent());
  });

#if INTEL_CUSTOMIZATION
  // aliasGEP must be more conservative when called from aliasPHI, because
  // it is not safe to compare GEPs from different iterations.
  // If we call aliasGEP outside aliasPHI and cache the results, the cached
  // results may not be correct inside aliasPHI. The community fix below
  // will pass an empty cache to prevent this.
  //
  // This case is already covered by the fix for 24303 above.
  // Setting PNSize to unknown, will prevent a cache hit, as the cache
  // checks on both value and size.
  // Therefore we can improve compile time for deep phi->gep->phi->gep cases by
  // passing the real cache. (CMPLRLLVM-25048)
  (void)BlockInserted;
  AAQueryInfo *UseAAQI = &AAQI;
#else
  // If we inserted a block into VisitedPhiBBs, alias analysis results that
  // have been cached earlier may no longer be valid. Perform recursive queries
  // with a new AAQueryInfo.
  AAQueryInfo NewAAQI = AAQI.withEmptyCache();
  AAQueryInfo *UseAAQI = BlockInserted ? &NewAAQI : &AAQI;
#endif // INTEL_CUSTOMIZATION

#if INTEL_CUSTOMIZATION
  AliasResult Alias;
  if (UseAAQI->NeedLoopCarried)
    Alias = getBestAAResults().loopCarriedAlias(
        MemoryLocation(V2, V2Size, V2AAInfo),
        MemoryLocation(V1Srcs[0], PNSize, PNAAInfo), *UseAAQI);
  else
    Alias = getBestAAResults().alias(
        MemoryLocation(V2, V2Size, V2AAInfo),
        MemoryLocation(V1Srcs[0], PNSize, PNAAInfo), *UseAAQI);
#endif // INTEL_CUSTOMIZATION
  // Early exit if the check of the first PHI source against V2 is MayAlias.
  // Other results are not possible.
  if (Alias == MayAlias)
    return MayAlias;
  // With recursive phis we cannot guarantee that MustAlias/PartialAlias will
  // remain valid to all elements and needs to conservatively return MayAlias.
  if (isRecursive && Alias != NoAlias)
    return MayAlias;

  // If all sources of the PHI node NoAlias or MustAlias V2, then returns
  // NoAlias / MustAlias. Otherwise, returns MayAlias.
  for (unsigned i = 1, e = V1Srcs.size(); i != e; ++i) {
    Value *V = V1Srcs[i];

#if INTEL_CUSTOMIZATION
    AliasResult ThisAlias;
    if (UseAAQI->NeedLoopCarried)
      ThisAlias = getBestAAResults().loopCarriedAlias(
            MemoryLocation(V2, V2Size, V2AAInfo),
            MemoryLocation(V, PNSize, PNAAInfo), *UseAAQI);
    else
      ThisAlias = getBestAAResults().alias(
            MemoryLocation(V2, V2Size, V2AAInfo),
            MemoryLocation(V, PNSize, PNAAInfo), *UseAAQI);
#endif // INTEL_CUSTOMIZATION
    Alias = MergeAliasResults(ThisAlias, Alias);
    if (Alias == MayAlias)
      break;
  }

  return Alias;
}

#if INTEL_CUSTOMIZATION
// This routine returns return value of a noalias call if given
// 'U' is PHINode and all incoming values of the PHINode point to
// the same address that is returned by the noalias call. Otherwise,
// it returns nullptr.
//
// Ex: For the below example, it returns %237 if %297 is given
// as input.
//
//   %237 = call noalias i8* @malloc(i64 %236)
//   ...
//   %297 = phi i8* [ %237, %288 ], [ %303, %295 ]
//   ...
//   %303 = getelementptr inbounds i8, i8* %297, i64 3
//
// This routine can be extended to cover more cases by making it as 
// recursive routine and considering more IR operands.
//
static Value* getNoAliasPtrOfPHI(const Value* U) {
  Value* NoAliasPtr = nullptr;

  if (!isa<PHINode>(U)) return nullptr;

  const PHINode *PN = cast<PHINode>(U);
  unsigned NumIncomingValues = PN->getNumIncomingValues();
  // Limit number of incoming values of PHI. It is considered
  // as dead BasicBlock if NumIncomingValues is zero.
  if (NumIncomingValues > 2 || NumIncomingValues == 0) return nullptr;

  for (unsigned I = 0, E = PN->getNumIncomingValues(); I != E; ++I) {
    Value* V = PN->getIncomingValue(I);
    if (GEPOperator *G = dyn_cast<GEPOperator>(V)) {
      Value* GEP1 = G->getPointerOperand(); 
      // Skip it if PointerOperand of GEP is the PHI node
      // that we are currently processing.
      if (GEP1 == PN) continue;
      V = GEP1;
    }

    if (!isNoAliasCall(V)) return nullptr;

    // Makes sure here all incoming values point to same address
    if (NoAliasPtr != nullptr && NoAliasPtr != V)  return nullptr;
    NoAliasPtr = V;
  }
  return NoAliasPtr;
}

// This routine does simple analysis to detect if given \p U is a copy
// of an argument and returns the argument if it finds one. Otherwise,
// returns nullptr.
//
// In the below example,
// 1. This routine returns %twp if %twp.addr is given as input.
// 2. This routine returns %data if %data is given as input.
//
// define void @foo(double* noalias %data, double* %twp) {
//   ...
//   %twp.addr = phi double* [ %twp, %for.body ], [ %twp.addr.ssa, %for.end ]
//   ...
//   %twp.addr.ssa = phi double* [ %twp.addr, %for.le ], [ %inc.ptr, %for.ph ]
//   ...
//   %inc.ptr = getelementptr inbounds double, double* %twp.addr, i64 1
//   ...
// }
//
static const Value* getArgumentBasePtr(const Value* U, const DataLayout &DL) {
  // Just return it if U is already argument.
  if (isa<Argument>(U))
    return U;

  const Value* ArgumentPtr = nullptr;
  SmallPtrSet<const Value *, 4> Visited;
  SmallVector<const Value *, 4> Worklist;

  Worklist.push_back(U);
  do {
    const Value *V = getUnderlyingObject(Worklist.pop_back_val());
    if (!Visited.insert(V).second)
      continue;

    if (auto *PN = dyn_cast<PHINode>(V)) {
      // Limit number of incoming values of PHI. It is considered
      // as dead BasicBlock if NumIncomingValues is zero.
      unsigned NumIncomingValues = PN->getNumIncomingValues();
      if (NumIncomingValues > 2 || NumIncomingValues == 0)
        return nullptr;
      for (Value *IncValue : PN->incoming_values())
        Worklist.push_back(IncValue);
      continue;
    }
    if (auto *G = dyn_cast<GEPOperator>(V)) {
      Worklist.push_back(G->getPointerOperand());
      continue;
    }
    if (auto *Subs = dyn_cast<SubscriptInst>(V)) {
      Worklist.push_back(Subs->getPointerOperand());
      continue;
    }
    if (!isa<Argument>(V))
      return nullptr;

    // Makes sure here all incoming values point to same argument
    if (ArgumentPtr != nullptr && ArgumentPtr != V)
     return nullptr;
    ArgumentPtr = V;

  } while (!Worklist.empty());
  return ArgumentPtr;
}

#endif // INTEL_CUSTOMIZATION

/// Provides a bunch of ad-hoc rules to disambiguate in common cases, such as
/// array references.
AliasResult BasicAAResult::aliasCheck(const Value *V1, LocationSize V1Size,
                                      const AAMDNodes &V1AAInfo,
                                      const Value *V2, LocationSize V2Size,
                                      const AAMDNodes &V2AAInfo,
                                      AAQueryInfo &AAQI) {
  // If either of the memory references is empty, it doesn't matter what the
  // pointer values are.
  if (V1Size.isZero() || V2Size.isZero())
    return NoAlias;

  // Strip off any casts if they exist.
  V1 = V1->stripPointerCastsAndInvariantGroups();
  V2 = V2->stripPointerCastsAndInvariantGroups();

  // If V1 or V2 is undef, the result is NoAlias because we can always pick a
  // value for undef that aliases nothing in the program.
  if (isa<UndefValue>(V1) || isa<UndefValue>(V2))
    return NoAlias;

  // Are we checking for alias of the same value?
  // Because we look 'through' phi nodes, we could look at "Value" pointers from
  // different iterations. We must therefore make sure that this is not the
  // case. The function isValueEqualInPotentialCycles ensures that this cannot
  // happen by looking at the visited phi nodes and making sure they cannot
  // reach the value.
  if (isValueEqualInPotentialCycles(V1, V2))
    return MustAlias;

  if (!V1->getType()->isPointerTy() || !V2->getType()->isPointerTy())
    return NoAlias; // Scalars cannot alias each other

  // Figure out what objects these things are pointing to if we can.
  const Value *O1 = getUnderlyingObject(V1, MaxLookupSearchDepth);
  const Value *O2 = getUnderlyingObject(V2, MaxLookupSearchDepth);

  // Null values in the default address space don't point to any object, so they
  // don't alias any other pointer.
  if (const ConstantPointerNull *CPN = dyn_cast<ConstantPointerNull>(O1))
    if (!NullPointerIsDefined(&F, CPN->getType()->getAddressSpace()))
      return NoAlias;
  if (const ConstantPointerNull *CPN = dyn_cast<ConstantPointerNull>(O2))
    if (!NullPointerIsDefined(&F, CPN->getType()->getAddressSpace()))
      return NoAlias;

  if (O1 != O2) {
    // If V1/V2 point to two different objects, we know that we have no alias.
    if (isIdentifiedObject(O1) && isIdentifiedObject(O2))
      return NoAlias;

    // Constant pointers can't alias with non-const isIdentifiedObject objects.
    if ((isa<Constant>(O1) && isIdentifiedObject(O2) && !isa<Constant>(O2)) ||
        (isa<Constant>(O2) && isIdentifiedObject(O1) && !isa<Constant>(O1)))
      return NoAlias;

    // Function arguments can't alias with things that are known to be
    // unambigously identified at the function level.
    if ((isa<Argument>(O1) && isIdentifiedFunctionLocal(O2)) ||
        (isa<Argument>(O2) && isIdentifiedFunctionLocal(O1)))
      return NoAlias;

    // If one pointer is the result of a call/invoke or load and the other is a
    // non-escaping local object within the same function, then we know the
    // object couldn't escape to a point where the call could return it.
    //
    // Note that if the pointers are in different functions, there are a
    // variety of complications. A call with a nocapture argument may still
    // temporary store the nocapture argument's value in a temporary memory
    // location if that memory location doesn't escape. Or it may pass a
    // nocapture value to other functions as long as they don't capture it.
    if (isEscapeSource(O1) &&
        isNonEscapingLocalObject(O2, PtrCaptureMaxUses,      // INTEL
                                 DL, &AAQI.IsCapturedCache)) // INTEL
      return NoAlias;
    if (isEscapeSource(O2) &&
        isNonEscapingLocalObject(O1, PtrCaptureMaxUses,      // INTEL
                                 DL, &AAQI.IsCapturedCache)) // INTEL
      return NoAlias;

#if INTEL_CUSTOMIZATION
    if (checkPtrNoAlias(O1, O2, DL)) {
      return NoAlias;
    }
#endif // INTEL_CUSTOMIZATION

#if INTEL_CUSTOMIZATION
    //
    // Given *p and *q, where p is a malloc call which is only assigned to
    // some no-alias argument pointer and q is argument pointer
    // which is not marked with no-alias, the compiler should conclude
    // that *p and *q does not overlap.
    //
    if (isEscapeArgDereference(O1) &&                 // INTEL
        isNonEscapingAllocObj(O2, PtrCaptureMaxUses)) // INTEL
      return NoAlias;
    if (isEscapeArgDereference(O2) &&                 // INTEL
        isNonEscapingAllocObj(O1, PtrCaptureMaxUses)) // INTEL
      return NoAlias;

    // Return NoAlias if O1 and O2 are PHINodes and they point to two
    // different addresses that are returned by noalias functions.
    // Ex: They point to addresses that are returned by two 
    // different malloc calls.
    //
    if (isa<PHINode>(O2) && isa<PHINode>(O1)) {
      Value* NoAliasPtr1 = getNoAliasPtrOfPHI(O1);
      Value* NoAliasPtr2 = getNoAliasPtrOfPHI(O2);
      if (NoAliasPtr1 != nullptr && NoAliasPtr2 != nullptr &&
          NoAliasPtr1 != NoAliasPtr2) {
        return NoAlias;
      }
    }

    // Return NoAlias if one pointer is an argument that is marked
    // with noalias and other pointer is a copy of another argument.
    //
    // Ex: Detects that %data and %twp.addr are NoAlias
    //
    // define void @foo(double* noalias %data, double* %twp) {
    //   ...
    //   %twp.addr = phi double* [ %twp, %for.body ], [ %inc.ptr, %for.end ]
    //   ...
    //   %inc.ptr = getelementptr inbounds double, double* %twp.addr, i64 1
    // }
    //
    const Value* ArgBasePtr1 = getArgumentBasePtr(O1, DL);
    const Value* ArgBasePtr2 = getArgumentBasePtr(O2, DL);
    if (ArgBasePtr1 && ArgBasePtr2 && ArgBasePtr1 != ArgBasePtr2 &&
        ((isa<Argument>(ArgBasePtr1) && isNoAliasOrByValArgument(ArgBasePtr2)) ||
        (isa<Argument>(ArgBasePtr2) && isNoAliasOrByValArgument(ArgBasePtr1)))) {
      return NoAlias;
   }

#endif // INTEL_CUSTOMIZATION
  }

#if INTEL_CUSTOMIZATION
  // CMPLRLLVM-8828: If memory reference 'A' is based on a malloc call,
  // memory reference 'B' is based on a GEP of a structure and the size of
  // the malloc is too small for the structure, then 'A' and 'B' cannot alias.
  auto mallocNotAliasingGEPOfStruct=[&](const Value *A, const Value *B){
    if(isa<CallInst>(A))
      if (const GEPOperator *GEP = dyn_cast<GEPOperator>(B))
        if (isa<StructType>(*(GEP->getSourceElementType())))
          if (isObjectSmallerThan(A, DL.getTypeSizeInBits(
                      GEP->getSourceElementType()) / 8, DL, TLI, true))
            return true;
    return false;
  };

  if (mallocNotAliasingGEPOfStruct(V1, V2) ||
      mallocNotAliasingGEPOfStruct(V2, V1))
    return NoAlias;

#endif // INTEL_CUSTOMIZATION

  // If the size of one access is larger than the entire object on the other
  // side, then we know such behavior is undefined and can assume no alias.
  bool NullIsValidLocation = NullPointerIsDefined(&F);
  if ((isObjectSmallerThan(
          O2, getMinimalExtentFrom(*V1, V1Size, DL, NullIsValidLocation), DL,
          TLI, NullIsValidLocation)) ||
      (isObjectSmallerThan(
          O1, getMinimalExtentFrom(*V2, V2Size, DL, NullIsValidLocation), DL,
          TLI, NullIsValidLocation)))
    return NoAlias;

  // If one the accesses may be before the accessed pointer, canonicalize this
  // by using unknown after-pointer sizes for both accesses. This is
  // equivalent, because regardless of which pointer is lower, one of them
  // will always came after the other, as long as the underlying objects aren't
  // disjoint. We do this so that the rest of BasicAA does not have to deal
  // with accesses before the base pointer, and to improve cache utilization by
  // merging equivalent states.
  if (V1Size.mayBeBeforePointer() || V2Size.mayBeBeforePointer()) {
    V1Size = LocationSize::afterPointer();
    V2Size = LocationSize::afterPointer();
  }

  // Check the cache before climbing up use-def chains. This also terminates
  // otherwise infinitely recursive queries.
  AAQueryInfo::LocPair Locs(MemoryLocation(V1, V1Size, V1AAInfo),
                            MemoryLocation(V2, V2Size, V2AAInfo));
  if (V1 > V2)
    std::swap(Locs.first, Locs.second);
  const auto &Pair = AAQI.AliasCache.try_emplace(
      Locs, AAQueryInfo::CacheEntry{NoAlias, 0});
  if (!Pair.second) {
    auto &Entry = Pair.first->second;
    if (!Entry.isDefinitive()) {
      // Remember that we used an assumption.
      ++Entry.NumAssumptionUses;
      ++AAQI.NumAssumptionUses;
    }
    return Entry.Result;
  }

  int OrigNumAssumptionUses = AAQI.NumAssumptionUses;
  unsigned OrigNumAssumptionBasedResults = AAQI.AssumptionBasedResults.size();
  AliasResult Result = aliasCheckRecursive(V1, V1Size, V1AAInfo, V2, V2Size,
                                           V2AAInfo, AAQI, O1, O2);

  auto It = AAQI.AliasCache.find(Locs);
  assert(It != AAQI.AliasCache.end() && "Must be in cache");
  auto &Entry = It->second;

  // Check whether a NoAlias assumption has been used, but disproven.
  bool AssumptionDisproven = Entry.NumAssumptionUses > 0 && Result != NoAlias;
  if (AssumptionDisproven)
    Result = MayAlias;

  // This is a definitive result now, when considered as a root query.
  AAQI.NumAssumptionUses -= Entry.NumAssumptionUses;
  Entry.Result = Result;
  Entry.NumAssumptionUses = -1;

  // If the assumption has been disproven, remove any results that may have
  // been based on this assumption. Do this after the Entry updates above to
  // avoid iterator invalidation.
  if (AssumptionDisproven)
    while (AAQI.AssumptionBasedResults.size() > OrigNumAssumptionBasedResults)
      AAQI.AliasCache.erase(AAQI.AssumptionBasedResults.pop_back_val());

  // The result may still be based on assumptions higher up in the chain.
  // Remember it, so it can be purged from the cache later.
  if (OrigNumAssumptionUses != AAQI.NumAssumptionUses && Result != MayAlias)
    AAQI.AssumptionBasedResults.push_back(Locs);
  return Result;
}

AliasResult BasicAAResult::aliasCheckRecursive(
    const Value *V1, LocationSize V1Size, const AAMDNodes &V1AAInfo,
    const Value *V2, LocationSize V2Size, const AAMDNodes &V2AAInfo,
    AAQueryInfo &AAQI, const Value *O1, const Value *O2) {
  if (const auto *GV1 = dyn_cast<AddressOperator>(V1)) { // INTEL
    AliasResult Result =
        aliasGEP(GV1, V1Size, V1AAInfo, V2, V2Size, V2AAInfo, O1, O2, AAQI);
    if (Result != MayAlias)
      return Result;
  } else if (const auto *GV2 = dyn_cast<AddressOperator>(V2)) { // INTEL
    AliasResult Result =
        aliasGEP(GV2, V2Size, V2AAInfo, V1, V1Size, V1AAInfo, O2, O1, AAQI);
    if (Result != MayAlias)
      return Result;
  }

  if (const PHINode *PN = dyn_cast<PHINode>(V1)) {
    AliasResult Result =
        aliasPHI(PN, V1Size, V1AAInfo, V2, V2Size, V2AAInfo, AAQI);
    if (Result != MayAlias)
      return Result;
  } else if (const PHINode *PN = dyn_cast<PHINode>(V2)) {
    AliasResult Result =
        aliasPHI(PN, V2Size, V2AAInfo, V1, V1Size, V1AAInfo, AAQI);
    if (Result != MayAlias)
      return Result;
  }

  if (const SelectInst *S1 = dyn_cast<SelectInst>(V1)) {
    AliasResult Result =
        aliasSelect(S1, V1Size, V1AAInfo, V2, V2Size, V2AAInfo, AAQI);
    if (Result != MayAlias)
      return Result;
  } else if (const SelectInst *S2 = dyn_cast<SelectInst>(V2)) {
    AliasResult Result =
        aliasSelect(S2, V2Size, V2AAInfo, V1, V1Size, V1AAInfo, AAQI);
    if (Result != MayAlias)
      return Result;
  }

  // If both pointers are pointing into the same object and one of them
  // accesses the entire object, then the accesses must overlap in some way.
  if (O1 == O2) {
    bool NullIsValidLocation = NullPointerIsDefined(&F);
    if (V1Size.isPrecise() && V2Size.isPrecise() &&
        (isObjectSize(O1, V1Size.getValue(), DL, TLI, NullIsValidLocation) ||
         isObjectSize(O2, V2Size.getValue(), DL, TLI, NullIsValidLocation)))
      return PartialAlias;
  }

  return MayAlias;
}

#if INTEL_CUSTOMIZATION
AliasResult BasicAAResult::loopCarriedAlias(const MemoryLocation &LocA,
                                            const MemoryLocation &LocB,
                                            AAQueryInfo &AAQI) {
  assert(AAQI.NeedLoopCarried && "Unexpectedly missing dynamic query flag");
  return alias(LocA, LocB, AAQI);
}
#endif // INTEL_CUSTOMIZATION

/// Check whether two Values can be considered equivalent.
///
/// In addition to pointer equivalence of \p V1 and \p V2 this checks whether
/// they can not be part of a cycle in the value graph by looking at all
/// visited phi nodes an making sure that the phis cannot reach the value. We
/// have to do this because we are looking through phi nodes (That is we say
/// noalias(V, phi(VA, VB)) if noalias(V, VA) and noalias(V, VB).
bool BasicAAResult::isValueEqualInPotentialCycles(const Value *V,
                                                  const Value *V2) {
  if (V != V2)
    return false;

  const Instruction *Inst = dyn_cast<Instruction>(V);
  if (!Inst)
    return true;

  if (VisitedPhiBBs.empty())
    return true;

  if (VisitedPhiBBs.size() > MaxNumPhiBBsValueReachabilityCheck)
    return false;

  // Make sure that the visited phis cannot reach the Value. This ensures that
  // the Values cannot come from different iterations of a potential cycle the
  // phi nodes could be involved in.
  for (auto *P : VisitedPhiBBs)
    if (isPotentiallyReachable(&P->front(), Inst, nullptr, DT, LI))
      return false;

  return true;
}

/// Computes the symbolic difference between two de-composed GEPs.
///
/// Dest and Src are the variable indices from two decomposed GetElementPtr
/// instructions GEP1 and GEP2 which have common base pointers.
void BasicAAResult::GetIndexDifference(
    SmallVectorImpl<VariableGEPIndex> &Dest,
    const SmallVectorImpl<VariableGEPIndex> &Src) {
  if (Src.empty())
    return;

  for (unsigned i = 0, e = Src.size(); i != e; ++i) {
    const Value *V = Src[i].V;
    unsigned ZExtBits = Src[i].ZExtBits, SExtBits = Src[i].SExtBits;
    APInt Scale = Src[i].Scale;

    // Find V in Dest.  This is N^2, but pointer indices almost never have more
    // than a few variable indexes.
    for (unsigned j = 0, e = Dest.size(); j != e; ++j) {
      if (!isValueEqualInPotentialCycles(Dest[j].V, V) ||
          Dest[j].ZExtBits != ZExtBits || Dest[j].SExtBits != SExtBits)
        continue;

      // If we found it, subtract off Scale V's from the entry in Dest.  If it
      // goes to zero, remove the entry.
      if (Dest[j].Scale != Scale)
        Dest[j].Scale -= Scale;
      else
        Dest.erase(Dest.begin() + j);
      Scale = 0;
      break;
    }

    // If we didn't consume this entry, add it to the end of the Dest list.
    if (!!Scale) {
      VariableGEPIndex Entry = {V, ZExtBits, SExtBits, -Scale, Src[i].CxtI};
      Dest.push_back(Entry);
    }
  }
}

bool BasicAAResult::constantOffsetHeuristic(
    const SmallVectorImpl<VariableGEPIndex> &VarIndices,
    LocationSize MaybeV1Size, LocationSize MaybeV2Size, const APInt &BaseOffset,
    AssumptionCache *AC, DominatorTree *DT) {
  if (VarIndices.size() != 2 || !MaybeV1Size.hasValue() ||
      !MaybeV2Size.hasValue())
    return false;

  const uint64_t V1Size = MaybeV1Size.getValue();
  const uint64_t V2Size = MaybeV2Size.getValue();

  const VariableGEPIndex &Var0 = VarIndices[0], &Var1 = VarIndices[1];

  if (Var0.ZExtBits != Var1.ZExtBits || Var0.SExtBits != Var1.SExtBits ||
      Var0.Scale != -Var1.Scale)
    return false;

  unsigned Width = Var1.V->getType()->getIntegerBitWidth();

  // We'll strip off the Extensions of Var0 and Var1 and do another round
  // of GetLinearExpression decomposition. In the example above, if Var0
  // is zext(%x + 1) we should get V1 == %x and V1Offset == 1.

  APInt V0Scale(Width, 0), V0Offset(Width, 0), V1Scale(Width, 0),
      V1Offset(Width, 0);
  bool NSW = true, NUW = true;
  unsigned V0ZExtBits = 0, V0SExtBits = 0, V1ZExtBits = 0, V1SExtBits = 0;
  const Value *V0 = GetLinearExpression(Var0.V, V0Scale, V0Offset, V0ZExtBits,
                                        V0SExtBits, DL, 0, AC, DT, NSW, NUW);
  NSW = true;
  NUW = true;
  const Value *V1 = GetLinearExpression(Var1.V, V1Scale, V1Offset, V1ZExtBits,
                                        V1SExtBits, DL, 0, AC, DT, NSW, NUW);

  if (V0Scale != V1Scale || V0ZExtBits != V1ZExtBits ||
      V0SExtBits != V1SExtBits || !isValueEqualInPotentialCycles(V0, V1))
    return false;

  // We have a hit - Var0 and Var1 only differ by a constant offset!

  // If we've been sext'ed then zext'd the maximum difference between Var0 and
  // Var1 is possible to calculate, but we're just interested in the absolute
  // minimum difference between the two. The minimum distance may occur due to
  // wrapping; consider "add i3 %i, 5": if %i == 7 then 7 + 5 mod 8 == 4, and so
  // the minimum distance between %i and %i + 5 is 3.
  APInt MinDiff = V0Offset - V1Offset, Wrapped = -MinDiff;
  MinDiff = APIntOps::umin(MinDiff, Wrapped);
  APInt MinDiffBytes =
    MinDiff.zextOrTrunc(Var0.Scale.getBitWidth()) * Var0.Scale.abs();

  // We can't definitely say whether GEP1 is before or after V2 due to wrapping
  // arithmetic (i.e. for some values of GEP1 and V2 GEP1 < V2, and for other
  // values GEP1 > V2). We'll therefore only declare NoAlias if both V1Size and
  // V2Size can fit in the MinDiffBytes gap.
  return MinDiffBytes.uge(V1Size + BaseOffset.abs()) &&
         MinDiffBytes.uge(V2Size + BaseOffset.abs());
}

//===----------------------------------------------------------------------===//
// BasicAliasAnalysis Pass
//===----------------------------------------------------------------------===//

AnalysisKey BasicAA::Key;

BasicAAResult BasicAA::run(Function &F, FunctionAnalysisManager &AM) {
  auto &XOL = AM.getResult<XmainOptLevelAnalysis>(F); // INTEL
  auto &TLI = AM.getResult<TargetLibraryAnalysis>(F);
  auto &AC = AM.getResult<AssumptionAnalysis>(F);
  auto *DT = &AM.getResult<DominatorTreeAnalysis>(F);
  auto *LI = AM.getCachedResult<LoopAnalysis>(F);
  auto *PV = AM.getCachedResult<PhiValuesAnalysis>(F);
  return BasicAAResult(F.getParent()->getDataLayout(), F, TLI, AC, DT, LI, PV,
                       XOL.getOptLevel()); // INTEL
}

BasicAAWrapperPass::BasicAAWrapperPass() : FunctionPass(ID) {
  initializeBasicAAWrapperPassPass(*PassRegistry::getPassRegistry());
}

char BasicAAWrapperPass::ID = 0;

void BasicAAWrapperPass::anchor() {}

INITIALIZE_PASS_BEGIN(BasicAAWrapperPass, "basic-aa",
                      "Basic Alias Analysis (stateless AA impl)", true, true)
INITIALIZE_PASS_DEPENDENCY(AssumptionCacheTracker)
INITIALIZE_PASS_DEPENDENCY(DominatorTreeWrapperPass)
INITIALIZE_PASS_DEPENDENCY(TargetLibraryInfoWrapperPass)
INITIALIZE_PASS_DEPENDENCY(PhiValuesWrapperPass)
INITIALIZE_PASS_DEPENDENCY(XmainOptLevelWrapperPass) // INTEL
INITIALIZE_PASS_END(BasicAAWrapperPass, "basic-aa",
                    "Basic Alias Analysis (stateless AA impl)", true, true)

FunctionPass *llvm::createBasicAAWrapperPass() {
  return new BasicAAWrapperPass();
}

bool BasicAAWrapperPass::runOnFunction(Function &F) {
  auto &ACT = getAnalysis<AssumptionCacheTracker>();
  auto &TLIWP = getAnalysis<TargetLibraryInfoWrapperPass>();
  auto &DTWP = getAnalysis<DominatorTreeWrapperPass>();
  auto *LIWP = getAnalysisIfAvailable<LoopInfoWrapperPass>();
  auto *PVWP = getAnalysisIfAvailable<PhiValuesWrapperPass>();
  auto &XOL = getAnalysis<XmainOptLevelWrapperPass>(); // INTEL

  Result.reset(new BasicAAResult(F.getParent()->getDataLayout(), F,
                                 TLIWP.getTLI(F), ACT.getAssumptionCache(F),
                                 &DTWP.getDomTree(),
                                 LIWP ? &LIWP->getLoopInfo() : nullptr,
                                 PVWP ? &PVWP->getResult() : nullptr, // INTEL
                                 XOL.getOptLevel()));                 // INTEL

  return false;
}

void BasicAAWrapperPass::getAnalysisUsage(AnalysisUsage &AU) const {
  AU.setPreservesAll();
  AU.addRequiredTransitive<AssumptionCacheTracker>();
  AU.addRequiredTransitive<DominatorTreeWrapperPass>();
  AU.addRequiredTransitive<TargetLibraryInfoWrapperPass>();
  AU.addUsedIfAvailable<PhiValuesWrapperPass>();
  AU.addRequired<XmainOptLevelWrapperPass>(); // INTEL
}

BasicAAResult llvm::createLegacyPMBasicAAResult(Pass &P, Function &F) {
  return BasicAAResult(
      F.getParent()->getDataLayout(), F,
      P.getAnalysis<TargetLibraryInfoWrapperPass>().getTLI(F),
      P.getAnalysis<AssumptionCacheTracker>().getAssumptionCache(F), // INTEL
      nullptr, nullptr, nullptr,                                     // INTEL
      P.getAnalysis<XmainOptLevelWrapperPass>().getOptLevel());      // INTEL
}<|MERGE_RESOLUTION|>--- conflicted
+++ resolved
@@ -1331,11 +1331,10 @@
 
     // For GEPs with identical offsets, we can preserve the size and AAInfo
     // when performing the alias check on the underlying objects.
-<<<<<<< HEAD
-    if (BaseAlias == MayAlias && DecompGEP1.Offset == DecompGEP2.Offset &&
+    if (BaseAlias == MayAlias && DecompGEP1.Offset == 0 &&
         DecompGEP1.Base == UnderlyingV1 && // INTEL
         DecompGEP2.Base == UnderlyingV2 && // INTEL
-        DecompGEP1.VarIndices == DecompGEP2.VarIndices) {
+        DecompGEP1.VarIndices.empty()) {
 #if INTEL_CUSTOMIZATION
         AliasResult PreciseBaseAlias;
         if (AAQI.NeedLoopCarried)
@@ -1347,13 +1346,6 @@
               MemoryLocation(UnderlyingV1, V1Size, V1AAInfo),
               MemoryLocation(UnderlyingV2, V2Size, V2AAInfo), AAQI);
 #endif // INTEL_CUSTOMIZATION
-=======
-    if (BaseAlias == MayAlias && DecompGEP1.Offset == 0 &&
-        DecompGEP1.VarIndices.empty()) {
-      AliasResult PreciseBaseAlias = getBestAAResults().alias(
-          MemoryLocation(UnderlyingV1, V1Size, V1AAInfo),
-          MemoryLocation(UnderlyingV2, V2Size, V2AAInfo), AAQI);
->>>>>>> 728803ed
       if (PreciseBaseAlias == NoAlias)
         return NoAlias;
     }
@@ -1364,12 +1356,6 @@
       assert(BaseAlias == NoAlias || BaseAlias == MayAlias);
       return BaseAlias;
     }
-<<<<<<< HEAD
-
-    // Subtract the GEP2 pointer from the GEP1 pointer to find out their
-    // symbolic difference.
-    DecompGEP1.Offset -= DecompGEP2.Offset;
-    GetIndexDifference(DecompGEP1.VarIndices, DecompGEP2.VarIndices);
 
 #if INTEL_CUSTOMIZATION
     // GCD test for same base. https://en.wikipedia.org/wiki/GCD_test
@@ -1416,8 +1402,6 @@
       }
     }
 #endif // INTEL_CUSTOMIZATION
-=======
->>>>>>> 728803ed
   } else {
     // Check to see if these two pointers are related by the getelementptr
     // instruction.  If one pointer is a GEP with a non-zero index of the other
