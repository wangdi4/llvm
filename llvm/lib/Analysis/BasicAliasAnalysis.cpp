--- conflicted
+++ resolved
@@ -1429,17 +1429,10 @@
       !DecompGEP2.HasCompileTimeConstantScale)
     return MayAlias;
 
-<<<<<<< HEAD
-  APInt GEP1BaseOffset = DecompGEP1.Offset;
-  APInt GEP2BaseOffset = DecompGEP2.Offset;
-
   assert((DecompGEP1.Base == UnderlyingV1 ||       // INTEL
           isa<SubscriptInst>(DecompGEP1.Base)) &&  // INTEL
          (DecompGEP2.Base == UnderlyingV2 ||       // INTEL
           isa<SubscriptInst>(DecompGEP2.Base)) &&  // INTEL
-=======
-  assert(DecompGEP1.Base == UnderlyingV1 && DecompGEP2.Base == UnderlyingV2 &&
->>>>>>> f4412c5a
          "DecomposeGEPExpression returned a result different from "
          "getUnderlyingObject");
 
@@ -1463,13 +1456,9 @@
 
     // For GEPs with identical offsets, we can preserve the size and AAInfo
     // when performing the alias check on the underlying objects.
-<<<<<<< HEAD
-    if (BaseAlias == MayAlias && GEP1BaseOffset == GEP2BaseOffset &&
+    if (BaseAlias == MayAlias && DecompGEP1.Offset == DecompGEP2.Offset &&
         DecompGEP1.Base == UnderlyingV1 && // INTEL
         DecompGEP2.Base == UnderlyingV2 && // INTEL
-=======
-    if (BaseAlias == MayAlias && DecompGEP1.Offset == DecompGEP2.Offset &&
->>>>>>> f4412c5a
         DecompGEP1.VarIndices == DecompGEP2.VarIndices) {
       AliasResult PreciseBaseAlias = aliasCheck(
           UnderlyingV1, V1Size, V1AAInfo, UnderlyingV2, V2Size, V2AAInfo, AAQI);
@@ -1511,7 +1500,7 @@
 #if INTEL_CUSTOMIZATION
     // GCD test for same base. https://en.wikipedia.org/wiki/GCD_test
     // aliasSameBasePointerGEPs.
-    if (DecompGEP1.Base == DecompGEP2.Base && GEP1BaseOffset != 0 &&
+    if (DecompGEP1.Base == DecompGEP2.Base && DecompGEP1.Offset != 0 &&
         V1Size != MemoryLocation::UnknownSize &&
         V2Size != MemoryLocation::UnknownSize &&
         // Safe to convert V1Size to int64_t.
@@ -1534,7 +1523,7 @@
 
       if (CoeffsAreDivisible && MinCoeff.sge((int64_t)V1Size.getValue()) &&
           MinCoeff.sge((int64_t)V2Size.getValue())) {
-        APInt GEP1BaseOffsetReduced = GEP1BaseOffset.srem(MinCoeff);
+        APInt GEP1BaseOffsetReduced = DecompGEP1.Offset.srem(MinCoeff);
         if (GEP1BaseOffsetReduced.sgt(0)) {
           // | V2 ... V2 + V2Size |
           // | GEP1BaseOffsetReduced | V1 ... V1 + V1Size
