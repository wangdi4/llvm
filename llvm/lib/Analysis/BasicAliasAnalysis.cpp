--- conflicted
+++ resolved
@@ -1319,14 +1319,10 @@
       const DecomposedGEP &DecompGEP, const DecomposedGEP &DecompObject,
       LocationSize MaybeObjectAccessSize) {
   // If the object access size is unknown, or the GEP isn't inbounds, bail.
-<<<<<<< HEAD
   // INTEL:
   // SubscriptInst, GetElementPtrInst and FakeloadInst are structured
   // address computations and/or pointer annotations.
-  if (MaybeObjectAccessSize == MemoryLocation::UnknownSize) // INTEL
-=======
-  if (MaybeObjectAccessSize == LocationSize::unknown() || !GEPOp->isInBounds())
->>>>>>> 62ac69d4
+  if (MaybeObjectAccessSize == LocationSize::unknown()) // INTEL
     return false;
 
   if (auto *S = dyn_cast<GEPOrSubsOperator>(GEPOp)) // INTEL
