--- conflicted
+++ resolved
@@ -1347,28 +1347,6 @@
       return BaseAlias;
     }
 
-<<<<<<< HEAD
-    // Otherwise, we have a MustAlias.  Since the base pointers alias each other
-    // exactly, see if the computed offset from the common pointer tells us
-    // about the relation of the resulting pointer.
-    // If we know the two GEPs are based off of the exact same pointer (and not
-    // just the same underlying object), see if that tells us anything about
-    // the resulting pointers.
-    if (GEP1->getPointerOperand()->stripPointerCastsAndInvariantGroups() ==
-            GEP2->getPointerOperand()->stripPointerCastsAndInvariantGroups() &&
-        GEP1->getPointerOperandType() == GEP2->getPointerOperandType()) {
-      const GEPOperator* GP1 = dyn_cast<GEPOperator>(GEP1); // INTEL
-      const GEPOperator* GP2 = dyn_cast<GEPOperator>(GEP2); // INTEL
-      if (GP1 && GP2) { // INTEL
-        AliasResult R = aliasSameBasePointerGEPs(GP1, V1Size, GP2, V2Size, DL); // INTEL
-        // If we couldn't find anything interesting, don't abandon just yet.
-        if (R != MayAlias)
-          return R;
-      } // INTEL
-    }
-
-=======
->>>>>>> 5e69e2eb
     // Subtract the GEP2 pointer from the GEP1 pointer to find out their
     // symbolic difference.
     DecompGEP1.Offset -= DecompGEP2.Offset;
