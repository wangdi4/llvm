--- conflicted
+++ resolved
@@ -1302,142 +1302,17 @@
   // cannot alias.
   if (isGEPBaseAtNegativeOffset(GEP1, DecompGEP1, DecompGEP2, V2Size))
     return NoAlias;
-<<<<<<< HEAD
-  // If we have two gep instructions with must-alias or not-alias'ing base
-  // pointers, figure out if the indexes to the GEP tell us anything about the
-  // derived pointer.
+
   if (const AddressOperator *GEP2 = dyn_cast<AddressOperator>(V2)) { // INTEL
-=======
-
-  if (const GEPOperator *GEP2 = dyn_cast<GEPOperator>(V2)) {
->>>>>>> f197cf21
     // Check for the GEP base being at a negative offset, this time in the other
     // direction.
     if (isGEPBaseAtNegativeOffset(GEP2, DecompGEP2, DecompGEP1, V1Size))
       return NoAlias;
-<<<<<<< HEAD
-
-    // Subtract the GEP2 pointer from the GEP1 pointer to find out their
-    // symbolic difference.
-    DecompGEP1.Offset -= DecompGEP2.Offset;
-    GetIndexDifference(DecompGEP1.VarIndices, DecompGEP2.VarIndices);
-
-    // For GEPs with identical offsets, we can preserve the size and AAInfo
-    // when performing the alias check on the underlying objects.
-    if (DecompGEP1.Offset == 0 &&
-        DecompGEP1.Base == UnderlyingV1 && // INTEL
-        DecompGEP2.Base == UnderlyingV2 && // INTEL
-        DecompGEP1.VarIndices.empty()) {
-#if INTEL_CUSTOMIZATION
-        AliasResult PreciseBaseAlias;
-        if (AAQI.NeedLoopCarried)
-          PreciseBaseAlias = getBestAAResults().loopCarriedAlias(
-              MemoryLocation(UnderlyingV1, V1Size, V1AAInfo),
-              MemoryLocation(UnderlyingV2, V2Size, V2AAInfo), AAQI);
-        else
-          PreciseBaseAlias = getBestAAResults().alias(
-              MemoryLocation(UnderlyingV1, V1Size, V1AAInfo),
-              MemoryLocation(UnderlyingV2, V2Size, V2AAInfo), AAQI);
-        return PreciseBaseAlias;
-#endif // INTEL_CUSTOMIZATION
-    }
-
-    // Do the base pointers alias?
-#if INTEL_CUSTOMIZATION
-    AliasResult BaseAlias;
-    if (AAQI.NeedLoopCarried)
-      BaseAlias = getBestAAResults().loopCarriedAlias(
-          MemoryLocation::getBeforeOrAfter(UnderlyingV1),
-          MemoryLocation::getBeforeOrAfter(UnderlyingV2), AAQI);
-    else
-      BaseAlias = getBestAAResults().alias(
-          MemoryLocation::getBeforeOrAfter(UnderlyingV1),
-          MemoryLocation::getBeforeOrAfter(UnderlyingV2), AAQI);
-#endif // INTEL_CUSTOMIZATION
-
-    // If we get a No or May, then return it immediately, no amount of analysis
-    // will improve this situation.
-    if (BaseAlias != MustAlias) {
-      assert(BaseAlias == NoAlias || BaseAlias == MayAlias);
-      return BaseAlias;
-    }
-
-#if INTEL_CUSTOMIZATION
-    // GCD test for same base. https://en.wikipedia.org/wiki/GCD_test
-    // aliasSameBasePointerGEPs.
-    if (DecompGEP1.Base == DecompGEP2.Base && DecompGEP1.Offset != 0 &&
-        V1Size != MemoryLocation::UnknownSize &&
-        V2Size != MemoryLocation::UnknownSize &&
-        // Safe to convert V1Size to int64_t.
-        V1Size.getValue() <= (uint64_t)std::numeric_limits<int64_t>::max() &&
-        // Safe to convert V2Size to int64_t.
-        V2Size.getValue() <= (uint64_t)std::numeric_limits<int64_t>::max() &&
-        !DecompGEP1.VarIndices.empty()) {
-
-      APInt MinCoeff = DecompGEP1.VarIndices[0].Scale.abs();
-      for (unsigned i = 1, e = DecompGEP1.VarIndices.size(); i != e; ++i)
-        MinCoeff = MinCoeff.sle(DecompGEP1.VarIndices[i].Scale.abs()) ?
-                   MinCoeff : DecompGEP1.VarIndices[i].Scale.abs();
-
-      bool CoeffsAreDivisible = true;
-      for (unsigned i = 0, e = DecompGEP1.VarIndices.size(); i != e; ++i)
-        if (!!(DecompGEP1.VarIndices[i].Scale.srem(MinCoeff))) {
-          CoeffsAreDivisible = false;
-          break;
-        }
-
-      if (CoeffsAreDivisible && MinCoeff.sge((int64_t)V1Size.getValue()) &&
-          MinCoeff.sge((int64_t)V2Size.getValue())) {
-        APInt GEP1BaseOffsetReduced = DecompGEP1.Offset.srem(MinCoeff);
-        if (GEP1BaseOffsetReduced.sgt(0)) {
-          // | V2 ... V2 + V2Size |
-          // | GEP1BaseOffsetReduced | V1 ... V1 + V1Size
-          // | MinCoeff                                     |
-          if (GEP1BaseOffsetReduced.sge((int64_t)V2Size.getValue()) &&
-              GEP1BaseOffsetReduced.sle(MinCoeff - (int64_t)V1Size.getValue()))
-            return NoAlias;
-        } else if (GEP1BaseOffsetReduced.slt(0)) {
-          // | V1 ... V1 + V1Size |
-          // | GEP1BaseOffsetReduced | V2 ... V2 + V2Size
-          // | MinCoeff                                     |
-          if ((-GEP1BaseOffsetReduced).sge((int64_t)V1Size.getValue()) &&
-              (-GEP1BaseOffsetReduced).sle(MinCoeff - (int64_t)V2Size.getValue()))
-            return NoAlias;
-        }
-      }
-    }
-#endif // INTEL_CUSTOMIZATION
-=======
->>>>>>> f197cf21
   } else {
     // TODO: This limitation exists for compile-time reasons. Relax it if we
     // can avoid exponential pathological cases.
     if (!V1Size.hasValue() && !V2Size.hasValue())
       return MayAlias;
-<<<<<<< HEAD
-
-#if INTEL_CUSTOMIZATION
-    AliasResult R;
-    if (AAQI.NeedLoopCarried)
-      R = getBestAAResults().loopCarriedAlias(
-          MemoryLocation::getBeforeOrAfter(UnderlyingV1),
-          MemoryLocation(V2, V2Size, V2AAInfo), AAQI);
-    else
-      R = getBestAAResults().alias(
-          MemoryLocation::getBeforeOrAfter(UnderlyingV1),
-          MemoryLocation(V2, V2Size, V2AAInfo), AAQI);
-#endif // INTEL_CUSTOMIZATION
-    if (R != MustAlias) {
-      // If V2 may alias GEP base pointer, conservatively returns MayAlias.
-      // If V2 is known not to alias GEP base pointer, then the two values
-      // cannot alias per GEP semantics: "Any memory access must be done through
-      // a pointer value associated with an address range of the memory access,
-      // otherwise the behavior is undefined.".
-      assert(R == NoAlias || R == MayAlias);
-      return R;
-    }
-=======
->>>>>>> f197cf21
   }
 
   // Subtract the GEP2 pointer from the GEP1 pointer to find out their
@@ -1447,15 +1322,36 @@
 
   // For GEPs with identical offsets, we can preserve the size and AAInfo
   // when performing the alias check on the underlying objects.
-  if (DecompGEP1.Offset == 0 && DecompGEP1.VarIndices.empty())
-    return getBestAAResults().alias(
-        MemoryLocation(UnderlyingV1, V1Size, V1AAInfo),
-        MemoryLocation(UnderlyingV2, V2Size, V2AAInfo), AAQI);
+  if (DecompGEP1.Offset == 0 &&
+      DecompGEP1.Base == UnderlyingV1 && // INTEL
+      DecompGEP2.Base == UnderlyingV2 && // INTEL
+      DecompGEP1.VarIndices.empty()) {
+#if INTEL_CUSTOMIZATION
+    AliasResult PreciseBaseAlias;
+    if (AAQI.NeedLoopCarried)
+      PreciseBaseAlias = getBestAAResults().loopCarriedAlias(
+          MemoryLocation(UnderlyingV1, V1Size, V1AAInfo),
+          MemoryLocation(UnderlyingV2, V2Size, V2AAInfo), AAQI);
+    else
+      PreciseBaseAlias = getBestAAResults().alias(
+          MemoryLocation(UnderlyingV1, V1Size, V1AAInfo),
+          MemoryLocation(UnderlyingV2, V2Size, V2AAInfo), AAQI);
+    return PreciseBaseAlias;
+#endif // INTEL_CUSTOMIZATION
+  }
 
   // Do the base pointers alias?
-  AliasResult BaseAlias = getBestAAResults().alias(
-      MemoryLocation::getBeforeOrAfter(UnderlyingV1),
-      MemoryLocation::getBeforeOrAfter(UnderlyingV2), AAQI);
+#if INTEL_CUSTOMIZATION
+  AliasResult BaseAlias;
+  if (AAQI.NeedLoopCarried)
+    BaseAlias = getBestAAResults().loopCarriedAlias(
+        MemoryLocation::getBeforeOrAfter(UnderlyingV1),
+        MemoryLocation::getBeforeOrAfter(UnderlyingV2), AAQI);
+  else
+    BaseAlias = getBestAAResults().alias(
+        MemoryLocation::getBeforeOrAfter(UnderlyingV1),
+        MemoryLocation::getBeforeOrAfter(UnderlyingV2), AAQI);
+#endif // INTEL_CUSTOMIZATION
 
   // If we get a No or May, then return it immediately, no amount of analysis
   // will improve this situation.
@@ -1463,6 +1359,52 @@
     assert(BaseAlias == NoAlias || BaseAlias == MayAlias);
     return BaseAlias;
   }
+
+#if INTEL_CUSTOMIZATION
+  // GCD test for same base. https://en.wikipedia.org/wiki/GCD_test
+  // aliasSameBasePointerGEPs.
+  if (DecompGEP1.Base == DecompGEP2.Base && DecompGEP1.Offset != 0 &&
+      V1Size != MemoryLocation::UnknownSize &&
+      V2Size != MemoryLocation::UnknownSize &&
+      // Safe to convert V1Size to int64_t.
+      V1Size.getValue() <= (uint64_t)std::numeric_limits<int64_t>::max() &&
+      // Safe to convert V2Size to int64_t.
+      V2Size.getValue() <= (uint64_t)std::numeric_limits<int64_t>::max() &&
+      !DecompGEP1.VarIndices.empty()) {
+
+    APInt MinCoeff = DecompGEP1.VarIndices[0].Scale.abs();
+    for (unsigned i = 1, e = DecompGEP1.VarIndices.size(); i != e; ++i)
+      MinCoeff = MinCoeff.sle(DecompGEP1.VarIndices[i].Scale.abs()) ?
+                  MinCoeff : DecompGEP1.VarIndices[i].Scale.abs();
+
+    bool CoeffsAreDivisible = true;
+    for (unsigned i = 0, e = DecompGEP1.VarIndices.size(); i != e; ++i)
+      if (!!(DecompGEP1.VarIndices[i].Scale.srem(MinCoeff))) {
+        CoeffsAreDivisible = false;
+        break;
+      }
+
+    if (CoeffsAreDivisible && MinCoeff.sge((int64_t)V1Size.getValue()) &&
+        MinCoeff.sge((int64_t)V2Size.getValue())) {
+      APInt GEP1BaseOffsetReduced = DecompGEP1.Offset.srem(MinCoeff);
+      if (GEP1BaseOffsetReduced.sgt(0)) {
+        // | V2 ... V2 + V2Size |
+        // | GEP1BaseOffsetReduced | V1 ... V1 + V1Size
+        // | MinCoeff                                     |
+        if (GEP1BaseOffsetReduced.sge((int64_t)V2Size.getValue()) &&
+            GEP1BaseOffsetReduced.sle(MinCoeff - (int64_t)V1Size.getValue()))
+          return NoAlias;
+      } else if (GEP1BaseOffsetReduced.slt(0)) {
+        // | V1 ... V1 + V1Size |
+        // | GEP1BaseOffsetReduced | V2 ... V2 + V2Size
+        // | MinCoeff                                     |
+        if ((-GEP1BaseOffsetReduced).sge((int64_t)V1Size.getValue()) &&
+            (-GEP1BaseOffsetReduced).sle(MinCoeff - (int64_t)V2Size.getValue()))
+          return NoAlias;
+      }
+    }
+  }
+#endif // INTEL_CUSTOMIZATION
 
   // If there is a constant difference between the pointers, but the difference
   // is less than the size of the associated memory object, then we know
