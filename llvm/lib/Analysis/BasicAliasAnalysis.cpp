--- conflicted
+++ resolved
@@ -1371,14 +1371,10 @@
       const DecomposedGEP &DecompGEP, const DecomposedGEP &DecompObject,
       LocationSize MaybeObjectAccessSize) {
   // If the object access size is unknown, or the GEP isn't inbounds, bail.
-<<<<<<< HEAD
   // INTEL:
   // SubscriptInst, GetElementPtrInst and FakeloadInst are structured
   // address computations and/or pointer annotations.
-  if (MaybeObjectAccessSize == LocationSize::unknown()) // INTEL
-=======
-  if (!MaybeObjectAccessSize.hasValue() || !GEPOp->isInBounds())
->>>>>>> 7de7c408
+  if (!MaybeObjectAccessSize.hasValue()) // INTEL
     return false;
 
   if (auto *S = dyn_cast<GEPOrSubsOperator>(GEPOp)) // INTEL
