//===- BasicAliasAnalysis.cpp - Stateless Alias Analysis Impl -------------===//
//
// Part of the LLVM Project, under the Apache License v2.0 with LLVM Exceptions.
// See https://llvm.org/LICENSE.txt for license information.
// SPDX-License-Identifier: Apache-2.0 WITH LLVM-exception
//
//===----------------------------------------------------------------------===//
//
// This file defines the primary stateless implementation of the
// Alias Analysis interface that implements identities (two different
// globals cannot alias, etc), but does no stateful analysis.
//
//===----------------------------------------------------------------------===//

#include "llvm/Analysis/BasicAliasAnalysis.h"
#include "llvm/ADT/APInt.h"
#include "llvm/ADT/SmallPtrSet.h"
#include "llvm/ADT/SmallVector.h"
#include "llvm/ADT/Statistic.h"
#include "llvm/Analysis/AliasAnalysis.h"
#include "llvm/Analysis/AssumptionCache.h"
#include "llvm/Analysis/CFG.h"
#include "llvm/Analysis/CaptureTracking.h"
#include "llvm/Analysis/InstructionSimplify.h"
#include "llvm/Analysis/LoopInfo.h"
#include "llvm/Analysis/MemoryBuiltins.h"
#include "llvm/Analysis/MemoryLocation.h"
#include "llvm/Analysis/PhiValues.h"
#include "llvm/Analysis/TargetLibraryInfo.h"
#include "llvm/Analysis/ValueTracking.h"
#include "llvm/IR/Argument.h"
#include "llvm/IR/Attributes.h"
#include "llvm/IR/Constant.h"
#include "llvm/IR/Constants.h"
#include "llvm/IR/DataLayout.h"
#include "llvm/IR/DerivedTypes.h"
#include "llvm/IR/Dominators.h"
#include "llvm/IR/Function.h"
#include "llvm/IR/GetElementPtrTypeIterator.h"
#include "llvm/IR/GlobalAlias.h"
#include "llvm/IR/GlobalVariable.h"
#include "llvm/IR/InstrTypes.h"
#include "llvm/IR/Instruction.h"
#include "llvm/IR/Instructions.h"
#include "llvm/IR/IntrinsicInst.h"
#include "llvm/IR/Intrinsics.h"
#include "llvm/IR/Metadata.h"
#include "llvm/IR/Operator.h"
#include "llvm/IR/Type.h"
#include "llvm/IR/User.h"
#include "llvm/IR/Value.h"
#include "llvm/InitializePasses.h"
#include "llvm/Pass.h"
#include "llvm/Support/Casting.h"
#include "llvm/Support/CommandLine.h"
#include "llvm/Support/Compiler.h"
#include "llvm/Support/KnownBits.h"
#include <cassert>
#include <cstdint>
#include <cstdlib>
#include <utility>

#define DEBUG_TYPE "basicaa"

using namespace llvm;

/// Enable analysis of recursive PHI nodes.
static cl::opt<bool> EnableRecPhiAnalysis("basicaa-recphi", cl::Hidden,
                                          cl::init(false));

/// By default, even on 32-bit architectures we use 64-bit integers for
/// calculations. This will allow us to more-aggressively decompose indexing
/// expressions calculated using i64 values (e.g., long long in C) which is
/// common enough to worry about.
static cl::opt<bool> ForceAtLeast64Bits("basicaa-force-at-least-64b",
                                        cl::Hidden, cl::init(true));
static cl::opt<bool> DoubleCalcBits("basicaa-double-calc-bits",
                                    cl::Hidden, cl::init(false));

/// SearchLimitReached / SearchTimes shows how often the limit of
/// to decompose GEPs is reached. It will affect the precision
/// of basic alias analysis.
STATISTIC(SearchLimitReached, "Number of times the limit to "
                              "decompose GEPs is reached");
STATISTIC(SearchTimes, "Number of times a GEP is decomposed");

/// Cutoff after which to stop analysing a set of phi nodes potentially involved
/// in a cycle. Because we are analysing 'through' phi nodes, we need to be
/// careful with value equivalence. We use reachability to make sure a value
/// cannot be involved in a cycle.
const unsigned MaxNumPhiBBsValueReachabilityCheck = 20;

// The max limit of the search depth in DecomposeGEPExpression() and
// GetUnderlyingObject(), both functions need to use the same search
// depth otherwise the algorithm in aliasGEP will assert.
static const unsigned MaxLookupSearchDepth = 6;

bool BasicAAResult::invalidate(Function &Fn, const PreservedAnalyses &PA,
                               FunctionAnalysisManager::Invalidator &Inv) {
  // We don't care if this analysis itself is preserved, it has no state. But
  // we need to check that the analyses it depends on have been. Note that we
  // may be created without handles to some analyses and in that case don't
  // depend on them.
  if (Inv.invalidate<AssumptionAnalysis>(Fn, PA) ||
      (DT && Inv.invalidate<DominatorTreeAnalysis>(Fn, PA)) ||
      (LI && Inv.invalidate<LoopAnalysis>(Fn, PA)) ||
      (PV && Inv.invalidate<PhiValuesAnalysis>(Fn, PA)))
    return true;

  // Otherwise this analysis result remains valid.
  return false;
}

//===----------------------------------------------------------------------===//
// Useful predicates
//===----------------------------------------------------------------------===//

/// Returns true if the pointer is to a function-local object that never
/// escapes from the function.
static bool isNonEscapingLocalObject(
    const Value *V,
    SmallDenseMap<const Value *, bool, 8> *IsCapturedCache = nullptr) {
  SmallDenseMap<const Value *, bool, 8>::iterator CacheIt;
  if (IsCapturedCache) {
    bool Inserted;
    std::tie(CacheIt, Inserted) = IsCapturedCache->insert({V, false});
    if (!Inserted)
      // Found cached result, return it!
      return CacheIt->second;
  }

  // If this is a local allocation, check to see if it escapes.
  if (isa<AllocaInst>(V) || isNoAliasCall(V)) {
    // Set StoreCaptures to True so that we can assume in our callers that the
    // pointer is not the result of a load instruction. Currently
    // PointerMayBeCaptured doesn't have any special analysis for the
    // StoreCaptures=false case; if it did, our callers could be refined to be
    // more precise.
    auto Ret = !PointerMayBeCaptured(V, false, /*StoreCaptures=*/true);
    if (IsCapturedCache)
      CacheIt->second = Ret;
    return Ret;
  }

  // If this is an argument that corresponds to a byval or noalias argument,
  // then it has not escaped before entering the function.  Check if it escapes
  // inside the function.
  if (const Argument *A = dyn_cast<Argument>(V))
    if (A->hasByValAttr() || A->hasNoAliasAttr()) {
      // Note even if the argument is marked nocapture, we still need to check
      // for copies made inside the function. The nocapture attribute only
      // specifies that there are no copies made that outlive the function.
      auto Ret = !PointerMayBeCaptured(V, false, /*StoreCaptures=*/true);
      if (IsCapturedCache)
        CacheIt->second = Ret;
      return Ret;
    }

  return false;
}

/// Returns true if the pointer is one which would have been considered an
/// escape by isNonEscapingLocalObject.
static bool isEscapeSource(const Value *V) {
  if (isa<CallBase>(V))
    return true;

  if (isa<Argument>(V))
    return true;

  // The load case works because isNonEscapingLocalObject considers all
  // stores to be escapes (it passes true for the StoreCaptures argument
  // to PointerMayBeCaptured).
  if (isa<LoadInst>(V))
    return true;

  return false;
}

/// Returns the size of the object specified by V or UnknownSize if unknown.
static uint64_t getObjectSize(const Value *V, const DataLayout &DL,
                              const TargetLibraryInfo &TLI,
                              bool NullIsValidLoc,
                              bool RoundToAlign = false) {
  uint64_t Size;
  ObjectSizeOpts Opts;
  Opts.RoundToAlign = RoundToAlign;
  Opts.NullIsUnknownSize = NullIsValidLoc;
  if (getObjectSize(V, Size, DL, &TLI, Opts))
    return Size;
  return MemoryLocation::UnknownSize;
}

/// Returns true if we can prove that the object specified by V is smaller than
/// Size.
static bool isObjectSmallerThan(const Value *V, uint64_t Size,
                                const DataLayout &DL,
                                const TargetLibraryInfo &TLI,
                                bool NullIsValidLoc) {
  // Note that the meanings of the "object" are slightly different in the
  // following contexts:
  //    c1: llvm::getObjectSize()
  //    c2: llvm.objectsize() intrinsic
  //    c3: isObjectSmallerThan()
  // c1 and c2 share the same meaning; however, the meaning of "object" in c3
  // refers to the "entire object".
  //
  //  Consider this example:
  //     char *p = (char*)malloc(100)
  //     char *q = p+80;
  //
  //  In the context of c1 and c2, the "object" pointed by q refers to the
  // stretch of memory of q[0:19]. So, getObjectSize(q) should return 20.
  //
  //  However, in the context of c3, the "object" refers to the chunk of memory
  // being allocated. So, the "object" has 100 bytes, and q points to the middle
  // the "object". In case q is passed to isObjectSmallerThan() as the 1st
  // parameter, before the llvm::getObjectSize() is called to get the size of
  // entire object, we should:
  //    - either rewind the pointer q to the base-address of the object in
  //      question (in this case rewind to p), or
  //    - just give up. It is up to caller to make sure the pointer is pointing
  //      to the base address the object.
  //
  // We go for 2nd option for simplicity.
  if (!isIdentifiedObject(V))
    return false;

  // This function needs to use the aligned object size because we allow
  // reads a bit past the end given sufficient alignment.
  uint64_t ObjectSize = getObjectSize(V, DL, TLI, NullIsValidLoc,
                                      /*RoundToAlign*/ true);

  return ObjectSize != MemoryLocation::UnknownSize && ObjectSize < Size;
}

/// Return the minimal extent from \p V to the end of the underlying object,
/// assuming the result is used in an aliasing query. E.g., we do use the query
/// location size and the fact that null pointers cannot alias here.
static uint64_t getMinimalExtentFrom(const Value &V,
                                     const LocationSize &LocSize,
                                     const DataLayout &DL,
                                     bool NullIsValidLoc) {
  // If we have dereferenceability information we know a lower bound for the
  // extent as accesses for a lower offset would be valid. We need to exclude
  // the "or null" part if null is a valid pointer.
  bool CanBeNull;
  uint64_t DerefBytes = V.getPointerDereferenceableBytes(DL, CanBeNull);
  DerefBytes = (CanBeNull && NullIsValidLoc) ? 0 : DerefBytes;
  // If queried with a precise location size, we assume that location size to be
  // accessed, thus valid.
  if (LocSize.isPrecise())
    DerefBytes = std::max(DerefBytes, LocSize.getValue());
  return DerefBytes;
}

/// Returns true if we can prove that the object specified by V has size Size.
static bool isObjectSize(const Value *V, uint64_t Size, const DataLayout &DL,
                         const TargetLibraryInfo &TLI, bool NullIsValidLoc) {
  uint64_t ObjectSize = getObjectSize(V, DL, TLI, NullIsValidLoc);
  return ObjectSize != MemoryLocation::UnknownSize && ObjectSize == Size;
}

//===----------------------------------------------------------------------===//
// GetElementPtr Instruction Decomposition and Analysis
//===----------------------------------------------------------------------===//

/// Analyzes the specified value as a linear expression: "A*V + B", where A and
/// B are constant integers.
///
/// Returns the scale and offset values as APInts and return V as a Value*, and
/// return whether we looked through any sign or zero extends.  The incoming
/// Value is known to have IntegerType, and it may already be sign or zero
/// extended.
///
/// Note that this looks through extends, so the high bits may not be
/// represented in the result.
/*static*/ const Value *BasicAAResult::GetLinearExpression(
    const Value *V, APInt &Scale, APInt &Offset, unsigned &ZExtBits,
    unsigned &SExtBits, const DataLayout &DL, unsigned Depth,
    AssumptionCache *AC, DominatorTree *DT, bool &NSW, bool &NUW) {
  assert(V->getType()->isIntegerTy() && "Not an integer value");

  // Limit our recursion depth.
  if (Depth == 6) {
    Scale = 1;
    Offset = 0;
    return V;
  }

  if (const ConstantInt *Const = dyn_cast<ConstantInt>(V)) {
    // If it's a constant, just convert it to an offset and remove the variable.
    // If we've been called recursively, the Offset bit width will be greater
    // than the constant's (the Offset's always as wide as the outermost call),
    // so we'll zext here and process any extension in the isa<SExtInst> &
    // isa<ZExtInst> cases below.
    Offset += Const->getValue().zextOrSelf(Offset.getBitWidth());
    assert(Scale == 0 && "Constant values don't have a scale");
    return V;
  }

  if (const BinaryOperator *BOp = dyn_cast<BinaryOperator>(V)) {
    if (ConstantInt *RHSC = dyn_cast<ConstantInt>(BOp->getOperand(1))) {
      // If we've been called recursively, then Offset and Scale will be wider
      // than the BOp operands. We'll always zext it here as we'll process sign
      // extensions below (see the isa<SExtInst> / isa<ZExtInst> cases).
      APInt RHS = RHSC->getValue().zextOrSelf(Offset.getBitWidth());

      switch (BOp->getOpcode()) {
      default:
        // We don't understand this instruction, so we can't decompose it any
        // further.
        Scale = 1;
        Offset = 0;
        return V;
      case Instruction::Or:
        // X|C == X+C if all the bits in C are unset in X.  Otherwise we can't
        // analyze it.
        if (!MaskedValueIsZero(BOp->getOperand(0), RHSC->getValue(), DL, 0, AC,
                               BOp, DT)) {
          Scale = 1;
          Offset = 0;
          return V;
        }
        LLVM_FALLTHROUGH;
      case Instruction::Add:
        V = GetLinearExpression(BOp->getOperand(0), Scale, Offset, ZExtBits,
                                SExtBits, DL, Depth + 1, AC, DT, NSW, NUW);
        Offset += RHS;
        break;
      case Instruction::Sub:
        V = GetLinearExpression(BOp->getOperand(0), Scale, Offset, ZExtBits,
                                SExtBits, DL, Depth + 1, AC, DT, NSW, NUW);
        Offset -= RHS;
        break;
      case Instruction::Mul:
        V = GetLinearExpression(BOp->getOperand(0), Scale, Offset, ZExtBits,
                                SExtBits, DL, Depth + 1, AC, DT, NSW, NUW);
        Offset *= RHS;
        Scale *= RHS;
        break;
      case Instruction::Shl:
        V = GetLinearExpression(BOp->getOperand(0), Scale, Offset, ZExtBits,
                                SExtBits, DL, Depth + 1, AC, DT, NSW, NUW);

        // We're trying to linearize an expression of the kind:
        //   shl i8 -128, 36
        // where the shift count exceeds the bitwidth of the type.
        // We can't decompose this further (the expression would return
        // a poison value).
        if (Offset.getBitWidth() < RHS.getLimitedValue() ||
            Scale.getBitWidth() < RHS.getLimitedValue()) {
          Scale = 1;
          Offset = 0;
          return V;
        }

        Offset <<= RHS.getLimitedValue();
        Scale <<= RHS.getLimitedValue();
        // the semantics of nsw and nuw for left shifts don't match those of
        // multiplications, so we won't propagate them.
        NSW = NUW = false;
        return V;
      }

      if (isa<OverflowingBinaryOperator>(BOp)) {
        NUW &= BOp->hasNoUnsignedWrap();
        NSW &= BOp->hasNoSignedWrap();
      }
      return V;
    }
  }

  // Since GEP indices are sign extended anyway, we don't care about the high
  // bits of a sign or zero extended value - just scales and offsets.  The
  // extensions have to be consistent though.
  if (isa<SExtInst>(V) || isa<ZExtInst>(V)) {
    Value *CastOp = cast<CastInst>(V)->getOperand(0);
    unsigned NewWidth = V->getType()->getPrimitiveSizeInBits();
    unsigned SmallWidth = CastOp->getType()->getPrimitiveSizeInBits();
    unsigned OldZExtBits = ZExtBits, OldSExtBits = SExtBits;
    const Value *Result =
        GetLinearExpression(CastOp, Scale, Offset, ZExtBits, SExtBits, DL,
                            Depth + 1, AC, DT, NSW, NUW);

    // zext(zext(%x)) == zext(%x), and similarly for sext; we'll handle this
    // by just incrementing the number of bits we've extended by.
    unsigned ExtendedBy = NewWidth - SmallWidth;

    if (isa<SExtInst>(V) && ZExtBits == 0) {
      // sext(sext(%x, a), b) == sext(%x, a + b)

      if (NSW) {
        // We haven't sign-wrapped, so it's valid to decompose sext(%x + c)
        // into sext(%x) + sext(c). We'll sext the Offset ourselves:
        unsigned OldWidth = Offset.getBitWidth();
        Offset = Offset.trunc(SmallWidth).sext(NewWidth).zextOrSelf(OldWidth);
      } else {
        // We may have signed-wrapped, so don't decompose sext(%x + c) into
        // sext(%x) + sext(c)
        Scale = 1;
        Offset = 0;
        Result = CastOp;
        ZExtBits = OldZExtBits;
        SExtBits = OldSExtBits;
      }
      SExtBits += ExtendedBy;
    } else {
      // sext(zext(%x, a), b) = zext(zext(%x, a), b) = zext(%x, a + b)

      if (!NUW) {
        // We may have unsigned-wrapped, so don't decompose zext(%x + c) into
        // zext(%x) + zext(c)
        Scale = 1;
        Offset = 0;
        Result = CastOp;
        ZExtBits = OldZExtBits;
        SExtBits = OldSExtBits;
      }
      ZExtBits += ExtendedBy;
    }

    return Result;
  }

  Scale = 1;
  Offset = 0;
  return V;
}

/// To ensure a pointer offset fits in an integer of size PointerSize
/// (in bits) when that size is smaller than the maximum pointer size. This is
/// an issue, for example, in particular for 32b pointers with negative indices
/// that rely on two's complement wrap-arounds for precise alias information
/// where the maximum pointer size is 64b.
static APInt adjustToPointerSize(APInt Offset, unsigned PointerSize) {
  assert(PointerSize <= Offset.getBitWidth() && "Invalid PointerSize!");
  unsigned ShiftBits = Offset.getBitWidth() - PointerSize;
  return (Offset << ShiftBits).ashr(ShiftBits);
}

static unsigned getMaxPointerSize(const DataLayout &DL) {
  unsigned MaxPointerSize = DL.getMaxPointerSizeInBits();
  if (MaxPointerSize < 64 && ForceAtLeast64Bits) MaxPointerSize = 64;
  if (DoubleCalcBits) MaxPointerSize *= 2;

  return MaxPointerSize;
}

/// If V is a symbolic pointer expression, decompose it into a base pointer
/// with a constant offset and a number of scaled symbolic offsets.
///
/// The scaled symbolic offsets (represented by pairs of a Value* and a scale
/// in the VarIndices vector) are Value*'s that are known to be scaled by the
/// specified amount, but which may have other unrepresented high bits. As
/// such, the gep cannot necessarily be reconstructed from its decomposed form.
///
/// When DataLayout is around, this function is capable of analyzing everything
/// that GetUnderlyingObject can look through. To be able to do that
/// GetUnderlyingObject and DecomposeGEPExpression must use the same search
/// depth (MaxLookupSearchDepth). When DataLayout not is around, it just looks
/// through pointer casts.
bool BasicAAResult::DecomposeGEPExpression(const Value *V,
       DecomposedGEP &Decomposed, const DataLayout &DL, AssumptionCache *AC,
       DominatorTree *DT) {
  // Limit recursion depth to limit compile time in crazy cases.
  unsigned MaxLookup = MaxLookupSearchDepth;
  SearchTimes++;

  unsigned MaxPointerSize = getMaxPointerSize(DL);
  Decomposed.VarIndices.clear();
  do {
    // See if this is a bitcast or GEP.
    const Operator *Op = dyn_cast<Operator>(V);
    if (!Op) {
      // The only non-operator case we can handle are GlobalAliases.
      if (const GlobalAlias *GA = dyn_cast<GlobalAlias>(V)) {
        if (!GA->isInterposable()) {
          V = GA->getAliasee();
          continue;
        }
      }
      Decomposed.Base = V;
      return false;
    }

    if (Op->getOpcode() == Instruction::BitCast ||
        Op->getOpcode() == Instruction::AddrSpaceCast) {
      V = Op->getOperand(0);
      continue;
    }

    const GEPOperator *GEPOp = dyn_cast<GEPOperator>(Op);
    if (!GEPOp) {
      if (const auto *Call = dyn_cast<CallBase>(V)) {
        // CaptureTracking can know about special capturing properties of some
        // intrinsics like launder.invariant.group, that can't be expressed with
        // the attributes, but have properties like returning aliasing pointer.
        // Because some analysis may assume that nocaptured pointer is not
        // returned from some special intrinsic (because function would have to
        // be marked with returns attribute), it is crucial to use this function
        // because it should be in sync with CaptureTracking. Not using it may
        // cause weird miscompilations where 2 aliasing pointers are assumed to
        // noalias.
        if (auto *RP = getArgumentAliasingToReturnedPointer(Call, false)) {
          V = RP;
          continue;
        }
      }

      // If it's not a GEP, hand it off to SimplifyInstruction to see if it
      // can come up with something. This matches what GetUnderlyingObject does.
      if (const Instruction *I = dyn_cast<Instruction>(V))
        // TODO: Get a DominatorTree and AssumptionCache and use them here
        // (these are both now available in this function, but this should be
        // updated when GetUnderlyingObject is updated). TLI should be
        // provided also.
        if (const Value *Simplified =
                SimplifyInstruction(const_cast<Instruction *>(I), DL)) {
          V = Simplified;
          continue;
        }

      Decomposed.Base = V;
      return false;
    }

    // Don't attempt to analyze GEPs over unsized objects.
    if (!GEPOp->getSourceElementType()->isSized()) {
      Decomposed.Base = V;
      return false;
    }

    // Don't attempt to analyze GEPs if index scale is not a compile-time
    // constant.
<<<<<<< HEAD
    Type *SrcEleTy = GEPOp->getSourceElementType();
    if (SrcEleTy->isVectorTy() && cast<VectorType>(SrcEleTy)->isScalable()) {
=======
    if (isa<ScalableVectorType>(GEPOp->getSourceElementType())) {
>>>>>>> a34309b7
      Decomposed.Base = V;
      Decomposed.HasCompileTimeConstantScale = false;
      return false;
    }

    unsigned AS = GEPOp->getPointerAddressSpace();
    // Walk the indices of the GEP, accumulating them into BaseOff/VarIndices.
    gep_type_iterator GTI = gep_type_begin(GEPOp);
    unsigned PointerSize = DL.getPointerSizeInBits(AS);
    // Assume all GEP operands are constants until proven otherwise.
    bool GepHasConstantOffset = true;
    for (User::const_op_iterator I = GEPOp->op_begin() + 1, E = GEPOp->op_end();
         I != E; ++I, ++GTI) {
      const Value *Index = *I;
      // Compute the (potentially symbolic) offset in bytes for this index.
      if (StructType *STy = GTI.getStructTypeOrNull()) {
        // For a struct, add the member offset.
        unsigned FieldNo = cast<ConstantInt>(Index)->getZExtValue();
        if (FieldNo == 0)
          continue;

        Decomposed.StructOffset +=
          DL.getStructLayout(STy)->getElementOffset(FieldNo);
        continue;
      }

      // For an array/pointer, add the element offset, explicitly scaled.
      if (const ConstantInt *CIdx = dyn_cast<ConstantInt>(Index)) {
        if (CIdx->isZero())
          continue;
        Decomposed.OtherOffset +=
            (DL.getTypeAllocSize(GTI.getIndexedType()).getFixedSize() *
             CIdx->getValue().sextOrSelf(MaxPointerSize))
                .sextOrTrunc(MaxPointerSize);
        continue;
      }

      GepHasConstantOffset = false;

      APInt Scale(MaxPointerSize,
                  DL.getTypeAllocSize(GTI.getIndexedType()).getFixedSize());
      unsigned ZExtBits = 0, SExtBits = 0;

      // If the integer type is smaller than the pointer size, it is implicitly
      // sign extended to pointer size.
      unsigned Width = Index->getType()->getIntegerBitWidth();
      if (PointerSize > Width)
        SExtBits += PointerSize - Width;

      // Use GetLinearExpression to decompose the index into a C1*V+C2 form.
      APInt IndexScale(Width, 0), IndexOffset(Width, 0);
      bool NSW = true, NUW = true;
      const Value *OrigIndex = Index;
      Index = GetLinearExpression(Index, IndexScale, IndexOffset, ZExtBits,
                                  SExtBits, DL, 0, AC, DT, NSW, NUW);

      // The GEP index scale ("Scale") scales C1*V+C2, yielding (C1*V+C2)*Scale.
      // This gives us an aggregate computation of (C1*Scale)*V + C2*Scale.

      // It can be the case that, even through C1*V+C2 does not overflow for
      // relevant values of V, (C2*Scale) can overflow. In that case, we cannot
      // decompose the expression in this way.
      //
      // FIXME: C1*Scale and the other operations in the decomposed
      // (C1*Scale)*V+C2*Scale can also overflow. We should check for this
      // possibility.
      APInt WideScaledOffset = IndexOffset.sextOrTrunc(MaxPointerSize*2) *
                                 Scale.sext(MaxPointerSize*2);
      if (WideScaledOffset.getMinSignedBits() > MaxPointerSize) {
        Index = OrigIndex;
        IndexScale = 1;
        IndexOffset = 0;

        ZExtBits = SExtBits = 0;
        if (PointerSize > Width)
          SExtBits += PointerSize - Width;
      } else {
        Decomposed.OtherOffset += IndexOffset.sextOrTrunc(MaxPointerSize) * Scale;
        Scale *= IndexScale.sextOrTrunc(MaxPointerSize);
      }

      // If we already had an occurrence of this index variable, merge this
      // scale into it.  For example, we want to handle:
      //   A[x][x] -> x*16 + x*4 -> x*20
      // This also ensures that 'x' only appears in the index list once.
      for (unsigned i = 0, e = Decomposed.VarIndices.size(); i != e; ++i) {
        if (Decomposed.VarIndices[i].V == Index &&
            Decomposed.VarIndices[i].ZExtBits == ZExtBits &&
            Decomposed.VarIndices[i].SExtBits == SExtBits) {
          Scale += Decomposed.VarIndices[i].Scale;
          Decomposed.VarIndices.erase(Decomposed.VarIndices.begin() + i);
          break;
        }
      }

      // Make sure that we have a scale that makes sense for this target's
      // pointer size.
      Scale = adjustToPointerSize(Scale, PointerSize);

      if (!!Scale) {
        VariableGEPIndex Entry = {Index, ZExtBits, SExtBits, Scale};
        Decomposed.VarIndices.push_back(Entry);
      }
    }

    // Take care of wrap-arounds
    if (GepHasConstantOffset) {
      Decomposed.StructOffset =
          adjustToPointerSize(Decomposed.StructOffset, PointerSize);
      Decomposed.OtherOffset =
          adjustToPointerSize(Decomposed.OtherOffset, PointerSize);
    }

    // Analyze the base pointer next.
    V = GEPOp->getOperand(0);
  } while (--MaxLookup);

  // If the chain of expressions is too deep, just return early.
  Decomposed.Base = V;
  SearchLimitReached++;
  return true;
}

/// Returns whether the given pointer value points to memory that is local to
/// the function, with global constants being considered local to all
/// functions.
bool BasicAAResult::pointsToConstantMemory(const MemoryLocation &Loc,
                                           AAQueryInfo &AAQI, bool OrLocal) {
  assert(Visited.empty() && "Visited must be cleared after use!");

  unsigned MaxLookup = 8;
  SmallVector<const Value *, 16> Worklist;
  Worklist.push_back(Loc.Ptr);
  do {
    const Value *V = GetUnderlyingObject(Worklist.pop_back_val(), DL);
    if (!Visited.insert(V).second) {
      Visited.clear();
      return AAResultBase::pointsToConstantMemory(Loc, AAQI, OrLocal);
    }

    // An alloca instruction defines local memory.
    if (OrLocal && isa<AllocaInst>(V))
      continue;

    // A global constant counts as local memory for our purposes.
    if (const GlobalVariable *GV = dyn_cast<GlobalVariable>(V)) {
      // Note: this doesn't require GV to be "ODR" because it isn't legal for a
      // global to be marked constant in some modules and non-constant in
      // others.  GV may even be a declaration, not a definition.
      if (!GV->isConstant()) {
        Visited.clear();
        return AAResultBase::pointsToConstantMemory(Loc, AAQI, OrLocal);
      }
      continue;
    }

    // If both select values point to local memory, then so does the select.
    if (const SelectInst *SI = dyn_cast<SelectInst>(V)) {
      Worklist.push_back(SI->getTrueValue());
      Worklist.push_back(SI->getFalseValue());
      continue;
    }

    // If all values incoming to a phi node point to local memory, then so does
    // the phi.
    if (const PHINode *PN = dyn_cast<PHINode>(V)) {
      // Don't bother inspecting phi nodes with many operands.
      if (PN->getNumIncomingValues() > MaxLookup) {
        Visited.clear();
        return AAResultBase::pointsToConstantMemory(Loc, AAQI, OrLocal);
      }
      for (Value *IncValue : PN->incoming_values())
        Worklist.push_back(IncValue);
      continue;
    }

    // Otherwise be conservative.
    Visited.clear();
    return AAResultBase::pointsToConstantMemory(Loc, AAQI, OrLocal);
  } while (!Worklist.empty() && --MaxLookup);

  Visited.clear();
  return Worklist.empty();
}

/// Returns the behavior when calling the given call site.
FunctionModRefBehavior BasicAAResult::getModRefBehavior(const CallBase *Call) {
  if (Call->doesNotAccessMemory())
    // Can't do better than this.
    return FMRB_DoesNotAccessMemory;

  FunctionModRefBehavior Min = FMRB_UnknownModRefBehavior;

  // If the callsite knows it only reads memory, don't return worse
  // than that.
  if (Call->onlyReadsMemory())
    Min = FMRB_OnlyReadsMemory;
  else if (Call->doesNotReadMemory())
    Min = FMRB_OnlyWritesMemory;

  if (Call->onlyAccessesArgMemory())
    Min = FunctionModRefBehavior(Min & FMRB_OnlyAccessesArgumentPointees);
  else if (Call->onlyAccessesInaccessibleMemory())
    Min = FunctionModRefBehavior(Min & FMRB_OnlyAccessesInaccessibleMem);
  else if (Call->onlyAccessesInaccessibleMemOrArgMem())
    Min = FunctionModRefBehavior(Min & FMRB_OnlyAccessesInaccessibleOrArgMem);

  // If the call has operand bundles then aliasing attributes from the function
  // it calls do not directly apply to the call.  This can be made more precise
  // in the future.
  if (!Call->hasOperandBundles())
    if (const Function *F = Call->getCalledFunction())
      Min =
          FunctionModRefBehavior(Min & getBestAAResults().getModRefBehavior(F));

  return Min;
}

/// Returns the behavior when calling the given function. For use when the call
/// site is not known.
FunctionModRefBehavior BasicAAResult::getModRefBehavior(const Function *F) {
  // If the function declares it doesn't access memory, we can't do better.
  if (F->doesNotAccessMemory())
    return FMRB_DoesNotAccessMemory;

  FunctionModRefBehavior Min = FMRB_UnknownModRefBehavior;

  // If the function declares it only reads memory, go with that.
  if (F->onlyReadsMemory())
    Min = FMRB_OnlyReadsMemory;
  else if (F->doesNotReadMemory())
    Min = FMRB_OnlyWritesMemory;

  if (F->onlyAccessesArgMemory())
    Min = FunctionModRefBehavior(Min & FMRB_OnlyAccessesArgumentPointees);
  else if (F->onlyAccessesInaccessibleMemory())
    Min = FunctionModRefBehavior(Min & FMRB_OnlyAccessesInaccessibleMem);
  else if (F->onlyAccessesInaccessibleMemOrArgMem())
    Min = FunctionModRefBehavior(Min & FMRB_OnlyAccessesInaccessibleOrArgMem);

  return Min;
}

/// Returns true if this is a writeonly (i.e Mod only) parameter.
static bool isWriteOnlyParam(const CallBase *Call, unsigned ArgIdx,
                             const TargetLibraryInfo &TLI) {
  if (Call->paramHasAttr(ArgIdx, Attribute::WriteOnly))
    return true;

  // We can bound the aliasing properties of memset_pattern16 just as we can
  // for memcpy/memset.  This is particularly important because the
  // LoopIdiomRecognizer likes to turn loops into calls to memset_pattern16
  // whenever possible.
  // FIXME Consider handling this in InferFunctionAttr.cpp together with other
  // attributes.
  LibFunc F;
  if (Call->getCalledFunction() &&
      TLI.getLibFunc(*Call->getCalledFunction(), F) &&
      F == LibFunc_memset_pattern16 && TLI.has(F))
    if (ArgIdx == 0)
      return true;

  // TODO: memset_pattern4, memset_pattern8
  // TODO: _chk variants
  // TODO: strcmp, strcpy

  return false;
}

ModRefInfo BasicAAResult::getArgModRefInfo(const CallBase *Call,
                                           unsigned ArgIdx) {
  // Checking for known builtin intrinsics and target library functions.
  if (isWriteOnlyParam(Call, ArgIdx, TLI))
    return ModRefInfo::Mod;

  if (Call->paramHasAttr(ArgIdx, Attribute::ReadOnly))
    return ModRefInfo::Ref;

  if (Call->paramHasAttr(ArgIdx, Attribute::ReadNone))
    return ModRefInfo::NoModRef;

  return AAResultBase::getArgModRefInfo(Call, ArgIdx);
}

static bool isIntrinsicCall(const CallBase *Call, Intrinsic::ID IID) {
  const IntrinsicInst *II = dyn_cast<IntrinsicInst>(Call);
  return II && II->getIntrinsicID() == IID;
}

#ifndef NDEBUG
static const Function *getParent(const Value *V) {
  if (const Instruction *inst = dyn_cast<Instruction>(V)) {
    if (!inst->getParent())
      return nullptr;
    return inst->getParent()->getParent();
  }

  if (const Argument *arg = dyn_cast<Argument>(V))
    return arg->getParent();

  return nullptr;
}

static bool notDifferentParent(const Value *O1, const Value *O2) {

  const Function *F1 = getParent(O1);
  const Function *F2 = getParent(O2);

  return !F1 || !F2 || F1 == F2;
}
#endif

AliasResult BasicAAResult::alias(const MemoryLocation &LocA,
                                 const MemoryLocation &LocB,
                                 AAQueryInfo &AAQI) {
  assert(notDifferentParent(LocA.Ptr, LocB.Ptr) &&
         "BasicAliasAnalysis doesn't support interprocedural queries.");

  // If we have a directly cached entry for these locations, we have recursed
  // through this once, so just return the cached results. Notably, when this
  // happens, we don't clear the cache.
  auto CacheIt = AAQI.AliasCache.find(AAQueryInfo::LocPair(LocA, LocB));
  if (CacheIt != AAQI.AliasCache.end())
    return CacheIt->second;

  CacheIt = AAQI.AliasCache.find(AAQueryInfo::LocPair(LocB, LocA));
  if (CacheIt != AAQI.AliasCache.end())
    return CacheIt->second;

  AliasResult Alias = aliasCheck(LocA.Ptr, LocA.Size, LocA.AATags, LocB.Ptr,
                                 LocB.Size, LocB.AATags, AAQI);

  VisitedPhiBBs.clear();
  return Alias;
}

/// Checks to see if the specified callsite can clobber the specified memory
/// object.
///
/// Since we only look at local properties of this function, we really can't
/// say much about this query.  We do, however, use simple "address taken"
/// analysis on local objects.
ModRefInfo BasicAAResult::getModRefInfo(const CallBase *Call,
                                        const MemoryLocation &Loc,
                                        AAQueryInfo &AAQI) {
  assert(notDifferentParent(Call, Loc.Ptr) &&
         "AliasAnalysis query involving multiple functions!");

  const Value *Object = GetUnderlyingObject(Loc.Ptr, DL);

  // Calls marked 'tail' cannot read or write allocas from the current frame
  // because the current frame might be destroyed by the time they run. However,
  // a tail call may use an alloca with byval. Calling with byval copies the
  // contents of the alloca into argument registers or stack slots, so there is
  // no lifetime issue.
  if (isa<AllocaInst>(Object))
    if (const CallInst *CI = dyn_cast<CallInst>(Call))
      if (CI->isTailCall() &&
          !CI->getAttributes().hasAttrSomewhere(Attribute::ByVal))
        return ModRefInfo::NoModRef;

  // Stack restore is able to modify unescaped dynamic allocas. Assume it may
  // modify them even though the alloca is not escaped.
  if (auto *AI = dyn_cast<AllocaInst>(Object))
    if (!AI->isStaticAlloca() && isIntrinsicCall(Call, Intrinsic::stackrestore))
      return ModRefInfo::Mod;

  // If the pointer is to a locally allocated object that does not escape,
  // then the call can not mod/ref the pointer unless the call takes the pointer
  // as an argument, and itself doesn't capture it.
  if (!isa<Constant>(Object) && Call != Object &&
      isNonEscapingLocalObject(Object, &AAQI.IsCapturedCache)) {

    // Optimistically assume that call doesn't touch Object and check this
    // assumption in the following loop.
    ModRefInfo Result = ModRefInfo::NoModRef;
    bool IsMustAlias = true;

    unsigned OperandNo = 0;
    for (auto CI = Call->data_operands_begin(), CE = Call->data_operands_end();
         CI != CE; ++CI, ++OperandNo) {
      // Only look at the no-capture or byval pointer arguments.  If this
      // pointer were passed to arguments that were neither of these, then it
      // couldn't be no-capture.
      if (!(*CI)->getType()->isPointerTy() ||
          (!Call->doesNotCapture(OperandNo) &&
           OperandNo < Call->getNumArgOperands() &&
           !Call->isByValArgument(OperandNo)))
        continue;

      // Call doesn't access memory through this operand, so we don't care
      // if it aliases with Object.
      if (Call->doesNotAccessMemory(OperandNo))
        continue;

      // If this is a no-capture pointer argument, see if we can tell that it
      // is impossible to alias the pointer we're checking.
      AliasResult AR = getBestAAResults().alias(MemoryLocation(*CI),
                                                MemoryLocation(Object), AAQI);
      if (AR != MustAlias)
        IsMustAlias = false;
      // Operand doesn't alias 'Object', continue looking for other aliases
      if (AR == NoAlias)
        continue;
      // Operand aliases 'Object', but call doesn't modify it. Strengthen
      // initial assumption and keep looking in case if there are more aliases.
      if (Call->onlyReadsMemory(OperandNo)) {
        Result = setRef(Result);
        continue;
      }
      // Operand aliases 'Object' but call only writes into it.
      if (Call->doesNotReadMemory(OperandNo)) {
        Result = setMod(Result);
        continue;
      }
      // This operand aliases 'Object' and call reads and writes into it.
      // Setting ModRef will not yield an early return below, MustAlias is not
      // used further.
      Result = ModRefInfo::ModRef;
      break;
    }

    // No operand aliases, reset Must bit. Add below if at least one aliases
    // and all aliases found are MustAlias.
    if (isNoModRef(Result))
      IsMustAlias = false;

    // Early return if we improved mod ref information
    if (!isModAndRefSet(Result)) {
      if (isNoModRef(Result))
        return ModRefInfo::NoModRef;
      return IsMustAlias ? setMust(Result) : clearMust(Result);
    }
  }

  // If the call is malloc/calloc like, we can assume that it doesn't
  // modify any IR visible value.  This is only valid because we assume these
  // routines do not read values visible in the IR.  TODO: Consider special
  // casing realloc and strdup routines which access only their arguments as
  // well.  Or alternatively, replace all of this with inaccessiblememonly once
  // that's implemented fully.
  if (isMallocOrCallocLikeFn(Call, &TLI)) {
    // Be conservative if the accessed pointer may alias the allocation -
    // fallback to the generic handling below.
    if (getBestAAResults().alias(MemoryLocation(Call), Loc, AAQI) == NoAlias)
      return ModRefInfo::NoModRef;
  }

  // The semantics of memcpy intrinsics forbid overlap between their respective
  // operands, i.e., source and destination of any given memcpy must no-alias.
  // If Loc must-aliases either one of these two locations, then it necessarily
  // no-aliases the other.
  if (auto *Inst = dyn_cast<AnyMemCpyInst>(Call)) {
    AliasResult SrcAA, DestAA;

    if ((SrcAA = getBestAAResults().alias(MemoryLocation::getForSource(Inst),
                                          Loc, AAQI)) == MustAlias)
      // Loc is exactly the memcpy source thus disjoint from memcpy dest.
      return ModRefInfo::Ref;
    if ((DestAA = getBestAAResults().alias(MemoryLocation::getForDest(Inst),
                                           Loc, AAQI)) == MustAlias)
      // The converse case.
      return ModRefInfo::Mod;

    // It's also possible for Loc to alias both src and dest, or neither.
    ModRefInfo rv = ModRefInfo::NoModRef;
    if (SrcAA != NoAlias)
      rv = setRef(rv);
    if (DestAA != NoAlias)
      rv = setMod(rv);
    return rv;
  }

  // While the assume intrinsic is marked as arbitrarily writing so that
  // proper control dependencies will be maintained, it never aliases any
  // particular memory location.
  if (isIntrinsicCall(Call, Intrinsic::assume))
    return ModRefInfo::NoModRef;

  // Like assumes, guard intrinsics are also marked as arbitrarily writing so
  // that proper control dependencies are maintained but they never mods any
  // particular memory location.
  //
  // *Unlike* assumes, guard intrinsics are modeled as reading memory since the
  // heap state at the point the guard is issued needs to be consistent in case
  // the guard invokes the "deopt" continuation.
  if (isIntrinsicCall(Call, Intrinsic::experimental_guard))
    return ModRefInfo::Ref;

  // Like assumes, invariant.start intrinsics were also marked as arbitrarily
  // writing so that proper control dependencies are maintained but they never
  // mod any particular memory location visible to the IR.
  // *Unlike* assumes (which are now modeled as NoModRef), invariant.start
  // intrinsic is now modeled as reading memory. This prevents hoisting the
  // invariant.start intrinsic over stores. Consider:
  // *ptr = 40;
  // *ptr = 50;
  // invariant_start(ptr)
  // int val = *ptr;
  // print(val);
  //
  // This cannot be transformed to:
  //
  // *ptr = 40;
  // invariant_start(ptr)
  // *ptr = 50;
  // int val = *ptr;
  // print(val);
  //
  // The transformation will cause the second store to be ignored (based on
  // rules of invariant.start)  and print 40, while the first program always
  // prints 50.
  if (isIntrinsicCall(Call, Intrinsic::invariant_start))
    return ModRefInfo::Ref;

  // The AAResultBase base class has some smarts, lets use them.
  return AAResultBase::getModRefInfo(Call, Loc, AAQI);
}

ModRefInfo BasicAAResult::getModRefInfo(const CallBase *Call1,
                                        const CallBase *Call2,
                                        AAQueryInfo &AAQI) {
  // While the assume intrinsic is marked as arbitrarily writing so that
  // proper control dependencies will be maintained, it never aliases any
  // particular memory location.
  if (isIntrinsicCall(Call1, Intrinsic::assume) ||
      isIntrinsicCall(Call2, Intrinsic::assume))
    return ModRefInfo::NoModRef;

  // Like assumes, guard intrinsics are also marked as arbitrarily writing so
  // that proper control dependencies are maintained but they never mod any
  // particular memory location.
  //
  // *Unlike* assumes, guard intrinsics are modeled as reading memory since the
  // heap state at the point the guard is issued needs to be consistent in case
  // the guard invokes the "deopt" continuation.

  // NB! This function is *not* commutative, so we special case two
  // possibilities for guard intrinsics.

  if (isIntrinsicCall(Call1, Intrinsic::experimental_guard))
    return isModSet(createModRefInfo(getModRefBehavior(Call2)))
               ? ModRefInfo::Ref
               : ModRefInfo::NoModRef;

  if (isIntrinsicCall(Call2, Intrinsic::experimental_guard))
    return isModSet(createModRefInfo(getModRefBehavior(Call1)))
               ? ModRefInfo::Mod
               : ModRefInfo::NoModRef;

  // The AAResultBase base class has some smarts, lets use them.
  return AAResultBase::getModRefInfo(Call1, Call2, AAQI);
}

/// Provide ad-hoc rules to disambiguate accesses through two GEP operators,
/// both having the exact same pointer operand.
static AliasResult aliasSameBasePointerGEPs(const GEPOperator *GEP1,
                                            LocationSize MaybeV1Size,
                                            const GEPOperator *GEP2,
                                            LocationSize MaybeV2Size,
                                            const DataLayout &DL) {
  assert(GEP1->getPointerOperand()->stripPointerCastsAndInvariantGroups() ==
             GEP2->getPointerOperand()->stripPointerCastsAndInvariantGroups() &&
         GEP1->getPointerOperandType() == GEP2->getPointerOperandType() &&
         "Expected GEPs with the same pointer operand");

  // Try to determine whether GEP1 and GEP2 index through arrays, into structs,
  // such that the struct field accesses provably cannot alias.
  // We also need at least two indices (the pointer, and the struct field).
  if (GEP1->getNumIndices() != GEP2->getNumIndices() ||
      GEP1->getNumIndices() < 2)
    return MayAlias;

  // If we don't know the size of the accesses through both GEPs, we can't
  // determine whether the struct fields accessed can't alias.
  if (MaybeV1Size == LocationSize::unknown() ||
      MaybeV2Size == LocationSize::unknown())
    return MayAlias;

  const uint64_t V1Size = MaybeV1Size.getValue();
  const uint64_t V2Size = MaybeV2Size.getValue();

  ConstantInt *C1 =
      dyn_cast<ConstantInt>(GEP1->getOperand(GEP1->getNumOperands() - 1));
  ConstantInt *C2 =
      dyn_cast<ConstantInt>(GEP2->getOperand(GEP2->getNumOperands() - 1));

  // If the last (struct) indices are constants and are equal, the other indices
  // might be also be dynamically equal, so the GEPs can alias.
  if (C1 && C2) {
    unsigned BitWidth = std::max(C1->getBitWidth(), C2->getBitWidth());
    if (C1->getValue().sextOrSelf(BitWidth) ==
        C2->getValue().sextOrSelf(BitWidth))
      return MayAlias;
  }

  // Find the last-indexed type of the GEP, i.e., the type you'd get if
  // you stripped the last index.
  // On the way, look at each indexed type.  If there's something other
  // than an array, different indices can lead to different final types.
  SmallVector<Value *, 8> IntermediateIndices;

  // Insert the first index; we don't need to check the type indexed
  // through it as it only drops the pointer indirection.
  assert(GEP1->getNumIndices() > 1 && "Not enough GEP indices to examine");
  IntermediateIndices.push_back(GEP1->getOperand(1));

  // Insert all the remaining indices but the last one.
  // Also, check that they all index through arrays.
  for (unsigned i = 1, e = GEP1->getNumIndices() - 1; i != e; ++i) {
    if (!isa<ArrayType>(GetElementPtrInst::getIndexedType(
            GEP1->getSourceElementType(), IntermediateIndices)))
      return MayAlias;
    IntermediateIndices.push_back(GEP1->getOperand(i + 1));
  }

  auto *Ty = GetElementPtrInst::getIndexedType(
    GEP1->getSourceElementType(), IntermediateIndices);
  StructType *LastIndexedStruct = dyn_cast<StructType>(Ty);

  if (isa<ArrayType>(Ty) || isa<VectorType>(Ty)) {
    // We know that:
    // - both GEPs begin indexing from the exact same pointer;
    // - the last indices in both GEPs are constants, indexing into a sequential
    //   type (array or vector);
    // - both GEPs only index through arrays prior to that.
    //
    // Because array indices greater than the number of elements are valid in
    // GEPs, unless we know the intermediate indices are identical between
    // GEP1 and GEP2 we cannot guarantee that the last indexed arrays don't
    // partially overlap. We also need to check that the loaded size matches
    // the element size, otherwise we could still have overlap.
    Type *LastElementTy = GetElementPtrInst::getTypeAtIndex(Ty, (uint64_t)0);
    const uint64_t ElementSize =
        DL.getTypeStoreSize(LastElementTy).getFixedSize();
    if (V1Size != ElementSize || V2Size != ElementSize)
      return MayAlias;

    for (unsigned i = 0, e = GEP1->getNumIndices() - 1; i != e; ++i)
      if (GEP1->getOperand(i + 1) != GEP2->getOperand(i + 1))
        return MayAlias;

    // Now we know that the array/pointer that GEP1 indexes into and that
    // that GEP2 indexes into must either precisely overlap or be disjoint.
    // Because they cannot partially overlap and because fields in an array
    // cannot overlap, if we can prove the final indices are different between
    // GEP1 and GEP2, we can conclude GEP1 and GEP2 don't alias.

    // If the last indices are constants, we've already checked they don't
    // equal each other so we can exit early.
    if (C1 && C2)
      return NoAlias;
    {
      Value *GEP1LastIdx = GEP1->getOperand(GEP1->getNumOperands() - 1);
      Value *GEP2LastIdx = GEP2->getOperand(GEP2->getNumOperands() - 1);
      if (isa<PHINode>(GEP1LastIdx) || isa<PHINode>(GEP2LastIdx)) {
        // If one of the indices is a PHI node, be safe and only use
        // computeKnownBits so we don't make any assumptions about the
        // relationships between the two indices. This is important if we're
        // asking about values from different loop iterations. See PR32314.
        // TODO: We may be able to change the check so we only do this when
        // we definitely looked through a PHINode.
        if (GEP1LastIdx != GEP2LastIdx &&
            GEP1LastIdx->getType() == GEP2LastIdx->getType()) {
          KnownBits Known1 = computeKnownBits(GEP1LastIdx, DL);
          KnownBits Known2 = computeKnownBits(GEP2LastIdx, DL);
          if (Known1.Zero.intersects(Known2.One) ||
              Known1.One.intersects(Known2.Zero))
            return NoAlias;
        }
      } else if (isKnownNonEqual(GEP1LastIdx, GEP2LastIdx, DL))
        return NoAlias;
    }
    return MayAlias;
  } else if (!LastIndexedStruct || !C1 || !C2) {
    return MayAlias;
  }

  if (C1->getValue().getActiveBits() > 64 ||
      C2->getValue().getActiveBits() > 64)
    return MayAlias;

  // We know that:
  // - both GEPs begin indexing from the exact same pointer;
  // - the last indices in both GEPs are constants, indexing into a struct;
  // - said indices are different, hence, the pointed-to fields are different;
  // - both GEPs only index through arrays prior to that.
  //
  // This lets us determine that the struct that GEP1 indexes into and the
  // struct that GEP2 indexes into must either precisely overlap or be
  // completely disjoint.  Because they cannot partially overlap, indexing into
  // different non-overlapping fields of the struct will never alias.

  // Therefore, the only remaining thing needed to show that both GEPs can't
  // alias is that the fields are not overlapping.
  const StructLayout *SL = DL.getStructLayout(LastIndexedStruct);
  const uint64_t StructSize = SL->getSizeInBytes();
  const uint64_t V1Off = SL->getElementOffset(C1->getZExtValue());
  const uint64_t V2Off = SL->getElementOffset(C2->getZExtValue());

  auto EltsDontOverlap = [StructSize](uint64_t V1Off, uint64_t V1Size,
                                      uint64_t V2Off, uint64_t V2Size) {
    return V1Off < V2Off && V1Off + V1Size <= V2Off &&
           ((V2Off + V2Size <= StructSize) ||
            (V2Off + V2Size - StructSize <= V1Off));
  };

  if (EltsDontOverlap(V1Off, V1Size, V2Off, V2Size) ||
      EltsDontOverlap(V2Off, V2Size, V1Off, V1Size))
    return NoAlias;

  return MayAlias;
}

// If a we have (a) a GEP and (b) a pointer based on an alloca, and the
// beginning of the object the GEP points would have a negative offset with
// repsect to the alloca, that means the GEP can not alias pointer (b).
// Note that the pointer based on the alloca may not be a GEP. For
// example, it may be the alloca itself.
// The same applies if (b) is based on a GlobalVariable. Note that just being
// based on isIdentifiedObject() is not enough - we need an identified object
// that does not permit access to negative offsets. For example, a negative
// offset from a noalias argument or call can be inbounds w.r.t the actual
// underlying object.
//
// For example, consider:
//
//   struct { int f0, int f1, ...} foo;
//   foo alloca;
//   foo* random = bar(alloca);
//   int *f0 = &alloca.f0
//   int *f1 = &random->f1;
//
// Which is lowered, approximately, to:
//
//  %alloca = alloca %struct.foo
//  %random = call %struct.foo* @random(%struct.foo* %alloca)
//  %f0 = getelementptr inbounds %struct, %struct.foo* %alloca, i32 0, i32 0
//  %f1 = getelementptr inbounds %struct, %struct.foo* %random, i32 0, i32 1
//
// Assume %f1 and %f0 alias. Then %f1 would point into the object allocated
// by %alloca. Since the %f1 GEP is inbounds, that means %random must also
// point into the same object. But since %f0 points to the beginning of %alloca,
// the highest %f1 can be is (%alloca + 3). This means %random can not be higher
// than (%alloca - 1), and so is not inbounds, a contradiction.
bool BasicAAResult::isGEPBaseAtNegativeOffset(const GEPOperator *GEPOp,
      const DecomposedGEP &DecompGEP, const DecomposedGEP &DecompObject,
      LocationSize MaybeObjectAccessSize) {
  // If the object access size is unknown, or the GEP isn't inbounds, bail.
  if (MaybeObjectAccessSize == LocationSize::unknown() || !GEPOp->isInBounds())
    return false;

  const uint64_t ObjectAccessSize = MaybeObjectAccessSize.getValue();

  // We need the object to be an alloca or a globalvariable, and want to know
  // the offset of the pointer from the object precisely, so no variable
  // indices are allowed.
  if (!(isa<AllocaInst>(DecompObject.Base) ||
        isa<GlobalVariable>(DecompObject.Base)) ||
      !DecompObject.VarIndices.empty())
    return false;

  APInt ObjectBaseOffset = DecompObject.StructOffset +
                           DecompObject.OtherOffset;

  // If the GEP has no variable indices, we know the precise offset
  // from the base, then use it. If the GEP has variable indices,
  // we can't get exact GEP offset to identify pointer alias. So return
  // false in that case.
  if (!DecompGEP.VarIndices.empty())
    return false;

  APInt GEPBaseOffset = DecompGEP.StructOffset;
  GEPBaseOffset += DecompGEP.OtherOffset;

  return GEPBaseOffset.sge(ObjectBaseOffset + (int64_t)ObjectAccessSize);
}

/// Provides a bunch of ad-hoc rules to disambiguate a GEP instruction against
/// another pointer.
///
/// We know that V1 is a GEP, but we don't know anything about V2.
/// UnderlyingV1 is GetUnderlyingObject(GEP1, DL), UnderlyingV2 is the same for
/// V2.
AliasResult BasicAAResult::aliasGEP(
    const GEPOperator *GEP1, LocationSize V1Size, const AAMDNodes &V1AAInfo,
    const Value *V2, LocationSize V2Size, const AAMDNodes &V2AAInfo,
    const Value *UnderlyingV1, const Value *UnderlyingV2, AAQueryInfo &AAQI) {
  DecomposedGEP DecompGEP1, DecompGEP2;
  unsigned MaxPointerSize = getMaxPointerSize(DL);
  DecompGEP1.StructOffset = DecompGEP1.OtherOffset = APInt(MaxPointerSize, 0);
  DecompGEP2.StructOffset = DecompGEP2.OtherOffset = APInt(MaxPointerSize, 0);
  DecompGEP1.HasCompileTimeConstantScale =
      DecompGEP2.HasCompileTimeConstantScale = true;

  bool GEP1MaxLookupReached =
    DecomposeGEPExpression(GEP1, DecompGEP1, DL, &AC, DT);
  bool GEP2MaxLookupReached =
    DecomposeGEPExpression(V2, DecompGEP2, DL, &AC, DT);

  // Don't attempt to analyze the decomposed GEP if index scale is not a
  // compile-time constant.
  if (!DecompGEP1.HasCompileTimeConstantScale ||
      !DecompGEP2.HasCompileTimeConstantScale)
    return MayAlias;

  APInt GEP1BaseOffset = DecompGEP1.StructOffset + DecompGEP1.OtherOffset;
  APInt GEP2BaseOffset = DecompGEP2.StructOffset + DecompGEP2.OtherOffset;

  assert(DecompGEP1.Base == UnderlyingV1 && DecompGEP2.Base == UnderlyingV2 &&
         "DecomposeGEPExpression returned a result different from "
         "GetUnderlyingObject");

  // If the GEP's offset relative to its base is such that the base would
  // fall below the start of the object underlying V2, then the GEP and V2
  // cannot alias.
  if (!GEP1MaxLookupReached && !GEP2MaxLookupReached &&
      isGEPBaseAtNegativeOffset(GEP1, DecompGEP1, DecompGEP2, V2Size))
    return NoAlias;
  // If we have two gep instructions with must-alias or not-alias'ing base
  // pointers, figure out if the indexes to the GEP tell us anything about the
  // derived pointer.
  if (const GEPOperator *GEP2 = dyn_cast<GEPOperator>(V2)) {
    // Check for the GEP base being at a negative offset, this time in the other
    // direction.
    if (!GEP1MaxLookupReached && !GEP2MaxLookupReached &&
        isGEPBaseAtNegativeOffset(GEP2, DecompGEP2, DecompGEP1, V1Size))
      return NoAlias;
    // Do the base pointers alias?
    AliasResult BaseAlias =
        aliasCheck(UnderlyingV1, LocationSize::unknown(), AAMDNodes(),
                   UnderlyingV2, LocationSize::unknown(), AAMDNodes(), AAQI);

    // Check for geps of non-aliasing underlying pointers where the offsets are
    // identical.
    if ((BaseAlias == MayAlias) && V1Size == V2Size) {
      // Do the base pointers alias assuming type and size.
      AliasResult PreciseBaseAlias = aliasCheck(
          UnderlyingV1, V1Size, V1AAInfo, UnderlyingV2, V2Size, V2AAInfo, AAQI);
      if (PreciseBaseAlias == NoAlias) {
        // See if the computed offset from the common pointer tells us about the
        // relation of the resulting pointer.
        // If the max search depth is reached the result is undefined
        if (GEP2MaxLookupReached || GEP1MaxLookupReached)
          return MayAlias;

        // Same offsets.
        if (GEP1BaseOffset == GEP2BaseOffset &&
            DecompGEP1.VarIndices == DecompGEP2.VarIndices)
          return NoAlias;
      }
    }

    // If we get a No or May, then return it immediately, no amount of analysis
    // will improve this situation.
    if (BaseAlias != MustAlias) {
      assert(BaseAlias == NoAlias || BaseAlias == MayAlias);
      return BaseAlias;
    }

    // Otherwise, we have a MustAlias.  Since the base pointers alias each other
    // exactly, see if the computed offset from the common pointer tells us
    // about the relation of the resulting pointer.
    // If we know the two GEPs are based off of the exact same pointer (and not
    // just the same underlying object), see if that tells us anything about
    // the resulting pointers.
    if (GEP1->getPointerOperand()->stripPointerCastsAndInvariantGroups() ==
            GEP2->getPointerOperand()->stripPointerCastsAndInvariantGroups() &&
        GEP1->getPointerOperandType() == GEP2->getPointerOperandType()) {
      AliasResult R = aliasSameBasePointerGEPs(GEP1, V1Size, GEP2, V2Size, DL);
      // If we couldn't find anything interesting, don't abandon just yet.
      if (R != MayAlias)
        return R;
    }

    // If the max search depth is reached, the result is undefined
    if (GEP2MaxLookupReached || GEP1MaxLookupReached)
      return MayAlias;

    // Subtract the GEP2 pointer from the GEP1 pointer to find out their
    // symbolic difference.
    GEP1BaseOffset -= GEP2BaseOffset;
    GetIndexDifference(DecompGEP1.VarIndices, DecompGEP2.VarIndices);

  } else {
    // Check to see if these two pointers are related by the getelementptr
    // instruction.  If one pointer is a GEP with a non-zero index of the other
    // pointer, we know they cannot alias.

    // If both accesses are unknown size, we can't do anything useful here.
    if (V1Size == LocationSize::unknown() && V2Size == LocationSize::unknown())
      return MayAlias;

    AliasResult R = aliasCheck(UnderlyingV1, LocationSize::unknown(),
                               AAMDNodes(), V2, LocationSize::unknown(),
                               V2AAInfo, AAQI, nullptr, UnderlyingV2);
    if (R != MustAlias) {
      // If V2 may alias GEP base pointer, conservatively returns MayAlias.
      // If V2 is known not to alias GEP base pointer, then the two values
      // cannot alias per GEP semantics: "Any memory access must be done through
      // a pointer value associated with an address range of the memory access,
      // otherwise the behavior is undefined.".
      assert(R == NoAlias || R == MayAlias);
      return R;
    }

    // If the max search depth is reached the result is undefined
    if (GEP1MaxLookupReached)
      return MayAlias;
  }

  // In the two GEP Case, if there is no difference in the offsets of the
  // computed pointers, the resultant pointers are a must alias.  This
  // happens when we have two lexically identical GEP's (for example).
  //
  // In the other case, if we have getelementptr <ptr>, 0, 0, 0, 0, ... and V2
  // must aliases the GEP, the end result is a must alias also.
  if (GEP1BaseOffset == 0 && DecompGEP1.VarIndices.empty())
    return MustAlias;

  // If there is a constant difference between the pointers, but the difference
  // is less than the size of the associated memory object, then we know
  // that the objects are partially overlapping.  If the difference is
  // greater, we know they do not overlap.
  if (GEP1BaseOffset != 0 && DecompGEP1.VarIndices.empty()) {
    if (GEP1BaseOffset.sge(0)) {
      if (V2Size != LocationSize::unknown()) {
        if (GEP1BaseOffset.ult(V2Size.getValue()))
          return PartialAlias;
        return NoAlias;
      }
    } else {
      // We have the situation where:
      // +                +
      // | BaseOffset     |
      // ---------------->|
      // |-->V1Size       |-------> V2Size
      // GEP1             V2
      // We need to know that V2Size is not unknown, otherwise we might have
      // stripped a gep with negative index ('gep <ptr>, -1, ...).
      if (V1Size != LocationSize::unknown() &&
          V2Size != LocationSize::unknown()) {
        if ((-GEP1BaseOffset).ult(V1Size.getValue()))
          return PartialAlias;
        return NoAlias;
      }
    }
  }

  if (!DecompGEP1.VarIndices.empty()) {
    APInt Modulo(MaxPointerSize, 0);
    bool AllPositive = true;
    for (unsigned i = 0, e = DecompGEP1.VarIndices.size(); i != e; ++i) {

      // Try to distinguish something like &A[i][1] against &A[42][0].
      // Grab the least significant bit set in any of the scales. We
      // don't need std::abs here (even if the scale's negative) as we'll
      // be ^'ing Modulo with itself later.
      Modulo |= DecompGEP1.VarIndices[i].Scale;

      if (AllPositive) {
        // If the Value could change between cycles, then any reasoning about
        // the Value this cycle may not hold in the next cycle. We'll just
        // give up if we can't determine conditions that hold for every cycle:
        const Value *V = DecompGEP1.VarIndices[i].V;

        KnownBits Known =
            computeKnownBits(V, DL, 0, &AC, dyn_cast<Instruction>(GEP1), DT);
        bool SignKnownZero = Known.isNonNegative();
        bool SignKnownOne = Known.isNegative();

        // Zero-extension widens the variable, and so forces the sign
        // bit to zero.
        bool IsZExt = DecompGEP1.VarIndices[i].ZExtBits > 0 || isa<ZExtInst>(V);
        SignKnownZero |= IsZExt;
        SignKnownOne &= !IsZExt;

        // If the variable begins with a zero then we know it's
        // positive, regardless of whether the value is signed or
        // unsigned.
        APInt Scale = DecompGEP1.VarIndices[i].Scale;
        AllPositive =
            (SignKnownZero && Scale.sge(0)) || (SignKnownOne && Scale.slt(0));
      }
    }

    Modulo = Modulo ^ (Modulo & (Modulo - 1));

    // We can compute the difference between the two addresses
    // mod Modulo. Check whether that difference guarantees that the
    // two locations do not alias.
    APInt ModOffset = GEP1BaseOffset & (Modulo - 1);
    if (V1Size != LocationSize::unknown() &&
        V2Size != LocationSize::unknown() && ModOffset.uge(V2Size.getValue()) &&
        (Modulo - ModOffset).uge(V1Size.getValue()))
      return NoAlias;

    // If we know all the variables are positive, then GEP1 >= GEP1BasePtr.
    // If GEP1BasePtr > V2 (GEP1BaseOffset > 0) then we know the pointers
    // don't alias if V2Size can fit in the gap between V2 and GEP1BasePtr.
    if (AllPositive && GEP1BaseOffset.sgt(0) &&
        V2Size != LocationSize::unknown() &&
        GEP1BaseOffset.uge(V2Size.getValue()))
      return NoAlias;

    if (constantOffsetHeuristic(DecompGEP1.VarIndices, V1Size, V2Size,
                                GEP1BaseOffset, &AC, DT))
      return NoAlias;
  }

  // Statically, we can see that the base objects are the same, but the
  // pointers have dynamic offsets which we can't resolve. And none of our
  // little tricks above worked.
  return MayAlias;
}

static AliasResult MergeAliasResults(AliasResult A, AliasResult B) {
  // If the results agree, take it.
  if (A == B)
    return A;
  // A mix of PartialAlias and MustAlias is PartialAlias.
  if ((A == PartialAlias && B == MustAlias) ||
      (B == PartialAlias && A == MustAlias))
    return PartialAlias;
  // Otherwise, we don't know anything.
  return MayAlias;
}

/// Provides a bunch of ad-hoc rules to disambiguate a Select instruction
/// against another.
AliasResult
BasicAAResult::aliasSelect(const SelectInst *SI, LocationSize SISize,
                           const AAMDNodes &SIAAInfo, const Value *V2,
                           LocationSize V2Size, const AAMDNodes &V2AAInfo,
                           const Value *UnderV2, AAQueryInfo &AAQI) {
  // If the values are Selects with the same condition, we can do a more precise
  // check: just check for aliases between the values on corresponding arms.
  if (const SelectInst *SI2 = dyn_cast<SelectInst>(V2))
    if (SI->getCondition() == SI2->getCondition()) {
      AliasResult Alias =
          aliasCheck(SI->getTrueValue(), SISize, SIAAInfo, SI2->getTrueValue(),
                     V2Size, V2AAInfo, AAQI);
      if (Alias == MayAlias)
        return MayAlias;
      AliasResult ThisAlias =
          aliasCheck(SI->getFalseValue(), SISize, SIAAInfo,
                     SI2->getFalseValue(), V2Size, V2AAInfo, AAQI);
      return MergeAliasResults(ThisAlias, Alias);
    }

  // If both arms of the Select node NoAlias or MustAlias V2, then returns
  // NoAlias / MustAlias. Otherwise, returns MayAlias.
  AliasResult Alias = aliasCheck(V2, V2Size, V2AAInfo, SI->getTrueValue(),
                                 SISize, SIAAInfo, AAQI, UnderV2);
  if (Alias == MayAlias)
    return MayAlias;

  AliasResult ThisAlias = aliasCheck(V2, V2Size, V2AAInfo, SI->getFalseValue(),
                                     SISize, SIAAInfo, AAQI, UnderV2);
  return MergeAliasResults(ThisAlias, Alias);
}

/// Provide a bunch of ad-hoc rules to disambiguate a PHI instruction against
/// another.
AliasResult BasicAAResult::aliasPHI(const PHINode *PN, LocationSize PNSize,
                                    const AAMDNodes &PNAAInfo, const Value *V2,
                                    LocationSize V2Size,
                                    const AAMDNodes &V2AAInfo,
                                    const Value *UnderV2, AAQueryInfo &AAQI) {
  // Track phi nodes we have visited. We use this information when we determine
  // value equivalence.
  VisitedPhiBBs.insert(PN->getParent());

  // If the values are PHIs in the same block, we can do a more precise
  // as well as efficient check: just check for aliases between the values
  // on corresponding edges.
  if (const PHINode *PN2 = dyn_cast<PHINode>(V2))
    if (PN2->getParent() == PN->getParent()) {
      AAQueryInfo::LocPair Locs(MemoryLocation(PN, PNSize, PNAAInfo),
                                MemoryLocation(V2, V2Size, V2AAInfo));
      if (PN > V2)
        std::swap(Locs.first, Locs.second);
      // Analyse the PHIs' inputs under the assumption that the PHIs are
      // NoAlias.
      // If the PHIs are May/MustAlias there must be (recursively) an input
      // operand from outside the PHIs' cycle that is MayAlias/MustAlias or
      // there must be an operation on the PHIs within the PHIs' value cycle
      // that causes a MayAlias.
      // Pretend the phis do not alias.
      AliasResult Alias = NoAlias;
      AliasResult OrigAliasResult;
      {
        // Limited lifetime iterator invalidated by the aliasCheck call below.
        auto CacheIt = AAQI.AliasCache.find(Locs);
        assert((CacheIt != AAQI.AliasCache.end()) &&
               "There must exist an entry for the phi node");
        OrigAliasResult = CacheIt->second;
        CacheIt->second = NoAlias;
      }

      for (unsigned i = 0, e = PN->getNumIncomingValues(); i != e; ++i) {
        AliasResult ThisAlias =
            aliasCheck(PN->getIncomingValue(i), PNSize, PNAAInfo,
                       PN2->getIncomingValueForBlock(PN->getIncomingBlock(i)),
                       V2Size, V2AAInfo, AAQI);
        Alias = MergeAliasResults(ThisAlias, Alias);
        if (Alias == MayAlias)
          break;
      }

      // Reset if speculation failed.
      if (Alias != NoAlias) {
        auto Pair =
            AAQI.AliasCache.insert(std::make_pair(Locs, OrigAliasResult));
        assert(!Pair.second && "Entry must have existed");
        Pair.first->second = OrigAliasResult;
      }
      return Alias;
    }

  SmallVector<Value *, 4> V1Srcs;
  bool isRecursive = false;
  if (PV)  {
    // If we have PhiValues then use it to get the underlying phi values.
    const PhiValues::ValueSet &PhiValueSet = PV->getValuesForPhi(PN);
    // If we have more phi values than the search depth then return MayAlias
    // conservatively to avoid compile time explosion. The worst possible case
    // is if both sides are PHI nodes. In which case, this is O(m x n) time
    // where 'm' and 'n' are the number of PHI sources.
    if (PhiValueSet.size() > MaxLookupSearchDepth)
      return MayAlias;
    // Add the values to V1Srcs
    for (Value *PV1 : PhiValueSet) {
      if (EnableRecPhiAnalysis) {
        if (GEPOperator *PV1GEP = dyn_cast<GEPOperator>(PV1)) {
          // Check whether the incoming value is a GEP that advances the pointer
          // result of this PHI node (e.g. in a loop). If this is the case, we
          // would recurse and always get a MayAlias. Handle this case specially
          // below.
          if (PV1GEP->getPointerOperand() == PN && PV1GEP->getNumIndices() == 1 &&
              isa<ConstantInt>(PV1GEP->idx_begin())) {
            isRecursive = true;
            continue;
          }
        }
      }
      V1Srcs.push_back(PV1);
    }
  } else {
    // If we don't have PhiInfo then just look at the operands of the phi itself
    // FIXME: Remove this once we can guarantee that we have PhiInfo always
    SmallPtrSet<Value *, 4> UniqueSrc;
    for (Value *PV1 : PN->incoming_values()) {
      if (isa<PHINode>(PV1))
        // If any of the source itself is a PHI, return MayAlias conservatively
        // to avoid compile time explosion. The worst possible case is if both
        // sides are PHI nodes. In which case, this is O(m x n) time where 'm'
        // and 'n' are the number of PHI sources.
        return MayAlias;

      if (EnableRecPhiAnalysis)
        if (GEPOperator *PV1GEP = dyn_cast<GEPOperator>(PV1)) {
          // Check whether the incoming value is a GEP that advances the pointer
          // result of this PHI node (e.g. in a loop). If this is the case, we
          // would recurse and always get a MayAlias. Handle this case specially
          // below.
          if (PV1GEP->getPointerOperand() == PN && PV1GEP->getNumIndices() == 1 &&
              isa<ConstantInt>(PV1GEP->idx_begin())) {
            isRecursive = true;
            continue;
          }
        }

      if (UniqueSrc.insert(PV1).second)
        V1Srcs.push_back(PV1);
    }
  }

  // If V1Srcs is empty then that means that the phi has no underlying non-phi
  // value. This should only be possible in blocks unreachable from the entry
  // block, but return MayAlias just in case.
  if (V1Srcs.empty())
    return MayAlias;

  // If this PHI node is recursive, set the size of the accessed memory to
  // unknown to represent all the possible values the GEP could advance the
  // pointer to.
  if (isRecursive)
    PNSize = LocationSize::unknown();

  AliasResult Alias = aliasCheck(V2, V2Size, V2AAInfo, V1Srcs[0], PNSize,
                                 PNAAInfo, AAQI, UnderV2);

  // Early exit if the check of the first PHI source against V2 is MayAlias.
  // Other results are not possible.
  if (Alias == MayAlias)
    return MayAlias;

  // If all sources of the PHI node NoAlias or MustAlias V2, then returns
  // NoAlias / MustAlias. Otherwise, returns MayAlias.
  for (unsigned i = 1, e = V1Srcs.size(); i != e; ++i) {
    Value *V = V1Srcs[i];

    AliasResult ThisAlias =
        aliasCheck(V2, V2Size, V2AAInfo, V, PNSize, PNAAInfo, AAQI, UnderV2);
    Alias = MergeAliasResults(ThisAlias, Alias);
    if (Alias == MayAlias)
      break;
  }

  return Alias;
}

/// Provides a bunch of ad-hoc rules to disambiguate in common cases, such as
/// array references.
AliasResult BasicAAResult::aliasCheck(const Value *V1, LocationSize V1Size,
                                      AAMDNodes V1AAInfo, const Value *V2,
                                      LocationSize V2Size, AAMDNodes V2AAInfo,
                                      AAQueryInfo &AAQI, const Value *O1,
                                      const Value *O2) {
  // If either of the memory references is empty, it doesn't matter what the
  // pointer values are.
  if (V1Size.isZero() || V2Size.isZero())
    return NoAlias;

  // Strip off any casts if they exist.
  V1 = V1->stripPointerCastsAndInvariantGroups();
  V2 = V2->stripPointerCastsAndInvariantGroups();

  // If V1 or V2 is undef, the result is NoAlias because we can always pick a
  // value for undef that aliases nothing in the program.
  if (isa<UndefValue>(V1) || isa<UndefValue>(V2))
    return NoAlias;

  // Are we checking for alias of the same value?
  // Because we look 'through' phi nodes, we could look at "Value" pointers from
  // different iterations. We must therefore make sure that this is not the
  // case. The function isValueEqualInPotentialCycles ensures that this cannot
  // happen by looking at the visited phi nodes and making sure they cannot
  // reach the value.
  if (isValueEqualInPotentialCycles(V1, V2))
    return MustAlias;

  if (!V1->getType()->isPointerTy() || !V2->getType()->isPointerTy())
    return NoAlias; // Scalars cannot alias each other

  // Figure out what objects these things are pointing to if we can.
  if (O1 == nullptr)
    O1 = GetUnderlyingObject(V1, DL, MaxLookupSearchDepth);

  if (O2 == nullptr)
    O2 = GetUnderlyingObject(V2, DL, MaxLookupSearchDepth);

  // Null values in the default address space don't point to any object, so they
  // don't alias any other pointer.
  if (const ConstantPointerNull *CPN = dyn_cast<ConstantPointerNull>(O1))
    if (!NullPointerIsDefined(&F, CPN->getType()->getAddressSpace()))
      return NoAlias;
  if (const ConstantPointerNull *CPN = dyn_cast<ConstantPointerNull>(O2))
    if (!NullPointerIsDefined(&F, CPN->getType()->getAddressSpace()))
      return NoAlias;

  if (O1 != O2) {
    // If V1/V2 point to two different objects, we know that we have no alias.
    if (isIdentifiedObject(O1) && isIdentifiedObject(O2))
      return NoAlias;

    // Constant pointers can't alias with non-const isIdentifiedObject objects.
    if ((isa<Constant>(O1) && isIdentifiedObject(O2) && !isa<Constant>(O2)) ||
        (isa<Constant>(O2) && isIdentifiedObject(O1) && !isa<Constant>(O1)))
      return NoAlias;

    // Function arguments can't alias with things that are known to be
    // unambigously identified at the function level.
    if ((isa<Argument>(O1) && isIdentifiedFunctionLocal(O2)) ||
        (isa<Argument>(O2) && isIdentifiedFunctionLocal(O1)))
      return NoAlias;

    // If one pointer is the result of a call/invoke or load and the other is a
    // non-escaping local object within the same function, then we know the
    // object couldn't escape to a point where the call could return it.
    //
    // Note that if the pointers are in different functions, there are a
    // variety of complications. A call with a nocapture argument may still
    // temporary store the nocapture argument's value in a temporary memory
    // location if that memory location doesn't escape. Or it may pass a
    // nocapture value to other functions as long as they don't capture it.
    if (isEscapeSource(O1) &&
        isNonEscapingLocalObject(O2, &AAQI.IsCapturedCache))
      return NoAlias;
    if (isEscapeSource(O2) &&
        isNonEscapingLocalObject(O1, &AAQI.IsCapturedCache))
      return NoAlias;
  }

  // If the size of one access is larger than the entire object on the other
  // side, then we know such behavior is undefined and can assume no alias.
  bool NullIsValidLocation = NullPointerIsDefined(&F);
  if ((isObjectSmallerThan(
          O2, getMinimalExtentFrom(*V1, V1Size, DL, NullIsValidLocation), DL,
          TLI, NullIsValidLocation)) ||
      (isObjectSmallerThan(
          O1, getMinimalExtentFrom(*V2, V2Size, DL, NullIsValidLocation), DL,
          TLI, NullIsValidLocation)))
    return NoAlias;

  // Check the cache before climbing up use-def chains. This also terminates
  // otherwise infinitely recursive queries.
  AAQueryInfo::LocPair Locs(MemoryLocation(V1, V1Size, V1AAInfo),
                            MemoryLocation(V2, V2Size, V2AAInfo));
  if (V1 > V2)
    std::swap(Locs.first, Locs.second);
  std::pair<AAQueryInfo::AliasCacheT::iterator, bool> Pair =
      AAQI.AliasCache.try_emplace(Locs, MayAlias);
  if (!Pair.second)
    return Pair.first->second;

  // FIXME: This isn't aggressively handling alias(GEP, PHI) for example: if the
  // GEP can't simplify, we don't even look at the PHI cases.
  if (!isa<GEPOperator>(V1) && isa<GEPOperator>(V2)) {
    std::swap(V1, V2);
    std::swap(V1Size, V2Size);
    std::swap(O1, O2);
    std::swap(V1AAInfo, V2AAInfo);
  }
  if (const GEPOperator *GV1 = dyn_cast<GEPOperator>(V1)) {
    AliasResult Result =
        aliasGEP(GV1, V1Size, V1AAInfo, V2, V2Size, V2AAInfo, O1, O2, AAQI);
    if (Result != MayAlias) {
      auto ItInsPair = AAQI.AliasCache.insert(std::make_pair(Locs, Result));
      assert(!ItInsPair.second && "Entry must have existed");
      ItInsPair.first->second = Result;
      return Result;
    }
  }

  if (isa<PHINode>(V2) && !isa<PHINode>(V1)) {
    std::swap(V1, V2);
    std::swap(O1, O2);
    std::swap(V1Size, V2Size);
    std::swap(V1AAInfo, V2AAInfo);
  }
  if (const PHINode *PN = dyn_cast<PHINode>(V1)) {
    AliasResult Result =
        aliasPHI(PN, V1Size, V1AAInfo, V2, V2Size, V2AAInfo, O2, AAQI);
    if (Result != MayAlias) {
      Pair = AAQI.AliasCache.try_emplace(Locs, Result);
      assert(!Pair.second && "Entry must have existed");
      return Pair.first->second = Result;
    }
  }

  if (isa<SelectInst>(V2) && !isa<SelectInst>(V1)) {
    std::swap(V1, V2);
    std::swap(O1, O2);
    std::swap(V1Size, V2Size);
    std::swap(V1AAInfo, V2AAInfo);
  }
  if (const SelectInst *S1 = dyn_cast<SelectInst>(V1)) {
    AliasResult Result =
        aliasSelect(S1, V1Size, V1AAInfo, V2, V2Size, V2AAInfo, O2, AAQI);
    if (Result != MayAlias) {
      Pair = AAQI.AliasCache.try_emplace(Locs, Result);
      assert(!Pair.second && "Entry must have existed");
      return Pair.first->second = Result;
    }
  }

  // If both pointers are pointing into the same object and one of them
  // accesses the entire object, then the accesses must overlap in some way.
  if (O1 == O2)
    if (V1Size.isPrecise() && V2Size.isPrecise() &&
        (isObjectSize(O1, V1Size.getValue(), DL, TLI, NullIsValidLocation) ||
         isObjectSize(O2, V2Size.getValue(), DL, TLI, NullIsValidLocation))) {
      Pair = AAQI.AliasCache.try_emplace(Locs, PartialAlias);
      assert(!Pair.second && "Entry must have existed");
      return Pair.first->second = PartialAlias;
    }

  // Recurse back into the best AA results we have, potentially with refined
  // memory locations. We have already ensured that BasicAA has a MayAlias
  // cache result for these, so any recursion back into BasicAA won't loop.
  AliasResult Result = getBestAAResults().alias(Locs.first, Locs.second, AAQI);
  Pair = AAQI.AliasCache.try_emplace(Locs, Result);
  assert(!Pair.second && "Entry must have existed");
  return Pair.first->second = Result;
}

/// Check whether two Values can be considered equivalent.
///
/// In addition to pointer equivalence of \p V1 and \p V2 this checks whether
/// they can not be part of a cycle in the value graph by looking at all
/// visited phi nodes an making sure that the phis cannot reach the value. We
/// have to do this because we are looking through phi nodes (That is we say
/// noalias(V, phi(VA, VB)) if noalias(V, VA) and noalias(V, VB).
bool BasicAAResult::isValueEqualInPotentialCycles(const Value *V,
                                                  const Value *V2) {
  if (V != V2)
    return false;

  const Instruction *Inst = dyn_cast<Instruction>(V);
  if (!Inst)
    return true;

  if (VisitedPhiBBs.empty())
    return true;

  if (VisitedPhiBBs.size() > MaxNumPhiBBsValueReachabilityCheck)
    return false;

  // Make sure that the visited phis cannot reach the Value. This ensures that
  // the Values cannot come from different iterations of a potential cycle the
  // phi nodes could be involved in.
  for (auto *P : VisitedPhiBBs)
    if (isPotentiallyReachable(&P->front(), Inst, nullptr, DT, LI))
      return false;

  return true;
}

/// Computes the symbolic difference between two de-composed GEPs.
///
/// Dest and Src are the variable indices from two decomposed GetElementPtr
/// instructions GEP1 and GEP2 which have common base pointers.
void BasicAAResult::GetIndexDifference(
    SmallVectorImpl<VariableGEPIndex> &Dest,
    const SmallVectorImpl<VariableGEPIndex> &Src) {
  if (Src.empty())
    return;

  for (unsigned i = 0, e = Src.size(); i != e; ++i) {
    const Value *V = Src[i].V;
    unsigned ZExtBits = Src[i].ZExtBits, SExtBits = Src[i].SExtBits;
    APInt Scale = Src[i].Scale;

    // Find V in Dest.  This is N^2, but pointer indices almost never have more
    // than a few variable indexes.
    for (unsigned j = 0, e = Dest.size(); j != e; ++j) {
      if (!isValueEqualInPotentialCycles(Dest[j].V, V) ||
          Dest[j].ZExtBits != ZExtBits || Dest[j].SExtBits != SExtBits)
        continue;

      // If we found it, subtract off Scale V's from the entry in Dest.  If it
      // goes to zero, remove the entry.
      if (Dest[j].Scale != Scale)
        Dest[j].Scale -= Scale;
      else
        Dest.erase(Dest.begin() + j);
      Scale = 0;
      break;
    }

    // If we didn't consume this entry, add it to the end of the Dest list.
    if (!!Scale) {
      VariableGEPIndex Entry = {V, ZExtBits, SExtBits, -Scale};
      Dest.push_back(Entry);
    }
  }
}

bool BasicAAResult::constantOffsetHeuristic(
    const SmallVectorImpl<VariableGEPIndex> &VarIndices,
    LocationSize MaybeV1Size, LocationSize MaybeV2Size, APInt BaseOffset,
    AssumptionCache *AC, DominatorTree *DT) {
  if (VarIndices.size() != 2 || MaybeV1Size == LocationSize::unknown() ||
      MaybeV2Size == LocationSize::unknown())
    return false;

  const uint64_t V1Size = MaybeV1Size.getValue();
  const uint64_t V2Size = MaybeV2Size.getValue();

  const VariableGEPIndex &Var0 = VarIndices[0], &Var1 = VarIndices[1];

  if (Var0.ZExtBits != Var1.ZExtBits || Var0.SExtBits != Var1.SExtBits ||
      Var0.Scale != -Var1.Scale)
    return false;

  unsigned Width = Var1.V->getType()->getIntegerBitWidth();

  // We'll strip off the Extensions of Var0 and Var1 and do another round
  // of GetLinearExpression decomposition. In the example above, if Var0
  // is zext(%x + 1) we should get V1 == %x and V1Offset == 1.

  APInt V0Scale(Width, 0), V0Offset(Width, 0), V1Scale(Width, 0),
      V1Offset(Width, 0);
  bool NSW = true, NUW = true;
  unsigned V0ZExtBits = 0, V0SExtBits = 0, V1ZExtBits = 0, V1SExtBits = 0;
  const Value *V0 = GetLinearExpression(Var0.V, V0Scale, V0Offset, V0ZExtBits,
                                        V0SExtBits, DL, 0, AC, DT, NSW, NUW);
  NSW = true;
  NUW = true;
  const Value *V1 = GetLinearExpression(Var1.V, V1Scale, V1Offset, V1ZExtBits,
                                        V1SExtBits, DL, 0, AC, DT, NSW, NUW);

  if (V0Scale != V1Scale || V0ZExtBits != V1ZExtBits ||
      V0SExtBits != V1SExtBits || !isValueEqualInPotentialCycles(V0, V1))
    return false;

  // We have a hit - Var0 and Var1 only differ by a constant offset!

  // If we've been sext'ed then zext'd the maximum difference between Var0 and
  // Var1 is possible to calculate, but we're just interested in the absolute
  // minimum difference between the two. The minimum distance may occur due to
  // wrapping; consider "add i3 %i, 5": if %i == 7 then 7 + 5 mod 8 == 4, and so
  // the minimum distance between %i and %i + 5 is 3.
  APInt MinDiff = V0Offset - V1Offset, Wrapped = -MinDiff;
  MinDiff = APIntOps::umin(MinDiff, Wrapped);
  APInt MinDiffBytes =
    MinDiff.zextOrTrunc(Var0.Scale.getBitWidth()) * Var0.Scale.abs();

  // We can't definitely say whether GEP1 is before or after V2 due to wrapping
  // arithmetic (i.e. for some values of GEP1 and V2 GEP1 < V2, and for other
  // values GEP1 > V2). We'll therefore only declare NoAlias if both V1Size and
  // V2Size can fit in the MinDiffBytes gap.
  return MinDiffBytes.uge(V1Size + BaseOffset.abs()) &&
         MinDiffBytes.uge(V2Size + BaseOffset.abs());
}

//===----------------------------------------------------------------------===//
// BasicAliasAnalysis Pass
//===----------------------------------------------------------------------===//

AnalysisKey BasicAA::Key;

BasicAAResult BasicAA::run(Function &F, FunctionAnalysisManager &AM) {
  return BasicAAResult(F.getParent()->getDataLayout(),
                       F,
                       AM.getResult<TargetLibraryAnalysis>(F),
                       AM.getResult<AssumptionAnalysis>(F),
                       &AM.getResult<DominatorTreeAnalysis>(F),
                       AM.getCachedResult<LoopAnalysis>(F),
                       AM.getCachedResult<PhiValuesAnalysis>(F));
}

BasicAAWrapperPass::BasicAAWrapperPass() : FunctionPass(ID) {
  initializeBasicAAWrapperPassPass(*PassRegistry::getPassRegistry());
}

char BasicAAWrapperPass::ID = 0;

void BasicAAWrapperPass::anchor() {}

INITIALIZE_PASS_BEGIN(BasicAAWrapperPass, "basicaa",
                      "Basic Alias Analysis (stateless AA impl)", true, true)
INITIALIZE_PASS_DEPENDENCY(AssumptionCacheTracker)
INITIALIZE_PASS_DEPENDENCY(DominatorTreeWrapperPass)
INITIALIZE_PASS_DEPENDENCY(TargetLibraryInfoWrapperPass)
INITIALIZE_PASS_DEPENDENCY(PhiValuesWrapperPass)
INITIALIZE_PASS_END(BasicAAWrapperPass, "basicaa",
                    "Basic Alias Analysis (stateless AA impl)", true, true)

FunctionPass *llvm::createBasicAAWrapperPass() {
  return new BasicAAWrapperPass();
}

bool BasicAAWrapperPass::runOnFunction(Function &F) {
  auto &ACT = getAnalysis<AssumptionCacheTracker>();
  auto &TLIWP = getAnalysis<TargetLibraryInfoWrapperPass>();
  auto &DTWP = getAnalysis<DominatorTreeWrapperPass>();
  auto *LIWP = getAnalysisIfAvailable<LoopInfoWrapperPass>();
  auto *PVWP = getAnalysisIfAvailable<PhiValuesWrapperPass>();

  Result.reset(new BasicAAResult(F.getParent()->getDataLayout(), F,
                                 TLIWP.getTLI(F), ACT.getAssumptionCache(F),
                                 &DTWP.getDomTree(),
                                 LIWP ? &LIWP->getLoopInfo() : nullptr,
                                 PVWP ? &PVWP->getResult() : nullptr));

  return false;
}

void BasicAAWrapperPass::getAnalysisUsage(AnalysisUsage &AU) const {
  AU.setPreservesAll();
  AU.addRequired<AssumptionCacheTracker>();
  AU.addRequired<DominatorTreeWrapperPass>();
  AU.addRequired<TargetLibraryInfoWrapperPass>();
  AU.addUsedIfAvailable<PhiValuesWrapperPass>();
}

BasicAAResult llvm::createLegacyPMBasicAAResult(Pass &P, Function &F) {
  return BasicAAResult(
      F.getParent()->getDataLayout(), F,
      P.getAnalysis<TargetLibraryInfoWrapperPass>().getTLI(F),
      P.getAnalysis<AssumptionCacheTracker>().getAssumptionCache(F));
}<|MERGE_RESOLUTION|>--- conflicted
+++ resolved
@@ -533,12 +533,7 @@
 
     // Don't attempt to analyze GEPs if index scale is not a compile-time
     // constant.
-<<<<<<< HEAD
-    Type *SrcEleTy = GEPOp->getSourceElementType();
-    if (SrcEleTy->isVectorTy() && cast<VectorType>(SrcEleTy)->isScalable()) {
-=======
     if (isa<ScalableVectorType>(GEPOp->getSourceElementType())) {
->>>>>>> a34309b7
       Decomposed.Base = V;
       Decomposed.HasCompileTimeConstantScale = false;
       return false;
