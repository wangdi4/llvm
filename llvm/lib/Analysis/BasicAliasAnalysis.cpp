--- conflicted
+++ resolved
@@ -1201,16 +1201,10 @@
 /// We know that V1 is a GEP, but we don't know anything about V2.
 /// UnderlyingV1 is getUnderlyingObject(GEP1), UnderlyingV2 is the same for
 /// V2.
-<<<<<<< HEAD
-AliasResult BasicAAResult::aliasGEP(const AddressOperator *GEP1, // INTEL
-                                    LocationSize V1Size,         // INTEL
-                                    const AAMDNodes &V1AAInfo,   // INTEL
-    const Value *V2, LocationSize V2Size, const AAMDNodes &V2AAInfo,
-=======
 AliasResult BasicAAResult::aliasGEP(
-    const GEPOperator *GEP1, LocationSize V1Size,
+    const AddressOperator *GEP1, // INTEL
+    LocationSize V1Size,         // INTEL
     const Value *V2, LocationSize V2Size,
->>>>>>> 17b4e5d4
     const Value *UnderlyingV1, const Value *UnderlyingV2, AAQueryInfo &AAQI) {
   if (!V1Size.hasValue() && !V2Size.hasValue()) {
     // TODO: This limitation exists for compile-time reasons. Relax it if we
@@ -1264,7 +1258,6 @@
 
   // For GEPs with identical offsets, we can preserve the size and AAInfo
   // when performing the alias check on the underlying objects.
-<<<<<<< HEAD
   if (DecompGEP1.Offset == 0 &&
       DecompGEP1.Base == UnderlyingV1 && // INTEL
       DecompGEP2.Base == UnderlyingV2 && // INTEL
@@ -1273,21 +1266,15 @@
     AliasResult PreciseBaseAlias;
     if (AAQI.NeedLoopCarried)
       PreciseBaseAlias = getBestAAResults().loopCarriedAlias(
-          MemoryLocation(UnderlyingV1, V1Size, V1AAInfo),
-          MemoryLocation(UnderlyingV2, V2Size, V2AAInfo), AAQI);
+          MemoryLocation(UnderlyingV1, V1Size),
+          MemoryLocation(UnderlyingV2, V2Size), AAQI);
     else
       PreciseBaseAlias = getBestAAResults().alias(
-          MemoryLocation(UnderlyingV1, V1Size, V1AAInfo),
-          MemoryLocation(UnderlyingV2, V2Size, V2AAInfo), AAQI);
+          MemoryLocation(UnderlyingV1, V1Size),
+          MemoryLocation(UnderlyingV2, V2Size), AAQI);
     return PreciseBaseAlias;
 #endif // INTEL_CUSTOMIZATION
   }
-=======
-  if (DecompGEP1.Offset == 0 && DecompGEP1.VarIndices.empty())
-    return getBestAAResults().alias(
-        MemoryLocation(UnderlyingV1, V1Size),
-        MemoryLocation(UnderlyingV2, V2Size), AAQI);
->>>>>>> 17b4e5d4
 
   // Do the base pointers alias?
 #if INTEL_CUSTOMIZATION
@@ -1755,24 +1742,17 @@
   AAQueryInfo *UseAAQI = BlockInserted ? &NewAAQI : &AAQI;
 #endif // INTEL_CUSTOMIZATION
 
-<<<<<<< HEAD
 #if INTEL_CUSTOMIZATION
   AliasResult Alias;
   if (UseAAQI->NeedLoopCarried)
     Alias = getBestAAResults().loopCarriedAlias(
-        MemoryLocation(V2, V2Size, V2AAInfo),
-        MemoryLocation(V1Srcs[0], PNSize, PNAAInfo), *UseAAQI);
+        MemoryLocation(V2, V2Size),
+        MemoryLocation(V1Srcs[0], PNSize), *UseAAQI);
   else
     Alias = getBestAAResults().alias(
-        MemoryLocation(V2, V2Size, V2AAInfo),
-        MemoryLocation(V1Srcs[0], PNSize, PNAAInfo), *UseAAQI);
+        MemoryLocation(V2, V2Size),
+        MemoryLocation(V1Srcs[0], PNSize), *UseAAQI);
 #endif // INTEL_CUSTOMIZATION
-=======
-  AliasResult Alias = getBestAAResults().alias(
-      MemoryLocation(V2, V2Size),
-      MemoryLocation(V1Srcs[0], PNSize), *UseAAQI);
-
->>>>>>> 17b4e5d4
   // Early exit if the check of the first PHI source against V2 is MayAlias.
   // Other results are not possible.
   if (Alias == MayAlias)
@@ -1787,22 +1767,17 @@
   for (unsigned i = 1, e = V1Srcs.size(); i != e; ++i) {
     Value *V = V1Srcs[i];
 
-<<<<<<< HEAD
 #if INTEL_CUSTOMIZATION
     AliasResult ThisAlias;
     if (UseAAQI->NeedLoopCarried)
       ThisAlias = getBestAAResults().loopCarriedAlias(
-            MemoryLocation(V2, V2Size, V2AAInfo),
-            MemoryLocation(V, PNSize, PNAAInfo), *UseAAQI);
+            MemoryLocation(V2, V2Size),
+            MemoryLocation(V, PNSize), *UseAAQI);
     else
       ThisAlias = getBestAAResults().alias(
-            MemoryLocation(V2, V2Size, V2AAInfo),
-            MemoryLocation(V, PNSize, PNAAInfo), *UseAAQI);
+            MemoryLocation(V2, V2Size),
+            MemoryLocation(V, PNSize), *UseAAQI);
 #endif // INTEL_CUSTOMIZATION
-=======
-    AliasResult ThisAlias = getBestAAResults().alias(
-        MemoryLocation(V2, V2Size), MemoryLocation(V, PNSize), *UseAAQI);
->>>>>>> 17b4e5d4
     Alias = MergeAliasResults(ThisAlias, Alias);
     if (Alias == MayAlias)
       break;
@@ -2164,23 +2139,12 @@
     const Value *V1, LocationSize V1Size,
     const Value *V2, LocationSize V2Size,
     AAQueryInfo &AAQI, const Value *O1, const Value *O2) {
-<<<<<<< HEAD
   if (const auto *GV1 = dyn_cast<AddressOperator>(V1)) { // INTEL
-    AliasResult Result =
-        aliasGEP(GV1, V1Size, V1AAInfo, V2, V2Size, V2AAInfo, O1, O2, AAQI);
+    AliasResult Result = aliasGEP(GV1, V1Size, V2, V2Size, O1, O2, AAQI);
     if (Result != MayAlias)
       return Result;
   } else if (const auto *GV2 = dyn_cast<AddressOperator>(V2)) { // INTEL
-    AliasResult Result =
-        aliasGEP(GV2, V2Size, V2AAInfo, V1, V1Size, V1AAInfo, O2, O1, AAQI);
-=======
-  if (const GEPOperator *GV1 = dyn_cast<GEPOperator>(V1)) {
-    AliasResult Result = aliasGEP(GV1, V1Size, V2, V2Size, O1, O2, AAQI);
-    if (Result != MayAlias)
-      return Result;
-  } else if (const GEPOperator *GV2 = dyn_cast<GEPOperator>(V2)) {
     AliasResult Result = aliasGEP(GV2, V2Size, V1, V1Size, O2, O1, AAQI);
->>>>>>> 17b4e5d4
     if (Result != MayAlias)
       return Result;
   }
