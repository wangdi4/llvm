//===- BasicAliasAnalysis.cpp - Stateless Alias Analysis Impl -------------===//
//
// Part of the LLVM Project, under the Apache License v2.0 with LLVM Exceptions.
// See https://llvm.org/LICENSE.txt for license information.
// SPDX-License-Identifier: Apache-2.0 WITH LLVM-exception
//
//===----------------------------------------------------------------------===//
//
// This file defines the primary stateless implementation of the
// Alias Analysis interface that implements identities (two different
// globals cannot alias, etc), but does no stateful analysis.
//
//===----------------------------------------------------------------------===//

#include "llvm/Analysis/BasicAliasAnalysis.h"
#include "llvm/ADT/APInt.h"
#include "llvm/ADT/ScopeExit.h"
#include "llvm/ADT/SmallPtrSet.h"
#include "llvm/ADT/SmallVector.h"
#include "llvm/ADT/Statistic.h"
#include "llvm/Analysis/AliasAnalysis.h"
#include "llvm/Analysis/AssumptionCache.h"
#include "llvm/Analysis/CFG.h"
#include "llvm/Analysis/InstructionSimplify.h"
#include "llvm/Analysis/Intel_XmainOptLevelPass.h" // INTEL
#include "llvm/Analysis/LoopInfo.h"
#include "llvm/Analysis/MemoryBuiltins.h"
#include "llvm/Analysis/MemoryLocation.h"
#include "llvm/Analysis/PhiValues.h"
#include "llvm/Analysis/TargetLibraryInfo.h"
#include "llvm/Analysis/ValueTracking.h"
#include "llvm/IR/Argument.h"
#include "llvm/IR/Attributes.h"
#include "llvm/IR/Constant.h"
#include "llvm/IR/Constants.h"
#include "llvm/IR/DataLayout.h"
#include "llvm/IR/DerivedTypes.h"
#include "llvm/IR/Dominators.h"
#include "llvm/IR/Function.h"
#include "llvm/IR/GetElementPtrTypeIterator.h"
#include "llvm/IR/GlobalAlias.h"
#include "llvm/IR/GlobalVariable.h"
#include "llvm/IR/InstrTypes.h"
#include "llvm/IR/Instruction.h"
#include "llvm/IR/Instructions.h"
#include "llvm/IR/IntrinsicInst.h"
#include "llvm/IR/Intrinsics.h"
#include "llvm/IR/Metadata.h"
#include "llvm/IR/Operator.h"
#include "llvm/IR/Type.h"
#include "llvm/IR/User.h"
#include "llvm/IR/Value.h"
#include "llvm/InitializePasses.h"
#include "llvm/Pass.h"
#include "llvm/Support/Casting.h"
#include "llvm/Support/Compiler.h"
#include "llvm/Support/KnownBits.h"
#include <cassert>
#include <cstdint>
#include <cstdlib>
#include <utility>

#define DEBUG_TYPE "basicaa"

using namespace llvm;

/// Enable analysis of recursive PHI nodes.
static cl::opt<bool> EnableRecPhiAnalysis("basic-aa-recphi", cl::Hidden,
                                          cl::init(true));

/// By default, even on 32-bit architectures we use 64-bit integers for
/// calculations. This will allow us to more-aggressively decompose indexing
/// expressions calculated using i64 values (e.g., long long in C) which is
/// common enough to worry about.
static cl::opt<bool> ForceAtLeast64Bits("basic-aa-force-at-least-64b",
                                        cl::Hidden, cl::init(true));
static cl::opt<bool> DoubleCalcBits("basic-aa-double-calc-bits",
                                    cl::Hidden, cl::init(false));

#if INTEL_CUSTOMIZATION
cl::opt<unsigned> BasicAAResult::OptPtrMaxUsesToExplore(
    "basicaa-opt-ptr-max-uses", cl::Hidden, cl::init(80u),
    cl::desc(
        "Maximum number of pointer uses to explore when checking for capture"));
#endif // INTEL_CUSTOMIZATION

/// SearchLimitReached / SearchTimes shows how often the limit of
/// to decompose GEPs is reached. It will affect the precision
/// of basic alias analysis.
STATISTIC(SearchLimitReached, "Number of times the limit to "
                              "decompose GEPs is reached");
STATISTIC(SearchTimes, "Number of times a GEP is decomposed");

/// Cutoff after which to stop analysing a set of phi nodes potentially involved
/// in a cycle. Because we are analysing 'through' phi nodes, we need to be
/// careful with value equivalence. We use reachability to make sure a value
/// cannot be involved in a cycle.
const unsigned MaxNumPhiBBsValueReachabilityCheck = 20;

// The max limit of the search depth in DecomposeGEPExpression() and
// getUnderlyingObject(), both functions need to use the same search
// depth otherwise the algorithm in aliasGEP will assert.
static const unsigned MaxLookupSearchDepth = 6;

bool BasicAAResult::invalidate(Function &Fn, const PreservedAnalyses &PA,
                               FunctionAnalysisManager::Invalidator &Inv) {
  // We don't care if this analysis itself is preserved, it has no state. But
  // we need to check that the analyses it depends on have been. Note that we
  // may be created without handles to some analyses and in that case don't
  // depend on them.
  if (Inv.invalidate<AssumptionAnalysis>(Fn, PA) ||
      (DT && Inv.invalidate<DominatorTreeAnalysis>(Fn, PA)) ||
      (LI && Inv.invalidate<LoopAnalysis>(Fn, PA)) ||
      (PV && Inv.invalidate<PhiValuesAnalysis>(Fn, PA)))
    return true;

  // Otherwise this analysis result remains valid.
  return false;
}

//===----------------------------------------------------------------------===//
// Useful predicates
//===----------------------------------------------------------------------===//
#if INTEL_CUSTOMIZATION
// The following code is to enhances the escape analysis for heap objects.
// Given an example as follows.
//
// void foo(int no_alias *p, int *q)
// int *m = malloc(...);
// *p = m;
// ... *q;
// }
//
// The compiler should detect that *m and *q have no overlap.
//
// The utility returns true if the value V which is malloc call
// does not assign to anywhere except the no-alias argument pointer.
// In the above example, the value V represents the malloc call.
static bool isNonEscapingAllocObj(const Value *V, unsigned PtrCaptureMaxUses) {
  if (isNoAliasCall(V))
    return !PointerMayBeCaptured(V, false, true, true, PtrCaptureMaxUses);

  return false;
}

// The utility returns true if the Value V is the load of argument
// which is not marked as no-alias. In the above example, the value
// V represents the argument pointer q.
static bool isEscapeArgDereference(const Value *V) {
  if (!isa<LoadInst>(V))
    return false;
  const LoadInst *LD = dyn_cast<LoadInst>(V);
  const Value *V1 = LD->getPointerOperand();
  V1 = V1->stripPointerCasts();

  if (const Argument *A = dyn_cast<Argument>(V1)) {
    if (A->hasNoAliasAttr()) {
      return false;
    }
    return true;
  }
  return false;
}
#endif // INTEL_CUSTOMIZATION

/// Returns true if the pointer is one which would have been considered an
/// escape by isNonEscapingLocalObject.
static bool isEscapeSource(const Value *V) {
  if (isa<CallBase>(V))
    return true;

  if (isa<Argument>(V))
    return true;

  // The load case works because isNonEscapingLocalObject considers all
  // stores to be escapes (it passes true for the StoreCaptures argument
  // to PointerMayBeCaptured).
  if (isa<LoadInst>(V))
    return true;

  return false;
}

#ifdef INTEL_CUSTOMIZATION
static bool isNonEscapingPtrNoAliasLoad(const Value *V, const DataLayout &DL,
                                        const Value **BasePtr) {
  auto *LI = dyn_cast<LoadInst>(V);
  if (!LI) {
    return false;
  }

  auto *V1 = LI->getPointerOperand()->stripPointerCastsForAliasAnalysis();
  V1 = getUnderlyingObject(V1, MaxLookupSearchDepth);

  auto *A = dyn_cast<Argument>(V1);
  if (!A) {
    return false;
  }

  bool Ret = A->hasAttribute("ptrnoalias") &&
             !PointerMayBeCaptured(V1, false, /*StoreCaptures=*/true) &&
             !PointerMayBeCaptured(V, false, /*StoreCaptures=*/true);

  *BasePtr = Ret ? V1 : nullptr;
  return Ret;
}

static bool checkPtrNoAlias(const Value *V1, const Value *V2,
                            const DataLayout &DL) {
  const Value *V1BasePtr;
  const Value *V2BasePtr;

  bool V1PtrNoAlias = isNonEscapingPtrNoAliasLoad(V1, DL, &V1BasePtr);
  bool V2PtrNoAlias = isNonEscapingPtrNoAliasLoad(V2, DL, &V2BasePtr);

  // Check if they based on the same value, they may alias.
  if (V1PtrNoAlias && V2PtrNoAlias && V1BasePtr == V2BasePtr) {
    return false;
  }

  return (V1PtrNoAlias && isEscapeSource(V2)) ||
          (V2PtrNoAlias && isEscapeSource(V1));
}
#endif // INTEL_CUSTOMIZATION

/// Returns the size of the object specified by V or UnknownSize if unknown.
static uint64_t getObjectSize(const Value *V, const DataLayout &DL,
                              const TargetLibraryInfo &TLI,
                              bool NullIsValidLoc,
                              bool RoundToAlign = false) {
  uint64_t Size;
  ObjectSizeOpts Opts;
  Opts.RoundToAlign = RoundToAlign;
  Opts.NullIsUnknownSize = NullIsValidLoc;
  if (getObjectSize(V, Size, DL, &TLI, Opts))
    return Size;
  return MemoryLocation::UnknownSize;
}

/// Returns true if we can prove that the object specified by V is smaller than
/// Size.
static bool isObjectSmallerThan(const Value *V, uint64_t Size,
                                const DataLayout &DL,
                                const TargetLibraryInfo &TLI,
                                bool NullIsValidLoc) {
  // Note that the meanings of the "object" are slightly different in the
  // following contexts:
  //    c1: llvm::getObjectSize()
  //    c2: llvm.objectsize() intrinsic
  //    c3: isObjectSmallerThan()
  // c1 and c2 share the same meaning; however, the meaning of "object" in c3
  // refers to the "entire object".
  //
  //  Consider this example:
  //     char *p = (char*)malloc(100)
  //     char *q = p+80;
  //
  //  In the context of c1 and c2, the "object" pointed by q refers to the
  // stretch of memory of q[0:19]. So, getObjectSize(q) should return 20.
  //
  //  However, in the context of c3, the "object" refers to the chunk of memory
  // being allocated. So, the "object" has 100 bytes, and q points to the middle
  // the "object". In case q is passed to isObjectSmallerThan() as the 1st
  // parameter, before the llvm::getObjectSize() is called to get the size of
  // entire object, we should:
  //    - either rewind the pointer q to the base-address of the object in
  //      question (in this case rewind to p), or
  //    - just give up. It is up to caller to make sure the pointer is pointing
  //      to the base address the object.
  //
  // We go for 2nd option for simplicity.
  if (!isIdentifiedObject(V))
    return false;

  // This function needs to use the aligned object size because we allow
  // reads a bit past the end given sufficient alignment.
  uint64_t ObjectSize = getObjectSize(V, DL, TLI, NullIsValidLoc,
                                      /*RoundToAlign*/ true);

  return ObjectSize != MemoryLocation::UnknownSize && ObjectSize < Size;
}

/// Return the minimal extent from \p V to the end of the underlying object,
/// assuming the result is used in an aliasing query. E.g., we do use the query
/// location size and the fact that null pointers cannot alias here.
static uint64_t getMinimalExtentFrom(const Value &V,
                                     const LocationSize &LocSize,
                                     const DataLayout &DL,
                                     bool NullIsValidLoc) {
  // If we have dereferenceability information we know a lower bound for the
  // extent as accesses for a lower offset would be valid. We need to exclude
  // the "or null" part if null is a valid pointer.
  bool CanBeNull;
  uint64_t DerefBytes = V.getPointerDereferenceableBytes(DL, CanBeNull);
  DerefBytes = (CanBeNull && NullIsValidLoc) ? 0 : DerefBytes;
  // If queried with a precise location size, we assume that location size to be
  // accessed, thus valid.
  if (LocSize.isPrecise())
    DerefBytes = std::max(DerefBytes, LocSize.getValue());
  return DerefBytes;
}

/// Returns true if we can prove that the object specified by V has size Size.
static bool isObjectSize(const Value *V, uint64_t Size, const DataLayout &DL,
                         const TargetLibraryInfo &TLI, bool NullIsValidLoc) {
  uint64_t ObjectSize = getObjectSize(V, DL, TLI, NullIsValidLoc);
  return ObjectSize != MemoryLocation::UnknownSize && ObjectSize == Size;
}

//===----------------------------------------------------------------------===//
// GetElementPtr Instruction Decomposition and Analysis
//===----------------------------------------------------------------------===//

/// Analyzes the specified value as a linear expression: "A*V + B", where A and
/// B are constant integers.
///
/// Returns the scale and offset values as APInts and return V as a Value*, and
/// return whether we looked through any sign or zero extends.  The incoming
/// Value is known to have IntegerType, and it may already be sign or zero
/// extended.
///
/// Note that this looks through extends, so the high bits may not be
/// represented in the result.
/*static*/ const Value *BasicAAResult::GetLinearExpression(
    const Value *V, APInt &Scale, APInt &Offset, unsigned &ZExtBits,
    unsigned &SExtBits, const DataLayout &DL, unsigned Depth,
    AssumptionCache *AC, DominatorTree *DT, bool &NSW, bool &NUW) {
  assert(V->getType()->isIntegerTy() && "Not an integer value");

  // Limit our recursion depth.
  if (Depth == 6) {
    Scale = 1;
    Offset = 0;
    return V;
  }

  if (const ConstantInt *Const = dyn_cast<ConstantInt>(V)) {
    // If it's a constant, just convert it to an offset and remove the variable.
    // If we've been called recursively, the Offset bit width will be greater
    // than the constant's (the Offset's always as wide as the outermost call),
    // so we'll zext here and process any extension in the isa<SExtInst> &
    // isa<ZExtInst> cases below.
    Offset += Const->getValue().zextOrSelf(Offset.getBitWidth());
    assert(Scale == 0 && "Constant values don't have a scale");
    return V;
  }

  if (const BinaryOperator *BOp = dyn_cast<BinaryOperator>(V)) {
    if (ConstantInt *RHSC = dyn_cast<ConstantInt>(BOp->getOperand(1))) {
      // If we've been called recursively, then Offset and Scale will be wider
      // than the BOp operands. We'll always zext it here as we'll process sign
      // extensions below (see the isa<SExtInst> / isa<ZExtInst> cases).
      APInt RHS = RHSC->getValue().zextOrSelf(Offset.getBitWidth());

      switch (BOp->getOpcode()) {
      default:
        // We don't understand this instruction, so we can't decompose it any
        // further.
        Scale = 1;
        Offset = 0;
        return V;
      case Instruction::Or:
        // X|C == X+C if all the bits in C are unset in X.  Otherwise we can't
        // analyze it.
        if (!MaskedValueIsZero(BOp->getOperand(0), RHSC->getValue(), DL, 0, AC,
                               BOp, DT)) {
          Scale = 1;
          Offset = 0;
          return V;
        }
        LLVM_FALLTHROUGH;
      case Instruction::Add:
        V = GetLinearExpression(BOp->getOperand(0), Scale, Offset, ZExtBits,
                                SExtBits, DL, Depth + 1, AC, DT, NSW, NUW);
        Offset += RHS;
        break;
      case Instruction::Sub:
        V = GetLinearExpression(BOp->getOperand(0), Scale, Offset, ZExtBits,
                                SExtBits, DL, Depth + 1, AC, DT, NSW, NUW);
        Offset -= RHS;
        break;
      case Instruction::Mul:
        V = GetLinearExpression(BOp->getOperand(0), Scale, Offset, ZExtBits,
                                SExtBits, DL, Depth + 1, AC, DT, NSW, NUW);
        Offset *= RHS;
        Scale *= RHS;
        break;
      case Instruction::Shl:
        V = GetLinearExpression(BOp->getOperand(0), Scale, Offset, ZExtBits,
                                SExtBits, DL, Depth + 1, AC, DT, NSW, NUW);

        // We're trying to linearize an expression of the kind:
        //   shl i8 -128, 36
        // where the shift count exceeds the bitwidth of the type.
        // We can't decompose this further (the expression would return
        // a poison value).
        if (Offset.getBitWidth() < RHS.getLimitedValue() ||
            Scale.getBitWidth() < RHS.getLimitedValue()) {
          Scale = 1;
          Offset = 0;
          return V;
        }

        Offset <<= RHS.getLimitedValue();
        Scale <<= RHS.getLimitedValue();
        // the semantics of nsw and nuw for left shifts don't match those of
        // multiplications, so we won't propagate them.
        NSW = NUW = false;
        return V;
      }

      if (isa<OverflowingBinaryOperator>(BOp)) {
        NUW &= BOp->hasNoUnsignedWrap();
        NSW &= BOp->hasNoSignedWrap();
      }
      return V;
    }
  }

  // Since GEP indices are sign extended anyway, we don't care about the high
  // bits of a sign or zero extended value - just scales and offsets.  The
  // extensions have to be consistent though.
  if (isa<SExtInst>(V) || isa<ZExtInst>(V)) {
    Value *CastOp = cast<CastInst>(V)->getOperand(0);
    unsigned NewWidth = V->getType()->getPrimitiveSizeInBits();
    unsigned SmallWidth = CastOp->getType()->getPrimitiveSizeInBits();
    unsigned OldZExtBits = ZExtBits, OldSExtBits = SExtBits;
    const Value *Result =
        GetLinearExpression(CastOp, Scale, Offset, ZExtBits, SExtBits, DL,
                            Depth + 1, AC, DT, NSW, NUW);

    // zext(zext(%x)) == zext(%x), and similarly for sext; we'll handle this
    // by just incrementing the number of bits we've extended by.
    unsigned ExtendedBy = NewWidth - SmallWidth;

    if (isa<SExtInst>(V) && ZExtBits == 0) {
      // sext(sext(%x, a), b) == sext(%x, a + b)

      if (NSW) {
        // We haven't sign-wrapped, so it's valid to decompose sext(%x + c)
        // into sext(%x) + sext(c). We'll sext the Offset ourselves:
        unsigned OldWidth = Offset.getBitWidth();
        Offset = Offset.trunc(SmallWidth).sext(NewWidth).zextOrSelf(OldWidth);
      } else {
        // We may have signed-wrapped, so don't decompose sext(%x + c) into
        // sext(%x) + sext(c)
        Scale = 1;
        Offset = 0;
        Result = CastOp;
        ZExtBits = OldZExtBits;
        SExtBits = OldSExtBits;
      }
      SExtBits += ExtendedBy;
    } else {
      // sext(zext(%x, a), b) = zext(zext(%x, a), b) = zext(%x, a + b)

      if (!NUW) {
        // We may have unsigned-wrapped, so don't decompose zext(%x + c) into
        // zext(%x) + zext(c)
        Scale = 1;
        Offset = 0;
        Result = CastOp;
        ZExtBits = OldZExtBits;
        SExtBits = OldSExtBits;
      }
      ZExtBits += ExtendedBy;
    }

    return Result;
  }

  Scale = 1;
  Offset = 0;
  return V;
}

/// To ensure a pointer offset fits in an integer of size PointerSize
/// (in bits) when that size is smaller than the maximum pointer size. This is
/// an issue, for example, in particular for 32b pointers with negative indices
/// that rely on two's complement wrap-arounds for precise alias information
/// where the maximum pointer size is 64b.
static APInt adjustToPointerSize(const APInt &Offset, unsigned PointerSize) {
  assert(PointerSize <= Offset.getBitWidth() && "Invalid PointerSize!");
  unsigned ShiftBits = Offset.getBitWidth() - PointerSize;
  return (Offset << ShiftBits).ashr(ShiftBits);
}

static unsigned getMaxPointerSize(const DataLayout &DL) {
  unsigned MaxPointerSize = DL.getMaxPointerSizeInBits();
  if (MaxPointerSize < 64 && ForceAtLeast64Bits) MaxPointerSize = 64;
  if (DoubleCalcBits) MaxPointerSize *= 2;

  return MaxPointerSize;
}

#if INTEL_CUSTOMIZATION
/// Matches DecomposedGEP for SubscriptInst, internals are exposed.
/// Only single llvm.intel.subscript processed to match getUnderlyingObject
/// MaxLookupSearchDepth in DecomposeGEPExpression.
void BasicAAResult::DecomposeSubscript(const SubscriptInst *Subs,
                                       DecomposedGEP &Decomposed,
                                       const DataLayout &DL,
                                       AssumptionCache *AC, DominatorTree *DT) {

  unsigned PointerSize =
      DL.getPointerSizeInBits(Subs->getPointerAddressSpace());
  const Value *Stride = Subs->getStride();

  const ConstantInt *CStride = cast<ConstantInt>(Stride);
  unsigned MaxPointerSize = getMaxPointerSize(DL);

  APInt StrideVal = CStride->getValue().sextOrSelf(MaxPointerSize);

  const Value *Offsets[] = {Subs->getIndex(), Subs->getLowerBound()};
  for (int i = 0; i < 2; ++i) {
    const Value *Index = Offsets[i];

    // Index      -> Scale
    // LowerBound -> -Scale
    APInt Scale = (i == 1) ? -StrideVal : StrideVal;

    // For an array/pointer, add the element offset, explicitly scaled.
    if (auto *CIdx = dyn_cast<ConstantInt>(Index)) {
      if (CIdx->isZero())
        continue;
      Decomposed.Offset += Scale * CIdx->getSExtValue();
      continue;
    }

    unsigned ZExtBits = 0, SExtBits = 0;
    // If the integer type is smaller than the pointer size, it is implicitly
    // sign extended to pointer size.
    unsigned Width = Index->getType()->getIntegerBitWidth();
    if (PointerSize > Width)
      SExtBits += PointerSize - Width;

    // Use GetLinearExpression to decompose the index into a C1*V+C2 form.
    APInt IndexScale(Width, 0), IndexOffset(Width, 0);
    bool NSW = true, NUW = true;

    // IndexOld = IndexScale * IndexNew + IndexOffset
    Index = GetLinearExpression(Index, IndexScale, IndexOffset, ZExtBits,
                                SExtBits, DL, 0, AC, DT, NSW, NUW);
    Decomposed.Offset += IndexOffset.getSExtValue() * Scale;
    Scale *= IndexScale.getSExtValue();

    // If we already had an occurrence of this index variable, merge this
    // scale into it.  For example, we want to handle:
    //   A[x][x] -> x*16 + x*4 -> x*20
    // This also ensures that 'x' only appears in the index list once.
    for (unsigned i = 0, e = Decomposed.VarIndices.size(); i != e; ++i) {
      if (Decomposed.VarIndices[i].V == Index &&
          Decomposed.VarIndices[i].ZExtBits == ZExtBits &&
          Decomposed.VarIndices[i].SExtBits == SExtBits) {
        Scale += Decomposed.VarIndices[i].Scale;
        Decomposed.VarIndices.erase(Decomposed.VarIndices.begin() + i);
        break;
      }
    }

    if (!!Scale) {
      VariableGEPIndex Entry = {Index, ZExtBits, SExtBits, Scale, {}};
      Entry.CxtI = Subs;
      Decomposed.VarIndices.push_back(Entry);
    }
  }

  Decomposed.Base = Subs->getPointerOperand();
}
#endif // INTEL_CUSTOMIZATION

/// If V is a symbolic pointer expression, decompose it into a base pointer
/// with a constant offset and a number of scaled symbolic offsets.
///
/// The scaled symbolic offsets (represented by pairs of a Value* and a scale
/// in the VarIndices vector) are Value*'s that are known to be scaled by the
/// specified amount, but which may have other unrepresented high bits. As
/// such, the gep cannot necessarily be reconstructed from its decomposed form.
///
/// This function is capable of analyzing everything that getUnderlyingObject
/// can look through. To be able to do that getUnderlyingObject and
/// DecomposeGEPExpression must use the same search depth
/// (MaxLookupSearchDepth).
BasicAAResult::DecomposedGEP
BasicAAResult::DecomposeGEPExpression(const Value *V, const DataLayout &DL,
                                      AssumptionCache *AC, DominatorTree *DT) {
  // Limit recursion depth to limit compile time in crazy cases.
  unsigned MaxLookup = MaxLookupSearchDepth;
  SearchTimes++;
  const Instruction *CxtI = dyn_cast<Instruction>(V);

  unsigned MaxPointerSize = getMaxPointerSize(DL);
  DecomposedGEP Decomposed;
  Decomposed.Offset = APInt(MaxPointerSize, 0);
  Decomposed.HasCompileTimeConstantScale = true;
  do {
    // See if this is a bitcast or GEP.
    const Operator *Op = dyn_cast<Operator>(V);
    if (!Op) {
      // The only non-operator case we can handle are GlobalAliases.
      if (const GlobalAlias *GA = dyn_cast<GlobalAlias>(V)) {
        if (!GA->isInterposable()) {
          V = GA->getAliasee();
          continue;
        }
      }
      Decomposed.Base = V;
      return Decomposed;
    }

    if (Op->getOpcode() == Instruction::BitCast ||
        Op->getOpcode() == Instruction::AddrSpaceCast) {
      V = Op->getOperand(0);
      continue;
    }

    const GEPOperator *GEPOp = dyn_cast<GEPOperator>(Op);
    if (!GEPOp) {
      if (const auto *PHI = dyn_cast<PHINode>(V)) {
        // Look through single-arg phi nodes created by LCSSA.
        if (PHI->getNumIncomingValues() == 1) {
          V = PHI->getIncomingValue(0);
          continue;
        }
      } else if (const auto *Call = dyn_cast<CallBase>(V)) {
        // CaptureTracking can know about special capturing properties of some
        // intrinsics like launder.invariant.group, that can't be expressed with
        // the attributes, but have properties like returning aliasing pointer.
        // Because some analysis may assume that nocaptured pointer is not
        // returned from some special intrinsic (because function would have to
        // be marked with returns attribute), it is crucial to use this function
        // because it should be in sync with CaptureTracking. Not using it may
        // cause weird miscompilations where 2 aliasing pointers are assumed to
        // noalias.
        if (auto *RP = getArgumentAliasingToReturnedPointer(Call, false)) {
          V = RP;
          continue;
        }
      }

#if INTEL_CUSTOMIZATION
      // Matches getUnderlyingObject
      if (auto *Subs = dyn_cast<SubscriptInst>(V)) {
        const Value *Stride = Subs->getStride();
        const ConstantInt *CStride = dyn_cast<ConstantInt>(Stride);
        if (!CStride) {
          Decomposed.Base = V;
          // The decomposed indices must be constants. Bail out.
          // true result: analysis limit is hit.
          Decomposed.HasCompileTimeConstantScale = false;
          return Decomposed;
        }

        DecomposeSubscript(Subs, Decomposed, DL, AC, DT);
        V = Decomposed.Base;
        continue;
      }
      if (auto *Fakeload = dyn_cast<FakeloadInst>(V)) {
        V = Fakeload->getPointerOperand();
        continue;
      }
#endif // INTEL_CUSTOMIZATION

      Decomposed.Base = V;
      return Decomposed;
    }

    // Track whether we've seen at least one in bounds gep, and if so, whether
    // all geps parsed were in bounds.
    if (Decomposed.InBounds == None)
      Decomposed.InBounds = GEPOp->isInBounds();
    else if (!GEPOp->isInBounds())
      Decomposed.InBounds = false;

    // Don't attempt to analyze GEPs over unsized objects.
    if (!GEPOp->getSourceElementType()->isSized()) {
      Decomposed.Base = V;
      return Decomposed;
    }

    // Don't attempt to analyze GEPs if index scale is not a compile-time
    // constant.
    if (isa<ScalableVectorType>(GEPOp->getSourceElementType())) {
      Decomposed.Base = V;
      Decomposed.HasCompileTimeConstantScale = false;
      return Decomposed;
    }

    unsigned AS = GEPOp->getPointerAddressSpace();
    // Walk the indices of the GEP, accumulating them into BaseOff/VarIndices.
    gep_type_iterator GTI = gep_type_begin(GEPOp);
    unsigned PointerSize = DL.getPointerSizeInBits(AS);
    // Assume all GEP operands are constants until proven otherwise.
    bool GepHasConstantOffset = true;
    for (User::const_op_iterator I = GEPOp->op_begin() + 1, E = GEPOp->op_end();
         I != E; ++I, ++GTI) {
      const Value *Index = *I;
      // Compute the (potentially symbolic) offset in bytes for this index.
      if (StructType *STy = GTI.getStructTypeOrNull()) {
        // For a struct, add the member offset.
        unsigned FieldNo = cast<ConstantInt>(Index)->getZExtValue();
        if (FieldNo == 0)
          continue;

        Decomposed.Offset += DL.getStructLayout(STy)->getElementOffset(FieldNo);
        continue;
      }

      // For an array/pointer, add the element offset, explicitly scaled.
      if (const ConstantInt *CIdx = dyn_cast<ConstantInt>(Index)) {
        if (CIdx->isZero())
          continue;
        Decomposed.Offset +=
            DL.getTypeAllocSize(GTI.getIndexedType()).getFixedSize() *
            CIdx->getValue().sextOrTrunc(MaxPointerSize);
        continue;
      }

      GepHasConstantOffset = false;

      APInt Scale(MaxPointerSize,
                  DL.getTypeAllocSize(GTI.getIndexedType()).getFixedSize());
      unsigned ZExtBits = 0, SExtBits = 0;

      // If the integer type is smaller than the pointer size, it is implicitly
      // sign extended to pointer size.
      unsigned Width = Index->getType()->getIntegerBitWidth();
      if (PointerSize > Width)
        SExtBits += PointerSize - Width;

      // Use GetLinearExpression to decompose the index into a C1*V+C2 form.
      APInt IndexScale(Width, 0), IndexOffset(Width, 0);
      bool NSW = true, NUW = true;
      const Value *OrigIndex = Index;
      Index = GetLinearExpression(Index, IndexScale, IndexOffset, ZExtBits,
                                  SExtBits, DL, 0, AC, DT, NSW, NUW);

      // The GEP index scale ("Scale") scales C1*V+C2, yielding (C1*V+C2)*Scale.
      // This gives us an aggregate computation of (C1*Scale)*V + C2*Scale.

      // It can be the case that, even through C1*V+C2 does not overflow for
      // relevant values of V, (C2*Scale) can overflow. In that case, we cannot
      // decompose the expression in this way.
      //
      // FIXME: C1*Scale and the other operations in the decomposed
      // (C1*Scale)*V+C2*Scale can also overflow. We should check for this
      // possibility.
      bool Overflow;
      APInt ScaledOffset = IndexOffset.sextOrTrunc(MaxPointerSize)
                           .smul_ov(Scale, Overflow);
      if (Overflow) {
        Index = OrigIndex;
        IndexScale = 1;
        IndexOffset = 0;

        ZExtBits = SExtBits = 0;
        if (PointerSize > Width)
          SExtBits += PointerSize - Width;
      } else {
        Decomposed.Offset += ScaledOffset;
        Scale *= IndexScale.sextOrTrunc(MaxPointerSize);
      }

      // If we already had an occurrence of this index variable, merge this
      // scale into it.  For example, we want to handle:
      //   A[x][x] -> x*16 + x*4 -> x*20
      // This also ensures that 'x' only appears in the index list once.
      for (unsigned i = 0, e = Decomposed.VarIndices.size(); i != e; ++i) {
        if (Decomposed.VarIndices[i].V == Index &&
            Decomposed.VarIndices[i].ZExtBits == ZExtBits &&
            Decomposed.VarIndices[i].SExtBits == SExtBits) {
          Scale += Decomposed.VarIndices[i].Scale;
          Decomposed.VarIndices.erase(Decomposed.VarIndices.begin() + i);
          break;
        }
      }

      // Make sure that we have a scale that makes sense for this target's
      // pointer size.
      Scale = adjustToPointerSize(Scale, PointerSize);

      if (!!Scale) {
        VariableGEPIndex Entry = {Index, ZExtBits, SExtBits, Scale, CxtI};
        Decomposed.VarIndices.push_back(Entry);
      }
    }

    // Take care of wrap-arounds
    if (GepHasConstantOffset)
      Decomposed.Offset = adjustToPointerSize(Decomposed.Offset, PointerSize);

    // Analyze the base pointer next.
    V = GEPOp->getOperand(0);
  } while (--MaxLookup);

  // If the chain of expressions is too deep, just return early.
  Decomposed.Base = V;
  SearchLimitReached++;
  return Decomposed;
}

/// Returns whether the given pointer value points to memory that is local to
/// the function, with global constants being considered local to all
/// functions.
bool BasicAAResult::pointsToConstantMemory(const MemoryLocation &Loc,
                                           AAQueryInfo &AAQI, bool OrLocal) {
  assert(Visited.empty() && "Visited must be cleared after use!");

  unsigned MaxLookup = 8;
  SmallVector<const Value *, 16> Worklist;
  Worklist.push_back(Loc.Ptr);
  do {
    const Value *V = getUnderlyingObject(Worklist.pop_back_val());
    if (!Visited.insert(V).second) {
      Visited.clear();
      return AAResultBase::pointsToConstantMemory(Loc, AAQI, OrLocal);
    }

    // An alloca instruction defines local memory.
    if (OrLocal && isa<AllocaInst>(V))
      continue;

    // A global constant counts as local memory for our purposes.
    if (const GlobalVariable *GV = dyn_cast<GlobalVariable>(V)) {
      // Note: this doesn't require GV to be "ODR" because it isn't legal for a
      // global to be marked constant in some modules and non-constant in
      // others.  GV may even be a declaration, not a definition.
      if (!GV->isConstant()) {
        Visited.clear();
        return AAResultBase::pointsToConstantMemory(Loc, AAQI, OrLocal);
      }
      continue;
    }

    // If both select values point to local memory, then so does the select.
    if (const SelectInst *SI = dyn_cast<SelectInst>(V)) {
      Worklist.push_back(SI->getTrueValue());
      Worklist.push_back(SI->getFalseValue());
      continue;
    }

    // If all values incoming to a phi node point to local memory, then so does
    // the phi.
    if (const PHINode *PN = dyn_cast<PHINode>(V)) {
      // Don't bother inspecting phi nodes with many operands.
      if (PN->getNumIncomingValues() > MaxLookup) {
        Visited.clear();
        return AAResultBase::pointsToConstantMemory(Loc, AAQI, OrLocal);
      }
      append_range(Worklist, PN->incoming_values());
      continue;
    }

    // Otherwise be conservative.
    Visited.clear();
    return AAResultBase::pointsToConstantMemory(Loc, AAQI, OrLocal);
  } while (!Worklist.empty() && --MaxLookup);

  Visited.clear();
  return Worklist.empty();
}

/// Returns the behavior when calling the given call site.
FunctionModRefBehavior BasicAAResult::getModRefBehavior(const CallBase *Call) {
  if (Call->doesNotAccessMemory())
    // Can't do better than this.
    return FMRB_DoesNotAccessMemory;

  FunctionModRefBehavior Min = FMRB_UnknownModRefBehavior;

  // If the callsite knows it only reads memory, don't return worse
  // than that.
  if (Call->onlyReadsMemory())
    Min = FMRB_OnlyReadsMemory;
  else if (Call->doesNotReadMemory())
    Min = FMRB_OnlyWritesMemory;

  if (Call->onlyAccessesArgMemory())
    Min = FunctionModRefBehavior(Min & FMRB_OnlyAccessesArgumentPointees);
  else if (Call->onlyAccessesInaccessibleMemory())
    Min = FunctionModRefBehavior(Min & FMRB_OnlyAccessesInaccessibleMem);
  else if (Call->onlyAccessesInaccessibleMemOrArgMem())
    Min = FunctionModRefBehavior(Min & FMRB_OnlyAccessesInaccessibleOrArgMem);

  // If the call has operand bundles then aliasing attributes from the function
  // it calls do not directly apply to the call.  This can be made more precise
  // in the future.
  if (!Call->hasOperandBundles())
    if (const Function *F = Call->getCalledFunction())
      Min =
          FunctionModRefBehavior(Min & getBestAAResults().getModRefBehavior(F));

  return Min;
}

/// Returns the behavior when calling the given function. For use when the call
/// site is not known.
FunctionModRefBehavior BasicAAResult::getModRefBehavior(const Function *F) {
  // If the function declares it doesn't access memory, we can't do better.
  if (F->doesNotAccessMemory())
    return FMRB_DoesNotAccessMemory;

  FunctionModRefBehavior Min = FMRB_UnknownModRefBehavior;

  // If the function declares it only reads memory, go with that.
  if (F->onlyReadsMemory())
    Min = FMRB_OnlyReadsMemory;
  else if (F->doesNotReadMemory())
    Min = FMRB_OnlyWritesMemory;

  if (F->onlyAccessesArgMemory())
    Min = FunctionModRefBehavior(Min & FMRB_OnlyAccessesArgumentPointees);
  else if (F->onlyAccessesInaccessibleMemory())
    Min = FunctionModRefBehavior(Min & FMRB_OnlyAccessesInaccessibleMem);
  else if (F->onlyAccessesInaccessibleMemOrArgMem())
    Min = FunctionModRefBehavior(Min & FMRB_OnlyAccessesInaccessibleOrArgMem);

  return Min;
}

/// Returns true if this is a writeonly (i.e Mod only) parameter.
static bool isWriteOnlyParam(const CallBase *Call, unsigned ArgIdx,
                             const TargetLibraryInfo &TLI) {
  if (Call->paramHasAttr(ArgIdx, Attribute::WriteOnly))
    return true;

  // We can bound the aliasing properties of memset_pattern16 just as we can
  // for memcpy/memset.  This is particularly important because the
  // LoopIdiomRecognizer likes to turn loops into calls to memset_pattern16
  // whenever possible.
  // FIXME Consider handling this in InferFunctionAttr.cpp together with other
  // attributes.
  LibFunc F;
  if (Call->getCalledFunction() &&
      TLI.getLibFunc(*Call->getCalledFunction(), F) &&
      F == LibFunc_memset_pattern16 && TLI.has(F))
    if (ArgIdx == 0)
      return true;

  // TODO: memset_pattern4, memset_pattern8
  // TODO: _chk variants
  // TODO: strcmp, strcpy

  return false;
}

ModRefInfo BasicAAResult::getArgModRefInfo(const CallBase *Call,
                                           unsigned ArgIdx) {
  // Checking for known builtin intrinsics and target library functions.
  if (isWriteOnlyParam(Call, ArgIdx, TLI))
    return ModRefInfo::Mod;

  if (Call->paramHasAttr(ArgIdx, Attribute::ReadOnly))
    return ModRefInfo::Ref;

  if (Call->paramHasAttr(ArgIdx, Attribute::ReadNone))
    return ModRefInfo::NoModRef;

  return AAResultBase::getArgModRefInfo(Call, ArgIdx);
}

static bool isIntrinsicCall(const CallBase *Call, Intrinsic::ID IID) {
  const IntrinsicInst *II = dyn_cast<IntrinsicInst>(Call);
  return II && II->getIntrinsicID() == IID;
}

#ifndef NDEBUG
static const Function *getParent(const Value *V) {
  if (const Instruction *inst = dyn_cast<Instruction>(V)) {
    if (!inst->getParent())
      return nullptr;
    return inst->getParent()->getParent();
  }

  if (const Argument *arg = dyn_cast<Argument>(V))
    return arg->getParent();

  return nullptr;
}

static bool notDifferentParent(const Value *O1, const Value *O2) {

  const Function *F1 = getParent(O1);
  const Function *F2 = getParent(O2);

  return !F1 || !F2 || F1 == F2;
}
#endif

AliasResult BasicAAResult::alias(const MemoryLocation &LocA,
                                 const MemoryLocation &LocB,
                                 AAQueryInfo &AAQI) {
  assert(notDifferentParent(LocA.Ptr, LocB.Ptr) &&
         "BasicAliasAnalysis doesn't support interprocedural queries.");
  return aliasCheck(LocA.Ptr, LocA.Size, LocA.AATags, LocB.Ptr, LocB.Size,
                    LocB.AATags, AAQI);
}

/// Checks to see if the specified callsite can clobber the specified memory
/// object.
///
/// Since we only look at local properties of this function, we really can't
/// say much about this query.  We do, however, use simple "address taken"
/// analysis on local objects.
ModRefInfo BasicAAResult::getModRefInfo(const CallBase *Call,
                                        const MemoryLocation &Loc,
                                        AAQueryInfo &AAQI) {
  assert(notDifferentParent(Call, Loc.Ptr) &&
         "AliasAnalysis query involving multiple functions!");

  const Value *Object = getUnderlyingObject(Loc.Ptr);

  // Calls marked 'tail' cannot read or write allocas from the current frame
  // because the current frame might be destroyed by the time they run. However,
  // a tail call may use an alloca with byval. Calling with byval copies the
  // contents of the alloca into argument registers or stack slots, so there is
  // no lifetime issue.
  if (isa<AllocaInst>(Object))
    if (const CallInst *CI = dyn_cast<CallInst>(Call))
      if (CI->isTailCall() &&
          !CI->getAttributes().hasAttrSomewhere(Attribute::ByVal))
        return ModRefInfo::NoModRef;

  // Stack restore is able to modify unescaped dynamic allocas. Assume it may
  // modify them even though the alloca is not escaped.
  if (auto *AI = dyn_cast<AllocaInst>(Object))
    if (!AI->isStaticAlloca() && isIntrinsicCall(Call, Intrinsic::stackrestore))
      return ModRefInfo::Mod;

  // If the pointer is to a locally allocated object that does not escape,
  // then the call can not mod/ref the pointer unless the call takes the pointer
  // as an argument, and itself doesn't capture it.
  if (!isa<Constant>(Object) && Call != Object &&
      isNonEscapingLocalObject(Object, PtrCaptureMaxUses,     // INTEL
                               DL, &AAQI.IsCapturedCache)) {  // INTEL

    // Optimistically assume that call doesn't touch Object and check this
    // assumption in the following loop.
    ModRefInfo Result = ModRefInfo::NoModRef;
    bool IsMustAlias = true;

    unsigned OperandNo = 0;
    for (auto CI = Call->data_operands_begin(), CE = Call->data_operands_end();
         CI != CE; ++CI, ++OperandNo) {
      // Only look at the no-capture or byval pointer arguments.  If this
      // pointer were passed to arguments that were neither of these, then it
      // couldn't be no-capture.
      if (!(*CI)->getType()->isPointerTy() ||
          (!Call->doesNotCapture(OperandNo) &&
           OperandNo < Call->getNumArgOperands() &&
           !Call->isByValArgument(OperandNo)))
        continue;

      // Call doesn't access memory through this operand, so we don't care
      // if it aliases with Object.
      if (Call->doesNotAccessMemory(OperandNo))
        continue;

      // If this is a no-capture pointer argument, see if we can tell that it
      // is impossible to alias the pointer we're checking.
      AliasResult AR = getBestAAResults().alias(
          MemoryLocation::getBeforeOrAfter(*CI),
          MemoryLocation::getBeforeOrAfter(Object), AAQI);
      if (AR != MustAlias)
        IsMustAlias = false;
      // Operand doesn't alias 'Object', continue looking for other aliases
      if (AR == NoAlias)
        continue;
      // Operand aliases 'Object', but call doesn't modify it. Strengthen
      // initial assumption and keep looking in case if there are more aliases.
      if (Call->onlyReadsMemory(OperandNo)) {
        Result = setRef(Result);
        continue;
      }
      // Operand aliases 'Object' but call only writes into it.
      if (Call->doesNotReadMemory(OperandNo)) {
        Result = setMod(Result);
        continue;
      }
      // This operand aliases 'Object' and call reads and writes into it.
      // Setting ModRef will not yield an early return below, MustAlias is not
      // used further.
      Result = ModRefInfo::ModRef;
      break;
    }

    // No operand aliases, reset Must bit. Add below if at least one aliases
    // and all aliases found are MustAlias.
    if (isNoModRef(Result))
      IsMustAlias = false;

    // Early return if we improved mod ref information
    if (!isModAndRefSet(Result)) {
      if (isNoModRef(Result))
        return ModRefInfo::NoModRef;
      return IsMustAlias ? setMust(Result) : clearMust(Result);
    }
  }

  // If the call is malloc/calloc like, we can assume that it doesn't
  // modify any IR visible value.  This is only valid because we assume these
  // routines do not read values visible in the IR.  TODO: Consider special
  // casing realloc and strdup routines which access only their arguments as
  // well.  Or alternatively, replace all of this with inaccessiblememonly once
  // that's implemented fully.
  if (isMallocOrCallocLikeFn(Call, &TLI)) {
    // Be conservative if the accessed pointer may alias the allocation -
    // fallback to the generic handling below.
    if (getBestAAResults().alias(MemoryLocation::getBeforeOrAfter(Call),
                                 Loc, AAQI) == NoAlias)
      return ModRefInfo::NoModRef;
  }

  // The semantics of memcpy intrinsics either exactly overlap or do not
  // overlap, i.e., source and destination of any given memcpy are either
  // no-alias or must-alias.
  if (auto *Inst = dyn_cast<AnyMemCpyInst>(Call)) {
    AliasResult SrcAA =
        getBestAAResults().alias(MemoryLocation::getForSource(Inst), Loc, AAQI);
    AliasResult DestAA =
        getBestAAResults().alias(MemoryLocation::getForDest(Inst), Loc, AAQI);
    // It's also possible for Loc to alias both src and dest, or neither.
    ModRefInfo rv = ModRefInfo::NoModRef;
    if (SrcAA != NoAlias)
      rv = setRef(rv);
    if (DestAA != NoAlias)
      rv = setMod(rv);
    return rv;
  }

  // While the assume intrinsic is marked as arbitrarily writing so that
  // proper control dependencies will be maintained, it never aliases any
  // particular memory location.
  if (isIntrinsicCall(Call, Intrinsic::assume))
    return ModRefInfo::NoModRef;

  // Like assumes, guard intrinsics are also marked as arbitrarily writing so
  // that proper control dependencies are maintained but they never mods any
  // particular memory location.
  //
  // *Unlike* assumes, guard intrinsics are modeled as reading memory since the
  // heap state at the point the guard is issued needs to be consistent in case
  // the guard invokes the "deopt" continuation.
  if (isIntrinsicCall(Call, Intrinsic::experimental_guard))
    return ModRefInfo::Ref;
  // The same applies to deoptimize which is essentially a guard(false).
  if (isIntrinsicCall(Call, Intrinsic::experimental_deoptimize))
    return ModRefInfo::Ref;

  // Like assumes, invariant.start intrinsics were also marked as arbitrarily
  // writing so that proper control dependencies are maintained but they never
  // mod any particular memory location visible to the IR.
  // *Unlike* assumes (which are now modeled as NoModRef), invariant.start
  // intrinsic is now modeled as reading memory. This prevents hoisting the
  // invariant.start intrinsic over stores. Consider:
  // *ptr = 40;
  // *ptr = 50;
  // invariant_start(ptr)
  // int val = *ptr;
  // print(val);
  //
  // This cannot be transformed to:
  //
  // *ptr = 40;
  // invariant_start(ptr)
  // *ptr = 50;
  // int val = *ptr;
  // print(val);
  //
  // The transformation will cause the second store to be ignored (based on
  // rules of invariant.start)  and print 40, while the first program always
  // prints 50.
  if (isIntrinsicCall(Call, Intrinsic::invariant_start))
    return ModRefInfo::Ref;

  // The AAResultBase base class has some smarts, lets use them.
  return AAResultBase::getModRefInfo(Call, Loc, AAQI);
}

ModRefInfo BasicAAResult::getModRefInfo(const CallBase *Call1,
                                        const CallBase *Call2,
                                        AAQueryInfo &AAQI) {
  // While the assume intrinsic is marked as arbitrarily writing so that
  // proper control dependencies will be maintained, it never aliases any
  // particular memory location.
  if (isIntrinsicCall(Call1, Intrinsic::assume) ||
      isIntrinsicCall(Call2, Intrinsic::assume))
    return ModRefInfo::NoModRef;

  // Like assumes, guard intrinsics are also marked as arbitrarily writing so
  // that proper control dependencies are maintained but they never mod any
  // particular memory location.
  //
  // *Unlike* assumes, guard intrinsics are modeled as reading memory since the
  // heap state at the point the guard is issued needs to be consistent in case
  // the guard invokes the "deopt" continuation.

  // NB! This function is *not* commutative, so we special case two
  // possibilities for guard intrinsics.

  if (isIntrinsicCall(Call1, Intrinsic::experimental_guard))
    return isModSet(createModRefInfo(getModRefBehavior(Call2)))
               ? ModRefInfo::Ref
               : ModRefInfo::NoModRef;

  if (isIntrinsicCall(Call2, Intrinsic::experimental_guard))
    return isModSet(createModRefInfo(getModRefBehavior(Call1)))
               ? ModRefInfo::Mod
               : ModRefInfo::NoModRef;

  // The AAResultBase base class has some smarts, lets use them.
  return AAResultBase::getModRefInfo(Call1, Call2, AAQI);
}

<<<<<<< HEAD
// If a we have (a) a GEP and (b) a pointer based on an alloca, and the
// beginning of the object the GEP points would have a negative offset with
// repsect to the alloca, that means the GEP can not alias pointer (b).
// Note that the pointer based on the alloca may not be a GEP. For
// example, it may be the alloca itself.
// The same applies if (b) is based on a GlobalVariable. Note that just being
// based on isIdentifiedObject() is not enough - we need an identified object
// that does not permit access to negative offsets. For example, a negative
// offset from a noalias argument or call can be inbounds w.r.t the actual
// underlying object.
//
// For example, consider:
//
//   struct { int f0, int f1, ...} foo;
//   foo alloca;
//   foo* random = bar(alloca);
//   int *f0 = &alloca.f0
//   int *f1 = &random->f1;
//
// Which is lowered, approximately, to:
//
//  %alloca = alloca %struct.foo
//  %random = call %struct.foo* @random(%struct.foo* %alloca)
//  %f0 = getelementptr inbounds %struct, %struct.foo* %alloca, i32 0, i32 0
//  %f1 = getelementptr inbounds %struct, %struct.foo* %random, i32 0, i32 1
//
// Assume %f1 and %f0 alias. Then %f1 would point into the object allocated
// by %alloca. Since the %f1 GEP is inbounds, that means %random must also
// point into the same object. But since %f0 points to the beginning of %alloca,
// the highest %f1 can be is (%alloca + 3). This means %random can not be higher
// than (%alloca - 1), and so is not inbounds, a contradiction.
bool BasicAAResult::isGEPBaseAtNegativeOffset(const AddressOperator *GEPOp, // INTEL
      const DecomposedGEP &DecompGEP, const DecomposedGEP &DecompObject,
      LocationSize MaybeObjectAccessSize) {
  // If the object access size is unknown, or the GEP isn't inbounds, bail.
  // INTEL:
  // SubscriptInst, GetElementPtrInst and FakeloadInst are structured
  // address computations and/or pointer annotations.
  if (!MaybeObjectAccessSize.hasValue()) // INTEL
    return false;

  if (auto *S = dyn_cast<GEPOrSubsOperator>(GEPOp)) // INTEL
    if (!S->isInBounds())                           // INTEL
      return false;                                 // INTEL

  const uint64_t ObjectAccessSize = MaybeObjectAccessSize.getValue();

  // We need the object to be an alloca or a globalvariable, and want to know
  // the offset of the pointer from the object precisely, so no variable
  // indices are allowed.
  if (!(isa<AllocaInst>(DecompObject.Base) ||
        isa<GlobalVariable>(DecompObject.Base)) ||
      !DecompObject.VarIndices.empty())
    return false;

  // If the GEP has no variable indices, we know the precise offset
  // from the base, then use it. If the GEP has variable indices,
  // we can't get exact GEP offset to identify pointer alias. So return
  // false in that case.
  if (!DecompGEP.VarIndices.empty())
    return false;

  return DecompGEP.Offset.sge(DecompObject.Offset + (int64_t)ObjectAccessSize);
=======
/// Return true if we know V to the base address of the corresponding memory
/// object.  This implies that any address less than V must be out of bounds
/// for the underlying object.  Note that just being isIdentifiedObject() is
/// not enough - For example, a negative offset from a noalias argument or call
/// can be inbounds w.r.t the actual underlying object.
static bool isBaseOfObject(const Value *V) {
  // TODO: We can handle other cases here
  // 1) For GC languages, arguments to functions are often required to be
  //    base pointers.
  // 2) Result of allocation routines are often base pointers.  Leverage TLI.
  return (isa<AllocaInst>(V) || isa<GlobalVariable>(V));
>>>>>>> ea7d208b
}

/// Provides a bunch of ad-hoc rules to disambiguate a GEP instruction against
/// another pointer.
///
/// We know that V1 is a GEP, but we don't know anything about V2.
/// UnderlyingV1 is getUnderlyingObject(GEP1), UnderlyingV2 is the same for
/// V2.
AliasResult BasicAAResult::aliasGEP(const AddressOperator *GEP1, // INTEL
                                    LocationSize V1Size,         // INTEL
                                    const AAMDNodes &V1AAInfo,   // INTEL
    const Value *V2, LocationSize V2Size, const AAMDNodes &V2AAInfo,
    const Value *UnderlyingV1, const Value *UnderlyingV2, AAQueryInfo &AAQI) {
  DecomposedGEP DecompGEP1 = DecomposeGEPExpression(GEP1, DL, &AC, DT);
  DecomposedGEP DecompGEP2 = DecomposeGEPExpression(V2, DL, &AC, DT);

  // Don't attempt to analyze the decomposed GEP if index scale is not a
  // compile-time constant.
  if (!DecompGEP1.HasCompileTimeConstantScale ||
      !DecompGEP2.HasCompileTimeConstantScale)
    return MayAlias;

  assert((DecompGEP1.Base == UnderlyingV1 ||       // INTEL
          isa<SubscriptInst>(DecompGEP1.Base)) &&  // INTEL
         (DecompGEP2.Base == UnderlyingV2 ||       // INTEL
          isa<SubscriptInst>(DecompGEP2.Base)) &&  // INTEL
         "DecomposeGEPExpression returned a result different from "
         "getUnderlyingObject");

  // Subtract the GEP2 pointer from the GEP1 pointer to find out their
  // symbolic difference.
  DecompGEP1.Offset -= DecompGEP2.Offset;
  GetIndexDifference(DecompGEP1.VarIndices, DecompGEP2.VarIndices);

  // If an inbounds GEP would have to start from an out of bounds address
  // for the two to alias, then we can assume noalias.
  if (*DecompGEP1.InBounds && DecompGEP1.VarIndices.empty() &&
      V2Size.hasValue() && DecompGEP1.Offset.sge(V2Size.getValue()) &&
      isBaseOfObject(DecompGEP2.Base))
    return NoAlias;

<<<<<<< HEAD
  if (const AddressOperator *GEP2 = dyn_cast<AddressOperator>(V2)) { // INTEL
    // Check for the GEP base being at a negative offset, this time in the other
    // direction.
    if (isGEPBaseAtNegativeOffset(GEP2, DecompGEP2, DecompGEP1, V1Size))
      return NoAlias;
=======
  if (const GEPOperator *GEP2 = dyn_cast<GEPOperator>(V2)) {
    // Symmetric case to above.
    if (*DecompGEP2.InBounds && DecompGEP1.VarIndices.empty() &&
        V1Size.hasValue() && DecompGEP1.Offset.sle(-V1Size.getValue()) &&
        isBaseOfObject(DecompGEP1.Base))
    return NoAlias;
>>>>>>> ea7d208b
  } else {
    // TODO: This limitation exists for compile-time reasons. Relax it if we
    // can avoid exponential pathological cases.
    if (!V1Size.hasValue() && !V2Size.hasValue())
      return MayAlias;
  }

  // For GEPs with identical offsets, we can preserve the size and AAInfo
  // when performing the alias check on the underlying objects.
  if (DecompGEP1.Offset == 0 &&
      DecompGEP1.Base == UnderlyingV1 && // INTEL
      DecompGEP2.Base == UnderlyingV2 && // INTEL
      DecompGEP1.VarIndices.empty()) {
#if INTEL_CUSTOMIZATION
    AliasResult PreciseBaseAlias;
    if (AAQI.NeedLoopCarried)
      PreciseBaseAlias = getBestAAResults().loopCarriedAlias(
          MemoryLocation(UnderlyingV1, V1Size, V1AAInfo),
          MemoryLocation(UnderlyingV2, V2Size, V2AAInfo), AAQI);
    else
      PreciseBaseAlias = getBestAAResults().alias(
          MemoryLocation(UnderlyingV1, V1Size, V1AAInfo),
          MemoryLocation(UnderlyingV2, V2Size, V2AAInfo), AAQI);
    return PreciseBaseAlias;
#endif // INTEL_CUSTOMIZATION
  }

  // Do the base pointers alias?
#if INTEL_CUSTOMIZATION
  AliasResult BaseAlias;
  if (AAQI.NeedLoopCarried)
    BaseAlias = getBestAAResults().loopCarriedAlias(
        MemoryLocation::getBeforeOrAfter(UnderlyingV1),
        MemoryLocation::getBeforeOrAfter(UnderlyingV2), AAQI);
  else
    BaseAlias = getBestAAResults().alias(
        MemoryLocation::getBeforeOrAfter(UnderlyingV1),
        MemoryLocation::getBeforeOrAfter(UnderlyingV2), AAQI);
#endif // INTEL_CUSTOMIZATION

  // If we get a No or May, then return it immediately, no amount of analysis
  // will improve this situation.
  if (BaseAlias != MustAlias) {
    assert(BaseAlias == NoAlias || BaseAlias == MayAlias);
    return BaseAlias;
  }

#if INTEL_CUSTOMIZATION
  // GCD test for same base. https://en.wikipedia.org/wiki/GCD_test
  // aliasSameBasePointerGEPs.
  if (DecompGEP1.Base == DecompGEP2.Base && DecompGEP1.Offset != 0 &&
      V1Size != MemoryLocation::UnknownSize &&
      V2Size != MemoryLocation::UnknownSize &&
      // Safe to convert V1Size to int64_t.
      V1Size.getValue() <= (uint64_t)std::numeric_limits<int64_t>::max() &&
      // Safe to convert V2Size to int64_t.
      V2Size.getValue() <= (uint64_t)std::numeric_limits<int64_t>::max() &&
      !DecompGEP1.VarIndices.empty()) {

    APInt MinCoeff = DecompGEP1.VarIndices[0].Scale.abs();
    for (unsigned i = 1, e = DecompGEP1.VarIndices.size(); i != e; ++i)
      MinCoeff = MinCoeff.sle(DecompGEP1.VarIndices[i].Scale.abs()) ?
                  MinCoeff : DecompGEP1.VarIndices[i].Scale.abs();

    bool CoeffsAreDivisible = true;
    for (unsigned i = 0, e = DecompGEP1.VarIndices.size(); i != e; ++i)
      if (!!(DecompGEP1.VarIndices[i].Scale.srem(MinCoeff))) {
        CoeffsAreDivisible = false;
        break;
      }

    if (CoeffsAreDivisible && MinCoeff.sge((int64_t)V1Size.getValue()) &&
        MinCoeff.sge((int64_t)V2Size.getValue())) {
      APInt GEP1BaseOffsetReduced = DecompGEP1.Offset.srem(MinCoeff);
      if (GEP1BaseOffsetReduced.sgt(0)) {
        // | V2 ... V2 + V2Size |
        // | GEP1BaseOffsetReduced | V1 ... V1 + V1Size
        // | MinCoeff                                     |
        if (GEP1BaseOffsetReduced.sge((int64_t)V2Size.getValue()) &&
            GEP1BaseOffsetReduced.sle(MinCoeff - (int64_t)V1Size.getValue()))
          return NoAlias;
      } else if (GEP1BaseOffsetReduced.slt(0)) {
        // | V1 ... V1 + V1Size |
        // | GEP1BaseOffsetReduced | V2 ... V2 + V2Size
        // | MinCoeff                                     |
        if ((-GEP1BaseOffsetReduced).sge((int64_t)V1Size.getValue()) &&
            (-GEP1BaseOffsetReduced).sle(MinCoeff - (int64_t)V2Size.getValue()))
          return NoAlias;
      }
    }
  }
#endif // INTEL_CUSTOMIZATION

  // If there is a constant difference between the pointers, but the difference
  // is less than the size of the associated memory object, then we know
  // that the objects are partially overlapping.  If the difference is
  // greater, we know they do not overlap.
  if (DecompGEP1.Offset != 0 && DecompGEP1.VarIndices.empty()) {
    APInt &Off = DecompGEP1.Offset;

    // Initialize for Off >= 0 (V2 <= GEP1) case.
    const Value *LeftPtr = V2;
    const Value *RightPtr = GEP1;
    LocationSize VLeftSize = V2Size;
    LocationSize VRightSize = V1Size;

    if (Off.isNegative()) {
      // Swap if we have the situation where:
      // +                +
      // | BaseOffset     |
      // ---------------->|
      // |-->V1Size       |-------> V2Size
      // GEP1             V2
      std::swap(LeftPtr, RightPtr);
      std::swap(VLeftSize, VRightSize);
      Off = -Off;
    }

    if (VLeftSize.hasValue()) {
      const uint64_t LSize = VLeftSize.getValue();
      if (Off.ult(LSize)) {
        // Conservatively drop processing if a phi was visited and/or offset is
        // too big.
        if (VisitedPhiBBs.empty() && VRightSize.hasValue() &&
            Off.ule(INT64_MAX)) {
          // Memory referenced by right pointer is nested. Save the offset in
          // cache.
          const uint64_t RSize = VRightSize.getValue();
          if ((Off + RSize).ule(LSize))
            AAQI.setClobberOffset(LeftPtr, RightPtr, LSize, RSize,
                                  Off.getSExtValue());
        }
        return PartialAlias;
      }
      return NoAlias;
    }
  }

  if (!DecompGEP1.VarIndices.empty()) {
    APInt GCD;
    bool AllNonNegative = DecompGEP1.Offset.isNonNegative();
    bool AllNonPositive = DecompGEP1.Offset.isNonPositive();
    for (unsigned i = 0, e = DecompGEP1.VarIndices.size(); i != e; ++i) {
      const APInt &Scale = DecompGEP1.VarIndices[i].Scale;
      if (i == 0)
        GCD = Scale.abs();
      else
        GCD = APIntOps::GreatestCommonDivisor(GCD, Scale.abs());

      if (AllNonNegative || AllNonPositive) {
        // If the Value could change between cycles, then any reasoning about
        // the Value this cycle may not hold in the next cycle. We'll just
        // give up if we can't determine conditions that hold for every cycle:
        const Value *V = DecompGEP1.VarIndices[i].V;
        const Instruction *CxtI = DecompGEP1.VarIndices[i].CxtI;

        KnownBits Known = computeKnownBits(V, DL, 0, &AC, CxtI, DT);
        bool SignKnownZero = Known.isNonNegative();
        bool SignKnownOne = Known.isNegative();

        // Zero-extension widens the variable, and so forces the sign
        // bit to zero.
        bool IsZExt = DecompGEP1.VarIndices[i].ZExtBits > 0 || isa<ZExtInst>(V);
        SignKnownZero |= IsZExt;
        SignKnownOne &= !IsZExt;

        AllNonNegative &= (SignKnownZero && Scale.isNonNegative()) ||
                          (SignKnownOne && Scale.isNonPositive());
        AllNonPositive &= (SignKnownZero && Scale.isNonPositive()) ||
                          (SignKnownOne && Scale.isNonNegative());
      }
    }

    // We now have accesses at two offsets from the same base:
    //  1. (...)*GCD + DecompGEP1.Offset with size V1Size
    //  2. 0 with size V2Size
    // Using arithmetic modulo GCD, the accesses are at
    // [ModOffset..ModOffset+V1Size) and [0..V2Size). If the first access fits
    // into the range [V2Size..GCD), then we know they cannot overlap.
    APInt ModOffset = DecompGEP1.Offset.srem(GCD);
    if (ModOffset.isNegative())
      ModOffset += GCD; // We want mod, not rem.
    if (V1Size.hasValue() && V2Size.hasValue() &&
        ModOffset.uge(V2Size.getValue()) &&
        (GCD - ModOffset).uge(V1Size.getValue()))
      return NoAlias;

    // If we know all the variables are non-negative, then the total offset is
    // also non-negative and >= DecompGEP1.Offset. We have the following layout:
    // [0, V2Size) ... [TotalOffset, TotalOffer+V1Size]
    // If DecompGEP1.Offset >= V2Size, the accesses don't alias.
    if (AllNonNegative && V2Size.hasValue() &&
        DecompGEP1.Offset.uge(V2Size.getValue()))
      return NoAlias;
    // Similarly, if the variables are non-positive, then the total offset is
    // also non-positive and <= DecompGEP1.Offset. We have the following layout:
    // [TotalOffset, TotalOffset+V1Size) ... [0, V2Size)
    // If -DecompGEP1.Offset >= V1Size, the accesses don't alias.
    if (AllNonPositive && V1Size.hasValue() &&
        (-DecompGEP1.Offset).uge(V1Size.getValue()))
      return NoAlias;

    if (V1Size.hasValue() && V2Size.hasValue()) {
      // Try to determine whether abs(VarIndex) > 0.
      Optional<APInt> MinAbsVarIndex;
      if (DecompGEP1.VarIndices.size() == 1) {
        // VarIndex = Scale*V. If V != 0 then abs(VarIndex) >= abs(Scale).
        const VariableGEPIndex &Var = DecompGEP1.VarIndices[0];
        if (isKnownNonZero(Var.V, DL, 0, &AC, Var.CxtI, DT))
          MinAbsVarIndex = Var.Scale.abs();
      } else if (DecompGEP1.VarIndices.size() == 2) {
        // VarIndex = Scale*V0 + (-Scale)*V1.
        // If V0 != V1 then abs(VarIndex) >= abs(Scale).
        // Check that VisitedPhiBBs is empty, to avoid reasoning about
        // inequality of values across loop iterations.
        const VariableGEPIndex &Var0 = DecompGEP1.VarIndices[0];
        const VariableGEPIndex &Var1 = DecompGEP1.VarIndices[1];
        if (Var0.Scale == -Var1.Scale && Var0.ZExtBits == Var1.ZExtBits &&
            Var0.SExtBits == Var1.SExtBits && VisitedPhiBBs.empty() &&
            isKnownNonEqual(Var0.V, Var1.V, DL, &AC, /* CxtI */ nullptr, DT))
          MinAbsVarIndex = Var0.Scale.abs();
      }

      if (MinAbsVarIndex) {
        // The constant offset will have added at least +/-MinAbsVarIndex to it.
        APInt OffsetLo = DecompGEP1.Offset - *MinAbsVarIndex;
        APInt OffsetHi = DecompGEP1.Offset + *MinAbsVarIndex;
        // Check that an access at OffsetLo or lower, and an access at OffsetHi
        // or higher both do not alias.
        if (OffsetLo.isNegative() && (-OffsetLo).uge(V1Size.getValue()) &&
            OffsetHi.isNonNegative() && OffsetHi.uge(V2Size.getValue()))
          return NoAlias;
      }
    }

    if (constantOffsetHeuristic(DecompGEP1.VarIndices, V1Size, V2Size,
                                DecompGEP1.Offset, &AC, DT))
      return NoAlias;
  }

  // Statically, we can see that the base objects are the same, but the
  // pointers have dynamic offsets which we can't resolve. And none of our
  // little tricks above worked.
  return MayAlias;
}

static AliasResult MergeAliasResults(AliasResult A, AliasResult B) {
  // If the results agree, take it.
  if (A == B)
    return A;
  // A mix of PartialAlias and MustAlias is PartialAlias.
  if ((A == PartialAlias && B == MustAlias) ||
      (B == PartialAlias && A == MustAlias))
    return PartialAlias;
  // Otherwise, we don't know anything.
  return MayAlias;
}

/// Provides a bunch of ad-hoc rules to disambiguate a Select instruction
/// against another.
AliasResult
BasicAAResult::aliasSelect(const SelectInst *SI, LocationSize SISize,
                           const AAMDNodes &SIAAInfo, const Value *V2,
                           LocationSize V2Size, const AAMDNodes &V2AAInfo,
                           AAQueryInfo &AAQI) {
#if INTEL_CUSTOMIZATION
  if (AAQI.NeedLoopCarried) {
    // Disambiguating based on selects can potentially violate loopCarriedAlias
    // semantics, so for now we exclude this logic.
    return MayAlias;
  }
#endif // INTEL_CUSTOMIZATION

  // If the values are Selects with the same condition, we can do a more precise
  // check: just check for aliases between the values on corresponding arms.
  if (const SelectInst *SI2 = dyn_cast<SelectInst>(V2))
    if (SI->getCondition() == SI2->getCondition()) {
      AliasResult Alias = getBestAAResults().alias(
          MemoryLocation(SI->getTrueValue(), SISize, SIAAInfo),
          MemoryLocation(SI2->getTrueValue(), V2Size, V2AAInfo), AAQI);
      if (Alias == MayAlias)
        return MayAlias;
      AliasResult ThisAlias = getBestAAResults().alias(
          MemoryLocation(SI->getFalseValue(), SISize, SIAAInfo),
          MemoryLocation(SI2->getFalseValue(), V2Size, V2AAInfo), AAQI);
      return MergeAliasResults(ThisAlias, Alias);
    }

  // If both arms of the Select node NoAlias or MustAlias V2, then returns
  // NoAlias / MustAlias. Otherwise, returns MayAlias.
  AliasResult Alias = getBestAAResults().alias(
      MemoryLocation(V2, V2Size, V2AAInfo),
      MemoryLocation(SI->getTrueValue(), SISize, SIAAInfo), AAQI);
  if (Alias == MayAlias)
    return MayAlias;

  AliasResult ThisAlias = getBestAAResults().alias(
      MemoryLocation(V2, V2Size, V2AAInfo),
      MemoryLocation(SI->getFalseValue(), SISize, SIAAInfo), AAQI);
  return MergeAliasResults(ThisAlias, Alias);
}

/// Provide a bunch of ad-hoc rules to disambiguate a PHI instruction against
/// another.
AliasResult BasicAAResult::aliasPHI(const PHINode *PN, LocationSize PNSize,
                                    const AAMDNodes &PNAAInfo, const Value *V2,
                                    LocationSize V2Size,
                                    const AAMDNodes &V2AAInfo,
                                    AAQueryInfo &AAQI) {
  // If the values are PHIs in the same block, we can do a more precise
  // as well as efficient check: just check for aliases between the values
  // on corresponding edges.
  // INTEL: This logic is disabled for loopCarriedAlias. In particular, it can
  // INTEL: reason that loop header PHIs with NoAlias header inputs and NoAlias
  // INTEL: latch inputs NoAlias; this is unsafe because it only holds for any
  // INTEL: single execution point; between iterations there may be aliasing.
  if (!AAQI.NeedLoopCarried) // INTEL
  if (const PHINode *PN2 = dyn_cast<PHINode>(V2))
    if (PN2->getParent() == PN->getParent()) {
      Optional<AliasResult> Alias;
      for (unsigned i = 0, e = PN->getNumIncomingValues(); i != e; ++i) {
        AliasResult ThisAlias = getBestAAResults().alias(
            MemoryLocation(PN->getIncomingValue(i), PNSize, PNAAInfo),
            MemoryLocation(
                PN2->getIncomingValueForBlock(PN->getIncomingBlock(i)), V2Size,
                V2AAInfo),
            AAQI);
        if (Alias)
          *Alias = MergeAliasResults(*Alias, ThisAlias);
        else
          Alias = ThisAlias;
        if (*Alias == MayAlias)
          break;
      }
      return *Alias;
    }

  SmallVector<Value *, 4> V1Srcs;
  // If a phi operand recurses back to the phi, we can still determine NoAlias
  // if we don't alias the underlying objects of the other phi operands, as we
  // know that the recursive phi needs to be based on them in some way.
  bool isRecursive = false;
#if INTEL_CUSTOMIZATION
  // Factor some duplicated community code into this lambda.
  // This function returns true if the incoming phi value is a basic loop IV.
  // We skip analysis of this value and look at the other incoming value
  // instead.
  auto CheckForRecPhi = [&](Value *PV) {
    if (!EnableRecPhiAnalysis)
      return false;
    if (getUnderlyingObject(PV) == PN) {
      isRecursive = true;
      return true;
    }
    return false;
  };
#endif // INTEL_CUSTOMIZATION

  if (PV) {
    // If we have PhiValues then use it to get the underlying phi values.
    const PhiValues::ValueSet &PhiValueSet = PV->getValuesForPhi(PN);
    // If we have more phi values than the search depth then return MayAlias
    // conservatively to avoid compile time explosion. The worst possible case
    // is if both sides are PHI nodes. In which case, this is O(m x n) time
    // where 'm' and 'n' are the number of PHI sources.
    if (PhiValueSet.size() > MaxLookupSearchDepth)
      return MayAlias;
    // Add the values to V1Srcs
    for (Value *PV1 : PhiValueSet) {
      if (CheckForRecPhi(PV1))
        continue;
#if INTEL_CUSTOMIZATION
        // FIXME: limited support of recursive updates. phi-loop.ll
        if (auto *PV1Subs = dyn_cast<SubscriptInst>(PV1)) {
          if (PV1Subs->getPointerOperand() == PN &&
              isa<ConstantInt>(PV1Subs->getIndex())) {
            isRecursive = true;
            continue;
          }
        }
        if (auto *PV1F = dyn_cast<FakeloadInst>(PV1)) {
          if (PV1F->getPointerOperand() == PN) {
            isRecursive = true;
            continue;
          }
        }
        // 24303: If the phi is a loop header, and it is not a simple
        // basic IV as CheckForRecPhi, we have to analyze it in a
        // conservative way because V2 and PV1 are from different iterations.
        // Set isRecursive, and push PV1 on the analysis list below.
        // This flag will stop tests that assume same-iteration, like
        // (GEP[%a,i], GEP[%a,i+1]) => NoAlias).
        if (auto *I = dyn_cast<Instruction>(PV1)) {
          if (!DT || DT->dominates(PN->getParent(), I->getParent())) {
            isRecursive = true;
          }
        }
#endif // INTEL_CUSTOMIZATION
      V1Srcs.push_back(PV1);
    }
  } else {
    // If we don't have PhiInfo then just look at the operands of the phi itself
    // FIXME: Remove this once we can guarantee that we have PhiInfo always
    SmallPtrSet<Value *, 4> UniqueSrc;
    for (Value *PV1 : PN->incoming_values()) {
      if (isa<PHINode>(PV1))
        // If any of the source itself is a PHI, return MayAlias conservatively
        // to avoid compile time explosion. The worst possible case is if both
        // sides are PHI nodes. In which case, this is O(m x n) time where 'm'
        // and 'n' are the number of PHI sources.
        return MayAlias;

      if (CheckForRecPhi(PV1))
        continue;
#if INTEL_CUSTOMIZATION
      if (EnableRecPhiAnalysis) {
        // FIXME: limited support of recursive updates. phi-loop.ll
        if (auto *PV1Subs = dyn_cast<SubscriptInst>(PV1)) {
          if (PV1Subs->getPointerOperand() == PN &&
              isa<ConstantInt>(PV1Subs->getIndex())) {
            isRecursive = true;
            continue;
          }
        }
        if (auto *PV1F = dyn_cast<FakeloadInst>(PV1)) {
          if (PV1F->getPointerOperand() == PN) {
            isRecursive = true;
            continue;
          }
        }
        // 24303: see comment above.
        if (auto *I = dyn_cast<Instruction>(PV1)) {
          if (!DT || DT->dominates(PN->getParent(), I->getParent())) {
            isRecursive = true;
          }
        }
      }
#endif // INTEL_CUSTOMIZATION
      if (UniqueSrc.insert(PV1).second)
        V1Srcs.push_back(PV1);
    }
  }

  // If V1Srcs is empty then that means that the phi has no underlying non-phi
  // value. This should only be possible in blocks unreachable from the entry
  // block, but return MayAlias just in case.
  if (V1Srcs.empty())
    return MayAlias;

  // If this PHI node is recursive, indicate that the pointer may be moved
  // across iterations. We can only prove NoAlias if different underlying
  // objects are involved.
  if (isRecursive)
    PNSize = LocationSize::beforeOrAfterPointer();

  // In the recursive alias queries below, we may compare values from two
  // different loop iterations. Keep track of visited phi blocks, which will
  // be used when determining value equivalence.
  bool BlockInserted = VisitedPhiBBs.insert(PN->getParent()).second;
  auto _ = make_scope_exit([&]() {
    if (BlockInserted)
      VisitedPhiBBs.erase(PN->getParent());
  });

#if INTEL_CUSTOMIZATION
  // aliasGEP must be more conservative when called from aliasPHI, because
  // it is not safe to compare GEPs from different iterations.
  // If we call aliasGEP outside aliasPHI and cache the results, the cached
  // results may not be correct inside aliasPHI. The community fix below
  // will pass an empty cache to prevent this.
  //
  // This case is already covered by the fix for 24303 above.
  // Setting PNSize to unknown, will prevent a cache hit, as the cache
  // checks on both value and size.
  // Therefore we can improve compile time for deep phi->gep->phi->gep cases by
  // passing the real cache. (CMPLRLLVM-25048)
  (void)BlockInserted;
  AAQueryInfo *UseAAQI = &AAQI;
#else
  // If we inserted a block into VisitedPhiBBs, alias analysis results that
  // have been cached earlier may no longer be valid. Perform recursive queries
  // with a new AAQueryInfo.
  AAQueryInfo NewAAQI = AAQI.withEmptyCache();
  AAQueryInfo *UseAAQI = BlockInserted ? &NewAAQI : &AAQI;
#endif // INTEL_CUSTOMIZATION

#if INTEL_CUSTOMIZATION
  AliasResult Alias;
  if (UseAAQI->NeedLoopCarried)
    Alias = getBestAAResults().loopCarriedAlias(
        MemoryLocation(V2, V2Size, V2AAInfo),
        MemoryLocation(V1Srcs[0], PNSize, PNAAInfo), *UseAAQI);
  else
    Alias = getBestAAResults().alias(
        MemoryLocation(V2, V2Size, V2AAInfo),
        MemoryLocation(V1Srcs[0], PNSize, PNAAInfo), *UseAAQI);
#endif // INTEL_CUSTOMIZATION
  // Early exit if the check of the first PHI source against V2 is MayAlias.
  // Other results are not possible.
  if (Alias == MayAlias)
    return MayAlias;
  // With recursive phis we cannot guarantee that MustAlias/PartialAlias will
  // remain valid to all elements and needs to conservatively return MayAlias.
  if (isRecursive && Alias != NoAlias)
    return MayAlias;

  // If all sources of the PHI node NoAlias or MustAlias V2, then returns
  // NoAlias / MustAlias. Otherwise, returns MayAlias.
  for (unsigned i = 1, e = V1Srcs.size(); i != e; ++i) {
    Value *V = V1Srcs[i];

#if INTEL_CUSTOMIZATION
    AliasResult ThisAlias;
    if (UseAAQI->NeedLoopCarried)
      ThisAlias = getBestAAResults().loopCarriedAlias(
            MemoryLocation(V2, V2Size, V2AAInfo),
            MemoryLocation(V, PNSize, PNAAInfo), *UseAAQI);
    else
      ThisAlias = getBestAAResults().alias(
            MemoryLocation(V2, V2Size, V2AAInfo),
            MemoryLocation(V, PNSize, PNAAInfo), *UseAAQI);
#endif // INTEL_CUSTOMIZATION
    Alias = MergeAliasResults(ThisAlias, Alias);
    if (Alias == MayAlias)
      break;
  }

  return Alias;
}

#if INTEL_CUSTOMIZATION
// This routine returns return value of a noalias call if given
// 'U' is PHINode and all incoming values of the PHINode point to
// the same address that is returned by the noalias call. Otherwise,
// it returns nullptr.
//
// Ex: For the below example, it returns %237 if %297 is given
// as input.
//
//   %237 = call noalias i8* @malloc(i64 %236)
//   ...
//   %297 = phi i8* [ %237, %288 ], [ %303, %295 ]
//   ...
//   %303 = getelementptr inbounds i8, i8* %297, i64 3
//
// This routine can be extended to cover more cases by making it as 
// recursive routine and considering more IR operands.
//
static Value* getNoAliasPtrOfPHI(const Value* U) {
  Value* NoAliasPtr = nullptr;

  if (!isa<PHINode>(U)) return nullptr;

  const PHINode *PN = cast<PHINode>(U);
  unsigned NumIncomingValues = PN->getNumIncomingValues();
  // Limit number of incoming values of PHI. It is considered
  // as dead BasicBlock if NumIncomingValues is zero.
  if (NumIncomingValues > 2 || NumIncomingValues == 0) return nullptr;

  for (unsigned I = 0, E = PN->getNumIncomingValues(); I != E; ++I) {
    Value* V = PN->getIncomingValue(I);
    if (GEPOperator *G = dyn_cast<GEPOperator>(V)) {
      Value* GEP1 = G->getPointerOperand(); 
      // Skip it if PointerOperand of GEP is the PHI node
      // that we are currently processing.
      if (GEP1 == PN) continue;
      V = GEP1;
    }

    if (!isNoAliasCall(V)) return nullptr;

    // Makes sure here all incoming values point to same address
    if (NoAliasPtr != nullptr && NoAliasPtr != V)  return nullptr;
    NoAliasPtr = V;
  }
  return NoAliasPtr;
}

// This routine does simple analysis to detect if given \p U is a copy
// of an argument and returns the argument if it finds one. Otherwise,
// returns nullptr.
//
// In the below example,
// 1. This routine returns %twp if %twp.addr is given as input.
// 2. This routine returns %data if %data is given as input.
//
// define void @foo(double* noalias %data, double* %twp) {
//   ...
//   %twp.addr = phi double* [ %twp, %for.body ], [ %twp.addr.ssa, %for.end ]
//   ...
//   %twp.addr.ssa = phi double* [ %twp.addr, %for.le ], [ %inc.ptr, %for.ph ]
//   ...
//   %inc.ptr = getelementptr inbounds double, double* %twp.addr, i64 1
//   ...
// }
//
static const Value* getArgumentBasePtr(const Value* U, const DataLayout &DL) {
  // Just return it if U is already argument.
  if (isa<Argument>(U))
    return U;

  const Value* ArgumentPtr = nullptr;
  SmallPtrSet<const Value *, 4> Visited;
  SmallVector<const Value *, 4> Worklist;

  Worklist.push_back(U);
  do {
    const Value *V = getUnderlyingObject(Worklist.pop_back_val());
    if (!Visited.insert(V).second)
      continue;

    if (auto *PN = dyn_cast<PHINode>(V)) {
      // Limit number of incoming values of PHI. It is considered
      // as dead BasicBlock if NumIncomingValues is zero.
      unsigned NumIncomingValues = PN->getNumIncomingValues();
      if (NumIncomingValues > 2 || NumIncomingValues == 0)
        return nullptr;
      for (Value *IncValue : PN->incoming_values())
        Worklist.push_back(IncValue);
      continue;
    }
    if (auto *G = dyn_cast<GEPOperator>(V)) {
      Worklist.push_back(G->getPointerOperand());
      continue;
    }
    if (auto *Subs = dyn_cast<SubscriptInst>(V)) {
      Worklist.push_back(Subs->getPointerOperand());
      continue;
    }
    if (!isa<Argument>(V))
      return nullptr;

    // Makes sure here all incoming values point to same argument
    if (ArgumentPtr != nullptr && ArgumentPtr != V)
     return nullptr;
    ArgumentPtr = V;

  } while (!Worklist.empty());
  return ArgumentPtr;
}

#endif // INTEL_CUSTOMIZATION

/// Provides a bunch of ad-hoc rules to disambiguate in common cases, such as
/// array references.
AliasResult BasicAAResult::aliasCheck(const Value *V1, LocationSize V1Size,
                                      const AAMDNodes &V1AAInfo,
                                      const Value *V2, LocationSize V2Size,
                                      const AAMDNodes &V2AAInfo,
                                      AAQueryInfo &AAQI) {
  // If either of the memory references is empty, it doesn't matter what the
  // pointer values are.
  if (V1Size.isZero() || V2Size.isZero())
    return NoAlias;

  // Strip off any casts if they exist.
  V1 = V1->stripPointerCastsForAliasAnalysis();
  V2 = V2->stripPointerCastsForAliasAnalysis();

  // If V1 or V2 is undef, the result is NoAlias because we can always pick a
  // value for undef that aliases nothing in the program.
  if (isa<UndefValue>(V1) || isa<UndefValue>(V2))
    return NoAlias;

  // Are we checking for alias of the same value?
  // Because we look 'through' phi nodes, we could look at "Value" pointers from
  // different iterations. We must therefore make sure that this is not the
  // case. The function isValueEqualInPotentialCycles ensures that this cannot
  // happen by looking at the visited phi nodes and making sure they cannot
  // reach the value.
  if (isValueEqualInPotentialCycles(V1, V2))
    return MustAlias;

  if (!V1->getType()->isPointerTy() || !V2->getType()->isPointerTy())
    return NoAlias; // Scalars cannot alias each other

  // Figure out what objects these things are pointing to if we can.
  const Value *O1 = getUnderlyingObject(V1, MaxLookupSearchDepth);
  const Value *O2 = getUnderlyingObject(V2, MaxLookupSearchDepth);

  // Null values in the default address space don't point to any object, so they
  // don't alias any other pointer.
  if (const ConstantPointerNull *CPN = dyn_cast<ConstantPointerNull>(O1))
    if (!NullPointerIsDefined(&F, CPN->getType()->getAddressSpace()))
      return NoAlias;
  if (const ConstantPointerNull *CPN = dyn_cast<ConstantPointerNull>(O2))
    if (!NullPointerIsDefined(&F, CPN->getType()->getAddressSpace()))
      return NoAlias;

  if (O1 != O2) {
    // If V1/V2 point to two different objects, we know that we have no alias.
    if (isIdentifiedObject(O1) && isIdentifiedObject(O2))
      return NoAlias;

    // Constant pointers can't alias with non-const isIdentifiedObject objects.
    if ((isa<Constant>(O1) && isIdentifiedObject(O2) && !isa<Constant>(O2)) ||
        (isa<Constant>(O2) && isIdentifiedObject(O1) && !isa<Constant>(O1)))
      return NoAlias;

    // Function arguments can't alias with things that are known to be
    // unambigously identified at the function level.
    if ((isa<Argument>(O1) && isIdentifiedFunctionLocal(O2)) ||
        (isa<Argument>(O2) && isIdentifiedFunctionLocal(O1)))
      return NoAlias;

    // If one pointer is the result of a call/invoke or load and the other is a
    // non-escaping local object within the same function, then we know the
    // object couldn't escape to a point where the call could return it.
    //
    // Note that if the pointers are in different functions, there are a
    // variety of complications. A call with a nocapture argument may still
    // temporary store the nocapture argument's value in a temporary memory
    // location if that memory location doesn't escape. Or it may pass a
    // nocapture value to other functions as long as they don't capture it.
    if (isEscapeSource(O1) &&
        isNonEscapingLocalObject(O2, PtrCaptureMaxUses,      // INTEL
                                 DL, &AAQI.IsCapturedCache)) // INTEL
      return NoAlias;
    if (isEscapeSource(O2) &&
        isNonEscapingLocalObject(O1, PtrCaptureMaxUses,      // INTEL
                                 DL, &AAQI.IsCapturedCache)) // INTEL
      return NoAlias;

#if INTEL_CUSTOMIZATION
    if (checkPtrNoAlias(O1, O2, DL)) {
      return NoAlias;
    }
#endif // INTEL_CUSTOMIZATION

#if INTEL_CUSTOMIZATION
    //
    // Given *p and *q, where p is a malloc call which is only assigned to
    // some no-alias argument pointer and q is argument pointer
    // which is not marked with no-alias, the compiler should conclude
    // that *p and *q does not overlap.
    //
    if (isEscapeArgDereference(O1) &&                 // INTEL
        isNonEscapingAllocObj(O2, PtrCaptureMaxUses)) // INTEL
      return NoAlias;
    if (isEscapeArgDereference(O2) &&                 // INTEL
        isNonEscapingAllocObj(O1, PtrCaptureMaxUses)) // INTEL
      return NoAlias;

    // Return NoAlias if O1 and O2 are PHINodes and they point to two
    // different addresses that are returned by noalias functions.
    // Ex: They point to addresses that are returned by two 
    // different malloc calls.
    //
    if (isa<PHINode>(O2) && isa<PHINode>(O1)) {
      Value* NoAliasPtr1 = getNoAliasPtrOfPHI(O1);
      Value* NoAliasPtr2 = getNoAliasPtrOfPHI(O2);
      if (NoAliasPtr1 != nullptr && NoAliasPtr2 != nullptr &&
          NoAliasPtr1 != NoAliasPtr2) {
        return NoAlias;
      }
    }

    // Return NoAlias if one pointer is an argument that is marked
    // with noalias and other pointer is a copy of another argument.
    //
    // Ex: Detects that %data and %twp.addr are NoAlias
    //
    // define void @foo(double* noalias %data, double* %twp) {
    //   ...
    //   %twp.addr = phi double* [ %twp, %for.body ], [ %inc.ptr, %for.end ]
    //   ...
    //   %inc.ptr = getelementptr inbounds double, double* %twp.addr, i64 1
    // }
    //
    const Value* ArgBasePtr1 = getArgumentBasePtr(O1, DL);
    const Value* ArgBasePtr2 = getArgumentBasePtr(O2, DL);
    if (ArgBasePtr1 && ArgBasePtr2 && ArgBasePtr1 != ArgBasePtr2 &&
        ((isa<Argument>(ArgBasePtr1) && isNoAliasOrByValArgument(ArgBasePtr2)) ||
        (isa<Argument>(ArgBasePtr2) && isNoAliasOrByValArgument(ArgBasePtr1)))) {
      return NoAlias;
   }

#endif // INTEL_CUSTOMIZATION
  }

#if INTEL_CUSTOMIZATION
  // CMPLRLLVM-8828: If memory reference 'A' is based on a malloc call,
  // memory reference 'B' is based on a GEP of a structure and the size of
  // the malloc is too small for the structure, then 'A' and 'B' cannot alias.
  auto mallocNotAliasingGEPOfStruct=[&](const Value *A, const Value *B){
    if(isa<CallInst>(A))
      if (const GEPOperator *GEP = dyn_cast<GEPOperator>(B))
        if (isa<StructType>(*(GEP->getSourceElementType())))
          if (isObjectSmallerThan(A, DL.getTypeSizeInBits(
                      GEP->getSourceElementType()) / 8, DL, TLI, true))
            return true;
    return false;
  };

  if (mallocNotAliasingGEPOfStruct(V1, V2) ||
      mallocNotAliasingGEPOfStruct(V2, V1))
    return NoAlias;

#endif // INTEL_CUSTOMIZATION

  // If the size of one access is larger than the entire object on the other
  // side, then we know such behavior is undefined and can assume no alias.
  bool NullIsValidLocation = NullPointerIsDefined(&F);
  if ((isObjectSmallerThan(
          O2, getMinimalExtentFrom(*V1, V1Size, DL, NullIsValidLocation), DL,
          TLI, NullIsValidLocation)) ||
      (isObjectSmallerThan(
          O1, getMinimalExtentFrom(*V2, V2Size, DL, NullIsValidLocation), DL,
          TLI, NullIsValidLocation)))
    return NoAlias;

  // If one the accesses may be before the accessed pointer, canonicalize this
  // by using unknown after-pointer sizes for both accesses. This is
  // equivalent, because regardless of which pointer is lower, one of them
  // will always came after the other, as long as the underlying objects aren't
  // disjoint. We do this so that the rest of BasicAA does not have to deal
  // with accesses before the base pointer, and to improve cache utilization by
  // merging equivalent states.
  if (V1Size.mayBeBeforePointer() || V2Size.mayBeBeforePointer()) {
    V1Size = LocationSize::afterPointer();
    V2Size = LocationSize::afterPointer();
  }

  // FIXME: If this depth limit is hit, then we may cache sub-optimal results
  // for recursive queries. For this reason, this limit is chosen to be large
  // enough to be very rarely hit, while still being small enough to avoid
  // stack overflows.
  if (AAQI.Depth >= 512)
    return MayAlias;

  // Check the cache before climbing up use-def chains. This also terminates
  // otherwise infinitely recursive queries.
  AAQueryInfo::LocPair Locs(MemoryLocation(V1, V1Size, V1AAInfo),
                            MemoryLocation(V2, V2Size, V2AAInfo));
  if (V1 > V2)
    std::swap(Locs.first, Locs.second);
  const auto &Pair = AAQI.AliasCache.try_emplace(
      Locs, AAQueryInfo::CacheEntry{NoAlias, 0});
  if (!Pair.second) {
    auto &Entry = Pair.first->second;
    if (!Entry.isDefinitive()) {
      // Remember that we used an assumption.
      ++Entry.NumAssumptionUses;
      ++AAQI.NumAssumptionUses;
    }
    return Entry.Result;
  }

  int OrigNumAssumptionUses = AAQI.NumAssumptionUses;
  unsigned OrigNumAssumptionBasedResults = AAQI.AssumptionBasedResults.size();
  AliasResult Result = aliasCheckRecursive(V1, V1Size, V1AAInfo, V2, V2Size,
                                           V2AAInfo, AAQI, O1, O2);

  auto It = AAQI.AliasCache.find(Locs);
  assert(It != AAQI.AliasCache.end() && "Must be in cache");
  auto &Entry = It->second;

  // Check whether a NoAlias assumption has been used, but disproven.
  bool AssumptionDisproven = Entry.NumAssumptionUses > 0 && Result != NoAlias;
  if (AssumptionDisproven)
    Result = MayAlias;

  // This is a definitive result now, when considered as a root query.
  AAQI.NumAssumptionUses -= Entry.NumAssumptionUses;
  Entry.Result = Result;
  Entry.NumAssumptionUses = -1;

  // If the assumption has been disproven, remove any results that may have
  // been based on this assumption. Do this after the Entry updates above to
  // avoid iterator invalidation.
  if (AssumptionDisproven)
    while (AAQI.AssumptionBasedResults.size() > OrigNumAssumptionBasedResults)
      AAQI.AliasCache.erase(AAQI.AssumptionBasedResults.pop_back_val());

  // The result may still be based on assumptions higher up in the chain.
  // Remember it, so it can be purged from the cache later.
  if (OrigNumAssumptionUses != AAQI.NumAssumptionUses && Result != MayAlias)
    AAQI.AssumptionBasedResults.push_back(Locs);
  return Result;
}

AliasResult BasicAAResult::aliasCheckRecursive(
    const Value *V1, LocationSize V1Size, const AAMDNodes &V1AAInfo,
    const Value *V2, LocationSize V2Size, const AAMDNodes &V2AAInfo,
    AAQueryInfo &AAQI, const Value *O1, const Value *O2) {
  if (const auto *GV1 = dyn_cast<AddressOperator>(V1)) { // INTEL
    AliasResult Result =
        aliasGEP(GV1, V1Size, V1AAInfo, V2, V2Size, V2AAInfo, O1, O2, AAQI);
    if (Result != MayAlias)
      return Result;
  } else if (const auto *GV2 = dyn_cast<AddressOperator>(V2)) { // INTEL
    AliasResult Result =
        aliasGEP(GV2, V2Size, V2AAInfo, V1, V1Size, V1AAInfo, O2, O1, AAQI);
    if (Result != MayAlias)
      return Result;
  }

  if (const PHINode *PN = dyn_cast<PHINode>(V1)) {
    AliasResult Result =
        aliasPHI(PN, V1Size, V1AAInfo, V2, V2Size, V2AAInfo, AAQI);
    if (Result != MayAlias)
      return Result;
  } else if (const PHINode *PN = dyn_cast<PHINode>(V2)) {
    AliasResult Result =
        aliasPHI(PN, V2Size, V2AAInfo, V1, V1Size, V1AAInfo, AAQI);
    if (Result != MayAlias)
      return Result;
  }

  if (const SelectInst *S1 = dyn_cast<SelectInst>(V1)) {
    AliasResult Result =
        aliasSelect(S1, V1Size, V1AAInfo, V2, V2Size, V2AAInfo, AAQI);
    if (Result != MayAlias)
      return Result;
  } else if (const SelectInst *S2 = dyn_cast<SelectInst>(V2)) {
    AliasResult Result =
        aliasSelect(S2, V2Size, V2AAInfo, V1, V1Size, V1AAInfo, AAQI);
    if (Result != MayAlias)
      return Result;
  }

  // If both pointers are pointing into the same object and one of them
  // accesses the entire object, then the accesses must overlap in some way.
  if (O1 == O2) {
    bool NullIsValidLocation = NullPointerIsDefined(&F);
    if (V1Size.isPrecise() && V2Size.isPrecise() &&
        (isObjectSize(O1, V1Size.getValue(), DL, TLI, NullIsValidLocation) ||
         isObjectSize(O2, V2Size.getValue(), DL, TLI, NullIsValidLocation)))
      return PartialAlias;
  }

  return MayAlias;
}

#if INTEL_CUSTOMIZATION
AliasResult BasicAAResult::loopCarriedAlias(const MemoryLocation &LocA,
                                            const MemoryLocation &LocB,
                                            AAQueryInfo &AAQI) {
  assert(AAQI.NeedLoopCarried && "Unexpectedly missing dynamic query flag");
  return alias(LocA, LocB, AAQI);
}
#endif // INTEL_CUSTOMIZATION

/// Check whether two Values can be considered equivalent.
///
/// In addition to pointer equivalence of \p V1 and \p V2 this checks whether
/// they can not be part of a cycle in the value graph by looking at all
/// visited phi nodes an making sure that the phis cannot reach the value. We
/// have to do this because we are looking through phi nodes (That is we say
/// noalias(V, phi(VA, VB)) if noalias(V, VA) and noalias(V, VB).
bool BasicAAResult::isValueEqualInPotentialCycles(const Value *V,
                                                  const Value *V2) {
  if (V != V2)
    return false;

  const Instruction *Inst = dyn_cast<Instruction>(V);
  if (!Inst)
    return true;

  if (VisitedPhiBBs.empty())
    return true;

  if (VisitedPhiBBs.size() > MaxNumPhiBBsValueReachabilityCheck)
    return false;

  // Make sure that the visited phis cannot reach the Value. This ensures that
  // the Values cannot come from different iterations of a potential cycle the
  // phi nodes could be involved in.
  for (auto *P : VisitedPhiBBs)
    if (isPotentiallyReachable(&P->front(), Inst, nullptr, DT, LI))
      return false;

  return true;
}

/// Computes the symbolic difference between two de-composed GEPs.
///
/// Dest and Src are the variable indices from two decomposed GetElementPtr
/// instructions GEP1 and GEP2 which have common base pointers.
void BasicAAResult::GetIndexDifference(
    SmallVectorImpl<VariableGEPIndex> &Dest,
    const SmallVectorImpl<VariableGEPIndex> &Src) {
  if (Src.empty())
    return;

  for (unsigned i = 0, e = Src.size(); i != e; ++i) {
    const Value *V = Src[i].V;
    unsigned ZExtBits = Src[i].ZExtBits, SExtBits = Src[i].SExtBits;
    APInt Scale = Src[i].Scale;

    // Find V in Dest.  This is N^2, but pointer indices almost never have more
    // than a few variable indexes.
    for (unsigned j = 0, e = Dest.size(); j != e; ++j) {
      if (!isValueEqualInPotentialCycles(Dest[j].V, V) ||
          Dest[j].ZExtBits != ZExtBits || Dest[j].SExtBits != SExtBits)
        continue;

      // If we found it, subtract off Scale V's from the entry in Dest.  If it
      // goes to zero, remove the entry.
      if (Dest[j].Scale != Scale)
        Dest[j].Scale -= Scale;
      else
        Dest.erase(Dest.begin() + j);
      Scale = 0;
      break;
    }

    // If we didn't consume this entry, add it to the end of the Dest list.
    if (!!Scale) {
      VariableGEPIndex Entry = {V, ZExtBits, SExtBits, -Scale, Src[i].CxtI};
      Dest.push_back(Entry);
    }
  }
}

bool BasicAAResult::constantOffsetHeuristic(
    const SmallVectorImpl<VariableGEPIndex> &VarIndices,
    LocationSize MaybeV1Size, LocationSize MaybeV2Size, const APInt &BaseOffset,
    AssumptionCache *AC, DominatorTree *DT) {
  if (VarIndices.size() != 2 || !MaybeV1Size.hasValue() ||
      !MaybeV2Size.hasValue())
    return false;

  const uint64_t V1Size = MaybeV1Size.getValue();
  const uint64_t V2Size = MaybeV2Size.getValue();

  const VariableGEPIndex &Var0 = VarIndices[0], &Var1 = VarIndices[1];

  if (Var0.ZExtBits != Var1.ZExtBits || Var0.SExtBits != Var1.SExtBits ||
      Var0.Scale != -Var1.Scale)
    return false;

  unsigned Width = Var1.V->getType()->getIntegerBitWidth();

  // We'll strip off the Extensions of Var0 and Var1 and do another round
  // of GetLinearExpression decomposition. In the example above, if Var0
  // is zext(%x + 1) we should get V1 == %x and V1Offset == 1.

  APInt V0Scale(Width, 0), V0Offset(Width, 0), V1Scale(Width, 0),
      V1Offset(Width, 0);
  bool NSW = true, NUW = true;
  unsigned V0ZExtBits = 0, V0SExtBits = 0, V1ZExtBits = 0, V1SExtBits = 0;
  const Value *V0 = GetLinearExpression(Var0.V, V0Scale, V0Offset, V0ZExtBits,
                                        V0SExtBits, DL, 0, AC, DT, NSW, NUW);
  NSW = true;
  NUW = true;
  const Value *V1 = GetLinearExpression(Var1.V, V1Scale, V1Offset, V1ZExtBits,
                                        V1SExtBits, DL, 0, AC, DT, NSW, NUW);

  if (V0Scale != V1Scale || V0ZExtBits != V1ZExtBits ||
      V0SExtBits != V1SExtBits || !isValueEqualInPotentialCycles(V0, V1))
    return false;

  // We have a hit - Var0 and Var1 only differ by a constant offset!

  // If we've been sext'ed then zext'd the maximum difference between Var0 and
  // Var1 is possible to calculate, but we're just interested in the absolute
  // minimum difference between the two. The minimum distance may occur due to
  // wrapping; consider "add i3 %i, 5": if %i == 7 then 7 + 5 mod 8 == 4, and so
  // the minimum distance between %i and %i + 5 is 3.
  APInt MinDiff = V0Offset - V1Offset, Wrapped = -MinDiff;
  MinDiff = APIntOps::umin(MinDiff, Wrapped);
  APInt MinDiffBytes =
    MinDiff.zextOrTrunc(Var0.Scale.getBitWidth()) * Var0.Scale.abs();

  // We can't definitely say whether GEP1 is before or after V2 due to wrapping
  // arithmetic (i.e. for some values of GEP1 and V2 GEP1 < V2, and for other
  // values GEP1 > V2). We'll therefore only declare NoAlias if both V1Size and
  // V2Size can fit in the MinDiffBytes gap.
  return MinDiffBytes.uge(V1Size + BaseOffset.abs()) &&
         MinDiffBytes.uge(V2Size + BaseOffset.abs());
}

//===----------------------------------------------------------------------===//
// BasicAliasAnalysis Pass
//===----------------------------------------------------------------------===//

AnalysisKey BasicAA::Key;

BasicAAResult BasicAA::run(Function &F, FunctionAnalysisManager &AM) {
  auto &XOL = AM.getResult<XmainOptLevelAnalysis>(F); // INTEL
  auto &TLI = AM.getResult<TargetLibraryAnalysis>(F);
  auto &AC = AM.getResult<AssumptionAnalysis>(F);
  auto *DT = &AM.getResult<DominatorTreeAnalysis>(F);
  auto *LI = AM.getCachedResult<LoopAnalysis>(F);
  auto *PV = AM.getCachedResult<PhiValuesAnalysis>(F);
  return BasicAAResult(F.getParent()->getDataLayout(), F, TLI, AC, DT, LI, PV,
                       XOL.getOptLevel()); // INTEL
}

BasicAAWrapperPass::BasicAAWrapperPass() : FunctionPass(ID) {
  initializeBasicAAWrapperPassPass(*PassRegistry::getPassRegistry());
}

char BasicAAWrapperPass::ID = 0;

void BasicAAWrapperPass::anchor() {}

INITIALIZE_PASS_BEGIN(BasicAAWrapperPass, "basic-aa",
                      "Basic Alias Analysis (stateless AA impl)", true, true)
INITIALIZE_PASS_DEPENDENCY(AssumptionCacheTracker)
INITIALIZE_PASS_DEPENDENCY(DominatorTreeWrapperPass)
INITIALIZE_PASS_DEPENDENCY(TargetLibraryInfoWrapperPass)
INITIALIZE_PASS_DEPENDENCY(PhiValuesWrapperPass)
INITIALIZE_PASS_DEPENDENCY(XmainOptLevelWrapperPass) // INTEL
INITIALIZE_PASS_END(BasicAAWrapperPass, "basic-aa",
                    "Basic Alias Analysis (stateless AA impl)", true, true)

FunctionPass *llvm::createBasicAAWrapperPass() {
  return new BasicAAWrapperPass();
}

bool BasicAAWrapperPass::runOnFunction(Function &F) {
  auto &ACT = getAnalysis<AssumptionCacheTracker>();
  auto &TLIWP = getAnalysis<TargetLibraryInfoWrapperPass>();
  auto &DTWP = getAnalysis<DominatorTreeWrapperPass>();
  auto *LIWP = getAnalysisIfAvailable<LoopInfoWrapperPass>();
  auto *PVWP = getAnalysisIfAvailable<PhiValuesWrapperPass>();
  auto &XOL = getAnalysis<XmainOptLevelWrapperPass>(); // INTEL

  Result.reset(new BasicAAResult(F.getParent()->getDataLayout(), F,
                                 TLIWP.getTLI(F), ACT.getAssumptionCache(F),
                                 &DTWP.getDomTree(),
                                 LIWP ? &LIWP->getLoopInfo() : nullptr,
                                 PVWP ? &PVWP->getResult() : nullptr, // INTEL
                                 XOL.getOptLevel()));                 // INTEL

  return false;
}

void BasicAAWrapperPass::getAnalysisUsage(AnalysisUsage &AU) const {
  AU.setPreservesAll();
  AU.addRequiredTransitive<AssumptionCacheTracker>();
  AU.addRequiredTransitive<DominatorTreeWrapperPass>();
  AU.addRequiredTransitive<TargetLibraryInfoWrapperPass>();
  AU.addUsedIfAvailable<PhiValuesWrapperPass>();
  AU.addRequired<XmainOptLevelWrapperPass>(); // INTEL
}

BasicAAResult llvm::createLegacyPMBasicAAResult(Pass &P, Function &F) {
  return BasicAAResult(
      F.getParent()->getDataLayout(), F,
      P.getAnalysis<TargetLibraryInfoWrapperPass>().getTLI(F),
      P.getAnalysis<AssumptionCacheTracker>().getAssumptionCache(F), // INTEL
      nullptr, nullptr, nullptr,                                     // INTEL
      P.getAnalysis<XmainOptLevelWrapperPass>().getOptLevel());      // INTEL
}<|MERGE_RESOLUTION|>--- conflicted
+++ resolved
@@ -639,6 +639,14 @@
       }
 
 #if INTEL_CUSTOMIZATION
+      // We are not a GEP, but GEPOrSubsOperators may still be in bounds.
+      // Note that upstream does this for GEPs below.
+      if (auto *GOS = dyn_cast<GEPOrSubsOperator>(V))
+        if (Decomposed.InBounds == None)
+          Decomposed.InBounds = GOS->isInBounds();
+        else if (!GOS->isInBounds())
+          Decomposed.InBounds = false;
+
       // Matches getUnderlyingObject
       if (auto *Subs = dyn_cast<SubscriptInst>(V)) {
         const Value *Stride = Subs->getStride();
@@ -1212,71 +1220,6 @@
   return AAResultBase::getModRefInfo(Call1, Call2, AAQI);
 }
 
-<<<<<<< HEAD
-// If a we have (a) a GEP and (b) a pointer based on an alloca, and the
-// beginning of the object the GEP points would have a negative offset with
-// repsect to the alloca, that means the GEP can not alias pointer (b).
-// Note that the pointer based on the alloca may not be a GEP. For
-// example, it may be the alloca itself.
-// The same applies if (b) is based on a GlobalVariable. Note that just being
-// based on isIdentifiedObject() is not enough - we need an identified object
-// that does not permit access to negative offsets. For example, a negative
-// offset from a noalias argument or call can be inbounds w.r.t the actual
-// underlying object.
-//
-// For example, consider:
-//
-//   struct { int f0, int f1, ...} foo;
-//   foo alloca;
-//   foo* random = bar(alloca);
-//   int *f0 = &alloca.f0
-//   int *f1 = &random->f1;
-//
-// Which is lowered, approximately, to:
-//
-//  %alloca = alloca %struct.foo
-//  %random = call %struct.foo* @random(%struct.foo* %alloca)
-//  %f0 = getelementptr inbounds %struct, %struct.foo* %alloca, i32 0, i32 0
-//  %f1 = getelementptr inbounds %struct, %struct.foo* %random, i32 0, i32 1
-//
-// Assume %f1 and %f0 alias. Then %f1 would point into the object allocated
-// by %alloca. Since the %f1 GEP is inbounds, that means %random must also
-// point into the same object. But since %f0 points to the beginning of %alloca,
-// the highest %f1 can be is (%alloca + 3). This means %random can not be higher
-// than (%alloca - 1), and so is not inbounds, a contradiction.
-bool BasicAAResult::isGEPBaseAtNegativeOffset(const AddressOperator *GEPOp, // INTEL
-      const DecomposedGEP &DecompGEP, const DecomposedGEP &DecompObject,
-      LocationSize MaybeObjectAccessSize) {
-  // If the object access size is unknown, or the GEP isn't inbounds, bail.
-  // INTEL:
-  // SubscriptInst, GetElementPtrInst and FakeloadInst are structured
-  // address computations and/or pointer annotations.
-  if (!MaybeObjectAccessSize.hasValue()) // INTEL
-    return false;
-
-  if (auto *S = dyn_cast<GEPOrSubsOperator>(GEPOp)) // INTEL
-    if (!S->isInBounds())                           // INTEL
-      return false;                                 // INTEL
-
-  const uint64_t ObjectAccessSize = MaybeObjectAccessSize.getValue();
-
-  // We need the object to be an alloca or a globalvariable, and want to know
-  // the offset of the pointer from the object precisely, so no variable
-  // indices are allowed.
-  if (!(isa<AllocaInst>(DecompObject.Base) ||
-        isa<GlobalVariable>(DecompObject.Base)) ||
-      !DecompObject.VarIndices.empty())
-    return false;
-
-  // If the GEP has no variable indices, we know the precise offset
-  // from the base, then use it. If the GEP has variable indices,
-  // we can't get exact GEP offset to identify pointer alias. So return
-  // false in that case.
-  if (!DecompGEP.VarIndices.empty())
-    return false;
-
-  return DecompGEP.Offset.sge(DecompObject.Offset + (int64_t)ObjectAccessSize);
-=======
 /// Return true if we know V to the base address of the corresponding memory
 /// object.  This implies that any address less than V must be out of bounds
 /// for the underlying object.  Note that just being isIdentifiedObject() is
@@ -1288,7 +1231,6 @@
   //    base pointers.
   // 2) Result of allocation routines are often base pointers.  Leverage TLI.
   return (isa<AllocaInst>(V) || isa<GlobalVariable>(V));
->>>>>>> ea7d208b
 }
 
 /// Provides a bunch of ad-hoc rules to disambiguate a GEP instruction against
@@ -1330,20 +1272,12 @@
       isBaseOfObject(DecompGEP2.Base))
     return NoAlias;
 
-<<<<<<< HEAD
   if (const AddressOperator *GEP2 = dyn_cast<AddressOperator>(V2)) { // INTEL
-    // Check for the GEP base being at a negative offset, this time in the other
-    // direction.
-    if (isGEPBaseAtNegativeOffset(GEP2, DecompGEP2, DecompGEP1, V1Size))
-      return NoAlias;
-=======
-  if (const GEPOperator *GEP2 = dyn_cast<GEPOperator>(V2)) {
     // Symmetric case to above.
     if (*DecompGEP2.InBounds && DecompGEP1.VarIndices.empty() &&
         V1Size.hasValue() && DecompGEP1.Offset.sle(-V1Size.getValue()) &&
         isBaseOfObject(DecompGEP1.Base))
     return NoAlias;
->>>>>>> ea7d208b
   } else {
     // TODO: This limitation exists for compile-time reasons. Relax it if we
     // can avoid exponential pathological cases.
