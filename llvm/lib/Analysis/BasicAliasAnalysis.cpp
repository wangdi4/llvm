--- conflicted
+++ resolved
@@ -626,22 +626,6 @@
   if (F->doesNotAccessMemory())
     return FMRB_DoesNotAccessMemory;
 
-<<<<<<< HEAD
-#ifndef INTEL_CUSTOMIZATION
-  // INTEL - This is not to be in Intel compiler because we need assumes to
-  // INTEL - get all the way into the back-end to properly implement the
-  // INTEL - assumes for specific processor features.
-  // INTEL - This is necessary for our imntrinsic implementation to work as
-  // INTEL - expected.
-  // While the assume intrinsic is marked as arbitrarily writing so that
-  // proper control dependencies will be maintained, it never aliases any
-  // actual memory locations.
-  if (F->getIntrinsicID() == Intrinsic::assume)
-    return FMRB_DoesNotAccessMemory;
-#endif // INTEL_CUSTOMIZATION
-
-=======
->>>>>>> 0a480b2c
   FunctionModRefBehavior Min = FMRB_UnknownModRefBehavior;
 
   // If the function declares it only reads memory, go with that.
@@ -1078,16 +1062,9 @@
                                     const AAMDNodes &V1AAInfo, const Value *V2,
                                     uint64_t V2Size, const AAMDNodes &V2AAInfo,
                                     const Value *UnderlyingV1,
-<<<<<<< HEAD
                                     const Value *UnderlyingV2,
                                     bool SameOperand // INTEL
                                     ) {
-  int64_t GEP1BaseOffset;
-  bool GEP1MaxLookupReached;
-  SmallVector<VariableGEPIndex, 4> GEP1VariableIndices;
-
-=======
-                                    const Value *UnderlyingV2) {
   DecomposedGEP DecompGEP1, DecompGEP2;
   bool GEP1MaxLookupReached =
     DecomposeGEPExpression(GEP1, DecompGEP1, DL, &AC, DT);
@@ -1107,7 +1084,6 @@
   if (!GEP1MaxLookupReached && !GEP2MaxLookupReached &&
       isGEPBaseAtNegativeOffset(GEP1, DecompGEP1, DecompGEP2, V2Size))
     return NoAlias;
->>>>>>> 0a480b2c
   // If we have two gep instructions with must-alias or not-alias'ing base
   // pointers, figure out if the indexes to the GEP tell us anything about the
   // derived pointer.
