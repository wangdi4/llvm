--- conflicted
+++ resolved
@@ -619,15 +619,19 @@
   if (F->doesNotAccessMemory())
     return FMRB_DoesNotAccessMemory;
 
-<<<<<<< HEAD
-=======
+#ifndef INTEL_CUSTOMIZATION
+  // INTEL - This is not to be in Intel compiler because we need assumes to
+  // INTEL - get all the way into the back-end to properly implement the
+  // INTEL - assumes for specific processor features.
+  // INTEL - This is necessary for our imntrinsic implementation to work as
+  // INTEL - expected.
   // While the assume intrinsic is marked as arbitrarily writing so that
   // proper control dependencies will be maintained, it never aliases any
   // actual memory locations.
   if (F->getIntrinsicID() == Intrinsic::assume)
     return FMRB_DoesNotAccessMemory;
-
->>>>>>> bfe3801d
+#endif // INTEL_CUSTOMIZATION
+
   FunctionModRefBehavior Min = FMRB_UnknownModRefBehavior;
 
   // If the function declares it only reads memory, go with that.
