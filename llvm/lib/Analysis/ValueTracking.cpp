--- conflicted
+++ resolved
@@ -39,8 +39,8 @@
 
 const unsigned MaxDepth = 6;
 
-/// getBitWidth - Returns the bitwidth of the given scalar or pointer type (if
-/// unknown returns 0).  For vector types, returns the element type's bitwidth.
+/// Returns the bitwidth of the given scalar or pointer type (if unknown returns
+/// 0). For vector types, returns the element type's bitwidth.
 static unsigned getBitWidth(Type *Ty, const DataLayout *TD) {
   if (unsigned BitWidth = Ty->getScalarSizeInBits())
     return BitWidth;
@@ -80,7 +80,7 @@
 };
 } // end anonymous namespace
 
-// Given the provided Value and, potentially, a context instruction, returned
+// Given the provided Value and, potentially, a context instruction, return
 // the preferred context instruction (if any).
 static const Instruction *safeCxtI(const Value *V, const Instruction *CxtI) {
   // If we've been provided with a context instruction, then use that (provided
@@ -331,7 +331,7 @@
 
   while (!WorkSet.empty()) {
     const Value *V = WorkSet.pop_back_val();
-    if (!Visited.insert(V))
+    if (!Visited.insert(V).second)
       continue;
 
     // If all uses of this value are ephemeral, then so is this value.
@@ -494,7 +494,17 @@
     if (Q.ExclInvs.count(I))
       continue;
 
-    if (match(I, m_Intrinsic<Intrinsic::assume>(m_Specific(V))) &&
+    // Warning: This loop can end up being somewhat performance sensetive.
+    // We're running this loop for once for each value queried resulting in a
+    // runtime of ~O(#assumes * #values).
+
+    assert(isa<IntrinsicInst>(I) &&
+           dyn_cast<IntrinsicInst>(I)->getIntrinsicID() == Intrinsic::assume &&
+           "must be an assume intrinsic");
+    
+    Value *Arg = I->getArgOperand(0);
+
+    if (Arg == V &&
         isValidAssumeForContext(I, Q, DL)) {
       assert(BitWidth == 1 && "assume operand is not i1?");
       KnownZero.clearAllBits();
@@ -514,16 +524,15 @@
     CmpInst::Predicate Pred;
     ConstantInt *C;
     // assume(v = a)
-    if (match(I, m_Intrinsic<Intrinsic::assume>(
-                   m_c_ICmp(Pred, m_V, m_Value(A)))) &&
+    if (match(Arg, m_c_ICmp(Pred, m_V, m_Value(A))) &&
         Pred == ICmpInst::ICMP_EQ && isValidAssumeForContext(I, Q, DL)) {
       APInt RHSKnownZero(BitWidth, 0), RHSKnownOne(BitWidth, 0);
       computeKnownBits(A, RHSKnownZero, RHSKnownOne, DL, Depth+1, Query(Q, I));
       KnownZero |= RHSKnownZero;
       KnownOne  |= RHSKnownOne;
     // assume(v & b = a)
-    } else if (match(I, m_Intrinsic<Intrinsic::assume>(
-                       m_c_ICmp(Pred, m_c_And(m_V, m_Value(B)), m_Value(A)))) &&
+    } else if (match(Arg, m_c_ICmp(Pred, m_c_And(m_V, m_Value(B)),
+                                   m_Value(A))) &&
                Pred == ICmpInst::ICMP_EQ && isValidAssumeForContext(I, Q, DL)) {
       APInt RHSKnownZero(BitWidth, 0), RHSKnownOne(BitWidth, 0);
       computeKnownBits(A, RHSKnownZero, RHSKnownOne, DL, Depth+1, Query(Q, I));
@@ -535,9 +544,8 @@
       KnownZero |= RHSKnownZero & MaskKnownOne;
       KnownOne  |= RHSKnownOne  & MaskKnownOne;
     // assume(~(v & b) = a)
-    } else if (match(I, m_Intrinsic<Intrinsic::assume>(
-                       m_c_ICmp(Pred, m_Not(m_c_And(m_V, m_Value(B))),
-                                m_Value(A)))) &&
+    } else if (match(Arg, m_c_ICmp(Pred, m_Not(m_c_And(m_V, m_Value(B))),
+                                   m_Value(A))) &&
                Pred == ICmpInst::ICMP_EQ && isValidAssumeForContext(I, Q, DL)) {
       APInt RHSKnownZero(BitWidth, 0), RHSKnownOne(BitWidth, 0);
       computeKnownBits(A, RHSKnownZero, RHSKnownOne, DL, Depth+1, Query(Q, I));
@@ -549,8 +557,8 @@
       KnownZero |= RHSKnownOne  & MaskKnownOne;
       KnownOne  |= RHSKnownZero & MaskKnownOne;
     // assume(v | b = a)
-    } else if (match(I, m_Intrinsic<Intrinsic::assume>(
-                       m_c_ICmp(Pred, m_c_Or(m_V, m_Value(B)), m_Value(A)))) &&
+    } else if (match(Arg, m_c_ICmp(Pred, m_c_Or(m_V, m_Value(B)),
+                                   m_Value(A))) &&
                Pred == ICmpInst::ICMP_EQ && isValidAssumeForContext(I, Q, DL)) {
       APInt RHSKnownZero(BitWidth, 0), RHSKnownOne(BitWidth, 0);
       computeKnownBits(A, RHSKnownZero, RHSKnownOne, DL, Depth+1, Query(Q, I));
@@ -562,9 +570,8 @@
       KnownZero |= RHSKnownZero & BKnownZero;
       KnownOne  |= RHSKnownOne  & BKnownZero;
     // assume(~(v | b) = a)
-    } else if (match(I, m_Intrinsic<Intrinsic::assume>(
-                       m_c_ICmp(Pred, m_Not(m_c_Or(m_V, m_Value(B))),
-                                m_Value(A)))) &&
+    } else if (match(Arg, m_c_ICmp(Pred, m_Not(m_c_Or(m_V, m_Value(B))),
+                                   m_Value(A))) &&
                Pred == ICmpInst::ICMP_EQ && isValidAssumeForContext(I, Q, DL)) {
       APInt RHSKnownZero(BitWidth, 0), RHSKnownOne(BitWidth, 0);
       computeKnownBits(A, RHSKnownZero, RHSKnownOne, DL, Depth+1, Query(Q, I));
@@ -576,8 +583,8 @@
       KnownZero |= RHSKnownOne  & BKnownZero;
       KnownOne  |= RHSKnownZero & BKnownZero;
     // assume(v ^ b = a)
-    } else if (match(I, m_Intrinsic<Intrinsic::assume>(
-                       m_c_ICmp(Pred, m_c_Xor(m_V, m_Value(B)), m_Value(A)))) &&
+    } else if (match(Arg, m_c_ICmp(Pred, m_c_Xor(m_V, m_Value(B)),
+                                   m_Value(A))) &&
                Pred == ICmpInst::ICMP_EQ && isValidAssumeForContext(I, Q, DL)) {
       APInt RHSKnownZero(BitWidth, 0), RHSKnownOne(BitWidth, 0);
       computeKnownBits(A, RHSKnownZero, RHSKnownOne, DL, Depth+1, Query(Q, I));
@@ -592,9 +599,8 @@
       KnownZero |= RHSKnownOne  & BKnownOne;
       KnownOne  |= RHSKnownZero & BKnownOne;
     // assume(~(v ^ b) = a)
-    } else if (match(I, m_Intrinsic<Intrinsic::assume>(
-                       m_c_ICmp(Pred, m_Not(m_c_Xor(m_V, m_Value(B))),
-                                m_Value(A)))) &&
+    } else if (match(Arg, m_c_ICmp(Pred, m_Not(m_c_Xor(m_V, m_Value(B))),
+                                   m_Value(A))) &&
                Pred == ICmpInst::ICMP_EQ && isValidAssumeForContext(I, Q, DL)) {
       APInt RHSKnownZero(BitWidth, 0), RHSKnownOne(BitWidth, 0);
       computeKnownBits(A, RHSKnownZero, RHSKnownOne, DL, Depth+1, Query(Q, I));
@@ -609,9 +615,8 @@
       KnownZero |= RHSKnownZero & BKnownOne;
       KnownOne  |= RHSKnownOne  & BKnownOne;
     // assume(v << c = a)
-    } else if (match(I, m_Intrinsic<Intrinsic::assume>(
-                       m_c_ICmp(Pred, m_Shl(m_V, m_ConstantInt(C)),
-                                      m_Value(A)))) &&
+    } else if (match(Arg, m_c_ICmp(Pred, m_Shl(m_V, m_ConstantInt(C)),
+                                   m_Value(A))) &&
                Pred == ICmpInst::ICMP_EQ && isValidAssumeForContext(I, Q, DL)) {
       APInt RHSKnownZero(BitWidth, 0), RHSKnownOne(BitWidth, 0);
       computeKnownBits(A, RHSKnownZero, RHSKnownOne, DL, Depth+1, Query(Q, I));
@@ -620,9 +625,8 @@
       KnownZero |= RHSKnownZero.lshr(C->getZExtValue());
       KnownOne  |= RHSKnownOne.lshr(C->getZExtValue());
     // assume(~(v << c) = a)
-    } else if (match(I, m_Intrinsic<Intrinsic::assume>(
-                       m_c_ICmp(Pred, m_Not(m_Shl(m_V, m_ConstantInt(C))),
-                                      m_Value(A)))) &&
+    } else if (match(Arg, m_c_ICmp(Pred, m_Not(m_Shl(m_V, m_ConstantInt(C))),
+                                   m_Value(A))) &&
                Pred == ICmpInst::ICMP_EQ && isValidAssumeForContext(I, Q, DL)) {
       APInt RHSKnownZero(BitWidth, 0), RHSKnownOne(BitWidth, 0);
       computeKnownBits(A, RHSKnownZero, RHSKnownOne, DL, Depth+1, Query(Q, I));
@@ -631,11 +635,11 @@
       KnownZero |= RHSKnownOne.lshr(C->getZExtValue());
       KnownOne  |= RHSKnownZero.lshr(C->getZExtValue());
     // assume(v >> c = a)
-    } else if (match(I, m_Intrinsic<Intrinsic::assume>(
-                       m_c_ICmp(Pred, m_CombineOr(m_LShr(m_V, m_ConstantInt(C)),
+    } else if (match(Arg,
+                     m_c_ICmp(Pred, m_CombineOr(m_LShr(m_V, m_ConstantInt(C)),
                                                   m_AShr(m_V,
                                                          m_ConstantInt(C))),
-                                     m_Value(A)))) &&
+                                     m_Value(A))) &&
                Pred == ICmpInst::ICMP_EQ && isValidAssumeForContext(I, Q, DL)) {
       APInt RHSKnownZero(BitWidth, 0), RHSKnownOne(BitWidth, 0);
       computeKnownBits(A, RHSKnownZero, RHSKnownOne, DL, Depth+1, Query(Q, I));
@@ -644,11 +648,10 @@
       KnownZero |= RHSKnownZero << C->getZExtValue();
       KnownOne  |= RHSKnownOne  << C->getZExtValue();
     // assume(~(v >> c) = a)
-    } else if (match(I, m_Intrinsic<Intrinsic::assume>(
-                       m_c_ICmp(Pred, m_Not(m_CombineOr(
+    } else if (match(Arg, m_c_ICmp(Pred, m_Not(m_CombineOr(
                                               m_LShr(m_V, m_ConstantInt(C)),
                                               m_AShr(m_V, m_ConstantInt(C)))),
-                                     m_Value(A)))) &&
+                                   m_Value(A))) &&
                Pred == ICmpInst::ICMP_EQ && isValidAssumeForContext(I, Q, DL)) {
       APInt RHSKnownZero(BitWidth, 0), RHSKnownOne(BitWidth, 0);
       computeKnownBits(A, RHSKnownZero, RHSKnownOne, DL, Depth+1, Query(Q, I));
@@ -657,8 +660,7 @@
       KnownZero |= RHSKnownOne  << C->getZExtValue();
       KnownOne  |= RHSKnownZero << C->getZExtValue();
     // assume(v >=_s c) where c is non-negative
-    } else if (match(I, m_Intrinsic<Intrinsic::assume>(
-                       m_ICmp(Pred, m_V, m_Value(A)))) &&
+    } else if (match(Arg, m_ICmp(Pred, m_V, m_Value(A))) &&
                Pred == ICmpInst::ICMP_SGE &&
                isValidAssumeForContext(I, Q, DL)) {
       APInt RHSKnownZero(BitWidth, 0), RHSKnownOne(BitWidth, 0);
@@ -669,8 +671,7 @@
         KnownZero |= APInt::getSignBit(BitWidth);
       }
     // assume(v >_s c) where c is at least -1.
-    } else if (match(I, m_Intrinsic<Intrinsic::assume>(
-                       m_ICmp(Pred, m_V, m_Value(A)))) &&
+    } else if (match(Arg, m_ICmp(Pred, m_V, m_Value(A))) &&
                Pred == ICmpInst::ICMP_SGT &&
                isValidAssumeForContext(I, Q, DL)) {
       APInt RHSKnownZero(BitWidth, 0), RHSKnownOne(BitWidth, 0);
@@ -681,8 +682,7 @@
         KnownZero |= APInt::getSignBit(BitWidth);
       }
     // assume(v <=_s c) where c is negative
-    } else if (match(I, m_Intrinsic<Intrinsic::assume>(
-                       m_ICmp(Pred, m_V, m_Value(A)))) &&
+    } else if (match(Arg, m_ICmp(Pred, m_V, m_Value(A))) &&
                Pred == ICmpInst::ICMP_SLE &&
                isValidAssumeForContext(I, Q, DL)) {
       APInt RHSKnownZero(BitWidth, 0), RHSKnownOne(BitWidth, 0);
@@ -693,8 +693,7 @@
         KnownOne |= APInt::getSignBit(BitWidth);
       }
     // assume(v <_s c) where c is non-positive
-    } else if (match(I, m_Intrinsic<Intrinsic::assume>(
-                       m_ICmp(Pred, m_V, m_Value(A)))) &&
+    } else if (match(Arg, m_ICmp(Pred, m_V, m_Value(A))) &&
                Pred == ICmpInst::ICMP_SLT &&
                isValidAssumeForContext(I, Q, DL)) {
       APInt RHSKnownZero(BitWidth, 0), RHSKnownOne(BitWidth, 0);
@@ -705,8 +704,7 @@
         KnownOne |= APInt::getSignBit(BitWidth);
       }
     // assume(v <=_u c)
-    } else if (match(I, m_Intrinsic<Intrinsic::assume>(
-                       m_ICmp(Pred, m_V, m_Value(A)))) &&
+    } else if (match(Arg, m_ICmp(Pred, m_V, m_Value(A))) &&
                Pred == ICmpInst::ICMP_ULE &&
                isValidAssumeForContext(I, Q, DL)) {
       APInt RHSKnownZero(BitWidth, 0), RHSKnownOne(BitWidth, 0);
@@ -716,8 +714,7 @@
       KnownZero |=
         APInt::getHighBitsSet(BitWidth, RHSKnownZero.countLeadingOnes());
     // assume(v <_u c)
-    } else if (match(I, m_Intrinsic<Intrinsic::assume>(
-                       m_ICmp(Pred, m_V, m_Value(A)))) &&
+    } else if (match(Arg, m_ICmp(Pred, m_V, m_Value(A))) &&
                Pred == ICmpInst::ICMP_ULT &&
                isValidAssumeForContext(I, Q, DL)) {
       APInt RHSKnownZero(BitWidth, 0), RHSKnownOne(BitWidth, 0);
@@ -822,16 +819,6 @@
     KnownOne.clearAllBits();
     return;
   }
-  // A weak GlobalAlias is totally unknown. A non-weak GlobalAlias has
-  // the bits of its aliasee.
-  if (GlobalAlias *GA = dyn_cast<GlobalAlias>(V)) {
-    if (GA->mayBeOverridden()) {
-      KnownZero.clearAllBits(); KnownOne.clearAllBits();
-    } else {
-      computeKnownBits(GA->getAliasee(), KnownZero, KnownOne, TD, Depth+1, Q);
-    }
-    return;
-  }
 
   if (Argument *A = dyn_cast<Argument>(V)) {
     unsigned Align = A->getType()->isPointerTy() ? A->getParamAlignment() : 0;
@@ -1024,7 +1011,6 @@
       KnownZero <<= ShiftAmt;
       KnownOne  <<= ShiftAmt;
       KnownZero |= APInt::getLowBitsSet(BitWidth, ShiftAmt); // low bits known 0
-      break;
     }
     break;
   case Instruction::LShr:
@@ -1034,12 +1020,11 @@
       uint64_t ShiftAmt = SA->getLimitedValue(BitWidth);
 
       // Unsigned shift right.
-      computeKnownBits(I->getOperand(0), KnownZero,KnownOne, TD, Depth+1, Q);
+      computeKnownBits(I->getOperand(0), KnownZero, KnownOne, TD, Depth+1, Q);
       KnownZero = APIntOps::lshr(KnownZero, ShiftAmt);
       KnownOne  = APIntOps::lshr(KnownOne, ShiftAmt);
       // high bits known zero.
       KnownZero |= APInt::getHighBitsSet(BitWidth, ShiftAmt);
-      break;
     }
     break;
   case Instruction::AShr:
@@ -1058,7 +1043,6 @@
         KnownZero |= HighBits;
       else if (KnownOne[BitWidth-ShiftAmt-1])  // New bits are known one.
         KnownOne |= HighBits;
-      break;
     }
     break;
   case Instruction::Sub: {
@@ -1341,8 +1325,8 @@
   assert((KnownZero & KnownOne) == 0 && "Bits known to be one AND zero?");
 }
 
-/// ComputeSignBit - Determine whether the sign bit is known to be zero or
-/// one.  Convenience wrapper around computeKnownBits.
+/// Determine whether the sign bit is known to be zero or one.
+/// Convenience wrapper around computeKnownBits.
 void ComputeSignBit(Value *V, bool &KnownZero, bool &KnownOne,
                     const DataLayout *TD, unsigned Depth,
                     const Query &Q) {
@@ -1359,9 +1343,9 @@
   KnownZero = ZeroBits[BitWidth - 1];
 }
 
-/// isKnownToBeAPowerOfTwo - Return true if the given value is known to have exactly one
+/// Return true if the given value is known to have exactly one
 /// bit set when defined. For vectors return true if every element is known to
-/// be a power of two when defined.  Supports values with integer or pointer
+/// be a power of two when defined. Supports values with integer or pointer
 /// types and vectors of integers.
 bool isKnownToBeAPowerOfTwo(Value *V, bool OrZero, unsigned Depth,
                             const Query &Q) {
@@ -1521,12 +1505,6 @@
   return false;
 }
 
-<<<<<<< HEAD
-/// isKnownNonZero - Return true if the given value is known to be non-zero
-/// when defined.  For vectors return true if every element is known to be
-/// non-zero when defined.  Supports values with integer or pointer type and
-/// vectors of integers.
-=======
 /// Does the 'Range' metadata (which must be a valid MD_range operand list)
 /// ensure that the value it's attached to is never Value?  'RangeType' is
 /// is the type of the value described by the range.
@@ -1550,7 +1528,6 @@
 /// For vectors return true if every element is known to be non-zero when
 /// defined. Supports values with integer or pointer type and vectors of
 /// integers.
->>>>>>> 41cb3da2
 bool isKnownNonZero(Value *V, const DataLayout *TD, unsigned Depth,
                     const Query &Q) {
   if (Constant *C = dyn_cast<Constant>(V)) {
@@ -1561,6 +1538,18 @@
       return true;
     // TODO: Handle vectors
     return false;
+  }
+
+  if (Instruction* I = dyn_cast<Instruction>(V)) {
+    if (MDNode *Ranges = I->getMetadata(LLVMContext::MD_range)) {
+      // If the possible ranges don't contain zero, then the value is
+      // definitely non-zero.
+      if (IntegerType* Ty = dyn_cast<IntegerType>(V->getType())) {
+        const APInt ZeroValue(Ty->getBitWidth(), 0);
+        if (rangeMetadataExcludesValue(Ranges, ZeroValue))
+          return true;
+      }
+    }
   }
 
   // The remaining tests are all recursive, so bail out if we hit the limit.
@@ -1683,9 +1672,9 @@
   return KnownOne != 0;
 }
 
-/// MaskedValueIsZero - Return true if 'V & Mask' is known to be zero.  We use
-/// this predicate to simplify operations downstream.  Mask is known to be zero
-/// for bits that V cannot have.
+/// Return true if 'V & Mask' is known to be zero.  We use this predicate to
+/// simplify operations downstream. Mask is known to be zero for bits that V
+/// cannot have.
 ///
 /// This function is defined on values with integer type, values with pointer
 /// type (but only if TD is non-null), and vectors of integers.  In the case
@@ -1702,11 +1691,11 @@
 
 
 
-/// ComputeNumSignBits - Return the number of times the sign bit of the
-/// register is replicated into the other bits.  We know that at least 1 bit
-/// is always equal to the sign bit (itself), but other cases can give us
-/// information.  For example, immediately after an "ashr X, 2", we know that
-/// the top 3 bits are all equal to each other, so we return 3.
+/// Return the number of times the sign bit of the register is replicated into
+/// the other bits. We know that at least 1 bit is always equal to the sign bit
+/// (itself), but other cases can give us information. For example, immediately
+/// after an "ashr X, 2", we know that the top 3 bits are all equal to each
+/// other, so we return 3.
 ///
 /// 'Op' must have a scalar integer type.
 ///
@@ -1881,9 +1870,9 @@
   return std::max(FirstAnswer, std::min(TyBits, Mask.countLeadingZeros()));
 }
 
-/// ComputeMultiple - This function computes the integer multiple of Base that
-/// equals V.  If successful, it returns true and returns the multiple in
-/// Multiple.  If unsuccessful, it returns false. It looks
+/// This function computes the integer multiple of Base that equals V.
+/// If successful, it returns true and returns the multiple in
+/// Multiple. If unsuccessful, it returns false. It looks
 /// through SExt instructions only if LookThroughSExt is true.
 bool llvm::ComputeMultiple(Value *V, unsigned Base, Value *&Multiple,
                            bool LookThroughSExt, unsigned Depth) {
@@ -2001,8 +1990,8 @@
   return false;
 }
 
-/// CannotBeNegativeZero - Return true if we can prove that the specified FP
-/// value is never equal to -0.0.
+/// Return true if we can prove that the specified FP value is never equal to
+/// -0.0.
 ///
 /// NOTE: this function will need to be revisited when we support non-default
 /// rounding modes!
@@ -2055,8 +2044,8 @@
   return false;
 }
 
-/// isBytewiseValue - If the specified value can be set by repeating the same
-/// byte in memory, return the i8 value that it is represented with.  This is
+/// If the specified value can be set by repeating the same byte in memory,
+/// return the i8 value that it is represented with.  This is
 /// true for all i8 values obviously, but is also true for i32 0, i32 -1,
 /// i16 0xF0F0, double 0.0 etc.  If the value can't be handled with a repeated
 /// byte store (e.g. i16 0x1234), return null.
@@ -2204,7 +2193,7 @@
   return BuildSubAggregate(From, To, IndexedType, Idxs, IdxSkip, InsertBefore);
 }
 
-/// FindInsertedValue - Given an aggregrate and an sequence of indices, see if
+/// Given an aggregrate and an sequence of indices, see if
 /// the scalar value indexed is already around as a register, for example if it
 /// were inserted directly into the aggregrate.
 ///
@@ -2294,9 +2283,8 @@
   return nullptr;
 }
 
-/// GetPointerBaseWithConstantOffset - Analyze the specified pointer to see if
-/// it can be expressed as a base pointer plus a constant offset.  Return the
-/// base and offset to the caller.
+/// Analyze the specified pointer to see if it can be expressed as a base
+/// pointer plus a constant offset. Return the base and offset to the caller.
 Value *llvm::GetPointerBaseWithConstantOffset(Value *Ptr, int64_t &Offset,
                                               const DataLayout *DL) {
   // Without DataLayout, conservatively assume 64-bit offsets, which is
@@ -2333,9 +2321,9 @@
 }
 
 
-/// getConstantStringInfo - This function computes the length of a
-/// null-terminated C string pointed to by V.  If successful, it returns true
-/// and returns the string in Str.  If unsuccessful, it returns false.
+/// This function computes the length of a null-terminated C string pointed to
+/// by V. If successful, it returns true and returns the string in Str.
+/// If unsuccessful, it returns false.
 bool llvm::getConstantStringInfo(const Value *V, StringRef &Str,
                                  uint64_t Offset, bool TrimAtNul) {
   assert(V);
@@ -2419,7 +2407,7 @@
 // nodes.
 // TODO: See if we can integrate these two together.
 
-/// GetStringLengthH - If we can compute the length of the string pointed to by
+/// If we can compute the length of the string pointed to by
 /// the specified pointer, return 'len+1'.  If we can't, return 0.
 static uint64_t GetStringLengthH(Value *V, SmallPtrSetImpl<PHINode*> &PHIs) {
   // Look through noop bitcast instructions.
@@ -2428,7 +2416,7 @@
   // If this is a PHI node, there are two cases: either we have already seen it
   // or we haven't.
   if (PHINode *PN = dyn_cast<PHINode>(V)) {
-    if (!PHIs.insert(PN))
+    if (!PHIs.insert(PN).second)
       return ~0ULL;  // already in the set.
 
     // If it was new, see if all the input strings are the same length.
@@ -2468,7 +2456,7 @@
   return StrData.size()+1;
 }
 
-/// GetStringLength - If we can compute the length of the string pointed to by
+/// If we can compute the length of the string pointed to by
 /// the specified pointer, return 'len+1'.  If we can't, return 0.
 uint64_t llvm::GetStringLength(Value *V) {
   if (!V->getType()->isPointerTy()) return 0;
@@ -2522,7 +2510,7 @@
     Value *P = Worklist.pop_back_val();
     P = GetUnderlyingObject(P, TD, MaxLookup);
 
-    if (!Visited.insert(P))
+    if (!Visited.insert(P).second)
       continue;
 
     if (SelectInst *SI = dyn_cast<SelectInst>(P)) {
@@ -2541,9 +2529,7 @@
   } while (!Worklist.empty());
 }
 
-/// onlyUsedByLifetimeMarkers - Return true if the only users of this pointer
-/// are lifetime markers.
-///
+/// Return true if the only users of this pointer are lifetime markers.
 bool llvm::onlyUsedByLifetimeMarkers(const Value *V) {
   for (const User *U : V->users()) {
     const IntrinsicInst *II = dyn_cast<IntrinsicInst>(U);
@@ -2571,23 +2557,31 @@
   default:
     return true;
   case Instruction::UDiv:
-  case Instruction::URem:
-    // x / y is undefined if y == 0, but calculations like x / 3 are safe.
-    return isKnownNonZero(Inst->getOperand(1), TD);
+  case Instruction::URem: {
+    // x / y is undefined if y == 0.
+    const APInt *V;
+    if (match(Inst->getOperand(1), m_APInt(V)))
+      return *V != 0;
+    return false;
+  }
   case Instruction::SDiv:
   case Instruction::SRem: {
-    Value *Op = Inst->getOperand(1);
-    // x / y is undefined if y == 0
-    if (!isKnownNonZero(Op, TD))
-      return false;
-    // x / y might be undefined if y == -1
-    unsigned BitWidth = getBitWidth(Op->getType(), TD);
-    if (BitWidth == 0)
-      return false;
-    APInt KnownZero(BitWidth, 0);
-    APInt KnownOne(BitWidth, 0);
-    computeKnownBits(Op, KnownZero, KnownOne, TD);
-    return !!KnownZero;
+    // x / y is undefined if y == 0 or x == INT_MIN and y == -1
+    const APInt *X, *Y;
+    if (match(Inst->getOperand(1), m_APInt(Y))) {
+      if (*Y != 0) {
+        if (*Y == -1) {
+          // The numerator can't be MinSignedValue if the denominator is -1.
+          if (match(Inst->getOperand(0), m_APInt(X)))
+            return !Y->isMinSignedValue();
+          // The numerator *might* be MinSignedValue.
+          return false;
+        }
+        // The denominator is not 0 or -1, it's safe to proceed.
+        return true;
+      }
+    }
+    return false;
   }
   case Instruction::Load: {
     const LoadInst *LI = cast<LoadInst>(Inst);
@@ -2598,42 +2592,44 @@
     return LI->getPointerOperand()->isDereferenceablePointer(TD);
   }
   case Instruction::Call: {
-   if (const IntrinsicInst *II = dyn_cast<IntrinsicInst>(Inst)) {
-     switch (II->getIntrinsicID()) {
-       // These synthetic intrinsics have no side-effects and just mark
-       // information about their operands.
-       // FIXME: There are other no-op synthetic instructions that potentially
-       // should be considered at least *safe* to speculate...
-       case Intrinsic::dbg_declare:
-       case Intrinsic::dbg_value:
-         return true;
-
-       case Intrinsic::bswap:
-       case Intrinsic::ctlz:
-       case Intrinsic::ctpop:
-       case Intrinsic::cttz:
-       case Intrinsic::objectsize:
-       case Intrinsic::sadd_with_overflow:
-       case Intrinsic::smul_with_overflow:
-       case Intrinsic::ssub_with_overflow:
-       case Intrinsic::uadd_with_overflow:
-       case Intrinsic::umul_with_overflow:
-       case Intrinsic::usub_with_overflow:
-         return true;
-       // Sqrt should be OK, since the llvm sqrt intrinsic isn't defined to set
-       // errno like libm sqrt would.
-       case Intrinsic::sqrt:
-       case Intrinsic::fma:
-       case Intrinsic::fmuladd:
-       case Intrinsic::fabs:
-         return true;
-       // TODO: some fp intrinsics are marked as having the same error handling
-       // as libm. They're safe to speculate when they won't error.
-       // TODO: are convert_{from,to}_fp16 safe?
-       // TODO: can we list target-specific intrinsics here?
-       default: break;
-     }
-   }
+    if (const IntrinsicInst *II = dyn_cast<IntrinsicInst>(Inst)) {
+      switch (II->getIntrinsicID()) {
+      // These synthetic intrinsics have no side-effects and just mark
+      // information about their operands.
+      // FIXME: There are other no-op synthetic instructions that potentially
+      // should be considered at least *safe* to speculate...
+      case Intrinsic::dbg_declare:
+      case Intrinsic::dbg_value:
+        return true;
+
+      case Intrinsic::bswap:
+      case Intrinsic::ctlz:
+      case Intrinsic::ctpop:
+      case Intrinsic::cttz:
+      case Intrinsic::objectsize:
+      case Intrinsic::sadd_with_overflow:
+      case Intrinsic::smul_with_overflow:
+      case Intrinsic::ssub_with_overflow:
+      case Intrinsic::uadd_with_overflow:
+      case Intrinsic::umul_with_overflow:
+      case Intrinsic::usub_with_overflow:
+        return true;
+      // Sqrt should be OK, since the llvm sqrt intrinsic isn't defined to set
+      // errno like libm sqrt would.
+      case Intrinsic::sqrt:
+      case Intrinsic::fma:
+      case Intrinsic::fmuladd:
+      case Intrinsic::fabs:
+      case Intrinsic::minnum:
+      case Intrinsic::maxnum:
+        return true;
+      // TODO: some fp intrinsics are marked as having the same error handling
+      // as libm. They're safe to speculate when they won't error.
+      // TODO: are convert_{from,to}_fp16 safe?
+      // TODO: can we list target-specific intrinsics here?
+      default: break;
+      }
+    }
     return false; // The called function could have undefined behavior or
                   // side-effects, even if marked readnone nounwind.
   }
@@ -2656,8 +2652,7 @@
   }
 }
 
-/// isKnownNonNull - Return true if we know that the specified value is never
-/// null.
+/// Return true if we know that the specified value is never null.
 bool llvm::isKnownNonNull(const Value *V, const TargetLibraryInfo *TLI) {
   // Alloca never returns null, malloc might.
   if (isa<AllocaInst>(V)) return true;
@@ -2669,6 +2664,10 @@
   // Global values are not null unless extern weak.
   if (const GlobalValue *GV = dyn_cast<GlobalValue>(V))
     return !GV->hasExternalWeakLinkage();
+
+  // A Load tagged w/nonnull metadata is never null. 
+  if (const LoadInst *LI = dyn_cast<LoadInst>(V))
+    return LI->getMetadata(LLVMContext::MD_nonnull);
 
   if (ImmutableCallSite CS = V)
     if (CS.isReturnNonNull())
