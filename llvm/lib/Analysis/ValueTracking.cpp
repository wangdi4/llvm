--- conflicted
+++ resolved
@@ -4356,11 +4356,7 @@
   if (!V->getType()->isPointerTy())
     return V;
   for (unsigned Count = 0; MaxLookup == 0 || Count < MaxLookup; ++Count) {
-<<<<<<< HEAD
     if (auto *GEP = dyn_cast<AddressOperator>(V)) { // INTEL
-=======
-    if (auto *GEP = dyn_cast<GEPOperator>(V)) {
->>>>>>> 3ab0b8c2
       V = GEP->getPointerOperand();
     } else if (Operator::getOpcode(V) == Instruction::BitCast ||
                Operator::getOpcode(V) == Instruction::AddrSpaceCast) {
