//===- ValueTracking.cpp - Walk computations to compute properties --------===//
// INTEL_CUSTOMIZATION
//
// INTEL CONFIDENTIAL
//
// Modifications, Copyright (C) 2021 Intel Corporation
//
// This software and the related documents are Intel copyrighted materials, and
// your use of them is governed by the express license under which they were
// provided to you ("License"). Unless the License provides otherwise, you may not
// use, modify, copy, publish, distribute, disclose or transmit this software or
// the related documents without Intel's prior written permission.
//
// This software and the related documents are provided as is, with no express
// or implied warranties, other than those that are expressly stated in the
// License.
//
// end INTEL_CUSTOMIZATION
//
// Part of the LLVM Project, under the Apache License v2.0 with LLVM Exceptions.
// See https://llvm.org/LICENSE.txt for license information.
// SPDX-License-Identifier: Apache-2.0 WITH LLVM-exception
//
//===----------------------------------------------------------------------===//
//
// This file contains routines that help analyze properties that chains of
// computations have.
//
//===----------------------------------------------------------------------===//

#include "llvm/Analysis/ValueTracking.h"
#include "llvm/ADT/APFloat.h"
#include "llvm/ADT/APInt.h"
#include "llvm/ADT/ArrayRef.h"
#include "llvm/ADT/STLExtras.h"
#include "llvm/ADT/ScopeExit.h"
#include "llvm/ADT/SmallPtrSet.h"
#include "llvm/ADT/SmallSet.h"
#include "llvm/ADT/SmallVector.h"
#include "llvm/ADT/StringRef.h"
#include "llvm/ADT/iterator_range.h"
#include "llvm/Analysis/AliasAnalysis.h"
#include "llvm/Analysis/AssumeBundleQueries.h"
#include "llvm/Analysis/AssumptionCache.h"
#include "llvm/Analysis/ConstantFolding.h"
#include "llvm/Analysis/GuardUtils.h"
#include "llvm/Analysis/InstructionSimplify.h"
#include "llvm/Analysis/Loads.h"
#include "llvm/Analysis/LoopInfo.h"
#include "llvm/Analysis/OptimizationRemarkEmitter.h"
#include "llvm/Analysis/TargetLibraryInfo.h"
#include "llvm/Analysis/VectorUtils.h"
#include "llvm/IR/Argument.h"
#include "llvm/IR/Attributes.h"
#include "llvm/IR/BasicBlock.h"
#include "llvm/IR/Constant.h"
#include "llvm/IR/ConstantRange.h"
#include "llvm/IR/Constants.h"
#include "llvm/IR/DerivedTypes.h"
#include "llvm/IR/DiagnosticInfo.h"
#include "llvm/IR/Dominators.h"
#include "llvm/IR/EHPersonalities.h"
#include "llvm/IR/Function.h"
#include "llvm/IR/GetElementPtrTypeIterator.h"
#include "llvm/IR/GlobalAlias.h"
#include "llvm/IR/GlobalValue.h"
#include "llvm/IR/GlobalVariable.h"
#include "llvm/IR/InstrTypes.h"
#include "llvm/IR/Instruction.h"
#include "llvm/IR/Instructions.h"
#include "llvm/IR/IntrinsicInst.h"
#include "llvm/IR/Intrinsics.h"
#include "llvm/IR/IntrinsicsAArch64.h"
#include "llvm/IR/IntrinsicsAMDGPU.h"
#include "llvm/IR/IntrinsicsRISCV.h"
#include "llvm/IR/IntrinsicsX86.h"
#include "llvm/IR/LLVMContext.h"
#include "llvm/IR/Metadata.h"
#include "llvm/IR/Module.h"
#include "llvm/IR/Operator.h"
#include "llvm/IR/PatternMatch.h"
#include "llvm/IR/Type.h"
#include "llvm/IR/User.h"
#include "llvm/IR/Value.h"
#include "llvm/Support/Casting.h"
#include "llvm/Support/CommandLine.h"
#include "llvm/Support/Compiler.h"
#include "llvm/Support/ErrorHandling.h"
#include "llvm/Support/KnownBits.h"
#include "llvm/Support/MathExtras.h"
#include <algorithm>
#include <cassert>
#include <cstdint>
#include <optional>
#include <utility>

#if INTEL_CUSTOMIZATION
#include "llvm/Analysis/ScalarEvolution.h"
#include "llvm/IR/InstIterator.h"
#endif // INTEL_CUSTOMIZATION

using namespace llvm;
using namespace llvm::PatternMatch;

// Controls the number of uses of the value searched for possible
// dominating comparisons.
static cl::opt<unsigned> DomConditionsMaxUses("dom-conditions-max-uses",
                                              cl::Hidden, cl::init(20));


/// Returns the bitwidth of the given scalar or pointer type. For vector types,
/// returns the element type's bitwidth.
static unsigned getBitWidth(Type *Ty, const DataLayout &DL) {
  if (unsigned BitWidth = Ty->getScalarSizeInBits())
    return BitWidth;

  return DL.getPointerTypeSizeInBits(Ty);
}

// Given the provided Value and, potentially, a context instruction, return
// the preferred context instruction (if any).
static const Instruction *safeCxtI(const Value *V, const Instruction *CxtI) {
  // If we've been provided with a context instruction, then use that (provided
  // it has been inserted).
  if (CxtI && CxtI->getParent())
    return CxtI;

  // If the value is really an already-inserted instruction, then use that.
  CxtI = dyn_cast<Instruction>(V);
  if (CxtI && CxtI->getParent())
    return CxtI;

  return nullptr;
}

static const Instruction *safeCxtI(const Value *V1, const Value *V2, const Instruction *CxtI) {
  // If we've been provided with a context instruction, then use that (provided
  // it has been inserted).
  if (CxtI && CxtI->getParent())
    return CxtI;

  // If the value is really an already-inserted instruction, then use that.
  CxtI = dyn_cast<Instruction>(V1);
  if (CxtI && CxtI->getParent())
    return CxtI;

  CxtI = dyn_cast<Instruction>(V2);
  if (CxtI && CxtI->getParent())
    return CxtI;

  return nullptr;
}

static bool getShuffleDemandedElts(const ShuffleVectorInst *Shuf,
                                   const APInt &DemandedElts,
                                   APInt &DemandedLHS, APInt &DemandedRHS) {
  if (isa<ScalableVectorType>(Shuf->getType())) {
    assert(DemandedElts == APInt(1,1));
    DemandedLHS = DemandedRHS = DemandedElts;
    return true;
  }

  int NumElts =
      cast<FixedVectorType>(Shuf->getOperand(0)->getType())->getNumElements();
  return llvm::getShuffleDemandedElts(NumElts, Shuf->getShuffleMask(),
                                      DemandedElts, DemandedLHS, DemandedRHS);
}

static void computeKnownBits(const Value *V, const APInt &DemandedElts,
                             KnownBits &Known, unsigned Depth,
                             const SimplifyQuery &Q);

static void computeKnownBits(const Value *V, KnownBits &Known, unsigned Depth,
                             const SimplifyQuery &Q) {
  // Since the number of lanes in a scalable vector is unknown at compile time,
  // we track one bit which is implicitly broadcast to all lanes.  This means
  // that all lanes in a scalable vector are considered demanded.
  auto *FVTy = dyn_cast<FixedVectorType>(V->getType());
  APInt DemandedElts =
      FVTy ? APInt::getAllOnes(FVTy->getNumElements()) : APInt(1, 1);
  computeKnownBits(V, DemandedElts, Known, Depth, Q);
}

void llvm::computeKnownBits(const Value *V, KnownBits &Known,
                            const DataLayout &DL, unsigned Depth,
                            AssumptionCache *AC, const Instruction *CxtI,
                            const DominatorTree *DT, bool UseInstrInfo) {
  ::computeKnownBits(V, Known, Depth,
                     SimplifyQuery(DL, /*TLI*/ nullptr, DT, AC,
                                   safeCxtI(V, CxtI), UseInstrInfo));
}

void llvm::computeKnownBits(const Value *V, const APInt &DemandedElts,
                            KnownBits &Known, const DataLayout &DL,
                            unsigned Depth, AssumptionCache *AC,
                            const Instruction *CxtI, const DominatorTree *DT,
                            bool UseInstrInfo) {
  ::computeKnownBits(V, DemandedElts, Known, Depth,
                     SimplifyQuery(DL, /*TLI*/ nullptr, DT, AC,
                                   safeCxtI(V, CxtI), UseInstrInfo));
}

static KnownBits computeKnownBits(const Value *V, const APInt &DemandedElts,
                                  unsigned Depth, const SimplifyQuery &Q);

static KnownBits computeKnownBits(const Value *V, unsigned Depth,
                                  const SimplifyQuery &Q);

KnownBits llvm::computeKnownBits(const Value *V, const DataLayout &DL,
                                 unsigned Depth, AssumptionCache *AC,
                                 const Instruction *CxtI,
                                 const DominatorTree *DT, bool UseInstrInfo) {
  return ::computeKnownBits(V, Depth,
                            SimplifyQuery(DL, /*TLI*/ nullptr, DT, AC,
                                          safeCxtI(V, CxtI), UseInstrInfo));
}

KnownBits llvm::computeKnownBits(const Value *V, const APInt &DemandedElts,
                                 const DataLayout &DL, unsigned Depth,
                                 AssumptionCache *AC, const Instruction *CxtI,
                                 const DominatorTree *DT, bool UseInstrInfo) {
  return ::computeKnownBits(V, DemandedElts, Depth,
                            SimplifyQuery(DL, /*TLI*/ nullptr, DT, AC,
                                          safeCxtI(V, CxtI), UseInstrInfo));
}

bool llvm::haveNoCommonBitsSet(const Value *LHS, const Value *RHS,
                               const DataLayout &DL, AssumptionCache *AC,
                               const Instruction *CxtI, const DominatorTree *DT,
                               bool UseInstrInfo) {
  assert(LHS->getType() == RHS->getType() &&
         "LHS and RHS should have the same type");
  assert(LHS->getType()->isIntOrIntVectorTy() &&
         "LHS and RHS should be integers");
  // Look for an inverted mask: (X & ~M) op (Y & M).
  {
    Value *M;
    if (match(LHS, m_c_And(m_Not(m_Value(M)), m_Value())) &&
        match(RHS, m_c_And(m_Specific(M), m_Value())))
      return true;
    if (match(RHS, m_c_And(m_Not(m_Value(M)), m_Value())) &&
        match(LHS, m_c_And(m_Specific(M), m_Value())))
      return true;
  }

  // X op (Y & ~X)
  if (match(RHS, m_c_And(m_Not(m_Specific(LHS)), m_Value())) ||
      match(LHS, m_c_And(m_Not(m_Specific(RHS)), m_Value())))
    return true;

  // X op ((X & Y) ^ Y) -- this is the canonical form of the previous pattern
  // for constant Y.
  Value *Y;
  if (match(RHS,
            m_c_Xor(m_c_And(m_Specific(LHS), m_Value(Y)), m_Deferred(Y))) ||
      match(LHS, m_c_Xor(m_c_And(m_Specific(RHS), m_Value(Y)), m_Deferred(Y))))
    return true;

  // Peek through extends to find a 'not' of the other side:
  // (ext Y) op ext(~Y)
  // (ext ~Y) op ext(Y)
  if ((match(LHS, m_ZExtOrSExt(m_Value(Y))) &&
       match(RHS, m_ZExtOrSExt(m_Not(m_Specific(Y))))) ||
      (match(RHS, m_ZExtOrSExt(m_Value(Y))) &&
       match(LHS, m_ZExtOrSExt(m_Not(m_Specific(Y))))))
    return true;

  // Look for: (A & B) op ~(A | B)
  {
    Value *A, *B;
    if (match(LHS, m_And(m_Value(A), m_Value(B))) &&
        match(RHS, m_Not(m_c_Or(m_Specific(A), m_Specific(B)))))
      return true;
    if (match(RHS, m_And(m_Value(A), m_Value(B))) &&
        match(LHS, m_Not(m_c_Or(m_Specific(A), m_Specific(B)))))
      return true;
  }
  IntegerType *IT = cast<IntegerType>(LHS->getType()->getScalarType());
  KnownBits LHSKnown(IT->getBitWidth());
  KnownBits RHSKnown(IT->getBitWidth());
  computeKnownBits(LHS, LHSKnown, DL, 0, AC, CxtI, DT, UseInstrInfo);
  computeKnownBits(RHS, RHSKnown, DL, 0, AC, CxtI, DT, UseInstrInfo);
  return KnownBits::haveNoCommonBitsSet(LHSKnown, RHSKnown);
}

bool llvm::isOnlyUsedInZeroEqualityComparison(const Instruction *I) {
  return !I->user_empty() && all_of(I->users(), [](const User *U) {
    ICmpInst::Predicate P;
    return match(U, m_ICmp(P, m_Value(), m_Zero())) && ICmpInst::isEquality(P);
  });
}

static bool isKnownToBeAPowerOfTwo(const Value *V, bool OrZero, unsigned Depth,
                                   const SimplifyQuery &Q);

bool llvm::isKnownToBeAPowerOfTwo(const Value *V, const DataLayout &DL,
                                  bool OrZero, unsigned Depth,
                                  AssumptionCache *AC, const Instruction *CxtI,
                                  const DominatorTree *DT, bool UseInstrInfo) {
  return ::isKnownToBeAPowerOfTwo(V, OrZero, Depth,
                                  SimplifyQuery(DL, /*TLI*/ nullptr, DT, AC,
                                                safeCxtI(V, CxtI),
                                                UseInstrInfo));
}

static bool isKnownNonZero(const Value *V, const APInt &DemandedElts,
                           unsigned Depth, const SimplifyQuery &Q);

static bool isKnownNonZero(const Value *V, unsigned Depth,
                           const SimplifyQuery &Q);

bool llvm::isKnownNonZero(const Value *V, const DataLayout &DL, unsigned Depth,
                          AssumptionCache *AC, const Instruction *CxtI,
                          const DominatorTree *DT, bool UseInstrInfo) {
  return ::isKnownNonZero(V, Depth,
                          SimplifyQuery(DL, /*TLI*/ nullptr, DT, AC,
                                        safeCxtI(V, CxtI), UseInstrInfo));
}

bool llvm::isKnownNonNegative(const Value *V, const DataLayout &DL,
                              unsigned Depth, AssumptionCache *AC,
                              const Instruction *CxtI, const DominatorTree *DT,
                              bool UseInstrInfo) {
  KnownBits Known = computeKnownBits(V, DL, Depth, AC, CxtI, DT, UseInstrInfo);
  return Known.isNonNegative();
}

bool llvm::isKnownPositive(const Value *V, const DataLayout &DL, unsigned Depth,
                           AssumptionCache *AC, const Instruction *CxtI,
                           const DominatorTree *DT, bool UseInstrInfo) {
  if (auto *CI = dyn_cast<ConstantInt>(V))
    return CI->getValue().isStrictlyPositive();

  // TODO: We'd doing two recursive queries here.  We should factor this such
  // that only a single query is needed.
  return isKnownNonNegative(V, DL, Depth, AC, CxtI, DT, UseInstrInfo) &&
         isKnownNonZero(V, DL, Depth, AC, CxtI, DT, UseInstrInfo);
}

bool llvm::isKnownNegative(const Value *V, const DataLayout &DL, unsigned Depth,
                           AssumptionCache *AC, const Instruction *CxtI,
                           const DominatorTree *DT, bool UseInstrInfo) {
  KnownBits Known = computeKnownBits(V, DL, Depth, AC, CxtI, DT, UseInstrInfo);
  return Known.isNegative();
}

static bool isKnownNonEqual(const Value *V1, const Value *V2, unsigned Depth,
                            const SimplifyQuery &Q);

bool llvm::isKnownNonEqual(const Value *V1, const Value *V2,
                           const DataLayout &DL, AssumptionCache *AC,
                           const Instruction *CxtI, const DominatorTree *DT,
                           bool UseInstrInfo) {
  return ::isKnownNonEqual(V1, V2, 0,
                           SimplifyQuery(DL, /*TLI*/ nullptr, DT, AC,
                                         safeCxtI(V2, V1, CxtI), UseInstrInfo));
<<<<<<< HEAD
}

#if INTEL_CUSTOMIZATION
static bool isKnownWithinIntRange(Value *V, unsigned BitRange, bool isSigned,
                                  unsigned Depth, const SimplifyQuery &Q);

bool llvm::isKnownWithinIntRange(Value *V, unsigned BitRange, bool isSigned,
                                 const DataLayout &DL, unsigned Depth,
                                 AssumptionCache *AC, const Instruction *CxtI,
                                 const DominatorTree *DT, bool UseInstrInfo) {
  return ::isKnownWithinIntRange(
      V, BitRange, isSigned, Depth,
      SimplifyQuery(DL, /*TLI*/ nullptr, DT, AC, safeCxtI(V, CxtI), UseInstrInfo));
=======
>>>>>>> 977407c7
}
#endif // INTEL_CUSTOMIZATION

static bool MaskedValueIsZero(const Value *V, const APInt &Mask, unsigned Depth,
                              const SimplifyQuery &Q);

bool llvm::MaskedValueIsZero(const Value *V, const APInt &Mask,
                             const DataLayout &DL, unsigned Depth,
                             AssumptionCache *AC, const Instruction *CxtI,
                             const DominatorTree *DT, bool UseInstrInfo) {
  return ::MaskedValueIsZero(V, Mask, Depth,
                             SimplifyQuery(DL, /*TLI*/ nullptr, DT, AC,
                                           safeCxtI(V, CxtI), UseInstrInfo));
}

static unsigned ComputeNumSignBits(const Value *V, const APInt &DemandedElts,
                                   unsigned Depth, const SimplifyQuery &Q);

static unsigned ComputeNumSignBits(const Value *V, unsigned Depth,
                                   const SimplifyQuery &Q) {
  auto *FVTy = dyn_cast<FixedVectorType>(V->getType());
  APInt DemandedElts =
      FVTy ? APInt::getAllOnes(FVTy->getNumElements()) : APInt(1, 1);
  return ComputeNumSignBits(V, DemandedElts, Depth, Q);
}

#if INTEL_CUSTOMIZATION
// INTEL: Add optional ScalarEvolution/LoopInfo parameters.
unsigned llvm::ComputeNumSignBits(const Value *V, const DataLayout &DL,
                                  unsigned Depth, AssumptionCache *AC,
                                  const Instruction *CxtI,
<<<<<<< HEAD
                                  const DominatorTree *DT, bool UseInstrInfo,
                                  ScalarEvolution *SE, LoopInfo *LI) {
  return ::ComputeNumSignBits(
      V, Depth,
      SimplifyQuery(DL, /*TLI*/ nullptr, DT, AC,
                    safeCxtI(V, CxtI), UseInstrInfo, true, /*TTI*/nullptr, SE, LI));
=======
                                  const DominatorTree *DT, bool UseInstrInfo) {
  return ::ComputeNumSignBits(V, Depth,
                              SimplifyQuery(DL, /*TLI*/ nullptr, DT, AC,
                                            safeCxtI(V, CxtI), UseInstrInfo));
>>>>>>> 977407c7
}
#endif // INTEL_CUSTOMIZATION

unsigned llvm::ComputeMaxSignificantBits(const Value *V, const DataLayout &DL,
                                         unsigned Depth, AssumptionCache *AC,
                                         const Instruction *CxtI,
                                         const DominatorTree *DT) {
  unsigned SignBits = ComputeNumSignBits(V, DL, Depth, AC, CxtI, DT);
  return V->getType()->getScalarSizeInBits() - SignBits + 1;
}

static void computeKnownBitsAddSub(bool Add, const Value *Op0, const Value *Op1,
                                   bool NSW, const APInt &DemandedElts,
                                   KnownBits &KnownOut, KnownBits &Known2,
                                   unsigned Depth, const SimplifyQuery &Q) {
  computeKnownBits(Op1, DemandedElts, KnownOut, Depth + 1, Q);

  // If one operand is unknown and we have no nowrap information,
  // the result will be unknown independently of the second operand.
  if (KnownOut.isUnknown() && !NSW)
    return;

  computeKnownBits(Op0, DemandedElts, Known2, Depth + 1, Q);
  KnownOut = KnownBits::computeForAddSub(Add, NSW, Known2, KnownOut);
}

static void computeKnownBitsMul(const Value *Op0, const Value *Op1, bool NSW,
                                const APInt &DemandedElts, KnownBits &Known,
                                KnownBits &Known2, unsigned Depth,
                                const SimplifyQuery &Q) {
  computeKnownBits(Op1, DemandedElts, Known, Depth + 1, Q);
  computeKnownBits(Op0, DemandedElts, Known2, Depth + 1, Q);

  bool isKnownNegative = false;
  bool isKnownNonNegative = false;
  // If the multiplication is known not to overflow, compute the sign bit.
  if (NSW) {
    if (Op0 == Op1) {
      // The product of a number with itself is non-negative.
      isKnownNonNegative = true;
    } else {
      bool isKnownNonNegativeOp1 = Known.isNonNegative();
      bool isKnownNonNegativeOp0 = Known2.isNonNegative();
      bool isKnownNegativeOp1 = Known.isNegative();
      bool isKnownNegativeOp0 = Known2.isNegative();
      // The product of two numbers with the same sign is non-negative.
      isKnownNonNegative = (isKnownNegativeOp1 && isKnownNegativeOp0) ||
                           (isKnownNonNegativeOp1 && isKnownNonNegativeOp0);
#if INTEL_CUSTOMIZATION
      if (!isKnownNonNegative) {
        // The product of (n * (n - 1)) or (n * (n + 1)) is always
        // non-negative.
        // Here are all the cases where adding 1 or -1 to a signed integer
        // causes a change of the sign, including cases when allowing signed
        // overflow.
        //
        // n         n + 1       n * (n + 1)
        // -1        0           0
        // MAXINT    -MAXINT-1   cannot happen, multiply would overflow.
        //
        // n         n - 1       n * (n - 1)
        // 0         -1          0
        // -MAXINT-1 MAXINT      cannot happen, multiply would overflow.
        //
        // In all other cases, n and (n [+-] 1) have the same sign, and
        // therefore the multiplication is non-negative.  And as can be
        // seen from above, the cases where the two values have different
        // sign are either always getting a product of 0, or the product
        // will overflow the multiplication itself, which cannot be the
        // case, since the multipication is marked NSW.
        //
        const Value *AddOp = nullptr;
        const Value *OtherOp = nullptr;

        if (Operator::getOpcode(Op0) == Instruction::Add) {
          AddOp = Op0;
          OtherOp = Op1;
        } else if (Operator::getOpcode(Op1) == Instruction::Add) {
          AddOp = Op1;
          OtherOp = Op0;
        }

        if (AddOp) {
          auto AddI = dyn_cast<Operator>(AddOp);
          Value *AddOp0 = AddI->getOperand(0);
          Value *AddOp1 = AddI->getOperand(1);
          ConstantInt *Op1CI = dyn_cast<ConstantInt>(AddOp1);
          bool isAddOp1Const1 = Op1CI &&
            (Op1CI->isOne() || Op1CI->isMinusOne());

          if (AddOp0 == OtherOp && isAddOp1Const1)
            isKnownNonNegative = true;
        }
      }
#endif // INTEL_CUSTOMIZATION
      // The product of a negative number and a non-negative number is either
      // negative or zero.
      if (!isKnownNonNegative)
        isKnownNegative =
            (isKnownNegativeOp1 && isKnownNonNegativeOp0 &&
             Known2.isNonZero()) ||
            (isKnownNegativeOp0 && isKnownNonNegativeOp1 && Known.isNonZero());
    }
  }

  bool SelfMultiply = Op0 == Op1;
  // TODO: SelfMultiply can be poison, but not undef.
  if (SelfMultiply)
    SelfMultiply &=
        isGuaranteedNotToBeUndefOrPoison(Op0, Q.AC, Q.CxtI, Q.DT, Depth + 1);
  Known = KnownBits::mul(Known, Known2, SelfMultiply);

  // Only make use of no-wrap flags if we failed to compute the sign bit
  // directly.  This matters if the multiplication always overflows, in
  // which case we prefer to follow the result of the direct computation,
  // though as the program is invoking undefined behaviour we can choose
  // whatever we like here.
  if (isKnownNonNegative && !Known.isNegative())
    Known.makeNonNegative();
  else if (isKnownNegative && !Known.isNonNegative())
    Known.makeNegative();
}

void llvm::computeKnownBitsFromRangeMetadata(const MDNode &Ranges,
                                             KnownBits &Known) {
  unsigned BitWidth = Known.getBitWidth();
  unsigned NumRanges = Ranges.getNumOperands() / 2;
  assert(NumRanges >= 1);

  Known.Zero.setAllBits();
  Known.One.setAllBits();

  for (unsigned i = 0; i < NumRanges; ++i) {
    ConstantInt *Lower =
        mdconst::extract<ConstantInt>(Ranges.getOperand(2 * i + 0));
    ConstantInt *Upper =
        mdconst::extract<ConstantInt>(Ranges.getOperand(2 * i + 1));
    ConstantRange Range(Lower->getValue(), Upper->getValue());

    // The first CommonPrefixBits of all values in Range are equal.
    unsigned CommonPrefixBits =
        (Range.getUnsignedMax() ^ Range.getUnsignedMin()).countl_zero();
    APInt Mask = APInt::getHighBitsSet(BitWidth, CommonPrefixBits);
    APInt UnsignedMax = Range.getUnsignedMax().zextOrTrunc(BitWidth);
    Known.One &= UnsignedMax & Mask;
    Known.Zero &= ~UnsignedMax & Mask;
  }
}

static bool isEphemeralValueOf(const Instruction *I, const Value *E) {
  SmallVector<const Value *, 16> WorkSet(1, I);
  SmallPtrSet<const Value *, 32> Visited;
  SmallPtrSet<const Value *, 16> EphValues;

  // The instruction defining an assumption's condition itself is always
  // considered ephemeral to that assumption (even if it has other
  // non-ephemeral users). See r246696's test case for an example.
  if (is_contained(I->operands(), E))
    return true;

  while (!WorkSet.empty()) {
    const Value *V = WorkSet.pop_back_val();
    if (!Visited.insert(V).second)
      continue;

    // If all uses of this value are ephemeral, then so is this value.
    if (llvm::all_of(V->users(), [&](const User *U) {
                                   return EphValues.count(U);
                                 })) {
      if (V == E)
        return true;

      if (V == I || (isa<Instruction>(V) &&
                     !cast<Instruction>(V)->mayHaveSideEffects() &&
                     !cast<Instruction>(V)->isTerminator())) {
       EphValues.insert(V);
       if (const User *U = dyn_cast<User>(V))
         append_range(WorkSet, U->operands());
      }
    }
  }

  return false;
}

// Is this an intrinsic that cannot be speculated but also cannot trap?
bool llvm::isAssumeLikeIntrinsic(const Instruction *I) {
  if (const IntrinsicInst *CI = dyn_cast<IntrinsicInst>(I))
    return CI->isAssumeLikeIntrinsic();

  return false;
}

bool llvm::isValidAssumeForContext(const Instruction *Inv,
                                   const Instruction *CxtI,
                                   const DominatorTree *DT) {
  // There are two restrictions on the use of an assume:
  //  1. The assume must dominate the context (or the control flow must
  //     reach the assume whenever it reaches the context).
  //  2. The context must not be in the assume's set of ephemeral values
  //     (otherwise we will use the assume to prove that the condition
  //     feeding the assume is trivially true, thus causing the removal of
  //     the assume).

  if (Inv->getParent() == CxtI->getParent()) {
    // If Inv and CtxI are in the same block, check if the assume (Inv) is first
    // in the BB.
    if (Inv->comesBefore(CxtI))
      return true;

    // Don't let an assume affect itself - this would cause the problems
    // `isEphemeralValueOf` is trying to prevent, and it would also make
    // the loop below go out of bounds.
    if (Inv == CxtI)
      return false;

    // The context comes first, but they're both in the same block.
    // Make sure there is nothing in between that might interrupt
    // the control flow, not even CxtI itself.
    // We limit the scan distance between the assume and its context instruction
    // to avoid a compile-time explosion. This limit is chosen arbitrarily, so
    // it can be adjusted if needed (could be turned into a cl::opt).
    auto Range = make_range(CxtI->getIterator(), Inv->getIterator());
    if (!isGuaranteedToTransferExecutionToSuccessor(Range, 15))
      return false;

    return !isEphemeralValueOf(Inv, CxtI);
  }

  // Inv and CxtI are in different blocks.
  if (DT) {
    if (DT->dominates(Inv, CxtI))
      return true;
  } else if (Inv->getParent() == CxtI->getParent()->getSinglePredecessor()) {
    // We don't have a DT, but this trivially dominates.
    return true;
  }

  return false;
}

// TODO: cmpExcludesZero misses many cases where `RHS` is non-constant but
// we still have enough information about `RHS` to conclude non-zero. For
// example Pred=EQ, RHS=isKnownNonZero. cmpExcludesZero is called in loops
// so the extra compile time may not be worth it, but possibly a second API
// should be created for use outside of loops.
static bool cmpExcludesZero(CmpInst::Predicate Pred, const Value *RHS) {
  // v u> y implies v != 0.
  if (Pred == ICmpInst::ICMP_UGT)
    return true;

  // Special-case v != 0 to also handle v != null.
  if (Pred == ICmpInst::ICMP_NE)
    return match(RHS, m_Zero());

  // All other predicates - rely on generic ConstantRange handling.
  const APInt *C;
  if (!match(RHS, m_APInt(C)))
    return false;

  ConstantRange TrueValues = ConstantRange::makeExactICmpRegion(Pred, *C);
  return !TrueValues.contains(APInt::getZero(C->getBitWidth()));
}

static bool isKnownNonZeroFromAssume(const Value *V, const SimplifyQuery &Q) {
  // Use of assumptions is context-sensitive. If we don't have a context, we
  // cannot use them!
  if (!Q.AC || !Q.CxtI)
    return false;

  if (Q.CxtI && V->getType()->isPointerTy()) {
    SmallVector<Attribute::AttrKind, 2> AttrKinds{Attribute::NonNull};
    if (!NullPointerIsDefined(Q.CxtI->getFunction(),
                              V->getType()->getPointerAddressSpace()))
      AttrKinds.push_back(Attribute::Dereferenceable);

    if (getKnowledgeValidInContext(V, AttrKinds, Q.CxtI, Q.DT, Q.AC))
      return true;
  }

  for (auto &AssumeVH : Q.AC->assumptionsFor(V)) {
    if (!AssumeVH)
      continue;
    CallInst *I = cast<CallInst>(AssumeVH);
    assert(I->getFunction() == Q.CxtI->getFunction() &&
           "Got assumption for the wrong function!");

    // Warning: This loop can end up being somewhat performance sensitive.
    // We're running this loop for once for each value queried resulting in a
    // runtime of ~O(#assumes * #values).

    assert(I->getCalledFunction()->getIntrinsicID() == Intrinsic::assume &&
           "must be an assume intrinsic");

    Value *RHS;
    CmpInst::Predicate Pred;
    auto m_V = m_CombineOr(m_Specific(V), m_PtrToInt(m_Specific(V)));
    if (!match(I->getArgOperand(0), m_c_ICmp(Pred, m_V, m_Value(RHS))))
      return false;

    if (cmpExcludesZero(Pred, RHS) && isValidAssumeForContext(I, Q.CxtI, Q.DT))
      return true;
  }

  return false;
}

static void computeKnownBitsFromCmp(const Value *V, const ICmpInst *Cmp,
                                    KnownBits &Known, unsigned Depth,
                                    const SimplifyQuery &Q) {
  unsigned BitWidth = Known.getBitWidth();
  // We are attempting to compute known bits for the operands of an assume.
  // Do not try to use other assumptions for those recursive calls because
  // that can lead to mutual recursion and a compile-time explosion.
  // An example of the mutual recursion: computeKnownBits can call
  // isKnownNonZero which calls computeKnownBitsFromAssume (this function)
  // and so on.
  SimplifyQuery QueryNoAC = Q;
  QueryNoAC.AC = nullptr;

  // Note that ptrtoint may change the bitwidth.
  Value *A, *B;
  auto m_V = m_CombineOr(m_Specific(V), m_PtrToInt(m_Specific(V)));

  CmpInst::Predicate Pred;
  uint64_t C;
  switch (Cmp->getPredicate()) {
  default:
    break;
  case ICmpInst::ICMP_EQ:
    // assume(v = a)
    if (match(Cmp, m_c_ICmp(Pred, m_V, m_Value(A)))) {
      KnownBits RHSKnown =
          computeKnownBits(A, Depth + 1, QueryNoAC).anyextOrTrunc(BitWidth);
      Known = Known.unionWith(RHSKnown);
      // assume(v & b = a)
    } else if (match(Cmp,
                     m_c_ICmp(Pred, m_c_And(m_V, m_Value(B)), m_Value(A)))) {
      KnownBits RHSKnown =
          computeKnownBits(A, Depth + 1, QueryNoAC).anyextOrTrunc(BitWidth);
      KnownBits MaskKnown =
          computeKnownBits(B, Depth + 1, QueryNoAC).anyextOrTrunc(BitWidth);

      // For those bits in the mask that are known to be one, we can propagate
      // known bits from the RHS to V.
      Known.Zero |= RHSKnown.Zero & MaskKnown.One;
      Known.One |= RHSKnown.One & MaskKnown.One;
      // assume(~(v & b) = a)
    } else if (match(Cmp, m_c_ICmp(Pred, m_Not(m_c_And(m_V, m_Value(B))),
                                   m_Value(A)))) {
      KnownBits RHSKnown =
          computeKnownBits(A, Depth + 1, QueryNoAC).anyextOrTrunc(BitWidth);
      KnownBits MaskKnown =
          computeKnownBits(B, Depth + 1, QueryNoAC).anyextOrTrunc(BitWidth);

      // For those bits in the mask that are known to be one, we can propagate
      // inverted known bits from the RHS to V.
      Known.Zero |= RHSKnown.One & MaskKnown.One;
      Known.One |= RHSKnown.Zero & MaskKnown.One;
      // assume(v | b = a)
    } else if (match(Cmp,
                     m_c_ICmp(Pred, m_c_Or(m_V, m_Value(B)), m_Value(A)))) {
      KnownBits RHSKnown =
          computeKnownBits(A, Depth + 1, QueryNoAC).anyextOrTrunc(BitWidth);
      KnownBits BKnown =
          computeKnownBits(B, Depth + 1, QueryNoAC).anyextOrTrunc(BitWidth);

      // For those bits in B that are known to be zero, we can propagate known
      // bits from the RHS to V.
      Known.Zero |= RHSKnown.Zero & BKnown.Zero;
      Known.One |= RHSKnown.One & BKnown.Zero;
      // assume(~(v | b) = a)
    } else if (match(Cmp, m_c_ICmp(Pred, m_Not(m_c_Or(m_V, m_Value(B))),
                                   m_Value(A)))) {
      KnownBits RHSKnown =
          computeKnownBits(A, Depth + 1, QueryNoAC).anyextOrTrunc(BitWidth);
      KnownBits BKnown =
          computeKnownBits(B, Depth + 1, QueryNoAC).anyextOrTrunc(BitWidth);

      // For those bits in B that are known to be zero, we can propagate
      // inverted known bits from the RHS to V.
      Known.Zero |= RHSKnown.One & BKnown.Zero;
      Known.One |= RHSKnown.Zero & BKnown.Zero;
      // assume(v ^ b = a)
    } else if (match(Cmp,
                     m_c_ICmp(Pred, m_c_Xor(m_V, m_Value(B)), m_Value(A)))) {
      KnownBits RHSKnown =
          computeKnownBits(A, Depth + 1, QueryNoAC).anyextOrTrunc(BitWidth);
      KnownBits BKnown =
          computeKnownBits(B, Depth + 1, QueryNoAC).anyextOrTrunc(BitWidth);

      // For those bits in B that are known to be zero, we can propagate known
      // bits from the RHS to V. For those bits in B that are known to be one,
      // we can propagate inverted known bits from the RHS to V.
      Known.Zero |= RHSKnown.Zero & BKnown.Zero;
      Known.One |= RHSKnown.One & BKnown.Zero;
      Known.Zero |= RHSKnown.One & BKnown.One;
      Known.One |= RHSKnown.Zero & BKnown.One;
      // assume(~(v ^ b) = a)
    } else if (match(Cmp, m_c_ICmp(Pred, m_Not(m_c_Xor(m_V, m_Value(B))),
                                   m_Value(A)))) {
      KnownBits RHSKnown =
          computeKnownBits(A, Depth + 1, QueryNoAC).anyextOrTrunc(BitWidth);
      KnownBits BKnown =
          computeKnownBits(B, Depth + 1, QueryNoAC).anyextOrTrunc(BitWidth);

      // For those bits in B that are known to be zero, we can propagate
      // inverted known bits from the RHS to V. For those bits in B that are
      // known to be one, we can propagate known bits from the RHS to V.
      Known.Zero |= RHSKnown.One & BKnown.Zero;
      Known.One |= RHSKnown.Zero & BKnown.Zero;
      Known.Zero |= RHSKnown.Zero & BKnown.One;
      Known.One |= RHSKnown.One & BKnown.One;
      // assume(v << c = a)
    } else if (match(Cmp, m_c_ICmp(Pred, m_Shl(m_V, m_ConstantInt(C)),
                                   m_Value(A))) &&
               C < BitWidth) {
      KnownBits RHSKnown =
          computeKnownBits(A, Depth + 1, QueryNoAC).anyextOrTrunc(BitWidth);

      // For those bits in RHS that are known, we can propagate them to known
      // bits in V shifted to the right by C.
      RHSKnown.Zero.lshrInPlace(C);
      RHSKnown.One.lshrInPlace(C);
      Known = Known.unionWith(RHSKnown);
      // assume(~(v << c) = a)
    } else if (match(Cmp, m_c_ICmp(Pred, m_Not(m_Shl(m_V, m_ConstantInt(C))),
                                   m_Value(A))) &&
               C < BitWidth) {
      KnownBits RHSKnown =
          computeKnownBits(A, Depth + 1, QueryNoAC).anyextOrTrunc(BitWidth);
      // For those bits in RHS that are known, we can propagate them inverted
      // to known bits in V shifted to the right by C.
      RHSKnown.One.lshrInPlace(C);
      Known.Zero |= RHSKnown.One;
      RHSKnown.Zero.lshrInPlace(C);
      Known.One |= RHSKnown.Zero;
      // assume(v >> c = a)
    } else if (match(Cmp, m_c_ICmp(Pred, m_Shr(m_V, m_ConstantInt(C)),
                                   m_Value(A))) &&
               C < BitWidth) {
      KnownBits RHSKnown =
          computeKnownBits(A, Depth + 1, QueryNoAC).anyextOrTrunc(BitWidth);
      // For those bits in RHS that are known, we can propagate them to known
      // bits in V shifted to the right by C.
      Known.Zero |= RHSKnown.Zero << C;
      Known.One |= RHSKnown.One << C;
      // assume(~(v >> c) = a)
    } else if (match(Cmp, m_c_ICmp(Pred, m_Not(m_Shr(m_V, m_ConstantInt(C))),
                                   m_Value(A))) &&
               C < BitWidth) {
      KnownBits RHSKnown =
          computeKnownBits(A, Depth + 1, QueryNoAC).anyextOrTrunc(BitWidth);
      // For those bits in RHS that are known, we can propagate them inverted
      // to known bits in V shifted to the right by C.
      Known.Zero |= RHSKnown.One << C;
      Known.One |= RHSKnown.Zero << C;
    }
    break;
  case ICmpInst::ICMP_SGE:
    // assume(v >=_s c) where c is non-negative
    if (match(Cmp, m_ICmp(Pred, m_V, m_Value(A)))) {
      KnownBits RHSKnown =
          computeKnownBits(A, Depth + 1, QueryNoAC).anyextOrTrunc(BitWidth);

      if (RHSKnown.isNonNegative()) {
        // We know that the sign bit is zero.
        Known.makeNonNegative();
      }
    }
    break;
  case ICmpInst::ICMP_SGT:
    // assume(v >_s c) where c is at least -1.
    if (match(Cmp, m_ICmp(Pred, m_V, m_Value(A)))) {
      KnownBits RHSKnown =
          computeKnownBits(A, Depth + 1, QueryNoAC).anyextOrTrunc(BitWidth);

      if (RHSKnown.isAllOnes() || RHSKnown.isNonNegative()) {
        // We know that the sign bit is zero.
        Known.makeNonNegative();
      }
    }
    break;
  case ICmpInst::ICMP_SLE:
    // assume(v <=_s c) where c is negative
    if (match(Cmp, m_ICmp(Pred, m_V, m_Value(A)))) {
      KnownBits RHSKnown =
          computeKnownBits(A, Depth + 1, QueryNoAC).anyextOrTrunc(BitWidth);

      if (RHSKnown.isNegative()) {
        // We know that the sign bit is one.
        Known.makeNegative();
      }
    }
    break;
  case ICmpInst::ICMP_SLT:
    // assume(v <_s c) where c is non-positive
    if (match(Cmp, m_ICmp(Pred, m_V, m_Value(A)))) {
      KnownBits RHSKnown =
          computeKnownBits(A, Depth + 1, QueryNoAC).anyextOrTrunc(BitWidth);

      if (RHSKnown.isZero() || RHSKnown.isNegative()) {
        // We know that the sign bit is one.
        Known.makeNegative();
      }
    }
    break;
  case ICmpInst::ICMP_ULE:
    // assume(v <=_u c)
    if (match(Cmp, m_ICmp(Pred, m_V, m_Value(A)))) {
      KnownBits RHSKnown =
          computeKnownBits(A, Depth + 1, QueryNoAC).anyextOrTrunc(BitWidth);

      // Whatever high bits in c are zero are known to be zero.
      Known.Zero.setHighBits(RHSKnown.countMinLeadingZeros());
    }
    break;
  case ICmpInst::ICMP_ULT:
    // assume(v <_u c)
    if (match(Cmp, m_ICmp(Pred, m_V, m_Value(A)))) {
      KnownBits RHSKnown =
          computeKnownBits(A, Depth + 1, QueryNoAC).anyextOrTrunc(BitWidth);

      // If the RHS is known zero, then this assumption must be wrong (nothing
      // is unsigned less than zero). Signal a conflict and get out of here.
      if (RHSKnown.isZero()) {
        Known.Zero.setAllBits();
        Known.One.setAllBits();
        break;
      }

      // Whatever high bits in c are zero are known to be zero (if c is a power
      // of 2, then one more).
      if (isKnownToBeAPowerOfTwo(A, false, Depth + 1, QueryNoAC))
        Known.Zero.setHighBits(RHSKnown.countMinLeadingZeros() + 1);
      else
        Known.Zero.setHighBits(RHSKnown.countMinLeadingZeros());
    }
    break;
  case ICmpInst::ICMP_NE: {
    // assume (v & b != 0) where b is a power of 2
    const APInt *BPow2;
    if (match(Cmp, m_ICmp(Pred, m_c_And(m_V, m_Power2(BPow2)), m_Zero()))) {
      Known.One |= BPow2->zextOrTrunc(BitWidth);
    }
  } break;
  }
}

void llvm::computeKnownBitsFromAssume(const Value *V, KnownBits &Known,
                                      unsigned Depth, const SimplifyQuery &Q) {
  // Use of assumptions is context-sensitive. If we don't have a context, we
  // cannot use them!
  if (!Q.AC || !Q.CxtI)
    return;

  unsigned BitWidth = Known.getBitWidth();

  // Refine Known set if the pointer alignment is set by assume bundles.
  if (V->getType()->isPointerTy()) {
    if (RetainedKnowledge RK = getKnowledgeValidInContext(
            V, { Attribute::Alignment }, Q.CxtI, Q.DT, Q.AC)) {
      if (isPowerOf2_64(RK.ArgValue))
        Known.Zero.setLowBits(Log2_64(RK.ArgValue));
    }
  }

  // Note that the patterns below need to be kept in sync with the code
  // in AssumptionCache::updateAffectedValues.

  for (auto &AssumeVH : Q.AC->assumptionsFor(V)) {
    if (!AssumeVH)
      continue;
    CallInst *I = cast<CallInst>(AssumeVH);
    assert(I->getParent()->getParent() == Q.CxtI->getParent()->getParent() &&
           "Got assumption for the wrong function!");

    // Warning: This loop can end up being somewhat performance sensitive.
    // We're running this loop for once for each value queried resulting in a
    // runtime of ~O(#assumes * #values).

    assert(I->getCalledFunction()->getIntrinsicID() == Intrinsic::assume &&
           "must be an assume intrinsic");

    Value *Arg = I->getArgOperand(0);

    if (Arg == V && isValidAssumeForContext(I, Q.CxtI, Q.DT)) {
      assert(BitWidth == 1 && "assume operand is not i1?");
      (void)BitWidth;
      Known.setAllOnes();
      return;
    }
    if (match(Arg, m_Not(m_Specific(V))) &&
        isValidAssumeForContext(I, Q.CxtI, Q.DT)) {
      assert(BitWidth == 1 && "assume operand is not i1?");
      (void)BitWidth;
      Known.setAllZero();
      return;
    }

    // The remaining tests are all recursive, so bail out if we hit the limit.
    if (Depth == MaxAnalysisRecursionDepth)
      continue;

    ICmpInst *Cmp = dyn_cast<ICmpInst>(Arg);
    if (!Cmp)
      continue;

    if (!isValidAssumeForContext(I, Q.CxtI, Q.DT))
      continue;

    computeKnownBitsFromCmp(V, Cmp, Known, Depth, Q);
  }

  // Conflicting assumption: Undefined behavior will occur on this execution
  // path.
  if (Known.hasConflict())
    Known.resetAll();
}

/// Compute known bits from a shift operator, including those with a
/// non-constant shift amount. Known is the output of this function. Known2 is a
/// pre-allocated temporary with the same bit width as Known and on return
/// contains the known bit of the shift value source. KF is an
/// operator-specific function that, given the known-bits and a shift amount,
/// compute the implied known-bits of the shift operator's result respectively
/// for that shift amount. The results from calling KF are conservatively
/// combined for all permitted shift amounts.
static void computeKnownBitsFromShiftOperator(
    const Operator *I, const APInt &DemandedElts, KnownBits &Known,
    KnownBits &Known2, unsigned Depth, const SimplifyQuery &Q,
    function_ref<KnownBits(const KnownBits &, const KnownBits &, bool)> KF) {
  computeKnownBits(I->getOperand(0), DemandedElts, Known2, Depth + 1, Q);
  computeKnownBits(I->getOperand(1), DemandedElts, Known, Depth + 1, Q);
  // To limit compile-time impact, only query isKnownNonZero() if we know at
  // least something about the shift amount.
  bool ShAmtNonZero =
      Known.isNonZero() ||
      (Known.getMaxValue().ult(Known.getBitWidth()) &&
       isKnownNonZero(I->getOperand(1), DemandedElts, Depth + 1, Q));
  Known = KF(Known2, Known, ShAmtNonZero);
}

static KnownBits
getKnownBitsFromAndXorOr(const Operator *I, const APInt &DemandedElts,
                         const KnownBits &KnownLHS, const KnownBits &KnownRHS,
                         unsigned Depth, const SimplifyQuery &Q) {
  unsigned BitWidth = KnownLHS.getBitWidth();
  KnownBits KnownOut(BitWidth);
  bool IsAnd = false;
  bool HasKnownOne = !KnownLHS.One.isZero() || !KnownRHS.One.isZero();
  Value *X = nullptr, *Y = nullptr;

  switch (I->getOpcode()) {
  case Instruction::And:
    KnownOut = KnownLHS & KnownRHS;
    IsAnd = true;
    // and(x, -x) is common idioms that will clear all but lowest set
    // bit. If we have a single known bit in x, we can clear all bits
    // above it.
    // TODO: instcombine often reassociates independent `and` which can hide
    // this pattern. Try to match and(x, and(-x, y)) / and(and(x, y), -x).
    if (HasKnownOne && match(I, m_c_And(m_Value(X), m_Neg(m_Deferred(X))))) {
      // -(-x) == x so using whichever (LHS/RHS) gets us a better result.
      if (KnownLHS.countMaxTrailingZeros() <= KnownRHS.countMaxTrailingZeros())
        KnownOut = KnownLHS.blsi();
      else
        KnownOut = KnownRHS.blsi();
    }
    break;
  case Instruction::Or:
    KnownOut = KnownLHS | KnownRHS;
    break;
  case Instruction::Xor:
    KnownOut = KnownLHS ^ KnownRHS;
    // xor(x, x-1) is common idioms that will clear all but lowest set
    // bit. If we have a single known bit in x, we can clear all bits
    // above it.
    // TODO: xor(x, x-1) is often rewritting as xor(x, x-C) where C !=
    // -1 but for the purpose of demanded bits (xor(x, x-C) &
    // Demanded) == (xor(x, x-1) & Demanded). Extend the xor pattern
    // to use arbitrary C if xor(x, x-C) as the same as xor(x, x-1).
    if (HasKnownOne &&
        match(I, m_c_Xor(m_Value(X), m_c_Add(m_Deferred(X), m_AllOnes())))) {
      const KnownBits &XBits = I->getOperand(0) == X ? KnownLHS : KnownRHS;
      KnownOut = XBits.blsmsk();
    }
    break;
  default:
    llvm_unreachable("Invalid Op used in 'analyzeKnownBitsFromAndXorOr'");
  }

  // and(x, add (x, -1)) is a common idiom that always clears the low bit;
  // xor/or(x, add (x, -1)) is an idiom that will always set the low bit.
  // here we handle the more general case of adding any odd number by
  // matching the form and/xor/or(x, add(x, y)) where y is odd.
  // TODO: This could be generalized to clearing any bit set in y where the
  // following bit is known to be unset in y.
  if (!KnownOut.Zero[0] && !KnownOut.One[0] &&
      (match(I, m_c_BinOp(m_Value(X), m_c_Add(m_Deferred(X), m_Value(Y)))) ||
       match(I, m_c_BinOp(m_Value(X), m_Sub(m_Deferred(X), m_Value(Y)))) ||
       match(I, m_c_BinOp(m_Value(X), m_Sub(m_Value(Y), m_Deferred(X)))))) {
    KnownBits KnownY(BitWidth);
    computeKnownBits(Y, DemandedElts, KnownY, Depth + 1, Q);
    if (KnownY.countMinTrailingOnes() > 0) {
      if (IsAnd)
        KnownOut.Zero.setBit(0);
      else
        KnownOut.One.setBit(0);
    }
  }
  return KnownOut;
}

// Public so this can be used in `SimplifyDemandedUseBits`.
KnownBits llvm::analyzeKnownBitsFromAndXorOr(
    const Operator *I, const KnownBits &KnownLHS, const KnownBits &KnownRHS,
    unsigned Depth, const DataLayout &DL, AssumptionCache *AC,
    const Instruction *CxtI, const DominatorTree *DT, bool UseInstrInfo) {
  auto *FVTy = dyn_cast<FixedVectorType>(I->getType());
  APInt DemandedElts =
      FVTy ? APInt::getAllOnes(FVTy->getNumElements()) : APInt(1, 1);

  return getKnownBitsFromAndXorOr(I, DemandedElts, KnownLHS, KnownRHS, Depth,
                                  SimplifyQuery(DL, /*TLI*/ nullptr, DT, AC,
                                                safeCxtI(I, CxtI),
                                                UseInstrInfo));
}

ConstantRange llvm::getVScaleRange(const Function *F, unsigned BitWidth) {
  Attribute Attr = F->getFnAttribute(Attribute::VScaleRange);
  // Without vscale_range, we only know that vscale is non-zero.
  if (!Attr.isValid())
    return ConstantRange(APInt(BitWidth, 1), APInt::getZero(BitWidth));

  unsigned AttrMin = Attr.getVScaleRangeMin();
  // Minimum is larger than vscale width, result is always poison.
  if ((unsigned)llvm::bit_width(AttrMin) > BitWidth)
    return ConstantRange::getEmpty(BitWidth);

  APInt Min(BitWidth, AttrMin);
  std::optional<unsigned> AttrMax = Attr.getVScaleRangeMax();
  if (!AttrMax || (unsigned)llvm::bit_width(*AttrMax) > BitWidth)
    return ConstantRange(Min, APInt::getZero(BitWidth));

  return ConstantRange(Min, APInt(BitWidth, *AttrMax) + 1);
}

static void computeKnownBitsFromOperator(const Operator *I,
                                         const APInt &DemandedElts,
                                         KnownBits &Known, unsigned Depth,
                                         const SimplifyQuery &Q) {
  unsigned BitWidth = Known.getBitWidth();

  KnownBits Known2(BitWidth);
  switch (I->getOpcode()) {
  default: break;
  case Instruction::Load:
    if (MDNode *MD =
            Q.IIQ.getMetadata(cast<LoadInst>(I), LLVMContext::MD_range))
      computeKnownBitsFromRangeMetadata(*MD, Known);
    break;
  case Instruction::And:
    computeKnownBits(I->getOperand(1), DemandedElts, Known, Depth + 1, Q);
    computeKnownBits(I->getOperand(0), DemandedElts, Known2, Depth + 1, Q);

    Known = getKnownBitsFromAndXorOr(I, DemandedElts, Known2, Known, Depth, Q);
    break;
  case Instruction::Or:
    computeKnownBits(I->getOperand(1), DemandedElts, Known, Depth + 1, Q);
    computeKnownBits(I->getOperand(0), DemandedElts, Known2, Depth + 1, Q);

    Known = getKnownBitsFromAndXorOr(I, DemandedElts, Known2, Known, Depth, Q);
    break;
  case Instruction::Xor:
    computeKnownBits(I->getOperand(1), DemandedElts, Known, Depth + 1, Q);
    computeKnownBits(I->getOperand(0), DemandedElts, Known2, Depth + 1, Q);

    Known = getKnownBitsFromAndXorOr(I, DemandedElts, Known2, Known, Depth, Q);
    break;
  case Instruction::Mul: {
    bool NSW = Q.IIQ.hasNoSignedWrap(cast<OverflowingBinaryOperator>(I));
    computeKnownBitsMul(I->getOperand(0), I->getOperand(1), NSW, DemandedElts,
                        Known, Known2, Depth, Q);
    break;
  }
  case Instruction::UDiv: {
    computeKnownBits(I->getOperand(0), Known, Depth + 1, Q);
    computeKnownBits(I->getOperand(1), Known2, Depth + 1, Q);
    Known =
        KnownBits::udiv(Known, Known2, Q.IIQ.isExact(cast<BinaryOperator>(I)));
    break;
  }
  case Instruction::SDiv: {
    computeKnownBits(I->getOperand(0), Known, Depth + 1, Q);
    computeKnownBits(I->getOperand(1), Known2, Depth + 1, Q);
    Known =
        KnownBits::sdiv(Known, Known2, Q.IIQ.isExact(cast<BinaryOperator>(I)));
    break;
  }
  case Instruction::Select: {
    const Value *LHS = nullptr, *RHS = nullptr;
    SelectPatternFlavor SPF = matchSelectPattern(I, LHS, RHS).Flavor;
    if (SelectPatternResult::isMinOrMax(SPF)) {
      computeKnownBits(RHS, Known, Depth + 1, Q);
      computeKnownBits(LHS, Known2, Depth + 1, Q);
      switch (SPF) {
      default:
        llvm_unreachable("Unhandled select pattern flavor!");
      case SPF_SMAX:
        Known = KnownBits::smax(Known, Known2);
        break;
      case SPF_SMIN:
        Known = KnownBits::smin(Known, Known2);
        break;
      case SPF_UMAX:
        Known = KnownBits::umax(Known, Known2);
        break;
      case SPF_UMIN:
        Known = KnownBits::umin(Known, Known2);
        break;
      }
      break;
    }

    computeKnownBits(I->getOperand(2), Known, Depth + 1, Q);
    computeKnownBits(I->getOperand(1), Known2, Depth + 1, Q);

    // Only known if known in both the LHS and RHS.
    Known = Known.intersectWith(Known2);

    if (SPF == SPF_ABS) {
      // RHS from matchSelectPattern returns the negation part of abs pattern.
      // If the negate has an NSW flag we can assume the sign bit of the result
      // will be 0 because that makes abs(INT_MIN) undefined.
      if (match(RHS, m_Neg(m_Specific(LHS))) &&
          Q.IIQ.hasNoSignedWrap(cast<OverflowingBinaryOperator>(RHS)))
        Known.Zero.setSignBit();
    }

    break;
  }
  case Instruction::FPTrunc:
  case Instruction::FPExt:
  case Instruction::FPToUI:
  case Instruction::FPToSI:
  case Instruction::SIToFP:
  case Instruction::UIToFP:
    break; // Can't work with floating point.
  case Instruction::PtrToInt:
  case Instruction::IntToPtr:
    // Fall through and handle them the same as zext/trunc.
    [[fallthrough]];
  case Instruction::ZExt:
  case Instruction::Trunc: {
    Type *SrcTy = I->getOperand(0)->getType();

    unsigned SrcBitWidth;
    // Note that we handle pointer operands here because of inttoptr/ptrtoint
    // which fall through here.
    Type *ScalarTy = SrcTy->getScalarType();
    SrcBitWidth = ScalarTy->isPointerTy() ?
      Q.DL.getPointerTypeSizeInBits(ScalarTy) :
      Q.DL.getTypeSizeInBits(ScalarTy);

    assert(SrcBitWidth && "SrcBitWidth can't be zero");
    Known = Known.anyextOrTrunc(SrcBitWidth);
    computeKnownBits(I->getOperand(0), Known, Depth + 1, Q);
    Known = Known.zextOrTrunc(BitWidth);
    break;
  }
  case Instruction::BitCast: {
    Type *SrcTy = I->getOperand(0)->getType();
    if (SrcTy->isIntOrPtrTy() &&
        // TODO: For now, not handling conversions like:
        // (bitcast i64 %x to <2 x i32>)
        !I->getType()->isVectorTy()) {
      computeKnownBits(I->getOperand(0), Known, Depth + 1, Q);
      break;
    }

    // Handle cast from vector integer type to scalar or vector integer.
    auto *SrcVecTy = dyn_cast<FixedVectorType>(SrcTy);
    if (!SrcVecTy || !SrcVecTy->getElementType()->isIntegerTy() ||
        !I->getType()->isIntOrIntVectorTy() ||
        isa<ScalableVectorType>(I->getType()))
      break;

    // Look through a cast from narrow vector elements to wider type.
    // Examples: v4i32 -> v2i64, v3i8 -> v24
    unsigned SubBitWidth = SrcVecTy->getScalarSizeInBits();
    if (BitWidth % SubBitWidth == 0) {
      // Known bits are automatically intersected across demanded elements of a
      // vector. So for example, if a bit is computed as known zero, it must be
      // zero across all demanded elements of the vector.
      //
      // For this bitcast, each demanded element of the output is sub-divided
      // across a set of smaller vector elements in the source vector. To get
      // the known bits for an entire element of the output, compute the known
      // bits for each sub-element sequentially. This is done by shifting the
      // one-set-bit demanded elements parameter across the sub-elements for
      // consecutive calls to computeKnownBits. We are using the demanded
      // elements parameter as a mask operator.
      //
      // The known bits of each sub-element are then inserted into place
      // (dependent on endian) to form the full result of known bits.
      unsigned NumElts = DemandedElts.getBitWidth();
      unsigned SubScale = BitWidth / SubBitWidth;
      APInt SubDemandedElts = APInt::getZero(NumElts * SubScale);
      for (unsigned i = 0; i != NumElts; ++i) {
        if (DemandedElts[i])
          SubDemandedElts.setBit(i * SubScale);
      }

      KnownBits KnownSrc(SubBitWidth);
      for (unsigned i = 0; i != SubScale; ++i) {
        computeKnownBits(I->getOperand(0), SubDemandedElts.shl(i), KnownSrc,
                         Depth + 1, Q);
        unsigned ShiftElt = Q.DL.isLittleEndian() ? i : SubScale - 1 - i;
        Known.insertBits(KnownSrc, ShiftElt * SubBitWidth);
      }
    }
    break;
  }
  case Instruction::SExt: {
    // Compute the bits in the result that are not present in the input.
    unsigned SrcBitWidth = I->getOperand(0)->getType()->getScalarSizeInBits();

    Known = Known.trunc(SrcBitWidth);
    computeKnownBits(I->getOperand(0), Known, Depth + 1, Q);
    // If the sign bit of the input is known set or clear, then we know the
    // top bits of the result.
    Known = Known.sext(BitWidth);
    break;
  }
  case Instruction::Shl: {
    bool NUW = Q.IIQ.hasNoUnsignedWrap(cast<OverflowingBinaryOperator>(I));
    bool NSW = Q.IIQ.hasNoSignedWrap(cast<OverflowingBinaryOperator>(I));
    auto KF = [NUW, NSW](const KnownBits &KnownVal, const KnownBits &KnownAmt,
                         bool ShAmtNonZero) {
      return KnownBits::shl(KnownVal, KnownAmt, NUW, NSW, ShAmtNonZero);
    };
    computeKnownBitsFromShiftOperator(I, DemandedElts, Known, Known2, Depth, Q,
                                      KF);
    // Trailing zeros of a right-shifted constant never decrease.
    const APInt *C;
    if (match(I->getOperand(0), m_APInt(C)))
      Known.Zero.setLowBits(C->countr_zero());
    break;
  }
  case Instruction::LShr: {
    auto KF = [](const KnownBits &KnownVal, const KnownBits &KnownAmt,
                 bool ShAmtNonZero) {
      return KnownBits::lshr(KnownVal, KnownAmt, ShAmtNonZero);
    };
    computeKnownBitsFromShiftOperator(I, DemandedElts, Known, Known2, Depth, Q,
                                      KF);
    // Leading zeros of a left-shifted constant never decrease.
    const APInt *C;
    if (match(I->getOperand(0), m_APInt(C)))
      Known.Zero.setHighBits(C->countl_zero());
    break;
  }
  case Instruction::AShr: {
    auto KF = [](const KnownBits &KnownVal, const KnownBits &KnownAmt,
                 bool ShAmtNonZero) {
      return KnownBits::ashr(KnownVal, KnownAmt, ShAmtNonZero);
    };
    computeKnownBitsFromShiftOperator(I, DemandedElts, Known, Known2, Depth, Q,
                                      KF);
    break;
  }
  case Instruction::Sub: {
    bool NSW = Q.IIQ.hasNoSignedWrap(cast<OverflowingBinaryOperator>(I));
    computeKnownBitsAddSub(false, I->getOperand(0), I->getOperand(1), NSW,
                           DemandedElts, Known, Known2, Depth, Q);
    break;
  }
  case Instruction::Add: {
    bool NSW = Q.IIQ.hasNoSignedWrap(cast<OverflowingBinaryOperator>(I));
    computeKnownBitsAddSub(true, I->getOperand(0), I->getOperand(1), NSW,
                           DemandedElts, Known, Known2, Depth, Q);
    break;
  }
  case Instruction::SRem:
    computeKnownBits(I->getOperand(0), Known, Depth + 1, Q);
    computeKnownBits(I->getOperand(1), Known2, Depth + 1, Q);
    Known = KnownBits::srem(Known, Known2);
    break;

  case Instruction::URem:
    computeKnownBits(I->getOperand(0), Known, Depth + 1, Q);
    computeKnownBits(I->getOperand(1), Known2, Depth + 1, Q);
    Known = KnownBits::urem(Known, Known2);
    break;
  case Instruction::Alloca:
    Known.Zero.setLowBits(Log2(cast<AllocaInst>(I)->getAlign()));
    break;
  case Instruction::GetElementPtr: {
    // Analyze all of the subscripts of this getelementptr instruction
    // to determine if we can prove known low zero bits.
    computeKnownBits(I->getOperand(0), Known, Depth + 1, Q);
    // Accumulate the constant indices in a separate variable
    // to minimize the number of calls to computeForAddSub.
    APInt AccConstIndices(BitWidth, 0, /*IsSigned*/ true);

    gep_type_iterator GTI = gep_type_begin(I);
    for (unsigned i = 1, e = I->getNumOperands(); i != e; ++i, ++GTI) {
      // TrailZ can only become smaller, short-circuit if we hit zero.
      if (Known.isUnknown())
        break;

      Value *Index = I->getOperand(i);

      // Handle case when index is zero.
      Constant *CIndex = dyn_cast<Constant>(Index);
      if (CIndex && CIndex->isZeroValue())
        continue;

      if (StructType *STy = GTI.getStructTypeOrNull()) {
        // Handle struct member offset arithmetic.

        assert(CIndex &&
               "Access to structure field must be known at compile time");

        if (CIndex->getType()->isVectorTy())
          Index = CIndex->getSplatValue();

        unsigned Idx = cast<ConstantInt>(Index)->getZExtValue();
        const StructLayout *SL = Q.DL.getStructLayout(STy);
        uint64_t Offset = SL->getElementOffset(Idx);
        AccConstIndices += Offset;
        continue;
      }

      // Handle array index arithmetic.
      Type *IndexedTy = GTI.getIndexedType();
      if (!IndexedTy->isSized()) {
        Known.resetAll();
        break;
      }

      unsigned IndexBitWidth = Index->getType()->getScalarSizeInBits();
      KnownBits IndexBits(IndexBitWidth);
      computeKnownBits(Index, IndexBits, Depth + 1, Q);
      TypeSize IndexTypeSize = Q.DL.getTypeAllocSize(IndexedTy);
      uint64_t TypeSizeInBytes = IndexTypeSize.getKnownMinValue();
      KnownBits ScalingFactor(IndexBitWidth);
      // Multiply by current sizeof type.
      // &A[i] == A + i * sizeof(*A[i]).
      if (IndexTypeSize.isScalable()) {
        // For scalable types the only thing we know about sizeof is
        // that this is a multiple of the minimum size.
        ScalingFactor.Zero.setLowBits(llvm::countr_zero(TypeSizeInBytes));
      } else if (IndexBits.isConstant()) {
        APInt IndexConst = IndexBits.getConstant();
        APInt ScalingFactor(IndexBitWidth, TypeSizeInBytes);
        IndexConst *= ScalingFactor;
        AccConstIndices += IndexConst.sextOrTrunc(BitWidth);
        continue;
      } else {
        ScalingFactor =
            KnownBits::makeConstant(APInt(IndexBitWidth, TypeSizeInBytes));
      }
      IndexBits = KnownBits::mul(IndexBits, ScalingFactor);

      // If the offsets have a different width from the pointer, according
      // to the language reference we need to sign-extend or truncate them
      // to the width of the pointer.
      IndexBits = IndexBits.sextOrTrunc(BitWidth);

      // Note that inbounds does *not* guarantee nsw for the addition, as only
      // the offset is signed, while the base address is unsigned.
      Known = KnownBits::computeForAddSub(
          /*Add=*/true, /*NSW=*/false, Known, IndexBits);
    }
    if (!Known.isUnknown() && !AccConstIndices.isZero()) {
      KnownBits Index = KnownBits::makeConstant(AccConstIndices);
      Known = KnownBits::computeForAddSub(
          /*Add=*/true, /*NSW=*/false, Known, Index);
    }
    break;
  }
  case Instruction::PHI: {
    const PHINode *P = cast<PHINode>(I);
    BinaryOperator *BO = nullptr;
    Value *R = nullptr, *L = nullptr;
    if (matchSimpleRecurrence(P, BO, R, L)) {
      // Handle the case of a simple two-predecessor recurrence PHI.
      // There's a lot more that could theoretically be done here, but
      // this is sufficient to catch some interesting cases.
      unsigned Opcode = BO->getOpcode();

      // If this is a shift recurrence, we know the bits being shifted in.
      // We can combine that with information about the start value of the
      // recurrence to conclude facts about the result.
      if ((Opcode == Instruction::LShr || Opcode == Instruction::AShr ||
           Opcode == Instruction::Shl) &&
          BO->getOperand(0) == I) {

        // We have matched a recurrence of the form:
        // %iv = [R, %entry], [%iv.next, %backedge]
        // %iv.next = shift_op %iv, L

        // Recurse with the phi context to avoid concern about whether facts
        // inferred hold at original context instruction.  TODO: It may be
        // correct to use the original context.  IF warranted, explore and
        // add sufficient tests to cover.
        SimplifyQuery RecQ = Q;
        RecQ.CxtI = P;
        computeKnownBits(R, DemandedElts, Known2, Depth + 1, RecQ);
        switch (Opcode) {
        case Instruction::Shl:
          // A shl recurrence will only increase the tailing zeros
          Known.Zero.setLowBits(Known2.countMinTrailingZeros());
          break;
        case Instruction::LShr:
          // A lshr recurrence will preserve the leading zeros of the
          // start value
          Known.Zero.setHighBits(Known2.countMinLeadingZeros());
          break;
        case Instruction::AShr:
          // An ashr recurrence will extend the initial sign bit
          Known.Zero.setHighBits(Known2.countMinLeadingZeros());
          Known.One.setHighBits(Known2.countMinLeadingOnes());
          break;
        };
      }

      // Check for operations that have the property that if
      // both their operands have low zero bits, the result
      // will have low zero bits.
      if (Opcode == Instruction::Add ||
          Opcode == Instruction::Sub ||
          Opcode == Instruction::And ||
          Opcode == Instruction::Or ||
          Opcode == Instruction::Mul) {
        // Change the context instruction to the "edge" that flows into the
        // phi. This is important because that is where the value is actually
        // "evaluated" even though it is used later somewhere else. (see also
        // D69571).
        SimplifyQuery RecQ = Q;

        unsigned OpNum = P->getOperand(0) == R ? 0 : 1;
        Instruction *RInst = P->getIncomingBlock(OpNum)->getTerminator();
        Instruction *LInst = P->getIncomingBlock(1-OpNum)->getTerminator();

        // Ok, we have a PHI of the form L op= R. Check for low
        // zero bits.
        RecQ.CxtI = RInst;
        computeKnownBits(R, Known2, Depth + 1, RecQ);

        // We need to take the minimum number of known bits
        KnownBits Known3(BitWidth);
        RecQ.CxtI = LInst;
        computeKnownBits(L, Known3, Depth + 1, RecQ);

        Known.Zero.setLowBits(std::min(Known2.countMinTrailingZeros(),
                                       Known3.countMinTrailingZeros()));

        auto *OverflowOp = dyn_cast<OverflowingBinaryOperator>(BO);
        if (OverflowOp && Q.IIQ.hasNoSignedWrap(OverflowOp)) {
          // If initial value of recurrence is nonnegative, and we are adding
          // a nonnegative number with nsw, the result can only be nonnegative
          // or poison value regardless of the number of times we execute the
          // add in phi recurrence. If initial value is negative and we are
          // adding a negative number with nsw, the result can only be
          // negative or poison value. Similar arguments apply to sub and mul.
          //
          // (add non-negative, non-negative) --> non-negative
          // (add negative, negative) --> negative
          if (Opcode == Instruction::Add) {
            if (Known2.isNonNegative() && Known3.isNonNegative())
              Known.makeNonNegative();
            else if (Known2.isNegative() && Known3.isNegative())
              Known.makeNegative();
          }

          // (sub nsw non-negative, negative) --> non-negative
          // (sub nsw negative, non-negative) --> negative
          else if (Opcode == Instruction::Sub && BO->getOperand(0) == I) {
            if (Known2.isNonNegative() && Known3.isNegative())
              Known.makeNonNegative();
            else if (Known2.isNegative() && Known3.isNonNegative())
              Known.makeNegative();
          }

          // (mul nsw non-negative, non-negative) --> non-negative
          else if (Opcode == Instruction::Mul && Known2.isNonNegative() &&
                   Known3.isNonNegative())
            Known.makeNonNegative();
        }

        break;
      }
    }

    // Unreachable blocks may have zero-operand PHI nodes.
    if (P->getNumIncomingValues() == 0)
      break;

    // Otherwise take the unions of the known bit sets of the operands,
    // taking conservative care to avoid excessive recursion.
    if (Depth < MaxAnalysisRecursionDepth - 1 && Known.isUnknown()) {
      // Skip if every incoming value references to ourself.
      if (isa_and_nonnull<UndefValue>(P->hasConstantValue()))
        break;

      Known.Zero.setAllBits();
      Known.One.setAllBits();
      for (unsigned u = 0, e = P->getNumIncomingValues(); u < e; ++u) {
        Value *IncValue = P->getIncomingValue(u);
        // Skip direct self references.
        if (IncValue == P) continue;

        // Change the context instruction to the "edge" that flows into the
        // phi. This is important because that is where the value is actually
        // "evaluated" even though it is used later somewhere else. (see also
        // D69571).
        SimplifyQuery RecQ = Q;
        RecQ.CxtI = P->getIncomingBlock(u)->getTerminator();

        Known2 = KnownBits(BitWidth);

        // Recurse, but cap the recursion to one level, because we don't
        // want to waste time spinning around in loops.
        computeKnownBits(IncValue, Known2, MaxAnalysisRecursionDepth - 1, RecQ);

        // If this failed, see if we can use a conditional branch into the phi
        // to help us determine the range of the value.
        if (Known2.isUnknown()) {
          ICmpInst::Predicate Pred;
          const APInt *RHSC;
          BasicBlock *TrueSucc, *FalseSucc;
          // TODO: Use RHS Value and compute range from its known bits.
          if (match(RecQ.CxtI,
                    m_Br(m_c_ICmp(Pred, m_Specific(IncValue), m_APInt(RHSC)),
                         m_BasicBlock(TrueSucc), m_BasicBlock(FalseSucc)))) {
            // Check for cases of duplicate successors.
            if ((TrueSucc == P->getParent()) != (FalseSucc == P->getParent())) {
              // If we're using the false successor, invert the predicate.
              if (FalseSucc == P->getParent())
                Pred = CmpInst::getInversePredicate(Pred);

              switch (Pred) {
              case CmpInst::Predicate::ICMP_EQ:
                Known2 = KnownBits::makeConstant(*RHSC);
                break;
              case CmpInst::Predicate::ICMP_ULE:
                Known2.Zero.setHighBits(RHSC->countl_zero());
                break;
              case CmpInst::Predicate::ICMP_ULT:
                Known2.Zero.setHighBits((*RHSC - 1).countl_zero());
                break;
              default:
                // TODO - add additional integer predicate handling.
                break;
              }
            }
          }
        }

        Known = Known.intersectWith(Known2);
        // If all bits have been ruled out, there's no need to check
        // more operands.
        if (Known.isUnknown())
          break;
      }
    }
    break;
  }
  case Instruction::Call:
  case Instruction::Invoke:
    // If range metadata is attached to this call, set known bits from that,
    // and then intersect with known bits based on other properties of the
    // function.
    if (MDNode *MD =
            Q.IIQ.getMetadata(cast<Instruction>(I), LLVMContext::MD_range))
      computeKnownBitsFromRangeMetadata(*MD, Known);
    if (const Value *RV = cast<CallBase>(I)->getReturnedArgOperand()) {
      computeKnownBits(RV, Known2, Depth + 1, Q);
      Known = Known.unionWith(Known2);
    }
    if (const IntrinsicInst *II = dyn_cast<IntrinsicInst>(I)) {
      switch (II->getIntrinsicID()) {
      default: break;
      case Intrinsic::abs: {
        computeKnownBits(I->getOperand(0), Known2, Depth + 1, Q);
        bool IntMinIsPoison = match(II->getArgOperand(1), m_One());
        Known = Known2.abs(IntMinIsPoison);
        break;
      }
      case Intrinsic::bitreverse:
        computeKnownBits(I->getOperand(0), DemandedElts, Known2, Depth + 1, Q);
        Known.Zero |= Known2.Zero.reverseBits();
        Known.One |= Known2.One.reverseBits();
        break;
      case Intrinsic::bswap:
        computeKnownBits(I->getOperand(0), DemandedElts, Known2, Depth + 1, Q);
        Known.Zero |= Known2.Zero.byteSwap();
        Known.One |= Known2.One.byteSwap();
        break;
      case Intrinsic::ctlz: {
        computeKnownBits(I->getOperand(0), Known2, Depth + 1, Q);
        // If we have a known 1, its position is our upper bound.
        unsigned PossibleLZ = Known2.countMaxLeadingZeros();
        // If this call is poison for 0 input, the result will be less than 2^n.
        if (II->getArgOperand(1) == ConstantInt::getTrue(II->getContext()))
          PossibleLZ = std::min(PossibleLZ, BitWidth - 1);
        unsigned LowBits = llvm::bit_width(PossibleLZ);
        Known.Zero.setBitsFrom(LowBits);
        break;
      }
      case Intrinsic::cttz: {
        computeKnownBits(I->getOperand(0), Known2, Depth + 1, Q);
        // If we have a known 1, its position is our upper bound.
        unsigned PossibleTZ = Known2.countMaxTrailingZeros();
        // If this call is poison for 0 input, the result will be less than 2^n.
        if (II->getArgOperand(1) == ConstantInt::getTrue(II->getContext()))
          PossibleTZ = std::min(PossibleTZ, BitWidth - 1);
        unsigned LowBits = llvm::bit_width(PossibleTZ);
        Known.Zero.setBitsFrom(LowBits);
        break;
      }
      case Intrinsic::ctpop: {
        computeKnownBits(I->getOperand(0), Known2, Depth + 1, Q);
        // We can bound the space the count needs.  Also, bits known to be zero
        // can't contribute to the population.
        unsigned BitsPossiblySet = Known2.countMaxPopulation();
        unsigned LowBits = llvm::bit_width(BitsPossiblySet);
        Known.Zero.setBitsFrom(LowBits);
        // TODO: we could bound KnownOne using the lower bound on the number
        // of bits which might be set provided by popcnt KnownOne2.
        break;
      }
      case Intrinsic::fshr:
      case Intrinsic::fshl: {
        const APInt *SA;
        if (!match(I->getOperand(2), m_APInt(SA)))
          break;

        // Normalize to funnel shift left.
        uint64_t ShiftAmt = SA->urem(BitWidth);
        if (II->getIntrinsicID() == Intrinsic::fshr)
          ShiftAmt = BitWidth - ShiftAmt;

        KnownBits Known3(BitWidth);
        computeKnownBits(I->getOperand(0), Known2, Depth + 1, Q);
        computeKnownBits(I->getOperand(1), Known3, Depth + 1, Q);

        Known.Zero =
            Known2.Zero.shl(ShiftAmt) | Known3.Zero.lshr(BitWidth - ShiftAmt);
        Known.One =
            Known2.One.shl(ShiftAmt) | Known3.One.lshr(BitWidth - ShiftAmt);
        break;
      }
      case Intrinsic::uadd_sat:
        computeKnownBits(I->getOperand(0), Known, Depth + 1, Q);
        computeKnownBits(I->getOperand(1), Known2, Depth + 1, Q);
        Known = KnownBits::uadd_sat(Known, Known2);
        break;
      case Intrinsic::usub_sat:
        computeKnownBits(I->getOperand(0), Known, Depth + 1, Q);
        computeKnownBits(I->getOperand(1), Known2, Depth + 1, Q);
        Known = KnownBits::usub_sat(Known, Known2);
        break;
      case Intrinsic::sadd_sat:
        computeKnownBits(I->getOperand(0), Known, Depth + 1, Q);
        computeKnownBits(I->getOperand(1), Known2, Depth + 1, Q);
        Known = KnownBits::sadd_sat(Known, Known2);
        break;
      case Intrinsic::ssub_sat:
        computeKnownBits(I->getOperand(0), Known, Depth + 1, Q);
        computeKnownBits(I->getOperand(1), Known2, Depth + 1, Q);
        Known = KnownBits::ssub_sat(Known, Known2);
        break;
      case Intrinsic::umin:
        computeKnownBits(I->getOperand(0), Known, Depth + 1, Q);
        computeKnownBits(I->getOperand(1), Known2, Depth + 1, Q);
        Known = KnownBits::umin(Known, Known2);
        break;
      case Intrinsic::umax:
        computeKnownBits(I->getOperand(0), Known, Depth + 1, Q);
        computeKnownBits(I->getOperand(1), Known2, Depth + 1, Q);
        Known = KnownBits::umax(Known, Known2);
        break;
      case Intrinsic::smin:
        computeKnownBits(I->getOperand(0), Known, Depth + 1, Q);
        computeKnownBits(I->getOperand(1), Known2, Depth + 1, Q);
        Known = KnownBits::smin(Known, Known2);
        break;
      case Intrinsic::smax:
        computeKnownBits(I->getOperand(0), Known, Depth + 1, Q);
        computeKnownBits(I->getOperand(1), Known2, Depth + 1, Q);
        Known = KnownBits::smax(Known, Known2);
        break;
      case Intrinsic::x86_sse42_crc32_64_64:
        Known.Zero.setBitsFrom(32);
        break;
      case Intrinsic::riscv_vsetvli:
      case Intrinsic::riscv_vsetvlimax:
        // Assume that VL output is >= 65536.
        // TODO: Take SEW and LMUL into account.
        if (BitWidth > 17)
          Known.Zero.setBitsFrom(17);
        break;
      case Intrinsic::vscale: {
        if (!II->getParent() || !II->getFunction())
          break;

        Known = getVScaleRange(II->getFunction(), BitWidth).toKnownBits();
        break;
      }
      }
    }
    break;
  case Instruction::ShuffleVector: {
    auto *Shuf = dyn_cast<ShuffleVectorInst>(I);
    // FIXME: Do we need to handle ConstantExpr involving shufflevectors?
    if (!Shuf) {
      Known.resetAll();
      return;
    }
    // For undef elements, we don't know anything about the common state of
    // the shuffle result.
    APInt DemandedLHS, DemandedRHS;
    if (!getShuffleDemandedElts(Shuf, DemandedElts, DemandedLHS, DemandedRHS)) {
      Known.resetAll();
      return;
    }
    Known.One.setAllBits();
    Known.Zero.setAllBits();
    if (!!DemandedLHS) {
      const Value *LHS = Shuf->getOperand(0);
      computeKnownBits(LHS, DemandedLHS, Known, Depth + 1, Q);
      // If we don't know any bits, early out.
      if (Known.isUnknown())
        break;
    }
    if (!!DemandedRHS) {
      const Value *RHS = Shuf->getOperand(1);
      computeKnownBits(RHS, DemandedRHS, Known2, Depth + 1, Q);
      Known = Known.intersectWith(Known2);
    }
    break;
  }
  case Instruction::InsertElement: {
    if (isa<ScalableVectorType>(I->getType())) {
      Known.resetAll();
      return;
    }
    const Value *Vec = I->getOperand(0);
    const Value *Elt = I->getOperand(1);
    auto *CIdx = dyn_cast<ConstantInt>(I->getOperand(2));
    // Early out if the index is non-constant or out-of-range.
    unsigned NumElts = DemandedElts.getBitWidth();
    if (!CIdx || CIdx->getValue().uge(NumElts)) {
      Known.resetAll();
      return;
    }
    Known.One.setAllBits();
    Known.Zero.setAllBits();
    unsigned EltIdx = CIdx->getZExtValue();
    // Do we demand the inserted element?
    if (DemandedElts[EltIdx]) {
      computeKnownBits(Elt, Known, Depth + 1, Q);
      // If we don't know any bits, early out.
      if (Known.isUnknown())
        break;
    }
    // We don't need the base vector element that has been inserted.
    APInt DemandedVecElts = DemandedElts;
    DemandedVecElts.clearBit(EltIdx);
    if (!!DemandedVecElts) {
      computeKnownBits(Vec, DemandedVecElts, Known2, Depth + 1, Q);
      Known = Known.intersectWith(Known2);
    }
    break;
  }
  case Instruction::ExtractElement: {
    // Look through extract element. If the index is non-constant or
    // out-of-range demand all elements, otherwise just the extracted element.
    const Value *Vec = I->getOperand(0);
    const Value *Idx = I->getOperand(1);
    auto *CIdx = dyn_cast<ConstantInt>(Idx);
    if (isa<ScalableVectorType>(Vec->getType())) {
      // FIXME: there's probably *something* we can do with scalable vectors
      Known.resetAll();
      break;
    }
    unsigned NumElts = cast<FixedVectorType>(Vec->getType())->getNumElements();
    APInt DemandedVecElts = APInt::getAllOnes(NumElts);
    if (CIdx && CIdx->getValue().ult(NumElts))
      DemandedVecElts = APInt::getOneBitSet(NumElts, CIdx->getZExtValue());
    computeKnownBits(Vec, DemandedVecElts, Known, Depth + 1, Q);
    break;
  }
  case Instruction::ExtractValue:
    if (IntrinsicInst *II = dyn_cast<IntrinsicInst>(I->getOperand(0))) {
      const ExtractValueInst *EVI = cast<ExtractValueInst>(I);
      if (EVI->getNumIndices() != 1) break;
      if (EVI->getIndices()[0] == 0) {
        switch (II->getIntrinsicID()) {
        default: break;
        case Intrinsic::uadd_with_overflow:
        case Intrinsic::sadd_with_overflow:
          computeKnownBitsAddSub(true, II->getArgOperand(0),
                                 II->getArgOperand(1), false, DemandedElts,
                                 Known, Known2, Depth, Q);
          break;
        case Intrinsic::usub_with_overflow:
        case Intrinsic::ssub_with_overflow:
          computeKnownBitsAddSub(false, II->getArgOperand(0),
                                 II->getArgOperand(1), false, DemandedElts,
                                 Known, Known2, Depth, Q);
          break;
        case Intrinsic::umul_with_overflow:
        case Intrinsic::smul_with_overflow:
          computeKnownBitsMul(II->getArgOperand(0), II->getArgOperand(1), false,
                              DemandedElts, Known, Known2, Depth, Q);
          break;
        }
      }
    }
    break;
  case Instruction::Freeze:
    if (isGuaranteedNotToBePoison(I->getOperand(0), Q.AC, Q.CxtI, Q.DT,
                                  Depth + 1))
      computeKnownBits(I->getOperand(0), Known, Depth + 1, Q);
    break;
  }
}

/// Determine which bits of V are known to be either zero or one and return
/// them.
KnownBits computeKnownBits(const Value *V, const APInt &DemandedElts,
                           unsigned Depth, const SimplifyQuery &Q) {
  KnownBits Known(getBitWidth(V->getType(), Q.DL));
  computeKnownBits(V, DemandedElts, Known, Depth, Q);
  return Known;
}

/// Determine which bits of V are known to be either zero or one and return
/// them.
KnownBits computeKnownBits(const Value *V, unsigned Depth,
                           const SimplifyQuery &Q) {
  KnownBits Known(getBitWidth(V->getType(), Q.DL));
  computeKnownBits(V, Known, Depth, Q);
  return Known;
}

/// Determine which bits of V are known to be either zero or one and return
/// them in the Known bit set.
///
/// NOTE: we cannot consider 'undef' to be "IsZero" here.  The problem is that
/// we cannot optimize based on the assumption that it is zero without changing
/// it to be an explicit zero.  If we don't change it to zero, other code could
/// optimized based on the contradictory assumption that it is non-zero.
/// Because instcombine aggressively folds operations with undef args anyway,
/// this won't lose us code quality.
///
/// This function is defined on values with integer type, values with pointer
/// type, and vectors of integers.  In the case
/// where V is a vector, known zero, and known one values are the
/// same width as the vector element, and the bit is set only if it is true
/// for all of the demanded elements in the vector specified by DemandedElts.
void computeKnownBits(const Value *V, const APInt &DemandedElts,
                      KnownBits &Known, unsigned Depth,
                      const SimplifyQuery &Q) {
  if (!DemandedElts) {
    // No demanded elts, better to assume we don't know anything.
    Known.resetAll();
    return;
  }

  assert(V && "No Value?");
  assert(Depth <= MaxAnalysisRecursionDepth && "Limit Search Depth");

#ifndef NDEBUG
  Type *Ty = V->getType();
  unsigned BitWidth = Known.getBitWidth();

  assert((Ty->isIntOrIntVectorTy(BitWidth) || Ty->isPtrOrPtrVectorTy()) &&
         "Not integer or pointer type!");

  if (auto *FVTy = dyn_cast<FixedVectorType>(Ty)) {
    assert(
        FVTy->getNumElements() == DemandedElts.getBitWidth() &&
        "DemandedElt width should equal the fixed vector number of elements");
  } else {
    assert(DemandedElts == APInt(1, 1) &&
           "DemandedElt width should be 1 for scalars or scalable vectors");
  }

  Type *ScalarTy = Ty->getScalarType();
  if (ScalarTy->isPointerTy()) {
    assert(BitWidth == Q.DL.getPointerTypeSizeInBits(ScalarTy) &&
           "V and Known should have same BitWidth");
  } else {
    assert(BitWidth == Q.DL.getTypeSizeInBits(ScalarTy) &&
           "V and Known should have same BitWidth");
  }
#endif

  const APInt *C;
  if (match(V, m_APInt(C))) {
    // We know all of the bits for a scalar constant or a splat vector constant!
    Known = KnownBits::makeConstant(*C);
    return;
  }
  // Null and aggregate-zero are all-zeros.
  if (isa<ConstantPointerNull>(V) || isa<ConstantAggregateZero>(V)) {
    Known.setAllZero();
    return;
  }
  // Handle a constant vector by taking the intersection of the known bits of
  // each element.
  if (const ConstantDataVector *CDV = dyn_cast<ConstantDataVector>(V)) {
    assert(!isa<ScalableVectorType>(V->getType()));
    // We know that CDV must be a vector of integers. Take the intersection of
    // each element.
    Known.Zero.setAllBits(); Known.One.setAllBits();
    for (unsigned i = 0, e = CDV->getNumElements(); i != e; ++i) {
      if (!DemandedElts[i])
        continue;
      APInt Elt = CDV->getElementAsAPInt(i);
      Known.Zero &= ~Elt;
      Known.One &= Elt;
    }
    return;
  }

  if (const auto *CV = dyn_cast<ConstantVector>(V)) {
    assert(!isa<ScalableVectorType>(V->getType()));
    // We know that CV must be a vector of integers. Take the intersection of
    // each element.
    Known.Zero.setAllBits(); Known.One.setAllBits();
    for (unsigned i = 0, e = CV->getNumOperands(); i != e; ++i) {
      if (!DemandedElts[i])
        continue;
      Constant *Element = CV->getAggregateElement(i);
      auto *ElementCI = dyn_cast_or_null<ConstantInt>(Element);
      if (!ElementCI) {
        Known.resetAll();
        return;
      }
      const APInt &Elt = ElementCI->getValue();
      Known.Zero &= ~Elt;
      Known.One &= Elt;
    }
    return;
  }

  // Start out not knowing anything.
  Known.resetAll();

  // We can't imply anything about undefs.
  if (isa<UndefValue>(V))
    return;

  // There's no point in looking through other users of ConstantData for
  // assumptions.  Confirm that we've handled them all.
  assert(!isa<ConstantData>(V) && "Unhandled constant data!");

  // All recursive calls that increase depth must come after this.
  if (Depth == MaxAnalysisRecursionDepth)
    return;

  // A weak GlobalAlias is totally unknown. A non-weak GlobalAlias has
  // the bits of its aliasee.
  if (const GlobalAlias *GA = dyn_cast<GlobalAlias>(V)) {
    if (!GA->isInterposable())
      computeKnownBits(GA->getAliasee(), Known, Depth + 1, Q);
    return;
  }

  if (const Operator *I = dyn_cast<Operator>(V))
    computeKnownBitsFromOperator(I, DemandedElts, Known, Depth, Q);

  // Aligned pointers have trailing zeros - refine Known.Zero set
  if (isa<PointerType>(V->getType())) {
    Align Alignment = V->getPointerAlignment(Q.DL);
    Known.Zero.setLowBits(Log2(Alignment));
  }

  // computeKnownBitsFromAssume strictly refines Known.
  // Therefore, we run them after computeKnownBitsFromOperator.

  // Check whether a nearby assume intrinsic can determine some known bits.
  computeKnownBitsFromAssume(V, Known, Depth, Q);

  assert((Known.Zero & Known.One) == 0 && "Bits known to be one AND zero?");
}

/// Try to detect a recurrence that the value of the induction variable is
/// always a power of two (or zero).
static bool isPowerOfTwoRecurrence(const PHINode *PN, bool OrZero,
                                   unsigned Depth, SimplifyQuery &Q) {
  BinaryOperator *BO = nullptr;
  Value *Start = nullptr, *Step = nullptr;
  if (!matchSimpleRecurrence(PN, BO, Start, Step))
    return false;

  // Initial value must be a power of two.
  for (const Use &U : PN->operands()) {
    if (U.get() == Start) {
      // Initial value comes from a different BB, need to adjust context
      // instruction for analysis.
      Q.CxtI = PN->getIncomingBlock(U)->getTerminator();
      if (!isKnownToBeAPowerOfTwo(Start, OrZero, Depth, Q))
        return false;
    }
  }

  // Except for Mul, the induction variable must be on the left side of the
  // increment expression, otherwise its value can be arbitrary.
  if (BO->getOpcode() != Instruction::Mul && BO->getOperand(1) != Step)
    return false;

  Q.CxtI = BO->getParent()->getTerminator();
  switch (BO->getOpcode()) {
  case Instruction::Mul:
    // Power of two is closed under multiplication.
    return (OrZero || Q.IIQ.hasNoUnsignedWrap(BO) ||
            Q.IIQ.hasNoSignedWrap(BO)) &&
           isKnownToBeAPowerOfTwo(Step, OrZero, Depth, Q);
  case Instruction::SDiv:
    // Start value must not be signmask for signed division, so simply being a
    // power of two is not sufficient, and it has to be a constant.
    if (!match(Start, m_Power2()) || match(Start, m_SignMask()))
      return false;
    [[fallthrough]];
  case Instruction::UDiv:
    // Divisor must be a power of two.
    // If OrZero is false, cannot guarantee induction variable is non-zero after
    // division, same for Shr, unless it is exact division.
    return (OrZero || Q.IIQ.isExact(BO)) &&
           isKnownToBeAPowerOfTwo(Step, false, Depth, Q);
  case Instruction::Shl:
    return OrZero || Q.IIQ.hasNoUnsignedWrap(BO) || Q.IIQ.hasNoSignedWrap(BO);
  case Instruction::AShr:
    if (!match(Start, m_Power2()) || match(Start, m_SignMask()))
      return false;
    [[fallthrough]];
  case Instruction::LShr:
    return OrZero || Q.IIQ.isExact(BO);
  default:
    return false;
  }
}

/// Return true if the given value is known to have exactly one
/// bit set when defined. For vectors return true if every element is known to
/// be a power of two when defined. Supports values with integer or pointer
/// types and vectors of integers.
bool isKnownToBeAPowerOfTwo(const Value *V, bool OrZero, unsigned Depth,
                            const SimplifyQuery &Q) {
  assert(Depth <= MaxAnalysisRecursionDepth && "Limit Search Depth");

  // Attempt to match against constants.
  if (OrZero && match(V, m_Power2OrZero()))
      return true;
  if (match(V, m_Power2()))
      return true;

  // 1 << X is clearly a power of two if the one is not shifted off the end.  If
  // it is shifted off the end then the result is undefined.
  if (match(V, m_Shl(m_One(), m_Value())))
    return true;

  // (signmask) >>l X is clearly a power of two if the one is not shifted off
  // the bottom.  If it is shifted off the bottom then the result is undefined.
  if (match(V, m_LShr(m_SignMask(), m_Value())))
    return true;

  // The remaining tests are all recursive, so bail out if we hit the limit.
  if (Depth++ == MaxAnalysisRecursionDepth)
    return false;

  Value *X = nullptr, *Y = nullptr;
  // A shift left or a logical shift right of a power of two is a power of two
  // or zero.
  if (OrZero && (match(V, m_Shl(m_Value(X), m_Value())) ||
                 match(V, m_LShr(m_Value(X), m_Value()))))
    return isKnownToBeAPowerOfTwo(X, /*OrZero*/ true, Depth, Q);

  if (const ZExtInst *ZI = dyn_cast<ZExtInst>(V))
    return isKnownToBeAPowerOfTwo(ZI->getOperand(0), OrZero, Depth, Q);

  if (const SelectInst *SI = dyn_cast<SelectInst>(V))
    return isKnownToBeAPowerOfTwo(SI->getTrueValue(), OrZero, Depth, Q) &&
           isKnownToBeAPowerOfTwo(SI->getFalseValue(), OrZero, Depth, Q);

  // Peek through min/max.
  if (match(V, m_MaxOrMin(m_Value(X), m_Value(Y)))) {
    return isKnownToBeAPowerOfTwo(X, OrZero, Depth, Q) &&
           isKnownToBeAPowerOfTwo(Y, OrZero, Depth, Q);
  }

  if (OrZero && match(V, m_And(m_Value(X), m_Value(Y)))) {
    // A power of two and'd with anything is a power of two or zero.
    if (isKnownToBeAPowerOfTwo(X, /*OrZero*/ true, Depth, Q) ||
        isKnownToBeAPowerOfTwo(Y, /*OrZero*/ true, Depth, Q))
      return true;
    // X & (-X) is always a power of two or zero.
    if (match(X, m_Neg(m_Specific(Y))) || match(Y, m_Neg(m_Specific(X))))
      return true;
    return false;
  }

  // Adding a power-of-two or zero to the same power-of-two or zero yields
  // either the original power-of-two, a larger power-of-two or zero.
  if (match(V, m_Add(m_Value(X), m_Value(Y)))) {
    const OverflowingBinaryOperator *VOBO = cast<OverflowingBinaryOperator>(V);
    if (OrZero || Q.IIQ.hasNoUnsignedWrap(VOBO) ||
        Q.IIQ.hasNoSignedWrap(VOBO)) {
      if (match(X, m_And(m_Specific(Y), m_Value())) ||
          match(X, m_And(m_Value(), m_Specific(Y))))
        if (isKnownToBeAPowerOfTwo(Y, OrZero, Depth, Q))
          return true;
      if (match(Y, m_And(m_Specific(X), m_Value())) ||
          match(Y, m_And(m_Value(), m_Specific(X))))
        if (isKnownToBeAPowerOfTwo(X, OrZero, Depth, Q))
          return true;

      unsigned BitWidth = V->getType()->getScalarSizeInBits();
      KnownBits LHSBits(BitWidth);
      computeKnownBits(X, LHSBits, Depth, Q);

      KnownBits RHSBits(BitWidth);
      computeKnownBits(Y, RHSBits, Depth, Q);
      // If i8 V is a power of two or zero:
      //  ZeroBits: 1 1 1 0 1 1 1 1
      // ~ZeroBits: 0 0 0 1 0 0 0 0
      if ((~(LHSBits.Zero & RHSBits.Zero)).isPowerOf2())
        // If OrZero isn't set, we cannot give back a zero result.
        // Make sure either the LHS or RHS has a bit set.
        if (OrZero || RHSBits.One.getBoolValue() || LHSBits.One.getBoolValue())
          return true;
    }
  }

  // A PHI node is power of two if all incoming values are power of two, or if
  // it is an induction variable where in each step its value is a power of two.
  if (const PHINode *PN = dyn_cast<PHINode>(V)) {
    SimplifyQuery RecQ = Q;

    // Check if it is an induction variable and always power of two.
    if (isPowerOfTwoRecurrence(PN, OrZero, Depth, RecQ))
      return true;

    // Recursively check all incoming values. Limit recursion to 2 levels, so
    // that search complexity is limited to number of operands^2.
    unsigned NewDepth = std::max(Depth, MaxAnalysisRecursionDepth - 1);
    return llvm::all_of(PN->operands(), [&](const Use &U) {
      // Value is power of 2 if it is coming from PHI node itself by induction.
      if (U.get() == PN)
        return true;

      // Change the context instruction to the incoming block where it is
      // evaluated.
      RecQ.CxtI = PN->getIncomingBlock(U)->getTerminator();
      return isKnownToBeAPowerOfTwo(U.get(), OrZero, NewDepth, RecQ);
    });
  }

  // An exact divide or right shift can only shift off zero bits, so the result
  // is a power of two only if the first operand is a power of two and not
  // copying a sign bit (sdiv int_min, 2).
  if (match(V, m_Exact(m_LShr(m_Value(), m_Value()))) ||
      match(V, m_Exact(m_UDiv(m_Value(), m_Value())))) {
    return isKnownToBeAPowerOfTwo(cast<Operator>(V)->getOperand(0), OrZero,
                                  Depth, Q);
  }

  return false;
}

#if INTEL_CUSTOMIZATION
// Recognize this suspicious case, where a pointer is added to its
// negation with an inbounds GEP.
// %2626 = sub i64 0, %2625
// %2628 = inttoptr i64 %2625 to i8*
// %2636 = getelementptr inbounds i8, i8* %2628, i64 %2626
// %2668 = icmp eq i8* %2636, null
//
// This is UB code as C pointer rules prohibit pointer addition from changing
// the target object.
// Unfortunately it is present in several known applications.
// We don't integrate this code into isGEPKnownNonNull, as it has possible
// compile-time impact and it is preferable to fix the incorrect application
// code whenever possible.
bool llvm::isGEPMaybeOOB(const GEPOperator *GEP) {
  auto SkipIntPtrAndCasts = [](Value *V) {
    V = V->stripPointerCasts();
    if (auto *IntToPtr = dyn_cast<IntToPtrInst>(V))
      V = IntToPtr->getOperand(0);
    else if (auto *PtrToInt = dyn_cast<PtrToIntInst>(V))
      V = PtrToInt->getOperand(0);
    return V->stripPointerCasts();
  };

  assert(GEP && "null pointer passed as GEP");
  if (GEP->getNumOperands() == 2) {
    Value *GEPBase = SkipIntPtrAndCasts(GEP->getOperand(0));
    Value *NegOffset = nullptr;
    if (match(GEP->getOperand(1), m_Sub(m_Zero(), m_Value(NegOffset)))) {
      NegOffset = SkipIntPtrAndCasts(NegOffset);
      return NegOffset == GEPBase;
    }
  }
  return false;
}
#endif // INTEL_CUSTOMIZATION

/// Test whether a GEP's result is known to be non-null.
///
/// Uses properties inherent in a GEP to try to determine whether it is known
/// to be non-null.
///
/// Currently this routine does not support vector GEPs.
static bool isGEPKnownNonNull(const GEPOperator *GEP, unsigned Depth,
                              const SimplifyQuery &Q) {
  const Function *F = nullptr;
  if (const Instruction *I = dyn_cast<Instruction>(GEP))
    F = I->getFunction();

  if (!GEP->isInBounds() ||
      NullPointerIsDefined(F, GEP->getPointerAddressSpace()))
    return false;

  // FIXME: Support vector-GEPs.
  assert(GEP->getType()->isPointerTy() && "We only support plain pointer GEP");

  // If the base pointer is non-null, we cannot walk to a null address with an
  // inbounds GEP in address space zero.
  if (isKnownNonZero(GEP->getPointerOperand(), Depth, Q))
    return true;

  // Walk the GEP operands and see if any operand introduces a non-zero offset.
  // If so, then the GEP cannot produce a null pointer, as doing so would
  // inherently violate the inbounds contract within address space zero.
  for (gep_type_iterator GTI = gep_type_begin(GEP), GTE = gep_type_end(GEP);
       GTI != GTE; ++GTI) {
    // Struct types are easy -- they must always be indexed by a constant.
    if (StructType *STy = GTI.getStructTypeOrNull()) {
      ConstantInt *OpC = cast<ConstantInt>(GTI.getOperand());
      unsigned ElementIdx = OpC->getZExtValue();
      const StructLayout *SL = Q.DL.getStructLayout(STy);
      uint64_t ElementOffset = SL->getElementOffset(ElementIdx);
      if (ElementOffset > 0)
        return true;
      continue;
    }

    // If we have a zero-sized type, the index doesn't matter. Keep looping.
    if (Q.DL.getTypeAllocSize(GTI.getIndexedType()).isZero())
      continue;

    // Fast path the constant operand case both for efficiency and so we don't
    // increment Depth when just zipping down an all-constant GEP.
    if (ConstantInt *OpC = dyn_cast<ConstantInt>(GTI.getOperand())) {
      if (!OpC->isZero())
        return true;
      continue;
    }

    // We post-increment Depth here because while isKnownNonZero increments it
    // as well, when we pop back up that increment won't persist. We don't want
    // to recurse 10k times just because we have 10k GEP operands. We don't
    // bail completely out because we want to handle constant GEPs regardless
    // of depth.
    if (Depth++ >= MaxAnalysisRecursionDepth)
      continue;

    if (isKnownNonZero(GTI.getOperand(), Depth, Q))
      return true;
  }

  return false;
}

static bool isKnownNonNullFromDominatingCondition(const Value *V,
                                                  const Instruction *CtxI,
                                                  const DominatorTree *DT) {
  assert(!isa<Constant>(V) && "Called for constant?");

  if (!CtxI || !DT)
    return false;

  unsigned NumUsesExplored = 0;
  for (const auto *U : V->users()) {
    // Avoid massive lists
    if (NumUsesExplored >= DomConditionsMaxUses)
      break;
    NumUsesExplored++;

    // If the value is used as an argument to a call or invoke, then argument
    // attributes may provide an answer about null-ness.
    if (const auto *CB = dyn_cast<CallBase>(U))
      if (auto *CalledFunc = CB->getCalledFunction())
        for (const Argument &Arg : CalledFunc->args())
          if (CB->getArgOperand(Arg.getArgNo()) == V &&
              Arg.hasNonNullAttr(/* AllowUndefOrPoison */ false) &&
              DT->dominates(CB, CtxI))
            return true;

    // If the value is used as a load/store, then the pointer must be non null.
    if (V == getLoadStorePointerOperand(U)) {
      const Instruction *I = cast<Instruction>(U);
      if (!NullPointerIsDefined(I->getFunction(),
                                V->getType()->getPointerAddressSpace()) &&
          DT->dominates(I, CtxI))
        return true;
    }

    // Consider only compare instructions uniquely controlling a branch
    Value *RHS;
    CmpInst::Predicate Pred;
    if (!match(U, m_c_ICmp(Pred, m_Specific(V), m_Value(RHS))))
      continue;

    bool NonNullIfTrue;
    if (cmpExcludesZero(Pred, RHS))
      NonNullIfTrue = true;
    else if (cmpExcludesZero(CmpInst::getInversePredicate(Pred), RHS))
      NonNullIfTrue = false;
    else
      continue;

    SmallVector<const User *, 4> WorkList;
    SmallPtrSet<const User *, 4> Visited;
    for (const auto *CmpU : U->users()) {
      assert(WorkList.empty() && "Should be!");
      if (Visited.insert(CmpU).second)
        WorkList.push_back(CmpU);

      while (!WorkList.empty()) {
        auto *Curr = WorkList.pop_back_val();

        // If a user is an AND, add all its users to the work list. We only
        // propagate "pred != null" condition through AND because it is only
        // correct to assume that all conditions of AND are met in true branch.
        // TODO: Support similar logic of OR and EQ predicate?
        if (NonNullIfTrue)
          if (match(Curr, m_LogicalAnd(m_Value(), m_Value()))) {
            for (const auto *CurrU : Curr->users())
              if (Visited.insert(CurrU).second)
                WorkList.push_back(CurrU);
            continue;
          }

        if (const BranchInst *BI = dyn_cast<BranchInst>(Curr)) {
          assert(BI->isConditional() && "uses a comparison!");

          BasicBlock *NonNullSuccessor =
              BI->getSuccessor(NonNullIfTrue ? 0 : 1);
          BasicBlockEdge Edge(BI->getParent(), NonNullSuccessor);
          if (Edge.isSingleEdge() && DT->dominates(Edge, CtxI->getParent()))
            return true;
        } else if (NonNullIfTrue && isGuard(Curr) &&
                   DT->dominates(cast<Instruction>(Curr), CtxI)) {
          return true;
        }
      }
    }
  }

  return false;
}

/// Does the 'Range' metadata (which must be a valid MD_range operand list)
/// ensure that the value it's attached to is never Value?  'RangeType' is
/// is the type of the value described by the range.
static bool rangeMetadataExcludesValue(const MDNode* Ranges, const APInt& Value) {
  const unsigned NumRanges = Ranges->getNumOperands() / 2;
  assert(NumRanges >= 1);
  for (unsigned i = 0; i < NumRanges; ++i) {
    ConstantInt *Lower =
        mdconst::extract<ConstantInt>(Ranges->getOperand(2 * i + 0));
    ConstantInt *Upper =
        mdconst::extract<ConstantInt>(Ranges->getOperand(2 * i + 1));
    ConstantRange Range(Lower->getValue(), Upper->getValue());
    if (Range.contains(Value))
      return false;
  }
  return true;
}

/// Try to detect a recurrence that monotonically increases/decreases from a
/// non-zero starting value. These are common as induction variables.
static bool isNonZeroRecurrence(const PHINode *PN) {
  BinaryOperator *BO = nullptr;
  Value *Start = nullptr, *Step = nullptr;
  const APInt *StartC, *StepC;
  if (!matchSimpleRecurrence(PN, BO, Start, Step) ||
      !match(Start, m_APInt(StartC)) || StartC->isZero())
    return false;

  switch (BO->getOpcode()) {
  case Instruction::Add:
    // Starting from non-zero and stepping away from zero can never wrap back
    // to zero.
    return BO->hasNoUnsignedWrap() ||
           (BO->hasNoSignedWrap() && match(Step, m_APInt(StepC)) &&
            StartC->isNegative() == StepC->isNegative());
  case Instruction::Mul:
    return (BO->hasNoUnsignedWrap() || BO->hasNoSignedWrap()) &&
           match(Step, m_APInt(StepC)) && !StepC->isZero();
  case Instruction::Shl:
    return BO->hasNoUnsignedWrap() || BO->hasNoSignedWrap();
  case Instruction::AShr:
  case Instruction::LShr:
    return BO->isExact();
  default:
    return false;
  }
}

static bool isNonZeroAdd(const APInt &DemandedElts, unsigned Depth,
                         const SimplifyQuery &Q, unsigned BitWidth, Value *X,
                         Value *Y, bool NSW) {
  KnownBits XKnown = computeKnownBits(X, DemandedElts, Depth, Q);
  KnownBits YKnown = computeKnownBits(Y, DemandedElts, Depth, Q);

  // If X and Y are both non-negative (as signed values) then their sum is not
  // zero unless both X and Y are zero.
  if (XKnown.isNonNegative() && YKnown.isNonNegative())
    if (isKnownNonZero(Y, DemandedElts, Depth, Q) ||
        isKnownNonZero(X, DemandedElts, Depth, Q))
      return true;

  // If X and Y are both negative (as signed values) then their sum is not
  // zero unless both X and Y equal INT_MIN.
  if (XKnown.isNegative() && YKnown.isNegative()) {
    APInt Mask = APInt::getSignedMaxValue(BitWidth);
    // The sign bit of X is set.  If some other bit is set then X is not equal
    // to INT_MIN.
    if (XKnown.One.intersects(Mask))
      return true;
    // The sign bit of Y is set.  If some other bit is set then Y is not equal
    // to INT_MIN.
    if (YKnown.One.intersects(Mask))
      return true;
  }

  // The sum of a non-negative number and a power of two is not zero.
  if (XKnown.isNonNegative() &&
      isKnownToBeAPowerOfTwo(Y, /*OrZero*/ false, Depth, Q))
    return true;
  if (YKnown.isNonNegative() &&
      isKnownToBeAPowerOfTwo(X, /*OrZero*/ false, Depth, Q))
    return true;

  return KnownBits::computeForAddSub(/*Add*/ true, NSW, XKnown, YKnown)
      .isNonZero();
}

static bool isNonZeroSub(const APInt &DemandedElts, unsigned Depth,
                         const SimplifyQuery &Q, unsigned BitWidth, Value *X,
                         Value *Y) {
  if (auto *C = dyn_cast<Constant>(X))
    if (C->isNullValue() && isKnownNonZero(Y, DemandedElts, Depth, Q))
      return true;

  KnownBits XKnown = computeKnownBits(X, DemandedElts, Depth, Q);
  if (XKnown.isUnknown())
    return false;
  KnownBits YKnown = computeKnownBits(Y, DemandedElts, Depth, Q);
  // If X != Y then X - Y is non zero.
  std::optional<bool> ne = KnownBits::ne(XKnown, YKnown);
  // If we are unable to compute if X != Y, we won't be able to do anything
  // computing the knownbits of the sub expression so just return here.
  return ne && *ne;
}

static bool isNonZeroShift(const Operator *I, const APInt &DemandedElts,
                           unsigned Depth, const SimplifyQuery &Q,
                           const KnownBits &KnownVal) {
  auto ShiftOp = [&](const APInt &Lhs, const APInt &Rhs) {
    switch (I->getOpcode()) {
    case Instruction::Shl:
      return Lhs.shl(Rhs);
    case Instruction::LShr:
      return Lhs.lshr(Rhs);
    case Instruction::AShr:
      return Lhs.ashr(Rhs);
    default:
      llvm_unreachable("Unknown Shift Opcode");
    }
  };

  auto InvShiftOp = [&](const APInt &Lhs, const APInt &Rhs) {
    switch (I->getOpcode()) {
    case Instruction::Shl:
      return Lhs.lshr(Rhs);
    case Instruction::LShr:
    case Instruction::AShr:
      return Lhs.shl(Rhs);
    default:
      llvm_unreachable("Unknown Shift Opcode");
    }
  };

  if (KnownVal.isUnknown())
    return false;

  KnownBits KnownCnt =
      computeKnownBits(I->getOperand(1), DemandedElts, Depth, Q);
  APInt MaxShift = KnownCnt.getMaxValue();
  unsigned NumBits = KnownVal.getBitWidth();
  if (MaxShift.uge(NumBits))
    return false;

  if (!ShiftOp(KnownVal.One, MaxShift).isZero())
    return true;

  // If all of the bits shifted out are known to be zero, and Val is known
  // non-zero then at least one non-zero bit must remain.
  if (InvShiftOp(KnownVal.Zero, NumBits - MaxShift)
          .eq(InvShiftOp(APInt::getAllOnes(NumBits), NumBits - MaxShift)) &&
      isKnownNonZero(I->getOperand(0), DemandedElts, Depth, Q))
    return true;

  return false;
}

/// Return true if the given value is known to be non-zero when defined. For
/// vectors, return true if every demanded element is known to be non-zero when
/// defined. For pointers, if the context instruction and dominator tree are
/// specified, perform context-sensitive analysis and return true if the
/// pointer couldn't possibly be null at the specified instruction.
/// Supports values with integer or pointer type and vectors of integers.
bool isKnownNonZero(const Value *V, const APInt &DemandedElts, unsigned Depth,
                    const SimplifyQuery &Q) {

#ifndef NDEBUG
  Type *Ty = V->getType();
  assert(Depth <= MaxAnalysisRecursionDepth && "Limit Search Depth");

  if (auto *FVTy = dyn_cast<FixedVectorType>(Ty)) {
    assert(
        FVTy->getNumElements() == DemandedElts.getBitWidth() &&
        "DemandedElt width should equal the fixed vector number of elements");
  } else {
    assert(DemandedElts == APInt(1, 1) &&
           "DemandedElt width should be 1 for scalars");
  }
#endif

  if (auto *C = dyn_cast<Constant>(V)) {
    if (C->isNullValue())
      return false;
    if (isa<ConstantInt>(C))
      // Must be non-zero due to null test above.
      return true;

    // For constant vectors, check that all elements are undefined or known
    // non-zero to determine that the whole vector is known non-zero.
    if (auto *VecTy = dyn_cast<FixedVectorType>(C->getType())) {
      for (unsigned i = 0, e = VecTy->getNumElements(); i != e; ++i) {
        if (!DemandedElts[i])
          continue;
        Constant *Elt = C->getAggregateElement(i);
        if (!Elt || Elt->isNullValue())
          return false;
        if (!isa<UndefValue>(Elt) && !isa<ConstantInt>(Elt))
          return false;
      }
      return true;
    }

    // A global variable in address space 0 is non null unless extern weak
    // or an absolute symbol reference. Other address spaces may have null as a
    // valid address for a global, so we can't assume anything.
    if (const GlobalValue *GV = dyn_cast<GlobalValue>(V)) {
      if (!GV->isAbsoluteSymbolRef() && !GV->hasExternalWeakLinkage() &&
          GV->getType()->getAddressSpace() == 0)
        return true;
    }

    // For constant expressions, fall through to the Operator code below.
    if (!isa<ConstantExpr>(V))
      return false;
  }

  if (auto *I = dyn_cast<Instruction>(V)) {
    if (MDNode *Ranges = Q.IIQ.getMetadata(I, LLVMContext::MD_range)) {
      // If the possible ranges don't contain zero, then the value is
      // definitely non-zero.
      if (auto *Ty = dyn_cast<IntegerType>(V->getType())) {
        const APInt ZeroValue(Ty->getBitWidth(), 0);
        if (rangeMetadataExcludesValue(Ranges, ZeroValue))
          return true;
      }
    }
  }

  if (!isa<Constant>(V) && isKnownNonZeroFromAssume(V, Q))
    return true;

  // Some of the tests below are recursive, so bail out if we hit the limit.
  if (Depth++ >= MaxAnalysisRecursionDepth)
    return false;

  // Check for pointer simplifications.

  if (PointerType *PtrTy = dyn_cast<PointerType>(V->getType())) {
    // Alloca never returns null, malloc might.
    if (isa<AllocaInst>(V) && Q.DL.getAllocaAddrSpace() == 0)
      return true;

    // A byval, inalloca may not be null in a non-default addres space. A
    // nonnull argument is assumed never 0.
    if (const Argument *A = dyn_cast<Argument>(V)) {
      if (((A->hasPassPointeeByValueCopyAttr() &&
            !NullPointerIsDefined(A->getParent(), PtrTy->getAddressSpace())) ||
           A->hasNonNullAttr()))
        return true;
    }

    // A Load tagged with nonnull metadata is never null.
    if (const LoadInst *LI = dyn_cast<LoadInst>(V))
      if (Q.IIQ.getMetadata(LI, LLVMContext::MD_nonnull))
        return true;

    if (const auto *Call = dyn_cast<CallBase>(V)) {
      if (Call->isReturnNonNull())
        return true;
#if INTEL_CUSTOMIZATION
      // Some recursion is needed here to look through the call args
      // (same as call-arg-to-ret aliasing case from llorg)
      if (const SubscriptInst *SI = dyn_cast<SubscriptInst>(V))
        if (!NullPointerIsDefined(SI->getFunction(),
                                  SI->getPointerAddressSpace())) {
          if (isKnownNonZero(SI->getPointerOperand(), Depth, Q))
            return true;
          if (auto *LC = dyn_cast<ConstantInt>(SI->getLowerBound()))
            if (LC->isZero() && isKnownNonZero(SI->getIndex(), Depth, Q))
              return true;
          if (auto *IC = dyn_cast<ConstantInt>(SI->getIndex()))
            if (IC->isZero() && isKnownNonZero(SI->getLowerBound(), Depth, Q))
              return true;
        }
      else if (const FakeloadInst *FI = dyn_cast<FakeloadInst>(V))
        if (FI->getPointerAddressSpace() == 0 &&
            isKnownNonZero(FI->getPointerOperand(), Depth, Q))
          return true;
#endif // INTEL_CUSTOMIZATION
      if (const auto *RP = getArgumentAliasingToReturnedPointer(Call, true))
        return isKnownNonZero(RP, Depth, Q);
    }
  }

  if (!isa<Constant>(V) &&
      isKnownNonNullFromDominatingCondition(V, Q.CxtI, Q.DT))
    return true;

  const Operator *I = dyn_cast<Operator>(V);
  if (!I)
    return false;

  unsigned BitWidth = getBitWidth(V->getType()->getScalarType(), Q.DL);
  switch (I->getOpcode()) {
  case Instruction::GetElementPtr:
    if (I->getType()->isPointerTy())
      return isGEPKnownNonNull(cast<GEPOperator>(I), Depth, Q);
    break;
  case Instruction::BitCast: {
    // We need to be a bit careful here. We can only peek through the bitcast
    // if the scalar size of elements in the operand are smaller than and a
    // multiple of the size they are casting too. Take three cases:
    //
    // 1) Unsafe:
    //        bitcast <2 x i16> %NonZero to <4 x i8>
    //
    //    %NonZero can have 2 non-zero i16 elements, but isKnownNonZero on a
    //    <4 x i8> requires that all 4 i8 elements be non-zero which isn't
    //    guranteed (imagine just sign bit set in the 2 i16 elements).
    //
    // 2) Unsafe:
    //        bitcast <4 x i3> %NonZero to <3 x i4>
    //
    //    Even though the scalar size of the src (`i3`) is smaller than the
    //    scalar size of the dst `i4`, because `i3` is not a multiple of `i4`
    //    its possible for the `3 x i4` elements to be zero because there are
    //    some elements in the destination that don't contain any full src
    //    element.
    //
    // 3) Safe:
    //        bitcast <4 x i8> %NonZero to <2 x i16>
    //
    //    This is always safe as non-zero in the 4 i8 elements implies
    //    non-zero in the combination of any two adjacent ones. Since i8 is a
    //    multiple of i16, each i16 is guranteed to have 2 full i8 elements.
    //    This all implies the 2 i16 elements are non-zero.
    Type *FromTy = I->getOperand(0)->getType();
    if ((FromTy->isIntOrIntVectorTy() || FromTy->isPtrOrPtrVectorTy()) &&
        (BitWidth % getBitWidth(FromTy->getScalarType(), Q.DL)) == 0)
      return isKnownNonZero(I->getOperand(0), Depth, Q);
  } break;
  case Instruction::IntToPtr:
    // Note that we have to take special care to avoid looking through
    // truncating casts, e.g., int2ptr/ptr2int with appropriate sizes, as well
    // as casts that can alter the value, e.g., AddrSpaceCasts.
    if (!isa<ScalableVectorType>(I->getType()) &&
        Q.DL.getTypeSizeInBits(I->getOperand(0)->getType()).getFixedValue() <=
            Q.DL.getTypeSizeInBits(I->getType()).getFixedValue())
      return isKnownNonZero(I->getOperand(0), Depth, Q);
    break;
  case Instruction::PtrToInt:
    // Similar to int2ptr above, we can look through ptr2int here if the cast
    // is a no-op or an extend and not a truncate.
    if (!isa<ScalableVectorType>(I->getType()) &&
        Q.DL.getTypeSizeInBits(I->getOperand(0)->getType()).getFixedValue() <=
            Q.DL.getTypeSizeInBits(I->getType()).getFixedValue())
      return isKnownNonZero(I->getOperand(0), Depth, Q);
    break;
  case Instruction::Sub:
    return isNonZeroSub(DemandedElts, Depth, Q, BitWidth, I->getOperand(0),
                        I->getOperand(1));
  case Instruction::Or:
    // X | Y != 0 if X != 0 or Y != 0.
    return isKnownNonZero(I->getOperand(1), DemandedElts, Depth, Q) ||
           isKnownNonZero(I->getOperand(0), DemandedElts, Depth, Q);
  case Instruction::SExt:
  case Instruction::ZExt:
    // ext X != 0 if X != 0.
    return isKnownNonZero(I->getOperand(0), Depth, Q);

  case Instruction::Shl: {
    // shl nsw/nuw can't remove any non-zero bits.
    const OverflowingBinaryOperator *BO = cast<OverflowingBinaryOperator>(V);
    if (Q.IIQ.hasNoUnsignedWrap(BO) || Q.IIQ.hasNoSignedWrap(BO))
      return isKnownNonZero(I->getOperand(0), Depth, Q);

    // shl X, Y != 0 if X is odd.  Note that the value of the shift is undefined
    // if the lowest bit is shifted off the end.
    KnownBits Known(BitWidth);
    computeKnownBits(I->getOperand(0), DemandedElts, Known, Depth, Q);
    if (Known.One[0])
      return true;

    return isNonZeroShift(I, DemandedElts, Depth, Q, Known);
  }
  case Instruction::LShr:
  case Instruction::AShr: {
    // shr exact can only shift out zero bits.
    const PossiblyExactOperator *BO = cast<PossiblyExactOperator>(V);
    if (BO->isExact())
      return isKnownNonZero(I->getOperand(0), Depth, Q);

    // shr X, Y != 0 if X is negative.  Note that the value of the shift is not
    // defined if the sign bit is shifted off the end.
    KnownBits Known =
        computeKnownBits(I->getOperand(0), DemandedElts, Depth, Q);
    if (Known.isNegative())
      return true;

    return isNonZeroShift(I, DemandedElts, Depth, Q, Known);
  }
  case Instruction::UDiv:
  case Instruction::SDiv:
    // X / Y
    // div exact can only produce a zero if the dividend is zero.
    if (cast<PossiblyExactOperator>(I)->isExact())
      return isKnownNonZero(I->getOperand(0), DemandedElts, Depth, Q);
    if (I->getOpcode() == Instruction::UDiv) {
      std::optional<bool> XUgeY;
      KnownBits XKnown =
          computeKnownBits(I->getOperand(0), DemandedElts, Depth, Q);
      if (!XKnown.isUnknown()) {
        KnownBits YKnown =
            computeKnownBits(I->getOperand(1), DemandedElts, Depth, Q);
        // If X u>= Y then div is non zero (0/0 is UB).
        XUgeY = KnownBits::uge(XKnown, YKnown);
      }
      // If X is total unknown or X u< Y we won't be able to prove non-zero
      // with compute known bits so just return early.
      return XUgeY && *XUgeY;
    }
    break;
  case Instruction::Add: {
    // X + Y.

    // If Add has nuw wrap flag, then if either X or Y is non-zero the result is
    // non-zero.
    auto *BO = cast<OverflowingBinaryOperator>(V);
    if (Q.IIQ.hasNoUnsignedWrap(BO))
      return isKnownNonZero(I->getOperand(1), DemandedElts, Depth, Q) ||
             isKnownNonZero(I->getOperand(0), DemandedElts, Depth, Q);

    return isNonZeroAdd(DemandedElts, Depth, Q, BitWidth, I->getOperand(0),
                        I->getOperand(1), Q.IIQ.hasNoSignedWrap(BO));
  }
  case Instruction::Mul: {
    // If X and Y are non-zero then so is X * Y as long as the multiplication
    // does not overflow.
    const OverflowingBinaryOperator *BO = cast<OverflowingBinaryOperator>(V);
    if (Q.IIQ.hasNoSignedWrap(BO) || Q.IIQ.hasNoUnsignedWrap(BO))
      return isKnownNonZero(I->getOperand(0), DemandedElts, Depth, Q) &&
             isKnownNonZero(I->getOperand(1), DemandedElts, Depth, Q);

    // If either X or Y is odd, then if the other is non-zero the result can't
    // be zero.
    KnownBits XKnown =
        computeKnownBits(I->getOperand(0), DemandedElts, Depth, Q);
    if (XKnown.One[0])
      return isKnownNonZero(I->getOperand(1), DemandedElts, Depth, Q);

    KnownBits YKnown =
        computeKnownBits(I->getOperand(1), DemandedElts, Depth, Q);
    if (YKnown.One[0])
      return XKnown.isNonZero() ||
             isKnownNonZero(I->getOperand(0), DemandedElts, Depth, Q);

    // If there exists any subset of X (sX) and subset of Y (sY) s.t sX * sY is
    // non-zero, then X * Y is non-zero. We can find sX and sY by just taking
    // the the lowest known One of X and Y. If they are non-zero, the result
    // must be non-zero. We can check if LSB(X) * LSB(Y) != 0 by doing
    // X.CountLeadingZeros + Y.CountLeadingZeros < BitWidth.
    return (XKnown.countMaxTrailingZeros() + YKnown.countMaxTrailingZeros()) <
           BitWidth;
  }
  case Instruction::Select: {
    // (C ? X : Y) != 0 if X != 0 and Y != 0.

    // First check if the arm is non-zero using `isKnownNonZero`. If that fails,
    // then see if the select condition implies the arm is non-zero. For example
    // (X != 0 ? X : Y), we know the true arm is non-zero as the `X` "return" is
    // dominated by `X != 0`.
    auto SelectArmIsNonZero = [&](bool IsTrueArm) {
      Value *Op;
      Op = IsTrueArm ? I->getOperand(1) : I->getOperand(2);
      // Op is trivially non-zero.
      if (isKnownNonZero(Op, DemandedElts, Depth, Q))
        return true;

      // The condition of the select dominates the true/false arm. Check if the
      // condition implies that a given arm is non-zero.
      Value *X;
      CmpInst::Predicate Pred;
      if (!match(I->getOperand(0), m_c_ICmp(Pred, m_Specific(Op), m_Value(X))))
        return false;

      if (!IsTrueArm)
        Pred = ICmpInst::getInversePredicate(Pred);

      return cmpExcludesZero(Pred, X);
    };

    if (SelectArmIsNonZero(/* IsTrueArm */ true) &&
        SelectArmIsNonZero(/* IsTrueArm */ false))
      return true;
    break;
  }
  case Instruction::PHI: {
    auto *PN = cast<PHINode>(I);
    if (Q.IIQ.UseInstrInfo && isNonZeroRecurrence(PN))
      return true;

    // Check if all incoming values are non-zero using recursion.
    SimplifyQuery RecQ = Q;
    unsigned NewDepth = std::max(Depth, MaxAnalysisRecursionDepth - 1);
    return llvm::all_of(PN->operands(), [&](const Use &U) {
      if (U.get() == PN)
        return true;
      RecQ.CxtI = PN->getIncomingBlock(U)->getTerminator();
      return isKnownNonZero(U.get(), DemandedElts, NewDepth, RecQ);
    });
  }
  case Instruction::ExtractElement:
    if (const auto *EEI = dyn_cast<ExtractElementInst>(V)) {
      const Value *Vec = EEI->getVectorOperand();
      const Value *Idx = EEI->getIndexOperand();
      auto *CIdx = dyn_cast<ConstantInt>(Idx);
      if (auto *VecTy = dyn_cast<FixedVectorType>(Vec->getType())) {
        unsigned NumElts = VecTy->getNumElements();
        APInt DemandedVecElts = APInt::getAllOnes(NumElts);
        if (CIdx && CIdx->getValue().ult(NumElts))
          DemandedVecElts = APInt::getOneBitSet(NumElts, CIdx->getZExtValue());
        return isKnownNonZero(Vec, DemandedVecElts, Depth, Q);
      }
    }
    break;
  case Instruction::Freeze:
    return isKnownNonZero(I->getOperand(0), Depth, Q) &&
           isGuaranteedNotToBePoison(I->getOperand(0), Q.AC, Q.CxtI, Q.DT,
                                     Depth);
  case Instruction::Call:
    if (auto *II = dyn_cast<IntrinsicInst>(I)) {
      switch (II->getIntrinsicID()) {
      case Intrinsic::sshl_sat:
      case Intrinsic::ushl_sat:
      case Intrinsic::abs:
      case Intrinsic::bitreverse:
      case Intrinsic::bswap:
      case Intrinsic::ctpop:
        return isKnownNonZero(II->getArgOperand(0), DemandedElts, Depth, Q);
      case Intrinsic::ssub_sat:
        return isNonZeroSub(DemandedElts, Depth, Q, BitWidth,
                            II->getArgOperand(0), II->getArgOperand(1));
      case Intrinsic::sadd_sat:
        return isNonZeroAdd(DemandedElts, Depth, Q, BitWidth,
                            II->getArgOperand(0), II->getArgOperand(1),
                            /*NSW*/ true);
      case Intrinsic::umax:
      case Intrinsic::uadd_sat:
        return isKnownNonZero(II->getArgOperand(1), DemandedElts, Depth, Q) ||
               isKnownNonZero(II->getArgOperand(0), DemandedElts, Depth, Q);
      case Intrinsic::smin:
      case Intrinsic::smax: {
        auto KnownOpImpliesNonZero = [&](const KnownBits &K) {
          return II->getIntrinsicID() == Intrinsic::smin
                     ? K.isNegative()
                     : K.isStrictlyPositive();
        };
        KnownBits XKnown =
            computeKnownBits(II->getArgOperand(0), DemandedElts, Depth, Q);
        if (KnownOpImpliesNonZero(XKnown))
          return true;
        KnownBits YKnown =
            computeKnownBits(II->getArgOperand(1), DemandedElts, Depth, Q);
        if (KnownOpImpliesNonZero(YKnown))
          return true;

        if (XKnown.isNonZero() && YKnown.isNonZero())
          return true;
      }
        [[fallthrough]];
      case Intrinsic::umin:
        return isKnownNonZero(II->getArgOperand(0), DemandedElts, Depth, Q) &&
               isKnownNonZero(II->getArgOperand(1), DemandedElts, Depth, Q);
      case Intrinsic::cttz:
        return computeKnownBits(II->getArgOperand(0), DemandedElts, Depth, Q)
            .Zero[0];
      case Intrinsic::ctlz:
        return computeKnownBits(II->getArgOperand(0), DemandedElts, Depth, Q)
            .isNonNegative();
      case Intrinsic::fshr:
      case Intrinsic::fshl:
        // If Op0 == Op1, this is a rotate. rotate(x, y) != 0 iff x != 0.
        if (II->getArgOperand(0) == II->getArgOperand(1))
          return isKnownNonZero(II->getArgOperand(0), DemandedElts, Depth, Q);
        break;
      case Intrinsic::vscale:
        return true;
      default:
        break;
      }
    }
    break;
  }

  KnownBits Known(BitWidth);
  computeKnownBits(V, DemandedElts, Known, Depth, Q);
  return Known.One != 0;
}

bool isKnownNonZero(const Value* V, unsigned Depth, const SimplifyQuery& Q) {
  auto *FVTy = dyn_cast<FixedVectorType>(V->getType());
  APInt DemandedElts =
      FVTy ? APInt::getAllOnes(FVTy->getNumElements()) : APInt(1, 1);
  return isKnownNonZero(V, DemandedElts, Depth, Q);
}

/// If the pair of operators are the same invertible function, return the
/// the operands of the function corresponding to each input. Otherwise,
/// return std::nullopt.  An invertible function is one that is 1-to-1 and maps
/// every input value to exactly one output value.  This is equivalent to
/// saying that Op1 and Op2 are equal exactly when the specified pair of
/// operands are equal, (except that Op1 and Op2 may be poison more often.)
static std::optional<std::pair<Value*, Value*>>
getInvertibleOperands(const Operator *Op1,
                      const Operator *Op2) {
  if (Op1->getOpcode() != Op2->getOpcode())
    return std::nullopt;

  auto getOperands = [&](unsigned OpNum) -> auto {
    return std::make_pair(Op1->getOperand(OpNum), Op2->getOperand(OpNum));
  };

  switch (Op1->getOpcode()) {
  default:
    break;
  case Instruction::Add:
  case Instruction::Sub:
    if (Op1->getOperand(0) == Op2->getOperand(0))
      return getOperands(1);
    if (Op1->getOperand(1) == Op2->getOperand(1))
      return getOperands(0);
    break;
  case Instruction::Mul: {
    // invertible if A * B == (A * B) mod 2^N where A, and B are integers
    // and N is the bitwdith.  The nsw case is non-obvious, but proven by
    // alive2: https://alive2.llvm.org/ce/z/Z6D5qK
    auto *OBO1 = cast<OverflowingBinaryOperator>(Op1);
    auto *OBO2 = cast<OverflowingBinaryOperator>(Op2);
    if ((!OBO1->hasNoUnsignedWrap() || !OBO2->hasNoUnsignedWrap()) &&
        (!OBO1->hasNoSignedWrap() || !OBO2->hasNoSignedWrap()))
      break;

    // Assume operand order has been canonicalized
    if (Op1->getOperand(1) == Op2->getOperand(1) &&
        isa<ConstantInt>(Op1->getOperand(1)) &&
        !cast<ConstantInt>(Op1->getOperand(1))->isZero())
      return getOperands(0);
    break;
  }
  case Instruction::Shl: {
    // Same as multiplies, with the difference that we don't need to check
    // for a non-zero multiply. Shifts always multiply by non-zero.
    auto *OBO1 = cast<OverflowingBinaryOperator>(Op1);
    auto *OBO2 = cast<OverflowingBinaryOperator>(Op2);
    if ((!OBO1->hasNoUnsignedWrap() || !OBO2->hasNoUnsignedWrap()) &&
        (!OBO1->hasNoSignedWrap() || !OBO2->hasNoSignedWrap()))
      break;

    if (Op1->getOperand(1) == Op2->getOperand(1))
      return getOperands(0);
    break;
  }
  case Instruction::AShr:
  case Instruction::LShr: {
    auto *PEO1 = cast<PossiblyExactOperator>(Op1);
    auto *PEO2 = cast<PossiblyExactOperator>(Op2);
    if (!PEO1->isExact() || !PEO2->isExact())
      break;

    if (Op1->getOperand(1) == Op2->getOperand(1))
      return getOperands(0);
    break;
  }
  case Instruction::SExt:
  case Instruction::ZExt:
    if (Op1->getOperand(0)->getType() == Op2->getOperand(0)->getType())
      return getOperands(0);
    break;
  case Instruction::PHI: {
    const PHINode *PN1 = cast<PHINode>(Op1);
    const PHINode *PN2 = cast<PHINode>(Op2);

    // If PN1 and PN2 are both recurrences, can we prove the entire recurrences
    // are a single invertible function of the start values? Note that repeated
    // application of an invertible function is also invertible
    BinaryOperator *BO1 = nullptr;
    Value *Start1 = nullptr, *Step1 = nullptr;
    BinaryOperator *BO2 = nullptr;
    Value *Start2 = nullptr, *Step2 = nullptr;
    if (PN1->getParent() != PN2->getParent() ||
        !matchSimpleRecurrence(PN1, BO1, Start1, Step1) ||
        !matchSimpleRecurrence(PN2, BO2, Start2, Step2))
      break;

    auto Values = getInvertibleOperands(cast<Operator>(BO1),
                                        cast<Operator>(BO2));
    if (!Values)
       break;

    // We have to be careful of mutually defined recurrences here.  Ex:
    // * X_i = X_(i-1) OP Y_(i-1), and Y_i = X_(i-1) OP V
    // * X_i = Y_i = X_(i-1) OP Y_(i-1)
    // The invertibility of these is complicated, and not worth reasoning
    // about (yet?).
    if (Values->first != PN1 || Values->second != PN2)
      break;

    return std::make_pair(Start1, Start2);
  }
  }
  return std::nullopt;
}

/// Return true if V2 == V1 + X, where X is known non-zero.
static bool isAddOfNonZero(const Value *V1, const Value *V2, unsigned Depth,
                           const SimplifyQuery &Q) {
  const BinaryOperator *BO = dyn_cast<BinaryOperator>(V1);
  if (!BO || BO->getOpcode() != Instruction::Add)
    return false;
  Value *Op = nullptr;
  if (V2 == BO->getOperand(0))
    Op = BO->getOperand(1);
  else if (V2 == BO->getOperand(1))
    Op = BO->getOperand(0);
  else
    return false;
  return isKnownNonZero(Op, Depth + 1, Q);
}

/// Return true if V2 == V1 * C, where V1 is known non-zero, C is not 0/1 and
/// the multiplication is nuw or nsw.
static bool isNonEqualMul(const Value *V1, const Value *V2, unsigned Depth,
                          const SimplifyQuery &Q) {
  if (auto *OBO = dyn_cast<OverflowingBinaryOperator>(V2)) {
    const APInt *C;
    return match(OBO, m_Mul(m_Specific(V1), m_APInt(C))) &&
           (OBO->hasNoUnsignedWrap() || OBO->hasNoSignedWrap()) &&
           !C->isZero() && !C->isOne() && isKnownNonZero(V1, Depth + 1, Q);
  }
  return false;
}

/// Return true if V2 == V1 << C, where V1 is known non-zero, C is not 0 and
/// the shift is nuw or nsw.
static bool isNonEqualShl(const Value *V1, const Value *V2, unsigned Depth,
                          const SimplifyQuery &Q) {
  if (auto *OBO = dyn_cast<OverflowingBinaryOperator>(V2)) {
    const APInt *C;
    return match(OBO, m_Shl(m_Specific(V1), m_APInt(C))) &&
           (OBO->hasNoUnsignedWrap() || OBO->hasNoSignedWrap()) &&
           !C->isZero() && isKnownNonZero(V1, Depth + 1, Q);
  }
  return false;
}

static bool isNonEqualPHIs(const PHINode *PN1, const PHINode *PN2,
                           unsigned Depth, const SimplifyQuery &Q) {
  // Check two PHIs are in same block.
  if (PN1->getParent() != PN2->getParent())
    return false;

  SmallPtrSet<const BasicBlock *, 8> VisitedBBs;
  bool UsedFullRecursion = false;
  for (const BasicBlock *IncomBB : PN1->blocks()) {
    if (!VisitedBBs.insert(IncomBB).second)
      continue; // Don't reprocess blocks that we have dealt with already.
    const Value *IV1 = PN1->getIncomingValueForBlock(IncomBB);
    const Value *IV2 = PN2->getIncomingValueForBlock(IncomBB);
    const APInt *C1, *C2;
    if (match(IV1, m_APInt(C1)) && match(IV2, m_APInt(C2)) && *C1 != *C2)
      continue;

    // Only one pair of phi operands is allowed for full recursion.
    if (UsedFullRecursion)
      return false;

    SimplifyQuery RecQ = Q;
    RecQ.CxtI = IncomBB->getTerminator();
    if (!isKnownNonEqual(IV1, IV2, Depth + 1, RecQ))
      return false;
    UsedFullRecursion = true;
  }
  return true;
}

/// Return true if it is known that V1 != V2.
static bool isKnownNonEqual(const Value *V1, const Value *V2, unsigned Depth,
                            const SimplifyQuery &Q) {
  if (V1 == V2)
    return false;
  if (V1->getType() != V2->getType())
    // We can't look through casts yet.
    return false;

  if (Depth >= MaxAnalysisRecursionDepth)
    return false;

  // See if we can recurse through (exactly one of) our operands.  This
  // requires our operation be 1-to-1 and map every input value to exactly
  // one output value.  Such an operation is invertible.
  auto *O1 = dyn_cast<Operator>(V1);
  auto *O2 = dyn_cast<Operator>(V2);
  if (O1 && O2 && O1->getOpcode() == O2->getOpcode()) {
    if (auto Values = getInvertibleOperands(O1, O2))
      return isKnownNonEqual(Values->first, Values->second, Depth + 1, Q);

    if (const PHINode *PN1 = dyn_cast<PHINode>(V1)) {
      const PHINode *PN2 = cast<PHINode>(V2);
      // FIXME: This is missing a generalization to handle the case where one is
      // a PHI and another one isn't.
      if (isNonEqualPHIs(PN1, PN2, Depth, Q))
        return true;
    };
  }

  if (isAddOfNonZero(V1, V2, Depth, Q) || isAddOfNonZero(V2, V1, Depth, Q))
    return true;

  if (isNonEqualMul(V1, V2, Depth, Q) || isNonEqualMul(V2, V1, Depth, Q))
    return true;

  if (isNonEqualShl(V1, V2, Depth, Q) || isNonEqualShl(V2, V1, Depth, Q))
    return true;

  if (V1->getType()->isIntOrIntVectorTy()) {
    // Are any known bits in V1 contradictory to known bits in V2? If V1
    // has a known zero where V2 has a known one, they must not be equal.
    KnownBits Known1 = computeKnownBits(V1, Depth, Q);
    KnownBits Known2 = computeKnownBits(V2, Depth, Q);

    if (Known1.Zero.intersects(Known2.One) ||
        Known2.Zero.intersects(Known1.One))
      return true;
  }
  return false;
}

#if INTEL_CUSTOMIZATION
static bool isFPValueIntegral(const Value *V,
                             SmallPtrSetImpl<const PHINode *> &ProcessedPHIs,
                             unsigned Depth) {
  assert(V->getType()->isFloatingPointTy() &&
         "isFPValueIntegral expects an FP value");
  // Bail out if it goes too deep
  if (Depth == 16)
    return false;

  const APFloat *C;
  if (match(V, m_APFloat(C)))
    return C->isInteger();

  if (isa<UndefValue>(V))
    return true;

  if (const auto *I = dyn_cast<Operator>(V))
    switch (I->getOpcode()) {
    case Instruction::FAdd:
    case Instruction::FSub:
    case Instruction::FMul:
    case Instruction::FRem:
      return isFPValueIntegral(I->getOperand(0), ProcessedPHIs, Depth + 1) &&
             isFPValueIntegral(I->getOperand(1), ProcessedPHIs, Depth + 1);
    case Instruction::FNeg:
    case Instruction::FPExt:
      return isFPValueIntegral(I->getOperand(0), ProcessedPHIs, Depth + 1);
    case Instruction::UIToFP:
    case Instruction::SIToFP:
      return true;
    case Instruction::Select: {
      const auto *SI = cast<SelectInst>(V);
      return isFPValueIntegral(SI->getTrueValue(), ProcessedPHIs, Depth + 1) &&
             isFPValueIntegral(SI->getFalseValue(), ProcessedPHIs, Depth + 1);
    }
    case Instruction::PHI: {
      const auto *P = cast<PHINode>(I);
      // Assume integer value for PHIs that has been visited before
      if (!ProcessedPHIs.insert(P).second)
        return true;
      if (P->getNumIncomingValues() == 0)
        return false;
      for (const Value *V : P->incoming_values())
        if (!isFPValueIntegral(V, ProcessedPHIs, Depth + 1))
          return false;
      return true;
    }
    default:
      return false;
    }

  return false;
}

bool llvm::isFPValueIntegral(const Value *V) {
  SmallPtrSet<const PHINode *, 4> ProcessedPHIs;
  return ::isFPValueIntegral(V, ProcessedPHIs, 0);
}

/// Return true if the given integer value is within the given bit range, for
/// either signed or unsigned cases.
bool isKnownWithinIntRange(Value *V, unsigned BitRange, bool isSigned,
                           unsigned Depth, const SimplifyQuery &Q) {
  assert(V && "No Value?");
  assert(Depth <= MaxAnalysisRecursionDepth && "Limit Search Depth");

  // The given value should be an integer.
  if (!V->getType()->isIntegerTy())
    return false;

  unsigned BitWidth = V->getType()->getIntegerBitWidth();
  // If the bitwidth of the given integer is less than or equal to the given
  // bit range, then the integer is within the given range whether it's
  // treated as signed or unsigned.
  if (BitWidth <= BitRange)
    return true;

  KnownBits Known(BitWidth);
  computeKnownBits(V, Known, Depth, Q);
  // Use the number of known leading ones or zeros to decide if the given value
  // is within the given bit range.
  if (isSigned && (BitWidth - Known.Zero.countLeadingOnes() < BitRange ||
                   BitWidth - Known.One.countLeadingOnes() < BitRange))
    return true;
  if (!isSigned && (BitWidth - Known.Zero.countLeadingOnes() <= BitRange))
    return true;

  // If the given value comes from a sign/zero extension, check its source type.
  if (SExtInst *SI = dyn_cast<SExtInst>(V))
    return isSigned && SI->getSrcTy()->getIntegerBitWidth() <= BitRange;
  if (ZExtInst *ZI = dyn_cast<ZExtInst>(V))
    return (isSigned && ZI->getSrcTy()->getIntegerBitWidth() < BitRange) ||
           (!isSigned && ZI->getSrcTy()->getIntegerBitWidth() <= BitRange);

  // If the given value comes from an ashr, it could have either leading ones
  // or leading zeros depending on its original sign bit, so that
  // computeKnownBits can not capture this case if the sign bit is unknown.
  if (BinaryOperator *BO = dyn_cast<BinaryOperator>(V)) {
    ConstantInt *CstIntOp1 = dyn_cast<ConstantInt>(BO->getOperand(1));
    if (BO->getOpcode() == Instruction::AShr && CstIntOp1)
      return isSigned && CstIntOp1->getValue().ult(BitWidth) &&
                         CstIntOp1->getValue().uge(BitWidth - BitRange);
  }

  return false;
}
#endif // INTEL_CUSTOMIZATION

/// Return true if 'V & Mask' is known to be zero.  We use this predicate to
/// simplify operations downstream. Mask is known to be zero for bits that V
/// cannot have.
///
/// This function is defined on values with integer type, values with pointer
/// type, and vectors of integers.  In the case
/// where V is a vector, the mask, known zero, and known one values are the
/// same width as the vector element, and the bit is set only if it is true
/// for all of the elements in the vector.
bool MaskedValueIsZero(const Value *V, const APInt &Mask, unsigned Depth,
                       const SimplifyQuery &Q) {
  KnownBits Known(Mask.getBitWidth());
  computeKnownBits(V, Known, Depth, Q);
  return Mask.isSubsetOf(Known.Zero);
}

// Match a signed min+max clamp pattern like smax(smin(In, CHigh), CLow).
// Returns the input and lower/upper bounds.
static bool isSignedMinMaxClamp(const Value *Select, const Value *&In,
                                const APInt *&CLow, const APInt *&CHigh) {
  assert(isa<Operator>(Select) &&
         cast<Operator>(Select)->getOpcode() == Instruction::Select &&
         "Input should be a Select!");

  const Value *LHS = nullptr, *RHS = nullptr;
  SelectPatternFlavor SPF = matchSelectPattern(Select, LHS, RHS).Flavor;
  if (SPF != SPF_SMAX && SPF != SPF_SMIN)
    return false;

  if (!match(RHS, m_APInt(CLow)))
    return false;

  const Value *LHS2 = nullptr, *RHS2 = nullptr;
  SelectPatternFlavor SPF2 = matchSelectPattern(LHS, LHS2, RHS2).Flavor;
  if (getInverseMinMaxFlavor(SPF) != SPF2)
    return false;

  if (!match(RHS2, m_APInt(CHigh)))
    return false;

  if (SPF == SPF_SMIN)
    std::swap(CLow, CHigh);

  In = LHS2;
  return CLow->sle(*CHigh);
}

static bool isSignedMinMaxIntrinsicClamp(const IntrinsicInst *II,
                                         const APInt *&CLow,
                                         const APInt *&CHigh) {
  assert((II->getIntrinsicID() == Intrinsic::smin ||
          II->getIntrinsicID() == Intrinsic::smax) && "Must be smin/smax");

  Intrinsic::ID InverseID = getInverseMinMaxIntrinsic(II->getIntrinsicID());
  auto *InnerII = dyn_cast<IntrinsicInst>(II->getArgOperand(0));
  if (!InnerII || InnerII->getIntrinsicID() != InverseID ||
      !match(II->getArgOperand(1), m_APInt(CLow)) ||
      !match(InnerII->getArgOperand(1), m_APInt(CHigh)))
    return false;

  if (II->getIntrinsicID() == Intrinsic::smin)
    std::swap(CLow, CHigh);
  return CLow->sle(*CHigh);
}

/// For vector constants, loop over the elements and find the constant with the
/// minimum number of sign bits. Return 0 if the value is not a vector constant
/// or if any element was not analyzed; otherwise, return the count for the
/// element with the minimum number of sign bits.
static unsigned computeNumSignBitsVectorConstant(const Value *V,
                                                 const APInt &DemandedElts,
                                                 unsigned TyBits) {
  const auto *CV = dyn_cast<Constant>(V);
  if (!CV || !isa<FixedVectorType>(CV->getType()))
    return 0;

  unsigned MinSignBits = TyBits;
  unsigned NumElts = cast<FixedVectorType>(CV->getType())->getNumElements();
  for (unsigned i = 0; i != NumElts; ++i) {
    if (!DemandedElts[i])
      continue;
    // If we find a non-ConstantInt, bail out.
    auto *Elt = dyn_cast_or_null<ConstantInt>(CV->getAggregateElement(i));
    if (!Elt)
      return 0;

    MinSignBits = std::min(MinSignBits, Elt->getValue().getNumSignBits());
  }

  return MinSignBits;
}

static unsigned ComputeNumSignBitsImpl(const Value *V,
                                       const APInt &DemandedElts,
                                       unsigned Depth, const SimplifyQuery &Q);

static unsigned ComputeNumSignBits(const Value *V, const APInt &DemandedElts,
                                   unsigned Depth, const SimplifyQuery &Q) {
  unsigned Result = ComputeNumSignBitsImpl(V, DemandedElts, Depth, Q);
  assert(Result > 0 && "At least one sign bit needs to be present!");
  return Result;
}

/// Return the number of times the sign bit of the register is replicated into
/// the other bits. We know that at least 1 bit is always equal to the sign bit
/// (itself), but other cases can give us information. For example, immediately
/// after an "ashr X, 2", we know that the top 3 bits are all equal to each
/// other, so we return 3. For vectors, return the number of sign bits for the
/// vector element with the minimum number of known sign bits of the demanded
/// elements in the vector specified by DemandedElts.
static unsigned ComputeNumSignBitsImpl(const Value *V,
                                       const APInt &DemandedElts,
                                       unsigned Depth, const SimplifyQuery &Q) {
  Type *Ty = V->getType();
#ifndef NDEBUG
  assert(Depth <= MaxAnalysisRecursionDepth && "Limit Search Depth");

  if (auto *FVTy = dyn_cast<FixedVectorType>(Ty)) {
    assert(
        FVTy->getNumElements() == DemandedElts.getBitWidth() &&
        "DemandedElt width should equal the fixed vector number of elements");
  } else {
    assert(DemandedElts == APInt(1, 1) &&
           "DemandedElt width should be 1 for scalars");
  }
#endif

  // We return the minimum number of sign bits that are guaranteed to be present
  // in V, so for undef we have to conservatively return 1.  We don't have the
  // same behavior for poison though -- that's a FIXME today.

  Type *ScalarTy = Ty->getScalarType();
  unsigned TyBits = ScalarTy->isPointerTy() ?
    Q.DL.getPointerTypeSizeInBits(ScalarTy) :
    Q.DL.getTypeSizeInBits(ScalarTy);

  unsigned Tmp, Tmp2;
  unsigned FirstAnswer = 1;

  // Note that ConstantInt is handled by the general computeKnownBits case
  // below.

  if (Depth == MaxAnalysisRecursionDepth)
    return 1;

  if (auto *U = dyn_cast<Operator>(V)) {
    switch (Operator::getOpcode(V)) {
    default: break;
    case Instruction::SExt:
      Tmp = TyBits - U->getOperand(0)->getType()->getScalarSizeInBits();
      return ComputeNumSignBits(U->getOperand(0), Depth + 1, Q) + Tmp;

    case Instruction::SDiv: {
      const APInt *Denominator;
      // sdiv X, C -> adds log(C) sign bits.
      if (match(U->getOperand(1), m_APInt(Denominator))) {

        // Ignore non-positive denominator.
        if (!Denominator->isStrictlyPositive())
          break;

        // Calculate the incoming numerator bits.
        unsigned NumBits = ComputeNumSignBits(U->getOperand(0), Depth + 1, Q);

        // Add floor(log(C)) bits to the numerator bits.
        return std::min(TyBits, NumBits + Denominator->logBase2());
      }
      break;
    }

    case Instruction::SRem: {
      Tmp = ComputeNumSignBits(U->getOperand(0), Depth + 1, Q);

      const APInt *Denominator;
      // srem X, C -> we know that the result is within [-C+1,C) when C is a
      // positive constant.  This let us put a lower bound on the number of sign
      // bits.
      if (match(U->getOperand(1), m_APInt(Denominator))) {

        // Ignore non-positive denominator.
        if (Denominator->isStrictlyPositive()) {
          // Calculate the leading sign bit constraints by examining the
          // denominator.  Given that the denominator is positive, there are two
          // cases:
          //
          //  1. The numerator is positive. The result range is [0,C) and
          //     [0,C) u< (1 << ceilLogBase2(C)).
          //
          //  2. The numerator is negative. Then the result range is (-C,0] and
          //     integers in (-C,0] are either 0 or >u (-1 << ceilLogBase2(C)).
          //
          // Thus a lower bound on the number of sign bits is `TyBits -
          // ceilLogBase2(C)`.

          unsigned ResBits = TyBits - Denominator->ceilLogBase2();
          Tmp = std::max(Tmp, ResBits);
        }
      }
      return Tmp;
    }

    case Instruction::AShr: {
      Tmp = ComputeNumSignBits(U->getOperand(0), Depth + 1, Q);
      // ashr X, C   -> adds C sign bits.  Vectors too.
      const APInt *ShAmt;
      if (match(U->getOperand(1), m_APInt(ShAmt))) {
        if (ShAmt->uge(TyBits))
          break; // Bad shift.
        unsigned ShAmtLimited = ShAmt->getZExtValue();
        Tmp += ShAmtLimited;
        if (Tmp > TyBits) Tmp = TyBits;
      }
      return Tmp;
    }
    case Instruction::Shl: {
      const APInt *ShAmt;
      if (match(U->getOperand(1), m_APInt(ShAmt))) {
        // shl destroys sign bits.
        Tmp = ComputeNumSignBits(U->getOperand(0), Depth + 1, Q);
        if (ShAmt->uge(TyBits) ||   // Bad shift.
            ShAmt->uge(Tmp)) break; // Shifted all sign bits out.
        Tmp2 = ShAmt->getZExtValue();
        return Tmp - Tmp2;
      }
      break;
    }
    case Instruction::And:
    case Instruction::Or:
    case Instruction::Xor: // NOT is handled here.
      // Logical binary ops preserve the number of sign bits at the worst.
      Tmp = ComputeNumSignBits(U->getOperand(0), Depth + 1, Q);
      if (Tmp != 1) {
        Tmp2 = ComputeNumSignBits(U->getOperand(1), Depth + 1, Q);
        FirstAnswer = std::min(Tmp, Tmp2);
        // We computed what we know about the sign bits as our first
        // answer. Now proceed to the generic code that uses
        // computeKnownBits, and pick whichever answer is better.
      }
      break;

    case Instruction::Select: {
      // If we have a clamp pattern, we know that the number of sign bits will
      // be the minimum of the clamp min/max range.
      const Value *X;
      const APInt *CLow, *CHigh;
      if (isSignedMinMaxClamp(U, X, CLow, CHigh))
        return std::min(CLow->getNumSignBits(), CHigh->getNumSignBits());

      Tmp = ComputeNumSignBits(U->getOperand(1), Depth + 1, Q);
      if (Tmp == 1) break;
      Tmp2 = ComputeNumSignBits(U->getOperand(2), Depth + 1, Q);
      return std::min(Tmp, Tmp2);
    }

    case Instruction::Add:
      // Add can have at most one carry bit.  Thus we know that the output
      // is, at worst, one more bit than the inputs.
      Tmp = ComputeNumSignBits(U->getOperand(0), Depth + 1, Q);
      if (Tmp == 1) break;

      // Special case decrementing a value (ADD X, -1):
      if (const auto *CRHS = dyn_cast<Constant>(U->getOperand(1)))
        if (CRHS->isAllOnesValue()) {
          KnownBits Known(TyBits);
          computeKnownBits(U->getOperand(0), Known, Depth + 1, Q);

          // If the input is known to be 0 or 1, the output is 0/-1, which is
          // all sign bits set.
          if ((Known.Zero | 1).isAllOnes())
            return TyBits;

          // If we are subtracting one from a positive number, there is no carry
          // out of the result.
          if (Known.isNonNegative())
            return Tmp;
        }

      Tmp2 = ComputeNumSignBits(U->getOperand(1), Depth + 1, Q);
      if (Tmp2 == 1) break;
      return std::min(Tmp, Tmp2) - 1;

    case Instruction::Sub:
      Tmp2 = ComputeNumSignBits(U->getOperand(1), Depth + 1, Q);
      if (Tmp2 == 1) break;

      // Handle NEG.
      if (const auto *CLHS = dyn_cast<Constant>(U->getOperand(0)))
        if (CLHS->isNullValue()) {
          KnownBits Known(TyBits);
          computeKnownBits(U->getOperand(1), Known, Depth + 1, Q);
          // If the input is known to be 0 or 1, the output is 0/-1, which is
          // all sign bits set.
          if ((Known.Zero | 1).isAllOnes())
            return TyBits;

          // If the input is known to be positive (the sign bit is known clear),
          // the output of the NEG has the same number of sign bits as the
          // input.
          if (Known.isNonNegative())
            return Tmp2;

          // Otherwise, we treat this like a SUB.
        }

      // Sub can have at most one carry bit.  Thus we know that the output
      // is, at worst, one more bit than the inputs.
      Tmp = ComputeNumSignBits(U->getOperand(0), Depth + 1, Q);
      if (Tmp == 1) break;
      return std::min(Tmp, Tmp2) - 1;

    case Instruction::Mul: {
      // The output of the Mul can be at most twice the valid bits in the
      // inputs.
      unsigned SignBitsOp0 = ComputeNumSignBits(U->getOperand(0), Depth + 1, Q);
      if (SignBitsOp0 == 1) break;
      unsigned SignBitsOp1 = ComputeNumSignBits(U->getOperand(1), Depth + 1, Q);
      if (SignBitsOp1 == 1) break;
      unsigned OutValidBits =
          (TyBits - SignBitsOp0 + 1) + (TyBits - SignBitsOp1 + 1);
      return OutValidBits > TyBits ? 1 : TyBits - OutValidBits + 1;
    }

    case Instruction::PHI: {
      const PHINode *PN = cast<PHINode>(U);
      unsigned NumIncomingValues = PN->getNumIncomingValues();
      // Don't analyze large in-degree PHIs.
      if (NumIncomingValues > 4) break;
      // Unreachable blocks may have zero-operand PHI nodes.
      if (NumIncomingValues == 0) break;
#if INTEL_CUSTOMIZATION
      BinaryOperator *BO = nullptr;
      Value *Start = nullptr, *Step = nullptr;
      if (Q.SE && matchSimpleRecurrence(PN, BO, Start, Step)) {
        if (Q.SE->isSCEVable(PN->getType())) {
          const SCEV *S = Q.SE->getSCEV(const_cast<PHINode *>(PN));
          APInt Min = Q.SE->getSignedRangeMin(S);
          APInt Max = Q.SE->getSignedRangeMax(S);
          return std::min(Min.getNumSignBits(), Max.getNumSignBits());
        } else if (BO->getOpcode() == Instruction::Add &&
                   PN->getType()->isIntOrIntVectorTy()) {
          unsigned StartSignBits = ComputeNumSignBits(Start, Depth + 1, Q);
          unsigned StepSignBits = ComputeNumSignBits(Step, Depth + 1, Q);
          Loop *L = Q.LI->getLoopFor(PN->getParent());
          assert(L && "Simple recurrence without a loop?");
          // First estimate NumSignBits(Step * TC) where it's known that TC > 0.
          // TC's upper bound is one follwed by NumActiveBits(TC) zeroes (e.g,
          // for TC == 3 (b011) upper bound is 0b0100). Multiplication by that
          // number consumes exactly NumActiveBits of sign bits if the result
          // doesn't overflow. If it overflowes, conservatively assume we only
          // have 1 sign bit in the accumulated step.
          const SCEV *BTC = Q.SE->getBackedgeTakenCount(L);
          if (!isa<SCEVCouldNotCompute>(BTC)) {
            unsigned TCActiveBits = Q.SE->getUnsignedRange(BTC).getActiveBits();
            unsigned AccumulatedStepSignBits =
                TCActiveBits < StepSignBits ? StepSignBits - TCActiveBits : 1;

            // Now estimate Start+AccumulatedStep.
            unsigned MinSignBits =
                std::min(StartSignBits, AccumulatedStepSignBits);
            return MinSignBits == 1 ? 1 : MinSignBits - 1;
          }
        }
      }
#endif // INTEL_CUSTOMIZATION

      // Take the minimum of all incoming values.  This can't infinitely loop
      // because of our depth threshold.
      SimplifyQuery RecQ = Q;
      Tmp = TyBits;
      for (unsigned i = 0, e = NumIncomingValues; i != e; ++i) {
        if (Tmp == 1) return Tmp;
        RecQ.CxtI = PN->getIncomingBlock(i)->getTerminator();
        Tmp = std::min(
            Tmp, ComputeNumSignBits(PN->getIncomingValue(i), Depth + 1, RecQ));
      }
      return Tmp;
    }

    case Instruction::Trunc: {
      // If the input contained enough sign bits that some remain after the
      // truncation, then we can make use of that. Otherwise we don't know
      // anything.
      Tmp = ComputeNumSignBits(U->getOperand(0), Depth + 1, Q);
      unsigned OperandTyBits = U->getOperand(0)->getType()->getScalarSizeInBits();
      if (Tmp > (OperandTyBits - TyBits))
        return Tmp - (OperandTyBits - TyBits);

      return 1;
    }

#if INTEL_CUSTOMIZATION
    case Instruction::InsertElement: {
      if (DemandedElts != 1)
        break;
      auto *Idx = dyn_cast<ConstantInt>(U->getOperand(2));
      if (!Idx)
        break;
      if (Idx->isNullValue())
        return ComputeNumSignBits(U->getOperand(1), Depth + 1, Q);
      break;
    }
#endif // INTEL_CUSTOMIZATION

    case Instruction::ExtractElement:
      // Look through extract element. At the moment we keep this simple and
      // skip tracking the specific element. But at least we might find
      // information valid for all elements of the vector (for example if vector
      // is sign extended, shifted, etc).
      return ComputeNumSignBits(U->getOperand(0), Depth + 1, Q);

    case Instruction::ShuffleVector: {
      // Collect the minimum number of sign bits that are shared by every vector
      // element referenced by the shuffle.
      auto *Shuf = dyn_cast<ShuffleVectorInst>(U);
      if (!Shuf) {
        // FIXME: Add support for shufflevector constant expressions.
        return 1;
      }
      APInt DemandedLHS, DemandedRHS;
      // For undef elements, we don't know anything about the common state of
      // the shuffle result.
      if (!getShuffleDemandedElts(Shuf, DemandedElts, DemandedLHS, DemandedRHS))
        return 1;
      Tmp = std::numeric_limits<unsigned>::max();
      if (!!DemandedLHS) {
        const Value *LHS = Shuf->getOperand(0);
        Tmp = ComputeNumSignBits(LHS, DemandedLHS, Depth + 1, Q);
      }
      // If we don't know anything, early out and try computeKnownBits
      // fall-back.
      if (Tmp == 1)
        break;
      if (!!DemandedRHS) {
        const Value *RHS = Shuf->getOperand(1);
        Tmp2 = ComputeNumSignBits(RHS, DemandedRHS, Depth + 1, Q);
        Tmp = std::min(Tmp, Tmp2);
      }
      // If we don't know anything, early out and try computeKnownBits
      // fall-back.
      if (Tmp == 1)
        break;
      assert(Tmp <= TyBits && "Failed to determine minimum sign bits");
      return Tmp;
    }
    case Instruction::Call: {
      if (const auto *II = dyn_cast<IntrinsicInst>(U)) {
        switch (II->getIntrinsicID()) {
        default: break;
        case Intrinsic::abs:
          Tmp = ComputeNumSignBits(U->getOperand(0), Depth + 1, Q);
          if (Tmp == 1) break;

          // Absolute value reduces number of sign bits by at most 1.
          return Tmp - 1;
        case Intrinsic::smin:
        case Intrinsic::smax: {
          const APInt *CLow, *CHigh;
          if (isSignedMinMaxIntrinsicClamp(II, CLow, CHigh))
            return std::min(CLow->getNumSignBits(), CHigh->getNumSignBits());
        }
        }
      }
    }
    }
  }

  // Finally, if we can prove that the top bits of the result are 0's or 1's,
  // use this information.

  // If we can examine all elements of a vector constant successfully, we're
  // done (we can't do any better than that). If not, keep trying.
  if (unsigned VecSignBits =
          computeNumSignBitsVectorConstant(V, DemandedElts, TyBits))
    return VecSignBits;

  KnownBits Known(TyBits);
  computeKnownBits(V, DemandedElts, Known, Depth, Q);

  // If we know that the sign bit is either zero or one, determine the number of
  // identical bits in the top of the input value.
  return std::max(FirstAnswer, Known.countMinSignBits());
}

Intrinsic::ID llvm::getIntrinsicForCallSite(const CallBase &CB,
                                            const TargetLibraryInfo *TLI) {
  const Function *F = CB.getCalledFunction();
  if (!F)
    return Intrinsic::not_intrinsic;

  if (F->isIntrinsic())
    return F->getIntrinsicID();

  // We are going to infer semantics of a library function based on mapping it
  // to an LLVM intrinsic. Check that the library function is available from
  // this callbase and in this environment.
  LibFunc Func;
  if (F->hasLocalLinkage() || !TLI || !TLI->getLibFunc(CB, Func) ||
      !CB.onlyReadsMemory())
    return Intrinsic::not_intrinsic;

  switch (Func) {
  default:
    break;
  case LibFunc_sin:
  case LibFunc_sinf:
  case LibFunc_sinl:
    return Intrinsic::sin;
  case LibFunc_cos:
  case LibFunc_cosf:
  case LibFunc_cosl:
    return Intrinsic::cos;
  case LibFunc_exp:
  case LibFunc_expf:
  case LibFunc_expl:
    return Intrinsic::exp;
  case LibFunc_exp2:
  case LibFunc_exp2f:
  case LibFunc_exp2l:
    return Intrinsic::exp2;
  case LibFunc_log:
  case LibFunc_logf:
  case LibFunc_logl:
    return Intrinsic::log;
  case LibFunc_log10:
  case LibFunc_log10f:
  case LibFunc_log10l:
    return Intrinsic::log10;
  case LibFunc_log2:
  case LibFunc_log2f:
  case LibFunc_log2l:
    return Intrinsic::log2;
  case LibFunc_fabs:
  case LibFunc_fabsf:
  case LibFunc_fabsl:
    return Intrinsic::fabs;
  case LibFunc_fmin:
  case LibFunc_fminf:
  case LibFunc_fminl:
    return Intrinsic::minnum;
  case LibFunc_fmax:
  case LibFunc_fmaxf:
  case LibFunc_fmaxl:
    return Intrinsic::maxnum;
  case LibFunc_copysign:
  case LibFunc_copysignf:
  case LibFunc_copysignl:
    return Intrinsic::copysign;
  case LibFunc_floor:
  case LibFunc_floorf:
  case LibFunc_floorl:
    return Intrinsic::floor;
  case LibFunc_ceil:
  case LibFunc_ceilf:
  case LibFunc_ceill:
    return Intrinsic::ceil;
  case LibFunc_trunc:
  case LibFunc_truncf:
  case LibFunc_truncl:
    return Intrinsic::trunc;
  case LibFunc_rint:
  case LibFunc_rintf:
  case LibFunc_rintl:
    return Intrinsic::rint;
  case LibFunc_nearbyint:
  case LibFunc_nearbyintf:
  case LibFunc_nearbyintl:
    return Intrinsic::nearbyint;
  case LibFunc_round:
  case LibFunc_roundf:
  case LibFunc_roundl:
    return Intrinsic::round;
  case LibFunc_roundeven:
  case LibFunc_roundevenf:
  case LibFunc_roundevenl:
    return Intrinsic::roundeven;
  case LibFunc_pow:
  case LibFunc_powf:
  case LibFunc_powl:
    return Intrinsic::pow;
  case LibFunc_sqrt:
  case LibFunc_sqrtf:
  case LibFunc_sqrtl:
    return Intrinsic::sqrt;
  }

  return Intrinsic::not_intrinsic;
}

/// Return true if we can prove that the specified FP value is never equal to
/// -0.0.
/// NOTE: Do not check 'nsz' here because that fast-math-flag does not guarantee
///       that a value is not -0.0. It only guarantees that -0.0 may be treated
///       the same as +0.0 in floating-point ops.
bool llvm::CannotBeNegativeZero(const Value *V, const TargetLibraryInfo *TLI,
                                unsigned Depth) {
  if (auto *CFP = dyn_cast<ConstantFP>(V))
    return !CFP->getValueAPF().isNegZero();

  if (Depth == MaxAnalysisRecursionDepth)
    return false;

  auto *Op = dyn_cast<Operator>(V);
  if (!Op)
    return false;

  // (fadd x, 0.0) is guaranteed to return +0.0, not -0.0.
  if (match(Op, m_FAdd(m_Value(), m_PosZeroFP())))
    return true;

  // sitofp and uitofp turn into +0.0 for zero.
  if (isa<SIToFPInst>(Op) || isa<UIToFPInst>(Op))
    return true;

  if (auto *Call = dyn_cast<CallInst>(Op)) {
    Intrinsic::ID IID = getIntrinsicForCallSite(*Call, TLI);
    switch (IID) {
    default:
      break;
    case Intrinsic::sqrt:
    case Intrinsic::experimental_constrained_sqrt:
      // sqrt(-0.0) = -0.0, no other negative results are possible.
      // FIXME: Account for denormal-fp-math=preserve-sign denormal inputs
    case Intrinsic::canonicalize:
      return CannotBeNegativeZero(Call->getArgOperand(0), TLI, Depth + 1);
    // fabs(x) != -0.0
    case Intrinsic::fabs:
      return true;
    // sitofp and uitofp turn into +0.0 for zero.
    case Intrinsic::experimental_constrained_sitofp:
    case Intrinsic::experimental_constrained_uitofp:
      return true;
    }
  }

  return false;
}

/// If \p SignBitOnly is true, test for a known 0 sign bit rather than a
/// standard ordered compare. e.g. make -0.0 olt 0.0 be true because of the sign
/// bit despite comparing equal.
static bool cannotBeOrderedLessThanZeroImpl(const Value *V,
                                            const DataLayout &DL,
                                            const TargetLibraryInfo *TLI,
                                            bool SignBitOnly, unsigned Depth) {
  // TODO: This function does not do the right thing when SignBitOnly is true
  // and we're lowering to a hypothetical IEEE 754-compliant-but-evil platform
  // which flips the sign bits of NaNs.  See
  // https://llvm.org/bugs/show_bug.cgi?id=31702.

  if (const ConstantFP *CFP = dyn_cast<ConstantFP>(V)) {
    return !CFP->getValueAPF().isNegative() ||
           (!SignBitOnly && CFP->getValueAPF().isZero());
  }

  // Handle vector of constants.
  if (auto *CV = dyn_cast<Constant>(V)) {
    if (auto *CVFVTy = dyn_cast<FixedVectorType>(CV->getType())) {
      unsigned NumElts = CVFVTy->getNumElements();
      for (unsigned i = 0; i != NumElts; ++i) {
        auto *CFP = dyn_cast_or_null<ConstantFP>(CV->getAggregateElement(i));
        if (!CFP)
          return false;
        if (CFP->getValueAPF().isNegative() &&
            (SignBitOnly || !CFP->getValueAPF().isZero()))
          return false;
      }

      // All non-negative ConstantFPs.
      return true;
    }
  }

  if (Depth == MaxAnalysisRecursionDepth)
    return false;

  const Operator *I = dyn_cast<Operator>(V);
  if (!I)
    return false;

  switch (I->getOpcode()) {
  default:
    break;
  // Unsigned integers are always nonnegative.
  case Instruction::UIToFP:
    return true;
  case Instruction::FDiv:
    // X / X is always exactly 1.0 or a NaN.
    if (I->getOperand(0) == I->getOperand(1) &&
        (!SignBitOnly || cast<FPMathOperator>(I)->hasNoNaNs()))
      return true;

    // Set SignBitOnly for RHS, because X / -0.0 is -Inf (or NaN).
    return cannotBeOrderedLessThanZeroImpl(I->getOperand(0), DL, TLI,
                                           SignBitOnly, Depth + 1) &&
           cannotBeOrderedLessThanZeroImpl(I->getOperand(1), DL, TLI,
                                           /*SignBitOnly*/ true, Depth + 1);
  case Instruction::FMul:
    // X * X is always non-negative or a NaN.
    if (I->getOperand(0) == I->getOperand(1) &&
        (!SignBitOnly || cast<FPMathOperator>(I)->hasNoNaNs()))
      return true;

    [[fallthrough]];
  case Instruction::FAdd:
  case Instruction::FRem:
    return cannotBeOrderedLessThanZeroImpl(I->getOperand(0), DL, TLI,
                                           SignBitOnly, Depth + 1) &&
           cannotBeOrderedLessThanZeroImpl(I->getOperand(1), DL, TLI,
                                           SignBitOnly, Depth + 1);
  case Instruction::Select:
    return cannotBeOrderedLessThanZeroImpl(I->getOperand(1), DL, TLI,
                                           SignBitOnly, Depth + 1) &&
           cannotBeOrderedLessThanZeroImpl(I->getOperand(2), DL, TLI,
                                           SignBitOnly, Depth + 1);
  case Instruction::FPExt:
  case Instruction::FPTrunc:
    // Widening/narrowing never change sign.
    return cannotBeOrderedLessThanZeroImpl(I->getOperand(0), DL, TLI,
                                           SignBitOnly, Depth + 1);
  case Instruction::ExtractElement:
    // Look through extract element. At the moment we keep this simple and skip
    // tracking the specific element. But at least we might find information
    // valid for all elements of the vector.
    return cannotBeOrderedLessThanZeroImpl(I->getOperand(0), DL, TLI,
                                           SignBitOnly, Depth + 1);
  case Instruction::Call:
    const auto *CI = cast<CallInst>(I);
    Intrinsic::ID IID = getIntrinsicForCallSite(*CI, TLI);
    switch (IID) {
    default:
      break;
    case Intrinsic::canonicalize:
    case Intrinsic::arithmetic_fence:
    case Intrinsic::floor:
    case Intrinsic::ceil:
    case Intrinsic::trunc:
    case Intrinsic::rint:
    case Intrinsic::nearbyint:
    case Intrinsic::round:
    case Intrinsic::roundeven:
    case Intrinsic::fptrunc_round:
      return cannotBeOrderedLessThanZeroImpl(I->getOperand(0), DL, TLI,
                                             SignBitOnly, Depth + 1);
    case Intrinsic::maxnum: {
      Value *V0 = I->getOperand(0), *V1 = I->getOperand(1);
      auto isPositiveNum = [&](Value *V) {
        if (SignBitOnly) {
          // With SignBitOnly, this is tricky because the result of
          // maxnum(+0.0, -0.0) is unspecified. Just check if the operand is
          // a constant strictly greater than 0.0.
          const APFloat *C;
          return match(V, m_APFloat(C)) &&
                 *C > APFloat::getZero(C->getSemantics());
        }

        // -0.0 compares equal to 0.0, so if this operand is at least -0.0,
        // maxnum can't be ordered-less-than-zero.
        return isKnownNeverNaN(V, DL, TLI) &&
               cannotBeOrderedLessThanZeroImpl(V, DL, TLI, false, Depth + 1);
      };

      // TODO: This could be improved. We could also check that neither operand
      //       has its sign bit set (and at least 1 is not-NAN?).
      return isPositiveNum(V0) || isPositiveNum(V1);
    }

    case Intrinsic::maximum:
      return cannotBeOrderedLessThanZeroImpl(I->getOperand(0), DL, TLI,
                                             SignBitOnly, Depth + 1) ||
             cannotBeOrderedLessThanZeroImpl(I->getOperand(1), DL, TLI,
                                             SignBitOnly, Depth + 1);
    case Intrinsic::minnum:
    case Intrinsic::minimum:
      return cannotBeOrderedLessThanZeroImpl(I->getOperand(0), DL, TLI,
                                             SignBitOnly, Depth + 1) &&
             cannotBeOrderedLessThanZeroImpl(I->getOperand(1), DL, TLI,
                                             SignBitOnly, Depth + 1);
    case Intrinsic::exp:
    case Intrinsic::exp2:
    case Intrinsic::fabs:
      return true;
    case Intrinsic::copysign:
      // Only the sign operand matters.
      return cannotBeOrderedLessThanZeroImpl(I->getOperand(1), DL, TLI, true,
                                             Depth + 1);
    case Intrinsic::sqrt:
      // sqrt(x) is always >= -0 or NaN.  Moreover, sqrt(x) == -0 iff x == -0.
      if (!SignBitOnly)
        return true;
      return CI->hasNoNaNs() && (CI->hasNoSignedZeros() ||
                                 CannotBeNegativeZero(CI->getOperand(0), TLI));

    case Intrinsic::powi:
      if (ConstantInt *Exponent = dyn_cast<ConstantInt>(I->getOperand(1))) {
        // powi(x,n) is non-negative if n is even.
        if (Exponent->getBitWidth() <= 64 && Exponent->getSExtValue() % 2u == 0)
          return true;
      }
      // TODO: This is not correct.  Given that exp is an integer, here are the
      // ways that pow can return a negative value:
      //
      //   pow(x, exp)    --> negative if exp is odd and x is negative.
      //   pow(-0, exp)   --> -inf if exp is negative odd.
      //   pow(-0, exp)   --> -0 if exp is positive odd.
      //   pow(-inf, exp) --> -0 if exp is negative odd.
      //   pow(-inf, exp) --> -inf if exp is positive odd.
      //
      // Therefore, if !SignBitOnly, we can return true if x >= +0 or x is NaN,
      // but we must return false if x == -0.  Unfortunately we do not currently
      // have a way of expressing this constraint.  See details in
      // https://llvm.org/bugs/show_bug.cgi?id=31702.
      return cannotBeOrderedLessThanZeroImpl(I->getOperand(0), DL, TLI,
                                             SignBitOnly, Depth + 1);

    case Intrinsic::fma:
    case Intrinsic::fmuladd:
      // x*x+y is non-negative if y is non-negative.
      return I->getOperand(0) == I->getOperand(1) &&
             (!SignBitOnly || cast<FPMathOperator>(I)->hasNoNaNs()) &&
             cannotBeOrderedLessThanZeroImpl(I->getOperand(2), DL, TLI,
                                             SignBitOnly, Depth + 1);
    }
    break;
  }
  return false;
}

bool llvm::CannotBeOrderedLessThanZero(const Value *V, const DataLayout &DL,
                                       const TargetLibraryInfo *TLI) {
  return cannotBeOrderedLessThanZeroImpl(V, DL, TLI, false, 0);
}

bool llvm::SignBitMustBeZero(const Value *V, const DataLayout &DL,
                             const TargetLibraryInfo *TLI) {
  return cannotBeOrderedLessThanZeroImpl(V, DL, TLI, true, 0);
}

/// Return true if it's possible to assume IEEE treatment of input denormals in
/// \p F for \p Val.
static bool inputDenormalIsIEEE(const Function &F, const Type *Ty) {
  Ty = Ty->getScalarType();
  return F.getDenormalMode(Ty->getFltSemantics()).Input == DenormalMode::IEEE;
}

static bool inputDenormalIsIEEEOrPosZero(const Function &F, const Type *Ty) {
  Ty = Ty->getScalarType();
  DenormalMode Mode = F.getDenormalMode(Ty->getFltSemantics());
  return Mode.Input == DenormalMode::IEEE ||
         Mode.Input == DenormalMode::PositiveZero;
}

static bool outputDenormalIsIEEEOrPosZero(const Function &F, const Type *Ty) {
  Ty = Ty->getScalarType();
  DenormalMode Mode = F.getDenormalMode(Ty->getFltSemantics());
  return Mode.Output == DenormalMode::IEEE ||
         Mode.Output == DenormalMode::PositiveZero;
}

bool KnownFPClass::isKnownNeverLogicalZero(const Function &F, Type *Ty) const {
  return isKnownNeverZero() &&
         (isKnownNeverSubnormal() || inputDenormalIsIEEE(F, Ty));
}

bool KnownFPClass::isKnownNeverLogicalNegZero(const Function &F,
                                              Type *Ty) const {
  return isKnownNeverNegZero() &&
         (isKnownNeverNegSubnormal() || inputDenormalIsIEEEOrPosZero(F, Ty));
}

bool KnownFPClass::isKnownNeverLogicalPosZero(const Function &F,
                                              Type *Ty) const {
  if (!isKnownNeverPosZero())
    return false;

  // If we know there are no denormals, nothing can be flushed to zero.
  if (isKnownNeverSubnormal())
    return true;

  DenormalMode Mode = F.getDenormalMode(Ty->getScalarType()->getFltSemantics());
  switch (Mode.Input) {
  case DenormalMode::IEEE:
    return true;
  case DenormalMode::PreserveSign:
    // Negative subnormal won't flush to +0
    return isKnownNeverPosSubnormal();
  case DenormalMode::PositiveZero:
  default:
    // Both positive and negative subnormal could flush to +0
    return false;
  }

  llvm_unreachable("covered switch over denormal mode");
}

/// Returns a pair of values, which if passed to llvm.is.fpclass, returns the
/// same result as an fcmp with the given operands.
std::pair<Value *, FPClassTest> llvm::fcmpToClassTest(FCmpInst::Predicate Pred,
                                                      const Function &F,
                                                      Value *LHS, Value *RHS,
                                                      bool LookThroughSrc) {
  const APFloat *ConstRHS;
  if (!match(RHS, m_APFloat(ConstRHS)))
    return {nullptr, fcNone};

  if (ConstRHS->isZero()) {
    // Compares with fcNone are only exactly equal to fcZero if input denormals
    // are not flushed.
    // TODO: Handle DAZ by expanding masks to cover subnormal cases.
    if (Pred != FCmpInst::FCMP_ORD && Pred != FCmpInst::FCMP_UNO &&
        !inputDenormalIsIEEE(F, LHS->getType()))
      return {nullptr, fcNone};

    switch (Pred) {
    case FCmpInst::FCMP_OEQ: // Match x == 0.0
      return {LHS, fcZero};
    case FCmpInst::FCMP_UEQ: // Match isnan(x) || (x == 0.0)
      return {LHS, fcZero | fcNan};
    case FCmpInst::FCMP_UNE: // Match (x != 0.0)
      return {LHS, ~fcZero};
    case FCmpInst::FCMP_ONE: // Match !isnan(x) && x != 0.0
      return {LHS, ~fcNan & ~fcZero};
    case FCmpInst::FCMP_ORD:
      // Canonical form of ord/uno is with a zero. We could also handle
      // non-canonical other non-NaN constants or LHS == RHS.
      return {LHS, ~fcNan};
    case FCmpInst::FCMP_UNO:
      return {LHS, fcNan};
    case FCmpInst::FCMP_OGT: // x > 0
      return {LHS, fcPosSubnormal | fcPosNormal | fcPosInf};
    case FCmpInst::FCMP_UGT: // isnan(x) || x > 0
      return {LHS, fcPosSubnormal | fcPosNormal | fcPosInf | fcNan};
    case FCmpInst::FCMP_OGE: // x >= 0
      return {LHS, fcPositive | fcNegZero};
    case FCmpInst::FCMP_UGE: // isnan(x) || x >= 0
      return {LHS, fcPositive | fcNegZero | fcNan};
    case FCmpInst::FCMP_OLT: // x < 0
      return {LHS, fcNegSubnormal | fcNegNormal | fcNegInf};
    case FCmpInst::FCMP_ULT: // isnan(x) || x < 0
      return {LHS, fcNegSubnormal | fcNegNormal | fcNegInf | fcNan};
    case FCmpInst::FCMP_OLE: // x <= 0
      return {LHS, fcNegative | fcPosZero};
    case FCmpInst::FCMP_ULE: // isnan(x) || x <= 0
      return {LHS, fcNegative | fcPosZero | fcNan};
    default:
      break;
    }

    return {nullptr, fcNone};
  }

  Value *Src = LHS;
  const bool IsFabs = LookThroughSrc && match(LHS, m_FAbs(m_Value(Src)));

  // Compute the test mask that would return true for the ordered comparisons.
  FPClassTest Mask;

  if (ConstRHS->isInfinity()) {
    switch (Pred) {
    case FCmpInst::FCMP_OEQ:
    case FCmpInst::FCMP_UNE: {
      // Match __builtin_isinf patterns
      //
      //   fcmp oeq x, +inf -> is_fpclass x, fcPosInf
      //   fcmp oeq fabs(x), +inf -> is_fpclass x, fcInf
      //   fcmp oeq x, -inf -> is_fpclass x, fcNegInf
      //   fcmp oeq fabs(x), -inf -> is_fpclass x, 0 -> false
      //
      //   fcmp une x, +inf -> is_fpclass x, ~fcPosInf
      //   fcmp une fabs(x), +inf -> is_fpclass x, ~fcInf
      //   fcmp une x, -inf -> is_fpclass x, ~fcNegInf
      //   fcmp une fabs(x), -inf -> is_fpclass x, fcAllFlags -> true

      if (ConstRHS->isNegative()) {
        Mask = fcNegInf;
        if (IsFabs)
          Mask = fcNone;
      } else {
        Mask = fcPosInf;
        if (IsFabs)
          Mask |= fcNegInf;
      }

      break;
    }
    case FCmpInst::FCMP_ONE:
    case FCmpInst::FCMP_UEQ: {
      // Match __builtin_isinf patterns
      //   fcmp one x, -inf -> is_fpclass x, fcNegInf
      //   fcmp one fabs(x), -inf -> is_fpclass x, ~fcNegInf & ~fcNan
      //   fcmp one x, +inf -> is_fpclass x, ~fcNegInf & ~fcNan
      //   fcmp one fabs(x), +inf -> is_fpclass x, ~fcInf & fcNan
      //
      //   fcmp ueq x, +inf -> is_fpclass x, fcPosInf|fcNan
      //   fcmp ueq (fabs x), +inf -> is_fpclass x, fcInf|fcNan
      //   fcmp ueq x, -inf -> is_fpclass x, fcNegInf|fcNan
      //   fcmp ueq fabs(x), -inf -> is_fpclass x, fcNan
      if (ConstRHS->isNegative()) {
        Mask = ~fcNegInf & ~fcNan;
        if (IsFabs)
          Mask = ~fcNan;
      } else {
        Mask = ~fcPosInf & ~fcNan;
        if (IsFabs)
          Mask &= ~fcNegInf;
      }

      break;
    }
    case FCmpInst::FCMP_OLT:
    case FCmpInst::FCMP_UGE: {
      if (ConstRHS->isNegative()) // TODO
        return {nullptr, fcNone};

      // fcmp olt fabs(x), +inf -> fcFinite
      // fcmp uge fabs(x), +inf -> ~fcFinite
      // fcmp olt x, +inf -> fcFinite|fcNegInf
      // fcmp uge x, +inf -> ~(fcFinite|fcNegInf)
      Mask = fcFinite;
      if (!IsFabs)
        Mask |= fcNegInf;
      break;
    }
    case FCmpInst::FCMP_OGE:
    case FCmpInst::FCMP_ULT: {
      if (ConstRHS->isNegative()) // TODO
        return {nullptr, fcNone};

      // fcmp oge fabs(x), +inf -> fcInf
      // fcmp oge x, +inf -> fcPosInf
      // fcmp ult fabs(x), +inf -> ~fcInf
      // fcmp ult x, +inf -> ~fcPosInf
      Mask = fcPosInf;
      if (IsFabs)
        Mask |= fcNegInf;
      break;
    }
    default:
      return {nullptr, fcNone};
    }
  } else if (ConstRHS->isSmallestNormalized() && !ConstRHS->isNegative()) {
    // Match pattern that's used in __builtin_isnormal.
    switch (Pred) {
    case FCmpInst::FCMP_OLT:
    case FCmpInst::FCMP_UGE: {
      // fcmp olt x, smallest_normal -> fcNegInf|fcNegNormal|fcSubnormal|fcZero
      // fcmp olt fabs(x), smallest_normal -> fcSubnormal|fcZero
      // fcmp uge x, smallest_normal -> fcNan|fcPosNormal|fcPosInf
      // fcmp uge fabs(x), smallest_normal -> ~(fcSubnormal|fcZero)
      Mask = fcZero | fcSubnormal;
      if (!IsFabs)
        Mask |= fcNegNormal | fcNegInf;

      break;
    }
    case FCmpInst::FCMP_OGE:
    case FCmpInst::FCMP_ULT: {
      // fcmp oge x, smallest_normal -> fcPosNormal | fcPosInf
      // fcmp oge fabs(x), smallest_normal -> fcInf | fcNormal
      // fcmp ult x, smallest_normal -> ~(fcPosNormal | fcPosInf)
      // fcmp ult fabs(x), smallest_normal -> ~(fcInf | fcNormal)
      Mask = fcPosInf | fcPosNormal;
      if (IsFabs)
        Mask |= fcNegInf | fcNegNormal;
      break;
    }
    default:
      return {nullptr, fcNone};
    }
  } else
    return {nullptr, fcNone};

  // Invert the comparison for the unordered cases.
  if (FCmpInst::isUnordered(Pred))
    Mask = ~Mask;

  return {Src, Mask};
}

static FPClassTest computeKnownFPClassFromAssumes(const Value *V,
                                                  const SimplifyQuery &Q) {
  FPClassTest KnownFromAssume = fcAllFlags;

  // Try to restrict the floating-point classes based on information from
  // assumptions.
  for (auto &AssumeVH : Q.AC->assumptionsFor(V)) {
    if (!AssumeVH)
      continue;
    CallInst *I = cast<CallInst>(AssumeVH);
    const Function *F = I->getFunction();

    assert(F == Q.CxtI->getParent()->getParent() &&
           "Got assumption for the wrong function!");
    assert(I->getCalledFunction()->getIntrinsicID() == Intrinsic::assume &&
           "must be an assume intrinsic");

    if (!isValidAssumeForContext(I, Q.CxtI, Q.DT))
      continue;

    CmpInst::Predicate Pred;
    Value *LHS, *RHS;
    uint64_t ClassVal = 0;
    if (match(I->getArgOperand(0), m_FCmp(Pred, m_Value(LHS), m_Value(RHS)))) {
      auto [TestedValue, TestedMask] =
          fcmpToClassTest(Pred, *F, LHS, RHS, true);
      // First see if we can fold in fabs/fneg into the test.
      if (TestedValue == V)
        KnownFromAssume &= TestedMask;
      else {
        // Try again without the lookthrough if we found a different source
        // value.
        auto [TestedValue, TestedMask] =
            fcmpToClassTest(Pred, *F, LHS, RHS, false);
        if (TestedValue == V)
          KnownFromAssume &= TestedMask;
      }
    } else if (match(I->getArgOperand(0),
                     m_Intrinsic<Intrinsic::is_fpclass>(
                         m_Value(LHS), m_ConstantInt(ClassVal)))) {
      KnownFromAssume &= static_cast<FPClassTest>(ClassVal);
    }
  }

  return KnownFromAssume;
}

void computeKnownFPClass(const Value *V, const APInt &DemandedElts,
                         FPClassTest InterestedClasses, KnownFPClass &Known,
                         unsigned Depth, const SimplifyQuery &Q);

static void computeKnownFPClass(const Value *V, KnownFPClass &Known,
                                FPClassTest InterestedClasses, unsigned Depth,
                                const SimplifyQuery &Q) {
  auto *FVTy = dyn_cast<FixedVectorType>(V->getType());
  APInt DemandedElts =
      FVTy ? APInt::getAllOnes(FVTy->getNumElements()) : APInt(1, 1);
  computeKnownFPClass(V, DemandedElts, InterestedClasses, Known, Depth, Q);
}

static void computeKnownFPClassForFPTrunc(const Operator *Op,
                                          const APInt &DemandedElts,
                                          FPClassTest InterestedClasses,
                                          KnownFPClass &Known, unsigned Depth,
                                          const SimplifyQuery &Q) {
  if ((InterestedClasses &
       (KnownFPClass::OrderedLessThanZeroMask | fcNan)) == fcNone)
    return;

  KnownFPClass KnownSrc;
  computeKnownFPClass(Op->getOperand(0), DemandedElts, InterestedClasses,
                      KnownSrc, Depth + 1, Q);

  // Sign should be preserved
  // TODO: Handle cannot be ordered greater than zero
  if (KnownSrc.cannotBeOrderedLessThanZero())
    Known.knownNot(KnownFPClass::OrderedLessThanZeroMask);

  Known.propagateNaN(KnownSrc, true);

  // Infinity needs a range check.
}

// TODO: Merge implementations of CannotBeNegativeZero,
// cannotBeOrderedLessThanZero into here.
void computeKnownFPClass(const Value *V, const APInt &DemandedElts,
                         FPClassTest InterestedClasses, KnownFPClass &Known,
                         unsigned Depth, const SimplifyQuery &Q) {
  assert(Known.isUnknown() && "should not be called with known information");

  if (!DemandedElts) {
    // No demanded elts, better to assume we don't know anything.
    Known.resetAll();
    return;
  }

  assert(Depth <= MaxAnalysisRecursionDepth && "Limit Search Depth");

  if (auto *CFP = dyn_cast_or_null<ConstantFP>(V)) {
    Known.KnownFPClasses = CFP->getValueAPF().classify();
    Known.SignBit = CFP->isNegative();
    return;
  }

  // Try to handle fixed width vector constants
  auto *VFVTy = dyn_cast<FixedVectorType>(V->getType());
  const Constant *CV = dyn_cast<Constant>(V);
  if (VFVTy && CV) {
    Known.KnownFPClasses = fcNone;

    // For vectors, verify that each element is not NaN.
    unsigned NumElts = VFVTy->getNumElements();
    for (unsigned i = 0; i != NumElts; ++i) {
      Constant *Elt = CV->getAggregateElement(i);
      if (!Elt) {
        Known = KnownFPClass();
        return;
      }
      if (isa<UndefValue>(Elt))
        continue;
      auto *CElt = dyn_cast<ConstantFP>(Elt);
      if (!CElt) {
        Known = KnownFPClass();
        return;
      }

      KnownFPClass KnownElt{CElt->getValueAPF().classify(), CElt->isNegative()};
      Known |= KnownElt;
    }

    return;
  }

  FPClassTest KnownNotFromFlags = fcNone;
  if (const auto *CB = dyn_cast<CallBase>(V))
    KnownNotFromFlags |= CB->getRetNoFPClass();
  else if (const auto *Arg = dyn_cast<Argument>(V))
    KnownNotFromFlags |= Arg->getNoFPClass();

  const Operator *Op = dyn_cast<Operator>(V);
  if (const FPMathOperator *FPOp = dyn_cast_or_null<FPMathOperator>(Op)) {
    if (FPOp->hasNoNaNs())
      KnownNotFromFlags |= fcNan;
    if (FPOp->hasNoInfs())
      KnownNotFromFlags |= fcInf;
  }

  if (Q.AC) {
    FPClassTest AssumedClasses = computeKnownFPClassFromAssumes(V, Q);
    KnownNotFromFlags |= ~AssumedClasses;
  }

  // We no longer need to find out about these bits from inputs if we can
  // assume this from flags/attributes.
  InterestedClasses &= ~KnownNotFromFlags;

  auto ClearClassesFromFlags = make_scope_exit([=, &Known] {
    Known.knownNot(KnownNotFromFlags);
  });

  if (!Op)
    return;

  // All recursive calls that increase depth must come after this.
  if (Depth == MaxAnalysisRecursionDepth)
    return;

  const unsigned Opc = Op->getOpcode();
  switch (Opc) {
  case Instruction::FNeg: {
    computeKnownFPClass(Op->getOperand(0), DemandedElts, InterestedClasses,
                        Known, Depth + 1, Q);
    Known.fneg();
    break;
  }
  case Instruction::Select: {
    KnownFPClass Known2;
    computeKnownFPClass(Op->getOperand(1), DemandedElts, InterestedClasses,
                        Known, Depth + 1, Q);
    computeKnownFPClass(Op->getOperand(2), DemandedElts, InterestedClasses,
                        Known2, Depth + 1, Q);
    Known |= Known2;
    break;
  }
  case Instruction::Call: {
    if (const IntrinsicInst *II = dyn_cast<IntrinsicInst>(Op)) {
      const Intrinsic::ID IID = II->getIntrinsicID();
      switch (IID) {
      case Intrinsic::fabs: {
        if ((InterestedClasses & (fcNan | fcPositive)) != fcNone) {
          // If we only care about the sign bit we don't need to inspect the
          // operand.
          computeKnownFPClass(II->getArgOperand(0), DemandedElts,
                              InterestedClasses, Known, Depth + 1, Q);
        }

        Known.fabs();
        break;
      }
      case Intrinsic::copysign: {
        KnownFPClass KnownSign;

        computeKnownFPClass(II->getArgOperand(0), DemandedElts,
                            InterestedClasses, Known, Depth + 1, Q);
        computeKnownFPClass(II->getArgOperand(1), DemandedElts,
                            InterestedClasses, KnownSign, Depth + 1, Q);
        Known.copysign(KnownSign);
        break;
      }
      case Intrinsic::fma:
      case Intrinsic::fmuladd: {
        if ((InterestedClasses & fcNegative) == fcNone)
          break;

        if (II->getArgOperand(0) != II->getArgOperand(1))
          break;

        // The multiply cannot be -0 and therefore the add can't be -0
        Known.knownNot(fcNegZero);

        // x * x + y is non-negative if y is non-negative.
        KnownFPClass KnownAddend;
        computeKnownFPClass(II->getArgOperand(2), DemandedElts,
                            InterestedClasses, KnownAddend, Depth + 1, Q);

        // TODO: Known sign bit with no nans
        if (KnownAddend.cannotBeOrderedLessThanZero())
          Known.knownNot(fcNegative);
        break;
      }
      case Intrinsic::sqrt:
      case Intrinsic::experimental_constrained_sqrt: {
        KnownFPClass KnownSrc;
        FPClassTest InterestedSrcs = InterestedClasses;
        if (InterestedClasses & fcNan)
          InterestedSrcs |= KnownFPClass::OrderedLessThanZeroMask;

        computeKnownFPClass(II->getArgOperand(0), DemandedElts,
                            InterestedSrcs, KnownSrc, Depth + 1, Q);

        if (KnownSrc.isKnownNeverPosInfinity())
          Known.knownNot(fcPosInf);
        if (KnownSrc.isKnownNever(fcSNan))
          Known.knownNot(fcSNan);

        // Any negative value besides -0 returns a nan.
        if (KnownSrc.isKnownNeverNaN() &&
            KnownSrc.cannotBeOrderedLessThanZero())
          Known.knownNot(fcNan);

        // The only negative value that can be returned is -0 for -0 inputs.
        Known.knownNot(fcNegInf | fcNegSubnormal | fcNegNormal);

        // If the input denormal mode could be PreserveSign, a negative
        // subnormal input could produce a negative zero output.
        const Function *F = II->getFunction();
        if (F && KnownSrc.isKnownNeverLogicalNegZero(*F, II->getType())) {
          Known.knownNot(fcNegZero);
          if (KnownSrc.isKnownNeverNaN())
            Known.SignBit = false;
        }

        break;
      }
      case Intrinsic::sin:
      case Intrinsic::cos: {
        // Return NaN on infinite inputs.
        KnownFPClass KnownSrc;
        computeKnownFPClass(II->getArgOperand(0), DemandedElts,
                            InterestedClasses, KnownSrc, Depth + 1, Q);
        Known.knownNot(fcInf);
        if (KnownSrc.isKnownNeverNaN() && KnownSrc.isKnownNeverInfinity())
          Known.knownNot(fcNan);
        break;
      }

      case Intrinsic::maxnum:
      case Intrinsic::minnum:
      case Intrinsic::minimum:
      case Intrinsic::maximum: {
        KnownFPClass KnownLHS, KnownRHS;
        computeKnownFPClass(II->getArgOperand(0), DemandedElts,
                            InterestedClasses, KnownLHS, Depth + 1, Q);
        computeKnownFPClass(II->getArgOperand(1), DemandedElts,
                            InterestedClasses, KnownRHS, Depth + 1, Q);

        bool NeverNaN =
            KnownLHS.isKnownNeverNaN() || KnownRHS.isKnownNeverNaN();
        Known = KnownLHS | KnownRHS;

        // If either operand is not NaN, the result is not NaN.
        if (NeverNaN && (IID == Intrinsic::minnum || IID == Intrinsic::maxnum))
          Known.knownNot(fcNan);

        if (IID == Intrinsic::maxnum) {
          // If at least one operand is known to be positive, the result must be
          // positive.
          if ((KnownLHS.cannotBeOrderedLessThanZero() &&
               KnownLHS.isKnownNeverNaN()) ||
              (KnownRHS.cannotBeOrderedLessThanZero() &&
               KnownRHS.isKnownNeverNaN()))
            Known.knownNot(KnownFPClass::OrderedLessThanZeroMask);
        } else if (IID == Intrinsic::maximum) {
          // If at least one operand is known to be positive, the result must be
          // positive.
          if (KnownLHS.cannotBeOrderedLessThanZero() ||
              KnownRHS.cannotBeOrderedLessThanZero())
            Known.knownNot(KnownFPClass::OrderedLessThanZeroMask);
        } else if (IID == Intrinsic::minnum) {
          // If at least one operand is known to be negative, the result must be
          // negative.
          if ((KnownLHS.cannotBeOrderedGreaterThanZero() &&
               KnownLHS.isKnownNeverNaN()) ||
              (KnownRHS.cannotBeOrderedGreaterThanZero() &&
               KnownRHS.isKnownNeverNaN()))
            Known.knownNot(KnownFPClass::OrderedGreaterThanZeroMask);
        } else {
          // If at least one operand is known to be negative, the result must be
          // negative.
          if (KnownLHS.cannotBeOrderedGreaterThanZero() ||
              KnownRHS.cannotBeOrderedGreaterThanZero())
            Known.knownNot(KnownFPClass::OrderedGreaterThanZeroMask);
          }

        // Fixup zero handling if denormals could be returned as a zero.
        //
        // As there's no spec for denormal flushing, be conservative with the
        // treatment of denormals that could be flushed to zero. For older
        // subtargets on AMDGPU the min/max instructions would not flush the
        // output and return the original value.
        //
        // TODO: This could be refined based on the sign
        if ((Known.KnownFPClasses & fcZero) != fcNone &&
            !Known.isKnownNeverSubnormal()) {
          const Function *Parent = II->getFunction();
          if (!Parent)
            break;

          DenormalMode Mode = Parent->getDenormalMode(
              II->getType()->getScalarType()->getFltSemantics());
          if (Mode != DenormalMode::getIEEE())
            Known.KnownFPClasses |= fcZero;
        }

        break;
      }
      case Intrinsic::canonicalize: {
        computeKnownFPClass(II->getArgOperand(0), DemandedElts,
                            InterestedClasses, Known, Depth + 1, Q);
        // Canonicalize is guaranteed to quiet signaling nans.
        Known.knownNot(fcSNan);

        const Function *F = II->getFunction();
        if (!F)
          break;

        // If the parent function flushes denormals, the canonical output cannot
        // be a denormal.
        const fltSemantics &FPType =
            II->getType()->getScalarType()->getFltSemantics();
        DenormalMode DenormMode = F->getDenormalMode(FPType);
        if (DenormMode.inputsAreZero() || DenormMode.outputsAreZero())
          Known.knownNot(fcSubnormal);

        if (DenormMode.Input == DenormalMode::PositiveZero ||
            (DenormMode.Output == DenormalMode::PositiveZero &&
             DenormMode.Input == DenormalMode::IEEE))
          Known.knownNot(fcNegZero);

        break;
      }
      case Intrinsic::trunc:
      case Intrinsic::floor:
      case Intrinsic::ceil:
      case Intrinsic::rint:
      case Intrinsic::nearbyint:
      case Intrinsic::round:
      case Intrinsic::roundeven: {
        KnownFPClass KnownSrc;
        FPClassTest InterestedSrcs = InterestedClasses;
        if (InterestedSrcs & fcPosFinite)
          InterestedSrcs |= fcPosFinite;
        if (InterestedSrcs & fcNegFinite)
          InterestedSrcs |= fcNegFinite;
        computeKnownFPClass(II->getArgOperand(0), DemandedElts,
                            InterestedSrcs, KnownSrc, Depth + 1, Q);

        // Integer results cannot be subnormal.
        Known.knownNot(fcSubnormal);

        Known.propagateNaN(KnownSrc, true);

        // Pass through infinities, except PPC_FP128 is a special case for
        // intrinsics other than trunc.
        if (IID == Intrinsic::trunc || !V->getType()->isMultiUnitFPType()) {
          if (KnownSrc.isKnownNeverPosInfinity())
            Known.knownNot(fcPosInf);
          if (KnownSrc.isKnownNeverNegInfinity())
            Known.knownNot(fcNegInf);
        }

        // Negative round ups to 0 produce -0
        if (KnownSrc.isKnownNever(fcPosFinite))
          Known.knownNot(fcPosFinite);
        if (KnownSrc.isKnownNever(fcNegFinite))
          Known.knownNot(fcNegFinite);

        break;
      }
      case Intrinsic::exp:
      case Intrinsic::exp2: {
        Known.knownNot(fcNegative);
        if ((InterestedClasses & fcNan) == fcNone)
          break;

        KnownFPClass KnownSrc;
        computeKnownFPClass(II->getArgOperand(0), DemandedElts,
                            InterestedClasses, KnownSrc, Depth + 1, Q);
        if (KnownSrc.isKnownNeverNaN()) {
          Known.knownNot(fcNan);
          Known.SignBit = false;
        }

        break;
      }
      case Intrinsic::fptrunc_round: {
        computeKnownFPClassForFPTrunc(Op, DemandedElts, InterestedClasses,
                                      Known, Depth, Q);
        break;
      }
      case Intrinsic::log:
      case Intrinsic::log10:
      case Intrinsic::log2:
      case Intrinsic::experimental_constrained_log:
      case Intrinsic::experimental_constrained_log10:
      case Intrinsic::experimental_constrained_log2: {
        // log(+inf) -> +inf
        // log([+-]0.0) -> -inf
        // log(-inf) -> nan
        // log(-x) -> nan
        if ((InterestedClasses & (fcNan | fcInf)) == fcNone)
          break;

        FPClassTest InterestedSrcs = InterestedClasses;
        if ((InterestedClasses & fcNegInf) != fcNone)
          InterestedSrcs |= fcZero | fcSubnormal;
        if ((InterestedClasses & fcNan) != fcNone)
          InterestedSrcs |= fcNan | (fcNegative & ~fcNan);

        KnownFPClass KnownSrc;
        computeKnownFPClass(II->getArgOperand(0), DemandedElts, InterestedSrcs,
                            KnownSrc, Depth + 1, Q);

        if (KnownSrc.isKnownNeverPosInfinity())
          Known.knownNot(fcPosInf);

        if (KnownSrc.isKnownNeverNaN() &&
            KnownSrc.cannotBeOrderedLessThanZero())
          Known.knownNot(fcNan);

        const Function *F = II->getFunction();
        if (F && KnownSrc.isKnownNeverLogicalZero(*F, II->getType()))
          Known.knownNot(fcNegInf);

        break;
      }
      case Intrinsic::powi: {
        if ((InterestedClasses & fcNegative) == fcNone)
          break;

        const Value *Exp = II->getArgOperand(1);
        unsigned BitWidth =
            Exp->getType()->getScalarType()->getIntegerBitWidth();
        KnownBits ExponentKnownBits(BitWidth);
        computeKnownBits(Exp, DemandedElts, ExponentKnownBits, Depth + 1, Q);

        if (ExponentKnownBits.Zero[0]) { // Is even
          Known.knownNot(fcNegative);
          break;
        }

        // Given that exp is an integer, here are the
        // ways that pow can return a negative value:
        //
        //   pow(-x, exp)   --> negative if exp is odd and x is negative.
        //   pow(-0, exp)   --> -inf if exp is negative odd.
        //   pow(-0, exp)   --> -0 if exp is positive odd.
        //   pow(-inf, exp) --> -0 if exp is negative odd.
        //   pow(-inf, exp) --> -inf if exp is positive odd.
        KnownFPClass KnownSrc;
        computeKnownFPClass(II->getArgOperand(0), DemandedElts, fcNegative,
                            KnownSrc, Depth + 1, Q);
        if (KnownSrc.isKnownNever(fcNegative))
          Known.knownNot(fcNegative);
        break;
      }
      case Intrinsic::arithmetic_fence: {
        computeKnownFPClass(II->getArgOperand(0), DemandedElts,
                            InterestedClasses, Known, Depth + 1, Q);
        break;
      }
      case Intrinsic::experimental_constrained_sitofp:
      case Intrinsic::experimental_constrained_uitofp:
        // Cannot produce nan
        Known.knownNot(fcNan);

        // sitofp and uitofp turn into +0.0 for zero.
        Known.knownNot(fcNegZero);

        // Integers cannot be subnormal
        Known.knownNot(fcSubnormal);

        if (IID == Intrinsic::experimental_constrained_uitofp)
          Known.signBitMustBeZero();

        // TODO: Copy inf handling from instructions
        break;
      default:
        break;
      }
    }

    break;
  }
  case Instruction::FAdd:
  case Instruction::FSub: {
    KnownFPClass KnownLHS, KnownRHS;
    computeKnownFPClass(Op->getOperand(1), DemandedElts, fcNan | fcInf,
                        KnownRHS, Depth + 1, Q);

    if (KnownRHS.isKnownNeverNaN() || KnownRHS.isKnownNeverNegZero() ||
        (Opc == Instruction::FSub && KnownRHS.isKnownNeverPosZero())) {
      // RHS is canonically cheaper to compute. Skip inspecting the LHS if
      // there's no point.
      computeKnownFPClass(Op->getOperand(0), DemandedElts, fcNan | fcInf,
                          KnownLHS, Depth + 1, Q);
      // Adding positive and negative infinity produces NaN.
      // TODO: Check sign of infinities.
      if (KnownLHS.isKnownNeverNaN() && KnownRHS.isKnownNeverNaN() &&
          (KnownLHS.isKnownNeverInfinity() || KnownRHS.isKnownNeverInfinity()))
        Known.knownNot(fcNan);

      // FIXME: Context function should always be passed in separately
      const Function *F = cast<Instruction>(Op)->getFunction();
      if (!F)
        break;

      if (Op->getOpcode() == Instruction::FAdd) {
        // (fadd x, 0.0) is guaranteed to return +0.0, not -0.0.
        if ((KnownLHS.isKnownNeverLogicalNegZero(*F, Op->getType()) ||
             KnownRHS.isKnownNeverLogicalNegZero(*F, Op->getType())) &&
            // Make sure output negative denormal can't flush to -0
            outputDenormalIsIEEEOrPosZero(*F, Op->getType()))
          Known.knownNot(fcNegZero);
      } else {
        // Only fsub -0, +0 can return -0
        if ((KnownLHS.isKnownNeverLogicalNegZero(*F, Op->getType()) ||
             KnownRHS.isKnownNeverLogicalPosZero(*F, Op->getType())) &&
            // Make sure output negative denormal can't flush to -0
            outputDenormalIsIEEEOrPosZero(*F, Op->getType()))
          Known.knownNot(fcNegZero);
      }
    }

    break;
  }
  case Instruction::FMul: {
    // X * X is always non-negative or a NaN.
    if (Op->getOperand(0) == Op->getOperand(1))
      Known.knownNot(fcNegative);

    if ((InterestedClasses & fcNan) != fcNan)
      break;

    KnownFPClass KnownLHS, KnownRHS;
    computeKnownFPClass(Op->getOperand(1), DemandedElts,
                        fcNan | fcInf | fcZero | fcSubnormal, KnownRHS,
                        Depth + 1, Q);
    if (KnownRHS.isKnownNeverNaN() &&
        (KnownRHS.isKnownNeverInfinity() || KnownRHS.isKnownNeverZero())) {
      computeKnownFPClass(Op->getOperand(0), DemandedElts,
                          fcNan | fcInf | fcZero, KnownLHS, Depth + 1, Q);
      if (!KnownLHS.isKnownNeverNaN())
        break;

      const Function *F = cast<Instruction>(Op)->getFunction();

      // If neither side can be zero (or nan) fmul never produces NaN.
      // TODO: Check operand combinations.
      // e.g. fmul nofpclass(inf nan zero), nofpclass(nan) -> nofpclass(nan)
      if ((KnownLHS.isKnownNeverInfinity() ||
           (F && KnownLHS.isKnownNeverLogicalZero(*F, Op->getType()))) &&
          (KnownRHS.isKnownNeverInfinity() ||
           (F && KnownRHS.isKnownNeverLogicalZero(*F, Op->getType()))))
        Known.knownNot(fcNan);
    }

    break;
  }
  case Instruction::FDiv:
  case Instruction::FRem: {
    if (Op->getOperand(0) == Op->getOperand(1)) {
      // TODO: Could filter out snan if we inspect the operand
      if (Op->getOpcode() == Instruction::FDiv) {
        // X / X is always exactly 1.0 or a NaN.
        Known.KnownFPClasses = fcNan | fcPosNormal;
      } else {
        // X % X is always exactly [+-]0.0 or a NaN.
        Known.KnownFPClasses = fcNan | fcZero;
      }

      break;
    }

    const bool WantNan = (InterestedClasses & fcNan) != fcNone;
    const bool WantNegative = (InterestedClasses & fcNegative) != fcNone;
    const bool WantPositive =
        Opc == Instruction::FRem && (InterestedClasses & fcPositive) != fcNone;
    if (!WantNan && !WantNegative && !WantPositive)
      break;

    KnownFPClass KnownLHS, KnownRHS;

    computeKnownFPClass(Op->getOperand(1), DemandedElts,
                        fcNan | fcInf | fcZero | fcNegative, KnownRHS,
                        Depth + 1, Q);

    bool KnowSomethingUseful =
        KnownRHS.isKnownNeverNaN() || KnownRHS.isKnownNever(fcNegative);

    if (KnowSomethingUseful || WantPositive) {
      const FPClassTest InterestedLHS =
          WantPositive ? fcAllFlags
                       : fcNan | fcInf | fcZero | fcSubnormal | fcNegative;

      computeKnownFPClass(Op->getOperand(0), DemandedElts,
                          InterestedClasses & InterestedLHS, KnownLHS,
                          Depth + 1, Q);
    }

    const Function *F = cast<Instruction>(Op)->getFunction();

    if (Op->getOpcode() == Instruction::FDiv) {
      // Only 0/0, Inf/Inf produce NaN.
      if (KnownLHS.isKnownNeverNaN() && KnownRHS.isKnownNeverNaN() &&
          (KnownLHS.isKnownNeverInfinity() ||
           KnownRHS.isKnownNeverInfinity()) &&
          ((F && KnownLHS.isKnownNeverLogicalZero(*F, Op->getType())) ||
           (F && KnownRHS.isKnownNeverLogicalZero(*F, Op->getType())))) {
        Known.knownNot(fcNan);
      }

      // X / -0.0 is -Inf (or NaN).
      // +X / +X is +X
      if (KnownLHS.isKnownNever(fcNegative) && KnownRHS.isKnownNever(fcNegative))
        Known.knownNot(fcNegative);
    } else {
      // Inf REM x and x REM 0 produce NaN.
      if (KnownLHS.isKnownNeverNaN() && KnownRHS.isKnownNeverNaN() &&
          KnownLHS.isKnownNeverInfinity() && F &&
          KnownRHS.isKnownNeverLogicalZero(*F, Op->getType())) {
        Known.knownNot(fcNan);
      }

      // The sign for frem is the same as the first operand.
      if (KnownLHS.cannotBeOrderedLessThanZero())
        Known.knownNot(KnownFPClass::OrderedLessThanZeroMask);
      if (KnownLHS.cannotBeOrderedGreaterThanZero())
        Known.knownNot(KnownFPClass::OrderedGreaterThanZeroMask);

      // See if we can be more aggressive about the sign of 0.
      if (KnownLHS.isKnownNever(fcNegative))
        Known.knownNot(fcNegative);
      if (KnownLHS.isKnownNever(fcPositive))
        Known.knownNot(fcPositive);
    }

    break;
  }
  case Instruction::FPExt: {
    // Infinity, nan and zero propagate from source.
    computeKnownFPClass(Op->getOperand(0), DemandedElts, InterestedClasses,
                        Known, Depth + 1, Q);

    const fltSemantics &DstTy =
        Op->getType()->getScalarType()->getFltSemantics();
    const fltSemantics &SrcTy =
        Op->getOperand(0)->getType()->getScalarType()->getFltSemantics();

    // All subnormal inputs should be in the normal range in the result type.
    if (APFloat::isRepresentableAsNormalIn(SrcTy, DstTy))
      Known.knownNot(fcSubnormal);

    // Sign bit of a nan isn't guaranteed.
    if (!Known.isKnownNeverNaN())
      Known.SignBit = std::nullopt;
    break;
  }
  case Instruction::FPTrunc: {
    computeKnownFPClassForFPTrunc(Op, DemandedElts, InterestedClasses, Known,
                                  Depth, Q);
    break;
  }
  case Instruction::SIToFP:
  case Instruction::UIToFP: {
    // Cannot produce nan
    Known.knownNot(fcNan);

    // Integers cannot be subnormal
    Known.knownNot(fcSubnormal);

    // sitofp and uitofp turn into +0.0 for zero.
    Known.knownNot(fcNegZero);
    if (Op->getOpcode() == Instruction::UIToFP)
      Known.signBitMustBeZero();

    if (InterestedClasses & fcInf) {
      // Get width of largest magnitude integer (remove a bit if signed).
      // This still works for a signed minimum value because the largest FP
      // value is scaled by some fraction close to 2.0 (1.0 + 0.xxxx).
      int IntSize = Op->getOperand(0)->getType()->getScalarSizeInBits();
      if (Op->getOpcode() == Instruction::SIToFP)
        --IntSize;

      // If the exponent of the largest finite FP value can hold the largest
      // integer, the result of the cast must be finite.
      Type *FPTy = Op->getType()->getScalarType();
      if (ilogb(APFloat::getLargest(FPTy->getFltSemantics())) >= IntSize)
        Known.knownNot(fcInf);
    }

    break;
  }
  case Instruction::ExtractElement: {
    // Look through extract element. If the index is non-constant or
    // out-of-range demand all elements, otherwise just the extracted element.
    const Value *Vec = Op->getOperand(0);
    const Value *Idx = Op->getOperand(1);
    auto *CIdx = dyn_cast<ConstantInt>(Idx);

    if (auto *VecTy = dyn_cast<FixedVectorType>(Vec->getType())) {
      unsigned NumElts = VecTy->getNumElements();
      APInt DemandedVecElts = APInt::getAllOnes(NumElts);
      if (CIdx && CIdx->getValue().ult(NumElts))
        DemandedVecElts = APInt::getOneBitSet(NumElts, CIdx->getZExtValue());
      return computeKnownFPClass(Vec, DemandedVecElts, InterestedClasses, Known,
                                 Depth + 1, Q);
    }

    break;
  }
  case Instruction::InsertElement: {
    if (isa<ScalableVectorType>(Op->getType()))
      return;

    const Value *Vec = Op->getOperand(0);
    const Value *Elt = Op->getOperand(1);
    auto *CIdx = dyn_cast<ConstantInt>(Op->getOperand(2));
    // Early out if the index is non-constant or out-of-range.
    unsigned NumElts = DemandedElts.getBitWidth();
    if (!CIdx || CIdx->getValue().uge(NumElts))
      return;

    unsigned EltIdx = CIdx->getZExtValue();
    // Do we demand the inserted element?
    if (DemandedElts[EltIdx]) {
      computeKnownFPClass(Elt, Known, InterestedClasses, Depth + 1, Q);
      // If we don't know any bits, early out.
      if (Known.isUnknown())
        break;
    } else {
      Known.KnownFPClasses = fcNone;
    }

    // We don't need the base vector element that has been inserted.
    APInt DemandedVecElts = DemandedElts;
    DemandedVecElts.clearBit(EltIdx);
    if (!!DemandedVecElts) {
      KnownFPClass Known2;
      computeKnownFPClass(Vec, DemandedVecElts, InterestedClasses, Known2,
                          Depth + 1, Q);
      Known |= Known2;
    }

    break;
  }
  case Instruction::ShuffleVector: {
    // For undef elements, we don't know anything about the common state of
    // the shuffle result.
    APInt DemandedLHS, DemandedRHS;
    auto *Shuf = dyn_cast<ShuffleVectorInst>(Op);
    if (!Shuf || !getShuffleDemandedElts(Shuf, DemandedElts, DemandedLHS, DemandedRHS))
      return;

    if (!!DemandedLHS) {
      const Value *LHS = Shuf->getOperand(0);
      computeKnownFPClass(LHS, DemandedLHS, InterestedClasses, Known,
                          Depth + 1, Q);

      // If we don't know any bits, early out.
      if (Known.isUnknown())
        break;
    } else {
      Known.KnownFPClasses = fcNone;
    }

    if (!!DemandedRHS) {
      KnownFPClass Known2;
      const Value *RHS = Shuf->getOperand(1);
      computeKnownFPClass(RHS, DemandedRHS, InterestedClasses, Known2,
                          Depth + 1, Q);
      Known |= Known2;
    }

    break;
  }
  case Instruction::ExtractValue: {
    computeKnownFPClass(Op->getOperand(0), DemandedElts, InterestedClasses,
                        Known, Depth + 1, Q);
    break;
  }
  case Instruction::PHI: {
    const PHINode *P = cast<PHINode>(Op);
    // Unreachable blocks may have zero-operand PHI nodes.
    if (P->getNumIncomingValues() == 0)
      break;

    // Otherwise take the unions of the known bit sets of the operands,
    // taking conservative care to avoid excessive recursion.
    const unsigned PhiRecursionLimit = MaxAnalysisRecursionDepth - 2;

    if (Depth < PhiRecursionLimit) {
      // Skip if every incoming value references to ourself.
      if (isa_and_nonnull<UndefValue>(P->hasConstantValue()))
        break;

      bool First = true;

      for (Value *IncValue : P->incoming_values()) {
        // Skip direct self references.
        if (IncValue == P)
          continue;

        KnownFPClass KnownSrc;
        // Recurse, but cap the recursion to two levels, because we don't want
        // to waste time spinning around in loops. We need at least depth 2 to
        // detect known sign bits.
        computeKnownFPClass(IncValue, DemandedElts, InterestedClasses, KnownSrc,
                            PhiRecursionLimit, Q);

        if (First) {
          Known = KnownSrc;
          First = false;
        } else {
          Known |= KnownSrc;
        }

        if (Known.KnownFPClasses == fcAllFlags)
          break;
      }
    }

    break;
  }
  default:
    break;
  }
}

KnownFPClass llvm::computeKnownFPClass(
    const Value *V, const APInt &DemandedElts, const DataLayout &DL,
    FPClassTest InterestedClasses, unsigned Depth, const TargetLibraryInfo *TLI,
    AssumptionCache *AC, const Instruction *CxtI, const DominatorTree *DT,
    bool UseInstrInfo) {
  KnownFPClass KnownClasses;
  ::computeKnownFPClass(
      V, DemandedElts, InterestedClasses, KnownClasses, Depth,
      SimplifyQuery(DL, TLI, DT, AC, safeCxtI(V, CxtI), UseInstrInfo));
  return KnownClasses;
}

KnownFPClass llvm::computeKnownFPClass(
    const Value *V, const DataLayout &DL, FPClassTest InterestedClasses,
    unsigned Depth, const TargetLibraryInfo *TLI, AssumptionCache *AC,
    const Instruction *CxtI, const DominatorTree *DT, bool UseInstrInfo) {
  KnownFPClass Known;
  ::computeKnownFPClass(
      V, Known, InterestedClasses, Depth,
      SimplifyQuery(DL, TLI, DT, AC, safeCxtI(V, CxtI), UseInstrInfo));
  return Known;
}

Value *llvm::isBytewiseValue(Value *V, const DataLayout &DL) {

  // All byte-wide stores are splatable, even of arbitrary variables.
  if (V->getType()->isIntegerTy(8))
    return V;

  LLVMContext &Ctx = V->getContext();

  // Undef don't care.
  auto *UndefInt8 = UndefValue::get(Type::getInt8Ty(Ctx));
  if (isa<UndefValue>(V))
    return UndefInt8;

  // Return Undef for zero-sized type.
  if (!DL.getTypeStoreSize(V->getType()).isNonZero())
    return UndefInt8;

  Constant *C = dyn_cast<Constant>(V);
  if (!C) {
    // Conceptually, we could handle things like:
    //   %a = zext i8 %X to i16
    //   %b = shl i16 %a, 8
    //   %c = or i16 %a, %b
    // but until there is an example that actually needs this, it doesn't seem
    // worth worrying about.
    return nullptr;
  }

  // Handle 'null' ConstantArrayZero etc.
  if (C->isNullValue())
    return Constant::getNullValue(Type::getInt8Ty(Ctx));

  // Constant floating-point values can be handled as integer values if the
  // corresponding integer value is "byteable".  An important case is 0.0.
  if (ConstantFP *CFP = dyn_cast<ConstantFP>(C)) {
    Type *Ty = nullptr;
    if (CFP->getType()->isHalfTy())
      Ty = Type::getInt16Ty(Ctx);
    else if (CFP->getType()->isFloatTy())
      Ty = Type::getInt32Ty(Ctx);
    else if (CFP->getType()->isDoubleTy())
      Ty = Type::getInt64Ty(Ctx);
    // Don't handle long double formats, which have strange constraints.
    return Ty ? isBytewiseValue(ConstantExpr::getBitCast(CFP, Ty), DL)
              : nullptr;
  }

  // We can handle constant integers that are multiple of 8 bits.
  if (ConstantInt *CI = dyn_cast<ConstantInt>(C)) {
    if (CI->getBitWidth() % 8 == 0) {
      assert(CI->getBitWidth() > 8 && "8 bits should be handled above!");
      if (!CI->getValue().isSplat(8))
        return nullptr;
      return ConstantInt::get(Ctx, CI->getValue().trunc(8));
    }
  }

  if (auto *CE = dyn_cast<ConstantExpr>(C)) {
    if (CE->getOpcode() == Instruction::IntToPtr) {
      if (auto *PtrTy = dyn_cast<PointerType>(CE->getType())) {
        unsigned BitWidth = DL.getPointerSizeInBits(PtrTy->getAddressSpace());
        return isBytewiseValue(
            ConstantExpr::getIntegerCast(CE->getOperand(0),
                                         Type::getIntNTy(Ctx, BitWidth), false),
            DL);
      }
    }
  }

  auto Merge = [&](Value *LHS, Value *RHS) -> Value * {
    if (LHS == RHS)
      return LHS;
    if (!LHS || !RHS)
      return nullptr;
    if (LHS == UndefInt8)
      return RHS;
    if (RHS == UndefInt8)
      return LHS;
    return nullptr;
  };

  if (ConstantDataSequential *CA = dyn_cast<ConstantDataSequential>(C)) {
    Value *Val = UndefInt8;
    for (unsigned I = 0, E = CA->getNumElements(); I != E; ++I)
      if (!(Val = Merge(Val, isBytewiseValue(CA->getElementAsConstant(I), DL))))
        return nullptr;
    return Val;
  }

  if (isa<ConstantAggregate>(C)) {
    Value *Val = UndefInt8;
    for (unsigned I = 0, E = C->getNumOperands(); I != E; ++I)
      if (!(Val = Merge(Val, isBytewiseValue(C->getOperand(I), DL))))
        return nullptr;
    return Val;
  }

  // Don't try to handle the handful of other constants.
  return nullptr;
}

// This is the recursive version of BuildSubAggregate. It takes a few different
// arguments. Idxs is the index within the nested struct From that we are
// looking at now (which is of type IndexedType). IdxSkip is the number of
// indices from Idxs that should be left out when inserting into the resulting
// struct. To is the result struct built so far, new insertvalue instructions
// build on that.
static Value *BuildSubAggregate(Value *From, Value* To, Type *IndexedType,
                                SmallVectorImpl<unsigned> &Idxs,
                                unsigned IdxSkip,
                                Instruction *InsertBefore) {
  StructType *STy = dyn_cast<StructType>(IndexedType);
  if (STy) {
    // Save the original To argument so we can modify it
    Value *OrigTo = To;
    // General case, the type indexed by Idxs is a struct
    for (unsigned i = 0, e = STy->getNumElements(); i != e; ++i) {
      // Process each struct element recursively
      Idxs.push_back(i);
      Value *PrevTo = To;
      To = BuildSubAggregate(From, To, STy->getElementType(i), Idxs, IdxSkip,
                             InsertBefore);
      Idxs.pop_back();
      if (!To) {
        // Couldn't find any inserted value for this index? Cleanup
        while (PrevTo != OrigTo) {
          InsertValueInst* Del = cast<InsertValueInst>(PrevTo);
          PrevTo = Del->getAggregateOperand();
          Del->eraseFromParent();
        }
        // Stop processing elements
        break;
      }
    }
    // If we successfully found a value for each of our subaggregates
    if (To)
      return To;
  }
  // Base case, the type indexed by SourceIdxs is not a struct, or not all of
  // the struct's elements had a value that was inserted directly. In the latter
  // case, perhaps we can't determine each of the subelements individually, but
  // we might be able to find the complete struct somewhere.

  // Find the value that is at that particular spot
  Value *V = FindInsertedValue(From, Idxs);

  if (!V)
    return nullptr;

  // Insert the value in the new (sub) aggregate
  return InsertValueInst::Create(To, V, ArrayRef(Idxs).slice(IdxSkip), "tmp",
                                 InsertBefore);
}

// This helper takes a nested struct and extracts a part of it (which is again a
// struct) into a new value. For example, given the struct:
// { a, { b, { c, d }, e } }
// and the indices "1, 1" this returns
// { c, d }.
//
// It does this by inserting an insertvalue for each element in the resulting
// struct, as opposed to just inserting a single struct. This will only work if
// each of the elements of the substruct are known (ie, inserted into From by an
// insertvalue instruction somewhere).
//
// All inserted insertvalue instructions are inserted before InsertBefore
static Value *BuildSubAggregate(Value *From, ArrayRef<unsigned> idx_range,
                                Instruction *InsertBefore) {
  assert(InsertBefore && "Must have someplace to insert!");
  Type *IndexedType = ExtractValueInst::getIndexedType(From->getType(),
                                                             idx_range);
  Value *To = PoisonValue::get(IndexedType);
  SmallVector<unsigned, 10> Idxs(idx_range.begin(), idx_range.end());
  unsigned IdxSkip = Idxs.size();

  return BuildSubAggregate(From, To, IndexedType, Idxs, IdxSkip, InsertBefore);
}

/// Given an aggregate and a sequence of indices, see if the scalar value
/// indexed is already around as a register, for example if it was inserted
/// directly into the aggregate.
///
/// If InsertBefore is not null, this function will duplicate (modified)
/// insertvalues when a part of a nested struct is extracted.
Value *llvm::FindInsertedValue(Value *V, ArrayRef<unsigned> idx_range,
                               Instruction *InsertBefore) {
  // Nothing to index? Just return V then (this is useful at the end of our
  // recursion).
  if (idx_range.empty())
    return V;
  // We have indices, so V should have an indexable type.
  assert((V->getType()->isStructTy() || V->getType()->isArrayTy()) &&
         "Not looking at a struct or array?");
  assert(ExtractValueInst::getIndexedType(V->getType(), idx_range) &&
         "Invalid indices for type?");

  if (Constant *C = dyn_cast<Constant>(V)) {
    C = C->getAggregateElement(idx_range[0]);
    if (!C) return nullptr;
    return FindInsertedValue(C, idx_range.slice(1), InsertBefore);
  }

  if (InsertValueInst *I = dyn_cast<InsertValueInst>(V)) {
    // Loop the indices for the insertvalue instruction in parallel with the
    // requested indices
    const unsigned *req_idx = idx_range.begin();
    for (const unsigned *i = I->idx_begin(), *e = I->idx_end();
         i != e; ++i, ++req_idx) {
      if (req_idx == idx_range.end()) {
        // We can't handle this without inserting insertvalues
        if (!InsertBefore)
          return nullptr;

        // The requested index identifies a part of a nested aggregate. Handle
        // this specially. For example,
        // %A = insertvalue { i32, {i32, i32 } } undef, i32 10, 1, 0
        // %B = insertvalue { i32, {i32, i32 } } %A, i32 11, 1, 1
        // %C = extractvalue {i32, { i32, i32 } } %B, 1
        // This can be changed into
        // %A = insertvalue {i32, i32 } undef, i32 10, 0
        // %C = insertvalue {i32, i32 } %A, i32 11, 1
        // which allows the unused 0,0 element from the nested struct to be
        // removed.
        return BuildSubAggregate(V, ArrayRef(idx_range.begin(), req_idx),
                                 InsertBefore);
      }

      // This insert value inserts something else than what we are looking for.
      // See if the (aggregate) value inserted into has the value we are
      // looking for, then.
      if (*req_idx != *i)
        return FindInsertedValue(I->getAggregateOperand(), idx_range,
                                 InsertBefore);
    }
    // If we end up here, the indices of the insertvalue match with those
    // requested (though possibly only partially). Now we recursively look at
    // the inserted value, passing any remaining indices.
    return FindInsertedValue(I->getInsertedValueOperand(),
                             ArrayRef(req_idx, idx_range.end()), InsertBefore);
  }

  if (ExtractValueInst *I = dyn_cast<ExtractValueInst>(V)) {
    // If we're extracting a value from an aggregate that was extracted from
    // something else, we can extract from that something else directly instead.
    // However, we will need to chain I's indices with the requested indices.

    // Calculate the number of indices required
    unsigned size = I->getNumIndices() + idx_range.size();
    // Allocate some space to put the new indices in
    SmallVector<unsigned, 5> Idxs;
    Idxs.reserve(size);
    // Add indices from the extract value instruction
    Idxs.append(I->idx_begin(), I->idx_end());

    // Add requested indices
    Idxs.append(idx_range.begin(), idx_range.end());

    assert(Idxs.size() == size
           && "Number of indices added not correct?");

    return FindInsertedValue(I->getAggregateOperand(), Idxs, InsertBefore);
  }
  // Otherwise, we don't know (such as, extracting from a function return value
  // or load instruction)
  return nullptr;
}

bool llvm::isGEPBasedOnPointerToString(const GEPOperator *GEP,
                                       unsigned CharSize) {
  // Make sure the GEP has exactly three arguments.
  if (GEP->getNumOperands() != 3)
    return false;

  // Make sure the index-ee is a pointer to array of \p CharSize integers.
  // CharSize.
  ArrayType *AT = dyn_cast<ArrayType>(GEP->getSourceElementType());
  if (!AT || !AT->getElementType()->isIntegerTy(CharSize))
    return false;

  // Check to make sure that the first operand of the GEP is an integer and
  // has value 0 so that we are sure we're indexing into the initializer.
  const ConstantInt *FirstIdx = dyn_cast<ConstantInt>(GEP->getOperand(1));
  if (!FirstIdx || !FirstIdx->isZero())
    return false;

  return true;
}

// If V refers to an initialized global constant, set Slice either to
// its initializer if the size of its elements equals ElementSize, or,
// for ElementSize == 8, to its representation as an array of unsiged
// char. Return true on success.
// Offset is in the unit "nr of ElementSize sized elements".
bool llvm::getConstantDataArrayInfo(const Value *V,
                                    ConstantDataArraySlice &Slice,
                                    unsigned ElementSize, uint64_t Offset) {
  assert(V && "V should not be null.");
  assert((ElementSize % 8) == 0 &&
         "ElementSize expected to be a multiple of the size of a byte.");
  unsigned ElementSizeInBytes = ElementSize / 8;

  // Drill down into the pointer expression V, ignoring any intervening
  // casts, and determine the identity of the object it references along
  // with the cumulative byte offset into it.
  const GlobalVariable *GV =
    dyn_cast<GlobalVariable>(getUnderlyingObject(V));
  if (!GV || !GV->isConstant() || !GV->hasDefinitiveInitializer())
    // Fail if V is not based on constant global object.
    return false;

  const DataLayout &DL = GV->getParent()->getDataLayout();
  APInt Off(DL.getIndexTypeSizeInBits(V->getType()), 0);

  if (GV != V->stripAndAccumulateConstantOffsets(DL, Off,
                                                 /*AllowNonInbounds*/ true))
    // Fail if a constant offset could not be determined.
    return false;

  uint64_t StartIdx = Off.getLimitedValue();
  if (StartIdx == UINT64_MAX)
    // Fail if the constant offset is excessive.
    return false;
#if INTEL_CUSTOMIZATION
    // Temporary fix for 38615. accumulateConstantOffset is in bytes, must be
    // converted to elements for "StartIdx".
    uint64_t ElementBSize = ElementSize / 8;
    if ((ElementBSize == 0) || (StartIdx % ElementBSize != 0))
      return false;
    StartIdx = StartIdx / ElementBSize;
#endif // INTEL_CUSTOMIZATION

  // Off/StartIdx is in the unit of bytes. So we need to convert to number of
  // elements. Simply bail out if that isn't possible.
  if ((StartIdx % ElementSizeInBytes) != 0)
    return false;

  Offset += StartIdx / ElementSizeInBytes;
  ConstantDataArray *Array = nullptr;
  ArrayType *ArrayTy = nullptr;

  if (GV->getInitializer()->isNullValue()) {
    Type *GVTy = GV->getValueType();
    uint64_t SizeInBytes = DL.getTypeStoreSize(GVTy).getFixedValue();
    uint64_t Length = SizeInBytes / ElementSizeInBytes;

    Slice.Array = nullptr;
    Slice.Offset = 0;
    // Return an empty Slice for undersized constants to let callers
    // transform even undefined library calls into simpler, well-defined
    // expressions.  This is preferable to making the calls although it
    // prevents sanitizers from detecting such calls.
    Slice.Length = Length < Offset ? 0 : Length - Offset;
    return true;
  }

  auto *Init = const_cast<Constant *>(GV->getInitializer());
  if (auto *ArrayInit = dyn_cast<ConstantDataArray>(Init)) {
    Type *InitElTy = ArrayInit->getElementType();
    if (InitElTy->isIntegerTy(ElementSize)) {
      // If Init is an initializer for an array of the expected type
      // and size, use it as is.
      Array = ArrayInit;
      ArrayTy = ArrayInit->getType();
    }
  }

  if (!Array) {
    if (ElementSize != 8)
      // TODO: Handle conversions to larger integral types.
      return false;

    // Otherwise extract the portion of the initializer starting
    // at Offset as an array of bytes, and reset Offset.
    Init = ReadByteArrayFromGlobal(GV, Offset);
    if (!Init)
      return false;

    Offset = 0;
    Array = dyn_cast<ConstantDataArray>(Init);
    ArrayTy = dyn_cast<ArrayType>(Init->getType());
  }

  uint64_t NumElts = ArrayTy->getArrayNumElements();
  if (Offset > NumElts)
    return false;

  Slice.Array = Array;
  Slice.Offset = Offset;
  Slice.Length = NumElts - Offset;
  return true;
}

/// Extract bytes from the initializer of the constant array V, which need
/// not be a nul-terminated string.  On success, store the bytes in Str and
/// return true.  When TrimAtNul is set, Str will contain only the bytes up
/// to but not including the first nul.  Return false on failure.
bool llvm::getConstantStringInfo(const Value *V, StringRef &Str,
                                 bool TrimAtNul) {
  ConstantDataArraySlice Slice;
  if (!getConstantDataArrayInfo(V, Slice, 8))
    return false;

  if (Slice.Array == nullptr) {
    if (TrimAtNul) {
      // Return a nul-terminated string even for an empty Slice.  This is
      // safe because all existing SimplifyLibcalls callers require string
      // arguments and the behavior of the functions they fold is undefined
      // otherwise.  Folding the calls this way is preferable to making
      // the undefined library calls, even though it prevents sanitizers
      // from reporting such calls.
      Str = StringRef();
      return true;
    }
    if (Slice.Length == 1) {
      Str = StringRef("", 1);
      return true;
    }
    // We cannot instantiate a StringRef as we do not have an appropriate string
    // of 0s at hand.
    return false;
  }

  // Start out with the entire array in the StringRef.
  Str = Slice.Array->getAsString();
  // Skip over 'offset' bytes.
  Str = Str.substr(Slice.Offset);

  if (TrimAtNul) {
    // Trim off the \0 and anything after it.  If the array is not nul
    // terminated, we just return the whole end of string.  The client may know
    // some other way that the string is length-bound.
    Str = Str.substr(0, Str.find('\0'));
  }
  return true;
}

// These next two are very similar to the above, but also look through PHI
// nodes.
// TODO: See if we can integrate these two together.

/// If we can compute the length of the string pointed to by
/// the specified pointer, return 'len+1'.  If we can't, return 0.
static uint64_t GetStringLengthH(const Value *V,
                                 SmallPtrSetImpl<const PHINode*> &PHIs,
                                 unsigned CharSize) {
  // Look through noop bitcast instructions.
  V = V->stripPointerCasts();

  // If this is a PHI node, there are two cases: either we have already seen it
  // or we haven't.
  if (const PHINode *PN = dyn_cast<PHINode>(V)) {
    if (!PHIs.insert(PN).second)
      return ~0ULL;  // already in the set.

    // If it was new, see if all the input strings are the same length.
    uint64_t LenSoFar = ~0ULL;
    for (Value *IncValue : PN->incoming_values()) {
      uint64_t Len = GetStringLengthH(IncValue, PHIs, CharSize);
      if (Len == 0) return 0; // Unknown length -> unknown.

      if (Len == ~0ULL) continue;

      if (Len != LenSoFar && LenSoFar != ~0ULL)
        return 0;    // Disagree -> unknown.
      LenSoFar = Len;
    }

    // Success, all agree.
    return LenSoFar;
  }

  // strlen(select(c,x,y)) -> strlen(x) ^ strlen(y)
  if (const SelectInst *SI = dyn_cast<SelectInst>(V)) {
    uint64_t Len1 = GetStringLengthH(SI->getTrueValue(), PHIs, CharSize);
    if (Len1 == 0) return 0;
    uint64_t Len2 = GetStringLengthH(SI->getFalseValue(), PHIs, CharSize);
    if (Len2 == 0) return 0;
    if (Len1 == ~0ULL) return Len2;
    if (Len2 == ~0ULL) return Len1;
    if (Len1 != Len2) return 0;
    return Len1;
  }

  // Otherwise, see if we can read the string.
  ConstantDataArraySlice Slice;
  if (!getConstantDataArrayInfo(V, Slice, CharSize))
    return 0;

  if (Slice.Array == nullptr)
    // Zeroinitializer (including an empty one).
    return 1;

  // Search for the first nul character.  Return a conservative result even
  // when there is no nul.  This is safe since otherwise the string function
  // being folded such as strlen is undefined, and can be preferable to
  // making the undefined library call.
  unsigned NullIndex = 0;
  for (unsigned E = Slice.Length; NullIndex < E; ++NullIndex) {
    if (Slice.Array->getElementAsInteger(Slice.Offset + NullIndex) == 0)
      break;
  }

  return NullIndex + 1;
}

/// If we can compute the length of the string pointed to by
/// the specified pointer, return 'len+1'.  If we can't, return 0.
uint64_t llvm::GetStringLength(const Value *V, unsigned CharSize) {
  if (!V->getType()->isPointerTy())
    return 0;

  SmallPtrSet<const PHINode*, 32> PHIs;
  uint64_t Len = GetStringLengthH(V, PHIs, CharSize);
  // If Len is ~0ULL, we had an infinite phi cycle: this is dead code, so return
  // an empty string as a length.
  return Len == ~0ULL ? 1 : Len;
}

const Value *
llvm::getArgumentAliasingToReturnedPointer(const CallBase *Call,
                                           bool MustPreserveNullness) {
  assert(Call &&
         "getArgumentAliasingToReturnedPointer only works on nonnull calls");
  if (const Value *RV = Call->getReturnedArgOperand())
    return RV;
  // This can be used only as a aliasing property.
  if (isIntrinsicReturningPointerAliasingArgumentWithoutCapturing(
          Call, MustPreserveNullness))
    return Call->getArgOperand(0);
  return nullptr;
}

bool llvm::isIntrinsicReturningPointerAliasingArgumentWithoutCapturing(
    const CallBase *Call, bool MustPreserveNullness) {
  switch (Call->getIntrinsicID()) {
  case Intrinsic::launder_invariant_group:
  case Intrinsic::strip_invariant_group:
  case Intrinsic::aarch64_irg:
  case Intrinsic::aarch64_tagp:
  // The amdgcn_make_buffer_rsrc function does not alter the address of the
  // input pointer (and thus preserve null-ness for the purposes of escape
  // analysis, which is where the MustPreserveNullness flag comes in to play).
  // However, it will not necessarily map ptr addrspace(N) null to ptr
  // addrspace(8) null, aka the "null descriptor", which has "all loads return
  // 0, all stores are dropped" semantics. Given the context of this intrinsic
  // list, no one should be relying on such a strict interpretation of
  // MustPreserveNullness (and, at time of writing, they are not), but we
  // document this fact out of an abundance of caution.
  case Intrinsic::amdgcn_make_buffer_rsrc:
    return true;
  case Intrinsic::ptrmask:
  case Intrinsic::ssa_copy:  // INTEL
    return !MustPreserveNullness;
  default:
    return false;
  }
}

/// \p PN defines a loop-variant pointer to an object.  Check if the
/// previous iteration of the loop was referring to the same object as \p PN.
static bool isSameUnderlyingObjectInLoop(const PHINode *PN,
                                         const LoopInfo *LI) {
  // Find the loop-defined value.
  Loop *L = LI->getLoopFor(PN->getParent());
  if (PN->getNumIncomingValues() != 2)
    return true;

  // Find the value from previous iteration.
  auto *PrevValue = dyn_cast<Instruction>(PN->getIncomingValue(0));
  if (!PrevValue || LI->getLoopFor(PrevValue->getParent()) != L)
    PrevValue = dyn_cast<Instruction>(PN->getIncomingValue(1));
  if (!PrevValue || LI->getLoopFor(PrevValue->getParent()) != L)
    return true;

  // If a new pointer is loaded in the loop, the pointer references a different
  // object in every iteration.  E.g.:
  //    for (i)
  //       int *p = a[i];
  //       ...
  if (auto *Load = dyn_cast<LoadInst>(PrevValue))
    if (!L->isLoopInvariant(Load->getPointerOperand()))
      return false;
  return true;
}

const Value *llvm::getUnderlyingObject(const Value *V, unsigned MaxLookup) {
  if (!V->getType()->isPointerTy())
    return V;

  SmallPtrSet<const Value *, 8> AnalyzedValues; // INTEL
  for (unsigned Count = 0; MaxLookup == 0 || Count < MaxLookup; ++Count) {
#if INTEL_CUSTOMIZATION
    if (auto *GEP = dyn_cast<AddressOperator>(V)) {
      // We need to catch any possible recursion since there is no counter when
      // tracing AddressOperators.
      if (!(AnalyzedValues.insert(V).second))
        return V;
      // Ideally, we would like to increase Count only if the other checks were
      // reached. The counter's reduction was added intentionally to simplify
      // gatekeeping. Also, this won't produce an issue since unsigned is
      // allowed to wrap around. If Count is 0 at the beginning of the loop,
      // the reduction will set it as UINT_MAX, but the increment will set the
      // variable back to 0.
      --Count;
#endif // INTEL_CUSTOMIZATION
      V = GEP->getPointerOperand();
    } else if (Operator::getOpcode(V) == Instruction::BitCast ||
               Operator::getOpcode(V) == Instruction::AddrSpaceCast) {
      V = cast<Operator>(V)->getOperand(0);
      if (!V->getType()->isPointerTy())
        return V;
    } else if (auto *GA = dyn_cast<GlobalAlias>(V)) {
      if (GA->isInterposable())
        return V;
      V = GA->getAliasee();
    } else {
      if (auto *PHI = dyn_cast<PHINode>(V)) {
        // Look through single-arg phi nodes created by LCSSA.
        if (PHI->getNumIncomingValues() == 1) {
          V = PHI->getIncomingValue(0);
          continue;
        }
      } else if (auto *Call = dyn_cast<CallBase>(V)) {
        // CaptureTracking can know about special capturing properties of some
        // intrinsics like launder.invariant.group, that can't be expressed with
        // the attributes, but have properties like returning aliasing pointer.
        // Because some analysis may assume that nocaptured pointer is not
        // returned from some special intrinsic (because function would have to
        // be marked with returns attribute), it is crucial to use this function
        // because it should be in sync with CaptureTracking. Not using it may
        // cause weird miscompilations where 2 aliasing pointers are assumed to
        // noalias.
        if (auto *RP = getArgumentAliasingToReturnedPointer(Call, false)) {
          V = RP;
          continue;
        }
      }

      return V;
    }
    assert(V->getType()->isPointerTy() && "Unexpected operand type!");
  }
  return V;
}

void llvm::getUnderlyingObjects(const Value *V,
                                SmallVectorImpl<const Value *> &Objects,
                                LoopInfo *LI, unsigned MaxLookup) {
  SmallPtrSet<const Value *, 4> Visited;
  SmallVector<const Value *, 4> Worklist;
  Worklist.push_back(V);
  do {
    const Value *P = Worklist.pop_back_val();
    P = getUnderlyingObject(P, MaxLookup);

    if (!Visited.insert(P).second)
      continue;

    if (auto *SI = dyn_cast<SelectInst>(P)) {
      Worklist.push_back(SI->getTrueValue());
      Worklist.push_back(SI->getFalseValue());
      continue;
    }

    if (auto *PN = dyn_cast<PHINode>(P)) {
      // If this PHI changes the underlying object in every iteration of the
      // loop, don't look through it.  Consider:
      //   int **A;
      //   for (i) {
      //     Prev = Curr;     // Prev = PHI (Prev_0, Curr)
      //     Curr = A[i];
      //     *Prev, *Curr;
      //
      // Prev is tracking Curr one iteration behind so they refer to different
      // underlying objects.
      if (!LI || !LI->isLoopHeader(PN->getParent()) ||
          isSameUnderlyingObjectInLoop(PN, LI))
        append_range(Worklist, PN->incoming_values());
      continue;
    }

    Objects.push_back(P);
  } while (!Worklist.empty());
}

/// This is the function that does the work of looking through basic
/// ptrtoint+arithmetic+inttoptr sequences.
static const Value *getUnderlyingObjectFromInt(const Value *V) {
  do {
    if (const Operator *U = dyn_cast<Operator>(V)) {
      // If we find a ptrtoint, we can transfer control back to the
      // regular getUnderlyingObjectFromInt.
      if (U->getOpcode() == Instruction::PtrToInt)
        return U->getOperand(0);
      // If we find an add of a constant, a multiplied value, or a phi, it's
      // likely that the other operand will lead us to the base
      // object. We don't have to worry about the case where the
      // object address is somehow being computed by the multiply,
      // because our callers only care when the result is an
      // identifiable object.
      if (U->getOpcode() != Instruction::Add ||
          (!isa<ConstantInt>(U->getOperand(1)) &&
           Operator::getOpcode(U->getOperand(1)) != Instruction::Mul &&
           !isa<PHINode>(U->getOperand(1))))
        return V;
      V = U->getOperand(0);
    } else {
      return V;
    }
    assert(V->getType()->isIntegerTy() && "Unexpected operand type!");
  } while (true);
}

/// This is a wrapper around getUnderlyingObjects and adds support for basic
/// ptrtoint+arithmetic+inttoptr sequences.
/// It returns false if unidentified object is found in getUnderlyingObjects.
bool llvm::getUnderlyingObjectsForCodeGen(const Value *V,
                                          SmallVectorImpl<Value *> &Objects) {
  SmallPtrSet<const Value *, 16> Visited;
  SmallVector<const Value *, 4> Working(1, V);
  do {
    V = Working.pop_back_val();

    SmallVector<const Value *, 4> Objs;
    getUnderlyingObjects(V, Objs);

    for (const Value *V : Objs) {
      if (!Visited.insert(V).second)
        continue;
      if (Operator::getOpcode(V) == Instruction::IntToPtr) {
        const Value *O =
          getUnderlyingObjectFromInt(cast<User>(V)->getOperand(0));
        if (O->getType()->isPointerTy()) {
          Working.push_back(O);
          continue;
        }
      }
      // If getUnderlyingObjects fails to find an identifiable object,
      // getUnderlyingObjectsForCodeGen also fails for safety.
      if (!isIdentifiedObject(V)) {
        Objects.clear();
        return false;
      }
      Objects.push_back(const_cast<Value *>(V));
    }
  } while (!Working.empty());
  return true;
}

AllocaInst *llvm::findAllocaForValue(Value *V, bool OffsetZero) {
  AllocaInst *Result = nullptr;
  SmallPtrSet<Value *, 4> Visited;
  SmallVector<Value *, 4> Worklist;

  auto AddWork = [&](Value *V) {
    if (Visited.insert(V).second)
      Worklist.push_back(V);
  };

  AddWork(V);
  do {
    V = Worklist.pop_back_val();
    assert(Visited.count(V));

    if (AllocaInst *AI = dyn_cast<AllocaInst>(V)) {
      if (Result && Result != AI)
        return nullptr;
      Result = AI;
    } else if (CastInst *CI = dyn_cast<CastInst>(V)) {
      AddWork(CI->getOperand(0));
    } else if (PHINode *PN = dyn_cast<PHINode>(V)) {
      for (Value *IncValue : PN->incoming_values())
        AddWork(IncValue);
    } else if (auto *SI = dyn_cast<SelectInst>(V)) {
      AddWork(SI->getTrueValue());
      AddWork(SI->getFalseValue());
    } else if (GetElementPtrInst *GEP = dyn_cast<GetElementPtrInst>(V)) {
      if (OffsetZero && !GEP->hasAllZeroIndices())
        return nullptr;
      AddWork(GEP->getPointerOperand());
    } else if (CallBase *CB = dyn_cast<CallBase>(V)) {
      Value *Returned = CB->getReturnedArgOperand();
      if (Returned)
        AddWork(Returned);
      else
        return nullptr;
    } else {
      return nullptr;
    }
  } while (!Worklist.empty());

  return Result;
}

static bool onlyUsedByLifetimeMarkersOrDroppableInstsHelper(
    const Value *V, bool AllowLifetime, bool AllowDroppable) {
  for (const User *U : V->users()) {
    const IntrinsicInst *II = dyn_cast<IntrinsicInst>(U);
    if (!II)
      return false;

    if (AllowLifetime && II->isLifetimeStartOrEnd())
      continue;

    if (AllowDroppable && II->isDroppable())
      continue;

    return false;
  }
  return true;
}

bool llvm::onlyUsedByLifetimeMarkers(const Value *V) {
  return onlyUsedByLifetimeMarkersOrDroppableInstsHelper(
      V, /* AllowLifetime */ true, /* AllowDroppable */ false);
}
bool llvm::onlyUsedByLifetimeMarkersOrDroppableInsts(const Value *V) {
  return onlyUsedByLifetimeMarkersOrDroppableInstsHelper(
      V, /* AllowLifetime */ true, /* AllowDroppable */ true);
}

bool llvm::mustSuppressSpeculation(const LoadInst &LI) {
  if (!LI.isUnordered())
    return true;
  const Function &F = *LI.getFunction();
  // Speculative load may create a race that did not exist in the source.
  return F.hasFnAttribute(Attribute::SanitizeThread) ||
    // Speculative load may load data from dirty regions.
    F.hasFnAttribute(Attribute::SanitizeAddress) ||
    F.hasFnAttribute(Attribute::SanitizeHWAddress);
}

#if INTEL_CUSTOMIZATION
/// Return true if the only users of this pointer are
/// var.annotation intrinsics with register attribute set.
bool llvm::onlyUsedByVarAnnot(const Value *V) {
  for (const User *U : V->users()) {
    const IntrinsicInst *II = dyn_cast<IntrinsicInst>(U);
    if (!II)
      return false;

    if (const auto *VAI = dyn_cast<VarAnnotIntrinsic>(II))
      if (VAI->hasRegisterAttributeSet())
        continue;

    return false;
  }
  return true;
}
#endif // INTEL_CUSTOMIZATION

bool llvm::isSafeToSpeculativelyExecute(const Instruction *Inst,
                                        const Instruction *CtxI,
                                        AssumptionCache *AC,
                                        const DominatorTree *DT,
                                        const TargetLibraryInfo *TLI) {
  return isSafeToSpeculativelyExecuteWithOpcode(Inst->getOpcode(), Inst, CtxI,
                                                AC, DT, TLI);
}

bool llvm::isSafeToSpeculativelyExecuteWithOpcode(
    unsigned Opcode, const Instruction *Inst, const Instruction *CtxI,
    AssumptionCache *AC, const DominatorTree *DT,
    const TargetLibraryInfo *TLI) {
#ifndef NDEBUG
  if (Inst->getOpcode() != Opcode) {
    // Check that the operands are actually compatible with the Opcode override.
    auto hasEqualReturnAndLeadingOperandTypes =
        [](const Instruction *Inst, unsigned NumLeadingOperands) {
          if (Inst->getNumOperands() < NumLeadingOperands)
            return false;
          const Type *ExpectedType = Inst->getType();
          for (unsigned ItOp = 0; ItOp < NumLeadingOperands; ++ItOp)
            if (Inst->getOperand(ItOp)->getType() != ExpectedType)
              return false;
          return true;
        };
    assert(!Instruction::isBinaryOp(Opcode) ||
           hasEqualReturnAndLeadingOperandTypes(Inst, 2));
    assert(!Instruction::isUnaryOp(Opcode) ||
           hasEqualReturnAndLeadingOperandTypes(Inst, 1));
  }
#endif

  switch (Opcode) {
  default:
    return true;
  case Instruction::UDiv:
  case Instruction::URem: {
    // x / y is undefined if y == 0.
    const APInt *V;
    if (match(Inst->getOperand(1), m_APInt(V)))
      return *V != 0;
    return false;
  }
  case Instruction::SDiv:
  case Instruction::SRem: {
    // x / y is undefined if y == 0 or x == INT_MIN and y == -1
    const APInt *Numerator, *Denominator;
    if (!match(Inst->getOperand(1), m_APInt(Denominator)))
      return false;
    // We cannot hoist this division if the denominator is 0.
    if (*Denominator == 0)
      return false;
    // It's safe to hoist if the denominator is not 0 or -1.
    if (!Denominator->isAllOnes())
      return true;
    // At this point we know that the denominator is -1.  It is safe to hoist as
    // long we know that the numerator is not INT_MIN.
    if (match(Inst->getOperand(0), m_APInt(Numerator)))
      return !Numerator->isMinSignedValue();
    // The numerator *might* be MinSignedValue.
    return false;
  }
  case Instruction::Load: {
    const LoadInst *LI = dyn_cast<LoadInst>(Inst);
    if (!LI)
      return false;
    if (mustSuppressSpeculation(*LI))
      return false;
    const DataLayout &DL = LI->getModule()->getDataLayout();
    return isDereferenceableAndAlignedPointer(LI->getPointerOperand(),
                                              LI->getType(), LI->getAlign(), DL,
                                              CtxI, AC, DT, TLI);
  }
  case Instruction::Call: {
    auto *CI = dyn_cast<const CallInst>(Inst);
    if (!CI)
      return false;
    const Function *Callee = CI->getCalledFunction();

#if INTEL_CUSTOMIZATION
    // Prohibit speculated calls of @llvm.pow if there is an argument
    // dependency on the condition which covers the call.
    //
    // entry:
    //   %cmp = fcmp fast olt double %value, 0.000000e+00
    //   br i1 %cmp, label %cond.end, label %cond.false
    // cond.false:
    //   %0 = call fast double @llvm.pow.f64(double %value, double %gamma)
    //   br label %cond.end
    // cond.end:
    //   %cond = phi fast double [ %0, %cond.false ], [ %value, %entry ]
    //
    // In this example PHI in the last line should not be simplified because
    // fcmp and call instructions depend on the same %value operand.
    if (Callee && Callee->isIntrinsic() &&
        Callee->getIntrinsicID() == llvm::Intrinsic::pow) {

      const BasicBlock *BB = CI->getParent();
      if (const BasicBlock *Pred = BB->getSinglePredecessor()) {

        const Instruction *T = Pred->getTerminator();
        if (const BranchInst *BI = dyn_cast<BranchInst>(T)) {

          if (BI->isConditional()) {
            const Value *Cond = BI->getCondition();

            if (const CmpInst *Inst = dyn_cast<CmpInst>(Cond)) {

              Value *Op = Inst->getOperand(0);
              Value *CIOp = CI->getOperand(0);
              if (Op == CIOp)
                return false;

              if (LoadInst *LI = dyn_cast<LoadInst>(CIOp)) {

                Value *LoadOp = LI->getOperand(0);
                if (LoadInst *LI = dyn_cast<LoadInst>(Op))
                  if (LI->getOperand(0) == LoadOp)
                    return false;
              }
            }
          }
        }
      }
    }
#endif // INTEL_CUSTOMIZATION

    // The called function could have undefined behavior or side-effects, even
    // if marked readnone nounwind.
    return Callee && Callee->isSpeculatable();
  }
  case Instruction::VAArg:
  case Instruction::Alloca:
  case Instruction::Invoke:
  case Instruction::CallBr:
  case Instruction::PHI:
  case Instruction::Store:
  case Instruction::Ret:
  case Instruction::Br:
  case Instruction::IndirectBr:
  case Instruction::Switch:
  case Instruction::Unreachable:
  case Instruction::Fence:
  case Instruction::AtomicRMW:
  case Instruction::AtomicCmpXchg:
  case Instruction::LandingPad:
  case Instruction::Resume:
  case Instruction::CatchSwitch:
  case Instruction::CatchPad:
  case Instruction::CatchRet:
  case Instruction::CleanupPad:
  case Instruction::CleanupRet:
    return false; // Misc instructions which have effects
  }
}

bool llvm::mayHaveNonDefUseDependency(const Instruction &I) {
  if (I.mayReadOrWriteMemory())
    // Memory dependency possible
    return true;
  if (!isSafeToSpeculativelyExecute(&I))
    // Can't move above a maythrow call or infinite loop.  Or if an
    // inalloca alloca, above a stacksave call.
    return true;
  if (!isGuaranteedToTransferExecutionToSuccessor(&I))
    // 1) Can't reorder two inf-loop calls, even if readonly
    // 2) Also can't reorder an inf-loop call below a instruction which isn't
    //    safe to speculative execute.  (Inverse of above)
    return true;
  return false;
}

/// Convert ConstantRange OverflowResult into ValueTracking OverflowResult.
static OverflowResult mapOverflowResult(ConstantRange::OverflowResult OR) {
  switch (OR) {
    case ConstantRange::OverflowResult::MayOverflow:
      return OverflowResult::MayOverflow;
    case ConstantRange::OverflowResult::AlwaysOverflowsLow:
      return OverflowResult::AlwaysOverflowsLow;
    case ConstantRange::OverflowResult::AlwaysOverflowsHigh:
      return OverflowResult::AlwaysOverflowsHigh;
    case ConstantRange::OverflowResult::NeverOverflows:
      return OverflowResult::NeverOverflows;
  }
  llvm_unreachable("Unknown OverflowResult");
}

/// Combine constant ranges from computeConstantRange() and computeKnownBits().
static ConstantRange computeConstantRangeIncludingKnownBits(
    const Value *V, bool ForSigned, const DataLayout &DL, unsigned Depth,
    AssumptionCache *AC, const Instruction *CxtI, const DominatorTree *DT,
    bool UseInstrInfo = true) {
  KnownBits Known = computeKnownBits(V, DL, Depth, AC, CxtI, DT, UseInstrInfo);
  ConstantRange CR1 = ConstantRange::fromKnownBits(Known, ForSigned);
  ConstantRange CR2 = computeConstantRange(V, ForSigned, UseInstrInfo);
  ConstantRange::PreferredRangeType RangeType =
      ForSigned ? ConstantRange::Signed : ConstantRange::Unsigned;
  return CR1.intersectWith(CR2, RangeType);
}

OverflowResult llvm::computeOverflowForUnsignedMul(
    const Value *LHS, const Value *RHS, const DataLayout &DL,
    AssumptionCache *AC, const Instruction *CxtI, const DominatorTree *DT,
    bool UseInstrInfo) {
  KnownBits LHSKnown = computeKnownBits(LHS, DL, /*Depth=*/0, AC, CxtI, DT,
                                        UseInstrInfo);
  KnownBits RHSKnown = computeKnownBits(RHS, DL, /*Depth=*/0, AC, CxtI, DT,
                                        UseInstrInfo);
  ConstantRange LHSRange = ConstantRange::fromKnownBits(LHSKnown, false);
  ConstantRange RHSRange = ConstantRange::fromKnownBits(RHSKnown, false);
  return mapOverflowResult(LHSRange.unsignedMulMayOverflow(RHSRange));
}

OverflowResult
llvm::computeOverflowForSignedMul(const Value *LHS, const Value *RHS,
                                  const DataLayout &DL, AssumptionCache *AC,
                                  const Instruction *CxtI,
                                  const DominatorTree *DT, bool UseInstrInfo) {
  // Multiplying n * m significant bits yields a result of n + m significant
  // bits. If the total number of significant bits does not exceed the
  // result bit width (minus 1), there is no overflow.
  // This means if we have enough leading sign bits in the operands
  // we can guarantee that the result does not overflow.
  // Ref: "Hacker's Delight" by Henry Warren
  unsigned BitWidth = LHS->getType()->getScalarSizeInBits();

  // Note that underestimating the number of sign bits gives a more
  // conservative answer.
  unsigned SignBits = ComputeNumSignBits(LHS, DL, 0, AC, CxtI, DT) +
                      ComputeNumSignBits(RHS, DL, 0, AC, CxtI, DT);

  // First handle the easy case: if we have enough sign bits there's
  // definitely no overflow.
  if (SignBits > BitWidth + 1)
    return OverflowResult::NeverOverflows;

  // There are two ambiguous cases where there can be no overflow:
  //   SignBits == BitWidth + 1    and
  //   SignBits == BitWidth
  // The second case is difficult to check, therefore we only handle the
  // first case.
  if (SignBits == BitWidth + 1) {
    // It overflows only when both arguments are negative and the true
    // product is exactly the minimum negative number.
    // E.g. mul i16 with 17 sign bits: 0xff00 * 0xff80 = 0x8000
    // For simplicity we just check if at least one side is not negative.
    KnownBits LHSKnown = computeKnownBits(LHS, DL, /*Depth=*/0, AC, CxtI, DT,
                                          UseInstrInfo);
    KnownBits RHSKnown = computeKnownBits(RHS, DL, /*Depth=*/0, AC, CxtI, DT,
                                          UseInstrInfo);
    if (LHSKnown.isNonNegative() || RHSKnown.isNonNegative())
      return OverflowResult::NeverOverflows;
  }
  return OverflowResult::MayOverflow;
}

OverflowResult llvm::computeOverflowForUnsignedAdd(
    const Value *LHS, const Value *RHS, const DataLayout &DL,
    AssumptionCache *AC, const Instruction *CxtI, const DominatorTree *DT,
    bool UseInstrInfo) {
  ConstantRange LHSRange = computeConstantRangeIncludingKnownBits(
      LHS, /*ForSigned=*/false, DL, /*Depth=*/0, AC, CxtI, DT, UseInstrInfo);
  ConstantRange RHSRange = computeConstantRangeIncludingKnownBits(
      RHS, /*ForSigned=*/false, DL, /*Depth=*/0, AC, CxtI, DT, UseInstrInfo);
  return mapOverflowResult(LHSRange.unsignedAddMayOverflow(RHSRange));
}

static OverflowResult computeOverflowForSignedAdd(const Value *LHS,
                                                  const Value *RHS,
                                                  const AddOperator *Add,
                                                  const DataLayout &DL,
                                                  AssumptionCache *AC,
                                                  const Instruction *CxtI,
                                                  const DominatorTree *DT) {
  if (Add && Add->hasNoSignedWrap()) {
    return OverflowResult::NeverOverflows;
  }

  // If LHS and RHS each have at least two sign bits, the addition will look
  // like
  //
  // XX..... +
  // YY.....
  //
  // If the carry into the most significant position is 0, X and Y can't both
  // be 1 and therefore the carry out of the addition is also 0.
  //
  // If the carry into the most significant position is 1, X and Y can't both
  // be 0 and therefore the carry out of the addition is also 1.
  //
  // Since the carry into the most significant position is always equal to
  // the carry out of the addition, there is no signed overflow.
  if (ComputeNumSignBits(LHS, DL, 0, AC, CxtI, DT) > 1 &&
      ComputeNumSignBits(RHS, DL, 0, AC, CxtI, DT) > 1)
    return OverflowResult::NeverOverflows;

  ConstantRange LHSRange = computeConstantRangeIncludingKnownBits(
      LHS, /*ForSigned=*/true, DL, /*Depth=*/0, AC, CxtI, DT);
  ConstantRange RHSRange = computeConstantRangeIncludingKnownBits(
      RHS, /*ForSigned=*/true, DL, /*Depth=*/0, AC, CxtI, DT);
  OverflowResult OR =
      mapOverflowResult(LHSRange.signedAddMayOverflow(RHSRange));
  if (OR != OverflowResult::MayOverflow)
    return OR;

  // The remaining code needs Add to be available. Early returns if not so.
  if (!Add)
    return OverflowResult::MayOverflow;

  // If the sign of Add is the same as at least one of the operands, this add
  // CANNOT overflow. If this can be determined from the known bits of the
  // operands the above signedAddMayOverflow() check will have already done so.
  // The only other way to improve on the known bits is from an assumption, so
  // call computeKnownBitsFromAssume() directly.
  bool LHSOrRHSKnownNonNegative =
      (LHSRange.isAllNonNegative() || RHSRange.isAllNonNegative());
  bool LHSOrRHSKnownNegative =
      (LHSRange.isAllNegative() || RHSRange.isAllNegative());
  if (LHSOrRHSKnownNonNegative || LHSOrRHSKnownNegative) {
    KnownBits AddKnown(LHSRange.getBitWidth());
    computeKnownBitsFromAssume(
        Add, AddKnown, /*Depth=*/0,
        SimplifyQuery(DL, /*TLI*/ nullptr, DT, AC, CxtI, DT));
    if ((AddKnown.isNonNegative() && LHSOrRHSKnownNonNegative) ||
        (AddKnown.isNegative() && LHSOrRHSKnownNegative))
      return OverflowResult::NeverOverflows;
  }

  return OverflowResult::MayOverflow;
}

OverflowResult llvm::computeOverflowForUnsignedSub(const Value *LHS,
                                                   const Value *RHS,
                                                   const DataLayout &DL,
                                                   AssumptionCache *AC,
                                                   const Instruction *CxtI,
                                                   const DominatorTree *DT) {
  // X - (X % ?)
  // The remainder of a value can't have greater magnitude than itself,
  // so the subtraction can't overflow.

  // X - (X -nuw ?)
  // In the minimal case, this would simplify to "?", so there's no subtract
  // at all. But if this analysis is used to peek through casts, for example,
  // then determining no-overflow may allow other transforms.

  // TODO: There are other patterns like this.
  //       See simplifyICmpWithBinOpOnLHS() for candidates.
  if (match(RHS, m_URem(m_Specific(LHS), m_Value())) ||
      match(RHS, m_NUWSub(m_Specific(LHS), m_Value())))
    if (isGuaranteedNotToBeUndefOrPoison(LHS, AC, CxtI, DT))
      return OverflowResult::NeverOverflows;

  // Checking for conditions implied by dominating conditions may be expensive.
  // Limit it to usub_with_overflow calls for now.
  if (match(CxtI,
            m_Intrinsic<Intrinsic::usub_with_overflow>(m_Value(), m_Value())))
    if (auto C =
            isImpliedByDomCondition(CmpInst::ICMP_UGE, LHS, RHS, CxtI, DL)) {
      if (*C)
        return OverflowResult::NeverOverflows;
      return OverflowResult::AlwaysOverflowsLow;
    }
  ConstantRange LHSRange = computeConstantRangeIncludingKnownBits(
      LHS, /*ForSigned=*/false, DL, /*Depth=*/0, AC, CxtI, DT);
  ConstantRange RHSRange = computeConstantRangeIncludingKnownBits(
      RHS, /*ForSigned=*/false, DL, /*Depth=*/0, AC, CxtI, DT);
  return mapOverflowResult(LHSRange.unsignedSubMayOverflow(RHSRange));
}

OverflowResult llvm::computeOverflowForSignedSub(const Value *LHS,
                                                 const Value *RHS,
                                                 const DataLayout &DL,
                                                 AssumptionCache *AC,
                                                 const Instruction *CxtI,
                                                 const DominatorTree *DT) {
  // X - (X % ?)
  // The remainder of a value can't have greater magnitude than itself,
  // so the subtraction can't overflow.

  // X - (X -nsw ?)
  // In the minimal case, this would simplify to "?", so there's no subtract
  // at all. But if this analysis is used to peek through casts, for example,
  // then determining no-overflow may allow other transforms.
  if (match(RHS, m_SRem(m_Specific(LHS), m_Value())) ||
      match(RHS, m_NSWSub(m_Specific(LHS), m_Value())))
    if (isGuaranteedNotToBeUndefOrPoison(LHS, AC, CxtI, DT))
      return OverflowResult::NeverOverflows;

  // If LHS and RHS each have at least two sign bits, the subtraction
  // cannot overflow.
  if (ComputeNumSignBits(LHS, DL, 0, AC, CxtI, DT) > 1 &&
      ComputeNumSignBits(RHS, DL, 0, AC, CxtI, DT) > 1)
    return OverflowResult::NeverOverflows;

  ConstantRange LHSRange = computeConstantRangeIncludingKnownBits(
      LHS, /*ForSigned=*/true, DL, /*Depth=*/0, AC, CxtI, DT);
  ConstantRange RHSRange = computeConstantRangeIncludingKnownBits(
      RHS, /*ForSigned=*/true, DL, /*Depth=*/0, AC, CxtI, DT);
  return mapOverflowResult(LHSRange.signedSubMayOverflow(RHSRange));
}

bool llvm::isOverflowIntrinsicNoWrap(const WithOverflowInst *WO,
                                     const DominatorTree &DT) {
  SmallVector<const BranchInst *, 2> GuardingBranches;
  SmallVector<const ExtractValueInst *, 2> Results;

  for (const User *U : WO->users()) {
    if (const auto *EVI = dyn_cast<ExtractValueInst>(U)) {
      assert(EVI->getNumIndices() == 1 && "Obvious from CI's type");

      if (EVI->getIndices()[0] == 0)
        Results.push_back(EVI);
      else {
        assert(EVI->getIndices()[0] == 1 && "Obvious from CI's type");

        for (const auto *U : EVI->users())
          if (const auto *B = dyn_cast<BranchInst>(U)) {
            assert(B->isConditional() && "How else is it using an i1?");
            GuardingBranches.push_back(B);
          }
      }
    } else {
      // We are using the aggregate directly in a way we don't want to analyze
      // here (storing it to a global, say).
      return false;
    }
  }

  auto AllUsesGuardedByBranch = [&](const BranchInst *BI) {
    BasicBlockEdge NoWrapEdge(BI->getParent(), BI->getSuccessor(1));
    if (!NoWrapEdge.isSingleEdge())
      return false;

    // Check if all users of the add are provably no-wrap.
    for (const auto *Result : Results) {
      // If the extractvalue itself is not executed on overflow, the we don't
      // need to check each use separately, since domination is transitive.
      if (DT.dominates(NoWrapEdge, Result->getParent()))
        continue;

      for (const auto &RU : Result->uses())
        if (!DT.dominates(NoWrapEdge, RU))
          return false;
    }

    return true;
  };

  return llvm::any_of(GuardingBranches, AllUsesGuardedByBranch);
}

/// Shifts return poison if shiftwidth is larger than the bitwidth.
static bool shiftAmountKnownInRange(const Value *ShiftAmount) {
  auto *C = dyn_cast<Constant>(ShiftAmount);
  if (!C)
    return false;

  // Shifts return poison if shiftwidth is larger than the bitwidth.
  SmallVector<const Constant *, 4> ShiftAmounts;
  if (auto *FVTy = dyn_cast<FixedVectorType>(C->getType())) {
    unsigned NumElts = FVTy->getNumElements();
    for (unsigned i = 0; i < NumElts; ++i)
      ShiftAmounts.push_back(C->getAggregateElement(i));
  } else if (isa<ScalableVectorType>(C->getType()))
    return false; // Can't tell, just return false to be safe
  else
    ShiftAmounts.push_back(C);

  bool Safe = llvm::all_of(ShiftAmounts, [](const Constant *C) {
    auto *CI = dyn_cast_or_null<ConstantInt>(C);
    return CI && CI->getValue().ult(C->getType()->getIntegerBitWidth());
  });

  return Safe;
}

static bool canCreateUndefOrPoison(const Operator *Op, bool PoisonOnly,
                                   bool ConsiderFlagsAndMetadata) {

  if (ConsiderFlagsAndMetadata && Op->hasPoisonGeneratingFlagsOrMetadata())
    return true;

  unsigned Opcode = Op->getOpcode();

  // Check whether opcode is a poison/undef-generating operation
  switch (Opcode) {
  case Instruction::Shl:
  case Instruction::AShr:
  case Instruction::LShr:
    return !shiftAmountKnownInRange(Op->getOperand(1));
  case Instruction::FPToSI:
  case Instruction::FPToUI:
    // fptosi/ui yields poison if the resulting value does not fit in the
    // destination type.
    return true;
  case Instruction::Call:
    if (auto *II = dyn_cast<IntrinsicInst>(Op)) {
      switch (II->getIntrinsicID()) {
      // TODO: Add more intrinsics.
      case Intrinsic::ctlz:
      case Intrinsic::cttz:
      case Intrinsic::abs:
        if (cast<ConstantInt>(II->getArgOperand(1))->isNullValue())
          return false;
        break;
      case Intrinsic::ctpop:
      case Intrinsic::bswap:
      case Intrinsic::bitreverse:
      case Intrinsic::fshl:
      case Intrinsic::fshr:
      case Intrinsic::smax:
      case Intrinsic::smin:
      case Intrinsic::umax:
      case Intrinsic::umin:
      case Intrinsic::ptrmask:
      case Intrinsic::fptoui_sat:
      case Intrinsic::fptosi_sat:
      case Intrinsic::sadd_with_overflow:
      case Intrinsic::ssub_with_overflow:
      case Intrinsic::smul_with_overflow:
      case Intrinsic::uadd_with_overflow:
      case Intrinsic::usub_with_overflow:
      case Intrinsic::umul_with_overflow:
      case Intrinsic::sadd_sat:
      case Intrinsic::uadd_sat:
      case Intrinsic::ssub_sat:
      case Intrinsic::usub_sat:
        return false;
      case Intrinsic::sshl_sat:
      case Intrinsic::ushl_sat:
        return !shiftAmountKnownInRange(II->getArgOperand(1));
      case Intrinsic::fma:
      case Intrinsic::fmuladd:
      case Intrinsic::sqrt:
      case Intrinsic::powi:
      case Intrinsic::sin:
      case Intrinsic::cos:
      case Intrinsic::pow:
      case Intrinsic::log:
      case Intrinsic::log10:
      case Intrinsic::log2:
      case Intrinsic::exp:
      case Intrinsic::exp2:
      case Intrinsic::fabs:
      case Intrinsic::copysign:
      case Intrinsic::floor:
      case Intrinsic::ceil:
      case Intrinsic::trunc:
      case Intrinsic::rint:
      case Intrinsic::nearbyint:
      case Intrinsic::round:
      case Intrinsic::roundeven:
      case Intrinsic::fptrunc_round:
      case Intrinsic::canonicalize:
      case Intrinsic::arithmetic_fence:
      case Intrinsic::minnum:
      case Intrinsic::maxnum:
      case Intrinsic::minimum:
      case Intrinsic::maximum:
      case Intrinsic::is_fpclass:
        return false;
      case Intrinsic::lround:
      case Intrinsic::llround:
      case Intrinsic::lrint:
      case Intrinsic::llrint:
        // If the value doesn't fit an unspecified value is returned (but this
        // is not poison).
        return false;
      }
    }
    [[fallthrough]];
  case Instruction::CallBr:
  case Instruction::Invoke: {
    const auto *CB = cast<CallBase>(Op);
    return !CB->hasRetAttr(Attribute::NoUndef);
  }
  case Instruction::InsertElement:
  case Instruction::ExtractElement: {
    // If index exceeds the length of the vector, it returns poison
    auto *VTy = cast<VectorType>(Op->getOperand(0)->getType());
    unsigned IdxOp = Op->getOpcode() == Instruction::InsertElement ? 2 : 1;
    auto *Idx = dyn_cast<ConstantInt>(Op->getOperand(IdxOp));
    if (!Idx || Idx->getValue().uge(VTy->getElementCount().getKnownMinValue()))
      return true;
    return false;
  }
  case Instruction::ShuffleVector: {
    // shufflevector may return undef.
    if (PoisonOnly)
      return false;
    ArrayRef<int> Mask = isa<ConstantExpr>(Op)
                             ? cast<ConstantExpr>(Op)->getShuffleMask()
                             : cast<ShuffleVectorInst>(Op)->getShuffleMask();
    return is_contained(Mask, PoisonMaskElem);
  }
  case Instruction::FNeg:
  case Instruction::PHI:
  case Instruction::Select:
  case Instruction::URem:
  case Instruction::SRem:
  case Instruction::ExtractValue:
  case Instruction::InsertValue:
  case Instruction::Freeze:
  case Instruction::ICmp:
  case Instruction::FCmp:
  case Instruction::FAdd:
  case Instruction::FSub:
  case Instruction::FMul:
  case Instruction::FDiv:
  case Instruction::FRem:
    return false;
  case Instruction::GetElementPtr:
    // inbounds is handled above
    // TODO: what about inrange on constexpr?
    return false;
  default: {
    const auto *CE = dyn_cast<ConstantExpr>(Op);
    if (isa<CastInst>(Op) || (CE && CE->isCast()))
      return false;
    else if (Instruction::isBinaryOp(Opcode))
      return false;
    // Be conservative and return true.
    return true;
  }
  }
}

bool llvm::canCreateUndefOrPoison(const Operator *Op,
                                  bool ConsiderFlagsAndMetadata) {
  return ::canCreateUndefOrPoison(Op, /*PoisonOnly=*/false,
                                  ConsiderFlagsAndMetadata);
}

bool llvm::canCreatePoison(const Operator *Op, bool ConsiderFlagsAndMetadata) {
  return ::canCreateUndefOrPoison(Op, /*PoisonOnly=*/true,
                                  ConsiderFlagsAndMetadata);
}

static bool directlyImpliesPoison(const Value *ValAssumedPoison,
                                  const Value *V, unsigned Depth) {
  if (ValAssumedPoison == V)
    return true;

  const unsigned MaxDepth = 2;
  if (Depth >= MaxDepth)
    return false;

  if (const auto *I = dyn_cast<Instruction>(V)) {
    if (any_of(I->operands(), [=](const Use &Op) {
          return propagatesPoison(Op) &&
                 directlyImpliesPoison(ValAssumedPoison, Op, Depth + 1);
        }))
      return true;

    // V  = extractvalue V0, idx
    // V2 = extractvalue V0, idx2
    // V0's elements are all poison or not. (e.g., add_with_overflow)
    const WithOverflowInst *II;
    if (match(I, m_ExtractValue(m_WithOverflowInst(II))) &&
        (match(ValAssumedPoison, m_ExtractValue(m_Specific(II))) ||
         llvm::is_contained(II->args(), ValAssumedPoison)))
      return true;
  }
  return false;
}

static bool impliesPoison(const Value *ValAssumedPoison, const Value *V,
                          unsigned Depth) {
  if (isGuaranteedNotToBePoison(ValAssumedPoison))
    return true;

  if (directlyImpliesPoison(ValAssumedPoison, V, /* Depth */ 0))
    return true;

  const unsigned MaxDepth = 2;
  if (Depth >= MaxDepth)
    return false;

  const auto *I = dyn_cast<Instruction>(ValAssumedPoison);
  if (I && !canCreatePoison(cast<Operator>(I))) {
    return all_of(I->operands(), [=](const Value *Op) {
      return impliesPoison(Op, V, Depth + 1);
    });
  }
  return false;
}

bool llvm::impliesPoison(const Value *ValAssumedPoison, const Value *V) {
  return ::impliesPoison(ValAssumedPoison, V, /* Depth */ 0);
}

static bool programUndefinedIfUndefOrPoison(const Value *V,
                                            bool PoisonOnly);

static bool isGuaranteedNotToBeUndefOrPoison(const Value *V,
                                             AssumptionCache *AC,
                                             const Instruction *CtxI,
                                             const DominatorTree *DT,
                                             unsigned Depth, bool PoisonOnly) {
  if (Depth >= MaxAnalysisRecursionDepth)
    return false;

  if (isa<MetadataAsValue>(V))
    return false;

  if (const auto *A = dyn_cast<Argument>(V)) {
    if (A->hasAttribute(Attribute::NoUndef) ||
        A->hasAttribute(Attribute::Dereferenceable) ||
        A->hasAttribute(Attribute::DereferenceableOrNull))
      return true;
  }

  if (auto *C = dyn_cast<Constant>(V)) {
    if (isa<UndefValue>(C))
      return PoisonOnly && !isa<PoisonValue>(C);

    if (isa<ConstantInt>(C) || isa<GlobalVariable>(C) || isa<ConstantFP>(V) ||
        isa<ConstantPointerNull>(C) || isa<Function>(C))
      return true;

    if (C->getType()->isVectorTy() && !isa<ConstantExpr>(C))
      return (PoisonOnly ? !C->containsPoisonElement()
                         : !C->containsUndefOrPoisonElement()) &&
             !C->containsConstantExpression();
  }

  // Strip cast operations from a pointer value.
  // Note that stripPointerCastsSameRepresentation can strip off getelementptr
  // inbounds with zero offset. To guarantee that the result isn't poison, the
  // stripped pointer is checked as it has to be pointing into an allocated
  // object or be null `null` to ensure `inbounds` getelement pointers with a
  // zero offset could not produce poison.
  // It can strip off addrspacecast that do not change bit representation as
  // well. We believe that such addrspacecast is equivalent to no-op.
  auto *StrippedV = V->stripPointerCastsSameRepresentation();
  if (isa<AllocaInst>(StrippedV) || isa<GlobalVariable>(StrippedV) ||
      isa<Function>(StrippedV) || isa<ConstantPointerNull>(StrippedV))
    return true;

  auto OpCheck = [&](const Value *V) {
    return isGuaranteedNotToBeUndefOrPoison(V, AC, CtxI, DT, Depth + 1,
                                            PoisonOnly);
  };

  if (auto *Opr = dyn_cast<Operator>(V)) {
    // If the value is a freeze instruction, then it can never
    // be undef or poison.
    if (isa<FreezeInst>(V))
      return true;

    if (const auto *CB = dyn_cast<CallBase>(V)) {
      if (CB->hasRetAttr(Attribute::NoUndef))
        return true;
    }

    if (const auto *PN = dyn_cast<PHINode>(V)) {
      unsigned Num = PN->getNumIncomingValues();
      bool IsWellDefined = true;
      for (unsigned i = 0; i < Num; ++i) {
        auto *TI = PN->getIncomingBlock(i)->getTerminator();
        if (!isGuaranteedNotToBeUndefOrPoison(PN->getIncomingValue(i), AC, TI,
                                              DT, Depth + 1, PoisonOnly)) {
          IsWellDefined = false;
          break;
        }
      }
      if (IsWellDefined)
        return true;
    } else if (!canCreateUndefOrPoison(Opr) && all_of(Opr->operands(), OpCheck))
      return true;
  }

  if (auto *I = dyn_cast<LoadInst>(V))
    if (I->hasMetadata(LLVMContext::MD_noundef) ||
        I->hasMetadata(LLVMContext::MD_dereferenceable) ||
        I->hasMetadata(LLVMContext::MD_dereferenceable_or_null))
      return true;

  if (programUndefinedIfUndefOrPoison(V, PoisonOnly))
    return true;

  // CxtI may be null or a cloned instruction.
  if (!CtxI || !CtxI->getParent() || !DT)
    return false;

  auto *DNode = DT->getNode(CtxI->getParent());
  if (!DNode)
    // Unreachable block
    return false;

  // If V is used as a branch condition before reaching CtxI, V cannot be
  // undef or poison.
  //   br V, BB1, BB2
  // BB1:
  //   CtxI ; V cannot be undef or poison here
  auto *Dominator = DNode->getIDom();
  while (Dominator) {
    auto *TI = Dominator->getBlock()->getTerminator();

    Value *Cond = nullptr;
    if (auto BI = dyn_cast_or_null<BranchInst>(TI)) {
      if (BI->isConditional())
        Cond = BI->getCondition();
    } else if (auto SI = dyn_cast_or_null<SwitchInst>(TI)) {
      Cond = SI->getCondition();
    }

    if (Cond) {
      if (Cond == V)
        return true;
      else if (PoisonOnly && isa<Operator>(Cond)) {
        // For poison, we can analyze further
        auto *Opr = cast<Operator>(Cond);
        if (any_of(Opr->operands(),
                   [V](const Use &U) { return V == U && propagatesPoison(U); }))
          return true;
      }
    }

    Dominator = Dominator->getIDom();
  }

  if (getKnowledgeValidInContext(V, {Attribute::NoUndef}, CtxI, DT, AC))
    return true;

  return false;
}

bool llvm::isGuaranteedNotToBeUndefOrPoison(const Value *V, AssumptionCache *AC,
                                            const Instruction *CtxI,
                                            const DominatorTree *DT,
                                            unsigned Depth) {
  return ::isGuaranteedNotToBeUndefOrPoison(V, AC, CtxI, DT, Depth, false);
}

bool llvm::isGuaranteedNotToBePoison(const Value *V, AssumptionCache *AC,
                                     const Instruction *CtxI,
                                     const DominatorTree *DT, unsigned Depth) {
  return ::isGuaranteedNotToBeUndefOrPoison(V, AC, CtxI, DT, Depth, true);
}

/// Return true if undefined behavior would provably be executed on the path to
/// OnPathTo if Root produced a posion result.  Note that this doesn't say
/// anything about whether OnPathTo is actually executed or whether Root is
/// actually poison.  This can be used to assess whether a new use of Root can
/// be added at a location which is control equivalent with OnPathTo (such as
/// immediately before it) without introducing UB which didn't previously
/// exist.  Note that a false result conveys no information.
bool llvm::mustExecuteUBIfPoisonOnPathTo(Instruction *Root,
                                         Instruction *OnPathTo,
                                         DominatorTree *DT) {
  // Basic approach is to assume Root is poison, propagate poison forward
  // through all users we can easily track, and then check whether any of those
  // users are provable UB and must execute before out exiting block might
  // exit.

  // The set of all recursive users we've visited (which are assumed to all be
  // poison because of said visit)
  SmallSet<const Value *, 16> KnownPoison;
  SmallVector<const Instruction*, 16> Worklist;
  Worklist.push_back(Root);
  while (!Worklist.empty()) {
    const Instruction *I = Worklist.pop_back_val();

    // If we know this must trigger UB on a path leading our target.
    if (mustTriggerUB(I, KnownPoison) && DT->dominates(I, OnPathTo))
      return true;

    // If we can't analyze propagation through this instruction, just skip it
    // and transitive users.  Safe as false is a conservative result.
    if (I != Root && !any_of(I->operands(), [&KnownPoison](const Use &U) {
          return KnownPoison.contains(U) && propagatesPoison(U);
        }))
      continue;

    if (KnownPoison.insert(I).second)
      for (const User *User : I->users())
        Worklist.push_back(cast<Instruction>(User));
  }

  // Might be non-UB, or might have a path we couldn't prove must execute on
  // way to exiting bb.
  return false;
}

OverflowResult llvm::computeOverflowForSignedAdd(const AddOperator *Add,
                                                 const DataLayout &DL,
                                                 AssumptionCache *AC,
                                                 const Instruction *CxtI,
                                                 const DominatorTree *DT) {
  return ::computeOverflowForSignedAdd(Add->getOperand(0), Add->getOperand(1),
                                       Add, DL, AC, CxtI, DT);
}

OverflowResult llvm::computeOverflowForSignedAdd(const Value *LHS,
                                                 const Value *RHS,
                                                 const DataLayout &DL,
                                                 AssumptionCache *AC,
                                                 const Instruction *CxtI,
                                                 const DominatorTree *DT) {
  return ::computeOverflowForSignedAdd(LHS, RHS, nullptr, DL, AC, CxtI, DT);
}

bool llvm::isGuaranteedToTransferExecutionToSuccessor(const Instruction *I) {
  // Note: An atomic operation isn't guaranteed to return in a reasonable amount
  // of time because it's possible for another thread to interfere with it for an
  // arbitrary length of time, but programs aren't allowed to rely on that.

  // If there is no successor, then execution can't transfer to it.
  if (isa<ReturnInst>(I))
    return false;
  if (isa<UnreachableInst>(I))
    return false;

  // Note: Do not add new checks here; instead, change Instruction::mayThrow or
  // Instruction::willReturn.
  //
  // FIXME: Move this check into Instruction::willReturn.
  if (isa<CatchPadInst>(I)) {
    switch (classifyEHPersonality(I->getFunction()->getPersonalityFn())) {
    default:
      // A catchpad may invoke exception object constructors and such, which
      // in some languages can be arbitrary code, so be conservative by default.
      return false;
    case EHPersonality::CoreCLR:
      // For CoreCLR, it just involves a type test.
      return true;
    }
  }

  // An instruction that returns without throwing must transfer control flow
  // to a successor.
  return !I->mayThrow() && I->willReturn();
}

bool llvm::isGuaranteedToTransferExecutionToSuccessor(const BasicBlock *BB) {
  // TODO: This is slightly conservative for invoke instruction since exiting
  // via an exception *is* normal control for them.
  for (const Instruction &I : *BB)
    if (!isGuaranteedToTransferExecutionToSuccessor(&I))
      return false;
  return true;
}

bool llvm::isGuaranteedToTransferExecutionToSuccessor(
   BasicBlock::const_iterator Begin, BasicBlock::const_iterator End,
   unsigned ScanLimit) {
  return isGuaranteedToTransferExecutionToSuccessor(make_range(Begin, End),
                                                    ScanLimit);
}

bool llvm::isGuaranteedToTransferExecutionToSuccessor(
   iterator_range<BasicBlock::const_iterator> Range, unsigned ScanLimit) {
  assert(ScanLimit && "scan limit must be non-zero");
  for (const Instruction &I : Range) {
    if (isa<DbgInfoIntrinsic>(I))
        continue;
    if (--ScanLimit == 0)
      return false;
    if (!isGuaranteedToTransferExecutionToSuccessor(&I))
      return false;
  }
  return true;
}

bool llvm::isGuaranteedToExecuteForEveryIteration(const Instruction *I,
                                                  const Loop *L) {
  // The loop header is guaranteed to be executed for every iteration.
  //
  // FIXME: Relax this constraint to cover all basic blocks that are
  // guaranteed to be executed at every iteration.
  if (I->getParent() != L->getHeader()) return false;

  for (const Instruction &LI : *L->getHeader()) {
    if (&LI == I) return true;
    if (!isGuaranteedToTransferExecutionToSuccessor(&LI)) return false;
  }
  llvm_unreachable("Instruction not contained in its own parent basic block.");
}

bool llvm::propagatesPoison(const Use &PoisonOp) {
  const Operator *I = cast<Operator>(PoisonOp.getUser());
  switch (I->getOpcode()) {
  case Instruction::Freeze:
  case Instruction::PHI:
  case Instruction::Invoke:
    return false;
  case Instruction::Select:
    return PoisonOp.getOperandNo() == 0;
  case Instruction::Call:
    if (auto *II = dyn_cast<IntrinsicInst>(I)) {
      switch (II->getIntrinsicID()) {
      // TODO: Add more intrinsics.
      case Intrinsic::sadd_with_overflow:
      case Intrinsic::ssub_with_overflow:
      case Intrinsic::smul_with_overflow:
      case Intrinsic::uadd_with_overflow:
      case Intrinsic::usub_with_overflow:
      case Intrinsic::umul_with_overflow:
        // If an input is a vector containing a poison element, the
        // two output vectors (calculated results, overflow bits)'
        // corresponding lanes are poison.
        return true;
      case Intrinsic::ctpop:
        return true;
      }
    }
    return false;
  case Instruction::ICmp:
  case Instruction::FCmp:
  case Instruction::GetElementPtr:
    return true;
  default:
    if (isa<BinaryOperator>(I) || isa<UnaryOperator>(I) || isa<CastInst>(I))
      return true;

    // Be conservative and return false.
    return false;
  }
}

void llvm::getGuaranteedWellDefinedOps(
    const Instruction *I, SmallVectorImpl<const Value *> &Operands) {
  switch (I->getOpcode()) {
    case Instruction::Store:
      Operands.push_back(cast<StoreInst>(I)->getPointerOperand());
      break;

    case Instruction::Load:
      Operands.push_back(cast<LoadInst>(I)->getPointerOperand());
      break;

    // Since dereferenceable attribute imply noundef, atomic operations
    // also implicitly have noundef pointers too
    case Instruction::AtomicCmpXchg:
      Operands.push_back(cast<AtomicCmpXchgInst>(I)->getPointerOperand());
      break;

    case Instruction::AtomicRMW:
      Operands.push_back(cast<AtomicRMWInst>(I)->getPointerOperand());
      break;

    case Instruction::Call:
    case Instruction::Invoke: {
      const CallBase *CB = cast<CallBase>(I);
      if (CB->isIndirectCall())
        Operands.push_back(CB->getCalledOperand());
      for (unsigned i = 0; i < CB->arg_size(); ++i) {
        if (CB->paramHasAttr(i, Attribute::NoUndef) ||
            CB->paramHasAttr(i, Attribute::Dereferenceable))
          Operands.push_back(CB->getArgOperand(i));
      }
      break;
    }
    case Instruction::Ret:
      if (I->getFunction()->hasRetAttribute(Attribute::NoUndef))
        Operands.push_back(I->getOperand(0));
      break;
    case Instruction::Switch:
      Operands.push_back(cast<SwitchInst>(I)->getCondition());
      break;
    case Instruction::Br: {
      auto *BR = cast<BranchInst>(I);
      if (BR->isConditional())
        Operands.push_back(BR->getCondition());
      break;
    }
    default:
      break;
  }
}

void llvm::getGuaranteedNonPoisonOps(const Instruction *I,
                                     SmallVectorImpl<const Value *> &Operands) {
  getGuaranteedWellDefinedOps(I, Operands);
  switch (I->getOpcode()) {
  // Divisors of these operations are allowed to be partially undef.
  case Instruction::UDiv:
  case Instruction::SDiv:
  case Instruction::URem:
  case Instruction::SRem:
    Operands.push_back(I->getOperand(1));
    break;
  default:
    break;
  }
}

bool llvm::mustTriggerUB(const Instruction *I,
                         const SmallPtrSetImpl<const Value *> &KnownPoison) {
  SmallVector<const Value *, 4> NonPoisonOps;
  getGuaranteedNonPoisonOps(I, NonPoisonOps);

  for (const auto *V : NonPoisonOps)
    if (KnownPoison.count(V))
      return true;

  return false;
}

static bool programUndefinedIfUndefOrPoison(const Value *V,
                                            bool PoisonOnly) {
  // We currently only look for uses of values within the same basic
  // block, as that makes it easier to guarantee that the uses will be
  // executed given that Inst is executed.
  //
  // FIXME: Expand this to consider uses beyond the same basic block. To do
  // this, look out for the distinction between post-dominance and strong
  // post-dominance.
  const BasicBlock *BB = nullptr;
  BasicBlock::const_iterator Begin;
  if (const auto *Inst = dyn_cast<Instruction>(V)) {
    BB = Inst->getParent();
    Begin = Inst->getIterator();
    Begin++;
  } else if (const auto *Arg = dyn_cast<Argument>(V)) {
    BB = &Arg->getParent()->getEntryBlock();
    Begin = BB->begin();
  } else {
    return false;
  }

  // Limit number of instructions we look at, to avoid scanning through large
  // blocks. The current limit is chosen arbitrarily.
  unsigned ScanLimit = 32;
  BasicBlock::const_iterator End = BB->end();

  if (!PoisonOnly) {
    // Since undef does not propagate eagerly, be conservative & just check
    // whether a value is directly passed to an instruction that must take
    // well-defined operands.

    for (const auto &I : make_range(Begin, End)) {
      if (isa<DbgInfoIntrinsic>(I))
        continue;
      if (--ScanLimit == 0)
        break;

      SmallVector<const Value *, 4> WellDefinedOps;
      getGuaranteedWellDefinedOps(&I, WellDefinedOps);
      if (is_contained(WellDefinedOps, V))
        return true;

      if (!isGuaranteedToTransferExecutionToSuccessor(&I))
        break;
    }
    return false;
  }

  // Set of instructions that we have proved will yield poison if Inst
  // does.
  SmallSet<const Value *, 16> YieldsPoison;
  SmallSet<const BasicBlock *, 4> Visited;

  YieldsPoison.insert(V);
  Visited.insert(BB);

  while (true) {
    for (const auto &I : make_range(Begin, End)) {
      if (isa<DbgInfoIntrinsic>(I))
        continue;
      if (--ScanLimit == 0)
        return false;
      if (mustTriggerUB(&I, YieldsPoison))
        return true;
      if (!isGuaranteedToTransferExecutionToSuccessor(&I))
        return false;

      // If an operand is poison and propagates it, mark I as yielding poison.
      for (const Use &Op : I.operands()) {
        if (YieldsPoison.count(Op) && propagatesPoison(Op)) {
          YieldsPoison.insert(&I);
          break;
        }
      }

      // Special handling for select, which returns poison if its operand 0 is
      // poison (handled in the loop above) *or* if both its true/false operands
      // are poison (handled here).
      if (I.getOpcode() == Instruction::Select &&
          YieldsPoison.count(I.getOperand(1)) &&
          YieldsPoison.count(I.getOperand(2))) {
        YieldsPoison.insert(&I);
      }
    }

    BB = BB->getSingleSuccessor();
    if (!BB || !Visited.insert(BB).second)
      break;

    Begin = BB->getFirstNonPHI()->getIterator();
    End = BB->end();
  }
  return false;
}

bool llvm::programUndefinedIfUndefOrPoison(const Instruction *Inst) {
  return ::programUndefinedIfUndefOrPoison(Inst, false);
}

bool llvm::programUndefinedIfPoison(const Instruction *Inst) {
  return ::programUndefinedIfUndefOrPoison(Inst, true);
}

static bool isKnownNonNaN(const Value *V, FastMathFlags FMF) {
  if (FMF.noNaNs())
    return true;

  if (auto *C = dyn_cast<ConstantFP>(V))
    return !C->isNaN();

  if (auto *C = dyn_cast<ConstantDataVector>(V)) {
    if (!C->getElementType()->isFloatingPointTy())
      return false;
    for (unsigned I = 0, E = C->getNumElements(); I < E; ++I) {
      if (C->getElementAsAPFloat(I).isNaN())
        return false;
    }
    return true;
  }

  if (isa<ConstantAggregateZero>(V))
    return true;

  return false;
}

static bool isKnownNonZero(const Value *V) {
  if (auto *C = dyn_cast<ConstantFP>(V))
    return !C->isZero();

  if (auto *C = dyn_cast<ConstantDataVector>(V)) {
    if (!C->getElementType()->isFloatingPointTy())
      return false;
    for (unsigned I = 0, E = C->getNumElements(); I < E; ++I) {
      if (C->getElementAsAPFloat(I).isZero())
        return false;
    }
    return true;
  }

  return false;
}

/// Match clamp pattern for float types without care about NaNs or signed zeros.
/// Given non-min/max outer cmp/select from the clamp pattern this
/// function recognizes if it can be substitued by a "canonical" min/max
/// pattern.
static SelectPatternResult matchFastFloatClamp(CmpInst::Predicate Pred,
                                               Value *CmpLHS, Value *CmpRHS,
                                               Value *TrueVal, Value *FalseVal,
                                               Value *&LHS, Value *&RHS) {
  // Try to match
  //   X < C1 ? C1 : Min(X, C2) --> Max(C1, Min(X, C2))
  //   X > C1 ? C1 : Max(X, C2) --> Min(C1, Max(X, C2))
  // and return description of the outer Max/Min.

  // First, check if select has inverse order:
  if (CmpRHS == FalseVal) {
    std::swap(TrueVal, FalseVal);
    Pred = CmpInst::getInversePredicate(Pred);
  }

  // Assume success now. If there's no match, callers should not use these anyway.
  LHS = TrueVal;
  RHS = FalseVal;

  const APFloat *FC1;
  if (CmpRHS != TrueVal || !match(CmpRHS, m_APFloat(FC1)) || !FC1->isFinite())
    return {SPF_UNKNOWN, SPNB_NA, false};

  const APFloat *FC2;
  switch (Pred) {
  case CmpInst::FCMP_OLT:
  case CmpInst::FCMP_OLE:
  case CmpInst::FCMP_ULT:
  case CmpInst::FCMP_ULE:
    if (match(FalseVal,
              m_CombineOr(m_OrdFMin(m_Specific(CmpLHS), m_APFloat(FC2)),
                          m_UnordFMin(m_Specific(CmpLHS), m_APFloat(FC2)))) &&
        *FC1 < *FC2)
      return {SPF_FMAXNUM, SPNB_RETURNS_ANY, false};
    break;
  case CmpInst::FCMP_OGT:
  case CmpInst::FCMP_OGE:
  case CmpInst::FCMP_UGT:
  case CmpInst::FCMP_UGE:
    if (match(FalseVal,
              m_CombineOr(m_OrdFMax(m_Specific(CmpLHS), m_APFloat(FC2)),
                          m_UnordFMax(m_Specific(CmpLHS), m_APFloat(FC2)))) &&
        *FC1 > *FC2)
      return {SPF_FMINNUM, SPNB_RETURNS_ANY, false};
    break;
  default:
    break;
  }

  return {SPF_UNKNOWN, SPNB_NA, false};
}

/// Recognize variations of:
///   CLAMP(v,l,h) ==> ((v) < (l) ? (l) : ((v) > (h) ? (h) : (v)))
static SelectPatternResult matchClamp(CmpInst::Predicate Pred,
                                      Value *CmpLHS, Value *CmpRHS,
                                      Value *TrueVal, Value *FalseVal) {
  // Swap the select operands and predicate to match the patterns below.
  if (CmpRHS != TrueVal) {
    Pred = ICmpInst::getSwappedPredicate(Pred);
    std::swap(TrueVal, FalseVal);
  }
  const APInt *C1;
  if (CmpRHS == TrueVal && match(CmpRHS, m_APInt(C1))) {
    const APInt *C2;
    // (X <s C1) ? C1 : SMIN(X, C2) ==> SMAX(SMIN(X, C2), C1)
    if (match(FalseVal, m_SMin(m_Specific(CmpLHS), m_APInt(C2))) &&
        C1->slt(*C2) && Pred == CmpInst::ICMP_SLT)
      return {SPF_SMAX, SPNB_NA, false};

    // (X >s C1) ? C1 : SMAX(X, C2) ==> SMIN(SMAX(X, C2), C1)
    if (match(FalseVal, m_SMax(m_Specific(CmpLHS), m_APInt(C2))) &&
        C1->sgt(*C2) && Pred == CmpInst::ICMP_SGT)
      return {SPF_SMIN, SPNB_NA, false};

    // (X <u C1) ? C1 : UMIN(X, C2) ==> UMAX(UMIN(X, C2), C1)
    if (match(FalseVal, m_UMin(m_Specific(CmpLHS), m_APInt(C2))) &&
        C1->ult(*C2) && Pred == CmpInst::ICMP_ULT)
      return {SPF_UMAX, SPNB_NA, false};

    // (X >u C1) ? C1 : UMAX(X, C2) ==> UMIN(UMAX(X, C2), C1)
    if (match(FalseVal, m_UMax(m_Specific(CmpLHS), m_APInt(C2))) &&
        C1->ugt(*C2) && Pred == CmpInst::ICMP_UGT)
      return {SPF_UMIN, SPNB_NA, false};
  }
  return {SPF_UNKNOWN, SPNB_NA, false};
}

/// Recognize variations of:
///   a < c ? min(a,b) : min(b,c) ==> min(min(a,b),min(b,c))
static SelectPatternResult matchMinMaxOfMinMax(CmpInst::Predicate Pred,
                                               Value *CmpLHS, Value *CmpRHS,
                                               Value *TVal, Value *FVal,
                                               unsigned Depth) {
  // TODO: Allow FP min/max with nnan/nsz.
  assert(CmpInst::isIntPredicate(Pred) && "Expected integer comparison");

  Value *A = nullptr, *B = nullptr;
  SelectPatternResult L = matchSelectPattern(TVal, A, B, nullptr, Depth + 1);
  if (!SelectPatternResult::isMinOrMax(L.Flavor))
    return {SPF_UNKNOWN, SPNB_NA, false};

  Value *C = nullptr, *D = nullptr;
  SelectPatternResult R = matchSelectPattern(FVal, C, D, nullptr, Depth + 1);
  if (L.Flavor != R.Flavor)
    return {SPF_UNKNOWN, SPNB_NA, false};

  // We have something like: x Pred y ? min(a, b) : min(c, d).
  // Try to match the compare to the min/max operations of the select operands.
  // First, make sure we have the right compare predicate.
  switch (L.Flavor) {
  case SPF_SMIN:
    if (Pred == ICmpInst::ICMP_SGT || Pred == ICmpInst::ICMP_SGE) {
      Pred = ICmpInst::getSwappedPredicate(Pred);
      std::swap(CmpLHS, CmpRHS);
    }
    if (Pred == ICmpInst::ICMP_SLT || Pred == ICmpInst::ICMP_SLE)
      break;
    return {SPF_UNKNOWN, SPNB_NA, false};
  case SPF_SMAX:
    if (Pred == ICmpInst::ICMP_SLT || Pred == ICmpInst::ICMP_SLE) {
      Pred = ICmpInst::getSwappedPredicate(Pred);
      std::swap(CmpLHS, CmpRHS);
    }
    if (Pred == ICmpInst::ICMP_SGT || Pred == ICmpInst::ICMP_SGE)
      break;
    return {SPF_UNKNOWN, SPNB_NA, false};
  case SPF_UMIN:
    if (Pred == ICmpInst::ICMP_UGT || Pred == ICmpInst::ICMP_UGE) {
      Pred = ICmpInst::getSwappedPredicate(Pred);
      std::swap(CmpLHS, CmpRHS);
    }
    if (Pred == ICmpInst::ICMP_ULT || Pred == ICmpInst::ICMP_ULE)
      break;
    return {SPF_UNKNOWN, SPNB_NA, false};
  case SPF_UMAX:
    if (Pred == ICmpInst::ICMP_ULT || Pred == ICmpInst::ICMP_ULE) {
      Pred = ICmpInst::getSwappedPredicate(Pred);
      std::swap(CmpLHS, CmpRHS);
    }
    if (Pred == ICmpInst::ICMP_UGT || Pred == ICmpInst::ICMP_UGE)
      break;
    return {SPF_UNKNOWN, SPNB_NA, false};
  default:
    return {SPF_UNKNOWN, SPNB_NA, false};
  }

  // If there is a common operand in the already matched min/max and the other
  // min/max operands match the compare operands (either directly or inverted),
  // then this is min/max of the same flavor.

  // a pred c ? m(a, b) : m(c, b) --> m(m(a, b), m(c, b))
  // ~c pred ~a ? m(a, b) : m(c, b) --> m(m(a, b), m(c, b))
  if (D == B) {
    if ((CmpLHS == A && CmpRHS == C) || (match(C, m_Not(m_Specific(CmpLHS))) &&
                                         match(A, m_Not(m_Specific(CmpRHS)))))
      return {L.Flavor, SPNB_NA, false};
  }
  // a pred d ? m(a, b) : m(b, d) --> m(m(a, b), m(b, d))
  // ~d pred ~a ? m(a, b) : m(b, d) --> m(m(a, b), m(b, d))
  if (C == B) {
    if ((CmpLHS == A && CmpRHS == D) || (match(D, m_Not(m_Specific(CmpLHS))) &&
                                         match(A, m_Not(m_Specific(CmpRHS)))))
      return {L.Flavor, SPNB_NA, false};
  }
  // b pred c ? m(a, b) : m(c, a) --> m(m(a, b), m(c, a))
  // ~c pred ~b ? m(a, b) : m(c, a) --> m(m(a, b), m(c, a))
  if (D == A) {
    if ((CmpLHS == B && CmpRHS == C) || (match(C, m_Not(m_Specific(CmpLHS))) &&
                                         match(B, m_Not(m_Specific(CmpRHS)))))
      return {L.Flavor, SPNB_NA, false};
  }
  // b pred d ? m(a, b) : m(a, d) --> m(m(a, b), m(a, d))
  // ~d pred ~b ? m(a, b) : m(a, d) --> m(m(a, b), m(a, d))
  if (C == A) {
    if ((CmpLHS == B && CmpRHS == D) || (match(D, m_Not(m_Specific(CmpLHS))) &&
                                         match(B, m_Not(m_Specific(CmpRHS)))))
      return {L.Flavor, SPNB_NA, false};
  }

  return {SPF_UNKNOWN, SPNB_NA, false};
}

/// If the input value is the result of a 'not' op, constant integer, or vector
/// splat of a constant integer, return the bitwise-not source value.
/// TODO: This could be extended to handle non-splat vector integer constants.
static Value *getNotValue(Value *V) {
  Value *NotV;
  if (match(V, m_Not(m_Value(NotV))))
    return NotV;

  const APInt *C;
  if (match(V, m_APInt(C)))
    return ConstantInt::get(V->getType(), ~(*C));

  return nullptr;
}

/// Match non-obvious integer minimum and maximum sequences.
static SelectPatternResult matchMinMax(CmpInst::Predicate Pred,
                                       Value *CmpLHS, Value *CmpRHS,
                                       Value *TrueVal, Value *FalseVal,
                                       Value *&LHS, Value *&RHS,
                                       unsigned Depth) {
  // Assume success. If there's no match, callers should not use these anyway.
  LHS = TrueVal;
  RHS = FalseVal;

  SelectPatternResult SPR = matchClamp(Pred, CmpLHS, CmpRHS, TrueVal, FalseVal);
  if (SPR.Flavor != SelectPatternFlavor::SPF_UNKNOWN)
    return SPR;

  SPR = matchMinMaxOfMinMax(Pred, CmpLHS, CmpRHS, TrueVal, FalseVal, Depth);
  if (SPR.Flavor != SelectPatternFlavor::SPF_UNKNOWN)
    return SPR;

  // Look through 'not' ops to find disguised min/max.
  // (X > Y) ? ~X : ~Y ==> (~X < ~Y) ? ~X : ~Y ==> MIN(~X, ~Y)
  // (X < Y) ? ~X : ~Y ==> (~X > ~Y) ? ~X : ~Y ==> MAX(~X, ~Y)
  if (CmpLHS == getNotValue(TrueVal) && CmpRHS == getNotValue(FalseVal)) {
    switch (Pred) {
    case CmpInst::ICMP_SGT: return {SPF_SMIN, SPNB_NA, false};
    case CmpInst::ICMP_SLT: return {SPF_SMAX, SPNB_NA, false};
    case CmpInst::ICMP_UGT: return {SPF_UMIN, SPNB_NA, false};
    case CmpInst::ICMP_ULT: return {SPF_UMAX, SPNB_NA, false};
    default: break;
    }
  }

  // (X > Y) ? ~Y : ~X ==> (~X < ~Y) ? ~Y : ~X ==> MAX(~Y, ~X)
  // (X < Y) ? ~Y : ~X ==> (~X > ~Y) ? ~Y : ~X ==> MIN(~Y, ~X)
  if (CmpLHS == getNotValue(FalseVal) && CmpRHS == getNotValue(TrueVal)) {
    switch (Pred) {
    case CmpInst::ICMP_SGT: return {SPF_SMAX, SPNB_NA, false};
    case CmpInst::ICMP_SLT: return {SPF_SMIN, SPNB_NA, false};
    case CmpInst::ICMP_UGT: return {SPF_UMAX, SPNB_NA, false};
    case CmpInst::ICMP_ULT: return {SPF_UMIN, SPNB_NA, false};
    default: break;
    }
  }

  if (Pred != CmpInst::ICMP_SGT && Pred != CmpInst::ICMP_SLT)
    return {SPF_UNKNOWN, SPNB_NA, false};

  const APInt *C1;
  if (!match(CmpRHS, m_APInt(C1)))
    return {SPF_UNKNOWN, SPNB_NA, false};

  // An unsigned min/max can be written with a signed compare.
  const APInt *C2;
  if ((CmpLHS == TrueVal && match(FalseVal, m_APInt(C2))) ||
      (CmpLHS == FalseVal && match(TrueVal, m_APInt(C2)))) {
    // Is the sign bit set?
    // (X <s 0) ? X : MAXVAL ==> (X >u MAXVAL) ? X : MAXVAL ==> UMAX
    // (X <s 0) ? MAXVAL : X ==> (X >u MAXVAL) ? MAXVAL : X ==> UMIN
    if (Pred == CmpInst::ICMP_SLT && C1->isZero() && C2->isMaxSignedValue())
      return {CmpLHS == TrueVal ? SPF_UMAX : SPF_UMIN, SPNB_NA, false};

    // Is the sign bit clear?
    // (X >s -1) ? MINVAL : X ==> (X <u MINVAL) ? MINVAL : X ==> UMAX
    // (X >s -1) ? X : MINVAL ==> (X <u MINVAL) ? X : MINVAL ==> UMIN
    if (Pred == CmpInst::ICMP_SGT && C1->isAllOnes() && C2->isMinSignedValue())
      return {CmpLHS == FalseVal ? SPF_UMAX : SPF_UMIN, SPNB_NA, false};
  }

  return {SPF_UNKNOWN, SPNB_NA, false};
}

bool llvm::isKnownNegation(const Value *X, const Value *Y, bool NeedNSW) {
  assert(X && Y && "Invalid operand");

  // X = sub (0, Y) || X = sub nsw (0, Y)
  if ((!NeedNSW && match(X, m_Sub(m_ZeroInt(), m_Specific(Y)))) ||
      (NeedNSW && match(X, m_NSWSub(m_ZeroInt(), m_Specific(Y)))))
    return true;

  // Y = sub (0, X) || Y = sub nsw (0, X)
  if ((!NeedNSW && match(Y, m_Sub(m_ZeroInt(), m_Specific(X)))) ||
      (NeedNSW && match(Y, m_NSWSub(m_ZeroInt(), m_Specific(X)))))
    return true;

  // X = sub (A, B), Y = sub (B, A) || X = sub nsw (A, B), Y = sub nsw (B, A)
  Value *A, *B;
  return (!NeedNSW && (match(X, m_Sub(m_Value(A), m_Value(B))) &&
                        match(Y, m_Sub(m_Specific(B), m_Specific(A))))) ||
         (NeedNSW && (match(X, m_NSWSub(m_Value(A), m_Value(B))) &&
                       match(Y, m_NSWSub(m_Specific(B), m_Specific(A)))));
}

static SelectPatternResult matchSelectPattern(CmpInst::Predicate Pred,
                                              FastMathFlags FMF,
                                              Value *CmpLHS, Value *CmpRHS,
                                              Value *TrueVal, Value *FalseVal,
                                              Value *&LHS, Value *&RHS,
                                              unsigned Depth) {
  bool HasMismatchedZeros = false;
  if (CmpInst::isFPPredicate(Pred)) {
    // IEEE-754 ignores the sign of 0.0 in comparisons. So if the select has one
    // 0.0 operand, set the compare's 0.0 operands to that same value for the
    // purpose of identifying min/max. Disregard vector constants with undefined
    // elements because those can not be back-propagated for analysis.
    Value *OutputZeroVal = nullptr;
    if (match(TrueVal, m_AnyZeroFP()) && !match(FalseVal, m_AnyZeroFP()) &&
        !cast<Constant>(TrueVal)->containsUndefOrPoisonElement())
      OutputZeroVal = TrueVal;
    else if (match(FalseVal, m_AnyZeroFP()) && !match(TrueVal, m_AnyZeroFP()) &&
             !cast<Constant>(FalseVal)->containsUndefOrPoisonElement())
      OutputZeroVal = FalseVal;

    if (OutputZeroVal) {
      if (match(CmpLHS, m_AnyZeroFP()) && CmpLHS != OutputZeroVal) {
        HasMismatchedZeros = true;
        CmpLHS = OutputZeroVal;
      }
      if (match(CmpRHS, m_AnyZeroFP()) && CmpRHS != OutputZeroVal) {
        HasMismatchedZeros = true;
        CmpRHS = OutputZeroVal;
      }
    }
  }

  LHS = CmpLHS;
  RHS = CmpRHS;

  // Signed zero may return inconsistent results between implementations.
  //  (0.0 <= -0.0) ? 0.0 : -0.0 // Returns 0.0
  //  minNum(0.0, -0.0)          // May return -0.0 or 0.0 (IEEE 754-2008 5.3.1)
  // Therefore, we behave conservatively and only proceed if at least one of the
  // operands is known to not be zero or if we don't care about signed zero.
  switch (Pred) {
  default: break;
  case CmpInst::FCMP_OGT: case CmpInst::FCMP_OLT:
  case CmpInst::FCMP_UGT: case CmpInst::FCMP_ULT:
    if (!HasMismatchedZeros)
      break;
    [[fallthrough]];
  case CmpInst::FCMP_OGE: case CmpInst::FCMP_OLE:
  case CmpInst::FCMP_UGE: case CmpInst::FCMP_ULE:
    if (!FMF.noSignedZeros() && !isKnownNonZero(CmpLHS) &&
        !isKnownNonZero(CmpRHS))
      return {SPF_UNKNOWN, SPNB_NA, false};
  }

  SelectPatternNaNBehavior NaNBehavior = SPNB_NA;
  bool Ordered = false;

  // When given one NaN and one non-NaN input:
  //   - maxnum/minnum (C99 fmaxf()/fminf()) return the non-NaN input.
  //   - A simple C99 (a < b ? a : b) construction will return 'b' (as the
  //     ordered comparison fails), which could be NaN or non-NaN.
  // so here we discover exactly what NaN behavior is required/accepted.
  if (CmpInst::isFPPredicate(Pred)) {
    bool LHSSafe = isKnownNonNaN(CmpLHS, FMF);
    bool RHSSafe = isKnownNonNaN(CmpRHS, FMF);

    if (LHSSafe && RHSSafe) {
      // Both operands are known non-NaN.
      NaNBehavior = SPNB_RETURNS_ANY;
    } else if (CmpInst::isOrdered(Pred)) {
      // An ordered comparison will return false when given a NaN, so it
      // returns the RHS.
      Ordered = true;
      if (LHSSafe)
        // LHS is non-NaN, so if RHS is NaN then NaN will be returned.
        NaNBehavior = SPNB_RETURNS_NAN;
      else if (RHSSafe)
        NaNBehavior = SPNB_RETURNS_OTHER;
      else
        // Completely unsafe.
        return {SPF_UNKNOWN, SPNB_NA, false};
    } else {
      Ordered = false;
      // An unordered comparison will return true when given a NaN, so it
      // returns the LHS.
      if (LHSSafe)
        // LHS is non-NaN, so if RHS is NaN then non-NaN will be returned.
        NaNBehavior = SPNB_RETURNS_OTHER;
      else if (RHSSafe)
        NaNBehavior = SPNB_RETURNS_NAN;
      else
        // Completely unsafe.
        return {SPF_UNKNOWN, SPNB_NA, false};
    }
  }

  if (TrueVal == CmpRHS && FalseVal == CmpLHS) {
    std::swap(CmpLHS, CmpRHS);
    Pred = CmpInst::getSwappedPredicate(Pred);
    if (NaNBehavior == SPNB_RETURNS_NAN)
      NaNBehavior = SPNB_RETURNS_OTHER;
    else if (NaNBehavior == SPNB_RETURNS_OTHER)
      NaNBehavior = SPNB_RETURNS_NAN;
    Ordered = !Ordered;
  }

  // ([if]cmp X, Y) ? X : Y
  if (TrueVal == CmpLHS && FalseVal == CmpRHS) {
#if INTEL_CUSTOMIZATION
    // Vectorizer emits ABS(x-y) as:
    // %0 = sub nsw %x, %y
    // %1 = sub nsw %y, %x
    // %2 = icmp sgt %1, %0
    // %3 = select %2, %1, %0
    Value *SubA, *SubB;
    if ((Pred == ICmpInst::ICMP_SGT || Pred == ICmpInst::ICMP_SGE) &&
        match(TrueVal, m_NSWSub(m_Value(SubA), m_Value(SubB))))
      if (match(FalseVal, m_NSWSub(m_Specific(SubB), m_Specific(SubA))))
        return { SPF_ABS, SPNB_NA, false};
#endif // INTEL_CUSTOMIZATION
    switch (Pred) {
    default: return {SPF_UNKNOWN, SPNB_NA, false}; // Equality.
    case ICmpInst::ICMP_UGT:
    case ICmpInst::ICMP_UGE: return {SPF_UMAX, SPNB_NA, false};
    case ICmpInst::ICMP_SGT:
    case ICmpInst::ICMP_SGE: return {SPF_SMAX, SPNB_NA, false};
    case ICmpInst::ICMP_ULT:
    case ICmpInst::ICMP_ULE: return {SPF_UMIN, SPNB_NA, false};
    case ICmpInst::ICMP_SLT:
    case ICmpInst::ICMP_SLE: return {SPF_SMIN, SPNB_NA, false};
    case FCmpInst::FCMP_UGT:
    case FCmpInst::FCMP_UGE:
    case FCmpInst::FCMP_OGT:
    case FCmpInst::FCMP_OGE: return {SPF_FMAXNUM, NaNBehavior, Ordered};
    case FCmpInst::FCMP_ULT:
    case FCmpInst::FCMP_ULE:
    case FCmpInst::FCMP_OLT:
    case FCmpInst::FCMP_OLE: return {SPF_FMINNUM, NaNBehavior, Ordered};
    }
  }

  if (isKnownNegation(TrueVal, FalseVal)) {
    // Sign-extending LHS does not change its sign, so TrueVal/FalseVal can
    // match against either LHS or sext(LHS).
    auto MaybeSExtCmpLHS =
        m_CombineOr(m_Specific(CmpLHS), m_SExt(m_Specific(CmpLHS)));
    auto ZeroOrAllOnes = m_CombineOr(m_ZeroInt(), m_AllOnes());
    auto ZeroOrOne = m_CombineOr(m_ZeroInt(), m_One());
    if (match(TrueVal, MaybeSExtCmpLHS)) {
      // Set the return values. If the compare uses the negated value (-X >s 0),
      // swap the return values because the negated value is always 'RHS'.
      LHS = TrueVal;
      RHS = FalseVal;
      if (match(CmpLHS, m_Neg(m_Specific(FalseVal))))
        std::swap(LHS, RHS);

      // (X >s 0) ? X : -X or (X >s -1) ? X : -X --> ABS(X)
      // (-X >s 0) ? -X : X or (-X >s -1) ? -X : X --> ABS(X)
      if (Pred == ICmpInst::ICMP_SGT && match(CmpRHS, ZeroOrAllOnes))
        return {SPF_ABS, SPNB_NA, false};

      // (X >=s 0) ? X : -X or (X >=s 1) ? X : -X --> ABS(X)
      if (Pred == ICmpInst::ICMP_SGE && match(CmpRHS, ZeroOrOne))
        return {SPF_ABS, SPNB_NA, false};

      // (X <s 0) ? X : -X or (X <s 1) ? X : -X --> NABS(X)
      // (-X <s 0) ? -X : X or (-X <s 1) ? -X : X --> NABS(X)
      if (Pred == ICmpInst::ICMP_SLT && match(CmpRHS, ZeroOrOne))
        return {SPF_NABS, SPNB_NA, false};
    }
    else if (match(FalseVal, MaybeSExtCmpLHS)) {
      // Set the return values. If the compare uses the negated value (-X >s 0),
      // swap the return values because the negated value is always 'RHS'.
      LHS = FalseVal;
      RHS = TrueVal;
      if (match(CmpLHS, m_Neg(m_Specific(TrueVal))))
        std::swap(LHS, RHS);

      // (X >s 0) ? -X : X or (X >s -1) ? -X : X --> NABS(X)
      // (-X >s 0) ? X : -X or (-X >s -1) ? X : -X --> NABS(X)
      if (Pred == ICmpInst::ICMP_SGT && match(CmpRHS, ZeroOrAllOnes))
        return {SPF_NABS, SPNB_NA, false};

      // (X <s 0) ? -X : X or (X <s 1) ? -X : X --> ABS(X)
      // (-X <s 0) ? X : -X or (-X <s 1) ? X : -X --> ABS(X)
      if (Pred == ICmpInst::ICMP_SLT && match(CmpRHS, ZeroOrOne))
        return {SPF_ABS, SPNB_NA, false};
    }
  }

  if (CmpInst::isIntPredicate(Pred))
    return matchMinMax(Pred, CmpLHS, CmpRHS, TrueVal, FalseVal, LHS, RHS, Depth);

  // According to (IEEE 754-2008 5.3.1), minNum(0.0, -0.0) and similar
  // may return either -0.0 or 0.0, so fcmp/select pair has stricter
  // semantics than minNum. Be conservative in such case.
  if (NaNBehavior != SPNB_RETURNS_ANY ||
      (!FMF.noSignedZeros() && !isKnownNonZero(CmpLHS) &&
       !isKnownNonZero(CmpRHS)))
    return {SPF_UNKNOWN, SPNB_NA, false};

  return matchFastFloatClamp(Pred, CmpLHS, CmpRHS, TrueVal, FalseVal, LHS, RHS);
}

/// Helps to match a select pattern in case of a type mismatch.
///
/// The function processes the case when type of true and false values of a
/// select instruction differs from type of the cmp instruction operands because
/// of a cast instruction. The function checks if it is legal to move the cast
/// operation after "select". If yes, it returns the new second value of
/// "select" (with the assumption that cast is moved):
/// 1. As operand of cast instruction when both values of "select" are same cast
/// instructions.
/// 2. As restored constant (by applying reverse cast operation) when the first
/// value of the "select" is a cast operation and the second value is a
/// constant.
/// NOTE: We return only the new second value because the first value could be
/// accessed as operand of cast instruction.
static Value *lookThroughCast(CmpInst *CmpI, Value *V1, Value *V2,
                              Instruction::CastOps *CastOp) {
  auto *Cast1 = dyn_cast<CastInst>(V1);
  if (!Cast1)
    return nullptr;

  *CastOp = Cast1->getOpcode();
  Type *SrcTy = Cast1->getSrcTy();
  if (auto *Cast2 = dyn_cast<CastInst>(V2)) {
    // If V1 and V2 are both the same cast from the same type, look through V1.
    if (*CastOp == Cast2->getOpcode() && SrcTy == Cast2->getSrcTy())
      return Cast2->getOperand(0);
    return nullptr;
  }

  auto *C = dyn_cast<Constant>(V2);
  if (!C)
    return nullptr;

  Constant *CastedTo = nullptr;
  switch (*CastOp) {
  case Instruction::ZExt:
    if (CmpI->isUnsigned())
      CastedTo = ConstantExpr::getTrunc(C, SrcTy);
    break;
  case Instruction::SExt:
    if (CmpI->isSigned())
      CastedTo = ConstantExpr::getTrunc(C, SrcTy, true);
    break;
  case Instruction::Trunc:
    Constant *CmpConst;
    if (match(CmpI->getOperand(1), m_Constant(CmpConst)) &&
        CmpConst->getType() == SrcTy) {
      // Here we have the following case:
      //
      //   %cond = cmp iN %x, CmpConst
      //   %tr = trunc iN %x to iK
      //   %narrowsel = select i1 %cond, iK %t, iK C
      //
      // We can always move trunc after select operation:
      //
      //   %cond = cmp iN %x, CmpConst
      //   %widesel = select i1 %cond, iN %x, iN CmpConst
      //   %tr = trunc iN %widesel to iK
      //
      // Note that C could be extended in any way because we don't care about
      // upper bits after truncation. It can't be abs pattern, because it would
      // look like:
      //
      //   select i1 %cond, x, -x.
      //
      // So only min/max pattern could be matched. Such match requires widened C
      // == CmpConst. That is why set widened C = CmpConst, condition trunc
      // CmpConst == C is checked below.
      CastedTo = CmpConst;
    } else {
      CastedTo = ConstantExpr::getIntegerCast(C, SrcTy, CmpI->isSigned());
    }
    break;
  case Instruction::FPTrunc:
    CastedTo = ConstantExpr::getFPExtend(C, SrcTy, true);
    break;
  case Instruction::FPExt:
    CastedTo = ConstantExpr::getFPTrunc(C, SrcTy, true);
    break;
  case Instruction::FPToUI:
    CastedTo = ConstantExpr::getUIToFP(C, SrcTy, true);
    break;
  case Instruction::FPToSI:
    CastedTo = ConstantExpr::getSIToFP(C, SrcTy, true);
    break;
  case Instruction::UIToFP:
    CastedTo = ConstantExpr::getFPToUI(C, SrcTy, true);
    break;
  case Instruction::SIToFP:
    CastedTo = ConstantExpr::getFPToSI(C, SrcTy, true);
    break;
  default:
    break;
  }

  if (!CastedTo)
    return nullptr;

  // Make sure the cast doesn't lose any information.
  Constant *CastedBack =
      ConstantExpr::getCast(*CastOp, CastedTo, C->getType(), true);
  if (CastedBack != C)
    return nullptr;

  return CastedTo;
}

SelectPatternResult llvm::matchSelectPattern(Value *V, Value *&LHS, Value *&RHS,
                                             Instruction::CastOps *CastOp,
                                             unsigned Depth) {
  if (Depth >= MaxAnalysisRecursionDepth)
    return {SPF_UNKNOWN, SPNB_NA, false};

  SelectInst *SI = dyn_cast<SelectInst>(V);
  if (!SI) return {SPF_UNKNOWN, SPNB_NA, false};

  CmpInst *CmpI = dyn_cast<CmpInst>(SI->getCondition());
  if (!CmpI) return {SPF_UNKNOWN, SPNB_NA, false};

  Value *TrueVal = SI->getTrueValue();
  Value *FalseVal = SI->getFalseValue();

  return llvm::matchDecomposedSelectPattern(CmpI, TrueVal, FalseVal, LHS, RHS,
                                            CastOp, Depth);
}

SelectPatternResult llvm::matchDecomposedSelectPattern(
    CmpInst *CmpI, Value *TrueVal, Value *FalseVal, Value *&LHS, Value *&RHS,
    Instruction::CastOps *CastOp, unsigned Depth) {
  CmpInst::Predicate Pred = CmpI->getPredicate();
  Value *CmpLHS = CmpI->getOperand(0);
  Value *CmpRHS = CmpI->getOperand(1);
  FastMathFlags FMF;
  if (isa<FPMathOperator>(CmpI))
    FMF = CmpI->getFastMathFlags();

  // Bail out early.
  if (CmpI->isEquality())
    return {SPF_UNKNOWN, SPNB_NA, false};

  // Deal with type mismatches.
  if (CastOp && CmpLHS->getType() != TrueVal->getType()) {
    if (Value *C = lookThroughCast(CmpI, TrueVal, FalseVal, CastOp)) {
      // If this is a potential fmin/fmax with a cast to integer, then ignore
      // -0.0 because there is no corresponding integer value.
      if (*CastOp == Instruction::FPToSI || *CastOp == Instruction::FPToUI)
        FMF.setNoSignedZeros();
      return ::matchSelectPattern(Pred, FMF, CmpLHS, CmpRHS,
                                  cast<CastInst>(TrueVal)->getOperand(0), C,
                                  LHS, RHS, Depth);
    }
    if (Value *C = lookThroughCast(CmpI, FalseVal, TrueVal, CastOp)) {
      // If this is a potential fmin/fmax with a cast to integer, then ignore
      // -0.0 because there is no corresponding integer value.
      if (*CastOp == Instruction::FPToSI || *CastOp == Instruction::FPToUI)
        FMF.setNoSignedZeros();
      return ::matchSelectPattern(Pred, FMF, CmpLHS, CmpRHS,
                                  C, cast<CastInst>(FalseVal)->getOperand(0),
                                  LHS, RHS, Depth);
    }
  }
  return ::matchSelectPattern(Pred, FMF, CmpLHS, CmpRHS, TrueVal, FalseVal,
                              LHS, RHS, Depth);
}

#if INTEL_CUSTOMIZATION
bool llvm::matchSaturationDownconvert(Value *V, Value *&X,
                                      const APInt *&LowerBound,
                                      const APInt *&UpperBound, Type *&SrcTy,
                                      Type *&DestTy, bool &Signed) {
  TruncInst *TI = dyn_cast<TruncInst>(V);
  if (!TI)
    return false;
  SrcTy = TI->getSrcTy();
  DestTy = TI->getDestTy();

  // Match the canonical clamp.
  Value *LHS, *RHS;
  auto SPF1 = matchSelectPattern(TI->getOperand(0), LHS, RHS).Flavor;
  if (!SelectPatternResult::isMinOrMax(SPF1) || !match(RHS, m_APInt(LowerBound)))
    return false;

  auto SPF2 = matchSelectPattern(LHS, X, RHS).Flavor;
  if (!SelectPatternResult::isMinOrMax(SPF2) || !match(RHS, m_APInt(UpperBound)))
    return false;

  switch (SPF1) {
  case SPF_SMAX:
    // Match:
    // smax(smin(X, UpperBound), LowerBound)
    if (!(SPF2 == SPF_SMIN && LowerBound->slt(*UpperBound)))
      return false;
    break;
  case SPF_SMIN:
    // Match:
    // smin(smax(X, UpperBound), LowerBound)
    if (!(SPF2 == SPF_SMAX && LowerBound->sgt(*UpperBound)))
      return false;
    std::swap(LowerBound, UpperBound);
    break;
  case SPF_UMIN:
    // Match:
    // umin(smax(x, NonNegative UpperBound), LowerBound) ~ smin(smax(x, NonNegative UpperBound), LowerBound)
    if (!(SPF2 == SPF_SMAX && UpperBound->isNonNegative() && LowerBound->sgt(*UpperBound)))
      return false;
    std::swap(LowerBound, UpperBound);
    break;
  default:
    // Nothing matched.
    return false;
  }

  // The canonical form implies that cast operations are out of min/max.
  assert(X->getType() == SrcTy &&
         "Cast operations should be out of min/max idiom.");

  // Check that lower and upper bounds of saturation fit to the range of
  // signed or unsigned destination integer type of truncation.
  unsigned DestNumBits = DestTy->getScalarSizeInBits();
  unsigned SrcNumBits = SrcTy->getScalarSizeInBits();
  if (LowerBound->sge(APInt::getMinValue(DestNumBits).zext(SrcNumBits)) &&
      UpperBound->sle(APInt::getMaxValue(DestNumBits).zext(SrcNumBits))) {
    // If saturation bounds fit to the range of destination usigned integer type
    // then this is an unsigned saturation.
    Signed = false;
  } else if (LowerBound->sge(
                 APInt::getSignedMinValue(DestNumBits).sext(SrcNumBits)) &&
             UpperBound->sle(
                 APInt::getSignedMaxValue(DestNumBits).sext(SrcNumBits))) {
    // If saturation bounds fit to the range of destination signed integer type
    // then this is a signed saturation.
    Signed = true;
  } else {
    // In other case this is not a saturation downconvert pattern.
    return false;
  }

  return true;
}

bool llvm::matchSaturationAddSub(Value *V, Value *&A, Value *&B,
                                 const APInt *&LowerBound,
                                 const APInt *&UpperBound, Type *&Ty,
                                 Type *&ExtTy, bool &Signed, unsigned &Opcode) {
  TruncInst *TI;
  if (!(TI = dyn_cast<TruncInst>(V)))
    return false;

  Value *X;
  if (!matchSaturationDownconvert(V, X, LowerBound, UpperBound, ExtTy, Ty,
                                  Signed)) {
    // This is not a saturation downconvert pattern, so try to match
    // unsigned saturation add with implicit LowerBound = zero or unsigned
    // saturation sub with implicit UpperBound = max unsigned value.
    ExtTy = TI->getSrcTy();
    Ty = TI->getDestTy();
    Signed = false;
    Value *RHS;
    auto SPF = matchSelectPattern(TI->getOperand(0), X, RHS).Flavor;
    unsigned NumBits = Ty->getScalarSizeInBits();
    unsigned ExtNumBits = ExtTy->getScalarSizeInBits();
    if (SPF == SPF_SMIN or SPF == SPF_UMIN) {
      // Match:
      // r = [S|U]MIN(X, UpperBound)
      // trunc r
      if (!match(RHS, m_APInt(UpperBound)) ||
          !UpperBound->sle(APInt::getMaxValue(NumBits).zext(ExtNumBits)))
        return false;

      // LowerBound is implicitely equal to zero.
      LowerBound =
          &ConstantInt::get(X->getContext(), APInt::getMinValue(ExtNumBits))
               ->getValue();
    } else if (SPF == SPF_SMAX) {
      // Match:
      // r = SMAX(X, 0)
      // trunc r
      if (!match(RHS, m_APInt(LowerBound)) || !LowerBound->isZero())
        return false;

      // UpperBound is implicitly equal to maximum unsigned value.
      UpperBound =
          &ConstantInt::get(X->getContext(),
                            APInt::getMaxValue(NumBits).zext(ExtNumBits))
               ->getValue();
    } else {
      return false;
    }
  }

  // Here we matched saturation downconvert pattern:
  //   r = clamp(X, LowerBound, UpperBound)
  //   trunc r
  // or one of the following:
  //   1. [S|U]MIN(X, UpperBound) with implicit LowerBound = 0
  //   2. SMAX(X, 0) with implicit UpperBound = Unsigned Max Value.
  Instruction *Inst;
  if (!(Inst = dyn_cast<Instruction>(X)))
    return false;

  Opcode = Inst->getOpcode();
  // Check that X = sub/add A, B
  if (Opcode != Instruction::Add && Opcode != Instruction::Sub)
    return false;

  if (!Signed) {
    // In case of unsigned saturation match:
    // A = zext a
    // B = zext b
    if (match(Inst, m_BinOp(m_ZExt(m_Value(A)), m_ZExt(m_Value(B)))) &&
        A->getType() == Ty && B->getType() == Ty)
      return true;
  } else {
    // In case of unsigned saturation match:
    // A = zext a
    // B = zext b
    if (match(Inst, m_BinOp(m_SExt(m_Value(A)), m_SExt(m_Value(B)))) &&
        A->getType() == Ty && B->getType() == Ty)
      return true;
  }

  return false;
}
#endif // INTEL_CUSTOMIZATION

CmpInst::Predicate llvm::getMinMaxPred(SelectPatternFlavor SPF, bool Ordered) {
  if (SPF == SPF_SMIN) return ICmpInst::ICMP_SLT;
  if (SPF == SPF_UMIN) return ICmpInst::ICMP_ULT;
  if (SPF == SPF_SMAX) return ICmpInst::ICMP_SGT;
  if (SPF == SPF_UMAX) return ICmpInst::ICMP_UGT;
  if (SPF == SPF_FMINNUM)
    return Ordered ? FCmpInst::FCMP_OLT : FCmpInst::FCMP_ULT;
  if (SPF == SPF_FMAXNUM)
    return Ordered ? FCmpInst::FCMP_OGT : FCmpInst::FCMP_UGT;
  llvm_unreachable("unhandled!");
}

SelectPatternFlavor llvm::getInverseMinMaxFlavor(SelectPatternFlavor SPF) {
  if (SPF == SPF_SMIN) return SPF_SMAX;
  if (SPF == SPF_UMIN) return SPF_UMAX;
  if (SPF == SPF_SMAX) return SPF_SMIN;
  if (SPF == SPF_UMAX) return SPF_UMIN;
  llvm_unreachable("unhandled!");
}

Intrinsic::ID llvm::getInverseMinMaxIntrinsic(Intrinsic::ID MinMaxID) {
  switch (MinMaxID) {
  case Intrinsic::smax: return Intrinsic::smin;
  case Intrinsic::smin: return Intrinsic::smax;
  case Intrinsic::umax: return Intrinsic::umin;
  case Intrinsic::umin: return Intrinsic::umax;
  // Please note that next four intrinsics may produce the same result for
  // original and inverted case even if X != Y due to NaN is handled specially.
  case Intrinsic::maximum: return Intrinsic::minimum;
  case Intrinsic::minimum: return Intrinsic::maximum;
  case Intrinsic::maxnum: return Intrinsic::minnum;
  case Intrinsic::minnum: return Intrinsic::maxnum;
  default: llvm_unreachable("Unexpected intrinsic");
  }
}

APInt llvm::getMinMaxLimit(SelectPatternFlavor SPF, unsigned BitWidth) {
  switch (SPF) {
  case SPF_SMAX: return APInt::getSignedMaxValue(BitWidth);
  case SPF_SMIN: return APInt::getSignedMinValue(BitWidth);
  case SPF_UMAX: return APInt::getMaxValue(BitWidth);
  case SPF_UMIN: return APInt::getMinValue(BitWidth);
  default: llvm_unreachable("Unexpected flavor");
  }
}

std::pair<Intrinsic::ID, bool>
llvm::canConvertToMinOrMaxIntrinsic(ArrayRef<Value *> VL) {
  // Check if VL contains select instructions that can be folded into a min/max
  // vector intrinsic and return the intrinsic if it is possible.
  // TODO: Support floating point min/max.
  bool AllCmpSingleUse = true;
  SelectPatternResult SelectPattern;
  SelectPattern.Flavor = SPF_UNKNOWN;
  if (all_of(VL, [&SelectPattern, &AllCmpSingleUse](Value *I) {
        Value *LHS, *RHS;
        auto CurrentPattern = matchSelectPattern(I, LHS, RHS);
        if (!SelectPatternResult::isMinOrMax(CurrentPattern.Flavor) ||
            CurrentPattern.Flavor == SPF_FMINNUM ||
            CurrentPattern.Flavor == SPF_FMAXNUM ||
            !I->getType()->isIntOrIntVectorTy())
          return false;
        if (SelectPattern.Flavor != SPF_UNKNOWN &&
            SelectPattern.Flavor != CurrentPattern.Flavor)
          return false;
        SelectPattern = CurrentPattern;
        AllCmpSingleUse &=
            match(I, m_Select(m_OneUse(m_Value()), m_Value(), m_Value()));
        return true;
      })) {
    switch (SelectPattern.Flavor) {
    case SPF_SMIN:
      return {Intrinsic::smin, AllCmpSingleUse};
    case SPF_UMIN:
      return {Intrinsic::umin, AllCmpSingleUse};
    case SPF_SMAX:
      return {Intrinsic::smax, AllCmpSingleUse};
    case SPF_UMAX:
      return {Intrinsic::umax, AllCmpSingleUse};
    default:
      llvm_unreachable("unexpected select pattern flavor");
    }
  }
  return {Intrinsic::not_intrinsic, false};
}

#if INTEL_CUSTOMIZATION
Value *llvm::traceThroughReturnedArgCall(Value *Val) {
  if (auto *Call = dyn_cast<CallBase>(Val)) {
    if (Value *ReturnedOp = Call->getReturnedArgOperand()) {
      return ReturnedOp;
    }
  }

  return Val;
}
#endif // INTEL_CUSTOMIZATION
bool llvm::matchSimpleRecurrence(const PHINode *P, BinaryOperator *&BO,
                                 Value *&Start, Value *&Step) {
  // Handle the case of a simple two-predecessor recurrence PHI.
  // There's a lot more that could theoretically be done here, but
  // this is sufficient to catch some interesting cases.
  if (P->getNumIncomingValues() != 2)
    return false;

  for (unsigned i = 0; i != 2; ++i) {
    Value *L = P->getIncomingValue(i);
    Value *R = P->getIncomingValue(!i);
    Operator *LU = dyn_cast<Operator>(L);
    if (!LU)
      continue;
    unsigned Opcode = LU->getOpcode();

    switch (Opcode) {
    default:
      continue;
    // TODO: Expand list -- xor, div, gep, uaddo, etc..
    case Instruction::LShr:
    case Instruction::AShr:
    case Instruction::Shl:
    case Instruction::Add:
    case Instruction::Sub:
    case Instruction::And:
    case Instruction::Or:
    case Instruction::Mul:
    case Instruction::FMul: {
      Value *LL = traceThroughReturnedArgCall(LU->getOperand(0)); // INTEL
      Value *LR = traceThroughReturnedArgCall(LU->getOperand(1)); // INTEL
      // Find a recurrence.
      if (LL == P)
        L = LR;
      else if (LR == P)
        L = LL;
      else
        continue; // Check for recurrence with L and R flipped.

      break; // Match!
    }
    };

    // We have matched a recurrence of the form:
    //   %iv = [R, %entry], [%iv.next, %backedge]
    //   %iv.next = binop %iv, L
    // OR
    //   %iv = [R, %entry], [%iv.next, %backedge]
    //   %iv.next = binop L, %iv
    BO = cast<BinaryOperator>(LU);
    Start = R;
    Step = L;
    return true;
  }
  return false;
}

bool llvm::matchSimpleRecurrence(const BinaryOperator *I, PHINode *&P,
                                 Value *&Start, Value *&Step) {
  BinaryOperator *BO = nullptr;
  P = dyn_cast<PHINode>(I->getOperand(0));
  if (!P)
    P = dyn_cast<PHINode>(I->getOperand(1));
  return P && matchSimpleRecurrence(P, BO, Start, Step) && BO == I;
}

/// Return true if "icmp Pred LHS RHS" is always true.
static bool isTruePredicate(CmpInst::Predicate Pred, const Value *LHS,
                            const Value *RHS, const DataLayout &DL,
                            unsigned Depth) {
  if (ICmpInst::isTrueWhenEqual(Pred) && LHS == RHS)
    return true;

  switch (Pred) {
  default:
    return false;

  case CmpInst::ICMP_SLE: {
    const APInt *C;

    // LHS s<= LHS +_{nsw} C   if C >= 0
    if (match(RHS, m_NSWAdd(m_Specific(LHS), m_APInt(C))))
      return !C->isNegative();
    return false;
  }

  case CmpInst::ICMP_ULE: {
    const APInt *C;

    // LHS u<= LHS +_{nuw} C   for any C
    if (match(RHS, m_NUWAdd(m_Specific(LHS), m_APInt(C))))
      return true;

    // Match A to (X +_{nuw} CA) and B to (X +_{nuw} CB)
    auto MatchNUWAddsToSameValue = [&](const Value *A, const Value *B,
                                       const Value *&X,
                                       const APInt *&CA, const APInt *&CB) {
      if (match(A, m_NUWAdd(m_Value(X), m_APInt(CA))) &&
          match(B, m_NUWAdd(m_Specific(X), m_APInt(CB))))
        return true;

      // If X & C == 0 then (X | C) == X +_{nuw} C
      if (match(A, m_Or(m_Value(X), m_APInt(CA))) &&
          match(B, m_Or(m_Specific(X), m_APInt(CB)))) {
        KnownBits Known(CA->getBitWidth());
        computeKnownBits(X, Known, DL, Depth + 1, /*AC*/ nullptr,
                         /*CxtI*/ nullptr, /*DT*/ nullptr);
        if (CA->isSubsetOf(Known.Zero) && CB->isSubsetOf(Known.Zero))
          return true;
      }

      return false;
    };

    const Value *X;
    const APInt *CLHS, *CRHS;
    if (MatchNUWAddsToSameValue(LHS, RHS, X, CLHS, CRHS))
      return CLHS->ule(*CRHS);

    return false;
  }
  }
}

/// Return true if "icmp Pred BLHS BRHS" is true whenever "icmp Pred
/// ALHS ARHS" is true.  Otherwise, return std::nullopt.
static std::optional<bool>
isImpliedCondOperands(CmpInst::Predicate Pred, const Value *ALHS,
                      const Value *ARHS, const Value *BLHS, const Value *BRHS,
                      const DataLayout &DL, unsigned Depth) {
  switch (Pred) {
  default:
    return std::nullopt;

  case CmpInst::ICMP_SLT:
  case CmpInst::ICMP_SLE:
    if (isTruePredicate(CmpInst::ICMP_SLE, BLHS, ALHS, DL, Depth) &&
        isTruePredicate(CmpInst::ICMP_SLE, ARHS, BRHS, DL, Depth))
      return true;
    return std::nullopt;

  case CmpInst::ICMP_SGT:
  case CmpInst::ICMP_SGE:
    if (isTruePredicate(CmpInst::ICMP_SLE, ALHS, BLHS, DL, Depth) &&
        isTruePredicate(CmpInst::ICMP_SLE, BRHS, ARHS, DL, Depth))
      return true;
    return std::nullopt;

  case CmpInst::ICMP_ULT:
  case CmpInst::ICMP_ULE:
    if (isTruePredicate(CmpInst::ICMP_ULE, BLHS, ALHS, DL, Depth) &&
        isTruePredicate(CmpInst::ICMP_ULE, ARHS, BRHS, DL, Depth))
      return true;
    return std::nullopt;

  case CmpInst::ICMP_UGT:
  case CmpInst::ICMP_UGE:
    if (isTruePredicate(CmpInst::ICMP_ULE, ALHS, BLHS, DL, Depth) &&
        isTruePredicate(CmpInst::ICMP_ULE, BRHS, ARHS, DL, Depth))
      return true;
    return std::nullopt;
  }
}

/// Return true if the operands of two compares (expanded as "L0 pred L1" and
/// "R0 pred R1") match. IsSwappedOps is true when the operands match, but are
/// swapped.
static bool areMatchingOperands(const Value *L0, const Value *L1, const Value *R0,
                           const Value *R1, bool &AreSwappedOps) {
  bool AreMatchingOps = (L0 == R0 && L1 == R1);
  AreSwappedOps = (L0 == R1 && L1 == R0);
  return AreMatchingOps || AreSwappedOps;
}

/// Return true if "icmp1 LPred X, Y" implies "icmp2 RPred X, Y" is true.
/// Return false if "icmp1 LPred X, Y" implies "icmp2 RPred X, Y" is false.
/// Otherwise, return std::nullopt if we can't infer anything.
static std::optional<bool>
isImpliedCondMatchingOperands(CmpInst::Predicate LPred,
                              CmpInst::Predicate RPred, bool AreSwappedOps) {
  // Canonicalize the predicate as if the operands were not commuted.
  if (AreSwappedOps)
    RPred = ICmpInst::getSwappedPredicate(RPred);

  if (CmpInst::isImpliedTrueByMatchingCmp(LPred, RPred))
    return true;
  if (CmpInst::isImpliedFalseByMatchingCmp(LPred, RPred))
    return false;

  return std::nullopt;
}

/// Return true if "icmp LPred X, LC" implies "icmp RPred X, RC" is true.
/// Return false if "icmp LPred X, LC" implies "icmp RPred X, RC" is false.
/// Otherwise, return std::nullopt if we can't infer anything.
static std::optional<bool> isImpliedCondCommonOperandWithConstants(
    CmpInst::Predicate LPred, const APInt &LC, CmpInst::Predicate RPred,
    const APInt &RC) {
  ConstantRange DomCR = ConstantRange::makeExactICmpRegion(LPred, LC);
  ConstantRange CR = ConstantRange::makeExactICmpRegion(RPred, RC);
  ConstantRange Intersection = DomCR.intersectWith(CR);
  ConstantRange Difference = DomCR.difference(CR);
  if (Intersection.isEmptySet())
    return false;
  if (Difference.isEmptySet())
    return true;
  return std::nullopt;
}

/// Return true if LHS implies RHS (expanded to its components as "R0 RPred R1")
/// is true.  Return false if LHS implies RHS is false. Otherwise, return
/// std::nullopt if we can't infer anything.
static std::optional<bool> isImpliedCondICmps(const ICmpInst *LHS,
                                              CmpInst::Predicate RPred,
                                              const Value *R0, const Value *R1,
                                              const DataLayout &DL,
                                              bool LHSIsTrue, unsigned Depth) {
  Value *L0 = LHS->getOperand(0);
  Value *L1 = LHS->getOperand(1);

  // The rest of the logic assumes the LHS condition is true.  If that's not the
  // case, invert the predicate to make it so.
  CmpInst::Predicate LPred =
      LHSIsTrue ? LHS->getPredicate() : LHS->getInversePredicate();

  // Can we infer anything when the two compares have matching operands?
  bool AreSwappedOps;
  if (areMatchingOperands(L0, L1, R0, R1, AreSwappedOps))
    return isImpliedCondMatchingOperands(LPred, RPred, AreSwappedOps);

  // Can we infer anything when the 0-operands match and the 1-operands are
  // constants (not necessarily matching)?
  const APInt *LC, *RC;
  if (L0 == R0 && match(L1, m_APInt(LC)) && match(R1, m_APInt(RC)))
    return isImpliedCondCommonOperandWithConstants(LPred, *LC, RPred, *RC);

  if (LPred == RPred)
    return isImpliedCondOperands(LPred, L0, L1, R0, R1, DL, Depth);

  return std::nullopt;
}

/// Return true if LHS implies RHS is true.  Return false if LHS implies RHS is
/// false.  Otherwise, return std::nullopt if we can't infer anything.  We
/// expect the RHS to be an icmp and the LHS to be an 'and', 'or', or a 'select'
/// instruction.
static std::optional<bool>
isImpliedCondAndOr(const Instruction *LHS, CmpInst::Predicate RHSPred,
                   const Value *RHSOp0, const Value *RHSOp1,
                   const DataLayout &DL, bool LHSIsTrue, unsigned Depth) {
  // The LHS must be an 'or', 'and', or a 'select' instruction.
  assert((LHS->getOpcode() == Instruction::And ||
          LHS->getOpcode() == Instruction::Or ||
          LHS->getOpcode() == Instruction::Select) &&
         "Expected LHS to be 'and', 'or', or 'select'.");

  assert(Depth <= MaxAnalysisRecursionDepth && "Hit recursion limit");

  // If the result of an 'or' is false, then we know both legs of the 'or' are
  // false.  Similarly, if the result of an 'and' is true, then we know both
  // legs of the 'and' are true.
  const Value *ALHS, *ARHS;
  if ((!LHSIsTrue && match(LHS, m_LogicalOr(m_Value(ALHS), m_Value(ARHS)))) ||
      (LHSIsTrue && match(LHS, m_LogicalAnd(m_Value(ALHS), m_Value(ARHS))))) {
    // FIXME: Make this non-recursion.
    if (std::optional<bool> Implication = isImpliedCondition(
            ALHS, RHSPred, RHSOp0, RHSOp1, DL, LHSIsTrue, Depth + 1))
      return Implication;
    if (std::optional<bool> Implication = isImpliedCondition(
            ARHS, RHSPred, RHSOp0, RHSOp1, DL, LHSIsTrue, Depth + 1))
      return Implication;
    return std::nullopt;
  }
  return std::nullopt;
}

std::optional<bool>
llvm::isImpliedCondition(const Value *LHS, CmpInst::Predicate RHSPred,
                         const Value *RHSOp0, const Value *RHSOp1,
                         const DataLayout &DL, bool LHSIsTrue, unsigned Depth) {
  // Bail out when we hit the limit.
  if (Depth == MaxAnalysisRecursionDepth)
    return std::nullopt;

  // A mismatch occurs when we compare a scalar cmp to a vector cmp, for
  // example.
  if (RHSOp0->getType()->isVectorTy() != LHS->getType()->isVectorTy())
    return std::nullopt;

  assert(LHS->getType()->isIntOrIntVectorTy(1) &&
         "Expected integer type only!");

  // Both LHS and RHS are icmps.
  const ICmpInst *LHSCmp = dyn_cast<ICmpInst>(LHS);
  if (LHSCmp)
    return isImpliedCondICmps(LHSCmp, RHSPred, RHSOp0, RHSOp1, DL, LHSIsTrue,
                              Depth);

  /// The LHS should be an 'or', 'and', or a 'select' instruction.  We expect
  /// the RHS to be an icmp.
  /// FIXME: Add support for and/or/select on the RHS.
  if (const Instruction *LHSI = dyn_cast<Instruction>(LHS)) {
    if ((LHSI->getOpcode() == Instruction::And ||
         LHSI->getOpcode() == Instruction::Or ||
         LHSI->getOpcode() == Instruction::Select))
      return isImpliedCondAndOr(LHSI, RHSPred, RHSOp0, RHSOp1, DL, LHSIsTrue,
                                Depth);
  }
  return std::nullopt;
}

std::optional<bool> llvm::isImpliedCondition(const Value *LHS, const Value *RHS,
                                             const DataLayout &DL,
                                             bool LHSIsTrue, unsigned Depth) {
  // LHS ==> RHS by definition
  if (LHS == RHS)
    return LHSIsTrue;

  if (const ICmpInst *RHSCmp = dyn_cast<ICmpInst>(RHS))
    return isImpliedCondition(LHS, RHSCmp->getPredicate(),
                              RHSCmp->getOperand(0), RHSCmp->getOperand(1), DL,
                              LHSIsTrue, Depth);

  if (Depth == MaxAnalysisRecursionDepth)
    return std::nullopt;

  // LHS ==> (RHS1 || RHS2) if LHS ==> RHS1 or LHS ==> RHS2
  // LHS ==> !(RHS1 && RHS2) if LHS ==> !RHS1 or LHS ==> !RHS2
  const Value *RHS1, *RHS2;
  if (match(RHS, m_LogicalOr(m_Value(RHS1), m_Value(RHS2)))) {
    if (std::optional<bool> Imp =
            isImpliedCondition(LHS, RHS1, DL, LHSIsTrue, Depth + 1))
      if (*Imp == true)
        return true;
    if (std::optional<bool> Imp =
            isImpliedCondition(LHS, RHS2, DL, LHSIsTrue, Depth + 1))
      if (*Imp == true)
        return true;
  }
  if (match(RHS, m_LogicalAnd(m_Value(RHS1), m_Value(RHS2)))) {
    if (std::optional<bool> Imp =
            isImpliedCondition(LHS, RHS1, DL, LHSIsTrue, Depth + 1))
      if (*Imp == false)
        return false;
    if (std::optional<bool> Imp =
            isImpliedCondition(LHS, RHS2, DL, LHSIsTrue, Depth + 1))
      if (*Imp == false)
        return false;
  }

  return std::nullopt;
}

// Returns a pair (Condition, ConditionIsTrue), where Condition is a branch
// condition dominating ContextI or nullptr, if no condition is found.
static std::pair<Value *, bool>
getDomPredecessorCondition(const Instruction *ContextI) {
  if (!ContextI || !ContextI->getParent())
    return {nullptr, false};

  // TODO: This is a poor/cheap way to determine dominance. Should we use a
  // dominator tree (eg, from a SimplifyQuery) instead?
  const BasicBlock *ContextBB = ContextI->getParent();
  const BasicBlock *PredBB = ContextBB->getSinglePredecessor();
  if (!PredBB)
    return {nullptr, false};

  // We need a conditional branch in the predecessor.
  Value *PredCond;
  BasicBlock *TrueBB, *FalseBB;
  if (!match(PredBB->getTerminator(), m_Br(m_Value(PredCond), TrueBB, FalseBB)))
    return {nullptr, false};

  // The branch should get simplified. Don't bother simplifying this condition.
  if (TrueBB == FalseBB)
    return {nullptr, false};

  assert((TrueBB == ContextBB || FalseBB == ContextBB) &&
         "Predecessor block does not point to successor?");

  // Is this condition implied by the predecessor condition?
  return {PredCond, TrueBB == ContextBB};
}

#if INTEL_CUSTOMIZATION
// Returns the first instruction of the dominating node of \p DomNode.
// Also updates \p DomNode to the dominating node.
// It can be used in the other version of isImpliedByDomCondition() too.
static const Instruction *getDominatingContext(DomTreeNode *&DomNode) {
  if (!DomNode)
    return nullptr;

  DomNode = DomNode->getIDom();

  if (DomNode)
    return &DomNode->getBlock()->front();

  return nullptr;
}
#endif // INTEL_CUSTOMIZATION
std::optional<bool> llvm::isImpliedByDomCondition(const Value *Cond,
                                                  const Instruction *ContextI,
#if INTEL_CUSTOMIZATION
                                                  const DataLayout &DL,
                                                  DominatorTree *DT) {
#endif // INTEL_CUSTOMIZATION
  assert(Cond->getType()->isIntOrIntVectorTy(1) && "Condition must be bool");
#if INTEL_CUSTOMIZATION
  // When DominatorTree is present, use all dominating blocks to detect implied
  // condition.
  DomTreeNode *DomNode = DT ? DT->getNode(ContextI->getParent()) : nullptr;
  do {
    auto PredCond = getDomPredecessorCondition(ContextI);
    if (PredCond.first) {
      auto Res = isImpliedCondition(PredCond.first, Cond, DL, PredCond.second);
      if (Res != std::nullopt)
        return Res;
    }

    ContextI = getDominatingContext(DomNode);
  } while (ContextI);
#endif // INTEL_CUSTOMIZATION
  return std::nullopt;
}

std::optional<bool> llvm::isImpliedByDomCondition(CmpInst::Predicate Pred,
                                                  const Value *LHS,
                                                  const Value *RHS,
                                                  const Instruction *ContextI,
                                                  const DataLayout &DL) {
  auto PredCond = getDomPredecessorCondition(ContextI);
  if (PredCond.first)
    return isImpliedCondition(PredCond.first, Pred, LHS, RHS, DL,
                              PredCond.second);
  return std::nullopt;
}

static void setLimitsForBinOp(const BinaryOperator &BO, APInt &Lower,
                              APInt &Upper, const InstrInfoQuery &IIQ,
                              bool PreferSignedRange) {
  unsigned Width = Lower.getBitWidth();
  const APInt *C;
  switch (BO.getOpcode()) {
  case Instruction::Add:
    if (match(BO.getOperand(1), m_APInt(C)) && !C->isZero()) {
      bool HasNSW = IIQ.hasNoSignedWrap(&BO);
      bool HasNUW = IIQ.hasNoUnsignedWrap(&BO);

      // If the caller expects a signed compare, then try to use a signed range.
      // Otherwise if both no-wraps are set, use the unsigned range because it
      // is never larger than the signed range. Example:
      // "add nuw nsw i8 X, -2" is unsigned [254,255] vs. signed [-128, 125].
      if (PreferSignedRange && HasNSW && HasNUW)
        HasNUW = false;

      if (HasNUW) {
        // 'add nuw x, C' produces [C, UINT_MAX].
        Lower = *C;
      } else if (HasNSW) {
        if (C->isNegative()) {
          // 'add nsw x, -C' produces [SINT_MIN, SINT_MAX - C].
          Lower = APInt::getSignedMinValue(Width);
          Upper = APInt::getSignedMaxValue(Width) + *C + 1;
        } else {
          // 'add nsw x, +C' produces [SINT_MIN + C, SINT_MAX].
          Lower = APInt::getSignedMinValue(Width) + *C;
          Upper = APInt::getSignedMaxValue(Width) + 1;
        }
      }
    }
    break;

  case Instruction::And:
    if (match(BO.getOperand(1), m_APInt(C)))
      // 'and x, C' produces [0, C].
      Upper = *C + 1;
    break;

  case Instruction::Or:
    if (match(BO.getOperand(1), m_APInt(C)))
      // 'or x, C' produces [C, UINT_MAX].
      Lower = *C;
    break;

  case Instruction::AShr:
    if (match(BO.getOperand(1), m_APInt(C)) && C->ult(Width)) {
      // 'ashr x, C' produces [INT_MIN >> C, INT_MAX >> C].
      Lower = APInt::getSignedMinValue(Width).ashr(*C);
      Upper = APInt::getSignedMaxValue(Width).ashr(*C) + 1;
    } else if (match(BO.getOperand(0), m_APInt(C))) {
      unsigned ShiftAmount = Width - 1;
      if (!C->isZero() && IIQ.isExact(&BO))
        ShiftAmount = C->countr_zero();
      if (C->isNegative()) {
        // 'ashr C, x' produces [C, C >> (Width-1)]
        Lower = *C;
        Upper = C->ashr(ShiftAmount) + 1;
      } else {
        // 'ashr C, x' produces [C >> (Width-1), C]
        Lower = C->ashr(ShiftAmount);
        Upper = *C + 1;
      }
    }
    break;

  case Instruction::LShr:
    if (match(BO.getOperand(1), m_APInt(C)) && C->ult(Width)) {
      // 'lshr x, C' produces [0, UINT_MAX >> C].
      Upper = APInt::getAllOnes(Width).lshr(*C) + 1;
    } else if (match(BO.getOperand(0), m_APInt(C))) {
      // 'lshr C, x' produces [C >> (Width-1), C].
      unsigned ShiftAmount = Width - 1;
      if (!C->isZero() && IIQ.isExact(&BO))
        ShiftAmount = C->countr_zero();
      Lower = C->lshr(ShiftAmount);
      Upper = *C + 1;
    }
    break;

  case Instruction::Shl:
    if (match(BO.getOperand(0), m_APInt(C))) {
      if (IIQ.hasNoUnsignedWrap(&BO)) {
        // 'shl nuw C, x' produces [C, C << CLZ(C)]
        Lower = *C;
        Upper = Lower.shl(Lower.countl_zero()) + 1;
      } else if (BO.hasNoSignedWrap()) { // TODO: What if both nuw+nsw?
        if (C->isNegative()) {
          // 'shl nsw C, x' produces [C << CLO(C)-1, C]
          unsigned ShiftAmount = C->countl_one() - 1;
          Lower = C->shl(ShiftAmount);
          Upper = *C + 1;
        } else {
          // 'shl nsw C, x' produces [C, C << CLZ(C)-1]
          unsigned ShiftAmount = C->countl_zero() - 1;
          Lower = *C;
          Upper = C->shl(ShiftAmount) + 1;
        }
      }
    }
    break;

  case Instruction::SDiv:
    if (match(BO.getOperand(1), m_APInt(C))) {
      APInt IntMin = APInt::getSignedMinValue(Width);
      APInt IntMax = APInt::getSignedMaxValue(Width);
      if (C->isAllOnes()) {
        // 'sdiv x, -1' produces [INT_MIN + 1, INT_MAX]
        //    where C != -1 and C != 0 and C != 1
        Lower = IntMin + 1;
        Upper = IntMax + 1;
      } else if (C->countl_zero() < Width - 1) {
        // 'sdiv x, C' produces [INT_MIN / C, INT_MAX / C]
        //    where C != -1 and C != 0 and C != 1
        Lower = IntMin.sdiv(*C);
        Upper = IntMax.sdiv(*C);
        if (Lower.sgt(Upper))
          std::swap(Lower, Upper);
        Upper = Upper + 1;
        assert(Upper != Lower && "Upper part of range has wrapped!");
      }
    } else if (match(BO.getOperand(0), m_APInt(C))) {
      if (C->isMinSignedValue()) {
        // 'sdiv INT_MIN, x' produces [INT_MIN, INT_MIN / -2].
        Lower = *C;
        Upper = Lower.lshr(1) + 1;
      } else {
        // 'sdiv C, x' produces [-|C|, |C|].
        Upper = C->abs() + 1;
        Lower = (-Upper) + 1;
      }
    }
    break;

  case Instruction::UDiv:
    if (match(BO.getOperand(1), m_APInt(C)) && !C->isZero()) {
      // 'udiv x, C' produces [0, UINT_MAX / C].
      Upper = APInt::getMaxValue(Width).udiv(*C) + 1;
    } else if (match(BO.getOperand(0), m_APInt(C))) {
      // 'udiv C, x' produces [0, C].
      Upper = *C + 1;
    }
    break;

  case Instruction::SRem:
    if (match(BO.getOperand(1), m_APInt(C))) {
      // 'srem x, C' produces (-|C|, |C|).
      Upper = C->abs();
      Lower = (-Upper) + 1;
    }
    break;

  case Instruction::URem:
    if (match(BO.getOperand(1), m_APInt(C)))
      // 'urem x, C' produces [0, C).
      Upper = *C;
    break;

  default:
    break;
  }
}

static ConstantRange getRangeForIntrinsic(const IntrinsicInst &II) {
  unsigned Width = II.getType()->getScalarSizeInBits();
  const APInt *C;
  switch (II.getIntrinsicID()) {
  case Intrinsic::ctpop:
  case Intrinsic::ctlz:
  case Intrinsic::cttz:
    // Maximum of set/clear bits is the bit width.
    return ConstantRange::getNonEmpty(APInt::getZero(Width),
                                      APInt(Width, Width + 1));
  case Intrinsic::uadd_sat:
    // uadd.sat(x, C) produces [C, UINT_MAX].
    if (match(II.getOperand(0), m_APInt(C)) ||
        match(II.getOperand(1), m_APInt(C)))
      return ConstantRange::getNonEmpty(*C, APInt::getZero(Width));
    break;
  case Intrinsic::sadd_sat:
    if (match(II.getOperand(0), m_APInt(C)) ||
        match(II.getOperand(1), m_APInt(C))) {
      if (C->isNegative())
        // sadd.sat(x, -C) produces [SINT_MIN, SINT_MAX + (-C)].
        return ConstantRange::getNonEmpty(APInt::getSignedMinValue(Width),
                                          APInt::getSignedMaxValue(Width) + *C +
                                              1);

      // sadd.sat(x, +C) produces [SINT_MIN + C, SINT_MAX].
      return ConstantRange::getNonEmpty(APInt::getSignedMinValue(Width) + *C,
                                        APInt::getSignedMaxValue(Width) + 1);
    }
    break;
  case Intrinsic::usub_sat:
    // usub.sat(C, x) produces [0, C].
    if (match(II.getOperand(0), m_APInt(C)))
      return ConstantRange::getNonEmpty(APInt::getZero(Width), *C + 1);

    // usub.sat(x, C) produces [0, UINT_MAX - C].
    if (match(II.getOperand(1), m_APInt(C)))
      return ConstantRange::getNonEmpty(APInt::getZero(Width),
                                        APInt::getMaxValue(Width) - *C + 1);
    break;
  case Intrinsic::ssub_sat:
    if (match(II.getOperand(0), m_APInt(C))) {
      if (C->isNegative())
        // ssub.sat(-C, x) produces [SINT_MIN, -SINT_MIN + (-C)].
        return ConstantRange::getNonEmpty(APInt::getSignedMinValue(Width),
                                          *C - APInt::getSignedMinValue(Width) +
                                              1);

      // ssub.sat(+C, x) produces [-SINT_MAX + C, SINT_MAX].
      return ConstantRange::getNonEmpty(*C - APInt::getSignedMaxValue(Width),
                                        APInt::getSignedMaxValue(Width) + 1);
    } else if (match(II.getOperand(1), m_APInt(C))) {
      if (C->isNegative())
        // ssub.sat(x, -C) produces [SINT_MIN - (-C), SINT_MAX]:
        return ConstantRange::getNonEmpty(APInt::getSignedMinValue(Width) - *C,
                                          APInt::getSignedMaxValue(Width) + 1);

      // ssub.sat(x, +C) produces [SINT_MIN, SINT_MAX - C].
      return ConstantRange::getNonEmpty(APInt::getSignedMinValue(Width),
                                        APInt::getSignedMaxValue(Width) - *C +
                                            1);
    }
    break;
  case Intrinsic::umin:
  case Intrinsic::umax:
  case Intrinsic::smin:
  case Intrinsic::smax:
    if (!match(II.getOperand(0), m_APInt(C)) &&
        !match(II.getOperand(1), m_APInt(C)))
      break;

    switch (II.getIntrinsicID()) {
    case Intrinsic::umin:
      return ConstantRange::getNonEmpty(APInt::getZero(Width), *C + 1);
    case Intrinsic::umax:
      return ConstantRange::getNonEmpty(*C, APInt::getZero(Width));
    case Intrinsic::smin:
      return ConstantRange::getNonEmpty(APInt::getSignedMinValue(Width),
                                        *C + 1);
    case Intrinsic::smax:
      return ConstantRange::getNonEmpty(*C,
                                        APInt::getSignedMaxValue(Width) + 1);
    default:
      llvm_unreachable("Must be min/max intrinsic");
    }
    break;
  case Intrinsic::abs:
    // If abs of SIGNED_MIN is poison, then the result is [0..SIGNED_MAX],
    // otherwise it is [0..SIGNED_MIN], as -SIGNED_MIN == SIGNED_MIN.
    if (match(II.getOperand(1), m_One()))
      return ConstantRange::getNonEmpty(APInt::getZero(Width),
                                        APInt::getSignedMaxValue(Width) + 1);

    return ConstantRange::getNonEmpty(APInt::getZero(Width),
                                      APInt::getSignedMinValue(Width) + 1);
  case Intrinsic::vscale:
    if (!II.getParent() || !II.getFunction())
      break;
    return getVScaleRange(II.getFunction(), Width);
  default:
    break;
  }

  return ConstantRange::getFull(Width);
}

#if INTEL_CUSTOMIZATION
// select %cond, iXX C1, iXX C2
// C1 and C2 must be non-negative, as we don't know the signed/unsigned
// context.
static void tryToMatchTwoConstIntSelect(const SelectInst &SI, APInt &Lower,
                                        APInt &Upper) {
  auto *C1 = dyn_cast<ConstantInt>(SI.getTrueValue());
  auto *C2 = dyn_cast<ConstantInt>(SI.getFalseValue());
  if (!C1 || !C2)
    return;

  auto Int1 = C1->getValue();
  auto Int2 = C2->getValue();
  // This checks the high bit of the value.
  if (Int1.isNegative() || Int2.isNegative())
    return;
  if (Int1.ult(Int2)) {
    Lower = Int1;
    Upper = Int2 + 1;
  } else {
    Lower = Int2;
    Upper = Int1 + 1;
  }
}
#endif // INTEL_CUSTOMIZATION

static void setLimitsForSelectPattern(const SelectInst &SI, APInt &Lower,
                                      APInt &Upper, const InstrInfoQuery &IIQ) {
  const Value *LHS = nullptr, *RHS = nullptr;
  SelectPatternResult R = matchSelectPattern(&SI, LHS, RHS);
#if INTEL_CUSTOMIZATION
  if (R.Flavor == SPF_UNKNOWN) {
    tryToMatchTwoConstIntSelect(SI, Lower, Upper);
    return;
  }
#endif // INTEL_CUSTOMIZATION

  unsigned BitWidth = SI.getType()->getScalarSizeInBits();

  if (R.Flavor == SelectPatternFlavor::SPF_ABS) {
    // If the negation part of the abs (in RHS) has the NSW flag,
    // then the result of abs(X) is [0..SIGNED_MAX],
    // otherwise it is [0..SIGNED_MIN], as -SIGNED_MIN == SIGNED_MIN.
    Lower = APInt::getZero(BitWidth);
    if (match(RHS, m_Neg(m_Specific(LHS))) &&
        IIQ.hasNoSignedWrap(cast<Instruction>(RHS)))
      Upper = APInt::getSignedMaxValue(BitWidth) + 1;
    else
      Upper = APInt::getSignedMinValue(BitWidth) + 1;
    return;
  }

  if (R.Flavor == SelectPatternFlavor::SPF_NABS) {
    // The result of -abs(X) is <= 0.
    Lower = APInt::getSignedMinValue(BitWidth);
    Upper = APInt(BitWidth, 1);
    return;
  }

  const APInt *C;
  if (!match(LHS, m_APInt(C)) && !match(RHS, m_APInt(C)))
    return;

  switch (R.Flavor) {
    case SPF_UMIN:
      Upper = *C + 1;
      break;
    case SPF_UMAX:
      Lower = *C;
      break;
    case SPF_SMIN:
      Lower = APInt::getSignedMinValue(BitWidth);
      Upper = *C + 1;
      break;
    case SPF_SMAX:
      Lower = *C;
      Upper = APInt::getSignedMaxValue(BitWidth) + 1;
      break;
    default:
      break;
  }
}

static void setLimitForFPToI(const Instruction *I, APInt &Lower, APInt &Upper) {
  // The maximum representable value of a half is 65504. For floats the maximum
  // value is 3.4e38 which requires roughly 129 bits.
  unsigned BitWidth = I->getType()->getScalarSizeInBits();
  if (!I->getOperand(0)->getType()->getScalarType()->isHalfTy())
    return;
  if (isa<FPToSIInst>(I) && BitWidth >= 17) {
    Lower = APInt(BitWidth, -65504);
    Upper = APInt(BitWidth, 65505);
  }

  if (isa<FPToUIInst>(I) && BitWidth >= 16) {
    // For a fptoui the lower limit is left as 0.
    Upper = APInt(BitWidth, 65505);
  }
}

ConstantRange llvm::computeConstantRange(const Value *V, bool ForSigned,
                                         bool UseInstrInfo, AssumptionCache *AC,
                                         const Instruction *CtxI,
                                         const DominatorTree *DT,
                                         unsigned Depth) {
  assert(V->getType()->isIntOrIntVectorTy() && "Expected integer instruction");

  if (Depth == MaxAnalysisRecursionDepth)
    return ConstantRange::getFull(V->getType()->getScalarSizeInBits());

  const APInt *C;
  if (match(V, m_APInt(C)))
    return ConstantRange(*C);

  InstrInfoQuery IIQ(UseInstrInfo);
  unsigned BitWidth = V->getType()->getScalarSizeInBits();
  ConstantRange CR = ConstantRange::getFull(BitWidth);
  if (auto *BO = dyn_cast<BinaryOperator>(V)) {
    APInt Lower = APInt(BitWidth, 0);
    APInt Upper = APInt(BitWidth, 0);
    // TODO: Return ConstantRange.
    setLimitsForBinOp(*BO, Lower, Upper, IIQ, ForSigned);
    CR = ConstantRange::getNonEmpty(Lower, Upper);
  } else if (auto *II = dyn_cast<IntrinsicInst>(V))
    CR = getRangeForIntrinsic(*II);
  else if (auto *SI = dyn_cast<SelectInst>(V)) {
    APInt Lower = APInt(BitWidth, 0);
    APInt Upper = APInt(BitWidth, 0);
    // TODO: Return ConstantRange.
    setLimitsForSelectPattern(*SI, Lower, Upper, IIQ);
    CR = ConstantRange::getNonEmpty(Lower, Upper);
  } else if (isa<FPToUIInst>(V) || isa<FPToSIInst>(V)) {
    APInt Lower = APInt(BitWidth, 0);
    APInt Upper = APInt(BitWidth, 0);
    // TODO: Return ConstantRange.
    setLimitForFPToI(cast<Instruction>(V), Lower, Upper);
    CR = ConstantRange::getNonEmpty(Lower, Upper);
  }

  if (auto *I = dyn_cast<Instruction>(V))
    if (auto *Range = IIQ.getMetadata(I, LLVMContext::MD_range))
      CR = CR.intersectWith(getConstantRangeFromMetadata(*Range));

  if (CtxI && AC) {
    // Try to restrict the range based on information from assumptions.
    for (auto &AssumeVH : AC->assumptionsFor(V)) {
      if (!AssumeVH)
        continue;
      CallInst *I = cast<CallInst>(AssumeVH);
      assert(I->getParent()->getParent() == CtxI->getParent()->getParent() &&
             "Got assumption for the wrong function!");
      assert(I->getCalledFunction()->getIntrinsicID() == Intrinsic::assume &&
             "must be an assume intrinsic");

      if (!isValidAssumeForContext(I, CtxI, DT))
        continue;
      Value *Arg = I->getArgOperand(0);
      ICmpInst *Cmp = dyn_cast<ICmpInst>(Arg);
      // Currently we just use information from comparisons.
      if (!Cmp || Cmp->getOperand(0) != V)
        continue;
      // TODO: Set "ForSigned" parameter via Cmp->isSigned()?
      ConstantRange RHS =
          computeConstantRange(Cmp->getOperand(1), /* ForSigned */ false,
                               UseInstrInfo, AC, I, DT, Depth + 1);
      CR = CR.intersectWith(
          ConstantRange::makeAllowedICmpRegion(Cmp->getPredicate(), RHS));
    }
  }

  return CR;
}

#if INTEL_CUSTOMIZATION
PreservedAnalyses
llvm::NumSignBitsPrinterPass::run(Function &F, FunctionAnalysisManager &AM) {
  ScalarEvolution &SE = AM.getResult<ScalarEvolutionAnalysis>(F);
  LoopInfo &LI = AM.getResult<LoopAnalysis>(F);
  OS << "Printing NumSignBits for function ";
  F.printAsOperand(OS);
  OS << "\n";
  for (auto &Inst : instructions(F)) {
    auto *Ty = Inst.getType();
    if (!Ty->isIntOrIntVectorTy() && !Ty->isPtrOrPtrVectorTy())
      continue;
    unsigned NumSignBits =
        ComputeNumSignBits(&Inst, F.getParent()->getDataLayout(), 0 /* Depth */,
                           nullptr /* AC */, nullptr /* CxtI */,
                           nullptr /* DT */, true /* UseInstrInfo */, &SE, &LI);
    Inst.print(OS);
    OS << ": " << NumSignBits << "\n";
  }
  return PreservedAnalyses::all();
}
#endif // INTEL_CUSTOMIZATION<|MERGE_RESOLUTION|>--- conflicted
+++ resolved
@@ -354,7 +354,6 @@
   return ::isKnownNonEqual(V1, V2, 0,
                            SimplifyQuery(DL, /*TLI*/ nullptr, DT, AC,
                                          safeCxtI(V2, V1, CxtI), UseInstrInfo));
-<<<<<<< HEAD
 }
 
 #if INTEL_CUSTOMIZATION
@@ -368,8 +367,6 @@
   return ::isKnownWithinIntRange(
       V, BitRange, isSigned, Depth,
       SimplifyQuery(DL, /*TLI*/ nullptr, DT, AC, safeCxtI(V, CxtI), UseInstrInfo));
-=======
->>>>>>> 977407c7
 }
 #endif // INTEL_CUSTOMIZATION
 
@@ -401,19 +398,12 @@
 unsigned llvm::ComputeNumSignBits(const Value *V, const DataLayout &DL,
                                   unsigned Depth, AssumptionCache *AC,
                                   const Instruction *CxtI,
-<<<<<<< HEAD
                                   const DominatorTree *DT, bool UseInstrInfo,
                                   ScalarEvolution *SE, LoopInfo *LI) {
   return ::ComputeNumSignBits(
       V, Depth,
       SimplifyQuery(DL, /*TLI*/ nullptr, DT, AC,
                     safeCxtI(V, CxtI), UseInstrInfo, true, /*TTI*/nullptr, SE, LI));
-=======
-                                  const DominatorTree *DT, bool UseInstrInfo) {
-  return ::ComputeNumSignBits(V, Depth,
-                              SimplifyQuery(DL, /*TLI*/ nullptr, DT, AC,
-                                            safeCxtI(V, CxtI), UseInstrInfo));
->>>>>>> 977407c7
 }
 #endif // INTEL_CUSTOMIZATION
 
