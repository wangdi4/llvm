//===- ValueTracking.cpp - Walk computations to compute properties --------===//
//
// Part of the LLVM Project, under the Apache License v2.0 with LLVM Exceptions.
// See https://llvm.org/LICENSE.txt for license information.
// SPDX-License-Identifier: Apache-2.0 WITH LLVM-exception
//
//===----------------------------------------------------------------------===//
//
// This file contains routines that help analyze properties that chains of
// computations have.
//
//===----------------------------------------------------------------------===//

#include "llvm/Analysis/ValueTracking.h"
#include "llvm/ADT/APFloat.h"
#include "llvm/ADT/APInt.h"
#include "llvm/ADT/ArrayRef.h"
#include "llvm/ADT/None.h"
#include "llvm/ADT/Optional.h"
#include "llvm/ADT/STLExtras.h"
#include "llvm/ADT/SmallPtrSet.h"
#include "llvm/ADT/SmallSet.h"
#include "llvm/ADT/SmallVector.h"
#include "llvm/ADT/StringRef.h"
#include "llvm/ADT/iterator_range.h"
#include "llvm/Analysis/AliasAnalysis.h"
#include "llvm/Analysis/AssumeBundleQueries.h"
#include "llvm/Analysis/AssumptionCache.h"
#include "llvm/Analysis/GuardUtils.h"
#include "llvm/Analysis/InstructionSimplify.h"
#include "llvm/Analysis/Loads.h"
#include "llvm/Analysis/LoopInfo.h"
#include "llvm/Analysis/OptimizationRemarkEmitter.h"
#include "llvm/Analysis/TargetLibraryInfo.h"
#include "llvm/IR/Argument.h"
#include "llvm/IR/Attributes.h"
#include "llvm/IR/BasicBlock.h"
#include "llvm/IR/Constant.h"
#include "llvm/IR/ConstantRange.h"
#include "llvm/IR/Constants.h"
#include "llvm/IR/DerivedTypes.h"
#include "llvm/IR/DiagnosticInfo.h"
#include "llvm/IR/Dominators.h"
#include "llvm/IR/Function.h"
#include "llvm/IR/GetElementPtrTypeIterator.h"
#include "llvm/IR/GlobalAlias.h"
#include "llvm/IR/GlobalValue.h"
#include "llvm/IR/GlobalVariable.h"
#include "llvm/IR/InstrTypes.h"
#include "llvm/IR/Instruction.h"
#include "llvm/IR/Instructions.h"
#include "llvm/IR/IntrinsicInst.h"
#include "llvm/IR/Intrinsics.h"
#include "llvm/IR/IntrinsicsAArch64.h"
#include "llvm/IR/IntrinsicsX86.h"
#include "llvm/IR/LLVMContext.h"
#include "llvm/IR/Metadata.h"
#include "llvm/IR/Module.h"
#include "llvm/IR/Operator.h"
#include "llvm/IR/PatternMatch.h"
#include "llvm/IR/Type.h"
#include "llvm/IR/User.h"
#include "llvm/IR/Value.h"
#include "llvm/Support/Casting.h"
#include "llvm/Support/CommandLine.h"
#include "llvm/Support/Compiler.h"
#include "llvm/Support/ErrorHandling.h"
#include "llvm/Support/KnownBits.h"
#include "llvm/Support/MathExtras.h"
#include <algorithm>
#include <array>
#include <cassert>
#include <cstdint>
#include <iterator>
#include <utility>

using namespace llvm;
using namespace llvm::PatternMatch;

// Controls the number of uses of the value searched for possible
// dominating comparisons.
static cl::opt<unsigned> DomConditionsMaxUses("dom-conditions-max-uses",
                                              cl::Hidden, cl::init(20));

/// Returns the bitwidth of the given scalar or pointer type. For vector types,
/// returns the element type's bitwidth.
static unsigned getBitWidth(Type *Ty, const DataLayout &DL) {
  if (unsigned BitWidth = Ty->getScalarSizeInBits())
    return BitWidth;

  return DL.getPointerTypeSizeInBits(Ty);
}

namespace {

// Simplifying using an assume can only be done in a particular control-flow
// context (the context instruction provides that context). If an assume and
// the context instruction are not in the same block then the DT helps in
// figuring out if we can use it.
struct Query {
  const DataLayout &DL;
  AssumptionCache *AC;
  const Instruction *CxtI;
  const DominatorTree *DT;

  // Unlike the other analyses, this may be a nullptr because not all clients
  // provide it currently.
  OptimizationRemarkEmitter *ORE;

  /// Set of assumptions that should be excluded from further queries.
  /// This is because of the potential for mutual recursion to cause
  /// computeKnownBits to repeatedly visit the same assume intrinsic. The
  /// classic case of this is assume(x = y), which will attempt to determine
  /// bits in x from bits in y, which will attempt to determine bits in y from
  /// bits in x, etc. Regarding the mutual recursion, computeKnownBits can call
  /// isKnownNonZero, which calls computeKnownBits and isKnownToBeAPowerOfTwo
  /// (all of which can call computeKnownBits), and so on.
  std::array<const Value *, MaxAnalysisRecursionDepth> Excluded;

  /// If true, it is safe to use metadata during simplification.
  InstrInfoQuery IIQ;

  unsigned NumExcluded = 0;

  Query(const DataLayout &DL, AssumptionCache *AC, const Instruction *CxtI,
        const DominatorTree *DT, bool UseInstrInfo,
        OptimizationRemarkEmitter *ORE = nullptr)
      : DL(DL), AC(AC), CxtI(CxtI), DT(DT), ORE(ORE), IIQ(UseInstrInfo) {}

  Query(const Query &Q, const Value *NewExcl)
      : DL(Q.DL), AC(Q.AC), CxtI(Q.CxtI), DT(Q.DT), ORE(Q.ORE), IIQ(Q.IIQ),
        NumExcluded(Q.NumExcluded) {
    Excluded = Q.Excluded;
    Excluded[NumExcluded++] = NewExcl;
    assert(NumExcluded <= Excluded.size());
  }

  bool isExcluded(const Value *Value) const {
    if (NumExcluded == 0)
      return false;
    auto End = Excluded.begin() + NumExcluded;
    return std::find(Excluded.begin(), End, Value) != End;
  }
};

} // end anonymous namespace

// Given the provided Value and, potentially, a context instruction, return
// the preferred context instruction (if any).
static const Instruction *safeCxtI(const Value *V, const Instruction *CxtI) {
  // If we've been provided with a context instruction, then use that (provided
  // it has been inserted).
  if (CxtI && CxtI->getParent())
    return CxtI;

  // If the value is really an already-inserted instruction, then use that.
  CxtI = dyn_cast<Instruction>(V);
  if (CxtI && CxtI->getParent())
    return CxtI;

  return nullptr;
}

static const Instruction *safeCxtI(const Value *V1, const Value *V2, const Instruction *CxtI) {
  // If we've been provided with a context instruction, then use that (provided
  // it has been inserted).
  if (CxtI && CxtI->getParent())
    return CxtI;

  // If the value is really an already-inserted instruction, then use that.
  CxtI = dyn_cast<Instruction>(V1);
  if (CxtI && CxtI->getParent())
    return CxtI;

  CxtI = dyn_cast<Instruction>(V2);
  if (CxtI && CxtI->getParent())
    return CxtI;

  return nullptr;
}

static bool getShuffleDemandedElts(const ShuffleVectorInst *Shuf,
                                   const APInt &DemandedElts,
                                   APInt &DemandedLHS, APInt &DemandedRHS) {
  // The length of scalable vectors is unknown at compile time, thus we
  // cannot check their values
  if (isa<ScalableVectorType>(Shuf->getType()))
    return false;

  int NumElts =
      cast<FixedVectorType>(Shuf->getOperand(0)->getType())->getNumElements();
  int NumMaskElts = cast<FixedVectorType>(Shuf->getType())->getNumElements();
  DemandedLHS = DemandedRHS = APInt::getNullValue(NumElts);
  if (DemandedElts.isNullValue())
    return true;
  // Simple case of a shuffle with zeroinitializer.
  if (all_of(Shuf->getShuffleMask(), [](int Elt) { return Elt == 0; })) {
    DemandedLHS.setBit(0);
    return true;
  }
  for (int i = 0; i != NumMaskElts; ++i) {
    if (!DemandedElts[i])
      continue;
    int M = Shuf->getMaskValue(i);
    assert(M < (NumElts * 2) && "Invalid shuffle mask constant");

    // For undef elements, we don't know anything about the common state of
    // the shuffle result.
    if (M == -1)
      return false;
    if (M < NumElts)
      DemandedLHS.setBit(M % NumElts);
    else
      DemandedRHS.setBit(M % NumElts);
  }

  return true;
}

static void computeKnownBits(const Value *V, const APInt &DemandedElts,
                             KnownBits &Known, unsigned Depth, const Query &Q);

static void computeKnownBits(const Value *V, KnownBits &Known, unsigned Depth,
                             const Query &Q) {
  // FIXME: We currently have no way to represent the DemandedElts of a scalable
  // vector
  if (isa<ScalableVectorType>(V->getType())) {
    Known.resetAll();
    return;
  }

  auto *FVTy = dyn_cast<FixedVectorType>(V->getType());
  APInt DemandedElts =
      FVTy ? APInt::getAllOnesValue(FVTy->getNumElements()) : APInt(1, 1);
  computeKnownBits(V, DemandedElts, Known, Depth, Q);
}

void llvm::computeKnownBits(const Value *V, KnownBits &Known,
                            const DataLayout &DL, unsigned Depth,
                            AssumptionCache *AC, const Instruction *CxtI,
                            const DominatorTree *DT,
                            OptimizationRemarkEmitter *ORE, bool UseInstrInfo) {
  ::computeKnownBits(V, Known, Depth,
                     Query(DL, AC, safeCxtI(V, CxtI), DT, UseInstrInfo, ORE));
}

void llvm::computeKnownBits(const Value *V, const APInt &DemandedElts,
                            KnownBits &Known, const DataLayout &DL,
                            unsigned Depth, AssumptionCache *AC,
                            const Instruction *CxtI, const DominatorTree *DT,
                            OptimizationRemarkEmitter *ORE, bool UseInstrInfo) {
  ::computeKnownBits(V, DemandedElts, Known, Depth,
                     Query(DL, AC, safeCxtI(V, CxtI), DT, UseInstrInfo, ORE));
}

static KnownBits computeKnownBits(const Value *V, const APInt &DemandedElts,
                                  unsigned Depth, const Query &Q);

static KnownBits computeKnownBits(const Value *V, unsigned Depth,
                                  const Query &Q);

KnownBits llvm::computeKnownBits(const Value *V, const DataLayout &DL,
                                 unsigned Depth, AssumptionCache *AC,
                                 const Instruction *CxtI,
                                 const DominatorTree *DT,
                                 OptimizationRemarkEmitter *ORE,
                                 bool UseInstrInfo) {
  return ::computeKnownBits(
      V, Depth, Query(DL, AC, safeCxtI(V, CxtI), DT, UseInstrInfo, ORE));
}

KnownBits llvm::computeKnownBits(const Value *V, const APInt &DemandedElts,
                                 const DataLayout &DL, unsigned Depth,
                                 AssumptionCache *AC, const Instruction *CxtI,
                                 const DominatorTree *DT,
                                 OptimizationRemarkEmitter *ORE,
                                 bool UseInstrInfo) {
  return ::computeKnownBits(
      V, DemandedElts, Depth,
      Query(DL, AC, safeCxtI(V, CxtI), DT, UseInstrInfo, ORE));
}

bool llvm::haveNoCommonBitsSet(const Value *LHS, const Value *RHS,
                               const DataLayout &DL, AssumptionCache *AC,
                               const Instruction *CxtI, const DominatorTree *DT,
                               bool UseInstrInfo) {
  assert(LHS->getType() == RHS->getType() &&
         "LHS and RHS should have the same type");
  assert(LHS->getType()->isIntOrIntVectorTy() &&
         "LHS and RHS should be integers");
  // Look for an inverted mask: (X & ~M) op (Y & M).
  Value *M;
  if (match(LHS, m_c_And(m_Not(m_Value(M)), m_Value())) &&
      match(RHS, m_c_And(m_Specific(M), m_Value())))
    return true;
  if (match(RHS, m_c_And(m_Not(m_Value(M)), m_Value())) &&
      match(LHS, m_c_And(m_Specific(M), m_Value())))
    return true;
  IntegerType *IT = cast<IntegerType>(LHS->getType()->getScalarType());
  KnownBits LHSKnown(IT->getBitWidth());
  KnownBits RHSKnown(IT->getBitWidth());
  computeKnownBits(LHS, LHSKnown, DL, 0, AC, CxtI, DT, nullptr, UseInstrInfo);
  computeKnownBits(RHS, RHSKnown, DL, 0, AC, CxtI, DT, nullptr, UseInstrInfo);
  return (LHSKnown.Zero | RHSKnown.Zero).isAllOnesValue();
}

bool llvm::isOnlyUsedInZeroEqualityComparison(const Instruction *CxtI) {
  for (const User *U : CxtI->users()) {
    if (const ICmpInst *IC = dyn_cast<ICmpInst>(U))
      if (IC->isEquality())
        if (Constant *C = dyn_cast<Constant>(IC->getOperand(1)))
          if (C->isNullValue())
            continue;
    return false;
  }
  return true;
}

static bool isKnownToBeAPowerOfTwo(const Value *V, bool OrZero, unsigned Depth,
                                   const Query &Q);

bool llvm::isKnownToBeAPowerOfTwo(const Value *V, const DataLayout &DL,
                                  bool OrZero, unsigned Depth,
                                  AssumptionCache *AC, const Instruction *CxtI,
                                  const DominatorTree *DT, bool UseInstrInfo) {
  return ::isKnownToBeAPowerOfTwo(
      V, OrZero, Depth, Query(DL, AC, safeCxtI(V, CxtI), DT, UseInstrInfo));
}

static bool isKnownNonZero(const Value *V, const APInt &DemandedElts,
                           unsigned Depth, const Query &Q);

static bool isKnownNonZero(const Value *V, unsigned Depth, const Query &Q);

bool llvm::isKnownNonZero(const Value *V, const DataLayout &DL, unsigned Depth,
                          AssumptionCache *AC, const Instruction *CxtI,
                          const DominatorTree *DT, bool UseInstrInfo) {
  return ::isKnownNonZero(V, Depth,
                          Query(DL, AC, safeCxtI(V, CxtI), DT, UseInstrInfo));
}

bool llvm::isKnownNonNegative(const Value *V, const DataLayout &DL,
                              unsigned Depth, AssumptionCache *AC,
                              const Instruction *CxtI, const DominatorTree *DT,
                              bool UseInstrInfo) {
  KnownBits Known =
      computeKnownBits(V, DL, Depth, AC, CxtI, DT, nullptr, UseInstrInfo);
  return Known.isNonNegative();
}

bool llvm::isKnownPositive(const Value *V, const DataLayout &DL, unsigned Depth,
                           AssumptionCache *AC, const Instruction *CxtI,
                           const DominatorTree *DT, bool UseInstrInfo) {
  if (auto *CI = dyn_cast<ConstantInt>(V))
    return CI->getValue().isStrictlyPositive();

  // TODO: We'd doing two recursive queries here.  We should factor this such
  // that only a single query is needed.
  return isKnownNonNegative(V, DL, Depth, AC, CxtI, DT, UseInstrInfo) &&
         isKnownNonZero(V, DL, Depth, AC, CxtI, DT, UseInstrInfo);
}

bool llvm::isKnownNegative(const Value *V, const DataLayout &DL, unsigned Depth,
                           AssumptionCache *AC, const Instruction *CxtI,
                           const DominatorTree *DT, bool UseInstrInfo) {
  KnownBits Known =
      computeKnownBits(V, DL, Depth, AC, CxtI, DT, nullptr, UseInstrInfo);
  return Known.isNegative();
}

static bool isKnownNonEqual(const Value *V1, const Value *V2, unsigned Depth,
                            const Query &Q);

bool llvm::isKnownNonEqual(const Value *V1, const Value *V2,
                           const DataLayout &DL, AssumptionCache *AC,
                           const Instruction *CxtI, const DominatorTree *DT,
                           bool UseInstrInfo) {
  return ::isKnownNonEqual(V1, V2, 0,
                           Query(DL, AC, safeCxtI(V2, V1, CxtI), DT,
                                 UseInstrInfo, /*ORE=*/nullptr));
}

#if INTEL_CUSTOMIZATION
static bool isKnownWithinIntRange(Value *V, unsigned BitRange, bool isSigned,
                                  unsigned Depth, const Query &Q);

bool llvm::isKnownWithinIntRange(Value *V, unsigned BitRange, bool isSigned,
                                 const DataLayout &DL, unsigned Depth,
                                 AssumptionCache *AC, const Instruction *CxtI,
                                 const DominatorTree *DT, bool UseInstrInfo) {
  return ::isKnownWithinIntRange(
      V, BitRange, isSigned, Depth,
      Query(DL, AC, safeCxtI(V, CxtI), DT, UseInstrInfo));
}
#endif // INTEL_CUSTOMIZATION

static bool MaskedValueIsZero(const Value *V, const APInt &Mask, unsigned Depth,
                              const Query &Q);

bool llvm::MaskedValueIsZero(const Value *V, const APInt &Mask,
                             const DataLayout &DL, unsigned Depth,
                             AssumptionCache *AC, const Instruction *CxtI,
                             const DominatorTree *DT, bool UseInstrInfo) {
  return ::MaskedValueIsZero(
      V, Mask, Depth, Query(DL, AC, safeCxtI(V, CxtI), DT, UseInstrInfo));
}

static unsigned ComputeNumSignBits(const Value *V, const APInt &DemandedElts,
                                   unsigned Depth, const Query &Q);

static unsigned ComputeNumSignBits(const Value *V, unsigned Depth,
                                   const Query &Q) {
  // FIXME: We currently have no way to represent the DemandedElts of a scalable
  // vector
  if (isa<ScalableVectorType>(V->getType()))
    return 1;

  auto *FVTy = dyn_cast<FixedVectorType>(V->getType());
  APInt DemandedElts =
      FVTy ? APInt::getAllOnesValue(FVTy->getNumElements()) : APInt(1, 1);
  return ComputeNumSignBits(V, DemandedElts, Depth, Q);
}

unsigned llvm::ComputeNumSignBits(const Value *V, const DataLayout &DL,
                                  unsigned Depth, AssumptionCache *AC,
                                  const Instruction *CxtI,
                                  const DominatorTree *DT, bool UseInstrInfo) {
  return ::ComputeNumSignBits(
      V, Depth, Query(DL, AC, safeCxtI(V, CxtI), DT, UseInstrInfo));
}

static void computeKnownBitsAddSub(bool Add, const Value *Op0, const Value *Op1,
                                   bool NSW, const APInt &DemandedElts,
                                   KnownBits &KnownOut, KnownBits &Known2,
                                   unsigned Depth, const Query &Q) {
  computeKnownBits(Op1, DemandedElts, KnownOut, Depth + 1, Q);

  // If one operand is unknown and we have no nowrap information,
  // the result will be unknown independently of the second operand.
  if (KnownOut.isUnknown() && !NSW)
    return;

  computeKnownBits(Op0, DemandedElts, Known2, Depth + 1, Q);
  KnownOut = KnownBits::computeForAddSub(Add, NSW, Known2, KnownOut);
}

static void computeKnownBitsMul(const Value *Op0, const Value *Op1, bool NSW,
                                const APInt &DemandedElts, KnownBits &Known,
                                KnownBits &Known2, unsigned Depth,
                                const Query &Q) {
  computeKnownBits(Op1, DemandedElts, Known, Depth + 1, Q);
  computeKnownBits(Op0, DemandedElts, Known2, Depth + 1, Q);

  bool isKnownNegative = false;
  bool isKnownNonNegative = false;
  // If the multiplication is known not to overflow, compute the sign bit.
  if (NSW) {
    if (Op0 == Op1) {
      // The product of a number with itself is non-negative.
      isKnownNonNegative = true;
    } else {
      bool isKnownNonNegativeOp1 = Known.isNonNegative();
      bool isKnownNonNegativeOp0 = Known2.isNonNegative();
      bool isKnownNegativeOp1 = Known.isNegative();
      bool isKnownNegativeOp0 = Known2.isNegative();
      // The product of two numbers with the same sign is non-negative.
      isKnownNonNegative = (isKnownNegativeOp1 && isKnownNegativeOp0) ||
                           (isKnownNonNegativeOp1 && isKnownNonNegativeOp0);
#if INTEL_CUSTOMIZATION
      if (!isKnownNonNegative) {
        // The product of (n * (n - 1)) or (n * (n + 1)) is always
        // non-negative.
        // Here are all the cases where adding 1 or -1 to a signed integer
        // causes a change of the sign, including cases when allowing signed
        // overflow.
        //
        // n         n + 1       n * (n + 1)
        // -1        0           0
        // MAXINT    -MAXINT-1   cannot happen, multiply would overflow.
        //
        // n         n - 1       n * (n - 1)
        // 0         -1          0
        // -MAXINT-1 MAXINT      cannot happen, multiply would overflow.
        //
        // In all other cases, n and (n [+-] 1) have the same sign, and
        // therefore the multiplication is non-negative.  And as can be
        // seen from above, the cases where the two values have different
        // sign are either always getting a product of 0, or the product
        // will overflow the multiplication itself, which cannot be the
        // case, since the multipication is marked NSW.
        //
        const Value *AddOp = nullptr;
        const Value *OtherOp = nullptr;

        if (Operator::getOpcode(Op0) == Instruction::Add) {
          AddOp = Op0;
          OtherOp = Op1;
        } else if (Operator::getOpcode(Op1) == Instruction::Add) {
          AddOp = Op1;
          OtherOp = Op0;
        }

        if (AddOp) {
          auto AddI = dyn_cast<Operator>(AddOp);
          Value *AddOp0 = AddI->getOperand(0);
          Value *AddOp1 = AddI->getOperand(1);
          ConstantInt *Op1CI = dyn_cast<ConstantInt>(AddOp1);
          bool isAddOp1Const1 = Op1CI &&
            (Op1CI->isOne() || Op1CI->isMinusOne());

          if (AddOp0 == OtherOp && isAddOp1Const1)
            isKnownNonNegative = true;
        }
      }
#endif // INTEL_CUSTOMIZATION
      // The product of a negative number and a non-negative number is either
      // negative or zero.
      if (!isKnownNonNegative)
        isKnownNegative =
            (isKnownNegativeOp1 && isKnownNonNegativeOp0 &&
             Known2.isNonZero()) ||
            (isKnownNegativeOp0 && isKnownNonNegativeOp1 && Known.isNonZero());
    }
  }

  Known = KnownBits::computeForMul(Known, Known2);

  // Only make use of no-wrap flags if we failed to compute the sign bit
  // directly.  This matters if the multiplication always overflows, in
  // which case we prefer to follow the result of the direct computation,
  // though as the program is invoking undefined behaviour we can choose
  // whatever we like here.
  if (isKnownNonNegative && !Known.isNegative())
    Known.makeNonNegative();
  else if (isKnownNegative && !Known.isNonNegative())
    Known.makeNegative();
}

void llvm::computeKnownBitsFromRangeMetadata(const MDNode &Ranges,
                                             KnownBits &Known) {
  unsigned BitWidth = Known.getBitWidth();
  unsigned NumRanges = Ranges.getNumOperands() / 2;
  assert(NumRanges >= 1);

  Known.Zero.setAllBits();
  Known.One.setAllBits();

  for (unsigned i = 0; i < NumRanges; ++i) {
    ConstantInt *Lower =
        mdconst::extract<ConstantInt>(Ranges.getOperand(2 * i + 0));
    ConstantInt *Upper =
        mdconst::extract<ConstantInt>(Ranges.getOperand(2 * i + 1));
    ConstantRange Range(Lower->getValue(), Upper->getValue());

    // The first CommonPrefixBits of all values in Range are equal.
    unsigned CommonPrefixBits =
        (Range.getUnsignedMax() ^ Range.getUnsignedMin()).countLeadingZeros();
    APInt Mask = APInt::getHighBitsSet(BitWidth, CommonPrefixBits);
    APInt UnsignedMax = Range.getUnsignedMax().zextOrTrunc(BitWidth);
    Known.One &= UnsignedMax & Mask;
    Known.Zero &= ~UnsignedMax & Mask;
  }
}

static bool isEphemeralValueOf(const Instruction *I, const Value *E) {
  SmallVector<const Value *, 16> WorkSet(1, I);
  SmallPtrSet<const Value *, 32> Visited;
  SmallPtrSet<const Value *, 16> EphValues;

  // The instruction defining an assumption's condition itself is always
  // considered ephemeral to that assumption (even if it has other
  // non-ephemeral users). See r246696's test case for an example.
  if (is_contained(I->operands(), E))
    return true;

  while (!WorkSet.empty()) {
    const Value *V = WorkSet.pop_back_val();
    if (!Visited.insert(V).second)
      continue;

    // If all uses of this value are ephemeral, then so is this value.
    if (llvm::all_of(V->users(), [&](const User *U) {
                                   return EphValues.count(U);
                                 })) {
      if (V == E)
        return true;

      if (V == I || isSafeToSpeculativelyExecute(V)) {
       EphValues.insert(V);
       if (const User *U = dyn_cast<User>(V))
         append_range(WorkSet, U->operands());
      }
    }
  }

  return false;
}

// Is this an intrinsic that cannot be speculated but also cannot trap?
bool llvm::isAssumeLikeIntrinsic(const Instruction *I) {
  if (const IntrinsicInst *CI = dyn_cast<IntrinsicInst>(I))
    return CI->isAssumeLikeIntrinsic();

  return false;
}

bool llvm::isValidAssumeForContext(const Instruction *Inv,
                                   const Instruction *CxtI,
                                   const DominatorTree *DT) {
  // There are two restrictions on the use of an assume:
  //  1. The assume must dominate the context (or the control flow must
  //     reach the assume whenever it reaches the context).
  //  2. The context must not be in the assume's set of ephemeral values
  //     (otherwise we will use the assume to prove that the condition
  //     feeding the assume is trivially true, thus causing the removal of
  //     the assume).

  if (Inv->getParent() == CxtI->getParent()) {
    // If Inv and CtxI are in the same block, check if the assume (Inv) is first
    // in the BB.
    if (Inv->comesBefore(CxtI))
      return true;

    // Don't let an assume affect itself - this would cause the problems
    // `isEphemeralValueOf` is trying to prevent, and it would also make
    // the loop below go out of bounds.
    if (Inv == CxtI)
      return false;

    // The context comes first, but they're both in the same block.
    // Make sure there is nothing in between that might interrupt
    // the control flow, not even CxtI itself.
    // We limit the scan distance between the assume and its context instruction
    // to avoid a compile-time explosion. This limit is chosen arbitrarily, so
    // it can be adjusted if needed (could be turned into a cl::opt).
    unsigned ScanLimit = 15;
    for (BasicBlock::const_iterator I(CxtI), IE(Inv); I != IE; ++I)
      if (!isGuaranteedToTransferExecutionToSuccessor(&*I) || --ScanLimit == 0)
        return false;

    return !isEphemeralValueOf(Inv, CxtI);
  }

  // Inv and CxtI are in different blocks.
  if (DT) {
    if (DT->dominates(Inv, CxtI))
      return true;
  } else if (Inv->getParent() == CxtI->getParent()->getSinglePredecessor()) {
    // We don't have a DT, but this trivially dominates.
    return true;
  }

  return false;
}

static bool cmpExcludesZero(CmpInst::Predicate Pred, const Value *RHS) {
  // v u> y implies v != 0.
  if (Pred == ICmpInst::ICMP_UGT)
    return true;

  // Special-case v != 0 to also handle v != null.
  if (Pred == ICmpInst::ICMP_NE)
    return match(RHS, m_Zero());

  // All other predicates - rely on generic ConstantRange handling.
  const APInt *C;
  if (!match(RHS, m_APInt(C)))
    return false;

  ConstantRange TrueValues = ConstantRange::makeExactICmpRegion(Pred, *C);
  return !TrueValues.contains(APInt::getNullValue(C->getBitWidth()));
}

static bool isKnownNonZeroFromAssume(const Value *V, const Query &Q) {
  // Use of assumptions is context-sensitive. If we don't have a context, we
  // cannot use them!
  if (!Q.AC || !Q.CxtI)
    return false;

  if (Q.CxtI && V->getType()->isPointerTy()) {
    SmallVector<Attribute::AttrKind, 2> AttrKinds{Attribute::NonNull};
    if (!NullPointerIsDefined(Q.CxtI->getFunction(),
                              V->getType()->getPointerAddressSpace()))
      AttrKinds.push_back(Attribute::Dereferenceable);

    if (getKnowledgeValidInContext(V, AttrKinds, Q.CxtI, Q.DT, Q.AC))
      return true;
  }

  for (auto &AssumeVH : Q.AC->assumptionsFor(V)) {
    if (!AssumeVH)
      continue;
    CallInst *I = cast<CallInst>(AssumeVH);
    assert(I->getFunction() == Q.CxtI->getFunction() &&
           "Got assumption for the wrong function!");
    if (Q.isExcluded(I))
      continue;

    // Warning: This loop can end up being somewhat performance sensitive.
    // We're running this loop for once for each value queried resulting in a
    // runtime of ~O(#assumes * #values).

    assert(I->getCalledFunction()->getIntrinsicID() == Intrinsic::assume &&
           "must be an assume intrinsic");

    Value *RHS;
    CmpInst::Predicate Pred;
    auto m_V = m_CombineOr(m_Specific(V), m_PtrToInt(m_Specific(V)));
    if (!match(I->getArgOperand(0), m_c_ICmp(Pred, m_V, m_Value(RHS))))
      return false;

    if (cmpExcludesZero(Pred, RHS) && isValidAssumeForContext(I, Q.CxtI, Q.DT))
      return true;
  }

  return false;
}

static void computeKnownBitsFromAssume(const Value *V, KnownBits &Known,
                                       unsigned Depth, const Query &Q) {
  // Use of assumptions is context-sensitive. If we don't have a context, we
  // cannot use them!
  if (!Q.AC || !Q.CxtI)
    return;

  unsigned BitWidth = Known.getBitWidth();

  // Refine Known set if the pointer alignment is set by assume bundles.
  if (V->getType()->isPointerTy()) {
    if (RetainedKnowledge RK = getKnowledgeValidInContext(
            V, {Attribute::Alignment}, Q.CxtI, Q.DT, Q.AC)) {
      Known.Zero.setLowBits(Log2_32(RK.ArgValue));
    }
  }

  // Note that the patterns below need to be kept in sync with the code
  // in AssumptionCache::updateAffectedValues.

  for (auto &AssumeVH : Q.AC->assumptionsFor(V)) {
    if (!AssumeVH)
      continue;
    CallInst *I = cast<CallInst>(AssumeVH);
    assert(I->getParent()->getParent() == Q.CxtI->getParent()->getParent() &&
           "Got assumption for the wrong function!");
    if (Q.isExcluded(I))
      continue;

    // Warning: This loop can end up being somewhat performance sensitive.
    // We're running this loop for once for each value queried resulting in a
    // runtime of ~O(#assumes * #values).

    assert(I->getCalledFunction()->getIntrinsicID() == Intrinsic::assume &&
           "must be an assume intrinsic");

    Value *Arg = I->getArgOperand(0);

    if (Arg == V && isValidAssumeForContext(I, Q.CxtI, Q.DT)) {
      assert(BitWidth == 1 && "assume operand is not i1?");
      Known.setAllOnes();
      return;
    }
    if (match(Arg, m_Not(m_Specific(V))) &&
        isValidAssumeForContext(I, Q.CxtI, Q.DT)) {
      assert(BitWidth == 1 && "assume operand is not i1?");
      Known.setAllZero();
      return;
    }

    // The remaining tests are all recursive, so bail out if we hit the limit.
    if (Depth == MaxAnalysisRecursionDepth)
      continue;

    ICmpInst *Cmp = dyn_cast<ICmpInst>(Arg);
    if (!Cmp)
      continue;

    // Note that ptrtoint may change the bitwidth.
    Value *A, *B;
    auto m_V = m_CombineOr(m_Specific(V), m_PtrToInt(m_Specific(V)));

    CmpInst::Predicate Pred;
    uint64_t C;
    switch (Cmp->getPredicate()) {
    default:
      break;
    case ICmpInst::ICMP_EQ:
      // assume(v = a)
      if (match(Cmp, m_c_ICmp(Pred, m_V, m_Value(A))) &&
          isValidAssumeForContext(I, Q.CxtI, Q.DT)) {
        KnownBits RHSKnown =
            computeKnownBits(A, Depth+1, Query(Q, I)).anyextOrTrunc(BitWidth);
        Known.Zero |= RHSKnown.Zero;
        Known.One  |= RHSKnown.One;
      // assume(v & b = a)
      } else if (match(Cmp,
                       m_c_ICmp(Pred, m_c_And(m_V, m_Value(B)), m_Value(A))) &&
                 isValidAssumeForContext(I, Q.CxtI, Q.DT)) {
        KnownBits RHSKnown =
            computeKnownBits(A, Depth+1, Query(Q, I)).anyextOrTrunc(BitWidth);
        KnownBits MaskKnown =
            computeKnownBits(B, Depth+1, Query(Q, I)).anyextOrTrunc(BitWidth);

        // For those bits in the mask that are known to be one, we can propagate
        // known bits from the RHS to V.
        Known.Zero |= RHSKnown.Zero & MaskKnown.One;
        Known.One  |= RHSKnown.One  & MaskKnown.One;
      // assume(~(v & b) = a)
      } else if (match(Cmp, m_c_ICmp(Pred, m_Not(m_c_And(m_V, m_Value(B))),
                                     m_Value(A))) &&
                 isValidAssumeForContext(I, Q.CxtI, Q.DT)) {
        KnownBits RHSKnown =
            computeKnownBits(A, Depth+1, Query(Q, I)).anyextOrTrunc(BitWidth);
        KnownBits MaskKnown =
            computeKnownBits(B, Depth+1, Query(Q, I)).anyextOrTrunc(BitWidth);

        // For those bits in the mask that are known to be one, we can propagate
        // inverted known bits from the RHS to V.
        Known.Zero |= RHSKnown.One  & MaskKnown.One;
        Known.One  |= RHSKnown.Zero & MaskKnown.One;
      // assume(v | b = a)
      } else if (match(Cmp,
                       m_c_ICmp(Pred, m_c_Or(m_V, m_Value(B)), m_Value(A))) &&
                 isValidAssumeForContext(I, Q.CxtI, Q.DT)) {
        KnownBits RHSKnown =
            computeKnownBits(A, Depth+1, Query(Q, I)).anyextOrTrunc(BitWidth);
        KnownBits BKnown =
            computeKnownBits(B, Depth+1, Query(Q, I)).anyextOrTrunc(BitWidth);

        // For those bits in B that are known to be zero, we can propagate known
        // bits from the RHS to V.
        Known.Zero |= RHSKnown.Zero & BKnown.Zero;
        Known.One  |= RHSKnown.One  & BKnown.Zero;
      // assume(~(v | b) = a)
      } else if (match(Cmp, m_c_ICmp(Pred, m_Not(m_c_Or(m_V, m_Value(B))),
                                     m_Value(A))) &&
                 isValidAssumeForContext(I, Q.CxtI, Q.DT)) {
        KnownBits RHSKnown =
            computeKnownBits(A, Depth+1, Query(Q, I)).anyextOrTrunc(BitWidth);
        KnownBits BKnown =
            computeKnownBits(B, Depth+1, Query(Q, I)).anyextOrTrunc(BitWidth);

        // For those bits in B that are known to be zero, we can propagate
        // inverted known bits from the RHS to V.
        Known.Zero |= RHSKnown.One  & BKnown.Zero;
        Known.One  |= RHSKnown.Zero & BKnown.Zero;
      // assume(v ^ b = a)
      } else if (match(Cmp,
                       m_c_ICmp(Pred, m_c_Xor(m_V, m_Value(B)), m_Value(A))) &&
                 isValidAssumeForContext(I, Q.CxtI, Q.DT)) {
        KnownBits RHSKnown =
            computeKnownBits(A, Depth+1, Query(Q, I)).anyextOrTrunc(BitWidth);
        KnownBits BKnown =
            computeKnownBits(B, Depth+1, Query(Q, I)).anyextOrTrunc(BitWidth);

        // For those bits in B that are known to be zero, we can propagate known
        // bits from the RHS to V. For those bits in B that are known to be one,
        // we can propagate inverted known bits from the RHS to V.
        Known.Zero |= RHSKnown.Zero & BKnown.Zero;
        Known.One  |= RHSKnown.One  & BKnown.Zero;
        Known.Zero |= RHSKnown.One  & BKnown.One;
        Known.One  |= RHSKnown.Zero & BKnown.One;
      // assume(~(v ^ b) = a)
      } else if (match(Cmp, m_c_ICmp(Pred, m_Not(m_c_Xor(m_V, m_Value(B))),
                                     m_Value(A))) &&
                 isValidAssumeForContext(I, Q.CxtI, Q.DT)) {
        KnownBits RHSKnown =
            computeKnownBits(A, Depth+1, Query(Q, I)).anyextOrTrunc(BitWidth);
        KnownBits BKnown =
            computeKnownBits(B, Depth+1, Query(Q, I)).anyextOrTrunc(BitWidth);

        // For those bits in B that are known to be zero, we can propagate
        // inverted known bits from the RHS to V. For those bits in B that are
        // known to be one, we can propagate known bits from the RHS to V.
        Known.Zero |= RHSKnown.One  & BKnown.Zero;
        Known.One  |= RHSKnown.Zero & BKnown.Zero;
        Known.Zero |= RHSKnown.Zero & BKnown.One;
        Known.One  |= RHSKnown.One  & BKnown.One;
      // assume(v << c = a)
      } else if (match(Cmp, m_c_ICmp(Pred, m_Shl(m_V, m_ConstantInt(C)),
                                     m_Value(A))) &&
                 isValidAssumeForContext(I, Q.CxtI, Q.DT) && C < BitWidth) {
        KnownBits RHSKnown =
            computeKnownBits(A, Depth+1, Query(Q, I)).anyextOrTrunc(BitWidth);

        // For those bits in RHS that are known, we can propagate them to known
        // bits in V shifted to the right by C.
        RHSKnown.Zero.lshrInPlace(C);
        Known.Zero |= RHSKnown.Zero;
        RHSKnown.One.lshrInPlace(C);
        Known.One  |= RHSKnown.One;
      // assume(~(v << c) = a)
      } else if (match(Cmp, m_c_ICmp(Pred, m_Not(m_Shl(m_V, m_ConstantInt(C))),
                                     m_Value(A))) &&
                 isValidAssumeForContext(I, Q.CxtI, Q.DT) && C < BitWidth) {
        KnownBits RHSKnown =
            computeKnownBits(A, Depth+1, Query(Q, I)).anyextOrTrunc(BitWidth);
        // For those bits in RHS that are known, we can propagate them inverted
        // to known bits in V shifted to the right by C.
        RHSKnown.One.lshrInPlace(C);
        Known.Zero |= RHSKnown.One;
        RHSKnown.Zero.lshrInPlace(C);
        Known.One  |= RHSKnown.Zero;
      // assume(v >> c = a)
      } else if (match(Cmp, m_c_ICmp(Pred, m_Shr(m_V, m_ConstantInt(C)),
                                     m_Value(A))) &&
                 isValidAssumeForContext(I, Q.CxtI, Q.DT) && C < BitWidth) {
        KnownBits RHSKnown =
            computeKnownBits(A, Depth+1, Query(Q, I)).anyextOrTrunc(BitWidth);
        // For those bits in RHS that are known, we can propagate them to known
        // bits in V shifted to the right by C.
        Known.Zero |= RHSKnown.Zero << C;
        Known.One  |= RHSKnown.One  << C;
      // assume(~(v >> c) = a)
      } else if (match(Cmp, m_c_ICmp(Pred, m_Not(m_Shr(m_V, m_ConstantInt(C))),
                                     m_Value(A))) &&
                 isValidAssumeForContext(I, Q.CxtI, Q.DT) && C < BitWidth) {
        KnownBits RHSKnown =
            computeKnownBits(A, Depth+1, Query(Q, I)).anyextOrTrunc(BitWidth);
        // For those bits in RHS that are known, we can propagate them inverted
        // to known bits in V shifted to the right by C.
        Known.Zero |= RHSKnown.One  << C;
        Known.One  |= RHSKnown.Zero << C;
      }
      break;
    case ICmpInst::ICMP_SGE:
      // assume(v >=_s c) where c is non-negative
      if (match(Cmp, m_ICmp(Pred, m_V, m_Value(A))) &&
          isValidAssumeForContext(I, Q.CxtI, Q.DT)) {
        KnownBits RHSKnown =
            computeKnownBits(A, Depth + 1, Query(Q, I)).anyextOrTrunc(BitWidth);

        if (RHSKnown.isNonNegative()) {
          // We know that the sign bit is zero.
          Known.makeNonNegative();
        }
      }
      break;
    case ICmpInst::ICMP_SGT:
      // assume(v >_s c) where c is at least -1.
      if (match(Cmp, m_ICmp(Pred, m_V, m_Value(A))) &&
          isValidAssumeForContext(I, Q.CxtI, Q.DT)) {
        KnownBits RHSKnown =
            computeKnownBits(A, Depth + 1, Query(Q, I)).anyextOrTrunc(BitWidth);

        if (RHSKnown.isAllOnes() || RHSKnown.isNonNegative()) {
          // We know that the sign bit is zero.
          Known.makeNonNegative();
        }
      }
      break;
    case ICmpInst::ICMP_SLE:
      // assume(v <=_s c) where c is negative
      if (match(Cmp, m_ICmp(Pred, m_V, m_Value(A))) &&
          isValidAssumeForContext(I, Q.CxtI, Q.DT)) {
        KnownBits RHSKnown =
            computeKnownBits(A, Depth + 1, Query(Q, I)).anyextOrTrunc(BitWidth);

        if (RHSKnown.isNegative()) {
          // We know that the sign bit is one.
          Known.makeNegative();
        }
      }
      break;
    case ICmpInst::ICMP_SLT:
      // assume(v <_s c) where c is non-positive
      if (match(Cmp, m_ICmp(Pred, m_V, m_Value(A))) &&
          isValidAssumeForContext(I, Q.CxtI, Q.DT)) {
        KnownBits RHSKnown =
            computeKnownBits(A, Depth+1, Query(Q, I)).anyextOrTrunc(BitWidth);

        if (RHSKnown.isZero() || RHSKnown.isNegative()) {
          // We know that the sign bit is one.
          Known.makeNegative();
        }
      }
      break;
    case ICmpInst::ICMP_ULE:
      // assume(v <=_u c)
      if (match(Cmp, m_ICmp(Pred, m_V, m_Value(A))) &&
          isValidAssumeForContext(I, Q.CxtI, Q.DT)) {
        KnownBits RHSKnown =
            computeKnownBits(A, Depth+1, Query(Q, I)).anyextOrTrunc(BitWidth);

        // Whatever high bits in c are zero are known to be zero.
        Known.Zero.setHighBits(RHSKnown.countMinLeadingZeros());
      }
      break;
    case ICmpInst::ICMP_ULT:
      // assume(v <_u c)
      if (match(Cmp, m_ICmp(Pred, m_V, m_Value(A))) &&
          isValidAssumeForContext(I, Q.CxtI, Q.DT)) {
        KnownBits RHSKnown =
            computeKnownBits(A, Depth+1, Query(Q, I)).anyextOrTrunc(BitWidth);

        // If the RHS is known zero, then this assumption must be wrong (nothing
        // is unsigned less than zero). Signal a conflict and get out of here.
        if (RHSKnown.isZero()) {
          Known.Zero.setAllBits();
          Known.One.setAllBits();
          break;
        }

        // Whatever high bits in c are zero are known to be zero (if c is a power
        // of 2, then one more).
        if (isKnownToBeAPowerOfTwo(A, false, Depth + 1, Query(Q, I)))
          Known.Zero.setHighBits(RHSKnown.countMinLeadingZeros() + 1);
        else
          Known.Zero.setHighBits(RHSKnown.countMinLeadingZeros());
      }
      break;
    }
  }

  // If assumptions conflict with each other or previous known bits, then we
  // have a logical fallacy. It's possible that the assumption is not reachable,
  // so this isn't a real bug. On the other hand, the program may have undefined
  // behavior, or we might have a bug in the compiler. We can't assert/crash, so
  // clear out the known bits, try to warn the user, and hope for the best.
  if (Known.Zero.intersects(Known.One)) {
    Known.resetAll();

    if (Q.ORE)
      Q.ORE->emit([&]() {
        auto *CxtI = const_cast<Instruction *>(Q.CxtI);
        return OptimizationRemarkAnalysis("value-tracking", "BadAssumption",
                                          CxtI)
               << "Detected conflicting code assumptions. Program may "
                  "have undefined behavior, or compiler may have "
                  "internal error.";
      });
  }
}

/// Compute known bits from a shift operator, including those with a
/// non-constant shift amount. Known is the output of this function. Known2 is a
/// pre-allocated temporary with the same bit width as Known and on return
/// contains the known bit of the shift value source. KF is an
/// operator-specific function that, given the known-bits and a shift amount,
/// compute the implied known-bits of the shift operator's result respectively
/// for that shift amount. The results from calling KF are conservatively
/// combined for all permitted shift amounts.
static void computeKnownBitsFromShiftOperator(
    const Operator *I, const APInt &DemandedElts, KnownBits &Known,
    KnownBits &Known2, unsigned Depth, const Query &Q,
    function_ref<KnownBits(const KnownBits &, const KnownBits &)> KF) {
  unsigned BitWidth = Known.getBitWidth();
  computeKnownBits(I->getOperand(0), DemandedElts, Known2, Depth + 1, Q);
  computeKnownBits(I->getOperand(1), DemandedElts, Known, Depth + 1, Q);

  // Note: We cannot use Known.Zero.getLimitedValue() here, because if
  // BitWidth > 64 and any upper bits are known, we'll end up returning the
  // limit value (which implies all bits are known).
  uint64_t ShiftAmtKZ = Known.Zero.zextOrTrunc(64).getZExtValue();
  uint64_t ShiftAmtKO = Known.One.zextOrTrunc(64).getZExtValue();
  bool ShiftAmtIsConstant = Known.isConstant();
  bool MaxShiftAmtIsOutOfRange = Known.getMaxValue().uge(BitWidth);

  if (ShiftAmtIsConstant) {
    Known = KF(Known2, Known);

    // If the known bits conflict, this must be an overflowing left shift, so
    // the shift result is poison. We can return anything we want. Choose 0 for
    // the best folding opportunity.
    if (Known.hasConflict())
      Known.setAllZero();

    return;
  }

  // If the shift amount could be greater than or equal to the bit-width of the
  // LHS, the value could be poison, but bail out because the check below is
  // expensive.
  // TODO: Should we just carry on?
  if (MaxShiftAmtIsOutOfRange) {
    Known.resetAll();
    return;
  }

  // It would be more-clearly correct to use the two temporaries for this
  // calculation. Reusing the APInts here to prevent unnecessary allocations.
  Known.resetAll();

  // If we know the shifter operand is nonzero, we can sometimes infer more
  // known bits. However this is expensive to compute, so be lazy about it and
  // only compute it when absolutely necessary.
  Optional<bool> ShifterOperandIsNonZero;

  // Early exit if we can't constrain any well-defined shift amount.
  if (!(ShiftAmtKZ & (PowerOf2Ceil(BitWidth) - 1)) &&
      !(ShiftAmtKO & (PowerOf2Ceil(BitWidth) - 1))) {
    ShifterOperandIsNonZero =
        isKnownNonZero(I->getOperand(1), DemandedElts, Depth + 1, Q);
    if (!*ShifterOperandIsNonZero)
      return;
  }

  Known.Zero.setAllBits();
  Known.One.setAllBits();
  for (unsigned ShiftAmt = 0; ShiftAmt < BitWidth; ++ShiftAmt) {
    // Combine the shifted known input bits only for those shift amounts
    // compatible with its known constraints.
    if ((ShiftAmt & ~ShiftAmtKZ) != ShiftAmt)
      continue;
    if ((ShiftAmt | ShiftAmtKO) != ShiftAmt)
      continue;
    // If we know the shifter is nonzero, we may be able to infer more known
    // bits. This check is sunk down as far as possible to avoid the expensive
    // call to isKnownNonZero if the cheaper checks above fail.
    if (ShiftAmt == 0) {
      if (!ShifterOperandIsNonZero.hasValue())
        ShifterOperandIsNonZero =
            isKnownNonZero(I->getOperand(1), DemandedElts, Depth + 1, Q);
      if (*ShifterOperandIsNonZero)
        continue;
    }

    Known = KnownBits::commonBits(
        Known, KF(Known2, KnownBits::makeConstant(APInt(32, ShiftAmt))));
  }

  // If the known bits conflict, the result is poison. Return a 0 and hope the
  // caller can further optimize that.
  if (Known.hasConflict())
    Known.setAllZero();
}

static void computeKnownBitsFromOperator(const Operator *I,
                                         const APInt &DemandedElts,
                                         KnownBits &Known, unsigned Depth,
                                         const Query &Q) {
  unsigned BitWidth = Known.getBitWidth();

  KnownBits Known2(BitWidth);
  switch (I->getOpcode()) {
  default: break;
  case Instruction::Load:
    if (MDNode *MD =
            Q.IIQ.getMetadata(cast<LoadInst>(I), LLVMContext::MD_range))
      computeKnownBitsFromRangeMetadata(*MD, Known);
    break;
  case Instruction::And: {
    // If either the LHS or the RHS are Zero, the result is zero.
    computeKnownBits(I->getOperand(1), DemandedElts, Known, Depth + 1, Q);
    computeKnownBits(I->getOperand(0), DemandedElts, Known2, Depth + 1, Q);

    Known &= Known2;

    // and(x, add (x, -1)) is a common idiom that always clears the low bit;
    // here we handle the more general case of adding any odd number by
    // matching the form add(x, add(x, y)) where y is odd.
    // TODO: This could be generalized to clearing any bit set in y where the
    // following bit is known to be unset in y.
    Value *X = nullptr, *Y = nullptr;
    if (!Known.Zero[0] && !Known.One[0] &&
        match(I, m_c_BinOp(m_Value(X), m_Add(m_Deferred(X), m_Value(Y))))) {
      Known2.resetAll();
      computeKnownBits(Y, DemandedElts, Known2, Depth + 1, Q);
      if (Known2.countMinTrailingOnes() > 0)
        Known.Zero.setBit(0);
    }
    break;
  }
  case Instruction::Or:
    computeKnownBits(I->getOperand(1), DemandedElts, Known, Depth + 1, Q);
    computeKnownBits(I->getOperand(0), DemandedElts, Known2, Depth + 1, Q);

    Known |= Known2;
    break;
  case Instruction::Xor:
    computeKnownBits(I->getOperand(1), DemandedElts, Known, Depth + 1, Q);
    computeKnownBits(I->getOperand(0), DemandedElts, Known2, Depth + 1, Q);

    Known ^= Known2;
    break;
  case Instruction::Mul: {
    bool NSW = Q.IIQ.hasNoSignedWrap(cast<OverflowingBinaryOperator>(I));
    computeKnownBitsMul(I->getOperand(0), I->getOperand(1), NSW, DemandedElts,
                        Known, Known2, Depth, Q);
    break;
  }
  case Instruction::UDiv: {
    computeKnownBits(I->getOperand(0), Known, Depth + 1, Q);
    computeKnownBits(I->getOperand(1), Known2, Depth + 1, Q);
    Known = KnownBits::udiv(Known, Known2);
    break;
  }
  case Instruction::Select: {
    const Value *LHS = nullptr, *RHS = nullptr;
    SelectPatternFlavor SPF = matchSelectPattern(I, LHS, RHS).Flavor;
    if (SelectPatternResult::isMinOrMax(SPF)) {
      computeKnownBits(RHS, Known, Depth + 1, Q);
      computeKnownBits(LHS, Known2, Depth + 1, Q);
      switch (SPF) {
      default:
        llvm_unreachable("Unhandled select pattern flavor!");
      case SPF_SMAX:
        Known = KnownBits::smax(Known, Known2);
        break;
      case SPF_SMIN:
        Known = KnownBits::smin(Known, Known2);
        break;
      case SPF_UMAX:
        Known = KnownBits::umax(Known, Known2);
        break;
      case SPF_UMIN:
        Known = KnownBits::umin(Known, Known2);
        break;
      }
      break;
    }

    computeKnownBits(I->getOperand(2), Known, Depth + 1, Q);
    computeKnownBits(I->getOperand(1), Known2, Depth + 1, Q);

    // Only known if known in both the LHS and RHS.
    Known = KnownBits::commonBits(Known, Known2);

    if (SPF == SPF_ABS) {
      // RHS from matchSelectPattern returns the negation part of abs pattern.
      // If the negate has an NSW flag we can assume the sign bit of the result
      // will be 0 because that makes abs(INT_MIN) undefined.
      if (match(RHS, m_Neg(m_Specific(LHS))) &&
          Q.IIQ.hasNoSignedWrap(cast<Instruction>(RHS)))
        Known.Zero.setSignBit();
    }

    break;
  }
  case Instruction::FPTrunc:
  case Instruction::FPExt:
  case Instruction::FPToUI:
  case Instruction::FPToSI:
  case Instruction::SIToFP:
  case Instruction::UIToFP:
    break; // Can't work with floating point.
  case Instruction::PtrToInt:
  case Instruction::IntToPtr:
    // Fall through and handle them the same as zext/trunc.
    LLVM_FALLTHROUGH;
  case Instruction::ZExt:
  case Instruction::Trunc: {
    Type *SrcTy = I->getOperand(0)->getType();

    unsigned SrcBitWidth;
    // Note that we handle pointer operands here because of inttoptr/ptrtoint
    // which fall through here.
    Type *ScalarTy = SrcTy->getScalarType();
    SrcBitWidth = ScalarTy->isPointerTy() ?
      Q.DL.getPointerTypeSizeInBits(ScalarTy) :
      Q.DL.getTypeSizeInBits(ScalarTy);

    assert(SrcBitWidth && "SrcBitWidth can't be zero");
    Known = Known.anyextOrTrunc(SrcBitWidth);
    computeKnownBits(I->getOperand(0), Known, Depth + 1, Q);
    Known = Known.zextOrTrunc(BitWidth);
    break;
  }
  case Instruction::BitCast: {
    Type *SrcTy = I->getOperand(0)->getType();
    if (SrcTy->isIntOrPtrTy() &&
        // TODO: For now, not handling conversions like:
        // (bitcast i64 %x to <2 x i32>)
        !I->getType()->isVectorTy()) {
      computeKnownBits(I->getOperand(0), Known, Depth + 1, Q);
      break;
    }
    break;
  }
  case Instruction::SExt: {
    // Compute the bits in the result that are not present in the input.
    unsigned SrcBitWidth = I->getOperand(0)->getType()->getScalarSizeInBits();

    Known = Known.trunc(SrcBitWidth);
    computeKnownBits(I->getOperand(0), Known, Depth + 1, Q);
    // If the sign bit of the input is known set or clear, then we know the
    // top bits of the result.
    Known = Known.sext(BitWidth);
    break;
  }
  case Instruction::Shl: {
    bool NSW = Q.IIQ.hasNoSignedWrap(cast<OverflowingBinaryOperator>(I));
    auto KF = [NSW](const KnownBits &KnownVal, const KnownBits &KnownAmt) {
      KnownBits Result = KnownBits::shl(KnownVal, KnownAmt);
      // If this shift has "nsw" keyword, then the result is either a poison
      // value or has the same sign bit as the first operand.
      if (NSW) {
        if (KnownVal.Zero.isSignBitSet())
          Result.Zero.setSignBit();
        if (KnownVal.One.isSignBitSet())
          Result.One.setSignBit();
      }
      return Result;
    };
    computeKnownBitsFromShiftOperator(I, DemandedElts, Known, Known2, Depth, Q,
                                      KF);
    // Trailing zeros of a right-shifted constant never decrease.
    const APInt *C;
    if (match(I->getOperand(0), m_APInt(C)))
      Known.Zero.setLowBits(C->countTrailingZeros());
    break;
  }
  case Instruction::LShr: {
    auto KF = [](const KnownBits &KnownVal, const KnownBits &KnownAmt) {
      return KnownBits::lshr(KnownVal, KnownAmt);
    };
    computeKnownBitsFromShiftOperator(I, DemandedElts, Known, Known2, Depth, Q,
                                      KF);
    // Leading zeros of a left-shifted constant never decrease.
    const APInt *C;
    if (match(I->getOperand(0), m_APInt(C)))
      Known.Zero.setHighBits(C->countLeadingZeros());
    break;
  }
  case Instruction::AShr: {
    auto KF = [](const KnownBits &KnownVal, const KnownBits &KnownAmt) {
      return KnownBits::ashr(KnownVal, KnownAmt);
    };
    computeKnownBitsFromShiftOperator(I, DemandedElts, Known, Known2, Depth, Q,
                                      KF);
    break;
  }
  case Instruction::Sub: {
    bool NSW = Q.IIQ.hasNoSignedWrap(cast<OverflowingBinaryOperator>(I));
    computeKnownBitsAddSub(false, I->getOperand(0), I->getOperand(1), NSW,
                           DemandedElts, Known, Known2, Depth, Q);
    break;
  }
  case Instruction::Add: {
    bool NSW = Q.IIQ.hasNoSignedWrap(cast<OverflowingBinaryOperator>(I));
    computeKnownBitsAddSub(true, I->getOperand(0), I->getOperand(1), NSW,
                           DemandedElts, Known, Known2, Depth, Q);
    break;
  }
  case Instruction::SRem:
    computeKnownBits(I->getOperand(0), Known, Depth + 1, Q);
    computeKnownBits(I->getOperand(1), Known2, Depth + 1, Q);
    Known = KnownBits::srem(Known, Known2);
    break;

  case Instruction::URem:
    computeKnownBits(I->getOperand(0), Known, Depth + 1, Q);
    computeKnownBits(I->getOperand(1), Known2, Depth + 1, Q);
    Known = KnownBits::urem(Known, Known2);
    break;
  case Instruction::Alloca:
    Known.Zero.setLowBits(Log2(cast<AllocaInst>(I)->getAlign()));
    break;
  case Instruction::GetElementPtr: {
    // Analyze all of the subscripts of this getelementptr instruction
    // to determine if we can prove known low zero bits.
    computeKnownBits(I->getOperand(0), Known, Depth + 1, Q);
    // Accumulate the constant indices in a separate variable
    // to minimize the number of calls to computeForAddSub.
    APInt AccConstIndices(BitWidth, 0, /*IsSigned*/ true);

    gep_type_iterator GTI = gep_type_begin(I);
    for (unsigned i = 1, e = I->getNumOperands(); i != e; ++i, ++GTI) {
      // TrailZ can only become smaller, short-circuit if we hit zero.
      if (Known.isUnknown())
        break;

      Value *Index = I->getOperand(i);

      // Handle case when index is zero.
      Constant *CIndex = dyn_cast<Constant>(Index);
      if (CIndex && CIndex->isZeroValue())
        continue;

      if (StructType *STy = GTI.getStructTypeOrNull()) {
        // Handle struct member offset arithmetic.

        assert(CIndex &&
               "Access to structure field must be known at compile time");

        if (CIndex->getType()->isVectorTy())
          Index = CIndex->getSplatValue();

        unsigned Idx = cast<ConstantInt>(Index)->getZExtValue();
        const StructLayout *SL = Q.DL.getStructLayout(STy);
        uint64_t Offset = SL->getElementOffset(Idx);
        AccConstIndices += Offset;
        continue;
      }

      // Handle array index arithmetic.
      Type *IndexedTy = GTI.getIndexedType();
      if (!IndexedTy->isSized()) {
        Known.resetAll();
        break;
      }

      unsigned IndexBitWidth = Index->getType()->getScalarSizeInBits();
      KnownBits IndexBits(IndexBitWidth);
      computeKnownBits(Index, IndexBits, Depth + 1, Q);
      TypeSize IndexTypeSize = Q.DL.getTypeAllocSize(IndexedTy);
      uint64_t TypeSizeInBytes = IndexTypeSize.getKnownMinSize();
      KnownBits ScalingFactor(IndexBitWidth);
      // Multiply by current sizeof type.
      // &A[i] == A + i * sizeof(*A[i]).
      if (IndexTypeSize.isScalable()) {
        // For scalable types the only thing we know about sizeof is
        // that this is a multiple of the minimum size.
        ScalingFactor.Zero.setLowBits(countTrailingZeros(TypeSizeInBytes));
      } else if (IndexBits.isConstant()) {
        APInt IndexConst = IndexBits.getConstant();
        APInt ScalingFactor(IndexBitWidth, TypeSizeInBytes);
        IndexConst *= ScalingFactor;
        AccConstIndices += IndexConst.sextOrTrunc(BitWidth);
        continue;
      } else {
        ScalingFactor =
            KnownBits::makeConstant(APInt(IndexBitWidth, TypeSizeInBytes));
      }
      IndexBits = KnownBits::computeForMul(IndexBits, ScalingFactor);

      // If the offsets have a different width from the pointer, according
      // to the language reference we need to sign-extend or truncate them
      // to the width of the pointer.
      IndexBits = IndexBits.sextOrTrunc(BitWidth);

      // Note that inbounds does *not* guarantee nsw for the addition, as only
      // the offset is signed, while the base address is unsigned.
      Known = KnownBits::computeForAddSub(
          /*Add=*/true, /*NSW=*/false, Known, IndexBits);
    }
    if (!Known.isUnknown() && !AccConstIndices.isNullValue()) {
      KnownBits Index = KnownBits::makeConstant(AccConstIndices);
      Known = KnownBits::computeForAddSub(
          /*Add=*/true, /*NSW=*/false, Known, Index);
    }
    break;
  }
  case Instruction::PHI: {
    const PHINode *P = cast<PHINode>(I);
    BinaryOperator *BO = nullptr;
    Value *R = nullptr, *L = nullptr;
    if (matchSimpleRecurrence(P, BO, R, L)) {
      // Handle the case of a simple two-predecessor recurrence PHI.
      // There's a lot more that could theoretically be done here, but
      // this is sufficient to catch some interesting cases.
      unsigned Opcode = BO->getOpcode();

      // If this is a shift recurrence, we know the bits being shifted in.
      // We can combine that with information about the start value of the
      // recurrence to conclude facts about the result.
      if ((Opcode == Instruction::LShr || Opcode == Instruction::AShr ||
           Opcode == Instruction::Shl) &&
          BO->getOperand(0) == I) {

        // We have matched a recurrence of the form:
        // %iv = [R, %entry], [%iv.next, %backedge]
        // %iv.next = shift_op %iv, L

        // Recurse with the phi context to avoid concern about whether facts
        // inferred hold at original context instruction.  TODO: It may be
        // correct to use the original context.  IF warranted, explore and
        // add sufficient tests to cover.
        Query RecQ = Q;
        RecQ.CxtI = P;
        computeKnownBits(R, DemandedElts, Known2, Depth + 1, RecQ);
        switch (Opcode) {
        case Instruction::Shl:
          // A shl recurrence will only increase the tailing zeros
          Known.Zero.setLowBits(Known2.countMinTrailingZeros());
          break;
        case Instruction::LShr:
          // A lshr recurrence will preserve the leading zeros of the
          // start value
          Known.Zero.setHighBits(Known2.countMinLeadingZeros());
          break;
        case Instruction::AShr:
          // An ashr recurrence will extend the initial sign bit
          Known.Zero.setHighBits(Known2.countMinLeadingZeros());
          Known.One.setHighBits(Known2.countMinLeadingOnes());
          break;
        };
      }

      // Check for operations that have the property that if
      // both their operands have low zero bits, the result
      // will have low zero bits.
      if (Opcode == Instruction::Add ||
          Opcode == Instruction::Sub ||
          Opcode == Instruction::And ||
          Opcode == Instruction::Or ||
          Opcode == Instruction::Mul) {
        // Change the context instruction to the "edge" that flows into the
        // phi. This is important because that is where the value is actually
        // "evaluated" even though it is used later somewhere else. (see also
        // D69571).
        Query RecQ = Q;

        unsigned OpNum = P->getOperand(0) == R ? 0 : 1;
        Instruction *RInst = P->getIncomingBlock(OpNum)->getTerminator();
        Instruction *LInst = P->getIncomingBlock(1-OpNum)->getTerminator();

        // Ok, we have a PHI of the form L op= R. Check for low
        // zero bits.
        RecQ.CxtI = RInst;
        computeKnownBits(R, Known2, Depth + 1, RecQ);

        // We need to take the minimum number of known bits
        KnownBits Known3(BitWidth);
        RecQ.CxtI = LInst;
        computeKnownBits(L, Known3, Depth + 1, RecQ);

        Known.Zero.setLowBits(std::min(Known2.countMinTrailingZeros(),
                                       Known3.countMinTrailingZeros()));

        auto *OverflowOp = dyn_cast<OverflowingBinaryOperator>(BO);
        if (OverflowOp && Q.IIQ.hasNoSignedWrap(OverflowOp)) {
          // If initial value of recurrence is nonnegative, and we are adding
          // a nonnegative number with nsw, the result can only be nonnegative
          // or poison value regardless of the number of times we execute the
          // add in phi recurrence. If initial value is negative and we are
          // adding a negative number with nsw, the result can only be
          // negative or poison value. Similar arguments apply to sub and mul.
          //
          // (add non-negative, non-negative) --> non-negative
          // (add negative, negative) --> negative
          if (Opcode == Instruction::Add) {
            if (Known2.isNonNegative() && Known3.isNonNegative())
              Known.makeNonNegative();
            else if (Known2.isNegative() && Known3.isNegative())
              Known.makeNegative();
          }

          // (sub nsw non-negative, negative) --> non-negative
          // (sub nsw negative, non-negative) --> negative
          else if (Opcode == Instruction::Sub && BO->getOperand(0) == I) {
            if (Known2.isNonNegative() && Known3.isNegative())
              Known.makeNonNegative();
            else if (Known2.isNegative() && Known3.isNonNegative())
              Known.makeNegative();
          }

          // (mul nsw non-negative, non-negative) --> non-negative
          else if (Opcode == Instruction::Mul && Known2.isNonNegative() &&
                   Known3.isNonNegative())
            Known.makeNonNegative();
        }

        break;
      }
    }

    // Unreachable blocks may have zero-operand PHI nodes.
    if (P->getNumIncomingValues() == 0)
      break;

    // Otherwise take the unions of the known bit sets of the operands,
    // taking conservative care to avoid excessive recursion.
    if (Depth < MaxAnalysisRecursionDepth - 1 && !Known.Zero && !Known.One) {
      // Skip if every incoming value references to ourself.
      if (dyn_cast_or_null<UndefValue>(P->hasConstantValue()))
        break;

      Known.Zero.setAllBits();
      Known.One.setAllBits();
      for (unsigned u = 0, e = P->getNumIncomingValues(); u < e; ++u) {
        Value *IncValue = P->getIncomingValue(u);
        // Skip direct self references.
        if (IncValue == P) continue;

        // Change the context instruction to the "edge" that flows into the
        // phi. This is important because that is where the value is actually
        // "evaluated" even though it is used later somewhere else. (see also
        // D69571).
        Query RecQ = Q;
        RecQ.CxtI = P->getIncomingBlock(u)->getTerminator();

        Known2 = KnownBits(BitWidth);
        // Recurse, but cap the recursion to one level, because we don't
        // want to waste time spinning around in loops.
        computeKnownBits(IncValue, Known2, MaxAnalysisRecursionDepth - 1, RecQ);
        Known = KnownBits::commonBits(Known, Known2);
        // If all bits have been ruled out, there's no need to check
        // more operands.
        if (Known.isUnknown())
          break;
      }
    }
    break;
  }
  case Instruction::Call:
  case Instruction::Invoke:
    // If range metadata is attached to this call, set known bits from that,
    // and then intersect with known bits based on other properties of the
    // function.
    if (MDNode *MD =
            Q.IIQ.getMetadata(cast<Instruction>(I), LLVMContext::MD_range))
      computeKnownBitsFromRangeMetadata(*MD, Known);
    if (const Value *RV = cast<CallBase>(I)->getReturnedArgOperand()) {
      computeKnownBits(RV, Known2, Depth + 1, Q);
      Known.Zero |= Known2.Zero;
      Known.One |= Known2.One;
    }
    if (const IntrinsicInst *II = dyn_cast<IntrinsicInst>(I)) {
      switch (II->getIntrinsicID()) {
      default: break;
      case Intrinsic::abs: {
        computeKnownBits(I->getOperand(0), Known2, Depth + 1, Q);
        bool IntMinIsPoison = match(II->getArgOperand(1), m_One());
        Known = Known2.abs(IntMinIsPoison);
        break;
      }
      case Intrinsic::bitreverse:
        computeKnownBits(I->getOperand(0), DemandedElts, Known2, Depth + 1, Q);
        Known.Zero |= Known2.Zero.reverseBits();
        Known.One |= Known2.One.reverseBits();
        break;
      case Intrinsic::bswap:
        computeKnownBits(I->getOperand(0), DemandedElts, Known2, Depth + 1, Q);
        Known.Zero |= Known2.Zero.byteSwap();
        Known.One |= Known2.One.byteSwap();
        break;
      case Intrinsic::ctlz: {
        computeKnownBits(I->getOperand(0), Known2, Depth + 1, Q);
        // If we have a known 1, its position is our upper bound.
        unsigned PossibleLZ = Known2.countMaxLeadingZeros();
        // If this call is undefined for 0, the result will be less than 2^n.
        if (II->getArgOperand(1) == ConstantInt::getTrue(II->getContext()))
          PossibleLZ = std::min(PossibleLZ, BitWidth - 1);
        unsigned LowBits = Log2_32(PossibleLZ)+1;
        Known.Zero.setBitsFrom(LowBits);
        break;
      }
      case Intrinsic::cttz: {
        computeKnownBits(I->getOperand(0), Known2, Depth + 1, Q);
        // If we have a known 1, its position is our upper bound.
        unsigned PossibleTZ = Known2.countMaxTrailingZeros();
        // If this call is undefined for 0, the result will be less than 2^n.
        if (II->getArgOperand(1) == ConstantInt::getTrue(II->getContext()))
          PossibleTZ = std::min(PossibleTZ, BitWidth - 1);
        unsigned LowBits = Log2_32(PossibleTZ)+1;
        Known.Zero.setBitsFrom(LowBits);
        break;
      }
      case Intrinsic::ctpop: {
        computeKnownBits(I->getOperand(0), Known2, Depth + 1, Q);
        // We can bound the space the count needs.  Also, bits known to be zero
        // can't contribute to the population.
        unsigned BitsPossiblySet = Known2.countMaxPopulation();
        unsigned LowBits = Log2_32(BitsPossiblySet)+1;
        Known.Zero.setBitsFrom(LowBits);
        // TODO: we could bound KnownOne using the lower bound on the number
        // of bits which might be set provided by popcnt KnownOne2.
        break;
      }
      case Intrinsic::fshr:
      case Intrinsic::fshl: {
        const APInt *SA;
        if (!match(I->getOperand(2), m_APInt(SA)))
          break;

        // Normalize to funnel shift left.
        uint64_t ShiftAmt = SA->urem(BitWidth);
        if (II->getIntrinsicID() == Intrinsic::fshr)
          ShiftAmt = BitWidth - ShiftAmt;

        KnownBits Known3(BitWidth);
        computeKnownBits(I->getOperand(0), Known2, Depth + 1, Q);
        computeKnownBits(I->getOperand(1), Known3, Depth + 1, Q);

        Known.Zero =
            Known2.Zero.shl(ShiftAmt) | Known3.Zero.lshr(BitWidth - ShiftAmt);
        Known.One =
            Known2.One.shl(ShiftAmt) | Known3.One.lshr(BitWidth - ShiftAmt);
        break;
      }
      case Intrinsic::uadd_sat:
      case Intrinsic::usub_sat: {
        bool IsAdd = II->getIntrinsicID() == Intrinsic::uadd_sat;
        computeKnownBits(I->getOperand(0), Known, Depth + 1, Q);
        computeKnownBits(I->getOperand(1), Known2, Depth + 1, Q);

        // Add: Leading ones of either operand are preserved.
        // Sub: Leading zeros of LHS and leading ones of RHS are preserved
        // as leading zeros in the result.
        unsigned LeadingKnown;
        if (IsAdd)
          LeadingKnown = std::max(Known.countMinLeadingOnes(),
                                  Known2.countMinLeadingOnes());
        else
          LeadingKnown = std::max(Known.countMinLeadingZeros(),
                                  Known2.countMinLeadingOnes());

        Known = KnownBits::computeForAddSub(
            IsAdd, /* NSW */ false, Known, Known2);

        // We select between the operation result and all-ones/zero
        // respectively, so we can preserve known ones/zeros.
        if (IsAdd) {
          Known.One.setHighBits(LeadingKnown);
          Known.Zero.clearAllBits();
        } else {
          Known.Zero.setHighBits(LeadingKnown);
          Known.One.clearAllBits();
        }
        break;
      }
      case Intrinsic::umin:
        computeKnownBits(I->getOperand(0), Known, Depth + 1, Q);
        computeKnownBits(I->getOperand(1), Known2, Depth + 1, Q);
        Known = KnownBits::umin(Known, Known2);
        break;
      case Intrinsic::umax:
        computeKnownBits(I->getOperand(0), Known, Depth + 1, Q);
        computeKnownBits(I->getOperand(1), Known2, Depth + 1, Q);
        Known = KnownBits::umax(Known, Known2);
        break;
      case Intrinsic::smin:
        computeKnownBits(I->getOperand(0), Known, Depth + 1, Q);
        computeKnownBits(I->getOperand(1), Known2, Depth + 1, Q);
        Known = KnownBits::smin(Known, Known2);
        break;
      case Intrinsic::smax:
        computeKnownBits(I->getOperand(0), Known, Depth + 1, Q);
        computeKnownBits(I->getOperand(1), Known2, Depth + 1, Q);
        Known = KnownBits::smax(Known, Known2);
        break;
      case Intrinsic::x86_sse42_crc32_64_64:
        Known.Zero.setBitsFrom(32);
        break;
      }
    }
    break;
  case Instruction::ShuffleVector: {
    auto *Shuf = dyn_cast<ShuffleVectorInst>(I);
    // FIXME: Do we need to handle ConstantExpr involving shufflevectors?
    if (!Shuf) {
      Known.resetAll();
      return;
    }
    // For undef elements, we don't know anything about the common state of
    // the shuffle result.
    APInt DemandedLHS, DemandedRHS;
    if (!getShuffleDemandedElts(Shuf, DemandedElts, DemandedLHS, DemandedRHS)) {
      Known.resetAll();
      return;
    }
    Known.One.setAllBits();
    Known.Zero.setAllBits();
    if (!!DemandedLHS) {
      const Value *LHS = Shuf->getOperand(0);
      computeKnownBits(LHS, DemandedLHS, Known, Depth + 1, Q);
      // If we don't know any bits, early out.
      if (Known.isUnknown())
        break;
    }
    if (!!DemandedRHS) {
      const Value *RHS = Shuf->getOperand(1);
      computeKnownBits(RHS, DemandedRHS, Known2, Depth + 1, Q);
      Known = KnownBits::commonBits(Known, Known2);
    }
    break;
  }
  case Instruction::InsertElement: {
    const Value *Vec = I->getOperand(0);
    const Value *Elt = I->getOperand(1);
    auto *CIdx = dyn_cast<ConstantInt>(I->getOperand(2));
    // Early out if the index is non-constant or out-of-range.
    unsigned NumElts = DemandedElts.getBitWidth();
    if (!CIdx || CIdx->getValue().uge(NumElts)) {
      Known.resetAll();
      return;
    }
    Known.One.setAllBits();
    Known.Zero.setAllBits();
    unsigned EltIdx = CIdx->getZExtValue();
    // Do we demand the inserted element?
    if (DemandedElts[EltIdx]) {
      computeKnownBits(Elt, Known, Depth + 1, Q);
      // If we don't know any bits, early out.
      if (Known.isUnknown())
        break;
    }
    // We don't need the base vector element that has been inserted.
    APInt DemandedVecElts = DemandedElts;
    DemandedVecElts.clearBit(EltIdx);
    if (!!DemandedVecElts) {
      computeKnownBits(Vec, DemandedVecElts, Known2, Depth + 1, Q);
      Known = KnownBits::commonBits(Known, Known2);
    }
    break;
  }
  case Instruction::ExtractElement: {
    // Look through extract element. If the index is non-constant or
    // out-of-range demand all elements, otherwise just the extracted element.
    const Value *Vec = I->getOperand(0);
    const Value *Idx = I->getOperand(1);
    auto *CIdx = dyn_cast<ConstantInt>(Idx);
    if (isa<ScalableVectorType>(Vec->getType())) {
      // FIXME: there's probably *something* we can do with scalable vectors
      Known.resetAll();
      break;
    }
    unsigned NumElts = cast<FixedVectorType>(Vec->getType())->getNumElements();
    APInt DemandedVecElts = APInt::getAllOnesValue(NumElts);
    if (CIdx && CIdx->getValue().ult(NumElts))
      DemandedVecElts = APInt::getOneBitSet(NumElts, CIdx->getZExtValue());
    computeKnownBits(Vec, DemandedVecElts, Known, Depth + 1, Q);
    break;
  }
  case Instruction::ExtractValue:
    if (IntrinsicInst *II = dyn_cast<IntrinsicInst>(I->getOperand(0))) {
      const ExtractValueInst *EVI = cast<ExtractValueInst>(I);
      if (EVI->getNumIndices() != 1) break;
      if (EVI->getIndices()[0] == 0) {
        switch (II->getIntrinsicID()) {
        default: break;
        case Intrinsic::uadd_with_overflow:
        case Intrinsic::sadd_with_overflow:
          computeKnownBitsAddSub(true, II->getArgOperand(0),
                                 II->getArgOperand(1), false, DemandedElts,
                                 Known, Known2, Depth, Q);
          break;
        case Intrinsic::usub_with_overflow:
        case Intrinsic::ssub_with_overflow:
          computeKnownBitsAddSub(false, II->getArgOperand(0),
                                 II->getArgOperand(1), false, DemandedElts,
                                 Known, Known2, Depth, Q);
          break;
        case Intrinsic::umul_with_overflow:
        case Intrinsic::smul_with_overflow:
          computeKnownBitsMul(II->getArgOperand(0), II->getArgOperand(1), false,
                              DemandedElts, Known, Known2, Depth, Q);
          break;
        }
      }
    }
    break;
  case Instruction::Freeze:
    if (isGuaranteedNotToBePoison(I->getOperand(0), Q.AC, Q.CxtI, Q.DT,
                                  Depth + 1))
      computeKnownBits(I->getOperand(0), Known, Depth + 1, Q);
    break;
  }
}

/// Determine which bits of V are known to be either zero or one and return
/// them.
KnownBits computeKnownBits(const Value *V, const APInt &DemandedElts,
                           unsigned Depth, const Query &Q) {
  KnownBits Known(getBitWidth(V->getType(), Q.DL));
  computeKnownBits(V, DemandedElts, Known, Depth, Q);
  return Known;
}

/// Determine which bits of V are known to be either zero or one and return
/// them.
KnownBits computeKnownBits(const Value *V, unsigned Depth, const Query &Q) {
  KnownBits Known(getBitWidth(V->getType(), Q.DL));
  computeKnownBits(V, Known, Depth, Q);
  return Known;
}

/// Determine which bits of V are known to be either zero or one and return
/// them in the Known bit set.
///
/// NOTE: we cannot consider 'undef' to be "IsZero" here.  The problem is that
/// we cannot optimize based on the assumption that it is zero without changing
/// it to be an explicit zero.  If we don't change it to zero, other code could
/// optimized based on the contradictory assumption that it is non-zero.
/// Because instcombine aggressively folds operations with undef args anyway,
/// this won't lose us code quality.
///
/// This function is defined on values with integer type, values with pointer
/// type, and vectors of integers.  In the case
/// where V is a vector, known zero, and known one values are the
/// same width as the vector element, and the bit is set only if it is true
/// for all of the demanded elements in the vector specified by DemandedElts.
void computeKnownBits(const Value *V, const APInt &DemandedElts,
                      KnownBits &Known, unsigned Depth, const Query &Q) {
  if (!DemandedElts || isa<ScalableVectorType>(V->getType())) {
    // No demanded elts or V is a scalable vector, better to assume we don't
    // know anything.
    Known.resetAll();
    return;
  }

  assert(V && "No Value?");
  assert(Depth <= MaxAnalysisRecursionDepth && "Limit Search Depth");

#ifndef NDEBUG
  Type *Ty = V->getType();
  unsigned BitWidth = Known.getBitWidth();

  assert((Ty->isIntOrIntVectorTy(BitWidth) || Ty->isPtrOrPtrVectorTy()) &&
         "Not integer or pointer type!");

  if (auto *FVTy = dyn_cast<FixedVectorType>(Ty)) {
    assert(
        FVTy->getNumElements() == DemandedElts.getBitWidth() &&
        "DemandedElt width should equal the fixed vector number of elements");
  } else {
    assert(DemandedElts == APInt(1, 1) &&
           "DemandedElt width should be 1 for scalars");
  }

  Type *ScalarTy = Ty->getScalarType();
  if (ScalarTy->isPointerTy()) {
    assert(BitWidth == Q.DL.getPointerTypeSizeInBits(ScalarTy) &&
           "V and Known should have same BitWidth");
  } else {
    assert(BitWidth == Q.DL.getTypeSizeInBits(ScalarTy) &&
           "V and Known should have same BitWidth");
  }
#endif

  const APInt *C;
  if (match(V, m_APInt(C))) {
    // We know all of the bits for a scalar constant or a splat vector constant!
    Known = KnownBits::makeConstant(*C);
    return;
  }
  // Null and aggregate-zero are all-zeros.
  if (isa<ConstantPointerNull>(V) || isa<ConstantAggregateZero>(V)) {
    Known.setAllZero();
    return;
  }
  // Handle a constant vector by taking the intersection of the known bits of
  // each element.
  if (const ConstantDataVector *CDV = dyn_cast<ConstantDataVector>(V)) {
    // We know that CDV must be a vector of integers. Take the intersection of
    // each element.
    Known.Zero.setAllBits(); Known.One.setAllBits();
    for (unsigned i = 0, e = CDV->getNumElements(); i != e; ++i) {
      if (!DemandedElts[i])
        continue;
      APInt Elt = CDV->getElementAsAPInt(i);
      Known.Zero &= ~Elt;
      Known.One &= Elt;
    }
    return;
  }

  if (const auto *CV = dyn_cast<ConstantVector>(V)) {
    // We know that CV must be a vector of integers. Take the intersection of
    // each element.
    Known.Zero.setAllBits(); Known.One.setAllBits();
    for (unsigned i = 0, e = CV->getNumOperands(); i != e; ++i) {
      if (!DemandedElts[i])
        continue;
      Constant *Element = CV->getAggregateElement(i);
      auto *ElementCI = dyn_cast_or_null<ConstantInt>(Element);
      if (!ElementCI) {
        Known.resetAll();
        return;
      }
      const APInt &Elt = ElementCI->getValue();
      Known.Zero &= ~Elt;
      Known.One &= Elt;
    }
    return;
  }

  // Start out not knowing anything.
  Known.resetAll();

  // We can't imply anything about undefs.
  if (isa<UndefValue>(V))
    return;

  // There's no point in looking through other users of ConstantData for
  // assumptions.  Confirm that we've handled them all.
  assert(!isa<ConstantData>(V) && "Unhandled constant data!");

  // All recursive calls that increase depth must come after this.
  if (Depth == MaxAnalysisRecursionDepth)
    return;

  // A weak GlobalAlias is totally unknown. A non-weak GlobalAlias has
  // the bits of its aliasee.
  if (const GlobalAlias *GA = dyn_cast<GlobalAlias>(V)) {
    if (!GA->isInterposable())
      computeKnownBits(GA->getAliasee(), Known, Depth + 1, Q);
    return;
  }

  if (const Operator *I = dyn_cast<Operator>(V))
    computeKnownBitsFromOperator(I, DemandedElts, Known, Depth, Q);

  // Aligned pointers have trailing zeros - refine Known.Zero set
  if (isa<PointerType>(V->getType())) {
    Align Alignment = V->getPointerAlignment(Q.DL);
    Known.Zero.setLowBits(Log2(Alignment));
  }

  // computeKnownBitsFromAssume strictly refines Known.
  // Therefore, we run them after computeKnownBitsFromOperator.

  // Check whether a nearby assume intrinsic can determine some known bits.
  computeKnownBitsFromAssume(V, Known, Depth, Q);

  assert((Known.Zero & Known.One) == 0 && "Bits known to be one AND zero?");
}

/// Return true if the given value is known to have exactly one
/// bit set when defined. For vectors return true if every element is known to
/// be a power of two when defined. Supports values with integer or pointer
/// types and vectors of integers.
bool isKnownToBeAPowerOfTwo(const Value *V, bool OrZero, unsigned Depth,
                            const Query &Q) {
  assert(Depth <= MaxAnalysisRecursionDepth && "Limit Search Depth");

  // Attempt to match against constants.
  if (OrZero && match(V, m_Power2OrZero()))
      return true;
  if (match(V, m_Power2()))
      return true;

  // 1 << X is clearly a power of two if the one is not shifted off the end.  If
  // it is shifted off the end then the result is undefined.
  if (match(V, m_Shl(m_One(), m_Value())))
    return true;

  // (signmask) >>l X is clearly a power of two if the one is not shifted off
  // the bottom.  If it is shifted off the bottom then the result is undefined.
  if (match(V, m_LShr(m_SignMask(), m_Value())))
    return true;

  // The remaining tests are all recursive, so bail out if we hit the limit.
  if (Depth++ == MaxAnalysisRecursionDepth)
    return false;

  Value *X = nullptr, *Y = nullptr;
  // A shift left or a logical shift right of a power of two is a power of two
  // or zero.
  if (OrZero && (match(V, m_Shl(m_Value(X), m_Value())) ||
                 match(V, m_LShr(m_Value(X), m_Value()))))
    return isKnownToBeAPowerOfTwo(X, /*OrZero*/ true, Depth, Q);

  if (const ZExtInst *ZI = dyn_cast<ZExtInst>(V))
    return isKnownToBeAPowerOfTwo(ZI->getOperand(0), OrZero, Depth, Q);

  if (const SelectInst *SI = dyn_cast<SelectInst>(V))
    return isKnownToBeAPowerOfTwo(SI->getTrueValue(), OrZero, Depth, Q) &&
           isKnownToBeAPowerOfTwo(SI->getFalseValue(), OrZero, Depth, Q);

  if (OrZero && match(V, m_And(m_Value(X), m_Value(Y)))) {
    // A power of two and'd with anything is a power of two or zero.
    if (isKnownToBeAPowerOfTwo(X, /*OrZero*/ true, Depth, Q) ||
        isKnownToBeAPowerOfTwo(Y, /*OrZero*/ true, Depth, Q))
      return true;
    // X & (-X) is always a power of two or zero.
    if (match(X, m_Neg(m_Specific(Y))) || match(Y, m_Neg(m_Specific(X))))
      return true;
    return false;
  }

  // Adding a power-of-two or zero to the same power-of-two or zero yields
  // either the original power-of-two, a larger power-of-two or zero.
  if (match(V, m_Add(m_Value(X), m_Value(Y)))) {
    const OverflowingBinaryOperator *VOBO = cast<OverflowingBinaryOperator>(V);
    if (OrZero || Q.IIQ.hasNoUnsignedWrap(VOBO) ||
        Q.IIQ.hasNoSignedWrap(VOBO)) {
      if (match(X, m_And(m_Specific(Y), m_Value())) ||
          match(X, m_And(m_Value(), m_Specific(Y))))
        if (isKnownToBeAPowerOfTwo(Y, OrZero, Depth, Q))
          return true;
      if (match(Y, m_And(m_Specific(X), m_Value())) ||
          match(Y, m_And(m_Value(), m_Specific(X))))
        if (isKnownToBeAPowerOfTwo(X, OrZero, Depth, Q))
          return true;

      unsigned BitWidth = V->getType()->getScalarSizeInBits();
      KnownBits LHSBits(BitWidth);
      computeKnownBits(X, LHSBits, Depth, Q);

      KnownBits RHSBits(BitWidth);
      computeKnownBits(Y, RHSBits, Depth, Q);
      // If i8 V is a power of two or zero:
      //  ZeroBits: 1 1 1 0 1 1 1 1
      // ~ZeroBits: 0 0 0 1 0 0 0 0
      if ((~(LHSBits.Zero & RHSBits.Zero)).isPowerOf2())
        // If OrZero isn't set, we cannot give back a zero result.
        // Make sure either the LHS or RHS has a bit set.
        if (OrZero || RHSBits.One.getBoolValue() || LHSBits.One.getBoolValue())
          return true;
    }
  }

  // An exact divide or right shift can only shift off zero bits, so the result
  // is a power of two only if the first operand is a power of two and not
  // copying a sign bit (sdiv int_min, 2).
  if (match(V, m_Exact(m_LShr(m_Value(), m_Value()))) ||
      match(V, m_Exact(m_UDiv(m_Value(), m_Value())))) {
    return isKnownToBeAPowerOfTwo(cast<Operator>(V)->getOperand(0), OrZero,
                                  Depth, Q);
  }

  return false;
}

/// Test whether a GEP's result is known to be non-null.
///
/// Uses properties inherent in a GEP to try to determine whether it is known
/// to be non-null.
///
/// Currently this routine does not support vector GEPs.
static bool isGEPKnownNonNull(const GEPOperator *GEP, unsigned Depth,
                              const Query &Q) {
  const Function *F = nullptr;
  if (const Instruction *I = dyn_cast<Instruction>(GEP))
    F = I->getFunction();

  if (!GEP->isInBounds() ||
      NullPointerIsDefined(F, GEP->getPointerAddressSpace()))
    return false;

  // FIXME: Support vector-GEPs.
  assert(GEP->getType()->isPointerTy() && "We only support plain pointer GEP");

  // If the base pointer is non-null, we cannot walk to a null address with an
  // inbounds GEP in address space zero.
  if (isKnownNonZero(GEP->getPointerOperand(), Depth, Q))
    return true;

  // Walk the GEP operands and see if any operand introduces a non-zero offset.
  // If so, then the GEP cannot produce a null pointer, as doing so would
  // inherently violate the inbounds contract within address space zero.
  for (gep_type_iterator GTI = gep_type_begin(GEP), GTE = gep_type_end(GEP);
       GTI != GTE; ++GTI) {
    // Struct types are easy -- they must always be indexed by a constant.
    if (StructType *STy = GTI.getStructTypeOrNull()) {
      ConstantInt *OpC = cast<ConstantInt>(GTI.getOperand());
      unsigned ElementIdx = OpC->getZExtValue();
      const StructLayout *SL = Q.DL.getStructLayout(STy);
      uint64_t ElementOffset = SL->getElementOffset(ElementIdx);
      if (ElementOffset > 0)
        return true;
      continue;
    }

    // If we have a zero-sized type, the index doesn't matter. Keep looping.
    if (Q.DL.getTypeAllocSize(GTI.getIndexedType()).getKnownMinSize() == 0)
      continue;

    // Fast path the constant operand case both for efficiency and so we don't
    // increment Depth when just zipping down an all-constant GEP.
    if (ConstantInt *OpC = dyn_cast<ConstantInt>(GTI.getOperand())) {
      if (!OpC->isZero())
        return true;
      continue;
    }

    // We post-increment Depth here because while isKnownNonZero increments it
    // as well, when we pop back up that increment won't persist. We don't want
    // to recurse 10k times just because we have 10k GEP operands. We don't
    // bail completely out because we want to handle constant GEPs regardless
    // of depth.
    if (Depth++ >= MaxAnalysisRecursionDepth)
      continue;

    if (isKnownNonZero(GTI.getOperand(), Depth, Q))
      return true;
  }

  return false;
}

static bool isKnownNonNullFromDominatingCondition(const Value *V,
                                                  const Instruction *CtxI,
                                                  const DominatorTree *DT) {
  if (isa<Constant>(V))
    return false;

  if (!CtxI || !DT)
    return false;

  unsigned NumUsesExplored = 0;
  for (auto *U : V->users()) {
    // Avoid massive lists
    if (NumUsesExplored >= DomConditionsMaxUses)
      break;
    NumUsesExplored++;

    // If the value is used as an argument to a call or invoke, then argument
    // attributes may provide an answer about null-ness.
    if (const auto *CB = dyn_cast<CallBase>(U))
      if (auto *CalledFunc = CB->getCalledFunction())
        for (const Argument &Arg : CalledFunc->args())
          if (CB->getArgOperand(Arg.getArgNo()) == V &&
              Arg.hasNonNullAttr(/* AllowUndefOrPoison */ false) &&
              DT->dominates(CB, CtxI))
            return true;

    // If the value is used as a load/store, then the pointer must be non null.
    if (V == getLoadStorePointerOperand(U)) {
      const Instruction *I = cast<Instruction>(U);
      if (!NullPointerIsDefined(I->getFunction(),
                                V->getType()->getPointerAddressSpace()) &&
          DT->dominates(I, CtxI))
        return true;
    }

    // Consider only compare instructions uniquely controlling a branch
    Value *RHS;
    CmpInst::Predicate Pred;
    if (!match(U, m_c_ICmp(Pred, m_Specific(V), m_Value(RHS))))
      continue;

    bool NonNullIfTrue;
    if (cmpExcludesZero(Pred, RHS))
      NonNullIfTrue = true;
    else if (cmpExcludesZero(CmpInst::getInversePredicate(Pred), RHS))
      NonNullIfTrue = false;
    else
      continue;

    SmallVector<const User *, 4> WorkList;
    SmallPtrSet<const User *, 4> Visited;
    for (auto *CmpU : U->users()) {
      assert(WorkList.empty() && "Should be!");
      if (Visited.insert(CmpU).second)
        WorkList.push_back(CmpU);

      while (!WorkList.empty()) {
        auto *Curr = WorkList.pop_back_val();

        // If a user is an AND, add all its users to the work list. We only
        // propagate "pred != null" condition through AND because it is only
        // correct to assume that all conditions of AND are met in true branch.
        // TODO: Support similar logic of OR and EQ predicate?
        if (NonNullIfTrue)
          if (match(Curr, m_LogicalAnd(m_Value(), m_Value()))) {
            for (auto *CurrU : Curr->users())
              if (Visited.insert(CurrU).second)
                WorkList.push_back(CurrU);
            continue;
          }

        if (const BranchInst *BI = dyn_cast<BranchInst>(Curr)) {
          assert(BI->isConditional() && "uses a comparison!");

          BasicBlock *NonNullSuccessor =
              BI->getSuccessor(NonNullIfTrue ? 0 : 1);
          BasicBlockEdge Edge(BI->getParent(), NonNullSuccessor);
          if (Edge.isSingleEdge() && DT->dominates(Edge, CtxI->getParent()))
            return true;
        } else if (NonNullIfTrue && isGuard(Curr) &&
                   DT->dominates(cast<Instruction>(Curr), CtxI)) {
          return true;
        }
      }
    }
  }

  return false;
}

/// Does the 'Range' metadata (which must be a valid MD_range operand list)
/// ensure that the value it's attached to is never Value?  'RangeType' is
/// is the type of the value described by the range.
static bool rangeMetadataExcludesValue(const MDNode* Ranges, const APInt& Value) {
  const unsigned NumRanges = Ranges->getNumOperands() / 2;
  assert(NumRanges >= 1);
  for (unsigned i = 0; i < NumRanges; ++i) {
    ConstantInt *Lower =
        mdconst::extract<ConstantInt>(Ranges->getOperand(2 * i + 0));
    ConstantInt *Upper =
        mdconst::extract<ConstantInt>(Ranges->getOperand(2 * i + 1));
    ConstantRange Range(Lower->getValue(), Upper->getValue());
    if (Range.contains(Value))
      return false;
  }
  return true;
}

/// Return true if the given value is known to be non-zero when defined. For
/// vectors, return true if every demanded element is known to be non-zero when
/// defined. For pointers, if the context instruction and dominator tree are
/// specified, perform context-sensitive analysis and return true if the
/// pointer couldn't possibly be null at the specified instruction.
/// Supports values with integer or pointer type and vectors of integers.
bool isKnownNonZero(const Value *V, const APInt &DemandedElts, unsigned Depth,
                    const Query &Q) {
  // FIXME: We currently have no way to represent the DemandedElts of a scalable
  // vector
  if (isa<ScalableVectorType>(V->getType()))
    return false;

  if (auto *C = dyn_cast<Constant>(V)) {
    if (C->isNullValue())
      return false;
    if (isa<ConstantInt>(C))
      // Must be non-zero due to null test above.
      return true;

    if (auto *CE = dyn_cast<ConstantExpr>(C)) {
      // See the comment for IntToPtr/PtrToInt instructions below.
      if (CE->getOpcode() == Instruction::IntToPtr ||
          CE->getOpcode() == Instruction::PtrToInt)
        if (Q.DL.getTypeSizeInBits(CE->getOperand(0)->getType())
                .getFixedSize() <=
            Q.DL.getTypeSizeInBits(CE->getType()).getFixedSize())
          return isKnownNonZero(CE->getOperand(0), Depth, Q);
    }

    // For constant vectors, check that all elements are undefined or known
    // non-zero to determine that the whole vector is known non-zero.
    if (auto *VecTy = dyn_cast<FixedVectorType>(C->getType())) {
      for (unsigned i = 0, e = VecTy->getNumElements(); i != e; ++i) {
        if (!DemandedElts[i])
          continue;
        Constant *Elt = C->getAggregateElement(i);
        if (!Elt || Elt->isNullValue())
          return false;
        if (!isa<UndefValue>(Elt) && !isa<ConstantInt>(Elt))
          return false;
      }
      return true;
    }

    // A global variable in address space 0 is non null unless extern weak
    // or an absolute symbol reference. Other address spaces may have null as a
    // valid address for a global, so we can't assume anything.
    if (const GlobalValue *GV = dyn_cast<GlobalValue>(V)) {
      if (!GV->isAbsoluteSymbolRef() && !GV->hasExternalWeakLinkage() &&
          GV->getType()->getAddressSpace() == 0)
        return true;
    } else
      return false;
  }

  if (auto *I = dyn_cast<Instruction>(V)) {
    if (MDNode *Ranges = Q.IIQ.getMetadata(I, LLVMContext::MD_range)) {
      // If the possible ranges don't contain zero, then the value is
      // definitely non-zero.
      if (auto *Ty = dyn_cast<IntegerType>(V->getType())) {
        const APInt ZeroValue(Ty->getBitWidth(), 0);
        if (rangeMetadataExcludesValue(Ranges, ZeroValue))
          return true;
      }
    }
  }

  if (isKnownNonZeroFromAssume(V, Q))
    return true;

  // Some of the tests below are recursive, so bail out if we hit the limit.
  if (Depth++ >= MaxAnalysisRecursionDepth)
    return false;

  // Check for pointer simplifications.

  if (PointerType *PtrTy = dyn_cast<PointerType>(V->getType())) {
    // Alloca never returns null, malloc might.
    if (isa<AllocaInst>(V) && Q.DL.getAllocaAddrSpace() == 0)
      return true;

    // A byval, inalloca may not be null in a non-default addres space. A
    // nonnull argument is assumed never 0.
    if (const Argument *A = dyn_cast<Argument>(V)) {
      if (((A->hasPassPointeeByValueCopyAttr() &&
            !NullPointerIsDefined(A->getParent(), PtrTy->getAddressSpace())) ||
           A->hasNonNullAttr()))
        return true;
    }

    // A Load tagged with nonnull metadata is never null.
    if (const LoadInst *LI = dyn_cast<LoadInst>(V))
      if (Q.IIQ.getMetadata(LI, LLVMContext::MD_nonnull))
        return true;

    if (const auto *Call = dyn_cast<CallBase>(V)) {
      if (Call->isReturnNonNull())
        return true;
      if (const auto *RP = getArgumentAliasingToReturnedPointer(Call, true))
        return isKnownNonZero(RP, Depth, Q);
    }
  }

  if (isKnownNonNullFromDominatingCondition(V, Q.CxtI, Q.DT))
    return true;

  // Check for recursive pointer simplifications.
  if (V->getType()->isPointerTy()) {
    // Look through bitcast operations, GEPs, and int2ptr instructions as they
    // do not alter the value, or at least not the nullness property of the
    // value, e.g., int2ptr is allowed to zero/sign extend the value.
    //
    // Note that we have to take special care to avoid looking through
    // truncating casts, e.g., int2ptr/ptr2int with appropriate sizes, as well
    // as casts that can alter the value, e.g., AddrSpaceCasts.
    if (const GEPOperator *GEP = dyn_cast<GEPOperator>(V))
      return isGEPKnownNonNull(GEP, Depth, Q);

    if (auto *BCO = dyn_cast<BitCastOperator>(V))
      return isKnownNonZero(BCO->getOperand(0), Depth, Q);

    if (auto *I2P = dyn_cast<IntToPtrInst>(V))
      if (Q.DL.getTypeSizeInBits(I2P->getSrcTy()).getFixedSize() <=
          Q.DL.getTypeSizeInBits(I2P->getDestTy()).getFixedSize())
        return isKnownNonZero(I2P->getOperand(0), Depth, Q);
#if INTEL_CUSTOMIZATION
    if (const SubscriptInst *SI = dyn_cast<SubscriptInst>(V))
      if (!NullPointerIsDefined(SI->getFunction(),
                                SI->getPointerAddressSpace())) {
        if (isKnownNonZero(SI->getPointerOperand(), Depth, Q))
          return true;
        if (auto *LC = dyn_cast<ConstantInt>(SI->getLowerBound()))
          if (LC->isZero() && isKnownNonZero(SI->getIndex(), Depth, Q))
            return true;
        if (auto *IC = dyn_cast<ConstantInt>(SI->getIndex()))
          if (IC->isZero() && isKnownNonZero(SI->getLowerBound(), Depth, Q))
            return true;
      }
    if (const FakeloadInst *FI = dyn_cast<FakeloadInst>(V))
      if (FI->getPointerAddressSpace() == 0 &&
          isKnownNonZero(FI->getPointerOperand(), Depth, Q))
        return true;

#endif // INTEL_CUSTOMIZATION
  }

  // Similar to int2ptr above, we can look through ptr2int here if the cast
  // is a no-op or an extend and not a truncate.
  if (auto *P2I = dyn_cast<PtrToIntInst>(V))
    if (Q.DL.getTypeSizeInBits(P2I->getSrcTy()).getFixedSize() <=
        Q.DL.getTypeSizeInBits(P2I->getDestTy()).getFixedSize())
      return isKnownNonZero(P2I->getOperand(0), Depth, Q);

  unsigned BitWidth = getBitWidth(V->getType()->getScalarType(), Q.DL);

  // X | Y != 0 if X != 0 or Y != 0.
  Value *X = nullptr, *Y = nullptr;
  if (match(V, m_Or(m_Value(X), m_Value(Y))))
    return isKnownNonZero(X, DemandedElts, Depth, Q) ||
           isKnownNonZero(Y, DemandedElts, Depth, Q);

  // ext X != 0 if X != 0.
  if (isa<SExtInst>(V) || isa<ZExtInst>(V))
    return isKnownNonZero(cast<Instruction>(V)->getOperand(0), Depth, Q);

  // shl X, Y != 0 if X is odd.  Note that the value of the shift is undefined
  // if the lowest bit is shifted off the end.
  if (match(V, m_Shl(m_Value(X), m_Value(Y)))) {
    // shl nuw can't remove any non-zero bits.
    const OverflowingBinaryOperator *BO = cast<OverflowingBinaryOperator>(V);
    if (Q.IIQ.hasNoUnsignedWrap(BO))
      return isKnownNonZero(X, Depth, Q);

    KnownBits Known(BitWidth);
    computeKnownBits(X, DemandedElts, Known, Depth, Q);
    if (Known.One[0])
      return true;
  }
  // shr X, Y != 0 if X is negative.  Note that the value of the shift is not
  // defined if the sign bit is shifted off the end.
  else if (match(V, m_Shr(m_Value(X), m_Value(Y)))) {
    // shr exact can only shift out zero bits.
    const PossiblyExactOperator *BO = cast<PossiblyExactOperator>(V);
    if (BO->isExact())
      return isKnownNonZero(X, Depth, Q);

    KnownBits Known = computeKnownBits(X, DemandedElts, Depth, Q);
    if (Known.isNegative())
      return true;

    // If the shifter operand is a constant, and all of the bits shifted
    // out are known to be zero, and X is known non-zero then at least one
    // non-zero bit must remain.
    if (ConstantInt *Shift = dyn_cast<ConstantInt>(Y)) {
      auto ShiftVal = Shift->getLimitedValue(BitWidth - 1);
      // Is there a known one in the portion not shifted out?
      if (Known.countMaxLeadingZeros() < BitWidth - ShiftVal)
        return true;
      // Are all the bits to be shifted out known zero?
      if (Known.countMinTrailingZeros() >= ShiftVal)
        return isKnownNonZero(X, DemandedElts, Depth, Q);
    }
  }
  // div exact can only produce a zero if the dividend is zero.
  else if (match(V, m_Exact(m_IDiv(m_Value(X), m_Value())))) {
    return isKnownNonZero(X, DemandedElts, Depth, Q);
  }
  // X + Y.
  else if (match(V, m_Add(m_Value(X), m_Value(Y)))) {
    KnownBits XKnown = computeKnownBits(X, DemandedElts, Depth, Q);
    KnownBits YKnown = computeKnownBits(Y, DemandedElts, Depth, Q);

    // If X and Y are both non-negative (as signed values) then their sum is not
    // zero unless both X and Y are zero.
    if (XKnown.isNonNegative() && YKnown.isNonNegative())
      if (isKnownNonZero(X, DemandedElts, Depth, Q) ||
          isKnownNonZero(Y, DemandedElts, Depth, Q))
        return true;

    // If X and Y are both negative (as signed values) then their sum is not
    // zero unless both X and Y equal INT_MIN.
    if (XKnown.isNegative() && YKnown.isNegative()) {
      APInt Mask = APInt::getSignedMaxValue(BitWidth);
      // The sign bit of X is set.  If some other bit is set then X is not equal
      // to INT_MIN.
      if (XKnown.One.intersects(Mask))
        return true;
      // The sign bit of Y is set.  If some other bit is set then Y is not equal
      // to INT_MIN.
      if (YKnown.One.intersects(Mask))
        return true;
    }

    // The sum of a non-negative number and a power of two is not zero.
    if (XKnown.isNonNegative() &&
        isKnownToBeAPowerOfTwo(Y, /*OrZero*/ false, Depth, Q))
      return true;
    if (YKnown.isNonNegative() &&
        isKnownToBeAPowerOfTwo(X, /*OrZero*/ false, Depth, Q))
      return true;
  }
  // X * Y.
  else if (match(V, m_Mul(m_Value(X), m_Value(Y)))) {
    const OverflowingBinaryOperator *BO = cast<OverflowingBinaryOperator>(V);
    // If X and Y are non-zero then so is X * Y as long as the multiplication
    // does not overflow.
    if ((Q.IIQ.hasNoSignedWrap(BO) || Q.IIQ.hasNoUnsignedWrap(BO)) &&
        isKnownNonZero(X, DemandedElts, Depth, Q) &&
        isKnownNonZero(Y, DemandedElts, Depth, Q))
      return true;
  }
  // (C ? X : Y) != 0 if X != 0 and Y != 0.
  else if (const SelectInst *SI = dyn_cast<SelectInst>(V)) {
    if (isKnownNonZero(SI->getTrueValue(), DemandedElts, Depth, Q) &&
        isKnownNonZero(SI->getFalseValue(), DemandedElts, Depth, Q))
      return true;
  }
  // PHI
  else if (const PHINode *PN = dyn_cast<PHINode>(V)) {
    // Try and detect a recurrence that monotonically increases from a
    // starting value, as these are common as induction variables.
    if (PN->getNumIncomingValues() == 2) {
      Value *Start = PN->getIncomingValue(0);
      Value *Induction = PN->getIncomingValue(1);
      if (isa<ConstantInt>(Induction) && !isa<ConstantInt>(Start))
        std::swap(Start, Induction);
      if (ConstantInt *C = dyn_cast<ConstantInt>(Start)) {
        if (!C->isZero() && !C->isNegative()) {
          ConstantInt *X;
          if (Q.IIQ.UseInstrInfo &&
              (match(Induction, m_NSWAdd(m_Specific(PN), m_ConstantInt(X))) ||
               match(Induction, m_NUWAdd(m_Specific(PN), m_ConstantInt(X)))) &&
              !X->isNegative())
            return true;
        }
      }
    }
    // Check if all incoming values are non-zero using recursion.
    Query RecQ = Q;
    unsigned NewDepth = std::max(Depth, MaxAnalysisRecursionDepth - 1);
    return llvm::all_of(PN->operands(), [&](const Use &U) {
      if (U.get() == PN)
        return true;
      RecQ.CxtI = PN->getIncomingBlock(U)->getTerminator();
      return isKnownNonZero(U.get(), DemandedElts, NewDepth, RecQ);
    });
  }
  // ExtractElement
  else if (const auto *EEI = dyn_cast<ExtractElementInst>(V)) {
    const Value *Vec = EEI->getVectorOperand();
    const Value *Idx = EEI->getIndexOperand();
    auto *CIdx = dyn_cast<ConstantInt>(Idx);
    if (auto *VecTy = dyn_cast<FixedVectorType>(Vec->getType())) {
      unsigned NumElts = VecTy->getNumElements();
      APInt DemandedVecElts = APInt::getAllOnesValue(NumElts);
      if (CIdx && CIdx->getValue().ult(NumElts))
        DemandedVecElts = APInt::getOneBitSet(NumElts, CIdx->getZExtValue());
      return isKnownNonZero(Vec, DemandedVecElts, Depth, Q);
    }
  }
  // Freeze
  else if (const FreezeInst *FI = dyn_cast<FreezeInst>(V)) {
    auto *Op = FI->getOperand(0);
    if (isKnownNonZero(Op, Depth, Q) &&
        isGuaranteedNotToBePoison(Op, Q.AC, Q.CxtI, Q.DT, Depth))
      return true;
  }

  KnownBits Known(BitWidth);
  computeKnownBits(V, DemandedElts, Known, Depth, Q);
  return Known.One != 0;
}

bool isKnownNonZero(const Value* V, unsigned Depth, const Query& Q) {
  // FIXME: We currently have no way to represent the DemandedElts of a scalable
  // vector
  if (isa<ScalableVectorType>(V->getType()))
    return false;

  auto *FVTy = dyn_cast<FixedVectorType>(V->getType());
  APInt DemandedElts =
      FVTy ? APInt::getAllOnesValue(FVTy->getNumElements()) : APInt(1, 1);
  return isKnownNonZero(V, DemandedElts, Depth, Q);
}

/// Return true if V2 == V1 + X, where X is known non-zero.
static bool isAddOfNonZero(const Value *V1, const Value *V2, unsigned Depth,
                           const Query &Q) {
  const BinaryOperator *BO = dyn_cast<BinaryOperator>(V1);
  if (!BO || BO->getOpcode() != Instruction::Add)
    return false;
  Value *Op = nullptr;
  if (V2 == BO->getOperand(0))
    Op = BO->getOperand(1);
  else if (V2 == BO->getOperand(1))
    Op = BO->getOperand(0);
  else
    return false;
  return isKnownNonZero(Op, Depth + 1, Q);
}


/// Return true if it is known that V1 != V2.
static bool isKnownNonEqual(const Value *V1, const Value *V2, unsigned Depth,
                            const Query &Q) {
  if (V1 == V2)
    return false;
  if (V1->getType() != V2->getType())
    // We can't look through casts yet.
    return false;

  if (Depth >= MaxAnalysisRecursionDepth)
    return false;

  // See if we can recurse through (exactly one of) our operands.  This
  // requires our operation be 1-to-1 and map every input value to exactly
  // one output value.  Such an operation is invertible.
  auto *O1 = dyn_cast<Operator>(V1);
  auto *O2 = dyn_cast<Operator>(V2);
  if (O1 && O2 && O1->getOpcode() == O2->getOpcode()) {
    switch (O1->getOpcode()) {
    default: break;
    case Instruction::Add:
    case Instruction::Sub:
      // Assume operand order has been canonicalized
      if (O1->getOperand(0) == O2->getOperand(0))
        return isKnownNonEqual(O1->getOperand(1), O2->getOperand(1),
                               Depth + 1, Q);
      if (O1->getOperand(1) == O2->getOperand(1))
        return isKnownNonEqual(O1->getOperand(0), O2->getOperand(0),
                               Depth + 1, Q);
      break;
    case Instruction::Mul: {
      // invertible if A * B == (A * B) mod 2^N where A, and B are integers
      // and N is the bitwdith.  The nsw case is non-obvious, but proven by
      // alive2: https://alive2.llvm.org/ce/z/Z6D5qK
      auto *OBO1 = cast<OverflowingBinaryOperator>(O1);
      auto *OBO2 = cast<OverflowingBinaryOperator>(O2);
      if ((!OBO1->hasNoUnsignedWrap() || !OBO2->hasNoUnsignedWrap()) &&
          (!OBO1->hasNoSignedWrap() || !OBO2->hasNoSignedWrap()))
        break;

      // Assume operand order has been canonicalized
      if (O1->getOperand(1) == O2->getOperand(1) &&
          isa<ConstantInt>(O1->getOperand(1)) &&
          !cast<ConstantInt>(O1->getOperand(1))->isZero())
        return isKnownNonEqual(O1->getOperand(0), O2->getOperand(0),
                               Depth + 1, Q);
      break;
    }
    case Instruction::SExt:
    case Instruction::ZExt:
      if (O1->getOperand(0)->getType() == O2->getOperand(0)->getType())
        return isKnownNonEqual(O1->getOperand(0), O2->getOperand(0),
                               Depth + 1, Q);
      break;
    };
  }
  
  if (isAddOfNonZero(V1, V2, Depth, Q) || isAddOfNonZero(V2, V1, Depth, Q))
    return true;

  if (V1->getType()->isIntOrIntVectorTy()) {
    // Are any known bits in V1 contradictory to known bits in V2? If V1
    // has a known zero where V2 has a known one, they must not be equal.
    KnownBits Known1 = computeKnownBits(V1, Depth, Q);
    KnownBits Known2 = computeKnownBits(V2, Depth, Q);

    if (Known1.Zero.intersects(Known2.One) ||
        Known2.Zero.intersects(Known1.One))
      return true;
  }
  return false;
}

#if INTEL_CUSTOMIZATION
static bool isFPValueIntegral(const Value *V,
                             SmallPtrSetImpl<const PHINode *> &ProcessedPHIs,
                             unsigned Depth) {
  assert(V->getType()->isFloatingPointTy() &&
         "isFPValueIntegral expects an FP value");
  // Bail out if it goes too deep
  if (Depth == 16)
    return false;

  const APFloat *C;
  if (match(V, m_APFloat(C)))
    return C->isInteger();

  if (isa<UndefValue>(V))
    return true;

  if (const auto *I = dyn_cast<Operator>(V))
    switch (I->getOpcode()) {
    case Instruction::FAdd:
    case Instruction::FSub:
    case Instruction::FMul:
    case Instruction::FRem:
      return isFPValueIntegral(I->getOperand(0), ProcessedPHIs, Depth + 1) &&
             isFPValueIntegral(I->getOperand(1), ProcessedPHIs, Depth + 1);
    case Instruction::FNeg:
    case Instruction::FPExt:
      return isFPValueIntegral(I->getOperand(0), ProcessedPHIs, Depth + 1);
    case Instruction::UIToFP:
    case Instruction::SIToFP:
      return true;
    case Instruction::Select: {
      const auto *SI = cast<SelectInst>(V);
      return isFPValueIntegral(SI->getTrueValue(), ProcessedPHIs, Depth + 1) &&
             isFPValueIntegral(SI->getFalseValue(), ProcessedPHIs, Depth + 1);
    }
    case Instruction::PHI: {
      const auto *P = cast<PHINode>(I);
      // Assume integer value for PHIs that has been visited before
      if (!ProcessedPHIs.insert(P).second)
        return true;
      if (P->getNumIncomingValues() == 0)
        return false;
      for (const Value *V : P->incoming_values())
        if (!isFPValueIntegral(V, ProcessedPHIs, Depth + 1))
          return false;
      return true;
    }
    default:
      return false;
    }

  return false;
}

bool llvm::isFPValueIntegral(const Value *V) {
  SmallPtrSet<const PHINode *, 4> ProcessedPHIs;
  return ::isFPValueIntegral(V, ProcessedPHIs, 0);
}

/// Return true if the given integer value is within the given bit range, for 
/// either signed or unsigned cases.
bool isKnownWithinIntRange(Value *V, unsigned BitRange, bool isSigned,
                           unsigned Depth, const Query &Q) {
  assert(V && "No Value?");
  assert(Depth <= MaxAnalysisRecursionDepth && "Limit Search Depth");

  // The given value should be an integer.
  if (!V->getType()->isIntegerTy())
    return false;
 
  unsigned BitWidth = V->getType()->getIntegerBitWidth();
  // If the bitwidth of the given integer is less than or equal to the given
  // bit range, then the integer is within the given range whether it's 
  // treated as signed or unsigned. 
  if (BitWidth <= BitRange) 
    return true;

  KnownBits Known(BitWidth);
  computeKnownBits(V, Known, Depth, Q);
  // Use the number of known leading ones or zeros to decide if the given value
  // is within the given bit range.
  if (isSigned && (BitWidth - Known.Zero.countLeadingOnes() < BitRange ||
                   BitWidth - Known.One.countLeadingOnes() < BitRange))
    return true;
  if (!isSigned && (BitWidth - Known.Zero.countLeadingOnes() <= BitRange))
    return true;

  // If the given value comes from a sign/zero extension, check its source type.
  if (SExtInst *SI = dyn_cast<SExtInst>(V))
    return isSigned && SI->getSrcTy()->getIntegerBitWidth() <= BitRange;
  if (ZExtInst *ZI = dyn_cast<ZExtInst>(V))
    return (isSigned && ZI->getSrcTy()->getIntegerBitWidth() < BitRange) ||
           (!isSigned && ZI->getSrcTy()->getIntegerBitWidth() <= BitRange);

  // If the given value comes from an ashr, it could have either leading ones 
  // or leading zeros depending on its original sign bit, so that 
  // computeKnownBits can not capture this case if the sign bit is unknown.
  if (BinaryOperator *BO = dyn_cast<BinaryOperator>(V)) {
    ConstantInt *CstIntOp1 = dyn_cast<ConstantInt>(BO->getOperand(1)); 
    if (BO->getOpcode() == Instruction::AShr && CstIntOp1) 
      return isSigned && CstIntOp1->getValue().ult(BitWidth) && 
                         CstIntOp1->getValue().uge(BitWidth - BitRange); 
  }

  return false;
}
#endif // INTEL_CUSTOMIZATION

/// Return true if 'V & Mask' is known to be zero.  We use this predicate to
/// simplify operations downstream. Mask is known to be zero for bits that V
/// cannot have.
///
/// This function is defined on values with integer type, values with pointer
/// type, and vectors of integers.  In the case
/// where V is a vector, the mask, known zero, and known one values are the
/// same width as the vector element, and the bit is set only if it is true
/// for all of the elements in the vector.
bool MaskedValueIsZero(const Value *V, const APInt &Mask, unsigned Depth,
                       const Query &Q) {
  KnownBits Known(Mask.getBitWidth());
  computeKnownBits(V, Known, Depth, Q);
  return Mask.isSubsetOf(Known.Zero);
}

// Match a signed min+max clamp pattern like smax(smin(In, CHigh), CLow).
// Returns the input and lower/upper bounds.
static bool isSignedMinMaxClamp(const Value *Select, const Value *&In,
                                const APInt *&CLow, const APInt *&CHigh) {
  assert(isa<Operator>(Select) &&
         cast<Operator>(Select)->getOpcode() == Instruction::Select &&
         "Input should be a Select!");

  const Value *LHS = nullptr, *RHS = nullptr;
  SelectPatternFlavor SPF = matchSelectPattern(Select, LHS, RHS).Flavor;
  if (SPF != SPF_SMAX && SPF != SPF_SMIN)
    return false;

  if (!match(RHS, m_APInt(CLow)))
    return false;

  const Value *LHS2 = nullptr, *RHS2 = nullptr;
  SelectPatternFlavor SPF2 = matchSelectPattern(LHS, LHS2, RHS2).Flavor;
  if (getInverseMinMaxFlavor(SPF) != SPF2)
    return false;

  if (!match(RHS2, m_APInt(CHigh)))
    return false;

  if (SPF == SPF_SMIN)
    std::swap(CLow, CHigh);

  In = LHS2;
  return CLow->sle(*CHigh);
}

/// For vector constants, loop over the elements and find the constant with the
/// minimum number of sign bits. Return 0 if the value is not a vector constant
/// or if any element was not analyzed; otherwise, return the count for the
/// element with the minimum number of sign bits.
static unsigned computeNumSignBitsVectorConstant(const Value *V,
                                                 const APInt &DemandedElts,
                                                 unsigned TyBits) {
  const auto *CV = dyn_cast<Constant>(V);
  if (!CV || !isa<FixedVectorType>(CV->getType()))
    return 0;

  unsigned MinSignBits = TyBits;
  unsigned NumElts = cast<FixedVectorType>(CV->getType())->getNumElements();
  for (unsigned i = 0; i != NumElts; ++i) {
    if (!DemandedElts[i])
      continue;
    // If we find a non-ConstantInt, bail out.
    auto *Elt = dyn_cast_or_null<ConstantInt>(CV->getAggregateElement(i));
    if (!Elt)
      return 0;

    MinSignBits = std::min(MinSignBits, Elt->getValue().getNumSignBits());
  }

  return MinSignBits;
}

static unsigned ComputeNumSignBitsImpl(const Value *V,
                                       const APInt &DemandedElts,
                                       unsigned Depth, const Query &Q);

static unsigned ComputeNumSignBits(const Value *V, const APInt &DemandedElts,
                                   unsigned Depth, const Query &Q) {
  unsigned Result = ComputeNumSignBitsImpl(V, DemandedElts, Depth, Q);
  assert(Result > 0 && "At least one sign bit needs to be present!");
  return Result;
}

/// Return the number of times the sign bit of the register is replicated into
/// the other bits. We know that at least 1 bit is always equal to the sign bit
/// (itself), but other cases can give us information. For example, immediately
/// after an "ashr X, 2", we know that the top 3 bits are all equal to each
/// other, so we return 3. For vectors, return the number of sign bits for the
/// vector element with the minimum number of known sign bits of the demanded
/// elements in the vector specified by DemandedElts.
static unsigned ComputeNumSignBitsImpl(const Value *V,
                                       const APInt &DemandedElts,
                                       unsigned Depth, const Query &Q) {
  Type *Ty = V->getType();

  // FIXME: We currently have no way to represent the DemandedElts of a scalable
  // vector
  if (isa<ScalableVectorType>(Ty))
    return 1;

#ifndef NDEBUG
  assert(Depth <= MaxAnalysisRecursionDepth && "Limit Search Depth");

  if (auto *FVTy = dyn_cast<FixedVectorType>(Ty)) {
    assert(
        FVTy->getNumElements() == DemandedElts.getBitWidth() &&
        "DemandedElt width should equal the fixed vector number of elements");
  } else {
    assert(DemandedElts == APInt(1, 1) &&
           "DemandedElt width should be 1 for scalars");
  }
#endif

  // We return the minimum number of sign bits that are guaranteed to be present
  // in V, so for undef we have to conservatively return 1.  We don't have the
  // same behavior for poison though -- that's a FIXME today.

  Type *ScalarTy = Ty->getScalarType();
  unsigned TyBits = ScalarTy->isPointerTy() ?
    Q.DL.getPointerTypeSizeInBits(ScalarTy) :
    Q.DL.getTypeSizeInBits(ScalarTy);

  unsigned Tmp, Tmp2;
  unsigned FirstAnswer = 1;

  // Note that ConstantInt is handled by the general computeKnownBits case
  // below.

  if (Depth == MaxAnalysisRecursionDepth)
    return 1;

  if (auto *U = dyn_cast<Operator>(V)) {
    switch (Operator::getOpcode(V)) {
    default: break;
    case Instruction::SExt:
      Tmp = TyBits - U->getOperand(0)->getType()->getScalarSizeInBits();
      return ComputeNumSignBits(U->getOperand(0), Depth + 1, Q) + Tmp;

    case Instruction::SDiv: {
      const APInt *Denominator;
      // sdiv X, C -> adds log(C) sign bits.
      if (match(U->getOperand(1), m_APInt(Denominator))) {

        // Ignore non-positive denominator.
        if (!Denominator->isStrictlyPositive())
          break;

        // Calculate the incoming numerator bits.
        unsigned NumBits = ComputeNumSignBits(U->getOperand(0), Depth + 1, Q);

        // Add floor(log(C)) bits to the numerator bits.
        return std::min(TyBits, NumBits + Denominator->logBase2());
      }
      break;
    }

    case Instruction::SRem: {
      Tmp = ComputeNumSignBits(U->getOperand(0), Depth + 1, Q);

      const APInt *Denominator;
      // srem X, C -> we know that the result is within [-C+1,C) when C is a
      // positive constant.  This let us put a lower bound on the number of sign
      // bits.
      if (match(U->getOperand(1), m_APInt(Denominator))) {

        // Ignore non-positive denominator.
        if (Denominator->isStrictlyPositive()) {
          // Calculate the leading sign bit constraints by examining the
          // denominator.  Given that the denominator is positive, there are two
          // cases:
          //
          //  1. The numerator is positive. The result range is [0,C) and
          //     [0,C) u< (1 << ceilLogBase2(C)).
          //
          //  2. The numerator is negative. Then the result range is (-C,0] and
          //     integers in (-C,0] are either 0 or >u (-1 << ceilLogBase2(C)).
          //
          // Thus a lower bound on the number of sign bits is `TyBits -
          // ceilLogBase2(C)`.

          unsigned ResBits = TyBits - Denominator->ceilLogBase2();
          Tmp = std::max(Tmp, ResBits);
        }
      }
      return Tmp;
    }

    case Instruction::AShr: {
      Tmp = ComputeNumSignBits(U->getOperand(0), Depth + 1, Q);
      // ashr X, C   -> adds C sign bits.  Vectors too.
      const APInt *ShAmt;
      if (match(U->getOperand(1), m_APInt(ShAmt))) {
        if (ShAmt->uge(TyBits))
          break; // Bad shift.
        unsigned ShAmtLimited = ShAmt->getZExtValue();
        Tmp += ShAmtLimited;
        if (Tmp > TyBits) Tmp = TyBits;
      }
      return Tmp;
    }
    case Instruction::Shl: {
      const APInt *ShAmt;
      if (match(U->getOperand(1), m_APInt(ShAmt))) {
        // shl destroys sign bits.
        Tmp = ComputeNumSignBits(U->getOperand(0), Depth + 1, Q);
        if (ShAmt->uge(TyBits) ||   // Bad shift.
            ShAmt->uge(Tmp)) break; // Shifted all sign bits out.
        Tmp2 = ShAmt->getZExtValue();
        return Tmp - Tmp2;
      }
      break;
    }
    case Instruction::And:
    case Instruction::Or:
    case Instruction::Xor: // NOT is handled here.
      // Logical binary ops preserve the number of sign bits at the worst.
      Tmp = ComputeNumSignBits(U->getOperand(0), Depth + 1, Q);
      if (Tmp != 1) {
        Tmp2 = ComputeNumSignBits(U->getOperand(1), Depth + 1, Q);
        FirstAnswer = std::min(Tmp, Tmp2);
        // We computed what we know about the sign bits as our first
        // answer. Now proceed to the generic code that uses
        // computeKnownBits, and pick whichever answer is better.
      }
      break;

    case Instruction::Select: {
      // If we have a clamp pattern, we know that the number of sign bits will
      // be the minimum of the clamp min/max range.
      const Value *X;
      const APInt *CLow, *CHigh;
      if (isSignedMinMaxClamp(U, X, CLow, CHigh))
        return std::min(CLow->getNumSignBits(), CHigh->getNumSignBits());

      Tmp = ComputeNumSignBits(U->getOperand(1), Depth + 1, Q);
      if (Tmp == 1) break;
      Tmp2 = ComputeNumSignBits(U->getOperand(2), Depth + 1, Q);
      return std::min(Tmp, Tmp2);
    }

    case Instruction::Add:
      // Add can have at most one carry bit.  Thus we know that the output
      // is, at worst, one more bit than the inputs.
      Tmp = ComputeNumSignBits(U->getOperand(0), Depth + 1, Q);
      if (Tmp == 1) break;

      // Special case decrementing a value (ADD X, -1):
      if (const auto *CRHS = dyn_cast<Constant>(U->getOperand(1)))
        if (CRHS->isAllOnesValue()) {
          KnownBits Known(TyBits);
          computeKnownBits(U->getOperand(0), Known, Depth + 1, Q);

          // If the input is known to be 0 or 1, the output is 0/-1, which is
          // all sign bits set.
          if ((Known.Zero | 1).isAllOnesValue())
            return TyBits;

          // If we are subtracting one from a positive number, there is no carry
          // out of the result.
          if (Known.isNonNegative())
            return Tmp;
        }

      Tmp2 = ComputeNumSignBits(U->getOperand(1), Depth + 1, Q);
      if (Tmp2 == 1) break;
      return std::min(Tmp, Tmp2) - 1;

    case Instruction::Sub:
      Tmp2 = ComputeNumSignBits(U->getOperand(1), Depth + 1, Q);
      if (Tmp2 == 1) break;

      // Handle NEG.
      if (const auto *CLHS = dyn_cast<Constant>(U->getOperand(0)))
        if (CLHS->isNullValue()) {
          KnownBits Known(TyBits);
          computeKnownBits(U->getOperand(1), Known, Depth + 1, Q);
          // If the input is known to be 0 or 1, the output is 0/-1, which is
          // all sign bits set.
          if ((Known.Zero | 1).isAllOnesValue())
            return TyBits;

          // If the input is known to be positive (the sign bit is known clear),
          // the output of the NEG has the same number of sign bits as the
          // input.
          if (Known.isNonNegative())
            return Tmp2;

          // Otherwise, we treat this like a SUB.
        }

      // Sub can have at most one carry bit.  Thus we know that the output
      // is, at worst, one more bit than the inputs.
      Tmp = ComputeNumSignBits(U->getOperand(0), Depth + 1, Q);
      if (Tmp == 1) break;
      return std::min(Tmp, Tmp2) - 1;

    case Instruction::Mul: {
      // The output of the Mul can be at most twice the valid bits in the
      // inputs.
      unsigned SignBitsOp0 = ComputeNumSignBits(U->getOperand(0), Depth + 1, Q);
      if (SignBitsOp0 == 1) break;
      unsigned SignBitsOp1 = ComputeNumSignBits(U->getOperand(1), Depth + 1, Q);
      if (SignBitsOp1 == 1) break;
      unsigned OutValidBits =
          (TyBits - SignBitsOp0 + 1) + (TyBits - SignBitsOp1 + 1);
      return OutValidBits > TyBits ? 1 : TyBits - OutValidBits + 1;
    }

    case Instruction::PHI: {
      const PHINode *PN = cast<PHINode>(U);
      unsigned NumIncomingValues = PN->getNumIncomingValues();
      // Don't analyze large in-degree PHIs.
      if (NumIncomingValues > 4) break;
      // Unreachable blocks may have zero-operand PHI nodes.
      if (NumIncomingValues == 0) break;

      // Take the minimum of all incoming values.  This can't infinitely loop
      // because of our depth threshold.
      Query RecQ = Q;
      Tmp = TyBits;
      for (unsigned i = 0, e = NumIncomingValues; i != e; ++i) {
        if (Tmp == 1) return Tmp;
        RecQ.CxtI = PN->getIncomingBlock(i)->getTerminator();
        Tmp = std::min(
            Tmp, ComputeNumSignBits(PN->getIncomingValue(i), Depth + 1, RecQ));
      }
      return Tmp;
    }

    case Instruction::Trunc:
      // FIXME: it's tricky to do anything useful for this, but it is an
      // important case for targets like X86.
      break;

    case Instruction::ExtractElement:
      // Look through extract element. At the moment we keep this simple and
      // skip tracking the specific element. But at least we might find
      // information valid for all elements of the vector (for example if vector
      // is sign extended, shifted, etc).
      return ComputeNumSignBits(U->getOperand(0), Depth + 1, Q);

    case Instruction::ShuffleVector: {
      // Collect the minimum number of sign bits that are shared by every vector
      // element referenced by the shuffle.
      auto *Shuf = dyn_cast<ShuffleVectorInst>(U);
      if (!Shuf) {
        // FIXME: Add support for shufflevector constant expressions.
        return 1;
      }
      APInt DemandedLHS, DemandedRHS;
      // For undef elements, we don't know anything about the common state of
      // the shuffle result.
      if (!getShuffleDemandedElts(Shuf, DemandedElts, DemandedLHS, DemandedRHS))
        return 1;
      Tmp = std::numeric_limits<unsigned>::max();
      if (!!DemandedLHS) {
        const Value *LHS = Shuf->getOperand(0);
        Tmp = ComputeNumSignBits(LHS, DemandedLHS, Depth + 1, Q);
      }
      // If we don't know anything, early out and try computeKnownBits
      // fall-back.
      if (Tmp == 1)
        break;
      if (!!DemandedRHS) {
        const Value *RHS = Shuf->getOperand(1);
        Tmp2 = ComputeNumSignBits(RHS, DemandedRHS, Depth + 1, Q);
        Tmp = std::min(Tmp, Tmp2);
      }
      // If we don't know anything, early out and try computeKnownBits
      // fall-back.
      if (Tmp == 1)
        break;
      assert(Tmp <= TyBits && "Failed to determine minimum sign bits");
      return Tmp;
    }
    case Instruction::Call: {
      if (const auto *II = dyn_cast<IntrinsicInst>(U)) {
        switch (II->getIntrinsicID()) {
        default: break;
        case Intrinsic::abs:
          Tmp = ComputeNumSignBits(U->getOperand(0), Depth + 1, Q);
          if (Tmp == 1) break;

          // Absolute value reduces number of sign bits by at most 1.
          return Tmp - 1;
        }
      }
    }
    }
  }

  // Finally, if we can prove that the top bits of the result are 0's or 1's,
  // use this information.

  // If we can examine all elements of a vector constant successfully, we're
  // done (we can't do any better than that). If not, keep trying.
  if (unsigned VecSignBits =
          computeNumSignBitsVectorConstant(V, DemandedElts, TyBits))
    return VecSignBits;

  KnownBits Known(TyBits);
  computeKnownBits(V, DemandedElts, Known, Depth, Q);

  // If we know that the sign bit is either zero or one, determine the number of
  // identical bits in the top of the input value.
  return std::max(FirstAnswer, Known.countMinSignBits());
}

/// This function computes the integer multiple of Base that equals V.
/// If successful, it returns true and returns the multiple in
/// Multiple. If unsuccessful, it returns false. It looks
/// through SExt instructions only if LookThroughSExt is true.
bool llvm::ComputeMultiple(Value *V, unsigned Base, Value *&Multiple,
                           bool LookThroughSExt, unsigned Depth) {
  assert(V && "No Value?");
  assert(Depth <= MaxAnalysisRecursionDepth && "Limit Search Depth");
  assert(V->getType()->isIntegerTy() && "Not integer or pointer type!");

  Type *T = V->getType();

  ConstantInt *CI = dyn_cast<ConstantInt>(V);

  if (Base == 0)
    return false;

  if (Base == 1) {
    Multiple = V;
    return true;
  }

  ConstantExpr *CO = dyn_cast<ConstantExpr>(V);
  Constant *BaseVal = ConstantInt::get(T, Base);
  if (CO && CO == BaseVal) {
    // Multiple is 1.
    Multiple = ConstantInt::get(T, 1);
    return true;
  }

  if (CI && CI->getZExtValue() % Base == 0) {
    Multiple = ConstantInt::get(T, CI->getZExtValue() / Base);
    return true;
  }

  if (Depth == MaxAnalysisRecursionDepth) return false;

  Operator *I = dyn_cast<Operator>(V);
  if (!I) return false;

  switch (I->getOpcode()) {
  default: break;
  case Instruction::SExt:
    if (!LookThroughSExt) return false;
    // otherwise fall through to ZExt
    LLVM_FALLTHROUGH;
  case Instruction::ZExt:
    return ComputeMultiple(I->getOperand(0), Base, Multiple,
                           LookThroughSExt, Depth+1);
  case Instruction::Shl:
  case Instruction::Mul: {
    Value *Op0 = I->getOperand(0);
    Value *Op1 = I->getOperand(1);

    if (I->getOpcode() == Instruction::Shl) {
      ConstantInt *Op1CI = dyn_cast<ConstantInt>(Op1);
      if (!Op1CI) return false;
      // Turn Op0 << Op1 into Op0 * 2^Op1
      APInt Op1Int = Op1CI->getValue();
      uint64_t BitToSet = Op1Int.getLimitedValue(Op1Int.getBitWidth() - 1);
      APInt API(Op1Int.getBitWidth(), 0);
      API.setBit(BitToSet);
      Op1 = ConstantInt::get(V->getContext(), API);
    }

    Value *Mul0 = nullptr;
    if (ComputeMultiple(Op0, Base, Mul0, LookThroughSExt, Depth+1)) {
      if (Constant *Op1C = dyn_cast<Constant>(Op1))
        if (Constant *MulC = dyn_cast<Constant>(Mul0)) {
          if (Op1C->getType()->getPrimitiveSizeInBits().getFixedSize() <
              MulC->getType()->getPrimitiveSizeInBits().getFixedSize())
            Op1C = ConstantExpr::getZExt(Op1C, MulC->getType());
          if (Op1C->getType()->getPrimitiveSizeInBits().getFixedSize() >
              MulC->getType()->getPrimitiveSizeInBits().getFixedSize())
            MulC = ConstantExpr::getZExt(MulC, Op1C->getType());

          // V == Base * (Mul0 * Op1), so return (Mul0 * Op1)
          Multiple = ConstantExpr::getMul(MulC, Op1C);
          return true;
        }

      if (ConstantInt *Mul0CI = dyn_cast<ConstantInt>(Mul0))
        if (Mul0CI->getValue() == 1) {
          // V == Base * Op1, so return Op1
          Multiple = Op1;
          return true;
        }
    }

    Value *Mul1 = nullptr;
    if (ComputeMultiple(Op1, Base, Mul1, LookThroughSExt, Depth+1)) {
      if (Constant *Op0C = dyn_cast<Constant>(Op0))
        if (Constant *MulC = dyn_cast<Constant>(Mul1)) {
          if (Op0C->getType()->getPrimitiveSizeInBits().getFixedSize() <
              MulC->getType()->getPrimitiveSizeInBits().getFixedSize())
            Op0C = ConstantExpr::getZExt(Op0C, MulC->getType());
          if (Op0C->getType()->getPrimitiveSizeInBits().getFixedSize() >
              MulC->getType()->getPrimitiveSizeInBits().getFixedSize())
            MulC = ConstantExpr::getZExt(MulC, Op0C->getType());

          // V == Base * (Mul1 * Op0), so return (Mul1 * Op0)
          Multiple = ConstantExpr::getMul(MulC, Op0C);
          return true;
        }

      if (ConstantInt *Mul1CI = dyn_cast<ConstantInt>(Mul1))
        if (Mul1CI->getValue() == 1) {
          // V == Base * Op0, so return Op0
          Multiple = Op0;
          return true;
        }
    }
  }
  }

  // We could not determine if V is a multiple of Base.
  return false;
}

Intrinsic::ID llvm::getIntrinsicForCallSite(const CallBase &CB,
                                            const TargetLibraryInfo *TLI) {
  const Function *F = CB.getCalledFunction();
  if (!F)
    return Intrinsic::not_intrinsic;

  if (F->isIntrinsic())
    return F->getIntrinsicID();

  // We are going to infer semantics of a library function based on mapping it
  // to an LLVM intrinsic. Check that the library function is available from
  // this callbase and in this environment.
  LibFunc Func;
  if (F->hasLocalLinkage() || !TLI || !TLI->getLibFunc(CB, Func) ||
      !CB.onlyReadsMemory())
    return Intrinsic::not_intrinsic;

  switch (Func) {
  default:
    break;
  case LibFunc_sin:
  case LibFunc_sinf:
  case LibFunc_sinl:
    return Intrinsic::sin;
  case LibFunc_cos:
  case LibFunc_cosf:
  case LibFunc_cosl:
    return Intrinsic::cos;
  case LibFunc_exp:
  case LibFunc_expf:
  case LibFunc_expl:
    return Intrinsic::exp;
  case LibFunc_exp2:
  case LibFunc_exp2f:
  case LibFunc_exp2l:
    return Intrinsic::exp2;
  case LibFunc_log:
  case LibFunc_logf:
  case LibFunc_logl:
    return Intrinsic::log;
  case LibFunc_log10:
  case LibFunc_log10f:
  case LibFunc_log10l:
    return Intrinsic::log10;
  case LibFunc_log2:
  case LibFunc_log2f:
  case LibFunc_log2l:
    return Intrinsic::log2;
  case LibFunc_fabs:
  case LibFunc_fabsf:
  case LibFunc_fabsl:
    return Intrinsic::fabs;
  case LibFunc_fmin:
  case LibFunc_fminf:
  case LibFunc_fminl:
    return Intrinsic::minnum;
  case LibFunc_fmax:
  case LibFunc_fmaxf:
  case LibFunc_fmaxl:
    return Intrinsic::maxnum;
  case LibFunc_copysign:
  case LibFunc_copysignf:
  case LibFunc_copysignl:
    return Intrinsic::copysign;
  case LibFunc_floor:
  case LibFunc_floorf:
  case LibFunc_floorl:
    return Intrinsic::floor;
  case LibFunc_ceil:
  case LibFunc_ceilf:
  case LibFunc_ceill:
    return Intrinsic::ceil;
  case LibFunc_trunc:
  case LibFunc_truncf:
  case LibFunc_truncl:
    return Intrinsic::trunc;
  case LibFunc_rint:
  case LibFunc_rintf:
  case LibFunc_rintl:
    return Intrinsic::rint;
  case LibFunc_nearbyint:
  case LibFunc_nearbyintf:
  case LibFunc_nearbyintl:
    return Intrinsic::nearbyint;
  case LibFunc_round:
  case LibFunc_roundf:
  case LibFunc_roundl:
    return Intrinsic::round;
  case LibFunc_roundeven:
  case LibFunc_roundevenf:
  case LibFunc_roundevenl:
    return Intrinsic::roundeven;
  case LibFunc_pow:
  case LibFunc_powf:
  case LibFunc_powl:
    return Intrinsic::pow;
  case LibFunc_sqrt:
  case LibFunc_sqrtf:
  case LibFunc_sqrtl:
    return Intrinsic::sqrt;
  }

  return Intrinsic::not_intrinsic;
}

/// Return true if we can prove that the specified FP value is never equal to
/// -0.0.
/// NOTE: Do not check 'nsz' here because that fast-math-flag does not guarantee
///       that a value is not -0.0. It only guarantees that -0.0 may be treated
///       the same as +0.0 in floating-point ops.
///
/// NOTE: this function will need to be revisited when we support non-default
/// rounding modes!
bool llvm::CannotBeNegativeZero(const Value *V, const TargetLibraryInfo *TLI,
                                unsigned Depth) {
  if (auto *CFP = dyn_cast<ConstantFP>(V))
    return !CFP->getValueAPF().isNegZero();

  if (Depth == MaxAnalysisRecursionDepth)
    return false;

  auto *Op = dyn_cast<Operator>(V);
  if (!Op)
    return false;

  // (fadd x, 0.0) is guaranteed to return +0.0, not -0.0.
  if (match(Op, m_FAdd(m_Value(), m_PosZeroFP())))
    return true;

  // sitofp and uitofp turn into +0.0 for zero.
  if (isa<SIToFPInst>(Op) || isa<UIToFPInst>(Op))
    return true;

  if (auto *Call = dyn_cast<CallInst>(Op)) {
    Intrinsic::ID IID = getIntrinsicForCallSite(*Call, TLI);
    switch (IID) {
    default:
      break;
    // sqrt(-0.0) = -0.0, no other negative results are possible.
    case Intrinsic::sqrt:
    case Intrinsic::canonicalize:
      return CannotBeNegativeZero(Call->getArgOperand(0), TLI, Depth + 1);
    // fabs(x) != -0.0
    case Intrinsic::fabs:
      return true;
    }
  }

  return false;
}

/// If \p SignBitOnly is true, test for a known 0 sign bit rather than a
/// standard ordered compare. e.g. make -0.0 olt 0.0 be true because of the sign
/// bit despite comparing equal.
static bool cannotBeOrderedLessThanZeroImpl(const Value *V,
                                            const TargetLibraryInfo *TLI,
                                            bool SignBitOnly,
                                            unsigned Depth) {
  // TODO: This function does not do the right thing when SignBitOnly is true
  // and we're lowering to a hypothetical IEEE 754-compliant-but-evil platform
  // which flips the sign bits of NaNs.  See
  // https://llvm.org/bugs/show_bug.cgi?id=31702.

  if (const ConstantFP *CFP = dyn_cast<ConstantFP>(V)) {
    return !CFP->getValueAPF().isNegative() ||
           (!SignBitOnly && CFP->getValueAPF().isZero());
  }

  // Handle vector of constants.
  if (auto *CV = dyn_cast<Constant>(V)) {
    if (auto *CVFVTy = dyn_cast<FixedVectorType>(CV->getType())) {
      unsigned NumElts = CVFVTy->getNumElements();
      for (unsigned i = 0; i != NumElts; ++i) {
        auto *CFP = dyn_cast_or_null<ConstantFP>(CV->getAggregateElement(i));
        if (!CFP)
          return false;
        if (CFP->getValueAPF().isNegative() &&
            (SignBitOnly || !CFP->getValueAPF().isZero()))
          return false;
      }

      // All non-negative ConstantFPs.
      return true;
    }
  }

  if (Depth == MaxAnalysisRecursionDepth)
    return false;

  const Operator *I = dyn_cast<Operator>(V);
  if (!I)
    return false;

  switch (I->getOpcode()) {
  default:
    break;
  // Unsigned integers are always nonnegative.
  case Instruction::UIToFP:
    return true;
  case Instruction::FMul:
  case Instruction::FDiv:
    // X * X is always non-negative or a NaN.
    // X / X is always exactly 1.0 or a NaN.
    if (I->getOperand(0) == I->getOperand(1) &&
        (!SignBitOnly || cast<FPMathOperator>(I)->hasNoNaNs()))
      return true;

    LLVM_FALLTHROUGH;
  case Instruction::FAdd:
  case Instruction::FRem:
    return cannotBeOrderedLessThanZeroImpl(I->getOperand(0), TLI, SignBitOnly,
                                           Depth + 1) &&
           cannotBeOrderedLessThanZeroImpl(I->getOperand(1), TLI, SignBitOnly,
                                           Depth + 1);
  case Instruction::Select:
    return cannotBeOrderedLessThanZeroImpl(I->getOperand(1), TLI, SignBitOnly,
                                           Depth + 1) &&
           cannotBeOrderedLessThanZeroImpl(I->getOperand(2), TLI, SignBitOnly,
                                           Depth + 1);
  case Instruction::FPExt:
  case Instruction::FPTrunc:
    // Widening/narrowing never change sign.
    return cannotBeOrderedLessThanZeroImpl(I->getOperand(0), TLI, SignBitOnly,
                                           Depth + 1);
  case Instruction::ExtractElement:
    // Look through extract element. At the moment we keep this simple and skip
    // tracking the specific element. But at least we might find information
    // valid for all elements of the vector.
    return cannotBeOrderedLessThanZeroImpl(I->getOperand(0), TLI, SignBitOnly,
                                           Depth + 1);
  case Instruction::Call:
    const auto *CI = cast<CallInst>(I);
    Intrinsic::ID IID = getIntrinsicForCallSite(*CI, TLI);
    switch (IID) {
    default:
      break;
    case Intrinsic::maxnum: {
      Value *V0 = I->getOperand(0), *V1 = I->getOperand(1);
      auto isPositiveNum = [&](Value *V) {
        if (SignBitOnly) {
          // With SignBitOnly, this is tricky because the result of
          // maxnum(+0.0, -0.0) is unspecified. Just check if the operand is
          // a constant strictly greater than 0.0.
          const APFloat *C;
          return match(V, m_APFloat(C)) &&
                 *C > APFloat::getZero(C->getSemantics());
        }

        // -0.0 compares equal to 0.0, so if this operand is at least -0.0,
        // maxnum can't be ordered-less-than-zero.
        return isKnownNeverNaN(V, TLI) &&
               cannotBeOrderedLessThanZeroImpl(V, TLI, false, Depth + 1);
      };

      // TODO: This could be improved. We could also check that neither operand
      //       has its sign bit set (and at least 1 is not-NAN?).
      return isPositiveNum(V0) || isPositiveNum(V1);
    }

    case Intrinsic::maximum:
      return cannotBeOrderedLessThanZeroImpl(I->getOperand(0), TLI, SignBitOnly,
                                             Depth + 1) ||
             cannotBeOrderedLessThanZeroImpl(I->getOperand(1), TLI, SignBitOnly,
                                             Depth + 1);
    case Intrinsic::minnum:
    case Intrinsic::minimum:
      return cannotBeOrderedLessThanZeroImpl(I->getOperand(0), TLI, SignBitOnly,
                                             Depth + 1) &&
             cannotBeOrderedLessThanZeroImpl(I->getOperand(1), TLI, SignBitOnly,
                                             Depth + 1);
    case Intrinsic::exp:
    case Intrinsic::exp2:
    case Intrinsic::fabs:
      return true;

    case Intrinsic::sqrt:
      // sqrt(x) is always >= -0 or NaN.  Moreover, sqrt(x) == -0 iff x == -0.
      if (!SignBitOnly)
        return true;
      return CI->hasNoNaNs() && (CI->hasNoSignedZeros() ||
                                 CannotBeNegativeZero(CI->getOperand(0), TLI));

    case Intrinsic::powi:
      if (ConstantInt *Exponent = dyn_cast<ConstantInt>(I->getOperand(1))) {
        // powi(x,n) is non-negative if n is even.
        if (Exponent->getBitWidth() <= 64 && Exponent->getSExtValue() % 2u == 0)
          return true;
      }
      // TODO: This is not correct.  Given that exp is an integer, here are the
      // ways that pow can return a negative value:
      //
      //   pow(x, exp)    --> negative if exp is odd and x is negative.
      //   pow(-0, exp)   --> -inf if exp is negative odd.
      //   pow(-0, exp)   --> -0 if exp is positive odd.
      //   pow(-inf, exp) --> -0 if exp is negative odd.
      //   pow(-inf, exp) --> -inf if exp is positive odd.
      //
      // Therefore, if !SignBitOnly, we can return true if x >= +0 or x is NaN,
      // but we must return false if x == -0.  Unfortunately we do not currently
      // have a way of expressing this constraint.  See details in
      // https://llvm.org/bugs/show_bug.cgi?id=31702.
      return cannotBeOrderedLessThanZeroImpl(I->getOperand(0), TLI, SignBitOnly,
                                             Depth + 1);

    case Intrinsic::fma:
    case Intrinsic::fmuladd:
      // x*x+y is non-negative if y is non-negative.
      return I->getOperand(0) == I->getOperand(1) &&
             (!SignBitOnly || cast<FPMathOperator>(I)->hasNoNaNs()) &&
             cannotBeOrderedLessThanZeroImpl(I->getOperand(2), TLI, SignBitOnly,
                                             Depth + 1);
    }
    break;
  }
  return false;
}

bool llvm::CannotBeOrderedLessThanZero(const Value *V,
                                       const TargetLibraryInfo *TLI) {
  return cannotBeOrderedLessThanZeroImpl(V, TLI, false, 0);
}

bool llvm::SignBitMustBeZero(const Value *V, const TargetLibraryInfo *TLI) {
  return cannotBeOrderedLessThanZeroImpl(V, TLI, true, 0);
}

bool llvm::isKnownNeverInfinity(const Value *V, const TargetLibraryInfo *TLI,
                                unsigned Depth) {
  assert(V->getType()->isFPOrFPVectorTy() && "Querying for Inf on non-FP type");

  // If we're told that infinities won't happen, assume they won't.
  if (auto *FPMathOp = dyn_cast<FPMathOperator>(V))
    if (FPMathOp->hasNoInfs())
      return true;

  // Handle scalar constants.
  if (auto *CFP = dyn_cast<ConstantFP>(V))
    return !CFP->isInfinity();

  if (Depth == MaxAnalysisRecursionDepth)
    return false;

  if (auto *Inst = dyn_cast<Instruction>(V)) {
    switch (Inst->getOpcode()) {
    case Instruction::Select: {
      return isKnownNeverInfinity(Inst->getOperand(1), TLI, Depth + 1) &&
             isKnownNeverInfinity(Inst->getOperand(2), TLI, Depth + 1);
    }
    case Instruction::SIToFP:
    case Instruction::UIToFP: {
      // Get width of largest magnitude integer (remove a bit if signed).
      // This still works for a signed minimum value because the largest FP
      // value is scaled by some fraction close to 2.0 (1.0 + 0.xxxx).
      int IntSize = Inst->getOperand(0)->getType()->getScalarSizeInBits();
      if (Inst->getOpcode() == Instruction::SIToFP)
        --IntSize;

      // If the exponent of the largest finite FP value can hold the largest
      // integer, the result of the cast must be finite.
      Type *FPTy = Inst->getType()->getScalarType();
      return ilogb(APFloat::getLargest(FPTy->getFltSemantics())) >= IntSize;
    }
    default:
      break;
    }
  }

  // try to handle fixed width vector constants
  auto *VFVTy = dyn_cast<FixedVectorType>(V->getType());
  if (VFVTy && isa<Constant>(V)) {
    // For vectors, verify that each element is not infinity.
    unsigned NumElts = VFVTy->getNumElements();
    for (unsigned i = 0; i != NumElts; ++i) {
      Constant *Elt = cast<Constant>(V)->getAggregateElement(i);
      if (!Elt)
        return false;
      if (isa<UndefValue>(Elt))
        continue;
      auto *CElt = dyn_cast<ConstantFP>(Elt);
      if (!CElt || CElt->isInfinity())
        return false;
    }
    // All elements were confirmed non-infinity or undefined.
    return true;
  }

  // was not able to prove that V never contains infinity
  return false;
}

bool llvm::isKnownNeverNaN(const Value *V, const TargetLibraryInfo *TLI,
                           unsigned Depth) {
  assert(V->getType()->isFPOrFPVectorTy() && "Querying for NaN on non-FP type");

  // If we're told that NaNs won't happen, assume they won't.
  if (auto *FPMathOp = dyn_cast<FPMathOperator>(V))
    if (FPMathOp->hasNoNaNs())
      return true;

  // Handle scalar constants.
  if (auto *CFP = dyn_cast<ConstantFP>(V))
    return !CFP->isNaN();

  if (Depth == MaxAnalysisRecursionDepth)
    return false;

  if (auto *Inst = dyn_cast<Instruction>(V)) {
    switch (Inst->getOpcode()) {
    case Instruction::FAdd:
    case Instruction::FSub:
      // Adding positive and negative infinity produces NaN.
      return isKnownNeverNaN(Inst->getOperand(0), TLI, Depth + 1) &&
             isKnownNeverNaN(Inst->getOperand(1), TLI, Depth + 1) &&
             (isKnownNeverInfinity(Inst->getOperand(0), TLI, Depth + 1) ||
              isKnownNeverInfinity(Inst->getOperand(1), TLI, Depth + 1));

    case Instruction::FMul:
      // Zero multiplied with infinity produces NaN.
      // FIXME: If neither side can be zero fmul never produces NaN.
      return isKnownNeverNaN(Inst->getOperand(0), TLI, Depth + 1) &&
             isKnownNeverInfinity(Inst->getOperand(0), TLI, Depth + 1) &&
             isKnownNeverNaN(Inst->getOperand(1), TLI, Depth + 1) &&
             isKnownNeverInfinity(Inst->getOperand(1), TLI, Depth + 1);

    case Instruction::FDiv:
    case Instruction::FRem:
      // FIXME: Only 0/0, Inf/Inf, Inf REM x and x REM 0 produce NaN.
      return false;

    case Instruction::Select: {
      return isKnownNeverNaN(Inst->getOperand(1), TLI, Depth + 1) &&
             isKnownNeverNaN(Inst->getOperand(2), TLI, Depth + 1);
    }
    case Instruction::SIToFP:
    case Instruction::UIToFP:
      return true;
    case Instruction::FPTrunc:
    case Instruction::FPExt:
      return isKnownNeverNaN(Inst->getOperand(0), TLI, Depth + 1);
    default:
      break;
    }
  }

  if (const auto *II = dyn_cast<IntrinsicInst>(V)) {
    switch (II->getIntrinsicID()) {
    case Intrinsic::canonicalize:
    case Intrinsic::fabs:
    case Intrinsic::copysign:
    case Intrinsic::exp:
    case Intrinsic::exp2:
    case Intrinsic::floor:
    case Intrinsic::ceil:
    case Intrinsic::trunc:
    case Intrinsic::rint:
    case Intrinsic::nearbyint:
    case Intrinsic::round:
    case Intrinsic::roundeven:
      return isKnownNeverNaN(II->getArgOperand(0), TLI, Depth + 1);
    case Intrinsic::sqrt:
      return isKnownNeverNaN(II->getArgOperand(0), TLI, Depth + 1) &&
             CannotBeOrderedLessThanZero(II->getArgOperand(0), TLI);
    case Intrinsic::minnum:
    case Intrinsic::maxnum:
      // If either operand is not NaN, the result is not NaN.
      return isKnownNeverNaN(II->getArgOperand(0), TLI, Depth + 1) ||
             isKnownNeverNaN(II->getArgOperand(1), TLI, Depth + 1);
    default:
      return false;
    }
  }

  // Try to handle fixed width vector constants
  auto *VFVTy = dyn_cast<FixedVectorType>(V->getType());
  if (VFVTy && isa<Constant>(V)) {
    // For vectors, verify that each element is not NaN.
    unsigned NumElts = VFVTy->getNumElements();
    for (unsigned i = 0; i != NumElts; ++i) {
      Constant *Elt = cast<Constant>(V)->getAggregateElement(i);
      if (!Elt)
        return false;
      if (isa<UndefValue>(Elt))
        continue;
      auto *CElt = dyn_cast<ConstantFP>(Elt);
      if (!CElt || CElt->isNaN())
        return false;
    }
    // All elements were confirmed not-NaN or undefined.
    return true;
  }

  // Was not able to prove that V never contains NaN
  return false;
}

Value *llvm::isBytewiseValue(Value *V, const DataLayout &DL) {

  // All byte-wide stores are splatable, even of arbitrary variables.
  if (V->getType()->isIntegerTy(8))
    return V;

  LLVMContext &Ctx = V->getContext();

  // Undef don't care.
  auto *UndefInt8 = UndefValue::get(Type::getInt8Ty(Ctx));
  if (isa<UndefValue>(V))
    return UndefInt8;

  // Return Undef for zero-sized type.
  if (!DL.getTypeStoreSize(V->getType()).isNonZero())
    return UndefInt8;

  Constant *C = dyn_cast<Constant>(V);
  if (!C) {
    // Conceptually, we could handle things like:
    //   %a = zext i8 %X to i16
    //   %b = shl i16 %a, 8
    //   %c = or i16 %a, %b
    // but until there is an example that actually needs this, it doesn't seem
    // worth worrying about.
    return nullptr;
  }

  // Handle 'null' ConstantArrayZero etc.
  if (C->isNullValue())
    return Constant::getNullValue(Type::getInt8Ty(Ctx));

  // Constant floating-point values can be handled as integer values if the
  // corresponding integer value is "byteable".  An important case is 0.0.
  if (ConstantFP *CFP = dyn_cast<ConstantFP>(C)) {
    Type *Ty = nullptr;
    if (CFP->getType()->isHalfTy())
      Ty = Type::getInt16Ty(Ctx);
    else if (CFP->getType()->isFloatTy())
      Ty = Type::getInt32Ty(Ctx);
    else if (CFP->getType()->isDoubleTy())
      Ty = Type::getInt64Ty(Ctx);
    // Don't handle long double formats, which have strange constraints.
    return Ty ? isBytewiseValue(ConstantExpr::getBitCast(CFP, Ty), DL)
              : nullptr;
  }

  // We can handle constant integers that are multiple of 8 bits.
  if (ConstantInt *CI = dyn_cast<ConstantInt>(C)) {
    if (CI->getBitWidth() % 8 == 0) {
      assert(CI->getBitWidth() > 8 && "8 bits should be handled above!");
      if (!CI->getValue().isSplat(8))
        return nullptr;
      return ConstantInt::get(Ctx, CI->getValue().trunc(8));
    }
  }

  if (auto *CE = dyn_cast<ConstantExpr>(C)) {
    if (CE->getOpcode() == Instruction::IntToPtr) {
      if (auto *PtrTy = dyn_cast<PointerType>(CE->getType())) {
        unsigned BitWidth = DL.getPointerSizeInBits(PtrTy->getAddressSpace());
        return isBytewiseValue(
            ConstantExpr::getIntegerCast(CE->getOperand(0),
                                         Type::getIntNTy(Ctx, BitWidth), false),
            DL);
      }
    }
  }

  auto Merge = [&](Value *LHS, Value *RHS) -> Value * {
    if (LHS == RHS)
      return LHS;
    if (!LHS || !RHS)
      return nullptr;
    if (LHS == UndefInt8)
      return RHS;
    if (RHS == UndefInt8)
      return LHS;
    return nullptr;
  };

  if (ConstantDataSequential *CA = dyn_cast<ConstantDataSequential>(C)) {
    Value *Val = UndefInt8;
    for (unsigned I = 0, E = CA->getNumElements(); I != E; ++I)
      if (!(Val = Merge(Val, isBytewiseValue(CA->getElementAsConstant(I), DL))))
        return nullptr;
    return Val;
  }

  if (isa<ConstantAggregate>(C)) {
    Value *Val = UndefInt8;
    for (unsigned I = 0, E = C->getNumOperands(); I != E; ++I)
      if (!(Val = Merge(Val, isBytewiseValue(C->getOperand(I), DL))))
        return nullptr;
    return Val;
  }

  // Don't try to handle the handful of other constants.
  return nullptr;
}

// This is the recursive version of BuildSubAggregate. It takes a few different
// arguments. Idxs is the index within the nested struct From that we are
// looking at now (which is of type IndexedType). IdxSkip is the number of
// indices from Idxs that should be left out when inserting into the resulting
// struct. To is the result struct built so far, new insertvalue instructions
// build on that.
static Value *BuildSubAggregate(Value *From, Value* To, Type *IndexedType,
                                SmallVectorImpl<unsigned> &Idxs,
                                unsigned IdxSkip,
                                Instruction *InsertBefore) {
  StructType *STy = dyn_cast<StructType>(IndexedType);
  if (STy) {
    // Save the original To argument so we can modify it
    Value *OrigTo = To;
    // General case, the type indexed by Idxs is a struct
    for (unsigned i = 0, e = STy->getNumElements(); i != e; ++i) {
      // Process each struct element recursively
      Idxs.push_back(i);
      Value *PrevTo = To;
      To = BuildSubAggregate(From, To, STy->getElementType(i), Idxs, IdxSkip,
                             InsertBefore);
      Idxs.pop_back();
      if (!To) {
        // Couldn't find any inserted value for this index? Cleanup
        while (PrevTo != OrigTo) {
          InsertValueInst* Del = cast<InsertValueInst>(PrevTo);
          PrevTo = Del->getAggregateOperand();
          Del->eraseFromParent();
        }
        // Stop processing elements
        break;
      }
    }
    // If we successfully found a value for each of our subaggregates
    if (To)
      return To;
  }
  // Base case, the type indexed by SourceIdxs is not a struct, or not all of
  // the struct's elements had a value that was inserted directly. In the latter
  // case, perhaps we can't determine each of the subelements individually, but
  // we might be able to find the complete struct somewhere.

  // Find the value that is at that particular spot
  Value *V = FindInsertedValue(From, Idxs);

  if (!V)
    return nullptr;

  // Insert the value in the new (sub) aggregate
  return InsertValueInst::Create(To, V, makeArrayRef(Idxs).slice(IdxSkip),
                                 "tmp", InsertBefore);
}

// This helper takes a nested struct and extracts a part of it (which is again a
// struct) into a new value. For example, given the struct:
// { a, { b, { c, d }, e } }
// and the indices "1, 1" this returns
// { c, d }.
//
// It does this by inserting an insertvalue for each element in the resulting
// struct, as opposed to just inserting a single struct. This will only work if
// each of the elements of the substruct are known (ie, inserted into From by an
// insertvalue instruction somewhere).
//
// All inserted insertvalue instructions are inserted before InsertBefore
static Value *BuildSubAggregate(Value *From, ArrayRef<unsigned> idx_range,
                                Instruction *InsertBefore) {
  assert(InsertBefore && "Must have someplace to insert!");
  Type *IndexedType = ExtractValueInst::getIndexedType(From->getType(),
                                                             idx_range);
  Value *To = UndefValue::get(IndexedType);
  SmallVector<unsigned, 10> Idxs(idx_range.begin(), idx_range.end());
  unsigned IdxSkip = Idxs.size();

  return BuildSubAggregate(From, To, IndexedType, Idxs, IdxSkip, InsertBefore);
}

/// Given an aggregate and a sequence of indices, see if the scalar value
/// indexed is already around as a register, for example if it was inserted
/// directly into the aggregate.
///
/// If InsertBefore is not null, this function will duplicate (modified)
/// insertvalues when a part of a nested struct is extracted.
Value *llvm::FindInsertedValue(Value *V, ArrayRef<unsigned> idx_range,
                               Instruction *InsertBefore) {
  // Nothing to index? Just return V then (this is useful at the end of our
  // recursion).
  if (idx_range.empty())
    return V;
  // We have indices, so V should have an indexable type.
  assert((V->getType()->isStructTy() || V->getType()->isArrayTy()) &&
         "Not looking at a struct or array?");
  assert(ExtractValueInst::getIndexedType(V->getType(), idx_range) &&
         "Invalid indices for type?");

  if (Constant *C = dyn_cast<Constant>(V)) {
    C = C->getAggregateElement(idx_range[0]);
    if (!C) return nullptr;
    return FindInsertedValue(C, idx_range.slice(1), InsertBefore);
  }

  if (InsertValueInst *I = dyn_cast<InsertValueInst>(V)) {
    // Loop the indices for the insertvalue instruction in parallel with the
    // requested indices
    const unsigned *req_idx = idx_range.begin();
    for (const unsigned *i = I->idx_begin(), *e = I->idx_end();
         i != e; ++i, ++req_idx) {
      if (req_idx == idx_range.end()) {
        // We can't handle this without inserting insertvalues
        if (!InsertBefore)
          return nullptr;

        // The requested index identifies a part of a nested aggregate. Handle
        // this specially. For example,
        // %A = insertvalue { i32, {i32, i32 } } undef, i32 10, 1, 0
        // %B = insertvalue { i32, {i32, i32 } } %A, i32 11, 1, 1
        // %C = extractvalue {i32, { i32, i32 } } %B, 1
        // This can be changed into
        // %A = insertvalue {i32, i32 } undef, i32 10, 0
        // %C = insertvalue {i32, i32 } %A, i32 11, 1
        // which allows the unused 0,0 element from the nested struct to be
        // removed.
        return BuildSubAggregate(V, makeArrayRef(idx_range.begin(), req_idx),
                                 InsertBefore);
      }

      // This insert value inserts something else than what we are looking for.
      // See if the (aggregate) value inserted into has the value we are
      // looking for, then.
      if (*req_idx != *i)
        return FindInsertedValue(I->getAggregateOperand(), idx_range,
                                 InsertBefore);
    }
    // If we end up here, the indices of the insertvalue match with those
    // requested (though possibly only partially). Now we recursively look at
    // the inserted value, passing any remaining indices.
    return FindInsertedValue(I->getInsertedValueOperand(),
                             makeArrayRef(req_idx, idx_range.end()),
                             InsertBefore);
  }

  if (ExtractValueInst *I = dyn_cast<ExtractValueInst>(V)) {
    // If we're extracting a value from an aggregate that was extracted from
    // something else, we can extract from that something else directly instead.
    // However, we will need to chain I's indices with the requested indices.

    // Calculate the number of indices required
    unsigned size = I->getNumIndices() + idx_range.size();
    // Allocate some space to put the new indices in
    SmallVector<unsigned, 5> Idxs;
    Idxs.reserve(size);
    // Add indices from the extract value instruction
    Idxs.append(I->idx_begin(), I->idx_end());

    // Add requested indices
    Idxs.append(idx_range.begin(), idx_range.end());

    assert(Idxs.size() == size
           && "Number of indices added not correct?");

    return FindInsertedValue(I->getAggregateOperand(), Idxs, InsertBefore);
  }
  // Otherwise, we don't know (such as, extracting from a function return value
  // or load instruction)
  return nullptr;
}

bool llvm::isGEPBasedOnPointerToString(const GEPOperator *GEP,
                                       unsigned CharSize) {
  // Make sure the GEP has exactly three arguments.
  if (GEP->getNumOperands() != 3)
    return false;

  // Make sure the index-ee is a pointer to array of \p CharSize integers.
  // CharSize.
  ArrayType *AT = dyn_cast<ArrayType>(GEP->getSourceElementType());
  if (!AT || !AT->getElementType()->isIntegerTy(CharSize))
    return false;

  // Check to make sure that the first operand of the GEP is an integer and
  // has value 0 so that we are sure we're indexing into the initializer.
  const ConstantInt *FirstIdx = dyn_cast<ConstantInt>(GEP->getOperand(1));
  if (!FirstIdx || !FirstIdx->isZero())
    return false;

  return true;
}

bool llvm::getConstantDataArrayInfo(const Value *V,
                                    ConstantDataArraySlice &Slice,
                                    unsigned ElementSize, uint64_t Offset) {
  assert(V);

  // Look through bitcast instructions and geps.
  V = V->stripPointerCasts();

  // If the value is a GEP instruction or constant expression, treat it as an
  // offset.
  if (const GEPOperator *GEP = dyn_cast<GEPOperator>(V)) {
    // The GEP operator should be based on a pointer to string constant, and is
    // indexing into the string constant.
    if (!isGEPBasedOnPointerToString(GEP, ElementSize))
      return false;

    // If the second index isn't a ConstantInt, then this is a variable index
    // into the array.  If this occurs, we can't say anything meaningful about
    // the string.
    uint64_t StartIdx = 0;
    if (const ConstantInt *CI = dyn_cast<ConstantInt>(GEP->getOperand(2)))
      StartIdx = CI->getZExtValue();
    else
      return false;
    return getConstantDataArrayInfo(GEP->getOperand(0), Slice, ElementSize,
                                    StartIdx + Offset);
  }

  // The GEP instruction, constant or instruction, must reference a global
  // variable that is a constant and is initialized. The referenced constant
  // initializer is the array that we'll use for optimization.
  const GlobalVariable *GV = dyn_cast<GlobalVariable>(V);
  if (!GV || !GV->isConstant() || !GV->hasDefinitiveInitializer())
    return false;

  const ConstantDataArray *Array;
  ArrayType *ArrayTy;
  if (GV->getInitializer()->isNullValue()) {
    Type *GVTy = GV->getValueType();
    if ( (ArrayTy = dyn_cast<ArrayType>(GVTy)) ) {
      // A zeroinitializer for the array; there is no ConstantDataArray.
      Array = nullptr;
    } else {
      const DataLayout &DL = GV->getParent()->getDataLayout();
      uint64_t SizeInBytes = DL.getTypeStoreSize(GVTy).getFixedSize();
      uint64_t Length = SizeInBytes / (ElementSize / 8);
      if (Length <= Offset)
        return false;

      Slice.Array = nullptr;
      Slice.Offset = 0;
      Slice.Length = Length - Offset;
      return true;
    }
  } else {
    // This must be a ConstantDataArray.
    Array = dyn_cast<ConstantDataArray>(GV->getInitializer());
    if (!Array)
      return false;
    ArrayTy = Array->getType();
  }
  if (!ArrayTy->getElementType()->isIntegerTy(ElementSize))
    return false;

  uint64_t NumElts = ArrayTy->getArrayNumElements();
  if (Offset > NumElts)
    return false;

  Slice.Array = Array;
  Slice.Offset = Offset;
  Slice.Length = NumElts - Offset;
  return true;
}

/// This function computes the length of a null-terminated C string pointed to
/// by V. If successful, it returns true and returns the string in Str.
/// If unsuccessful, it returns false.
bool llvm::getConstantStringInfo(const Value *V, StringRef &Str,
                                 uint64_t Offset, bool TrimAtNul) {
  ConstantDataArraySlice Slice;
  if (!getConstantDataArrayInfo(V, Slice, 8, Offset))
    return false;

  if (Slice.Array == nullptr) {
    if (TrimAtNul) {
      Str = StringRef();
      return true;
    }
    if (Slice.Length == 1) {
      Str = StringRef("", 1);
      return true;
    }
    // We cannot instantiate a StringRef as we do not have an appropriate string
    // of 0s at hand.
    return false;
  }

  // Start out with the entire array in the StringRef.
  Str = Slice.Array->getAsString();
  // Skip over 'offset' bytes.
  Str = Str.substr(Slice.Offset);

  if (TrimAtNul) {
    // Trim off the \0 and anything after it.  If the array is not nul
    // terminated, we just return the whole end of string.  The client may know
    // some other way that the string is length-bound.
    Str = Str.substr(0, Str.find('\0'));
  }
  return true;
}

// These next two are very similar to the above, but also look through PHI
// nodes.
// TODO: See if we can integrate these two together.

/// If we can compute the length of the string pointed to by
/// the specified pointer, return 'len+1'.  If we can't, return 0.
static uint64_t GetStringLengthH(const Value *V,
                                 SmallPtrSetImpl<const PHINode*> &PHIs,
                                 unsigned CharSize) {
  // Look through noop bitcast instructions.
  V = V->stripPointerCasts();

  // If this is a PHI node, there are two cases: either we have already seen it
  // or we haven't.
  if (const PHINode *PN = dyn_cast<PHINode>(V)) {
    if (!PHIs.insert(PN).second)
      return ~0ULL;  // already in the set.

    // If it was new, see if all the input strings are the same length.
    uint64_t LenSoFar = ~0ULL;
    for (Value *IncValue : PN->incoming_values()) {
      uint64_t Len = GetStringLengthH(IncValue, PHIs, CharSize);
      if (Len == 0) return 0; // Unknown length -> unknown.

      if (Len == ~0ULL) continue;

      if (Len != LenSoFar && LenSoFar != ~0ULL)
        return 0;    // Disagree -> unknown.
      LenSoFar = Len;
    }

    // Success, all agree.
    return LenSoFar;
  }

  // strlen(select(c,x,y)) -> strlen(x) ^ strlen(y)
  if (const SelectInst *SI = dyn_cast<SelectInst>(V)) {
    uint64_t Len1 = GetStringLengthH(SI->getTrueValue(), PHIs, CharSize);
    if (Len1 == 0) return 0;
    uint64_t Len2 = GetStringLengthH(SI->getFalseValue(), PHIs, CharSize);
    if (Len2 == 0) return 0;
    if (Len1 == ~0ULL) return Len2;
    if (Len2 == ~0ULL) return Len1;
    if (Len1 != Len2) return 0;
    return Len1;
  }

  // Otherwise, see if we can read the string.
  ConstantDataArraySlice Slice;
  if (!getConstantDataArrayInfo(V, Slice, CharSize))
    return 0;

  if (Slice.Array == nullptr)
    return 1;

  // Search for nul characters
  unsigned NullIndex = 0;
  for (unsigned E = Slice.Length; NullIndex < E; ++NullIndex) {
    if (Slice.Array->getElementAsInteger(Slice.Offset + NullIndex) == 0)
      break;
  }

  return NullIndex + 1;
}

/// If we can compute the length of the string pointed to by
/// the specified pointer, return 'len+1'.  If we can't, return 0.
uint64_t llvm::GetStringLength(const Value *V, unsigned CharSize) {
  if (!V->getType()->isPointerTy())
    return 0;

  SmallPtrSet<const PHINode*, 32> PHIs;
  uint64_t Len = GetStringLengthH(V, PHIs, CharSize);
  // If Len is ~0ULL, we had an infinite phi cycle: this is dead code, so return
  // an empty string as a length.
  return Len == ~0ULL ? 1 : Len;
}

const Value *
llvm::getArgumentAliasingToReturnedPointer(const CallBase *Call,
                                           bool MustPreserveNullness) {
  assert(Call &&
         "getArgumentAliasingToReturnedPointer only works on nonnull calls");
  if (const Value *RV = Call->getReturnedArgOperand())
    return RV;
  // This can be used only as a aliasing property.
  if (isIntrinsicReturningPointerAliasingArgumentWithoutCapturing(
          Call, MustPreserveNullness))
    return Call->getArgOperand(0);
  return nullptr;
}

bool llvm::isIntrinsicReturningPointerAliasingArgumentWithoutCapturing(
    const CallBase *Call, bool MustPreserveNullness) {
  switch (Call->getIntrinsicID()) {
  case Intrinsic::launder_invariant_group:
  case Intrinsic::strip_invariant_group:
  case Intrinsic::aarch64_irg:
  case Intrinsic::aarch64_tagp:
    return true;
  case Intrinsic::ptrmask:
  case Intrinsic::ssa_copy:  // INTEL
    return !MustPreserveNullness;
  default:
    return false;
  }
}

/// \p PN defines a loop-variant pointer to an object.  Check if the
/// previous iteration of the loop was referring to the same object as \p PN.
static bool isSameUnderlyingObjectInLoop(const PHINode *PN,
                                         const LoopInfo *LI) {
  // Find the loop-defined value.
  Loop *L = LI->getLoopFor(PN->getParent());
  if (PN->getNumIncomingValues() != 2)
    return true;

  // Find the value from previous iteration.
  auto *PrevValue = dyn_cast<Instruction>(PN->getIncomingValue(0));
  if (!PrevValue || LI->getLoopFor(PrevValue->getParent()) != L)
    PrevValue = dyn_cast<Instruction>(PN->getIncomingValue(1));
  if (!PrevValue || LI->getLoopFor(PrevValue->getParent()) != L)
    return true;

  // If a new pointer is loaded in the loop, the pointer references a different
  // object in every iteration.  E.g.:
  //    for (i)
  //       int *p = a[i];
  //       ...
  if (auto *Load = dyn_cast<LoadInst>(PrevValue))
    if (!L->isLoopInvariant(Load->getPointerOperand()))
      return false;
  return true;
}

const Value *llvm::getUnderlyingObject(const Value *V, unsigned MaxLookup) {
  if (!V->getType()->isPointerTy())
    return V;
  for (unsigned Count = 0; MaxLookup == 0 || Count < MaxLookup; ++Count) {
<<<<<<< HEAD
    if (auto *GEP = dyn_cast<AddressOperator>(V)) { // INTEL
=======
    if (auto *GEP = dyn_cast<GEPOperator>(V)) {
>>>>>>> d9a29a67
      V = GEP->getPointerOperand();
    } else if (Operator::getOpcode(V) == Instruction::BitCast ||
               Operator::getOpcode(V) == Instruction::AddrSpaceCast) {
      V = cast<Operator>(V)->getOperand(0);
      if (!V->getType()->isPointerTy())
        return V;
    } else if (auto *GA = dyn_cast<GlobalAlias>(V)) {
      if (GA->isInterposable())
        return V;
      V = GA->getAliasee();
    } else {
      if (auto *PHI = dyn_cast<PHINode>(V)) {
        // Look through single-arg phi nodes created by LCSSA.
        if (PHI->getNumIncomingValues() == 1) {
          V = PHI->getIncomingValue(0);
          continue;
        }
      } else if (auto *Call = dyn_cast<CallBase>(V)) {
        // CaptureTracking can know about special capturing properties of some
        // intrinsics like launder.invariant.group, that can't be expressed with
        // the attributes, but have properties like returning aliasing pointer.
        // Because some analysis may assume that nocaptured pointer is not
        // returned from some special intrinsic (because function would have to
        // be marked with returns attribute), it is crucial to use this function
        // because it should be in sync with CaptureTracking. Not using it may
        // cause weird miscompilations where 2 aliasing pointers are assumed to
        // noalias.
        if (auto *RP = getArgumentAliasingToReturnedPointer(Call, false)) {
          V = RP;
          continue;
        }
      }

      return V;
    }
    assert(V->getType()->isPointerTy() && "Unexpected operand type!");
  }
  return V;
}

void llvm::getUnderlyingObjects(const Value *V,
                                SmallVectorImpl<const Value *> &Objects,
                                LoopInfo *LI, unsigned MaxLookup) {
  SmallPtrSet<const Value *, 4> Visited;
  SmallVector<const Value *, 4> Worklist;
  Worklist.push_back(V);
  do {
    const Value *P = Worklist.pop_back_val();
    P = getUnderlyingObject(P, MaxLookup);

    if (!Visited.insert(P).second)
      continue;

    if (auto *SI = dyn_cast<SelectInst>(P)) {
      Worklist.push_back(SI->getTrueValue());
      Worklist.push_back(SI->getFalseValue());
      continue;
    }

    if (auto *PN = dyn_cast<PHINode>(P)) {
      // If this PHI changes the underlying object in every iteration of the
      // loop, don't look through it.  Consider:
      //   int **A;
      //   for (i) {
      //     Prev = Curr;     // Prev = PHI (Prev_0, Curr)
      //     Curr = A[i];
      //     *Prev, *Curr;
      //
      // Prev is tracking Curr one iteration behind so they refer to different
      // underlying objects.
      if (!LI || !LI->isLoopHeader(PN->getParent()) ||
          isSameUnderlyingObjectInLoop(PN, LI))
        append_range(Worklist, PN->incoming_values());
      continue;
    }

    Objects.push_back(P);
  } while (!Worklist.empty());
}

/// This is the function that does the work of looking through basic
/// ptrtoint+arithmetic+inttoptr sequences.
static const Value *getUnderlyingObjectFromInt(const Value *V) {
  do {
    if (const Operator *U = dyn_cast<Operator>(V)) {
      // If we find a ptrtoint, we can transfer control back to the
      // regular getUnderlyingObjectFromInt.
      if (U->getOpcode() == Instruction::PtrToInt)
        return U->getOperand(0);
      // If we find an add of a constant, a multiplied value, or a phi, it's
      // likely that the other operand will lead us to the base
      // object. We don't have to worry about the case where the
      // object address is somehow being computed by the multiply,
      // because our callers only care when the result is an
      // identifiable object.
      if (U->getOpcode() != Instruction::Add ||
          (!isa<ConstantInt>(U->getOperand(1)) &&
           Operator::getOpcode(U->getOperand(1)) != Instruction::Mul &&
           !isa<PHINode>(U->getOperand(1))))
        return V;
      V = U->getOperand(0);
    } else {
      return V;
    }
    assert(V->getType()->isIntegerTy() && "Unexpected operand type!");
  } while (true);
}

/// This is a wrapper around getUnderlyingObjects and adds support for basic
/// ptrtoint+arithmetic+inttoptr sequences.
/// It returns false if unidentified object is found in getUnderlyingObjects.
bool llvm::getUnderlyingObjectsForCodeGen(const Value *V,
                                          SmallVectorImpl<Value *> &Objects) {
  SmallPtrSet<const Value *, 16> Visited;
  SmallVector<const Value *, 4> Working(1, V);
  do {
    V = Working.pop_back_val();

    SmallVector<const Value *, 4> Objs;
    getUnderlyingObjects(V, Objs);

    for (const Value *V : Objs) {
      if (!Visited.insert(V).second)
        continue;
      if (Operator::getOpcode(V) == Instruction::IntToPtr) {
        const Value *O =
          getUnderlyingObjectFromInt(cast<User>(V)->getOperand(0));
        if (O->getType()->isPointerTy()) {
          Working.push_back(O);
          continue;
        }
      }
      // If getUnderlyingObjects fails to find an identifiable object,
      // getUnderlyingObjectsForCodeGen also fails for safety.
      if (!isIdentifiedObject(V)) {
        Objects.clear();
        return false;
      }
      Objects.push_back(const_cast<Value *>(V));
    }
  } while (!Working.empty());
  return true;
}

AllocaInst *llvm::findAllocaForValue(Value *V, bool OffsetZero) {
  AllocaInst *Result = nullptr;
  SmallPtrSet<Value *, 4> Visited;
  SmallVector<Value *, 4> Worklist;

  auto AddWork = [&](Value *V) {
    if (Visited.insert(V).second)
      Worklist.push_back(V);
  };

  AddWork(V);
  do {
    V = Worklist.pop_back_val();
    assert(Visited.count(V));

    if (AllocaInst *AI = dyn_cast<AllocaInst>(V)) {
      if (Result && Result != AI)
        return nullptr;
      Result = AI;
    } else if (CastInst *CI = dyn_cast<CastInst>(V)) {
      AddWork(CI->getOperand(0));
    } else if (PHINode *PN = dyn_cast<PHINode>(V)) {
      for (Value *IncValue : PN->incoming_values())
        AddWork(IncValue);
    } else if (auto *SI = dyn_cast<SelectInst>(V)) {
      AddWork(SI->getTrueValue());
      AddWork(SI->getFalseValue());
    } else if (GetElementPtrInst *GEP = dyn_cast<GetElementPtrInst>(V)) {
      if (OffsetZero && !GEP->hasAllZeroIndices())
        return nullptr;
      AddWork(GEP->getPointerOperand());
    } else {
      return nullptr;
    }
  } while (!Worklist.empty());

  return Result;
}

static bool onlyUsedByLifetimeMarkersOrDroppableInstsHelper(
    const Value *V, bool AllowLifetime, bool AllowDroppable) {
  for (const User *U : V->users()) {
    const IntrinsicInst *II = dyn_cast<IntrinsicInst>(U);
    if (!II)
      return false;

    if (AllowLifetime && II->isLifetimeStartOrEnd())
      continue;

    if (AllowDroppable && II->isDroppable())
      continue;

    return false;
  }
  return true;
}

bool llvm::onlyUsedByLifetimeMarkers(const Value *V) {
  return onlyUsedByLifetimeMarkersOrDroppableInstsHelper(
      V, /* AllowLifetime */ true, /* AllowDroppable */ false);
}
bool llvm::onlyUsedByLifetimeMarkersOrDroppableInsts(const Value *V) {
  return onlyUsedByLifetimeMarkersOrDroppableInstsHelper(
      V, /* AllowLifetime */ true, /* AllowDroppable */ true);
}

bool llvm::mustSuppressSpeculation(const LoadInst &LI) {
  if (!LI.isUnordered())
    return true;
  const Function &F = *LI.getFunction();
  // Speculative load may create a race that did not exist in the source.
  return F.hasFnAttribute(Attribute::SanitizeThread) ||
    // Speculative load may load data from dirty regions.
    F.hasFnAttribute(Attribute::SanitizeAddress) ||
    F.hasFnAttribute(Attribute::SanitizeHWAddress);
}

#if INTEL_CUSTOMIZATION
/// Return true if the only users of this pointer are
/// var.annotation intrinsics with register attribute set.
bool llvm::onlyUsedByVarAnnot(const Value *V) {
  for (const User *U : V->users()) {
    const IntrinsicInst *II = dyn_cast<IntrinsicInst>(U);
    if (!II)
      return false;

    if (const auto *VAI = dyn_cast<VarAnnotIntrinsic>(II))
      if (VAI->hasRegisterAttributeSet())
        continue;

    return false;
  }
  return true;
}
#endif // INTEL_CUSTOMIZATION

bool llvm::isSafeToSpeculativelyExecute(const Value *V,
                                        const Instruction *CtxI,
                                        const DominatorTree *DT) {
  const Operator *Inst = dyn_cast<Operator>(V);
  if (!Inst)
    return false;

  for (unsigned i = 0, e = Inst->getNumOperands(); i != e; ++i)
    if (Constant *C = dyn_cast<Constant>(Inst->getOperand(i)))
      if (C->canTrap())
        return false;

  switch (Inst->getOpcode()) {
  default:
    return true;
  case Instruction::UDiv:
  case Instruction::URem: {
    // x / y is undefined if y == 0.
    const APInt *V;
    if (match(Inst->getOperand(1), m_APInt(V)))
      return *V != 0;
    return false;
  }
  case Instruction::SDiv:
  case Instruction::SRem: {
    // x / y is undefined if y == 0 or x == INT_MIN and y == -1
    const APInt *Numerator, *Denominator;
    if (!match(Inst->getOperand(1), m_APInt(Denominator)))
      return false;
    // We cannot hoist this division if the denominator is 0.
    if (*Denominator == 0)
      return false;
    // It's safe to hoist if the denominator is not 0 or -1.
    if (!Denominator->isAllOnesValue())
      return true;
    // At this point we know that the denominator is -1.  It is safe to hoist as
    // long we know that the numerator is not INT_MIN.
    if (match(Inst->getOperand(0), m_APInt(Numerator)))
      return !Numerator->isMinSignedValue();
    // The numerator *might* be MinSignedValue.
    return false;
  }
  case Instruction::Load: {
    const LoadInst *LI = cast<LoadInst>(Inst);
    if (mustSuppressSpeculation(*LI))
      return false;
    const DataLayout &DL = LI->getModule()->getDataLayout();
    return isDereferenceableAndAlignedPointer(
        LI->getPointerOperand(), LI->getType(), MaybeAlign(LI->getAlignment()),
        DL, CtxI, DT);
  }
  case Instruction::Call: {
    auto *CI = cast<const CallInst>(Inst);
    const Function *Callee = CI->getCalledFunction();

#if INTEL_CUSTOMIZATION
    // Prohibit speculated calls of @llvm.pow if there is an argument
    // dependency on the condition which covers the call.
    //
    // entry:
    //   %cmp = fcmp fast olt double %value, 0.000000e+00
    //   br i1 %cmp, label %cond.end, label %cond.false
    // cond.false:
    //   %0 = call fast double @llvm.pow.f64(double %value, double %gamma)
    //   br label %cond.end
    // cond.end:
    //   %cond = phi fast double [ %0, %cond.false ], [ %value, %entry ]
    //
    // In this example PHI in the last line should not be simplified because
    // fcmp and call instructions depend on the same %value operand.
    if (Callee && Callee->isIntrinsic() &&
        Callee->getIntrinsicID() == llvm::Intrinsic::pow) {

      const BasicBlock *BB = CI->getParent();
      if (const BasicBlock *Pred = BB->getSinglePredecessor()) {

        const Instruction *T = Pred->getTerminator();
        if (const BranchInst *BI = dyn_cast<BranchInst>(T)) {

          if (BI->isConditional()) {
            const Value *Cond = BI->getCondition();

            if (const CmpInst *Inst = dyn_cast<CmpInst>(Cond)) {

              Value *Op = Inst->getOperand(0);
              Value *CIOp = CI->getOperand(0);
              if (Op == CIOp)
                return false;

              if (LoadInst *LI = dyn_cast<LoadInst>(CIOp)) {

                Value *LoadOp = LI->getOperand(0);
                if (LoadInst *LI = dyn_cast<LoadInst>(Op))
                  if (LI->getOperand(0) == LoadOp)
                    return false;
              }
            }
          }
        }
      }
    }
#endif // INTEL_CUSTOMIZATION

    // The called function could have undefined behavior or side-effects, even
    // if marked readnone nounwind.
    return Callee && Callee->isSpeculatable();
  }
  case Instruction::VAArg:
  case Instruction::Alloca:
  case Instruction::Invoke:
  case Instruction::CallBr:
  case Instruction::PHI:
  case Instruction::Store:
  case Instruction::Ret:
  case Instruction::Br:
  case Instruction::IndirectBr:
  case Instruction::Switch:
  case Instruction::Unreachable:
  case Instruction::Fence:
  case Instruction::AtomicRMW:
  case Instruction::AtomicCmpXchg:
  case Instruction::LandingPad:
  case Instruction::Resume:
  case Instruction::CatchSwitch:
  case Instruction::CatchPad:
  case Instruction::CatchRet:
  case Instruction::CleanupPad:
  case Instruction::CleanupRet:
    return false; // Misc instructions which have effects
  }
}

bool llvm::mayBeMemoryDependent(const Instruction &I) {
  return I.mayReadOrWriteMemory() || !isSafeToSpeculativelyExecute(&I);
}

/// Convert ConstantRange OverflowResult into ValueTracking OverflowResult.
static OverflowResult mapOverflowResult(ConstantRange::OverflowResult OR) {
  switch (OR) {
    case ConstantRange::OverflowResult::MayOverflow:
      return OverflowResult::MayOverflow;
    case ConstantRange::OverflowResult::AlwaysOverflowsLow:
      return OverflowResult::AlwaysOverflowsLow;
    case ConstantRange::OverflowResult::AlwaysOverflowsHigh:
      return OverflowResult::AlwaysOverflowsHigh;
    case ConstantRange::OverflowResult::NeverOverflows:
      return OverflowResult::NeverOverflows;
  }
  llvm_unreachable("Unknown OverflowResult");
}

/// Combine constant ranges from computeConstantRange() and computeKnownBits().
static ConstantRange computeConstantRangeIncludingKnownBits(
    const Value *V, bool ForSigned, const DataLayout &DL, unsigned Depth,
    AssumptionCache *AC, const Instruction *CxtI, const DominatorTree *DT,
    OptimizationRemarkEmitter *ORE = nullptr, bool UseInstrInfo = true) {
  KnownBits Known = computeKnownBits(
      V, DL, Depth, AC, CxtI, DT, ORE, UseInstrInfo);
  ConstantRange CR1 = ConstantRange::fromKnownBits(Known, ForSigned);
  ConstantRange CR2 = computeConstantRange(V, UseInstrInfo);
  ConstantRange::PreferredRangeType RangeType =
      ForSigned ? ConstantRange::Signed : ConstantRange::Unsigned;
  return CR1.intersectWith(CR2, RangeType);
}

OverflowResult llvm::computeOverflowForUnsignedMul(
    const Value *LHS, const Value *RHS, const DataLayout &DL,
    AssumptionCache *AC, const Instruction *CxtI, const DominatorTree *DT,
    bool UseInstrInfo) {
  KnownBits LHSKnown = computeKnownBits(LHS, DL, /*Depth=*/0, AC, CxtI, DT,
                                        nullptr, UseInstrInfo);
  KnownBits RHSKnown = computeKnownBits(RHS, DL, /*Depth=*/0, AC, CxtI, DT,
                                        nullptr, UseInstrInfo);
  ConstantRange LHSRange = ConstantRange::fromKnownBits(LHSKnown, false);
  ConstantRange RHSRange = ConstantRange::fromKnownBits(RHSKnown, false);
  return mapOverflowResult(LHSRange.unsignedMulMayOverflow(RHSRange));
}

OverflowResult
llvm::computeOverflowForSignedMul(const Value *LHS, const Value *RHS,
                                  const DataLayout &DL, AssumptionCache *AC,
                                  const Instruction *CxtI,
                                  const DominatorTree *DT, bool UseInstrInfo) {
  // Multiplying n * m significant bits yields a result of n + m significant
  // bits. If the total number of significant bits does not exceed the
  // result bit width (minus 1), there is no overflow.
  // This means if we have enough leading sign bits in the operands
  // we can guarantee that the result does not overflow.
  // Ref: "Hacker's Delight" by Henry Warren
  unsigned BitWidth = LHS->getType()->getScalarSizeInBits();

  // Note that underestimating the number of sign bits gives a more
  // conservative answer.
  unsigned SignBits = ComputeNumSignBits(LHS, DL, 0, AC, CxtI, DT) +
                      ComputeNumSignBits(RHS, DL, 0, AC, CxtI, DT);

  // First handle the easy case: if we have enough sign bits there's
  // definitely no overflow.
  if (SignBits > BitWidth + 1)
    return OverflowResult::NeverOverflows;

  // There are two ambiguous cases where there can be no overflow:
  //   SignBits == BitWidth + 1    and
  //   SignBits == BitWidth
  // The second case is difficult to check, therefore we only handle the
  // first case.
  if (SignBits == BitWidth + 1) {
    // It overflows only when both arguments are negative and the true
    // product is exactly the minimum negative number.
    // E.g. mul i16 with 17 sign bits: 0xff00 * 0xff80 = 0x8000
    // For simplicity we just check if at least one side is not negative.
    KnownBits LHSKnown = computeKnownBits(LHS, DL, /*Depth=*/0, AC, CxtI, DT,
                                          nullptr, UseInstrInfo);
    KnownBits RHSKnown = computeKnownBits(RHS, DL, /*Depth=*/0, AC, CxtI, DT,
                                          nullptr, UseInstrInfo);
    if (LHSKnown.isNonNegative() || RHSKnown.isNonNegative())
      return OverflowResult::NeverOverflows;
  }
  return OverflowResult::MayOverflow;
}

OverflowResult llvm::computeOverflowForUnsignedAdd(
    const Value *LHS, const Value *RHS, const DataLayout &DL,
    AssumptionCache *AC, const Instruction *CxtI, const DominatorTree *DT,
    bool UseInstrInfo) {
  ConstantRange LHSRange = computeConstantRangeIncludingKnownBits(
      LHS, /*ForSigned=*/false, DL, /*Depth=*/0, AC, CxtI, DT,
      nullptr, UseInstrInfo);
  ConstantRange RHSRange = computeConstantRangeIncludingKnownBits(
      RHS, /*ForSigned=*/false, DL, /*Depth=*/0, AC, CxtI, DT,
      nullptr, UseInstrInfo);
  return mapOverflowResult(LHSRange.unsignedAddMayOverflow(RHSRange));
}

static OverflowResult computeOverflowForSignedAdd(const Value *LHS,
                                                  const Value *RHS,
                                                  const AddOperator *Add,
                                                  const DataLayout &DL,
                                                  AssumptionCache *AC,
                                                  const Instruction *CxtI,
                                                  const DominatorTree *DT) {
  if (Add && Add->hasNoSignedWrap()) {
    return OverflowResult::NeverOverflows;
  }

  // If LHS and RHS each have at least two sign bits, the addition will look
  // like
  //
  // XX..... +
  // YY.....
  //
  // If the carry into the most significant position is 0, X and Y can't both
  // be 1 and therefore the carry out of the addition is also 0.
  //
  // If the carry into the most significant position is 1, X and Y can't both
  // be 0 and therefore the carry out of the addition is also 1.
  //
  // Since the carry into the most significant position is always equal to
  // the carry out of the addition, there is no signed overflow.
  if (ComputeNumSignBits(LHS, DL, 0, AC, CxtI, DT) > 1 &&
      ComputeNumSignBits(RHS, DL, 0, AC, CxtI, DT) > 1)
    return OverflowResult::NeverOverflows;

  ConstantRange LHSRange = computeConstantRangeIncludingKnownBits(
      LHS, /*ForSigned=*/true, DL, /*Depth=*/0, AC, CxtI, DT);
  ConstantRange RHSRange = computeConstantRangeIncludingKnownBits(
      RHS, /*ForSigned=*/true, DL, /*Depth=*/0, AC, CxtI, DT);
  OverflowResult OR =
      mapOverflowResult(LHSRange.signedAddMayOverflow(RHSRange));
  if (OR != OverflowResult::MayOverflow)
    return OR;

  // The remaining code needs Add to be available. Early returns if not so.
  if (!Add)
    return OverflowResult::MayOverflow;

  // If the sign of Add is the same as at least one of the operands, this add
  // CANNOT overflow. If this can be determined from the known bits of the
  // operands the above signedAddMayOverflow() check will have already done so.
  // The only other way to improve on the known bits is from an assumption, so
  // call computeKnownBitsFromAssume() directly.
  bool LHSOrRHSKnownNonNegative =
      (LHSRange.isAllNonNegative() || RHSRange.isAllNonNegative());
  bool LHSOrRHSKnownNegative =
      (LHSRange.isAllNegative() || RHSRange.isAllNegative());
  if (LHSOrRHSKnownNonNegative || LHSOrRHSKnownNegative) {
    KnownBits AddKnown(LHSRange.getBitWidth());
    computeKnownBitsFromAssume(
        Add, AddKnown, /*Depth=*/0, Query(DL, AC, CxtI, DT, true));
    if ((AddKnown.isNonNegative() && LHSOrRHSKnownNonNegative) ||
        (AddKnown.isNegative() && LHSOrRHSKnownNegative))
      return OverflowResult::NeverOverflows;
  }

  return OverflowResult::MayOverflow;
}

OverflowResult llvm::computeOverflowForUnsignedSub(const Value *LHS,
                                                   const Value *RHS,
                                                   const DataLayout &DL,
                                                   AssumptionCache *AC,
                                                   const Instruction *CxtI,
                                                   const DominatorTree *DT) {
  // Checking for conditions implied by dominating conditions may be expensive.
  // Limit it to usub_with_overflow calls for now.
  if (match(CxtI,
            m_Intrinsic<Intrinsic::usub_with_overflow>(m_Value(), m_Value())))
    if (auto C =
            isImpliedByDomCondition(CmpInst::ICMP_UGE, LHS, RHS, CxtI, DL)) {
      if (*C)
        return OverflowResult::NeverOverflows;
      return OverflowResult::AlwaysOverflowsLow;
    }
  ConstantRange LHSRange = computeConstantRangeIncludingKnownBits(
      LHS, /*ForSigned=*/false, DL, /*Depth=*/0, AC, CxtI, DT);
  ConstantRange RHSRange = computeConstantRangeIncludingKnownBits(
      RHS, /*ForSigned=*/false, DL, /*Depth=*/0, AC, CxtI, DT);
  return mapOverflowResult(LHSRange.unsignedSubMayOverflow(RHSRange));
}

OverflowResult llvm::computeOverflowForSignedSub(const Value *LHS,
                                                 const Value *RHS,
                                                 const DataLayout &DL,
                                                 AssumptionCache *AC,
                                                 const Instruction *CxtI,
                                                 const DominatorTree *DT) {
  // If LHS and RHS each have at least two sign bits, the subtraction
  // cannot overflow.
  if (ComputeNumSignBits(LHS, DL, 0, AC, CxtI, DT) > 1 &&
      ComputeNumSignBits(RHS, DL, 0, AC, CxtI, DT) > 1)
    return OverflowResult::NeverOverflows;

  ConstantRange LHSRange = computeConstantRangeIncludingKnownBits(
      LHS, /*ForSigned=*/true, DL, /*Depth=*/0, AC, CxtI, DT);
  ConstantRange RHSRange = computeConstantRangeIncludingKnownBits(
      RHS, /*ForSigned=*/true, DL, /*Depth=*/0, AC, CxtI, DT);
  return mapOverflowResult(LHSRange.signedSubMayOverflow(RHSRange));
}

bool llvm::isOverflowIntrinsicNoWrap(const WithOverflowInst *WO,
                                     const DominatorTree &DT) {
  SmallVector<const BranchInst *, 2> GuardingBranches;
  SmallVector<const ExtractValueInst *, 2> Results;

  for (const User *U : WO->users()) {
    if (const auto *EVI = dyn_cast<ExtractValueInst>(U)) {
      assert(EVI->getNumIndices() == 1 && "Obvious from CI's type");

      if (EVI->getIndices()[0] == 0)
        Results.push_back(EVI);
      else {
        assert(EVI->getIndices()[0] == 1 && "Obvious from CI's type");

        for (const auto *U : EVI->users())
          if (const auto *B = dyn_cast<BranchInst>(U)) {
            assert(B->isConditional() && "How else is it using an i1?");
            GuardingBranches.push_back(B);
          }
      }
    } else {
      // We are using the aggregate directly in a way we don't want to analyze
      // here (storing it to a global, say).
      return false;
    }
  }

  auto AllUsesGuardedByBranch = [&](const BranchInst *BI) {
    BasicBlockEdge NoWrapEdge(BI->getParent(), BI->getSuccessor(1));
    if (!NoWrapEdge.isSingleEdge())
      return false;

    // Check if all users of the add are provably no-wrap.
    for (const auto *Result : Results) {
      // If the extractvalue itself is not executed on overflow, the we don't
      // need to check each use separately, since domination is transitive.
      if (DT.dominates(NoWrapEdge, Result->getParent()))
        continue;

      for (auto &RU : Result->uses())
        if (!DT.dominates(NoWrapEdge, RU))
          return false;
    }

    return true;
  };

  return llvm::any_of(GuardingBranches, AllUsesGuardedByBranch);
}

static bool canCreateUndefOrPoison(const Operator *Op, bool PoisonOnly) {
  // See whether I has flags that may create poison
  if (const auto *OvOp = dyn_cast<OverflowingBinaryOperator>(Op)) {
    if (OvOp->hasNoSignedWrap() || OvOp->hasNoUnsignedWrap())
      return true;
  }
  if (const auto *ExactOp = dyn_cast<PossiblyExactOperator>(Op))
    if (ExactOp->isExact())
      return true;
  if (const auto *FP = dyn_cast<FPMathOperator>(Op)) {
    auto FMF = FP->getFastMathFlags();
    if (FMF.noNaNs() || FMF.noInfs())
      return true;
  }

  unsigned Opcode = Op->getOpcode();

  // Check whether opcode is a poison/undef-generating operation
  switch (Opcode) {
  case Instruction::Shl:
  case Instruction::AShr:
  case Instruction::LShr: {
    // Shifts return poison if shiftwidth is larger than the bitwidth.
    if (auto *C = dyn_cast<Constant>(Op->getOperand(1))) {
      SmallVector<Constant *, 4> ShiftAmounts;
      if (auto *FVTy = dyn_cast<FixedVectorType>(C->getType())) {
        unsigned NumElts = FVTy->getNumElements();
        for (unsigned i = 0; i < NumElts; ++i)
          ShiftAmounts.push_back(C->getAggregateElement(i));
      } else if (isa<ScalableVectorType>(C->getType()))
        return true; // Can't tell, just return true to be safe
      else
        ShiftAmounts.push_back(C);

      bool Safe = llvm::all_of(ShiftAmounts, [](Constant *C) {
        auto *CI = dyn_cast_or_null<ConstantInt>(C);
        return CI && CI->getValue().ult(C->getType()->getIntegerBitWidth());
      });
      return !Safe;
    }
    return true;
  }
  case Instruction::FPToSI:
  case Instruction::FPToUI:
    // fptosi/ui yields poison if the resulting value does not fit in the
    // destination type.
    return true;
  case Instruction::Call:
  case Instruction::CallBr:
  case Instruction::Invoke: {
    const auto *CB = cast<CallBase>(Op);
    return !CB->hasRetAttr(Attribute::NoUndef);
  }
  case Instruction::InsertElement:
  case Instruction::ExtractElement: {
    // If index exceeds the length of the vector, it returns poison
    auto *VTy = cast<VectorType>(Op->getOperand(0)->getType());
    unsigned IdxOp = Op->getOpcode() == Instruction::InsertElement ? 2 : 1;
    auto *Idx = dyn_cast<ConstantInt>(Op->getOperand(IdxOp));
    if (!Idx || Idx->getValue().uge(VTy->getElementCount().getKnownMinValue()))
      return true;
    return false;
  }
  case Instruction::ShuffleVector: {
    // shufflevector may return undef.
    if (PoisonOnly)
      return false;
    ArrayRef<int> Mask = isa<ConstantExpr>(Op)
                             ? cast<ConstantExpr>(Op)->getShuffleMask()
                             : cast<ShuffleVectorInst>(Op)->getShuffleMask();
    return is_contained(Mask, UndefMaskElem);
  }
  case Instruction::FNeg:
  case Instruction::PHI:
  case Instruction::Select:
  case Instruction::URem:
  case Instruction::SRem:
  case Instruction::ExtractValue:
  case Instruction::InsertValue:
  case Instruction::Freeze:
  case Instruction::ICmp:
  case Instruction::FCmp:
    return false;
  case Instruction::GetElementPtr: {
    const auto *GEP = cast<GEPOperator>(Op);
    return GEP->isInBounds();
  }
  default: {
    const auto *CE = dyn_cast<ConstantExpr>(Op);
    if (isa<CastInst>(Op) || (CE && CE->isCast()))
      return false;
    else if (Instruction::isBinaryOp(Opcode))
      return false;
    // Be conservative and return true.
    return true;
  }
  }
}

bool llvm::canCreateUndefOrPoison(const Operator *Op) {
  return ::canCreateUndefOrPoison(Op, /*PoisonOnly=*/false);
}

bool llvm::canCreatePoison(const Operator *Op) {
  return ::canCreateUndefOrPoison(Op, /*PoisonOnly=*/true);
}

static bool directlyImpliesPoison(const Value *ValAssumedPoison,
                                  const Value *V, unsigned Depth) {
  if (ValAssumedPoison == V)
    return true;

  const unsigned MaxDepth = 2;
  if (Depth >= MaxDepth)
    return false;

  if (const auto *I = dyn_cast<Instruction>(V)) {
    if (propagatesPoison(cast<Operator>(I)))
      return any_of(I->operands(), [=](const Value *Op) {
        return directlyImpliesPoison(ValAssumedPoison, Op, Depth + 1);
      });

    // 'select ValAssumedPoison, _, _' is poison.
    if (const auto *SI = dyn_cast<SelectInst>(I))
      return directlyImpliesPoison(ValAssumedPoison, SI->getCondition(),
                                   Depth + 1);
    // V  = extractvalue V0, idx
    // V2 = extractvalue V0, idx2
    // V0's elements are all poison or not. (e.g., add_with_overflow)
    const WithOverflowInst *II;
    if (match(I, m_ExtractValue(m_WithOverflowInst(II))) &&
        match(ValAssumedPoison, m_ExtractValue(m_Specific(II))))
      return true;
  }
  return false;
}

static bool impliesPoison(const Value *ValAssumedPoison, const Value *V,
                          unsigned Depth) {
  if (isGuaranteedNotToBeUndefOrPoison(ValAssumedPoison))
    return true;

  if (directlyImpliesPoison(ValAssumedPoison, V, /* Depth */ 0))
    return true;

  const unsigned MaxDepth = 2;
  if (Depth >= MaxDepth)
    return false;

  const auto *I = dyn_cast<Instruction>(ValAssumedPoison);
  if (I && !canCreatePoison(cast<Operator>(I))) {
    return all_of(I->operands(), [=](const Value *Op) {
      return impliesPoison(Op, V, Depth + 1);
    });
  }
  return false;
}

bool llvm::impliesPoison(const Value *ValAssumedPoison, const Value *V) {
  return ::impliesPoison(ValAssumedPoison, V, /* Depth */ 0);
}

static bool programUndefinedIfUndefOrPoison(const Value *V,
                                            bool PoisonOnly);

static bool isGuaranteedNotToBeUndefOrPoison(const Value *V,
                                             AssumptionCache *AC,
                                             const Instruction *CtxI,
                                             const DominatorTree *DT,
                                             unsigned Depth, bool PoisonOnly) {
  if (Depth >= MaxAnalysisRecursionDepth)
    return false;

  if (isa<MetadataAsValue>(V))
    return false;

  if (const auto *A = dyn_cast<Argument>(V)) {
    if (A->hasAttribute(Attribute::NoUndef))
      return true;
  }

  if (auto *C = dyn_cast<Constant>(V)) {
    if (isa<UndefValue>(C))
      return PoisonOnly && !isa<PoisonValue>(C);

    if (isa<ConstantInt>(C) || isa<GlobalVariable>(C) || isa<ConstantFP>(V) ||
        isa<ConstantPointerNull>(C) || isa<Function>(C))
      return true;

    if (C->getType()->isVectorTy() && !isa<ConstantExpr>(C))
      return (PoisonOnly ? !C->containsPoisonElement()
                         : !C->containsUndefOrPoisonElement()) &&
             !C->containsConstantExpression();
  }

  // Strip cast operations from a pointer value.
  // Note that stripPointerCastsSameRepresentation can strip off getelementptr
  // inbounds with zero offset. To guarantee that the result isn't poison, the
  // stripped pointer is checked as it has to be pointing into an allocated
  // object or be null `null` to ensure `inbounds` getelement pointers with a
  // zero offset could not produce poison.
  // It can strip off addrspacecast that do not change bit representation as
  // well. We believe that such addrspacecast is equivalent to no-op.
  auto *StrippedV = V->stripPointerCastsSameRepresentation();
  if (isa<AllocaInst>(StrippedV) || isa<GlobalVariable>(StrippedV) ||
      isa<Function>(StrippedV) || isa<ConstantPointerNull>(StrippedV))
    return true;

  auto OpCheck = [&](const Value *V) {
    return isGuaranteedNotToBeUndefOrPoison(V, AC, CtxI, DT, Depth + 1,
                                            PoisonOnly);
  };

  if (auto *Opr = dyn_cast<Operator>(V)) {
    // If the value is a freeze instruction, then it can never
    // be undef or poison.
    if (isa<FreezeInst>(V))
      return true;

    if (const auto *CB = dyn_cast<CallBase>(V)) {
      if (CB->hasRetAttr(Attribute::NoUndef))
        return true;
    }

    if (const auto *PN = dyn_cast<PHINode>(V)) {
      unsigned Num = PN->getNumIncomingValues();
      bool IsWellDefined = true;
      for (unsigned i = 0; i < Num; ++i) {
        auto *TI = PN->getIncomingBlock(i)->getTerminator();
        if (!isGuaranteedNotToBeUndefOrPoison(PN->getIncomingValue(i), AC, TI,
                                              DT, Depth + 1, PoisonOnly)) {
          IsWellDefined = false;
          break;
        }
      }
      if (IsWellDefined)
        return true;
    } else if (!canCreateUndefOrPoison(Opr) && all_of(Opr->operands(), OpCheck))
      return true;
  }

  if (auto *I = dyn_cast<LoadInst>(V))
    if (I->getMetadata(LLVMContext::MD_noundef))
      return true;

  if (programUndefinedIfUndefOrPoison(V, PoisonOnly))
    return true;

  // CxtI may be null or a cloned instruction.
  if (!CtxI || !CtxI->getParent() || !DT)
    return false;

  auto *DNode = DT->getNode(CtxI->getParent());
  if (!DNode)
    // Unreachable block
    return false;

  // If V is used as a branch condition before reaching CtxI, V cannot be
  // undef or poison.
  //   br V, BB1, BB2
  // BB1:
  //   CtxI ; V cannot be undef or poison here
  auto *Dominator = DNode->getIDom();
  while (Dominator) {
    auto *TI = Dominator->getBlock()->getTerminator();

    Value *Cond = nullptr;
    if (auto BI = dyn_cast<BranchInst>(TI)) {
      if (BI->isConditional())
        Cond = BI->getCondition();
    } else if (auto SI = dyn_cast<SwitchInst>(TI)) {
      Cond = SI->getCondition();
    }

    if (Cond) {
      if (Cond == V)
        return true;
      else if (PoisonOnly && isa<Operator>(Cond)) {
        // For poison, we can analyze further
        auto *Opr = cast<Operator>(Cond);
        if (propagatesPoison(Opr) && is_contained(Opr->operand_values(), V))
          return true;
      }
    }

    Dominator = Dominator->getIDom();
  }

  SmallVector<Attribute::AttrKind, 2> AttrKinds{Attribute::NoUndef};
  if (getKnowledgeValidInContext(V, AttrKinds, CtxI, DT, AC))
    return true;

  return false;
}

bool llvm::isGuaranteedNotToBeUndefOrPoison(const Value *V, AssumptionCache *AC,
                                            const Instruction *CtxI,
                                            const DominatorTree *DT,
                                            unsigned Depth) {
  return ::isGuaranteedNotToBeUndefOrPoison(V, AC, CtxI, DT, Depth, false);
}

bool llvm::isGuaranteedNotToBePoison(const Value *V, AssumptionCache *AC,
                                     const Instruction *CtxI,
                                     const DominatorTree *DT, unsigned Depth) {
  return ::isGuaranteedNotToBeUndefOrPoison(V, AC, CtxI, DT, Depth, true);
}

OverflowResult llvm::computeOverflowForSignedAdd(const AddOperator *Add,
                                                 const DataLayout &DL,
                                                 AssumptionCache *AC,
                                                 const Instruction *CxtI,
                                                 const DominatorTree *DT) {
  return ::computeOverflowForSignedAdd(Add->getOperand(0), Add->getOperand(1),
                                       Add, DL, AC, CxtI, DT);
}

OverflowResult llvm::computeOverflowForSignedAdd(const Value *LHS,
                                                 const Value *RHS,
                                                 const DataLayout &DL,
                                                 AssumptionCache *AC,
                                                 const Instruction *CxtI,
                                                 const DominatorTree *DT) {
  return ::computeOverflowForSignedAdd(LHS, RHS, nullptr, DL, AC, CxtI, DT);
}

bool llvm::isGuaranteedToTransferExecutionToSuccessor(const Instruction *I) {
  // Note: An atomic operation isn't guaranteed to return in a reasonable amount
  // of time because it's possible for another thread to interfere with it for an
  // arbitrary length of time, but programs aren't allowed to rely on that.

  // If there is no successor, then execution can't transfer to it.
  if (isa<ReturnInst>(I))
    return false;
  if (isa<UnreachableInst>(I))
    return false;

  // An instruction that returns without throwing must transfer control flow
  // to a successor.
  return !I->mayThrow() && I->willReturn();
}

bool llvm::isGuaranteedToTransferExecutionToSuccessor(const BasicBlock *BB) {
  // TODO: This is slightly conservative for invoke instruction since exiting
  // via an exception *is* normal control for them.
  for (const Instruction &I : *BB)
    if (!isGuaranteedToTransferExecutionToSuccessor(&I))
      return false;
  return true;
}

bool llvm::isGuaranteedToExecuteForEveryIteration(const Instruction *I,
                                                  const Loop *L) {
  // The loop header is guaranteed to be executed for every iteration.
  //
  // FIXME: Relax this constraint to cover all basic blocks that are
  // guaranteed to be executed at every iteration.
  if (I->getParent() != L->getHeader()) return false;

  for (const Instruction &LI : *L->getHeader()) {
    if (&LI == I) return true;
    if (!isGuaranteedToTransferExecutionToSuccessor(&LI)) return false;
  }
  llvm_unreachable("Instruction not contained in its own parent basic block.");
}

bool llvm::propagatesPoison(const Operator *I) {
  switch (I->getOpcode()) {
  case Instruction::Freeze:
  case Instruction::Select:
  case Instruction::PHI:
  case Instruction::Call:
  case Instruction::Invoke:
    return false;
  case Instruction::ICmp:
  case Instruction::FCmp:
  case Instruction::GetElementPtr:
    return true;
  default:
    if (isa<BinaryOperator>(I) || isa<UnaryOperator>(I) || isa<CastInst>(I))
      return true;

    // Be conservative and return false.
    return false;
  }
}

void llvm::getGuaranteedWellDefinedOps(
    const Instruction *I, SmallPtrSetImpl<const Value *> &Operands) {
  switch (I->getOpcode()) {
    case Instruction::Store:
      Operands.insert(cast<StoreInst>(I)->getPointerOperand());
      break;

    case Instruction::Load:
      Operands.insert(cast<LoadInst>(I)->getPointerOperand());
      break;

    // Since dereferenceable attribute imply noundef, atomic operations
    // also implicitly have noundef pointers too
    case Instruction::AtomicCmpXchg:
      Operands.insert(cast<AtomicCmpXchgInst>(I)->getPointerOperand());
      break;

    case Instruction::AtomicRMW:
      Operands.insert(cast<AtomicRMWInst>(I)->getPointerOperand());
      break;

    case Instruction::Call:
    case Instruction::Invoke: {
      const CallBase *CB = cast<CallBase>(I);
      if (CB->isIndirectCall())
        Operands.insert(CB->getCalledOperand());
      for (unsigned i = 0; i < CB->arg_size(); ++i) {
        if (CB->paramHasAttr(i, Attribute::NoUndef) ||
            CB->paramHasAttr(i, Attribute::Dereferenceable))
          Operands.insert(CB->getArgOperand(i));
      }
      break;
    }

    default:
      break;
  }
}

void llvm::getGuaranteedNonPoisonOps(const Instruction *I,
                                     SmallPtrSetImpl<const Value *> &Operands) {
  getGuaranteedWellDefinedOps(I, Operands);
  switch (I->getOpcode()) {
  // Divisors of these operations are allowed to be partially undef.
  case Instruction::UDiv:
  case Instruction::SDiv:
  case Instruction::URem:
  case Instruction::SRem:
    Operands.insert(I->getOperand(1));
    break;

  default:
    break;
  }
}

bool llvm::mustTriggerUB(const Instruction *I,
                         const SmallSet<const Value *, 16>& KnownPoison) {
  SmallPtrSet<const Value *, 4> NonPoisonOps;
  getGuaranteedNonPoisonOps(I, NonPoisonOps);

  for (const auto *V : NonPoisonOps)
    if (KnownPoison.count(V))
      return true;

  return false;
}

static bool programUndefinedIfUndefOrPoison(const Value *V,
                                            bool PoisonOnly) {
  // We currently only look for uses of values within the same basic
  // block, as that makes it easier to guarantee that the uses will be
  // executed given that Inst is executed.
  //
  // FIXME: Expand this to consider uses beyond the same basic block. To do
  // this, look out for the distinction between post-dominance and strong
  // post-dominance.
  const BasicBlock *BB = nullptr;
  BasicBlock::const_iterator Begin;
  if (const auto *Inst = dyn_cast<Instruction>(V)) {
    BB = Inst->getParent();
    Begin = Inst->getIterator();
    Begin++;
  } else if (const auto *Arg = dyn_cast<Argument>(V)) {
    BB = &Arg->getParent()->getEntryBlock();
    Begin = BB->begin();
  } else {
    return false;
  }

  BasicBlock::const_iterator End = BB->end();

  if (!PoisonOnly) {
    // Since undef does not propagate eagerly, be conservative & just check
    // whether a value is directly passed to an instruction that must take
    // well-defined operands.

    for (auto &I : make_range(Begin, End)) {
      SmallPtrSet<const Value *, 4> WellDefinedOps;
      getGuaranteedWellDefinedOps(&I, WellDefinedOps);
      for (auto *Op : WellDefinedOps) {
        if (Op == V)
          return true;
      }
      if (!isGuaranteedToTransferExecutionToSuccessor(&I))
        break;
    }
    return false;
  }

  // Set of instructions that we have proved will yield poison if Inst
  // does.
  SmallSet<const Value *, 16> YieldsPoison;
  SmallSet<const BasicBlock *, 4> Visited;

  YieldsPoison.insert(V);
  auto Propagate = [&](const User *User) {
    if (propagatesPoison(cast<Operator>(User)))
      YieldsPoison.insert(User);
  };
  for_each(V->users(), Propagate);
  Visited.insert(BB);

  unsigned Iter = 0;
  while (Iter++ < MaxAnalysisRecursionDepth) {
    for (auto &I : make_range(Begin, End)) {
      if (mustTriggerUB(&I, YieldsPoison))
        return true;
      if (!isGuaranteedToTransferExecutionToSuccessor(&I))
        return false;

      // Mark poison that propagates from I through uses of I.
      if (YieldsPoison.count(&I))
        for_each(I.users(), Propagate);
    }

    if (auto *NextBB = BB->getSingleSuccessor()) {
      if (Visited.insert(NextBB).second) {
        BB = NextBB;
        Begin = BB->getFirstNonPHI()->getIterator();
        End = BB->end();
        continue;
      }
    }

    break;
  }
  return false;
}

bool llvm::programUndefinedIfUndefOrPoison(const Instruction *Inst) {
  return ::programUndefinedIfUndefOrPoison(Inst, false);
}

bool llvm::programUndefinedIfPoison(const Instruction *Inst) {
  return ::programUndefinedIfUndefOrPoison(Inst, true);
}

static bool isKnownNonNaN(const Value *V, FastMathFlags FMF) {
  if (FMF.noNaNs())
    return true;

  if (auto *C = dyn_cast<ConstantFP>(V))
    return !C->isNaN();

  if (auto *C = dyn_cast<ConstantDataVector>(V)) {
    if (!C->getElementType()->isFloatingPointTy())
      return false;
    for (unsigned I = 0, E = C->getNumElements(); I < E; ++I) {
      if (C->getElementAsAPFloat(I).isNaN())
        return false;
    }
    return true;
  }

  if (isa<ConstantAggregateZero>(V))
    return true;

  return false;
}

static bool isKnownNonZero(const Value *V) {
  if (auto *C = dyn_cast<ConstantFP>(V))
    return !C->isZero();

  if (auto *C = dyn_cast<ConstantDataVector>(V)) {
    if (!C->getElementType()->isFloatingPointTy())
      return false;
    for (unsigned I = 0, E = C->getNumElements(); I < E; ++I) {
      if (C->getElementAsAPFloat(I).isZero())
        return false;
    }
    return true;
  }

  return false;
}

/// Match clamp pattern for float types without care about NaNs or signed zeros.
/// Given non-min/max outer cmp/select from the clamp pattern this
/// function recognizes if it can be substitued by a "canonical" min/max
/// pattern.
static SelectPatternResult matchFastFloatClamp(CmpInst::Predicate Pred,
                                               Value *CmpLHS, Value *CmpRHS,
                                               Value *TrueVal, Value *FalseVal,
                                               Value *&LHS, Value *&RHS) {
  // Try to match
  //   X < C1 ? C1 : Min(X, C2) --> Max(C1, Min(X, C2))
  //   X > C1 ? C1 : Max(X, C2) --> Min(C1, Max(X, C2))
  // and return description of the outer Max/Min.

  // First, check if select has inverse order:
  if (CmpRHS == FalseVal) {
    std::swap(TrueVal, FalseVal);
    Pred = CmpInst::getInversePredicate(Pred);
  }

  // Assume success now. If there's no match, callers should not use these anyway.
  LHS = TrueVal;
  RHS = FalseVal;

  const APFloat *FC1;
  if (CmpRHS != TrueVal || !match(CmpRHS, m_APFloat(FC1)) || !FC1->isFinite())
    return {SPF_UNKNOWN, SPNB_NA, false};

  const APFloat *FC2;
  switch (Pred) {
  case CmpInst::FCMP_OLT:
  case CmpInst::FCMP_OLE:
  case CmpInst::FCMP_ULT:
  case CmpInst::FCMP_ULE:
    if (match(FalseVal,
              m_CombineOr(m_OrdFMin(m_Specific(CmpLHS), m_APFloat(FC2)),
                          m_UnordFMin(m_Specific(CmpLHS), m_APFloat(FC2)))) &&
        *FC1 < *FC2)
      return {SPF_FMAXNUM, SPNB_RETURNS_ANY, false};
    break;
  case CmpInst::FCMP_OGT:
  case CmpInst::FCMP_OGE:
  case CmpInst::FCMP_UGT:
  case CmpInst::FCMP_UGE:
    if (match(FalseVal,
              m_CombineOr(m_OrdFMax(m_Specific(CmpLHS), m_APFloat(FC2)),
                          m_UnordFMax(m_Specific(CmpLHS), m_APFloat(FC2)))) &&
        *FC1 > *FC2)
      return {SPF_FMINNUM, SPNB_RETURNS_ANY, false};
    break;
  default:
    break;
  }

  return {SPF_UNKNOWN, SPNB_NA, false};
}

/// Recognize variations of:
///   CLAMP(v,l,h) ==> ((v) < (l) ? (l) : ((v) > (h) ? (h) : (v)))
static SelectPatternResult matchClamp(CmpInst::Predicate Pred,
                                      Value *CmpLHS, Value *CmpRHS,
                                      Value *TrueVal, Value *FalseVal) {
  // Swap the select operands and predicate to match the patterns below.
  if (CmpRHS != TrueVal) {
    Pred = ICmpInst::getSwappedPredicate(Pred);
    std::swap(TrueVal, FalseVal);
  }
  const APInt *C1;
  if (CmpRHS == TrueVal && match(CmpRHS, m_APInt(C1))) {
    const APInt *C2;
    // (X <s C1) ? C1 : SMIN(X, C2) ==> SMAX(SMIN(X, C2), C1)
    if (match(FalseVal, m_SMin(m_Specific(CmpLHS), m_APInt(C2))) &&
        C1->slt(*C2) && Pred == CmpInst::ICMP_SLT)
      return {SPF_SMAX, SPNB_NA, false};

    // (X >s C1) ? C1 : SMAX(X, C2) ==> SMIN(SMAX(X, C2), C1)
    if (match(FalseVal, m_SMax(m_Specific(CmpLHS), m_APInt(C2))) &&
        C1->sgt(*C2) && Pred == CmpInst::ICMP_SGT)
      return {SPF_SMIN, SPNB_NA, false};

    // (X <u C1) ? C1 : UMIN(X, C2) ==> UMAX(UMIN(X, C2), C1)
    if (match(FalseVal, m_UMin(m_Specific(CmpLHS), m_APInt(C2))) &&
        C1->ult(*C2) && Pred == CmpInst::ICMP_ULT)
      return {SPF_UMAX, SPNB_NA, false};

    // (X >u C1) ? C1 : UMAX(X, C2) ==> UMIN(UMAX(X, C2), C1)
    if (match(FalseVal, m_UMax(m_Specific(CmpLHS), m_APInt(C2))) &&
        C1->ugt(*C2) && Pred == CmpInst::ICMP_UGT)
      return {SPF_UMIN, SPNB_NA, false};
  }
  return {SPF_UNKNOWN, SPNB_NA, false};
}

/// Recognize variations of:
///   a < c ? min(a,b) : min(b,c) ==> min(min(a,b),min(b,c))
static SelectPatternResult matchMinMaxOfMinMax(CmpInst::Predicate Pred,
                                               Value *CmpLHS, Value *CmpRHS,
                                               Value *TVal, Value *FVal,
                                               unsigned Depth) {
  // TODO: Allow FP min/max with nnan/nsz.
  assert(CmpInst::isIntPredicate(Pred) && "Expected integer comparison");

  Value *A = nullptr, *B = nullptr;
  SelectPatternResult L = matchSelectPattern(TVal, A, B, nullptr, Depth + 1);
  if (!SelectPatternResult::isMinOrMax(L.Flavor))
    return {SPF_UNKNOWN, SPNB_NA, false};

  Value *C = nullptr, *D = nullptr;
  SelectPatternResult R = matchSelectPattern(FVal, C, D, nullptr, Depth + 1);
  if (L.Flavor != R.Flavor)
    return {SPF_UNKNOWN, SPNB_NA, false};

  // We have something like: x Pred y ? min(a, b) : min(c, d).
  // Try to match the compare to the min/max operations of the select operands.
  // First, make sure we have the right compare predicate.
  switch (L.Flavor) {
  case SPF_SMIN:
    if (Pred == ICmpInst::ICMP_SGT || Pred == ICmpInst::ICMP_SGE) {
      Pred = ICmpInst::getSwappedPredicate(Pred);
      std::swap(CmpLHS, CmpRHS);
    }
    if (Pred == ICmpInst::ICMP_SLT || Pred == ICmpInst::ICMP_SLE)
      break;
    return {SPF_UNKNOWN, SPNB_NA, false};
  case SPF_SMAX:
    if (Pred == ICmpInst::ICMP_SLT || Pred == ICmpInst::ICMP_SLE) {
      Pred = ICmpInst::getSwappedPredicate(Pred);
      std::swap(CmpLHS, CmpRHS);
    }
    if (Pred == ICmpInst::ICMP_SGT || Pred == ICmpInst::ICMP_SGE)
      break;
    return {SPF_UNKNOWN, SPNB_NA, false};
  case SPF_UMIN:
    if (Pred == ICmpInst::ICMP_UGT || Pred == ICmpInst::ICMP_UGE) {
      Pred = ICmpInst::getSwappedPredicate(Pred);
      std::swap(CmpLHS, CmpRHS);
    }
    if (Pred == ICmpInst::ICMP_ULT || Pred == ICmpInst::ICMP_ULE)
      break;
    return {SPF_UNKNOWN, SPNB_NA, false};
  case SPF_UMAX:
    if (Pred == ICmpInst::ICMP_ULT || Pred == ICmpInst::ICMP_ULE) {
      Pred = ICmpInst::getSwappedPredicate(Pred);
      std::swap(CmpLHS, CmpRHS);
    }
    if (Pred == ICmpInst::ICMP_UGT || Pred == ICmpInst::ICMP_UGE)
      break;
    return {SPF_UNKNOWN, SPNB_NA, false};
  default:
    return {SPF_UNKNOWN, SPNB_NA, false};
  }

  // If there is a common operand in the already matched min/max and the other
  // min/max operands match the compare operands (either directly or inverted),
  // then this is min/max of the same flavor.

  // a pred c ? m(a, b) : m(c, b) --> m(m(a, b), m(c, b))
  // ~c pred ~a ? m(a, b) : m(c, b) --> m(m(a, b), m(c, b))
  if (D == B) {
    if ((CmpLHS == A && CmpRHS == C) || (match(C, m_Not(m_Specific(CmpLHS))) &&
                                         match(A, m_Not(m_Specific(CmpRHS)))))
      return {L.Flavor, SPNB_NA, false};
  }
  // a pred d ? m(a, b) : m(b, d) --> m(m(a, b), m(b, d))
  // ~d pred ~a ? m(a, b) : m(b, d) --> m(m(a, b), m(b, d))
  if (C == B) {
    if ((CmpLHS == A && CmpRHS == D) || (match(D, m_Not(m_Specific(CmpLHS))) &&
                                         match(A, m_Not(m_Specific(CmpRHS)))))
      return {L.Flavor, SPNB_NA, false};
  }
  // b pred c ? m(a, b) : m(c, a) --> m(m(a, b), m(c, a))
  // ~c pred ~b ? m(a, b) : m(c, a) --> m(m(a, b), m(c, a))
  if (D == A) {
    if ((CmpLHS == B && CmpRHS == C) || (match(C, m_Not(m_Specific(CmpLHS))) &&
                                         match(B, m_Not(m_Specific(CmpRHS)))))
      return {L.Flavor, SPNB_NA, false};
  }
  // b pred d ? m(a, b) : m(a, d) --> m(m(a, b), m(a, d))
  // ~d pred ~b ? m(a, b) : m(a, d) --> m(m(a, b), m(a, d))
  if (C == A) {
    if ((CmpLHS == B && CmpRHS == D) || (match(D, m_Not(m_Specific(CmpLHS))) &&
                                         match(B, m_Not(m_Specific(CmpRHS)))))
      return {L.Flavor, SPNB_NA, false};
  }

  return {SPF_UNKNOWN, SPNB_NA, false};
}

/// If the input value is the result of a 'not' op, constant integer, or vector
/// splat of a constant integer, return the bitwise-not source value.
/// TODO: This could be extended to handle non-splat vector integer constants.
static Value *getNotValue(Value *V) {
  Value *NotV;
  if (match(V, m_Not(m_Value(NotV))))
    return NotV;

  const APInt *C;
  if (match(V, m_APInt(C)))
    return ConstantInt::get(V->getType(), ~(*C));

  return nullptr;
}

/// Match non-obvious integer minimum and maximum sequences.
static SelectPatternResult matchMinMax(CmpInst::Predicate Pred,
                                       Value *CmpLHS, Value *CmpRHS,
                                       Value *TrueVal, Value *FalseVal,
                                       Value *&LHS, Value *&RHS,
                                       unsigned Depth) {
  // Assume success. If there's no match, callers should not use these anyway.
  LHS = TrueVal;
  RHS = FalseVal;

  SelectPatternResult SPR = matchClamp(Pred, CmpLHS, CmpRHS, TrueVal, FalseVal);
  if (SPR.Flavor != SelectPatternFlavor::SPF_UNKNOWN)
    return SPR;

  SPR = matchMinMaxOfMinMax(Pred, CmpLHS, CmpRHS, TrueVal, FalseVal, Depth);
  if (SPR.Flavor != SelectPatternFlavor::SPF_UNKNOWN)
    return SPR;

  // Look through 'not' ops to find disguised min/max.
  // (X > Y) ? ~X : ~Y ==> (~X < ~Y) ? ~X : ~Y ==> MIN(~X, ~Y)
  // (X < Y) ? ~X : ~Y ==> (~X > ~Y) ? ~X : ~Y ==> MAX(~X, ~Y)
  if (CmpLHS == getNotValue(TrueVal) && CmpRHS == getNotValue(FalseVal)) {
    switch (Pred) {
    case CmpInst::ICMP_SGT: return {SPF_SMIN, SPNB_NA, false};
    case CmpInst::ICMP_SLT: return {SPF_SMAX, SPNB_NA, false};
    case CmpInst::ICMP_UGT: return {SPF_UMIN, SPNB_NA, false};
    case CmpInst::ICMP_ULT: return {SPF_UMAX, SPNB_NA, false};
    default: break;
    }
  }

  // (X > Y) ? ~Y : ~X ==> (~X < ~Y) ? ~Y : ~X ==> MAX(~Y, ~X)
  // (X < Y) ? ~Y : ~X ==> (~X > ~Y) ? ~Y : ~X ==> MIN(~Y, ~X)
  if (CmpLHS == getNotValue(FalseVal) && CmpRHS == getNotValue(TrueVal)) {
    switch (Pred) {
    case CmpInst::ICMP_SGT: return {SPF_SMAX, SPNB_NA, false};
    case CmpInst::ICMP_SLT: return {SPF_SMIN, SPNB_NA, false};
    case CmpInst::ICMP_UGT: return {SPF_UMAX, SPNB_NA, false};
    case CmpInst::ICMP_ULT: return {SPF_UMIN, SPNB_NA, false};
    default: break;
    }
  }

  if (Pred != CmpInst::ICMP_SGT && Pred != CmpInst::ICMP_SLT)
    return {SPF_UNKNOWN, SPNB_NA, false};

  // Z = X -nsw Y
  // (X >s Y) ? 0 : Z ==> (Z >s 0) ? 0 : Z ==> SMIN(Z, 0)
  // (X <s Y) ? 0 : Z ==> (Z <s 0) ? 0 : Z ==> SMAX(Z, 0)
  if (match(TrueVal, m_Zero()) &&
      match(FalseVal, m_NSWSub(m_Specific(CmpLHS), m_Specific(CmpRHS))))
    return {Pred == CmpInst::ICMP_SGT ? SPF_SMIN : SPF_SMAX, SPNB_NA, false};

  // Z = X -nsw Y
  // (X >s Y) ? Z : 0 ==> (Z >s 0) ? Z : 0 ==> SMAX(Z, 0)
  // (X <s Y) ? Z : 0 ==> (Z <s 0) ? Z : 0 ==> SMIN(Z, 0)
  if (match(FalseVal, m_Zero()) &&
      match(TrueVal, m_NSWSub(m_Specific(CmpLHS), m_Specific(CmpRHS))))
    return {Pred == CmpInst::ICMP_SGT ? SPF_SMAX : SPF_SMIN, SPNB_NA, false};

  const APInt *C1;
  if (!match(CmpRHS, m_APInt(C1)))
    return {SPF_UNKNOWN, SPNB_NA, false};

  // An unsigned min/max can be written with a signed compare.
  const APInt *C2;
  if ((CmpLHS == TrueVal && match(FalseVal, m_APInt(C2))) ||
      (CmpLHS == FalseVal && match(TrueVal, m_APInt(C2)))) {
    // Is the sign bit set?
    // (X <s 0) ? X : MAXVAL ==> (X >u MAXVAL) ? X : MAXVAL ==> UMAX
    // (X <s 0) ? MAXVAL : X ==> (X >u MAXVAL) ? MAXVAL : X ==> UMIN
    if (Pred == CmpInst::ICMP_SLT && C1->isNullValue() &&
        C2->isMaxSignedValue())
      return {CmpLHS == TrueVal ? SPF_UMAX : SPF_UMIN, SPNB_NA, false};

    // Is the sign bit clear?
    // (X >s -1) ? MINVAL : X ==> (X <u MINVAL) ? MINVAL : X ==> UMAX
    // (X >s -1) ? X : MINVAL ==> (X <u MINVAL) ? X : MINVAL ==> UMIN
    if (Pred == CmpInst::ICMP_SGT && C1->isAllOnesValue() &&
        C2->isMinSignedValue())
      return {CmpLHS == FalseVal ? SPF_UMAX : SPF_UMIN, SPNB_NA, false};
  }

  return {SPF_UNKNOWN, SPNB_NA, false};
}

bool llvm::isKnownNegation(const Value *X, const Value *Y, bool NeedNSW) {
  assert(X && Y && "Invalid operand");

  // X = sub (0, Y) || X = sub nsw (0, Y)
  if ((!NeedNSW && match(X, m_Sub(m_ZeroInt(), m_Specific(Y)))) ||
      (NeedNSW && match(X, m_NSWSub(m_ZeroInt(), m_Specific(Y)))))
    return true;

  // Y = sub (0, X) || Y = sub nsw (0, X)
  if ((!NeedNSW && match(Y, m_Sub(m_ZeroInt(), m_Specific(X)))) ||
      (NeedNSW && match(Y, m_NSWSub(m_ZeroInt(), m_Specific(X)))))
    return true;

  // X = sub (A, B), Y = sub (B, A) || X = sub nsw (A, B), Y = sub nsw (B, A)
  Value *A, *B;
  return (!NeedNSW && (match(X, m_Sub(m_Value(A), m_Value(B))) &&
                        match(Y, m_Sub(m_Specific(B), m_Specific(A))))) ||
         (NeedNSW && (match(X, m_NSWSub(m_Value(A), m_Value(B))) &&
                       match(Y, m_NSWSub(m_Specific(B), m_Specific(A)))));
}

static SelectPatternResult matchSelectPattern(CmpInst::Predicate Pred,
                                              FastMathFlags FMF,
                                              Value *CmpLHS, Value *CmpRHS,
                                              Value *TrueVal, Value *FalseVal,
                                              Value *&LHS, Value *&RHS,
                                              unsigned Depth) {
  if (CmpInst::isFPPredicate(Pred)) {
    // IEEE-754 ignores the sign of 0.0 in comparisons. So if the select has one
    // 0.0 operand, set the compare's 0.0 operands to that same value for the
    // purpose of identifying min/max. Disregard vector constants with undefined
    // elements because those can not be back-propagated for analysis.
    Value *OutputZeroVal = nullptr;
    if (match(TrueVal, m_AnyZeroFP()) && !match(FalseVal, m_AnyZeroFP()) &&
        !cast<Constant>(TrueVal)->containsUndefOrPoisonElement())
      OutputZeroVal = TrueVal;
    else if (match(FalseVal, m_AnyZeroFP()) && !match(TrueVal, m_AnyZeroFP()) &&
             !cast<Constant>(FalseVal)->containsUndefOrPoisonElement())
      OutputZeroVal = FalseVal;

    if (OutputZeroVal) {
      if (match(CmpLHS, m_AnyZeroFP()))
        CmpLHS = OutputZeroVal;
      if (match(CmpRHS, m_AnyZeroFP()))
        CmpRHS = OutputZeroVal;
    }
  }

  LHS = CmpLHS;
  RHS = CmpRHS;

  // Signed zero may return inconsistent results between implementations.
  //  (0.0 <= -0.0) ? 0.0 : -0.0 // Returns 0.0
  //  minNum(0.0, -0.0)          // May return -0.0 or 0.0 (IEEE 754-2008 5.3.1)
  // Therefore, we behave conservatively and only proceed if at least one of the
  // operands is known to not be zero or if we don't care about signed zero.
  switch (Pred) {
  default: break;
  // FIXME: Include OGT/OLT/UGT/ULT.
  case CmpInst::FCMP_OGE: case CmpInst::FCMP_OLE:
  case CmpInst::FCMP_UGE: case CmpInst::FCMP_ULE:
    if (!FMF.noSignedZeros() && !isKnownNonZero(CmpLHS) &&
        !isKnownNonZero(CmpRHS))
      return {SPF_UNKNOWN, SPNB_NA, false};
  }

  SelectPatternNaNBehavior NaNBehavior = SPNB_NA;
  bool Ordered = false;

  // When given one NaN and one non-NaN input:
  //   - maxnum/minnum (C99 fmaxf()/fminf()) return the non-NaN input.
  //   - A simple C99 (a < b ? a : b) construction will return 'b' (as the
  //     ordered comparison fails), which could be NaN or non-NaN.
  // so here we discover exactly what NaN behavior is required/accepted.
  if (CmpInst::isFPPredicate(Pred)) {
    bool LHSSafe = isKnownNonNaN(CmpLHS, FMF);
    bool RHSSafe = isKnownNonNaN(CmpRHS, FMF);

    if (LHSSafe && RHSSafe) {
      // Both operands are known non-NaN.
      NaNBehavior = SPNB_RETURNS_ANY;
    } else if (CmpInst::isOrdered(Pred)) {
      // An ordered comparison will return false when given a NaN, so it
      // returns the RHS.
      Ordered = true;
      if (LHSSafe)
        // LHS is non-NaN, so if RHS is NaN then NaN will be returned.
        NaNBehavior = SPNB_RETURNS_NAN;
      else if (RHSSafe)
        NaNBehavior = SPNB_RETURNS_OTHER;
      else
        // Completely unsafe.
        return {SPF_UNKNOWN, SPNB_NA, false};
    } else {
      Ordered = false;
      // An unordered comparison will return true when given a NaN, so it
      // returns the LHS.
      if (LHSSafe)
        // LHS is non-NaN, so if RHS is NaN then non-NaN will be returned.
        NaNBehavior = SPNB_RETURNS_OTHER;
      else if (RHSSafe)
        NaNBehavior = SPNB_RETURNS_NAN;
      else
        // Completely unsafe.
        return {SPF_UNKNOWN, SPNB_NA, false};
    }
  }

  if (TrueVal == CmpRHS && FalseVal == CmpLHS) {
    std::swap(CmpLHS, CmpRHS);
    Pred = CmpInst::getSwappedPredicate(Pred);
    if (NaNBehavior == SPNB_RETURNS_NAN)
      NaNBehavior = SPNB_RETURNS_OTHER;
    else if (NaNBehavior == SPNB_RETURNS_OTHER)
      NaNBehavior = SPNB_RETURNS_NAN;
    Ordered = !Ordered;
  }

  // ([if]cmp X, Y) ? X : Y
  if (TrueVal == CmpLHS && FalseVal == CmpRHS) {
#if INTEL_CUSTOMIZATION
    // Vectorizer emits ABS(x-y) as:
    // %0 = sub nsw %x, %y
    // %1 = sub nsw %y, %x
    // %2 = icmp sgt %1, %0
    // %3 = select %2, %1, %0
    Value *SubA, *SubB;
    if ((Pred == ICmpInst::ICMP_SGT || Pred == ICmpInst::ICMP_SGE) &&
        match(TrueVal, m_NSWSub(m_Value(SubA), m_Value(SubB))))
      if (match(FalseVal, m_NSWSub(m_Specific(SubB), m_Specific(SubA))))
        return { SPF_ABS, SPNB_NA, false};
#endif // INTEL_CUSTOMIZATION
    switch (Pred) {
    default: return {SPF_UNKNOWN, SPNB_NA, false}; // Equality.
    case ICmpInst::ICMP_UGT:
    case ICmpInst::ICMP_UGE: return {SPF_UMAX, SPNB_NA, false};
    case ICmpInst::ICMP_SGT:
    case ICmpInst::ICMP_SGE: return {SPF_SMAX, SPNB_NA, false};
    case ICmpInst::ICMP_ULT:
    case ICmpInst::ICMP_ULE: return {SPF_UMIN, SPNB_NA, false};
    case ICmpInst::ICMP_SLT:
    case ICmpInst::ICMP_SLE: return {SPF_SMIN, SPNB_NA, false};
    case FCmpInst::FCMP_UGT:
    case FCmpInst::FCMP_UGE:
    case FCmpInst::FCMP_OGT:
    case FCmpInst::FCMP_OGE: return {SPF_FMAXNUM, NaNBehavior, Ordered};
    case FCmpInst::FCMP_ULT:
    case FCmpInst::FCMP_ULE:
    case FCmpInst::FCMP_OLT:
    case FCmpInst::FCMP_OLE: return {SPF_FMINNUM, NaNBehavior, Ordered};
    }
  }

  if (isKnownNegation(TrueVal, FalseVal)) {
    // Sign-extending LHS does not change its sign, so TrueVal/FalseVal can
    // match against either LHS or sext(LHS).
    auto MaybeSExtCmpLHS =
        m_CombineOr(m_Specific(CmpLHS), m_SExt(m_Specific(CmpLHS)));
    auto ZeroOrAllOnes = m_CombineOr(m_ZeroInt(), m_AllOnes());
    auto ZeroOrOne = m_CombineOr(m_ZeroInt(), m_One());
    if (match(TrueVal, MaybeSExtCmpLHS)) {
      // Set the return values. If the compare uses the negated value (-X >s 0),
      // swap the return values because the negated value is always 'RHS'.
      LHS = TrueVal;
      RHS = FalseVal;
      if (match(CmpLHS, m_Neg(m_Specific(FalseVal))))
        std::swap(LHS, RHS);

      // (X >s 0) ? X : -X or (X >s -1) ? X : -X --> ABS(X)
      // (-X >s 0) ? -X : X or (-X >s -1) ? -X : X --> ABS(X)
      if (Pred == ICmpInst::ICMP_SGT && match(CmpRHS, ZeroOrAllOnes))
        return {SPF_ABS, SPNB_NA, false};

      // (X >=s 0) ? X : -X or (X >=s 1) ? X : -X --> ABS(X)
      if (Pred == ICmpInst::ICMP_SGE && match(CmpRHS, ZeroOrOne))
        return {SPF_ABS, SPNB_NA, false};

      // (X <s 0) ? X : -X or (X <s 1) ? X : -X --> NABS(X)
      // (-X <s 0) ? -X : X or (-X <s 1) ? -X : X --> NABS(X)
      if (Pred == ICmpInst::ICMP_SLT && match(CmpRHS, ZeroOrOne))
        return {SPF_NABS, SPNB_NA, false};
    }
    else if (match(FalseVal, MaybeSExtCmpLHS)) {
      // Set the return values. If the compare uses the negated value (-X >s 0),
      // swap the return values because the negated value is always 'RHS'.
      LHS = FalseVal;
      RHS = TrueVal;
      if (match(CmpLHS, m_Neg(m_Specific(TrueVal))))
        std::swap(LHS, RHS);

      // (X >s 0) ? -X : X or (X >s -1) ? -X : X --> NABS(X)
      // (-X >s 0) ? X : -X or (-X >s -1) ? X : -X --> NABS(X)
      if (Pred == ICmpInst::ICMP_SGT && match(CmpRHS, ZeroOrAllOnes))
        return {SPF_NABS, SPNB_NA, false};

      // (X <s 0) ? -X : X or (X <s 1) ? -X : X --> ABS(X)
      // (-X <s 0) ? X : -X or (-X <s 1) ? X : -X --> ABS(X)
      if (Pred == ICmpInst::ICMP_SLT && match(CmpRHS, ZeroOrOne))
        return {SPF_ABS, SPNB_NA, false};
    }
  }

  if (CmpInst::isIntPredicate(Pred))
    return matchMinMax(Pred, CmpLHS, CmpRHS, TrueVal, FalseVal, LHS, RHS, Depth);

  // According to (IEEE 754-2008 5.3.1), minNum(0.0, -0.0) and similar
  // may return either -0.0 or 0.0, so fcmp/select pair has stricter
  // semantics than minNum. Be conservative in such case.
  if (NaNBehavior != SPNB_RETURNS_ANY ||
      (!FMF.noSignedZeros() && !isKnownNonZero(CmpLHS) &&
       !isKnownNonZero(CmpRHS)))
    return {SPF_UNKNOWN, SPNB_NA, false};

  return matchFastFloatClamp(Pred, CmpLHS, CmpRHS, TrueVal, FalseVal, LHS, RHS);
}

/// Helps to match a select pattern in case of a type mismatch.
///
/// The function processes the case when type of true and false values of a
/// select instruction differs from type of the cmp instruction operands because
/// of a cast instruction. The function checks if it is legal to move the cast
/// operation after "select". If yes, it returns the new second value of
/// "select" (with the assumption that cast is moved):
/// 1. As operand of cast instruction when both values of "select" are same cast
/// instructions.
/// 2. As restored constant (by applying reverse cast operation) when the first
/// value of the "select" is a cast operation and the second value is a
/// constant.
/// NOTE: We return only the new second value because the first value could be
/// accessed as operand of cast instruction.
static Value *lookThroughCast(CmpInst *CmpI, Value *V1, Value *V2,
                              Instruction::CastOps *CastOp) {
  auto *Cast1 = dyn_cast<CastInst>(V1);
  if (!Cast1)
    return nullptr;

  *CastOp = Cast1->getOpcode();
  Type *SrcTy = Cast1->getSrcTy();
  if (auto *Cast2 = dyn_cast<CastInst>(V2)) {
    // If V1 and V2 are both the same cast from the same type, look through V1.
    if (*CastOp == Cast2->getOpcode() && SrcTy == Cast2->getSrcTy())
      return Cast2->getOperand(0);
    return nullptr;
  }

  auto *C = dyn_cast<Constant>(V2);
  if (!C)
    return nullptr;

  Constant *CastedTo = nullptr;
  switch (*CastOp) {
  case Instruction::ZExt:
    if (CmpI->isUnsigned())
      CastedTo = ConstantExpr::getTrunc(C, SrcTy);
    break;
  case Instruction::SExt:
    if (CmpI->isSigned())
      CastedTo = ConstantExpr::getTrunc(C, SrcTy, true);
    break;
  case Instruction::Trunc:
    Constant *CmpConst;
    if (match(CmpI->getOperand(1), m_Constant(CmpConst)) &&
        CmpConst->getType() == SrcTy) {
      // Here we have the following case:
      //
      //   %cond = cmp iN %x, CmpConst
      //   %tr = trunc iN %x to iK
      //   %narrowsel = select i1 %cond, iK %t, iK C
      //
      // We can always move trunc after select operation:
      //
      //   %cond = cmp iN %x, CmpConst
      //   %widesel = select i1 %cond, iN %x, iN CmpConst
      //   %tr = trunc iN %widesel to iK
      //
      // Note that C could be extended in any way because we don't care about
      // upper bits after truncation. It can't be abs pattern, because it would
      // look like:
      //
      //   select i1 %cond, x, -x.
      //
      // So only min/max pattern could be matched. Such match requires widened C
      // == CmpConst. That is why set widened C = CmpConst, condition trunc
      // CmpConst == C is checked below.
      CastedTo = CmpConst;
    } else {
      CastedTo = ConstantExpr::getIntegerCast(C, SrcTy, CmpI->isSigned());
    }
    break;
  case Instruction::FPTrunc:
    CastedTo = ConstantExpr::getFPExtend(C, SrcTy, true);
    break;
  case Instruction::FPExt:
    CastedTo = ConstantExpr::getFPTrunc(C, SrcTy, true);
    break;
  case Instruction::FPToUI:
    CastedTo = ConstantExpr::getUIToFP(C, SrcTy, true);
    break;
  case Instruction::FPToSI:
    CastedTo = ConstantExpr::getSIToFP(C, SrcTy, true);
    break;
  case Instruction::UIToFP:
    CastedTo = ConstantExpr::getFPToUI(C, SrcTy, true);
    break;
  case Instruction::SIToFP:
    CastedTo = ConstantExpr::getFPToSI(C, SrcTy, true);
    break;
  default:
    break;
  }

  if (!CastedTo)
    return nullptr;

  // Make sure the cast doesn't lose any information.
  Constant *CastedBack =
      ConstantExpr::getCast(*CastOp, CastedTo, C->getType(), true);
  if (CastedBack != C)
    return nullptr;

  return CastedTo;
}

SelectPatternResult llvm::matchSelectPattern(Value *V, Value *&LHS, Value *&RHS,
                                             Instruction::CastOps *CastOp,
                                             unsigned Depth) {
  if (Depth >= MaxAnalysisRecursionDepth)
    return {SPF_UNKNOWN, SPNB_NA, false};

  SelectInst *SI = dyn_cast<SelectInst>(V);
  if (!SI) return {SPF_UNKNOWN, SPNB_NA, false};

  CmpInst *CmpI = dyn_cast<CmpInst>(SI->getCondition());
  if (!CmpI) return {SPF_UNKNOWN, SPNB_NA, false};

  Value *TrueVal = SI->getTrueValue();
  Value *FalseVal = SI->getFalseValue();

  return llvm::matchDecomposedSelectPattern(CmpI, TrueVal, FalseVal, LHS, RHS,
                                            CastOp, Depth);
}

SelectPatternResult llvm::matchDecomposedSelectPattern(
    CmpInst *CmpI, Value *TrueVal, Value *FalseVal, Value *&LHS, Value *&RHS,
    Instruction::CastOps *CastOp, unsigned Depth) {
  CmpInst::Predicate Pred = CmpI->getPredicate();
  Value *CmpLHS = CmpI->getOperand(0);
  Value *CmpRHS = CmpI->getOperand(1);
  FastMathFlags FMF;
  if (isa<FPMathOperator>(CmpI))
    FMF = CmpI->getFastMathFlags();

  // Bail out early.
  if (CmpI->isEquality())
    return {SPF_UNKNOWN, SPNB_NA, false};

  // Deal with type mismatches.
  if (CastOp && CmpLHS->getType() != TrueVal->getType()) {
    if (Value *C = lookThroughCast(CmpI, TrueVal, FalseVal, CastOp)) {
      // If this is a potential fmin/fmax with a cast to integer, then ignore
      // -0.0 because there is no corresponding integer value.
      if (*CastOp == Instruction::FPToSI || *CastOp == Instruction::FPToUI)
        FMF.setNoSignedZeros();
      return ::matchSelectPattern(Pred, FMF, CmpLHS, CmpRHS,
                                  cast<CastInst>(TrueVal)->getOperand(0), C,
                                  LHS, RHS, Depth);
    }
    if (Value *C = lookThroughCast(CmpI, FalseVal, TrueVal, CastOp)) {
      // If this is a potential fmin/fmax with a cast to integer, then ignore
      // -0.0 because there is no corresponding integer value.
      if (*CastOp == Instruction::FPToSI || *CastOp == Instruction::FPToUI)
        FMF.setNoSignedZeros();
      return ::matchSelectPattern(Pred, FMF, CmpLHS, CmpRHS,
                                  C, cast<CastInst>(FalseVal)->getOperand(0),
                                  LHS, RHS, Depth);
    }
  }
  return ::matchSelectPattern(Pred, FMF, CmpLHS, CmpRHS, TrueVal, FalseVal,
                              LHS, RHS, Depth);
}

#if INTEL_CUSTOMIZATION
bool llvm::matchSaturationDownconvert(Value *V, Value *&X,
                                      const APInt *&LowerBound,
                                      const APInt *&UpperBound, Type *&SrcTy,
                                      Type *&DestTy, bool &Signed) {
  TruncInst *TI = dyn_cast<TruncInst>(V);
  if (!TI)
    return false;
  SrcTy = TI->getSrcTy();
  DestTy = TI->getDestTy();

  // Match the canonical clamp.
  Value *LHS, *RHS;
  auto SPF1 = matchSelectPattern(TI->getOperand(0), LHS, RHS).Flavor;
  if (!SelectPatternResult::isMinOrMax(SPF1) || !match(RHS, m_APInt(LowerBound)))
    return false;

  auto SPF2 = matchSelectPattern(LHS, X, RHS).Flavor;
  if (!SelectPatternResult::isMinOrMax(SPF2) || !match(RHS, m_APInt(UpperBound)))
    return false;

  switch (SPF1) {
  case SPF_SMAX:
    // Match:
    // smax(smin(X, UpperBound), LowerBound)
    if (!(SPF2 == SPF_SMIN && LowerBound->slt(*UpperBound)))
      return false;
    break;
  case SPF_SMIN:
    // Match:
    // smin(smax(X, UpperBound), LowerBound)
    if (!(SPF2 == SPF_SMAX && LowerBound->sgt(*UpperBound)))
      return false;
    std::swap(LowerBound, UpperBound);
    break;
  case SPF_UMIN:
    // Match:
    // umin(smax(x, NonNegative UpperBound), LowerBound) ~ smin(smax(x, NonNegative UpperBound), LowerBound)
    if (!(SPF2 == SPF_SMAX && UpperBound->isNonNegative() && LowerBound->sgt(*UpperBound)))
      return false;
    std::swap(LowerBound, UpperBound);
    break;
  default:
    // Nothing matched.
    return false;
  }

  // The canonical form implies that cast operations are out of min/max.
  assert(X->getType() == SrcTy &&
         "Cast operations should be out of min/max idiom.");

  // Check that lower and upper bounds of saturation fit to the range of
  // signed or unsigned destination integer type of truncation.
  unsigned DestNumBits = DestTy->getScalarSizeInBits();
  unsigned SrcNumBits = SrcTy->getScalarSizeInBits();
  if (LowerBound->sge(APInt::getMinValue(DestNumBits).zext(SrcNumBits)) &&
      UpperBound->sle(APInt::getMaxValue(DestNumBits).zext(SrcNumBits))) {
    // If saturation bounds fit to the range of destination usigned integer type
    // then this is an unsigned saturation.
    Signed = false;
  } else if (LowerBound->sge(
                 APInt::getSignedMinValue(DestNumBits).sext(SrcNumBits)) &&
             UpperBound->sle(
                 APInt::getSignedMaxValue(DestNumBits).sext(SrcNumBits))) {
    // If saturation bounds fit to the range of destination signed integer type
    // then this is a signed saturation.
    Signed = true;
  } else {
    // In other case this is not a saturation downconvert pattern.
    return false;
  }

  return true;
}

bool llvm::matchSaturationAddSub(Value *V, Value *&A, Value *&B,
                                 const APInt *&LowerBound,
                                 const APInt *&UpperBound, Type *&Ty,
                                 Type *&ExtTy, bool &Signed, unsigned &Opcode) {
  TruncInst *TI;
  if (!(TI = dyn_cast<TruncInst>(V)))
    return false;

  Value *X;
  if (!matchSaturationDownconvert(V, X, LowerBound, UpperBound, ExtTy, Ty,
                                  Signed)) {
    // This is not a saturation downconvert pattern, so try to match
    // unsigned saturation add with implicit LowerBound = zero or unsigned
    // saturation sub with implicit UpperBound = max unsigned value.
    ExtTy = TI->getSrcTy();
    Ty = TI->getDestTy();
    Signed = false;
    Value *RHS;
    auto SPF = matchSelectPattern(TI->getOperand(0), X, RHS).Flavor;
    unsigned NumBits = Ty->getScalarSizeInBits();
    unsigned ExtNumBits = ExtTy->getScalarSizeInBits();
    if (SPF == SPF_SMIN or SPF == SPF_UMIN) {
      // Match:
      // r = [S|U]MIN(X, UpperBound)
      // trunc r
      if (!match(RHS, m_APInt(UpperBound)) ||
          !UpperBound->sle(APInt::getMaxValue(NumBits).zext(ExtNumBits)))
        return false;

      // LowerBound is implicitely equal to zero.
      LowerBound =
          &ConstantInt::get(X->getContext(), APInt::getMinValue(ExtNumBits))
               ->getValue();
    } else if (SPF == SPF_SMAX) {
      // Match:
      // r = SMAX(X, 0)
      // trunc r
      if (!match(RHS, m_APInt(LowerBound)) || !LowerBound->isNullValue())
        return false;

      // UpperBound is implicitly equal to maximum unsigned value.
      UpperBound =
          &ConstantInt::get(X->getContext(),
                            APInt::getMaxValue(NumBits).zext(ExtNumBits))
               ->getValue();
    } else {
      return false;
    }
  }

  // Here we matched saturation downconvert pattern:
  //   r = clamp(X, LowerBound, UpperBound)
  //   trunc r
  // or one of the following:
  //   1. [S|U]MIN(X, UpperBound) with implicit LowerBound = 0
  //   2. SMAX(X, 0) with implicit UpperBound = Unsigned Max Value.
  Instruction *Inst;
  if (!(Inst = dyn_cast<Instruction>(X)))
    return false;

  Opcode = Inst->getOpcode();
  // Check that X = sub/add A, B
  if (Opcode != Instruction::Add && Opcode != Instruction::Sub)
    return false;

  if (!Signed) {
    // In case of unsigned saturation match:
    // A = zext a
    // B = zext b
    if (match(Inst, m_BinOp(m_ZExt(m_Value(A)), m_ZExt(m_Value(B)))) &&
        A->getType() == Ty && B->getType() == Ty)
      return true;
  } else {
    // In case of unsigned saturation match:
    // A = zext a
    // B = zext b
    if (match(Inst, m_BinOp(m_SExt(m_Value(A)), m_SExt(m_Value(B)))) &&
        A->getType() == Ty && B->getType() == Ty)
      return true;
  }

  return false;
}
#endif // INTEL_CUSTOMIZATION

CmpInst::Predicate llvm::getMinMaxPred(SelectPatternFlavor SPF, bool Ordered) {
  if (SPF == SPF_SMIN) return ICmpInst::ICMP_SLT;
  if (SPF == SPF_UMIN) return ICmpInst::ICMP_ULT;
  if (SPF == SPF_SMAX) return ICmpInst::ICMP_SGT;
  if (SPF == SPF_UMAX) return ICmpInst::ICMP_UGT;
  if (SPF == SPF_FMINNUM)
    return Ordered ? FCmpInst::FCMP_OLT : FCmpInst::FCMP_ULT;
  if (SPF == SPF_FMAXNUM)
    return Ordered ? FCmpInst::FCMP_OGT : FCmpInst::FCMP_UGT;
  llvm_unreachable("unhandled!");
}

SelectPatternFlavor llvm::getInverseMinMaxFlavor(SelectPatternFlavor SPF) {
  if (SPF == SPF_SMIN) return SPF_SMAX;
  if (SPF == SPF_UMIN) return SPF_UMAX;
  if (SPF == SPF_SMAX) return SPF_SMIN;
  if (SPF == SPF_UMAX) return SPF_UMIN;
  llvm_unreachable("unhandled!");
}

CmpInst::Predicate llvm::getInverseMinMaxPred(SelectPatternFlavor SPF) {
  return getMinMaxPred(getInverseMinMaxFlavor(SPF));
}

std::pair<Intrinsic::ID, bool>
llvm::canConvertToMinOrMaxIntrinsic(ArrayRef<Value *> VL) {
  // Check if VL contains select instructions that can be folded into a min/max
  // vector intrinsic and return the intrinsic if it is possible.
  // TODO: Support floating point min/max.
  bool AllCmpSingleUse = true;
  SelectPatternResult SelectPattern;
  SelectPattern.Flavor = SPF_UNKNOWN;
  if (all_of(VL, [&SelectPattern, &AllCmpSingleUse](Value *I) {
        Value *LHS, *RHS;
        auto CurrentPattern = matchSelectPattern(I, LHS, RHS);
        if (!SelectPatternResult::isMinOrMax(CurrentPattern.Flavor) ||
            CurrentPattern.Flavor == SPF_FMINNUM ||
            CurrentPattern.Flavor == SPF_FMAXNUM ||
            !I->getType()->isIntOrIntVectorTy())
          return false;
        if (SelectPattern.Flavor != SPF_UNKNOWN &&
            SelectPattern.Flavor != CurrentPattern.Flavor)
          return false;
        SelectPattern = CurrentPattern;
        AllCmpSingleUse &=
            match(I, m_Select(m_OneUse(m_Value()), m_Value(), m_Value()));
        return true;
      })) {
    switch (SelectPattern.Flavor) {
    case SPF_SMIN:
      return {Intrinsic::smin, AllCmpSingleUse};
    case SPF_UMIN:
      return {Intrinsic::umin, AllCmpSingleUse};
    case SPF_SMAX:
      return {Intrinsic::smax, AllCmpSingleUse};
    case SPF_UMAX:
      return {Intrinsic::umax, AllCmpSingleUse};
    default:
      llvm_unreachable("unexpected select pattern flavor");
    }
  }
  return {Intrinsic::not_intrinsic, false};
}

bool llvm::matchSimpleRecurrence(const PHINode *P, BinaryOperator *&BO,
                                 Value *&Start, Value *&Step) {
  // Handle the case of a simple two-predecessor recurrence PHI.
  // There's a lot more that could theoretically be done here, but
  // this is sufficient to catch some interesting cases.
  if (P->getNumIncomingValues() != 2)
    return false;

  for (unsigned i = 0; i != 2; ++i) {
    Value *L = P->getIncomingValue(i);
    Value *R = P->getIncomingValue(!i);
    Operator *LU = dyn_cast<Operator>(L);
    if (!LU)
      continue;
    unsigned Opcode = LU->getOpcode();

    switch (Opcode) {
    default:
      continue;
    // TODO: Expand list -- xor, div, gep, uaddo, etc..
    case Instruction::LShr:
    case Instruction::AShr:
    case Instruction::Shl:
    case Instruction::Add:
    case Instruction::Sub:
    case Instruction::And:
    case Instruction::Or:
    case Instruction::Mul: {
      Value *LL = LU->getOperand(0);
      Value *LR = LU->getOperand(1);
      // Find a recurrence.
      if (LL == P)
        L = LR;
      else if (LR == P)
        L = LL;
      else
        continue; // Check for recurrence with L and R flipped.

      break; // Match!
    }
    };

    // We have matched a recurrence of the form:
    //   %iv = [R, %entry], [%iv.next, %backedge]
    //   %iv.next = binop %iv, L
    // OR
    //   %iv = [R, %entry], [%iv.next, %backedge]
    //   %iv.next = binop L, %iv
    BO = cast<BinaryOperator>(LU);
    Start = R;
    Step = L;
    return true;
  }
  return false;
}

/// Return true if "icmp Pred LHS RHS" is always true.
static bool isTruePredicate(CmpInst::Predicate Pred, const Value *LHS,
                            const Value *RHS, const DataLayout &DL,
                            unsigned Depth) {
  assert(!LHS->getType()->isVectorTy() && "TODO: extend to handle vectors!");
  if (ICmpInst::isTrueWhenEqual(Pred) && LHS == RHS)
    return true;

  switch (Pred) {
  default:
    return false;

  case CmpInst::ICMP_SLE: {
    const APInt *C;

    // LHS s<= LHS +_{nsw} C   if C >= 0
    if (match(RHS, m_NSWAdd(m_Specific(LHS), m_APInt(C))))
      return !C->isNegative();
    return false;
  }

  case CmpInst::ICMP_ULE: {
    const APInt *C;

    // LHS u<= LHS +_{nuw} C   for any C
    if (match(RHS, m_NUWAdd(m_Specific(LHS), m_APInt(C))))
      return true;

    // Match A to (X +_{nuw} CA) and B to (X +_{nuw} CB)
    auto MatchNUWAddsToSameValue = [&](const Value *A, const Value *B,
                                       const Value *&X,
                                       const APInt *&CA, const APInt *&CB) {
      if (match(A, m_NUWAdd(m_Value(X), m_APInt(CA))) &&
          match(B, m_NUWAdd(m_Specific(X), m_APInt(CB))))
        return true;

      // If X & C == 0 then (X | C) == X +_{nuw} C
      if (match(A, m_Or(m_Value(X), m_APInt(CA))) &&
          match(B, m_Or(m_Specific(X), m_APInt(CB)))) {
        KnownBits Known(CA->getBitWidth());
        computeKnownBits(X, Known, DL, Depth + 1, /*AC*/ nullptr,
                         /*CxtI*/ nullptr, /*DT*/ nullptr);
        if (CA->isSubsetOf(Known.Zero) && CB->isSubsetOf(Known.Zero))
          return true;
      }

      return false;
    };

    const Value *X;
    const APInt *CLHS, *CRHS;
    if (MatchNUWAddsToSameValue(LHS, RHS, X, CLHS, CRHS))
      return CLHS->ule(*CRHS);

    return false;
  }
  }
}

/// Return true if "icmp Pred BLHS BRHS" is true whenever "icmp Pred
/// ALHS ARHS" is true.  Otherwise, return None.
static Optional<bool>
isImpliedCondOperands(CmpInst::Predicate Pred, const Value *ALHS,
                      const Value *ARHS, const Value *BLHS, const Value *BRHS,
                      const DataLayout &DL, unsigned Depth) {
  switch (Pred) {
  default:
    return None;

  case CmpInst::ICMP_SLT:
  case CmpInst::ICMP_SLE:
    if (isTruePredicate(CmpInst::ICMP_SLE, BLHS, ALHS, DL, Depth) &&
        isTruePredicate(CmpInst::ICMP_SLE, ARHS, BRHS, DL, Depth))
      return true;
    return None;

  case CmpInst::ICMP_ULT:
  case CmpInst::ICMP_ULE:
    if (isTruePredicate(CmpInst::ICMP_ULE, BLHS, ALHS, DL, Depth) &&
        isTruePredicate(CmpInst::ICMP_ULE, ARHS, BRHS, DL, Depth))
      return true;
    return None;
  }
}

/// Return true if the operands of the two compares match.  IsSwappedOps is true
/// when the operands match, but are swapped.
static bool isMatchingOps(const Value *ALHS, const Value *ARHS,
                          const Value *BLHS, const Value *BRHS,
                          bool &IsSwappedOps) {

  bool IsMatchingOps = (ALHS == BLHS && ARHS == BRHS);
  IsSwappedOps = (ALHS == BRHS && ARHS == BLHS);
  return IsMatchingOps || IsSwappedOps;
}

/// Return true if "icmp1 APred X, Y" implies "icmp2 BPred X, Y" is true.
/// Return false if "icmp1 APred X, Y" implies "icmp2 BPred X, Y" is false.
/// Otherwise, return None if we can't infer anything.
static Optional<bool> isImpliedCondMatchingOperands(CmpInst::Predicate APred,
                                                    CmpInst::Predicate BPred,
                                                    bool AreSwappedOps) {
  // Canonicalize the predicate as if the operands were not commuted.
  if (AreSwappedOps)
    BPred = ICmpInst::getSwappedPredicate(BPred);

  if (CmpInst::isImpliedTrueByMatchingCmp(APred, BPred))
    return true;
  if (CmpInst::isImpliedFalseByMatchingCmp(APred, BPred))
    return false;

  return None;
}

/// Return true if "icmp APred X, C1" implies "icmp BPred X, C2" is true.
/// Return false if "icmp APred X, C1" implies "icmp BPred X, C2" is false.
/// Otherwise, return None if we can't infer anything.
static Optional<bool>
isImpliedCondMatchingImmOperands(CmpInst::Predicate APred,
                                 const ConstantInt *C1,
                                 CmpInst::Predicate BPred,
                                 const ConstantInt *C2) {
  ConstantRange DomCR =
      ConstantRange::makeExactICmpRegion(APred, C1->getValue());
  ConstantRange CR =
      ConstantRange::makeAllowedICmpRegion(BPred, C2->getValue());
  ConstantRange Intersection = DomCR.intersectWith(CR);
  ConstantRange Difference = DomCR.difference(CR);
  if (Intersection.isEmptySet())
    return false;
  if (Difference.isEmptySet())
    return true;
  return None;
}

/// Return true if LHS implies RHS is true.  Return false if LHS implies RHS is
/// false.  Otherwise, return None if we can't infer anything.
static Optional<bool> isImpliedCondICmps(const ICmpInst *LHS,
                                         CmpInst::Predicate BPred,
                                         const Value *BLHS, const Value *BRHS,
                                         const DataLayout &DL, bool LHSIsTrue,
                                         unsigned Depth) {
  Value *ALHS = LHS->getOperand(0);
  Value *ARHS = LHS->getOperand(1);

  // The rest of the logic assumes the LHS condition is true.  If that's not the
  // case, invert the predicate to make it so.
  CmpInst::Predicate APred =
      LHSIsTrue ? LHS->getPredicate() : LHS->getInversePredicate();

  // Can we infer anything when the two compares have matching operands?
  bool AreSwappedOps;
  if (isMatchingOps(ALHS, ARHS, BLHS, BRHS, AreSwappedOps)) {
    if (Optional<bool> Implication = isImpliedCondMatchingOperands(
            APred, BPred, AreSwappedOps))
      return Implication;
    // No amount of additional analysis will infer the second condition, so
    // early exit.
    return None;
  }

  // Can we infer anything when the LHS operands match and the RHS operands are
  // constants (not necessarily matching)?
  if (ALHS == BLHS && isa<ConstantInt>(ARHS) && isa<ConstantInt>(BRHS)) {
    if (Optional<bool> Implication = isImpliedCondMatchingImmOperands(
            APred, cast<ConstantInt>(ARHS), BPred, cast<ConstantInt>(BRHS)))
      return Implication;
    // No amount of additional analysis will infer the second condition, so
    // early exit.
    return None;
  }

  if (APred == BPred)
    return isImpliedCondOperands(APred, ALHS, ARHS, BLHS, BRHS, DL, Depth);
  return None;
}

/// Return true if LHS implies RHS is true.  Return false if LHS implies RHS is
/// false.  Otherwise, return None if we can't infer anything.  We expect the
/// RHS to be an icmp and the LHS to be an 'and', 'or', or a 'select' instruction.
static Optional<bool>
isImpliedCondAndOr(const Instruction *LHS, CmpInst::Predicate RHSPred,
                   const Value *RHSOp0, const Value *RHSOp1,
                   const DataLayout &DL, bool LHSIsTrue, unsigned Depth) {
  // The LHS must be an 'or', 'and', or a 'select' instruction.
  assert((LHS->getOpcode() == Instruction::And ||
          LHS->getOpcode() == Instruction::Or ||
          LHS->getOpcode() == Instruction::Select) &&
         "Expected LHS to be 'and', 'or', or 'select'.");

  assert(Depth <= MaxAnalysisRecursionDepth && "Hit recursion limit");

  // If the result of an 'or' is false, then we know both legs of the 'or' are
  // false.  Similarly, if the result of an 'and' is true, then we know both
  // legs of the 'and' are true.
  const Value *ALHS, *ARHS;
  if ((!LHSIsTrue && match(LHS, m_LogicalOr(m_Value(ALHS), m_Value(ARHS)))) ||
      (LHSIsTrue && match(LHS, m_LogicalAnd(m_Value(ALHS), m_Value(ARHS))))) {
    // FIXME: Make this non-recursion.
    if (Optional<bool> Implication = isImpliedCondition(
            ALHS, RHSPred, RHSOp0, RHSOp1, DL, LHSIsTrue, Depth + 1))
      return Implication;
    if (Optional<bool> Implication = isImpliedCondition(
            ARHS, RHSPred, RHSOp0, RHSOp1, DL, LHSIsTrue, Depth + 1))
      return Implication;
    return None;
  }
  return None;
}

Optional<bool>
llvm::isImpliedCondition(const Value *LHS, CmpInst::Predicate RHSPred,
                         const Value *RHSOp0, const Value *RHSOp1,
                         const DataLayout &DL, bool LHSIsTrue, unsigned Depth) {
  // Bail out when we hit the limit.
  if (Depth == MaxAnalysisRecursionDepth)
    return None;

  // A mismatch occurs when we compare a scalar cmp to a vector cmp, for
  // example.
  if (RHSOp0->getType()->isVectorTy() != LHS->getType()->isVectorTy())
    return None;

  Type *OpTy = LHS->getType();
  assert(OpTy->isIntOrIntVectorTy(1) && "Expected integer type only!");

  // FIXME: Extending the code below to handle vectors.
  if (OpTy->isVectorTy())
    return None;

  assert(OpTy->isIntegerTy(1) && "implied by above");

  // Both LHS and RHS are icmps.
  const ICmpInst *LHSCmp = dyn_cast<ICmpInst>(LHS);
  if (LHSCmp)
    return isImpliedCondICmps(LHSCmp, RHSPred, RHSOp0, RHSOp1, DL, LHSIsTrue,
                              Depth);

  /// The LHS should be an 'or', 'and', or a 'select' instruction.  We expect
  /// the RHS to be an icmp.
  /// FIXME: Add support for and/or/select on the RHS.
  if (const Instruction *LHSI = dyn_cast<Instruction>(LHS)) {
    if ((LHSI->getOpcode() == Instruction::And ||
         LHSI->getOpcode() == Instruction::Or ||
         LHSI->getOpcode() == Instruction::Select))
      return isImpliedCondAndOr(LHSI, RHSPred, RHSOp0, RHSOp1, DL, LHSIsTrue,
                                Depth);
  }
  return None;
}

Optional<bool> llvm::isImpliedCondition(const Value *LHS, const Value *RHS,
                                        const DataLayout &DL, bool LHSIsTrue,
                                        unsigned Depth) {
  // LHS ==> RHS by definition
  if (LHS == RHS)
    return LHSIsTrue;

  const ICmpInst *RHSCmp = dyn_cast<ICmpInst>(RHS);
  if (RHSCmp)
    return isImpliedCondition(LHS, RHSCmp->getPredicate(),
                              RHSCmp->getOperand(0), RHSCmp->getOperand(1), DL,
                              LHSIsTrue, Depth);
  return None;
}

// Returns a pair (Condition, ConditionIsTrue), where Condition is a branch
// condition dominating ContextI or nullptr, if no condition is found.
static std::pair<Value *, bool>
getDomPredecessorCondition(const Instruction *ContextI) {
  if (!ContextI || !ContextI->getParent())
    return {nullptr, false};

  // TODO: This is a poor/cheap way to determine dominance. Should we use a
  // dominator tree (eg, from a SimplifyQuery) instead?
  const BasicBlock *ContextBB = ContextI->getParent();
  const BasicBlock *PredBB = ContextBB->getSinglePredecessor();
  if (!PredBB)
    return {nullptr, false};

  // We need a conditional branch in the predecessor.
  Value *PredCond;
  BasicBlock *TrueBB, *FalseBB;
  if (!match(PredBB->getTerminator(), m_Br(m_Value(PredCond), TrueBB, FalseBB)))
    return {nullptr, false};

  // The branch should get simplified. Don't bother simplifying this condition.
  if (TrueBB == FalseBB)
    return {nullptr, false};

  assert((TrueBB == ContextBB || FalseBB == ContextBB) &&
         "Predecessor block does not point to successor?");

  // Is this condition implied by the predecessor condition?
  return {PredCond, TrueBB == ContextBB};
}

Optional<bool> llvm::isImpliedByDomCondition(const Value *Cond,
                                             const Instruction *ContextI,
                                             const DataLayout &DL) {
  assert(Cond->getType()->isIntOrIntVectorTy(1) && "Condition must be bool");
  auto PredCond = getDomPredecessorCondition(ContextI);
  if (PredCond.first)
    return isImpliedCondition(PredCond.first, Cond, DL, PredCond.second);
  return None;
}

Optional<bool> llvm::isImpliedByDomCondition(CmpInst::Predicate Pred,
                                             const Value *LHS, const Value *RHS,
                                             const Instruction *ContextI,
                                             const DataLayout &DL) {
  auto PredCond = getDomPredecessorCondition(ContextI);
  if (PredCond.first)
    return isImpliedCondition(PredCond.first, Pred, LHS, RHS, DL,
                              PredCond.second);
  return None;
}

static void setLimitsForBinOp(const BinaryOperator &BO, APInt &Lower,
                              APInt &Upper, const InstrInfoQuery &IIQ) {
  unsigned Width = Lower.getBitWidth();
  const APInt *C;
  switch (BO.getOpcode()) {
  case Instruction::Add:
    if (match(BO.getOperand(1), m_APInt(C)) && !C->isNullValue()) {
      // FIXME: If we have both nuw and nsw, we should reduce the range further.
      if (IIQ.hasNoUnsignedWrap(cast<OverflowingBinaryOperator>(&BO))) {
        // 'add nuw x, C' produces [C, UINT_MAX].
        Lower = *C;
      } else if (IIQ.hasNoSignedWrap(cast<OverflowingBinaryOperator>(&BO))) {
        if (C->isNegative()) {
          // 'add nsw x, -C' produces [SINT_MIN, SINT_MAX - C].
          Lower = APInt::getSignedMinValue(Width);
          Upper = APInt::getSignedMaxValue(Width) + *C + 1;
        } else {
          // 'add nsw x, +C' produces [SINT_MIN + C, SINT_MAX].
          Lower = APInt::getSignedMinValue(Width) + *C;
          Upper = APInt::getSignedMaxValue(Width) + 1;
        }
      }
    }
    break;

  case Instruction::And:
    if (match(BO.getOperand(1), m_APInt(C)))
      // 'and x, C' produces [0, C].
      Upper = *C + 1;
    break;

  case Instruction::Or:
    if (match(BO.getOperand(1), m_APInt(C)))
      // 'or x, C' produces [C, UINT_MAX].
      Lower = *C;
    break;

  case Instruction::AShr:
    if (match(BO.getOperand(1), m_APInt(C)) && C->ult(Width)) {
      // 'ashr x, C' produces [INT_MIN >> C, INT_MAX >> C].
      Lower = APInt::getSignedMinValue(Width).ashr(*C);
      Upper = APInt::getSignedMaxValue(Width).ashr(*C) + 1;
    } else if (match(BO.getOperand(0), m_APInt(C))) {
      unsigned ShiftAmount = Width - 1;
      if (!C->isNullValue() && IIQ.isExact(&BO))
        ShiftAmount = C->countTrailingZeros();
      if (C->isNegative()) {
        // 'ashr C, x' produces [C, C >> (Width-1)]
        Lower = *C;
        Upper = C->ashr(ShiftAmount) + 1;
      } else {
        // 'ashr C, x' produces [C >> (Width-1), C]
        Lower = C->ashr(ShiftAmount);
        Upper = *C + 1;
      }
    }
    break;

  case Instruction::LShr:
    if (match(BO.getOperand(1), m_APInt(C)) && C->ult(Width)) {
      // 'lshr x, C' produces [0, UINT_MAX >> C].
      Upper = APInt::getAllOnesValue(Width).lshr(*C) + 1;
    } else if (match(BO.getOperand(0), m_APInt(C))) {
      // 'lshr C, x' produces [C >> (Width-1), C].
      unsigned ShiftAmount = Width - 1;
      if (!C->isNullValue() && IIQ.isExact(&BO))
        ShiftAmount = C->countTrailingZeros();
      Lower = C->lshr(ShiftAmount);
      Upper = *C + 1;
    }
    break;

  case Instruction::Shl:
    if (match(BO.getOperand(0), m_APInt(C))) {
      if (IIQ.hasNoUnsignedWrap(&BO)) {
        // 'shl nuw C, x' produces [C, C << CLZ(C)]
        Lower = *C;
        Upper = Lower.shl(Lower.countLeadingZeros()) + 1;
      } else if (BO.hasNoSignedWrap()) { // TODO: What if both nuw+nsw?
        if (C->isNegative()) {
          // 'shl nsw C, x' produces [C << CLO(C)-1, C]
          unsigned ShiftAmount = C->countLeadingOnes() - 1;
          Lower = C->shl(ShiftAmount);
          Upper = *C + 1;
        } else {
          // 'shl nsw C, x' produces [C, C << CLZ(C)-1]
          unsigned ShiftAmount = C->countLeadingZeros() - 1;
          Lower = *C;
          Upper = C->shl(ShiftAmount) + 1;
        }
      }
    }
    break;

  case Instruction::SDiv:
    if (match(BO.getOperand(1), m_APInt(C))) {
      APInt IntMin = APInt::getSignedMinValue(Width);
      APInt IntMax = APInt::getSignedMaxValue(Width);
      if (C->isAllOnesValue()) {
        // 'sdiv x, -1' produces [INT_MIN + 1, INT_MAX]
        //    where C != -1 and C != 0 and C != 1
        Lower = IntMin + 1;
        Upper = IntMax + 1;
      } else if (C->countLeadingZeros() < Width - 1) {
        // 'sdiv x, C' produces [INT_MIN / C, INT_MAX / C]
        //    where C != -1 and C != 0 and C != 1
        Lower = IntMin.sdiv(*C);
        Upper = IntMax.sdiv(*C);
        if (Lower.sgt(Upper))
          std::swap(Lower, Upper);
        Upper = Upper + 1;
        assert(Upper != Lower && "Upper part of range has wrapped!");
      }
    } else if (match(BO.getOperand(0), m_APInt(C))) {
      if (C->isMinSignedValue()) {
        // 'sdiv INT_MIN, x' produces [INT_MIN, INT_MIN / -2].
        Lower = *C;
        Upper = Lower.lshr(1) + 1;
      } else {
        // 'sdiv C, x' produces [-|C|, |C|].
        Upper = C->abs() + 1;
        Lower = (-Upper) + 1;
      }
    }
    break;

  case Instruction::UDiv:
    if (match(BO.getOperand(1), m_APInt(C)) && !C->isNullValue()) {
      // 'udiv x, C' produces [0, UINT_MAX / C].
      Upper = APInt::getMaxValue(Width).udiv(*C) + 1;
    } else if (match(BO.getOperand(0), m_APInt(C))) {
      // 'udiv C, x' produces [0, C].
      Upper = *C + 1;
    }
    break;

  case Instruction::SRem:
    if (match(BO.getOperand(1), m_APInt(C))) {
      // 'srem x, C' produces (-|C|, |C|).
      Upper = C->abs();
      Lower = (-Upper) + 1;
    }
    break;

  case Instruction::URem:
    if (match(BO.getOperand(1), m_APInt(C)))
      // 'urem x, C' produces [0, C).
      Upper = *C;
    break;

  default:
    break;
  }
}

static void setLimitsForIntrinsic(const IntrinsicInst &II, APInt &Lower,
                                  APInt &Upper) {
  unsigned Width = Lower.getBitWidth();
  const APInt *C;
  switch (II.getIntrinsicID()) {
  case Intrinsic::ctpop:
  case Intrinsic::ctlz:
  case Intrinsic::cttz:
    // Maximum of set/clear bits is the bit width.
    assert(Lower == 0 && "Expected lower bound to be zero");
    Upper = Width + 1;
    break;
  case Intrinsic::uadd_sat:
    // uadd.sat(x, C) produces [C, UINT_MAX].
    if (match(II.getOperand(0), m_APInt(C)) ||
        match(II.getOperand(1), m_APInt(C)))
      Lower = *C;
    break;
  case Intrinsic::sadd_sat:
    if (match(II.getOperand(0), m_APInt(C)) ||
        match(II.getOperand(1), m_APInt(C))) {
      if (C->isNegative()) {
        // sadd.sat(x, -C) produces [SINT_MIN, SINT_MAX + (-C)].
        Lower = APInt::getSignedMinValue(Width);
        Upper = APInt::getSignedMaxValue(Width) + *C + 1;
      } else {
        // sadd.sat(x, +C) produces [SINT_MIN + C, SINT_MAX].
        Lower = APInt::getSignedMinValue(Width) + *C;
        Upper = APInt::getSignedMaxValue(Width) + 1;
      }
    }
    break;
  case Intrinsic::usub_sat:
    // usub.sat(C, x) produces [0, C].
    if (match(II.getOperand(0), m_APInt(C)))
      Upper = *C + 1;
    // usub.sat(x, C) produces [0, UINT_MAX - C].
    else if (match(II.getOperand(1), m_APInt(C)))
      Upper = APInt::getMaxValue(Width) - *C + 1;
    break;
  case Intrinsic::ssub_sat:
    if (match(II.getOperand(0), m_APInt(C))) {
      if (C->isNegative()) {
        // ssub.sat(-C, x) produces [SINT_MIN, -SINT_MIN + (-C)].
        Lower = APInt::getSignedMinValue(Width);
        Upper = *C - APInt::getSignedMinValue(Width) + 1;
      } else {
        // ssub.sat(+C, x) produces [-SINT_MAX + C, SINT_MAX].
        Lower = *C - APInt::getSignedMaxValue(Width);
        Upper = APInt::getSignedMaxValue(Width) + 1;
      }
    } else if (match(II.getOperand(1), m_APInt(C))) {
      if (C->isNegative()) {
        // ssub.sat(x, -C) produces [SINT_MIN - (-C), SINT_MAX]:
        Lower = APInt::getSignedMinValue(Width) - *C;
        Upper = APInt::getSignedMaxValue(Width) + 1;
      } else {
        // ssub.sat(x, +C) produces [SINT_MIN, SINT_MAX - C].
        Lower = APInt::getSignedMinValue(Width);
        Upper = APInt::getSignedMaxValue(Width) - *C + 1;
      }
    }
    break;
  case Intrinsic::umin:
  case Intrinsic::umax:
  case Intrinsic::smin:
  case Intrinsic::smax:
    if (!match(II.getOperand(0), m_APInt(C)) &&
        !match(II.getOperand(1), m_APInt(C)))
      break;

    switch (II.getIntrinsicID()) {
    case Intrinsic::umin:
      Upper = *C + 1;
      break;
    case Intrinsic::umax:
      Lower = *C;
      break;
    case Intrinsic::smin:
      Lower = APInt::getSignedMinValue(Width);
      Upper = *C + 1;
      break;
    case Intrinsic::smax:
      Lower = *C;
      Upper = APInt::getSignedMaxValue(Width) + 1;
      break;
    default:
      llvm_unreachable("Must be min/max intrinsic");
    }
    break;
  case Intrinsic::abs:
    // If abs of SIGNED_MIN is poison, then the result is [0..SIGNED_MAX],
    // otherwise it is [0..SIGNED_MIN], as -SIGNED_MIN == SIGNED_MIN.
    if (match(II.getOperand(1), m_One()))
      Upper = APInt::getSignedMaxValue(Width) + 1;
    else
      Upper = APInt::getSignedMinValue(Width) + 1;
    break;
  default:
    break;
  }
}

static void setLimitsForSelectPattern(const SelectInst &SI, APInt &Lower,
                                      APInt &Upper, const InstrInfoQuery &IIQ) {
  const Value *LHS = nullptr, *RHS = nullptr;
  SelectPatternResult R = matchSelectPattern(&SI, LHS, RHS);
  if (R.Flavor == SPF_UNKNOWN)
    return;

  unsigned BitWidth = SI.getType()->getScalarSizeInBits();

  if (R.Flavor == SelectPatternFlavor::SPF_ABS) {
    // If the negation part of the abs (in RHS) has the NSW flag,
    // then the result of abs(X) is [0..SIGNED_MAX],
    // otherwise it is [0..SIGNED_MIN], as -SIGNED_MIN == SIGNED_MIN.
    Lower = APInt::getNullValue(BitWidth);
    if (match(RHS, m_Neg(m_Specific(LHS))) &&
        IIQ.hasNoSignedWrap(cast<Instruction>(RHS)))
      Upper = APInt::getSignedMaxValue(BitWidth) + 1;
    else
      Upper = APInt::getSignedMinValue(BitWidth) + 1;
    return;
  }

  if (R.Flavor == SelectPatternFlavor::SPF_NABS) {
    // The result of -abs(X) is <= 0.
    Lower = APInt::getSignedMinValue(BitWidth);
    Upper = APInt(BitWidth, 1);
    return;
  }

  const APInt *C;
  if (!match(LHS, m_APInt(C)) && !match(RHS, m_APInt(C)))
    return;

  switch (R.Flavor) {
    case SPF_UMIN:
      Upper = *C + 1;
      break;
    case SPF_UMAX:
      Lower = *C;
      break;
    case SPF_SMIN:
      Lower = APInt::getSignedMinValue(BitWidth);
      Upper = *C + 1;
      break;
    case SPF_SMAX:
      Lower = *C;
      Upper = APInt::getSignedMaxValue(BitWidth) + 1;
      break;
    default:
      break;
  }
}

ConstantRange llvm::computeConstantRange(const Value *V, bool UseInstrInfo,
                                         AssumptionCache *AC,
                                         const Instruction *CtxI,
                                         unsigned Depth) {
  assert(V->getType()->isIntOrIntVectorTy() && "Expected integer instruction");

  if (Depth == MaxAnalysisRecursionDepth)
    return ConstantRange::getFull(V->getType()->getScalarSizeInBits());

  const APInt *C;
  if (match(V, m_APInt(C)))
    return ConstantRange(*C);

  InstrInfoQuery IIQ(UseInstrInfo);
  unsigned BitWidth = V->getType()->getScalarSizeInBits();
  APInt Lower = APInt(BitWidth, 0);
  APInt Upper = APInt(BitWidth, 0);
  if (auto *BO = dyn_cast<BinaryOperator>(V))
    setLimitsForBinOp(*BO, Lower, Upper, IIQ);
  else if (auto *II = dyn_cast<IntrinsicInst>(V))
    setLimitsForIntrinsic(*II, Lower, Upper);
  else if (auto *SI = dyn_cast<SelectInst>(V))
    setLimitsForSelectPattern(*SI, Lower, Upper, IIQ);

  ConstantRange CR = ConstantRange::getNonEmpty(Lower, Upper);

  if (auto *I = dyn_cast<Instruction>(V))
    if (auto *Range = IIQ.getMetadata(I, LLVMContext::MD_range))
      CR = CR.intersectWith(getConstantRangeFromMetadata(*Range));

  if (CtxI && AC) {
    // Try to restrict the range based on information from assumptions.
    for (auto &AssumeVH : AC->assumptionsFor(V)) {
      if (!AssumeVH)
        continue;
      CallInst *I = cast<CallInst>(AssumeVH);
      assert(I->getParent()->getParent() == CtxI->getParent()->getParent() &&
             "Got assumption for the wrong function!");
      assert(I->getCalledFunction()->getIntrinsicID() == Intrinsic::assume &&
             "must be an assume intrinsic");

      if (!isValidAssumeForContext(I, CtxI, nullptr))
        continue;
      Value *Arg = I->getArgOperand(0);
      ICmpInst *Cmp = dyn_cast<ICmpInst>(Arg);
      // Currently we just use information from comparisons.
      if (!Cmp || Cmp->getOperand(0) != V)
        continue;
      ConstantRange RHS = computeConstantRange(Cmp->getOperand(1), UseInstrInfo,
                                               AC, I, Depth + 1);
      CR = CR.intersectWith(
          ConstantRange::makeSatisfyingICmpRegion(Cmp->getPredicate(), RHS));
    }
  }

  return CR;
}

static Optional<int64_t>
getOffsetFromIndex(const GEPOperator *GEP, unsigned Idx, const DataLayout &DL) {
  // Skip over the first indices.
  gep_type_iterator GTI = gep_type_begin(GEP);
  for (unsigned i = 1; i != Idx; ++i, ++GTI)
    /*skip along*/;

  // Compute the offset implied by the rest of the indices.
  int64_t Offset = 0;
  for (unsigned i = Idx, e = GEP->getNumOperands(); i != e; ++i, ++GTI) {
    ConstantInt *OpC = dyn_cast<ConstantInt>(GEP->getOperand(i));
    if (!OpC)
      return None;
    if (OpC->isZero())
      continue; // No offset.

    // Handle struct indices, which add their field offset to the pointer.
    if (StructType *STy = GTI.getStructTypeOrNull()) {
      Offset += DL.getStructLayout(STy)->getElementOffset(OpC->getZExtValue());
      continue;
    }

    // Otherwise, we have a sequential type like an array or fixed-length
    // vector. Multiply the index by the ElementSize.
    TypeSize Size = DL.getTypeAllocSize(GTI.getIndexedType());
    if (Size.isScalable())
      return None;
    Offset += Size.getFixedSize() * OpC->getSExtValue();
  }

  return Offset;
}

Optional<int64_t> llvm::isPointerOffset(const Value *Ptr1, const Value *Ptr2,
                                        const DataLayout &DL) {
  Ptr1 = Ptr1->stripPointerCasts();
  Ptr2 = Ptr2->stripPointerCasts();

  // Handle the trivial case first.
  if (Ptr1 == Ptr2) {
    return 0;
  }

  const GEPOperator *GEP1 = dyn_cast<GEPOperator>(Ptr1);
  const GEPOperator *GEP2 = dyn_cast<GEPOperator>(Ptr2);

  // If one pointer is a GEP see if the GEP is a constant offset from the base,
  // as in "P" and "gep P, 1".
  // Also do this iteratively to handle the the following case:
  //   Ptr_t1 = GEP Ptr1, c1
  //   Ptr_t2 = GEP Ptr_t1, c2
  //   Ptr2 = GEP Ptr_t2, c3
  // where we will return c1+c2+c3.
  // TODO: Handle the case when both Ptr1 and Ptr2 are GEPs of some common base
  // -- replace getOffsetFromBase with getOffsetAndBase, check that the bases
  // are the same, and return the difference between offsets.
  auto getOffsetFromBase = [&DL](const GEPOperator *GEP,
                                 const Value *Ptr) -> Optional<int64_t> {
    const GEPOperator *GEP_T = GEP;
    int64_t OffsetVal = 0;
    bool HasSameBase = false;
    while (GEP_T) {
      auto Offset = getOffsetFromIndex(GEP_T, 1, DL);
      if (!Offset)
        return None;
      OffsetVal += *Offset;
      auto Op0 = GEP_T->getOperand(0)->stripPointerCasts();
      if (Op0 == Ptr) {
        HasSameBase = true;
        break;
      }
      GEP_T = dyn_cast<GEPOperator>(Op0);
    }
    if (!HasSameBase)
      return None;
    return OffsetVal;
  };

  if (GEP1) {
    auto Offset = getOffsetFromBase(GEP1, Ptr2);
    if (Offset)
      return -*Offset;
  }
  if (GEP2) {
    auto Offset = getOffsetFromBase(GEP2, Ptr1);
    if (Offset)
      return Offset;
  }

  // Right now we handle the case when Ptr1/Ptr2 are both GEPs with an identical
  // base.  After that base, they may have some number of common (and
  // potentially variable) indices.  After that they handle some constant
  // offset, which determines their offset from each other.  At this point, we
  // handle no other case.
  if (!GEP1 || !GEP2 || GEP1->getOperand(0) != GEP2->getOperand(0))
    return None;

  // Skip any common indices and track the GEP types.
  unsigned Idx = 1;
  for (; Idx != GEP1->getNumOperands() && Idx != GEP2->getNumOperands(); ++Idx)
    if (GEP1->getOperand(Idx) != GEP2->getOperand(Idx))
      break;

  auto Offset1 = getOffsetFromIndex(GEP1, Idx, DL);
  auto Offset2 = getOffsetFromIndex(GEP2, Idx, DL);
  if (!Offset1 || !Offset2)
    return None;
  return *Offset2 - *Offset1;
}<|MERGE_RESOLUTION|>--- conflicted
+++ resolved
@@ -4356,11 +4356,7 @@
   if (!V->getType()->isPointerTy())
     return V;
   for (unsigned Count = 0; MaxLookup == 0 || Count < MaxLookup; ++Count) {
-<<<<<<< HEAD
     if (auto *GEP = dyn_cast<AddressOperator>(V)) { // INTEL
-=======
-    if (auto *GEP = dyn_cast<GEPOperator>(V)) {
->>>>>>> d9a29a67
       V = GEP->getPointerOperand();
     } else if (Operator::getOpcode(V) == Instruction::BitCast ||
                Operator::getOpcode(V) == Instruction::AddrSpaceCast) {
