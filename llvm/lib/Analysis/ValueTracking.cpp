--- conflicted
+++ resolved
@@ -447,7 +447,6 @@
       // The product of two numbers with the same sign is non-negative.
       isKnownNonNegative = (isKnownNegativeOp1 && isKnownNegativeOp0) ||
                            (isKnownNonNegativeOp1 && isKnownNonNegativeOp0);
-<<<<<<< HEAD
 #if INTEL_CUSTOMIZATION
       if (!isKnownNonNegative) {
         // The product of (n * (n - 1)) or (n * (n + 1)) is always
@@ -495,8 +494,6 @@
         }
       }
 #endif // INTEL_CUSTOMIZATION
-=======
->>>>>>> 5b65a958
       // The product of a negative number and a non-negative number is either
       // negative or zero.
       if (!isKnownNonNegative)
