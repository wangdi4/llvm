//===-------- DDRefUtils.cpp - Implements DDRefUtils class ----------------===//
//
// Copyright (C) 2015 Intel Corporation. All rights reserved.
//
// The information and source code contained herein is the exclusive
// property of Intel Corporation and may not be disclosed, examined
// or reproduced in whole or in part without explicit written authorization
// from the company.
//
//===----------------------------------------------------------------------===//
//
// This file implements DDRefUtils class.
//
//===----------------------------------------------------------------------===//

#include "llvm/Analysis/ConstantFolding.h"
#include "llvm/Analysis/TargetTransformInfo.h"
#include "llvm/Support/Debug.h"

#include "llvm/Analysis/Intel_LoopAnalysis/Framework/HIRParser.h"
#include "llvm/Analysis/Intel_LoopAnalysis/Utils/DDRefUtils.h"

using namespace llvm;
using namespace loopopt;

#define DEBUG_TYPE "ddref-utils"

Function &DDRefUtils::getFunction() const {
  return getHIRParser().getFunction();
}

Module &DDRefUtils::getModule() const { return getHIRParser().getModule(); }

LLVMContext &DDRefUtils::getContext() const {
  return getHIRParser().getContext();
}

const DataLayout &DDRefUtils::getDataLayout() const {
  return getHIRParser().getDataLayout();
}

RegDDRef *DDRefUtils::createRegDDRef(unsigned SB) {
  return new RegDDRef(*this, SB);
}

RegDDRef *DDRefUtils::createScalarRegDDRef(unsigned SB, CanonExpr *CE) {
  assert(CE && " CanonExpr is null.");
  RegDDRef *RegDD = createRegDDRef(SB);
  RegDD->setSingleCanonExpr(CE);
  return RegDD;
}

RegDDRef *DDRefUtils::createGEPRef(Type *BasePtrElementType, unsigned BasePtrBlobIndex, unsigned Level,
                                   unsigned SB, bool IsMemRef,
                                   bool IsInBounds) {
  if (SB == InvalidSymbase) {
    SB = getNewSymbase();
  }

  RegDDRef *Ref = createRegDDRef(SB);
  auto BaseCE =
      getCanonExprUtils().createSelfBlobCanonExpr(BasePtrBlobIndex, Level);

  Ref->setBaseCE(BaseCE);
  Ref->setBasePtrElementType(BasePtrElementType);
  Ref->setInBounds(IsInBounds);

  // Avoid adding blob ref for the case where BaseCE is undef
  if (!BaseCE->isStandAloneUndefBlob())
    Ref->addBlobDDRef(BasePtrBlobIndex, Level);

  if (!IsMemRef) {
    Ref->setAddressOf(true);
  }

  return Ref;
}

RegDDRef *DDRefUtils::createMemRef(Type *BasePtrElementType, unsigned BasePtrBlobIndex, unsigned Level,
                                   unsigned SB, bool IsInBounds) {
  return createGEPRef(BasePtrElementType, BasePtrBlobIndex, Level, SB, true, IsInBounds);
}

RegDDRef *DDRefUtils::createAddressOfRef(Type *BasePtrElementType, unsigned BasePtrBlobIndex,
                                         unsigned Level, unsigned SB,
                                         bool IsInBounds) {
  return createGEPRef(BasePtrElementType, BasePtrBlobIndex, Level, SB, false, IsInBounds);
}

RegDDRef *DDRefUtils::createSelfAddressOfRef(Type *BasePtrElementType, unsigned BasePtrBlobIndex,
                                             unsigned Level, unsigned SB) {
  auto *SelfAddrRef =
      createAddressOfRef(BasePtrElementType, BasePtrBlobIndex, Level, SB, true /*IsInBounds*/);
  auto *BlobTy =
      cast<PointerType>(getBlobUtils().getBlob(BasePtrBlobIndex)->getType());
  SelfAddrRef->addDimension(getCanonExprUtils().createCanonExpr(
      getDataLayout().getIndexType(BlobTy)));

  assert(SelfAddrRef->isSelfAddressOf() &&
         "Self address-of ref was not created for blob index.");
  return SelfAddrRef;
}

RegDDRef *DDRefUtils::createMemRefWithIndices(Type *BasePtrElementType,
                                              unsigned BasePtrBlobIndex,
                                              unsigned BasePtrDefLevel,
                                              unsigned MemRefLevel,
                                              ArrayRef<RegDDRef *> Idxs,
                                              Type *BitcastType, unsigned SB) {
  RegDDRef *Memref =
      createMemRef(BasePtrElementType, BasePtrBlobIndex, BasePtrDefLevel, SB);
  for (auto *Idx : Idxs)
    Memref->addDimension(Idx->getSingleCanonExpr());

  Memref->makeConsistent(Idxs, MemRefLevel);
  Memref->setBitCastDestVecOrElemType(BitcastType);

  return Memref;
}

RegDDRef *DDRefUtils::createConstDDRef(Type *Ty, int64_t Val) {
  RegDDRef *NewRegDD = createRegDDRef(ConstantSymbase);
  CanonExpr *CE = getCanonExprUtils().createCanonExpr(Ty, 0, Val);
  NewRegDD->setSingleCanonExpr(CE);

  return NewRegDD;
}

RegDDRef *DDRefUtils::createConstDDRef(Value *Val) {
  auto *CI = dyn_cast<ConstantInt>(Val);

  // If we are dealing with a constant int that fits in 64 bits, avoid creating
  // a blob for the constant value. The interface which takes the constant value
  // stores it in the Const field of the canon expression.
  if (CI && CI->getBitWidth() <= 64) {
    return createConstDDRef(Val->getType(), CI->getSExtValue());
  }

  if (isa<ConstantPointerNull>(Val)) {
    return createNullDDRef(Val->getType());
  }

  RegDDRef *NewRegDD = createRegDDRef(ConstantSymbase);
  // Create a linear self-blob constant canon expr.
  auto CE = getCanonExprUtils().createConstStandAloneBlobCanonExpr(Val);
  NewRegDD->setSingleCanonExpr(CE);

  return NewRegDD;
}

RegDDRef *DDRefUtils::createNullDDRef(Type *Ty) {
  if (Ty->isIntOrPtrTy()) {
    return createConstDDRef(Ty, 0);
  }

  return createConstDDRef(Constant::getNullValue(Ty));
}

RegDDRef *DDRefUtils::createConstOneDDRef(Type *Ty) {
  if (Ty->isIntegerTy()) {
    return createConstDDRef(Ty, 1);
  }

  if (Ty->isFloatingPointTy()) {
    return createConstDDRef(ConstantFP::get(Ty, 1.0));
  }

  llvm_unreachable("Unknown One DDRef type!");
  return nullptr;
}

RegDDRef *DDRefUtils::createUndefDDRef(Type *Ty) {
  Value *UndefVal = UndefValue::get(Ty);

  return createConstDDRef(UndefVal);
}

RegDDRef *DDRefUtils::createPoisonDDRef(Type *Ty) {
  return createConstDDRef(PoisonValue::get(Ty));
}

BlobDDRef *DDRefUtils::createBlobDDRef(unsigned Index, unsigned Level) {
  return new BlobDDRef(*this, Index, Level);
}

void DDRefUtils::destroy(DDRef *Ref) {
  auto Count = Objs.erase(Ref);
  (void)Count;
  assert(Count && "Ref not found in objects!");
  delete Ref;
}

DDRefUtils::~DDRefUtils() {
  for (auto &I : Objs) {
    delete I;
  }

  Objs.clear();
}

RegDDRef *DDRefUtils::createSelfBlobRef(Value *Temp) {
  unsigned Symbase = getNewSymbase();

  // Create a non-linear self-blob canon expr.
  auto CE = getCanonExprUtils().createSelfBlobCanonExpr(Temp, Symbase);

  // Create a RegDDRef with the new symbase and canon expr.
  auto Ref = createRegDDRef(Symbase);
  Ref->setSingleCanonExpr(CE);

  return Ref;
}

unsigned DDRefUtils::getNewSymbase() {
  return getHIRParser().getHIRFramework().getNewSymbase();
}

bool DDRefUtils::areEqualImpl(const BlobDDRef *Ref1, const BlobDDRef *Ref2) {

  assert(Ref1 && Ref2 && "Ref1/Ref2 parameter is null.");

  if ((Ref1->getSymbase() != Ref2->getSymbase())) {
    return false;
  }

  // Additional check. Ideally, symbase match should be equal blobs.
  assert(CanonExprUtils::areEqual(Ref1->getSingleCanonExpr(),
                                  Ref2->getSingleCanonExpr()));

  return true;
}

int64_t DDRefUtils::getOffsetDistance(Type *Ty, const DataLayout &DL,
                                      ArrayRef<unsigned> Offsets) {
  int64_t DistInBytes = 0;

  for (auto OffsetVal : Offsets) {
    assert(Ty->isStructTy() && "StructType expected!");
    auto STy = cast<StructType>(Ty);
    DistInBytes += DL.getStructLayout(STy)->getElementOffset(OffsetVal);
    Ty = STy->getElementType(OffsetVal);
  }

  return DistInBytes;
}

int DDRefUtils::compareOffsets(ArrayRef<unsigned> Offsets1,
                               ArrayRef<unsigned> Offsets2) {
  unsigned MinSize = std::min(Offsets1.size(), Offsets2.size());

  for (unsigned I = 0, E = MinSize; I < E; ++I) {
    if (Offsets1[I] < Offsets2[I]) {
      return -1;
    } else if (Offsets1[I] > Offsets2[I]) {
      return 1;
    }
  }

  if (MinSize < Offsets1.size()) {
    return 1;
  } else if (MinSize < Offsets2.size()) {
    return -1;
  }

  return 0;
}

int DDRefUtils::compareOffsets(const RegDDRef *Ref1, const RegDDRef *Ref2,
                               unsigned DimensionNum) {
  assert(Ref1->hasGEPInfo() && "Ref1 is not a GEP DDRef!");
  assert(Ref2->hasGEPInfo() && "Ref2 is not a GEP DDRef!");
  assert((Ref1->getNumDimensions() >= DimensionNum) &&
         "DimensionNum is invalid for Ref1");
  assert((Ref2->getNumDimensions() >= DimensionNum) &&
         "DimensionNum is invalid for Ref2");

  // Comment the assertion when we use compareOffsets in sorting memref groups
  // with opaque pointer enabled.
  // assert((Ref1->getDimensionType(DimensionNum) ==
  //         Ref2->getDimensionType(DimensionNum)) &&
  //        "Invalid offset comparison for refs!");

  auto Offsets1 = Ref1->getTrailingStructOffsets(DimensionNum);
  auto Offsets2 = Ref2->getTrailingStructOffsets(DimensionNum);

  return compareOffsets(Offsets1, Offsets2);
}

bool DDRefUtils::haveEqualOffsets(const RegDDRef *Ref1, const RegDDRef *Ref2,
                                  unsigned NumIgnorableDims,
                                  bool IgnoreBaseCE) {
  assert(
      haveEqualBaseAndShape(Ref1, Ref2, true, NumIgnorableDims, IgnoreBaseCE) &&
      "Same base and shape expected!");

  for (unsigned I = Ref1->getNumDimensions(); I > 0; --I) {
    if (compareOffsets(Ref1, Ref2, I)) {
      return false;
    }
  }

  return true;
}

// TODO: merge with areEqualImpl.
bool DDRefUtils::haveEqualBaseAndShape(const RegDDRef *Ref1,
                                       const RegDDRef *Ref2, bool RelaxedMode,
                                       unsigned NumIgnorableDims,
                                       bool IgnoreBaseCE,
                                       bool IgnoreBasePtrElementType) {
  assert(Ref1->hasGEPInfo() && Ref2->hasGEPInfo() &&
         "Ref1 and Ref2 should be GEP DDRef");

  auto *BasePtrTy1 = Ref1->getBasePtrElementType();
  auto *BasePtrTy2 = Ref2->getBasePtrElementType();
  // Fake refs cloned from self AddressOf refs will not have base ptr element
  // type so we will give up on refs like A[0] and A[5] if we don't skip null
  // base ptr element types.
  if (!IgnoreBasePtrElementType && BasePtrTy1 && BasePtrTy2 &&
      BasePtrTy1 != BasePtrTy2) {
    return false;
  }

  auto BaseCE1 = Ref1->getBaseCE();
  auto BaseCE2 = Ref2->getBaseCE();

  unsigned NumDims = Ref1->getNumDimensions();
  if ((NumDims != Ref2->getNumDimensions()) ||
      (!IgnoreBaseCE &&
       !CanonExprUtils::areEqual(BaseCE1, BaseCE2, RelaxedMode))) {
    return false;
  }

  // The only case we want to relax haveEqualBaseAndShape() check is under
  // ForFusion mode (basically it means that we call refineDV() on the edge for
  // particular fusion level). We calculate number of dimensions that are
  // invariant w.r.t. this level and provide it to haveEqualBaseAndShape(). Now
  // in haveEqualBaseAndShape() if we compare collapsed and non-collapsed refs
  // AND one of the refs have more collapsed level than those that could be
  // ignored, we bail out.
  //
  // Example: we have a three-level loopnest:
  // DO i1 {
  //   DO i2 {
  //     DO i3 {
  //       A[][][] = ...
  //     }
  //   }
  //   DO i2 {
  //     ... = A[][][]
  //   }
  // }
  // DO i1 {
  //   ... = A[][][]
  // }
  //
  // After collapsing i2-i3 loops we have following structure:
  //
  // DO i1 {
  //   DO i2 {  <collapsed i2-i3>
  //      A[][][] =..      <collapsed>
  //   }
  //   DO i2 {
  //     ... = A[][][] < non-collapsed>
  //   }
  // }
  // DO i1 {
  //   ... = A[][][] <non-collapsed>
  // }
  //
  // It is not safe to consider fusion on i2 level since that level was
  // collapsed and we cannot compute the DV correctly at this level. It is safe
  // to consider fusion on i1 level since we are not interested in computation
  // of dependences on lower (collapsed) levels.
  // Previously we just bail out for any attempt to compare collapsed and
  // non-collapsed refs. Which was over conservative.
  unsigned Ref1CollapsedLevels = Ref1->getNumCollapsedLevels();
  unsigned Ref2CollapsedLevels = Ref2->getNumCollapsedLevels();
<<<<<<< HEAD
  auto *Ref1Node = Ref1->getHLDDNode();
  auto *Ref2Node = Ref2->getHLDDNode();
  auto *Ref1Loop = Ref1Node ? Ref1Node->getParentLoop() : nullptr;
  auto *Ref2Loop = Ref2Node ? Ref2Node->getParentLoop() : nullptr;
  if (((Ref1Loop != Ref2Loop) ||
       (Ref1CollapsedLevels != Ref2CollapsedLevels)) &&
      ((Ref1CollapsedLevels > NumIgnorableDims) ||
       (Ref2CollapsedLevels > NumIgnorableDims))) {
=======
  bool SameCollapsedLevels = (Ref1CollapsedLevels == Ref2CollapsedLevels);
  if (!SameCollapsedLevels && ((Ref1CollapsedLevels > NumIgnorableDims) ||
                               (Ref2CollapsedLevels > NumIgnorableDims))) {
>>>>>>> 7f4c3c22
    return false;
  }

  // If both refs are collapsed, we only mark them as having same base and shape
  // if they are in the same collapsed loop or if they have the same indices on
  // all levels.
  auto *Ref1Node = Ref1->getHLDDNode();
  auto *Ref2Node = Ref2->getHLDDNode();
  auto *Ref1Loop = Ref1Node ? Ref1Node->getParentLoop() : nullptr;
  auto *Ref2Loop = Ref2Node ? Ref2Node->getParentLoop() : nullptr;
  bool RequireSameIndices = (Ref1Loop != Ref2Loop) &&
                            (Ref1CollapsedLevels != 0) && SameCollapsedLevels;

  // Check that dimension lowers and strides are the same.
  for (unsigned DimI = 1; DimI <= NumDims; ++DimI) {
    if (RequireSameIndices &&
        !CanonExprUtils::areEqual(Ref1->getDimensionIndex(DimI),
                                  Ref2->getDimensionIndex(DimI), RelaxedMode)) {
      return false;
    }

    if (!CanonExprUtils::areEqual(Ref1->getDimensionLower(DimI),
                                  Ref2->getDimensionLower(DimI), RelaxedMode)) {
      return false;
    }

    auto *Stride1 = Ref1->getDimensionStride(DimI);
    auto *Stride2 = Ref2->getDimensionStride(DimI);

    if (!CanonExprUtils::areEqual(Stride1, Stride2, RelaxedMode)) {
      // In the highest dimension, allow mismatch if the stride and index is 0
      // as that dimension is a no-op. This can happen with fake refs which are
      // created by cloning self AddressOf refs.
      // Also allow stride mismatch if both indices are zero as the dimension
      // becomes irrelevant.
      if (DimI != NumDims) {
        return false;
      }

      bool Index1IsZero = Ref1->getDimensionIndex(DimI)->isZero();
      bool Index2IsZero = Ref2->getDimensionIndex(DimI)->isZero();

      if ((!Index1IsZero || !Index2IsZero) &&
          (!Stride1->isZero() || !Index1IsZero) &&
          (!Stride2->isZero() || !Index2IsZero)) {
        return false;
      }
    }
  }

  return true;
}

bool DDRefUtils::areEqualImpl(const RegDDRef *Ref1, const RegDDRef *Ref2,
                              bool RelaxedMode, bool IgnoreAddressOf,
                              bool IgnoreBitCastDestType) {

  // Match the symbase. Type checking is done inside the CEUtils.
  if ((Ref1->getSymbase() != Ref2->getSymbase())) {
    return false;
  }

  bool HasGEPInfo = Ref1->hasGEPInfo();

  // Check if one is GEP ref and other is not.
  if (HasGEPInfo != Ref2->hasGEPInfo()) {
    return false;
  }

  if (HasGEPInfo) {
    // TODO: compare attributes like volatile, alignment etc.

    if (!IgnoreAddressOf && (Ref1->isMemRef() != Ref2->isMemRef())) {
      return false;
    }

    if (!RelaxedMode && !IgnoreBitCastDestType &&
        (Ref1->getBitCastDestVecOrElemType() !=
         Ref2->getBitCastDestVecOrElemType())) {
      return false;
    }

    if (!haveEqualBaseAndShape(Ref1, Ref2, RelaxedMode)) {
      return false;
    }
  }

  unsigned NumDims = Ref1->getNumDimensions();

  for (unsigned I = NumDims; I > 0; --I) {
    const CanonExpr *Ref1CE = Ref1->getDimensionIndex(I);
    const CanonExpr *Ref2CE = Ref2->getDimensionIndex(I);

    if (!CanonExprUtils::areEqual(Ref1CE, Ref2CE, RelaxedMode)) {
      return false;
    }

    if (HasGEPInfo && compareOffsets(Ref1, Ref2, I)) {
      return false;
    }
  }

  // All the dimensions match.
  return true;
}

bool DDRefUtils::areEqual(const DDRef *Ref1, const DDRef *Ref2,
                          bool RelaxedMode) {

  assert(Ref1 && Ref2 && "Ref1/Ref2 parameter is null.");

  if (auto BRef1 = dyn_cast<BlobDDRef>(Ref1)) {
    auto BRef2 = dyn_cast<BlobDDRef>(Ref2);
    // Ref2 is Reg/Unknown Type, whereas Ref1 is Blob.
    if (!BRef2) {
      assert(isa<RegDDRef>(Ref2) && "Ref2 is unknown type.");
      return false;
    }

    return areEqualImpl(BRef1, BRef2);
  }

  if (auto RRef1 = dyn_cast<RegDDRef>(Ref1)) {
    auto RRef2 = dyn_cast<RegDDRef>(Ref2);
    // Ref2 is Blob/Unknown Type, whereas Ref1 is Blob.
    if (!RRef2) {
      assert(isa<BlobDDRef>(Ref2) && "Ref2 is unknown type.");
      return false;
    }

    return areEqualImpl(RRef1, RRef2, RelaxedMode);
  }

  llvm_unreachable("Unknown DDRef kind!");
  return false;
}

static RegDDRef *cloneWithI8BasePtrElementType(const RegDDRef *Ref, Type *I8Ty,
                                               uint64_t SizeMultiplier) {
  auto *RefClone = Ref->clone();
  RefClone->setBasePtrElementType(I8Ty);
  // Stride is same as size of I8Type which is 1.
  RefClone->getDimensionStride(1)->setConstant(1);
  RefClone->getDimensionIndex(1)->multiplyByConstant(SizeMultiplier);
  RefClone->getDimensionLower(1)->multiplyByConstant(SizeMultiplier);

  // Convert trailing offsets into bytes, add them into index and remove the
  // offsets.
  auto Offsets = Ref->getTrailingStructOffsets(1);

  if (!Offsets.empty()) {
    auto &DL = Ref->getCanonExprUtils().getDataLayout();
    auto DimTy = Ref->getDimensionElementType(1);

    auto OffsetDist = DDRefUtils::getOffsetDistance(DimTy, DL, Offsets);
    RefClone->getDimensionIndex(1)->addConstant(OffsetDist, true);
    RefClone->removeTrailingStructOffsets(1);
  }

  return RefClone;
}

// Tries to change refs' base ptr element type to make them match by cloning
// and updating their index. In the worst case both refs' base ptr element type
// may be changed to i8.
// Returns the cloned refs or null as applicable.
//
// For example-
//
// Ref1 : ((i32) %a)[3]
// Ref2 : ((i16) %a)[2]
//
// NewRef1 : ((i8) %a)[12]
// NewRef2 : ((i8) %a)[4]
//
// This allows the caller to compute a distance of 8 bytes between the two
// refs.
static std::pair<RegDDRef *, RegDDRef *>
makeBasePtrElemTyConsistentForDistComputation(const RegDDRef *&Ref1,
                                              const RegDDRef *&Ref2) {

  auto *BasePtrElementTy1 = Ref1->getBasePtrElementType();
  auto *BasePtrElementTy2 = Ref2->getBasePtrElementType();

  if (BasePtrElementTy1 == BasePtrElementTy2)
    return {nullptr, nullptr};

  if (!Ref1->isSingleDimension() || !Ref2->isSingleDimension() ||
      Ref1->getDimensionConstStride(1) == 0 ||
      Ref2->getDimensionConstStride(1) == 0)
    return {nullptr, nullptr};

  // No need to handle mismatch if the BaseCEs are different.
  if (!CanonExprUtils::areEqual(Ref1->getBaseCE(), Ref2->getBaseCE()))
    return {nullptr, nullptr};

  if (!BasePtrElementTy1) {
    auto *Ref1Clone = Ref1->clone();
    Ref1Clone->setBasePtrElementType(BasePtrElementTy2);
    Ref1 = Ref1Clone;

    return {Ref1Clone, nullptr};

  } else if (!BasePtrElementTy2) {
    auto *Ref2Clone = Ref2->clone();
    Ref2Clone->setBasePtrElementType(BasePtrElementTy1);
    Ref2 = Ref2Clone;

    return {nullptr, Ref2Clone};
  }

  if (!BasePtrElementTy1->isSized() || !BasePtrElementTy2->isSized())
    return {nullptr, nullptr};

  auto Size1 = Ref1->getCanonExprUtils().getTypeSizeInBytes(BasePtrElementTy1);
  auto Size2 = Ref1->getCanonExprUtils().getTypeSizeInBytes(BasePtrElementTy2);

  auto *I8Ty = Type::getInt8Ty(Ref1->getDDRefUtils().getContext());

  if ((BasePtrElementTy1 != I8Ty) &&
      (!Ref1->getDimensionIndex(1)->canMultiplyByConstant(Size1) ||
       !Ref1->getDimensionLower(1)->canMultiplyByConstant(Size1)))
    return {nullptr, nullptr};

  if ((BasePtrElementTy2 != I8Ty) &&
      (!Ref2->getDimensionIndex(1)->canMultiplyByConstant(Size2) ||
       !Ref2->getDimensionLower(1)->canMultiplyByConstant(Size2)))
    return {nullptr, nullptr};

  RegDDRef *Ref1Clone = nullptr, *Ref2Clone = nullptr;
  if (BasePtrElementTy1 != I8Ty) {
    Ref1Clone = cloneWithI8BasePtrElementType(Ref1, I8Ty, Size1);
    Ref1 = Ref1Clone;
  }

  if (BasePtrElementTy2 != I8Ty) {
    Ref2Clone = cloneWithI8BasePtrElementType(Ref2, I8Ty, Size2);
    Ref2 = Ref2Clone;
  }

  return {Ref1Clone, Ref2Clone};
}

bool DDRefUtils::haveConstDimensionDistances(const RegDDRef *Ref1,
                                             const RegDDRef *Ref2,
                                             bool RelaxedMode) {
  // Dealing with GEP refs only
  assert(Ref1->hasGEPInfo() && Ref2->hasGEPInfo() &&
         "Both refs are expected to be memrefs");
  if (Ref1 == Ref2) {
    return true;
  }

  auto ClonedRefs = makeBasePtrElemTyConsistentForDistComputation(Ref1, Ref2);

  // Used to deallocate refs cloned by the above function.
  std::unique_ptr<RegDDRef> Ref1Clone(ClonedRefs.first),
      Ref2Clone(ClonedRefs.second);

  if (!DDRefUtils::haveEqualBaseAndShape(Ref1, Ref2, RelaxedMode)) {
    return false;
  }

  for (unsigned I = Ref1->getNumDimensions(); I > 0; --I) {
    const CanonExpr *Ref1CE = Ref1->getDimensionIndex(I);
    const CanonExpr *Ref2CE = Ref2->getDimensionIndex(I);

    // Do not allow different offsets in outer dimensions.
    if (I != 1 && DDRefUtils::compareOffsets(Ref1, Ref2, I)) {
      return false;
    }

    bool Res =
        CanonExprUtils::getConstDistance(Ref1CE, Ref2CE, nullptr, RelaxedMode);
    if (!Res) {
      return false;
    }
  }

  return true;
}

bool DDRefUtils::getConstDistanceImpl(const RegDDRef *Ref1,
                                      const RegDDRef *Ref2, unsigned LoopLevel,
                                      int64_t *Distance, bool RelaxedMode) {
  // Dealing with GEP refs only
  if (!Ref1->hasGEPInfo() || !Ref2->hasGEPInfo()) {
    return false;
  }

  auto ClonedRefs = makeBasePtrElemTyConsistentForDistComputation(Ref1, Ref2);

  // Used to deallocate refs cloned by the above function.
  std::unique_ptr<RegDDRef> Ref1Clone(ClonedRefs.first),
      Ref2Clone(ClonedRefs.second);

  if (!haveEqualBaseAndShape(Ref1, Ref2, RelaxedMode)) {
    return false;
  }

  int64_t Delta = 0;
  bool NeedIterDistance = (LoopLevel != 0);
  bool FoundDelta = false;

  // Compare the subscripts in reverse order to accommodate offsets.
  for (unsigned I = Ref1->getNumDimensions(); I > 0; --I) {

    // Compare trailing offsets.
    if ((I == 1) && !NeedIterDistance) {
      auto &DL = Ref1->getCanonExprUtils().getDataLayout();
      auto Ty = Ref1->getDimensionElementType(1);
      auto Offsets1 = Ref1->getTrailingStructOffsets(1);
      auto Offsets2 = Ref2->getTrailingStructOffsets(1);

      Delta += getOffsetDistance(Ty, DL, Offsets1);
      Delta -= getOffsetDistance(Ty, DL, Offsets2);

    } else if (compareOffsets(Ref1, Ref2, I)) {
      // Do not allow different trailing offsets for higher dimensions or when
      // computing iteration distance!
      return false;
    }

    const CanonExpr *Ref1CE = Ref1->getDimensionIndex(I);
    const CanonExpr *Ref2CE = Ref2->getDimensionIndex(I);

    int64_t CurDelta;

    bool Res = NeedIterDistance
                   ? CanonExprUtils::getConstIterationDistance(
                         Ref1CE, Ref2CE, LoopLevel, &CurDelta, RelaxedMode)
                   : CanonExprUtils::getConstDistance(Ref1CE, Ref2CE, &CurDelta,
                                                      RelaxedMode);

    if (!Res) {
      return false;
    }

    if (NeedIterDistance) {
      if (!Ref1CE->hasIV(LoopLevel)) {
        // CEs are invariant and equal.
        assert((CurDelta == 0) && "Invalid iteration distance!");
        continue;
      } else if (FoundDelta && (Delta != CurDelta)) {
        // Dimensions have different delta. for example- A[i][i] and A[i][i+1]
        return false;
      } else {
        FoundDelta = true;
        Delta = CurDelta;
      }

    } else if (CurDelta) {
      int64_t DimStride = Ref1->getDimensionConstStride(I);

      // Bail out for non-constant stride.
      if (!DimStride) {
        return false;
      }

      Delta += CurDelta * DimStride;
    }
  }

  if (Distance) {
    *Distance = Delta;
  }

  return true;
}

bool DDRefUtils::getConstByteDistance(const RegDDRef *Ref1,
                                      const RegDDRef *Ref2, int64_t *Distance,
                                      bool RelaxedMode) {
  return getConstDistanceImpl(Ref1, Ref2, 0, Distance, RelaxedMode);
}

bool DDRefUtils::getConstIterationDistance(const RegDDRef *Ref1,
                                           const RegDDRef *Ref2,
                                           unsigned LoopLevel,
                                           int64_t *Distance,
                                           bool RelaxedMode) {
  return getConstDistanceImpl(Ref1, Ref2, LoopLevel, Distance, RelaxedMode);
}

RegDDRef *DDRefUtils::createSelfBlobRef(unsigned Index, unsigned Level) {
  auto CE = getCanonExprUtils().createSelfBlobCanonExpr(Index, Level);
  unsigned Symbase = getBlobUtils().getTempBlobSymbase(Index);

  auto Ref = createRegDDRef(Symbase);
  Ref->setSingleCanonExpr(CE);

  return Ref;
}

void DDRefUtils::printMDNodes(formatted_raw_ostream &OS,
                              const RegDDRef::MDNodesTy &MDNodes) const {

  SmallVector<StringRef, 8> MDNames;

  getContext().getMDKindNames(MDNames);

  for (auto const &I : MDNodes) {
    OS << " ";
    if (I.first < MDNames.size()) {
      OS << "!";
      OS << MDNames[I.first] << " ";
    }

    I.second->printAsOperand(OS, &getModule());
  }
}

Type *DDRefUtils::getOffsetType(Type *Ty, ArrayRef<unsigned> Offsets) {
  Type *RetTy = Ty;

  for (auto OffsetVal : Offsets) {
    assert(RetTy->isStructTy() && "Structure type expected!");
    auto StrucTy = cast<StructType>(RetTy);
    RetTy = StrucTy->getElementType(OffsetVal);
  }

  return RetTy;
}

// This sorting compares the two ddref and orders them based on Ref's base,
// dimensions, IV's, blobs and then writes. Refs with equal bases (and no blobs)
// are sorted in increasing order of address location.
//
// Consider this set of refs-
// A[i+5][j], A[i][0] (Read), A[i][0] (Write), A[i][j], A[i+k][0]
//
// The sorting order is-
// A[i][0] (Write), A[i][0] (Read), A[i][j], A[i+5][j], A[i+k][0]
//
// As a comparator, compareMemRef must meet the requirements of Compare concept:
// For a long story see http://en.cppreference.com/w/cpp/concept/Compare
//
// Short story:
// Given: comp(a, b), equiv(a, b), an expression equivalent to
//                    !comp(a, b) && !comp(b, a)
//
// For any a, b, c:
// 1) comp(a,a)==false
// 2) if (comp(a,b)==true) comp(b,a)==false
// 3) if (comp(a,b)==true && comp(b,c)==true) comp(a,c)==true
// 4) equiv(a,a)==true
// 5) if (equiv(a,b)==true) equiv(b,a)==true
// 6) if (equiv(a,b)==true && equiv(b,c)==true) equiv(a,c)==true
//
static std::optional<bool> compareMemRefImpl(const RegDDRef *Ref1,
                                             const RegDDRef *Ref2) {
  assert(Ref1->isMemRef() && Ref2->isMemRef() &&
         "Both RegDDRefs are expected to be memory references.");

  if (!CanonExprUtils::areEqual(Ref1->getBaseCE(), Ref2->getBaseCE())) {
    return CanonExprUtils::compare(Ref1->getBaseCE(), Ref2->getBaseCE());
  }

  if (Ref1->getNumDimensions() != Ref2->getNumDimensions()) {
    return (Ref1->getNumDimensions() < Ref2->getNumDimensions());
  }

  auto ClonedRefs = makeBasePtrElemTyConsistentForDistComputation(Ref1, Ref2);

  // Used to deallocate refs cloned by the above function.
  std::unique_ptr<RegDDRef> Ref1Clone(ClonedRefs.first),
      Ref2Clone(ClonedRefs.second);

  // Check dimensions from highest to lowest.
  for (unsigned I = Ref1->getNumDimensions(); I > 0; --I) {
    const CanonExpr *CE1 = Ref1->getDimensionIndex(I);
    const CanonExpr *CE2 = Ref2->getDimensionIndex(I);

    if (!CanonExprUtils::areEqual(CE1, CE2)) {
      return CanonExprUtils::compare(CE1, CE2);
    }

    auto Diff = DDRefUtils::compareOffsets(Ref1, Ref2, I);

    if (Diff != 0) {
      return (Diff < 0);
    }
  }

  // This will order (i32*)A[0] before A[0] if A is i64* type
  auto DestTy1 = Ref1->getDestType();
  auto DestTy2 = Ref2->getDestType();

  if (DestTy1 != DestTy2) {
    return (Ref1->getCanonExprUtils().compare(DestTy1, DestTy2) < 0);
  }

  return {};
}

bool DDRefUtils::compareMemRef(const RegDDRef *Ref1, const RegDDRef *Ref2) {
  if (auto Ret = compareMemRefImpl(Ref1, Ref2)) {
    return *Ret;
  }

  // Place writes first in case everything matches.
  if (Ref1->isLval() != Ref2->isLval()) {
    return Ref1->isLval();
  }

  return false;
}

bool DDRefUtils::compareMemRefAddress(const RegDDRef *Ref1,
                                      const RegDDRef *Ref2) {
  if (auto Ret = compareMemRefImpl(Ref1, Ref2)) {
    return *Ret;
  }

  return false;
}

bool DDRefUtils::canReplaceIVByCanonExpr(const RegDDRef *Ref,
                                         unsigned LoopLevel,
                                         const CanonExpr *CE,
                                         bool RelaxedMode) {

  for (auto I = Ref->canon_begin(), E = Ref->canon_end(); I != E; ++I) {
    if (!CanonExprUtils::canReplaceIVByCanonExpr((*I), LoopLevel, CE,
                                                 RelaxedMode)) {
      return false;
    }
  }

  return true;
}

void DDRefUtils::replaceIVByCanonExpr(RegDDRef *Ref, unsigned LoopLevel,
                                      const CanonExpr *CE, bool IsSigned,
                                      bool RelaxedMode) {

  for (auto I = Ref->canon_begin(), E = Ref->canon_end(); I != E; ++I) {
    auto Res = CanonExprUtils::replaceIVByCanonExpr((*I), LoopLevel, CE,
                                                    IsSigned, RelaxedMode);
    (void)Res;
    assert(Res && "Replacement failed, caller should call "
                  "DDRefUtils::canReplaceIVByCanonExpr() first!");
  }
}

bool DDRefUtils::delinearizeRefs(ArrayRef<const loopopt::RegDDRef *> GepRefs,
                                 SmallVectorImpl<loopopt::RegDDRef *> &OutRefs,
                                 SmallVectorImpl<BlobTy> *DimSizes,
                                 bool AllowSExt) {
  assert(!GepRefs.empty() && "Empty input container");
  return GepRefs.front()->getDDRefUtils().getHIRParser().delinearizeRefs(
      GepRefs, OutRefs, DimSizes, AllowSExt);
}

bool DDRefUtils::isMemRefAllDimsConstOnly(const RegDDRef *Ref) {
  if (!Ref->isMemRef()) {
    return false;
  }

  for (unsigned I = 1, E = Ref->getNumDimensions(); I < E; ++I) {
    if (!Ref->getDimensionStride(I)->isIntConstant() ||
        !Ref->getDimensionIndex(I)->isIntConstant() ||
        !Ref->getDimensionLower(I)->isIntConstant()) {
      return false;
    }
  }

  return true;
}

#if INTEL_FEATURE_SW_DTRANS
bool DDRefUtils::hasConstantEntriesFromArray(const RegDDRef *Ref,
                                             DTransImmutableInfo *DTII,
                                             Constant *IndexInArray,
                                             Constant **ConstVal) {
  if (!DTII)
    return false;

  // Looking for a ref which accesses structure with array.
  unsigned NumDims = Ref->getNumDimensions();
  if (NumDims < 2)
    return false;

  // Last dimention should be array access.
  if (!Ref->getDimensionType(1)->isArrayTy())
    return false;

  StructType *StructTy = dyn_cast<StructType>(Ref->getDimensionElementType(2));
  if (!StructTy)
    return false;

  auto FieldOffsets = Ref->getTrailingStructOffsets(2);
  if (FieldOffsets.empty())
    return false;

  // The structure could have array as its field:
  //     %class.C = type <{i32, [4 x i32]}>
  // Or the array could be wrapped in a structure as it often happens with boost
  // libraries:
  //     %class.C = type <{i32, %"class.boost::array"}>
  //     %"class.boost::array" = type <{[4 x i32]}>
  // In the second case the special wrapping structure s only one field - the
  // boost array and could be used in the multiple outer structures. So DTrans
  // uses outer structure to store corresponding constant array values. That's
  // why in either case we use first field offset to access this information.
  uint64_t IndexOfArray = FieldOffsets[0];

  // If the current field is an array with constant integers, then store the
  // entries (pair.first) and its constant values (pair.second).
  auto *ConstantEntriesInArray =
      DTII->getConstantEntriesFromArray(StructTy, IndexOfArray);

  if (!ConstantEntriesInArray || ConstantEntriesInArray->empty())
    return false;

  // It is enough to check that DDRef is constant calculated by DTrans. No
  // particular value is needed.
  if (!ConstVal)
    return true;

  ConstantInt *ConstIndex = dyn_cast_or_null<ConstantInt>(IndexInArray);
  if (!ConstIndex)
    return false;

  for (auto *I = ConstantEntriesInArray->begin(),
            *E = ConstantEntriesInArray->end();
       I != E; ++I) {
    ConstantInt *ConstValue1 = dyn_cast<ConstantInt>(I->first);
    if (ConstValue1 && ConstValue1->getValue().getSExtValue() ==
                           ConstIndex->getValue().getSExtValue()) {
      *ConstVal = const_cast<Constant *>(I->second);
      break;
    }
  }

  if (*ConstVal) {
    return true;
  }

  return false;
}
#endif // INTEL_FEATURE_SW_DTRANS

#if INTEL_FEATURE_SW_DTRANS
RegDDRef *DDRefUtils::simplifyConstArray(const RegDDRef *Ref,
                                         DTransImmutableInfo *DTII) {
#else  // INTEL_FEATURE_SW_DTRANS
RegDDRef *DDRefUtils::simplifyConstArray(const RegDDRef *Ref) {
#endif // INTEL_FEATURE_SW_DTRANS
  if (!Ref->isMemRef() || Ref->isFake() || Ref->getBitCastDestVecOrElemType()) {
    return nullptr;
  }

  bool Precise;
  auto *LocationGEP = dyn_cast<GetElementPtrInst>(Ref->getLocationPtr(Precise));

  if (!LocationGEP || !Precise) {
    return nullptr;
  }

  // DD ref excesses global constant array
  if (Ref->accessesConstantArray()) {
    auto *GV = cast<GlobalVariable>(LocationGEP->getPointerOperand());
    if (!GV->hasDefinitiveInitializer()) {
      return nullptr;
    }

    SmallVector<Constant *, 8> Indices;
    // skip first index for global array
    for (unsigned I = 2, E = LocationGEP->getNumOperands(); I != E; ++I) {
      auto *Index = dyn_cast<Constant>(LocationGEP->getOperand(I));
      if (!Index) {
        return nullptr;
      }
      Indices.push_back(Index);
    }

    Constant *Val = nullptr;
    auto &DL = Ref->getCanonExprUtils().getDataLayout();
    unsigned OffsetBits = DL.getIndexTypeSizeInBits(LocationGEP->getType());
    APInt Offset(OffsetBits, 0);

    if (LocationGEP->accumulateConstantOffset(DL, Offset)) {
      Val = ConstantFoldLoadFromConst(GV->getInitializer(),
                                      LocationGEP->getResultElementType(),
                                      Offset, DL);
    }

    // TODO: add support for constant GEP exprs.
    // In general, we don't know how to assign symbase to the addressOf ref
    // based on the base pointer of GEPOperator.
    if (!Val || isa<GEPOperator>(Val)) {
      return nullptr;
    }

    if (Val->getType()->isPointerTy() && !Val->isNullValue()) {

      auto *GlobVar = dyn_cast<GlobalVariable>(Val);

      if (isa<Function>(Val) || (GlobVar && GlobVar->isConstant())) {
        unsigned BlobIndex;
        auto *GlobalObj = cast<GlobalObject>(Val);
        Ref->getBlobUtils().createConstGlobalObjectBlob(GlobalObj, true,
                                                        &BlobIndex);
        return Ref->getDDRefUtils().createSelfAddressOfRef(
            GlobalObj->getValueType(), BlobIndex, 0, GenericRvalSymbase);
      }

      // We don't know how to assign symbase to the addressOf refs based on
      // other global objects as they can cause data dependencies.
      return nullptr;
    }

    return Ref->getDDRefUtils().createConstDDRef(Val);
  }

#if INTEL_FEATURE_SW_DTRANS
  // Check if DD ref has a constant value calculated by DTrans.
  if (DTII && LocationGEP->getNumOperands() >= 4) {
    Constant *IndexInArray = dyn_cast<Constant>(
        LocationGEP->getOperand(LocationGEP->getNumOperands() - 1));
    if (!IndexInArray)
      return nullptr;

    Constant *Val = nullptr;
    if (hasConstantEntriesFromArray(Ref, DTII, IndexInArray, &Val)) {
      if (Val && isa<ConstantInt>(Val))
        return Ref->getDDRefUtils().createConstDDRef(Val);
    }
  }
#endif // INTEL_FEATURE_SW_DTRANS

  return nullptr;
}

static MDNode *filterNoAliasScopes(MDNode *Scopes,
                                   const SmallPtrSetImpl<MDNode *> &RemoveSet) {
  SmallVector<Metadata *, 8> RemainingScopes;
  bool OmmittedScope = false;

  for (auto &Scope : Scopes->operands()) {
    if (RemoveSet.count(cast<MDNode>(Scope))) {
      OmmittedScope = true;
    } else {
      RemainingScopes.push_back(Scope);
    }
  }

  if (OmmittedScope) {
    return MDNode::get(Scopes->getContext(), RemainingScopes);
  }

  return Scopes;
}

void DDRefUtils::removeNoAliasScopes(
    AAMDNodes &AANodes, const SmallPtrSetImpl<MDNode *> &RemoveSet) {
  if (RemoveSet.empty()) {
    return;
  }

  if (auto *Scopes = AANodes.Scope) {
    AANodes.Scope = filterNoAliasScopes(Scopes, RemoveSet);
  }

  if (auto *Scopes = AANodes.NoAlias) {
    AANodes.NoAlias = filterNoAliasScopes(Scopes, RemoveSet);
  }
}

bool DDRefUtils::isGroupAccessingContiguousMemory(
    const SmallVectorImpl<RegDDRef *> &Group,
    function_ref<bool(const RegDDRef *)> IsRval, const HLLoop *InnermostLoop,
    TargetTransformInfo &TTI,
    std::optional<int64_t> ContiguousStrideSizeThreshold) {

  if (Group.empty())
    return false;

  assert(InnermostLoop && "Analyzing group without innermost loop");
  assert(InnermostLoop->isInnermost() &&
         "Input loop is not the innermost loop");

  // This is restricted for groups with more than 1 entry
  if (Group.size() == 1)
    return false;

  // Bail out if the number of bits that are going to be accessed is larger
  // than the threshold. If the size was provided using the optional arg,
  // ContigousStrideSizeThreshold, prioritize that value.
  // If the value is -1, then the threshold will be fully ignored. This is for
  // testing purposes. Else, use the vector width computed from TTI.
  int64_t MaxContiguousStrideSize = 0;
  if (ContiguousStrideSizeThreshold.has_value()) {
    MaxContiguousStrideSize = ContiguousStrideSizeThreshold.value();
  } else {
    auto VectorWidth =
        TTI.getRegisterBitWidth(TargetTransformInfo::RGK_FixedWidthVector);
    MaxContiguousStrideSize = VectorWidth.getFixedValue();
  }

  if (MaxContiguousStrideSize == 0)
    return false;

  const RegDDRef *FirstRef = Group.front();

  auto &DDRU = FirstRef->getDDRefUtils();
  auto &CEU = FirstRef->getCanonExprUtils();
  auto Level = InnermostLoop->getNestingLevel();
  uint64_t LoadStoreSize = CEU.getTypeSizeInBytes(FirstRef->getDestType());

  // The IV coefficient will be the expected number of contiguous access
  const CanonExpr *CE = FirstRef->getDimensionIndex(1);
  unsigned IVBlobIndex;
  int64_t ExpectedContiguousAccessMatches;
  CE->getIVCoeff(Level, &IVBlobIndex, &ExpectedContiguousAccessMatches);
  if (IVBlobIndex != InvalidBlobIndex)
    return false;

  if (ExpectedContiguousAccessMatches < 2)
    return false;

  if (MaxContiguousStrideSize > 0) {
    int64_t ExpectedAccessInBits =
        (((int64_t)LoadStoreSize * 8) * ExpectedContiguousAccessMatches);
    if (ExpectedAccessInBits > MaxContiguousStrideSize)
      return false;
  }

  // OriginalGroup before delinearization should be used to check isRval().
  // Delinearized refs are not attached to HLDDNode.
  bool IsLoad = IsRval(Group.front());
  const RegDDRef *PrevRef = FirstRef;
  int64_t NumContiguousAccessMatches = 1;

  for (unsigned I = 1, E = Group.size(); I < E; I++) {
    const RegDDRef *Ref = Group[I];

    // All members of the group must have the same number of dimensions and the
    // same base CE.
    assert(FirstRef->getNumDimensions() == Ref->getNumDimensions() &&
           "Number of dimensions are different");
    assert(CanonExprUtils::areEqual(FirstRef->getBaseCE(), Ref->getBaseCE()) &&
           "Base canon expr are different");

    // We are going to trace only the Refs that are loads or stores if they
    // match the first entry.
    // NOTE: Perhaps we can expand this in the future to check both cases in
    // one group.
    if (IsRval(Ref) != IsLoad)
      continue;

    int64_t DistanceInBytes = 0;
    if (!DDRU.getConstByteDistance(Ref, PrevRef, &DistanceInBytes, true))
      return false;

    if (DistanceInBytes == 0)
      continue;

    if ((uint64_t)DistanceInBytes != LoadStoreSize)
      return false;

    NumContiguousAccessMatches++;

    // Number of entries found must be at least the same as the expected number
    // of entries.
    //
    // NOTE: Perhaps this condition can be relaxed in the future to enable gaps.
    // For example, assume that the only RegDDRefs in the group are:
    //
    //   (%A)[4 * i1 + sext.i32.i64(%t)]
    //   (%A)[4 * i1 + sext.i32.i64(%t) + 1]
    //   (%A)[4 * i1 + sext.i32.i64(%t) + 2]
    //
    // In this case, the coefficient is 4 but we only found 3 entries. There is
    // a gap of 1.
    //
    // With delinearized group, this function can return true with the first 4
    // ref occurences.
    //
    // (%0)[2 * i1][4 * i2]
    // (%0)[2 * i1][4 * i2 + 1]
    // (%0)[2 * i1][4 * i2 + 2]
    // (%0)[2 * i1][4 * i2 + 3]
    // (%0)[2 * i1 + 1][4 * i2]
    // (%0)[2 * i1 + 1][4 * i2 + 1]
    // (%0)[2 * i1 + 1][4 * i2 + 2]
    // (%0)[2 * i1 + 1][4 * i2 + 3]
    //
    if (NumContiguousAccessMatches == ExpectedContiguousAccessMatches)
      return true;

    PrevRef = Ref;
  }

  return false;
}<|MERGE_RESOLUTION|>--- conflicted
+++ resolved
@@ -376,20 +376,9 @@
   // non-collapsed refs. Which was over conservative.
   unsigned Ref1CollapsedLevels = Ref1->getNumCollapsedLevels();
   unsigned Ref2CollapsedLevels = Ref2->getNumCollapsedLevels();
-<<<<<<< HEAD
-  auto *Ref1Node = Ref1->getHLDDNode();
-  auto *Ref2Node = Ref2->getHLDDNode();
-  auto *Ref1Loop = Ref1Node ? Ref1Node->getParentLoop() : nullptr;
-  auto *Ref2Loop = Ref2Node ? Ref2Node->getParentLoop() : nullptr;
-  if (((Ref1Loop != Ref2Loop) ||
-       (Ref1CollapsedLevels != Ref2CollapsedLevels)) &&
-      ((Ref1CollapsedLevels > NumIgnorableDims) ||
-       (Ref2CollapsedLevels > NumIgnorableDims))) {
-=======
   bool SameCollapsedLevels = (Ref1CollapsedLevels == Ref2CollapsedLevels);
   if (!SameCollapsedLevels && ((Ref1CollapsedLevels > NumIgnorableDims) ||
                                (Ref2CollapsedLevels > NumIgnorableDims))) {
->>>>>>> 7f4c3c22
     return false;
   }
 
