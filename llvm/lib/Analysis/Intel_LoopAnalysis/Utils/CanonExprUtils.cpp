--- conflicted
+++ resolved
@@ -655,14 +655,8 @@
   Term->divide(CE1->getDenominator());
   // If we reach here, either the CEs are mergeable in which case the division
   // type should be the same or the denominator of CE2 was 1. In both cases we
-<<<<<<< HEAD
-  // shuld be able to override the division type as it is set so add() below
-  // doesn't fail. Note that the alternative to doing this is to temporarily
-  // reset denominator of CE1 to be 1 which might be a better fix.
-=======
   // should be able to override the division type as it is set so add() below
   // doesn't fail.
->>>>>>> bfff8914
   Term->setDivisionType(CE1->isSignedDiv());
 
   // CE1 = C1*C2 * B1*B2 + C3*i2 + ...
