--- conflicted
+++ resolved
@@ -4737,12 +4737,7 @@
   SmallVector<const Value *, 16> Worklist;
   SmallPtrSet<const Value *, 24> VisitedInsts;
 
-<<<<<<< HEAD
-      } else if (RI.isHeaderPhi(Phi)) {
-        Ptr = RI.getHeaderPhiInitVal(Phi);
-=======
   Worklist.push_back(Ptr);
->>>>>>> 6c8b510a
 
   // Trace back as far as possible to reach GEPs whose result type is an
   // array type and take the max possible size.
