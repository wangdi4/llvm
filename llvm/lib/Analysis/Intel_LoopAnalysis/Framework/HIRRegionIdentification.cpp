--- conflicted
+++ resolved
@@ -998,12 +998,8 @@
   for (auto PoIter = Iter::begin(Start, dfs), PoEnd = Iter::end(Start, dfs);
        PoIter != PoEnd; ++PoIter) {
     if (PoIter.getFoundCycle()) {
-<<<<<<< HEAD
-      DEBUG(dbgs() << "LOOPOPT_OPTREPORT: Irreducible CFG not supported.\n");
-=======
       LLVM_DEBUG(
           dbgs() << "LOOPOPT_OPTREPORT: Irreducible CFG not supported.\n");
->>>>>>> 8c67f46f
       return true;
     }
   }
@@ -1116,15 +1112,9 @@
         return false;
       }
 
-<<<<<<< HEAD
       if (hasUnsupportedOperandBundle(CInst)) {
-        DEBUG(dbgs() << "LOOPOPT_OPTREPORT: Unsupported operand bundle.\n");
-=======
-      if (CInst->hasOperandBundles()) {
         LLVM_DEBUG(
-            dbgs()
-            << "LOOPOPT_OPTREPORT: Operand bundles currently not supported.\n");
->>>>>>> 8c67f46f
+            dbgs() << "LOOPOPT_OPTREPORT: Unsupported operand bundle.\n");
         return false;
       }
     }
