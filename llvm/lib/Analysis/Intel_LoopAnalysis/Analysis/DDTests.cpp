--- conflicted
+++ resolved
@@ -2979,15 +2979,9 @@
       Remainder = ConstDelta.srem(RunningGCD);
       LLVM_DEBUG(dbgs() << "\tRemainder = " << Remainder << "\n");
       if (Remainder != 0) {
-<<<<<<< HEAD
-        DEBUG(dbgs() << "\tLevel=" << Level << "\n");
+        LLVM_DEBUG(dbgs() << "\tLevel=" << Level << "\n");
         assert(((Level - 1) < CommonLevels) && "Invalid Level ");
         Result.setDirection(Level, Result.getDirection(Level) & ~DVKind::EQ);
-=======
-        unsigned Level = mapSrcLoop(CurLoop);
-        LLVM_DEBUG(dbgs() << "\tLevel=" << Level << "\n");
-        Result.DV[Level - 1].Direction &= ~DVKind::EQ;
->>>>>>> 8c67f46f
         Improved = true;
       }
     }
@@ -4159,14 +4153,8 @@
 }
 #endif
 
-<<<<<<< HEAD
 DDTest::DDTest(AAResults &AAR, HLNodeUtils &HNU) : AAR(AAR), HNU(HNU) {
-  DEBUG(dbgs() << "DDTest initiated\n");
-=======
-DDTest::DDTest(AAResults &AAR, HLNodeUtils &HNU)
-    : AAR(AAR), HNU(HNU) {
   LLVM_DEBUG(dbgs() << "DDTest initiated\n");
->>>>>>> 8c67f46f
   WorkCE.clear();
 }
 
@@ -4365,7 +4353,6 @@
   ++TotalArrayPairs;
   WorkCE.clear();
 
-<<<<<<< HEAD
   //  Number of dimemsion are different or different base: need to bail out,
   //  except for IVDEP
   if (CommonIVDEPLoop && TestingMemRefs && !EqualBaseAndShape &&
@@ -4375,12 +4362,7 @@
   }
 
   if (!EqualBaseAndShape || (NoCommonNest && !ForFusion)) {
-    DEBUG(dbgs() << "\nDiff dim,  base, or no common nests\n");
-=======
-  //  Number of dimemsion are different or different base: need to bail out
-  if (!EqualBaseCE || NumSrcDim != NumDstDim || (NoCommonNest && !ForFusion)) {
     LLVM_DEBUG(dbgs() << "\nDiff dim,  base, or no common nests\n");
->>>>>>> 8c67f46f
     auto Final = make_unique<Dependences>(Result);
     // DV has been initialized as *
     return std::move(Final);
