//===----- RegDDRef.cpp - Implements the RegDDRef class -------------------===//
//
// Copyright (C) 2015-2020 Intel Corporation. All rights reserved.
//
// The information and source code contained herein is the exclusive
// property of Intel Corporation and may not be disclosed, examined
// or reproduced in whole or in part without explicit written authorization
// from the company.
//
//===----------------------------------------------------------------------===//
//
// This file implements the RegDDRef class.
//
//===----------------------------------------------------------------------===//

#include "llvm/Analysis/Intel_LoopAnalysis/IR/RegDDRef.h"
#include "llvm/Analysis/ConstantFolding.h"
#include "llvm/Analysis/Intel_LoopAnalysis/Framework/HIRFramework.h"
#include "llvm/Analysis/Intel_LoopAnalysis/IR/CanonExpr.h"
#include "llvm/Analysis/Intel_LoopAnalysis/IR/HLDDNode.h"
#include "llvm/Analysis/Intel_LoopAnalysis/Utils/DDRefUtils.h"
#include "llvm/IR/Instructions.h"
#include "llvm/Support/CommandLine.h"
#include "llvm/Support/Debug.h"
#include "llvm/Support/FormattedStream.h"

#if INTEL_INCLUDE_DTRANS
#include "Intel_DTrans/Transforms/PaddedPointerPropagation.h"
#endif // INTEL_INCLUDE_DTRANS

using namespace llvm;
using namespace llvm::loopopt;

static cl::opt<bool>
    PrintDimDetails("hir-details-dims", cl::ReallyHidden,
                    cl::desc("Print details of RegDDRef dimensions"));

#define DEBUG_TYPE "hir-regddref"

RegDDRef::RegDDRef(DDRefUtils &DDRU, unsigned SB)
    : DDRef(DDRU, DDRef::RegDDRefVal, SB), GepInfo(nullptr), Node(nullptr) {}

RegDDRef::RegDDRef(const RegDDRef &RegDDRefObj)
    : DDRef(RegDDRefObj), GepInfo(nullptr), Node(nullptr) {

  // Copy GEPInfo.
  if (RegDDRefObj.hasGEPInfo()) {
    GepInfo = new GEPInfo(*(RegDDRefObj.GepInfo));
  }

  // Loop over CanonExprs
  for (auto I = RegDDRefObj.canon_begin(), E = RegDDRefObj.canon_end(); I != E;
       ++I) {
    CanonExpr *NewCE = (*I)->clone();
    CanonExprs.push_back(NewCE);
  }

  // Loop over BlobDDRefs
  for (auto I = RegDDRefObj.blob_begin(), E = RegDDRefObj.blob_end(); I != E;
       ++I) {
    BlobDDRef *NewBlobDDRef = (*I)->clone();
    addBlobDDRef(NewBlobDDRef);
  }
}

RegDDRef::GEPInfo::GEPInfo()
    : BaseCE(nullptr), BitCastDestTy(nullptr), InBounds(false),
      AddressOf(false), Volatile(false), IsCollapsed(false), Alignment(0),
      DummyGepLoc(nullptr) {}

RegDDRef::GEPInfo::GEPInfo(const GEPInfo &Info)
    : BaseCE(Info.BaseCE->clone()), BitCastDestTy(Info.BitCastDestTy),
      InBounds(Info.InBounds), AddressOf(Info.AddressOf),
      Volatile(Info.Volatile), IsCollapsed(Info.IsCollapsed),
      Alignment(Info.Alignment), DimensionOffsets(Info.DimensionOffsets),
      DimTypes(Info.DimTypes), MDNodes(Info.MDNodes), GepDbgLoc(Info.GepDbgLoc),
      MemDbgLoc(Info.MemDbgLoc), DummyGepLoc(nullptr) {

  for (auto *Lower : Info.LowerBounds) {
    CanonExpr *LowerClone = Lower->clone();
    LowerBounds.push_back(LowerClone);
  }

  for (auto *Stride : Info.Strides) {
    CanonExpr *StrideClone = Stride->clone();
    Strides.push_back(StrideClone);
  }
}

RegDDRef::GEPInfo::~GEPInfo() {
  if (DummyGepLoc) {
    DummyGepLoc->eraseFromParent();
  }
}

RegDDRef *RegDDRef::clone() const {

  // Call Copy constructor
  RegDDRef *NewRegDDRef = new RegDDRef(*this);

  return NewRegDDRef;
}

// Used to keep MDNodes sorted by KindID.
struct RegDDRef::GEPInfo::MDKindCompareLess {
  bool operator()(const MDPairTy &MD1, const MDPairTy &MD2) {
    return MD1.first < MD2.first;
  }
};

// Used to keep MDNodes sorted by KindID.
struct RegDDRef::GEPInfo::MDKindCompareEqual {
  bool operator()(const MDPairTy &MD1, const MDPairTy &MD2) {
    return MD1.first == MD2.first;
  }
};

MDNode *RegDDRef::getMetadata(StringRef Kind) const {
  return getMetadata(getDDRefUtils().getContext().getMDKindID(Kind));
}

MDNode *RegDDRef::getMetadata(unsigned KindID) const {
  if (!hasGEPInfo()) {
    // TODO: Handle DbgLoc.
    return nullptr;
  }

  MDPairTy MD(KindID, nullptr);

  auto Beg = GepInfo->MDNodes.begin();
  auto End = GepInfo->MDNodes.end();

  auto It = std::lower_bound(Beg, End, MD, GEPInfo::MDKindCompareLess());

  if ((It != End) && GEPInfo::MDKindCompareEqual()(*It, MD)) {
    return It->second;
  }

  return nullptr;
}

void RegDDRef::getAllMetadata(MDNodesTy &MDs) const {
  // TODO: Include DbgLoc.
  getAllMetadataOtherThanDebugLoc(MDs);
}

void RegDDRef::getAllMetadataOtherThanDebugLoc(MDNodesTy &MDs) const {
  MDs.clear();

  if (!hasGEPInfo()) {
    return;
  }

  MDs = GepInfo->MDNodes;
}

void RegDDRef::setMetadata(StringRef Kind, MDNode *Node) {
  setMetadata(getDDRefUtils().getContext().getMDKindID(Kind), Node);
}

void RegDDRef::setMetadata(unsigned KindID, MDNode *Node) {
  // TODO: Handle DbgLoc.
  assert(hasGEPInfo() && "Metadata can be attached only to GEP DDRefs");

  MDPairTy MD(KindID, Node);

  auto Beg = GepInfo->MDNodes.begin();
  auto End = GepInfo->MDNodes.end();

  auto It = std::lower_bound(Beg, End, MD, GEPInfo::MDKindCompareLess());

  if ((It != End) && GEPInfo::MDKindCompareEqual()(*It, MD)) {
    // Update Node
    if (Node) {
      It->second = Node;
    } else {
      // Remove Node
      GepInfo->MDNodes.erase(It);
    }
  } else {
    // Not found in MDNodes
    if (Node) {
      GepInfo->MDNodes.insert(It, MD);
    }
  }
}

void RegDDRef::getAAMetadata(AAMDNodes &AANodes) const {
  AANodes.Scope = getMetadata(LLVMContext::MD_alias_scope);
  AANodes.NoAlias = getMetadata(LLVMContext::MD_noalias);
  AANodes.TBAA = getMetadata(LLVMContext::MD_tbaa);
}

void RegDDRef::setAAMetadata(const AAMDNodes &AANodes) {
  setMetadata(LLVMContext::MD_alias_scope, AANodes.Scope);
  setMetadata(LLVMContext::MD_noalias, AANodes.NoAlias);
  setMetadata(LLVMContext::MD_tbaa, AANodes.TBAA);
}

unsigned RegDDRef::findMaxTempBlobLevel(
    const SmallVectorImpl<unsigned> &TempBlobIndices) const {
  unsigned DefLevel = 0, MaxLevel = 0;

  for (auto Index : TempBlobIndices) {
    bool Found = findTempBlobLevel(Index, &DefLevel);
    (void)Found;
    assert(Found && "Blob DDRef not found!");

    if (DefLevel == NonLinearLevel) {
      return NonLinearLevel;
    } else if (DefLevel > MaxLevel) {
      MaxLevel = DefLevel;
    }
  }

  return MaxLevel;
}

unsigned RegDDRef::findMaxBlobLevel(unsigned BlobIndex) const {
  SmallVector<unsigned, 8> Indices;

  getBlobUtils().collectTempBlobs(BlobIndex, Indices);

  return findMaxTempBlobLevel(Indices);
}

void RegDDRef::updateCEDefLevel(CanonExpr *CE, unsigned NestingLevel) {
  SmallVector<unsigned, 8> BlobIndices;

  CE->collectTempBlobIndices(BlobIndices);

  auto MaxLevel = findMaxTempBlobLevel(BlobIndices);

  if (CanonExpr::hasNonLinearSemantics(MaxLevel, NestingLevel)) {
    CE->setNonLinear();
  } else {
    CE->setDefinedAtLevel(MaxLevel);
  }
}

void RegDDRef::updateDefLevel(unsigned Level) {
  if (Level == NonLinearLevel) {
    Level = getNodeLevel();
  }

  updateDefLevelInternal(Level);
}

void RegDDRef::updateDefLevelInternal(unsigned NewLevel) {
  assert(CanonExpr::isValidLinearDefLevel(NewLevel) &&
         "Invalid nesting level.");

  // Update attached blob DDRefs' def level first.
  for (auto It = blob_begin(), EndIt = blob_end(); It != EndIt; ++It) {
    auto CE = (*It)->getSingleCanonExpr();

    if (CE->isNonLinear()) {
      continue;
    }

    if (CanonExpr::hasNonLinearSemantics(CE->getDefinedAtLevel(), NewLevel)) {
      (*It)->setNonLinear();
    }
  }

  bool HasGEPInfo = hasGEPInfo();

  if (HasGEPInfo) {
    updateCEDefLevel(getBaseCE(), NewLevel);
  }

  for (unsigned I = 1, NumDims = getNumDimensions(); I <= NumDims; ++I) {
    updateCEDefLevel(getDimensionIndex(I), NewLevel);

    if (HasGEPInfo) {
      updateCEDefLevel(getDimensionLower(I), NewLevel);
      updateCEDefLevel(getDimensionStride(I), NewLevel);
    }
  }
}

void RegDDRef::printImpl(formatted_raw_ostream &OS, bool Detailed,
                         bool DimDetails) const {
#if !INTEL_PRODUCT_RELEASE
  const CanonExpr *CE;
  bool HasGEP = hasGEPInfo();

  // Do not print linear forms for scalar lvals
  // Treat disconnected DDRefs as rvals. isLval() asserts for disconnected
  // DDRefs. Being able to print disconnected DDRefs is useful for debugging.
  if (getHLDDNode() && !HasGEP && !Detailed && isLval() && !isFakeLval()) {
    getBlobUtils().printScalar(OS, getSymbase());
  } else {
    if (HasGEP) {
      if (isAddressOf()) {
        OS << "&(";
      } else {
        // Only print these for loads/stores.
        if (isVolatile()) {
          OS << "{vol}";
        }

        if (Detailed && getAlignment()) {
          OS << "{al:" << getAlignment() << "}";
        }
      }

      if (getBitCastDestType()) {
        OS << "(" << *getBitCastDestType() << ")";
      }

      OS << "(";
      CE = getBaseCE();
      CE ? CE->print(OS, Detailed) : (void)(OS << CE);
      OS << ")";
    }

    unsigned DimNum = getNumDimensions();
    for (auto I = canon_rbegin(), E = canon_rend(); I != E; ++I, --DimNum) {
      if (HasGEP) {
        OS << "[";
      }

      // Print dimensions details [lb:idx:stride(type:numelements)]

      // Print LB
      if (HasGEP && DimDetails) {
        getDimensionLower(DimNum)->print(OS, Detailed);
        OS << ":";
      }

      // Print index
      *I ? (*I)->print(OS, Detailed) : (void)(OS << *I);

      // Print stride
      if (HasGEP && DimDetails) {
        OS << ":";
        getDimensionStride(DimNum)->print(OS, Detailed);
      }

      // Print Type and Number of elements in dimensions
      if (HasGEP && DimDetails) {
        OS << "(";
        getDimensionType(DimNum)->print(OS, true, false);
        OS << ":" << getNumDimensionElements(DimNum) << ")";
      }

      if (HasGEP) {
        OS << "]";

        auto Offsets = getTrailingStructOffsets(DimNum);
        for (auto OffsetVal : Offsets) {
          OS << "." << OffsetVal;
        }
      }
    }

    if (HasGEP) {
      if (isAddressOf()) {
        OS << ")";
      }

      if (Detailed) {
        if (isInBounds()) {
          OS << " inbounds ";
        }
        getDDRefUtils().printMDNodes(OS, GepInfo->MDNodes);
      }
    }
  }

  DDRef::print(OS, Detailed);
#endif // !INTEL_PRODUCT_RELEASE
}

void RegDDRef::print(formatted_raw_ostream &OS, bool Detailed) const {
#if !INTEL_PRODUCT_RELEASE
  printImpl(OS, Detailed, PrintDimDetails);
#endif
}

void RegDDRef::printWithBlobDDRefs(formatted_raw_ostream &OS,
                               unsigned Depth) const {
#if !INTEL_PRODUCT_RELEASE
  const HLDDNode *ParentNode = getHLDDNode();
  auto Indent = [&]() {
    if (ParentNode)
      ParentNode->indent(OS, Depth);
  };

  bool IsZttDDRef = false;
  Indent();

  const HLLoop *ParentLoop = dyn_cast<HLLoop>(ParentNode);
  if (ParentLoop) {
    OS << "| ";

    IsZttDDRef = ParentLoop->isZttOperandDDRef(this);
  }

  if (IsZttDDRef) {
    OS << "<ZTT-REG> ";
  } else {
    bool IsFake = false;
    bool IsLval = false;

    if (ParentNode) {
      IsFake = isFake();
      IsLval = isLval();
    }

    OS << "<" << (IsFake ? "FAKE-" : "") << (IsLval ? "LVAL" : "RVAL")
       << "-REG> ";
  }

  print(OS, true);

  OS << "\n";

  for (auto B = blob_begin(), BE = blob_end(); B != BE; ++B) {
    Indent();
    if (ParentLoop) {
      OS << "| ";
    }

    // Add extra indentation for blob ddrefs.
    OS.indent(3);

    OS << "<BLOB> ";
    (*B)->print(OS, true);
    OS << "\n";
  }
#endif
}

#if !defined(NDEBUG) || defined(LLVM_ENABLE_DUMP)
void RegDDRef::dumpDims(bool Detailed) const {
  formatted_raw_ostream OS(dbgs());
  printImpl(OS, Detailed, true);
}
#endif

Type *RegDDRef::getDimensionType(unsigned DimensionNum) const {
  assert(isDimensionValid(DimensionNum) && " DimensionNum is invalid!");
  assert(hasGEPInfo() && "Call is only meaningful for GEP DDRefs!");

  Type *DimTy = GepInfo->DimTypes[DimensionNum - 1];
  assert((DimTy->isArrayTy() || DimTy->isPointerTy()) &&
         "Dimension type should be either a pointer or an array type!");
  return DimTy;
}

Type *RegDDRef::getTypeImpl(bool IsSrc) const {
  const CanonExpr *CE = nullptr;

  if (hasGEPInfo()) {
    CE = getBaseCE();

    auto *DestTy = getBitCastDestType();

    // Derive ref's destination type using BitCastDestType, if available.
    if (!IsSrc && DestTy) {
      return isAddressOf() ? DestTy : DestTy->getPointerElementType();
    }

    // Extract the type from the first dimension/offsets.
    auto RefTy = getDimensionElementType(1);
    RefTy = DDRefUtils::getOffsetType(RefTy, getTrailingStructOffsets(1));

    // For DDRefs representing addresses, we need to return a pointer to
    // RefTy.
    if (isAddressOf()) {
      return PointerType::get(RefTy,
                              CE->getSrcType()->getPointerAddressSpace());
    } else {
      return RefTy;
    }

  } else {
    CE = getSingleCanonExpr();
    assert(CE && "DDRef is empty!");
    return IsSrc ? CE->getSrcType() : CE->getDestType();
  }
}

bool RegDDRef::accessesStruct() const {
  assert(hasGEPInfo() && "GEP ref expected!");

  for (unsigned I = 1, NumDims = getNumDimensions(); I <= NumDims; ++I) {
    if (isa<StructType>(getDimensionElementType(I))) {
      return true;
    }
  }
  return false;
}

bool RegDDRef::hasKnownLocation() const {
  assert(hasGEPInfo() && "GEP ref expected!");

  auto *Node = getHLDDNode();
  return (Node && Node->isAttached() && !isFake());
}

bool RegDDRef::canCreateLocationGEP() const {
  assert(hasGEPInfo() && "GEP ref expected!");

  if (!hasKnownLocation() || !isStructurallyRegionInvariant()) {
    return false;
  }

  auto *BaseTy = getBaseType();

  if (BaseTy->isVectorTy()) {
    return false;
  }

  SmallVector<uint64_t, 8> IdxList;

  for (unsigned I = getNumDimensions(); I > 0; --I) {
    auto *LowerCE = getDimensionLower(I);

    if (LowerCE->getSrcType()->isVectorTy() || !LowerCE->isZero()) {
      return false;
    }

    auto *StrideCE = getDimensionStride(I);

    if (StrideCE->getSrcType()->isVectorTy() || StrideCE->isZero() ||
        !StrideCE->isIntConstant()) {
      return false;
    }

    auto *IndexCE = getDimensionIndex(I);

    // Only handle standalone blobs and constants which do not contain any
    // 'operations'.
    if (IndexCE->getSrcType()->isVectorTy() ||
        (!IndexCE->isSelfBlob() && !IndexCE->isIntConstant())) {
      return false;
    }

    // Array index value doesn't matter for index type validation.
    IdxList.push_back(0);

    for (auto StructOffset : getTrailingStructOffsets(I)) {
      IdxList.push_back(StructOffset);
    }
  }

  // getIndexedType requires element type.
  BaseTy = BaseTy->getPointerElementType();

  // Check if the indexing is valid. It may be invalid for refs fromed from
  // fortran subscript intrinsics.
  if (!GetElementPtrInst::getIndexedType(BaseTy, IdxList)) {
    return false;
  }

  return true;
}

static bool isEquivalentGEPInfo(const GetElementPtrInst *GepInst,
                                const Value *Base, ArrayRef<Value *> IdxList,
                                bool IsInBounds) {

  if (GepInst->isInBounds() != IsInBounds) {
    return false;
  }

  if (GepInst->getPointerOperand() != Base) {
    return false;
  }

  unsigned I = 0;
  for (Value *GepIdx : GepInst->indices()) {
    if (GepIdx != IdxList[I]) {
      return false;
    }
    ++I;
  }

  return true;
}

GetElementPtrInst *RegDDRef::getOrCreateLocationGEP() const {
  assert(canCreateLocationGEP() && "Cannot create GEP for ref!");

  SmallVector<Value *, 8> IdxList;

  auto &BU = getBlobUtils();
  auto *Int32Ty = IntegerType::getInt32Ty(getDDRefUtils().getContext());

  for (unsigned I = getNumDimensions(); I > 0; --I) {
    auto *IndexCE = getDimensionIndex(I);

    // Add dimension index to GEP index list.
    if (IndexCE->isSelfBlob()) {
      auto *Blob = BU.getBlob(IndexCE->getSingleBlobIndex());
      IdxList.push_back(BU.getTempOrUndefBlobValue(Blob));

    } else {
      int64_t Val;
      bool IsConst = IndexCE->isIntConstant(&Val);
      (void)IsConst;

      assert(IsConst && "Unexpected index CE!");

      auto *IntTy = cast<IntegerType>(IndexCE->getSrcType());
      IdxList.push_back(ConstantInt::getSigned(IntTy, Val));
    }

    // Add struct offsets to GEP index list as unsigned 32 bit values.
    for (auto StructOffset : getTrailingStructOffsets(I)) {
      IdxList.push_back(ConstantInt::get(Int32Ty, StructOffset));
    }
  }

  auto *BaseVal = getBaseValue();
  bool IsInBounds = isInBounds();

  // Check if the cached gep is present and valid.
  auto *CachedDummyGepLoc = GepInfo->DummyGepLoc;
  if (CachedDummyGepLoc) {
    if (isEquivalentGEPInfo(CachedDummyGepLoc, BaseVal, IdxList, IsInBounds)) {
      return CachedDummyGepLoc;
    } else {
      CachedDummyGepLoc->eraseFromParent();
    }
  }

  // Insert the unused location GEP in the region entry bblock.
  // It will be deleted when ref is destroyed.
  auto *Reg = getHLDDNode()->getParentRegion();
  auto *RegEntryInsertPt = &*Reg->getEntryBBlock()->getFirstInsertionPt();

  auto *GepLoc = GetElementPtrInst::Create(nullptr, BaseVal, IdxList,
                                           "dummygep", RegEntryInsertPt);

  GepLoc->setIsInBounds(IsInBounds);

  // Cache the gep location so only one is created for each ref.
  GepInfo->DummyGepLoc = GepLoc;

  return GepLoc;
}

Value *RegDDRef::getLocationPtr(bool &IsPrecise) const {
  assert(hasGEPInfo() && "GEP ref expected!");

  IsPrecise = false;
  if (!canCreateLocationGEP()) {
    return getBaseValue();
  }

  IsPrecise = true;
  return getOrCreateLocationGEP();
}

MemoryLocation RegDDRef::getMemoryLocation() const {
  assert(isMemRef() && "Memref expected!");

  MemoryLocation Loc;
  bool IsPrecise;

  Loc.Ptr = getLocationPtr(IsPrecise);

  Loc.Size = IsPrecise ? LocationSize::precise(getDestTypeSizeInBytes())
                       : MemoryLocation::UnknownSize;

  getAAMetadata(Loc.AATags);

  return Loc;
}

Value *RegDDRef::getBaseValue() const {
  assert(hasGEPInfo() && "GEP ref expected!");

  auto BaseCE = getBaseCE();

  if (BaseCE->isNull()) {
    return Constant::getNullValue(BaseCE->getDestType());
  }

  auto &BU = getBlobUtils();
  auto Blob = BU.getBlob(BaseCE->getSingleBlobIndex());

  return BU.getTempOrUndefBlobValue(Blob);
}

Value *RegDDRef::getTempBaseValue() const {
  assert(hasGEPInfo() && "GEP ref expected!");

  auto BaseCE = getBaseCE();

  if (BaseCE->isNull() || BaseCE->isStandAloneUndefBlob()) {
    return nullptr;
  }

  auto Blob = getBlobUtils().getBlob(BaseCE->getSingleBlobIndex());

  assert(BlobUtils::isTempBlob(Blob) && "Temp blob expected!");

  return BlobUtils::getTempBlobValue(Blob);
}

bool RegDDRef::isLval() const {
  auto HNode = getHLDDNode();

  assert(HNode && "DDRef is not attached to any node!");

  return HNode->isLval(this);
}

bool RegDDRef::isFake() const {
  auto HNode = getHLDDNode();

  assert(HNode && "DDRef is not attached to any node!");

  return HNode->isFake(this);
}

bool RegDDRef::isFakeLval() const {
  auto HNode = getHLDDNode();

  assert(HNode && "DDRef is not attached to any node!");

  return HNode->isFakeLval(this);
}

bool RegDDRef::isFakeRval() const {
  auto HNode = getHLDDNode();

  assert(HNode && "DDRef is not attached to any node!");

  return HNode->isFakeRval(this);
}

bool RegDDRef::isMasked() const {
  auto HNode = getHLDDNode();

  assert(HNode && "DDRef is not attached to any node!");

  return HNode->getMaskDDRef();
}

bool RegDDRef::isStructurallyInvariantAtLevel(unsigned LoopLevel,
                                              bool IgnoreInnerIVs) const {

  bool HasGEPInfo = hasGEPInfo();

  // Check the Base CE.
  if (HasGEPInfo &&
      !getBaseCE()->isInvariantAtLevel(LoopLevel, IgnoreInnerIVs)) {
    return false;
  }

  // Check canon expr of the ddrefs to see if level exist.
  for (unsigned I = 1, NumDims = getNumDimensions(); I <= NumDims; ++I) {

    // Check if CanonExpr is invariant i.e. IV is not present in any form inside
    // the canon expr.
    if (!getDimensionIndex(I)->isInvariantAtLevel(LoopLevel, IgnoreInnerIVs)) {
      return false;
    }

    if (HasGEPInfo &&
        (!getDimensionLower(I)->isInvariantAtLevel(LoopLevel, IgnoreInnerIVs) ||
         !getDimensionStride(I)->isInvariantAtLevel(LoopLevel,
                                                    IgnoreInnerIVs))) {
      return false;
    }
  }

  // Level doesn't exist in any of the canon exprs.
  return true;
}

bool RegDDRef::isStructurallyRegionInvariant() const {

  if (hasIV()) {
    return false;
  }

  auto &BU = getBlobUtils();
  auto *Reg = getHLDDNode()->getParentRegion();

  for (auto *BlobRef : make_range(blob_begin(), blob_end())) {

    // Takes care of blobs defined inside loops.
    if (BlobRef->getDefinedAtLevel() != 0) {
      return false;
    }

    auto *TempBlob = BU.getBlob(BlobRef->getBlobIndex());
    auto *BlobVal = BlobUtils::getTempBlobValue(TempBlob);

    auto *Inst = dyn_cast<Instruction>(BlobVal);

    // Takes care of undef/global values.
    if (!Inst) {
      continue;
    }

    // Takes care of instructions outside any loops including the ones created
    // by HIR transformations.
    if (!Reg->isLiveIn(BlobRef->getSymbase())) {
      return false;
    }
  }

  return true;
}

bool RegDDRef::isSelfBlob() const {
  if (!isTerminalRef()) {
    return false;
  }

  auto CE = getSingleCanonExpr();

  if (!CE->isSelfBlob()) {
    return false;
  }

  unsigned SB = getBlobUtils().getTempBlobSymbase(CE->getSingleBlobIndex());

  return (getSymbase() == SB);
}

bool RegDDRef::isNonDecomposable() const {
  if (!isTerminalRef()) {
    return false;
  }

  if (isLval()) {
    return true;
  }

  return getSingleCanonExpr()->isUnitaryBlob();
}

bool RegDDRef::isStandAloneUndefBlob() const {
  if (!isStandAloneBlob()) {
    return false;
  }

  return getSingleCanonExpr()->isStandAloneUndefBlob();
}

bool RegDDRef::isStandAloneBlob(bool AllowConversion) const {
  if (!isTerminalRef()) {
    return false;
  }

  auto CE = getSingleCanonExpr();

  if (!CE->isStandAloneBlob(AllowConversion)) {
    return false;
  }

  return true;
}

void RegDDRef::replaceSelfBlobIndex(unsigned NewIndex) {
  assert(isSelfBlob() && "DDRef is not a self blob!");
  getSingleCanonExpr()->replaceSingleBlobIndex(NewIndex);
  setSymbase(getBlobUtils().getTempBlobSymbase(NewIndex));
}

void RegDDRef::replaceSelfBlobByConstBlob(unsigned NewIndex) {
  assert(isSelfBlob() && "DDRef is not a self blob!");
  auto CE = getSingleCanonExpr();
  CE->replaceSingleBlobIndex(NewIndex);
  CE->setDefinedAtLevel(0);
  setSymbase(ConstantSymbase);
}

void RegDDRef::makeSelfBlob(bool AssumeLvalIfDetached) {
  bool IsLval = getHLDDNode() ? isLval() : AssumeLvalIfDetached;
  (void)IsLval;

  assert(IsLval && "DDRef is expected to be an lval ref!");
  assert(isTerminalRef() && "DDRef is expected to be a terminal ref!");

  unsigned Index = getBlobUtils().findOrInsertTempBlobIndex(getSymbase());

  auto CE = getSingleCanonExpr();

  CE->clear();

  // In case there is currently a cast.
  CE->setSrcType(CE->getDestType());

  CE->addBlob(Index, 1);
  CE->setNonLinear();

  removeAllBlobDDRefs();
}

CanonExpr *RegDDRef::getStrideAtLevel(unsigned Level) const {
  assert(hasGEPInfo() && "Stride is only valid for GEP refs!");
  assert(getHLDDNode() && "Cannot compute stride of detached ref!");

  if (getDefinedAtLevel() >= Level) {
    return nullptr;
  }

  auto *Node = getHLDDNode();
  // Ref is invariant at deeper levels.
  if (Level > Node->getNodeLevel()) {
    return getCanonExprUtils().createCanonExpr(
        Type::getInt1Ty(getDDRefUtils().getContext()), 0, 0);
  }

  CanonExpr *StrideAtLevel = nullptr;
  bool FitsIn32Bits = false;

  auto *LoopStride = Node->getParentLoopAtLevel(Level)->getStrideDDRef();
  int64_t LoopStrideVal = 0;
  bool HasConstStride = LoopStride->isIntConstant(&LoopStrideVal);
  (void)HasConstStride;
  assert(HasConstStride && "Constant loop stride expected!");

#if INTEL_INCLUDE_DTRANS
  // IPO's padding transformation and propagation is also responsible to
  // generate RT check on malloc site to check that user doesn't try to
  // allocate more than 4GB of memory. As soon as currently there's no
  // other interface to ask about this RT check for 4GB, we have to assume
  // that if pointer is padded, 4GB check is inserted.
  if (Value *Base = getTempBaseValue())
    FitsIn32Bits = llvm::getPaddingForValue(Base) > 0;
#endif // INTEL_INCLUDE_DTRANS

  for (unsigned I = 1, NumDims = getNumDimensions(); I <= NumDims; ++I) {
    const CanonExpr *DimCE = getDimensionIndex(I);

    int64_t Coeff;
    unsigned Index;

    DimCE->getIVCoeff(Level, &Index, &Coeff);

    if (Coeff == 0) {
      continue;
    }

    // It's hard to compute the stride of non-unit denominator offset, so we
    // conservatively return nullptr.
    if (DimCE->getDenominator() != 1) {
      return nullptr;
    }

    // Bail out on vector types.
    if (!DimCE->getSrcType()->isIntegerTy()) {
      return nullptr;
    }

    if (HLNodeUtils::mayWraparound(DimCE, Level, Node, FitsIn32Bits)) {
      return nullptr;
    }

    if (StrideAtLevel) {
      if (!getCanonExprUtils().mergeable(StrideAtLevel, DimCE)) {
        getCanonExprUtils().destroy(StrideAtLevel);
        return nullptr;
      }
    } else { // Creating the StrideAtLevel for the first time
      StrideAtLevel = getCanonExprUtils().createExtCanonExpr(
          DimCE->getSrcType(), DimCE->getDestType(), DimCE->isSExt());
    }

    uint64_t DimStride = getDimensionConstStride(I);

    if (!DimStride) {
      // TODO: extend for non-const strides.
      return nullptr;
    }

    if (Index != InvalidBlobIndex) {
      StrideAtLevel->addBlob(Index, Coeff * DimStride * LoopStrideVal);
    } else {
      StrideAtLevel->addConstant(Coeff * DimStride * LoopStrideVal, false);
    }
  }

  // There is zero stride for invariant references.
  if (!StrideAtLevel) {
    return getCanonExprUtils().createCanonExpr(
        Type::getInt1Ty(getDDRefUtils().getContext()), 0, 0);
  }

  // Collect the temp blobs of strideCE to potentially update the
  // DefinedAtLevel property of StrideCE.
  SmallVector<unsigned, 8> BlobIndices;
  StrideAtLevel->collectTempBlobIndices(BlobIndices);

  unsigned MaxLevel = findMaxTempBlobLevel(BlobIndices);
  assert((MaxLevel != NonLinearLevel) && "Invalid level!");

  StrideAtLevel->setDefinedAtLevel(MaxLevel);

  assert(StrideAtLevel->isInvariantAtLevel(Level) && "Invariant Stride!");
  return StrideAtLevel;
}

bool RegDDRef::getConstStrideAtLevel(unsigned Level, int64_t *Stride) const {
  assert(hasGEPInfo() && "Stride is only valid for GEP refs!");
  assert(getHLDDNode() && "Cannot compute stride of detached ref!");

  if (!isLinearAtLevel(Level)) {
    return false;
  }

  auto *Node = getHLDDNode();
  // Ref is invariant at deeper levels.
  if (Level > Node->getNodeLevel()) {
    if (Stride) {
      *Stride = 0;
    }
    return true;
  }

  int64_t StrideVal = 0;
  bool FitsIn32Bits = false;

  auto *LoopStride = Node->getParentLoopAtLevel(Level)->getStrideDDRef();
  int64_t LoopStrideVal = 0;
  bool LoopHasConstStride = LoopStride->isIntConstant(&LoopStrideVal);
  (void)LoopHasConstStride;
  assert(LoopHasConstStride && "Constant loop stride expected!");

#if INTEL_INCLUDE_DTRANS
  // IPO's padding transformation and propagation is also responsible to
  // generate RT check on malloc site to check that user doesn't try to
  // allocate more than 4GB of memory. As soon as currently there's no
  // other interface to ask about this RT check for 4GB, we have to assume
  // that if pointer is padded, 4GB check is inserted.
  if (Value *Base = getTempBaseValue())
    FitsIn32Bits = llvm::getPaddingForValue(Base) > 0;
#endif // INTEL_INCLUDE_DTRANS

  for (unsigned I = 1, NumDims = getNumDimensions(); I <= NumDims; ++I) {
    const CanonExpr *DimCE = getDimensionIndex(I);

    int64_t Coeff;
    unsigned Index;

    DimCE->getIVCoeff(Level, &Index, &Coeff);

    if (Coeff == 0) {
      continue;
    }

    if ((Index != InvalidBlobIndex) || (DimCE->getDenominator() != 1)) {
      return false;
    }

    if (HLNodeUtils::mayWraparound(DimCE, Level, Node, FitsIn32Bits)) {
      return false;
    }

    auto DimStride = getDimensionConstStride(I);

    if (!DimStride) {
      return false;
    }

    StrideVal += (Coeff * DimStride * LoopStrideVal);
  }

  if (Stride) {
    *Stride = StrideVal;
  }

  return true;
}

bool RegDDRef::isUnitStride(unsigned Level, bool &IsNegStride) const {
  assert(hasGEPInfo() && "Stride is only valid for GEP refs!");

  int64_t Stride;

  if (!getConstStrideAtLevel(Level, &Stride)) {
    return false;
  }

  uint64_t Size = getDestTypeSizeInBytes();
  IsNegStride = Stride < 0;

  return (Size == (uint64_t)std::abs(Stride));
}

int64_t RegDDRef::getDimensionConstStride(unsigned DimensionNum) const {
  assert(!isTerminalRef() && "Stride info not applicable for scalar refs!");
  assert(isDimensionValid(DimensionNum) && " DimensionNum is invalid!");

  const CanonExpr *StrideCE = getDimensionStride(DimensionNum);
  int64_t ConstStride;
  if (StrideCE->isIntConstant(&ConstStride)) {
    return ConstStride;
  }

  return 0;
}

int64_t RegDDRef::getDimensionConstLower(unsigned DimensionNum) const {
  assert(!isTerminalRef() && "Stride info not applicable for scalar refs!");
  assert(isDimensionValid(DimensionNum) && " DimensionNum is invalid!");

  const CanonExpr *LB = getDimensionLower(DimensionNum);
  int64_t ConstLB;
  if (LB->isIntConstant(&ConstLB)) {
    return ConstLB;
  }

  return 0;
}

void RegDDRef::addBlobDDRef(BlobDDRef *BlobRef) {
  assert(BlobRef && "Blob DDRef is null!");
  assert(!BlobRef->getParentDDRef() &&
         "BlobRef is already attached to a RegDDRef!");

  BlobDDRefs.push_back(BlobRef);
  BlobRef->setParentDDRef(this);
}

void RegDDRef::addBlobDDRef(unsigned Index, unsigned Level) {
  auto BRef = getDDRefUtils().createBlobDDRef(Index, Level);
  addBlobDDRef(BRef);
}

BlobDDRef *RegDDRef::getBlobDDRef(unsigned Index) {

  // Find the blob DDRef with the input Index
  for (auto BDDR : BlobDDRefs) {
    if (BDDR->getBlobIndex() == Index) {
      return BDDR;
    }
  }

  return nullptr;
}

const BlobDDRef *RegDDRef::getBlobDDRef(unsigned Index) const {
  return const_cast<RegDDRef *>(this)->getBlobDDRef(Index);
}

bool RegDDRef::usesTempBlob(unsigned Index, bool *IsSelfBlob,
                            bool AssumeLvalIfDetached) const {

  if (IsSelfBlob) {
    *IsSelfBlob = false;
  }

  if (isSelfBlob()) {
    unsigned SelfBlobIndex = getSingleCanonExpr()->getSingleBlobIndex();

    if (Index != SelfBlobIndex) {
      return false;
    }

    if (IsSelfBlob) {
      *IsSelfBlob = true;
    }

    return true;
  }

  if (getBlobDDRef(Index)) {
    return true;
  }

  bool IsLval = getHLDDNode() ? isLval() : AssumeLvalIfDetached;
  // Index may refer to the symbase of a terminal lval ref having a canonical
  // expression. For example, in the instruction below Index may refer to 't'
  // which has a canonical form of i1 + 1. Although, the temp does not occur
  // anywhere as a blob, ref is still using it via symbase. t = i1 + 1
  if (IsLval && isTerminalRef() &&
      (getSymbase() == getBlobUtils().getTempBlobSymbase(Index))) {
    return true;
  }

  return false;
}

RegDDRef::blob_iterator
RegDDRef::getNonConstBlobIterator(const_blob_iterator CBlobI) {
  blob_iterator BlobI(blob_begin());
  std::advance(BlobI, std::distance<const_blob_iterator>(BlobI, CBlobI));
  return BlobI;
}

BlobDDRef *RegDDRef::removeBlobDDRef(const_blob_iterator CBlobI) {
  assert((CBlobI != blob_end()) && "End iterator is not a valid input!");

  auto BlobI = getNonConstBlobIterator(CBlobI);
  auto BRef = *BlobI;

  BlobDDRefs.erase(BlobI);

  BRef->setParentDDRef(nullptr);
  return BRef;
}

BlobDDRef *RegDDRef::removeBlobDDRefWithIndex(unsigned Index) {

  for (auto BI = blob_begin(), E = blob_end(); BI != E; ++BI) {
    if ((*BI)->getBlobIndex() == Index) {
      return removeBlobDDRef(BI);
    }
  }

  llvm_unreachable("Could not find blobindex to remove!\n");
  return nullptr;
}

bool RegDDRef::replaceTempBlobByConstant(unsigned OldIndex, int64_t Constant) {
  if (!usesTempBlob(OldIndex)) {
    return false;
  }

  bool Replaced = false;
  bool HasGEPInfo = hasGEPInfo();

  for (unsigned I = 1, NumDims = getNumDimensions(); I <= NumDims; ++I) {
    if (getDimensionIndex(I)->replaceTempBlobByConstant(OldIndex, Constant,
                                                        true)) {
      Replaced = true;
    }

    if (HasGEPInfo) {
      if (getDimensionLower(I)->replaceTempBlobByConstant(OldIndex, Constant,
                                                          true)) {
        Replaced = true;
      }

      if (getDimensionStride(I)->replaceTempBlobByConstant(OldIndex, Constant,
                                                           true)) {
        Replaced = true;
      }
    }
  }

  assert(Replaced && "Inconsistent DDRef found!");
  (void)Replaced;
  makeConsistent();
  return true;
}

bool RegDDRef::replaceTempBlob(unsigned OldIndex, unsigned NewIndex,
                               bool AssumeLvalIfDetached) {

  if (!usesTempBlob(OldIndex)) {
    return false;
  }

  if (isSelfBlob()) {
    replaceSelfBlobIndex(NewIndex);
    return true;
  }

  bool IsLval = getHLDDNode() ? isLval() : AssumeLvalIfDetached;
  // Need to handle lval terminal refs having a canonical expr form as a special
  // case. See comment inside usesTempBlob().
  if (IsLval && isTerminalRef() &&
      (getSymbase() == getBlobUtils().getTempBlobSymbase(OldIndex))) {
    setSymbase(getBlobUtils().getTempBlobSymbase(NewIndex));
    return true;
  }

  bool Replaced = false;
  bool HasGEPInfo = hasGEPInfo();

  if (HasGEPInfo && getBaseCE()->replaceTempBlob(OldIndex, NewIndex)) {
    Replaced = true;
  }

  for (unsigned I = 1, NumDims = getNumDimensions(); I <= NumDims; ++I) {
    if (getDimensionIndex(I)->replaceTempBlob(OldIndex, NewIndex)) {
      Replaced = true;
    }

    if (HasGEPInfo) {
      if (getDimensionLower(I)->replaceTempBlob(OldIndex, NewIndex)) {
        Replaced = true;
      }

      if (getDimensionStride(I)->replaceTempBlob(OldIndex, NewIndex)) {
        Replaced = true;
      }
    }
  }

  auto BRef = getBlobDDRef(OldIndex);
  assert(Replaced && BRef && "Inconsistent DDRef found!\n");
  (void)Replaced;
  BRef->replaceBlob(NewIndex);
  return true;
}

bool RegDDRef::replaceTempBlobs(
    const SmallVectorImpl<std::pair<unsigned, unsigned>> &BlobMap,
    bool AssumeLvalIfDetached) {
  bool Res = false;

  for (auto &Pair : BlobMap) {
    Res = replaceTempBlob(Pair.first, Pair.second, AssumeLvalIfDetached) || Res;
  }

  return Res;
}

void RegDDRef::removeAllBlobDDRefs() {

  while (!BlobDDRefs.empty()) {

    auto BlobI = blob_begin();
    removeBlobDDRef(BlobI);
  }
}

void RegDDRef::removeStaleBlobDDRefs(SmallVectorImpl<unsigned> &BlobIndices,
                                     SmallVectorImpl<BlobDDRef *> &StaleBlobs) {

  auto RemovePred = [&](BlobDDRef *BRef) {
    unsigned Index = BRef->getBlobIndex();

    auto BlobIt =
        std::lower_bound(BlobIndices.begin(), BlobIndices.end(), Index);

    // This Blob DDRef is required, continue on to the next one.
    if ((BlobIt != BlobIndices.end()) && (*BlobIt == Index)) {
      // Remove index for the existing blob DDRef.
      BlobIndices.erase(BlobIt);

      return false;
    }

    // Save stale blob's reference for further potential use
    StaleBlobs.push_back(BRef);

    return true;
  };

  BlobDDRefs.erase(
      std::remove_if(BlobDDRefs.begin(), BlobDDRefs.end(), RemovePred),
      BlobDDRefs.end());
}

void RegDDRef::collectTempBlobIndices(
    SmallVectorImpl<unsigned> &Indices) const {

  bool HasGEPInfo = hasGEPInfo();

  for (unsigned I = 1, NumDims = getNumDimensions(); I <= NumDims; ++I) {
    getDimensionIndex(I)->collectTempBlobIndices(Indices, false);

    if (HasGEPInfo) {
      getDimensionLower(I)->collectTempBlobIndices(Indices, false);
      getDimensionStride(I)->collectTempBlobIndices(Indices, false);
    }
  }

  if (HasGEPInfo) {
    getBaseCE()->collectTempBlobIndices(Indices, false);
  }

  // Make the indices unique.
  std::sort(Indices.begin(), Indices.end());
  Indices.erase(std::unique(Indices.begin(), Indices.end()), Indices.end());
}

void RegDDRef::populateTempBlobImpl(SmallVectorImpl<unsigned> &Blobs,
                                    bool GetIndices) const {

  if (isSelfBlob()) {
    Blobs.push_back(GetIndices ? getSingleCanonExpr()->getSingleBlobIndex()
                               : getSymbase());
    return;
  }

  for (auto BlobIt = blob_begin(), E = blob_end(); BlobIt != E; ++BlobIt) {
    Blobs.push_back(GetIndices ? (*BlobIt)->getBlobIndex()
                               : (*BlobIt)->getSymbase());
  }
}

void RegDDRef::makeConsistent(ArrayRef<const RegDDRef *> AuxRefs,
                              unsigned NewLevel) {
  SmallVector<BlobDDRef *, 8> NewBlobs;

  updateBlobDDRefs(NewBlobs);

  if (NewLevel == NonLinearLevel) {
    NewLevel = getNodeLevel();
  }

  assert(CanonExpr::isValidLinearDefLevel(NewLevel) &&
         "Invalid nesting level.");

  // Refine Defined At Level, when DefLeve returned from
  // findTempBlobLevel is NonLinearLevel.
  auto RefineDefLevel = [](const RegDDRef *AuxRef, unsigned DefLevel,
                           unsigned Index) {
    const HLDDNode *AuxNode = AuxRef->getHLDDNode();
    unsigned AuxNodeLevel = 0;

    if (DefLevel == NonLinearLevel && AuxNode && AuxNode->isAttached() &&
        AuxRef->isLval() && AuxRef->isSelfBlob()) {

      assert(Index == AuxRef->getSingleCanonExpr()->getSingleBlobIndex());

      AuxNodeLevel = AuxNode->getNodeLevel();

      assert(AuxNodeLevel <= DefLevel);

      return AuxNodeLevel;
    }

    return DefLevel;
  };

  // Set def level for the new blobs.
  for (auto &BRef : NewBlobs) {
    unsigned DefLevel = 0;
    bool Found = false;
    unsigned Index = BRef->getBlobIndex();

    assert(!AuxRefs.empty() && "Missing auxiliary refs!");

    for (auto *AuxRef : AuxRefs) {
      assert(AuxRef && "Unexpected nullptr ref");
      assert(this != AuxRef && "Cannot use own ref to update internal blobs");

      if (AuxRef->findTempBlobLevel(Index, &DefLevel)) {

        DefLevel = RefineDefLevel(AuxRef, DefLevel, Index);

        if (CanonExpr::hasNonLinearSemantics(DefLevel, NewLevel)) {
          BRef->setNonLinear();
        } else {
          BRef->setDefinedAtLevel(DefLevel);
        }

        Found = true;
        break;
      }
    }

    (void)Found;
    assert(Found && "Blob was not found in any auxiliary DDRef!");
  }

  // Set level of the self-blob if present in AuxRefs.
  if (isSelfBlob()) {
    unsigned DefLevel = 0;
    unsigned Index = getSelfBlobIndex();

    for (auto *AuxRef : AuxRefs) {
      if (AuxRef->findTempBlobLevel(Index, &DefLevel)) {

        DefLevel = RefineDefLevel(AuxRef, DefLevel, Index);

        CanonExpr *CE = getSingleCanonExpr();

        if (CanonExpr::hasNonLinearSemantics(DefLevel, NewLevel)) {
          CE->setNonLinear();
        } else {
          CE->setDefinedAtLevel(DefLevel);
        }

        break;
      }
    }
  }

  updateDefLevelInternal(NewLevel);
}

void RegDDRef::updateBlobDDRefs(SmallVectorImpl<BlobDDRef *> &NewBlobs,
                                bool AssumeLvalIfDetached) {
  SmallVector<unsigned, 8> BlobIndices;
  SmallVector<BlobDDRef *, 8> StaleBlobs;

  bool IsLvalAssumed = getHLDDNode() ? isLval() : AssumeLvalIfDetached;

  if (isTerminalRef()) {
    if (getSingleCanonExpr()->isSelfBlob()) {
      unsigned SB = getBlobUtils().getTempBlobSymbase(
          getSingleCanonExpr()->getSingleBlobIndex());

      // We need to modify the symbase if this DDRef was turned into a self blob
      // as the associated blob DDRef is removed.
      // Here's an illustration of why this is required-
      //
      // Before modification DDRef looks like this-
      // <REG> LINEAR i32 2 * %k {sb:4}
      // <BLOB> LINEAR i32 %k {sb:8}
      //
      // After modification it looks like this-
      // <REG> LINEAR i32 %k {sb:4}   <<< symbase is not updated from 4 to 8
      // which is wrong.
      //
      // We should not update symbase of lval DDRefs as lvals represent a store
      // into that symbase. Changing it can affect correctness.
      if (IsLvalAssumed) {
        if ((getSymbase() == SB)) {
          removeAllBlobDDRefs();
          return;
        }
      } else {
        removeAllBlobDDRefs();
        setSymbase(SB);
        return;
      }
    } else if (isConstant()) {
      removeAllBlobDDRefs();

      if (!IsLvalAssumed) {
        setSymbase(ConstantSymbase);
      }

      return;

    } else if (!IsLvalAssumed) {
      setSymbase(GenericRvalSymbase);
    }
  }

  collectTempBlobIndices(BlobIndices);

  // Remove stale BlobDDRefs.
  removeStaleBlobDDRefs(BlobIndices, StaleBlobs);

  // Add new BlobDDRefs.
  for (auto &I : BlobIndices) {

    BlobDDRef *BRef;
    if (!StaleBlobs.empty()) {
      BRef = StaleBlobs.pop_back_val();
      BRef->replaceBlob(I);
      BRef->setDefinedAtLevel(0);
      // Detaching blob from parent DDRef
      BRef->setParentDDRef(nullptr);
    } else {
      BRef = getDDRefUtils().createBlobDDRef(I, 0);
    }

    addBlobDDRef(BRef);

    // Defined at level is only applicable for instruction blobs. Other types
    // (like globals, function parameters) are always proper linear.
    if (!BlobUtils::isGuaranteedProperLinear(getBlobUtils().getBlob(I))) {
      NewBlobs.push_back(BRef);
    }
  }
}

bool RegDDRef::findTempBlobLevel(unsigned BlobIndex, unsigned *DefLevel) const {
  assert(DefLevel && "DefLevel ptr should not be null!");

  unsigned Index = 0;

  if (isTerminalRef() && getSingleCanonExpr()->isSelfBlob()) {
    auto CE = getSingleCanonExpr();
    Index = CE->getSingleBlobIndex();

    if (Index == BlobIndex) {
      *DefLevel = CE->isNonLinear() ? NonLinearLevel : CE->getDefinedAtLevel();
      return true;
    }

    return false;
  }

  for (auto I = blob_begin(), E = blob_end(); I != E; ++I) {
    Index = (*I)->getBlobIndex();

    if (Index == BlobIndex) {
      auto CE = (*I)->getSingleCanonExpr();
      *DefLevel = CE->isNonLinear() ? NonLinearLevel : CE->getDefinedAtLevel();
      return true;
    }
  }

  return false;
}

void RegDDRef::checkDefAtLevelConsistency(
    const CanonExpr *CE, SmallVectorImpl<unsigned> &TempBlobIndices) const {
  SmallVector<unsigned, 8> CEBlobIndices;

  CE->collectTempBlobIndices(CEBlobIndices, false);

  unsigned MaxLevel = findMaxTempBlobLevel(CEBlobIndices);
  (void)MaxLevel;

  assert(MaxLevel == CE->getDefinedAtLevel() &&
         "DefAtLevel of CE is inconsistent!");
  TempBlobIndices.append(CEBlobIndices.begin(), CEBlobIndices.end());
}

void RegDDRef::checkBlobAndDefAtLevelConsistency() const {
  SmallVector<unsigned, 8> BlobIndices;

  bool HasGEPInfo = hasGEPInfo();

  for (unsigned I = 1, NumDims = getNumDimensions(); I <= NumDims; ++I) {
    checkDefAtLevelConsistency(getDimensionIndex(I), BlobIndices);

    if (HasGEPInfo) {
      checkDefAtLevelConsistency(getDimensionLower(I), BlobIndices);
      checkDefAtLevelConsistency(getDimensionStride(I), BlobIndices);
    }
  }

  if (HasGEPInfo) {
    checkDefAtLevelConsistency(getBaseCE(), BlobIndices);
  }

  std::sort(BlobIndices.begin(), BlobIndices.end());

  // Look for stale blob DDRefs.
  for (auto I = blob_begin(), E = blob_end(); I != E; ++I) {
    unsigned Index = (*I)->getBlobIndex();

    auto It = std::lower_bound(BlobIndices.begin(), BlobIndices.end(), Index);
    (void)It;
    assert(((It != BlobIndices.end()) && (*It == Index)) &&
           "Stale blob DDRef found!");
  }
}

bool RegDDRef::containsUndef() const {
  auto UndefCanonPredicate = [](const CanonExpr *CE) {
    return CE->containsUndef();
  };

  bool HasGEPInfo = hasGEPInfo();

  if (HasGEPInfo && UndefCanonPredicate(getBaseCE())) {
    return true;
  }

  for (unsigned I = 1, NumDims = getNumDimensions(); I <= NumDims; ++I) {
    if (UndefCanonPredicate(getDimensionIndex(I))) {
      return true;
    }

    if (HasGEPInfo && (UndefCanonPredicate(getDimensionLower(I)) ||
                       UndefCanonPredicate(getDimensionStride(I)))) {
      return true;
    }
  }

  return false;
}

bool RegDDRef::isNonLinear(void) const {

  bool HasGEPInfo = hasGEPInfo();

  if (HasGEPInfo && getBaseCE()->isNonLinear()) {
    return true;
  }

  // Check each dimension
  for (unsigned I = 1, NumDims = getNumDimensions(); I <= NumDims; ++I) {
    if (getDimensionIndex(I)->isNonLinear()) {
      return true;
    }

    if (HasGEPInfo && (getDimensionLower(I)->isNonLinear() ||
                       getDimensionStride(I)->isNonLinear())) {
      return true;
    }
  }

  return false;
}

void RegDDRef::replaceIVByConstant(unsigned LoopLevel, int64_t Val) {
  auto *Node = getHLDDNode();
  bool IsLoopBound = Node && isa<HLLoop>(Node);

  for (auto I = canon_begin(), E = canon_end(); I != E; ++I) {
    CanonExpr *CE = (*I);

    // Replace IV by constant Val and then simplify the CE
    CE->replaceIVByConstant(LoopLevel, Val);

    bool IsNonNegative = IsLoopBound;

    // Check for non-unit denominator to skip calling uitlity for compile time
    // savings.
    if (!IsLoopBound && (CE->getDenominator() != 1)) {
      // Utility may assert for non-attached nodes.
      IsNonNegative =
          (Node->isAttached() && HLNodeUtils::isKnownNonNegative(CE, Node));
    }

    CE->simplify(true, IsNonNegative);
  }
}

void RegDDRef::verify() const {
  bool IsConst = isConstant();

  assert(getNumDimensions() > 0 &&
         "RegDDRef should contain at least one CanonExpr!");

  auto NodeLevel = getNodeLevel();

  bool HasGEPInfo = hasGEPInfo();
  for (unsigned I = 1, NumDims = getNumDimensions(); I <= NumDims; ++I) {
    auto *IndexCE = getDimensionIndex(I);

    IndexCE->verify(NodeLevel);

    if (HasGEPInfo) {
      assert(IndexCE->getSrcType()->isIntOrIntVectorTy() &&
             "Subscript should be integer type!");

      auto *LowerCE = getDimensionLower(I);
      auto *StrideCE = getDimensionStride(I);

      LowerCE->verify(NodeLevel);
      StrideCE->verify(NodeLevel);

      assert(!LowerCE->hasIV() && "Dimension lower not expected to have IV!");
      assert(!StrideCE->hasIV() && "Dimension stride not expected to have IV!");

      assert(LowerCE->getSrcType()->isIntOrIntVectorTy() &&
             "Lower is not integer type!");
      assert(StrideCE->getSrcType()->isIntOrIntVectorTy() &&
             "Stride is not integer type!");
    }
  }

  if (HasGEPInfo) {
    auto CE = getBaseCE();
    (void)CE;
    assert(CE && "BaseCE is absent in RegDDRef containing GEPInfo!");
    assert(isa<PointerType>(CE->getSrcType()->getScalarType()) &&
           "Invalid BaseCE src type!");

    if (isAddressOf()) {
      // During vectorization DestType is set to a vector of pointers
      assert(isa<PointerType>(CE->getDestType()->getScalarType()) &&
             "Invalid BaseCE dest type!");
    } else {
      assert(isa<PointerType>(CE->getDestType()->getScalarType()) &&
             "Invalid BaseCE dest type!");
    }
    assert((CE->isSelfBlob() || CE->isStandAloneUndefBlob() || CE->isNull()) &&
           "BaseCE is not a self blob!");

  } else if (isLval()) {
    assert(getSymbase() > GenericRvalSymbase &&
           "Invalid symbase for lval terminal ref!");

  } else {
    auto *CE = getSingleCanonExpr();

    if (CE->isSelfBlob()) {
      auto &BU = getBlobUtils();
      assert(BU.getTempBlobSymbase(CE->getSingleBlobIndex()) == getSymbase() &&
             "Inconsistent symbase for self blob ref!");
      (void)BU;
    } else if (isConstant()) {
      assert(getSymbase() == ConstantSymbase &&
             "Constant symbase for ref expected!");
    } else {
      assert(getSymbase() == GenericRvalSymbase &&
             "Generic rval symbase for ref expected!");
    }
  }

  for (auto I = blob_begin(), E = blob_end(); I != E; ++I) {
    (*I)->verify();
    assert((*I)->getParentDDRef() == this &&
           "Child blob DDRefs should have this RegDDRef as a parent!");
  }

  if (isSelfBlob() || IsConst) {
    assert((BlobDDRefs.size() == 0) &&
           "Self-blobs couldn't contain any BlobDDRefs!");
  } else {
    checkBlobAndDefAtLevelConsistency();
  }

  if (!IsConst || isLval()) {
    assert((getSymbase() > ConstantSymbase) && "DDRef has invalid symbase!");

  } else {
    assert((getSymbase() == ConstantSymbase) &&
           "Constant DDRef's symbase is incorrect!");
  }

  // Verify symbase value if this DDRef is defined
  DDRef::verify();
}

void std::default_delete<RegDDRef>::operator()(RegDDRef *Ref) const {
  Ref->getDDRefUtils().destroy(Ref);
}

void RegDDRef::addDimensionHighest(CanonExpr *IndexCE,
                                   ArrayRef<unsigned> TrailingOffsets,
                                   CanonExpr *LowerBoundCE, CanonExpr *StrideCE,
                                   Type *DimTy) {
  // addDimension() assumes that the ref IS or WILL become a GEP reference.
  createGEP();

  assert(IndexCE && "IndexCE is null!");
  CanonExprs.push_back(IndexCE);

  if (!TrailingOffsets.empty()) {
    setTrailingStructOffsets(getNumDimensions(), TrailingOffsets);
  }

  if (!LowerBoundCE) {
    // Destination scalar type should be used if vector types are expected in
    // input IR.
    LowerBoundCE = getCanonExprUtils().createCanonExpr(IndexCE->getDestType());
  }

  GepInfo->LowerBounds.push_back(LowerBoundCE);

  assert(StrideCE && "Stride may not be unknown");
  GepInfo->Strides.push_back(StrideCE);

  assert(DimTy && "DimTy may not be unknown");
  assert((DimTy->isArrayTy() || DimTy->isPointerTy()) &&
         "Dimension type should be either array or pointer");
  GepInfo->DimTypes.push_back(DimTy);
}

void RegDDRef::addDimension(CanonExpr *IndexCE,
                            ArrayRef<unsigned> TrailingOffsets,
                            CanonExpr *LowerBoundCE, CanonExpr *StrideCE,
                            Type *DimTy) {
  assert(IndexCE && "IndexCE is null!");
  Type *ScalarIndexCETy = IndexCE->getDestType()->getScalarType();

  // addDimension() assumes that the ref IS or WILL become a GEP reference.
  createGEP();

  if (!LowerBoundCE) {
    LowerBoundCE = getCanonExprUtils().createCanonExpr(ScalarIndexCETy);
  }

  // If no dimension information provided then try to compute it from the BaseCE
  // type.
  if (!StrideCE) {
    assert(!DimTy && "Unexpected DimTy type when StrideCE is defined");

    unsigned DimNum = getNumDimensions();
    Type *ElemTy;
    if (DimNum == 0) {
      DimTy = getBaseCE()->getSrcType()->getScalarType();
      ElemTy = DimTy->getPointerElementType();
    } else {
      // Get the lowest dimension type, then apply struct offset if present. The
      // result type will be a new dimension type. Then get the element type, it
      // will be used to compute new stride.
      // Note: for variable stride arrays the StrideCE and DimTy should be
      // provided explicitly.
      DimTy = getDimensionElementType(1);
      DimTy = DDRefUtils::getOffsetType(DimTy, getTrailingStructOffsets(1));
      ElemTy = DimTy->isPointerTy() ? DimTy->getPointerElementType()
                                    : DimTy->getArrayElementType();
    }

    StrideCE = getCanonExprUtils().createCanonExpr(
        ScalarIndexCETy, 0,
        ElemTy->isSized() ? getCanonExprUtils().getTypeSizeInBytes(ElemTy) : 0);
  }

  // Add Index CE
  CanonExprs.insert(CanonExprs.begin(), IndexCE);

  // Add Struct offset
  GepInfo->DimensionOffsets.insert(
      GepInfo->DimensionOffsets.begin(),
      OffsetsTy(TrailingOffsets.begin(), TrailingOffsets.end()));

  // Add Lower bound
  GepInfo->LowerBounds.insert(GepInfo->LowerBounds.begin(), LowerBoundCE);

  // Add Stride
  assert(StrideCE && "Stride may not be unknown");
  GepInfo->Strides.insert(GepInfo->Strides.begin(), StrideCE);

  // Add Dimension type
  assert(DimTy && "DimTy may not be unknown");
  assert((DimTy->isArrayTy() || DimTy->isPointerTy()) &&
         "Dimension type should be either array or pointer");
  GepInfo->DimTypes.insert(GepInfo->DimTypes.begin(), DimTy);
}

void RegDDRef::setTrailingStructOffsets(unsigned DimensionNum,
                                        ArrayRef<unsigned> Offsets) {
  createGEP();

  if (getGEPInfo()->DimensionOffsets.size() < DimensionNum) {
    // Nothing to do as the incoming offsets for this dimension are empty and
    // no offsets are currently set.
    if (Offsets.empty()) {
      return;
    }

    getGEPInfo()->DimensionOffsets.resize(DimensionNum);
  }

  auto &DimOffsets = getGEPInfo()->DimensionOffsets[DimensionNum - 1];

  DimOffsets.clear();
  DimOffsets.append(Offsets.begin(), Offsets.end());
}

ArrayRef<unsigned>
RegDDRef::getTrailingStructOffsets(unsigned DimensionNum) const {
  assert(isDimensionValid(DimensionNum) && " DimensionNum is invalid!");
  assert(hasGEPInfo() && " Offsets are not meaningful for non-GEP DDRefs!");

  if (getGEPInfo()->DimensionOffsets.size() < DimensionNum) {
    return {};
  }

  return getGEPInfo()->DimensionOffsets[DimensionNum - 1];
}

bool RegDDRef::hasNonZeroTrailingStructOffsets(unsigned DimensionNum) const {
  auto Offsets = getTrailingStructOffsets(DimensionNum);

  for (auto Offset : Offsets) {
    if (Offset != 0) {
      return true;
    }
  }

  return false;
}

bool RegDDRef::hasTrailingStructOffsets() const {
  // If the offset vector is empty return false.
  if (getGEPInfo()->DimensionOffsets.empty()) {
    return false;
  }

  // Look for any non-empty offsets in the vector.
  for (auto &Offsets : getGEPInfo()->DimensionOffsets) {
    if (!Offsets.empty()) {
      return true;
    }
  }

  return false;
}

unsigned RegDDRef::getNumDimensionElements(unsigned DimensionNum) const {
  assert(!isTerminalRef() && "Stride info not applicable for scalar refs!");
  assert(isDimensionValid(DimensionNum) && "DimensionNum is invalid!");

  Type *DimType = getDimensionType(DimensionNum);

  if (DimType->isArrayTy()) {
    return DimType->getArrayNumElements();

  } else if (DimensionNum < getNumDimensions()) {
    // Try to compute number of elements using dimension stride of this and the
    // next dimension.

    // Dimensions are not contiguous.
    if (hasTrailingStructOffsets(DimensionNum + 1)) {
      return 0;
    }

    int64_t CurDimStride, NextDimStride;

    if (!getDimensionStride(DimensionNum)->isIntConstant(&CurDimStride) ||
        !getDimensionStride(DimensionNum + 1)->isIntConstant(&NextDimStride) ||
        CurDimStride == 0) {
      return 0;
    }

    assert((NextDimStride % CurDimStride == 0) &&
           "Higher dimension stride is not an exact multiple of lower "
           "dimension stride!");

    return NextDimStride / CurDimStride;
  }

  return 0;
}

bool RegDDRef::hasIV(unsigned Level) const {

  for (auto CEIt = canon_begin(), E = canon_end(); CEIt != E; ++CEIt) {
    if ((*CEIt)->hasIV(Level)) {
      return true;
    }
  }

  return false;
}

bool RegDDRef::hasIV() const {

  for (auto *IndexCE : make_range(canon_begin(), canon_end())) {
    if (IndexCE->hasIV()) {
      return true;
    }
  }

  return false;
}

unsigned RegDDRef::getDefinedAtLevel() const {
  unsigned MaxLevel = 0;

  bool HasGEPInfo = hasGEPInfo();

  if (HasGEPInfo) {
    MaxLevel = getBaseCE()->getDefinedAtLevel();
  }

  for (unsigned I = 1, NumDims = getNumDimensions(); I <= NumDims; ++I) {
    MaxLevel = std::max(MaxLevel, getDimensionIndex(I)->getDefinedAtLevel());

    if (HasGEPInfo) {
      MaxLevel = std::max(MaxLevel, getDimensionLower(I)->getDefinedAtLevel());
      MaxLevel = std::max(MaxLevel, getDimensionStride(I)->getDefinedAtLevel());
    }

    if (MaxLevel == NonLinearLevel) {
      return NonLinearLevel;
    }
  }

  return MaxLevel;
}

void RegDDRef::shift(unsigned LoopLevel, int64_t Amount) {
  unsigned Dim = getNumDimensions();

  // Examine every Dimension
  for (unsigned I = 1; I <= Dim; ++I) {
    CanonExpr *CE = getDimensionIndex(I);

    // Shift to create target CE
    CE->shift(LoopLevel, Amount);
  }
}

template <bool Promote>
static inline void demotePromoteIVs(RegDDRef *Ref, unsigned StartLevel) {
  unsigned Dim = Ref->getNumDimensions();

  // Examine every Dimension
  for (unsigned I = 1; I <= Dim; ++I) {
    CanonExpr *CE = Ref->getDimensionIndex(I);

    // Shift to create target CE
    if (Promote) {
      CE->promoteIVs(StartLevel);
    } else {
      CE->demoteIVs(StartLevel);
    }
  }
}

void RegDDRef::demoteIVs(unsigned StartLevel) {
  demotePromoteIVs<false>(this, StartLevel);
}

void RegDDRef::promoteIVs(unsigned StartLevel) {
  demotePromoteIVs<true>(this, StartLevel);
}

unsigned RegDDRef::getBasePtrBlobIndex() const {
  assert(hasGEPInfo() && "Base CE accessed for non-GEP DDRef!");
  return getTempBaseValue() ? getBaseCE()->getSingleBlobIndex()
                            : InvalidBlobIndex;
}

unsigned RegDDRef::getBasePtrSymbase() const {
  assert(hasGEPInfo() && "Base CE accessed for non-GEP DDRef!");

  unsigned Index = getBasePtrBlobIndex();

  if (Index == InvalidBlobIndex) {
    // Base may be undef or null so we can return constant symbase.
    return ConstantSymbase;
  }

  return getBlobUtils().getTempBlobSymbase(Index);
}

void RegDDRef::clear(bool AssumeLvalIfDetached) {
  assert(isTerminalRef() && "Only terminal refs expected!");
  getSingleCanonExpr()->clear();
  removeAllBlobDDRefs();
  bool IsLval = getHLDDNode() ? isLval() : AssumeLvalIfDetached;
  if (!IsLval) {
    setSymbase(ConstantSymbase);
  }
}

RegDDRef *RegDDRef::simplifyConstArray() {
<<<<<<< HEAD
  if (!isMemRef() || !accessesConstantArray() || getBitCastDestType()) {
=======
  if (!isMemRef() || isFake() || !accessesConstantArray() ||
      getBitCastDestType()) {
>>>>>>> 6c8b510a
    return nullptr;
  }

  bool Precise;
  auto *LocationGEP = dyn_cast<GetElementPtrInst>(getLocationPtr(Precise));
  if (!LocationGEP || !Precise) {
    return nullptr;
  }

  auto *GV = cast<GlobalVariable>(LocationGEP->getPointerOperand());
  if (!GV->hasDefinitiveInitializer()) {
    return nullptr;
  }

  SmallVector<Constant *, 8> Indices;
  // skip first index for global array
  for (unsigned I = 2, E = LocationGEP->getNumOperands(); I != E; ++I) {
    auto *Index = dyn_cast<Constant>(LocationGEP->getOperand(I));
    if (!Index) {
      return nullptr;
    }
    Indices.push_back(Index);
  }

  Constant *Val =
      ConstantFoldLoadThroughGEPIndices(GV->getInitializer(), Indices);
  // TODO: add support for constant GEP exprs.
  if (!Val || isa<GEPOperator>(Val)) {
    return nullptr;
  }

  return getDDRefUtils().createConstDDRef(Val);
}<|MERGE_RESOLUTION|>--- conflicted
+++ resolved
@@ -2109,12 +2109,8 @@
 }
 
 RegDDRef *RegDDRef::simplifyConstArray() {
-<<<<<<< HEAD
-  if (!isMemRef() || !accessesConstantArray() || getBitCastDestType()) {
-=======
   if (!isMemRef() || isFake() || !accessesConstantArray() ||
       getBitCastDestType()) {
->>>>>>> 6c8b510a
     return nullptr;
   }
 
