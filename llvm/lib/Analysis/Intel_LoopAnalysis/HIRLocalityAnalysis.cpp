//===---- HIRLocalityAnalysis.cpp - Computes Locality Analysis ------------===//
//
// Copyright (C) 2015-2016 Intel Corporation. All rights reserved.
//
// The information and source code contained herein is the exclusive
// property of Intel Corporation and may not be disclosed, examined
// or reproduced in whole or in part without explicit written authorization
// from the company.
//
//===----------------------------------------------------------------------===//
//
// This file implements the Locality Analysis pass.
// We classify locality into three categories: spatial, temporal invariant and
// temporal reuse. Loop locality value, which is mainly the comparison between
// two loops is derived from spatial and temporal invariant. Temporal reuse will
// be used in the future for scalar replacement.
//
// Most of this work is based on “Optimizing for Parallelism and Data
// Locality”, Kennedy, Ken and McKinley, Kathryn S., ICS '92. However, there
// modification made such as we count cache hits instead of misses as it
// simplifies the analysis.
//
// Note, loop locality value is calculated lazily/on-demand/whenever needed. We
// just store information if loop was modified or not. Thus, whenever
// transformations need this information, it calls the analysis routine. This
// helps in saving a lot of unnecessary computation.
//
//===----------------------------------------------------------------------===//

// TODO:
// 1. Check for corner conditions when locality overflows (uint64_t temp,
//    spatial) due to a lot of references.
// 2. Add support for HLIf's, switches and goto's.
// 3. Add a testcase where DDRef occurs in UB/LB of Level-1 loop and check
//    results.
// 4. Add platform characteristics such as floats per cache line and also check
//    DDRef type size. Check if vectorization team or some other
//    way to get platform characteristics. Revisit BitWidth interface to compute
//    spatial trip.
// 5. Handle other cases, such as A[(i+3)/2], A[M[i]] and *(ptr+i+j)
// 6. Think about cases where int loads happen on float arrays. The analysis
//    should work fine, but add more test cases.

#include "llvm/Pass.h"

#include "llvm/IR/Type.h"

#include "llvm/Support/Debug.h"
#include "llvm/Support/CommandLine.h"
#include "llvm/Support/raw_ostream.h"

#include "llvm/Analysis/Intel_LoopAnalysis/HIRLocalityAnalysis.h"
#include "llvm/Analysis/Intel_LoopAnalysis/Passes.h"
#include "llvm/Analysis/Intel_LoopAnalysis/HIRFramework.h"

#include "llvm/Transforms/Intel_LoopTransforms/Utils/CanonExprUtils.h"
#include "llvm/Transforms/Intel_LoopTransforms/Utils/DDRefUtils.h"
#include "llvm/Transforms/Intel_LoopTransforms/Utils/HLNodeUtils.h"
#include "llvm/Transforms/Intel_LoopTransforms/Utils/HLNodeVisitor.h"
#include "llvm/Transforms/Intel_LoopTransforms/Utils/DDRefGatherer.h"

using namespace llvm;
using namespace llvm::loopopt;

#define DEBUG_TYPE "hir-locality-analysis"

// Primarily used for debugging purpose.
// We do not print any information except DEBUG mode.
static cl::opt<bool> debugLocality(
    "hir-debug-locality", cl::init(false), cl::Hidden,
    cl::desc("Pre-computes locality for all loops inside function."));

FunctionPass *llvm::createHIRLocalityAnalysisPass() {
  return new HIRLocalityAnalysis();
}

char HIRLocalityAnalysis::ID = 0;
INITIALIZE_PASS_BEGIN(HIRLocalityAnalysis, "hir-locality-analysis",
                      "HIR Locality Analysis", false, true)
INITIALIZE_PASS_DEPENDENCY(HIRFramework)
INITIALIZE_PASS_END(HIRLocalityAnalysis, "hir-locality-analysis",
                    "HIR Locality Analysis", false, true)

void HIRLocalityAnalysis::getAnalysisUsage(AnalysisUsage &AU) const {

  AU.setPreservesAll();
  AU.addRequired<HIRFramework>();
}

// Performs a basic setup without actually running the locality
// analysis.
bool HIRLocalityAnalysis::runOnFunction(Function &F) {

  // We use DEBUG throughout, so that nothing should be displayed
  // in production mode.
  if (debugLocality) {
    checkLocality();
  }

  return false;
}

// Only used when debugLocality is on.
void HIRLocalityAnalysis::checkLocality() {

  // For any changes, please run the llvm-lit tests
  // to check for any breakage.
  SmallVector<const HLLoop *, 16> Loops;
  HLNodeUtils::gatherOutermostLoops(Loops);
  for (auto &I : Loops) {
    SmallVector<LoopLocalityPair, 16> LoopLocality;
    sortedLocalityLoops(I, LoopLocality);
  }
}

void HIRLocalityAnalysis::releaseMemory() {

  // Delete all the Locality Info.
  for (auto &I : LocalityMap) {
    delete I.second;
  }
  LocalityMap.clear();
  // Below are redundant clears.
  RefGroups.clear();
  ConstTripCache.clear();
}

// Comparator for sorting Loops with Locality value.
struct compareLocalityValue {
  bool operator()(const LoopLocalityPair &left, const LoopLocalityPair &right) {
    return left.second < right.second;
  }
};

void HIRLocalityAnalysis::print(raw_ostream &OS, const Module *M) const {

  // TODO: Discuss about what information needs to be printed in production
  // mode.
  formatted_raw_ostream FOS(OS);
  FOS << "Locality Information for all loops(sorted order):\n";
  SmallVector<LoopLocalityPair, 16> LoopLocality;
  for (auto &I : LocalityMap) {
    LoopLocality.push_back(
        std::make_pair(I.first, (I.second)->getLocalityValue()));
  }
  std::sort(LoopLocality.begin(), LoopLocality.end(), compareLocalityValue());
  for (auto &I : LoopLocality) {
    const HLLoop *L = I.first;
    printLocalityInfo(OS, L);
  }
}

void HIRLocalityAnalysis::markLoopBodyModified(const HLLoop *L) {

  assert(L && " Loop parameter is null.");

  // Mark loop as modified.
  LoopModificationMap[L] = true;

  // Mark all the parents as modified.
  const HLLoop *CurLoop = L->getParentLoop();
  while (CurLoop) {
    LoopModificationMap[CurLoop] = true;
    CurLoop = CurLoop->getParentLoop();
  }
}

<<<<<<< HEAD
// Compares the CanonExpr associated with a memory reference
// TODO: Think about moving this to CanonExprUtils and merging with areEqual.
bool compareMemRefCE(const CanonExpr *ACanon, const CanonExpr *BCanon) {

  // TODO: handle type comparison.
  // Not sure, if this is necessary at all.
  assert(CanonExprUtils::isTypeEqual(ACanon, BCanon) &&
         " Handle Canon Expr type comparison.");

  // Check the number of IV's.
  if (ACanon->numIVs() != BCanon->numIVs())
    return (ACanon->numIVs() < BCanon->numIVs());

  // Check the IV's.
  for (auto IVIt1 = ACanon->iv_begin(), IVIt2 = BCanon->iv_begin(),
            End = ACanon->iv_end();
       IVIt1 != End; ++IVIt1, ++IVIt2) {
    if (IVIt1->Coeff != IVIt2->Coeff)
      return (IVIt1->Coeff < IVIt2->Coeff);
    if (IVIt1->Index != IVIt2->Index)
      return (IVIt1->Index < IVIt2->Index);
  }

  // Check the number of blobs.
  if (ACanon->numBlobs() != BCanon->numBlobs())
    return (ACanon->numBlobs() < BCanon->numBlobs());

  // Check the Blob's.
  for (auto It1 = ACanon->blob_begin(), End = ACanon->blob_end(),
            It2 = BCanon->blob_begin();
       It1 != End; ++It1, ++It2) {

    if (It1->Coeff != It2->Coeff)
      return (It1->Coeff < It2->Coeff);
    if (It1->Index != It2->Index)
      return (It1->Index < It2->Index);
  }

  if (ACanon->getConstant() != BCanon->getConstant())
    return (ACanon->getConstant() < BCanon->getConstant());

  if (ACanon->getDenominator() != BCanon->getDenominator())
    return (ACanon->getDenominator() < BCanon->getDenominator());

  // Check division type for non-unit denominator.
  if ((ACanon->getDenominator() != 1) &&
      (ACanon->isSignedDiv() != BCanon->isSignedDiv())) {
    return ACanon->isSignedDiv();
  }

  // Assert, since the two canon expr should differ atleast one case,
  // as we have already checked for their equality.
  assert(false && " CanonExprs should be different.");

  return true;
}

// Sorting comparator operator for two DDRef.
// This sorting compares the two ddref and orders them based on
// the dimensions, IV's, blobs and then writes.
// For example: A[i+5][j], A[i][0] -> Read, A[i][j], A[i+k][0],
// A[i][0] -> Write will be sorted as
// A[i][0] -> Write, A[i][0] -> Read, A[i+k][0], A[i][j], A[i+5][j].
bool compareMemRef(const RegDDRef *A, const RegDDRef *B) {

  if (!CanonExprUtils::areEqual(A->getBaseCE(), B->getBaseCE()))
    return compareMemRefCE(A->getBaseCE(), B->getBaseCE());

  if (A->getNumDimensions() != B->getNumDimensions()) {
    return (A->getNumDimensions() < B->getNumDimensions());
  }

  // Check canon expr of the two ddrefs.
  for (auto AIter = A->canon_begin(), End = A->canon_end(),
            BIter = B->canon_begin();
       AIter != End; ++AIter, ++BIter) {

    const CanonExpr *ACanon = *AIter;
    const CanonExpr *BCanon = *BIter;

    if (!CanonExprUtils::areEqual(ACanon, BCanon)) {
      return compareMemRefCE(ACanon, BCanon);
    }
  }

  // Place writes first in case everything matches.
  if (B->isLval()) {
    return false;
  }

  return true;
}

void HIRLocalityAnalysis::sortMemRefs(SymToMemRefTy &MemRefMap) {

  // Sorts the memory reference based on the comparison provided
  // by compareMemRef.
  for (auto SymVecPair = MemRefMap.begin(), Last = MemRefMap.end();
       SymVecPair != Last; ++SymVecPair) {
    SmallVectorImpl<RegDDRef *> &RefVec = SymVecPair->second;
    std::sort(RefVec.begin(), RefVec.end(), compareMemRef);
  }
}

bool areEqualRef(RegDDRef *Reg1, RegDDRef *Reg2) {
  return DDRefUtils::areEqual(Reg1, Reg2);
}

void HIRLocalityAnalysis::removeDuplicates(SymToMemRefTy &MemRefMap) {

  // Removes the duplicates by comparing the Ref's in sorted order.
  for (auto SymVecPair = MemRefMap.begin(), Last = MemRefMap.end();
       SymVecPair != Last; ++SymVecPair) {
    SmallVectorImpl<RegDDRef *> &RefVec = SymVecPair->second;

    RefVec.erase(std::unique(RefVec.begin(), RefVec.end(), areEqualRef),
                 RefVec.end());
  }
=======
bool HIRLocalityAnalysis::isLoopInvariant(const RegDDRef *RegDD,
                                          const HLLoop *Loop) {

  // Check the Base CE.
  if (!RegDD->getBaseCE()->isInvariantAtLevel(Loop->getNestingLevel()))
    return false;

  // Check canon expr of the ddrefs to see if level exist.
  for (auto Iter = RegDD->canon_begin(), End = RegDD->canon_end(); Iter != End;
       ++Iter) {

    const CanonExpr *Canon = *Iter;
    // Check if CanonExpr is invariant i.e. IV is not present in any form inside
    // the canon expr.
    if (!Canon->isInvariantAtLevel(Loop->getNestingLevel()))
      return false;
  }

  // Level doesn't exist in any of the canon exprs.
  return true;
>>>>>>> 49661c9f
}

void HIRLocalityAnalysis::computeTempInvLocality(const HLLoop *Loop,
                                                 SymToMemRefTy &MemRefMap) {

  // We need to find invariant DDRefs and compute a temporal locality
  // based on the loop's trip count.
  // For eg. for(i=0; i<N; i++) { A[t] = 0; }. Here Array A is invariant
  // and we add 'N' to temporal locality.

  LocalityInfo *LI = LocalityMap[Loop];

  // Compute Temp. Invariant Locality.
  for (auto SymVecPair = MemRefMap.begin(), Last = MemRefMap.end();
       SymVecPair != Last; ++SymVecPair) {

    auto &RefVec = SymVecPair->second;

    // Count Invariant References and remove them from the map.
    // Note, we need to check vector end, since elements are deleted.
    for (auto Iter = RefVec.begin(); Iter != RefVec.end();) {

      const RegDDRef *RegDD = *Iter;

      if (RegDD->isStructurallyInvariantAtLevel(Loop->getNestingLevel())) {
        Iter = RefVec.erase(Iter);
        // Adding 'N-1' to temporal locality.
        LI->TempInv += (getTripCount(Loop) - 1);
      } else {
        Iter++;
      }
    }
  }
}

bool HIRLocalityAnalysis::isMultipleIV(const RegDDRef *Ref, unsigned Level,
                                       unsigned *IVPos) {

  // TODO: Base IV is not handled.
  assert(!Ref->getBaseCE()->hasIV(Level) && " Base IV not handled.");

  int NumIV = 0;
  for (auto RefIter = Ref->canon_begin(), End = Ref->canon_end();
       RefIter != End; ++RefIter) {
    const CanonExpr *RefCE = *RefIter;
    if (RefCE->hasIV(Level)) {
      NumIV++;
      // Update the position
      if (IVPos) {
        *IVPos = std::distance(Ref->canon_begin(), RefIter) + 1;
      }
      // Multiple IV check.
      if (NumIV > 1)
        return true;
    }
  }

  assert(NumIV && " Atleast one IV position should exist.");
  return false;
}

// We need to find temporal reuse for cases such as A[i] and A[i+2],
// which can be allocated to a temp registers for future use.
bool HIRLocalityAnalysis::isTemporalReuse(const RegDDRef *Ref1,
                                          const RegDDRef *Ref2,
                                          unsigned IVPos) {

  // Compare the diff at subscript Pos.
  const CanonExpr *Ref1CE = Ref1->getDimensionIndex(IVPos);
  const CanonExpr *Ref2CE = Ref2->getDimensionIndex(IVPos);

  // Diff the CanonExprs.
  const CanonExpr *Result =
      CanonExprUtils::cloneAndSubtract(Ref1CE, Ref2CE, true);
  if (!Result) {
    return false;
  }

  // TODO: Being conservative with Denom.
  if (Result->getDenominator() > 1) {
    return false;
  }

  assert(Result->isIntConstant() &&
         " Result is not constant for temporal reuse.");

  int64_t Diff = Result->getConstant();

  // If Diff is greater than Threshold, then temporal reuse exist.
  if (std::abs(Diff) < TempReuseThreshold)
    return true;

  return false;
}

void HIRLocalityAnalysis::computeTempReuseLocality(const HLLoop *Loop) {

  LocalityInfo *LI = LocalityMap[Loop];
  for (auto GroupVecPair = RefGroups.begin(), Last = RefGroups.end();
       GroupVecPair != Last; ++GroupVecPair) {

    SmallVectorImpl<const RegDDRef *> &RefVec = GroupVecPair->second;
    assert(!RefVec.empty() && " Ref Group is empty.");

    // The first reference is used for comparison.
    const RegDDRef *CompareRef = *(RefVec.begin());

    // No Temporal Reuse for multiple IV subscripts e.g. A[i+1][i] and A[i][i].
    unsigned IVPos = 0;
    if (isMultipleIV(CompareRef, Loop->getNestingLevel(), &IVPos)) {
      continue;
    }

    for (auto VecIt = RefVec.begin() + 1, End = RefVec.end(); VecIt != End;
         ++VecIt) {
      if (isTemporalReuse(CompareRef, *VecIt, IVPos)) {
        LI->TempReuse += 1;
      } else {
        // Update the compare ref.
        CompareRef = *VecIt;
      }
    }
  }
}

bool HIRLocalityAnalysis::isLoopModified(const HLLoop *Loop) {

  // Checks if status exist and returns the status.
  auto Iter = LoopModificationMap.find(Loop);
  if (Iter != LoopModificationMap.end())
    return Iter->second;

  // Default is to return true.
  return true;
}

int64_t HIRLocalityAnalysis::getTripCount(const HLLoop *Loop) {

  auto Iter = ConstTripCache.find(Loop);
  if (Iter != ConstTripCache.end()) {
    // Return Const Trip Count.
    return Iter->second;
  }

  // If Trip Cache doesn't have loop, it indicates 'N' trip count.
  return SymbolicConst;
}

// This method computes the loop nest trip count for spatial locality.
// For example: A[i][j] would be calculated as (M - (M/4)) for j loop.
// for i loop spatial locality would be 0, assuming i & j have 'M' trip count.
// The diff happens in the spatial reuse computation.
uint64_t HIRLocalityAnalysis::computeSpatialTrip(const RegDDRef *Ref,
                                                 const HLLoop *Loop) {

  unsigned LoopLevel = Loop->getNestingLevel();
  uint64_t SpatialTrip = 0;
  // Get the lowest dimension to check level exist.
  // This will implicitly handle cases such as A[i+j].
  const CanonExpr *CE = Ref->getDimensionIndex(1);

  // Basic check since IV should exist.
  assert(CE->hasIV(LoopLevel) && " Canon Expr doesn't have IV.");

  // Check if IV Coeff is blob.
  // There will be no spatial reuse as blob dist can be large.
  if (CE->hasIVBlobCoeff(LoopLevel))
    return SpatialTrip;

  // For locality, -i or +i is same as reuse happens in both cases.
  uint64_t IVCoeff = std::abs(CE->getIVConstCoeff(LoopLevel));

  // DEBUG(dbgs() << "\n BitSize: " <<
  //     (Ref->getBaseSrcType()->getPrimitiveSizeInBits()));

  uint64_t TripCnt = getTripCount(Loop);
  // TODO: Assuming currently only Int/Float type, extend later.
  // getPrimitiveSizeInBits returns 0 for pointer type. TODO: Need to
  // investigate target machine information, later.
  const unsigned ElemPerCacheLine =
      Ref->getDestType()->isIntegerTy() ? IntsPerCacheLine : FloatsPerCacheLine;
  // We need to guard with max as equation may produce negative value, depending
  // upon the parameters.
  SpatialTrip =
      std::max(TripCnt - IVCoeff * (TripCnt / ElemPerCacheLine), (uint64_t)0);
  return SpatialTrip;
}

void HIRLocalityAnalysis::computeSpatialLocality(const HLLoop *Loop) {

  LocalityInfo *LI = LocalityMap[Loop];

  for (auto GroupVecPair = RefGroups.begin(), Last = RefGroups.end();
       GroupVecPair != Last; ++GroupVecPair) {

    SmallVectorImpl<const RegDDRef *> &RefVec = GroupVecPair->second;
    assert(!RefVec.empty() && " Ref Group is empty.");

    // We need to compute spatial locality for only one from each RefGroup.
    const RegDDRef *Ref = *(RefVec.begin());

    // No Spatial Reuse for multiple IV subscripts e.g. A[i+1][i] and A[i][i].
    unsigned IVPos = 0;
    if (isMultipleIV(Ref, Loop->getNestingLevel(), &IVPos)) {
      continue;
    }

    // Spatial locality is computed only if IVPos is the lowest index.
    // i.e A[j][i] has spatial locality for i, but not for j.
    if (IVPos != 1) {
      continue;
    }

    // Perform trip count calculation for spatial computation.
    uint64_t SpatialTrip = computeSpatialTrip(Ref, Loop);
    // Spatial Trip can be zero if IV Coeff is large or coeff has blob.
    // We assume that blobs associated with IV (e.g. M*i) will have large
    // reuse distance, since it is difficult to predict the blob values at
    // compile time.
    if (!SpatialTrip)
      continue;

    // Compute the spatial locality. Higher is better.
    // Adds a constant offset if Ref is Write to help differentiate cases.
    LI->Spatial += SpatialTrip;
    if (Ref->isLval())
      LI->Spatial += WriteWt;
  }
}

void HIRLocalityAnalysis::printLocalityInfo(raw_ostream &OS,
                                            const HLLoop *L) const {

  // lit tests are dependent on the printing information.
  auto Iter = LocalityMap.find(L);
  assert((Iter != LocalityMap.end()) && " Locality info not found for loop.");
  const LocalityInfo *LI = Iter->second;
  OS << "\n Locality Info for Loop level: " << L->getNestingLevel();
  OS << "\t Locality Value: " << LI->getLocalityValue();
  OS << "\t Spatial: " << LI->Spatial;
  OS << "\t TempInv: " << LI->TempInv;
  OS << "\t TempReuse: " << LI->TempReuse << "\n";
}

void HIRLocalityAnalysis::initConstTripCache(
    SmallVectorImpl<const HLLoop *> *Loops) {

  for (auto Iter = Loops->begin(), End = Loops->end(); Iter != End; ++Iter) {
    const HLLoop *Loop = *Iter;

    int64_t TripCnt = 0;
    bool ConstTripLoop = Loop->isConstTripLoop(&TripCnt);

    // If Const Trip Loop and Trip is less than Symbolic 'N'
    // add it to trip cache. If loops are not present in trip cache,
    // they are assumed to be 'N'.
    if (ConstTripLoop && TripCnt < SymbolicConst)
      ConstTripCache[Loop] = TripCnt;
  }
}

// Clears out the locality map information if it exists, otherwise
// it creates a new one for first time visits to the loop.
void HIRLocalityAnalysis::resetLocalityMap(const HLLoop *L) {

  auto Iter = LocalityMap.find(L);
  if (Iter != LocalityMap.end()) {
    // Clear existing info.
    LocalityInfo *LI = Iter->second;
    LI->clear();
  } else {
    // Create a new info.
    LocalityMap[L] = new LocalityInfo();
  }
}

// Removes the empty Symbases from the list.
// This is needed since the invariant DDRef will be removed from
// the list.
void HIRLocalityAnalysis::clearEmptySlots(SymToMemRefTy &MemRefMap) {
  // Note, we need to check map end since the elements
  // are deleted.
  for (auto SymVecPair = MemRefMap.begin(); SymVecPair != MemRefMap.end();) {
    auto &RefVec = SymVecPair->second;
    if (RefVec.empty()) {
      auto EraseIt = SymVecPair;
      SymVecPair++;
      MemRefMap.erase(EraseIt);
    } else {
      SymVecPair++;
    }
  }
}

bool HIRLocalityAnalysis::isGroupMemRefMatch(const RegDDRef *Ref1,
                                             const RegDDRef *Ref2,
                                             unsigned Level, uint64_t MaxDiff) {

  // TODO: Think about if we can delinearize the subscripts.
  if (Ref1->getNumDimensions() != Ref2->getNumDimensions())
    return false;

  unsigned NumConstDiff = 0;

  // Compare base CE.
  // TODO: Currently assuming it to be in different groups. Need to add
  // support for cases such as *(ptr+i) and *(ptr+i+1).
  if (!CanonExprUtils::areEqual(Ref1->getBaseCE(), Ref2->getBaseCE())) {
    // assert(false && " Handle Base CE for array groups.");
    return false;
  }

  for (auto Ref1Iter = Ref1->canon_begin(), End = Ref1->canon_end(),
            Ref2Iter = Ref2->canon_begin();
       Ref1Iter != End; ++Ref1Iter, ++Ref2Iter) {

    // Check if both the CanonExprs have IV.
    const CanonExpr *Ref1CE = *Ref1Iter;
    const CanonExpr *Ref2CE = *Ref2Iter;

    // For cases such as A[i+1][j+1] and A[i][j], where j+1 and j will have
    // const diff, but need to be placed in different groups for i-loop
    // grouping.
    if (!Ref1CE->hasIV(Level)) {
      // Compare 'j' and 'j+1'
      if (!CanonExprUtils::areEqual(Ref1CE, Ref2CE)) {
        return false;
      } else {
        continue;
      }
    }

    // Diff the CanonExprs.
    // TODO: Added RelaxedMode, but think about cases where src type also
    // differs.
    // sext.i32.i64(i+21) and i64(i+21) should be present in the same group.
    const CanonExpr *Result =
        CanonExprUtils::cloneAndSubtract(Ref1CE, Ref2CE, true);
    if (!Result) {
      return false;
    }

    // Result should not have any IV's or blobs.
    if (Result->hasBlob() || Result->hasIV()) {
      return false;
    }

    // Difference between the two canon expr should be constant.
    uint64_t Diff = std::abs(Result->getConstant()) / Result->getDenominator();

    // If Diff is greater than MaxDiff then place it in a
    // separate bucket.
    if (Diff > MaxDiff) {
      return false;
    }

    if (Diff != 0) {
      NumConstDiff++;
      // Multiple Const diff will be in separate groups.
      if (NumConstDiff > 1)
        return false;
    }
  }

  // Both RegDDRefs are same. This shouldn't exist as we have removed
  // duplicates.
  assert(NumConstDiff && " Duplicate DDRef found.");

  return true;
}

// This is a high level routine to compute different locality.
void HIRLocalityAnalysis::computeLocality(const HLLoop *Loop,
                                          bool EnableCache) {

  // Check if the Loop locality is valid from past computation.
  if (!isLoopModified(Loop) && EnableCache)
    return;

  // Get the Symbase to Memory References.
  MemRefGatherer::MapTy MemRefMap;
  MemRefGatherer::gather(Loop, MemRefMap);

  // Debugging
  DEBUG(MemRefGatherer::dump(MemRefMap));

  // Sort the Memory References.
  MemRefGatherer::sort(MemRefMap);
  DEBUG(dbgs() << " After sorting\n");
  DEBUG(MemRefGatherer::dump(MemRefMap));

  // Remove duplicate memory references.
  MemRefGatherer::makeUnique(MemRefMap);

  DEBUG(dbgs() << " After sorting and removing dups\n");
  DEBUG(MemRefGatherer::dump(MemRefMap));
  DEBUG(dbgs() << " End\n");

  // Collect all the loops inside the loop nest.
  SmallVector<const HLLoop *, 16> LoopVec;
  HLNodeUtils::gatherAllLoops(Loop, LoopVec);

  initConstTripCache(&LoopVec);

  // For each loop, we create a reference group based on the sorted Memory Ref
  // Mapping, then compute the temporal reuse and spatial locality. The
  // Reference groups are based on per loop basis.
  for (auto Iter = LoopVec.begin(), End = LoopVec.end(); Iter != End; ++Iter) {

    const HLLoop *CurLoop = *Iter;

    // Copy the MemRefMap as it will be modified as the loop locality is
    // computed.
    SymToMemRefTy LoopMemRefMap = MemRefMap;

    // Clear the LocalityInfo if exists or create a new one.
    resetLocalityMap(CurLoop);

    computeTempInvLocality(CurLoop, LoopMemRefMap);

    // Remove the empty entries inside symbase since loop invariant entries
    // are erased by temp invariant locality pass.
    clearEmptySlots(LoopMemRefMap);

    DEBUG(MemRefGatherer::dump(LoopMemRefMap));

    // Create Groupings based on index.

    DDRefGrouping::createGroups(
        RefGroups, LoopMemRefMap,
        std::bind(isGroupMemRefMatch, std::placeholders::_1,
                  std::placeholders::_2, CurLoop->getNestingLevel(),
                  NumCacheLines));
    DEBUG(DDRefGrouping::dump(RefGroups));

    computeTempReuseLocality(CurLoop);

    computeSpatialLocality(CurLoop);

    DEBUG(printLocalityInfo(dbgs(), CurLoop));

    // Clear the grouping after last use for current loop.
    RefGroups.clear();
  }

  // Clears the trip count cache after use.
  ConstTripCache.clear();
}

uint64_t HIRLocalityAnalysis::getLocalityValue(const HLLoop *Loop) {
  assert(Loop && " Loop parameter is null.");

  // Compute the locality for the entire loop nest, if necessary.
  computeLocality(Loop);

  assert(LocalityMap.count(Loop) && " Loop locality information not found.");
  LocalityInfo *LI = LocalityMap[Loop];
  return LI->getLocalityValue();
}

void HIRLocalityAnalysis::verifyLocality(const HLLoop *Loop) {

  // If Loop is modified, then we cannot do a cache check (verify).
  if (isLoopModified(Loop)) {
    computeLocality(Loop, false);
  } else {
    // Compare the cached value with newly computed value.
    uint64_t CachedLoc = LocalityMap[Loop]->getLocalityValue();
    computeLocality(Loop, false);

    (void)CachedLoc;
    assert((CachedLoc != LocalityMap[Loop]->getLocalityValue()) &&
           " Cached locality information not consistent.");
  }
}

// The LoopLocality will contain Loops along with LocalityValue in sorted order.
// Note that the topmost Loop level must be passed to this method, similar
// to loop interchange use case.
void HIRLocalityAnalysis::sortedLocalityLoops(
    const HLLoop *OutermostLoop,
    SmallVectorImpl<LoopLocalityPair> &LoopLocality) {

  assert(OutermostLoop && " Loop parameter is null.");
  assert(LoopLocality.empty() && "LoopLocality vector is non-empty.");

// Compute the locality for the entire loop nest, if necessary.
// In debug mode, we test the cached loop information and recomputed
// value, whereas in non-debug mode, we use cached value. This is primarily
// done for testing.
#if !defined(NDEBUG) || defined(LLVM_ENABLE_DUMP)
  // Debug mode.
  verifyLocality(OutermostLoop);
#else
  // Optimized mode.
  computeLocality(OutermostLoop, true);
#endif

  SmallVector<const HLLoop *, 16> Loops;
  HLNodeUtils::gatherAllLoops(OutermostLoop, Loops);

  // Store all the Loop Locality Information.
  for (auto Iter = Loops.begin(), End = Loops.end(); Iter != End; ++Iter) {
    const HLLoop *CurLoop = *Iter;
    assert(LocalityMap.count(CurLoop) &&
           " Locality information for loop not found.");
    LocalityInfo *LI = LocalityMap[CurLoop];
    LoopLocality.push_back(std::make_pair(CurLoop, LI->getLocalityValue()));
  }

  std::sort(LoopLocality.begin(), LoopLocality.end(), compareLocalityValue());
}<|MERGE_RESOLUTION|>--- conflicted
+++ resolved
@@ -165,149 +165,6 @@
   }
 }
 
-<<<<<<< HEAD
-// Compares the CanonExpr associated with a memory reference
-// TODO: Think about moving this to CanonExprUtils and merging with areEqual.
-bool compareMemRefCE(const CanonExpr *ACanon, const CanonExpr *BCanon) {
-
-  // TODO: handle type comparison.
-  // Not sure, if this is necessary at all.
-  assert(CanonExprUtils::isTypeEqual(ACanon, BCanon) &&
-         " Handle Canon Expr type comparison.");
-
-  // Check the number of IV's.
-  if (ACanon->numIVs() != BCanon->numIVs())
-    return (ACanon->numIVs() < BCanon->numIVs());
-
-  // Check the IV's.
-  for (auto IVIt1 = ACanon->iv_begin(), IVIt2 = BCanon->iv_begin(),
-            End = ACanon->iv_end();
-       IVIt1 != End; ++IVIt1, ++IVIt2) {
-    if (IVIt1->Coeff != IVIt2->Coeff)
-      return (IVIt1->Coeff < IVIt2->Coeff);
-    if (IVIt1->Index != IVIt2->Index)
-      return (IVIt1->Index < IVIt2->Index);
-  }
-
-  // Check the number of blobs.
-  if (ACanon->numBlobs() != BCanon->numBlobs())
-    return (ACanon->numBlobs() < BCanon->numBlobs());
-
-  // Check the Blob's.
-  for (auto It1 = ACanon->blob_begin(), End = ACanon->blob_end(),
-            It2 = BCanon->blob_begin();
-       It1 != End; ++It1, ++It2) {
-
-    if (It1->Coeff != It2->Coeff)
-      return (It1->Coeff < It2->Coeff);
-    if (It1->Index != It2->Index)
-      return (It1->Index < It2->Index);
-  }
-
-  if (ACanon->getConstant() != BCanon->getConstant())
-    return (ACanon->getConstant() < BCanon->getConstant());
-
-  if (ACanon->getDenominator() != BCanon->getDenominator())
-    return (ACanon->getDenominator() < BCanon->getDenominator());
-
-  // Check division type for non-unit denominator.
-  if ((ACanon->getDenominator() != 1) &&
-      (ACanon->isSignedDiv() != BCanon->isSignedDiv())) {
-    return ACanon->isSignedDiv();
-  }
-
-  // Assert, since the two canon expr should differ atleast one case,
-  // as we have already checked for their equality.
-  assert(false && " CanonExprs should be different.");
-
-  return true;
-}
-
-// Sorting comparator operator for two DDRef.
-// This sorting compares the two ddref and orders them based on
-// the dimensions, IV's, blobs and then writes.
-// For example: A[i+5][j], A[i][0] -> Read, A[i][j], A[i+k][0],
-// A[i][0] -> Write will be sorted as
-// A[i][0] -> Write, A[i][0] -> Read, A[i+k][0], A[i][j], A[i+5][j].
-bool compareMemRef(const RegDDRef *A, const RegDDRef *B) {
-
-  if (!CanonExprUtils::areEqual(A->getBaseCE(), B->getBaseCE()))
-    return compareMemRefCE(A->getBaseCE(), B->getBaseCE());
-
-  if (A->getNumDimensions() != B->getNumDimensions()) {
-    return (A->getNumDimensions() < B->getNumDimensions());
-  }
-
-  // Check canon expr of the two ddrefs.
-  for (auto AIter = A->canon_begin(), End = A->canon_end(),
-            BIter = B->canon_begin();
-       AIter != End; ++AIter, ++BIter) {
-
-    const CanonExpr *ACanon = *AIter;
-    const CanonExpr *BCanon = *BIter;
-
-    if (!CanonExprUtils::areEqual(ACanon, BCanon)) {
-      return compareMemRefCE(ACanon, BCanon);
-    }
-  }
-
-  // Place writes first in case everything matches.
-  if (B->isLval()) {
-    return false;
-  }
-
-  return true;
-}
-
-void HIRLocalityAnalysis::sortMemRefs(SymToMemRefTy &MemRefMap) {
-
-  // Sorts the memory reference based on the comparison provided
-  // by compareMemRef.
-  for (auto SymVecPair = MemRefMap.begin(), Last = MemRefMap.end();
-       SymVecPair != Last; ++SymVecPair) {
-    SmallVectorImpl<RegDDRef *> &RefVec = SymVecPair->second;
-    std::sort(RefVec.begin(), RefVec.end(), compareMemRef);
-  }
-}
-
-bool areEqualRef(RegDDRef *Reg1, RegDDRef *Reg2) {
-  return DDRefUtils::areEqual(Reg1, Reg2);
-}
-
-void HIRLocalityAnalysis::removeDuplicates(SymToMemRefTy &MemRefMap) {
-
-  // Removes the duplicates by comparing the Ref's in sorted order.
-  for (auto SymVecPair = MemRefMap.begin(), Last = MemRefMap.end();
-       SymVecPair != Last; ++SymVecPair) {
-    SmallVectorImpl<RegDDRef *> &RefVec = SymVecPair->second;
-
-    RefVec.erase(std::unique(RefVec.begin(), RefVec.end(), areEqualRef),
-                 RefVec.end());
-  }
-=======
-bool HIRLocalityAnalysis::isLoopInvariant(const RegDDRef *RegDD,
-                                          const HLLoop *Loop) {
-
-  // Check the Base CE.
-  if (!RegDD->getBaseCE()->isInvariantAtLevel(Loop->getNestingLevel()))
-    return false;
-
-  // Check canon expr of the ddrefs to see if level exist.
-  for (auto Iter = RegDD->canon_begin(), End = RegDD->canon_end(); Iter != End;
-       ++Iter) {
-
-    const CanonExpr *Canon = *Iter;
-    // Check if CanonExpr is invariant i.e. IV is not present in any form inside
-    // the canon expr.
-    if (!Canon->isInvariantAtLevel(Loop->getNestingLevel()))
-      return false;
-  }
-
-  // Level doesn't exist in any of the canon exprs.
-  return true;
->>>>>>> 49661c9f
-}
-
 void HIRLocalityAnalysis::computeTempInvLocality(const HLLoop *Loop,
                                                  SymToMemRefTy &MemRefMap) {
 
