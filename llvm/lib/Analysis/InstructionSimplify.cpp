//===- InstructionSimplify.cpp - Fold instruction operands ----------------===//
//
// Part of the LLVM Project, under the Apache License v2.0 with LLVM Exceptions.
// See https://llvm.org/LICENSE.txt for license information.
// SPDX-License-Identifier: Apache-2.0 WITH LLVM-exception
//
//===----------------------------------------------------------------------===//
//
// This file implements routines for folding instructions into simpler forms
// that do not require creating new instructions.  This does constant folding
// ("add i32 1, 1" -> "2") but can also handle non-constant operands, either
// returning a constant ("and i32 %x, 0" -> "0") or an already existing value
// ("and i32 %x, %x" -> "%x").  All operands are assumed to have already been
// simplified: This is usually true and assuming it simplifies the logic (if
// they have not been simplified then results are correct but maybe suboptimal).
//
//===----------------------------------------------------------------------===//

#include "llvm/Analysis/InstructionSimplify.h"
#include "llvm/ADT/SetVector.h"
#include "llvm/ADT/Statistic.h"
#include "llvm/Analysis/AliasAnalysis.h"
#include "llvm/Analysis/AssumptionCache.h"
#include "llvm/Analysis/CaptureTracking.h"
#include "llvm/Analysis/CmpInstAnalysis.h"
#include "llvm/Analysis/ConstantFolding.h"
#include "llvm/Analysis/LoopAnalysisManager.h"
#include "llvm/Analysis/MemoryBuiltins.h"
#include "llvm/Analysis/ValueTracking.h"
#include "llvm/Analysis/VectorUtils.h"
#include "llvm/IR/ConstantRange.h"
#include "llvm/IR/DataLayout.h"
#include "llvm/IR/Dominators.h"
#include "llvm/IR/GetElementPtrTypeIterator.h"
#include "llvm/IR/GlobalAlias.h"
#include "llvm/IR/InstrTypes.h"
#include "llvm/IR/Instructions.h"
#include "llvm/IR/Operator.h"
#include "llvm/IR/PatternMatch.h"
#include "llvm/IR/ValueHandle.h"
#include "llvm/Support/KnownBits.h"
#include <algorithm>
using namespace llvm;
using namespace llvm::PatternMatch;

#define DEBUG_TYPE "instsimplify"

enum { RecursionLimit = 3 };

STATISTIC(NumExpand,  "Number of expansions");
STATISTIC(NumReassoc, "Number of reassociations");

static Value *SimplifyAndInst(Value *, Value *, const SimplifyQuery &, unsigned);
static Value *simplifyUnOp(unsigned, Value *, const SimplifyQuery &, unsigned);
static Value *simplifyFPUnOp(unsigned, Value *, const FastMathFlags &,
                             const SimplifyQuery &, unsigned);
static Value *SimplifyBinOp(unsigned, Value *, Value *, const SimplifyQuery &,
                            unsigned);
static Value *SimplifyBinOp(unsigned, Value *, Value *, const FastMathFlags &,
                            const SimplifyQuery &, unsigned);
static Value *SimplifyCmpInst(unsigned, Value *, Value *, const SimplifyQuery &,
                              unsigned);
static Value *SimplifyICmpInst(unsigned Predicate, Value *LHS, Value *RHS,
                               const SimplifyQuery &Q, unsigned MaxRecurse);
static Value *SimplifyOrInst(Value *, Value *, const SimplifyQuery &, unsigned);
static Value *SimplifyXorInst(Value *, Value *, const SimplifyQuery &, unsigned);
static Value *SimplifyCastInst(unsigned, Value *, Type *,
                               const SimplifyQuery &, unsigned);
static Value *SimplifyGEPInst(Type *, ArrayRef<Value *>, const SimplifyQuery &,
                              unsigned);

static Value *foldSelectWithBinaryOp(Value *Cond, Value *TrueVal,
                                     Value *FalseVal) {
  BinaryOperator::BinaryOps BinOpCode;
  if (auto *BO = dyn_cast<BinaryOperator>(Cond))
    BinOpCode = BO->getOpcode();
  else
    return nullptr;

  CmpInst::Predicate ExpectedPred, Pred1, Pred2;
  if (BinOpCode == BinaryOperator::Or) {
    ExpectedPred = ICmpInst::ICMP_NE;
  } else if (BinOpCode == BinaryOperator::And) {
    ExpectedPred = ICmpInst::ICMP_EQ;
  } else
    return nullptr;

  // %A = icmp eq %TV, %FV
  // %B = icmp eq %X, %Y (and one of these is a select operand)
  // %C = and %A, %B
  // %D = select %C, %TV, %FV
  // -->
  // %FV

  // %A = icmp ne %TV, %FV
  // %B = icmp ne %X, %Y (and one of these is a select operand)
  // %C = or %A, %B
  // %D = select %C, %TV, %FV
  // -->
  // %TV
  Value *X, *Y;
  if (!match(Cond, m_c_BinOp(m_c_ICmp(Pred1, m_Specific(TrueVal),
                                      m_Specific(FalseVal)),
                             m_ICmp(Pred2, m_Value(X), m_Value(Y)))) ||
      Pred1 != Pred2 || Pred1 != ExpectedPred)
    return nullptr;

  if (X == TrueVal || X == FalseVal || Y == TrueVal || Y == FalseVal)
    return BinOpCode == BinaryOperator::Or ? TrueVal : FalseVal;

  return nullptr;
}

/// For a boolean type or a vector of boolean type, return false or a vector
/// with every element false.
static Constant *getFalse(Type *Ty) {
  return ConstantInt::getFalse(Ty);
}

/// For a boolean type or a vector of boolean type, return true or a vector
/// with every element true.
static Constant *getTrue(Type *Ty) {
  return ConstantInt::getTrue(Ty);
}

/// isSameCompare - Is V equivalent to the comparison "LHS Pred RHS"?
static bool isSameCompare(Value *V, CmpInst::Predicate Pred, Value *LHS,
                          Value *RHS) {
  CmpInst *Cmp = dyn_cast<CmpInst>(V);
  if (!Cmp)
    return false;
  CmpInst::Predicate CPred = Cmp->getPredicate();
  Value *CLHS = Cmp->getOperand(0), *CRHS = Cmp->getOperand(1);
  if (CPred == Pred && CLHS == LHS && CRHS == RHS)
    return true;
  return CPred == CmpInst::getSwappedPredicate(Pred) && CLHS == RHS &&
    CRHS == LHS;
}

/// Simplify comparison with true or false branch of select:
///  %sel = select i1 %cond, i32 %tv, i32 %fv
///  %cmp = icmp sle i32 %sel, %rhs
/// Compose new comparison by substituting %sel with either %tv or %fv
/// and see if it simplifies.
static Value *simplifyCmpSelCase(CmpInst::Predicate Pred, Value *LHS,
                                 Value *RHS, Value *Cond,
                                 const SimplifyQuery &Q, unsigned MaxRecurse,
                                 Constant *TrueOrFalse) {
  Value *SimplifiedCmp = SimplifyCmpInst(Pred, LHS, RHS, Q, MaxRecurse);
  if (SimplifiedCmp == Cond) {
    // %cmp simplified to the select condition (%cond).
    return TrueOrFalse;
  } else if (!SimplifiedCmp && isSameCompare(Cond, Pred, LHS, RHS)) {
    // It didn't simplify. However, if composed comparison is equivalent
    // to the select condition (%cond) then we can replace it.
    return TrueOrFalse;
  }
  return SimplifiedCmp;
}

/// Simplify comparison with true branch of select
static Value *simplifyCmpSelTrueCase(CmpInst::Predicate Pred, Value *LHS,
                                     Value *RHS, Value *Cond,
                                     const SimplifyQuery &Q,
                                     unsigned MaxRecurse) {
  return simplifyCmpSelCase(Pred, LHS, RHS, Cond, Q, MaxRecurse,
                            getTrue(Cond->getType()));
}

/// Simplify comparison with false branch of select
static Value *simplifyCmpSelFalseCase(CmpInst::Predicate Pred, Value *LHS,
                                      Value *RHS, Value *Cond,
                                      const SimplifyQuery &Q,
                                      unsigned MaxRecurse) {
  return simplifyCmpSelCase(Pred, LHS, RHS, Cond, Q, MaxRecurse,
                            getFalse(Cond->getType()));
}

/// We know comparison with both branches of select can be simplified, but they
/// are not equal. This routine handles some logical simplifications.
static Value *handleOtherCmpSelSimplifications(Value *TCmp, Value *FCmp,
                                               Value *Cond,
                                               const SimplifyQuery &Q,
                                               unsigned MaxRecurse) {
  // If the false value simplified to false, then the result of the compare
  // is equal to "Cond && TCmp".  This also catches the case when the false
  // value simplified to false and the true value to true, returning "Cond".
  if (match(FCmp, m_Zero()))
    if (Value *V = SimplifyAndInst(Cond, TCmp, Q, MaxRecurse))
      return V;
  // If the true value simplified to true, then the result of the compare
  // is equal to "Cond || FCmp".
  if (match(TCmp, m_One()))
    if (Value *V = SimplifyOrInst(Cond, FCmp, Q, MaxRecurse))
      return V;
  // Finally, if the false value simplified to true and the true value to
  // false, then the result of the compare is equal to "!Cond".
  if (match(FCmp, m_One()) && match(TCmp, m_Zero()))
    if (Value *V = SimplifyXorInst(
            Cond, Constant::getAllOnesValue(Cond->getType()), Q, MaxRecurse))
      return V;
  return nullptr;
}

/// Does the given value dominate the specified phi node?
static bool valueDominatesPHI(Value *V, PHINode *P, const DominatorTree *DT) {
  Instruction *I = dyn_cast<Instruction>(V);
  if (!I)
    // Arguments and constants dominate all instructions.
    return true;

  // If we are processing instructions (and/or basic blocks) that have not been
  // fully added to a function, the parent nodes may still be null. Simply
  // return the conservative answer in these cases.
  if (!I->getParent() || !P->getParent() || !I->getFunction())
    return false;

  // If we have a DominatorTree then do a precise test.
  if (DT)
    return DT->dominates(I, P);

  // Otherwise, if the instruction is in the entry block and is not an invoke,
  // then it obviously dominates all phi nodes.
  if (I->getParent() == &I->getFunction()->getEntryBlock() &&
      !isa<InvokeInst>(I) && !isa<CallBrInst>(I))
    return true;

  return false;
}

/// Try to simplify a binary operator of form "V op OtherOp" where V is
/// "(B0 opex B1)" by distributing 'op' across 'opex' as
/// "(B0 op OtherOp) opex (B1 op OtherOp)".
static Value *expandBinOp(Instruction::BinaryOps Opcode, Value *V,
                          Value *OtherOp, Instruction::BinaryOps OpcodeToExpand,
                          const SimplifyQuery &Q, unsigned MaxRecurse) {
  auto *B = dyn_cast<BinaryOperator>(V);
  if (!B || B->getOpcode() != OpcodeToExpand)
    return nullptr;
  Value *B0 = B->getOperand(0), *B1 = B->getOperand(1);
  Value *L = SimplifyBinOp(Opcode, B0, OtherOp, Q, MaxRecurse);
  if (!L)
    return nullptr;
  Value *R = SimplifyBinOp(Opcode, B1, OtherOp, Q, MaxRecurse);
  if (!R)
    return nullptr;

  // Does the expanded pair of binops simplify to the existing binop?
  if ((L == B0 && R == B1) ||
      (Instruction::isCommutative(OpcodeToExpand) && L == B1 && R == B0)) {
    ++NumExpand;
    return B;
  }

  // Otherwise, return "L op' R" if it simplifies.
  Value *S = SimplifyBinOp(OpcodeToExpand, L, R, Q, MaxRecurse);
  if (!S)
    return nullptr;

  ++NumExpand;
  return S;
}

/// Try to simplify binops of form "A op (B op' C)" or the commuted variant by
/// distributing op over op'.
static Value *expandCommutativeBinOp(Instruction::BinaryOps Opcode,
                                     Value *L, Value *R,
                                     Instruction::BinaryOps OpcodeToExpand,
                                     const SimplifyQuery &Q,
                                     unsigned MaxRecurse) {
  // Recursion is always used, so bail out at once if we already hit the limit.
  if (!MaxRecurse--)
    return nullptr;

  if (Value *V = expandBinOp(Opcode, L, R, OpcodeToExpand, Q, MaxRecurse))
    return V;
  if (Value *V = expandBinOp(Opcode, R, L, OpcodeToExpand, Q, MaxRecurse))
    return V;
  return nullptr;
}

/// Generic simplifications for associative binary operations.
/// Returns the simpler value, or null if none was found.
static Value *SimplifyAssociativeBinOp(Instruction::BinaryOps Opcode,
                                       Value *LHS, Value *RHS,
                                       const SimplifyQuery &Q,
                                       unsigned MaxRecurse) {
  assert(Instruction::isAssociative(Opcode) && "Not an associative operation!");

  // Recursion is always used, so bail out at once if we already hit the limit.
  if (!MaxRecurse--)
    return nullptr;

  BinaryOperator *Op0 = dyn_cast<BinaryOperator>(LHS);
  BinaryOperator *Op1 = dyn_cast<BinaryOperator>(RHS);

  // Transform: "(A op B) op C" ==> "A op (B op C)" if it simplifies completely.
  if (Op0 && Op0->getOpcode() == Opcode) {
    Value *A = Op0->getOperand(0);
    Value *B = Op0->getOperand(1);
    Value *C = RHS;

    // Does "B op C" simplify?
    if (Value *V = SimplifyBinOp(Opcode, B, C, Q, MaxRecurse)) {
      // It does!  Return "A op V" if it simplifies or is already available.
      // If V equals B then "A op V" is just the LHS.
      if (V == B) return LHS;
      // Otherwise return "A op V" if it simplifies.
      if (Value *W = SimplifyBinOp(Opcode, A, V, Q, MaxRecurse)) {
        ++NumReassoc;
        return W;
      }
    }
  }

  // Transform: "A op (B op C)" ==> "(A op B) op C" if it simplifies completely.
  if (Op1 && Op1->getOpcode() == Opcode) {
    Value *A = LHS;
    Value *B = Op1->getOperand(0);
    Value *C = Op1->getOperand(1);

    // Does "A op B" simplify?
    if (Value *V = SimplifyBinOp(Opcode, A, B, Q, MaxRecurse)) {
      // It does!  Return "V op C" if it simplifies or is already available.
      // If V equals B then "V op C" is just the RHS.
      if (V == B) return RHS;
      // Otherwise return "V op C" if it simplifies.
      if (Value *W = SimplifyBinOp(Opcode, V, C, Q, MaxRecurse)) {
        ++NumReassoc;
        return W;
      }
    }
  }

  // The remaining transforms require commutativity as well as associativity.
  if (!Instruction::isCommutative(Opcode))
    return nullptr;

  // Transform: "(A op B) op C" ==> "(C op A) op B" if it simplifies completely.
  if (Op0 && Op0->getOpcode() == Opcode) {
    Value *A = Op0->getOperand(0);
    Value *B = Op0->getOperand(1);
    Value *C = RHS;

    // Does "C op A" simplify?
    if (Value *V = SimplifyBinOp(Opcode, C, A, Q, MaxRecurse)) {
      // It does!  Return "V op B" if it simplifies or is already available.
      // If V equals A then "V op B" is just the LHS.
      if (V == A) return LHS;
      // Otherwise return "V op B" if it simplifies.
      if (Value *W = SimplifyBinOp(Opcode, V, B, Q, MaxRecurse)) {
        ++NumReassoc;
        return W;
      }
    }
  }

  // Transform: "A op (B op C)" ==> "B op (C op A)" if it simplifies completely.
  if (Op1 && Op1->getOpcode() == Opcode) {
    Value *A = LHS;
    Value *B = Op1->getOperand(0);
    Value *C = Op1->getOperand(1);

    // Does "C op A" simplify?
    if (Value *V = SimplifyBinOp(Opcode, C, A, Q, MaxRecurse)) {
      // It does!  Return "B op V" if it simplifies or is already available.
      // If V equals C then "B op V" is just the RHS.
      if (V == C) return RHS;
      // Otherwise return "B op V" if it simplifies.
      if (Value *W = SimplifyBinOp(Opcode, B, V, Q, MaxRecurse)) {
        ++NumReassoc;
        return W;
      }
    }
  }

  return nullptr;
}

/// In the case of a binary operation with a select instruction as an operand,
/// try to simplify the binop by seeing whether evaluating it on both branches
/// of the select results in the same value. Returns the common value if so,
/// otherwise returns null.
static Value *ThreadBinOpOverSelect(Instruction::BinaryOps Opcode, Value *LHS,
                                    Value *RHS, const SimplifyQuery &Q,
                                    unsigned MaxRecurse) {
  // Recursion is always used, so bail out at once if we already hit the limit.
  if (!MaxRecurse--)
    return nullptr;

  SelectInst *SI;
  if (isa<SelectInst>(LHS)) {
    SI = cast<SelectInst>(LHS);
  } else {
    assert(isa<SelectInst>(RHS) && "No select instruction operand!");
    SI = cast<SelectInst>(RHS);
  }

  // Evaluate the BinOp on the true and false branches of the select.
  Value *TV;
  Value *FV;
  if (SI == LHS) {
    TV = SimplifyBinOp(Opcode, SI->getTrueValue(), RHS, Q, MaxRecurse);
    FV = SimplifyBinOp(Opcode, SI->getFalseValue(), RHS, Q, MaxRecurse);
  } else {
    TV = SimplifyBinOp(Opcode, LHS, SI->getTrueValue(), Q, MaxRecurse);
    FV = SimplifyBinOp(Opcode, LHS, SI->getFalseValue(), Q, MaxRecurse);
  }

  // If they simplified to the same value, then return the common value.
  // If they both failed to simplify then return null.
  if (TV == FV)
    return TV;

  // If one branch simplified to undef, return the other one.
  if (TV && isa<UndefValue>(TV))
    return FV;
  if (FV && isa<UndefValue>(FV))
    return TV;

  // If applying the operation did not change the true and false select values,
  // then the result of the binop is the select itself.
  if (TV == SI->getTrueValue() && FV == SI->getFalseValue())
    return SI;

  // If one branch simplified and the other did not, and the simplified
  // value is equal to the unsimplified one, return the simplified value.
  // For example, select (cond, X, X & Z) & Z -> X & Z.
  if ((FV && !TV) || (TV && !FV)) {
    // Check that the simplified value has the form "X op Y" where "op" is the
    // same as the original operation.
    Instruction *Simplified = dyn_cast<Instruction>(FV ? FV : TV);
    if (Simplified && Simplified->getOpcode() == unsigned(Opcode)) {
      // The value that didn't simplify is "UnsimplifiedLHS op UnsimplifiedRHS".
      // We already know that "op" is the same as for the simplified value.  See
      // if the operands match too.  If so, return the simplified value.
      Value *UnsimplifiedBranch = FV ? SI->getTrueValue() : SI->getFalseValue();
      Value *UnsimplifiedLHS = SI == LHS ? UnsimplifiedBranch : LHS;
      Value *UnsimplifiedRHS = SI == LHS ? RHS : UnsimplifiedBranch;
      if (Simplified->getOperand(0) == UnsimplifiedLHS &&
          Simplified->getOperand(1) == UnsimplifiedRHS)
        return Simplified;
      if (Simplified->isCommutative() &&
          Simplified->getOperand(1) == UnsimplifiedLHS &&
          Simplified->getOperand(0) == UnsimplifiedRHS)
        return Simplified;
    }
  }

  return nullptr;
}

/// In the case of a comparison with a select instruction, try to simplify the
/// comparison by seeing whether both branches of the select result in the same
/// value. Returns the common value if so, otherwise returns null.
/// For example, if we have:
///  %tmp = select i1 %cmp, i32 1, i32 2
///  %cmp1 = icmp sle i32 %tmp, 3
/// We can simplify %cmp1 to true, because both branches of select are
/// less than 3. We compose new comparison by substituting %tmp with both
/// branches of select and see if it can be simplified.
static Value *ThreadCmpOverSelect(CmpInst::Predicate Pred, Value *LHS,
                                  Value *RHS, const SimplifyQuery &Q,
                                  unsigned MaxRecurse) {
  // Recursion is always used, so bail out at once if we already hit the limit.
  if (!MaxRecurse--)
    return nullptr;

  // Make sure the select is on the LHS.
  if (!isa<SelectInst>(LHS)) {
    std::swap(LHS, RHS);
    Pred = CmpInst::getSwappedPredicate(Pred);
  }
  assert(isa<SelectInst>(LHS) && "Not comparing with a select instruction!");
  SelectInst *SI = cast<SelectInst>(LHS);
  Value *Cond = SI->getCondition();
  Value *TV = SI->getTrueValue();
  Value *FV = SI->getFalseValue();

  // Now that we have "cmp select(Cond, TV, FV), RHS", analyse it.
  // Does "cmp TV, RHS" simplify?
  Value *TCmp = simplifyCmpSelTrueCase(Pred, TV, RHS, Cond, Q, MaxRecurse);
  if (!TCmp)
    return nullptr;

  // Does "cmp FV, RHS" simplify?
  Value *FCmp = simplifyCmpSelFalseCase(Pred, FV, RHS, Cond, Q, MaxRecurse);
  if (!FCmp)
    return nullptr;

  // If both sides simplified to the same value, then use it as the result of
  // the original comparison.
  if (TCmp == FCmp)
    return TCmp;

  // The remaining cases only make sense if the select condition has the same
  // type as the result of the comparison, so bail out if this is not so.
  if (Cond->getType()->isVectorTy() == RHS->getType()->isVectorTy())
    return handleOtherCmpSelSimplifications(TCmp, FCmp, Cond, Q, MaxRecurse);

  return nullptr;
}

#if INTEL_CUSTOMIZATION
/// If we have a comparison with two select instructions which have the same
/// condition, try to simplify the comparison by seeing whether sibling branches
/// of select instructions result in the same value. Returns the common value if
/// so, otherwise returns null.
static Value *threadCmpOverTwoSelects(CmpInst::Predicate Pred, Value *LHS,
                                      Value *RHS, const SimplifyQuery &Q,
                                      unsigned MaxRecurse) {
  auto TTIAVX2 = TargetTransformInfo::AdvancedOptLevel::AO_TargetHasAVX2;
  if (!Q.TTI || !Q.TTI->isAdvancedOptEnabled(TTIAVX2))
    return nullptr;

  // Recursion is always used, so bail out at once if we already hit the limit.
  if (!MaxRecurse--)
    return nullptr;

  assert(isa<SelectInst>(LHS) && isa<SelectInst>(RHS) &&
         "Not comparing with a select instruction!");
  Value *Cond, *A, *B, *C, *D;
  // Check if both selects have the same condition
  if (!(match(LHS, m_Select(m_Value(Cond), m_Value(A), m_Value(B))) &&
        match(RHS, m_Select(m_Specific(Cond), m_Value(C), m_Value(D)))))
    return nullptr;

  // Try to simplify icmp with TRUE branches of both selects
  Value *TCmp = simplifyCmpSelTrueCase(Pred, A, C, Cond, Q, MaxRecurse);
  if (!TCmp)
    return nullptr;

  // Try to simplify icmp with FALSE branches of both selects
  Value *FCmp = simplifyCmpSelFalseCase(Pred, B, D, Cond, Q, MaxRecurse);
  if (!FCmp)
    return nullptr;

  // If both sides simplified to the same value, then use it as the result of
  // the original comparison.
  if (TCmp == FCmp)
    return TCmp;

  return handleOtherCmpSelSimplifications(TCmp, FCmp, Cond, Q, MaxRecurse);
}
#endif // INTEL_CUSTOMIZATION

/// In the case of a binary operation with an operand that is a PHI instruction,
/// try to simplify the binop by seeing whether evaluating it on the incoming
/// phi values yields the same result for every value. If so returns the common
/// value, otherwise returns null.
static Value *ThreadBinOpOverPHI(Instruction::BinaryOps Opcode, Value *LHS,
                                 Value *RHS, const SimplifyQuery &Q,
                                 unsigned MaxRecurse) {
  // Recursion is always used, so bail out at once if we already hit the limit.
  if (!MaxRecurse--)
    return nullptr;

  PHINode *PI;
  if (isa<PHINode>(LHS)) {
    PI = cast<PHINode>(LHS);
    // Bail out if RHS and the phi may be mutually interdependent due to a loop.
    if (!valueDominatesPHI(RHS, PI, Q.DT))
      return nullptr;
  } else {
    assert(isa<PHINode>(RHS) && "No PHI instruction operand!");
    PI = cast<PHINode>(RHS);
    // Bail out if LHS and the phi may be mutually interdependent due to a loop.
    if (!valueDominatesPHI(LHS, PI, Q.DT))
      return nullptr;
  }

  // Evaluate the BinOp on the incoming phi values.
  Value *CommonValue = nullptr;
  for (Value *Incoming : PI->incoming_values()) {
    // If the incoming value is the phi node itself, it can safely be skipped.
    if (Incoming == PI) continue;
    Value *V = PI == LHS ?
      SimplifyBinOp(Opcode, Incoming, RHS, Q, MaxRecurse) :
      SimplifyBinOp(Opcode, LHS, Incoming, Q, MaxRecurse);
    // If the operation failed to simplify, or simplified to a different value
    // to previously, then give up.
    if (!V || (CommonValue && V != CommonValue))
      return nullptr;
    CommonValue = V;
  }

  return CommonValue;
}

/// In the case of a comparison with a PHI instruction, try to simplify the
/// comparison by seeing whether comparing with all of the incoming phi values
/// yields the same result every time. If so returns the common result,
/// otherwise returns null.
static Value *ThreadCmpOverPHI(CmpInst::Predicate Pred, Value *LHS, Value *RHS,
                               const SimplifyQuery &Q, unsigned MaxRecurse) {
  // Recursion is always used, so bail out at once if we already hit the limit.
  if (!MaxRecurse--)
    return nullptr;

  // Make sure the phi is on the LHS.
  if (!isa<PHINode>(LHS)) {
    std::swap(LHS, RHS);
    Pred = CmpInst::getSwappedPredicate(Pred);
  }
  assert(isa<PHINode>(LHS) && "Not comparing with a phi instruction!");
  PHINode *PI = cast<PHINode>(LHS);

  // Bail out if RHS and the phi may be mutually interdependent due to a loop.
  if (!valueDominatesPHI(RHS, PI, Q.DT))
    return nullptr;

  // Evaluate the BinOp on the incoming phi values.
  Value *CommonValue = nullptr;
  for (unsigned u = 0, e = PI->getNumIncomingValues(); u < e; ++u) {
    Value *Incoming = PI->getIncomingValue(u);
    Instruction *InTI = PI->getIncomingBlock(u)->getTerminator();
    // If the incoming value is the phi node itself, it can safely be skipped.
    if (Incoming == PI) continue;
    // Change the context instruction to the "edge" that flows into the phi.
    // This is important because that is where incoming is actually "evaluated"
    // even though it is used later somewhere else.
    Value *V = SimplifyCmpInst(Pred, Incoming, RHS, Q.getWithInstruction(InTI),
                               MaxRecurse);
    // If the operation failed to simplify, or simplified to a different value
    // to previously, then give up.
    if (!V || (CommonValue && V != CommonValue))
      return nullptr;
    CommonValue = V;
  }

  return CommonValue;
}

static Constant *foldOrCommuteConstant(Instruction::BinaryOps Opcode,
                                       Value *&Op0, Value *&Op1,
                                       const SimplifyQuery &Q) {
  if (auto *CLHS = dyn_cast<Constant>(Op0)) {
    if (auto *CRHS = dyn_cast<Constant>(Op1))
      return ConstantFoldBinaryOpOperands(Opcode, CLHS, CRHS, Q.DL);

    // Canonicalize the constant to the RHS if this is a commutative operation.
    if (Instruction::isCommutative(Opcode))
      std::swap(Op0, Op1);
  }
  return nullptr;
}

/// Given operands for an Add, see if we can fold the result.
/// If not, this returns null.
static Value *SimplifyAddInst(Value *Op0, Value *Op1, bool IsNSW, bool IsNUW,
                              const SimplifyQuery &Q, unsigned MaxRecurse) {
  if (Constant *C = foldOrCommuteConstant(Instruction::Add, Op0, Op1, Q))
    return C;

  // X + undef -> undef
  if (match(Op1, m_Undef()))
    return Op1;

  // X + 0 -> X
  if (match(Op1, m_Zero()))
    return Op0;

  // If two operands are negative, return 0.
  if (isKnownNegation(Op0, Op1))
    return Constant::getNullValue(Op0->getType());

  // X + (Y - X) -> Y
  // (Y - X) + X -> Y
  // Eg: X + -X -> 0
  Value *Y = nullptr;
  if (match(Op1, m_Sub(m_Value(Y), m_Specific(Op0))) ||
      match(Op0, m_Sub(m_Value(Y), m_Specific(Op1))))
    return Y;

  // X + ~X -> -1   since   ~X = -X-1
  Type *Ty = Op0->getType();
  if (match(Op0, m_Not(m_Specific(Op1))) ||
      match(Op1, m_Not(m_Specific(Op0))))
    return Constant::getAllOnesValue(Ty);

  // add nsw/nuw (xor Y, signmask), signmask --> Y
  // The no-wrapping add guarantees that the top bit will be set by the add.
  // Therefore, the xor must be clearing the already set sign bit of Y.
  if ((IsNSW || IsNUW) && match(Op1, m_SignMask()) &&
      match(Op0, m_Xor(m_Value(Y), m_SignMask())))
    return Y;

  // add nuw %x, -1  ->  -1, because %x can only be 0.
  if (IsNUW && match(Op1, m_AllOnes()))
    return Op1; // Which is -1.

  /// i1 add -> xor.
  if (MaxRecurse && Op0->getType()->isIntOrIntVectorTy(1))
    if (Value *V = SimplifyXorInst(Op0, Op1, Q, MaxRecurse-1))
      return V;

  // Try some generic simplifications for associative operations.
  if (Value *V = SimplifyAssociativeBinOp(Instruction::Add, Op0, Op1, Q,
                                          MaxRecurse))
    return V;

  // Threading Add over selects and phi nodes is pointless, so don't bother.
  // Threading over the select in "A + select(cond, B, C)" means evaluating
  // "A+B" and "A+C" and seeing if they are equal; but they are equal if and
  // only if B and C are equal.  If B and C are equal then (since we assume
  // that operands have already been simplified) "select(cond, B, C)" should
  // have been simplified to the common value of B and C already.  Analysing
  // "A+B" and "A+C" thus gains nothing, but costs compile time.  Similarly
  // for threading over phi nodes.

  return nullptr;
}

Value *llvm::SimplifyAddInst(Value *Op0, Value *Op1, bool IsNSW, bool IsNUW,
                             const SimplifyQuery &Query) {
  return ::SimplifyAddInst(Op0, Op1, IsNSW, IsNUW, Query, RecursionLimit);
}

/// Compute the base pointer and cumulative constant offsets for V.
///
/// This strips all constant offsets off of V, leaving it the base pointer, and
/// accumulates the total constant offset applied in the returned constant. It
/// returns 0 if V is not a pointer, and returns the constant '0' if there are
/// no constant offsets applied.
///
/// This is very similar to GetPointerBaseWithConstantOffset except it doesn't
/// follow non-inbounds geps. This allows it to remain usable for icmp ult/etc.
/// folding.
static Constant *stripAndComputeConstantOffsets(const DataLayout &DL, Value *&V,
                                                bool AllowNonInbounds = false) {
  assert(V->getType()->isPtrOrPtrVectorTy());

  Type *IntIdxTy = DL.getIndexType(V->getType())->getScalarType();
  APInt Offset = APInt::getNullValue(IntIdxTy->getIntegerBitWidth());

  V = V->stripAndAccumulateConstantOffsets(DL, Offset, AllowNonInbounds);
  // As that strip may trace through `addrspacecast`, need to sext or trunc
  // the offset calculated.
  IntIdxTy = DL.getIndexType(V->getType())->getScalarType();
  Offset = Offset.sextOrTrunc(IntIdxTy->getIntegerBitWidth());

  Constant *OffsetIntPtr = ConstantInt::get(IntIdxTy, Offset);
  if (VectorType *VecTy = dyn_cast<VectorType>(V->getType()))
    return ConstantVector::getSplat(VecTy->getElementCount(), OffsetIntPtr);
  return OffsetIntPtr;
}

/// Compute the constant difference between two pointer values.
/// If the difference is not a constant, returns zero.
static Constant *computePointerDifference(const DataLayout &DL, Value *LHS,
                                          Value *RHS) {
  Constant *LHSOffset = stripAndComputeConstantOffsets(DL, LHS);
  Constant *RHSOffset = stripAndComputeConstantOffsets(DL, RHS);

  // If LHS and RHS are not related via constant offsets to the same base
  // value, there is nothing we can do here.
  if (LHS != RHS)
    return nullptr;

  // Otherwise, the difference of LHS - RHS can be computed as:
  //    LHS - RHS
  //  = (LHSOffset + Base) - (RHSOffset + Base)
  //  = LHSOffset - RHSOffset
  return ConstantExpr::getSub(LHSOffset, RHSOffset);
}

/// Given operands for a Sub, see if we can fold the result.
/// If not, this returns null.
static Value *SimplifySubInst(Value *Op0, Value *Op1, bool isNSW, bool isNUW,
                              const SimplifyQuery &Q, unsigned MaxRecurse) {
  if (Constant *C = foldOrCommuteConstant(Instruction::Sub, Op0, Op1, Q))
    return C;

  // X - undef -> undef
  // undef - X -> undef
  if (match(Op0, m_Undef()) || match(Op1, m_Undef()))
    return UndefValue::get(Op0->getType());

  // X - 0 -> X
  if (match(Op1, m_Zero()))
    return Op0;

  // X - X -> 0
  if (Op0 == Op1)
    return Constant::getNullValue(Op0->getType());

  // Is this a negation?
  if (match(Op0, m_Zero())) {
    // 0 - X -> 0 if the sub is NUW.
    if (isNUW)
      return Constant::getNullValue(Op0->getType());

    KnownBits Known = computeKnownBits(Op1, Q.DL, 0, Q.AC, Q.CxtI, Q.DT);
    if (Known.Zero.isMaxSignedValue()) {
      // Op1 is either 0 or the minimum signed value. If the sub is NSW, then
      // Op1 must be 0 because negating the minimum signed value is undefined.
      if (isNSW)
        return Constant::getNullValue(Op0->getType());

      // 0 - X -> X if X is 0 or the minimum signed value.
      return Op1;
    }
  }

  // (X + Y) - Z -> X + (Y - Z) or Y + (X - Z) if everything simplifies.
  // For example, (X + Y) - Y -> X; (Y + X) - Y -> X
  Value *X = nullptr, *Y = nullptr, *Z = Op1;
  if (MaxRecurse && match(Op0, m_Add(m_Value(X), m_Value(Y)))) { // (X + Y) - Z
    // See if "V === Y - Z" simplifies.
    if (Value *V = SimplifyBinOp(Instruction::Sub, Y, Z, Q, MaxRecurse-1))
      // It does!  Now see if "X + V" simplifies.
      if (Value *W = SimplifyBinOp(Instruction::Add, X, V, Q, MaxRecurse-1)) {
        // It does, we successfully reassociated!
        ++NumReassoc;
        return W;
      }
    // See if "V === X - Z" simplifies.
    if (Value *V = SimplifyBinOp(Instruction::Sub, X, Z, Q, MaxRecurse-1))
      // It does!  Now see if "Y + V" simplifies.
      if (Value *W = SimplifyBinOp(Instruction::Add, Y, V, Q, MaxRecurse-1)) {
        // It does, we successfully reassociated!
        ++NumReassoc;
        return W;
      }
  }

  // X - (Y + Z) -> (X - Y) - Z or (X - Z) - Y if everything simplifies.
  // For example, X - (X + 1) -> -1
  X = Op0;
  if (MaxRecurse && match(Op1, m_Add(m_Value(Y), m_Value(Z)))) { // X - (Y + Z)
    // See if "V === X - Y" simplifies.
    if (Value *V = SimplifyBinOp(Instruction::Sub, X, Y, Q, MaxRecurse-1))
      // It does!  Now see if "V - Z" simplifies.
      if (Value *W = SimplifyBinOp(Instruction::Sub, V, Z, Q, MaxRecurse-1)) {
        // It does, we successfully reassociated!
        ++NumReassoc;
        return W;
      }
    // See if "V === X - Z" simplifies.
    if (Value *V = SimplifyBinOp(Instruction::Sub, X, Z, Q, MaxRecurse-1))
      // It does!  Now see if "V - Y" simplifies.
      if (Value *W = SimplifyBinOp(Instruction::Sub, V, Y, Q, MaxRecurse-1)) {
        // It does, we successfully reassociated!
        ++NumReassoc;
        return W;
      }
  }

  // Z - (X - Y) -> (Z - X) + Y if everything simplifies.
  // For example, X - (X - Y) -> Y.
  Z = Op0;
  if (MaxRecurse && match(Op1, m_Sub(m_Value(X), m_Value(Y)))) // Z - (X - Y)
    // See if "V === Z - X" simplifies.
    if (Value *V = SimplifyBinOp(Instruction::Sub, Z, X, Q, MaxRecurse-1))
      // It does!  Now see if "V + Y" simplifies.
      if (Value *W = SimplifyBinOp(Instruction::Add, V, Y, Q, MaxRecurse-1)) {
        // It does, we successfully reassociated!
        ++NumReassoc;
        return W;
      }

  // trunc(X) - trunc(Y) -> trunc(X - Y) if everything simplifies.
  if (MaxRecurse && match(Op0, m_Trunc(m_Value(X))) &&
      match(Op1, m_Trunc(m_Value(Y))))
    if (X->getType() == Y->getType())
      // See if "V === X - Y" simplifies.
      if (Value *V = SimplifyBinOp(Instruction::Sub, X, Y, Q, MaxRecurse-1))
        // It does!  Now see if "trunc V" simplifies.
        if (Value *W = SimplifyCastInst(Instruction::Trunc, V, Op0->getType(),
                                        Q, MaxRecurse - 1))
          // It does, return the simplified "trunc V".
          return W;

  // Variations on GEP(base, I, ...) - GEP(base, i, ...) -> GEP(null, I-i, ...).
  if (match(Op0, m_PtrToInt(m_Value(X))) &&
      match(Op1, m_PtrToInt(m_Value(Y))))
    if (Constant *Result = computePointerDifference(Q.DL, X, Y))
      return ConstantExpr::getIntegerCast(Result, Op0->getType(), true);

  // i1 sub -> xor.
  if (MaxRecurse && Op0->getType()->isIntOrIntVectorTy(1))
    if (Value *V = SimplifyXorInst(Op0, Op1, Q, MaxRecurse-1))
      return V;

  // Threading Sub over selects and phi nodes is pointless, so don't bother.
  // Threading over the select in "A - select(cond, B, C)" means evaluating
  // "A-B" and "A-C" and seeing if they are equal; but they are equal if and
  // only if B and C are equal.  If B and C are equal then (since we assume
  // that operands have already been simplified) "select(cond, B, C)" should
  // have been simplified to the common value of B and C already.  Analysing
  // "A-B" and "A-C" thus gains nothing, but costs compile time.  Similarly
  // for threading over phi nodes.

  return nullptr;
}

Value *llvm::SimplifySubInst(Value *Op0, Value *Op1, bool isNSW, bool isNUW,
                             const SimplifyQuery &Q) {
  return ::SimplifySubInst(Op0, Op1, isNSW, isNUW, Q, RecursionLimit);
}

/// Given operands for a Mul, see if we can fold the result.
/// If not, this returns null.
static Value *SimplifyMulInst(Value *Op0, Value *Op1, const SimplifyQuery &Q,
                              unsigned MaxRecurse) {
  if (Constant *C = foldOrCommuteConstant(Instruction::Mul, Op0, Op1, Q))
    return C;

  // X * undef -> 0
  // X * 0 -> 0
  if (match(Op1, m_CombineOr(m_Undef(), m_Zero())))
    return Constant::getNullValue(Op0->getType());

  // X * 1 -> X
  if (match(Op1, m_One()))
    return Op0;

  // (X / Y) * Y -> X if the division is exact.
  Value *X = nullptr;
  if (Q.IIQ.UseInstrInfo &&
      (match(Op0,
             m_Exact(m_IDiv(m_Value(X), m_Specific(Op1)))) ||     // (X / Y) * Y
       match(Op1, m_Exact(m_IDiv(m_Value(X), m_Specific(Op0)))))) // Y * (X / Y)
    return X;

  // i1 mul -> and.
  if (MaxRecurse && Op0->getType()->isIntOrIntVectorTy(1))
    if (Value *V = SimplifyAndInst(Op0, Op1, Q, MaxRecurse-1))
      return V;

  // Try some generic simplifications for associative operations.
  if (Value *V = SimplifyAssociativeBinOp(Instruction::Mul, Op0, Op1, Q,
                                          MaxRecurse))
    return V;

  // Mul distributes over Add. Try some generic simplifications based on this.
  if (Value *V = expandCommutativeBinOp(Instruction::Mul, Op0, Op1,
                                        Instruction::Add, Q, MaxRecurse))
    return V;

  // If the operation is with the result of a select instruction, check whether
  // operating on either branch of the select always yields the same value.
  if (isa<SelectInst>(Op0) || isa<SelectInst>(Op1))
    if (Value *V = ThreadBinOpOverSelect(Instruction::Mul, Op0, Op1, Q,
                                         MaxRecurse))
      return V;

  // If the operation is with the result of a phi instruction, check whether
  // operating on all incoming values of the phi always yields the same value.
  if (isa<PHINode>(Op0) || isa<PHINode>(Op1))
    if (Value *V = ThreadBinOpOverPHI(Instruction::Mul, Op0, Op1, Q,
                                      MaxRecurse))
      return V;

  return nullptr;
}

Value *llvm::SimplifyMulInst(Value *Op0, Value *Op1, const SimplifyQuery &Q) {
  return ::SimplifyMulInst(Op0, Op1, Q, RecursionLimit);
}

/// Check for common or similar folds of integer division or integer remainder.
/// This applies to all 4 opcodes (sdiv/udiv/srem/urem).
static Value *simplifyDivRem(Value *Op0, Value *Op1, bool IsDiv) {
  Type *Ty = Op0->getType();

  // X / undef -> undef
  // X % undef -> undef
  if (match(Op1, m_Undef()))
    return Op1;

  // X / 0 -> undef
  // X % 0 -> undef
  // We don't need to preserve faults!
  if (match(Op1, m_Zero()))
    return UndefValue::get(Ty);

  // If any element of a constant divisor fixed width vector is zero or undef,
  // the whole op is undef.
  auto *Op1C = dyn_cast<Constant>(Op1);
  auto *VTy = dyn_cast<FixedVectorType>(Ty);
  if (Op1C && VTy) {
    unsigned NumElts = VTy->getNumElements();
    for (unsigned i = 0; i != NumElts; ++i) {
      Constant *Elt = Op1C->getAggregateElement(i);
      if (Elt && (Elt->isNullValue() || isa<UndefValue>(Elt)))
        return UndefValue::get(Ty);
    }
  }

  // undef / X -> 0
  // undef % X -> 0
  if (match(Op0, m_Undef()))
    return Constant::getNullValue(Ty);

  // 0 / X -> 0
  // 0 % X -> 0
  if (match(Op0, m_Zero()))
    return Constant::getNullValue(Op0->getType());

  // X / X -> 1
  // X % X -> 0
  if (Op0 == Op1)
    return IsDiv ? ConstantInt::get(Ty, 1) : Constant::getNullValue(Ty);

  // X / 1 -> X
  // X % 1 -> 0
  // If this is a boolean op (single-bit element type), we can't have
  // division-by-zero or remainder-by-zero, so assume the divisor is 1.
  // Similarly, if we're zero-extending a boolean divisor, then assume it's a 1.
  Value *X;
  if (match(Op1, m_One()) || Ty->isIntOrIntVectorTy(1) ||
      (match(Op1, m_ZExt(m_Value(X))) && X->getType()->isIntOrIntVectorTy(1)))
    return IsDiv ? Op0 : Constant::getNullValue(Ty);

  return nullptr;
}

/// Given a predicate and two operands, return true if the comparison is true.
/// This is a helper for div/rem simplification where we return some other value
/// when we can prove a relationship between the operands.
static bool isICmpTrue(ICmpInst::Predicate Pred, Value *LHS, Value *RHS,
                       const SimplifyQuery &Q, unsigned MaxRecurse) {
  Value *V = SimplifyICmpInst(Pred, LHS, RHS, Q, MaxRecurse);
  Constant *C = dyn_cast_or_null<Constant>(V);
  return (C && C->isAllOnesValue());
}

/// Return true if we can simplify X / Y to 0. Remainder can adapt that answer
/// to simplify X % Y to X.
static bool isDivZero(Value *X, Value *Y, const SimplifyQuery &Q,
                      unsigned MaxRecurse, bool IsSigned) {
  // Recursion is always used, so bail out at once if we already hit the limit.
  if (!MaxRecurse--)
    return false;

  if (IsSigned) {
    // |X| / |Y| --> 0
    //
    // We require that 1 operand is a simple constant. That could be extended to
    // 2 variables if we computed the sign bit for each.
    //
    // Make sure that a constant is not the minimum signed value because taking
    // the abs() of that is undefined.
    Type *Ty = X->getType();
    const APInt *C;
    if (match(X, m_APInt(C)) && !C->isMinSignedValue()) {
      // Is the variable divisor magnitude always greater than the constant
      // dividend magnitude?
      // |Y| > |C| --> Y < -abs(C) or Y > abs(C)
      Constant *PosDividendC = ConstantInt::get(Ty, C->abs());
      Constant *NegDividendC = ConstantInt::get(Ty, -C->abs());
      if (isICmpTrue(CmpInst::ICMP_SLT, Y, NegDividendC, Q, MaxRecurse) ||
          isICmpTrue(CmpInst::ICMP_SGT, Y, PosDividendC, Q, MaxRecurse))
        return true;
    }
    if (match(Y, m_APInt(C))) {
      // Special-case: we can't take the abs() of a minimum signed value. If
      // that's the divisor, then all we have to do is prove that the dividend
      // is also not the minimum signed value.
      if (C->isMinSignedValue())
        return isICmpTrue(CmpInst::ICMP_NE, X, Y, Q, MaxRecurse);

      // Is the variable dividend magnitude always less than the constant
      // divisor magnitude?
      // |X| < |C| --> X > -abs(C) and X < abs(C)
      Constant *PosDivisorC = ConstantInt::get(Ty, C->abs());
      Constant *NegDivisorC = ConstantInt::get(Ty, -C->abs());
      if (isICmpTrue(CmpInst::ICMP_SGT, X, NegDivisorC, Q, MaxRecurse) &&
          isICmpTrue(CmpInst::ICMP_SLT, X, PosDivisorC, Q, MaxRecurse))
        return true;
    }
    return false;
  }

  // IsSigned == false.
  // Is the dividend unsigned less than the divisor?
  return isICmpTrue(ICmpInst::ICMP_ULT, X, Y, Q, MaxRecurse);
}

/// These are simplifications common to SDiv and UDiv.
static Value *simplifyDiv(Instruction::BinaryOps Opcode, Value *Op0, Value *Op1,
                          const SimplifyQuery &Q, unsigned MaxRecurse) {
  if (Constant *C = foldOrCommuteConstant(Opcode, Op0, Op1, Q))
    return C;

  if (Value *V = simplifyDivRem(Op0, Op1, true))
    return V;

  bool IsSigned = Opcode == Instruction::SDiv;

  // (X * Y) / Y -> X if the multiplication does not overflow.
  Value *X;
  if (match(Op0, m_c_Mul(m_Value(X), m_Specific(Op1)))) {
    auto *Mul = cast<OverflowingBinaryOperator>(Op0);
    // If the Mul does not overflow, then we are good to go.
    if ((IsSigned && Q.IIQ.hasNoSignedWrap(Mul)) ||
        (!IsSigned && Q.IIQ.hasNoUnsignedWrap(Mul)))
      return X;
    // If X has the form X = A / Y, then X * Y cannot overflow.
    if ((IsSigned && match(X, m_SDiv(m_Value(), m_Specific(Op1)))) ||
        (!IsSigned && match(X, m_UDiv(m_Value(), m_Specific(Op1)))))
      return X;
  }

  // (X rem Y) / Y -> 0
  if ((IsSigned && match(Op0, m_SRem(m_Value(), m_Specific(Op1)))) ||
      (!IsSigned && match(Op0, m_URem(m_Value(), m_Specific(Op1)))))
    return Constant::getNullValue(Op0->getType());

  // (X /u C1) /u C2 -> 0 if C1 * C2 overflow
  ConstantInt *C1, *C2;
  if (!IsSigned && match(Op0, m_UDiv(m_Value(X), m_ConstantInt(C1))) &&
      match(Op1, m_ConstantInt(C2))) {
    bool Overflow;
    (void)C1->getValue().umul_ov(C2->getValue(), Overflow);
    if (Overflow)
      return Constant::getNullValue(Op0->getType());
  }

  // If the operation is with the result of a select instruction, check whether
  // operating on either branch of the select always yields the same value.
  if (isa<SelectInst>(Op0) || isa<SelectInst>(Op1))
    if (Value *V = ThreadBinOpOverSelect(Opcode, Op0, Op1, Q, MaxRecurse))
      return V;

  // If the operation is with the result of a phi instruction, check whether
  // operating on all incoming values of the phi always yields the same value.
  if (isa<PHINode>(Op0) || isa<PHINode>(Op1))
    if (Value *V = ThreadBinOpOverPHI(Opcode, Op0, Op1, Q, MaxRecurse))
      return V;

  if (isDivZero(Op0, Op1, Q, MaxRecurse, IsSigned))
    return Constant::getNullValue(Op0->getType());

  return nullptr;
}

/// These are simplifications common to SRem and URem.
static Value *simplifyRem(Instruction::BinaryOps Opcode, Value *Op0, Value *Op1,
                          const SimplifyQuery &Q, unsigned MaxRecurse) {
  if (Constant *C = foldOrCommuteConstant(Opcode, Op0, Op1, Q))
    return C;

  if (Value *V = simplifyDivRem(Op0, Op1, false))
    return V;

  // (X % Y) % Y -> X % Y
  if ((Opcode == Instruction::SRem &&
       match(Op0, m_SRem(m_Value(), m_Specific(Op1)))) ||
      (Opcode == Instruction::URem &&
       match(Op0, m_URem(m_Value(), m_Specific(Op1)))))
    return Op0;

  // (X << Y) % X -> 0
  if (Q.IIQ.UseInstrInfo &&
      ((Opcode == Instruction::SRem &&
        match(Op0, m_NSWShl(m_Specific(Op1), m_Value()))) ||
       (Opcode == Instruction::URem &&
        match(Op0, m_NUWShl(m_Specific(Op1), m_Value())))))
    return Constant::getNullValue(Op0->getType());

  // If the operation is with the result of a select instruction, check whether
  // operating on either branch of the select always yields the same value.
  if (isa<SelectInst>(Op0) || isa<SelectInst>(Op1))
    if (Value *V = ThreadBinOpOverSelect(Opcode, Op0, Op1, Q, MaxRecurse))
      return V;

  // If the operation is with the result of a phi instruction, check whether
  // operating on all incoming values of the phi always yields the same value.
  if (isa<PHINode>(Op0) || isa<PHINode>(Op1))
    if (Value *V = ThreadBinOpOverPHI(Opcode, Op0, Op1, Q, MaxRecurse))
      return V;

  // If X / Y == 0, then X % Y == X.
  if (isDivZero(Op0, Op1, Q, MaxRecurse, Opcode == Instruction::SRem))
    return Op0;

  return nullptr;
}

/// Given operands for an SDiv, see if we can fold the result.
/// If not, this returns null.
static Value *SimplifySDivInst(Value *Op0, Value *Op1, const SimplifyQuery &Q,
                               unsigned MaxRecurse) {
  // If two operands are negated and no signed overflow, return -1.
  if (isKnownNegation(Op0, Op1, /*NeedNSW=*/true))
    return Constant::getAllOnesValue(Op0->getType());

  return simplifyDiv(Instruction::SDiv, Op0, Op1, Q, MaxRecurse);
}

Value *llvm::SimplifySDivInst(Value *Op0, Value *Op1, const SimplifyQuery &Q) {
  return ::SimplifySDivInst(Op0, Op1, Q, RecursionLimit);
}

/// Given operands for a UDiv, see if we can fold the result.
/// If not, this returns null.
static Value *SimplifyUDivInst(Value *Op0, Value *Op1, const SimplifyQuery &Q,
                               unsigned MaxRecurse) {
  return simplifyDiv(Instruction::UDiv, Op0, Op1, Q, MaxRecurse);
}

Value *llvm::SimplifyUDivInst(Value *Op0, Value *Op1, const SimplifyQuery &Q) {
  return ::SimplifyUDivInst(Op0, Op1, Q, RecursionLimit);
}

/// Given operands for an SRem, see if we can fold the result.
/// If not, this returns null.
static Value *SimplifySRemInst(Value *Op0, Value *Op1, const SimplifyQuery &Q,
                               unsigned MaxRecurse) {
  // If the divisor is 0, the result is undefined, so assume the divisor is -1.
  // srem Op0, (sext i1 X) --> srem Op0, -1 --> 0
  Value *X;
  if (match(Op1, m_SExt(m_Value(X))) && X->getType()->isIntOrIntVectorTy(1))
    return ConstantInt::getNullValue(Op0->getType());

  // If the two operands are negated, return 0.
  if (isKnownNegation(Op0, Op1))
    return ConstantInt::getNullValue(Op0->getType());

  return simplifyRem(Instruction::SRem, Op0, Op1, Q, MaxRecurse);
}

Value *llvm::SimplifySRemInst(Value *Op0, Value *Op1, const SimplifyQuery &Q) {
  return ::SimplifySRemInst(Op0, Op1, Q, RecursionLimit);
}

/// Given operands for a URem, see if we can fold the result.
/// If not, this returns null.
static Value *SimplifyURemInst(Value *Op0, Value *Op1, const SimplifyQuery &Q,
                               unsigned MaxRecurse) {
  return simplifyRem(Instruction::URem, Op0, Op1, Q, MaxRecurse);
}

Value *llvm::SimplifyURemInst(Value *Op0, Value *Op1, const SimplifyQuery &Q) {
  return ::SimplifyURemInst(Op0, Op1, Q, RecursionLimit);
}

/// Returns true if a shift by \c Amount always yields undef.
static bool isUndefShift(Value *Amount) {
  Constant *C = dyn_cast<Constant>(Amount);
  if (!C)
    return false;

  // X shift by undef -> undef because it may shift by the bitwidth.
  if (isa<UndefValue>(C))
    return true;

  // Shifting by the bitwidth or more is undefined.
  if (ConstantInt *CI = dyn_cast<ConstantInt>(C))
    if (CI->getValue().getLimitedValue() >=
        CI->getType()->getScalarSizeInBits())
      return true;

  // If all lanes of a vector shift are undefined the whole shift is.
  if (isa<ConstantVector>(C) || isa<ConstantDataVector>(C)) {
    for (unsigned I = 0,
                  E = cast<FixedVectorType>(C->getType())->getNumElements();
         I != E; ++I)
      if (!isUndefShift(C->getAggregateElement(I)))
        return false;
    return true;
  }

  return false;
}

/// Given operands for an Shl, LShr or AShr, see if we can fold the result.
/// If not, this returns null.
static Value *SimplifyShift(Instruction::BinaryOps Opcode, Value *Op0,
                            Value *Op1, const SimplifyQuery &Q, unsigned MaxRecurse) {
  if (Constant *C = foldOrCommuteConstant(Opcode, Op0, Op1, Q))
    return C;

  // 0 shift by X -> 0
  if (match(Op0, m_Zero()))
    return Constant::getNullValue(Op0->getType());

  // X shift by 0 -> X
  // Shift-by-sign-extended bool must be shift-by-0 because shift-by-all-ones
  // would be poison.
  Value *X;
  if (match(Op1, m_Zero()) ||
      (match(Op1, m_SExt(m_Value(X))) && X->getType()->isIntOrIntVectorTy(1)))
    return Op0;

  // Fold undefined shifts.
  if (isUndefShift(Op1))
    return UndefValue::get(Op0->getType());

  // If the operation is with the result of a select instruction, check whether
  // operating on either branch of the select always yields the same value.
  if (isa<SelectInst>(Op0) || isa<SelectInst>(Op1))
    if (Value *V = ThreadBinOpOverSelect(Opcode, Op0, Op1, Q, MaxRecurse))
      return V;

  // If the operation is with the result of a phi instruction, check whether
  // operating on all incoming values of the phi always yields the same value.
  if (isa<PHINode>(Op0) || isa<PHINode>(Op1))
    if (Value *V = ThreadBinOpOverPHI(Opcode, Op0, Op1, Q, MaxRecurse))
      return V;

  // If any bits in the shift amount make that value greater than or equal to
  // the number of bits in the type, the shift is undefined.
  KnownBits Known = computeKnownBits(Op1, Q.DL, 0, Q.AC, Q.CxtI, Q.DT);
  if (Known.One.getLimitedValue() >= Known.getBitWidth())
    return UndefValue::get(Op0->getType());

  // If all valid bits in the shift amount are known zero, the first operand is
  // unchanged.
  unsigned NumValidShiftBits = Log2_32_Ceil(Known.getBitWidth());
  if (Known.countMinTrailingZeros() >= NumValidShiftBits)
    return Op0;

  return nullptr;
}

/// Given operands for an Shl, LShr or AShr, see if we can
/// fold the result.  If not, this returns null.
static Value *SimplifyRightShift(Instruction::BinaryOps Opcode, Value *Op0,
                                 Value *Op1, bool isExact, const SimplifyQuery &Q,
                                 unsigned MaxRecurse) {
  if (Value *V = SimplifyShift(Opcode, Op0, Op1, Q, MaxRecurse))
    return V;

  // X >> X -> 0
  if (Op0 == Op1)
    return Constant::getNullValue(Op0->getType());

  // undef >> X -> 0
  // undef >> X -> undef (if it's exact)
  if (match(Op0, m_Undef()))
    return isExact ? Op0 : Constant::getNullValue(Op0->getType());

  // The low bit cannot be shifted out of an exact shift if it is set.
  if (isExact) {
    KnownBits Op0Known = computeKnownBits(Op0, Q.DL, /*Depth=*/0, Q.AC, Q.CxtI, Q.DT);
    if (Op0Known.One[0])
      return Op0;
  }

  return nullptr;
}

/// Given operands for an Shl, see if we can fold the result.
/// If not, this returns null.
static Value *SimplifyShlInst(Value *Op0, Value *Op1, bool isNSW, bool isNUW,
                              const SimplifyQuery &Q, unsigned MaxRecurse) {
  if (Value *V = SimplifyShift(Instruction::Shl, Op0, Op1, Q, MaxRecurse))
    return V;

  // undef << X -> 0
  // undef << X -> undef if (if it's NSW/NUW)
  if (match(Op0, m_Undef()))
    return isNSW || isNUW ? Op0 : Constant::getNullValue(Op0->getType());

  // (X >> A) << A -> X
  Value *X;
  if (Q.IIQ.UseInstrInfo &&
      match(Op0, m_Exact(m_Shr(m_Value(X), m_Specific(Op1)))))
    return X;

  // shl nuw i8 C, %x  ->  C  iff C has sign bit set.
  if (isNUW && match(Op0, m_Negative()))
    return Op0;
  // NOTE: could use computeKnownBits() / LazyValueInfo,
  // but the cost-benefit analysis suggests it isn't worth it.

  return nullptr;
}

Value *llvm::SimplifyShlInst(Value *Op0, Value *Op1, bool isNSW, bool isNUW,
                             const SimplifyQuery &Q) {
  return ::SimplifyShlInst(Op0, Op1, isNSW, isNUW, Q, RecursionLimit);
}

/// Given operands for an LShr, see if we can fold the result.
/// If not, this returns null.
static Value *SimplifyLShrInst(Value *Op0, Value *Op1, bool isExact,
                               const SimplifyQuery &Q, unsigned MaxRecurse) {
  if (Value *V = SimplifyRightShift(Instruction::LShr, Op0, Op1, isExact, Q,
                                    MaxRecurse))
      return V;

  // (X << A) >> A -> X
  Value *X;
  if (match(Op0, m_NUWShl(m_Value(X), m_Specific(Op1))))
    return X;

  // ((X << A) | Y) >> A -> X  if effective width of Y is not larger than A.
  // We can return X as we do in the above case since OR alters no bits in X.
  // SimplifyDemandedBits in InstCombine can do more general optimization for
  // bit manipulation. This pattern aims to provide opportunities for other
  // optimizers by supporting a simple but common case in InstSimplify.
  Value *Y;
  const APInt *ShRAmt, *ShLAmt;
  if (match(Op1, m_APInt(ShRAmt)) &&
      match(Op0, m_c_Or(m_NUWShl(m_Value(X), m_APInt(ShLAmt)), m_Value(Y))) &&
      *ShRAmt == *ShLAmt) {
    const KnownBits YKnown = computeKnownBits(Y, Q.DL, 0, Q.AC, Q.CxtI, Q.DT);
    const unsigned Width = Op0->getType()->getScalarSizeInBits();
    const unsigned EffWidthY = Width - YKnown.countMinLeadingZeros();
    if (ShRAmt->uge(EffWidthY))
      return X;
  }

  return nullptr;
}

Value *llvm::SimplifyLShrInst(Value *Op0, Value *Op1, bool isExact,
                              const SimplifyQuery &Q) {
  return ::SimplifyLShrInst(Op0, Op1, isExact, Q, RecursionLimit);
}

/// Given operands for an AShr, see if we can fold the result.
/// If not, this returns null.
static Value *SimplifyAShrInst(Value *Op0, Value *Op1, bool isExact,
                               const SimplifyQuery &Q, unsigned MaxRecurse) {
  if (Value *V = SimplifyRightShift(Instruction::AShr, Op0, Op1, isExact, Q,
                                    MaxRecurse))
    return V;

  // all ones >>a X -> -1
  // Do not return Op0 because it may contain undef elements if it's a vector.
  if (match(Op0, m_AllOnes()))
    return Constant::getAllOnesValue(Op0->getType());

  // (X << A) >> A -> X
  Value *X;
  if (Q.IIQ.UseInstrInfo && match(Op0, m_NSWShl(m_Value(X), m_Specific(Op1))))
    return X;

  // Arithmetic shifting an all-sign-bit value is a no-op.
  unsigned NumSignBits = ComputeNumSignBits(Op0, Q.DL, 0, Q.AC, Q.CxtI, Q.DT);
  if (NumSignBits == Op0->getType()->getScalarSizeInBits())
    return Op0;

  return nullptr;
}

Value *llvm::SimplifyAShrInst(Value *Op0, Value *Op1, bool isExact,
                              const SimplifyQuery &Q) {
  return ::SimplifyAShrInst(Op0, Op1, isExact, Q, RecursionLimit);
}

/// Commuted variants are assumed to be handled by calling this function again
/// with the parameters swapped.
static Value *simplifyUnsignedRangeCheck(ICmpInst *ZeroICmp,
                                         ICmpInst *UnsignedICmp, bool IsAnd,
                                         const SimplifyQuery &Q) {
  Value *X, *Y;

  ICmpInst::Predicate EqPred;
  if (!match(ZeroICmp, m_ICmp(EqPred, m_Value(Y), m_Zero())) ||
      !ICmpInst::isEquality(EqPred))
    return nullptr;

  ICmpInst::Predicate UnsignedPred;

  Value *A, *B;
  // Y = (A - B);
  if (match(Y, m_Sub(m_Value(A), m_Value(B)))) {
    if (match(UnsignedICmp,
              m_c_ICmp(UnsignedPred, m_Specific(A), m_Specific(B))) &&
        ICmpInst::isUnsigned(UnsignedPred)) {
      // A >=/<= B || (A - B) != 0  <-->  true
      if ((UnsignedPred == ICmpInst::ICMP_UGE ||
           UnsignedPred == ICmpInst::ICMP_ULE) &&
          EqPred == ICmpInst::ICMP_NE && !IsAnd)
        return ConstantInt::getTrue(UnsignedICmp->getType());
      // A </> B && (A - B) == 0  <-->  false
      if ((UnsignedPred == ICmpInst::ICMP_ULT ||
           UnsignedPred == ICmpInst::ICMP_UGT) &&
          EqPred == ICmpInst::ICMP_EQ && IsAnd)
        return ConstantInt::getFalse(UnsignedICmp->getType());

      // A </> B && (A - B) != 0  <-->  A </> B
      // A </> B || (A - B) != 0  <-->  (A - B) != 0
      if (EqPred == ICmpInst::ICMP_NE && (UnsignedPred == ICmpInst::ICMP_ULT ||
                                          UnsignedPred == ICmpInst::ICMP_UGT))
        return IsAnd ? UnsignedICmp : ZeroICmp;

      // A <=/>= B && (A - B) == 0  <-->  (A - B) == 0
      // A <=/>= B || (A - B) == 0  <-->  A <=/>= B
      if (EqPred == ICmpInst::ICMP_EQ && (UnsignedPred == ICmpInst::ICMP_ULE ||
                                          UnsignedPred == ICmpInst::ICMP_UGE))
        return IsAnd ? ZeroICmp : UnsignedICmp;
    }

    // Given  Y = (A - B)
    //   Y >= A && Y != 0  --> Y >= A  iff B != 0
    //   Y <  A || Y == 0  --> Y <  A  iff B != 0
    if (match(UnsignedICmp,
              m_c_ICmp(UnsignedPred, m_Specific(Y), m_Specific(A)))) {
      if (UnsignedPred == ICmpInst::ICMP_UGE && IsAnd &&
          EqPred == ICmpInst::ICMP_NE &&
          isKnownNonZero(B, Q.DL, /*Depth=*/0, Q.AC, Q.CxtI, Q.DT))
        return UnsignedICmp;
      if (UnsignedPred == ICmpInst::ICMP_ULT && !IsAnd &&
          EqPred == ICmpInst::ICMP_EQ &&
          isKnownNonZero(B, Q.DL, /*Depth=*/0, Q.AC, Q.CxtI, Q.DT))
        return UnsignedICmp;
    }
  }

  if (match(UnsignedICmp, m_ICmp(UnsignedPred, m_Value(X), m_Specific(Y))) &&
      ICmpInst::isUnsigned(UnsignedPred))
    ;
  else if (match(UnsignedICmp,
                 m_ICmp(UnsignedPred, m_Specific(Y), m_Value(X))) &&
           ICmpInst::isUnsigned(UnsignedPred))
    UnsignedPred = ICmpInst::getSwappedPredicate(UnsignedPred);
  else
    return nullptr;

  // X > Y && Y == 0  -->  Y == 0  iff X != 0
  // X > Y || Y == 0  -->  X > Y   iff X != 0
  if (UnsignedPred == ICmpInst::ICMP_UGT && EqPred == ICmpInst::ICMP_EQ &&
      isKnownNonZero(X, Q.DL, /*Depth=*/0, Q.AC, Q.CxtI, Q.DT))
    return IsAnd ? ZeroICmp : UnsignedICmp;

  // X <= Y && Y != 0  -->  X <= Y  iff X != 0
  // X <= Y || Y != 0  -->  Y != 0  iff X != 0
  if (UnsignedPred == ICmpInst::ICMP_ULE && EqPred == ICmpInst::ICMP_NE &&
      isKnownNonZero(X, Q.DL, /*Depth=*/0, Q.AC, Q.CxtI, Q.DT))
    return IsAnd ? UnsignedICmp : ZeroICmp;

  // The transforms below here are expected to be handled more generally with
  // simplifyAndOrOfICmpsWithLimitConst() or in InstCombine's
  // foldAndOrOfICmpsWithConstEq(). If we are looking to trim optimizer overlap,
  // these are candidates for removal.

  // X < Y && Y != 0  -->  X < Y
  // X < Y || Y != 0  -->  Y != 0
  if (UnsignedPred == ICmpInst::ICMP_ULT && EqPred == ICmpInst::ICMP_NE)
    return IsAnd ? UnsignedICmp : ZeroICmp;

  // X >= Y && Y == 0  -->  Y == 0
  // X >= Y || Y == 0  -->  X >= Y
  if (UnsignedPred == ICmpInst::ICMP_UGE && EqPred == ICmpInst::ICMP_EQ)
    return IsAnd ? ZeroICmp : UnsignedICmp;

  // X < Y && Y == 0  -->  false
  if (UnsignedPred == ICmpInst::ICMP_ULT && EqPred == ICmpInst::ICMP_EQ &&
      IsAnd)
    return getFalse(UnsignedICmp->getType());

  // X >= Y || Y != 0  -->  true
  if (UnsignedPred == ICmpInst::ICMP_UGE && EqPred == ICmpInst::ICMP_NE &&
      !IsAnd)
    return getTrue(UnsignedICmp->getType());

  return nullptr;
}

/// Commuted variants are assumed to be handled by calling this function again
/// with the parameters swapped.
static Value *simplifyAndOfICmpsWithSameOperands(ICmpInst *Op0, ICmpInst *Op1) {
  ICmpInst::Predicate Pred0, Pred1;
  Value *A ,*B;
  if (!match(Op0, m_ICmp(Pred0, m_Value(A), m_Value(B))) ||
      !match(Op1, m_ICmp(Pred1, m_Specific(A), m_Specific(B))))
    return nullptr;

  // We have (icmp Pred0, A, B) & (icmp Pred1, A, B).
  // If Op1 is always implied true by Op0, then Op0 is a subset of Op1, and we
  // can eliminate Op1 from this 'and'.
  if (ICmpInst::isImpliedTrueByMatchingCmp(Pred0, Pred1))
    return Op0;

  // Check for any combination of predicates that are guaranteed to be disjoint.
  if ((Pred0 == ICmpInst::getInversePredicate(Pred1)) ||
      (Pred0 == ICmpInst::ICMP_EQ && ICmpInst::isFalseWhenEqual(Pred1)) ||
      (Pred0 == ICmpInst::ICMP_SLT && Pred1 == ICmpInst::ICMP_SGT) ||
      (Pred0 == ICmpInst::ICMP_ULT && Pred1 == ICmpInst::ICMP_UGT))
    return getFalse(Op0->getType());

  return nullptr;
}

/// Commuted variants are assumed to be handled by calling this function again
/// with the parameters swapped.
static Value *simplifyOrOfICmpsWithSameOperands(ICmpInst *Op0, ICmpInst *Op1) {
  ICmpInst::Predicate Pred0, Pred1;
  Value *A ,*B;
  if (!match(Op0, m_ICmp(Pred0, m_Value(A), m_Value(B))) ||
      !match(Op1, m_ICmp(Pred1, m_Specific(A), m_Specific(B))))
    return nullptr;

  // We have (icmp Pred0, A, B) | (icmp Pred1, A, B).
  // If Op1 is always implied true by Op0, then Op0 is a subset of Op1, and we
  // can eliminate Op0 from this 'or'.
  if (ICmpInst::isImpliedTrueByMatchingCmp(Pred0, Pred1))
    return Op1;

  // Check for any combination of predicates that cover the entire range of
  // possibilities.
  if ((Pred0 == ICmpInst::getInversePredicate(Pred1)) ||
      (Pred0 == ICmpInst::ICMP_NE && ICmpInst::isTrueWhenEqual(Pred1)) ||
      (Pred0 == ICmpInst::ICMP_SLE && Pred1 == ICmpInst::ICMP_SGE) ||
      (Pred0 == ICmpInst::ICMP_ULE && Pred1 == ICmpInst::ICMP_UGE))
    return getTrue(Op0->getType());

  return nullptr;
}

/// Test if a pair of compares with a shared operand and 2 constants has an
/// empty set intersection, full set union, or if one compare is a superset of
/// the other.
static Value *simplifyAndOrOfICmpsWithConstants(ICmpInst *Cmp0, ICmpInst *Cmp1,
                                                bool IsAnd) {
  // Look for this pattern: {and/or} (icmp X, C0), (icmp X, C1)).
  if (Cmp0->getOperand(0) != Cmp1->getOperand(0))
    return nullptr;

  const APInt *C0, *C1;
  if (!match(Cmp0->getOperand(1), m_APInt(C0)) ||
      !match(Cmp1->getOperand(1), m_APInt(C1)))
    return nullptr;

  auto Range0 = ConstantRange::makeExactICmpRegion(Cmp0->getPredicate(), *C0);
  auto Range1 = ConstantRange::makeExactICmpRegion(Cmp1->getPredicate(), *C1);

  // For and-of-compares, check if the intersection is empty:
  // (icmp X, C0) && (icmp X, C1) --> empty set --> false
  if (IsAnd && Range0.intersectWith(Range1).isEmptySet())
    return getFalse(Cmp0->getType());

  // For or-of-compares, check if the union is full:
  // (icmp X, C0) || (icmp X, C1) --> full set --> true
  if (!IsAnd && Range0.unionWith(Range1).isFullSet())
    return getTrue(Cmp0->getType());

  // Is one range a superset of the other?
  // If this is and-of-compares, take the smaller set:
  // (icmp sgt X, 4) && (icmp sgt X, 42) --> icmp sgt X, 42
  // If this is or-of-compares, take the larger set:
  // (icmp sgt X, 4) || (icmp sgt X, 42) --> icmp sgt X, 4
  if (Range0.contains(Range1))
    return IsAnd ? Cmp1 : Cmp0;
  if (Range1.contains(Range0))
    return IsAnd ? Cmp0 : Cmp1;

  return nullptr;
}

static Value *simplifyAndOrOfICmpsWithZero(ICmpInst *Cmp0, ICmpInst *Cmp1,
                                           bool IsAnd) {
  ICmpInst::Predicate P0 = Cmp0->getPredicate(), P1 = Cmp1->getPredicate();
  if (!match(Cmp0->getOperand(1), m_Zero()) ||
      !match(Cmp1->getOperand(1), m_Zero()) || P0 != P1)
    return nullptr;

  if ((IsAnd && P0 != ICmpInst::ICMP_NE) || (!IsAnd && P1 != ICmpInst::ICMP_EQ))
    return nullptr;

  // We have either "(X == 0 || Y == 0)" or "(X != 0 && Y != 0)".
  Value *X = Cmp0->getOperand(0);
  Value *Y = Cmp1->getOperand(0);

  // If one of the compares is a masked version of a (not) null check, then
  // that compare implies the other, so we eliminate the other. Optionally, look
  // through a pointer-to-int cast to match a null check of a pointer type.

  // (X == 0) || (([ptrtoint] X & ?) == 0) --> ([ptrtoint] X & ?) == 0
  // (X == 0) || ((? & [ptrtoint] X) == 0) --> (? & [ptrtoint] X) == 0
  // (X != 0) && (([ptrtoint] X & ?) != 0) --> ([ptrtoint] X & ?) != 0
  // (X != 0) && ((? & [ptrtoint] X) != 0) --> (? & [ptrtoint] X) != 0
  if (match(Y, m_c_And(m_Specific(X), m_Value())) ||
      match(Y, m_c_And(m_PtrToInt(m_Specific(X)), m_Value())))
    return Cmp1;

  // (([ptrtoint] Y & ?) == 0) || (Y == 0) --> ([ptrtoint] Y & ?) == 0
  // ((? & [ptrtoint] Y) == 0) || (Y == 0) --> (? & [ptrtoint] Y) == 0
  // (([ptrtoint] Y & ?) != 0) && (Y != 0) --> ([ptrtoint] Y & ?) != 0
  // ((? & [ptrtoint] Y) != 0) && (Y != 0) --> (? & [ptrtoint] Y) != 0
  if (match(X, m_c_And(m_Specific(Y), m_Value())) ||
      match(X, m_c_And(m_PtrToInt(m_Specific(Y)), m_Value())))
    return Cmp0;

  return nullptr;
}

static Value *simplifyAndOfICmpsWithAdd(ICmpInst *Op0, ICmpInst *Op1,
                                        const InstrInfoQuery &IIQ) {
  // (icmp (add V, C0), C1) & (icmp V, C0)
  ICmpInst::Predicate Pred0, Pred1;
  const APInt *C0, *C1;
  Value *V;
  if (!match(Op0, m_ICmp(Pred0, m_Add(m_Value(V), m_APInt(C0)), m_APInt(C1))))
    return nullptr;

  if (!match(Op1, m_ICmp(Pred1, m_Specific(V), m_Value())))
    return nullptr;

  auto *AddInst = cast<OverflowingBinaryOperator>(Op0->getOperand(0));
  if (AddInst->getOperand(1) != Op1->getOperand(1))
    return nullptr;

  Type *ITy = Op0->getType();
  bool isNSW = IIQ.hasNoSignedWrap(AddInst);
  bool isNUW = IIQ.hasNoUnsignedWrap(AddInst);

  const APInt Delta = *C1 - *C0;
  if (C0->isStrictlyPositive()) {
    if (Delta == 2) {
      if (Pred0 == ICmpInst::ICMP_ULT && Pred1 == ICmpInst::ICMP_SGT)
        return getFalse(ITy);
      if (Pred0 == ICmpInst::ICMP_SLT && Pred1 == ICmpInst::ICMP_SGT && isNSW)
        return getFalse(ITy);
    }
    if (Delta == 1) {
      if (Pred0 == ICmpInst::ICMP_ULE && Pred1 == ICmpInst::ICMP_SGT)
        return getFalse(ITy);
      if (Pred0 == ICmpInst::ICMP_SLE && Pred1 == ICmpInst::ICMP_SGT && isNSW)
        return getFalse(ITy);
    }
  }
  if (C0->getBoolValue() && isNUW) {
    if (Delta == 2)
      if (Pred0 == ICmpInst::ICMP_ULT && Pred1 == ICmpInst::ICMP_UGT)
        return getFalse(ITy);
    if (Delta == 1)
      if (Pred0 == ICmpInst::ICMP_ULE && Pred1 == ICmpInst::ICMP_UGT)
        return getFalse(ITy);
  }

  return nullptr;
}

/// Try to eliminate compares with signed or unsigned min/max constants.
static Value *simplifyAndOrOfICmpsWithLimitConst(ICmpInst *Cmp0, ICmpInst *Cmp1,
                                                 bool IsAnd) {
  // Canonicalize an equality compare as Cmp0.
  if (Cmp1->isEquality())
    std::swap(Cmp0, Cmp1);
  if (!Cmp0->isEquality())
    return nullptr;

  // The equality compare must be against a constant. Convert the 'null' pointer
  // constant to an integer zero value.
  APInt MinMaxC;
  const APInt *C;
  if (match(Cmp0->getOperand(1), m_APInt(C)))
    MinMaxC = *C;
  else if (isa<ConstantPointerNull>(Cmp0->getOperand(1)))
    MinMaxC = APInt::getNullValue(8);
  else
    return nullptr;

  // The non-equality compare must include a common operand (X). Canonicalize
  // the common operand as operand 0 (the predicate is swapped if the common
  // operand was operand 1).
  ICmpInst::Predicate Pred0 = Cmp0->getPredicate();
  Value *X = Cmp0->getOperand(0);
  ICmpInst::Predicate Pred1;
  if (!match(Cmp1, m_c_ICmp(Pred1, m_Specific(X), m_Value())) ||
      ICmpInst::isEquality(Pred1))
    return nullptr;

  // DeMorganize if this is 'or': P0 || P1 --> !P0 && !P1.
  if (!IsAnd) {
    Pred0 = ICmpInst::getInversePredicate(Pred0);
    Pred1 = ICmpInst::getInversePredicate(Pred1);
  }

  // Normalize to unsigned compare and unsigned min/max value.
  // Example for 8-bit: -128 + 128 -> 0; 127 + 128 -> 255
  if (ICmpInst::isSigned(Pred1)) {
    Pred1 = ICmpInst::getUnsignedPredicate(Pred1);
    MinMaxC += APInt::getSignedMinValue(MinMaxC.getBitWidth());
  }

  // (X != MAX) && (X < Y) --> X < Y
  // (X == MAX) || (X >= Y) --> X >= Y
  if (MinMaxC.isMaxValue())
    if (Pred0 == ICmpInst::ICMP_NE && Pred1 == ICmpInst::ICMP_ULT)
      return Cmp1;

  // (X != MIN) && (X > Y) -->  X > Y
  // (X == MIN) || (X <= Y) --> X <= Y
  if (MinMaxC.isMinValue())
    if (Pred0 == ICmpInst::ICMP_NE && Pred1 == ICmpInst::ICMP_UGT)
      return Cmp1;

  return nullptr;
}

static Value *simplifyAndOfICmps(ICmpInst *Op0, ICmpInst *Op1,
                                 const SimplifyQuery &Q) {
  if (Value *X = simplifyUnsignedRangeCheck(Op0, Op1, /*IsAnd=*/true, Q))
    return X;
  if (Value *X = simplifyUnsignedRangeCheck(Op1, Op0, /*IsAnd=*/true, Q))
    return X;

  if (Value *X = simplifyAndOfICmpsWithSameOperands(Op0, Op1))
    return X;
  if (Value *X = simplifyAndOfICmpsWithSameOperands(Op1, Op0))
    return X;

  if (Value *X = simplifyAndOrOfICmpsWithConstants(Op0, Op1, true))
    return X;

  if (Value *X = simplifyAndOrOfICmpsWithLimitConst(Op0, Op1, true))
    return X;

  if (Value *X = simplifyAndOrOfICmpsWithZero(Op0, Op1, true))
    return X;

  if (Value *X = simplifyAndOfICmpsWithAdd(Op0, Op1, Q.IIQ))
    return X;
  if (Value *X = simplifyAndOfICmpsWithAdd(Op1, Op0, Q.IIQ))
    return X;

  return nullptr;
}

static Value *simplifyOrOfICmpsWithAdd(ICmpInst *Op0, ICmpInst *Op1,
                                       const InstrInfoQuery &IIQ) {
  // (icmp (add V, C0), C1) | (icmp V, C0)
  ICmpInst::Predicate Pred0, Pred1;
  const APInt *C0, *C1;
  Value *V;
  if (!match(Op0, m_ICmp(Pred0, m_Add(m_Value(V), m_APInt(C0)), m_APInt(C1))))
    return nullptr;

  if (!match(Op1, m_ICmp(Pred1, m_Specific(V), m_Value())))
    return nullptr;

  auto *AddInst = cast<BinaryOperator>(Op0->getOperand(0));
  if (AddInst->getOperand(1) != Op1->getOperand(1))
    return nullptr;

  Type *ITy = Op0->getType();
  bool isNSW = IIQ.hasNoSignedWrap(AddInst);
  bool isNUW = IIQ.hasNoUnsignedWrap(AddInst);

  const APInt Delta = *C1 - *C0;
  if (C0->isStrictlyPositive()) {
    if (Delta == 2) {
      if (Pred0 == ICmpInst::ICMP_UGE && Pred1 == ICmpInst::ICMP_SLE)
        return getTrue(ITy);
      if (Pred0 == ICmpInst::ICMP_SGE && Pred1 == ICmpInst::ICMP_SLE && isNSW)
        return getTrue(ITy);
    }
    if (Delta == 1) {
      if (Pred0 == ICmpInst::ICMP_UGT && Pred1 == ICmpInst::ICMP_SLE)
        return getTrue(ITy);
      if (Pred0 == ICmpInst::ICMP_SGT && Pred1 == ICmpInst::ICMP_SLE && isNSW)
        return getTrue(ITy);
    }
  }
  if (C0->getBoolValue() && isNUW) {
    if (Delta == 2)
      if (Pred0 == ICmpInst::ICMP_UGE && Pred1 == ICmpInst::ICMP_ULE)
        return getTrue(ITy);
    if (Delta == 1)
      if (Pred0 == ICmpInst::ICMP_UGT && Pred1 == ICmpInst::ICMP_ULE)
        return getTrue(ITy);
  }

  return nullptr;
}

static Value *simplifyOrOfICmps(ICmpInst *Op0, ICmpInst *Op1,
                                const SimplifyQuery &Q) {
  if (Value *X = simplifyUnsignedRangeCheck(Op0, Op1, /*IsAnd=*/false, Q))
    return X;
  if (Value *X = simplifyUnsignedRangeCheck(Op1, Op0, /*IsAnd=*/false, Q))
    return X;

  if (Value *X = simplifyOrOfICmpsWithSameOperands(Op0, Op1))
    return X;
  if (Value *X = simplifyOrOfICmpsWithSameOperands(Op1, Op0))
    return X;

  if (Value *X = simplifyAndOrOfICmpsWithConstants(Op0, Op1, false))
    return X;

  if (Value *X = simplifyAndOrOfICmpsWithLimitConst(Op0, Op1, false))
    return X;

  if (Value *X = simplifyAndOrOfICmpsWithZero(Op0, Op1, false))
    return X;

  if (Value *X = simplifyOrOfICmpsWithAdd(Op0, Op1, Q.IIQ))
    return X;
  if (Value *X = simplifyOrOfICmpsWithAdd(Op1, Op0, Q.IIQ))
    return X;

  return nullptr;
}

static Value *simplifyAndOrOfFCmps(const TargetLibraryInfo *TLI,
                                   FCmpInst *LHS, FCmpInst *RHS, bool IsAnd) {
  Value *LHS0 = LHS->getOperand(0), *LHS1 = LHS->getOperand(1);
  Value *RHS0 = RHS->getOperand(0), *RHS1 = RHS->getOperand(1);
  if (LHS0->getType() != RHS0->getType())
    return nullptr;

  FCmpInst::Predicate PredL = LHS->getPredicate(), PredR = RHS->getPredicate();
  if ((PredL == FCmpInst::FCMP_ORD && PredR == FCmpInst::FCMP_ORD && IsAnd) ||
      (PredL == FCmpInst::FCMP_UNO && PredR == FCmpInst::FCMP_UNO && !IsAnd)) {
    // (fcmp ord NNAN, X) & (fcmp ord X, Y) --> fcmp ord X, Y
    // (fcmp ord NNAN, X) & (fcmp ord Y, X) --> fcmp ord Y, X
    // (fcmp ord X, NNAN) & (fcmp ord X, Y) --> fcmp ord X, Y
    // (fcmp ord X, NNAN) & (fcmp ord Y, X) --> fcmp ord Y, X
    // (fcmp uno NNAN, X) | (fcmp uno X, Y) --> fcmp uno X, Y
    // (fcmp uno NNAN, X) | (fcmp uno Y, X) --> fcmp uno Y, X
    // (fcmp uno X, NNAN) | (fcmp uno X, Y) --> fcmp uno X, Y
    // (fcmp uno X, NNAN) | (fcmp uno Y, X) --> fcmp uno Y, X
    if ((isKnownNeverNaN(LHS0, TLI) && (LHS1 == RHS0 || LHS1 == RHS1)) ||
        (isKnownNeverNaN(LHS1, TLI) && (LHS0 == RHS0 || LHS0 == RHS1)))
      return RHS;

    // (fcmp ord X, Y) & (fcmp ord NNAN, X) --> fcmp ord X, Y
    // (fcmp ord Y, X) & (fcmp ord NNAN, X) --> fcmp ord Y, X
    // (fcmp ord X, Y) & (fcmp ord X, NNAN) --> fcmp ord X, Y
    // (fcmp ord Y, X) & (fcmp ord X, NNAN) --> fcmp ord Y, X
    // (fcmp uno X, Y) | (fcmp uno NNAN, X) --> fcmp uno X, Y
    // (fcmp uno Y, X) | (fcmp uno NNAN, X) --> fcmp uno Y, X
    // (fcmp uno X, Y) | (fcmp uno X, NNAN) --> fcmp uno X, Y
    // (fcmp uno Y, X) | (fcmp uno X, NNAN) --> fcmp uno Y, X
    if ((isKnownNeverNaN(RHS0, TLI) && (RHS1 == LHS0 || RHS1 == LHS1)) ||
        (isKnownNeverNaN(RHS1, TLI) && (RHS0 == LHS0 || RHS0 == LHS1)))
      return LHS;
  }

  return nullptr;
}

static Value *simplifyAndOrOfCmps(const SimplifyQuery &Q,
                                  Value *Op0, Value *Op1, bool IsAnd) {
  // Look through casts of the 'and' operands to find compares.
  auto *Cast0 = dyn_cast<CastInst>(Op0);
  auto *Cast1 = dyn_cast<CastInst>(Op1);
  if (Cast0 && Cast1 && Cast0->getOpcode() == Cast1->getOpcode() &&
      Cast0->getSrcTy() == Cast1->getSrcTy()) {
    Op0 = Cast0->getOperand(0);
    Op1 = Cast1->getOperand(0);
  }

  Value *V = nullptr;
  auto *ICmp0 = dyn_cast<ICmpInst>(Op0);
  auto *ICmp1 = dyn_cast<ICmpInst>(Op1);
  if (ICmp0 && ICmp1)
    V = IsAnd ? simplifyAndOfICmps(ICmp0, ICmp1, Q)
              : simplifyOrOfICmps(ICmp0, ICmp1, Q);

  auto *FCmp0 = dyn_cast<FCmpInst>(Op0);
  auto *FCmp1 = dyn_cast<FCmpInst>(Op1);
  if (FCmp0 && FCmp1)
    V = simplifyAndOrOfFCmps(Q.TLI, FCmp0, FCmp1, IsAnd);

  if (!V)
    return nullptr;
  if (!Cast0)
    return V;

  // If we looked through casts, we can only handle a constant simplification
  // because we are not allowed to create a cast instruction here.
  if (auto *C = dyn_cast<Constant>(V))
    return ConstantExpr::getCast(Cast0->getOpcode(), C, Cast0->getType());

  return nullptr;
}

/// Check that the Op1 is in expected form, i.e.:
///   %Agg = tail call { i4, i1 } @llvm.[us]mul.with.overflow.i4(i4 %X, i4 %???)
///   %Op1 = extractvalue { i4, i1 } %Agg, 1
static bool omitCheckForZeroBeforeMulWithOverflowInternal(Value *Op1,
                                                          Value *X) {
  auto *Extract = dyn_cast<ExtractValueInst>(Op1);
  // We should only be extracting the overflow bit.
  if (!Extract || !Extract->getIndices().equals(1))
    return false;
  Value *Agg = Extract->getAggregateOperand();
  // This should be a multiplication-with-overflow intrinsic.
  if (!match(Agg, m_CombineOr(m_Intrinsic<Intrinsic::umul_with_overflow>(),
                              m_Intrinsic<Intrinsic::smul_with_overflow>())))
    return false;
  // One of its multipliers should be the value we checked for zero before.
  if (!match(Agg, m_CombineOr(m_Argument<0>(m_Specific(X)),
                              m_Argument<1>(m_Specific(X)))))
    return false;
  return true;
}

/// The @llvm.[us]mul.with.overflow intrinsic could have been folded from some
/// other form of check, e.g. one that was using division; it may have been
/// guarded against division-by-zero. We can drop that check now.
/// Look for:
///   %Op0 = icmp ne i4 %X, 0
///   %Agg = tail call { i4, i1 } @llvm.[us]mul.with.overflow.i4(i4 %X, i4 %???)
///   %Op1 = extractvalue { i4, i1 } %Agg, 1
///   %??? = and i1 %Op0, %Op1
/// We can just return  %Op1
static Value *omitCheckForZeroBeforeMulWithOverflow(Value *Op0, Value *Op1) {
  ICmpInst::Predicate Pred;
  Value *X;
  if (!match(Op0, m_ICmp(Pred, m_Value(X), m_Zero())) ||
      Pred != ICmpInst::Predicate::ICMP_NE)
    return nullptr;
  // Is Op1 in expected form?
  if (!omitCheckForZeroBeforeMulWithOverflowInternal(Op1, X))
    return nullptr;
  // Can omit 'and', and just return the overflow bit.
  return Op1;
}

/// The @llvm.[us]mul.with.overflow intrinsic could have been folded from some
/// other form of check, e.g. one that was using division; it may have been
/// guarded against division-by-zero. We can drop that check now.
/// Look for:
///   %Op0 = icmp eq i4 %X, 0
///   %Agg = tail call { i4, i1 } @llvm.[us]mul.with.overflow.i4(i4 %X, i4 %???)
///   %Op1 = extractvalue { i4, i1 } %Agg, 1
///   %NotOp1 = xor i1 %Op1, true
///   %or = or i1 %Op0, %NotOp1
/// We can just return  %NotOp1
static Value *omitCheckForZeroBeforeInvertedMulWithOverflow(Value *Op0,
                                                            Value *NotOp1) {
  ICmpInst::Predicate Pred;
  Value *X;
  if (!match(Op0, m_ICmp(Pred, m_Value(X), m_Zero())) ||
      Pred != ICmpInst::Predicate::ICMP_EQ)
    return nullptr;
  // We expect the other hand of an 'or' to be a 'not'.
  Value *Op1;
  if (!match(NotOp1, m_Not(m_Value(Op1))))
    return nullptr;
  // Is Op1 in expected form?
  if (!omitCheckForZeroBeforeMulWithOverflowInternal(Op1, X))
    return nullptr;
  // Can omit 'and', and just return the inverted overflow bit.
  return NotOp1;
}

/// Given operands for an And, see if we can fold the result.
/// If not, this returns null.
static Value *SimplifyAndInst(Value *Op0, Value *Op1, const SimplifyQuery &Q,
                              unsigned MaxRecurse) {
  if (Constant *C = foldOrCommuteConstant(Instruction::And, Op0, Op1, Q))
    return C;

  // X & undef -> 0
  if (match(Op1, m_Undef()))
    return Constant::getNullValue(Op0->getType());

  // X & X = X
  if (Op0 == Op1)
    return Op0;

  // X & 0 = 0
  if (match(Op1, m_Zero()))
    return Constant::getNullValue(Op0->getType());

  // X & -1 = X
  if (match(Op1, m_AllOnes()))
    return Op0;

  // A & ~A  =  ~A & A  =  0
  if (match(Op0, m_Not(m_Specific(Op1))) ||
      match(Op1, m_Not(m_Specific(Op0))))
    return Constant::getNullValue(Op0->getType());

  // (A | ?) & A = A
  if (match(Op0, m_c_Or(m_Specific(Op1), m_Value())))
    return Op1;

  // A & (A | ?) = A
  if (match(Op1, m_c_Or(m_Specific(Op0), m_Value())))
    return Op0;

  // A mask that only clears known zeros of a shifted value is a no-op.
  Value *X;
  const APInt *Mask;
  const APInt *ShAmt;
  if (match(Op1, m_APInt(Mask))) {
    // If all bits in the inverted and shifted mask are clear:
    // and (shl X, ShAmt), Mask --> shl X, ShAmt
    if (match(Op0, m_Shl(m_Value(X), m_APInt(ShAmt))) &&
        (~(*Mask)).lshr(*ShAmt).isNullValue())
      return Op0;

    // If all bits in the inverted and shifted mask are clear:
    // and (lshr X, ShAmt), Mask --> lshr X, ShAmt
    if (match(Op0, m_LShr(m_Value(X), m_APInt(ShAmt))) &&
        (~(*Mask)).shl(*ShAmt).isNullValue())
      return Op0;
  }

  // If we have a multiplication overflow check that is being 'and'ed with a
  // check that one of the multipliers is not zero, we can omit the 'and', and
  // only keep the overflow check.
  if (Value *V = omitCheckForZeroBeforeMulWithOverflow(Op0, Op1))
    return V;
  if (Value *V = omitCheckForZeroBeforeMulWithOverflow(Op1, Op0))
    return V;

  // A & (-A) = A if A is a power of two or zero.
  if (match(Op0, m_Neg(m_Specific(Op1))) ||
      match(Op1, m_Neg(m_Specific(Op0)))) {
    if (isKnownToBeAPowerOfTwo(Op0, Q.DL, /*OrZero*/ true, 0, Q.AC, Q.CxtI,
                               Q.DT))
      return Op0;
    if (isKnownToBeAPowerOfTwo(Op1, Q.DL, /*OrZero*/ true, 0, Q.AC, Q.CxtI,
                               Q.DT))
      return Op1;
  }

  // This is a similar pattern used for checking if a value is a power-of-2:
  // (A - 1) & A --> 0 (if A is a power-of-2 or 0)
  // A & (A - 1) --> 0 (if A is a power-of-2 or 0)
  if (match(Op0, m_Add(m_Specific(Op1), m_AllOnes())) &&
      isKnownToBeAPowerOfTwo(Op1, Q.DL, /*OrZero*/ true, 0, Q.AC, Q.CxtI, Q.DT))
    return Constant::getNullValue(Op1->getType());
  if (match(Op1, m_Add(m_Specific(Op0), m_AllOnes())) &&
      isKnownToBeAPowerOfTwo(Op0, Q.DL, /*OrZero*/ true, 0, Q.AC, Q.CxtI, Q.DT))
    return Constant::getNullValue(Op0->getType());

  if (Value *V = simplifyAndOrOfCmps(Q, Op0, Op1, true))
    return V;

  // Try some generic simplifications for associative operations.
  if (Value *V = SimplifyAssociativeBinOp(Instruction::And, Op0, Op1, Q,
                                          MaxRecurse))
    return V;

  // And distributes over Or.  Try some generic simplifications based on this.
  if (Value *V = expandCommutativeBinOp(Instruction::And, Op0, Op1,
                                        Instruction::Or, Q, MaxRecurse))
    return V;

  // And distributes over Xor.  Try some generic simplifications based on this.
  if (Value *V = expandCommutativeBinOp(Instruction::And, Op0, Op1,
                                        Instruction::Xor, Q, MaxRecurse))
    return V;

  // If the operation is with the result of a select instruction, check whether
  // operating on either branch of the select always yields the same value.
  if (isa<SelectInst>(Op0) || isa<SelectInst>(Op1))
    if (Value *V = ThreadBinOpOverSelect(Instruction::And, Op0, Op1, Q,
                                         MaxRecurse))
      return V;

  // If the operation is with the result of a phi instruction, check whether
  // operating on all incoming values of the phi always yields the same value.
  if (isa<PHINode>(Op0) || isa<PHINode>(Op1))
    if (Value *V = ThreadBinOpOverPHI(Instruction::And, Op0, Op1, Q,
                                      MaxRecurse))
      return V;

  // Assuming the effective width of Y is not larger than A, i.e. all bits
  // from X and Y are disjoint in (X << A) | Y,
  // if the mask of this AND op covers all bits of X or Y, while it covers
  // no bits from the other, we can bypass this AND op. E.g.,
  // ((X << A) | Y) & Mask -> Y,
  //     if Mask = ((1 << effective_width_of(Y)) - 1)
  // ((X << A) | Y) & Mask -> X << A,
  //     if Mask = ((1 << effective_width_of(X)) - 1) << A
  // SimplifyDemandedBits in InstCombine can optimize the general case.
  // This pattern aims to help other passes for a common case.
  Value *Y, *XShifted;
  if (match(Op1, m_APInt(Mask)) &&
      match(Op0, m_c_Or(m_CombineAnd(m_NUWShl(m_Value(X), m_APInt(ShAmt)),
                                     m_Value(XShifted)),
                        m_Value(Y)))) {
    const unsigned Width = Op0->getType()->getScalarSizeInBits();
    const unsigned ShftCnt = ShAmt->getLimitedValue(Width);
    const KnownBits YKnown = computeKnownBits(Y, Q.DL, 0, Q.AC, Q.CxtI, Q.DT);
    const unsigned EffWidthY = Width - YKnown.countMinLeadingZeros();
    if (EffWidthY <= ShftCnt) {
      const KnownBits XKnown = computeKnownBits(X, Q.DL, 0, Q.AC, Q.CxtI,
                                                Q.DT);
      const unsigned EffWidthX = Width - XKnown.countMinLeadingZeros();
      const APInt EffBitsY = APInt::getLowBitsSet(Width, EffWidthY);
      const APInt EffBitsX = APInt::getLowBitsSet(Width, EffWidthX) << ShftCnt;
      // If the mask is extracting all bits from X or Y as is, we can skip
      // this AND op.
      if (EffBitsY.isSubsetOf(*Mask) && !EffBitsX.intersects(*Mask))
        return Y;
      if (EffBitsX.isSubsetOf(*Mask) && !EffBitsY.intersects(*Mask))
        return XShifted;
    }
  }

  return nullptr;
}

Value *llvm::SimplifyAndInst(Value *Op0, Value *Op1, const SimplifyQuery &Q) {
  return ::SimplifyAndInst(Op0, Op1, Q, RecursionLimit);
}

/// Given operands for an Or, see if we can fold the result.
/// If not, this returns null.
static Value *SimplifyOrInst(Value *Op0, Value *Op1, const SimplifyQuery &Q,
                             unsigned MaxRecurse) {
  if (Constant *C = foldOrCommuteConstant(Instruction::Or, Op0, Op1, Q))
    return C;

  // X | undef -> -1
  // X | -1 = -1
  // Do not return Op1 because it may contain undef elements if it's a vector.
  if (match(Op1, m_Undef()) || match(Op1, m_AllOnes()))
    return Constant::getAllOnesValue(Op0->getType());

  // X | X = X
  // X | 0 = X
  if (Op0 == Op1 || match(Op1, m_Zero()))
    return Op0;

  // A | ~A  =  ~A | A  =  -1
  if (match(Op0, m_Not(m_Specific(Op1))) ||
      match(Op1, m_Not(m_Specific(Op0))))
    return Constant::getAllOnesValue(Op0->getType());

  // (A & ?) | A = A
  if (match(Op0, m_c_And(m_Specific(Op1), m_Value())))
    return Op1;

  // A | (A & ?) = A
  if (match(Op1, m_c_And(m_Specific(Op0), m_Value())))
    return Op0;

  // ~(A & ?) | A = -1
  if (match(Op0, m_Not(m_c_And(m_Specific(Op1), m_Value()))))
    return Constant::getAllOnesValue(Op1->getType());

  // A | ~(A & ?) = -1
  if (match(Op1, m_Not(m_c_And(m_Specific(Op0), m_Value()))))
    return Constant::getAllOnesValue(Op0->getType());

  Value *A, *B;
  // (A & ~B) | (A ^ B) -> (A ^ B)
  // (~B & A) | (A ^ B) -> (A ^ B)
  // (A & ~B) | (B ^ A) -> (B ^ A)
  // (~B & A) | (B ^ A) -> (B ^ A)
  if (match(Op1, m_Xor(m_Value(A), m_Value(B))) &&
      (match(Op0, m_c_And(m_Specific(A), m_Not(m_Specific(B)))) ||
       match(Op0, m_c_And(m_Not(m_Specific(A)), m_Specific(B)))))
    return Op1;

  // Commute the 'or' operands.
  // (A ^ B) | (A & ~B) -> (A ^ B)
  // (A ^ B) | (~B & A) -> (A ^ B)
  // (B ^ A) | (A & ~B) -> (B ^ A)
  // (B ^ A) | (~B & A) -> (B ^ A)
  if (match(Op0, m_Xor(m_Value(A), m_Value(B))) &&
      (match(Op1, m_c_And(m_Specific(A), m_Not(m_Specific(B)))) ||
       match(Op1, m_c_And(m_Not(m_Specific(A)), m_Specific(B)))))
    return Op0;

  // (A & B) | (~A ^ B) -> (~A ^ B)
  // (B & A) | (~A ^ B) -> (~A ^ B)
  // (A & B) | (B ^ ~A) -> (B ^ ~A)
  // (B & A) | (B ^ ~A) -> (B ^ ~A)
  if (match(Op0, m_And(m_Value(A), m_Value(B))) &&
      (match(Op1, m_c_Xor(m_Specific(A), m_Not(m_Specific(B)))) ||
       match(Op1, m_c_Xor(m_Not(m_Specific(A)), m_Specific(B)))))
    return Op1;

  // (~A ^ B) | (A & B) -> (~A ^ B)
  // (~A ^ B) | (B & A) -> (~A ^ B)
  // (B ^ ~A) | (A & B) -> (B ^ ~A)
  // (B ^ ~A) | (B & A) -> (B ^ ~A)
  if (match(Op1, m_And(m_Value(A), m_Value(B))) &&
      (match(Op0, m_c_Xor(m_Specific(A), m_Not(m_Specific(B)))) ||
       match(Op0, m_c_Xor(m_Not(m_Specific(A)), m_Specific(B)))))
    return Op0;

  if (Value *V = simplifyAndOrOfCmps(Q, Op0, Op1, false))
    return V;

  // If we have a multiplication overflow check that is being 'and'ed with a
  // check that one of the multipliers is not zero, we can omit the 'and', and
  // only keep the overflow check.
  if (Value *V = omitCheckForZeroBeforeInvertedMulWithOverflow(Op0, Op1))
    return V;
  if (Value *V = omitCheckForZeroBeforeInvertedMulWithOverflow(Op1, Op0))
    return V;

  // Try some generic simplifications for associative operations.
  if (Value *V = SimplifyAssociativeBinOp(Instruction::Or, Op0, Op1, Q,
                                          MaxRecurse))
    return V;

  // Or distributes over And.  Try some generic simplifications based on this.
  if (Value *V = expandCommutativeBinOp(Instruction::Or, Op0, Op1,
                                        Instruction::And, Q, MaxRecurse))
    return V;

  // If the operation is with the result of a select instruction, check whether
  // operating on either branch of the select always yields the same value.
  if (isa<SelectInst>(Op0) || isa<SelectInst>(Op1))
    if (Value *V = ThreadBinOpOverSelect(Instruction::Or, Op0, Op1, Q,
                                         MaxRecurse))
      return V;

  // (A & C1)|(B & C2)
  const APInt *C1, *C2;
  if (match(Op0, m_And(m_Value(A), m_APInt(C1))) &&
      match(Op1, m_And(m_Value(B), m_APInt(C2)))) {
    if (*C1 == ~*C2) {
      // (A & C1)|(B & C2)
      // If we have: ((V + N) & C1) | (V & C2)
      // .. and C2 = ~C1 and C2 is 0+1+ and (N & C2) == 0
      // replace with V+N.
      Value *N;
      if (C2->isMask() && // C2 == 0+1+
          match(A, m_c_Add(m_Specific(B), m_Value(N)))) {
        // Add commutes, try both ways.
        if (MaskedValueIsZero(N, *C2, Q.DL, 0, Q.AC, Q.CxtI, Q.DT))
          return A;
      }
      // Or commutes, try both ways.
      if (C1->isMask() &&
          match(B, m_c_Add(m_Specific(A), m_Value(N)))) {
        // Add commutes, try both ways.
        if (MaskedValueIsZero(N, *C1, Q.DL, 0, Q.AC, Q.CxtI, Q.DT))
          return B;
      }
    }
  }

  // If the operation is with the result of a phi instruction, check whether
  // operating on all incoming values of the phi always yields the same value.
  if (isa<PHINode>(Op0) || isa<PHINode>(Op1))
    if (Value *V = ThreadBinOpOverPHI(Instruction::Or, Op0, Op1, Q, MaxRecurse))
      return V;

  return nullptr;
}

Value *llvm::SimplifyOrInst(Value *Op0, Value *Op1, const SimplifyQuery &Q) {
  return ::SimplifyOrInst(Op0, Op1, Q, RecursionLimit);
}

/// Given operands for a Xor, see if we can fold the result.
/// If not, this returns null.
static Value *SimplifyXorInst(Value *Op0, Value *Op1, const SimplifyQuery &Q,
                              unsigned MaxRecurse) {
  if (Constant *C = foldOrCommuteConstant(Instruction::Xor, Op0, Op1, Q))
    return C;

  // A ^ undef -> undef
  if (match(Op1, m_Undef()))
    return Op1;

  // A ^ 0 = A
  if (match(Op1, m_Zero()))
    return Op0;

  // A ^ A = 0
  if (Op0 == Op1)
    return Constant::getNullValue(Op0->getType());

  // A ^ ~A  =  ~A ^ A  =  -1
  if (match(Op0, m_Not(m_Specific(Op1))) ||
      match(Op1, m_Not(m_Specific(Op0))))
    return Constant::getAllOnesValue(Op0->getType());

  // Try some generic simplifications for associative operations.
  if (Value *V = SimplifyAssociativeBinOp(Instruction::Xor, Op0, Op1, Q,
                                          MaxRecurse))
    return V;

  // Threading Xor over selects and phi nodes is pointless, so don't bother.
  // Threading over the select in "A ^ select(cond, B, C)" means evaluating
  // "A^B" and "A^C" and seeing if they are equal; but they are equal if and
  // only if B and C are equal.  If B and C are equal then (since we assume
  // that operands have already been simplified) "select(cond, B, C)" should
  // have been simplified to the common value of B and C already.  Analysing
  // "A^B" and "A^C" thus gains nothing, but costs compile time.  Similarly
  // for threading over phi nodes.

  return nullptr;
}

Value *llvm::SimplifyXorInst(Value *Op0, Value *Op1, const SimplifyQuery &Q) {
  return ::SimplifyXorInst(Op0, Op1, Q, RecursionLimit);
}


static Type *GetCompareTy(Value *Op) {
  return CmpInst::makeCmpResultType(Op->getType());
}

/// Rummage around inside V looking for something equivalent to the comparison
/// "LHS Pred RHS". Return such a value if found, otherwise return null.
/// Helper function for analyzing max/min idioms.
static Value *ExtractEquivalentCondition(Value *V, CmpInst::Predicate Pred,
                                         Value *LHS, Value *RHS) {
  SelectInst *SI = dyn_cast<SelectInst>(V);
  if (!SI)
    return nullptr;
  CmpInst *Cmp = dyn_cast<CmpInst>(SI->getCondition());
  if (!Cmp)
    return nullptr;
  Value *CmpLHS = Cmp->getOperand(0), *CmpRHS = Cmp->getOperand(1);
  if (Pred == Cmp->getPredicate() && LHS == CmpLHS && RHS == CmpRHS)
    return Cmp;
  if (Pred == CmpInst::getSwappedPredicate(Cmp->getPredicate()) &&
      LHS == CmpRHS && RHS == CmpLHS)
    return Cmp;
  return nullptr;
}

// A significant optimization not implemented here is assuming that alloca
// addresses are not equal to incoming argument values. They don't *alias*,
// as we say, but that doesn't mean they aren't equal, so we take a
// conservative approach.
//
// This is inspired in part by C++11 5.10p1:
//   "Two pointers of the same type compare equal if and only if they are both
//    null, both point to the same function, or both represent the same
//    address."
//
// This is pretty permissive.
//
// It's also partly due to C11 6.5.9p6:
//   "Two pointers compare equal if and only if both are null pointers, both are
//    pointers to the same object (including a pointer to an object and a
//    subobject at its beginning) or function, both are pointers to one past the
//    last element of the same array object, or one is a pointer to one past the
//    end of one array object and the other is a pointer to the start of a
//    different array object that happens to immediately follow the first array
//    object in the address space.)
//
// C11's version is more restrictive, however there's no reason why an argument
// couldn't be a one-past-the-end value for a stack object in the caller and be
// equal to the beginning of a stack object in the callee.
//
// If the C and C++ standards are ever made sufficiently restrictive in this
// area, it may be possible to update LLVM's semantics accordingly and reinstate
// this optimization.
static Constant *
computePointerICmp(const DataLayout &DL, const TargetLibraryInfo *TLI,
                   const DominatorTree *DT, CmpInst::Predicate Pred,
                   AssumptionCache *AC, const Instruction *CxtI,
                   const InstrInfoQuery &IIQ, Value *LHS, Value *RHS) {
  // First, skip past any trivial no-ops.
  LHS = LHS->stripPointerCasts();
  RHS = RHS->stripPointerCasts();

  // A non-null pointer is not equal to a null pointer.
  if (isa<ConstantPointerNull>(RHS) && ICmpInst::isEquality(Pred) &&
      llvm::isKnownNonZero(LHS, DL, 0, nullptr, nullptr, nullptr,
                           IIQ.UseInstrInfo))
    return ConstantInt::get(GetCompareTy(LHS),
                            !CmpInst::isTrueWhenEqual(Pred));

  // We can only fold certain predicates on pointer comparisons.
  switch (Pred) {
  default:
    return nullptr;

    // Equality comaprisons are easy to fold.
  case CmpInst::ICMP_EQ:
  case CmpInst::ICMP_NE:
    break;

    // We can only handle unsigned relational comparisons because 'inbounds' on
    // a GEP only protects against unsigned wrapping.
  case CmpInst::ICMP_UGT:
  case CmpInst::ICMP_UGE:
  case CmpInst::ICMP_ULT:
  case CmpInst::ICMP_ULE:
    // However, we have to switch them to their signed variants to handle
    // negative indices from the base pointer.
    Pred = ICmpInst::getSignedPredicate(Pred);
    break;
  }

  // Strip off any constant offsets so that we can reason about them.
  // It's tempting to use getUnderlyingObject or even just stripInBoundsOffsets
  // here and compare base addresses like AliasAnalysis does, however there are
  // numerous hazards. AliasAnalysis and its utilities rely on special rules
  // governing loads and stores which don't apply to icmps. Also, AliasAnalysis
  // doesn't need to guarantee pointer inequality when it says NoAlias.
  Constant *LHSOffset = stripAndComputeConstantOffsets(DL, LHS);
  Constant *RHSOffset = stripAndComputeConstantOffsets(DL, RHS);

  // If LHS and RHS are related via constant offsets to the same base
  // value, we can replace it with an icmp which just compares the offsets.
  if (LHS == RHS)
    return ConstantExpr::getICmp(Pred, LHSOffset, RHSOffset);

  // Various optimizations for (in)equality comparisons.
  if (Pred == CmpInst::ICMP_EQ || Pred == CmpInst::ICMP_NE) {
    // Different non-empty allocations that exist at the same time have
    // different addresses (if the program can tell). Global variables always
    // exist, so they always exist during the lifetime of each other and all
    // allocas. Two different allocas usually have different addresses...
    //
    // However, if there's an @llvm.stackrestore dynamically in between two
    // allocas, they may have the same address. It's tempting to reduce the
    // scope of the problem by only looking at *static* allocas here. That would
    // cover the majority of allocas while significantly reducing the likelihood
    // of having an @llvm.stackrestore pop up in the middle. However, it's not
    // actually impossible for an @llvm.stackrestore to pop up in the middle of
    // an entry block. Also, if we have a block that's not attached to a
    // function, we can't tell if it's "static" under the current definition.
    // Theoretically, this problem could be fixed by creating a new kind of
    // instruction kind specifically for static allocas. Such a new instruction
    // could be required to be at the top of the entry block, thus preventing it
    // from being subject to a @llvm.stackrestore. Instcombine could even
    // convert regular allocas into these special allocas. It'd be nifty.
    // However, until then, this problem remains open.
    //
    // So, we'll assume that two non-empty allocas have different addresses
    // for now.
    //
    // With all that, if the offsets are within the bounds of their allocations
    // (and not one-past-the-end! so we can't use inbounds!), and their
    // allocations aren't the same, the pointers are not equal.
    //
    // Note that it's not necessary to check for LHS being a global variable
    // address, due to canonicalization and constant folding.
    if (isa<AllocaInst>(LHS) &&
        (isa<AllocaInst>(RHS) || isa<GlobalVariable>(RHS))) {
      ConstantInt *LHSOffsetCI = dyn_cast<ConstantInt>(LHSOffset);
      ConstantInt *RHSOffsetCI = dyn_cast<ConstantInt>(RHSOffset);
      uint64_t LHSSize, RHSSize;
      ObjectSizeOpts Opts;
      Opts.NullIsUnknownSize =
          NullPointerIsDefined(cast<AllocaInst>(LHS)->getFunction());
      if (LHSOffsetCI && RHSOffsetCI &&
          getObjectSize(LHS, LHSSize, DL, TLI, Opts) &&
          getObjectSize(RHS, RHSSize, DL, TLI, Opts)) {
        const APInt &LHSOffsetValue = LHSOffsetCI->getValue();
        const APInt &RHSOffsetValue = RHSOffsetCI->getValue();
        if (!LHSOffsetValue.isNegative() &&
            !RHSOffsetValue.isNegative() &&
            LHSOffsetValue.ult(LHSSize) &&
            RHSOffsetValue.ult(RHSSize)) {
          return ConstantInt::get(GetCompareTy(LHS),
                                  !CmpInst::isTrueWhenEqual(Pred));
        }
      }

      // Repeat the above check but this time without depending on DataLayout
      // or being able to compute a precise size.
      if (!cast<PointerType>(LHS->getType())->isEmptyTy() &&
          !cast<PointerType>(RHS->getType())->isEmptyTy() &&
          LHSOffset->isNullValue() &&
          RHSOffset->isNullValue())
        return ConstantInt::get(GetCompareTy(LHS),
                                !CmpInst::isTrueWhenEqual(Pred));
    }

    // Even if an non-inbounds GEP occurs along the path we can still optimize
    // equality comparisons concerning the result. We avoid walking the whole
    // chain again by starting where the last calls to
    // stripAndComputeConstantOffsets left off and accumulate the offsets.
    Constant *LHSNoBound = stripAndComputeConstantOffsets(DL, LHS, true);
    Constant *RHSNoBound = stripAndComputeConstantOffsets(DL, RHS, true);
    if (LHS == RHS)
      return ConstantExpr::getICmp(Pred,
                                   ConstantExpr::getAdd(LHSOffset, LHSNoBound),
                                   ConstantExpr::getAdd(RHSOffset, RHSNoBound));

    // If one side of the equality comparison must come from a noalias call
    // (meaning a system memory allocation function), and the other side must
    // come from a pointer that cannot overlap with dynamically-allocated
    // memory within the lifetime of the current function (allocas, byval
    // arguments, globals), then determine the comparison result here.
    SmallVector<const Value *, 8> LHSUObjs, RHSUObjs;
    getUnderlyingObjects(LHS, LHSUObjs);
    getUnderlyingObjects(RHS, RHSUObjs);

    // Is the set of underlying objects all noalias calls?
    auto IsNAC = [](ArrayRef<const Value *> Objects) {
      return all_of(Objects, isNoAliasCall);
    };

    // Is the set of underlying objects all things which must be disjoint from
    // noalias calls. For allocas, we consider only static ones (dynamic
    // allocas might be transformed into calls to malloc not simultaneously
    // live with the compared-to allocation). For globals, we exclude symbols
    // that might be resolve lazily to symbols in another dynamically-loaded
    // library (and, thus, could be malloc'ed by the implementation).
    auto IsAllocDisjoint = [](ArrayRef<const Value *> Objects) {
      return all_of(Objects, [](const Value *V) {
        if (const AllocaInst *AI = dyn_cast<AllocaInst>(V))
          return AI->getParent() && AI->getFunction() && AI->isStaticAlloca();
        if (const GlobalValue *GV = dyn_cast<GlobalValue>(V))
          return (GV->hasLocalLinkage() || GV->hasHiddenVisibility() ||
                  GV->hasProtectedVisibility() || GV->hasGlobalUnnamedAddr()) &&
                 !GV->isThreadLocal();
        if (const Argument *A = dyn_cast<Argument>(V))
          return A->hasByValAttr();
        return false;
      });
    };

    if ((IsNAC(LHSUObjs) && IsAllocDisjoint(RHSUObjs)) ||
        (IsNAC(RHSUObjs) && IsAllocDisjoint(LHSUObjs)))
        return ConstantInt::get(GetCompareTy(LHS),
                                !CmpInst::isTrueWhenEqual(Pred));

    // Fold comparisons for non-escaping pointer even if the allocation call
    // cannot be elided. We cannot fold malloc comparison to null. Also, the
    // dynamic allocation call could be either of the operands.
    Value *MI = nullptr;
    if (isAllocLikeFn(LHS, TLI) &&
        llvm::isKnownNonZero(RHS, DL, 0, nullptr, CxtI, DT))
      MI = LHS;
    else if (isAllocLikeFn(RHS, TLI) &&
             llvm::isKnownNonZero(LHS, DL, 0, nullptr, CxtI, DT))
      MI = RHS;
    // FIXME: We should also fold the compare when the pointer escapes, but the
    // compare dominates the pointer escape
    if (MI && !PointerMayBeCaptured(MI, true, true))
      return ConstantInt::get(GetCompareTy(LHS),
                              CmpInst::isFalseWhenEqual(Pred));
  }

  // Otherwise, fail.
  return nullptr;
}

/// Fold an icmp when its operands have i1 scalar type.
static Value *simplifyICmpOfBools(CmpInst::Predicate Pred, Value *LHS,
                                  Value *RHS, const SimplifyQuery &Q) {
  Type *ITy = GetCompareTy(LHS); // The return type.
  Type *OpTy = LHS->getType();   // The operand type.
  if (!OpTy->isIntOrIntVectorTy(1))
    return nullptr;

  // A boolean compared to true/false can be simplified in 14 out of the 20
  // (10 predicates * 2 constants) possible combinations. Cases not handled here
  // require a 'not' of the LHS, so those must be transformed in InstCombine.
  if (match(RHS, m_Zero())) {
    switch (Pred) {
    case CmpInst::ICMP_NE:  // X !=  0 -> X
    case CmpInst::ICMP_UGT: // X >u  0 -> X
    case CmpInst::ICMP_SLT: // X <s  0 -> X
      return LHS;

    case CmpInst::ICMP_ULT: // X <u  0 -> false
    case CmpInst::ICMP_SGT: // X >s  0 -> false
      return getFalse(ITy);

    case CmpInst::ICMP_UGE: // X >=u 0 -> true
    case CmpInst::ICMP_SLE: // X <=s 0 -> true
      return getTrue(ITy);

    default: break;
    }
  } else if (match(RHS, m_One())) {
    switch (Pred) {
    case CmpInst::ICMP_EQ:  // X ==   1 -> X
    case CmpInst::ICMP_UGE: // X >=u  1 -> X
    case CmpInst::ICMP_SLE: // X <=s -1 -> X
      return LHS;

    case CmpInst::ICMP_UGT: // X >u   1 -> false
    case CmpInst::ICMP_SLT: // X <s  -1 -> false
      return getFalse(ITy);

    case CmpInst::ICMP_ULE: // X <=u  1 -> true
    case CmpInst::ICMP_SGE: // X >=s -1 -> true
      return getTrue(ITy);

    default: break;
    }
  }

  switch (Pred) {
  default:
    break;
  case ICmpInst::ICMP_UGE:
    if (isImpliedCondition(RHS, LHS, Q.DL).getValueOr(false))
      return getTrue(ITy);
    break;
  case ICmpInst::ICMP_SGE:
    /// For signed comparison, the values for an i1 are 0 and -1
    /// respectively. This maps into a truth table of:
    /// LHS | RHS | LHS >=s RHS   | LHS implies RHS
    ///  0  |  0  |  1 (0 >= 0)   |  1
    ///  0  |  1  |  1 (0 >= -1)  |  1
    ///  1  |  0  |  0 (-1 >= 0)  |  0
    ///  1  |  1  |  1 (-1 >= -1) |  1
    if (isImpliedCondition(LHS, RHS, Q.DL).getValueOr(false))
      return getTrue(ITy);
    break;
  case ICmpInst::ICMP_ULE:
    if (isImpliedCondition(LHS, RHS, Q.DL).getValueOr(false))
      return getTrue(ITy);
    break;
  }

  return nullptr;
}

/// Try hard to fold icmp with zero RHS because this is a common case.
static Value *simplifyICmpWithZero(CmpInst::Predicate Pred, Value *LHS,
                                   Value *RHS, const SimplifyQuery &Q) {
  if (!match(RHS, m_Zero()))
    return nullptr;

  Type *ITy = GetCompareTy(LHS); // The return type.
  switch (Pred) {
  default:
    llvm_unreachable("Unknown ICmp predicate!");
  case ICmpInst::ICMP_ULT:
    return getFalse(ITy);
  case ICmpInst::ICMP_UGE:
    return getTrue(ITy);
  case ICmpInst::ICMP_EQ:
  case ICmpInst::ICMP_ULE:
    if (isKnownNonZero(LHS, Q.DL, 0, Q.AC, Q.CxtI, Q.DT, Q.IIQ.UseInstrInfo))
      return getFalse(ITy);
    break;
  case ICmpInst::ICMP_NE:
  case ICmpInst::ICMP_UGT:
    if (isKnownNonZero(LHS, Q.DL, 0, Q.AC, Q.CxtI, Q.DT, Q.IIQ.UseInstrInfo))
      return getTrue(ITy);
    break;
  case ICmpInst::ICMP_SLT: {
    KnownBits LHSKnown = computeKnownBits(LHS, Q.DL, 0, Q.AC, Q.CxtI, Q.DT);
    if (LHSKnown.isNegative())
      return getTrue(ITy);
    if (LHSKnown.isNonNegative())
      return getFalse(ITy);
    break;
  }
  case ICmpInst::ICMP_SLE: {
    KnownBits LHSKnown = computeKnownBits(LHS, Q.DL, 0, Q.AC, Q.CxtI, Q.DT);
    if (LHSKnown.isNegative())
      return getTrue(ITy);
    if (LHSKnown.isNonNegative() &&
        isKnownNonZero(LHS, Q.DL, 0, Q.AC, Q.CxtI, Q.DT))
      return getFalse(ITy);
    break;
  }
  case ICmpInst::ICMP_SGE: {
    KnownBits LHSKnown = computeKnownBits(LHS, Q.DL, 0, Q.AC, Q.CxtI, Q.DT);
    if (LHSKnown.isNegative())
      return getFalse(ITy);
    if (LHSKnown.isNonNegative())
      return getTrue(ITy);
    break;
  }
  case ICmpInst::ICMP_SGT: {
    KnownBits LHSKnown = computeKnownBits(LHS, Q.DL, 0, Q.AC, Q.CxtI, Q.DT);
    if (LHSKnown.isNegative())
      return getFalse(ITy);
    if (LHSKnown.isNonNegative() &&
        isKnownNonZero(LHS, Q.DL, 0, Q.AC, Q.CxtI, Q.DT))
      return getTrue(ITy);
    break;
  }
  }

  return nullptr;
}

static Value *simplifyICmpWithConstant(CmpInst::Predicate Pred, Value *LHS,
                                       Value *RHS, const InstrInfoQuery &IIQ) {
  Type *ITy = GetCompareTy(RHS); // The return type.

  Value *X;
  // Sign-bit checks can be optimized to true/false after unsigned
  // floating-point casts:
  // icmp slt (bitcast (uitofp X)),  0 --> false
  // icmp sgt (bitcast (uitofp X)), -1 --> true
  if (match(LHS, m_BitCast(m_UIToFP(m_Value(X))))) {
    if (Pred == ICmpInst::ICMP_SLT && match(RHS, m_Zero()))
      return ConstantInt::getFalse(ITy);
    if (Pred == ICmpInst::ICMP_SGT && match(RHS, m_AllOnes()))
      return ConstantInt::getTrue(ITy);
  }

  const APInt *C;
  if (!match(RHS, m_APIntAllowUndef(C)))
    return nullptr;

  // Rule out tautological comparisons (eg., ult 0 or uge 0).
  ConstantRange RHS_CR = ConstantRange::makeExactICmpRegion(Pred, *C);
  if (RHS_CR.isEmptySet())
    return ConstantInt::getFalse(ITy);
  if (RHS_CR.isFullSet())
    return ConstantInt::getTrue(ITy);

  ConstantRange LHS_CR = computeConstantRange(LHS, IIQ.UseInstrInfo);
  if (!LHS_CR.isFullSet()) {
    if (RHS_CR.contains(LHS_CR))
      return ConstantInt::getTrue(ITy);
    if (RHS_CR.inverse().contains(LHS_CR))
      return ConstantInt::getFalse(ITy);
  }

  return nullptr;
}

static Value *simplifyICmpWithBinOpOnLHS(
    CmpInst::Predicate Pred, BinaryOperator *LBO, Value *RHS,
    const SimplifyQuery &Q, unsigned MaxRecurse) {
  Type *ITy = GetCompareTy(RHS); // The return type.

  Value *Y = nullptr;
  // icmp pred (or X, Y), X
  if (match(LBO, m_c_Or(m_Value(Y), m_Specific(RHS)))) {
    if (Pred == ICmpInst::ICMP_ULT)
      return getFalse(ITy);
    if (Pred == ICmpInst::ICMP_UGE)
      return getTrue(ITy);

    if (Pred == ICmpInst::ICMP_SLT || Pred == ICmpInst::ICMP_SGE) {
      KnownBits RHSKnown = computeKnownBits(RHS, Q.DL, 0, Q.AC, Q.CxtI, Q.DT);
      KnownBits YKnown = computeKnownBits(Y, Q.DL, 0, Q.AC, Q.CxtI, Q.DT);
      if (RHSKnown.isNonNegative() && YKnown.isNegative())
        return Pred == ICmpInst::ICMP_SLT ? getTrue(ITy) : getFalse(ITy);
      if (RHSKnown.isNegative() || YKnown.isNonNegative())
        return Pred == ICmpInst::ICMP_SLT ? getFalse(ITy) : getTrue(ITy);
    }
  }

  // icmp pred (and X, Y), X
  if (match(LBO, m_c_And(m_Value(), m_Specific(RHS)))) {
    if (Pred == ICmpInst::ICMP_UGT)
      return getFalse(ITy);
    if (Pred == ICmpInst::ICMP_ULE)
      return getTrue(ITy);
  }

  // icmp pred (urem X, Y), Y
  if (match(LBO, m_URem(m_Value(), m_Specific(RHS)))) {
    switch (Pred) {
    default:
      break;
    case ICmpInst::ICMP_SGT:
    case ICmpInst::ICMP_SGE: {
      KnownBits Known = computeKnownBits(RHS, Q.DL, 0, Q.AC, Q.CxtI, Q.DT);
      if (!Known.isNonNegative())
        break;
      LLVM_FALLTHROUGH;
    }
    case ICmpInst::ICMP_EQ:
    case ICmpInst::ICMP_UGT:
    case ICmpInst::ICMP_UGE:
      return getFalse(ITy);
    case ICmpInst::ICMP_SLT:
    case ICmpInst::ICMP_SLE: {
      KnownBits Known = computeKnownBits(RHS, Q.DL, 0, Q.AC, Q.CxtI, Q.DT);
      if (!Known.isNonNegative())
        break;
      LLVM_FALLTHROUGH;
    }
    case ICmpInst::ICMP_NE:
    case ICmpInst::ICMP_ULT:
    case ICmpInst::ICMP_ULE:
      return getTrue(ITy);
    }
  }

  // x >> y <=u x
  // x udiv y <=u x.
  if (match(LBO, m_LShr(m_Specific(RHS), m_Value())) ||
      match(LBO, m_UDiv(m_Specific(RHS), m_Value()))) {
    // icmp pred (X op Y), X
    if (Pred == ICmpInst::ICMP_UGT)
      return getFalse(ITy);
    if (Pred == ICmpInst::ICMP_ULE)
      return getTrue(ITy);
  }

  return nullptr;
}

/// TODO: A large part of this logic is duplicated in InstCombine's
/// foldICmpBinOp(). We should be able to share that and avoid the code
/// duplication.
static Value *simplifyICmpWithBinOp(CmpInst::Predicate Pred, Value *LHS,
                                    Value *RHS, const SimplifyQuery &Q,
                                    unsigned MaxRecurse) {
  BinaryOperator *LBO = dyn_cast<BinaryOperator>(LHS);
  BinaryOperator *RBO = dyn_cast<BinaryOperator>(RHS);
  if (MaxRecurse && (LBO || RBO)) {
    // Analyze the case when either LHS or RHS is an add instruction.
    Value *A = nullptr, *B = nullptr, *C = nullptr, *D = nullptr;
    // LHS = A + B (or A and B are null); RHS = C + D (or C and D are null).
    bool NoLHSWrapProblem = false, NoRHSWrapProblem = false;
    if (LBO && LBO->getOpcode() == Instruction::Add) {
      A = LBO->getOperand(0);
      B = LBO->getOperand(1);
      NoLHSWrapProblem =
          ICmpInst::isEquality(Pred) ||
          (CmpInst::isUnsigned(Pred) &&
           Q.IIQ.hasNoUnsignedWrap(cast<OverflowingBinaryOperator>(LBO))) ||
          (CmpInst::isSigned(Pred) &&
           Q.IIQ.hasNoSignedWrap(cast<OverflowingBinaryOperator>(LBO)));
    }
    if (RBO && RBO->getOpcode() == Instruction::Add) {
      C = RBO->getOperand(0);
      D = RBO->getOperand(1);
      NoRHSWrapProblem =
          ICmpInst::isEquality(Pred) ||
          (CmpInst::isUnsigned(Pred) &&
           Q.IIQ.hasNoUnsignedWrap(cast<OverflowingBinaryOperator>(RBO))) ||
          (CmpInst::isSigned(Pred) &&
           Q.IIQ.hasNoSignedWrap(cast<OverflowingBinaryOperator>(RBO)));
    }

    // icmp (X+Y), X -> icmp Y, 0 for equalities or if there is no overflow.
    if ((A == RHS || B == RHS) && NoLHSWrapProblem)
      if (Value *V = SimplifyICmpInst(Pred, A == RHS ? B : A,
                                      Constant::getNullValue(RHS->getType()), Q,
                                      MaxRecurse - 1))
        return V;

    // icmp X, (X+Y) -> icmp 0, Y for equalities or if there is no overflow.
    if ((C == LHS || D == LHS) && NoRHSWrapProblem)
      if (Value *V =
              SimplifyICmpInst(Pred, Constant::getNullValue(LHS->getType()),
                               C == LHS ? D : C, Q, MaxRecurse - 1))
        return V;

    // icmp (X+Y), (X+Z) -> icmp Y,Z for equalities or if there is no overflow.
    if (A && C && (A == C || A == D || B == C || B == D) && NoLHSWrapProblem &&
        NoRHSWrapProblem) {
      // Determine Y and Z in the form icmp (X+Y), (X+Z).
      Value *Y, *Z;
      if (A == C) {
        // C + B == C + D  ->  B == D
        Y = B;
        Z = D;
      } else if (A == D) {
        // D + B == C + D  ->  B == C
        Y = B;
        Z = C;
      } else if (B == C) {
        // A + C == C + D  ->  A == D
        Y = A;
        Z = D;
      } else {
        assert(B == D);
        // A + D == C + D  ->  A == C
        Y = A;
        Z = C;
      }
      if (Value *V = SimplifyICmpInst(Pred, Y, Z, Q, MaxRecurse - 1))
        return V;
    }
  }

  if (LBO)
    if (Value *V = simplifyICmpWithBinOpOnLHS(Pred, LBO, RHS, Q, MaxRecurse))
      return V;

  if (RBO)
    if (Value *V = simplifyICmpWithBinOpOnLHS(
            ICmpInst::getSwappedPredicate(Pred), RBO, LHS, Q, MaxRecurse))
      return V;

  // 0 - (zext X) pred C
  if (!CmpInst::isUnsigned(Pred) && match(LHS, m_Neg(m_ZExt(m_Value())))) {
    if (ConstantInt *RHSC = dyn_cast<ConstantInt>(RHS)) {
      if (RHSC->getValue().isStrictlyPositive()) {
        if (Pred == ICmpInst::ICMP_SLT)
          return ConstantInt::getTrue(RHSC->getContext());
        if (Pred == ICmpInst::ICMP_SGE)
          return ConstantInt::getFalse(RHSC->getContext());
        if (Pred == ICmpInst::ICMP_EQ)
          return ConstantInt::getFalse(RHSC->getContext());
        if (Pred == ICmpInst::ICMP_NE)
          return ConstantInt::getTrue(RHSC->getContext());
      }
      if (RHSC->getValue().isNonNegative()) {
        if (Pred == ICmpInst::ICMP_SLE)
          return ConstantInt::getTrue(RHSC->getContext());
        if (Pred == ICmpInst::ICMP_SGT)
          return ConstantInt::getFalse(RHSC->getContext());
      }
    }
  }

  // handle:
  //   CI2 << X == CI
  //   CI2 << X != CI
  //
  //   where CI2 is a power of 2 and CI isn't
  if (auto *CI = dyn_cast<ConstantInt>(RHS)) {
    const APInt *CI2Val, *CIVal = &CI->getValue();
    if (LBO && match(LBO, m_Shl(m_APInt(CI2Val), m_Value())) &&
        CI2Val->isPowerOf2()) {
      if (!CIVal->isPowerOf2()) {
        // CI2 << X can equal zero in some circumstances,
        // this simplification is unsafe if CI is zero.
        //
        // We know it is safe if:
        // - The shift is nsw, we can't shift out the one bit.
        // - The shift is nuw, we can't shift out the one bit.
        // - CI2 is one
        // - CI isn't zero
        if (Q.IIQ.hasNoSignedWrap(cast<OverflowingBinaryOperator>(LBO)) ||
            Q.IIQ.hasNoUnsignedWrap(cast<OverflowingBinaryOperator>(LBO)) ||
            CI2Val->isOneValue() || !CI->isZero()) {
          if (Pred == ICmpInst::ICMP_EQ)
            return ConstantInt::getFalse(RHS->getContext());
          if (Pred == ICmpInst::ICMP_NE)
            return ConstantInt::getTrue(RHS->getContext());
        }
      }
      if (CIVal->isSignMask() && CI2Val->isOneValue()) {
        if (Pred == ICmpInst::ICMP_UGT)
          return ConstantInt::getFalse(RHS->getContext());
        if (Pred == ICmpInst::ICMP_ULE)
          return ConstantInt::getTrue(RHS->getContext());
      }
    }
  }

  if (MaxRecurse && LBO && RBO && LBO->getOpcode() == RBO->getOpcode() &&
      LBO->getOperand(1) == RBO->getOperand(1)) {
    switch (LBO->getOpcode()) {
    default:
      break;
    case Instruction::UDiv:
    case Instruction::LShr:
      if (ICmpInst::isSigned(Pred) || !Q.IIQ.isExact(LBO) ||
          !Q.IIQ.isExact(RBO))
        break;
      if (Value *V = SimplifyICmpInst(Pred, LBO->getOperand(0),
                                      RBO->getOperand(0), Q, MaxRecurse - 1))
          return V;
      break;
    case Instruction::SDiv:
      if (!ICmpInst::isEquality(Pred) || !Q.IIQ.isExact(LBO) ||
          !Q.IIQ.isExact(RBO))
        break;
      if (Value *V = SimplifyICmpInst(Pred, LBO->getOperand(0),
                                      RBO->getOperand(0), Q, MaxRecurse - 1))
        return V;
      break;
    case Instruction::AShr:
      if (!Q.IIQ.isExact(LBO) || !Q.IIQ.isExact(RBO))
        break;
      if (Value *V = SimplifyICmpInst(Pred, LBO->getOperand(0),
                                      RBO->getOperand(0), Q, MaxRecurse - 1))
        return V;
      break;
    case Instruction::Shl: {
      bool NUW = Q.IIQ.hasNoUnsignedWrap(LBO) && Q.IIQ.hasNoUnsignedWrap(RBO);
      bool NSW = Q.IIQ.hasNoSignedWrap(LBO) && Q.IIQ.hasNoSignedWrap(RBO);
      if (!NUW && !NSW)
        break;
      if (!NSW && ICmpInst::isSigned(Pred))
        break;
      if (Value *V = SimplifyICmpInst(Pred, LBO->getOperand(0),
                                      RBO->getOperand(0), Q, MaxRecurse - 1))
        return V;
      break;
    }
    }
  }
  return nullptr;
}

/// Simplify integer comparisons where at least one operand of the compare
/// matches an integer min/max idiom.
static Value *simplifyICmpWithMinMax(CmpInst::Predicate Pred, Value *LHS,
                                     Value *RHS, const SimplifyQuery &Q,
                                     unsigned MaxRecurse) {
  Type *ITy = GetCompareTy(LHS); // The return type.
  Value *A, *B;
  CmpInst::Predicate P = CmpInst::BAD_ICMP_PREDICATE;
  CmpInst::Predicate EqP; // Chosen so that "A == max/min(A,B)" iff "A EqP B".

  // Signed variants on "max(a,b)>=a -> true".
  if (match(LHS, m_SMax(m_Value(A), m_Value(B))) && (A == RHS || B == RHS)) {
    if (A != RHS)
      std::swap(A, B);       // smax(A, B) pred A.
    EqP = CmpInst::ICMP_SGE; // "A == smax(A, B)" iff "A sge B".
    // We analyze this as smax(A, B) pred A.
    P = Pred;
  } else if (match(RHS, m_SMax(m_Value(A), m_Value(B))) &&
             (A == LHS || B == LHS)) {
    if (A != LHS)
      std::swap(A, B);       // A pred smax(A, B).
    EqP = CmpInst::ICMP_SGE; // "A == smax(A, B)" iff "A sge B".
    // We analyze this as smax(A, B) swapped-pred A.
    P = CmpInst::getSwappedPredicate(Pred);
  } else if (match(LHS, m_SMin(m_Value(A), m_Value(B))) &&
             (A == RHS || B == RHS)) {
    if (A != RHS)
      std::swap(A, B);       // smin(A, B) pred A.
    EqP = CmpInst::ICMP_SLE; // "A == smin(A, B)" iff "A sle B".
    // We analyze this as smax(-A, -B) swapped-pred -A.
    // Note that we do not need to actually form -A or -B thanks to EqP.
    P = CmpInst::getSwappedPredicate(Pred);
  } else if (match(RHS, m_SMin(m_Value(A), m_Value(B))) &&
             (A == LHS || B == LHS)) {
    if (A != LHS)
      std::swap(A, B);       // A pred smin(A, B).
    EqP = CmpInst::ICMP_SLE; // "A == smin(A, B)" iff "A sle B".
    // We analyze this as smax(-A, -B) pred -A.
    // Note that we do not need to actually form -A or -B thanks to EqP.
    P = Pred;
  }
  if (P != CmpInst::BAD_ICMP_PREDICATE) {
    // Cases correspond to "max(A, B) p A".
    switch (P) {
    default:
      break;
    case CmpInst::ICMP_EQ:
    case CmpInst::ICMP_SLE:
      // Equivalent to "A EqP B".  This may be the same as the condition tested
      // in the max/min; if so, we can just return that.
      if (Value *V = ExtractEquivalentCondition(LHS, EqP, A, B))
        return V;
      if (Value *V = ExtractEquivalentCondition(RHS, EqP, A, B))
        return V;
      // Otherwise, see if "A EqP B" simplifies.
      if (MaxRecurse)
        if (Value *V = SimplifyICmpInst(EqP, A, B, Q, MaxRecurse - 1))
          return V;
      break;
    case CmpInst::ICMP_NE:
    case CmpInst::ICMP_SGT: {
      CmpInst::Predicate InvEqP = CmpInst::getInversePredicate(EqP);
      // Equivalent to "A InvEqP B".  This may be the same as the condition
      // tested in the max/min; if so, we can just return that.
      if (Value *V = ExtractEquivalentCondition(LHS, InvEqP, A, B))
        return V;
      if (Value *V = ExtractEquivalentCondition(RHS, InvEqP, A, B))
        return V;
      // Otherwise, see if "A InvEqP B" simplifies.
      if (MaxRecurse)
        if (Value *V = SimplifyICmpInst(InvEqP, A, B, Q, MaxRecurse - 1))
          return V;
      break;
    }
    case CmpInst::ICMP_SGE:
      // Always true.
      return getTrue(ITy);
    case CmpInst::ICMP_SLT:
      // Always false.
      return getFalse(ITy);
    }
  }

  // Unsigned variants on "max(a,b)>=a -> true".
  P = CmpInst::BAD_ICMP_PREDICATE;
  if (match(LHS, m_UMax(m_Value(A), m_Value(B))) && (A == RHS || B == RHS)) {
    if (A != RHS)
      std::swap(A, B);       // umax(A, B) pred A.
    EqP = CmpInst::ICMP_UGE; // "A == umax(A, B)" iff "A uge B".
    // We analyze this as umax(A, B) pred A.
    P = Pred;
  } else if (match(RHS, m_UMax(m_Value(A), m_Value(B))) &&
             (A == LHS || B == LHS)) {
    if (A != LHS)
      std::swap(A, B);       // A pred umax(A, B).
    EqP = CmpInst::ICMP_UGE; // "A == umax(A, B)" iff "A uge B".
    // We analyze this as umax(A, B) swapped-pred A.
    P = CmpInst::getSwappedPredicate(Pred);
  } else if (match(LHS, m_UMin(m_Value(A), m_Value(B))) &&
             (A == RHS || B == RHS)) {
    if (A != RHS)
      std::swap(A, B);       // umin(A, B) pred A.
    EqP = CmpInst::ICMP_ULE; // "A == umin(A, B)" iff "A ule B".
    // We analyze this as umax(-A, -B) swapped-pred -A.
    // Note that we do not need to actually form -A or -B thanks to EqP.
    P = CmpInst::getSwappedPredicate(Pred);
  } else if (match(RHS, m_UMin(m_Value(A), m_Value(B))) &&
             (A == LHS || B == LHS)) {
    if (A != LHS)
      std::swap(A, B);       // A pred umin(A, B).
    EqP = CmpInst::ICMP_ULE; // "A == umin(A, B)" iff "A ule B".
    // We analyze this as umax(-A, -B) pred -A.
    // Note that we do not need to actually form -A or -B thanks to EqP.
    P = Pred;
  }
  if (P != CmpInst::BAD_ICMP_PREDICATE) {
    // Cases correspond to "max(A, B) p A".
    switch (P) {
    default:
      break;
    case CmpInst::ICMP_EQ:
    case CmpInst::ICMP_ULE:
      // Equivalent to "A EqP B".  This may be the same as the condition tested
      // in the max/min; if so, we can just return that.
      if (Value *V = ExtractEquivalentCondition(LHS, EqP, A, B))
        return V;
      if (Value *V = ExtractEquivalentCondition(RHS, EqP, A, B))
        return V;
      // Otherwise, see if "A EqP B" simplifies.
      if (MaxRecurse)
        if (Value *V = SimplifyICmpInst(EqP, A, B, Q, MaxRecurse - 1))
          return V;
      break;
    case CmpInst::ICMP_NE:
    case CmpInst::ICMP_UGT: {
      CmpInst::Predicate InvEqP = CmpInst::getInversePredicate(EqP);
      // Equivalent to "A InvEqP B".  This may be the same as the condition
      // tested in the max/min; if so, we can just return that.
      if (Value *V = ExtractEquivalentCondition(LHS, InvEqP, A, B))
        return V;
      if (Value *V = ExtractEquivalentCondition(RHS, InvEqP, A, B))
        return V;
      // Otherwise, see if "A InvEqP B" simplifies.
      if (MaxRecurse)
        if (Value *V = SimplifyICmpInst(InvEqP, A, B, Q, MaxRecurse - 1))
          return V;
      break;
    }
    case CmpInst::ICMP_UGE:
      // Always true.
      return getTrue(ITy);
    case CmpInst::ICMP_ULT:
      // Always false.
      return getFalse(ITy);
    }
  }

  // Variants on "max(x,y) >= min(x,z)".
  Value *C, *D;
  if (match(LHS, m_SMax(m_Value(A), m_Value(B))) &&
      match(RHS, m_SMin(m_Value(C), m_Value(D))) &&
      (A == C || A == D || B == C || B == D)) {
    // max(x, ?) pred min(x, ?).
    if (Pred == CmpInst::ICMP_SGE)
      // Always true.
      return getTrue(ITy);
    if (Pred == CmpInst::ICMP_SLT)
      // Always false.
      return getFalse(ITy);
  } else if (match(LHS, m_SMin(m_Value(A), m_Value(B))) &&
             match(RHS, m_SMax(m_Value(C), m_Value(D))) &&
             (A == C || A == D || B == C || B == D)) {
    // min(x, ?) pred max(x, ?).
    if (Pred == CmpInst::ICMP_SLE)
      // Always true.
      return getTrue(ITy);
    if (Pred == CmpInst::ICMP_SGT)
      // Always false.
      return getFalse(ITy);
  } else if (match(LHS, m_UMax(m_Value(A), m_Value(B))) &&
             match(RHS, m_UMin(m_Value(C), m_Value(D))) &&
             (A == C || A == D || B == C || B == D)) {
    // max(x, ?) pred min(x, ?).
    if (Pred == CmpInst::ICMP_UGE)
      // Always true.
      return getTrue(ITy);
    if (Pred == CmpInst::ICMP_ULT)
      // Always false.
      return getFalse(ITy);
  } else if (match(LHS, m_UMin(m_Value(A), m_Value(B))) &&
             match(RHS, m_UMax(m_Value(C), m_Value(D))) &&
             (A == C || A == D || B == C || B == D)) {
    // min(x, ?) pred max(x, ?).
    if (Pred == CmpInst::ICMP_ULE)
      // Always true.
      return getTrue(ITy);
    if (Pred == CmpInst::ICMP_UGT)
      // Always false.
      return getFalse(ITy);
  }

  return nullptr;
}

static Value *simplifyICmpWithDominatingAssume(CmpInst::Predicate Predicate,
                                               Value *LHS, Value *RHS,
                                               const SimplifyQuery &Q) {
  // Gracefully handle instructions that have not been inserted yet.
  if (!Q.AC || !Q.CxtI || !Q.CxtI->getParent())
    return nullptr;

  for (Value *AssumeBaseOp : {LHS, RHS}) {
    for (auto &AssumeVH : Q.AC->assumptionsFor(AssumeBaseOp)) {
      if (!AssumeVH)
        continue;

      CallInst *Assume = cast<CallInst>(AssumeVH);
      if (Optional<bool> Imp =
              isImpliedCondition(Assume->getArgOperand(0), Predicate, LHS, RHS,
                                 Q.DL))
        if (isValidAssumeForContext(Assume, Q.CxtI, Q.DT))
          return ConstantInt::get(GetCompareTy(LHS), *Imp);
    }
  }

  return nullptr;
}

/// Given operands for an ICmpInst, see if we can fold the result.
/// If not, this returns null.
static Value *SimplifyICmpInst(unsigned Predicate, Value *LHS, Value *RHS,
                               const SimplifyQuery &Q, unsigned MaxRecurse) {
  CmpInst::Predicate Pred = (CmpInst::Predicate)Predicate;
  assert(CmpInst::isIntPredicate(Pred) && "Not an integer compare!");

  if (Constant *CLHS = dyn_cast<Constant>(LHS)) {
    if (Constant *CRHS = dyn_cast<Constant>(RHS))
      return ConstantFoldCompareInstOperands(Pred, CLHS, CRHS, Q.DL, Q.TLI);

    // If we have a constant, make sure it is on the RHS.
    std::swap(LHS, RHS);
    Pred = CmpInst::getSwappedPredicate(Pred);
  }
  assert(!isa<UndefValue>(LHS) && "Unexpected icmp undef,%X");

  Type *ITy = GetCompareTy(LHS); // The return type.

  // For EQ and NE, we can always pick a value for the undef to make the
  // predicate pass or fail, so we can return undef.
  // Matches behavior in llvm::ConstantFoldCompareInstruction.
  if (isa<UndefValue>(RHS) && ICmpInst::isEquality(Pred))
    return UndefValue::get(ITy);

  // icmp X, X -> true/false
  // icmp X, undef -> true/false because undef could be X.
  if (LHS == RHS || isa<UndefValue>(RHS))
    return ConstantInt::get(ITy, CmpInst::isTrueWhenEqual(Pred));

  if (Value *V = simplifyICmpOfBools(Pred, LHS, RHS, Q))
    return V;

  if (Value *V = simplifyICmpWithZero(Pred, LHS, RHS, Q))
    return V;

  if (Value *V = simplifyICmpWithConstant(Pred, LHS, RHS, Q.IIQ))
    return V;

  // If both operands have range metadata, use the metadata
  // to simplify the comparison.
  if (isa<Instruction>(RHS) && isa<Instruction>(LHS)) {
    auto RHS_Instr = cast<Instruction>(RHS);
    auto LHS_Instr = cast<Instruction>(LHS);

    if (Q.IIQ.getMetadata(RHS_Instr, LLVMContext::MD_range) &&
        Q.IIQ.getMetadata(LHS_Instr, LLVMContext::MD_range)) {
      auto RHS_CR = getConstantRangeFromMetadata(
          *RHS_Instr->getMetadata(LLVMContext::MD_range));
      auto LHS_CR = getConstantRangeFromMetadata(
          *LHS_Instr->getMetadata(LLVMContext::MD_range));

      auto Satisfied_CR = ConstantRange::makeSatisfyingICmpRegion(Pred, RHS_CR);
      if (Satisfied_CR.contains(LHS_CR))
        return ConstantInt::getTrue(RHS->getContext());

      auto InversedSatisfied_CR = ConstantRange::makeSatisfyingICmpRegion(
                CmpInst::getInversePredicate(Pred), RHS_CR);
      if (InversedSatisfied_CR.contains(LHS_CR))
        return ConstantInt::getFalse(RHS->getContext());
    }
  }

  // Compare of cast, for example (zext X) != 0 -> X != 0
  if (isa<CastInst>(LHS) && (isa<Constant>(RHS) || isa<CastInst>(RHS))) {
    Instruction *LI = cast<CastInst>(LHS);
    Value *SrcOp = LI->getOperand(0);
    Type *SrcTy = SrcOp->getType();
    Type *DstTy = LI->getType();

    // Turn icmp (ptrtoint x), (ptrtoint/constant) into a compare of the input
    // if the integer type is the same size as the pointer type.
    if (MaxRecurse && isa<PtrToIntInst>(LI) &&
        Q.DL.getTypeSizeInBits(SrcTy) == DstTy->getPrimitiveSizeInBits()) {
      if (Constant *RHSC = dyn_cast<Constant>(RHS)) {
        // Transfer the cast to the constant.
        if (Value *V = SimplifyICmpInst(Pred, SrcOp,
                                        ConstantExpr::getIntToPtr(RHSC, SrcTy),
                                        Q, MaxRecurse-1))
          return V;
      } else if (PtrToIntInst *RI = dyn_cast<PtrToIntInst>(RHS)) {
        if (RI->getOperand(0)->getType() == SrcTy)
          // Compare without the cast.
          if (Value *V = SimplifyICmpInst(Pred, SrcOp, RI->getOperand(0),
                                          Q, MaxRecurse-1))
            return V;
      }
    }

    if (isa<ZExtInst>(LHS)) {
      // Turn icmp (zext X), (zext Y) into a compare of X and Y if they have the
      // same type.
      if (ZExtInst *RI = dyn_cast<ZExtInst>(RHS)) {
        if (MaxRecurse && SrcTy == RI->getOperand(0)->getType())
          // Compare X and Y.  Note that signed predicates become unsigned.
          if (Value *V = SimplifyICmpInst(ICmpInst::getUnsignedPredicate(Pred),
                                          SrcOp, RI->getOperand(0), Q,
                                          MaxRecurse-1))
            return V;
      }
      // Fold (zext X) ule (sext X), (zext X) sge (sext X) to true.
      else if (SExtInst *RI = dyn_cast<SExtInst>(RHS)) {
        if (SrcOp == RI->getOperand(0)) {
          if (Pred == ICmpInst::ICMP_ULE || Pred == ICmpInst::ICMP_SGE)
            return ConstantInt::getTrue(ITy);
          if (Pred == ICmpInst::ICMP_UGT || Pred == ICmpInst::ICMP_SLT)
            return ConstantInt::getFalse(ITy);
        }
      }
      // Turn icmp (zext X), Cst into a compare of X and Cst if Cst is extended
      // too.  If not, then try to deduce the result of the comparison.
      else if (ConstantInt *CI = dyn_cast<ConstantInt>(RHS)) {
        // Compute the constant that would happen if we truncated to SrcTy then
        // reextended to DstTy.
        Constant *Trunc = ConstantExpr::getTrunc(CI, SrcTy);
        Constant *RExt = ConstantExpr::getCast(CastInst::ZExt, Trunc, DstTy);

        // If the re-extended constant didn't change then this is effectively
        // also a case of comparing two zero-extended values.
        if (RExt == CI && MaxRecurse)
          if (Value *V = SimplifyICmpInst(ICmpInst::getUnsignedPredicate(Pred),
                                        SrcOp, Trunc, Q, MaxRecurse-1))
            return V;

        // Otherwise the upper bits of LHS are zero while RHS has a non-zero bit
        // there.  Use this to work out the result of the comparison.
        if (RExt != CI) {
          switch (Pred) {
          default: llvm_unreachable("Unknown ICmp predicate!");
          // LHS <u RHS.
          case ICmpInst::ICMP_EQ:
          case ICmpInst::ICMP_UGT:
          case ICmpInst::ICMP_UGE:
            return ConstantInt::getFalse(CI->getContext());

          case ICmpInst::ICMP_NE:
          case ICmpInst::ICMP_ULT:
          case ICmpInst::ICMP_ULE:
            return ConstantInt::getTrue(CI->getContext());

          // LHS is non-negative.  If RHS is negative then LHS >s LHS.  If RHS
          // is non-negative then LHS <s RHS.
          case ICmpInst::ICMP_SGT:
          case ICmpInst::ICMP_SGE:
            return CI->getValue().isNegative() ?
              ConstantInt::getTrue(CI->getContext()) :
              ConstantInt::getFalse(CI->getContext());

          case ICmpInst::ICMP_SLT:
          case ICmpInst::ICMP_SLE:
            return CI->getValue().isNegative() ?
              ConstantInt::getFalse(CI->getContext()) :
              ConstantInt::getTrue(CI->getContext());
          }
        }
      }
    }

    if (isa<SExtInst>(LHS)) {
      // Turn icmp (sext X), (sext Y) into a compare of X and Y if they have the
      // same type.
      if (SExtInst *RI = dyn_cast<SExtInst>(RHS)) {
        if (MaxRecurse && SrcTy == RI->getOperand(0)->getType())
          // Compare X and Y.  Note that the predicate does not change.
          if (Value *V = SimplifyICmpInst(Pred, SrcOp, RI->getOperand(0),
                                          Q, MaxRecurse-1))
            return V;
      }
      // Fold (sext X) uge (zext X), (sext X) sle (zext X) to true.
      else if (ZExtInst *RI = dyn_cast<ZExtInst>(RHS)) {
        if (SrcOp == RI->getOperand(0)) {
          if (Pred == ICmpInst::ICMP_UGE || Pred == ICmpInst::ICMP_SLE)
            return ConstantInt::getTrue(ITy);
          if (Pred == ICmpInst::ICMP_ULT || Pred == ICmpInst::ICMP_SGT)
            return ConstantInt::getFalse(ITy);
        }
      }
      // Turn icmp (sext X), Cst into a compare of X and Cst if Cst is extended
      // too.  If not, then try to deduce the result of the comparison.
      else if (ConstantInt *CI = dyn_cast<ConstantInt>(RHS)) {
        // Compute the constant that would happen if we truncated to SrcTy then
        // reextended to DstTy.
        Constant *Trunc = ConstantExpr::getTrunc(CI, SrcTy);
        Constant *RExt = ConstantExpr::getCast(CastInst::SExt, Trunc, DstTy);

        // If the re-extended constant didn't change then this is effectively
        // also a case of comparing two sign-extended values.
        if (RExt == CI && MaxRecurse)
          if (Value *V = SimplifyICmpInst(Pred, SrcOp, Trunc, Q, MaxRecurse-1))
            return V;

        // Otherwise the upper bits of LHS are all equal, while RHS has varying
        // bits there.  Use this to work out the result of the comparison.
        if (RExt != CI) {
          switch (Pred) {
          default: llvm_unreachable("Unknown ICmp predicate!");
          case ICmpInst::ICMP_EQ:
            return ConstantInt::getFalse(CI->getContext());
          case ICmpInst::ICMP_NE:
            return ConstantInt::getTrue(CI->getContext());

          // If RHS is non-negative then LHS <s RHS.  If RHS is negative then
          // LHS >s RHS.
          case ICmpInst::ICMP_SGT:
          case ICmpInst::ICMP_SGE:
            return CI->getValue().isNegative() ?
              ConstantInt::getTrue(CI->getContext()) :
              ConstantInt::getFalse(CI->getContext());
          case ICmpInst::ICMP_SLT:
          case ICmpInst::ICMP_SLE:
            return CI->getValue().isNegative() ?
              ConstantInt::getFalse(CI->getContext()) :
              ConstantInt::getTrue(CI->getContext());

          // If LHS is non-negative then LHS <u RHS.  If LHS is negative then
          // LHS >u RHS.
          case ICmpInst::ICMP_UGT:
          case ICmpInst::ICMP_UGE:
            // Comparison is true iff the LHS <s 0.
            if (MaxRecurse)
              if (Value *V = SimplifyICmpInst(ICmpInst::ICMP_SLT, SrcOp,
                                              Constant::getNullValue(SrcTy),
                                              Q, MaxRecurse-1))
                return V;
            break;
          case ICmpInst::ICMP_ULT:
          case ICmpInst::ICMP_ULE:
            // Comparison is true iff the LHS >=s 0.
            if (MaxRecurse)
              if (Value *V = SimplifyICmpInst(ICmpInst::ICMP_SGE, SrcOp,
                                              Constant::getNullValue(SrcTy),
                                              Q, MaxRecurse-1))
                return V;
            break;
          }
        }
      }
    }
  }

  // icmp eq|ne X, Y -> false|true if X != Y
  if (ICmpInst::isEquality(Pred) &&
      isKnownNonEqual(LHS, RHS, Q.DL, Q.AC, Q.CxtI, Q.DT, Q.IIQ.UseInstrInfo)) {
    return Pred == ICmpInst::ICMP_NE ? getTrue(ITy) : getFalse(ITy);
  }

  if (Value *V = simplifyICmpWithBinOp(Pred, LHS, RHS, Q, MaxRecurse))
    return V;

  if (Value *V = simplifyICmpWithMinMax(Pred, LHS, RHS, Q, MaxRecurse))
    return V;

  if (Value *V = simplifyICmpWithDominatingAssume(Pred, LHS, RHS, Q))
    return V;

  // Simplify comparisons of related pointers using a powerful, recursive
  // GEP-walk when we have target data available..
  if (LHS->getType()->isPointerTy())
    if (auto *C = computePointerICmp(Q.DL, Q.TLI, Q.DT, Pred, Q.AC, Q.CxtI,
                                     Q.IIQ, LHS, RHS))
      return C;
  if (auto *CLHS = dyn_cast<PtrToIntOperator>(LHS))
    if (auto *CRHS = dyn_cast<PtrToIntOperator>(RHS))
      if (Q.DL.getTypeSizeInBits(CLHS->getPointerOperandType()) ==
              Q.DL.getTypeSizeInBits(CLHS->getType()) &&
          Q.DL.getTypeSizeInBits(CRHS->getPointerOperandType()) ==
              Q.DL.getTypeSizeInBits(CRHS->getType()))
        if (auto *C = computePointerICmp(Q.DL, Q.TLI, Q.DT, Pred, Q.AC, Q.CxtI,
                                         Q.IIQ, CLHS->getPointerOperand(),
                                         CRHS->getPointerOperand()))
          return C;

  if (GetElementPtrInst *GLHS = dyn_cast<GetElementPtrInst>(LHS)) {
    if (GEPOperator *GRHS = dyn_cast<GEPOperator>(RHS)) {
      if (GLHS->getPointerOperand() == GRHS->getPointerOperand() &&
          GLHS->hasAllConstantIndices() && GRHS->hasAllConstantIndices() &&
          (ICmpInst::isEquality(Pred) ||
           (GLHS->isInBounds() && GRHS->isInBounds() &&
            Pred == ICmpInst::getSignedPredicate(Pred)))) {
        // The bases are equal and the indices are constant.  Build a constant
        // expression GEP with the same indices and a null base pointer to see
        // what constant folding can make out of it.
        Constant *Null = Constant::getNullValue(GLHS->getPointerOperandType());
        SmallVector<Value *, 4> IndicesLHS(GLHS->idx_begin(), GLHS->idx_end());
        Constant *NewLHS = ConstantExpr::getGetElementPtr(
            GLHS->getSourceElementType(), Null, IndicesLHS);

        SmallVector<Value *, 4> IndicesRHS(GRHS->idx_begin(), GRHS->idx_end());
        Constant *NewRHS = ConstantExpr::getGetElementPtr(
            GLHS->getSourceElementType(), Null, IndicesRHS);
        Constant *NewICmp = ConstantExpr::getICmp(Pred, NewLHS, NewRHS);
        return ConstantFoldConstant(NewICmp, Q.DL);
      }
    }
  }

#if INTEL_CUSTOMIZATION
  // If the comparison is with the result of two select instructions which have
  // the same condition, check whether comparing sibling branches of two selects
  // always yields the same value.
  if (isa<SelectInst>(LHS) && isa<SelectInst>(RHS))
    if (Value *V = threadCmpOverTwoSelects(Pred, LHS, RHS, Q, MaxRecurse))
      return V;
#endif // INTEL_CUSTOMIZATION

  // If the comparison is with the result of a select instruction, check whether
  // comparing with either branch of the select always yields the same value.
  if (isa<SelectInst>(LHS) || isa<SelectInst>(RHS))
    if (Value *V = ThreadCmpOverSelect(Pred, LHS, RHS, Q, MaxRecurse))
      return V;

  // If the comparison is with the result of a phi instruction, check whether
  // doing the compare with each incoming phi value yields a common result.
  if (isa<PHINode>(LHS) || isa<PHINode>(RHS))
    if (Value *V = ThreadCmpOverPHI(Pred, LHS, RHS, Q, MaxRecurse))
      return V;

  return nullptr;
}

Value *llvm::SimplifyICmpInst(unsigned Predicate, Value *LHS, Value *RHS,
                              const SimplifyQuery &Q) {
  return ::SimplifyICmpInst(Predicate, LHS, RHS, Q, RecursionLimit);
}

/// Given operands for an FCmpInst, see if we can fold the result.
/// If not, this returns null.
static Value *SimplifyFCmpInst(unsigned Predicate, Value *LHS, Value *RHS,
                               FastMathFlags FMF, const SimplifyQuery &Q,
                               unsigned MaxRecurse) {
  CmpInst::Predicate Pred = (CmpInst::Predicate)Predicate;
  assert(CmpInst::isFPPredicate(Pred) && "Not an FP compare!");

  if (Constant *CLHS = dyn_cast<Constant>(LHS)) {
    if (Constant *CRHS = dyn_cast<Constant>(RHS))
      return ConstantFoldCompareInstOperands(Pred, CLHS, CRHS, Q.DL, Q.TLI);

    // If we have a constant, make sure it is on the RHS.
    std::swap(LHS, RHS);
    Pred = CmpInst::getSwappedPredicate(Pred);
  }

  // Fold trivial predicates.
  Type *RetTy = GetCompareTy(LHS);
  if (Pred == FCmpInst::FCMP_FALSE)
    return getFalse(RetTy);
  if (Pred == FCmpInst::FCMP_TRUE)
    return getTrue(RetTy);

  // Fold (un)ordered comparison if we can determine there are no NaNs.
  if (Pred == FCmpInst::FCMP_UNO || Pred == FCmpInst::FCMP_ORD)
    if (FMF.noNaNs() ||
        (isKnownNeverNaN(LHS, Q.TLI) && isKnownNeverNaN(RHS, Q.TLI)))
      return ConstantInt::get(RetTy, Pred == FCmpInst::FCMP_ORD);

  // NaN is unordered; NaN is not ordered.
  assert((FCmpInst::isOrdered(Pred) || FCmpInst::isUnordered(Pred)) &&
         "Comparison must be either ordered or unordered");
  if (match(RHS, m_NaN()))
    return ConstantInt::get(RetTy, CmpInst::isUnordered(Pred));

  // fcmp pred x, undef  and  fcmp pred undef, x
  // fold to true if unordered, false if ordered
  if (isa<UndefValue>(LHS) || isa<UndefValue>(RHS)) {
    // Choosing NaN for the undef will always make unordered comparison succeed
    // and ordered comparison fail.
    return ConstantInt::get(RetTy, CmpInst::isUnordered(Pred));
  }

  // fcmp x,x -> true/false.  Not all compares are foldable.
  if (LHS == RHS) {
    if (CmpInst::isTrueWhenEqual(Pred))
      return getTrue(RetTy);
    if (CmpInst::isFalseWhenEqual(Pred))
      return getFalse(RetTy);
  }

  // Handle fcmp with constant RHS.
  // TODO: Use match with a specific FP value, so these work with vectors with
  // undef lanes.
  const APFloat *C;
  if (match(RHS, m_APFloat(C))) {
    // Check whether the constant is an infinity.
    if (C->isInfinity()) {
      if (C->isNegative()) {
        switch (Pred) {
        case FCmpInst::FCMP_OLT:
          // No value is ordered and less than negative infinity.
          return getFalse(RetTy);
        case FCmpInst::FCMP_UGE:
          // All values are unordered with or at least negative infinity.
          return getTrue(RetTy);
        default:
          break;
        }
      } else {
        switch (Pred) {
        case FCmpInst::FCMP_OGT:
          // No value is ordered and greater than infinity.
          return getFalse(RetTy);
        case FCmpInst::FCMP_ULE:
          // All values are unordered with and at most infinity.
          return getTrue(RetTy);
        default:
          break;
        }
      }

      // LHS == Inf
      if (Pred == FCmpInst::FCMP_OEQ && isKnownNeverInfinity(LHS, Q.TLI))
        return getFalse(RetTy);
      // LHS != Inf
      if (Pred == FCmpInst::FCMP_UNE && isKnownNeverInfinity(LHS, Q.TLI))
        return getTrue(RetTy);
      // LHS == Inf || LHS == NaN
      if (Pred == FCmpInst::FCMP_UEQ && isKnownNeverInfinity(LHS, Q.TLI) &&
          isKnownNeverNaN(LHS, Q.TLI))
        return getFalse(RetTy);
      // LHS != Inf && LHS != NaN
      if (Pred == FCmpInst::FCMP_ONE && isKnownNeverInfinity(LHS, Q.TLI) &&
          isKnownNeverNaN(LHS, Q.TLI))
        return getTrue(RetTy);
    }
    if (C->isNegative() && !C->isNegZero()) {
      assert(!C->isNaN() && "Unexpected NaN constant!");
      // TODO: We can catch more cases by using a range check rather than
      //       relying on CannotBeOrderedLessThanZero.
      switch (Pred) {
      case FCmpInst::FCMP_UGE:
      case FCmpInst::FCMP_UGT:
      case FCmpInst::FCMP_UNE:
        // (X >= 0) implies (X > C) when (C < 0)
        if (CannotBeOrderedLessThanZero(LHS, Q.TLI))
          return getTrue(RetTy);
        break;
      case FCmpInst::FCMP_OEQ:
      case FCmpInst::FCMP_OLE:
      case FCmpInst::FCMP_OLT:
        // (X >= 0) implies !(X < C) when (C < 0)
        if (CannotBeOrderedLessThanZero(LHS, Q.TLI))
          return getFalse(RetTy);
        break;
      default:
        break;
      }
    }

    // Check comparison of [minnum/maxnum with constant] with other constant.
    const APFloat *C2;
    if ((match(LHS, m_Intrinsic<Intrinsic::minnum>(m_Value(), m_APFloat(C2))) &&
         *C2 < *C) ||
        (match(LHS, m_Intrinsic<Intrinsic::maxnum>(m_Value(), m_APFloat(C2))) &&
         *C2 > *C)) {
      bool IsMaxNum =
          cast<IntrinsicInst>(LHS)->getIntrinsicID() == Intrinsic::maxnum;
      // The ordered relationship and minnum/maxnum guarantee that we do not
      // have NaN constants, so ordered/unordered preds are handled the same.
      switch (Pred) {
      case FCmpInst::FCMP_OEQ: case FCmpInst::FCMP_UEQ:
        // minnum(X, LesserC)  == C --> false
        // maxnum(X, GreaterC) == C --> false
        return getFalse(RetTy);
      case FCmpInst::FCMP_ONE: case FCmpInst::FCMP_UNE:
        // minnum(X, LesserC)  != C --> true
        // maxnum(X, GreaterC) != C --> true
        return getTrue(RetTy);
      case FCmpInst::FCMP_OGE: case FCmpInst::FCMP_UGE:
      case FCmpInst::FCMP_OGT: case FCmpInst::FCMP_UGT:
        // minnum(X, LesserC)  >= C --> false
        // minnum(X, LesserC)  >  C --> false
        // maxnum(X, GreaterC) >= C --> true
        // maxnum(X, GreaterC) >  C --> true
        return ConstantInt::get(RetTy, IsMaxNum);
      case FCmpInst::FCMP_OLE: case FCmpInst::FCMP_ULE:
      case FCmpInst::FCMP_OLT: case FCmpInst::FCMP_ULT:
        // minnum(X, LesserC)  <= C --> true
        // minnum(X, LesserC)  <  C --> true
        // maxnum(X, GreaterC) <= C --> false
        // maxnum(X, GreaterC) <  C --> false
        return ConstantInt::get(RetTy, !IsMaxNum);
      default:
        // TRUE/FALSE/ORD/UNO should be handled before this.
        llvm_unreachable("Unexpected fcmp predicate");
      }
    }
  }

  if (match(RHS, m_AnyZeroFP())) {
    switch (Pred) {
    case FCmpInst::FCMP_OGE:
    case FCmpInst::FCMP_ULT:
      // Positive or zero X >= 0.0 --> true
      // Positive or zero X <  0.0 --> false
      if ((FMF.noNaNs() || isKnownNeverNaN(LHS, Q.TLI)) &&
          CannotBeOrderedLessThanZero(LHS, Q.TLI))
        return Pred == FCmpInst::FCMP_OGE ? getTrue(RetTy) : getFalse(RetTy);
      break;
    case FCmpInst::FCMP_UGE:
    case FCmpInst::FCMP_OLT:
      // Positive or zero or nan X >= 0.0 --> true
      // Positive or zero or nan X <  0.0 --> false
      if (CannotBeOrderedLessThanZero(LHS, Q.TLI))
        return Pred == FCmpInst::FCMP_UGE ? getTrue(RetTy) : getFalse(RetTy);
      break;
    default:
      break;
    }
  }

#if INTEL_CUSTOMIZATION
  // If the comparison is with the result of two select instructions which have
  // the same condition, check whether comparing sibling branches of two selects
  // always yields the same value.
  if (isa<SelectInst>(LHS) && isa<SelectInst>(RHS))
    if (Value *V = threadCmpOverTwoSelects(Pred, LHS, RHS, Q, MaxRecurse))
      return V;
#endif // INTEL_CUSTOMIZATION

  // If the comparison is with the result of a select instruction, check whether
  // comparing with either branch of the select always yields the same value.
  if (isa<SelectInst>(LHS) || isa<SelectInst>(RHS))
    if (Value *V = ThreadCmpOverSelect(Pred, LHS, RHS, Q, MaxRecurse))
      return V;

  // If the comparison is with the result of a phi instruction, check whether
  // doing the compare with each incoming phi value yields a common result.
  if (isa<PHINode>(LHS) || isa<PHINode>(RHS))
    if (Value *V = ThreadCmpOverPHI(Pred, LHS, RHS, Q, MaxRecurse))
      return V;

  return nullptr;
}

Value *llvm::SimplifyFCmpInst(unsigned Predicate, Value *LHS, Value *RHS,
                              FastMathFlags FMF, const SimplifyQuery &Q) {
  return ::SimplifyFCmpInst(Predicate, LHS, RHS, FMF, Q, RecursionLimit);
}

/// See if V simplifies when its operand Op is replaced with RepOp.
static const Value *SimplifyWithOpReplaced(Value *V, Value *Op, Value *RepOp,
                                           const SimplifyQuery &Q,
                                           unsigned MaxRecurse) {
  // Trivial replacement.
  if (V == Op)
    return RepOp;

  // We cannot replace a constant, and shouldn't even try.
  if (isa<Constant>(Op))
    return nullptr;

  auto *I = dyn_cast<Instruction>(V);
  if (!I)
    return nullptr;

  // If this is a binary operator, try to simplify it with the replaced op.
  if (auto *B = dyn_cast<BinaryOperator>(I)) {
    // Consider:
    //   %cmp = icmp eq i32 %x, 2147483647
    //   %add = add nsw i32 %x, 1
    //   %sel = select i1 %cmp, i32 -2147483648, i32 %add
    //
    // We can't replace %sel with %add unless we strip away the flags.
    // TODO: This is an unusual limitation because better analysis results in
    //       worse simplification. InstCombine can do this fold more generally
    //       by dropping the flags. Remove this fold to save compile-time?
    if (isa<OverflowingBinaryOperator>(B))
      if (Q.IIQ.hasNoSignedWrap(B) || Q.IIQ.hasNoUnsignedWrap(B))
        return nullptr;
    if (isa<PossiblyExactOperator>(B) && Q.IIQ.isExact(B))
      return nullptr;

    if (MaxRecurse) {
      if (B->getOperand(0) == Op)
        return SimplifyBinOp(B->getOpcode(), RepOp, B->getOperand(1), Q,
                             MaxRecurse - 1);
      if (B->getOperand(1) == Op)
        return SimplifyBinOp(B->getOpcode(), B->getOperand(0), RepOp, Q,
                             MaxRecurse - 1);
    }
  }

  // Same for CmpInsts.
  if (CmpInst *C = dyn_cast<CmpInst>(I)) {
    if (MaxRecurse) {
      if (C->getOperand(0) == Op)
        return SimplifyCmpInst(C->getPredicate(), RepOp, C->getOperand(1), Q,
                               MaxRecurse - 1);
      if (C->getOperand(1) == Op)
        return SimplifyCmpInst(C->getPredicate(), C->getOperand(0), RepOp, Q,
                               MaxRecurse - 1);
    }
  }

  // Same for GEPs.
  if (auto *GEP = dyn_cast<GetElementPtrInst>(I)) {
    if (MaxRecurse) {
      SmallVector<Value *, 8> NewOps(GEP->getNumOperands());
      transform(GEP->operands(), NewOps.begin(),
                [&](Value *V) { return V == Op ? RepOp : V; });
      return SimplifyGEPInst(GEP->getSourceElementType(), NewOps, Q,
                             MaxRecurse - 1);
    }
  }

  // TODO: We could hand off more cases to instsimplify here.

  // If all operands are constant after substituting Op for RepOp then we can
  // constant fold the instruction.
  if (Constant *CRepOp = dyn_cast<Constant>(RepOp)) {
    // Build a list of all constant operands.
    SmallVector<Constant *, 8> ConstOps;
    for (unsigned i = 0, e = I->getNumOperands(); i != e; ++i) {
      if (I->getOperand(i) == Op)
        ConstOps.push_back(CRepOp);
      else if (Constant *COp = dyn_cast<Constant>(I->getOperand(i)))
        ConstOps.push_back(COp);
      else
        break;
    }

    // All operands were constants, fold it.
    if (ConstOps.size() == I->getNumOperands()) {
      if (CmpInst *C = dyn_cast<CmpInst>(I))
        return ConstantFoldCompareInstOperands(C->getPredicate(), ConstOps[0],
                                               ConstOps[1], Q.DL, Q.TLI);

      if (LoadInst *LI = dyn_cast<LoadInst>(I))
        if (!LI->isVolatile())
          return ConstantFoldLoadFromConstPtr(ConstOps[0], LI->getType(), Q.DL);

      return ConstantFoldInstOperands(I, ConstOps, Q.DL, Q.TLI);
    }
  }

  return nullptr;
}

/// Try to simplify a select instruction when its condition operand is an
/// integer comparison where one operand of the compare is a constant.
static Value *simplifySelectBitTest(Value *TrueVal, Value *FalseVal, Value *X,
                                    const APInt *Y, bool TrueWhenUnset) {
  const APInt *C;

  // (X & Y) == 0 ? X & ~Y : X  --> X
  // (X & Y) != 0 ? X & ~Y : X  --> X & ~Y
  if (FalseVal == X && match(TrueVal, m_And(m_Specific(X), m_APInt(C))) &&
      *Y == ~*C)
    return TrueWhenUnset ? FalseVal : TrueVal;

  // (X & Y) == 0 ? X : X & ~Y  --> X & ~Y
  // (X & Y) != 0 ? X : X & ~Y  --> X
  if (TrueVal == X && match(FalseVal, m_And(m_Specific(X), m_APInt(C))) &&
      *Y == ~*C)
    return TrueWhenUnset ? FalseVal : TrueVal;

  if (Y->isPowerOf2()) {
    // (X & Y) == 0 ? X | Y : X  --> X | Y
    // (X & Y) != 0 ? X | Y : X  --> X
    if (FalseVal == X && match(TrueVal, m_Or(m_Specific(X), m_APInt(C))) &&
        *Y == *C)
      return TrueWhenUnset ? TrueVal : FalseVal;

    // (X & Y) == 0 ? X : X | Y  --> X
    // (X & Y) != 0 ? X : X | Y  --> X | Y
    if (TrueVal == X && match(FalseVal, m_Or(m_Specific(X), m_APInt(C))) &&
        *Y == *C)
      return TrueWhenUnset ? TrueVal : FalseVal;
  }

  return nullptr;
}

/// An alternative way to test if a bit is set or not uses sgt/slt instead of
/// eq/ne.
static Value *simplifySelectWithFakeICmpEq(Value *CmpLHS, Value *CmpRHS,
                                           ICmpInst::Predicate Pred,
                                           Value *TrueVal, Value *FalseVal) {
  Value *X;
  APInt Mask;
  if (!decomposeBitTestICmp(CmpLHS, CmpRHS, Pred, X, Mask))
    return nullptr;

  return simplifySelectBitTest(TrueVal, FalseVal, X, &Mask,
                               Pred == ICmpInst::ICMP_EQ);
}

/// Try to simplify a select instruction when its condition operand is an
/// integer comparison.
static Value *simplifySelectWithICmpCond(Value *CondVal, Value *TrueVal,
                                         Value *FalseVal, const SimplifyQuery &Q,
                                         unsigned MaxRecurse) {
  ICmpInst::Predicate Pred;
  Value *CmpLHS, *CmpRHS;
  if (!match(CondVal, m_ICmp(Pred, m_Value(CmpLHS), m_Value(CmpRHS))))
    return nullptr;

  if (ICmpInst::isEquality(Pred) && match(CmpRHS, m_Zero())) {
    Value *X;
    const APInt *Y;
    if (match(CmpLHS, m_And(m_Value(X), m_APInt(Y))))
      if (Value *V = simplifySelectBitTest(TrueVal, FalseVal, X, Y,
                                           Pred == ICmpInst::ICMP_EQ))
        return V;

    // Test for a bogus zero-shift-guard-op around funnel-shift or rotate.
    Value *ShAmt;
    auto isFsh = m_CombineOr(m_Intrinsic<Intrinsic::fshl>(m_Value(X), m_Value(),
                                                          m_Value(ShAmt)),
                             m_Intrinsic<Intrinsic::fshr>(m_Value(), m_Value(X),
                                                          m_Value(ShAmt)));
    // (ShAmt == 0) ? fshl(X, *, ShAmt) : X --> X
    // (ShAmt == 0) ? fshr(*, X, ShAmt) : X --> X
    if (match(TrueVal, isFsh) && FalseVal == X && CmpLHS == ShAmt &&
        Pred == ICmpInst::ICMP_EQ)
      return X;
    // (ShAmt != 0) ? X : fshl(X, *, ShAmt) --> X
    // (ShAmt != 0) ? X : fshr(*, X, ShAmt) --> X
    if (match(FalseVal, isFsh) && TrueVal == X && CmpLHS == ShAmt &&
        Pred == ICmpInst::ICMP_NE)
      return X;

    // Test for a zero-shift-guard-op around rotates. These are used to
    // avoid UB from oversized shifts in raw IR rotate patterns, but the
    // intrinsics do not have that problem.
    // We do not allow this transform for the general funnel shift case because
    // that would not preserve the poison safety of the original code.
    auto isRotate = m_CombineOr(m_Intrinsic<Intrinsic::fshl>(m_Value(X),
                                                             m_Deferred(X),
                                                             m_Value(ShAmt)),
                                m_Intrinsic<Intrinsic::fshr>(m_Value(X),
                                                             m_Deferred(X),
                                                             m_Value(ShAmt)));
    // (ShAmt != 0) ? fshl(X, X, ShAmt) : X --> fshl(X, X, ShAmt)
    // (ShAmt != 0) ? fshr(X, X, ShAmt) : X --> fshr(X, X, ShAmt)
    if (match(TrueVal, isRotate) && FalseVal == X && CmpLHS == ShAmt &&
        Pred == ICmpInst::ICMP_NE)
      return TrueVal;
    // (ShAmt == 0) ? X : fshl(X, X, ShAmt) --> fshl(X, X, ShAmt)
    // (ShAmt == 0) ? X : fshr(X, X, ShAmt) --> fshr(X, X, ShAmt)
    if (match(FalseVal, isRotate) && TrueVal == X && CmpLHS == ShAmt &&
        Pred == ICmpInst::ICMP_EQ)
      return FalseVal;
  }

  // Check for other compares that behave like bit test.
  if (Value *V = simplifySelectWithFakeICmpEq(CmpLHS, CmpRHS, Pred,
                                              TrueVal, FalseVal))
    return V;

  // If we have an equality comparison, then we know the value in one of the
  // arms of the select. See if substituting this value into the arm and
  // simplifying the result yields the same value as the other arm.
  if (Pred == ICmpInst::ICMP_EQ) {
    if (SimplifyWithOpReplaced(FalseVal, CmpLHS, CmpRHS, Q, MaxRecurse) ==
            TrueVal ||
        SimplifyWithOpReplaced(FalseVal, CmpRHS, CmpLHS, Q, MaxRecurse) ==
            TrueVal)
      return FalseVal;
    if (SimplifyWithOpReplaced(TrueVal, CmpLHS, CmpRHS, Q, MaxRecurse) ==
            FalseVal ||
        SimplifyWithOpReplaced(TrueVal, CmpRHS, CmpLHS, Q, MaxRecurse) ==
            FalseVal)
      return FalseVal;
  } else if (Pred == ICmpInst::ICMP_NE) {
    if (SimplifyWithOpReplaced(TrueVal, CmpLHS, CmpRHS, Q, MaxRecurse) ==
            FalseVal ||
        SimplifyWithOpReplaced(TrueVal, CmpRHS, CmpLHS, Q, MaxRecurse) ==
            FalseVal)
      return TrueVal;
    if (SimplifyWithOpReplaced(FalseVal, CmpLHS, CmpRHS, Q, MaxRecurse) ==
            TrueVal ||
        SimplifyWithOpReplaced(FalseVal, CmpRHS, CmpLHS, Q, MaxRecurse) ==
            TrueVal)
      return TrueVal;
  }

  return nullptr;
}

/// Try to simplify a select instruction when its condition operand is a
/// floating-point comparison.
static Value *simplifySelectWithFCmp(Value *Cond, Value *T, Value *F,
                                     const SimplifyQuery &Q) {
  FCmpInst::Predicate Pred;
  if (!match(Cond, m_FCmp(Pred, m_Specific(T), m_Specific(F))) &&
      !match(Cond, m_FCmp(Pred, m_Specific(F), m_Specific(T))))
    return nullptr;

  // This transform is safe if we do not have (do not care about) -0.0 or if
  // at least one operand is known to not be -0.0. Otherwise, the select can
  // change the sign of a zero operand.
  bool HasNoSignedZeros = Q.CxtI && isa<FPMathOperator>(Q.CxtI) &&
                          Q.CxtI->hasNoSignedZeros();
  const APFloat *C;
  if (HasNoSignedZeros || (match(T, m_APFloat(C)) && C->isNonZero()) ||
                          (match(F, m_APFloat(C)) && C->isNonZero())) {
    // (T == F) ? T : F --> F
    // (F == T) ? T : F --> F
    if (Pred == FCmpInst::FCMP_OEQ)
      return F;

    // (T != F) ? T : F --> T
    // (F != T) ? T : F --> T
    if (Pred == FCmpInst::FCMP_UNE)
      return T;
  }

  return nullptr;
}

/// Given operands for a SelectInst, see if we can fold the result.
/// If not, this returns null.
static Value *SimplifySelectInst(Value *Cond, Value *TrueVal, Value *FalseVal,
                                 const SimplifyQuery &Q, unsigned MaxRecurse) {
  if (auto *CondC = dyn_cast<Constant>(Cond)) {
    if (auto *TrueC = dyn_cast<Constant>(TrueVal))
      if (auto *FalseC = dyn_cast<Constant>(FalseVal))
        return ConstantFoldSelectInstruction(CondC, TrueC, FalseC);

    // select undef, X, Y -> X or Y
    if (isa<UndefValue>(CondC))
      return isa<Constant>(FalseVal) ? FalseVal : TrueVal;

    // TODO: Vector constants with undef elements don't simplify.

    // select true, X, Y  -> X
    if (CondC->isAllOnesValue())
      return TrueVal;
    // select false, X, Y -> Y
    if (CondC->isNullValue())
      return FalseVal;
  }

  // select i1 Cond, i1 true, i1 false --> i1 Cond
  assert(Cond->getType()->isIntOrIntVectorTy(1) &&
         "Select must have bool or bool vector condition");
  assert(TrueVal->getType() == FalseVal->getType() &&
         "Select must have same types for true/false ops");
  if (Cond->getType() == TrueVal->getType() &&
      match(TrueVal, m_One()) && match(FalseVal, m_ZeroInt()))
    return Cond;

  // select ?, X, X -> X
  if (TrueVal == FalseVal)
    return TrueVal;

  if (isa<UndefValue>(TrueVal))   // select ?, undef, X -> X
    return FalseVal;
  if (isa<UndefValue>(FalseVal))   // select ?, X, undef -> X
    return TrueVal;

  // Deal with partial undef vector constants: select ?, VecC, VecC' --> VecC''
  Constant *TrueC, *FalseC;
  if (TrueVal->getType()->isVectorTy() && match(TrueVal, m_Constant(TrueC)) &&
      match(FalseVal, m_Constant(FalseC))) {
    unsigned NumElts =
        cast<FixedVectorType>(TrueC->getType())->getNumElements();
    SmallVector<Constant *, 16> NewC;
    for (unsigned i = 0; i != NumElts; ++i) {
      // Bail out on incomplete vector constants.
      Constant *TEltC = TrueC->getAggregateElement(i);
      Constant *FEltC = FalseC->getAggregateElement(i);
      if (!TEltC || !FEltC)
        break;

      // If the elements match (undef or not), that value is the result. If only
      // one element is undef, choose the defined element as the safe result.
      if (TEltC == FEltC)
        NewC.push_back(TEltC);
      else if (isa<UndefValue>(TEltC))
        NewC.push_back(FEltC);
      else if (isa<UndefValue>(FEltC))
        NewC.push_back(TEltC);
      else
        break;
    }
    if (NewC.size() == NumElts)
      return ConstantVector::get(NewC);
  }

  if (Value *V =
          simplifySelectWithICmpCond(Cond, TrueVal, FalseVal, Q, MaxRecurse))
    return V;

  if (Value *V = simplifySelectWithFCmp(Cond, TrueVal, FalseVal, Q))
    return V;

  if (Value *V = foldSelectWithBinaryOp(Cond, TrueVal, FalseVal))
    return V;

  Optional<bool> Imp = isImpliedByDomCondition(Cond, Q.CxtI, Q.DL);
  if (Imp)
    return *Imp ? TrueVal : FalseVal;

  return nullptr;
}

Value *llvm::SimplifySelectInst(Value *Cond, Value *TrueVal, Value *FalseVal,
                                const SimplifyQuery &Q) {
  return ::SimplifySelectInst(Cond, TrueVal, FalseVal, Q, RecursionLimit);
}

/// Given operands for an GetElementPtrInst, see if we can fold the result.
/// If not, this returns null.
static Value *SimplifyGEPInst(Type *SrcTy, ArrayRef<Value *> Ops,
                              const SimplifyQuery &Q, unsigned) {
  // The type of the GEP pointer operand.
  unsigned AS =
      cast<PointerType>(Ops[0]->getType()->getScalarType())->getAddressSpace();

  // getelementptr P -> P.
  if (Ops.size() == 1)
    return Ops[0];

  // Compute the (pointer) type returned by the GEP instruction.
  Type *LastType = GetElementPtrInst::getIndexedType(SrcTy, Ops.slice(1));
  Type *GEPTy = PointerType::get(LastType, AS);
  if (VectorType *VT = dyn_cast<VectorType>(Ops[0]->getType()))
    GEPTy = VectorType::get(GEPTy, VT->getElementCount());
  else if (VectorType *VT = dyn_cast<VectorType>(Ops[1]->getType()))
    GEPTy = VectorType::get(GEPTy, VT->getElementCount());

  if (isa<UndefValue>(Ops[0]))
    return UndefValue::get(GEPTy);

  bool IsScalableVec = isa<ScalableVectorType>(SrcTy);

  if (Ops.size() == 2) {
    // getelementptr P, 0 -> P.
    if (match(Ops[1], m_Zero()) && Ops[0]->getType() == GEPTy)
      return Ops[0];

    Type *Ty = SrcTy;
    if (!IsScalableVec && Ty->isSized()) {
      Value *P;
      uint64_t C;
      uint64_t TyAllocSize = Q.DL.getTypeAllocSize(Ty);
      // getelementptr P, N -> P if P points to a type of zero size.
      if (TyAllocSize == 0 && Ops[0]->getType() == GEPTy)
        return Ops[0];

      // The following transforms are only safe if the ptrtoint cast
      // doesn't truncate the pointers.
      if (Ops[1]->getType()->getScalarSizeInBits() ==
          Q.DL.getPointerSizeInBits(AS)) {
        auto PtrToIntOrZero = [GEPTy](Value *P) -> Value * {
          if (match(P, m_Zero()))
            return Constant::getNullValue(GEPTy);
          Value *Temp;
          if (match(P, m_PtrToInt(m_Value(Temp))))
            if (Temp->getType() == GEPTy)
              return Temp;
          return nullptr;
        };

        // getelementptr V, (sub P, V) -> P if P points to a type of size 1.
        if (TyAllocSize == 1 &&
            match(Ops[1], m_Sub(m_Value(P), m_PtrToInt(m_Specific(Ops[0])))))
          if (Value *R = PtrToIntOrZero(P))
            return R;

        // getelementptr V, (ashr (sub P, V), C) -> Q
        // if P points to a type of size 1 << C.
        if (match(Ops[1],
                  m_AShr(m_Sub(m_Value(P), m_PtrToInt(m_Specific(Ops[0]))),
                         m_ConstantInt(C))) &&
            TyAllocSize == 1ULL << C)
          if (Value *R = PtrToIntOrZero(P))
            return R;

        // getelementptr V, (sdiv (sub P, V), C) -> Q
        // if P points to a type of size C.
        if (match(Ops[1],
                  m_SDiv(m_Sub(m_Value(P), m_PtrToInt(m_Specific(Ops[0]))),
                         m_SpecificInt(TyAllocSize))))
          if (Value *R = PtrToIntOrZero(P))
            return R;
      }
    }
  }

  if (!IsScalableVec && Q.DL.getTypeAllocSize(LastType) == 1 &&
      all_of(Ops.slice(1).drop_back(1),
             [](Value *Idx) { return match(Idx, m_Zero()); })) {
    unsigned IdxWidth =
        Q.DL.getIndexSizeInBits(Ops[0]->getType()->getPointerAddressSpace());
    if (Q.DL.getTypeSizeInBits(Ops.back()->getType()) == IdxWidth) {
      APInt BasePtrOffset(IdxWidth, 0);
      Value *StrippedBasePtr =
          Ops[0]->stripAndAccumulateInBoundsConstantOffsets(Q.DL,
                                                            BasePtrOffset);

      // gep (gep V, C), (sub 0, V) -> C
      if (match(Ops.back(),
                m_Sub(m_Zero(), m_PtrToInt(m_Specific(StrippedBasePtr))))) {
        auto *CI = ConstantInt::get(GEPTy->getContext(), BasePtrOffset);
        return ConstantExpr::getIntToPtr(CI, GEPTy);
      }
      // gep (gep V, C), (xor V, -1) -> C-1
      if (match(Ops.back(),
                m_Xor(m_PtrToInt(m_Specific(StrippedBasePtr)), m_AllOnes()))) {
        auto *CI = ConstantInt::get(GEPTy->getContext(), BasePtrOffset - 1);
        return ConstantExpr::getIntToPtr(CI, GEPTy);
      }
    }
  }

  // Check to see if this is constant foldable.
  if (!all_of(Ops, [](Value *V) { return isa<Constant>(V); }))
    return nullptr;

  auto *CE = ConstantExpr::getGetElementPtr(SrcTy, cast<Constant>(Ops[0]),
                                            Ops.slice(1));
  return ConstantFoldConstant(CE, Q.DL);
}

Value *llvm::SimplifyGEPInst(Type *SrcTy, ArrayRef<Value *> Ops,
                             const SimplifyQuery &Q) {
  return ::SimplifyGEPInst(SrcTy, Ops, Q, RecursionLimit);
}

/// Given operands for an InsertValueInst, see if we can fold the result.
/// If not, this returns null.
static Value *SimplifyInsertValueInst(Value *Agg, Value *Val,
                                      ArrayRef<unsigned> Idxs, const SimplifyQuery &Q,
                                      unsigned) {
  if (Constant *CAgg = dyn_cast<Constant>(Agg))
    if (Constant *CVal = dyn_cast<Constant>(Val))
      return ConstantFoldInsertValueInstruction(CAgg, CVal, Idxs);

  // insertvalue x, undef, n -> x
  if (match(Val, m_Undef()))
    return Agg;

  // insertvalue x, (extractvalue y, n), n
  if (ExtractValueInst *EV = dyn_cast<ExtractValueInst>(Val))
    if (EV->getAggregateOperand()->getType() == Agg->getType() &&
        EV->getIndices() == Idxs) {
      // insertvalue undef, (extractvalue y, n), n -> y
      if (match(Agg, m_Undef()))
        return EV->getAggregateOperand();

      // insertvalue y, (extractvalue y, n), n -> y
      if (Agg == EV->getAggregateOperand())
        return Agg;
    }

  return nullptr;
}

Value *llvm::SimplifyInsertValueInst(Value *Agg, Value *Val,
                                     ArrayRef<unsigned> Idxs,
                                     const SimplifyQuery &Q) {
  return ::SimplifyInsertValueInst(Agg, Val, Idxs, Q, RecursionLimit);
}

Value *llvm::SimplifyInsertElementInst(Value *Vec, Value *Val, Value *Idx,
                                       const SimplifyQuery &Q) {
  // Try to constant fold.
  auto *VecC = dyn_cast<Constant>(Vec);
  auto *ValC = dyn_cast<Constant>(Val);
  auto *IdxC = dyn_cast<Constant>(Idx);
  if (VecC && ValC && IdxC)
    return ConstantFoldInsertElementInstruction(VecC, ValC, IdxC);

  // For fixed-length vector, fold into undef if index is out of bounds.
  if (auto *CI = dyn_cast<ConstantInt>(Idx)) {
    if (isa<FixedVectorType>(Vec->getType()) &&
        CI->uge(cast<FixedVectorType>(Vec->getType())->getNumElements()))
      return UndefValue::get(Vec->getType());
  }

  // If index is undef, it might be out of bounds (see above case)
  if (isa<UndefValue>(Idx))
    return UndefValue::get(Vec->getType());

  // If the scalar is undef, and there is no risk of propagating poison from the
  // vector value, simplify to the vector value.
  if (isa<UndefValue>(Val) && isGuaranteedNotToBeUndefOrPoison(Vec))
    return Vec;

  // If we are extracting a value from a vector, then inserting it into the same
  // place, that's the input vector:
  // insertelt Vec, (extractelt Vec, Idx), Idx --> Vec
  if (match(Val, m_ExtractElt(m_Specific(Vec), m_Specific(Idx))))
    return Vec;

  return nullptr;
}

/// Given operands for an ExtractValueInst, see if we can fold the result.
/// If not, this returns null.
static Value *SimplifyExtractValueInst(Value *Agg, ArrayRef<unsigned> Idxs,
                                       const SimplifyQuery &, unsigned) {
  if (auto *CAgg = dyn_cast<Constant>(Agg))
    return ConstantFoldExtractValueInstruction(CAgg, Idxs);

  // extractvalue x, (insertvalue y, elt, n), n -> elt
  unsigned NumIdxs = Idxs.size();
  for (auto *IVI = dyn_cast<InsertValueInst>(Agg); IVI != nullptr;
       IVI = dyn_cast<InsertValueInst>(IVI->getAggregateOperand())) {
    ArrayRef<unsigned> InsertValueIdxs = IVI->getIndices();
    unsigned NumInsertValueIdxs = InsertValueIdxs.size();
    unsigned NumCommonIdxs = std::min(NumInsertValueIdxs, NumIdxs);
    if (InsertValueIdxs.slice(0, NumCommonIdxs) ==
        Idxs.slice(0, NumCommonIdxs)) {
      if (NumIdxs == NumInsertValueIdxs)
        return IVI->getInsertedValueOperand();
      break;
    }
  }

  return nullptr;
}

Value *llvm::SimplifyExtractValueInst(Value *Agg, ArrayRef<unsigned> Idxs,
                                      const SimplifyQuery &Q) {
  return ::SimplifyExtractValueInst(Agg, Idxs, Q, RecursionLimit);
}

/// Given operands for an ExtractElementInst, see if we can fold the result.
/// If not, this returns null.
static Value *SimplifyExtractElementInst(Value *Vec, Value *Idx, const SimplifyQuery &,
                                         unsigned) {
  auto *VecVTy = cast<VectorType>(Vec->getType());
  if (auto *CVec = dyn_cast<Constant>(Vec)) {
    if (auto *CIdx = dyn_cast<Constant>(Idx))
      return ConstantFoldExtractElementInstruction(CVec, CIdx);

    // The index is not relevant if our vector is a splat.
    if (auto *Splat = CVec->getSplatValue())
      return Splat;

    if (isa<UndefValue>(Vec))
      return UndefValue::get(VecVTy->getElementType());
  }

  // If extracting a specified index from the vector, see if we can recursively
  // find a previously computed scalar that was inserted into the vector.
  if (auto *IdxC = dyn_cast<ConstantInt>(Idx)) {
    // For fixed-length vector, fold into undef if index is out of bounds.
    if (isa<FixedVectorType>(VecVTy) &&
        IdxC->getValue().uge(cast<FixedVectorType>(VecVTy)->getNumElements()))
      return UndefValue::get(VecVTy->getElementType());
    if (Value *Elt = findScalarElement(Vec, IdxC->getZExtValue()))
      return Elt;
  }

  // An undef extract index can be arbitrarily chosen to be an out-of-range
  // index value, which would result in the instruction being undef.
  if (isa<UndefValue>(Idx))
    return UndefValue::get(VecVTy->getElementType());

  return nullptr;
}

Value *llvm::SimplifyExtractElementInst(Value *Vec, Value *Idx,
                                        const SimplifyQuery &Q) {
  return ::SimplifyExtractElementInst(Vec, Idx, Q, RecursionLimit);
}

/// See if we can fold the given phi. If not, returns null.
static Value *SimplifyPHINode(PHINode *PN, const SimplifyQuery &Q) {
  // If all of the PHI's incoming values are the same then replace the PHI node
  // with the common value.
  Value *CommonValue = nullptr;
  bool HasUndefInput = false;
  for (Value *Incoming : PN->incoming_values()) {
    // If the incoming value is the phi node itself, it can safely be skipped.
    if (Incoming == PN) continue;
    if (isa<UndefValue>(Incoming)) {
      // Remember that we saw an undef value, but otherwise ignore them.
      HasUndefInput = true;
      continue;
    }
    if (CommonValue && Incoming != CommonValue)
      return nullptr;  // Not the same, bail out.
    CommonValue = Incoming;
  }

  // If CommonValue is null then all of the incoming values were either undef or
  // equal to the phi node itself.
  if (!CommonValue)
    return UndefValue::get(PN->getType());

  // If we have a PHI node like phi(X, undef, X), where X is defined by some
  // instruction, we cannot return X as the result of the PHI node unless it
  // dominates the PHI block.
  if (HasUndefInput)
    return valueDominatesPHI(CommonValue, PN, Q.DT) ? CommonValue : nullptr;

  return CommonValue;
}

static Value *SimplifyCastInst(unsigned CastOpc, Value *Op,
                               Type *Ty, const SimplifyQuery &Q, unsigned MaxRecurse) {
  if (auto *C = dyn_cast<Constant>(Op))
    return ConstantFoldCastOperand(CastOpc, C, Ty, Q.DL);

  if (auto *CI = dyn_cast<CastInst>(Op)) {
    auto *Src = CI->getOperand(0);
    Type *SrcTy = Src->getType();
    Type *MidTy = CI->getType();
    Type *DstTy = Ty;
    if (Src->getType() == Ty) {
      auto FirstOp = static_cast<Instruction::CastOps>(CI->getOpcode());
      auto SecondOp = static_cast<Instruction::CastOps>(CastOpc);
      Type *SrcIntPtrTy =
          SrcTy->isPtrOrPtrVectorTy() ? Q.DL.getIntPtrType(SrcTy) : nullptr;
      Type *MidIntPtrTy =
          MidTy->isPtrOrPtrVectorTy() ? Q.DL.getIntPtrType(MidTy) : nullptr;
      Type *DstIntPtrTy =
          DstTy->isPtrOrPtrVectorTy() ? Q.DL.getIntPtrType(DstTy) : nullptr;
      if (CastInst::isEliminableCastPair(FirstOp, SecondOp, SrcTy, MidTy, DstTy,
                                         SrcIntPtrTy, MidIntPtrTy,
                                         DstIntPtrTy) == Instruction::BitCast)
        return Src;
    }
  }

  // bitcast x -> x
  if (CastOpc == Instruction::BitCast)
    if (Op->getType() == Ty)
      return Op;

  return nullptr;
}

Value *llvm::SimplifyCastInst(unsigned CastOpc, Value *Op, Type *Ty,
                              const SimplifyQuery &Q) {
  return ::SimplifyCastInst(CastOpc, Op, Ty, Q, RecursionLimit);
}

/// For the given destination element of a shuffle, peek through shuffles to
/// match a root vector source operand that contains that element in the same
/// vector lane (ie, the same mask index), so we can eliminate the shuffle(s).
static Value *foldIdentityShuffles(int DestElt, Value *Op0, Value *Op1,
                                   int MaskVal, Value *RootVec,
                                   unsigned MaxRecurse) {
  if (!MaxRecurse--)
    return nullptr;

  // Bail out if any mask value is undefined. That kind of shuffle may be
  // simplified further based on demanded bits or other folds.
  if (MaskVal == -1)
    return nullptr;

  // The mask value chooses which source operand we need to look at next.
  int InVecNumElts = cast<FixedVectorType>(Op0->getType())->getNumElements();
  int RootElt = MaskVal;
  Value *SourceOp = Op0;
  if (MaskVal >= InVecNumElts) {
    RootElt = MaskVal - InVecNumElts;
    SourceOp = Op1;
  }

  // If the source operand is a shuffle itself, look through it to find the
  // matching root vector.
  if (auto *SourceShuf = dyn_cast<ShuffleVectorInst>(SourceOp)) {
    return foldIdentityShuffles(
        DestElt, SourceShuf->getOperand(0), SourceShuf->getOperand(1),
        SourceShuf->getMaskValue(RootElt), RootVec, MaxRecurse);
  }

  // TODO: Look through bitcasts? What if the bitcast changes the vector element
  // size?

  // The source operand is not a shuffle. Initialize the root vector value for
  // this shuffle if that has not been done yet.
  if (!RootVec)
    RootVec = SourceOp;

  // Give up as soon as a source operand does not match the existing root value.
  if (RootVec != SourceOp)
    return nullptr;

  // The element must be coming from the same lane in the source vector
  // (although it may have crossed lanes in intermediate shuffles).
  if (RootElt != DestElt)
    return nullptr;

  return RootVec;
}

static Value *SimplifyShuffleVectorInst(Value *Op0, Value *Op1,
                                        ArrayRef<int> Mask, Type *RetTy,
                                        const SimplifyQuery &Q,
                                        unsigned MaxRecurse) {
  if (all_of(Mask, [](int Elem) { return Elem == UndefMaskElem; }))
    return UndefValue::get(RetTy);

  auto *InVecTy = cast<VectorType>(Op0->getType());
  unsigned MaskNumElts = Mask.size();
  ElementCount InVecEltCount = InVecTy->getElementCount();

  bool Scalable = InVecEltCount.Scalable;

  SmallVector<int, 32> Indices;
  Indices.assign(Mask.begin(), Mask.end());

  // Canonicalization: If mask does not select elements from an input vector,
  // replace that input vector with undef.
  if (!Scalable) {
    bool MaskSelects0 = false, MaskSelects1 = false;
    unsigned InVecNumElts = InVecEltCount.Min;
    for (unsigned i = 0; i != MaskNumElts; ++i) {
      if (Indices[i] == -1)
        continue;
      if ((unsigned)Indices[i] < InVecNumElts)
        MaskSelects0 = true;
      else
        MaskSelects1 = true;
    }
    if (!MaskSelects0)
      Op0 = UndefValue::get(InVecTy);
    if (!MaskSelects1)
      Op1 = UndefValue::get(InVecTy);
  }

  auto *Op0Const = dyn_cast<Constant>(Op0);
  auto *Op1Const = dyn_cast<Constant>(Op1);

  // If all operands are constant, constant fold the shuffle. This
  // transformation depends on the value of the mask which is not known at
  // compile time for scalable vectors
  if (!Scalable && Op0Const && Op1Const)
    return ConstantFoldShuffleVectorInstruction(Op0Const, Op1Const, Mask);

  // Canonicalization: if only one input vector is constant, it shall be the
  // second one. This transformation depends on the value of the mask which
  // is not known at compile time for scalable vectors
  if (!Scalable && Op0Const && !Op1Const) {
    std::swap(Op0, Op1);
    ShuffleVectorInst::commuteShuffleMask(Indices, InVecEltCount.Min);
  }

  // A splat of an inserted scalar constant becomes a vector constant:
  // shuf (inselt ?, C, IndexC), undef, <IndexC, IndexC...> --> <C, C...>
  // NOTE: We may have commuted above, so analyze the updated Indices, not the
  //       original mask constant.
  // NOTE: This transformation depends on the value of the mask which is not
  // known at compile time for scalable vectors
  Constant *C;
  ConstantInt *IndexC;
  if (!Scalable && match(Op0, m_InsertElt(m_Value(), m_Constant(C),
                                          m_ConstantInt(IndexC)))) {
    // Match a splat shuffle mask of the insert index allowing undef elements.
    int InsertIndex = IndexC->getZExtValue();
    if (all_of(Indices, [InsertIndex](int MaskElt) {
          return MaskElt == InsertIndex || MaskElt == -1;
        })) {
      assert(isa<UndefValue>(Op1) && "Expected undef operand 1 for splat");

      // Shuffle mask undefs become undefined constant result elements.
      SmallVector<Constant *, 16> VecC(MaskNumElts, C);
      for (unsigned i = 0; i != MaskNumElts; ++i)
        if (Indices[i] == -1)
          VecC[i] = UndefValue::get(C->getType());
      return ConstantVector::get(VecC);
    }
  }

  // A shuffle of a splat is always the splat itself. Legal if the shuffle's
  // value type is same as the input vectors' type.
  if (auto *OpShuf = dyn_cast<ShuffleVectorInst>(Op0))
    if (isa<UndefValue>(Op1) && RetTy == InVecTy &&
        is_splat(OpShuf->getShuffleMask()))
      return Op0;

  // All remaining transformation depend on the value of the mask, which is
  // not known at compile time for scalable vectors.
  if (Scalable)
    return nullptr;

  // Don't fold a shuffle with undef mask elements. This may get folded in a
  // better way using demanded bits or other analysis.
  // TODO: Should we allow this?
  if (find(Indices, -1) != Indices.end())
    return nullptr;

  // Check if every element of this shuffle can be mapped back to the
  // corresponding element of a single root vector. If so, we don't need this
  // shuffle. This handles simple identity shuffles as well as chains of
  // shuffles that may widen/narrow and/or move elements across lanes and back.
  Value *RootVec = nullptr;
  for (unsigned i = 0; i != MaskNumElts; ++i) {
    // Note that recursion is limited for each vector element, so if any element
    // exceeds the limit, this will fail to simplify.
    RootVec =
        foldIdentityShuffles(i, Op0, Op1, Indices[i], RootVec, MaxRecurse);

    // We can't replace a widening/narrowing shuffle with one of its operands.
    if (!RootVec || RootVec->getType() != RetTy)
      return nullptr;
  }
  return RootVec;
}

/// Given operands for a ShuffleVectorInst, fold the result or return null.
Value *llvm::SimplifyShuffleVectorInst(Value *Op0, Value *Op1,
                                       ArrayRef<int> Mask, Type *RetTy,
                                       const SimplifyQuery &Q) {
  return ::SimplifyShuffleVectorInst(Op0, Op1, Mask, RetTy, Q, RecursionLimit);
}

static Constant *foldConstant(Instruction::UnaryOps Opcode,
                              Value *&Op, const SimplifyQuery &Q) {
  if (auto *C = dyn_cast<Constant>(Op))
    return ConstantFoldUnaryOpOperand(Opcode, C, Q.DL);
  return nullptr;
}

/// Given the operand for an FNeg, see if we can fold the result.  If not, this
/// returns null.
static Value *simplifyFNegInst(Value *Op, FastMathFlags FMF,
                               const SimplifyQuery &Q, unsigned MaxRecurse) {
  if (Constant *C = foldConstant(Instruction::FNeg, Op, Q))
    return C;

  Value *X;
  // fneg (fneg X) ==> X
  if (match(Op, m_FNeg(m_Value(X))))
    return X;

  return nullptr;
}

Value *llvm::SimplifyFNegInst(Value *Op, FastMathFlags FMF,
                              const SimplifyQuery &Q) {
  return ::simplifyFNegInst(Op, FMF, Q, RecursionLimit);
}

static Constant *propagateNaN(Constant *In) {
  // If the input is a vector with undef elements, just return a default NaN.
  if (!In->isNaN())
    return ConstantFP::getNaN(In->getType());

  // Propagate the existing NaN constant when possible.
  // TODO: Should we quiet a signaling NaN?
  return In;
}

/// Perform folds that are common to any floating-point operation. This implies
/// transforms based on undef/NaN because the operation itself makes no
/// difference to the result.
static Constant *simplifyFPOp(ArrayRef<Value *> Ops,
                              FastMathFlags FMF = FastMathFlags()) {
  for (Value *V : Ops) {
    bool IsNan = match(V, m_NaN());
    bool IsInf = match(V, m_Inf());
    bool IsUndef = match(V, m_Undef());

    // If this operation has 'nnan' or 'ninf' and at least 1 disallowed operand
    // (an undef operand can be chosen to be Nan/Inf), then the result of
    // this operation is poison. That result can be relaxed to undef.
    if (FMF.noNaNs() && (IsNan || IsUndef))
      return UndefValue::get(V->getType());
    if (FMF.noInfs() && (IsInf || IsUndef))
      return UndefValue::get(V->getType());

    if (IsUndef || IsNan)
      return propagateNaN(cast<Constant>(V));
  }
  return nullptr;
}

/// Given operands for an FAdd, see if we can fold the result.  If not, this
/// returns null.
static Value *SimplifyFAddInst(Value *Op0, Value *Op1, FastMathFlags FMF,
                               const SimplifyQuery &Q, unsigned MaxRecurse) {
  if (Constant *C = foldOrCommuteConstant(Instruction::FAdd, Op0, Op1, Q))
    return C;

  if (Constant *C = simplifyFPOp({Op0, Op1}, FMF))
    return C;

  // fadd X, -0 ==> X
  if (match(Op1, m_NegZeroFP()))
    return Op0;

  // fadd X, 0 ==> X, when we know X is not -0
  if (match(Op1, m_PosZeroFP()) &&
      (FMF.noSignedZeros() || CannotBeNegativeZero(Op0, Q.TLI)))
    return Op0;

  // With nnan: -X + X --> 0.0 (and commuted variant)
  // We don't have to explicitly exclude infinities (ninf): INF + -INF == NaN.
  // Negative zeros are allowed because we always end up with positive zero:
  // X = -0.0: (-0.0 - (-0.0)) + (-0.0) == ( 0.0) + (-0.0) == 0.0
  // X = -0.0: ( 0.0 - (-0.0)) + (-0.0) == ( 0.0) + (-0.0) == 0.0
  // X =  0.0: (-0.0 - ( 0.0)) + ( 0.0) == (-0.0) + ( 0.0) == 0.0
  // X =  0.0: ( 0.0 - ( 0.0)) + ( 0.0) == ( 0.0) + ( 0.0) == 0.0
  if (FMF.noNaNs()) {
    if (match(Op0, m_FSub(m_AnyZeroFP(), m_Specific(Op1))) ||
        match(Op1, m_FSub(m_AnyZeroFP(), m_Specific(Op0))))
      return ConstantFP::getNullValue(Op0->getType());

    if (match(Op0, m_FNeg(m_Specific(Op1))) ||
        match(Op1, m_FNeg(m_Specific(Op0))))
      return ConstantFP::getNullValue(Op0->getType());
  }

  // (X - Y) + Y --> X
  // Y + (X - Y) --> X
  Value *X;
  if (FMF.noSignedZeros() && FMF.allowReassoc() &&
      (match(Op0, m_FSub(m_Value(X), m_Specific(Op1))) ||
       match(Op1, m_FSub(m_Value(X), m_Specific(Op0)))))
    return X;

  return nullptr;
}

/// Given operands for an FSub, see if we can fold the result.  If not, this
/// returns null.
static Value *SimplifyFSubInst(Value *Op0, Value *Op1, FastMathFlags FMF,
                               const SimplifyQuery &Q, unsigned MaxRecurse) {
  if (Constant *C = foldOrCommuteConstant(Instruction::FSub, Op0, Op1, Q))
    return C;

  if (Constant *C = simplifyFPOp({Op0, Op1}, FMF))
    return C;

  // fsub X, +0 ==> X
  if (match(Op1, m_PosZeroFP()))
    return Op0;

  // fsub X, -0 ==> X, when we know X is not -0
  if (match(Op1, m_NegZeroFP()) &&
      (FMF.noSignedZeros() || CannotBeNegativeZero(Op0, Q.TLI)))
    return Op0;

  // fsub -0.0, (fsub -0.0, X) ==> X
  // fsub -0.0, (fneg X) ==> X
  Value *X;
  if (match(Op0, m_NegZeroFP()) &&
      match(Op1, m_FNeg(m_Value(X))))
    return X;

  // fsub 0.0, (fsub 0.0, X) ==> X if signed zeros are ignored.
  // fsub 0.0, (fneg X) ==> X if signed zeros are ignored.
  if (FMF.noSignedZeros() && match(Op0, m_AnyZeroFP()) &&
      (match(Op1, m_FSub(m_AnyZeroFP(), m_Value(X))) ||
       match(Op1, m_FNeg(m_Value(X)))))
    return X;

  // fsub nnan x, x ==> 0.0
  if (FMF.noNaNs() && Op0 == Op1)
    return Constant::getNullValue(Op0->getType());

  // Y - (Y - X) --> X
  // (X + Y) - Y --> X
  if (FMF.noSignedZeros() && FMF.allowReassoc() &&
      (match(Op1, m_FSub(m_Specific(Op0), m_Value(X))) ||
       match(Op0, m_c_FAdd(m_Specific(Op1), m_Value(X)))))
    return X;

  return nullptr;
}

static Value *SimplifyFMAFMul(Value *Op0, Value *Op1, FastMathFlags FMF,
                              const SimplifyQuery &Q, unsigned MaxRecurse) {
  if (Constant *C = simplifyFPOp({Op0, Op1}, FMF))
    return C;

  // fmul X, 1.0 ==> X
  if (match(Op1, m_FPOne()))
    return Op0;

  // fmul 1.0, X ==> X
  if (match(Op0, m_FPOne()))
    return Op1;

  // fmul nnan nsz X, 0 ==> 0
  if (FMF.noNaNs() && FMF.noSignedZeros() && match(Op1, m_AnyZeroFP()))
    return ConstantFP::getNullValue(Op0->getType());

  // fmul nnan nsz 0, X ==> 0
  if (FMF.noNaNs() && FMF.noSignedZeros() && match(Op0, m_AnyZeroFP()))
    return ConstantFP::getNullValue(Op1->getType());

  // sqrt(X) * sqrt(X) --> X, if we can:
  // 1. Remove the intermediate rounding (reassociate).
  // 2. Ignore non-zero negative numbers because sqrt would produce NAN.
  // 3. Ignore -0.0 because sqrt(-0.0) == -0.0, but -0.0 * -0.0 == 0.0.
  Value *X;
  if (Op0 == Op1 && match(Op0, m_Intrinsic<Intrinsic::sqrt>(m_Value(X))) &&
      FMF.allowReassoc() && FMF.noNaNs() && FMF.noSignedZeros())
    return X;

  return nullptr;
}

/// Given the operands for an FMul, see if we can fold the result
static Value *SimplifyFMulInst(Value *Op0, Value *Op1, FastMathFlags FMF,
                               const SimplifyQuery &Q, unsigned MaxRecurse) {
  if (Constant *C = foldOrCommuteConstant(Instruction::FMul, Op0, Op1, Q))
    return C;

  // Now apply simplifications that do not require rounding.
  return SimplifyFMAFMul(Op0, Op1, FMF, Q, MaxRecurse);
}

Value *llvm::SimplifyFAddInst(Value *Op0, Value *Op1, FastMathFlags FMF,
                              const SimplifyQuery &Q) {
  return ::SimplifyFAddInst(Op0, Op1, FMF, Q, RecursionLimit);
}


Value *llvm::SimplifyFSubInst(Value *Op0, Value *Op1, FastMathFlags FMF,
                              const SimplifyQuery &Q) {
  return ::SimplifyFSubInst(Op0, Op1, FMF, Q, RecursionLimit);
}

Value *llvm::SimplifyFMulInst(Value *Op0, Value *Op1, FastMathFlags FMF,
                              const SimplifyQuery &Q) {
  return ::SimplifyFMulInst(Op0, Op1, FMF, Q, RecursionLimit);
}

Value *llvm::SimplifyFMAFMul(Value *Op0, Value *Op1, FastMathFlags FMF,
                             const SimplifyQuery &Q) {
  return ::SimplifyFMAFMul(Op0, Op1, FMF, Q, RecursionLimit);
}

static Value *SimplifyFDivInst(Value *Op0, Value *Op1, FastMathFlags FMF,
                               const SimplifyQuery &Q, unsigned) {
  if (Constant *C = foldOrCommuteConstant(Instruction::FDiv, Op0, Op1, Q))
    return C;

  if (Constant *C = simplifyFPOp({Op0, Op1}, FMF))
    return C;

  // X / 1.0 -> X
  if (match(Op1, m_FPOne()))
    return Op0;

  // 0 / X -> 0
  // Requires that NaNs are off (X could be zero) and signed zeroes are
  // ignored (X could be positive or negative, so the output sign is unknown).
  if (FMF.noNaNs() && FMF.noSignedZeros() && match(Op0, m_AnyZeroFP()))
    return ConstantFP::getNullValue(Op0->getType());

  if (FMF.noNaNs()) {
    // X / X -> 1.0 is legal when NaNs are ignored.
    // We can ignore infinities because INF/INF is NaN.
    if (Op0 == Op1)
      return ConstantFP::get(Op0->getType(), 1.0);

    // (X * Y) / Y --> X if we can reassociate to the above form.
    Value *X;
    if (FMF.allowReassoc() && match(Op0, m_c_FMul(m_Value(X), m_Specific(Op1))))
      return X;

    // -X /  X -> -1.0 and
    //  X / -X -> -1.0 are legal when NaNs are ignored.
    // We can ignore signed zeros because +-0.0/+-0.0 is NaN and ignored.
    if (match(Op0, m_FNegNSZ(m_Specific(Op1))) ||
        match(Op1, m_FNegNSZ(m_Specific(Op0))))
      return ConstantFP::get(Op0->getType(), -1.0);
  }

  return nullptr;
}

Value *llvm::SimplifyFDivInst(Value *Op0, Value *Op1, FastMathFlags FMF,
                              const SimplifyQuery &Q) {
  return ::SimplifyFDivInst(Op0, Op1, FMF, Q, RecursionLimit);
}

static Value *SimplifyFRemInst(Value *Op0, Value *Op1, FastMathFlags FMF,
                               const SimplifyQuery &Q, unsigned) {
  if (Constant *C = foldOrCommuteConstant(Instruction::FRem, Op0, Op1, Q))
    return C;

  if (Constant *C = simplifyFPOp({Op0, Op1}, FMF))
    return C;

  // Unlike fdiv, the result of frem always matches the sign of the dividend.
  // The constant match may include undef elements in a vector, so return a full
  // zero constant as the result.
  if (FMF.noNaNs()) {
    // +0 % X -> 0
    if (match(Op0, m_PosZeroFP()))
      return ConstantFP::getNullValue(Op0->getType());
    // -0 % X -> -0
    if (match(Op0, m_NegZeroFP()))
      return ConstantFP::getNegativeZero(Op0->getType());
  }

  return nullptr;
}

Value *llvm::SimplifyFRemInst(Value *Op0, Value *Op1, FastMathFlags FMF,
                              const SimplifyQuery &Q) {
  return ::SimplifyFRemInst(Op0, Op1, FMF, Q, RecursionLimit);
}

//=== Helper functions for higher up the class hierarchy.

/// Given the operand for a UnaryOperator, see if we can fold the result.
/// If not, this returns null.
static Value *simplifyUnOp(unsigned Opcode, Value *Op, const SimplifyQuery &Q,
                           unsigned MaxRecurse) {
  switch (Opcode) {
  case Instruction::FNeg:
    return simplifyFNegInst(Op, FastMathFlags(), Q, MaxRecurse);
  default:
    llvm_unreachable("Unexpected opcode");
  }
}

/// Given the operand for a UnaryOperator, see if we can fold the result.
/// If not, this returns null.
/// Try to use FastMathFlags when folding the result.
static Value *simplifyFPUnOp(unsigned Opcode, Value *Op,
                             const FastMathFlags &FMF,
                             const SimplifyQuery &Q, unsigned MaxRecurse) {
  switch (Opcode) {
  case Instruction::FNeg:
    return simplifyFNegInst(Op, FMF, Q, MaxRecurse);
  default:
    return simplifyUnOp(Opcode, Op, Q, MaxRecurse);
  }
}

Value *llvm::SimplifyUnOp(unsigned Opcode, Value *Op, const SimplifyQuery &Q) {
  return ::simplifyUnOp(Opcode, Op, Q, RecursionLimit);
}

Value *llvm::SimplifyUnOp(unsigned Opcode, Value *Op, FastMathFlags FMF,
                          const SimplifyQuery &Q) {
  return ::simplifyFPUnOp(Opcode, Op, FMF, Q, RecursionLimit);
}

/// Given operands for a BinaryOperator, see if we can fold the result.
/// If not, this returns null.
static Value *SimplifyBinOp(unsigned Opcode, Value *LHS, Value *RHS,
                            const SimplifyQuery &Q, unsigned MaxRecurse) {
  switch (Opcode) {
  case Instruction::Add:
    return SimplifyAddInst(LHS, RHS, false, false, Q, MaxRecurse);
  case Instruction::Sub:
    return SimplifySubInst(LHS, RHS, false, false, Q, MaxRecurse);
  case Instruction::Mul:
    return SimplifyMulInst(LHS, RHS, Q, MaxRecurse);
  case Instruction::SDiv:
    return SimplifySDivInst(LHS, RHS, Q, MaxRecurse);
  case Instruction::UDiv:
    return SimplifyUDivInst(LHS, RHS, Q, MaxRecurse);
  case Instruction::SRem:
    return SimplifySRemInst(LHS, RHS, Q, MaxRecurse);
  case Instruction::URem:
    return SimplifyURemInst(LHS, RHS, Q, MaxRecurse);
  case Instruction::Shl:
    return SimplifyShlInst(LHS, RHS, false, false, Q, MaxRecurse);
  case Instruction::LShr:
    return SimplifyLShrInst(LHS, RHS, false, Q, MaxRecurse);
  case Instruction::AShr:
    return SimplifyAShrInst(LHS, RHS, false, Q, MaxRecurse);
  case Instruction::And:
    return SimplifyAndInst(LHS, RHS, Q, MaxRecurse);
  case Instruction::Or:
    return SimplifyOrInst(LHS, RHS, Q, MaxRecurse);
  case Instruction::Xor:
    return SimplifyXorInst(LHS, RHS, Q, MaxRecurse);
  case Instruction::FAdd:
    return SimplifyFAddInst(LHS, RHS, FastMathFlags(), Q, MaxRecurse);
  case Instruction::FSub:
    return SimplifyFSubInst(LHS, RHS, FastMathFlags(), Q, MaxRecurse);
  case Instruction::FMul:
    return SimplifyFMulInst(LHS, RHS, FastMathFlags(), Q, MaxRecurse);
  case Instruction::FDiv:
    return SimplifyFDivInst(LHS, RHS, FastMathFlags(), Q, MaxRecurse);
  case Instruction::FRem:
    return SimplifyFRemInst(LHS, RHS, FastMathFlags(), Q, MaxRecurse);
  default:
    llvm_unreachable("Unexpected opcode");
  }
}

/// Given operands for a BinaryOperator, see if we can fold the result.
/// If not, this returns null.
/// Try to use FastMathFlags when folding the result.
static Value *SimplifyBinOp(unsigned Opcode, Value *LHS, Value *RHS,
                            const FastMathFlags &FMF, const SimplifyQuery &Q,
                            unsigned MaxRecurse) {
  switch (Opcode) {
  case Instruction::FAdd:
    return SimplifyFAddInst(LHS, RHS, FMF, Q, MaxRecurse);
  case Instruction::FSub:
    return SimplifyFSubInst(LHS, RHS, FMF, Q, MaxRecurse);
  case Instruction::FMul:
    return SimplifyFMulInst(LHS, RHS, FMF, Q, MaxRecurse);
  case Instruction::FDiv:
    return SimplifyFDivInst(LHS, RHS, FMF, Q, MaxRecurse);
  default:
    return SimplifyBinOp(Opcode, LHS, RHS, Q, MaxRecurse);
  }
}

Value *llvm::SimplifyBinOp(unsigned Opcode, Value *LHS, Value *RHS,
                           const SimplifyQuery &Q) {
  return ::SimplifyBinOp(Opcode, LHS, RHS, Q, RecursionLimit);
}

Value *llvm::SimplifyBinOp(unsigned Opcode, Value *LHS, Value *RHS,
                           FastMathFlags FMF, const SimplifyQuery &Q) {
  return ::SimplifyBinOp(Opcode, LHS, RHS, FMF, Q, RecursionLimit);
}

/// Given operands for a CmpInst, see if we can fold the result.
static Value *SimplifyCmpInst(unsigned Predicate, Value *LHS, Value *RHS,
                              const SimplifyQuery &Q, unsigned MaxRecurse) {
  if (CmpInst::isIntPredicate((CmpInst::Predicate)Predicate))
    return SimplifyICmpInst(Predicate, LHS, RHS, Q, MaxRecurse);
  return SimplifyFCmpInst(Predicate, LHS, RHS, FastMathFlags(), Q, MaxRecurse);
}

Value *llvm::SimplifyCmpInst(unsigned Predicate, Value *LHS, Value *RHS,
                             const SimplifyQuery &Q) {
  return ::SimplifyCmpInst(Predicate, LHS, RHS, Q, RecursionLimit);
}

static bool IsIdempotent(Intrinsic::ID ID) {
  switch (ID) {
  default: return false;

  // Unary idempotent: f(f(x)) = f(x)
  case Intrinsic::fabs:
  case Intrinsic::floor:
  case Intrinsic::ceil:
  case Intrinsic::trunc:
  case Intrinsic::rint:
  case Intrinsic::nearbyint:
  case Intrinsic::round:
  case Intrinsic::roundeven:
  case Intrinsic::canonicalize:
    return true;
  }
}

static Value *SimplifyRelativeLoad(Constant *Ptr, Constant *Offset,
                                   const DataLayout &DL) {
  GlobalValue *PtrSym;
  APInt PtrOffset;
  if (!IsConstantOffsetFromGlobal(Ptr, PtrSym, PtrOffset, DL))
    return nullptr;

  Type *Int8PtrTy = Type::getInt8PtrTy(Ptr->getContext());
  Type *Int32Ty = Type::getInt32Ty(Ptr->getContext());
  Type *Int32PtrTy = Int32Ty->getPointerTo();
  Type *Int64Ty = Type::getInt64Ty(Ptr->getContext());

  auto *OffsetConstInt = dyn_cast<ConstantInt>(Offset);
  if (!OffsetConstInt || OffsetConstInt->getType()->getBitWidth() > 64)
    return nullptr;

  uint64_t OffsetInt = OffsetConstInt->getSExtValue();
  if (OffsetInt % 4 != 0)
    return nullptr;

  Constant *C = ConstantExpr::getGetElementPtr(
      Int32Ty, ConstantExpr::getBitCast(Ptr, Int32PtrTy),
      ConstantInt::get(Int64Ty, OffsetInt / 4));
  Constant *Loaded = ConstantFoldLoadFromConstPtr(C, Int32Ty, DL);
  if (!Loaded)
    return nullptr;

  auto *LoadedCE = dyn_cast<ConstantExpr>(Loaded);
  if (!LoadedCE)
    return nullptr;

  if (LoadedCE->getOpcode() == Instruction::Trunc) {
    LoadedCE = dyn_cast<ConstantExpr>(LoadedCE->getOperand(0));
    if (!LoadedCE)
      return nullptr;
  }

  if (LoadedCE->getOpcode() != Instruction::Sub)
    return nullptr;

  auto *LoadedLHS = dyn_cast<ConstantExpr>(LoadedCE->getOperand(0));
  if (!LoadedLHS || LoadedLHS->getOpcode() != Instruction::PtrToInt)
    return nullptr;
  auto *LoadedLHSPtr = LoadedLHS->getOperand(0);

  Constant *LoadedRHS = LoadedCE->getOperand(1);
  GlobalValue *LoadedRHSSym;
  APInt LoadedRHSOffset;
  if (!IsConstantOffsetFromGlobal(LoadedRHS, LoadedRHSSym, LoadedRHSOffset,
                                  DL) ||
      PtrSym != LoadedRHSSym || PtrOffset != LoadedRHSOffset)
    return nullptr;

  return ConstantExpr::getBitCast(LoadedLHSPtr, Int8PtrTy);
}

static Value *simplifyUnaryIntrinsic(Function *F, Value *Op0,
                                     const SimplifyQuery &Q) {
  // Idempotent functions return the same result when called repeatedly.
  Intrinsic::ID IID = F->getIntrinsicID();
  if (IsIdempotent(IID))
    if (auto *II = dyn_cast<IntrinsicInst>(Op0))
      if (II->getIntrinsicID() == IID)
        return II;

  Value *X;
  switch (IID) {
  case Intrinsic::fabs:
    if (SignBitMustBeZero(Op0, Q.TLI)) return Op0;
    break;
  case Intrinsic::bswap:
    // bswap(bswap(x)) -> x
    if (match(Op0, m_BSwap(m_Value(X)))) return X;
    break;
  case Intrinsic::bitreverse:
    // bitreverse(bitreverse(x)) -> x
    if (match(Op0, m_BitReverse(m_Value(X)))) return X;
    break;
  case Intrinsic::exp:
    // exp(log(x)) -> x
    if (Q.CxtI->hasAllowReassoc() &&
        match(Op0, m_Intrinsic<Intrinsic::log>(m_Value(X)))) return X;
    break;
  case Intrinsic::exp2:
    // exp2(log2(x)) -> x
    if (Q.CxtI->hasAllowReassoc() &&
        match(Op0, m_Intrinsic<Intrinsic::log2>(m_Value(X)))) return X;
    break;
  case Intrinsic::log:
    // log(exp(x)) -> x
    if (Q.CxtI->hasAllowReassoc() &&
        match(Op0, m_Intrinsic<Intrinsic::exp>(m_Value(X)))) return X;
    break;
  case Intrinsic::log2:
    // log2(exp2(x)) -> x
    if (Q.CxtI->hasAllowReassoc() &&
        (match(Op0, m_Intrinsic<Intrinsic::exp2>(m_Value(X))) ||
         match(Op0, m_Intrinsic<Intrinsic::pow>(m_SpecificFP(2.0),
                                                m_Value(X))))) return X;
    break;
  case Intrinsic::log10:
    // log10(pow(10.0, x)) -> x
    if (Q.CxtI->hasAllowReassoc() &&
        match(Op0, m_Intrinsic<Intrinsic::pow>(m_SpecificFP(10.0),
                                               m_Value(X)))) return X;
    break;
  case Intrinsic::floor:
  case Intrinsic::trunc:
  case Intrinsic::ceil:
  case Intrinsic::round:
  case Intrinsic::roundeven:
  case Intrinsic::nearbyint:
  case Intrinsic::rint: {
    // floor (sitofp x) -> sitofp x
    // floor (uitofp x) -> uitofp x
    //
    // Converting from int always results in a finite integral number or
    // infinity. For either of those inputs, these rounding functions always
    // return the same value, so the rounding can be eliminated.
    if (match(Op0, m_SIToFP(m_Value())) || match(Op0, m_UIToFP(m_Value())))
      return Op0;
    break;
  }
  default:
    break;
  }

  return nullptr;
}

static Intrinsic::ID getMaxMinOpposite(Intrinsic::ID ID) {
  switch (ID) {
  case Intrinsic::smax: return Intrinsic::smin;
  case Intrinsic::smin: return Intrinsic::smax;
  case Intrinsic::umax: return Intrinsic::umin;
  case Intrinsic::umin: return Intrinsic::umax;
  default: llvm_unreachable("Unexpected intrinsic");
  }
}

static Value *simplifyBinaryIntrinsic(Function *F, Value *Op0, Value *Op1,
                                      const SimplifyQuery &Q) {
  Intrinsic::ID IID = F->getIntrinsicID();
  Type *ReturnType = F->getReturnType();
  unsigned BitWidth = ReturnType->getScalarSizeInBits();
  switch (IID) {
  case Intrinsic::abs:
    // abs(abs(x)) -> abs(x). We don't need to worry about the nsw arg here.
    // It is always ok to pick the earlier abs. We'll just lose nsw if its only
    // on the outer abs.
    if (match(Op0, m_Intrinsic<Intrinsic::abs>(m_Value(), m_Value())))
      return Op0;
    // If the sign bit is clear already, then abs does not do anything.
    if (isKnownNonNegative(Op0, Q.DL, 0, Q.AC, Q.CxtI, Q.DT))
      return Op0;
    break;

  case Intrinsic::smax:
  case Intrinsic::smin:
  case Intrinsic::umax:
  case Intrinsic::umin: {
    // If the arguments are the same, this is a no-op.
    if (Op0 == Op1)
      return Op0;

    // Canonicalize constant operand as Op1.
    if (isa<Constant>(Op0))
      std::swap(Op0, Op1);

    // Assume undef is the limit value.
    if (isa<UndefValue>(Op1)) {
      if (IID == Intrinsic::smax)
        return ConstantInt::get(ReturnType, APInt::getSignedMaxValue(BitWidth));
      if (IID == Intrinsic::smin)
        return ConstantInt::get(ReturnType, APInt::getSignedMinValue(BitWidth));
      if (IID == Intrinsic::umax)
        return ConstantInt::get(ReturnType, APInt::getMaxValue(BitWidth));
      if (IID == Intrinsic::umin)
        return ConstantInt::get(ReturnType, APInt::getMinValue(BitWidth));
    }

<<<<<<< HEAD
    // For 4 commuted variants of each intrinsic:
    // max (max X, Y), X --> max X, Y
    if (auto *MinMax0 = dyn_cast<IntrinsicInst>(Op0))
      if (MinMax0->getIntrinsicID() == IID &&
          (MinMax0->getOperand(0) == Op1 || MinMax0->getOperand(1) == Op1))
        return MinMax0;
    if (auto *MinMax1 = dyn_cast<IntrinsicInst>(Op1))
      if (MinMax1->getIntrinsicID() == IID &&
          (MinMax1->getOperand(0) == Op0 || MinMax1->getOperand(1) == Op0))
        return MinMax1;
=======
    auto hasSpecificOperand = [](IntrinsicInst *II, Value *V) {
      return II->getOperand(0) == V || II->getOperand(1) == V;
    };

    // For 4 commuted variants of each intrinsic:
    // max (max X, Y), X --> max X, Y
    // max (min X, Y), X --> X
    if (auto *MinMax0 = dyn_cast<IntrinsicInst>(Op0)) {
      Intrinsic::ID InnerID = MinMax0->getIntrinsicID();
      if (InnerID == IID && hasSpecificOperand(MinMax0, Op1))
        return MinMax0;
      if (InnerID == getMaxMinOpposite(IID) && hasSpecificOperand(MinMax0, Op1))
        return Op1;
    }
    if (auto *MinMax1 = dyn_cast<IntrinsicInst>(Op1)) {
      Intrinsic::ID InnerID = MinMax1->getIntrinsicID();
      if (InnerID == IID && hasSpecificOperand(MinMax1, Op0))
        return MinMax1;
      if (InnerID == getMaxMinOpposite(IID) && hasSpecificOperand(MinMax1, Op0))
        return Op0;
    }
>>>>>>> b7d43747

    const APInt *C;
    if (!match(Op1, m_APIntAllowUndef(C)))
      break;

    // Clamp to limit value. For example:
    // umax(i8 %x, i8 255) --> 255
    if ((IID == Intrinsic::smax && C->isMaxSignedValue()) ||
        (IID == Intrinsic::smin && C->isMinSignedValue()) ||
        (IID == Intrinsic::umax && C->isMaxValue()) ||
        (IID == Intrinsic::umin && C->isMinValue()))
      return ConstantInt::get(ReturnType, *C);

    // If the constant op is the opposite of the limit value, the other must be
    // larger/smaller or equal. For example:
    // umin(i8 %x, i8 255) --> %x
    if ((IID == Intrinsic::smax && C->isMinSignedValue()) ||
        (IID == Intrinsic::smin && C->isMaxSignedValue()) ||
        (IID == Intrinsic::umax && C->isMinValue()) ||
        (IID == Intrinsic::umin && C->isMaxValue()))
      return Op0;

    break;
  }
  case Intrinsic::usub_with_overflow:
  case Intrinsic::ssub_with_overflow:
    // X - X -> { 0, false }
    if (Op0 == Op1)
      return Constant::getNullValue(ReturnType);
    LLVM_FALLTHROUGH;
  case Intrinsic::uadd_with_overflow:
  case Intrinsic::sadd_with_overflow:
    // X - undef -> { undef, false }
    // undef - X -> { undef, false }
    // X + undef -> { undef, false }
    // undef + x -> { undef, false }
    if (isa<UndefValue>(Op0) || isa<UndefValue>(Op1)) {
      return ConstantStruct::get(
          cast<StructType>(ReturnType),
          {UndefValue::get(ReturnType->getStructElementType(0)),
           Constant::getNullValue(ReturnType->getStructElementType(1))});
    }
    break;
  case Intrinsic::umul_with_overflow:
  case Intrinsic::smul_with_overflow:
    // 0 * X -> { 0, false }
    // X * 0 -> { 0, false }
    if (match(Op0, m_Zero()) || match(Op1, m_Zero()))
      return Constant::getNullValue(ReturnType);
    // undef * X -> { 0, false }
    // X * undef -> { 0, false }
    if (match(Op0, m_Undef()) || match(Op1, m_Undef()))
      return Constant::getNullValue(ReturnType);
    break;
  case Intrinsic::uadd_sat:
    // sat(MAX + X) -> MAX
    // sat(X + MAX) -> MAX
    if (match(Op0, m_AllOnes()) || match(Op1, m_AllOnes()))
      return Constant::getAllOnesValue(ReturnType);
    LLVM_FALLTHROUGH;
  case Intrinsic::sadd_sat:
    // sat(X + undef) -> -1
    // sat(undef + X) -> -1
    // For unsigned: Assume undef is MAX, thus we saturate to MAX (-1).
    // For signed: Assume undef is ~X, in which case X + ~X = -1.
    if (match(Op0, m_Undef()) || match(Op1, m_Undef()))
      return Constant::getAllOnesValue(ReturnType);

    // X + 0 -> X
    if (match(Op1, m_Zero()))
      return Op0;
    // 0 + X -> X
    if (match(Op0, m_Zero()))
      return Op1;
    break;
  case Intrinsic::usub_sat:
    // sat(0 - X) -> 0, sat(X - MAX) -> 0
    if (match(Op0, m_Zero()) || match(Op1, m_AllOnes()))
      return Constant::getNullValue(ReturnType);
    LLVM_FALLTHROUGH;
  case Intrinsic::ssub_sat:
    // X - X -> 0, X - undef -> 0, undef - X -> 0
    if (Op0 == Op1 || match(Op0, m_Undef()) || match(Op1, m_Undef()))
      return Constant::getNullValue(ReturnType);
    // X - 0 -> X
    if (match(Op1, m_Zero()))
      return Op0;
    break;
  case Intrinsic::load_relative:
    if (auto *C0 = dyn_cast<Constant>(Op0))
      if (auto *C1 = dyn_cast<Constant>(Op1))
        return SimplifyRelativeLoad(C0, C1, Q.DL);
    break;
  case Intrinsic::powi:
    if (auto *Power = dyn_cast<ConstantInt>(Op1)) {
      // powi(x, 0) -> 1.0
      if (Power->isZero())
        return ConstantFP::get(Op0->getType(), 1.0);
      // powi(x, 1) -> x
      if (Power->isOne())
        return Op0;
    }
    break;
  case Intrinsic::copysign:
    // copysign X, X --> X
    if (Op0 == Op1)
      return Op0;
    // copysign -X, X --> X
    // copysign X, -X --> -X
    if (match(Op0, m_FNeg(m_Specific(Op1))) ||
        match(Op1, m_FNeg(m_Specific(Op0))))
      return Op1;
    break;
  case Intrinsic::maxnum:
  case Intrinsic::minnum:
  case Intrinsic::maximum:
  case Intrinsic::minimum: {
    // If the arguments are the same, this is a no-op.
    if (Op0 == Op1) return Op0;

    // If one argument is undef, return the other argument.
    if (match(Op0, m_Undef()))
      return Op1;
    if (match(Op1, m_Undef()))
      return Op0;

    // If one argument is NaN, return other or NaN appropriately.
    bool PropagateNaN = IID == Intrinsic::minimum || IID == Intrinsic::maximum;
    if (match(Op0, m_NaN()))
      return PropagateNaN ? Op0 : Op1;
    if (match(Op1, m_NaN()))
      return PropagateNaN ? Op1 : Op0;

    // Min/max of the same operation with common operand:
    // m(m(X, Y)), X --> m(X, Y) (4 commuted variants)
    if (auto *M0 = dyn_cast<IntrinsicInst>(Op0))
      if (M0->getIntrinsicID() == IID &&
          (M0->getOperand(0) == Op1 || M0->getOperand(1) == Op1))
        return Op0;
    if (auto *M1 = dyn_cast<IntrinsicInst>(Op1))
      if (M1->getIntrinsicID() == IID &&
          (M1->getOperand(0) == Op0 || M1->getOperand(1) == Op0))
        return Op1;

    // min(X, -Inf) --> -Inf (and commuted variant)
    // max(X, +Inf) --> +Inf (and commuted variant)
    bool UseNegInf = IID == Intrinsic::minnum || IID == Intrinsic::minimum;
    const APFloat *C;
    if ((match(Op0, m_APFloat(C)) && C->isInfinity() &&
         C->isNegative() == UseNegInf) ||
        (match(Op1, m_APFloat(C)) && C->isInfinity() &&
         C->isNegative() == UseNegInf))
      return ConstantFP::getInfinity(ReturnType, UseNegInf);

    // TODO: minnum(nnan x, inf) -> x
    // TODO: minnum(nnan ninf x, flt_max) -> x
    // TODO: maxnum(nnan x, -inf) -> x
    // TODO: maxnum(nnan ninf x, -flt_max) -> x
    break;
  }
  default:
    break;
  }

  return nullptr;
}

static Value *simplifyIntrinsic(CallBase *Call, const SimplifyQuery &Q) {

  // Intrinsics with no operands have some kind of side effect. Don't simplify.
  unsigned NumOperands = Call->getNumArgOperands();
  if (!NumOperands)
    return nullptr;

  Function *F = cast<Function>(Call->getCalledFunction());
  Intrinsic::ID IID = F->getIntrinsicID();
  if (NumOperands == 1)
    return simplifyUnaryIntrinsic(F, Call->getArgOperand(0), Q);

  if (NumOperands == 2)
    return simplifyBinaryIntrinsic(F, Call->getArgOperand(0),
                                   Call->getArgOperand(1), Q);

  // Handle intrinsics with 3 or more arguments.
  switch (IID) {
  case Intrinsic::masked_load:
  case Intrinsic::masked_gather: {
    Value *MaskArg = Call->getArgOperand(2);
    Value *PassthruArg = Call->getArgOperand(3);
    // If the mask is all zeros or undef, the "passthru" argument is the result.
    if (maskIsAllZeroOrUndef(MaskArg))
      return PassthruArg;
    return nullptr;
  }
  case Intrinsic::fshl:
  case Intrinsic::fshr: {
    Value *Op0 = Call->getArgOperand(0), *Op1 = Call->getArgOperand(1),
          *ShAmtArg = Call->getArgOperand(2);

    // If both operands are undef, the result is undef.
    if (match(Op0, m_Undef()) && match(Op1, m_Undef()))
      return UndefValue::get(F->getReturnType());

    // If shift amount is undef, assume it is zero.
    if (match(ShAmtArg, m_Undef()))
      return Call->getArgOperand(IID == Intrinsic::fshl ? 0 : 1);

    const APInt *ShAmtC;
    if (match(ShAmtArg, m_APInt(ShAmtC))) {
      // If there's effectively no shift, return the 1st arg or 2nd arg.
      APInt BitWidth = APInt(ShAmtC->getBitWidth(), ShAmtC->getBitWidth());
      if (ShAmtC->urem(BitWidth).isNullValue())
        return Call->getArgOperand(IID == Intrinsic::fshl ? 0 : 1);
    }
    return nullptr;
  }
  case Intrinsic::fma:
  case Intrinsic::fmuladd: {
    Value *Op0 = Call->getArgOperand(0);
    Value *Op1 = Call->getArgOperand(1);
    Value *Op2 = Call->getArgOperand(2);
    if (Value *V = simplifyFPOp({ Op0, Op1, Op2 }))
      return V;
    return nullptr;
  }
  default:
    return nullptr;
  }
}

static Value *tryConstantFoldCall(CallBase *Call, const SimplifyQuery &Q) {
  auto *F = dyn_cast<Function>(Call->getCalledOperand());
  if (!F || !canConstantFoldCallTo(Call, F))
    return nullptr;

  SmallVector<Constant *, 4> ConstantArgs;
  unsigned NumArgs = Call->getNumArgOperands();
  ConstantArgs.reserve(NumArgs);
  for (auto &Arg : Call->args()) {
    Constant *C = dyn_cast<Constant>(&Arg);
    if (!C) {
      if (isa<MetadataAsValue>(Arg.get()))
        continue;
      return nullptr;
    }
    ConstantArgs.push_back(C);
  }

  return ConstantFoldCall(Call, F, ConstantArgs, Q.TLI);
}

Value *llvm::SimplifyCall(CallBase *Call, const SimplifyQuery &Q) {
  // musttail calls can only be simplified if they are also DCEd.
  // As we can't guarantee this here, don't simplify them.
  if (Call->isMustTailCall())
    return nullptr;

  // call undef -> undef
  // call null -> undef
  Value *Callee = Call->getCalledOperand();
  if (isa<UndefValue>(Callee) || isa<ConstantPointerNull>(Callee))
    return UndefValue::get(Call->getType());

  if (Value *V = tryConstantFoldCall(Call, Q))
    return V;

  auto *F = dyn_cast<Function>(Callee);
  if (F && F->isIntrinsic())
    if (Value *Ret = simplifyIntrinsic(Call, Q))
      return Ret;

  return nullptr;
}

/// Given operands for a Freeze, see if we can fold the result.
static Value *SimplifyFreezeInst(Value *Op0, const SimplifyQuery &Q) {
  // Use a utility function defined in ValueTracking.
  if (llvm::isGuaranteedNotToBeUndefOrPoison(Op0, Q.CxtI, Q.DT))
    return Op0;
  // We have room for improvement.
  return nullptr;
}

Value *llvm::SimplifyFreezeInst(Value *Op0, const SimplifyQuery &Q) {
  return ::SimplifyFreezeInst(Op0, Q);
}

/// See if we can compute a simplified version of this instruction.
/// If not, this returns null.

Value *llvm::SimplifyInstruction(Instruction *I, const SimplifyQuery &SQ,
                                 OptimizationRemarkEmitter *ORE) {
  const SimplifyQuery Q = SQ.CxtI ? SQ : SQ.getWithInstruction(I);
  Value *Result;

  switch (I->getOpcode()) {
  default:
    Result = ConstantFoldInstruction(I, Q.DL, Q.TLI);
    break;
  case Instruction::FNeg:
    Result = SimplifyFNegInst(I->getOperand(0), I->getFastMathFlags(), Q);
    break;
  case Instruction::FAdd:
    Result = SimplifyFAddInst(I->getOperand(0), I->getOperand(1),
                              I->getFastMathFlags(), Q);
    break;
  case Instruction::Add:
    Result =
        SimplifyAddInst(I->getOperand(0), I->getOperand(1),
                        Q.IIQ.hasNoSignedWrap(cast<BinaryOperator>(I)),
                        Q.IIQ.hasNoUnsignedWrap(cast<BinaryOperator>(I)), Q);
    break;
  case Instruction::FSub:
    Result = SimplifyFSubInst(I->getOperand(0), I->getOperand(1),
                              I->getFastMathFlags(), Q);
    break;
  case Instruction::Sub:
    Result =
        SimplifySubInst(I->getOperand(0), I->getOperand(1),
                        Q.IIQ.hasNoSignedWrap(cast<BinaryOperator>(I)),
                        Q.IIQ.hasNoUnsignedWrap(cast<BinaryOperator>(I)), Q);
    break;
  case Instruction::FMul:
    Result = SimplifyFMulInst(I->getOperand(0), I->getOperand(1),
                              I->getFastMathFlags(), Q);
    break;
  case Instruction::Mul:
    Result = SimplifyMulInst(I->getOperand(0), I->getOperand(1), Q);
    break;
  case Instruction::SDiv:
    Result = SimplifySDivInst(I->getOperand(0), I->getOperand(1), Q);
    break;
  case Instruction::UDiv:
    Result = SimplifyUDivInst(I->getOperand(0), I->getOperand(1), Q);
    break;
  case Instruction::FDiv:
    Result = SimplifyFDivInst(I->getOperand(0), I->getOperand(1),
                              I->getFastMathFlags(), Q);
    break;
  case Instruction::SRem:
    Result = SimplifySRemInst(I->getOperand(0), I->getOperand(1), Q);
    break;
  case Instruction::URem:
    Result = SimplifyURemInst(I->getOperand(0), I->getOperand(1), Q);
    break;
  case Instruction::FRem:
    Result = SimplifyFRemInst(I->getOperand(0), I->getOperand(1),
                              I->getFastMathFlags(), Q);
    break;
  case Instruction::Shl:
    Result =
        SimplifyShlInst(I->getOperand(0), I->getOperand(1),
                        Q.IIQ.hasNoSignedWrap(cast<BinaryOperator>(I)),
                        Q.IIQ.hasNoUnsignedWrap(cast<BinaryOperator>(I)), Q);
    break;
  case Instruction::LShr:
    Result = SimplifyLShrInst(I->getOperand(0), I->getOperand(1),
                              Q.IIQ.isExact(cast<BinaryOperator>(I)), Q);
    break;
  case Instruction::AShr:
    Result = SimplifyAShrInst(I->getOperand(0), I->getOperand(1),
                              Q.IIQ.isExact(cast<BinaryOperator>(I)), Q);
    break;
  case Instruction::And:
    Result = SimplifyAndInst(I->getOperand(0), I->getOperand(1), Q);
    break;
  case Instruction::Or:
    Result = SimplifyOrInst(I->getOperand(0), I->getOperand(1), Q);
    break;
  case Instruction::Xor:
    Result = SimplifyXorInst(I->getOperand(0), I->getOperand(1), Q);
    break;
  case Instruction::ICmp:
    Result = SimplifyICmpInst(cast<ICmpInst>(I)->getPredicate(),
                              I->getOperand(0), I->getOperand(1), Q);
    break;
  case Instruction::FCmp:
    Result =
        SimplifyFCmpInst(cast<FCmpInst>(I)->getPredicate(), I->getOperand(0),
                         I->getOperand(1), I->getFastMathFlags(), Q);
    break;
  case Instruction::Select:
    Result = SimplifySelectInst(I->getOperand(0), I->getOperand(1),
                                I->getOperand(2), Q);
    break;
  case Instruction::GetElementPtr: {
    SmallVector<Value *, 8> Ops(I->op_begin(), I->op_end());
    Result = SimplifyGEPInst(cast<GetElementPtrInst>(I)->getSourceElementType(),
                             Ops, Q);
    break;
  }
  case Instruction::InsertValue: {
    InsertValueInst *IV = cast<InsertValueInst>(I);
    Result = SimplifyInsertValueInst(IV->getAggregateOperand(),
                                     IV->getInsertedValueOperand(),
                                     IV->getIndices(), Q);
    break;
  }
  case Instruction::InsertElement: {
    auto *IE = cast<InsertElementInst>(I);
    Result = SimplifyInsertElementInst(IE->getOperand(0), IE->getOperand(1),
                                       IE->getOperand(2), Q);
    break;
  }
  case Instruction::ExtractValue: {
    auto *EVI = cast<ExtractValueInst>(I);
    Result = SimplifyExtractValueInst(EVI->getAggregateOperand(),
                                      EVI->getIndices(), Q);
    break;
  }
  case Instruction::ExtractElement: {
    auto *EEI = cast<ExtractElementInst>(I);
    Result = SimplifyExtractElementInst(EEI->getVectorOperand(),
                                        EEI->getIndexOperand(), Q);
    break;
  }
  case Instruction::ShuffleVector: {
    auto *SVI = cast<ShuffleVectorInst>(I);
    Result =
        SimplifyShuffleVectorInst(SVI->getOperand(0), SVI->getOperand(1),
                                  SVI->getShuffleMask(), SVI->getType(), Q);
    break;
  }
  case Instruction::PHI:
    Result = SimplifyPHINode(cast<PHINode>(I), Q);
    break;
  case Instruction::Call: {
    Result = SimplifyCall(cast<CallInst>(I), Q);
    break;
  }
  case Instruction::Freeze:
    Result = SimplifyFreezeInst(I->getOperand(0), Q);
    break;
#define HANDLE_CAST_INST(num, opc, clas) case Instruction::opc:
#include "llvm/IR/Instruction.def"
#undef HANDLE_CAST_INST
    Result =
        SimplifyCastInst(I->getOpcode(), I->getOperand(0), I->getType(), Q);
    break;
  case Instruction::Alloca:
    // No simplifications for Alloca and it can't be constant folded.
    Result = nullptr;
    break;
  }

  /// If called on unreachable code, the above logic may report that the
  /// instruction simplified to itself.  Make life easier for users by
  /// detecting that case here, returning a safe value instead.
  return Result == I ? UndefValue::get(I->getType()) : Result;
}

/// Implementation of recursive simplification through an instruction's
/// uses.
///
/// This is the common implementation of the recursive simplification routines.
/// If we have a pre-simplified value in 'SimpleV', that is forcibly used to
/// replace the instruction 'I'. Otherwise, we simply add 'I' to the list of
/// instructions to process and attempt to simplify it using
/// InstructionSimplify. Recursively visited users which could not be
/// simplified themselves are to the optional UnsimplifiedUsers set for
/// further processing by the caller.
///
/// This routine returns 'true' only when *it* simplifies something. The passed
/// in simplified value does not count toward this.
static bool replaceAndRecursivelySimplifyImpl(
    Instruction *I, Value *SimpleV, const TargetLibraryInfo *TLI,
    const DominatorTree *DT, AssumptionCache *AC,
    SmallSetVector<Instruction *, 8> *UnsimplifiedUsers = nullptr) {
  bool Simplified = false;
  SmallSetVector<Instruction *, 8> Worklist;
  const DataLayout &DL = I->getModule()->getDataLayout();

  // If we have an explicit value to collapse to, do that round of the
  // simplification loop by hand initially.
  if (SimpleV) {
    for (User *U : I->users())
      if (U != I)
        Worklist.insert(cast<Instruction>(U));

    // Replace the instruction with its simplified value.
    I->replaceAllUsesWith(SimpleV);

    // Gracefully handle edge cases where the instruction is not wired into any
    // parent block.
    if (I->getParent() && !I->isEHPad() && !I->isTerminator() &&
        !I->mayHaveSideEffects())
      I->eraseFromParent();
  } else {
    Worklist.insert(I);
  }

  // Note that we must test the size on each iteration, the worklist can grow.
  for (unsigned Idx = 0; Idx != Worklist.size(); ++Idx) {
    I = Worklist[Idx];

    // See if this instruction simplifies.
    SimpleV = SimplifyInstruction(I, {DL, TLI, DT, AC});
    if (!SimpleV) {
      if (UnsimplifiedUsers)
        UnsimplifiedUsers->insert(I);
      continue;
    }

    Simplified = true;

    // Stash away all the uses of the old instruction so we can check them for
    // recursive simplifications after a RAUW. This is cheaper than checking all
    // uses of To on the recursive step in most cases.
    for (User *U : I->users())
      Worklist.insert(cast<Instruction>(U));

    // Replace the instruction with its simplified value.
    I->replaceAllUsesWith(SimpleV);

    // Gracefully handle edge cases where the instruction is not wired into any
    // parent block.
    if (I->getParent() && !I->isEHPad() && !I->isTerminator() &&
        !I->mayHaveSideEffects())
      I->eraseFromParent();
  }
  return Simplified;
}

bool llvm::recursivelySimplifyInstruction(Instruction *I,
                                          const TargetLibraryInfo *TLI,
                                          const DominatorTree *DT,
                                          AssumptionCache *AC) {
  return replaceAndRecursivelySimplifyImpl(I, nullptr, TLI, DT, AC, nullptr);
}

bool llvm::replaceAndRecursivelySimplify(
    Instruction *I, Value *SimpleV, const TargetLibraryInfo *TLI,
    const DominatorTree *DT, AssumptionCache *AC,
    SmallSetVector<Instruction *, 8> *UnsimplifiedUsers) {
  assert(I != SimpleV && "replaceAndRecursivelySimplify(X,X) is not valid!");
  assert(SimpleV && "Must provide a simplified value.");
  return replaceAndRecursivelySimplifyImpl(I, SimpleV, TLI, DT, AC,
                                           UnsimplifiedUsers);
}

namespace llvm {
const SimplifyQuery getBestSimplifyQuery(Pass &P, Function &F) {
  auto *DTWP = P.getAnalysisIfAvailable<DominatorTreeWrapperPass>();
  auto *DT = DTWP ? &DTWP->getDomTree() : nullptr;
  auto *TLIWP = P.getAnalysisIfAvailable<TargetLibraryInfoWrapperPass>();
  auto *TLI = TLIWP ? &TLIWP->getTLI(F) : nullptr;
  auto *ACWP = P.getAnalysisIfAvailable<AssumptionCacheTracker>();
  auto *AC = ACWP ? &ACWP->getAssumptionCache(F) : nullptr;
#if INTEL_CUSTOMIZATION
  auto *TTIWP = P.getAnalysisIfAvailable<TargetTransformInfoWrapperPass>();
  auto *TTI = TTIWP ? &TTIWP->getTTI(F) : nullptr;
  return {F.getParent()->getDataLayout(), TLI, DT, AC, nullptr, true, TTI};
#endif // INTEL_CUSTOMIZATION
}

const SimplifyQuery getBestSimplifyQuery(LoopStandardAnalysisResults &AR,
                                         const DataLayout &DL) {
  return {DL, &AR.TLI, &AR.DT, &AR.AC, nullptr, true, &AR.TTI}; // INTEL
}

template <class T, class... TArgs>
const SimplifyQuery getBestSimplifyQuery(AnalysisManager<T, TArgs...> &AM,
                                         Function &F) {
  auto *DT = AM.template getCachedResult<DominatorTreeAnalysis>(F);
  auto *TLI = AM.template getCachedResult<TargetLibraryAnalysis>(F);
  auto *AC = AM.template getCachedResult<AssumptionAnalysis>(F);
#if INTEL_CUSTOMIZATION
  auto *TTI = AM.template getCachedResult<TargetIRAnalysis>(F);
  return {F.getParent()->getDataLayout(), TLI, DT, AC, nullptr, true, TTI};
#endif // INTEL_CUSTOMIZATION
}
template const SimplifyQuery getBestSimplifyQuery(AnalysisManager<Function> &,
                                                  Function &);
}<|MERGE_RESOLUTION|>--- conflicted
+++ resolved
@@ -5310,18 +5310,6 @@
         return ConstantInt::get(ReturnType, APInt::getMinValue(BitWidth));
     }
 
-<<<<<<< HEAD
-    // For 4 commuted variants of each intrinsic:
-    // max (max X, Y), X --> max X, Y
-    if (auto *MinMax0 = dyn_cast<IntrinsicInst>(Op0))
-      if (MinMax0->getIntrinsicID() == IID &&
-          (MinMax0->getOperand(0) == Op1 || MinMax0->getOperand(1) == Op1))
-        return MinMax0;
-    if (auto *MinMax1 = dyn_cast<IntrinsicInst>(Op1))
-      if (MinMax1->getIntrinsicID() == IID &&
-          (MinMax1->getOperand(0) == Op0 || MinMax1->getOperand(1) == Op0))
-        return MinMax1;
-=======
     auto hasSpecificOperand = [](IntrinsicInst *II, Value *V) {
       return II->getOperand(0) == V || II->getOperand(1) == V;
     };
@@ -5343,7 +5331,6 @@
       if (InnerID == getMaxMinOpposite(IID) && hasSpecificOperand(MinMax1, Op0))
         return Op0;
     }
->>>>>>> b7d43747
 
     const APInt *C;
     if (!match(Op1, m_APIntAllowUndef(C)))
