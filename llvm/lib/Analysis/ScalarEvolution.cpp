//===- ScalarEvolution.cpp - Scalar Evolution Analysis --------------------===//
//
//                     The LLVM Compiler Infrastructure
//
// This file is distributed under the University of Illinois Open Source
// License. See LICENSE.TXT for details.
//
//===----------------------------------------------------------------------===//
//
// This file contains the implementation of the scalar evolution analysis
// engine, which is used primarily to analyze expressions involving induction
// variables in loops.
//
// There are several aspects to this library.  First is the representation of
// scalar expressions, which are represented as subclasses of the SCEV class.
// These classes are used to represent certain types of subexpressions that we
// can handle. We only create one SCEV of a particular shape, so
// pointer-comparisons for equality are legal.
//
// One important aspect of the SCEV objects is that they are never cyclic, even
// if there is a cycle in the dataflow for an expression (ie, a PHI node).  If
// the PHI node is one of the idioms that we can represent (e.g., a polynomial
// recurrence) then we represent it directly as a recurrence node, otherwise we
// represent it as a SCEVUnknown node.
//
// In addition to being able to represent expressions of various types, we also
// have folders that are used to build the *canonical* representation for a
// particular expression.  These folders are capable of using a variety of
// rewrite rules to simplify the expressions.
//
// Once the folders are defined, we can implement the more interesting
// higher-level code, such as the code that recognizes PHI nodes of various
// types, computes the execution count of a loop, etc.
//
// TODO: We should use these routines and value representations to implement
// dependence analysis!
//
//===----------------------------------------------------------------------===//
//
// There are several good references for the techniques used in this analysis.
//
//  Chains of recurrences -- a method to expedite the evaluation
//  of closed-form functions
//  Olaf Bachmann, Paul S. Wang, Eugene V. Zima
//
//  On computational properties of chains of recurrences
//  Eugene V. Zima
//
//  Symbolic Evaluation of Chains of Recurrences for Loop Optimization
//  Robert A. van Engelen
//
//  Efficient Symbolic Analysis for Optimizing Compilers
//  Robert A. van Engelen
//
//  Using the chains of recurrences algebra for data dependence testing and
//  induction variable substitution
//  MS Thesis, Johnie Birch
//
//===----------------------------------------------------------------------===//

#include "llvm/Analysis/ScalarEvolution.h"
#include "llvm/ADT/STLExtras.h"
#include "llvm/ADT/SmallPtrSet.h"
#include "llvm/ADT/Statistic.h"
#include "llvm/Analysis/AssumptionCache.h"
#include "llvm/Analysis/ConstantFolding.h"
#include "llvm/Analysis/InstructionSimplify.h"
#include "llvm/Analysis/LoopInfo.h"
#include "llvm/Analysis/ScalarEvolutionExpressions.h"
#include "llvm/Analysis/TargetLibraryInfo.h"
#include "llvm/Analysis/ValueTracking.h"
#include "llvm/IR/ConstantRange.h"
#include "llvm/IR/Constants.h"
#include "llvm/IR/DataLayout.h"
#include "llvm/IR/DerivedTypes.h"
#include "llvm/IR/Dominators.h"
#include "llvm/IR/GetElementPtrTypeIterator.h"
#include "llvm/IR/GlobalAlias.h"
#include "llvm/IR/GlobalVariable.h"
#include "llvm/IR/InstIterator.h"
#include "llvm/IR/Instructions.h"
#include "llvm/IR/LLVMContext.h"
#include "llvm/IR/Operator.h"
#include "llvm/Support/CommandLine.h"
#include "llvm/Support/Debug.h"
#include "llvm/Support/ErrorHandling.h"
#include "llvm/Support/MathExtras.h"
#include "llvm/Support/raw_ostream.h"
#include <algorithm>
using namespace llvm;

#define DEBUG_TYPE "scalar-evolution"

STATISTIC(NumArrayLenItCounts,
          "Number of trip counts computed with array length");
STATISTIC(NumTripCountsComputed,
          "Number of loops with predictable loop counts");
STATISTIC(NumTripCountsNotComputed,
          "Number of loops without predictable loop counts");
STATISTIC(NumBruteForceTripCountsComputed,
          "Number of loops with trip counts computed by force");

static cl::opt<unsigned>
MaxBruteForceIterations("scalar-evolution-max-iterations", cl::ReallyHidden,
                        cl::desc("Maximum number of iterations SCEV will "
                                 "symbolically execute a constant "
                                 "derived loop"),
                        cl::init(100));

// FIXME: Enable this with XDEBUG when the test suite is clean.
static cl::opt<bool>
VerifySCEV("verify-scev",
           cl::desc("Verify ScalarEvolution's backedge taken counts (slow)"));

INITIALIZE_PASS_BEGIN(ScalarEvolution, "scalar-evolution",
                "Scalar Evolution Analysis", false, true)
INITIALIZE_PASS_DEPENDENCY(AssumptionCacheTracker)
INITIALIZE_PASS_DEPENDENCY(LoopInfo)
INITIALIZE_PASS_DEPENDENCY(DominatorTreeWrapperPass)
INITIALIZE_PASS_DEPENDENCY(TargetLibraryInfoWrapperPass)
INITIALIZE_PASS_END(ScalarEvolution, "scalar-evolution",
                "Scalar Evolution Analysis", false, true)
char ScalarEvolution::ID = 0;

//===----------------------------------------------------------------------===//
//                           SCEV class definitions
//===----------------------------------------------------------------------===//

//===----------------------------------------------------------------------===//
// Implementation of the SCEV class.
//

#if !defined(NDEBUG) || defined(LLVM_ENABLE_DUMP)
void SCEV::dump() const {
  print(dbgs());
  dbgs() << '\n';
}
#endif

void SCEV::print(raw_ostream &OS) const {
  switch (static_cast<SCEVTypes>(getSCEVType())) {
  case scConstant:
    cast<SCEVConstant>(this)->getValue()->printAsOperand(OS, false);
    return;
  case scTruncate: {
    const SCEVTruncateExpr *Trunc = cast<SCEVTruncateExpr>(this);
    const SCEV *Op = Trunc->getOperand();
    OS << "(trunc " << *Op->getType() << " " << *Op << " to "
       << *Trunc->getType() << ")";
    return;
  }
  case scZeroExtend: {
    const SCEVZeroExtendExpr *ZExt = cast<SCEVZeroExtendExpr>(this);
    const SCEV *Op = ZExt->getOperand();
    OS << "(zext " << *Op->getType() << " " << *Op << " to "
       << *ZExt->getType() << ")";
    return;
  }
  case scSignExtend: {
    const SCEVSignExtendExpr *SExt = cast<SCEVSignExtendExpr>(this);
    const SCEV *Op = SExt->getOperand();
    OS << "(sext " << *Op->getType() << " " << *Op << " to "
       << *SExt->getType() << ")";
    return;
  }
  case scAddRecExpr: {
    const SCEVAddRecExpr *AR = cast<SCEVAddRecExpr>(this);
    OS << "{" << *AR->getOperand(0);
    for (unsigned i = 1, e = AR->getNumOperands(); i != e; ++i)
      OS << ",+," << *AR->getOperand(i);
    OS << "}<";
    if (AR->getNoWrapFlags(FlagNUW))
      OS << "nuw><";
    if (AR->getNoWrapFlags(FlagNSW))
      OS << "nsw><";
    if (AR->getNoWrapFlags(FlagNW) &&
        !AR->getNoWrapFlags((NoWrapFlags)(FlagNUW | FlagNSW)))
      OS << "nw><";
    AR->getLoop()->getHeader()->printAsOperand(OS, /*PrintType=*/false);
    OS << ">";
    return;
  }
  case scAddExpr:
  case scMulExpr:
  case scUMaxExpr:
  case scSMaxExpr: {
    const SCEVNAryExpr *NAry = cast<SCEVNAryExpr>(this);
    const char *OpStr = nullptr;
    switch (NAry->getSCEVType()) {
    case scAddExpr: OpStr = " + "; break;
    case scMulExpr: OpStr = " * "; break;
    case scUMaxExpr: OpStr = " umax "; break;
    case scSMaxExpr: OpStr = " smax "; break;
    }
    OS << "(";
    for (SCEVNAryExpr::op_iterator I = NAry->op_begin(), E = NAry->op_end();
         I != E; ++I) {
      OS << **I;
      if (std::next(I) != E)
        OS << OpStr;
    }
    OS << ")";
    switch (NAry->getSCEVType()) {
    case scAddExpr:
    case scMulExpr:
      if (NAry->getNoWrapFlags(FlagNUW))
        OS << "<nuw>";
      if (NAry->getNoWrapFlags(FlagNSW))
        OS << "<nsw>";
    }
    return;
  }
  case scUDivExpr: {
    const SCEVUDivExpr *UDiv = cast<SCEVUDivExpr>(this);
    OS << "(" << *UDiv->getLHS() << " /u " << *UDiv->getRHS() << ")";
    return;
  }
  case scUnknown: {
    const SCEVUnknown *U = cast<SCEVUnknown>(this);
    Type *AllocTy;
    if (U->isSizeOf(AllocTy)) {
      OS << "sizeof(" << *AllocTy << ")";
      return;
    }
    if (U->isAlignOf(AllocTy)) {
      OS << "alignof(" << *AllocTy << ")";
      return;
    }

    Type *CTy;
    Constant *FieldNo;
    if (U->isOffsetOf(CTy, FieldNo)) {
      OS << "offsetof(" << *CTy << ", ";
      FieldNo->printAsOperand(OS, false);
      OS << ")";
      return;
    }

    // Otherwise just print it normally.
    U->getValue()->printAsOperand(OS, false);
    return;
  }
  case scCouldNotCompute:
    OS << "***COULDNOTCOMPUTE***";
    return;
  }
  llvm_unreachable("Unknown SCEV kind!");
}

Type *SCEV::getType() const {
  switch (static_cast<SCEVTypes>(getSCEVType())) {
  case scConstant:
    return cast<SCEVConstant>(this)->getType();
  case scTruncate:
  case scZeroExtend:
  case scSignExtend:
    return cast<SCEVCastExpr>(this)->getType();
  case scAddRecExpr:
  case scMulExpr:
  case scUMaxExpr:
  case scSMaxExpr:
    return cast<SCEVNAryExpr>(this)->getType();
  case scAddExpr:
    return cast<SCEVAddExpr>(this)->getType();
  case scUDivExpr:
    return cast<SCEVUDivExpr>(this)->getType();
  case scUnknown:
    return cast<SCEVUnknown>(this)->getType();
  case scCouldNotCompute:
    llvm_unreachable("Attempt to use a SCEVCouldNotCompute object!");
  }
  llvm_unreachable("Unknown SCEV kind!");
}

bool SCEV::isZero() const {
  if (const SCEVConstant *SC = dyn_cast<SCEVConstant>(this))
    return SC->getValue()->isZero();
  return false;
}

bool SCEV::isOne() const {
  if (const SCEVConstant *SC = dyn_cast<SCEVConstant>(this))
    return SC->getValue()->isOne();
  return false;
}

bool SCEV::isAllOnesValue() const {
  if (const SCEVConstant *SC = dyn_cast<SCEVConstant>(this))
    return SC->getValue()->isAllOnesValue();
  return false;
}

/// isNonConstantNegative - Return true if the specified scev is negated, but
/// not a constant.
bool SCEV::isNonConstantNegative() const {
  const SCEVMulExpr *Mul = dyn_cast<SCEVMulExpr>(this);
  if (!Mul) return false;

  // If there is a constant factor, it will be first.
  const SCEVConstant *SC = dyn_cast<SCEVConstant>(Mul->getOperand(0));
  if (!SC) return false;

  // Return true if the value is negative, this matches things like (-42 * V).
  return SC->getValue()->getValue().isNegative();
}

SCEVCouldNotCompute::SCEVCouldNotCompute() :
  SCEV(FoldingSetNodeIDRef(), scCouldNotCompute) {}

bool SCEVCouldNotCompute::classof(const SCEV *S) {
  return S->getSCEVType() == scCouldNotCompute;
}

const SCEV *ScalarEvolution::getConstant(ConstantInt *V) {
  FoldingSetNodeID ID;
  ID.AddInteger(scConstant);
  ID.AddPointer(V);
  void *IP = nullptr;
  if (const SCEV *S = UniqueSCEVs.FindNodeOrInsertPos(ID, IP)) return S;
  SCEV *S = new (SCEVAllocator) SCEVConstant(ID.Intern(SCEVAllocator), V);
  UniqueSCEVs.InsertNode(S, IP);
  return S;
}

const SCEV *ScalarEvolution::getConstant(const APInt &Val) {
  return getConstant(ConstantInt::get(getContext(), Val));
}

const SCEV *
ScalarEvolution::getConstant(Type *Ty, uint64_t V, bool isSigned) {
  IntegerType *ITy = cast<IntegerType>(getEffectiveSCEVType(Ty));
  return getConstant(ConstantInt::get(ITy, V, isSigned));
}

SCEVCastExpr::SCEVCastExpr(const FoldingSetNodeIDRef ID,
                           unsigned SCEVTy, const SCEV *op, Type *ty)
  : SCEV(ID, SCEVTy), Op(op), Ty(ty) {}

SCEVTruncateExpr::SCEVTruncateExpr(const FoldingSetNodeIDRef ID,
                                   const SCEV *op, Type *ty)
  : SCEVCastExpr(ID, scTruncate, op, ty) {
  assert((Op->getType()->isIntegerTy() || Op->getType()->isPointerTy()) &&
         (Ty->isIntegerTy() || Ty->isPointerTy()) &&
         "Cannot truncate non-integer value!");
}

SCEVZeroExtendExpr::SCEVZeroExtendExpr(const FoldingSetNodeIDRef ID,
                                       const SCEV *op, Type *ty)
  : SCEVCastExpr(ID, scZeroExtend, op, ty) {
  assert((Op->getType()->isIntegerTy() || Op->getType()->isPointerTy()) &&
         (Ty->isIntegerTy() || Ty->isPointerTy()) &&
         "Cannot zero extend non-integer value!");
}

SCEVSignExtendExpr::SCEVSignExtendExpr(const FoldingSetNodeIDRef ID,
                                       const SCEV *op, Type *ty)
  : SCEVCastExpr(ID, scSignExtend, op, ty) {
  assert((Op->getType()->isIntegerTy() || Op->getType()->isPointerTy()) &&
         (Ty->isIntegerTy() || Ty->isPointerTy()) &&
         "Cannot sign extend non-integer value!");
}

void SCEVUnknown::deleted() {
  // Clear this SCEVUnknown from various maps.
  SE->forgetMemoizedResults(this);

  // Remove this SCEVUnknown from the uniquing map.
  SE->UniqueSCEVs.RemoveNode(this);

  // Release the value.
  setValPtr(nullptr);
}

void SCEVUnknown::allUsesReplacedWith(Value *New) {
  // Clear this SCEVUnknown from various maps.
  SE->forgetMemoizedResults(this);

  // Remove this SCEVUnknown from the uniquing map.
  SE->UniqueSCEVs.RemoveNode(this);

  // Update this SCEVUnknown to point to the new value. This is needed
  // because there may still be outstanding SCEVs which still point to
  // this SCEVUnknown.
  setValPtr(New);
}

bool SCEVUnknown::isSizeOf(Type *&AllocTy) const {
  if (ConstantExpr *VCE = dyn_cast<ConstantExpr>(getValue()))
    if (VCE->getOpcode() == Instruction::PtrToInt)
      if (ConstantExpr *CE = dyn_cast<ConstantExpr>(VCE->getOperand(0)))
        if (CE->getOpcode() == Instruction::GetElementPtr &&
            CE->getOperand(0)->isNullValue() &&
            CE->getNumOperands() == 2)
          if (ConstantInt *CI = dyn_cast<ConstantInt>(CE->getOperand(1)))
            if (CI->isOne()) {
              AllocTy = cast<PointerType>(CE->getOperand(0)->getType())
                                 ->getElementType();
              return true;
            }

  return false;
}

bool SCEVUnknown::isAlignOf(Type *&AllocTy) const {
  if (ConstantExpr *VCE = dyn_cast<ConstantExpr>(getValue()))
    if (VCE->getOpcode() == Instruction::PtrToInt)
      if (ConstantExpr *CE = dyn_cast<ConstantExpr>(VCE->getOperand(0)))
        if (CE->getOpcode() == Instruction::GetElementPtr &&
            CE->getOperand(0)->isNullValue()) {
          Type *Ty =
            cast<PointerType>(CE->getOperand(0)->getType())->getElementType();
          if (StructType *STy = dyn_cast<StructType>(Ty))
            if (!STy->isPacked() &&
                CE->getNumOperands() == 3 &&
                CE->getOperand(1)->isNullValue()) {
              if (ConstantInt *CI = dyn_cast<ConstantInt>(CE->getOperand(2)))
                if (CI->isOne() &&
                    STy->getNumElements() == 2 &&
                    STy->getElementType(0)->isIntegerTy(1)) {
                  AllocTy = STy->getElementType(1);
                  return true;
                }
            }
        }

  return false;
}

bool SCEVUnknown::isOffsetOf(Type *&CTy, Constant *&FieldNo) const {
  if (ConstantExpr *VCE = dyn_cast<ConstantExpr>(getValue()))
    if (VCE->getOpcode() == Instruction::PtrToInt)
      if (ConstantExpr *CE = dyn_cast<ConstantExpr>(VCE->getOperand(0)))
        if (CE->getOpcode() == Instruction::GetElementPtr &&
            CE->getNumOperands() == 3 &&
            CE->getOperand(0)->isNullValue() &&
            CE->getOperand(1)->isNullValue()) {
          Type *Ty =
            cast<PointerType>(CE->getOperand(0)->getType())->getElementType();
          // Ignore vector types here so that ScalarEvolutionExpander doesn't
          // emit getelementptrs that index into vectors.
          if (Ty->isStructTy() || Ty->isArrayTy()) {
            CTy = Ty;
            FieldNo = CE->getOperand(2);
            return true;
          }
        }

  return false;
}

//===----------------------------------------------------------------------===//
//                               SCEV Utilities
//===----------------------------------------------------------------------===//

namespace {
  /// SCEVComplexityCompare - Return true if the complexity of the LHS is less
  /// than the complexity of the RHS.  This comparator is used to canonicalize
  /// expressions.
  class SCEVComplexityCompare {
    const LoopInfo *const LI;
  public:
    explicit SCEVComplexityCompare(const LoopInfo *li) : LI(li) {}

    // Return true or false if LHS is less than, or at least RHS, respectively.
    bool operator()(const SCEV *LHS, const SCEV *RHS) const {
      return compare(LHS, RHS) < 0;
    }

    // Return negative, zero, or positive, if LHS is less than, equal to, or
    // greater than RHS, respectively. A three-way result allows recursive
    // comparisons to be more efficient.
    int compare(const SCEV *LHS, const SCEV *RHS) const {
      // Fast-path: SCEVs are uniqued so we can do a quick equality check.
      if (LHS == RHS)
        return 0;

      // Primarily, sort the SCEVs by their getSCEVType().
      unsigned LType = LHS->getSCEVType(), RType = RHS->getSCEVType();
      if (LType != RType)
        return (int)LType - (int)RType;

      // Aside from the getSCEVType() ordering, the particular ordering
      // isn't very important except that it's beneficial to be consistent,
      // so that (a + b) and (b + a) don't end up as different expressions.
      switch (static_cast<SCEVTypes>(LType)) {
      case scUnknown: {
        const SCEVUnknown *LU = cast<SCEVUnknown>(LHS);
        const SCEVUnknown *RU = cast<SCEVUnknown>(RHS);

        // Sort SCEVUnknown values with some loose heuristics. TODO: This is
        // not as complete as it could be.
        const Value *LV = LU->getValue(), *RV = RU->getValue();

        // Order pointer values after integer values. This helps SCEVExpander
        // form GEPs.
        bool LIsPointer = LV->getType()->isPointerTy(),
             RIsPointer = RV->getType()->isPointerTy();
        if (LIsPointer != RIsPointer)
          return (int)LIsPointer - (int)RIsPointer;

        // Compare getValueID values.
        unsigned LID = LV->getValueID(),
                 RID = RV->getValueID();
        if (LID != RID)
          return (int)LID - (int)RID;

        // Sort arguments by their position.
        if (const Argument *LA = dyn_cast<Argument>(LV)) {
          const Argument *RA = cast<Argument>(RV);
          unsigned LArgNo = LA->getArgNo(), RArgNo = RA->getArgNo();
          return (int)LArgNo - (int)RArgNo;
        }

        // For instructions, compare their loop depth, and their operand
        // count.  This is pretty loose.
        if (const Instruction *LInst = dyn_cast<Instruction>(LV)) {
          const Instruction *RInst = cast<Instruction>(RV);

          // Compare loop depths.
          const BasicBlock *LParent = LInst->getParent(),
                           *RParent = RInst->getParent();
          if (LParent != RParent) {
            unsigned LDepth = LI->getLoopDepth(LParent),
                     RDepth = LI->getLoopDepth(RParent);
            if (LDepth != RDepth)
              return (int)LDepth - (int)RDepth;
          }

          // Compare the number of operands.
          unsigned LNumOps = LInst->getNumOperands(),
                   RNumOps = RInst->getNumOperands();
          return (int)LNumOps - (int)RNumOps;
        }

        return 0;
      }

      case scConstant: {
        const SCEVConstant *LC = cast<SCEVConstant>(LHS);
        const SCEVConstant *RC = cast<SCEVConstant>(RHS);

        // Compare constant values.
        const APInt &LA = LC->getValue()->getValue();
        const APInt &RA = RC->getValue()->getValue();
        unsigned LBitWidth = LA.getBitWidth(), RBitWidth = RA.getBitWidth();
        if (LBitWidth != RBitWidth)
          return (int)LBitWidth - (int)RBitWidth;
        return LA.ult(RA) ? -1 : 1;
      }

      case scAddRecExpr: {
        const SCEVAddRecExpr *LA = cast<SCEVAddRecExpr>(LHS);
        const SCEVAddRecExpr *RA = cast<SCEVAddRecExpr>(RHS);

        // Compare addrec loop depths.
        const Loop *LLoop = LA->getLoop(), *RLoop = RA->getLoop();
        if (LLoop != RLoop) {
          unsigned LDepth = LLoop->getLoopDepth(),
                   RDepth = RLoop->getLoopDepth();
          if (LDepth != RDepth)
            return (int)LDepth - (int)RDepth;
        }

        // Addrec complexity grows with operand count.
        unsigned LNumOps = LA->getNumOperands(), RNumOps = RA->getNumOperands();
        if (LNumOps != RNumOps)
          return (int)LNumOps - (int)RNumOps;

        // Lexicographically compare.
        for (unsigned i = 0; i != LNumOps; ++i) {
          long X = compare(LA->getOperand(i), RA->getOperand(i));
          if (X != 0)
            return X;
        }

        return 0;
      }

      case scAddExpr:
      case scMulExpr:
      case scSMaxExpr:
      case scUMaxExpr: {
        const SCEVNAryExpr *LC = cast<SCEVNAryExpr>(LHS);
        const SCEVNAryExpr *RC = cast<SCEVNAryExpr>(RHS);

        // Lexicographically compare n-ary expressions.
        unsigned LNumOps = LC->getNumOperands(), RNumOps = RC->getNumOperands();
        if (LNumOps != RNumOps)
          return (int)LNumOps - (int)RNumOps;

        for (unsigned i = 0; i != LNumOps; ++i) {
          if (i >= RNumOps)
            return 1;
          long X = compare(LC->getOperand(i), RC->getOperand(i));
          if (X != 0)
            return X;
        }
        return (int)LNumOps - (int)RNumOps;
      }

      case scUDivExpr: {
        const SCEVUDivExpr *LC = cast<SCEVUDivExpr>(LHS);
        const SCEVUDivExpr *RC = cast<SCEVUDivExpr>(RHS);

        // Lexicographically compare udiv expressions.
        long X = compare(LC->getLHS(), RC->getLHS());
        if (X != 0)
          return X;
        return compare(LC->getRHS(), RC->getRHS());
      }

      case scTruncate:
      case scZeroExtend:
      case scSignExtend: {
        const SCEVCastExpr *LC = cast<SCEVCastExpr>(LHS);
        const SCEVCastExpr *RC = cast<SCEVCastExpr>(RHS);

        // Compare cast expressions by operand.
        return compare(LC->getOperand(), RC->getOperand());
      }

      case scCouldNotCompute:
        llvm_unreachable("Attempt to use a SCEVCouldNotCompute object!");
      }
      llvm_unreachable("Unknown SCEV kind!");
    }
  };
}

/// GroupByComplexity - Given a list of SCEV objects, order them by their
/// complexity, and group objects of the same complexity together by value.
/// When this routine is finished, we know that any duplicates in the vector are
/// consecutive and that complexity is monotonically increasing.
///
/// Note that we go take special precautions to ensure that we get deterministic
/// results from this routine.  In other words, we don't want the results of
/// this to depend on where the addresses of various SCEV objects happened to
/// land in memory.
///
static void GroupByComplexity(SmallVectorImpl<const SCEV *> &Ops,
                              LoopInfo *LI) {
  if (Ops.size() < 2) return;  // Noop
  if (Ops.size() == 2) {
    // This is the common case, which also happens to be trivially simple.
    // Special case it.
    const SCEV *&LHS = Ops[0], *&RHS = Ops[1];
    if (SCEVComplexityCompare(LI)(RHS, LHS))
      std::swap(LHS, RHS);
    return;
  }

  // Do the rough sort by complexity.
  std::stable_sort(Ops.begin(), Ops.end(), SCEVComplexityCompare(LI));

  // Now that we are sorted by complexity, group elements of the same
  // complexity.  Note that this is, at worst, N^2, but the vector is likely to
  // be extremely short in practice.  Note that we take this approach because we
  // do not want to depend on the addresses of the objects we are grouping.
  for (unsigned i = 0, e = Ops.size(); i != e-2; ++i) {
    const SCEV *S = Ops[i];
    unsigned Complexity = S->getSCEVType();

    // If there are any objects of the same complexity and same value as this
    // one, group them.
    for (unsigned j = i+1; j != e && Ops[j]->getSCEVType() == Complexity; ++j) {
      if (Ops[j] == S) { // Found a duplicate.
        // Move it to immediately after i'th element.
        std::swap(Ops[i+1], Ops[j]);
        ++i;   // no need to rescan it.
        if (i == e-2) return;  // Done!
      }
    }
  }
}

<<<<<<< HEAD

=======
namespace {
struct FindSCEVSize {
  int Size;
  FindSCEVSize() : Size(0) {}

  bool follow(const SCEV *S) {
    ++Size;
    // Keep looking at all operands of S.
    return true;
  }
  bool isDone() const {
    return false;
  }
};
}

// Returns the size of the SCEV S.
static inline int sizeOfSCEV(const SCEV *S) {
  FindSCEVSize F;
  SCEVTraversal<FindSCEVSize> ST(F);
  ST.visitAll(S);
  return F.Size;
}

namespace {

struct SCEVDivision : public SCEVVisitor<SCEVDivision, void> {
public:
  // Computes the Quotient and Remainder of the division of Numerator by
  // Denominator.
  static void divide(ScalarEvolution &SE, const SCEV *Numerator,
                     const SCEV *Denominator, const SCEV **Quotient,
                     const SCEV **Remainder) {
    assert(Numerator && Denominator && "Uninitialized SCEV");

    SCEVDivision D(SE, Numerator, Denominator);

    // Check for the trivial case here to avoid having to check for it in the
    // rest of the code.
    if (Numerator == Denominator) {
      *Quotient = D.One;
      *Remainder = D.Zero;
      return;
    }

    if (Numerator->isZero()) {
      *Quotient = D.Zero;
      *Remainder = D.Zero;
      return;
    }

    // Split the Denominator when it is a product.
    if (const SCEVMulExpr *T = dyn_cast<const SCEVMulExpr>(Denominator)) {
      const SCEV *Q, *R;
      *Quotient = Numerator;
      for (const SCEV *Op : T->operands()) {
        divide(SE, *Quotient, Op, &Q, &R);
        *Quotient = Q;

        // Bail out when the Numerator is not divisible by one of the terms of
        // the Denominator.
        if (!R->isZero()) {
          *Quotient = D.Zero;
          *Remainder = Numerator;
          return;
        }
      }
      *Remainder = D.Zero;
      return;
    }

    D.visit(Numerator);
    *Quotient = D.Quotient;
    *Remainder = D.Remainder;
  }

  // Except in the trivial case described above, we do not know how to divide
  // Expr by Denominator for the following functions with empty implementation.
  void visitTruncateExpr(const SCEVTruncateExpr *Numerator) {}
  void visitZeroExtendExpr(const SCEVZeroExtendExpr *Numerator) {}
  void visitSignExtendExpr(const SCEVSignExtendExpr *Numerator) {}
  void visitUDivExpr(const SCEVUDivExpr *Numerator) {}
  void visitSMaxExpr(const SCEVSMaxExpr *Numerator) {}
  void visitUMaxExpr(const SCEVUMaxExpr *Numerator) {}
  void visitUnknown(const SCEVUnknown *Numerator) {}
  void visitCouldNotCompute(const SCEVCouldNotCompute *Numerator) {}

  void visitConstant(const SCEVConstant *Numerator) {
    if (const SCEVConstant *D = dyn_cast<SCEVConstant>(Denominator)) {
      APInt NumeratorVal = Numerator->getValue()->getValue();
      APInt DenominatorVal = D->getValue()->getValue();
      uint32_t NumeratorBW = NumeratorVal.getBitWidth();
      uint32_t DenominatorBW = DenominatorVal.getBitWidth();

      if (NumeratorBW > DenominatorBW)
        DenominatorVal = DenominatorVal.sext(NumeratorBW);
      else if (NumeratorBW < DenominatorBW)
        NumeratorVal = NumeratorVal.sext(DenominatorBW);

      APInt QuotientVal(NumeratorVal.getBitWidth(), 0);
      APInt RemainderVal(NumeratorVal.getBitWidth(), 0);
      APInt::sdivrem(NumeratorVal, DenominatorVal, QuotientVal, RemainderVal);
      Quotient = SE.getConstant(QuotientVal);
      Remainder = SE.getConstant(RemainderVal);
      return;
    }
  }

  void visitAddRecExpr(const SCEVAddRecExpr *Numerator) {
    const SCEV *StartQ, *StartR, *StepQ, *StepR;
    assert(Numerator->isAffine() && "Numerator should be affine");
    divide(SE, Numerator->getStart(), Denominator, &StartQ, &StartR);
    divide(SE, Numerator->getStepRecurrence(SE), Denominator, &StepQ, &StepR);
    Quotient = SE.getAddRecExpr(StartQ, StepQ, Numerator->getLoop(),
                                Numerator->getNoWrapFlags());
    Remainder = SE.getAddRecExpr(StartR, StepR, Numerator->getLoop(),
                                 Numerator->getNoWrapFlags());
  }

  void visitAddExpr(const SCEVAddExpr *Numerator) {
    SmallVector<const SCEV *, 2> Qs, Rs;
    Type *Ty = Denominator->getType();

    for (const SCEV *Op : Numerator->operands()) {
      const SCEV *Q, *R;
      divide(SE, Op, Denominator, &Q, &R);

      // Bail out if types do not match.
      if (Ty != Q->getType() || Ty != R->getType()) {
        Quotient = Zero;
        Remainder = Numerator;
        return;
      }

      Qs.push_back(Q);
      Rs.push_back(R);
    }

    if (Qs.size() == 1) {
      Quotient = Qs[0];
      Remainder = Rs[0];
      return;
    }

    Quotient = SE.getAddExpr(Qs);
    Remainder = SE.getAddExpr(Rs);
  }

  void visitMulExpr(const SCEVMulExpr *Numerator) {
    SmallVector<const SCEV *, 2> Qs;
    Type *Ty = Denominator->getType();

    bool FoundDenominatorTerm = false;
    for (const SCEV *Op : Numerator->operands()) {
      // Bail out if types do not match.
      if (Ty != Op->getType()) {
        Quotient = Zero;
        Remainder = Numerator;
        return;
      }

      if (FoundDenominatorTerm) {
        Qs.push_back(Op);
        continue;
      }

      // Check whether Denominator divides one of the product operands.
      const SCEV *Q, *R;
      divide(SE, Op, Denominator, &Q, &R);
      if (!R->isZero()) {
        Qs.push_back(Op);
        continue;
      }

      // Bail out if types do not match.
      if (Ty != Q->getType()) {
        Quotient = Zero;
        Remainder = Numerator;
        return;
      }

      FoundDenominatorTerm = true;
      Qs.push_back(Q);
    }

    if (FoundDenominatorTerm) {
      Remainder = Zero;
      if (Qs.size() == 1)
        Quotient = Qs[0];
      else
        Quotient = SE.getMulExpr(Qs);
      return;
    }

    if (!isa<SCEVUnknown>(Denominator)) {
      Quotient = Zero;
      Remainder = Numerator;
      return;
    }

    // The Remainder is obtained by replacing Denominator by 0 in Numerator.
    ValueToValueMap RewriteMap;
    RewriteMap[cast<SCEVUnknown>(Denominator)->getValue()] =
        cast<SCEVConstant>(Zero)->getValue();
    Remainder = SCEVParameterRewriter::rewrite(Numerator, SE, RewriteMap, true);

    if (Remainder->isZero()) {
      // The Quotient is obtained by replacing Denominator by 1 in Numerator.
      RewriteMap[cast<SCEVUnknown>(Denominator)->getValue()] =
          cast<SCEVConstant>(One)->getValue();
      Quotient =
          SCEVParameterRewriter::rewrite(Numerator, SE, RewriteMap, true);
      return;
    }

    // Quotient is (Numerator - Remainder) divided by Denominator.
    const SCEV *Q, *R;
    const SCEV *Diff = SE.getMinusSCEV(Numerator, Remainder);
    if (sizeOfSCEV(Diff) > sizeOfSCEV(Numerator)) {
      // This SCEV does not seem to simplify: fail the division here.
      Quotient = Zero;
      Remainder = Numerator;
      return;
    }
    divide(SE, Diff, Denominator, &Q, &R);
    assert(R == Zero &&
           "(Numerator - Remainder) should evenly divide Denominator");
    Quotient = Q;
  }

private:
  SCEVDivision(ScalarEvolution &S, const SCEV *Numerator,
               const SCEV *Denominator)
      : SE(S), Denominator(Denominator) {
    Zero = SE.getConstant(Denominator->getType(), 0);
    One = SE.getConstant(Denominator->getType(), 1);

    // By default, we don't know how to divide Expr by Denominator.
    // Providing the default here simplifies the rest of the code.
    Quotient = Zero;
    Remainder = Numerator;
  }

  ScalarEvolution &SE;
  const SCEV *Denominator, *Quotient, *Remainder, *Zero, *One;
};

}
>>>>>>> 41cb3da2

//===----------------------------------------------------------------------===//
//                      Simple SCEV method implementations
//===----------------------------------------------------------------------===//

/// BinomialCoefficient - Compute BC(It, K).  The result has width W.
/// Assume, K > 0.
static const SCEV *BinomialCoefficient(const SCEV *It, unsigned K,
                                       ScalarEvolution &SE,
                                       Type *ResultTy) {
  // Handle the simplest case efficiently.
  if (K == 1)
    return SE.getTruncateOrZeroExtend(It, ResultTy);

  // We are using the following formula for BC(It, K):
  //
  //   BC(It, K) = (It * (It - 1) * ... * (It - K + 1)) / K!
  //
  // Suppose, W is the bitwidth of the return value.  We must be prepared for
  // overflow.  Hence, we must assure that the result of our computation is
  // equal to the accurate one modulo 2^W.  Unfortunately, division isn't
  // safe in modular arithmetic.
  //
  // However, this code doesn't use exactly that formula; the formula it uses
  // is something like the following, where T is the number of factors of 2 in
  // K! (i.e. trailing zeros in the binary representation of K!), and ^ is
  // exponentiation:
  //
  //   BC(It, K) = (It * (It - 1) * ... * (It - K + 1)) / 2^T / (K! / 2^T)
  //
  // This formula is trivially equivalent to the previous formula.  However,
  // this formula can be implemented much more efficiently.  The trick is that
  // K! / 2^T is odd, and exact division by an odd number *is* safe in modular
  // arithmetic.  To do exact division in modular arithmetic, all we have
  // to do is multiply by the inverse.  Therefore, this step can be done at
  // width W.
  //
  // The next issue is how to safely do the division by 2^T.  The way this
  // is done is by doing the multiplication step at a width of at least W + T
  // bits.  This way, the bottom W+T bits of the product are accurate. Then,
  // when we perform the division by 2^T (which is equivalent to a right shift
  // by T), the bottom W bits are accurate.  Extra bits are okay; they'll get
  // truncated out after the division by 2^T.
  //
  // In comparison to just directly using the first formula, this technique
  // is much more efficient; using the first formula requires W * K bits,
  // but this formula less than W + K bits. Also, the first formula requires
  // a division step, whereas this formula only requires multiplies and shifts.
  //
  // It doesn't matter whether the subtraction step is done in the calculation
  // width or the input iteration count's width; if the subtraction overflows,
  // the result must be zero anyway.  We prefer here to do it in the width of
  // the induction variable because it helps a lot for certain cases; CodeGen
  // isn't smart enough to ignore the overflow, which leads to much less
  // efficient code if the width of the subtraction is wider than the native
  // register width.
  //
  // (It's possible to not widen at all by pulling out factors of 2 before
  // the multiplication; for example, K=2 can be calculated as
  // It/2*(It+(It*INT_MIN/INT_MIN)+-1). However, it requires
  // extra arithmetic, so it's not an obvious win, and it gets
  // much more complicated for K > 3.)

  // Protection from insane SCEVs; this bound is conservative,
  // but it probably doesn't matter.
  if (K > 1000)
    return SE.getCouldNotCompute();

  unsigned W = SE.getTypeSizeInBits(ResultTy);

  // Calculate K! / 2^T and T; we divide out the factors of two before
  // multiplying for calculating K! / 2^T to avoid overflow.
  // Other overflow doesn't matter because we only care about the bottom
  // W bits of the result.
  APInt OddFactorial(W, 1);
  unsigned T = 1;
  for (unsigned i = 3; i <= K; ++i) {
    APInt Mult(W, i);
    unsigned TwoFactors = Mult.countTrailingZeros();
    T += TwoFactors;
    Mult = Mult.lshr(TwoFactors);
    OddFactorial *= Mult;
  }

  // We need at least W + T bits for the multiplication step
  unsigned CalculationBits = W + T;

  // Calculate 2^T, at width T+W.
  APInt DivFactor = APInt::getOneBitSet(CalculationBits, T);

  // Calculate the multiplicative inverse of K! / 2^T;
  // this multiplication factor will perform the exact division by
  // K! / 2^T.
  APInt Mod = APInt::getSignedMinValue(W+1);
  APInt MultiplyFactor = OddFactorial.zext(W+1);
  MultiplyFactor = MultiplyFactor.multiplicativeInverse(Mod);
  MultiplyFactor = MultiplyFactor.trunc(W);

  // Calculate the product, at width T+W
  IntegerType *CalculationTy = IntegerType::get(SE.getContext(),
                                                      CalculationBits);
  const SCEV *Dividend = SE.getTruncateOrZeroExtend(It, CalculationTy);
  for (unsigned i = 1; i != K; ++i) {
    const SCEV *S = SE.getMinusSCEV(It, SE.getConstant(It->getType(), i));
    Dividend = SE.getMulExpr(Dividend,
                             SE.getTruncateOrZeroExtend(S, CalculationTy));
  }

  // Divide by 2^T
  const SCEV *DivResult = SE.getUDivExpr(Dividend, SE.getConstant(DivFactor));

  // Truncate the result, and divide by K! / 2^T.

  return SE.getMulExpr(SE.getConstant(MultiplyFactor),
                       SE.getTruncateOrZeroExtend(DivResult, ResultTy));
}

/// evaluateAtIteration - Return the value of this chain of recurrences at
/// the specified iteration number.  We can evaluate this recurrence by
/// multiplying each element in the chain by the binomial coefficient
/// corresponding to it.  In other words, we can evaluate {A,+,B,+,C,+,D} as:
///
///   A*BC(It, 0) + B*BC(It, 1) + C*BC(It, 2) + D*BC(It, 3)
///
/// where BC(It, k) stands for binomial coefficient.
///
const SCEV *SCEVAddRecExpr::evaluateAtIteration(const SCEV *It,
                                                ScalarEvolution &SE) const {
  const SCEV *Result = getStart();
  for (unsigned i = 1, e = getNumOperands(); i != e; ++i) {
    // The computation is correct in the face of overflow provided that the
    // multiplication is performed _after_ the evaluation of the binomial
    // coefficient.
    const SCEV *Coeff = BinomialCoefficient(It, i, SE, getType());
    if (isa<SCEVCouldNotCompute>(Coeff))
      return Coeff;

    Result = SE.getAddExpr(Result, SE.getMulExpr(getOperand(i), Coeff));
  }
  return Result;
}

//===----------------------------------------------------------------------===//
//                    SCEV Expression folder implementations
//===----------------------------------------------------------------------===//

const SCEV *ScalarEvolution::getTruncateExpr(const SCEV *Op,
                                             Type *Ty) {
  assert(getTypeSizeInBits(Op->getType()) > getTypeSizeInBits(Ty) &&
         "This is not a truncating conversion!");
  assert(isSCEVable(Ty) &&
         "This is not a conversion to a SCEVable type!");
  Ty = getEffectiveSCEVType(Ty);

  FoldingSetNodeID ID;
  ID.AddInteger(scTruncate);
  ID.AddPointer(Op);
  ID.AddPointer(Ty);
  void *IP = nullptr;
  if (const SCEV *S = UniqueSCEVs.FindNodeOrInsertPos(ID, IP)) return S;

  // Fold if the operand is constant.
  if (const SCEVConstant *SC = dyn_cast<SCEVConstant>(Op))
    return getConstant(
      cast<ConstantInt>(ConstantExpr::getTrunc(SC->getValue(), Ty)));

  // trunc(trunc(x)) --> trunc(x)
  if (const SCEVTruncateExpr *ST = dyn_cast<SCEVTruncateExpr>(Op))
    return getTruncateExpr(ST->getOperand(), Ty);

  // trunc(sext(x)) --> sext(x) if widening or trunc(x) if narrowing
  if (const SCEVSignExtendExpr *SS = dyn_cast<SCEVSignExtendExpr>(Op))
    return getTruncateOrSignExtend(SS->getOperand(), Ty);

  // trunc(zext(x)) --> zext(x) if widening or trunc(x) if narrowing
  if (const SCEVZeroExtendExpr *SZ = dyn_cast<SCEVZeroExtendExpr>(Op))
    return getTruncateOrZeroExtend(SZ->getOperand(), Ty);

  // trunc(x1+x2+...+xN) --> trunc(x1)+trunc(x2)+...+trunc(xN) if we can
  // eliminate all the truncates.
  if (const SCEVAddExpr *SA = dyn_cast<SCEVAddExpr>(Op)) {
    SmallVector<const SCEV *, 4> Operands;
    bool hasTrunc = false;
    for (unsigned i = 0, e = SA->getNumOperands(); i != e && !hasTrunc; ++i) {
      const SCEV *S = getTruncateExpr(SA->getOperand(i), Ty);
      hasTrunc = isa<SCEVTruncateExpr>(S);
      Operands.push_back(S);
    }
    if (!hasTrunc)
      return getAddExpr(Operands);
    UniqueSCEVs.FindNodeOrInsertPos(ID, IP);  // Mutates IP, returns NULL.
  }

  // trunc(x1*x2*...*xN) --> trunc(x1)*trunc(x2)*...*trunc(xN) if we can
  // eliminate all the truncates.
  if (const SCEVMulExpr *SM = dyn_cast<SCEVMulExpr>(Op)) {
    SmallVector<const SCEV *, 4> Operands;
    bool hasTrunc = false;
    for (unsigned i = 0, e = SM->getNumOperands(); i != e && !hasTrunc; ++i) {
      const SCEV *S = getTruncateExpr(SM->getOperand(i), Ty);
      hasTrunc = isa<SCEVTruncateExpr>(S);
      Operands.push_back(S);
    }
    if (!hasTrunc)
      return getMulExpr(Operands);
    UniqueSCEVs.FindNodeOrInsertPos(ID, IP);  // Mutates IP, returns NULL.
  }

  // If the input value is a chrec scev, truncate the chrec's operands.
  if (const SCEVAddRecExpr *AddRec = dyn_cast<SCEVAddRecExpr>(Op)) {
    SmallVector<const SCEV *, 4> Operands;
    for (unsigned i = 0, e = AddRec->getNumOperands(); i != e; ++i)
      Operands.push_back(getTruncateExpr(AddRec->getOperand(i), Ty));
    return getAddRecExpr(Operands, AddRec->getLoop(), SCEV::FlagAnyWrap);
  }

  // The cast wasn't folded; create an explicit cast node. We can reuse
  // the existing insert position since if we get here, we won't have
  // made any changes which would invalidate it.
  SCEV *S = new (SCEVAllocator) SCEVTruncateExpr(ID.Intern(SCEVAllocator),
                                                 Op, Ty);
  UniqueSCEVs.InsertNode(S, IP);
  return S;
}

const SCEV *ScalarEvolution::getZeroExtendExpr(const SCEV *Op,
                                               Type *Ty) {
  assert(getTypeSizeInBits(Op->getType()) < getTypeSizeInBits(Ty) &&
         "This is not an extending conversion!");
  assert(isSCEVable(Ty) &&
         "This is not a conversion to a SCEVable type!");
  Ty = getEffectiveSCEVType(Ty);

  // Fold if the operand is constant.
  if (const SCEVConstant *SC = dyn_cast<SCEVConstant>(Op))
    return getConstant(
      cast<ConstantInt>(ConstantExpr::getZExt(SC->getValue(), Ty)));

  // zext(zext(x)) --> zext(x)
  if (const SCEVZeroExtendExpr *SZ = dyn_cast<SCEVZeroExtendExpr>(Op))
    return getZeroExtendExpr(SZ->getOperand(), Ty);

  // Before doing any expensive analysis, check to see if we've already
  // computed a SCEV for this Op and Ty.
  FoldingSetNodeID ID;
  ID.AddInteger(scZeroExtend);
  ID.AddPointer(Op);
  ID.AddPointer(Ty);
  void *IP = nullptr;
  if (const SCEV *S = UniqueSCEVs.FindNodeOrInsertPos(ID, IP)) return S;

  // zext(trunc(x)) --> zext(x) or x or trunc(x)
  if (const SCEVTruncateExpr *ST = dyn_cast<SCEVTruncateExpr>(Op)) {
    // It's possible the bits taken off by the truncate were all zero bits. If
    // so, we should be able to simplify this further.
    const SCEV *X = ST->getOperand();
    ConstantRange CR = getUnsignedRange(X);
    unsigned TruncBits = getTypeSizeInBits(ST->getType());
    unsigned NewBits = getTypeSizeInBits(Ty);
    if (CR.truncate(TruncBits).zeroExtend(NewBits).contains(
            CR.zextOrTrunc(NewBits)))
      return getTruncateOrZeroExtend(X, Ty);
  }

  // If the input value is a chrec scev, and we can prove that the value
  // did not overflow the old, smaller, value, we can zero extend all of the
  // operands (often constants).  This allows analysis of something like
  // this:  for (unsigned char X = 0; X < 100; ++X) { int Y = X; }
  if (const SCEVAddRecExpr *AR = dyn_cast<SCEVAddRecExpr>(Op))
    if (AR->isAffine()) {
      const SCEV *Start = AR->getStart();
      const SCEV *Step = AR->getStepRecurrence(*this);
      unsigned BitWidth = getTypeSizeInBits(AR->getType());
      const Loop *L = AR->getLoop();

      // If we have special knowledge that this addrec won't overflow,
      // we don't need to do any further analysis.
      if (AR->getNoWrapFlags(SCEV::FlagNUW))
        return getAddRecExpr(getZeroExtendExpr(Start, Ty),
                             getZeroExtendExpr(Step, Ty),
                             L, AR->getNoWrapFlags());

      // Check whether the backedge-taken count is SCEVCouldNotCompute.
      // Note that this serves two purposes: It filters out loops that are
      // simply not analyzable, and it covers the case where this code is
      // being called from within backedge-taken count analysis, such that
      // attempting to ask for the backedge-taken count would likely result
      // in infinite recursion. In the later case, the analysis code will
      // cope with a conservative value, and it will take care to purge
      // that value once it has finished.
      const SCEV *MaxBECount = getMaxBackedgeTakenCount(L);
      if (!isa<SCEVCouldNotCompute>(MaxBECount)) {
        // Manually compute the final value for AR, checking for
        // overflow.

        // Check whether the backedge-taken count can be losslessly casted to
        // the addrec's type. The count is always unsigned.
        const SCEV *CastedMaxBECount =
          getTruncateOrZeroExtend(MaxBECount, Start->getType());
        const SCEV *RecastedMaxBECount =
          getTruncateOrZeroExtend(CastedMaxBECount, MaxBECount->getType());
        if (MaxBECount == RecastedMaxBECount) {
          Type *WideTy = IntegerType::get(getContext(), BitWidth * 2);
          // Check whether Start+Step*MaxBECount has no unsigned overflow.
          const SCEV *ZMul = getMulExpr(CastedMaxBECount, Step);
          const SCEV *ZAdd = getZeroExtendExpr(getAddExpr(Start, ZMul), WideTy);
          const SCEV *WideStart = getZeroExtendExpr(Start, WideTy);
          const SCEV *WideMaxBECount =
            getZeroExtendExpr(CastedMaxBECount, WideTy);
          const SCEV *OperandExtendedAdd =
            getAddExpr(WideStart,
                       getMulExpr(WideMaxBECount,
                                  getZeroExtendExpr(Step, WideTy)));
          if (ZAdd == OperandExtendedAdd) {
            // Cache knowledge of AR NUW, which is propagated to this AddRec.
            const_cast<SCEVAddRecExpr *>(AR)->setNoWrapFlags(SCEV::FlagNUW);
            // Return the expression with the addrec on the outside.
            return getAddRecExpr(getZeroExtendExpr(Start, Ty),
                                 getZeroExtendExpr(Step, Ty),
                                 L, AR->getNoWrapFlags());
          }
          // Similar to above, only this time treat the step value as signed.
          // This covers loops that count down.
          OperandExtendedAdd =
            getAddExpr(WideStart,
                       getMulExpr(WideMaxBECount,
                                  getSignExtendExpr(Step, WideTy)));
          if (ZAdd == OperandExtendedAdd) {
            // Cache knowledge of AR NW, which is propagated to this AddRec.
            // Negative step causes unsigned wrap, but it still can't self-wrap.
            const_cast<SCEVAddRecExpr *>(AR)->setNoWrapFlags(SCEV::FlagNW);
            // Return the expression with the addrec on the outside.
            return getAddRecExpr(getZeroExtendExpr(Start, Ty),
                                 getSignExtendExpr(Step, Ty),
                                 L, AR->getNoWrapFlags());
          }
        }

        // If the backedge is guarded by a comparison with the pre-inc value
        // the addrec is safe. Also, if the entry is guarded by a comparison
        // with the start value and the backedge is guarded by a comparison
        // with the post-inc value, the addrec is safe.
        if (isKnownPositive(Step)) {
          const SCEV *N = getConstant(APInt::getMinValue(BitWidth) -
                                      getUnsignedRange(Step).getUnsignedMax());
          if (isLoopBackedgeGuardedByCond(L, ICmpInst::ICMP_ULT, AR, N) ||
              (isLoopEntryGuardedByCond(L, ICmpInst::ICMP_ULT, Start, N) &&
               isLoopBackedgeGuardedByCond(L, ICmpInst::ICMP_ULT,
                                           AR->getPostIncExpr(*this), N))) {
            // Cache knowledge of AR NUW, which is propagated to this AddRec.
            const_cast<SCEVAddRecExpr *>(AR)->setNoWrapFlags(SCEV::FlagNUW);
            // Return the expression with the addrec on the outside.
            return getAddRecExpr(getZeroExtendExpr(Start, Ty),
                                 getZeroExtendExpr(Step, Ty),
                                 L, AR->getNoWrapFlags());
          }
        } else if (isKnownNegative(Step)) {
          const SCEV *N = getConstant(APInt::getMaxValue(BitWidth) -
                                      getSignedRange(Step).getSignedMin());
          if (isLoopBackedgeGuardedByCond(L, ICmpInst::ICMP_UGT, AR, N) ||
              (isLoopEntryGuardedByCond(L, ICmpInst::ICMP_UGT, Start, N) &&
               isLoopBackedgeGuardedByCond(L, ICmpInst::ICMP_UGT,
                                           AR->getPostIncExpr(*this), N))) {
            // Cache knowledge of AR NW, which is propagated to this AddRec.
            // Negative step causes unsigned wrap, but it still can't self-wrap.
            const_cast<SCEVAddRecExpr *>(AR)->setNoWrapFlags(SCEV::FlagNW);
            // Return the expression with the addrec on the outside.
            return getAddRecExpr(getZeroExtendExpr(Start, Ty),
                                 getSignExtendExpr(Step, Ty),
                                 L, AR->getNoWrapFlags());
          }
        }
      }
    }

  // The cast wasn't folded; create an explicit cast node.
  // Recompute the insert position, as it may have been invalidated.
  if (const SCEV *S = UniqueSCEVs.FindNodeOrInsertPos(ID, IP)) return S;
  SCEV *S = new (SCEVAllocator) SCEVZeroExtendExpr(ID.Intern(SCEVAllocator),
                                                   Op, Ty);
  UniqueSCEVs.InsertNode(S, IP);
  return S;
}

// Get the limit of a recurrence such that incrementing by Step cannot cause
// signed overflow as long as the value of the recurrence within the loop does
// not exceed this limit before incrementing.
static const SCEV *getOverflowLimitForStep(const SCEV *Step,
                                           ICmpInst::Predicate *Pred,
                                           ScalarEvolution *SE) {
  unsigned BitWidth = SE->getTypeSizeInBits(Step->getType());
  if (SE->isKnownPositive(Step)) {
    *Pred = ICmpInst::ICMP_SLT;
    return SE->getConstant(APInt::getSignedMinValue(BitWidth) -
                           SE->getSignedRange(Step).getSignedMax());
  }
  if (SE->isKnownNegative(Step)) {
    *Pred = ICmpInst::ICMP_SGT;
    return SE->getConstant(APInt::getSignedMaxValue(BitWidth) -
                       SE->getSignedRange(Step).getSignedMin());
  }
  return nullptr;
}

// The recurrence AR has been shown to have no signed wrap. Typically, if we can
// prove NSW for AR, then we can just as easily prove NSW for its preincrement
// or postincrement sibling. This allows normalizing a sign extended AddRec as
// such: {sext(Step + Start),+,Step} => {(Step + sext(Start),+,Step} As a
// result, the expression "Step + sext(PreIncAR)" is congruent with
// "sext(PostIncAR)"
static const SCEV *getPreStartForSignExtend(const SCEVAddRecExpr *AR,
                                            Type *Ty,
                                            ScalarEvolution *SE) {
  const Loop *L = AR->getLoop();
  const SCEV *Start = AR->getStart();
  const SCEV *Step = AR->getStepRecurrence(*SE);

  // Check for a simple looking step prior to loop entry.
  const SCEVAddExpr *SA = dyn_cast<SCEVAddExpr>(Start);
  if (!SA)
    return nullptr;

  // Create an AddExpr for "PreStart" after subtracting Step. Full SCEV
  // subtraction is expensive. For this purpose, perform a quick and dirty
  // difference, by checking for Step in the operand list.
  SmallVector<const SCEV *, 4> DiffOps;
  for (const SCEV *Op : SA->operands())
    if (Op != Step)
      DiffOps.push_back(Op);

  if (DiffOps.size() == SA->getNumOperands())
    return nullptr;

  // This is a postinc AR. Check for overflow on the preinc recurrence using the
  // same three conditions that getSignExtendedExpr checks.

  // 1. NSW flags on the step increment.
  const SCEV *PreStart = SE->getAddExpr(DiffOps, SA->getNoWrapFlags());
  const SCEVAddRecExpr *PreAR = dyn_cast<SCEVAddRecExpr>(
    SE->getAddRecExpr(PreStart, Step, L, SCEV::FlagAnyWrap));

  if (PreAR && PreAR->getNoWrapFlags(SCEV::FlagNSW))
    return PreStart;

  // 2. Direct overflow check on the step operation's expression.
  unsigned BitWidth = SE->getTypeSizeInBits(AR->getType());
  Type *WideTy = IntegerType::get(SE->getContext(), BitWidth * 2);
  const SCEV *OperandExtendedStart =
    SE->getAddExpr(SE->getSignExtendExpr(PreStart, WideTy),
                   SE->getSignExtendExpr(Step, WideTy));
  if (SE->getSignExtendExpr(Start, WideTy) == OperandExtendedStart) {
    // Cache knowledge of PreAR NSW.
    if (PreAR)
      const_cast<SCEVAddRecExpr *>(PreAR)->setNoWrapFlags(SCEV::FlagNSW);
    // FIXME: this optimization needs a unit test
    DEBUG(dbgs() << "SCEV: untested prestart overflow check\n");
    return PreStart;
  }

  // 3. Loop precondition.
  ICmpInst::Predicate Pred;
  const SCEV *OverflowLimit = getOverflowLimitForStep(Step, &Pred, SE);

  if (OverflowLimit &&
      SE->isLoopEntryGuardedByCond(L, Pred, PreStart, OverflowLimit)) {
    return PreStart;
  }
  return nullptr;
}

// Get the normalized sign-extended expression for this AddRec's Start.
static const SCEV *getSignExtendAddRecStart(const SCEVAddRecExpr *AR,
                                            Type *Ty,
                                            ScalarEvolution *SE) {
  const SCEV *PreStart = getPreStartForSignExtend(AR, Ty, SE);
  if (!PreStart)
    return SE->getSignExtendExpr(AR->getStart(), Ty);

  return SE->getAddExpr(SE->getSignExtendExpr(AR->getStepRecurrence(*SE), Ty),
                        SE->getSignExtendExpr(PreStart, Ty));
}

const SCEV *ScalarEvolution::getSignExtendExpr(const SCEV *Op,
                                               Type *Ty) {
  assert(getTypeSizeInBits(Op->getType()) < getTypeSizeInBits(Ty) &&
         "This is not an extending conversion!");
  assert(isSCEVable(Ty) &&
         "This is not a conversion to a SCEVable type!");
  Ty = getEffectiveSCEVType(Ty);

  // Fold if the operand is constant.
  if (const SCEVConstant *SC = dyn_cast<SCEVConstant>(Op))
    return getConstant(
      cast<ConstantInt>(ConstantExpr::getSExt(SC->getValue(), Ty)));

  // sext(sext(x)) --> sext(x)
  if (const SCEVSignExtendExpr *SS = dyn_cast<SCEVSignExtendExpr>(Op))
    return getSignExtendExpr(SS->getOperand(), Ty);

  // sext(zext(x)) --> zext(x)
  if (const SCEVZeroExtendExpr *SZ = dyn_cast<SCEVZeroExtendExpr>(Op))
    return getZeroExtendExpr(SZ->getOperand(), Ty);

  // Before doing any expensive analysis, check to see if we've already
  // computed a SCEV for this Op and Ty.
  FoldingSetNodeID ID;
  ID.AddInteger(scSignExtend);
  ID.AddPointer(Op);
  ID.AddPointer(Ty);
  void *IP = nullptr;
  if (const SCEV *S = UniqueSCEVs.FindNodeOrInsertPos(ID, IP)) return S;

  // If the input value is provably positive, build a zext instead.
  if (isKnownNonNegative(Op))
    return getZeroExtendExpr(Op, Ty);

  // sext(trunc(x)) --> sext(x) or x or trunc(x)
  if (const SCEVTruncateExpr *ST = dyn_cast<SCEVTruncateExpr>(Op)) {
    // It's possible the bits taken off by the truncate were all sign bits. If
    // so, we should be able to simplify this further.
    const SCEV *X = ST->getOperand();
    ConstantRange CR = getSignedRange(X);
    unsigned TruncBits = getTypeSizeInBits(ST->getType());
    unsigned NewBits = getTypeSizeInBits(Ty);
    if (CR.truncate(TruncBits).signExtend(NewBits).contains(
            CR.sextOrTrunc(NewBits)))
      return getTruncateOrSignExtend(X, Ty);
  }

  // sext(C1 + (C2 * x)) --> C1 + sext(C2 * x) if C1 < C2
  if (auto SA = dyn_cast<SCEVAddExpr>(Op)) {
    if (SA->getNumOperands() == 2) {
      auto SC1 = dyn_cast<SCEVConstant>(SA->getOperand(0));
      auto SMul = dyn_cast<SCEVMulExpr>(SA->getOperand(1));
      if (SMul && SC1) {
        if (auto SC2 = dyn_cast<SCEVConstant>(SMul->getOperand(0))) {
          const APInt &C1 = SC1->getValue()->getValue();
          const APInt &C2 = SC2->getValue()->getValue();
          if (C1.isStrictlyPositive() && C2.isStrictlyPositive() &&
              C2.ugt(C1) && C2.isPowerOf2())
            return getAddExpr(getSignExtendExpr(SC1, Ty),
                              getSignExtendExpr(SMul, Ty));
        }
      }
    }
  }
  // If the input value is a chrec scev, and we can prove that the value
  // did not overflow the old, smaller, value, we can sign extend all of the
  // operands (often constants).  This allows analysis of something like
  // this:  for (signed char X = 0; X < 100; ++X) { int Y = X; }
  if (const SCEVAddRecExpr *AR = dyn_cast<SCEVAddRecExpr>(Op))
    if (AR->isAffine()) {
      const SCEV *Start = AR->getStart();
      const SCEV *Step = AR->getStepRecurrence(*this);
      unsigned BitWidth = getTypeSizeInBits(AR->getType());
      const Loop *L = AR->getLoop();

      // If we have special knowledge that this addrec won't overflow,
      // we don't need to do any further analysis.
      if (AR->getNoWrapFlags(SCEV::FlagNSW))
        return getAddRecExpr(getSignExtendAddRecStart(AR, Ty, this),
                             getSignExtendExpr(Step, Ty),
                             L, SCEV::FlagNSW);

      // Check whether the backedge-taken count is SCEVCouldNotCompute.
      // Note that this serves two purposes: It filters out loops that are
      // simply not analyzable, and it covers the case where this code is
      // being called from within backedge-taken count analysis, such that
      // attempting to ask for the backedge-taken count would likely result
      // in infinite recursion. In the later case, the analysis code will
      // cope with a conservative value, and it will take care to purge
      // that value once it has finished.
      const SCEV *MaxBECount = getMaxBackedgeTakenCount(L);
      if (!isa<SCEVCouldNotCompute>(MaxBECount)) {
        // Manually compute the final value for AR, checking for
        // overflow.

        // Check whether the backedge-taken count can be losslessly casted to
        // the addrec's type. The count is always unsigned.
        const SCEV *CastedMaxBECount =
          getTruncateOrZeroExtend(MaxBECount, Start->getType());
        const SCEV *RecastedMaxBECount =
          getTruncateOrZeroExtend(CastedMaxBECount, MaxBECount->getType());
        if (MaxBECount == RecastedMaxBECount) {
          Type *WideTy = IntegerType::get(getContext(), BitWidth * 2);
          // Check whether Start+Step*MaxBECount has no signed overflow.
          const SCEV *SMul = getMulExpr(CastedMaxBECount, Step);
          const SCEV *SAdd = getSignExtendExpr(getAddExpr(Start, SMul), WideTy);
          const SCEV *WideStart = getSignExtendExpr(Start, WideTy);
          const SCEV *WideMaxBECount =
            getZeroExtendExpr(CastedMaxBECount, WideTy);
          const SCEV *OperandExtendedAdd =
            getAddExpr(WideStart,
                       getMulExpr(WideMaxBECount,
                                  getSignExtendExpr(Step, WideTy)));
          if (SAdd == OperandExtendedAdd) {
            // Cache knowledge of AR NSW, which is propagated to this AddRec.
            const_cast<SCEVAddRecExpr *>(AR)->setNoWrapFlags(SCEV::FlagNSW);
            // Return the expression with the addrec on the outside.
            return getAddRecExpr(getSignExtendAddRecStart(AR, Ty, this),
                                 getSignExtendExpr(Step, Ty),
                                 L, AR->getNoWrapFlags());
          }
          // Similar to above, only this time treat the step value as unsigned.
          // This covers loops that count up with an unsigned step.
          OperandExtendedAdd =
            getAddExpr(WideStart,
                       getMulExpr(WideMaxBECount,
                                  getZeroExtendExpr(Step, WideTy)));
          if (SAdd == OperandExtendedAdd) {
            // Cache knowledge of AR NSW, which is propagated to this AddRec.
            const_cast<SCEVAddRecExpr *>(AR)->setNoWrapFlags(SCEV::FlagNSW);
            // Return the expression with the addrec on the outside.
            return getAddRecExpr(getSignExtendAddRecStart(AR, Ty, this),
                                 getZeroExtendExpr(Step, Ty),
                                 L, AR->getNoWrapFlags());
          }
        }

        // If the backedge is guarded by a comparison with the pre-inc value
        // the addrec is safe. Also, if the entry is guarded by a comparison
        // with the start value and the backedge is guarded by a comparison
        // with the post-inc value, the addrec is safe.
        ICmpInst::Predicate Pred;
        const SCEV *OverflowLimit = getOverflowLimitForStep(Step, &Pred, this);
        if (OverflowLimit &&
            (isLoopBackedgeGuardedByCond(L, Pred, AR, OverflowLimit) ||
             (isLoopEntryGuardedByCond(L, Pred, Start, OverflowLimit) &&
              isLoopBackedgeGuardedByCond(L, Pred, AR->getPostIncExpr(*this),
                                          OverflowLimit)))) {
          // Cache knowledge of AR NSW, then propagate NSW to the wide AddRec.
          const_cast<SCEVAddRecExpr *>(AR)->setNoWrapFlags(SCEV::FlagNSW);
          return getAddRecExpr(getSignExtendAddRecStart(AR, Ty, this),
                               getSignExtendExpr(Step, Ty),
                               L, AR->getNoWrapFlags());
        }
      }
      // If Start and Step are constants, check if we can apply this
      // transformation:
      // sext{C1,+,C2} --> C1 + sext{0,+,C2} if C1 < C2
      auto SC1 = dyn_cast<SCEVConstant>(Start);
      auto SC2 = dyn_cast<SCEVConstant>(Step);
      if (SC1 && SC2) {
        const APInt &C1 = SC1->getValue()->getValue();
        const APInt &C2 = SC2->getValue()->getValue();
        if (C1.isStrictlyPositive() && C2.isStrictlyPositive() && C2.ugt(C1) &&
            C2.isPowerOf2()) {
          Start = getSignExtendExpr(Start, Ty);
          const SCEV *NewAR = getAddRecExpr(getConstant(AR->getType(), 0), Step,
                                            L, AR->getNoWrapFlags());
          return getAddExpr(Start, getSignExtendExpr(NewAR, Ty));
        }
      }
    }

  // The cast wasn't folded; create an explicit cast node.
  // Recompute the insert position, as it may have been invalidated.
  if (const SCEV *S = UniqueSCEVs.FindNodeOrInsertPos(ID, IP)) return S;
  SCEV *S = new (SCEVAllocator) SCEVSignExtendExpr(ID.Intern(SCEVAllocator),
                                                   Op, Ty);
  UniqueSCEVs.InsertNode(S, IP);
  return S;
}

/// getAnyExtendExpr - Return a SCEV for the given operand extended with
/// unspecified bits out to the given type.
///
const SCEV *ScalarEvolution::getAnyExtendExpr(const SCEV *Op,
                                              Type *Ty) {
  assert(getTypeSizeInBits(Op->getType()) < getTypeSizeInBits(Ty) &&
         "This is not an extending conversion!");
  assert(isSCEVable(Ty) &&
         "This is not a conversion to a SCEVable type!");
  Ty = getEffectiveSCEVType(Ty);

  // Sign-extend negative constants.
  if (const SCEVConstant *SC = dyn_cast<SCEVConstant>(Op))
    if (SC->getValue()->getValue().isNegative())
      return getSignExtendExpr(Op, Ty);

  // Peel off a truncate cast.
  if (const SCEVTruncateExpr *T = dyn_cast<SCEVTruncateExpr>(Op)) {
    const SCEV *NewOp = T->getOperand();
    if (getTypeSizeInBits(NewOp->getType()) < getTypeSizeInBits(Ty))
      return getAnyExtendExpr(NewOp, Ty);
    return getTruncateOrNoop(NewOp, Ty);
  }

  // Next try a zext cast. If the cast is folded, use it.
  const SCEV *ZExt = getZeroExtendExpr(Op, Ty);
  if (!isa<SCEVZeroExtendExpr>(ZExt))
    return ZExt;

  // Next try a sext cast. If the cast is folded, use it.
  const SCEV *SExt = getSignExtendExpr(Op, Ty);
  if (!isa<SCEVSignExtendExpr>(SExt))
    return SExt;

  // Force the cast to be folded into the operands of an addrec.
  if (const SCEVAddRecExpr *AR = dyn_cast<SCEVAddRecExpr>(Op)) {
    SmallVector<const SCEV *, 4> Ops;
    for (const SCEV *Op : AR->operands())
      Ops.push_back(getAnyExtendExpr(Op, Ty));
    return getAddRecExpr(Ops, AR->getLoop(), SCEV::FlagNW);
  }

  // If the expression is obviously signed, use the sext cast value.
  if (isa<SCEVSMaxExpr>(Op))
    return SExt;

  // Absent any other information, use the zext cast value.
  return ZExt;
}

/// CollectAddOperandsWithScales - Process the given Ops list, which is
/// a list of operands to be added under the given scale, update the given
/// map. This is a helper function for getAddRecExpr. As an example of
/// what it does, given a sequence of operands that would form an add
/// expression like this:
///
///    m + n + 13 + (A * (o + p + (B * (q + m + 29)))) + r + (-1 * r)
///
/// where A and B are constants, update the map with these values:
///
///    (m, 1+A*B), (n, 1), (o, A), (p, A), (q, A*B), (r, 0)
///
/// and add 13 + A*B*29 to AccumulatedConstant.
/// This will allow getAddRecExpr to produce this:
///
///    13+A*B*29 + n + (m * (1+A*B)) + ((o + p) * A) + (q * A*B)
///
/// This form often exposes folding opportunities that are hidden in
/// the original operand list.
///
/// Return true iff it appears that any interesting folding opportunities
/// may be exposed. This helps getAddRecExpr short-circuit extra work in
/// the common case where no interesting opportunities are present, and
/// is also used as a check to avoid infinite recursion.
///
static bool
CollectAddOperandsWithScales(DenseMap<const SCEV *, APInt> &M,
                             SmallVectorImpl<const SCEV *> &NewOps,
                             APInt &AccumulatedConstant,
                             const SCEV *const *Ops, size_t NumOperands,
                             const APInt &Scale,
                             ScalarEvolution &SE) {
  bool Interesting = false;

  // Iterate over the add operands. They are sorted, with constants first.
  unsigned i = 0;
  while (const SCEVConstant *C = dyn_cast<SCEVConstant>(Ops[i])) {
    ++i;
    // Pull a buried constant out to the outside.
    if (Scale != 1 || AccumulatedConstant != 0 || C->getValue()->isZero())
      Interesting = true;
    AccumulatedConstant += Scale * C->getValue()->getValue();
  }

  // Next comes everything else. We're especially interested in multiplies
  // here, but they're in the middle, so just visit the rest with one loop.
  for (; i != NumOperands; ++i) {
    const SCEVMulExpr *Mul = dyn_cast<SCEVMulExpr>(Ops[i]);
    if (Mul && isa<SCEVConstant>(Mul->getOperand(0))) {
      APInt NewScale =
        Scale * cast<SCEVConstant>(Mul->getOperand(0))->getValue()->getValue();
      if (Mul->getNumOperands() == 2 && isa<SCEVAddExpr>(Mul->getOperand(1))) {
        // A multiplication of a constant with another add; recurse.
        const SCEVAddExpr *Add = cast<SCEVAddExpr>(Mul->getOperand(1));
        Interesting |=
          CollectAddOperandsWithScales(M, NewOps, AccumulatedConstant,
                                       Add->op_begin(), Add->getNumOperands(),
                                       NewScale, SE);
      } else {
        // A multiplication of a constant with some other value. Update
        // the map.
        SmallVector<const SCEV *, 4> MulOps(Mul->op_begin()+1, Mul->op_end());
        const SCEV *Key = SE.getMulExpr(MulOps);
        std::pair<DenseMap<const SCEV *, APInt>::iterator, bool> Pair =
          M.insert(std::make_pair(Key, NewScale));
        if (Pair.second) {
          NewOps.push_back(Pair.first->first);
        } else {
          Pair.first->second += NewScale;
          // The map already had an entry for this value, which may indicate
          // a folding opportunity.
          Interesting = true;
        }
      }
    } else {
      // An ordinary operand. Update the map.
      std::pair<DenseMap<const SCEV *, APInt>::iterator, bool> Pair =
        M.insert(std::make_pair(Ops[i], Scale));
      if (Pair.second) {
        NewOps.push_back(Pair.first->first);
      } else {
        Pair.first->second += Scale;
        // The map already had an entry for this value, which may indicate
        // a folding opportunity.
        Interesting = true;
      }
    }
  }

  return Interesting;
}

namespace {
  struct APIntCompare {
    bool operator()(const APInt &LHS, const APInt &RHS) const {
      return LHS.ult(RHS);
    }
  };
}

// We're trying to construct a SCEV of type `Type' with `Ops' as operands and
// `OldFlags' as can't-wrap behavior.  Infer a more aggressive set of
// can't-overflow flags for the operation if possible.
static SCEV::NoWrapFlags
StrengthenNoWrapFlags(ScalarEvolution *SE, SCEVTypes Type,
                      const SmallVectorImpl<const SCEV *> &Ops,
                      SCEV::NoWrapFlags OldFlags) {
  using namespace std::placeholders;

  bool CanAnalyze =
      Type == scAddExpr || Type == scAddRecExpr || Type == scMulExpr;
  (void)CanAnalyze;
  assert(CanAnalyze && "don't call from other places!");

  int SignOrUnsignMask = SCEV::FlagNUW | SCEV::FlagNSW;
  SCEV::NoWrapFlags SignOrUnsignWrap =
      ScalarEvolution::maskFlags(OldFlags, SignOrUnsignMask);

  // If FlagNSW is true and all the operands are non-negative, infer FlagNUW.
  auto IsKnownNonNegative =
    std::bind(std::mem_fn(&ScalarEvolution::isKnownNonNegative), SE, _1);

  if (SignOrUnsignWrap == SCEV::FlagNSW &&
      std::all_of(Ops.begin(), Ops.end(), IsKnownNonNegative))
    return ScalarEvolution::setFlags(OldFlags,
                                     (SCEV::NoWrapFlags)SignOrUnsignMask);

  return OldFlags;
}

/// getAddExpr - Get a canonical add expression, or something simpler if
/// possible.
const SCEV *ScalarEvolution::getAddExpr(SmallVectorImpl<const SCEV *> &Ops,
                                        SCEV::NoWrapFlags Flags) {
  assert(!(Flags & ~(SCEV::FlagNUW | SCEV::FlagNSW)) &&
         "only nuw or nsw allowed");
  assert(!Ops.empty() && "Cannot get empty add!");
  if (Ops.size() == 1) return Ops[0];
#ifndef NDEBUG
  Type *ETy = getEffectiveSCEVType(Ops[0]->getType());
  for (unsigned i = 1, e = Ops.size(); i != e; ++i)
    assert(getEffectiveSCEVType(Ops[i]->getType()) == ETy &&
           "SCEVAddExpr operand types don't match!");
#endif

  Flags = StrengthenNoWrapFlags(this, scAddExpr, Ops, Flags);

  // Sort by complexity, this groups all similar expression types together.
  GroupByComplexity(Ops, LI);

  // If there are any constants, fold them together.
  unsigned Idx = 0;
  if (const SCEVConstant *LHSC = dyn_cast<SCEVConstant>(Ops[0])) {
    ++Idx;
    assert(Idx < Ops.size());
    while (const SCEVConstant *RHSC = dyn_cast<SCEVConstant>(Ops[Idx])) {
      // We found two constants, fold them together!
      Ops[0] = getConstant(LHSC->getValue()->getValue() +
                           RHSC->getValue()->getValue());
      if (Ops.size() == 2) return Ops[0];
      Ops.erase(Ops.begin()+1);  // Erase the folded element
      LHSC = cast<SCEVConstant>(Ops[0]);
    }

    // If we are left with a constant zero being added, strip it off.
    if (LHSC->getValue()->isZero()) {
      Ops.erase(Ops.begin());
      --Idx;
    }

    if (Ops.size() == 1) return Ops[0];
  }

  // Okay, check to see if the same value occurs in the operand list more than
  // once.  If so, merge them together into an multiply expression.  Since we
  // sorted the list, these values are required to be adjacent.
  Type *Ty = Ops[0]->getType();
  bool FoundMatch = false;
  for (unsigned i = 0, e = Ops.size(); i != e-1; ++i)
    if (Ops[i] == Ops[i+1]) {      //  X + Y + Y  -->  X + Y*2
      // Scan ahead to count how many equal operands there are.
      unsigned Count = 2;
      while (i+Count != e && Ops[i+Count] == Ops[i])
        ++Count;
      // Merge the values into a multiply.
      const SCEV *Scale = getConstant(Ty, Count);
      const SCEV *Mul = getMulExpr(Scale, Ops[i]);
      if (Ops.size() == Count)
        return Mul;
      Ops[i] = Mul;
      Ops.erase(Ops.begin()+i+1, Ops.begin()+i+Count);
      --i; e -= Count - 1;
      FoundMatch = true;
    }
  if (FoundMatch)
    return getAddExpr(Ops, Flags);

  // Check for truncates. If all the operands are truncated from the same
  // type, see if factoring out the truncate would permit the result to be
  // folded. eg., trunc(x) + m*trunc(n) --> trunc(x + trunc(m)*n)
  // if the contents of the resulting outer trunc fold to something simple.
  for (; Idx < Ops.size() && isa<SCEVTruncateExpr>(Ops[Idx]); ++Idx) {
    const SCEVTruncateExpr *Trunc = cast<SCEVTruncateExpr>(Ops[Idx]);
    Type *DstType = Trunc->getType();
    Type *SrcType = Trunc->getOperand()->getType();
    SmallVector<const SCEV *, 8> LargeOps;
    bool Ok = true;
    // Check all the operands to see if they can be represented in the
    // source type of the truncate.
    for (unsigned i = 0, e = Ops.size(); i != e; ++i) {
      if (const SCEVTruncateExpr *T = dyn_cast<SCEVTruncateExpr>(Ops[i])) {
        if (T->getOperand()->getType() != SrcType) {
          Ok = false;
          break;
        }
        LargeOps.push_back(T->getOperand());
      } else if (const SCEVConstant *C = dyn_cast<SCEVConstant>(Ops[i])) {
        LargeOps.push_back(getAnyExtendExpr(C, SrcType));
      } else if (const SCEVMulExpr *M = dyn_cast<SCEVMulExpr>(Ops[i])) {
        SmallVector<const SCEV *, 8> LargeMulOps;
        for (unsigned j = 0, f = M->getNumOperands(); j != f && Ok; ++j) {
          if (const SCEVTruncateExpr *T =
                dyn_cast<SCEVTruncateExpr>(M->getOperand(j))) {
            if (T->getOperand()->getType() != SrcType) {
              Ok = false;
              break;
            }
            LargeMulOps.push_back(T->getOperand());
          } else if (const SCEVConstant *C =
                       dyn_cast<SCEVConstant>(M->getOperand(j))) {
            LargeMulOps.push_back(getAnyExtendExpr(C, SrcType));
          } else {
            Ok = false;
            break;
          }
        }
        if (Ok)
          LargeOps.push_back(getMulExpr(LargeMulOps));
      } else {
        Ok = false;
        break;
      }
    }
    if (Ok) {
      // Evaluate the expression in the larger type.
      const SCEV *Fold = getAddExpr(LargeOps, Flags);
      // If it folds to something simple, use it. Otherwise, don't.
      if (isa<SCEVConstant>(Fold) || isa<SCEVUnknown>(Fold))
        return getTruncateExpr(Fold, DstType);
    }
  }

  // Skip past any other cast SCEVs.
  while (Idx < Ops.size() && Ops[Idx]->getSCEVType() < scAddExpr)
    ++Idx;

  // If there are add operands they would be next.
  if (Idx < Ops.size()) {
    bool DeletedAdd = false;
    while (const SCEVAddExpr *Add = dyn_cast<SCEVAddExpr>(Ops[Idx])) {
      // If we have an add, expand the add operands onto the end of the operands
      // list.
      Ops.erase(Ops.begin()+Idx);
      Ops.append(Add->op_begin(), Add->op_end());
      DeletedAdd = true;
    }

    // If we deleted at least one add, we added operands to the end of the list,
    // and they are not necessarily sorted.  Recurse to resort and resimplify
    // any operands we just acquired.
    if (DeletedAdd)
      return getAddExpr(Ops);
  }

  // Skip over the add expression until we get to a multiply.
  while (Idx < Ops.size() && Ops[Idx]->getSCEVType() < scMulExpr)
    ++Idx;

  // Check to see if there are any folding opportunities present with
  // operands multiplied by constant values.
  if (Idx < Ops.size() && isa<SCEVMulExpr>(Ops[Idx])) {
    uint64_t BitWidth = getTypeSizeInBits(Ty);
    DenseMap<const SCEV *, APInt> M;
    SmallVector<const SCEV *, 8> NewOps;
    APInt AccumulatedConstant(BitWidth, 0);
    if (CollectAddOperandsWithScales(M, NewOps, AccumulatedConstant,
                                     Ops.data(), Ops.size(),
                                     APInt(BitWidth, 1), *this)) {
      // Some interesting folding opportunity is present, so its worthwhile to
      // re-generate the operands list. Group the operands by constant scale,
      // to avoid multiplying by the same constant scale multiple times.
      std::map<APInt, SmallVector<const SCEV *, 4>, APIntCompare> MulOpLists;
      for (SmallVectorImpl<const SCEV *>::const_iterator I = NewOps.begin(),
           E = NewOps.end(); I != E; ++I)
        MulOpLists[M.find(*I)->second].push_back(*I);
      // Re-generate the operands list.
      Ops.clear();
      if (AccumulatedConstant != 0)
        Ops.push_back(getConstant(AccumulatedConstant));
      for (std::map<APInt, SmallVector<const SCEV *, 4>, APIntCompare>::iterator
           I = MulOpLists.begin(), E = MulOpLists.end(); I != E; ++I)
        if (I->first != 0)
          Ops.push_back(getMulExpr(getConstant(I->first),
                                   getAddExpr(I->second)));
      if (Ops.empty())
        return getConstant(Ty, 0);
      if (Ops.size() == 1)
        return Ops[0];
      return getAddExpr(Ops);
    }
  }

  // If we are adding something to a multiply expression, make sure the
  // something is not already an operand of the multiply.  If so, merge it into
  // the multiply.
  for (; Idx < Ops.size() && isa<SCEVMulExpr>(Ops[Idx]); ++Idx) {
    const SCEVMulExpr *Mul = cast<SCEVMulExpr>(Ops[Idx]);
    for (unsigned MulOp = 0, e = Mul->getNumOperands(); MulOp != e; ++MulOp) {
      const SCEV *MulOpSCEV = Mul->getOperand(MulOp);
      if (isa<SCEVConstant>(MulOpSCEV))
        continue;
      for (unsigned AddOp = 0, e = Ops.size(); AddOp != e; ++AddOp)
        if (MulOpSCEV == Ops[AddOp]) {
          // Fold W + X + (X * Y * Z)  -->  W + (X * ((Y*Z)+1))
          const SCEV *InnerMul = Mul->getOperand(MulOp == 0);
          if (Mul->getNumOperands() != 2) {
            // If the multiply has more than two operands, we must get the
            // Y*Z term.
            SmallVector<const SCEV *, 4> MulOps(Mul->op_begin(),
                                                Mul->op_begin()+MulOp);
            MulOps.append(Mul->op_begin()+MulOp+1, Mul->op_end());
            InnerMul = getMulExpr(MulOps);
          }
          const SCEV *One = getConstant(Ty, 1);
          const SCEV *AddOne = getAddExpr(One, InnerMul);
          const SCEV *OuterMul = getMulExpr(AddOne, MulOpSCEV);
          if (Ops.size() == 2) return OuterMul;
          if (AddOp < Idx) {
            Ops.erase(Ops.begin()+AddOp);
            Ops.erase(Ops.begin()+Idx-1);
          } else {
            Ops.erase(Ops.begin()+Idx);
            Ops.erase(Ops.begin()+AddOp-1);
          }
          Ops.push_back(OuterMul);
          return getAddExpr(Ops);
        }

      // Check this multiply against other multiplies being added together.
      for (unsigned OtherMulIdx = Idx+1;
           OtherMulIdx < Ops.size() && isa<SCEVMulExpr>(Ops[OtherMulIdx]);
           ++OtherMulIdx) {
        const SCEVMulExpr *OtherMul = cast<SCEVMulExpr>(Ops[OtherMulIdx]);
        // If MulOp occurs in OtherMul, we can fold the two multiplies
        // together.
        for (unsigned OMulOp = 0, e = OtherMul->getNumOperands();
             OMulOp != e; ++OMulOp)
          if (OtherMul->getOperand(OMulOp) == MulOpSCEV) {
            // Fold X + (A*B*C) + (A*D*E) --> X + (A*(B*C+D*E))
            const SCEV *InnerMul1 = Mul->getOperand(MulOp == 0);
            if (Mul->getNumOperands() != 2) {
              SmallVector<const SCEV *, 4> MulOps(Mul->op_begin(),
                                                  Mul->op_begin()+MulOp);
              MulOps.append(Mul->op_begin()+MulOp+1, Mul->op_end());
              InnerMul1 = getMulExpr(MulOps);
            }
            const SCEV *InnerMul2 = OtherMul->getOperand(OMulOp == 0);
            if (OtherMul->getNumOperands() != 2) {
              SmallVector<const SCEV *, 4> MulOps(OtherMul->op_begin(),
                                                  OtherMul->op_begin()+OMulOp);
              MulOps.append(OtherMul->op_begin()+OMulOp+1, OtherMul->op_end());
              InnerMul2 = getMulExpr(MulOps);
            }
            const SCEV *InnerMulSum = getAddExpr(InnerMul1,InnerMul2);
            const SCEV *OuterMul = getMulExpr(MulOpSCEV, InnerMulSum);
            if (Ops.size() == 2) return OuterMul;
            Ops.erase(Ops.begin()+Idx);
            Ops.erase(Ops.begin()+OtherMulIdx-1);
            Ops.push_back(OuterMul);
            return getAddExpr(Ops);
          }
      }
    }
  }

  // If there are any add recurrences in the operands list, see if any other
  // added values are loop invariant.  If so, we can fold them into the
  // recurrence.
  while (Idx < Ops.size() && Ops[Idx]->getSCEVType() < scAddRecExpr)
    ++Idx;

  // Scan over all recurrences, trying to fold loop invariants into them.
  for (; Idx < Ops.size() && isa<SCEVAddRecExpr>(Ops[Idx]); ++Idx) {
    // Scan all of the other operands to this add and add them to the vector if
    // they are loop invariant w.r.t. the recurrence.
    SmallVector<const SCEV *, 8> LIOps;
    const SCEVAddRecExpr *AddRec = cast<SCEVAddRecExpr>(Ops[Idx]);
    const Loop *AddRecLoop = AddRec->getLoop();
    for (unsigned i = 0, e = Ops.size(); i != e; ++i)
      if (isLoopInvariant(Ops[i], AddRecLoop)) {
        LIOps.push_back(Ops[i]);
        Ops.erase(Ops.begin()+i);
        --i; --e;
      }

    // If we found some loop invariants, fold them into the recurrence.
    if (!LIOps.empty()) {
      //  NLI + LI + {Start,+,Step}  -->  NLI + {LI+Start,+,Step}
      LIOps.push_back(AddRec->getStart());

      SmallVector<const SCEV *, 4> AddRecOps(AddRec->op_begin(),
                                             AddRec->op_end());
      AddRecOps[0] = getAddExpr(LIOps);

      // Build the new addrec. Propagate the NUW and NSW flags if both the
      // outer add and the inner addrec are guaranteed to have no overflow.
      // Always propagate NW.
      Flags = AddRec->getNoWrapFlags(setFlags(Flags, SCEV::FlagNW));
      const SCEV *NewRec = getAddRecExpr(AddRecOps, AddRecLoop, Flags);

      // If all of the other operands were loop invariant, we are done.
      if (Ops.size() == 1) return NewRec;

      // Otherwise, add the folded AddRec by the non-invariant parts.
      for (unsigned i = 0;; ++i)
        if (Ops[i] == AddRec) {
          Ops[i] = NewRec;
          break;
        }
      return getAddExpr(Ops);
    }

    // Okay, if there weren't any loop invariants to be folded, check to see if
    // there are multiple AddRec's with the same loop induction variable being
    // added together.  If so, we can fold them.
    for (unsigned OtherIdx = Idx+1;
         OtherIdx < Ops.size() && isa<SCEVAddRecExpr>(Ops[OtherIdx]);
         ++OtherIdx)
      if (AddRecLoop == cast<SCEVAddRecExpr>(Ops[OtherIdx])->getLoop()) {
        // Other + {A,+,B}<L> + {C,+,D}<L>  -->  Other + {A+C,+,B+D}<L>
        SmallVector<const SCEV *, 4> AddRecOps(AddRec->op_begin(),
                                               AddRec->op_end());
        for (; OtherIdx != Ops.size() && isa<SCEVAddRecExpr>(Ops[OtherIdx]);
             ++OtherIdx)
          if (const SCEVAddRecExpr *OtherAddRec =
                dyn_cast<SCEVAddRecExpr>(Ops[OtherIdx]))
            if (OtherAddRec->getLoop() == AddRecLoop) {
              for (unsigned i = 0, e = OtherAddRec->getNumOperands();
                   i != e; ++i) {
                if (i >= AddRecOps.size()) {
                  AddRecOps.append(OtherAddRec->op_begin()+i,
                                   OtherAddRec->op_end());
                  break;
                }
                AddRecOps[i] = getAddExpr(AddRecOps[i],
                                          OtherAddRec->getOperand(i));
              }
              Ops.erase(Ops.begin() + OtherIdx); --OtherIdx;
            }
        // Step size has changed, so we cannot guarantee no self-wraparound.
        Ops[Idx] = getAddRecExpr(AddRecOps, AddRecLoop, SCEV::FlagAnyWrap);
        return getAddExpr(Ops);
      }

    // Otherwise couldn't fold anything into this recurrence.  Move onto the
    // next one.
  }

  // Okay, it looks like we really DO need an add expr.  Check to see if we
  // already have one, otherwise create a new one.
  FoldingSetNodeID ID;
  ID.AddInteger(scAddExpr);
  for (unsigned i = 0, e = Ops.size(); i != e; ++i)
    ID.AddPointer(Ops[i]);
  void *IP = nullptr;
  SCEVAddExpr *S =
    static_cast<SCEVAddExpr *>(UniqueSCEVs.FindNodeOrInsertPos(ID, IP));
  if (!S) {
    const SCEV **O = SCEVAllocator.Allocate<const SCEV *>(Ops.size());
    std::uninitialized_copy(Ops.begin(), Ops.end(), O);
    S = new (SCEVAllocator) SCEVAddExpr(ID.Intern(SCEVAllocator),
                                        O, Ops.size());
    UniqueSCEVs.InsertNode(S, IP);
  }
  S->setNoWrapFlags(Flags);
  return S;
}

static uint64_t umul_ov(uint64_t i, uint64_t j, bool &Overflow) {
  uint64_t k = i*j;
  if (j > 1 && k / j != i) Overflow = true;
  return k;
}

/// Compute the result of "n choose k", the binomial coefficient.  If an
/// intermediate computation overflows, Overflow will be set and the return will
/// be garbage. Overflow is not cleared on absence of overflow.
static uint64_t Choose(uint64_t n, uint64_t k, bool &Overflow) {
  // We use the multiplicative formula:
  //     n(n-1)(n-2)...(n-(k-1)) / k(k-1)(k-2)...1 .
  // At each iteration, we take the n-th term of the numeral and divide by the
  // (k-n)th term of the denominator.  This division will always produce an
  // integral result, and helps reduce the chance of overflow in the
  // intermediate computations. However, we can still overflow even when the
  // final result would fit.

  if (n == 0 || n == k) return 1;
  if (k > n) return 0;

  if (k > n/2)
    k = n-k;

  uint64_t r = 1;
  for (uint64_t i = 1; i <= k; ++i) {
    r = umul_ov(r, n-(i-1), Overflow);
    r /= i;
  }
  return r;
}

/// Determine if any of the operands in this SCEV are a constant or if
/// any of the add or multiply expressions in this SCEV contain a constant.
static bool containsConstantSomewhere(const SCEV *StartExpr) {
  SmallVector<const SCEV *, 4> Ops;
  Ops.push_back(StartExpr);
  while (!Ops.empty()) {
    const SCEV *CurrentExpr = Ops.pop_back_val();
    if (isa<SCEVConstant>(*CurrentExpr))
      return true;

    if (isa<SCEVAddExpr>(*CurrentExpr) || isa<SCEVMulExpr>(*CurrentExpr)) {
      const auto *CurrentNAry = cast<SCEVNAryExpr>(CurrentExpr);
      for (const SCEV *Operand : CurrentNAry->operands())
        Ops.push_back(Operand);
    }
  }
  return false;
}

/// getMulExpr - Get a canonical multiply expression, or something simpler if
/// possible.
const SCEV *ScalarEvolution::getMulExpr(SmallVectorImpl<const SCEV *> &Ops,
                                        SCEV::NoWrapFlags Flags) {
  assert(Flags == maskFlags(Flags, SCEV::FlagNUW | SCEV::FlagNSW) &&
         "only nuw or nsw allowed");
  assert(!Ops.empty() && "Cannot get empty mul!");
  if (Ops.size() == 1) return Ops[0];
#ifndef NDEBUG
  Type *ETy = getEffectiveSCEVType(Ops[0]->getType());
  for (unsigned i = 1, e = Ops.size(); i != e; ++i)
    assert(getEffectiveSCEVType(Ops[i]->getType()) == ETy &&
           "SCEVMulExpr operand types don't match!");
#endif

  Flags = StrengthenNoWrapFlags(this, scMulExpr, Ops, Flags);

  // Sort by complexity, this groups all similar expression types together.
  GroupByComplexity(Ops, LI);

  // If there are any constants, fold them together.
  unsigned Idx = 0;
  if (const SCEVConstant *LHSC = dyn_cast<SCEVConstant>(Ops[0])) {

    // C1*(C2+V) -> C1*C2 + C1*V
    if (Ops.size() == 2)
        if (const SCEVAddExpr *Add = dyn_cast<SCEVAddExpr>(Ops[1]))
          // If any of Add's ops are Adds or Muls with a constant,
          // apply this transformation as well.
          if (Add->getNumOperands() == 2)
            if (containsConstantSomewhere(Add))
              return getAddExpr(getMulExpr(LHSC, Add->getOperand(0)),
                                getMulExpr(LHSC, Add->getOperand(1)));

    ++Idx;
    while (const SCEVConstant *RHSC = dyn_cast<SCEVConstant>(Ops[Idx])) {
      // We found two constants, fold them together!
      ConstantInt *Fold = ConstantInt::get(getContext(),
                                           LHSC->getValue()->getValue() *
                                           RHSC->getValue()->getValue());
      Ops[0] = getConstant(Fold);
      Ops.erase(Ops.begin()+1);  // Erase the folded element
      if (Ops.size() == 1) return Ops[0];
      LHSC = cast<SCEVConstant>(Ops[0]);
    }

    // If we are left with a constant one being multiplied, strip it off.
    if (cast<SCEVConstant>(Ops[0])->getValue()->equalsInt(1)) {
      Ops.erase(Ops.begin());
      --Idx;
    } else if (cast<SCEVConstant>(Ops[0])->getValue()->isZero()) {
      // If we have a multiply of zero, it will always be zero.
      return Ops[0];
    } else if (Ops[0]->isAllOnesValue()) {
      // If we have a mul by -1 of an add, try distributing the -1 among the
      // add operands.
      if (Ops.size() == 2) {
        if (const SCEVAddExpr *Add = dyn_cast<SCEVAddExpr>(Ops[1])) {
          SmallVector<const SCEV *, 4> NewOps;
          bool AnyFolded = false;
          for (SCEVAddRecExpr::op_iterator I = Add->op_begin(),
                 E = Add->op_end(); I != E; ++I) {
            const SCEV *Mul = getMulExpr(Ops[0], *I);
            if (!isa<SCEVMulExpr>(Mul)) AnyFolded = true;
            NewOps.push_back(Mul);
          }
          if (AnyFolded)
            return getAddExpr(NewOps);
        }
        else if (const SCEVAddRecExpr *
                 AddRec = dyn_cast<SCEVAddRecExpr>(Ops[1])) {
          // Negation preserves a recurrence's no self-wrap property.
          SmallVector<const SCEV *, 4> Operands;
          for (SCEVAddRecExpr::op_iterator I = AddRec->op_begin(),
                 E = AddRec->op_end(); I != E; ++I) {
            Operands.push_back(getMulExpr(Ops[0], *I));
          }
          return getAddRecExpr(Operands, AddRec->getLoop(),
                               AddRec->getNoWrapFlags(SCEV::FlagNW));
        }
      }
    }

    if (Ops.size() == 1)
      return Ops[0];
  }

  // Skip over the add expression until we get to a multiply.
  while (Idx < Ops.size() && Ops[Idx]->getSCEVType() < scMulExpr)
    ++Idx;

  // If there are mul operands inline them all into this expression.
  if (Idx < Ops.size()) {
    bool DeletedMul = false;
    while (const SCEVMulExpr *Mul = dyn_cast<SCEVMulExpr>(Ops[Idx])) {
      // If we have an mul, expand the mul operands onto the end of the operands
      // list.
      Ops.erase(Ops.begin()+Idx);
      Ops.append(Mul->op_begin(), Mul->op_end());
      DeletedMul = true;
    }

    // If we deleted at least one mul, we added operands to the end of the list,
    // and they are not necessarily sorted.  Recurse to resort and resimplify
    // any operands we just acquired.
    if (DeletedMul)
      return getMulExpr(Ops);
  }

  // If there are any add recurrences in the operands list, see if any other
  // added values are loop invariant.  If so, we can fold them into the
  // recurrence.
  while (Idx < Ops.size() && Ops[Idx]->getSCEVType() < scAddRecExpr)
    ++Idx;

  // Scan over all recurrences, trying to fold loop invariants into them.
  for (; Idx < Ops.size() && isa<SCEVAddRecExpr>(Ops[Idx]); ++Idx) {
    // Scan all of the other operands to this mul and add them to the vector if
    // they are loop invariant w.r.t. the recurrence.
    SmallVector<const SCEV *, 8> LIOps;
    const SCEVAddRecExpr *AddRec = cast<SCEVAddRecExpr>(Ops[Idx]);
    const Loop *AddRecLoop = AddRec->getLoop();
    for (unsigned i = 0, e = Ops.size(); i != e; ++i)
      if (isLoopInvariant(Ops[i], AddRecLoop)) {
        LIOps.push_back(Ops[i]);
        Ops.erase(Ops.begin()+i);
        --i; --e;
      }

    // If we found some loop invariants, fold them into the recurrence.
    if (!LIOps.empty()) {
      //  NLI * LI * {Start,+,Step}  -->  NLI * {LI*Start,+,LI*Step}
      SmallVector<const SCEV *, 4> NewOps;
      NewOps.reserve(AddRec->getNumOperands());
      const SCEV *Scale = getMulExpr(LIOps);
      for (unsigned i = 0, e = AddRec->getNumOperands(); i != e; ++i)
        NewOps.push_back(getMulExpr(Scale, AddRec->getOperand(i)));

      // Build the new addrec. Propagate the NUW and NSW flags if both the
      // outer mul and the inner addrec are guaranteed to have no overflow.
      //
      // No self-wrap cannot be guaranteed after changing the step size, but
      // will be inferred if either NUW or NSW is true.
      Flags = AddRec->getNoWrapFlags(clearFlags(Flags, SCEV::FlagNW));
      const SCEV *NewRec = getAddRecExpr(NewOps, AddRecLoop, Flags);

      // If all of the other operands were loop invariant, we are done.
      if (Ops.size() == 1) return NewRec;

      // Otherwise, multiply the folded AddRec by the non-invariant parts.
      for (unsigned i = 0;; ++i)
        if (Ops[i] == AddRec) {
          Ops[i] = NewRec;
          break;
        }
      return getMulExpr(Ops);
    }

    // Okay, if there weren't any loop invariants to be folded, check to see if
    // there are multiple AddRec's with the same loop induction variable being
    // multiplied together.  If so, we can fold them.

    // {A1,+,A2,+,...,+,An}<L> * {B1,+,B2,+,...,+,Bn}<L>
    // = {x=1 in [ sum y=x..2x [ sum z=max(y-x, y-n)..min(x,n) [
    //       choose(x, 2x)*choose(2x-y, x-z)*A_{y-z}*B_z
    //   ]]],+,...up to x=2n}.
    // Note that the arguments to choose() are always integers with values
    // known at compile time, never SCEV objects.
    //
    // The implementation avoids pointless extra computations when the two
    // addrec's are of different length (mathematically, it's equivalent to
    // an infinite stream of zeros on the right).
    bool OpsModified = false;
    for (unsigned OtherIdx = Idx+1;
         OtherIdx != Ops.size() && isa<SCEVAddRecExpr>(Ops[OtherIdx]);
         ++OtherIdx) {
      const SCEVAddRecExpr *OtherAddRec =
        dyn_cast<SCEVAddRecExpr>(Ops[OtherIdx]);
      if (!OtherAddRec || OtherAddRec->getLoop() != AddRecLoop)
        continue;

      bool Overflow = false;
      Type *Ty = AddRec->getType();
      bool LargerThan64Bits = getTypeSizeInBits(Ty) > 64;
      SmallVector<const SCEV*, 7> AddRecOps;
      for (int x = 0, xe = AddRec->getNumOperands() +
             OtherAddRec->getNumOperands() - 1; x != xe && !Overflow; ++x) {
        const SCEV *Term = getConstant(Ty, 0);
        for (int y = x, ye = 2*x+1; y != ye && !Overflow; ++y) {
          uint64_t Coeff1 = Choose(x, 2*x - y, Overflow);
          for (int z = std::max(y-x, y-(int)AddRec->getNumOperands()+1),
                 ze = std::min(x+1, (int)OtherAddRec->getNumOperands());
               z < ze && !Overflow; ++z) {
            uint64_t Coeff2 = Choose(2*x - y, x-z, Overflow);
            uint64_t Coeff;
            if (LargerThan64Bits)
              Coeff = umul_ov(Coeff1, Coeff2, Overflow);
            else
              Coeff = Coeff1*Coeff2;
            const SCEV *CoeffTerm = getConstant(Ty, Coeff);
            const SCEV *Term1 = AddRec->getOperand(y-z);
            const SCEV *Term2 = OtherAddRec->getOperand(z);
            Term = getAddExpr(Term, getMulExpr(CoeffTerm, Term1,Term2));
          }
        }
        AddRecOps.push_back(Term);
      }
      if (!Overflow) {
        const SCEV *NewAddRec = getAddRecExpr(AddRecOps, AddRec->getLoop(),
                                              SCEV::FlagAnyWrap);
        if (Ops.size() == 2) return NewAddRec;
        Ops[Idx] = NewAddRec;
        Ops.erase(Ops.begin() + OtherIdx); --OtherIdx;
        OpsModified = true;
        AddRec = dyn_cast<SCEVAddRecExpr>(NewAddRec);
        if (!AddRec)
          break;
      }
    }
    if (OpsModified)
      return getMulExpr(Ops);

    // Otherwise couldn't fold anything into this recurrence.  Move onto the
    // next one.
  }

  // Okay, it looks like we really DO need an mul expr.  Check to see if we
  // already have one, otherwise create a new one.
  FoldingSetNodeID ID;
  ID.AddInteger(scMulExpr);
  for (unsigned i = 0, e = Ops.size(); i != e; ++i)
    ID.AddPointer(Ops[i]);
  void *IP = nullptr;
  SCEVMulExpr *S =
    static_cast<SCEVMulExpr *>(UniqueSCEVs.FindNodeOrInsertPos(ID, IP));
  if (!S) {
    const SCEV **O = SCEVAllocator.Allocate<const SCEV *>(Ops.size());
    std::uninitialized_copy(Ops.begin(), Ops.end(), O);
    S = new (SCEVAllocator) SCEVMulExpr(ID.Intern(SCEVAllocator),
                                        O, Ops.size());
    UniqueSCEVs.InsertNode(S, IP);
  }
  S->setNoWrapFlags(Flags);
  return S;
}

/// getUDivExpr - Get a canonical unsigned division expression, or something
/// simpler if possible.
const SCEV *ScalarEvolution::getUDivExpr(const SCEV *LHS,
                                         const SCEV *RHS) {
  assert(getEffectiveSCEVType(LHS->getType()) ==
         getEffectiveSCEVType(RHS->getType()) &&
         "SCEVUDivExpr operand types don't match!");

  if (const SCEVConstant *RHSC = dyn_cast<SCEVConstant>(RHS)) {
    if (RHSC->getValue()->equalsInt(1))
      return LHS;                               // X udiv 1 --> x
    // If the denominator is zero, the result of the udiv is undefined. Don't
    // try to analyze it, because the resolution chosen here may differ from
    // the resolution chosen in other parts of the compiler.
    if (!RHSC->getValue()->isZero()) {
      // Determine if the division can be folded into the operands of
      // its operands.
      // TODO: Generalize this to non-constants by using known-bits information.
      Type *Ty = LHS->getType();
      unsigned LZ = RHSC->getValue()->getValue().countLeadingZeros();
      unsigned MaxShiftAmt = getTypeSizeInBits(Ty) - LZ - 1;
      // For non-power-of-two values, effectively round the value up to the
      // nearest power of two.
      if (!RHSC->getValue()->getValue().isPowerOf2())
        ++MaxShiftAmt;
      IntegerType *ExtTy =
        IntegerType::get(getContext(), getTypeSizeInBits(Ty) + MaxShiftAmt);
      if (const SCEVAddRecExpr *AR = dyn_cast<SCEVAddRecExpr>(LHS))
        if (const SCEVConstant *Step =
            dyn_cast<SCEVConstant>(AR->getStepRecurrence(*this))) {
          // {X,+,N}/C --> {X/C,+,N/C} if safe and N/C can be folded.
          const APInt &StepInt = Step->getValue()->getValue();
          const APInt &DivInt = RHSC->getValue()->getValue();
          if (!StepInt.urem(DivInt) &&
              getZeroExtendExpr(AR, ExtTy) ==
              getAddRecExpr(getZeroExtendExpr(AR->getStart(), ExtTy),
                            getZeroExtendExpr(Step, ExtTy),
                            AR->getLoop(), SCEV::FlagAnyWrap)) {
            SmallVector<const SCEV *, 4> Operands;
            for (unsigned i = 0, e = AR->getNumOperands(); i != e; ++i)
              Operands.push_back(getUDivExpr(AR->getOperand(i), RHS));
            return getAddRecExpr(Operands, AR->getLoop(),
                                 SCEV::FlagNW);
          }
          /// Get a canonical UDivExpr for a recurrence.
          /// {X,+,N}/C => {Y,+,N}/C where Y=X-(X%N). Safe when C%N=0.
          // We can currently only fold X%N if X is constant.
          const SCEVConstant *StartC = dyn_cast<SCEVConstant>(AR->getStart());
          if (StartC && !DivInt.urem(StepInt) &&
              getZeroExtendExpr(AR, ExtTy) ==
              getAddRecExpr(getZeroExtendExpr(AR->getStart(), ExtTy),
                            getZeroExtendExpr(Step, ExtTy),
                            AR->getLoop(), SCEV::FlagAnyWrap)) {
            const APInt &StartInt = StartC->getValue()->getValue();
            const APInt &StartRem = StartInt.urem(StepInt);
            if (StartRem != 0)
              LHS = getAddRecExpr(getConstant(StartInt - StartRem), Step,
                                  AR->getLoop(), SCEV::FlagNW);
          }
        }
      // (A*B)/C --> A*(B/C) if safe and B/C can be folded.
      if (const SCEVMulExpr *M = dyn_cast<SCEVMulExpr>(LHS)) {
        SmallVector<const SCEV *, 4> Operands;
        for (unsigned i = 0, e = M->getNumOperands(); i != e; ++i)
          Operands.push_back(getZeroExtendExpr(M->getOperand(i), ExtTy));
        if (getZeroExtendExpr(M, ExtTy) == getMulExpr(Operands))
          // Find an operand that's safely divisible.
          for (unsigned i = 0, e = M->getNumOperands(); i != e; ++i) {
            const SCEV *Op = M->getOperand(i);
            const SCEV *Div = getUDivExpr(Op, RHSC);
            if (!isa<SCEVUDivExpr>(Div) && getMulExpr(Div, RHSC) == Op) {
              Operands = SmallVector<const SCEV *, 4>(M->op_begin(),
                                                      M->op_end());
              Operands[i] = Div;
              return getMulExpr(Operands);
            }
          }
      }
      // (A+B)/C --> (A/C + B/C) if safe and A/C and B/C can be folded.
      if (const SCEVAddExpr *A = dyn_cast<SCEVAddExpr>(LHS)) {
        SmallVector<const SCEV *, 4> Operands;
        for (unsigned i = 0, e = A->getNumOperands(); i != e; ++i)
          Operands.push_back(getZeroExtendExpr(A->getOperand(i), ExtTy));
        if (getZeroExtendExpr(A, ExtTy) == getAddExpr(Operands)) {
          Operands.clear();
          for (unsigned i = 0, e = A->getNumOperands(); i != e; ++i) {
            const SCEV *Op = getUDivExpr(A->getOperand(i), RHS);
            if (isa<SCEVUDivExpr>(Op) ||
                getMulExpr(Op, RHS) != A->getOperand(i))
              break;
            Operands.push_back(Op);
          }
          if (Operands.size() == A->getNumOperands())
            return getAddExpr(Operands);
        }
      }

      // Fold if both operands are constant.
      if (const SCEVConstant *LHSC = dyn_cast<SCEVConstant>(LHS)) {
        Constant *LHSCV = LHSC->getValue();
        Constant *RHSCV = RHSC->getValue();
        return getConstant(cast<ConstantInt>(ConstantExpr::getUDiv(LHSCV,
                                                                   RHSCV)));
      }
    }
  }

  FoldingSetNodeID ID;
  ID.AddInteger(scUDivExpr);
  ID.AddPointer(LHS);
  ID.AddPointer(RHS);
  void *IP = nullptr;
  if (const SCEV *S = UniqueSCEVs.FindNodeOrInsertPos(ID, IP)) return S;
  SCEV *S = new (SCEVAllocator) SCEVUDivExpr(ID.Intern(SCEVAllocator),
                                             LHS, RHS);
  UniqueSCEVs.InsertNode(S, IP);
  return S;
}

static const APInt gcd(const SCEVConstant *C1, const SCEVConstant *C2) {
  APInt A = C1->getValue()->getValue().abs();
  APInt B = C2->getValue()->getValue().abs();
  uint32_t ABW = A.getBitWidth();
  uint32_t BBW = B.getBitWidth();

  if (ABW > BBW)
    B = B.zext(ABW);
  else if (ABW < BBW)
    A = A.zext(BBW);

  return APIntOps::GreatestCommonDivisor(A, B);
}

/// getUDivExactExpr - Get a canonical unsigned division expression, or
/// something simpler if possible. There is no representation for an exact udiv
/// in SCEV IR, but we can attempt to remove factors from the LHS and RHS.
/// We can't do this when it's not exact because the udiv may be clearing bits.
const SCEV *ScalarEvolution::getUDivExactExpr(const SCEV *LHS,
                                              const SCEV *RHS) {
  // TODO: we could try to find factors in all sorts of things, but for now we
  // just deal with u/exact (multiply, constant). See SCEVDivision towards the
  // end of this file for inspiration.

  const SCEVMulExpr *Mul = dyn_cast<SCEVMulExpr>(LHS);
  if (!Mul)
    return getUDivExpr(LHS, RHS);

  if (const SCEVConstant *RHSCst = dyn_cast<SCEVConstant>(RHS)) {
    // If the mulexpr multiplies by a constant, then that constant must be the
    // first element of the mulexpr.
    if (const SCEVConstant *LHSCst =
            dyn_cast<SCEVConstant>(Mul->getOperand(0))) {
      if (LHSCst == RHSCst) {
        SmallVector<const SCEV *, 2> Operands;
        Operands.append(Mul->op_begin() + 1, Mul->op_end());
        return getMulExpr(Operands);
      }

      // We can't just assume that LHSCst divides RHSCst cleanly, it could be
      // that there's a factor provided by one of the other terms. We need to
      // check.
      APInt Factor = gcd(LHSCst, RHSCst);
      if (!Factor.isIntN(1)) {
        LHSCst = cast<SCEVConstant>(
            getConstant(LHSCst->getValue()->getValue().udiv(Factor)));
        RHSCst = cast<SCEVConstant>(
            getConstant(RHSCst->getValue()->getValue().udiv(Factor)));
        SmallVector<const SCEV *, 2> Operands;
        Operands.push_back(LHSCst);
        Operands.append(Mul->op_begin() + 1, Mul->op_end());
        LHS = getMulExpr(Operands);
        RHS = RHSCst;
        Mul = dyn_cast<SCEVMulExpr>(LHS);
        if (!Mul)
          return getUDivExactExpr(LHS, RHS);
      }
    }
  }

  for (int i = 0, e = Mul->getNumOperands(); i != e; ++i) {
    if (Mul->getOperand(i) == RHS) {
      SmallVector<const SCEV *, 2> Operands;
      Operands.append(Mul->op_begin(), Mul->op_begin() + i);
      Operands.append(Mul->op_begin() + i + 1, Mul->op_end());
      return getMulExpr(Operands);
    }
  }

  return getUDivExpr(LHS, RHS);
}

/// getAddRecExpr - Get an add recurrence expression for the specified loop.
/// Simplify the expression as much as possible.
const SCEV *ScalarEvolution::getAddRecExpr(const SCEV *Start, const SCEV *Step,
                                           const Loop *L,
                                           SCEV::NoWrapFlags Flags) {
  SmallVector<const SCEV *, 4> Operands;
  Operands.push_back(Start);
  if (const SCEVAddRecExpr *StepChrec = dyn_cast<SCEVAddRecExpr>(Step))
    if (StepChrec->getLoop() == L) {
      Operands.append(StepChrec->op_begin(), StepChrec->op_end());
      return getAddRecExpr(Operands, L, maskFlags(Flags, SCEV::FlagNW));
    }

  Operands.push_back(Step);
  return getAddRecExpr(Operands, L, Flags);
}

/// getAddRecExpr - Get an add recurrence expression for the specified loop.
/// Simplify the expression as much as possible.
const SCEV *
ScalarEvolution::getAddRecExpr(SmallVectorImpl<const SCEV *> &Operands,
                               const Loop *L, SCEV::NoWrapFlags Flags) {
  if (Operands.size() == 1) return Operands[0];
#ifndef NDEBUG
  Type *ETy = getEffectiveSCEVType(Operands[0]->getType());
  for (unsigned i = 1, e = Operands.size(); i != e; ++i)
    assert(getEffectiveSCEVType(Operands[i]->getType()) == ETy &&
           "SCEVAddRecExpr operand types don't match!");
  for (unsigned i = 0, e = Operands.size(); i != e; ++i)
    assert(isLoopInvariant(Operands[i], L) &&
           "SCEVAddRecExpr operand is not loop-invariant!");
#endif

  if (Operands.back()->isZero()) {
    Operands.pop_back();
    return getAddRecExpr(Operands, L, SCEV::FlagAnyWrap); // {X,+,0}  -->  X
  }

  // It's tempting to want to call getMaxBackedgeTakenCount count here and
  // use that information to infer NUW and NSW flags. However, computing a
  // BE count requires calling getAddRecExpr, so we may not yet have a
  // meaningful BE count at this point (and if we don't, we'd be stuck
  // with a SCEVCouldNotCompute as the cached BE count).

  Flags = StrengthenNoWrapFlags(this, scAddRecExpr, Operands, Flags);

  // Canonicalize nested AddRecs in by nesting them in order of loop depth.
  if (const SCEVAddRecExpr *NestedAR = dyn_cast<SCEVAddRecExpr>(Operands[0])) {
    const Loop *NestedLoop = NestedAR->getLoop();
    if (L->contains(NestedLoop) ?
        (L->getLoopDepth() < NestedLoop->getLoopDepth()) :
        (!NestedLoop->contains(L) &&
         DT->dominates(L->getHeader(), NestedLoop->getHeader()))) {
      SmallVector<const SCEV *, 4> NestedOperands(NestedAR->op_begin(),
                                                  NestedAR->op_end());
      Operands[0] = NestedAR->getStart();
      // AddRecs require their operands be loop-invariant with respect to their
      // loops. Don't perform this transformation if it would break this
      // requirement.
      bool AllInvariant = true;
      for (unsigned i = 0, e = Operands.size(); i != e; ++i)
        if (!isLoopInvariant(Operands[i], L)) {
          AllInvariant = false;
          break;
        }
      if (AllInvariant) {
        // Create a recurrence for the outer loop with the same step size.
        //
        // The outer recurrence keeps its NW flag but only keeps NUW/NSW if the
        // inner recurrence has the same property.
        SCEV::NoWrapFlags OuterFlags =
          maskFlags(Flags, SCEV::FlagNW | NestedAR->getNoWrapFlags());

        NestedOperands[0] = getAddRecExpr(Operands, L, OuterFlags);
        AllInvariant = true;
        for (unsigned i = 0, e = NestedOperands.size(); i != e; ++i)
          if (!isLoopInvariant(NestedOperands[i], NestedLoop)) {
            AllInvariant = false;
            break;
          }
        if (AllInvariant) {
          // Ok, both add recurrences are valid after the transformation.
          //
          // The inner recurrence keeps its NW flag but only keeps NUW/NSW if
          // the outer recurrence has the same property.
          SCEV::NoWrapFlags InnerFlags =
            maskFlags(NestedAR->getNoWrapFlags(), SCEV::FlagNW | Flags);
          return getAddRecExpr(NestedOperands, NestedLoop, InnerFlags);
        }
      }
      // Reset Operands to its original state.
      Operands[0] = NestedAR;
    }
  }

  // Okay, it looks like we really DO need an addrec expr.  Check to see if we
  // already have one, otherwise create a new one.
  FoldingSetNodeID ID;
  ID.AddInteger(scAddRecExpr);
  for (unsigned i = 0, e = Operands.size(); i != e; ++i)
    ID.AddPointer(Operands[i]);
  ID.AddPointer(L);
  void *IP = nullptr;
  SCEVAddRecExpr *S =
    static_cast<SCEVAddRecExpr *>(UniqueSCEVs.FindNodeOrInsertPos(ID, IP));
  if (!S) {
    const SCEV **O = SCEVAllocator.Allocate<const SCEV *>(Operands.size());
    std::uninitialized_copy(Operands.begin(), Operands.end(), O);
    S = new (SCEVAllocator) SCEVAddRecExpr(ID.Intern(SCEVAllocator),
                                           O, Operands.size(), L);
    UniqueSCEVs.InsertNode(S, IP);
  }
  S->setNoWrapFlags(Flags);
  return S;
}

const SCEV *ScalarEvolution::getSMaxExpr(const SCEV *LHS,
                                         const SCEV *RHS) {
  SmallVector<const SCEV *, 2> Ops;
  Ops.push_back(LHS);
  Ops.push_back(RHS);
  return getSMaxExpr(Ops);
}

const SCEV *
ScalarEvolution::getSMaxExpr(SmallVectorImpl<const SCEV *> &Ops) {
  assert(!Ops.empty() && "Cannot get empty smax!");
  if (Ops.size() == 1) return Ops[0];
#ifndef NDEBUG
  Type *ETy = getEffectiveSCEVType(Ops[0]->getType());
  for (unsigned i = 1, e = Ops.size(); i != e; ++i)
    assert(getEffectiveSCEVType(Ops[i]->getType()) == ETy &&
           "SCEVSMaxExpr operand types don't match!");
#endif

  // Sort by complexity, this groups all similar expression types together.
  GroupByComplexity(Ops, LI);

  // If there are any constants, fold them together.
  unsigned Idx = 0;
  if (const SCEVConstant *LHSC = dyn_cast<SCEVConstant>(Ops[0])) {
    ++Idx;
    assert(Idx < Ops.size());
    while (const SCEVConstant *RHSC = dyn_cast<SCEVConstant>(Ops[Idx])) {
      // We found two constants, fold them together!
      ConstantInt *Fold = ConstantInt::get(getContext(),
                              APIntOps::smax(LHSC->getValue()->getValue(),
                                             RHSC->getValue()->getValue()));
      Ops[0] = getConstant(Fold);
      Ops.erase(Ops.begin()+1);  // Erase the folded element
      if (Ops.size() == 1) return Ops[0];
      LHSC = cast<SCEVConstant>(Ops[0]);
    }

    // If we are left with a constant minimum-int, strip it off.
    if (cast<SCEVConstant>(Ops[0])->getValue()->isMinValue(true)) {
      Ops.erase(Ops.begin());
      --Idx;
    } else if (cast<SCEVConstant>(Ops[0])->getValue()->isMaxValue(true)) {
      // If we have an smax with a constant maximum-int, it will always be
      // maximum-int.
      return Ops[0];
    }

    if (Ops.size() == 1) return Ops[0];
  }

  // Find the first SMax
  while (Idx < Ops.size() && Ops[Idx]->getSCEVType() < scSMaxExpr)
    ++Idx;

  // Check to see if one of the operands is an SMax. If so, expand its operands
  // onto our operand list, and recurse to simplify.
  if (Idx < Ops.size()) {
    bool DeletedSMax = false;
    while (const SCEVSMaxExpr *SMax = dyn_cast<SCEVSMaxExpr>(Ops[Idx])) {
      Ops.erase(Ops.begin()+Idx);
      Ops.append(SMax->op_begin(), SMax->op_end());
      DeletedSMax = true;
    }

    if (DeletedSMax)
      return getSMaxExpr(Ops);
  }

  // Okay, check to see if the same value occurs in the operand list twice.  If
  // so, delete one.  Since we sorted the list, these values are required to
  // be adjacent.
  for (unsigned i = 0, e = Ops.size()-1; i != e; ++i)
    //  X smax Y smax Y  -->  X smax Y
    //  X smax Y         -->  X, if X is always greater than Y
    if (Ops[i] == Ops[i+1] ||
        isKnownPredicate(ICmpInst::ICMP_SGE, Ops[i], Ops[i+1])) {
      Ops.erase(Ops.begin()+i+1, Ops.begin()+i+2);
      --i; --e;
    } else if (isKnownPredicate(ICmpInst::ICMP_SLE, Ops[i], Ops[i+1])) {
      Ops.erase(Ops.begin()+i, Ops.begin()+i+1);
      --i; --e;
    }

  if (Ops.size() == 1) return Ops[0];

  assert(!Ops.empty() && "Reduced smax down to nothing!");

  // Okay, it looks like we really DO need an smax expr.  Check to see if we
  // already have one, otherwise create a new one.
  FoldingSetNodeID ID;
  ID.AddInteger(scSMaxExpr);
  for (unsigned i = 0, e = Ops.size(); i != e; ++i)
    ID.AddPointer(Ops[i]);
  void *IP = nullptr;
  if (const SCEV *S = UniqueSCEVs.FindNodeOrInsertPos(ID, IP)) return S;
  const SCEV **O = SCEVAllocator.Allocate<const SCEV *>(Ops.size());
  std::uninitialized_copy(Ops.begin(), Ops.end(), O);
  SCEV *S = new (SCEVAllocator) SCEVSMaxExpr(ID.Intern(SCEVAllocator),
                                             O, Ops.size());
  UniqueSCEVs.InsertNode(S, IP);
  return S;
}

const SCEV *ScalarEvolution::getUMaxExpr(const SCEV *LHS,
                                         const SCEV *RHS) {
  SmallVector<const SCEV *, 2> Ops;
  Ops.push_back(LHS);
  Ops.push_back(RHS);
  return getUMaxExpr(Ops);
}

const SCEV *
ScalarEvolution::getUMaxExpr(SmallVectorImpl<const SCEV *> &Ops) {
  assert(!Ops.empty() && "Cannot get empty umax!");
  if (Ops.size() == 1) return Ops[0];
#ifndef NDEBUG
  Type *ETy = getEffectiveSCEVType(Ops[0]->getType());
  for (unsigned i = 1, e = Ops.size(); i != e; ++i)
    assert(getEffectiveSCEVType(Ops[i]->getType()) == ETy &&
           "SCEVUMaxExpr operand types don't match!");
#endif

  // Sort by complexity, this groups all similar expression types together.
  GroupByComplexity(Ops, LI);

  // If there are any constants, fold them together.
  unsigned Idx = 0;
  if (const SCEVConstant *LHSC = dyn_cast<SCEVConstant>(Ops[0])) {
    ++Idx;
    assert(Idx < Ops.size());
    while (const SCEVConstant *RHSC = dyn_cast<SCEVConstant>(Ops[Idx])) {
      // We found two constants, fold them together!
      ConstantInt *Fold = ConstantInt::get(getContext(),
                              APIntOps::umax(LHSC->getValue()->getValue(),
                                             RHSC->getValue()->getValue()));
      Ops[0] = getConstant(Fold);
      Ops.erase(Ops.begin()+1);  // Erase the folded element
      if (Ops.size() == 1) return Ops[0];
      LHSC = cast<SCEVConstant>(Ops[0]);
    }

    // If we are left with a constant minimum-int, strip it off.
    if (cast<SCEVConstant>(Ops[0])->getValue()->isMinValue(false)) {
      Ops.erase(Ops.begin());
      --Idx;
    } else if (cast<SCEVConstant>(Ops[0])->getValue()->isMaxValue(false)) {
      // If we have an umax with a constant maximum-int, it will always be
      // maximum-int.
      return Ops[0];
    }

    if (Ops.size() == 1) return Ops[0];
  }

  // Find the first UMax
  while (Idx < Ops.size() && Ops[Idx]->getSCEVType() < scUMaxExpr)
    ++Idx;

  // Check to see if one of the operands is a UMax. If so, expand its operands
  // onto our operand list, and recurse to simplify.
  if (Idx < Ops.size()) {
    bool DeletedUMax = false;
    while (const SCEVUMaxExpr *UMax = dyn_cast<SCEVUMaxExpr>(Ops[Idx])) {
      Ops.erase(Ops.begin()+Idx);
      Ops.append(UMax->op_begin(), UMax->op_end());
      DeletedUMax = true;
    }

    if (DeletedUMax)
      return getUMaxExpr(Ops);
  }

  // Okay, check to see if the same value occurs in the operand list twice.  If
  // so, delete one.  Since we sorted the list, these values are required to
  // be adjacent.
  for (unsigned i = 0, e = Ops.size()-1; i != e; ++i)
    //  X umax Y umax Y  -->  X umax Y
    //  X umax Y         -->  X, if X is always greater than Y
    if (Ops[i] == Ops[i+1] ||
        isKnownPredicate(ICmpInst::ICMP_UGE, Ops[i], Ops[i+1])) {
      Ops.erase(Ops.begin()+i+1, Ops.begin()+i+2);
      --i; --e;
    } else if (isKnownPredicate(ICmpInst::ICMP_ULE, Ops[i], Ops[i+1])) {
      Ops.erase(Ops.begin()+i, Ops.begin()+i+1);
      --i; --e;
    }

  if (Ops.size() == 1) return Ops[0];

  assert(!Ops.empty() && "Reduced umax down to nothing!");

  // Okay, it looks like we really DO need a umax expr.  Check to see if we
  // already have one, otherwise create a new one.
  FoldingSetNodeID ID;
  ID.AddInteger(scUMaxExpr);
  for (unsigned i = 0, e = Ops.size(); i != e; ++i)
    ID.AddPointer(Ops[i]);
  void *IP = nullptr;
  if (const SCEV *S = UniqueSCEVs.FindNodeOrInsertPos(ID, IP)) return S;
  const SCEV **O = SCEVAllocator.Allocate<const SCEV *>(Ops.size());
  std::uninitialized_copy(Ops.begin(), Ops.end(), O);
  SCEV *S = new (SCEVAllocator) SCEVUMaxExpr(ID.Intern(SCEVAllocator),
                                             O, Ops.size());
  UniqueSCEVs.InsertNode(S, IP);
  return S;
}

const SCEV *ScalarEvolution::getSMinExpr(const SCEV *LHS,
                                         const SCEV *RHS) {
  // ~smax(~x, ~y) == smin(x, y).
  return getNotSCEV(getSMaxExpr(getNotSCEV(LHS), getNotSCEV(RHS)));
}

const SCEV *ScalarEvolution::getUMinExpr(const SCEV *LHS,
                                         const SCEV *RHS) {
  // ~umax(~x, ~y) == umin(x, y)
  return getNotSCEV(getUMaxExpr(getNotSCEV(LHS), getNotSCEV(RHS)));
}

const SCEV *ScalarEvolution::getSizeOfExpr(Type *IntTy, Type *AllocTy) {
  // If we have DataLayout, we can bypass creating a target-independent
  // constant expression and then folding it back into a ConstantInt.
  // This is just a compile-time optimization.
  if (DL)
    return getConstant(IntTy, DL->getTypeAllocSize(AllocTy));

  Constant *C = ConstantExpr::getSizeOf(AllocTy);
  if (ConstantExpr *CE = dyn_cast<ConstantExpr>(C))
    if (Constant *Folded = ConstantFoldConstantExpression(CE, DL, TLI))
      C = Folded;
  Type *Ty = getEffectiveSCEVType(PointerType::getUnqual(AllocTy));
  assert(Ty == IntTy && "Effective SCEV type doesn't match");
  return getTruncateOrZeroExtend(getSCEV(C), Ty);
}

const SCEV *ScalarEvolution::getOffsetOfExpr(Type *IntTy,
                                             StructType *STy,
                                             unsigned FieldNo) {
  // If we have DataLayout, we can bypass creating a target-independent
  // constant expression and then folding it back into a ConstantInt.
  // This is just a compile-time optimization.
  if (DL) {
    return getConstant(IntTy,
                       DL->getStructLayout(STy)->getElementOffset(FieldNo));
  }

  Constant *C = ConstantExpr::getOffsetOf(STy, FieldNo);
  if (ConstantExpr *CE = dyn_cast<ConstantExpr>(C))
    if (Constant *Folded = ConstantFoldConstantExpression(CE, DL, TLI))
      C = Folded;

  Type *Ty = getEffectiveSCEVType(PointerType::getUnqual(STy));
  return getTruncateOrZeroExtend(getSCEV(C), Ty);
}

const SCEV *ScalarEvolution::getUnknown(Value *V) {
  // Don't attempt to do anything other than create a SCEVUnknown object
  // here.  createSCEV only calls getUnknown after checking for all other
  // interesting possibilities, and any other code that calls getUnknown
  // is doing so in order to hide a value from SCEV canonicalization.

  FoldingSetNodeID ID;
  ID.AddInteger(scUnknown);
  ID.AddPointer(V);
  void *IP = nullptr;
  if (SCEV *S = UniqueSCEVs.FindNodeOrInsertPos(ID, IP)) {
    assert(cast<SCEVUnknown>(S)->getValue() == V &&
           "Stale SCEVUnknown in uniquing map!");
    return S;
  }
  SCEV *S = new (SCEVAllocator) SCEVUnknown(ID.Intern(SCEVAllocator), V, this,
                                            FirstUnknown);
  FirstUnknown = cast<SCEVUnknown>(S);
  UniqueSCEVs.InsertNode(S, IP);
  return S;
}

//===----------------------------------------------------------------------===//
//            Basic SCEV Analysis and PHI Idiom Recognition Code
//

/// isSCEVable - Test if values of the given type are analyzable within
/// the SCEV framework. This primarily includes integer types, and it
/// can optionally include pointer types if the ScalarEvolution class
/// has access to target-specific information.
bool ScalarEvolution::isSCEVable(Type *Ty) const {
  // Integers and pointers are always SCEVable.
  return Ty->isIntegerTy() || Ty->isPointerTy();
}

/// getTypeSizeInBits - Return the size in bits of the specified type,
/// for which isSCEVable must return true.
uint64_t ScalarEvolution::getTypeSizeInBits(Type *Ty) const {
  assert(isSCEVable(Ty) && "Type is not SCEVable!");

  // If we have a DataLayout, use it!
  if (DL)
    return DL->getTypeSizeInBits(Ty);

  // Integer types have fixed sizes.
  if (Ty->isIntegerTy())
    return Ty->getPrimitiveSizeInBits();

  // The only other support type is pointer. Without DataLayout, conservatively
  // assume pointers are 64-bit.
  assert(Ty->isPointerTy() && "isSCEVable permitted a non-SCEVable type!");
  return 64;
}

/// getEffectiveSCEVType - Return a type with the same bitwidth as
/// the given type and which represents how SCEV will treat the given
/// type, for which isSCEVable must return true. For pointer types,
/// this is the pointer-sized integer type.
Type *ScalarEvolution::getEffectiveSCEVType(Type *Ty) const {
  assert(isSCEVable(Ty) && "Type is not SCEVable!");

  if (Ty->isIntegerTy()) {
    return Ty;
  }

  // The only other support type is pointer.
  assert(Ty->isPointerTy() && "Unexpected non-pointer non-integer type!");

  if (DL)
    return DL->getIntPtrType(Ty);

  // Without DataLayout, conservatively assume pointers are 64-bit.
  return Type::getInt64Ty(getContext());
}

const SCEV *ScalarEvolution::getCouldNotCompute() {
  return &CouldNotCompute;
}

namespace {
  // Helper class working with SCEVTraversal to figure out if a SCEV contains
  // a SCEVUnknown with null value-pointer. FindInvalidSCEVUnknown::FindOne
  // is set iff if find such SCEVUnknown.
  //
  struct FindInvalidSCEVUnknown {
    bool FindOne;
    FindInvalidSCEVUnknown() { FindOne = false; }
    bool follow(const SCEV *S) {
      switch (static_cast<SCEVTypes>(S->getSCEVType())) {
      case scConstant:
        return false;
      case scUnknown:
        if (!cast<SCEVUnknown>(S)->getValue())
          FindOne = true;
        return false;
      default:
        return true;
      }
    }
    bool isDone() const { return FindOne; }
  };
}

bool ScalarEvolution::checkValidity(const SCEV *S) const {
  FindInvalidSCEVUnknown F;
  SCEVTraversal<FindInvalidSCEVUnknown> ST(F);
  ST.visitAll(S);

  return !F.FindOne;
}

/// getSCEV - Return an existing SCEV if it exists, otherwise analyze the
/// expression and create a new one.
const SCEV *ScalarEvolution::getSCEV(Value *V) {
  assert(isSCEVable(V->getType()) && "Value is not SCEVable!");

  ValueExprMapType::iterator I = ValueExprMap.find_as(V);
  if (I != ValueExprMap.end()) {
    const SCEV *S = I->second;
    if (checkValidity(S))
      return S;
    else
      ValueExprMap.erase(I);
  }
  const SCEV *S = createSCEV(V);

  // The process of creating a SCEV for V may have caused other SCEVs
  // to have been created, so it's necessary to insert the new entry
  // from scratch, rather than trying to remember the insert position
  // above.
  ValueExprMap.insert(std::make_pair(SCEVCallbackVH(V, this), S));
  return S;
}

/// getNegativeSCEV - Return a SCEV corresponding to -V = -1*V
///
const SCEV *ScalarEvolution::getNegativeSCEV(const SCEV *V) {
  if (const SCEVConstant *VC = dyn_cast<SCEVConstant>(V))
    return getConstant(
               cast<ConstantInt>(ConstantExpr::getNeg(VC->getValue())));

  Type *Ty = V->getType();
  Ty = getEffectiveSCEVType(Ty);
  return getMulExpr(V,
                  getConstant(cast<ConstantInt>(Constant::getAllOnesValue(Ty))));
}

/// getNotSCEV - Return a SCEV corresponding to ~V = -1-V
const SCEV *ScalarEvolution::getNotSCEV(const SCEV *V) {
  if (const SCEVConstant *VC = dyn_cast<SCEVConstant>(V))
    return getConstant(
                cast<ConstantInt>(ConstantExpr::getNot(VC->getValue())));

  Type *Ty = V->getType();
  Ty = getEffectiveSCEVType(Ty);
  const SCEV *AllOnes =
                   getConstant(cast<ConstantInt>(Constant::getAllOnesValue(Ty)));
  return getMinusSCEV(AllOnes, V);
}

/// getMinusSCEV - Return LHS-RHS.  Minus is represented in SCEV as A+B*-1.
const SCEV *ScalarEvolution::getMinusSCEV(const SCEV *LHS, const SCEV *RHS,
                                          SCEV::NoWrapFlags Flags) {
  assert(!maskFlags(Flags, SCEV::FlagNUW) && "subtraction does not have NUW");

  // Fast path: X - X --> 0.
  if (LHS == RHS)
    return getConstant(LHS->getType(), 0);

  // X - Y --> X + -Y
  return getAddExpr(LHS, getNegativeSCEV(RHS), Flags);
}

/// getTruncateOrZeroExtend - Return a SCEV corresponding to a conversion of the
/// input value to the specified type.  If the type must be extended, it is zero
/// extended.
const SCEV *
ScalarEvolution::getTruncateOrZeroExtend(const SCEV *V, Type *Ty) {
  Type *SrcTy = V->getType();
  assert((SrcTy->isIntegerTy() || SrcTy->isPointerTy()) &&
         (Ty->isIntegerTy() || Ty->isPointerTy()) &&
         "Cannot truncate or zero extend with non-integer arguments!");
  if (getTypeSizeInBits(SrcTy) == getTypeSizeInBits(Ty))
    return V;  // No conversion
  if (getTypeSizeInBits(SrcTy) > getTypeSizeInBits(Ty))
    return getTruncateExpr(V, Ty);
  return getZeroExtendExpr(V, Ty);
}

/// getTruncateOrSignExtend - Return a SCEV corresponding to a conversion of the
/// input value to the specified type.  If the type must be extended, it is sign
/// extended.
const SCEV *
ScalarEvolution::getTruncateOrSignExtend(const SCEV *V,
                                         Type *Ty) {
  Type *SrcTy = V->getType();
  assert((SrcTy->isIntegerTy() || SrcTy->isPointerTy()) &&
         (Ty->isIntegerTy() || Ty->isPointerTy()) &&
         "Cannot truncate or zero extend with non-integer arguments!");
  if (getTypeSizeInBits(SrcTy) == getTypeSizeInBits(Ty))
    return V;  // No conversion
  if (getTypeSizeInBits(SrcTy) > getTypeSizeInBits(Ty))
    return getTruncateExpr(V, Ty);
  return getSignExtendExpr(V, Ty);
}

/// getNoopOrZeroExtend - Return a SCEV corresponding to a conversion of the
/// input value to the specified type.  If the type must be extended, it is zero
/// extended.  The conversion must not be narrowing.
const SCEV *
ScalarEvolution::getNoopOrZeroExtend(const SCEV *V, Type *Ty) {
  Type *SrcTy = V->getType();
  assert((SrcTy->isIntegerTy() || SrcTy->isPointerTy()) &&
         (Ty->isIntegerTy() || Ty->isPointerTy()) &&
         "Cannot noop or zero extend with non-integer arguments!");
  assert(getTypeSizeInBits(SrcTy) <= getTypeSizeInBits(Ty) &&
         "getNoopOrZeroExtend cannot truncate!");
  if (getTypeSizeInBits(SrcTy) == getTypeSizeInBits(Ty))
    return V;  // No conversion
  return getZeroExtendExpr(V, Ty);
}

/// getNoopOrSignExtend - Return a SCEV corresponding to a conversion of the
/// input value to the specified type.  If the type must be extended, it is sign
/// extended.  The conversion must not be narrowing.
const SCEV *
ScalarEvolution::getNoopOrSignExtend(const SCEV *V, Type *Ty) {
  Type *SrcTy = V->getType();
  assert((SrcTy->isIntegerTy() || SrcTy->isPointerTy()) &&
         (Ty->isIntegerTy() || Ty->isPointerTy()) &&
         "Cannot noop or sign extend with non-integer arguments!");
  assert(getTypeSizeInBits(SrcTy) <= getTypeSizeInBits(Ty) &&
         "getNoopOrSignExtend cannot truncate!");
  if (getTypeSizeInBits(SrcTy) == getTypeSizeInBits(Ty))
    return V;  // No conversion
  return getSignExtendExpr(V, Ty);
}

/// getNoopOrAnyExtend - Return a SCEV corresponding to a conversion of
/// the input value to the specified type. If the type must be extended,
/// it is extended with unspecified bits. The conversion must not be
/// narrowing.
const SCEV *
ScalarEvolution::getNoopOrAnyExtend(const SCEV *V, Type *Ty) {
  Type *SrcTy = V->getType();
  assert((SrcTy->isIntegerTy() || SrcTy->isPointerTy()) &&
         (Ty->isIntegerTy() || Ty->isPointerTy()) &&
         "Cannot noop or any extend with non-integer arguments!");
  assert(getTypeSizeInBits(SrcTy) <= getTypeSizeInBits(Ty) &&
         "getNoopOrAnyExtend cannot truncate!");
  if (getTypeSizeInBits(SrcTy) == getTypeSizeInBits(Ty))
    return V;  // No conversion
  return getAnyExtendExpr(V, Ty);
}

/// getTruncateOrNoop - Return a SCEV corresponding to a conversion of the
/// input value to the specified type.  The conversion must not be widening.
const SCEV *
ScalarEvolution::getTruncateOrNoop(const SCEV *V, Type *Ty) {
  Type *SrcTy = V->getType();
  assert((SrcTy->isIntegerTy() || SrcTy->isPointerTy()) &&
         (Ty->isIntegerTy() || Ty->isPointerTy()) &&
         "Cannot truncate or noop with non-integer arguments!");
  assert(getTypeSizeInBits(SrcTy) >= getTypeSizeInBits(Ty) &&
         "getTruncateOrNoop cannot extend!");
  if (getTypeSizeInBits(SrcTy) == getTypeSizeInBits(Ty))
    return V;  // No conversion
  return getTruncateExpr(V, Ty);
}

/// getUMaxFromMismatchedTypes - Promote the operands to the wider of
/// the types using zero-extension, and then perform a umax operation
/// with them.
const SCEV *ScalarEvolution::getUMaxFromMismatchedTypes(const SCEV *LHS,
                                                        const SCEV *RHS) {
  const SCEV *PromotedLHS = LHS;
  const SCEV *PromotedRHS = RHS;

  if (getTypeSizeInBits(LHS->getType()) > getTypeSizeInBits(RHS->getType()))
    PromotedRHS = getZeroExtendExpr(RHS, LHS->getType());
  else
    PromotedLHS = getNoopOrZeroExtend(LHS, RHS->getType());

  return getUMaxExpr(PromotedLHS, PromotedRHS);
}

/// getUMinFromMismatchedTypes - Promote the operands to the wider of
/// the types using zero-extension, and then perform a umin operation
/// with them.
const SCEV *ScalarEvolution::getUMinFromMismatchedTypes(const SCEV *LHS,
                                                        const SCEV *RHS) {
  const SCEV *PromotedLHS = LHS;
  const SCEV *PromotedRHS = RHS;

  if (getTypeSizeInBits(LHS->getType()) > getTypeSizeInBits(RHS->getType()))
    PromotedRHS = getZeroExtendExpr(RHS, LHS->getType());
  else
    PromotedLHS = getNoopOrZeroExtend(LHS, RHS->getType());

  return getUMinExpr(PromotedLHS, PromotedRHS);
}

/// getPointerBase - Transitively follow the chain of pointer-type operands
/// until reaching a SCEV that does not have a single pointer operand. This
/// returns a SCEVUnknown pointer for well-formed pointer-type expressions,
/// but corner cases do exist.
const SCEV *ScalarEvolution::getPointerBase(const SCEV *V) {
  // A pointer operand may evaluate to a nonpointer expression, such as null.
  if (!V->getType()->isPointerTy())
    return V;

  if (const SCEVCastExpr *Cast = dyn_cast<SCEVCastExpr>(V)) {
    return getPointerBase(Cast->getOperand());
  }
  else if (const SCEVNAryExpr *NAry = dyn_cast<SCEVNAryExpr>(V)) {
    const SCEV *PtrOp = nullptr;
    for (SCEVNAryExpr::op_iterator I = NAry->op_begin(), E = NAry->op_end();
         I != E; ++I) {
      if ((*I)->getType()->isPointerTy()) {
        // Cannot find the base of an expression with multiple pointer operands.
        if (PtrOp)
          return V;
        PtrOp = *I;
      }
    }
    if (!PtrOp)
      return V;
    return getPointerBase(PtrOp);
  }
  return V;
}

/// PushDefUseChildren - Push users of the given Instruction
/// onto the given Worklist.
static void
PushDefUseChildren(Instruction *I,
                   SmallVectorImpl<Instruction *> &Worklist) {
  // Push the def-use children onto the Worklist stack.
  for (User *U : I->users())
    Worklist.push_back(cast<Instruction>(U));
}

/// ForgetSymbolicValue - This looks up computed SCEV values for all
/// instructions that depend on the given instruction and removes them from
/// the ValueExprMapType map if they reference SymName. This is used during PHI
/// resolution.
void
ScalarEvolution::ForgetSymbolicName(Instruction *PN, const SCEV *SymName) {
  SmallVector<Instruction *, 16> Worklist;
  PushDefUseChildren(PN, Worklist);

  SmallPtrSet<Instruction *, 8> Visited;
  Visited.insert(PN);
  while (!Worklist.empty()) {
    Instruction *I = Worklist.pop_back_val();
    if (!Visited.insert(I)) continue;

    ValueExprMapType::iterator It =
      ValueExprMap.find_as(static_cast<Value *>(I));
    if (It != ValueExprMap.end()) {
      const SCEV *Old = It->second;

      // Short-circuit the def-use traversal if the symbolic name
      // ceases to appear in expressions.
      if (Old != SymName && !hasOperand(Old, SymName))
        continue;

      // SCEVUnknown for a PHI either means that it has an unrecognized
      // structure, it's a PHI that's in the progress of being computed
      // by createNodeForPHI, or it's a single-value PHI. In the first case,
      // additional loop trip count information isn't going to change anything.
      // In the second case, createNodeForPHI will perform the necessary
      // updates on its own when it gets to that point. In the third, we do
      // want to forget the SCEVUnknown.
      if (!isa<PHINode>(I) ||
          !isa<SCEVUnknown>(Old) ||
          (I != PN && Old == SymName)) {
        forgetMemoizedResults(Old);
        ValueExprMap.erase(It);
      }
    }

    PushDefUseChildren(I, Worklist);
  }
}

/// createNodeForPHI - PHI nodes have two cases.  Either the PHI node exists in
/// a loop header, making it a potential recurrence, or it doesn't.
///
const SCEV *ScalarEvolution::createNodeForPHI(PHINode *PN) {
  if (const Loop *L = LI->getLoopFor(PN->getParent()))
    if (L->getHeader() == PN->getParent()) {
      // The loop may have multiple entrances or multiple exits; we can analyze
      // this phi as an addrec if it has a unique entry value and a unique
      // backedge value.
      Value *BEValueV = nullptr, *StartValueV = nullptr;
      for (unsigned i = 0, e = PN->getNumIncomingValues(); i != e; ++i) {
        Value *V = PN->getIncomingValue(i);
        if (L->contains(PN->getIncomingBlock(i))) {
          if (!BEValueV) {
            BEValueV = V;
          } else if (BEValueV != V) {
            BEValueV = nullptr;
            break;
          }
        } else if (!StartValueV) {
          StartValueV = V;
        } else if (StartValueV != V) {
          StartValueV = nullptr;
          break;
        }
      }
      if (BEValueV && StartValueV) {
        // While we are analyzing this PHI node, handle its value symbolically.
        const SCEV *SymbolicName = getUnknown(PN);
        assert(ValueExprMap.find_as(PN) == ValueExprMap.end() &&
               "PHI node already processed?");
        ValueExprMap.insert(std::make_pair(SCEVCallbackVH(PN, this), SymbolicName));

        // Using this symbolic name for the PHI, analyze the value coming around
        // the back-edge.
        const SCEV *BEValue = getSCEV(BEValueV);

        // NOTE: If BEValue is loop invariant, we know that the PHI node just
        // has a special value for the first iteration of the loop.

        // If the value coming around the backedge is an add with the symbolic
        // value we just inserted, then we found a simple induction variable!
        if (const SCEVAddExpr *Add = dyn_cast<SCEVAddExpr>(BEValue)) {
          // If there is a single occurrence of the symbolic value, replace it
          // with a recurrence.
          unsigned FoundIndex = Add->getNumOperands();
          for (unsigned i = 0, e = Add->getNumOperands(); i != e; ++i)
            if (Add->getOperand(i) == SymbolicName)
              if (FoundIndex == e) {
                FoundIndex = i;
                break;
              }

          if (FoundIndex != Add->getNumOperands()) {
            // Create an add with everything but the specified operand.
            SmallVector<const SCEV *, 8> Ops;
            for (unsigned i = 0, e = Add->getNumOperands(); i != e; ++i)
              if (i != FoundIndex)
                Ops.push_back(Add->getOperand(i));
            const SCEV *Accum = getAddExpr(Ops);

            // This is not a valid addrec if the step amount is varying each
            // loop iteration, but is not itself an addrec in this loop.
            if (isLoopInvariant(Accum, L) ||
                (isa<SCEVAddRecExpr>(Accum) &&
                 cast<SCEVAddRecExpr>(Accum)->getLoop() == L)) {
              SCEV::NoWrapFlags Flags = SCEV::FlagAnyWrap;

              // If the increment doesn't overflow, then neither the addrec nor
              // the post-increment will overflow.
              if (const AddOperator *OBO = dyn_cast<AddOperator>(BEValueV)) {
                if (OBO->hasNoUnsignedWrap())
                  Flags = setFlags(Flags, SCEV::FlagNUW);
                if (OBO->hasNoSignedWrap())
                  Flags = setFlags(Flags, SCEV::FlagNSW);
              } else if (GEPOperator *GEP = dyn_cast<GEPOperator>(BEValueV)) {
                // If the increment is an inbounds GEP, then we know the address
                // space cannot be wrapped around. We cannot make any guarantee
                // about signed or unsigned overflow because pointers are
                // unsigned but we may have a negative index from the base
                // pointer. We can guarantee that no unsigned wrap occurs if the
                // indices form a positive value.
                if (GEP->isInBounds()) {
                  Flags = setFlags(Flags, SCEV::FlagNW);

                  const SCEV *Ptr = getSCEV(GEP->getPointerOperand());
                  if (isKnownPositive(getMinusSCEV(getSCEV(GEP), Ptr)))
                    Flags = setFlags(Flags, SCEV::FlagNUW);
                }
              } else if (const SubOperator *OBO =
                           dyn_cast<SubOperator>(BEValueV)) {
                if (OBO->hasNoUnsignedWrap())
                  Flags = setFlags(Flags, SCEV::FlagNUW);
                if (OBO->hasNoSignedWrap())
                  Flags = setFlags(Flags, SCEV::FlagNSW);
              }

              const SCEV *StartVal = getSCEV(StartValueV);
              const SCEV *PHISCEV = getAddRecExpr(StartVal, Accum, L, Flags);

              // Since the no-wrap flags are on the increment, they apply to the
              // post-incremented value as well.
              if (isLoopInvariant(Accum, L))
                (void)getAddRecExpr(getAddExpr(StartVal, Accum),
                                    Accum, L, Flags);

              // Okay, for the entire analysis of this edge we assumed the PHI
              // to be symbolic.  We now need to go back and purge all of the
              // entries for the scalars that use the symbolic expression.
              ForgetSymbolicName(PN, SymbolicName);
              ValueExprMap[SCEVCallbackVH(PN, this)] = PHISCEV;
              return PHISCEV;
            }
          }
        } else if (const SCEVAddRecExpr *AddRec =
                     dyn_cast<SCEVAddRecExpr>(BEValue)) {
          // Otherwise, this could be a loop like this:
          //     i = 0;  for (j = 1; ..; ++j) { ....  i = j; }
          // In this case, j = {1,+,1}  and BEValue is j.
          // Because the other in-value of i (0) fits the evolution of BEValue
          // i really is an addrec evolution.
          if (AddRec->getLoop() == L && AddRec->isAffine()) {
            const SCEV *StartVal = getSCEV(StartValueV);

            // If StartVal = j.start - j.stride, we can use StartVal as the
            // initial step of the addrec evolution.
            if (StartVal == getMinusSCEV(AddRec->getOperand(0),
                                         AddRec->getOperand(1))) {
              // FIXME: For constant StartVal, we should be able to infer
              // no-wrap flags.
              const SCEV *PHISCEV =
                getAddRecExpr(StartVal, AddRec->getOperand(1), L,
                              SCEV::FlagAnyWrap);

              // Okay, for the entire analysis of this edge we assumed the PHI
              // to be symbolic.  We now need to go back and purge all of the
              // entries for the scalars that use the symbolic expression.
              ForgetSymbolicName(PN, SymbolicName);
              ValueExprMap[SCEVCallbackVH(PN, this)] = PHISCEV;
              return PHISCEV;
            }
          }
        }
      }
    }

  // If the PHI has a single incoming value, follow that value, unless the
  // PHI's incoming blocks are in a different loop, in which case doing so
  // risks breaking LCSSA form. Instcombine would normally zap these, but
  // it doesn't have DominatorTree information, so it may miss cases.
  if (Value *V = SimplifyInstruction(PN, DL, TLI, DT, AC))
    if (LI->replacementPreservesLCSSAForm(PN, V))
      return getSCEV(V);

  // If it's not a loop phi, we can't handle it yet.
  return getUnknown(PN);
}

/// createNodeForGEP - Expand GEP instructions into add and multiply
/// operations. This allows them to be analyzed by regular SCEV code.
///
const SCEV *ScalarEvolution::createNodeForGEP(GEPOperator *GEP) {
  Type *IntPtrTy = getEffectiveSCEVType(GEP->getType());
  Value *Base = GEP->getOperand(0);
  // Don't attempt to analyze GEPs over unsized objects.
  if (!Base->getType()->getPointerElementType()->isSized())
    return getUnknown(GEP);

  // Don't blindly transfer the inbounds flag from the GEP instruction to the
  // Add expression, because the Instruction may be guarded by control flow
  // and the no-overflow bits may not be valid for the expression in any
  // context.
  SCEV::NoWrapFlags Wrap = GEP->isInBounds() ? SCEV::FlagNSW : SCEV::FlagAnyWrap;

  const SCEV *TotalOffset = getConstant(IntPtrTy, 0);
  gep_type_iterator GTI = gep_type_begin(GEP);
  for (GetElementPtrInst::op_iterator I = std::next(GEP->op_begin()),
                                      E = GEP->op_end();
       I != E; ++I) {
    Value *Index = *I;
    // Compute the (potentially symbolic) offset in bytes for this index.
    if (StructType *STy = dyn_cast<StructType>(*GTI++)) {
      // For a struct, add the member offset.
      unsigned FieldNo = cast<ConstantInt>(Index)->getZExtValue();
      const SCEV *FieldOffset = getOffsetOfExpr(IntPtrTy, STy, FieldNo);

      // Add the field offset to the running total offset.
      TotalOffset = getAddExpr(TotalOffset, FieldOffset);
    } else {
      // For an array, add the element offset, explicitly scaled.
      const SCEV *ElementSize = getSizeOfExpr(IntPtrTy, *GTI);
      const SCEV *IndexS = getSCEV(Index);
      // Getelementptr indices are signed.
      IndexS = getTruncateOrSignExtend(IndexS, IntPtrTy);

      // Multiply the index by the element size to compute the element offset.
      const SCEV *LocalOffset = getMulExpr(IndexS, ElementSize, Wrap);

      // Add the element offset to the running total offset.
      TotalOffset = getAddExpr(TotalOffset, LocalOffset);
    }
  }

  // Get the SCEV for the GEP base.
  const SCEV *BaseS = getSCEV(Base);

  // Add the total offset from all the GEP indices to the base.
  return getAddExpr(BaseS, TotalOffset, Wrap);
}

/// GetMinTrailingZeros - Determine the minimum number of zero bits that S is
/// guaranteed to end in (at every loop iteration).  It is, at the same time,
/// the minimum number of times S is divisible by 2.  For example, given {4,+,8}
/// it returns 2.  If S is guaranteed to be 0, it returns the bitwidth of S.
uint32_t
ScalarEvolution::GetMinTrailingZeros(const SCEV *S) {
  if (const SCEVConstant *C = dyn_cast<SCEVConstant>(S))
    return C->getValue()->getValue().countTrailingZeros();

  if (const SCEVTruncateExpr *T = dyn_cast<SCEVTruncateExpr>(S))
    return std::min(GetMinTrailingZeros(T->getOperand()),
                    (uint32_t)getTypeSizeInBits(T->getType()));

  if (const SCEVZeroExtendExpr *E = dyn_cast<SCEVZeroExtendExpr>(S)) {
    uint32_t OpRes = GetMinTrailingZeros(E->getOperand());
    return OpRes == getTypeSizeInBits(E->getOperand()->getType()) ?
             getTypeSizeInBits(E->getType()) : OpRes;
  }

  if (const SCEVSignExtendExpr *E = dyn_cast<SCEVSignExtendExpr>(S)) {
    uint32_t OpRes = GetMinTrailingZeros(E->getOperand());
    return OpRes == getTypeSizeInBits(E->getOperand()->getType()) ?
             getTypeSizeInBits(E->getType()) : OpRes;
  }

  if (const SCEVAddExpr *A = dyn_cast<SCEVAddExpr>(S)) {
    // The result is the min of all operands results.
    uint32_t MinOpRes = GetMinTrailingZeros(A->getOperand(0));
    for (unsigned i = 1, e = A->getNumOperands(); MinOpRes && i != e; ++i)
      MinOpRes = std::min(MinOpRes, GetMinTrailingZeros(A->getOperand(i)));
    return MinOpRes;
  }

  if (const SCEVMulExpr *M = dyn_cast<SCEVMulExpr>(S)) {
    // The result is the sum of all operands results.
    uint32_t SumOpRes = GetMinTrailingZeros(M->getOperand(0));
    uint32_t BitWidth = getTypeSizeInBits(M->getType());
    for (unsigned i = 1, e = M->getNumOperands();
         SumOpRes != BitWidth && i != e; ++i)
      SumOpRes = std::min(SumOpRes + GetMinTrailingZeros(M->getOperand(i)),
                          BitWidth);
    return SumOpRes;
  }

  if (const SCEVAddRecExpr *A = dyn_cast<SCEVAddRecExpr>(S)) {
    // The result is the min of all operands results.
    uint32_t MinOpRes = GetMinTrailingZeros(A->getOperand(0));
    for (unsigned i = 1, e = A->getNumOperands(); MinOpRes && i != e; ++i)
      MinOpRes = std::min(MinOpRes, GetMinTrailingZeros(A->getOperand(i)));
    return MinOpRes;
  }

  if (const SCEVSMaxExpr *M = dyn_cast<SCEVSMaxExpr>(S)) {
    // The result is the min of all operands results.
    uint32_t MinOpRes = GetMinTrailingZeros(M->getOperand(0));
    for (unsigned i = 1, e = M->getNumOperands(); MinOpRes && i != e; ++i)
      MinOpRes = std::min(MinOpRes, GetMinTrailingZeros(M->getOperand(i)));
    return MinOpRes;
  }

  if (const SCEVUMaxExpr *M = dyn_cast<SCEVUMaxExpr>(S)) {
    // The result is the min of all operands results.
    uint32_t MinOpRes = GetMinTrailingZeros(M->getOperand(0));
    for (unsigned i = 1, e = M->getNumOperands(); MinOpRes && i != e; ++i)
      MinOpRes = std::min(MinOpRes, GetMinTrailingZeros(M->getOperand(i)));
    return MinOpRes;
  }

  if (const SCEVUnknown *U = dyn_cast<SCEVUnknown>(S)) {
    // For a SCEVUnknown, ask ValueTracking.
    unsigned BitWidth = getTypeSizeInBits(U->getType());
    APInt Zeros(BitWidth, 0), Ones(BitWidth, 0);
<<<<<<< HEAD
    computeKnownBits(U->getValue(), Zeros, Ones, DL, 0, AT, nullptr, DT);
    return Zeros.countTrailingOnes();
=======
    computeKnownBits(U->getValue(), Zeros, Ones, DL, 0, AC, nullptr, DT);
    return Zeros.countTrailingOnes();
  }

  // SCEVUDivExpr
  return 0;
}

/// GetRangeFromMetadata - Helper method to assign a range to V from
/// metadata present in the IR.
static Optional<ConstantRange> GetRangeFromMetadata(Value *V) {
  if (Instruction *I = dyn_cast<Instruction>(V)) {
    if (MDNode *MD = I->getMetadata(LLVMContext::MD_range)) {
      ConstantRange TotalRange(
          cast<IntegerType>(I->getType())->getBitWidth(), false);

      unsigned NumRanges = MD->getNumOperands() / 2;
      assert(NumRanges >= 1);

      for (unsigned i = 0; i < NumRanges; ++i) {
        ConstantInt *Lower =
            mdconst::extract<ConstantInt>(MD->getOperand(2 * i + 0));
        ConstantInt *Upper =
            mdconst::extract<ConstantInt>(MD->getOperand(2 * i + 1));
        ConstantRange Range(Lower->getValue(), Upper->getValue());
        TotalRange = TotalRange.unionWith(Range);
      }

      return TotalRange;
    }
>>>>>>> 41cb3da2
  }

  // SCEVUDivExpr
  return 0;
}

/// getUnsignedRange - Determine the unsigned range for a particular SCEV.
///
ConstantRange
ScalarEvolution::getUnsignedRange(const SCEV *S) {
  // See if we've computed this range already.
  DenseMap<const SCEV *, ConstantRange>::iterator I = UnsignedRanges.find(S);
  if (I != UnsignedRanges.end())
    return I->second;

  if (const SCEVConstant *C = dyn_cast<SCEVConstant>(S))
    return setUnsignedRange(C, ConstantRange(C->getValue()->getValue()));

  unsigned BitWidth = getTypeSizeInBits(S->getType());
  ConstantRange ConservativeResult(BitWidth, /*isFullSet=*/true);

  // If the value has known zeros, the maximum unsigned value will have those
  // known zeros as well.
  uint32_t TZ = GetMinTrailingZeros(S);
  if (TZ != 0)
    ConservativeResult =
      ConstantRange(APInt::getMinValue(BitWidth),
                    APInt::getMaxValue(BitWidth).lshr(TZ).shl(TZ) + 1);

  if (const SCEVAddExpr *Add = dyn_cast<SCEVAddExpr>(S)) {
    ConstantRange X = getUnsignedRange(Add->getOperand(0));
    for (unsigned i = 1, e = Add->getNumOperands(); i != e; ++i)
      X = X.add(getUnsignedRange(Add->getOperand(i)));
    return setUnsignedRange(Add, ConservativeResult.intersectWith(X));
  }

  if (const SCEVMulExpr *Mul = dyn_cast<SCEVMulExpr>(S)) {
    ConstantRange X = getUnsignedRange(Mul->getOperand(0));
    for (unsigned i = 1, e = Mul->getNumOperands(); i != e; ++i)
      X = X.multiply(getUnsignedRange(Mul->getOperand(i)));
    return setUnsignedRange(Mul, ConservativeResult.intersectWith(X));
  }

  if (const SCEVSMaxExpr *SMax = dyn_cast<SCEVSMaxExpr>(S)) {
    ConstantRange X = getUnsignedRange(SMax->getOperand(0));
    for (unsigned i = 1, e = SMax->getNumOperands(); i != e; ++i)
      X = X.smax(getUnsignedRange(SMax->getOperand(i)));
    return setUnsignedRange(SMax, ConservativeResult.intersectWith(X));
  }

  if (const SCEVUMaxExpr *UMax = dyn_cast<SCEVUMaxExpr>(S)) {
    ConstantRange X = getUnsignedRange(UMax->getOperand(0));
    for (unsigned i = 1, e = UMax->getNumOperands(); i != e; ++i)
      X = X.umax(getUnsignedRange(UMax->getOperand(i)));
    return setUnsignedRange(UMax, ConservativeResult.intersectWith(X));
  }

  if (const SCEVUDivExpr *UDiv = dyn_cast<SCEVUDivExpr>(S)) {
    ConstantRange X = getUnsignedRange(UDiv->getLHS());
    ConstantRange Y = getUnsignedRange(UDiv->getRHS());
    return setUnsignedRange(UDiv, ConservativeResult.intersectWith(X.udiv(Y)));
  }

  if (const SCEVZeroExtendExpr *ZExt = dyn_cast<SCEVZeroExtendExpr>(S)) {
    ConstantRange X = getUnsignedRange(ZExt->getOperand());
    return setUnsignedRange(ZExt,
      ConservativeResult.intersectWith(X.zeroExtend(BitWidth)));
  }

  if (const SCEVSignExtendExpr *SExt = dyn_cast<SCEVSignExtendExpr>(S)) {
    ConstantRange X = getUnsignedRange(SExt->getOperand());
    return setUnsignedRange(SExt,
      ConservativeResult.intersectWith(X.signExtend(BitWidth)));
  }

  if (const SCEVTruncateExpr *Trunc = dyn_cast<SCEVTruncateExpr>(S)) {
    ConstantRange X = getUnsignedRange(Trunc->getOperand());
    return setUnsignedRange(Trunc,
      ConservativeResult.intersectWith(X.truncate(BitWidth)));
  }

  if (const SCEVAddRecExpr *AddRec = dyn_cast<SCEVAddRecExpr>(S)) {
    // If there's no unsigned wrap, the value will never be less than its
    // initial value.
    if (AddRec->getNoWrapFlags(SCEV::FlagNUW))
      if (const SCEVConstant *C = dyn_cast<SCEVConstant>(AddRec->getStart()))
        if (!C->getValue()->isZero())
          ConservativeResult =
            ConservativeResult.intersectWith(
              ConstantRange(C->getValue()->getValue(), APInt(BitWidth, 0)));

    // TODO: non-affine addrec
    if (AddRec->isAffine()) {
      Type *Ty = AddRec->getType();
      const SCEV *MaxBECount = getMaxBackedgeTakenCount(AddRec->getLoop());
      if (!isa<SCEVCouldNotCompute>(MaxBECount) &&
          getTypeSizeInBits(MaxBECount->getType()) <= BitWidth) {
        MaxBECount = getNoopOrZeroExtend(MaxBECount, Ty);

        const SCEV *Start = AddRec->getStart();
        const SCEV *Step = AddRec->getStepRecurrence(*this);

        ConstantRange StartRange = getUnsignedRange(Start);
        ConstantRange StepRange = getSignedRange(Step);
        ConstantRange MaxBECountRange = getUnsignedRange(MaxBECount);
        ConstantRange EndRange =
          StartRange.add(MaxBECountRange.multiply(StepRange));

        // Check for overflow. This must be done with ConstantRange arithmetic
        // because we could be called from within the ScalarEvolution overflow
        // checking code.
        ConstantRange ExtStartRange = StartRange.zextOrTrunc(BitWidth*2+1);
        ConstantRange ExtStepRange = StepRange.sextOrTrunc(BitWidth*2+1);
        ConstantRange ExtMaxBECountRange =
          MaxBECountRange.zextOrTrunc(BitWidth*2+1);
        ConstantRange ExtEndRange = EndRange.zextOrTrunc(BitWidth*2+1);
        if (ExtStartRange.add(ExtMaxBECountRange.multiply(ExtStepRange)) !=
            ExtEndRange)
          return setUnsignedRange(AddRec, ConservativeResult);

        APInt Min = APIntOps::umin(StartRange.getUnsignedMin(),
                                   EndRange.getUnsignedMin());
        APInt Max = APIntOps::umax(StartRange.getUnsignedMax(),
                                   EndRange.getUnsignedMax());
        if (Min.isMinValue() && Max.isMaxValue())
          return setUnsignedRange(AddRec, ConservativeResult);
        return setUnsignedRange(AddRec,
          ConservativeResult.intersectWith(ConstantRange(Min, Max+1)));
      }
    }

    return setUnsignedRange(AddRec, ConservativeResult);
  }

  if (const SCEVUnknown *U = dyn_cast<SCEVUnknown>(S)) {
    // For a SCEVUnknown, ask ValueTracking.
    APInt Zeros(BitWidth, 0), Ones(BitWidth, 0);
    computeKnownBits(U->getValue(), Zeros, Ones, DL, 0, AC, nullptr, DT);
    if (Ones == ~Zeros + 1)
      return setUnsignedRange(U, ConservativeResult);
    return setUnsignedRange(U,
      ConservativeResult.intersectWith(ConstantRange(Ones, ~Zeros + 1)));
  }

  return setUnsignedRange(S, ConservativeResult);
}

/// getSignedRange - Determine the signed range for a particular SCEV.
///
ConstantRange
ScalarEvolution::getSignedRange(const SCEV *S) {
  // See if we've computed this range already.
  DenseMap<const SCEV *, ConstantRange>::iterator I = SignedRanges.find(S);
  if (I != SignedRanges.end())
    return I->second;

  if (const SCEVConstant *C = dyn_cast<SCEVConstant>(S))
    return setSignedRange(C, ConstantRange(C->getValue()->getValue()));

  unsigned BitWidth = getTypeSizeInBits(S->getType());
  ConstantRange ConservativeResult(BitWidth, /*isFullSet=*/true);

  // If the value has known zeros, the maximum signed value will have those
  // known zeros as well.
  uint32_t TZ = GetMinTrailingZeros(S);
  if (TZ != 0)
    ConservativeResult =
      ConstantRange(APInt::getSignedMinValue(BitWidth),
                    APInt::getSignedMaxValue(BitWidth).ashr(TZ).shl(TZ) + 1);

  if (const SCEVAddExpr *Add = dyn_cast<SCEVAddExpr>(S)) {
    ConstantRange X = getSignedRange(Add->getOperand(0));
    for (unsigned i = 1, e = Add->getNumOperands(); i != e; ++i)
      X = X.add(getSignedRange(Add->getOperand(i)));
    return setSignedRange(Add, ConservativeResult.intersectWith(X));
  }

  if (const SCEVMulExpr *Mul = dyn_cast<SCEVMulExpr>(S)) {
    ConstantRange X = getSignedRange(Mul->getOperand(0));
    for (unsigned i = 1, e = Mul->getNumOperands(); i != e; ++i)
      X = X.multiply(getSignedRange(Mul->getOperand(i)));
    return setSignedRange(Mul, ConservativeResult.intersectWith(X));
  }

  if (const SCEVSMaxExpr *SMax = dyn_cast<SCEVSMaxExpr>(S)) {
    ConstantRange X = getSignedRange(SMax->getOperand(0));
    for (unsigned i = 1, e = SMax->getNumOperands(); i != e; ++i)
      X = X.smax(getSignedRange(SMax->getOperand(i)));
    return setSignedRange(SMax, ConservativeResult.intersectWith(X));
  }

  if (const SCEVUMaxExpr *UMax = dyn_cast<SCEVUMaxExpr>(S)) {
    ConstantRange X = getSignedRange(UMax->getOperand(0));
    for (unsigned i = 1, e = UMax->getNumOperands(); i != e; ++i)
      X = X.umax(getSignedRange(UMax->getOperand(i)));
    return setSignedRange(UMax, ConservativeResult.intersectWith(X));
  }

  if (const SCEVUDivExpr *UDiv = dyn_cast<SCEVUDivExpr>(S)) {
    ConstantRange X = getSignedRange(UDiv->getLHS());
    ConstantRange Y = getSignedRange(UDiv->getRHS());
    return setSignedRange(UDiv, ConservativeResult.intersectWith(X.udiv(Y)));
  }

  if (const SCEVZeroExtendExpr *ZExt = dyn_cast<SCEVZeroExtendExpr>(S)) {
    ConstantRange X = getSignedRange(ZExt->getOperand());
    return setSignedRange(ZExt,
      ConservativeResult.intersectWith(X.zeroExtend(BitWidth)));
  }

  if (const SCEVSignExtendExpr *SExt = dyn_cast<SCEVSignExtendExpr>(S)) {
    ConstantRange X = getSignedRange(SExt->getOperand());
    return setSignedRange(SExt,
      ConservativeResult.intersectWith(X.signExtend(BitWidth)));
  }

  if (const SCEVTruncateExpr *Trunc = dyn_cast<SCEVTruncateExpr>(S)) {
    ConstantRange X = getSignedRange(Trunc->getOperand());
    return setSignedRange(Trunc,
      ConservativeResult.intersectWith(X.truncate(BitWidth)));
  }

  if (const SCEVAddRecExpr *AddRec = dyn_cast<SCEVAddRecExpr>(S)) {
    // If there's no signed wrap, and all the operands have the same sign or
    // zero, the value won't ever change sign.
    if (AddRec->getNoWrapFlags(SCEV::FlagNSW)) {
      bool AllNonNeg = true;
      bool AllNonPos = true;
      for (unsigned i = 0, e = AddRec->getNumOperands(); i != e; ++i) {
        if (!isKnownNonNegative(AddRec->getOperand(i))) AllNonNeg = false;
        if (!isKnownNonPositive(AddRec->getOperand(i))) AllNonPos = false;
      }
      if (AllNonNeg)
        ConservativeResult = ConservativeResult.intersectWith(
          ConstantRange(APInt(BitWidth, 0),
                        APInt::getSignedMinValue(BitWidth)));
      else if (AllNonPos)
        ConservativeResult = ConservativeResult.intersectWith(
          ConstantRange(APInt::getSignedMinValue(BitWidth),
                        APInt(BitWidth, 1)));
    }

    // TODO: non-affine addrec
    if (AddRec->isAffine()) {
      Type *Ty = AddRec->getType();
      const SCEV *MaxBECount = getMaxBackedgeTakenCount(AddRec->getLoop());
      if (!isa<SCEVCouldNotCompute>(MaxBECount) &&
          getTypeSizeInBits(MaxBECount->getType()) <= BitWidth) {
        MaxBECount = getNoopOrZeroExtend(MaxBECount, Ty);

        const SCEV *Start = AddRec->getStart();
        const SCEV *Step = AddRec->getStepRecurrence(*this);

        ConstantRange StartRange = getSignedRange(Start);
        ConstantRange StepRange = getSignedRange(Step);
        ConstantRange MaxBECountRange = getUnsignedRange(MaxBECount);
        ConstantRange EndRange =
          StartRange.add(MaxBECountRange.multiply(StepRange));

        // Check for overflow. This must be done with ConstantRange arithmetic
        // because we could be called from within the ScalarEvolution overflow
        // checking code.
        ConstantRange ExtStartRange = StartRange.sextOrTrunc(BitWidth*2+1);
        ConstantRange ExtStepRange = StepRange.sextOrTrunc(BitWidth*2+1);
        ConstantRange ExtMaxBECountRange =
          MaxBECountRange.zextOrTrunc(BitWidth*2+1);
        ConstantRange ExtEndRange = EndRange.sextOrTrunc(BitWidth*2+1);
        if (ExtStartRange.add(ExtMaxBECountRange.multiply(ExtStepRange)) !=
            ExtEndRange)
          return setSignedRange(AddRec, ConservativeResult);

        APInt Min = APIntOps::smin(StartRange.getSignedMin(),
                                   EndRange.getSignedMin());
        APInt Max = APIntOps::smax(StartRange.getSignedMax(),
                                   EndRange.getSignedMax());
        if (Min.isMinSignedValue() && Max.isMaxSignedValue())
          return setSignedRange(AddRec, ConservativeResult);
        return setSignedRange(AddRec,
          ConservativeResult.intersectWith(ConstantRange(Min, Max+1)));
      }
    }

    return setSignedRange(AddRec, ConservativeResult);
  }

  if (const SCEVUnknown *U = dyn_cast<SCEVUnknown>(S)) {
    // For a SCEVUnknown, ask ValueTracking.
    if (!U->getValue()->getType()->isIntegerTy() && !DL)
      return setSignedRange(U, ConservativeResult);
    unsigned NS = ComputeNumSignBits(U->getValue(), DL, 0, AC, nullptr, DT);
    if (NS <= 1)
      return setSignedRange(U, ConservativeResult);
    return setSignedRange(U, ConservativeResult.intersectWith(
      ConstantRange(APInt::getSignedMinValue(BitWidth).ashr(NS - 1),
                    APInt::getSignedMaxValue(BitWidth).ashr(NS - 1)+1)));
  }

  return setSignedRange(S, ConservativeResult);
}

/// createSCEV - We know that there is no SCEV for the specified value.
/// Analyze the expression.
///
const SCEV *ScalarEvolution::createSCEV(Value *V) {
  if (!isSCEVable(V->getType()))
    return getUnknown(V);

  unsigned Opcode = Instruction::UserOp1;
  if (Instruction *I = dyn_cast<Instruction>(V)) {
    Opcode = I->getOpcode();

    // Don't attempt to analyze instructions in blocks that aren't
    // reachable. Such instructions don't matter, and they aren't required
    // to obey basic rules for definitions dominating uses which this
    // analysis depends on.
    if (!DT->isReachableFromEntry(I->getParent()))
      return getUnknown(V);
  } else if (ConstantExpr *CE = dyn_cast<ConstantExpr>(V))
    Opcode = CE->getOpcode();
  else if (ConstantInt *CI = dyn_cast<ConstantInt>(V))
    return getConstant(CI);
  else if (isa<ConstantPointerNull>(V))
    return getConstant(V->getType(), 0);
  else if (GlobalAlias *GA = dyn_cast<GlobalAlias>(V))
    return GA->mayBeOverridden() ? getUnknown(V) : getSCEV(GA->getAliasee());
  else
    return getUnknown(V);

  Operator *U = cast<Operator>(V);
  switch (Opcode) {
  case Instruction::Add: {
    // The simple thing to do would be to just call getSCEV on both operands
    // and call getAddExpr with the result. However if we're looking at a
    // bunch of things all added together, this can be quite inefficient,
    // because it leads to N-1 getAddExpr calls for N ultimate operands.
    // Instead, gather up all the operands and make a single getAddExpr call.
    // LLVM IR canonical form means we need only traverse the left operands.
    //
    // Don't apply this instruction's NSW or NUW flags to the new
    // expression. The instruction may be guarded by control flow that the
    // no-wrap behavior depends on. Non-control-equivalent instructions can be
    // mapped to the same SCEV expression, and it would be incorrect to transfer
    // NSW/NUW semantics to those operations.
    SmallVector<const SCEV *, 4> AddOps;
    AddOps.push_back(getSCEV(U->getOperand(1)));
    for (Value *Op = U->getOperand(0); ; Op = U->getOperand(0)) {
      unsigned Opcode = Op->getValueID() - Value::InstructionVal;
      if (Opcode != Instruction::Add && Opcode != Instruction::Sub)
        break;
      U = cast<Operator>(Op);
      const SCEV *Op1 = getSCEV(U->getOperand(1));
      if (Opcode == Instruction::Sub)
        AddOps.push_back(getNegativeSCEV(Op1));
      else
        AddOps.push_back(Op1);
    }
    AddOps.push_back(getSCEV(U->getOperand(0)));
    return getAddExpr(AddOps);
  }
  case Instruction::Mul: {
    // Don't transfer NSW/NUW for the same reason as AddExpr.
    SmallVector<const SCEV *, 4> MulOps;
    MulOps.push_back(getSCEV(U->getOperand(1)));
    for (Value *Op = U->getOperand(0);
         Op->getValueID() == Instruction::Mul + Value::InstructionVal;
         Op = U->getOperand(0)) {
      U = cast<Operator>(Op);
      MulOps.push_back(getSCEV(U->getOperand(1)));
    }
    MulOps.push_back(getSCEV(U->getOperand(0)));
    return getMulExpr(MulOps);
  }
  case Instruction::UDiv:
    return getUDivExpr(getSCEV(U->getOperand(0)),
                       getSCEV(U->getOperand(1)));
  case Instruction::Sub:
    return getMinusSCEV(getSCEV(U->getOperand(0)),
                        getSCEV(U->getOperand(1)));
  case Instruction::And:
    // For an expression like x&255 that merely masks off the high bits,
    // use zext(trunc(x)) as the SCEV expression.
    if (ConstantInt *CI = dyn_cast<ConstantInt>(U->getOperand(1))) {
      if (CI->isNullValue())
        return getSCEV(U->getOperand(1));
      if (CI->isAllOnesValue())
        return getSCEV(U->getOperand(0));
      const APInt &A = CI->getValue();

      // Instcombine's ShrinkDemandedConstant may strip bits out of
      // constants, obscuring what would otherwise be a low-bits mask.
      // Use computeKnownBits to compute what ShrinkDemandedConstant
      // knew about to reconstruct a low-bits mask value.
      unsigned LZ = A.countLeadingZeros();
      unsigned TZ = A.countTrailingZeros();
      unsigned BitWidth = A.getBitWidth();
      APInt KnownZero(BitWidth, 0), KnownOne(BitWidth, 0);
      computeKnownBits(U->getOperand(0), KnownZero, KnownOne, DL, 0, AC,
                       nullptr, DT);

      APInt EffectiveMask =
          APInt::getLowBitsSet(BitWidth, BitWidth - LZ - TZ).shl(TZ);
      if ((LZ != 0 || TZ != 0) && !((~A & ~KnownZero) & EffectiveMask)) {
        const SCEV *MulCount = getConstant(
            ConstantInt::get(getContext(), APInt::getOneBitSet(BitWidth, TZ)));
        return getMulExpr(
            getZeroExtendExpr(
                getTruncateExpr(
                    getUDivExactExpr(getSCEV(U->getOperand(0)), MulCount),
                    IntegerType::get(getContext(), BitWidth - LZ - TZ)),
                U->getType()),
            MulCount);
      }
    }
    break;

  case Instruction::Or:
    // If the RHS of the Or is a constant, we may have something like:
    // X*4+1 which got turned into X*4|1.  Handle this as an Add so loop
    // optimizations will transparently handle this case.
    //
    // In order for this transformation to be safe, the LHS must be of the
    // form X*(2^n) and the Or constant must be less than 2^n.
    if (ConstantInt *CI = dyn_cast<ConstantInt>(U->getOperand(1))) {
      const SCEV *LHS = getSCEV(U->getOperand(0));
      const APInt &CIVal = CI->getValue();
      if (GetMinTrailingZeros(LHS) >=
          (CIVal.getBitWidth() - CIVal.countLeadingZeros())) {
        // Build a plain add SCEV.
        const SCEV *S = getAddExpr(LHS, getSCEV(CI));
        // If the LHS of the add was an addrec and it has no-wrap flags,
        // transfer the no-wrap flags, since an or won't introduce a wrap.
        if (const SCEVAddRecExpr *NewAR = dyn_cast<SCEVAddRecExpr>(S)) {
          const SCEVAddRecExpr *OldAR = cast<SCEVAddRecExpr>(LHS);
          const_cast<SCEVAddRecExpr *>(NewAR)->setNoWrapFlags(
            OldAR->getNoWrapFlags());
        }
        return S;
      }
    }
    break;
  case Instruction::Xor:
    if (ConstantInt *CI = dyn_cast<ConstantInt>(U->getOperand(1))) {
      // If the RHS of the xor is a signbit, then this is just an add.
      // Instcombine turns add of signbit into xor as a strength reduction step.
      if (CI->getValue().isSignBit())
        return getAddExpr(getSCEV(U->getOperand(0)),
                          getSCEV(U->getOperand(1)));

      // If the RHS of xor is -1, then this is a not operation.
      if (CI->isAllOnesValue())
        return getNotSCEV(getSCEV(U->getOperand(0)));

      // Model xor(and(x, C), C) as and(~x, C), if C is a low-bits mask.
      // This is a variant of the check for xor with -1, and it handles
      // the case where instcombine has trimmed non-demanded bits out
      // of an xor with -1.
      if (BinaryOperator *BO = dyn_cast<BinaryOperator>(U->getOperand(0)))
        if (ConstantInt *LCI = dyn_cast<ConstantInt>(BO->getOperand(1)))
          if (BO->getOpcode() == Instruction::And &&
              LCI->getValue() == CI->getValue())
            if (const SCEVZeroExtendExpr *Z =
                  dyn_cast<SCEVZeroExtendExpr>(getSCEV(U->getOperand(0)))) {
              Type *UTy = U->getType();
              const SCEV *Z0 = Z->getOperand();
              Type *Z0Ty = Z0->getType();
              unsigned Z0TySize = getTypeSizeInBits(Z0Ty);

              // If C is a low-bits mask, the zero extend is serving to
              // mask off the high bits. Complement the operand and
              // re-apply the zext.
              if (APIntOps::isMask(Z0TySize, CI->getValue()))
                return getZeroExtendExpr(getNotSCEV(Z0), UTy);

              // If C is a single bit, it may be in the sign-bit position
              // before the zero-extend. In this case, represent the xor
              // using an add, which is equivalent, and re-apply the zext.
              APInt Trunc = CI->getValue().trunc(Z0TySize);
              if (Trunc.zext(getTypeSizeInBits(UTy)) == CI->getValue() &&
                  Trunc.isSignBit())
                return getZeroExtendExpr(getAddExpr(Z0, getConstant(Trunc)),
                                         UTy);
            }
    }
    break;

  case Instruction::Shl:
    // Turn shift left of a constant amount into a multiply.
    if (ConstantInt *SA = dyn_cast<ConstantInt>(U->getOperand(1))) {
      uint32_t BitWidth = cast<IntegerType>(U->getType())->getBitWidth();

      // If the shift count is not less than the bitwidth, the result of
      // the shift is undefined. Don't try to analyze it, because the
      // resolution chosen here may differ from the resolution chosen in
      // other parts of the compiler.
      if (SA->getValue().uge(BitWidth))
        break;

      Constant *X = ConstantInt::get(getContext(),
        APInt::getOneBitSet(BitWidth, SA->getZExtValue()));
      return getMulExpr(getSCEV(U->getOperand(0)), getSCEV(X));
    }
    break;

  case Instruction::LShr:
    // Turn logical shift right of a constant into a unsigned divide.
    if (ConstantInt *SA = dyn_cast<ConstantInt>(U->getOperand(1))) {
      uint32_t BitWidth = cast<IntegerType>(U->getType())->getBitWidth();

      // If the shift count is not less than the bitwidth, the result of
      // the shift is undefined. Don't try to analyze it, because the
      // resolution chosen here may differ from the resolution chosen in
      // other parts of the compiler.
      if (SA->getValue().uge(BitWidth))
        break;

      Constant *X = ConstantInt::get(getContext(),
        APInt::getOneBitSet(BitWidth, SA->getZExtValue()));
      return getUDivExpr(getSCEV(U->getOperand(0)), getSCEV(X));
    }
    break;

  case Instruction::AShr:
    // For a two-shift sext-inreg, use sext(trunc(x)) as the SCEV expression.
    if (ConstantInt *CI = dyn_cast<ConstantInt>(U->getOperand(1)))
      if (Operator *L = dyn_cast<Operator>(U->getOperand(0)))
        if (L->getOpcode() == Instruction::Shl &&
            L->getOperand(1) == U->getOperand(1)) {
          uint64_t BitWidth = getTypeSizeInBits(U->getType());

          // If the shift count is not less than the bitwidth, the result of
          // the shift is undefined. Don't try to analyze it, because the
          // resolution chosen here may differ from the resolution chosen in
          // other parts of the compiler.
          if (CI->getValue().uge(BitWidth))
            break;

          uint64_t Amt = BitWidth - CI->getZExtValue();
          if (Amt == BitWidth)
            return getSCEV(L->getOperand(0));       // shift by zero --> noop
          return
            getSignExtendExpr(getTruncateExpr(getSCEV(L->getOperand(0)),
                                              IntegerType::get(getContext(),
                                                               Amt)),
                              U->getType());
        }
    break;

  case Instruction::Trunc:
    return getTruncateExpr(getSCEV(U->getOperand(0)), U->getType());

  case Instruction::ZExt:
    return getZeroExtendExpr(getSCEV(U->getOperand(0)), U->getType());

  case Instruction::SExt:
    return getSignExtendExpr(getSCEV(U->getOperand(0)), U->getType());

  case Instruction::BitCast:
    // BitCasts are no-op casts so we just eliminate the cast.
    if (isSCEVable(U->getType()) && isSCEVable(U->getOperand(0)->getType()))
      return getSCEV(U->getOperand(0));
    break;

  // It's tempting to handle inttoptr and ptrtoint as no-ops, however this can
  // lead to pointer expressions which cannot safely be expanded to GEPs,
  // because ScalarEvolution doesn't respect the GEP aliasing rules when
  // simplifying integer expressions.

  case Instruction::GetElementPtr:
    return createNodeForGEP(cast<GEPOperator>(U));

  case Instruction::PHI:
    return createNodeForPHI(cast<PHINode>(U));

  case Instruction::Select:
    // This could be a smax or umax that was lowered earlier.
    // Try to recover it.
    if (ICmpInst *ICI = dyn_cast<ICmpInst>(U->getOperand(0))) {
      Value *LHS = ICI->getOperand(0);
      Value *RHS = ICI->getOperand(1);
      switch (ICI->getPredicate()) {
      case ICmpInst::ICMP_SLT:
      case ICmpInst::ICMP_SLE:
        std::swap(LHS, RHS);
        // fall through
      case ICmpInst::ICMP_SGT:
      case ICmpInst::ICMP_SGE:
        // a >s b ? a+x : b+x  ->  smax(a, b)+x
        // a >s b ? b+x : a+x  ->  smin(a, b)+x
        if (LHS->getType() == U->getType()) {
          const SCEV *LS = getSCEV(LHS);
          const SCEV *RS = getSCEV(RHS);
          const SCEV *LA = getSCEV(U->getOperand(1));
          const SCEV *RA = getSCEV(U->getOperand(2));
          const SCEV *LDiff = getMinusSCEV(LA, LS);
          const SCEV *RDiff = getMinusSCEV(RA, RS);
          if (LDiff == RDiff)
            return getAddExpr(getSMaxExpr(LS, RS), LDiff);
          LDiff = getMinusSCEV(LA, RS);
          RDiff = getMinusSCEV(RA, LS);
          if (LDiff == RDiff)
            return getAddExpr(getSMinExpr(LS, RS), LDiff);
        }
        break;
      case ICmpInst::ICMP_ULT:
      case ICmpInst::ICMP_ULE:
        std::swap(LHS, RHS);
        // fall through
      case ICmpInst::ICMP_UGT:
      case ICmpInst::ICMP_UGE:
        // a >u b ? a+x : b+x  ->  umax(a, b)+x
        // a >u b ? b+x : a+x  ->  umin(a, b)+x
        if (LHS->getType() == U->getType()) {
          const SCEV *LS = getSCEV(LHS);
          const SCEV *RS = getSCEV(RHS);
          const SCEV *LA = getSCEV(U->getOperand(1));
          const SCEV *RA = getSCEV(U->getOperand(2));
          const SCEV *LDiff = getMinusSCEV(LA, LS);
          const SCEV *RDiff = getMinusSCEV(RA, RS);
          if (LDiff == RDiff)
            return getAddExpr(getUMaxExpr(LS, RS), LDiff);
          LDiff = getMinusSCEV(LA, RS);
          RDiff = getMinusSCEV(RA, LS);
          if (LDiff == RDiff)
            return getAddExpr(getUMinExpr(LS, RS), LDiff);
        }
        break;
      case ICmpInst::ICMP_NE:
        // n != 0 ? n+x : 1+x  ->  umax(n, 1)+x
        if (LHS->getType() == U->getType() &&
            isa<ConstantInt>(RHS) &&
            cast<ConstantInt>(RHS)->isZero()) {
          const SCEV *One = getConstant(LHS->getType(), 1);
          const SCEV *LS = getSCEV(LHS);
          const SCEV *LA = getSCEV(U->getOperand(1));
          const SCEV *RA = getSCEV(U->getOperand(2));
          const SCEV *LDiff = getMinusSCEV(LA, LS);
          const SCEV *RDiff = getMinusSCEV(RA, One);
          if (LDiff == RDiff)
            return getAddExpr(getUMaxExpr(One, LS), LDiff);
        }
        break;
      case ICmpInst::ICMP_EQ:
        // n == 0 ? 1+x : n+x  ->  umax(n, 1)+x
        if (LHS->getType() == U->getType() &&
            isa<ConstantInt>(RHS) &&
            cast<ConstantInt>(RHS)->isZero()) {
          const SCEV *One = getConstant(LHS->getType(), 1);
          const SCEV *LS = getSCEV(LHS);
          const SCEV *LA = getSCEV(U->getOperand(1));
          const SCEV *RA = getSCEV(U->getOperand(2));
          const SCEV *LDiff = getMinusSCEV(LA, One);
          const SCEV *RDiff = getMinusSCEV(RA, LS);
          if (LDiff == RDiff)
            return getAddExpr(getUMaxExpr(One, LS), LDiff);
        }
        break;
      default:
        break;
      }
    }

  default: // We cannot analyze this expression.
    break;
  }

  return getUnknown(V);
}



//===----------------------------------------------------------------------===//
//                   Iteration Count Computation Code
//

/// getSmallConstantTripCount - Returns the maximum trip count of this loop as a
/// normal unsigned value. Returns 0 if the trip count is unknown or not
/// constant. Will also return 0 if the maximum trip count is very large (>=
/// 2^32).
///
/// This "trip count" assumes that control exits via ExitingBlock. More
/// precisely, it is the number of times that control may reach ExitingBlock
/// before taking the branch. For loops with multiple exits, it may not be the
/// number times that the loop header executes because the loop may exit
/// prematurely via another branch.
///
/// FIXME: We conservatively call getBackedgeTakenCount(L) instead of
/// getExitCount(L, ExitingBlock) to compute a safe trip count considering all
/// loop exits. getExitCount() may return an exact count for this branch
/// assuming no-signed-wrap. The number of well-defined iterations may actually
/// be higher than this trip count if this exit test is skipped and the loop
/// exits via a different branch. Ideally, getExitCount() would know whether it
/// depends on a NSW assumption, and we would only fall back to a conservative
/// trip count in that case.
unsigned ScalarEvolution::
getSmallConstantTripCount(Loop *L, BasicBlock * /*ExitingBlock*/) {
  const SCEVConstant *ExitCount =
    dyn_cast<SCEVConstant>(getBackedgeTakenCount(L));
  if (!ExitCount)
    return 0;

  ConstantInt *ExitConst = ExitCount->getValue();

  // Guard against huge trip counts.
  if (ExitConst->getValue().getActiveBits() > 32)
    return 0;

  // In case of integer overflow, this returns 0, which is correct.
  return ((unsigned)ExitConst->getZExtValue()) + 1;
}

/// getSmallConstantTripMultiple - Returns the largest constant divisor of the
/// trip count of this loop as a normal unsigned value, if possible. This
/// means that the actual trip count is always a multiple of the returned
/// value (don't forget the trip count could very well be zero as well!).
///
/// Returns 1 if the trip count is unknown or not guaranteed to be the
/// multiple of a constant (which is also the case if the trip count is simply
/// constant, use getSmallConstantTripCount for that case), Will also return 1
/// if the trip count is very large (>= 2^32).
///
/// As explained in the comments for getSmallConstantTripCount, this assumes
/// that control exits the loop via ExitingBlock.
unsigned ScalarEvolution::
getSmallConstantTripMultiple(Loop *L, BasicBlock * /*ExitingBlock*/) {
  const SCEV *ExitCount = getBackedgeTakenCount(L);
  if (ExitCount == getCouldNotCompute())
    return 1;

  // Get the trip count from the BE count by adding 1.
  const SCEV *TCMul = getAddExpr(ExitCount,
                                 getConstant(ExitCount->getType(), 1));
  // FIXME: SCEV distributes multiplication as V1*C1 + V2*C1. We could attempt
  // to factor simple cases.
  if (const SCEVMulExpr *Mul = dyn_cast<SCEVMulExpr>(TCMul))
    TCMul = Mul->getOperand(0);

  const SCEVConstant *MulC = dyn_cast<SCEVConstant>(TCMul);
  if (!MulC)
    return 1;

  ConstantInt *Result = MulC->getValue();

  // Guard against huge trip counts (this requires checking
  // for zero to handle the case where the trip count == -1 and the
  // addition wraps).
  if (!Result || Result->getValue().getActiveBits() > 32 ||
      Result->getValue().getActiveBits() == 0)
    return 1;

  return (unsigned)Result->getZExtValue();
}

// getExitCount - Get the expression for the number of loop iterations for which
// this loop is guaranteed not to exit via ExitingBlock. Otherwise return
// SCEVCouldNotCompute.
const SCEV *ScalarEvolution::getExitCount(Loop *L, BasicBlock *ExitingBlock) {
  return getBackedgeTakenInfo(L).getExact(ExitingBlock, this);
}

/// getBackedgeTakenCount - If the specified loop has a predictable
/// backedge-taken count, return it, otherwise return a SCEVCouldNotCompute
/// object. The backedge-taken count is the number of times the loop header
/// will be branched to from within the loop. This is one less than the
/// trip count of the loop, since it doesn't count the first iteration,
/// when the header is branched to from outside the loop.
///
/// Note that it is not valid to call this method on a loop without a
/// loop-invariant backedge-taken count (see
/// hasLoopInvariantBackedgeTakenCount).
///
const SCEV *ScalarEvolution::getBackedgeTakenCount(const Loop *L) {
  return getBackedgeTakenInfo(L).getExact(this);
}

/// getMaxBackedgeTakenCount - Similar to getBackedgeTakenCount, except
/// return the least SCEV value that is known never to be less than the
/// actual backedge taken count.
const SCEV *ScalarEvolution::getMaxBackedgeTakenCount(const Loop *L) {
  return getBackedgeTakenInfo(L).getMax(this);
}

/// PushLoopPHIs - Push PHI nodes in the header of the given loop
/// onto the given Worklist.
static void
PushLoopPHIs(const Loop *L, SmallVectorImpl<Instruction *> &Worklist) {
  BasicBlock *Header = L->getHeader();

  // Push all Loop-header PHIs onto the Worklist stack.
  for (BasicBlock::iterator I = Header->begin();
       PHINode *PN = dyn_cast<PHINode>(I); ++I)
    Worklist.push_back(PN);
}

const ScalarEvolution::BackedgeTakenInfo &
ScalarEvolution::getBackedgeTakenInfo(const Loop *L) {
  // Initially insert an invalid entry for this loop. If the insertion
  // succeeds, proceed to actually compute a backedge-taken count and
  // update the value. The temporary CouldNotCompute value tells SCEV
  // code elsewhere that it shouldn't attempt to request a new
  // backedge-taken count, which could result in infinite recursion.
  std::pair<DenseMap<const Loop *, BackedgeTakenInfo>::iterator, bool> Pair =
    BackedgeTakenCounts.insert(std::make_pair(L, BackedgeTakenInfo()));
  if (!Pair.second)
    return Pair.first->second;

  // ComputeBackedgeTakenCount may allocate memory for its result. Inserting it
  // into the BackedgeTakenCounts map transfers ownership. Otherwise, the result
  // must be cleared in this scope.
  BackedgeTakenInfo Result = ComputeBackedgeTakenCount(L);

  if (Result.getExact(this) != getCouldNotCompute()) {
    assert(isLoopInvariant(Result.getExact(this), L) &&
           isLoopInvariant(Result.getMax(this), L) &&
           "Computed backedge-taken count isn't loop invariant for loop!");
    ++NumTripCountsComputed;
  }
  else if (Result.getMax(this) == getCouldNotCompute() &&
           isa<PHINode>(L->getHeader()->begin())) {
    // Only count loops that have phi nodes as not being computable.
    ++NumTripCountsNotComputed;
  }

  // Now that we know more about the trip count for this loop, forget any
  // existing SCEV values for PHI nodes in this loop since they are only
  // conservative estimates made without the benefit of trip count
  // information. This is similar to the code in forgetLoop, except that
  // it handles SCEVUnknown PHI nodes specially.
  if (Result.hasAnyInfo()) {
    SmallVector<Instruction *, 16> Worklist;
    PushLoopPHIs(L, Worklist);

    SmallPtrSet<Instruction *, 8> Visited;
    while (!Worklist.empty()) {
      Instruction *I = Worklist.pop_back_val();
      if (!Visited.insert(I)) continue;

      ValueExprMapType::iterator It =
        ValueExprMap.find_as(static_cast<Value *>(I));
      if (It != ValueExprMap.end()) {
        const SCEV *Old = It->second;

        // SCEVUnknown for a PHI either means that it has an unrecognized
        // structure, or it's a PHI that's in the progress of being computed
        // by createNodeForPHI.  In the former case, additional loop trip
        // count information isn't going to change anything. In the later
        // case, createNodeForPHI will perform the necessary updates on its
        // own when it gets to that point.
        if (!isa<PHINode>(I) || !isa<SCEVUnknown>(Old)) {
          forgetMemoizedResults(Old);
          ValueExprMap.erase(It);
        }
        if (PHINode *PN = dyn_cast<PHINode>(I))
          ConstantEvolutionLoopExitValue.erase(PN);
      }

      PushDefUseChildren(I, Worklist);
    }
  }

  // Re-lookup the insert position, since the call to
  // ComputeBackedgeTakenCount above could result in a
  // recusive call to getBackedgeTakenInfo (on a different
  // loop), which would invalidate the iterator computed
  // earlier.
  return BackedgeTakenCounts.find(L)->second = Result;
}

/// forgetLoop - This method should be called by the client when it has
/// changed a loop in a way that may effect ScalarEvolution's ability to
/// compute a trip count, or if the loop is deleted.
void ScalarEvolution::forgetLoop(const Loop *L) {
  // Drop any stored trip count value.
  DenseMap<const Loop*, BackedgeTakenInfo>::iterator BTCPos =
    BackedgeTakenCounts.find(L);
  if (BTCPos != BackedgeTakenCounts.end()) {
    BTCPos->second.clear();
    BackedgeTakenCounts.erase(BTCPos);
  }

  // Drop information about expressions based on loop-header PHIs.
  SmallVector<Instruction *, 16> Worklist;
  PushLoopPHIs(L, Worklist);

  SmallPtrSet<Instruction *, 8> Visited;
  while (!Worklist.empty()) {
    Instruction *I = Worklist.pop_back_val();
    if (!Visited.insert(I)) continue;

    ValueExprMapType::iterator It =
      ValueExprMap.find_as(static_cast<Value *>(I));
    if (It != ValueExprMap.end()) {
      forgetMemoizedResults(It->second);
      ValueExprMap.erase(It);
      if (PHINode *PN = dyn_cast<PHINode>(I))
        ConstantEvolutionLoopExitValue.erase(PN);
    }

    PushDefUseChildren(I, Worklist);
  }

  // Forget all contained loops too, to avoid dangling entries in the
  // ValuesAtScopes map.
  for (Loop::iterator I = L->begin(), E = L->end(); I != E; ++I)
    forgetLoop(*I);
}

/// forgetValue - This method should be called by the client when it has
/// changed a value in a way that may effect its value, or which may
/// disconnect it from a def-use chain linking it to a loop.
void ScalarEvolution::forgetValue(Value *V) {
  Instruction *I = dyn_cast<Instruction>(V);
  if (!I) return;

  // Drop information about expressions based on loop-header PHIs.
  SmallVector<Instruction *, 16> Worklist;
  Worklist.push_back(I);

  SmallPtrSet<Instruction *, 8> Visited;
  while (!Worklist.empty()) {
    I = Worklist.pop_back_val();
    if (!Visited.insert(I)) continue;

    ValueExprMapType::iterator It =
      ValueExprMap.find_as(static_cast<Value *>(I));
    if (It != ValueExprMap.end()) {
      forgetMemoizedResults(It->second);
      ValueExprMap.erase(It);
      if (PHINode *PN = dyn_cast<PHINode>(I))
        ConstantEvolutionLoopExitValue.erase(PN);
    }

    PushDefUseChildren(I, Worklist);
  }
}

/// getExact - Get the exact loop backedge taken count considering all loop
/// exits. A computable result can only be return for loops with a single exit.
/// Returning the minimum taken count among all exits is incorrect because one
/// of the loop's exit limit's may have been skipped. HowFarToZero assumes that
/// the limit of each loop test is never skipped. This is a valid assumption as
/// long as the loop exits via that test. For precise results, it is the
/// caller's responsibility to specify the relevant loop exit using
/// getExact(ExitingBlock, SE).
const SCEV *
ScalarEvolution::BackedgeTakenInfo::getExact(ScalarEvolution *SE) const {
  // If any exits were not computable, the loop is not computable.
  if (!ExitNotTaken.isCompleteList()) return SE->getCouldNotCompute();

  // We need exactly one computable exit.
  if (!ExitNotTaken.ExitingBlock) return SE->getCouldNotCompute();
  assert(ExitNotTaken.ExactNotTaken && "uninitialized not-taken info");

  const SCEV *BECount = nullptr;
  for (const ExitNotTakenInfo *ENT = &ExitNotTaken;
       ENT != nullptr; ENT = ENT->getNextExit()) {

    assert(ENT->ExactNotTaken != SE->getCouldNotCompute() && "bad exit SCEV");

    if (!BECount)
      BECount = ENT->ExactNotTaken;
    else if (BECount != ENT->ExactNotTaken)
      return SE->getCouldNotCompute();
  }
  assert(BECount && "Invalid not taken count for loop exit");
  return BECount;
}

/// getExact - Get the exact not taken count for this loop exit.
const SCEV *
ScalarEvolution::BackedgeTakenInfo::getExact(BasicBlock *ExitingBlock,
                                             ScalarEvolution *SE) const {
  for (const ExitNotTakenInfo *ENT = &ExitNotTaken;
       ENT != nullptr; ENT = ENT->getNextExit()) {

    if (ENT->ExitingBlock == ExitingBlock)
      return ENT->ExactNotTaken;
  }
  return SE->getCouldNotCompute();
}

/// getMax - Get the max backedge taken count for the loop.
const SCEV *
ScalarEvolution::BackedgeTakenInfo::getMax(ScalarEvolution *SE) const {
  return Max ? Max : SE->getCouldNotCompute();
}

bool ScalarEvolution::BackedgeTakenInfo::hasOperand(const SCEV *S,
                                                    ScalarEvolution *SE) const {
  if (Max && Max != SE->getCouldNotCompute() && SE->hasOperand(Max, S))
    return true;

  if (!ExitNotTaken.ExitingBlock)
    return false;

  for (const ExitNotTakenInfo *ENT = &ExitNotTaken;
       ENT != nullptr; ENT = ENT->getNextExit()) {

    if (ENT->ExactNotTaken != SE->getCouldNotCompute()
        && SE->hasOperand(ENT->ExactNotTaken, S)) {
      return true;
    }
  }
  return false;
}

/// Allocate memory for BackedgeTakenInfo and copy the not-taken count of each
/// computable exit into a persistent ExitNotTakenInfo array.
ScalarEvolution::BackedgeTakenInfo::BackedgeTakenInfo(
  SmallVectorImpl< std::pair<BasicBlock *, const SCEV *> > &ExitCounts,
  bool Complete, const SCEV *MaxCount) : Max(MaxCount) {

  if (!Complete)
    ExitNotTaken.setIncomplete();

  unsigned NumExits = ExitCounts.size();
  if (NumExits == 0) return;

  ExitNotTaken.ExitingBlock = ExitCounts[0].first;
  ExitNotTaken.ExactNotTaken = ExitCounts[0].second;
  if (NumExits == 1) return;

  // Handle the rare case of multiple computable exits.
  ExitNotTakenInfo *ENT = new ExitNotTakenInfo[NumExits-1];

  ExitNotTakenInfo *PrevENT = &ExitNotTaken;
  for (unsigned i = 1; i < NumExits; ++i, PrevENT = ENT, ++ENT) {
    PrevENT->setNextExit(ENT);
    ENT->ExitingBlock = ExitCounts[i].first;
    ENT->ExactNotTaken = ExitCounts[i].second;
  }
}

/// clear - Invalidate this result and free the ExitNotTakenInfo array.
void ScalarEvolution::BackedgeTakenInfo::clear() {
  ExitNotTaken.ExitingBlock = nullptr;
  ExitNotTaken.ExactNotTaken = nullptr;
  delete[] ExitNotTaken.getNextExit();
}

/// ComputeBackedgeTakenCount - Compute the number of times the backedge
/// of the specified loop will execute.
ScalarEvolution::BackedgeTakenInfo
ScalarEvolution::ComputeBackedgeTakenCount(const Loop *L) {
  SmallVector<BasicBlock *, 8> ExitingBlocks;
  L->getExitingBlocks(ExitingBlocks);

  SmallVector<std::pair<BasicBlock *, const SCEV *>, 4> ExitCounts;
  bool CouldComputeBECount = true;
  BasicBlock *Latch = L->getLoopLatch(); // may be NULL.
  const SCEV *MustExitMaxBECount = nullptr;
  const SCEV *MayExitMaxBECount = nullptr;

  // Compute the ExitLimit for each loop exit. Use this to populate ExitCounts
  // and compute maxBECount.
  for (unsigned i = 0, e = ExitingBlocks.size(); i != e; ++i) {
    BasicBlock *ExitBB = ExitingBlocks[i];
    ExitLimit EL = ComputeExitLimit(L, ExitBB);

    // 1. For each exit that can be computed, add an entry to ExitCounts.
    // CouldComputeBECount is true only if all exits can be computed.
    if (EL.Exact == getCouldNotCompute())
      // We couldn't compute an exact value for this exit, so
      // we won't be able to compute an exact value for the loop.
      CouldComputeBECount = false;
    else
      ExitCounts.push_back(std::make_pair(ExitBB, EL.Exact));

    // 2. Derive the loop's MaxBECount from each exit's max number of
    // non-exiting iterations. Partition the loop exits into two kinds:
    // LoopMustExits and LoopMayExits.
    //
    // A LoopMustExit meets two requirements:
    //
    // (a) Its ExitLimit.MustExit flag must be set which indicates that the exit
    // test condition cannot be skipped (the tested variable has unit stride or
    // the test is less-than or greater-than, rather than a strict inequality).
    //
    // (b) It must dominate the loop latch, hence must be tested on every loop
    // iteration.
    //
    // If any computable LoopMustExit is found, then MaxBECount is the minimum
    // EL.Max of computable LoopMustExits. Otherwise, MaxBECount is
    // conservatively the maximum EL.Max, where CouldNotCompute is considered
    // greater than any computable EL.Max.
    if (EL.MustExit && EL.Max != getCouldNotCompute() && Latch &&
        DT->dominates(ExitBB, Latch)) {
      if (!MustExitMaxBECount)
        MustExitMaxBECount = EL.Max;
      else {
        MustExitMaxBECount =
          getUMinFromMismatchedTypes(MustExitMaxBECount, EL.Max);
      }
    } else if (MayExitMaxBECount != getCouldNotCompute()) {
      if (!MayExitMaxBECount || EL.Max == getCouldNotCompute())
        MayExitMaxBECount = EL.Max;
      else {
        MayExitMaxBECount =
          getUMaxFromMismatchedTypes(MayExitMaxBECount, EL.Max);
      }
    }
  }
  const SCEV *MaxBECount = MustExitMaxBECount ? MustExitMaxBECount :
    (MayExitMaxBECount ? MayExitMaxBECount : getCouldNotCompute());
  return BackedgeTakenInfo(ExitCounts, CouldComputeBECount, MaxBECount);
}

/// ComputeExitLimit - Compute the number of times the backedge of the specified
/// loop will execute if it exits via the specified block.
ScalarEvolution::ExitLimit
ScalarEvolution::ComputeExitLimit(const Loop *L, BasicBlock *ExitingBlock) {

  // Okay, we've chosen an exiting block.  See what condition causes us to
  // exit at this block and remember the exit block and whether all other targets
  // lead to the loop header.
  bool MustExecuteLoopHeader = true;
  BasicBlock *Exit = nullptr;
  for (succ_iterator SI = succ_begin(ExitingBlock), SE = succ_end(ExitingBlock);
       SI != SE; ++SI)
    if (!L->contains(*SI)) {
      if (Exit) // Multiple exit successors.
        return getCouldNotCompute();
      Exit = *SI;
    } else if (*SI != L->getHeader()) {
      MustExecuteLoopHeader = false;
    }

  // At this point, we know we have a conditional branch that determines whether
  // the loop is exited.  However, we don't know if the branch is executed each
  // time through the loop.  If not, then the execution count of the branch will
  // not be equal to the trip count of the loop.
  //
  // Currently we check for this by checking to see if the Exit branch goes to
  // the loop header.  If so, we know it will always execute the same number of
  // times as the loop.  We also handle the case where the exit block *is* the
  // loop header.  This is common for un-rotated loops.
  //
  // If both of those tests fail, walk up the unique predecessor chain to the
  // header, stopping if there is an edge that doesn't exit the loop. If the
  // header is reached, the execution count of the branch will be equal to the
  // trip count of the loop.
  //
  //  More extensive analysis could be done to handle more cases here.
  //
  if (!MustExecuteLoopHeader && ExitingBlock != L->getHeader()) {
    // The simple checks failed, try climbing the unique predecessor chain
    // up to the header.
    bool Ok = false;
    for (BasicBlock *BB = ExitingBlock; BB; ) {
      BasicBlock *Pred = BB->getUniquePredecessor();
      if (!Pred)
        return getCouldNotCompute();
      TerminatorInst *PredTerm = Pred->getTerminator();
      for (unsigned i = 0, e = PredTerm->getNumSuccessors(); i != e; ++i) {
        BasicBlock *PredSucc = PredTerm->getSuccessor(i);
        if (PredSucc == BB)
          continue;
        // If the predecessor has a successor that isn't BB and isn't
        // outside the loop, assume the worst.
        if (L->contains(PredSucc))
          return getCouldNotCompute();
      }
      if (Pred == L->getHeader()) {
        Ok = true;
        break;
      }
      BB = Pred;
    }
    if (!Ok)
      return getCouldNotCompute();
  }

  TerminatorInst *Term = ExitingBlock->getTerminator();
  if (BranchInst *BI = dyn_cast<BranchInst>(Term)) {
    assert(BI->isConditional() && "If unconditional, it can't be in loop!");
    // Proceed to the next level to examine the exit condition expression.
    return ComputeExitLimitFromCond(L, BI->getCondition(), BI->getSuccessor(0),
                                    BI->getSuccessor(1),
                                    /*IsSubExpr=*/false);
  }

  if (SwitchInst *SI = dyn_cast<SwitchInst>(Term))
    return ComputeExitLimitFromSingleExitSwitch(L, SI, Exit,
                                                /*IsSubExpr=*/false);

  return getCouldNotCompute();
}

/// ComputeExitLimitFromCond - Compute the number of times the
/// backedge of the specified loop will execute if its exit condition
/// were a conditional branch of ExitCond, TBB, and FBB.
///
/// @param IsSubExpr is true if ExitCond does not directly control the exit
/// branch. In this case, we cannot assume that the loop only exits when the
/// condition is true and cannot infer that failing to meet the condition prior
/// to integer wraparound results in undefined behavior.
ScalarEvolution::ExitLimit
ScalarEvolution::ComputeExitLimitFromCond(const Loop *L,
                                          Value *ExitCond,
                                          BasicBlock *TBB,
                                          BasicBlock *FBB,
                                          bool IsSubExpr) {
  // Check if the controlling expression for this loop is an And or Or.
  if (BinaryOperator *BO = dyn_cast<BinaryOperator>(ExitCond)) {
    if (BO->getOpcode() == Instruction::And) {
      // Recurse on the operands of the and.
      bool EitherMayExit = L->contains(TBB);
      ExitLimit EL0 = ComputeExitLimitFromCond(L, BO->getOperand(0), TBB, FBB,
                                               IsSubExpr || EitherMayExit);
      ExitLimit EL1 = ComputeExitLimitFromCond(L, BO->getOperand(1), TBB, FBB,
                                               IsSubExpr || EitherMayExit);
      const SCEV *BECount = getCouldNotCompute();
      const SCEV *MaxBECount = getCouldNotCompute();
      bool MustExit = false;
      if (EitherMayExit) {
        // Both conditions must be true for the loop to continue executing.
        // Choose the less conservative count.
        if (EL0.Exact == getCouldNotCompute() ||
            EL1.Exact == getCouldNotCompute())
          BECount = getCouldNotCompute();
        else
          BECount = getUMinFromMismatchedTypes(EL0.Exact, EL1.Exact);
        if (EL0.Max == getCouldNotCompute())
          MaxBECount = EL1.Max;
        else if (EL1.Max == getCouldNotCompute())
          MaxBECount = EL0.Max;
        else
          MaxBECount = getUMinFromMismatchedTypes(EL0.Max, EL1.Max);
        MustExit = EL0.MustExit || EL1.MustExit;
      } else {
        // Both conditions must be true at the same time for the loop to exit.
        // For now, be conservative.
        assert(L->contains(FBB) && "Loop block has no successor in loop!");
        if (EL0.Max == EL1.Max)
          MaxBECount = EL0.Max;
        if (EL0.Exact == EL1.Exact)
          BECount = EL0.Exact;
        MustExit = EL0.MustExit && EL1.MustExit;
      }

      return ExitLimit(BECount, MaxBECount, MustExit);
    }
    if (BO->getOpcode() == Instruction::Or) {
      // Recurse on the operands of the or.
      bool EitherMayExit = L->contains(FBB);
      ExitLimit EL0 = ComputeExitLimitFromCond(L, BO->getOperand(0), TBB, FBB,
                                               IsSubExpr || EitherMayExit);
      ExitLimit EL1 = ComputeExitLimitFromCond(L, BO->getOperand(1), TBB, FBB,
                                               IsSubExpr || EitherMayExit);
      const SCEV *BECount = getCouldNotCompute();
      const SCEV *MaxBECount = getCouldNotCompute();
      bool MustExit = false;
      if (EitherMayExit) {
        // Both conditions must be false for the loop to continue executing.
        // Choose the less conservative count.
        if (EL0.Exact == getCouldNotCompute() ||
            EL1.Exact == getCouldNotCompute())
          BECount = getCouldNotCompute();
        else
          BECount = getUMinFromMismatchedTypes(EL0.Exact, EL1.Exact);
        if (EL0.Max == getCouldNotCompute())
          MaxBECount = EL1.Max;
        else if (EL1.Max == getCouldNotCompute())
          MaxBECount = EL0.Max;
        else
          MaxBECount = getUMinFromMismatchedTypes(EL0.Max, EL1.Max);
        MustExit = EL0.MustExit || EL1.MustExit;
      } else {
        // Both conditions must be false at the same time for the loop to exit.
        // For now, be conservative.
        assert(L->contains(TBB) && "Loop block has no successor in loop!");
        if (EL0.Max == EL1.Max)
          MaxBECount = EL0.Max;
        if (EL0.Exact == EL1.Exact)
          BECount = EL0.Exact;
        MustExit = EL0.MustExit && EL1.MustExit;
      }

      return ExitLimit(BECount, MaxBECount, MustExit);
    }
  }

  // With an icmp, it may be feasible to compute an exact backedge-taken count.
  // Proceed to the next level to examine the icmp.
  if (ICmpInst *ExitCondICmp = dyn_cast<ICmpInst>(ExitCond))
    return ComputeExitLimitFromICmp(L, ExitCondICmp, TBB, FBB, IsSubExpr);

  // Check for a constant condition. These are normally stripped out by
  // SimplifyCFG, but ScalarEvolution may be used by a pass which wishes to
  // preserve the CFG and is temporarily leaving constant conditions
  // in place.
  if (ConstantInt *CI = dyn_cast<ConstantInt>(ExitCond)) {
    if (L->contains(FBB) == !CI->getZExtValue())
      // The backedge is always taken.
      return getCouldNotCompute();
    else
      // The backedge is never taken.
      return getConstant(CI->getType(), 0);
  }

  // If it's not an integer or pointer comparison then compute it the hard way.
  return ComputeExitCountExhaustively(L, ExitCond, !L->contains(TBB));
}

/// ComputeExitLimitFromICmp - Compute the number of times the
/// backedge of the specified loop will execute if its exit condition
/// were a conditional branch of the ICmpInst ExitCond, TBB, and FBB.
ScalarEvolution::ExitLimit
ScalarEvolution::ComputeExitLimitFromICmp(const Loop *L,
                                          ICmpInst *ExitCond,
                                          BasicBlock *TBB,
                                          BasicBlock *FBB,
                                          bool IsSubExpr) {

  // If the condition was exit on true, convert the condition to exit on false
  ICmpInst::Predicate Cond;
  if (!L->contains(FBB))
    Cond = ExitCond->getPredicate();
  else
    Cond = ExitCond->getInversePredicate();

  // Handle common loops like: for (X = "string"; *X; ++X)
  if (LoadInst *LI = dyn_cast<LoadInst>(ExitCond->getOperand(0)))
    if (Constant *RHS = dyn_cast<Constant>(ExitCond->getOperand(1))) {
      ExitLimit ItCnt =
        ComputeLoadConstantCompareExitLimit(LI, RHS, L, Cond);
      if (ItCnt.hasAnyInfo())
        return ItCnt;
    }

  const SCEV *LHS = getSCEV(ExitCond->getOperand(0));
  const SCEV *RHS = getSCEV(ExitCond->getOperand(1));

  // Try to evaluate any dependencies out of the loop.
  LHS = getSCEVAtScope(LHS, L);
  RHS = getSCEVAtScope(RHS, L);

  // At this point, we would like to compute how many iterations of the
  // loop the predicate will return true for these inputs.
  if (isLoopInvariant(LHS, L) && !isLoopInvariant(RHS, L)) {
    // If there is a loop-invariant, force it into the RHS.
    std::swap(LHS, RHS);
    Cond = ICmpInst::getSwappedPredicate(Cond);
  }

  // Simplify the operands before analyzing them.
  (void)SimplifyICmpOperands(Cond, LHS, RHS);

  // If we have a comparison of a chrec against a constant, try to use value
  // ranges to answer this query.
  if (const SCEVConstant *RHSC = dyn_cast<SCEVConstant>(RHS))
    if (const SCEVAddRecExpr *AddRec = dyn_cast<SCEVAddRecExpr>(LHS))
      if (AddRec->getLoop() == L) {
        // Form the constant range.
        ConstantRange CompRange(
            ICmpInst::makeConstantRange(Cond, RHSC->getValue()->getValue()));

        const SCEV *Ret = AddRec->getNumIterationsInRange(CompRange, *this);
        if (!isa<SCEVCouldNotCompute>(Ret)) return Ret;
      }

  switch (Cond) {
  case ICmpInst::ICMP_NE: {                     // while (X != Y)
    // Convert to: while (X-Y != 0)
    ExitLimit EL = HowFarToZero(getMinusSCEV(LHS, RHS), L, IsSubExpr);
    if (EL.hasAnyInfo()) return EL;
    break;
  }
  case ICmpInst::ICMP_EQ: {                     // while (X == Y)
    // Convert to: while (X-Y == 0)
    ExitLimit EL = HowFarToNonZero(getMinusSCEV(LHS, RHS), L);
    if (EL.hasAnyInfo()) return EL;
    break;
  }
  case ICmpInst::ICMP_SLT:
  case ICmpInst::ICMP_ULT: {                    // while (X < Y)
    bool IsSigned = Cond == ICmpInst::ICMP_SLT;
    ExitLimit EL = HowManyLessThans(LHS, RHS, L, IsSigned, IsSubExpr);
    if (EL.hasAnyInfo()) return EL;
    break;
  }
  case ICmpInst::ICMP_SGT:
  case ICmpInst::ICMP_UGT: {                    // while (X > Y)
    bool IsSigned = Cond == ICmpInst::ICMP_SGT;
    ExitLimit EL = HowManyGreaterThans(LHS, RHS, L, IsSigned, IsSubExpr);
    if (EL.hasAnyInfo()) return EL;
    break;
  }
  default:
#if 0
    dbgs() << "ComputeBackedgeTakenCount ";
    if (ExitCond->getOperand(0)->getType()->isUnsigned())
      dbgs() << "[unsigned] ";
    dbgs() << *LHS << "   "
         << Instruction::getOpcodeName(Instruction::ICmp)
         << "   " << *RHS << "\n";
#endif
    break;
  }
  return ComputeExitCountExhaustively(L, ExitCond, !L->contains(TBB));
}

ScalarEvolution::ExitLimit
ScalarEvolution::ComputeExitLimitFromSingleExitSwitch(const Loop *L,
                                                      SwitchInst *Switch,
                                                      BasicBlock *ExitingBlock,
                                                      bool IsSubExpr) {
  assert(!L->contains(ExitingBlock) && "Not an exiting block!");

  // Give up if the exit is the default dest of a switch.
  if (Switch->getDefaultDest() == ExitingBlock)
    return getCouldNotCompute();

  assert(L->contains(Switch->getDefaultDest()) &&
         "Default case must not exit the loop!");
  const SCEV *LHS = getSCEVAtScope(Switch->getCondition(), L);
  const SCEV *RHS = getConstant(Switch->findCaseDest(ExitingBlock));

  // while (X != Y) --> while (X-Y != 0)
  ExitLimit EL = HowFarToZero(getMinusSCEV(LHS, RHS), L, IsSubExpr);
  if (EL.hasAnyInfo())
    return EL;

  return getCouldNotCompute();
}

static ConstantInt *
EvaluateConstantChrecAtConstant(const SCEVAddRecExpr *AddRec, ConstantInt *C,
                                ScalarEvolution &SE) {
  const SCEV *InVal = SE.getConstant(C);
  const SCEV *Val = AddRec->evaluateAtIteration(InVal, SE);
  assert(isa<SCEVConstant>(Val) &&
         "Evaluation of SCEV at constant didn't fold correctly?");
  return cast<SCEVConstant>(Val)->getValue();
}

/// ComputeLoadConstantCompareExitLimit - Given an exit condition of
/// 'icmp op load X, cst', try to see if we can compute the backedge
/// execution count.
ScalarEvolution::ExitLimit
ScalarEvolution::ComputeLoadConstantCompareExitLimit(
  LoadInst *LI,
  Constant *RHS,
  const Loop *L,
  ICmpInst::Predicate predicate) {

  if (LI->isVolatile()) return getCouldNotCompute();

  // Check to see if the loaded pointer is a getelementptr of a global.
  // TODO: Use SCEV instead of manually grubbing with GEPs.
  GetElementPtrInst *GEP = dyn_cast<GetElementPtrInst>(LI->getOperand(0));
  if (!GEP) return getCouldNotCompute();

  // Make sure that it is really a constant global we are gepping, with an
  // initializer, and make sure the first IDX is really 0.
  GlobalVariable *GV = dyn_cast<GlobalVariable>(GEP->getOperand(0));
  if (!GV || !GV->isConstant() || !GV->hasDefinitiveInitializer() ||
      GEP->getNumOperands() < 3 || !isa<Constant>(GEP->getOperand(1)) ||
      !cast<Constant>(GEP->getOperand(1))->isNullValue())
    return getCouldNotCompute();

  // Okay, we allow one non-constant index into the GEP instruction.
  Value *VarIdx = nullptr;
  std::vector<Constant*> Indexes;
  unsigned VarIdxNum = 0;
  for (unsigned i = 2, e = GEP->getNumOperands(); i != e; ++i)
    if (ConstantInt *CI = dyn_cast<ConstantInt>(GEP->getOperand(i))) {
      Indexes.push_back(CI);
    } else if (!isa<ConstantInt>(GEP->getOperand(i))) {
      if (VarIdx) return getCouldNotCompute();  // Multiple non-constant idx's.
      VarIdx = GEP->getOperand(i);
      VarIdxNum = i-2;
      Indexes.push_back(nullptr);
    }

  // Loop-invariant loads may be a byproduct of loop optimization. Skip them.
  if (!VarIdx)
    return getCouldNotCompute();

  // Okay, we know we have a (load (gep GV, 0, X)) comparison with a constant.
  // Check to see if X is a loop variant variable value now.
  const SCEV *Idx = getSCEV(VarIdx);
  Idx = getSCEVAtScope(Idx, L);

  // We can only recognize very limited forms of loop index expressions, in
  // particular, only affine AddRec's like {C1,+,C2}.
  const SCEVAddRecExpr *IdxExpr = dyn_cast<SCEVAddRecExpr>(Idx);
  if (!IdxExpr || !IdxExpr->isAffine() || isLoopInvariant(IdxExpr, L) ||
      !isa<SCEVConstant>(IdxExpr->getOperand(0)) ||
      !isa<SCEVConstant>(IdxExpr->getOperand(1)))
    return getCouldNotCompute();

  unsigned MaxSteps = MaxBruteForceIterations;
  for (unsigned IterationNum = 0; IterationNum != MaxSteps; ++IterationNum) {
    ConstantInt *ItCst = ConstantInt::get(
                           cast<IntegerType>(IdxExpr->getType()), IterationNum);
    ConstantInt *Val = EvaluateConstantChrecAtConstant(IdxExpr, ItCst, *this);

    // Form the GEP offset.
    Indexes[VarIdxNum] = Val;

    Constant *Result = ConstantFoldLoadThroughGEPIndices(GV->getInitializer(),
                                                         Indexes);
    if (!Result) break;  // Cannot compute!

    // Evaluate the condition for this iteration.
    Result = ConstantExpr::getICmp(predicate, Result, RHS);
    if (!isa<ConstantInt>(Result)) break;  // Couldn't decide for sure
    if (cast<ConstantInt>(Result)->getValue().isMinValue()) {
#if 0
      dbgs() << "\n***\n*** Computed loop count " << *ItCst
             << "\n*** From global " << *GV << "*** BB: " << *L->getHeader()
             << "***\n";
#endif
      ++NumArrayLenItCounts;
      return getConstant(ItCst);   // Found terminating iteration!
    }
  }
  return getCouldNotCompute();
}


/// CanConstantFold - Return true if we can constant fold an instruction of the
/// specified type, assuming that all operands were constants.
static bool CanConstantFold(const Instruction *I) {
  if (isa<BinaryOperator>(I) || isa<CmpInst>(I) ||
      isa<SelectInst>(I) || isa<CastInst>(I) || isa<GetElementPtrInst>(I) ||
      isa<LoadInst>(I))
    return true;

  if (const CallInst *CI = dyn_cast<CallInst>(I))
    if (const Function *F = CI->getCalledFunction())
      return canConstantFoldCallTo(F);
  return false;
}

/// Determine whether this instruction can constant evolve within this loop
/// assuming its operands can all constant evolve.
static bool canConstantEvolve(Instruction *I, const Loop *L) {
  // An instruction outside of the loop can't be derived from a loop PHI.
  if (!L->contains(I)) return false;

  if (isa<PHINode>(I)) {
    if (L->getHeader() == I->getParent())
      return true;
    else
      // We don't currently keep track of the control flow needed to evaluate
      // PHIs, so we cannot handle PHIs inside of loops.
      return false;
  }

  // If we won't be able to constant fold this expression even if the operands
  // are constants, bail early.
  return CanConstantFold(I);
}

/// getConstantEvolvingPHIOperands - Implement getConstantEvolvingPHI by
/// recursing through each instruction operand until reaching a loop header phi.
static PHINode *
getConstantEvolvingPHIOperands(Instruction *UseInst, const Loop *L,
                               DenseMap<Instruction *, PHINode *> &PHIMap) {

  // Otherwise, we can evaluate this instruction if all of its operands are
  // constant or derived from a PHI node themselves.
  PHINode *PHI = nullptr;
  for (Instruction::op_iterator OpI = UseInst->op_begin(),
         OpE = UseInst->op_end(); OpI != OpE; ++OpI) {

    if (isa<Constant>(*OpI)) continue;

    Instruction *OpInst = dyn_cast<Instruction>(*OpI);
    if (!OpInst || !canConstantEvolve(OpInst, L)) return nullptr;

    PHINode *P = dyn_cast<PHINode>(OpInst);
    if (!P)
      // If this operand is already visited, reuse the prior result.
      // We may have P != PHI if this is the deepest point at which the
      // inconsistent paths meet.
      P = PHIMap.lookup(OpInst);
    if (!P) {
      // Recurse and memoize the results, whether a phi is found or not.
      // This recursive call invalidates pointers into PHIMap.
      P = getConstantEvolvingPHIOperands(OpInst, L, PHIMap);
      PHIMap[OpInst] = P;
    }
    if (!P)
      return nullptr;  // Not evolving from PHI
    if (PHI && PHI != P)
      return nullptr;  // Evolving from multiple different PHIs.
    PHI = P;
  }
  // This is a expression evolving from a constant PHI!
  return PHI;
}

/// getConstantEvolvingPHI - Given an LLVM value and a loop, return a PHI node
/// in the loop that V is derived from.  We allow arbitrary operations along the
/// way, but the operands of an operation must either be constants or a value
/// derived from a constant PHI.  If this expression does not fit with these
/// constraints, return null.
static PHINode *getConstantEvolvingPHI(Value *V, const Loop *L) {
  Instruction *I = dyn_cast<Instruction>(V);
  if (!I || !canConstantEvolve(I, L)) return nullptr;

  if (PHINode *PN = dyn_cast<PHINode>(I)) {
    return PN;
  }

  // Record non-constant instructions contained by the loop.
  DenseMap<Instruction *, PHINode *> PHIMap;
  return getConstantEvolvingPHIOperands(I, L, PHIMap);
}

/// EvaluateExpression - Given an expression that passes the
/// getConstantEvolvingPHI predicate, evaluate its value assuming the PHI node
/// in the loop has the value PHIVal.  If we can't fold this expression for some
/// reason, return null.
static Constant *EvaluateExpression(Value *V, const Loop *L,
                                    DenseMap<Instruction *, Constant *> &Vals,
                                    const DataLayout *DL,
                                    const TargetLibraryInfo *TLI) {
  // Convenient constant check, but redundant for recursive calls.
  if (Constant *C = dyn_cast<Constant>(V)) return C;
  Instruction *I = dyn_cast<Instruction>(V);
  if (!I) return nullptr;

  if (Constant *C = Vals.lookup(I)) return C;

  // An instruction inside the loop depends on a value outside the loop that we
  // weren't given a mapping for, or a value such as a call inside the loop.
  if (!canConstantEvolve(I, L)) return nullptr;

  // An unmapped PHI can be due to a branch or another loop inside this loop,
  // or due to this not being the initial iteration through a loop where we
  // couldn't compute the evolution of this particular PHI last time.
  if (isa<PHINode>(I)) return nullptr;

  std::vector<Constant*> Operands(I->getNumOperands());

  for (unsigned i = 0, e = I->getNumOperands(); i != e; ++i) {
    Instruction *Operand = dyn_cast<Instruction>(I->getOperand(i));
    if (!Operand) {
      Operands[i] = dyn_cast<Constant>(I->getOperand(i));
      if (!Operands[i]) return nullptr;
      continue;
    }
    Constant *C = EvaluateExpression(Operand, L, Vals, DL, TLI);
    Vals[Operand] = C;
    if (!C) return nullptr;
    Operands[i] = C;
  }

  if (CmpInst *CI = dyn_cast<CmpInst>(I))
    return ConstantFoldCompareInstOperands(CI->getPredicate(), Operands[0],
                                           Operands[1], DL, TLI);
  if (LoadInst *LI = dyn_cast<LoadInst>(I)) {
    if (!LI->isVolatile())
      return ConstantFoldLoadFromConstPtr(Operands[0], DL);
  }
  return ConstantFoldInstOperands(I->getOpcode(), I->getType(), Operands, DL,
                                  TLI);
}

/// getConstantEvolutionLoopExitValue - If we know that the specified Phi is
/// in the header of its containing loop, we know the loop executes a
/// constant number of times, and the PHI node is just a recurrence
/// involving constants, fold it.
Constant *
ScalarEvolution::getConstantEvolutionLoopExitValue(PHINode *PN,
                                                   const APInt &BEs,
                                                   const Loop *L) {
  DenseMap<PHINode*, Constant*>::const_iterator I =
    ConstantEvolutionLoopExitValue.find(PN);
  if (I != ConstantEvolutionLoopExitValue.end())
    return I->second;

  if (BEs.ugt(MaxBruteForceIterations))
    return ConstantEvolutionLoopExitValue[PN] = nullptr;  // Not going to evaluate it.

  Constant *&RetVal = ConstantEvolutionLoopExitValue[PN];

  DenseMap<Instruction *, Constant *> CurrentIterVals;
  BasicBlock *Header = L->getHeader();
  assert(PN->getParent() == Header && "Can't evaluate PHI not in loop header!");

  // Since the loop is canonicalized, the PHI node must have two entries.  One
  // entry must be a constant (coming in from outside of the loop), and the
  // second must be derived from the same PHI.
  bool SecondIsBackedge = L->contains(PN->getIncomingBlock(1));
  PHINode *PHI = nullptr;
  for (BasicBlock::iterator I = Header->begin();
       (PHI = dyn_cast<PHINode>(I)); ++I) {
    Constant *StartCST =
      dyn_cast<Constant>(PHI->getIncomingValue(!SecondIsBackedge));
    if (!StartCST) continue;
    CurrentIterVals[PHI] = StartCST;
  }
  if (!CurrentIterVals.count(PN))
    return RetVal = nullptr;

  Value *BEValue = PN->getIncomingValue(SecondIsBackedge);

  // Execute the loop symbolically to determine the exit value.
  if (BEs.getActiveBits() >= 32)
    return RetVal = nullptr; // More than 2^32-1 iterations?? Not doing it!

  unsigned NumIterations = BEs.getZExtValue(); // must be in range
  unsigned IterationNum = 0;
  for (; ; ++IterationNum) {
    if (IterationNum == NumIterations)
      return RetVal = CurrentIterVals[PN];  // Got exit value!

    // Compute the value of the PHIs for the next iteration.
    // EvaluateExpression adds non-phi values to the CurrentIterVals map.
    DenseMap<Instruction *, Constant *> NextIterVals;
    Constant *NextPHI = EvaluateExpression(BEValue, L, CurrentIterVals, DL,
                                           TLI);
    if (!NextPHI)
      return nullptr;        // Couldn't evaluate!
    NextIterVals[PN] = NextPHI;

    bool StoppedEvolving = NextPHI == CurrentIterVals[PN];

    // Also evaluate the other PHI nodes.  However, we don't get to stop if we
    // cease to be able to evaluate one of them or if they stop evolving,
    // because that doesn't necessarily prevent us from computing PN.
    SmallVector<std::pair<PHINode *, Constant *>, 8> PHIsToCompute;
    for (DenseMap<Instruction *, Constant *>::const_iterator
           I = CurrentIterVals.begin(), E = CurrentIterVals.end(); I != E; ++I){
      PHINode *PHI = dyn_cast<PHINode>(I->first);
      if (!PHI || PHI == PN || PHI->getParent() != Header) continue;
      PHIsToCompute.push_back(std::make_pair(PHI, I->second));
    }
    // We use two distinct loops because EvaluateExpression may invalidate any
    // iterators into CurrentIterVals.
    for (SmallVectorImpl<std::pair<PHINode *, Constant*> >::const_iterator
             I = PHIsToCompute.begin(), E = PHIsToCompute.end(); I != E; ++I) {
      PHINode *PHI = I->first;
      Constant *&NextPHI = NextIterVals[PHI];
      if (!NextPHI) {   // Not already computed.
        Value *BEValue = PHI->getIncomingValue(SecondIsBackedge);
        NextPHI = EvaluateExpression(BEValue, L, CurrentIterVals, DL, TLI);
      }
      if (NextPHI != I->second)
        StoppedEvolving = false;
    }

    // If all entries in CurrentIterVals == NextIterVals then we can stop
    // iterating, the loop can't continue to change.
    if (StoppedEvolving)
      return RetVal = CurrentIterVals[PN];

    CurrentIterVals.swap(NextIterVals);
  }
}

/// ComputeExitCountExhaustively - If the loop is known to execute a
/// constant number of times (the condition evolves only from constants),
/// try to evaluate a few iterations of the loop until we get the exit
/// condition gets a value of ExitWhen (true or false).  If we cannot
/// evaluate the trip count of the loop, return getCouldNotCompute().
const SCEV *ScalarEvolution::ComputeExitCountExhaustively(const Loop *L,
                                                          Value *Cond,
                                                          bool ExitWhen) {
  PHINode *PN = getConstantEvolvingPHI(Cond, L);
  if (!PN) return getCouldNotCompute();

  // If the loop is canonicalized, the PHI will have exactly two entries.
  // That's the only form we support here.
  if (PN->getNumIncomingValues() != 2) return getCouldNotCompute();

  DenseMap<Instruction *, Constant *> CurrentIterVals;
  BasicBlock *Header = L->getHeader();
  assert(PN->getParent() == Header && "Can't evaluate PHI not in loop header!");

  // One entry must be a constant (coming in from outside of the loop), and the
  // second must be derived from the same PHI.
  bool SecondIsBackedge = L->contains(PN->getIncomingBlock(1));
  PHINode *PHI = nullptr;
  for (BasicBlock::iterator I = Header->begin();
       (PHI = dyn_cast<PHINode>(I)); ++I) {
    Constant *StartCST =
      dyn_cast<Constant>(PHI->getIncomingValue(!SecondIsBackedge));
    if (!StartCST) continue;
    CurrentIterVals[PHI] = StartCST;
  }
  if (!CurrentIterVals.count(PN))
    return getCouldNotCompute();

  // Okay, we find a PHI node that defines the trip count of this loop.  Execute
  // the loop symbolically to determine when the condition gets a value of
  // "ExitWhen".

  unsigned MaxIterations = MaxBruteForceIterations;   // Limit analysis.
  for (unsigned IterationNum = 0; IterationNum != MaxIterations;++IterationNum){
    ConstantInt *CondVal =
      dyn_cast_or_null<ConstantInt>(EvaluateExpression(Cond, L, CurrentIterVals,
                                                       DL, TLI));

    // Couldn't symbolically evaluate.
    if (!CondVal) return getCouldNotCompute();

    if (CondVal->getValue() == uint64_t(ExitWhen)) {
      ++NumBruteForceTripCountsComputed;
      return getConstant(Type::getInt32Ty(getContext()), IterationNum);
    }

    // Update all the PHI nodes for the next iteration.
    DenseMap<Instruction *, Constant *> NextIterVals;

    // Create a list of which PHIs we need to compute. We want to do this before
    // calling EvaluateExpression on them because that may invalidate iterators
    // into CurrentIterVals.
    SmallVector<PHINode *, 8> PHIsToCompute;
    for (DenseMap<Instruction *, Constant *>::const_iterator
           I = CurrentIterVals.begin(), E = CurrentIterVals.end(); I != E; ++I){
      PHINode *PHI = dyn_cast<PHINode>(I->first);
      if (!PHI || PHI->getParent() != Header) continue;
      PHIsToCompute.push_back(PHI);
    }
    for (SmallVectorImpl<PHINode *>::const_iterator I = PHIsToCompute.begin(),
             E = PHIsToCompute.end(); I != E; ++I) {
      PHINode *PHI = *I;
      Constant *&NextPHI = NextIterVals[PHI];
      if (NextPHI) continue;    // Already computed!

      Value *BEValue = PHI->getIncomingValue(SecondIsBackedge);
      NextPHI = EvaluateExpression(BEValue, L, CurrentIterVals, DL, TLI);
    }
    CurrentIterVals.swap(NextIterVals);
  }

  // Too many iterations were needed to evaluate.
  return getCouldNotCompute();
}

/// getSCEVAtScope - Return a SCEV expression for the specified value
/// at the specified scope in the program.  The L value specifies a loop
/// nest to evaluate the expression at, where null is the top-level or a
/// specified loop is immediately inside of the loop.
///
/// This method can be used to compute the exit value for a variable defined
/// in a loop by querying what the value will hold in the parent loop.
///
/// In the case that a relevant loop exit value cannot be computed, the
/// original value V is returned.
const SCEV *ScalarEvolution::getSCEVAtScope(const SCEV *V, const Loop *L) {
  // Check to see if we've folded this expression at this loop before.
  SmallVector<std::pair<const Loop *, const SCEV *>, 2> &Values = ValuesAtScopes[V];
  for (unsigned u = 0; u < Values.size(); u++) {
    if (Values[u].first == L)
      return Values[u].second ? Values[u].second : V;
  }
  Values.push_back(std::make_pair(L, static_cast<const SCEV *>(nullptr)));
  // Otherwise compute it.
  const SCEV *C = computeSCEVAtScope(V, L);
  SmallVector<std::pair<const Loop *, const SCEV *>, 2> &Values2 = ValuesAtScopes[V];
  for (unsigned u = Values2.size(); u > 0; u--) {
    if (Values2[u - 1].first == L) {
      Values2[u - 1].second = C;
      break;
    }
  }
  return C;
}

/// This builds up a Constant using the ConstantExpr interface.  That way, we
/// will return Constants for objects which aren't represented by a
/// SCEVConstant, because SCEVConstant is restricted to ConstantInt.
/// Returns NULL if the SCEV isn't representable as a Constant.
static Constant *BuildConstantFromSCEV(const SCEV *V) {
  switch (static_cast<SCEVTypes>(V->getSCEVType())) {
    case scCouldNotCompute:
    case scAddRecExpr:
      break;
    case scConstant:
      return cast<SCEVConstant>(V)->getValue();
    case scUnknown:
      return dyn_cast<Constant>(cast<SCEVUnknown>(V)->getValue());
    case scSignExtend: {
      const SCEVSignExtendExpr *SS = cast<SCEVSignExtendExpr>(V);
      if (Constant *CastOp = BuildConstantFromSCEV(SS->getOperand()))
        return ConstantExpr::getSExt(CastOp, SS->getType());
      break;
    }
    case scZeroExtend: {
      const SCEVZeroExtendExpr *SZ = cast<SCEVZeroExtendExpr>(V);
      if (Constant *CastOp = BuildConstantFromSCEV(SZ->getOperand()))
        return ConstantExpr::getZExt(CastOp, SZ->getType());
      break;
    }
    case scTruncate: {
      const SCEVTruncateExpr *ST = cast<SCEVTruncateExpr>(V);
      if (Constant *CastOp = BuildConstantFromSCEV(ST->getOperand()))
        return ConstantExpr::getTrunc(CastOp, ST->getType());
      break;
    }
    case scAddExpr: {
      const SCEVAddExpr *SA = cast<SCEVAddExpr>(V);
      if (Constant *C = BuildConstantFromSCEV(SA->getOperand(0))) {
        if (PointerType *PTy = dyn_cast<PointerType>(C->getType())) {
          unsigned AS = PTy->getAddressSpace();
          Type *DestPtrTy = Type::getInt8PtrTy(C->getContext(), AS);
          C = ConstantExpr::getBitCast(C, DestPtrTy);
        }
        for (unsigned i = 1, e = SA->getNumOperands(); i != e; ++i) {
          Constant *C2 = BuildConstantFromSCEV(SA->getOperand(i));
          if (!C2) return nullptr;

          // First pointer!
          if (!C->getType()->isPointerTy() && C2->getType()->isPointerTy()) {
            unsigned AS = C2->getType()->getPointerAddressSpace();
            std::swap(C, C2);
            Type *DestPtrTy = Type::getInt8PtrTy(C->getContext(), AS);
            // The offsets have been converted to bytes.  We can add bytes to an
            // i8* by GEP with the byte count in the first index.
            C = ConstantExpr::getBitCast(C, DestPtrTy);
          }

          // Don't bother trying to sum two pointers. We probably can't
          // statically compute a load that results from it anyway.
          if (C2->getType()->isPointerTy())
            return nullptr;

          if (PointerType *PTy = dyn_cast<PointerType>(C->getType())) {
            if (PTy->getElementType()->isStructTy())
              C2 = ConstantExpr::getIntegerCast(
                  C2, Type::getInt32Ty(C->getContext()), true);
            C = ConstantExpr::getGetElementPtr(C, C2);
          } else
            C = ConstantExpr::getAdd(C, C2);
        }
        return C;
      }
      break;
    }
    case scMulExpr: {
      const SCEVMulExpr *SM = cast<SCEVMulExpr>(V);
      if (Constant *C = BuildConstantFromSCEV(SM->getOperand(0))) {
        // Don't bother with pointers at all.
        if (C->getType()->isPointerTy()) return nullptr;
        for (unsigned i = 1, e = SM->getNumOperands(); i != e; ++i) {
          Constant *C2 = BuildConstantFromSCEV(SM->getOperand(i));
          if (!C2 || C2->getType()->isPointerTy()) return nullptr;
          C = ConstantExpr::getMul(C, C2);
        }
        return C;
      }
      break;
    }
    case scUDivExpr: {
      const SCEVUDivExpr *SU = cast<SCEVUDivExpr>(V);
      if (Constant *LHS = BuildConstantFromSCEV(SU->getLHS()))
        if (Constant *RHS = BuildConstantFromSCEV(SU->getRHS()))
          if (LHS->getType() == RHS->getType())
            return ConstantExpr::getUDiv(LHS, RHS);
      break;
    }
    case scSMaxExpr:
    case scUMaxExpr:
      break; // TODO: smax, umax.
  }
  return nullptr;
}

const SCEV *ScalarEvolution::computeSCEVAtScope(const SCEV *V, const Loop *L) {
  if (isa<SCEVConstant>(V)) return V;

  // If this instruction is evolved from a constant-evolving PHI, compute the
  // exit value from the loop without using SCEVs.
  if (const SCEVUnknown *SU = dyn_cast<SCEVUnknown>(V)) {
    if (Instruction *I = dyn_cast<Instruction>(SU->getValue())) {
      const Loop *LI = (*this->LI)[I->getParent()];
      if (LI && LI->getParentLoop() == L)  // Looking for loop exit value.
        if (PHINode *PN = dyn_cast<PHINode>(I))
          if (PN->getParent() == LI->getHeader()) {
            // Okay, there is no closed form solution for the PHI node.  Check
            // to see if the loop that contains it has a known backedge-taken
            // count.  If so, we may be able to force computation of the exit
            // value.
            const SCEV *BackedgeTakenCount = getBackedgeTakenCount(LI);
            if (const SCEVConstant *BTCC =
                  dyn_cast<SCEVConstant>(BackedgeTakenCount)) {
              // Okay, we know how many times the containing loop executes.  If
              // this is a constant evolving PHI node, get the final value at
              // the specified iteration number.
              Constant *RV = getConstantEvolutionLoopExitValue(PN,
                                                   BTCC->getValue()->getValue(),
                                                               LI);
              if (RV) return getSCEV(RV);
            }
          }

      // Okay, this is an expression that we cannot symbolically evaluate
      // into a SCEV.  Check to see if it's possible to symbolically evaluate
      // the arguments into constants, and if so, try to constant propagate the
      // result.  This is particularly useful for computing loop exit values.
      if (CanConstantFold(I)) {
        SmallVector<Constant *, 4> Operands;
        bool MadeImprovement = false;
        for (unsigned i = 0, e = I->getNumOperands(); i != e; ++i) {
          Value *Op = I->getOperand(i);
          if (Constant *C = dyn_cast<Constant>(Op)) {
            Operands.push_back(C);
            continue;
          }

          // If any of the operands is non-constant and if they are
          // non-integer and non-pointer, don't even try to analyze them
          // with scev techniques.
          if (!isSCEVable(Op->getType()))
            return V;

          const SCEV *OrigV = getSCEV(Op);
          const SCEV *OpV = getSCEVAtScope(OrigV, L);
          MadeImprovement |= OrigV != OpV;

          Constant *C = BuildConstantFromSCEV(OpV);
          if (!C) return V;
          if (C->getType() != Op->getType())
            C = ConstantExpr::getCast(CastInst::getCastOpcode(C, false,
                                                              Op->getType(),
                                                              false),
                                      C, Op->getType());
          Operands.push_back(C);
        }

        // Check to see if getSCEVAtScope actually made an improvement.
        if (MadeImprovement) {
          Constant *C = nullptr;
          if (const CmpInst *CI = dyn_cast<CmpInst>(I))
            C = ConstantFoldCompareInstOperands(CI->getPredicate(),
                                                Operands[0], Operands[1], DL,
                                                TLI);
          else if (const LoadInst *LI = dyn_cast<LoadInst>(I)) {
            if (!LI->isVolatile())
              C = ConstantFoldLoadFromConstPtr(Operands[0], DL);
          } else
            C = ConstantFoldInstOperands(I->getOpcode(), I->getType(),
                                         Operands, DL, TLI);
          if (!C) return V;
          return getSCEV(C);
        }
      }
    }

    // This is some other type of SCEVUnknown, just return it.
    return V;
  }

  if (const SCEVCommutativeExpr *Comm = dyn_cast<SCEVCommutativeExpr>(V)) {
    // Avoid performing the look-up in the common case where the specified
    // expression has no loop-variant portions.
    for (unsigned i = 0, e = Comm->getNumOperands(); i != e; ++i) {
      const SCEV *OpAtScope = getSCEVAtScope(Comm->getOperand(i), L);
      if (OpAtScope != Comm->getOperand(i)) {
        // Okay, at least one of these operands is loop variant but might be
        // foldable.  Build a new instance of the folded commutative expression.
        SmallVector<const SCEV *, 8> NewOps(Comm->op_begin(),
                                            Comm->op_begin()+i);
        NewOps.push_back(OpAtScope);

        for (++i; i != e; ++i) {
          OpAtScope = getSCEVAtScope(Comm->getOperand(i), L);
          NewOps.push_back(OpAtScope);
        }
        if (isa<SCEVAddExpr>(Comm))
          return getAddExpr(NewOps);
        if (isa<SCEVMulExpr>(Comm))
          return getMulExpr(NewOps);
        if (isa<SCEVSMaxExpr>(Comm))
          return getSMaxExpr(NewOps);
        if (isa<SCEVUMaxExpr>(Comm))
          return getUMaxExpr(NewOps);
        llvm_unreachable("Unknown commutative SCEV type!");
      }
    }
    // If we got here, all operands are loop invariant.
    return Comm;
  }

  if (const SCEVUDivExpr *Div = dyn_cast<SCEVUDivExpr>(V)) {
    const SCEV *LHS = getSCEVAtScope(Div->getLHS(), L);
    const SCEV *RHS = getSCEVAtScope(Div->getRHS(), L);
    if (LHS == Div->getLHS() && RHS == Div->getRHS())
      return Div;   // must be loop invariant
    return getUDivExpr(LHS, RHS);
  }

  // If this is a loop recurrence for a loop that does not contain L, then we
  // are dealing with the final value computed by the loop.
  if (const SCEVAddRecExpr *AddRec = dyn_cast<SCEVAddRecExpr>(V)) {
    // First, attempt to evaluate each operand.
    // Avoid performing the look-up in the common case where the specified
    // expression has no loop-variant portions.
    for (unsigned i = 0, e = AddRec->getNumOperands(); i != e; ++i) {
      const SCEV *OpAtScope = getSCEVAtScope(AddRec->getOperand(i), L);
      if (OpAtScope == AddRec->getOperand(i))
        continue;

      // Okay, at least one of these operands is loop variant but might be
      // foldable.  Build a new instance of the folded commutative expression.
      SmallVector<const SCEV *, 8> NewOps(AddRec->op_begin(),
                                          AddRec->op_begin()+i);
      NewOps.push_back(OpAtScope);
      for (++i; i != e; ++i)
        NewOps.push_back(getSCEVAtScope(AddRec->getOperand(i), L));

      const SCEV *FoldedRec =
        getAddRecExpr(NewOps, AddRec->getLoop(),
                      AddRec->getNoWrapFlags(SCEV::FlagNW));
      AddRec = dyn_cast<SCEVAddRecExpr>(FoldedRec);
      // The addrec may be folded to a nonrecurrence, for example, if the
      // induction variable is multiplied by zero after constant folding. Go
      // ahead and return the folded value.
      if (!AddRec)
        return FoldedRec;
      break;
    }

    // If the scope is outside the addrec's loop, evaluate it by using the
    // loop exit value of the addrec.
    if (!AddRec->getLoop()->contains(L)) {
      // To evaluate this recurrence, we need to know how many times the AddRec
      // loop iterates.  Compute this now.
      const SCEV *BackedgeTakenCount = getBackedgeTakenCount(AddRec->getLoop());
      if (BackedgeTakenCount == getCouldNotCompute()) return AddRec;

      // Then, evaluate the AddRec.
      return AddRec->evaluateAtIteration(BackedgeTakenCount, *this);
    }

    return AddRec;
  }

  if (const SCEVZeroExtendExpr *Cast = dyn_cast<SCEVZeroExtendExpr>(V)) {
    const SCEV *Op = getSCEVAtScope(Cast->getOperand(), L);
    if (Op == Cast->getOperand())
      return Cast;  // must be loop invariant
    return getZeroExtendExpr(Op, Cast->getType());
  }

  if (const SCEVSignExtendExpr *Cast = dyn_cast<SCEVSignExtendExpr>(V)) {
    const SCEV *Op = getSCEVAtScope(Cast->getOperand(), L);
    if (Op == Cast->getOperand())
      return Cast;  // must be loop invariant
    return getSignExtendExpr(Op, Cast->getType());
  }

  if (const SCEVTruncateExpr *Cast = dyn_cast<SCEVTruncateExpr>(V)) {
    const SCEV *Op = getSCEVAtScope(Cast->getOperand(), L);
    if (Op == Cast->getOperand())
      return Cast;  // must be loop invariant
    return getTruncateExpr(Op, Cast->getType());
  }

  llvm_unreachable("Unknown SCEV type!");
}

/// getSCEVAtScope - This is a convenience function which does
/// getSCEVAtScope(getSCEV(V), L).
const SCEV *ScalarEvolution::getSCEVAtScope(Value *V, const Loop *L) {
  return getSCEVAtScope(getSCEV(V), L);
}

/// SolveLinEquationWithOverflow - Finds the minimum unsigned root of the
/// following equation:
///
///     A * X = B (mod N)
///
/// where N = 2^BW and BW is the common bit width of A and B. The signedness of
/// A and B isn't important.
///
/// If the equation does not have a solution, SCEVCouldNotCompute is returned.
static const SCEV *SolveLinEquationWithOverflow(const APInt &A, const APInt &B,
                                               ScalarEvolution &SE) {
  uint32_t BW = A.getBitWidth();
  assert(BW == B.getBitWidth() && "Bit widths must be the same.");
  assert(A != 0 && "A must be non-zero.");

  // 1. D = gcd(A, N)
  //
  // The gcd of A and N may have only one prime factor: 2. The number of
  // trailing zeros in A is its multiplicity
  uint32_t Mult2 = A.countTrailingZeros();
  // D = 2^Mult2

  // 2. Check if B is divisible by D.
  //
  // B is divisible by D if and only if the multiplicity of prime factor 2 for B
  // is not less than multiplicity of this prime factor for D.
  if (B.countTrailingZeros() < Mult2)
    return SE.getCouldNotCompute();

  // 3. Compute I: the multiplicative inverse of (A / D) in arithmetic
  // modulo (N / D).
  //
  // (N / D) may need BW+1 bits in its representation.  Hence, we'll use this
  // bit width during computations.
  APInt AD = A.lshr(Mult2).zext(BW + 1);  // AD = A / D
  APInt Mod(BW + 1, 0);
  Mod.setBit(BW - Mult2);  // Mod = N / D
  APInt I = AD.multiplicativeInverse(Mod);

  // 4. Compute the minimum unsigned root of the equation:
  // I * (B / D) mod (N / D)
  APInt Result = (I * B.lshr(Mult2).zext(BW + 1)).urem(Mod);

  // The result is guaranteed to be less than 2^BW so we may truncate it to BW
  // bits.
  return SE.getConstant(Result.trunc(BW));
}

/// SolveQuadraticEquation - Find the roots of the quadratic equation for the
/// given quadratic chrec {L,+,M,+,N}.  This returns either the two roots (which
/// might be the same) or two SCEVCouldNotCompute objects.
///
static std::pair<const SCEV *,const SCEV *>
SolveQuadraticEquation(const SCEVAddRecExpr *AddRec, ScalarEvolution &SE) {
  assert(AddRec->getNumOperands() == 3 && "This is not a quadratic chrec!");
  const SCEVConstant *LC = dyn_cast<SCEVConstant>(AddRec->getOperand(0));
  const SCEVConstant *MC = dyn_cast<SCEVConstant>(AddRec->getOperand(1));
  const SCEVConstant *NC = dyn_cast<SCEVConstant>(AddRec->getOperand(2));

  // We currently can only solve this if the coefficients are constants.
  if (!LC || !MC || !NC) {
    const SCEV *CNC = SE.getCouldNotCompute();
    return std::make_pair(CNC, CNC);
  }

  uint32_t BitWidth = LC->getValue()->getValue().getBitWidth();
  const APInt &L = LC->getValue()->getValue();
  const APInt &M = MC->getValue()->getValue();
  const APInt &N = NC->getValue()->getValue();
  APInt Two(BitWidth, 2);
  APInt Four(BitWidth, 4);

  {
    using namespace APIntOps;
    const APInt& C = L;
    // Convert from chrec coefficients to polynomial coefficients AX^2+BX+C
    // The B coefficient is M-N/2
    APInt B(M);
    B -= sdiv(N,Two);

    // The A coefficient is N/2
    APInt A(N.sdiv(Two));

    // Compute the B^2-4ac term.
    APInt SqrtTerm(B);
    SqrtTerm *= B;
    SqrtTerm -= Four * (A * C);

    if (SqrtTerm.isNegative()) {
      // The loop is provably infinite.
      const SCEV *CNC = SE.getCouldNotCompute();
      return std::make_pair(CNC, CNC);
    }

    // Compute sqrt(B^2-4ac). This is guaranteed to be the nearest
    // integer value or else APInt::sqrt() will assert.
    APInt SqrtVal(SqrtTerm.sqrt());

    // Compute the two solutions for the quadratic formula.
    // The divisions must be performed as signed divisions.
    APInt NegB(-B);
    APInt TwoA(A << 1);
    if (TwoA.isMinValue()) {
      const SCEV *CNC = SE.getCouldNotCompute();
      return std::make_pair(CNC, CNC);
    }

    LLVMContext &Context = SE.getContext();

    ConstantInt *Solution1 =
      ConstantInt::get(Context, (NegB + SqrtVal).sdiv(TwoA));
    ConstantInt *Solution2 =
      ConstantInt::get(Context, (NegB - SqrtVal).sdiv(TwoA));

    return std::make_pair(SE.getConstant(Solution1),
                          SE.getConstant(Solution2));
  } // end APIntOps namespace
}

/// HowFarToZero - Return the number of times a backedge comparing the specified
/// value to zero will execute.  If not computable, return CouldNotCompute.
///
/// This is only used for loops with a "x != y" exit test. The exit condition is
/// now expressed as a single expression, V = x-y. So the exit test is
/// effectively V != 0.  We know and take advantage of the fact that this
/// expression only being used in a comparison by zero context.
ScalarEvolution::ExitLimit
ScalarEvolution::HowFarToZero(const SCEV *V, const Loop *L, bool IsSubExpr) {
  // If the value is a constant
  if (const SCEVConstant *C = dyn_cast<SCEVConstant>(V)) {
    // If the value is already zero, the branch will execute zero times.
    if (C->getValue()->isZero()) return C;
    return getCouldNotCompute();  // Otherwise it will loop infinitely.
  }

  const SCEVAddRecExpr *AddRec = dyn_cast<SCEVAddRecExpr>(V);
  if (!AddRec || AddRec->getLoop() != L)
    return getCouldNotCompute();

  // If this is a quadratic (3-term) AddRec {L,+,M,+,N}, find the roots of
  // the quadratic equation to solve it.
  if (AddRec->isQuadratic() && AddRec->getType()->isIntegerTy()) {
    std::pair<const SCEV *,const SCEV *> Roots =
      SolveQuadraticEquation(AddRec, *this);
    const SCEVConstant *R1 = dyn_cast<SCEVConstant>(Roots.first);
    const SCEVConstant *R2 = dyn_cast<SCEVConstant>(Roots.second);
    if (R1 && R2) {
#if 0
      dbgs() << "HFTZ: " << *V << " - sol#1: " << *R1
             << "  sol#2: " << *R2 << "\n";
#endif
      // Pick the smallest positive root value.
      if (ConstantInt *CB =
          dyn_cast<ConstantInt>(ConstantExpr::getICmp(CmpInst::ICMP_ULT,
                                                      R1->getValue(),
                                                      R2->getValue()))) {
        if (CB->getZExtValue() == false)
          std::swap(R1, R2);   // R1 is the minimum root now.

        // We can only use this value if the chrec ends up with an exact zero
        // value at this index.  When solving for "X*X != 5", for example, we
        // should not accept a root of 2.
        const SCEV *Val = AddRec->evaluateAtIteration(R1, *this);
        if (Val->isZero())
          return R1;  // We found a quadratic root!
      }
    }
    return getCouldNotCompute();
  }

  // Otherwise we can only handle this if it is affine.
  if (!AddRec->isAffine())
    return getCouldNotCompute();

  // If this is an affine expression, the execution count of this branch is
  // the minimum unsigned root of the following equation:
  //
  //     Start + Step*N = 0 (mod 2^BW)
  //
  // equivalent to:
  //
  //             Step*N = -Start (mod 2^BW)
  //
  // where BW is the common bit width of Start and Step.

  // Get the initial value for the loop.
  const SCEV *Start = getSCEVAtScope(AddRec->getStart(), L->getParentLoop());
  const SCEV *Step = getSCEVAtScope(AddRec->getOperand(1), L->getParentLoop());

  // For now we handle only constant steps.
  //
  // TODO: Handle a nonconstant Step given AddRec<NUW>. If the
  // AddRec is NUW, then (in an unsigned sense) it cannot be counting up to wrap
  // to 0, it must be counting down to equal 0. Consequently, N = Start / -Step.
  // We have not yet seen any such cases.
  const SCEVConstant *StepC = dyn_cast<SCEVConstant>(Step);
  if (!StepC || StepC->getValue()->equalsInt(0))
    return getCouldNotCompute();

  // For positive steps (counting up until unsigned overflow):
  //   N = -Start/Step (as unsigned)
  // For negative steps (counting down to zero):
  //   N = Start/-Step
  // First compute the unsigned distance from zero in the direction of Step.
  bool CountDown = StepC->getValue()->getValue().isNegative();
  const SCEV *Distance = CountDown ? Start : getNegativeSCEV(Start);

  // Handle unitary steps, which cannot wraparound.
  // 1*N = -Start; -1*N = Start (mod 2^BW), so:
  //   N = Distance (as unsigned)
  if (StepC->getValue()->equalsInt(1) || StepC->getValue()->isAllOnesValue()) {
    ConstantRange CR = getUnsignedRange(Start);
    const SCEV *MaxBECount;
    if (!CountDown && CR.getUnsignedMin().isMinValue())
      // When counting up, the worst starting value is 1, not 0.
      MaxBECount = CR.getUnsignedMax().isMinValue()
        ? getConstant(APInt::getMinValue(CR.getBitWidth()))
        : getConstant(APInt::getMaxValue(CR.getBitWidth()));
    else
      MaxBECount = getConstant(CountDown ? CR.getUnsignedMax()
                                         : -CR.getUnsignedMin());
    return ExitLimit(Distance, MaxBECount, /*MustExit=*/true);
  }

<<<<<<< HEAD
  // If the recurrence is known not to wraparound, unsigned divide computes the
  // back edge count. (Ideally we would have an "isexact" bit for udiv). We know
  // that the value will either become zero (and thus the loop terminates), that
  // the loop will terminate through some other exit condition first, or that
  // the loop has undefined behavior.  This means we can't "miss" the exit
  // value, even with nonunit stride, and exit later via the same branch. Note
  // that we can skip this exit if loop later exits via a different
  // branch. Hence MustExit=false.
  //
  // This is only valid for expressions that directly compute the loop exit. It
  // is invalid for subexpressions in which the loop may exit through this
  // branch even if this subexpression is false. In that case, the trip count
  // computed by this udiv could be smaller than the number of well-defined
  // iterations.
  if (!IsSubExpr && AddRec->getNoWrapFlags(SCEV::FlagNW)) {
    const SCEV *Exact =
      getUDivExpr(Distance, CountDown ? getNegativeSCEV(Step) : Step);
    return ExitLimit(Exact, Exact, /*MustExit=*/false);
=======
  // As a special case, handle the instance where Step is a positive power of
  // two. In this case, determining whether Step divides Distance evenly can be
  // done by counting and comparing the number of trailing zeros of Step and
  // Distance.
  if (!CountDown) {
    const APInt &StepV = StepC->getValue()->getValue();
    // StepV.isPowerOf2() returns true if StepV is an positive power of two.  It
    // also returns true if StepV is maximally negative (eg, INT_MIN), but that
    // case is not handled as this code is guarded by !CountDown.
    if (StepV.isPowerOf2() &&
        GetMinTrailingZeros(Distance) >= StepV.countTrailingZeros())
      return getUDivExactExpr(Distance, Step);
>>>>>>> 41cb3da2
  }

  // If Step is a power of two that evenly divides Start we know that the loop
  // will always terminate.  Start may not be a constant so we just have the
  // number of trailing zeros available.  This is safe even in presence of
  // overflow as the recurrence will overflow to exactly 0.
  const APInt &StepV = StepC->getValue()->getValue();
  if (StepV.isPowerOf2() &&
      GetMinTrailingZeros(getNegativeSCEV(Start)) >= StepV.countTrailingZeros())
    return getUDivExactExpr(Distance, CountDown ? getNegativeSCEV(Step) : Step);

  // Then, try to solve the above equation provided that Start is constant.
  if (const SCEVConstant *StartC = dyn_cast<SCEVConstant>(Start))
    return SolveLinEquationWithOverflow(StepC->getValue()->getValue(),
                                        -StartC->getValue()->getValue(),
                                        *this);
  return getCouldNotCompute();
}

/// HowFarToNonZero - Return the number of times a backedge checking the
/// specified value for nonzero will execute.  If not computable, return
/// CouldNotCompute
ScalarEvolution::ExitLimit
ScalarEvolution::HowFarToNonZero(const SCEV *V, const Loop *L) {
  // Loops that look like: while (X == 0) are very strange indeed.  We don't
  // handle them yet except for the trivial case.  This could be expanded in the
  // future as needed.

  // If the value is a constant, check to see if it is known to be non-zero
  // already.  If so, the backedge will execute zero times.
  if (const SCEVConstant *C = dyn_cast<SCEVConstant>(V)) {
    if (!C->getValue()->isNullValue())
      return getConstant(C->getType(), 0);
    return getCouldNotCompute();  // Otherwise it will loop infinitely.
  }

  // We could implement others, but I really doubt anyone writes loops like
  // this, and if they did, they would already be constant folded.
  return getCouldNotCompute();
}

/// getPredecessorWithUniqueSuccessorForBB - Return a predecessor of BB
/// (which may not be an immediate predecessor) which has exactly one
/// successor from which BB is reachable, or null if no such block is
/// found.
///
std::pair<BasicBlock *, BasicBlock *>
ScalarEvolution::getPredecessorWithUniqueSuccessorForBB(BasicBlock *BB) {
  // If the block has a unique predecessor, then there is no path from the
  // predecessor to the block that does not go through the direct edge
  // from the predecessor to the block.
  if (BasicBlock *Pred = BB->getSinglePredecessor())
    return std::make_pair(Pred, BB);

  // A loop's header is defined to be a block that dominates the loop.
  // If the header has a unique predecessor outside the loop, it must be
  // a block that has exactly one successor that can reach the loop.
  if (Loop *L = LI->getLoopFor(BB))
    return std::make_pair(L->getLoopPredecessor(), L->getHeader());

  return std::pair<BasicBlock *, BasicBlock *>();
}

/// HasSameValue - SCEV structural equivalence is usually sufficient for
/// testing whether two expressions are equal, however for the purposes of
/// looking for a condition guarding a loop, it can be useful to be a little
/// more general, since a front-end may have replicated the controlling
/// expression.
///
static bool HasSameValue(const SCEV *A, const SCEV *B) {
  // Quick check to see if they are the same SCEV.
  if (A == B) return true;

  // Otherwise, if they're both SCEVUnknown, it's possible that they hold
  // two different instructions with the same value. Check for this case.
  if (const SCEVUnknown *AU = dyn_cast<SCEVUnknown>(A))
    if (const SCEVUnknown *BU = dyn_cast<SCEVUnknown>(B))
      if (const Instruction *AI = dyn_cast<Instruction>(AU->getValue()))
        if (const Instruction *BI = dyn_cast<Instruction>(BU->getValue()))
          if (AI->isIdenticalTo(BI) && !AI->mayReadFromMemory())
            return true;

  // Otherwise assume they may have a different value.
  return false;
}

/// SimplifyICmpOperands - Simplify LHS and RHS in a comparison with
/// predicate Pred. Return true iff any changes were made.
///
bool ScalarEvolution::SimplifyICmpOperands(ICmpInst::Predicate &Pred,
                                           const SCEV *&LHS, const SCEV *&RHS,
                                           unsigned Depth) {
  bool Changed = false;

  // If we hit the max recursion limit bail out.
  if (Depth >= 3)
    return false;

  // Canonicalize a constant to the right side.
  if (const SCEVConstant *LHSC = dyn_cast<SCEVConstant>(LHS)) {
    // Check for both operands constant.
    if (const SCEVConstant *RHSC = dyn_cast<SCEVConstant>(RHS)) {
      if (ConstantExpr::getICmp(Pred,
                                LHSC->getValue(),
                                RHSC->getValue())->isNullValue())
        goto trivially_false;
      else
        goto trivially_true;
    }
    // Otherwise swap the operands to put the constant on the right.
    std::swap(LHS, RHS);
    Pred = ICmpInst::getSwappedPredicate(Pred);
    Changed = true;
  }

  // If we're comparing an addrec with a value which is loop-invariant in the
  // addrec's loop, put the addrec on the left. Also make a dominance check,
  // as both operands could be addrecs loop-invariant in each other's loop.
  if (const SCEVAddRecExpr *AR = dyn_cast<SCEVAddRecExpr>(RHS)) {
    const Loop *L = AR->getLoop();
    if (isLoopInvariant(LHS, L) && properlyDominates(LHS, L->getHeader())) {
      std::swap(LHS, RHS);
      Pred = ICmpInst::getSwappedPredicate(Pred);
      Changed = true;
    }
  }

  // If there's a constant operand, canonicalize comparisons with boundary
  // cases, and canonicalize *-or-equal comparisons to regular comparisons.
  if (const SCEVConstant *RC = dyn_cast<SCEVConstant>(RHS)) {
    const APInt &RA = RC->getValue()->getValue();
    switch (Pred) {
    default: llvm_unreachable("Unexpected ICmpInst::Predicate value!");
    case ICmpInst::ICMP_EQ:
    case ICmpInst::ICMP_NE:
      // Fold ((-1) * %a) + %b == 0 (equivalent to %b-%a == 0) into %a == %b.
      if (!RA)
        if (const SCEVAddExpr *AE = dyn_cast<SCEVAddExpr>(LHS))
          if (const SCEVMulExpr *ME = dyn_cast<SCEVMulExpr>(AE->getOperand(0)))
            if (AE->getNumOperands() == 2 && ME->getNumOperands() == 2 &&
                ME->getOperand(0)->isAllOnesValue()) {
              RHS = AE->getOperand(1);
              LHS = ME->getOperand(1);
              Changed = true;
            }
      break;
    case ICmpInst::ICMP_UGE:
      if ((RA - 1).isMinValue()) {
        Pred = ICmpInst::ICMP_NE;
        RHS = getConstant(RA - 1);
        Changed = true;
        break;
      }
      if (RA.isMaxValue()) {
        Pred = ICmpInst::ICMP_EQ;
        Changed = true;
        break;
      }
      if (RA.isMinValue()) goto trivially_true;

      Pred = ICmpInst::ICMP_UGT;
      RHS = getConstant(RA - 1);
      Changed = true;
      break;
    case ICmpInst::ICMP_ULE:
      if ((RA + 1).isMaxValue()) {
        Pred = ICmpInst::ICMP_NE;
        RHS = getConstant(RA + 1);
        Changed = true;
        break;
      }
      if (RA.isMinValue()) {
        Pred = ICmpInst::ICMP_EQ;
        Changed = true;
        break;
      }
      if (RA.isMaxValue()) goto trivially_true;

      Pred = ICmpInst::ICMP_ULT;
      RHS = getConstant(RA + 1);
      Changed = true;
      break;
    case ICmpInst::ICMP_SGE:
      if ((RA - 1).isMinSignedValue()) {
        Pred = ICmpInst::ICMP_NE;
        RHS = getConstant(RA - 1);
        Changed = true;
        break;
      }
      if (RA.isMaxSignedValue()) {
        Pred = ICmpInst::ICMP_EQ;
        Changed = true;
        break;
      }
      if (RA.isMinSignedValue()) goto trivially_true;

      Pred = ICmpInst::ICMP_SGT;
      RHS = getConstant(RA - 1);
      Changed = true;
      break;
    case ICmpInst::ICMP_SLE:
      if ((RA + 1).isMaxSignedValue()) {
        Pred = ICmpInst::ICMP_NE;
        RHS = getConstant(RA + 1);
        Changed = true;
        break;
      }
      if (RA.isMinSignedValue()) {
        Pred = ICmpInst::ICMP_EQ;
        Changed = true;
        break;
      }
      if (RA.isMaxSignedValue()) goto trivially_true;

      Pred = ICmpInst::ICMP_SLT;
      RHS = getConstant(RA + 1);
      Changed = true;
      break;
    case ICmpInst::ICMP_UGT:
      if (RA.isMinValue()) {
        Pred = ICmpInst::ICMP_NE;
        Changed = true;
        break;
      }
      if ((RA + 1).isMaxValue()) {
        Pred = ICmpInst::ICMP_EQ;
        RHS = getConstant(RA + 1);
        Changed = true;
        break;
      }
      if (RA.isMaxValue()) goto trivially_false;
      break;
    case ICmpInst::ICMP_ULT:
      if (RA.isMaxValue()) {
        Pred = ICmpInst::ICMP_NE;
        Changed = true;
        break;
      }
      if ((RA - 1).isMinValue()) {
        Pred = ICmpInst::ICMP_EQ;
        RHS = getConstant(RA - 1);
        Changed = true;
        break;
      }
      if (RA.isMinValue()) goto trivially_false;
      break;
    case ICmpInst::ICMP_SGT:
      if (RA.isMinSignedValue()) {
        Pred = ICmpInst::ICMP_NE;
        Changed = true;
        break;
      }
      if ((RA + 1).isMaxSignedValue()) {
        Pred = ICmpInst::ICMP_EQ;
        RHS = getConstant(RA + 1);
        Changed = true;
        break;
      }
      if (RA.isMaxSignedValue()) goto trivially_false;
      break;
    case ICmpInst::ICMP_SLT:
      if (RA.isMaxSignedValue()) {
        Pred = ICmpInst::ICMP_NE;
        Changed = true;
        break;
      }
      if ((RA - 1).isMinSignedValue()) {
       Pred = ICmpInst::ICMP_EQ;
       RHS = getConstant(RA - 1);
        Changed = true;
       break;
      }
      if (RA.isMinSignedValue()) goto trivially_false;
      break;
    }
  }

  // Check for obvious equality.
  if (HasSameValue(LHS, RHS)) {
    if (ICmpInst::isTrueWhenEqual(Pred))
      goto trivially_true;
    if (ICmpInst::isFalseWhenEqual(Pred))
      goto trivially_false;
  }

  // If possible, canonicalize GE/LE comparisons to GT/LT comparisons, by
  // adding or subtracting 1 from one of the operands.
  switch (Pred) {
  case ICmpInst::ICMP_SLE:
    if (!getSignedRange(RHS).getSignedMax().isMaxSignedValue()) {
      RHS = getAddExpr(getConstant(RHS->getType(), 1, true), RHS,
                       SCEV::FlagNSW);
      Pred = ICmpInst::ICMP_SLT;
      Changed = true;
    } else if (!getSignedRange(LHS).getSignedMin().isMinSignedValue()) {
      LHS = getAddExpr(getConstant(RHS->getType(), (uint64_t)-1, true), LHS,
                       SCEV::FlagNSW);
      Pred = ICmpInst::ICMP_SLT;
      Changed = true;
    }
    break;
  case ICmpInst::ICMP_SGE:
    if (!getSignedRange(RHS).getSignedMin().isMinSignedValue()) {
      RHS = getAddExpr(getConstant(RHS->getType(), (uint64_t)-1, true), RHS,
                       SCEV::FlagNSW);
      Pred = ICmpInst::ICMP_SGT;
      Changed = true;
    } else if (!getSignedRange(LHS).getSignedMax().isMaxSignedValue()) {
      LHS = getAddExpr(getConstant(RHS->getType(), 1, true), LHS,
                       SCEV::FlagNSW);
      Pred = ICmpInst::ICMP_SGT;
      Changed = true;
    }
    break;
  case ICmpInst::ICMP_ULE:
    if (!getUnsignedRange(RHS).getUnsignedMax().isMaxValue()) {
      RHS = getAddExpr(getConstant(RHS->getType(), 1, true), RHS,
                       SCEV::FlagNUW);
      Pred = ICmpInst::ICMP_ULT;
      Changed = true;
    } else if (!getUnsignedRange(LHS).getUnsignedMin().isMinValue()) {
      LHS = getAddExpr(getConstant(RHS->getType(), (uint64_t)-1, true), LHS,
                       SCEV::FlagNUW);
      Pred = ICmpInst::ICMP_ULT;
      Changed = true;
    }
    break;
  case ICmpInst::ICMP_UGE:
    if (!getUnsignedRange(RHS).getUnsignedMin().isMinValue()) {
      RHS = getAddExpr(getConstant(RHS->getType(), (uint64_t)-1, true), RHS,
                       SCEV::FlagNUW);
      Pred = ICmpInst::ICMP_UGT;
      Changed = true;
    } else if (!getUnsignedRange(LHS).getUnsignedMax().isMaxValue()) {
      LHS = getAddExpr(getConstant(RHS->getType(), 1, true), LHS,
                       SCEV::FlagNUW);
      Pred = ICmpInst::ICMP_UGT;
      Changed = true;
    }
    break;
  default:
    break;
  }

  // TODO: More simplifications are possible here.

  // Recursively simplify until we either hit a recursion limit or nothing
  // changes.
  if (Changed)
    return SimplifyICmpOperands(Pred, LHS, RHS, Depth+1);

  return Changed;

trivially_true:
  // Return 0 == 0.
  LHS = RHS = getConstant(ConstantInt::getFalse(getContext()));
  Pred = ICmpInst::ICMP_EQ;
  return true;

trivially_false:
  // Return 0 != 0.
  LHS = RHS = getConstant(ConstantInt::getFalse(getContext()));
  Pred = ICmpInst::ICMP_NE;
  return true;
}

bool ScalarEvolution::isKnownNegative(const SCEV *S) {
  return getSignedRange(S).getSignedMax().isNegative();
}

bool ScalarEvolution::isKnownPositive(const SCEV *S) {
  return getSignedRange(S).getSignedMin().isStrictlyPositive();
}

bool ScalarEvolution::isKnownNonNegative(const SCEV *S) {
  return !getSignedRange(S).getSignedMin().isNegative();
}

bool ScalarEvolution::isKnownNonPositive(const SCEV *S) {
  return !getSignedRange(S).getSignedMax().isStrictlyPositive();
}

bool ScalarEvolution::isKnownNonZero(const SCEV *S) {
  return isKnownNegative(S) || isKnownPositive(S);
}

bool ScalarEvolution::isKnownPredicate(ICmpInst::Predicate Pred,
                                       const SCEV *LHS, const SCEV *RHS) {
  // Canonicalize the inputs first.
  (void)SimplifyICmpOperands(Pred, LHS, RHS);

  // If LHS or RHS is an addrec, check to see if the condition is true in
  // every iteration of the loop.
  // If LHS and RHS are both addrec, both conditions must be true in
  // every iteration of the loop.
  const SCEVAddRecExpr *LAR = dyn_cast<SCEVAddRecExpr>(LHS);
  const SCEVAddRecExpr *RAR = dyn_cast<SCEVAddRecExpr>(RHS);
  bool LeftGuarded = false;
  bool RightGuarded = false;
  if (LAR) {
    const Loop *L = LAR->getLoop();
    if (isLoopEntryGuardedByCond(L, Pred, LAR->getStart(), RHS) &&
        isLoopBackedgeGuardedByCond(L, Pred, LAR->getPostIncExpr(*this), RHS)) {
      if (!RAR) return true;
      LeftGuarded = true;
    }
  }
  if (RAR) {
    const Loop *L = RAR->getLoop();
    if (isLoopEntryGuardedByCond(L, Pred, LHS, RAR->getStart()) &&
        isLoopBackedgeGuardedByCond(L, Pred, LHS, RAR->getPostIncExpr(*this))) {
      if (!LAR) return true;
      RightGuarded = true;
    }
  }
  if (LeftGuarded && RightGuarded)
    return true;

  // Otherwise see what can be done with known constant ranges.
  return isKnownPredicateWithRanges(Pred, LHS, RHS);
}

bool
ScalarEvolution::isKnownPredicateWithRanges(ICmpInst::Predicate Pred,
                                            const SCEV *LHS, const SCEV *RHS) {
  if (HasSameValue(LHS, RHS))
    return ICmpInst::isTrueWhenEqual(Pred);

  // This code is split out from isKnownPredicate because it is called from
  // within isLoopEntryGuardedByCond.
  switch (Pred) {
  default:
    llvm_unreachable("Unexpected ICmpInst::Predicate value!");
  case ICmpInst::ICMP_SGT:
    std::swap(LHS, RHS);
  case ICmpInst::ICMP_SLT: {
    ConstantRange LHSRange = getSignedRange(LHS);
    ConstantRange RHSRange = getSignedRange(RHS);
    if (LHSRange.getSignedMax().slt(RHSRange.getSignedMin()))
      return true;
    if (LHSRange.getSignedMin().sge(RHSRange.getSignedMax()))
      return false;
    break;
  }
  case ICmpInst::ICMP_SGE:
    std::swap(LHS, RHS);
  case ICmpInst::ICMP_SLE: {
    ConstantRange LHSRange = getSignedRange(LHS);
    ConstantRange RHSRange = getSignedRange(RHS);
    if (LHSRange.getSignedMax().sle(RHSRange.getSignedMin()))
      return true;
    if (LHSRange.getSignedMin().sgt(RHSRange.getSignedMax()))
      return false;
    break;
  }
  case ICmpInst::ICMP_UGT:
    std::swap(LHS, RHS);
  case ICmpInst::ICMP_ULT: {
    ConstantRange LHSRange = getUnsignedRange(LHS);
    ConstantRange RHSRange = getUnsignedRange(RHS);
    if (LHSRange.getUnsignedMax().ult(RHSRange.getUnsignedMin()))
      return true;
    if (LHSRange.getUnsignedMin().uge(RHSRange.getUnsignedMax()))
      return false;
    break;
  }
  case ICmpInst::ICMP_UGE:
    std::swap(LHS, RHS);
  case ICmpInst::ICMP_ULE: {
    ConstantRange LHSRange = getUnsignedRange(LHS);
    ConstantRange RHSRange = getUnsignedRange(RHS);
    if (LHSRange.getUnsignedMax().ule(RHSRange.getUnsignedMin()))
      return true;
    if (LHSRange.getUnsignedMin().ugt(RHSRange.getUnsignedMax()))
      return false;
    break;
  }
  case ICmpInst::ICMP_NE: {
    if (getUnsignedRange(LHS).intersectWith(getUnsignedRange(RHS)).isEmptySet())
      return true;
    if (getSignedRange(LHS).intersectWith(getSignedRange(RHS)).isEmptySet())
      return true;

    const SCEV *Diff = getMinusSCEV(LHS, RHS);
    if (isKnownNonZero(Diff))
      return true;
    break;
  }
  case ICmpInst::ICMP_EQ:
    // The check at the top of the function catches the case where
    // the values are known to be equal.
    break;
  }
  return false;
}

/// isLoopBackedgeGuardedByCond - Test whether the backedge of the loop is
/// protected by a conditional between LHS and RHS.  This is used to
/// to eliminate casts.
bool
ScalarEvolution::isLoopBackedgeGuardedByCond(const Loop *L,
                                             ICmpInst::Predicate Pred,
                                             const SCEV *LHS, const SCEV *RHS) {
  // Interpret a null as meaning no loop, where there is obviously no guard
  // (interprocedural conditions notwithstanding).
  if (!L) return true;

  BasicBlock *Latch = L->getLoopLatch();
  if (!Latch)
    return false;

  BranchInst *LoopContinuePredicate =
    dyn_cast<BranchInst>(Latch->getTerminator());
  if (LoopContinuePredicate && LoopContinuePredicate->isConditional() &&
      isImpliedCond(Pred, LHS, RHS,
                    LoopContinuePredicate->getCondition(),
                    LoopContinuePredicate->getSuccessor(0) != L->getHeader()))
    return true;

  // Check conditions due to any @llvm.assume intrinsics.
  for (auto &AssumeVH : AC->assumptions()) {
    if (!AssumeVH)
      continue;
    auto *CI = cast<CallInst>(AssumeVH);
    if (!DT->dominates(CI, Latch->getTerminator()))
      continue;

    if (isImpliedCond(Pred, LHS, RHS, CI->getArgOperand(0), false))
      return true;
  }

  return false;
}

/// isLoopEntryGuardedByCond - Test whether entry to the loop is protected
/// by a conditional between LHS and RHS.  This is used to help avoid max
/// expressions in loop trip counts, and to eliminate casts.
bool
ScalarEvolution::isLoopEntryGuardedByCond(const Loop *L,
                                          ICmpInst::Predicate Pred,
                                          const SCEV *LHS, const SCEV *RHS) {
  // Interpret a null as meaning no loop, where there is obviously no guard
  // (interprocedural conditions notwithstanding).
  if (!L) return false;

  // Starting at the loop predecessor, climb up the predecessor chain, as long
  // as there are predecessors that can be found that have unique successors
  // leading to the original header.
  for (std::pair<BasicBlock *, BasicBlock *>
         Pair(L->getLoopPredecessor(), L->getHeader());
       Pair.first;
       Pair = getPredecessorWithUniqueSuccessorForBB(Pair.first)) {

    BranchInst *LoopEntryPredicate =
      dyn_cast<BranchInst>(Pair.first->getTerminator());
    if (!LoopEntryPredicate ||
        LoopEntryPredicate->isUnconditional())
      continue;

    if (isImpliedCond(Pred, LHS, RHS,
                      LoopEntryPredicate->getCondition(),
                      LoopEntryPredicate->getSuccessor(0) != Pair.second))
      return true;
  }

  // Check conditions due to any @llvm.assume intrinsics.
  for (auto &AssumeVH : AC->assumptions()) {
    if (!AssumeVH)
      continue;
    auto *CI = cast<CallInst>(AssumeVH);
    if (!DT->dominates(CI, L->getHeader()))
      continue;

    if (isImpliedCond(Pred, LHS, RHS, CI->getArgOperand(0), false))
      return true;
  }

  return false;
}

/// RAII wrapper to prevent recursive application of isImpliedCond.
/// ScalarEvolution's PendingLoopPredicates set must be empty unless we are
/// currently evaluating isImpliedCond.
struct MarkPendingLoopPredicate {
  Value *Cond;
  DenseSet<Value*> &LoopPreds;
  bool Pending;

  MarkPendingLoopPredicate(Value *C, DenseSet<Value*> &LP)
    : Cond(C), LoopPreds(LP) {
    Pending = !LoopPreds.insert(Cond).second;
  }
  ~MarkPendingLoopPredicate() {
    if (!Pending)
      LoopPreds.erase(Cond);
  }
};

/// isImpliedCond - Test whether the condition described by Pred, LHS,
/// and RHS is true whenever the given Cond value evaluates to true.
bool ScalarEvolution::isImpliedCond(ICmpInst::Predicate Pred,
                                    const SCEV *LHS, const SCEV *RHS,
                                    Value *FoundCondValue,
                                    bool Inverse) {
  MarkPendingLoopPredicate Mark(FoundCondValue, PendingLoopPredicates);
  if (Mark.Pending)
    return false;

  // Recursively handle And and Or conditions.
  if (BinaryOperator *BO = dyn_cast<BinaryOperator>(FoundCondValue)) {
    if (BO->getOpcode() == Instruction::And) {
      if (!Inverse)
        return isImpliedCond(Pred, LHS, RHS, BO->getOperand(0), Inverse) ||
               isImpliedCond(Pred, LHS, RHS, BO->getOperand(1), Inverse);
    } else if (BO->getOpcode() == Instruction::Or) {
      if (Inverse)
        return isImpliedCond(Pred, LHS, RHS, BO->getOperand(0), Inverse) ||
               isImpliedCond(Pred, LHS, RHS, BO->getOperand(1), Inverse);
    }
  }

  ICmpInst *ICI = dyn_cast<ICmpInst>(FoundCondValue);
  if (!ICI) return false;

  // Bail if the ICmp's operands' types are wider than the needed type
  // before attempting to call getSCEV on them. This avoids infinite
  // recursion, since the analysis of widening casts can require loop
  // exit condition information for overflow checking, which would
  // lead back here.
  if (getTypeSizeInBits(LHS->getType()) <
      getTypeSizeInBits(ICI->getOperand(0)->getType()))
    return false;

  // Now that we found a conditional branch that dominates the loop or controls
  // the loop latch. Check to see if it is the comparison we are looking for.
  ICmpInst::Predicate FoundPred;
  if (Inverse)
    FoundPred = ICI->getInversePredicate();
  else
    FoundPred = ICI->getPredicate();

  const SCEV *FoundLHS = getSCEV(ICI->getOperand(0));
  const SCEV *FoundRHS = getSCEV(ICI->getOperand(1));

  // Balance the types. The case where FoundLHS' type is wider than
  // LHS' type is checked for above.
  if (getTypeSizeInBits(LHS->getType()) >
      getTypeSizeInBits(FoundLHS->getType())) {
    if (CmpInst::isSigned(FoundPred)) {
      FoundLHS = getSignExtendExpr(FoundLHS, LHS->getType());
      FoundRHS = getSignExtendExpr(FoundRHS, LHS->getType());
    } else {
      FoundLHS = getZeroExtendExpr(FoundLHS, LHS->getType());
      FoundRHS = getZeroExtendExpr(FoundRHS, LHS->getType());
    }
  }

  // Canonicalize the query to match the way instcombine will have
  // canonicalized the comparison.
  if (SimplifyICmpOperands(Pred, LHS, RHS))
    if (LHS == RHS)
      return CmpInst::isTrueWhenEqual(Pred);
  if (SimplifyICmpOperands(FoundPred, FoundLHS, FoundRHS))
    if (FoundLHS == FoundRHS)
      return CmpInst::isFalseWhenEqual(FoundPred);

  // Check to see if we can make the LHS or RHS match.
  if (LHS == FoundRHS || RHS == FoundLHS) {
    if (isa<SCEVConstant>(RHS)) {
      std::swap(FoundLHS, FoundRHS);
      FoundPred = ICmpInst::getSwappedPredicate(FoundPred);
    } else {
      std::swap(LHS, RHS);
      Pred = ICmpInst::getSwappedPredicate(Pred);
    }
  }

  // Check whether the found predicate is the same as the desired predicate.
  if (FoundPred == Pred)
    return isImpliedCondOperands(Pred, LHS, RHS, FoundLHS, FoundRHS);

  // Check whether swapping the found predicate makes it the same as the
  // desired predicate.
  if (ICmpInst::getSwappedPredicate(FoundPred) == Pred) {
    if (isa<SCEVConstant>(RHS))
      return isImpliedCondOperands(Pred, LHS, RHS, FoundRHS, FoundLHS);
    else
      return isImpliedCondOperands(ICmpInst::getSwappedPredicate(Pred),
                                   RHS, LHS, FoundLHS, FoundRHS);
  }

  // Check whether the actual condition is beyond sufficient.
  if (FoundPred == ICmpInst::ICMP_EQ)
    if (ICmpInst::isTrueWhenEqual(Pred))
      if (isImpliedCondOperands(Pred, LHS, RHS, FoundLHS, FoundRHS))
        return true;
  if (Pred == ICmpInst::ICMP_NE)
    if (!ICmpInst::isTrueWhenEqual(FoundPred))
      if (isImpliedCondOperands(FoundPred, LHS, RHS, FoundLHS, FoundRHS))
        return true;

  // Otherwise assume the worst.
  return false;
}

/// isImpliedCondOperands - Test whether the condition described by Pred,
/// LHS, and RHS is true whenever the condition described by Pred, FoundLHS,
/// and FoundRHS is true.
bool ScalarEvolution::isImpliedCondOperands(ICmpInst::Predicate Pred,
                                            const SCEV *LHS, const SCEV *RHS,
                                            const SCEV *FoundLHS,
                                            const SCEV *FoundRHS) {
  return isImpliedCondOperandsHelper(Pred, LHS, RHS,
                                     FoundLHS, FoundRHS) ||
         // ~x < ~y --> x > y
         isImpliedCondOperandsHelper(Pred, LHS, RHS,
                                     getNotSCEV(FoundRHS),
                                     getNotSCEV(FoundLHS));
}


/// If Expr computes ~A, return A else return nullptr
static const SCEV *MatchNotExpr(const SCEV *Expr) {
  const SCEVAddExpr *Add = dyn_cast<SCEVAddExpr>(Expr);
  if (!Add || Add->getNumOperands() != 2) return nullptr;

  const SCEVConstant *AddLHS = dyn_cast<SCEVConstant>(Add->getOperand(0));
  if (!(AddLHS && AddLHS->getValue()->getValue().isAllOnesValue()))
    return nullptr;

  const SCEVMulExpr *AddRHS = dyn_cast<SCEVMulExpr>(Add->getOperand(1));
  if (!AddRHS || AddRHS->getNumOperands() != 2) return nullptr;

  const SCEVConstant *MulLHS = dyn_cast<SCEVConstant>(AddRHS->getOperand(0));
  if (!(MulLHS && MulLHS->getValue()->getValue().isAllOnesValue()))
    return nullptr;

  return AddRHS->getOperand(1);
}


/// Is MaybeMaxExpr an SMax or UMax of Candidate and some other values?
template<typename MaxExprType>
static bool IsMaxConsistingOf(const SCEV *MaybeMaxExpr,
                              const SCEV *Candidate) {
  const MaxExprType *MaxExpr = dyn_cast<MaxExprType>(MaybeMaxExpr);
  if (!MaxExpr) return false;

  auto It = std::find(MaxExpr->op_begin(), MaxExpr->op_end(), Candidate);
  return It != MaxExpr->op_end();
}


/// Is MaybeMinExpr an SMin or UMin of Candidate and some other values?
template<typename MaxExprType>
static bool IsMinConsistingOf(ScalarEvolution &SE,
                              const SCEV *MaybeMinExpr,
                              const SCEV *Candidate) {
  const SCEV *MaybeMaxExpr = MatchNotExpr(MaybeMinExpr);
  if (!MaybeMaxExpr)
    return false;

  return IsMaxConsistingOf<MaxExprType>(MaybeMaxExpr, SE.getNotSCEV(Candidate));
}


/// Is LHS `Pred` RHS true on the virtue of LHS or RHS being a Min or Max
/// expression?
static bool IsKnownPredicateViaMinOrMax(ScalarEvolution &SE,
                                        ICmpInst::Predicate Pred,
                                        const SCEV *LHS, const SCEV *RHS) {
  switch (Pred) {
  default:
    return false;

  case ICmpInst::ICMP_SGE:
    std::swap(LHS, RHS);
    // fall through
  case ICmpInst::ICMP_SLE:
    return
      // min(A, ...) <= A
      IsMinConsistingOf<SCEVSMaxExpr>(SE, LHS, RHS) ||
      // A <= max(A, ...)
      IsMaxConsistingOf<SCEVSMaxExpr>(RHS, LHS);

  case ICmpInst::ICMP_UGE:
    std::swap(LHS, RHS);
    // fall through
  case ICmpInst::ICMP_ULE:
    return
      // min(A, ...) <= A
      IsMinConsistingOf<SCEVUMaxExpr>(SE, LHS, RHS) ||
      // A <= max(A, ...)
      IsMaxConsistingOf<SCEVUMaxExpr>(RHS, LHS);
  }

  llvm_unreachable("covered switch fell through?!");
}

/// isImpliedCondOperandsHelper - Test whether the condition described by
/// Pred, LHS, and RHS is true whenever the condition described by Pred,
/// FoundLHS, and FoundRHS is true.
bool
ScalarEvolution::isImpliedCondOperandsHelper(ICmpInst::Predicate Pred,
                                             const SCEV *LHS, const SCEV *RHS,
                                             const SCEV *FoundLHS,
                                             const SCEV *FoundRHS) {
  auto IsKnownPredicateFull =
      [this](ICmpInst::Predicate Pred, const SCEV *LHS, const SCEV *RHS) {
    return isKnownPredicateWithRanges(Pred, LHS, RHS) ||
        IsKnownPredicateViaMinOrMax(*this, Pred, LHS, RHS);
  };

  switch (Pred) {
  default: llvm_unreachable("Unexpected ICmpInst::Predicate value!");
  case ICmpInst::ICMP_EQ:
  case ICmpInst::ICMP_NE:
    if (HasSameValue(LHS, FoundLHS) && HasSameValue(RHS, FoundRHS))
      return true;
    break;
  case ICmpInst::ICMP_SLT:
  case ICmpInst::ICMP_SLE:
    if (IsKnownPredicateFull(ICmpInst::ICMP_SLE, LHS, FoundLHS) &&
        IsKnownPredicateFull(ICmpInst::ICMP_SGE, RHS, FoundRHS))
      return true;
    break;
  case ICmpInst::ICMP_SGT:
  case ICmpInst::ICMP_SGE:
    if (IsKnownPredicateFull(ICmpInst::ICMP_SGE, LHS, FoundLHS) &&
        IsKnownPredicateFull(ICmpInst::ICMP_SLE, RHS, FoundRHS))
      return true;
    break;
  case ICmpInst::ICMP_ULT:
  case ICmpInst::ICMP_ULE:
    if (IsKnownPredicateFull(ICmpInst::ICMP_ULE, LHS, FoundLHS) &&
        IsKnownPredicateFull(ICmpInst::ICMP_UGE, RHS, FoundRHS))
      return true;
    break;
  case ICmpInst::ICMP_UGT:
  case ICmpInst::ICMP_UGE:
    if (IsKnownPredicateFull(ICmpInst::ICMP_UGE, LHS, FoundLHS) &&
        IsKnownPredicateFull(ICmpInst::ICMP_ULE, RHS, FoundRHS))
      return true;
    break;
  }

  return false;
}

// Verify if an linear IV with positive stride can overflow when in a 
// less-than comparison, knowing the invariant term of the comparison, the 
// stride and the knowledge of NSW/NUW flags on the recurrence.
bool ScalarEvolution::doesIVOverflowOnLT(const SCEV *RHS, const SCEV *Stride,
                                         bool IsSigned, bool NoWrap) {
  if (NoWrap) return false;

  unsigned BitWidth = getTypeSizeInBits(RHS->getType());
  const SCEV *One = getConstant(Stride->getType(), 1);

  if (IsSigned) {
    APInt MaxRHS = getSignedRange(RHS).getSignedMax();
    APInt MaxValue = APInt::getSignedMaxValue(BitWidth);
    APInt MaxStrideMinusOne = getSignedRange(getMinusSCEV(Stride, One))
                                .getSignedMax();

    // SMaxRHS + SMaxStrideMinusOne > SMaxValue => overflow!
    return (MaxValue - MaxStrideMinusOne).slt(MaxRHS);
  }

  APInt MaxRHS = getUnsignedRange(RHS).getUnsignedMax();
  APInt MaxValue = APInt::getMaxValue(BitWidth);
  APInt MaxStrideMinusOne = getUnsignedRange(getMinusSCEV(Stride, One))
                              .getUnsignedMax();

  // UMaxRHS + UMaxStrideMinusOne > UMaxValue => overflow!
  return (MaxValue - MaxStrideMinusOne).ult(MaxRHS);
}

// Verify if an linear IV with negative stride can overflow when in a 
// greater-than comparison, knowing the invariant term of the comparison,
// the stride and the knowledge of NSW/NUW flags on the recurrence.
bool ScalarEvolution::doesIVOverflowOnGT(const SCEV *RHS, const SCEV *Stride,
                                         bool IsSigned, bool NoWrap) {
  if (NoWrap) return false;

  unsigned BitWidth = getTypeSizeInBits(RHS->getType());
  const SCEV *One = getConstant(Stride->getType(), 1);

  if (IsSigned) {
    APInt MinRHS = getSignedRange(RHS).getSignedMin();
    APInt MinValue = APInt::getSignedMinValue(BitWidth);
    APInt MaxStrideMinusOne = getSignedRange(getMinusSCEV(Stride, One))
                               .getSignedMax();

    // SMinRHS - SMaxStrideMinusOne < SMinValue => overflow!
    return (MinValue + MaxStrideMinusOne).sgt(MinRHS);
  }

  APInt MinRHS = getUnsignedRange(RHS).getUnsignedMin();
  APInt MinValue = APInt::getMinValue(BitWidth);
  APInt MaxStrideMinusOne = getUnsignedRange(getMinusSCEV(Stride, One))
                            .getUnsignedMax();

  // UMinRHS - UMaxStrideMinusOne < UMinValue => overflow!
  return (MinValue + MaxStrideMinusOne).ugt(MinRHS);
}

// Compute the backedge taken count knowing the interval difference, the
// stride and presence of the equality in the comparison.
const SCEV *ScalarEvolution::computeBECount(const SCEV *Delta, const SCEV *Step, 
                                            bool Equality) {
  const SCEV *One = getConstant(Step->getType(), 1);
  Delta = Equality ? getAddExpr(Delta, Step)
                   : getAddExpr(Delta, getMinusSCEV(Step, One));
  return getUDivExpr(Delta, Step);
}

/// HowManyLessThans - Return the number of times a backedge containing the
/// specified less-than comparison will execute.  If not computable, return
/// CouldNotCompute.
///
/// @param IsSubExpr is true when the LHS < RHS condition does not directly
/// control the branch. In this case, we can only compute an iteration count for
/// a subexpression that cannot overflow before evaluating true.
ScalarEvolution::ExitLimit
ScalarEvolution::HowManyLessThans(const SCEV *LHS, const SCEV *RHS,
                                  const Loop *L, bool IsSigned,
                                  bool IsSubExpr) {
  // We handle only IV < Invariant
  if (!isLoopInvariant(RHS, L))
    return getCouldNotCompute();

  const SCEVAddRecExpr *IV = dyn_cast<SCEVAddRecExpr>(LHS);

  // Avoid weird loops
  if (!IV || IV->getLoop() != L || !IV->isAffine())
    return getCouldNotCompute();

  bool NoWrap = !IsSubExpr &&
                IV->getNoWrapFlags(IsSigned ? SCEV::FlagNSW : SCEV::FlagNUW);

  const SCEV *Stride = IV->getStepRecurrence(*this);

  // Avoid negative or zero stride values
  if (!isKnownPositive(Stride))
    return getCouldNotCompute();

  // Avoid proven overflow cases: this will ensure that the backedge taken count
  // will not generate any unsigned overflow. Relaxed no-overflow conditions
  // exploit NoWrapFlags, allowing to optimize in presence of undefined 
  // behaviors like the case of C language.
  if (!Stride->isOne() && doesIVOverflowOnLT(RHS, Stride, IsSigned, NoWrap))
    return getCouldNotCompute();

  ICmpInst::Predicate Cond = IsSigned ? ICmpInst::ICMP_SLT
                                      : ICmpInst::ICMP_ULT;
  const SCEV *Start = IV->getStart();
  const SCEV *End = RHS;
  if (!isLoopEntryGuardedByCond(L, Cond, getMinusSCEV(Start, Stride), RHS))
    End = IsSigned ? getSMaxExpr(RHS, Start)
                   : getUMaxExpr(RHS, Start);

  const SCEV *BECount = computeBECount(getMinusSCEV(End, Start), Stride, false);

  APInt MinStart = IsSigned ? getSignedRange(Start).getSignedMin()
                            : getUnsignedRange(Start).getUnsignedMin();

  APInt MinStride = IsSigned ? getSignedRange(Stride).getSignedMin()
                             : getUnsignedRange(Stride).getUnsignedMin();

  unsigned BitWidth = getTypeSizeInBits(LHS->getType());
  APInt Limit = IsSigned ? APInt::getSignedMaxValue(BitWidth) - (MinStride - 1)
                         : APInt::getMaxValue(BitWidth) - (MinStride - 1);

  // Although End can be a MAX expression we estimate MaxEnd considering only
  // the case End = RHS. This is safe because in the other case (End - Start)
  // is zero, leading to a zero maximum backedge taken count.
  APInt MaxEnd =
    IsSigned ? APIntOps::smin(getSignedRange(RHS).getSignedMax(), Limit)
             : APIntOps::umin(getUnsignedRange(RHS).getUnsignedMax(), Limit);

  const SCEV *MaxBECount;
  if (isa<SCEVConstant>(BECount))
    MaxBECount = BECount;
  else
    MaxBECount = computeBECount(getConstant(MaxEnd - MinStart),
                                getConstant(MinStride), false);

  if (isa<SCEVCouldNotCompute>(MaxBECount))
    MaxBECount = BECount;

  return ExitLimit(BECount, MaxBECount, /*MustExit=*/true);
}

ScalarEvolution::ExitLimit
ScalarEvolution::HowManyGreaterThans(const SCEV *LHS, const SCEV *RHS,
                                     const Loop *L, bool IsSigned,
                                     bool IsSubExpr) {
  // We handle only IV > Invariant
  if (!isLoopInvariant(RHS, L))
    return getCouldNotCompute();

  const SCEVAddRecExpr *IV = dyn_cast<SCEVAddRecExpr>(LHS);

  // Avoid weird loops
  if (!IV || IV->getLoop() != L || !IV->isAffine())
    return getCouldNotCompute();

  bool NoWrap = !IsSubExpr &&
                IV->getNoWrapFlags(IsSigned ? SCEV::FlagNSW : SCEV::FlagNUW);

  const SCEV *Stride = getNegativeSCEV(IV->getStepRecurrence(*this));

  // Avoid negative or zero stride values
  if (!isKnownPositive(Stride))
    return getCouldNotCompute();

  // Avoid proven overflow cases: this will ensure that the backedge taken count
  // will not generate any unsigned overflow. Relaxed no-overflow conditions
  // exploit NoWrapFlags, allowing to optimize in presence of undefined 
  // behaviors like the case of C language.
  if (!Stride->isOne() && doesIVOverflowOnGT(RHS, Stride, IsSigned, NoWrap))
    return getCouldNotCompute();

  ICmpInst::Predicate Cond = IsSigned ? ICmpInst::ICMP_SGT
                                      : ICmpInst::ICMP_UGT;

  const SCEV *Start = IV->getStart();
  const SCEV *End = RHS;
  if (!isLoopEntryGuardedByCond(L, Cond, getAddExpr(Start, Stride), RHS))
    End = IsSigned ? getSMinExpr(RHS, Start)
                   : getUMinExpr(RHS, Start);

  const SCEV *BECount = computeBECount(getMinusSCEV(Start, End), Stride, false);

  APInt MaxStart = IsSigned ? getSignedRange(Start).getSignedMax()
                            : getUnsignedRange(Start).getUnsignedMax();

  APInt MinStride = IsSigned ? getSignedRange(Stride).getSignedMin()
                             : getUnsignedRange(Stride).getUnsignedMin();

  unsigned BitWidth = getTypeSizeInBits(LHS->getType());
  APInt Limit = IsSigned ? APInt::getSignedMinValue(BitWidth) + (MinStride - 1)
                         : APInt::getMinValue(BitWidth) + (MinStride - 1);

  // Although End can be a MIN expression we estimate MinEnd considering only
  // the case End = RHS. This is safe because in the other case (Start - End)
  // is zero, leading to a zero maximum backedge taken count.
  APInt MinEnd =
    IsSigned ? APIntOps::smax(getSignedRange(RHS).getSignedMin(), Limit)
             : APIntOps::umax(getUnsignedRange(RHS).getUnsignedMin(), Limit);


  const SCEV *MaxBECount = getCouldNotCompute();
  if (isa<SCEVConstant>(BECount))
    MaxBECount = BECount;
  else
    MaxBECount = computeBECount(getConstant(MaxStart - MinEnd), 
                                getConstant(MinStride), false);

  if (isa<SCEVCouldNotCompute>(MaxBECount))
    MaxBECount = BECount;

  return ExitLimit(BECount, MaxBECount, /*MustExit=*/true);
}

/// getNumIterationsInRange - Return the number of iterations of this loop that
/// produce values in the specified constant range.  Another way of looking at
/// this is that it returns the first iteration number where the value is not in
/// the condition, thus computing the exit count. If the iteration count can't
/// be computed, an instance of SCEVCouldNotCompute is returned.
const SCEV *SCEVAddRecExpr::getNumIterationsInRange(ConstantRange Range,
                                                    ScalarEvolution &SE) const {
  if (Range.isFullSet())  // Infinite loop.
    return SE.getCouldNotCompute();

  // If the start is a non-zero constant, shift the range to simplify things.
  if (const SCEVConstant *SC = dyn_cast<SCEVConstant>(getStart()))
    if (!SC->getValue()->isZero()) {
      SmallVector<const SCEV *, 4> Operands(op_begin(), op_end());
      Operands[0] = SE.getConstant(SC->getType(), 0);
      const SCEV *Shifted = SE.getAddRecExpr(Operands, getLoop(),
                                             getNoWrapFlags(FlagNW));
      if (const SCEVAddRecExpr *ShiftedAddRec =
            dyn_cast<SCEVAddRecExpr>(Shifted))
        return ShiftedAddRec->getNumIterationsInRange(
                           Range.subtract(SC->getValue()->getValue()), SE);
      // This is strange and shouldn't happen.
      return SE.getCouldNotCompute();
    }

  // The only time we can solve this is when we have all constant indices.
  // Otherwise, we cannot determine the overflow conditions.
  for (unsigned i = 0, e = getNumOperands(); i != e; ++i)
    if (!isa<SCEVConstant>(getOperand(i)))
      return SE.getCouldNotCompute();


  // Okay at this point we know that all elements of the chrec are constants and
  // that the start element is zero.

  // First check to see if the range contains zero.  If not, the first
  // iteration exits.
  unsigned BitWidth = SE.getTypeSizeInBits(getType());
  if (!Range.contains(APInt(BitWidth, 0)))
    return SE.getConstant(getType(), 0);

  if (isAffine()) {
    // If this is an affine expression then we have this situation:
    //   Solve {0,+,A} in Range  ===  Ax in Range

    // We know that zero is in the range.  If A is positive then we know that
    // the upper value of the range must be the first possible exit value.
    // If A is negative then the lower of the range is the last possible loop
    // value.  Also note that we already checked for a full range.
    APInt One(BitWidth,1);
    APInt A     = cast<SCEVConstant>(getOperand(1))->getValue()->getValue();
    APInt End = A.sge(One) ? (Range.getUpper() - One) : Range.getLower();

    // The exit value should be (End+A)/A.
    APInt ExitVal = (End + A).udiv(A);
    ConstantInt *ExitValue = ConstantInt::get(SE.getContext(), ExitVal);

    // Evaluate at the exit value.  If we really did fall out of the valid
    // range, then we computed our trip count, otherwise wrap around or other
    // things must have happened.
    ConstantInt *Val = EvaluateConstantChrecAtConstant(this, ExitValue, SE);
    if (Range.contains(Val->getValue()))
      return SE.getCouldNotCompute();  // Something strange happened

    // Ensure that the previous value is in the range.  This is a sanity check.
    assert(Range.contains(
           EvaluateConstantChrecAtConstant(this,
           ConstantInt::get(SE.getContext(), ExitVal - One), SE)->getValue()) &&
           "Linear scev computation is off in a bad way!");
    return SE.getConstant(ExitValue);
  } else if (isQuadratic()) {
    // If this is a quadratic (3-term) AddRec {L,+,M,+,N}, find the roots of the
    // quadratic equation to solve it.  To do this, we must frame our problem in
    // terms of figuring out when zero is crossed, instead of when
    // Range.getUpper() is crossed.
    SmallVector<const SCEV *, 4> NewOps(op_begin(), op_end());
    NewOps[0] = SE.getNegativeSCEV(SE.getConstant(Range.getUpper()));
    const SCEV *NewAddRec = SE.getAddRecExpr(NewOps, getLoop(),
                                             // getNoWrapFlags(FlagNW)
                                             FlagAnyWrap);

    // Next, solve the constructed addrec
    std::pair<const SCEV *,const SCEV *> Roots =
      SolveQuadraticEquation(cast<SCEVAddRecExpr>(NewAddRec), SE);
    const SCEVConstant *R1 = dyn_cast<SCEVConstant>(Roots.first);
    const SCEVConstant *R2 = dyn_cast<SCEVConstant>(Roots.second);
    if (R1) {
      // Pick the smallest positive root value.
      if (ConstantInt *CB =
          dyn_cast<ConstantInt>(ConstantExpr::getICmp(ICmpInst::ICMP_ULT,
                         R1->getValue(), R2->getValue()))) {
        if (CB->getZExtValue() == false)
          std::swap(R1, R2);   // R1 is the minimum root now.

        // Make sure the root is not off by one.  The returned iteration should
        // not be in the range, but the previous one should be.  When solving
        // for "X*X < 5", for example, we should not return a root of 2.
        ConstantInt *R1Val = EvaluateConstantChrecAtConstant(this,
                                                             R1->getValue(),
                                                             SE);
        if (Range.contains(R1Val->getValue())) {
          // The next iteration must be out of the range...
          ConstantInt *NextVal =
                ConstantInt::get(SE.getContext(), R1->getValue()->getValue()+1);

          R1Val = EvaluateConstantChrecAtConstant(this, NextVal, SE);
          if (!Range.contains(R1Val->getValue()))
            return SE.getConstant(NextVal);
          return SE.getCouldNotCompute();  // Something strange happened
        }

        // If R1 was not in the range, then it is a good return value.  Make
        // sure that R1-1 WAS in the range though, just in case.
        ConstantInt *NextVal =
               ConstantInt::get(SE.getContext(), R1->getValue()->getValue()-1);
        R1Val = EvaluateConstantChrecAtConstant(this, NextVal, SE);
        if (Range.contains(R1Val->getValue()))
          return R1;
        return SE.getCouldNotCompute();  // Something strange happened
      }
    }
  }

  return SE.getCouldNotCompute();
}

namespace {
struct FindUndefs {
  bool Found;
  FindUndefs() : Found(false) {}

  bool follow(const SCEV *S) {
    if (const SCEVUnknown *C = dyn_cast<SCEVUnknown>(S)) {
      if (isa<UndefValue>(C->getValue()))
        Found = true;
    } else if (const SCEVConstant *C = dyn_cast<SCEVConstant>(S)) {
      if (isa<UndefValue>(C->getValue()))
        Found = true;
    }

    // Keep looking if we haven't found it yet.
    return !Found;
  }
  bool isDone() const {
    // Stop recursion if we have found an undef.
    return Found;
  }
};
}

// Return true when S contains at least an undef value.
static inline bool
containsUndefs(const SCEV *S) {
  FindUndefs F;
  SCEVTraversal<FindUndefs> ST(F);
  ST.visitAll(S);

  return F.Found;
}

namespace {
// Collect all steps of SCEV expressions.
struct SCEVCollectStrides {
  ScalarEvolution &SE;
  SmallVectorImpl<const SCEV *> &Strides;

  SCEVCollectStrides(ScalarEvolution &SE, SmallVectorImpl<const SCEV *> &S)
      : SE(SE), Strides(S) {}

  bool follow(const SCEV *S) {
    if (const SCEVAddRecExpr *AR = dyn_cast<SCEVAddRecExpr>(S))
      Strides.push_back(AR->getStepRecurrence(SE));
    return true;
  }
  bool isDone() const { return false; }
};

// Collect all SCEVUnknown and SCEVMulExpr expressions.
struct SCEVCollectTerms {
  SmallVectorImpl<const SCEV *> &Terms;

  SCEVCollectTerms(SmallVectorImpl<const SCEV *> &T)
      : Terms(T) {}

  bool follow(const SCEV *S) {
    if (isa<SCEVUnknown>(S) || isa<SCEVMulExpr>(S)) {
      if (!containsUndefs(S))
        Terms.push_back(S);

      // Stop recursion: once we collected a term, do not walk its operands.
      return false;
    }

    // Keep looking.
    return true;
  }
  bool isDone() const { return false; }
};
}

/// Find parametric terms in this SCEVAddRecExpr.
void SCEVAddRecExpr::collectParametricTerms(
    ScalarEvolution &SE, SmallVectorImpl<const SCEV *> &Terms) const {
  SmallVector<const SCEV *, 4> Strides;
  SCEVCollectStrides StrideCollector(SE, Strides);
  visitAll(this, StrideCollector);

  DEBUG({
      dbgs() << "Strides:\n";
      for (const SCEV *S : Strides)
        dbgs() << *S << "\n";
    });

  for (const SCEV *S : Strides) {
    SCEVCollectTerms TermCollector(Terms);
    visitAll(S, TermCollector);
  }

  DEBUG({
      dbgs() << "Terms:\n";
      for (const SCEV *T : Terms)
        dbgs() << *T << "\n";
    });
}

static const APInt srem(const SCEVConstant *C1, const SCEVConstant *C2) {
  APInt A = C1->getValue()->getValue();
  APInt B = C2->getValue()->getValue();
  uint32_t ABW = A.getBitWidth();
  uint32_t BBW = B.getBitWidth();

  if (ABW > BBW)
    B = B.sext(ABW);
  else if (ABW < BBW)
    A = A.sext(BBW);

  return APIntOps::srem(A, B);
}

static const APInt sdiv(const SCEVConstant *C1, const SCEVConstant *C2) {
  APInt A = C1->getValue()->getValue();
  APInt B = C2->getValue()->getValue();
  uint32_t ABW = A.getBitWidth();
  uint32_t BBW = B.getBitWidth();

  if (ABW > BBW)
    B = B.sext(ABW);
  else if (ABW < BBW)
    A = A.sext(BBW);

  return APIntOps::sdiv(A, B);
}

namespace {
struct FindSCEVSize {
  int Size;
  FindSCEVSize() : Size(0) {}

  bool follow(const SCEV *S) {
    ++Size;
    // Keep looking at all operands of S.
    return true;
  }
  bool isDone() const {
    return false;
  }
};
}

// Returns the size of the SCEV S.
static inline int sizeOfSCEV(const SCEV *S) {
  FindSCEVSize F;
  SCEVTraversal<FindSCEVSize> ST(F);
  ST.visitAll(S);
  return F.Size;
}

namespace {

struct SCEVDivision : public SCEVVisitor<SCEVDivision, void> {
public:
  // Computes the Quotient and Remainder of the division of Numerator by
  // Denominator.
  static void divide(ScalarEvolution &SE, const SCEV *Numerator,
                     const SCEV *Denominator, const SCEV **Quotient,
                     const SCEV **Remainder) {
    assert(Numerator && Denominator && "Uninitialized SCEV");

    SCEVDivision D(SE, Numerator, Denominator);

    // Check for the trivial case here to avoid having to check for it in the
    // rest of the code.
    if (Numerator == Denominator) {
      *Quotient = D.One;
      *Remainder = D.Zero;
      return;
    }

    if (Numerator->isZero()) {
      *Quotient = D.Zero;
      *Remainder = D.Zero;
      return;
    }

    // Split the Denominator when it is a product.
    if (const SCEVMulExpr *T = dyn_cast<const SCEVMulExpr>(Denominator)) {
      const SCEV *Q, *R;
      *Quotient = Numerator;
      for (const SCEV *Op : T->operands()) {
        divide(SE, *Quotient, Op, &Q, &R);
        *Quotient = Q;

        // Bail out when the Numerator is not divisible by one of the terms of
        // the Denominator.
        if (!R->isZero()) {
          *Quotient = D.Zero;
          *Remainder = Numerator;
          return;
        }
      }
      *Remainder = D.Zero;
      return;
    }

    D.visit(Numerator);
    *Quotient = D.Quotient;
    *Remainder = D.Remainder;
  }

  SCEVDivision(ScalarEvolution &S, const SCEV *Numerator, const SCEV *Denominator)
      : SE(S), Denominator(Denominator) {
    Zero = SE.getConstant(Denominator->getType(), 0);
    One = SE.getConstant(Denominator->getType(), 1);

    // By default, we don't know how to divide Expr by Denominator.
    // Providing the default here simplifies the rest of the code.
    Quotient = Zero;
    Remainder = Numerator;
  }

  // Except in the trivial case described above, we do not know how to divide
  // Expr by Denominator for the following functions with empty implementation.
  void visitTruncateExpr(const SCEVTruncateExpr *Numerator) {}
  void visitZeroExtendExpr(const SCEVZeroExtendExpr *Numerator) {}
  void visitSignExtendExpr(const SCEVSignExtendExpr *Numerator) {}
  void visitUDivExpr(const SCEVUDivExpr *Numerator) {}
  void visitSMaxExpr(const SCEVSMaxExpr *Numerator) {}
  void visitUMaxExpr(const SCEVUMaxExpr *Numerator) {}
  void visitUnknown(const SCEVUnknown *Numerator) {}
  void visitCouldNotCompute(const SCEVCouldNotCompute *Numerator) {}

  void visitConstant(const SCEVConstant *Numerator) {
    if (const SCEVConstant *D = dyn_cast<SCEVConstant>(Denominator)) {
      Quotient = SE.getConstant(sdiv(Numerator, D));
      Remainder = SE.getConstant(srem(Numerator, D));
      return;
    }
  }

  void visitAddRecExpr(const SCEVAddRecExpr *Numerator) {
    const SCEV *StartQ, *StartR, *StepQ, *StepR;
    assert(Numerator->isAffine() && "Numerator should be affine");
    divide(SE, Numerator->getStart(), Denominator, &StartQ, &StartR);
    divide(SE, Numerator->getStepRecurrence(SE), Denominator, &StepQ, &StepR);
    Quotient = SE.getAddRecExpr(StartQ, StepQ, Numerator->getLoop(),
                                Numerator->getNoWrapFlags());
    Remainder = SE.getAddRecExpr(StartR, StepR, Numerator->getLoop(),
                                 Numerator->getNoWrapFlags());
  }

  void visitAddExpr(const SCEVAddExpr *Numerator) {
    SmallVector<const SCEV *, 2> Qs, Rs;
    Type *Ty = Denominator->getType();

    for (const SCEV *Op : Numerator->operands()) {
      const SCEV *Q, *R;
      divide(SE, Op, Denominator, &Q, &R);

      // Bail out if types do not match.
      if (Ty != Q->getType() || Ty != R->getType()) {
        Quotient = Zero;
        Remainder = Numerator;
        return;
      }

      Qs.push_back(Q);
      Rs.push_back(R);
    }

    if (Qs.size() == 1) {
      Quotient = Qs[0];
      Remainder = Rs[0];
      return;
    }

    Quotient = SE.getAddExpr(Qs);
    Remainder = SE.getAddExpr(Rs);
  }

  void visitMulExpr(const SCEVMulExpr *Numerator) {
    SmallVector<const SCEV *, 2> Qs;
    Type *Ty = Denominator->getType();

    bool FoundDenominatorTerm = false;
    for (const SCEV *Op : Numerator->operands()) {
      // Bail out if types do not match.
      if (Ty != Op->getType()) {
        Quotient = Zero;
        Remainder = Numerator;
        return;
      }

      if (FoundDenominatorTerm) {
        Qs.push_back(Op);
        continue;
      }

      // Check whether Denominator divides one of the product operands.
      const SCEV *Q, *R;
      divide(SE, Op, Denominator, &Q, &R);
      if (!R->isZero()) {
        Qs.push_back(Op);
        continue;
      }

      // Bail out if types do not match.
      if (Ty != Q->getType()) {
        Quotient = Zero;
        Remainder = Numerator;
        return;
      }

      FoundDenominatorTerm = true;
      Qs.push_back(Q);
    }

    if (FoundDenominatorTerm) {
      Remainder = Zero;
      if (Qs.size() == 1)
        Quotient = Qs[0];
      else
        Quotient = SE.getMulExpr(Qs);
      return;
    }

    if (!isa<SCEVUnknown>(Denominator)) {
      Quotient = Zero;
      Remainder = Numerator;
      return;
    }

    // The Remainder is obtained by replacing Denominator by 0 in Numerator.
    ValueToValueMap RewriteMap;
    RewriteMap[cast<SCEVUnknown>(Denominator)->getValue()] =
        cast<SCEVConstant>(Zero)->getValue();
    Remainder = SCEVParameterRewriter::rewrite(Numerator, SE, RewriteMap, true);

    if (Remainder->isZero()) {
      // The Quotient is obtained by replacing Denominator by 1 in Numerator.
      RewriteMap[cast<SCEVUnknown>(Denominator)->getValue()] =
          cast<SCEVConstant>(One)->getValue();
      Quotient =
          SCEVParameterRewriter::rewrite(Numerator, SE, RewriteMap, true);
      return;
    }

    // Quotient is (Numerator - Remainder) divided by Denominator.
    const SCEV *Q, *R;
    const SCEV *Diff = SE.getMinusSCEV(Numerator, Remainder);
    if (sizeOfSCEV(Diff) > sizeOfSCEV(Numerator)) {
      // This SCEV does not seem to simplify: fail the division here.
      Quotient = Zero;
      Remainder = Numerator;
      return;
    }
    divide(SE, Diff, Denominator, &Q, &R);
    assert(R == Zero &&
           "(Numerator - Remainder) should evenly divide Denominator");
    Quotient = Q;
  }

private:
  ScalarEvolution &SE;
  const SCEV *Denominator, *Quotient, *Remainder, *Zero, *One;
};
}

static bool findArrayDimensionsRec(ScalarEvolution &SE,
                                   SmallVectorImpl<const SCEV *> &Terms,
                                   SmallVectorImpl<const SCEV *> &Sizes) {
  int Last = Terms.size() - 1;
  const SCEV *Step = Terms[Last];

  // End of recursion.
  if (Last == 0) {
    if (const SCEVMulExpr *M = dyn_cast<SCEVMulExpr>(Step)) {
      SmallVector<const SCEV *, 2> Qs;
      for (const SCEV *Op : M->operands())
        if (!isa<SCEVConstant>(Op))
          Qs.push_back(Op);

      Step = SE.getMulExpr(Qs);
    }

    Sizes.push_back(Step);
    return true;
  }

  for (const SCEV *&Term : Terms) {
    // Normalize the terms before the next call to findArrayDimensionsRec.
    const SCEV *Q, *R;
    SCEVDivision::divide(SE, Term, Step, &Q, &R);

    // Bail out when GCD does not evenly divide one of the terms.
    if (!R->isZero())
      return false;

    Term = Q;
  }

  // Remove all SCEVConstants.
  Terms.erase(std::remove_if(Terms.begin(), Terms.end(), [](const SCEV *E) {
                return isa<SCEVConstant>(E);
              }),
              Terms.end());

  if (Terms.size() > 0)
    if (!findArrayDimensionsRec(SE, Terms, Sizes))
      return false;

  Sizes.push_back(Step);
  return true;
}

namespace {
struct FindParameter {
  bool FoundParameter;
  FindParameter() : FoundParameter(false) {}

  bool follow(const SCEV *S) {
    if (isa<SCEVUnknown>(S)) {
      FoundParameter = true;
      // Stop recursion: we found a parameter.
      return false;
    }
    // Keep looking.
    return true;
  }
  bool isDone() const {
    // Stop recursion if we have found a parameter.
    return FoundParameter;
  }
};
}

// Returns true when S contains at least a SCEVUnknown parameter.
static inline bool
containsParameters(const SCEV *S) {
  FindParameter F;
  SCEVTraversal<FindParameter> ST(F);
  ST.visitAll(S);

  return F.FoundParameter;
}

// Returns true when one of the SCEVs of Terms contains a SCEVUnknown parameter.
static inline bool
containsParameters(SmallVectorImpl<const SCEV *> &Terms) {
  for (const SCEV *T : Terms)
    if (containsParameters(T))
      return true;
  return false;
}

// Return the number of product terms in S.
static inline int numberOfTerms(const SCEV *S) {
  if (const SCEVMulExpr *Expr = dyn_cast<SCEVMulExpr>(S))
    return Expr->getNumOperands();
  return 1;
}

static const SCEV *removeConstantFactors(ScalarEvolution &SE, const SCEV *T) {
  if (isa<SCEVConstant>(T))
    return nullptr;

  if (isa<SCEVUnknown>(T))
    return T;

  if (const SCEVMulExpr *M = dyn_cast<SCEVMulExpr>(T)) {
    SmallVector<const SCEV *, 2> Factors;
    for (const SCEV *Op : M->operands())
      if (!isa<SCEVConstant>(Op))
        Factors.push_back(Op);

    return SE.getMulExpr(Factors);
  }

  return T;
}

/// Return the size of an element read or written by Inst.
const SCEV *ScalarEvolution::getElementSize(Instruction *Inst) {
  Type *Ty;
  if (StoreInst *Store = dyn_cast<StoreInst>(Inst))
    Ty = Store->getValueOperand()->getType();
  else if (LoadInst *Load = dyn_cast<LoadInst>(Inst))
    Ty = Load->getType();
  else
    return nullptr;

  Type *ETy = getEffectiveSCEVType(PointerType::getUnqual(Ty));
  return getSizeOfExpr(ETy, Ty);
}

/// Second step of delinearization: compute the array dimensions Sizes from the
/// set of Terms extracted from the memory access function of this SCEVAddRec.
void ScalarEvolution::findArrayDimensions(SmallVectorImpl<const SCEV *> &Terms,
                                          SmallVectorImpl<const SCEV *> &Sizes,
                                          const SCEV *ElementSize) const {

  if (Terms.size() < 1 || !ElementSize)
    return;

  // Early return when Terms do not contain parameters: we do not delinearize
  // non parametric SCEVs.
  if (!containsParameters(Terms))
    return;

  DEBUG({
      dbgs() << "Terms:\n";
      for (const SCEV *T : Terms)
        dbgs() << *T << "\n";
    });

  // Remove duplicates.
  std::sort(Terms.begin(), Terms.end());
  Terms.erase(std::unique(Terms.begin(), Terms.end()), Terms.end());

  // Put larger terms first.
  std::sort(Terms.begin(), Terms.end(), [](const SCEV *LHS, const SCEV *RHS) {
    return numberOfTerms(LHS) > numberOfTerms(RHS);
  });

  ScalarEvolution &SE = *const_cast<ScalarEvolution *>(this);

  // Divide all terms by the element size.
  for (const SCEV *&Term : Terms) {
    const SCEV *Q, *R;
    SCEVDivision::divide(SE, Term, ElementSize, &Q, &R);
    Term = Q;
  }

  SmallVector<const SCEV *, 4> NewTerms;

  // Remove constant factors.
  for (const SCEV *T : Terms)
    if (const SCEV *NewT = removeConstantFactors(SE, T))
      NewTerms.push_back(NewT);

  DEBUG({
      dbgs() << "Terms after sorting:\n";
      for (const SCEV *T : NewTerms)
        dbgs() << *T << "\n";
    });

  if (NewTerms.empty() ||
      !findArrayDimensionsRec(SE, NewTerms, Sizes)) {
    Sizes.clear();
    return;
  }

  // The last element to be pushed into Sizes is the size of an element.
  Sizes.push_back(ElementSize);

  DEBUG({
      dbgs() << "Sizes:\n";
      for (const SCEV *S : Sizes)
        dbgs() << *S << "\n";
    });
}

/// Third step of delinearization: compute the access functions for the
/// Subscripts based on the dimensions in Sizes.
void SCEVAddRecExpr::computeAccessFunctions(
    ScalarEvolution &SE, SmallVectorImpl<const SCEV *> &Subscripts,
    SmallVectorImpl<const SCEV *> &Sizes) const {

  // Early exit in case this SCEV is not an affine multivariate function.
  if (Sizes.empty() || !this->isAffine())
    return;

  const SCEV *Res = this;
  int Last = Sizes.size() - 1;
  for (int i = Last; i >= 0; i--) {
    const SCEV *Q, *R;
    SCEVDivision::divide(SE, Res, Sizes[i], &Q, &R);

    DEBUG({
        dbgs() << "Res: " << *Res << "\n";
        dbgs() << "Sizes[i]: " << *Sizes[i] << "\n";
        dbgs() << "Res divided by Sizes[i]:\n";
        dbgs() << "Quotient: " << *Q << "\n";
        dbgs() << "Remainder: " << *R << "\n";
      });

    Res = Q;

    // Do not record the last subscript corresponding to the size of elements in
    // the array.
    if (i == Last) {

      // Bail out if the remainder is too complex.
      if (isa<SCEVAddRecExpr>(R)) {
        Subscripts.clear();
        Sizes.clear();
        return;
      }

      continue;
    }

    // Record the access function for the current subscript.
    Subscripts.push_back(R);
  }

  // Also push in last position the remainder of the last division: it will be
  // the access function of the innermost dimension.
  Subscripts.push_back(Res);

  std::reverse(Subscripts.begin(), Subscripts.end());

  DEBUG({
      dbgs() << "Subscripts:\n";
      for (const SCEV *S : Subscripts)
        dbgs() << *S << "\n";
    });
}

/// Splits the SCEV into two vectors of SCEVs representing the subscripts and
/// sizes of an array access. Returns the remainder of the delinearization that
/// is the offset start of the array.  The SCEV->delinearize algorithm computes
/// the multiples of SCEV coefficients: that is a pattern matching of sub
/// expressions in the stride and base of a SCEV corresponding to the
/// computation of a GCD (greatest common divisor) of base and stride.  When
/// SCEV->delinearize fails, it returns the SCEV unchanged.
///
/// For example: when analyzing the memory access A[i][j][k] in this loop nest
///
///  void foo(long n, long m, long o, double A[n][m][o]) {
///
///    for (long i = 0; i < n; i++)
///      for (long j = 0; j < m; j++)
///        for (long k = 0; k < o; k++)
///          A[i][j][k] = 1.0;
///  }
///
/// the delinearization input is the following AddRec SCEV:
///
///  AddRec: {{{%A,+,(8 * %m * %o)}<%for.i>,+,(8 * %o)}<%for.j>,+,8}<%for.k>
///
/// From this SCEV, we are able to say that the base offset of the access is %A
/// because it appears as an offset that does not divide any of the strides in
/// the loops:
///
///  CHECK: Base offset: %A
///
/// and then SCEV->delinearize determines the size of some of the dimensions of
/// the array as these are the multiples by which the strides are happening:
///
///  CHECK: ArrayDecl[UnknownSize][%m][%o] with elements of sizeof(double) bytes.
///
/// Note that the outermost dimension remains of UnknownSize because there are
/// no strides that would help identifying the size of the last dimension: when
/// the array has been statically allocated, one could compute the size of that
/// dimension by dividing the overall size of the array by the size of the known
/// dimensions: %m * %o * 8.
///
/// Finally delinearize provides the access functions for the array reference
/// that does correspond to A[i][j][k] of the above C testcase:
///
///  CHECK: ArrayRef[{0,+,1}<%for.i>][{0,+,1}<%for.j>][{0,+,1}<%for.k>]
///
/// The testcases are checking the output of a function pass:
/// DelinearizationPass that walks through all loads and stores of a function
/// asking for the SCEV of the memory access with respect to all enclosing
/// loops, calling SCEV->delinearize on that and printing the results.

void SCEVAddRecExpr::delinearize(ScalarEvolution &SE,
                                 SmallVectorImpl<const SCEV *> &Subscripts,
                                 SmallVectorImpl<const SCEV *> &Sizes,
                                 const SCEV *ElementSize) const {
  // First step: collect parametric terms.
  SmallVector<const SCEV *, 4> Terms;
  collectParametricTerms(SE, Terms);

  if (Terms.empty())
    return;

  // Second step: find subscript sizes.
  SE.findArrayDimensions(Terms, Sizes, ElementSize);

  if (Sizes.empty())
    return;

  // Third step: compute the access functions for each subscript.
  computeAccessFunctions(SE, Subscripts, Sizes);

  if (Subscripts.empty())
    return;

  DEBUG({
      dbgs() << "succeeded to delinearize " << *this << "\n";
      dbgs() << "ArrayDecl[UnknownSize]";
      for (const SCEV *S : Sizes)
        dbgs() << "[" << *S << "]";

      dbgs() << "\nArrayRef";
      for (const SCEV *S : Subscripts)
        dbgs() << "[" << *S << "]";
      dbgs() << "\n";
    });
}

//===----------------------------------------------------------------------===//
//                   SCEVCallbackVH Class Implementation
//===----------------------------------------------------------------------===//

void ScalarEvolution::SCEVCallbackVH::deleted() {
  assert(SE && "SCEVCallbackVH called with a null ScalarEvolution!");
  if (PHINode *PN = dyn_cast<PHINode>(getValPtr()))
    SE->ConstantEvolutionLoopExitValue.erase(PN);
  SE->ValueExprMap.erase(getValPtr());
  // this now dangles!
}

void ScalarEvolution::SCEVCallbackVH::allUsesReplacedWith(Value *V) {
  assert(SE && "SCEVCallbackVH called with a null ScalarEvolution!");

  // Forget all the expressions associated with users of the old value,
  // so that future queries will recompute the expressions using the new
  // value.
  Value *Old = getValPtr();
  SmallVector<User *, 16> Worklist(Old->user_begin(), Old->user_end());
  SmallPtrSet<User *, 8> Visited;
  while (!Worklist.empty()) {
    User *U = Worklist.pop_back_val();
    // Deleting the Old value will cause this to dangle. Postpone
    // that until everything else is done.
    if (U == Old)
      continue;
    if (!Visited.insert(U))
      continue;
    if (PHINode *PN = dyn_cast<PHINode>(U))
      SE->ConstantEvolutionLoopExitValue.erase(PN);
    SE->ValueExprMap.erase(U);
    Worklist.insert(Worklist.end(), U->user_begin(), U->user_end());
  }
  // Delete the Old value.
  if (PHINode *PN = dyn_cast<PHINode>(Old))
    SE->ConstantEvolutionLoopExitValue.erase(PN);
  SE->ValueExprMap.erase(Old);
  // this now dangles!
}

ScalarEvolution::SCEVCallbackVH::SCEVCallbackVH(Value *V, ScalarEvolution *se)
  : CallbackVH(V), SE(se) {}

//===----------------------------------------------------------------------===//
//                   ScalarEvolution Class Implementation
//===----------------------------------------------------------------------===//

ScalarEvolution::ScalarEvolution()
  : FunctionPass(ID), ValuesAtScopes(64), LoopDispositions(64),
    BlockDispositions(64), FirstUnknown(nullptr) {
  initializeScalarEvolutionPass(*PassRegistry::getPassRegistry());
}

bool ScalarEvolution::runOnFunction(Function &F) {
  this->F = &F;
  AC = &getAnalysis<AssumptionCacheTracker>().getAssumptionCache(F);
  LI = &getAnalysis<LoopInfo>();
  DataLayoutPass *DLP = getAnalysisIfAvailable<DataLayoutPass>();
  DL = DLP ? &DLP->getDataLayout() : nullptr;
  TLI = &getAnalysis<TargetLibraryInfoWrapperPass>().getTLI();
  DT = &getAnalysis<DominatorTreeWrapperPass>().getDomTree();
  return false;
}

void ScalarEvolution::releaseMemory() {
  // Iterate through all the SCEVUnknown instances and call their
  // destructors, so that they release their references to their values.
  for (SCEVUnknown *U = FirstUnknown; U; U = U->Next)
    U->~SCEVUnknown();
  FirstUnknown = nullptr;

  ValueExprMap.clear();

  // Free any extra memory created for ExitNotTakenInfo in the unlikely event
  // that a loop had multiple computable exits.
  for (DenseMap<const Loop*, BackedgeTakenInfo>::iterator I =
         BackedgeTakenCounts.begin(), E = BackedgeTakenCounts.end();
       I != E; ++I) {
    I->second.clear();
  }

  assert(PendingLoopPredicates.empty() && "isImpliedCond garbage");

  BackedgeTakenCounts.clear();
  ConstantEvolutionLoopExitValue.clear();
  ValuesAtScopes.clear();
  LoopDispositions.clear();
  BlockDispositions.clear();
  UnsignedRanges.clear();
  SignedRanges.clear();
  UniqueSCEVs.clear();
  SCEVAllocator.Reset();
}

void ScalarEvolution::getAnalysisUsage(AnalysisUsage &AU) const {
  AU.setPreservesAll();
  AU.addRequired<AssumptionCacheTracker>();
  AU.addRequiredTransitive<LoopInfo>();
  AU.addRequiredTransitive<DominatorTreeWrapperPass>();
  AU.addRequired<TargetLibraryInfoWrapperPass>();
}

bool ScalarEvolution::hasLoopInvariantBackedgeTakenCount(const Loop *L) {
  return !isa<SCEVCouldNotCompute>(getBackedgeTakenCount(L));
}

static void PrintLoopInfo(raw_ostream &OS, ScalarEvolution *SE,
                          const Loop *L) {
  // Print all inner loops first
  for (Loop::iterator I = L->begin(), E = L->end(); I != E; ++I)
    PrintLoopInfo(OS, SE, *I);

  OS << "Loop ";
  L->getHeader()->printAsOperand(OS, /*PrintType=*/false);
  OS << ": ";

  SmallVector<BasicBlock *, 8> ExitBlocks;
  L->getExitBlocks(ExitBlocks);
  if (ExitBlocks.size() != 1)
    OS << "<multiple exits> ";

  if (SE->hasLoopInvariantBackedgeTakenCount(L)) {
    OS << "backedge-taken count is " << *SE->getBackedgeTakenCount(L);
  } else {
    OS << "Unpredictable backedge-taken count. ";
  }

  OS << "\n"
        "Loop ";
  L->getHeader()->printAsOperand(OS, /*PrintType=*/false);
  OS << ": ";

  if (!isa<SCEVCouldNotCompute>(SE->getMaxBackedgeTakenCount(L))) {
    OS << "max backedge-taken count is " << *SE->getMaxBackedgeTakenCount(L);
  } else {
    OS << "Unpredictable max backedge-taken count. ";
  }

  OS << "\n";
}

void ScalarEvolution::print(raw_ostream &OS, const Module *) const {
  // ScalarEvolution's implementation of the print method is to print
  // out SCEV values of all instructions that are interesting. Doing
  // this potentially causes it to create new SCEV objects though,
  // which technically conflicts with the const qualifier. This isn't
  // observable from outside the class though, so casting away the
  // const isn't dangerous.
  ScalarEvolution &SE = *const_cast<ScalarEvolution *>(this);

  OS << "Classifying expressions for: ";
  F->printAsOperand(OS, /*PrintType=*/false);
  OS << "\n";
  for (inst_iterator I = inst_begin(F), E = inst_end(F); I != E; ++I)
    if (isSCEVable(I->getType()) && !isa<CmpInst>(*I)) {
      OS << *I << '\n';
      OS << "  -->  ";
      const SCEV *SV = SE.getSCEV(&*I);
      SV->print(OS);

      const Loop *L = LI->getLoopFor((*I).getParent());

      const SCEV *AtUse = SE.getSCEVAtScope(SV, L);
      if (AtUse != SV) {
        OS << "  -->  ";
        AtUse->print(OS);
      }

      if (L) {
        OS << "\t\t" "Exits: ";
        const SCEV *ExitValue = SE.getSCEVAtScope(SV, L->getParentLoop());
        if (!SE.isLoopInvariant(ExitValue, L)) {
          OS << "<<Unknown>>";
        } else {
          OS << *ExitValue;
        }
      }

      OS << "\n";
    }

  OS << "Determining loop execution counts for: ";
  F->printAsOperand(OS, /*PrintType=*/false);
  OS << "\n";
  for (LoopInfo::iterator I = LI->begin(), E = LI->end(); I != E; ++I)
    PrintLoopInfo(OS, &SE, *I);
}

ScalarEvolution::LoopDisposition
ScalarEvolution::getLoopDisposition(const SCEV *S, const Loop *L) {
  SmallVector<std::pair<const Loop *, LoopDisposition>, 2> &Values = LoopDispositions[S];
  for (unsigned u = 0; u < Values.size(); u++) {
    if (Values[u].first == L)
      return Values[u].second;
  }
  Values.push_back(std::make_pair(L, LoopVariant));
  LoopDisposition D = computeLoopDisposition(S, L);
  SmallVector<std::pair<const Loop *, LoopDisposition>, 2> &Values2 = LoopDispositions[S];
  for (unsigned u = Values2.size(); u > 0; u--) {
    if (Values2[u - 1].first == L) {
      Values2[u - 1].second = D;
      break;
    }
  }
  return D;
}

ScalarEvolution::LoopDisposition
ScalarEvolution::computeLoopDisposition(const SCEV *S, const Loop *L) {
  switch (static_cast<SCEVTypes>(S->getSCEVType())) {
  case scConstant:
    return LoopInvariant;
  case scTruncate:
  case scZeroExtend:
  case scSignExtend:
    return getLoopDisposition(cast<SCEVCastExpr>(S)->getOperand(), L);
  case scAddRecExpr: {
    const SCEVAddRecExpr *AR = cast<SCEVAddRecExpr>(S);

    // If L is the addrec's loop, it's computable.
    if (AR->getLoop() == L)
      return LoopComputable;

    // Add recurrences are never invariant in the function-body (null loop).
    if (!L)
      return LoopVariant;

    // This recurrence is variant w.r.t. L if L contains AR's loop.
    if (L->contains(AR->getLoop()))
      return LoopVariant;

    // This recurrence is invariant w.r.t. L if AR's loop contains L.
    if (AR->getLoop()->contains(L))
      return LoopInvariant;

    // This recurrence is variant w.r.t. L if any of its operands
    // are variant.
    for (SCEVAddRecExpr::op_iterator I = AR->op_begin(), E = AR->op_end();
         I != E; ++I)
      if (!isLoopInvariant(*I, L))
        return LoopVariant;

    // Otherwise it's loop-invariant.
    return LoopInvariant;
  }
  case scAddExpr:
  case scMulExpr:
  case scUMaxExpr:
  case scSMaxExpr: {
    const SCEVNAryExpr *NAry = cast<SCEVNAryExpr>(S);
    bool HasVarying = false;
    for (SCEVNAryExpr::op_iterator I = NAry->op_begin(), E = NAry->op_end();
         I != E; ++I) {
      LoopDisposition D = getLoopDisposition(*I, L);
      if (D == LoopVariant)
        return LoopVariant;
      if (D == LoopComputable)
        HasVarying = true;
    }
    return HasVarying ? LoopComputable : LoopInvariant;
  }
  case scUDivExpr: {
    const SCEVUDivExpr *UDiv = cast<SCEVUDivExpr>(S);
    LoopDisposition LD = getLoopDisposition(UDiv->getLHS(), L);
    if (LD == LoopVariant)
      return LoopVariant;
    LoopDisposition RD = getLoopDisposition(UDiv->getRHS(), L);
    if (RD == LoopVariant)
      return LoopVariant;
    return (LD == LoopInvariant && RD == LoopInvariant) ?
           LoopInvariant : LoopComputable;
  }
  case scUnknown:
    // All non-instruction values are loop invariant.  All instructions are loop
    // invariant if they are not contained in the specified loop.
    // Instructions are never considered invariant in the function body
    // (null loop) because they are defined within the "loop".
    if (Instruction *I = dyn_cast<Instruction>(cast<SCEVUnknown>(S)->getValue()))
      return (L && !L->contains(I)) ? LoopInvariant : LoopVariant;
    return LoopInvariant;
  case scCouldNotCompute:
    llvm_unreachable("Attempt to use a SCEVCouldNotCompute object!");
  }
  llvm_unreachable("Unknown SCEV kind!");
}

bool ScalarEvolution::isLoopInvariant(const SCEV *S, const Loop *L) {
  return getLoopDisposition(S, L) == LoopInvariant;
}

bool ScalarEvolution::hasComputableLoopEvolution(const SCEV *S, const Loop *L) {
  return getLoopDisposition(S, L) == LoopComputable;
}

ScalarEvolution::BlockDisposition
ScalarEvolution::getBlockDisposition(const SCEV *S, const BasicBlock *BB) {
  SmallVector<std::pair<const BasicBlock *, BlockDisposition>, 2> &Values = BlockDispositions[S];
  for (unsigned u = 0; u < Values.size(); u++) {
    if (Values[u].first == BB)
      return Values[u].second;
  }
  Values.push_back(std::make_pair(BB, DoesNotDominateBlock));
  BlockDisposition D = computeBlockDisposition(S, BB);
  SmallVector<std::pair<const BasicBlock *, BlockDisposition>, 2> &Values2 = BlockDispositions[S];
  for (unsigned u = Values2.size(); u > 0; u--) {
    if (Values2[u - 1].first == BB) {
      Values2[u - 1].second = D;
      break;
    }
  }
  return D;
}

ScalarEvolution::BlockDisposition
ScalarEvolution::computeBlockDisposition(const SCEV *S, const BasicBlock *BB) {
  switch (static_cast<SCEVTypes>(S->getSCEVType())) {
  case scConstant:
    return ProperlyDominatesBlock;
  case scTruncate:
  case scZeroExtend:
  case scSignExtend:
    return getBlockDisposition(cast<SCEVCastExpr>(S)->getOperand(), BB);
  case scAddRecExpr: {
    // This uses a "dominates" query instead of "properly dominates" query
    // to test for proper dominance too, because the instruction which
    // produces the addrec's value is a PHI, and a PHI effectively properly
    // dominates its entire containing block.
    const SCEVAddRecExpr *AR = cast<SCEVAddRecExpr>(S);
    if (!DT->dominates(AR->getLoop()->getHeader(), BB))
      return DoesNotDominateBlock;
  }
  // FALL THROUGH into SCEVNAryExpr handling.
  case scAddExpr:
  case scMulExpr:
  case scUMaxExpr:
  case scSMaxExpr: {
    const SCEVNAryExpr *NAry = cast<SCEVNAryExpr>(S);
    bool Proper = true;
    for (SCEVNAryExpr::op_iterator I = NAry->op_begin(), E = NAry->op_end();
         I != E; ++I) {
      BlockDisposition D = getBlockDisposition(*I, BB);
      if (D == DoesNotDominateBlock)
        return DoesNotDominateBlock;
      if (D == DominatesBlock)
        Proper = false;
    }
    return Proper ? ProperlyDominatesBlock : DominatesBlock;
  }
  case scUDivExpr: {
    const SCEVUDivExpr *UDiv = cast<SCEVUDivExpr>(S);
    const SCEV *LHS = UDiv->getLHS(), *RHS = UDiv->getRHS();
    BlockDisposition LD = getBlockDisposition(LHS, BB);
    if (LD == DoesNotDominateBlock)
      return DoesNotDominateBlock;
    BlockDisposition RD = getBlockDisposition(RHS, BB);
    if (RD == DoesNotDominateBlock)
      return DoesNotDominateBlock;
    return (LD == ProperlyDominatesBlock && RD == ProperlyDominatesBlock) ?
      ProperlyDominatesBlock : DominatesBlock;
  }
  case scUnknown:
    if (Instruction *I =
          dyn_cast<Instruction>(cast<SCEVUnknown>(S)->getValue())) {
      if (I->getParent() == BB)
        return DominatesBlock;
      if (DT->properlyDominates(I->getParent(), BB))
        return ProperlyDominatesBlock;
      return DoesNotDominateBlock;
    }
    return ProperlyDominatesBlock;
  case scCouldNotCompute:
    llvm_unreachable("Attempt to use a SCEVCouldNotCompute object!");
  }
  llvm_unreachable("Unknown SCEV kind!");
}

bool ScalarEvolution::dominates(const SCEV *S, const BasicBlock *BB) {
  return getBlockDisposition(S, BB) >= DominatesBlock;
}

bool ScalarEvolution::properlyDominates(const SCEV *S, const BasicBlock *BB) {
  return getBlockDisposition(S, BB) == ProperlyDominatesBlock;
}

namespace {
// Search for a SCEV expression node within an expression tree.
// Implements SCEVTraversal::Visitor.
struct SCEVSearch {
  const SCEV *Node;
  bool IsFound;

  SCEVSearch(const SCEV *N): Node(N), IsFound(false) {}

  bool follow(const SCEV *S) {
    IsFound |= (S == Node);
    return !IsFound;
  }
  bool isDone() const { return IsFound; }
};
}

bool ScalarEvolution::hasOperand(const SCEV *S, const SCEV *Op) const {
  SCEVSearch Search(Op);
  visitAll(S, Search);
  return Search.IsFound;
}

void ScalarEvolution::forgetMemoizedResults(const SCEV *S) {
  ValuesAtScopes.erase(S);
  LoopDispositions.erase(S);
  BlockDispositions.erase(S);
  UnsignedRanges.erase(S);
  SignedRanges.erase(S);

  for (DenseMap<const Loop*, BackedgeTakenInfo>::iterator I =
         BackedgeTakenCounts.begin(), E = BackedgeTakenCounts.end(); I != E; ) {
    BackedgeTakenInfo &BEInfo = I->second;
    if (BEInfo.hasOperand(S, this)) {
      BEInfo.clear();
      BackedgeTakenCounts.erase(I++);
    }
    else
      ++I;
  }
}

typedef DenseMap<const Loop *, std::string> VerifyMap;

/// replaceSubString - Replaces all occurrences of From in Str with To.
static void replaceSubString(std::string &Str, StringRef From, StringRef To) {
  size_t Pos = 0;
  while ((Pos = Str.find(From, Pos)) != std::string::npos) {
    Str.replace(Pos, From.size(), To.data(), To.size());
    Pos += To.size();
  }
}

/// getLoopBackedgeTakenCounts - Helper method for verifyAnalysis.
static void
getLoopBackedgeTakenCounts(Loop *L, VerifyMap &Map, ScalarEvolution &SE) {
  for (Loop::reverse_iterator I = L->rbegin(), E = L->rend(); I != E; ++I) {
    getLoopBackedgeTakenCounts(*I, Map, SE); // recurse.

    std::string &S = Map[L];
    if (S.empty()) {
      raw_string_ostream OS(S);
      SE.getBackedgeTakenCount(L)->print(OS);

      // false and 0 are semantically equivalent. This can happen in dead loops.
      replaceSubString(OS.str(), "false", "0");
      // Remove wrap flags, their use in SCEV is highly fragile.
      // FIXME: Remove this when SCEV gets smarter about them.
      replaceSubString(OS.str(), "<nw>", "");
      replaceSubString(OS.str(), "<nsw>", "");
      replaceSubString(OS.str(), "<nuw>", "");
    }
  }
}

void ScalarEvolution::verifyAnalysis() const {
  if (!VerifySCEV)
    return;

  ScalarEvolution &SE = *const_cast<ScalarEvolution *>(this);

  // Gather stringified backedge taken counts for all loops using SCEV's caches.
  // FIXME: It would be much better to store actual values instead of strings,
  //        but SCEV pointers will change if we drop the caches.
  VerifyMap BackedgeDumpsOld, BackedgeDumpsNew;
  for (LoopInfo::reverse_iterator I = LI->rbegin(), E = LI->rend(); I != E; ++I)
    getLoopBackedgeTakenCounts(*I, BackedgeDumpsOld, SE);

  // Gather stringified backedge taken counts for all loops without using
  // SCEV's caches.
  SE.releaseMemory();
  for (LoopInfo::reverse_iterator I = LI->rbegin(), E = LI->rend(); I != E; ++I)
    getLoopBackedgeTakenCounts(*I, BackedgeDumpsNew, SE);

  // Now compare whether they're the same with and without caches. This allows
  // verifying that no pass changed the cache.
  assert(BackedgeDumpsOld.size() == BackedgeDumpsNew.size() &&
         "New loops suddenly appeared!");

  for (VerifyMap::iterator OldI = BackedgeDumpsOld.begin(),
                           OldE = BackedgeDumpsOld.end(),
                           NewI = BackedgeDumpsNew.begin();
       OldI != OldE; ++OldI, ++NewI) {
    assert(OldI->first == NewI->first && "Loop order changed!");

    // Compare the stringified SCEVs. We don't care if undef backedgetaken count
    // changes.
    // FIXME: We currently ignore SCEV changes from/to CouldNotCompute. This
    // means that a pass is buggy or SCEV has to learn a new pattern but is
    // usually not harmful.
    if (OldI->second != NewI->second &&
        OldI->second.find("undef") == std::string::npos &&
        NewI->second.find("undef") == std::string::npos &&
        OldI->second != "***COULDNOTCOMPUTE***" &&
        NewI->second != "***COULDNOTCOMPUTE***") {
      dbgs() << "SCEVValidator: SCEV for loop '"
             << OldI->first->getHeader()->getName()
             << "' changed from '" << OldI->second
             << "' to '" << NewI->second << "'!\n";
      std::abort();
    }
  }

  // TODO: Verify more things.
}<|MERGE_RESOLUTION|>--- conflicted
+++ resolved
@@ -59,6 +59,7 @@
 //===----------------------------------------------------------------------===//
 
 #include "llvm/Analysis/ScalarEvolution.h"
+#include "llvm/ADT/Optional.h"
 #include "llvm/ADT/STLExtras.h"
 #include "llvm/ADT/SmallPtrSet.h"
 #include "llvm/ADT/Statistic.h"
@@ -80,6 +81,7 @@
 #include "llvm/IR/InstIterator.h"
 #include "llvm/IR/Instructions.h"
 #include "llvm/IR/LLVMContext.h"
+#include "llvm/IR/Metadata.h"
 #include "llvm/IR/Operator.h"
 #include "llvm/Support/CommandLine.h"
 #include "llvm/Support/Debug.h"
@@ -673,9 +675,6 @@
   }
 }
 
-<<<<<<< HEAD
-
-=======
 namespace {
 struct FindSCEVSize {
   int Size;
@@ -924,7 +923,6 @@
 };
 
 }
->>>>>>> 41cb3da2
 
 //===----------------------------------------------------------------------===//
 //                      Simple SCEV method implementations
@@ -3342,7 +3340,8 @@
   Visited.insert(PN);
   while (!Worklist.empty()) {
     Instruction *I = Worklist.pop_back_val();
-    if (!Visited.insert(I)) continue;
+    if (!Visited.insert(I).second)
+      continue;
 
     ValueExprMapType::iterator It =
       ValueExprMap.find_as(static_cast<Value *>(I));
@@ -3655,10 +3654,6 @@
     // For a SCEVUnknown, ask ValueTracking.
     unsigned BitWidth = getTypeSizeInBits(U->getType());
     APInt Zeros(BitWidth, 0), Ones(BitWidth, 0);
-<<<<<<< HEAD
-    computeKnownBits(U->getValue(), Zeros, Ones, DL, 0, AT, nullptr, DT);
-    return Zeros.countTrailingOnes();
-=======
     computeKnownBits(U->getValue(), Zeros, Ones, DL, 0, AC, nullptr, DT);
     return Zeros.countTrailingOnes();
   }
@@ -3689,11 +3684,9 @@
 
       return TotalRange;
     }
->>>>>>> 41cb3da2
-  }
-
-  // SCEVUDivExpr
-  return 0;
+  }
+
+  return None;
 }
 
 /// getUnsignedRange - Determine the unsigned range for a particular SCEV.
@@ -3825,6 +3818,11 @@
   }
 
   if (const SCEVUnknown *U = dyn_cast<SCEVUnknown>(S)) {
+    // Check if the IR explicitly contains !range metadata.
+    Optional<ConstantRange> MDRange = GetRangeFromMetadata(U->getValue());
+    if (MDRange.hasValue())
+      ConservativeResult = ConservativeResult.intersectWith(MDRange.getValue());
+
     // For a SCEVUnknown, ask ValueTracking.
     APInt Zeros(BitWidth, 0), Ones(BitWidth, 0);
     computeKnownBits(U->getValue(), Zeros, Ones, DL, 0, AC, nullptr, DT);
@@ -3976,6 +3974,11 @@
   }
 
   if (const SCEVUnknown *U = dyn_cast<SCEVUnknown>(S)) {
+    // Check if the IR explicitly contains !range metadata.
+    Optional<ConstantRange> MDRange = GetRangeFromMetadata(U->getValue());
+    if (MDRange.hasValue())
+      ConservativeResult = ConservativeResult.intersectWith(MDRange.getValue());
+
     // For a SCEVUnknown, ask ValueTracking.
     if (!U->getValue()->getType()->isIntegerTy() && !DL)
       return setSignedRange(U, ConservativeResult);
@@ -4364,6 +4367,14 @@
 //                   Iteration Count Computation Code
 //
 
+unsigned ScalarEvolution::getSmallConstantTripCount(Loop *L) {
+  if (BasicBlock *ExitingBB = L->getExitingBlock())
+    return getSmallConstantTripCount(L, ExitingBB);
+
+  // No trip count information for multiple exits.
+  return 0;
+}
+
 /// getSmallConstantTripCount - Returns the maximum trip count of this loop as a
 /// normal unsigned value. Returns 0 if the trip count is unknown or not
 /// constant. Will also return 0 if the maximum trip count is very large (>=
@@ -4374,19 +4385,13 @@
 /// before taking the branch. For loops with multiple exits, it may not be the
 /// number times that the loop header executes because the loop may exit
 /// prematurely via another branch.
-///
-/// FIXME: We conservatively call getBackedgeTakenCount(L) instead of
-/// getExitCount(L, ExitingBlock) to compute a safe trip count considering all
-/// loop exits. getExitCount() may return an exact count for this branch
-/// assuming no-signed-wrap. The number of well-defined iterations may actually
-/// be higher than this trip count if this exit test is skipped and the loop
-/// exits via a different branch. Ideally, getExitCount() would know whether it
-/// depends on a NSW assumption, and we would only fall back to a conservative
-/// trip count in that case.
-unsigned ScalarEvolution::
-getSmallConstantTripCount(Loop *L, BasicBlock * /*ExitingBlock*/) {
+unsigned ScalarEvolution::getSmallConstantTripCount(Loop *L,
+                                                    BasicBlock *ExitingBlock) {
+  assert(ExitingBlock && "Must pass a non-null exiting block!");
+  assert(L->isLoopExiting(ExitingBlock) &&
+         "Exiting block must actually branch out of the loop!");
   const SCEVConstant *ExitCount =
-    dyn_cast<SCEVConstant>(getBackedgeTakenCount(L));
+      dyn_cast<SCEVConstant>(getExitCount(L, ExitingBlock));
   if (!ExitCount)
     return 0;
 
@@ -4398,6 +4403,14 @@
 
   // In case of integer overflow, this returns 0, which is correct.
   return ((unsigned)ExitConst->getZExtValue()) + 1;
+}
+
+unsigned ScalarEvolution::getSmallConstantTripMultiple(Loop *L) {
+  if (BasicBlock *ExitingBB = L->getExitingBlock())
+    return getSmallConstantTripMultiple(L, ExitingBB);
+
+  // No trip multiple information for multiple exits.
+  return 0;
 }
 
 /// getSmallConstantTripMultiple - Returns the largest constant divisor of the
@@ -4412,9 +4425,13 @@
 ///
 /// As explained in the comments for getSmallConstantTripCount, this assumes
 /// that control exits the loop via ExitingBlock.
-unsigned ScalarEvolution::
-getSmallConstantTripMultiple(Loop *L, BasicBlock * /*ExitingBlock*/) {
-  const SCEV *ExitCount = getBackedgeTakenCount(L);
+unsigned
+ScalarEvolution::getSmallConstantTripMultiple(Loop *L,
+                                              BasicBlock *ExitingBlock) {
+  assert(ExitingBlock && "Must pass a non-null exiting block!");
+  assert(L->isLoopExiting(ExitingBlock) &&
+         "Exiting block must actually branch out of the loop!");
+  const SCEV *ExitCount = getExitCount(L, ExitingBlock);
   if (ExitCount == getCouldNotCompute())
     return 1;
 
@@ -4524,7 +4541,8 @@
     SmallPtrSet<Instruction *, 8> Visited;
     while (!Worklist.empty()) {
       Instruction *I = Worklist.pop_back_val();
-      if (!Visited.insert(I)) continue;
+      if (!Visited.insert(I).second)
+        continue;
 
       ValueExprMapType::iterator It =
         ValueExprMap.find_as(static_cast<Value *>(I));
@@ -4576,7 +4594,8 @@
   SmallPtrSet<Instruction *, 8> Visited;
   while (!Worklist.empty()) {
     Instruction *I = Worklist.pop_back_val();
-    if (!Visited.insert(I)) continue;
+    if (!Visited.insert(I).second)
+      continue;
 
     ValueExprMapType::iterator It =
       ValueExprMap.find_as(static_cast<Value *>(I));
@@ -4610,7 +4629,8 @@
   SmallPtrSet<Instruction *, 8> Visited;
   while (!Worklist.empty()) {
     I = Worklist.pop_back_val();
-    if (!Visited.insert(I)) continue;
+    if (!Visited.insert(I).second)
+      continue;
 
     ValueExprMapType::iterator It =
       ValueExprMap.find_as(static_cast<Value *>(I));
@@ -4761,20 +4781,12 @@
     // non-exiting iterations. Partition the loop exits into two kinds:
     // LoopMustExits and LoopMayExits.
     //
-    // A LoopMustExit meets two requirements:
-    //
-    // (a) Its ExitLimit.MustExit flag must be set which indicates that the exit
-    // test condition cannot be skipped (the tested variable has unit stride or
-    // the test is less-than or greater-than, rather than a strict inequality).
-    //
-    // (b) It must dominate the loop latch, hence must be tested on every loop
-    // iteration.
-    //
-    // If any computable LoopMustExit is found, then MaxBECount is the minimum
-    // EL.Max of computable LoopMustExits. Otherwise, MaxBECount is
-    // conservatively the maximum EL.Max, where CouldNotCompute is considered
-    // greater than any computable EL.Max.
-    if (EL.MustExit && EL.Max != getCouldNotCompute() && Latch &&
+    // If the exit dominates the loop latch, it is a LoopMustExit otherwise it
+    // is a LoopMayExit.  If any computable LoopMustExit is found, then
+    // MaxBECount is the minimum EL.Max of computable LoopMustExits. Otherwise,
+    // MaxBECount is conservatively the maximum EL.Max, where CouldNotCompute is
+    // considered greater than any computable EL.Max.
+    if (EL.Max != getCouldNotCompute() && Latch &&
         DT->dominates(ExitBB, Latch)) {
       if (!MustExitMaxBECount)
         MustExitMaxBECount = EL.Max;
@@ -4861,18 +4873,19 @@
       return getCouldNotCompute();
   }
 
+  bool IsOnlyExit = (L->getExitingBlock() != nullptr);
   TerminatorInst *Term = ExitingBlock->getTerminator();
   if (BranchInst *BI = dyn_cast<BranchInst>(Term)) {
     assert(BI->isConditional() && "If unconditional, it can't be in loop!");
     // Proceed to the next level to examine the exit condition expression.
     return ComputeExitLimitFromCond(L, BI->getCondition(), BI->getSuccessor(0),
                                     BI->getSuccessor(1),
-                                    /*IsSubExpr=*/false);
+                                    /*ControlsExit=*/IsOnlyExit);
   }
 
   if (SwitchInst *SI = dyn_cast<SwitchInst>(Term))
     return ComputeExitLimitFromSingleExitSwitch(L, SI, Exit,
-                                                /*IsSubExpr=*/false);
+                                                /*ControlsExit=*/IsOnlyExit);
 
   return getCouldNotCompute();
 }
@@ -4881,28 +4894,27 @@
 /// backedge of the specified loop will execute if its exit condition
 /// were a conditional branch of ExitCond, TBB, and FBB.
 ///
-/// @param IsSubExpr is true if ExitCond does not directly control the exit
-/// branch. In this case, we cannot assume that the loop only exits when the
-/// condition is true and cannot infer that failing to meet the condition prior
-/// to integer wraparound results in undefined behavior.
+/// @param ControlsExit is true if ExitCond directly controls the exit
+/// branch. In this case, we can assume that the loop exits only if the
+/// condition is true and can infer that failing to meet the condition prior to
+/// integer wraparound results in undefined behavior.
 ScalarEvolution::ExitLimit
 ScalarEvolution::ComputeExitLimitFromCond(const Loop *L,
                                           Value *ExitCond,
                                           BasicBlock *TBB,
                                           BasicBlock *FBB,
-                                          bool IsSubExpr) {
+                                          bool ControlsExit) {
   // Check if the controlling expression for this loop is an And or Or.
   if (BinaryOperator *BO = dyn_cast<BinaryOperator>(ExitCond)) {
     if (BO->getOpcode() == Instruction::And) {
       // Recurse on the operands of the and.
       bool EitherMayExit = L->contains(TBB);
       ExitLimit EL0 = ComputeExitLimitFromCond(L, BO->getOperand(0), TBB, FBB,
-                                               IsSubExpr || EitherMayExit);
+                                               ControlsExit && !EitherMayExit);
       ExitLimit EL1 = ComputeExitLimitFromCond(L, BO->getOperand(1), TBB, FBB,
-                                               IsSubExpr || EitherMayExit);
+                                               ControlsExit && !EitherMayExit);
       const SCEV *BECount = getCouldNotCompute();
       const SCEV *MaxBECount = getCouldNotCompute();
-      bool MustExit = false;
       if (EitherMayExit) {
         // Both conditions must be true for the loop to continue executing.
         // Choose the less conservative count.
@@ -4917,7 +4929,6 @@
           MaxBECount = EL0.Max;
         else
           MaxBECount = getUMinFromMismatchedTypes(EL0.Max, EL1.Max);
-        MustExit = EL0.MustExit || EL1.MustExit;
       } else {
         // Both conditions must be true at the same time for the loop to exit.
         // For now, be conservative.
@@ -4926,21 +4937,19 @@
           MaxBECount = EL0.Max;
         if (EL0.Exact == EL1.Exact)
           BECount = EL0.Exact;
-        MustExit = EL0.MustExit && EL1.MustExit;
       }
 
-      return ExitLimit(BECount, MaxBECount, MustExit);
+      return ExitLimit(BECount, MaxBECount);
     }
     if (BO->getOpcode() == Instruction::Or) {
       // Recurse on the operands of the or.
       bool EitherMayExit = L->contains(FBB);
       ExitLimit EL0 = ComputeExitLimitFromCond(L, BO->getOperand(0), TBB, FBB,
-                                               IsSubExpr || EitherMayExit);
+                                               ControlsExit && !EitherMayExit);
       ExitLimit EL1 = ComputeExitLimitFromCond(L, BO->getOperand(1), TBB, FBB,
-                                               IsSubExpr || EitherMayExit);
+                                               ControlsExit && !EitherMayExit);
       const SCEV *BECount = getCouldNotCompute();
       const SCEV *MaxBECount = getCouldNotCompute();
-      bool MustExit = false;
       if (EitherMayExit) {
         // Both conditions must be false for the loop to continue executing.
         // Choose the less conservative count.
@@ -4955,7 +4964,6 @@
           MaxBECount = EL0.Max;
         else
           MaxBECount = getUMinFromMismatchedTypes(EL0.Max, EL1.Max);
-        MustExit = EL0.MustExit || EL1.MustExit;
       } else {
         // Both conditions must be false at the same time for the loop to exit.
         // For now, be conservative.
@@ -4964,17 +4972,16 @@
           MaxBECount = EL0.Max;
         if (EL0.Exact == EL1.Exact)
           BECount = EL0.Exact;
-        MustExit = EL0.MustExit && EL1.MustExit;
       }
 
-      return ExitLimit(BECount, MaxBECount, MustExit);
+      return ExitLimit(BECount, MaxBECount);
     }
   }
 
   // With an icmp, it may be feasible to compute an exact backedge-taken count.
   // Proceed to the next level to examine the icmp.
   if (ICmpInst *ExitCondICmp = dyn_cast<ICmpInst>(ExitCond))
-    return ComputeExitLimitFromICmp(L, ExitCondICmp, TBB, FBB, IsSubExpr);
+    return ComputeExitLimitFromICmp(L, ExitCondICmp, TBB, FBB, ControlsExit);
 
   // Check for a constant condition. These are normally stripped out by
   // SimplifyCFG, but ScalarEvolution may be used by a pass which wishes to
@@ -5001,7 +5008,7 @@
                                           ICmpInst *ExitCond,
                                           BasicBlock *TBB,
                                           BasicBlock *FBB,
-                                          bool IsSubExpr) {
+                                          bool ControlsExit) {
 
   // If the condition was exit on true, convert the condition to exit on false
   ICmpInst::Predicate Cond;
@@ -5053,7 +5060,7 @@
   switch (Cond) {
   case ICmpInst::ICMP_NE: {                     // while (X != Y)
     // Convert to: while (X-Y != 0)
-    ExitLimit EL = HowFarToZero(getMinusSCEV(LHS, RHS), L, IsSubExpr);
+    ExitLimit EL = HowFarToZero(getMinusSCEV(LHS, RHS), L, ControlsExit);
     if (EL.hasAnyInfo()) return EL;
     break;
   }
@@ -5066,14 +5073,14 @@
   case ICmpInst::ICMP_SLT:
   case ICmpInst::ICMP_ULT: {                    // while (X < Y)
     bool IsSigned = Cond == ICmpInst::ICMP_SLT;
-    ExitLimit EL = HowManyLessThans(LHS, RHS, L, IsSigned, IsSubExpr);
+    ExitLimit EL = HowManyLessThans(LHS, RHS, L, IsSigned, ControlsExit);
     if (EL.hasAnyInfo()) return EL;
     break;
   }
   case ICmpInst::ICMP_SGT:
   case ICmpInst::ICMP_UGT: {                    // while (X > Y)
     bool IsSigned = Cond == ICmpInst::ICMP_SGT;
-    ExitLimit EL = HowManyGreaterThans(LHS, RHS, L, IsSigned, IsSubExpr);
+    ExitLimit EL = HowManyGreaterThans(LHS, RHS, L, IsSigned, ControlsExit);
     if (EL.hasAnyInfo()) return EL;
     break;
   }
@@ -5095,7 +5102,7 @@
 ScalarEvolution::ComputeExitLimitFromSingleExitSwitch(const Loop *L,
                                                       SwitchInst *Switch,
                                                       BasicBlock *ExitingBlock,
-                                                      bool IsSubExpr) {
+                                                      bool ControlsExit) {
   assert(!L->contains(ExitingBlock) && "Not an exiting block!");
 
   // Give up if the exit is the default dest of a switch.
@@ -5108,7 +5115,7 @@
   const SCEV *RHS = getConstant(Switch->findCaseDest(ExitingBlock));
 
   // while (X != Y) --> while (X-Y != 0)
-  ExitLimit EL = HowFarToZero(getMinusSCEV(LHS, RHS), L, IsSubExpr);
+  ExitLimit EL = HowFarToZero(getMinusSCEV(LHS, RHS), L, ControlsExit);
   if (EL.hasAnyInfo())
     return EL;
 
@@ -5981,7 +5988,7 @@
 /// effectively V != 0.  We know and take advantage of the fact that this
 /// expression only being used in a comparison by zero context.
 ScalarEvolution::ExitLimit
-ScalarEvolution::HowFarToZero(const SCEV *V, const Loop *L, bool IsSubExpr) {
+ScalarEvolution::HowFarToZero(const SCEV *V, const Loop *L, bool ControlsExit) {
   // If the value is a constant
   if (const SCEVConstant *C = dyn_cast<SCEVConstant>(V)) {
     // If the value is already zero, the branch will execute zero times.
@@ -6075,29 +6082,9 @@
     else
       MaxBECount = getConstant(CountDown ? CR.getUnsignedMax()
                                          : -CR.getUnsignedMin());
-    return ExitLimit(Distance, MaxBECount, /*MustExit=*/true);
-  }
-
-<<<<<<< HEAD
-  // If the recurrence is known not to wraparound, unsigned divide computes the
-  // back edge count. (Ideally we would have an "isexact" bit for udiv). We know
-  // that the value will either become zero (and thus the loop terminates), that
-  // the loop will terminate through some other exit condition first, or that
-  // the loop has undefined behavior.  This means we can't "miss" the exit
-  // value, even with nonunit stride, and exit later via the same branch. Note
-  // that we can skip this exit if loop later exits via a different
-  // branch. Hence MustExit=false.
-  //
-  // This is only valid for expressions that directly compute the loop exit. It
-  // is invalid for subexpressions in which the loop may exit through this
-  // branch even if this subexpression is false. In that case, the trip count
-  // computed by this udiv could be smaller than the number of well-defined
-  // iterations.
-  if (!IsSubExpr && AddRec->getNoWrapFlags(SCEV::FlagNW)) {
-    const SCEV *Exact =
-      getUDivExpr(Distance, CountDown ? getNegativeSCEV(Step) : Step);
-    return ExitLimit(Exact, Exact, /*MustExit=*/false);
-=======
+    return ExitLimit(Distance, MaxBECount);
+  }
+
   // As a special case, handle the instance where Step is a positive power of
   // two. In this case, determining whether Step divides Distance evenly can be
   // done by counting and comparing the number of trailing zeros of Step and
@@ -6110,17 +6097,18 @@
     if (StepV.isPowerOf2() &&
         GetMinTrailingZeros(Distance) >= StepV.countTrailingZeros())
       return getUDivExactExpr(Distance, Step);
->>>>>>> 41cb3da2
-  }
-
-  // If Step is a power of two that evenly divides Start we know that the loop
-  // will always terminate.  Start may not be a constant so we just have the
-  // number of trailing zeros available.  This is safe even in presence of
-  // overflow as the recurrence will overflow to exactly 0.
-  const APInt &StepV = StepC->getValue()->getValue();
-  if (StepV.isPowerOf2() &&
-      GetMinTrailingZeros(getNegativeSCEV(Start)) >= StepV.countTrailingZeros())
-    return getUDivExactExpr(Distance, CountDown ? getNegativeSCEV(Step) : Step);
+  }
+
+  // If the condition controls loop exit (the loop exits only if the expression
+  // is true) and the addition is no-wrap we can use unsigned divide to
+  // compute the backedge count.  In this case, the step may not divide the
+  // distance, but we don't care because if the condition is "missed" the loop
+  // will have undefined behavior due to wrapping.
+  if (ControlsExit && AddRec->getNoWrapFlags(SCEV::FlagNW)) {
+    const SCEV *Exact =
+        getUDivExpr(Distance, CountDown ? getNegativeSCEV(Step) : Step);
+    return ExitLimit(Exact, Exact);
+  }
 
   // Then, try to solve the above equation provided that Start is constant.
   if (const SCEVConstant *StartC = dyn_cast<SCEVConstant>(Start))
@@ -6618,6 +6606,8 @@
   // (interprocedural conditions notwithstanding).
   if (!L) return true;
 
+  if (isKnownPredicateWithRanges(Pred, LHS, RHS)) return true;
+
   BasicBlock *Latch = L->getLoopLatch();
   if (!Latch)
     return false;
@@ -6656,6 +6646,8 @@
   // (interprocedural conditions notwithstanding).
   if (!L) return false;
 
+  if (isKnownPredicateWithRanges(Pred, LHS, RHS)) return true;
+
   // Starting at the loop predecessor, climb up the predecessor chain, as long
   // as there are predecessors that can be found that have unique successors
   // leading to the original header.
@@ -6800,6 +6792,66 @@
     else
       return isImpliedCondOperands(ICmpInst::getSwappedPredicate(Pred),
                                    RHS, LHS, FoundLHS, FoundRHS);
+  }
+
+  // Check if we can make progress by sharpening ranges.
+  if (FoundPred == ICmpInst::ICMP_NE &&
+      (isa<SCEVConstant>(FoundLHS) || isa<SCEVConstant>(FoundRHS))) {
+
+    const SCEVConstant *C = nullptr;
+    const SCEV *V = nullptr;
+
+    if (isa<SCEVConstant>(FoundLHS)) {
+      C = cast<SCEVConstant>(FoundLHS);
+      V = FoundRHS;
+    } else {
+      C = cast<SCEVConstant>(FoundRHS);
+      V = FoundLHS;
+    }
+
+    // The guarding predicate tells us that C != V. If the known range
+    // of V is [C, t), we can sharpen the range to [C + 1, t).  The
+    // range we consider has to correspond to same signedness as the
+    // predicate we're interested in folding.
+
+    APInt Min = ICmpInst::isSigned(Pred) ?
+        getSignedRange(V).getSignedMin() : getUnsignedRange(V).getUnsignedMin();
+
+    if (Min == C->getValue()->getValue()) {
+      // Given (V >= Min && V != Min) we conclude V >= (Min + 1).
+      // This is true even if (Min + 1) wraps around -- in case of
+      // wraparound, (Min + 1) < Min, so (V >= Min => V >= (Min + 1)).
+
+      APInt SharperMin = Min + 1;
+
+      switch (Pred) {
+        case ICmpInst::ICMP_SGE:
+        case ICmpInst::ICMP_UGE:
+          // We know V `Pred` SharperMin.  If this implies LHS `Pred`
+          // RHS, we're done.
+          if (isImpliedCondOperands(Pred, LHS, RHS, V,
+                                    getConstant(SharperMin)))
+            return true;
+
+        case ICmpInst::ICMP_SGT:
+        case ICmpInst::ICMP_UGT:
+          // We know from the range information that (V `Pred` Min ||
+          // V == Min).  We know from the guarding condition that !(V
+          // == Min).  This gives us
+          //
+          //       V `Pred` Min || V == Min && !(V == Min)
+          //   =>  V `Pred` Min
+          //
+          // If V `Pred` Min implies LHS `Pred` RHS, we're done.
+
+          if (isImpliedCondOperands(Pred, LHS, RHS, V, getConstant(Min)))
+            return true;
+
+        default:
+          // No change
+          break;
+      }
+    }
   }
 
   // Check whether the actual condition is beyond sufficient.
@@ -7032,13 +7084,13 @@
 /// specified less-than comparison will execute.  If not computable, return
 /// CouldNotCompute.
 ///
-/// @param IsSubExpr is true when the LHS < RHS condition does not directly
-/// control the branch. In this case, we can only compute an iteration count for
-/// a subexpression that cannot overflow before evaluating true.
+/// @param ControlsExit is true when the LHS < RHS condition directly controls
+/// the branch (loops exits only if condition is true). In this case, we can use
+/// NoWrapFlags to skip overflow checks.
 ScalarEvolution::ExitLimit
 ScalarEvolution::HowManyLessThans(const SCEV *LHS, const SCEV *RHS,
                                   const Loop *L, bool IsSigned,
-                                  bool IsSubExpr) {
+                                  bool ControlsExit) {
   // We handle only IV < Invariant
   if (!isLoopInvariant(RHS, L))
     return getCouldNotCompute();
@@ -7049,7 +7101,7 @@
   if (!IV || IV->getLoop() != L || !IV->isAffine())
     return getCouldNotCompute();
 
-  bool NoWrap = !IsSubExpr &&
+  bool NoWrap = ControlsExit &&
                 IV->getNoWrapFlags(IsSigned ? SCEV::FlagNSW : SCEV::FlagNUW);
 
   const SCEV *Stride = IV->getStepRecurrence(*this);
@@ -7069,9 +7121,19 @@
                                       : ICmpInst::ICMP_ULT;
   const SCEV *Start = IV->getStart();
   const SCEV *End = RHS;
-  if (!isLoopEntryGuardedByCond(L, Cond, getMinusSCEV(Start, Stride), RHS))
-    End = IsSigned ? getSMaxExpr(RHS, Start)
-                   : getUMaxExpr(RHS, Start);
+  if (!isLoopEntryGuardedByCond(L, Cond, getMinusSCEV(Start, Stride), RHS)) {
+    const SCEV *Diff = getMinusSCEV(RHS, Start);
+    // If we have NoWrap set, then we can assume that the increment won't
+    // overflow, in which case if RHS - Start is a constant, we don't need to
+    // do a max operation since we can just figure it out statically
+    if (NoWrap && isa<SCEVConstant>(Diff)) {
+      APInt D = dyn_cast<const SCEVConstant>(Diff)->getValue()->getValue();
+      if (D.isNegative())
+        End = Start;
+    } else
+      End = IsSigned ? getSMaxExpr(RHS, Start)
+                     : getUMaxExpr(RHS, Start);
+  }
 
   const SCEV *BECount = computeBECount(getMinusSCEV(End, Start), Stride, false);
 
@@ -7102,13 +7164,13 @@
   if (isa<SCEVCouldNotCompute>(MaxBECount))
     MaxBECount = BECount;
 
-  return ExitLimit(BECount, MaxBECount, /*MustExit=*/true);
+  return ExitLimit(BECount, MaxBECount);
 }
 
 ScalarEvolution::ExitLimit
 ScalarEvolution::HowManyGreaterThans(const SCEV *LHS, const SCEV *RHS,
                                      const Loop *L, bool IsSigned,
-                                     bool IsSubExpr) {
+                                     bool ControlsExit) {
   // We handle only IV > Invariant
   if (!isLoopInvariant(RHS, L))
     return getCouldNotCompute();
@@ -7119,7 +7181,7 @@
   if (!IV || IV->getLoop() != L || !IV->isAffine())
     return getCouldNotCompute();
 
-  bool NoWrap = !IsSubExpr &&
+  bool NoWrap = ControlsExit &&
                 IV->getNoWrapFlags(IsSigned ? SCEV::FlagNSW : SCEV::FlagNUW);
 
   const SCEV *Stride = getNegativeSCEV(IV->getStepRecurrence(*this));
@@ -7140,9 +7202,19 @@
 
   const SCEV *Start = IV->getStart();
   const SCEV *End = RHS;
-  if (!isLoopEntryGuardedByCond(L, Cond, getAddExpr(Start, Stride), RHS))
-    End = IsSigned ? getSMinExpr(RHS, Start)
-                   : getUMinExpr(RHS, Start);
+  if (!isLoopEntryGuardedByCond(L, Cond, getAddExpr(Start, Stride), RHS)) {
+    const SCEV *Diff = getMinusSCEV(RHS, Start);
+    // If we have NoWrap set, then we can assume that the increment won't
+    // overflow, in which case if RHS - Start is a constant, we don't need to
+    // do a max operation since we can just figure it out statically
+    if (NoWrap && isa<SCEVConstant>(Diff)) {
+      APInt D = dyn_cast<const SCEVConstant>(Diff)->getValue()->getValue();
+      if (!D.isNegative())
+        End = Start;
+    } else
+      End = IsSigned ? getSMinExpr(RHS, Start)
+                     : getUMinExpr(RHS, Start);
+  }
 
   const SCEV *BECount = computeBECount(getMinusSCEV(Start, End), Stride, false);
 
@@ -7174,7 +7246,7 @@
   if (isa<SCEVCouldNotCompute>(MaxBECount))
     MaxBECount = BECount;
 
-  return ExitLimit(BECount, MaxBECount, /*MustExit=*/true);
+  return ExitLimit(BECount, MaxBECount);
 }
 
 /// getNumIterationsInRange - Return the number of iterations of this loop that
@@ -7400,268 +7472,6 @@
       for (const SCEV *T : Terms)
         dbgs() << *T << "\n";
     });
-}
-
-static const APInt srem(const SCEVConstant *C1, const SCEVConstant *C2) {
-  APInt A = C1->getValue()->getValue();
-  APInt B = C2->getValue()->getValue();
-  uint32_t ABW = A.getBitWidth();
-  uint32_t BBW = B.getBitWidth();
-
-  if (ABW > BBW)
-    B = B.sext(ABW);
-  else if (ABW < BBW)
-    A = A.sext(BBW);
-
-  return APIntOps::srem(A, B);
-}
-
-static const APInt sdiv(const SCEVConstant *C1, const SCEVConstant *C2) {
-  APInt A = C1->getValue()->getValue();
-  APInt B = C2->getValue()->getValue();
-  uint32_t ABW = A.getBitWidth();
-  uint32_t BBW = B.getBitWidth();
-
-  if (ABW > BBW)
-    B = B.sext(ABW);
-  else if (ABW < BBW)
-    A = A.sext(BBW);
-
-  return APIntOps::sdiv(A, B);
-}
-
-namespace {
-struct FindSCEVSize {
-  int Size;
-  FindSCEVSize() : Size(0) {}
-
-  bool follow(const SCEV *S) {
-    ++Size;
-    // Keep looking at all operands of S.
-    return true;
-  }
-  bool isDone() const {
-    return false;
-  }
-};
-}
-
-// Returns the size of the SCEV S.
-static inline int sizeOfSCEV(const SCEV *S) {
-  FindSCEVSize F;
-  SCEVTraversal<FindSCEVSize> ST(F);
-  ST.visitAll(S);
-  return F.Size;
-}
-
-namespace {
-
-struct SCEVDivision : public SCEVVisitor<SCEVDivision, void> {
-public:
-  // Computes the Quotient and Remainder of the division of Numerator by
-  // Denominator.
-  static void divide(ScalarEvolution &SE, const SCEV *Numerator,
-                     const SCEV *Denominator, const SCEV **Quotient,
-                     const SCEV **Remainder) {
-    assert(Numerator && Denominator && "Uninitialized SCEV");
-
-    SCEVDivision D(SE, Numerator, Denominator);
-
-    // Check for the trivial case here to avoid having to check for it in the
-    // rest of the code.
-    if (Numerator == Denominator) {
-      *Quotient = D.One;
-      *Remainder = D.Zero;
-      return;
-    }
-
-    if (Numerator->isZero()) {
-      *Quotient = D.Zero;
-      *Remainder = D.Zero;
-      return;
-    }
-
-    // Split the Denominator when it is a product.
-    if (const SCEVMulExpr *T = dyn_cast<const SCEVMulExpr>(Denominator)) {
-      const SCEV *Q, *R;
-      *Quotient = Numerator;
-      for (const SCEV *Op : T->operands()) {
-        divide(SE, *Quotient, Op, &Q, &R);
-        *Quotient = Q;
-
-        // Bail out when the Numerator is not divisible by one of the terms of
-        // the Denominator.
-        if (!R->isZero()) {
-          *Quotient = D.Zero;
-          *Remainder = Numerator;
-          return;
-        }
-      }
-      *Remainder = D.Zero;
-      return;
-    }
-
-    D.visit(Numerator);
-    *Quotient = D.Quotient;
-    *Remainder = D.Remainder;
-  }
-
-  SCEVDivision(ScalarEvolution &S, const SCEV *Numerator, const SCEV *Denominator)
-      : SE(S), Denominator(Denominator) {
-    Zero = SE.getConstant(Denominator->getType(), 0);
-    One = SE.getConstant(Denominator->getType(), 1);
-
-    // By default, we don't know how to divide Expr by Denominator.
-    // Providing the default here simplifies the rest of the code.
-    Quotient = Zero;
-    Remainder = Numerator;
-  }
-
-  // Except in the trivial case described above, we do not know how to divide
-  // Expr by Denominator for the following functions with empty implementation.
-  void visitTruncateExpr(const SCEVTruncateExpr *Numerator) {}
-  void visitZeroExtendExpr(const SCEVZeroExtendExpr *Numerator) {}
-  void visitSignExtendExpr(const SCEVSignExtendExpr *Numerator) {}
-  void visitUDivExpr(const SCEVUDivExpr *Numerator) {}
-  void visitSMaxExpr(const SCEVSMaxExpr *Numerator) {}
-  void visitUMaxExpr(const SCEVUMaxExpr *Numerator) {}
-  void visitUnknown(const SCEVUnknown *Numerator) {}
-  void visitCouldNotCompute(const SCEVCouldNotCompute *Numerator) {}
-
-  void visitConstant(const SCEVConstant *Numerator) {
-    if (const SCEVConstant *D = dyn_cast<SCEVConstant>(Denominator)) {
-      Quotient = SE.getConstant(sdiv(Numerator, D));
-      Remainder = SE.getConstant(srem(Numerator, D));
-      return;
-    }
-  }
-
-  void visitAddRecExpr(const SCEVAddRecExpr *Numerator) {
-    const SCEV *StartQ, *StartR, *StepQ, *StepR;
-    assert(Numerator->isAffine() && "Numerator should be affine");
-    divide(SE, Numerator->getStart(), Denominator, &StartQ, &StartR);
-    divide(SE, Numerator->getStepRecurrence(SE), Denominator, &StepQ, &StepR);
-    Quotient = SE.getAddRecExpr(StartQ, StepQ, Numerator->getLoop(),
-                                Numerator->getNoWrapFlags());
-    Remainder = SE.getAddRecExpr(StartR, StepR, Numerator->getLoop(),
-                                 Numerator->getNoWrapFlags());
-  }
-
-  void visitAddExpr(const SCEVAddExpr *Numerator) {
-    SmallVector<const SCEV *, 2> Qs, Rs;
-    Type *Ty = Denominator->getType();
-
-    for (const SCEV *Op : Numerator->operands()) {
-      const SCEV *Q, *R;
-      divide(SE, Op, Denominator, &Q, &R);
-
-      // Bail out if types do not match.
-      if (Ty != Q->getType() || Ty != R->getType()) {
-        Quotient = Zero;
-        Remainder = Numerator;
-        return;
-      }
-
-      Qs.push_back(Q);
-      Rs.push_back(R);
-    }
-
-    if (Qs.size() == 1) {
-      Quotient = Qs[0];
-      Remainder = Rs[0];
-      return;
-    }
-
-    Quotient = SE.getAddExpr(Qs);
-    Remainder = SE.getAddExpr(Rs);
-  }
-
-  void visitMulExpr(const SCEVMulExpr *Numerator) {
-    SmallVector<const SCEV *, 2> Qs;
-    Type *Ty = Denominator->getType();
-
-    bool FoundDenominatorTerm = false;
-    for (const SCEV *Op : Numerator->operands()) {
-      // Bail out if types do not match.
-      if (Ty != Op->getType()) {
-        Quotient = Zero;
-        Remainder = Numerator;
-        return;
-      }
-
-      if (FoundDenominatorTerm) {
-        Qs.push_back(Op);
-        continue;
-      }
-
-      // Check whether Denominator divides one of the product operands.
-      const SCEV *Q, *R;
-      divide(SE, Op, Denominator, &Q, &R);
-      if (!R->isZero()) {
-        Qs.push_back(Op);
-        continue;
-      }
-
-      // Bail out if types do not match.
-      if (Ty != Q->getType()) {
-        Quotient = Zero;
-        Remainder = Numerator;
-        return;
-      }
-
-      FoundDenominatorTerm = true;
-      Qs.push_back(Q);
-    }
-
-    if (FoundDenominatorTerm) {
-      Remainder = Zero;
-      if (Qs.size() == 1)
-        Quotient = Qs[0];
-      else
-        Quotient = SE.getMulExpr(Qs);
-      return;
-    }
-
-    if (!isa<SCEVUnknown>(Denominator)) {
-      Quotient = Zero;
-      Remainder = Numerator;
-      return;
-    }
-
-    // The Remainder is obtained by replacing Denominator by 0 in Numerator.
-    ValueToValueMap RewriteMap;
-    RewriteMap[cast<SCEVUnknown>(Denominator)->getValue()] =
-        cast<SCEVConstant>(Zero)->getValue();
-    Remainder = SCEVParameterRewriter::rewrite(Numerator, SE, RewriteMap, true);
-
-    if (Remainder->isZero()) {
-      // The Quotient is obtained by replacing Denominator by 1 in Numerator.
-      RewriteMap[cast<SCEVUnknown>(Denominator)->getValue()] =
-          cast<SCEVConstant>(One)->getValue();
-      Quotient =
-          SCEVParameterRewriter::rewrite(Numerator, SE, RewriteMap, true);
-      return;
-    }
-
-    // Quotient is (Numerator - Remainder) divided by Denominator.
-    const SCEV *Q, *R;
-    const SCEV *Diff = SE.getMinusSCEV(Numerator, Remainder);
-    if (sizeOfSCEV(Diff) > sizeOfSCEV(Numerator)) {
-      // This SCEV does not seem to simplify: fail the division here.
-      Quotient = Zero;
-      Remainder = Numerator;
-      return;
-    }
-    divide(SE, Diff, Denominator, &Q, &R);
-    assert(R == Zero &&
-           "(Numerator - Remainder) should evenly divide Denominator");
-    Quotient = Q;
-  }
-
-private:
-  ScalarEvolution &SE;
-  const SCEV *Denominator, *Quotient, *Remainder, *Zero, *One;
-};
 }
 
 static bool findArrayDimensionsRec(ScalarEvolution &SE,
@@ -8027,7 +7837,7 @@
     // that until everything else is done.
     if (U == Old)
       continue;
-    if (!Visited.insert(U))
+    if (!Visited.insert(U).second)
       continue;
     if (PHINode *PN = dyn_cast<PHINode>(U))
       SE->ConstantEvolutionLoopExitValue.erase(PN);
