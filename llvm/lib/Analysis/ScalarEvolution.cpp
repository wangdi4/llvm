//===- ScalarEvolution.cpp - Scalar Evolution Analysis --------------------===//
//
//                     The LLVM Compiler Infrastructure
//
// This file is distributed under the University of Illinois Open Source
// License. See LICENSE.TXT for details.
//
//===----------------------------------------------------------------------===//
//
// This file contains the implementation of the scalar evolution analysis
// engine, which is used primarily to analyze expressions involving induction
// variables in loops.
//
// There are several aspects to this library.  First is the representation of
// scalar expressions, which are represented as subclasses of the SCEV class.
// These classes are used to represent certain types of subexpressions that we
// can handle. We only create one SCEV of a particular shape, so
// pointer-comparisons for equality are legal.
//
// One important aspect of the SCEV objects is that they are never cyclic, even
// if there is a cycle in the dataflow for an expression (ie, a PHI node).  If
// the PHI node is one of the idioms that we can represent (e.g., a polynomial
// recurrence) then we represent it directly as a recurrence node, otherwise we
// represent it as a SCEVUnknown node.
//
// In addition to being able to represent expressions of various types, we also
// have folders that are used to build the *canonical* representation for a
// particular expression.  These folders are capable of using a variety of
// rewrite rules to simplify the expressions.
//
// Once the folders are defined, we can implement the more interesting
// higher-level code, such as the code that recognizes PHI nodes of various
// types, computes the execution count of a loop, etc.
//
// TODO: We should use these routines and value representations to implement
// dependence analysis!
//
//===----------------------------------------------------------------------===//
//
// There are several good references for the techniques used in this analysis.
//
//  Chains of recurrences -- a method to expedite the evaluation
//  of closed-form functions
//  Olaf Bachmann, Paul S. Wang, Eugene V. Zima
//
//  On computational properties of chains of recurrences
//  Eugene V. Zima
//
//  Symbolic Evaluation of Chains of Recurrences for Loop Optimization
//  Robert A. van Engelen
//
//  Efficient Symbolic Analysis for Optimizing Compilers
//  Robert A. van Engelen
//
//  Using the chains of recurrences algebra for data dependence testing and
//  induction variable substitution
//  MS Thesis, Johnie Birch
//
//===----------------------------------------------------------------------===//

#include "llvm/Analysis/ScalarEvolution.h"
#include "llvm/ADT/Optional.h"
#include "llvm/ADT/STLExtras.h"
#include "llvm/ADT/SmallPtrSet.h"
#include "llvm/ADT/Statistic.h"
#include "llvm/Analysis/AssumptionCache.h"
#include "llvm/Analysis/ConstantFolding.h"
#include "llvm/Analysis/InstructionSimplify.h"
#include "llvm/Analysis/LoopInfo.h"
#include "llvm/Analysis/ScalarEvolutionExpressions.h"
#include "llvm/Analysis/TargetLibraryInfo.h"
#include "llvm/Analysis/ValueTracking.h"
#include "llvm/IR/ConstantRange.h"
#include "llvm/IR/Constants.h"
#include "llvm/IR/DataLayout.h"
#include "llvm/IR/DerivedTypes.h"
#include "llvm/IR/Dominators.h"
#include "llvm/IR/GetElementPtrTypeIterator.h"
#include "llvm/IR/GlobalAlias.h"
#include "llvm/IR/GlobalVariable.h"
#include "llvm/IR/InstIterator.h"
#include "llvm/IR/Instructions.h"
#include "llvm/IR/LLVMContext.h"
#include "llvm/IR/Metadata.h"
#include "llvm/IR/Operator.h"
#include "llvm/Support/CommandLine.h"
#include "llvm/Support/Debug.h"
#include "llvm/Support/ErrorHandling.h"
#include "llvm/Support/MathExtras.h"
#include "llvm/Support/raw_ostream.h"
#include <algorithm>
using namespace llvm;

#define DEBUG_TYPE "scalar-evolution"

STATISTIC(NumArrayLenItCounts,
          "Number of trip counts computed with array length");
STATISTIC(NumTripCountsComputed,
          "Number of loops with predictable loop counts");
STATISTIC(NumTripCountsNotComputed,
          "Number of loops without predictable loop counts");
STATISTIC(NumBruteForceTripCountsComputed,
          "Number of loops with trip counts computed by force");

static cl::opt<unsigned>
MaxBruteForceIterations("scalar-evolution-max-iterations", cl::ReallyHidden,
                        cl::desc("Maximum number of iterations SCEV will "
                                 "symbolically execute a constant "
                                 "derived loop"),
                        cl::init(100));

// FIXME: Enable this with XDEBUG when the test suite is clean.
static cl::opt<bool>
VerifySCEV("verify-scev",
           cl::desc("Verify ScalarEvolution's backedge taken counts (slow)"));

INITIALIZE_PASS_BEGIN(ScalarEvolution, "scalar-evolution",
                "Scalar Evolution Analysis", false, true)
INITIALIZE_PASS_DEPENDENCY(AssumptionCacheTracker)
INITIALIZE_PASS_DEPENDENCY(LoopInfoWrapperPass)
INITIALIZE_PASS_DEPENDENCY(DominatorTreeWrapperPass)
INITIALIZE_PASS_DEPENDENCY(TargetLibraryInfoWrapperPass)
INITIALIZE_PASS_END(ScalarEvolution, "scalar-evolution",
                "Scalar Evolution Analysis", false, true)
char ScalarEvolution::ID = 0;

//===----------------------------------------------------------------------===//
//                           SCEV class definitions
//===----------------------------------------------------------------------===//

//===----------------------------------------------------------------------===//
// Implementation of the SCEV class.
//

#if !defined(NDEBUG) || defined(LLVM_ENABLE_DUMP)
void SCEV::dump() const {
  print(dbgs());
  dbgs() << '\n';
}
#endif

void SCEV::print(raw_ostream &OS) const {
  switch (static_cast<SCEVTypes>(getSCEVType())) {
  case scConstant:
    cast<SCEVConstant>(this)->getValue()->printAsOperand(OS, false);
    return;
  case scTruncate: {
    const SCEVTruncateExpr *Trunc = cast<SCEVTruncateExpr>(this);
    const SCEV *Op = Trunc->getOperand();
    OS << "(trunc " << *Op->getType() << " " << *Op << " to "
       << *Trunc->getType() << ")";
    return;
  }
  case scZeroExtend: {
    const SCEVZeroExtendExpr *ZExt = cast<SCEVZeroExtendExpr>(this);
    const SCEV *Op = ZExt->getOperand();
    OS << "(zext " << *Op->getType() << " " << *Op << " to "
       << *ZExt->getType() << ")";
    return;
  }
  case scSignExtend: {
    const SCEVSignExtendExpr *SExt = cast<SCEVSignExtendExpr>(this);
    const SCEV *Op = SExt->getOperand();
    OS << "(sext " << *Op->getType() << " " << *Op << " to "
       << *SExt->getType() << ")";
    return;
  }
  case scAddRecExpr: {
    const SCEVAddRecExpr *AR = cast<SCEVAddRecExpr>(this);
    OS << "{" << *AR->getOperand(0);
    for (unsigned i = 1, e = AR->getNumOperands(); i != e; ++i)
      OS << ",+," << *AR->getOperand(i);
    OS << "}<";
    if (AR->getNoWrapFlags(FlagNUW))
      OS << "nuw><";
    if (AR->getNoWrapFlags(FlagNSW))
      OS << "nsw><";
    if (AR->getNoWrapFlags(FlagNW) &&
        !AR->getNoWrapFlags((NoWrapFlags)(FlagNUW | FlagNSW)))
      OS << "nw><";
    AR->getLoop()->getHeader()->printAsOperand(OS, /*PrintType=*/false);
    OS << ">";
    return;
  }
  case scAddExpr:
  case scMulExpr:
  case scUMaxExpr:
  case scSMaxExpr: {
    const SCEVNAryExpr *NAry = cast<SCEVNAryExpr>(this);
    const char *OpStr = nullptr;
    switch (NAry->getSCEVType()) {
    case scAddExpr: OpStr = " + "; break;
    case scMulExpr: OpStr = " * "; break;
    case scUMaxExpr: OpStr = " umax "; break;
    case scSMaxExpr: OpStr = " smax "; break;
    }
    OS << "(";
    for (SCEVNAryExpr::op_iterator I = NAry->op_begin(), E = NAry->op_end();
         I != E; ++I) {
      OS << **I;
      if (std::next(I) != E)
        OS << OpStr;
    }
    OS << ")";
    switch (NAry->getSCEVType()) {
    case scAddExpr:
    case scMulExpr:
      if (NAry->getNoWrapFlags(FlagNUW))
        OS << "<nuw>";
      if (NAry->getNoWrapFlags(FlagNSW))
        OS << "<nsw>";
    }
    return;
  }
  case scUDivExpr: {
    const SCEVUDivExpr *UDiv = cast<SCEVUDivExpr>(this);
    OS << "(" << *UDiv->getLHS() << " /u " << *UDiv->getRHS() << ")";
    return;
  }
  case scUnknown: {
    const SCEVUnknown *U = cast<SCEVUnknown>(this);
    Type *AllocTy;
    if (U->isSizeOf(AllocTy)) {
      OS << "sizeof(" << *AllocTy << ")";
      return;
    }
    if (U->isAlignOf(AllocTy)) {
      OS << "alignof(" << *AllocTy << ")";
      return;
    }

    Type *CTy;
    Constant *FieldNo;
    if (U->isOffsetOf(CTy, FieldNo)) {
      OS << "offsetof(" << *CTy << ", ";
      FieldNo->printAsOperand(OS, false);
      OS << ")";
      return;
    }

    // Otherwise just print it normally.
    U->getValue()->printAsOperand(OS, false);
    return;
  }
  case scCouldNotCompute:
    OS << "***COULDNOTCOMPUTE***";
    return;
  }
  llvm_unreachable("Unknown SCEV kind!");
}

Type *SCEV::getType() const {
  switch (static_cast<SCEVTypes>(getSCEVType())) {
  case scConstant:
    return cast<SCEVConstant>(this)->getType();
  case scTruncate:
  case scZeroExtend:
  case scSignExtend:
    return cast<SCEVCastExpr>(this)->getType();
  case scAddRecExpr:
  case scMulExpr:
  case scUMaxExpr:
  case scSMaxExpr:
    return cast<SCEVNAryExpr>(this)->getType();
  case scAddExpr:
    return cast<SCEVAddExpr>(this)->getType();
  case scUDivExpr:
    return cast<SCEVUDivExpr>(this)->getType();
  case scUnknown:
    return cast<SCEVUnknown>(this)->getType();
  case scCouldNotCompute:
    llvm_unreachable("Attempt to use a SCEVCouldNotCompute object!");
  }
  llvm_unreachable("Unknown SCEV kind!");
}

bool SCEV::isZero() const {
  if (const SCEVConstant *SC = dyn_cast<SCEVConstant>(this))
    return SC->getValue()->isZero();
  return false;
}

bool SCEV::isOne() const {
  if (const SCEVConstant *SC = dyn_cast<SCEVConstant>(this))
    return SC->getValue()->isOne();
  return false;
}

bool SCEV::isAllOnesValue() const {
  if (const SCEVConstant *SC = dyn_cast<SCEVConstant>(this))
    return SC->getValue()->isAllOnesValue();
  return false;
}

/// isNonConstantNegative - Return true if the specified scev is negated, but
/// not a constant.
bool SCEV::isNonConstantNegative() const {
  const SCEVMulExpr *Mul = dyn_cast<SCEVMulExpr>(this);
  if (!Mul) return false;

  // If there is a constant factor, it will be first.
  const SCEVConstant *SC = dyn_cast<SCEVConstant>(Mul->getOperand(0));
  if (!SC) return false;

  // Return true if the value is negative, this matches things like (-42 * V).
  return SC->getValue()->getValue().isNegative();
}

SCEVCouldNotCompute::SCEVCouldNotCompute() :
  SCEV(FoldingSetNodeIDRef(), scCouldNotCompute) {}

bool SCEVCouldNotCompute::classof(const SCEV *S) {
  return S->getSCEVType() == scCouldNotCompute;
}

const SCEV *ScalarEvolution::getConstant(ConstantInt *V) {
  FoldingSetNodeID ID;
  ID.AddInteger(scConstant);
  ID.AddPointer(V);
  void *IP = nullptr;
  if (const SCEV *S = UniqueSCEVs.FindNodeOrInsertPos(ID, IP)) return S;
  SCEV *S = new (SCEVAllocator) SCEVConstant(ID.Intern(SCEVAllocator), V);
  UniqueSCEVs.InsertNode(S, IP);
  return S;
}

const SCEV *ScalarEvolution::getConstant(const APInt &Val) {
  return getConstant(ConstantInt::get(getContext(), Val));
}

const SCEV *
ScalarEvolution::getConstant(Type *Ty, uint64_t V, bool isSigned) {
  IntegerType *ITy = cast<IntegerType>(getEffectiveSCEVType(Ty));
  return getConstant(ConstantInt::get(ITy, V, isSigned));
}

SCEVCastExpr::SCEVCastExpr(const FoldingSetNodeIDRef ID,
                           unsigned SCEVTy, const SCEV *op, Type *ty)
  : SCEV(ID, SCEVTy), Op(op), Ty(ty) {}

SCEVTruncateExpr::SCEVTruncateExpr(const FoldingSetNodeIDRef ID,
                                   const SCEV *op, Type *ty)
  : SCEVCastExpr(ID, scTruncate, op, ty) {
  assert((Op->getType()->isIntegerTy() || Op->getType()->isPointerTy()) &&
         (Ty->isIntegerTy() || Ty->isPointerTy()) &&
         "Cannot truncate non-integer value!");
}

SCEVZeroExtendExpr::SCEVZeroExtendExpr(const FoldingSetNodeIDRef ID,
                                       const SCEV *op, Type *ty)
  : SCEVCastExpr(ID, scZeroExtend, op, ty) {
  assert((Op->getType()->isIntegerTy() || Op->getType()->isPointerTy()) &&
         (Ty->isIntegerTy() || Ty->isPointerTy()) &&
         "Cannot zero extend non-integer value!");
}

SCEVSignExtendExpr::SCEVSignExtendExpr(const FoldingSetNodeIDRef ID,
                                       const SCEV *op, Type *ty)
  : SCEVCastExpr(ID, scSignExtend, op, ty) {
  assert((Op->getType()->isIntegerTy() || Op->getType()->isPointerTy()) &&
         (Ty->isIntegerTy() || Ty->isPointerTy()) &&
         "Cannot sign extend non-integer value!");
}

void SCEVUnknown::deleted() {
  // Clear this SCEVUnknown from various maps.
  SE->forgetMemoizedResults(this);

  // Remove this SCEVUnknown from the uniquing map.
  SE->UniqueSCEVs.RemoveNode(this);

  // Release the value.
  setValPtr(nullptr);
}

void SCEVUnknown::allUsesReplacedWith(Value *New) {
  // Clear this SCEVUnknown from various maps.
  SE->forgetMemoizedResults(this);

  // Remove this SCEVUnknown from the uniquing map.
  SE->UniqueSCEVs.RemoveNode(this);

  // Update this SCEVUnknown to point to the new value. This is needed
  // because there may still be outstanding SCEVs which still point to
  // this SCEVUnknown.
  setValPtr(New);
}

bool SCEVUnknown::isSizeOf(Type *&AllocTy) const {
  if (ConstantExpr *VCE = dyn_cast<ConstantExpr>(getValue()))
    if (VCE->getOpcode() == Instruction::PtrToInt)
      if (ConstantExpr *CE = dyn_cast<ConstantExpr>(VCE->getOperand(0)))
        if (CE->getOpcode() == Instruction::GetElementPtr &&
            CE->getOperand(0)->isNullValue() &&
            CE->getNumOperands() == 2)
          if (ConstantInt *CI = dyn_cast<ConstantInt>(CE->getOperand(1)))
            if (CI->isOne()) {
              AllocTy = cast<PointerType>(CE->getOperand(0)->getType())
                                 ->getElementType();
              return true;
            }

  return false;
}

bool SCEVUnknown::isAlignOf(Type *&AllocTy) const {
  if (ConstantExpr *VCE = dyn_cast<ConstantExpr>(getValue()))
    if (VCE->getOpcode() == Instruction::PtrToInt)
      if (ConstantExpr *CE = dyn_cast<ConstantExpr>(VCE->getOperand(0)))
        if (CE->getOpcode() == Instruction::GetElementPtr &&
            CE->getOperand(0)->isNullValue()) {
          Type *Ty =
            cast<PointerType>(CE->getOperand(0)->getType())->getElementType();
          if (StructType *STy = dyn_cast<StructType>(Ty))
            if (!STy->isPacked() &&
                CE->getNumOperands() == 3 &&
                CE->getOperand(1)->isNullValue()) {
              if (ConstantInt *CI = dyn_cast<ConstantInt>(CE->getOperand(2)))
                if (CI->isOne() &&
                    STy->getNumElements() == 2 &&
                    STy->getElementType(0)->isIntegerTy(1)) {
                  AllocTy = STy->getElementType(1);
                  return true;
                }
            }
        }

  return false;
}

bool SCEVUnknown::isOffsetOf(Type *&CTy, Constant *&FieldNo) const {
  if (ConstantExpr *VCE = dyn_cast<ConstantExpr>(getValue()))
    if (VCE->getOpcode() == Instruction::PtrToInt)
      if (ConstantExpr *CE = dyn_cast<ConstantExpr>(VCE->getOperand(0)))
        if (CE->getOpcode() == Instruction::GetElementPtr &&
            CE->getNumOperands() == 3 &&
            CE->getOperand(0)->isNullValue() &&
            CE->getOperand(1)->isNullValue()) {
          Type *Ty =
            cast<PointerType>(CE->getOperand(0)->getType())->getElementType();
          // Ignore vector types here so that ScalarEvolutionExpander doesn't
          // emit getelementptrs that index into vectors.
          if (Ty->isStructTy() || Ty->isArrayTy()) {
            CTy = Ty;
            FieldNo = CE->getOperand(2);
            return true;
          }
        }

  return false;
}

//===----------------------------------------------------------------------===//
//                               SCEV Utilities
//===----------------------------------------------------------------------===//

namespace {
  /// SCEVComplexityCompare - Return true if the complexity of the LHS is less
  /// than the complexity of the RHS.  This comparator is used to canonicalize
  /// expressions.
  class SCEVComplexityCompare {
    const LoopInfo *const LI;
  public:
    explicit SCEVComplexityCompare(const LoopInfo *li) : LI(li) {}

    // Return true or false if LHS is less than, or at least RHS, respectively.
    bool operator()(const SCEV *LHS, const SCEV *RHS) const {
      return compare(LHS, RHS) < 0;
    }

    // Return negative, zero, or positive, if LHS is less than, equal to, or
    // greater than RHS, respectively. A three-way result allows recursive
    // comparisons to be more efficient.
    int compare(const SCEV *LHS, const SCEV *RHS) const {
      // Fast-path: SCEVs are uniqued so we can do a quick equality check.
      if (LHS == RHS)
        return 0;

      // Primarily, sort the SCEVs by their getSCEVType().
      unsigned LType = LHS->getSCEVType(), RType = RHS->getSCEVType();
      if (LType != RType)
        return (int)LType - (int)RType;

      // Aside from the getSCEVType() ordering, the particular ordering
      // isn't very important except that it's beneficial to be consistent,
      // so that (a + b) and (b + a) don't end up as different expressions.
      switch (static_cast<SCEVTypes>(LType)) {
      case scUnknown: {
        const SCEVUnknown *LU = cast<SCEVUnknown>(LHS);
        const SCEVUnknown *RU = cast<SCEVUnknown>(RHS);

        // Sort SCEVUnknown values with some loose heuristics. TODO: This is
        // not as complete as it could be.
        const Value *LV = LU->getValue(), *RV = RU->getValue();

        // Order pointer values after integer values. This helps SCEVExpander
        // form GEPs.
        bool LIsPointer = LV->getType()->isPointerTy(),
             RIsPointer = RV->getType()->isPointerTy();
        if (LIsPointer != RIsPointer)
          return (int)LIsPointer - (int)RIsPointer;

        // Compare getValueID values.
        unsigned LID = LV->getValueID(),
                 RID = RV->getValueID();
        if (LID != RID)
          return (int)LID - (int)RID;

        // Sort arguments by their position.
        if (const Argument *LA = dyn_cast<Argument>(LV)) {
          const Argument *RA = cast<Argument>(RV);
          unsigned LArgNo = LA->getArgNo(), RArgNo = RA->getArgNo();
          return (int)LArgNo - (int)RArgNo;
        }

        // For instructions, compare their loop depth, and their operand
        // count.  This is pretty loose.
        if (const Instruction *LInst = dyn_cast<Instruction>(LV)) {
          const Instruction *RInst = cast<Instruction>(RV);

          // Compare loop depths.
          const BasicBlock *LParent = LInst->getParent(),
                           *RParent = RInst->getParent();
          if (LParent != RParent) {
            unsigned LDepth = LI->getLoopDepth(LParent),
                     RDepth = LI->getLoopDepth(RParent);
            if (LDepth != RDepth)
              return (int)LDepth - (int)RDepth;
          }

          // Compare the number of operands.
          unsigned LNumOps = LInst->getNumOperands(),
                   RNumOps = RInst->getNumOperands();
          return (int)LNumOps - (int)RNumOps;
        }

        return 0;
      }

      case scConstant: {
        const SCEVConstant *LC = cast<SCEVConstant>(LHS);
        const SCEVConstant *RC = cast<SCEVConstant>(RHS);

        // Compare constant values.
        const APInt &LA = LC->getValue()->getValue();
        const APInt &RA = RC->getValue()->getValue();
        unsigned LBitWidth = LA.getBitWidth(), RBitWidth = RA.getBitWidth();
        if (LBitWidth != RBitWidth)
          return (int)LBitWidth - (int)RBitWidth;
        return LA.ult(RA) ? -1 : 1;
      }

      case scAddRecExpr: {
        const SCEVAddRecExpr *LA = cast<SCEVAddRecExpr>(LHS);
        const SCEVAddRecExpr *RA = cast<SCEVAddRecExpr>(RHS);

        // Compare addrec loop depths.
        const Loop *LLoop = LA->getLoop(), *RLoop = RA->getLoop();
        if (LLoop != RLoop) {
          unsigned LDepth = LLoop->getLoopDepth(),
                   RDepth = RLoop->getLoopDepth();
          if (LDepth != RDepth)
            return (int)LDepth - (int)RDepth;
        }

        // Addrec complexity grows with operand count.
        unsigned LNumOps = LA->getNumOperands(), RNumOps = RA->getNumOperands();
        if (LNumOps != RNumOps)
          return (int)LNumOps - (int)RNumOps;

        // Lexicographically compare.
        for (unsigned i = 0; i != LNumOps; ++i) {
          long X = compare(LA->getOperand(i), RA->getOperand(i));
          if (X != 0)
            return X;
        }

        return 0;
      }

      case scAddExpr:
      case scMulExpr:
      case scSMaxExpr:
      case scUMaxExpr: {
        const SCEVNAryExpr *LC = cast<SCEVNAryExpr>(LHS);
        const SCEVNAryExpr *RC = cast<SCEVNAryExpr>(RHS);

        // Lexicographically compare n-ary expressions.
        unsigned LNumOps = LC->getNumOperands(), RNumOps = RC->getNumOperands();
        if (LNumOps != RNumOps)
          return (int)LNumOps - (int)RNumOps;

        for (unsigned i = 0; i != LNumOps; ++i) {
          if (i >= RNumOps)
            return 1;
          long X = compare(LC->getOperand(i), RC->getOperand(i));
          if (X != 0)
            return X;
        }
        return (int)LNumOps - (int)RNumOps;
      }

      case scUDivExpr: {
        const SCEVUDivExpr *LC = cast<SCEVUDivExpr>(LHS);
        const SCEVUDivExpr *RC = cast<SCEVUDivExpr>(RHS);

        // Lexicographically compare udiv expressions.
        long X = compare(LC->getLHS(), RC->getLHS());
        if (X != 0)
          return X;
        return compare(LC->getRHS(), RC->getRHS());
      }

      case scTruncate:
      case scZeroExtend:
      case scSignExtend: {
        const SCEVCastExpr *LC = cast<SCEVCastExpr>(LHS);
        const SCEVCastExpr *RC = cast<SCEVCastExpr>(RHS);

        // Compare cast expressions by operand.
        return compare(LC->getOperand(), RC->getOperand());
      }

      case scCouldNotCompute:
        llvm_unreachable("Attempt to use a SCEVCouldNotCompute object!");
      }
      llvm_unreachable("Unknown SCEV kind!");
    }
  };
}

/// GroupByComplexity - Given a list of SCEV objects, order them by their
/// complexity, and group objects of the same complexity together by value.
/// When this routine is finished, we know that any duplicates in the vector are
/// consecutive and that complexity is monotonically increasing.
///
/// Note that we go take special precautions to ensure that we get deterministic
/// results from this routine.  In other words, we don't want the results of
/// this to depend on where the addresses of various SCEV objects happened to
/// land in memory.
///
static void GroupByComplexity(SmallVectorImpl<const SCEV *> &Ops,
                              LoopInfo *LI) {
  if (Ops.size() < 2) return;  // Noop
  if (Ops.size() == 2) {
    // This is the common case, which also happens to be trivially simple.
    // Special case it.
    const SCEV *&LHS = Ops[0], *&RHS = Ops[1];
    if (SCEVComplexityCompare(LI)(RHS, LHS))
      std::swap(LHS, RHS);
    return;
  }

  // Do the rough sort by complexity.
  std::stable_sort(Ops.begin(), Ops.end(), SCEVComplexityCompare(LI));

  // Now that we are sorted by complexity, group elements of the same
  // complexity.  Note that this is, at worst, N^2, but the vector is likely to
  // be extremely short in practice.  Note that we take this approach because we
  // do not want to depend on the addresses of the objects we are grouping.
  for (unsigned i = 0, e = Ops.size(); i != e-2; ++i) {
    const SCEV *S = Ops[i];
    unsigned Complexity = S->getSCEVType();

    // If there are any objects of the same complexity and same value as this
    // one, group them.
    for (unsigned j = i+1; j != e && Ops[j]->getSCEVType() == Complexity; ++j) {
      if (Ops[j] == S) { // Found a duplicate.
        // Move it to immediately after i'th element.
        std::swap(Ops[i+1], Ops[j]);
        ++i;   // no need to rescan it.
        if (i == e-2) return;  // Done!
      }
    }
  }
}

namespace {
struct FindSCEVSize {
  int Size;
  FindSCEVSize() : Size(0) {}

  bool follow(const SCEV *S) {
    ++Size;
    // Keep looking at all operands of S.
    return true;
  }
  bool isDone() const {
    return false;
  }
};
}

// Returns the size of the SCEV S.
static inline int sizeOfSCEV(const SCEV *S) {
  FindSCEVSize F;
  SCEVTraversal<FindSCEVSize> ST(F);
  ST.visitAll(S);
  return F.Size;
}

namespace {

struct SCEVDivision : public SCEVVisitor<SCEVDivision, void> {
public:
  // Computes the Quotient and Remainder of the division of Numerator by
  // Denominator.
  static void divide(ScalarEvolution &SE, const SCEV *Numerator,
                     const SCEV *Denominator, const SCEV **Quotient,
                     const SCEV **Remainder) {
    assert(Numerator && Denominator && "Uninitialized SCEV");

    SCEVDivision D(SE, Numerator, Denominator);

    // Check for the trivial case here to avoid having to check for it in the
    // rest of the code.
    if (Numerator == Denominator) {
      *Quotient = D.One;
      *Remainder = D.Zero;
      return;
    }

    if (Numerator->isZero()) {
      *Quotient = D.Zero;
      *Remainder = D.Zero;
      return;
    }

    // A simple case when N/1. The quotient is N.
    if (Denominator->isOne()) {
      *Quotient = Numerator;
      *Remainder = D.Zero;
      return;
    }

    // Split the Denominator when it is a product.
    if (const SCEVMulExpr *T = dyn_cast<const SCEVMulExpr>(Denominator)) {
      const SCEV *Q, *R;
      *Quotient = Numerator;
      for (const SCEV *Op : T->operands()) {
        divide(SE, *Quotient, Op, &Q, &R);
        *Quotient = Q;

        // Bail out when the Numerator is not divisible by one of the terms of
        // the Denominator.
        if (!R->isZero()) {
          *Quotient = D.Zero;
          *Remainder = Numerator;
          return;
        }
      }
      *Remainder = D.Zero;
      return;
    }

    D.visit(Numerator);
    *Quotient = D.Quotient;
    *Remainder = D.Remainder;
  }

  // Except in the trivial case described above, we do not know how to divide
  // Expr by Denominator for the following functions with empty implementation.
  void visitTruncateExpr(const SCEVTruncateExpr *Numerator) {}
  void visitZeroExtendExpr(const SCEVZeroExtendExpr *Numerator) {}
  void visitSignExtendExpr(const SCEVSignExtendExpr *Numerator) {}
  void visitUDivExpr(const SCEVUDivExpr *Numerator) {}
  void visitSMaxExpr(const SCEVSMaxExpr *Numerator) {}
  void visitUMaxExpr(const SCEVUMaxExpr *Numerator) {}
  void visitUnknown(const SCEVUnknown *Numerator) {}
  void visitCouldNotCompute(const SCEVCouldNotCompute *Numerator) {}

  void visitConstant(const SCEVConstant *Numerator) {
    if (const SCEVConstant *D = dyn_cast<SCEVConstant>(Denominator)) {
      APInt NumeratorVal = Numerator->getValue()->getValue();
      APInt DenominatorVal = D->getValue()->getValue();
      uint32_t NumeratorBW = NumeratorVal.getBitWidth();
      uint32_t DenominatorBW = DenominatorVal.getBitWidth();

      if (NumeratorBW > DenominatorBW)
        DenominatorVal = DenominatorVal.sext(NumeratorBW);
      else if (NumeratorBW < DenominatorBW)
        NumeratorVal = NumeratorVal.sext(DenominatorBW);

      APInt QuotientVal(NumeratorVal.getBitWidth(), 0);
      APInt RemainderVal(NumeratorVal.getBitWidth(), 0);
      APInt::sdivrem(NumeratorVal, DenominatorVal, QuotientVal, RemainderVal);
      Quotient = SE.getConstant(QuotientVal);
      Remainder = SE.getConstant(RemainderVal);
      return;
    }
  }

  void visitAddRecExpr(const SCEVAddRecExpr *Numerator) {
    const SCEV *StartQ, *StartR, *StepQ, *StepR;
    assert(Numerator->isAffine() && "Numerator should be affine");
    divide(SE, Numerator->getStart(), Denominator, &StartQ, &StartR);
    divide(SE, Numerator->getStepRecurrence(SE), Denominator, &StepQ, &StepR);
    // Bail out if the types do not match.
    Type *Ty = Denominator->getType();
    if (Ty != StartQ->getType() || Ty != StartR->getType() ||
        Ty != StepQ->getType() || Ty != StepR->getType()) {
      Quotient = Zero;
      Remainder = Numerator;
      return;
    }
    Quotient = SE.getAddRecExpr(StartQ, StepQ, Numerator->getLoop(),
                                Numerator->getNoWrapFlags());
    Remainder = SE.getAddRecExpr(StartR, StepR, Numerator->getLoop(),
                                 Numerator->getNoWrapFlags());
  }

  void visitAddExpr(const SCEVAddExpr *Numerator) {
    SmallVector<const SCEV *, 2> Qs, Rs;
    Type *Ty = Denominator->getType();

    for (const SCEV *Op : Numerator->operands()) {
      const SCEV *Q, *R;
      divide(SE, Op, Denominator, &Q, &R);

      // Bail out if types do not match.
      if (Ty != Q->getType() || Ty != R->getType()) {
        Quotient = Zero;
        Remainder = Numerator;
        return;
      }

      Qs.push_back(Q);
      Rs.push_back(R);
    }

    if (Qs.size() == 1) {
      Quotient = Qs[0];
      Remainder = Rs[0];
      return;
    }

    Quotient = SE.getAddExpr(Qs);
    Remainder = SE.getAddExpr(Rs);
  }

  void visitMulExpr(const SCEVMulExpr *Numerator) {
    SmallVector<const SCEV *, 2> Qs;
    Type *Ty = Denominator->getType();

    bool FoundDenominatorTerm = false;
    for (const SCEV *Op : Numerator->operands()) {
      // Bail out if types do not match.
      if (Ty != Op->getType()) {
        Quotient = Zero;
        Remainder = Numerator;
        return;
      }

      if (FoundDenominatorTerm) {
        Qs.push_back(Op);
        continue;
      }

      // Check whether Denominator divides one of the product operands.
      const SCEV *Q, *R;
      divide(SE, Op, Denominator, &Q, &R);
      if (!R->isZero()) {
        Qs.push_back(Op);
        continue;
      }

      // Bail out if types do not match.
      if (Ty != Q->getType()) {
        Quotient = Zero;
        Remainder = Numerator;
        return;
      }

      FoundDenominatorTerm = true;
      Qs.push_back(Q);
    }

    if (FoundDenominatorTerm) {
      Remainder = Zero;
      if (Qs.size() == 1)
        Quotient = Qs[0];
      else
        Quotient = SE.getMulExpr(Qs);
      return;
    }

    if (!isa<SCEVUnknown>(Denominator)) {
      Quotient = Zero;
      Remainder = Numerator;
      return;
    }

    // The Remainder is obtained by replacing Denominator by 0 in Numerator.
    ValueToValueMap RewriteMap;
    RewriteMap[cast<SCEVUnknown>(Denominator)->getValue()] =
        cast<SCEVConstant>(Zero)->getValue();
    Remainder = SCEVParameterRewriter::rewrite(Numerator, SE, RewriteMap, true);

    if (Remainder->isZero()) {
      // The Quotient is obtained by replacing Denominator by 1 in Numerator.
      RewriteMap[cast<SCEVUnknown>(Denominator)->getValue()] =
          cast<SCEVConstant>(One)->getValue();
      Quotient =
          SCEVParameterRewriter::rewrite(Numerator, SE, RewriteMap, true);
      return;
    }

    // Quotient is (Numerator - Remainder) divided by Denominator.
    const SCEV *Q, *R;
    const SCEV *Diff = SE.getMinusSCEV(Numerator, Remainder);
    if (sizeOfSCEV(Diff) > sizeOfSCEV(Numerator)) {
      // This SCEV does not seem to simplify: fail the division here.
      Quotient = Zero;
      Remainder = Numerator;
      return;
    }
    divide(SE, Diff, Denominator, &Q, &R);
    assert(R == Zero &&
           "(Numerator - Remainder) should evenly divide Denominator");
    Quotient = Q;
  }

private:
  SCEVDivision(ScalarEvolution &S, const SCEV *Numerator,
               const SCEV *Denominator)
      : SE(S), Denominator(Denominator) {
    Zero = SE.getConstant(Denominator->getType(), 0);
    One = SE.getConstant(Denominator->getType(), 1);

    // By default, we don't know how to divide Expr by Denominator.
    // Providing the default here simplifies the rest of the code.
    Quotient = Zero;
    Remainder = Numerator;
  }

  ScalarEvolution &SE;
  const SCEV *Denominator, *Quotient, *Remainder, *Zero, *One;
};

}

//===----------------------------------------------------------------------===//
//                      Simple SCEV method implementations
//===----------------------------------------------------------------------===//

/// BinomialCoefficient - Compute BC(It, K).  The result has width W.
/// Assume, K > 0.
static const SCEV *BinomialCoefficient(const SCEV *It, unsigned K,
                                       ScalarEvolution &SE,
                                       Type *ResultTy) {
  // Handle the simplest case efficiently.
  if (K == 1)
    return SE.getTruncateOrZeroExtend(It, ResultTy);

  // We are using the following formula for BC(It, K):
  //
  //   BC(It, K) = (It * (It - 1) * ... * (It - K + 1)) / K!
  //
  // Suppose, W is the bitwidth of the return value.  We must be prepared for
  // overflow.  Hence, we must assure that the result of our computation is
  // equal to the accurate one modulo 2^W.  Unfortunately, division isn't
  // safe in modular arithmetic.
  //
  // However, this code doesn't use exactly that formula; the formula it uses
  // is something like the following, where T is the number of factors of 2 in
  // K! (i.e. trailing zeros in the binary representation of K!), and ^ is
  // exponentiation:
  //
  //   BC(It, K) = (It * (It - 1) * ... * (It - K + 1)) / 2^T / (K! / 2^T)
  //
  // This formula is trivially equivalent to the previous formula.  However,
  // this formula can be implemented much more efficiently.  The trick is that
  // K! / 2^T is odd, and exact division by an odd number *is* safe in modular
  // arithmetic.  To do exact division in modular arithmetic, all we have
  // to do is multiply by the inverse.  Therefore, this step can be done at
  // width W.
  //
  // The next issue is how to safely do the division by 2^T.  The way this
  // is done is by doing the multiplication step at a width of at least W + T
  // bits.  This way, the bottom W+T bits of the product are accurate. Then,
  // when we perform the division by 2^T (which is equivalent to a right shift
  // by T), the bottom W bits are accurate.  Extra bits are okay; they'll get
  // truncated out after the division by 2^T.
  //
  // In comparison to just directly using the first formula, this technique
  // is much more efficient; using the first formula requires W * K bits,
  // but this formula less than W + K bits. Also, the first formula requires
  // a division step, whereas this formula only requires multiplies and shifts.
  //
  // It doesn't matter whether the subtraction step is done in the calculation
  // width or the input iteration count's width; if the subtraction overflows,
  // the result must be zero anyway.  We prefer here to do it in the width of
  // the induction variable because it helps a lot for certain cases; CodeGen
  // isn't smart enough to ignore the overflow, which leads to much less
  // efficient code if the width of the subtraction is wider than the native
  // register width.
  //
  // (It's possible to not widen at all by pulling out factors of 2 before
  // the multiplication; for example, K=2 can be calculated as
  // It/2*(It+(It*INT_MIN/INT_MIN)+-1). However, it requires
  // extra arithmetic, so it's not an obvious win, and it gets
  // much more complicated for K > 3.)

  // Protection from insane SCEVs; this bound is conservative,
  // but it probably doesn't matter.
  if (K > 1000)
    return SE.getCouldNotCompute();

  unsigned W = SE.getTypeSizeInBits(ResultTy);

  // Calculate K! / 2^T and T; we divide out the factors of two before
  // multiplying for calculating K! / 2^T to avoid overflow.
  // Other overflow doesn't matter because we only care about the bottom
  // W bits of the result.
  APInt OddFactorial(W, 1);
  unsigned T = 1;
  for (unsigned i = 3; i <= K; ++i) {
    APInt Mult(W, i);
    unsigned TwoFactors = Mult.countTrailingZeros();
    T += TwoFactors;
    Mult = Mult.lshr(TwoFactors);
    OddFactorial *= Mult;
  }

  // We need at least W + T bits for the multiplication step
  unsigned CalculationBits = W + T;

  // Calculate 2^T, at width T+W.
  APInt DivFactor = APInt::getOneBitSet(CalculationBits, T);

  // Calculate the multiplicative inverse of K! / 2^T;
  // this multiplication factor will perform the exact division by
  // K! / 2^T.
  APInt Mod = APInt::getSignedMinValue(W+1);
  APInt MultiplyFactor = OddFactorial.zext(W+1);
  MultiplyFactor = MultiplyFactor.multiplicativeInverse(Mod);
  MultiplyFactor = MultiplyFactor.trunc(W);

  // Calculate the product, at width T+W
  IntegerType *CalculationTy = IntegerType::get(SE.getContext(),
                                                      CalculationBits);
  const SCEV *Dividend = SE.getTruncateOrZeroExtend(It, CalculationTy);
  for (unsigned i = 1; i != K; ++i) {
    const SCEV *S = SE.getMinusSCEV(It, SE.getConstant(It->getType(), i));
    Dividend = SE.getMulExpr(Dividend,
                             SE.getTruncateOrZeroExtend(S, CalculationTy));
  }

  // Divide by 2^T
  const SCEV *DivResult = SE.getUDivExpr(Dividend, SE.getConstant(DivFactor));

  // Truncate the result, and divide by K! / 2^T.

  return SE.getMulExpr(SE.getConstant(MultiplyFactor),
                       SE.getTruncateOrZeroExtend(DivResult, ResultTy));
}

/// evaluateAtIteration - Return the value of this chain of recurrences at
/// the specified iteration number.  We can evaluate this recurrence by
/// multiplying each element in the chain by the binomial coefficient
/// corresponding to it.  In other words, we can evaluate {A,+,B,+,C,+,D} as:
///
///   A*BC(It, 0) + B*BC(It, 1) + C*BC(It, 2) + D*BC(It, 3)
///
/// where BC(It, k) stands for binomial coefficient.
///
const SCEV *SCEVAddRecExpr::evaluateAtIteration(const SCEV *It,
                                                ScalarEvolution &SE) const {
  const SCEV *Result = getStart();
  for (unsigned i = 1, e = getNumOperands(); i != e; ++i) {
    // The computation is correct in the face of overflow provided that the
    // multiplication is performed _after_ the evaluation of the binomial
    // coefficient.
    const SCEV *Coeff = BinomialCoefficient(It, i, SE, getType());
    if (isa<SCEVCouldNotCompute>(Coeff))
      return Coeff;

    Result = SE.getAddExpr(Result, SE.getMulExpr(getOperand(i), Coeff));
  }
  return Result;
}

//===----------------------------------------------------------------------===//
//                    SCEV Expression folder implementations
//===----------------------------------------------------------------------===//

const SCEV *ScalarEvolution::getTruncateExpr(const SCEV *Op,
                                             Type *Ty) {
  assert(getTypeSizeInBits(Op->getType()) > getTypeSizeInBits(Ty) &&
         "This is not a truncating conversion!");
  assert(isSCEVable(Ty) &&
         "This is not a conversion to a SCEVable type!");
  Ty = getEffectiveSCEVType(Ty);

  FoldingSetNodeID ID;
  ID.AddInteger(scTruncate);
  ID.AddPointer(Op);
  ID.AddPointer(Ty);
  void *IP = nullptr;
  if (const SCEV *S = UniqueSCEVs.FindNodeOrInsertPos(ID, IP)) return S;

  // Fold if the operand is constant.
  if (const SCEVConstant *SC = dyn_cast<SCEVConstant>(Op))
    return getConstant(
      cast<ConstantInt>(ConstantExpr::getTrunc(SC->getValue(), Ty)));

  // trunc(trunc(x)) --> trunc(x)
  if (const SCEVTruncateExpr *ST = dyn_cast<SCEVTruncateExpr>(Op))
    return getTruncateExpr(ST->getOperand(), Ty);

  // trunc(sext(x)) --> sext(x) if widening or trunc(x) if narrowing
  if (const SCEVSignExtendExpr *SS = dyn_cast<SCEVSignExtendExpr>(Op))
    return getTruncateOrSignExtend(SS->getOperand(), Ty);

  // trunc(zext(x)) --> zext(x) if widening or trunc(x) if narrowing
  if (const SCEVZeroExtendExpr *SZ = dyn_cast<SCEVZeroExtendExpr>(Op))
    return getTruncateOrZeroExtend(SZ->getOperand(), Ty);

  // trunc(x1+x2+...+xN) --> trunc(x1)+trunc(x2)+...+trunc(xN) if we can
  // eliminate all the truncates, or we replace other casts with truncates.
  if (const SCEVAddExpr *SA = dyn_cast<SCEVAddExpr>(Op)) {
    SmallVector<const SCEV *, 4> Operands;
    bool hasTrunc = false;
    for (unsigned i = 0, e = SA->getNumOperands(); i != e && !hasTrunc; ++i) {
      const SCEV *S = getTruncateExpr(SA->getOperand(i), Ty);
      if (!isa<SCEVCastExpr>(SA->getOperand(i)))
        hasTrunc = isa<SCEVTruncateExpr>(S);
      Operands.push_back(S);
    }
    if (!hasTrunc)
      return getAddExpr(Operands);
    UniqueSCEVs.FindNodeOrInsertPos(ID, IP);  // Mutates IP, returns NULL.
  }

  // trunc(x1*x2*...*xN) --> trunc(x1)*trunc(x2)*...*trunc(xN) if we can
  // eliminate all the truncates, or we replace other casts with truncates.
  if (const SCEVMulExpr *SM = dyn_cast<SCEVMulExpr>(Op)) {
    SmallVector<const SCEV *, 4> Operands;
    bool hasTrunc = false;
    for (unsigned i = 0, e = SM->getNumOperands(); i != e && !hasTrunc; ++i) {
      const SCEV *S = getTruncateExpr(SM->getOperand(i), Ty);
      if (!isa<SCEVCastExpr>(SM->getOperand(i)))
        hasTrunc = isa<SCEVTruncateExpr>(S);
      Operands.push_back(S);
    }
    if (!hasTrunc)
      return getMulExpr(Operands);
    UniqueSCEVs.FindNodeOrInsertPos(ID, IP);  // Mutates IP, returns NULL.
  }

  // If the input value is a chrec scev, truncate the chrec's operands.
  if (const SCEVAddRecExpr *AddRec = dyn_cast<SCEVAddRecExpr>(Op)) {
    SmallVector<const SCEV *, 4> Operands;
    for (unsigned i = 0, e = AddRec->getNumOperands(); i != e; ++i)
      Operands.push_back(getTruncateExpr(AddRec->getOperand(i), Ty));
    return getAddRecExpr(Operands, AddRec->getLoop(), SCEV::FlagAnyWrap);
  }

  // The cast wasn't folded; create an explicit cast node. We can reuse
  // the existing insert position since if we get here, we won't have
  // made any changes which would invalidate it.
  SCEV *S = new (SCEVAllocator) SCEVTruncateExpr(ID.Intern(SCEVAllocator),
                                                 Op, Ty);
  UniqueSCEVs.InsertNode(S, IP);
  return S;
}

// Get the limit of a recurrence such that incrementing by Step cannot cause
// signed overflow as long as the value of the recurrence within the
// loop does not exceed this limit before incrementing.
static const SCEV *getSignedOverflowLimitForStep(const SCEV *Step,
                                                 ICmpInst::Predicate *Pred,
                                                 ScalarEvolution *SE) {
  unsigned BitWidth = SE->getTypeSizeInBits(Step->getType());
  if (SE->isKnownPositive(Step)) {
    *Pred = ICmpInst::ICMP_SLT;
    return SE->getConstant(APInt::getSignedMinValue(BitWidth) -
                           SE->getSignedRange(Step).getSignedMax());
  }
  if (SE->isKnownNegative(Step)) {
    *Pred = ICmpInst::ICMP_SGT;
    return SE->getConstant(APInt::getSignedMaxValue(BitWidth) -
                           SE->getSignedRange(Step).getSignedMin());
  }
  return nullptr;
}

// Get the limit of a recurrence such that incrementing by Step cannot cause
// unsigned overflow as long as the value of the recurrence within the loop does
// not exceed this limit before incrementing.
static const SCEV *getUnsignedOverflowLimitForStep(const SCEV *Step,
                                                   ICmpInst::Predicate *Pred,
                                                   ScalarEvolution *SE) {
  unsigned BitWidth = SE->getTypeSizeInBits(Step->getType());
  *Pred = ICmpInst::ICMP_ULT;

  return SE->getConstant(APInt::getMinValue(BitWidth) -
                         SE->getUnsignedRange(Step).getUnsignedMax());
}

namespace {

struct ExtendOpTraitsBase {
  typedef const SCEV *(ScalarEvolution::*GetExtendExprTy)(const SCEV *, Type *);
};

// Used to make code generic over signed and unsigned overflow.
template <typename ExtendOp> struct ExtendOpTraits {
  // Members present:
  //
  // static const SCEV::NoWrapFlags WrapType;
  //
  // static const ExtendOpTraitsBase::GetExtendExprTy GetExtendExpr;
  //
  // static const SCEV *getOverflowLimitForStep(const SCEV *Step,
  //                                           ICmpInst::Predicate *Pred,
  //                                           ScalarEvolution *SE);
};

template <>
struct ExtendOpTraits<SCEVSignExtendExpr> : public ExtendOpTraitsBase {
  static const SCEV::NoWrapFlags WrapType = SCEV::FlagNSW;

  static const GetExtendExprTy GetExtendExpr;

  static const SCEV *getOverflowLimitForStep(const SCEV *Step,
                                             ICmpInst::Predicate *Pred,
                                             ScalarEvolution *SE) {
    return getSignedOverflowLimitForStep(Step, Pred, SE);
  }
};

const ExtendOpTraitsBase::GetExtendExprTy ExtendOpTraits<
    SCEVSignExtendExpr>::GetExtendExpr = &ScalarEvolution::getSignExtendExpr;

template <>
struct ExtendOpTraits<SCEVZeroExtendExpr> : public ExtendOpTraitsBase {
  static const SCEV::NoWrapFlags WrapType = SCEV::FlagNUW;

  static const GetExtendExprTy GetExtendExpr;

  static const SCEV *getOverflowLimitForStep(const SCEV *Step,
                                             ICmpInst::Predicate *Pred,
                                             ScalarEvolution *SE) {
    return getUnsignedOverflowLimitForStep(Step, Pred, SE);
  }
};

const ExtendOpTraitsBase::GetExtendExprTy ExtendOpTraits<
    SCEVZeroExtendExpr>::GetExtendExpr = &ScalarEvolution::getZeroExtendExpr;
}

// The recurrence AR has been shown to have no signed/unsigned wrap or something
// close to it. Typically, if we can prove NSW/NUW for AR, then we can just as
// easily prove NSW/NUW for its preincrement or postincrement sibling. This
// allows normalizing a sign/zero extended AddRec as such: {sext/zext(Step +
// Start),+,Step} => {(Step + sext/zext(Start),+,Step} As a result, the
// expression "Step + sext/zext(PreIncAR)" is congruent with
// "sext/zext(PostIncAR)"
template <typename ExtendOpTy>
static const SCEV *getPreStartForExtend(const SCEVAddRecExpr *AR, Type *Ty,
                                        ScalarEvolution *SE) {
  auto WrapType = ExtendOpTraits<ExtendOpTy>::WrapType;
  auto GetExtendExpr = ExtendOpTraits<ExtendOpTy>::GetExtendExpr;

  const Loop *L = AR->getLoop();
  const SCEV *Start = AR->getStart();
  const SCEV *Step = AR->getStepRecurrence(*SE);

  // Check for a simple looking step prior to loop entry.
  const SCEVAddExpr *SA = dyn_cast<SCEVAddExpr>(Start);
  if (!SA)
    return nullptr;

  // Create an AddExpr for "PreStart" after subtracting Step. Full SCEV
  // subtraction is expensive. For this purpose, perform a quick and dirty
  // difference, by checking for Step in the operand list.
  SmallVector<const SCEV *, 4> DiffOps;
  for (const SCEV *Op : SA->operands())
    if (Op != Step)
      DiffOps.push_back(Op);

  if (DiffOps.size() == SA->getNumOperands())
    return nullptr;

  // Try to prove `WrapType` (SCEV::FlagNSW or SCEV::FlagNUW) on `PreStart` +
  // `Step`:

  // 1. NSW/NUW flags on the step increment.
  const SCEV *PreStart = SE->getAddExpr(DiffOps, SA->getNoWrapFlags());
  const SCEVAddRecExpr *PreAR = dyn_cast<SCEVAddRecExpr>(
      SE->getAddRecExpr(PreStart, Step, L, SCEV::FlagAnyWrap));

  // "{S,+,X} is <nsw>/<nuw>" and "the backedge is taken at least once" implies
  // "S+X does not sign/unsign-overflow".
  //

  const SCEV *BECount = SE->getBackedgeTakenCount(L);
  if (PreAR && PreAR->getNoWrapFlags(WrapType) &&
      !isa<SCEVCouldNotCompute>(BECount) && SE->isKnownPositive(BECount))
    return PreStart;

  // 2. Direct overflow check on the step operation's expression.
  unsigned BitWidth = SE->getTypeSizeInBits(AR->getType());
  Type *WideTy = IntegerType::get(SE->getContext(), BitWidth * 2);
  const SCEV *OperandExtendedStart =
      SE->getAddExpr((SE->*GetExtendExpr)(PreStart, WideTy),
                     (SE->*GetExtendExpr)(Step, WideTy));
  if ((SE->*GetExtendExpr)(Start, WideTy) == OperandExtendedStart) {
    if (PreAR && AR->getNoWrapFlags(WrapType)) {
      // If we know `AR` == {`PreStart`+`Step`,+,`Step`} is `WrapType` (FlagNSW
      // or FlagNUW) and that `PreStart` + `Step` is `WrapType` too, then
      // `PreAR` == {`PreStart`,+,`Step`} is also `WrapType`.  Cache this fact.
      const_cast<SCEVAddRecExpr *>(PreAR)->setNoWrapFlags(WrapType);
    }
    return PreStart;
  }

  // 3. Loop precondition.
  ICmpInst::Predicate Pred;
  const SCEV *OverflowLimit =
      ExtendOpTraits<ExtendOpTy>::getOverflowLimitForStep(Step, &Pred, SE);

  if (OverflowLimit &&
      SE->isLoopEntryGuardedByCond(L, Pred, PreStart, OverflowLimit)) {
    return PreStart;
  }
  return nullptr;
}

// Get the normalized zero or sign extended expression for this AddRec's Start.
template <typename ExtendOpTy>
static const SCEV *getExtendAddRecStart(const SCEVAddRecExpr *AR, Type *Ty,
                                        ScalarEvolution *SE) {
  auto GetExtendExpr = ExtendOpTraits<ExtendOpTy>::GetExtendExpr;

  const SCEV *PreStart = getPreStartForExtend<ExtendOpTy>(AR, Ty, SE);
  if (!PreStart)
    return (SE->*GetExtendExpr)(AR->getStart(), Ty);

  return SE->getAddExpr((SE->*GetExtendExpr)(AR->getStepRecurrence(*SE), Ty),
                        (SE->*GetExtendExpr)(PreStart, Ty));
}

// Try to prove away overflow by looking at "nearby" add recurrences.  A
// motivating example for this rule: if we know `{0,+,4}` is `ult` `-1` and it
// does not itself wrap then we can conclude that `{1,+,4}` is `nuw`.
//
// Formally:
//
//     {S,+,X} == {S-T,+,X} + T
//  => Ext({S,+,X}) == Ext({S-T,+,X} + T)
//
// If ({S-T,+,X} + T) does not overflow  ... (1)
//
//  RHS == Ext({S-T,+,X} + T) == Ext({S-T,+,X}) + Ext(T)
//
// If {S-T,+,X} does not overflow  ... (2)
//
//  RHS == Ext({S-T,+,X}) + Ext(T) == {Ext(S-T),+,Ext(X)} + Ext(T)
//      == {Ext(S-T)+Ext(T),+,Ext(X)}
//
// If (S-T)+T does not overflow  ... (3)
//
//  RHS == {Ext(S-T)+Ext(T),+,Ext(X)} == {Ext(S-T+T),+,Ext(X)}
//      == {Ext(S),+,Ext(X)} == LHS
//
// Thus, if (1), (2) and (3) are true for some T, then
//   Ext({S,+,X}) == {Ext(S),+,Ext(X)}
//
// (3) is implied by (1) -- "(S-T)+T does not overflow" is simply "({S-T,+,X}+T)
// does not overflow" restricted to the 0th iteration.  Therefore we only need
// to check for (1) and (2).
//
// In the current context, S is `Start`, X is `Step`, Ext is `ExtendOpTy` and T
// is `Delta` (defined below).
//
template <typename ExtendOpTy>
bool ScalarEvolution::proveNoWrapByVaryingStart(const SCEV *Start,
                                                const SCEV *Step,
                                                const Loop *L) {
  auto WrapType = ExtendOpTraits<ExtendOpTy>::WrapType;

  // We restrict `Start` to a constant to prevent SCEV from spending too much
  // time here.  It is correct (but more expensive) to continue with a
  // non-constant `Start` and do a general SCEV subtraction to compute
  // `PreStart` below.
  //
  const SCEVConstant *StartC = dyn_cast<SCEVConstant>(Start);
  if (!StartC)
    return false;

  APInt StartAI = StartC->getValue()->getValue();

  for (unsigned Delta : {-2, -1, 1, 2}) {
    const SCEV *PreStart = getConstant(StartAI - Delta);

    // Give up if we don't already have the add recurrence we need because
    // actually constructing an add recurrence is relatively expensive.
    const SCEVAddRecExpr *PreAR = [&]() {
      FoldingSetNodeID ID;
      ID.AddInteger(scAddRecExpr);
      ID.AddPointer(PreStart);
      ID.AddPointer(Step);
      ID.AddPointer(L);
      void *IP = nullptr;
      return static_cast<SCEVAddRecExpr *>(
          this->UniqueSCEVs.FindNodeOrInsertPos(ID, IP));
    }();

    if (PreAR && PreAR->getNoWrapFlags(WrapType)) {  // proves (2)
      const SCEV *DeltaS = getConstant(StartC->getType(), Delta);
      ICmpInst::Predicate Pred = ICmpInst::BAD_ICMP_PREDICATE;
      const SCEV *Limit = ExtendOpTraits<ExtendOpTy>::getOverflowLimitForStep(
          DeltaS, &Pred, this);
      if (Limit && isKnownPredicate(Pred, PreAR, Limit))  // proves (1)
        return true;
    }
  }

  return false;
}

const SCEV *ScalarEvolution::getZeroExtendExpr(const SCEV *Op,
                                               Type *Ty) {
  assert(getTypeSizeInBits(Op->getType()) < getTypeSizeInBits(Ty) &&
         "This is not an extending conversion!");
  assert(isSCEVable(Ty) &&
         "This is not a conversion to a SCEVable type!");
  Ty = getEffectiveSCEVType(Ty);

  // Fold if the operand is constant.
  if (const SCEVConstant *SC = dyn_cast<SCEVConstant>(Op))
    return getConstant(
      cast<ConstantInt>(ConstantExpr::getZExt(SC->getValue(), Ty)));

  // zext(zext(x)) --> zext(x)
  if (const SCEVZeroExtendExpr *SZ = dyn_cast<SCEVZeroExtendExpr>(Op))
    return getZeroExtendExpr(SZ->getOperand(), Ty);

  // Before doing any expensive analysis, check to see if we've already
  // computed a SCEV for this Op and Ty.
  FoldingSetNodeID ID;
  ID.AddInteger(scZeroExtend);
  ID.AddPointer(Op);
  ID.AddPointer(Ty);
  void *IP = nullptr;
  if (const SCEV *S = UniqueSCEVs.FindNodeOrInsertPos(ID, IP)) return S;

  // zext(trunc(x)) --> zext(x) or x or trunc(x)
  if (const SCEVTruncateExpr *ST = dyn_cast<SCEVTruncateExpr>(Op)) {
    // It's possible the bits taken off by the truncate were all zero bits. If
    // so, we should be able to simplify this further.
    const SCEV *X = ST->getOperand();
    ConstantRange CR = getUnsignedRange(X);
    unsigned TruncBits = getTypeSizeInBits(ST->getType());
    unsigned NewBits = getTypeSizeInBits(Ty);
    if (CR.truncate(TruncBits).zeroExtend(NewBits).contains(
            CR.zextOrTrunc(NewBits)))
      return getTruncateOrZeroExtend(X, Ty);
  }

  // If the input value is a chrec scev, and we can prove that the value
  // did not overflow the old, smaller, value, we can zero extend all of the
  // operands (often constants).  This allows analysis of something like
  // this:  for (unsigned char X = 0; X < 100; ++X) { int Y = X; }
  if (const SCEVAddRecExpr *AR = dyn_cast<SCEVAddRecExpr>(Op))
    if (AR->isAffine()) {
      const SCEV *Start = AR->getStart();
      const SCEV *Step = AR->getStepRecurrence(*this);
      unsigned BitWidth = getTypeSizeInBits(AR->getType());
      const Loop *L = AR->getLoop();

      // If we have special knowledge that this addrec won't overflow,
      // we don't need to do any further analysis.
      if (AR->getNoWrapFlags(SCEV::FlagNUW))
        return getAddRecExpr(
            getExtendAddRecStart<SCEVZeroExtendExpr>(AR, Ty, this),
            getZeroExtendExpr(Step, Ty), L, AR->getNoWrapFlags());

      // Check whether the backedge-taken count is SCEVCouldNotCompute.
      // Note that this serves two purposes: It filters out loops that are
      // simply not analyzable, and it covers the case where this code is
      // being called from within backedge-taken count analysis, such that
      // attempting to ask for the backedge-taken count would likely result
      // in infinite recursion. In the later case, the analysis code will
      // cope with a conservative value, and it will take care to purge
      // that value once it has finished.
      const SCEV *MaxBECount = getMaxBackedgeTakenCount(L);
      if (!isa<SCEVCouldNotCompute>(MaxBECount)) {
        // Manually compute the final value for AR, checking for
        // overflow.

        // Check whether the backedge-taken count can be losslessly casted to
        // the addrec's type. The count is always unsigned.
        const SCEV *CastedMaxBECount =
          getTruncateOrZeroExtend(MaxBECount, Start->getType());
        const SCEV *RecastedMaxBECount =
          getTruncateOrZeroExtend(CastedMaxBECount, MaxBECount->getType());
        if (MaxBECount == RecastedMaxBECount) {
          Type *WideTy = IntegerType::get(getContext(), BitWidth * 2);
          // Check whether Start+Step*MaxBECount has no unsigned overflow.
          const SCEV *ZMul = getMulExpr(CastedMaxBECount, Step);
          const SCEV *ZAdd = getZeroExtendExpr(getAddExpr(Start, ZMul), WideTy);
          const SCEV *WideStart = getZeroExtendExpr(Start, WideTy);
          const SCEV *WideMaxBECount =
            getZeroExtendExpr(CastedMaxBECount, WideTy);
          const SCEV *OperandExtendedAdd =
            getAddExpr(WideStart,
                       getMulExpr(WideMaxBECount,
                                  getZeroExtendExpr(Step, WideTy)));
          if (ZAdd == OperandExtendedAdd) {
            // Cache knowledge of AR NUW, which is propagated to this AddRec.
            const_cast<SCEVAddRecExpr *>(AR)->setNoWrapFlags(SCEV::FlagNUW);
            // Return the expression with the addrec on the outside.
            return getAddRecExpr(
                getExtendAddRecStart<SCEVZeroExtendExpr>(AR, Ty, this),
                getZeroExtendExpr(Step, Ty), L, AR->getNoWrapFlags());
          }
          // Similar to above, only this time treat the step value as signed.
          // This covers loops that count down.
          OperandExtendedAdd =
            getAddExpr(WideStart,
                       getMulExpr(WideMaxBECount,
                                  getSignExtendExpr(Step, WideTy)));
          if (ZAdd == OperandExtendedAdd) {
            // Cache knowledge of AR NW, which is propagated to this AddRec.
            // Negative step causes unsigned wrap, but it still can't self-wrap.
            const_cast<SCEVAddRecExpr *>(AR)->setNoWrapFlags(SCEV::FlagNW);
            // Return the expression with the addrec on the outside.
            return getAddRecExpr(
                getExtendAddRecStart<SCEVZeroExtendExpr>(AR, Ty, this),
                getSignExtendExpr(Step, Ty), L, AR->getNoWrapFlags());
          }
        }

        // If the backedge is guarded by a comparison with the pre-inc value
        // the addrec is safe. Also, if the entry is guarded by a comparison
        // with the start value and the backedge is guarded by a comparison
        // with the post-inc value, the addrec is safe.
        if (isKnownPositive(Step)) {
          const SCEV *N = getConstant(APInt::getMinValue(BitWidth) -
                                      getUnsignedRange(Step).getUnsignedMax());
          if (isLoopBackedgeGuardedByCond(L, ICmpInst::ICMP_ULT, AR, N) ||
              (isLoopEntryGuardedByCond(L, ICmpInst::ICMP_ULT, Start, N) &&
               isLoopBackedgeGuardedByCond(L, ICmpInst::ICMP_ULT,
                                           AR->getPostIncExpr(*this), N))) {
            // Cache knowledge of AR NUW, which is propagated to this AddRec.
            const_cast<SCEVAddRecExpr *>(AR)->setNoWrapFlags(SCEV::FlagNUW);
            // Return the expression with the addrec on the outside.
            return getAddRecExpr(
                getExtendAddRecStart<SCEVZeroExtendExpr>(AR, Ty, this),
                getZeroExtendExpr(Step, Ty), L, AR->getNoWrapFlags());
          }
        } else if (isKnownNegative(Step)) {
          const SCEV *N = getConstant(APInt::getMaxValue(BitWidth) -
                                      getSignedRange(Step).getSignedMin());
          if (isLoopBackedgeGuardedByCond(L, ICmpInst::ICMP_UGT, AR, N) ||
              (isLoopEntryGuardedByCond(L, ICmpInst::ICMP_UGT, Start, N) &&
               isLoopBackedgeGuardedByCond(L, ICmpInst::ICMP_UGT,
                                           AR->getPostIncExpr(*this), N))) {
            // Cache knowledge of AR NW, which is propagated to this AddRec.
            // Negative step causes unsigned wrap, but it still can't self-wrap.
            const_cast<SCEVAddRecExpr *>(AR)->setNoWrapFlags(SCEV::FlagNW);
            // Return the expression with the addrec on the outside.
            return getAddRecExpr(
                getExtendAddRecStart<SCEVZeroExtendExpr>(AR, Ty, this),
                getSignExtendExpr(Step, Ty), L, AR->getNoWrapFlags());
          }
        }
      }

      if (proveNoWrapByVaryingStart<SCEVZeroExtendExpr>(Start, Step, L)) {
        const_cast<SCEVAddRecExpr *>(AR)->setNoWrapFlags(SCEV::FlagNUW);
        return getAddRecExpr(
            getExtendAddRecStart<SCEVZeroExtendExpr>(AR, Ty, this),
            getZeroExtendExpr(Step, Ty), L, AR->getNoWrapFlags());
      }
    }

  // The cast wasn't folded; create an explicit cast node.
  // Recompute the insert position, as it may have been invalidated.
  if (const SCEV *S = UniqueSCEVs.FindNodeOrInsertPos(ID, IP)) return S;
  SCEV *S = new (SCEVAllocator) SCEVZeroExtendExpr(ID.Intern(SCEVAllocator),
                                                   Op, Ty);
  UniqueSCEVs.InsertNode(S, IP);
  return S;
}

const SCEV *ScalarEvolution::getSignExtendExpr(const SCEV *Op,
                                               Type *Ty) {
  assert(getTypeSizeInBits(Op->getType()) < getTypeSizeInBits(Ty) &&
         "This is not an extending conversion!");
  assert(isSCEVable(Ty) &&
         "This is not a conversion to a SCEVable type!");
  Ty = getEffectiveSCEVType(Ty);

  // Fold if the operand is constant.
  if (const SCEVConstant *SC = dyn_cast<SCEVConstant>(Op))
    return getConstant(
      cast<ConstantInt>(ConstantExpr::getSExt(SC->getValue(), Ty)));

  // sext(sext(x)) --> sext(x)
  if (const SCEVSignExtendExpr *SS = dyn_cast<SCEVSignExtendExpr>(Op))
    return getSignExtendExpr(SS->getOperand(), Ty);

  // sext(zext(x)) --> zext(x)
  if (const SCEVZeroExtendExpr *SZ = dyn_cast<SCEVZeroExtendExpr>(Op))
    return getZeroExtendExpr(SZ->getOperand(), Ty);

  // Before doing any expensive analysis, check to see if we've already
  // computed a SCEV for this Op and Ty.
  FoldingSetNodeID ID;
  ID.AddInteger(scSignExtend);
  ID.AddPointer(Op);
  ID.AddPointer(Ty);
  void *IP = nullptr;
  if (const SCEV *S = UniqueSCEVs.FindNodeOrInsertPos(ID, IP)) return S;

  // If the input value is provably positive, build a zext instead.
  if (isKnownNonNegative(Op))
    return getZeroExtendExpr(Op, Ty);

  // sext(trunc(x)) --> sext(x) or x or trunc(x)
  if (const SCEVTruncateExpr *ST = dyn_cast<SCEVTruncateExpr>(Op)) {
    // It's possible the bits taken off by the truncate were all sign bits. If
    // so, we should be able to simplify this further.
    const SCEV *X = ST->getOperand();
    ConstantRange CR = getSignedRange(X);
    unsigned TruncBits = getTypeSizeInBits(ST->getType());
    unsigned NewBits = getTypeSizeInBits(Ty);
    if (CR.truncate(TruncBits).signExtend(NewBits).contains(
            CR.sextOrTrunc(NewBits)))
      return getTruncateOrSignExtend(X, Ty);
  }

  // sext(C1 + (C2 * x)) --> C1 + sext(C2 * x) if C1 < C2
  if (auto SA = dyn_cast<SCEVAddExpr>(Op)) {
    if (SA->getNumOperands() == 2) {
      auto SC1 = dyn_cast<SCEVConstant>(SA->getOperand(0));
      auto SMul = dyn_cast<SCEVMulExpr>(SA->getOperand(1));
      if (SMul && SC1) {
        if (auto SC2 = dyn_cast<SCEVConstant>(SMul->getOperand(0))) {
          const APInt &C1 = SC1->getValue()->getValue();
          const APInt &C2 = SC2->getValue()->getValue();
          if (C1.isStrictlyPositive() && C2.isStrictlyPositive() &&
              C2.ugt(C1) && C2.isPowerOf2())
            return getAddExpr(getSignExtendExpr(SC1, Ty),
                              getSignExtendExpr(SMul, Ty));
        }
      }
    }
  }
  // If the input value is a chrec scev, and we can prove that the value
  // did not overflow the old, smaller, value, we can sign extend all of the
  // operands (often constants).  This allows analysis of something like
  // this:  for (signed char X = 0; X < 100; ++X) { int Y = X; }
  if (const SCEVAddRecExpr *AR = dyn_cast<SCEVAddRecExpr>(Op))
    if (AR->isAffine()) {
      const SCEV *Start = AR->getStart();
      const SCEV *Step = AR->getStepRecurrence(*this);
      unsigned BitWidth = getTypeSizeInBits(AR->getType());
      const Loop *L = AR->getLoop();

      // If we have special knowledge that this addrec won't overflow,
      // we don't need to do any further analysis.
      if (AR->getNoWrapFlags(SCEV::FlagNSW))
        return getAddRecExpr(
            getExtendAddRecStart<SCEVSignExtendExpr>(AR, Ty, this),
            getSignExtendExpr(Step, Ty), L, SCEV::FlagNSW);

      // Check whether the backedge-taken count is SCEVCouldNotCompute.
      // Note that this serves two purposes: It filters out loops that are
      // simply not analyzable, and it covers the case where this code is
      // being called from within backedge-taken count analysis, such that
      // attempting to ask for the backedge-taken count would likely result
      // in infinite recursion. In the later case, the analysis code will
      // cope with a conservative value, and it will take care to purge
      // that value once it has finished.
      const SCEV *MaxBECount = getMaxBackedgeTakenCount(L);
      if (!isa<SCEVCouldNotCompute>(MaxBECount)) {
        // Manually compute the final value for AR, checking for
        // overflow.

        // Check whether the backedge-taken count can be losslessly casted to
        // the addrec's type. The count is always unsigned.
        const SCEV *CastedMaxBECount =
          getTruncateOrZeroExtend(MaxBECount, Start->getType());
        const SCEV *RecastedMaxBECount =
          getTruncateOrZeroExtend(CastedMaxBECount, MaxBECount->getType());
        if (MaxBECount == RecastedMaxBECount) {
          Type *WideTy = IntegerType::get(getContext(), BitWidth * 2);
          // Check whether Start+Step*MaxBECount has no signed overflow.
          const SCEV *SMul = getMulExpr(CastedMaxBECount, Step);
          const SCEV *SAdd = getSignExtendExpr(getAddExpr(Start, SMul), WideTy);
          const SCEV *WideStart = getSignExtendExpr(Start, WideTy);
          const SCEV *WideMaxBECount =
            getZeroExtendExpr(CastedMaxBECount, WideTy);
          const SCEV *OperandExtendedAdd =
            getAddExpr(WideStart,
                       getMulExpr(WideMaxBECount,
                                  getSignExtendExpr(Step, WideTy)));
          if (SAdd == OperandExtendedAdd) {
            // Cache knowledge of AR NSW, which is propagated to this AddRec.
            const_cast<SCEVAddRecExpr *>(AR)->setNoWrapFlags(SCEV::FlagNSW);
            // Return the expression with the addrec on the outside.
            return getAddRecExpr(
                getExtendAddRecStart<SCEVSignExtendExpr>(AR, Ty, this),
                getSignExtendExpr(Step, Ty), L, AR->getNoWrapFlags());
          }
          // Similar to above, only this time treat the step value as unsigned.
          // This covers loops that count up with an unsigned step.
          OperandExtendedAdd =
            getAddExpr(WideStart,
                       getMulExpr(WideMaxBECount,
                                  getZeroExtendExpr(Step, WideTy)));
          if (SAdd == OperandExtendedAdd) {
            // If AR wraps around then
            //
            //    abs(Step) * MaxBECount > unsigned-max(AR->getType())
            // => SAdd != OperandExtendedAdd
            //
            // Thus (AR is not NW => SAdd != OperandExtendedAdd) <=>
            // (SAdd == OperandExtendedAdd => AR is NW)

            const_cast<SCEVAddRecExpr *>(AR)->setNoWrapFlags(SCEV::FlagNW);

            // Return the expression with the addrec on the outside.
            return getAddRecExpr(
                getExtendAddRecStart<SCEVSignExtendExpr>(AR, Ty, this),
                getZeroExtendExpr(Step, Ty), L, AR->getNoWrapFlags());
          }
        }

        // If the backedge is guarded by a comparison with the pre-inc value
        // the addrec is safe. Also, if the entry is guarded by a comparison
        // with the start value and the backedge is guarded by a comparison
        // with the post-inc value, the addrec is safe.
        ICmpInst::Predicate Pred;
        const SCEV *OverflowLimit =
            getSignedOverflowLimitForStep(Step, &Pred, this);
        if (OverflowLimit &&
            (isLoopBackedgeGuardedByCond(L, Pred, AR, OverflowLimit) ||
             (isLoopEntryGuardedByCond(L, Pred, Start, OverflowLimit) &&
              isLoopBackedgeGuardedByCond(L, Pred, AR->getPostIncExpr(*this),
                                          OverflowLimit)))) {
          // Cache knowledge of AR NSW, then propagate NSW to the wide AddRec.
          const_cast<SCEVAddRecExpr *>(AR)->setNoWrapFlags(SCEV::FlagNSW);
          return getAddRecExpr(
              getExtendAddRecStart<SCEVSignExtendExpr>(AR, Ty, this),
              getSignExtendExpr(Step, Ty), L, AR->getNoWrapFlags());
        }
      }
      // If Start and Step are constants, check if we can apply this
      // transformation:
      // sext{C1,+,C2} --> C1 + sext{0,+,C2} if C1 < C2
      auto SC1 = dyn_cast<SCEVConstant>(Start);
      auto SC2 = dyn_cast<SCEVConstant>(Step);
      if (SC1 && SC2) {
        const APInt &C1 = SC1->getValue()->getValue();
        const APInt &C2 = SC2->getValue()->getValue();
        if (C1.isStrictlyPositive() && C2.isStrictlyPositive() && C2.ugt(C1) &&
            C2.isPowerOf2()) {
          Start = getSignExtendExpr(Start, Ty);
          const SCEV *NewAR = getAddRecExpr(getConstant(AR->getType(), 0), Step,
                                            L, AR->getNoWrapFlags());
          return getAddExpr(Start, getSignExtendExpr(NewAR, Ty));
        }
      }

      if (proveNoWrapByVaryingStart<SCEVSignExtendExpr>(Start, Step, L)) {
        const_cast<SCEVAddRecExpr *>(AR)->setNoWrapFlags(SCEV::FlagNSW);
        return getAddRecExpr(
            getExtendAddRecStart<SCEVSignExtendExpr>(AR, Ty, this),
            getSignExtendExpr(Step, Ty), L, AR->getNoWrapFlags());
      }
    }

  // The cast wasn't folded; create an explicit cast node.
  // Recompute the insert position, as it may have been invalidated.
  if (const SCEV *S = UniqueSCEVs.FindNodeOrInsertPos(ID, IP)) return S;
  SCEV *S = new (SCEVAllocator) SCEVSignExtendExpr(ID.Intern(SCEVAllocator),
                                                   Op, Ty);
  UniqueSCEVs.InsertNode(S, IP);
  return S;
}

/// getAnyExtendExpr - Return a SCEV for the given operand extended with
/// unspecified bits out to the given type.
///
const SCEV *ScalarEvolution::getAnyExtendExpr(const SCEV *Op,
                                              Type *Ty) {
  assert(getTypeSizeInBits(Op->getType()) < getTypeSizeInBits(Ty) &&
         "This is not an extending conversion!");
  assert(isSCEVable(Ty) &&
         "This is not a conversion to a SCEVable type!");
  Ty = getEffectiveSCEVType(Ty);

  // Sign-extend negative constants.
  if (const SCEVConstant *SC = dyn_cast<SCEVConstant>(Op))
    if (SC->getValue()->getValue().isNegative())
      return getSignExtendExpr(Op, Ty);

  // Peel off a truncate cast.
  if (const SCEVTruncateExpr *T = dyn_cast<SCEVTruncateExpr>(Op)) {
    const SCEV *NewOp = T->getOperand();
    if (getTypeSizeInBits(NewOp->getType()) < getTypeSizeInBits(Ty))
      return getAnyExtendExpr(NewOp, Ty);
    return getTruncateOrNoop(NewOp, Ty);
  }

  // Next try a zext cast. If the cast is folded, use it.
  const SCEV *ZExt = getZeroExtendExpr(Op, Ty);
  if (!isa<SCEVZeroExtendExpr>(ZExt))
    return ZExt;

  // Next try a sext cast. If the cast is folded, use it.
  const SCEV *SExt = getSignExtendExpr(Op, Ty);
  if (!isa<SCEVSignExtendExpr>(SExt))
    return SExt;

  // Force the cast to be folded into the operands of an addrec.
  if (const SCEVAddRecExpr *AR = dyn_cast<SCEVAddRecExpr>(Op)) {
    SmallVector<const SCEV *, 4> Ops;
    for (const SCEV *Op : AR->operands())
      Ops.push_back(getAnyExtendExpr(Op, Ty));
    return getAddRecExpr(Ops, AR->getLoop(), SCEV::FlagNW);
  }

  // If the expression is obviously signed, use the sext cast value.
  if (isa<SCEVSMaxExpr>(Op))
    return SExt;

  // Absent any other information, use the zext cast value.
  return ZExt;
}

/// CollectAddOperandsWithScales - Process the given Ops list, which is
/// a list of operands to be added under the given scale, update the given
/// map. This is a helper function for getAddRecExpr. As an example of
/// what it does, given a sequence of operands that would form an add
/// expression like this:
///
///    m + n + 13 + (A * (o + p + (B * (q + m + 29)))) + r + (-1 * r)
///
/// where A and B are constants, update the map with these values:
///
///    (m, 1+A*B), (n, 1), (o, A), (p, A), (q, A*B), (r, 0)
///
/// and add 13 + A*B*29 to AccumulatedConstant.
/// This will allow getAddRecExpr to produce this:
///
///    13+A*B*29 + n + (m * (1+A*B)) + ((o + p) * A) + (q * A*B)
///
/// This form often exposes folding opportunities that are hidden in
/// the original operand list.
///
/// Return true iff it appears that any interesting folding opportunities
/// may be exposed. This helps getAddRecExpr short-circuit extra work in
/// the common case where no interesting opportunities are present, and
/// is also used as a check to avoid infinite recursion.
///
static bool
CollectAddOperandsWithScales(DenseMap<const SCEV *, APInt> &M,
                             SmallVectorImpl<const SCEV *> &NewOps,
                             APInt &AccumulatedConstant,
                             const SCEV *const *Ops, size_t NumOperands,
                             const APInt &Scale,
                             ScalarEvolution &SE) {
  bool Interesting = false;

  // Iterate over the add operands. They are sorted, with constants first.
  unsigned i = 0;
  while (const SCEVConstant *C = dyn_cast<SCEVConstant>(Ops[i])) {
    ++i;
    // Pull a buried constant out to the outside.
    if (Scale != 1 || AccumulatedConstant != 0 || C->getValue()->isZero())
      Interesting = true;
    AccumulatedConstant += Scale * C->getValue()->getValue();
  }

  // Next comes everything else. We're especially interested in multiplies
  // here, but they're in the middle, so just visit the rest with one loop.
  for (; i != NumOperands; ++i) {
    const SCEVMulExpr *Mul = dyn_cast<SCEVMulExpr>(Ops[i]);
    if (Mul && isa<SCEVConstant>(Mul->getOperand(0))) {
      APInt NewScale =
        Scale * cast<SCEVConstant>(Mul->getOperand(0))->getValue()->getValue();
      if (Mul->getNumOperands() == 2 && isa<SCEVAddExpr>(Mul->getOperand(1))) {
        // A multiplication of a constant with another add; recurse.
        const SCEVAddExpr *Add = cast<SCEVAddExpr>(Mul->getOperand(1));
        Interesting |=
          CollectAddOperandsWithScales(M, NewOps, AccumulatedConstant,
                                       Add->op_begin(), Add->getNumOperands(),
                                       NewScale, SE);
      } else {
        // A multiplication of a constant with some other value. Update
        // the map.
        SmallVector<const SCEV *, 4> MulOps(Mul->op_begin()+1, Mul->op_end());
        const SCEV *Key = SE.getMulExpr(MulOps);
        std::pair<DenseMap<const SCEV *, APInt>::iterator, bool> Pair =
          M.insert(std::make_pair(Key, NewScale));
        if (Pair.second) {
          NewOps.push_back(Pair.first->first);
        } else {
          Pair.first->second += NewScale;
          // The map already had an entry for this value, which may indicate
          // a folding opportunity.
          Interesting = true;
        }
      }
    } else {
      // An ordinary operand. Update the map.
      std::pair<DenseMap<const SCEV *, APInt>::iterator, bool> Pair =
        M.insert(std::make_pair(Ops[i], Scale));
      if (Pair.second) {
        NewOps.push_back(Pair.first->first);
      } else {
        Pair.first->second += Scale;
        // The map already had an entry for this value, which may indicate
        // a folding opportunity.
        Interesting = true;
      }
    }
  }

  return Interesting;
}

namespace {
  struct APIntCompare {
    bool operator()(const APInt &LHS, const APInt &RHS) const {
      return LHS.ult(RHS);
    }
  };
}

// We're trying to construct a SCEV of type `Type' with `Ops' as operands and
// `OldFlags' as can't-wrap behavior.  Infer a more aggressive set of
// can't-overflow flags for the operation if possible.
static SCEV::NoWrapFlags
StrengthenNoWrapFlags(ScalarEvolution *SE, SCEVTypes Type,
                      const SmallVectorImpl<const SCEV *> &Ops,
                      SCEV::NoWrapFlags OldFlags) {
  using namespace std::placeholders;

  bool CanAnalyze =
      Type == scAddExpr || Type == scAddRecExpr || Type == scMulExpr;
  (void)CanAnalyze;
  assert(CanAnalyze && "don't call from other places!");

  int SignOrUnsignMask = SCEV::FlagNUW | SCEV::FlagNSW;
  SCEV::NoWrapFlags SignOrUnsignWrap =
      ScalarEvolution::maskFlags(OldFlags, SignOrUnsignMask);

  // If FlagNSW is true and all the operands are non-negative, infer FlagNUW.
  auto IsKnownNonNegative =
    std::bind(std::mem_fn(&ScalarEvolution::isKnownNonNegative), SE, _1);

  if (SignOrUnsignWrap == SCEV::FlagNSW &&
      std::all_of(Ops.begin(), Ops.end(), IsKnownNonNegative))
    return ScalarEvolution::setFlags(OldFlags,
                                     (SCEV::NoWrapFlags)SignOrUnsignMask);

  return OldFlags;
}

/// getAddExpr - Get a canonical add expression, or something simpler if
/// possible.
const SCEV *ScalarEvolution::getAddExpr(SmallVectorImpl<const SCEV *> &Ops,
                                        SCEV::NoWrapFlags Flags) {
  assert(!(Flags & ~(SCEV::FlagNUW | SCEV::FlagNSW)) &&
         "only nuw or nsw allowed");
  assert(!Ops.empty() && "Cannot get empty add!");
  if (Ops.size() == 1) return Ops[0];
#ifndef NDEBUG
  Type *ETy = getEffectiveSCEVType(Ops[0]->getType());
  for (unsigned i = 1, e = Ops.size(); i != e; ++i)
    assert(getEffectiveSCEVType(Ops[i]->getType()) == ETy &&
           "SCEVAddExpr operand types don't match!");
#endif

  Flags = StrengthenNoWrapFlags(this, scAddExpr, Ops, Flags);

  // Sort by complexity, this groups all similar expression types together.
  GroupByComplexity(Ops, LI);

  // If there are any constants, fold them together.
  unsigned Idx = 0;
  if (const SCEVConstant *LHSC = dyn_cast<SCEVConstant>(Ops[0])) {
    ++Idx;
    assert(Idx < Ops.size());
    while (const SCEVConstant *RHSC = dyn_cast<SCEVConstant>(Ops[Idx])) {
      // We found two constants, fold them together!
      Ops[0] = getConstant(LHSC->getValue()->getValue() +
                           RHSC->getValue()->getValue());
      if (Ops.size() == 2) return Ops[0];
      Ops.erase(Ops.begin()+1);  // Erase the folded element
      LHSC = cast<SCEVConstant>(Ops[0]);
    }

    // If we are left with a constant zero being added, strip it off.
    if (LHSC->getValue()->isZero()) {
      Ops.erase(Ops.begin());
      --Idx;
    }

    if (Ops.size() == 1) return Ops[0];
  }

  // Okay, check to see if the same value occurs in the operand list more than
  // once.  If so, merge them together into an multiply expression.  Since we
  // sorted the list, these values are required to be adjacent.
  Type *Ty = Ops[0]->getType();
  bool FoundMatch = false;
  for (unsigned i = 0, e = Ops.size(); i != e-1; ++i)
    if (Ops[i] == Ops[i+1]) {      //  X + Y + Y  -->  X + Y*2
      // Scan ahead to count how many equal operands there are.
      unsigned Count = 2;
      while (i+Count != e && Ops[i+Count] == Ops[i])
        ++Count;
      // Merge the values into a multiply.
      const SCEV *Scale = getConstant(Ty, Count);
      const SCEV *Mul = getMulExpr(Scale, Ops[i]);
      if (Ops.size() == Count)
        return Mul;
      Ops[i] = Mul;
      Ops.erase(Ops.begin()+i+1, Ops.begin()+i+Count);
      --i; e -= Count - 1;
      FoundMatch = true;
    }
  if (FoundMatch)
    return getAddExpr(Ops, Flags);

  // Check for truncates. If all the operands are truncated from the same
  // type, see if factoring out the truncate would permit the result to be
  // folded. eg., trunc(x) + m*trunc(n) --> trunc(x + trunc(m)*n)
  // if the contents of the resulting outer trunc fold to something simple.
  for (; Idx < Ops.size() && isa<SCEVTruncateExpr>(Ops[Idx]); ++Idx) {
    const SCEVTruncateExpr *Trunc = cast<SCEVTruncateExpr>(Ops[Idx]);
    Type *DstType = Trunc->getType();
    Type *SrcType = Trunc->getOperand()->getType();
    SmallVector<const SCEV *, 8> LargeOps;
    bool Ok = true;
    // Check all the operands to see if they can be represented in the
    // source type of the truncate.
    for (unsigned i = 0, e = Ops.size(); i != e; ++i) {
      if (const SCEVTruncateExpr *T = dyn_cast<SCEVTruncateExpr>(Ops[i])) {
        if (T->getOperand()->getType() != SrcType) {
          Ok = false;
          break;
        }
        LargeOps.push_back(T->getOperand());
      } else if (const SCEVConstant *C = dyn_cast<SCEVConstant>(Ops[i])) {
        LargeOps.push_back(getAnyExtendExpr(C, SrcType));
      } else if (const SCEVMulExpr *M = dyn_cast<SCEVMulExpr>(Ops[i])) {
        SmallVector<const SCEV *, 8> LargeMulOps;
        for (unsigned j = 0, f = M->getNumOperands(); j != f && Ok; ++j) {
          if (const SCEVTruncateExpr *T =
                dyn_cast<SCEVTruncateExpr>(M->getOperand(j))) {
            if (T->getOperand()->getType() != SrcType) {
              Ok = false;
              break;
            }
            LargeMulOps.push_back(T->getOperand());
          } else if (const SCEVConstant *C =
                       dyn_cast<SCEVConstant>(M->getOperand(j))) {
            LargeMulOps.push_back(getAnyExtendExpr(C, SrcType));
          } else {
            Ok = false;
            break;
          }
        }
        if (Ok)
          LargeOps.push_back(getMulExpr(LargeMulOps));
      } else {
        Ok = false;
        break;
      }
    }
    if (Ok) {
      // Evaluate the expression in the larger type.
      const SCEV *Fold = getAddExpr(LargeOps, Flags);
      // If it folds to something simple, use it. Otherwise, don't.
      if (isa<SCEVConstant>(Fold) || isa<SCEVUnknown>(Fold))
        return getTruncateExpr(Fold, DstType);
    }
  }

  // Skip past any other cast SCEVs.
  while (Idx < Ops.size() && Ops[Idx]->getSCEVType() < scAddExpr)
    ++Idx;

  // If there are add operands they would be next.
  if (Idx < Ops.size()) {
    bool DeletedAdd = false;
    while (const SCEVAddExpr *Add = dyn_cast<SCEVAddExpr>(Ops[Idx])) {
      // If we have an add, expand the add operands onto the end of the operands
      // list.
      Ops.erase(Ops.begin()+Idx);
      Ops.append(Add->op_begin(), Add->op_end());
      DeletedAdd = true;
    }

    // If we deleted at least one add, we added operands to the end of the list,
    // and they are not necessarily sorted.  Recurse to resort and resimplify
    // any operands we just acquired.
    if (DeletedAdd)
      return getAddExpr(Ops);
  }

  // Skip over the add expression until we get to a multiply.
  while (Idx < Ops.size() && Ops[Idx]->getSCEVType() < scMulExpr)
    ++Idx;

  // Check to see if there are any folding opportunities present with
  // operands multiplied by constant values.
  if (Idx < Ops.size() && isa<SCEVMulExpr>(Ops[Idx])) {
    uint64_t BitWidth = getTypeSizeInBits(Ty);
    DenseMap<const SCEV *, APInt> M;
    SmallVector<const SCEV *, 8> NewOps;
    APInt AccumulatedConstant(BitWidth, 0);
    if (CollectAddOperandsWithScales(M, NewOps, AccumulatedConstant,
                                     Ops.data(), Ops.size(),
                                     APInt(BitWidth, 1), *this)) {
      // Some interesting folding opportunity is present, so its worthwhile to
      // re-generate the operands list. Group the operands by constant scale,
      // to avoid multiplying by the same constant scale multiple times.
      std::map<APInt, SmallVector<const SCEV *, 4>, APIntCompare> MulOpLists;
      for (SmallVectorImpl<const SCEV *>::const_iterator I = NewOps.begin(),
           E = NewOps.end(); I != E; ++I)
        MulOpLists[M.find(*I)->second].push_back(*I);
      // Re-generate the operands list.
      Ops.clear();
      if (AccumulatedConstant != 0)
        Ops.push_back(getConstant(AccumulatedConstant));
      for (std::map<APInt, SmallVector<const SCEV *, 4>, APIntCompare>::iterator
           I = MulOpLists.begin(), E = MulOpLists.end(); I != E; ++I)
        if (I->first != 0)
          Ops.push_back(getMulExpr(getConstant(I->first),
                                   getAddExpr(I->second)));
      if (Ops.empty())
        return getConstant(Ty, 0);
      if (Ops.size() == 1)
        return Ops[0];
      return getAddExpr(Ops);
    }
  }

  // If we are adding something to a multiply expression, make sure the
  // something is not already an operand of the multiply.  If so, merge it into
  // the multiply.
  for (; Idx < Ops.size() && isa<SCEVMulExpr>(Ops[Idx]); ++Idx) {
    const SCEVMulExpr *Mul = cast<SCEVMulExpr>(Ops[Idx]);
    for (unsigned MulOp = 0, e = Mul->getNumOperands(); MulOp != e; ++MulOp) {
      const SCEV *MulOpSCEV = Mul->getOperand(MulOp);
      if (isa<SCEVConstant>(MulOpSCEV))
        continue;
      for (unsigned AddOp = 0, e = Ops.size(); AddOp != e; ++AddOp)
        if (MulOpSCEV == Ops[AddOp]) {
          // Fold W + X + (X * Y * Z)  -->  W + (X * ((Y*Z)+1))
          const SCEV *InnerMul = Mul->getOperand(MulOp == 0);
          if (Mul->getNumOperands() != 2) {
            // If the multiply has more than two operands, we must get the
            // Y*Z term.
            SmallVector<const SCEV *, 4> MulOps(Mul->op_begin(),
                                                Mul->op_begin()+MulOp);
            MulOps.append(Mul->op_begin()+MulOp+1, Mul->op_end());
            InnerMul = getMulExpr(MulOps);
          }
          const SCEV *One = getConstant(Ty, 1);
          const SCEV *AddOne = getAddExpr(One, InnerMul);
          const SCEV *OuterMul = getMulExpr(AddOne, MulOpSCEV);
          if (Ops.size() == 2) return OuterMul;
          if (AddOp < Idx) {
            Ops.erase(Ops.begin()+AddOp);
            Ops.erase(Ops.begin()+Idx-1);
          } else {
            Ops.erase(Ops.begin()+Idx);
            Ops.erase(Ops.begin()+AddOp-1);
          }
          Ops.push_back(OuterMul);
          return getAddExpr(Ops);
        }

      // Check this multiply against other multiplies being added together.
      for (unsigned OtherMulIdx = Idx+1;
           OtherMulIdx < Ops.size() && isa<SCEVMulExpr>(Ops[OtherMulIdx]);
           ++OtherMulIdx) {
        const SCEVMulExpr *OtherMul = cast<SCEVMulExpr>(Ops[OtherMulIdx]);
        // If MulOp occurs in OtherMul, we can fold the two multiplies
        // together.
        for (unsigned OMulOp = 0, e = OtherMul->getNumOperands();
             OMulOp != e; ++OMulOp)
          if (OtherMul->getOperand(OMulOp) == MulOpSCEV) {
            // Fold X + (A*B*C) + (A*D*E) --> X + (A*(B*C+D*E))
            const SCEV *InnerMul1 = Mul->getOperand(MulOp == 0);
            if (Mul->getNumOperands() != 2) {
              SmallVector<const SCEV *, 4> MulOps(Mul->op_begin(),
                                                  Mul->op_begin()+MulOp);
              MulOps.append(Mul->op_begin()+MulOp+1, Mul->op_end());
              InnerMul1 = getMulExpr(MulOps);
            }
            const SCEV *InnerMul2 = OtherMul->getOperand(OMulOp == 0);
            if (OtherMul->getNumOperands() != 2) {
              SmallVector<const SCEV *, 4> MulOps(OtherMul->op_begin(),
                                                  OtherMul->op_begin()+OMulOp);
              MulOps.append(OtherMul->op_begin()+OMulOp+1, OtherMul->op_end());
              InnerMul2 = getMulExpr(MulOps);
            }
            const SCEV *InnerMulSum = getAddExpr(InnerMul1,InnerMul2);
            const SCEV *OuterMul = getMulExpr(MulOpSCEV, InnerMulSum);
            if (Ops.size() == 2) return OuterMul;
            Ops.erase(Ops.begin()+Idx);
            Ops.erase(Ops.begin()+OtherMulIdx-1);
            Ops.push_back(OuterMul);
            return getAddExpr(Ops);
          }
      }
    }
  }

  // If there are any add recurrences in the operands list, see if any other
  // added values are loop invariant.  If so, we can fold them into the
  // recurrence.
  while (Idx < Ops.size() && Ops[Idx]->getSCEVType() < scAddRecExpr)
    ++Idx;

  // Scan over all recurrences, trying to fold loop invariants into them.
  for (; Idx < Ops.size() && isa<SCEVAddRecExpr>(Ops[Idx]); ++Idx) {
    // Scan all of the other operands to this add and add them to the vector if
    // they are loop invariant w.r.t. the recurrence.
    SmallVector<const SCEV *, 8> LIOps;
    const SCEVAddRecExpr *AddRec = cast<SCEVAddRecExpr>(Ops[Idx]);
    const Loop *AddRecLoop = AddRec->getLoop();
    for (unsigned i = 0, e = Ops.size(); i != e; ++i)
      if (isLoopInvariant(Ops[i], AddRecLoop)) {
        LIOps.push_back(Ops[i]);
        Ops.erase(Ops.begin()+i);
        --i; --e;
      }

    // If we found some loop invariants, fold them into the recurrence.
    if (!LIOps.empty()) {
      //  NLI + LI + {Start,+,Step}  -->  NLI + {LI+Start,+,Step}
      LIOps.push_back(AddRec->getStart());

      SmallVector<const SCEV *, 4> AddRecOps(AddRec->op_begin(),
                                             AddRec->op_end());
      AddRecOps[0] = getAddExpr(LIOps);

      // Build the new addrec. Propagate the NUW and NSW flags if both the
      // outer add and the inner addrec are guaranteed to have no overflow.
      // Always propagate NW.
      Flags = AddRec->getNoWrapFlags(setFlags(Flags, SCEV::FlagNW));
      const SCEV *NewRec = getAddRecExpr(AddRecOps, AddRecLoop, Flags);

      // If all of the other operands were loop invariant, we are done.
      if (Ops.size() == 1) return NewRec;

      // Otherwise, add the folded AddRec by the non-invariant parts.
      for (unsigned i = 0;; ++i)
        if (Ops[i] == AddRec) {
          Ops[i] = NewRec;
          break;
        }
      return getAddExpr(Ops);
    }

    // Okay, if there weren't any loop invariants to be folded, check to see if
    // there are multiple AddRec's with the same loop induction variable being
    // added together.  If so, we can fold them.
    for (unsigned OtherIdx = Idx+1;
         OtherIdx < Ops.size() && isa<SCEVAddRecExpr>(Ops[OtherIdx]);
         ++OtherIdx)
      if (AddRecLoop == cast<SCEVAddRecExpr>(Ops[OtherIdx])->getLoop()) {
        // Other + {A,+,B}<L> + {C,+,D}<L>  -->  Other + {A+C,+,B+D}<L>
        SmallVector<const SCEV *, 4> AddRecOps(AddRec->op_begin(),
                                               AddRec->op_end());
        for (; OtherIdx != Ops.size() && isa<SCEVAddRecExpr>(Ops[OtherIdx]);
             ++OtherIdx)
          if (const SCEVAddRecExpr *OtherAddRec =
                dyn_cast<SCEVAddRecExpr>(Ops[OtherIdx]))
            if (OtherAddRec->getLoop() == AddRecLoop) {
              for (unsigned i = 0, e = OtherAddRec->getNumOperands();
                   i != e; ++i) {
                if (i >= AddRecOps.size()) {
                  AddRecOps.append(OtherAddRec->op_begin()+i,
                                   OtherAddRec->op_end());
                  break;
                }
                AddRecOps[i] = getAddExpr(AddRecOps[i],
                                          OtherAddRec->getOperand(i));
              }
              Ops.erase(Ops.begin() + OtherIdx); --OtherIdx;
            }
        // Step size has changed, so we cannot guarantee no self-wraparound.
        Ops[Idx] = getAddRecExpr(AddRecOps, AddRecLoop, SCEV::FlagAnyWrap);
        return getAddExpr(Ops);
      }

    // Otherwise couldn't fold anything into this recurrence.  Move onto the
    // next one.
  }

  // Okay, it looks like we really DO need an add expr.  Check to see if we
  // already have one, otherwise create a new one.
  FoldingSetNodeID ID;
  ID.AddInteger(scAddExpr);
  for (unsigned i = 0, e = Ops.size(); i != e; ++i)
    ID.AddPointer(Ops[i]);
  void *IP = nullptr;
  SCEVAddExpr *S =
    static_cast<SCEVAddExpr *>(UniqueSCEVs.FindNodeOrInsertPos(ID, IP));
  if (!S) {
    const SCEV **O = SCEVAllocator.Allocate<const SCEV *>(Ops.size());
    std::uninitialized_copy(Ops.begin(), Ops.end(), O);
    S = new (SCEVAllocator) SCEVAddExpr(ID.Intern(SCEVAllocator),
                                        O, Ops.size());
    UniqueSCEVs.InsertNode(S, IP);
  }
  S->setNoWrapFlags(Flags);
  return S;
}

static uint64_t umul_ov(uint64_t i, uint64_t j, bool &Overflow) {
  uint64_t k = i*j;
  if (j > 1 && k / j != i) Overflow = true;
  return k;
}

/// Compute the result of "n choose k", the binomial coefficient.  If an
/// intermediate computation overflows, Overflow will be set and the return will
/// be garbage. Overflow is not cleared on absence of overflow.
static uint64_t Choose(uint64_t n, uint64_t k, bool &Overflow) {
  // We use the multiplicative formula:
  //     n(n-1)(n-2)...(n-(k-1)) / k(k-1)(k-2)...1 .
  // At each iteration, we take the n-th term of the numeral and divide by the
  // (k-n)th term of the denominator.  This division will always produce an
  // integral result, and helps reduce the chance of overflow in the
  // intermediate computations. However, we can still overflow even when the
  // final result would fit.

  if (n == 0 || n == k) return 1;
  if (k > n) return 0;

  if (k > n/2)
    k = n-k;

  uint64_t r = 1;
  for (uint64_t i = 1; i <= k; ++i) {
    r = umul_ov(r, n-(i-1), Overflow);
    r /= i;
  }
  return r;
}

/// Determine if any of the operands in this SCEV are a constant or if
/// any of the add or multiply expressions in this SCEV contain a constant.
static bool containsConstantSomewhere(const SCEV *StartExpr) {
  SmallVector<const SCEV *, 4> Ops;
  Ops.push_back(StartExpr);
  while (!Ops.empty()) {
    const SCEV *CurrentExpr = Ops.pop_back_val();
    if (isa<SCEVConstant>(*CurrentExpr))
      return true;

    if (isa<SCEVAddExpr>(*CurrentExpr) || isa<SCEVMulExpr>(*CurrentExpr)) {
      const auto *CurrentNAry = cast<SCEVNAryExpr>(CurrentExpr);
      Ops.append(CurrentNAry->op_begin(), CurrentNAry->op_end());
    }
  }
  return false;
}

/// getMulExpr - Get a canonical multiply expression, or something simpler if
/// possible.
const SCEV *ScalarEvolution::getMulExpr(SmallVectorImpl<const SCEV *> &Ops,
                                        SCEV::NoWrapFlags Flags) {
  assert(Flags == maskFlags(Flags, SCEV::FlagNUW | SCEV::FlagNSW) &&
         "only nuw or nsw allowed");
  assert(!Ops.empty() && "Cannot get empty mul!");
  if (Ops.size() == 1) return Ops[0];
#ifndef NDEBUG
  Type *ETy = getEffectiveSCEVType(Ops[0]->getType());
  for (unsigned i = 1, e = Ops.size(); i != e; ++i)
    assert(getEffectiveSCEVType(Ops[i]->getType()) == ETy &&
           "SCEVMulExpr operand types don't match!");
#endif

  Flags = StrengthenNoWrapFlags(this, scMulExpr, Ops, Flags);

  // Sort by complexity, this groups all similar expression types together.
  GroupByComplexity(Ops, LI);

  // If there are any constants, fold them together.
  unsigned Idx = 0;
  if (const SCEVConstant *LHSC = dyn_cast<SCEVConstant>(Ops[0])) {

    // C1*(C2+V) -> C1*C2 + C1*V
    if (Ops.size() == 2)
        if (const SCEVAddExpr *Add = dyn_cast<SCEVAddExpr>(Ops[1]))
          // If any of Add's ops are Adds or Muls with a constant,
          // apply this transformation as well.
          if (Add->getNumOperands() == 2)
            if (containsConstantSomewhere(Add))
              return getAddExpr(getMulExpr(LHSC, Add->getOperand(0)),
                                getMulExpr(LHSC, Add->getOperand(1)));

    ++Idx;
    while (const SCEVConstant *RHSC = dyn_cast<SCEVConstant>(Ops[Idx])) {
      // We found two constants, fold them together!
      ConstantInt *Fold = ConstantInt::get(getContext(),
                                           LHSC->getValue()->getValue() *
                                           RHSC->getValue()->getValue());
      Ops[0] = getConstant(Fold);
      Ops.erase(Ops.begin()+1);  // Erase the folded element
      if (Ops.size() == 1) return Ops[0];
      LHSC = cast<SCEVConstant>(Ops[0]);
    }

    // If we are left with a constant one being multiplied, strip it off.
    if (cast<SCEVConstant>(Ops[0])->getValue()->equalsInt(1)) {
      Ops.erase(Ops.begin());
      --Idx;
    } else if (cast<SCEVConstant>(Ops[0])->getValue()->isZero()) {
      // If we have a multiply of zero, it will always be zero.
      return Ops[0];
    } else if (Ops[0]->isAllOnesValue()) {
      // If we have a mul by -1 of an add, try distributing the -1 among the
      // add operands.
      if (Ops.size() == 2) {
        if (const SCEVAddExpr *Add = dyn_cast<SCEVAddExpr>(Ops[1])) {
          SmallVector<const SCEV *, 4> NewOps;
          bool AnyFolded = false;
          for (SCEVAddRecExpr::op_iterator I = Add->op_begin(),
                 E = Add->op_end(); I != E; ++I) {
            const SCEV *Mul = getMulExpr(Ops[0], *I);
            if (!isa<SCEVMulExpr>(Mul)) AnyFolded = true;
            NewOps.push_back(Mul);
          }
          if (AnyFolded)
            return getAddExpr(NewOps);
        }
        else if (const SCEVAddRecExpr *
                 AddRec = dyn_cast<SCEVAddRecExpr>(Ops[1])) {
          // Negation preserves a recurrence's no self-wrap property.
          SmallVector<const SCEV *, 4> Operands;
          for (SCEVAddRecExpr::op_iterator I = AddRec->op_begin(),
                 E = AddRec->op_end(); I != E; ++I) {
            Operands.push_back(getMulExpr(Ops[0], *I));
          }
          return getAddRecExpr(Operands, AddRec->getLoop(),
                               AddRec->getNoWrapFlags(SCEV::FlagNW));
        }
      }
    }

    if (Ops.size() == 1)
      return Ops[0];
  }

  // Skip over the add expression until we get to a multiply.
  while (Idx < Ops.size() && Ops[Idx]->getSCEVType() < scMulExpr)
    ++Idx;

  // If there are mul operands inline them all into this expression.
  if (Idx < Ops.size()) {
    bool DeletedMul = false;
    while (const SCEVMulExpr *Mul = dyn_cast<SCEVMulExpr>(Ops[Idx])) {
      // If we have an mul, expand the mul operands onto the end of the operands
      // list.
      Ops.erase(Ops.begin()+Idx);
      Ops.append(Mul->op_begin(), Mul->op_end());
      DeletedMul = true;
    }

    // If we deleted at least one mul, we added operands to the end of the list,
    // and they are not necessarily sorted.  Recurse to resort and resimplify
    // any operands we just acquired.
    if (DeletedMul)
      return getMulExpr(Ops);
  }

  // If there are any add recurrences in the operands list, see if any other
  // added values are loop invariant.  If so, we can fold them into the
  // recurrence.
  while (Idx < Ops.size() && Ops[Idx]->getSCEVType() < scAddRecExpr)
    ++Idx;

  // Scan over all recurrences, trying to fold loop invariants into them.
  for (; Idx < Ops.size() && isa<SCEVAddRecExpr>(Ops[Idx]); ++Idx) {
    // Scan all of the other operands to this mul and add them to the vector if
    // they are loop invariant w.r.t. the recurrence.
    SmallVector<const SCEV *, 8> LIOps;
    const SCEVAddRecExpr *AddRec = cast<SCEVAddRecExpr>(Ops[Idx]);
    const Loop *AddRecLoop = AddRec->getLoop();
    for (unsigned i = 0, e = Ops.size(); i != e; ++i)
      if (isLoopInvariant(Ops[i], AddRecLoop)) {
        LIOps.push_back(Ops[i]);
        Ops.erase(Ops.begin()+i);
        --i; --e;
      }

    // If we found some loop invariants, fold them into the recurrence.
    if (!LIOps.empty()) {
      //  NLI * LI * {Start,+,Step}  -->  NLI * {LI*Start,+,LI*Step}
      SmallVector<const SCEV *, 4> NewOps;
      NewOps.reserve(AddRec->getNumOperands());
      const SCEV *Scale = getMulExpr(LIOps);
      for (unsigned i = 0, e = AddRec->getNumOperands(); i != e; ++i)
        NewOps.push_back(getMulExpr(Scale, AddRec->getOperand(i)));

      // Build the new addrec. Propagate the NUW and NSW flags if both the
      // outer mul and the inner addrec are guaranteed to have no overflow.
      //
      // No self-wrap cannot be guaranteed after changing the step size, but
      // will be inferred if either NUW or NSW is true.
      Flags = AddRec->getNoWrapFlags(clearFlags(Flags, SCEV::FlagNW));
      const SCEV *NewRec = getAddRecExpr(NewOps, AddRecLoop, Flags);

      // If all of the other operands were loop invariant, we are done.
      if (Ops.size() == 1) return NewRec;

      // Otherwise, multiply the folded AddRec by the non-invariant parts.
      for (unsigned i = 0;; ++i)
        if (Ops[i] == AddRec) {
          Ops[i] = NewRec;
          break;
        }
      return getMulExpr(Ops);
    }

    // Okay, if there weren't any loop invariants to be folded, check to see if
    // there are multiple AddRec's with the same loop induction variable being
    // multiplied together.  If so, we can fold them.

    // {A1,+,A2,+,...,+,An}<L> * {B1,+,B2,+,...,+,Bn}<L>
    // = {x=1 in [ sum y=x..2x [ sum z=max(y-x, y-n)..min(x,n) [
    //       choose(x, 2x)*choose(2x-y, x-z)*A_{y-z}*B_z
    //   ]]],+,...up to x=2n}.
    // Note that the arguments to choose() are always integers with values
    // known at compile time, never SCEV objects.
    //
    // The implementation avoids pointless extra computations when the two
    // addrec's are of different length (mathematically, it's equivalent to
    // an infinite stream of zeros on the right).
    bool OpsModified = false;
    for (unsigned OtherIdx = Idx+1;
         OtherIdx != Ops.size() && isa<SCEVAddRecExpr>(Ops[OtherIdx]);
         ++OtherIdx) {
      const SCEVAddRecExpr *OtherAddRec =
        dyn_cast<SCEVAddRecExpr>(Ops[OtherIdx]);
      if (!OtherAddRec || OtherAddRec->getLoop() != AddRecLoop)
        continue;

      bool Overflow = false;
      Type *Ty = AddRec->getType();
      bool LargerThan64Bits = getTypeSizeInBits(Ty) > 64;
      SmallVector<const SCEV*, 7> AddRecOps;
      for (int x = 0, xe = AddRec->getNumOperands() +
             OtherAddRec->getNumOperands() - 1; x != xe && !Overflow; ++x) {
        const SCEV *Term = getConstant(Ty, 0);
        for (int y = x, ye = 2*x+1; y != ye && !Overflow; ++y) {
          uint64_t Coeff1 = Choose(x, 2*x - y, Overflow);
          for (int z = std::max(y-x, y-(int)AddRec->getNumOperands()+1),
                 ze = std::min(x+1, (int)OtherAddRec->getNumOperands());
               z < ze && !Overflow; ++z) {
            uint64_t Coeff2 = Choose(2*x - y, x-z, Overflow);
            uint64_t Coeff;
            if (LargerThan64Bits)
              Coeff = umul_ov(Coeff1, Coeff2, Overflow);
            else
              Coeff = Coeff1*Coeff2;
            const SCEV *CoeffTerm = getConstant(Ty, Coeff);
            const SCEV *Term1 = AddRec->getOperand(y-z);
            const SCEV *Term2 = OtherAddRec->getOperand(z);
            Term = getAddExpr(Term, getMulExpr(CoeffTerm, Term1,Term2));
          }
        }
        AddRecOps.push_back(Term);
      }
      if (!Overflow) {
        const SCEV *NewAddRec = getAddRecExpr(AddRecOps, AddRec->getLoop(),
                                              SCEV::FlagAnyWrap);
        if (Ops.size() == 2) return NewAddRec;
        Ops[Idx] = NewAddRec;
        Ops.erase(Ops.begin() + OtherIdx); --OtherIdx;
        OpsModified = true;
        AddRec = dyn_cast<SCEVAddRecExpr>(NewAddRec);
        if (!AddRec)
          break;
      }
    }
    if (OpsModified)
      return getMulExpr(Ops);

    // Otherwise couldn't fold anything into this recurrence.  Move onto the
    // next one.
  }

  // Okay, it looks like we really DO need an mul expr.  Check to see if we
  // already have one, otherwise create a new one.
  FoldingSetNodeID ID;
  ID.AddInteger(scMulExpr);
  for (unsigned i = 0, e = Ops.size(); i != e; ++i)
    ID.AddPointer(Ops[i]);
  void *IP = nullptr;
  SCEVMulExpr *S =
    static_cast<SCEVMulExpr *>(UniqueSCEVs.FindNodeOrInsertPos(ID, IP));
  if (!S) {
    const SCEV **O = SCEVAllocator.Allocate<const SCEV *>(Ops.size());
    std::uninitialized_copy(Ops.begin(), Ops.end(), O);
    S = new (SCEVAllocator) SCEVMulExpr(ID.Intern(SCEVAllocator),
                                        O, Ops.size());
    UniqueSCEVs.InsertNode(S, IP);
  }
  S->setNoWrapFlags(Flags);
  return S;
}

/// getUDivExpr - Get a canonical unsigned division expression, or something
/// simpler if possible.
const SCEV *ScalarEvolution::getUDivExpr(const SCEV *LHS,
                                         const SCEV *RHS) {
  assert(getEffectiveSCEVType(LHS->getType()) ==
         getEffectiveSCEVType(RHS->getType()) &&
         "SCEVUDivExpr operand types don't match!");

  if (const SCEVConstant *RHSC = dyn_cast<SCEVConstant>(RHS)) {
    if (RHSC->getValue()->equalsInt(1))
      return LHS;                               // X udiv 1 --> x
    // If the denominator is zero, the result of the udiv is undefined. Don't
    // try to analyze it, because the resolution chosen here may differ from
    // the resolution chosen in other parts of the compiler.
    if (!RHSC->getValue()->isZero()) {
      // Determine if the division can be folded into the operands of
      // its operands.
      // TODO: Generalize this to non-constants by using known-bits information.
      Type *Ty = LHS->getType();
      unsigned LZ = RHSC->getValue()->getValue().countLeadingZeros();
      unsigned MaxShiftAmt = getTypeSizeInBits(Ty) - LZ - 1;
      // For non-power-of-two values, effectively round the value up to the
      // nearest power of two.
      if (!RHSC->getValue()->getValue().isPowerOf2())
        ++MaxShiftAmt;
      IntegerType *ExtTy =
        IntegerType::get(getContext(), getTypeSizeInBits(Ty) + MaxShiftAmt);
      if (const SCEVAddRecExpr *AR = dyn_cast<SCEVAddRecExpr>(LHS))
        if (const SCEVConstant *Step =
            dyn_cast<SCEVConstant>(AR->getStepRecurrence(*this))) {
          // {X,+,N}/C --> {X/C,+,N/C} if safe and N/C can be folded.
          const APInt &StepInt = Step->getValue()->getValue();
          const APInt &DivInt = RHSC->getValue()->getValue();
          if (!StepInt.urem(DivInt) &&
              getZeroExtendExpr(AR, ExtTy) ==
              getAddRecExpr(getZeroExtendExpr(AR->getStart(), ExtTy),
                            getZeroExtendExpr(Step, ExtTy),
                            AR->getLoop(), SCEV::FlagAnyWrap)) {
            SmallVector<const SCEV *, 4> Operands;
            for (unsigned i = 0, e = AR->getNumOperands(); i != e; ++i)
              Operands.push_back(getUDivExpr(AR->getOperand(i), RHS));
            return getAddRecExpr(Operands, AR->getLoop(),
                                 SCEV::FlagNW);
          }
          /// Get a canonical UDivExpr for a recurrence.
          /// {X,+,N}/C => {Y,+,N}/C where Y=X-(X%N). Safe when C%N=0.
          // We can currently only fold X%N if X is constant.
          const SCEVConstant *StartC = dyn_cast<SCEVConstant>(AR->getStart());
          if (StartC && !DivInt.urem(StepInt) &&
              getZeroExtendExpr(AR, ExtTy) ==
              getAddRecExpr(getZeroExtendExpr(AR->getStart(), ExtTy),
                            getZeroExtendExpr(Step, ExtTy),
                            AR->getLoop(), SCEV::FlagAnyWrap)) {
            const APInt &StartInt = StartC->getValue()->getValue();
            const APInt &StartRem = StartInt.urem(StepInt);
            if (StartRem != 0)
              LHS = getAddRecExpr(getConstant(StartInt - StartRem), Step,
                                  AR->getLoop(), SCEV::FlagNW);
          }
        }
      // (A*B)/C --> A*(B/C) if safe and B/C can be folded.
      if (const SCEVMulExpr *M = dyn_cast<SCEVMulExpr>(LHS)) {
        SmallVector<const SCEV *, 4> Operands;
        for (unsigned i = 0, e = M->getNumOperands(); i != e; ++i)
          Operands.push_back(getZeroExtendExpr(M->getOperand(i), ExtTy));
        if (getZeroExtendExpr(M, ExtTy) == getMulExpr(Operands))
          // Find an operand that's safely divisible.
          for (unsigned i = 0, e = M->getNumOperands(); i != e; ++i) {
            const SCEV *Op = M->getOperand(i);
            const SCEV *Div = getUDivExpr(Op, RHSC);
            if (!isa<SCEVUDivExpr>(Div) && getMulExpr(Div, RHSC) == Op) {
              Operands = SmallVector<const SCEV *, 4>(M->op_begin(),
                                                      M->op_end());
              Operands[i] = Div;
              return getMulExpr(Operands);
            }
          }
      }
      // (A+B)/C --> (A/C + B/C) if safe and A/C and B/C can be folded.
      if (const SCEVAddExpr *A = dyn_cast<SCEVAddExpr>(LHS)) {
        SmallVector<const SCEV *, 4> Operands;
        for (unsigned i = 0, e = A->getNumOperands(); i != e; ++i)
          Operands.push_back(getZeroExtendExpr(A->getOperand(i), ExtTy));
        if (getZeroExtendExpr(A, ExtTy) == getAddExpr(Operands)) {
          Operands.clear();
          for (unsigned i = 0, e = A->getNumOperands(); i != e; ++i) {
            const SCEV *Op = getUDivExpr(A->getOperand(i), RHS);
            if (isa<SCEVUDivExpr>(Op) ||
                getMulExpr(Op, RHS) != A->getOperand(i))
              break;
            Operands.push_back(Op);
          }
          if (Operands.size() == A->getNumOperands())
            return getAddExpr(Operands);
        }
      }

      // Fold if both operands are constant.
      if (const SCEVConstant *LHSC = dyn_cast<SCEVConstant>(LHS)) {
        Constant *LHSCV = LHSC->getValue();
        Constant *RHSCV = RHSC->getValue();
        return getConstant(cast<ConstantInt>(ConstantExpr::getUDiv(LHSCV,
                                                                   RHSCV)));
      }
    }
  }

  FoldingSetNodeID ID;
  ID.AddInteger(scUDivExpr);
  ID.AddPointer(LHS);
  ID.AddPointer(RHS);
  void *IP = nullptr;
  if (const SCEV *S = UniqueSCEVs.FindNodeOrInsertPos(ID, IP)) return S;
  SCEV *S = new (SCEVAllocator) SCEVUDivExpr(ID.Intern(SCEVAllocator),
                                             LHS, RHS);
  UniqueSCEVs.InsertNode(S, IP);
  return S;
}

static const APInt gcd(const SCEVConstant *C1, const SCEVConstant *C2) {
  APInt A = C1->getValue()->getValue().abs();
  APInt B = C2->getValue()->getValue().abs();
  uint32_t ABW = A.getBitWidth();
  uint32_t BBW = B.getBitWidth();

  if (ABW > BBW)
    B = B.zext(ABW);
  else if (ABW < BBW)
    A = A.zext(BBW);

  return APIntOps::GreatestCommonDivisor(A, B);
}

/// getUDivExactExpr - Get a canonical unsigned division expression, or
/// something simpler if possible. There is no representation for an exact udiv
/// in SCEV IR, but we can attempt to remove factors from the LHS and RHS.
/// We can't do this when it's not exact because the udiv may be clearing bits.
const SCEV *ScalarEvolution::getUDivExactExpr(const SCEV *LHS,
                                              const SCEV *RHS) {
  // TODO: we could try to find factors in all sorts of things, but for now we
  // just deal with u/exact (multiply, constant). See SCEVDivision towards the
  // end of this file for inspiration.

  const SCEVMulExpr *Mul = dyn_cast<SCEVMulExpr>(LHS);
  if (!Mul)
    return getUDivExpr(LHS, RHS);

  if (const SCEVConstant *RHSCst = dyn_cast<SCEVConstant>(RHS)) {
    // If the mulexpr multiplies by a constant, then that constant must be the
    // first element of the mulexpr.
    if (const SCEVConstant *LHSCst =
            dyn_cast<SCEVConstant>(Mul->getOperand(0))) {
      if (LHSCst == RHSCst) {
        SmallVector<const SCEV *, 2> Operands;
        Operands.append(Mul->op_begin() + 1, Mul->op_end());
        return getMulExpr(Operands);
      }

      // We can't just assume that LHSCst divides RHSCst cleanly, it could be
      // that there's a factor provided by one of the other terms. We need to
      // check.
      APInt Factor = gcd(LHSCst, RHSCst);
      if (!Factor.isIntN(1)) {
        LHSCst = cast<SCEVConstant>(
            getConstant(LHSCst->getValue()->getValue().udiv(Factor)));
        RHSCst = cast<SCEVConstant>(
            getConstant(RHSCst->getValue()->getValue().udiv(Factor)));
        SmallVector<const SCEV *, 2> Operands;
        Operands.push_back(LHSCst);
        Operands.append(Mul->op_begin() + 1, Mul->op_end());
        LHS = getMulExpr(Operands);
        RHS = RHSCst;
        Mul = dyn_cast<SCEVMulExpr>(LHS);
        if (!Mul)
          return getUDivExactExpr(LHS, RHS);
      }
    }
  }

  for (int i = 0, e = Mul->getNumOperands(); i != e; ++i) {
    if (Mul->getOperand(i) == RHS) {
      SmallVector<const SCEV *, 2> Operands;
      Operands.append(Mul->op_begin(), Mul->op_begin() + i);
      Operands.append(Mul->op_begin() + i + 1, Mul->op_end());
      return getMulExpr(Operands);
    }
  }

  return getUDivExpr(LHS, RHS);
}

/// getAddRecExpr - Get an add recurrence expression for the specified loop.
/// Simplify the expression as much as possible.
const SCEV *ScalarEvolution::getAddRecExpr(const SCEV *Start, const SCEV *Step,
                                           const Loop *L,
                                           SCEV::NoWrapFlags Flags) {
  SmallVector<const SCEV *, 4> Operands;
  Operands.push_back(Start);
  if (const SCEVAddRecExpr *StepChrec = dyn_cast<SCEVAddRecExpr>(Step))
    if (StepChrec->getLoop() == L) {
      Operands.append(StepChrec->op_begin(), StepChrec->op_end());
      return getAddRecExpr(Operands, L, maskFlags(Flags, SCEV::FlagNW));
    }

  Operands.push_back(Step);
  return getAddRecExpr(Operands, L, Flags);
}

/// getAddRecExpr - Get an add recurrence expression for the specified loop.
/// Simplify the expression as much as possible.
const SCEV *
ScalarEvolution::getAddRecExpr(SmallVectorImpl<const SCEV *> &Operands,
                               const Loop *L, SCEV::NoWrapFlags Flags) {
  if (Operands.size() == 1) return Operands[0];
#ifndef NDEBUG
  Type *ETy = getEffectiveSCEVType(Operands[0]->getType());
  for (unsigned i = 1, e = Operands.size(); i != e; ++i)
    assert(getEffectiveSCEVType(Operands[i]->getType()) == ETy &&
           "SCEVAddRecExpr operand types don't match!");
  for (unsigned i = 0, e = Operands.size(); i != e; ++i)
    assert(isLoopInvariant(Operands[i], L) &&
           "SCEVAddRecExpr operand is not loop-invariant!");
#endif

  if (Operands.back()->isZero()) {
    Operands.pop_back();
    return getAddRecExpr(Operands, L, SCEV::FlagAnyWrap); // {X,+,0}  -->  X
  }

  // It's tempting to want to call getMaxBackedgeTakenCount count here and
  // use that information to infer NUW and NSW flags. However, computing a
  // BE count requires calling getAddRecExpr, so we may not yet have a
  // meaningful BE count at this point (and if we don't, we'd be stuck
  // with a SCEVCouldNotCompute as the cached BE count).

  Flags = StrengthenNoWrapFlags(this, scAddRecExpr, Operands, Flags);

  // Canonicalize nested AddRecs in by nesting them in order of loop depth.
  if (const SCEVAddRecExpr *NestedAR = dyn_cast<SCEVAddRecExpr>(Operands[0])) {
    const Loop *NestedLoop = NestedAR->getLoop();
    if (L->contains(NestedLoop) ?
        (L->getLoopDepth() < NestedLoop->getLoopDepth()) :
        (!NestedLoop->contains(L) &&
         DT->dominates(L->getHeader(), NestedLoop->getHeader()))) {
      SmallVector<const SCEV *, 4> NestedOperands(NestedAR->op_begin(),
                                                  NestedAR->op_end());
      Operands[0] = NestedAR->getStart();
      // AddRecs require their operands be loop-invariant with respect to their
      // loops. Don't perform this transformation if it would break this
      // requirement.
      bool AllInvariant = true;
      for (unsigned i = 0, e = Operands.size(); i != e; ++i)
        if (!isLoopInvariant(Operands[i], L)) {
          AllInvariant = false;
          break;
        }
      if (AllInvariant) {
        // Create a recurrence for the outer loop with the same step size.
        //
        // The outer recurrence keeps its NW flag but only keeps NUW/NSW if the
        // inner recurrence has the same property.
        SCEV::NoWrapFlags OuterFlags =
          maskFlags(Flags, SCEV::FlagNW | NestedAR->getNoWrapFlags());

        NestedOperands[0] = getAddRecExpr(Operands, L, OuterFlags);
        AllInvariant = true;
        for (unsigned i = 0, e = NestedOperands.size(); i != e; ++i)
          if (!isLoopInvariant(NestedOperands[i], NestedLoop)) {
            AllInvariant = false;
            break;
          }
        if (AllInvariant) {
          // Ok, both add recurrences are valid after the transformation.
          //
          // The inner recurrence keeps its NW flag but only keeps NUW/NSW if
          // the outer recurrence has the same property.
          SCEV::NoWrapFlags InnerFlags =
            maskFlags(NestedAR->getNoWrapFlags(), SCEV::FlagNW | Flags);
          return getAddRecExpr(NestedOperands, NestedLoop, InnerFlags);
        }
      }
      // Reset Operands to its original state.
      Operands[0] = NestedAR;
    }
  }

  // Okay, it looks like we really DO need an addrec expr.  Check to see if we
  // already have one, otherwise create a new one.
  FoldingSetNodeID ID;
  ID.AddInteger(scAddRecExpr);
  for (unsigned i = 0, e = Operands.size(); i != e; ++i)
    ID.AddPointer(Operands[i]);
  ID.AddPointer(L);
  void *IP = nullptr;
  SCEVAddRecExpr *S =
    static_cast<SCEVAddRecExpr *>(UniqueSCEVs.FindNodeOrInsertPos(ID, IP));
  if (!S) {
    const SCEV **O = SCEVAllocator.Allocate<const SCEV *>(Operands.size());
    std::uninitialized_copy(Operands.begin(), Operands.end(), O);
    S = new (SCEVAllocator) SCEVAddRecExpr(ID.Intern(SCEVAllocator),
                                           O, Operands.size(), L);
    UniqueSCEVs.InsertNode(S, IP);
  }
  S->setNoWrapFlags(Flags);
  return S;
}

const SCEV *
ScalarEvolution::getGEPExpr(Type *PointeeType, const SCEV *BaseExpr,
                            const SmallVectorImpl<const SCEV *> &IndexExprs,
                            bool InBounds) {
  // getSCEV(Base)->getType() has the same address space as Base->getType()
  // because SCEV::getType() preserves the address space.
  Type *IntPtrTy = getEffectiveSCEVType(BaseExpr->getType());
  // FIXME(PR23527): Don't blindly transfer the inbounds flag from the GEP
  // instruction to its SCEV, because the Instruction may be guarded by control
  // flow and the no-overflow bits may not be valid for the expression in any
  // context. This can be fixed similarly to how these flags are handled for
  // adds.
  SCEV::NoWrapFlags Wrap = InBounds ? SCEV::FlagNSW : SCEV::FlagAnyWrap;

  const SCEV *TotalOffset = getConstant(IntPtrTy, 0);
  // The address space is unimportant. The first thing we do on CurTy is getting
  // its element type.
  Type *CurTy = PointerType::getUnqual(PointeeType);
  for (const SCEV *IndexExpr : IndexExprs) {
    // Compute the (potentially symbolic) offset in bytes for this index.
    if (StructType *STy = dyn_cast<StructType>(CurTy)) {
      // For a struct, add the member offset.
      ConstantInt *Index = cast<SCEVConstant>(IndexExpr)->getValue();
      unsigned FieldNo = Index->getZExtValue();
      const SCEV *FieldOffset = getOffsetOfExpr(IntPtrTy, STy, FieldNo);

      // Add the field offset to the running total offset.
      TotalOffset = getAddExpr(TotalOffset, FieldOffset);

      // Update CurTy to the type of the field at Index.
      CurTy = STy->getTypeAtIndex(Index);
    } else {
      // Update CurTy to its element type.
      CurTy = cast<SequentialType>(CurTy)->getElementType();
      // For an array, add the element offset, explicitly scaled.
      const SCEV *ElementSize = getSizeOfExpr(IntPtrTy, CurTy);
      // Getelementptr indices are signed.
      IndexExpr = getTruncateOrSignExtend(IndexExpr, IntPtrTy);

      // Multiply the index by the element size to compute the element offset.
      const SCEV *LocalOffset = getMulExpr(IndexExpr, ElementSize, Wrap);

      // Add the element offset to the running total offset.
      TotalOffset = getAddExpr(TotalOffset, LocalOffset);
    }
  }

  // Add the total offset from all the GEP indices to the base.
  return getAddExpr(BaseExpr, TotalOffset, Wrap);
}

const SCEV *ScalarEvolution::getSMaxExpr(const SCEV *LHS,
                                         const SCEV *RHS) {
  SmallVector<const SCEV *, 2> Ops;
  Ops.push_back(LHS);
  Ops.push_back(RHS);
  return getSMaxExpr(Ops);
}

const SCEV *
ScalarEvolution::getSMaxExpr(SmallVectorImpl<const SCEV *> &Ops) {
  assert(!Ops.empty() && "Cannot get empty smax!");
  if (Ops.size() == 1) return Ops[0];
#ifndef NDEBUG
  Type *ETy = getEffectiveSCEVType(Ops[0]->getType());
  for (unsigned i = 1, e = Ops.size(); i != e; ++i)
    assert(getEffectiveSCEVType(Ops[i]->getType()) == ETy &&
           "SCEVSMaxExpr operand types don't match!");
#endif

  // Sort by complexity, this groups all similar expression types together.
  GroupByComplexity(Ops, LI);

  // If there are any constants, fold them together.
  unsigned Idx = 0;
  if (const SCEVConstant *LHSC = dyn_cast<SCEVConstant>(Ops[0])) {
    ++Idx;
    assert(Idx < Ops.size());
    while (const SCEVConstant *RHSC = dyn_cast<SCEVConstant>(Ops[Idx])) {
      // We found two constants, fold them together!
      ConstantInt *Fold = ConstantInt::get(getContext(),
                              APIntOps::smax(LHSC->getValue()->getValue(),
                                             RHSC->getValue()->getValue()));
      Ops[0] = getConstant(Fold);
      Ops.erase(Ops.begin()+1);  // Erase the folded element
      if (Ops.size() == 1) return Ops[0];
      LHSC = cast<SCEVConstant>(Ops[0]);
    }

    // If we are left with a constant minimum-int, strip it off.
    if (cast<SCEVConstant>(Ops[0])->getValue()->isMinValue(true)) {
      Ops.erase(Ops.begin());
      --Idx;
    } else if (cast<SCEVConstant>(Ops[0])->getValue()->isMaxValue(true)) {
      // If we have an smax with a constant maximum-int, it will always be
      // maximum-int.
      return Ops[0];
    }

    if (Ops.size() == 1) return Ops[0];
  }

  // Find the first SMax
  while (Idx < Ops.size() && Ops[Idx]->getSCEVType() < scSMaxExpr)
    ++Idx;

  // Check to see if one of the operands is an SMax. If so, expand its operands
  // onto our operand list, and recurse to simplify.
  if (Idx < Ops.size()) {
    bool DeletedSMax = false;
    while (const SCEVSMaxExpr *SMax = dyn_cast<SCEVSMaxExpr>(Ops[Idx])) {
      Ops.erase(Ops.begin()+Idx);
      Ops.append(SMax->op_begin(), SMax->op_end());
      DeletedSMax = true;
    }

    if (DeletedSMax)
      return getSMaxExpr(Ops);
  }

  // Okay, check to see if the same value occurs in the operand list twice.  If
  // so, delete one.  Since we sorted the list, these values are required to
  // be adjacent.
  for (unsigned i = 0, e = Ops.size()-1; i != e; ++i)
    //  X smax Y smax Y  -->  X smax Y
    //  X smax Y         -->  X, if X is always greater than Y
    if (Ops[i] == Ops[i+1] ||
        isKnownPredicate(ICmpInst::ICMP_SGE, Ops[i], Ops[i+1])) {
      Ops.erase(Ops.begin()+i+1, Ops.begin()+i+2);
      --i; --e;
    } else if (isKnownPredicate(ICmpInst::ICMP_SLE, Ops[i], Ops[i+1])) {
      Ops.erase(Ops.begin()+i, Ops.begin()+i+1);
      --i; --e;
    }

  if (Ops.size() == 1) return Ops[0];

  assert(!Ops.empty() && "Reduced smax down to nothing!");

  // Okay, it looks like we really DO need an smax expr.  Check to see if we
  // already have one, otherwise create a new one.
  FoldingSetNodeID ID;
  ID.AddInteger(scSMaxExpr);
  for (unsigned i = 0, e = Ops.size(); i != e; ++i)
    ID.AddPointer(Ops[i]);
  void *IP = nullptr;
  if (const SCEV *S = UniqueSCEVs.FindNodeOrInsertPos(ID, IP)) return S;
  const SCEV **O = SCEVAllocator.Allocate<const SCEV *>(Ops.size());
  std::uninitialized_copy(Ops.begin(), Ops.end(), O);
  SCEV *S = new (SCEVAllocator) SCEVSMaxExpr(ID.Intern(SCEVAllocator),
                                             O, Ops.size());
  UniqueSCEVs.InsertNode(S, IP);
  return S;
}

const SCEV *ScalarEvolution::getUMaxExpr(const SCEV *LHS,
                                         const SCEV *RHS) {
  SmallVector<const SCEV *, 2> Ops;
  Ops.push_back(LHS);
  Ops.push_back(RHS);
  return getUMaxExpr(Ops);
}

const SCEV *
ScalarEvolution::getUMaxExpr(SmallVectorImpl<const SCEV *> &Ops) {
  assert(!Ops.empty() && "Cannot get empty umax!");
  if (Ops.size() == 1) return Ops[0];
#ifndef NDEBUG
  Type *ETy = getEffectiveSCEVType(Ops[0]->getType());
  for (unsigned i = 1, e = Ops.size(); i != e; ++i)
    assert(getEffectiveSCEVType(Ops[i]->getType()) == ETy &&
           "SCEVUMaxExpr operand types don't match!");
#endif

  // Sort by complexity, this groups all similar expression types together.
  GroupByComplexity(Ops, LI);

  // If there are any constants, fold them together.
  unsigned Idx = 0;
  if (const SCEVConstant *LHSC = dyn_cast<SCEVConstant>(Ops[0])) {
    ++Idx;
    assert(Idx < Ops.size());
    while (const SCEVConstant *RHSC = dyn_cast<SCEVConstant>(Ops[Idx])) {
      // We found two constants, fold them together!
      ConstantInt *Fold = ConstantInt::get(getContext(),
                              APIntOps::umax(LHSC->getValue()->getValue(),
                                             RHSC->getValue()->getValue()));
      Ops[0] = getConstant(Fold);
      Ops.erase(Ops.begin()+1);  // Erase the folded element
      if (Ops.size() == 1) return Ops[0];
      LHSC = cast<SCEVConstant>(Ops[0]);
    }

    // If we are left with a constant minimum-int, strip it off.
    if (cast<SCEVConstant>(Ops[0])->getValue()->isMinValue(false)) {
      Ops.erase(Ops.begin());
      --Idx;
    } else if (cast<SCEVConstant>(Ops[0])->getValue()->isMaxValue(false)) {
      // If we have an umax with a constant maximum-int, it will always be
      // maximum-int.
      return Ops[0];
    }

    if (Ops.size() == 1) return Ops[0];
  }

  // Find the first UMax
  while (Idx < Ops.size() && Ops[Idx]->getSCEVType() < scUMaxExpr)
    ++Idx;

  // Check to see if one of the operands is a UMax. If so, expand its operands
  // onto our operand list, and recurse to simplify.
  if (Idx < Ops.size()) {
    bool DeletedUMax = false;
    while (const SCEVUMaxExpr *UMax = dyn_cast<SCEVUMaxExpr>(Ops[Idx])) {
      Ops.erase(Ops.begin()+Idx);
      Ops.append(UMax->op_begin(), UMax->op_end());
      DeletedUMax = true;
    }

    if (DeletedUMax)
      return getUMaxExpr(Ops);
  }

  // Okay, check to see if the same value occurs in the operand list twice.  If
  // so, delete one.  Since we sorted the list, these values are required to
  // be adjacent.
  for (unsigned i = 0, e = Ops.size()-1; i != e; ++i)
    //  X umax Y umax Y  -->  X umax Y
    //  X umax Y         -->  X, if X is always greater than Y
    if (Ops[i] == Ops[i+1] ||
        isKnownPredicate(ICmpInst::ICMP_UGE, Ops[i], Ops[i+1])) {
      Ops.erase(Ops.begin()+i+1, Ops.begin()+i+2);
      --i; --e;
    } else if (isKnownPredicate(ICmpInst::ICMP_ULE, Ops[i], Ops[i+1])) {
      Ops.erase(Ops.begin()+i, Ops.begin()+i+1);
      --i; --e;
    }

  if (Ops.size() == 1) return Ops[0];

  assert(!Ops.empty() && "Reduced umax down to nothing!");

  // Okay, it looks like we really DO need a umax expr.  Check to see if we
  // already have one, otherwise create a new one.
  FoldingSetNodeID ID;
  ID.AddInteger(scUMaxExpr);
  for (unsigned i = 0, e = Ops.size(); i != e; ++i)
    ID.AddPointer(Ops[i]);
  void *IP = nullptr;
  if (const SCEV *S = UniqueSCEVs.FindNodeOrInsertPos(ID, IP)) return S;
  const SCEV **O = SCEVAllocator.Allocate<const SCEV *>(Ops.size());
  std::uninitialized_copy(Ops.begin(), Ops.end(), O);
  SCEV *S = new (SCEVAllocator) SCEVUMaxExpr(ID.Intern(SCEVAllocator),
                                             O, Ops.size());
  UniqueSCEVs.InsertNode(S, IP);
  return S;
}

const SCEV *ScalarEvolution::getSMinExpr(const SCEV *LHS,
                                         const SCEV *RHS) {
  // ~smax(~x, ~y) == smin(x, y).
  return getNotSCEV(getSMaxExpr(getNotSCEV(LHS), getNotSCEV(RHS)));
}

const SCEV *ScalarEvolution::getUMinExpr(const SCEV *LHS,
                                         const SCEV *RHS) {
  // ~umax(~x, ~y) == umin(x, y)
  return getNotSCEV(getUMaxExpr(getNotSCEV(LHS), getNotSCEV(RHS)));
}

const SCEV *ScalarEvolution::getSizeOfExpr(Type *IntTy, Type *AllocTy) {
  // We can bypass creating a target-independent
  // constant expression and then folding it back into a ConstantInt.
  // This is just a compile-time optimization.
  return getConstant(IntTy,
                     F->getParent()->getDataLayout().getTypeAllocSize(AllocTy));
}

const SCEV *ScalarEvolution::getOffsetOfExpr(Type *IntTy,
                                             StructType *STy,
                                             unsigned FieldNo) {
  // We can bypass creating a target-independent
  // constant expression and then folding it back into a ConstantInt.
  // This is just a compile-time optimization.
  return getConstant(
      IntTy,
      F->getParent()->getDataLayout().getStructLayout(STy)->getElementOffset(
          FieldNo));
}

const SCEV *ScalarEvolution::getUnknown(Value *V) {
  // Don't attempt to do anything other than create a SCEVUnknown object
  // here.  createSCEV only calls getUnknown after checking for all other
  // interesting possibilities, and any other code that calls getUnknown
  // is doing so in order to hide a value from SCEV canonicalization.

  FoldingSetNodeID ID;
  ID.AddInteger(scUnknown);
  ID.AddPointer(V);
  void *IP = nullptr;
  if (SCEV *S = UniqueSCEVs.FindNodeOrInsertPos(ID, IP)) {
    assert(cast<SCEVUnknown>(S)->getValue() == V &&
           "Stale SCEVUnknown in uniquing map!");
    return S;
  }
  SCEV *S = new (SCEVAllocator) SCEVUnknown(ID.Intern(SCEVAllocator), V, this,
                                            FirstUnknown);
  FirstUnknown = cast<SCEVUnknown>(S);
  UniqueSCEVs.InsertNode(S, IP);
  return S;
}

//===----------------------------------------------------------------------===//
//            Basic SCEV Analysis and PHI Idiom Recognition Code
//

/// isSCEVable - Test if values of the given type are analyzable within
/// the SCEV framework. This primarily includes integer types, and it
/// can optionally include pointer types if the ScalarEvolution class
/// has access to target-specific information.
bool ScalarEvolution::isSCEVable(Type *Ty) const {
  // Integers and pointers are always SCEVable.
  return Ty->isIntegerTy() || Ty->isPointerTy();
}

/// getTypeSizeInBits - Return the size in bits of the specified type,
/// for which isSCEVable must return true.
uint64_t ScalarEvolution::getTypeSizeInBits(Type *Ty) const {
  assert(isSCEVable(Ty) && "Type is not SCEVable!");
  return F->getParent()->getDataLayout().getTypeSizeInBits(Ty);
}

/// getEffectiveSCEVType - Return a type with the same bitwidth as
/// the given type and which represents how SCEV will treat the given
/// type, for which isSCEVable must return true. For pointer types,
/// this is the pointer-sized integer type.
Type *ScalarEvolution::getEffectiveSCEVType(Type *Ty) const {
  assert(isSCEVable(Ty) && "Type is not SCEVable!");

  if (Ty->isIntegerTy()) {
    return Ty;
  }

  // The only other support type is pointer.
  assert(Ty->isPointerTy() && "Unexpected non-pointer non-integer type!");
  return F->getParent()->getDataLayout().getIntPtrType(Ty);
}

const SCEV *ScalarEvolution::getCouldNotCompute() {
  return &CouldNotCompute;
}

namespace {
  // Helper class working with SCEVTraversal to figure out if a SCEV contains
  // a SCEVUnknown with null value-pointer. FindInvalidSCEVUnknown::FindOne
  // is set iff if find such SCEVUnknown.
  //
  struct FindInvalidSCEVUnknown {
    bool FindOne;
    FindInvalidSCEVUnknown() { FindOne = false; }
    bool follow(const SCEV *S) {
      switch (static_cast<SCEVTypes>(S->getSCEVType())) {
      case scConstant:
        return false;
      case scUnknown:
        if (!cast<SCEVUnknown>(S)->getValue())
          FindOne = true;
        return false;
      default:
        return true;
      }
    }
    bool isDone() const { return FindOne; }
  };
}

bool ScalarEvolution::checkValidity(const SCEV *S) const {
  FindInvalidSCEVUnknown F;
  SCEVTraversal<FindInvalidSCEVUnknown> ST(F);
  ST.visitAll(S);

  return !F.FindOne;
}

/// getSCEV - Return an existing SCEV if it exists, otherwise analyze the
/// expression and create a new one.
const SCEV *ScalarEvolution::getSCEV(Value *V) {
  assert(isSCEVable(V->getType()) && "Value is not SCEVable!");

  const SCEV *S = getExistingSCEV(V);
  if (S == nullptr) {
    S = createSCEV(V);
    ValueExprMap.insert(std::make_pair(SCEVCallbackVH(V, this), S));
  }
  return S;
}

const SCEV *ScalarEvolution::getExistingSCEV(Value *V) {
  assert(isSCEVable(V->getType()) && "Value is not SCEVable!");

  ValueExprMapType::iterator I = ValueExprMap.find_as(V);
  if (I != ValueExprMap.end()) {
    const SCEV *S = I->second;
    if (checkValidity(S))
      return S;
    ValueExprMap.erase(I);
  }
  return nullptr;
}

/// getNegativeSCEV - Return a SCEV corresponding to -V = -1*V
///
const SCEV *ScalarEvolution::getNegativeSCEV(const SCEV *V) {
  if (const SCEVConstant *VC = dyn_cast<SCEVConstant>(V))
    return getConstant(
               cast<ConstantInt>(ConstantExpr::getNeg(VC->getValue())));

  Type *Ty = V->getType();
  Ty = getEffectiveSCEVType(Ty);
  return getMulExpr(V,
                  getConstant(cast<ConstantInt>(Constant::getAllOnesValue(Ty))));
}

/// getNotSCEV - Return a SCEV corresponding to ~V = -1-V
const SCEV *ScalarEvolution::getNotSCEV(const SCEV *V) {
  if (const SCEVConstant *VC = dyn_cast<SCEVConstant>(V))
    return getConstant(
                cast<ConstantInt>(ConstantExpr::getNot(VC->getValue())));

  Type *Ty = V->getType();
  Ty = getEffectiveSCEVType(Ty);
  const SCEV *AllOnes =
                   getConstant(cast<ConstantInt>(Constant::getAllOnesValue(Ty)));
  return getMinusSCEV(AllOnes, V);
}

/// getMinusSCEV - Return LHS-RHS.  Minus is represented in SCEV as A+B*-1.
const SCEV *ScalarEvolution::getMinusSCEV(const SCEV *LHS, const SCEV *RHS,
                                          SCEV::NoWrapFlags Flags) {
  assert(!maskFlags(Flags, SCEV::FlagNUW) && "subtraction does not have NUW");

  // Fast path: X - X --> 0.
  if (LHS == RHS)
    return getConstant(LHS->getType(), 0);

  // X - Y --> X + -Y.
  // X -(nsw || nuw) Y --> X + -Y.
  return getAddExpr(LHS, getNegativeSCEV(RHS));
}

/// getTruncateOrZeroExtend - Return a SCEV corresponding to a conversion of the
/// input value to the specified type.  If the type must be extended, it is zero
/// extended.
const SCEV *
ScalarEvolution::getTruncateOrZeroExtend(const SCEV *V, Type *Ty) {
  Type *SrcTy = V->getType();
  assert((SrcTy->isIntegerTy() || SrcTy->isPointerTy()) &&
         (Ty->isIntegerTy() || Ty->isPointerTy()) &&
         "Cannot truncate or zero extend with non-integer arguments!");
  if (getTypeSizeInBits(SrcTy) == getTypeSizeInBits(Ty))
    return V;  // No conversion
  if (getTypeSizeInBits(SrcTy) > getTypeSizeInBits(Ty))
    return getTruncateExpr(V, Ty);
  return getZeroExtendExpr(V, Ty);
}

/// getTruncateOrSignExtend - Return a SCEV corresponding to a conversion of the
/// input value to the specified type.  If the type must be extended, it is sign
/// extended.
const SCEV *
ScalarEvolution::getTruncateOrSignExtend(const SCEV *V,
                                         Type *Ty) {
  Type *SrcTy = V->getType();
  assert((SrcTy->isIntegerTy() || SrcTy->isPointerTy()) &&
         (Ty->isIntegerTy() || Ty->isPointerTy()) &&
         "Cannot truncate or zero extend with non-integer arguments!");
  if (getTypeSizeInBits(SrcTy) == getTypeSizeInBits(Ty))
    return V;  // No conversion
  if (getTypeSizeInBits(SrcTy) > getTypeSizeInBits(Ty))
    return getTruncateExpr(V, Ty);
  return getSignExtendExpr(V, Ty);
}

/// getNoopOrZeroExtend - Return a SCEV corresponding to a conversion of the
/// input value to the specified type.  If the type must be extended, it is zero
/// extended.  The conversion must not be narrowing.
const SCEV *
ScalarEvolution::getNoopOrZeroExtend(const SCEV *V, Type *Ty) {
  Type *SrcTy = V->getType();
  assert((SrcTy->isIntegerTy() || SrcTy->isPointerTy()) &&
         (Ty->isIntegerTy() || Ty->isPointerTy()) &&
         "Cannot noop or zero extend with non-integer arguments!");
  assert(getTypeSizeInBits(SrcTy) <= getTypeSizeInBits(Ty) &&
         "getNoopOrZeroExtend cannot truncate!");
  if (getTypeSizeInBits(SrcTy) == getTypeSizeInBits(Ty))
    return V;  // No conversion
  return getZeroExtendExpr(V, Ty);
}

/// getNoopOrSignExtend - Return a SCEV corresponding to a conversion of the
/// input value to the specified type.  If the type must be extended, it is sign
/// extended.  The conversion must not be narrowing.
const SCEV *
ScalarEvolution::getNoopOrSignExtend(const SCEV *V, Type *Ty) {
  Type *SrcTy = V->getType();
  assert((SrcTy->isIntegerTy() || SrcTy->isPointerTy()) &&
         (Ty->isIntegerTy() || Ty->isPointerTy()) &&
         "Cannot noop or sign extend with non-integer arguments!");
  assert(getTypeSizeInBits(SrcTy) <= getTypeSizeInBits(Ty) &&
         "getNoopOrSignExtend cannot truncate!");
  if (getTypeSizeInBits(SrcTy) == getTypeSizeInBits(Ty))
    return V;  // No conversion
  return getSignExtendExpr(V, Ty);
}

/// getNoopOrAnyExtend - Return a SCEV corresponding to a conversion of
/// the input value to the specified type. If the type must be extended,
/// it is extended with unspecified bits. The conversion must not be
/// narrowing.
const SCEV *
ScalarEvolution::getNoopOrAnyExtend(const SCEV *V, Type *Ty) {
  Type *SrcTy = V->getType();
  assert((SrcTy->isIntegerTy() || SrcTy->isPointerTy()) &&
         (Ty->isIntegerTy() || Ty->isPointerTy()) &&
         "Cannot noop or any extend with non-integer arguments!");
  assert(getTypeSizeInBits(SrcTy) <= getTypeSizeInBits(Ty) &&
         "getNoopOrAnyExtend cannot truncate!");
  if (getTypeSizeInBits(SrcTy) == getTypeSizeInBits(Ty))
    return V;  // No conversion
  return getAnyExtendExpr(V, Ty);
}

/// getTruncateOrNoop - Return a SCEV corresponding to a conversion of the
/// input value to the specified type.  The conversion must not be widening.
const SCEV *
ScalarEvolution::getTruncateOrNoop(const SCEV *V, Type *Ty) {
  Type *SrcTy = V->getType();
  assert((SrcTy->isIntegerTy() || SrcTy->isPointerTy()) &&
         (Ty->isIntegerTy() || Ty->isPointerTy()) &&
         "Cannot truncate or noop with non-integer arguments!");
  assert(getTypeSizeInBits(SrcTy) >= getTypeSizeInBits(Ty) &&
         "getTruncateOrNoop cannot extend!");
  if (getTypeSizeInBits(SrcTy) == getTypeSizeInBits(Ty))
    return V;  // No conversion
  return getTruncateExpr(V, Ty);
}

/// getUMaxFromMismatchedTypes - Promote the operands to the wider of
/// the types using zero-extension, and then perform a umax operation
/// with them.
const SCEV *ScalarEvolution::getUMaxFromMismatchedTypes(const SCEV *LHS,
                                                        const SCEV *RHS) {
  const SCEV *PromotedLHS = LHS;
  const SCEV *PromotedRHS = RHS;

  if (getTypeSizeInBits(LHS->getType()) > getTypeSizeInBits(RHS->getType()))
    PromotedRHS = getZeroExtendExpr(RHS, LHS->getType());
  else
    PromotedLHS = getNoopOrZeroExtend(LHS, RHS->getType());

  return getUMaxExpr(PromotedLHS, PromotedRHS);
}

/// getUMinFromMismatchedTypes - Promote the operands to the wider of
/// the types using zero-extension, and then perform a umin operation
/// with them.
const SCEV *ScalarEvolution::getUMinFromMismatchedTypes(const SCEV *LHS,
                                                        const SCEV *RHS) {
  const SCEV *PromotedLHS = LHS;
  const SCEV *PromotedRHS = RHS;

  if (getTypeSizeInBits(LHS->getType()) > getTypeSizeInBits(RHS->getType()))
    PromotedRHS = getZeroExtendExpr(RHS, LHS->getType());
  else
    PromotedLHS = getNoopOrZeroExtend(LHS, RHS->getType());

  return getUMinExpr(PromotedLHS, PromotedRHS);
}

/// getPointerBase - Transitively follow the chain of pointer-type operands
/// until reaching a SCEV that does not have a single pointer operand. This
/// returns a SCEVUnknown pointer for well-formed pointer-type expressions,
/// but corner cases do exist.
const SCEV *ScalarEvolution::getPointerBase(const SCEV *V) {
  // A pointer operand may evaluate to a nonpointer expression, such as null.
  if (!V->getType()->isPointerTy())
    return V;

  if (const SCEVCastExpr *Cast = dyn_cast<SCEVCastExpr>(V)) {
    return getPointerBase(Cast->getOperand());
  }
  else if (const SCEVNAryExpr *NAry = dyn_cast<SCEVNAryExpr>(V)) {
    const SCEV *PtrOp = nullptr;
    for (SCEVNAryExpr::op_iterator I = NAry->op_begin(), E = NAry->op_end();
         I != E; ++I) {
      if ((*I)->getType()->isPointerTy()) {
        // Cannot find the base of an expression with multiple pointer operands.
        if (PtrOp)
          return V;
        PtrOp = *I;
      }
    }
    if (!PtrOp)
      return V;
    return getPointerBase(PtrOp);
  }
  return V;
}

/// PushDefUseChildren - Push users of the given Instruction
/// onto the given Worklist.
static void
PushDefUseChildren(Instruction *I,
                   SmallVectorImpl<Instruction *> &Worklist) {
  // Push the def-use children onto the Worklist stack.
  for (User *U : I->users())
    Worklist.push_back(cast<Instruction>(U));
}

/// ForgetSymbolicValue - This looks up computed SCEV values for all
/// instructions that depend on the given instruction and removes them from
/// the ValueExprMapType map if they reference SymName. This is used during PHI
/// resolution.
void
ScalarEvolution::ForgetSymbolicName(Instruction *PN, const SCEV *SymName) {
  SmallVector<Instruction *, 16> Worklist;
  PushDefUseChildren(PN, Worklist);

  SmallPtrSet<Instruction *, 8> Visited;
  Visited.insert(PN);
  while (!Worklist.empty()) {
    Instruction *I = Worklist.pop_back_val();
    if (!Visited.insert(I).second)
      continue;

    ValueExprMapType::iterator It =
      ValueExprMap.find_as(static_cast<Value *>(I));
    if (It != ValueExprMap.end()) {
      const SCEV *Old = It->second;

      // Short-circuit the def-use traversal if the symbolic name
      // ceases to appear in expressions.
      if (Old != SymName && !hasOperand(Old, SymName))
        continue;

      // SCEVUnknown for a PHI either means that it has an unrecognized
      // structure, it's a PHI that's in the progress of being computed
      // by createNodeForPHI, or it's a single-value PHI. In the first case,
      // additional loop trip count information isn't going to change anything.
      // In the second case, createNodeForPHI will perform the necessary
      // updates on its own when it gets to that point. In the third, we do
      // want to forget the SCEVUnknown.
      if (!isa<PHINode>(I) ||
          !isa<SCEVUnknown>(Old) ||
          (I != PN && Old == SymName)) {
        forgetMemoizedResults(Old);
        ValueExprMap.erase(It);
      }
    }

    PushDefUseChildren(I, Worklist);
  }
}

/// createNodeForPHI - PHI nodes have two cases.  Either the PHI node exists in
/// a loop header, making it a potential recurrence, or it doesn't.
///
const SCEV *ScalarEvolution::createNodeForPHI(PHINode *PN) {
  if (const Loop *L = LI->getLoopFor(PN->getParent()))
    if (L->getHeader() == PN->getParent()) {
      // The loop may have multiple entrances or multiple exits; we can analyze
      // this phi as an addrec if it has a unique entry value and a unique
      // backedge value.
      Value *BEValueV = nullptr, *StartValueV = nullptr;
      for (unsigned i = 0, e = PN->getNumIncomingValues(); i != e; ++i) {
        Value *V = PN->getIncomingValue(i);
        if (L->contains(PN->getIncomingBlock(i))) {
          if (!BEValueV) {
            BEValueV = V;
          } else if (BEValueV != V) {
            BEValueV = nullptr;
            break;
          }
        } else if (!StartValueV) {
          StartValueV = V;
        } else if (StartValueV != V) {
          StartValueV = nullptr;
          break;
        }
      }
      if (BEValueV && StartValueV) {
        // While we are analyzing this PHI node, handle its value symbolically.
        const SCEV *SymbolicName = getUnknown(PN);
        assert(ValueExprMap.find_as(PN) == ValueExprMap.end() &&
               "PHI node already processed?");
        ValueExprMap.insert(std::make_pair(SCEVCallbackVH(PN, this), SymbolicName));

        // Using this symbolic name for the PHI, analyze the value coming around
        // the back-edge.
        const SCEV *BEValue = getSCEV(BEValueV);

        // NOTE: If BEValue is loop invariant, we know that the PHI node just
        // has a special value for the first iteration of the loop.

        // If the value coming around the backedge is an add with the symbolic
        // value we just inserted, then we found a simple induction variable!
        if (const SCEVAddExpr *Add = dyn_cast<SCEVAddExpr>(BEValue)) {
          // If there is a single occurrence of the symbolic value, replace it
          // with a recurrence.
          unsigned FoundIndex = Add->getNumOperands();
          for (unsigned i = 0, e = Add->getNumOperands(); i != e; ++i)
            if (Add->getOperand(i) == SymbolicName)
              if (FoundIndex == e) {
                FoundIndex = i;
                break;
              }

          if (FoundIndex != Add->getNumOperands()) {
            // Create an add with everything but the specified operand.
            SmallVector<const SCEV *, 8> Ops;
            for (unsigned i = 0, e = Add->getNumOperands(); i != e; ++i)
              if (i != FoundIndex)
                Ops.push_back(Add->getOperand(i));
            const SCEV *Accum = getAddExpr(Ops);

            // This is not a valid addrec if the step amount is varying each
            // loop iteration, but is not itself an addrec in this loop.
            if (isLoopInvariant(Accum, L) ||
                (isa<SCEVAddRecExpr>(Accum) &&
                 cast<SCEVAddRecExpr>(Accum)->getLoop() == L)) {
              SCEV::NoWrapFlags Flags = SCEV::FlagAnyWrap;

              // If the increment doesn't overflow, then neither the addrec nor
              // the post-increment will overflow.
              if (const AddOperator *OBO = dyn_cast<AddOperator>(BEValueV)) {
                if (OBO->getOperand(0) == PN) {
                  if (OBO->hasNoUnsignedWrap())
                    Flags = setFlags(Flags, SCEV::FlagNUW);
                  if (OBO->hasNoSignedWrap())
                    Flags = setFlags(Flags, SCEV::FlagNSW);
                }
              } else if (GEPOperator *GEP = dyn_cast<GEPOperator>(BEValueV)) {
                // If the increment is an inbounds GEP, then we know the address
                // space cannot be wrapped around. We cannot make any guarantee
                // about signed or unsigned overflow because pointers are
                // unsigned but we may have a negative index from the base
                // pointer. We can guarantee that no unsigned wrap occurs if the
                // indices form a positive value.
                if (GEP->isInBounds() && GEP->getOperand(0) == PN) {
                  Flags = setFlags(Flags, SCEV::FlagNW);

                  const SCEV *Ptr = getSCEV(GEP->getPointerOperand());
                  if (isKnownPositive(getMinusSCEV(getSCEV(GEP), Ptr)))
                    Flags = setFlags(Flags, SCEV::FlagNUW);
                }

                // We cannot transfer nuw and nsw flags from subtraction
                // operations -- sub nuw X, Y is not the same as add nuw X, -Y
                // for instance.
              }

              const SCEV *StartVal = getSCEV(StartValueV);
              const SCEV *PHISCEV = getAddRecExpr(StartVal, Accum, L, Flags);

              // Since the no-wrap flags are on the increment, they apply to the
              // post-incremented value as well.
              if (isLoopInvariant(Accum, L))
                (void)getAddRecExpr(getAddExpr(StartVal, Accum),
                                    Accum, L, Flags);

              // Okay, for the entire analysis of this edge we assumed the PHI
              // to be symbolic.  We now need to go back and purge all of the
              // entries for the scalars that use the symbolic expression.
              ForgetSymbolicName(PN, SymbolicName);
              ValueExprMap[SCEVCallbackVH(PN, this)] = PHISCEV;
              return PHISCEV;
            }
          }
        } else if (const SCEVAddRecExpr *AddRec =
                     dyn_cast<SCEVAddRecExpr>(BEValue)) {
          // Otherwise, this could be a loop like this:
          //     i = 0;  for (j = 1; ..; ++j) { ....  i = j; }
          // In this case, j = {1,+,1}  and BEValue is j.
          // Because the other in-value of i (0) fits the evolution of BEValue
          // i really is an addrec evolution.
          if (AddRec->getLoop() == L && AddRec->isAffine()) {
            const SCEV *StartVal = getSCEV(StartValueV);

            // If StartVal = j.start - j.stride, we can use StartVal as the
            // initial step of the addrec evolution.
            if (StartVal == getMinusSCEV(AddRec->getOperand(0),
                                         AddRec->getOperand(1))) {
              // FIXME: For constant StartVal, we should be able to infer
              // no-wrap flags.
              const SCEV *PHISCEV =
                getAddRecExpr(StartVal, AddRec->getOperand(1), L,
                              SCEV::FlagAnyWrap);

              // Okay, for the entire analysis of this edge we assumed the PHI
              // to be symbolic.  We now need to go back and purge all of the
              // entries for the scalars that use the symbolic expression.
              ForgetSymbolicName(PN, SymbolicName);
              ValueExprMap[SCEVCallbackVH(PN, this)] = PHISCEV;
              return PHISCEV;
            }
          }
        }
      }
    }

  // If the PHI has a single incoming value, follow that value, unless the
  // PHI's incoming blocks are in a different loop, in which case doing so
  // risks breaking LCSSA form. Instcombine would normally zap these, but
  // it doesn't have DominatorTree information, so it may miss cases.
  if (Value *V =
          SimplifyInstruction(PN, F->getParent()->getDataLayout(), TLI, DT, AC))
    if (LI->replacementPreservesLCSSAForm(PN, V))
      return getSCEV(V);

  // If it's not a loop phi, we can't handle it yet.
  return getUnknown(PN);
}

/// createNodeForGEP - Expand GEP instructions into add and multiply
/// operations. This allows them to be analyzed by regular SCEV code.
///
const SCEV *ScalarEvolution::createNodeForGEP(GEPOperator *GEP) {
  Value *Base = GEP->getOperand(0);
  // Don't attempt to analyze GEPs over unsized objects.
  if (!Base->getType()->getPointerElementType()->isSized())
    return getUnknown(GEP);

  SmallVector<const SCEV *, 4> IndexExprs;
  for (auto Index = GEP->idx_begin(); Index != GEP->idx_end(); ++Index)
    IndexExprs.push_back(getSCEV(*Index));
  return getGEPExpr(GEP->getSourceElementType(), getSCEV(Base), IndexExprs,
                    GEP->isInBounds());
}

/// GetMinTrailingZeros - Determine the minimum number of zero bits that S is
/// guaranteed to end in (at every loop iteration).  It is, at the same time,
/// the minimum number of times S is divisible by 2.  For example, given {4,+,8}
/// it returns 2.  If S is guaranteed to be 0, it returns the bitwidth of S.
uint32_t
ScalarEvolution::GetMinTrailingZeros(const SCEV *S) {
  if (const SCEVConstant *C = dyn_cast<SCEVConstant>(S))
    return C->getValue()->getValue().countTrailingZeros();

  if (const SCEVTruncateExpr *T = dyn_cast<SCEVTruncateExpr>(S))
    return std::min(GetMinTrailingZeros(T->getOperand()),
                    (uint32_t)getTypeSizeInBits(T->getType()));

  if (const SCEVZeroExtendExpr *E = dyn_cast<SCEVZeroExtendExpr>(S)) {
    uint32_t OpRes = GetMinTrailingZeros(E->getOperand());
    return OpRes == getTypeSizeInBits(E->getOperand()->getType()) ?
             getTypeSizeInBits(E->getType()) : OpRes;
  }

  if (const SCEVSignExtendExpr *E = dyn_cast<SCEVSignExtendExpr>(S)) {
    uint32_t OpRes = GetMinTrailingZeros(E->getOperand());
    return OpRes == getTypeSizeInBits(E->getOperand()->getType()) ?
             getTypeSizeInBits(E->getType()) : OpRes;
  }

  if (const SCEVAddExpr *A = dyn_cast<SCEVAddExpr>(S)) {
    // The result is the min of all operands results.
    uint32_t MinOpRes = GetMinTrailingZeros(A->getOperand(0));
    for (unsigned i = 1, e = A->getNumOperands(); MinOpRes && i != e; ++i)
      MinOpRes = std::min(MinOpRes, GetMinTrailingZeros(A->getOperand(i)));
    return MinOpRes;
  }

  if (const SCEVMulExpr *M = dyn_cast<SCEVMulExpr>(S)) {
    // The result is the sum of all operands results.
    uint32_t SumOpRes = GetMinTrailingZeros(M->getOperand(0));
    uint32_t BitWidth = getTypeSizeInBits(M->getType());
    for (unsigned i = 1, e = M->getNumOperands();
         SumOpRes != BitWidth && i != e; ++i)
      SumOpRes = std::min(SumOpRes + GetMinTrailingZeros(M->getOperand(i)),
                          BitWidth);
    return SumOpRes;
  }

  if (const SCEVAddRecExpr *A = dyn_cast<SCEVAddRecExpr>(S)) {
    // The result is the min of all operands results.
    uint32_t MinOpRes = GetMinTrailingZeros(A->getOperand(0));
    for (unsigned i = 1, e = A->getNumOperands(); MinOpRes && i != e; ++i)
      MinOpRes = std::min(MinOpRes, GetMinTrailingZeros(A->getOperand(i)));
    return MinOpRes;
  }

  if (const SCEVSMaxExpr *M = dyn_cast<SCEVSMaxExpr>(S)) {
    // The result is the min of all operands results.
    uint32_t MinOpRes = GetMinTrailingZeros(M->getOperand(0));
    for (unsigned i = 1, e = M->getNumOperands(); MinOpRes && i != e; ++i)
      MinOpRes = std::min(MinOpRes, GetMinTrailingZeros(M->getOperand(i)));
    return MinOpRes;
  }

  if (const SCEVUMaxExpr *M = dyn_cast<SCEVUMaxExpr>(S)) {
    // The result is the min of all operands results.
    uint32_t MinOpRes = GetMinTrailingZeros(M->getOperand(0));
    for (unsigned i = 1, e = M->getNumOperands(); MinOpRes && i != e; ++i)
      MinOpRes = std::min(MinOpRes, GetMinTrailingZeros(M->getOperand(i)));
    return MinOpRes;
  }

  if (const SCEVUnknown *U = dyn_cast<SCEVUnknown>(S)) {
    // For a SCEVUnknown, ask ValueTracking.
    unsigned BitWidth = getTypeSizeInBits(U->getType());
    APInt Zeros(BitWidth, 0), Ones(BitWidth, 0);
    computeKnownBits(U->getValue(), Zeros, Ones,
                     F->getParent()->getDataLayout(), 0, AC, nullptr, DT);
    return Zeros.countTrailingOnes();
  }

  // SCEVUDivExpr
  return 0;
}

/// GetRangeFromMetadata - Helper method to assign a range to V from
/// metadata present in the IR.
static Optional<ConstantRange> GetRangeFromMetadata(Value *V) {
  if (Instruction *I = dyn_cast<Instruction>(V)) {
    if (MDNode *MD = I->getMetadata(LLVMContext::MD_range)) {
      ConstantRange TotalRange(
          cast<IntegerType>(I->getType())->getBitWidth(), false);

      unsigned NumRanges = MD->getNumOperands() / 2;
      assert(NumRanges >= 1);

      for (unsigned i = 0; i < NumRanges; ++i) {
        ConstantInt *Lower =
            mdconst::extract<ConstantInt>(MD->getOperand(2 * i + 0));
        ConstantInt *Upper =
            mdconst::extract<ConstantInt>(MD->getOperand(2 * i + 1));
        ConstantRange Range(Lower->getValue(), Upper->getValue());
        TotalRange = TotalRange.unionWith(Range);
      }

      return TotalRange;
    }
  }

  return None;
}

/// getRange - Determine the range for a particular SCEV.  If SignHint is
/// HINT_RANGE_UNSIGNED (resp. HINT_RANGE_SIGNED) then getRange prefers ranges
/// with a "cleaner" unsigned (resp. signed) representation.
///
ConstantRange
ScalarEvolution::getRange(const SCEV *S,
                          ScalarEvolution::RangeSignHint SignHint) {
  DenseMap<const SCEV *, ConstantRange> &Cache =
      SignHint == ScalarEvolution::HINT_RANGE_UNSIGNED ? UnsignedRanges
                                                       : SignedRanges;

  // See if we've computed this range already.
  DenseMap<const SCEV *, ConstantRange>::iterator I = Cache.find(S);
  if (I != Cache.end())
    return I->second;

  if (const SCEVConstant *C = dyn_cast<SCEVConstant>(S))
    return setRange(C, SignHint, ConstantRange(C->getValue()->getValue()));

  unsigned BitWidth = getTypeSizeInBits(S->getType());
  ConstantRange ConservativeResult(BitWidth, /*isFullSet=*/true);

  // If the value has known zeros, the maximum value will have those known zeros
  // as well.
  uint32_t TZ = GetMinTrailingZeros(S);
  if (TZ != 0) {
    if (SignHint == ScalarEvolution::HINT_RANGE_UNSIGNED)
      ConservativeResult =
          ConstantRange(APInt::getMinValue(BitWidth),
                        APInt::getMaxValue(BitWidth).lshr(TZ).shl(TZ) + 1);
    else
      ConservativeResult = ConstantRange(
          APInt::getSignedMinValue(BitWidth),
          APInt::getSignedMaxValue(BitWidth).ashr(TZ).shl(TZ) + 1);
  }

  if (const SCEVAddExpr *Add = dyn_cast<SCEVAddExpr>(S)) {
    ConstantRange X = getRange(Add->getOperand(0), SignHint);
    for (unsigned i = 1, e = Add->getNumOperands(); i != e; ++i)
      X = X.add(getRange(Add->getOperand(i), SignHint));
    return setRange(Add, SignHint, ConservativeResult.intersectWith(X));
  }

  if (const SCEVMulExpr *Mul = dyn_cast<SCEVMulExpr>(S)) {
    ConstantRange X = getRange(Mul->getOperand(0), SignHint);
    for (unsigned i = 1, e = Mul->getNumOperands(); i != e; ++i)
      X = X.multiply(getRange(Mul->getOperand(i), SignHint));
    return setRange(Mul, SignHint, ConservativeResult.intersectWith(X));
  }

  if (const SCEVSMaxExpr *SMax = dyn_cast<SCEVSMaxExpr>(S)) {
    ConstantRange X = getRange(SMax->getOperand(0), SignHint);
    for (unsigned i = 1, e = SMax->getNumOperands(); i != e; ++i)
      X = X.smax(getRange(SMax->getOperand(i), SignHint));
    return setRange(SMax, SignHint, ConservativeResult.intersectWith(X));
  }

  if (const SCEVUMaxExpr *UMax = dyn_cast<SCEVUMaxExpr>(S)) {
    ConstantRange X = getRange(UMax->getOperand(0), SignHint);
    for (unsigned i = 1, e = UMax->getNumOperands(); i != e; ++i)
      X = X.umax(getRange(UMax->getOperand(i), SignHint));
    return setRange(UMax, SignHint, ConservativeResult.intersectWith(X));
  }

  if (const SCEVUDivExpr *UDiv = dyn_cast<SCEVUDivExpr>(S)) {
    ConstantRange X = getRange(UDiv->getLHS(), SignHint);
    ConstantRange Y = getRange(UDiv->getRHS(), SignHint);
    return setRange(UDiv, SignHint,
                    ConservativeResult.intersectWith(X.udiv(Y)));
  }

  if (const SCEVZeroExtendExpr *ZExt = dyn_cast<SCEVZeroExtendExpr>(S)) {
    ConstantRange X = getRange(ZExt->getOperand(), SignHint);
    return setRange(ZExt, SignHint,
                    ConservativeResult.intersectWith(X.zeroExtend(BitWidth)));
  }

  if (const SCEVSignExtendExpr *SExt = dyn_cast<SCEVSignExtendExpr>(S)) {
    ConstantRange X = getRange(SExt->getOperand(), SignHint);
    return setRange(SExt, SignHint,
                    ConservativeResult.intersectWith(X.signExtend(BitWidth)));
  }

  if (const SCEVTruncateExpr *Trunc = dyn_cast<SCEVTruncateExpr>(S)) {
    ConstantRange X = getRange(Trunc->getOperand(), SignHint);
    return setRange(Trunc, SignHint,
                    ConservativeResult.intersectWith(X.truncate(BitWidth)));
  }

  if (const SCEVAddRecExpr *AddRec = dyn_cast<SCEVAddRecExpr>(S)) {
    // If there's no unsigned wrap, the value will never be less than its
    // initial value.
    if (AddRec->getNoWrapFlags(SCEV::FlagNUW))
      if (const SCEVConstant *C = dyn_cast<SCEVConstant>(AddRec->getStart()))
        if (!C->getValue()->isZero())
          ConservativeResult =
            ConservativeResult.intersectWith(
              ConstantRange(C->getValue()->getValue(), APInt(BitWidth, 0)));

    // If there's no signed wrap, and all the operands have the same sign or
    // zero, the value won't ever change sign.
    if (AddRec->getNoWrapFlags(SCEV::FlagNSW)) {
      bool AllNonNeg = true;
      bool AllNonPos = true;
      for (unsigned i = 0, e = AddRec->getNumOperands(); i != e; ++i) {
        if (!isKnownNonNegative(AddRec->getOperand(i))) AllNonNeg = false;
        if (!isKnownNonPositive(AddRec->getOperand(i))) AllNonPos = false;
      }
      if (AllNonNeg)
        ConservativeResult = ConservativeResult.intersectWith(
          ConstantRange(APInt(BitWidth, 0),
                        APInt::getSignedMinValue(BitWidth)));
      else if (AllNonPos)
        ConservativeResult = ConservativeResult.intersectWith(
          ConstantRange(APInt::getSignedMinValue(BitWidth),
                        APInt(BitWidth, 1)));
    }

    // TODO: non-affine addrec
    if (AddRec->isAffine()) {
      Type *Ty = AddRec->getType();
      const SCEV *MaxBECount = getMaxBackedgeTakenCount(AddRec->getLoop());
      if (!isa<SCEVCouldNotCompute>(MaxBECount) &&
          getTypeSizeInBits(MaxBECount->getType()) <= BitWidth) {

        // Check for overflow.  This must be done with ConstantRange arithmetic
        // because we could be called from within the ScalarEvolution overflow
        // checking code.

        MaxBECount = getNoopOrZeroExtend(MaxBECount, Ty);
        ConstantRange MaxBECountRange = getUnsignedRange(MaxBECount);
        ConstantRange ZExtMaxBECountRange =
            MaxBECountRange.zextOrTrunc(BitWidth * 2 + 1);

        const SCEV *Start = AddRec->getStart();
        const SCEV *Step = AddRec->getStepRecurrence(*this);
        ConstantRange StepSRange = getSignedRange(Step);
        ConstantRange SExtStepSRange = StepSRange.sextOrTrunc(BitWidth * 2 + 1);

        ConstantRange StartURange = getUnsignedRange(Start);
        ConstantRange EndURange =
            StartURange.add(MaxBECountRange.multiply(StepSRange));

        // Check for unsigned overflow.
        ConstantRange ZExtStartURange =
            StartURange.zextOrTrunc(BitWidth * 2 + 1);
        ConstantRange ZExtEndURange = EndURange.zextOrTrunc(BitWidth * 2 + 1);
        if (ZExtStartURange.add(ZExtMaxBECountRange.multiply(SExtStepSRange)) ==
            ZExtEndURange) {
          APInt Min = APIntOps::umin(StartURange.getUnsignedMin(),
                                     EndURange.getUnsignedMin());
          APInt Max = APIntOps::umax(StartURange.getUnsignedMax(),
                                     EndURange.getUnsignedMax());
          bool IsFullRange = Min.isMinValue() && Max.isMaxValue();
          if (!IsFullRange)
            ConservativeResult =
                ConservativeResult.intersectWith(ConstantRange(Min, Max + 1));
        }

        ConstantRange StartSRange = getSignedRange(Start);
        ConstantRange EndSRange =
            StartSRange.add(MaxBECountRange.multiply(StepSRange));

        // Check for signed overflow. This must be done with ConstantRange
        // arithmetic because we could be called from within the ScalarEvolution
        // overflow checking code.
        ConstantRange SExtStartSRange =
            StartSRange.sextOrTrunc(BitWidth * 2 + 1);
        ConstantRange SExtEndSRange = EndSRange.sextOrTrunc(BitWidth * 2 + 1);
        if (SExtStartSRange.add(ZExtMaxBECountRange.multiply(SExtStepSRange)) ==
            SExtEndSRange) {
          APInt Min = APIntOps::smin(StartSRange.getSignedMin(),
                                     EndSRange.getSignedMin());
          APInt Max = APIntOps::smax(StartSRange.getSignedMax(),
                                     EndSRange.getSignedMax());
          bool IsFullRange = Min.isMinSignedValue() && Max.isMaxSignedValue();
          if (!IsFullRange)
            ConservativeResult =
                ConservativeResult.intersectWith(ConstantRange(Min, Max + 1));
        }
      }
    }

    return setRange(AddRec, SignHint, ConservativeResult);
  }

  if (const SCEVUnknown *U = dyn_cast<SCEVUnknown>(S)) {
    // Check if the IR explicitly contains !range metadata.
    Optional<ConstantRange> MDRange = GetRangeFromMetadata(U->getValue());
    if (MDRange.hasValue())
      ConservativeResult = ConservativeResult.intersectWith(MDRange.getValue());

    // Split here to avoid paying the compile-time cost of calling both
    // computeKnownBits and ComputeNumSignBits.  This restriction can be lifted
    // if needed.
    const DataLayout &DL = F->getParent()->getDataLayout();
    if (SignHint == ScalarEvolution::HINT_RANGE_UNSIGNED) {
      // For a SCEVUnknown, ask ValueTracking.
      APInt Zeros(BitWidth, 0), Ones(BitWidth, 0);
      computeKnownBits(U->getValue(), Zeros, Ones, DL, 0, AC, nullptr, DT);
      if (Ones != ~Zeros + 1)
        ConservativeResult =
            ConservativeResult.intersectWith(ConstantRange(Ones, ~Zeros + 1));
    } else {
      assert(SignHint == ScalarEvolution::HINT_RANGE_SIGNED &&
             "generalize as needed!");
      unsigned NS = ComputeNumSignBits(U->getValue(), DL, 0, AC, nullptr, DT);
      if (NS > 1)
        ConservativeResult = ConservativeResult.intersectWith(
            ConstantRange(APInt::getSignedMinValue(BitWidth).ashr(NS - 1),
                          APInt::getSignedMaxValue(BitWidth).ashr(NS - 1) + 1));
    }

    return setRange(U, SignHint, ConservativeResult);
  }

  return setRange(S, SignHint, ConservativeResult);
}

<<<<<<< HEAD
#if INTEL_CUSTOMIZATION // HIR parsing 
bool ScalarEvolution::isHIRCopyInst(const Instruction *Inst) const {
  return (Inst->getMetadata("in.de.ssa") || 
    Inst->getMetadata("out.de.ssa"));
}
#endif

/// createSCEV - We know that there is no SCEV for the specified value.
/// Analyze the expression.
=======
SCEV::NoWrapFlags ScalarEvolution::getNoWrapFlagsFromUB(const Value *V) {
  const BinaryOperator *BinOp = cast<BinaryOperator>(V);

  // Return early if there are no flags to propagate to the SCEV.
  SCEV::NoWrapFlags Flags = SCEV::FlagAnyWrap;
  if (BinOp->hasNoUnsignedWrap())
    Flags = ScalarEvolution::setFlags(Flags, SCEV::FlagNUW);
  if (BinOp->hasNoSignedWrap())
    Flags = ScalarEvolution::setFlags(Flags, SCEV::FlagNSW);
  if (Flags == SCEV::FlagAnyWrap) {
    return SCEV::FlagAnyWrap;
  }

  // Here we check that BinOp is in the header of the innermost loop
  // containing BinOp, since we only deal with instructions in the loop
  // header. The actual loop we need to check later will come from an add
  // recurrence, but getting that requires computing the SCEV of the operands,
  // which can be expensive. This check we can do cheaply to rule out some
  // cases early.
  Loop *innermostContainingLoop = LI->getLoopFor(BinOp->getParent());
  if (innermostContainingLoop == nullptr ||
      innermostContainingLoop->getHeader() != BinOp->getParent())
    return SCEV::FlagAnyWrap;

  // Only proceed if we can prove that BinOp does not yield poison.
  if (!isKnownNotFullPoison(BinOp)) return SCEV::FlagAnyWrap;

  // At this point we know that if V is executed, then it does not wrap
  // according to at least one of NSW or NUW. If V is not executed, then we do
  // not know if the calculation that V represents would wrap. Multiple
  // instructions can map to the same SCEV. If we apply NSW or NUW from V to
  // the SCEV, we must guarantee no wrapping for that SCEV also when it is
  // derived from other instructions that map to the same SCEV. We cannot make
  // that guarantee for cases where V is not executed. So we need to find the
  // loop that V is considered in relation to and prove that V is executed for
  // every iteration of that loop. That implies that the value that V
  // calculates does not wrap anywhere in the loop, so then we can apply the
  // flags to the SCEV.
  //
  // We check isLoopInvariant to disambiguate in case we are adding two
  // recurrences from different loops, so that we know which loop to prove
  // that V is executed in.
  for (int OpIndex = 0; OpIndex < 2; ++OpIndex) {
    const SCEV *Op = getSCEV(BinOp->getOperand(OpIndex));
    if (auto *AddRec = dyn_cast<SCEVAddRecExpr>(Op)) {
      const int OtherOpIndex = 1 - OpIndex;
      const SCEV *OtherOp = getSCEV(BinOp->getOperand(OtherOpIndex));
      if (isLoopInvariant(OtherOp, AddRec->getLoop()) &&
          isGuaranteedToExecuteForEveryIteration(BinOp, AddRec->getLoop()))
        return Flags;
    }
  }
  return SCEV::FlagAnyWrap;
}

/// createSCEV - We know that there is no SCEV for the specified value.  Analyze
/// the expression.
>>>>>>> 278004be
///
const SCEV *ScalarEvolution::createSCEV(Value *V) {
  if (!isSCEVable(V->getType()))
    return getUnknown(V);

  unsigned Opcode = Instruction::UserOp1;
  if (Instruction *I = dyn_cast<Instruction>(V)) {
    Opcode = I->getOpcode();

    // Don't attempt to analyze instructions in blocks that aren't
    // reachable. Such instructions don't matter, and they aren't required
    // to obey basic rules for definitions dominating uses which this
    // analysis depends on.
    if (!DT->isReachableFromEntry(I->getParent()))
      return getUnknown(V);
  } else if (ConstantExpr *CE = dyn_cast<ConstantExpr>(V))
    Opcode = CE->getOpcode();
  else if (ConstantInt *CI = dyn_cast<ConstantInt>(V))
    return getConstant(CI);
  else if (isa<ConstantPointerNull>(V))
    return getConstant(V->getType(), 0);
  else if (GlobalAlias *GA = dyn_cast<GlobalAlias>(V))
    return GA->mayBeOverridden() ? getUnknown(V) : getSCEV(GA->getAliasee());
  else
    return getUnknown(V);

  Operator *U = cast<Operator>(V);
  switch (Opcode) {
  case Instruction::Add: {
    // The simple thing to do would be to just call getSCEV on both operands
    // and call getAddExpr with the result. However if we're looking at a
    // bunch of things all added together, this can be quite inefficient,
    // because it leads to N-1 getAddExpr calls for N ultimate operands.
    // Instead, gather up all the operands and make a single getAddExpr call.
    // LLVM IR canonical form means we need only traverse the left operands.
    //
    // FIXME: Expand this handling of NSW and NUW to other instructions, like
    // sub and mul.
    SmallVector<const SCEV *, 4> AddOps;
    for (Value *Op = U;; Op = U->getOperand(0)) {
      U = dyn_cast<Operator>(Op);
      unsigned Opcode = U ? U->getOpcode() : 0;
      if (!U || (Opcode != Instruction::Add && Opcode != Instruction::Sub)) {
        assert(Op != V && "V should be an add");
        AddOps.push_back(getSCEV(Op));
        break;
      }

      if (auto *OpSCEV = getExistingSCEV(Op)) {
        AddOps.push_back(OpSCEV);
        break;
      }

      // If a NUW or NSW flag can be applied to the SCEV for this
      // addition, then compute the SCEV for this addition by itself
      // with a separate call to getAddExpr. We need to do that
      // instead of pushing the operands of the addition onto AddOps,
      // since the flags are only known to apply to this particular
      // addition - they may not apply to other additions that can be
      // formed with operands from AddOps.
      //
      // FIXME: Expand this to sub instructions.
      if (Opcode == Instruction::Add && isa<BinaryOperator>(U)) {
        SCEV::NoWrapFlags Flags = getNoWrapFlagsFromUB(U);
        if (Flags != SCEV::FlagAnyWrap) {
          AddOps.push_back(getAddExpr(getSCEV(U->getOperand(0)),
                                      getSCEV(U->getOperand(1)), Flags));
          break;
        }
      }

      const SCEV *Op1 = getSCEV(U->getOperand(1));
      if (Opcode == Instruction::Sub)
        AddOps.push_back(getNegativeSCEV(Op1));
      else
        AddOps.push_back(Op1);
    }
    return getAddExpr(AddOps);
  }

  case Instruction::Mul: {
    // FIXME: Transfer NSW/NUW as in AddExpr.
    SmallVector<const SCEV *, 4> MulOps;
    MulOps.push_back(getSCEV(U->getOperand(1)));
    for (Value *Op = U->getOperand(0);
         Op->getValueID() == Instruction::Mul + Value::InstructionVal;
         Op = U->getOperand(0)) {
      U = cast<Operator>(Op);
      MulOps.push_back(getSCEV(U->getOperand(1)));
    }
    MulOps.push_back(getSCEV(U->getOperand(0)));
    return getMulExpr(MulOps);
  }
  case Instruction::UDiv:
    return getUDivExpr(getSCEV(U->getOperand(0)),
                       getSCEV(U->getOperand(1)));
  case Instruction::Sub:
    return getMinusSCEV(getSCEV(U->getOperand(0)),
                        getSCEV(U->getOperand(1)));
  case Instruction::And:
    // For an expression like x&255 that merely masks off the high bits,
    // use zext(trunc(x)) as the SCEV expression.
    if (ConstantInt *CI = dyn_cast<ConstantInt>(U->getOperand(1))) {
      if (CI->isNullValue())
        return getSCEV(U->getOperand(1));
      if (CI->isAllOnesValue())
        return getSCEV(U->getOperand(0));
      const APInt &A = CI->getValue();

      // Instcombine's ShrinkDemandedConstant may strip bits out of
      // constants, obscuring what would otherwise be a low-bits mask.
      // Use computeKnownBits to compute what ShrinkDemandedConstant
      // knew about to reconstruct a low-bits mask value.
      unsigned LZ = A.countLeadingZeros();
      unsigned TZ = A.countTrailingZeros();
      unsigned BitWidth = A.getBitWidth();
      APInt KnownZero(BitWidth, 0), KnownOne(BitWidth, 0);
      computeKnownBits(U->getOperand(0), KnownZero, KnownOne,
                       F->getParent()->getDataLayout(), 0, AC, nullptr, DT);

      APInt EffectiveMask =
          APInt::getLowBitsSet(BitWidth, BitWidth - LZ - TZ).shl(TZ);
      if ((LZ != 0 || TZ != 0) && !((~A & ~KnownZero) & EffectiveMask)) {
        const SCEV *MulCount = getConstant(
            ConstantInt::get(getContext(), APInt::getOneBitSet(BitWidth, TZ)));
        return getMulExpr(
            getZeroExtendExpr(
                getTruncateExpr(
                    getUDivExactExpr(getSCEV(U->getOperand(0)), MulCount),
                    IntegerType::get(getContext(), BitWidth - LZ - TZ)),
                U->getType()),
            MulCount);
      }
    }
    break;

  case Instruction::Or:
    // If the RHS of the Or is a constant, we may have something like:
    // X*4+1 which got turned into X*4|1.  Handle this as an Add so loop
    // optimizations will transparently handle this case.
    //
    // In order for this transformation to be safe, the LHS must be of the
    // form X*(2^n) and the Or constant must be less than 2^n.
    if (ConstantInt *CI = dyn_cast<ConstantInt>(U->getOperand(1))) {
      const SCEV *LHS = getSCEV(U->getOperand(0));
      const APInt &CIVal = CI->getValue();
      if (GetMinTrailingZeros(LHS) >=
          (CIVal.getBitWidth() - CIVal.countLeadingZeros())) {
        // Build a plain add SCEV.
        const SCEV *S = getAddExpr(LHS, getSCEV(CI));
        // If the LHS of the add was an addrec and it has no-wrap flags,
        // transfer the no-wrap flags, since an or won't introduce a wrap.
        if (const SCEVAddRecExpr *NewAR = dyn_cast<SCEVAddRecExpr>(S)) {
          const SCEVAddRecExpr *OldAR = cast<SCEVAddRecExpr>(LHS);
          const_cast<SCEVAddRecExpr *>(NewAR)->setNoWrapFlags(
            OldAR->getNoWrapFlags());
        }
        return S;
      }
    }
    break;
  case Instruction::Xor:
    if (ConstantInt *CI = dyn_cast<ConstantInt>(U->getOperand(1))) {
      // If the RHS of the xor is a signbit, then this is just an add.
      // Instcombine turns add of signbit into xor as a strength reduction step.
      if (CI->getValue().isSignBit())
        return getAddExpr(getSCEV(U->getOperand(0)),
                          getSCEV(U->getOperand(1)));

      // If the RHS of xor is -1, then this is a not operation.
      if (CI->isAllOnesValue())
        return getNotSCEV(getSCEV(U->getOperand(0)));

      // Model xor(and(x, C), C) as and(~x, C), if C is a low-bits mask.
      // This is a variant of the check for xor with -1, and it handles
      // the case where instcombine has trimmed non-demanded bits out
      // of an xor with -1.
      if (BinaryOperator *BO = dyn_cast<BinaryOperator>(U->getOperand(0)))
        if (ConstantInt *LCI = dyn_cast<ConstantInt>(BO->getOperand(1)))
          if (BO->getOpcode() == Instruction::And &&
              LCI->getValue() == CI->getValue())
            if (const SCEVZeroExtendExpr *Z =
                  dyn_cast<SCEVZeroExtendExpr>(getSCEV(U->getOperand(0)))) {
              Type *UTy = U->getType();
              const SCEV *Z0 = Z->getOperand();
              Type *Z0Ty = Z0->getType();
              unsigned Z0TySize = getTypeSizeInBits(Z0Ty);

              // If C is a low-bits mask, the zero extend is serving to
              // mask off the high bits. Complement the operand and
              // re-apply the zext.
              if (APIntOps::isMask(Z0TySize, CI->getValue()))
                return getZeroExtendExpr(getNotSCEV(Z0), UTy);

              // If C is a single bit, it may be in the sign-bit position
              // before the zero-extend. In this case, represent the xor
              // using an add, which is equivalent, and re-apply the zext.
              APInt Trunc = CI->getValue().trunc(Z0TySize);
              if (Trunc.zext(getTypeSizeInBits(UTy)) == CI->getValue() &&
                  Trunc.isSignBit())
                return getZeroExtendExpr(getAddExpr(Z0, getConstant(Trunc)),
                                         UTy);
            }
    }
    break;

  case Instruction::Shl:
    // Turn shift left of a constant amount into a multiply.
    if (ConstantInt *SA = dyn_cast<ConstantInt>(U->getOperand(1))) {
      uint32_t BitWidth = cast<IntegerType>(U->getType())->getBitWidth();

      // If the shift count is not less than the bitwidth, the result of
      // the shift is undefined. Don't try to analyze it, because the
      // resolution chosen here may differ from the resolution chosen in
      // other parts of the compiler.
      if (SA->getValue().uge(BitWidth))
        break;

      Constant *X = ConstantInt::get(getContext(),
        APInt::getOneBitSet(BitWidth, SA->getZExtValue()));
      return getMulExpr(getSCEV(U->getOperand(0)), getSCEV(X));
    }
    break;

  case Instruction::LShr:
    // Turn logical shift right of a constant into a unsigned divide.
    if (ConstantInt *SA = dyn_cast<ConstantInt>(U->getOperand(1))) {
      uint32_t BitWidth = cast<IntegerType>(U->getType())->getBitWidth();

      // If the shift count is not less than the bitwidth, the result of
      // the shift is undefined. Don't try to analyze it, because the
      // resolution chosen here may differ from the resolution chosen in
      // other parts of the compiler.
      if (SA->getValue().uge(BitWidth))
        break;

      Constant *X = ConstantInt::get(getContext(),
        APInt::getOneBitSet(BitWidth, SA->getZExtValue()));
      return getUDivExpr(getSCEV(U->getOperand(0)), getSCEV(X));
    }
    break;

  case Instruction::AShr:
    // For a two-shift sext-inreg, use sext(trunc(x)) as the SCEV expression.
    if (ConstantInt *CI = dyn_cast<ConstantInt>(U->getOperand(1)))
      if (Operator *L = dyn_cast<Operator>(U->getOperand(0)))
        if (L->getOpcode() == Instruction::Shl &&
            L->getOperand(1) == U->getOperand(1)) {
          uint64_t BitWidth = getTypeSizeInBits(U->getType());

          // If the shift count is not less than the bitwidth, the result of
          // the shift is undefined. Don't try to analyze it, because the
          // resolution chosen here may differ from the resolution chosen in
          // other parts of the compiler.
          if (CI->getValue().uge(BitWidth))
            break;

          uint64_t Amt = BitWidth - CI->getZExtValue();
          if (Amt == BitWidth)
            return getSCEV(L->getOperand(0));       // shift by zero --> noop
          return
            getSignExtendExpr(getTruncateExpr(getSCEV(L->getOperand(0)),
                                              IntegerType::get(getContext(),
                                                               Amt)),
                              U->getType());
        }
    break;

  case Instruction::Trunc:
    return getTruncateExpr(getSCEV(U->getOperand(0)), U->getType());

  case Instruction::ZExt:
    return getZeroExtendExpr(getSCEV(U->getOperand(0)), U->getType());

  case Instruction::SExt:
    return getSignExtendExpr(getSCEV(U->getOperand(0)), U->getType());

  case Instruction::BitCast:
#if INTEL_CUSTOMIZATION // HIR parsing
    // Suppress traceback for copy instructions inserted by HIR.
    if (!isa<Instruction>(V) || !isHIRCopyInst(cast<Instruction>(V))) {
#endif
      // BitCasts are no-op casts so we just eliminate the cast.
      if (isSCEVable(U->getType()) && isSCEVable(U->getOperand(0)->getType()))
        return getSCEV(U->getOperand(0));
#if INTEL_CUSTOMIZATION // HIR parsing
    }
#endif
    break;

  // It's tempting to handle inttoptr and ptrtoint as no-ops, however this can
  // lead to pointer expressions which cannot safely be expanded to GEPs,
  // because ScalarEvolution doesn't respect the GEP aliasing rules when
  // simplifying integer expressions.

  case Instruction::GetElementPtr:
    return createNodeForGEP(cast<GEPOperator>(U));

  case Instruction::PHI:
    return createNodeForPHI(cast<PHINode>(U));

  case Instruction::Select:
    // This could be a smax or umax that was lowered earlier.
    // Try to recover it.
    if (ICmpInst *ICI = dyn_cast<ICmpInst>(U->getOperand(0))) {
      Value *LHS = ICI->getOperand(0);
      Value *RHS = ICI->getOperand(1);
      switch (ICI->getPredicate()) {
      case ICmpInst::ICMP_SLT:
      case ICmpInst::ICMP_SLE:
        std::swap(LHS, RHS);
        // fall through
      case ICmpInst::ICMP_SGT:
      case ICmpInst::ICMP_SGE:
        // a >s b ? a+x : b+x  ->  smax(a, b)+x
        // a >s b ? b+x : a+x  ->  smin(a, b)+x
        if (getTypeSizeInBits(LHS->getType()) <=
            getTypeSizeInBits(U->getType())) {
          const SCEV *LS = getNoopOrSignExtend(getSCEV(LHS), U->getType());
          const SCEV *RS = getNoopOrSignExtend(getSCEV(RHS), U->getType());
          const SCEV *LA = getSCEV(U->getOperand(1));
          const SCEV *RA = getSCEV(U->getOperand(2));
          const SCEV *LDiff = getMinusSCEV(LA, LS);
          const SCEV *RDiff = getMinusSCEV(RA, RS);
          if (LDiff == RDiff)
            return getAddExpr(getSMaxExpr(LS, RS), LDiff);
          LDiff = getMinusSCEV(LA, RS);
          RDiff = getMinusSCEV(RA, LS);
          if (LDiff == RDiff)
            return getAddExpr(getSMinExpr(LS, RS), LDiff);
        }
        break;
      case ICmpInst::ICMP_ULT:
      case ICmpInst::ICMP_ULE:
        std::swap(LHS, RHS);
        // fall through
      case ICmpInst::ICMP_UGT:
      case ICmpInst::ICMP_UGE:
        // a >u b ? a+x : b+x  ->  umax(a, b)+x
        // a >u b ? b+x : a+x  ->  umin(a, b)+x
        if (getTypeSizeInBits(LHS->getType()) <=
            getTypeSizeInBits(U->getType())) {
          const SCEV *LS = getNoopOrZeroExtend(getSCEV(LHS), U->getType());
          const SCEV *RS = getNoopOrZeroExtend(getSCEV(RHS), U->getType());
          const SCEV *LA = getSCEV(U->getOperand(1));
          const SCEV *RA = getSCEV(U->getOperand(2));
          const SCEV *LDiff = getMinusSCEV(LA, LS);
          const SCEV *RDiff = getMinusSCEV(RA, RS);
          if (LDiff == RDiff)
            return getAddExpr(getUMaxExpr(LS, RS), LDiff);
          LDiff = getMinusSCEV(LA, RS);
          RDiff = getMinusSCEV(RA, LS);
          if (LDiff == RDiff)
            return getAddExpr(getUMinExpr(LS, RS), LDiff);
        }
        break;
      case ICmpInst::ICMP_NE:
        // n != 0 ? n+x : 1+x  ->  umax(n, 1)+x
        if (getTypeSizeInBits(LHS->getType()) <=
                getTypeSizeInBits(U->getType()) &&
            isa<ConstantInt>(RHS) && cast<ConstantInt>(RHS)->isZero()) {
          const SCEV *One = getConstant(U->getType(), 1);
          const SCEV *LS = getNoopOrZeroExtend(getSCEV(LHS), U->getType());
          const SCEV *LA = getSCEV(U->getOperand(1));
          const SCEV *RA = getSCEV(U->getOperand(2));
          const SCEV *LDiff = getMinusSCEV(LA, LS);
          const SCEV *RDiff = getMinusSCEV(RA, One);
          if (LDiff == RDiff)
            return getAddExpr(getUMaxExpr(One, LS), LDiff);
        }
        break;
      case ICmpInst::ICMP_EQ:
        // n == 0 ? 1+x : n+x  ->  umax(n, 1)+x
        if (getTypeSizeInBits(LHS->getType()) <=
                getTypeSizeInBits(U->getType()) &&
            isa<ConstantInt>(RHS) && cast<ConstantInt>(RHS)->isZero()) {
          const SCEV *One = getConstant(U->getType(), 1);
          const SCEV *LS = getNoopOrZeroExtend(getSCEV(LHS), U->getType());
          const SCEV *LA = getSCEV(U->getOperand(1));
          const SCEV *RA = getSCEV(U->getOperand(2));
          const SCEV *LDiff = getMinusSCEV(LA, One);
          const SCEV *RDiff = getMinusSCEV(RA, LS);
          if (LDiff == RDiff)
            return getAddExpr(getUMaxExpr(One, LS), LDiff);
        }
        break;
      default:
        break;
      }
    }

  default: // We cannot analyze this expression.
    break;
  }

  return getUnknown(V);
}



//===----------------------------------------------------------------------===//
//                   Iteration Count Computation Code
//

unsigned ScalarEvolution::getSmallConstantTripCount(Loop *L) {
  if (BasicBlock *ExitingBB = L->getExitingBlock())
    return getSmallConstantTripCount(L, ExitingBB);

  // No trip count information for multiple exits.
  return 0;
}

/// getSmallConstantTripCount - Returns the maximum trip count of this loop as a
/// normal unsigned value. Returns 0 if the trip count is unknown or not
/// constant. Will also return 0 if the maximum trip count is very large (>=
/// 2^32).
///
/// This "trip count" assumes that control exits via ExitingBlock. More
/// precisely, it is the number of times that control may reach ExitingBlock
/// before taking the branch. For loops with multiple exits, it may not be the
/// number times that the loop header executes because the loop may exit
/// prematurely via another branch.
unsigned ScalarEvolution::getSmallConstantTripCount(Loop *L,
                                                    BasicBlock *ExitingBlock) {
  assert(ExitingBlock && "Must pass a non-null exiting block!");
  assert(L->isLoopExiting(ExitingBlock) &&
         "Exiting block must actually branch out of the loop!");
  const SCEVConstant *ExitCount =
      dyn_cast<SCEVConstant>(getExitCount(L, ExitingBlock));
  if (!ExitCount)
    return 0;

  ConstantInt *ExitConst = ExitCount->getValue();

  // Guard against huge trip counts.
  if (ExitConst->getValue().getActiveBits() > 32)
    return 0;

  // In case of integer overflow, this returns 0, which is correct.
  return ((unsigned)ExitConst->getZExtValue()) + 1;
}

unsigned ScalarEvolution::getSmallConstantTripMultiple(Loop *L) {
  if (BasicBlock *ExitingBB = L->getExitingBlock())
    return getSmallConstantTripMultiple(L, ExitingBB);

  // No trip multiple information for multiple exits.
  return 0;
}

/// getSmallConstantTripMultiple - Returns the largest constant divisor of the
/// trip count of this loop as a normal unsigned value, if possible. This
/// means that the actual trip count is always a multiple of the returned
/// value (don't forget the trip count could very well be zero as well!).
///
/// Returns 1 if the trip count is unknown or not guaranteed to be the
/// multiple of a constant (which is also the case if the trip count is simply
/// constant, use getSmallConstantTripCount for that case), Will also return 1
/// if the trip count is very large (>= 2^32).
///
/// As explained in the comments for getSmallConstantTripCount, this assumes
/// that control exits the loop via ExitingBlock.
unsigned
ScalarEvolution::getSmallConstantTripMultiple(Loop *L,
                                              BasicBlock *ExitingBlock) {
  assert(ExitingBlock && "Must pass a non-null exiting block!");
  assert(L->isLoopExiting(ExitingBlock) &&
         "Exiting block must actually branch out of the loop!");
  const SCEV *ExitCount = getExitCount(L, ExitingBlock);
  if (ExitCount == getCouldNotCompute())
    return 1;

  // Get the trip count from the BE count by adding 1.
  const SCEV *TCMul = getAddExpr(ExitCount,
                                 getConstant(ExitCount->getType(), 1));
  // FIXME: SCEV distributes multiplication as V1*C1 + V2*C1. We could attempt
  // to factor simple cases.
  if (const SCEVMulExpr *Mul = dyn_cast<SCEVMulExpr>(TCMul))
    TCMul = Mul->getOperand(0);

  const SCEVConstant *MulC = dyn_cast<SCEVConstant>(TCMul);
  if (!MulC)
    return 1;

  ConstantInt *Result = MulC->getValue();

  // Guard against huge trip counts (this requires checking
  // for zero to handle the case where the trip count == -1 and the
  // addition wraps).
  if (!Result || Result->getValue().getActiveBits() > 32 ||
      Result->getValue().getActiveBits() == 0)
    return 1;

  return (unsigned)Result->getZExtValue();
}

// getExitCount - Get the expression for the number of loop iterations for which
// this loop is guaranteed not to exit via ExitingBlock. Otherwise return
// SCEVCouldNotCompute.
const SCEV *ScalarEvolution::getExitCount(Loop *L, BasicBlock *ExitingBlock) {
  return getBackedgeTakenInfo(L).getExact(ExitingBlock, this);
}

/// getBackedgeTakenCount - If the specified loop has a predictable
/// backedge-taken count, return it, otherwise return a SCEVCouldNotCompute
/// object. The backedge-taken count is the number of times the loop header
/// will be branched to from within the loop. This is one less than the
/// trip count of the loop, since it doesn't count the first iteration,
/// when the header is branched to from outside the loop.
///
/// Note that it is not valid to call this method on a loop without a
/// loop-invariant backedge-taken count (see
/// hasLoopInvariantBackedgeTakenCount).
///
const SCEV *ScalarEvolution::getBackedgeTakenCount(const Loop *L) {
  return getBackedgeTakenInfo(L).getExact(this);
}

/// getMaxBackedgeTakenCount - Similar to getBackedgeTakenCount, except
/// return the least SCEV value that is known never to be less than the
/// actual backedge taken count.
const SCEV *ScalarEvolution::getMaxBackedgeTakenCount(const Loop *L) {
  return getBackedgeTakenInfo(L).getMax(this);
}

/// PushLoopPHIs - Push PHI nodes in the header of the given loop
/// onto the given Worklist.
static void
PushLoopPHIs(const Loop *L, SmallVectorImpl<Instruction *> &Worklist) {
  BasicBlock *Header = L->getHeader();

  // Push all Loop-header PHIs onto the Worklist stack.
  for (BasicBlock::iterator I = Header->begin();
       PHINode *PN = dyn_cast<PHINode>(I); ++I)
    Worklist.push_back(PN);
}

const ScalarEvolution::BackedgeTakenInfo &
ScalarEvolution::getBackedgeTakenInfo(const Loop *L) {
  // Initially insert an invalid entry for this loop. If the insertion
  // succeeds, proceed to actually compute a backedge-taken count and
  // update the value. The temporary CouldNotCompute value tells SCEV
  // code elsewhere that it shouldn't attempt to request a new
  // backedge-taken count, which could result in infinite recursion.
  std::pair<DenseMap<const Loop *, BackedgeTakenInfo>::iterator, bool> Pair =
    BackedgeTakenCounts.insert(std::make_pair(L, BackedgeTakenInfo()));
  if (!Pair.second)
    return Pair.first->second;

  // ComputeBackedgeTakenCount may allocate memory for its result. Inserting it
  // into the BackedgeTakenCounts map transfers ownership. Otherwise, the result
  // must be cleared in this scope.
  BackedgeTakenInfo Result = ComputeBackedgeTakenCount(L);

  if (Result.getExact(this) != getCouldNotCompute()) {
    assert(isLoopInvariant(Result.getExact(this), L) &&
           isLoopInvariant(Result.getMax(this), L) &&
           "Computed backedge-taken count isn't loop invariant for loop!");
    ++NumTripCountsComputed;
  }
  else if (Result.getMax(this) == getCouldNotCompute() &&
           isa<PHINode>(L->getHeader()->begin())) {
    // Only count loops that have phi nodes as not being computable.
    ++NumTripCountsNotComputed;
  }

  // Now that we know more about the trip count for this loop, forget any
  // existing SCEV values for PHI nodes in this loop since they are only
  // conservative estimates made without the benefit of trip count
  // information. This is similar to the code in forgetLoop, except that
  // it handles SCEVUnknown PHI nodes specially.
  if (Result.hasAnyInfo()) {
    SmallVector<Instruction *, 16> Worklist;
    PushLoopPHIs(L, Worklist);

    SmallPtrSet<Instruction *, 8> Visited;
    while (!Worklist.empty()) {
      Instruction *I = Worklist.pop_back_val();
      if (!Visited.insert(I).second)
        continue;

      ValueExprMapType::iterator It =
        ValueExprMap.find_as(static_cast<Value *>(I));
      if (It != ValueExprMap.end()) {
        const SCEV *Old = It->second;

        // SCEVUnknown for a PHI either means that it has an unrecognized
        // structure, or it's a PHI that's in the progress of being computed
        // by createNodeForPHI.  In the former case, additional loop trip
        // count information isn't going to change anything. In the later
        // case, createNodeForPHI will perform the necessary updates on its
        // own when it gets to that point.
        if (!isa<PHINode>(I) || !isa<SCEVUnknown>(Old)) {
          forgetMemoizedResults(Old);
          ValueExprMap.erase(It);
        }
        if (PHINode *PN = dyn_cast<PHINode>(I))
          ConstantEvolutionLoopExitValue.erase(PN);
      }

      PushDefUseChildren(I, Worklist);
    }
  }

  // Re-lookup the insert position, since the call to
  // ComputeBackedgeTakenCount above could result in a
  // recusive call to getBackedgeTakenInfo (on a different
  // loop), which would invalidate the iterator computed
  // earlier.
  return BackedgeTakenCounts.find(L)->second = Result;
}

/// forgetLoop - This method should be called by the client when it has
/// changed a loop in a way that may effect ScalarEvolution's ability to
/// compute a trip count, or if the loop is deleted.
void ScalarEvolution::forgetLoop(const Loop *L) {
  // Drop any stored trip count value.
  DenseMap<const Loop*, BackedgeTakenInfo>::iterator BTCPos =
    BackedgeTakenCounts.find(L);
  if (BTCPos != BackedgeTakenCounts.end()) {
    BTCPos->second.clear();
    BackedgeTakenCounts.erase(BTCPos);
  }

  // Drop information about expressions based on loop-header PHIs.
  SmallVector<Instruction *, 16> Worklist;
  PushLoopPHIs(L, Worklist);

  SmallPtrSet<Instruction *, 8> Visited;
  while (!Worklist.empty()) {
    Instruction *I = Worklist.pop_back_val();
    if (!Visited.insert(I).second)
      continue;

    ValueExprMapType::iterator It =
      ValueExprMap.find_as(static_cast<Value *>(I));
    if (It != ValueExprMap.end()) {
      forgetMemoizedResults(It->second);
      ValueExprMap.erase(It);
      if (PHINode *PN = dyn_cast<PHINode>(I))
        ConstantEvolutionLoopExitValue.erase(PN);
    }

    PushDefUseChildren(I, Worklist);
  }

  // Forget all contained loops too, to avoid dangling entries in the
  // ValuesAtScopes map.
  for (Loop::iterator I = L->begin(), E = L->end(); I != E; ++I)
    forgetLoop(*I);
}

/// forgetValue - This method should be called by the client when it has
/// changed a value in a way that may effect its value, or which may
/// disconnect it from a def-use chain linking it to a loop.
void ScalarEvolution::forgetValue(Value *V) {
  Instruction *I = dyn_cast<Instruction>(V);
  if (!I) return;

  // Drop information about expressions based on loop-header PHIs.
  SmallVector<Instruction *, 16> Worklist;
  Worklist.push_back(I);

  SmallPtrSet<Instruction *, 8> Visited;
  while (!Worklist.empty()) {
    I = Worklist.pop_back_val();
    if (!Visited.insert(I).second)
      continue;

    ValueExprMapType::iterator It =
      ValueExprMap.find_as(static_cast<Value *>(I));
    if (It != ValueExprMap.end()) {
      forgetMemoizedResults(It->second);
      ValueExprMap.erase(It);
      if (PHINode *PN = dyn_cast<PHINode>(I))
        ConstantEvolutionLoopExitValue.erase(PN);
    }

    PushDefUseChildren(I, Worklist);
  }
}

/// getExact - Get the exact loop backedge taken count considering all loop
/// exits. A computable result can only be returned for loops with a single
/// exit.  Returning the minimum taken count among all exits is incorrect
/// because one of the loop's exit limit's may have been skipped. HowFarToZero
/// assumes that the limit of each loop test is never skipped. This is a valid
/// assumption as long as the loop exits via that test. For precise results, it
/// is the caller's responsibility to specify the relevant loop exit using
/// getExact(ExitingBlock, SE).
const SCEV *
ScalarEvolution::BackedgeTakenInfo::getExact(ScalarEvolution *SE) const {
  // If any exits were not computable, the loop is not computable.
  if (!ExitNotTaken.isCompleteList()) return SE->getCouldNotCompute();

  // We need exactly one computable exit.
  if (!ExitNotTaken.ExitingBlock) return SE->getCouldNotCompute();
  assert(ExitNotTaken.ExactNotTaken && "uninitialized not-taken info");

  const SCEV *BECount = nullptr;
  for (const ExitNotTakenInfo *ENT = &ExitNotTaken;
       ENT != nullptr; ENT = ENT->getNextExit()) {

    assert(ENT->ExactNotTaken != SE->getCouldNotCompute() && "bad exit SCEV");

    if (!BECount)
      BECount = ENT->ExactNotTaken;
    else if (BECount != ENT->ExactNotTaken)
      return SE->getCouldNotCompute();
  }
  assert(BECount && "Invalid not taken count for loop exit");
  return BECount;
}

/// getExact - Get the exact not taken count for this loop exit.
const SCEV *
ScalarEvolution::BackedgeTakenInfo::getExact(BasicBlock *ExitingBlock,
                                             ScalarEvolution *SE) const {
  for (const ExitNotTakenInfo *ENT = &ExitNotTaken;
       ENT != nullptr; ENT = ENT->getNextExit()) {

    if (ENT->ExitingBlock == ExitingBlock)
      return ENT->ExactNotTaken;
  }
  return SE->getCouldNotCompute();
}

/// getMax - Get the max backedge taken count for the loop.
const SCEV *
ScalarEvolution::BackedgeTakenInfo::getMax(ScalarEvolution *SE) const {
  return Max ? Max : SE->getCouldNotCompute();
}

bool ScalarEvolution::BackedgeTakenInfo::hasOperand(const SCEV *S,
                                                    ScalarEvolution *SE) const {
  if (Max && Max != SE->getCouldNotCompute() && SE->hasOperand(Max, S))
    return true;

  if (!ExitNotTaken.ExitingBlock)
    return false;

  for (const ExitNotTakenInfo *ENT = &ExitNotTaken;
       ENT != nullptr; ENT = ENT->getNextExit()) {

    if (ENT->ExactNotTaken != SE->getCouldNotCompute()
        && SE->hasOperand(ENT->ExactNotTaken, S)) {
      return true;
    }
  }
  return false;
}

/// Allocate memory for BackedgeTakenInfo and copy the not-taken count of each
/// computable exit into a persistent ExitNotTakenInfo array.
ScalarEvolution::BackedgeTakenInfo::BackedgeTakenInfo(
  SmallVectorImpl< std::pair<BasicBlock *, const SCEV *> > &ExitCounts,
  bool Complete, const SCEV *MaxCount) : Max(MaxCount) {

  if (!Complete)
    ExitNotTaken.setIncomplete();

  unsigned NumExits = ExitCounts.size();
  if (NumExits == 0) return;

  ExitNotTaken.ExitingBlock = ExitCounts[0].first;
  ExitNotTaken.ExactNotTaken = ExitCounts[0].second;
  if (NumExits == 1) return;

  // Handle the rare case of multiple computable exits.
  ExitNotTakenInfo *ENT = new ExitNotTakenInfo[NumExits-1];

  ExitNotTakenInfo *PrevENT = &ExitNotTaken;
  for (unsigned i = 1; i < NumExits; ++i, PrevENT = ENT, ++ENT) {
    PrevENT->setNextExit(ENT);
    ENT->ExitingBlock = ExitCounts[i].first;
    ENT->ExactNotTaken = ExitCounts[i].second;
  }
}

/// clear - Invalidate this result and free the ExitNotTakenInfo array.
void ScalarEvolution::BackedgeTakenInfo::clear() {
  ExitNotTaken.ExitingBlock = nullptr;
  ExitNotTaken.ExactNotTaken = nullptr;
  delete[] ExitNotTaken.getNextExit();
}

/// ComputeBackedgeTakenCount - Compute the number of times the backedge
/// of the specified loop will execute.
ScalarEvolution::BackedgeTakenInfo
ScalarEvolution::ComputeBackedgeTakenCount(const Loop *L) {
  SmallVector<BasicBlock *, 8> ExitingBlocks;
  L->getExitingBlocks(ExitingBlocks);

  SmallVector<std::pair<BasicBlock *, const SCEV *>, 4> ExitCounts;
  bool CouldComputeBECount = true;
  BasicBlock *Latch = L->getLoopLatch(); // may be NULL.
  const SCEV *MustExitMaxBECount = nullptr;
  const SCEV *MayExitMaxBECount = nullptr;

  // Compute the ExitLimit for each loop exit. Use this to populate ExitCounts
  // and compute maxBECount.
  for (unsigned i = 0, e = ExitingBlocks.size(); i != e; ++i) {
    BasicBlock *ExitBB = ExitingBlocks[i];
    ExitLimit EL = ComputeExitLimit(L, ExitBB);

    // 1. For each exit that can be computed, add an entry to ExitCounts.
    // CouldComputeBECount is true only if all exits can be computed.
    if (EL.Exact == getCouldNotCompute())
      // We couldn't compute an exact value for this exit, so
      // we won't be able to compute an exact value for the loop.
      CouldComputeBECount = false;
    else
      ExitCounts.push_back(std::make_pair(ExitBB, EL.Exact));

    // 2. Derive the loop's MaxBECount from each exit's max number of
    // non-exiting iterations. Partition the loop exits into two kinds:
    // LoopMustExits and LoopMayExits.
    //
    // If the exit dominates the loop latch, it is a LoopMustExit otherwise it
    // is a LoopMayExit.  If any computable LoopMustExit is found, then
    // MaxBECount is the minimum EL.Max of computable LoopMustExits. Otherwise,
    // MaxBECount is conservatively the maximum EL.Max, where CouldNotCompute is
    // considered greater than any computable EL.Max.
    if (EL.Max != getCouldNotCompute() && Latch &&
        DT->dominates(ExitBB, Latch)) {
      if (!MustExitMaxBECount)
        MustExitMaxBECount = EL.Max;
      else {
        MustExitMaxBECount =
          getUMinFromMismatchedTypes(MustExitMaxBECount, EL.Max);
      }
    } else if (MayExitMaxBECount != getCouldNotCompute()) {
      if (!MayExitMaxBECount || EL.Max == getCouldNotCompute())
        MayExitMaxBECount = EL.Max;
      else {
        MayExitMaxBECount =
          getUMaxFromMismatchedTypes(MayExitMaxBECount, EL.Max);
      }
    }
  }
  const SCEV *MaxBECount = MustExitMaxBECount ? MustExitMaxBECount :
    (MayExitMaxBECount ? MayExitMaxBECount : getCouldNotCompute());
  return BackedgeTakenInfo(ExitCounts, CouldComputeBECount, MaxBECount);
}

/// ComputeExitLimit - Compute the number of times the backedge of the specified
/// loop will execute if it exits via the specified block.
ScalarEvolution::ExitLimit
ScalarEvolution::ComputeExitLimit(const Loop *L, BasicBlock *ExitingBlock) {

  // Okay, we've chosen an exiting block.  See what condition causes us to
  // exit at this block and remember the exit block and whether all other targets
  // lead to the loop header.
  bool MustExecuteLoopHeader = true;
  BasicBlock *Exit = nullptr;
  for (succ_iterator SI = succ_begin(ExitingBlock), SE = succ_end(ExitingBlock);
       SI != SE; ++SI)
    if (!L->contains(*SI)) {
      if (Exit) // Multiple exit successors.
        return getCouldNotCompute();
      Exit = *SI;
    } else if (*SI != L->getHeader()) {
      MustExecuteLoopHeader = false;
    }

  // At this point, we know we have a conditional branch that determines whether
  // the loop is exited.  However, we don't know if the branch is executed each
  // time through the loop.  If not, then the execution count of the branch will
  // not be equal to the trip count of the loop.
  //
  // Currently we check for this by checking to see if the Exit branch goes to
  // the loop header.  If so, we know it will always execute the same number of
  // times as the loop.  We also handle the case where the exit block *is* the
  // loop header.  This is common for un-rotated loops.
  //
  // If both of those tests fail, walk up the unique predecessor chain to the
  // header, stopping if there is an edge that doesn't exit the loop. If the
  // header is reached, the execution count of the branch will be equal to the
  // trip count of the loop.
  //
  //  More extensive analysis could be done to handle more cases here.
  //
  if (!MustExecuteLoopHeader && ExitingBlock != L->getHeader()) {
    // The simple checks failed, try climbing the unique predecessor chain
    // up to the header.
    bool Ok = false;
    for (BasicBlock *BB = ExitingBlock; BB; ) {
      BasicBlock *Pred = BB->getUniquePredecessor();
      if (!Pred)
        return getCouldNotCompute();
      TerminatorInst *PredTerm = Pred->getTerminator();
      for (const BasicBlock *PredSucc : PredTerm->successors()) {
        if (PredSucc == BB)
          continue;
        // If the predecessor has a successor that isn't BB and isn't
        // outside the loop, assume the worst.
        if (L->contains(PredSucc))
          return getCouldNotCompute();
      }
      if (Pred == L->getHeader()) {
        Ok = true;
        break;
      }
      BB = Pred;
    }
    if (!Ok)
      return getCouldNotCompute();
  }

  bool IsOnlyExit = (L->getExitingBlock() != nullptr);
  TerminatorInst *Term = ExitingBlock->getTerminator();
  if (BranchInst *BI = dyn_cast<BranchInst>(Term)) {
    assert(BI->isConditional() && "If unconditional, it can't be in loop!");
    // Proceed to the next level to examine the exit condition expression.
    return ComputeExitLimitFromCond(L, BI->getCondition(), BI->getSuccessor(0),
                                    BI->getSuccessor(1),
                                    /*ControlsExit=*/IsOnlyExit);
  }

  if (SwitchInst *SI = dyn_cast<SwitchInst>(Term))
    return ComputeExitLimitFromSingleExitSwitch(L, SI, Exit,
                                                /*ControlsExit=*/IsOnlyExit);

  return getCouldNotCompute();
}

/// ComputeExitLimitFromCond - Compute the number of times the
/// backedge of the specified loop will execute if its exit condition
/// were a conditional branch of ExitCond, TBB, and FBB.
///
/// @param ControlsExit is true if ExitCond directly controls the exit
/// branch. In this case, we can assume that the loop exits only if the
/// condition is true and can infer that failing to meet the condition prior to
/// integer wraparound results in undefined behavior.
ScalarEvolution::ExitLimit
ScalarEvolution::ComputeExitLimitFromCond(const Loop *L,
                                          Value *ExitCond,
                                          BasicBlock *TBB,
                                          BasicBlock *FBB,
                                          bool ControlsExit) {
  // Check if the controlling expression for this loop is an And or Or.
  if (BinaryOperator *BO = dyn_cast<BinaryOperator>(ExitCond)) {
    if (BO->getOpcode() == Instruction::And) {
      // Recurse on the operands of the and.
      bool EitherMayExit = L->contains(TBB);
      ExitLimit EL0 = ComputeExitLimitFromCond(L, BO->getOperand(0), TBB, FBB,
                                               ControlsExit && !EitherMayExit);
      ExitLimit EL1 = ComputeExitLimitFromCond(L, BO->getOperand(1), TBB, FBB,
                                               ControlsExit && !EitherMayExit);
      const SCEV *BECount = getCouldNotCompute();
      const SCEV *MaxBECount = getCouldNotCompute();
      if (EitherMayExit) {
        // Both conditions must be true for the loop to continue executing.
        // Choose the less conservative count.
        if (EL0.Exact == getCouldNotCompute() ||
            EL1.Exact == getCouldNotCompute())
          BECount = getCouldNotCompute();
        else
          BECount = getUMinFromMismatchedTypes(EL0.Exact, EL1.Exact);
        if (EL0.Max == getCouldNotCompute())
          MaxBECount = EL1.Max;
        else if (EL1.Max == getCouldNotCompute())
          MaxBECount = EL0.Max;
        else
          MaxBECount = getUMinFromMismatchedTypes(EL0.Max, EL1.Max);
      } else {
        // Both conditions must be true at the same time for the loop to exit.
        // For now, be conservative.
        assert(L->contains(FBB) && "Loop block has no successor in loop!");
        if (EL0.Max == EL1.Max)
          MaxBECount = EL0.Max;
        if (EL0.Exact == EL1.Exact)
          BECount = EL0.Exact;
      }

      return ExitLimit(BECount, MaxBECount);
    }
    if (BO->getOpcode() == Instruction::Or) {
      // Recurse on the operands of the or.
      bool EitherMayExit = L->contains(FBB);
      ExitLimit EL0 = ComputeExitLimitFromCond(L, BO->getOperand(0), TBB, FBB,
                                               ControlsExit && !EitherMayExit);
      ExitLimit EL1 = ComputeExitLimitFromCond(L, BO->getOperand(1), TBB, FBB,
                                               ControlsExit && !EitherMayExit);
      const SCEV *BECount = getCouldNotCompute();
      const SCEV *MaxBECount = getCouldNotCompute();
      if (EitherMayExit) {
        // Both conditions must be false for the loop to continue executing.
        // Choose the less conservative count.
        if (EL0.Exact == getCouldNotCompute() ||
            EL1.Exact == getCouldNotCompute())
          BECount = getCouldNotCompute();
        else
          BECount = getUMinFromMismatchedTypes(EL0.Exact, EL1.Exact);
        if (EL0.Max == getCouldNotCompute())
          MaxBECount = EL1.Max;
        else if (EL1.Max == getCouldNotCompute())
          MaxBECount = EL0.Max;
        else
          MaxBECount = getUMinFromMismatchedTypes(EL0.Max, EL1.Max);
      } else {
        // Both conditions must be false at the same time for the loop to exit.
        // For now, be conservative.
        assert(L->contains(TBB) && "Loop block has no successor in loop!");
        if (EL0.Max == EL1.Max)
          MaxBECount = EL0.Max;
        if (EL0.Exact == EL1.Exact)
          BECount = EL0.Exact;
      }

      return ExitLimit(BECount, MaxBECount);
    }
  }

  // With an icmp, it may be feasible to compute an exact backedge-taken count.
  // Proceed to the next level to examine the icmp.
  if (ICmpInst *ExitCondICmp = dyn_cast<ICmpInst>(ExitCond))
    return ComputeExitLimitFromICmp(L, ExitCondICmp, TBB, FBB, ControlsExit);

  // Check for a constant condition. These are normally stripped out by
  // SimplifyCFG, but ScalarEvolution may be used by a pass which wishes to
  // preserve the CFG and is temporarily leaving constant conditions
  // in place.
  if (ConstantInt *CI = dyn_cast<ConstantInt>(ExitCond)) {
    if (L->contains(FBB) == !CI->getZExtValue())
      // The backedge is always taken.
      return getCouldNotCompute();
    else
      // The backedge is never taken.
      return getConstant(CI->getType(), 0);
  }

  // If it's not an integer or pointer comparison then compute it the hard way.
  return ComputeExitCountExhaustively(L, ExitCond, !L->contains(TBB));
}

/// ComputeExitLimitFromICmp - Compute the number of times the
/// backedge of the specified loop will execute if its exit condition
/// were a conditional branch of the ICmpInst ExitCond, TBB, and FBB.
ScalarEvolution::ExitLimit
ScalarEvolution::ComputeExitLimitFromICmp(const Loop *L,
                                          ICmpInst *ExitCond,
                                          BasicBlock *TBB,
                                          BasicBlock *FBB,
                                          bool ControlsExit) {

  // If the condition was exit on true, convert the condition to exit on false
  ICmpInst::Predicate Cond;
  if (!L->contains(FBB))
    Cond = ExitCond->getPredicate();
  else
    Cond = ExitCond->getInversePredicate();

  // Handle common loops like: for (X = "string"; *X; ++X)
  if (LoadInst *LI = dyn_cast<LoadInst>(ExitCond->getOperand(0)))
    if (Constant *RHS = dyn_cast<Constant>(ExitCond->getOperand(1))) {
      ExitLimit ItCnt =
        ComputeLoadConstantCompareExitLimit(LI, RHS, L, Cond);
      if (ItCnt.hasAnyInfo())
        return ItCnt;
    }

  const SCEV *LHS = getSCEV(ExitCond->getOperand(0));
  const SCEV *RHS = getSCEV(ExitCond->getOperand(1));

  // Try to evaluate any dependencies out of the loop.
  LHS = getSCEVAtScope(LHS, L);
  RHS = getSCEVAtScope(RHS, L);

  // At this point, we would like to compute how many iterations of the
  // loop the predicate will return true for these inputs.
  if (isLoopInvariant(LHS, L) && !isLoopInvariant(RHS, L)) {
    // If there is a loop-invariant, force it into the RHS.
    std::swap(LHS, RHS);
    Cond = ICmpInst::getSwappedPredicate(Cond);
  }

  // Simplify the operands before analyzing them.
  (void)SimplifyICmpOperands(Cond, LHS, RHS);

  // If we have a comparison of a chrec against a constant, try to use value
  // ranges to answer this query.
  if (const SCEVConstant *RHSC = dyn_cast<SCEVConstant>(RHS))
    if (const SCEVAddRecExpr *AddRec = dyn_cast<SCEVAddRecExpr>(LHS))
      if (AddRec->getLoop() == L) {
        // Form the constant range.
        ConstantRange CompRange(
            ICmpInst::makeConstantRange(Cond, RHSC->getValue()->getValue()));

        const SCEV *Ret = AddRec->getNumIterationsInRange(CompRange, *this);
        if (!isa<SCEVCouldNotCompute>(Ret)) return Ret;
      }

  switch (Cond) {
  case ICmpInst::ICMP_NE: {                     // while (X != Y)
    // Convert to: while (X-Y != 0)
    ExitLimit EL = HowFarToZero(getMinusSCEV(LHS, RHS), L, ControlsExit);
    if (EL.hasAnyInfo()) return EL;
    break;
  }
  case ICmpInst::ICMP_EQ: {                     // while (X == Y)
    // Convert to: while (X-Y == 0)
    ExitLimit EL = HowFarToNonZero(getMinusSCEV(LHS, RHS), L);
    if (EL.hasAnyInfo()) return EL;
    break;
  }
  case ICmpInst::ICMP_SLT:
  case ICmpInst::ICMP_ULT: {                    // while (X < Y)
    bool IsSigned = Cond == ICmpInst::ICMP_SLT;
    ExitLimit EL = HowManyLessThans(LHS, RHS, L, IsSigned, ControlsExit);
    if (EL.hasAnyInfo()) return EL;
    break;
  }
  case ICmpInst::ICMP_SGT:
  case ICmpInst::ICMP_UGT: {                    // while (X > Y)
    bool IsSigned = Cond == ICmpInst::ICMP_SGT;
    ExitLimit EL = HowManyGreaterThans(LHS, RHS, L, IsSigned, ControlsExit);
    if (EL.hasAnyInfo()) return EL;
    break;
  }
  default:
#if 0
    dbgs() << "ComputeBackedgeTakenCount ";
    if (ExitCond->getOperand(0)->getType()->isUnsigned())
      dbgs() << "[unsigned] ";
    dbgs() << *LHS << "   "
         << Instruction::getOpcodeName(Instruction::ICmp)
         << "   " << *RHS << "\n";
#endif
    break;
  }
  return ComputeExitCountExhaustively(L, ExitCond, !L->contains(TBB));
}

ScalarEvolution::ExitLimit
ScalarEvolution::ComputeExitLimitFromSingleExitSwitch(const Loop *L,
                                                      SwitchInst *Switch,
                                                      BasicBlock *ExitingBlock,
                                                      bool ControlsExit) {
  assert(!L->contains(ExitingBlock) && "Not an exiting block!");

  // Give up if the exit is the default dest of a switch.
  if (Switch->getDefaultDest() == ExitingBlock)
    return getCouldNotCompute();

  assert(L->contains(Switch->getDefaultDest()) &&
         "Default case must not exit the loop!");
  const SCEV *LHS = getSCEVAtScope(Switch->getCondition(), L);
  const SCEV *RHS = getConstant(Switch->findCaseDest(ExitingBlock));

  // while (X != Y) --> while (X-Y != 0)
  ExitLimit EL = HowFarToZero(getMinusSCEV(LHS, RHS), L, ControlsExit);
  if (EL.hasAnyInfo())
    return EL;

  return getCouldNotCompute();
}

static ConstantInt *
EvaluateConstantChrecAtConstant(const SCEVAddRecExpr *AddRec, ConstantInt *C,
                                ScalarEvolution &SE) {
  const SCEV *InVal = SE.getConstant(C);
  const SCEV *Val = AddRec->evaluateAtIteration(InVal, SE);
  assert(isa<SCEVConstant>(Val) &&
         "Evaluation of SCEV at constant didn't fold correctly?");
  return cast<SCEVConstant>(Val)->getValue();
}

/// ComputeLoadConstantCompareExitLimit - Given an exit condition of
/// 'icmp op load X, cst', try to see if we can compute the backedge
/// execution count.
ScalarEvolution::ExitLimit
ScalarEvolution::ComputeLoadConstantCompareExitLimit(
  LoadInst *LI,
  Constant *RHS,
  const Loop *L,
  ICmpInst::Predicate predicate) {

  if (LI->isVolatile()) return getCouldNotCompute();

  // Check to see if the loaded pointer is a getelementptr of a global.
  // TODO: Use SCEV instead of manually grubbing with GEPs.
  GetElementPtrInst *GEP = dyn_cast<GetElementPtrInst>(LI->getOperand(0));
  if (!GEP) return getCouldNotCompute();

  // Make sure that it is really a constant global we are gepping, with an
  // initializer, and make sure the first IDX is really 0.
  GlobalVariable *GV = dyn_cast<GlobalVariable>(GEP->getOperand(0));
  if (!GV || !GV->isConstant() || !GV->hasDefinitiveInitializer() ||
      GEP->getNumOperands() < 3 || !isa<Constant>(GEP->getOperand(1)) ||
      !cast<Constant>(GEP->getOperand(1))->isNullValue())
    return getCouldNotCompute();

  // Okay, we allow one non-constant index into the GEP instruction.
  Value *VarIdx = nullptr;
  std::vector<Constant*> Indexes;
  unsigned VarIdxNum = 0;
  for (unsigned i = 2, e = GEP->getNumOperands(); i != e; ++i)
    if (ConstantInt *CI = dyn_cast<ConstantInt>(GEP->getOperand(i))) {
      Indexes.push_back(CI);
    } else if (!isa<ConstantInt>(GEP->getOperand(i))) {
      if (VarIdx) return getCouldNotCompute();  // Multiple non-constant idx's.
      VarIdx = GEP->getOperand(i);
      VarIdxNum = i-2;
      Indexes.push_back(nullptr);
    }

  // Loop-invariant loads may be a byproduct of loop optimization. Skip them.
  if (!VarIdx)
    return getCouldNotCompute();

  // Okay, we know we have a (load (gep GV, 0, X)) comparison with a constant.
  // Check to see if X is a loop variant variable value now.
  const SCEV *Idx = getSCEV(VarIdx);
  Idx = getSCEVAtScope(Idx, L);

  // We can only recognize very limited forms of loop index expressions, in
  // particular, only affine AddRec's like {C1,+,C2}.
  const SCEVAddRecExpr *IdxExpr = dyn_cast<SCEVAddRecExpr>(Idx);
  if (!IdxExpr || !IdxExpr->isAffine() || isLoopInvariant(IdxExpr, L) ||
      !isa<SCEVConstant>(IdxExpr->getOperand(0)) ||
      !isa<SCEVConstant>(IdxExpr->getOperand(1)))
    return getCouldNotCompute();

  unsigned MaxSteps = MaxBruteForceIterations;
  for (unsigned IterationNum = 0; IterationNum != MaxSteps; ++IterationNum) {
    ConstantInt *ItCst = ConstantInt::get(
                           cast<IntegerType>(IdxExpr->getType()), IterationNum);
    ConstantInt *Val = EvaluateConstantChrecAtConstant(IdxExpr, ItCst, *this);

    // Form the GEP offset.
    Indexes[VarIdxNum] = Val;

    Constant *Result = ConstantFoldLoadThroughGEPIndices(GV->getInitializer(),
                                                         Indexes);
    if (!Result) break;  // Cannot compute!

    // Evaluate the condition for this iteration.
    Result = ConstantExpr::getICmp(predicate, Result, RHS);
    if (!isa<ConstantInt>(Result)) break;  // Couldn't decide for sure
    if (cast<ConstantInt>(Result)->getValue().isMinValue()) {
#if 0
      dbgs() << "\n***\n*** Computed loop count " << *ItCst
             << "\n*** From global " << *GV << "*** BB: " << *L->getHeader()
             << "***\n";
#endif
      ++NumArrayLenItCounts;
      return getConstant(ItCst);   // Found terminating iteration!
    }
  }
  return getCouldNotCompute();
}


/// CanConstantFold - Return true if we can constant fold an instruction of the
/// specified type, assuming that all operands were constants.
static bool CanConstantFold(const Instruction *I) {
  if (isa<BinaryOperator>(I) || isa<CmpInst>(I) ||
      isa<SelectInst>(I) || isa<CastInst>(I) || isa<GetElementPtrInst>(I) ||
      isa<LoadInst>(I))
    return true;

  if (const CallInst *CI = dyn_cast<CallInst>(I))
    if (const Function *F = CI->getCalledFunction())
      return canConstantFoldCallTo(F);
  return false;
}

/// Determine whether this instruction can constant evolve within this loop
/// assuming its operands can all constant evolve.
static bool canConstantEvolve(Instruction *I, const Loop *L) {
  // An instruction outside of the loop can't be derived from a loop PHI.
  if (!L->contains(I)) return false;

  if (isa<PHINode>(I)) {
    // We don't currently keep track of the control flow needed to evaluate
    // PHIs, so we cannot handle PHIs inside of loops.
    return L->getHeader() == I->getParent();
  }

  // If we won't be able to constant fold this expression even if the operands
  // are constants, bail early.
  return CanConstantFold(I);
}

/// getConstantEvolvingPHIOperands - Implement getConstantEvolvingPHI by
/// recursing through each instruction operand until reaching a loop header phi.
static PHINode *
getConstantEvolvingPHIOperands(Instruction *UseInst, const Loop *L,
                               DenseMap<Instruction *, PHINode *> &PHIMap) {

  // Otherwise, we can evaluate this instruction if all of its operands are
  // constant or derived from a PHI node themselves.
  PHINode *PHI = nullptr;
  for (Instruction::op_iterator OpI = UseInst->op_begin(),
         OpE = UseInst->op_end(); OpI != OpE; ++OpI) {

    if (isa<Constant>(*OpI)) continue;

    Instruction *OpInst = dyn_cast<Instruction>(*OpI);
    if (!OpInst || !canConstantEvolve(OpInst, L)) return nullptr;

    PHINode *P = dyn_cast<PHINode>(OpInst);
    if (!P)
      // If this operand is already visited, reuse the prior result.
      // We may have P != PHI if this is the deepest point at which the
      // inconsistent paths meet.
      P = PHIMap.lookup(OpInst);
    if (!P) {
      // Recurse and memoize the results, whether a phi is found or not.
      // This recursive call invalidates pointers into PHIMap.
      P = getConstantEvolvingPHIOperands(OpInst, L, PHIMap);
      PHIMap[OpInst] = P;
    }
    if (!P)
      return nullptr;  // Not evolving from PHI
    if (PHI && PHI != P)
      return nullptr;  // Evolving from multiple different PHIs.
    PHI = P;
  }
  // This is a expression evolving from a constant PHI!
  return PHI;
}

/// getConstantEvolvingPHI - Given an LLVM value and a loop, return a PHI node
/// in the loop that V is derived from.  We allow arbitrary operations along the
/// way, but the operands of an operation must either be constants or a value
/// derived from a constant PHI.  If this expression does not fit with these
/// constraints, return null.
static PHINode *getConstantEvolvingPHI(Value *V, const Loop *L) {
  Instruction *I = dyn_cast<Instruction>(V);
  if (!I || !canConstantEvolve(I, L)) return nullptr;

  if (PHINode *PN = dyn_cast<PHINode>(I)) {
    return PN;
  }

  // Record non-constant instructions contained by the loop.
  DenseMap<Instruction *, PHINode *> PHIMap;
  return getConstantEvolvingPHIOperands(I, L, PHIMap);
}

/// EvaluateExpression - Given an expression that passes the
/// getConstantEvolvingPHI predicate, evaluate its value assuming the PHI node
/// in the loop has the value PHIVal.  If we can't fold this expression for some
/// reason, return null.
static Constant *EvaluateExpression(Value *V, const Loop *L,
                                    DenseMap<Instruction *, Constant *> &Vals,
                                    const DataLayout &DL,
                                    const TargetLibraryInfo *TLI) {
  // Convenient constant check, but redundant for recursive calls.
  if (Constant *C = dyn_cast<Constant>(V)) return C;
  Instruction *I = dyn_cast<Instruction>(V);
  if (!I) return nullptr;

  if (Constant *C = Vals.lookup(I)) return C;

  // An instruction inside the loop depends on a value outside the loop that we
  // weren't given a mapping for, or a value such as a call inside the loop.
  if (!canConstantEvolve(I, L)) return nullptr;

  // An unmapped PHI can be due to a branch or another loop inside this loop,
  // or due to this not being the initial iteration through a loop where we
  // couldn't compute the evolution of this particular PHI last time.
  if (isa<PHINode>(I)) return nullptr;

  std::vector<Constant*> Operands(I->getNumOperands());

  for (unsigned i = 0, e = I->getNumOperands(); i != e; ++i) {
    Instruction *Operand = dyn_cast<Instruction>(I->getOperand(i));
    if (!Operand) {
      Operands[i] = dyn_cast<Constant>(I->getOperand(i));
      if (!Operands[i]) return nullptr;
      continue;
    }
    Constant *C = EvaluateExpression(Operand, L, Vals, DL, TLI);
    Vals[Operand] = C;
    if (!C) return nullptr;
    Operands[i] = C;
  }

  if (CmpInst *CI = dyn_cast<CmpInst>(I))
    return ConstantFoldCompareInstOperands(CI->getPredicate(), Operands[0],
                                           Operands[1], DL, TLI);
  if (LoadInst *LI = dyn_cast<LoadInst>(I)) {
    if (!LI->isVolatile())
      return ConstantFoldLoadFromConstPtr(Operands[0], DL);
  }
  return ConstantFoldInstOperands(I->getOpcode(), I->getType(), Operands, DL,
                                  TLI);
}

/// getConstantEvolutionLoopExitValue - If we know that the specified Phi is
/// in the header of its containing loop, we know the loop executes a
/// constant number of times, and the PHI node is just a recurrence
/// involving constants, fold it.
Constant *
ScalarEvolution::getConstantEvolutionLoopExitValue(PHINode *PN,
                                                   const APInt &BEs,
                                                   const Loop *L) {
  DenseMap<PHINode*, Constant*>::const_iterator I =
    ConstantEvolutionLoopExitValue.find(PN);
  if (I != ConstantEvolutionLoopExitValue.end())
    return I->second;

  if (BEs.ugt(MaxBruteForceIterations))
    return ConstantEvolutionLoopExitValue[PN] = nullptr;  // Not going to evaluate it.

  Constant *&RetVal = ConstantEvolutionLoopExitValue[PN];

  DenseMap<Instruction *, Constant *> CurrentIterVals;
  BasicBlock *Header = L->getHeader();
  assert(PN->getParent() == Header && "Can't evaluate PHI not in loop header!");

  // Since the loop is canonicalized, the PHI node must have two entries.  One
  // entry must be a constant (coming in from outside of the loop), and the
  // second must be derived from the same PHI.
  bool SecondIsBackedge = L->contains(PN->getIncomingBlock(1));
  PHINode *PHI = nullptr;
  for (BasicBlock::iterator I = Header->begin();
       (PHI = dyn_cast<PHINode>(I)); ++I) {
    Constant *StartCST =
      dyn_cast<Constant>(PHI->getIncomingValue(!SecondIsBackedge));
    if (!StartCST) continue;
    CurrentIterVals[PHI] = StartCST;
  }
  if (!CurrentIterVals.count(PN))
    return RetVal = nullptr;

  Value *BEValue = PN->getIncomingValue(SecondIsBackedge);

  // Execute the loop symbolically to determine the exit value.
  if (BEs.getActiveBits() >= 32)
    return RetVal = nullptr; // More than 2^32-1 iterations?? Not doing it!

  unsigned NumIterations = BEs.getZExtValue(); // must be in range
  unsigned IterationNum = 0;
  const DataLayout &DL = F->getParent()->getDataLayout();
  for (; ; ++IterationNum) {
    if (IterationNum == NumIterations)
      return RetVal = CurrentIterVals[PN];  // Got exit value!

    // Compute the value of the PHIs for the next iteration.
    // EvaluateExpression adds non-phi values to the CurrentIterVals map.
    DenseMap<Instruction *, Constant *> NextIterVals;
    Constant *NextPHI =
        EvaluateExpression(BEValue, L, CurrentIterVals, DL, TLI);
    if (!NextPHI)
      return nullptr;        // Couldn't evaluate!
    NextIterVals[PN] = NextPHI;

    bool StoppedEvolving = NextPHI == CurrentIterVals[PN];

    // Also evaluate the other PHI nodes.  However, we don't get to stop if we
    // cease to be able to evaluate one of them or if they stop evolving,
    // because that doesn't necessarily prevent us from computing PN.
    SmallVector<std::pair<PHINode *, Constant *>, 8> PHIsToCompute;
    for (DenseMap<Instruction *, Constant *>::const_iterator
           I = CurrentIterVals.begin(), E = CurrentIterVals.end(); I != E; ++I){
      PHINode *PHI = dyn_cast<PHINode>(I->first);
      if (!PHI || PHI == PN || PHI->getParent() != Header) continue;
      PHIsToCompute.push_back(std::make_pair(PHI, I->second));
    }
    // We use two distinct loops because EvaluateExpression may invalidate any
    // iterators into CurrentIterVals.
    for (SmallVectorImpl<std::pair<PHINode *, Constant*> >::const_iterator
             I = PHIsToCompute.begin(), E = PHIsToCompute.end(); I != E; ++I) {
      PHINode *PHI = I->first;
      Constant *&NextPHI = NextIterVals[PHI];
      if (!NextPHI) {   // Not already computed.
        Value *BEValue = PHI->getIncomingValue(SecondIsBackedge);
        NextPHI = EvaluateExpression(BEValue, L, CurrentIterVals, DL, TLI);
      }
      if (NextPHI != I->second)
        StoppedEvolving = false;
    }

    // If all entries in CurrentIterVals == NextIterVals then we can stop
    // iterating, the loop can't continue to change.
    if (StoppedEvolving)
      return RetVal = CurrentIterVals[PN];

    CurrentIterVals.swap(NextIterVals);
  }
}

/// ComputeExitCountExhaustively - If the loop is known to execute a
/// constant number of times (the condition evolves only from constants),
/// try to evaluate a few iterations of the loop until we get the exit
/// condition gets a value of ExitWhen (true or false).  If we cannot
/// evaluate the trip count of the loop, return getCouldNotCompute().
const SCEV *ScalarEvolution::ComputeExitCountExhaustively(const Loop *L,
                                                          Value *Cond,
                                                          bool ExitWhen) {
  PHINode *PN = getConstantEvolvingPHI(Cond, L);
  if (!PN) return getCouldNotCompute();

  // If the loop is canonicalized, the PHI will have exactly two entries.
  // That's the only form we support here.
  if (PN->getNumIncomingValues() != 2) return getCouldNotCompute();

  DenseMap<Instruction *, Constant *> CurrentIterVals;
  BasicBlock *Header = L->getHeader();
  assert(PN->getParent() == Header && "Can't evaluate PHI not in loop header!");

  // One entry must be a constant (coming in from outside of the loop), and the
  // second must be derived from the same PHI.
  bool SecondIsBackedge = L->contains(PN->getIncomingBlock(1));
  PHINode *PHI = nullptr;
  for (BasicBlock::iterator I = Header->begin();
       (PHI = dyn_cast<PHINode>(I)); ++I) {
    Constant *StartCST =
      dyn_cast<Constant>(PHI->getIncomingValue(!SecondIsBackedge));
    if (!StartCST) continue;
    CurrentIterVals[PHI] = StartCST;
  }
  if (!CurrentIterVals.count(PN))
    return getCouldNotCompute();

  // Okay, we find a PHI node that defines the trip count of this loop.  Execute
  // the loop symbolically to determine when the condition gets a value of
  // "ExitWhen".
  unsigned MaxIterations = MaxBruteForceIterations;   // Limit analysis.
  const DataLayout &DL = F->getParent()->getDataLayout();
  for (unsigned IterationNum = 0; IterationNum != MaxIterations;++IterationNum){
    ConstantInt *CondVal = dyn_cast_or_null<ConstantInt>(
        EvaluateExpression(Cond, L, CurrentIterVals, DL, TLI));

    // Couldn't symbolically evaluate.
    if (!CondVal) return getCouldNotCompute();

    if (CondVal->getValue() == uint64_t(ExitWhen)) {
      ++NumBruteForceTripCountsComputed;
      return getConstant(Type::getInt32Ty(getContext()), IterationNum);
    }

    // Update all the PHI nodes for the next iteration.
    DenseMap<Instruction *, Constant *> NextIterVals;

    // Create a list of which PHIs we need to compute. We want to do this before
    // calling EvaluateExpression on them because that may invalidate iterators
    // into CurrentIterVals.
    SmallVector<PHINode *, 8> PHIsToCompute;
    for (DenseMap<Instruction *, Constant *>::const_iterator
           I = CurrentIterVals.begin(), E = CurrentIterVals.end(); I != E; ++I){
      PHINode *PHI = dyn_cast<PHINode>(I->first);
      if (!PHI || PHI->getParent() != Header) continue;
      PHIsToCompute.push_back(PHI);
    }
    for (SmallVectorImpl<PHINode *>::const_iterator I = PHIsToCompute.begin(),
             E = PHIsToCompute.end(); I != E; ++I) {
      PHINode *PHI = *I;
      Constant *&NextPHI = NextIterVals[PHI];
      if (NextPHI) continue;    // Already computed!

      Value *BEValue = PHI->getIncomingValue(SecondIsBackedge);
      NextPHI = EvaluateExpression(BEValue, L, CurrentIterVals, DL, TLI);
    }
    CurrentIterVals.swap(NextIterVals);
  }

  // Too many iterations were needed to evaluate.
  return getCouldNotCompute();
}

/// getSCEVAtScope - Return a SCEV expression for the specified value
/// at the specified scope in the program.  The L value specifies a loop
/// nest to evaluate the expression at, where null is the top-level or a
/// specified loop is immediately inside of the loop.
///
/// This method can be used to compute the exit value for a variable defined
/// in a loop by querying what the value will hold in the parent loop.
///
/// In the case that a relevant loop exit value cannot be computed, the
/// original value V is returned.
const SCEV *ScalarEvolution::getSCEVAtScope(const SCEV *V, const Loop *L) {
  // Check to see if we've folded this expression at this loop before.
  SmallVector<std::pair<const Loop *, const SCEV *>, 2> &Values = ValuesAtScopes[V];
  for (unsigned u = 0; u < Values.size(); u++) {
    if (Values[u].first == L)
      return Values[u].second ? Values[u].second : V;
  }
  Values.push_back(std::make_pair(L, static_cast<const SCEV *>(nullptr)));
  // Otherwise compute it.
  const SCEV *C = computeSCEVAtScope(V, L);
  SmallVector<std::pair<const Loop *, const SCEV *>, 2> &Values2 = ValuesAtScopes[V];
  for (unsigned u = Values2.size(); u > 0; u--) {
    if (Values2[u - 1].first == L) {
      Values2[u - 1].second = C;
      break;
    }
  }
  return C;
}

/// This builds up a Constant using the ConstantExpr interface.  That way, we
/// will return Constants for objects which aren't represented by a
/// SCEVConstant, because SCEVConstant is restricted to ConstantInt.
/// Returns NULL if the SCEV isn't representable as a Constant.
static Constant *BuildConstantFromSCEV(const SCEV *V) {
  switch (static_cast<SCEVTypes>(V->getSCEVType())) {
    case scCouldNotCompute:
    case scAddRecExpr:
      break;
    case scConstant:
      return cast<SCEVConstant>(V)->getValue();
    case scUnknown:
      return dyn_cast<Constant>(cast<SCEVUnknown>(V)->getValue());
    case scSignExtend: {
      const SCEVSignExtendExpr *SS = cast<SCEVSignExtendExpr>(V);
      if (Constant *CastOp = BuildConstantFromSCEV(SS->getOperand()))
        return ConstantExpr::getSExt(CastOp, SS->getType());
      break;
    }
    case scZeroExtend: {
      const SCEVZeroExtendExpr *SZ = cast<SCEVZeroExtendExpr>(V);
      if (Constant *CastOp = BuildConstantFromSCEV(SZ->getOperand()))
        return ConstantExpr::getZExt(CastOp, SZ->getType());
      break;
    }
    case scTruncate: {
      const SCEVTruncateExpr *ST = cast<SCEVTruncateExpr>(V);
      if (Constant *CastOp = BuildConstantFromSCEV(ST->getOperand()))
        return ConstantExpr::getTrunc(CastOp, ST->getType());
      break;
    }
    case scAddExpr: {
      const SCEVAddExpr *SA = cast<SCEVAddExpr>(V);
      if (Constant *C = BuildConstantFromSCEV(SA->getOperand(0))) {
        if (PointerType *PTy = dyn_cast<PointerType>(C->getType())) {
          unsigned AS = PTy->getAddressSpace();
          Type *DestPtrTy = Type::getInt8PtrTy(C->getContext(), AS);
          C = ConstantExpr::getBitCast(C, DestPtrTy);
        }
        for (unsigned i = 1, e = SA->getNumOperands(); i != e; ++i) {
          Constant *C2 = BuildConstantFromSCEV(SA->getOperand(i));
          if (!C2) return nullptr;

          // First pointer!
          if (!C->getType()->isPointerTy() && C2->getType()->isPointerTy()) {
            unsigned AS = C2->getType()->getPointerAddressSpace();
            std::swap(C, C2);
            Type *DestPtrTy = Type::getInt8PtrTy(C->getContext(), AS);
            // The offsets have been converted to bytes.  We can add bytes to an
            // i8* by GEP with the byte count in the first index.
            C = ConstantExpr::getBitCast(C, DestPtrTy);
          }

          // Don't bother trying to sum two pointers. We probably can't
          // statically compute a load that results from it anyway.
          if (C2->getType()->isPointerTy())
            return nullptr;

          if (PointerType *PTy = dyn_cast<PointerType>(C->getType())) {
            if (PTy->getElementType()->isStructTy())
              C2 = ConstantExpr::getIntegerCast(
                  C2, Type::getInt32Ty(C->getContext()), true);
            C = ConstantExpr::getGetElementPtr(PTy->getElementType(), C, C2);
          } else
            C = ConstantExpr::getAdd(C, C2);
        }
        return C;
      }
      break;
    }
    case scMulExpr: {
      const SCEVMulExpr *SM = cast<SCEVMulExpr>(V);
      if (Constant *C = BuildConstantFromSCEV(SM->getOperand(0))) {
        // Don't bother with pointers at all.
        if (C->getType()->isPointerTy()) return nullptr;
        for (unsigned i = 1, e = SM->getNumOperands(); i != e; ++i) {
          Constant *C2 = BuildConstantFromSCEV(SM->getOperand(i));
          if (!C2 || C2->getType()->isPointerTy()) return nullptr;
          C = ConstantExpr::getMul(C, C2);
        }
        return C;
      }
      break;
    }
    case scUDivExpr: {
      const SCEVUDivExpr *SU = cast<SCEVUDivExpr>(V);
      if (Constant *LHS = BuildConstantFromSCEV(SU->getLHS()))
        if (Constant *RHS = BuildConstantFromSCEV(SU->getRHS()))
          if (LHS->getType() == RHS->getType())
            return ConstantExpr::getUDiv(LHS, RHS);
      break;
    }
    case scSMaxExpr:
    case scUMaxExpr:
      break; // TODO: smax, umax.
  }
  return nullptr;
}

const SCEV *ScalarEvolution::computeSCEVAtScope(const SCEV *V, const Loop *L) {
  if (isa<SCEVConstant>(V)) return V;

  // If this instruction is evolved from a constant-evolving PHI, compute the
  // exit value from the loop without using SCEVs.
  if (const SCEVUnknown *SU = dyn_cast<SCEVUnknown>(V)) {
    if (Instruction *I = dyn_cast<Instruction>(SU->getValue())) {
      const Loop *LI = (*this->LI)[I->getParent()];
      if (LI && LI->getParentLoop() == L)  // Looking for loop exit value.
        if (PHINode *PN = dyn_cast<PHINode>(I))
          if (PN->getParent() == LI->getHeader()) {
            // Okay, there is no closed form solution for the PHI node.  Check
            // to see if the loop that contains it has a known backedge-taken
            // count.  If so, we may be able to force computation of the exit
            // value.
            const SCEV *BackedgeTakenCount = getBackedgeTakenCount(LI);
            if (const SCEVConstant *BTCC =
                  dyn_cast<SCEVConstant>(BackedgeTakenCount)) {
              // Okay, we know how many times the containing loop executes.  If
              // this is a constant evolving PHI node, get the final value at
              // the specified iteration number.
              Constant *RV = getConstantEvolutionLoopExitValue(PN,
                                                   BTCC->getValue()->getValue(),
                                                               LI);
              if (RV) return getSCEV(RV);
            }
          }

      // Okay, this is an expression that we cannot symbolically evaluate
      // into a SCEV.  Check to see if it's possible to symbolically evaluate
      // the arguments into constants, and if so, try to constant propagate the
      // result.  This is particularly useful for computing loop exit values.
      if (CanConstantFold(I)) {
        SmallVector<Constant *, 4> Operands;
        bool MadeImprovement = false;
        for (unsigned i = 0, e = I->getNumOperands(); i != e; ++i) {
          Value *Op = I->getOperand(i);
          if (Constant *C = dyn_cast<Constant>(Op)) {
            Operands.push_back(C);
            continue;
          }

          // If any of the operands is non-constant and if they are
          // non-integer and non-pointer, don't even try to analyze them
          // with scev techniques.
          if (!isSCEVable(Op->getType()))
            return V;

          const SCEV *OrigV = getSCEV(Op);
          const SCEV *OpV = getSCEVAtScope(OrigV, L);
          MadeImprovement |= OrigV != OpV;

          Constant *C = BuildConstantFromSCEV(OpV);
          if (!C) return V;
          if (C->getType() != Op->getType())
            C = ConstantExpr::getCast(CastInst::getCastOpcode(C, false,
                                                              Op->getType(),
                                                              false),
                                      C, Op->getType());
          Operands.push_back(C);
        }

        // Check to see if getSCEVAtScope actually made an improvement.
        if (MadeImprovement) {
          Constant *C = nullptr;
          const DataLayout &DL = F->getParent()->getDataLayout();
          if (const CmpInst *CI = dyn_cast<CmpInst>(I))
            C = ConstantFoldCompareInstOperands(CI->getPredicate(), Operands[0],
                                                Operands[1], DL, TLI);
          else if (const LoadInst *LI = dyn_cast<LoadInst>(I)) {
            if (!LI->isVolatile())
              C = ConstantFoldLoadFromConstPtr(Operands[0], DL);
          } else
            C = ConstantFoldInstOperands(I->getOpcode(), I->getType(), Operands,
                                         DL, TLI);
          if (!C) return V;
          return getSCEV(C);
        }
      }
    }

    // This is some other type of SCEVUnknown, just return it.
    return V;
  }

  if (const SCEVCommutativeExpr *Comm = dyn_cast<SCEVCommutativeExpr>(V)) {
    // Avoid performing the look-up in the common case where the specified
    // expression has no loop-variant portions.
    for (unsigned i = 0, e = Comm->getNumOperands(); i != e; ++i) {
      const SCEV *OpAtScope = getSCEVAtScope(Comm->getOperand(i), L);
      if (OpAtScope != Comm->getOperand(i)) {
        // Okay, at least one of these operands is loop variant but might be
        // foldable.  Build a new instance of the folded commutative expression.
        SmallVector<const SCEV *, 8> NewOps(Comm->op_begin(),
                                            Comm->op_begin()+i);
        NewOps.push_back(OpAtScope);

        for (++i; i != e; ++i) {
          OpAtScope = getSCEVAtScope(Comm->getOperand(i), L);
          NewOps.push_back(OpAtScope);
        }
        if (isa<SCEVAddExpr>(Comm))
          return getAddExpr(NewOps);
        if (isa<SCEVMulExpr>(Comm))
          return getMulExpr(NewOps);
        if (isa<SCEVSMaxExpr>(Comm))
          return getSMaxExpr(NewOps);
        if (isa<SCEVUMaxExpr>(Comm))
          return getUMaxExpr(NewOps);
        llvm_unreachable("Unknown commutative SCEV type!");
      }
    }
    // If we got here, all operands are loop invariant.
    return Comm;
  }

  if (const SCEVUDivExpr *Div = dyn_cast<SCEVUDivExpr>(V)) {
    const SCEV *LHS = getSCEVAtScope(Div->getLHS(), L);
    const SCEV *RHS = getSCEVAtScope(Div->getRHS(), L);
    if (LHS == Div->getLHS() && RHS == Div->getRHS())
      return Div;   // must be loop invariant
    return getUDivExpr(LHS, RHS);
  }

  // If this is a loop recurrence for a loop that does not contain L, then we
  // are dealing with the final value computed by the loop.
  if (const SCEVAddRecExpr *AddRec = dyn_cast<SCEVAddRecExpr>(V)) {
    // First, attempt to evaluate each operand.
    // Avoid performing the look-up in the common case where the specified
    // expression has no loop-variant portions.
    for (unsigned i = 0, e = AddRec->getNumOperands(); i != e; ++i) {
      const SCEV *OpAtScope = getSCEVAtScope(AddRec->getOperand(i), L);
      if (OpAtScope == AddRec->getOperand(i))
        continue;

      // Okay, at least one of these operands is loop variant but might be
      // foldable.  Build a new instance of the folded commutative expression.
      SmallVector<const SCEV *, 8> NewOps(AddRec->op_begin(),
                                          AddRec->op_begin()+i);
      NewOps.push_back(OpAtScope);
      for (++i; i != e; ++i)
        NewOps.push_back(getSCEVAtScope(AddRec->getOperand(i), L));

      const SCEV *FoldedRec =
        getAddRecExpr(NewOps, AddRec->getLoop(),
                      AddRec->getNoWrapFlags(SCEV::FlagNW));
      AddRec = dyn_cast<SCEVAddRecExpr>(FoldedRec);
      // The addrec may be folded to a nonrecurrence, for example, if the
      // induction variable is multiplied by zero after constant folding. Go
      // ahead and return the folded value.
      if (!AddRec)
        return FoldedRec;
      break;
    }

    // If the scope is outside the addrec's loop, evaluate it by using the
    // loop exit value of the addrec.
    if (!AddRec->getLoop()->contains(L)) {
      // To evaluate this recurrence, we need to know how many times the AddRec
      // loop iterates.  Compute this now.
      const SCEV *BackedgeTakenCount = getBackedgeTakenCount(AddRec->getLoop());
      if (BackedgeTakenCount == getCouldNotCompute()) return AddRec;

      // Then, evaluate the AddRec.
      return AddRec->evaluateAtIteration(BackedgeTakenCount, *this);
    }

    return AddRec;
  }

  if (const SCEVZeroExtendExpr *Cast = dyn_cast<SCEVZeroExtendExpr>(V)) {
    const SCEV *Op = getSCEVAtScope(Cast->getOperand(), L);
    if (Op == Cast->getOperand())
      return Cast;  // must be loop invariant
    return getZeroExtendExpr(Op, Cast->getType());
  }

  if (const SCEVSignExtendExpr *Cast = dyn_cast<SCEVSignExtendExpr>(V)) {
    const SCEV *Op = getSCEVAtScope(Cast->getOperand(), L);
    if (Op == Cast->getOperand())
      return Cast;  // must be loop invariant
    return getSignExtendExpr(Op, Cast->getType());
  }

  if (const SCEVTruncateExpr *Cast = dyn_cast<SCEVTruncateExpr>(V)) {
    const SCEV *Op = getSCEVAtScope(Cast->getOperand(), L);
    if (Op == Cast->getOperand())
      return Cast;  // must be loop invariant
    return getTruncateExpr(Op, Cast->getType());
  }

  llvm_unreachable("Unknown SCEV type!");
}

/// getSCEVAtScope - This is a convenience function which does
/// getSCEVAtScope(getSCEV(V), L).
const SCEV *ScalarEvolution::getSCEVAtScope(Value *V, const Loop *L) {
  return getSCEVAtScope(getSCEV(V), L);
}

/// SolveLinEquationWithOverflow - Finds the minimum unsigned root of the
/// following equation:
///
///     A * X = B (mod N)
///
/// where N = 2^BW and BW is the common bit width of A and B. The signedness of
/// A and B isn't important.
///
/// If the equation does not have a solution, SCEVCouldNotCompute is returned.
static const SCEV *SolveLinEquationWithOverflow(const APInt &A, const APInt &B,
                                               ScalarEvolution &SE) {
  uint32_t BW = A.getBitWidth();
  assert(BW == B.getBitWidth() && "Bit widths must be the same.");
  assert(A != 0 && "A must be non-zero.");

  // 1. D = gcd(A, N)
  //
  // The gcd of A and N may have only one prime factor: 2. The number of
  // trailing zeros in A is its multiplicity
  uint32_t Mult2 = A.countTrailingZeros();
  // D = 2^Mult2

  // 2. Check if B is divisible by D.
  //
  // B is divisible by D if and only if the multiplicity of prime factor 2 for B
  // is not less than multiplicity of this prime factor for D.
  if (B.countTrailingZeros() < Mult2)
    return SE.getCouldNotCompute();

  // 3. Compute I: the multiplicative inverse of (A / D) in arithmetic
  // modulo (N / D).
  //
  // (N / D) may need BW+1 bits in its representation.  Hence, we'll use this
  // bit width during computations.
  APInt AD = A.lshr(Mult2).zext(BW + 1);  // AD = A / D
  APInt Mod(BW + 1, 0);
  Mod.setBit(BW - Mult2);  // Mod = N / D
  APInt I = AD.multiplicativeInverse(Mod);

  // 4. Compute the minimum unsigned root of the equation:
  // I * (B / D) mod (N / D)
  APInt Result = (I * B.lshr(Mult2).zext(BW + 1)).urem(Mod);

  // The result is guaranteed to be less than 2^BW so we may truncate it to BW
  // bits.
  return SE.getConstant(Result.trunc(BW));
}

/// SolveQuadraticEquation - Find the roots of the quadratic equation for the
/// given quadratic chrec {L,+,M,+,N}.  This returns either the two roots (which
/// might be the same) or two SCEVCouldNotCompute objects.
///
static std::pair<const SCEV *,const SCEV *>
SolveQuadraticEquation(const SCEVAddRecExpr *AddRec, ScalarEvolution &SE) {
  assert(AddRec->getNumOperands() == 3 && "This is not a quadratic chrec!");
  const SCEVConstant *LC = dyn_cast<SCEVConstant>(AddRec->getOperand(0));
  const SCEVConstant *MC = dyn_cast<SCEVConstant>(AddRec->getOperand(1));
  const SCEVConstant *NC = dyn_cast<SCEVConstant>(AddRec->getOperand(2));

  // We currently can only solve this if the coefficients are constants.
  if (!LC || !MC || !NC) {
    const SCEV *CNC = SE.getCouldNotCompute();
    return std::make_pair(CNC, CNC);
  }

  uint32_t BitWidth = LC->getValue()->getValue().getBitWidth();
  const APInt &L = LC->getValue()->getValue();
  const APInt &M = MC->getValue()->getValue();
  const APInt &N = NC->getValue()->getValue();
  APInt Two(BitWidth, 2);
  APInt Four(BitWidth, 4);

  {
    using namespace APIntOps;
    const APInt& C = L;
    // Convert from chrec coefficients to polynomial coefficients AX^2+BX+C
    // The B coefficient is M-N/2
    APInt B(M);
    B -= sdiv(N,Two);

    // The A coefficient is N/2
    APInt A(N.sdiv(Two));

    // Compute the B^2-4ac term.
    APInt SqrtTerm(B);
    SqrtTerm *= B;
    SqrtTerm -= Four * (A * C);

    if (SqrtTerm.isNegative()) {
      // The loop is provably infinite.
      const SCEV *CNC = SE.getCouldNotCompute();
      return std::make_pair(CNC, CNC);
    }

    // Compute sqrt(B^2-4ac). This is guaranteed to be the nearest
    // integer value or else APInt::sqrt() will assert.
    APInt SqrtVal(SqrtTerm.sqrt());

    // Compute the two solutions for the quadratic formula.
    // The divisions must be performed as signed divisions.
    APInt NegB(-B);
    APInt TwoA(A << 1);
    if (TwoA.isMinValue()) {
      const SCEV *CNC = SE.getCouldNotCompute();
      return std::make_pair(CNC, CNC);
    }

    LLVMContext &Context = SE.getContext();

    ConstantInt *Solution1 =
      ConstantInt::get(Context, (NegB + SqrtVal).sdiv(TwoA));
    ConstantInt *Solution2 =
      ConstantInt::get(Context, (NegB - SqrtVal).sdiv(TwoA));

    return std::make_pair(SE.getConstant(Solution1),
                          SE.getConstant(Solution2));
  } // end APIntOps namespace
}

/// HowFarToZero - Return the number of times a backedge comparing the specified
/// value to zero will execute.  If not computable, return CouldNotCompute.
///
/// This is only used for loops with a "x != y" exit test. The exit condition is
/// now expressed as a single expression, V = x-y. So the exit test is
/// effectively V != 0.  We know and take advantage of the fact that this
/// expression only being used in a comparison by zero context.
ScalarEvolution::ExitLimit
ScalarEvolution::HowFarToZero(const SCEV *V, const Loop *L, bool ControlsExit) {
  // If the value is a constant
  if (const SCEVConstant *C = dyn_cast<SCEVConstant>(V)) {
    // If the value is already zero, the branch will execute zero times.
    if (C->getValue()->isZero()) return C;
    return getCouldNotCompute();  // Otherwise it will loop infinitely.
  }

  const SCEVAddRecExpr *AddRec = dyn_cast<SCEVAddRecExpr>(V);
  if (!AddRec || AddRec->getLoop() != L)
    return getCouldNotCompute();

  // If this is a quadratic (3-term) AddRec {L,+,M,+,N}, find the roots of
  // the quadratic equation to solve it.
  if (AddRec->isQuadratic() && AddRec->getType()->isIntegerTy()) {
    std::pair<const SCEV *,const SCEV *> Roots =
      SolveQuadraticEquation(AddRec, *this);
    const SCEVConstant *R1 = dyn_cast<SCEVConstant>(Roots.first);
    const SCEVConstant *R2 = dyn_cast<SCEVConstant>(Roots.second);
    if (R1 && R2) {
#if 0
      dbgs() << "HFTZ: " << *V << " - sol#1: " << *R1
             << "  sol#2: " << *R2 << "\n";
#endif
      // Pick the smallest positive root value.
      if (ConstantInt *CB =
          dyn_cast<ConstantInt>(ConstantExpr::getICmp(CmpInst::ICMP_ULT,
                                                      R1->getValue(),
                                                      R2->getValue()))) {
        if (!CB->getZExtValue())
          std::swap(R1, R2);   // R1 is the minimum root now.

        // We can only use this value if the chrec ends up with an exact zero
        // value at this index.  When solving for "X*X != 5", for example, we
        // should not accept a root of 2.
        const SCEV *Val = AddRec->evaluateAtIteration(R1, *this);
        if (Val->isZero())
          return R1;  // We found a quadratic root!
      }
    }
    return getCouldNotCompute();
  }

  // Otherwise we can only handle this if it is affine.
  if (!AddRec->isAffine())
    return getCouldNotCompute();

  // If this is an affine expression, the execution count of this branch is
  // the minimum unsigned root of the following equation:
  //
  //     Start + Step*N = 0 (mod 2^BW)
  //
  // equivalent to:
  //
  //             Step*N = -Start (mod 2^BW)
  //
  // where BW is the common bit width of Start and Step.

  // Get the initial value for the loop.
  const SCEV *Start = getSCEVAtScope(AddRec->getStart(), L->getParentLoop());
  const SCEV *Step = getSCEVAtScope(AddRec->getOperand(1), L->getParentLoop());

  // For now we handle only constant steps.
  //
  // TODO: Handle a nonconstant Step given AddRec<NUW>. If the
  // AddRec is NUW, then (in an unsigned sense) it cannot be counting up to wrap
  // to 0, it must be counting down to equal 0. Consequently, N = Start / -Step.
  // We have not yet seen any such cases.
  const SCEVConstant *StepC = dyn_cast<SCEVConstant>(Step);
  if (!StepC || StepC->getValue()->equalsInt(0))
    return getCouldNotCompute();

  // For positive steps (counting up until unsigned overflow):
  //   N = -Start/Step (as unsigned)
  // For negative steps (counting down to zero):
  //   N = Start/-Step
  // First compute the unsigned distance from zero in the direction of Step.
  bool CountDown = StepC->getValue()->getValue().isNegative();
  const SCEV *Distance = CountDown ? Start : getNegativeSCEV(Start);

  // Handle unitary steps, which cannot wraparound.
  // 1*N = -Start; -1*N = Start (mod 2^BW), so:
  //   N = Distance (as unsigned)
  if (StepC->getValue()->equalsInt(1) || StepC->getValue()->isAllOnesValue()) {
    ConstantRange CR = getUnsignedRange(Start);
    const SCEV *MaxBECount;
    if (!CountDown && CR.getUnsignedMin().isMinValue())
      // When counting up, the worst starting value is 1, not 0.
      MaxBECount = CR.getUnsignedMax().isMinValue()
        ? getConstant(APInt::getMinValue(CR.getBitWidth()))
        : getConstant(APInt::getMaxValue(CR.getBitWidth()));
    else
      MaxBECount = getConstant(CountDown ? CR.getUnsignedMax()
                                         : -CR.getUnsignedMin());
    return ExitLimit(Distance, MaxBECount);
  }

  // As a special case, handle the instance where Step is a positive power of
  // two. In this case, determining whether Step divides Distance evenly can be
  // done by counting and comparing the number of trailing zeros of Step and
  // Distance.
  if (!CountDown) {
    const APInt &StepV = StepC->getValue()->getValue();
    // StepV.isPowerOf2() returns true if StepV is an positive power of two.  It
    // also returns true if StepV is maximally negative (eg, INT_MIN), but that
    // case is not handled as this code is guarded by !CountDown.
    if (StepV.isPowerOf2() &&
        GetMinTrailingZeros(Distance) >= StepV.countTrailingZeros())
      return getUDivExactExpr(Distance, Step);
  }

  // If the condition controls loop exit (the loop exits only if the expression
  // is true) and the addition is no-wrap we can use unsigned divide to
  // compute the backedge count.  In this case, the step may not divide the
  // distance, but we don't care because if the condition is "missed" the loop
  // will have undefined behavior due to wrapping.
  if (ControlsExit && AddRec->getNoWrapFlags(SCEV::FlagNW)) {
    const SCEV *Exact =
        getUDivExpr(Distance, CountDown ? getNegativeSCEV(Step) : Step);
    return ExitLimit(Exact, Exact);
  }

  // Then, try to solve the above equation provided that Start is constant.
  if (const SCEVConstant *StartC = dyn_cast<SCEVConstant>(Start))
    return SolveLinEquationWithOverflow(StepC->getValue()->getValue(),
                                        -StartC->getValue()->getValue(),
                                        *this);
  return getCouldNotCompute();
}

/// HowFarToNonZero - Return the number of times a backedge checking the
/// specified value for nonzero will execute.  If not computable, return
/// CouldNotCompute
ScalarEvolution::ExitLimit
ScalarEvolution::HowFarToNonZero(const SCEV *V, const Loop *L) {
  // Loops that look like: while (X == 0) are very strange indeed.  We don't
  // handle them yet except for the trivial case.  This could be expanded in the
  // future as needed.

  // If the value is a constant, check to see if it is known to be non-zero
  // already.  If so, the backedge will execute zero times.
  if (const SCEVConstant *C = dyn_cast<SCEVConstant>(V)) {
    if (!C->getValue()->isNullValue())
      return getConstant(C->getType(), 0);
    return getCouldNotCompute();  // Otherwise it will loop infinitely.
  }

  // We could implement others, but I really doubt anyone writes loops like
  // this, and if they did, they would already be constant folded.
  return getCouldNotCompute();
}

/// getPredecessorWithUniqueSuccessorForBB - Return a predecessor of BB
/// (which may not be an immediate predecessor) which has exactly one
/// successor from which BB is reachable, or null if no such block is
/// found.
///
std::pair<BasicBlock *, BasicBlock *>
ScalarEvolution::getPredecessorWithUniqueSuccessorForBB(BasicBlock *BB) {
  // If the block has a unique predecessor, then there is no path from the
  // predecessor to the block that does not go through the direct edge
  // from the predecessor to the block.
  if (BasicBlock *Pred = BB->getSinglePredecessor())
    return std::make_pair(Pred, BB);

  // A loop's header is defined to be a block that dominates the loop.
  // If the header has a unique predecessor outside the loop, it must be
  // a block that has exactly one successor that can reach the loop.
  if (Loop *L = LI->getLoopFor(BB))
    return std::make_pair(L->getLoopPredecessor(), L->getHeader());

  return std::pair<BasicBlock *, BasicBlock *>();
}

/// HasSameValue - SCEV structural equivalence is usually sufficient for
/// testing whether two expressions are equal, however for the purposes of
/// looking for a condition guarding a loop, it can be useful to be a little
/// more general, since a front-end may have replicated the controlling
/// expression.
///
static bool HasSameValue(const SCEV *A, const SCEV *B) {
  // Quick check to see if they are the same SCEV.
  if (A == B) return true;

  // Otherwise, if they're both SCEVUnknown, it's possible that they hold
  // two different instructions with the same value. Check for this case.
  if (const SCEVUnknown *AU = dyn_cast<SCEVUnknown>(A))
    if (const SCEVUnknown *BU = dyn_cast<SCEVUnknown>(B))
      if (const Instruction *AI = dyn_cast<Instruction>(AU->getValue()))
        if (const Instruction *BI = dyn_cast<Instruction>(BU->getValue()))
          if (AI->isIdenticalTo(BI) && !AI->mayReadFromMemory())
            return true;

  // Otherwise assume they may have a different value.
  return false;
}

/// SimplifyICmpOperands - Simplify LHS and RHS in a comparison with
/// predicate Pred. Return true iff any changes were made.
///
bool ScalarEvolution::SimplifyICmpOperands(ICmpInst::Predicate &Pred,
                                           const SCEV *&LHS, const SCEV *&RHS,
                                           unsigned Depth) {
  bool Changed = false;

  // If we hit the max recursion limit bail out.
  if (Depth >= 3)
    return false;

  // Canonicalize a constant to the right side.
  if (const SCEVConstant *LHSC = dyn_cast<SCEVConstant>(LHS)) {
    // Check for both operands constant.
    if (const SCEVConstant *RHSC = dyn_cast<SCEVConstant>(RHS)) {
      if (ConstantExpr::getICmp(Pred,
                                LHSC->getValue(),
                                RHSC->getValue())->isNullValue())
        goto trivially_false;
      else
        goto trivially_true;
    }
    // Otherwise swap the operands to put the constant on the right.
    std::swap(LHS, RHS);
    Pred = ICmpInst::getSwappedPredicate(Pred);
    Changed = true;
  }

  // If we're comparing an addrec with a value which is loop-invariant in the
  // addrec's loop, put the addrec on the left. Also make a dominance check,
  // as both operands could be addrecs loop-invariant in each other's loop.
  if (const SCEVAddRecExpr *AR = dyn_cast<SCEVAddRecExpr>(RHS)) {
    const Loop *L = AR->getLoop();
    if (isLoopInvariant(LHS, L) && properlyDominates(LHS, L->getHeader())) {
      std::swap(LHS, RHS);
      Pred = ICmpInst::getSwappedPredicate(Pred);
      Changed = true;
    }
  }

  // If there's a constant operand, canonicalize comparisons with boundary
  // cases, and canonicalize *-or-equal comparisons to regular comparisons.
  if (const SCEVConstant *RC = dyn_cast<SCEVConstant>(RHS)) {
    const APInt &RA = RC->getValue()->getValue();
    switch (Pred) {
    default: llvm_unreachable("Unexpected ICmpInst::Predicate value!");
    case ICmpInst::ICMP_EQ:
    case ICmpInst::ICMP_NE:
      // Fold ((-1) * %a) + %b == 0 (equivalent to %b-%a == 0) into %a == %b.
      if (!RA)
        if (const SCEVAddExpr *AE = dyn_cast<SCEVAddExpr>(LHS))
          if (const SCEVMulExpr *ME = dyn_cast<SCEVMulExpr>(AE->getOperand(0)))
            if (AE->getNumOperands() == 2 && ME->getNumOperands() == 2 &&
                ME->getOperand(0)->isAllOnesValue()) {
              RHS = AE->getOperand(1);
              LHS = ME->getOperand(1);
              Changed = true;
            }
      break;
    case ICmpInst::ICMP_UGE:
      if ((RA - 1).isMinValue()) {
        Pred = ICmpInst::ICMP_NE;
        RHS = getConstant(RA - 1);
        Changed = true;
        break;
      }
      if (RA.isMaxValue()) {
        Pred = ICmpInst::ICMP_EQ;
        Changed = true;
        break;
      }
      if (RA.isMinValue()) goto trivially_true;

      Pred = ICmpInst::ICMP_UGT;
      RHS = getConstant(RA - 1);
      Changed = true;
      break;
    case ICmpInst::ICMP_ULE:
      if ((RA + 1).isMaxValue()) {
        Pred = ICmpInst::ICMP_NE;
        RHS = getConstant(RA + 1);
        Changed = true;
        break;
      }
      if (RA.isMinValue()) {
        Pred = ICmpInst::ICMP_EQ;
        Changed = true;
        break;
      }
      if (RA.isMaxValue()) goto trivially_true;

      Pred = ICmpInst::ICMP_ULT;
      RHS = getConstant(RA + 1);
      Changed = true;
      break;
    case ICmpInst::ICMP_SGE:
      if ((RA - 1).isMinSignedValue()) {
        Pred = ICmpInst::ICMP_NE;
        RHS = getConstant(RA - 1);
        Changed = true;
        break;
      }
      if (RA.isMaxSignedValue()) {
        Pred = ICmpInst::ICMP_EQ;
        Changed = true;
        break;
      }
      if (RA.isMinSignedValue()) goto trivially_true;

      Pred = ICmpInst::ICMP_SGT;
      RHS = getConstant(RA - 1);
      Changed = true;
      break;
    case ICmpInst::ICMP_SLE:
      if ((RA + 1).isMaxSignedValue()) {
        Pred = ICmpInst::ICMP_NE;
        RHS = getConstant(RA + 1);
        Changed = true;
        break;
      }
      if (RA.isMinSignedValue()) {
        Pred = ICmpInst::ICMP_EQ;
        Changed = true;
        break;
      }
      if (RA.isMaxSignedValue()) goto trivially_true;

      Pred = ICmpInst::ICMP_SLT;
      RHS = getConstant(RA + 1);
      Changed = true;
      break;
    case ICmpInst::ICMP_UGT:
      if (RA.isMinValue()) {
        Pred = ICmpInst::ICMP_NE;
        Changed = true;
        break;
      }
      if ((RA + 1).isMaxValue()) {
        Pred = ICmpInst::ICMP_EQ;
        RHS = getConstant(RA + 1);
        Changed = true;
        break;
      }
      if (RA.isMaxValue()) goto trivially_false;
      break;
    case ICmpInst::ICMP_ULT:
      if (RA.isMaxValue()) {
        Pred = ICmpInst::ICMP_NE;
        Changed = true;
        break;
      }
      if ((RA - 1).isMinValue()) {
        Pred = ICmpInst::ICMP_EQ;
        RHS = getConstant(RA - 1);
        Changed = true;
        break;
      }
      if (RA.isMinValue()) goto trivially_false;
      break;
    case ICmpInst::ICMP_SGT:
      if (RA.isMinSignedValue()) {
        Pred = ICmpInst::ICMP_NE;
        Changed = true;
        break;
      }
      if ((RA + 1).isMaxSignedValue()) {
        Pred = ICmpInst::ICMP_EQ;
        RHS = getConstant(RA + 1);
        Changed = true;
        break;
      }
      if (RA.isMaxSignedValue()) goto trivially_false;
      break;
    case ICmpInst::ICMP_SLT:
      if (RA.isMaxSignedValue()) {
        Pred = ICmpInst::ICMP_NE;
        Changed = true;
        break;
      }
      if ((RA - 1).isMinSignedValue()) {
       Pred = ICmpInst::ICMP_EQ;
       RHS = getConstant(RA - 1);
        Changed = true;
       break;
      }
      if (RA.isMinSignedValue()) goto trivially_false;
      break;
    }
  }

  // Check for obvious equality.
  if (HasSameValue(LHS, RHS)) {
    if (ICmpInst::isTrueWhenEqual(Pred))
      goto trivially_true;
    if (ICmpInst::isFalseWhenEqual(Pred))
      goto trivially_false;
  }

  // If possible, canonicalize GE/LE comparisons to GT/LT comparisons, by
  // adding or subtracting 1 from one of the operands.
  switch (Pred) {
  case ICmpInst::ICMP_SLE:
    if (!getSignedRange(RHS).getSignedMax().isMaxSignedValue()) {
      RHS = getAddExpr(getConstant(RHS->getType(), 1, true), RHS,
                       SCEV::FlagNSW);
      Pred = ICmpInst::ICMP_SLT;
      Changed = true;
    } else if (!getSignedRange(LHS).getSignedMin().isMinSignedValue()) {
      LHS = getAddExpr(getConstant(RHS->getType(), (uint64_t)-1, true), LHS,
                       SCEV::FlagNSW);
      Pred = ICmpInst::ICMP_SLT;
      Changed = true;
    }
    break;
  case ICmpInst::ICMP_SGE:
    if (!getSignedRange(RHS).getSignedMin().isMinSignedValue()) {
      RHS = getAddExpr(getConstant(RHS->getType(), (uint64_t)-1, true), RHS,
                       SCEV::FlagNSW);
      Pred = ICmpInst::ICMP_SGT;
      Changed = true;
    } else if (!getSignedRange(LHS).getSignedMax().isMaxSignedValue()) {
      LHS = getAddExpr(getConstant(RHS->getType(), 1, true), LHS,
                       SCEV::FlagNSW);
      Pred = ICmpInst::ICMP_SGT;
      Changed = true;
    }
    break;
  case ICmpInst::ICMP_ULE:
    if (!getUnsignedRange(RHS).getUnsignedMax().isMaxValue()) {
      RHS = getAddExpr(getConstant(RHS->getType(), 1, true), RHS,
                       SCEV::FlagNUW);
      Pred = ICmpInst::ICMP_ULT;
      Changed = true;
    } else if (!getUnsignedRange(LHS).getUnsignedMin().isMinValue()) {
      LHS = getAddExpr(getConstant(RHS->getType(), (uint64_t)-1, true), LHS,
                       SCEV::FlagNUW);
      Pred = ICmpInst::ICMP_ULT;
      Changed = true;
    }
    break;
  case ICmpInst::ICMP_UGE:
    if (!getUnsignedRange(RHS).getUnsignedMin().isMinValue()) {
      RHS = getAddExpr(getConstant(RHS->getType(), (uint64_t)-1, true), RHS,
                       SCEV::FlagNUW);
      Pred = ICmpInst::ICMP_UGT;
      Changed = true;
    } else if (!getUnsignedRange(LHS).getUnsignedMax().isMaxValue()) {
      LHS = getAddExpr(getConstant(RHS->getType(), 1, true), LHS,
                       SCEV::FlagNUW);
      Pred = ICmpInst::ICMP_UGT;
      Changed = true;
    }
    break;
  default:
    break;
  }

  // TODO: More simplifications are possible here.

  // Recursively simplify until we either hit a recursion limit or nothing
  // changes.
  if (Changed)
    return SimplifyICmpOperands(Pred, LHS, RHS, Depth+1);

  return Changed;

trivially_true:
  // Return 0 == 0.
  LHS = RHS = getConstant(ConstantInt::getFalse(getContext()));
  Pred = ICmpInst::ICMP_EQ;
  return true;

trivially_false:
  // Return 0 != 0.
  LHS = RHS = getConstant(ConstantInt::getFalse(getContext()));
  Pred = ICmpInst::ICMP_NE;
  return true;
}

bool ScalarEvolution::isKnownNegative(const SCEV *S) {
  return getSignedRange(S).getSignedMax().isNegative();
}

bool ScalarEvolution::isKnownPositive(const SCEV *S) {
  return getSignedRange(S).getSignedMin().isStrictlyPositive();
}

bool ScalarEvolution::isKnownNonNegative(const SCEV *S) {
  return !getSignedRange(S).getSignedMin().isNegative();
}

bool ScalarEvolution::isKnownNonPositive(const SCEV *S) {
  return !getSignedRange(S).getSignedMax().isStrictlyPositive();
}

bool ScalarEvolution::isKnownNonZero(const SCEV *S) {
  return isKnownNegative(S) || isKnownPositive(S);
}

bool ScalarEvolution::isKnownPredicate(ICmpInst::Predicate Pred,
                                       const SCEV *LHS, const SCEV *RHS) {
  // Canonicalize the inputs first.
  (void)SimplifyICmpOperands(Pred, LHS, RHS);

  // If LHS or RHS is an addrec, check to see if the condition is true in
  // every iteration of the loop.
  // If LHS and RHS are both addrec, both conditions must be true in
  // every iteration of the loop.
  const SCEVAddRecExpr *LAR = dyn_cast<SCEVAddRecExpr>(LHS);
  const SCEVAddRecExpr *RAR = dyn_cast<SCEVAddRecExpr>(RHS);
  bool LeftGuarded = false;
  bool RightGuarded = false;
  if (LAR) {
    const Loop *L = LAR->getLoop();
    if (isLoopEntryGuardedByCond(L, Pred, LAR->getStart(), RHS) &&
        isLoopBackedgeGuardedByCond(L, Pred, LAR->getPostIncExpr(*this), RHS)) {
      if (!RAR) return true;
      LeftGuarded = true;
    }
  }
  if (RAR) {
    const Loop *L = RAR->getLoop();
    if (isLoopEntryGuardedByCond(L, Pred, LHS, RAR->getStart()) &&
        isLoopBackedgeGuardedByCond(L, Pred, LHS, RAR->getPostIncExpr(*this))) {
      if (!LAR) return true;
      RightGuarded = true;
    }
  }
  if (LeftGuarded && RightGuarded)
    return true;

  // Otherwise see what can be done with known constant ranges.
  return isKnownPredicateWithRanges(Pred, LHS, RHS);
}

bool ScalarEvolution::isMonotonicPredicate(const SCEVAddRecExpr *LHS,
                                           ICmpInst::Predicate Pred,
                                           bool &Increasing) {
  bool Result = isMonotonicPredicateImpl(LHS, Pred, Increasing);

#ifndef NDEBUG
  // Verify an invariant: inverting the predicate should turn a monotonically
  // increasing change to a monotonically decreasing one, and vice versa.
  bool IncreasingSwapped;
  bool ResultSwapped = isMonotonicPredicateImpl(
      LHS, ICmpInst::getSwappedPredicate(Pred), IncreasingSwapped);

  assert(Result == ResultSwapped && "should be able to analyze both!");
  if (ResultSwapped)
    assert(Increasing == !IncreasingSwapped &&
           "monotonicity should flip as we flip the predicate");
#endif

  return Result;
}

bool ScalarEvolution::isMonotonicPredicateImpl(const SCEVAddRecExpr *LHS,
                                               ICmpInst::Predicate Pred,
                                               bool &Increasing) {

  // A zero step value for LHS means the induction variable is essentially a
  // loop invariant value. We don't really depend on the predicate actually
  // flipping from false to true (for increasing predicates, and the other way
  // around for decreasing predicates), all we care about is that *if* the
  // predicate changes then it only changes from false to true.
  //
  // A zero step value in itself is not very useful, but there may be places
  // where SCEV can prove X >= 0 but not prove X > 0, so it is helpful to be
  // as general as possible.

  switch (Pred) {
  default:
    return false; // Conservative answer

  case ICmpInst::ICMP_UGT:
  case ICmpInst::ICMP_UGE:
  case ICmpInst::ICMP_ULT:
  case ICmpInst::ICMP_ULE:
    if (!LHS->getNoWrapFlags(SCEV::FlagNUW))
      return false;

    Increasing = Pred == ICmpInst::ICMP_UGT || Pred == ICmpInst::ICMP_UGE;
    return true;

  case ICmpInst::ICMP_SGT:
  case ICmpInst::ICMP_SGE:
  case ICmpInst::ICMP_SLT:
  case ICmpInst::ICMP_SLE: {
    if (!LHS->getNoWrapFlags(SCEV::FlagNSW))
      return false;

    const SCEV *Step = LHS->getStepRecurrence(*this);

    if (isKnownNonNegative(Step)) {
      Increasing = Pred == ICmpInst::ICMP_SGT || Pred == ICmpInst::ICMP_SGE;
      return true;
    }

    if (isKnownNonPositive(Step)) {
      Increasing = Pred == ICmpInst::ICMP_SLT || Pred == ICmpInst::ICMP_SLE;
      return true;
    }

    return false;
  }

  }

  llvm_unreachable("switch has default clause!");
}

bool ScalarEvolution::isLoopInvariantPredicate(
    ICmpInst::Predicate Pred, const SCEV *LHS, const SCEV *RHS, const Loop *L,
    ICmpInst::Predicate &InvariantPred, const SCEV *&InvariantLHS,
    const SCEV *&InvariantRHS) {

  // If there is a loop-invariant, force it into the RHS, otherwise bail out.
  if (!isLoopInvariant(RHS, L)) {
    if (!isLoopInvariant(LHS, L))
      return false;

    std::swap(LHS, RHS);
    Pred = ICmpInst::getSwappedPredicate(Pred);
  }

  const SCEVAddRecExpr *ArLHS = dyn_cast<SCEVAddRecExpr>(LHS);
  if (!ArLHS || ArLHS->getLoop() != L)
    return false;

  bool Increasing;
  if (!isMonotonicPredicate(ArLHS, Pred, Increasing))
    return false;

  // If the predicate "ArLHS `Pred` RHS" monotonically increases from false to
  // true as the loop iterates, and the backedge is control dependent on
  // "ArLHS `Pred` RHS" == true then we can reason as follows:
  //
  //   * if the predicate was false in the first iteration then the predicate
  //     is never evaluated again, since the loop exits without taking the
  //     backedge.
  //   * if the predicate was true in the first iteration then it will
  //     continue to be true for all future iterations since it is
  //     monotonically increasing.
  //
  // For both the above possibilities, we can replace the loop varying
  // predicate with its value on the first iteration of the loop (which is
  // loop invariant).
  //
  // A similar reasoning applies for a monotonically decreasing predicate, by
  // replacing true with false and false with true in the above two bullets.

  auto P = Increasing ? Pred : ICmpInst::getInversePredicate(Pred);

  if (!isLoopBackedgeGuardedByCond(L, P, LHS, RHS))
    return false;

  InvariantPred = Pred;
  InvariantLHS = ArLHS->getStart();
  InvariantRHS = RHS;
  return true;
}

bool
ScalarEvolution::isKnownPredicateWithRanges(ICmpInst::Predicate Pred,
                                            const SCEV *LHS, const SCEV *RHS) {
  if (HasSameValue(LHS, RHS))
    return ICmpInst::isTrueWhenEqual(Pred);

  // This code is split out from isKnownPredicate because it is called from
  // within isLoopEntryGuardedByCond.
  switch (Pred) {
  default:
    llvm_unreachable("Unexpected ICmpInst::Predicate value!");
  case ICmpInst::ICMP_SGT:
    std::swap(LHS, RHS);
  case ICmpInst::ICMP_SLT: {
    ConstantRange LHSRange = getSignedRange(LHS);
    ConstantRange RHSRange = getSignedRange(RHS);
    if (LHSRange.getSignedMax().slt(RHSRange.getSignedMin()))
      return true;
    if (LHSRange.getSignedMin().sge(RHSRange.getSignedMax()))
      return false;
    break;
  }
  case ICmpInst::ICMP_SGE:
    std::swap(LHS, RHS);
  case ICmpInst::ICMP_SLE: {
    ConstantRange LHSRange = getSignedRange(LHS);
    ConstantRange RHSRange = getSignedRange(RHS);
    if (LHSRange.getSignedMax().sle(RHSRange.getSignedMin()))
      return true;
    if (LHSRange.getSignedMin().sgt(RHSRange.getSignedMax()))
      return false;
    break;
  }
  case ICmpInst::ICMP_UGT:
    std::swap(LHS, RHS);
  case ICmpInst::ICMP_ULT: {
    ConstantRange LHSRange = getUnsignedRange(LHS);
    ConstantRange RHSRange = getUnsignedRange(RHS);
    if (LHSRange.getUnsignedMax().ult(RHSRange.getUnsignedMin()))
      return true;
    if (LHSRange.getUnsignedMin().uge(RHSRange.getUnsignedMax()))
      return false;
    break;
  }
  case ICmpInst::ICMP_UGE:
    std::swap(LHS, RHS);
  case ICmpInst::ICMP_ULE: {
    ConstantRange LHSRange = getUnsignedRange(LHS);
    ConstantRange RHSRange = getUnsignedRange(RHS);
    if (LHSRange.getUnsignedMax().ule(RHSRange.getUnsignedMin()))
      return true;
    if (LHSRange.getUnsignedMin().ugt(RHSRange.getUnsignedMax()))
      return false;
    break;
  }
  case ICmpInst::ICMP_NE: {
    if (getUnsignedRange(LHS).intersectWith(getUnsignedRange(RHS)).isEmptySet())
      return true;
    if (getSignedRange(LHS).intersectWith(getSignedRange(RHS)).isEmptySet())
      return true;

    const SCEV *Diff = getMinusSCEV(LHS, RHS);
    if (isKnownNonZero(Diff))
      return true;
    break;
  }
  case ICmpInst::ICMP_EQ:
    // The check at the top of the function catches the case where
    // the values are known to be equal.
    break;
  }
  return false;
}

/// isLoopBackedgeGuardedByCond - Test whether the backedge of the loop is
/// protected by a conditional between LHS and RHS.  This is used to
/// to eliminate casts.
bool
ScalarEvolution::isLoopBackedgeGuardedByCond(const Loop *L,
                                             ICmpInst::Predicate Pred,
                                             const SCEV *LHS, const SCEV *RHS) {
  // Interpret a null as meaning no loop, where there is obviously no guard
  // (interprocedural conditions notwithstanding).
  if (!L) return true;

  if (isKnownPredicateWithRanges(Pred, LHS, RHS)) return true;

  BasicBlock *Latch = L->getLoopLatch();
  if (!Latch)
    return false;

  BranchInst *LoopContinuePredicate =
    dyn_cast<BranchInst>(Latch->getTerminator());
  if (LoopContinuePredicate && LoopContinuePredicate->isConditional() &&
      isImpliedCond(Pred, LHS, RHS,
                    LoopContinuePredicate->getCondition(),
                    LoopContinuePredicate->getSuccessor(0) != L->getHeader()))
    return true;

  // Check conditions due to any @llvm.assume intrinsics.
  for (auto &AssumeVH : AC->assumptions()) {
    if (!AssumeVH)
      continue;
    auto *CI = cast<CallInst>(AssumeVH);
    if (!DT->dominates(CI, Latch->getTerminator()))
      continue;

    if (isImpliedCond(Pred, LHS, RHS, CI->getArgOperand(0), false))
      return true;
  }

  struct ClearWalkingBEDominatingCondsOnExit {
    ScalarEvolution &SE;

    explicit ClearWalkingBEDominatingCondsOnExit(ScalarEvolution &SE)
        : SE(SE){}

    ~ClearWalkingBEDominatingCondsOnExit() {
      SE.WalkingBEDominatingConds = false;
    }
  };

  // We don't want more than one activation of the following loop on the stack
  // -- that can lead to O(n!) time complexity.
  if (WalkingBEDominatingConds)
    return false;

  WalkingBEDominatingConds = true;
  ClearWalkingBEDominatingCondsOnExit ClearOnExit(*this);

  // If the loop is not reachable from the entry block, we risk running into an
  // infinite loop as we walk up into the dom tree.  These loops do not matter
  // anyway, so we just return a conservative answer when we see them.
  if (!DT->isReachableFromEntry(L->getHeader()))
    return false;

  for (DomTreeNode *DTN = (*DT)[Latch], *HeaderDTN = (*DT)[L->getHeader()];
       DTN != HeaderDTN;
       DTN = DTN->getIDom()) {

    assert(DTN && "should reach the loop header before reaching the root!");

    BasicBlock *BB = DTN->getBlock();
    BasicBlock *PBB = BB->getSinglePredecessor();
    if (!PBB)
      continue;

    BranchInst *ContinuePredicate = dyn_cast<BranchInst>(PBB->getTerminator());
    if (!ContinuePredicate || !ContinuePredicate->isConditional())
      continue;

    Value *Condition = ContinuePredicate->getCondition();

    // If we have an edge `E` within the loop body that dominates the only
    // latch, the condition guarding `E` also guards the backedge.  This
    // reasoning works only for loops with a single latch.

    BasicBlockEdge DominatingEdge(PBB, BB);
    if (DominatingEdge.isSingleEdge()) {
      // We're constructively (and conservatively) enumerating edges within the
      // loop body that dominate the latch.  The dominator tree better agree
      // with us on this:
      assert(DT->dominates(DominatingEdge, Latch) && "should be!");

      if (isImpliedCond(Pred, LHS, RHS, Condition,
                        BB != ContinuePredicate->getSuccessor(0)))
        return true;
    }
  }

  return false;
}

/// isLoopEntryGuardedByCond - Test whether entry to the loop is protected
/// by a conditional between LHS and RHS.  This is used to help avoid max
/// expressions in loop trip counts, and to eliminate casts.
bool
ScalarEvolution::isLoopEntryGuardedByCond(const Loop *L,
                                          ICmpInst::Predicate Pred,
                                          const SCEV *LHS, const SCEV *RHS) {
  // Interpret a null as meaning no loop, where there is obviously no guard
  // (interprocedural conditions notwithstanding).
  if (!L) return false;

  if (isKnownPredicateWithRanges(Pred, LHS, RHS)) return true;

  // Starting at the loop predecessor, climb up the predecessor chain, as long
  // as there are predecessors that can be found that have unique successors
  // leading to the original header.
  for (std::pair<BasicBlock *, BasicBlock *>
         Pair(L->getLoopPredecessor(), L->getHeader());
       Pair.first;
       Pair = getPredecessorWithUniqueSuccessorForBB(Pair.first)) {

    BranchInst *LoopEntryPredicate =
      dyn_cast<BranchInst>(Pair.first->getTerminator());
    if (!LoopEntryPredicate ||
        LoopEntryPredicate->isUnconditional())
      continue;

    if (isImpliedCond(Pred, LHS, RHS,
                      LoopEntryPredicate->getCondition(),
                      LoopEntryPredicate->getSuccessor(0) != Pair.second))
      return true;
  }

  // Check conditions due to any @llvm.assume intrinsics.
  for (auto &AssumeVH : AC->assumptions()) {
    if (!AssumeVH)
      continue;
    auto *CI = cast<CallInst>(AssumeVH);
    if (!DT->dominates(CI, L->getHeader()))
      continue;

    if (isImpliedCond(Pred, LHS, RHS, CI->getArgOperand(0), false))
      return true;
  }

  return false;
}

/// RAII wrapper to prevent recursive application of isImpliedCond.
/// ScalarEvolution's PendingLoopPredicates set must be empty unless we are
/// currently evaluating isImpliedCond.
struct MarkPendingLoopPredicate {
  Value *Cond;
  DenseSet<Value*> &LoopPreds;
  bool Pending;

  MarkPendingLoopPredicate(Value *C, DenseSet<Value*> &LP)
    : Cond(C), LoopPreds(LP) {
    Pending = !LoopPreds.insert(Cond).second;
  }
  ~MarkPendingLoopPredicate() {
    if (!Pending)
      LoopPreds.erase(Cond);
  }
};

/// isImpliedCond - Test whether the condition described by Pred, LHS,
/// and RHS is true whenever the given Cond value evaluates to true.
bool ScalarEvolution::isImpliedCond(ICmpInst::Predicate Pred,
                                    const SCEV *LHS, const SCEV *RHS,
                                    Value *FoundCondValue,
                                    bool Inverse) {
  MarkPendingLoopPredicate Mark(FoundCondValue, PendingLoopPredicates);
  if (Mark.Pending)
    return false;

  // Recursively handle And and Or conditions.
  if (BinaryOperator *BO = dyn_cast<BinaryOperator>(FoundCondValue)) {
    if (BO->getOpcode() == Instruction::And) {
      if (!Inverse)
        return isImpliedCond(Pred, LHS, RHS, BO->getOperand(0), Inverse) ||
               isImpliedCond(Pred, LHS, RHS, BO->getOperand(1), Inverse);
    } else if (BO->getOpcode() == Instruction::Or) {
      if (Inverse)
        return isImpliedCond(Pred, LHS, RHS, BO->getOperand(0), Inverse) ||
               isImpliedCond(Pred, LHS, RHS, BO->getOperand(1), Inverse);
    }
  }

  ICmpInst *ICI = dyn_cast<ICmpInst>(FoundCondValue);
  if (!ICI) return false;

  // Now that we found a conditional branch that dominates the loop or controls
  // the loop latch. Check to see if it is the comparison we are looking for.
  ICmpInst::Predicate FoundPred;
  if (Inverse)
    FoundPred = ICI->getInversePredicate();
  else
    FoundPred = ICI->getPredicate();

  const SCEV *FoundLHS = getSCEV(ICI->getOperand(0));
  const SCEV *FoundRHS = getSCEV(ICI->getOperand(1));

  // Balance the types.
  if (getTypeSizeInBits(LHS->getType()) <
      getTypeSizeInBits(FoundLHS->getType())) {
    if (CmpInst::isSigned(Pred)) {
      LHS = getSignExtendExpr(LHS, FoundLHS->getType());
      RHS = getSignExtendExpr(RHS, FoundLHS->getType());
    } else {
      LHS = getZeroExtendExpr(LHS, FoundLHS->getType());
      RHS = getZeroExtendExpr(RHS, FoundLHS->getType());
    }
  } else if (getTypeSizeInBits(LHS->getType()) >
      getTypeSizeInBits(FoundLHS->getType())) {
    if (CmpInst::isSigned(FoundPred)) {
      FoundLHS = getSignExtendExpr(FoundLHS, LHS->getType());
      FoundRHS = getSignExtendExpr(FoundRHS, LHS->getType());
    } else {
      FoundLHS = getZeroExtendExpr(FoundLHS, LHS->getType());
      FoundRHS = getZeroExtendExpr(FoundRHS, LHS->getType());
    }
  }

  // Canonicalize the query to match the way instcombine will have
  // canonicalized the comparison.
  if (SimplifyICmpOperands(Pred, LHS, RHS))
    if (LHS == RHS)
      return CmpInst::isTrueWhenEqual(Pred);
  if (SimplifyICmpOperands(FoundPred, FoundLHS, FoundRHS))
    if (FoundLHS == FoundRHS)
      return CmpInst::isFalseWhenEqual(FoundPred);

  // Check to see if we can make the LHS or RHS match.
  if (LHS == FoundRHS || RHS == FoundLHS) {
    if (isa<SCEVConstant>(RHS)) {
      std::swap(FoundLHS, FoundRHS);
      FoundPred = ICmpInst::getSwappedPredicate(FoundPred);
    } else {
      std::swap(LHS, RHS);
      Pred = ICmpInst::getSwappedPredicate(Pred);
    }
  }

  // Check whether the found predicate is the same as the desired predicate.
  if (FoundPred == Pred)
    return isImpliedCondOperands(Pred, LHS, RHS, FoundLHS, FoundRHS);

  // Check whether swapping the found predicate makes it the same as the
  // desired predicate.
  if (ICmpInst::getSwappedPredicate(FoundPred) == Pred) {
    if (isa<SCEVConstant>(RHS))
      return isImpliedCondOperands(Pred, LHS, RHS, FoundRHS, FoundLHS);
    else
      return isImpliedCondOperands(ICmpInst::getSwappedPredicate(Pred),
                                   RHS, LHS, FoundLHS, FoundRHS);
  }

  // Check if we can make progress by sharpening ranges.
  if (FoundPred == ICmpInst::ICMP_NE &&
      (isa<SCEVConstant>(FoundLHS) || isa<SCEVConstant>(FoundRHS))) {

    const SCEVConstant *C = nullptr;
    const SCEV *V = nullptr;

    if (isa<SCEVConstant>(FoundLHS)) {
      C = cast<SCEVConstant>(FoundLHS);
      V = FoundRHS;
    } else {
      C = cast<SCEVConstant>(FoundRHS);
      V = FoundLHS;
    }

    // The guarding predicate tells us that C != V. If the known range
    // of V is [C, t), we can sharpen the range to [C + 1, t).  The
    // range we consider has to correspond to same signedness as the
    // predicate we're interested in folding.

    APInt Min = ICmpInst::isSigned(Pred) ?
        getSignedRange(V).getSignedMin() : getUnsignedRange(V).getUnsignedMin();

    if (Min == C->getValue()->getValue()) {
      // Given (V >= Min && V != Min) we conclude V >= (Min + 1).
      // This is true even if (Min + 1) wraps around -- in case of
      // wraparound, (Min + 1) < Min, so (V >= Min => V >= (Min + 1)).

      APInt SharperMin = Min + 1;

      switch (Pred) {
        case ICmpInst::ICMP_SGE:
        case ICmpInst::ICMP_UGE:
          // We know V `Pred` SharperMin.  If this implies LHS `Pred`
          // RHS, we're done.
          if (isImpliedCondOperands(Pred, LHS, RHS, V,
                                    getConstant(SharperMin)))
            return true;

        case ICmpInst::ICMP_SGT:
        case ICmpInst::ICMP_UGT:
          // We know from the range information that (V `Pred` Min ||
          // V == Min).  We know from the guarding condition that !(V
          // == Min).  This gives us
          //
          //       V `Pred` Min || V == Min && !(V == Min)
          //   =>  V `Pred` Min
          //
          // If V `Pred` Min implies LHS `Pred` RHS, we're done.

          if (isImpliedCondOperands(Pred, LHS, RHS, V, getConstant(Min)))
            return true;

        default:
          // No change
          break;
      }
    }
  }

  // Check whether the actual condition is beyond sufficient.
  if (FoundPred == ICmpInst::ICMP_EQ)
    if (ICmpInst::isTrueWhenEqual(Pred))
      if (isImpliedCondOperands(Pred, LHS, RHS, FoundLHS, FoundRHS))
        return true;
  if (Pred == ICmpInst::ICMP_NE)
    if (!ICmpInst::isTrueWhenEqual(FoundPred))
      if (isImpliedCondOperands(FoundPred, LHS, RHS, FoundLHS, FoundRHS))
        return true;

  // Otherwise assume the worst.
  return false;
}

/// isImpliedCondOperands - Test whether the condition described by Pred,
/// LHS, and RHS is true whenever the condition described by Pred, FoundLHS,
/// and FoundRHS is true.
bool ScalarEvolution::isImpliedCondOperands(ICmpInst::Predicate Pred,
                                            const SCEV *LHS, const SCEV *RHS,
                                            const SCEV *FoundLHS,
                                            const SCEV *FoundRHS) {
  if (isImpliedCondOperandsViaRanges(Pred, LHS, RHS, FoundLHS, FoundRHS))
    return true;

  return isImpliedCondOperandsHelper(Pred, LHS, RHS,
                                     FoundLHS, FoundRHS) ||
         // ~x < ~y --> x > y
         isImpliedCondOperandsHelper(Pred, LHS, RHS,
                                     getNotSCEV(FoundRHS),
                                     getNotSCEV(FoundLHS));
}


/// If Expr computes ~A, return A else return nullptr
static const SCEV *MatchNotExpr(const SCEV *Expr) {
  const SCEVAddExpr *Add = dyn_cast<SCEVAddExpr>(Expr);
  if (!Add || Add->getNumOperands() != 2) return nullptr;

  const SCEVConstant *AddLHS = dyn_cast<SCEVConstant>(Add->getOperand(0));
  if (!(AddLHS && AddLHS->getValue()->getValue().isAllOnesValue()))
    return nullptr;

  const SCEVMulExpr *AddRHS = dyn_cast<SCEVMulExpr>(Add->getOperand(1));
  if (!AddRHS || AddRHS->getNumOperands() != 2) return nullptr;

  const SCEVConstant *MulLHS = dyn_cast<SCEVConstant>(AddRHS->getOperand(0));
  if (!(MulLHS && MulLHS->getValue()->getValue().isAllOnesValue()))
    return nullptr;

  return AddRHS->getOperand(1);
}


/// Is MaybeMaxExpr an SMax or UMax of Candidate and some other values?
template<typename MaxExprType>
static bool IsMaxConsistingOf(const SCEV *MaybeMaxExpr,
                              const SCEV *Candidate) {
  const MaxExprType *MaxExpr = dyn_cast<MaxExprType>(MaybeMaxExpr);
  if (!MaxExpr) return false;

  auto It = std::find(MaxExpr->op_begin(), MaxExpr->op_end(), Candidate);
  return It != MaxExpr->op_end();
}


/// Is MaybeMinExpr an SMin or UMin of Candidate and some other values?
template<typename MaxExprType>
static bool IsMinConsistingOf(ScalarEvolution &SE,
                              const SCEV *MaybeMinExpr,
                              const SCEV *Candidate) {
  const SCEV *MaybeMaxExpr = MatchNotExpr(MaybeMinExpr);
  if (!MaybeMaxExpr)
    return false;

  return IsMaxConsistingOf<MaxExprType>(MaybeMaxExpr, SE.getNotSCEV(Candidate));
}


/// Is LHS `Pred` RHS true on the virtue of LHS or RHS being a Min or Max
/// expression?
static bool IsKnownPredicateViaMinOrMax(ScalarEvolution &SE,
                                        ICmpInst::Predicate Pred,
                                        const SCEV *LHS, const SCEV *RHS) {
  switch (Pred) {
  default:
    return false;

  case ICmpInst::ICMP_SGE:
    std::swap(LHS, RHS);
    // fall through
  case ICmpInst::ICMP_SLE:
    return
      // min(A, ...) <= A
      IsMinConsistingOf<SCEVSMaxExpr>(SE, LHS, RHS) ||
      // A <= max(A, ...)
      IsMaxConsistingOf<SCEVSMaxExpr>(RHS, LHS);

  case ICmpInst::ICMP_UGE:
    std::swap(LHS, RHS);
    // fall through
  case ICmpInst::ICMP_ULE:
    return
      // min(A, ...) <= A
      IsMinConsistingOf<SCEVUMaxExpr>(SE, LHS, RHS) ||
      // A <= max(A, ...)
      IsMaxConsistingOf<SCEVUMaxExpr>(RHS, LHS);
  }

  llvm_unreachable("covered switch fell through?!");
}

/// isImpliedCondOperandsHelper - Test whether the condition described by
/// Pred, LHS, and RHS is true whenever the condition described by Pred,
/// FoundLHS, and FoundRHS is true.
bool
ScalarEvolution::isImpliedCondOperandsHelper(ICmpInst::Predicate Pred,
                                             const SCEV *LHS, const SCEV *RHS,
                                             const SCEV *FoundLHS,
                                             const SCEV *FoundRHS) {
  auto IsKnownPredicateFull =
      [this](ICmpInst::Predicate Pred, const SCEV *LHS, const SCEV *RHS) {
    return isKnownPredicateWithRanges(Pred, LHS, RHS) ||
        IsKnownPredicateViaMinOrMax(*this, Pred, LHS, RHS);
  };

  switch (Pred) {
  default: llvm_unreachable("Unexpected ICmpInst::Predicate value!");
  case ICmpInst::ICMP_EQ:
  case ICmpInst::ICMP_NE:
    if (HasSameValue(LHS, FoundLHS) && HasSameValue(RHS, FoundRHS))
      return true;
    break;
  case ICmpInst::ICMP_SLT:
  case ICmpInst::ICMP_SLE:
    if (IsKnownPredicateFull(ICmpInst::ICMP_SLE, LHS, FoundLHS) &&
        IsKnownPredicateFull(ICmpInst::ICMP_SGE, RHS, FoundRHS))
      return true;
    break;
  case ICmpInst::ICMP_SGT:
  case ICmpInst::ICMP_SGE:
    if (IsKnownPredicateFull(ICmpInst::ICMP_SGE, LHS, FoundLHS) &&
        IsKnownPredicateFull(ICmpInst::ICMP_SLE, RHS, FoundRHS))
      return true;
    break;
  case ICmpInst::ICMP_ULT:
  case ICmpInst::ICMP_ULE:
    if (IsKnownPredicateFull(ICmpInst::ICMP_ULE, LHS, FoundLHS) &&
        IsKnownPredicateFull(ICmpInst::ICMP_UGE, RHS, FoundRHS))
      return true;
    break;
  case ICmpInst::ICMP_UGT:
  case ICmpInst::ICMP_UGE:
    if (IsKnownPredicateFull(ICmpInst::ICMP_UGE, LHS, FoundLHS) &&
        IsKnownPredicateFull(ICmpInst::ICMP_ULE, RHS, FoundRHS))
      return true;
    break;
  }

  return false;
}

/// isImpliedCondOperandsViaRanges - helper function for isImpliedCondOperands.
/// Tries to get cases like "X `sgt` 0 => X - 1 `sgt` -1".
bool ScalarEvolution::isImpliedCondOperandsViaRanges(ICmpInst::Predicate Pred,
                                                     const SCEV *LHS,
                                                     const SCEV *RHS,
                                                     const SCEV *FoundLHS,
                                                     const SCEV *FoundRHS) {
  if (!isa<SCEVConstant>(RHS) || !isa<SCEVConstant>(FoundRHS))
    // The restriction on `FoundRHS` be lifted easily -- it exists only to
    // reduce the compile time impact of this optimization.
    return false;

  const SCEVAddExpr *AddLHS = dyn_cast<SCEVAddExpr>(LHS);
  if (!AddLHS || AddLHS->getOperand(1) != FoundLHS ||
      !isa<SCEVConstant>(AddLHS->getOperand(0)))
    return false;

  APInt ConstFoundRHS = cast<SCEVConstant>(FoundRHS)->getValue()->getValue();

  // `FoundLHSRange` is the range we know `FoundLHS` to be in by virtue of the
  // antecedent "`FoundLHS` `Pred` `FoundRHS`".
  ConstantRange FoundLHSRange =
      ConstantRange::makeAllowedICmpRegion(Pred, ConstFoundRHS);

  // Since `LHS` is `FoundLHS` + `AddLHS->getOperand(0)`, we can compute a range
  // for `LHS`:
  APInt Addend =
      cast<SCEVConstant>(AddLHS->getOperand(0))->getValue()->getValue();
  ConstantRange LHSRange = FoundLHSRange.add(ConstantRange(Addend));

  // We can also compute the range of values for `LHS` that satisfy the
  // consequent, "`LHS` `Pred` `RHS`":
  APInt ConstRHS = cast<SCEVConstant>(RHS)->getValue()->getValue();
  ConstantRange SatisfyingLHSRange =
      ConstantRange::makeSatisfyingICmpRegion(Pred, ConstRHS);

  // The antecedent implies the consequent if every value of `LHS` that
  // satisfies the antecedent also satisfies the consequent.
  return SatisfyingLHSRange.contains(LHSRange);
}

// Verify if an linear IV with positive stride can overflow when in a
// less-than comparison, knowing the invariant term of the comparison, the
// stride and the knowledge of NSW/NUW flags on the recurrence.
bool ScalarEvolution::doesIVOverflowOnLT(const SCEV *RHS, const SCEV *Stride,
                                         bool IsSigned, bool NoWrap) {
  if (NoWrap) return false;

  unsigned BitWidth = getTypeSizeInBits(RHS->getType());
  const SCEV *One = getConstant(Stride->getType(), 1);

  if (IsSigned) {
    APInt MaxRHS = getSignedRange(RHS).getSignedMax();
    APInt MaxValue = APInt::getSignedMaxValue(BitWidth);
    APInt MaxStrideMinusOne = getSignedRange(getMinusSCEV(Stride, One))
                                .getSignedMax();

    // SMaxRHS + SMaxStrideMinusOne > SMaxValue => overflow!
    return (MaxValue - MaxStrideMinusOne).slt(MaxRHS);
  }

  APInt MaxRHS = getUnsignedRange(RHS).getUnsignedMax();
  APInt MaxValue = APInt::getMaxValue(BitWidth);
  APInt MaxStrideMinusOne = getUnsignedRange(getMinusSCEV(Stride, One))
                              .getUnsignedMax();

  // UMaxRHS + UMaxStrideMinusOne > UMaxValue => overflow!
  return (MaxValue - MaxStrideMinusOne).ult(MaxRHS);
}

// Verify if an linear IV with negative stride can overflow when in a
// greater-than comparison, knowing the invariant term of the comparison,
// the stride and the knowledge of NSW/NUW flags on the recurrence.
bool ScalarEvolution::doesIVOverflowOnGT(const SCEV *RHS, const SCEV *Stride,
                                         bool IsSigned, bool NoWrap) {
  if (NoWrap) return false;

  unsigned BitWidth = getTypeSizeInBits(RHS->getType());
  const SCEV *One = getConstant(Stride->getType(), 1);

  if (IsSigned) {
    APInt MinRHS = getSignedRange(RHS).getSignedMin();
    APInt MinValue = APInt::getSignedMinValue(BitWidth);
    APInt MaxStrideMinusOne = getSignedRange(getMinusSCEV(Stride, One))
                               .getSignedMax();

    // SMinRHS - SMaxStrideMinusOne < SMinValue => overflow!
    return (MinValue + MaxStrideMinusOne).sgt(MinRHS);
  }

  APInt MinRHS = getUnsignedRange(RHS).getUnsignedMin();
  APInt MinValue = APInt::getMinValue(BitWidth);
  APInt MaxStrideMinusOne = getUnsignedRange(getMinusSCEV(Stride, One))
                            .getUnsignedMax();

  // UMinRHS - UMaxStrideMinusOne < UMinValue => overflow!
  return (MinValue + MaxStrideMinusOne).ugt(MinRHS);
}

// Compute the backedge taken count knowing the interval difference, the
// stride and presence of the equality in the comparison.
const SCEV *ScalarEvolution::computeBECount(const SCEV *Delta, const SCEV *Step,
                                            bool Equality) {
  const SCEV *One = getConstant(Step->getType(), 1);
  Delta = Equality ? getAddExpr(Delta, Step)
                   : getAddExpr(Delta, getMinusSCEV(Step, One));
  return getUDivExpr(Delta, Step);
}

/// HowManyLessThans - Return the number of times a backedge containing the
/// specified less-than comparison will execute.  If not computable, return
/// CouldNotCompute.
///
/// @param ControlsExit is true when the LHS < RHS condition directly controls
/// the branch (loops exits only if condition is true). In this case, we can use
/// NoWrapFlags to skip overflow checks.
ScalarEvolution::ExitLimit
ScalarEvolution::HowManyLessThans(const SCEV *LHS, const SCEV *RHS,
                                  const Loop *L, bool IsSigned,
                                  bool ControlsExit) {
  // We handle only IV < Invariant
  if (!isLoopInvariant(RHS, L))
    return getCouldNotCompute();

  const SCEVAddRecExpr *IV = dyn_cast<SCEVAddRecExpr>(LHS);

  // Avoid weird loops
  if (!IV || IV->getLoop() != L || !IV->isAffine())
    return getCouldNotCompute();

  bool NoWrap = ControlsExit &&
                IV->getNoWrapFlags(IsSigned ? SCEV::FlagNSW : SCEV::FlagNUW);

  const SCEV *Stride = IV->getStepRecurrence(*this);

  // Avoid negative or zero stride values
  if (!isKnownPositive(Stride))
    return getCouldNotCompute();

  // Avoid proven overflow cases: this will ensure that the backedge taken count
  // will not generate any unsigned overflow. Relaxed no-overflow conditions
  // exploit NoWrapFlags, allowing to optimize in presence of undefined
  // behaviors like the case of C language.
  if (!Stride->isOne() && doesIVOverflowOnLT(RHS, Stride, IsSigned, NoWrap))
    return getCouldNotCompute();

  ICmpInst::Predicate Cond = IsSigned ? ICmpInst::ICMP_SLT
                                      : ICmpInst::ICMP_ULT;
  const SCEV *Start = IV->getStart();
  const SCEV *End = RHS;
  if (!isLoopEntryGuardedByCond(L, Cond, getMinusSCEV(Start, Stride), RHS)) {
    const SCEV *Diff = getMinusSCEV(RHS, Start);
    // If we have NoWrap set, then we can assume that the increment won't
    // overflow, in which case if RHS - Start is a constant, we don't need to
    // do a max operation since we can just figure it out statically
    if (NoWrap && isa<SCEVConstant>(Diff)) {
      APInt D = dyn_cast<const SCEVConstant>(Diff)->getValue()->getValue();
      if (D.isNegative())
        End = Start;
    } else
      End = IsSigned ? getSMaxExpr(RHS, Start)
                     : getUMaxExpr(RHS, Start);
  }

  const SCEV *BECount = computeBECount(getMinusSCEV(End, Start), Stride, false);

  APInt MinStart = IsSigned ? getSignedRange(Start).getSignedMin()
                            : getUnsignedRange(Start).getUnsignedMin();

  APInt MinStride = IsSigned ? getSignedRange(Stride).getSignedMin()
                             : getUnsignedRange(Stride).getUnsignedMin();

  unsigned BitWidth = getTypeSizeInBits(LHS->getType());
  APInt Limit = IsSigned ? APInt::getSignedMaxValue(BitWidth) - (MinStride - 1)
                         : APInt::getMaxValue(BitWidth) - (MinStride - 1);

  // Although End can be a MAX expression we estimate MaxEnd considering only
  // the case End = RHS. This is safe because in the other case (End - Start)
  // is zero, leading to a zero maximum backedge taken count.
  APInt MaxEnd =
    IsSigned ? APIntOps::smin(getSignedRange(RHS).getSignedMax(), Limit)
             : APIntOps::umin(getUnsignedRange(RHS).getUnsignedMax(), Limit);

  const SCEV *MaxBECount;
  if (isa<SCEVConstant>(BECount))
    MaxBECount = BECount;
  else
    MaxBECount = computeBECount(getConstant(MaxEnd - MinStart),
                                getConstant(MinStride), false);

  if (isa<SCEVCouldNotCompute>(MaxBECount))
    MaxBECount = BECount;

  return ExitLimit(BECount, MaxBECount);
}

ScalarEvolution::ExitLimit
ScalarEvolution::HowManyGreaterThans(const SCEV *LHS, const SCEV *RHS,
                                     const Loop *L, bool IsSigned,
                                     bool ControlsExit) {
  // We handle only IV > Invariant
  if (!isLoopInvariant(RHS, L))
    return getCouldNotCompute();

  const SCEVAddRecExpr *IV = dyn_cast<SCEVAddRecExpr>(LHS);

  // Avoid weird loops
  if (!IV || IV->getLoop() != L || !IV->isAffine())
    return getCouldNotCompute();

  bool NoWrap = ControlsExit &&
                IV->getNoWrapFlags(IsSigned ? SCEV::FlagNSW : SCEV::FlagNUW);

  const SCEV *Stride = getNegativeSCEV(IV->getStepRecurrence(*this));

  // Avoid negative or zero stride values
  if (!isKnownPositive(Stride))
    return getCouldNotCompute();

  // Avoid proven overflow cases: this will ensure that the backedge taken count
  // will not generate any unsigned overflow. Relaxed no-overflow conditions
  // exploit NoWrapFlags, allowing to optimize in presence of undefined
  // behaviors like the case of C language.
  if (!Stride->isOne() && doesIVOverflowOnGT(RHS, Stride, IsSigned, NoWrap))
    return getCouldNotCompute();

  ICmpInst::Predicate Cond = IsSigned ? ICmpInst::ICMP_SGT
                                      : ICmpInst::ICMP_UGT;

  const SCEV *Start = IV->getStart();
  const SCEV *End = RHS;
  if (!isLoopEntryGuardedByCond(L, Cond, getAddExpr(Start, Stride), RHS)) {
    const SCEV *Diff = getMinusSCEV(RHS, Start);
    // If we have NoWrap set, then we can assume that the increment won't
    // overflow, in which case if RHS - Start is a constant, we don't need to
    // do a max operation since we can just figure it out statically
    if (NoWrap && isa<SCEVConstant>(Diff)) {
      APInt D = dyn_cast<const SCEVConstant>(Diff)->getValue()->getValue();
      if (!D.isNegative())
        End = Start;
    } else
      End = IsSigned ? getSMinExpr(RHS, Start)
                     : getUMinExpr(RHS, Start);
  }

  const SCEV *BECount = computeBECount(getMinusSCEV(Start, End), Stride, false);

  APInt MaxStart = IsSigned ? getSignedRange(Start).getSignedMax()
                            : getUnsignedRange(Start).getUnsignedMax();

  APInt MinStride = IsSigned ? getSignedRange(Stride).getSignedMin()
                             : getUnsignedRange(Stride).getUnsignedMin();

  unsigned BitWidth = getTypeSizeInBits(LHS->getType());
  APInt Limit = IsSigned ? APInt::getSignedMinValue(BitWidth) + (MinStride - 1)
                         : APInt::getMinValue(BitWidth) + (MinStride - 1);

  // Although End can be a MIN expression we estimate MinEnd considering only
  // the case End = RHS. This is safe because in the other case (Start - End)
  // is zero, leading to a zero maximum backedge taken count.
  APInt MinEnd =
    IsSigned ? APIntOps::smax(getSignedRange(RHS).getSignedMin(), Limit)
             : APIntOps::umax(getUnsignedRange(RHS).getUnsignedMin(), Limit);


  const SCEV *MaxBECount = getCouldNotCompute();
  if (isa<SCEVConstant>(BECount))
    MaxBECount = BECount;
  else
    MaxBECount = computeBECount(getConstant(MaxStart - MinEnd),
                                getConstant(MinStride), false);

  if (isa<SCEVCouldNotCompute>(MaxBECount))
    MaxBECount = BECount;

  return ExitLimit(BECount, MaxBECount);
}

/// getNumIterationsInRange - Return the number of iterations of this loop that
/// produce values in the specified constant range.  Another way of looking at
/// this is that it returns the first iteration number where the value is not in
/// the condition, thus computing the exit count. If the iteration count can't
/// be computed, an instance of SCEVCouldNotCompute is returned.
const SCEV *SCEVAddRecExpr::getNumIterationsInRange(ConstantRange Range,
                                                    ScalarEvolution &SE) const {
  if (Range.isFullSet())  // Infinite loop.
    return SE.getCouldNotCompute();

  // If the start is a non-zero constant, shift the range to simplify things.
  if (const SCEVConstant *SC = dyn_cast<SCEVConstant>(getStart()))
    if (!SC->getValue()->isZero()) {
      SmallVector<const SCEV *, 4> Operands(op_begin(), op_end());
      Operands[0] = SE.getConstant(SC->getType(), 0);
      const SCEV *Shifted = SE.getAddRecExpr(Operands, getLoop(),
                                             getNoWrapFlags(FlagNW));
      if (const SCEVAddRecExpr *ShiftedAddRec =
            dyn_cast<SCEVAddRecExpr>(Shifted))
        return ShiftedAddRec->getNumIterationsInRange(
                           Range.subtract(SC->getValue()->getValue()), SE);
      // This is strange and shouldn't happen.
      return SE.getCouldNotCompute();
    }

  // The only time we can solve this is when we have all constant indices.
  // Otherwise, we cannot determine the overflow conditions.
  for (unsigned i = 0, e = getNumOperands(); i != e; ++i)
    if (!isa<SCEVConstant>(getOperand(i)))
      return SE.getCouldNotCompute();


  // Okay at this point we know that all elements of the chrec are constants and
  // that the start element is zero.

  // First check to see if the range contains zero.  If not, the first
  // iteration exits.
  unsigned BitWidth = SE.getTypeSizeInBits(getType());
  if (!Range.contains(APInt(BitWidth, 0)))
    return SE.getConstant(getType(), 0);

  if (isAffine()) {
    // If this is an affine expression then we have this situation:
    //   Solve {0,+,A} in Range  ===  Ax in Range

    // We know that zero is in the range.  If A is positive then we know that
    // the upper value of the range must be the first possible exit value.
    // If A is negative then the lower of the range is the last possible loop
    // value.  Also note that we already checked for a full range.
    APInt One(BitWidth,1);
    APInt A     = cast<SCEVConstant>(getOperand(1))->getValue()->getValue();
    APInt End = A.sge(One) ? (Range.getUpper() - One) : Range.getLower();

    // The exit value should be (End+A)/A.
    APInt ExitVal = (End + A).udiv(A);
    ConstantInt *ExitValue = ConstantInt::get(SE.getContext(), ExitVal);

    // Evaluate at the exit value.  If we really did fall out of the valid
    // range, then we computed our trip count, otherwise wrap around or other
    // things must have happened.
    ConstantInt *Val = EvaluateConstantChrecAtConstant(this, ExitValue, SE);
    if (Range.contains(Val->getValue()))
      return SE.getCouldNotCompute();  // Something strange happened

    // Ensure that the previous value is in the range.  This is a sanity check.
    assert(Range.contains(
           EvaluateConstantChrecAtConstant(this,
           ConstantInt::get(SE.getContext(), ExitVal - One), SE)->getValue()) &&
           "Linear scev computation is off in a bad way!");
    return SE.getConstant(ExitValue);
  } else if (isQuadratic()) {
    // If this is a quadratic (3-term) AddRec {L,+,M,+,N}, find the roots of the
    // quadratic equation to solve it.  To do this, we must frame our problem in
    // terms of figuring out when zero is crossed, instead of when
    // Range.getUpper() is crossed.
    SmallVector<const SCEV *, 4> NewOps(op_begin(), op_end());
    NewOps[0] = SE.getNegativeSCEV(SE.getConstant(Range.getUpper()));
    const SCEV *NewAddRec = SE.getAddRecExpr(NewOps, getLoop(),
                                             // getNoWrapFlags(FlagNW)
                                             FlagAnyWrap);

    // Next, solve the constructed addrec
    std::pair<const SCEV *,const SCEV *> Roots =
      SolveQuadraticEquation(cast<SCEVAddRecExpr>(NewAddRec), SE);
    const SCEVConstant *R1 = dyn_cast<SCEVConstant>(Roots.first);
    const SCEVConstant *R2 = dyn_cast<SCEVConstant>(Roots.second);
    if (R1) {
      // Pick the smallest positive root value.
      if (ConstantInt *CB =
          dyn_cast<ConstantInt>(ConstantExpr::getICmp(ICmpInst::ICMP_ULT,
                         R1->getValue(), R2->getValue()))) {
        if (!CB->getZExtValue())
          std::swap(R1, R2);   // R1 is the minimum root now.

        // Make sure the root is not off by one.  The returned iteration should
        // not be in the range, but the previous one should be.  When solving
        // for "X*X < 5", for example, we should not return a root of 2.
        ConstantInt *R1Val = EvaluateConstantChrecAtConstant(this,
                                                             R1->getValue(),
                                                             SE);
        if (Range.contains(R1Val->getValue())) {
          // The next iteration must be out of the range...
          ConstantInt *NextVal =
                ConstantInt::get(SE.getContext(), R1->getValue()->getValue()+1);

          R1Val = EvaluateConstantChrecAtConstant(this, NextVal, SE);
          if (!Range.contains(R1Val->getValue()))
            return SE.getConstant(NextVal);
          return SE.getCouldNotCompute();  // Something strange happened
        }

        // If R1 was not in the range, then it is a good return value.  Make
        // sure that R1-1 WAS in the range though, just in case.
        ConstantInt *NextVal =
               ConstantInt::get(SE.getContext(), R1->getValue()->getValue()-1);
        R1Val = EvaluateConstantChrecAtConstant(this, NextVal, SE);
        if (Range.contains(R1Val->getValue()))
          return R1;
        return SE.getCouldNotCompute();  // Something strange happened
      }
    }
  }

  return SE.getCouldNotCompute();
}

namespace {
struct FindUndefs {
  bool Found;
  FindUndefs() : Found(false) {}

  bool follow(const SCEV *S) {
    if (const SCEVUnknown *C = dyn_cast<SCEVUnknown>(S)) {
      if (isa<UndefValue>(C->getValue()))
        Found = true;
    } else if (const SCEVConstant *C = dyn_cast<SCEVConstant>(S)) {
      if (isa<UndefValue>(C->getValue()))
        Found = true;
    }

    // Keep looking if we haven't found it yet.
    return !Found;
  }
  bool isDone() const {
    // Stop recursion if we have found an undef.
    return Found;
  }
};
}

// Return true when S contains at least an undef value.
static inline bool
containsUndefs(const SCEV *S) {
  FindUndefs F;
  SCEVTraversal<FindUndefs> ST(F);
  ST.visitAll(S);

  return F.Found;
}

namespace {
// Collect all steps of SCEV expressions.
struct SCEVCollectStrides {
  ScalarEvolution &SE;
  SmallVectorImpl<const SCEV *> &Strides;

  SCEVCollectStrides(ScalarEvolution &SE, SmallVectorImpl<const SCEV *> &S)
      : SE(SE), Strides(S) {}

  bool follow(const SCEV *S) {
    if (const SCEVAddRecExpr *AR = dyn_cast<SCEVAddRecExpr>(S))
      Strides.push_back(AR->getStepRecurrence(SE));
    return true;
  }
  bool isDone() const { return false; }
};

// Collect all SCEVUnknown and SCEVMulExpr expressions.
struct SCEVCollectTerms {
  SmallVectorImpl<const SCEV *> &Terms;

  SCEVCollectTerms(SmallVectorImpl<const SCEV *> &T)
      : Terms(T) {}

  bool follow(const SCEV *S) {
    if (isa<SCEVUnknown>(S) || isa<SCEVMulExpr>(S)) {
      if (!containsUndefs(S))
        Terms.push_back(S);

      // Stop recursion: once we collected a term, do not walk its operands.
      return false;
    }

    // Keep looking.
    return true;
  }
  bool isDone() const { return false; }
};
}

/// Find parametric terms in this SCEVAddRecExpr.
void ScalarEvolution::collectParametricTerms(const SCEV *Expr,
    SmallVectorImpl<const SCEV *> &Terms) {
  SmallVector<const SCEV *, 4> Strides;
  SCEVCollectStrides StrideCollector(*this, Strides);
  visitAll(Expr, StrideCollector);

  DEBUG({
      dbgs() << "Strides:\n";
      for (const SCEV *S : Strides)
        dbgs() << *S << "\n";
    });

  for (const SCEV *S : Strides) {
    SCEVCollectTerms TermCollector(Terms);
    visitAll(S, TermCollector);
  }

  DEBUG({
      dbgs() << "Terms:\n";
      for (const SCEV *T : Terms)
        dbgs() << *T << "\n";
    });
}

static bool findArrayDimensionsRec(ScalarEvolution &SE,
                                   SmallVectorImpl<const SCEV *> &Terms,
                                   SmallVectorImpl<const SCEV *> &Sizes) {
  int Last = Terms.size() - 1;
  const SCEV *Step = Terms[Last];

  // End of recursion.
  if (Last == 0) {
    if (const SCEVMulExpr *M = dyn_cast<SCEVMulExpr>(Step)) {
      SmallVector<const SCEV *, 2> Qs;
      for (const SCEV *Op : M->operands())
        if (!isa<SCEVConstant>(Op))
          Qs.push_back(Op);

      Step = SE.getMulExpr(Qs);
    }

    Sizes.push_back(Step);
    return true;
  }

  for (const SCEV *&Term : Terms) {
    // Normalize the terms before the next call to findArrayDimensionsRec.
    const SCEV *Q, *R;
    SCEVDivision::divide(SE, Term, Step, &Q, &R);

    // Bail out when GCD does not evenly divide one of the terms.
    if (!R->isZero())
      return false;

    Term = Q;
  }

  // Remove all SCEVConstants.
  Terms.erase(std::remove_if(Terms.begin(), Terms.end(), [](const SCEV *E) {
                return isa<SCEVConstant>(E);
              }),
              Terms.end());

  if (Terms.size() > 0)
    if (!findArrayDimensionsRec(SE, Terms, Sizes))
      return false;

  Sizes.push_back(Step);
  return true;
}

namespace {
struct FindParameter {
  bool FoundParameter;
  FindParameter() : FoundParameter(false) {}

  bool follow(const SCEV *S) {
    if (isa<SCEVUnknown>(S)) {
      FoundParameter = true;
      // Stop recursion: we found a parameter.
      return false;
    }
    // Keep looking.
    return true;
  }
  bool isDone() const {
    // Stop recursion if we have found a parameter.
    return FoundParameter;
  }
};
}

// Returns true when S contains at least a SCEVUnknown parameter.
static inline bool
containsParameters(const SCEV *S) {
  FindParameter F;
  SCEVTraversal<FindParameter> ST(F);
  ST.visitAll(S);

  return F.FoundParameter;
}

// Returns true when one of the SCEVs of Terms contains a SCEVUnknown parameter.
static inline bool
containsParameters(SmallVectorImpl<const SCEV *> &Terms) {
  for (const SCEV *T : Terms)
    if (containsParameters(T))
      return true;
  return false;
}

// Return the number of product terms in S.
static inline int numberOfTerms(const SCEV *S) {
  if (const SCEVMulExpr *Expr = dyn_cast<SCEVMulExpr>(S))
    return Expr->getNumOperands();
  return 1;
}

static const SCEV *removeConstantFactors(ScalarEvolution &SE, const SCEV *T) {
  if (isa<SCEVConstant>(T))
    return nullptr;

  if (isa<SCEVUnknown>(T))
    return T;

  if (const SCEVMulExpr *M = dyn_cast<SCEVMulExpr>(T)) {
    SmallVector<const SCEV *, 2> Factors;
    for (const SCEV *Op : M->operands())
      if (!isa<SCEVConstant>(Op))
        Factors.push_back(Op);

    return SE.getMulExpr(Factors);
  }

  return T;
}

/// Return the size of an element read or written by Inst.
const SCEV *ScalarEvolution::getElementSize(Instruction *Inst) {
  Type *Ty;
  if (StoreInst *Store = dyn_cast<StoreInst>(Inst))
    Ty = Store->getValueOperand()->getType();
  else if (LoadInst *Load = dyn_cast<LoadInst>(Inst))
    Ty = Load->getType();
  else
    return nullptr;

  Type *ETy = getEffectiveSCEVType(PointerType::getUnqual(Ty));
  return getSizeOfExpr(ETy, Ty);
}

/// Second step of delinearization: compute the array dimensions Sizes from the
/// set of Terms extracted from the memory access function of this SCEVAddRec.
void ScalarEvolution::findArrayDimensions(SmallVectorImpl<const SCEV *> &Terms,
                                          SmallVectorImpl<const SCEV *> &Sizes,
                                          const SCEV *ElementSize) const {

  if (Terms.size() < 1 || !ElementSize)
    return;

  // Early return when Terms do not contain parameters: we do not delinearize
  // non parametric SCEVs.
  if (!containsParameters(Terms))
    return;

  DEBUG({
      dbgs() << "Terms:\n";
      for (const SCEV *T : Terms)
        dbgs() << *T << "\n";
    });

  // Remove duplicates.
  std::sort(Terms.begin(), Terms.end());
  Terms.erase(std::unique(Terms.begin(), Terms.end()), Terms.end());

  // Put larger terms first.
  std::sort(Terms.begin(), Terms.end(), [](const SCEV *LHS, const SCEV *RHS) {
    return numberOfTerms(LHS) > numberOfTerms(RHS);
  });

  ScalarEvolution &SE = *const_cast<ScalarEvolution *>(this);

  // Divide all terms by the element size.
  for (const SCEV *&Term : Terms) {
    const SCEV *Q, *R;
    SCEVDivision::divide(SE, Term, ElementSize, &Q, &R);
    Term = Q;
  }

  SmallVector<const SCEV *, 4> NewTerms;

  // Remove constant factors.
  for (const SCEV *T : Terms)
    if (const SCEV *NewT = removeConstantFactors(SE, T))
      NewTerms.push_back(NewT);

  DEBUG({
      dbgs() << "Terms after sorting:\n";
      for (const SCEV *T : NewTerms)
        dbgs() << *T << "\n";
    });

  if (NewTerms.empty() ||
      !findArrayDimensionsRec(SE, NewTerms, Sizes)) {
    Sizes.clear();
    return;
  }

  // The last element to be pushed into Sizes is the size of an element.
  Sizes.push_back(ElementSize);

  DEBUG({
      dbgs() << "Sizes:\n";
      for (const SCEV *S : Sizes)
        dbgs() << *S << "\n";
    });
}

/// Third step of delinearization: compute the access functions for the
/// Subscripts based on the dimensions in Sizes.
void ScalarEvolution::computeAccessFunctions(
    const SCEV *Expr, SmallVectorImpl<const SCEV *> &Subscripts,
    SmallVectorImpl<const SCEV *> &Sizes) {

  // Early exit in case this SCEV is not an affine multivariate function.
  if (Sizes.empty())
    return;

  if (auto AR = dyn_cast<SCEVAddRecExpr>(Expr))
    if (!AR->isAffine())
      return;

  const SCEV *Res = Expr;
  int Last = Sizes.size() - 1;
  for (int i = Last; i >= 0; i--) {
    const SCEV *Q, *R;
    SCEVDivision::divide(*this, Res, Sizes[i], &Q, &R);

    DEBUG({
        dbgs() << "Res: " << *Res << "\n";
        dbgs() << "Sizes[i]: " << *Sizes[i] << "\n";
        dbgs() << "Res divided by Sizes[i]:\n";
        dbgs() << "Quotient: " << *Q << "\n";
        dbgs() << "Remainder: " << *R << "\n";
      });

    Res = Q;

    // Do not record the last subscript corresponding to the size of elements in
    // the array.
    if (i == Last) {

      // Bail out if the remainder is too complex.
      if (isa<SCEVAddRecExpr>(R)) {
        Subscripts.clear();
        Sizes.clear();
        return;
      }

      continue;
    }

    // Record the access function for the current subscript.
    Subscripts.push_back(R);
  }

  // Also push in last position the remainder of the last division: it will be
  // the access function of the innermost dimension.
  Subscripts.push_back(Res);

  std::reverse(Subscripts.begin(), Subscripts.end());

  DEBUG({
      dbgs() << "Subscripts:\n";
      for (const SCEV *S : Subscripts)
        dbgs() << *S << "\n";
    });
}

/// Splits the SCEV into two vectors of SCEVs representing the subscripts and
/// sizes of an array access. Returns the remainder of the delinearization that
/// is the offset start of the array.  The SCEV->delinearize algorithm computes
/// the multiples of SCEV coefficients: that is a pattern matching of sub
/// expressions in the stride and base of a SCEV corresponding to the
/// computation of a GCD (greatest common divisor) of base and stride.  When
/// SCEV->delinearize fails, it returns the SCEV unchanged.
///
/// For example: when analyzing the memory access A[i][j][k] in this loop nest
///
///  void foo(long n, long m, long o, double A[n][m][o]) {
///
///    for (long i = 0; i < n; i++)
///      for (long j = 0; j < m; j++)
///        for (long k = 0; k < o; k++)
///          A[i][j][k] = 1.0;
///  }
///
/// the delinearization input is the following AddRec SCEV:
///
///  AddRec: {{{%A,+,(8 * %m * %o)}<%for.i>,+,(8 * %o)}<%for.j>,+,8}<%for.k>
///
/// From this SCEV, we are able to say that the base offset of the access is %A
/// because it appears as an offset that does not divide any of the strides in
/// the loops:
///
///  CHECK: Base offset: %A
///
/// and then SCEV->delinearize determines the size of some of the dimensions of
/// the array as these are the multiples by which the strides are happening:
///
///  CHECK: ArrayDecl[UnknownSize][%m][%o] with elements of sizeof(double) bytes.
///
/// Note that the outermost dimension remains of UnknownSize because there are
/// no strides that would help identifying the size of the last dimension: when
/// the array has been statically allocated, one could compute the size of that
/// dimension by dividing the overall size of the array by the size of the known
/// dimensions: %m * %o * 8.
///
/// Finally delinearize provides the access functions for the array reference
/// that does correspond to A[i][j][k] of the above C testcase:
///
///  CHECK: ArrayRef[{0,+,1}<%for.i>][{0,+,1}<%for.j>][{0,+,1}<%for.k>]
///
/// The testcases are checking the output of a function pass:
/// DelinearizationPass that walks through all loads and stores of a function
/// asking for the SCEV of the memory access with respect to all enclosing
/// loops, calling SCEV->delinearize on that and printing the results.

void ScalarEvolution::delinearize(const SCEV *Expr,
                                 SmallVectorImpl<const SCEV *> &Subscripts,
                                 SmallVectorImpl<const SCEV *> &Sizes,
                                 const SCEV *ElementSize) {
  // First step: collect parametric terms.
  SmallVector<const SCEV *, 4> Terms;
  collectParametricTerms(Expr, Terms);

  if (Terms.empty())
    return;

  // Second step: find subscript sizes.
  findArrayDimensions(Terms, Sizes, ElementSize);

  if (Sizes.empty())
    return;

  // Third step: compute the access functions for each subscript.
  computeAccessFunctions(Expr, Subscripts, Sizes);

  if (Subscripts.empty())
    return;

  DEBUG({
      dbgs() << "succeeded to delinearize " << *Expr << "\n";
      dbgs() << "ArrayDecl[UnknownSize]";
      for (const SCEV *S : Sizes)
        dbgs() << "[" << *S << "]";

      dbgs() << "\nArrayRef";
      for (const SCEV *S : Subscripts)
        dbgs() << "[" << *S << "]";
      dbgs() << "\n";
    });
}

//===----------------------------------------------------------------------===//
//                   SCEVCallbackVH Class Implementation
//===----------------------------------------------------------------------===//

void ScalarEvolution::SCEVCallbackVH::deleted() {
  assert(SE && "SCEVCallbackVH called with a null ScalarEvolution!");
  if (PHINode *PN = dyn_cast<PHINode>(getValPtr()))
    SE->ConstantEvolutionLoopExitValue.erase(PN);
  SE->ValueExprMap.erase(getValPtr());
  // this now dangles!
}

void ScalarEvolution::SCEVCallbackVH::allUsesReplacedWith(Value *V) {
  assert(SE && "SCEVCallbackVH called with a null ScalarEvolution!");

  // Forget all the expressions associated with users of the old value,
  // so that future queries will recompute the expressions using the new
  // value.
  Value *Old = getValPtr();
  SmallVector<User *, 16> Worklist(Old->user_begin(), Old->user_end());
  SmallPtrSet<User *, 8> Visited;
  while (!Worklist.empty()) {
    User *U = Worklist.pop_back_val();
    // Deleting the Old value will cause this to dangle. Postpone
    // that until everything else is done.
    if (U == Old)
      continue;
    if (!Visited.insert(U).second)
      continue;
    if (PHINode *PN = dyn_cast<PHINode>(U))
      SE->ConstantEvolutionLoopExitValue.erase(PN);
    SE->ValueExprMap.erase(U);
    Worklist.insert(Worklist.end(), U->user_begin(), U->user_end());
  }
  // Delete the Old value.
  if (PHINode *PN = dyn_cast<PHINode>(Old))
    SE->ConstantEvolutionLoopExitValue.erase(PN);
  SE->ValueExprMap.erase(Old);
  // this now dangles!
}

ScalarEvolution::SCEVCallbackVH::SCEVCallbackVH(Value *V, ScalarEvolution *se)
  : CallbackVH(V), SE(se) {}

//===----------------------------------------------------------------------===//
//                   ScalarEvolution Class Implementation
//===----------------------------------------------------------------------===//

ScalarEvolution::ScalarEvolution()
    : FunctionPass(ID), WalkingBEDominatingConds(false), ValuesAtScopes(64),
      LoopDispositions(64), BlockDispositions(64), FirstUnknown(nullptr) {
  initializeScalarEvolutionPass(*PassRegistry::getPassRegistry());
}

bool ScalarEvolution::runOnFunction(Function &F) {
  this->F = &F;
  AC = &getAnalysis<AssumptionCacheTracker>().getAssumptionCache(F);
  LI = &getAnalysis<LoopInfoWrapperPass>().getLoopInfo();
  TLI = &getAnalysis<TargetLibraryInfoWrapperPass>().getTLI();
  DT = &getAnalysis<DominatorTreeWrapperPass>().getDomTree();
  return false;
}

void ScalarEvolution::releaseMemory() {
  // Iterate through all the SCEVUnknown instances and call their
  // destructors, so that they release their references to their values.
  for (SCEVUnknown *U = FirstUnknown; U; U = U->Next)
    U->~SCEVUnknown();
  FirstUnknown = nullptr;

  ValueExprMap.clear();

  // Free any extra memory created for ExitNotTakenInfo in the unlikely event
  // that a loop had multiple computable exits.
  for (DenseMap<const Loop*, BackedgeTakenInfo>::iterator I =
         BackedgeTakenCounts.begin(), E = BackedgeTakenCounts.end();
       I != E; ++I) {
    I->second.clear();
  }

  assert(PendingLoopPredicates.empty() && "isImpliedCond garbage");
  assert(!WalkingBEDominatingConds && "isLoopBackedgeGuardedByCond garbage!");

  BackedgeTakenCounts.clear();
  ConstantEvolutionLoopExitValue.clear();
  ValuesAtScopes.clear();
  LoopDispositions.clear();
  BlockDispositions.clear();
  UnsignedRanges.clear();
  SignedRanges.clear();
  UniqueSCEVs.clear();
  SCEVAllocator.Reset();
}

void ScalarEvolution::getAnalysisUsage(AnalysisUsage &AU) const {
  AU.setPreservesAll();
  AU.addRequiredTransitive<AssumptionCacheTracker>();
  AU.addRequiredTransitive<LoopInfoWrapperPass>();
  AU.addRequiredTransitive<DominatorTreeWrapperPass>();
  AU.addRequiredTransitive<TargetLibraryInfoWrapperPass>();
}

bool ScalarEvolution::hasLoopInvariantBackedgeTakenCount(const Loop *L) {
  return !isa<SCEVCouldNotCompute>(getBackedgeTakenCount(L));
}

static void PrintLoopInfo(raw_ostream &OS, ScalarEvolution *SE,
                          const Loop *L) {
  // Print all inner loops first
  for (Loop::iterator I = L->begin(), E = L->end(); I != E; ++I)
    PrintLoopInfo(OS, SE, *I);

  OS << "Loop ";
  L->getHeader()->printAsOperand(OS, /*PrintType=*/false);
  OS << ": ";

  SmallVector<BasicBlock *, 8> ExitBlocks;
  L->getExitBlocks(ExitBlocks);
  if (ExitBlocks.size() != 1)
    OS << "<multiple exits> ";

  if (SE->hasLoopInvariantBackedgeTakenCount(L)) {
    OS << "backedge-taken count is " << *SE->getBackedgeTakenCount(L);
  } else {
    OS << "Unpredictable backedge-taken count. ";
  }

  OS << "\n"
        "Loop ";
  L->getHeader()->printAsOperand(OS, /*PrintType=*/false);
  OS << ": ";

  if (!isa<SCEVCouldNotCompute>(SE->getMaxBackedgeTakenCount(L))) {
    OS << "max backedge-taken count is " << *SE->getMaxBackedgeTakenCount(L);
  } else {
    OS << "Unpredictable max backedge-taken count. ";
  }

  OS << "\n";
}

void ScalarEvolution::print(raw_ostream &OS, const Module *) const {
  // ScalarEvolution's implementation of the print method is to print
  // out SCEV values of all instructions that are interesting. Doing
  // this potentially causes it to create new SCEV objects though,
  // which technically conflicts with the const qualifier. This isn't
  // observable from outside the class though, so casting away the
  // const isn't dangerous.
  ScalarEvolution &SE = *const_cast<ScalarEvolution *>(this);

  OS << "Classifying expressions for: ";
  F->printAsOperand(OS, /*PrintType=*/false);
  OS << "\n";
  for (inst_iterator I = inst_begin(F), E = inst_end(F); I != E; ++I)
    if (isSCEVable(I->getType()) && !isa<CmpInst>(*I)) {
      OS << *I << '\n';
      OS << "  -->  ";
      const SCEV *SV = SE.getSCEV(&*I);
      SV->print(OS);
      if (!isa<SCEVCouldNotCompute>(SV)) {
        OS << " U: ";
        SE.getUnsignedRange(SV).print(OS);
        OS << " S: ";
        SE.getSignedRange(SV).print(OS);
      }

      const Loop *L = LI->getLoopFor((*I).getParent());

      const SCEV *AtUse = SE.getSCEVAtScope(SV, L);
      if (AtUse != SV) {
        OS << "  -->  ";
        AtUse->print(OS);
        if (!isa<SCEVCouldNotCompute>(AtUse)) {
          OS << " U: ";
          SE.getUnsignedRange(AtUse).print(OS);
          OS << " S: ";
          SE.getSignedRange(AtUse).print(OS);
        }
      }

      if (L) {
        OS << "\t\t" "Exits: ";
        const SCEV *ExitValue = SE.getSCEVAtScope(SV, L->getParentLoop());
        if (!SE.isLoopInvariant(ExitValue, L)) {
          OS << "<<Unknown>>";
        } else {
          OS << *ExitValue;
        }
      }

      OS << "\n";
    }

  OS << "Determining loop execution counts for: ";
  F->printAsOperand(OS, /*PrintType=*/false);
  OS << "\n";
  for (LoopInfo::iterator I = LI->begin(), E = LI->end(); I != E; ++I)
    PrintLoopInfo(OS, &SE, *I);
}

ScalarEvolution::LoopDisposition
ScalarEvolution::getLoopDisposition(const SCEV *S, const Loop *L) {
  auto &Values = LoopDispositions[S];
  for (auto &V : Values) {
    if (V.getPointer() == L)
      return V.getInt();
  }
  Values.emplace_back(L, LoopVariant);
  LoopDisposition D = computeLoopDisposition(S, L);
  auto &Values2 = LoopDispositions[S];
  for (auto &V : make_range(Values2.rbegin(), Values2.rend())) {
    if (V.getPointer() == L) {
      V.setInt(D);
      break;
    }
  }
  return D;
}

ScalarEvolution::LoopDisposition
ScalarEvolution::computeLoopDisposition(const SCEV *S, const Loop *L) {
  switch (static_cast<SCEVTypes>(S->getSCEVType())) {
  case scConstant:
    return LoopInvariant;
  case scTruncate:
  case scZeroExtend:
  case scSignExtend:
    return getLoopDisposition(cast<SCEVCastExpr>(S)->getOperand(), L);
  case scAddRecExpr: {
    const SCEVAddRecExpr *AR = cast<SCEVAddRecExpr>(S);

    // If L is the addrec's loop, it's computable.
    if (AR->getLoop() == L)
      return LoopComputable;

    // Add recurrences are never invariant in the function-body (null loop).
    if (!L)
      return LoopVariant;

    // This recurrence is variant w.r.t. L if L contains AR's loop.
    if (L->contains(AR->getLoop()))
      return LoopVariant;

    // This recurrence is invariant w.r.t. L if AR's loop contains L.
    if (AR->getLoop()->contains(L))
      return LoopInvariant;

    // This recurrence is variant w.r.t. L if any of its operands
    // are variant.
    for (SCEVAddRecExpr::op_iterator I = AR->op_begin(), E = AR->op_end();
         I != E; ++I)
      if (!isLoopInvariant(*I, L))
        return LoopVariant;

    // Otherwise it's loop-invariant.
    return LoopInvariant;
  }
  case scAddExpr:
  case scMulExpr:
  case scUMaxExpr:
  case scSMaxExpr: {
    const SCEVNAryExpr *NAry = cast<SCEVNAryExpr>(S);
    bool HasVarying = false;
    for (SCEVNAryExpr::op_iterator I = NAry->op_begin(), E = NAry->op_end();
         I != E; ++I) {
      LoopDisposition D = getLoopDisposition(*I, L);
      if (D == LoopVariant)
        return LoopVariant;
      if (D == LoopComputable)
        HasVarying = true;
    }
    return HasVarying ? LoopComputable : LoopInvariant;
  }
  case scUDivExpr: {
    const SCEVUDivExpr *UDiv = cast<SCEVUDivExpr>(S);
    LoopDisposition LD = getLoopDisposition(UDiv->getLHS(), L);
    if (LD == LoopVariant)
      return LoopVariant;
    LoopDisposition RD = getLoopDisposition(UDiv->getRHS(), L);
    if (RD == LoopVariant)
      return LoopVariant;
    return (LD == LoopInvariant && RD == LoopInvariant) ?
           LoopInvariant : LoopComputable;
  }
  case scUnknown:
    // All non-instruction values are loop invariant.  All instructions are loop
    // invariant if they are not contained in the specified loop.
    // Instructions are never considered invariant in the function body
    // (null loop) because they are defined within the "loop".
    if (Instruction *I = dyn_cast<Instruction>(cast<SCEVUnknown>(S)->getValue()))
      return (L && !L->contains(I)) ? LoopInvariant : LoopVariant;
    return LoopInvariant;
  case scCouldNotCompute:
    llvm_unreachable("Attempt to use a SCEVCouldNotCompute object!");
  }
  llvm_unreachable("Unknown SCEV kind!");
}

bool ScalarEvolution::isLoopInvariant(const SCEV *S, const Loop *L) {
  return getLoopDisposition(S, L) == LoopInvariant;
}

bool ScalarEvolution::hasComputableLoopEvolution(const SCEV *S, const Loop *L) {
  return getLoopDisposition(S, L) == LoopComputable;
}

ScalarEvolution::BlockDisposition
ScalarEvolution::getBlockDisposition(const SCEV *S, const BasicBlock *BB) {
  auto &Values = BlockDispositions[S];
  for (auto &V : Values) {
    if (V.getPointer() == BB)
      return V.getInt();
  }
  Values.emplace_back(BB, DoesNotDominateBlock);
  BlockDisposition D = computeBlockDisposition(S, BB);
  auto &Values2 = BlockDispositions[S];
  for (auto &V : make_range(Values2.rbegin(), Values2.rend())) {
    if (V.getPointer() == BB) {
      V.setInt(D);
      break;
    }
  }
  return D;
}

ScalarEvolution::BlockDisposition
ScalarEvolution::computeBlockDisposition(const SCEV *S, const BasicBlock *BB) {
  switch (static_cast<SCEVTypes>(S->getSCEVType())) {
  case scConstant:
    return ProperlyDominatesBlock;
  case scTruncate:
  case scZeroExtend:
  case scSignExtend:
    return getBlockDisposition(cast<SCEVCastExpr>(S)->getOperand(), BB);
  case scAddRecExpr: {
    // This uses a "dominates" query instead of "properly dominates" query
    // to test for proper dominance too, because the instruction which
    // produces the addrec's value is a PHI, and a PHI effectively properly
    // dominates its entire containing block.
    const SCEVAddRecExpr *AR = cast<SCEVAddRecExpr>(S);
    if (!DT->dominates(AR->getLoop()->getHeader(), BB))
      return DoesNotDominateBlock;
  }
  // FALL THROUGH into SCEVNAryExpr handling.
  case scAddExpr:
  case scMulExpr:
  case scUMaxExpr:
  case scSMaxExpr: {
    const SCEVNAryExpr *NAry = cast<SCEVNAryExpr>(S);
    bool Proper = true;
    for (SCEVNAryExpr::op_iterator I = NAry->op_begin(), E = NAry->op_end();
         I != E; ++I) {
      BlockDisposition D = getBlockDisposition(*I, BB);
      if (D == DoesNotDominateBlock)
        return DoesNotDominateBlock;
      if (D == DominatesBlock)
        Proper = false;
    }
    return Proper ? ProperlyDominatesBlock : DominatesBlock;
  }
  case scUDivExpr: {
    const SCEVUDivExpr *UDiv = cast<SCEVUDivExpr>(S);
    const SCEV *LHS = UDiv->getLHS(), *RHS = UDiv->getRHS();
    BlockDisposition LD = getBlockDisposition(LHS, BB);
    if (LD == DoesNotDominateBlock)
      return DoesNotDominateBlock;
    BlockDisposition RD = getBlockDisposition(RHS, BB);
    if (RD == DoesNotDominateBlock)
      return DoesNotDominateBlock;
    return (LD == ProperlyDominatesBlock && RD == ProperlyDominatesBlock) ?
      ProperlyDominatesBlock : DominatesBlock;
  }
  case scUnknown:
    if (Instruction *I =
          dyn_cast<Instruction>(cast<SCEVUnknown>(S)->getValue())) {
      if (I->getParent() == BB)
        return DominatesBlock;
      if (DT->properlyDominates(I->getParent(), BB))
        return ProperlyDominatesBlock;
      return DoesNotDominateBlock;
    }
    return ProperlyDominatesBlock;
  case scCouldNotCompute:
    llvm_unreachable("Attempt to use a SCEVCouldNotCompute object!");
  }
  llvm_unreachable("Unknown SCEV kind!");
}

bool ScalarEvolution::dominates(const SCEV *S, const BasicBlock *BB) {
  return getBlockDisposition(S, BB) >= DominatesBlock;
}

bool ScalarEvolution::properlyDominates(const SCEV *S, const BasicBlock *BB) {
  return getBlockDisposition(S, BB) == ProperlyDominatesBlock;
}

namespace {
// Search for a SCEV expression node within an expression tree.
// Implements SCEVTraversal::Visitor.
struct SCEVSearch {
  const SCEV *Node;
  bool IsFound;

  SCEVSearch(const SCEV *N): Node(N), IsFound(false) {}

  bool follow(const SCEV *S) {
    IsFound |= (S == Node);
    return !IsFound;
  }
  bool isDone() const { return IsFound; }
};
}

bool ScalarEvolution::hasOperand(const SCEV *S, const SCEV *Op) const {
  SCEVSearch Search(Op);
  visitAll(S, Search);
  return Search.IsFound;
}

void ScalarEvolution::forgetMemoizedResults(const SCEV *S) {
  ValuesAtScopes.erase(S);
  LoopDispositions.erase(S);
  BlockDispositions.erase(S);
  UnsignedRanges.erase(S);
  SignedRanges.erase(S);

  for (DenseMap<const Loop*, BackedgeTakenInfo>::iterator I =
         BackedgeTakenCounts.begin(), E = BackedgeTakenCounts.end(); I != E; ) {
    BackedgeTakenInfo &BEInfo = I->second;
    if (BEInfo.hasOperand(S, this)) {
      BEInfo.clear();
      BackedgeTakenCounts.erase(I++);
    }
    else
      ++I;
  }
}

typedef DenseMap<const Loop *, std::string> VerifyMap;

/// replaceSubString - Replaces all occurrences of From in Str with To.
static void replaceSubString(std::string &Str, StringRef From, StringRef To) {
  size_t Pos = 0;
  while ((Pos = Str.find(From, Pos)) != std::string::npos) {
    Str.replace(Pos, From.size(), To.data(), To.size());
    Pos += To.size();
  }
}

/// getLoopBackedgeTakenCounts - Helper method for verifyAnalysis.
static void
getLoopBackedgeTakenCounts(Loop *L, VerifyMap &Map, ScalarEvolution &SE) {
  for (Loop::reverse_iterator I = L->rbegin(), E = L->rend(); I != E; ++I) {
    getLoopBackedgeTakenCounts(*I, Map, SE); // recurse.

    std::string &S = Map[L];
    if (S.empty()) {
      raw_string_ostream OS(S);
      SE.getBackedgeTakenCount(L)->print(OS);

      // false and 0 are semantically equivalent. This can happen in dead loops.
      replaceSubString(OS.str(), "false", "0");
      // Remove wrap flags, their use in SCEV is highly fragile.
      // FIXME: Remove this when SCEV gets smarter about them.
      replaceSubString(OS.str(), "<nw>", "");
      replaceSubString(OS.str(), "<nsw>", "");
      replaceSubString(OS.str(), "<nuw>", "");
    }
  }
}

void ScalarEvolution::verifyAnalysis() const {
  if (!VerifySCEV)
    return;

  ScalarEvolution &SE = *const_cast<ScalarEvolution *>(this);

  // Gather stringified backedge taken counts for all loops using SCEV's caches.
  // FIXME: It would be much better to store actual values instead of strings,
  //        but SCEV pointers will change if we drop the caches.
  VerifyMap BackedgeDumpsOld, BackedgeDumpsNew;
  for (LoopInfo::reverse_iterator I = LI->rbegin(), E = LI->rend(); I != E; ++I)
    getLoopBackedgeTakenCounts(*I, BackedgeDumpsOld, SE);

  // Gather stringified backedge taken counts for all loops without using
  // SCEV's caches.
  SE.releaseMemory();
  for (LoopInfo::reverse_iterator I = LI->rbegin(), E = LI->rend(); I != E; ++I)
    getLoopBackedgeTakenCounts(*I, BackedgeDumpsNew, SE);

  // Now compare whether they're the same with and without caches. This allows
  // verifying that no pass changed the cache.
  assert(BackedgeDumpsOld.size() == BackedgeDumpsNew.size() &&
         "New loops suddenly appeared!");

  for (VerifyMap::iterator OldI = BackedgeDumpsOld.begin(),
                           OldE = BackedgeDumpsOld.end(),
                           NewI = BackedgeDumpsNew.begin();
       OldI != OldE; ++OldI, ++NewI) {
    assert(OldI->first == NewI->first && "Loop order changed!");

    // Compare the stringified SCEVs. We don't care if undef backedgetaken count
    // changes.
    // FIXME: We currently ignore SCEV changes from/to CouldNotCompute. This
    // means that a pass is buggy or SCEV has to learn a new pattern but is
    // usually not harmful.
    if (OldI->second != NewI->second &&
        OldI->second.find("undef") == std::string::npos &&
        NewI->second.find("undef") == std::string::npos &&
        OldI->second != "***COULDNOTCOMPUTE***" &&
        NewI->second != "***COULDNOTCOMPUTE***") {
      dbgs() << "SCEVValidator: SCEV for loop '"
             << OldI->first->getHeader()->getName()
             << "' changed from '" << OldI->second
             << "' to '" << NewI->second << "'!\n";
      std::abort();
    }
  }

  // TODO: Verify more things.
}<|MERGE_RESOLUTION|>--- conflicted
+++ resolved
@@ -4093,17 +4093,13 @@
   return setRange(S, SignHint, ConservativeResult);
 }
 
-<<<<<<< HEAD
 #if INTEL_CUSTOMIZATION // HIR parsing 
 bool ScalarEvolution::isHIRCopyInst(const Instruction *Inst) const {
   return (Inst->getMetadata("in.de.ssa") || 
     Inst->getMetadata("out.de.ssa"));
 }
-#endif
-
-/// createSCEV - We know that there is no SCEV for the specified value.
-/// Analyze the expression.
-=======
+#endif // INTEL_CUSTOMIZATION
+
 SCEV::NoWrapFlags ScalarEvolution::getNoWrapFlagsFromUB(const Value *V) {
   const BinaryOperator *BinOp = cast<BinaryOperator>(V);
 
@@ -4161,7 +4157,6 @@
 
 /// createSCEV - We know that there is no SCEV for the specified value.  Analyze
 /// the expression.
->>>>>>> 278004be
 ///
 const SCEV *ScalarEvolution::createSCEV(Value *V) {
   if (!isSCEVable(V->getType()))
