--- conflicted
+++ resolved
@@ -5701,17 +5701,11 @@
           Map.erase(BTCPos);
         }
       };
-
+  
   RemoveLoopFromBackedgeMap(BackedgeTakenCounts);
+  RemoveLoopFromBackedgeMap(HIRBackedgeTakenCounts); // INTEL
   RemoveLoopFromBackedgeMap(PredicatedBackedgeTakenCounts);
 
-#if INTEL_CUSTOMIZATION // HIR parsing
-  auto HBTCPos = HIRBackedgeTakenCounts.find(L);
-  if (HBTCPos != HIRBackedgeTakenCounts.end()) {
-    HBTCPos->second.clear();
-    HIRBackedgeTakenCounts.erase(HBTCPos);
-  }
-#endif // INTEL_CUSTOMIZATION
   // Drop information about expressions based on loop-header PHIs.
   SmallVector<Instruction *, 16> Worklist;
   PushLoopPHIs(L, Worklist);
@@ -9817,12 +9811,9 @@
       HIRValueExprMap(std::move(Arg.HIRValueExprMap)), // INTEL
       WalkingBEDominatingConds(false), ProvingSplitPredicate(false),
       BackedgeTakenCounts(std::move(Arg.BackedgeTakenCounts)),
-<<<<<<< HEAD
       HIRBackedgeTakenCounts(std::move(Arg.HIRBackedgeTakenCounts)), // INTEL
-=======
       PredicatedBackedgeTakenCounts(
           std::move(Arg.PredicatedBackedgeTakenCounts)),
->>>>>>> 6e648ea5
       ConstantEvolutionLoopExitValue(
           std::move(Arg.ConstantEvolutionLoopExitValue)),
       ValuesAtScopes(std::move(Arg.ValuesAtScopes)),
@@ -10203,31 +10194,6 @@
   ExprValueMap.erase(S);
   HasRecMap.erase(S);
 
-<<<<<<< HEAD
-  for (DenseMap<const Loop*, BackedgeTakenInfo>::iterator I =
-         BackedgeTakenCounts.begin(), E = BackedgeTakenCounts.end(); I != E; ) {
-    BackedgeTakenInfo &BEInfo = I->second;
-    if (BEInfo.hasOperand(S, this)) {
-      BEInfo.clear();
-      BackedgeTakenCounts.erase(I++);
-    }
-    else
-      ++I;
-  }
-#if INTEL_CUSTOMIZATION // HIR parsing
-  for (DenseMap<const Loop*, BackedgeTakenInfo>::iterator I =
-         HIRBackedgeTakenCounts.begin(), E = HIRBackedgeTakenCounts.end(); 
-         I != E; ) {
-    BackedgeTakenInfo &BEInfo = I->second;
-    if (BEInfo.hasOperand(S, this)) {
-      BEInfo.clear();
-      HIRBackedgeTakenCounts.erase(I++);
-    }
-    else
-      ++I;
-  }
-#endif // INTEL_CUSTOMIZATION
-=======
   auto RemoveSCEVFromBackedgeMap =
       [S, this](DenseMap<const Loop *, BackedgeTakenInfo> &Map) {
         for (auto I = Map.begin(), E = Map.end(); I != E;) {
@@ -10241,8 +10207,8 @@
       };
 
   RemoveSCEVFromBackedgeMap(BackedgeTakenCounts);
+  RemoveSCEVFromBackedgeMap(HIRBackedgeTakenCounts); // INTEL
   RemoveSCEVFromBackedgeMap(PredicatedBackedgeTakenCounts);
->>>>>>> 6e648ea5
 }
 
 typedef DenseMap<const Loop *, std::string> VerifyMap;
