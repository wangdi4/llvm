--- conflicted
+++ resolved
@@ -3995,16 +3995,11 @@
           // to be symbolic.  We now need to go back and purge all of the
           // entries for the scalars that use the symbolic expression.
           ForgetSymbolicName(PN, SymbolicName);
-<<<<<<< HEAD
 #if INTEL_CUSTOMIZATION // HIR parsing 
-          HIRInfo.isValid() ? HIRValueExprMap[PN] = PHISCEV  
-                            : ValueExprMap[SCEVCallbackVH(PN, this)] = PHISCEV;
+          HIRInfo.isValid() ? HIRValueExprMap[PN] = Shifted  
+                            : ValueExprMap[SCEVCallbackVH(PN, this)] = Shifted;
 #endif // INTEL_CUSTOMIZATION
-          return PHISCEV;
-=======
-          ValueExprMap[SCEVCallbackVH(PN, this)] = Shifted;
           return Shifted;
->>>>>>> 805aa9cc
         }
       }
     }
