//===- ScalarEvolution.cpp - Scalar Evolution Analysis --------------------===//
//
//                     The LLVM Compiler Infrastructure
//
// This file is distributed under the University of Illinois Open Source
// License. See LICENSE.TXT for details.
//
//===----------------------------------------------------------------------===//
//
// This file contains the implementation of the scalar evolution analysis
// engine, which is used primarily to analyze expressions involving induction
// variables in loops.
//
// There are several aspects to this library.  First is the representation of
// scalar expressions, which are represented as subclasses of the SCEV class.
// These classes are used to represent certain types of subexpressions that we
// can handle. We only create one SCEV of a particular shape, so
// pointer-comparisons for equality are legal.
//
// One important aspect of the SCEV objects is that they are never cyclic, even
// if there is a cycle in the dataflow for an expression (ie, a PHI node).  If
// the PHI node is one of the idioms that we can represent (e.g., a polynomial
// recurrence) then we represent it directly as a recurrence node, otherwise we
// represent it as a SCEVUnknown node.
//
// In addition to being able to represent expressions of various types, we also
// have folders that are used to build the *canonical* representation for a
// particular expression.  These folders are capable of using a variety of
// rewrite rules to simplify the expressions.
//
// Once the folders are defined, we can implement the more interesting
// higher-level code, such as the code that recognizes PHI nodes of various
// types, computes the execution count of a loop, etc.
//
// TODO: We should use these routines and value representations to implement
// dependence analysis!
//
//===----------------------------------------------------------------------===//
//
// There are several good references for the techniques used in this analysis.
//
//  Chains of recurrences -- a method to expedite the evaluation
//  of closed-form functions
//  Olaf Bachmann, Paul S. Wang, Eugene V. Zima
//
//  On computational properties of chains of recurrences
//  Eugene V. Zima
//
//  Symbolic Evaluation of Chains of Recurrences for Loop Optimization
//  Robert A. van Engelen
//
//  Efficient Symbolic Analysis for Optimizing Compilers
//  Robert A. van Engelen
//
//  Using the chains of recurrences algebra for data dependence testing and
//  induction variable substitution
//  MS Thesis, Johnie Birch
//
//===----------------------------------------------------------------------===//

#include "llvm/Analysis/ScalarEvolution.h"
#include "llvm/ADT/Optional.h"
#include "llvm/ADT/STLExtras.h"
#include "llvm/ADT/SmallPtrSet.h"
#include "llvm/ADT/Statistic.h"
#include "llvm/Analysis/AssumptionCache.h"
#include "llvm/Analysis/ConstantFolding.h"
#include "llvm/Analysis/InstructionSimplify.h"
#include "llvm/Analysis/LoopInfo.h"
#include "llvm/Analysis/ScalarEvolutionExpressions.h"
#include "llvm/Analysis/TargetLibraryInfo.h"
#include "llvm/Analysis/ValueTracking.h"
#include "llvm/IR/ConstantRange.h"
#include "llvm/IR/Constants.h"
#include "llvm/IR/DataLayout.h"
#include "llvm/IR/DerivedTypes.h"
#include "llvm/IR/Dominators.h"
#include "llvm/IR/GetElementPtrTypeIterator.h"
#include "llvm/IR/GlobalAlias.h"
#include "llvm/IR/GlobalVariable.h"
#include "llvm/IR/InstIterator.h"
#include "llvm/IR/Instructions.h"
#include "llvm/IR/LLVMContext.h"
#include "llvm/IR/Metadata.h"
#include "llvm/IR/Operator.h"
#include "llvm/IR/PatternMatch.h"
#include "llvm/Support/CommandLine.h"
#include "llvm/Support/Debug.h"
#include "llvm/Support/ErrorHandling.h"
#include "llvm/Support/MathExtras.h"
#include "llvm/Support/raw_ostream.h"
#include "llvm/Support/SaveAndRestore.h"
#include <algorithm>
using namespace llvm;

#define DEBUG_TYPE "scalar-evolution"

STATISTIC(NumArrayLenItCounts,
          "Number of trip counts computed with array length");
STATISTIC(NumTripCountsComputed,
          "Number of loops with predictable loop counts");
STATISTIC(NumTripCountsNotComputed,
          "Number of loops without predictable loop counts");
STATISTIC(NumBruteForceTripCountsComputed,
          "Number of loops with trip counts computed by force");

static cl::opt<unsigned>
MaxBruteForceIterations("scalar-evolution-max-iterations", cl::ReallyHidden,
                        cl::desc("Maximum number of iterations SCEV will "
                                 "symbolically execute a constant "
                                 "derived loop"),
                        cl::init(100));

// FIXME: Enable this with XDEBUG when the test suite is clean.
static cl::opt<bool>
VerifySCEV("verify-scev",
           cl::desc("Verify ScalarEvolution's backedge taken counts (slow)"));
static cl::opt<bool>
    VerifySCEVMap("verify-scev-maps",
                  cl::desc("Verify no dangling value in ScalarEvolution's"
                           "ExprValueMap (slow)"));

//===----------------------------------------------------------------------===//
//                           SCEV class definitions
//===----------------------------------------------------------------------===//

//===----------------------------------------------------------------------===//
// Implementation of the SCEV class.
//

LLVM_DUMP_METHOD
void SCEV::dump() const {
  print(dbgs());
  dbgs() << '\n';
}

void SCEV::print(raw_ostream &OS) const {
  switch (static_cast<SCEVTypes>(getSCEVType())) {
  case scConstant:
    cast<SCEVConstant>(this)->getValue()->printAsOperand(OS, false);
    return;
  case scTruncate: {
    const SCEVTruncateExpr *Trunc = cast<SCEVTruncateExpr>(this);
    const SCEV *Op = Trunc->getOperand();
    OS << "(trunc " << *Op->getType() << " " << *Op << " to "
       << *Trunc->getType() << ")";
    return;
  }
  case scZeroExtend: {
    const SCEVZeroExtendExpr *ZExt = cast<SCEVZeroExtendExpr>(this);
    const SCEV *Op = ZExt->getOperand();
    OS << "(zext " << *Op->getType() << " " << *Op << " to "
       << *ZExt->getType() << ")";
    return;
  }
  case scSignExtend: {
    const SCEVSignExtendExpr *SExt = cast<SCEVSignExtendExpr>(this);
    const SCEV *Op = SExt->getOperand();
    OS << "(sext " << *Op->getType() << " " << *Op << " to "
       << *SExt->getType() << ")";
    return;
  }
  case scAddRecExpr: {
    const SCEVAddRecExpr *AR = cast<SCEVAddRecExpr>(this);
    OS << "{" << *AR->getOperand(0);
    for (unsigned i = 1, e = AR->getNumOperands(); i != e; ++i)
      OS << ",+," << *AR->getOperand(i);
    OS << "}<";
    if (AR->hasNoUnsignedWrap())
      OS << "nuw><";
    if (AR->hasNoSignedWrap())
      OS << "nsw><";
    if (AR->hasNoSelfWrap() &&
        !AR->getNoWrapFlags((NoWrapFlags)(FlagNUW | FlagNSW)))
      OS << "nw><";
    AR->getLoop()->getHeader()->printAsOperand(OS, /*PrintType=*/false);
    OS << ">";
    return;
  }
  case scAddExpr:
  case scMulExpr:
  case scUMaxExpr:
  case scSMaxExpr: {
    const SCEVNAryExpr *NAry = cast<SCEVNAryExpr>(this);
    const char *OpStr = nullptr;
    switch (NAry->getSCEVType()) {
    case scAddExpr: OpStr = " + "; break;
    case scMulExpr: OpStr = " * "; break;
    case scUMaxExpr: OpStr = " umax "; break;
    case scSMaxExpr: OpStr = " smax "; break;
    }
    OS << "(";
    for (SCEVNAryExpr::op_iterator I = NAry->op_begin(), E = NAry->op_end();
         I != E; ++I) {
      OS << **I;
      if (std::next(I) != E)
        OS << OpStr;
    }
    OS << ")";
    switch (NAry->getSCEVType()) {
    case scAddExpr:
    case scMulExpr:
      if (NAry->hasNoUnsignedWrap())
        OS << "<nuw>";
      if (NAry->hasNoSignedWrap())
        OS << "<nsw>";
    }
    return;
  }
  case scUDivExpr: {
    const SCEVUDivExpr *UDiv = cast<SCEVUDivExpr>(this);
    OS << "(" << *UDiv->getLHS() << " /u " << *UDiv->getRHS() << ")";
    return;
  }
  case scUnknown: {
    const SCEVUnknown *U = cast<SCEVUnknown>(this);
    Type *AllocTy;
    if (U->isSizeOf(AllocTy)) {
      OS << "sizeof(" << *AllocTy << ")";
      return;
    }
    if (U->isAlignOf(AllocTy)) {
      OS << "alignof(" << *AllocTy << ")";
      return;
    }

    Type *CTy;
    Constant *FieldNo;
    if (U->isOffsetOf(CTy, FieldNo)) {
      OS << "offsetof(" << *CTy << ", ";
      FieldNo->printAsOperand(OS, false);
      OS << ")";
      return;
    }

    // Otherwise just print it normally.
    U->getValue()->printAsOperand(OS, false);
    return;
  }
  case scCouldNotCompute:
    OS << "***COULDNOTCOMPUTE***";
    return;
  }
  llvm_unreachable("Unknown SCEV kind!");
}

Type *SCEV::getType() const {
  switch (static_cast<SCEVTypes>(getSCEVType())) {
  case scConstant:
    return cast<SCEVConstant>(this)->getType();
  case scTruncate:
  case scZeroExtend:
  case scSignExtend:
    return cast<SCEVCastExpr>(this)->getType();
  case scAddRecExpr:
  case scMulExpr:
  case scUMaxExpr:
  case scSMaxExpr:
    return cast<SCEVNAryExpr>(this)->getType();
  case scAddExpr:
    return cast<SCEVAddExpr>(this)->getType();
  case scUDivExpr:
    return cast<SCEVUDivExpr>(this)->getType();
  case scUnknown:
    return cast<SCEVUnknown>(this)->getType();
  case scCouldNotCompute:
    llvm_unreachable("Attempt to use a SCEVCouldNotCompute object!");
  }
  llvm_unreachable("Unknown SCEV kind!");
}

bool SCEV::isZero() const {
  if (const SCEVConstant *SC = dyn_cast<SCEVConstant>(this))
    return SC->getValue()->isZero();
  return false;
}

bool SCEV::isOne() const {
  if (const SCEVConstant *SC = dyn_cast<SCEVConstant>(this))
    return SC->getValue()->isOne();
  return false;
}

bool SCEV::isAllOnesValue() const {
  if (const SCEVConstant *SC = dyn_cast<SCEVConstant>(this))
    return SC->getValue()->isAllOnesValue();
  return false;
}

/// isNonConstantNegative - Return true if the specified scev is negated, but
/// not a constant.
bool SCEV::isNonConstantNegative() const {
  const SCEVMulExpr *Mul = dyn_cast<SCEVMulExpr>(this);
  if (!Mul) return false;

  // If there is a constant factor, it will be first.
  const SCEVConstant *SC = dyn_cast<SCEVConstant>(Mul->getOperand(0));
  if (!SC) return false;

  // Return true if the value is negative, this matches things like (-42 * V).
  return SC->getAPInt().isNegative();
}

SCEVCouldNotCompute::SCEVCouldNotCompute() :
  SCEV(FoldingSetNodeIDRef(), scCouldNotCompute) {}

bool SCEVCouldNotCompute::classof(const SCEV *S) {
  return S->getSCEVType() == scCouldNotCompute;
}

const SCEV *ScalarEvolution::getConstant(ConstantInt *V) {
  FoldingSetNodeID ID;
  ID.AddInteger(scConstant);
  ID.AddPointer(V);
  void *IP = nullptr;
  if (const SCEV *S = UniqueSCEVs.FindNodeOrInsertPos(ID, IP)) return S;
  SCEV *S = new (SCEVAllocator) SCEVConstant(ID.Intern(SCEVAllocator), V);
  UniqueSCEVs.InsertNode(S, IP);
  return S;
}

const SCEV *ScalarEvolution::getConstant(const APInt &Val) {
  return getConstant(ConstantInt::get(getContext(), Val));
}

const SCEV *
ScalarEvolution::getConstant(Type *Ty, uint64_t V, bool isSigned) {
  IntegerType *ITy = cast<IntegerType>(getEffectiveSCEVType(Ty));
  return getConstant(ConstantInt::get(ITy, V, isSigned));
}

SCEVCastExpr::SCEVCastExpr(const FoldingSetNodeIDRef ID,
                           unsigned SCEVTy, const SCEV *op, Type *ty)
  : SCEV(ID, SCEVTy), Op(op), Ty(ty) {}

SCEVTruncateExpr::SCEVTruncateExpr(const FoldingSetNodeIDRef ID,
                                   const SCEV *op, Type *ty)
  : SCEVCastExpr(ID, scTruncate, op, ty) {
  assert((Op->getType()->isIntegerTy() || Op->getType()->isPointerTy()) &&
         (Ty->isIntegerTy() || Ty->isPointerTy()) &&
         "Cannot truncate non-integer value!");
}

SCEVZeroExtendExpr::SCEVZeroExtendExpr(const FoldingSetNodeIDRef ID,
                                       const SCEV *op, Type *ty)
  : SCEVCastExpr(ID, scZeroExtend, op, ty) {
  assert((Op->getType()->isIntegerTy() || Op->getType()->isPointerTy()) &&
         (Ty->isIntegerTy() || Ty->isPointerTy()) &&
         "Cannot zero extend non-integer value!");
}

SCEVSignExtendExpr::SCEVSignExtendExpr(const FoldingSetNodeIDRef ID,
                                       const SCEV *op, Type *ty)
  : SCEVCastExpr(ID, scSignExtend, op, ty) {
  assert((Op->getType()->isIntegerTy() || Op->getType()->isPointerTy()) &&
         (Ty->isIntegerTy() || Ty->isPointerTy()) &&
         "Cannot sign extend non-integer value!");
}

void SCEVUnknown::deleted() {
  // Clear this SCEVUnknown from various maps.
  SE->forgetMemoizedResults(this);

  // Remove this SCEVUnknown from the uniquing map.
  SE->UniqueSCEVs.RemoveNode(this);

  // Release the value.
  setValPtr(nullptr);
}

void SCEVUnknown::allUsesReplacedWith(Value *New) {
  // Clear this SCEVUnknown from various maps.
  SE->forgetMemoizedResults(this);

  // Remove this SCEVUnknown from the uniquing map.
  SE->UniqueSCEVs.RemoveNode(this);

  // Update this SCEVUnknown to point to the new value. This is needed
  // because there may still be outstanding SCEVs which still point to
  // this SCEVUnknown.
  setValPtr(New);
}

bool SCEVUnknown::isSizeOf(Type *&AllocTy) const {
  if (ConstantExpr *VCE = dyn_cast<ConstantExpr>(getValue()))
    if (VCE->getOpcode() == Instruction::PtrToInt)
      if (ConstantExpr *CE = dyn_cast<ConstantExpr>(VCE->getOperand(0)))
        if (CE->getOpcode() == Instruction::GetElementPtr &&
            CE->getOperand(0)->isNullValue() &&
            CE->getNumOperands() == 2)
          if (ConstantInt *CI = dyn_cast<ConstantInt>(CE->getOperand(1)))
            if (CI->isOne()) {
              AllocTy = cast<PointerType>(CE->getOperand(0)->getType())
                                 ->getElementType();
              return true;
            }

  return false;
}

bool SCEVUnknown::isAlignOf(Type *&AllocTy) const {
  if (ConstantExpr *VCE = dyn_cast<ConstantExpr>(getValue()))
    if (VCE->getOpcode() == Instruction::PtrToInt)
      if (ConstantExpr *CE = dyn_cast<ConstantExpr>(VCE->getOperand(0)))
        if (CE->getOpcode() == Instruction::GetElementPtr &&
            CE->getOperand(0)->isNullValue()) {
          Type *Ty =
            cast<PointerType>(CE->getOperand(0)->getType())->getElementType();
          if (StructType *STy = dyn_cast<StructType>(Ty))
            if (!STy->isPacked() &&
                CE->getNumOperands() == 3 &&
                CE->getOperand(1)->isNullValue()) {
              if (ConstantInt *CI = dyn_cast<ConstantInt>(CE->getOperand(2)))
                if (CI->isOne() &&
                    STy->getNumElements() == 2 &&
                    STy->getElementType(0)->isIntegerTy(1)) {
                  AllocTy = STy->getElementType(1);
                  return true;
                }
            }
        }

  return false;
}

bool SCEVUnknown::isOffsetOf(Type *&CTy, Constant *&FieldNo) const {
  if (ConstantExpr *VCE = dyn_cast<ConstantExpr>(getValue()))
    if (VCE->getOpcode() == Instruction::PtrToInt)
      if (ConstantExpr *CE = dyn_cast<ConstantExpr>(VCE->getOperand(0)))
        if (CE->getOpcode() == Instruction::GetElementPtr &&
            CE->getNumOperands() == 3 &&
            CE->getOperand(0)->isNullValue() &&
            CE->getOperand(1)->isNullValue()) {
          Type *Ty =
            cast<PointerType>(CE->getOperand(0)->getType())->getElementType();
          // Ignore vector types here so that ScalarEvolutionExpander doesn't
          // emit getelementptrs that index into vectors.
          if (Ty->isStructTy() || Ty->isArrayTy()) {
            CTy = Ty;
            FieldNo = CE->getOperand(2);
            return true;
          }
        }

  return false;
}

//===----------------------------------------------------------------------===//
//                               SCEV Utilities
//===----------------------------------------------------------------------===//

namespace {
/// SCEVComplexityCompare - Return true if the complexity of the LHS is less
/// than the complexity of the RHS.  This comparator is used to canonicalize
/// expressions.
class SCEVComplexityCompare {
  const LoopInfo *const LI;
public:
  explicit SCEVComplexityCompare(const LoopInfo *li) : LI(li) {}

  // Return true or false if LHS is less than, or at least RHS, respectively.
  bool operator()(const SCEV *LHS, const SCEV *RHS) const {
    return compare(LHS, RHS) < 0;
  }

  // Return negative, zero, or positive, if LHS is less than, equal to, or
  // greater than RHS, respectively. A three-way result allows recursive
  // comparisons to be more efficient.
  int compare(const SCEV *LHS, const SCEV *RHS) const {
    // Fast-path: SCEVs are uniqued so we can do a quick equality check.
    if (LHS == RHS)
      return 0;

    // Primarily, sort the SCEVs by their getSCEVType().
    unsigned LType = LHS->getSCEVType(), RType = RHS->getSCEVType();
    if (LType != RType)
      return (int)LType - (int)RType;

    // Aside from the getSCEVType() ordering, the particular ordering
    // isn't very important except that it's beneficial to be consistent,
    // so that (a + b) and (b + a) don't end up as different expressions.
    switch (static_cast<SCEVTypes>(LType)) {
    case scUnknown: {
      const SCEVUnknown *LU = cast<SCEVUnknown>(LHS);
      const SCEVUnknown *RU = cast<SCEVUnknown>(RHS);

      // Sort SCEVUnknown values with some loose heuristics. TODO: This is
      // not as complete as it could be.
      const Value *LV = LU->getValue(), *RV = RU->getValue();

      // Order pointer values after integer values. This helps SCEVExpander
      // form GEPs.
      bool LIsPointer = LV->getType()->isPointerTy(),
        RIsPointer = RV->getType()->isPointerTy();
      if (LIsPointer != RIsPointer)
        return (int)LIsPointer - (int)RIsPointer;

      // Compare getValueID values.
      unsigned LID = LV->getValueID(),
        RID = RV->getValueID();
      if (LID != RID)
        return (int)LID - (int)RID;

      // Sort arguments by their position.
      if (const Argument *LA = dyn_cast<Argument>(LV)) {
        const Argument *RA = cast<Argument>(RV);
        unsigned LArgNo = LA->getArgNo(), RArgNo = RA->getArgNo();
        return (int)LArgNo - (int)RArgNo;
      }

      // For instructions, compare their loop depth, and their operand
      // count.  This is pretty loose.
      if (const Instruction *LInst = dyn_cast<Instruction>(LV)) {
        const Instruction *RInst = cast<Instruction>(RV);

        // Compare loop depths.
        const BasicBlock *LParent = LInst->getParent(),
          *RParent = RInst->getParent();
        if (LParent != RParent) {
          unsigned LDepth = LI->getLoopDepth(LParent),
            RDepth = LI->getLoopDepth(RParent);
          if (LDepth != RDepth)
            return (int)LDepth - (int)RDepth;
        }

        // Compare the number of operands.
        unsigned LNumOps = LInst->getNumOperands(),
          RNumOps = RInst->getNumOperands();
        return (int)LNumOps - (int)RNumOps;
      }

      return 0;
    }

    case scConstant: {
      const SCEVConstant *LC = cast<SCEVConstant>(LHS);
      const SCEVConstant *RC = cast<SCEVConstant>(RHS);

      // Compare constant values.
      const APInt &LA = LC->getAPInt();
      const APInt &RA = RC->getAPInt();
      unsigned LBitWidth = LA.getBitWidth(), RBitWidth = RA.getBitWidth();
      if (LBitWidth != RBitWidth)
        return (int)LBitWidth - (int)RBitWidth;
      return LA.ult(RA) ? -1 : 1;
    }

    case scAddRecExpr: {
      const SCEVAddRecExpr *LA = cast<SCEVAddRecExpr>(LHS);
      const SCEVAddRecExpr *RA = cast<SCEVAddRecExpr>(RHS);

      // Compare addrec loop depths.
      const Loop *LLoop = LA->getLoop(), *RLoop = RA->getLoop();
      if (LLoop != RLoop) {
        unsigned LDepth = LLoop->getLoopDepth(),
          RDepth = RLoop->getLoopDepth();
        if (LDepth != RDepth)
          return (int)LDepth - (int)RDepth;
      }

      // Addrec complexity grows with operand count.
      unsigned LNumOps = LA->getNumOperands(), RNumOps = RA->getNumOperands();
      if (LNumOps != RNumOps)
        return (int)LNumOps - (int)RNumOps;

      // Lexicographically compare.
      for (unsigned i = 0; i != LNumOps; ++i) {
        long X = compare(LA->getOperand(i), RA->getOperand(i));
        if (X != 0)
          return X;
      }

      return 0;
    }

    case scAddExpr:
    case scMulExpr:
    case scSMaxExpr:
    case scUMaxExpr: {
      const SCEVNAryExpr *LC = cast<SCEVNAryExpr>(LHS);
      const SCEVNAryExpr *RC = cast<SCEVNAryExpr>(RHS);

      // Lexicographically compare n-ary expressions.
      unsigned LNumOps = LC->getNumOperands(), RNumOps = RC->getNumOperands();
      if (LNumOps != RNumOps)
        return (int)LNumOps - (int)RNumOps;

      for (unsigned i = 0; i != LNumOps; ++i) {
        if (i >= RNumOps)
          return 1;
        long X = compare(LC->getOperand(i), RC->getOperand(i));
        if (X != 0)
          return X;
      }
      return (int)LNumOps - (int)RNumOps;
    }

    case scUDivExpr: {
      const SCEVUDivExpr *LC = cast<SCEVUDivExpr>(LHS);
      const SCEVUDivExpr *RC = cast<SCEVUDivExpr>(RHS);

      // Lexicographically compare udiv expressions.
      long X = compare(LC->getLHS(), RC->getLHS());
      if (X != 0)
        return X;
      return compare(LC->getRHS(), RC->getRHS());
    }

    case scTruncate:
    case scZeroExtend:
    case scSignExtend: {
      const SCEVCastExpr *LC = cast<SCEVCastExpr>(LHS);
      const SCEVCastExpr *RC = cast<SCEVCastExpr>(RHS);

      // Compare cast expressions by operand.
      return compare(LC->getOperand(), RC->getOperand());
    }

    case scCouldNotCompute:
      llvm_unreachable("Attempt to use a SCEVCouldNotCompute object!");
    }
    llvm_unreachable("Unknown SCEV kind!");
  }
};
}  // end anonymous namespace

/// GroupByComplexity - Given a list of SCEV objects, order them by their
/// complexity, and group objects of the same complexity together by value.
/// When this routine is finished, we know that any duplicates in the vector are
/// consecutive and that complexity is monotonically increasing.
///
/// Note that we go take special precautions to ensure that we get deterministic
/// results from this routine.  In other words, we don't want the results of
/// this to depend on where the addresses of various SCEV objects happened to
/// land in memory.
///
static void GroupByComplexity(SmallVectorImpl<const SCEV *> &Ops,
                              LoopInfo *LI) {
  if (Ops.size() < 2) return;  // Noop
  if (Ops.size() == 2) {
    // This is the common case, which also happens to be trivially simple.
    // Special case it.
    const SCEV *&LHS = Ops[0], *&RHS = Ops[1];
    if (SCEVComplexityCompare(LI)(RHS, LHS))
      std::swap(LHS, RHS);
    return;
  }

  // Do the rough sort by complexity.
  std::stable_sort(Ops.begin(), Ops.end(), SCEVComplexityCompare(LI));

  // Now that we are sorted by complexity, group elements of the same
  // complexity.  Note that this is, at worst, N^2, but the vector is likely to
  // be extremely short in practice.  Note that we take this approach because we
  // do not want to depend on the addresses of the objects we are grouping.
  for (unsigned i = 0, e = Ops.size(); i != e-2; ++i) {
    const SCEV *S = Ops[i];
    unsigned Complexity = S->getSCEVType();

    // If there are any objects of the same complexity and same value as this
    // one, group them.
    for (unsigned j = i+1; j != e && Ops[j]->getSCEVType() == Complexity; ++j) {
      if (Ops[j] == S) { // Found a duplicate.
        // Move it to immediately after i'th element.
        std::swap(Ops[i+1], Ops[j]);
        ++i;   // no need to rescan it.
        if (i == e-2) return;  // Done!
      }
    }
  }
}

// Returns the size of the SCEV S.
static inline int sizeOfSCEV(const SCEV *S) {
  struct FindSCEVSize {
    int Size;
    FindSCEVSize() : Size(0) {}

    bool follow(const SCEV *S) {
      ++Size;
      // Keep looking at all operands of S.
      return true;
    }
    bool isDone() const {
      return false;
    }
  };

  FindSCEVSize F;
  SCEVTraversal<FindSCEVSize> ST(F);
  ST.visitAll(S);
  return F.Size;
}

namespace {

struct SCEVDivision : public SCEVVisitor<SCEVDivision, void> {
public:
  // Computes the Quotient and Remainder of the division of Numerator by
  // Denominator.
  static void divide(ScalarEvolution &SE, const SCEV *Numerator,
                     const SCEV *Denominator, const SCEV **Quotient,
                     const SCEV **Remainder) {
    assert(Numerator && Denominator && "Uninitialized SCEV");

    SCEVDivision D(SE, Numerator, Denominator);

    // Check for the trivial case here to avoid having to check for it in the
    // rest of the code.
    if (Numerator == Denominator) {
      *Quotient = D.One;
      *Remainder = D.Zero;
      return;
    }

    if (Numerator->isZero()) {
      *Quotient = D.Zero;
      *Remainder = D.Zero;
      return;
    }

    // A simple case when N/1. The quotient is N.
    if (Denominator->isOne()) {
      *Quotient = Numerator;
      *Remainder = D.Zero;
      return;
    }

    // Split the Denominator when it is a product.
    if (const SCEVMulExpr *T = dyn_cast<const SCEVMulExpr>(Denominator)) {
      const SCEV *Q, *R;
      *Quotient = Numerator;
      for (const SCEV *Op : T->operands()) {
        divide(SE, *Quotient, Op, &Q, &R);
        *Quotient = Q;

        // Bail out when the Numerator is not divisible by one of the terms of
        // the Denominator.
        if (!R->isZero()) {
          *Quotient = D.Zero;
          *Remainder = Numerator;
          return;
        }
      }
      *Remainder = D.Zero;
      return;
    }

    D.visit(Numerator);
    *Quotient = D.Quotient;
    *Remainder = D.Remainder;
  }

  // Except in the trivial case described above, we do not know how to divide
  // Expr by Denominator for the following functions with empty implementation.
  void visitTruncateExpr(const SCEVTruncateExpr *Numerator) {}
  void visitZeroExtendExpr(const SCEVZeroExtendExpr *Numerator) {}
  void visitSignExtendExpr(const SCEVSignExtendExpr *Numerator) {}
  void visitUDivExpr(const SCEVUDivExpr *Numerator) {}
  void visitSMaxExpr(const SCEVSMaxExpr *Numerator) {}
  void visitUMaxExpr(const SCEVUMaxExpr *Numerator) {}
  void visitUnknown(const SCEVUnknown *Numerator) {}
  void visitCouldNotCompute(const SCEVCouldNotCompute *Numerator) {}

  void visitConstant(const SCEVConstant *Numerator) {
    if (const SCEVConstant *D = dyn_cast<SCEVConstant>(Denominator)) {
      APInt NumeratorVal = Numerator->getAPInt();
      APInt DenominatorVal = D->getAPInt();
      uint32_t NumeratorBW = NumeratorVal.getBitWidth();
      uint32_t DenominatorBW = DenominatorVal.getBitWidth();

      if (NumeratorBW > DenominatorBW)
        DenominatorVal = DenominatorVal.sext(NumeratorBW);
      else if (NumeratorBW < DenominatorBW)
        NumeratorVal = NumeratorVal.sext(DenominatorBW);

      APInt QuotientVal(NumeratorVal.getBitWidth(), 0);
      APInt RemainderVal(NumeratorVal.getBitWidth(), 0);
      APInt::sdivrem(NumeratorVal, DenominatorVal, QuotientVal, RemainderVal);
      Quotient = SE.getConstant(QuotientVal);
      Remainder = SE.getConstant(RemainderVal);
      return;
    }
  }

  void visitAddRecExpr(const SCEVAddRecExpr *Numerator) {
    const SCEV *StartQ, *StartR, *StepQ, *StepR;
    if (!Numerator->isAffine())
      return cannotDivide(Numerator);
    divide(SE, Numerator->getStart(), Denominator, &StartQ, &StartR);
    divide(SE, Numerator->getStepRecurrence(SE), Denominator, &StepQ, &StepR);
    // Bail out if the types do not match.
    Type *Ty = Denominator->getType();
    if (Ty != StartQ->getType() || Ty != StartR->getType() ||
        Ty != StepQ->getType() || Ty != StepR->getType())
      return cannotDivide(Numerator);
    Quotient = SE.getAddRecExpr(StartQ, StepQ, Numerator->getLoop(),
                                Numerator->getNoWrapFlags());
    Remainder = SE.getAddRecExpr(StartR, StepR, Numerator->getLoop(),
                                 Numerator->getNoWrapFlags());
  }

  void visitAddExpr(const SCEVAddExpr *Numerator) {
    SmallVector<const SCEV *, 2> Qs, Rs;
    Type *Ty = Denominator->getType();

    for (const SCEV *Op : Numerator->operands()) {
      const SCEV *Q, *R;
      divide(SE, Op, Denominator, &Q, &R);

      // Bail out if types do not match.
      if (Ty != Q->getType() || Ty != R->getType())
        return cannotDivide(Numerator);

      Qs.push_back(Q);
      Rs.push_back(R);
    }

    if (Qs.size() == 1) {
      Quotient = Qs[0];
      Remainder = Rs[0];
      return;
    }

    Quotient = SE.getAddExpr(Qs);
    Remainder = SE.getAddExpr(Rs);
  }

  void visitMulExpr(const SCEVMulExpr *Numerator) {
    SmallVector<const SCEV *, 2> Qs;
    Type *Ty = Denominator->getType();

    bool FoundDenominatorTerm = false;
    for (const SCEV *Op : Numerator->operands()) {
      // Bail out if types do not match.
      if (Ty != Op->getType())
        return cannotDivide(Numerator);

      if (FoundDenominatorTerm) {
        Qs.push_back(Op);
        continue;
      }

      // Check whether Denominator divides one of the product operands.
      const SCEV *Q, *R;
      divide(SE, Op, Denominator, &Q, &R);
      if (!R->isZero()) {
        Qs.push_back(Op);
        continue;
      }

      // Bail out if types do not match.
      if (Ty != Q->getType())
        return cannotDivide(Numerator);

      FoundDenominatorTerm = true;
      Qs.push_back(Q);
    }

    if (FoundDenominatorTerm) {
      Remainder = Zero;
      if (Qs.size() == 1)
        Quotient = Qs[0];
      else
        Quotient = SE.getMulExpr(Qs);
      return;
    }

    if (!isa<SCEVUnknown>(Denominator))
      return cannotDivide(Numerator);

    // The Remainder is obtained by replacing Denominator by 0 in Numerator.
    ValueToValueMap RewriteMap;
    RewriteMap[cast<SCEVUnknown>(Denominator)->getValue()] =
        cast<SCEVConstant>(Zero)->getValue();
    Remainder = SCEVParameterRewriter::rewrite(Numerator, SE, RewriteMap, true);

    if (Remainder->isZero()) {
      // The Quotient is obtained by replacing Denominator by 1 in Numerator.
      RewriteMap[cast<SCEVUnknown>(Denominator)->getValue()] =
          cast<SCEVConstant>(One)->getValue();
      Quotient =
          SCEVParameterRewriter::rewrite(Numerator, SE, RewriteMap, true);
      return;
    }

    // Quotient is (Numerator - Remainder) divided by Denominator.
    const SCEV *Q, *R;
    const SCEV *Diff = SE.getMinusSCEV(Numerator, Remainder);
    // This SCEV does not seem to simplify: fail the division here.
    if (sizeOfSCEV(Diff) > sizeOfSCEV(Numerator))
      return cannotDivide(Numerator);
    divide(SE, Diff, Denominator, &Q, &R);
    if (R != Zero)
      return cannotDivide(Numerator);
    Quotient = Q;
  }

private:
  SCEVDivision(ScalarEvolution &S, const SCEV *Numerator,
               const SCEV *Denominator)
      : SE(S), Denominator(Denominator) {
    Zero = SE.getZero(Denominator->getType());
    One = SE.getOne(Denominator->getType());

    // We generally do not know how to divide Expr by Denominator. We
    // initialize the division to a "cannot divide" state to simplify the rest
    // of the code.
    cannotDivide(Numerator);
  }

  // Convenience function for giving up on the division. We set the quotient to
  // be equal to zero and the remainder to be equal to the numerator.
  void cannotDivide(const SCEV *Numerator) {
    Quotient = Zero;
    Remainder = Numerator;
  }

  ScalarEvolution &SE;
  const SCEV *Denominator, *Quotient, *Remainder, *Zero, *One;
};

}

//===----------------------------------------------------------------------===//
//                      Simple SCEV method implementations
//===----------------------------------------------------------------------===//

/// BinomialCoefficient - Compute BC(It, K).  The result has width W.
/// Assume, K > 0.
static const SCEV *BinomialCoefficient(const SCEV *It, unsigned K,
                                       ScalarEvolution &SE,
                                       Type *ResultTy) {
  // Handle the simplest case efficiently.
  if (K == 1)
    return SE.getTruncateOrZeroExtend(It, ResultTy);

  // We are using the following formula for BC(It, K):
  //
  //   BC(It, K) = (It * (It - 1) * ... * (It - K + 1)) / K!
  //
  // Suppose, W is the bitwidth of the return value.  We must be prepared for
  // overflow.  Hence, we must assure that the result of our computation is
  // equal to the accurate one modulo 2^W.  Unfortunately, division isn't
  // safe in modular arithmetic.
  //
  // However, this code doesn't use exactly that formula; the formula it uses
  // is something like the following, where T is the number of factors of 2 in
  // K! (i.e. trailing zeros in the binary representation of K!), and ^ is
  // exponentiation:
  //
  //   BC(It, K) = (It * (It - 1) * ... * (It - K + 1)) / 2^T / (K! / 2^T)
  //
  // This formula is trivially equivalent to the previous formula.  However,
  // this formula can be implemented much more efficiently.  The trick is that
  // K! / 2^T is odd, and exact division by an odd number *is* safe in modular
  // arithmetic.  To do exact division in modular arithmetic, all we have
  // to do is multiply by the inverse.  Therefore, this step can be done at
  // width W.
  //
  // The next issue is how to safely do the division by 2^T.  The way this
  // is done is by doing the multiplication step at a width of at least W + T
  // bits.  This way, the bottom W+T bits of the product are accurate. Then,
  // when we perform the division by 2^T (which is equivalent to a right shift
  // by T), the bottom W bits are accurate.  Extra bits are okay; they'll get
  // truncated out after the division by 2^T.
  //
  // In comparison to just directly using the first formula, this technique
  // is much more efficient; using the first formula requires W * K bits,
  // but this formula less than W + K bits. Also, the first formula requires
  // a division step, whereas this formula only requires multiplies and shifts.
  //
  // It doesn't matter whether the subtraction step is done in the calculation
  // width or the input iteration count's width; if the subtraction overflows,
  // the result must be zero anyway.  We prefer here to do it in the width of
  // the induction variable because it helps a lot for certain cases; CodeGen
  // isn't smart enough to ignore the overflow, which leads to much less
  // efficient code if the width of the subtraction is wider than the native
  // register width.
  //
  // (It's possible to not widen at all by pulling out factors of 2 before
  // the multiplication; for example, K=2 can be calculated as
  // It/2*(It+(It*INT_MIN/INT_MIN)+-1). However, it requires
  // extra arithmetic, so it's not an obvious win, and it gets
  // much more complicated for K > 3.)

  // Protection from insane SCEVs; this bound is conservative,
  // but it probably doesn't matter.
  if (K > 1000)
    return SE.getCouldNotCompute();

  unsigned W = SE.getTypeSizeInBits(ResultTy);

  // Calculate K! / 2^T and T; we divide out the factors of two before
  // multiplying for calculating K! / 2^T to avoid overflow.
  // Other overflow doesn't matter because we only care about the bottom
  // W bits of the result.
  APInt OddFactorial(W, 1);
  unsigned T = 1;
  for (unsigned i = 3; i <= K; ++i) {
    APInt Mult(W, i);
    unsigned TwoFactors = Mult.countTrailingZeros();
    T += TwoFactors;
    Mult = Mult.lshr(TwoFactors);
    OddFactorial *= Mult;
  }

  // We need at least W + T bits for the multiplication step
  unsigned CalculationBits = W + T;

  // Calculate 2^T, at width T+W.
  APInt DivFactor = APInt::getOneBitSet(CalculationBits, T);

  // Calculate the multiplicative inverse of K! / 2^T;
  // this multiplication factor will perform the exact division by
  // K! / 2^T.
  APInt Mod = APInt::getSignedMinValue(W+1);
  APInt MultiplyFactor = OddFactorial.zext(W+1);
  MultiplyFactor = MultiplyFactor.multiplicativeInverse(Mod);
  MultiplyFactor = MultiplyFactor.trunc(W);

  // Calculate the product, at width T+W
  IntegerType *CalculationTy = IntegerType::get(SE.getContext(),
                                                      CalculationBits);
  const SCEV *Dividend = SE.getTruncateOrZeroExtend(It, CalculationTy);
  for (unsigned i = 1; i != K; ++i) {
    const SCEV *S = SE.getMinusSCEV(It, SE.getConstant(It->getType(), i));
    Dividend = SE.getMulExpr(Dividend,
                             SE.getTruncateOrZeroExtend(S, CalculationTy));
  }

  // Divide by 2^T
  const SCEV *DivResult = SE.getUDivExpr(Dividend, SE.getConstant(DivFactor));

  // Truncate the result, and divide by K! / 2^T.

  return SE.getMulExpr(SE.getConstant(MultiplyFactor),
                       SE.getTruncateOrZeroExtend(DivResult, ResultTy));
}

/// evaluateAtIteration - Return the value of this chain of recurrences at
/// the specified iteration number.  We can evaluate this recurrence by
/// multiplying each element in the chain by the binomial coefficient
/// corresponding to it.  In other words, we can evaluate {A,+,B,+,C,+,D} as:
///
///   A*BC(It, 0) + B*BC(It, 1) + C*BC(It, 2) + D*BC(It, 3)
///
/// where BC(It, k) stands for binomial coefficient.
///
const SCEV *SCEVAddRecExpr::evaluateAtIteration(const SCEV *It,
                                                ScalarEvolution &SE) const {
  const SCEV *Result = getStart();
  for (unsigned i = 1, e = getNumOperands(); i != e; ++i) {
    // The computation is correct in the face of overflow provided that the
    // multiplication is performed _after_ the evaluation of the binomial
    // coefficient.
    const SCEV *Coeff = BinomialCoefficient(It, i, SE, getType());
    if (isa<SCEVCouldNotCompute>(Coeff))
      return Coeff;

    Result = SE.getAddExpr(Result, SE.getMulExpr(getOperand(i), Coeff));
  }
  return Result;
}

//===----------------------------------------------------------------------===//
//                    SCEV Expression folder implementations
//===----------------------------------------------------------------------===//

const SCEV *ScalarEvolution::getTruncateExpr(const SCEV *Op,
                                             Type *Ty) {
  assert(getTypeSizeInBits(Op->getType()) > getTypeSizeInBits(Ty) &&
         "This is not a truncating conversion!");
  assert(isSCEVable(Ty) &&
         "This is not a conversion to a SCEVable type!");
  Ty = getEffectiveSCEVType(Ty);

  FoldingSetNodeID ID;
  ID.AddInteger(scTruncate);
  ID.AddPointer(Op);
  ID.AddPointer(Ty);
  void *IP = nullptr;
  if (const SCEV *S = UniqueSCEVs.FindNodeOrInsertPos(ID, IP)) return S;

  // Fold if the operand is constant.
  if (const SCEVConstant *SC = dyn_cast<SCEVConstant>(Op))
    return getConstant(
      cast<ConstantInt>(ConstantExpr::getTrunc(SC->getValue(), Ty)));

  // trunc(trunc(x)) --> trunc(x)
  if (const SCEVTruncateExpr *ST = dyn_cast<SCEVTruncateExpr>(Op))
    return getTruncateExpr(ST->getOperand(), Ty);

  // trunc(sext(x)) --> sext(x) if widening or trunc(x) if narrowing
  if (const SCEVSignExtendExpr *SS = dyn_cast<SCEVSignExtendExpr>(Op))
    return getTruncateOrSignExtend(SS->getOperand(), Ty);

  // trunc(zext(x)) --> zext(x) if widening or trunc(x) if narrowing
  if (const SCEVZeroExtendExpr *SZ = dyn_cast<SCEVZeroExtendExpr>(Op))
    return getTruncateOrZeroExtend(SZ->getOperand(), Ty);

  // trunc(x1+x2+...+xN) --> trunc(x1)+trunc(x2)+...+trunc(xN) if we can
  // eliminate all the truncates, or we replace other casts with truncates.
  if (const SCEVAddExpr *SA = dyn_cast<SCEVAddExpr>(Op)) {
    SmallVector<const SCEV *, 4> Operands;
    bool hasTrunc = false;
    for (unsigned i = 0, e = SA->getNumOperands(); i != e && !hasTrunc; ++i) {
      const SCEV *S = getTruncateExpr(SA->getOperand(i), Ty);
      if (!isa<SCEVCastExpr>(SA->getOperand(i)))
        hasTrunc = isa<SCEVTruncateExpr>(S);
      Operands.push_back(S);
    }
    if (!hasTrunc)
      return getAddExpr(Operands);
    UniqueSCEVs.FindNodeOrInsertPos(ID, IP);  // Mutates IP, returns NULL.
  }

  // trunc(x1*x2*...*xN) --> trunc(x1)*trunc(x2)*...*trunc(xN) if we can
  // eliminate all the truncates, or we replace other casts with truncates.
  if (const SCEVMulExpr *SM = dyn_cast<SCEVMulExpr>(Op)) {
    SmallVector<const SCEV *, 4> Operands;
    bool hasTrunc = false;
    for (unsigned i = 0, e = SM->getNumOperands(); i != e && !hasTrunc; ++i) {
      const SCEV *S = getTruncateExpr(SM->getOperand(i), Ty);
      if (!isa<SCEVCastExpr>(SM->getOperand(i)))
        hasTrunc = isa<SCEVTruncateExpr>(S);
      Operands.push_back(S);
    }
    if (!hasTrunc)
      return getMulExpr(Operands);
    UniqueSCEVs.FindNodeOrInsertPos(ID, IP);  // Mutates IP, returns NULL.
  }

  // If the input value is a chrec scev, truncate the chrec's operands.
  if (const SCEVAddRecExpr *AddRec = dyn_cast<SCEVAddRecExpr>(Op)) {
    SmallVector<const SCEV *, 4> Operands;
    for (const SCEV *Op : AddRec->operands())
      Operands.push_back(getTruncateExpr(Op, Ty));
    return getAddRecExpr(Operands, AddRec->getLoop(), SCEV::FlagAnyWrap);
  }

  // The cast wasn't folded; create an explicit cast node. We can reuse
  // the existing insert position since if we get here, we won't have
  // made any changes which would invalidate it.
  SCEV *S = new (SCEVAllocator) SCEVTruncateExpr(ID.Intern(SCEVAllocator),
                                                 Op, Ty);
  UniqueSCEVs.InsertNode(S, IP);
  return S;
}

// Get the limit of a recurrence such that incrementing by Step cannot cause
// signed overflow as long as the value of the recurrence within the
// loop does not exceed this limit before incrementing.
static const SCEV *getSignedOverflowLimitForStep(const SCEV *Step,
                                                 ICmpInst::Predicate *Pred,
                                                 ScalarEvolution *SE) {
  unsigned BitWidth = SE->getTypeSizeInBits(Step->getType());
  if (SE->isKnownPositive(Step)) {
    *Pred = ICmpInst::ICMP_SLT;
    return SE->getConstant(APInt::getSignedMinValue(BitWidth) -
                           SE->getSignedRange(Step).getSignedMax());
  }
  if (SE->isKnownNegative(Step)) {
    *Pred = ICmpInst::ICMP_SGT;
    return SE->getConstant(APInt::getSignedMaxValue(BitWidth) -
                           SE->getSignedRange(Step).getSignedMin());
  }
  return nullptr;
}

// Get the limit of a recurrence such that incrementing by Step cannot cause
// unsigned overflow as long as the value of the recurrence within the loop does
// not exceed this limit before incrementing.
static const SCEV *getUnsignedOverflowLimitForStep(const SCEV *Step,
                                                   ICmpInst::Predicate *Pred,
                                                   ScalarEvolution *SE) {
  unsigned BitWidth = SE->getTypeSizeInBits(Step->getType());
  *Pred = ICmpInst::ICMP_ULT;

  return SE->getConstant(APInt::getMinValue(BitWidth) -
                         SE->getUnsignedRange(Step).getUnsignedMax());
}

namespace {

struct ExtendOpTraitsBase {
  typedef const SCEV *(ScalarEvolution::*GetExtendExprTy)(const SCEV *, Type *);
};

// Used to make code generic over signed and unsigned overflow.
template <typename ExtendOp> struct ExtendOpTraits {
  // Members present:
  //
  // static const SCEV::NoWrapFlags WrapType;
  //
  // static const ExtendOpTraitsBase::GetExtendExprTy GetExtendExpr;
  //
  // static const SCEV *getOverflowLimitForStep(const SCEV *Step,
  //                                           ICmpInst::Predicate *Pred,
  //                                           ScalarEvolution *SE);
};

template <>
struct ExtendOpTraits<SCEVSignExtendExpr> : public ExtendOpTraitsBase {
  static const SCEV::NoWrapFlags WrapType = SCEV::FlagNSW;

  static const GetExtendExprTy GetExtendExpr;

  static const SCEV *getOverflowLimitForStep(const SCEV *Step,
                                             ICmpInst::Predicate *Pred,
                                             ScalarEvolution *SE) {
    return getSignedOverflowLimitForStep(Step, Pred, SE);
  }
};

const ExtendOpTraitsBase::GetExtendExprTy ExtendOpTraits<
    SCEVSignExtendExpr>::GetExtendExpr = &ScalarEvolution::getSignExtendExpr;

template <>
struct ExtendOpTraits<SCEVZeroExtendExpr> : public ExtendOpTraitsBase {
  static const SCEV::NoWrapFlags WrapType = SCEV::FlagNUW;

  static const GetExtendExprTy GetExtendExpr;

  static const SCEV *getOverflowLimitForStep(const SCEV *Step,
                                             ICmpInst::Predicate *Pred,
                                             ScalarEvolution *SE) {
    return getUnsignedOverflowLimitForStep(Step, Pred, SE);
  }
};

const ExtendOpTraitsBase::GetExtendExprTy ExtendOpTraits<
    SCEVZeroExtendExpr>::GetExtendExpr = &ScalarEvolution::getZeroExtendExpr;
}

// The recurrence AR has been shown to have no signed/unsigned wrap or something
// close to it. Typically, if we can prove NSW/NUW for AR, then we can just as
// easily prove NSW/NUW for its preincrement or postincrement sibling. This
// allows normalizing a sign/zero extended AddRec as such: {sext/zext(Step +
// Start),+,Step} => {(Step + sext/zext(Start),+,Step} As a result, the
// expression "Step + sext/zext(PreIncAR)" is congruent with
// "sext/zext(PostIncAR)"
template <typename ExtendOpTy>
static const SCEV *getPreStartForExtend(const SCEVAddRecExpr *AR, Type *Ty,
                                        ScalarEvolution *SE) {
  auto WrapType = ExtendOpTraits<ExtendOpTy>::WrapType;
  auto GetExtendExpr = ExtendOpTraits<ExtendOpTy>::GetExtendExpr;

  const Loop *L = AR->getLoop();
  const SCEV *Start = AR->getStart();
  const SCEV *Step = AR->getStepRecurrence(*SE);

  // Check for a simple looking step prior to loop entry.
  const SCEVAddExpr *SA = dyn_cast<SCEVAddExpr>(Start);
  if (!SA)
    return nullptr;

  // Create an AddExpr for "PreStart" after subtracting Step. Full SCEV
  // subtraction is expensive. For this purpose, perform a quick and dirty
  // difference, by checking for Step in the operand list.
  SmallVector<const SCEV *, 4> DiffOps;
  for (const SCEV *Op : SA->operands())
    if (Op != Step)
      DiffOps.push_back(Op);

  if (DiffOps.size() == SA->getNumOperands())
    return nullptr;

  // Try to prove `WrapType` (SCEV::FlagNSW or SCEV::FlagNUW) on `PreStart` +
  // `Step`:

  // 1. NSW/NUW flags on the step increment.
  auto PreStartFlags =
    ScalarEvolution::maskFlags(SA->getNoWrapFlags(), SCEV::FlagNUW);
  const SCEV *PreStart = SE->getAddExpr(DiffOps, PreStartFlags);
  const SCEVAddRecExpr *PreAR = dyn_cast<SCEVAddRecExpr>(
      SE->getAddRecExpr(PreStart, Step, L, SCEV::FlagAnyWrap));

  // "{S,+,X} is <nsw>/<nuw>" and "the backedge is taken at least once" implies
  // "S+X does not sign/unsign-overflow".
  //

  const SCEV *BECount = SE->getBackedgeTakenCount(L);
  if (PreAR && PreAR->getNoWrapFlags(WrapType) &&
      !isa<SCEVCouldNotCompute>(BECount) && SE->isKnownPositive(BECount))
    return PreStart;

  // 2. Direct overflow check on the step operation's expression.
  unsigned BitWidth = SE->getTypeSizeInBits(AR->getType());
  Type *WideTy = IntegerType::get(SE->getContext(), BitWidth * 2);
  const SCEV *OperandExtendedStart =
      SE->getAddExpr((SE->*GetExtendExpr)(PreStart, WideTy),
                     (SE->*GetExtendExpr)(Step, WideTy));
  if ((SE->*GetExtendExpr)(Start, WideTy) == OperandExtendedStart) {
    if (PreAR && AR->getNoWrapFlags(WrapType)) {
      // If we know `AR` == {`PreStart`+`Step`,+,`Step`} is `WrapType` (FlagNSW
      // or FlagNUW) and that `PreStart` + `Step` is `WrapType` too, then
      // `PreAR` == {`PreStart`,+,`Step`} is also `WrapType`.  Cache this fact.
      const_cast<SCEVAddRecExpr *>(PreAR)->setNoWrapFlags(WrapType);
    }
    return PreStart;
  }

  // 3. Loop precondition.
  ICmpInst::Predicate Pred;
  const SCEV *OverflowLimit =
      ExtendOpTraits<ExtendOpTy>::getOverflowLimitForStep(Step, &Pred, SE);

  if (OverflowLimit &&
      SE->isLoopEntryGuardedByCond(L, Pred, PreStart, OverflowLimit))
    return PreStart;

  return nullptr;
}

// Get the normalized zero or sign extended expression for this AddRec's Start.
template <typename ExtendOpTy>
static const SCEV *getExtendAddRecStart(const SCEVAddRecExpr *AR, Type *Ty,
                                        ScalarEvolution *SE) {
  auto GetExtendExpr = ExtendOpTraits<ExtendOpTy>::GetExtendExpr;

  const SCEV *PreStart = getPreStartForExtend<ExtendOpTy>(AR, Ty, SE);
  if (!PreStart)
    return (SE->*GetExtendExpr)(AR->getStart(), Ty);

  return SE->getAddExpr((SE->*GetExtendExpr)(AR->getStepRecurrence(*SE), Ty),
                        (SE->*GetExtendExpr)(PreStart, Ty));
}

// Try to prove away overflow by looking at "nearby" add recurrences.  A
// motivating example for this rule: if we know `{0,+,4}` is `ult` `-1` and it
// does not itself wrap then we can conclude that `{1,+,4}` is `nuw`.
//
// Formally:
//
//     {S,+,X} == {S-T,+,X} + T
//  => Ext({S,+,X}) == Ext({S-T,+,X} + T)
//
// If ({S-T,+,X} + T) does not overflow  ... (1)
//
//  RHS == Ext({S-T,+,X} + T) == Ext({S-T,+,X}) + Ext(T)
//
// If {S-T,+,X} does not overflow  ... (2)
//
//  RHS == Ext({S-T,+,X}) + Ext(T) == {Ext(S-T),+,Ext(X)} + Ext(T)
//      == {Ext(S-T)+Ext(T),+,Ext(X)}
//
// If (S-T)+T does not overflow  ... (3)
//
//  RHS == {Ext(S-T)+Ext(T),+,Ext(X)} == {Ext(S-T+T),+,Ext(X)}
//      == {Ext(S),+,Ext(X)} == LHS
//
// Thus, if (1), (2) and (3) are true for some T, then
//   Ext({S,+,X}) == {Ext(S),+,Ext(X)}
//
// (3) is implied by (1) -- "(S-T)+T does not overflow" is simply "({S-T,+,X}+T)
// does not overflow" restricted to the 0th iteration.  Therefore we only need
// to check for (1) and (2).
//
// In the current context, S is `Start`, X is `Step`, Ext is `ExtendOpTy` and T
// is `Delta` (defined below).
//
template <typename ExtendOpTy>
bool ScalarEvolution::proveNoWrapByVaryingStart(const SCEV *Start,
                                                const SCEV *Step,
                                                const Loop *L) {
  auto WrapType = ExtendOpTraits<ExtendOpTy>::WrapType;

  // We restrict `Start` to a constant to prevent SCEV from spending too much
  // time here.  It is correct (but more expensive) to continue with a
  // non-constant `Start` and do a general SCEV subtraction to compute
  // `PreStart` below.
  //
  const SCEVConstant *StartC = dyn_cast<SCEVConstant>(Start);
  if (!StartC)
    return false;

  APInt StartAI = StartC->getAPInt();

  for (unsigned Delta : {-2, -1, 1, 2}) {
    const SCEV *PreStart = getConstant(StartAI - Delta);

    FoldingSetNodeID ID;
    ID.AddInteger(scAddRecExpr);
    ID.AddPointer(PreStart);
    ID.AddPointer(Step);
    ID.AddPointer(L);
    void *IP = nullptr;
    const auto *PreAR =
      static_cast<SCEVAddRecExpr *>(UniqueSCEVs.FindNodeOrInsertPos(ID, IP));

    // Give up if we don't already have the add recurrence we need because
    // actually constructing an add recurrence is relatively expensive.
    if (PreAR && PreAR->getNoWrapFlags(WrapType)) {  // proves (2)
      const SCEV *DeltaS = getConstant(StartC->getType(), Delta);
      ICmpInst::Predicate Pred = ICmpInst::BAD_ICMP_PREDICATE;
      const SCEV *Limit = ExtendOpTraits<ExtendOpTy>::getOverflowLimitForStep(
          DeltaS, &Pred, this);
      if (Limit && isKnownPredicate(Pred, PreAR, Limit))  // proves (1)
        return true;
    }
  }

  return false;
}

const SCEV *ScalarEvolution::getZeroExtendExpr(const SCEV *Op,
                                               Type *Ty) {
  assert(getTypeSizeInBits(Op->getType()) < getTypeSizeInBits(Ty) &&
         "This is not an extending conversion!");
  assert(isSCEVable(Ty) &&
         "This is not a conversion to a SCEVable type!");
  Ty = getEffectiveSCEVType(Ty);

  // Fold if the operand is constant.
  if (const SCEVConstant *SC = dyn_cast<SCEVConstant>(Op))
    return getConstant(
      cast<ConstantInt>(ConstantExpr::getZExt(SC->getValue(), Ty)));

  // zext(zext(x)) --> zext(x)
  if (const SCEVZeroExtendExpr *SZ = dyn_cast<SCEVZeroExtendExpr>(Op))
    return getZeroExtendExpr(SZ->getOperand(), Ty);

  // Before doing any expensive analysis, check to see if we've already
  // computed a SCEV for this Op and Ty.
  FoldingSetNodeID ID;
  ID.AddInteger(scZeroExtend);
  ID.AddPointer(Op);
  ID.AddPointer(Ty);
  void *IP = nullptr;
  if (const SCEV *S = UniqueSCEVs.FindNodeOrInsertPos(ID, IP)) return S;

  // zext(trunc(x)) --> zext(x) or x or trunc(x)
  if (const SCEVTruncateExpr *ST = dyn_cast<SCEVTruncateExpr>(Op)) {
    // It's possible the bits taken off by the truncate were all zero bits. If
    // so, we should be able to simplify this further.
    const SCEV *X = ST->getOperand();
    ConstantRange CR = getUnsignedRange(X);
    unsigned TruncBits = getTypeSizeInBits(ST->getType());
    unsigned NewBits = getTypeSizeInBits(Ty);
    if (CR.truncate(TruncBits).zeroExtend(NewBits).contains(
            CR.zextOrTrunc(NewBits)))
      return getTruncateOrZeroExtend(X, Ty);
  }

  // If the input value is a chrec scev, and we can prove that the value
  // did not overflow the old, smaller, value, we can zero extend all of the
  // operands (often constants).  This allows analysis of something like
  // this:  for (unsigned char X = 0; X < 100; ++X) { int Y = X; }
  if (const SCEVAddRecExpr *AR = dyn_cast<SCEVAddRecExpr>(Op))
    if (AR->isAffine()) {
      const SCEV *Start = AR->getStart();
      const SCEV *Step = AR->getStepRecurrence(*this);
      unsigned BitWidth = getTypeSizeInBits(AR->getType());
      const Loop *L = AR->getLoop();

      if (!AR->hasNoUnsignedWrap()) {
        auto NewFlags = proveNoWrapViaConstantRanges(AR);
        const_cast<SCEVAddRecExpr *>(AR)->setNoWrapFlags(NewFlags);
      }

      // If we have special knowledge that this addrec won't overflow,
      // we don't need to do any further analysis.
      if (AR->hasNoUnsignedWrap())
        return getAddRecExpr(
            getExtendAddRecStart<SCEVZeroExtendExpr>(AR, Ty, this),
            getZeroExtendExpr(Step, Ty), L, AR->getNoWrapFlags());

      // Check whether the backedge-taken count is SCEVCouldNotCompute.
      // Note that this serves two purposes: It filters out loops that are
      // simply not analyzable, and it covers the case where this code is
      // being called from within backedge-taken count analysis, such that
      // attempting to ask for the backedge-taken count would likely result
      // in infinite recursion. In the later case, the analysis code will
      // cope with a conservative value, and it will take care to purge
      // that value once it has finished.
      const SCEV *MaxBECount = getMaxBackedgeTakenCount(L);
      if (!isa<SCEVCouldNotCompute>(MaxBECount)) {
        // Manually compute the final value for AR, checking for
        // overflow.

        // Check whether the backedge-taken count can be losslessly casted to
        // the addrec's type. The count is always unsigned.
        const SCEV *CastedMaxBECount =
          getTruncateOrZeroExtend(MaxBECount, Start->getType());
        const SCEV *RecastedMaxBECount =
          getTruncateOrZeroExtend(CastedMaxBECount, MaxBECount->getType());
        if (MaxBECount == RecastedMaxBECount) {
          Type *WideTy = IntegerType::get(getContext(), BitWidth * 2);
          // Check whether Start+Step*MaxBECount has no unsigned overflow.
          const SCEV *ZMul = getMulExpr(CastedMaxBECount, Step);
          const SCEV *ZAdd = getZeroExtendExpr(getAddExpr(Start, ZMul), WideTy);
          const SCEV *WideStart = getZeroExtendExpr(Start, WideTy);
          const SCEV *WideMaxBECount =
            getZeroExtendExpr(CastedMaxBECount, WideTy);
          const SCEV *OperandExtendedAdd =
            getAddExpr(WideStart,
                       getMulExpr(WideMaxBECount,
                                  getZeroExtendExpr(Step, WideTy)));
          if (ZAdd == OperandExtendedAdd) {
            // Cache knowledge of AR NUW, which is propagated to this AddRec.
            const_cast<SCEVAddRecExpr *>(AR)->setNoWrapFlags(SCEV::FlagNUW);
            // Return the expression with the addrec on the outside.
            return getAddRecExpr(
                getExtendAddRecStart<SCEVZeroExtendExpr>(AR, Ty, this),
                getZeroExtendExpr(Step, Ty), L, AR->getNoWrapFlags());
          }
          // Similar to above, only this time treat the step value as signed.
          // This covers loops that count down.
          OperandExtendedAdd =
            getAddExpr(WideStart,
                       getMulExpr(WideMaxBECount,
                                  getSignExtendExpr(Step, WideTy)));
          if (ZAdd == OperandExtendedAdd) {
            // Cache knowledge of AR NW, which is propagated to this AddRec.
            // Negative step causes unsigned wrap, but it still can't self-wrap.
            const_cast<SCEVAddRecExpr *>(AR)->setNoWrapFlags(SCEV::FlagNW);
            // Return the expression with the addrec on the outside.
            return getAddRecExpr(
                getExtendAddRecStart<SCEVZeroExtendExpr>(AR, Ty, this),
                getSignExtendExpr(Step, Ty), L, AR->getNoWrapFlags());
          }
        }

        // If the backedge is guarded by a comparison with the pre-inc value
        // the addrec is safe. Also, if the entry is guarded by a comparison
        // with the start value and the backedge is guarded by a comparison
        // with the post-inc value, the addrec is safe.
        if (isKnownPositive(Step)) {
          const SCEV *N = getConstant(APInt::getMinValue(BitWidth) -
                                      getUnsignedRange(Step).getUnsignedMax());
          if (isLoopBackedgeGuardedByCond(L, ICmpInst::ICMP_ULT, AR, N) ||
              (isLoopEntryGuardedByCond(L, ICmpInst::ICMP_ULT, Start, N) &&
               isLoopBackedgeGuardedByCond(L, ICmpInst::ICMP_ULT,
                                           AR->getPostIncExpr(*this), N))) {
            // Cache knowledge of AR NUW, which is propagated to this AddRec.
            const_cast<SCEVAddRecExpr *>(AR)->setNoWrapFlags(SCEV::FlagNUW);
            // Return the expression with the addrec on the outside.
            return getAddRecExpr(
                getExtendAddRecStart<SCEVZeroExtendExpr>(AR, Ty, this),
                getZeroExtendExpr(Step, Ty), L, AR->getNoWrapFlags());
          }
        } else if (isKnownNegative(Step)) {
          const SCEV *N = getConstant(APInt::getMaxValue(BitWidth) -
                                      getSignedRange(Step).getSignedMin());
          if (isLoopBackedgeGuardedByCond(L, ICmpInst::ICMP_UGT, AR, N) ||
              (isLoopEntryGuardedByCond(L, ICmpInst::ICMP_UGT, Start, N) &&
               isLoopBackedgeGuardedByCond(L, ICmpInst::ICMP_UGT,
                                           AR->getPostIncExpr(*this), N))) {
            // Cache knowledge of AR NW, which is propagated to this AddRec.
            // Negative step causes unsigned wrap, but it still can't self-wrap.
            const_cast<SCEVAddRecExpr *>(AR)->setNoWrapFlags(SCEV::FlagNW);
            // Return the expression with the addrec on the outside.
            return getAddRecExpr(
                getExtendAddRecStart<SCEVZeroExtendExpr>(AR, Ty, this),
                getSignExtendExpr(Step, Ty), L, AR->getNoWrapFlags());
          }
        }
      }

      if (proveNoWrapByVaryingStart<SCEVZeroExtendExpr>(Start, Step, L)) {
        const_cast<SCEVAddRecExpr *>(AR)->setNoWrapFlags(SCEV::FlagNUW);
        return getAddRecExpr(
            getExtendAddRecStart<SCEVZeroExtendExpr>(AR, Ty, this),
            getZeroExtendExpr(Step, Ty), L, AR->getNoWrapFlags());
      }
    }

  if (auto *SA = dyn_cast<SCEVAddExpr>(Op)) {
    // zext((A + B + ...)<nuw>) --> (zext(A) + zext(B) + ...)<nuw>
    if (SA->hasNoUnsignedWrap()) {
      // If the addition does not unsign overflow then we can, by definition,
      // commute the zero extension with the addition operation.
      SmallVector<const SCEV *, 4> Ops;
      for (const auto *Op : SA->operands())
        Ops.push_back(getZeroExtendExpr(Op, Ty));
      return getAddExpr(Ops, SCEV::FlagNUW);
    }
  }

  // The cast wasn't folded; create an explicit cast node.
  // Recompute the insert position, as it may have been invalidated.
  if (const SCEV *S = UniqueSCEVs.FindNodeOrInsertPos(ID, IP)) return S;
  SCEV *S = new (SCEVAllocator) SCEVZeroExtendExpr(ID.Intern(SCEVAllocator),
                                                   Op, Ty);
  UniqueSCEVs.InsertNode(S, IP);
  return S;
}

const SCEV *ScalarEvolution::getSignExtendExpr(const SCEV *Op,
                                               Type *Ty) {
  assert(getTypeSizeInBits(Op->getType()) < getTypeSizeInBits(Ty) &&
         "This is not an extending conversion!");
  assert(isSCEVable(Ty) &&
         "This is not a conversion to a SCEVable type!");
  Ty = getEffectiveSCEVType(Ty);

  // Fold if the operand is constant.
  if (const SCEVConstant *SC = dyn_cast<SCEVConstant>(Op))
    return getConstant(
      cast<ConstantInt>(ConstantExpr::getSExt(SC->getValue(), Ty)));

  // sext(sext(x)) --> sext(x)
  if (const SCEVSignExtendExpr *SS = dyn_cast<SCEVSignExtendExpr>(Op))
    return getSignExtendExpr(SS->getOperand(), Ty);

  // sext(zext(x)) --> zext(x)
  if (const SCEVZeroExtendExpr *SZ = dyn_cast<SCEVZeroExtendExpr>(Op))
    return getZeroExtendExpr(SZ->getOperand(), Ty);

  // Before doing any expensive analysis, check to see if we've already
  // computed a SCEV for this Op and Ty.
  FoldingSetNodeID ID;
  ID.AddInteger(scSignExtend);
  ID.AddPointer(Op);
  ID.AddPointer(Ty);
  void *IP = nullptr;
  if (const SCEV *S = UniqueSCEVs.FindNodeOrInsertPos(ID, IP)) return S;

  // sext(trunc(x)) --> sext(x) or x or trunc(x)
  if (const SCEVTruncateExpr *ST = dyn_cast<SCEVTruncateExpr>(Op)) {
    // It's possible the bits taken off by the truncate were all sign bits. If
    // so, we should be able to simplify this further.
    const SCEV *X = ST->getOperand();
    ConstantRange CR = getSignedRange(X);
    unsigned TruncBits = getTypeSizeInBits(ST->getType());
    unsigned NewBits = getTypeSizeInBits(Ty);
    if (CR.truncate(TruncBits).signExtend(NewBits).contains(
            CR.sextOrTrunc(NewBits)))
      return getTruncateOrSignExtend(X, Ty);
  }

  // sext(C1 + (C2 * x)) --> C1 + sext(C2 * x) if C1 < C2
  if (auto *SA = dyn_cast<SCEVAddExpr>(Op)) {
    if (SA->getNumOperands() == 2) {
      auto *SC1 = dyn_cast<SCEVConstant>(SA->getOperand(0));
      auto *SMul = dyn_cast<SCEVMulExpr>(SA->getOperand(1));
      if (SMul && SC1) {
        if (auto *SC2 = dyn_cast<SCEVConstant>(SMul->getOperand(0))) {
          const APInt &C1 = SC1->getAPInt();
          const APInt &C2 = SC2->getAPInt();
          if (C1.isStrictlyPositive() && C2.isStrictlyPositive() &&
              C2.ugt(C1) && C2.isPowerOf2())
            return getAddExpr(getSignExtendExpr(SC1, Ty),
                              getSignExtendExpr(SMul, Ty));
        }
      }
    }

    // sext((A + B + ...)<nsw>) --> (sext(A) + sext(B) + ...)<nsw>
    if (SA->hasNoSignedWrap()) {
      // If the addition does not sign overflow then we can, by definition,
      // commute the sign extension with the addition operation.
      SmallVector<const SCEV *, 4> Ops;
      for (const auto *Op : SA->operands())
        Ops.push_back(getSignExtendExpr(Op, Ty));
      return getAddExpr(Ops, SCEV::FlagNSW);
    }
  }
  // If the input value is a chrec scev, and we can prove that the value
  // did not overflow the old, smaller, value, we can sign extend all of the
  // operands (often constants).  This allows analysis of something like
  // this:  for (signed char X = 0; X < 100; ++X) { int Y = X; }
  if (const SCEVAddRecExpr *AR = dyn_cast<SCEVAddRecExpr>(Op))
    if (AR->isAffine()) {
      const SCEV *Start = AR->getStart();
      const SCEV *Step = AR->getStepRecurrence(*this);
      unsigned BitWidth = getTypeSizeInBits(AR->getType());
      const Loop *L = AR->getLoop();

      if (!AR->hasNoSignedWrap()) {
        auto NewFlags = proveNoWrapViaConstantRanges(AR);
        const_cast<SCEVAddRecExpr *>(AR)->setNoWrapFlags(NewFlags);
      }

      // If we have special knowledge that this addrec won't overflow,
      // we don't need to do any further analysis.
      if (AR->hasNoSignedWrap())
        return getAddRecExpr(
            getExtendAddRecStart<SCEVSignExtendExpr>(AR, Ty, this),
            getSignExtendExpr(Step, Ty), L, SCEV::FlagNSW);

      // Check whether the backedge-taken count is SCEVCouldNotCompute.
      // Note that this serves two purposes: It filters out loops that are
      // simply not analyzable, and it covers the case where this code is
      // being called from within backedge-taken count analysis, such that
      // attempting to ask for the backedge-taken count would likely result
      // in infinite recursion. In the later case, the analysis code will
      // cope with a conservative value, and it will take care to purge
      // that value once it has finished.
      const SCEV *MaxBECount = getMaxBackedgeTakenCount(L);
      if (!isa<SCEVCouldNotCompute>(MaxBECount)) {
        // Manually compute the final value for AR, checking for
        // overflow.

        // Check whether the backedge-taken count can be losslessly casted to
        // the addrec's type. The count is always unsigned.
        const SCEV *CastedMaxBECount =
          getTruncateOrZeroExtend(MaxBECount, Start->getType());
        const SCEV *RecastedMaxBECount =
          getTruncateOrZeroExtend(CastedMaxBECount, MaxBECount->getType());
        if (MaxBECount == RecastedMaxBECount) {
          Type *WideTy = IntegerType::get(getContext(), BitWidth * 2);
          // Check whether Start+Step*MaxBECount has no signed overflow.
          const SCEV *SMul = getMulExpr(CastedMaxBECount, Step);
          const SCEV *SAdd = getSignExtendExpr(getAddExpr(Start, SMul), WideTy);
          const SCEV *WideStart = getSignExtendExpr(Start, WideTy);
          const SCEV *WideMaxBECount =
            getZeroExtendExpr(CastedMaxBECount, WideTy);
          const SCEV *OperandExtendedAdd =
            getAddExpr(WideStart,
                       getMulExpr(WideMaxBECount,
                                  getSignExtendExpr(Step, WideTy)));
          if (SAdd == OperandExtendedAdd) {
            // Cache knowledge of AR NSW, which is propagated to this AddRec.
            const_cast<SCEVAddRecExpr *>(AR)->setNoWrapFlags(SCEV::FlagNSW);
            // Return the expression with the addrec on the outside.
            return getAddRecExpr(
                getExtendAddRecStart<SCEVSignExtendExpr>(AR, Ty, this),
                getSignExtendExpr(Step, Ty), L, AR->getNoWrapFlags());
          }
          // Similar to above, only this time treat the step value as unsigned.
          // This covers loops that count up with an unsigned step.
          OperandExtendedAdd =
            getAddExpr(WideStart,
                       getMulExpr(WideMaxBECount,
                                  getZeroExtendExpr(Step, WideTy)));
          if (SAdd == OperandExtendedAdd) {
            // If AR wraps around then
            //
            //    abs(Step) * MaxBECount > unsigned-max(AR->getType())
            // => SAdd != OperandExtendedAdd
            //
            // Thus (AR is not NW => SAdd != OperandExtendedAdd) <=>
            // (SAdd == OperandExtendedAdd => AR is NW)

            const_cast<SCEVAddRecExpr *>(AR)->setNoWrapFlags(SCEV::FlagNW);

            // Return the expression with the addrec on the outside.
            return getAddRecExpr(
                getExtendAddRecStart<SCEVSignExtendExpr>(AR, Ty, this),
                getZeroExtendExpr(Step, Ty), L, AR->getNoWrapFlags());
          }
        }

        // If the backedge is guarded by a comparison with the pre-inc value
        // the addrec is safe. Also, if the entry is guarded by a comparison
        // with the start value and the backedge is guarded by a comparison
        // with the post-inc value, the addrec is safe.
        ICmpInst::Predicate Pred;
        const SCEV *OverflowLimit =
            getSignedOverflowLimitForStep(Step, &Pred, this);
        if (OverflowLimit &&
            (isLoopBackedgeGuardedByCond(L, Pred, AR, OverflowLimit) ||
             (isLoopEntryGuardedByCond(L, Pred, Start, OverflowLimit) &&
              isLoopBackedgeGuardedByCond(L, Pred, AR->getPostIncExpr(*this),
                                          OverflowLimit)))) {
          // Cache knowledge of AR NSW, then propagate NSW to the wide AddRec.
          const_cast<SCEVAddRecExpr *>(AR)->setNoWrapFlags(SCEV::FlagNSW);
          return getAddRecExpr(
              getExtendAddRecStart<SCEVSignExtendExpr>(AR, Ty, this),
              getSignExtendExpr(Step, Ty), L, AR->getNoWrapFlags());
        }
      }
      // If Start and Step are constants, check if we can apply this
      // transformation:
      // sext{C1,+,C2} --> C1 + sext{0,+,C2} if C1 < C2
      auto *SC1 = dyn_cast<SCEVConstant>(Start);
      auto *SC2 = dyn_cast<SCEVConstant>(Step);
      if (SC1 && SC2) {
        const APInt &C1 = SC1->getAPInt();
        const APInt &C2 = SC2->getAPInt();
        if (C1.isStrictlyPositive() && C2.isStrictlyPositive() && C2.ugt(C1) &&
            C2.isPowerOf2()) {
          Start = getSignExtendExpr(Start, Ty);
          const SCEV *NewAR = getAddRecExpr(getZero(AR->getType()), Step, L,
                                            AR->getNoWrapFlags());
          return getAddExpr(Start, getSignExtendExpr(NewAR, Ty));
        }
      }

      if (proveNoWrapByVaryingStart<SCEVSignExtendExpr>(Start, Step, L)) {
        const_cast<SCEVAddRecExpr *>(AR)->setNoWrapFlags(SCEV::FlagNSW);
        return getAddRecExpr(
            getExtendAddRecStart<SCEVSignExtendExpr>(AR, Ty, this),
            getSignExtendExpr(Step, Ty), L, AR->getNoWrapFlags());
      }
    }

  // If the input value is provably positive and we could not simplify
  // away the sext build a zext instead.
  if (isKnownNonNegative(Op))
    return getZeroExtendExpr(Op, Ty);

  // The cast wasn't folded; create an explicit cast node.
  // Recompute the insert position, as it may have been invalidated.
  if (const SCEV *S = UniqueSCEVs.FindNodeOrInsertPos(ID, IP)) return S;
  SCEV *S = new (SCEVAllocator) SCEVSignExtendExpr(ID.Intern(SCEVAllocator),
                                                   Op, Ty);
  UniqueSCEVs.InsertNode(S, IP);
  return S;
}

/// getAnyExtendExpr - Return a SCEV for the given operand extended with
/// unspecified bits out to the given type.
///
const SCEV *ScalarEvolution::getAnyExtendExpr(const SCEV *Op,
                                              Type *Ty) {
  assert(getTypeSizeInBits(Op->getType()) < getTypeSizeInBits(Ty) &&
         "This is not an extending conversion!");
  assert(isSCEVable(Ty) &&
         "This is not a conversion to a SCEVable type!");
  Ty = getEffectiveSCEVType(Ty);

  // Sign-extend negative constants.
  if (const SCEVConstant *SC = dyn_cast<SCEVConstant>(Op))
    if (SC->getAPInt().isNegative())
      return getSignExtendExpr(Op, Ty);

  // Peel off a truncate cast.
  if (const SCEVTruncateExpr *T = dyn_cast<SCEVTruncateExpr>(Op)) {
    const SCEV *NewOp = T->getOperand();
    if (getTypeSizeInBits(NewOp->getType()) < getTypeSizeInBits(Ty))
      return getAnyExtendExpr(NewOp, Ty);
    return getTruncateOrNoop(NewOp, Ty);
  }

  // Next try a zext cast. If the cast is folded, use it.
  const SCEV *ZExt = getZeroExtendExpr(Op, Ty);
  if (!isa<SCEVZeroExtendExpr>(ZExt))
    return ZExt;

  // Next try a sext cast. If the cast is folded, use it.
  const SCEV *SExt = getSignExtendExpr(Op, Ty);
  if (!isa<SCEVSignExtendExpr>(SExt))
    return SExt;

  // Force the cast to be folded into the operands of an addrec.
  if (const SCEVAddRecExpr *AR = dyn_cast<SCEVAddRecExpr>(Op)) {
    SmallVector<const SCEV *, 4> Ops;
    for (const SCEV *Op : AR->operands())
      Ops.push_back(getAnyExtendExpr(Op, Ty));
    return getAddRecExpr(Ops, AR->getLoop(), SCEV::FlagNW);
  }

  // If the expression is obviously signed, use the sext cast value.
  if (isa<SCEVSMaxExpr>(Op))
    return SExt;

  // Absent any other information, use the zext cast value.
  return ZExt;
}

/// CollectAddOperandsWithScales - Process the given Ops list, which is
/// a list of operands to be added under the given scale, update the given
/// map. This is a helper function for getAddRecExpr. As an example of
/// what it does, given a sequence of operands that would form an add
/// expression like this:
///
///    m + n + 13 + (A * (o + p + (B * (q + m + 29)))) + r + (-1 * r)
///
/// where A and B are constants, update the map with these values:
///
///    (m, 1+A*B), (n, 1), (o, A), (p, A), (q, A*B), (r, 0)
///
/// and add 13 + A*B*29 to AccumulatedConstant.
/// This will allow getAddRecExpr to produce this:
///
///    13+A*B*29 + n + (m * (1+A*B)) + ((o + p) * A) + (q * A*B)
///
/// This form often exposes folding opportunities that are hidden in
/// the original operand list.
///
/// Return true iff it appears that any interesting folding opportunities
/// may be exposed. This helps getAddRecExpr short-circuit extra work in
/// the common case where no interesting opportunities are present, and
/// is also used as a check to avoid infinite recursion.
///
static bool
CollectAddOperandsWithScales(DenseMap<const SCEV *, APInt> &M,
                             SmallVectorImpl<const SCEV *> &NewOps,
                             APInt &AccumulatedConstant,
                             const SCEV *const *Ops, size_t NumOperands,
                             const APInt &Scale,
                             ScalarEvolution &SE) {
  bool Interesting = false;

  // Iterate over the add operands. They are sorted, with constants first.
  unsigned i = 0;
  while (const SCEVConstant *C = dyn_cast<SCEVConstant>(Ops[i])) {
    ++i;
    // Pull a buried constant out to the outside.
    if (Scale != 1 || AccumulatedConstant != 0 || C->getValue()->isZero())
      Interesting = true;
    AccumulatedConstant += Scale * C->getAPInt();
  }

  // Next comes everything else. We're especially interested in multiplies
  // here, but they're in the middle, so just visit the rest with one loop.
  for (; i != NumOperands; ++i) {
    const SCEVMulExpr *Mul = dyn_cast<SCEVMulExpr>(Ops[i]);
    if (Mul && isa<SCEVConstant>(Mul->getOperand(0))) {
      APInt NewScale =
          Scale * cast<SCEVConstant>(Mul->getOperand(0))->getAPInt();
      if (Mul->getNumOperands() == 2 && isa<SCEVAddExpr>(Mul->getOperand(1))) {
        // A multiplication of a constant with another add; recurse.
        const SCEVAddExpr *Add = cast<SCEVAddExpr>(Mul->getOperand(1));
        Interesting |=
          CollectAddOperandsWithScales(M, NewOps, AccumulatedConstant,
                                       Add->op_begin(), Add->getNumOperands(),
                                       NewScale, SE);
      } else {
        // A multiplication of a constant with some other value. Update
        // the map.
        SmallVector<const SCEV *, 4> MulOps(Mul->op_begin()+1, Mul->op_end());
        const SCEV *Key = SE.getMulExpr(MulOps);
        auto Pair = M.insert({Key, NewScale});
        if (Pair.second) {
          NewOps.push_back(Pair.first->first);
        } else {
          Pair.first->second += NewScale;
          // The map already had an entry for this value, which may indicate
          // a folding opportunity.
          Interesting = true;
        }
      }
    } else {
      // An ordinary operand. Update the map.
      std::pair<DenseMap<const SCEV *, APInt>::iterator, bool> Pair =
          M.insert({Ops[i], Scale});
      if (Pair.second) {
        NewOps.push_back(Pair.first->first);
      } else {
        Pair.first->second += Scale;
        // The map already had an entry for this value, which may indicate
        // a folding opportunity.
        Interesting = true;
      }
    }
  }

  return Interesting;
}

// We're trying to construct a SCEV of type `Type' with `Ops' as operands and
// `OldFlags' as can't-wrap behavior.  Infer a more aggressive set of
// can't-overflow flags for the operation if possible.
static SCEV::NoWrapFlags
StrengthenNoWrapFlags(ScalarEvolution *SE, SCEVTypes Type,
                      const SmallVectorImpl<const SCEV *> &Ops,
                      SCEV::NoWrapFlags Flags) {
  using namespace std::placeholders;
  typedef OverflowingBinaryOperator OBO;

  bool CanAnalyze =
      Type == scAddExpr || Type == scAddRecExpr || Type == scMulExpr;
  (void)CanAnalyze;
  assert(CanAnalyze && "don't call from other places!");

  int SignOrUnsignMask = SCEV::FlagNUW | SCEV::FlagNSW;
  SCEV::NoWrapFlags SignOrUnsignWrap =
      ScalarEvolution::maskFlags(Flags, SignOrUnsignMask);

  // If FlagNSW is true and all the operands are non-negative, infer FlagNUW.
  auto IsKnownNonNegative = [&](const SCEV *S) {
    return SE->isKnownNonNegative(S);
  };

  if (SignOrUnsignWrap == SCEV::FlagNSW && all_of(Ops, IsKnownNonNegative))
    Flags =
        ScalarEvolution::setFlags(Flags, (SCEV::NoWrapFlags)SignOrUnsignMask);

  SignOrUnsignWrap = ScalarEvolution::maskFlags(Flags, SignOrUnsignMask);

  if (SignOrUnsignWrap != SignOrUnsignMask && Type == scAddExpr &&
      Ops.size() == 2 && isa<SCEVConstant>(Ops[0])) {

    // (A + C) --> (A + C)<nsw> if the addition does not sign overflow
    // (A + C) --> (A + C)<nuw> if the addition does not unsign overflow

    const APInt &C = cast<SCEVConstant>(Ops[0])->getAPInt();
    if (!(SignOrUnsignWrap & SCEV::FlagNSW)) {
      auto NSWRegion = ConstantRange::makeGuaranteedNoWrapRegion(
          Instruction::Add, C, OBO::NoSignedWrap);
      if (NSWRegion.contains(SE->getSignedRange(Ops[1])))
        Flags = ScalarEvolution::setFlags(Flags, SCEV::FlagNSW);
    }
    if (!(SignOrUnsignWrap & SCEV::FlagNUW)) {
      auto NUWRegion = ConstantRange::makeGuaranteedNoWrapRegion(
          Instruction::Add, C, OBO::NoUnsignedWrap);
      if (NUWRegion.contains(SE->getUnsignedRange(Ops[1])))
        Flags = ScalarEvolution::setFlags(Flags, SCEV::FlagNUW);
    }
  }

  return Flags;
}

/// getAddExpr - Get a canonical add expression, or something simpler if
/// possible.
const SCEV *ScalarEvolution::getAddExpr(SmallVectorImpl<const SCEV *> &Ops,
                                        SCEV::NoWrapFlags Flags) {
  assert(!(Flags & ~(SCEV::FlagNUW | SCEV::FlagNSW)) &&
         "only nuw or nsw allowed");
  assert(!Ops.empty() && "Cannot get empty add!");
  if (Ops.size() == 1) return Ops[0];
#ifndef NDEBUG
  Type *ETy = getEffectiveSCEVType(Ops[0]->getType());
  for (unsigned i = 1, e = Ops.size(); i != e; ++i)
    assert(getEffectiveSCEVType(Ops[i]->getType()) == ETy &&
           "SCEVAddExpr operand types don't match!");
#endif

  // Sort by complexity, this groups all similar expression types together.
  GroupByComplexity(Ops, &LI);

  Flags = StrengthenNoWrapFlags(this, scAddExpr, Ops, Flags);

  // If there are any constants, fold them together.
  unsigned Idx = 0;
  if (const SCEVConstant *LHSC = dyn_cast<SCEVConstant>(Ops[0])) {
    ++Idx;
    assert(Idx < Ops.size());
    while (const SCEVConstant *RHSC = dyn_cast<SCEVConstant>(Ops[Idx])) {
      // We found two constants, fold them together!
      Ops[0] = getConstant(LHSC->getAPInt() + RHSC->getAPInt());
      if (Ops.size() == 2) return Ops[0];
      Ops.erase(Ops.begin()+1);  // Erase the folded element
      LHSC = cast<SCEVConstant>(Ops[0]);
    }

    // If we are left with a constant zero being added, strip it off.
    if (LHSC->getValue()->isZero()) {
      Ops.erase(Ops.begin());
      --Idx;
    }

    if (Ops.size() == 1) return Ops[0];
  }

  // Okay, check to see if the same value occurs in the operand list more than
  // once.  If so, merge them together into an multiply expression.  Since we
  // sorted the list, these values are required to be adjacent.
  Type *Ty = Ops[0]->getType();
  bool FoundMatch = false;
  for (unsigned i = 0, e = Ops.size(); i != e-1; ++i)
    if (Ops[i] == Ops[i+1]) {      //  X + Y + Y  -->  X + Y*2
      // Scan ahead to count how many equal operands there are.
      unsigned Count = 2;
      while (i+Count != e && Ops[i+Count] == Ops[i])
        ++Count;
      // Merge the values into a multiply.
      const SCEV *Scale = getConstant(Ty, Count);
      const SCEV *Mul = getMulExpr(Scale, Ops[i]);
      if (Ops.size() == Count)
        return Mul;
      Ops[i] = Mul;
      Ops.erase(Ops.begin()+i+1, Ops.begin()+i+Count);
      --i; e -= Count - 1;
      FoundMatch = true;
    }
  if (FoundMatch)
    return getAddExpr(Ops, Flags);

  // Check for truncates. If all the operands are truncated from the same
  // type, see if factoring out the truncate would permit the result to be
  // folded. eg., trunc(x) + m*trunc(n) --> trunc(x + trunc(m)*n)
  // if the contents of the resulting outer trunc fold to something simple.
  for (; Idx < Ops.size() && isa<SCEVTruncateExpr>(Ops[Idx]); ++Idx) {
    const SCEVTruncateExpr *Trunc = cast<SCEVTruncateExpr>(Ops[Idx]);
    Type *DstType = Trunc->getType();
    Type *SrcType = Trunc->getOperand()->getType();
    SmallVector<const SCEV *, 8> LargeOps;
    bool Ok = true;
    // Check all the operands to see if they can be represented in the
    // source type of the truncate.
    for (unsigned i = 0, e = Ops.size(); i != e; ++i) {
      if (const SCEVTruncateExpr *T = dyn_cast<SCEVTruncateExpr>(Ops[i])) {
        if (T->getOperand()->getType() != SrcType) {
          Ok = false;
          break;
        }
        LargeOps.push_back(T->getOperand());
      } else if (const SCEVConstant *C = dyn_cast<SCEVConstant>(Ops[i])) {
        LargeOps.push_back(getAnyExtendExpr(C, SrcType));
      } else if (const SCEVMulExpr *M = dyn_cast<SCEVMulExpr>(Ops[i])) {
        SmallVector<const SCEV *, 8> LargeMulOps;
        for (unsigned j = 0, f = M->getNumOperands(); j != f && Ok; ++j) {
          if (const SCEVTruncateExpr *T =
                dyn_cast<SCEVTruncateExpr>(M->getOperand(j))) {
            if (T->getOperand()->getType() != SrcType) {
              Ok = false;
              break;
            }
            LargeMulOps.push_back(T->getOperand());
          } else if (const auto *C = dyn_cast<SCEVConstant>(M->getOperand(j))) {
            LargeMulOps.push_back(getAnyExtendExpr(C, SrcType));
          } else {
            Ok = false;
            break;
          }
        }
        if (Ok)
          LargeOps.push_back(getMulExpr(LargeMulOps));
      } else {
        Ok = false;
        break;
      }
    }
    if (Ok) {
      // Evaluate the expression in the larger type.
      const SCEV *Fold = getAddExpr(LargeOps, Flags);
      // If it folds to something simple, use it. Otherwise, don't.
      if (isa<SCEVConstant>(Fold) || isa<SCEVUnknown>(Fold))
        return getTruncateExpr(Fold, DstType);
    }
  }

  // Skip past any other cast SCEVs.
  while (Idx < Ops.size() && Ops[Idx]->getSCEVType() < scAddExpr)
    ++Idx;

  // If there are add operands they would be next.
  if (Idx < Ops.size()) {
    bool DeletedAdd = false;
    while (const SCEVAddExpr *Add = dyn_cast<SCEVAddExpr>(Ops[Idx])) {
      // If we have an add, expand the add operands onto the end of the operands
      // list.
      Ops.erase(Ops.begin()+Idx);
      Ops.append(Add->op_begin(), Add->op_end());
      DeletedAdd = true;
    }

    // If we deleted at least one add, we added operands to the end of the list,
    // and they are not necessarily sorted.  Recurse to resort and resimplify
    // any operands we just acquired.
    if (DeletedAdd)
      return getAddExpr(Ops);
  }

  // Skip over the add expression until we get to a multiply.
  while (Idx < Ops.size() && Ops[Idx]->getSCEVType() < scMulExpr)
    ++Idx;

  // Check to see if there are any folding opportunities present with
  // operands multiplied by constant values.
  if (Idx < Ops.size() && isa<SCEVMulExpr>(Ops[Idx])) {
    uint64_t BitWidth = getTypeSizeInBits(Ty);
    DenseMap<const SCEV *, APInt> M;
    SmallVector<const SCEV *, 8> NewOps;
    APInt AccumulatedConstant(BitWidth, 0);
    if (CollectAddOperandsWithScales(M, NewOps, AccumulatedConstant,
                                     Ops.data(), Ops.size(),
                                     APInt(BitWidth, 1), *this)) {
      struct APIntCompare {
        bool operator()(const APInt &LHS, const APInt &RHS) const {
          return LHS.ult(RHS);
        }
      };

      // Some interesting folding opportunity is present, so its worthwhile to
      // re-generate the operands list. Group the operands by constant scale,
      // to avoid multiplying by the same constant scale multiple times.
      std::map<APInt, SmallVector<const SCEV *, 4>, APIntCompare> MulOpLists;
      for (const SCEV *NewOp : NewOps)
        MulOpLists[M.find(NewOp)->second].push_back(NewOp);
      // Re-generate the operands list.
      Ops.clear();
      if (AccumulatedConstant != 0)
        Ops.push_back(getConstant(AccumulatedConstant));
      for (auto &MulOp : MulOpLists)
        if (MulOp.first != 0)
          Ops.push_back(getMulExpr(getConstant(MulOp.first),
                                   getAddExpr(MulOp.second)));
      if (Ops.empty())
        return getZero(Ty);
      if (Ops.size() == 1)
        return Ops[0];
      return getAddExpr(Ops);
    }
  }

  // If we are adding something to a multiply expression, make sure the
  // something is not already an operand of the multiply.  If so, merge it into
  // the multiply.
  for (; Idx < Ops.size() && isa<SCEVMulExpr>(Ops[Idx]); ++Idx) {
    const SCEVMulExpr *Mul = cast<SCEVMulExpr>(Ops[Idx]);
    for (unsigned MulOp = 0, e = Mul->getNumOperands(); MulOp != e; ++MulOp) {
      const SCEV *MulOpSCEV = Mul->getOperand(MulOp);
      if (isa<SCEVConstant>(MulOpSCEV))
        continue;
      for (unsigned AddOp = 0, e = Ops.size(); AddOp != e; ++AddOp)
        if (MulOpSCEV == Ops[AddOp]) {
          // Fold W + X + (X * Y * Z)  -->  W + (X * ((Y*Z)+1))
          const SCEV *InnerMul = Mul->getOperand(MulOp == 0);
          if (Mul->getNumOperands() != 2) {
            // If the multiply has more than two operands, we must get the
            // Y*Z term.
            SmallVector<const SCEV *, 4> MulOps(Mul->op_begin(),
                                                Mul->op_begin()+MulOp);
            MulOps.append(Mul->op_begin()+MulOp+1, Mul->op_end());
            InnerMul = getMulExpr(MulOps);
          }
          const SCEV *One = getOne(Ty);
          const SCEV *AddOne = getAddExpr(One, InnerMul);
          const SCEV *OuterMul = getMulExpr(AddOne, MulOpSCEV);
          if (Ops.size() == 2) return OuterMul;
          if (AddOp < Idx) {
            Ops.erase(Ops.begin()+AddOp);
            Ops.erase(Ops.begin()+Idx-1);
          } else {
            Ops.erase(Ops.begin()+Idx);
            Ops.erase(Ops.begin()+AddOp-1);
          }
          Ops.push_back(OuterMul);
          return getAddExpr(Ops);
        }

      // Check this multiply against other multiplies being added together.
      for (unsigned OtherMulIdx = Idx+1;
           OtherMulIdx < Ops.size() && isa<SCEVMulExpr>(Ops[OtherMulIdx]);
           ++OtherMulIdx) {
        const SCEVMulExpr *OtherMul = cast<SCEVMulExpr>(Ops[OtherMulIdx]);
        // If MulOp occurs in OtherMul, we can fold the two multiplies
        // together.
        for (unsigned OMulOp = 0, e = OtherMul->getNumOperands();
             OMulOp != e; ++OMulOp)
          if (OtherMul->getOperand(OMulOp) == MulOpSCEV) {
            // Fold X + (A*B*C) + (A*D*E) --> X + (A*(B*C+D*E))
            const SCEV *InnerMul1 = Mul->getOperand(MulOp == 0);
            if (Mul->getNumOperands() != 2) {
              SmallVector<const SCEV *, 4> MulOps(Mul->op_begin(),
                                                  Mul->op_begin()+MulOp);
              MulOps.append(Mul->op_begin()+MulOp+1, Mul->op_end());
              InnerMul1 = getMulExpr(MulOps);
            }
            const SCEV *InnerMul2 = OtherMul->getOperand(OMulOp == 0);
            if (OtherMul->getNumOperands() != 2) {
              SmallVector<const SCEV *, 4> MulOps(OtherMul->op_begin(),
                                                  OtherMul->op_begin()+OMulOp);
              MulOps.append(OtherMul->op_begin()+OMulOp+1, OtherMul->op_end());
              InnerMul2 = getMulExpr(MulOps);
            }
            const SCEV *InnerMulSum = getAddExpr(InnerMul1,InnerMul2);
            const SCEV *OuterMul = getMulExpr(MulOpSCEV, InnerMulSum);
            if (Ops.size() == 2) return OuterMul;
            Ops.erase(Ops.begin()+Idx);
            Ops.erase(Ops.begin()+OtherMulIdx-1);
            Ops.push_back(OuterMul);
            return getAddExpr(Ops);
          }
      }
    }
  }

  // If there are any add recurrences in the operands list, see if any other
  // added values are loop invariant.  If so, we can fold them into the
  // recurrence.
  while (Idx < Ops.size() && Ops[Idx]->getSCEVType() < scAddRecExpr)
    ++Idx;

  // Scan over all recurrences, trying to fold loop invariants into them.
  for (; Idx < Ops.size() && isa<SCEVAddRecExpr>(Ops[Idx]); ++Idx) {
    // Scan all of the other operands to this add and add them to the vector if
    // they are loop invariant w.r.t. the recurrence.
    SmallVector<const SCEV *, 8> LIOps;
    const SCEVAddRecExpr *AddRec = cast<SCEVAddRecExpr>(Ops[Idx]);
    const Loop *AddRecLoop = AddRec->getLoop();
    for (unsigned i = 0, e = Ops.size(); i != e; ++i)
      if (isLoopInvariant(Ops[i], AddRecLoop)) {
        LIOps.push_back(Ops[i]);
        Ops.erase(Ops.begin()+i);
        --i; --e;
      }

    // If we found some loop invariants, fold them into the recurrence.
    if (!LIOps.empty()) {
      //  NLI + LI + {Start,+,Step}  -->  NLI + {LI+Start,+,Step}
      LIOps.push_back(AddRec->getStart());

      SmallVector<const SCEV *, 4> AddRecOps(AddRec->op_begin(),
                                             AddRec->op_end());
      AddRecOps[0] = getAddExpr(LIOps);

      // Build the new addrec. Propagate the NUW and NSW flags if both the
      // outer add and the inner addrec are guaranteed to have no overflow.
      // Always propagate NW.
      Flags = AddRec->getNoWrapFlags(setFlags(Flags, SCEV::FlagNW));
      const SCEV *NewRec = getAddRecExpr(AddRecOps, AddRecLoop, Flags);

      // If all of the other operands were loop invariant, we are done.
      if (Ops.size() == 1) return NewRec;

      // Otherwise, add the folded AddRec by the non-invariant parts.
      for (unsigned i = 0;; ++i)
        if (Ops[i] == AddRec) {
          Ops[i] = NewRec;
          break;
        }
      return getAddExpr(Ops);
    }

    // Okay, if there weren't any loop invariants to be folded, check to see if
    // there are multiple AddRec's with the same loop induction variable being
    // added together.  If so, we can fold them.
    for (unsigned OtherIdx = Idx+1;
         OtherIdx < Ops.size() && isa<SCEVAddRecExpr>(Ops[OtherIdx]);
         ++OtherIdx)
      if (AddRecLoop == cast<SCEVAddRecExpr>(Ops[OtherIdx])->getLoop()) {
        // Other + {A,+,B}<L> + {C,+,D}<L>  -->  Other + {A+C,+,B+D}<L>
        SmallVector<const SCEV *, 4> AddRecOps(AddRec->op_begin(),
                                               AddRec->op_end());
        for (; OtherIdx != Ops.size() && isa<SCEVAddRecExpr>(Ops[OtherIdx]);
             ++OtherIdx)
          if (const auto *OtherAddRec = dyn_cast<SCEVAddRecExpr>(Ops[OtherIdx]))
            if (OtherAddRec->getLoop() == AddRecLoop) {
              for (unsigned i = 0, e = OtherAddRec->getNumOperands();
                   i != e; ++i) {
                if (i >= AddRecOps.size()) {
                  AddRecOps.append(OtherAddRec->op_begin()+i,
                                   OtherAddRec->op_end());
                  break;
                }
                AddRecOps[i] = getAddExpr(AddRecOps[i],
                                          OtherAddRec->getOperand(i));
              }
              Ops.erase(Ops.begin() + OtherIdx); --OtherIdx;
            }
        // Step size has changed, so we cannot guarantee no self-wraparound.
        Ops[Idx] = getAddRecExpr(AddRecOps, AddRecLoop, SCEV::FlagAnyWrap);
        return getAddExpr(Ops);
      }

    // Otherwise couldn't fold anything into this recurrence.  Move onto the
    // next one.
  }

  // Okay, it looks like we really DO need an add expr.  Check to see if we
  // already have one, otherwise create a new one.
  FoldingSetNodeID ID;
  ID.AddInteger(scAddExpr);
  for (unsigned i = 0, e = Ops.size(); i != e; ++i)
    ID.AddPointer(Ops[i]);
  void *IP = nullptr;
  SCEVAddExpr *S =
    static_cast<SCEVAddExpr *>(UniqueSCEVs.FindNodeOrInsertPos(ID, IP));
  if (!S) {
    const SCEV **O = SCEVAllocator.Allocate<const SCEV *>(Ops.size());
    std::uninitialized_copy(Ops.begin(), Ops.end(), O);
    S = new (SCEVAllocator) SCEVAddExpr(ID.Intern(SCEVAllocator),
                                        O, Ops.size());
    UniqueSCEVs.InsertNode(S, IP);
  }
  S->setNoWrapFlags(Flags);
  return S;
}

static uint64_t umul_ov(uint64_t i, uint64_t j, bool &Overflow) {
  uint64_t k = i*j;
  if (j > 1 && k / j != i) Overflow = true;
  return k;
}

/// Compute the result of "n choose k", the binomial coefficient.  If an
/// intermediate computation overflows, Overflow will be set and the return will
/// be garbage. Overflow is not cleared on absence of overflow.
static uint64_t Choose(uint64_t n, uint64_t k, bool &Overflow) {
  // We use the multiplicative formula:
  //     n(n-1)(n-2)...(n-(k-1)) / k(k-1)(k-2)...1 .
  // At each iteration, we take the n-th term of the numeral and divide by the
  // (k-n)th term of the denominator.  This division will always produce an
  // integral result, and helps reduce the chance of overflow in the
  // intermediate computations. However, we can still overflow even when the
  // final result would fit.

  if (n == 0 || n == k) return 1;
  if (k > n) return 0;

  if (k > n/2)
    k = n-k;

  uint64_t r = 1;
  for (uint64_t i = 1; i <= k; ++i) {
    r = umul_ov(r, n-(i-1), Overflow);
    r /= i;
  }
  return r;
}

/// Determine if any of the operands in this SCEV are a constant or if
/// any of the add or multiply expressions in this SCEV contain a constant.
static bool containsConstantSomewhere(const SCEV *StartExpr) {
  SmallVector<const SCEV *, 4> Ops;
  Ops.push_back(StartExpr);
  while (!Ops.empty()) {
    const SCEV *CurrentExpr = Ops.pop_back_val();
    if (isa<SCEVConstant>(*CurrentExpr))
      return true;

    if (isa<SCEVAddExpr>(*CurrentExpr) || isa<SCEVMulExpr>(*CurrentExpr)) {
      const auto *CurrentNAry = cast<SCEVNAryExpr>(CurrentExpr);
      Ops.append(CurrentNAry->op_begin(), CurrentNAry->op_end());
    }
  }
  return false;
}

/// getMulExpr - Get a canonical multiply expression, or something simpler if
/// possible.
const SCEV *ScalarEvolution::getMulExpr(SmallVectorImpl<const SCEV *> &Ops,
                                        SCEV::NoWrapFlags Flags) {
  assert(Flags == maskFlags(Flags, SCEV::FlagNUW | SCEV::FlagNSW) &&
         "only nuw or nsw allowed");
  assert(!Ops.empty() && "Cannot get empty mul!");
  if (Ops.size() == 1) return Ops[0];
#ifndef NDEBUG
  Type *ETy = getEffectiveSCEVType(Ops[0]->getType());
  for (unsigned i = 1, e = Ops.size(); i != e; ++i)
    assert(getEffectiveSCEVType(Ops[i]->getType()) == ETy &&
           "SCEVMulExpr operand types don't match!");
#endif

  // Sort by complexity, this groups all similar expression types together.
  GroupByComplexity(Ops, &LI);

  Flags = StrengthenNoWrapFlags(this, scMulExpr, Ops, Flags);

  // If there are any constants, fold them together.
  unsigned Idx = 0;
  if (const SCEVConstant *LHSC = dyn_cast<SCEVConstant>(Ops[0])) {

    // C1*(C2+V) -> C1*C2 + C1*V
    if (Ops.size() == 2)
        if (const SCEVAddExpr *Add = dyn_cast<SCEVAddExpr>(Ops[1]))
          // If any of Add's ops are Adds or Muls with a constant,
          // apply this transformation as well.
          if (Add->getNumOperands() == 2)
            if (containsConstantSomewhere(Add))
              return getAddExpr(getMulExpr(LHSC, Add->getOperand(0)),
                                getMulExpr(LHSC, Add->getOperand(1)));

    ++Idx;
    while (const SCEVConstant *RHSC = dyn_cast<SCEVConstant>(Ops[Idx])) {
      // We found two constants, fold them together!
      ConstantInt *Fold =
          ConstantInt::get(getContext(), LHSC->getAPInt() * RHSC->getAPInt());
      Ops[0] = getConstant(Fold);
      Ops.erase(Ops.begin()+1);  // Erase the folded element
      if (Ops.size() == 1) return Ops[0];
      LHSC = cast<SCEVConstant>(Ops[0]);
    }

    // If we are left with a constant one being multiplied, strip it off.
    if (cast<SCEVConstant>(Ops[0])->getValue()->equalsInt(1)) {
      Ops.erase(Ops.begin());
      --Idx;
    } else if (cast<SCEVConstant>(Ops[0])->getValue()->isZero()) {
      // If we have a multiply of zero, it will always be zero.
      return Ops[0];
    } else if (Ops[0]->isAllOnesValue()) {
      // If we have a mul by -1 of an add, try distributing the -1 among the
      // add operands.
      if (Ops.size() == 2) {
        if (const SCEVAddExpr *Add = dyn_cast<SCEVAddExpr>(Ops[1])) {
          SmallVector<const SCEV *, 4> NewOps;
          bool AnyFolded = false;
          for (const SCEV *AddOp : Add->operands()) {
            const SCEV *Mul = getMulExpr(Ops[0], AddOp);
            if (!isa<SCEVMulExpr>(Mul)) AnyFolded = true;
            NewOps.push_back(Mul);
          }
          if (AnyFolded)
            return getAddExpr(NewOps);
        } else if (const auto *AddRec = dyn_cast<SCEVAddRecExpr>(Ops[1])) {
          // Negation preserves a recurrence's no self-wrap property.
          SmallVector<const SCEV *, 4> Operands;
          for (const SCEV *AddRecOp : AddRec->operands())
            Operands.push_back(getMulExpr(Ops[0], AddRecOp));

          return getAddRecExpr(Operands, AddRec->getLoop(),
                               AddRec->getNoWrapFlags(SCEV::FlagNW));
        }
      }
    }

    if (Ops.size() == 1)
      return Ops[0];
  }

  // Skip over the add expression until we get to a multiply.
  while (Idx < Ops.size() && Ops[Idx]->getSCEVType() < scMulExpr)
    ++Idx;

  // If there are mul operands inline them all into this expression.
  if (Idx < Ops.size()) {
    bool DeletedMul = false;
    while (const SCEVMulExpr *Mul = dyn_cast<SCEVMulExpr>(Ops[Idx])) {
      // If we have an mul, expand the mul operands onto the end of the operands
      // list.
      Ops.erase(Ops.begin()+Idx);
      Ops.append(Mul->op_begin(), Mul->op_end());
      DeletedMul = true;
    }

    // If we deleted at least one mul, we added operands to the end of the list,
    // and they are not necessarily sorted.  Recurse to resort and resimplify
    // any operands we just acquired.
    if (DeletedMul)
      return getMulExpr(Ops);
  }

  // If there are any add recurrences in the operands list, see if any other
  // added values are loop invariant.  If so, we can fold them into the
  // recurrence.
  while (Idx < Ops.size() && Ops[Idx]->getSCEVType() < scAddRecExpr)
    ++Idx;

  // Scan over all recurrences, trying to fold loop invariants into them.
  for (; Idx < Ops.size() && isa<SCEVAddRecExpr>(Ops[Idx]); ++Idx) {
    // Scan all of the other operands to this mul and add them to the vector if
    // they are loop invariant w.r.t. the recurrence.
    SmallVector<const SCEV *, 8> LIOps;
    const SCEVAddRecExpr *AddRec = cast<SCEVAddRecExpr>(Ops[Idx]);
    const Loop *AddRecLoop = AddRec->getLoop();
    for (unsigned i = 0, e = Ops.size(); i != e; ++i)
      if (isLoopInvariant(Ops[i], AddRecLoop)) {
        LIOps.push_back(Ops[i]);
        Ops.erase(Ops.begin()+i);
        --i; --e;
      }

    // If we found some loop invariants, fold them into the recurrence.
    if (!LIOps.empty()) {
      //  NLI * LI * {Start,+,Step}  -->  NLI * {LI*Start,+,LI*Step}
      SmallVector<const SCEV *, 4> NewOps;
      NewOps.reserve(AddRec->getNumOperands());
      const SCEV *Scale = getMulExpr(LIOps);
      for (unsigned i = 0, e = AddRec->getNumOperands(); i != e; ++i)
        NewOps.push_back(getMulExpr(Scale, AddRec->getOperand(i)));

      // Build the new addrec. Propagate the NUW and NSW flags if both the
      // outer mul and the inner addrec are guaranteed to have no overflow.
      //
      // No self-wrap cannot be guaranteed after changing the step size, but
      // will be inferred if either NUW or NSW is true.
      Flags = AddRec->getNoWrapFlags(clearFlags(Flags, SCEV::FlagNW));
      const SCEV *NewRec = getAddRecExpr(NewOps, AddRecLoop, Flags);

      // If all of the other operands were loop invariant, we are done.
      if (Ops.size() == 1) return NewRec;

      // Otherwise, multiply the folded AddRec by the non-invariant parts.
      for (unsigned i = 0;; ++i)
        if (Ops[i] == AddRec) {
          Ops[i] = NewRec;
          break;
        }
      return getMulExpr(Ops);
    }

    // Okay, if there weren't any loop invariants to be folded, check to see if
    // there are multiple AddRec's with the same loop induction variable being
    // multiplied together.  If so, we can fold them.

    // {A1,+,A2,+,...,+,An}<L> * {B1,+,B2,+,...,+,Bn}<L>
    // = {x=1 in [ sum y=x..2x [ sum z=max(y-x, y-n)..min(x,n) [
    //       choose(x, 2x)*choose(2x-y, x-z)*A_{y-z}*B_z
    //   ]]],+,...up to x=2n}.
    // Note that the arguments to choose() are always integers with values
    // known at compile time, never SCEV objects.
    //
    // The implementation avoids pointless extra computations when the two
    // addrec's are of different length (mathematically, it's equivalent to
    // an infinite stream of zeros on the right).
    bool OpsModified = false;
    for (unsigned OtherIdx = Idx+1;
         OtherIdx != Ops.size() && isa<SCEVAddRecExpr>(Ops[OtherIdx]);
         ++OtherIdx) {
      const SCEVAddRecExpr *OtherAddRec =
        dyn_cast<SCEVAddRecExpr>(Ops[OtherIdx]);
      if (!OtherAddRec || OtherAddRec->getLoop() != AddRecLoop)
        continue;

      bool Overflow = false;
      Type *Ty = AddRec->getType();
      bool LargerThan64Bits = getTypeSizeInBits(Ty) > 64;
      SmallVector<const SCEV*, 7> AddRecOps;
      for (int x = 0, xe = AddRec->getNumOperands() +
             OtherAddRec->getNumOperands() - 1; x != xe && !Overflow; ++x) {
        const SCEV *Term = getZero(Ty);
        for (int y = x, ye = 2*x+1; y != ye && !Overflow; ++y) {
          uint64_t Coeff1 = Choose(x, 2*x - y, Overflow);
          for (int z = std::max(y-x, y-(int)AddRec->getNumOperands()+1),
                 ze = std::min(x+1, (int)OtherAddRec->getNumOperands());
               z < ze && !Overflow; ++z) {
            uint64_t Coeff2 = Choose(2*x - y, x-z, Overflow);
            uint64_t Coeff;
            if (LargerThan64Bits)
              Coeff = umul_ov(Coeff1, Coeff2, Overflow);
            else
              Coeff = Coeff1*Coeff2;
            const SCEV *CoeffTerm = getConstant(Ty, Coeff);
            const SCEV *Term1 = AddRec->getOperand(y-z);
            const SCEV *Term2 = OtherAddRec->getOperand(z);
            Term = getAddExpr(Term, getMulExpr(CoeffTerm, Term1,Term2));
          }
        }
        AddRecOps.push_back(Term);
      }
      if (!Overflow) {
        const SCEV *NewAddRec = getAddRecExpr(AddRecOps, AddRec->getLoop(),
                                              SCEV::FlagAnyWrap);
        if (Ops.size() == 2) return NewAddRec;
        Ops[Idx] = NewAddRec;
        Ops.erase(Ops.begin() + OtherIdx); --OtherIdx;
        OpsModified = true;
        AddRec = dyn_cast<SCEVAddRecExpr>(NewAddRec);
        if (!AddRec)
          break;
      }
    }
    if (OpsModified)
      return getMulExpr(Ops);

    // Otherwise couldn't fold anything into this recurrence.  Move onto the
    // next one.
  }

  // Okay, it looks like we really DO need an mul expr.  Check to see if we
  // already have one, otherwise create a new one.
  FoldingSetNodeID ID;
  ID.AddInteger(scMulExpr);
  for (unsigned i = 0, e = Ops.size(); i != e; ++i)
    ID.AddPointer(Ops[i]);
  void *IP = nullptr;
  SCEVMulExpr *S =
    static_cast<SCEVMulExpr *>(UniqueSCEVs.FindNodeOrInsertPos(ID, IP));
  if (!S) {
    const SCEV **O = SCEVAllocator.Allocate<const SCEV *>(Ops.size());
    std::uninitialized_copy(Ops.begin(), Ops.end(), O);
    S = new (SCEVAllocator) SCEVMulExpr(ID.Intern(SCEVAllocator),
                                        O, Ops.size());
    UniqueSCEVs.InsertNode(S, IP);
  }
  S->setNoWrapFlags(Flags);
  return S;
}

/// getUDivExpr - Get a canonical unsigned division expression, or something
/// simpler if possible.
const SCEV *ScalarEvolution::getUDivExpr(const SCEV *LHS,
                                         const SCEV *RHS) {
  assert(getEffectiveSCEVType(LHS->getType()) ==
         getEffectiveSCEVType(RHS->getType()) &&
         "SCEVUDivExpr operand types don't match!");

  if (const SCEVConstant *RHSC = dyn_cast<SCEVConstant>(RHS)) {
    if (RHSC->getValue()->equalsInt(1))
      return LHS;                               // X udiv 1 --> x
    // If the denominator is zero, the result of the udiv is undefined. Don't
    // try to analyze it, because the resolution chosen here may differ from
    // the resolution chosen in other parts of the compiler.
    if (!RHSC->getValue()->isZero()) {
      // Determine if the division can be folded into the operands of
      // its operands.
      // TODO: Generalize this to non-constants by using known-bits information.
      Type *Ty = LHS->getType();
      unsigned LZ = RHSC->getAPInt().countLeadingZeros();
      unsigned MaxShiftAmt = getTypeSizeInBits(Ty) - LZ - 1;
      // For non-power-of-two values, effectively round the value up to the
      // nearest power of two.
      if (!RHSC->getAPInt().isPowerOf2())
        ++MaxShiftAmt;
      IntegerType *ExtTy =
        IntegerType::get(getContext(), getTypeSizeInBits(Ty) + MaxShiftAmt);
      if (const SCEVAddRecExpr *AR = dyn_cast<SCEVAddRecExpr>(LHS))
        if (const SCEVConstant *Step =
            dyn_cast<SCEVConstant>(AR->getStepRecurrence(*this))) {
          // {X,+,N}/C --> {X/C,+,N/C} if safe and N/C can be folded.
          const APInt &StepInt = Step->getAPInt();
          const APInt &DivInt = RHSC->getAPInt();
          if (!StepInt.urem(DivInt) &&
              getZeroExtendExpr(AR, ExtTy) ==
              getAddRecExpr(getZeroExtendExpr(AR->getStart(), ExtTy),
                            getZeroExtendExpr(Step, ExtTy),
                            AR->getLoop(), SCEV::FlagAnyWrap)) {
            SmallVector<const SCEV *, 4> Operands;
            for (const SCEV *Op : AR->operands())
              Operands.push_back(getUDivExpr(Op, RHS));
            return getAddRecExpr(Operands, AR->getLoop(), SCEV::FlagNW);
          }
          /// Get a canonical UDivExpr for a recurrence.
          /// {X,+,N}/C => {Y,+,N}/C where Y=X-(X%N). Safe when C%N=0.
          // We can currently only fold X%N if X is constant.
          const SCEVConstant *StartC = dyn_cast<SCEVConstant>(AR->getStart());
          if (StartC && !DivInt.urem(StepInt) &&
              getZeroExtendExpr(AR, ExtTy) ==
              getAddRecExpr(getZeroExtendExpr(AR->getStart(), ExtTy),
                            getZeroExtendExpr(Step, ExtTy),
                            AR->getLoop(), SCEV::FlagAnyWrap)) {
            const APInt &StartInt = StartC->getAPInt();
            const APInt &StartRem = StartInt.urem(StepInt);
            if (StartRem != 0)
              LHS = getAddRecExpr(getConstant(StartInt - StartRem), Step,
                                  AR->getLoop(), SCEV::FlagNW);
          }
        }
      // (A*B)/C --> A*(B/C) if safe and B/C can be folded.
      if (const SCEVMulExpr *M = dyn_cast<SCEVMulExpr>(LHS)) {
        SmallVector<const SCEV *, 4> Operands;
        for (const SCEV *Op : M->operands())
          Operands.push_back(getZeroExtendExpr(Op, ExtTy));
        if (getZeroExtendExpr(M, ExtTy) == getMulExpr(Operands))
          // Find an operand that's safely divisible.
          for (unsigned i = 0, e = M->getNumOperands(); i != e; ++i) {
            const SCEV *Op = M->getOperand(i);
            const SCEV *Div = getUDivExpr(Op, RHSC);
            if (!isa<SCEVUDivExpr>(Div) && getMulExpr(Div, RHSC) == Op) {
              Operands = SmallVector<const SCEV *, 4>(M->op_begin(),
                                                      M->op_end());
              Operands[i] = Div;
              return getMulExpr(Operands);
            }
          }
      }
      // (A+B)/C --> (A/C + B/C) if safe and A/C and B/C can be folded.
      if (const SCEVAddExpr *A = dyn_cast<SCEVAddExpr>(LHS)) {
        SmallVector<const SCEV *, 4> Operands;
        for (const SCEV *Op : A->operands())
          Operands.push_back(getZeroExtendExpr(Op, ExtTy));
        if (getZeroExtendExpr(A, ExtTy) == getAddExpr(Operands)) {
          Operands.clear();
          for (unsigned i = 0, e = A->getNumOperands(); i != e; ++i) {
            const SCEV *Op = getUDivExpr(A->getOperand(i), RHS);
            if (isa<SCEVUDivExpr>(Op) ||
                getMulExpr(Op, RHS) != A->getOperand(i))
              break;
            Operands.push_back(Op);
          }
          if (Operands.size() == A->getNumOperands())
            return getAddExpr(Operands);
        }
      }

      // Fold if both operands are constant.
      if (const SCEVConstant *LHSC = dyn_cast<SCEVConstant>(LHS)) {
        Constant *LHSCV = LHSC->getValue();
        Constant *RHSCV = RHSC->getValue();
        return getConstant(cast<ConstantInt>(ConstantExpr::getUDiv(LHSCV,
                                                                   RHSCV)));
      }
    }
  }

  FoldingSetNodeID ID;
  ID.AddInteger(scUDivExpr);
  ID.AddPointer(LHS);
  ID.AddPointer(RHS);
  void *IP = nullptr;
  if (const SCEV *S = UniqueSCEVs.FindNodeOrInsertPos(ID, IP)) return S;
  SCEV *S = new (SCEVAllocator) SCEVUDivExpr(ID.Intern(SCEVAllocator),
                                             LHS, RHS);
  UniqueSCEVs.InsertNode(S, IP);
  return S;
}

static const APInt gcd(const SCEVConstant *C1, const SCEVConstant *C2) {
  APInt A = C1->getAPInt().abs();
  APInt B = C2->getAPInt().abs();
  uint32_t ABW = A.getBitWidth();
  uint32_t BBW = B.getBitWidth();

  if (ABW > BBW)
    B = B.zext(ABW);
  else if (ABW < BBW)
    A = A.zext(BBW);

  return APIntOps::GreatestCommonDivisor(A, B);
}

/// getUDivExactExpr - Get a canonical unsigned division expression, or
/// something simpler if possible. There is no representation for an exact udiv
/// in SCEV IR, but we can attempt to remove factors from the LHS and RHS.
/// We can't do this when it's not exact because the udiv may be clearing bits.
const SCEV *ScalarEvolution::getUDivExactExpr(const SCEV *LHS,
                                              const SCEV *RHS) {
  // TODO: we could try to find factors in all sorts of things, but for now we
  // just deal with u/exact (multiply, constant). See SCEVDivision towards the
  // end of this file for inspiration.

  const SCEVMulExpr *Mul = dyn_cast<SCEVMulExpr>(LHS);
  if (!Mul)
    return getUDivExpr(LHS, RHS);

  if (const SCEVConstant *RHSCst = dyn_cast<SCEVConstant>(RHS)) {
    // If the mulexpr multiplies by a constant, then that constant must be the
    // first element of the mulexpr.
    if (const auto *LHSCst = dyn_cast<SCEVConstant>(Mul->getOperand(0))) {
      if (LHSCst == RHSCst) {
        SmallVector<const SCEV *, 2> Operands;
        Operands.append(Mul->op_begin() + 1, Mul->op_end());
        return getMulExpr(Operands);
      }

      // We can't just assume that LHSCst divides RHSCst cleanly, it could be
      // that there's a factor provided by one of the other terms. We need to
      // check.
      APInt Factor = gcd(LHSCst, RHSCst);
      if (!Factor.isIntN(1)) {
        LHSCst =
            cast<SCEVConstant>(getConstant(LHSCst->getAPInt().udiv(Factor)));
        RHSCst =
            cast<SCEVConstant>(getConstant(RHSCst->getAPInt().udiv(Factor)));
        SmallVector<const SCEV *, 2> Operands;
        Operands.push_back(LHSCst);
        Operands.append(Mul->op_begin() + 1, Mul->op_end());
        LHS = getMulExpr(Operands);
        RHS = RHSCst;
        Mul = dyn_cast<SCEVMulExpr>(LHS);
        if (!Mul)
          return getUDivExactExpr(LHS, RHS);
      }
    }
  }

  for (int i = 0, e = Mul->getNumOperands(); i != e; ++i) {
    if (Mul->getOperand(i) == RHS) {
      SmallVector<const SCEV *, 2> Operands;
      Operands.append(Mul->op_begin(), Mul->op_begin() + i);
      Operands.append(Mul->op_begin() + i + 1, Mul->op_end());
      return getMulExpr(Operands);
    }
  }

  return getUDivExpr(LHS, RHS);
}

/// getAddRecExpr - Get an add recurrence expression for the specified loop.
/// Simplify the expression as much as possible.
const SCEV *ScalarEvolution::getAddRecExpr(const SCEV *Start, const SCEV *Step,
                                           const Loop *L,
                                           SCEV::NoWrapFlags Flags) {
  SmallVector<const SCEV *, 4> Operands;
  Operands.push_back(Start);
  if (const SCEVAddRecExpr *StepChrec = dyn_cast<SCEVAddRecExpr>(Step))
    if (StepChrec->getLoop() == L) {
      Operands.append(StepChrec->op_begin(), StepChrec->op_end());
      return getAddRecExpr(Operands, L, maskFlags(Flags, SCEV::FlagNW));
    }

  Operands.push_back(Step);
  return getAddRecExpr(Operands, L, Flags);
}

/// getAddRecExpr - Get an add recurrence expression for the specified loop.
/// Simplify the expression as much as possible.
const SCEV *
ScalarEvolution::getAddRecExpr(SmallVectorImpl<const SCEV *> &Operands,
                               const Loop *L, SCEV::NoWrapFlags Flags) {
  if (Operands.size() == 1) return Operands[0];
#ifndef NDEBUG
  Type *ETy = getEffectiveSCEVType(Operands[0]->getType());
  for (unsigned i = 1, e = Operands.size(); i != e; ++i)
    assert(getEffectiveSCEVType(Operands[i]->getType()) == ETy &&
           "SCEVAddRecExpr operand types don't match!");
  for (unsigned i = 0, e = Operands.size(); i != e; ++i)
    assert(isLoopInvariant(Operands[i], L) &&
           "SCEVAddRecExpr operand is not loop-invariant!");
#endif

  if (Operands.back()->isZero()) {
    Operands.pop_back();
    return getAddRecExpr(Operands, L, SCEV::FlagAnyWrap); // {X,+,0}  -->  X
  }

  // It's tempting to want to call getMaxBackedgeTakenCount count here and
  // use that information to infer NUW and NSW flags. However, computing a
  // BE count requires calling getAddRecExpr, so we may not yet have a
  // meaningful BE count at this point (and if we don't, we'd be stuck
  // with a SCEVCouldNotCompute as the cached BE count).

  Flags = StrengthenNoWrapFlags(this, scAddRecExpr, Operands, Flags);

  // Canonicalize nested AddRecs in by nesting them in order of loop depth.
  if (const SCEVAddRecExpr *NestedAR = dyn_cast<SCEVAddRecExpr>(Operands[0])) {
    const Loop *NestedLoop = NestedAR->getLoop();
    if (L->contains(NestedLoop)
            ? (L->getLoopDepth() < NestedLoop->getLoopDepth())
            : (!NestedLoop->contains(L) &&
               DT.dominates(L->getHeader(), NestedLoop->getHeader()))) {
      SmallVector<const SCEV *, 4> NestedOperands(NestedAR->op_begin(),
                                                  NestedAR->op_end());
      Operands[0] = NestedAR->getStart();
      // AddRecs require their operands be loop-invariant with respect to their
      // loops. Don't perform this transformation if it would break this
      // requirement.
      bool AllInvariant = all_of(
          Operands, [&](const SCEV *Op) { return isLoopInvariant(Op, L); });

      if (AllInvariant) {
        // Create a recurrence for the outer loop with the same step size.
        //
        // The outer recurrence keeps its NW flag but only keeps NUW/NSW if the
        // inner recurrence has the same property.
        SCEV::NoWrapFlags OuterFlags =
          maskFlags(Flags, SCEV::FlagNW | NestedAR->getNoWrapFlags());

        NestedOperands[0] = getAddRecExpr(Operands, L, OuterFlags);
        AllInvariant = all_of(NestedOperands, [&](const SCEV *Op) {
          return isLoopInvariant(Op, NestedLoop);
        });

        if (AllInvariant) {
          // Ok, both add recurrences are valid after the transformation.
          //
          // The inner recurrence keeps its NW flag but only keeps NUW/NSW if
          // the outer recurrence has the same property.
          SCEV::NoWrapFlags InnerFlags =
            maskFlags(NestedAR->getNoWrapFlags(), SCEV::FlagNW | Flags);
          return getAddRecExpr(NestedOperands, NestedLoop, InnerFlags);
        }
      }
      // Reset Operands to its original state.
      Operands[0] = NestedAR;
    }
  }

  // Okay, it looks like we really DO need an addrec expr.  Check to see if we
  // already have one, otherwise create a new one.
  FoldingSetNodeID ID;
  ID.AddInteger(scAddRecExpr);
  for (unsigned i = 0, e = Operands.size(); i != e; ++i)
    ID.AddPointer(Operands[i]);
  ID.AddPointer(L);
  void *IP = nullptr;
  SCEVAddRecExpr *S =
    static_cast<SCEVAddRecExpr *>(UniqueSCEVs.FindNodeOrInsertPos(ID, IP));
  if (!S) {
    const SCEV **O = SCEVAllocator.Allocate<const SCEV *>(Operands.size());
    std::uninitialized_copy(Operands.begin(), Operands.end(), O);
    S = new (SCEVAllocator) SCEVAddRecExpr(ID.Intern(SCEVAllocator),
                                           O, Operands.size(), L);
    UniqueSCEVs.InsertNode(S, IP);
  }
  S->setNoWrapFlags(Flags);
  return S;
}

const SCEV *
ScalarEvolution::getGEPExpr(Type *PointeeType, const SCEV *BaseExpr,
                            const SmallVectorImpl<const SCEV *> &IndexExprs,
                            bool InBounds) {
  // getSCEV(Base)->getType() has the same address space as Base->getType()
  // because SCEV::getType() preserves the address space.
  Type *IntPtrTy = getEffectiveSCEVType(BaseExpr->getType());
  // FIXME(PR23527): Don't blindly transfer the inbounds flag from the GEP
  // instruction to its SCEV, because the Instruction may be guarded by control
  // flow and the no-overflow bits may not be valid for the expression in any
  // context. This can be fixed similarly to how these flags are handled for
  // adds.
  SCEV::NoWrapFlags Wrap = InBounds ? SCEV::FlagNSW : SCEV::FlagAnyWrap;

  const SCEV *TotalOffset = getZero(IntPtrTy);
  // The address space is unimportant. The first thing we do on CurTy is getting
  // its element type.
  Type *CurTy = PointerType::getUnqual(PointeeType);
  for (const SCEV *IndexExpr : IndexExprs) {
    // Compute the (potentially symbolic) offset in bytes for this index.
    if (StructType *STy = dyn_cast<StructType>(CurTy)) {
      // For a struct, add the member offset.
      ConstantInt *Index = cast<SCEVConstant>(IndexExpr)->getValue();
      unsigned FieldNo = Index->getZExtValue();
      const SCEV *FieldOffset = getOffsetOfExpr(IntPtrTy, STy, FieldNo);

      // Add the field offset to the running total offset.
      TotalOffset = getAddExpr(TotalOffset, FieldOffset);

      // Update CurTy to the type of the field at Index.
      CurTy = STy->getTypeAtIndex(Index);
    } else {
      // Update CurTy to its element type.
      CurTy = cast<SequentialType>(CurTy)->getElementType();
      // For an array, add the element offset, explicitly scaled.
      const SCEV *ElementSize = getSizeOfExpr(IntPtrTy, CurTy);
      // Getelementptr indices are signed.
      IndexExpr = getTruncateOrSignExtend(IndexExpr, IntPtrTy);

      // Multiply the index by the element size to compute the element offset.
      const SCEV *LocalOffset = getMulExpr(IndexExpr, ElementSize, Wrap);

      // Add the element offset to the running total offset.
      TotalOffset = getAddExpr(TotalOffset, LocalOffset);
    }
  }

  // Add the total offset from all the GEP indices to the base.
  return getAddExpr(BaseExpr, TotalOffset, Wrap);
}

const SCEV *ScalarEvolution::getSMaxExpr(const SCEV *LHS,
                                         const SCEV *RHS) {
  SmallVector<const SCEV *, 2> Ops;
  Ops.push_back(LHS);
  Ops.push_back(RHS);
  return getSMaxExpr(Ops);
}

const SCEV *
ScalarEvolution::getSMaxExpr(SmallVectorImpl<const SCEV *> &Ops) {
  assert(!Ops.empty() && "Cannot get empty smax!");
  if (Ops.size() == 1) return Ops[0];
#ifndef NDEBUG
  Type *ETy = getEffectiveSCEVType(Ops[0]->getType());
  for (unsigned i = 1, e = Ops.size(); i != e; ++i)
    assert(getEffectiveSCEVType(Ops[i]->getType()) == ETy &&
           "SCEVSMaxExpr operand types don't match!");
#endif

  // Sort by complexity, this groups all similar expression types together.
  GroupByComplexity(Ops, &LI);

  // If there are any constants, fold them together.
  unsigned Idx = 0;
  if (const SCEVConstant *LHSC = dyn_cast<SCEVConstant>(Ops[0])) {
    ++Idx;
    assert(Idx < Ops.size());
    while (const SCEVConstant *RHSC = dyn_cast<SCEVConstant>(Ops[Idx])) {
      // We found two constants, fold them together!
      ConstantInt *Fold = ConstantInt::get(
          getContext(), APIntOps::smax(LHSC->getAPInt(), RHSC->getAPInt()));
      Ops[0] = getConstant(Fold);
      Ops.erase(Ops.begin()+1);  // Erase the folded element
      if (Ops.size() == 1) return Ops[0];
      LHSC = cast<SCEVConstant>(Ops[0]);
    }

    // If we are left with a constant minimum-int, strip it off.
    if (cast<SCEVConstant>(Ops[0])->getValue()->isMinValue(true)) {
      Ops.erase(Ops.begin());
      --Idx;
    } else if (cast<SCEVConstant>(Ops[0])->getValue()->isMaxValue(true)) {
      // If we have an smax with a constant maximum-int, it will always be
      // maximum-int.
      return Ops[0];
    }

    if (Ops.size() == 1) return Ops[0];
  }

  // Find the first SMax
  while (Idx < Ops.size() && Ops[Idx]->getSCEVType() < scSMaxExpr)
    ++Idx;

  // Check to see if one of the operands is an SMax. If so, expand its operands
  // onto our operand list, and recurse to simplify.
  if (Idx < Ops.size()) {
    bool DeletedSMax = false;
    while (const SCEVSMaxExpr *SMax = dyn_cast<SCEVSMaxExpr>(Ops[Idx])) {
      Ops.erase(Ops.begin()+Idx);
      Ops.append(SMax->op_begin(), SMax->op_end());
      DeletedSMax = true;
    }

    if (DeletedSMax)
      return getSMaxExpr(Ops);
  }

  // Okay, check to see if the same value occurs in the operand list twice.  If
  // so, delete one.  Since we sorted the list, these values are required to
  // be adjacent.
  for (unsigned i = 0, e = Ops.size()-1; i != e; ++i)
    //  X smax Y smax Y  -->  X smax Y
    //  X smax Y         -->  X, if X is always greater than Y
    if (Ops[i] == Ops[i+1] ||
        isKnownPredicate(ICmpInst::ICMP_SGE, Ops[i], Ops[i+1])) {
      Ops.erase(Ops.begin()+i+1, Ops.begin()+i+2);
      --i; --e;
    } else if (isKnownPredicate(ICmpInst::ICMP_SLE, Ops[i], Ops[i+1])) {
      Ops.erase(Ops.begin()+i, Ops.begin()+i+1);
      --i; --e;
    }

  if (Ops.size() == 1) return Ops[0];

  assert(!Ops.empty() && "Reduced smax down to nothing!");

  // Okay, it looks like we really DO need an smax expr.  Check to see if we
  // already have one, otherwise create a new one.
  FoldingSetNodeID ID;
  ID.AddInteger(scSMaxExpr);
  for (unsigned i = 0, e = Ops.size(); i != e; ++i)
    ID.AddPointer(Ops[i]);
  void *IP = nullptr;
  if (const SCEV *S = UniqueSCEVs.FindNodeOrInsertPos(ID, IP)) return S;
  const SCEV **O = SCEVAllocator.Allocate<const SCEV *>(Ops.size());
  std::uninitialized_copy(Ops.begin(), Ops.end(), O);
  SCEV *S = new (SCEVAllocator) SCEVSMaxExpr(ID.Intern(SCEVAllocator),
                                             O, Ops.size());
  UniqueSCEVs.InsertNode(S, IP);
  return S;
}

const SCEV *ScalarEvolution::getUMaxExpr(const SCEV *LHS,
                                         const SCEV *RHS) {
  SmallVector<const SCEV *, 2> Ops;
  Ops.push_back(LHS);
  Ops.push_back(RHS);
  return getUMaxExpr(Ops);
}

const SCEV *
ScalarEvolution::getUMaxExpr(SmallVectorImpl<const SCEV *> &Ops) {
  assert(!Ops.empty() && "Cannot get empty umax!");
  if (Ops.size() == 1) return Ops[0];
#ifndef NDEBUG
  Type *ETy = getEffectiveSCEVType(Ops[0]->getType());
  for (unsigned i = 1, e = Ops.size(); i != e; ++i)
    assert(getEffectiveSCEVType(Ops[i]->getType()) == ETy &&
           "SCEVUMaxExpr operand types don't match!");
#endif

  // Sort by complexity, this groups all similar expression types together.
  GroupByComplexity(Ops, &LI);

  // If there are any constants, fold them together.
  unsigned Idx = 0;
  if (const SCEVConstant *LHSC = dyn_cast<SCEVConstant>(Ops[0])) {
    ++Idx;
    assert(Idx < Ops.size());
    while (const SCEVConstant *RHSC = dyn_cast<SCEVConstant>(Ops[Idx])) {
      // We found two constants, fold them together!
      ConstantInt *Fold = ConstantInt::get(
          getContext(), APIntOps::umax(LHSC->getAPInt(), RHSC->getAPInt()));
      Ops[0] = getConstant(Fold);
      Ops.erase(Ops.begin()+1);  // Erase the folded element
      if (Ops.size() == 1) return Ops[0];
      LHSC = cast<SCEVConstant>(Ops[0]);
    }

    // If we are left with a constant minimum-int, strip it off.
    if (cast<SCEVConstant>(Ops[0])->getValue()->isMinValue(false)) {
      Ops.erase(Ops.begin());
      --Idx;
    } else if (cast<SCEVConstant>(Ops[0])->getValue()->isMaxValue(false)) {
      // If we have an umax with a constant maximum-int, it will always be
      // maximum-int.
      return Ops[0];
    }

    if (Ops.size() == 1) return Ops[0];
  }

  // Find the first UMax
  while (Idx < Ops.size() && Ops[Idx]->getSCEVType() < scUMaxExpr)
    ++Idx;

  // Check to see if one of the operands is a UMax. If so, expand its operands
  // onto our operand list, and recurse to simplify.
  if (Idx < Ops.size()) {
    bool DeletedUMax = false;
    while (const SCEVUMaxExpr *UMax = dyn_cast<SCEVUMaxExpr>(Ops[Idx])) {
      Ops.erase(Ops.begin()+Idx);
      Ops.append(UMax->op_begin(), UMax->op_end());
      DeletedUMax = true;
    }

    if (DeletedUMax)
      return getUMaxExpr(Ops);
  }

  // Okay, check to see if the same value occurs in the operand list twice.  If
  // so, delete one.  Since we sorted the list, these values are required to
  // be adjacent.
  for (unsigned i = 0, e = Ops.size()-1; i != e; ++i)
    //  X umax Y umax Y  -->  X umax Y
    //  X umax Y         -->  X, if X is always greater than Y
    if (Ops[i] == Ops[i+1] ||
        isKnownPredicate(ICmpInst::ICMP_UGE, Ops[i], Ops[i+1])) {
      Ops.erase(Ops.begin()+i+1, Ops.begin()+i+2);
      --i; --e;
    } else if (isKnownPredicate(ICmpInst::ICMP_ULE, Ops[i], Ops[i+1])) {
      Ops.erase(Ops.begin()+i, Ops.begin()+i+1);
      --i; --e;
    }

  if (Ops.size() == 1) return Ops[0];

  assert(!Ops.empty() && "Reduced umax down to nothing!");

  // Okay, it looks like we really DO need a umax expr.  Check to see if we
  // already have one, otherwise create a new one.
  FoldingSetNodeID ID;
  ID.AddInteger(scUMaxExpr);
  for (unsigned i = 0, e = Ops.size(); i != e; ++i)
    ID.AddPointer(Ops[i]);
  void *IP = nullptr;
  if (const SCEV *S = UniqueSCEVs.FindNodeOrInsertPos(ID, IP)) return S;
  const SCEV **O = SCEVAllocator.Allocate<const SCEV *>(Ops.size());
  std::uninitialized_copy(Ops.begin(), Ops.end(), O);
  SCEV *S = new (SCEVAllocator) SCEVUMaxExpr(ID.Intern(SCEVAllocator),
                                             O, Ops.size());
  UniqueSCEVs.InsertNode(S, IP);
  return S;
}

const SCEV *ScalarEvolution::getSMinExpr(const SCEV *LHS,
                                         const SCEV *RHS) {
  // ~smax(~x, ~y) == smin(x, y).
  return getNotSCEV(getSMaxExpr(getNotSCEV(LHS), getNotSCEV(RHS)));
}

const SCEV *ScalarEvolution::getUMinExpr(const SCEV *LHS,
                                         const SCEV *RHS) {
  // ~umax(~x, ~y) == umin(x, y)
  return getNotSCEV(getUMaxExpr(getNotSCEV(LHS), getNotSCEV(RHS)));
}

const SCEV *ScalarEvolution::getSizeOfExpr(Type *IntTy, Type *AllocTy) {
  // We can bypass creating a target-independent
  // constant expression and then folding it back into a ConstantInt.
  // This is just a compile-time optimization.
  return getConstant(IntTy, getDataLayout().getTypeAllocSize(AllocTy));
}

const SCEV *ScalarEvolution::getOffsetOfExpr(Type *IntTy,
                                             StructType *STy,
                                             unsigned FieldNo) {
  // We can bypass creating a target-independent
  // constant expression and then folding it back into a ConstantInt.
  // This is just a compile-time optimization.
  return getConstant(
      IntTy, getDataLayout().getStructLayout(STy)->getElementOffset(FieldNo));
}

const SCEV *ScalarEvolution::getUnknown(Value *V) {
  // Don't attempt to do anything other than create a SCEVUnknown object
  // here.  createSCEV only calls getUnknown after checking for all other
  // interesting possibilities, and any other code that calls getUnknown
  // is doing so in order to hide a value from SCEV canonicalization.

  FoldingSetNodeID ID;
  ID.AddInteger(scUnknown);
  ID.AddPointer(V);
  void *IP = nullptr;
  if (SCEV *S = UniqueSCEVs.FindNodeOrInsertPos(ID, IP)) {
    assert(cast<SCEVUnknown>(S)->getValue() == V &&
           "Stale SCEVUnknown in uniquing map!");
    return S;
  }
  SCEV *S = new (SCEVAllocator) SCEVUnknown(ID.Intern(SCEVAllocator), V, this,
                                            FirstUnknown);
  FirstUnknown = cast<SCEVUnknown>(S);
  UniqueSCEVs.InsertNode(S, IP);
  return S;
}

//===----------------------------------------------------------------------===//
//            Basic SCEV Analysis and PHI Idiom Recognition Code
//

/// isSCEVable - Test if values of the given type are analyzable within
/// the SCEV framework. This primarily includes integer types, and it
/// can optionally include pointer types if the ScalarEvolution class
/// has access to target-specific information.
bool ScalarEvolution::isSCEVable(Type *Ty) const {
  // Integers and pointers are always SCEVable.
  return Ty->isIntegerTy() || Ty->isPointerTy();
}

/// getTypeSizeInBits - Return the size in bits of the specified type,
/// for which isSCEVable must return true.
uint64_t ScalarEvolution::getTypeSizeInBits(Type *Ty) const {
  assert(isSCEVable(Ty) && "Type is not SCEVable!");
  return getDataLayout().getTypeSizeInBits(Ty);
}

/// getEffectiveSCEVType - Return a type with the same bitwidth as
/// the given type and which represents how SCEV will treat the given
/// type, for which isSCEVable must return true. For pointer types,
/// this is the pointer-sized integer type.
Type *ScalarEvolution::getEffectiveSCEVType(Type *Ty) const {
  assert(isSCEVable(Ty) && "Type is not SCEVable!");

  if (Ty->isIntegerTy())
    return Ty;

  // The only other support type is pointer.
  assert(Ty->isPointerTy() && "Unexpected non-pointer non-integer type!");
  return getDataLayout().getIntPtrType(Ty);
}

const SCEV *ScalarEvolution::getCouldNotCompute() {
  return CouldNotCompute.get();
}


bool ScalarEvolution::checkValidity(const SCEV *S) const {
  // Helper class working with SCEVTraversal to figure out if a SCEV contains
  // a SCEVUnknown with null value-pointer. FindInvalidSCEVUnknown::FindOne
  // is set iff if find such SCEVUnknown.
  //
  struct FindInvalidSCEVUnknown {
    bool FindOne;
    FindInvalidSCEVUnknown() { FindOne = false; }
    bool follow(const SCEV *S) {
      switch (static_cast<SCEVTypes>(S->getSCEVType())) {
      case scConstant:
        return false;
      case scUnknown:
        if (!cast<SCEVUnknown>(S)->getValue())
          FindOne = true;
        return false;
      default:
        return true;
      }
    }
    bool isDone() const { return FindOne; }
  };

  FindInvalidSCEVUnknown F;
  SCEVTraversal<FindInvalidSCEVUnknown> ST(F);
  ST.visitAll(S);

  return !F.FindOne;
}

namespace {
// Helper class working with SCEVTraversal to figure out if a SCEV contains
// a sub SCEV of scAddRecExpr type.  FindInvalidSCEVUnknown::FoundOne is set
// iff if such sub scAddRecExpr type SCEV is found.
struct FindAddRecurrence {
  bool FoundOne;
  FindAddRecurrence() : FoundOne(false) {}

  bool follow(const SCEV *S) {
    switch (static_cast<SCEVTypes>(S->getSCEVType())) {
    case scAddRecExpr:
      FoundOne = true;
    case scConstant:
    case scUnknown:
    case scCouldNotCompute:
      return false;
    default:
      return true;
    }
  }
  bool isDone() const { return FoundOne; }
};
}

bool ScalarEvolution::containsAddRecurrence(const SCEV *S) {
  HasRecMapType::iterator I = HasRecMap.find_as(S);
  if (I != HasRecMap.end())
    return I->second;

  FindAddRecurrence F;
  SCEVTraversal<FindAddRecurrence> ST(F);
  ST.visitAll(S);
  HasRecMap.insert({S, F.FoundOne});
  return F.FoundOne;
}

/// getSCEVValues - Return the Value set from S.
SetVector<Value *> *ScalarEvolution::getSCEVValues(const SCEV *S) {
  ExprValueMapType::iterator SI = ExprValueMap.find_as(S);
  if (SI == ExprValueMap.end())
    return nullptr;
#ifndef NDEBUG
  if (VerifySCEVMap) {
    // Check there is no dangling Value in the set returned.
    for (const auto &VE : SI->second)
      assert(ValueExprMap.count(VE));
  }
#endif
  return &SI->second;
}

/// eraseValueFromMap - Erase Value from ValueExprMap and ExprValueMap.
/// If ValueExprMap.erase(V) is not used together with forgetMemoizedResults(S),
/// eraseValueFromMap should be used instead to ensure whenever V->S is removed
/// from ValueExprMap, V is also removed from the set of ExprValueMap[S].
void ScalarEvolution::eraseValueFromMap(Value *V) {
  ValueExprMapType::iterator I = ValueExprMap.find_as(V);
  if (I != ValueExprMap.end()) {
    const SCEV *S = I->second;
    SetVector<Value *> *SV = getSCEVValues(S);
    // Remove V from the set of ExprValueMap[S]
    if (SV)
      SV->remove(V);
    ValueExprMap.erase(V);
  }
  HIRValueExprMap.erase(V); // INTEL
}

/// getSCEV - Return an existing SCEV if it exists, otherwise analyze the
/// expression and create a new one.
const SCEV *ScalarEvolution::getSCEV(Value *V) {
  assert(isSCEVable(V->getType()) && "Value is not SCEVable!");

  const SCEV *S = getExistingSCEV(V);
  if (S == nullptr) {
    S = createSCEV(V);
#if INTEL_CUSTOMIZATION // HIR parsing 
    if (HIRInfo.isValid()) {
      // This SCEV was created especially for HIR so it should not be cached in
      // the original cache (ValueExprMap).
      HIRValueExprMap.insert(std::make_pair(V, S));
      return S;
    }
#endif // INTEL_CUSTOMIZATION
    // During PHI resolution, it is possible to create two SCEVs for the same
    // V, so it is needed to double check whether V->S is inserted into
    // ValueExprMap before insert S->V into ExprValueMap.
    std::pair<ValueExprMapType::iterator, bool> Pair =
        ValueExprMap.insert({SCEVCallbackVH(V, this), S});
    if (Pair.second)
      ExprValueMap[S].insert(V);
  }
  return S;
}

const SCEV *ScalarEvolution::getExistingSCEV(Value *V) {
  assert(isSCEVable(V->getType()) && "Value is not SCEVable!");

#if INTEL_CUSTOMIZATION // HIR parsing 
  if (HIRInfo.isValid()) {
    HIRValueExprMapType::iterator I = HIRValueExprMap.find_as(V);
    if (I != HIRValueExprMap.end()) {
      return I->second;
    }
  }
#endif // INTEL_CUSTOMIZATION
  ValueExprMapType::iterator I = ValueExprMap.find_as(V);
  if (I != ValueExprMap.end()) {
    const SCEV *S = I->second;
#if INTEL_CUSTOMIZATION // HIR parsing 
    if (HIRInfo.isValid()) {
      if (checkValidity(S) && isValidSCEVForHIR(S)) {
        HIRValueExprMap.insert(std::make_pair(V, S));
        return S;
      }
      return nullptr;
    }
#endif // INTEL_CUSTOMIZATION
    if (checkValidity(S))
      return S;
    forgetMemoizedResults(S);
    ValueExprMap.erase(I);
  }
  return nullptr;
}

#if INTEL_CUSTOMIZATION // HIR parsing 

ScalarEvolution::HIRInfoS::HIRInfoS(HIRInfoS& InitObj) 
  : IsValid(InitObj.IsValid), OutermostLoop(InitObj.OutermostLoop)
  , Initializer(&InitObj) {
  Initializer->reset(); 
}
  
ScalarEvolution::HIRInfoS::~HIRInfoS() {
  // Restore initailizer object.
  if (Initializer) {
    Initializer->IsValid = IsValid;
    Initializer->OutermostLoop = OutermostLoop;
  }
}

/// Validates SCEV by checking whether it contains AddRecs for a loop whch is 
/// not contained in OutermostHIRLoop. If OutermostHIRLoop is null, presence
/// of any AddRec invalidates the SCEV.
///
class HIRSCEVValidator {
  bool &ValidSCEV;
  const Loop *OutermostHIRLoop;

public:
  HIRSCEVValidator(bool &ValidSCEV, const Loop *OutermostHIRLoop) 
  : ValidSCEV(ValidSCEV), OutermostHIRLoop(OutermostHIRLoop) {
    ValidSCEV = true;
  }

  bool follow(const SCEV *SC) {
    if (auto AddRec = dyn_cast<SCEVAddRecExpr>(SC)) {
      if (!OutermostHIRLoop) {
        ValidSCEV = false;
        return false;
      }

      auto Lp = AddRec->getLoop();

      if (!OutermostHIRLoop->contains(Lp)) {
        ValidSCEV = false;
        return false;
      }
    }

    return true;
  }

  bool isDone() const { return !ValidSCEV; }
};

bool ScalarEvolution::isValidSCEVForHIR(const SCEV *SC) const {
  bool ValidSCEV;
  HIRSCEVValidator Validator(ValidSCEV, HIRInfo.getOutermostLoop());
  visitAll(SC, Validator); 
  return ValidSCEV;
}

const SCEV *ScalarEvolution::getSCEVForHIR(Value *Val, 
                                           const Loop *OutermostLoop) { 
  assert(isSCEVable(Val->getType()) && "Value is not SCEVable!");

  HIRInfo.set(OutermostLoop);

  auto SC = getSCEV(Val);

  HIRInfo.reset();

  return SC;
}

bool ScalarEvolution::isLoopZtt(const Loop *Lp, const BranchInst *ZttInst) {

  auto ZttCond = ZttInst->getCondition();

  auto LatchBB = Lp->getLoopLatch();
  auto LatchInst = cast<BranchInst>(LatchBB->getTerminator());

  auto ICmp = dyn_cast<ICmpInst>(LatchInst->getCondition());

  if (!ICmp) {
    return false;
  }

  auto Pred = ICmp->getPredicate();

  auto LHS = getSCEV(ICmp->getOperand(0));
  auto RHS = getSCEV(ICmp->getOperand(1));

  LHS = getSCEVAtScope(LHS, Lp);
  RHS = getSCEVAtScope(RHS, Lp);

  if (isLoopInvariant(LHS, Lp)) {
    std::swap(LHS, RHS);
    Pred = ICmpInst::getSwappedPredicate(Pred);
  }

  const SCEVAddRecExpr *IV = cast<SCEVAddRecExpr>(LHS);
  auto Start = IV->getStart();
  auto Stride = IV->getStepRecurrence(*this);

  LHS = getMinusSCEV(Start, Stride);

  // We do not know signedness of IV, so we perform both signed and unsigned
  // comparisons. This can be a potential stability issue. Need a test case for
  // investigation. Alternative is to use NoWrap flags which is less accurate so
  // it will miss some cases.
  if ((Pred == ICmpInst::ICMP_EQ) || (Pred == ICmpInst::ICMP_NE)) {
    if (isKnownPositive(Stride)) {
      return (isImpliedCond(ICmpInst::ICMP_ULT, LHS, RHS, ZttCond, false) ||
              isImpliedCond(ICmpInst::ICMP_SLT, LHS, RHS, ZttCond, false));
    }
    else {
      assert(isKnownNegative(Stride) && 
             "Stride it not known to be positive or negative!");
      return (isImpliedCond(ICmpInst::ICMP_UGT, LHS, RHS, ZttCond, false) ||
              isImpliedCond(ICmpInst::ICMP_SGT, LHS, RHS, ZttCond, false));
    }
  }      

  return isImpliedCond(Pred, LHS, RHS, ZttCond, false);
}

// This class is used to recreate original SCEV form of a value given the HIR
// SCEV form. This is done by reparsing SCEVUnkowns in the incoming SCEV.
class OriginalSCEVCreator : public SCEVRewriteVisitor<OriginalSCEVCreator> {
public:
  static const SCEV *create(const SCEV *SC, ScalarEvolution &SE) {
    OriginalSCEVCreator Rewriter(SE);
    return Rewriter.visit(SC);
  }
 
  OriginalSCEVCreator(ScalarEvolution &SE): SCEVRewriteVisitor(SE) {}
 
  const SCEV *visitUnknown(const SCEVUnknown *UnknownSCEV) {
    return SE.getSCEV(UnknownSCEV->getValue());
  }

};

const SCEV *ScalarEvolution::getOriginalSCEV(const SCEV *SC) {
  if (HIRInfo.isValid()) {
    // Copy-construction temporarily disables HIR mode and restores it at the
    // end of the scope.
    // During copy construction, the constructed object stores a pointer to the
    // initializer object and copies its fields. Initializer is then 'reset'.
    // When the destructor of the copy constructed object is invoked, it looks
    // for the initializer and restores its state. This is akin to RAII idiom.
    HIRInfoS SavedHIRInfo(HIRInfo);

    return OriginalSCEVCreator::create(SC, *this);
  }

  return SC;
}

#endif // INTEL_CUSTOMIZATION

/// getNegativeSCEV - Return a SCEV corresponding to -V = -1*V
///
const SCEV *ScalarEvolution::getNegativeSCEV(const SCEV *V,
                                             SCEV::NoWrapFlags Flags) {
  if (const SCEVConstant *VC = dyn_cast<SCEVConstant>(V))
    return getConstant(
               cast<ConstantInt>(ConstantExpr::getNeg(VC->getValue())));

  Type *Ty = V->getType();
  Ty = getEffectiveSCEVType(Ty);
  return getMulExpr(
      V, getConstant(cast<ConstantInt>(Constant::getAllOnesValue(Ty))), Flags);
}

/// getNotSCEV - Return a SCEV corresponding to ~V = -1-V
const SCEV *ScalarEvolution::getNotSCEV(const SCEV *V) {
  if (const SCEVConstant *VC = dyn_cast<SCEVConstant>(V))
    return getConstant(
                cast<ConstantInt>(ConstantExpr::getNot(VC->getValue())));

  Type *Ty = V->getType();
  Ty = getEffectiveSCEVType(Ty);
  const SCEV *AllOnes =
                   getConstant(cast<ConstantInt>(Constant::getAllOnesValue(Ty)));
  return getMinusSCEV(AllOnes, V);
}

/// getMinusSCEV - Return LHS-RHS.  Minus is represented in SCEV as A+B*-1.
const SCEV *ScalarEvolution::getMinusSCEV(const SCEV *LHS, const SCEV *RHS,
                                          SCEV::NoWrapFlags Flags) {
  // Fast path: X - X --> 0.
  if (LHS == RHS)
    return getZero(LHS->getType());

  // We represent LHS - RHS as LHS + (-1)*RHS. This transformation
  // makes it so that we cannot make much use of NUW.
  auto AddFlags = SCEV::FlagAnyWrap;
  const bool RHSIsNotMinSigned =
      !getSignedRange(RHS).getSignedMin().isMinSignedValue();
  if (maskFlags(Flags, SCEV::FlagNSW) == SCEV::FlagNSW) {
    // Let M be the minimum representable signed value. Then (-1)*RHS
    // signed-wraps if and only if RHS is M. That can happen even for
    // a NSW subtraction because e.g. (-1)*M signed-wraps even though
    // -1 - M does not. So to transfer NSW from LHS - RHS to LHS +
    // (-1)*RHS, we need to prove that RHS != M.
    //
    // If LHS is non-negative and we know that LHS - RHS does not
    // signed-wrap, then RHS cannot be M. So we can rule out signed-wrap
    // either by proving that RHS > M or that LHS >= 0.
    if (RHSIsNotMinSigned || isKnownNonNegative(LHS)) {
      AddFlags = SCEV::FlagNSW;
    }
  }

  // FIXME: Find a correct way to transfer NSW to (-1)*M when LHS -
  // RHS is NSW and LHS >= 0.
  //
  // The difficulty here is that the NSW flag may have been proven
  // relative to a loop that is to be found in a recurrence in LHS and
  // not in RHS. Applying NSW to (-1)*M may then let the NSW have a
  // larger scope than intended.
  auto NegFlags = RHSIsNotMinSigned ? SCEV::FlagNSW : SCEV::FlagAnyWrap;

  return getAddExpr(LHS, getNegativeSCEV(RHS, NegFlags), AddFlags);
}

/// getTruncateOrZeroExtend - Return a SCEV corresponding to a conversion of the
/// input value to the specified type.  If the type must be extended, it is zero
/// extended.
const SCEV *
ScalarEvolution::getTruncateOrZeroExtend(const SCEV *V, Type *Ty) {
  Type *SrcTy = V->getType();
  assert((SrcTy->isIntegerTy() || SrcTy->isPointerTy()) &&
         (Ty->isIntegerTy() || Ty->isPointerTy()) &&
         "Cannot truncate or zero extend with non-integer arguments!");
  if (getTypeSizeInBits(SrcTy) == getTypeSizeInBits(Ty))
    return V;  // No conversion
  if (getTypeSizeInBits(SrcTy) > getTypeSizeInBits(Ty))
    return getTruncateExpr(V, Ty);
  return getZeroExtendExpr(V, Ty);
}

/// getTruncateOrSignExtend - Return a SCEV corresponding to a conversion of the
/// input value to the specified type.  If the type must be extended, it is sign
/// extended.
const SCEV *
ScalarEvolution::getTruncateOrSignExtend(const SCEV *V,
                                         Type *Ty) {
  Type *SrcTy = V->getType();
  assert((SrcTy->isIntegerTy() || SrcTy->isPointerTy()) &&
         (Ty->isIntegerTy() || Ty->isPointerTy()) &&
         "Cannot truncate or zero extend with non-integer arguments!");
  if (getTypeSizeInBits(SrcTy) == getTypeSizeInBits(Ty))
    return V;  // No conversion
  if (getTypeSizeInBits(SrcTy) > getTypeSizeInBits(Ty))
    return getTruncateExpr(V, Ty);
  return getSignExtendExpr(V, Ty);
}

/// getNoopOrZeroExtend - Return a SCEV corresponding to a conversion of the
/// input value to the specified type.  If the type must be extended, it is zero
/// extended.  The conversion must not be narrowing.
const SCEV *
ScalarEvolution::getNoopOrZeroExtend(const SCEV *V, Type *Ty) {
  Type *SrcTy = V->getType();
  assert((SrcTy->isIntegerTy() || SrcTy->isPointerTy()) &&
         (Ty->isIntegerTy() || Ty->isPointerTy()) &&
         "Cannot noop or zero extend with non-integer arguments!");
  assert(getTypeSizeInBits(SrcTy) <= getTypeSizeInBits(Ty) &&
         "getNoopOrZeroExtend cannot truncate!");
  if (getTypeSizeInBits(SrcTy) == getTypeSizeInBits(Ty))
    return V;  // No conversion
  return getZeroExtendExpr(V, Ty);
}

/// getNoopOrSignExtend - Return a SCEV corresponding to a conversion of the
/// input value to the specified type.  If the type must be extended, it is sign
/// extended.  The conversion must not be narrowing.
const SCEV *
ScalarEvolution::getNoopOrSignExtend(const SCEV *V, Type *Ty) {
  Type *SrcTy = V->getType();
  assert((SrcTy->isIntegerTy() || SrcTy->isPointerTy()) &&
         (Ty->isIntegerTy() || Ty->isPointerTy()) &&
         "Cannot noop or sign extend with non-integer arguments!");
  assert(getTypeSizeInBits(SrcTy) <= getTypeSizeInBits(Ty) &&
         "getNoopOrSignExtend cannot truncate!");
  if (getTypeSizeInBits(SrcTy) == getTypeSizeInBits(Ty))
    return V;  // No conversion
  return getSignExtendExpr(V, Ty);
}

/// getNoopOrAnyExtend - Return a SCEV corresponding to a conversion of
/// the input value to the specified type. If the type must be extended,
/// it is extended with unspecified bits. The conversion must not be
/// narrowing.
const SCEV *
ScalarEvolution::getNoopOrAnyExtend(const SCEV *V, Type *Ty) {
  Type *SrcTy = V->getType();
  assert((SrcTy->isIntegerTy() || SrcTy->isPointerTy()) &&
         (Ty->isIntegerTy() || Ty->isPointerTy()) &&
         "Cannot noop or any extend with non-integer arguments!");
  assert(getTypeSizeInBits(SrcTy) <= getTypeSizeInBits(Ty) &&
         "getNoopOrAnyExtend cannot truncate!");
  if (getTypeSizeInBits(SrcTy) == getTypeSizeInBits(Ty))
    return V;  // No conversion
  return getAnyExtendExpr(V, Ty);
}

/// getTruncateOrNoop - Return a SCEV corresponding to a conversion of the
/// input value to the specified type.  The conversion must not be widening.
const SCEV *
ScalarEvolution::getTruncateOrNoop(const SCEV *V, Type *Ty) {
  Type *SrcTy = V->getType();
  assert((SrcTy->isIntegerTy() || SrcTy->isPointerTy()) &&
         (Ty->isIntegerTy() || Ty->isPointerTy()) &&
         "Cannot truncate or noop with non-integer arguments!");
  assert(getTypeSizeInBits(SrcTy) >= getTypeSizeInBits(Ty) &&
         "getTruncateOrNoop cannot extend!");
  if (getTypeSizeInBits(SrcTy) == getTypeSizeInBits(Ty))
    return V;  // No conversion
  return getTruncateExpr(V, Ty);
}

/// getUMaxFromMismatchedTypes - Promote the operands to the wider of
/// the types using zero-extension, and then perform a umax operation
/// with them.
const SCEV *ScalarEvolution::getUMaxFromMismatchedTypes(const SCEV *LHS,
                                                        const SCEV *RHS) {
  const SCEV *PromotedLHS = LHS;
  const SCEV *PromotedRHS = RHS;

  if (getTypeSizeInBits(LHS->getType()) > getTypeSizeInBits(RHS->getType()))
    PromotedRHS = getZeroExtendExpr(RHS, LHS->getType());
  else
    PromotedLHS = getNoopOrZeroExtend(LHS, RHS->getType());

  return getUMaxExpr(PromotedLHS, PromotedRHS);
}

/// getUMinFromMismatchedTypes - Promote the operands to the wider of
/// the types using zero-extension, and then perform a umin operation
/// with them.
const SCEV *ScalarEvolution::getUMinFromMismatchedTypes(const SCEV *LHS,
                                                        const SCEV *RHS) {
  const SCEV *PromotedLHS = LHS;
  const SCEV *PromotedRHS = RHS;

  if (getTypeSizeInBits(LHS->getType()) > getTypeSizeInBits(RHS->getType()))
    PromotedRHS = getZeroExtendExpr(RHS, LHS->getType());
  else
    PromotedLHS = getNoopOrZeroExtend(LHS, RHS->getType());

  return getUMinExpr(PromotedLHS, PromotedRHS);
}

/// getPointerBase - Transitively follow the chain of pointer-type operands
/// until reaching a SCEV that does not have a single pointer operand. This
/// returns a SCEVUnknown pointer for well-formed pointer-type expressions,
/// but corner cases do exist.
const SCEV *ScalarEvolution::getPointerBase(const SCEV *V) {
  // A pointer operand may evaluate to a nonpointer expression, such as null.
  if (!V->getType()->isPointerTy())
    return V;

  if (const SCEVCastExpr *Cast = dyn_cast<SCEVCastExpr>(V)) {
    return getPointerBase(Cast->getOperand());
  } else if (const SCEVNAryExpr *NAry = dyn_cast<SCEVNAryExpr>(V)) {
    const SCEV *PtrOp = nullptr;
    for (const SCEV *NAryOp : NAry->operands()) {
      if (NAryOp->getType()->isPointerTy()) {
        // Cannot find the base of an expression with multiple pointer operands.
        if (PtrOp)
          return V;
        PtrOp = NAryOp;
      }
    }
    if (!PtrOp)
      return V;
    return getPointerBase(PtrOp);
  }
  return V;
}

/// PushDefUseChildren - Push users of the given Instruction
/// onto the given Worklist.
static void
PushDefUseChildren(Instruction *I,
                   SmallVectorImpl<Instruction *> &Worklist) {
  // Push the def-use children onto the Worklist stack.
  for (User *U : I->users())
    Worklist.push_back(cast<Instruction>(U));
}

/// ForgetSymbolicValue - This looks up computed SCEV values for all
/// instructions that depend on the given instruction and removes them from
/// the ValueExprMapType map if they reference SymName. This is used during PHI
/// resolution.
void ScalarEvolution::forgetSymbolicName(Instruction *PN, const SCEV *SymName) {
  SmallVector<Instruction *, 16> Worklist;
  PushDefUseChildren(PN, Worklist);

  SmallPtrSet<Instruction *, 8> Visited;
  Visited.insert(PN);
  while (!Worklist.empty()) {
    Instruction *I = Worklist.pop_back_val();
    if (!Visited.insert(I).second)
      continue;

#if INTEL_CUSTOMIZATION // HIR parsing
    HIRValueExprMapType::iterator HIt;
    ValueExprMapType::iterator It;
    bool Found = false;

    if (HIRInfo.isValid()) {
      HIt = HIRValueExprMap.find_as(static_cast<Value *>(I));
      Found = (HIt != HIRValueExprMap.end());
    } else {
      It = ValueExprMap.find_as(static_cast<Value *>(I));
      Found = (It != ValueExprMap.end());
    }

    if (Found) {
      const SCEV *Old = HIRInfo.isValid()? HIt->second : It->second;
#endif // INTEL_CUSTOMIZATION 

      // Short-circuit the def-use traversal if the symbolic name
      // ceases to appear in expressions.
      if (Old != SymName && !hasOperand(Old, SymName))
        continue;

      // SCEVUnknown for a PHI either means that it has an unrecognized
      // structure, it's a PHI that's in the progress of being computed
      // by createNodeForPHI, or it's a single-value PHI. In the first case,
      // additional loop trip count information isn't going to change anything.
      // In the second case, createNodeForPHI will perform the necessary
      // updates on its own when it gets to that point. In the third, we do
      // want to forget the SCEVUnknown.
      if (!isa<PHINode>(I) ||
          !isa<SCEVUnknown>(Old) ||
          (I != PN && Old == SymName)) {
        forgetMemoizedResults(Old);
#if INTEL_CUSTOMIZATION // HIR parsing
        HIRInfo.isValid() ? HIRValueExprMap.erase(HIt) : ValueExprMap.erase(It);
#endif // INTEL_CUSTOMIZATION 
      }
    }

    PushDefUseChildren(I, Worklist);
  }
}

namespace {
class SCEVInitRewriter : public SCEVRewriteVisitor<SCEVInitRewriter> {
public:
  static const SCEV *rewrite(const SCEV *S, const Loop *L,
                             ScalarEvolution &SE) {
    SCEVInitRewriter Rewriter(L, SE);
    const SCEV *Result = Rewriter.visit(S);
    return Rewriter.isValid() ? Result : SE.getCouldNotCompute();
  }

  SCEVInitRewriter(const Loop *L, ScalarEvolution &SE)
      : SCEVRewriteVisitor(SE), L(L), Valid(true) {}

  const SCEV *visitUnknown(const SCEVUnknown *Expr) {
    if (!(SE.getLoopDisposition(Expr, L) == ScalarEvolution::LoopInvariant))
      Valid = false;
    return Expr;
  }

  const SCEV *visitAddRecExpr(const SCEVAddRecExpr *Expr) {
    // Only allow AddRecExprs for this loop.
    if (Expr->getLoop() == L)
      return Expr->getStart();
    Valid = false;
    return Expr;
  }

  bool isValid() { return Valid; }

private:
  const Loop *L;
  bool Valid;
};

class SCEVShiftRewriter : public SCEVRewriteVisitor<SCEVShiftRewriter> {
public:
  static const SCEV *rewrite(const SCEV *S, const Loop *L,
                             ScalarEvolution &SE) {
    SCEVShiftRewriter Rewriter(L, SE);
    const SCEV *Result = Rewriter.visit(S);
    return Rewriter.isValid() ? Result : SE.getCouldNotCompute();
  }

  SCEVShiftRewriter(const Loop *L, ScalarEvolution &SE)
      : SCEVRewriteVisitor(SE), L(L), Valid(true) {}

  const SCEV *visitUnknown(const SCEVUnknown *Expr) {
    // Only allow AddRecExprs for this loop.
    if (!(SE.getLoopDisposition(Expr, L) == ScalarEvolution::LoopInvariant))
      Valid = false;
    return Expr;
  }

  const SCEV *visitAddRecExpr(const SCEVAddRecExpr *Expr) {
    if (Expr->getLoop() == L && Expr->isAffine())
      return SE.getMinusSCEV(Expr, Expr->getStepRecurrence(SE));
    Valid = false;
    return Expr;
  }
  bool isValid() { return Valid; }

private:
  const Loop *L;
  bool Valid;
};
} // end anonymous namespace

SCEV::NoWrapFlags
ScalarEvolution::proveNoWrapViaConstantRanges(const SCEVAddRecExpr *AR) {
  if (!AR->isAffine())
    return SCEV::FlagAnyWrap;

  typedef OverflowingBinaryOperator OBO;
  SCEV::NoWrapFlags Result = SCEV::FlagAnyWrap;

  if (!AR->hasNoSignedWrap()) {
    ConstantRange AddRecRange = getSignedRange(AR);
    ConstantRange IncRange = getSignedRange(AR->getStepRecurrence(*this));

    auto NSWRegion = ConstantRange::makeGuaranteedNoWrapRegion(
        Instruction::Add, IncRange, OBO::NoSignedWrap);
    if (NSWRegion.contains(AddRecRange))
      Result = ScalarEvolution::setFlags(Result, SCEV::FlagNSW);
  }

  if (!AR->hasNoUnsignedWrap()) {
    ConstantRange AddRecRange = getUnsignedRange(AR);
    ConstantRange IncRange = getUnsignedRange(AR->getStepRecurrence(*this));

    auto NUWRegion = ConstantRange::makeGuaranteedNoWrapRegion(
        Instruction::Add, IncRange, OBO::NoUnsignedWrap);
    if (NUWRegion.contains(AddRecRange))
      Result = ScalarEvolution::setFlags(Result, SCEV::FlagNUW);
  }

  return Result;
}

namespace {
/// Represents an abstract binary operation.  This may exist as a
/// normal instruction or constant expression, or may have been
/// derived from an expression tree.
struct BinaryOp {
  unsigned Opcode;
  Value *LHS;
  Value *RHS;
  bool IsNSW;
  bool IsNUW;

  /// Op is set if this BinaryOp corresponds to a concrete LLVM instruction or
  /// constant expression.
  Operator *Op;

  explicit BinaryOp(Operator *Op)
      : Opcode(Op->getOpcode()), LHS(Op->getOperand(0)), RHS(Op->getOperand(1)),
        IsNSW(false), IsNUW(false), Op(Op) {
    if (auto *OBO = dyn_cast<OverflowingBinaryOperator>(Op)) {
      IsNSW = OBO->hasNoSignedWrap();
      IsNUW = OBO->hasNoUnsignedWrap();
    }
  }

  explicit BinaryOp(unsigned Opcode, Value *LHS, Value *RHS, bool IsNSW = false,
                    bool IsNUW = false)
      : Opcode(Opcode), LHS(LHS), RHS(RHS), IsNSW(IsNSW), IsNUW(IsNUW),
        Op(nullptr) {}
};
}


/// Try to map \p V into a BinaryOp, and return \c None on failure.
static Optional<BinaryOp> MatchBinaryOp(Value *V) {
  auto *Op = dyn_cast<Operator>(V);
  if (!Op)
    return None;

  // Implementation detail: all the cleverness here should happen without
  // creating new SCEV expressions -- our caller knowns tricks to avoid creating
  // SCEV expressions when possible, and we should not break that.

  switch (Op->getOpcode()) {
  case Instruction::Add:
  case Instruction::Sub:
  case Instruction::Mul:
  case Instruction::UDiv:
  case Instruction::And:
  case Instruction::Or:
  case Instruction::AShr:
  case Instruction::Shl:
    return BinaryOp(Op);

  case Instruction::Xor:
    if (auto *RHSC = dyn_cast<ConstantInt>(Op->getOperand(1)))
      // If the RHS of the xor is a signbit, then this is just an add.
      // Instcombine turns add of signbit into xor as a strength reduction step.
      if (RHSC->getValue().isSignBit())
        return BinaryOp(Instruction::Add, Op->getOperand(0), Op->getOperand(1));
    return BinaryOp(Op);

  case Instruction::LShr:
    // Turn logical shift right of a constant into a unsigned divide.
    if (ConstantInt *SA = dyn_cast<ConstantInt>(Op->getOperand(1))) {
      uint32_t BitWidth = cast<IntegerType>(Op->getType())->getBitWidth();

      // If the shift count is not less than the bitwidth, the result of
      // the shift is undefined. Don't try to analyze it, because the
      // resolution chosen here may differ from the resolution chosen in
      // other parts of the compiler.
      if (SA->getValue().ult(BitWidth)) {
        Constant *X =
            ConstantInt::get(SA->getContext(),
                             APInt::getOneBitSet(BitWidth, SA->getZExtValue()));
        return BinaryOp(Instruction::UDiv, Op->getOperand(0), X);
      }
    }
    return BinaryOp(Op);

  default:
    break;
  }

  return None;
}

const SCEV *ScalarEvolution::createAddRecFromPHI(PHINode *PN) {
  const Loop *L = LI.getLoopFor(PN->getParent());
  if (!L || L->getHeader() != PN->getParent())
    return nullptr;

#if INTEL_CUSTOMIZATION // HIR parsing
  // Return unknown if phi is outside outermost loop.
  if (HIRInfo.isValid() && (!HIRInfo.getOutermostLoop() || 
                           !(HIRInfo.getOutermostLoop())->contains(L))) {
    return getUnknown(PN);
  }
#endif // INTEL_CUSTOMIZATION 

  // The loop may have multiple entrances or multiple exits; we can analyze
  // this phi as an addrec if it has a unique entry value and a unique
  // backedge value.
  Value *BEValueV = nullptr, *StartValueV = nullptr;
  for (unsigned i = 0, e = PN->getNumIncomingValues(); i != e; ++i) {
    Value *V = PN->getIncomingValue(i);
    if (L->contains(PN->getIncomingBlock(i))) {
      if (!BEValueV) {
        BEValueV = V;
      } else if (BEValueV != V) {
        BEValueV = nullptr;
        break;
      }
    } else if (!StartValueV) {
      StartValueV = V;
    } else if (StartValueV != V) {
      StartValueV = nullptr;
      break;
    }
  }
  if (BEValueV && StartValueV) {
    // While we are analyzing this PHI node, handle its value symbolically.
    const SCEV *SymbolicName = getUnknown(PN);

#if INTEL_CUSTOMIZATION // HIR parsing
    if (HIRInfo.isValid()) {
      assert(HIRValueExprMap.find_as(PN) == HIRValueExprMap.end() &&
             "PHI node already processed?");
      HIRValueExprMap.insert(std::make_pair(PN, SymbolicName));
    } else {
#endif // INTEL_CUSTOMIZATION
    assert(ValueExprMap.find_as(PN) == ValueExprMap.end() &&
           "PHI node already processed?");
    ValueExprMap.insert({SCEVCallbackVH(PN, this), SymbolicName});
    } // INTEL

    // Using this symbolic name for the PHI, analyze the value coming around
    // the back-edge.
    const SCEV *BEValue = getSCEV(BEValueV);

    // NOTE: If BEValue is loop invariant, we know that the PHI node just
    // has a special value for the first iteration of the loop.

    // If the value coming around the backedge is an add with the symbolic
    // value we just inserted, then we found a simple induction variable!
    if (const SCEVAddExpr *Add = dyn_cast<SCEVAddExpr>(BEValue)) {
      // If there is a single occurrence of the symbolic value, replace it
      // with a recurrence.
      unsigned FoundIndex = Add->getNumOperands();
      for (unsigned i = 0, e = Add->getNumOperands(); i != e; ++i)
        if (Add->getOperand(i) == SymbolicName)
          if (FoundIndex == e) {
            FoundIndex = i;
            break;
          }

      if (FoundIndex != Add->getNumOperands()) {
        // Create an add with everything but the specified operand.
        SmallVector<const SCEV *, 8> Ops;
        for (unsigned i = 0, e = Add->getNumOperands(); i != e; ++i)
          if (i != FoundIndex)
            Ops.push_back(Add->getOperand(i));
        const SCEV *Accum = getAddExpr(Ops);

        // This is not a valid addrec if the step amount is varying each
        // loop iteration, but is not itself an addrec in this loop.
        if (isLoopInvariant(Accum, L) ||
            (isa<SCEVAddRecExpr>(Accum) &&
             cast<SCEVAddRecExpr>(Accum)->getLoop() == L)) {
          SCEV::NoWrapFlags Flags = SCEV::FlagAnyWrap;

          // If the increment doesn't overflow, then neither the addrec nor
          // the post-increment will overflow.
          if (auto BO = MatchBinaryOp(BEValueV)) {
            if (BO->Opcode == Instruction::Add && BO->LHS == PN) {
              if (BO->IsNUW)
                Flags = setFlags(Flags, SCEV::FlagNUW);
              if (BO->IsNSW)
                Flags = setFlags(Flags, SCEV::FlagNSW);
            }
          } else if (GEPOperator *GEP = dyn_cast<GEPOperator>(BEValueV)) {
            // If the increment is an inbounds GEP, then we know the address
            // space cannot be wrapped around. We cannot make any guarantee
            // about signed or unsigned overflow because pointers are
            // unsigned but we may have a negative index from the base
            // pointer. We can guarantee that no unsigned wrap occurs if the
            // indices form a positive value.
            if (GEP->isInBounds() && GEP->getOperand(0) == PN) {
              Flags = setFlags(Flags, SCEV::FlagNW);

              const SCEV *Ptr = getSCEV(GEP->getPointerOperand());
              if (isKnownPositive(getMinusSCEV(getSCEV(GEP), Ptr)))
                Flags = setFlags(Flags, SCEV::FlagNUW);
            }

            // We cannot transfer nuw and nsw flags from subtraction
            // operations -- sub nuw X, Y is not the same as add nuw X, -Y
            // for instance.
          }

          const SCEV *StartVal = getSCEV(StartValueV);
          const SCEV *PHISCEV = getAddRecExpr(StartVal, Accum, L, Flags);

          // Since the no-wrap flags are on the increment, they apply to the
          // post-incremented value as well.
          if (isLoopInvariant(Accum, L))
            (void)getAddRecExpr(getAddExpr(StartVal, Accum), Accum, L, Flags);

          // Okay, for the entire analysis of this edge we assumed the PHI
          // to be symbolic.  We now need to go back and purge all of the
          // entries for the scalars that use the symbolic expression.
          forgetSymbolicName(PN, SymbolicName);
#if INTEL_CUSTOMIZATION // HIR parsing 
          HIRInfo.isValid() ? HIRValueExprMap[PN] = PHISCEV  
                            : ValueExprMap[SCEVCallbackVH(PN, this)] = PHISCEV;
#endif // INTEL_CUSTOMIZATION
          return PHISCEV;
        }
      }
    } else {
      // Otherwise, this could be a loop like this:
      //     i = 0;  for (j = 1; ..; ++j) { ....  i = j; }
      // In this case, j = {1,+,1}  and BEValue is j.
      // Because the other in-value of i (0) fits the evolution of BEValue
      // i really is an addrec evolution.
      //
      // We can generalize this saying that i is the shifted value of BEValue
      // by one iteration:
      //   PHI(f(0), f({1,+,1})) --> f({0,+,1})
      const SCEV *Shifted = SCEVShiftRewriter::rewrite(BEValue, L, *this);
      const SCEV *Start = SCEVInitRewriter::rewrite(Shifted, L, *this);
      if (Shifted != getCouldNotCompute() &&
          Start != getCouldNotCompute()) {
        const SCEV *StartVal = getSCEV(StartValueV);
        if (Start == StartVal) {
          // Okay, for the entire analysis of this edge we assumed the PHI
          // to be symbolic.  We now need to go back and purge all of the
          // entries for the scalars that use the symbolic expression.
          forgetSymbolicName(PN, SymbolicName);
#if INTEL_CUSTOMIZATION // HIR parsing 
          HIRInfo.isValid() ? HIRValueExprMap[PN] = Shifted  
                            : ValueExprMap[SCEVCallbackVH(PN, this)] = Shifted;
#endif // INTEL_CUSTOMIZATION
          return Shifted;
        }
      }
    }

    // Remove the temporary PHI node SCEV that has been inserted while intending
    // to create an AddRecExpr for this PHI node. We can not keep this temporary
    // as it will prevent later (possibly simpler) SCEV expressions to be added
    // to the ValueExprMap.
    ValueExprMap.erase(PN);
  }

  return nullptr;
}

// Checks if the SCEV S is available at BB.  S is considered available at BB
// if S can be materialized at BB without introducing a fault.
static bool IsAvailableOnEntry(const Loop *L, DominatorTree &DT, const SCEV *S,
                               BasicBlock *BB) {
  struct CheckAvailable {
    bool TraversalDone = false;
    bool Available = true;

    const Loop *L = nullptr;  // The loop BB is in (can be nullptr)
    BasicBlock *BB = nullptr;
    DominatorTree &DT;

    CheckAvailable(const Loop *L, BasicBlock *BB, DominatorTree &DT)
      : L(L), BB(BB), DT(DT) {}

    bool setUnavailable() {
      TraversalDone = true;
      Available = false;
      return false;
    }

    bool follow(const SCEV *S) {
      switch (S->getSCEVType()) {
      case scConstant: case scTruncate: case scZeroExtend: case scSignExtend:
      case scAddExpr: case scMulExpr: case scUMaxExpr: case scSMaxExpr:
        // These expressions are available if their operand(s) is/are.
        return true;

      case scAddRecExpr: {
        // We allow add recurrences that are on the loop BB is in, or some
        // outer loop.  This guarantees availability because the value of the
        // add recurrence at BB is simply the "current" value of the induction
        // variable.  We can relax this in the future; for instance an add
        // recurrence on a sibling dominating loop is also available at BB.
        const auto *ARLoop = cast<SCEVAddRecExpr>(S)->getLoop();
        if (L && (ARLoop == L || ARLoop->contains(L)))
          return true;

        return setUnavailable();
      }

      case scUnknown: {
        // For SCEVUnknown, we check for simple dominance.
        const auto *SU = cast<SCEVUnknown>(S);
        Value *V = SU->getValue();

        if (isa<Argument>(V))
          return false;

        if (isa<Instruction>(V) && DT.dominates(cast<Instruction>(V), BB))
          return false;

        return setUnavailable();
      }

      case scUDivExpr:
      case scCouldNotCompute:
        // We do not try to smart about these at all.
        return setUnavailable();
      }
      llvm_unreachable("switch should be fully covered!");
    }

    bool isDone() { return TraversalDone; }
  };

  CheckAvailable CA(L, BB, DT);
  SCEVTraversal<CheckAvailable> ST(CA);

  ST.visitAll(S);
  return CA.Available;
}

// Try to match a control flow sequence that branches out at BI and merges back
// at Merge into a "C ? LHS : RHS" select pattern.  Return true on a successful
// match.
static bool BrPHIToSelect(DominatorTree &DT, BranchInst *BI, PHINode *Merge,
                          Value *&C, Value *&LHS, Value *&RHS) {
  C = BI->getCondition();

  BasicBlockEdge LeftEdge(BI->getParent(), BI->getSuccessor(0));
  BasicBlockEdge RightEdge(BI->getParent(), BI->getSuccessor(1));

  if (!LeftEdge.isSingleEdge())
    return false;

  assert(RightEdge.isSingleEdge() && "Follows from LeftEdge.isSingleEdge()");

  Use &LeftUse = Merge->getOperandUse(0);
  Use &RightUse = Merge->getOperandUse(1);

  if (DT.dominates(LeftEdge, LeftUse) && DT.dominates(RightEdge, RightUse)) {
    LHS = LeftUse;
    RHS = RightUse;
    return true;
  }

  if (DT.dominates(LeftEdge, RightUse) && DT.dominates(RightEdge, LeftUse)) {
    LHS = RightUse;
    RHS = LeftUse;
    return true;
  }

  return false;
}

const SCEV *ScalarEvolution::createNodeFromSelectLikePHI(PHINode *PN) {
  if (PN->getNumIncomingValues() == 2) {
    const Loop *L = LI.getLoopFor(PN->getParent());

    // We don't want to break LCSSA, even in a SCEV expression tree.
    for (unsigned i = 0, e = PN->getNumIncomingValues(); i != e; ++i)
      if (LI.getLoopFor(PN->getIncomingBlock(i)) != L)
        return nullptr;

    // Try to match
    //
    //  br %cond, label %left, label %right
    // left:
    //  br label %merge
    // right:
    //  br label %merge
    // merge:
    //  V = phi [ %x, %left ], [ %y, %right ]
    //
    // as "select %cond, %x, %y"

    BasicBlock *IDom = DT[PN->getParent()]->getIDom()->getBlock();
    assert(IDom && "At least the entry block should dominate PN");

    auto *BI = dyn_cast<BranchInst>(IDom->getTerminator());
    Value *Cond = nullptr, *LHS = nullptr, *RHS = nullptr;

    if (BI && BI->isConditional() &&
        BrPHIToSelect(DT, BI, PN, Cond, LHS, RHS) &&
        IsAvailableOnEntry(L, DT, getSCEV(LHS), PN->getParent()) &&
        IsAvailableOnEntry(L, DT, getSCEV(RHS), PN->getParent()))
      return createNodeForSelectOrPHI(PN, Cond, LHS, RHS);
  }

  return nullptr;
}

const SCEV *ScalarEvolution::createNodeForPHI(PHINode *PN) {
  if (const SCEV *S = createAddRecFromPHI(PN))
    return S;

  if (const SCEV *S = createNodeFromSelectLikePHI(PN))
    return S;

  // If the PHI has a single incoming value, follow that value, unless the
  // PHI's incoming blocks are in a different loop, in which case doing so
  // risks breaking LCSSA form. Instcombine would normally zap these, but
  // it doesn't have DominatorTree information, so it may miss cases.
  if (Value *V = SimplifyInstruction(PN, getDataLayout(), &TLI, &DT, &AC))
    if (LI.replacementPreservesLCSSAForm(PN, V))
      return getSCEV(V);

  // If it's not a loop phi, we can't handle it yet.
  return getUnknown(PN);
}

const SCEV *ScalarEvolution::createNodeForSelectOrPHI(Instruction *I,
                                                      Value *Cond,
                                                      Value *TrueVal,
                                                      Value *FalseVal) {
  // Handle "constant" branch or select. This can occur for instance when a
  // loop pass transforms an inner loop and moves on to process the outer loop.
  if (auto *CI = dyn_cast<ConstantInt>(Cond))
    return getSCEV(CI->isOne() ? TrueVal : FalseVal);

  // Try to match some simple smax or umax patterns.
  auto *ICI = dyn_cast<ICmpInst>(Cond);
  if (!ICI)
    return getUnknown(I);

  Value *LHS = ICI->getOperand(0);
  Value *RHS = ICI->getOperand(1);

  switch (ICI->getPredicate()) {
  case ICmpInst::ICMP_SLT:
  case ICmpInst::ICMP_SLE:
    std::swap(LHS, RHS);
  // fall through
  case ICmpInst::ICMP_SGT:
  case ICmpInst::ICMP_SGE:
    // a >s b ? a+x : b+x  ->  smax(a, b)+x
    // a >s b ? b+x : a+x  ->  smin(a, b)+x
    if (getTypeSizeInBits(LHS->getType()) <= getTypeSizeInBits(I->getType())) {
      const SCEV *LS = getNoopOrSignExtend(getSCEV(LHS), I->getType());
      const SCEV *RS = getNoopOrSignExtend(getSCEV(RHS), I->getType());
      const SCEV *LA = getSCEV(TrueVal);
      const SCEV *RA = getSCEV(FalseVal);
      const SCEV *LDiff = getMinusSCEV(LA, LS);
      const SCEV *RDiff = getMinusSCEV(RA, RS);
      if (LDiff == RDiff)
        return getAddExpr(getSMaxExpr(LS, RS), LDiff);
      LDiff = getMinusSCEV(LA, RS);
      RDiff = getMinusSCEV(RA, LS);
      if (LDiff == RDiff)
        return getAddExpr(getSMinExpr(LS, RS), LDiff);
    }
    break;
  case ICmpInst::ICMP_ULT:
  case ICmpInst::ICMP_ULE:
    std::swap(LHS, RHS);
  // fall through
  case ICmpInst::ICMP_UGT:
  case ICmpInst::ICMP_UGE:
    // a >u b ? a+x : b+x  ->  umax(a, b)+x
    // a >u b ? b+x : a+x  ->  umin(a, b)+x
    if (getTypeSizeInBits(LHS->getType()) <= getTypeSizeInBits(I->getType())) {
      const SCEV *LS = getNoopOrZeroExtend(getSCEV(LHS), I->getType());
      const SCEV *RS = getNoopOrZeroExtend(getSCEV(RHS), I->getType());
      const SCEV *LA = getSCEV(TrueVal);
      const SCEV *RA = getSCEV(FalseVal);
      const SCEV *LDiff = getMinusSCEV(LA, LS);
      const SCEV *RDiff = getMinusSCEV(RA, RS);
      if (LDiff == RDiff)
        return getAddExpr(getUMaxExpr(LS, RS), LDiff);
      LDiff = getMinusSCEV(LA, RS);
      RDiff = getMinusSCEV(RA, LS);
      if (LDiff == RDiff)
        return getAddExpr(getUMinExpr(LS, RS), LDiff);
    }
    break;
  case ICmpInst::ICMP_NE:
    // n != 0 ? n+x : 1+x  ->  umax(n, 1)+x
    if (getTypeSizeInBits(LHS->getType()) <= getTypeSizeInBits(I->getType()) &&
        isa<ConstantInt>(RHS) && cast<ConstantInt>(RHS)->isZero()) {
      const SCEV *One = getOne(I->getType());
      const SCEV *LS = getNoopOrZeroExtend(getSCEV(LHS), I->getType());
      const SCEV *LA = getSCEV(TrueVal);
      const SCEV *RA = getSCEV(FalseVal);
      const SCEV *LDiff = getMinusSCEV(LA, LS);
      const SCEV *RDiff = getMinusSCEV(RA, One);
      if (LDiff == RDiff)
        return getAddExpr(getUMaxExpr(One, LS), LDiff);
    }
    break;
  case ICmpInst::ICMP_EQ:
    // n == 0 ? 1+x : n+x  ->  umax(n, 1)+x
    if (getTypeSizeInBits(LHS->getType()) <= getTypeSizeInBits(I->getType()) &&
        isa<ConstantInt>(RHS) && cast<ConstantInt>(RHS)->isZero()) {
      const SCEV *One = getOne(I->getType());
      const SCEV *LS = getNoopOrZeroExtend(getSCEV(LHS), I->getType());
      const SCEV *LA = getSCEV(TrueVal);
      const SCEV *RA = getSCEV(FalseVal);
      const SCEV *LDiff = getMinusSCEV(LA, One);
      const SCEV *RDiff = getMinusSCEV(RA, LS);
      if (LDiff == RDiff)
        return getAddExpr(getUMaxExpr(One, LS), LDiff);
    }
    break;
  default:
    break;
  }

  return getUnknown(I);
}

/// createNodeForGEP - Expand GEP instructions into add and multiply
/// operations. This allows them to be analyzed by regular SCEV code.
///
const SCEV *ScalarEvolution::createNodeForGEP(GEPOperator *GEP) {
  // Don't attempt to analyze GEPs over unsized objects.
  if (!GEP->getSourceElementType()->isSized())
    return getUnknown(GEP);

  SmallVector<const SCEV *, 4> IndexExprs;
  for (auto Index = GEP->idx_begin(); Index != GEP->idx_end(); ++Index)
    IndexExprs.push_back(getSCEV(*Index));
  return getGEPExpr(GEP->getSourceElementType(),
                    getSCEV(GEP->getPointerOperand()),
                    IndexExprs, GEP->isInBounds());
}

/// GetMinTrailingZeros - Determine the minimum number of zero bits that S is
/// guaranteed to end in (at every loop iteration).  It is, at the same time,
/// the minimum number of times S is divisible by 2.  For example, given {4,+,8}
/// it returns 2.  If S is guaranteed to be 0, it returns the bitwidth of S.
uint32_t
ScalarEvolution::GetMinTrailingZeros(const SCEV *S) {
  if (const SCEVConstant *C = dyn_cast<SCEVConstant>(S))
    return C->getAPInt().countTrailingZeros();

  if (const SCEVTruncateExpr *T = dyn_cast<SCEVTruncateExpr>(S))
    return std::min(GetMinTrailingZeros(T->getOperand()),
                    (uint32_t)getTypeSizeInBits(T->getType()));

  if (const SCEVZeroExtendExpr *E = dyn_cast<SCEVZeroExtendExpr>(S)) {
    uint32_t OpRes = GetMinTrailingZeros(E->getOperand());
    return OpRes == getTypeSizeInBits(E->getOperand()->getType()) ?
             getTypeSizeInBits(E->getType()) : OpRes;
  }

  if (const SCEVSignExtendExpr *E = dyn_cast<SCEVSignExtendExpr>(S)) {
    uint32_t OpRes = GetMinTrailingZeros(E->getOperand());
    return OpRes == getTypeSizeInBits(E->getOperand()->getType()) ?
             getTypeSizeInBits(E->getType()) : OpRes;
  }

  if (const SCEVAddExpr *A = dyn_cast<SCEVAddExpr>(S)) {
    // The result is the min of all operands results.
    uint32_t MinOpRes = GetMinTrailingZeros(A->getOperand(0));
    for (unsigned i = 1, e = A->getNumOperands(); MinOpRes && i != e; ++i)
      MinOpRes = std::min(MinOpRes, GetMinTrailingZeros(A->getOperand(i)));
    return MinOpRes;
  }

  if (const SCEVMulExpr *M = dyn_cast<SCEVMulExpr>(S)) {
    // The result is the sum of all operands results.
    uint32_t SumOpRes = GetMinTrailingZeros(M->getOperand(0));
    uint32_t BitWidth = getTypeSizeInBits(M->getType());
    for (unsigned i = 1, e = M->getNumOperands();
         SumOpRes != BitWidth && i != e; ++i)
      SumOpRes = std::min(SumOpRes + GetMinTrailingZeros(M->getOperand(i)),
                          BitWidth);
    return SumOpRes;
  }

  if (const SCEVAddRecExpr *A = dyn_cast<SCEVAddRecExpr>(S)) {
    // The result is the min of all operands results.
    uint32_t MinOpRes = GetMinTrailingZeros(A->getOperand(0));
    for (unsigned i = 1, e = A->getNumOperands(); MinOpRes && i != e; ++i)
      MinOpRes = std::min(MinOpRes, GetMinTrailingZeros(A->getOperand(i)));
    return MinOpRes;
  }

  if (const SCEVSMaxExpr *M = dyn_cast<SCEVSMaxExpr>(S)) {
    // The result is the min of all operands results.
    uint32_t MinOpRes = GetMinTrailingZeros(M->getOperand(0));
    for (unsigned i = 1, e = M->getNumOperands(); MinOpRes && i != e; ++i)
      MinOpRes = std::min(MinOpRes, GetMinTrailingZeros(M->getOperand(i)));
    return MinOpRes;
  }

  if (const SCEVUMaxExpr *M = dyn_cast<SCEVUMaxExpr>(S)) {
    // The result is the min of all operands results.
    uint32_t MinOpRes = GetMinTrailingZeros(M->getOperand(0));
    for (unsigned i = 1, e = M->getNumOperands(); MinOpRes && i != e; ++i)
      MinOpRes = std::min(MinOpRes, GetMinTrailingZeros(M->getOperand(i)));
    return MinOpRes;
  }

  if (const SCEVUnknown *U = dyn_cast<SCEVUnknown>(S)) {
    // For a SCEVUnknown, ask ValueTracking.
    unsigned BitWidth = getTypeSizeInBits(U->getType());
    APInt Zeros(BitWidth, 0), Ones(BitWidth, 0);
    computeKnownBits(U->getValue(), Zeros, Ones, getDataLayout(), 0, &AC,
                     nullptr, &DT);
    return Zeros.countTrailingOnes();
  }

  // SCEVUDivExpr
  return 0;
}

/// GetRangeFromMetadata - Helper method to assign a range to V from
/// metadata present in the IR.
static Optional<ConstantRange> GetRangeFromMetadata(Value *V) {
  if (Instruction *I = dyn_cast<Instruction>(V))
    if (MDNode *MD = I->getMetadata(LLVMContext::MD_range))
      return getConstantRangeFromMetadata(*MD);

  return None;
}

/// getRange - Determine the range for a particular SCEV.  If SignHint is
/// HINT_RANGE_UNSIGNED (resp. HINT_RANGE_SIGNED) then getRange prefers ranges
/// with a "cleaner" unsigned (resp. signed) representation.
///
ConstantRange
ScalarEvolution::getRange(const SCEV *S,
                          ScalarEvolution::RangeSignHint SignHint) {
  DenseMap<const SCEV *, ConstantRange> &Cache =
      SignHint == ScalarEvolution::HINT_RANGE_UNSIGNED ? UnsignedRanges
                                                       : SignedRanges;

#if INTEL_CUSTOMIZATION // HIR parsing
  // Construct original non-HIR SCEV for analysis.
  S = getOriginalSCEV(S);

  // Disable HIR mode to make analysis more precise.
  // Copy-construction is a hack to temporarily disable HIR mode and restore it
  // at the end of the function.
  HIRInfoS SavedHIRInfo(HIRInfo);
#endif // INTEL_CUSTOMIZATION
  // See if we've computed this range already.
  DenseMap<const SCEV *, ConstantRange>::iterator I = Cache.find(S);
  if (I != Cache.end())
    return I->second;

  if (const SCEVConstant *C = dyn_cast<SCEVConstant>(S))
    return setRange(C, SignHint, ConstantRange(C->getAPInt()));

  unsigned BitWidth = getTypeSizeInBits(S->getType());
  ConstantRange ConservativeResult(BitWidth, /*isFullSet=*/true);

  // If the value has known zeros, the maximum value will have those known zeros
  // as well.
  uint32_t TZ = GetMinTrailingZeros(S);
  if (TZ != 0) {
    if (SignHint == ScalarEvolution::HINT_RANGE_UNSIGNED)
      ConservativeResult =
          ConstantRange(APInt::getMinValue(BitWidth),
                        APInt::getMaxValue(BitWidth).lshr(TZ).shl(TZ) + 1);
    else
      ConservativeResult = ConstantRange(
          APInt::getSignedMinValue(BitWidth),
          APInt::getSignedMaxValue(BitWidth).ashr(TZ).shl(TZ) + 1);
  }

  if (const SCEVAddExpr *Add = dyn_cast<SCEVAddExpr>(S)) {
    ConstantRange X = getRange(Add->getOperand(0), SignHint);
    for (unsigned i = 1, e = Add->getNumOperands(); i != e; ++i)
      X = X.add(getRange(Add->getOperand(i), SignHint));
    return setRange(Add, SignHint, ConservativeResult.intersectWith(X));
  }

  if (const SCEVMulExpr *Mul = dyn_cast<SCEVMulExpr>(S)) {
    ConstantRange X = getRange(Mul->getOperand(0), SignHint);
    for (unsigned i = 1, e = Mul->getNumOperands(); i != e; ++i)
      X = X.multiply(getRange(Mul->getOperand(i), SignHint));
    return setRange(Mul, SignHint, ConservativeResult.intersectWith(X));
  }

  if (const SCEVSMaxExpr *SMax = dyn_cast<SCEVSMaxExpr>(S)) {
    ConstantRange X = getRange(SMax->getOperand(0), SignHint);
    for (unsigned i = 1, e = SMax->getNumOperands(); i != e; ++i)
      X = X.smax(getRange(SMax->getOperand(i), SignHint));
    return setRange(SMax, SignHint, ConservativeResult.intersectWith(X));
  }

  if (const SCEVUMaxExpr *UMax = dyn_cast<SCEVUMaxExpr>(S)) {
    ConstantRange X = getRange(UMax->getOperand(0), SignHint);
    for (unsigned i = 1, e = UMax->getNumOperands(); i != e; ++i)
      X = X.umax(getRange(UMax->getOperand(i), SignHint));
    return setRange(UMax, SignHint, ConservativeResult.intersectWith(X));
  }

  if (const SCEVUDivExpr *UDiv = dyn_cast<SCEVUDivExpr>(S)) {
    ConstantRange X = getRange(UDiv->getLHS(), SignHint);
    ConstantRange Y = getRange(UDiv->getRHS(), SignHint);
    return setRange(UDiv, SignHint,
                    ConservativeResult.intersectWith(X.udiv(Y)));
  }

  if (const SCEVZeroExtendExpr *ZExt = dyn_cast<SCEVZeroExtendExpr>(S)) {
    ConstantRange X = getRange(ZExt->getOperand(), SignHint);
    return setRange(ZExt, SignHint,
                    ConservativeResult.intersectWith(X.zeroExtend(BitWidth)));
  }

  if (const SCEVSignExtendExpr *SExt = dyn_cast<SCEVSignExtendExpr>(S)) {
    ConstantRange X = getRange(SExt->getOperand(), SignHint);
    return setRange(SExt, SignHint,
                    ConservativeResult.intersectWith(X.signExtend(BitWidth)));
  }

  if (const SCEVTruncateExpr *Trunc = dyn_cast<SCEVTruncateExpr>(S)) {
    ConstantRange X = getRange(Trunc->getOperand(), SignHint);
    return setRange(Trunc, SignHint,
                    ConservativeResult.intersectWith(X.truncate(BitWidth)));
  }

  if (const SCEVAddRecExpr *AddRec = dyn_cast<SCEVAddRecExpr>(S)) {
    // If there's no unsigned wrap, the value will never be less than its
    // initial value.
    if (AddRec->hasNoUnsignedWrap())
      if (const SCEVConstant *C = dyn_cast<SCEVConstant>(AddRec->getStart()))
        if (!C->getValue()->isZero())
          ConservativeResult = ConservativeResult.intersectWith(
              ConstantRange(C->getAPInt(), APInt(BitWidth, 0)));

    // If there's no signed wrap, and all the operands have the same sign or
    // zero, the value won't ever change sign.
    if (AddRec->hasNoSignedWrap()) {
      bool AllNonNeg = true;
      bool AllNonPos = true;
      for (unsigned i = 0, e = AddRec->getNumOperands(); i != e; ++i) {
        if (!isKnownNonNegative(AddRec->getOperand(i))) AllNonNeg = false;
        if (!isKnownNonPositive(AddRec->getOperand(i))) AllNonPos = false;
      }
      if (AllNonNeg)
        ConservativeResult = ConservativeResult.intersectWith(
          ConstantRange(APInt(BitWidth, 0),
                        APInt::getSignedMinValue(BitWidth)));
      else if (AllNonPos)
        ConservativeResult = ConservativeResult.intersectWith(
          ConstantRange(APInt::getSignedMinValue(BitWidth),
                        APInt(BitWidth, 1)));
    }

    // TODO: non-affine addrec
    if (AddRec->isAffine()) {
      const SCEV *MaxBECount = getMaxBackedgeTakenCount(AddRec->getLoop());
      if (!isa<SCEVCouldNotCompute>(MaxBECount) &&
          getTypeSizeInBits(MaxBECount->getType()) <= BitWidth) {
        auto RangeFromAffine = getRangeForAffineAR(
            AddRec->getStart(), AddRec->getStepRecurrence(*this), MaxBECount,
            BitWidth);
        if (!RangeFromAffine.isFullSet())
          ConservativeResult =
              ConservativeResult.intersectWith(RangeFromAffine);

        auto RangeFromFactoring = getRangeViaFactoring(
            AddRec->getStart(), AddRec->getStepRecurrence(*this), MaxBECount,
            BitWidth);
        if (!RangeFromFactoring.isFullSet())
          ConservativeResult =
              ConservativeResult.intersectWith(RangeFromFactoring);
      }
    }

    return setRange(AddRec, SignHint, ConservativeResult);
  }

  if (const SCEVUnknown *U = dyn_cast<SCEVUnknown>(S)) {
    // Check if the IR explicitly contains !range metadata.
    Optional<ConstantRange> MDRange = GetRangeFromMetadata(U->getValue());
    if (MDRange.hasValue())
      ConservativeResult = ConservativeResult.intersectWith(MDRange.getValue());

    // Split here to avoid paying the compile-time cost of calling both
    // computeKnownBits and ComputeNumSignBits.  This restriction can be lifted
    // if needed.
    const DataLayout &DL = getDataLayout();
    if (SignHint == ScalarEvolution::HINT_RANGE_UNSIGNED) {
      // For a SCEVUnknown, ask ValueTracking.
      APInt Zeros(BitWidth, 0), Ones(BitWidth, 0);
      computeKnownBits(U->getValue(), Zeros, Ones, DL, 0, &AC, nullptr, &DT);
      if (Ones != ~Zeros + 1)
        ConservativeResult =
            ConservativeResult.intersectWith(ConstantRange(Ones, ~Zeros + 1));
    } else {
      assert(SignHint == ScalarEvolution::HINT_RANGE_SIGNED &&
             "generalize as needed!");
      unsigned NS = ComputeNumSignBits(U->getValue(), DL, 0, &AC, nullptr, &DT);
      if (NS > 1)
        ConservativeResult = ConservativeResult.intersectWith(
            ConstantRange(APInt::getSignedMinValue(BitWidth).ashr(NS - 1),
                          APInt::getSignedMaxValue(BitWidth).ashr(NS - 1) + 1));
    }

    return setRange(U, SignHint, ConservativeResult);
  }

  return setRange(S, SignHint, ConservativeResult);
}

#if INTEL_CUSTOMIZATION // HIR parsing 

const char* const llvm::HIR_LIVE_IN_STR = "in.de.ssa";
const char* const llvm::HIR_LIVE_OUT_STR = "out.de.ssa";
const char* const llvm::HIR_LIVE_RANGE_STR = "live.range.de.ssa";

bool ScalarEvolution::isHIRLiveInCopyInst(const Instruction *Inst) const {
  return Inst->getMetadata(HIR_LIVE_IN_STR);
}

bool ScalarEvolution::isHIRLiveOutCopyInst(const Instruction *Inst) const {
  return Inst->getMetadata(HIR_LIVE_OUT_STR);
}

bool ScalarEvolution::isHIRCopyInst(const Instruction *Inst) const {
  return isHIRLiveInCopyInst(Inst) || isHIRLiveOutCopyInst(Inst);
}

bool ScalarEvolution::isHIRLiveRangeIndicator(const Instruction *Inst) const {
  return Inst->getMetadata(HIR_LIVE_RANGE_STR);
}

#endif // INTEL_CUSTOMIZATION

ConstantRange ScalarEvolution::getRangeForAffineAR(const SCEV *Start,
                                                   const SCEV *Step,
                                                   const SCEV *MaxBECount,
                                                   unsigned BitWidth) {
  assert(!isa<SCEVCouldNotCompute>(MaxBECount) &&
         getTypeSizeInBits(MaxBECount->getType()) <= BitWidth &&
         "Precondition!");

  ConstantRange Result(BitWidth, /* isFullSet = */ true);

  // Check for overflow.  This must be done with ConstantRange arithmetic
  // because we could be called from within the ScalarEvolution overflow
  // checking code.

  MaxBECount = getNoopOrZeroExtend(MaxBECount, Start->getType());
  ConstantRange MaxBECountRange = getUnsignedRange(MaxBECount);
  ConstantRange ZExtMaxBECountRange =
      MaxBECountRange.zextOrTrunc(BitWidth * 2 + 1);

  ConstantRange StepSRange = getSignedRange(Step);
  ConstantRange SExtStepSRange = StepSRange.sextOrTrunc(BitWidth * 2 + 1);

  ConstantRange StartURange = getUnsignedRange(Start);
  ConstantRange EndURange =
      StartURange.add(MaxBECountRange.multiply(StepSRange));

  // Check for unsigned overflow.
  ConstantRange ZExtStartURange = StartURange.zextOrTrunc(BitWidth * 2 + 1);
  ConstantRange ZExtEndURange = EndURange.zextOrTrunc(BitWidth * 2 + 1);
  if (ZExtStartURange.add(ZExtMaxBECountRange.multiply(SExtStepSRange)) ==
      ZExtEndURange) {
    APInt Min = APIntOps::umin(StartURange.getUnsignedMin(),
                               EndURange.getUnsignedMin());
    APInt Max = APIntOps::umax(StartURange.getUnsignedMax(),
                               EndURange.getUnsignedMax());
    bool IsFullRange = Min.isMinValue() && Max.isMaxValue();
    if (!IsFullRange)
      Result =
          Result.intersectWith(ConstantRange(Min, Max + 1));
  }

  ConstantRange StartSRange = getSignedRange(Start);
  ConstantRange EndSRange =
      StartSRange.add(MaxBECountRange.multiply(StepSRange));

  // Check for signed overflow. This must be done with ConstantRange
  // arithmetic because we could be called from within the ScalarEvolution
  // overflow checking code.
  ConstantRange SExtStartSRange = StartSRange.sextOrTrunc(BitWidth * 2 + 1);
  ConstantRange SExtEndSRange = EndSRange.sextOrTrunc(BitWidth * 2 + 1);
  if (SExtStartSRange.add(ZExtMaxBECountRange.multiply(SExtStepSRange)) ==
      SExtEndSRange) {
    APInt Min =
        APIntOps::smin(StartSRange.getSignedMin(), EndSRange.getSignedMin());
    APInt Max =
        APIntOps::smax(StartSRange.getSignedMax(), EndSRange.getSignedMax());
    bool IsFullRange = Min.isMinSignedValue() && Max.isMaxSignedValue();
    if (!IsFullRange)
      Result =
          Result.intersectWith(ConstantRange(Min, Max + 1));
  }

  return Result;
}

ConstantRange ScalarEvolution::getRangeViaFactoring(const SCEV *Start,
                                                    const SCEV *Step,
                                                    const SCEV *MaxBECount,
                                                    unsigned BitWidth) {
  //    RangeOf({C?A:B,+,C?P:Q}) == RangeOf(C?{A,+,P}:{B,+,Q})
  // == RangeOf({A,+,P}) union RangeOf({B,+,Q})

  struct SelectPattern {
    Value *Condition = nullptr;
    APInt TrueValue;
    APInt FalseValue;

    explicit SelectPattern(ScalarEvolution &SE, unsigned BitWidth,
                           const SCEV *S) {
      Optional<unsigned> CastOp;
      APInt Offset(BitWidth, 0);

      assert(SE.getTypeSizeInBits(S->getType()) == BitWidth &&
             "Should be!");

      // Peel off a constant offset:
      if (auto *SA = dyn_cast<SCEVAddExpr>(S)) {
        // In the future we could consider being smarter here and handle
        // {Start+Step,+,Step} too.
        if (SA->getNumOperands() != 2 || !isa<SCEVConstant>(SA->getOperand(0)))
          return;

        Offset = cast<SCEVConstant>(SA->getOperand(0))->getAPInt();
        S = SA->getOperand(1);
      }

      // Peel off a cast operation
      if (auto *SCast = dyn_cast<SCEVCastExpr>(S)) {
        CastOp = SCast->getSCEVType();
        S = SCast->getOperand();
      }

      using namespace llvm::PatternMatch;

      auto *SU = dyn_cast<SCEVUnknown>(S);
      const APInt *TrueVal, *FalseVal;
      if (!SU ||
          !match(SU->getValue(), m_Select(m_Value(Condition), m_APInt(TrueVal),
                                          m_APInt(FalseVal)))) {
        Condition = nullptr;
        return;
      }

      TrueValue = *TrueVal;
      FalseValue = *FalseVal;

      // Re-apply the cast we peeled off earlier
      if (CastOp.hasValue())
        switch (*CastOp) {
        default:
          llvm_unreachable("Unknown SCEV cast type!");

        case scTruncate:
          TrueValue = TrueValue.trunc(BitWidth);
          FalseValue = FalseValue.trunc(BitWidth);
          break;
        case scZeroExtend:
          TrueValue = TrueValue.zext(BitWidth);
          FalseValue = FalseValue.zext(BitWidth);
          break;
        case scSignExtend:
          TrueValue = TrueValue.sext(BitWidth);
          FalseValue = FalseValue.sext(BitWidth);
          break;
        }

      // Re-apply the constant offset we peeled off earlier
      TrueValue += Offset;
      FalseValue += Offset;
    }

    bool isRecognized() { return Condition != nullptr; }
  };

  SelectPattern StartPattern(*this, BitWidth, Start);
  if (!StartPattern.isRecognized())
    return ConstantRange(BitWidth, /* isFullSet = */ true);

  SelectPattern StepPattern(*this, BitWidth, Step);
  if (!StepPattern.isRecognized())
    return ConstantRange(BitWidth, /* isFullSet = */ true);

  if (StartPattern.Condition != StepPattern.Condition) {
    // We don't handle this case today; but we could, by considering four
    // possibilities below instead of two. I'm not sure if there are cases where
    // that will help over what getRange already does, though.
    return ConstantRange(BitWidth, /* isFullSet = */ true);
  }

  // NB! Calling ScalarEvolution::getConstant is fine, but we should not try to
  // construct arbitrary general SCEV expressions here.  This function is called
  // from deep in the call stack, and calling getSCEV (on a sext instruction,
  // say) can end up caching a suboptimal value.

  // FIXME: without the explicit `this` receiver below, MSVC errors out with
  // C2352 and C2512 (otherwise it isn't needed).

  const SCEV *TrueStart = this->getConstant(StartPattern.TrueValue);
  const SCEV *TrueStep = this->getConstant(StepPattern.TrueValue);
  const SCEV *FalseStart = this->getConstant(StartPattern.FalseValue);
  const SCEV *FalseStep = this->getConstant(StepPattern.FalseValue);

  ConstantRange TrueRange =
      this->getRangeForAffineAR(TrueStart, TrueStep, MaxBECount, BitWidth);
  ConstantRange FalseRange =
      this->getRangeForAffineAR(FalseStart, FalseStep, MaxBECount, BitWidth);

  return TrueRange.unionWith(FalseRange);
}

SCEV::NoWrapFlags ScalarEvolution::getNoWrapFlagsFromUB(const Value *V) {
  if (isa<ConstantExpr>(V)) return SCEV::FlagAnyWrap;
  const BinaryOperator *BinOp = cast<BinaryOperator>(V);

  // Return early if there are no flags to propagate to the SCEV.
  SCEV::NoWrapFlags Flags = SCEV::FlagAnyWrap;
  if (BinOp->hasNoUnsignedWrap())
    Flags = ScalarEvolution::setFlags(Flags, SCEV::FlagNUW);
  if (BinOp->hasNoSignedWrap())
    Flags = ScalarEvolution::setFlags(Flags, SCEV::FlagNSW);
  if (Flags == SCEV::FlagAnyWrap)
    return SCEV::FlagAnyWrap;

  // Here we check that BinOp is in the header of the innermost loop
  // containing BinOp, since we only deal with instructions in the loop
  // header. The actual loop we need to check later will come from an add
  // recurrence, but getting that requires computing the SCEV of the operands,
  // which can be expensive. This check we can do cheaply to rule out some
  // cases early.
  Loop *InnermostContainingLoop = LI.getLoopFor(BinOp->getParent());
  if (InnermostContainingLoop == nullptr ||
      InnermostContainingLoop->getHeader() != BinOp->getParent())
    return SCEV::FlagAnyWrap;

  // Only proceed if we can prove that BinOp does not yield poison.
  if (!isKnownNotFullPoison(BinOp)) return SCEV::FlagAnyWrap;

  // At this point we know that if V is executed, then it does not wrap
  // according to at least one of NSW or NUW. If V is not executed, then we do
  // not know if the calculation that V represents would wrap. Multiple
  // instructions can map to the same SCEV. If we apply NSW or NUW from V to
  // the SCEV, we must guarantee no wrapping for that SCEV also when it is
  // derived from other instructions that map to the same SCEV. We cannot make
  // that guarantee for cases where V is not executed. So we need to find the
  // loop that V is considered in relation to and prove that V is executed for
  // every iteration of that loop. That implies that the value that V
  // calculates does not wrap anywhere in the loop, so then we can apply the
  // flags to the SCEV.
  //
  // We check isLoopInvariant to disambiguate in case we are adding two
  // recurrences from different loops, so that we know which loop to prove
  // that V is executed in.
  for (int OpIndex = 0; OpIndex < 2; ++OpIndex) {
    const SCEV *Op = getSCEV(BinOp->getOperand(OpIndex));
    if (auto *AddRec = dyn_cast<SCEVAddRecExpr>(Op)) {
      const int OtherOpIndex = 1 - OpIndex;
      const SCEV *OtherOp = getSCEV(BinOp->getOperand(OtherOpIndex));
      if (isLoopInvariant(OtherOp, AddRec->getLoop()) &&
          isGuaranteedToExecuteForEveryIteration(BinOp, AddRec->getLoop()))
        return Flags;
    }
  }
  return SCEV::FlagAnyWrap;
}

/// createSCEV - We know that there is no SCEV for the specified value.  Analyze
/// the expression.
///
const SCEV *ScalarEvolution::createSCEV(Value *V) {
  if (!isSCEVable(V->getType()))
    return getUnknown(V);

  if (Instruction *I = dyn_cast<Instruction>(V)) {
    // Don't attempt to analyze instructions in blocks that aren't
    // reachable. Such instructions don't matter, and they aren't required
    // to obey basic rules for definitions dominating uses which this
    // analysis depends on.
    if (!DT.isReachableFromEntry(I->getParent()))
      return getUnknown(V);
<<<<<<< HEAD

    // INTEL - Suppress traceback for instructions indicating possible live
    // range violation.
    if (isHIRLiveRangeIndicator(I))
      return getUnknown(V);

  } else if (ConstantExpr *CE = dyn_cast<ConstantExpr>(V))
    Opcode = CE->getOpcode();
  else if (ConstantInt *CI = dyn_cast<ConstantInt>(V))
=======
  } else if (ConstantInt *CI = dyn_cast<ConstantInt>(V))
>>>>>>> 92c2eae4
    return getConstant(CI);
  else if (isa<ConstantPointerNull>(V))
    return getZero(V->getType());
  else if (GlobalAlias *GA = dyn_cast<GlobalAlias>(V))
    return GA->mayBeOverridden() ? getUnknown(V) : getSCEV(GA->getAliasee());
  else if (!isa<ConstantExpr>(V))
    return getUnknown(V);

  Operator *U = cast<Operator>(V);
<<<<<<< HEAD
  switch (Opcode) {
  case Instruction::Add: {
    // The simple thing to do would be to just call getSCEV on both operands
    // and call getAddExpr with the result. However if we're looking at a
    // bunch of things all added together, this can be quite inefficient,
    // because it leads to N-1 getAddExpr calls for N ultimate operands.
    // Instead, gather up all the operands and make a single getAddExpr call.
    // LLVM IR canonical form means we need only traverse the left operands.
    SmallVector<const SCEV *, 4> AddOps;
    for (Value *Op = U;; Op = U->getOperand(0)) {
      U = dyn_cast<Operator>(Op);
      unsigned Opcode = U ? U->getOpcode() : 0;
#if INTEL_CUSTOMIZATION // HIR parsing 
      if (!U || (Opcode != Instruction::Add && Opcode != Instruction::Sub) ||
          (isa<Instruction>(Op) && 
          isHIRLiveRangeIndicator(cast<Instruction>(Op)))) {
#endif // INTEL_CUSTOMIZATION
        assert(Op != V && "V should be an add");
        AddOps.push_back(getSCEV(Op));
        break;
      }
=======
  if (auto BO = MatchBinaryOp(U)) {
    switch (BO->Opcode) {
    case Instruction::Add: {
      // The simple thing to do would be to just call getSCEV on both operands
      // and call getAddExpr with the result. However if we're looking at a
      // bunch of things all added together, this can be quite inefficient,
      // because it leads to N-1 getAddExpr calls for N ultimate operands.
      // Instead, gather up all the operands and make a single getAddExpr call.
      // LLVM IR canonical form means we need only traverse the left operands.
      SmallVector<const SCEV *, 4> AddOps;
      do {
        if (BO->Op) {
          if (auto *OpSCEV = getExistingSCEV(BO->Op)) {
            AddOps.push_back(OpSCEV);
            break;
          }
>>>>>>> 92c2eae4

          // If a NUW or NSW flag can be applied to the SCEV for this
          // addition, then compute the SCEV for this addition by itself
          // with a separate call to getAddExpr. We need to do that
          // instead of pushing the operands of the addition onto AddOps,
          // since the flags are only known to apply to this particular
          // addition - they may not apply to other additions that can be
          // formed with operands from AddOps.
          const SCEV *RHS = getSCEV(BO->RHS);
          SCEV::NoWrapFlags Flags = getNoWrapFlagsFromUB(BO->Op);
          if (Flags != SCEV::FlagAnyWrap) {
            const SCEV *LHS = getSCEV(BO->LHS);
            if (BO->Opcode == Instruction::Sub)
              AddOps.push_back(getMinusSCEV(LHS, RHS, Flags));
            else
              AddOps.push_back(getAddExpr(LHS, RHS, Flags));
            break;
          }
        }

        if (BO->Opcode == Instruction::Sub)
          AddOps.push_back(getNegativeSCEV(getSCEV(BO->RHS)));
        else
          AddOps.push_back(getSCEV(BO->RHS));

        auto NewBO = MatchBinaryOp(BO->LHS);
        if (!NewBO || (NewBO->Opcode != Instruction::Add &&
                       NewBO->Opcode != Instruction::Sub)) {
          AddOps.push_back(getSCEV(BO->LHS));
          break;
        }
        BO = NewBO;
      } while (true);

      return getAddExpr(AddOps);
    }

<<<<<<< HEAD
  case Instruction::Mul: {
    SmallVector<const SCEV *, 4> MulOps;
    for (Value *Op = U;; Op = U->getOperand(0)) {
      U = dyn_cast<Operator>(Op);
#if INTEL_CUSTOMIZATION // HIR parsing 
      if (!U || U->getOpcode() != Instruction::Mul || (isa<Instruction>(Op) &&
          isHIRLiveRangeIndicator(cast<Instruction>(Op)))) {
#endif // INTEL_CUSTOMIZATION
        assert(Op != V && "V should be a mul");
        MulOps.push_back(getSCEV(Op));
        break;
      }
=======
    case Instruction::Mul: {
      SmallVector<const SCEV *, 4> MulOps;
      do {
        if (BO->Op) {
          if (auto *OpSCEV = getExistingSCEV(BO->Op)) {
            MulOps.push_back(OpSCEV);
            break;
          }
>>>>>>> 92c2eae4

          SCEV::NoWrapFlags Flags = getNoWrapFlagsFromUB(BO->Op);
          if (Flags != SCEV::FlagAnyWrap) {
            MulOps.push_back(
                getMulExpr(getSCEV(BO->LHS), getSCEV(BO->RHS), Flags));
            break;
          }
        }

        MulOps.push_back(getSCEV(BO->RHS));
        auto NewBO = MatchBinaryOp(BO->LHS);
        if (!NewBO || NewBO->Opcode != Instruction::Mul) {
          MulOps.push_back(getSCEV(BO->LHS));
          break;
        }
	BO = NewBO;
      } while (true);

      return getMulExpr(MulOps);
    }
    case Instruction::UDiv:
      return getUDivExpr(getSCEV(BO->LHS), getSCEV(BO->RHS));
    case Instruction::Sub: {
      SCEV::NoWrapFlags Flags = SCEV::FlagAnyWrap;
      if (BO->Op)
        Flags = getNoWrapFlagsFromUB(BO->Op);
      return getMinusSCEV(getSCEV(BO->LHS), getSCEV(BO->RHS), Flags);
    }
    case Instruction::And:
      // For an expression like x&255 that merely masks off the high bits,
      // use zext(trunc(x)) as the SCEV expression.
      if (ConstantInt *CI = dyn_cast<ConstantInt>(BO->RHS)) {
        if (CI->isNullValue())
          return getSCEV(BO->RHS);
        if (CI->isAllOnesValue())
          return getSCEV(BO->LHS);
        const APInt &A = CI->getValue();

        // Instcombine's ShrinkDemandedConstant may strip bits out of
        // constants, obscuring what would otherwise be a low-bits mask.
        // Use computeKnownBits to compute what ShrinkDemandedConstant
        // knew about to reconstruct a low-bits mask value.
        unsigned LZ = A.countLeadingZeros();
        unsigned TZ = A.countTrailingZeros();
        unsigned BitWidth = A.getBitWidth();
        APInt KnownZero(BitWidth, 0), KnownOne(BitWidth, 0);
        computeKnownBits(BO->LHS, KnownZero, KnownOne, getDataLayout(),
                         0, &AC, nullptr, &DT);

        APInt EffectiveMask =
            APInt::getLowBitsSet(BitWidth, BitWidth - LZ - TZ).shl(TZ);
        if ((LZ != 0 || TZ != 0) && !((~A & ~KnownZero) & EffectiveMask)) {
          const SCEV *MulCount = getConstant(ConstantInt::get(
              getContext(), APInt::getOneBitSet(BitWidth, TZ)));
          return getMulExpr(
              getZeroExtendExpr(
                  getTruncateExpr(
                      getUDivExactExpr(getSCEV(BO->LHS), MulCount),
                      IntegerType::get(getContext(), BitWidth - LZ - TZ)),
                  BO->LHS->getType()),
              MulCount);
        }
      }
      break;

    case Instruction::Or:
      // If the RHS of the Or is a constant, we may have something like:
      // X*4+1 which got turned into X*4|1.  Handle this as an Add so loop
      // optimizations will transparently handle this case.
      //
      // In order for this transformation to be safe, the LHS must be of the
      // form X*(2^n) and the Or constant must be less than 2^n.
      if (ConstantInt *CI = dyn_cast<ConstantInt>(BO->RHS)) {
        const SCEV *LHS = getSCEV(BO->LHS);
        const APInt &CIVal = CI->getValue();
        if (GetMinTrailingZeros(LHS) >=
            (CIVal.getBitWidth() - CIVal.countLeadingZeros())) {
          // Build a plain add SCEV.
          const SCEV *S = getAddExpr(LHS, getSCEV(CI));
          // If the LHS of the add was an addrec and it has no-wrap flags,
          // transfer the no-wrap flags, since an or won't introduce a wrap.
          if (const SCEVAddRecExpr *NewAR = dyn_cast<SCEVAddRecExpr>(S)) {
            const SCEVAddRecExpr *OldAR = cast<SCEVAddRecExpr>(LHS);
            const_cast<SCEVAddRecExpr *>(NewAR)->setNoWrapFlags(
                OldAR->getNoWrapFlags());
          }
          return S;
        }
      }
      break;

    case Instruction::Xor:
      if (ConstantInt *CI = dyn_cast<ConstantInt>(BO->RHS)) {
        // If the RHS of xor is -1, then this is a not operation.
        if (CI->isAllOnesValue())
          return getNotSCEV(getSCEV(BO->LHS));

        // Model xor(and(x, C), C) as and(~x, C), if C is a low-bits mask.
        // This is a variant of the check for xor with -1, and it handles
        // the case where instcombine has trimmed non-demanded bits out
        // of an xor with -1.
        if (auto *LBO = dyn_cast<BinaryOperator>(BO->LHS))
          if (ConstantInt *LCI = dyn_cast<ConstantInt>(LBO->getOperand(1)))
            if (LBO->getOpcode() == Instruction::And &&
                LCI->getValue() == CI->getValue())
              if (const SCEVZeroExtendExpr *Z =
                      dyn_cast<SCEVZeroExtendExpr>(getSCEV(BO->LHS))) {
                Type *UTy = BO->LHS->getType();
                const SCEV *Z0 = Z->getOperand();
                Type *Z0Ty = Z0->getType();
                unsigned Z0TySize = getTypeSizeInBits(Z0Ty);

                // If C is a low-bits mask, the zero extend is serving to
                // mask off the high bits. Complement the operand and
                // re-apply the zext.
                if (APIntOps::isMask(Z0TySize, CI->getValue()))
                  return getZeroExtendExpr(getNotSCEV(Z0), UTy);

                // If C is a single bit, it may be in the sign-bit position
                // before the zero-extend. In this case, represent the xor
                // using an add, which is equivalent, and re-apply the zext.
                APInt Trunc = CI->getValue().trunc(Z0TySize);
                if (Trunc.zext(getTypeSizeInBits(UTy)) == CI->getValue() &&
                    Trunc.isSignBit())
                  return getZeroExtendExpr(getAddExpr(Z0, getConstant(Trunc)),
                                           UTy);
              }
      }
      break;

  case Instruction::Shl:
    // Turn shift left of a constant amount into a multiply.
    if (ConstantInt *SA = dyn_cast<ConstantInt>(BO->RHS)) {
      uint32_t BitWidth = cast<IntegerType>(SA->getType())->getBitWidth();

      // If the shift count is not less than the bitwidth, the result of
      // the shift is undefined. Don't try to analyze it, because the
      // resolution chosen here may differ from the resolution chosen in
      // other parts of the compiler.
      if (SA->getValue().uge(BitWidth))
        break;

      // It is currently not resolved how to interpret NSW for left
      // shift by BitWidth - 1, so we avoid applying flags in that
      // case. Remove this check (or this comment) once the situation
      // is resolved. See
      // http://lists.llvm.org/pipermail/llvm-dev/2015-April/084195.html
      // and http://reviews.llvm.org/D8890 .
      auto Flags = SCEV::FlagAnyWrap;
      if (BO->Op && SA->getValue().ult(BitWidth - 1))
        Flags = getNoWrapFlagsFromUB(BO->Op);

      Constant *X = ConstantInt::get(getContext(),
        APInt::getOneBitSet(BitWidth, SA->getZExtValue()));
      return getMulExpr(getSCEV(BO->LHS), getSCEV(X), Flags);
    }
    break;

    case Instruction::AShr:
      // For a two-shift sext-inreg, use sext(trunc(x)) as the SCEV expression.
      if (ConstantInt *CI = dyn_cast<ConstantInt>(BO->RHS))
        if (Operator *L = dyn_cast<Operator>(BO->LHS))
          if (L->getOpcode() == Instruction::Shl &&
              L->getOperand(1) == BO->RHS) {
            uint64_t BitWidth = getTypeSizeInBits(BO->LHS->getType());

            // If the shift count is not less than the bitwidth, the result of
            // the shift is undefined. Don't try to analyze it, because the
            // resolution chosen here may differ from the resolution chosen in
            // other parts of the compiler.
            if (CI->getValue().uge(BitWidth))
              break;

            uint64_t Amt = BitWidth - CI->getZExtValue();
            if (Amt == BitWidth)
              return getSCEV(L->getOperand(0)); // shift by zero --> noop
            return getSignExtendExpr(
                getTruncateExpr(getSCEV(L->getOperand(0)),
                                IntegerType::get(getContext(), Amt)),
                BO->LHS->getType());
          }
      break;
    }
  }

  switch (U->getOpcode()) {
  case Instruction::Trunc:
    return getTruncateExpr(getSCEV(U->getOperand(0)), U->getType());

  case Instruction::ZExt:
    return getZeroExtendExpr(getSCEV(U->getOperand(0)), U->getType());

  case Instruction::SExt:
    return getSignExtendExpr(getSCEV(U->getOperand(0)), U->getType());

  case Instruction::BitCast:
    // INTEL - Suppress traceback for liveout copy instructions inserted by HIR.
    if (!isa<Instruction>(V) || !isHIRLiveOutCopyInst(cast<Instruction>(V)))  
      // BitCasts are no-op casts so we just eliminate the cast.
      if (isSCEVable(U->getType()) && isSCEVable(U->getOperand(0)->getType()))
        return getSCEV(U->getOperand(0));
    break;

  // It's tempting to handle inttoptr and ptrtoint as no-ops, however this can
  // lead to pointer expressions which cannot safely be expanded to GEPs,
  // because ScalarEvolution doesn't respect the GEP aliasing rules when
  // simplifying integer expressions.

  case Instruction::GetElementPtr:
    return createNodeForGEP(cast<GEPOperator>(U));

  case Instruction::PHI:
    return createNodeForPHI(cast<PHINode>(U));

  case Instruction::Select:
    // U can also be a select constant expr, which let fall through.  Since
    // createNodeForSelect only works for a condition that is an `ICmpInst`, and
    // constant expressions cannot have instructions as operands, we'd have
    // returned getUnknown for a select constant expressions anyway.
    if (isa<Instruction>(U))
      return createNodeForSelectOrPHI(cast<Instruction>(U), U->getOperand(0),
                                      U->getOperand(1), U->getOperand(2));
  }

  return getUnknown(V);
}



//===----------------------------------------------------------------------===//
//                   Iteration Count Computation Code
//

unsigned ScalarEvolution::getSmallConstantTripCount(Loop *L) {
  if (BasicBlock *ExitingBB = L->getExitingBlock())
    return getSmallConstantTripCount(L, ExitingBB);

  // No trip count information for multiple exits.
  return 0;
}

/// getSmallConstantTripCount - Returns the maximum trip count of this loop as a
/// normal unsigned value. Returns 0 if the trip count is unknown or not
/// constant. Will also return 0 if the maximum trip count is very large (>=
/// 2^32).
///
/// This "trip count" assumes that control exits via ExitingBlock. More
/// precisely, it is the number of times that control may reach ExitingBlock
/// before taking the branch. For loops with multiple exits, it may not be the
/// number times that the loop header executes because the loop may exit
/// prematurely via another branch.
unsigned ScalarEvolution::getSmallConstantTripCount(Loop *L,
                                                    BasicBlock *ExitingBlock) {
  assert(ExitingBlock && "Must pass a non-null exiting block!");
  assert(L->isLoopExiting(ExitingBlock) &&
         "Exiting block must actually branch out of the loop!");
  const SCEVConstant *ExitCount =
      dyn_cast<SCEVConstant>(getExitCount(L, ExitingBlock));
  if (!ExitCount)
    return 0;

  ConstantInt *ExitConst = ExitCount->getValue();

  // Guard against huge trip counts.
  if (ExitConst->getValue().getActiveBits() > 32)
    return 0;

  // In case of integer overflow, this returns 0, which is correct.
  return ((unsigned)ExitConst->getZExtValue()) + 1;
}

unsigned ScalarEvolution::getSmallConstantTripMultiple(Loop *L) {
  if (BasicBlock *ExitingBB = L->getExitingBlock())
    return getSmallConstantTripMultiple(L, ExitingBB);

  // No trip multiple information for multiple exits.
  return 0;
}

/// getSmallConstantTripMultiple - Returns the largest constant divisor of the
/// trip count of this loop as a normal unsigned value, if possible. This
/// means that the actual trip count is always a multiple of the returned
/// value (don't forget the trip count could very well be zero as well!).
///
/// Returns 1 if the trip count is unknown or not guaranteed to be the
/// multiple of a constant (which is also the case if the trip count is simply
/// constant, use getSmallConstantTripCount for that case), Will also return 1
/// if the trip count is very large (>= 2^32).
///
/// As explained in the comments for getSmallConstantTripCount, this assumes
/// that control exits the loop via ExitingBlock.
unsigned
ScalarEvolution::getSmallConstantTripMultiple(Loop *L,
                                              BasicBlock *ExitingBlock) {
  assert(ExitingBlock && "Must pass a non-null exiting block!");
  assert(L->isLoopExiting(ExitingBlock) &&
         "Exiting block must actually branch out of the loop!");
  const SCEV *ExitCount = getExitCount(L, ExitingBlock);
  if (ExitCount == getCouldNotCompute())
    return 1;

  // Get the trip count from the BE count by adding 1.
  const SCEV *TCMul = getAddExpr(ExitCount, getOne(ExitCount->getType()));
  // FIXME: SCEV distributes multiplication as V1*C1 + V2*C1. We could attempt
  // to factor simple cases.
  if (const SCEVMulExpr *Mul = dyn_cast<SCEVMulExpr>(TCMul))
    TCMul = Mul->getOperand(0);

  const SCEVConstant *MulC = dyn_cast<SCEVConstant>(TCMul);
  if (!MulC)
    return 1;

  ConstantInt *Result = MulC->getValue();

  // Guard against huge trip counts (this requires checking
  // for zero to handle the case where the trip count == -1 and the
  // addition wraps).
  if (!Result || Result->getValue().getActiveBits() > 32 ||
      Result->getValue().getActiveBits() == 0)
    return 1;

  return (unsigned)Result->getZExtValue();
}

// getExitCount - Get the expression for the number of loop iterations for which
// this loop is guaranteed not to exit via ExitingBlock. Otherwise return
// SCEVCouldNotCompute.
const SCEV *ScalarEvolution::getExitCount(Loop *L, BasicBlock *ExitingBlock) {
  return getBackedgeTakenInfo(L).getExact(ExitingBlock, this);
}

/// getBackedgeTakenCount - If the specified loop has a predictable
/// backedge-taken count, return it, otherwise return a SCEVCouldNotCompute
/// object. The backedge-taken count is the number of times the loop header
/// will be branched to from within the loop. This is one less than the
/// trip count of the loop, since it doesn't count the first iteration,
/// when the header is branched to from outside the loop.
///
/// Note that it is not valid to call this method on a loop without a
/// loop-invariant backedge-taken count (see
/// hasLoopInvariantBackedgeTakenCount).
///
const SCEV *ScalarEvolution::getBackedgeTakenCount(const Loop *L) {
  return getBackedgeTakenInfo(L).getExact(this);
}

/// getMaxBackedgeTakenCount - Similar to getBackedgeTakenCount, except
/// return the least SCEV value that is known never to be less than the
/// actual backedge taken count.
const SCEV *ScalarEvolution::getMaxBackedgeTakenCount(const Loop *L) {
  return getBackedgeTakenInfo(L).getMax(this);
}

#if INTEL_CUSTOMIZATION // HIR parsing 
const SCEV *ScalarEvolution::getBackedgeTakenCountForHIR(const Loop *Lp,
                             const Loop *OutermostLoop) {
  HIRInfo.set(OutermostLoop);

  auto SC = getBackedgeTakenInfo(Lp).getExact(this);

  HIRInfo.reset();

  return SC;
}
#endif // INTEL_CUSTOMIZATION

/// PushLoopPHIs - Push PHI nodes in the header of the given loop
/// onto the given Worklist.
static void
PushLoopPHIs(const Loop *L, SmallVectorImpl<Instruction *> &Worklist) {
  BasicBlock *Header = L->getHeader();

  // Push all Loop-header PHIs onto the Worklist stack.
  for (BasicBlock::iterator I = Header->begin();
       PHINode *PN = dyn_cast<PHINode>(I); ++I)
    Worklist.push_back(PN);
}

const ScalarEvolution::BackedgeTakenInfo &
ScalarEvolution::getBackedgeTakenInfo(const Loop *L) {
  // Initially insert an invalid entry for this loop. If the insertion
  // succeeds, proceed to actually compute a backedge-taken count and
  // update the value. The temporary CouldNotCompute value tells SCEV
  // code elsewhere that it shouldn't attempt to request a new
  // backedge-taken count, which could result in infinite recursion.
#if INTEL_CUSTOMIZATION // HIR parsing 
  // If in HIR mode, first check HIR cache.
  if (HIRInfo.isValid()) {
    auto Pair = HIRBackedgeTakenCounts.insert(
            std::make_pair(L, BackedgeTakenInfo()));

    if (!Pair.second) 
      return Pair.first->second;
  }

  // If not in HIR mode or no entry in HIR cache, check the original cache.
#endif // INTEL_CUSTOMIZATION
  std::pair<DenseMap<const Loop *, BackedgeTakenInfo>::iterator, bool> Pair =
      BackedgeTakenCounts.insert({L, BackedgeTakenInfo()});

#if INTEL_CUSTOMIZATION // HIR parsing 
  if (!Pair.second) {
    auto & BTI = Pair.first->second;

    // Return original entry in non-HIR mode.
    if (!HIRInfo.isValid()) 
      return BTI;

    auto SC = BTI.getExact(this);

    // If original cache entry is valid for HIR, copy the entry.
    if ((SC == getCouldNotCompute()) || isValidSCEVForHIR(SC)) 
      return HIRBackedgeTakenCounts.find(L)->second = BTI;
  }
#endif // INTEL_CUSTOMIZATION
  // computeBackedgeTakenCount may allocate memory for its result. Inserting it
  // into the BackedgeTakenCounts map transfers ownership. Otherwise, the result
  // must be cleared in this scope.
  BackedgeTakenInfo Result = computeBackedgeTakenCount(L);

  if (Result.getExact(this) != getCouldNotCompute()) {
    assert(isLoopInvariant(Result.getExact(this), L) &&
           isLoopInvariant(Result.getMax(this), L) &&
           "Computed backedge-taken count isn't loop invariant for loop!");
    ++NumTripCountsComputed;
  }
  else if (Result.getMax(this) == getCouldNotCompute() &&
           isa<PHINode>(L->getHeader()->begin())) {
    // Only count loops that have phi nodes as not being computable.
    ++NumTripCountsNotComputed;
  }

  // Now that we know more about the trip count for this loop, forget any
  // existing SCEV values for PHI nodes in this loop since they are only
  // conservative estimates made without the benefit of trip count
  // information. This is similar to the code in forgetLoop, except that
  // it handles SCEVUnknown PHI nodes specially.
  if (Result.hasAnyInfo()) {
    SmallVector<Instruction *, 16> Worklist;
    PushLoopPHIs(L, Worklist);

    SmallPtrSet<Instruction *, 8> Visited;
    while (!Worklist.empty()) {
      Instruction *I = Worklist.pop_back_val();
      if (!Visited.insert(I).second)
        continue;

#if INTEL_CUSTOMIZATION // HIR parsing
      HIRValueExprMapType::iterator HIt;
      ValueExprMapType::iterator It;
      bool Found = false;

      if (HIRInfo.isValid()) {
        HIt = HIRValueExprMap.find_as(static_cast<Value *>(I));
        Found = (HIt != HIRValueExprMap.end());
      } else {
        It =  ValueExprMap.find_as(static_cast<Value *>(I));
        Found = (It != ValueExprMap.end());
      }
      if (Found) {
        const SCEV *Old = HIRInfo.isValid() ? HIt->second : It->second;
#endif // INTEL_CUSTOMIZATION

        // SCEVUnknown for a PHI either means that it has an unrecognized
        // structure, or it's a PHI that's in the progress of being computed
        // by createNodeForPHI.  In the former case, additional loop trip
        // count information isn't going to change anything. In the later
        // case, createNodeForPHI will perform the necessary updates on its
        // own when it gets to that point.
        if (!isa<PHINode>(I) || !isa<SCEVUnknown>(Old)) {
          forgetMemoizedResults(Old);
#if INTEL_CUSTOMIZATION // HIR parsing
          HIRInfo.isValid() ? HIRValueExprMap.erase(HIt) : 
                            ValueExprMap.erase(It);
#endif // INTEL_CUSTOMIZATION
        }
        if (PHINode *PN = dyn_cast<PHINode>(I))
          ConstantEvolutionLoopExitValue.erase(PN);
      }

      PushDefUseChildren(I, Worklist);
    }
  }

  // Re-lookup the insert position, since the call to
  // computeBackedgeTakenCount above could result in a
  // recusive call to getBackedgeTakenInfo (on a different
  // loop), which would invalidate the iterator computed
  // earlier.
#if INTEL_CUSTOMIZATION // HIR parsing
  if (HIRInfo.isValid()) 
    return HIRBackedgeTakenCounts.find(L)->second = Result;
#endif // INTEL_CUSTOMIZATION
  return BackedgeTakenCounts.find(L)->second = Result;
}

/// forgetLoop - This method should be called by the client when it has
/// changed a loop in a way that may effect ScalarEvolution's ability to
/// compute a trip count, or if the loop is deleted.
void ScalarEvolution::forgetLoop(const Loop *L) {
  // Drop any stored trip count value.
  DenseMap<const Loop*, BackedgeTakenInfo>::iterator BTCPos =
    BackedgeTakenCounts.find(L);
  if (BTCPos != BackedgeTakenCounts.end()) {
    BTCPos->second.clear();
    BackedgeTakenCounts.erase(BTCPos);
  }

#if INTEL_CUSTOMIZATION // HIR parsing
  auto HBTCPos = HIRBackedgeTakenCounts.find(L);
  if (HBTCPos != HIRBackedgeTakenCounts.end()) {
    HBTCPos->second.clear();
    HIRBackedgeTakenCounts.erase(HBTCPos);
  }
#endif // INTEL_CUSTOMIZATION
  // Drop information about expressions based on loop-header PHIs.
  SmallVector<Instruction *, 16> Worklist;
  PushLoopPHIs(L, Worklist);

  SmallPtrSet<Instruction *, 8> Visited;
  while (!Worklist.empty()) {
    Instruction *I = Worklist.pop_back_val();
    if (!Visited.insert(I).second)
      continue;

    ValueExprMapType::iterator It =
      ValueExprMap.find_as(static_cast<Value *>(I));
#if INTEL_CUSTOMIZATION // HIR parsing 
      // HIRValueExprMap is built on top of ValueExprMap so it needs to stay
      // in sync with it. If we are clearing enteries from ValueExprMap, we
      // need to clear them from HIRValueExprMap as well.
      HIRValueExprMap.erase(static_cast<Value *>(I));
#endif // INTEL_CUSTOMIZATION
    if (It != ValueExprMap.end()) {
      forgetMemoizedResults(It->second);
      ValueExprMap.erase(It);
      if (PHINode *PN = dyn_cast<PHINode>(I))
        ConstantEvolutionLoopExitValue.erase(PN);
    }

    PushDefUseChildren(I, Worklist);
  }

  // Forget all contained loops too, to avoid dangling entries in the
  // ValuesAtScopes map.
  for (Loop::iterator I = L->begin(), E = L->end(); I != E; ++I)
    forgetLoop(*I);
}

/// forgetValue - This method should be called by the client when it has
/// changed a value in a way that may effect its value, or which may
/// disconnect it from a def-use chain linking it to a loop.
void ScalarEvolution::forgetValue(Value *V) {
  Instruction *I = dyn_cast<Instruction>(V);
  if (!I) return;

  // Drop information about expressions based on loop-header PHIs.
  SmallVector<Instruction *, 16> Worklist;
  Worklist.push_back(I);

  SmallPtrSet<Instruction *, 8> Visited;
  while (!Worklist.empty()) {
    I = Worklist.pop_back_val();
    if (!Visited.insert(I).second)
      continue;

    ValueExprMapType::iterator It =
      ValueExprMap.find_as(static_cast<Value *>(I));
#if INTEL_CUSTOMIZATION // HIR parsing 
      // HIRValueExprMap is built on top of ValueExprMap so it needs to stay
      // in sync with it. If we are clearing enteries from ValueExprMap, we
      // need to clear them from HIRValueExprMap as well.
      HIRValueExprMap.erase(static_cast<Value *>(I));
#endif // INTEL_CUSTOMIZATION
    if (It != ValueExprMap.end()) {
      forgetMemoizedResults(It->second);
      ValueExprMap.erase(It);
      if (PHINode *PN = dyn_cast<PHINode>(I))
        ConstantEvolutionLoopExitValue.erase(PN);
    }

    PushDefUseChildren(I, Worklist);
  }
}

/// getExact - Get the exact loop backedge taken count considering all loop
/// exits. A computable result can only be returned for loops with a single
/// exit.  Returning the minimum taken count among all exits is incorrect
/// because one of the loop's exit limit's may have been skipped. HowFarToZero
/// assumes that the limit of each loop test is never skipped. This is a valid
/// assumption as long as the loop exits via that test. For precise results, it
/// is the caller's responsibility to specify the relevant loop exit using
/// getExact(ExitingBlock, SE).
const SCEV *
ScalarEvolution::BackedgeTakenInfo::getExact(ScalarEvolution *SE) const {
  // If any exits were not computable, the loop is not computable.
  if (!ExitNotTaken.isCompleteList()) return SE->getCouldNotCompute();

  // We need exactly one computable exit.
  if (!ExitNotTaken.ExitingBlock) return SE->getCouldNotCompute();
  assert(ExitNotTaken.ExactNotTaken && "uninitialized not-taken info");

  const SCEV *BECount = nullptr;
  for (const ExitNotTakenInfo *ENT = &ExitNotTaken;
       ENT != nullptr; ENT = ENT->getNextExit()) {

    assert(ENT->ExactNotTaken != SE->getCouldNotCompute() && "bad exit SCEV");

    if (!BECount)
      BECount = ENT->ExactNotTaken;
    else if (BECount != ENT->ExactNotTaken)
      return SE->getCouldNotCompute();
  }
  assert(BECount && "Invalid not taken count for loop exit");
  return BECount;
}

/// getExact - Get the exact not taken count for this loop exit.
const SCEV *
ScalarEvolution::BackedgeTakenInfo::getExact(BasicBlock *ExitingBlock,
                                             ScalarEvolution *SE) const {
  for (const ExitNotTakenInfo *ENT = &ExitNotTaken;
       ENT != nullptr; ENT = ENT->getNextExit()) {

    if (ENT->ExitingBlock == ExitingBlock)
      return ENT->ExactNotTaken;
  }
  return SE->getCouldNotCompute();
}

/// getMax - Get the max backedge taken count for the loop.
const SCEV *
ScalarEvolution::BackedgeTakenInfo::getMax(ScalarEvolution *SE) const {
  return Max ? Max : SE->getCouldNotCompute();
}

bool ScalarEvolution::BackedgeTakenInfo::hasOperand(const SCEV *S,
                                                    ScalarEvolution *SE) const {
  if (Max && Max != SE->getCouldNotCompute() && SE->hasOperand(Max, S))
    return true;

  if (!ExitNotTaken.ExitingBlock)
    return false;

  for (const ExitNotTakenInfo *ENT = &ExitNotTaken;
       ENT != nullptr; ENT = ENT->getNextExit()) {

    if (ENT->ExactNotTaken != SE->getCouldNotCompute()
        && SE->hasOperand(ENT->ExactNotTaken, S)) {
      return true;
    }
  }
  return false;
}

/// Allocate memory for BackedgeTakenInfo and copy the not-taken count of each
/// computable exit into a persistent ExitNotTakenInfo array.
ScalarEvolution::BackedgeTakenInfo::BackedgeTakenInfo(
  SmallVectorImpl< std::pair<BasicBlock *, const SCEV *> > &ExitCounts,
  bool Complete, const SCEV *MaxCount) : Max(MaxCount) {

  if (!Complete)
    ExitNotTaken.setIncomplete();

  unsigned NumExits = ExitCounts.size();
  if (NumExits == 0) return;

  ExitNotTaken.ExitingBlock = ExitCounts[0].first;
  ExitNotTaken.ExactNotTaken = ExitCounts[0].second;
  if (NumExits == 1) return;

  // Handle the rare case of multiple computable exits.
  ExitNotTakenInfo *ENT = new ExitNotTakenInfo[NumExits-1];

  ExitNotTakenInfo *PrevENT = &ExitNotTaken;
  for (unsigned i = 1; i < NumExits; ++i, PrevENT = ENT, ++ENT) {
    PrevENT->setNextExit(ENT);
    ENT->ExitingBlock = ExitCounts[i].first;
    ENT->ExactNotTaken = ExitCounts[i].second;
  }
}

/// clear - Invalidate this result and free the ExitNotTakenInfo array.
void ScalarEvolution::BackedgeTakenInfo::clear() {
  ExitNotTaken.ExitingBlock = nullptr;
  ExitNotTaken.ExactNotTaken = nullptr;
  delete[] ExitNotTaken.getNextExit();
}

/// computeBackedgeTakenCount - Compute the number of times the backedge
/// of the specified loop will execute.
ScalarEvolution::BackedgeTakenInfo
ScalarEvolution::computeBackedgeTakenCount(const Loop *L) {
  SmallVector<BasicBlock *, 8> ExitingBlocks;
  L->getExitingBlocks(ExitingBlocks);

  SmallVector<std::pair<BasicBlock *, const SCEV *>, 4> ExitCounts;
  bool CouldComputeBECount = true;
  BasicBlock *Latch = L->getLoopLatch(); // may be NULL.
  const SCEV *MustExitMaxBECount = nullptr;
  const SCEV *MayExitMaxBECount = nullptr;

  // Compute the ExitLimit for each loop exit. Use this to populate ExitCounts
  // and compute maxBECount.
  for (unsigned i = 0, e = ExitingBlocks.size(); i != e; ++i) {
    BasicBlock *ExitBB = ExitingBlocks[i];
    ExitLimit EL = computeExitLimit(L, ExitBB);

    // 1. For each exit that can be computed, add an entry to ExitCounts.
    // CouldComputeBECount is true only if all exits can be computed.
    if (EL.Exact == getCouldNotCompute())
      // We couldn't compute an exact value for this exit, so
      // we won't be able to compute an exact value for the loop.
      CouldComputeBECount = false;
    else
      ExitCounts.push_back({ExitBB, EL.Exact});

    // 2. Derive the loop's MaxBECount from each exit's max number of
    // non-exiting iterations. Partition the loop exits into two kinds:
    // LoopMustExits and LoopMayExits.
    //
    // If the exit dominates the loop latch, it is a LoopMustExit otherwise it
    // is a LoopMayExit.  If any computable LoopMustExit is found, then
    // MaxBECount is the minimum EL.Max of computable LoopMustExits. Otherwise,
    // MaxBECount is conservatively the maximum EL.Max, where CouldNotCompute is
    // considered greater than any computable EL.Max.
    if (EL.Max != getCouldNotCompute() && Latch &&
        DT.dominates(ExitBB, Latch)) {
      if (!MustExitMaxBECount)
        MustExitMaxBECount = EL.Max;
      else {
        MustExitMaxBECount =
          getUMinFromMismatchedTypes(MustExitMaxBECount, EL.Max);
      }
    } else if (MayExitMaxBECount != getCouldNotCompute()) {
      if (!MayExitMaxBECount || EL.Max == getCouldNotCompute())
        MayExitMaxBECount = EL.Max;
      else {
        MayExitMaxBECount =
          getUMaxFromMismatchedTypes(MayExitMaxBECount, EL.Max);
      }
    }
  }
  const SCEV *MaxBECount = MustExitMaxBECount ? MustExitMaxBECount :
    (MayExitMaxBECount ? MayExitMaxBECount : getCouldNotCompute());
  return BackedgeTakenInfo(ExitCounts, CouldComputeBECount, MaxBECount);
}

ScalarEvolution::ExitLimit
ScalarEvolution::computeExitLimit(const Loop *L, BasicBlock *ExitingBlock) {

  // Okay, we've chosen an exiting block.  See what condition causes us to exit
  // at this block and remember the exit block and whether all other targets
  // lead to the loop header.
  bool MustExecuteLoopHeader = true;
  BasicBlock *Exit = nullptr;
  for (auto *SBB : successors(ExitingBlock))
    if (!L->contains(SBB)) {
      if (Exit) // Multiple exit successors.
        return getCouldNotCompute();
      Exit = SBB;
    } else if (SBB != L->getHeader()) {
      MustExecuteLoopHeader = false;
    }

  // At this point, we know we have a conditional branch that determines whether
  // the loop is exited.  However, we don't know if the branch is executed each
  // time through the loop.  If not, then the execution count of the branch will
  // not be equal to the trip count of the loop.
  //
  // Currently we check for this by checking to see if the Exit branch goes to
  // the loop header.  If so, we know it will always execute the same number of
  // times as the loop.  We also handle the case where the exit block *is* the
  // loop header.  This is common for un-rotated loops.
  //
  // If both of those tests fail, walk up the unique predecessor chain to the
  // header, stopping if there is an edge that doesn't exit the loop. If the
  // header is reached, the execution count of the branch will be equal to the
  // trip count of the loop.
  //
  //  More extensive analysis could be done to handle more cases here.
  //
  if (!MustExecuteLoopHeader && ExitingBlock != L->getHeader()) {
    // The simple checks failed, try climbing the unique predecessor chain
    // up to the header.
    bool Ok = false;
    for (BasicBlock *BB = ExitingBlock; BB; ) {
      BasicBlock *Pred = BB->getUniquePredecessor();
      if (!Pred)
        return getCouldNotCompute();
      TerminatorInst *PredTerm = Pred->getTerminator();
      for (const BasicBlock *PredSucc : PredTerm->successors()) {
        if (PredSucc == BB)
          continue;
        // If the predecessor has a successor that isn't BB and isn't
        // outside the loop, assume the worst.
        if (L->contains(PredSucc))
          return getCouldNotCompute();
      }
      if (Pred == L->getHeader()) {
        Ok = true;
        break;
      }
      BB = Pred;
    }
    if (!Ok)
      return getCouldNotCompute();
  }

  bool IsOnlyExit = (L->getExitingBlock() != nullptr);
  TerminatorInst *Term = ExitingBlock->getTerminator();
  if (BranchInst *BI = dyn_cast<BranchInst>(Term)) {
    assert(BI->isConditional() && "If unconditional, it can't be in loop!");
    // Proceed to the next level to examine the exit condition expression.
    return computeExitLimitFromCond(L, BI->getCondition(), BI->getSuccessor(0),
                                    BI->getSuccessor(1),
                                    /*ControlsExit=*/IsOnlyExit);
  }

  if (SwitchInst *SI = dyn_cast<SwitchInst>(Term))
    return computeExitLimitFromSingleExitSwitch(L, SI, Exit,
                                                /*ControlsExit=*/IsOnlyExit);

  return getCouldNotCompute();
}

/// computeExitLimitFromCond - Compute the number of times the
/// backedge of the specified loop will execute if its exit condition
/// were a conditional branch of ExitCond, TBB, and FBB.
///
/// @param ControlsExit is true if ExitCond directly controls the exit
/// branch. In this case, we can assume that the loop exits only if the
/// condition is true and can infer that failing to meet the condition prior to
/// integer wraparound results in undefined behavior.
ScalarEvolution::ExitLimit
ScalarEvolution::computeExitLimitFromCond(const Loop *L,
                                          Value *ExitCond,
                                          BasicBlock *TBB,
                                          BasicBlock *FBB,
                                          bool ControlsExit) {
  // Check if the controlling expression for this loop is an And or Or.
  if (BinaryOperator *BO = dyn_cast<BinaryOperator>(ExitCond)) {
    if (BO->getOpcode() == Instruction::And) {
      // Recurse on the operands of the and.
      bool EitherMayExit = L->contains(TBB);
      ExitLimit EL0 = computeExitLimitFromCond(L, BO->getOperand(0), TBB, FBB,
                                               ControlsExit && !EitherMayExit);
      ExitLimit EL1 = computeExitLimitFromCond(L, BO->getOperand(1), TBB, FBB,
                                               ControlsExit && !EitherMayExit);
      const SCEV *BECount = getCouldNotCompute();
      const SCEV *MaxBECount = getCouldNotCompute();
      if (EitherMayExit) {
        // Both conditions must be true for the loop to continue executing.
        // Choose the less conservative count.
        if (EL0.Exact == getCouldNotCompute() ||
            EL1.Exact == getCouldNotCompute())
          BECount = getCouldNotCompute();
        else
          BECount = getUMinFromMismatchedTypes(EL0.Exact, EL1.Exact);
        if (EL0.Max == getCouldNotCompute())
          MaxBECount = EL1.Max;
        else if (EL1.Max == getCouldNotCompute())
          MaxBECount = EL0.Max;
        else
          MaxBECount = getUMinFromMismatchedTypes(EL0.Max, EL1.Max);
      } else {
        // Both conditions must be true at the same time for the loop to exit.
        // For now, be conservative.
        assert(L->contains(FBB) && "Loop block has no successor in loop!");
        if (EL0.Max == EL1.Max)
          MaxBECount = EL0.Max;
        if (EL0.Exact == EL1.Exact)
          BECount = EL0.Exact;
      }

      // There are cases (e.g. PR26207) where computeExitLimitFromCond is able
      // to be more aggressive when computing BECount than when computing
      // MaxBECount.  In these cases it is possible for EL0.Exact and EL1.Exact
      // to match, but for EL0.Max and EL1.Max to not.
      if (isa<SCEVCouldNotCompute>(MaxBECount) &&
          !isa<SCEVCouldNotCompute>(BECount))
        MaxBECount = BECount;

      return ExitLimit(BECount, MaxBECount);
    }
    if (BO->getOpcode() == Instruction::Or) {
      // Recurse on the operands of the or.
      bool EitherMayExit = L->contains(FBB);
      ExitLimit EL0 = computeExitLimitFromCond(L, BO->getOperand(0), TBB, FBB,
                                               ControlsExit && !EitherMayExit);
      ExitLimit EL1 = computeExitLimitFromCond(L, BO->getOperand(1), TBB, FBB,
                                               ControlsExit && !EitherMayExit);
      const SCEV *BECount = getCouldNotCompute();
      const SCEV *MaxBECount = getCouldNotCompute();
      if (EitherMayExit) {
        // Both conditions must be false for the loop to continue executing.
        // Choose the less conservative count.
        if (EL0.Exact == getCouldNotCompute() ||
            EL1.Exact == getCouldNotCompute())
          BECount = getCouldNotCompute();
        else
          BECount = getUMinFromMismatchedTypes(EL0.Exact, EL1.Exact);
        if (EL0.Max == getCouldNotCompute())
          MaxBECount = EL1.Max;
        else if (EL1.Max == getCouldNotCompute())
          MaxBECount = EL0.Max;
        else
          MaxBECount = getUMinFromMismatchedTypes(EL0.Max, EL1.Max);
      } else {
        // Both conditions must be false at the same time for the loop to exit.
        // For now, be conservative.
        assert(L->contains(TBB) && "Loop block has no successor in loop!");
        if (EL0.Max == EL1.Max)
          MaxBECount = EL0.Max;
        if (EL0.Exact == EL1.Exact)
          BECount = EL0.Exact;
      }

      return ExitLimit(BECount, MaxBECount);
    }
  }

  // With an icmp, it may be feasible to compute an exact backedge-taken count.
  // Proceed to the next level to examine the icmp.
  if (ICmpInst *ExitCondICmp = dyn_cast<ICmpInst>(ExitCond))
    return computeExitLimitFromICmp(L, ExitCondICmp, TBB, FBB, ControlsExit);

  // Check for a constant condition. These are normally stripped out by
  // SimplifyCFG, but ScalarEvolution may be used by a pass which wishes to
  // preserve the CFG and is temporarily leaving constant conditions
  // in place.
  if (ConstantInt *CI = dyn_cast<ConstantInt>(ExitCond)) {
    if (L->contains(FBB) == !CI->getZExtValue())
      // The backedge is always taken.
      return getCouldNotCompute();
    else
      // The backedge is never taken.
      return getZero(CI->getType());
  }

  // If it's not an integer or pointer comparison then compute it the hard way.
  return computeExitCountExhaustively(L, ExitCond, !L->contains(TBB));
}

ScalarEvolution::ExitLimit
ScalarEvolution::computeExitLimitFromICmp(const Loop *L,
                                          ICmpInst *ExitCond,
                                          BasicBlock *TBB,
                                          BasicBlock *FBB,
                                          bool ControlsExit) {

  // If the condition was exit on true, convert the condition to exit on false
  ICmpInst::Predicate Cond;
  if (!L->contains(FBB))
    Cond = ExitCond->getPredicate();
  else
    Cond = ExitCond->getInversePredicate();

  // Handle common loops like: for (X = "string"; *X; ++X)
  if (LoadInst *LI = dyn_cast<LoadInst>(ExitCond->getOperand(0)))
    if (Constant *RHS = dyn_cast<Constant>(ExitCond->getOperand(1))) {
      ExitLimit ItCnt =
        computeLoadConstantCompareExitLimit(LI, RHS, L, Cond);
      if (ItCnt.hasAnyInfo())
        return ItCnt;
    }

  ExitLimit ShiftEL = computeShiftCompareExitLimit(
      ExitCond->getOperand(0), ExitCond->getOperand(1), L, Cond);
  if (ShiftEL.hasAnyInfo())
    return ShiftEL;

  const SCEV *LHS = getSCEV(ExitCond->getOperand(0));
  const SCEV *RHS = getSCEV(ExitCond->getOperand(1));

  // Try to evaluate any dependencies out of the loop.
  LHS = getSCEVAtScope(LHS, L);
  RHS = getSCEVAtScope(RHS, L);

  // At this point, we would like to compute how many iterations of the
  // loop the predicate will return true for these inputs.
  if (isLoopInvariant(LHS, L) && !isLoopInvariant(RHS, L)) {
    // If there is a loop-invariant, force it into the RHS.
    std::swap(LHS, RHS);
    Cond = ICmpInst::getSwappedPredicate(Cond);
  }

  // Simplify the operands before analyzing them.
  (void)SimplifyICmpOperands(Cond, LHS, RHS);

  // If we have a comparison of a chrec against a constant, try to use value
  // ranges to answer this query.
  if (const SCEVConstant *RHSC = dyn_cast<SCEVConstant>(RHS))
    if (const SCEVAddRecExpr *AddRec = dyn_cast<SCEVAddRecExpr>(LHS))
      if (AddRec->getLoop() == L) {
        // Form the constant range.
        ConstantRange CompRange(
            ICmpInst::makeConstantRange(Cond, RHSC->getAPInt()));

        const SCEV *Ret = AddRec->getNumIterationsInRange(CompRange, *this);
        if (!isa<SCEVCouldNotCompute>(Ret)) return Ret;
      }

  switch (Cond) {
  case ICmpInst::ICMP_NE: {                     // while (X != Y)
    // Convert to: while (X-Y != 0)
    ExitLimit EL = HowFarToZero(getMinusSCEV(LHS, RHS), L, ControlsExit);
    if (EL.hasAnyInfo()) return EL;
    break;
  }
  case ICmpInst::ICMP_EQ: {                     // while (X == Y)
    // Convert to: while (X-Y == 0)
    ExitLimit EL = HowFarToNonZero(getMinusSCEV(LHS, RHS), L);
    if (EL.hasAnyInfo()) return EL;
    break;
  }
  case ICmpInst::ICMP_SLT:
  case ICmpInst::ICMP_ULT: {                    // while (X < Y)
    bool IsSigned = Cond == ICmpInst::ICMP_SLT;
    ExitLimit EL = HowManyLessThans(LHS, RHS, L, IsSigned, ControlsExit);
    if (EL.hasAnyInfo()) return EL;
    break;
  }
  case ICmpInst::ICMP_SGT:
  case ICmpInst::ICMP_UGT: {                    // while (X > Y)
    bool IsSigned = Cond == ICmpInst::ICMP_SGT;
    ExitLimit EL = HowManyGreaterThans(LHS, RHS, L, IsSigned, ControlsExit);
    if (EL.hasAnyInfo()) return EL;
    break;
  }
  default:
    break;
  }
  return computeExitCountExhaustively(L, ExitCond, !L->contains(TBB));
}

ScalarEvolution::ExitLimit
ScalarEvolution::computeExitLimitFromSingleExitSwitch(const Loop *L,
                                                      SwitchInst *Switch,
                                                      BasicBlock *ExitingBlock,
                                                      bool ControlsExit) {
  assert(!L->contains(ExitingBlock) && "Not an exiting block!");

  // Give up if the exit is the default dest of a switch.
  if (Switch->getDefaultDest() == ExitingBlock)
    return getCouldNotCompute();

  assert(L->contains(Switch->getDefaultDest()) &&
         "Default case must not exit the loop!");
  const SCEV *LHS = getSCEVAtScope(Switch->getCondition(), L);
  const SCEV *RHS = getConstant(Switch->findCaseDest(ExitingBlock));

  // while (X != Y) --> while (X-Y != 0)
  ExitLimit EL = HowFarToZero(getMinusSCEV(LHS, RHS), L, ControlsExit);
  if (EL.hasAnyInfo())
    return EL;

  return getCouldNotCompute();
}

static ConstantInt *
EvaluateConstantChrecAtConstant(const SCEVAddRecExpr *AddRec, ConstantInt *C,
                                ScalarEvolution &SE) {
  const SCEV *InVal = SE.getConstant(C);
  const SCEV *Val = AddRec->evaluateAtIteration(InVal, SE);
  assert(isa<SCEVConstant>(Val) &&
         "Evaluation of SCEV at constant didn't fold correctly?");
  return cast<SCEVConstant>(Val)->getValue();
}

/// computeLoadConstantCompareExitLimit - Given an exit condition of
/// 'icmp op load X, cst', try to see if we can compute the backedge
/// execution count.
ScalarEvolution::ExitLimit
ScalarEvolution::computeLoadConstantCompareExitLimit(
  LoadInst *LI,
  Constant *RHS,
  const Loop *L,
  ICmpInst::Predicate predicate) {

  if (LI->isVolatile()) return getCouldNotCompute();

  // Check to see if the loaded pointer is a getelementptr of a global.
  // TODO: Use SCEV instead of manually grubbing with GEPs.
  GetElementPtrInst *GEP = dyn_cast<GetElementPtrInst>(LI->getOperand(0));
  if (!GEP) return getCouldNotCompute();

  // Make sure that it is really a constant global we are gepping, with an
  // initializer, and make sure the first IDX is really 0.
  GlobalVariable *GV = dyn_cast<GlobalVariable>(GEP->getOperand(0));
  if (!GV || !GV->isConstant() || !GV->hasDefinitiveInitializer() ||
      GEP->getNumOperands() < 3 || !isa<Constant>(GEP->getOperand(1)) ||
      !cast<Constant>(GEP->getOperand(1))->isNullValue())
    return getCouldNotCompute();

  // Okay, we allow one non-constant index into the GEP instruction.
  Value *VarIdx = nullptr;
  std::vector<Constant*> Indexes;
  unsigned VarIdxNum = 0;
  for (unsigned i = 2, e = GEP->getNumOperands(); i != e; ++i)
    if (ConstantInt *CI = dyn_cast<ConstantInt>(GEP->getOperand(i))) {
      Indexes.push_back(CI);
    } else if (!isa<ConstantInt>(GEP->getOperand(i))) {
      if (VarIdx) return getCouldNotCompute();  // Multiple non-constant idx's.
      VarIdx = GEP->getOperand(i);
      VarIdxNum = i-2;
      Indexes.push_back(nullptr);
    }

  // Loop-invariant loads may be a byproduct of loop optimization. Skip them.
  if (!VarIdx)
    return getCouldNotCompute();

  // Okay, we know we have a (load (gep GV, 0, X)) comparison with a constant.
  // Check to see if X is a loop variant variable value now.
  const SCEV *Idx = getSCEV(VarIdx);
  Idx = getSCEVAtScope(Idx, L);

  // We can only recognize very limited forms of loop index expressions, in
  // particular, only affine AddRec's like {C1,+,C2}.
  const SCEVAddRecExpr *IdxExpr = dyn_cast<SCEVAddRecExpr>(Idx);
  if (!IdxExpr || !IdxExpr->isAffine() || isLoopInvariant(IdxExpr, L) ||
      !isa<SCEVConstant>(IdxExpr->getOperand(0)) ||
      !isa<SCEVConstant>(IdxExpr->getOperand(1)))
    return getCouldNotCompute();

  unsigned MaxSteps = MaxBruteForceIterations;
  for (unsigned IterationNum = 0; IterationNum != MaxSteps; ++IterationNum) {
    ConstantInt *ItCst = ConstantInt::get(
                           cast<IntegerType>(IdxExpr->getType()), IterationNum);
    ConstantInt *Val = EvaluateConstantChrecAtConstant(IdxExpr, ItCst, *this);

    // Form the GEP offset.
    Indexes[VarIdxNum] = Val;

    Constant *Result = ConstantFoldLoadThroughGEPIndices(GV->getInitializer(),
                                                         Indexes);
    if (!Result) break;  // Cannot compute!

    // Evaluate the condition for this iteration.
    Result = ConstantExpr::getICmp(predicate, Result, RHS);
    if (!isa<ConstantInt>(Result)) break;  // Couldn't decide for sure
    if (cast<ConstantInt>(Result)->getValue().isMinValue()) {
      ++NumArrayLenItCounts;
      return getConstant(ItCst);   // Found terminating iteration!
    }
  }
  return getCouldNotCompute();
}

ScalarEvolution::ExitLimit ScalarEvolution::computeShiftCompareExitLimit(
    Value *LHS, Value *RHSV, const Loop *L, ICmpInst::Predicate Pred) {
  ConstantInt *RHS = dyn_cast<ConstantInt>(RHSV);
  if (!RHS)
    return getCouldNotCompute();

  const BasicBlock *Latch = L->getLoopLatch();
  if (!Latch)
    return getCouldNotCompute();

  const BasicBlock *Predecessor = L->getLoopPredecessor();
  if (!Predecessor)
    return getCouldNotCompute();

  // Return true if V is of the form "LHS `shift_op` <positive constant>".
  // Return LHS in OutLHS and shift_opt in OutOpCode.
  auto MatchPositiveShift =
      [](Value *V, Value *&OutLHS, Instruction::BinaryOps &OutOpCode) {

    using namespace PatternMatch;

    ConstantInt *ShiftAmt;
    if (match(V, m_LShr(m_Value(OutLHS), m_ConstantInt(ShiftAmt))))
      OutOpCode = Instruction::LShr;
    else if (match(V, m_AShr(m_Value(OutLHS), m_ConstantInt(ShiftAmt))))
      OutOpCode = Instruction::AShr;
    else if (match(V, m_Shl(m_Value(OutLHS), m_ConstantInt(ShiftAmt))))
      OutOpCode = Instruction::Shl;
    else
      return false;

    return ShiftAmt->getValue().isStrictlyPositive();
  };

  // Recognize a "shift recurrence" either of the form %iv or of %iv.shifted in
  //
  // loop:
  //   %iv = phi i32 [ %iv.shifted, %loop ], [ %val, %preheader ]
  //   %iv.shifted = lshr i32 %iv, <positive constant>
  //
  // Return true on a succesful match.  Return the corresponding PHI node (%iv
  // above) in PNOut and the opcode of the shift operation in OpCodeOut.
  auto MatchShiftRecurrence =
      [&](Value *V, PHINode *&PNOut, Instruction::BinaryOps &OpCodeOut) {
    Optional<Instruction::BinaryOps> PostShiftOpCode;

    {
      Instruction::BinaryOps OpC;
      Value *V;

      // If we encounter a shift instruction, "peel off" the shift operation,
      // and remember that we did so.  Later when we inspect %iv's backedge
      // value, we will make sure that the backedge value uses the same
      // operation.
      //
      // Note: the peeled shift operation does not have to be the same
      // instruction as the one feeding into the PHI's backedge value.  We only
      // really care about it being the same *kind* of shift instruction --
      // that's all that is required for our later inferences to hold.
      if (MatchPositiveShift(LHS, V, OpC)) {
        PostShiftOpCode = OpC;
        LHS = V;
      }
    }

    PNOut = dyn_cast<PHINode>(LHS);
    if (!PNOut || PNOut->getParent() != L->getHeader())
      return false;

    Value *BEValue = PNOut->getIncomingValueForBlock(Latch);
    Value *OpLHS;

    return
        // The backedge value for the PHI node must be a shift by a positive
        // amount
        MatchPositiveShift(BEValue, OpLHS, OpCodeOut) &&

        // of the PHI node itself
        OpLHS == PNOut &&

        // and the kind of shift should be match the kind of shift we peeled
        // off, if any.
        (!PostShiftOpCode.hasValue() || *PostShiftOpCode == OpCodeOut);
  };

  PHINode *PN;
  Instruction::BinaryOps OpCode;
  if (!MatchShiftRecurrence(LHS, PN, OpCode))
    return getCouldNotCompute();

  const DataLayout &DL = getDataLayout();

  // The key rationale for this optimization is that for some kinds of shift
  // recurrences, the value of the recurrence "stabilizes" to either 0 or -1
  // within a finite number of iterations.  If the condition guarding the
  // backedge (in the sense that the backedge is taken if the condition is true)
  // is false for the value the shift recurrence stabilizes to, then we know
  // that the backedge is taken only a finite number of times.

  ConstantInt *StableValue = nullptr;
  switch (OpCode) {
  default:
    llvm_unreachable("Impossible case!");

  case Instruction::AShr: {
    // {K,ashr,<positive-constant>} stabilizes to signum(K) in at most
    // bitwidth(K) iterations.
    Value *FirstValue = PN->getIncomingValueForBlock(Predecessor);
    bool KnownZero, KnownOne;
    ComputeSignBit(FirstValue, KnownZero, KnownOne, DL, 0, nullptr,
                   Predecessor->getTerminator(), &DT);
    auto *Ty = cast<IntegerType>(RHS->getType());
    if (KnownZero)
      StableValue = ConstantInt::get(Ty, 0);
    else if (KnownOne)
      StableValue = ConstantInt::get(Ty, -1, true);
    else
      return getCouldNotCompute();

    break;
  }
  case Instruction::LShr:
  case Instruction::Shl:
    // Both {K,lshr,<positive-constant>} and {K,shl,<positive-constant>}
    // stabilize to 0 in at most bitwidth(K) iterations.
    StableValue = ConstantInt::get(cast<IntegerType>(RHS->getType()), 0);
    break;
  }

  auto *Result =
      ConstantFoldCompareInstOperands(Pred, StableValue, RHS, DL, &TLI);
  assert(Result->getType()->isIntegerTy(1) &&
         "Otherwise cannot be an operand to a branch instruction");

  if (Result->isZeroValue()) {
    unsigned BitWidth = getTypeSizeInBits(RHS->getType());
    const SCEV *UpperBound =
        getConstant(getEffectiveSCEVType(RHS->getType()), BitWidth);
    return ExitLimit(getCouldNotCompute(), UpperBound);
  }

  return getCouldNotCompute();
}

/// CanConstantFold - Return true if we can constant fold an instruction of the
/// specified type, assuming that all operands were constants.
static bool CanConstantFold(const Instruction *I) {
  if (isa<BinaryOperator>(I) || isa<CmpInst>(I) ||
      isa<SelectInst>(I) || isa<CastInst>(I) || isa<GetElementPtrInst>(I) ||
      isa<LoadInst>(I))
    return true;

  if (const CallInst *CI = dyn_cast<CallInst>(I))
    if (const Function *F = CI->getCalledFunction())
      return canConstantFoldCallTo(F);
  return false;
}

/// Determine whether this instruction can constant evolve within this loop
/// assuming its operands can all constant evolve.
static bool canConstantEvolve(Instruction *I, const Loop *L) {
  // An instruction outside of the loop can't be derived from a loop PHI.
  if (!L->contains(I)) return false;

  if (isa<PHINode>(I)) {
    // We don't currently keep track of the control flow needed to evaluate
    // PHIs, so we cannot handle PHIs inside of loops.
    return L->getHeader() == I->getParent();
  }

  // If we won't be able to constant fold this expression even if the operands
  // are constants, bail early.
  return CanConstantFold(I);
}

/// getConstantEvolvingPHIOperands - Implement getConstantEvolvingPHI by
/// recursing through each instruction operand until reaching a loop header phi.
static PHINode *
getConstantEvolvingPHIOperands(Instruction *UseInst, const Loop *L,
                               DenseMap<Instruction *, PHINode *> &PHIMap) {

  // Otherwise, we can evaluate this instruction if all of its operands are
  // constant or derived from a PHI node themselves.
  PHINode *PHI = nullptr;
  for (Value *Op : UseInst->operands()) {
    if (isa<Constant>(Op)) continue;

    Instruction *OpInst = dyn_cast<Instruction>(Op);
    if (!OpInst || !canConstantEvolve(OpInst, L)) return nullptr;

    PHINode *P = dyn_cast<PHINode>(OpInst);
    if (!P)
      // If this operand is already visited, reuse the prior result.
      // We may have P != PHI if this is the deepest point at which the
      // inconsistent paths meet.
      P = PHIMap.lookup(OpInst);
    if (!P) {
      // Recurse and memoize the results, whether a phi is found or not.
      // This recursive call invalidates pointers into PHIMap.
      P = getConstantEvolvingPHIOperands(OpInst, L, PHIMap);
      PHIMap[OpInst] = P;
    }
    if (!P)
      return nullptr;  // Not evolving from PHI
    if (PHI && PHI != P)
      return nullptr;  // Evolving from multiple different PHIs.
    PHI = P;
  }
  // This is a expression evolving from a constant PHI!
  return PHI;
}

/// getConstantEvolvingPHI - Given an LLVM value and a loop, return a PHI node
/// in the loop that V is derived from.  We allow arbitrary operations along the
/// way, but the operands of an operation must either be constants or a value
/// derived from a constant PHI.  If this expression does not fit with these
/// constraints, return null.
static PHINode *getConstantEvolvingPHI(Value *V, const Loop *L) {
  Instruction *I = dyn_cast<Instruction>(V);
  if (!I || !canConstantEvolve(I, L)) return nullptr;

  if (PHINode *PN = dyn_cast<PHINode>(I))
    return PN;

  // Record non-constant instructions contained by the loop.
  DenseMap<Instruction *, PHINode *> PHIMap;
  return getConstantEvolvingPHIOperands(I, L, PHIMap);
}

/// EvaluateExpression - Given an expression that passes the
/// getConstantEvolvingPHI predicate, evaluate its value assuming the PHI node
/// in the loop has the value PHIVal.  If we can't fold this expression for some
/// reason, return null.
static Constant *EvaluateExpression(Value *V, const Loop *L,
                                    DenseMap<Instruction *, Constant *> &Vals,
                                    const DataLayout &DL,
                                    const TargetLibraryInfo *TLI) {
  // Convenient constant check, but redundant for recursive calls.
  if (Constant *C = dyn_cast<Constant>(V)) return C;
  Instruction *I = dyn_cast<Instruction>(V);
  if (!I) return nullptr;

  if (Constant *C = Vals.lookup(I)) return C;

  // An instruction inside the loop depends on a value outside the loop that we
  // weren't given a mapping for, or a value such as a call inside the loop.
  if (!canConstantEvolve(I, L)) return nullptr;

  // An unmapped PHI can be due to a branch or another loop inside this loop,
  // or due to this not being the initial iteration through a loop where we
  // couldn't compute the evolution of this particular PHI last time.
  if (isa<PHINode>(I)) return nullptr;

  std::vector<Constant*> Operands(I->getNumOperands());

  for (unsigned i = 0, e = I->getNumOperands(); i != e; ++i) {
    Instruction *Operand = dyn_cast<Instruction>(I->getOperand(i));
    if (!Operand) {
      Operands[i] = dyn_cast<Constant>(I->getOperand(i));
      if (!Operands[i]) return nullptr;
      continue;
    }
    Constant *C = EvaluateExpression(Operand, L, Vals, DL, TLI);
    Vals[Operand] = C;
    if (!C) return nullptr;
    Operands[i] = C;
  }

  if (CmpInst *CI = dyn_cast<CmpInst>(I))
    return ConstantFoldCompareInstOperands(CI->getPredicate(), Operands[0],
                                           Operands[1], DL, TLI);
  if (LoadInst *LI = dyn_cast<LoadInst>(I)) {
    if (!LI->isVolatile())
      return ConstantFoldLoadFromConstPtr(Operands[0], LI->getType(), DL);
  }
  return ConstantFoldInstOperands(I, Operands, DL, TLI);
}


// If every incoming value to PN except the one for BB is a specific Constant,
// return that, else return nullptr.
static Constant *getOtherIncomingValue(PHINode *PN, BasicBlock *BB) {
  Constant *IncomingVal = nullptr;

  for (unsigned i = 0, e = PN->getNumIncomingValues(); i != e; ++i) {
    if (PN->getIncomingBlock(i) == BB)
      continue;

    auto *CurrentVal = dyn_cast<Constant>(PN->getIncomingValue(i));
    if (!CurrentVal)
      return nullptr;

    if (IncomingVal != CurrentVal) {
      if (IncomingVal)
        return nullptr;
      IncomingVal = CurrentVal;
    }
  }

  return IncomingVal;
}

/// getConstantEvolutionLoopExitValue - If we know that the specified Phi is
/// in the header of its containing loop, we know the loop executes a
/// constant number of times, and the PHI node is just a recurrence
/// involving constants, fold it.
Constant *
ScalarEvolution::getConstantEvolutionLoopExitValue(PHINode *PN,
                                                   const APInt &BEs,
                                                   const Loop *L) {
  auto I = ConstantEvolutionLoopExitValue.find(PN);
  if (I != ConstantEvolutionLoopExitValue.end())
    return I->second;

  if (BEs.ugt(MaxBruteForceIterations))
    return ConstantEvolutionLoopExitValue[PN] = nullptr;  // Not going to evaluate it.

  Constant *&RetVal = ConstantEvolutionLoopExitValue[PN];

  DenseMap<Instruction *, Constant *> CurrentIterVals;
  BasicBlock *Header = L->getHeader();
  assert(PN->getParent() == Header && "Can't evaluate PHI not in loop header!");

  BasicBlock *Latch = L->getLoopLatch();
  if (!Latch)
    return nullptr;

  for (auto &I : *Header) {
    PHINode *PHI = dyn_cast<PHINode>(&I);
    if (!PHI) break;
    auto *StartCST = getOtherIncomingValue(PHI, Latch);
    if (!StartCST) continue;
    CurrentIterVals[PHI] = StartCST;
  }
  if (!CurrentIterVals.count(PN))
    return RetVal = nullptr;

  Value *BEValue = PN->getIncomingValueForBlock(Latch);

  // Execute the loop symbolically to determine the exit value.
  if (BEs.getActiveBits() >= 32)
    return RetVal = nullptr; // More than 2^32-1 iterations?? Not doing it!

  unsigned NumIterations = BEs.getZExtValue(); // must be in range
  unsigned IterationNum = 0;
  const DataLayout &DL = getDataLayout();
  for (; ; ++IterationNum) {
    if (IterationNum == NumIterations)
      return RetVal = CurrentIterVals[PN];  // Got exit value!

    // Compute the value of the PHIs for the next iteration.
    // EvaluateExpression adds non-phi values to the CurrentIterVals map.
    DenseMap<Instruction *, Constant *> NextIterVals;
    Constant *NextPHI =
        EvaluateExpression(BEValue, L, CurrentIterVals, DL, &TLI);
    if (!NextPHI)
      return nullptr;        // Couldn't evaluate!
    NextIterVals[PN] = NextPHI;

    bool StoppedEvolving = NextPHI == CurrentIterVals[PN];

    // Also evaluate the other PHI nodes.  However, we don't get to stop if we
    // cease to be able to evaluate one of them or if they stop evolving,
    // because that doesn't necessarily prevent us from computing PN.
    SmallVector<std::pair<PHINode *, Constant *>, 8> PHIsToCompute;
    for (const auto &I : CurrentIterVals) {
      PHINode *PHI = dyn_cast<PHINode>(I.first);
      if (!PHI || PHI == PN || PHI->getParent() != Header) continue;
      PHIsToCompute.emplace_back(PHI, I.second);
    }
    // We use two distinct loops because EvaluateExpression may invalidate any
    // iterators into CurrentIterVals.
    for (const auto &I : PHIsToCompute) {
      PHINode *PHI = I.first;
      Constant *&NextPHI = NextIterVals[PHI];
      if (!NextPHI) {   // Not already computed.
        Value *BEValue = PHI->getIncomingValueForBlock(Latch);
        NextPHI = EvaluateExpression(BEValue, L, CurrentIterVals, DL, &TLI);
      }
      if (NextPHI != I.second)
        StoppedEvolving = false;
    }

    // If all entries in CurrentIterVals == NextIterVals then we can stop
    // iterating, the loop can't continue to change.
    if (StoppedEvolving)
      return RetVal = CurrentIterVals[PN];

    CurrentIterVals.swap(NextIterVals);
  }
}

const SCEV *ScalarEvolution::computeExitCountExhaustively(const Loop *L,
                                                          Value *Cond,
                                                          bool ExitWhen) {
  PHINode *PN = getConstantEvolvingPHI(Cond, L);
  if (!PN) return getCouldNotCompute();

  // If the loop is canonicalized, the PHI will have exactly two entries.
  // That's the only form we support here.
  if (PN->getNumIncomingValues() != 2) return getCouldNotCompute();

  DenseMap<Instruction *, Constant *> CurrentIterVals;
  BasicBlock *Header = L->getHeader();
  assert(PN->getParent() == Header && "Can't evaluate PHI not in loop header!");

  BasicBlock *Latch = L->getLoopLatch();
  assert(Latch && "Should follow from NumIncomingValues == 2!");

  for (auto &I : *Header) {
    PHINode *PHI = dyn_cast<PHINode>(&I);
    if (!PHI)
      break;
    auto *StartCST = getOtherIncomingValue(PHI, Latch);
    if (!StartCST) continue;
    CurrentIterVals[PHI] = StartCST;
  }
  if (!CurrentIterVals.count(PN))
    return getCouldNotCompute();

  // Okay, we find a PHI node that defines the trip count of this loop.  Execute
  // the loop symbolically to determine when the condition gets a value of
  // "ExitWhen".
  unsigned MaxIterations = MaxBruteForceIterations;   // Limit analysis.
  const DataLayout &DL = getDataLayout();
  for (unsigned IterationNum = 0; IterationNum != MaxIterations;++IterationNum){
    auto *CondVal = dyn_cast_or_null<ConstantInt>(
        EvaluateExpression(Cond, L, CurrentIterVals, DL, &TLI));

    // Couldn't symbolically evaluate.
    if (!CondVal) return getCouldNotCompute();

    if (CondVal->getValue() == uint64_t(ExitWhen)) {
      ++NumBruteForceTripCountsComputed;
      return getConstant(Type::getInt32Ty(getContext()), IterationNum);
    }

    // Update all the PHI nodes for the next iteration.
    DenseMap<Instruction *, Constant *> NextIterVals;

    // Create a list of which PHIs we need to compute. We want to do this before
    // calling EvaluateExpression on them because that may invalidate iterators
    // into CurrentIterVals.
    SmallVector<PHINode *, 8> PHIsToCompute;
    for (const auto &I : CurrentIterVals) {
      PHINode *PHI = dyn_cast<PHINode>(I.first);
      if (!PHI || PHI->getParent() != Header) continue;
      PHIsToCompute.push_back(PHI);
    }
    for (PHINode *PHI : PHIsToCompute) {
      Constant *&NextPHI = NextIterVals[PHI];
      if (NextPHI) continue;    // Already computed!

      Value *BEValue = PHI->getIncomingValueForBlock(Latch);
      NextPHI = EvaluateExpression(BEValue, L, CurrentIterVals, DL, &TLI);
    }
    CurrentIterVals.swap(NextIterVals);
  }

  // Too many iterations were needed to evaluate.
  return getCouldNotCompute();
}

/// getSCEVAtScope - Return a SCEV expression for the specified value
/// at the specified scope in the program.  The L value specifies a loop
/// nest to evaluate the expression at, where null is the top-level or a
/// specified loop is immediately inside of the loop.
///
/// This method can be used to compute the exit value for a variable defined
/// in a loop by querying what the value will hold in the parent loop.
///
/// In the case that a relevant loop exit value cannot be computed, the
/// original value V is returned.
const SCEV *ScalarEvolution::getSCEVAtScope(const SCEV *V, const Loop *L) {
  SmallVector<std::pair<const Loop *, const SCEV *>, 2> &Values =
      ValuesAtScopes[V];
  // Check to see if we've folded this expression at this loop before.
  for (auto &LS : Values)
    if (LS.first == L)
      return LS.second ? LS.second : V;

  Values.emplace_back(L, nullptr);

  // Otherwise compute it.
  const SCEV *C = computeSCEVAtScope(V, L);
  for (auto &LS : reverse(ValuesAtScopes[V]))
    if (LS.first == L) {
      LS.second = C;
      break;
    }
  return C;
}

/// This builds up a Constant using the ConstantExpr interface.  That way, we
/// will return Constants for objects which aren't represented by a
/// SCEVConstant, because SCEVConstant is restricted to ConstantInt.
/// Returns NULL if the SCEV isn't representable as a Constant.
static Constant *BuildConstantFromSCEV(const SCEV *V) {
  switch (static_cast<SCEVTypes>(V->getSCEVType())) {
    case scCouldNotCompute:
    case scAddRecExpr:
      break;
    case scConstant:
      return cast<SCEVConstant>(V)->getValue();
    case scUnknown:
      return dyn_cast<Constant>(cast<SCEVUnknown>(V)->getValue());
    case scSignExtend: {
      const SCEVSignExtendExpr *SS = cast<SCEVSignExtendExpr>(V);
      if (Constant *CastOp = BuildConstantFromSCEV(SS->getOperand()))
        return ConstantExpr::getSExt(CastOp, SS->getType());
      break;
    }
    case scZeroExtend: {
      const SCEVZeroExtendExpr *SZ = cast<SCEVZeroExtendExpr>(V);
      if (Constant *CastOp = BuildConstantFromSCEV(SZ->getOperand()))
        return ConstantExpr::getZExt(CastOp, SZ->getType());
      break;
    }
    case scTruncate: {
      const SCEVTruncateExpr *ST = cast<SCEVTruncateExpr>(V);
      if (Constant *CastOp = BuildConstantFromSCEV(ST->getOperand()))
        return ConstantExpr::getTrunc(CastOp, ST->getType());
      break;
    }
    case scAddExpr: {
      const SCEVAddExpr *SA = cast<SCEVAddExpr>(V);
      if (Constant *C = BuildConstantFromSCEV(SA->getOperand(0))) {
        if (PointerType *PTy = dyn_cast<PointerType>(C->getType())) {
          unsigned AS = PTy->getAddressSpace();
          Type *DestPtrTy = Type::getInt8PtrTy(C->getContext(), AS);
          C = ConstantExpr::getBitCast(C, DestPtrTy);
        }
        for (unsigned i = 1, e = SA->getNumOperands(); i != e; ++i) {
          Constant *C2 = BuildConstantFromSCEV(SA->getOperand(i));
          if (!C2) return nullptr;

          // First pointer!
          if (!C->getType()->isPointerTy() && C2->getType()->isPointerTy()) {
            unsigned AS = C2->getType()->getPointerAddressSpace();
            std::swap(C, C2);
            Type *DestPtrTy = Type::getInt8PtrTy(C->getContext(), AS);
            // The offsets have been converted to bytes.  We can add bytes to an
            // i8* by GEP with the byte count in the first index.
            C = ConstantExpr::getBitCast(C, DestPtrTy);
          }

          // Don't bother trying to sum two pointers. We probably can't
          // statically compute a load that results from it anyway.
          if (C2->getType()->isPointerTy())
            return nullptr;

          if (PointerType *PTy = dyn_cast<PointerType>(C->getType())) {
            if (PTy->getElementType()->isStructTy())
              C2 = ConstantExpr::getIntegerCast(
                  C2, Type::getInt32Ty(C->getContext()), true);
            C = ConstantExpr::getGetElementPtr(PTy->getElementType(), C, C2);
          } else
            C = ConstantExpr::getAdd(C, C2);
        }
        return C;
      }
      break;
    }
    case scMulExpr: {
      const SCEVMulExpr *SM = cast<SCEVMulExpr>(V);
      if (Constant *C = BuildConstantFromSCEV(SM->getOperand(0))) {
        // Don't bother with pointers at all.
        if (C->getType()->isPointerTy()) return nullptr;
        for (unsigned i = 1, e = SM->getNumOperands(); i != e; ++i) {
          Constant *C2 = BuildConstantFromSCEV(SM->getOperand(i));
          if (!C2 || C2->getType()->isPointerTy()) return nullptr;
          C = ConstantExpr::getMul(C, C2);
        }
        return C;
      }
      break;
    }
    case scUDivExpr: {
      const SCEVUDivExpr *SU = cast<SCEVUDivExpr>(V);
      if (Constant *LHS = BuildConstantFromSCEV(SU->getLHS()))
        if (Constant *RHS = BuildConstantFromSCEV(SU->getRHS()))
          if (LHS->getType() == RHS->getType())
            return ConstantExpr::getUDiv(LHS, RHS);
      break;
    }
    case scSMaxExpr:
    case scUMaxExpr:
      break; // TODO: smax, umax.
  }
  return nullptr;
}

const SCEV *ScalarEvolution::computeSCEVAtScope(const SCEV *V, const Loop *L) {
  if (isa<SCEVConstant>(V)) return V;

  // If this instruction is evolved from a constant-evolving PHI, compute the
  // exit value from the loop without using SCEVs.
  if (const SCEVUnknown *SU = dyn_cast<SCEVUnknown>(V)) {
    if (Instruction *I = dyn_cast<Instruction>(SU->getValue())) {
      const Loop *LI = this->LI[I->getParent()];
      if (LI && LI->getParentLoop() == L)  // Looking for loop exit value.
        if (PHINode *PN = dyn_cast<PHINode>(I))
          if (PN->getParent() == LI->getHeader()) {
            // Okay, there is no closed form solution for the PHI node.  Check
            // to see if the loop that contains it has a known backedge-taken
            // count.  If so, we may be able to force computation of the exit
            // value.
            const SCEV *BackedgeTakenCount = getBackedgeTakenCount(LI);
            if (const SCEVConstant *BTCC =
                  dyn_cast<SCEVConstant>(BackedgeTakenCount)) {
              // Okay, we know how many times the containing loop executes.  If
              // this is a constant evolving PHI node, get the final value at
              // the specified iteration number.
              Constant *RV =
                  getConstantEvolutionLoopExitValue(PN, BTCC->getAPInt(), LI);
              if (RV) return getSCEV(RV);
            }
          }

      // Okay, this is an expression that we cannot symbolically evaluate
      // into a SCEV.  Check to see if it's possible to symbolically evaluate
      // the arguments into constants, and if so, try to constant propagate the
      // result.  This is particularly useful for computing loop exit values.
      if (CanConstantFold(I)) {
        SmallVector<Constant *, 4> Operands;
        bool MadeImprovement = false;
        for (Value *Op : I->operands()) {
          if (Constant *C = dyn_cast<Constant>(Op)) {
            Operands.push_back(C);
            continue;
          }

          // If any of the operands is non-constant and if they are
          // non-integer and non-pointer, don't even try to analyze them
          // with scev techniques.
          if (!isSCEVable(Op->getType()))
            return V;

          const SCEV *OrigV = getSCEV(Op);
          const SCEV *OpV = getSCEVAtScope(OrigV, L);
          MadeImprovement |= OrigV != OpV;

          Constant *C = BuildConstantFromSCEV(OpV);
          if (!C) return V;
          if (C->getType() != Op->getType())
            C = ConstantExpr::getCast(CastInst::getCastOpcode(C, false,
                                                              Op->getType(),
                                                              false),
                                      C, Op->getType());
          Operands.push_back(C);
        }

        // Check to see if getSCEVAtScope actually made an improvement.
        if (MadeImprovement) {
          Constant *C = nullptr;
          const DataLayout &DL = getDataLayout();
          if (const CmpInst *CI = dyn_cast<CmpInst>(I))
            C = ConstantFoldCompareInstOperands(CI->getPredicate(), Operands[0],
                                                Operands[1], DL, &TLI);
          else if (const LoadInst *LI = dyn_cast<LoadInst>(I)) {
            if (!LI->isVolatile())
              C = ConstantFoldLoadFromConstPtr(Operands[0], LI->getType(), DL);
          } else
            C = ConstantFoldInstOperands(I, Operands, DL, &TLI);
          if (!C) return V;
          return getSCEV(C);
        }
      }
    }

    // This is some other type of SCEVUnknown, just return it.
    return V;
  }

  if (const SCEVCommutativeExpr *Comm = dyn_cast<SCEVCommutativeExpr>(V)) {
    // Avoid performing the look-up in the common case where the specified
    // expression has no loop-variant portions.
    for (unsigned i = 0, e = Comm->getNumOperands(); i != e; ++i) {
      const SCEV *OpAtScope = getSCEVAtScope(Comm->getOperand(i), L);
      if (OpAtScope != Comm->getOperand(i)) {
        // Okay, at least one of these operands is loop variant but might be
        // foldable.  Build a new instance of the folded commutative expression.
        SmallVector<const SCEV *, 8> NewOps(Comm->op_begin(),
                                            Comm->op_begin()+i);
        NewOps.push_back(OpAtScope);

        for (++i; i != e; ++i) {
          OpAtScope = getSCEVAtScope(Comm->getOperand(i), L);
          NewOps.push_back(OpAtScope);
        }
        if (isa<SCEVAddExpr>(Comm))
          return getAddExpr(NewOps);
        if (isa<SCEVMulExpr>(Comm))
          return getMulExpr(NewOps);
        if (isa<SCEVSMaxExpr>(Comm))
          return getSMaxExpr(NewOps);
        if (isa<SCEVUMaxExpr>(Comm))
          return getUMaxExpr(NewOps);
        llvm_unreachable("Unknown commutative SCEV type!");
      }
    }
    // If we got here, all operands are loop invariant.
    return Comm;
  }

  if (const SCEVUDivExpr *Div = dyn_cast<SCEVUDivExpr>(V)) {
    const SCEV *LHS = getSCEVAtScope(Div->getLHS(), L);
    const SCEV *RHS = getSCEVAtScope(Div->getRHS(), L);
    if (LHS == Div->getLHS() && RHS == Div->getRHS())
      return Div;   // must be loop invariant
    return getUDivExpr(LHS, RHS);
  }

  // If this is a loop recurrence for a loop that does not contain L, then we
  // are dealing with the final value computed by the loop.
  if (const SCEVAddRecExpr *AddRec = dyn_cast<SCEVAddRecExpr>(V)) {
    // First, attempt to evaluate each operand.
    // Avoid performing the look-up in the common case where the specified
    // expression has no loop-variant portions.
    for (unsigned i = 0, e = AddRec->getNumOperands(); i != e; ++i) {
      const SCEV *OpAtScope = getSCEVAtScope(AddRec->getOperand(i), L);
      if (OpAtScope == AddRec->getOperand(i))
        continue;

      // Okay, at least one of these operands is loop variant but might be
      // foldable.  Build a new instance of the folded commutative expression.
      SmallVector<const SCEV *, 8> NewOps(AddRec->op_begin(),
                                          AddRec->op_begin()+i);
      NewOps.push_back(OpAtScope);
      for (++i; i != e; ++i)
        NewOps.push_back(getSCEVAtScope(AddRec->getOperand(i), L));

      const SCEV *FoldedRec =
        getAddRecExpr(NewOps, AddRec->getLoop(),
                      AddRec->getNoWrapFlags(SCEV::FlagNW));
      AddRec = dyn_cast<SCEVAddRecExpr>(FoldedRec);
      // The addrec may be folded to a nonrecurrence, for example, if the
      // induction variable is multiplied by zero after constant folding. Go
      // ahead and return the folded value.
      if (!AddRec)
        return FoldedRec;
      break;
    }

    // If the scope is outside the addrec's loop, evaluate it by using the
    // loop exit value of the addrec.
    if (!AddRec->getLoop()->contains(L)) {
      // To evaluate this recurrence, we need to know how many times the AddRec
      // loop iterates.  Compute this now.
      const SCEV *BackedgeTakenCount = getBackedgeTakenCount(AddRec->getLoop());
      if (BackedgeTakenCount == getCouldNotCompute()) return AddRec;

      // Then, evaluate the AddRec.
      return AddRec->evaluateAtIteration(BackedgeTakenCount, *this);
    }

    return AddRec;
  }

  if (const SCEVZeroExtendExpr *Cast = dyn_cast<SCEVZeroExtendExpr>(V)) {
    const SCEV *Op = getSCEVAtScope(Cast->getOperand(), L);
    if (Op == Cast->getOperand())
      return Cast;  // must be loop invariant
    return getZeroExtendExpr(Op, Cast->getType());
  }

  if (const SCEVSignExtendExpr *Cast = dyn_cast<SCEVSignExtendExpr>(V)) {
    const SCEV *Op = getSCEVAtScope(Cast->getOperand(), L);
    if (Op == Cast->getOperand())
      return Cast;  // must be loop invariant
    return getSignExtendExpr(Op, Cast->getType());
  }

  if (const SCEVTruncateExpr *Cast = dyn_cast<SCEVTruncateExpr>(V)) {
    const SCEV *Op = getSCEVAtScope(Cast->getOperand(), L);
    if (Op == Cast->getOperand())
      return Cast;  // must be loop invariant
    return getTruncateExpr(Op, Cast->getType());
  }

  llvm_unreachable("Unknown SCEV type!");
}

/// getSCEVAtScope - This is a convenience function which does
/// getSCEVAtScope(getSCEV(V), L).
const SCEV *ScalarEvolution::getSCEVAtScope(Value *V, const Loop *L) {
  return getSCEVAtScope(getSCEV(V), L);
}

/// SolveLinEquationWithOverflow - Finds the minimum unsigned root of the
/// following equation:
///
///     A * X = B (mod N)
///
/// where N = 2^BW and BW is the common bit width of A and B. The signedness of
/// A and B isn't important.
///
/// If the equation does not have a solution, SCEVCouldNotCompute is returned.
static const SCEV *SolveLinEquationWithOverflow(const APInt &A, const APInt &B,
                                               ScalarEvolution &SE) {
  uint32_t BW = A.getBitWidth();
  assert(BW == B.getBitWidth() && "Bit widths must be the same.");
  assert(A != 0 && "A must be non-zero.");

  // 1. D = gcd(A, N)
  //
  // The gcd of A and N may have only one prime factor: 2. The number of
  // trailing zeros in A is its multiplicity
  uint32_t Mult2 = A.countTrailingZeros();
  // D = 2^Mult2

  // 2. Check if B is divisible by D.
  //
  // B is divisible by D if and only if the multiplicity of prime factor 2 for B
  // is not less than multiplicity of this prime factor for D.
  if (B.countTrailingZeros() < Mult2)
    return SE.getCouldNotCompute();

  // 3. Compute I: the multiplicative inverse of (A / D) in arithmetic
  // modulo (N / D).
  //
  // (N / D) may need BW+1 bits in its representation.  Hence, we'll use this
  // bit width during computations.
  APInt AD = A.lshr(Mult2).zext(BW + 1);  // AD = A / D
  APInt Mod(BW + 1, 0);
  Mod.setBit(BW - Mult2);  // Mod = N / D
  APInt I = AD.multiplicativeInverse(Mod);

  // 4. Compute the minimum unsigned root of the equation:
  // I * (B / D) mod (N / D)
  APInt Result = (I * B.lshr(Mult2).zext(BW + 1)).urem(Mod);

  // The result is guaranteed to be less than 2^BW so we may truncate it to BW
  // bits.
  return SE.getConstant(Result.trunc(BW));
}

/// SolveQuadraticEquation - Find the roots of the quadratic equation for the
/// given quadratic chrec {L,+,M,+,N}.  This returns either the two roots (which
/// might be the same) or two SCEVCouldNotCompute objects.
///
static std::pair<const SCEV *,const SCEV *>
SolveQuadraticEquation(const SCEVAddRecExpr *AddRec, ScalarEvolution &SE) {
  assert(AddRec->getNumOperands() == 3 && "This is not a quadratic chrec!");
  const SCEVConstant *LC = dyn_cast<SCEVConstant>(AddRec->getOperand(0));
  const SCEVConstant *MC = dyn_cast<SCEVConstant>(AddRec->getOperand(1));
  const SCEVConstant *NC = dyn_cast<SCEVConstant>(AddRec->getOperand(2));

  // We currently can only solve this if the coefficients are constants.
  if (!LC || !MC || !NC) {
    const SCEV *CNC = SE.getCouldNotCompute();
    return {CNC, CNC};
  }

  uint32_t BitWidth = LC->getAPInt().getBitWidth();
  const APInt &L = LC->getAPInt();
  const APInt &M = MC->getAPInt();
  const APInt &N = NC->getAPInt();
  APInt Two(BitWidth, 2);
  APInt Four(BitWidth, 4);

  {
    using namespace APIntOps;
    const APInt& C = L;
    // Convert from chrec coefficients to polynomial coefficients AX^2+BX+C
    // The B coefficient is M-N/2
    APInt B(M);
    B -= sdiv(N,Two);

    // The A coefficient is N/2
    APInt A(N.sdiv(Two));

    // Compute the B^2-4ac term.
    APInt SqrtTerm(B);
    SqrtTerm *= B;
    SqrtTerm -= Four * (A * C);

    if (SqrtTerm.isNegative()) {
      // The loop is provably infinite.
      const SCEV *CNC = SE.getCouldNotCompute();
      return {CNC, CNC};
    }

    // Compute sqrt(B^2-4ac). This is guaranteed to be the nearest
    // integer value or else APInt::sqrt() will assert.
    APInt SqrtVal(SqrtTerm.sqrt());

    // Compute the two solutions for the quadratic formula.
    // The divisions must be performed as signed divisions.
    APInt NegB(-B);
    APInt TwoA(A << 1);
    if (TwoA.isMinValue()) {
      const SCEV *CNC = SE.getCouldNotCompute();
      return {CNC, CNC};
    }

    LLVMContext &Context = SE.getContext();

    ConstantInt *Solution1 =
      ConstantInt::get(Context, (NegB + SqrtVal).sdiv(TwoA));
    ConstantInt *Solution2 =
      ConstantInt::get(Context, (NegB - SqrtVal).sdiv(TwoA));

    return {SE.getConstant(Solution1), SE.getConstant(Solution2)};
  } // end APIntOps namespace
}

/// HowFarToZero - Return the number of times a backedge comparing the specified
/// value to zero will execute.  If not computable, return CouldNotCompute.
///
/// This is only used for loops with a "x != y" exit test. The exit condition is
/// now expressed as a single expression, V = x-y. So the exit test is
/// effectively V != 0.  We know and take advantage of the fact that this
/// expression only being used in a comparison by zero context.
ScalarEvolution::ExitLimit
ScalarEvolution::HowFarToZero(const SCEV *V, const Loop *L, bool ControlsExit) {
  // If the value is a constant
  if (const SCEVConstant *C = dyn_cast<SCEVConstant>(V)) {
    // If the value is already zero, the branch will execute zero times.
    if (C->getValue()->isZero()) return C;
    return getCouldNotCompute();  // Otherwise it will loop infinitely.
  }

  const SCEVAddRecExpr *AddRec = dyn_cast<SCEVAddRecExpr>(V);
  if (!AddRec || AddRec->getLoop() != L)
    return getCouldNotCompute();

  // If this is a quadratic (3-term) AddRec {L,+,M,+,N}, find the roots of
  // the quadratic equation to solve it.
  if (AddRec->isQuadratic() && AddRec->getType()->isIntegerTy()) {
    std::pair<const SCEV *,const SCEV *> Roots =
      SolveQuadraticEquation(AddRec, *this);
    const SCEVConstant *R1 = dyn_cast<SCEVConstant>(Roots.first);
    const SCEVConstant *R2 = dyn_cast<SCEVConstant>(Roots.second);
    if (R1 && R2) {
      // Pick the smallest positive root value.
      if (ConstantInt *CB =
          dyn_cast<ConstantInt>(ConstantExpr::getICmp(CmpInst::ICMP_ULT,
                                                      R1->getValue(),
                                                      R2->getValue()))) {
        if (!CB->getZExtValue())
          std::swap(R1, R2);   // R1 is the minimum root now.

        // We can only use this value if the chrec ends up with an exact zero
        // value at this index.  When solving for "X*X != 5", for example, we
        // should not accept a root of 2.
        const SCEV *Val = AddRec->evaluateAtIteration(R1, *this);
        if (Val->isZero())
          return R1;  // We found a quadratic root!
      }
    }
    return getCouldNotCompute();
  }

  // Otherwise we can only handle this if it is affine.
  if (!AddRec->isAffine())
    return getCouldNotCompute();

  // If this is an affine expression, the execution count of this branch is
  // the minimum unsigned root of the following equation:
  //
  //     Start + Step*N = 0 (mod 2^BW)
  //
  // equivalent to:
  //
  //             Step*N = -Start (mod 2^BW)
  //
  // where BW is the common bit width of Start and Step.

  // Get the initial value for the loop.
  const SCEV *Start = getSCEVAtScope(AddRec->getStart(), L->getParentLoop());
  const SCEV *Step = getSCEVAtScope(AddRec->getOperand(1), L->getParentLoop());

  // For now we handle only constant steps.
  //
  // TODO: Handle a nonconstant Step given AddRec<NUW>. If the
  // AddRec is NUW, then (in an unsigned sense) it cannot be counting up to wrap
  // to 0, it must be counting down to equal 0. Consequently, N = Start / -Step.
  // We have not yet seen any such cases.
  const SCEVConstant *StepC = dyn_cast<SCEVConstant>(Step);
  if (!StepC || StepC->getValue()->equalsInt(0))
    return getCouldNotCompute();

  // For positive steps (counting up until unsigned overflow):
  //   N = -Start/Step (as unsigned)
  // For negative steps (counting down to zero):
  //   N = Start/-Step
  // First compute the unsigned distance from zero in the direction of Step.
  bool CountDown = StepC->getAPInt().isNegative();
  const SCEV *Distance = CountDown ? Start : getNegativeSCEV(Start);

  // Handle unitary steps, which cannot wraparound.
  // 1*N = -Start; -1*N = Start (mod 2^BW), so:
  //   N = Distance (as unsigned)
  if (StepC->getValue()->equalsInt(1) || StepC->getValue()->isAllOnesValue()) {
    ConstantRange CR = getUnsignedRange(Start);
    const SCEV *MaxBECount;
    if (!CountDown && CR.getUnsignedMin().isMinValue())
      // When counting up, the worst starting value is 1, not 0.
      MaxBECount = CR.getUnsignedMax().isMinValue()
        ? getConstant(APInt::getMinValue(CR.getBitWidth()))
        : getConstant(APInt::getMaxValue(CR.getBitWidth()));
    else
      MaxBECount = getConstant(CountDown ? CR.getUnsignedMax()
                                         : -CR.getUnsignedMin());
    return ExitLimit(Distance, MaxBECount);
  }

  // As a special case, handle the instance where Step is a positive power of
  // two. In this case, determining whether Step divides Distance evenly can be
  // done by counting and comparing the number of trailing zeros of Step and
  // Distance.
  if (!CountDown) {
    const APInt &StepV = StepC->getAPInt();
    // StepV.isPowerOf2() returns true if StepV is an positive power of two.  It
    // also returns true if StepV is maximally negative (eg, INT_MIN), but that
    // case is not handled as this code is guarded by !CountDown.
    if (StepV.isPowerOf2() &&
        GetMinTrailingZeros(Distance) >= StepV.countTrailingZeros()) {
      // Here we've constrained the equation to be of the form
      //
      //   2^(N + k) * Distance' = (StepV == 2^N) * X (mod 2^W)  ... (0)
      //
      // where we're operating on a W bit wide integer domain and k is
      // non-negative.  The smallest unsigned solution for X is the trip count.
      //
      // (0) is equivalent to:
      //
      //      2^(N + k) * Distance' - 2^N * X = L * 2^W
      // <=>  2^N(2^k * Distance' - X) = L * 2^(W - N) * 2^N
      // <=>  2^k * Distance' - X = L * 2^(W - N)
      // <=>  2^k * Distance'     = L * 2^(W - N) + X    ... (1)
      //
      // The smallest X satisfying (1) is unsigned remainder of dividing the LHS
      // by 2^(W - N).
      //
      // <=>  X = 2^k * Distance' URem 2^(W - N)   ... (2)
      //
      // E.g. say we're solving
      //
      //   2 * Val = 2 * X  (in i8)   ... (3)
      //
      // then from (2), we get X = Val URem i8 128 (k = 0 in this case).
      //
      // Note: It is tempting to solve (3) by setting X = Val, but Val is not
      // necessarily the smallest unsigned value of X that satisfies (3).
      // E.g. if Val is i8 -127 then the smallest value of X that satisfies (3)
      // is i8 1, not i8 -127

      const auto *ModuloResult = getUDivExactExpr(Distance, Step);

      // Since SCEV does not have a URem node, we construct one using a truncate
      // and a zero extend.

      unsigned NarrowWidth = StepV.getBitWidth() - StepV.countTrailingZeros();
      auto *NarrowTy = IntegerType::get(getContext(), NarrowWidth);
      auto *WideTy = Distance->getType();

      return getZeroExtendExpr(getTruncateExpr(ModuloResult, NarrowTy), WideTy);
    }
  }

  // If the condition controls loop exit (the loop exits only if the expression
  // is true) and the addition is no-wrap we can use unsigned divide to
  // compute the backedge count.  In this case, the step may not divide the
  // distance, but we don't care because if the condition is "missed" the loop
  // will have undefined behavior due to wrapping.
  if (ControlsExit && AddRec->hasNoSelfWrap()) {
    const SCEV *Exact =
        getUDivExpr(Distance, CountDown ? getNegativeSCEV(Step) : Step);
    return ExitLimit(Exact, Exact);
  }

  // Then, try to solve the above equation provided that Start is constant.
  if (const SCEVConstant *StartC = dyn_cast<SCEVConstant>(Start))
    return SolveLinEquationWithOverflow(StepC->getAPInt(), -StartC->getAPInt(),
                                        *this);
  return getCouldNotCompute();
}

/// HowFarToNonZero - Return the number of times a backedge checking the
/// specified value for nonzero will execute.  If not computable, return
/// CouldNotCompute
ScalarEvolution::ExitLimit
ScalarEvolution::HowFarToNonZero(const SCEV *V, const Loop *L) {
  // Loops that look like: while (X == 0) are very strange indeed.  We don't
  // handle them yet except for the trivial case.  This could be expanded in the
  // future as needed.

  // If the value is a constant, check to see if it is known to be non-zero
  // already.  If so, the backedge will execute zero times.
  if (const SCEVConstant *C = dyn_cast<SCEVConstant>(V)) {
    if (!C->getValue()->isNullValue())
      return getZero(C->getType());
    return getCouldNotCompute();  // Otherwise it will loop infinitely.
  }

  // We could implement others, but I really doubt anyone writes loops like
  // this, and if they did, they would already be constant folded.
  return getCouldNotCompute();
}

/// getPredecessorWithUniqueSuccessorForBB - Return a predecessor of BB
/// (which may not be an immediate predecessor) which has exactly one
/// successor from which BB is reachable, or null if no such block is
/// found.
///
std::pair<BasicBlock *, BasicBlock *>
ScalarEvolution::getPredecessorWithUniqueSuccessorForBB(BasicBlock *BB) {
  // If the block has a unique predecessor, then there is no path from the
  // predecessor to the block that does not go through the direct edge
  // from the predecessor to the block.
  if (BasicBlock *Pred = BB->getSinglePredecessor())
    return {Pred, BB};

  // A loop's header is defined to be a block that dominates the loop.
  // If the header has a unique predecessor outside the loop, it must be
  // a block that has exactly one successor that can reach the loop.
  if (Loop *L = LI.getLoopFor(BB))
    return {L->getLoopPredecessor(), L->getHeader()};

  return {nullptr, nullptr};
}

/// HasSameValue - SCEV structural equivalence is usually sufficient for
/// testing whether two expressions are equal, however for the purposes of
/// looking for a condition guarding a loop, it can be useful to be a little
/// more general, since a front-end may have replicated the controlling
/// expression.
///
static bool HasSameValue(const SCEV *A, const SCEV *B) {
  // Quick check to see if they are the same SCEV.
  if (A == B) return true;

  auto ComputesEqualValues = [](const Instruction *A, const Instruction *B) {
    // Not all instructions that are "identical" compute the same value.  For
    // instance, two distinct alloca instructions allocating the same type are
    // identical and do not read memory; but compute distinct values.
    return A->isIdenticalTo(B) && (isa<BinaryOperator>(A) || isa<GetElementPtrInst>(A));
  };

  // Otherwise, if they're both SCEVUnknown, it's possible that they hold
  // two different instructions with the same value. Check for this case.
  if (const SCEVUnknown *AU = dyn_cast<SCEVUnknown>(A))
    if (const SCEVUnknown *BU = dyn_cast<SCEVUnknown>(B))
      if (const Instruction *AI = dyn_cast<Instruction>(AU->getValue()))
        if (const Instruction *BI = dyn_cast<Instruction>(BU->getValue()))
          if (ComputesEqualValues(AI, BI))
            return true;

  // Otherwise assume they may have a different value.
  return false;
}

/// SimplifyICmpOperands - Simplify LHS and RHS in a comparison with
/// predicate Pred. Return true iff any changes were made.
///
bool ScalarEvolution::SimplifyICmpOperands(ICmpInst::Predicate &Pred,
                                           const SCEV *&LHS, const SCEV *&RHS,
                                           unsigned Depth) {
  bool Changed = false;

  // If we hit the max recursion limit bail out.
  if (Depth >= 3)
    return false;

  // Canonicalize a constant to the right side.
  if (const SCEVConstant *LHSC = dyn_cast<SCEVConstant>(LHS)) {
    // Check for both operands constant.
    if (const SCEVConstant *RHSC = dyn_cast<SCEVConstant>(RHS)) {
      if (ConstantExpr::getICmp(Pred,
                                LHSC->getValue(),
                                RHSC->getValue())->isNullValue())
        goto trivially_false;
      else
        goto trivially_true;
    }
    // Otherwise swap the operands to put the constant on the right.
    std::swap(LHS, RHS);
    Pred = ICmpInst::getSwappedPredicate(Pred);
    Changed = true;
  }

  // If we're comparing an addrec with a value which is loop-invariant in the
  // addrec's loop, put the addrec on the left. Also make a dominance check,
  // as both operands could be addrecs loop-invariant in each other's loop.
  if (const SCEVAddRecExpr *AR = dyn_cast<SCEVAddRecExpr>(RHS)) {
    const Loop *L = AR->getLoop();
    if (isLoopInvariant(LHS, L) && properlyDominates(LHS, L->getHeader())) {
      std::swap(LHS, RHS);
      Pred = ICmpInst::getSwappedPredicate(Pred);
      Changed = true;
    }
  }

  // If there's a constant operand, canonicalize comparisons with boundary
  // cases, and canonicalize *-or-equal comparisons to regular comparisons.
  if (const SCEVConstant *RC = dyn_cast<SCEVConstant>(RHS)) {
    const APInt &RA = RC->getAPInt();
    switch (Pred) {
    default: llvm_unreachable("Unexpected ICmpInst::Predicate value!");
    case ICmpInst::ICMP_EQ:
    case ICmpInst::ICMP_NE:
      // Fold ((-1) * %a) + %b == 0 (equivalent to %b-%a == 0) into %a == %b.
      if (!RA)
        if (const SCEVAddExpr *AE = dyn_cast<SCEVAddExpr>(LHS))
          if (const SCEVMulExpr *ME = dyn_cast<SCEVMulExpr>(AE->getOperand(0)))
            if (AE->getNumOperands() == 2 && ME->getNumOperands() == 2 &&
                ME->getOperand(0)->isAllOnesValue()) {
              RHS = AE->getOperand(1);
              LHS = ME->getOperand(1);
              Changed = true;
            }
      break;
    case ICmpInst::ICMP_UGE:
      if ((RA - 1).isMinValue()) {
        Pred = ICmpInst::ICMP_NE;
        RHS = getConstant(RA - 1);
        Changed = true;
        break;
      }
      if (RA.isMaxValue()) {
        Pred = ICmpInst::ICMP_EQ;
        Changed = true;
        break;
      }
      if (RA.isMinValue()) goto trivially_true;

      Pred = ICmpInst::ICMP_UGT;
      RHS = getConstant(RA - 1);
      Changed = true;
      break;
    case ICmpInst::ICMP_ULE:
      if ((RA + 1).isMaxValue()) {
        Pred = ICmpInst::ICMP_NE;
        RHS = getConstant(RA + 1);
        Changed = true;
        break;
      }
      if (RA.isMinValue()) {
        Pred = ICmpInst::ICMP_EQ;
        Changed = true;
        break;
      }
      if (RA.isMaxValue()) goto trivially_true;

      Pred = ICmpInst::ICMP_ULT;
      RHS = getConstant(RA + 1);
      Changed = true;
      break;
    case ICmpInst::ICMP_SGE:
      if ((RA - 1).isMinSignedValue()) {
        Pred = ICmpInst::ICMP_NE;
        RHS = getConstant(RA - 1);
        Changed = true;
        break;
      }
      if (RA.isMaxSignedValue()) {
        Pred = ICmpInst::ICMP_EQ;
        Changed = true;
        break;
      }
      if (RA.isMinSignedValue()) goto trivially_true;

      Pred = ICmpInst::ICMP_SGT;
      RHS = getConstant(RA - 1);
      Changed = true;
      break;
    case ICmpInst::ICMP_SLE:
      if ((RA + 1).isMaxSignedValue()) {
        Pred = ICmpInst::ICMP_NE;
        RHS = getConstant(RA + 1);
        Changed = true;
        break;
      }
      if (RA.isMinSignedValue()) {
        Pred = ICmpInst::ICMP_EQ;
        Changed = true;
        break;
      }
      if (RA.isMaxSignedValue()) goto trivially_true;

      Pred = ICmpInst::ICMP_SLT;
      RHS = getConstant(RA + 1);
      Changed = true;
      break;
    case ICmpInst::ICMP_UGT:
      if (RA.isMinValue()) {
        Pred = ICmpInst::ICMP_NE;
        Changed = true;
        break;
      }
      if ((RA + 1).isMaxValue()) {
        Pred = ICmpInst::ICMP_EQ;
        RHS = getConstant(RA + 1);
        Changed = true;
        break;
      }
      if (RA.isMaxValue()) goto trivially_false;
      break;
    case ICmpInst::ICMP_ULT:
      if (RA.isMaxValue()) {
        Pred = ICmpInst::ICMP_NE;
        Changed = true;
        break;
      }
      if ((RA - 1).isMinValue()) {
        Pred = ICmpInst::ICMP_EQ;
        RHS = getConstant(RA - 1);
        Changed = true;
        break;
      }
      if (RA.isMinValue()) goto trivially_false;
      break;
    case ICmpInst::ICMP_SGT:
      if (RA.isMinSignedValue()) {
        Pred = ICmpInst::ICMP_NE;
        Changed = true;
        break;
      }
      if ((RA + 1).isMaxSignedValue()) {
        Pred = ICmpInst::ICMP_EQ;
        RHS = getConstant(RA + 1);
        Changed = true;
        break;
      }
      if (RA.isMaxSignedValue()) goto trivially_false;
      break;
    case ICmpInst::ICMP_SLT:
      if (RA.isMaxSignedValue()) {
        Pred = ICmpInst::ICMP_NE;
        Changed = true;
        break;
      }
      if ((RA - 1).isMinSignedValue()) {
       Pred = ICmpInst::ICMP_EQ;
       RHS = getConstant(RA - 1);
        Changed = true;
       break;
      }
      if (RA.isMinSignedValue()) goto trivially_false;
      break;
    }
  }

  // Check for obvious equality.
  if (HasSameValue(LHS, RHS)) {
    if (ICmpInst::isTrueWhenEqual(Pred))
      goto trivially_true;
    if (ICmpInst::isFalseWhenEqual(Pred))
      goto trivially_false;
  }

  // If possible, canonicalize GE/LE comparisons to GT/LT comparisons, by
  // adding or subtracting 1 from one of the operands.
  switch (Pred) {
  case ICmpInst::ICMP_SLE:
    if (!getSignedRange(RHS).getSignedMax().isMaxSignedValue()) {
      RHS = getAddExpr(getConstant(RHS->getType(), 1, true), RHS,
                       SCEV::FlagNSW);
      Pred = ICmpInst::ICMP_SLT;
      Changed = true;
    } else if (!getSignedRange(LHS).getSignedMin().isMinSignedValue()) {
      LHS = getAddExpr(getConstant(RHS->getType(), (uint64_t)-1, true), LHS,
                       SCEV::FlagNSW);
      Pred = ICmpInst::ICMP_SLT;
      Changed = true;
    }
    break;
  case ICmpInst::ICMP_SGE:
    if (!getSignedRange(RHS).getSignedMin().isMinSignedValue()) {
      RHS = getAddExpr(getConstant(RHS->getType(), (uint64_t)-1, true), RHS,
                       SCEV::FlagNSW);
      Pred = ICmpInst::ICMP_SGT;
      Changed = true;
    } else if (!getSignedRange(LHS).getSignedMax().isMaxSignedValue()) {
      LHS = getAddExpr(getConstant(RHS->getType(), 1, true), LHS,
                       SCEV::FlagNSW);
      Pred = ICmpInst::ICMP_SGT;
      Changed = true;
    }
    break;
  case ICmpInst::ICMP_ULE:
    if (!getUnsignedRange(RHS).getUnsignedMax().isMaxValue()) {
      RHS = getAddExpr(getConstant(RHS->getType(), 1, true), RHS,
                       SCEV::FlagNUW);
      Pred = ICmpInst::ICMP_ULT;
      Changed = true;
    } else if (!getUnsignedRange(LHS).getUnsignedMin().isMinValue()) {
      LHS = getAddExpr(getConstant(RHS->getType(), (uint64_t)-1, true), LHS);
      Pred = ICmpInst::ICMP_ULT;
      Changed = true;
    }
    break;
  case ICmpInst::ICMP_UGE:
    if (!getUnsignedRange(RHS).getUnsignedMin().isMinValue()) {
      RHS = getAddExpr(getConstant(RHS->getType(), (uint64_t)-1, true), RHS);
      Pred = ICmpInst::ICMP_UGT;
      Changed = true;
    } else if (!getUnsignedRange(LHS).getUnsignedMax().isMaxValue()) {
      LHS = getAddExpr(getConstant(RHS->getType(), 1, true), LHS,
                       SCEV::FlagNUW);
      Pred = ICmpInst::ICMP_UGT;
      Changed = true;
    }
    break;
  default:
    break;
  }

  // TODO: More simplifications are possible here.

  // Recursively simplify until we either hit a recursion limit or nothing
  // changes.
  if (Changed)
    return SimplifyICmpOperands(Pred, LHS, RHS, Depth+1);

  return Changed;

trivially_true:
  // Return 0 == 0.
  LHS = RHS = getConstant(ConstantInt::getFalse(getContext()));
  Pred = ICmpInst::ICMP_EQ;
  return true;

trivially_false:
  // Return 0 != 0.
  LHS = RHS = getConstant(ConstantInt::getFalse(getContext()));
  Pred = ICmpInst::ICMP_NE;
  return true;
}

bool ScalarEvolution::isKnownNegative(const SCEV *S) {
  return getSignedRange(S).getSignedMax().isNegative();
}

bool ScalarEvolution::isKnownPositive(const SCEV *S) {
  return getSignedRange(S).getSignedMin().isStrictlyPositive();
}

bool ScalarEvolution::isKnownNonNegative(const SCEV *S) {
  return !getSignedRange(S).getSignedMin().isNegative();
}

bool ScalarEvolution::isKnownNonPositive(const SCEV *S) {
  return !getSignedRange(S).getSignedMax().isStrictlyPositive();
}

bool ScalarEvolution::isKnownNonZero(const SCEV *S) {
  return isKnownNegative(S) || isKnownPositive(S);
}

bool ScalarEvolution::isKnownPredicate(ICmpInst::Predicate Pred,
                                       const SCEV *LHS, const SCEV *RHS) {
  // Canonicalize the inputs first.
  (void)SimplifyICmpOperands(Pred, LHS, RHS);

  // If LHS or RHS is an addrec, check to see if the condition is true in
  // every iteration of the loop.
  // If LHS and RHS are both addrec, both conditions must be true in
  // every iteration of the loop.
  const SCEVAddRecExpr *LAR = dyn_cast<SCEVAddRecExpr>(LHS);
  const SCEVAddRecExpr *RAR = dyn_cast<SCEVAddRecExpr>(RHS);
  bool LeftGuarded = false;
  bool RightGuarded = false;
  if (LAR) {
    const Loop *L = LAR->getLoop();
    if (isLoopEntryGuardedByCond(L, Pred, LAR->getStart(), RHS) &&
        isLoopBackedgeGuardedByCond(L, Pred, LAR->getPostIncExpr(*this), RHS)) {
      if (!RAR) return true;
      LeftGuarded = true;
    }
  }
  if (RAR) {
    const Loop *L = RAR->getLoop();
    if (isLoopEntryGuardedByCond(L, Pred, LHS, RAR->getStart()) &&
        isLoopBackedgeGuardedByCond(L, Pred, LHS, RAR->getPostIncExpr(*this))) {
      if (!LAR) return true;
      RightGuarded = true;
    }
  }
  if (LeftGuarded && RightGuarded)
    return true;

  if (isKnownPredicateViaSplitting(Pred, LHS, RHS))
    return true;

  // Otherwise see what can be done with known constant ranges.
  return isKnownPredicateViaConstantRanges(Pred, LHS, RHS);
}

bool ScalarEvolution::isMonotonicPredicate(const SCEVAddRecExpr *LHS,
                                           ICmpInst::Predicate Pred,
                                           bool &Increasing) {
  bool Result = isMonotonicPredicateImpl(LHS, Pred, Increasing);

#ifndef NDEBUG
  // Verify an invariant: inverting the predicate should turn a monotonically
  // increasing change to a monotonically decreasing one, and vice versa.
  bool IncreasingSwapped;
  bool ResultSwapped = isMonotonicPredicateImpl(
      LHS, ICmpInst::getSwappedPredicate(Pred), IncreasingSwapped);

  assert(Result == ResultSwapped && "should be able to analyze both!");
  if (ResultSwapped)
    assert(Increasing == !IncreasingSwapped &&
           "monotonicity should flip as we flip the predicate");
#endif

  return Result;
}

bool ScalarEvolution::isMonotonicPredicateImpl(const SCEVAddRecExpr *LHS,
                                               ICmpInst::Predicate Pred,
                                               bool &Increasing) {

  // A zero step value for LHS means the induction variable is essentially a
  // loop invariant value. We don't really depend on the predicate actually
  // flipping from false to true (for increasing predicates, and the other way
  // around for decreasing predicates), all we care about is that *if* the
  // predicate changes then it only changes from false to true.
  //
  // A zero step value in itself is not very useful, but there may be places
  // where SCEV can prove X >= 0 but not prove X > 0, so it is helpful to be
  // as general as possible.

  switch (Pred) {
  default:
    return false; // Conservative answer

  case ICmpInst::ICMP_UGT:
  case ICmpInst::ICMP_UGE:
  case ICmpInst::ICMP_ULT:
  case ICmpInst::ICMP_ULE:
    if (!LHS->hasNoUnsignedWrap())
      return false;

    Increasing = Pred == ICmpInst::ICMP_UGT || Pred == ICmpInst::ICMP_UGE;
    return true;

  case ICmpInst::ICMP_SGT:
  case ICmpInst::ICMP_SGE:
  case ICmpInst::ICMP_SLT:
  case ICmpInst::ICMP_SLE: {
    if (!LHS->hasNoSignedWrap())
      return false;

    const SCEV *Step = LHS->getStepRecurrence(*this);

    if (isKnownNonNegative(Step)) {
      Increasing = Pred == ICmpInst::ICMP_SGT || Pred == ICmpInst::ICMP_SGE;
      return true;
    }

    if (isKnownNonPositive(Step)) {
      Increasing = Pred == ICmpInst::ICMP_SLT || Pred == ICmpInst::ICMP_SLE;
      return true;
    }

    return false;
  }

  }

  llvm_unreachable("switch has default clause!");
}

bool ScalarEvolution::isLoopInvariantPredicate(
    ICmpInst::Predicate Pred, const SCEV *LHS, const SCEV *RHS, const Loop *L,
    ICmpInst::Predicate &InvariantPred, const SCEV *&InvariantLHS,
    const SCEV *&InvariantRHS) {

  // If there is a loop-invariant, force it into the RHS, otherwise bail out.
  if (!isLoopInvariant(RHS, L)) {
    if (!isLoopInvariant(LHS, L))
      return false;

    std::swap(LHS, RHS);
    Pred = ICmpInst::getSwappedPredicate(Pred);
  }

  const SCEVAddRecExpr *ArLHS = dyn_cast<SCEVAddRecExpr>(LHS);
  if (!ArLHS || ArLHS->getLoop() != L)
    return false;

  bool Increasing;
  if (!isMonotonicPredicate(ArLHS, Pred, Increasing))
    return false;

  // If the predicate "ArLHS `Pred` RHS" monotonically increases from false to
  // true as the loop iterates, and the backedge is control dependent on
  // "ArLHS `Pred` RHS" == true then we can reason as follows:
  //
  //   * if the predicate was false in the first iteration then the predicate
  //     is never evaluated again, since the loop exits without taking the
  //     backedge.
  //   * if the predicate was true in the first iteration then it will
  //     continue to be true for all future iterations since it is
  //     monotonically increasing.
  //
  // For both the above possibilities, we can replace the loop varying
  // predicate with its value on the first iteration of the loop (which is
  // loop invariant).
  //
  // A similar reasoning applies for a monotonically decreasing predicate, by
  // replacing true with false and false with true in the above two bullets.

  auto P = Increasing ? Pred : ICmpInst::getInversePredicate(Pred);

  if (!isLoopBackedgeGuardedByCond(L, P, LHS, RHS))
    return false;

  InvariantPred = Pred;
  InvariantLHS = ArLHS->getStart();
  InvariantRHS = RHS;
  return true;
}

bool ScalarEvolution::isKnownPredicateViaConstantRanges(
    ICmpInst::Predicate Pred, const SCEV *LHS, const SCEV *RHS) {
  if (HasSameValue(LHS, RHS))
    return ICmpInst::isTrueWhenEqual(Pred);

  // This code is split out from isKnownPredicate because it is called from
  // within isLoopEntryGuardedByCond.

  auto CheckRanges =
      [&](const ConstantRange &RangeLHS, const ConstantRange &RangeRHS) {
    return ConstantRange::makeSatisfyingICmpRegion(Pred, RangeRHS)
        .contains(RangeLHS);
  };

  // The check at the top of the function catches the case where the values are
  // known to be equal.
  if (Pred == CmpInst::ICMP_EQ)
    return false;

  if (Pred == CmpInst::ICMP_NE)
    return CheckRanges(getSignedRange(LHS), getSignedRange(RHS)) ||
           CheckRanges(getUnsignedRange(LHS), getUnsignedRange(RHS)) ||
           isKnownNonZero(getMinusSCEV(LHS, RHS));

  if (CmpInst::isSigned(Pred))
    return CheckRanges(getSignedRange(LHS), getSignedRange(RHS));

  return CheckRanges(getUnsignedRange(LHS), getUnsignedRange(RHS));
}

bool ScalarEvolution::isKnownPredicateViaNoOverflow(ICmpInst::Predicate Pred,
                                                    const SCEV *LHS,
                                                    const SCEV *RHS) {

  // Match Result to (X + Y)<ExpectedFlags> where Y is a constant integer.
  // Return Y via OutY.
  auto MatchBinaryAddToConst =
      [this](const SCEV *Result, const SCEV *X, APInt &OutY,
             SCEV::NoWrapFlags ExpectedFlags) {
    const SCEV *NonConstOp, *ConstOp;
    SCEV::NoWrapFlags FlagsPresent;

    if (!splitBinaryAdd(Result, ConstOp, NonConstOp, FlagsPresent) ||
        !isa<SCEVConstant>(ConstOp) || NonConstOp != X)
      return false;

    OutY = cast<SCEVConstant>(ConstOp)->getAPInt();
    return (FlagsPresent & ExpectedFlags) == ExpectedFlags;
  };

  APInt C;

  switch (Pred) {
  default:
    break;

  case ICmpInst::ICMP_SGE:
    std::swap(LHS, RHS);
  case ICmpInst::ICMP_SLE:
    // X s<= (X + C)<nsw> if C >= 0
    if (MatchBinaryAddToConst(RHS, LHS, C, SCEV::FlagNSW) && C.isNonNegative())
      return true;

    // (X + C)<nsw> s<= X if C <= 0
    if (MatchBinaryAddToConst(LHS, RHS, C, SCEV::FlagNSW) &&
        !C.isStrictlyPositive())
      return true;
    break;

  case ICmpInst::ICMP_SGT:
    std::swap(LHS, RHS);
  case ICmpInst::ICMP_SLT:
    // X s< (X + C)<nsw> if C > 0
    if (MatchBinaryAddToConst(RHS, LHS, C, SCEV::FlagNSW) &&
        C.isStrictlyPositive())
      return true;

    // (X + C)<nsw> s< X if C < 0
    if (MatchBinaryAddToConst(LHS, RHS, C, SCEV::FlagNSW) && C.isNegative())
      return true;
    break;
  }

  return false;
}

bool ScalarEvolution::isKnownPredicateViaSplitting(ICmpInst::Predicate Pred,
                                                   const SCEV *LHS,
                                                   const SCEV *RHS) {
  if (Pred != ICmpInst::ICMP_ULT || ProvingSplitPredicate)
    return false;

  // Allowing arbitrary number of activations of isKnownPredicateViaSplitting on
  // the stack can result in exponential time complexity.
  SaveAndRestore<bool> Restore(ProvingSplitPredicate, true);

  // If L >= 0 then I `ult` L <=> I >= 0 && I `slt` L
  //
  // To prove L >= 0 we use isKnownNonNegative whereas to prove I >= 0 we use
  // isKnownPredicate.  isKnownPredicate is more powerful, but also more
  // expensive; and using isKnownNonNegative(RHS) is sufficient for most of the
  // interesting cases seen in practice.  We can consider "upgrading" L >= 0 to
  // use isKnownPredicate later if needed.
  return isKnownNonNegative(RHS) &&
         isKnownPredicate(CmpInst::ICMP_SGE, LHS, getZero(LHS->getType())) &&
         isKnownPredicate(CmpInst::ICMP_SLT, LHS, RHS);
}

/// isLoopBackedgeGuardedByCond - Test whether the backedge of the loop is
/// protected by a conditional between LHS and RHS.  This is used to
/// to eliminate casts.
bool
ScalarEvolution::isLoopBackedgeGuardedByCond(const Loop *L,
                                             ICmpInst::Predicate Pred,
                                             const SCEV *LHS, const SCEV *RHS) {
  // Interpret a null as meaning no loop, where there is obviously no guard
  // (interprocedural conditions notwithstanding).
  if (!L) return true;

  if (isKnownPredicateViaConstantRanges(Pred, LHS, RHS))
    return true;

  BasicBlock *Latch = L->getLoopLatch();
  if (!Latch)
    return false;

  BranchInst *LoopContinuePredicate =
    dyn_cast<BranchInst>(Latch->getTerminator());
  if (LoopContinuePredicate && LoopContinuePredicate->isConditional() &&
      isImpliedCond(Pred, LHS, RHS,
                    LoopContinuePredicate->getCondition(),
                    LoopContinuePredicate->getSuccessor(0) != L->getHeader()))
    return true;

  // We don't want more than one activation of the following loops on the stack
  // -- that can lead to O(n!) time complexity.
  if (WalkingBEDominatingConds)
    return false;

  SaveAndRestore<bool> ClearOnExit(WalkingBEDominatingConds, true);

  // See if we can exploit a trip count to prove the predicate.
  const auto &BETakenInfo = getBackedgeTakenInfo(L);
  const SCEV *LatchBECount = BETakenInfo.getExact(Latch, this);
  if (LatchBECount != getCouldNotCompute()) {
    // We know that Latch branches back to the loop header exactly
    // LatchBECount times.  This means the backdege condition at Latch is
    // equivalent to  "{0,+,1} u< LatchBECount".
    Type *Ty = LatchBECount->getType();
    auto NoWrapFlags = SCEV::NoWrapFlags(SCEV::FlagNUW | SCEV::FlagNW);
    const SCEV *LoopCounter =
      getAddRecExpr(getZero(Ty), getOne(Ty), L, NoWrapFlags);
    if (isImpliedCond(Pred, LHS, RHS, ICmpInst::ICMP_ULT, LoopCounter,
                      LatchBECount))
      return true;
  }

  // Check conditions due to any @llvm.assume intrinsics.
  for (auto &AssumeVH : AC.assumptions()) {
    if (!AssumeVH)
      continue;
    auto *CI = cast<CallInst>(AssumeVH);
    if (!DT.dominates(CI, Latch->getTerminator()))
      continue;

    if (isImpliedCond(Pred, LHS, RHS, CI->getArgOperand(0), false))
      return true;
  }

  // If the loop is not reachable from the entry block, we risk running into an
  // infinite loop as we walk up into the dom tree.  These loops do not matter
  // anyway, so we just return a conservative answer when we see them.
  if (!DT.isReachableFromEntry(L->getHeader()))
    return false;

  for (DomTreeNode *DTN = DT[Latch], *HeaderDTN = DT[L->getHeader()];
       DTN != HeaderDTN; DTN = DTN->getIDom()) {

    assert(DTN && "should reach the loop header before reaching the root!");

    BasicBlock *BB = DTN->getBlock();
    BasicBlock *PBB = BB->getSinglePredecessor();
    if (!PBB)
      continue;

    BranchInst *ContinuePredicate = dyn_cast<BranchInst>(PBB->getTerminator());
    if (!ContinuePredicate || !ContinuePredicate->isConditional())
      continue;

    Value *Condition = ContinuePredicate->getCondition();

    // If we have an edge `E` within the loop body that dominates the only
    // latch, the condition guarding `E` also guards the backedge.  This
    // reasoning works only for loops with a single latch.

    BasicBlockEdge DominatingEdge(PBB, BB);
    if (DominatingEdge.isSingleEdge()) {
      // We're constructively (and conservatively) enumerating edges within the
      // loop body that dominate the latch.  The dominator tree better agree
      // with us on this:
      assert(DT.dominates(DominatingEdge, Latch) && "should be!");

      if (isImpliedCond(Pred, LHS, RHS, Condition,
                        BB != ContinuePredicate->getSuccessor(0)))
        return true;
    }
  }

  return false;
}

/// isLoopEntryGuardedByCond - Test whether entry to the loop is protected
/// by a conditional between LHS and RHS.  This is used to help avoid max
/// expressions in loop trip counts, and to eliminate casts.
bool
ScalarEvolution::isLoopEntryGuardedByCond(const Loop *L,
                                          ICmpInst::Predicate Pred,
                                          const SCEV *LHS, const SCEV *RHS) {
  // Interpret a null as meaning no loop, where there is obviously no guard
  // (interprocedural conditions notwithstanding).
  if (!L) return false;

  if (isKnownPredicateViaConstantRanges(Pred, LHS, RHS))
    return true;

  // Starting at the loop predecessor, climb up the predecessor chain, as long
  // as there are predecessors that can be found that have unique successors
  // leading to the original header.
  for (std::pair<BasicBlock *, BasicBlock *>
         Pair(L->getLoopPredecessor(), L->getHeader());
       Pair.first;
       Pair = getPredecessorWithUniqueSuccessorForBB(Pair.first)) {

    BranchInst *LoopEntryPredicate =
      dyn_cast<BranchInst>(Pair.first->getTerminator());
    if (!LoopEntryPredicate ||
        LoopEntryPredicate->isUnconditional())
      continue;

    if (isImpliedCond(Pred, LHS, RHS,
                      LoopEntryPredicate->getCondition(),
                      LoopEntryPredicate->getSuccessor(0) != Pair.second))
      return true;
  }

  // Check conditions due to any @llvm.assume intrinsics.
  for (auto &AssumeVH : AC.assumptions()) {
    if (!AssumeVH)
      continue;
    auto *CI = cast<CallInst>(AssumeVH);
    if (!DT.dominates(CI, L->getHeader()))
      continue;

    if (isImpliedCond(Pred, LHS, RHS, CI->getArgOperand(0), false))
      return true;
  }

  return false;
}

namespace {
/// RAII wrapper to prevent recursive application of isImpliedCond.
/// ScalarEvolution's PendingLoopPredicates set must be empty unless we are
/// currently evaluating isImpliedCond.
struct MarkPendingLoopPredicate {
  Value *Cond;
  DenseSet<Value*> &LoopPreds;
  bool Pending;

  MarkPendingLoopPredicate(Value *C, DenseSet<Value*> &LP)
    : Cond(C), LoopPreds(LP) {
    Pending = !LoopPreds.insert(Cond).second;
  }
  ~MarkPendingLoopPredicate() {
    if (!Pending)
      LoopPreds.erase(Cond);
  }
};
} // end anonymous namespace

/// isImpliedCond - Test whether the condition described by Pred, LHS,
/// and RHS is true whenever the given Cond value evaluates to true.
bool ScalarEvolution::isImpliedCond(ICmpInst::Predicate Pred,
                                    const SCEV *LHS, const SCEV *RHS,
                                    Value *FoundCondValue,
                                    bool Inverse) {
  MarkPendingLoopPredicate Mark(FoundCondValue, PendingLoopPredicates);
  if (Mark.Pending)
    return false;

  // Recursively handle And and Or conditions.
  if (BinaryOperator *BO = dyn_cast<BinaryOperator>(FoundCondValue)) {
    if (BO->getOpcode() == Instruction::And) {
      if (!Inverse)
        return isImpliedCond(Pred, LHS, RHS, BO->getOperand(0), Inverse) ||
               isImpliedCond(Pred, LHS, RHS, BO->getOperand(1), Inverse);
    } else if (BO->getOpcode() == Instruction::Or) {
      if (Inverse)
        return isImpliedCond(Pred, LHS, RHS, BO->getOperand(0), Inverse) ||
               isImpliedCond(Pred, LHS, RHS, BO->getOperand(1), Inverse);
    }
  }

  ICmpInst *ICI = dyn_cast<ICmpInst>(FoundCondValue);
  if (!ICI) return false;

  // Now that we found a conditional branch that dominates the loop or controls
  // the loop latch. Check to see if it is the comparison we are looking for.
  ICmpInst::Predicate FoundPred;
  if (Inverse)
    FoundPred = ICI->getInversePredicate();
  else
    FoundPred = ICI->getPredicate();

  const SCEV *FoundLHS = getSCEV(ICI->getOperand(0));
  const SCEV *FoundRHS = getSCEV(ICI->getOperand(1));

  return isImpliedCond(Pred, LHS, RHS, FoundPred, FoundLHS, FoundRHS);
}

bool ScalarEvolution::isImpliedCond(ICmpInst::Predicate Pred, const SCEV *LHS,
                                    const SCEV *RHS,
                                    ICmpInst::Predicate FoundPred,
                                    const SCEV *FoundLHS,
                                    const SCEV *FoundRHS) {
  // Balance the types.
  if (getTypeSizeInBits(LHS->getType()) <
      getTypeSizeInBits(FoundLHS->getType())) {
    if (CmpInst::isSigned(Pred)) {
      LHS = getSignExtendExpr(LHS, FoundLHS->getType());
      RHS = getSignExtendExpr(RHS, FoundLHS->getType());
    } else {
      LHS = getZeroExtendExpr(LHS, FoundLHS->getType());
      RHS = getZeroExtendExpr(RHS, FoundLHS->getType());
    }
  } else if (getTypeSizeInBits(LHS->getType()) >
      getTypeSizeInBits(FoundLHS->getType())) {
    if (CmpInst::isSigned(FoundPred)) {
      FoundLHS = getSignExtendExpr(FoundLHS, LHS->getType());
      FoundRHS = getSignExtendExpr(FoundRHS, LHS->getType());
    } else {
      FoundLHS = getZeroExtendExpr(FoundLHS, LHS->getType());
      FoundRHS = getZeroExtendExpr(FoundRHS, LHS->getType());
    }
  }

  // Canonicalize the query to match the way instcombine will have
  // canonicalized the comparison.
  if (SimplifyICmpOperands(Pred, LHS, RHS))
    if (LHS == RHS)
      return CmpInst::isTrueWhenEqual(Pred);
  if (SimplifyICmpOperands(FoundPred, FoundLHS, FoundRHS))
    if (FoundLHS == FoundRHS)
      return CmpInst::isFalseWhenEqual(FoundPred);

  // Check to see if we can make the LHS or RHS match.
  if (LHS == FoundRHS || RHS == FoundLHS) {
    if (isa<SCEVConstant>(RHS)) {
      std::swap(FoundLHS, FoundRHS);
      FoundPred = ICmpInst::getSwappedPredicate(FoundPred);
    } else {
      std::swap(LHS, RHS);
      Pred = ICmpInst::getSwappedPredicate(Pred);
    }
  }

  // Check whether the found predicate is the same as the desired predicate.
  if (FoundPred == Pred)
    return isImpliedCondOperands(Pred, LHS, RHS, FoundLHS, FoundRHS);

  // Check whether swapping the found predicate makes it the same as the
  // desired predicate.
  if (ICmpInst::getSwappedPredicate(FoundPred) == Pred) {
    if (isa<SCEVConstant>(RHS))
      return isImpliedCondOperands(Pred, LHS, RHS, FoundRHS, FoundLHS);
    else
      return isImpliedCondOperands(ICmpInst::getSwappedPredicate(Pred),
                                   RHS, LHS, FoundLHS, FoundRHS);
  }

  // Unsigned comparison is the same as signed comparison when both the operands
  // are non-negative.
  if (CmpInst::isUnsigned(FoundPred) &&
      CmpInst::getSignedPredicate(FoundPred) == Pred &&
      isKnownNonNegative(FoundLHS) && isKnownNonNegative(FoundRHS))
    return isImpliedCondOperands(Pred, LHS, RHS, FoundLHS, FoundRHS);

  // Check if we can make progress by sharpening ranges.
  if (FoundPred == ICmpInst::ICMP_NE &&
      (isa<SCEVConstant>(FoundLHS) || isa<SCEVConstant>(FoundRHS))) {

    const SCEVConstant *C = nullptr;
    const SCEV *V = nullptr;

    if (isa<SCEVConstant>(FoundLHS)) {
      C = cast<SCEVConstant>(FoundLHS);
      V = FoundRHS;
    } else {
      C = cast<SCEVConstant>(FoundRHS);
      V = FoundLHS;
    }

    // The guarding predicate tells us that C != V. If the known range
    // of V is [C, t), we can sharpen the range to [C + 1, t).  The
    // range we consider has to correspond to same signedness as the
    // predicate we're interested in folding.

    APInt Min = ICmpInst::isSigned(Pred) ?
        getSignedRange(V).getSignedMin() : getUnsignedRange(V).getUnsignedMin();

    if (Min == C->getAPInt()) {
      // Given (V >= Min && V != Min) we conclude V >= (Min + 1).
      // This is true even if (Min + 1) wraps around -- in case of
      // wraparound, (Min + 1) < Min, so (V >= Min => V >= (Min + 1)).

      APInt SharperMin = Min + 1;

      switch (Pred) {
        case ICmpInst::ICMP_SGE:
        case ICmpInst::ICMP_UGE:
          // We know V `Pred` SharperMin.  If this implies LHS `Pred`
          // RHS, we're done.
          if (isImpliedCondOperands(Pred, LHS, RHS, V,
                                    getConstant(SharperMin)))
            return true;

        case ICmpInst::ICMP_SGT:
        case ICmpInst::ICMP_UGT:
          // We know from the range information that (V `Pred` Min ||
          // V == Min).  We know from the guarding condition that !(V
          // == Min).  This gives us
          //
          //       V `Pred` Min || V == Min && !(V == Min)
          //   =>  V `Pred` Min
          //
          // If V `Pred` Min implies LHS `Pred` RHS, we're done.

          if (isImpliedCondOperands(Pred, LHS, RHS, V, getConstant(Min)))
            return true;

        default:
          // No change
          break;
      }
    }
  }

  // Check whether the actual condition is beyond sufficient.
  if (FoundPred == ICmpInst::ICMP_EQ)
    if (ICmpInst::isTrueWhenEqual(Pred))
      if (isImpliedCondOperands(Pred, LHS, RHS, FoundLHS, FoundRHS))
        return true;
  if (Pred == ICmpInst::ICMP_NE)
    if (!ICmpInst::isTrueWhenEqual(FoundPred))
      if (isImpliedCondOperands(FoundPred, LHS, RHS, FoundLHS, FoundRHS))
        return true;

  // Otherwise assume the worst.
  return false;
}

bool ScalarEvolution::splitBinaryAdd(const SCEV *Expr,
                                     const SCEV *&L, const SCEV *&R,
                                     SCEV::NoWrapFlags &Flags) {
  const auto *AE = dyn_cast<SCEVAddExpr>(Expr);
  if (!AE || AE->getNumOperands() != 2)
    return false;

  L = AE->getOperand(0);
  R = AE->getOperand(1);
  Flags = AE->getNoWrapFlags();
  return true;
}

bool ScalarEvolution::computeConstantDifference(const SCEV *Less,
                                                const SCEV *More,
                                                APInt &C) {
  // We avoid subtracting expressions here because this function is usually
  // fairly deep in the call stack (i.e. is called many times).

  if (isa<SCEVAddRecExpr>(Less) && isa<SCEVAddRecExpr>(More)) {
    const auto *LAR = cast<SCEVAddRecExpr>(Less);
    const auto *MAR = cast<SCEVAddRecExpr>(More);

    if (LAR->getLoop() != MAR->getLoop())
      return false;

    // We look at affine expressions only; not for correctness but to keep
    // getStepRecurrence cheap.
    if (!LAR->isAffine() || !MAR->isAffine())
      return false;

    if (LAR->getStepRecurrence(*this) != MAR->getStepRecurrence(*this))
      return false;

    Less = LAR->getStart();
    More = MAR->getStart();

    // fall through
  }

  if (isa<SCEVConstant>(Less) && isa<SCEVConstant>(More)) {
    const auto &M = cast<SCEVConstant>(More)->getAPInt();
    const auto &L = cast<SCEVConstant>(Less)->getAPInt();
    C = M - L;
    return true;
  }

  const SCEV *L, *R;
  SCEV::NoWrapFlags Flags;
  if (splitBinaryAdd(Less, L, R, Flags))
    if (const auto *LC = dyn_cast<SCEVConstant>(L))
      if (R == More) {
        C = -(LC->getAPInt());
        return true;
      }

  if (splitBinaryAdd(More, L, R, Flags))
    if (const auto *LC = dyn_cast<SCEVConstant>(L))
      if (R == Less) {
        C = LC->getAPInt();
        return true;
      }

  return false;
}

bool ScalarEvolution::isImpliedCondOperandsViaNoOverflow(
    ICmpInst::Predicate Pred, const SCEV *LHS, const SCEV *RHS,
    const SCEV *FoundLHS, const SCEV *FoundRHS) {
  if (Pred != CmpInst::ICMP_SLT && Pred != CmpInst::ICMP_ULT)
    return false;

  const auto *AddRecLHS = dyn_cast<SCEVAddRecExpr>(LHS);
  if (!AddRecLHS)
    return false;

  const auto *AddRecFoundLHS = dyn_cast<SCEVAddRecExpr>(FoundLHS);
  if (!AddRecFoundLHS)
    return false;

  // We'd like to let SCEV reason about control dependencies, so we constrain
  // both the inequalities to be about add recurrences on the same loop.  This
  // way we can use isLoopEntryGuardedByCond later.

  const Loop *L = AddRecFoundLHS->getLoop();
  if (L != AddRecLHS->getLoop())
    return false;

  //  FoundLHS u< FoundRHS u< -C =>  (FoundLHS + C) u< (FoundRHS + C) ... (1)
  //
  //  FoundLHS s< FoundRHS s< INT_MIN - C => (FoundLHS + C) s< (FoundRHS + C)
  //                                                                  ... (2)
  //
  // Informal proof for (2), assuming (1) [*]:
  //
  // We'll also assume (A s< B) <=> ((A + INT_MIN) u< (B + INT_MIN)) ... (3)[**]
  //
  // Then
  //
  //       FoundLHS s< FoundRHS s< INT_MIN - C
  // <=>  (FoundLHS + INT_MIN) u< (FoundRHS + INT_MIN) u< -C   [ using (3) ]
  // <=>  (FoundLHS + INT_MIN + C) u< (FoundRHS + INT_MIN + C) [ using (1) ]
  // <=>  (FoundLHS + INT_MIN + C + INT_MIN) s<
  //                        (FoundRHS + INT_MIN + C + INT_MIN) [ using (3) ]
  // <=>  FoundLHS + C s< FoundRHS + C
  //
  // [*]: (1) can be proved by ruling out overflow.
  //
  // [**]: This can be proved by analyzing all the four possibilities:
  //    (A s< 0, B s< 0), (A s< 0, B s>= 0), (A s>= 0, B s< 0) and
  //    (A s>= 0, B s>= 0).
  //
  // Note:
  // Despite (2), "FoundRHS s< INT_MIN - C" does not mean that "FoundRHS + C"
  // will not sign underflow.  For instance, say FoundLHS = (i8 -128), FoundRHS
  // = (i8 -127) and C = (i8 -100).  Then INT_MIN - C = (i8 -28), and FoundRHS
  // s< (INT_MIN - C).  Lack of sign overflow / underflow in "FoundRHS + C" is
  // neither necessary nor sufficient to prove "(FoundLHS + C) s< (FoundRHS +
  // C)".

  APInt LDiff, RDiff;
  if (!computeConstantDifference(FoundLHS, LHS, LDiff) ||
      !computeConstantDifference(FoundRHS, RHS, RDiff) ||
      LDiff != RDiff)
    return false;

  if (LDiff == 0)
    return true;

  APInt FoundRHSLimit;

  if (Pred == CmpInst::ICMP_ULT) {
    FoundRHSLimit = -RDiff;
  } else {
    assert(Pred == CmpInst::ICMP_SLT && "Checked above!");
    FoundRHSLimit = APInt::getSignedMinValue(getTypeSizeInBits(RHS->getType())) - RDiff;
  }

  // Try to prove (1) or (2), as needed.
  return isLoopEntryGuardedByCond(L, Pred, FoundRHS,
                                  getConstant(FoundRHSLimit));
}

/// isImpliedCondOperands - Test whether the condition described by Pred,
/// LHS, and RHS is true whenever the condition described by Pred, FoundLHS,
/// and FoundRHS is true.
bool ScalarEvolution::isImpliedCondOperands(ICmpInst::Predicate Pred,
                                            const SCEV *LHS, const SCEV *RHS,
                                            const SCEV *FoundLHS,
                                            const SCEV *FoundRHS) {
  if (isImpliedCondOperandsViaRanges(Pred, LHS, RHS, FoundLHS, FoundRHS))
    return true;

  if (isImpliedCondOperandsViaNoOverflow(Pred, LHS, RHS, FoundLHS, FoundRHS))
    return true;

  return isImpliedCondOperandsHelper(Pred, LHS, RHS,
                                     FoundLHS, FoundRHS) ||
         // ~x < ~y --> x > y
         isImpliedCondOperandsHelper(Pred, LHS, RHS,
                                     getNotSCEV(FoundRHS),
                                     getNotSCEV(FoundLHS));
}


/// If Expr computes ~A, return A else return nullptr
static const SCEV *MatchNotExpr(const SCEV *Expr) {
  const SCEVAddExpr *Add = dyn_cast<SCEVAddExpr>(Expr);
  if (!Add || Add->getNumOperands() != 2 ||
      !Add->getOperand(0)->isAllOnesValue())
    return nullptr;

  const SCEVMulExpr *AddRHS = dyn_cast<SCEVMulExpr>(Add->getOperand(1));
  if (!AddRHS || AddRHS->getNumOperands() != 2 ||
      !AddRHS->getOperand(0)->isAllOnesValue())
    return nullptr;

  return AddRHS->getOperand(1);
}


/// Is MaybeMaxExpr an SMax or UMax of Candidate and some other values?
template<typename MaxExprType>
static bool IsMaxConsistingOf(const SCEV *MaybeMaxExpr,
                              const SCEV *Candidate) {
  const MaxExprType *MaxExpr = dyn_cast<MaxExprType>(MaybeMaxExpr);
  if (!MaxExpr) return false;

  return find(MaxExpr->operands(), Candidate) != MaxExpr->op_end();
}


/// Is MaybeMinExpr an SMin or UMin of Candidate and some other values?
template<typename MaxExprType>
static bool IsMinConsistingOf(ScalarEvolution &SE,
                              const SCEV *MaybeMinExpr,
                              const SCEV *Candidate) {
  const SCEV *MaybeMaxExpr = MatchNotExpr(MaybeMinExpr);
  if (!MaybeMaxExpr)
    return false;

  return IsMaxConsistingOf<MaxExprType>(MaybeMaxExpr, SE.getNotSCEV(Candidate));
}

static bool IsKnownPredicateViaAddRecStart(ScalarEvolution &SE,
                                           ICmpInst::Predicate Pred,
                                           const SCEV *LHS, const SCEV *RHS) {

  // If both sides are affine addrecs for the same loop, with equal
  // steps, and we know the recurrences don't wrap, then we only
  // need to check the predicate on the starting values.

  if (!ICmpInst::isRelational(Pred))
    return false;

  const SCEVAddRecExpr *LAR = dyn_cast<SCEVAddRecExpr>(LHS);
  if (!LAR)
    return false;
  const SCEVAddRecExpr *RAR = dyn_cast<SCEVAddRecExpr>(RHS);
  if (!RAR)
    return false;
  if (LAR->getLoop() != RAR->getLoop())
    return false;
  if (!LAR->isAffine() || !RAR->isAffine())
    return false;

  if (LAR->getStepRecurrence(SE) != RAR->getStepRecurrence(SE))
    return false;

  SCEV::NoWrapFlags NW = ICmpInst::isSigned(Pred) ?
                         SCEV::FlagNSW : SCEV::FlagNUW;
  if (!LAR->getNoWrapFlags(NW) || !RAR->getNoWrapFlags(NW))
    return false;

  return SE.isKnownPredicate(Pred, LAR->getStart(), RAR->getStart());
}

/// Is LHS `Pred` RHS true on the virtue of LHS or RHS being a Min or Max
/// expression?
static bool IsKnownPredicateViaMinOrMax(ScalarEvolution &SE,
                                        ICmpInst::Predicate Pred,
                                        const SCEV *LHS, const SCEV *RHS) {
  switch (Pred) {
  default:
    return false;

  case ICmpInst::ICMP_SGE:
    std::swap(LHS, RHS);
    // fall through
  case ICmpInst::ICMP_SLE:
    return
      // min(A, ...) <= A
      IsMinConsistingOf<SCEVSMaxExpr>(SE, LHS, RHS) ||
      // A <= max(A, ...)
      IsMaxConsistingOf<SCEVSMaxExpr>(RHS, LHS);

  case ICmpInst::ICMP_UGE:
    std::swap(LHS, RHS);
    // fall through
  case ICmpInst::ICMP_ULE:
    return
      // min(A, ...) <= A
      IsMinConsistingOf<SCEVUMaxExpr>(SE, LHS, RHS) ||
      // A <= max(A, ...)
      IsMaxConsistingOf<SCEVUMaxExpr>(RHS, LHS);
  }

  llvm_unreachable("covered switch fell through?!");
}

/// isImpliedCondOperandsHelper - Test whether the condition described by
/// Pred, LHS, and RHS is true whenever the condition described by Pred,
/// FoundLHS, and FoundRHS is true.
bool
ScalarEvolution::isImpliedCondOperandsHelper(ICmpInst::Predicate Pred,
                                             const SCEV *LHS, const SCEV *RHS,
                                             const SCEV *FoundLHS,
                                             const SCEV *FoundRHS) {
  auto IsKnownPredicateFull =
      [this](ICmpInst::Predicate Pred, const SCEV *LHS, const SCEV *RHS) {
    return isKnownPredicateViaConstantRanges(Pred, LHS, RHS) ||
           IsKnownPredicateViaMinOrMax(*this, Pred, LHS, RHS) ||
           IsKnownPredicateViaAddRecStart(*this, Pred, LHS, RHS) ||
           isKnownPredicateViaNoOverflow(Pred, LHS, RHS);
  };

  switch (Pred) {
  default: llvm_unreachable("Unexpected ICmpInst::Predicate value!");
  case ICmpInst::ICMP_EQ:
  case ICmpInst::ICMP_NE:
    if (HasSameValue(LHS, FoundLHS) && HasSameValue(RHS, FoundRHS))
      return true;
    break;
  case ICmpInst::ICMP_SLT:
  case ICmpInst::ICMP_SLE:
    if (IsKnownPredicateFull(ICmpInst::ICMP_SLE, LHS, FoundLHS) &&
        IsKnownPredicateFull(ICmpInst::ICMP_SGE, RHS, FoundRHS))
      return true;
    break;
  case ICmpInst::ICMP_SGT:
  case ICmpInst::ICMP_SGE:
    if (IsKnownPredicateFull(ICmpInst::ICMP_SGE, LHS, FoundLHS) &&
        IsKnownPredicateFull(ICmpInst::ICMP_SLE, RHS, FoundRHS))
      return true;
    break;
  case ICmpInst::ICMP_ULT:
  case ICmpInst::ICMP_ULE:
    if (IsKnownPredicateFull(ICmpInst::ICMP_ULE, LHS, FoundLHS) &&
        IsKnownPredicateFull(ICmpInst::ICMP_UGE, RHS, FoundRHS))
      return true;
    break;
  case ICmpInst::ICMP_UGT:
  case ICmpInst::ICMP_UGE:
    if (IsKnownPredicateFull(ICmpInst::ICMP_UGE, LHS, FoundLHS) &&
        IsKnownPredicateFull(ICmpInst::ICMP_ULE, RHS, FoundRHS))
      return true;
    break;
  }

  return false;
}

/// isImpliedCondOperandsViaRanges - helper function for isImpliedCondOperands.
/// Tries to get cases like "X `sgt` 0 => X - 1 `sgt` -1".
bool ScalarEvolution::isImpliedCondOperandsViaRanges(ICmpInst::Predicate Pred,
                                                     const SCEV *LHS,
                                                     const SCEV *RHS,
                                                     const SCEV *FoundLHS,
                                                     const SCEV *FoundRHS) {
  if (!isa<SCEVConstant>(RHS) || !isa<SCEVConstant>(FoundRHS))
    // The restriction on `FoundRHS` be lifted easily -- it exists only to
    // reduce the compile time impact of this optimization.
    return false;

  const SCEVAddExpr *AddLHS = dyn_cast<SCEVAddExpr>(LHS);
  if (!AddLHS || AddLHS->getOperand(1) != FoundLHS ||
      !isa<SCEVConstant>(AddLHS->getOperand(0)))
    return false;

  APInt ConstFoundRHS = cast<SCEVConstant>(FoundRHS)->getAPInt();

  // `FoundLHSRange` is the range we know `FoundLHS` to be in by virtue of the
  // antecedent "`FoundLHS` `Pred` `FoundRHS`".
  ConstantRange FoundLHSRange =
      ConstantRange::makeAllowedICmpRegion(Pred, ConstFoundRHS);

  // Since `LHS` is `FoundLHS` + `AddLHS->getOperand(0)`, we can compute a range
  // for `LHS`:
  APInt Addend = cast<SCEVConstant>(AddLHS->getOperand(0))->getAPInt();
  ConstantRange LHSRange = FoundLHSRange.add(ConstantRange(Addend));

  // We can also compute the range of values for `LHS` that satisfy the
  // consequent, "`LHS` `Pred` `RHS`":
  APInt ConstRHS = cast<SCEVConstant>(RHS)->getAPInt();
  ConstantRange SatisfyingLHSRange =
      ConstantRange::makeSatisfyingICmpRegion(Pred, ConstRHS);

  // The antecedent implies the consequent if every value of `LHS` that
  // satisfies the antecedent also satisfies the consequent.
  return SatisfyingLHSRange.contains(LHSRange);
}

// Verify if an linear IV with positive stride can overflow when in a
// less-than comparison, knowing the invariant term of the comparison, the
// stride and the knowledge of NSW/NUW flags on the recurrence.
bool ScalarEvolution::doesIVOverflowOnLT(const SCEV *RHS, const SCEV *Stride,
                                         bool IsSigned, bool NoWrap) {
  if (NoWrap) return false;

  unsigned BitWidth = getTypeSizeInBits(RHS->getType());
  const SCEV *One = getOne(Stride->getType());

  if (IsSigned) {
    APInt MaxRHS = getSignedRange(RHS).getSignedMax();
    APInt MaxValue = APInt::getSignedMaxValue(BitWidth);
    APInt MaxStrideMinusOne = getSignedRange(getMinusSCEV(Stride, One))
                                .getSignedMax();

    // SMaxRHS + SMaxStrideMinusOne > SMaxValue => overflow!
    return (MaxValue - MaxStrideMinusOne).slt(MaxRHS);
  }

  APInt MaxRHS = getUnsignedRange(RHS).getUnsignedMax();
  APInt MaxValue = APInt::getMaxValue(BitWidth);
  APInt MaxStrideMinusOne = getUnsignedRange(getMinusSCEV(Stride, One))
                              .getUnsignedMax();

  // UMaxRHS + UMaxStrideMinusOne > UMaxValue => overflow!
  return (MaxValue - MaxStrideMinusOne).ult(MaxRHS);
}

// Verify if an linear IV with negative stride can overflow when in a
// greater-than comparison, knowing the invariant term of the comparison,
// the stride and the knowledge of NSW/NUW flags on the recurrence.
bool ScalarEvolution::doesIVOverflowOnGT(const SCEV *RHS, const SCEV *Stride,
                                         bool IsSigned, bool NoWrap) {
  if (NoWrap) return false;

  unsigned BitWidth = getTypeSizeInBits(RHS->getType());
  const SCEV *One = getOne(Stride->getType());

  if (IsSigned) {
    APInt MinRHS = getSignedRange(RHS).getSignedMin();
    APInt MinValue = APInt::getSignedMinValue(BitWidth);
    APInt MaxStrideMinusOne = getSignedRange(getMinusSCEV(Stride, One))
                               .getSignedMax();

    // SMinRHS - SMaxStrideMinusOne < SMinValue => overflow!
    return (MinValue + MaxStrideMinusOne).sgt(MinRHS);
  }

  APInt MinRHS = getUnsignedRange(RHS).getUnsignedMin();
  APInt MinValue = APInt::getMinValue(BitWidth);
  APInt MaxStrideMinusOne = getUnsignedRange(getMinusSCEV(Stride, One))
                            .getUnsignedMax();

  // UMinRHS - UMaxStrideMinusOne < UMinValue => overflow!
  return (MinValue + MaxStrideMinusOne).ugt(MinRHS);
}

// Compute the backedge taken count knowing the interval difference, the
// stride and presence of the equality in the comparison.
const SCEV *ScalarEvolution::computeBECount(const SCEV *Delta, const SCEV *Step,
                                            bool Equality) {
  const SCEV *One = getOne(Step->getType());
  Delta = Equality ? getAddExpr(Delta, Step)
                   : getAddExpr(Delta, getMinusSCEV(Step, One));
  return getUDivExpr(Delta, Step);
}

/// HowManyLessThans - Return the number of times a backedge containing the
/// specified less-than comparison will execute.  If not computable, return
/// CouldNotCompute.
///
/// @param ControlsExit is true when the LHS < RHS condition directly controls
/// the branch (loops exits only if condition is true). In this case, we can use
/// NoWrapFlags to skip overflow checks.
ScalarEvolution::ExitLimit
ScalarEvolution::HowManyLessThans(const SCEV *LHS, const SCEV *RHS,
                                  const Loop *L, bool IsSigned,
                                  bool ControlsExit) {
  // We handle only IV < Invariant
  if (!isLoopInvariant(RHS, L))
    return getCouldNotCompute();

  const SCEVAddRecExpr *IV = dyn_cast<SCEVAddRecExpr>(LHS);

  // Avoid weird loops
  if (!IV || IV->getLoop() != L || !IV->isAffine())
    return getCouldNotCompute();

  // INTEL - Use original SCEV to get precise wrap flags.
  auto OrigIV = cast<SCEVAddRecExpr>(getOriginalSCEV(IV)); // INTEL
  bool NoWrap = ControlsExit &&
                OrigIV->getNoWrapFlags(                            // INTEL
                        IsSigned ? SCEV::FlagNSW : SCEV::FlagNUW); // INTEL

  const SCEV *Stride = IV->getStepRecurrence(*this);

  // Avoid negative or zero stride values
  if (!isKnownPositive(Stride))
    return getCouldNotCompute();

  // Avoid proven overflow cases: this will ensure that the backedge taken count
  // will not generate any unsigned overflow. Relaxed no-overflow conditions
  // exploit NoWrapFlags, allowing to optimize in presence of undefined
  // behaviors like the case of C language.
  if (!Stride->isOne() && doesIVOverflowOnLT(RHS, Stride, IsSigned, NoWrap))
    return getCouldNotCompute();

  ICmpInst::Predicate Cond = IsSigned ? ICmpInst::ICMP_SLT
                                      : ICmpInst::ICMP_ULT;
  const SCEV *Start = IV->getStart();
  const SCEV *End = RHS;
  if (!isLoopEntryGuardedByCond(L, Cond, getMinusSCEV(Start, Stride), RHS)) {
    const SCEV *Diff = getMinusSCEV(RHS, Start);
    // If we have NoWrap set, then we can assume that the increment won't
    // overflow, in which case if RHS - Start is a constant, we don't need to
    // do a max operation since we can just figure it out statically
    if (NoWrap && isa<SCEVConstant>(Diff)) {
      APInt D = dyn_cast<const SCEVConstant>(Diff)->getAPInt();
      if (D.isNegative())
        End = Start;
    } else
      End = IsSigned ? getSMaxExpr(RHS, Start)
                     : getUMaxExpr(RHS, Start);
  }

  const SCEV *BECount = computeBECount(getMinusSCEV(End, Start), Stride, false);

  APInt MinStart = IsSigned ? getSignedRange(Start).getSignedMin()
                            : getUnsignedRange(Start).getUnsignedMin();

  APInt MinStride = IsSigned ? getSignedRange(Stride).getSignedMin()
                             : getUnsignedRange(Stride).getUnsignedMin();

  unsigned BitWidth = getTypeSizeInBits(LHS->getType());
  APInt Limit = IsSigned ? APInt::getSignedMaxValue(BitWidth) - (MinStride - 1)
                         : APInt::getMaxValue(BitWidth) - (MinStride - 1);

  // Although End can be a MAX expression we estimate MaxEnd considering only
  // the case End = RHS. This is safe because in the other case (End - Start)
  // is zero, leading to a zero maximum backedge taken count.
  APInt MaxEnd =
    IsSigned ? APIntOps::smin(getSignedRange(RHS).getSignedMax(), Limit)
             : APIntOps::umin(getUnsignedRange(RHS).getUnsignedMax(), Limit);

  const SCEV *MaxBECount;
  if (isa<SCEVConstant>(BECount))
    MaxBECount = BECount;
  else
    MaxBECount = computeBECount(getConstant(MaxEnd - MinStart),
                                getConstant(MinStride), false);

  if (isa<SCEVCouldNotCompute>(MaxBECount))
    MaxBECount = BECount;

  return ExitLimit(BECount, MaxBECount);
}

ScalarEvolution::ExitLimit
ScalarEvolution::HowManyGreaterThans(const SCEV *LHS, const SCEV *RHS,
                                     const Loop *L, bool IsSigned,
                                     bool ControlsExit) {
  // We handle only IV > Invariant
  if (!isLoopInvariant(RHS, L))
    return getCouldNotCompute();

  const SCEVAddRecExpr *IV = dyn_cast<SCEVAddRecExpr>(LHS);

  // Avoid weird loops
  if (!IV || IV->getLoop() != L || !IV->isAffine())
    return getCouldNotCompute();

  // INTEL - Use original SCEV to get precise wrap flags.
  auto OrigIV = cast<SCEVAddRecExpr>(getOriginalSCEV(IV)); // INTEL
  bool NoWrap = ControlsExit &&
                OrigIV->getNoWrapFlags(                            // INTEL
                        IsSigned ? SCEV::FlagNSW : SCEV::FlagNUW); // INTEL

  const SCEV *Stride = getNegativeSCEV(IV->getStepRecurrence(*this));

  // Avoid negative or zero stride values
  if (!isKnownPositive(Stride))
    return getCouldNotCompute();

  // Avoid proven overflow cases: this will ensure that the backedge taken count
  // will not generate any unsigned overflow. Relaxed no-overflow conditions
  // exploit NoWrapFlags, allowing to optimize in presence of undefined
  // behaviors like the case of C language.
  if (!Stride->isOne() && doesIVOverflowOnGT(RHS, Stride, IsSigned, NoWrap))
    return getCouldNotCompute();

  ICmpInst::Predicate Cond = IsSigned ? ICmpInst::ICMP_SGT
                                      : ICmpInst::ICMP_UGT;

  const SCEV *Start = IV->getStart();
  const SCEV *End = RHS;
  if (!isLoopEntryGuardedByCond(L, Cond, getAddExpr(Start, Stride), RHS)) {
    const SCEV *Diff = getMinusSCEV(RHS, Start);
    // If we have NoWrap set, then we can assume that the increment won't
    // overflow, in which case if RHS - Start is a constant, we don't need to
    // do a max operation since we can just figure it out statically
    if (NoWrap && isa<SCEVConstant>(Diff)) {
      APInt D = dyn_cast<const SCEVConstant>(Diff)->getAPInt();
      if (!D.isNegative())
        End = Start;
    } else
      End = IsSigned ? getSMinExpr(RHS, Start)
                     : getUMinExpr(RHS, Start);
  }

  const SCEV *BECount = computeBECount(getMinusSCEV(Start, End), Stride, false);

  APInt MaxStart = IsSigned ? getSignedRange(Start).getSignedMax()
                            : getUnsignedRange(Start).getUnsignedMax();

  APInt MinStride = IsSigned ? getSignedRange(Stride).getSignedMin()
                             : getUnsignedRange(Stride).getUnsignedMin();

  unsigned BitWidth = getTypeSizeInBits(LHS->getType());
  APInt Limit = IsSigned ? APInt::getSignedMinValue(BitWidth) + (MinStride - 1)
                         : APInt::getMinValue(BitWidth) + (MinStride - 1);

  // Although End can be a MIN expression we estimate MinEnd considering only
  // the case End = RHS. This is safe because in the other case (Start - End)
  // is zero, leading to a zero maximum backedge taken count.
  APInt MinEnd =
    IsSigned ? APIntOps::smax(getSignedRange(RHS).getSignedMin(), Limit)
             : APIntOps::umax(getUnsignedRange(RHS).getUnsignedMin(), Limit);


  const SCEV *MaxBECount = getCouldNotCompute();
  if (isa<SCEVConstant>(BECount))
    MaxBECount = BECount;
  else
    MaxBECount = computeBECount(getConstant(MaxStart - MinEnd),
                                getConstant(MinStride), false);

  if (isa<SCEVCouldNotCompute>(MaxBECount))
    MaxBECount = BECount;

  return ExitLimit(BECount, MaxBECount);
}

/// getNumIterationsInRange - Return the number of iterations of this loop that
/// produce values in the specified constant range.  Another way of looking at
/// this is that it returns the first iteration number where the value is not in
/// the condition, thus computing the exit count. If the iteration count can't
/// be computed, an instance of SCEVCouldNotCompute is returned.
const SCEV *SCEVAddRecExpr::getNumIterationsInRange(ConstantRange Range,
                                                    ScalarEvolution &SE) const {
  if (Range.isFullSet())  // Infinite loop.
    return SE.getCouldNotCompute();

  // If the start is a non-zero constant, shift the range to simplify things.
  if (const SCEVConstant *SC = dyn_cast<SCEVConstant>(getStart()))
    if (!SC->getValue()->isZero()) {
      SmallVector<const SCEV *, 4> Operands(op_begin(), op_end());
      Operands[0] = SE.getZero(SC->getType());
      const SCEV *Shifted = SE.getAddRecExpr(Operands, getLoop(),
                                             getNoWrapFlags(FlagNW));
      if (const auto *ShiftedAddRec = dyn_cast<SCEVAddRecExpr>(Shifted))
        return ShiftedAddRec->getNumIterationsInRange(
            Range.subtract(SC->getAPInt()), SE);
      // This is strange and shouldn't happen.
      return SE.getCouldNotCompute();
    }

  // The only time we can solve this is when we have all constant indices.
  // Otherwise, we cannot determine the overflow conditions.
  if (any_of(operands(), [](const SCEV *Op) { return !isa<SCEVConstant>(Op); }))
    return SE.getCouldNotCompute();

  // Okay at this point we know that all elements of the chrec are constants and
  // that the start element is zero.

  // First check to see if the range contains zero.  If not, the first
  // iteration exits.
  unsigned BitWidth = SE.getTypeSizeInBits(getType());
  if (!Range.contains(APInt(BitWidth, 0)))
    return SE.getZero(getType());

  if (isAffine()) {
    // If this is an affine expression then we have this situation:
    //   Solve {0,+,A} in Range  ===  Ax in Range

    // We know that zero is in the range.  If A is positive then we know that
    // the upper value of the range must be the first possible exit value.
    // If A is negative then the lower of the range is the last possible loop
    // value.  Also note that we already checked for a full range.
    APInt One(BitWidth,1);
    APInt A = cast<SCEVConstant>(getOperand(1))->getAPInt();
    APInt End = A.sge(One) ? (Range.getUpper() - One) : Range.getLower();

    // The exit value should be (End+A)/A.
    APInt ExitVal = (End + A).udiv(A);
    ConstantInt *ExitValue = ConstantInt::get(SE.getContext(), ExitVal);

    // Evaluate at the exit value.  If we really did fall out of the valid
    // range, then we computed our trip count, otherwise wrap around or other
    // things must have happened.
    ConstantInt *Val = EvaluateConstantChrecAtConstant(this, ExitValue, SE);
    if (Range.contains(Val->getValue()))
      return SE.getCouldNotCompute();  // Something strange happened

    // Ensure that the previous value is in the range.  This is a sanity check.
    assert(Range.contains(
           EvaluateConstantChrecAtConstant(this,
           ConstantInt::get(SE.getContext(), ExitVal - One), SE)->getValue()) &&
           "Linear scev computation is off in a bad way!");
    return SE.getConstant(ExitValue);
  } else if (isQuadratic()) {
    // If this is a quadratic (3-term) AddRec {L,+,M,+,N}, find the roots of the
    // quadratic equation to solve it.  To do this, we must frame our problem in
    // terms of figuring out when zero is crossed, instead of when
    // Range.getUpper() is crossed.
    SmallVector<const SCEV *, 4> NewOps(op_begin(), op_end());
    NewOps[0] = SE.getNegativeSCEV(SE.getConstant(Range.getUpper()));
    const SCEV *NewAddRec = SE.getAddRecExpr(NewOps, getLoop(),
                                             // getNoWrapFlags(FlagNW)
                                             FlagAnyWrap);

    // Next, solve the constructed addrec
    auto Roots = SolveQuadraticEquation(cast<SCEVAddRecExpr>(NewAddRec), SE);
    const SCEVConstant *R1 = dyn_cast<SCEVConstant>(Roots.first);
    const SCEVConstant *R2 = dyn_cast<SCEVConstant>(Roots.second);
    if (R1) {
      // Pick the smallest positive root value.
      if (ConstantInt *CB = dyn_cast<ConstantInt>(ConstantExpr::getICmp(
              ICmpInst::ICMP_ULT, R1->getValue(), R2->getValue()))) {
        if (!CB->getZExtValue())
          std::swap(R1, R2);   // R1 is the minimum root now.

        // Make sure the root is not off by one.  The returned iteration should
        // not be in the range, but the previous one should be.  When solving
        // for "X*X < 5", for example, we should not return a root of 2.
        ConstantInt *R1Val = EvaluateConstantChrecAtConstant(this,
                                                             R1->getValue(),
                                                             SE);
        if (Range.contains(R1Val->getValue())) {
          // The next iteration must be out of the range...
          ConstantInt *NextVal =
              ConstantInt::get(SE.getContext(), R1->getAPInt() + 1);

          R1Val = EvaluateConstantChrecAtConstant(this, NextVal, SE);
          if (!Range.contains(R1Val->getValue()))
            return SE.getConstant(NextVal);
          return SE.getCouldNotCompute();  // Something strange happened
        }

        // If R1 was not in the range, then it is a good return value.  Make
        // sure that R1-1 WAS in the range though, just in case.
        ConstantInt *NextVal =
            ConstantInt::get(SE.getContext(), R1->getAPInt() - 1);
        R1Val = EvaluateConstantChrecAtConstant(this, NextVal, SE);
        if (Range.contains(R1Val->getValue()))
          return R1;
        return SE.getCouldNotCompute();  // Something strange happened
      }
    }
  }

  return SE.getCouldNotCompute();
}

namespace {
struct FindUndefs {
  bool Found;
  FindUndefs() : Found(false) {}

  bool follow(const SCEV *S) {
    if (const SCEVUnknown *C = dyn_cast<SCEVUnknown>(S)) {
      if (isa<UndefValue>(C->getValue()))
        Found = true;
    } else if (const SCEVConstant *C = dyn_cast<SCEVConstant>(S)) {
      if (isa<UndefValue>(C->getValue()))
        Found = true;
    }

    // Keep looking if we haven't found it yet.
    return !Found;
  }
  bool isDone() const {
    // Stop recursion if we have found an undef.
    return Found;
  }
};
}

// Return true when S contains at least an undef value.
static inline bool
containsUndefs(const SCEV *S) {
  FindUndefs F;
  SCEVTraversal<FindUndefs> ST(F);
  ST.visitAll(S);

  return F.Found;
}

namespace {
// Collect all steps of SCEV expressions.
struct SCEVCollectStrides {
  ScalarEvolution &SE;
  SmallVectorImpl<const SCEV *> &Strides;

  SCEVCollectStrides(ScalarEvolution &SE, SmallVectorImpl<const SCEV *> &S)
      : SE(SE), Strides(S) {}

  bool follow(const SCEV *S) {
    if (const SCEVAddRecExpr *AR = dyn_cast<SCEVAddRecExpr>(S))
      Strides.push_back(AR->getStepRecurrence(SE));
    return true;
  }
  bool isDone() const { return false; }
};

// Collect all SCEVUnknown and SCEVMulExpr expressions.
struct SCEVCollectTerms {
  SmallVectorImpl<const SCEV *> &Terms;

  SCEVCollectTerms(SmallVectorImpl<const SCEV *> &T)
      : Terms(T) {}

  bool follow(const SCEV *S) {
    if (isa<SCEVUnknown>(S) || isa<SCEVMulExpr>(S)) {
      if (!containsUndefs(S))
        Terms.push_back(S);

      // Stop recursion: once we collected a term, do not walk its operands.
      return false;
    }

    // Keep looking.
    return true;
  }
  bool isDone() const { return false; }
};

// Check if a SCEV contains an AddRecExpr.
struct SCEVHasAddRec {
  bool &ContainsAddRec;

  SCEVHasAddRec(bool &ContainsAddRec) : ContainsAddRec(ContainsAddRec) {
   ContainsAddRec = false;
  }

  bool follow(const SCEV *S) {
    if (isa<SCEVAddRecExpr>(S)) {
      ContainsAddRec = true;

      // Stop recursion: once we collected a term, do not walk its operands.
      return false;
    }

    // Keep looking.
    return true;
  }
  bool isDone() const { return false; }
};

// Find factors that are multiplied with an expression that (possibly as a
// subexpression) contains an AddRecExpr. In the expression:
//
//  8 * (100 +  %p * %q * (%a + {0, +, 1}_loop))
//
// "%p * %q" are factors multiplied by the expression "(%a + {0, +, 1}_loop)"
// that contains the AddRec {0, +, 1}_loop. %p * %q are likely to be array size
// parameters as they form a product with an induction variable.
//
// This collector expects all array size parameters to be in the same MulExpr.
// It might be necessary to later add support for collecting parameters that are
// spread over different nested MulExpr.
struct SCEVCollectAddRecMultiplies {
  SmallVectorImpl<const SCEV *> &Terms;
  ScalarEvolution &SE;

  SCEVCollectAddRecMultiplies(SmallVectorImpl<const SCEV *> &T, ScalarEvolution &SE)
      : Terms(T), SE(SE) {}

  bool follow(const SCEV *S) {
    if (auto *Mul = dyn_cast<SCEVMulExpr>(S)) {
      bool HasAddRec = false;
      SmallVector<const SCEV *, 0> Operands;
      for (auto Op : Mul->operands()) {
        if (isa<SCEVUnknown>(Op)) {
          Operands.push_back(Op);
        } else {
          bool ContainsAddRec;
          SCEVHasAddRec ContiansAddRec(ContainsAddRec);
          visitAll(Op, ContiansAddRec);
          HasAddRec |= ContainsAddRec;
        }
      }
      if (Operands.size() == 0)
        return true;

      if (!HasAddRec)
        return false;

      Terms.push_back(SE.getMulExpr(Operands));
      // Stop recursion: once we collected a term, do not walk its operands.
      return false;
    }

    // Keep looking.
    return true;
  }
  bool isDone() const { return false; }
};
}

/// Find parametric terms in this SCEVAddRecExpr. We first for parameters in
/// two places:
///   1) The strides of AddRec expressions.
///   2) Unknowns that are multiplied with AddRec expressions.
void ScalarEvolution::collectParametricTerms(const SCEV *Expr,
    SmallVectorImpl<const SCEV *> &Terms) {
  SmallVector<const SCEV *, 4> Strides;
  SCEVCollectStrides StrideCollector(*this, Strides);
  visitAll(Expr, StrideCollector);

  DEBUG({
      dbgs() << "Strides:\n";
      for (const SCEV *S : Strides)
        dbgs() << *S << "\n";
    });

  for (const SCEV *S : Strides) {
    SCEVCollectTerms TermCollector(Terms);
    visitAll(S, TermCollector);
  }

  DEBUG({
      dbgs() << "Terms:\n";
      for (const SCEV *T : Terms)
        dbgs() << *T << "\n";
    });

  SCEVCollectAddRecMultiplies MulCollector(Terms, *this);
  visitAll(Expr, MulCollector);
}

static bool findArrayDimensionsRec(ScalarEvolution &SE,
                                   SmallVectorImpl<const SCEV *> &Terms,
                                   SmallVectorImpl<const SCEV *> &Sizes) {
  int Last = Terms.size() - 1;
  const SCEV *Step = Terms[Last];

  // End of recursion.
  if (Last == 0) {
    if (const SCEVMulExpr *M = dyn_cast<SCEVMulExpr>(Step)) {
      SmallVector<const SCEV *, 2> Qs;
      for (const SCEV *Op : M->operands())
        if (!isa<SCEVConstant>(Op))
          Qs.push_back(Op);

      Step = SE.getMulExpr(Qs);
    }

    Sizes.push_back(Step);
    return true;
  }

  for (const SCEV *&Term : Terms) {
    // Normalize the terms before the next call to findArrayDimensionsRec.
    const SCEV *Q, *R;
    SCEVDivision::divide(SE, Term, Step, &Q, &R);

    // Bail out when GCD does not evenly divide one of the terms.
    if (!R->isZero())
      return false;

    Term = Q;
  }

  // Remove all SCEVConstants.
  Terms.erase(std::remove_if(Terms.begin(), Terms.end(), [](const SCEV *E) {
                return isa<SCEVConstant>(E);
              }),
              Terms.end());

  if (Terms.size() > 0)
    if (!findArrayDimensionsRec(SE, Terms, Sizes))
      return false;

  Sizes.push_back(Step);
  return true;
}

// Returns true when S contains at least a SCEVUnknown parameter.
static inline bool
containsParameters(const SCEV *S) {
  struct FindParameter {
    bool FoundParameter;
    FindParameter() : FoundParameter(false) {}

    bool follow(const SCEV *S) {
      if (isa<SCEVUnknown>(S)) {
        FoundParameter = true;
        // Stop recursion: we found a parameter.
        return false;
      }
      // Keep looking.
      return true;
    }
    bool isDone() const {
      // Stop recursion if we have found a parameter.
      return FoundParameter;
    }
  };

  FindParameter F;
  SCEVTraversal<FindParameter> ST(F);
  ST.visitAll(S);

  return F.FoundParameter;
}

// Returns true when one of the SCEVs of Terms contains a SCEVUnknown parameter.
static inline bool
containsParameters(SmallVectorImpl<const SCEV *> &Terms) {
  for (const SCEV *T : Terms)
    if (containsParameters(T))
      return true;
  return false;
}

// Return the number of product terms in S.
static inline int numberOfTerms(const SCEV *S) {
  if (const SCEVMulExpr *Expr = dyn_cast<SCEVMulExpr>(S))
    return Expr->getNumOperands();
  return 1;
}

static const SCEV *removeConstantFactors(ScalarEvolution &SE, const SCEV *T) {
  if (isa<SCEVConstant>(T))
    return nullptr;

  if (isa<SCEVUnknown>(T))
    return T;

  if (const SCEVMulExpr *M = dyn_cast<SCEVMulExpr>(T)) {
    SmallVector<const SCEV *, 2> Factors;
    for (const SCEV *Op : M->operands())
      if (!isa<SCEVConstant>(Op))
        Factors.push_back(Op);

    return SE.getMulExpr(Factors);
  }

  return T;
}

/// Return the size of an element read or written by Inst.
const SCEV *ScalarEvolution::getElementSize(Instruction *Inst) {
  Type *Ty;
  if (StoreInst *Store = dyn_cast<StoreInst>(Inst))
    Ty = Store->getValueOperand()->getType();
  else if (LoadInst *Load = dyn_cast<LoadInst>(Inst))
    Ty = Load->getType();
  else
    return nullptr;

  Type *ETy = getEffectiveSCEVType(PointerType::getUnqual(Ty));
  return getSizeOfExpr(ETy, Ty);
}

/// Second step of delinearization: compute the array dimensions Sizes from the
/// set of Terms extracted from the memory access function of this SCEVAddRec.
void ScalarEvolution::findArrayDimensions(SmallVectorImpl<const SCEV *> &Terms,
                                          SmallVectorImpl<const SCEV *> &Sizes,
                                          const SCEV *ElementSize) const {

  if (Terms.size() < 1 || !ElementSize)
    return;

  // Early return when Terms do not contain parameters: we do not delinearize
  // non parametric SCEVs.
  if (!containsParameters(Terms))
    return;

  DEBUG({
      dbgs() << "Terms:\n";
      for (const SCEV *T : Terms)
        dbgs() << *T << "\n";
    });

  // Remove duplicates.
  std::sort(Terms.begin(), Terms.end());
  Terms.erase(std::unique(Terms.begin(), Terms.end()), Terms.end());

  // Put larger terms first.
  std::sort(Terms.begin(), Terms.end(), [](const SCEV *LHS, const SCEV *RHS) {
    return numberOfTerms(LHS) > numberOfTerms(RHS);
  });

  ScalarEvolution &SE = *const_cast<ScalarEvolution *>(this);

  // Try to divide all terms by the element size. If term is not divisible by
  // element size, proceed with the original term.
  for (const SCEV *&Term : Terms) {
    const SCEV *Q, *R;
    SCEVDivision::divide(SE, Term, ElementSize, &Q, &R);
    if (!Q->isZero())
      Term = Q;
  }

  SmallVector<const SCEV *, 4> NewTerms;

  // Remove constant factors.
  for (const SCEV *T : Terms)
    if (const SCEV *NewT = removeConstantFactors(SE, T))
      NewTerms.push_back(NewT);

  DEBUG({
      dbgs() << "Terms after sorting:\n";
      for (const SCEV *T : NewTerms)
        dbgs() << *T << "\n";
    });

  if (NewTerms.empty() ||
      !findArrayDimensionsRec(SE, NewTerms, Sizes)) {
    Sizes.clear();
    return;
  }

  // The last element to be pushed into Sizes is the size of an element.
  Sizes.push_back(ElementSize);

  DEBUG({
      dbgs() << "Sizes:\n";
      for (const SCEV *S : Sizes)
        dbgs() << *S << "\n";
    });
}

/// Third step of delinearization: compute the access functions for the
/// Subscripts based on the dimensions in Sizes.
void ScalarEvolution::computeAccessFunctions(
    const SCEV *Expr, SmallVectorImpl<const SCEV *> &Subscripts,
    SmallVectorImpl<const SCEV *> &Sizes) {

  // Early exit in case this SCEV is not an affine multivariate function.
  if (Sizes.empty())
    return;

  if (auto *AR = dyn_cast<SCEVAddRecExpr>(Expr))
    if (!AR->isAffine())
      return;

  const SCEV *Res = Expr;
  int Last = Sizes.size() - 1;
  for (int i = Last; i >= 0; i--) {
    const SCEV *Q, *R;
    SCEVDivision::divide(*this, Res, Sizes[i], &Q, &R);

    DEBUG({
        dbgs() << "Res: " << *Res << "\n";
        dbgs() << "Sizes[i]: " << *Sizes[i] << "\n";
        dbgs() << "Res divided by Sizes[i]:\n";
        dbgs() << "Quotient: " << *Q << "\n";
        dbgs() << "Remainder: " << *R << "\n";
      });

    Res = Q;

    // Do not record the last subscript corresponding to the size of elements in
    // the array.
    if (i == Last) {

      // Bail out if the remainder is too complex.
      if (isa<SCEVAddRecExpr>(R)) {
        Subscripts.clear();
        Sizes.clear();
        return;
      }

      continue;
    }

    // Record the access function for the current subscript.
    Subscripts.push_back(R);
  }

  // Also push in last position the remainder of the last division: it will be
  // the access function of the innermost dimension.
  Subscripts.push_back(Res);

  std::reverse(Subscripts.begin(), Subscripts.end());

  DEBUG({
      dbgs() << "Subscripts:\n";
      for (const SCEV *S : Subscripts)
        dbgs() << *S << "\n";
    });
}

/// Splits the SCEV into two vectors of SCEVs representing the subscripts and
/// sizes of an array access. Returns the remainder of the delinearization that
/// is the offset start of the array.  The SCEV->delinearize algorithm computes
/// the multiples of SCEV coefficients: that is a pattern matching of sub
/// expressions in the stride and base of a SCEV corresponding to the
/// computation of a GCD (greatest common divisor) of base and stride.  When
/// SCEV->delinearize fails, it returns the SCEV unchanged.
///
/// For example: when analyzing the memory access A[i][j][k] in this loop nest
///
///  void foo(long n, long m, long o, double A[n][m][o]) {
///
///    for (long i = 0; i < n; i++)
///      for (long j = 0; j < m; j++)
///        for (long k = 0; k < o; k++)
///          A[i][j][k] = 1.0;
///  }
///
/// the delinearization input is the following AddRec SCEV:
///
///  AddRec: {{{%A,+,(8 * %m * %o)}<%for.i>,+,(8 * %o)}<%for.j>,+,8}<%for.k>
///
/// From this SCEV, we are able to say that the base offset of the access is %A
/// because it appears as an offset that does not divide any of the strides in
/// the loops:
///
///  CHECK: Base offset: %A
///
/// and then SCEV->delinearize determines the size of some of the dimensions of
/// the array as these are the multiples by which the strides are happening:
///
///  CHECK: ArrayDecl[UnknownSize][%m][%o] with elements of sizeof(double) bytes.
///
/// Note that the outermost dimension remains of UnknownSize because there are
/// no strides that would help identifying the size of the last dimension: when
/// the array has been statically allocated, one could compute the size of that
/// dimension by dividing the overall size of the array by the size of the known
/// dimensions: %m * %o * 8.
///
/// Finally delinearize provides the access functions for the array reference
/// that does correspond to A[i][j][k] of the above C testcase:
///
///  CHECK: ArrayRef[{0,+,1}<%for.i>][{0,+,1}<%for.j>][{0,+,1}<%for.k>]
///
/// The testcases are checking the output of a function pass:
/// DelinearizationPass that walks through all loads and stores of a function
/// asking for the SCEV of the memory access with respect to all enclosing
/// loops, calling SCEV->delinearize on that and printing the results.

void ScalarEvolution::delinearize(const SCEV *Expr,
                                 SmallVectorImpl<const SCEV *> &Subscripts,
                                 SmallVectorImpl<const SCEV *> &Sizes,
                                 const SCEV *ElementSize) {
  // First step: collect parametric terms.
  SmallVector<const SCEV *, 4> Terms;
  collectParametricTerms(Expr, Terms);

  if (Terms.empty())
    return;

  // Second step: find subscript sizes.
  findArrayDimensions(Terms, Sizes, ElementSize);

  if (Sizes.empty())
    return;

  // Third step: compute the access functions for each subscript.
  computeAccessFunctions(Expr, Subscripts, Sizes);

  if (Subscripts.empty())
    return;

  DEBUG({
      dbgs() << "succeeded to delinearize " << *Expr << "\n";
      dbgs() << "ArrayDecl[UnknownSize]";
      for (const SCEV *S : Sizes)
        dbgs() << "[" << *S << "]";

      dbgs() << "\nArrayRef";
      for (const SCEV *S : Subscripts)
        dbgs() << "[" << *S << "]";
      dbgs() << "\n";
    });
}

//===----------------------------------------------------------------------===//
//                   SCEVCallbackVH Class Implementation
//===----------------------------------------------------------------------===//

void ScalarEvolution::SCEVCallbackVH::deleted() {
  assert(SE && "SCEVCallbackVH called with a null ScalarEvolution!");
  if (PHINode *PN = dyn_cast<PHINode>(getValPtr()))
    SE->ConstantEvolutionLoopExitValue.erase(PN);
  SE->eraseValueFromMap(getValPtr());
  // this now dangles!
}

void ScalarEvolution::SCEVCallbackVH::allUsesReplacedWith(Value *V) {
  assert(SE && "SCEVCallbackVH called with a null ScalarEvolution!");

  // Forget all the expressions associated with users of the old value,
  // so that future queries will recompute the expressions using the new
  // value.
  Value *Old = getValPtr();
  SmallVector<User *, 16> Worklist(Old->user_begin(), Old->user_end());
  SmallPtrSet<User *, 8> Visited;
  while (!Worklist.empty()) {
    User *U = Worklist.pop_back_val();
    // Deleting the Old value will cause this to dangle. Postpone
    // that until everything else is done.
    if (U == Old)
      continue;
    if (!Visited.insert(U).second)
      continue;
    if (PHINode *PN = dyn_cast<PHINode>(U))
      SE->ConstantEvolutionLoopExitValue.erase(PN);
    SE->eraseValueFromMap(U);
    Worklist.insert(Worklist.end(), U->user_begin(), U->user_end());
  }
  // Delete the Old value.
  if (PHINode *PN = dyn_cast<PHINode>(Old))
    SE->ConstantEvolutionLoopExitValue.erase(PN);
  SE->eraseValueFromMap(Old);
  // this now dangles!
}

ScalarEvolution::SCEVCallbackVH::SCEVCallbackVH(Value *V, ScalarEvolution *se)
  : CallbackVH(V), SE(se) {}

//===----------------------------------------------------------------------===//
//                   ScalarEvolution Class Implementation
//===----------------------------------------------------------------------===//

ScalarEvolution::ScalarEvolution(Function &F, TargetLibraryInfo &TLI,
                                 AssumptionCache &AC, DominatorTree &DT,
                                 LoopInfo &LI)
    : F(F), TLI(TLI), AC(AC), DT(DT), LI(LI),
      CouldNotCompute(new SCEVCouldNotCompute()),
      WalkingBEDominatingConds(false), ProvingSplitPredicate(false),
      ValuesAtScopes(64), LoopDispositions(64), BlockDispositions(64),
      FirstUnknown(nullptr) {}

ScalarEvolution::ScalarEvolution(ScalarEvolution &&Arg)
    : F(Arg.F), TLI(Arg.TLI), AC(Arg.AC), DT(Arg.DT), LI(Arg.LI),
      CouldNotCompute(std::move(Arg.CouldNotCompute)),
      ValueExprMap(std::move(Arg.ValueExprMap)),
      HIRValueExprMap(std::move(Arg.HIRValueExprMap)), // INTEL
      WalkingBEDominatingConds(false), ProvingSplitPredicate(false),
      BackedgeTakenCounts(std::move(Arg.BackedgeTakenCounts)),
      HIRBackedgeTakenCounts(std::move(Arg.HIRBackedgeTakenCounts)), // INTEL
      ConstantEvolutionLoopExitValue(
          std::move(Arg.ConstantEvolutionLoopExitValue)),
      ValuesAtScopes(std::move(Arg.ValuesAtScopes)),
      LoopDispositions(std::move(Arg.LoopDispositions)),
      BlockDispositions(std::move(Arg.BlockDispositions)),
      UnsignedRanges(std::move(Arg.UnsignedRanges)),
      SignedRanges(std::move(Arg.SignedRanges)),
      UniqueSCEVs(std::move(Arg.UniqueSCEVs)),
      UniquePreds(std::move(Arg.UniquePreds)),
      SCEVAllocator(std::move(Arg.SCEVAllocator)),
      FirstUnknown(Arg.FirstUnknown) {
  Arg.FirstUnknown = nullptr;
}

ScalarEvolution::~ScalarEvolution() {
  // Iterate through all the SCEVUnknown instances and call their
  // destructors, so that they release their references to their values.
  for (SCEVUnknown *U = FirstUnknown; U;) {
    SCEVUnknown *Tmp = U;
    U = U->Next;
    Tmp->~SCEVUnknown();
  }
  FirstUnknown = nullptr;

  ExprValueMap.clear();
  ValueExprMap.clear();
  HIRValueExprMap.clear(); // INTEL
  HIRInfo.reset(); // INTEL
  HasRecMap.clear();

  // Free any extra memory created for ExitNotTakenInfo in the unlikely event
  // that a loop had multiple computable exits.
  for (auto &BTCI : BackedgeTakenCounts)
    BTCI.second.clear();

#if INTEL_CUSTOMIZATION // HIR parsing
  for (auto &BTCI : HIRBackedgeTakenCounts)
    BTCI.second.clear();
#endif // INTEL_CUSTOMIZATION
  assert(PendingLoopPredicates.empty() && "isImpliedCond garbage");
  assert(!WalkingBEDominatingConds && "isLoopBackedgeGuardedByCond garbage!");
  assert(!ProvingSplitPredicate && "ProvingSplitPredicate garbage!");
}

bool ScalarEvolution::hasLoopInvariantBackedgeTakenCount(const Loop *L) {
  return !isa<SCEVCouldNotCompute>(getBackedgeTakenCount(L));
}

static void PrintLoopInfo(raw_ostream &OS, ScalarEvolution *SE,
                          const Loop *L) {
  // Print all inner loops first
  for (Loop::iterator I = L->begin(), E = L->end(); I != E; ++I)
    PrintLoopInfo(OS, SE, *I);

  OS << "Loop ";
  L->getHeader()->printAsOperand(OS, /*PrintType=*/false);
  OS << ": ";

  SmallVector<BasicBlock *, 8> ExitBlocks;
  L->getExitBlocks(ExitBlocks);
  if (ExitBlocks.size() != 1)
    OS << "<multiple exits> ";

  if (SE->hasLoopInvariantBackedgeTakenCount(L)) {
    OS << "backedge-taken count is " << *SE->getBackedgeTakenCount(L);
  } else {
    OS << "Unpredictable backedge-taken count. ";
  }

  OS << "\n"
        "Loop ";
  L->getHeader()->printAsOperand(OS, /*PrintType=*/false);
  OS << ": ";

  if (!isa<SCEVCouldNotCompute>(SE->getMaxBackedgeTakenCount(L))) {
    OS << "max backedge-taken count is " << *SE->getMaxBackedgeTakenCount(L);
  } else {
    OS << "Unpredictable max backedge-taken count. ";
  }

  OS << "\n";
}

void ScalarEvolution::print(raw_ostream &OS) const {
  // ScalarEvolution's implementation of the print method is to print
  // out SCEV values of all instructions that are interesting. Doing
  // this potentially causes it to create new SCEV objects though,
  // which technically conflicts with the const qualifier. This isn't
  // observable from outside the class though, so casting away the
  // const isn't dangerous.
  ScalarEvolution &SE = *const_cast<ScalarEvolution *>(this);

  OS << "Classifying expressions for: ";
  F.printAsOperand(OS, /*PrintType=*/false);
  OS << "\n";
  for (Instruction &I : instructions(F))
    if (isSCEVable(I.getType()) && !isa<CmpInst>(I)) {
      OS << I << '\n';
      OS << "  -->  ";
      const SCEV *SV = SE.getSCEV(&I);
      SV->print(OS);
      if (!isa<SCEVCouldNotCompute>(SV)) {
        OS << " U: ";
        SE.getUnsignedRange(SV).print(OS);
        OS << " S: ";
        SE.getSignedRange(SV).print(OS);
      }

      const Loop *L = LI.getLoopFor(I.getParent());

      const SCEV *AtUse = SE.getSCEVAtScope(SV, L);
      if (AtUse != SV) {
        OS << "  -->  ";
        AtUse->print(OS);
        if (!isa<SCEVCouldNotCompute>(AtUse)) {
          OS << " U: ";
          SE.getUnsignedRange(AtUse).print(OS);
          OS << " S: ";
          SE.getSignedRange(AtUse).print(OS);
        }
      }

      if (L) {
        OS << "\t\t" "Exits: ";
        const SCEV *ExitValue = SE.getSCEVAtScope(SV, L->getParentLoop());
        if (!SE.isLoopInvariant(ExitValue, L)) {
          OS << "<<Unknown>>";
        } else {
          OS << *ExitValue;
        }
      }

      OS << "\n";
    }

  OS << "Determining loop execution counts for: ";
  F.printAsOperand(OS, /*PrintType=*/false);
  OS << "\n";
  for (LoopInfo::iterator I = LI.begin(), E = LI.end(); I != E; ++I)
    PrintLoopInfo(OS, &SE, *I);
}

ScalarEvolution::LoopDisposition
ScalarEvolution::getLoopDisposition(const SCEV *S, const Loop *L) {
  auto &Values = LoopDispositions[S];
  for (auto &V : Values) {
    if (V.getPointer() == L)
      return V.getInt();
  }
  Values.emplace_back(L, LoopVariant);
  LoopDisposition D = computeLoopDisposition(S, L);
  auto &Values2 = LoopDispositions[S];
  for (auto &V : make_range(Values2.rbegin(), Values2.rend())) {
    if (V.getPointer() == L) {
      V.setInt(D);
      break;
    }
  }
  return D;
}

ScalarEvolution::LoopDisposition
ScalarEvolution::computeLoopDisposition(const SCEV *S, const Loop *L) {
  switch (static_cast<SCEVTypes>(S->getSCEVType())) {
  case scConstant:
    return LoopInvariant;
  case scTruncate:
  case scZeroExtend:
  case scSignExtend:
    return getLoopDisposition(cast<SCEVCastExpr>(S)->getOperand(), L);
  case scAddRecExpr: {
    const SCEVAddRecExpr *AR = cast<SCEVAddRecExpr>(S);

    // If L is the addrec's loop, it's computable.
    if (AR->getLoop() == L)
      return LoopComputable;

    // Add recurrences are never invariant in the function-body (null loop).
    if (!L)
      return LoopVariant;

    // This recurrence is variant w.r.t. L if L contains AR's loop.
    if (L->contains(AR->getLoop()))
      return LoopVariant;

    // This recurrence is invariant w.r.t. L if AR's loop contains L.
    if (AR->getLoop()->contains(L))
      return LoopInvariant;

    // This recurrence is variant w.r.t. L if any of its operands
    // are variant.
    for (auto *Op : AR->operands())
      if (!isLoopInvariant(Op, L))
        return LoopVariant;

    // Otherwise it's loop-invariant.
    return LoopInvariant;
  }
  case scAddExpr:
  case scMulExpr:
  case scUMaxExpr:
  case scSMaxExpr: {
    bool HasVarying = false;
    for (auto *Op : cast<SCEVNAryExpr>(S)->operands()) {
      LoopDisposition D = getLoopDisposition(Op, L);
      if (D == LoopVariant)
        return LoopVariant;
      if (D == LoopComputable)
        HasVarying = true;
    }
    return HasVarying ? LoopComputable : LoopInvariant;
  }
  case scUDivExpr: {
    const SCEVUDivExpr *UDiv = cast<SCEVUDivExpr>(S);
    LoopDisposition LD = getLoopDisposition(UDiv->getLHS(), L);
    if (LD == LoopVariant)
      return LoopVariant;
    LoopDisposition RD = getLoopDisposition(UDiv->getRHS(), L);
    if (RD == LoopVariant)
      return LoopVariant;
    return (LD == LoopInvariant && RD == LoopInvariant) ?
           LoopInvariant : LoopComputable;
  }
  case scUnknown:
    // All non-instruction values are loop invariant.  All instructions are loop
    // invariant if they are not contained in the specified loop.
    // Instructions are never considered invariant in the function body
    // (null loop) because they are defined within the "loop".
    if (auto *I = dyn_cast<Instruction>(cast<SCEVUnknown>(S)->getValue()))
      return (L && !L->contains(I)) ? LoopInvariant : LoopVariant;
    return LoopInvariant;
  case scCouldNotCompute:
    llvm_unreachable("Attempt to use a SCEVCouldNotCompute object!");
  }
  llvm_unreachable("Unknown SCEV kind!");
}

bool ScalarEvolution::isLoopInvariant(const SCEV *S, const Loop *L) {
  return getLoopDisposition(S, L) == LoopInvariant;
}

bool ScalarEvolution::hasComputableLoopEvolution(const SCEV *S, const Loop *L) {
  return getLoopDisposition(S, L) == LoopComputable;
}

ScalarEvolution::BlockDisposition
ScalarEvolution::getBlockDisposition(const SCEV *S, const BasicBlock *BB) {
  auto &Values = BlockDispositions[S];
  for (auto &V : Values) {
    if (V.getPointer() == BB)
      return V.getInt();
  }
  Values.emplace_back(BB, DoesNotDominateBlock);
  BlockDisposition D = computeBlockDisposition(S, BB);
  auto &Values2 = BlockDispositions[S];
  for (auto &V : make_range(Values2.rbegin(), Values2.rend())) {
    if (V.getPointer() == BB) {
      V.setInt(D);
      break;
    }
  }
  return D;
}

ScalarEvolution::BlockDisposition
ScalarEvolution::computeBlockDisposition(const SCEV *S, const BasicBlock *BB) {
  switch (static_cast<SCEVTypes>(S->getSCEVType())) {
  case scConstant:
    return ProperlyDominatesBlock;
  case scTruncate:
  case scZeroExtend:
  case scSignExtend:
    return getBlockDisposition(cast<SCEVCastExpr>(S)->getOperand(), BB);
  case scAddRecExpr: {
    // This uses a "dominates" query instead of "properly dominates" query
    // to test for proper dominance too, because the instruction which
    // produces the addrec's value is a PHI, and a PHI effectively properly
    // dominates its entire containing block.
    const SCEVAddRecExpr *AR = cast<SCEVAddRecExpr>(S);
    if (!DT.dominates(AR->getLoop()->getHeader(), BB))
      return DoesNotDominateBlock;
  }
  // FALL THROUGH into SCEVNAryExpr handling.
  case scAddExpr:
  case scMulExpr:
  case scUMaxExpr:
  case scSMaxExpr: {
    const SCEVNAryExpr *NAry = cast<SCEVNAryExpr>(S);
    bool Proper = true;
    for (const SCEV *NAryOp : NAry->operands()) {
      BlockDisposition D = getBlockDisposition(NAryOp, BB);
      if (D == DoesNotDominateBlock)
        return DoesNotDominateBlock;
      if (D == DominatesBlock)
        Proper = false;
    }
    return Proper ? ProperlyDominatesBlock : DominatesBlock;
  }
  case scUDivExpr: {
    const SCEVUDivExpr *UDiv = cast<SCEVUDivExpr>(S);
    const SCEV *LHS = UDiv->getLHS(), *RHS = UDiv->getRHS();
    BlockDisposition LD = getBlockDisposition(LHS, BB);
    if (LD == DoesNotDominateBlock)
      return DoesNotDominateBlock;
    BlockDisposition RD = getBlockDisposition(RHS, BB);
    if (RD == DoesNotDominateBlock)
      return DoesNotDominateBlock;
    return (LD == ProperlyDominatesBlock && RD == ProperlyDominatesBlock) ?
      ProperlyDominatesBlock : DominatesBlock;
  }
  case scUnknown:
    if (Instruction *I =
          dyn_cast<Instruction>(cast<SCEVUnknown>(S)->getValue())) {
      if (I->getParent() == BB)
        return DominatesBlock;
      if (DT.properlyDominates(I->getParent(), BB))
        return ProperlyDominatesBlock;
      return DoesNotDominateBlock;
    }
    return ProperlyDominatesBlock;
  case scCouldNotCompute:
    llvm_unreachable("Attempt to use a SCEVCouldNotCompute object!");
  }
  llvm_unreachable("Unknown SCEV kind!");
}

bool ScalarEvolution::dominates(const SCEV *S, const BasicBlock *BB) {
  return getBlockDisposition(S, BB) >= DominatesBlock;
}

bool ScalarEvolution::properlyDominates(const SCEV *S, const BasicBlock *BB) {
  return getBlockDisposition(S, BB) == ProperlyDominatesBlock;
}

bool ScalarEvolution::hasOperand(const SCEV *S, const SCEV *Op) const {
  // Search for a SCEV expression node within an expression tree.
  // Implements SCEVTraversal::Visitor.
  struct SCEVSearch {
    const SCEV *Node;
    bool IsFound;

    SCEVSearch(const SCEV *N): Node(N), IsFound(false) {}

    bool follow(const SCEV *S) {
      IsFound |= (S == Node);
      return !IsFound;
    }
    bool isDone() const { return IsFound; }
  };

  SCEVSearch Search(Op);
  visitAll(S, Search);
  return Search.IsFound;
}

void ScalarEvolution::forgetMemoizedResults(const SCEV *S) {
  ValuesAtScopes.erase(S);
  LoopDispositions.erase(S);
  BlockDispositions.erase(S);
  UnsignedRanges.erase(S);
  SignedRanges.erase(S);
  ExprValueMap.erase(S);
  HasRecMap.erase(S);

  for (DenseMap<const Loop*, BackedgeTakenInfo>::iterator I =
         BackedgeTakenCounts.begin(), E = BackedgeTakenCounts.end(); I != E; ) {
    BackedgeTakenInfo &BEInfo = I->second;
    if (BEInfo.hasOperand(S, this)) {
      BEInfo.clear();
      BackedgeTakenCounts.erase(I++);
    }
    else
      ++I;
  }
#if INTEL_CUSTOMIZATION // HIR parsing
  for (DenseMap<const Loop*, BackedgeTakenInfo>::iterator I =
         HIRBackedgeTakenCounts.begin(), E = HIRBackedgeTakenCounts.end(); 
         I != E; ) {
    BackedgeTakenInfo &BEInfo = I->second;
    if (BEInfo.hasOperand(S, this)) {
      BEInfo.clear();
      HIRBackedgeTakenCounts.erase(I++);
    }
    else
      ++I;
  }
#endif // INTEL_CUSTOMIZATION
}

typedef DenseMap<const Loop *, std::string> VerifyMap;

/// replaceSubString - Replaces all occurrences of From in Str with To.
static void replaceSubString(std::string &Str, StringRef From, StringRef To) {
  size_t Pos = 0;
  while ((Pos = Str.find(From, Pos)) != std::string::npos) {
    Str.replace(Pos, From.size(), To.data(), To.size());
    Pos += To.size();
  }
}

/// getLoopBackedgeTakenCounts - Helper method for verifyAnalysis.
static void
getLoopBackedgeTakenCounts(Loop *L, VerifyMap &Map, ScalarEvolution &SE) {
  std::string &S = Map[L];
  if (S.empty()) {
    raw_string_ostream OS(S);
    SE.getBackedgeTakenCount(L)->print(OS);

    // false and 0 are semantically equivalent. This can happen in dead loops.
    replaceSubString(OS.str(), "false", "0");
    // Remove wrap flags, their use in SCEV is highly fragile.
    // FIXME: Remove this when SCEV gets smarter about them.
    replaceSubString(OS.str(), "<nw>", "");
    replaceSubString(OS.str(), "<nsw>", "");
    replaceSubString(OS.str(), "<nuw>", "");
  }

  for (auto *R : reverse(*L))
    getLoopBackedgeTakenCounts(R, Map, SE); // recurse.
}

void ScalarEvolution::verify() const {
  ScalarEvolution &SE = *const_cast<ScalarEvolution *>(this);

  // Gather stringified backedge taken counts for all loops using SCEV's caches.
  // FIXME: It would be much better to store actual values instead of strings,
  //        but SCEV pointers will change if we drop the caches.
  VerifyMap BackedgeDumpsOld, BackedgeDumpsNew;
  for (LoopInfo::reverse_iterator I = LI.rbegin(), E = LI.rend(); I != E; ++I)
    getLoopBackedgeTakenCounts(*I, BackedgeDumpsOld, SE);

  // Gather stringified backedge taken counts for all loops using a fresh
  // ScalarEvolution object.
  ScalarEvolution SE2(F, TLI, AC, DT, LI);
  for (LoopInfo::reverse_iterator I = LI.rbegin(), E = LI.rend(); I != E; ++I)
    getLoopBackedgeTakenCounts(*I, BackedgeDumpsNew, SE2);

  // Now compare whether they're the same with and without caches. This allows
  // verifying that no pass changed the cache.
  assert(BackedgeDumpsOld.size() == BackedgeDumpsNew.size() &&
         "New loops suddenly appeared!");

  for (VerifyMap::iterator OldI = BackedgeDumpsOld.begin(),
                           OldE = BackedgeDumpsOld.end(),
                           NewI = BackedgeDumpsNew.begin();
       OldI != OldE; ++OldI, ++NewI) {
    assert(OldI->first == NewI->first && "Loop order changed!");

    // Compare the stringified SCEVs. We don't care if undef backedgetaken count
    // changes.
    // FIXME: We currently ignore SCEV changes from/to CouldNotCompute. This
    // means that a pass is buggy or SCEV has to learn a new pattern but is
    // usually not harmful.
    if (OldI->second != NewI->second &&
        OldI->second.find("undef") == std::string::npos &&
        NewI->second.find("undef") == std::string::npos &&
        OldI->second != "***COULDNOTCOMPUTE***" &&
        NewI->second != "***COULDNOTCOMPUTE***") {
      dbgs() << "SCEVValidator: SCEV for loop '"
             << OldI->first->getHeader()->getName()
             << "' changed from '" << OldI->second
             << "' to '" << NewI->second << "'!\n";
      std::abort();
    }
  }

  // TODO: Verify more things.
}

char ScalarEvolutionAnalysis::PassID;

ScalarEvolution ScalarEvolutionAnalysis::run(Function &F,
                                             AnalysisManager<Function> &AM) {
  return ScalarEvolution(F, AM.getResult<TargetLibraryAnalysis>(F),
                         AM.getResult<AssumptionAnalysis>(F),
                         AM.getResult<DominatorTreeAnalysis>(F),
                         AM.getResult<LoopAnalysis>(F));
}

PreservedAnalyses
ScalarEvolutionPrinterPass::run(Function &F, AnalysisManager<Function> &AM) {
  AM.getResult<ScalarEvolutionAnalysis>(F).print(OS);
  return PreservedAnalyses::all();
}

INITIALIZE_PASS_BEGIN(ScalarEvolutionWrapperPass, "scalar-evolution",
                      "Scalar Evolution Analysis", false, true)
INITIALIZE_PASS_DEPENDENCY(AssumptionCacheTracker)
INITIALIZE_PASS_DEPENDENCY(LoopInfoWrapperPass)
INITIALIZE_PASS_DEPENDENCY(DominatorTreeWrapperPass)
INITIALIZE_PASS_DEPENDENCY(TargetLibraryInfoWrapperPass)
INITIALIZE_PASS_END(ScalarEvolutionWrapperPass, "scalar-evolution",
                    "Scalar Evolution Analysis", false, true)
char ScalarEvolutionWrapperPass::ID = 0;

ScalarEvolutionWrapperPass::ScalarEvolutionWrapperPass() : FunctionPass(ID) {
  initializeScalarEvolutionWrapperPassPass(*PassRegistry::getPassRegistry());
}

bool ScalarEvolutionWrapperPass::runOnFunction(Function &F) {
  SE.reset(new ScalarEvolution(
      F, getAnalysis<TargetLibraryInfoWrapperPass>().getTLI(),
      getAnalysis<AssumptionCacheTracker>().getAssumptionCache(F),
      getAnalysis<DominatorTreeWrapperPass>().getDomTree(),
      getAnalysis<LoopInfoWrapperPass>().getLoopInfo()));
  return false;
}

void ScalarEvolutionWrapperPass::releaseMemory() { SE.reset(); }

void ScalarEvolutionWrapperPass::print(raw_ostream &OS, const Module *) const {
  SE->print(OS);
}

void ScalarEvolutionWrapperPass::verifyAnalysis() const {
  if (!VerifySCEV)
    return;

  SE->verify();
}

void ScalarEvolutionWrapperPass::getAnalysisUsage(AnalysisUsage &AU) const {
  AU.setPreservesAll();
  AU.addRequiredTransitive<AssumptionCacheTracker>();
  AU.addRequiredTransitive<LoopInfoWrapperPass>();
  AU.addRequiredTransitive<DominatorTreeWrapperPass>();
  AU.addRequiredTransitive<TargetLibraryInfoWrapperPass>();
}

const SCEVPredicate *
ScalarEvolution::getEqualPredicate(const SCEVUnknown *LHS,
                                   const SCEVConstant *RHS) {
  FoldingSetNodeID ID;
  // Unique this node based on the arguments
  ID.AddInteger(SCEVPredicate::P_Equal);
  ID.AddPointer(LHS);
  ID.AddPointer(RHS);
  void *IP = nullptr;
  if (const auto *S = UniquePreds.FindNodeOrInsertPos(ID, IP))
    return S;
  SCEVEqualPredicate *Eq = new (SCEVAllocator)
      SCEVEqualPredicate(ID.Intern(SCEVAllocator), LHS, RHS);
  UniquePreds.InsertNode(Eq, IP);
  return Eq;
}

const SCEVPredicate *ScalarEvolution::getWrapPredicate(
    const SCEVAddRecExpr *AR,
    SCEVWrapPredicate::IncrementWrapFlags AddedFlags) {
  FoldingSetNodeID ID;
  // Unique this node based on the arguments
  ID.AddInteger(SCEVPredicate::P_Wrap);
  ID.AddPointer(AR);
  ID.AddInteger(AddedFlags);
  void *IP = nullptr;
  if (const auto *S = UniquePreds.FindNodeOrInsertPos(ID, IP))
    return S;
  auto *OF = new (SCEVAllocator)
      SCEVWrapPredicate(ID.Intern(SCEVAllocator), AR, AddedFlags);
  UniquePreds.InsertNode(OF, IP);
  return OF;
}

namespace {

class SCEVPredicateRewriter : public SCEVRewriteVisitor<SCEVPredicateRewriter> {
public:
  // Rewrites \p S in the context of a loop L and the predicate A.
  // If Assume is true, rewrite is free to add further predicates to A
  // such that the result will be an AddRecExpr.
  static const SCEV *rewrite(const SCEV *S, const Loop *L, ScalarEvolution &SE,
                             SCEVUnionPredicate &A, bool Assume) {
    SCEVPredicateRewriter Rewriter(L, SE, A, Assume);
    return Rewriter.visit(S);
  }

  SCEVPredicateRewriter(const Loop *L, ScalarEvolution &SE,
                        SCEVUnionPredicate &P, bool Assume)
      : SCEVRewriteVisitor(SE), P(P), L(L), Assume(Assume) {}

  const SCEV *visitUnknown(const SCEVUnknown *Expr) {
    auto ExprPreds = P.getPredicatesForExpr(Expr);
    for (auto *Pred : ExprPreds)
      if (const auto *IPred = dyn_cast<const SCEVEqualPredicate>(Pred))
        if (IPred->getLHS() == Expr)
          return IPred->getRHS();

    return Expr;
  }

  const SCEV *visitZeroExtendExpr(const SCEVZeroExtendExpr *Expr) {
    const SCEV *Operand = visit(Expr->getOperand());
    const SCEVAddRecExpr *AR = dyn_cast<const SCEVAddRecExpr>(Operand);
    if (AR && AR->getLoop() == L && AR->isAffine()) {
      // This couldn't be folded because the operand didn't have the nuw
      // flag. Add the nusw flag as an assumption that we could make.
      const SCEV *Step = AR->getStepRecurrence(SE);
      Type *Ty = Expr->getType();
      if (addOverflowAssumption(AR, SCEVWrapPredicate::IncrementNUSW))
        return SE.getAddRecExpr(SE.getZeroExtendExpr(AR->getStart(), Ty),
                                SE.getSignExtendExpr(Step, Ty), L,
                                AR->getNoWrapFlags());
    }
    return SE.getZeroExtendExpr(Operand, Expr->getType());
  }

  const SCEV *visitSignExtendExpr(const SCEVSignExtendExpr *Expr) {
    const SCEV *Operand = visit(Expr->getOperand());
    const SCEVAddRecExpr *AR = dyn_cast<const SCEVAddRecExpr>(Operand);
    if (AR && AR->getLoop() == L && AR->isAffine()) {
      // This couldn't be folded because the operand didn't have the nsw
      // flag. Add the nssw flag as an assumption that we could make.
      const SCEV *Step = AR->getStepRecurrence(SE);
      Type *Ty = Expr->getType();
      if (addOverflowAssumption(AR, SCEVWrapPredicate::IncrementNSSW))
        return SE.getAddRecExpr(SE.getSignExtendExpr(AR->getStart(), Ty),
                                SE.getSignExtendExpr(Step, Ty), L,
                                AR->getNoWrapFlags());
    }
    return SE.getSignExtendExpr(Operand, Expr->getType());
  }

private:
  bool addOverflowAssumption(const SCEVAddRecExpr *AR,
                             SCEVWrapPredicate::IncrementWrapFlags AddedFlags) {
    auto *A = SE.getWrapPredicate(AR, AddedFlags);
    if (!Assume) {
      // Check if we've already made this assumption.
      if (P.implies(A))
        return true;
      return false;
    }
    P.add(A);
    return true;
  }

  SCEVUnionPredicate &P;
  const Loop *L;
  bool Assume;
};
} // end anonymous namespace

const SCEV *ScalarEvolution::rewriteUsingPredicate(const SCEV *S, const Loop *L,
                                                   SCEVUnionPredicate &Preds) {
  return SCEVPredicateRewriter::rewrite(S, L, *this, Preds, false);
}

const SCEVAddRecExpr *
ScalarEvolution::convertSCEVToAddRecWithPredicates(const SCEV *S, const Loop *L,
                                                   SCEVUnionPredicate &Preds) {
  SCEVUnionPredicate TransformPreds;
  S = SCEVPredicateRewriter::rewrite(S, L, *this, TransformPreds, true);
  auto *AddRec = dyn_cast<SCEVAddRecExpr>(S);

  if (!AddRec)
    return nullptr;

  // Since the transformation was successful, we can now transfer the SCEV
  // predicates.
  Preds.add(&TransformPreds);
  return AddRec;
}

/// SCEV predicates
SCEVPredicate::SCEVPredicate(const FoldingSetNodeIDRef ID,
                             SCEVPredicateKind Kind)
    : FastID(ID), Kind(Kind) {}

SCEVEqualPredicate::SCEVEqualPredicate(const FoldingSetNodeIDRef ID,
                                       const SCEVUnknown *LHS,
                                       const SCEVConstant *RHS)
    : SCEVPredicate(ID, P_Equal), LHS(LHS), RHS(RHS) {}

bool SCEVEqualPredicate::implies(const SCEVPredicate *N) const {
  const auto *Op = dyn_cast<const SCEVEqualPredicate>(N);

  if (!Op)
    return false;

  return Op->LHS == LHS && Op->RHS == RHS;
}

bool SCEVEqualPredicate::isAlwaysTrue() const { return false; }

const SCEV *SCEVEqualPredicate::getExpr() const { return LHS; }

void SCEVEqualPredicate::print(raw_ostream &OS, unsigned Depth) const {
  OS.indent(Depth) << "Equal predicate: " << *LHS << " == " << *RHS << "\n";
}

SCEVWrapPredicate::SCEVWrapPredicate(const FoldingSetNodeIDRef ID,
                                     const SCEVAddRecExpr *AR,
                                     IncrementWrapFlags Flags)
    : SCEVPredicate(ID, P_Wrap), AR(AR), Flags(Flags) {}

const SCEV *SCEVWrapPredicate::getExpr() const { return AR; }

bool SCEVWrapPredicate::implies(const SCEVPredicate *N) const {
  const auto *Op = dyn_cast<SCEVWrapPredicate>(N);

  return Op && Op->AR == AR && setFlags(Flags, Op->Flags) == Flags;
}

bool SCEVWrapPredicate::isAlwaysTrue() const {
  SCEV::NoWrapFlags ScevFlags = AR->getNoWrapFlags();
  IncrementWrapFlags IFlags = Flags;

  if (ScalarEvolution::setFlags(ScevFlags, SCEV::FlagNSW) == ScevFlags)
    IFlags = clearFlags(IFlags, IncrementNSSW);

  return IFlags == IncrementAnyWrap;
}

void SCEVWrapPredicate::print(raw_ostream &OS, unsigned Depth) const {
  OS.indent(Depth) << *getExpr() << " Added Flags: ";
  if (SCEVWrapPredicate::IncrementNUSW & getFlags())
    OS << "<nusw>";
  if (SCEVWrapPredicate::IncrementNSSW & getFlags())
    OS << "<nssw>";
  OS << "\n";
}

SCEVWrapPredicate::IncrementWrapFlags
SCEVWrapPredicate::getImpliedFlags(const SCEVAddRecExpr *AR,
                                   ScalarEvolution &SE) {
  IncrementWrapFlags ImpliedFlags = IncrementAnyWrap;
  SCEV::NoWrapFlags StaticFlags = AR->getNoWrapFlags();

  // We can safely transfer the NSW flag as NSSW.
  if (ScalarEvolution::setFlags(StaticFlags, SCEV::FlagNSW) == StaticFlags)
    ImpliedFlags = IncrementNSSW;

  if (ScalarEvolution::setFlags(StaticFlags, SCEV::FlagNUW) == StaticFlags) {
    // If the increment is positive, the SCEV NUW flag will also imply the
    // WrapPredicate NUSW flag.
    if (const auto *Step = dyn_cast<SCEVConstant>(AR->getStepRecurrence(SE)))
      if (Step->getValue()->getValue().isNonNegative())
        ImpliedFlags = setFlags(ImpliedFlags, IncrementNUSW);
  }

  return ImpliedFlags;
}

/// Union predicates don't get cached so create a dummy set ID for it.
SCEVUnionPredicate::SCEVUnionPredicate()
    : SCEVPredicate(FoldingSetNodeIDRef(nullptr, 0), P_Union) {}

bool SCEVUnionPredicate::isAlwaysTrue() const {
  return all_of(Preds,
                [](const SCEVPredicate *I) { return I->isAlwaysTrue(); });
}

ArrayRef<const SCEVPredicate *>
SCEVUnionPredicate::getPredicatesForExpr(const SCEV *Expr) {
  auto I = SCEVToPreds.find(Expr);
  if (I == SCEVToPreds.end())
    return ArrayRef<const SCEVPredicate *>();
  return I->second;
}

bool SCEVUnionPredicate::implies(const SCEVPredicate *N) const {
  if (const auto *Set = dyn_cast<const SCEVUnionPredicate>(N))
    return all_of(Set->Preds,
                  [this](const SCEVPredicate *I) { return this->implies(I); });

  auto ScevPredsIt = SCEVToPreds.find(N->getExpr());
  if (ScevPredsIt == SCEVToPreds.end())
    return false;
  auto &SCEVPreds = ScevPredsIt->second;

  return any_of(SCEVPreds,
                [N](const SCEVPredicate *I) { return I->implies(N); });
}

const SCEV *SCEVUnionPredicate::getExpr() const { return nullptr; }

void SCEVUnionPredicate::print(raw_ostream &OS, unsigned Depth) const {
  for (auto Pred : Preds)
    Pred->print(OS, Depth);
}

void SCEVUnionPredicate::add(const SCEVPredicate *N) {
  if (const auto *Set = dyn_cast<const SCEVUnionPredicate>(N)) {
    for (auto Pred : Set->Preds)
      add(Pred);
    return;
  }

  if (implies(N))
    return;

  const SCEV *Key = N->getExpr();
  assert(Key && "Only SCEVUnionPredicate doesn't have an "
                " associated expression!");

  SCEVToPreds[Key].push_back(N);
  Preds.push_back(N);
}

PredicatedScalarEvolution::PredicatedScalarEvolution(ScalarEvolution &SE,
                                                     Loop &L)
    : SE(SE), L(L), Generation(0) {}

const SCEV *PredicatedScalarEvolution::getSCEV(Value *V) {
  const SCEV *Expr = SE.getSCEV(V);
  RewriteEntry &Entry = RewriteMap[Expr];

  // If we already have an entry and the version matches, return it.
  if (Entry.second && Generation == Entry.first)
    return Entry.second;

  // We found an entry but it's stale. Rewrite the stale entry
  // acording to the current predicate.
  if (Entry.second)
    Expr = Entry.second;

  const SCEV *NewSCEV = SE.rewriteUsingPredicate(Expr, &L, Preds);
  Entry = {Generation, NewSCEV};

  return NewSCEV;
}

void PredicatedScalarEvolution::addPredicate(const SCEVPredicate &Pred) {
  if (Preds.implies(&Pred))
    return;
  Preds.add(&Pred);
  updateGeneration();
}

const SCEVUnionPredicate &PredicatedScalarEvolution::getUnionPredicate() const {
  return Preds;
}

void PredicatedScalarEvolution::updateGeneration() {
  // If the generation number wrapped recompute everything.
  if (++Generation == 0) {
    for (auto &II : RewriteMap) {
      const SCEV *Rewritten = II.second.second;
      II.second = {Generation, SE.rewriteUsingPredicate(Rewritten, &L, Preds)};
    }
  }
}

void PredicatedScalarEvolution::setNoOverflow(
    Value *V, SCEVWrapPredicate::IncrementWrapFlags Flags) {
  const SCEV *Expr = getSCEV(V);
  const auto *AR = cast<SCEVAddRecExpr>(Expr);

  auto ImpliedFlags = SCEVWrapPredicate::getImpliedFlags(AR, SE);

  // Clear the statically implied flags.
  Flags = SCEVWrapPredicate::clearFlags(Flags, ImpliedFlags);
  addPredicate(*SE.getWrapPredicate(AR, Flags));

  auto II = FlagsMap.insert({V, Flags});
  if (!II.second)
    II.first->second = SCEVWrapPredicate::setFlags(Flags, II.first->second);
}

bool PredicatedScalarEvolution::hasNoOverflow(
    Value *V, SCEVWrapPredicate::IncrementWrapFlags Flags) {
  const SCEV *Expr = getSCEV(V);
  const auto *AR = cast<SCEVAddRecExpr>(Expr);

  Flags = SCEVWrapPredicate::clearFlags(
      Flags, SCEVWrapPredicate::getImpliedFlags(AR, SE));

  auto II = FlagsMap.find(V);

  if (II != FlagsMap.end())
    Flags = SCEVWrapPredicate::clearFlags(Flags, II->second);

  return Flags == SCEVWrapPredicate::IncrementAnyWrap;
}

const SCEVAddRecExpr *PredicatedScalarEvolution::getAsAddRec(Value *V) {
  const SCEV *Expr = this->getSCEV(V);
  auto *New = SE.convertSCEVToAddRecWithPredicates(Expr, &L, Preds);

  if (!New)
    return nullptr;

  updateGeneration();
  RewriteMap[SE.getSCEV(V)] = {Generation, New};
  return New;
}

PredicatedScalarEvolution::
PredicatedScalarEvolution(const PredicatedScalarEvolution &Init) :
  RewriteMap(Init.RewriteMap), SE(Init.SE), L(Init.L), Preds(Init.Preds),
  Generation(Init.Generation) {
  for (auto I = Init.FlagsMap.begin(), E = Init.FlagsMap.end(); I != E; ++I)
    FlagsMap.insert(*I);
}<|MERGE_RESOLUTION|>--- conflicted
+++ resolved
@@ -5078,19 +5078,13 @@
     // analysis depends on.
     if (!DT.isReachableFromEntry(I->getParent()))
       return getUnknown(V);
-<<<<<<< HEAD
 
     // INTEL - Suppress traceback for instructions indicating possible live
     // range violation.
     if (isHIRLiveRangeIndicator(I))
       return getUnknown(V);
 
-  } else if (ConstantExpr *CE = dyn_cast<ConstantExpr>(V))
-    Opcode = CE->getOpcode();
-  else if (ConstantInt *CI = dyn_cast<ConstantInt>(V))
-=======
   } else if (ConstantInt *CI = dyn_cast<ConstantInt>(V))
->>>>>>> 92c2eae4
     return getConstant(CI);
   else if (isa<ConstantPointerNull>(V))
     return getZero(V->getType());
@@ -5100,29 +5094,6 @@
     return getUnknown(V);
 
   Operator *U = cast<Operator>(V);
-<<<<<<< HEAD
-  switch (Opcode) {
-  case Instruction::Add: {
-    // The simple thing to do would be to just call getSCEV on both operands
-    // and call getAddExpr with the result. However if we're looking at a
-    // bunch of things all added together, this can be quite inefficient,
-    // because it leads to N-1 getAddExpr calls for N ultimate operands.
-    // Instead, gather up all the operands and make a single getAddExpr call.
-    // LLVM IR canonical form means we need only traverse the left operands.
-    SmallVector<const SCEV *, 4> AddOps;
-    for (Value *Op = U;; Op = U->getOperand(0)) {
-      U = dyn_cast<Operator>(Op);
-      unsigned Opcode = U ? U->getOpcode() : 0;
-#if INTEL_CUSTOMIZATION // HIR parsing 
-      if (!U || (Opcode != Instruction::Add && Opcode != Instruction::Sub) ||
-          (isa<Instruction>(Op) && 
-          isHIRLiveRangeIndicator(cast<Instruction>(Op)))) {
-#endif // INTEL_CUSTOMIZATION
-        assert(Op != V && "V should be an add");
-        AddOps.push_back(getSCEV(Op));
-        break;
-      }
-=======
   if (auto BO = MatchBinaryOp(U)) {
     switch (BO->Opcode) {
     case Instruction::Add: {
@@ -5135,11 +5106,17 @@
       SmallVector<const SCEV *, 4> AddOps;
       do {
         if (BO->Op) {
+#if INTEL_CUSTOMIZATION // HIR parsing
+          auto Inst = dyn_cast<Instruction>(BO->Op);
+          if (Inst && isHIRLiveRangeIndicator(Inst)) {
+            AddOps.push_back(getSCEV(Inst));
+            break;
+          }
+#endif // INTEL_CUSTOMIZATION
           if (auto *OpSCEV = getExistingSCEV(BO->Op)) {
             AddOps.push_back(OpSCEV);
             break;
           }
->>>>>>> 92c2eae4
 
           // If a NUW or NSW flag can be applied to the SCEV for this
           // addition, then compute the SCEV for this addition by itself
@@ -5177,29 +5154,21 @@
       return getAddExpr(AddOps);
     }
 
-<<<<<<< HEAD
-  case Instruction::Mul: {
-    SmallVector<const SCEV *, 4> MulOps;
-    for (Value *Op = U;; Op = U->getOperand(0)) {
-      U = dyn_cast<Operator>(Op);
-#if INTEL_CUSTOMIZATION // HIR parsing 
-      if (!U || U->getOpcode() != Instruction::Mul || (isa<Instruction>(Op) &&
-          isHIRLiveRangeIndicator(cast<Instruction>(Op)))) {
-#endif // INTEL_CUSTOMIZATION
-        assert(Op != V && "V should be a mul");
-        MulOps.push_back(getSCEV(Op));
-        break;
-      }
-=======
     case Instruction::Mul: {
       SmallVector<const SCEV *, 4> MulOps;
       do {
         if (BO->Op) {
+#if INTEL_CUSTOMIZATION // HIR parsing
+          auto Inst = dyn_cast<Instruction>(BO->Op);
+          if (Inst && isHIRLiveRangeIndicator(Inst)) {
+            MulOps.push_back(getSCEV(Inst));
+            break;
+          }
+#endif // INTEL_CUSTOMIZATION
           if (auto *OpSCEV = getExistingSCEV(BO->Op)) {
             MulOps.push_back(OpSCEV);
             break;
           }
->>>>>>> 92c2eae4
 
           SCEV::NoWrapFlags Flags = getNoWrapFlagsFromUB(BO->Op);
           if (Flags != SCEV::FlagAnyWrap) {
