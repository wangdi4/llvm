//===----------- VectorUtils.cpp - Vectorizer utility functions -----------===//
// INTEL_CUSTOMIZATION
//
// INTEL CONFIDENTIAL
//
// Modifications, Copyright (C) 2021-2022 Intel Corporation
//
// This software and the related documents are Intel copyrighted materials, and
// your use of them is governed by the express license under which they were
// provided to you ("License"). Unless the License provides otherwise, you may not
// use, modify, copy, publish, distribute, disclose or transmit this software or
// the related documents without Intel's prior written permission.
//
// This software and the related documents are provided as is, with no express
// or implied warranties, other than those that are expressly stated in the
// License.
//
// end INTEL_CUSTOMIZATION
//
// Part of the LLVM Project, under the Apache License v2.0 with LLVM Exceptions.
// See https://llvm.org/LICENSE.txt for license information.
// SPDX-License-Identifier: Apache-2.0 WITH LLVM-exception
//
//===----------------------------------------------------------------------===//
//
// This file defines vectorizer utilities.
//
//===----------------------------------------------------------------------===//

#include "llvm/Analysis/VectorUtils.h"
#include "llvm/ADT/EquivalenceClasses.h"
#include "llvm/Analysis/DemandedBits.h"
#include "llvm/Analysis/LoopInfo.h"
#include "llvm/Analysis/LoopIterator.h"
#include "llvm/Analysis/ScalarEvolution.h"
#include "llvm/Analysis/ScalarEvolutionExpressions.h"
#include "llvm/Analysis/TargetTransformInfo.h"
#include "llvm/Analysis/ValueTracking.h"
#include "llvm/IR/Constants.h"
#include "llvm/IR/GetElementPtrTypeIterator.h"
#include "llvm/IR/IRBuilder.h"
#include "llvm/IR/PatternMatch.h"
#include "llvm/IR/Value.h"
#include "llvm/Support/CommandLine.h"

#define DEBUG_TYPE "vectorutils"

using namespace llvm;
using namespace llvm::PatternMatch;

/// Maximum factor for an interleaved memory access.
static cl::opt<unsigned> MaxInterleaveGroupFactor(
    "max-interleave-group-factor", cl::Hidden,
    cl::desc("Maximum factor for an interleaved access group (default = 8)"),
    cl::init(8));

#if INTEL_CUSTOMIZATION
static char encodeISAClass(VFISAKind Isa) {
  switch (Isa) {
  case VFISAKind::SSE:
    return 'b';
  case VFISAKind::AVX:
    return 'c';
  case VFISAKind::AVX2:
    return 'd';
  case VFISAKind::AVX512:
    return 'e';
  case VFISAKind::Unknown:
    return 'x';
  case VFISAKind::AdvancedSIMD:
  case VFISAKind::SVE:
  case VFISAKind::LLVM:
    llvm_unreachable("unsupported kind!");
  }
  llvm_unreachable("unsupported kind!");
}

static char encodeMask(bool Mask) {
  return Mask ? 'M' : 'N';
}

static void encodeParam(raw_ostream &OS, const VFParameter &Param) {
  // Encode param kind
  constexpr const char *LUT[] = {
      "v",  // Vector
      "l",  // OMP_Linear
      "R",  // OMP_LinearRef
      "L",  // OMP_LinearVal
      "U",  // OMP_LinearUVal
      "ls", // OMP_LinearPos
      "Ls", // OMP_LinearValPos
      "Rs", // OMP_LinearRefPos
      "Us", // OMP_LinearUValPos
      "u"   // OMP_Uniform
  };
  assert((unsigned)Param.ParamKind < sizeof(LUT) &&
         "unsupported parameter kind!");
  OS << LUT[(unsigned)Param.ParamKind];

  // Encode associated data (for kinds that have it).
  switch (Param.ParamKind) {
    default:
      break;
    case VFParamKind::OMP_Linear:
    case VFParamKind::OMP_LinearRef:
    case VFParamKind::OMP_LinearVal:
    case VFParamKind::OMP_LinearUVal:
      // Encode linear step
      if (Param.LinearStepOrPos == 1);
        // Skip step if unit-strided
      else if (Param.LinearStepOrPos < 0)
        OS << 'n' << -Param.LinearStepOrPos;
      else
        OS << Param.LinearStepOrPos;
      break;
    case VFParamKind::OMP_LinearPos:
    case VFParamKind::OMP_LinearRefPos:
    case VFParamKind::OMP_LinearValPos:
    case VFParamKind::OMP_LinearUValPos:
      // Encode linear pos
      OS << Param.LinearStepOrPos;
      break;
  }

  // Encode alignment if present
  if (Param.Alignment)
    OS << 'a' << Param.Alignment->value();
}

std::string llvm::VFInfo::encodeFromParts(VFISAKind Isa, bool Mask, unsigned VF,
                                          ArrayRef<VFParameter> Parameters,
                                          StringRef ScalarName) {
  std::string VectorName;
  raw_string_ostream OS(VectorName);

  OS << VFInfo::PREFIX << encodeISAClass(Isa) << encodeMask(Mask) << VF;

  const auto *It = Parameters.begin();
  const auto *End = Parameters.end();

  if (Mask)
    --End; // mask parameter is not encoded

  for (; It != End; ++It)
    encodeParam(OS, *It);

  OS << "_" << ScalarName;
  
  return VectorName;
}

/// Describes the caller side argument to callee side parameter matching
/// score for simd functions. Scoring is based on the performance implications
/// of the matching. E.g., uniform pointer arg -> vector parameter would
/// result in gather/scatter, uniform -> vector would result in broadcast,
/// etc.
namespace scores {
// Scalar2VectorScore represents either a uniform or linear match with
// vector.
static constexpr int Scalar2VectorScore = 2;
static constexpr int Uniform2UniformScore = 3;
static constexpr int UniformPtr2UniformPtrScore = 4;
static constexpr int Vector2VectorScore = 4;
static constexpr int Linear2LinearScore = 4;

static constexpr int Aligned2AlignedScore = 4;
static constexpr int Unaligned2UnalignedScore = 4;
static constexpr int Aligned2UnalignedScore = 3;
static constexpr int Linear2VariableLinearScore = 3;

// Indicate that a match was not found for a particular variant when doing
// caller/callee variant matching.
static constexpr int NoMatch = -1;

int matchParameters(const VFInfo &V1, const VFInfo &V2, int &MaxArg,
                    const Module *M,
                    const ArrayRef<bool> ArgIsLinearPrivateMem) {

  // 'V1' refers to the variant for the call. Match parameters with 'V2',
  // which represents some available variant.
  ArrayRef<VFParameter> Caller = V1.getParameters();
  ArrayRef<VFParameter> Callee = V2.getParameters();

  assert(Caller.size() == Callee.size() && "Number of parameters do not match");

  Function *F = M->getFunction(V1.ScalarName);
  assert(F && "Function not found in module");

  LLVM_DEBUG(dbgs() << "Attempting parameter matching of " << V1.prefix()
                    << " with " << V2.prefix() << "\n");

  unsigned ArgStart = (F->getName().startswith("__intel_indirect_call")) ? 1 : 0;

  auto ScoreParamAlignment = [&](unsigned I) {
    if (Caller[I].isAligned() && Callee[I].isAligned()) {
      if (Caller[I].getAlignment() < Callee[I].getAlignment())
        return NoMatch;
      return Aligned2AlignedScore;
    }
    if (!Caller[I].isAligned() && Callee[I].isAligned()) {
      return NoMatch;
    }
    if (Caller[I].isAligned() && !Callee[I].isAligned()) {
      return Aligned2UnalignedScore;
    }
    return Unaligned2UnalignedScore;
  };

  auto ScoreParamKind = [&](unsigned I) {
    // Linear and uniform arguments can always safely be put into vectors, but
    // reduce score in those cases because scalar is optimal.
    if (Callee[I].isVector()) {
      if (Caller[I].isVector())
        return Vector2VectorScore;
      return Scalar2VectorScore; // uniform/linear -> vector
    }

    // Matching for linear integer/pointer/reference args.
    // Matches occur when:
    // 1) both args are linear and have same constant stride
    // 2) caller side arg is recognized by DA as linear with constant stride
    //    and available variant is variable integer strided. As a result, a
    //    lower score is assigned as a tie-breaker in case multiple variants
    //    are available.
    // 3) both args are linear with variable stride.
    //
    // When multiple variants are available for reference args and strides
    // match, they are ranked to favor uval, val, and ref in that order.
    //
    auto ScoreAdjustment = [&](VFParameter Param) {
      if (Param.isLinearVal())
        return 1;
      else if (Param.isLinearRef())
        return 2;
      else
        return 0;
    };
    if ((Callee[I].isLinear() && Caller[I].isLinear()) ||
        (Callee[I].isLinearRef() && Caller[I].isLinearRef()) ||
        (Callee[I].isLinearUVal() && Caller[I].isLinearUVal()) ||
        (Callee[I].isLinearVal() && Caller[I].isLinearVal())) {
      if (Callee[I].isConstantStrideLinear() && // Case #1
          Caller[I].isConstantStrideLinear() &&
          Callee[I].getStride() == Caller[I].getStride()) {
        return Linear2LinearScore - ScoreAdjustment(Caller[I]);
      }
      if (Caller[I].isConstantStrideLinear() && // Case #2
          Callee[I].isVariableStride())
        return Linear2VariableLinearScore - ScoreAdjustment(Caller[I]);
      if (Callee[I].isVariableStride() &&       // Case #3
          Caller[I].isVariableStride())
        return Linear2LinearScore - ScoreAdjustment(Caller[I]);
      return NoMatch;
    }

    if (Callee[I].isUniform() && Caller[I].isUniform()) {
      // Uniform ptr arguments are more beneficial for performance, so weight
      // them accordingly.
      if (isa<PointerType>(F->getArg(ArgStart + I)->getType()))
        return UniformPtr2UniformPtrScore;
      return Uniform2UniformScore;
    }

    LLVM_DEBUG(dbgs() << "Arg did not match variant parameter!\n");
    return NoMatch;
  };

  int TotalScore = 0;
  std::vector<int> ArgScores;
  for (unsigned I = 0; I < Callee.size(); ++I) {
    int ArgScore = 0;

    int AlignScore = ScoreParamAlignment(I);
    if (AlignScore == NoMatch)
      return NoMatch;
    ArgScore += AlignScore;

    int KindScore = ScoreParamKind(I);
    if (KindScore == NoMatch)
      return NoMatch;
    ArgScore += KindScore;

    ArgScores.push_back(ArgScore);
    TotalScore += ArgScore;
  }

  LLVM_DEBUG(dbgs() << "Args matched variant parameters\n");
  // If two args have the same max score, the 1st is selected.
  MaxArg =
      std::max_element(ArgScores.begin(), ArgScores.end()) - ArgScores.begin();
  LLVM_DEBUG(dbgs() << "MaxArg: " << MaxArg << "\n");
  LLVM_DEBUG(dbgs() << "Score: " << TotalScore << "\n");
  return TotalScore;
}
} // namespace scores

int VFInfo::getMatchingScore(
    const VFInfo &Other, int &MaxArg, const Module *M,
    const ArrayRef<bool> ArgIsLinearPrivateMem) const {
  if (getVF() != Other.getVF())
    return scores::NoMatch;
  if (isMasked() != Other.isMasked())
    return scores::NoMatch;
  return scores::matchParameters(*this, Other, MaxArg, M,
                                 ArgIsLinearPrivateMem);
}
#endif // INTEL_CUSTOMIZATION

/// Return true if all of the intrinsic's arguments and return type are scalars
/// for the scalar form of the intrinsic, and vectors for the vector form of the
/// intrinsic (except operands that are marked as always being scalar by
/// isVectorIntrinsicWithScalarOpAtArg).
bool llvm::isTriviallyVectorizable(Intrinsic::ID ID) {
  switch (ID) {
  case Intrinsic::abs:   // Begin integer bit-manipulation.
  case Intrinsic::bswap:
  case Intrinsic::bitreverse:
  case Intrinsic::ctpop:
  case Intrinsic::ctlz:
  case Intrinsic::cttz:
  case Intrinsic::fshl:
  case Intrinsic::fshr:
  case Intrinsic::smax:
  case Intrinsic::smin:
  case Intrinsic::umax:
  case Intrinsic::umin:
  case Intrinsic::sadd_sat:
  case Intrinsic::ssub_sat:
  case Intrinsic::uadd_sat:
  case Intrinsic::usub_sat:
  case Intrinsic::smul_fix:
  case Intrinsic::smul_fix_sat:
  case Intrinsic::umul_fix:
  case Intrinsic::umul_fix_sat:
  case Intrinsic::sqrt: // Begin floating-point.
  case Intrinsic::sin:
  case Intrinsic::cos:
  case Intrinsic::exp:
  case Intrinsic::exp2:
  case Intrinsic::log:
  case Intrinsic::log10:
  case Intrinsic::log2:
  case Intrinsic::fabs:
  case Intrinsic::minnum:
  case Intrinsic::maxnum:
  case Intrinsic::minimum:
  case Intrinsic::maximum:
  case Intrinsic::copysign:
  case Intrinsic::floor:
  case Intrinsic::ceil:
  case Intrinsic::trunc:
  case Intrinsic::rint:
  case Intrinsic::nearbyint:
  case Intrinsic::round:
  case Intrinsic::roundeven:
  case Intrinsic::pow:
  case Intrinsic::fma:
  case Intrinsic::fmuladd:
  case Intrinsic::powi:
  case Intrinsic::canonicalize:
  case Intrinsic::fptosi_sat:
  case Intrinsic::fptoui_sat:
    return true;
  default:
    return false;
  }
}

/// Identifies if the vector form of the intrinsic has a scalar operand.
bool llvm::isVectorIntrinsicWithScalarOpAtArg(Intrinsic::ID ID,
                                              unsigned ScalarOpdIdx) {
  switch (ID) {
  case Intrinsic::abs:
  case Intrinsic::ctlz:
  case Intrinsic::cttz:
  case Intrinsic::powi:
    return (ScalarOpdIdx == 1);
  case Intrinsic::smul_fix:
  case Intrinsic::smul_fix_sat:
  case Intrinsic::umul_fix:
  case Intrinsic::umul_fix_sat:
    return (ScalarOpdIdx == 2);
  default:
    return false;
  }
}

bool llvm::isVectorIntrinsicWithOverloadTypeAtArg(Intrinsic::ID ID,
                                                  unsigned OpdIdx) {
  switch (ID) {
  case Intrinsic::fptosi_sat:
  case Intrinsic::fptoui_sat:
    return OpdIdx == 0;
  case Intrinsic::powi:
    return OpdIdx == 1;
  default:
    return false;
  }
}

/// Returns intrinsic ID for call.
/// For the input call instruction it finds mapping intrinsic and returns
/// its ID, in case it does not found it return not_intrinsic.
Intrinsic::ID llvm::getVectorIntrinsicIDForCall(const CallInst *CI,
                                                const TargetLibraryInfo *TLI) {
  Intrinsic::ID ID = getIntrinsicForCallSite(*CI, TLI);
  if (ID == Intrinsic::not_intrinsic)
    return Intrinsic::not_intrinsic;

  if (isTriviallyVectorizable(ID) || ID == Intrinsic::lifetime_start ||
      ID == Intrinsic::lifetime_end || ID == Intrinsic::assume ||
      ID == Intrinsic::experimental_noalias_scope_decl ||
      ID == Intrinsic::sideeffect || ID == Intrinsic::pseudoprobe)
    return ID;
  return Intrinsic::not_intrinsic;
}

/// Find the operand of the GEP that should be checked for consecutive
/// stores. This ignores trailing indices that have no effect on the final
/// pointer.
unsigned llvm::getGEPInductionOperand(const GetElementPtrInst *Gep) {
  const DataLayout &DL = Gep->getModule()->getDataLayout();
  unsigned LastOperand = Gep->getNumOperands() - 1;
  TypeSize GEPAllocSize = DL.getTypeAllocSize(Gep->getResultElementType());

  // Walk backwards and try to peel off zeros.
  while (LastOperand > 1 && match(Gep->getOperand(LastOperand), m_Zero())) {
    // Find the type we're currently indexing into.
    gep_type_iterator GEPTI = gep_type_begin(Gep);
    std::advance(GEPTI, LastOperand - 2);

    // If it's a type with the same allocation size as the result of the GEP we
    // can peel off the zero index.
    if (DL.getTypeAllocSize(GEPTI.getIndexedType()) != GEPAllocSize)
      break;
    --LastOperand;
  }

  return LastOperand;
}

/// If the argument is a GEP, then returns the operand identified by
/// getGEPInductionOperand. However, if there is some other non-loop-invariant
/// operand, it returns that instead.
Value *llvm::stripGetElementPtr(Value *Ptr, ScalarEvolution *SE, Loop *Lp) {
  GetElementPtrInst *GEP = dyn_cast<GetElementPtrInst>(Ptr);
  if (!GEP)
    return Ptr;

  unsigned InductionOperand = getGEPInductionOperand(GEP);

  // Check that all of the gep indices are uniform except for our induction
  // operand.
  for (unsigned i = 0, e = GEP->getNumOperands(); i != e; ++i)
    if (i != InductionOperand &&
        !SE->isLoopInvariant(SE->getSCEV(GEP->getOperand(i)), Lp))
      return Ptr;
  return GEP->getOperand(InductionOperand);
}

/// If a value has only one user that is a CastInst, return it.
Value *llvm::getUniqueCastUse(Value *Ptr, Loop *Lp, Type *Ty) {
  Value *UniqueCast = nullptr;
  for (User *U : Ptr->users()) {
    CastInst *CI = dyn_cast<CastInst>(U);
    if (CI && CI->getType() == Ty) {
      if (!UniqueCast)
        UniqueCast = CI;
      else
        return nullptr;
    }
  }
  return UniqueCast;
}

/// Get the stride of a pointer access in a loop. Looks for symbolic
/// strides "a[i*stride]". Returns the symbolic stride, or null otherwise.
#if INTEL_CUSTOMIZATION
/// This function was modified to also return constant strides for the purpose
/// of analyzing call arguments (specifically, sincos calls) in order to
/// generate more efficient stores to memory. Previously, this function only
/// returned loop invariant symbolic strides for loop versioning. This expands
/// the functionality of this function to a broader set of applications.
#endif // INTEL_CUSTOMIZATION
Value *llvm::getStrideFromPointer(Value *Ptr, ScalarEvolution *SE, Loop *Lp) {
  auto *PtrTy = dyn_cast<PointerType>(Ptr->getType());
  if (!PtrTy || PtrTy->isAggregateType())
    return nullptr;

  // Try to remove a gep instruction to make the pointer (actually index at this
  // point) easier analyzable. If OrigPtr is equal to Ptr we are analyzing the
  // pointer, otherwise, we are analyzing the index.
  Value *OrigPtr = Ptr;

  // The size of the pointer access.
  int64_t PtrAccessSize = 1;

  Ptr = stripGetElementPtr(Ptr, SE, Lp);
  const SCEV *V = SE->getSCEV(Ptr);

  if (Ptr != OrigPtr)
    // Strip off casts.
    while (const SCEVIntegralCastExpr *C = dyn_cast<SCEVIntegralCastExpr>(V))
      V = C->getOperand();

  const SCEVAddRecExpr *S = dyn_cast<SCEVAddRecExpr>(V);
  if (!S)
    return nullptr;

  V = S->getStepRecurrence(*SE);
  if (!V)
    return nullptr;

  // Strip off the size of access multiplication if we are still analyzing the
  // pointer.
  if (OrigPtr == Ptr) {
    if (const SCEVMulExpr *M = dyn_cast<SCEVMulExpr>(V)) {
      if (M->getOperand(0)->getSCEVType() != scConstant)
        return nullptr;

      const APInt &APStepVal = cast<SCEVConstant>(M->getOperand(0))->getAPInt();

      // Huge step value - give up.
      if (APStepVal.getBitWidth() > 64)
        return nullptr;

      int64_t StepVal = APStepVal.getSExtValue();
      if (PtrAccessSize != StepVal)
        return nullptr;
      V = M->getOperand(1);
    }
  }

  // Strip off casts.
  Type *StripedOffRecurrenceCast = nullptr;
  if (const SCEVIntegralCastExpr *C = dyn_cast<SCEVIntegralCastExpr>(V)) {
    StripedOffRecurrenceCast = C->getType();
    V = C->getOperand();
  }

#if INTEL_CUSTOMIZATION
  // Look for constant stride.
  const SCEVConstant *C = dyn_cast<SCEVConstant>(V);
  if (C) {
    return C->getValue();
  }
#endif // INTEL_CUSTOMIZATION

  // Look for the loop invariant symbolic value.
  const SCEVUnknown *U = dyn_cast<SCEVUnknown>(V);
  if (!U)
    return nullptr;

  Value *Stride = U->getValue();
  if (!Lp->isLoopInvariant(Stride))
    return nullptr;

  // If we have stripped off the recurrence cast we have to make sure that we
  // return the value that is used in this loop so that we can replace it later.
  if (StripedOffRecurrenceCast)
    Stride = getUniqueCastUse(Stride, Lp, StripedOffRecurrenceCast);

  return Stride;
}

/// Given a vector and an element number, see if the scalar value is
/// already around as a register, for example if it were inserted then extracted
/// from the vector.
Value *llvm::findScalarElement(Value *V, unsigned EltNo) {
  assert(V->getType()->isVectorTy() && "Not looking at a vector?");
  VectorType *VTy = cast<VectorType>(V->getType());
  // For fixed-length vector, return undef for out of range access.
  if (auto *FVTy = dyn_cast<FixedVectorType>(VTy)) {
    unsigned Width = FVTy->getNumElements();
    if (EltNo >= Width)
      return UndefValue::get(FVTy->getElementType());
  }

  if (Constant *C = dyn_cast<Constant>(V))
    return C->getAggregateElement(EltNo);

  if (InsertElementInst *III = dyn_cast<InsertElementInst>(V)) {
    // If this is an insert to a variable element, we don't know what it is.
    if (!isa<ConstantInt>(III->getOperand(2)))
      return nullptr;
    unsigned IIElt = cast<ConstantInt>(III->getOperand(2))->getZExtValue();

    // If this is an insert to the element we are looking for, return the
    // inserted value.
    if (EltNo == IIElt)
      return III->getOperand(1);

    // Guard against infinite loop on malformed, unreachable IR.
    if (III == III->getOperand(0))
      return nullptr;

    // Otherwise, the insertelement doesn't modify the value, recurse on its
    // vector input.
    return findScalarElement(III->getOperand(0), EltNo);
  }

  ShuffleVectorInst *SVI = dyn_cast<ShuffleVectorInst>(V);
  // Restrict the following transformation to fixed-length vector.
  if (SVI && isa<FixedVectorType>(SVI->getType())) {
    unsigned LHSWidth =
        cast<FixedVectorType>(SVI->getOperand(0)->getType())->getNumElements();
    int InEl = SVI->getMaskValue(EltNo);
    if (InEl < 0)
      return UndefValue::get(VTy->getElementType());
    if (InEl < (int)LHSWidth)
      return findScalarElement(SVI->getOperand(0), InEl);
    return findScalarElement(SVI->getOperand(1), InEl - LHSWidth);
  }

  // Extract a value from a vector add operation with a constant zero.
  // TODO: Use getBinOpIdentity() to generalize this.
  Value *Val; Constant *C;
  if (match(V, m_Add(m_Value(Val), m_Constant(C))))
    if (Constant *Elt = C->getAggregateElement(EltNo))
      if (Elt->isNullValue())
        return findScalarElement(Val, EltNo);

  // If the vector is a splat then we can trivially find the scalar element.
  if (isa<ScalableVectorType>(VTy))
    if (Value *Splat = getSplatValue(V))
      if (EltNo < VTy->getElementCount().getKnownMinValue())
        return Splat;

  // Otherwise, we don't know.
  return nullptr;
}

int llvm::getSplatIndex(ArrayRef<int> Mask) {
  int SplatIndex = -1;
  for (int M : Mask) {
    // Ignore invalid (undefined) mask elements.
    if (M < 0)
      continue;

    // There can be only 1 non-negative mask element value if this is a splat.
    if (SplatIndex != -1 && SplatIndex != M)
      return -1;

    // Initialize the splat index to the 1st non-negative mask element.
    SplatIndex = M;
  }
  assert((SplatIndex == -1 || SplatIndex >= 0) && "Negative index?");
  return SplatIndex;
}

/// Get splat value if the input is a splat vector or return nullptr.
/// This function is not fully general. It checks only 2 cases:
/// the input value is (1) a splat constant vector or (2) a sequence
/// of instructions that broadcasts a scalar at element 0.
Value *llvm::getSplatValue(const Value *V) {
  if (isa<VectorType>(V->getType()))
    if (auto *C = dyn_cast<Constant>(V))
      return C->getSplatValue();

  // shuf (inselt ?, Splat, 0), ?, <0, undef, 0, ...>
  Value *Splat;
  if (match(V,
            m_Shuffle(m_InsertElt(m_Value(), m_Value(Splat), m_ZeroInt()),
                      m_Value(), m_ZeroMask())))
    return Splat;

  return nullptr;
}

bool llvm::isSplatValue(const Value *V, int Index, unsigned Depth) {
  assert(Depth <= MaxAnalysisRecursionDepth && "Limit Search Depth");

  if (isa<VectorType>(V->getType())) {
    if (isa<UndefValue>(V))
      return true;
    // FIXME: We can allow undefs, but if Index was specified, we may want to
    //        check that the constant is defined at that index.
    if (auto *C = dyn_cast<Constant>(V))
      return C->getSplatValue() != nullptr;
  }

  if (auto *Shuf = dyn_cast<ShuffleVectorInst>(V)) {
    // FIXME: We can safely allow undefs here. If Index was specified, we will
    //        check that the mask elt is defined at the required index.
    if (!all_equal(Shuf->getShuffleMask()))
      return false;

    // Match any index.
    if (Index == -1)
      return true;

    // Match a specific element. The mask should be defined at and match the
    // specified index.
    return Shuf->getMaskValue(Index) == Index;
  }

  // The remaining tests are all recursive, so bail out if we hit the limit.
  if (Depth++ == MaxAnalysisRecursionDepth)
    return false;

  // If both operands of a binop are splats, the result is a splat.
  Value *X, *Y, *Z;
  if (match(V, m_BinOp(m_Value(X), m_Value(Y))))
    return isSplatValue(X, Index, Depth) && isSplatValue(Y, Index, Depth);

  // If all operands of a select are splats, the result is a splat.
  if (match(V, m_Select(m_Value(X), m_Value(Y), m_Value(Z))))
    return isSplatValue(X, Index, Depth) && isSplatValue(Y, Index, Depth) &&
           isSplatValue(Z, Index, Depth);

  // TODO: Add support for unary ops (fneg), casts, intrinsics (overflow ops).

  return false;
}

bool llvm::getShuffleDemandedElts(int SrcWidth, ArrayRef<int> Mask,
                                  const APInt &DemandedElts, APInt &DemandedLHS,
                                  APInt &DemandedRHS, bool AllowUndefElts) {
  DemandedLHS = DemandedRHS = APInt::getZero(SrcWidth);

  // Early out if we don't demand any elements.
  if (DemandedElts.isZero())
    return true;

  // Simple case of a shuffle with zeroinitializer.
  if (all_of(Mask, [](int Elt) { return Elt == 0; })) {
    DemandedLHS.setBit(0);
    return true;
  }

  for (unsigned I = 0, E = Mask.size(); I != E; ++I) {
    int M = Mask[I];
    assert((-1 <= M) && (M < (SrcWidth * 2)) &&
           "Invalid shuffle mask constant");

    if (!DemandedElts[I] || (AllowUndefElts && (M < 0)))
      continue;

    // For undef elements, we don't know anything about the common state of
    // the shuffle result.
    if (M < 0)
      return false;

    if (M < SrcWidth)
      DemandedLHS.setBit(M);
    else
      DemandedRHS.setBit(M - SrcWidth);
  }

  return true;
}

void llvm::narrowShuffleMaskElts(int Scale, ArrayRef<int> Mask,
                                 SmallVectorImpl<int> &ScaledMask) {
  assert(Scale > 0 && "Unexpected scaling factor");

  // Fast-path: if no scaling, then it is just a copy.
  if (Scale == 1) {
    ScaledMask.assign(Mask.begin(), Mask.end());
    return;
  }

  ScaledMask.clear();
  for (int MaskElt : Mask) {
    if (MaskElt >= 0) {
      assert(((uint64_t)Scale * MaskElt + (Scale - 1)) <= INT32_MAX &&
             "Overflowed 32-bits");
    }
    for (int SliceElt = 0; SliceElt != Scale; ++SliceElt)
      ScaledMask.push_back(MaskElt < 0 ? MaskElt : Scale * MaskElt + SliceElt);
  }
}

bool llvm::widenShuffleMaskElts(int Scale, ArrayRef<int> Mask,
                                SmallVectorImpl<int> &ScaledMask) {
  assert(Scale > 0 && "Unexpected scaling factor");

  // Fast-path: if no scaling, then it is just a copy.
  if (Scale == 1) {
    ScaledMask.assign(Mask.begin(), Mask.end());
    return true;
  }

  // We must map the original elements down evenly to a type with less elements.
  int NumElts = Mask.size();
  if (NumElts % Scale != 0)
    return false;

  ScaledMask.clear();
  ScaledMask.reserve(NumElts / Scale);

  // Step through the input mask by splitting into Scale-sized slices.
  do {
    ArrayRef<int> MaskSlice = Mask.take_front(Scale);
    assert((int)MaskSlice.size() == Scale && "Expected Scale-sized slice.");

    // The first element of the slice determines how we evaluate this slice.
    int SliceFront = MaskSlice.front();
    if (SliceFront < 0) {
      // Negative values (undef or other "sentinel" values) must be equal across
      // the entire slice.
      if (!all_equal(MaskSlice))
        return false;
      ScaledMask.push_back(SliceFront);
    } else {
      // A positive mask element must be cleanly divisible.
      if (SliceFront % Scale != 0)
        return false;
      // Elements of the slice must be consecutive.
      for (int i = 1; i < Scale; ++i)
        if (MaskSlice[i] != SliceFront + i)
          return false;
      ScaledMask.push_back(SliceFront / Scale);
    }
    Mask = Mask.drop_front(Scale);
  } while (!Mask.empty());

  assert((int)ScaledMask.size() * Scale == NumElts && "Unexpected scaled mask");

  // All elements of the original mask can be scaled down to map to the elements
  // of a mask with wider elements.
  return true;
}

void llvm::processShuffleMasks(
    ArrayRef<int> Mask, unsigned NumOfSrcRegs, unsigned NumOfDestRegs,
    unsigned NumOfUsedRegs, function_ref<void()> NoInputAction,
    function_ref<void(ArrayRef<int>, unsigned, unsigned)> SingleInputAction,
    function_ref<void(ArrayRef<int>, unsigned, unsigned)> ManyInputsAction) {
  SmallVector<SmallVector<SmallVector<int>>> Res(NumOfDestRegs);
  // Try to perform better estimation of the permutation.
  // 1. Split the source/destination vectors into real registers.
  // 2. Do the mask analysis to identify which real registers are
  // permuted.
  int Sz = Mask.size();
  unsigned SzDest = Sz / NumOfDestRegs;
  unsigned SzSrc = Sz / NumOfSrcRegs;
  for (unsigned I = 0; I < NumOfDestRegs; ++I) {
    auto &RegMasks = Res[I];
    RegMasks.assign(NumOfSrcRegs, {});
    // Check that the values in dest registers are in the one src
    // register.
    for (unsigned K = 0; K < SzDest; ++K) {
      int Idx = I * SzDest + K;
      if (Idx == Sz)
        break;
      if (Mask[Idx] >= Sz || Mask[Idx] == UndefMaskElem)
        continue;
      int SrcRegIdx = Mask[Idx] / SzSrc;
      // Add a cost of PermuteTwoSrc for each new source register permute,
      // if we have more than one source registers.
      if (RegMasks[SrcRegIdx].empty())
        RegMasks[SrcRegIdx].assign(SzDest, UndefMaskElem);
      RegMasks[SrcRegIdx][K] = Mask[Idx] % SzSrc;
    }
  }
  // Process split mask.
  for (unsigned I = 0; I < NumOfUsedRegs; ++I) {
    auto &Dest = Res[I];
    int NumSrcRegs =
        count_if(Dest, [](ArrayRef<int> Mask) { return !Mask.empty(); });
    switch (NumSrcRegs) {
    case 0:
      // No input vectors were used!
      NoInputAction();
      break;
    case 1: {
      // Find the only mask with at least single undef mask elem.
      auto *It =
          find_if(Dest, [](ArrayRef<int> Mask) { return !Mask.empty(); });
      unsigned SrcReg = std::distance(Dest.begin(), It);
      SingleInputAction(*It, SrcReg, I);
      break;
    }
    default: {
      // The first mask is a permutation of a single register. Since we have >2
      // input registers to shuffle, we merge the masks for 2 first registers
      // and generate a shuffle of 2 registers rather than the reordering of the
      // first register and then shuffle with the second register. Next,
      // generate the shuffles of the resulting register + the remaining
      // registers from the list.
      auto &&CombineMasks = [](MutableArrayRef<int> FirstMask,
                               ArrayRef<int> SecondMask) {
        for (int Idx = 0, VF = FirstMask.size(); Idx < VF; ++Idx) {
          if (SecondMask[Idx] != UndefMaskElem) {
            assert(FirstMask[Idx] == UndefMaskElem &&
                   "Expected undefined mask element.");
            FirstMask[Idx] = SecondMask[Idx] + VF;
          }
        }
      };
      auto &&NormalizeMask = [](MutableArrayRef<int> Mask) {
        for (int Idx = 0, VF = Mask.size(); Idx < VF; ++Idx) {
          if (Mask[Idx] != UndefMaskElem)
            Mask[Idx] = Idx;
        }
      };
      int SecondIdx;
      do {
        int FirstIdx = -1;
        SecondIdx = -1;
        MutableArrayRef<int> FirstMask, SecondMask;
        for (unsigned I = 0; I < NumOfDestRegs; ++I) {
          SmallVectorImpl<int> &RegMask = Dest[I];
          if (RegMask.empty())
            continue;

          if (FirstIdx == SecondIdx) {
            FirstIdx = I;
            FirstMask = RegMask;
            continue;
          }
          SecondIdx = I;
          SecondMask = RegMask;
          CombineMasks(FirstMask, SecondMask);
          ManyInputsAction(FirstMask, FirstIdx, SecondIdx);
          NormalizeMask(FirstMask);
          RegMask.clear();
          SecondMask = FirstMask;
          SecondIdx = FirstIdx;
        }
        if (FirstIdx != SecondIdx && SecondIdx >= 0) {
          CombineMasks(SecondMask, FirstMask);
          ManyInputsAction(SecondMask, SecondIdx, FirstIdx);
          Dest[FirstIdx].clear();
          NormalizeMask(SecondMask);
        }
      } while (SecondIdx >= 0);
      break;
    }
    }
  }
}

MapVector<Instruction *, uint64_t>
llvm::computeMinimumValueSizes(ArrayRef<BasicBlock *> Blocks, DemandedBits &DB,
                               const TargetTransformInfo *TTI) {

  // DemandedBits will give us every value's live-out bits. But we want
  // to ensure no extra casts would need to be inserted, so every DAG
  // of connected values must have the same minimum bitwidth.
  EquivalenceClasses<Value *> ECs;
  SmallVector<Value *, 16> Worklist;
  SmallPtrSet<Value *, 4> Roots;
  SmallPtrSet<Value *, 16> Visited;
  DenseMap<Value *, uint64_t> DBits;
  SmallPtrSet<Instruction *, 4> InstructionSet;
  MapVector<Instruction *, uint64_t> MinBWs;

  // Determine the roots. We work bottom-up, from truncs or icmps.
  bool SeenExtFromIllegalType = false;
  for (auto *BB : Blocks)
    for (auto &I : *BB) {
      InstructionSet.insert(&I);

      if (TTI && (isa<ZExtInst>(&I) || isa<SExtInst>(&I)) &&
          !TTI->isTypeLegal(I.getOperand(0)->getType()))
        SeenExtFromIllegalType = true;

      // Only deal with non-vector integers up to 64-bits wide.
      if ((isa<TruncInst>(&I) || isa<ICmpInst>(&I)) &&
          !I.getType()->isVectorTy() &&
          I.getOperand(0)->getType()->getScalarSizeInBits() <= 64) {
        // Don't make work for ourselves. If we know the loaded type is legal,
        // don't add it to the worklist.
        if (TTI && isa<TruncInst>(&I) && TTI->isTypeLegal(I.getType()))
          continue;

        Worklist.push_back(&I);
        Roots.insert(&I);
      }
    }
  // Early exit.
  if (Worklist.empty() || (TTI && !SeenExtFromIllegalType))
    return MinBWs;

  // Now proceed breadth-first, unioning values together.
  while (!Worklist.empty()) {
    Value *Val = Worklist.pop_back_val();
    Value *Leader = ECs.getOrInsertLeaderValue(Val);

    if (!Visited.insert(Val).second)
      continue;

    // Non-instructions terminate a chain successfully.
    if (!isa<Instruction>(Val))
      continue;
    Instruction *I = cast<Instruction>(Val);

    // If we encounter a type that is larger than 64 bits, we can't represent
    // it so bail out.
    if (DB.getDemandedBits(I).getBitWidth() > 64)
      return MapVector<Instruction *, uint64_t>();

    uint64_t V = DB.getDemandedBits(I).getZExtValue();
    DBits[Leader] |= V;
    DBits[I] = V;

    // Casts, loads and instructions outside of our range terminate a chain
    // successfully.
    if (isa<SExtInst>(I) || isa<ZExtInst>(I) || isa<LoadInst>(I) ||
        !InstructionSet.count(I))
      continue;

    // Unsafe casts terminate a chain unsuccessfully. We can't do anything
    // useful with bitcasts, ptrtoints or inttoptrs and it'd be unsafe to
    // transform anything that relies on them.
    if (isa<BitCastInst>(I) || isa<PtrToIntInst>(I) || isa<IntToPtrInst>(I) ||
        !I->getType()->isIntegerTy()) {
      DBits[Leader] |= ~0ULL;
      continue;
    }

    // We don't modify the types of PHIs. Reductions will already have been
    // truncated if possible, and inductions' sizes will have been chosen by
    // indvars.
    if (isa<PHINode>(I))
      continue;

    if (DBits[Leader] == ~0ULL)
      // All bits demanded, no point continuing.
      continue;

    for (Value *O : cast<User>(I)->operands()) {
      ECs.unionSets(Leader, O);
      Worklist.push_back(O);
    }
  }

  // Now we've discovered all values, walk them to see if there are
  // any users we didn't see. If there are, we can't optimize that
  // chain.
  for (auto &I : DBits)
    for (auto *U : I.first->users())
      if (U->getType()->isIntegerTy() && DBits.count(U) == 0)
        DBits[ECs.getOrInsertLeaderValue(I.first)] |= ~0ULL;

  for (auto I = ECs.begin(), E = ECs.end(); I != E; ++I) {
    uint64_t LeaderDemandedBits = 0;
    for (Value *M : llvm::make_range(ECs.member_begin(I), ECs.member_end()))
      LeaderDemandedBits |= DBits[M];

    uint64_t MinBW = (sizeof(LeaderDemandedBits) * 8) -
                     llvm::countLeadingZeros(LeaderDemandedBits);
    // Round up to a power of 2
    if (!isPowerOf2_64((uint64_t)MinBW))
      MinBW = NextPowerOf2(MinBW);

    // We don't modify the types of PHIs. Reductions will already have been
    // truncated if possible, and inductions' sizes will have been chosen by
    // indvars.
    // If we are required to shrink a PHI, abandon this entire equivalence class.
    bool Abort = false;
    for (Value *M : llvm::make_range(ECs.member_begin(I), ECs.member_end()))
      if (isa<PHINode>(M) && MinBW < M->getType()->getScalarSizeInBits()) {
        Abort = true;
        break;
      }
    if (Abort)
      continue;

    for (Value *M : llvm::make_range(ECs.member_begin(I), ECs.member_end())) {
      if (!isa<Instruction>(M))
        continue;
      Type *Ty = M->getType();
      if (Roots.count(M))
        Ty = cast<Instruction>(M)->getOperand(0)->getType();
      if (MinBW < Ty->getScalarSizeInBits())
        MinBWs[cast<Instruction>(M)] = MinBW;
    }
  }

  return MinBWs;
}

#if INTEL_CUSTOMIZATION
// This function marks the CallInst VecCall with the appropriate stride
// information determined by getStrideFromPointer(), which is used later in
// LLVM IR generation for loads/stores. Initial use of this information is
// used during SVML translation for sincos vectorization, but could be
// applicable to any situation where we need to analyze memory references.
void llvm::analyzeCallArgMemoryReferences(CallInst *CI, CallInst *VecCall,
                                          const TargetLibraryInfo *TLI,
                                          ScalarEvolution *SE, Loop *OrigLoop)
{
  for (unsigned I = 0; I < CI->arg_size(); ++I) {

    Value *CallArg = CI->getArgOperand(I);
    GetElementPtrInst *ArgGep = dyn_cast<GetElementPtrInst>(CallArg);

    if (ArgGep) {

      Value *Stride = getStrideFromPointer(CallArg, SE, OrigLoop);
      AttrBuilder AttrList(CI->getContext());

      if (Stride) {
        // 2nd and 3rd args to sincos should always be pointers, but assert just
        // in case.
        PointerType *PtrArgType = dyn_cast<PointerType>(CallArg->getType());

        if (PtrArgType) {

          ConstantInt *StrideConst = dyn_cast<ConstantInt>(Stride);
          if (StrideConst) {

            int64_t StrideVal = StrideConst->getSExtValue();

            // Mark the call argument with the stride value in number of
            // elements.
            AttrList.addAttribute("stride",
                                  toString(APInt(32, StrideVal), 10, false));
          }
        }
      } else {
        // Undef stride means that we must treat the memory reference as
        // gather/scatter or resort to store scalarization.
        AttrList.addAttribute("stride", "indirect");
      }

      if (AttrList.hasAttributes()) {
        VecCall->setAttributes(
            VecCall->getAttributes().addAttributesAtIndex(
                VecCall->getContext(), I + 1, AttrList));
      }
    }
  }
}

std::vector<Attribute> llvm::getVectorVariantAttributes(Function &F) {
  auto Variants = llvm::make_filter_range(
      F.getAttributes().getFnAttrs(), [](const Attribute &A) {
        return A.isStringAttribute() && VFInfo::isVectorVariant(A.getKindAsString());
      });
  return {Variants.begin(), Variants.end()};
}

Type *llvm::calcCharacteristicType(Function &F, const VFInfo &Variant) {
  return calcCharacteristicType(F.getReturnType(), F.args(), Variant,
                                F.getParent()->getDataLayout());
}

void llvm::createVectorMaskArg(IRBuilder<> &Builder, Type *CharacteristicType,
                               const VFInfo *VecVariant,
                               SmallVectorImpl<Value *> &VecArgs,
                               SmallVectorImpl<Type *> &VecArgTys,
                               unsigned VF, Value *MaskToUse) {

  // Add the mask parameter for masked simd functions.
  // Mask should already be vectorized as i1 type.
  VectorType *MaskTy = cast<VectorType>(MaskToUse->getType());
  assert(MaskTy->getElementType()->isIntegerTy(1) &&
         "Mask parameter is not vector of i1");

  // Promote the i1 to an integer type that has the same size as the
  // characteristic type.
  Type *ScalarToType = IntegerType::get(
      MaskTy->getContext(), CharacteristicType->getPrimitiveSizeInBits());
  VectorType *VecToType = FixedVectorType::get(ScalarToType, VF);
  Value *MaskExt = Builder.CreateSExt(MaskToUse, VecToType, "maskext");

  // Bitcast if the promoted type is not the same as the characteristic
  // type.
  if (ScalarToType != CharacteristicType) {
    Type *MaskCastTy = FixedVectorType::get(CharacteristicType, VF);
    Value *MaskCast = Builder.CreateBitCast(MaskExt, MaskCastTy, "maskcast");
    VecArgs.push_back(MaskCast);
    VecArgTys.push_back(MaskCastTy);
  } else {
    VecArgs.push_back(MaskExt);
    VecArgTys.push_back(VecToType);
  }
}

void llvm::getFunctionsToVectorize(
  llvm::Module &M, MapVector<Function*, std::vector<StringRef> > &FuncVars) {

  // FuncVars will contain a 1-many mapping between the original scalar
  // function and the vector variant encoding strings (represented as
  // attributes). The encodings correspond to functions that will be created by
  // the caller of this function as vector versions of the original function.
  // For example, if foo() is a function marked as a simd function, it will have
  // several vector variant encodings like: "_ZGVbM4_foo", "_ZGVbN4_foo",
  // "_ZGVcM8_foo", "_ZGVcN8_foo", "_ZGVdM8_foo", "_ZGVdN8_foo", "_ZGVeM16_foo",
  // "_ZGVeN16_foo". The caller of this function will then clone foo() and name
  // the clones using the above name manglings. The variant encodings correspond
  // to differences in masked/non-masked execution, vector length, and target
  // vector register size, etc. For more details, please refer to the following
  // reference for details on the vector function encodings.
  // https://www.cilkplus.org/sites/default/files/open_specifications/
  // Intel-ABI-Vector-Function-2012-v0.9.5.pdf

  for (auto It = M.begin(), End = M.end(); It != End; ++It) {
    Function &F = *It;
    if (F.hasFnAttribute("vector-variants") && !F.isDeclaration()) {
      Attribute Attr = F.getFnAttribute("vector-variants");
      StringRef VariantsStr = Attr.getValueAsString();
      SmallVector<StringRef, 8> Variants;
      VariantsStr.split(Variants, ',');
      for (unsigned i = 0; i < Variants.size(); i++) {
        FuncVars[&F].push_back(Variants[i]);
      }
    }
  }
}

bool llvm::isOpenCLSinCos(StringRef FcnName) {
  return (FcnName == "_Z6sincosfPf");
}

bool llvm::isOpenCLReadChannel(StringRef FnName) {
  return (FnName == "__read_pipe_2_bl_fpga");
}

bool llvm::isOpenCLWriteChannel(StringRef FnName) {
  return (FnName == "__write_pipe_2_bl_fpga");
}

bool llvm::isOpenCLReadChannelDest(StringRef FnName, unsigned i) {
  return (isOpenCLReadChannel(FnName) && i == 1);
}

bool llvm::isOpenCLWriteChannelSrc(StringRef FnName, unsigned i) {
  return (isOpenCLWriteChannel(FnName) && i == 1);
}

AllocaInst* llvm::getOpenCLReadWriteChannelAlloc(const CallInst *Call) {

  AddrSpaceCastInst *Arg = dyn_cast<AddrSpaceCastInst>(Call->getArgOperand(1));

  assert(Arg && "Expected addrspacecast in traceback of __read_pipe argument");

  BitCastInst *ArgCast = dyn_cast<BitCastInst>(Arg->getOperand(0));
  AllocaInst *ReadDst = nullptr;

  if (!ArgCast) {
    ReadDst = dyn_cast<AllocaInst>(Arg->getOperand(0));
  } else {
    ReadDst = dyn_cast<AllocaInst>(ArgCast->getOperand(0));
  }

  assert(ReadDst && "Expected alloca in traceback of __read_pipe argument");
  return ReadDst;
}

std::string llvm::typeToString(Type *Ty) {
  if (Ty->isFloatTy())
    // need to return "f32" instead of "float"
    return "f32";
  if (Ty->isDoubleTy())
    // need to return "f64" instead of "double"
    return "f64";
  if (Ty->isIntegerTy() && Ty->getPrimitiveSizeInBits() >= 8 &&
      Ty->getPrimitiveSizeInBits() <= 64) {
    // return i8, i16, i32, i64
    std::string typeStr;
    raw_string_ostream OS(typeStr);
    Ty->print(OS);
    return OS.str();
  }
  llvm_unreachable("Unsupported type for converting type to string");
}

bool llvm::isSVMLFunction(const TargetLibraryInfo *TLI, StringRef FnName,
                          StringRef VFnName) {
  return TLI->isFunctionVectorizable(FnName) && VFnName.startswith("__svml_");
}

bool llvm::isSVMLDeviceScalarFunctionName(StringRef FnName) {
  return FnName.startswith("__svml_device_");
}

bool llvm::isSVMLDeviceFunction(const TargetLibraryInfo *TLI, StringRef FnName,
                                StringRef VFnName) {
  if (!TLI->isFunctionVectorizable(FnName))
    return false;
  auto DemanglingInfo = VFABI::tryDemangleForVFABI(VFnName);
  return DemanglingInfo &&
         isSVMLDeviceScalarFunctionName(DemanglingInfo->ScalarName);
}

unsigned llvm::getPumpFactor(const CallBase &CB, bool IsMasked, unsigned VF,
                             const TargetLibraryInfo *TLI) {
  StringRef FnName = CB.getCalledFunction()->getName();

  // Call can already be vectorized for current VF, pumping not needed.
  if (TLI->isFunctionVectorizable(CB, ElementCount::getFixed(VF), IsMasked))
    return 1;

  // TODO: Pumping is supported only for simple SVML functions.
  if (isOpenCLSinCos(FnName))
    return 1;

  // Check if function can be vectorized for a dummy low VF value. This is
  // purely to identify and filter out non-SVML functions.
  // TODO: This filtering is temporary until we start supporting pumping feature
  // for SIMD functions with vector-variants.
  StringRef VecFnName =
      TLI->getVectorizedFunction(FnName, ElementCount::getFixed(4) /*dummy VF*/,
                                 IsMasked);
  if (VecFnName.empty() || !isSVMLFunction(TLI, FnName, VecFnName))
    return 1;

  // Pumping can be done if function can be vectorized for any LowerVF starting
  // from VF/2 -> 2. Since pumping is only done for library calls today, ensure
  // that call passes restrictions imposed by TLI for vector library based
  // vectorization.
  assert(isPowerOf2_32(VF) &&
         "Pumping analysis is not supported for non-power of two VF.");
  unsigned LowerVF;
  for (LowerVF = VF / 2; LowerVF > 1; LowerVF /= 2) {
    if (TLI->isFunctionVectorizable(CB, ElementCount::getFixed(LowerVF),
                                    IsMasked))
      return VF / LowerVF;
  }

  return 1;
}

template <typename CastInstTy> Value *llvm::getPtrThruCast(Value *Ptr) {
  while (isa<CastInstTy>(Ptr)) {
    CastInstTy *CastPtr = cast<CastInstTy>(Ptr);
    Type *DestTy = CastPtr->getType();
    Type *SrcTy = CastPtr->getSrcTy();
    if (!isa<PointerType>(DestTy) || !isa<PointerType>(SrcTy))
      break;
    Ptr = CastPtr->getOperand(0);
  }
  return Ptr;
}

template Value *llvm::getPtrThruCast<BitCastInst>(Value *Ptr);
template Value *llvm::getPtrThruCast<AddrSpaceCastInst>(Value *Ptr);

void llvm::setRequiredAttributes(AttributeList Attrs, CallInst *VecCall) {
  VecCall->setAttributes(Attrs.removeAttribute(
      VecCall->getContext(), AttributeList::FunctionIndex, "vector-variants"));
}

void llvm::setRequiredAttributes(AttributeList Attrs, CallInst *VecCall,
                                 ArrayRef<AttributeSet> ArgAttrs) {
  AttributeSet FnAttrs = Attrs.getFnAttrs().removeAttribute(
      VecCall->getContext(), "vector-variants");

  VecCall->setAttributes(AttributeList::get(VecCall->getContext(), FnAttrs,
                                            Attrs.getRetAttrs(), ArgAttrs));
}

Function *llvm::getOrInsertVectorVariantFunction(
    Function *OrigF, unsigned VL,
    ArrayRef<Type *> ArgTys,
    const VFInfo *VecVariant,
    bool Masked) {
  // OrigF is the original scalar function being called.
  assert(OrigF && "Function not found for call instruction");
  assert(VecVariant && "Expect VectorVariant to be present");

  Module *M = OrigF->getParent();
  Type *RetTy = OrigF->getReturnType();
  Type *VecRetTy = RetTy;
  if (!RetTy->isVoidTy()) {
    // GEPs into vectors of i1 do not make sense, so promote it to i8
    // similar to its later processing in CodeGen.
    if (RetTy->isIntegerTy(1))
      RetTy = Type::getInt8Ty(RetTy->getContext());
    VecRetTy = getWidenedType(RetTy, VL);
  }

  std::string VFnName = VecVariant->VectorName;
  LLVM_DEBUG(dbgs() << "Getting or inserting " << VFnName << '\n');
  Function *VectorF = M->getFunction(VFnName);
  if (!VectorF) {
    FunctionType *FTy = FunctionType::get(VecRetTy, ArgTys, false);
    VectorF = Function::Create(FTy, OrigF->getLinkage(), VFnName, M);
    VectorF->copyAttributesFrom(OrigF);
<<<<<<< HEAD
    // See notes in VecClone as to why we remove these attributes.
    VectorF->removeFnAttr(Attribute::ReadOnly);
    VectorF->removeFnAttr(Attribute::ArgMemOnly);
=======
    // Alias analysis models the high-level memory effects of functions
    // using FunctionModRefBehavior.
    // Explicitly set ModRef flag to force AA to behave conservatively
    // and prevent any illegal code motion/elimination.
    VectorF->setAttributes(
        VectorF->getAttributes().addFnAttribute(
              VectorF->getContext(),
              Attribute::getWithMemoryEffects(VectorF->getContext(),
					MemoryEffects::unknown())));
    
>>>>>>> bfff8914
    VectorF->setVisibility(OrigF->getVisibility());
  }

  return VectorF;
}


Function *llvm::getOrInsertVectorLibFunction(
    Function *OrigF, unsigned VL,
    ArrayRef<Type *> ArgTys,
    TargetLibraryInfo *TLI,
    Intrinsic::ID ID,
    bool Masked, const CallInst *Call) {

  // OrigF is the original scalar function being called. Widen the scalar
  // call to a vector call if it is known to be vectorizable as SVML or
  // an intrinsic.
  assert(OrigF && "Function not found for call instruction");
  StringRef FnName = OrigF->getName();
  if (TLI && !TLI->isFunctionVectorizable(
        FnName, ElementCount::getFixed(VL)) &&
      !ID && !isOpenCLReadChannel(FnName) && !isOpenCLWriteChannel(FnName))
    return nullptr;

  Module *M = OrigF->getParent();
  Type *RetTy = OrigF->getReturnType();
  Type *VecRetTy = RetTy;
  if (!RetTy->isVoidTy()) {
    VecRetTy = getWidenedType(RetTy, VL);
  }

  if (ID) {
    // Generate a vector intrinsic.
    assert(!RetTy->isVoidTy() && "Expected non-void function");
    SmallVector<Type *, 1> TysForDecl;
    TysForDecl.push_back(VecRetTy);
    for (auto &I : enumerate(ArgTys))
      if (isVectorIntrinsicWithOverloadTypeAtArg(ID, I.index()))
        TysForDecl.push_back(I.value());
    return Intrinsic::getDeclaration(M, ID, TysForDecl);
  }

  if (isOpenCLReadChannel(FnName) || isOpenCLWriteChannel(FnName)) {
    // TODO: Modify OpenCL read/write channel code to be CallInst independent.
    assert(Call && "VPVALCG: OpenCL read/write channels not uplifted to be "
                   "call independent.");
    AllocaInst *Alloca = getOpenCLReadWriteChannelAlloc(Call);
    std::string VLStr = toString(APInt(32, VL), 10, false);
    std::string TyStr = typeToString(Alloca->getAllocatedType());
    std::string VFnName = FnName.str() + "_v" + VLStr + TyStr;

    if (isOpenCLReadChannel(FnName)) {
      // The return type of the vector read channel call is a vector of the
      // pointer element type of the read destination pointer alloca. The
      // function call below traces back through bitcast instructions to
      // find the alloca.
      VecRetTy = FixedVectorType::get(Alloca->getAllocatedType(), VL);
    }
    if (isOpenCLWriteChannel(FnName)) {
      VecRetTy = RetTy;
    }

    Function *VectorF = M->getFunction(VFnName);
    if (!VectorF) {
      FunctionType *FTy = FunctionType::get(VecRetTy, ArgTys, false);
      VectorF = Function::Create(FTy, OrigF->getLinkage(), VFnName, M);
    }
    // Note: The function signature is different for the vector version of
    // these functions. E.g., in the case of __read_pipe the 2nd parameter
    // is dropped, and for __write_pipe the 2nd parameter becomes a vector
    // of instead of a pointer. Thus, the attributes cannot blindly be
    // copied because some attributes for the parameters on the original
    // scalar call will be incompatible with the vector parameter types.
    // Or, in the case of __read_pipe, the attribute for the 2nd parameter
    // will still be copied to the vector call site and will result in an
    // assert in the verifier because there is no longer a 2nd parameter.
    // TODO: determine if attributes really need to be copied for those
    // parameters that still match the scalar version.
    return VectorF;
  }

  assert(TLI && "TLI is expected to be initialized.");
  // Generate a vector library call.
  StringRef VFnName =
      TLI->getVectorizedFunction(FnName, ElementCount::getFixed(VL),
                                 Masked);
  Function *VectorF = M->getFunction(VFnName);
  if (!VectorF) {
    // isFunctionVectorizable() returned true, so it is guaranteed that
    // the svml function exists and the call is legal. Generate a declaration
    // for it if one does not already exist.

    // SVML sincos functions uses struct to return results.
    bool IsSinCos = VFnName.startswith("__svml_sincos");
    if (IsSinCos) {
      Type *ElementType = getWidenedType(OrigF->getArg(0)->getType(), VL);
      VecRetTy = StructType::get(ElementType, ElementType);
    }
    FunctionType *FTy = FunctionType::get(VecRetTy, ArgTys, false);
    VectorF = Function::Create(FTy, OrigF->getLinkage(), VFnName, M);

    if (IsSinCos) {
      LLVMContext &C = VectorF->getContext();
      AttributeSet NoUndefAttr =
          AttributeSet::get(C, {Attribute::get(C, Attribute::NoUndef)});
      AttributeList Attrs = AttributeList::get(
          C, VectorF->getAttributes().getFnAttrs(), NoUndefAttr, {NoUndefAttr});
      VectorF->setAttributes(Attrs);
    } else
      VectorF->copyAttributesFrom(OrigF);
  }
  return VectorF;
}

Value *llvm::joinVectors(ArrayRef<Value *> VectorsToJoin, IRBuilderBase &Builder,
                         Twine Name) {
  SmallVector<Value *, 8> VParts(VectorsToJoin.begin(), VectorsToJoin.end());
  unsigned VL = VParts.size();
  while (VL >= 2) {
    for (unsigned i = 0, j = 0; i < VL; i += 2, ++j) {
      unsigned NumElts =
          cast<FixedVectorType>(VParts[i]->getType())->getNumElements();
      SmallVector<int, 8> ShuffleMask(NumElts * 2);
      for (unsigned MaskInd = 0; MaskInd < NumElts * 2; ++MaskInd)
        ShuffleMask[MaskInd] = MaskInd;
      VParts[j] =
          Builder.CreateShuffleVector(VParts[i], VParts[i + 1], ShuffleMask);
    }
    VL /= 2;
  }
  VParts[0]->setName(Name);
  return VParts[0];
}

Value *llvm::extendVector(Value *OrigVal, unsigned TargetLength,
                          IRBuilderBase &Builder, const Twine &Name) {
  Type *OrigTy = OrigVal->getType();
  unsigned VectorElts = cast<FixedVectorType>(OrigTy)->getNumElements();
  assert(TargetLength >= VectorElts &&
         "TargetLength should be greater than or equal to VectorElts");
  if (VectorElts == TargetLength)
    return OrigVal;
  auto ShufMask = createSequentialMask(
      0, VectorElts, TargetLength - VectorElts /*No. of undef's*/);
  return Builder.CreateShuffleVector(OrigVal, UndefValue::get(OrigTy), ShufMask,
                                     "extended." + Name);
}

Value *llvm::replicateVectorElts(Value *OrigVal, unsigned OriginalVL,
                                 IRBuilderBase &Builder, const Twine &Name) {
  if (OriginalVL == 1)
    return OrigVal;
  auto ShuffleMask = createReplicatedMask(
      OriginalVL, cast<FixedVectorType>(OrigVal->getType())->getNumElements());
  return Builder.CreateShuffleVector(OrigVal,
                                     UndefValue::get(OrigVal->getType()),
                                     ShuffleMask, Name + OrigVal->getName());
}

Value *llvm::replicateVector(Value *OrigVal, unsigned OriginalVL,
                             IRBuilderBase &Builder, const Twine &Name) {
  if (OriginalVL == 1)
    return OrigVal;
  unsigned NumElts =
      cast<FixedVectorType>(OrigVal->getType())->getNumElements();
  SmallVector<int, 8> ShuffleMask;
  for (unsigned j = 0; j < OriginalVL; j++)
    for (unsigned i = 0; i < NumElts; ++i)
      ShuffleMask.push_back((signed)i);
  return Builder.CreateShuffleVector(OrigVal,
                                     UndefValue::get(OrigVal->getType()),
                                     ShuffleMask, Name + OrigVal->getName());
}

Value *llvm::createVectorSplat(Value *V, unsigned VF, IRBuilderBase &Builder,
                               const Twine &Name) {
  if (V->getType()->isVectorTy())
    return replicateVectorElts(V, VF, Builder, Name);
  return Builder.CreateVectorSplat(VF, V, V->getName() + Name);
}

Value *llvm::generateExtractSubVector(Value *V, unsigned Part,
                                      unsigned NumParts, IRBuilderBase &Builder,
                                      const Twine &Name) {
  // Example:
  // Consider the following vector code -
  // %1 = sitofp <4 x i32> %0 to <4 x double>
  //
  // If NumParts is 2, then shuffle values for %1 for different parts are -
  // If Part = 1, output value is -
  // %shuffle = shufflevector <4 x double> %1, <4 x double> undef,
  //                                           <2 x i32> <i32 0, i32 1>
  //
  // and if Part = 2, output is -
  // %shuffle7 =shufflevector <4 x double> %1, <4 x double> undef,
  //                                           <2 x i32> <i32 2, i32 3>

  if (!V)
    return nullptr; // No vector to extract from.

  assert(NumParts > 0 && "Invalid number of subparts of vector.");

  if (NumParts == 1) {
    // Return the original vector as there is only one Part.
    return V;
  }

  unsigned VecLen = cast<FixedVectorType>(V->getType())->getNumElements();
  assert(VecLen % NumParts == 0 &&
         "Vector cannot be divided into unequal parts for extraction");
  assert(Part < NumParts && "Invalid subpart to be extracted from vector.");

  unsigned SubVecLen = VecLen / NumParts;
  SmallVector<int, 4> ShuffleMask;
  Value *Undef = UndefValue::get(V->getType());

  unsigned ElemIdx = Part * SubVecLen;

  for (unsigned K = 0; K < SubVecLen; K++)
    ShuffleMask.push_back(ElemIdx + K);

  auto *ShuffleInst = Builder.CreateShuffleVector(
      V, Undef, ShuffleMask,
      !Name.isTriviallyEmpty() ? Name
                               : V->getName() + ".part." + Twine(Part) +
                                     ".of." + Twine(NumParts) + ".");

  return ShuffleInst;
}

#endif // INTEL_CUSTOMIZATION
/// Add all access groups in @p AccGroups to @p List.
template <typename ListT>
static void addToAccessGroupList(ListT &List, MDNode *AccGroups) {
  // Interpret an access group as a list containing itself.
  if (AccGroups->getNumOperands() == 0) {
    assert(isValidAsAccessGroup(AccGroups) && "Node must be an access group");
    List.insert(AccGroups);
    return;
  }

  for (const auto &AccGroupListOp : AccGroups->operands()) {
    auto *Item = cast<MDNode>(AccGroupListOp.get());
    assert(isValidAsAccessGroup(Item) && "List item must be an access group");
    List.insert(Item);
  }
}

MDNode *llvm::uniteAccessGroups(MDNode *AccGroups1, MDNode *AccGroups2) {
  if (!AccGroups1)
    return AccGroups2;
  if (!AccGroups2)
    return AccGroups1;
  if (AccGroups1 == AccGroups2)
    return AccGroups1;

  SmallSetVector<Metadata *, 4> Union;
  addToAccessGroupList(Union, AccGroups1);
  addToAccessGroupList(Union, AccGroups2);

  if (Union.size() == 0)
    return nullptr;
  if (Union.size() == 1)
    return cast<MDNode>(Union.front());

  LLVMContext &Ctx = AccGroups1->getContext();
  return MDNode::get(Ctx, Union.getArrayRef());
}

MDNode *llvm::intersectAccessGroups(const Instruction *Inst1,
                                    const Instruction *Inst2) {
  bool MayAccessMem1 = Inst1->mayReadOrWriteMemory();
  bool MayAccessMem2 = Inst2->mayReadOrWriteMemory();

  if (!MayAccessMem1 && !MayAccessMem2)
    return nullptr;
  if (!MayAccessMem1)
    return Inst2->getMetadata(LLVMContext::MD_access_group);
  if (!MayAccessMem2)
    return Inst1->getMetadata(LLVMContext::MD_access_group);

  MDNode *MD1 = Inst1->getMetadata(LLVMContext::MD_access_group);
  MDNode *MD2 = Inst2->getMetadata(LLVMContext::MD_access_group);
  if (!MD1 || !MD2)
    return nullptr;
  if (MD1 == MD2)
    return MD1;

  // Use set for scalable 'contains' check.
  SmallPtrSet<Metadata *, 4> AccGroupSet2;
  addToAccessGroupList(AccGroupSet2, MD2);

  SmallVector<Metadata *, 4> Intersection;
  if (MD1->getNumOperands() == 0) {
    assert(isValidAsAccessGroup(MD1) && "Node must be an access group");
    if (AccGroupSet2.count(MD1))
      Intersection.push_back(MD1);
  } else {
    for (const MDOperand &Node : MD1->operands()) {
      auto *Item = cast<MDNode>(Node.get());
      assert(isValidAsAccessGroup(Item) && "List item must be an access group");
      if (AccGroupSet2.count(Item))
        Intersection.push_back(Item);
    }
  }

  if (Intersection.size() == 0)
    return nullptr;
  if (Intersection.size() == 1)
    return cast<MDNode>(Intersection.front());

  LLVMContext &Ctx = Inst1->getContext();
  return MDNode::get(Ctx, Intersection);
}

/// \returns \p I after propagating metadata from \p VL.
Instruction *llvm::propagateMetadata(Instruction *Inst, ArrayRef<Value *> VL) {
  if (VL.empty())
    return Inst;
  Instruction *I0 = cast<Instruction>(VL[0]);
  SmallVector<std::pair<unsigned, MDNode *>, 4> Metadata;
  I0->getAllMetadataOtherThanDebugLoc(Metadata);

  for (auto Kind : {LLVMContext::MD_tbaa, LLVMContext::MD_alias_scope,
                    LLVMContext::MD_noalias, LLVMContext::MD_fpmath,
                    LLVMContext::MD_nontemporal, LLVMContext::MD_invariant_load,
                    LLVMContext::MD_access_group}) {
    MDNode *MD = I0->getMetadata(Kind);

    for (int J = 1, E = VL.size(); MD && J != E; ++J) {
      const Instruction *IJ = cast<Instruction>(VL[J]);
      MDNode *IMD = IJ->getMetadata(Kind);
      switch (Kind) {
      case LLVMContext::MD_tbaa:
        MD = MDNode::getMostGenericTBAA(MD, IMD);
        break;
      case LLVMContext::MD_alias_scope:
        MD = MDNode::getMostGenericAliasScope(MD, IMD);
        break;
      case LLVMContext::MD_fpmath:
        MD = MDNode::getMostGenericFPMath(MD, IMD);
        break;
      case LLVMContext::MD_noalias:
      case LLVMContext::MD_nontemporal:
      case LLVMContext::MD_invariant_load:
        MD = MDNode::intersect(MD, IMD);
        break;
      case LLVMContext::MD_access_group:
        MD = intersectAccessGroups(Inst, IJ);
        break;
      default:
        llvm_unreachable("unhandled metadata");
      }
    }

    Inst->setMetadata(Kind, MD);
  }

  return Inst;
}

Constant *
llvm::createBitMaskForGaps(IRBuilderBase &Builder, unsigned VF,
                           const InterleaveGroup<Instruction> &Group) {
  // All 1's means mask is not needed.
  if (Group.getNumMembers() == Group.getFactor())
    return nullptr;

  // TODO: support reversed access.
  assert(!Group.isReverse() && "Reversed group not supported.");

  SmallVector<Constant *, 16> Mask;
  for (unsigned i = 0; i < VF; i++)
    for (unsigned j = 0; j < Group.getFactor(); ++j) {
      unsigned HasMember = Group.getMember(j) ? 1 : 0;
      Mask.push_back(Builder.getInt1(HasMember));
    }

  return ConstantVector::get(Mask);
}

llvm::SmallVector<int, 16>
llvm::createReplicatedMask(unsigned ReplicationFactor, unsigned VF) {
  SmallVector<int, 16> MaskVec;
  for (unsigned i = 0; i < VF; i++)
    for (unsigned j = 0; j < ReplicationFactor; j++)
      MaskVec.push_back(i);

  return MaskVec;
}

llvm::SmallVector<int, 16> llvm::createInterleaveMask(unsigned VF,
                                                      unsigned NumVecs) {
  SmallVector<int, 16> Mask;
  for (unsigned i = 0; i < VF; i++)
    for (unsigned j = 0; j < NumVecs; j++)
      Mask.push_back(j * VF + i);

  return Mask;
}

llvm::SmallVector<int, 16>
llvm::createStrideMask(unsigned Start, unsigned Stride, unsigned VF) {
  SmallVector<int, 16> Mask;
  for (unsigned i = 0; i < VF; i++)
    Mask.push_back(Start + i * Stride);

  return Mask;
}

#if INTEL_CUSTOMIZATION
llvm::SmallVector<int, 64> llvm::createVectorInterleaveMask(unsigned VF,
                                                            unsigned NumVecs,
                                                            unsigned VecWidth) {
  SmallVector<int, 64> Mask;
  for (unsigned i = 0; i < VF; i++)
    for (unsigned j = 0; j < NumVecs; j++)
      for (unsigned k = 0; k < VecWidth; k++)
        Mask.push_back((j * VF + i) * VecWidth + k);

  return Mask;
}

llvm::SmallVector<int, 64> llvm::createVectorStrideMask(unsigned Start,
                                                        unsigned Stride,
                                                        unsigned VF,
                                                        unsigned VecWidth) {
  SmallVector<int, 64> Mask;
  for (unsigned i = 0; i < VF; i++)
    for (unsigned j = 0; j < VecWidth; j++)
      Mask.push_back((Start + i * Stride) * VecWidth + j);

  return Mask;
}
#endif // INTEL_CUSTOMIZATION

llvm::SmallVector<int, 16> llvm::createSequentialMask(unsigned Start,
                                                      unsigned NumInts,
                                                      unsigned NumUndefs) {
  SmallVector<int, 16> Mask;
  for (unsigned i = 0; i < NumInts; i++)
    Mask.push_back(Start + i);

  for (unsigned i = 0; i < NumUndefs; i++)
    Mask.push_back(-1);

  return Mask;
}

llvm::SmallVector<int, 16> llvm::createUnaryMask(ArrayRef<int> Mask,
                                                 unsigned NumElts) {
  // Avoid casts in the loop and make sure we have a reasonable number.
  int NumEltsSigned = NumElts;
  assert(NumEltsSigned > 0 && "Expected smaller or non-zero element count");

  // If the mask chooses an element from operand 1, reduce it to choose from the
  // corresponding element of operand 0. Undef mask elements are unchanged.
  SmallVector<int, 16> UnaryMask;
  for (int MaskElt : Mask) {
    assert((MaskElt < NumEltsSigned * 2) && "Expected valid shuffle mask");
    int UnaryElt = MaskElt >= NumEltsSigned ? MaskElt - NumEltsSigned : MaskElt;
    UnaryMask.push_back(UnaryElt);
  }
  return UnaryMask;
}

/// A helper function for concatenating vectors. This function concatenates two
/// vectors having the same element type. If the second vector has fewer
/// elements than the first, it is padded with undefs.
static Value *concatenateTwoVectors(IRBuilderBase &Builder, Value *V1,
                                    Value *V2) {
  VectorType *VecTy1 = dyn_cast<VectorType>(V1->getType());
  VectorType *VecTy2 = dyn_cast<VectorType>(V2->getType());
  assert(VecTy1 && VecTy2 &&
         VecTy1->getScalarType() == VecTy2->getScalarType() &&
         "Expect two vectors with the same element type");

  unsigned NumElts1 = cast<FixedVectorType>(VecTy1)->getNumElements();
  unsigned NumElts2 = cast<FixedVectorType>(VecTy2)->getNumElements();
  assert(NumElts1 >= NumElts2 && "Unexpect the first vector has less elements");

  if (NumElts1 > NumElts2) {
    // Extend with UNDEFs.
    V2 = Builder.CreateShuffleVector(
        V2, createSequentialMask(0, NumElts2, NumElts1 - NumElts2));
  }

  return Builder.CreateShuffleVector(
      V1, V2, createSequentialMask(0, NumElts1 + NumElts2, 0));
}

Value *llvm::concatenateVectors(IRBuilderBase &Builder,
                                ArrayRef<Value *> Vecs) {
  unsigned NumVecs = Vecs.size();
  assert(NumVecs > 1 && "Should be at least two vectors");

  SmallVector<Value *, 8> ResList;
  ResList.append(Vecs.begin(), Vecs.end());
  do {
    SmallVector<Value *, 8> TmpList;
    for (unsigned i = 0; i < NumVecs - 1; i += 2) {
      Value *V0 = ResList[i], *V1 = ResList[i + 1];
      assert((V0->getType() == V1->getType() || i == NumVecs - 2) &&
             "Only the last vector may have a different type");

      TmpList.push_back(concatenateTwoVectors(Builder, V0, V1));
    }

    // Push the last vector if the total number of vectors is odd.
    if (NumVecs % 2 != 0)
      TmpList.push_back(ResList[NumVecs - 1]);

    ResList = TmpList;
    NumVecs = ResList.size();
  } while (NumVecs > 1);

  return ResList[0];
}

bool llvm::maskIsAllZeroOrUndef(Value *Mask) {
  assert(isa<VectorType>(Mask->getType()) &&
         isa<IntegerType>(Mask->getType()->getScalarType()) &&
         cast<IntegerType>(Mask->getType()->getScalarType())->getBitWidth() ==
             1 &&
         "Mask must be a vector of i1");

  auto *ConstMask = dyn_cast<Constant>(Mask);
  if (!ConstMask)
    return false;
  if (ConstMask->isNullValue() || isa<UndefValue>(ConstMask))
    return true;
  if (isa<ScalableVectorType>(ConstMask->getType()))
    return false;
  for (unsigned
           I = 0,
           E = cast<FixedVectorType>(ConstMask->getType())->getNumElements();
       I != E; ++I) {
    if (auto *MaskElt = ConstMask->getAggregateElement(I))
      if (MaskElt->isNullValue() || isa<UndefValue>(MaskElt))
        continue;
    return false;
  }
  return true;
}

bool llvm::maskIsAllOneOrUndef(Value *Mask) {
  assert(isa<VectorType>(Mask->getType()) &&
         isa<IntegerType>(Mask->getType()->getScalarType()) &&
         cast<IntegerType>(Mask->getType()->getScalarType())->getBitWidth() ==
             1 &&
         "Mask must be a vector of i1");

  auto *ConstMask = dyn_cast<Constant>(Mask);
  if (!ConstMask)
    return false;
  if (ConstMask->isAllOnesValue() || isa<UndefValue>(ConstMask))
    return true;
  if (isa<ScalableVectorType>(ConstMask->getType()))
    return false;
  for (unsigned
           I = 0,
           E = cast<FixedVectorType>(ConstMask->getType())->getNumElements();
       I != E; ++I) {
    if (auto *MaskElt = ConstMask->getAggregateElement(I))
      if (MaskElt->isAllOnesValue() || isa<UndefValue>(MaskElt))
        continue;
    return false;
  }
  return true;
}

/// TODO: This is a lot like known bits, but for
/// vectors.  Is there something we can common this with?
APInt llvm::possiblyDemandedEltsInMask(Value *Mask) {
  assert(isa<FixedVectorType>(Mask->getType()) &&
         isa<IntegerType>(Mask->getType()->getScalarType()) &&
         cast<IntegerType>(Mask->getType()->getScalarType())->getBitWidth() ==
             1 &&
         "Mask must be a fixed width vector of i1");

  const unsigned VWidth =
      cast<FixedVectorType>(Mask->getType())->getNumElements();
  APInt DemandedElts = APInt::getAllOnes(VWidth);
  if (auto *CV = dyn_cast<ConstantVector>(Mask))
    for (unsigned i = 0; i < VWidth; i++)
      if (CV->getAggregateElement(i)->isNullValue())
        DemandedElts.clearBit(i);
  return DemandedElts;
}

bool InterleavedAccessInfo::isStrided(int Stride) {
  unsigned Factor = std::abs(Stride);
  return Factor >= 2 && Factor <= MaxInterleaveGroupFactor;
}

void InterleavedAccessInfo::collectConstStrideAccesses(
    MapVector<Instruction *, StrideDescriptor> &AccessStrideInfo,
    const ValueToValueMap &Strides) {
  auto &DL = TheLoop->getHeader()->getModule()->getDataLayout();

  // Since it's desired that the load/store instructions be maintained in
  // "program order" for the interleaved access analysis, we have to visit the
  // blocks in the loop in reverse postorder (i.e., in a topological order).
  // Such an ordering will ensure that any load/store that may be executed
  // before a second load/store will precede the second load/store in
  // AccessStrideInfo.
  LoopBlocksDFS DFS(TheLoop);
  DFS.perform(LI);
  for (BasicBlock *BB : make_range(DFS.beginRPO(), DFS.endRPO()))
    for (auto &I : *BB) {
      Value *Ptr = getLoadStorePointerOperand(&I);
      if (!Ptr)
        continue;
      Type *ElementTy = getLoadStoreType(&I);

      // Currently, codegen doesn't support cases where the type size doesn't
      // match the alloc size. Skip them for now.
      uint64_t Size = DL.getTypeAllocSize(ElementTy);
      if (Size * 8 != DL.getTypeSizeInBits(ElementTy))
        continue;

      // We don't check wrapping here because we don't know yet if Ptr will be
      // part of a full group or a group with gaps. Checking wrapping for all
      // pointers (even those that end up in groups with no gaps) will be overly
      // conservative. For full groups, wrapping should be ok since if we would
      // wrap around the address space we would do a memory access at nullptr
      // even without the transformation. The wrapping checks are therefore
      // deferred until after we've formed the interleaved groups.
      int64_t Stride =
        getPtrStride(PSE, ElementTy, Ptr, TheLoop, Strides,
                     /*Assume=*/true, /*ShouldCheckWrap=*/false).value_or(0);

      const SCEV *Scev = replaceSymbolicStrideSCEV(PSE, Strides, Ptr);
      AccessStrideInfo[&I] = StrideDescriptor(Stride, Scev, Size,
                                              getLoadStoreAlignment(&I));
    }
}

// Analyze interleaved accesses and collect them into interleaved load and
// store groups.
//
// When generating code for an interleaved load group, we effectively hoist all
// loads in the group to the location of the first load in program order. When
// generating code for an interleaved store group, we sink all stores to the
// location of the last store. This code motion can change the order of load
// and store instructions and may break dependences.
//
// The code generation strategy mentioned above ensures that we won't violate
// any write-after-read (WAR) dependences.
//
// E.g., for the WAR dependence:  a = A[i];      // (1)
//                                A[i] = b;      // (2)
//
// The store group of (2) is always inserted at or below (2), and the load
// group of (1) is always inserted at or above (1). Thus, the instructions will
// never be reordered. All other dependences are checked to ensure the
// correctness of the instruction reordering.
//
// The algorithm visits all memory accesses in the loop in bottom-up program
// order. Program order is established by traversing the blocks in the loop in
// reverse postorder when collecting the accesses.
//
// We visit the memory accesses in bottom-up order because it can simplify the
// construction of store groups in the presence of write-after-write (WAW)
// dependences.
//
// E.g., for the WAW dependence:  A[i] = a;      // (1)
//                                A[i] = b;      // (2)
//                                A[i + 1] = c;  // (3)
//
// We will first create a store group with (3) and (2). (1) can't be added to
// this group because it and (2) are dependent. However, (1) can be grouped
// with other accesses that may precede it in program order. Note that a
// bottom-up order does not imply that WAW dependences should not be checked.
void InterleavedAccessInfo::analyzeInterleaving(
                                 bool EnablePredicatedInterleavedMemAccesses) {
  LLVM_DEBUG(dbgs() << "LV: Analyzing interleaved accesses...\n");
  const ValueToValueMap &Strides = LAI->getSymbolicStrides();

  // Holds all accesses with a constant stride.
  MapVector<Instruction *, StrideDescriptor> AccessStrideInfo;
  collectConstStrideAccesses(AccessStrideInfo, Strides);

  if (AccessStrideInfo.empty())
    return;

  // Collect the dependences in the loop.
  collectDependences();

  // Holds all interleaved store groups temporarily.
  SmallSetVector<InterleaveGroup<Instruction> *, 4> StoreGroups;
  // Holds all interleaved load groups temporarily.
  SmallSetVector<InterleaveGroup<Instruction> *, 4> LoadGroups;

  // Search in bottom-up program order for pairs of accesses (A and B) that can
  // form interleaved load or store groups. In the algorithm below, access A
  // precedes access B in program order. We initialize a group for B in the
  // outer loop of the algorithm, and then in the inner loop, we attempt to
  // insert each A into B's group if:
  //
  //  1. A and B have the same stride,
  //  2. A and B have the same memory object size, and
  //  3. A belongs in B's group according to its distance from B.
  //
  // Special care is taken to ensure group formation will not break any
  // dependences.
  for (auto BI = AccessStrideInfo.rbegin(), E = AccessStrideInfo.rend();
       BI != E; ++BI) {
    Instruction *B = BI->first;
    StrideDescriptor DesB = BI->second;

    // Initialize a group for B if it has an allowable stride. Even if we don't
    // create a group for B, we continue with the bottom-up algorithm to ensure
    // we don't break any of B's dependences.
    InterleaveGroup<Instruction> *Group = nullptr;
    if (isStrided(DesB.Stride) &&
        (!isPredicated(B->getParent()) || EnablePredicatedInterleavedMemAccesses)) {
      Group = getInterleaveGroup(B);
      if (!Group) {
        LLVM_DEBUG(dbgs() << "LV: Creating an interleave group with:" << *B
                          << '\n');
        Group = createInterleaveGroup(B, DesB.Stride, DesB.Alignment);
      }
      if (B->mayWriteToMemory())
        StoreGroups.insert(Group);
      else
        LoadGroups.insert(Group);
    }

    for (auto AI = std::next(BI); AI != E; ++AI) {
      Instruction *A = AI->first;
      StrideDescriptor DesA = AI->second;

      // Our code motion strategy implies that we can't have dependences
      // between accesses in an interleaved group and other accesses located
      // between the first and last member of the group. Note that this also
      // means that a group can't have more than one member at a given offset.
      // The accesses in a group can have dependences with other accesses, but
      // we must ensure we don't extend the boundaries of the group such that
      // we encompass those dependent accesses.
      //
      // For example, assume we have the sequence of accesses shown below in a
      // stride-2 loop:
      //
      //  (1, 2) is a group | A[i]   = a;  // (1)
      //                    | A[i-1] = b;  // (2) |
      //                      A[i-3] = c;  // (3)
      //                      A[i]   = d;  // (4) | (2, 4) is not a group
      //
      // Because accesses (2) and (3) are dependent, we can group (2) with (1)
      // but not with (4). If we did, the dependent access (3) would be within
      // the boundaries of the (2, 4) group.
      if (!canReorderMemAccessesForInterleavedGroups(&*AI, &*BI)) {
        // If a dependence exists and A is already in a group, we know that A
        // must be a store since A precedes B and WAR dependences are allowed.
        // Thus, A would be sunk below B. We release A's group to prevent this
        // illegal code motion. A will then be free to form another group with
        // instructions that precede it.
        if (isInterleaved(A)) {
          InterleaveGroup<Instruction> *StoreGroup = getInterleaveGroup(A);

          LLVM_DEBUG(dbgs() << "LV: Invalidated store group due to "
                               "dependence between " << *A << " and "<< *B << '\n');

          StoreGroups.remove(StoreGroup);
          releaseGroup(StoreGroup);
        }

        // If a dependence exists and A is not already in a group (or it was
        // and we just released it), B might be hoisted above A (if B is a
        // load) or another store might be sunk below A (if B is a store). In
        // either case, we can't add additional instructions to B's group. B
        // will only form a group with instructions that it precedes.
        break;
      }

      // At this point, we've checked for illegal code motion. If either A or B
      // isn't strided, there's nothing left to do.
      if (!isStrided(DesA.Stride) || !isStrided(DesB.Stride))
        continue;

      // Ignore A if it's already in a group or isn't the same kind of memory
      // operation as B.
      // Note that mayReadFromMemory() isn't mutually exclusive to
      // mayWriteToMemory in the case of atomic loads. We shouldn't see those
      // here, canVectorizeMemory() should have returned false - except for the
      // case we asked for optimization remarks.
      if (isInterleaved(A) ||
          (A->mayReadFromMemory() != B->mayReadFromMemory()) ||
          (A->mayWriteToMemory() != B->mayWriteToMemory()))
        continue;

      // Check rules 1 and 2. Ignore A if its stride or size is different from
      // that of B.
      if (DesA.Stride != DesB.Stride || DesA.Size != DesB.Size)
        continue;

      // Ignore A if the memory object of A and B don't belong to the same
      // address space
      if (getLoadStoreAddressSpace(A) != getLoadStoreAddressSpace(B))
        continue;

      // Calculate the distance from A to B.
      const SCEVConstant *DistToB = dyn_cast<SCEVConstant>(
          PSE.getSE()->getMinusSCEV(DesA.Scev, DesB.Scev));
      if (!DistToB)
        continue;
      int64_t DistanceToB = DistToB->getAPInt().getSExtValue();

      // Check rule 3. Ignore A if its distance to B is not a multiple of the
      // size.
      if (DistanceToB % static_cast<int64_t>(DesB.Size))
        continue;

      // All members of a predicated interleave-group must have the same predicate,
      // and currently must reside in the same BB.
      BasicBlock *BlockA = A->getParent();
      BasicBlock *BlockB = B->getParent();
      if ((isPredicated(BlockA) || isPredicated(BlockB)) &&
          (!EnablePredicatedInterleavedMemAccesses || BlockA != BlockB))
        continue;

      // The index of A is the index of B plus A's distance to B in multiples
      // of the size.
#if INTEL_CUSTOMIZATION
      assert(Group && "Group is expected to be non-null");
#endif // INTEL_CUSTOMIZATION
      int IndexA =
          Group->getIndex(B) + DistanceToB / static_cast<int64_t>(DesB.Size);

      // Try to insert A into B's group.
      if (Group->insertMember(A, IndexA, DesA.Alignment)) {
        LLVM_DEBUG(dbgs() << "LV: Inserted:" << *A << '\n'
                          << "    into the interleave group with" << *B
                          << '\n');
        InterleaveGroupMap[A] = Group;

        // Set the first load in program order as the insert position.
        if (A->mayReadFromMemory())
          Group->setInsertPos(A);
      }
    } // Iteration over A accesses.
  }   // Iteration over B accesses.

  auto InvalidateGroupIfMemberMayWrap = [&](InterleaveGroup<Instruction> *Group,
                                            int Index,
                                            std::string FirstOrLast) -> bool {
    Instruction *Member = Group->getMember(Index);
    assert(Member && "Group member does not exist");
    Value *MemberPtr = getLoadStorePointerOperand(Member);
    Type *AccessTy = getLoadStoreType(Member);
    if (getPtrStride(PSE, AccessTy, MemberPtr, TheLoop, Strides,
                     /*Assume=*/false, /*ShouldCheckWrap=*/true).value_or(0))
      return false;
    LLVM_DEBUG(dbgs() << "LV: Invalidate candidate interleaved group due to "
                      << FirstOrLast
                      << " group member potentially pointer-wrapping.\n");
    releaseGroup(Group);
    return true;
  };

  // Remove interleaved groups with gaps whose memory
  // accesses may wrap around. We have to revisit the getPtrStride analysis,
  // this time with ShouldCheckWrap=true, since collectConstStrideAccesses does
  // not check wrapping (see documentation there).
  // FORNOW we use Assume=false;
  // TODO: Change to Assume=true but making sure we don't exceed the threshold
  // of runtime SCEV assumptions checks (thereby potentially failing to
  // vectorize altogether).
  // Additional optional optimizations:
  // TODO: If we are peeling the loop and we know that the first pointer doesn't
  // wrap then we can deduce that all pointers in the group don't wrap.
  // This means that we can forcefully peel the loop in order to only have to
  // check the first pointer for no-wrap. When we'll change to use Assume=true
  // we'll only need at most one runtime check per interleaved group.
  for (auto *Group : LoadGroups) {
    // Case 1: A full group. Can Skip the checks; For full groups, if the wide
    // load would wrap around the address space we would do a memory access at
    // nullptr even without the transformation.
    if (Group->getNumMembers() == Group->getFactor())
      continue;

    // Case 2: If first and last members of the group don't wrap this implies
    // that all the pointers in the group don't wrap.
    // So we check only group member 0 (which is always guaranteed to exist),
    // and group member Factor - 1; If the latter doesn't exist we rely on
    // peeling (if it is a non-reversed accsess -- see Case 3).
    if (InvalidateGroupIfMemberMayWrap(Group, 0, std::string("first")))
      continue;
    if (Group->getMember(Group->getFactor() - 1))
      InvalidateGroupIfMemberMayWrap(Group, Group->getFactor() - 1,
                                     std::string("last"));
    else {
      // Case 3: A non-reversed interleaved load group with gaps: We need
      // to execute at least one scalar epilogue iteration. This will ensure
      // we don't speculatively access memory out-of-bounds. We only need
      // to look for a member at index factor - 1, since every group must have
      // a member at index zero.
      if (Group->isReverse()) {
        LLVM_DEBUG(
            dbgs() << "LV: Invalidate candidate interleaved group due to "
                      "a reverse access with gaps.\n");
        releaseGroup(Group);
        continue;
      }
      LLVM_DEBUG(
          dbgs() << "LV: Interleaved group requires epilogue iteration.\n");
      RequiresScalarEpilogue = true;
    }
  }

  for (auto *Group : StoreGroups) {
    // Case 1: A full group. Can Skip the checks; For full groups, if the wide
    // store would wrap around the address space we would do a memory access at
    // nullptr even without the transformation.
    if (Group->getNumMembers() == Group->getFactor())
      continue;

    // Interleave-store-group with gaps is implemented using masked wide store.
    // Remove interleaved store groups with gaps if
    // masked-interleaved-accesses are not enabled by the target.
    if (!EnablePredicatedInterleavedMemAccesses) {
      LLVM_DEBUG(
          dbgs() << "LV: Invalidate candidate interleaved store group due "
                    "to gaps.\n");
      releaseGroup(Group);
      continue;
    }

    // Case 2: If first and last members of the group don't wrap this implies
    // that all the pointers in the group don't wrap.
    // So we check only group member 0 (which is always guaranteed to exist),
    // and the last group member. Case 3 (scalar epilog) is not relevant for
    // stores with gaps, which are implemented with masked-store (rather than
    // speculative access, as in loads).
    if (InvalidateGroupIfMemberMayWrap(Group, 0, std::string("first")))
      continue;
    for (int Index = Group->getFactor() - 1; Index > 0; Index--)
      if (Group->getMember(Index)) {
        InvalidateGroupIfMemberMayWrap(Group, Index, std::string("last"));
        break;
      }
  }
}

void InterleavedAccessInfo::invalidateGroupsRequiringScalarEpilogue() {
  // If no group had triggered the requirement to create an epilogue loop,
  // there is nothing to do.
  if (!requiresScalarEpilogue())
    return;

  bool ReleasedGroup = false;
  // Release groups requiring scalar epilogues. Note that this also removes them
  // from InterleaveGroups.
  for (auto *Group : make_early_inc_range(InterleaveGroups)) {
    if (!Group->requiresScalarEpilogue())
      continue;
    LLVM_DEBUG(
        dbgs()
        << "LV: Invalidate candidate interleaved group due to gaps that "
           "require a scalar epilogue (not allowed under optsize) and cannot "
           "be masked (not enabled). \n");
    releaseGroup(Group);
    ReleasedGroup = true;
  }
  assert(ReleasedGroup && "At least one group must be invalidated, as a "
                          "scalar epilogue was required");
  (void)ReleasedGroup;
  RequiresScalarEpilogue = false;
}

template <typename InstT>
void InterleaveGroup<InstT>::addMetadata(InstT *NewInst) const {
  llvm_unreachable("addMetadata can only be used for Instruction");
}

namespace llvm {
template <>
void InterleaveGroup<Instruction>::addMetadata(Instruction *NewInst) const {
  SmallVector<Value *, 4> VL;
  std::transform(Members.begin(), Members.end(), std::back_inserter(VL),
                 [](std::pair<int, Instruction *> p) { return p.second; });
  propagateMetadata(NewInst, VL);
}
}

std::string VFABI::mangleTLIVectorName(StringRef VectorName,
                                       StringRef ScalarName, unsigned numArgs,
                                       ElementCount VF) {
  SmallString<256> Buffer;
  llvm::raw_svector_ostream Out(Buffer);
  Out << "_ZGV" << VFABI::_LLVM_ << "N";
  if (VF.isScalable())
    Out << 'x';
  else
    Out << VF.getFixedValue();
  for (unsigned I = 0; I < numArgs; ++I)
    Out << "v";
  Out << "_" << ScalarName << "(" << VectorName << ")";
  return std::string(Out.str());
}

void VFABI::getVectorVariantNames(
    const CallInst &CI, SmallVectorImpl<std::string> &VariantMappings) {
  const StringRef S = CI.getFnAttr(VFABI::MappingsAttrName).getValueAsString();
  if (S.empty())
    return;

  SmallVector<StringRef, 8> ListAttr;
  S.split(ListAttr, ",");

  for (const auto &S : SetVector<StringRef>(ListAttr.begin(), ListAttr.end())) {
#ifndef NDEBUG
    LLVM_DEBUG(dbgs() << "VFABI: adding mapping '" << S << "'\n");
    Optional<VFInfo> Info = VFABI::tryDemangleForVFABI(S, *(CI.getModule()));
    assert(Info && "Invalid name for a VFABI variant.");
    assert(CI.getModule()->getFunction(Info.value().VectorName) &&
           "Vector function is missing.");
#endif
    VariantMappings.push_back(std::string(S));
  }
}

bool VFShape::hasValidParameterList(bool Permissive) const { // INTEL
  for (unsigned Pos = 0, NumParams = Parameters.size(); Pos < NumParams;
       ++Pos) {
    assert(Parameters[Pos].ParamPos == Pos && "Broken parameter list.");

    switch (Parameters[Pos].ParamKind) {
    default: // Nothing to check.
      break;
    case VFParamKind::OMP_Linear:
    case VFParamKind::OMP_LinearRef:
    case VFParamKind::OMP_LinearVal:
    case VFParamKind::OMP_LinearUVal:
      // Compile time linear steps must be non-zero.
      if (Parameters[Pos].LinearStepOrPos == 0)
        return false;
      break;
    case VFParamKind::OMP_LinearPos:
    case VFParamKind::OMP_LinearRefPos:
    case VFParamKind::OMP_LinearValPos:
    case VFParamKind::OMP_LinearUValPos:
      // The runtime linear step must be referring to some other
      // parameters in the signature.
      if (Parameters[Pos].LinearStepOrPos >= int(NumParams))
        return false;
#if INTEL_CUSTOMIZATION
      if (Permissive && Parameters[Pos].LinearStepOrPos == int(Pos)) {
        // This is currently explicitly allowed because we generate
        // variable-strided params that refer to themselves during VPlan call
        // vec decisions (when generating vector variants from a given call).
        // While this is technically incorrect, at the present time, this is
        // fine, because we don't actually support variable-strided params in
        // any subsequent processing that might use the vector variant.
        //
        // TODO: Once we properly support variable-strided params and properly
        // generate variable-strided params during VPlan call vec decisions,
        // this case should be disallowed again.
        return true;
      }
#endif
      // The linear step parameter must be marked as uniform.
      if (Parameters[Parameters[Pos].LinearStepOrPos].ParamKind !=
          VFParamKind::OMP_Uniform)
        return false;
      // The linear step parameter can't point at itself.
      if (Parameters[Pos].LinearStepOrPos == int(Pos))
        return false;
      break;
    case VFParamKind::GlobalPredicate:
      // The global predicate must be the unique. Can be placed anywhere in the
      // signature.
      for (unsigned NextPos = Pos + 1; NextPos < NumParams; ++NextPos)
        if (Parameters[NextPos].ParamKind == VFParamKind::GlobalPredicate)
          return false;
      break;
    }
  }
  return true;
}<|MERGE_RESOLUTION|>--- conflicted
+++ resolved
@@ -1372,11 +1372,6 @@
     FunctionType *FTy = FunctionType::get(VecRetTy, ArgTys, false);
     VectorF = Function::Create(FTy, OrigF->getLinkage(), VFnName, M);
     VectorF->copyAttributesFrom(OrigF);
-<<<<<<< HEAD
-    // See notes in VecClone as to why we remove these attributes.
-    VectorF->removeFnAttr(Attribute::ReadOnly);
-    VectorF->removeFnAttr(Attribute::ArgMemOnly);
-=======
     // Alias analysis models the high-level memory effects of functions
     // using FunctionModRefBehavior.
     // Explicitly set ModRef flag to force AA to behave conservatively
@@ -1387,7 +1382,6 @@
               Attribute::getWithMemoryEffects(VectorF->getContext(),
 					MemoryEffects::unknown())));
     
->>>>>>> bfff8914
     VectorF->setVisibility(OrigF->getVisibility());
   }
 
