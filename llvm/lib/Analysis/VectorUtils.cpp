--- conflicted
+++ resolved
@@ -253,20 +253,17 @@
   case LibFunc::powf:
   case LibFunc::powl:
     return checkBinaryFloatSignature(*CI, Intrinsic::pow);
-<<<<<<< HEAD
 #if INTEL_CUSTOMIZATION
   case LibFunc::sincos:
   case LibFunc::sincosf:
     return checkFloatBinaryFloatPtrSignature(*CI, Intrinsic::sincos);
 #endif // INTEL_CUSTOMIZATION
-=======
   case LibFunc::sqrt:
   case LibFunc::sqrtf:
   case LibFunc::sqrtl:
     if (CI->hasNoNaNs())
       return checkUnaryFloatSignature(*CI, Intrinsic::sqrt);
     return Intrinsic::not_intrinsic;
->>>>>>> 6e648ea5
   }
 
   return Intrinsic::not_intrinsic;
