//===----------- VectorUtils.cpp - Vectorizer utility functions -----------===//
//
//                     The LLVM Compiler Infrastructure
//
// This file is distributed under the University of Illinois Open Source
// License. See LICENSE.TXT for details.
//
//===----------------------------------------------------------------------===//
//
// This file defines vectorizer utilities.
//
//===----------------------------------------------------------------------===//

#include "llvm/Analysis/VectorUtils.h"
#include "llvm/ADT/EquivalenceClasses.h"
#include "llvm/Analysis/DemandedBits.h"
#include "llvm/Analysis/Intel_VectorVariant.h" // INTEL
#include "llvm/Analysis/LoopInfo.h"
#include "llvm/Analysis/LoopIterator.h"
#include "llvm/Analysis/ScalarEvolution.h"
#include "llvm/Analysis/ScalarEvolutionExpressions.h"
#include "llvm/Analysis/TargetTransformInfo.h"
#include "llvm/Analysis/ValueTracking.h"
#include "llvm/IR/Constants.h"
#include "llvm/IR/GetElementPtrTypeIterator.h"
#include "llvm/IR/IRBuilder.h"
#include "llvm/IR/PatternMatch.h"
#include "llvm/IR/Value.h"

#define DEBUG_TYPE "vectorutils"

using namespace llvm;
using namespace llvm::PatternMatch;

/// Maximum factor for an interleaved memory access.
static cl::opt<unsigned> MaxInterleaveGroupFactor(
    "max-interleave-group-factor", cl::Hidden,
    cl::desc("Maximum factor for an interleaved access group (default = 8)"),
    cl::init(8));

/// Return true if all of the intrinsic's arguments and return type are scalars
/// for the scalar form of the intrinsic and vectors for the vector form of the
/// intrinsic.
bool llvm::isTriviallyVectorizable(Intrinsic::ID ID) {
  switch (ID) {
  case Intrinsic::bswap: // Begin integer bit-manipulation.
  case Intrinsic::bitreverse:
  case Intrinsic::ctpop:
  case Intrinsic::ctlz:
  case Intrinsic::cttz:
  case Intrinsic::fshl:
  case Intrinsic::fshr:
  case Intrinsic::sqrt: // Begin floating-point.
  case Intrinsic::sin:
  case Intrinsic::cos:
  case Intrinsic::exp:
  case Intrinsic::exp2:
  case Intrinsic::log:
  case Intrinsic::log10:
  case Intrinsic::log2:
  case Intrinsic::fabs:
  case Intrinsic::minnum:
  case Intrinsic::maxnum:
  case Intrinsic::minimum:
  case Intrinsic::maximum:
  case Intrinsic::copysign:
  case Intrinsic::floor:
  case Intrinsic::ceil:
  case Intrinsic::trunc:
  case Intrinsic::rint:
  case Intrinsic::nearbyint:
  case Intrinsic::round:
  case Intrinsic::pow:
  case Intrinsic::fma:
  case Intrinsic::fmuladd:
  case Intrinsic::powi:
  case Intrinsic::canonicalize:
    return true;
  default:
    return false;
  }
}

/// Identifies if the intrinsic has a scalar operand. It check for
/// ctlz,cttz and powi special intrinsics whose argument is scalar.
bool llvm::hasVectorInstrinsicScalarOpd(Intrinsic::ID ID,
                                        unsigned ScalarOpdIdx) {
  switch (ID) {
  case Intrinsic::ctlz:
  case Intrinsic::cttz:
  case Intrinsic::powi:
    return (ScalarOpdIdx == 1);
  default:
    return false;
  }
}

/// Returns intrinsic ID for call.
/// For the input call instruction it finds mapping intrinsic and returns
/// its ID, in case it does not found it return not_intrinsic.
Intrinsic::ID llvm::getVectorIntrinsicIDForCall(const CallInst *CI,
                                                const TargetLibraryInfo *TLI) {
  Intrinsic::ID ID = getIntrinsicForCallSite(CI, TLI);
  if (ID == Intrinsic::not_intrinsic)
    return Intrinsic::not_intrinsic;

  if (isTriviallyVectorizable(ID) || ID == Intrinsic::lifetime_start ||
      ID == Intrinsic::lifetime_end || ID == Intrinsic::assume ||
      ID == Intrinsic::sideeffect)
    return ID;
  return Intrinsic::not_intrinsic;
}

/// Find the operand of the GEP that should be checked for consecutive
/// stores. This ignores trailing indices that have no effect on the final
/// pointer.
unsigned llvm::getGEPInductionOperand(const GetElementPtrInst *Gep) {
  const DataLayout &DL = Gep->getModule()->getDataLayout();
  unsigned LastOperand = Gep->getNumOperands() - 1;
  unsigned GEPAllocSize = DL.getTypeAllocSize(Gep->getResultElementType());

  // Walk backwards and try to peel off zeros.
  while (LastOperand > 1 && match(Gep->getOperand(LastOperand), m_Zero())) {
    // Find the type we're currently indexing into.
    gep_type_iterator GEPTI = gep_type_begin(Gep);
    std::advance(GEPTI, LastOperand - 2);

    // If it's a type with the same allocation size as the result of the GEP we
    // can peel off the zero index.
    if (DL.getTypeAllocSize(GEPTI.getIndexedType()) != GEPAllocSize)
      break;
    --LastOperand;
  }

  return LastOperand;
}

/// If the argument is a GEP, then returns the operand identified by
/// getGEPInductionOperand. However, if there is some other non-loop-invariant
/// operand, it returns that instead.
Value *llvm::stripGetElementPtr(Value *Ptr, ScalarEvolution *SE, Loop *Lp) {
  GetElementPtrInst *GEP = dyn_cast<GetElementPtrInst>(Ptr);
  if (!GEP)
    return Ptr;

  unsigned InductionOperand = getGEPInductionOperand(GEP);

  // Check that all of the gep indices are uniform except for our induction
  // operand.
  for (unsigned i = 0, e = GEP->getNumOperands(); i != e; ++i)
    if (i != InductionOperand &&
        !SE->isLoopInvariant(SE->getSCEV(GEP->getOperand(i)), Lp))
      return Ptr;
  return GEP->getOperand(InductionOperand);
}

/// If a value has only one user that is a CastInst, return it.
Value *llvm::getUniqueCastUse(Value *Ptr, Loop *Lp, Type *Ty) {
  Value *UniqueCast = nullptr;
  for (User *U : Ptr->users()) {
    CastInst *CI = dyn_cast<CastInst>(U);
    if (CI && CI->getType() == Ty) {
      if (!UniqueCast)
        UniqueCast = CI;
      else
        return nullptr;
    }
  }
  return UniqueCast;
}

/// Get the stride of a pointer access in a loop. Looks for symbolic
/// strides "a[i*stride]". Returns the symbolic stride, or null otherwise.
#if INTEL_CUSTOMIZATION
/// This function was modified to also return constant strides for the purpose
/// of analyzing call arguments (specifically, sincos calls) in order to
/// generate more efficient stores to memory. Previously, this function only
/// returned loop invariant symbolic strides for loop versioning. This expands
/// the functionality of this function to a broader set of applications.
#endif // INTEL_CUSTOMIZATION
Value *llvm::getStrideFromPointer(Value *Ptr, ScalarEvolution *SE, Loop *Lp) {
  auto *PtrTy = dyn_cast<PointerType>(Ptr->getType());
  if (!PtrTy || PtrTy->isAggregateType())
    return nullptr;

  // Try to remove a gep instruction to make the pointer (actually index at this
  // point) easier analyzable. If OrigPtr is equal to Ptr we are analyzing the
  // pointer, otherwise, we are analyzing the index.
  Value *OrigPtr = Ptr;

  // The size of the pointer access.
  int64_t PtrAccessSize = 1;

  Ptr = stripGetElementPtr(Ptr, SE, Lp);
  const SCEV *V = SE->getSCEV(Ptr);

  if (Ptr != OrigPtr)
    // Strip off casts.
    while (const SCEVCastExpr *C = dyn_cast<SCEVCastExpr>(V))
      V = C->getOperand();

  const SCEVAddRecExpr *S = dyn_cast<SCEVAddRecExpr>(V);
  if (!S)
    return nullptr;

  V = S->getStepRecurrence(*SE);
  if (!V)
    return nullptr;

  // Strip off the size of access multiplication if we are still analyzing the
  // pointer.
  if (OrigPtr == Ptr) {
    if (const SCEVMulExpr *M = dyn_cast<SCEVMulExpr>(V)) {
      if (M->getOperand(0)->getSCEVType() != scConstant)
        return nullptr;

      const APInt &APStepVal = cast<SCEVConstant>(M->getOperand(0))->getAPInt();

      // Huge step value - give up.
      if (APStepVal.getBitWidth() > 64)
        return nullptr;

      int64_t StepVal = APStepVal.getSExtValue();
      if (PtrAccessSize != StepVal)
        return nullptr;
      V = M->getOperand(1);
    }
  }

  // Strip off casts.
  Type *StripedOffRecurrenceCast = nullptr;
  if (const SCEVCastExpr *C = dyn_cast<SCEVCastExpr>(V)) {
    StripedOffRecurrenceCast = C->getType();
    V = C->getOperand();
  }

#if INTEL_CUSTOMIZATION
  // Look for constant stride.
  const SCEVConstant *C = dyn_cast<SCEVConstant>(V);
  if (C) {
    return C->getValue();
  }
#endif // INTEL_CUSTOMIZATION

  // Look for the loop invariant symbolic value.
  const SCEVUnknown *U = dyn_cast<SCEVUnknown>(V);
  if (!U)
    return nullptr;

  Value *Stride = U->getValue();
  if (!Lp->isLoopInvariant(Stride))
    return nullptr;

  // If we have stripped off the recurrence cast we have to make sure that we
  // return the value that is used in this loop so that we can replace it later.
  if (StripedOffRecurrenceCast)
    Stride = getUniqueCastUse(Stride, Lp, StripedOffRecurrenceCast);

  return Stride;
}

/// Given a vector and an element number, see if the scalar value is
/// already around as a register, for example if it were inserted then extracted
/// from the vector.
Value *llvm::findScalarElement(Value *V, unsigned EltNo) {
  assert(V->getType()->isVectorTy() && "Not looking at a vector?");
  VectorType *VTy = cast<VectorType>(V->getType());
  unsigned Width = VTy->getNumElements();
  if (EltNo >= Width)  // Out of range access.
    return UndefValue::get(VTy->getElementType());

  if (Constant *C = dyn_cast<Constant>(V))
    return C->getAggregateElement(EltNo);

  if (InsertElementInst *III = dyn_cast<InsertElementInst>(V)) {
    // If this is an insert to a variable element, we don't know what it is.
    if (!isa<ConstantInt>(III->getOperand(2)))
      return nullptr;
    unsigned IIElt = cast<ConstantInt>(III->getOperand(2))->getZExtValue();

    // If this is an insert to the element we are looking for, return the
    // inserted value.
    if (EltNo == IIElt)
      return III->getOperand(1);

    // Otherwise, the insertelement doesn't modify the value, recurse on its
    // vector input.
    return findScalarElement(III->getOperand(0), EltNo);
  }

  if (ShuffleVectorInst *SVI = dyn_cast<ShuffleVectorInst>(V)) {
    unsigned LHSWidth = SVI->getOperand(0)->getType()->getVectorNumElements();
    int InEl = SVI->getMaskValue(EltNo);
    if (InEl < 0)
      return UndefValue::get(VTy->getElementType());
    if (InEl < (int)LHSWidth)
      return findScalarElement(SVI->getOperand(0), InEl);
    return findScalarElement(SVI->getOperand(1), InEl - LHSWidth);
  }

  // Extract a value from a vector add operation with a constant zero.
  // TODO: Use getBinOpIdentity() to generalize this.
  Value *Val; Constant *C;
  if (match(V, m_Add(m_Value(Val), m_Constant(C))))
    if (Constant *Elt = C->getAggregateElement(EltNo))
      if (Elt->isNullValue())
        return findScalarElement(Val, EltNo);

  // Otherwise, we don't know.
  return nullptr;
}

/// Get splat value if the input is a splat vector or return nullptr.
/// This function is not fully general. It checks only 2 cases:
/// the input value is (1) a splat constants vector or (2) a sequence
/// of instructions that broadcast a single value into a vector.
///
const llvm::Value *llvm::getSplatValue(const Value *V) {

  if (auto *C = dyn_cast<Constant>(V))
    if (isa<VectorType>(V->getType()))
      return C->getSplatValue();

  auto *ShuffleInst = dyn_cast<ShuffleVectorInst>(V);
  if (!ShuffleInst)
    return nullptr;
  // All-zero (or undef) shuffle mask elements.
  for (int MaskElt : ShuffleInst->getShuffleMask())
    if (MaskElt != 0 && MaskElt != -1)
      return nullptr;
  // The first shuffle source is 'insertelement' with index 0.
  auto *InsertEltInst =
    dyn_cast<InsertElementInst>(ShuffleInst->getOperand(0));
  if (!InsertEltInst || !isa<ConstantInt>(InsertEltInst->getOperand(2)) ||
      !cast<ConstantInt>(InsertEltInst->getOperand(2))->isZero())
    return nullptr;

  return InsertEltInst->getOperand(1);
}

MapVector<Instruction *, uint64_t>
llvm::computeMinimumValueSizes(ArrayRef<BasicBlock *> Blocks, DemandedBits &DB,
                               const TargetTransformInfo *TTI) {

  // DemandedBits will give us every value's live-out bits. But we want
  // to ensure no extra casts would need to be inserted, so every DAG
  // of connected values must have the same minimum bitwidth.
  EquivalenceClasses<Value *> ECs;
  SmallVector<Value *, 16> Worklist;
  SmallPtrSet<Value *, 4> Roots;
  SmallPtrSet<Value *, 16> Visited;
  DenseMap<Value *, uint64_t> DBits;
  SmallPtrSet<Instruction *, 4> InstructionSet;
  MapVector<Instruction *, uint64_t> MinBWs;

  // Determine the roots. We work bottom-up, from truncs or icmps.
  bool SeenExtFromIllegalType = false;
  for (auto *BB : Blocks)
    for (auto &I : *BB) {
      InstructionSet.insert(&I);

      if (TTI && (isa<ZExtInst>(&I) || isa<SExtInst>(&I)) &&
          !TTI->isTypeLegal(I.getOperand(0)->getType()))
        SeenExtFromIllegalType = true;

      // Only deal with non-vector integers up to 64-bits wide.
      if ((isa<TruncInst>(&I) || isa<ICmpInst>(&I)) &&
          !I.getType()->isVectorTy() &&
          I.getOperand(0)->getType()->getScalarSizeInBits() <= 64) {
        // Don't make work for ourselves. If we know the loaded type is legal,
        // don't add it to the worklist.
        if (TTI && isa<TruncInst>(&I) && TTI->isTypeLegal(I.getType()))
          continue;

        Worklist.push_back(&I);
        Roots.insert(&I);
      }
    }
  // Early exit.
  if (Worklist.empty() || (TTI && !SeenExtFromIllegalType))
    return MinBWs;

  // Now proceed breadth-first, unioning values together.
  while (!Worklist.empty()) {
    Value *Val = Worklist.pop_back_val();
    Value *Leader = ECs.getOrInsertLeaderValue(Val);

    if (Visited.count(Val))
      continue;
    Visited.insert(Val);

    // Non-instructions terminate a chain successfully.
    if (!isa<Instruction>(Val))
      continue;
    Instruction *I = cast<Instruction>(Val);

    // If we encounter a type that is larger than 64 bits, we can't represent
    // it so bail out.
    if (DB.getDemandedBits(I).getBitWidth() > 64)
      return MapVector<Instruction *, uint64_t>();

    uint64_t V = DB.getDemandedBits(I).getZExtValue();
    DBits[Leader] |= V;
    DBits[I] = V;

    // Casts, loads and instructions outside of our range terminate a chain
    // successfully.
    if (isa<SExtInst>(I) || isa<ZExtInst>(I) || isa<LoadInst>(I) ||
        !InstructionSet.count(I))
      continue;

    // Unsafe casts terminate a chain unsuccessfully. We can't do anything
    // useful with bitcasts, ptrtoints or inttoptrs and it'd be unsafe to
    // transform anything that relies on them.
    if (isa<BitCastInst>(I) || isa<PtrToIntInst>(I) || isa<IntToPtrInst>(I) ||
        !I->getType()->isIntegerTy()) {
      DBits[Leader] |= ~0ULL;
      continue;
    }

    // We don't modify the types of PHIs. Reductions will already have been
    // truncated if possible, and inductions' sizes will have been chosen by
    // indvars.
    if (isa<PHINode>(I))
      continue;

    if (DBits[Leader] == ~0ULL)
      // All bits demanded, no point continuing.
      continue;

    for (Value *O : cast<User>(I)->operands()) {
      ECs.unionSets(Leader, O);
      Worklist.push_back(O);
    }
  }

  // Now we've discovered all values, walk them to see if there are
  // any users we didn't see. If there are, we can't optimize that
  // chain.
  for (auto &I : DBits)
    for (auto *U : I.first->users())
      if (U->getType()->isIntegerTy() && DBits.count(U) == 0)
        DBits[ECs.getOrInsertLeaderValue(I.first)] |= ~0ULL;

  for (auto I = ECs.begin(), E = ECs.end(); I != E; ++I) {
    uint64_t LeaderDemandedBits = 0;
    for (auto MI = ECs.member_begin(I), ME = ECs.member_end(); MI != ME; ++MI)
      LeaderDemandedBits |= DBits[*MI];

    uint64_t MinBW = (sizeof(LeaderDemandedBits) * 8) -
                     llvm::countLeadingZeros(LeaderDemandedBits);
    // Round up to a power of 2
    if (!isPowerOf2_64((uint64_t)MinBW))
      MinBW = NextPowerOf2(MinBW);

    // We don't modify the types of PHIs. Reductions will already have been
    // truncated if possible, and inductions' sizes will have been chosen by
    // indvars.
    // If we are required to shrink a PHI, abandon this entire equivalence class.
    bool Abort = false;
    for (auto MI = ECs.member_begin(I), ME = ECs.member_end(); MI != ME; ++MI)
      if (isa<PHINode>(*MI) && MinBW < (*MI)->getType()->getScalarSizeInBits()) {
        Abort = true;
        break;
      }
    if (Abort)
      continue;

    for (auto MI = ECs.member_begin(I), ME = ECs.member_end(); MI != ME; ++MI) {
      if (!isa<Instruction>(*MI))
        continue;
      Type *Ty = (*MI)->getType();
      if (Roots.count(*MI))
        Ty = cast<Instruction>(*MI)->getOperand(0)->getType();
      if (MinBW < Ty->getScalarSizeInBits())
        MinBWs[cast<Instruction>(*MI)] = MinBW;
    }
  }

  return MinBWs;
}

<<<<<<< HEAD
#if INTEL_CUSTOMIZATION
// This function marks the CallInst VecCall with the appropriate stride
// information determined by getStrideFromPointer(), which is used later in
// LLVM IR generation for loads/stores. Initial use of this information is
// used during SVML translation for sincos vectorization, but could be
// applicable to any situation where we need to analyze memory references.
void llvm::analyzeCallArgMemoryReferences(CallInst *CI, CallInst *VecCall,
                                          const TargetLibraryInfo *TLI,
                                          ScalarEvolution *SE, Loop *OrigLoop)
{
  for (unsigned I = 0; I < CI->getNumArgOperands(); ++I) {

    Value *CallArg = CI->getArgOperand(I);
    GetElementPtrInst *ArgGep = dyn_cast<GetElementPtrInst>(CallArg);

    if (ArgGep) {

      Value *Stride = getStrideFromPointer(CallArg, SE, OrigLoop);
      AttrBuilder AttrList;

      if (Stride) {
        // 2nd and 3rd args to sincos should always be pointers, but assert just
        // in case.
        PointerType *PtrArgType = dyn_cast<PointerType>(CallArg->getType());

        if (PtrArgType) {

          ConstantInt *StrideConst = dyn_cast<ConstantInt>(Stride);
          if (StrideConst) {

            int64_t StrideVal = StrideConst->getSExtValue();

            // Mark the call argument with the stride value in number of
            // elements.
            AttrList.addAttribute("stride",
                                  APInt(32, StrideVal).toString(10, false));
          }
        }
      } else {
        // Undef stride means that we must treat the memory reference as
        // gather/scatter or resort to store scalarization.
        AttrList.addAttribute("stride", "indirect");
      }

      if (AttrList.hasAttributes()) {
        VecCall->setAttributes(
            VecCall->getAttributes().addAttributes(
                VecCall->getContext(), I + 1, AttrList));
      }
    }
  }
}

std::vector<Attribute> llvm::getVectorVariantAttributes(Function& F) {
  std::vector<Attribute> RetVal;
  AttributeSet Attributes = F.getAttributes().getFnAttributes();
  AttributeSet::iterator ItA = Attributes.begin();
  AttributeSet::iterator EndA = Attributes.end();
  for (; ItA != EndA; ++ItA) {
    if (!ItA->isStringAttribute())
      continue;
    StringRef AttributeKind = ItA->getKindAsString();
    if (VectorVariant::isVectorVariant(AttributeKind))
      RetVal.push_back(*ItA);
  }
  return RetVal;
}

Type* llvm::calcCharacteristicType(Function& F, VectorVariant& Variant)
{
  Type* ReturnType = F.getReturnType();
  Type* CharacteristicDataType = NULL;

  if (!ReturnType->isVoidTy())
    CharacteristicDataType = ReturnType;

  if (!CharacteristicDataType) {

    std::vector<VectorKind>& ParmKinds = Variant.getParameters();
    Function::const_arg_iterator ArgIt = F.arg_begin();
    Function::const_arg_iterator ArgEnd = F.arg_end();
    std::vector<VectorKind>::iterator VKIt = ParmKinds.begin();

    for (; ArgIt != ArgEnd; ++ArgIt, ++VKIt) {
      if (VKIt->isVector()) {
        CharacteristicDataType = (*ArgIt).getType();
        break;
      }
    }
  }

  // TODO except Clang's ComplexType
  if (!CharacteristicDataType || CharacteristicDataType->isStructTy()) {
    CharacteristicDataType = Type::getInt32Ty(F.getContext());
  }

  // Promote char/short types to int for Xeon Phi.
  CharacteristicDataType =
    VectorVariant::promoteToSupportedType(CharacteristicDataType, Variant);

  if (CharacteristicDataType->isPointerTy()) {
    // For such cases as 'int* foo(int x)', where x is a non-vector type, the
    // characteristic type at this point will be i32*. If we use the DataLayout
    // to query the supported pointer size, then a promotion to i64* is
    // incorrect because the mask element type will mismatch the element type
    // of the characteristic type.
    PointerType *PointerTy = cast<PointerType>(CharacteristicDataType);
    CharacteristicDataType = PointerTy->getElementType();
  }

  return CharacteristicDataType;
}

void llvm::getFunctionsToVectorize(
  llvm::Module &M, std::map<Function*, std::vector<StringRef> > &FuncVars) {

  // FuncVars will contain a 1-many mapping between the original scalar
  // function and the vector variant encoding strings (represented as
  // attributes). The encodings correspond to functions that will be created by
  // the caller of this function as vector versions of the original function.
  // For example, if foo() is a function marked as a simd function, it will have
  // several vector variant encodings like: "_ZGVbM4_foo", "_ZGVbN4_foo",
  // "_ZGVcM8_foo", "_ZGVcN8_foo", "_ZGVdM8_foo", "_ZGVdN8_foo", "_ZGVeM16_foo",
  // "_ZGVeN16_foo". The caller of this function will then clone foo() and name
  // the clones using the above name manglings. The variant encodings correspond
  // to differences in masked/non-masked execution, vector length, and target
  // vector register size, etc. For more details, please refer to the following
  // reference for details on the vector function encodings.
  // https://www.cilkplus.org/sites/default/files/open_specifications/
  // Intel-ABI-Vector-Function-2012-v0.9.5.pdf

  for (auto It = M.begin(), End = M.end(); It != End; ++It) {
    Function &F = *It;
    if (F.hasFnAttribute("vector-variants")) {
      Attribute Attr = F.getFnAttribute("vector-variants");
      StringRef VariantsStr = Attr.getValueAsString();
      SmallVector<StringRef, 8> Variants;
      VariantsStr.split(Variants, ',');
      for (unsigned i = 0; i < Variants.size(); i++) {
        FuncVars[&F].push_back(Variants[i]);
      }
    }
  }
}

bool llvm::isOpenCLReadChannel(StringRef FnName) {
  return (FnName == "__read_pipe_2_bl_fpga");
}

bool llvm::isOpenCLWriteChannel(StringRef FnName) {
  return (FnName == "__write_pipe_2_bl_fpga");
}

bool llvm::isOpenCLReadChannelDest(StringRef FnName, unsigned i) {
  return (isOpenCLReadChannel(FnName) && i == 1);
}

bool llvm::isOpenCLWriteChannelSrc(StringRef FnName, unsigned i) {
  return (isOpenCLWriteChannel(FnName) && i == 1);
}

Value* llvm::getOpenCLReadWriteChannelAlloc(const CallInst *Call) {

  AddrSpaceCastInst *Arg = dyn_cast<AddrSpaceCastInst>(Call->getArgOperand(1));

  assert(Arg && "Expected addrspacecast in traceback of __read_pipe argument");

  BitCastInst *ArgCast = dyn_cast<BitCastInst>(Arg->getOperand(0));
  AllocaInst *ReadDst = nullptr;

  if (!ArgCast) {
    ReadDst = dyn_cast<AllocaInst>(Arg->getOperand(0));
  } else {
    ReadDst = dyn_cast<AllocaInst>(ArgCast->getOperand(0));
  }

  assert(ReadDst && "Expected alloca in traceback of __read_pipe argument");
  return ReadDst;
}

std::string llvm::typeToString(Type *Ty) {
  if (Ty->isFloatTy())
    // need to return "f32" instead of "float"
    return "f32";
  if (Ty->isDoubleTy())
    // need to return "f64" instead of "double"
    return "f64";
  if (Ty->isIntegerTy() && Ty->getPrimitiveSizeInBits() >= 8 &&
      Ty->getPrimitiveSizeInBits() <= 64) {
    // return i8, i16, i32, i64
    std::string typeStr;
    raw_string_ostream OS(typeStr);
    Ty->print(OS);
    return OS.str();
  }
  llvm_unreachable("Unsupported type for converting type to string");
}

Function* llvm::getOrInsertVectorFunction(const CallInst *Call, unsigned VL,
                                          SmallVectorImpl<Type*> &ArgTys,
                                          TargetLibraryInfo *TLI,
                                          Intrinsic::ID ID,
                                          VectorVariant *VecVariant,
                                          bool Masked) {

  // OrigF is the original scalar function being called. Widen the scalar
  // call to a vector call if it is known to be vectorizable as SVML or
  // an intrinsic.
  Function *OrigF = Call->getCalledFunction();
  assert(OrigF && "Function not found for call instruction");
  StringRef FnName = OrigF->getName();
  if (!TLI->isFunctionVectorizable(FnName, VL) && !ID && !VecVariant
      && !isOpenCLReadChannel(FnName) && !isOpenCLWriteChannel(FnName))
    return nullptr;

  Module *M = OrigF->getParent();
  Function *VectorF = nullptr;
  Type *RetTy = OrigF->getReturnType();
  Type *VecRetTy = RetTy;
  if (!RetTy->isVoidTy()) {
    VecRetTy = VectorType::get(RetTy, VL);
  }

  if (VecVariant) {
    std::string VFnName = VecVariant->encode() + FnName.str();
    VectorF = M->getFunction(VFnName);
    if (!VectorF) {
      FunctionType *FTy = FunctionType::get(VecRetTy, ArgTys, false);
      VectorF =
        Function::Create(FTy, Function::ExternalLinkage, VFnName, M);
      VectorF->copyAttributesFrom(OrigF);
    }
  } else if (ID) {
    // Generate a vector intrinsic. Remember, all intrinsics defined in
    // Intrinsics.td that can be vectorized are those for which the return
    // type matches the call arguments. Thus, TysForDecl should only contain
    // 1 type in order to be able to generate the right declaration. Inserting
    // multiple instances of this type will cause assertions when attempting
    // to generate the declaration. This code will need to be changed to
    // support different types of function signatures.
    assert(!RetTy->isVoidTy() && "Expected non-void function");
    for (unsigned i = 0; i < ArgTys.size(); i++) {
      assert(VecRetTy == ArgTys[i] && "Expected return type to match arg type");
    }
    SmallVector<Type*, 1> TysForDecl;
    TysForDecl.push_back(VecRetTy);
    VectorF = Intrinsic::getDeclaration(M, ID, TysForDecl);
  } else if (isOpenCLReadChannel(FnName) || isOpenCLWriteChannel(FnName)) {
      Value *Alloca = getOpenCLReadWriteChannelAlloc(Call);
      std::string VLStr = APInt(32, VL).toString(10, false);
      std::string TyStr =
        typeToString(Alloca->getType()->getPointerElementType());
      std::string VFnName = FnName.str() + "_v" + VLStr + TyStr;

      if (isOpenCLReadChannel(FnName)) {
        // The return type of the vector read channel call is a vector of the
        // pointer element type of the read destination pointer alloca. The
        // function call below traces back through bitcast instructions to
        // find the alloca.
        VecRetTy =
          VectorType::get(Alloca->getType()->getPointerElementType(), VL);
      }
      if (isOpenCLWriteChannel(FnName)) {
        VecRetTy = RetTy;
      }

      VectorF = M->getFunction(VFnName);
      if (!VectorF) {
        FunctionType *FTy = FunctionType::get(VecRetTy, ArgTys, false);
        VectorF =
          Function::Create(FTy, Function::ExternalLinkage, VFnName, M);
      }
      // Note: The function signature is different for the vector version of
      // these functions. E.g., in the case of __read_pipe the 2nd parameter
      // is dropped, and for __write_pipe the 2nd parameter becomes a vector
      // of instead of a pointer. Thus, the attributes cannot blindly be
      // copied because some attributes for the parameters on the original
      // scalar call will be incompatible with the vector parameter types.
      // Or, in the case of __read_pipe, the attribute for the 2nd parameter
      // will still be copied to the vector call site and will result in an
      // assert in the verifier because there is no longer a 2nd parameter.
      // TODO: determine if attributes really need to be copied for those
      // parameters that still match the scalar version.
  } else {
    // Generate a vector library call.
    StringRef VFnName = TLI->getVectorizedFunction(FnName, VL, Masked);
    VectorF = M->getFunction(VFnName);
    if (!VectorF) {
      // isFunctionVectorizable() returned true, so it is guaranteed that
      // the svml function exists and the call is legal. Generate a declaration
      // for it if one does not already exist.
      FunctionType *FTy = FunctionType::get(VecRetTy, ArgTys, false);
      VectorF = Function::Create(FTy, Function::ExternalLinkage, VFnName, M);
      VectorF->copyAttributesFrom(OrigF);
    }
  }

  assert(VectorF && "Can't create vector function.");
  return VectorF;
}
#endif // INTEL_CUSTOMIZATION
=======
/// Add all access groups in @p AccGroups to @p List.
template <typename ListT>
static void addToAccessGroupList(ListT &List, MDNode *AccGroups) {
  // Interpret an access group as a list containing itself.
  if (AccGroups->getNumOperands() == 0) {
    assert(isValidAsAccessGroup(AccGroups) && "Node must be an access group");
    List.insert(AccGroups);
    return;
  }

  for (auto &AccGroupListOp : AccGroups->operands()) {
    auto *Item = cast<MDNode>(AccGroupListOp.get());
    assert(isValidAsAccessGroup(Item) && "List item must be an access group");
    List.insert(Item);
  }
}

MDNode *llvm::uniteAccessGroups(MDNode *AccGroups1, MDNode *AccGroups2) {
  if (!AccGroups1)
    return AccGroups2;
  if (!AccGroups2)
    return AccGroups1;
  if (AccGroups1 == AccGroups2)
    return AccGroups1;

  SmallSetVector<Metadata *, 4> Union;
  addToAccessGroupList(Union, AccGroups1);
  addToAccessGroupList(Union, AccGroups2);

  if (Union.size() == 0)
    return nullptr;
  if (Union.size() == 1)
    return cast<MDNode>(Union.front());

  LLVMContext &Ctx = AccGroups1->getContext();
  return MDNode::get(Ctx, Union.getArrayRef());
}

MDNode *llvm::intersectAccessGroups(const Instruction *Inst1,
                                    const Instruction *Inst2) {
  bool MayAccessMem1 = Inst1->mayReadOrWriteMemory();
  bool MayAccessMem2 = Inst2->mayReadOrWriteMemory();

  if (!MayAccessMem1 && !MayAccessMem2)
    return nullptr;
  if (!MayAccessMem1)
    return Inst2->getMetadata(LLVMContext::MD_access_group);
  if (!MayAccessMem2)
    return Inst1->getMetadata(LLVMContext::MD_access_group);

  MDNode *MD1 = Inst1->getMetadata(LLVMContext::MD_access_group);
  MDNode *MD2 = Inst2->getMetadata(LLVMContext::MD_access_group);
  if (!MD1 || !MD2)
    return nullptr;
  if (MD1 == MD2)
    return MD1;

  // Use set for scalable 'contains' check.
  SmallPtrSet<Metadata *, 4> AccGroupSet2;
  addToAccessGroupList(AccGroupSet2, MD2);

  SmallVector<Metadata *, 4> Intersection;
  if (MD1->getNumOperands() == 0) {
    assert(isValidAsAccessGroup(MD1) && "Node must be an access group");
    if (AccGroupSet2.count(MD1))
      Intersection.push_back(MD1);
  } else {
    for (const MDOperand &Node : MD1->operands()) {
      auto *Item = cast<MDNode>(Node.get());
      assert(isValidAsAccessGroup(Item) && "List item must be an access group");
      if (AccGroupSet2.count(Item))
        Intersection.push_back(Item);
    }
  }

  if (Intersection.size() == 0)
    return nullptr;
  if (Intersection.size() == 1)
    return cast<MDNode>(Intersection.front());

  LLVMContext &Ctx = Inst1->getContext();
  return MDNode::get(Ctx, Intersection);
}
>>>>>>> 6bc98ad7

/// \returns \p I after propagating metadata from \p VL.
Instruction *llvm::propagateMetadata(Instruction *Inst, ArrayRef<Value *> VL) {
  Instruction *I0 = cast<Instruction>(VL[0]);
  SmallVector<std::pair<unsigned, MDNode *>, 4> Metadata;
  I0->getAllMetadataOtherThanDebugLoc(Metadata);

  for (auto Kind : {LLVMContext::MD_tbaa, LLVMContext::MD_alias_scope,
                    LLVMContext::MD_noalias, LLVMContext::MD_fpmath,
                    LLVMContext::MD_nontemporal, LLVMContext::MD_invariant_load,
                    LLVMContext::MD_access_group}) {
    MDNode *MD = I0->getMetadata(Kind);

    for (int J = 1, E = VL.size(); MD && J != E; ++J) {
      const Instruction *IJ = cast<Instruction>(VL[J]);
      MDNode *IMD = IJ->getMetadata(Kind);
      switch (Kind) {
      case LLVMContext::MD_tbaa:
        MD = MDNode::getMostGenericTBAA(MD, IMD);
        break;
      case LLVMContext::MD_alias_scope:
        MD = MDNode::getMostGenericAliasScope(MD, IMD);
        break;
      case LLVMContext::MD_fpmath:
        MD = MDNode::getMostGenericFPMath(MD, IMD);
        break;
      case LLVMContext::MD_noalias:
      case LLVMContext::MD_nontemporal:
      case LLVMContext::MD_invariant_load:
        MD = MDNode::intersect(MD, IMD);
        break;
      case LLVMContext::MD_access_group:
        MD = intersectAccessGroups(Inst, IJ);
        break;
      default:
        llvm_unreachable("unhandled metadata");
      }
    }

    Inst->setMetadata(Kind, MD);
  }

  return Inst;
}

Constant *
llvm::createBitMaskForGaps(IRBuilder<> &Builder, unsigned VF,
                           const InterleaveGroup<Instruction> &Group) {
  // All 1's means mask is not needed.
  if (Group.getNumMembers() == Group.getFactor())
    return nullptr;

  // TODO: support reversed access.
  assert(!Group.isReverse() && "Reversed group not supported.");

  SmallVector<Constant *, 16> Mask;
  for (unsigned i = 0; i < VF; i++)
    for (unsigned j = 0; j < Group.getFactor(); ++j) {
      unsigned HasMember = Group.getMember(j) ? 1 : 0;
      Mask.push_back(Builder.getInt1(HasMember));
    }

  return ConstantVector::get(Mask);
}

Constant *llvm::createReplicatedMask(IRBuilder<> &Builder, 
                                     unsigned ReplicationFactor, unsigned VF) {
  SmallVector<Constant *, 16> MaskVec;
  for (unsigned i = 0; i < VF; i++)
    for (unsigned j = 0; j < ReplicationFactor; j++)
      MaskVec.push_back(Builder.getInt32(i));

  return ConstantVector::get(MaskVec);
}

Constant *llvm::createInterleaveMask(IRBuilder<> &Builder, unsigned VF,
                                     unsigned NumVecs) {
  SmallVector<Constant *, 16> Mask;
  for (unsigned i = 0; i < VF; i++)
    for (unsigned j = 0; j < NumVecs; j++)
      Mask.push_back(Builder.getInt32(j * VF + i));

  return ConstantVector::get(Mask);
}

Constant *llvm::createStrideMask(IRBuilder<> &Builder, unsigned Start,
                                 unsigned Stride, unsigned VF) {
  SmallVector<Constant *, 16> Mask;
  for (unsigned i = 0; i < VF; i++)
    Mask.push_back(Builder.getInt32(Start + i * Stride));

  return ConstantVector::get(Mask);
}

Constant *llvm::createSequentialMask(IRBuilder<> &Builder, unsigned Start,
                                     unsigned NumInts, unsigned NumUndefs) {
  SmallVector<Constant *, 16> Mask;
  for (unsigned i = 0; i < NumInts; i++)
    Mask.push_back(Builder.getInt32(Start + i));

  Constant *Undef = UndefValue::get(Builder.getInt32Ty());
  for (unsigned i = 0; i < NumUndefs; i++)
    Mask.push_back(Undef);

  return ConstantVector::get(Mask);
}

/// A helper function for concatenating vectors. This function concatenates two
/// vectors having the same element type. If the second vector has fewer
/// elements than the first, it is padded with undefs.
static Value *concatenateTwoVectors(IRBuilder<> &Builder, Value *V1,
                                    Value *V2) {
  VectorType *VecTy1 = dyn_cast<VectorType>(V1->getType());
  VectorType *VecTy2 = dyn_cast<VectorType>(V2->getType());
  assert(VecTy1 && VecTy2 &&
         VecTy1->getScalarType() == VecTy2->getScalarType() &&
         "Expect two vectors with the same element type");

  unsigned NumElts1 = VecTy1->getNumElements();
  unsigned NumElts2 = VecTy2->getNumElements();
  assert(NumElts1 >= NumElts2 && "Unexpect the first vector has less elements");

  if (NumElts1 > NumElts2) {
    // Extend with UNDEFs.
    Constant *ExtMask =
        createSequentialMask(Builder, 0, NumElts2, NumElts1 - NumElts2);
    V2 = Builder.CreateShuffleVector(V2, UndefValue::get(VecTy2), ExtMask);
  }

  Constant *Mask = createSequentialMask(Builder, 0, NumElts1 + NumElts2, 0);
  return Builder.CreateShuffleVector(V1, V2, Mask);
}

Value *llvm::concatenateVectors(IRBuilder<> &Builder, ArrayRef<Value *> Vecs) {
  unsigned NumVecs = Vecs.size();
  assert(NumVecs > 1 && "Should be at least two vectors");

  SmallVector<Value *, 8> ResList;
  ResList.append(Vecs.begin(), Vecs.end());
  do {
    SmallVector<Value *, 8> TmpList;
    for (unsigned i = 0; i < NumVecs - 1; i += 2) {
      Value *V0 = ResList[i], *V1 = ResList[i + 1];
      assert((V0->getType() == V1->getType() || i == NumVecs - 2) &&
             "Only the last vector may have a different type");

      TmpList.push_back(concatenateTwoVectors(Builder, V0, V1));
    }

    // Push the last vector if the total number of vectors is odd.
    if (NumVecs % 2 != 0)
      TmpList.push_back(ResList[NumVecs - 1]);

    ResList = TmpList;
    NumVecs = ResList.size();
  } while (NumVecs > 1);

  return ResList[0];
}

bool InterleavedAccessInfo::isStrided(int Stride) {
  unsigned Factor = std::abs(Stride);
  return Factor >= 2 && Factor <= MaxInterleaveGroupFactor;
}

void InterleavedAccessInfo::collectConstStrideAccesses(
    MapVector<Instruction *, StrideDescriptor> &AccessStrideInfo,
    const ValueToValueMap &Strides) {
  auto &DL = TheLoop->getHeader()->getModule()->getDataLayout();

  // Since it's desired that the load/store instructions be maintained in
  // "program order" for the interleaved access analysis, we have to visit the
  // blocks in the loop in reverse postorder (i.e., in a topological order).
  // Such an ordering will ensure that any load/store that may be executed
  // before a second load/store will precede the second load/store in
  // AccessStrideInfo.
  LoopBlocksDFS DFS(TheLoop);
  DFS.perform(LI);
  for (BasicBlock *BB : make_range(DFS.beginRPO(), DFS.endRPO()))
    for (auto &I : *BB) {
      auto *LI = dyn_cast<LoadInst>(&I);
      auto *SI = dyn_cast<StoreInst>(&I);
      if (!LI && !SI)
        continue;

      Value *Ptr = getLoadStorePointerOperand(&I);
      // We don't check wrapping here because we don't know yet if Ptr will be
      // part of a full group or a group with gaps. Checking wrapping for all
      // pointers (even those that end up in groups with no gaps) will be overly
      // conservative. For full groups, wrapping should be ok since if we would
      // wrap around the address space we would do a memory access at nullptr
      // even without the transformation. The wrapping checks are therefore
      // deferred until after we've formed the interleaved groups.
      int64_t Stride = getPtrStride(PSE, Ptr, TheLoop, Strides,
                                    /*Assume=*/true, /*ShouldCheckWrap=*/false);

      const SCEV *Scev = replaceSymbolicStrideSCEV(PSE, Strides, Ptr);
      PointerType *PtrTy = dyn_cast<PointerType>(Ptr->getType());
      uint64_t Size = DL.getTypeAllocSize(PtrTy->getElementType());

      // An alignment of 0 means target ABI alignment.
      unsigned Align = getLoadStoreAlignment(&I);
      if (!Align)
        Align = DL.getABITypeAlignment(PtrTy->getElementType());

      AccessStrideInfo[&I] = StrideDescriptor(Stride, Scev, Size, Align);
    }
}

// Analyze interleaved accesses and collect them into interleaved load and
// store groups.
//
// When generating code for an interleaved load group, we effectively hoist all
// loads in the group to the location of the first load in program order. When
// generating code for an interleaved store group, we sink all stores to the
// location of the last store. This code motion can change the order of load
// and store instructions and may break dependences.
//
// The code generation strategy mentioned above ensures that we won't violate
// any write-after-read (WAR) dependences.
//
// E.g., for the WAR dependence:  a = A[i];      // (1)
//                                A[i] = b;      // (2)
//
// The store group of (2) is always inserted at or below (2), and the load
// group of (1) is always inserted at or above (1). Thus, the instructions will
// never be reordered. All other dependences are checked to ensure the
// correctness of the instruction reordering.
//
// The algorithm visits all memory accesses in the loop in bottom-up program
// order. Program order is established by traversing the blocks in the loop in
// reverse postorder when collecting the accesses.
//
// We visit the memory accesses in bottom-up order because it can simplify the
// construction of store groups in the presence of write-after-write (WAW)
// dependences.
//
// E.g., for the WAW dependence:  A[i] = a;      // (1)
//                                A[i] = b;      // (2)
//                                A[i + 1] = c;  // (3)
//
// We will first create a store group with (3) and (2). (1) can't be added to
// this group because it and (2) are dependent. However, (1) can be grouped
// with other accesses that may precede it in program order. Note that a
// bottom-up order does not imply that WAW dependences should not be checked.
void InterleavedAccessInfo::analyzeInterleaving(
                                 bool EnablePredicatedInterleavedMemAccesses) {
  LLVM_DEBUG(dbgs() << "LV: Analyzing interleaved accesses...\n");
  const ValueToValueMap &Strides = LAI->getSymbolicStrides();

  // Holds all accesses with a constant stride.
  MapVector<Instruction *, StrideDescriptor> AccessStrideInfo;
  collectConstStrideAccesses(AccessStrideInfo, Strides);

  if (AccessStrideInfo.empty())
    return;

  // Collect the dependences in the loop.
  collectDependences();

  // Holds all interleaved store groups temporarily.
  SmallSetVector<InterleaveGroup<Instruction> *, 4> StoreGroups;
  // Holds all interleaved load groups temporarily.
  SmallSetVector<InterleaveGroup<Instruction> *, 4> LoadGroups;

  // Search in bottom-up program order for pairs of accesses (A and B) that can
  // form interleaved load or store groups. In the algorithm below, access A
  // precedes access B in program order. We initialize a group for B in the
  // outer loop of the algorithm, and then in the inner loop, we attempt to
  // insert each A into B's group if:
  //
  //  1. A and B have the same stride,
  //  2. A and B have the same memory object size, and
  //  3. A belongs in B's group according to its distance from B.
  //
  // Special care is taken to ensure group formation will not break any
  // dependences.
  for (auto BI = AccessStrideInfo.rbegin(), E = AccessStrideInfo.rend();
       BI != E; ++BI) {
    Instruction *B = BI->first;
    StrideDescriptor DesB = BI->second;

    // Initialize a group for B if it has an allowable stride. Even if we don't
    // create a group for B, we continue with the bottom-up algorithm to ensure
    // we don't break any of B's dependences.
    InterleaveGroup<Instruction> *Group = nullptr;
    if (isStrided(DesB.Stride) && 
        (!isPredicated(B->getParent()) || EnablePredicatedInterleavedMemAccesses)) {
      Group = getInterleaveGroup(B);
      if (!Group) {
        LLVM_DEBUG(dbgs() << "LV: Creating an interleave group with:" << *B
                          << '\n');
        Group = createInterleaveGroup(B, DesB.Stride, DesB.Align);
      }
      if (B->mayWriteToMemory())
        StoreGroups.insert(Group);
      else
        LoadGroups.insert(Group);
    }

    for (auto AI = std::next(BI); AI != E; ++AI) {
      Instruction *A = AI->first;
      StrideDescriptor DesA = AI->second;

      // Our code motion strategy implies that we can't have dependences
      // between accesses in an interleaved group and other accesses located
      // between the first and last member of the group. Note that this also
      // means that a group can't have more than one member at a given offset.
      // The accesses in a group can have dependences with other accesses, but
      // we must ensure we don't extend the boundaries of the group such that
      // we encompass those dependent accesses.
      //
      // For example, assume we have the sequence of accesses shown below in a
      // stride-2 loop:
      //
      //  (1, 2) is a group | A[i]   = a;  // (1)
      //                    | A[i-1] = b;  // (2) |
      //                      A[i-3] = c;  // (3)
      //                      A[i]   = d;  // (4) | (2, 4) is not a group
      //
      // Because accesses (2) and (3) are dependent, we can group (2) with (1)
      // but not with (4). If we did, the dependent access (3) would be within
      // the boundaries of the (2, 4) group.
      if (!canReorderMemAccessesForInterleavedGroups(&*AI, &*BI)) {
        // If a dependence exists and A is already in a group, we know that A
        // must be a store since A precedes B and WAR dependences are allowed.
        // Thus, A would be sunk below B. We release A's group to prevent this
        // illegal code motion. A will then be free to form another group with
        // instructions that precede it.
        if (isInterleaved(A)) {
          InterleaveGroup<Instruction> *StoreGroup = getInterleaveGroup(A);
          StoreGroups.remove(StoreGroup);
          releaseGroup(StoreGroup);
        }

        // If a dependence exists and A is not already in a group (or it was
        // and we just released it), B might be hoisted above A (if B is a
        // load) or another store might be sunk below A (if B is a store). In
        // either case, we can't add additional instructions to B's group. B
        // will only form a group with instructions that it precedes.
        break;
      }

      // At this point, we've checked for illegal code motion. If either A or B
      // isn't strided, there's nothing left to do.
      if (!isStrided(DesA.Stride) || !isStrided(DesB.Stride))
        continue;

      // Ignore A if it's already in a group or isn't the same kind of memory
      // operation as B.
      // Note that mayReadFromMemory() isn't mutually exclusive to
      // mayWriteToMemory in the case of atomic loads. We shouldn't see those
      // here, canVectorizeMemory() should have returned false - except for the
      // case we asked for optimization remarks.
      if (isInterleaved(A) ||
          (A->mayReadFromMemory() != B->mayReadFromMemory()) ||
          (A->mayWriteToMemory() != B->mayWriteToMemory()))
        continue;

      // Check rules 1 and 2. Ignore A if its stride or size is different from
      // that of B.
      if (DesA.Stride != DesB.Stride || DesA.Size != DesB.Size)
        continue;

      // Ignore A if the memory object of A and B don't belong to the same
      // address space
      if (getLoadStoreAddressSpace(A) != getLoadStoreAddressSpace(B))
        continue;

      // Calculate the distance from A to B.
      const SCEVConstant *DistToB = dyn_cast<SCEVConstant>(
          PSE.getSE()->getMinusSCEV(DesA.Scev, DesB.Scev));
      if (!DistToB)
        continue;
      int64_t DistanceToB = DistToB->getAPInt().getSExtValue();

      // Check rule 3. Ignore A if its distance to B is not a multiple of the
      // size.
      if (DistanceToB % static_cast<int64_t>(DesB.Size))
        continue;

      // All members of a predicated interleave-group must have the same predicate,
      // and currently must reside in the same BB.
      BasicBlock *BlockA = A->getParent();  
      BasicBlock *BlockB = B->getParent();  
      if ((isPredicated(BlockA) || isPredicated(BlockB)) &&
          (!EnablePredicatedInterleavedMemAccesses || BlockA != BlockB))
        continue;

      // The index of A is the index of B plus A's distance to B in multiples
      // of the size.
      int IndexA =
          Group->getIndex(B) + DistanceToB / static_cast<int64_t>(DesB.Size);

      // Try to insert A into B's group.
      if (Group->insertMember(A, IndexA, DesA.Align)) {
        LLVM_DEBUG(dbgs() << "LV: Inserted:" << *A << '\n'
                          << "    into the interleave group with" << *B
                          << '\n');
        InterleaveGroupMap[A] = Group;

        // Set the first load in program order as the insert position.
        if (A->mayReadFromMemory())
          Group->setInsertPos(A);
      }
    } // Iteration over A accesses.
  }   // Iteration over B accesses.

  // Remove interleaved store groups with gaps.
  for (auto *Group : StoreGroups)
    if (Group->getNumMembers() != Group->getFactor()) {
      LLVM_DEBUG(
          dbgs() << "LV: Invalidate candidate interleaved store group due "
                    "to gaps.\n");
      releaseGroup(Group);
    }
  // Remove interleaved groups with gaps (currently only loads) whose memory
  // accesses may wrap around. We have to revisit the getPtrStride analysis,
  // this time with ShouldCheckWrap=true, since collectConstStrideAccesses does
  // not check wrapping (see documentation there).
  // FORNOW we use Assume=false;
  // TODO: Change to Assume=true but making sure we don't exceed the threshold
  // of runtime SCEV assumptions checks (thereby potentially failing to
  // vectorize altogether).
  // Additional optional optimizations:
  // TODO: If we are peeling the loop and we know that the first pointer doesn't
  // wrap then we can deduce that all pointers in the group don't wrap.
  // This means that we can forcefully peel the loop in order to only have to
  // check the first pointer for no-wrap. When we'll change to use Assume=true
  // we'll only need at most one runtime check per interleaved group.
  for (auto *Group : LoadGroups) {
    // Case 1: A full group. Can Skip the checks; For full groups, if the wide
    // load would wrap around the address space we would do a memory access at
    // nullptr even without the transformation.
    if (Group->getNumMembers() == Group->getFactor())
      continue;

    // Case 2: If first and last members of the group don't wrap this implies
    // that all the pointers in the group don't wrap.
    // So we check only group member 0 (which is always guaranteed to exist),
    // and group member Factor - 1; If the latter doesn't exist we rely on
    // peeling (if it is a non-reveresed accsess -- see Case 3).
    Value *FirstMemberPtr = getLoadStorePointerOperand(Group->getMember(0));
    if (!getPtrStride(PSE, FirstMemberPtr, TheLoop, Strides, /*Assume=*/false,
                      /*ShouldCheckWrap=*/true)) {
      LLVM_DEBUG(
          dbgs() << "LV: Invalidate candidate interleaved group due to "
                    "first group member potentially pointer-wrapping.\n");
      releaseGroup(Group);
      continue;
    }
    Instruction *LastMember = Group->getMember(Group->getFactor() - 1);
    if (LastMember) {
      Value *LastMemberPtr = getLoadStorePointerOperand(LastMember);
      if (!getPtrStride(PSE, LastMemberPtr, TheLoop, Strides, /*Assume=*/false,
                        /*ShouldCheckWrap=*/true)) {
        LLVM_DEBUG(
            dbgs() << "LV: Invalidate candidate interleaved group due to "
                      "last group member potentially pointer-wrapping.\n");
        releaseGroup(Group);
      }
    } else {
      // Case 3: A non-reversed interleaved load group with gaps: We need
      // to execute at least one scalar epilogue iteration. This will ensure
      // we don't speculatively access memory out-of-bounds. We only need
      // to look for a member at index factor - 1, since every group must have
      // a member at index zero.
      if (Group->isReverse()) {
        LLVM_DEBUG(
            dbgs() << "LV: Invalidate candidate interleaved group due to "
                      "a reverse access with gaps.\n");
        releaseGroup(Group);
        continue;
      }
      LLVM_DEBUG(
          dbgs() << "LV: Interleaved group requires epilogue iteration.\n");
      RequiresScalarEpilogue = true;
    }
  }
}

void InterleavedAccessInfo::invalidateGroupsRequiringScalarEpilogue() {
  // If no group had triggered the requirement to create an epilogue loop,
  // there is nothing to do.
  if (!requiresScalarEpilogue())
    return;

  // Avoid releasing a Group twice.
  SmallPtrSet<InterleaveGroup<Instruction> *, 4> DelSet;
  for (auto &I : InterleaveGroupMap) {
    InterleaveGroup<Instruction> *Group = I.second;
    if (Group->requiresScalarEpilogue())
      DelSet.insert(Group);
  }
  for (auto *Ptr : DelSet) {
    LLVM_DEBUG(
        dbgs()
        << "LV: Invalidate candidate interleaved group due to gaps that "
           "require a scalar epilogue (not allowed under optsize) and cannot "
           "be masked (not enabled). \n");
    releaseGroup(Ptr);
  }

  RequiresScalarEpilogue = false;
}

template <typename InstT>
void InterleaveGroup<InstT>::addMetadata(InstT *NewInst) const {
  llvm_unreachable("addMetadata can only be used for Instruction");
}

namespace llvm {
template <>
void InterleaveGroup<Instruction>::addMetadata(Instruction *NewInst) const {
  SmallVector<Value *, 4> VL;
  std::transform(Members.begin(), Members.end(), std::back_inserter(VL),
                 [](std::pair<int, Instruction *> p) { return p.second; });
  propagateMetadata(NewInst, VL);
}
}<|MERGE_RESOLUTION|>--- conflicted
+++ resolved
@@ -480,7 +480,6 @@
   return MinBWs;
 }
 
-<<<<<<< HEAD
 #if INTEL_CUSTOMIZATION
 // This function marks the CallInst VecCall with the appropriate stride
 // information determined by getStrideFromPointer(), which is used later in
@@ -782,7 +781,6 @@
   return VectorF;
 }
 #endif // INTEL_CUSTOMIZATION
-=======
 /// Add all access groups in @p AccGroups to @p List.
 template <typename ListT>
 static void addToAccessGroupList(ListT &List, MDNode *AccGroups) {
@@ -866,7 +864,6 @@
   LLVMContext &Ctx = Inst1->getContext();
   return MDNode::get(Ctx, Intersection);
 }
->>>>>>> 6bc98ad7
 
 /// \returns \p I after propagating metadata from \p VL.
 Instruction *llvm::propagateMetadata(Instruction *Inst, ArrayRef<Value *> VL) {
