//===----------- VectorUtils.cpp - Vectorizer utility functions -----------===//
// INTEL_CUSTOMIZATION
//
// INTEL CONFIDENTIAL
//
// Modifications, Copyright (C) 2021 Intel Corporation
//
// This software and the related documents are Intel copyrighted materials, and
// your use of them is governed by the express license under which they were
// provided to you ("License"). Unless the License provides otherwise, you may not
// use, modify, copy, publish, distribute, disclose or transmit this software or
// the related documents without Intel's prior written permission.
//
// This software and the related documents are provided as is, with no express
// or implied warranties, other than those that are expressly stated in the
// License.
//
// end INTEL_CUSTOMIZATION
//
// Part of the LLVM Project, under the Apache License v2.0 with LLVM Exceptions.
// See https://llvm.org/LICENSE.txt for license information.
// SPDX-License-Identifier: Apache-2.0 WITH LLVM-exception
//
//===----------------------------------------------------------------------===//
//
// This file defines vectorizer utilities.
//
//===----------------------------------------------------------------------===//

#include "llvm/Analysis/VectorUtils.h"
#include "llvm/ADT/EquivalenceClasses.h"
#include "llvm/ADT/StringExtras.h" // INTEL
#include "llvm/Analysis/DemandedBits.h"
#include "llvm/Analysis/LoopInfo.h"
#include "llvm/Analysis/LoopIterator.h"
#include "llvm/Analysis/ScalarEvolution.h"
#include "llvm/Analysis/ScalarEvolutionExpressions.h"
#include "llvm/Analysis/TargetTransformInfo.h"
#include "llvm/Analysis/ValueTracking.h"
#include "llvm/IR/Constants.h"
#include "llvm/IR/IRBuilder.h"
#include "llvm/IR/PatternMatch.h"
#include "llvm/IR/Value.h"
#include "llvm/Support/CommandLine.h"

#define DEBUG_TYPE "vectorutils"

using namespace llvm;
using namespace llvm::PatternMatch;

/// Maximum factor for an interleaved memory access.
static cl::opt<unsigned> MaxInterleaveGroupFactor(
    "max-interleave-group-factor", cl::Hidden,
    cl::desc("Maximum factor for an interleaved access group (default = 8)"),
    cl::init(8));

#if INTEL_CUSTOMIZATION
static StringRef encodeISAClass(VFISAKind Isa) {
  switch (Isa) {
  case VFISAKind::SSE:
    return "b";
  case VFISAKind::AVX:
    return "c";
  case VFISAKind::AVX2:
    return "d";
  case VFISAKind::AVX512:
    return "e";
  case VFISAKind::Unknown:
    return "_unknown_";
  case VFISAKind::AdvancedSIMD:
  case VFISAKind::SVE:
  case VFISAKind::LLVM:
    llvm_unreachable("unsupported kind!");
  }
  llvm_unreachable("unsupported kind!");
}

static char encodeMask(bool Mask) {
  return Mask ? 'M' : 'N';
}

static void encodeParam(raw_ostream &OS, const VFParameter &Param) {
  // Encode param kind
  constexpr const char *LUT[] = {
      "v",  // Vector
      "l",  // OMP_Linear
      "R",  // OMP_LinearRef
      "L",  // OMP_LinearVal
      "U",  // OMP_LinearUVal
      "ls", // OMP_LinearPos
      "Ls", // OMP_LinearValPos
      "Rs", // OMP_LinearRefPos
      "Us", // OMP_LinearUValPos
      "u"   // OMP_Uniform
  };
  assert((unsigned)Param.ParamKind < sizeof(LUT) &&
         "unsupported parameter kind!");
  OS << LUT[(unsigned)Param.ParamKind];

  // Encode associated data (for kinds that have it).
  switch (Param.ParamKind) {
    default:
      break;
    case VFParamKind::OMP_Linear:
    case VFParamKind::OMP_LinearRef:
    case VFParamKind::OMP_LinearVal:
    case VFParamKind::OMP_LinearUVal:
      // Encode linear step
      if (Param.LinearStepOrPos == 1);
        // Skip step if unit-strided
      else if (Param.LinearStepOrPos < 0)
        OS << 'n' << -Param.LinearStepOrPos;
      else
        OS << Param.LinearStepOrPos;
      break;
    case VFParamKind::OMP_LinearPos:
    case VFParamKind::OMP_LinearRefPos:
    case VFParamKind::OMP_LinearValPos:
    case VFParamKind::OMP_LinearUValPos:
      // Encode linear pos
      OS << Param.LinearStepOrPos;
      break;
  }

  // Encode alignment if present
  if (Param.Alignment)
    OS << 'a' << Param.Alignment->value();
}

std::string llvm::VFInfo::encodeFromParts(VFISAKind Isa, bool Mask, unsigned VF,
                                          ArrayRef<VFParameter> Parameters,
                                          StringRef ScalarName) {
  std::string VectorName;
  raw_string_ostream OS(VectorName);

  OS << VFInfo::PREFIX << encodeISAClass(Isa) << encodeMask(Mask) << VF;

  const auto *It = Parameters.begin();
  const auto *End = Parameters.end();

  if (Mask)
    --End; // mask parameter is not encoded

  for (; It != End; ++It)
    encodeParam(OS, *It);

  OS << "_" << ScalarName;
  return VectorName;
}

/// Describes the caller side argument to callee side parameter matching
/// score for simd functions. Scoring is based on the performance implications
/// of the matching. E.g., uniform pointer arg -> vector parameter would
/// result in gather/scatter, uniform -> vector would result in broadcast,
/// etc.
namespace scores {
// Scalar2VectorScore represents either a uniform or linear match with
// vector.
static constexpr int Scalar2VectorScore = 2;
static constexpr int Uniform2UniformScore = 3;
static constexpr int UniformPtr2UniformPtrScore = 4;
static constexpr int Vector2VectorScore = 4;
static constexpr int Linear2LinearScore = 4;

static constexpr int Aligned2AlignedScore = 4;
static constexpr int Unaligned2UnalignedScore = 4;
static constexpr int Aligned2UnalignedScore = 3;
static constexpr int Linear2VariableLinearScore = 3;

// Indicate that a match was not found for a particular variant when doing
// caller/callee variant matching.
static constexpr int NoMatch = -1;

int matchParameters(const VFInfo &V1, const VFInfo &V2, int &MaxArg,
                    const Module *M,
                    const ArrayRef<bool> ArgIsLinearPrivateMem) {

  // 'V1' refers to the variant for the call. Match parameters with 'V2',
  // which represents some available variant.
  ArrayRef<VFParameter> Caller = V1.getParameters();
  ArrayRef<VFParameter> Callee = V2.getParameters();

  assert(Caller.size() == Callee.size() && "Number of parameters do not match");

  Function *F = M->getFunction(V1.ScalarName);
  assert(F && "Function not found in module");

  LLVM_DEBUG(dbgs() << "Attempting parameter matching of " << V1.prefix()
                    << " with " << V2.prefix() << "\n");

  unsigned ArgStart = (F->getName().startswith("__intel_indirect_call")) ? 1 : 0;

  auto ScoreParamAlignment = [&](unsigned I) {
    if (Caller[I].isAligned() && Callee[I].isAligned()) {
      if (Caller[I].getAlignment() < Callee[I].getAlignment())
        return NoMatch;
      return Aligned2AlignedScore;
    }
    if (!Caller[I].isAligned() && Callee[I].isAligned()) {
      return NoMatch;
    }
    if (Caller[I].isAligned() && !Callee[I].isAligned()) {
      return Aligned2UnalignedScore;
    }
    return Unaligned2UnalignedScore;
  };

  auto ScoreParamKind = [&](unsigned I) {
    // Linear and uniform arguments can always safely be put into vectors, but
    // reduce score in those cases because scalar is optimal.
    if (Callee[I].isVector()) {
      if (Caller[I].isVector())
        return Vector2VectorScore;
      return Scalar2VectorScore; // uniform/linear -> vector
    }

    // Matching for linear integer/pointer/reference args.
    // Matches occur when:
    // 1) both args are linear and have same constant stride
    // 2) caller side arg is recognized by DA as linear with constant stride
    //    and available variant is variable integer strided. As a result, a
    //    lower score is assigned as a tie-breaker in case multiple variants
    //    are available.
    // 3) both args are linear with variable stride.
    //
    // When multiple variants are available for reference args and strides
    // match, they are ranked to favor uval, val, and ref in that order.
    //
    auto ScoreAdjustment = [&](VFParameter Param) {
      if (Param.isLinearVal())
        return 1;
      else if (Param.isLinearRef())
        return 2;
      else
        return 0;
    };
    if ((Callee[I].isLinear() && Caller[I].isLinear()) ||
        (Callee[I].isLinearRef() && Caller[I].isLinearRef()) ||
        (Callee[I].isLinearUVal() && Caller[I].isLinearUVal()) ||
        (Callee[I].isLinearVal() && Caller[I].isLinearVal())) {
      if (Callee[I].isConstantStrideLinear() && // Case #1
          Caller[I].isConstantStrideLinear() &&
          Callee[I].getStride() == Caller[I].getStride()) {
        return Linear2LinearScore - ScoreAdjustment(Caller[I]);
      }
      if (Caller[I].isConstantStrideLinear() && // Case #2
          Callee[I].isVariableStride())
        return Linear2VariableLinearScore - ScoreAdjustment(Caller[I]);
      if (Callee[I].isVariableStride() &&       // Case #3
          Caller[I].isVariableStride())
        return Linear2LinearScore - ScoreAdjustment(Caller[I]);
      return NoMatch;
    }

    if (Callee[I].isUniform() && Caller[I].isUniform()) {
      // Uniform ptr arguments are more beneficial for performance, so weight
      // them accordingly.
      if (isa<PointerType>(F->getArg(ArgStart + I)->getType()))
        return UniformPtr2UniformPtrScore;
      return Uniform2UniformScore;
    }

    LLVM_DEBUG(dbgs() << "Arg did not match variant parameter!\n");
    return NoMatch;
  };

  int TotalScore = 0;
  std::vector<int> ArgScores;
  for (unsigned I = 0; I < Callee.size(); ++I) {
    int ArgScore = 0;

    int AlignScore = ScoreParamAlignment(I);
    if (AlignScore == NoMatch)
      return NoMatch;
    ArgScore += AlignScore;

    int KindScore = ScoreParamKind(I);
    if (KindScore == NoMatch)
      return NoMatch;
    ArgScore += KindScore;

    ArgScores.push_back(ArgScore);
    TotalScore += ArgScore;
  }

  LLVM_DEBUG(dbgs() << "Args matched variant parameters\n");
  // If two args have the same max score, the 1st is selected.
  MaxArg =
      std::max_element(ArgScores.begin(), ArgScores.end()) - ArgScores.begin();
  LLVM_DEBUG(dbgs() << "MaxArg: " << MaxArg << "\n");
  LLVM_DEBUG(dbgs() << "Score: " << TotalScore << "\n");
  return TotalScore;
}
} // namespace scores

int VFInfo::getMatchingScore(
    const VFInfo &Other, int &MaxArg, const Module *M,
    const ArrayRef<bool> ArgIsLinearPrivateMem) const {
  if (getVF() != Other.getVF())
    return scores::NoMatch;
  if (isMasked() != Other.isMasked())
    return scores::NoMatch;
  return scores::matchParameters(*this, Other, MaxArg, M,
                                 ArgIsLinearPrivateMem);
}
#endif // INTEL_CUSTOMIZATION

/// Return true if all of the intrinsic's arguments and return type are scalars
/// for the scalar form of the intrinsic, and vectors for the vector form of the
/// intrinsic (except operands that are marked as always being scalar by
/// isVectorIntrinsicWithScalarOpAtArg).
bool llvm::isTriviallyVectorizable(Intrinsic::ID ID) {
  switch (ID) {
  case Intrinsic::abs:   // Begin integer bit-manipulation.
  case Intrinsic::bswap:
  case Intrinsic::bitreverse:
  case Intrinsic::ctpop:
  case Intrinsic::ctlz:
  case Intrinsic::cttz:
  case Intrinsic::fshl:
  case Intrinsic::fshr:
  case Intrinsic::smax:
  case Intrinsic::smin:
  case Intrinsic::umax:
  case Intrinsic::umin:
  case Intrinsic::sadd_sat:
  case Intrinsic::ssub_sat:
  case Intrinsic::uadd_sat:
  case Intrinsic::usub_sat:
  case Intrinsic::smul_fix:
  case Intrinsic::smul_fix_sat:
  case Intrinsic::umul_fix:
  case Intrinsic::umul_fix_sat:
  case Intrinsic::sqrt: // Begin floating-point.
  case Intrinsic::sin:
  case Intrinsic::cos:
  case Intrinsic::exp:
  case Intrinsic::exp2:
  case Intrinsic::log:
  case Intrinsic::log10:
  case Intrinsic::log2:
  case Intrinsic::fabs:
  case Intrinsic::minnum:
  case Intrinsic::maxnum:
  case Intrinsic::minimum:
  case Intrinsic::maximum:
  case Intrinsic::copysign:
  case Intrinsic::floor:
  case Intrinsic::ceil:
  case Intrinsic::trunc:
  case Intrinsic::rint:
  case Intrinsic::nearbyint:
  case Intrinsic::round:
  case Intrinsic::roundeven:
  case Intrinsic::pow:
  case Intrinsic::fma:
  case Intrinsic::fmuladd:
  case Intrinsic::is_fpclass:
  case Intrinsic::powi:
  case Intrinsic::canonicalize:
  case Intrinsic::fptosi_sat:
  case Intrinsic::fptoui_sat:
  case Intrinsic::lrint:
  case Intrinsic::llrint:
    return true;
  default:
    return false;
  }
}

/// Identifies if the vector form of the intrinsic has a scalar operand.
bool llvm::isVectorIntrinsicWithScalarOpAtArg(Intrinsic::ID ID,
                                              unsigned ScalarOpdIdx) {
  switch (ID) {
  case Intrinsic::abs:
  case Intrinsic::ctlz:
  case Intrinsic::cttz:
  case Intrinsic::is_fpclass:
  case Intrinsic::powi:
    return (ScalarOpdIdx == 1);
  case Intrinsic::smul_fix:
  case Intrinsic::smul_fix_sat:
  case Intrinsic::umul_fix:
  case Intrinsic::umul_fix_sat:
    return (ScalarOpdIdx == 2);
  default:
    return false;
  }
}

bool llvm::isVectorIntrinsicWithOverloadTypeAtArg(Intrinsic::ID ID,
                                                  int OpdIdx) {
  switch (ID) {
  case Intrinsic::fptosi_sat:
  case Intrinsic::fptoui_sat:
  case Intrinsic::lrint:
  case Intrinsic::llrint:
    return OpdIdx == -1 || OpdIdx == 0;
  case Intrinsic::is_fpclass:
    return OpdIdx == 0;
  case Intrinsic::powi:
    return OpdIdx == -1 || OpdIdx == 1;
  default:
    return OpdIdx == -1;
  }
}

/// Returns intrinsic ID for call.
/// For the input call instruction it finds mapping intrinsic and returns
/// its ID, in case it does not found it return not_intrinsic.
Intrinsic::ID llvm::getVectorIntrinsicIDForCall(const CallInst *CI,
                                                const TargetLibraryInfo *TLI) {
  Intrinsic::ID ID = getIntrinsicForCallSite(*CI, TLI);
  if (ID == Intrinsic::not_intrinsic)
    return Intrinsic::not_intrinsic;

  if (isTriviallyVectorizable(ID) || ID == Intrinsic::lifetime_start ||
      ID == Intrinsic::lifetime_end || ID == Intrinsic::assume ||
      ID == Intrinsic::experimental_noalias_scope_decl ||
      ID == Intrinsic::sideeffect || ID == Intrinsic::pseudoprobe)
    return ID;
  return Intrinsic::not_intrinsic;
}

/// Given a vector and an element number, see if the scalar value is
/// already around as a register, for example if it were inserted then extracted
/// from the vector.
Value *llvm::findScalarElement(Value *V, unsigned EltNo) {
  assert(V->getType()->isVectorTy() && "Not looking at a vector?");
  VectorType *VTy = cast<VectorType>(V->getType());
  // For fixed-length vector, return undef for out of range access.
  if (auto *FVTy = dyn_cast<FixedVectorType>(VTy)) {
    unsigned Width = FVTy->getNumElements();
    if (EltNo >= Width)
      return UndefValue::get(FVTy->getElementType());
  }

  if (Constant *C = dyn_cast<Constant>(V))
    return C->getAggregateElement(EltNo);

  if (InsertElementInst *III = dyn_cast<InsertElementInst>(V)) {
    // If this is an insert to a variable element, we don't know what it is.
    if (!isa<ConstantInt>(III->getOperand(2)))
      return nullptr;
    unsigned IIElt = cast<ConstantInt>(III->getOperand(2))->getZExtValue();

    // If this is an insert to the element we are looking for, return the
    // inserted value.
    if (EltNo == IIElt)
      return III->getOperand(1);

    // Guard against infinite loop on malformed, unreachable IR.
    if (III == III->getOperand(0))
      return nullptr;

    // Otherwise, the insertelement doesn't modify the value, recurse on its
    // vector input.
    return findScalarElement(III->getOperand(0), EltNo);
  }

  ShuffleVectorInst *SVI = dyn_cast<ShuffleVectorInst>(V);
  // Restrict the following transformation to fixed-length vector.
  if (SVI && isa<FixedVectorType>(SVI->getType())) {
    unsigned LHSWidth =
        cast<FixedVectorType>(SVI->getOperand(0)->getType())->getNumElements();
    int InEl = SVI->getMaskValue(EltNo);
    if (InEl < 0)
      return UndefValue::get(VTy->getElementType());
    if (InEl < (int)LHSWidth)
      return findScalarElement(SVI->getOperand(0), InEl);
    return findScalarElement(SVI->getOperand(1), InEl - LHSWidth);
  }

  // Extract a value from a vector add operation with a constant zero.
  // TODO: Use getBinOpIdentity() to generalize this.
  Value *Val; Constant *C;
  if (match(V, m_Add(m_Value(Val), m_Constant(C))))
    if (Constant *Elt = C->getAggregateElement(EltNo))
      if (Elt->isNullValue())
        return findScalarElement(Val, EltNo);

  // If the vector is a splat then we can trivially find the scalar element.
  if (isa<ScalableVectorType>(VTy))
    if (Value *Splat = getSplatValue(V))
      if (EltNo < VTy->getElementCount().getKnownMinValue())
        return Splat;

  // Otherwise, we don't know.
  return nullptr;
}

int llvm::getSplatIndex(ArrayRef<int> Mask) {
  int SplatIndex = -1;
  for (int M : Mask) {
    // Ignore invalid (undefined) mask elements.
    if (M < 0)
      continue;

    // There can be only 1 non-negative mask element value if this is a splat.
    if (SplatIndex != -1 && SplatIndex != M)
      return -1;

    // Initialize the splat index to the 1st non-negative mask element.
    SplatIndex = M;
  }
  assert((SplatIndex == -1 || SplatIndex >= 0) && "Negative index?");
  return SplatIndex;
}

/// Get splat value if the input is a splat vector or return nullptr.
/// This function is not fully general. It checks only 2 cases:
/// the input value is (1) a splat constant vector or (2) a sequence
/// of instructions that broadcasts a scalar at element 0.
Value *llvm::getSplatValue(const Value *V) {
  if (isa<VectorType>(V->getType()))
    if (auto *C = dyn_cast<Constant>(V))
      return C->getSplatValue();

  // shuf (inselt ?, Splat, 0), ?, <0, undef, 0, ...>
  Value *Splat;
  if (match(V,
            m_Shuffle(m_InsertElt(m_Value(), m_Value(Splat), m_ZeroInt()),
                      m_Value(), m_ZeroMask())))
    return Splat;

  return nullptr;
}

bool llvm::isSplatValue(const Value *V, int Index, unsigned Depth) {
  assert(Depth <= MaxAnalysisRecursionDepth && "Limit Search Depth");

  if (isa<VectorType>(V->getType())) {
    if (isa<UndefValue>(V))
      return true;
    // FIXME: We can allow undefs, but if Index was specified, we may want to
    //        check that the constant is defined at that index.
    if (auto *C = dyn_cast<Constant>(V))
      return C->getSplatValue() != nullptr;
  }

  if (auto *Shuf = dyn_cast<ShuffleVectorInst>(V)) {
    // FIXME: We can safely allow undefs here. If Index was specified, we will
    //        check that the mask elt is defined at the required index.
    if (!all_equal(Shuf->getShuffleMask()))
      return false;

    // Match any index.
    if (Index == -1)
      return true;

    // Match a specific element. The mask should be defined at and match the
    // specified index.
    return Shuf->getMaskValue(Index) == Index;
  }

  // The remaining tests are all recursive, so bail out if we hit the limit.
  if (Depth++ == MaxAnalysisRecursionDepth)
    return false;

  // If both operands of a binop are splats, the result is a splat.
  Value *X, *Y, *Z;
  if (match(V, m_BinOp(m_Value(X), m_Value(Y))))
    return isSplatValue(X, Index, Depth) && isSplatValue(Y, Index, Depth);

  // If all operands of a select are splats, the result is a splat.
  if (match(V, m_Select(m_Value(X), m_Value(Y), m_Value(Z))))
    return isSplatValue(X, Index, Depth) && isSplatValue(Y, Index, Depth) &&
           isSplatValue(Z, Index, Depth);

  // TODO: Add support for unary ops (fneg), casts, intrinsics (overflow ops).

  return false;
}

bool llvm::getShuffleDemandedElts(int SrcWidth, ArrayRef<int> Mask,
                                  const APInt &DemandedElts, APInt &DemandedLHS,
                                  APInt &DemandedRHS, bool AllowUndefElts) {
  DemandedLHS = DemandedRHS = APInt::getZero(SrcWidth);

  // Early out if we don't demand any elements.
  if (DemandedElts.isZero())
    return true;

  // Simple case of a shuffle with zeroinitializer.
  if (all_of(Mask, [](int Elt) { return Elt == 0; })) {
    DemandedLHS.setBit(0);
    return true;
  }

  for (unsigned I = 0, E = Mask.size(); I != E; ++I) {
    int M = Mask[I];
    assert((-1 <= M) && (M < (SrcWidth * 2)) &&
           "Invalid shuffle mask constant");

    if (!DemandedElts[I] || (AllowUndefElts && (M < 0)))
      continue;

    // For undef elements, we don't know anything about the common state of
    // the shuffle result.
    if (M < 0)
      return false;

    if (M < SrcWidth)
      DemandedLHS.setBit(M);
    else
      DemandedRHS.setBit(M - SrcWidth);
  }

  return true;
}

void llvm::narrowShuffleMaskElts(int Scale, ArrayRef<int> Mask,
                                 SmallVectorImpl<int> &ScaledMask) {
  assert(Scale > 0 && "Unexpected scaling factor");

  // Fast-path: if no scaling, then it is just a copy.
  if (Scale == 1) {
    ScaledMask.assign(Mask.begin(), Mask.end());
    return;
  }

  ScaledMask.clear();
  for (int MaskElt : Mask) {
    if (MaskElt >= 0) {
      assert(((uint64_t)Scale * MaskElt + (Scale - 1)) <= INT32_MAX &&
             "Overflowed 32-bits");
    }
    for (int SliceElt = 0; SliceElt != Scale; ++SliceElt)
      ScaledMask.push_back(MaskElt < 0 ? MaskElt : Scale * MaskElt + SliceElt);
  }
}

bool llvm::widenShuffleMaskElts(int Scale, ArrayRef<int> Mask,
                                SmallVectorImpl<int> &ScaledMask) {
  assert(Scale > 0 && "Unexpected scaling factor");

  // Fast-path: if no scaling, then it is just a copy.
  if (Scale == 1) {
    ScaledMask.assign(Mask.begin(), Mask.end());
    return true;
  }

  // We must map the original elements down evenly to a type with less elements.
  int NumElts = Mask.size();
  if (NumElts % Scale != 0)
    return false;

  ScaledMask.clear();
  ScaledMask.reserve(NumElts / Scale);

  // Step through the input mask by splitting into Scale-sized slices.
  do {
    ArrayRef<int> MaskSlice = Mask.take_front(Scale);
    assert((int)MaskSlice.size() == Scale && "Expected Scale-sized slice.");

    // The first element of the slice determines how we evaluate this slice.
    int SliceFront = MaskSlice.front();
    if (SliceFront < 0) {
      // Negative values (undef or other "sentinel" values) must be equal across
      // the entire slice.
      if (!all_equal(MaskSlice))
        return false;
      ScaledMask.push_back(SliceFront);
    } else {
      // A positive mask element must be cleanly divisible.
      if (SliceFront % Scale != 0)
        return false;
      // Elements of the slice must be consecutive.
      for (int i = 1; i < Scale; ++i)
        if (MaskSlice[i] != SliceFront + i)
          return false;
      ScaledMask.push_back(SliceFront / Scale);
    }
    Mask = Mask.drop_front(Scale);
  } while (!Mask.empty());

  assert((int)ScaledMask.size() * Scale == NumElts && "Unexpected scaled mask");

  // All elements of the original mask can be scaled down to map to the elements
  // of a mask with wider elements.
  return true;
}

void llvm::getShuffleMaskWithWidestElts(ArrayRef<int> Mask,
                                        SmallVectorImpl<int> &ScaledMask) {
  std::array<SmallVector<int, 16>, 2> TmpMasks;
  SmallVectorImpl<int> *Output = &TmpMasks[0], *Tmp = &TmpMasks[1];
  ArrayRef<int> InputMask = Mask;
  for (unsigned Scale = 2; Scale <= InputMask.size(); ++Scale) {
    while (widenShuffleMaskElts(Scale, InputMask, *Output)) {
      InputMask = *Output;
      std::swap(Output, Tmp);
    }
  }
  ScaledMask.assign(InputMask.begin(), InputMask.end());
}

void llvm::processShuffleMasks(
    ArrayRef<int> Mask, unsigned NumOfSrcRegs, unsigned NumOfDestRegs,
    unsigned NumOfUsedRegs, function_ref<void()> NoInputAction,
    function_ref<void(ArrayRef<int>, unsigned, unsigned)> SingleInputAction,
    function_ref<void(ArrayRef<int>, unsigned, unsigned)> ManyInputsAction) {
  SmallVector<SmallVector<SmallVector<int>>> Res(NumOfDestRegs);
  // Try to perform better estimation of the permutation.
  // 1. Split the source/destination vectors into real registers.
  // 2. Do the mask analysis to identify which real registers are
  // permuted.
  int Sz = Mask.size();
  unsigned SzDest = Sz / NumOfDestRegs;
  unsigned SzSrc = Sz / NumOfSrcRegs;
  for (unsigned I = 0; I < NumOfDestRegs; ++I) {
    auto &RegMasks = Res[I];
    RegMasks.assign(NumOfSrcRegs, {});
    // Check that the values in dest registers are in the one src
    // register.
    for (unsigned K = 0; K < SzDest; ++K) {
      int Idx = I * SzDest + K;
      if (Idx == Sz)
        break;
      if (Mask[Idx] >= Sz || Mask[Idx] == PoisonMaskElem)
        continue;
      int SrcRegIdx = Mask[Idx] / SzSrc;
      // Add a cost of PermuteTwoSrc for each new source register permute,
      // if we have more than one source registers.
      if (RegMasks[SrcRegIdx].empty())
        RegMasks[SrcRegIdx].assign(SzDest, PoisonMaskElem);
      RegMasks[SrcRegIdx][K] = Mask[Idx] % SzSrc;
    }
  }
  // Process split mask.
  for (unsigned I = 0; I < NumOfUsedRegs; ++I) {
    auto &Dest = Res[I];
    int NumSrcRegs =
        count_if(Dest, [](ArrayRef<int> Mask) { return !Mask.empty(); });
    switch (NumSrcRegs) {
    case 0:
      // No input vectors were used!
      NoInputAction();
      break;
    case 1: {
      // Find the only mask with at least single undef mask elem.
      auto *It =
          find_if(Dest, [](ArrayRef<int> Mask) { return !Mask.empty(); });
      unsigned SrcReg = std::distance(Dest.begin(), It);
      SingleInputAction(*It, SrcReg, I);
      break;
    }
    default: {
      // The first mask is a permutation of a single register. Since we have >2
      // input registers to shuffle, we merge the masks for 2 first registers
      // and generate a shuffle of 2 registers rather than the reordering of the
      // first register and then shuffle with the second register. Next,
      // generate the shuffles of the resulting register + the remaining
      // registers from the list.
      auto &&CombineMasks = [](MutableArrayRef<int> FirstMask,
                               ArrayRef<int> SecondMask) {
        for (int Idx = 0, VF = FirstMask.size(); Idx < VF; ++Idx) {
          if (SecondMask[Idx] != PoisonMaskElem) {
            assert(FirstMask[Idx] == PoisonMaskElem &&
                   "Expected undefined mask element.");
            FirstMask[Idx] = SecondMask[Idx] + VF;
          }
        }
      };
      auto &&NormalizeMask = [](MutableArrayRef<int> Mask) {
        for (int Idx = 0, VF = Mask.size(); Idx < VF; ++Idx) {
          if (Mask[Idx] != PoisonMaskElem)
            Mask[Idx] = Idx;
        }
      };
      int SecondIdx;
      do {
        int FirstIdx = -1;
        SecondIdx = -1;
        MutableArrayRef<int> FirstMask, SecondMask;
        for (unsigned I = 0; I < NumOfDestRegs; ++I) {
          SmallVectorImpl<int> &RegMask = Dest[I];
          if (RegMask.empty())
            continue;

          if (FirstIdx == SecondIdx) {
            FirstIdx = I;
            FirstMask = RegMask;
            continue;
          }
          SecondIdx = I;
          SecondMask = RegMask;
          CombineMasks(FirstMask, SecondMask);
          ManyInputsAction(FirstMask, FirstIdx, SecondIdx);
          NormalizeMask(FirstMask);
          RegMask.clear();
          SecondMask = FirstMask;
          SecondIdx = FirstIdx;
        }
        if (FirstIdx != SecondIdx && SecondIdx >= 0) {
          CombineMasks(SecondMask, FirstMask);
          ManyInputsAction(SecondMask, SecondIdx, FirstIdx);
          Dest[FirstIdx].clear();
          NormalizeMask(SecondMask);
        }
      } while (SecondIdx >= 0);
      break;
    }
    }
  }
}

MapVector<Instruction *, uint64_t>
llvm::computeMinimumValueSizes(ArrayRef<BasicBlock *> Blocks, DemandedBits &DB,
                               const TargetTransformInfo *TTI) {

  // DemandedBits will give us every value's live-out bits. But we want
  // to ensure no extra casts would need to be inserted, so every DAG
  // of connected values must have the same minimum bitwidth.
  EquivalenceClasses<Value *> ECs;
  SmallVector<Value *, 16> Worklist;
  SmallPtrSet<Value *, 4> Roots;
  SmallPtrSet<Value *, 16> Visited;
  DenseMap<Value *, uint64_t> DBits;
  SmallPtrSet<Instruction *, 4> InstructionSet;
  MapVector<Instruction *, uint64_t> MinBWs;

  // Determine the roots. We work bottom-up, from truncs or icmps.
  bool SeenExtFromIllegalType = false;
  for (auto *BB : Blocks)
    for (auto &I : *BB) {
      InstructionSet.insert(&I);

      if (TTI && (isa<ZExtInst>(&I) || isa<SExtInst>(&I)) &&
          !TTI->isTypeLegal(I.getOperand(0)->getType()))
        SeenExtFromIllegalType = true;

      // Only deal with non-vector integers up to 64-bits wide.
      if ((isa<TruncInst>(&I) || isa<ICmpInst>(&I)) &&
          !I.getType()->isVectorTy() &&
          I.getOperand(0)->getType()->getScalarSizeInBits() <= 64) {
        // Don't make work for ourselves. If we know the loaded type is legal,
        // don't add it to the worklist.
        if (TTI && isa<TruncInst>(&I) && TTI->isTypeLegal(I.getType()))
          continue;

        Worklist.push_back(&I);
        Roots.insert(&I);
      }
    }
  // Early exit.
  if (Worklist.empty() || (TTI && !SeenExtFromIllegalType))
    return MinBWs;

  // Now proceed breadth-first, unioning values together.
  while (!Worklist.empty()) {
    Value *Val = Worklist.pop_back_val();
    Value *Leader = ECs.getOrInsertLeaderValue(Val);

    if (!Visited.insert(Val).second)
      continue;

    // Non-instructions terminate a chain successfully.
    if (!isa<Instruction>(Val))
      continue;
    Instruction *I = cast<Instruction>(Val);

    // If we encounter a type that is larger than 64 bits, we can't represent
    // it so bail out.
    if (DB.getDemandedBits(I).getBitWidth() > 64)
      return MapVector<Instruction *, uint64_t>();

    uint64_t V = DB.getDemandedBits(I).getZExtValue();
    DBits[Leader] |= V;
    DBits[I] = V;

    // Casts, loads and instructions outside of our range terminate a chain
    // successfully.
    if (isa<SExtInst>(I) || isa<ZExtInst>(I) || isa<LoadInst>(I) ||
        !InstructionSet.count(I))
      continue;

    // Unsafe casts terminate a chain unsuccessfully. We can't do anything
    // useful with bitcasts, ptrtoints or inttoptrs and it'd be unsafe to
    // transform anything that relies on them.
    if (isa<BitCastInst>(I) || isa<PtrToIntInst>(I) || isa<IntToPtrInst>(I) ||
        !I->getType()->isIntegerTy()) {
      DBits[Leader] |= ~0ULL;
      continue;
    }

    // We don't modify the types of PHIs. Reductions will already have been
    // truncated if possible, and inductions' sizes will have been chosen by
    // indvars.
    if (isa<PHINode>(I))
      continue;

    if (DBits[Leader] == ~0ULL)
      // All bits demanded, no point continuing.
      continue;

    for (Value *O : cast<User>(I)->operands()) {
      ECs.unionSets(Leader, O);
      Worklist.push_back(O);
    }
  }

  // Now we've discovered all values, walk them to see if there are
  // any users we didn't see. If there are, we can't optimize that
  // chain.
  for (auto &I : DBits)
    for (auto *U : I.first->users())
      if (U->getType()->isIntegerTy() && DBits.count(U) == 0)
        DBits[ECs.getOrInsertLeaderValue(I.first)] |= ~0ULL;

  for (auto I = ECs.begin(), E = ECs.end(); I != E; ++I) {
    uint64_t LeaderDemandedBits = 0;
    for (Value *M : llvm::make_range(ECs.member_begin(I), ECs.member_end()))
      LeaderDemandedBits |= DBits[M];

    uint64_t MinBW = llvm::bit_width(LeaderDemandedBits);
    // Round up to a power of 2
    MinBW = llvm::bit_ceil(MinBW);

    // We don't modify the types of PHIs. Reductions will already have been
    // truncated if possible, and inductions' sizes will have been chosen by
    // indvars.
    // If we are required to shrink a PHI, abandon this entire equivalence class.
    bool Abort = false;
    for (Value *M : llvm::make_range(ECs.member_begin(I), ECs.member_end()))
      if (isa<PHINode>(M) && MinBW < M->getType()->getScalarSizeInBits()) {
        Abort = true;
        break;
      }
    if (Abort)
      continue;

    for (Value *M : llvm::make_range(ECs.member_begin(I), ECs.member_end())) {
      auto *MI = dyn_cast<Instruction>(M);
      if (!MI)
        continue;
      Type *Ty = M->getType();
      if (Roots.count(M))
        Ty = MI->getOperand(0)->getType();

      if (MinBW >= Ty->getScalarSizeInBits())
        continue;

      // If any of M's operands demand more bits than MinBW then M cannot be
      // performed safely in MinBW.
      if (any_of(MI->operands(), [&DB, MinBW](Use &U) {
            auto *CI = dyn_cast<ConstantInt>(U);
            // For constants shift amounts, check if the shift would result in
            // poison.
            if (CI &&
                isa<ShlOperator, LShrOperator, AShrOperator>(U.getUser()) &&
                U.getOperandNo() == 1)
              return CI->uge(MinBW);
            uint64_t BW = bit_width(DB.getDemandedBits(&U).getZExtValue());
            return bit_ceil(BW) > MinBW;
          }))
        continue;

      MinBWs[MI] = MinBW;
    }
  }

  return MinBWs;
}

#if INTEL_CUSTOMIZATION

Type *llvm::calcCharacteristicType(Function &F, const VFInfo &Variant) {
  return calcCharacteristicType(F.getReturnType(), F.args(), Variant,
                                F.getParent()->getDataLayout());
}

Value *llvm::createVectorMaskArg(IRBuilder<> &Builder, Type *CharacteristicType,
                                 const VFInfo &VecVariant, Value *MaskToUse) {
  // Add the mask parameter for masked simd functions.
  // Mask should already be vectorized as i1 type.
  VectorType *MaskTy = cast<VectorType>(MaskToUse->getType());
  assert(MaskTy->getElementType()->isIntegerTy(1) &&
         "Mask parameter is not vector of i1");

  unsigned VF = VecVariant.getVF();
  // Promote the i1 to an integer type that has the same size as the
  // characteristic type.
  if (CharacteristicType->isIntegerTy(1))
    CharacteristicType = CharacteristicType->getWithNewBitWidth(8);
  Type *ScalarToType = IntegerType::get(
      MaskTy->getContext(), CharacteristicType->getPrimitiveSizeInBits());
  Type *VecToType = FixedVectorType::get(ScalarToType, VF);
  Value *MaskExt = Builder.CreateSExt(MaskToUse, VecToType, "maskext");

  // Bitcast if the promoted type is not the same as the characteristic
  // type.
  if (ScalarToType != CharacteristicType) {
    Type *MaskCastTy = FixedVectorType::get(CharacteristicType, VF);
    Value *MaskCast = Builder.CreateBitCast(MaskExt, MaskCastTy, "maskcast");
    return MaskCast;
  }
  return MaskExt;
}

bool llvm::isOpenCLSinCos(StringRef FcnName) {
  return (FcnName == "_Z6sincosfPf");
}

bool llvm::isOpenCLReadChannel(StringRef FnName) {
  return (FnName == "__read_pipe_2_bl_fpga");
}

bool llvm::isOpenCLWriteChannel(StringRef FnName) {
  return (FnName == "__write_pipe_2_bl_fpga");
}

bool llvm::isOpenCLReadChannelDest(StringRef FnName, unsigned i) {
  return (isOpenCLReadChannel(FnName) && i == 1);
}

bool llvm::isOpenCLWriteChannelSrc(StringRef FnName, unsigned i) {
  return (isOpenCLWriteChannel(FnName) && i == 1);
}

AllocaInst* llvm::getOpenCLReadWriteChannelAlloc(const CallInst *Call) {

  AddrSpaceCastInst *Arg = dyn_cast<AddrSpaceCastInst>(Call->getArgOperand(1));

  assert(Arg && "Expected addrspacecast in traceback of __read_pipe argument");

  BitCastInst *ArgCast = dyn_cast<BitCastInst>(Arg->getOperand(0));
  AllocaInst *ReadDst = nullptr;

  if (!ArgCast) {
    ReadDst = dyn_cast<AllocaInst>(Arg->getOperand(0));
  } else {
    ReadDst = dyn_cast<AllocaInst>(ArgCast->getOperand(0));
  }

  assert(ReadDst && "Expected alloca in traceback of __read_pipe argument");
  return ReadDst;
}

std::string llvm::typeToString(Type *Ty) {
  if (Ty->isFloatTy())
    // need to return "f32" instead of "float"
    return "f32";
  if (Ty->isDoubleTy())
    // need to return "f64" instead of "double"
    return "f64";
  if (Ty->isIntegerTy() && Ty->getPrimitiveSizeInBits() >= 8 &&
      Ty->getPrimitiveSizeInBits() <= 64) {
    // return i8, i16, i32, i64
    std::string typeStr;
    raw_string_ostream OS(typeStr);
    Ty->print(OS);
    return OS.str();
  }
  llvm_unreachable("Unsupported type for converting type to string");
}

bool llvm::isSVMLFunction(const TargetLibraryInfo *TLI, StringRef FnName,
                          StringRef VFnName) {
  return TLI->isFunctionVectorizable(FnName) && VFnName.startswith("__svml_");
}

bool llvm::isSVMLDeviceScalarFunctionName(StringRef FnName) {
  return FnName.startswith("__svml_device_");
}

bool llvm::isSVMLDeviceFunction(const TargetLibraryInfo *TLI, StringRef FnName,
                                StringRef VFnName) {
  if (!TLI->isFunctionVectorizable(FnName))
    return false;
  auto DemanglingInfo = VFABI::tryDemangleForVFABI(VFnName);
  return DemanglingInfo &&
         isSVMLDeviceScalarFunctionName(DemanglingInfo->ScalarName);
}

unsigned llvm::getPumpFactor(const CallBase &CB, bool IsMasked, unsigned VF,
                             const TargetLibraryInfo *TLI,
                             const TargetTransformInfo *TTI) {
  StringRef FnName = CB.getCalledFunction()->getName();

  // TODO: Pumping is supported only for simple SVML functions.
  if (isOpenCLSinCos(FnName))
    return 1;

  // Pumping can be done if function can be vectorized for any LowerVF starting
  // from VF/2 -> 2. Since pumping is only done for library calls today, ensure
  // that call passes restrictions imposed by TLI for vector library based
  // vectorization.
  assert(isPowerOf2_32(VF) &&
         "Pumping analysis is not supported for non-power of two VF.");
  unsigned LowerVF;
  for (LowerVF = VF / 2; LowerVF > 1; LowerVF /= 2) {
    if (TLI->isFunctionVectorizable(CB, ElementCount::getFixed(LowerVF),
                                    IsMasked, TTI))
      return VF / LowerVF;
  }

  return 1;
}

template <typename CastInstTy> Value *llvm::getPtrThruCast(Value *Ptr) {
  while (isa<CastInstTy>(Ptr)) {
    CastInstTy *CastPtr = cast<CastInstTy>(Ptr);
    Type *DestTy = CastPtr->getType();
    Type *SrcTy = CastPtr->getSrcTy();
    if (!isa<PointerType>(DestTy) || !isa<PointerType>(SrcTy))
      break;
    Ptr = CastPtr->getOperand(0);
  }
  return Ptr;
}

template Value *llvm::getPtrThruCast<BitCastInst>(Value *Ptr);
template Value *llvm::getPtrThruCast<AddrSpaceCastInst>(Value *Ptr);

void llvm::setRequiredAttributes(AttributeList Attrs, CallInst *VecCall) {
  VecCall->setAttributes(
      Attrs.removeAttribute(VecCall->getContext(), AttributeList::FunctionIndex,
                            VectorUtils::VectorVariantsAttrName));
}

void llvm::setRequiredAttributes(AttributeList Attrs, CallInst *VecCall,
                                 ArrayRef<AttributeSet> ArgAttrs) {
  LLVMContext &C = VecCall->getContext();
  AttributeSet FnAttrs = Attrs.getFnAttrs().removeAttribute(
      C, VectorUtils::VectorVariantsAttrName);
  AttributeSet RetAttrs = Attrs.getRetAttrs().removeAttributes(
      C, AttributeFuncs::typeIncompatible(VecCall->getType()));

  VecCall->setAttributes(AttributeList::get(C, FnAttrs, RetAttrs, ArgAttrs));
}

void llvm::buildVectorVariantLogicalSignature(
    Function &OrigF, const VFInfo &Variant, Type *MaskEltType,
    SmallVectorImpl<Type *> &LogicalArgTypes, Type *&LogicalRetType) {

  buildVectorVariantLogicalSignature(OrigF.getReturnType(), OrigF.args(),
                                     Variant, MaskEltType, LogicalArgTypes,
                                     LogicalRetType);
}
/// Having a function logical signature, argument types of which are described
/// by \p ArgTys and \p ArgNumParts (which tells how many chunks of data need
/// to transfer corresponding argument), likewise, return number of chunks
/// \p RetChunks and logical type \p VecRetTy. Legalized return type (if
/// changed) then returned back via VecRetTy and \p LegalizedArgs array
/// populated with legalized types of the function arguments.
static void buildTargetISALegalizedSignature(
    const VFInfo &Variant, ArrayRef<Type *> ArgTys, ArrayRef<int> ArgNumParts,
    int RetChunks, SmallVectorImpl<Type *> &LegalizedArgs, Type *&VecRetTy) {
  assert(ArgTys.size() == ArgNumParts.size() &&
         "Inconsistent arguments information");

  auto GetChunkType = [](Type *T, unsigned NumParts) -> Type * {
    if (NumParts == 1)
      return T;
    auto *VT = cast<FixedVectorType>(T);
    unsigned ChunkVF = VT->getNumElements() / NumParts;
    return FixedVectorType::get(VT->getElementType(), ChunkVF);
  };

  LegalizedArgs.clear();
  for (const auto &[I, T] : enumerate(ArgTys)) {
    int NumChunks = ArgNumParts[I];
    assert(NumChunks != 0 && "An argument must have at least one part");
    Type *ChunkTy = GetChunkType(T, NumChunks);

    // Per VecABI mask argument for AVX512 is passed via GPRs and shall be
    // lowered as i32 or i64 type. Number of mask arguments matches number of
    // chunks.
    if (I == (ArgTys.size() - 1) && VFABI::hasPackedMask(Variant)) {
      // This is mask argument which has to be legalized into idividual bits of
      // an integer value.
      ChunkTy = VFABI::getPackedMaskArgumentTy(
          ChunkTy->getContext(),
          cast<FixedVectorType>(ChunkTy)->getNumElements());
    }
    while (--NumChunks >= 0)
      LegalizedArgs.push_back(ChunkTy);
  }

  Type *RetTy = VecRetTy;
  if (RetTy->isVoidTy() || RetChunks == 1)
    return;

  // legalize the return type: return it as a structure of chunks.
  Type *RetChunkTy = GetChunkType(RetTy, RetChunks);
  SmallVector<Type *> RetParts(RetChunks, RetChunkTy);

  VecRetTy = StructType::get(RetTy->getContext(), RetParts);
}

void llvm::updateVectorVariantAttributes(Function &VectorF,
                                         const Function &OrigF,
                                         const VFInfo &Variant,
                                         ArrayRef<Type *> ArgTys,
                                         ArrayRef<int> ArgNumParts) {
  LLVMContext &C = OrigF.getContext();
  AttributeList Src = OrigF.getAttributes();

  SmallVector<AttributeSet, 4> NewArgAttrs;
  for (const auto &[ArgIdx, T] : enumerate(ArgTys)) {
    // Remove incompatible argument attributes (applied to the scalar argument,
    // does not apply to its vector counterpart).
    AttributeSet SrcAttrs = Src.getParamAttrs(ArgIdx).removeAttributes(
        C, AttributeFuncs::typeIncompatible(T));
    int NumChunks = ArgNumParts.empty() ? 1 : ArgNumParts[ArgIdx];
    while (--NumChunks >= 0)
      NewArgAttrs.push_back(SrcAttrs);
  }

  AttributeSet RetAttrs = Src.getRetAttrs().removeAttributes(
      C, AttributeFuncs::typeIncompatible(VectorF.getReturnType()));

  AttributeList NewAttrs =
      AttributeList::get(C, Src.getFnAttrs(), RetAttrs, NewArgAttrs);

  VectorF.copyAttributesFrom(&OrigF);

  // Alias analysis models the high-level memory effects of functions
  // using FunctionModRefBehavior.
  // Explicitly set ModRef flag to force AA to behave conservatively
  // and prevent any illegal code motion/elimination.
  VectorF.setAttributes(NewAttrs.addFnAttribute(
      C, Attribute::getWithMemoryEffects(C, MemoryEffects::unknown())));

  if (VFInfo::isIntelVFABIMangling(Variant.VectorName))
    VectorF.setCallingConv(CallingConv::X86_RegCall);
  VectorF.setVisibility(OrigF.getVisibility());
}

Value *
llvm::getOrInsertVectorVariantFunction(FunctionType *&FTy, Function &OrigF,
                                       const VFInfo &Variant,
                                       ArrayRef<Type *> ArgTys, Type *RetTy,
                                       ArrayRef<int> ArgChunks, int RetChunks) {
  // OrigF is the original scalar function being called.
  StringRef VFnName = Variant.VectorName;
  LLVM_DEBUG(dbgs() << "Getting or inserting " << VFnName << '\n');

  Type *VecRetTy = RetTy;
  SmallVector<Type *> LegalizedArgTys(ArgTys);
  if (VFABI::hasPackedMask(Variant) || RetChunks > 1 ||
      any_of(ArgChunks, [](int N) { return N > 1; })) {
    buildTargetISALegalizedSignature(Variant, ArgTys, ArgChunks, RetChunks,
                                     LegalizedArgTys, VecRetTy);
  }
  FTy = FunctionType::get(VecRetTy, LegalizedArgTys, false);
  Module *M = OrigF.getParent();
  // If a function already exists, use it.
  if (Function *F = M->getFunction(VFnName)) {
    assert(F->getFunctionType() == FTy && "Vector function type mismatch");
    return F;
  }
<<<<<<< HEAD

  // A vector variant function might appear as ifunc.
  if (Value *IF = M->getNamedIFunc(VFnName))
    return IF;

=======

  // A vector variant function might appear as ifunc.
  if (Value *IF = M->getNamedIFunc(VFnName))
    return IF;

>>>>>>> 7f4c3c22
  Function *VectorF = Function::Create(FTy, OrigF.getLinkage(), VFnName, M);
  updateVectorVariantAttributes(*VectorF, OrigF, Variant, ArgTys, ArgChunks);
  return VectorF;
}

Function *llvm::getOrInsertVectorLibFunction(Function *OrigF, unsigned VL,
                                             ArrayRef<Type *> ArgTys,
                                             TargetLibraryInfo *TLI,
                                             const TargetTransformInfo *TTI,
                                             Intrinsic::ID ID, bool Masked,
                                             const CallInst *Call) {

  // OrigF is the original scalar function being called. Widen the scalar
  // call to a vector call if it is known to be vectorizable as SVML or
  // an intrinsic.
  assert(OrigF && "Function not found for call instruction");
  StringRef FnName = OrigF->getName();
  if (TLI &&
      !TLI->isFunctionVectorizable(FnName, ElementCount::getFixed(VL), Masked,
                                   TTI) &&
      !ID && !isOpenCLReadChannel(FnName) && !isOpenCLWriteChannel(FnName))
    return nullptr;

  Module *M = OrigF->getParent();
  Type *RetTy = OrigF->getReturnType();

  // For calls that need argument repacking feature, the return type is
  // converted into vector of struct element types by VPlan. Account for that
  // here in order to obtain the correct return type of vectorized library call.
  if (TLI && TLI->doesVectorFuncNeedArgRepacking(FnName)) {
    assert(RetTy->isStructTy() && "Function call that needs arg repacking is "
                                  "expected to return StructTy.");
    auto *RetStructTy = cast<StructType>(RetTy);
    assert(
        RetStructTy->hasIdenticalElementTypes() &&
        "Structure of same element types expected for arg repacking feature.");
    unsigned NumElems = RetStructTy->getNumElements();
    Type *StructElemTy = RetStructTy->getElementType(0);
    RetTy = FixedVectorType::get(StructElemTy, NumElems);
  }

  Type *VecRetTy = RetTy;
  if (!RetTy->isVoidTy()) {
    VecRetTy = getWidenedType(RetTy, VL);
  }

  if (ID) {
    // Generate a vector intrinsic.
    assert(!RetTy->isVoidTy() && "Expected non-void function");
    SmallVector<Type *, 1> TysForDecl;
    // Add return type if intrinsic is overloaded on it.
    if (isVectorIntrinsicWithOverloadTypeAtArg(ID, -1))
      TysForDecl.push_back(VecRetTy);
    for (const auto &I : enumerate(ArgTys))
      if (isVectorIntrinsicWithOverloadTypeAtArg(ID, I.index()))
        TysForDecl.push_back(I.value());
    return Intrinsic::getDeclaration(M, ID, TysForDecl);
  }

  if (isOpenCLReadChannel(FnName) || isOpenCLWriteChannel(FnName)) {
    // TODO: Modify OpenCL read/write channel code to be CallInst independent.
    assert(Call && "VPVALCG: OpenCL read/write channels not uplifted to be "
                   "call independent.");
    AllocaInst *Alloca = getOpenCLReadWriteChannelAlloc(Call);
    std::string VLStr = toString(APInt(32, VL), 10, false);
    std::string TyStr = typeToString(Alloca->getAllocatedType());
    std::string VFnName = FnName.str() + "_v" + VLStr + TyStr;

    if (isOpenCLReadChannel(FnName)) {
      // The return type of the vector read channel call is a vector of the
      // pointer element type of the read destination pointer alloca. The
      // function call below traces back through bitcast instructions to
      // find the alloca.
      VecRetTy = FixedVectorType::get(Alloca->getAllocatedType(), VL);
    }
    if (isOpenCLWriteChannel(FnName)) {
      VecRetTy = RetTy;
    }

    Function *VectorF = M->getFunction(VFnName);
    if (!VectorF) {
      FunctionType *FTy = FunctionType::get(VecRetTy, ArgTys, false);
      VectorF = Function::Create(FTy, OrigF->getLinkage(), VFnName, M);
    }
    // Note: The function signature is different for the vector version of
    // these functions. E.g., in the case of __read_pipe the 2nd parameter
    // is dropped, and for __write_pipe the 2nd parameter becomes a vector
    // of instead of a pointer. Thus, the attributes cannot blindly be
    // copied because some attributes for the parameters on the original
    // scalar call will be incompatible with the vector parameter types.
    // Or, in the case of __read_pipe, the attribute for the 2nd parameter
    // will still be copied to the vector call site and will result in an
    // assert in the verifier because there is no longer a 2nd parameter.
    // TODO: determine if attributes really need to be copied for those
    // parameters that still match the scalar version.
    return VectorF;
  }

  assert(TLI && "TLI is expected to be initialized.");
  // Generate a vector library call.
  StringRef VFnName = TLI->getVectorizedFunction(
      FnName, ElementCount::getFixed(VL), Masked, TTI);
  Function *VectorF = M->getFunction(VFnName);
  if (!VectorF) {
    // isFunctionVectorizable() returned true, so it is guaranteed that
    // the svml function exists and the call is legal. Generate a declaration
    // for it if one does not already exist.

    // SVML sincos functions uses struct to return results.
    bool IsSinCos = VFnName.startswith("__svml_sincos");
    if (IsSinCos) {
      Type *ElementType = getWidenedType(OrigF->getArg(0)->getType(), VL);
      VecRetTy = StructType::get(ElementType, ElementType);
    }
    FunctionType *FTy = FunctionType::get(VecRetTy, ArgTys, false);
    VectorF = Function::Create(FTy, OrigF->getLinkage(), VFnName, M);

    LLVMContext &C = VectorF->getContext();
    if (IsSinCos) {
      AttributeSet NoUndefAttr =
          AttributeSet::get(C, {Attribute::get(C, Attribute::NoUndef)});
      AttributeList Attrs = AttributeList::get(
          C, VectorF->getAttributes().getFnAttrs(), NoUndefAttr, {NoUndefAttr});
      VectorF->setAttributes(Attrs);
    } else {
      AttributeList OrigFnAttrs = OrigF->getAttributes();
      // ArgAttrs is purposely omitted because arguments of the vector function
      // may be different from those of the scalar one.
      AttributeList VecFnAttrs = AttributeList::get(
          C, OrigFnAttrs.getFnAttrs(), OrigFnAttrs.getRetAttrs(), {});
      VectorF->setAttributes(VecFnAttrs);
    }
  }
  return VectorF;
}

void llvm::setCallCallingConvention(CallInst *CI, Value *Callee) {
  if (auto *F = dyn_cast<Function>(Callee)) {
    CI->setCallingConv(F->getCallingConv());
    return;
  }
  // Current LLVM implementation of GNU indirect functions does not carry
  // information about the original function calling convention. We could
  // probably parse the ifunc resolver function and find an actual routine it
  // may resolve into in order to find actual calling convention. Since
  // currently only Intel-specific variants can be an ifunc, for the sake of
  // simplicity we just check the name and set calling convention based on it.
  //
  if (auto *IFunc = dyn_cast<GlobalIFunc>(Callee))
    if (VFInfo::isIntelVFABIMangling(IFunc->getName())) {
      CI->setCallingConv(CallingConv::X86_RegCall);
      return;
    }

  llvm_unreachable("Unhandled case for a callee type");
}

Value *llvm::joinVectors(ArrayRef<Value *> VectorsToJoin, IRBuilderBase &Builder,
                         Twine Name) {
  SmallVector<Value *, 8> VParts(VectorsToJoin.begin(), VectorsToJoin.end());
  unsigned VL = VParts.size();
  while (VL >= 2) {
    for (unsigned i = 0, j = 0; i < VL; i += 2, ++j) {
      unsigned NumElts =
          cast<FixedVectorType>(VParts[i]->getType())->getNumElements();
      SmallVector<int, 8> ShuffleMask(NumElts * 2);
      for (unsigned MaskInd = 0; MaskInd < NumElts * 2; ++MaskInd)
        ShuffleMask[MaskInd] = MaskInd;
      VParts[j] =
          Builder.CreateShuffleVector(VParts[i], VParts[i + 1], ShuffleMask);
    }
    VL /= 2;
  }
  VParts[0]->setName(Name);
  return VParts[0];
}

Value *llvm::extendVector(Value *OrigVal, unsigned TargetLength,
                          IRBuilderBase &Builder, const Twine &Name) {
  Type *OrigTy = OrigVal->getType();
  unsigned VectorElts = cast<FixedVectorType>(OrigTy)->getNumElements();
  assert(TargetLength >= VectorElts &&
         "TargetLength should be greater than or equal to VectorElts");
  if (VectorElts == TargetLength)
    return OrigVal;
  auto ShufMask = createSequentialMask(
      0, VectorElts, TargetLength - VectorElts /*No. of undef's*/);
  return Builder.CreateShuffleVector(OrigVal, UndefValue::get(OrigTy), ShufMask,
                                     "extended." + Name);
}

Value *llvm::replicateVectorElts(Value *OrigVal, unsigned OriginalVL,
                                 IRBuilderBase &Builder, const Twine &Name) {
  if (OriginalVL == 1)
    return OrigVal;
  auto ShuffleMask = createReplicatedMask(
      OriginalVL, cast<FixedVectorType>(OrigVal->getType())->getNumElements());
  return Builder.CreateShuffleVector(OrigVal,
                                     UndefValue::get(OrigVal->getType()),
                                     ShuffleMask, Name + OrigVal->getName());
}

Value *llvm::replicateVector(Value *OrigVal, unsigned OriginalVL,
                             IRBuilderBase &Builder, const Twine &Name) {
  if (OriginalVL == 1)
    return OrigVal;
  unsigned NumElts =
      cast<FixedVectorType>(OrigVal->getType())->getNumElements();
  SmallVector<int, 8> ShuffleMask;
  for (unsigned j = 0; j < OriginalVL; j++)
    for (unsigned i = 0; i < NumElts; ++i)
      ShuffleMask.push_back((signed)i);
  return Builder.CreateShuffleVector(OrigVal,
                                     UndefValue::get(OrigVal->getType()),
                                     ShuffleMask, Name + OrigVal->getName());
}

Value *llvm::createVectorSplat(Value *V, unsigned VF, IRBuilderBase &Builder,
                               const Twine &Name) {
  if (V->getType()->isVectorTy())
    return replicateVectorElts(V, VF, Builder, Name);
  return Builder.CreateVectorSplat(VF, V, V->getName() + Name);
}

Value *llvm::generateExtractSubVector(Value *V, unsigned Part,
                                      unsigned NumParts, IRBuilderBase &Builder,
                                      const Twine &Name) {
  // Example:
  // Consider the following vector code -
  // %1 = sitofp <4 x i32> %0 to <4 x double>
  //
  // If NumParts is 2, then shuffle values for %1 for different parts are -
  // If Part = 1, output value is -
  // %shuffle = shufflevector <4 x double> %1, <4 x double> undef,
  //                                           <2 x i32> <i32 0, i32 1>
  //
  // and if Part = 2, output is -
  // %shuffle7 =shufflevector <4 x double> %1, <4 x double> undef,
  //                                           <2 x i32> <i32 2, i32 3>

  if (!V)
    return nullptr; // No vector to extract from.

  assert(NumParts > 0 && "Invalid number of subparts of vector.");

  if (NumParts == 1) {
    // Return the original vector as there is only one Part.
    return V;
  }

  unsigned VecLen = cast<FixedVectorType>(V->getType())->getNumElements();
  assert(VecLen % NumParts == 0 &&
         "Vector cannot be divided into unequal parts for extraction");
  assert(Part < NumParts && "Invalid subpart to be extracted from vector.");

  unsigned SubVecLen = VecLen / NumParts;
  SmallVector<int, 4> ShuffleMask;
  Value *Undef = UndefValue::get(V->getType());

  unsigned ElemIdx = Part * SubVecLen;

  for (unsigned K = 0; K < SubVecLen; K++)
    ShuffleMask.push_back(ElemIdx + K);

  auto *ShuffleInst = Builder.CreateShuffleVector(
      V, Undef, ShuffleMask,
      !Name.isTriviallyEmpty() ? Name
                               : V->getName() + ".part." + Twine(Part) +
                                     ".of." + Twine(NumParts) + ".");

  return ShuffleInst;
}

#endif // INTEL_CUSTOMIZATION
/// Add all access groups in @p AccGroups to @p List.
template <typename ListT>
static void addToAccessGroupList(ListT &List, MDNode *AccGroups) {
  // Interpret an access group as a list containing itself.
  if (AccGroups->getNumOperands() == 0) {
    assert(isValidAsAccessGroup(AccGroups) && "Node must be an access group");
    List.insert(AccGroups);
    return;
  }

  for (const auto &AccGroupListOp : AccGroups->operands()) {
    auto *Item = cast<MDNode>(AccGroupListOp.get());
    assert(isValidAsAccessGroup(Item) && "List item must be an access group");
    List.insert(Item);
  }
}

MDNode *llvm::uniteAccessGroups(MDNode *AccGroups1, MDNode *AccGroups2) {
  if (!AccGroups1)
    return AccGroups2;
  if (!AccGroups2)
    return AccGroups1;
  if (AccGroups1 == AccGroups2)
    return AccGroups1;

  SmallSetVector<Metadata *, 4> Union;
  addToAccessGroupList(Union, AccGroups1);
  addToAccessGroupList(Union, AccGroups2);

  if (Union.size() == 0)
    return nullptr;
  if (Union.size() == 1)
    return cast<MDNode>(Union.front());

  LLVMContext &Ctx = AccGroups1->getContext();
  return MDNode::get(Ctx, Union.getArrayRef());
}

MDNode *llvm::intersectAccessGroups(const Instruction *Inst1,
                                    const Instruction *Inst2) {
  bool MayAccessMem1 = Inst1->mayReadOrWriteMemory();
  bool MayAccessMem2 = Inst2->mayReadOrWriteMemory();

  if (!MayAccessMem1 && !MayAccessMem2)
    return nullptr;
  if (!MayAccessMem1)
    return Inst2->getMetadata(LLVMContext::MD_access_group);
  if (!MayAccessMem2)
    return Inst1->getMetadata(LLVMContext::MD_access_group);

  MDNode *MD1 = Inst1->getMetadata(LLVMContext::MD_access_group);
  MDNode *MD2 = Inst2->getMetadata(LLVMContext::MD_access_group);
  if (!MD1 || !MD2)
    return nullptr;
  if (MD1 == MD2)
    return MD1;

  // Use set for scalable 'contains' check.
  SmallPtrSet<Metadata *, 4> AccGroupSet2;
  addToAccessGroupList(AccGroupSet2, MD2);

  SmallVector<Metadata *, 4> Intersection;
  if (MD1->getNumOperands() == 0) {
    assert(isValidAsAccessGroup(MD1) && "Node must be an access group");
    if (AccGroupSet2.count(MD1))
      Intersection.push_back(MD1);
  } else {
    for (const MDOperand &Node : MD1->operands()) {
      auto *Item = cast<MDNode>(Node.get());
      assert(isValidAsAccessGroup(Item) && "List item must be an access group");
      if (AccGroupSet2.count(Item))
        Intersection.push_back(Item);
    }
  }

  if (Intersection.size() == 0)
    return nullptr;
  if (Intersection.size() == 1)
    return cast<MDNode>(Intersection.front());

  LLVMContext &Ctx = Inst1->getContext();
  return MDNode::get(Ctx, Intersection);
}

/// \returns \p I after propagating metadata from \p VL.
Instruction *llvm::propagateMetadata(Instruction *Inst, ArrayRef<Value *> VL) {
  if (VL.empty())
    return Inst;
  Instruction *I0 = cast<Instruction>(VL[0]);
  SmallVector<std::pair<unsigned, MDNode *>, 4> Metadata;
  I0->getAllMetadataOtherThanDebugLoc(Metadata);

  for (auto Kind : {LLVMContext::MD_tbaa, LLVMContext::MD_alias_scope,
                    LLVMContext::MD_noalias, LLVMContext::MD_fpmath,
                    LLVMContext::MD_nontemporal, LLVMContext::MD_invariant_load,
                    LLVMContext::MD_access_group}) {
    MDNode *MD = I0->getMetadata(Kind);

    for (int J = 1, E = VL.size(); MD && J != E; ++J) {
      const Instruction *IJ = cast<Instruction>(VL[J]);
      MDNode *IMD = IJ->getMetadata(Kind);
      switch (Kind) {
      case LLVMContext::MD_tbaa:
        MD = MDNode::getMostGenericTBAA(MD, IMD);
        break;
      case LLVMContext::MD_alias_scope:
        MD = MDNode::getMostGenericAliasScope(MD, IMD);
        break;
      case LLVMContext::MD_fpmath:
        MD = MDNode::getMostGenericFPMath(MD, IMD);
        break;
      case LLVMContext::MD_noalias:
      case LLVMContext::MD_nontemporal:
      case LLVMContext::MD_invariant_load:
        MD = MDNode::intersect(MD, IMD);
        break;
      case LLVMContext::MD_access_group:
        MD = intersectAccessGroups(Inst, IJ);
        break;
      default:
        llvm_unreachable("unhandled metadata");
      }
    }

    Inst->setMetadata(Kind, MD);
  }

  return Inst;
}

Constant *
llvm::createBitMaskForGaps(IRBuilderBase &Builder, unsigned VF,
                           const InterleaveGroup<Instruction> &Group) {
  // All 1's means mask is not needed.
  if (Group.getNumMembers() == Group.getFactor())
    return nullptr;

  // TODO: support reversed access.
  assert(!Group.isReverse() && "Reversed group not supported.");

  SmallVector<Constant *, 16> Mask;
  for (unsigned i = 0; i < VF; i++)
    for (unsigned j = 0; j < Group.getFactor(); ++j) {
      unsigned HasMember = Group.getMember(j) ? 1 : 0;
      Mask.push_back(Builder.getInt1(HasMember));
    }

  return ConstantVector::get(Mask);
}

llvm::SmallVector<int, 16>
llvm::createReplicatedMask(unsigned ReplicationFactor, unsigned VF) {
  SmallVector<int, 16> MaskVec;
  for (unsigned i = 0; i < VF; i++)
    for (unsigned j = 0; j < ReplicationFactor; j++)
      MaskVec.push_back(i);

  return MaskVec;
}

llvm::SmallVector<int, 16> llvm::createInterleaveMask(unsigned VF,
                                                      unsigned NumVecs) {
  SmallVector<int, 16> Mask;
  for (unsigned i = 0; i < VF; i++)
    for (unsigned j = 0; j < NumVecs; j++)
      Mask.push_back(j * VF + i);

  return Mask;
}

llvm::SmallVector<int, 16>
llvm::createStrideMask(unsigned Start, unsigned Stride, unsigned VF) {
  SmallVector<int, 16> Mask;
  for (unsigned i = 0; i < VF; i++)
    Mask.push_back(Start + i * Stride);

  return Mask;
}

#if INTEL_CUSTOMIZATION
llvm::SmallVector<int, 64> llvm::createVectorInterleaveMask(unsigned VF,
                                                            unsigned NumVecs,
                                                            unsigned VecWidth) {
  SmallVector<int, 64> Mask;
  for (unsigned i = 0; i < VF; i++)
    for (unsigned j = 0; j < NumVecs; j++)
      for (unsigned k = 0; k < VecWidth; k++)
        Mask.push_back((j * VF + i) * VecWidth + k);

  return Mask;
}

llvm::SmallVector<int, 64> llvm::createVectorStrideMask(unsigned Start,
                                                        unsigned Stride,
                                                        unsigned VF,
                                                        unsigned VecWidth) {
  SmallVector<int, 64> Mask;
  for (unsigned i = 0; i < VF; i++)
    for (unsigned j = 0; j < VecWidth; j++)
      Mask.push_back((Start + i * Stride) * VecWidth + j);

  return Mask;
}

bool llvm::isOrUsesFPTy(Type *Ty) {
  while (ArrayType *ArrTy = dyn_cast<ArrayType>(Ty))
    Ty = ArrTy->getElementType();

  // StructType with a unique element type.
  if (auto *StructTy = dyn_cast<StructType>(Ty))
    if (StructTy->hasIdenticalElementTypes())
      Ty = StructTy->getElementType(0);

  return Ty->isFPOrFPVectorTy();
}
#endif // INTEL_CUSTOMIZATION

llvm::SmallVector<int, 16> llvm::createSequentialMask(unsigned Start,
                                                      unsigned NumInts,
                                                      unsigned NumUndefs) {
  SmallVector<int, 16> Mask;
  for (unsigned i = 0; i < NumInts; i++)
    Mask.push_back(Start + i);

  for (unsigned i = 0; i < NumUndefs; i++)
    Mask.push_back(-1);

  return Mask;
}

llvm::SmallVector<int, 16> llvm::createUnaryMask(ArrayRef<int> Mask,
                                                 unsigned NumElts) {
  // Avoid casts in the loop and make sure we have a reasonable number.
  int NumEltsSigned = NumElts;
  assert(NumEltsSigned > 0 && "Expected smaller or non-zero element count");

  // If the mask chooses an element from operand 1, reduce it to choose from the
  // corresponding element of operand 0. Undef mask elements are unchanged.
  SmallVector<int, 16> UnaryMask;
  for (int MaskElt : Mask) {
    assert((MaskElt < NumEltsSigned * 2) && "Expected valid shuffle mask");
    int UnaryElt = MaskElt >= NumEltsSigned ? MaskElt - NumEltsSigned : MaskElt;
    UnaryMask.push_back(UnaryElt);
  }
  return UnaryMask;
}

/// A helper function for concatenating vectors. This function concatenates two
/// vectors having the same element type. If the second vector has fewer
/// elements than the first, it is padded with undefs.
static Value *concatenateTwoVectors(IRBuilderBase &Builder, Value *V1,
                                    Value *V2) {
  VectorType *VecTy1 = dyn_cast<VectorType>(V1->getType());
  VectorType *VecTy2 = dyn_cast<VectorType>(V2->getType());
  assert(VecTy1 && VecTy2 &&
         VecTy1->getScalarType() == VecTy2->getScalarType() &&
         "Expect two vectors with the same element type");

  unsigned NumElts1 = cast<FixedVectorType>(VecTy1)->getNumElements();
  unsigned NumElts2 = cast<FixedVectorType>(VecTy2)->getNumElements();
  assert(NumElts1 >= NumElts2 && "Unexpect the first vector has less elements");

  if (NumElts1 > NumElts2) {
    // Extend with UNDEFs.
    V2 = Builder.CreateShuffleVector(
        V2, createSequentialMask(0, NumElts2, NumElts1 - NumElts2));
  }

  return Builder.CreateShuffleVector(
      V1, V2, createSequentialMask(0, NumElts1 + NumElts2, 0));
}

Value *llvm::concatenateVectors(IRBuilderBase &Builder,
                                ArrayRef<Value *> Vecs) {
  unsigned NumVecs = Vecs.size();
  assert(NumVecs > 1 && "Should be at least two vectors");

  SmallVector<Value *, 8> ResList;
  ResList.append(Vecs.begin(), Vecs.end());
  do {
    SmallVector<Value *, 8> TmpList;
    for (unsigned i = 0; i < NumVecs - 1; i += 2) {
      Value *V0 = ResList[i], *V1 = ResList[i + 1];
      assert((V0->getType() == V1->getType() || i == NumVecs - 2) &&
             "Only the last vector may have a different type");

      TmpList.push_back(concatenateTwoVectors(Builder, V0, V1));
    }

    // Push the last vector if the total number of vectors is odd.
    if (NumVecs % 2 != 0)
      TmpList.push_back(ResList[NumVecs - 1]);

    ResList = TmpList;
    NumVecs = ResList.size();
  } while (NumVecs > 1);

  return ResList[0];
}

bool llvm::maskIsAllZeroOrUndef(Value *Mask) {
  assert(isa<VectorType>(Mask->getType()) &&
         isa<IntegerType>(Mask->getType()->getScalarType()) &&
         cast<IntegerType>(Mask->getType()->getScalarType())->getBitWidth() ==
             1 &&
         "Mask must be a vector of i1");

  auto *ConstMask = dyn_cast<Constant>(Mask);
  if (!ConstMask)
    return false;
  if (ConstMask->isNullValue() || isa<UndefValue>(ConstMask))
    return true;
  if (isa<ScalableVectorType>(ConstMask->getType()))
    return false;
  for (unsigned
           I = 0,
           E = cast<FixedVectorType>(ConstMask->getType())->getNumElements();
       I != E; ++I) {
    if (auto *MaskElt = ConstMask->getAggregateElement(I))
      if (MaskElt->isNullValue() || isa<UndefValue>(MaskElt))
        continue;
    return false;
  }
  return true;
}

bool llvm::maskIsAllOneOrUndef(Value *Mask) {
  assert(isa<VectorType>(Mask->getType()) &&
         isa<IntegerType>(Mask->getType()->getScalarType()) &&
         cast<IntegerType>(Mask->getType()->getScalarType())->getBitWidth() ==
             1 &&
         "Mask must be a vector of i1");

  auto *ConstMask = dyn_cast<Constant>(Mask);
  if (!ConstMask)
    return false;
  if (ConstMask->isAllOnesValue() || isa<UndefValue>(ConstMask))
    return true;
  if (isa<ScalableVectorType>(ConstMask->getType()))
    return false;
  for (unsigned
           I = 0,
           E = cast<FixedVectorType>(ConstMask->getType())->getNumElements();
       I != E; ++I) {
    if (auto *MaskElt = ConstMask->getAggregateElement(I))
      if (MaskElt->isAllOnesValue() || isa<UndefValue>(MaskElt))
        continue;
    return false;
  }
  return true;
}

/// TODO: This is a lot like known bits, but for
/// vectors.  Is there something we can common this with?
APInt llvm::possiblyDemandedEltsInMask(Value *Mask) {
  assert(isa<FixedVectorType>(Mask->getType()) &&
         isa<IntegerType>(Mask->getType()->getScalarType()) &&
         cast<IntegerType>(Mask->getType()->getScalarType())->getBitWidth() ==
             1 &&
         "Mask must be a fixed width vector of i1");

  const unsigned VWidth =
      cast<FixedVectorType>(Mask->getType())->getNumElements();
  APInt DemandedElts = APInt::getAllOnes(VWidth);
  if (auto *CV = dyn_cast<ConstantVector>(Mask))
    for (unsigned i = 0; i < VWidth; i++)
      if (CV->getAggregateElement(i)->isNullValue())
        DemandedElts.clearBit(i);
  return DemandedElts;
}

bool InterleavedAccessInfo::isStrided(int Stride) {
  unsigned Factor = std::abs(Stride);
  return Factor >= 2 && Factor <= MaxInterleaveGroupFactor;
}

void InterleavedAccessInfo::collectConstStrideAccesses(
    MapVector<Instruction *, StrideDescriptor> &AccessStrideInfo,
    const DenseMap<Value*, const SCEV*> &Strides) {
  auto &DL = TheLoop->getHeader()->getModule()->getDataLayout();

  // Since it's desired that the load/store instructions be maintained in
  // "program order" for the interleaved access analysis, we have to visit the
  // blocks in the loop in reverse postorder (i.e., in a topological order).
  // Such an ordering will ensure that any load/store that may be executed
  // before a second load/store will precede the second load/store in
  // AccessStrideInfo.
  LoopBlocksDFS DFS(TheLoop);
  DFS.perform(LI);
  for (BasicBlock *BB : make_range(DFS.beginRPO(), DFS.endRPO()))
    for (auto &I : *BB) {
      Value *Ptr = getLoadStorePointerOperand(&I);
      if (!Ptr)
        continue;
      Type *ElementTy = getLoadStoreType(&I);

      // Currently, codegen doesn't support cases where the type size doesn't
      // match the alloc size. Skip them for now.
      uint64_t Size = DL.getTypeAllocSize(ElementTy);
      if (Size * 8 != DL.getTypeSizeInBits(ElementTy))
        continue;

      // We don't check wrapping here because we don't know yet if Ptr will be
      // part of a full group or a group with gaps. Checking wrapping for all
      // pointers (even those that end up in groups with no gaps) will be overly
      // conservative. For full groups, wrapping should be ok since if we would
      // wrap around the address space we would do a memory access at nullptr
      // even without the transformation. The wrapping checks are therefore
      // deferred until after we've formed the interleaved groups.
      int64_t Stride =
        getPtrStride(PSE, ElementTy, Ptr, TheLoop, Strides,
                     /*Assume=*/true, /*ShouldCheckWrap=*/false).value_or(0);

      const SCEV *Scev = replaceSymbolicStrideSCEV(PSE, Strides, Ptr);
      AccessStrideInfo[&I] = StrideDescriptor(Stride, Scev, Size,
                                              getLoadStoreAlignment(&I));
    }
}

// Analyze interleaved accesses and collect them into interleaved load and
// store groups.
//
// When generating code for an interleaved load group, we effectively hoist all
// loads in the group to the location of the first load in program order. When
// generating code for an interleaved store group, we sink all stores to the
// location of the last store. This code motion can change the order of load
// and store instructions and may break dependences.
//
// The code generation strategy mentioned above ensures that we won't violate
// any write-after-read (WAR) dependences.
//
// E.g., for the WAR dependence:  a = A[i];      // (1)
//                                A[i] = b;      // (2)
//
// The store group of (2) is always inserted at or below (2), and the load
// group of (1) is always inserted at or above (1). Thus, the instructions will
// never be reordered. All other dependences are checked to ensure the
// correctness of the instruction reordering.
//
// The algorithm visits all memory accesses in the loop in bottom-up program
// order. Program order is established by traversing the blocks in the loop in
// reverse postorder when collecting the accesses.
//
// We visit the memory accesses in bottom-up order because it can simplify the
// construction of store groups in the presence of write-after-write (WAW)
// dependences.
//
// E.g., for the WAW dependence:  A[i] = a;      // (1)
//                                A[i] = b;      // (2)
//                                A[i + 1] = c;  // (3)
//
// We will first create a store group with (3) and (2). (1) can't be added to
// this group because it and (2) are dependent. However, (1) can be grouped
// with other accesses that may precede it in program order. Note that a
// bottom-up order does not imply that WAW dependences should not be checked.
void InterleavedAccessInfo::analyzeInterleaving(
                                 bool EnablePredicatedInterleavedMemAccesses) {
  LLVM_DEBUG(dbgs() << "LV: Analyzing interleaved accesses...\n");
  const auto &Strides = LAI->getSymbolicStrides();

  // Holds all accesses with a constant stride.
  MapVector<Instruction *, StrideDescriptor> AccessStrideInfo;
  collectConstStrideAccesses(AccessStrideInfo, Strides);

  if (AccessStrideInfo.empty())
    return;

  // Collect the dependences in the loop.
  collectDependences();

  // Holds all interleaved store groups temporarily.
  SmallSetVector<InterleaveGroup<Instruction> *, 4> StoreGroups;
  // Holds all interleaved load groups temporarily.
  SmallSetVector<InterleaveGroup<Instruction> *, 4> LoadGroups;
  // Groups added to this set cannot have new members added.
  SmallPtrSet<InterleaveGroup<Instruction> *, 4> CompletedLoadGroups;

  // Search in bottom-up program order for pairs of accesses (A and B) that can
  // form interleaved load or store groups. In the algorithm below, access A
  // precedes access B in program order. We initialize a group for B in the
  // outer loop of the algorithm, and then in the inner loop, we attempt to
  // insert each A into B's group if:
  //
  //  1. A and B have the same stride,
  //  2. A and B have the same memory object size, and
  //  3. A belongs in B's group according to its distance from B.
  //
  // Special care is taken to ensure group formation will not break any
  // dependences.
  for (auto BI = AccessStrideInfo.rbegin(), E = AccessStrideInfo.rend();
       BI != E; ++BI) {
    Instruction *B = BI->first;
    StrideDescriptor DesB = BI->second;

    // Initialize a group for B if it has an allowable stride. Even if we don't
    // create a group for B, we continue with the bottom-up algorithm to ensure
    // we don't break any of B's dependences.
    InterleaveGroup<Instruction> *GroupB = nullptr;
    if (isStrided(DesB.Stride) &&
        (!isPredicated(B->getParent()) || EnablePredicatedInterleavedMemAccesses)) {
      GroupB = getInterleaveGroup(B);
      if (!GroupB) {
        LLVM_DEBUG(dbgs() << "LV: Creating an interleave group with:" << *B
                          << '\n');
        GroupB = createInterleaveGroup(B, DesB.Stride, DesB.Alignment);
        if (B->mayWriteToMemory())
          StoreGroups.insert(GroupB);
        else
          LoadGroups.insert(GroupB);
      }
    }

    for (auto AI = std::next(BI); AI != E; ++AI) {
      Instruction *A = AI->first;
      StrideDescriptor DesA = AI->second;

      // Our code motion strategy implies that we can't have dependences
      // between accesses in an interleaved group and other accesses located
      // between the first and last member of the group. Note that this also
      // means that a group can't have more than one member at a given offset.
      // The accesses in a group can have dependences with other accesses, but
      // we must ensure we don't extend the boundaries of the group such that
      // we encompass those dependent accesses.
      //
      // For example, assume we have the sequence of accesses shown below in a
      // stride-2 loop:
      //
      //  (1, 2) is a group | A[i]   = a;  // (1)
      //                    | A[i-1] = b;  // (2) |
      //                      A[i-3] = c;  // (3)
      //                      A[i]   = d;  // (4) | (2, 4) is not a group
      //
      // Because accesses (2) and (3) are dependent, we can group (2) with (1)
      // but not with (4). If we did, the dependent access (3) would be within
      // the boundaries of the (2, 4) group.
      auto DependentMember = [&](InterleaveGroup<Instruction> *Group,
                                 StrideEntry *A) -> Instruction * {
        for (uint32_t Index = 0; Index < Group->getFactor(); ++Index) {
          Instruction *MemberOfGroupB = Group->getMember(Index);
          if (MemberOfGroupB && !canReorderMemAccessesForInterleavedGroups(
                                    A, &*AccessStrideInfo.find(MemberOfGroupB)))
            return MemberOfGroupB;
        }
        return nullptr;
      };

      auto GroupA = getInterleaveGroup(A);
      // If A is a load, dependencies are tolerable, there's nothing to do here.
      // If both A and B belong to the same (store) group, they are independent,
      // even if dependencies have not been recorded.
      // If both GroupA and GroupB are null, there's nothing to do here.
      if (A->mayWriteToMemory() && GroupA != GroupB) {
        Instruction *DependentInst = nullptr;
        // If GroupB is a load group, we have to compare AI against all
        // members of GroupB because if any load within GroupB has a dependency
        // on AI, we need to mark GroupB as complete and also release the
        // store GroupA (if A belongs to one). The former prevents incorrect
        // hoisting of load B above store A while the latter prevents incorrect
        // sinking of store A below load B.
        if (GroupB && LoadGroups.contains(GroupB))
          DependentInst = DependentMember(GroupB, &*AI);
        else if (!canReorderMemAccessesForInterleavedGroups(&*AI, &*BI))
          DependentInst = B;

        if (DependentInst) {
          // A has a store dependence on B (or on some load within GroupB) and
          // is part of a store group. Release A's group to prevent illegal
          // sinking of A below B. A will then be free to form another group
          // with instructions that precede it.
          if (GroupA && StoreGroups.contains(GroupA)) {
            LLVM_DEBUG(dbgs() << "LV: Invalidated store group due to "
                                 "dependence between "
                              << *A << " and " << *DependentInst << '\n');
            StoreGroups.remove(GroupA);
            releaseGroup(GroupA);
          }
          // If B is a load and part of an interleave group, no earlier loads
          // can be added to B's interleave group, because this would mean the
          // DependentInst would move across store A. Mark the interleave group
          // as complete.
          if (GroupB && LoadGroups.contains(GroupB)) {
            LLVM_DEBUG(dbgs() << "LV: Marking interleave group for " << *B
                              << " as complete.\n");
            CompletedLoadGroups.insert(GroupB);
          }
        }
      }
      if (CompletedLoadGroups.contains(GroupB)) {
        // Skip trying to add A to B, continue to look for other conflicting A's
        // in groups to be released.
        continue;
      }

      // At this point, we've checked for illegal code motion. If either A or B
      // isn't strided, there's nothing left to do.
      if (!isStrided(DesA.Stride) || !isStrided(DesB.Stride))
        continue;

      // Ignore A if it's already in a group or isn't the same kind of memory
      // operation as B.
      // Note that mayReadFromMemory() isn't mutually exclusive to
      // mayWriteToMemory in the case of atomic loads. We shouldn't see those
      // here, canVectorizeMemory() should have returned false - except for the
      // case we asked for optimization remarks.
      if (isInterleaved(A) ||
          (A->mayReadFromMemory() != B->mayReadFromMemory()) ||
          (A->mayWriteToMemory() != B->mayWriteToMemory()))
        continue;

      // Check rules 1 and 2. Ignore A if its stride or size is different from
      // that of B.
      if (DesA.Stride != DesB.Stride || DesA.Size != DesB.Size)
        continue;

      // Ignore A if the memory object of A and B don't belong to the same
      // address space
      if (getLoadStoreAddressSpace(A) != getLoadStoreAddressSpace(B))
        continue;

      // Calculate the distance from A to B.
      const SCEVConstant *DistToB = dyn_cast<SCEVConstant>(
          PSE.getSE()->getMinusSCEV(DesA.Scev, DesB.Scev));
      if (!DistToB)
        continue;
      int64_t DistanceToB = DistToB->getAPInt().getSExtValue();

      // Check rule 3. Ignore A if its distance to B is not a multiple of the
      // size.
      if (DistanceToB % static_cast<int64_t>(DesB.Size))
        continue;

      // All members of a predicated interleave-group must have the same predicate,
      // and currently must reside in the same BB.
      BasicBlock *BlockA = A->getParent();
      BasicBlock *BlockB = B->getParent();
      if ((isPredicated(BlockA) || isPredicated(BlockB)) &&
          (!EnablePredicatedInterleavedMemAccesses || BlockA != BlockB))
        continue;

      // The index of A is the index of B plus A's distance to B in multiples
      // of the size.
#if INTEL_CUSTOMIZATION
      assert(GroupB && "GroupB is expected to be non-null");
#endif // INTEL_CUSTOMIZATION
      int IndexA =
          GroupB->getIndex(B) + DistanceToB / static_cast<int64_t>(DesB.Size);

      // Try to insert A into B's group.
      if (GroupB->insertMember(A, IndexA, DesA.Alignment)) {
        LLVM_DEBUG(dbgs() << "LV: Inserted:" << *A << '\n'
                          << "    into the interleave group with" << *B
                          << '\n');
        InterleaveGroupMap[A] = GroupB;

        // Set the first load in program order as the insert position.
        if (A->mayReadFromMemory())
          GroupB->setInsertPos(A);
      }
    } // Iteration over A accesses.
  }   // Iteration over B accesses.

  auto InvalidateGroupIfMemberMayWrap = [&](InterleaveGroup<Instruction> *Group,
                                            int Index,
                                            std::string FirstOrLast) -> bool {
    Instruction *Member = Group->getMember(Index);
    assert(Member && "Group member does not exist");
    Value *MemberPtr = getLoadStorePointerOperand(Member);
    Type *AccessTy = getLoadStoreType(Member);
    if (getPtrStride(PSE, AccessTy, MemberPtr, TheLoop, Strides,
                     /*Assume=*/false, /*ShouldCheckWrap=*/true).value_or(0))
      return false;
    LLVM_DEBUG(dbgs() << "LV: Invalidate candidate interleaved group due to "
                      << FirstOrLast
                      << " group member potentially pointer-wrapping.\n");
    releaseGroup(Group);
    return true;
  };

  // Remove interleaved groups with gaps whose memory
  // accesses may wrap around. We have to revisit the getPtrStride analysis,
  // this time with ShouldCheckWrap=true, since collectConstStrideAccesses does
  // not check wrapping (see documentation there).
  // FORNOW we use Assume=false;
  // TODO: Change to Assume=true but making sure we don't exceed the threshold
  // of runtime SCEV assumptions checks (thereby potentially failing to
  // vectorize altogether).
  // Additional optional optimizations:
  // TODO: If we are peeling the loop and we know that the first pointer doesn't
  // wrap then we can deduce that all pointers in the group don't wrap.
  // This means that we can forcefully peel the loop in order to only have to
  // check the first pointer for no-wrap. When we'll change to use Assume=true
  // we'll only need at most one runtime check per interleaved group.
  for (auto *Group : LoadGroups) {
    // Case 1: A full group. Can Skip the checks; For full groups, if the wide
    // load would wrap around the address space we would do a memory access at
    // nullptr even without the transformation.
    if (Group->getNumMembers() == Group->getFactor())
      continue;

    // Case 2: If first and last members of the group don't wrap this implies
    // that all the pointers in the group don't wrap.
    // So we check only group member 0 (which is always guaranteed to exist),
    // and group member Factor - 1; If the latter doesn't exist we rely on
    // peeling (if it is a non-reversed accsess -- see Case 3).
    if (InvalidateGroupIfMemberMayWrap(Group, 0, std::string("first")))
      continue;
    if (Group->getMember(Group->getFactor() - 1))
      InvalidateGroupIfMemberMayWrap(Group, Group->getFactor() - 1,
                                     std::string("last"));
    else {
      // Case 3: A non-reversed interleaved load group with gaps: We need
      // to execute at least one scalar epilogue iteration. This will ensure
      // we don't speculatively access memory out-of-bounds. We only need
      // to look for a member at index factor - 1, since every group must have
      // a member at index zero.
      if (Group->isReverse()) {
        LLVM_DEBUG(
            dbgs() << "LV: Invalidate candidate interleaved group due to "
                      "a reverse access with gaps.\n");
        releaseGroup(Group);
        continue;
      }
      LLVM_DEBUG(
          dbgs() << "LV: Interleaved group requires epilogue iteration.\n");
      RequiresScalarEpilogue = true;
    }
  }

  for (auto *Group : StoreGroups) {
    // Case 1: A full group. Can Skip the checks; For full groups, if the wide
    // store would wrap around the address space we would do a memory access at
    // nullptr even without the transformation.
    if (Group->getNumMembers() == Group->getFactor())
      continue;

    // Interleave-store-group with gaps is implemented using masked wide store.
    // Remove interleaved store groups with gaps if
    // masked-interleaved-accesses are not enabled by the target.
    if (!EnablePredicatedInterleavedMemAccesses) {
      LLVM_DEBUG(
          dbgs() << "LV: Invalidate candidate interleaved store group due "
                    "to gaps.\n");
      releaseGroup(Group);
      continue;
    }

    // Case 2: If first and last members of the group don't wrap this implies
    // that all the pointers in the group don't wrap.
    // So we check only group member 0 (which is always guaranteed to exist),
    // and the last group member. Case 3 (scalar epilog) is not relevant for
    // stores with gaps, which are implemented with masked-store (rather than
    // speculative access, as in loads).
    if (InvalidateGroupIfMemberMayWrap(Group, 0, std::string("first")))
      continue;
    for (int Index = Group->getFactor() - 1; Index > 0; Index--)
      if (Group->getMember(Index)) {
        InvalidateGroupIfMemberMayWrap(Group, Index, std::string("last"));
        break;
      }
  }
}

void InterleavedAccessInfo::invalidateGroupsRequiringScalarEpilogue() {
  // If no group had triggered the requirement to create an epilogue loop,
  // there is nothing to do.
  if (!requiresScalarEpilogue())
    return;

  bool ReleasedGroup = false;
  // Release groups requiring scalar epilogues. Note that this also removes them
  // from InterleaveGroups.
  for (auto *Group : make_early_inc_range(InterleaveGroups)) {
    if (!Group->requiresScalarEpilogue())
      continue;
    LLVM_DEBUG(
        dbgs()
        << "LV: Invalidate candidate interleaved group due to gaps that "
           "require a scalar epilogue (not allowed under optsize) and cannot "
           "be masked (not enabled). \n");
    releaseGroup(Group);
    ReleasedGroup = true;
  }
  assert(ReleasedGroup && "At least one group must be invalidated, as a "
                          "scalar epilogue was required");
  (void)ReleasedGroup;
  RequiresScalarEpilogue = false;
}

template <typename InstT>
void InterleaveGroup<InstT>::addMetadata(InstT *NewInst) const {
  llvm_unreachable("addMetadata can only be used for Instruction");
}

namespace llvm {
template <>
void InterleaveGroup<Instruction>::addMetadata(Instruction *NewInst) const {
  SmallVector<Value *, 4> VL;
  std::transform(Members.begin(), Members.end(), std::back_inserter(VL),
                 [](std::pair<int, Instruction *> p) { return p.second; });
  propagateMetadata(NewInst, VL);
}
}

#if INTEL_CUSTOMIZATION
bool VFABI::supportedVectorVariantLegalization(const VFInfo &Variant,
                                               ArrayRef<Type *> ArgTys,
                                               Type *RetTy) {
  // TODO: this function does exist because of current implementation
  // limitation. Specifically return value legalization relies on the fact that
  // all chunks can be passed via hardware registers. If we have less registers
  // than required we cannot legalize. For given VLEN (128 for AVX512 and 32 for
  // the rest ISA classes) we are guaranteed that return value can be legalized.
  // Similar check is done for types.

  auto ElementTypeSupported = [](Type *Ty) {
    return Ty->isIntegerTy(8) || Ty->isIntegerTy(16) || Ty->isIntegerTy(32) ||
           Ty->isIntegerTy(64) || Ty->isPointerTy() || Ty->isFloatTy() ||
           Ty->isDoubleTy();
  };

  unsigned MaxVF = 32;
  switch (Variant.getISA()) {
  case VFISAKind::SSE:
  case VFISAKind::AVX:
  case VFISAKind::AVX2:
    break;
  case VFISAKind::AVX512:
    MaxVF = 128;
    break;
  default:
    return false;
  }

  for (const auto &[I, P] : enumerate(Variant.getParameters())) {
    if (!P.isMask() && !P.isVector() && !P.isLinearVal())
      continue;

    auto *VT = cast<FixedVectorType>(ArgTys[I]);
    if (!ElementTypeSupported(VT->getElementType()))
      return false;

    if (VT->getNumElements() > MaxVF)
      return false;
  }

  if (!RetTy->isVoidTy()) {
    auto *VT = dyn_cast<FixedVectorType>(RetTy);
    if (!VT || !ElementTypeSupported(VT->getElementType()) ||
        VT->getNumElements() > MaxVF)
      return false;
  }
  return true;
}

void VFABI::calcVectorVariantParamChunks(MutableArrayRef<int> ArgChunks,
                                         int &RetChunks,
                                         ArrayRef<Type *> ArgTys, Type *RetTy,
                                         const VFInfo &Variant,
                                         bool PtrSize64) {
  // clang-format-off
  static const unsigned SSE_chunks[6][7] = {
  //   2  4  8 16  32 64 128
      {1, 1, 1, 1, 2,  0, 0}, // i8
      {1, 1, 1, 2, 4,  0, 0}, // i16
      {1, 1, 2, 4, 8,  0, 0}, // i32 / ptr (32 bits)
      {1, 2, 4, 8, 16, 0, 0}, // i64 / ptr (64 bits)
      {1, 1, 2, 4, 8,  0, 0}, // float
      {1, 2, 4, 8, 16, 0, 0}  // double
  };
  static const unsigned AVX_chunks[6][7] = {
  //   2  4  8 16  32 64 128
      {1, 1, 1, 1, 2,  0, 0}, // i8
      {1, 1, 1, 2, 4,  0, 0}, // i16
      {1, 1, 2, 4, 8,  0, 0}, // i32 / ptr (32 bits)
      {1, 2, 4, 8, 16, 0, 0}, // i64 / ptr (64 bits)
      {1, 1, 1, 2, 4,  0, 0}, // float
      {1, 1, 2, 4, 8,  0, 0}  // double
  };
  static const unsigned AVX2_chunks[6][7] = {
  //   2  4  8 16 32 64 128
      {1, 1, 1, 1, 1, 0, 0}, // i8
      {1, 1, 1, 1, 2, 0, 0}, // i16
      {1, 1, 1, 2, 4, 0, 0}, // i32 / ptr (32 bits)
      {1, 1, 2, 4, 8, 0, 0}, // i64 / ptr (64 bits)
      {1, 1, 1, 2, 4, 0, 0}, // float
      {1, 1, 2, 4, 8, 0, 0}  // double
  };
  static const unsigned AVX512_chunks[6][7] = {
  //   2  4  8 16 32 64 128
      {1, 1, 1, 1, 1, 1, 2},  // i8
      {1, 1, 1, 1, 1, 2, 4},  // i16
      {1, 1, 1, 1, 2, 4, 8},  // i32 / ptr (32 bits)
      {1, 1, 1, 2, 4, 8, 16}, // i64 / ptr (64 bits)
      {1, 1, 1, 1, 2, 4, 8},  // float
      {1, 1, 1, 2, 4, 8, 16}  // double
  };
  // clang-format-on

  assert(VFABI::supportedVectorVariantLegalization(Variant, ArgTys, RetTy) &&
         "Trying to legalize vector variant which is unsupported");

  auto LookupTable = [&Variant, PtrSize64](Type *ArgTy) {
    auto *VT = cast<FixedVectorType>(ArgTy);
    Type *Ty = VT->getElementType();
    unsigned VF = Log2_32(VT->getNumElements());
    unsigned TypeIdx;
    if (Ty->isIntegerTy(8))
      TypeIdx = 0;
    else if (Ty->isIntegerTy(16))
      TypeIdx = 1;
    else if (Ty->isIntegerTy(32))
      TypeIdx = 2;
    else if (Ty->isIntegerTy(64))
      TypeIdx = 3;
    else if (Ty->isPointerTy())
      TypeIdx = PtrSize64 ? 3 : 2;
    else if (Ty->isFloatTy())
      TypeIdx = 4;
    else if (Ty->isDoubleTy())
      TypeIdx = 5;
    else
      llvm_unreachable("Type mapping not supported yet");

    switch (Variant.getISA()) {
    case VFISAKind::SSE:
      return SSE_chunks[TypeIdx][VF - 1];
    case VFISAKind::AVX:
      return AVX_chunks[TypeIdx][VF - 1];
    case VFISAKind::AVX2:
      return AVX2_chunks[TypeIdx][VF - 1];
    case VFISAKind::AVX512:
      return AVX512_chunks[TypeIdx][VF - 1];
    default:
      llvm_unreachable("ISA class not supported!");
    }
  };

  assert(ArgChunks.size() == ArgTys.size() &&
         "Chunks is not in sync with arguments");

  ArrayRef<VFParameter> Params = Variant.getParameters();
  for (const auto &[I, P] : enumerate(Params)) {
    if (!P.isMask() && !P.isVector() && !P.isLinearVal()) {
      ArgChunks[I] = 1;
      continue;
    }

    unsigned NumChunks = LookupTable(ArgTys[I]);
    assert(NumChunks > 0 && "Expected at least one data chunk");
    ArgChunks[I] = NumChunks;
  }

  RetChunks = RetTy->isVoidTy() ? 1 : LookupTable(RetTy);
  assert(RetChunks > 0 && "Unsupported VLEN for given ISA and return type");
}

bool VFABI::hasPackedMask(const VFInfo &V) {
  // TODO: Mask packing isn't Intel mangling specific,
  // remove this limitation once arguments legalization enabled for gcc
  // mangling.
  if (!VFInfo::isIntelVFABIMangling(V.VectorName))
    return false;
  return V.isMasked() && V.getISA() == VFISAKind::AVX512;
}

Type *VFABI::getPackedMaskArgumentTy(LLVMContext &C, unsigned MaskSize) {
  if (MaskSize <= 32)
    return Type::getInt32Ty(C);
  if (MaskSize <= 64)
    return Type::getInt64Ty(C);
  llvm_unreachable("unable to handle more than 64 bits with a GPR");
  return nullptr;
}
#endif // INTEL_CUSTOMIZATION

void VFABI::getVectorVariantNames(
    const CallInst &CI, SmallVectorImpl<std::string> &VariantMappings) {
  const StringRef S = CI.getFnAttr(VFABI::MappingsAttrName).getValueAsString();
  if (S.empty())
    return;

  SmallVector<StringRef, 8> ListAttr;
  S.split(ListAttr, ",");

  for (const auto &S : SetVector<StringRef>(ListAttr.begin(), ListAttr.end())) {
#ifndef NDEBUG
    LLVM_DEBUG(dbgs() << "VFABI: adding mapping '" << S << "'\n");
    std::optional<VFInfo> Info =
        VFABI::tryDemangleForVFABI(S, *(CI.getModule()));
    assert(Info && "Invalid name for a VFABI variant.");
    assert(CI.getModule()->getFunction(Info->VectorName) &&
           "Vector function is missing.");
#endif
    VariantMappings.push_back(std::string(S));
  }
}

bool VFShape::hasValidParameterList(bool Permissive) const { // INTEL
  for (unsigned Pos = 0, NumParams = Parameters.size(); Pos < NumParams;
       ++Pos) {
    assert(Parameters[Pos].ParamPos == Pos && "Broken parameter list.");

    switch (Parameters[Pos].ParamKind) {
    default: // Nothing to check.
      break;
    case VFParamKind::OMP_Linear:
    case VFParamKind::OMP_LinearRef:
    case VFParamKind::OMP_LinearVal:
    case VFParamKind::OMP_LinearUVal:
      // Compile time linear steps must be non-zero.
      if (Parameters[Pos].LinearStepOrPos == 0)
        return false;
      break;
    case VFParamKind::OMP_LinearPos:
    case VFParamKind::OMP_LinearRefPos:
    case VFParamKind::OMP_LinearValPos:
    case VFParamKind::OMP_LinearUValPos:
      // The runtime linear step must be referring to some other
      // parameters in the signature.
      if (Parameters[Pos].LinearStepOrPos >= int(NumParams))
        return false;
#if INTEL_CUSTOMIZATION
      if (Permissive && Parameters[Pos].LinearStepOrPos == int(Pos)) {
        // This is currently explicitly allowed because we generate
        // variable-strided params that refer to themselves during VPlan call
        // vec decisions (when generating vector variants from a given call).
        // While this is technically incorrect, at the present time, this is
        // fine, because we don't actually support variable-strided params in
        // any subsequent processing that might use the vector variant.
        //
        // TODO: Once we properly support variable-strided params and properly
        // generate variable-strided params during VPlan call vec decisions,
        // this case should be disallowed again.
        return true;
      }
#endif // INTEL_CUSTOMIZATION
      // The linear step parameter must be marked as uniform.
      if (Parameters[Parameters[Pos].LinearStepOrPos].ParamKind !=
          VFParamKind::OMP_Uniform)
        return false;
      // The linear step parameter can't point at itself.
      if (Parameters[Pos].LinearStepOrPos == int(Pos))
        return false;
      break;
    case VFParamKind::GlobalPredicate:
      // The global predicate must be the unique. Can be placed anywhere in the
      // signature.
      for (unsigned NextPos = Pos + 1; NextPos < NumParams; ++NextPos)
        if (Parameters[NextPos].ParamKind == VFParamKind::GlobalPredicate)
          return false;
      break;
    }
  }
  return true;
}<|MERGE_RESOLUTION|>--- conflicted
+++ resolved
@@ -1251,19 +1251,11 @@
     assert(F->getFunctionType() == FTy && "Vector function type mismatch");
     return F;
   }
-<<<<<<< HEAD
 
   // A vector variant function might appear as ifunc.
   if (Value *IF = M->getNamedIFunc(VFnName))
     return IF;
 
-=======
-
-  // A vector variant function might appear as ifunc.
-  if (Value *IF = M->getNamedIFunc(VFnName))
-    return IF;
-
->>>>>>> 7f4c3c22
   Function *VectorF = Function::Create(FTy, OrigF.getLinkage(), VFnName, M);
   updateVectorVariantAttributes(*VectorF, OrigF, Variant, ArgTys, ArgChunks);
   return VectorF;
