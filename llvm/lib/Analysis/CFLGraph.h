//===- CFLGraph.h - Abstract stratified sets implementation. -----*- C++-*-===//
//
// Part of the LLVM Project, under the Apache License v2.0 with LLVM Exceptions.
// See https://llvm.org/LICENSE.txt for license information.
// SPDX-License-Identifier: Apache-2.0 WITH LLVM-exception
//
//===----------------------------------------------------------------------===//
//
/// \file
/// This file defines CFLGraph, an auxiliary data structure used by CFL-based
/// alias analysis.
//
//===----------------------------------------------------------------------===//

#ifndef LLVM_LIB_ANALYSIS_CFLGRAPH_H
#define LLVM_LIB_ANALYSIS_CFLGRAPH_H

#include "AliasAnalysisSummary.h"
#include "llvm/ADT/APInt.h"
#include "llvm/ADT/DenseMap.h"
#include "llvm/ADT/SmallVector.h"
#include "llvm/ADT/iterator_range.h"
#include "llvm/Analysis/MemoryBuiltins.h"
#include "llvm/Analysis/TargetLibraryInfo.h"
#include "llvm/IR/Argument.h"
#include "llvm/IR/BasicBlock.h"
#include "llvm/IR/Constants.h"
#include "llvm/IR/DataLayout.h"
#include "llvm/IR/Function.h"
#include "llvm/IR/GlobalValue.h"
#include "llvm/IR/InstVisitor.h"
#include "llvm/IR/InstrTypes.h"
#include "llvm/IR/Instruction.h"
#include "llvm/IR/Instructions.h"
#include "llvm/IR/Operator.h"
#include "llvm/IR/Type.h"
#include "llvm/IR/Value.h"
#include "llvm/Support/Casting.h"
#include "llvm/Support/ErrorHandling.h"
#include <cassert>
#include <cstdint>
#include <vector>

namespace llvm {
namespace cflaa {

/// The Program Expression Graph (PEG) of CFL analysis
/// CFLGraph is auxiliary data structure used by CFL-based alias analysis to
/// describe flow-insensitive pointer-related behaviors. Given an LLVM function,
/// the main purpose of this graph is to abstract away unrelated facts and
/// translate the rest into a form that can be easily digested by CFL analyses.
/// Each Node in the graph is an InstantiatedValue, and each edge represent a
/// pointer assignment between InstantiatedValue. Pointer
/// references/dereferences are not explicitly stored in the graph: we
/// implicitly assume that for each node (X, I) it has a dereference edge to (X,
/// I+1) and a reference edge to (X, I-1).
class CFLGraph {
public:
  using Node = InstantiatedValue;

  struct Edge {
    Node Other;
    int64_t Offset;
  };

  using EdgeList = std::vector<Edge>;

  struct NodeInfo {
    EdgeList Edges, ReverseEdges;
    AliasAttrs Attr;
  };

  class ValueInfo {
    std::vector<NodeInfo> Levels;

  public:
    bool addNodeToLevel(unsigned Level) {
      auto NumLevels = Levels.size();
      if (NumLevels > Level)
        return false;
      Levels.resize(Level + 1);
      return true;
    }

    NodeInfo &getNodeInfoAtLevel(unsigned Level) {
      assert(Level < Levels.size());
      return Levels[Level];
    }
    const NodeInfo &getNodeInfoAtLevel(unsigned Level) const {
      assert(Level < Levels.size());
      return Levels[Level];
    }

    unsigned getNumLevels() const { return Levels.size(); }
  };

private:
  using ValueMap = DenseMap<Value *, ValueInfo>;

  ValueMap ValueImpls;

  NodeInfo *getNode(Node N) {
    auto Itr = ValueImpls.find(N.Val);
    if (Itr == ValueImpls.end() || Itr->second.getNumLevels() <= N.DerefLevel)
      return nullptr;
    return &Itr->second.getNodeInfoAtLevel(N.DerefLevel);
  }

public:
  using const_value_iterator = ValueMap::const_iterator;

  bool addNode(Node N, AliasAttrs Attr = AliasAttrs()) {
    assert(N.Val != nullptr);
    auto &ValInfo = ValueImpls[N.Val];
    auto Changed = ValInfo.addNodeToLevel(N.DerefLevel);
    ValInfo.getNodeInfoAtLevel(N.DerefLevel).Attr |= Attr;
    return Changed;
  }

  void addAttr(Node N, AliasAttrs Attr) {
    auto *Info = getNode(N);
    assert(Info != nullptr);
    Info->Attr |= Attr;
  }

  void addEdge(Node From, Node To, int64_t Offset = 0) {
    auto *FromInfo = getNode(From);
    assert(FromInfo != nullptr);
    auto *ToInfo = getNode(To);
    assert(ToInfo != nullptr);

    FromInfo->Edges.push_back(Edge{To, Offset});
    ToInfo->ReverseEdges.push_back(Edge{From, Offset});
  }

  const NodeInfo *getNode(Node N) const {
    auto Itr = ValueImpls.find(N.Val);
    if (Itr == ValueImpls.end() || Itr->second.getNumLevels() <= N.DerefLevel)
      return nullptr;
    return &Itr->second.getNodeInfoAtLevel(N.DerefLevel);
  }

  AliasAttrs attrFor(Node N) const {
    auto *Info = getNode(N);
    assert(Info != nullptr);
    return Info->Attr;
  }

  iterator_range<const_value_iterator> value_mappings() const {
    return make_range<const_value_iterator>(ValueImpls.begin(),
                                            ValueImpls.end());
  }
};

///A builder class used to create CFLGraph instance from a given function
/// The CFL-AA that uses this builder must provide its own type as a template
/// argument. This is necessary for interprocedural processing: CFLGraphBuilder
/// needs a way of obtaining the summary of other functions when callinsts are
/// encountered.
/// As a result, we expect the said CFL-AA to expose a getAliasSummary() public
/// member function that takes a Function& and returns the corresponding summary
/// as a const AliasSummary*.
template <typename CFLAA> class CFLGraphBuilder {
  // Input of the builder
  CFLAA &Analysis;
  const TargetLibraryInfo &TLI;

  // Output of the builder
  CFLGraph Graph;
  SmallVector<Value *, 4> ReturnedValues;

  // Helper class
  /// Gets the edges our graph should have, based on an Instruction*
  class GetEdgesVisitor : public InstVisitor<GetEdgesVisitor, void> {
    CFLAA &AA;
    const DataLayout &DL;
    const TargetLibraryInfo &TLI;

    CFLGraph &Graph;
    SmallVectorImpl<Value *> &ReturnValues;

    static bool hasUsefulEdges(ConstantExpr *CE) {
      // ConstantExpr doesn't have terminators, invokes, or fences, so only
      // needs
      // to check for compares.
      return CE->getOpcode() != Instruction::ICmp &&
             CE->getOpcode() != Instruction::FCmp;
    }

    // Returns possible functions called by CS into the given SmallVectorImpl.
    // Returns true if targets found, false otherwise.
    static bool getPossibleTargets(CallBase &Call,
                                   SmallVectorImpl<Function *> &Output) {
      if (auto *Fn = Call.getCalledFunction()) {
        Output.push_back(Fn);
        return true;
      }

      // TODO: If the call is indirect, we might be able to enumerate all
      // potential
      // targets of the call and return them, rather than just failing.
      return false;
    }

    void addNode(Value *Val, AliasAttrs Attr = AliasAttrs()) {
      assert(Val != nullptr && Val->getType()->isPointerTy());
      if (auto GVal = dyn_cast<GlobalValue>(Val)) {
        if (Graph.addNode(InstantiatedValue{GVal, 0},
                          getGlobalOrArgAttrFromValue(*GVal)))
          Graph.addNode(InstantiatedValue{GVal, 1}, getAttrUnknown());
      } else if (auto CExpr = dyn_cast<ConstantExpr>(Val)) {
        if (hasUsefulEdges(CExpr)) {
          if (Graph.addNode(InstantiatedValue{CExpr, 0}))
            visitConstantExpr(CExpr);
        }
      } else
        Graph.addNode(InstantiatedValue{Val, 0}, Attr);
    }

    void addAssignEdge(Value *From, Value *To, int64_t Offset = 0) {
      assert(From != nullptr && To != nullptr);
      if (!From->getType()->isPointerTy() || !To->getType()->isPointerTy())
        return;
      addNode(From);
      if (To != From) {
        addNode(To);
        Graph.addEdge(InstantiatedValue{From, 0}, InstantiatedValue{To, 0},
                      Offset);
      }
    }

    void addDerefEdge(Value *From, Value *To, bool IsRead) {
      assert(From != nullptr && To != nullptr);
      // FIXME: This is subtly broken, due to how we model some instructions
      // (e.g. extractvalue, extractelement) as loads. Since those take
      // non-pointer operands, we'll entirely skip adding edges for those.
      //
      // addAssignEdge seems to have a similar issue with insertvalue, etc.
      if (!From->getType()->isPointerTy() || !To->getType()->isPointerTy())
        return;
      addNode(From);
      addNode(To);
      if (IsRead) {
        Graph.addNode(InstantiatedValue{From, 1});
        Graph.addEdge(InstantiatedValue{From, 1}, InstantiatedValue{To, 0});
      } else {
        Graph.addNode(InstantiatedValue{To, 1});
        Graph.addEdge(InstantiatedValue{From, 0}, InstantiatedValue{To, 1});
      }
    }

    void addLoadEdge(Value *From, Value *To) { addDerefEdge(From, To, true); }
    void addStoreEdge(Value *From, Value *To) { addDerefEdge(From, To, false); }

  public:
    GetEdgesVisitor(CFLGraphBuilder &Builder, const DataLayout &DL)
        : AA(Builder.Analysis), DL(DL), TLI(Builder.TLI), Graph(Builder.Graph),
          ReturnValues(Builder.ReturnedValues) {}

    void visitInstruction(Instruction &) {
      llvm_unreachable("Unsupported instruction encountered");
    }

    void visitReturnInst(ReturnInst &Inst) {
      if (auto RetVal = Inst.getReturnValue()) {
        if (RetVal->getType()->isPointerTy()) {
          addNode(RetVal);
          ReturnValues.push_back(RetVal);
        }
      }
    }

    void visitPtrToIntInst(PtrToIntInst &Inst) {
      auto *Ptr = Inst.getOperand(0);
      addNode(Ptr, getAttrEscaped());
    }

    void visitIntToPtrInst(IntToPtrInst &Inst) {
      auto *Ptr = &Inst;
      addNode(Ptr, getAttrUnknown());
    }

    void visitCastInst(CastInst &Inst) {
      auto *Src = Inst.getOperand(0);
      addAssignEdge(Src, &Inst);
    }

    void visitBinaryOperator(BinaryOperator &Inst) {
      auto *Op1 = Inst.getOperand(0);
      auto *Op2 = Inst.getOperand(1);
      addAssignEdge(Op1, &Inst);
      addAssignEdge(Op2, &Inst);
    }

    void visitAtomicCmpXchgInst(AtomicCmpXchgInst &Inst) {
      auto *Ptr = Inst.getPointerOperand();
      auto *Val = Inst.getNewValOperand();
      addStoreEdge(Val, Ptr);
    }

    void visitAtomicRMWInst(AtomicRMWInst &Inst) {
      auto *Ptr = Inst.getPointerOperand();
      auto *Val = Inst.getValOperand();
      addStoreEdge(Val, Ptr);
    }

    void visitPHINode(PHINode &Inst) {
      for (Value *Val : Inst.incoming_values())
        addAssignEdge(Val, &Inst);
    }

    void visitGEP(GEPOperator &GEPOp) {
      uint64_t Offset = UnknownOffset;
      APInt APOffset(DL.getPointerSizeInBits(GEPOp.getPointerAddressSpace()),
                     0);
      if (GEPOp.accumulateConstantOffset(DL, APOffset))
        Offset = APOffset.getSExtValue();

      auto *Op = GEPOp.getPointerOperand();
      addAssignEdge(Op, &GEPOp, Offset);
    }

    void visitGetElementPtrInst(GetElementPtrInst &Inst) {
      auto *GEPOp = cast<GEPOperator>(&Inst);
      visitGEP(*GEPOp);
    }

    void visitSelectInst(SelectInst &Inst) {
      // Condition is not processed here (The actual statement producing
      // the condition result is processed elsewhere). For select, the
      // condition is evaluated, but not loaded, stored, or assigned
      // simply as a result of being the condition of a select.

      auto *TrueVal = Inst.getTrueValue();
      auto *FalseVal = Inst.getFalseValue();
      addAssignEdge(TrueVal, &Inst);
      addAssignEdge(FalseVal, &Inst);
    }

    void visitAllocaInst(AllocaInst &Inst) { addNode(&Inst); }

    void visitLoadInst(LoadInst &Inst) {
      auto *Ptr = Inst.getPointerOperand();
      auto *Val = &Inst;
      addLoadEdge(Ptr, Val);
    }

    void visitStoreInst(StoreInst &Inst) {
      auto *Ptr = Inst.getPointerOperand();
      auto *Val = Inst.getValueOperand();
      addStoreEdge(Val, Ptr);
    }

    void visitVAArgInst(VAArgInst &Inst) {
      // We can't fully model va_arg here. For *Ptr = Inst.getOperand(0), it
      // does
      // two things:
      //  1. Loads a value from *((T*)*Ptr).
      //  2. Increments (stores to) *Ptr by some target-specific amount.
      // For now, we'll handle this like a landingpad instruction (by placing
      // the
      // result in its own group, and having that group alias externals).
      if (Inst.getType()->isPointerTy())
        addNode(&Inst, getAttrUnknown());
    }

    static bool isFunctionExternal(Function *Fn) {
      return !Fn->hasExactDefinition();
    }

    bool tryInterproceduralAnalysis(CallBase &Call,
                                    const SmallVectorImpl<Function *> &Fns) {
      assert(Fns.size() > 0);

      if (Call.arg_size() > MaxSupportedArgsInSummary)
        return false;

      // Exit early if we'll fail anyway
      for (auto *Fn : Fns) {
        if (isFunctionExternal(Fn) || Fn->isVarArg())
          return false;
        // Fail if the caller does not provide enough arguments
        assert(Fn->arg_size() <= Call.arg_size());
        if (!AA.getAliasSummary(*Fn))
          return false;
      }

      for (auto *Fn : Fns) {
        auto Summary = AA.getAliasSummary(*Fn);
        assert(Summary != nullptr);

        auto &RetParamRelations = Summary->RetParamRelations;
        for (auto &Relation : RetParamRelations) {
          auto IRelation = instantiateExternalRelation(Relation, Call);
          if (IRelation.hasValue()) {
            Graph.addNode(IRelation->From);
            Graph.addNode(IRelation->To);
            Graph.addEdge(IRelation->From, IRelation->To);
          }
        }

        auto &RetParamAttributes = Summary->RetParamAttributes;
        for (auto &Attribute : RetParamAttributes) {
          auto IAttr = instantiateExternalAttribute(Attribute, Call);
          if (IAttr.hasValue())
            Graph.addNode(IAttr->IValue, IAttr->Attr);
        }
      }

      return true;
    }

<<<<<<< HEAD
#if INTEL_CUSTOMIZATION
    // Compare with visitGEP.
    void visitAddressInst(AddressInst &Inst) {
      // Edge from base pointer
      addAssignEdge(Inst.getPointerOperand(), &Inst, UnknownOffset);
    }
#endif // INTEL_CUSTOMIZATION

    void visitCallSite(CallSite CS) {
      auto Inst = CS.getInstruction();

=======
    void visitCallBase(CallBase &Call) {
>>>>>>> 2d84c00d
      // Make sure all arguments and return value are added to the graph first
      for (Value *V : Call.args())
        if (V->getType()->isPointerTy())
          addNode(V);
      if (Call.getType()->isPointerTy())
        addNode(&Call);

      // Check if Inst is a call to a library function that
      // allocates/deallocates on the heap. Those kinds of functions do not
      // introduce any aliases.
      // TODO: address other common library functions such as realloc(),
      // strdup(), etc.
      if (isMallocOrCallocLikeFn(&Call, &TLI) || isFreeCall(&Call, &TLI))
        return;

      // TODO: Add support for noalias args/all the other fun function
      // attributes that we can tack on.
      SmallVector<Function *, 4> Targets;
      if (getPossibleTargets(Call, Targets))
        if (tryInterproceduralAnalysis(Call, Targets))
          return;

      // Because the function is opaque, we need to note that anything
      // could have happened to the arguments (unless the function is marked
      // readonly or readnone), and that the result could alias just about
      // anything, too (unless the result is marked noalias).
      if (!Call.onlyReadsMemory())
        for (Value *V : Call.args()) {
          if (V->getType()->isPointerTy()) {
            // The argument itself escapes.
            Graph.addAttr(InstantiatedValue{V, 0}, getAttrEscaped());
            // The fate of argument memory is unknown. Note that since
            // AliasAttrs is transitive with respect to dereference, we only
            // need to specify it for the first-level memory.
            Graph.addNode(InstantiatedValue{V, 1}, getAttrUnknown());
          }
        }

      if (Call.getType()->isPointerTy()) {
        auto *Fn = Call.getCalledFunction();
        if (Fn == nullptr || !Fn->returnDoesNotAlias())
          // No need to call addNode() since we've added Inst at the
          // beginning of this function and we know it is not a global.
          Graph.addAttr(InstantiatedValue{&Call, 0}, getAttrUnknown());
      }
    }

    /// Because vectors/aggregates are immutable and unaddressable, there's
    /// nothing we can do to coax a value out of them, other than calling
    /// Extract{Element,Value}. We can effectively treat them as pointers to
    /// arbitrary memory locations we can store in and load from.
    void visitExtractElementInst(ExtractElementInst &Inst) {
      auto *Ptr = Inst.getVectorOperand();
      auto *Val = &Inst;
      addLoadEdge(Ptr, Val);
    }

    void visitInsertElementInst(InsertElementInst &Inst) {
      auto *Vec = Inst.getOperand(0);
      auto *Val = Inst.getOperand(1);
      addAssignEdge(Vec, &Inst);
      addStoreEdge(Val, &Inst);
    }

    void visitLandingPadInst(LandingPadInst &Inst) {
      // Exceptions come from "nowhere", from our analysis' perspective.
      // So we place the instruction its own group, noting that said group may
      // alias externals
      if (Inst.getType()->isPointerTy())
        addNode(&Inst, getAttrUnknown());
    }

    void visitInsertValueInst(InsertValueInst &Inst) {
      auto *Agg = Inst.getOperand(0);
      auto *Val = Inst.getOperand(1);
      addAssignEdge(Agg, &Inst);
      addStoreEdge(Val, &Inst);
    }

    void visitExtractValueInst(ExtractValueInst &Inst) {
      auto *Ptr = Inst.getAggregateOperand();
      addLoadEdge(Ptr, &Inst);
    }

    void visitShuffleVectorInst(ShuffleVectorInst &Inst) {
      auto *From1 = Inst.getOperand(0);
      auto *From2 = Inst.getOperand(1);
      addAssignEdge(From1, &Inst);
      addAssignEdge(From2, &Inst);
    }

    void visitConstantExpr(ConstantExpr *CE) {
      switch (CE->getOpcode()) {
      case Instruction::GetElementPtr: {
        auto GEPOp = cast<GEPOperator>(CE);
        visitGEP(*GEPOp);
        break;
      }

      case Instruction::PtrToInt: {
        addNode(CE->getOperand(0), getAttrEscaped());
        break;
      }

      case Instruction::IntToPtr: {
        addNode(CE, getAttrUnknown());
        break;
      }

      case Instruction::BitCast:
      case Instruction::AddrSpaceCast:
      case Instruction::Trunc:
      case Instruction::ZExt:
      case Instruction::SExt:
      case Instruction::FPExt:
      case Instruction::FPTrunc:
      case Instruction::UIToFP:
      case Instruction::SIToFP:
      case Instruction::FPToUI:
      case Instruction::FPToSI: {
        addAssignEdge(CE->getOperand(0), CE);
        break;
      }

      case Instruction::Select: {
        addAssignEdge(CE->getOperand(1), CE);
        addAssignEdge(CE->getOperand(2), CE);
        break;
      }

      case Instruction::InsertElement:
      case Instruction::InsertValue: {
        addAssignEdge(CE->getOperand(0), CE);
        addStoreEdge(CE->getOperand(1), CE);
        break;
      }

      case Instruction::ExtractElement:
      case Instruction::ExtractValue: {
        addLoadEdge(CE->getOperand(0), CE);
        break;
      }

      case Instruction::Add:
      case Instruction::Sub:
      case Instruction::FSub:
      case Instruction::Mul:
      case Instruction::FMul:
      case Instruction::UDiv:
      case Instruction::SDiv:
      case Instruction::FDiv:
      case Instruction::URem:
      case Instruction::SRem:
      case Instruction::FRem:
      case Instruction::And:
      case Instruction::Or:
      case Instruction::Xor:
      case Instruction::Shl:
      case Instruction::LShr:
      case Instruction::AShr:
      case Instruction::ICmp:
      case Instruction::FCmp:
      case Instruction::ShuffleVector: {
        addAssignEdge(CE->getOperand(0), CE);
        addAssignEdge(CE->getOperand(1), CE);
        break;
      }

      default:
        llvm_unreachable("Unknown instruction type encountered!");
      }
    }
  };

  // Helper functions

  // Determines whether or not we an instruction is useless to us (e.g.
  // FenceInst)
  static bool hasUsefulEdges(Instruction *Inst) {
    bool IsNonInvokeRetTerminator = Inst->isTerminator() &&
                                    !isa<InvokeInst>(Inst) &&
                                    !isa<ReturnInst>(Inst);
    return !isa<CmpInst>(Inst) && !isa<FenceInst>(Inst) &&
           !IsNonInvokeRetTerminator;
  }

  void addArgumentToGraph(Argument &Arg) {
    if (Arg.getType()->isPointerTy()) {
      Graph.addNode(InstantiatedValue{&Arg, 0},
                    getGlobalOrArgAttrFromValue(Arg));
      // Pointees of a formal parameter is known to the caller
      Graph.addNode(InstantiatedValue{&Arg, 1}, getAttrCaller());
    }
  }

  // Given an Instruction, this will add it to the graph, along with any
  // Instructions that are potentially only available from said Instruction
  // For example, given the following line:
  //   %0 = load i16* getelementptr ([1 x i16]* @a, 0, 0), align 2
  // addInstructionToGraph would add both the `load` and `getelementptr`
  // instructions to the graph appropriately.
  void addInstructionToGraph(GetEdgesVisitor &Visitor, Instruction &Inst) {
    if (!hasUsefulEdges(&Inst))
      return;

    Visitor.visit(Inst);
  }

  // Builds the graph needed for constructing the StratifiedSets for the given
  // function
  void buildGraphFrom(Function &Fn) {
    GetEdgesVisitor Visitor(*this, Fn.getParent()->getDataLayout());

    for (auto &Bb : Fn.getBasicBlockList())
      for (auto &Inst : Bb.getInstList())
        addInstructionToGraph(Visitor, Inst);

    for (auto &Arg : Fn.args())
      addArgumentToGraph(Arg);
  }

public:
  CFLGraphBuilder(CFLAA &Analysis, const TargetLibraryInfo &TLI, Function &Fn)
      : Analysis(Analysis), TLI(TLI) {
    buildGraphFrom(Fn);
  }

  const CFLGraph &getCFLGraph() const { return Graph; }
  const SmallVector<Value *, 4> &getReturnValues() const {
    return ReturnedValues;
  }
};

} // end namespace cflaa
} // end namespace llvm

#endif // LLVM_LIB_ANALYSIS_CFLGRAPH_H<|MERGE_RESOLUTION|>--- conflicted
+++ resolved
@@ -410,7 +410,6 @@
       return true;
     }
 
-<<<<<<< HEAD
 #if INTEL_CUSTOMIZATION
     // Compare with visitGEP.
     void visitAddressInst(AddressInst &Inst) {
@@ -419,12 +418,7 @@
     }
 #endif // INTEL_CUSTOMIZATION
 
-    void visitCallSite(CallSite CS) {
-      auto Inst = CS.getInstruction();
-
-=======
     void visitCallBase(CallBase &Call) {
->>>>>>> 2d84c00d
       // Make sure all arguments and return value are added to the graph first
       for (Value *V : Call.args())
         if (V->getType()->isPointerTy())
