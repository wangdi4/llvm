--- conflicted
+++ resolved
@@ -1855,7 +1855,6 @@
             FTy.getParamType(1)->isPointerTy() &&
             FTy.getParamType(2)->isIntegerTy());
 
-<<<<<<< HEAD
   case LibFunc_msvc_std_basic_filebuf_xsputn:
     return (NumParams == 3 && FTy.getReturnType()->isIntegerTy() &&
             FTy.getParamType(0)->isPointerTy() &&       // this pointer
@@ -1865,76 +1864,6 @@
   case LibFunc_msvc_std_basic_streambuf_dtor:
     return (NumParams == 1 && FTy.getReturnType()->isVoidTy() &&
             FTy.getParamType(0)->isPointerTy());        // this pointer
-=======
-void TargetLibraryInfoImpl::addVectorizableFunctionsFromVecLib(
-    enum VectorLibrary VecLib, const llvm::Triple &TargetTriple) {
-  switch (VecLib) {
-  case Accelerate: {
-    const VecDesc VecFuncs[] = {
-    #define TLI_DEFINE_ACCELERATE_VECFUNCS
-    #include "llvm/Analysis/VecFuncs.def"
-    };
-    addVectorizableFunctions(VecFuncs);
-    break;
-  }
-  case DarwinLibSystemM: {
-    const VecDesc VecFuncs[] = {
-    #define TLI_DEFINE_DARWIN_LIBSYSTEM_M_VECFUNCS
-    #include "llvm/Analysis/VecFuncs.def"
-    };
-    addVectorizableFunctions(VecFuncs);
-    break;
-  }
-  case LIBMVEC_X86: {
-    const VecDesc VecFuncs[] = {
-    #define TLI_DEFINE_LIBMVEC_X86_VECFUNCS
-    #include "llvm/Analysis/VecFuncs.def"
-    };
-    addVectorizableFunctions(VecFuncs);
-    break;
-  }
-  case MASSV: {
-    const VecDesc VecFuncs[] = {
-    #define TLI_DEFINE_MASSV_VECFUNCS
-    #include "llvm/Analysis/VecFuncs.def"
-    };
-    addVectorizableFunctions(VecFuncs);
-    break;
-  }
-  case SVML: {
-    const VecDesc VecFuncs[] = {
-    #define TLI_DEFINE_SVML_VECFUNCS
-    #include "llvm/Analysis/VecFuncs.def"
-    };
-    addVectorizableFunctions(VecFuncs);
-    break;
-  }
-  case SLEEFGNUABI: {
-    const VecDesc VecFuncs_VF2[] = {
-#define TLI_DEFINE_SLEEFGNUABI_VF2_VECFUNCS
-#include "llvm/Analysis/VecFuncs.def"
-    };
-    const VecDesc VecFuncs_VF4[] = {
-#define TLI_DEFINE_SLEEFGNUABI_VF4_VECFUNCS
-#include "llvm/Analysis/VecFuncs.def"
-    };
-
-    switch (TargetTriple.getArch()) {
-    default:
-      break;
-    case llvm::Triple::aarch64:
-    case llvm::Triple::aarch64_be:
-      addVectorizableFunctions(VecFuncs_VF2);
-      addVectorizableFunctions(VecFuncs_VF4);
-      break;
-    }
-    break;
-  }
-  case NoLibrary:
-    break;
-  }
-}
->>>>>>> f8f1909d
 
   case LibFunc_msvc_std_basic_streambuf_imbue:
     return (NumParams == 2 && FTy.getReturnType()->isVoidTy() &&
@@ -6014,17 +5943,10 @@
   case SLEEFGNUABI: {
     const VecDesc VecFuncs_VF2[] = {
 #define TLI_DEFINE_SLEEFGNUABI_VF2_VECFUNCS
-#define TLI_DEFINE_VECFUNC(SCAL, VEC, VF) {SCAL, VEC, VF, /* MASK = */ false},
 #include "llvm/Analysis/VecFuncs.def"
     };
     const VecDesc VecFuncs_VF4[] = {
 #define TLI_DEFINE_SLEEFGNUABI_VF4_VECFUNCS
-#define TLI_DEFINE_VECFUNC(SCAL, VEC, VF) {SCAL, VEC, VF, /* MASK = */ false},
-#include "llvm/Analysis/VecFuncs.def"
-    };
-    const VecDesc VecFuncs_VFScalable[] = {
-#define TLI_DEFINE_SLEEFGNUABI_SCALABLE_VECFUNCS
-#define TLI_DEFINE_VECFUNC(SCAL, VEC, VF, MASK) {SCAL, VEC, VF, MASK},
 #include "llvm/Analysis/VecFuncs.def"
     };
 
@@ -6035,7 +5957,6 @@
     case llvm::Triple::aarch64_be:
       addVectorizableFunctions(VecFuncs_VF2);
       addVectorizableFunctions(VecFuncs_VF4);
-      addVectorizableFunctions(VecFuncs_VFScalable);
       break;
     }
     break;
