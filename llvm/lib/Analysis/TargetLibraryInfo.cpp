// INTEL_CUSTOMIZATION
//
// INTEL CONFIDENTIAL
//
// Modifications, Copyright (C) 2021-2023 Intel Corporation
//
// This software and the related documents are Intel copyrighted materials, and
// your use of them is governed by the express license under which they were
// provided to you ("License"). Unless the License provides otherwise, you may not
// use, modify, copy, publish, distribute, disclose or transmit this software or
// the related documents without Intel's prior written permission.
//
// This software and the related documents are provided as is, with no express
// or implied warranties, other than those that are expressly stated in the
// License.
//
// end INTEL_CUSTOMIZATION
//===-- TargetLibraryInfo.cpp - Runtime library information ----------------==//
//
// Part of the LLVM Project, under the Apache License v2.0 with LLVM Exceptions.
// See https://llvm.org/LICENSE.txt for license information.
// SPDX-License-Identifier: Apache-2.0 WITH LLVM-exception
//
//===----------------------------------------------------------------------===//
//
// This file implements the TargetLibraryInfo class.
//
//===----------------------------------------------------------------------===//

#include "llvm/Analysis/TargetLibraryInfo.h"
#include "llvm/ADT/Triple.h"
#include "llvm/IR/Constants.h"
#include "llvm/InitializePasses.h"
#include "llvm/Support/CommandLine.h"

#if INTEL_CUSTOMIZATION
#include "llvm/IR/Operator.h"
#endif // INTEL_CUSTOMIZATION

using namespace llvm;

static cl::opt<TargetLibraryInfoImpl::AltMathLibrary> ClAltMathLibrary(
    "alt-math-library", cl::Hidden,
    cl::desc("Alternate floating point math library"),
    cl::init(TargetLibraryInfoImpl::NoAltMathLibrary),
    cl::values(clEnumValN(TargetLibraryInfoImpl::NoAltMathLibrary, "none",
                          "No alternate math library"),
               clEnumValN(TargetLibraryInfoImpl::TestAltMathLibrary, "test",
                          "Fake library used for testing")));

static cl::opt<TargetLibraryInfoImpl::VectorLibrary> ClVectorLibrary(
    "vector-library", cl::Hidden, cl::desc("Vector functions library"),
    cl::init(TargetLibraryInfoImpl::NoLibrary),
    cl::values(clEnumValN(TargetLibraryInfoImpl::NoLibrary, "none",
                          "No vector functions library"),
               clEnumValN(TargetLibraryInfoImpl::Accelerate, "Accelerate",
                          "Accelerate framework"),
               clEnumValN(TargetLibraryInfoImpl::DarwinLibSystemM,
                          "Darwin_libsystem_m", "Darwin libsystem_m"),
               clEnumValN(TargetLibraryInfoImpl::LIBMVEC_X86, "LIBMVEC-X86",
                          "GLIBC Vector Math library"),
               clEnumValN(TargetLibraryInfoImpl::MASSV, "MASSV",
                          "IBM MASS vector library"),
               clEnumValN(TargetLibraryInfoImpl::SVML, "SVML",
                          "Intel SVML library"),
               clEnumValN(TargetLibraryInfoImpl::SLEEFGNUABI, "sleefgnuabi",
                          "SIMD Library for Evaluating Elementary Functions"),
               clEnumValN(TargetLibraryInfoImpl::Libmvec, "Libmvec", // INTEL
                          "Glibc vector math library")));            // INTEL

#if INTEL_CUSTOMIZATION
// Flag to track if TLI should mark non-readonly functions as vectorizable.
static cl::opt<bool> TLIVecNonReadonlyLibCalls(
    "tli-vectorize-non-readonly-libcalls", cl::Hidden,
    cl::desc(
        "Vectorize library calls even if they don't have readonly attribute."),
    cl::init(true));
#endif // INTEL_CUSTOMIZATION
StringLiteral const TargetLibraryInfoImpl::StandardNames[LibFunc::NumLibFuncs] =
    {
#define TLI_DEFINE_STRING
#include "llvm/Analysis/TargetLibraryInfo.def"
};

// Recognized types of library function arguments and return types.
enum FuncArgTypeID : char {
  Void = 0, // Must be zero.
  Bool,     // 8 bits on all targets
  Int16,
  Int32,
  Int,
  IntPlus, // Int or bigger.
  Long,    // Either 32 or 64 bits.
  IntX,    // Any integer type.
  Int64,
  LLong,    // 64 bits on all targets.
  SizeT,    // size_t.
  SSizeT,   // POSIX ssize_t.
  Flt,      // IEEE float.
  Dbl,      // IEEE double.
  LDbl,     // Any floating type (TODO: tighten this up).
  Floating, // Any floating type.
  Ptr,      // Any pointer type.
  Struct,   // Any struct type.
  Ellip,    // The ellipsis (...).
  Same,     // Same argument type as the previous one.
};

typedef std::array<FuncArgTypeID, 8> FuncProtoTy;

static const FuncProtoTy Signatures[] = {
#define TLI_DEFINE_SIG
#include "llvm/Analysis/TargetLibraryInfo.def"
};

static_assert(sizeof Signatures / sizeof *Signatures == LibFunc::NumLibFuncs,
              "Missing library function signatures");

static bool hasSinCosPiStret(const Triple &T) {
  // Only Darwin variants have _stret versions of combined trig functions.
  if (!T.isOSDarwin())
    return false;

  // The ABI is rather complicated on x86, so don't do anything special there.
  if (T.getArch() == Triple::x86)
    return false;

  if (T.isMacOSX() && T.isMacOSXVersionLT(10, 9))
    return false;

  if (T.isiOS() && T.isOSVersionLT(7, 0))
    return false;

  return true;
}

static bool hasBcmp(const Triple &TT) {
  // Posix removed support from bcmp() in 2001, but the glibc and several
  // implementations of the libc still have it.
  if (TT.isOSLinux())
    return TT.isGNUEnvironment() || TT.isMusl();
  // Both NetBSD and OpenBSD are planning to remove the function. Windows does
  // not have it.
  return TT.isOSFreeBSD() || TT.isOSSolaris();
}

#if INTEL_CUSTOMIZATION
bool TargetLibraryInfo::isFunctionVectorizable(const CallBase &CB,
                                               const ElementCount &VF,
                                               bool IsMasked) const {
  // Track if call allows substitution with approximate functions. We use
  // FastMathFlags to determine this property for FP computations.
  bool CallAllowsApproxFn = true;
  if (auto *FPCall = dyn_cast<FPMathOperator>(&CB))
    CallAllowsApproxFn = FPCall->hasApproxFunc();
  if (!CallAllowsApproxFn)
    return false;

  // Vector library calls can be used if call is known to read memory only
  // (non-default behavior).
  bool CallOnlyReadsMem = TLIVecNonReadonlyLibCalls || CB.onlyReadsMemory();
  if (!CallOnlyReadsMem)
    return false;

  LibFunc LibF;
  Function *F = CB.getCalledFunction();
  StringRef CalledFnName = F->getName();
  // Call is valid for vector library-based vectorization if it represents a
  // known library function, is an LLVM intrinsic or an OCL vector function.
  bool IsValidMathLibFunc = getLibFunc(*F, LibF) || F->isIntrinsic() ||
                            isOCLVectorFunction(CalledFnName);

  return IsValidMathLibFunc &&
         isFunctionVectorizable(CalledFnName, VF, IsMasked);
}
#endif // INTEL_CUSTOMIZATION

static bool isCallingConvCCompatible(CallingConv::ID CC, StringRef TT,
                                     FunctionType *FuncTy) {
  switch (CC) {
  default:
    return false;
  case llvm::CallingConv::C:
    return true;
  case llvm::CallingConv::ARM_APCS:
  case llvm::CallingConv::ARM_AAPCS:
  case llvm::CallingConv::ARM_AAPCS_VFP: {

    // The iOS ABI diverges from the standard in some cases, so for now don't
    // try to simplify those calls.
    if (Triple(TT).isiOS())
      return false;

    if (!FuncTy->getReturnType()->isPointerTy() &&
        !FuncTy->getReturnType()->isIntegerTy() &&
        !FuncTy->getReturnType()->isVoidTy())
      return false;

    for (auto *Param : FuncTy->params()) {
      if (!Param->isPointerTy() && !Param->isIntegerTy())
        return false;
    }
    return true;
  }
  }
  return false;
}

bool TargetLibraryInfoImpl::isCallingConvCCompatible(CallBase *CI) {
  return ::isCallingConvCCompatible(CI->getCallingConv(),
                                    CI->getModule()->getTargetTriple(),
                                    CI->getFunctionType());
}

bool TargetLibraryInfoImpl::isCallingConvCCompatible(Function *F) {
  return ::isCallingConvCCompatible(F->getCallingConv(),
                                    F->getParent()->getTargetTriple(),
                                    F->getFunctionType());
}

/// Initialize the set of available library functions based on the specified
/// target triple. This should be carefully written so that a missing target
/// triple gets a sane set of defaults.
static void initialize(TargetLibraryInfoImpl &TLI, const Triple &T,
                       ArrayRef<StringLiteral> StandardNames) {
  // Verify that the StandardNames array is in alphabetical order.
  assert(
      llvm::is_sorted(StandardNames,
                      [](StringRef LHS, StringRef RHS) { return LHS < RHS; }) &&
      "TargetLibraryInfoImpl function names must be sorted");

  // Set IO unlocked variants as unavailable
  // Set them as available per system below
  TLI.setUnavailable(LibFunc_getc_unlocked);
  TLI.setUnavailable(LibFunc_getchar_unlocked);
  TLI.setUnavailable(LibFunc_putc_unlocked);
  TLI.setUnavailable(LibFunc_putchar_unlocked);
  TLI.setUnavailable(LibFunc_fputc_unlocked);
  TLI.setUnavailable(LibFunc_fgetc_unlocked);
  TLI.setUnavailable(LibFunc_fread_unlocked);
  TLI.setUnavailable(LibFunc_fwrite_unlocked);
  TLI.setUnavailable(LibFunc_fputs_unlocked);
  TLI.setUnavailable(LibFunc_fgets_unlocked);

  bool ShouldExtI32Param, ShouldExtI32Return;
  bool ShouldSignExtI32Param, ShouldSignExtI32Return;
  TargetLibraryInfo::initExtensionsForTriple(ShouldExtI32Param,
       ShouldExtI32Return, ShouldSignExtI32Param, ShouldSignExtI32Return, T);
  TLI.setShouldExtI32Param(ShouldExtI32Param);
  TLI.setShouldExtI32Return(ShouldExtI32Return);
  TLI.setShouldSignExtI32Param(ShouldSignExtI32Param);
  TLI.setShouldSignExtI32Return(ShouldSignExtI32Return);

  // Let's assume by default that the size of int is 32 bits, unless the target
  // is a 16-bit architecture because then it most likely is 16 bits. If that
  // isn't true for a target those defaults should be overridden below.
  TLI.setIntSize(T.isArch16Bit() ? 16 : 32);

  // There is really no runtime library on AMDGPU, apart from
  // __kmpc_alloc/free_shared.
  if (T.isAMDGPU()) {
    TLI.disableAllFunctions();
    TLI.setAvailable(llvm::LibFunc___kmpc_alloc_shared);
    TLI.setAvailable(llvm::LibFunc___kmpc_free_shared);
    return;
  }

  // memset_pattern{4,8,16} is only available on iOS 3.0 and Mac OS X 10.5 and
  // later. All versions of watchOS support it.
  if (T.isMacOSX()) {
    // available IO unlocked variants on Mac OS X
    TLI.setAvailable(LibFunc_getc_unlocked);
    TLI.setAvailable(LibFunc_getchar_unlocked);
    TLI.setAvailable(LibFunc_putc_unlocked);
    TLI.setAvailable(LibFunc_putchar_unlocked);

    if (T.isMacOSXVersionLT(10, 5)) {
      TLI.setUnavailable(LibFunc_memset_pattern4);
      TLI.setUnavailable(LibFunc_memset_pattern8);
      TLI.setUnavailable(LibFunc_memset_pattern16);
    }
  } else if (T.isiOS()) {
    if (T.isOSVersionLT(3, 0)) {
      TLI.setUnavailable(LibFunc_memset_pattern4);
      TLI.setUnavailable(LibFunc_memset_pattern8);
      TLI.setUnavailable(LibFunc_memset_pattern16);
    }
  } else if (!T.isWatchOS()) {
    TLI.setUnavailable(LibFunc_memset_pattern4);
    TLI.setUnavailable(LibFunc_memset_pattern8);
    TLI.setUnavailable(LibFunc_memset_pattern16);
  }

  if (!hasSinCosPiStret(T)) {
    TLI.setUnavailable(LibFunc_sinpi);
    TLI.setUnavailable(LibFunc_sinpif);
    TLI.setUnavailable(LibFunc_cospi);
    TLI.setUnavailable(LibFunc_cospif);
    TLI.setUnavailable(LibFunc_sincospi_stret);
    TLI.setUnavailable(LibFunc_sincospif_stret);
  }

  if (!hasBcmp(T))
    TLI.setUnavailable(LibFunc_bcmp);

  if (T.isMacOSX() && T.getArch() == Triple::x86 &&
      !T.isMacOSXVersionLT(10, 7)) {
    // x86-32 OSX has a scheme where fwrite and fputs (and some other functions
    // we don't care about) have two versions; on recent OSX, the one we want
    // has a $UNIX2003 suffix. The two implementations are identical except
    // for the return value in some edge cases.  However, we don't want to
    // generate code that depends on the old symbols.
    TLI.setAvailableWithName(LibFunc_fwrite, "fwrite$UNIX2003");
    TLI.setAvailableWithName(LibFunc_fputs, "fputs$UNIX2003");
  }

  // iprintf and friends are only available on XCore, TCE, and Emscripten.
  if (T.getArch() != Triple::xcore && T.getArch() != Triple::tce &&
      T.getOS() != Triple::Emscripten) {
    TLI.setUnavailable(LibFunc_iprintf);
    TLI.setUnavailable(LibFunc_siprintf);
    TLI.setUnavailable(LibFunc_fiprintf);
  }

  // __small_printf and friends are only available on Emscripten.
  if (T.getOS() != Triple::Emscripten) {
    TLI.setUnavailable(LibFunc_small_printf);
    TLI.setUnavailable(LibFunc_small_sprintf);
    TLI.setUnavailable(LibFunc_small_fprintf);
  }

  if (T.isOSWindows() && !T.isOSCygMing()) {
    // XXX: The earliest documentation available at the moment is for VS2015/VC19:
    // https://docs.microsoft.com/en-us/cpp/c-runtime-library/floating-point-support?view=vs-2015
    // XXX: In order to use an MSVCRT older than VC19,
    // the specific library version must be explicit in the target triple,
    // e.g., x86_64-pc-windows-msvc18.
    bool hasPartialC99 = true;
    if (T.isKnownWindowsMSVCEnvironment()) {
      VersionTuple Version = T.getEnvironmentVersion();
      hasPartialC99 = (Version.getMajor() == 0 || Version.getMajor() >= 19);
    }

    // Latest targets support C89 math functions, in part.
    bool isARM = (T.getArch() == Triple::aarch64 ||
                  T.getArch() == Triple::arm);
    bool hasPartialFloat = (isARM ||
                            T.getArch() == Triple::x86_64);

    // Win32 does not support float C89 math functions, in general.
    if (!hasPartialFloat) {
      TLI.setUnavailable(LibFunc_acosf);
      TLI.setUnavailable(LibFunc_asinf);
      TLI.setUnavailable(LibFunc_atan2f);
      TLI.setUnavailable(LibFunc_atanf);
      TLI.setUnavailable(LibFunc_ceilf);
      TLI.setUnavailable(LibFunc_cosf);
      TLI.setUnavailable(LibFunc_coshf);
      TLI.setUnavailable(LibFunc_expf);
      TLI.setUnavailable(LibFunc_floorf);
      TLI.setUnavailable(LibFunc_fmodf);
      TLI.setUnavailable(LibFunc_log10f);
      TLI.setUnavailable(LibFunc_logf);
      TLI.setUnavailable(LibFunc_modff);
      TLI.setUnavailable(LibFunc_powf);
      TLI.setUnavailable(LibFunc_remainderf);
      TLI.setUnavailable(LibFunc_sinf);
      TLI.setUnavailable(LibFunc_sinhf);
      TLI.setUnavailable(LibFunc_sqrtf);
      TLI.setUnavailable(LibFunc_tanf);
      TLI.setUnavailable(LibFunc_tanhf);
    }
    if (!isARM)
      TLI.setUnavailable(LibFunc_fabsf);
    TLI.setUnavailable(LibFunc_frexpf);
    TLI.setUnavailable(LibFunc_ldexpf);

    // Win32 does not support long double C89 math functions.
    TLI.setUnavailable(LibFunc_acosl);
    TLI.setUnavailable(LibFunc_asinl);
    TLI.setUnavailable(LibFunc_atan2l);
    TLI.setUnavailable(LibFunc_atanl);
    TLI.setUnavailable(LibFunc_ceill);
    TLI.setUnavailable(LibFunc_cosl);
    TLI.setUnavailable(LibFunc_coshl);
    TLI.setUnavailable(LibFunc_expl);
    TLI.setUnavailable(LibFunc_fabsl);
    TLI.setUnavailable(LibFunc_floorl);
    TLI.setUnavailable(LibFunc_fmodl);
    TLI.setUnavailable(LibFunc_frexpl);
    TLI.setUnavailable(LibFunc_ldexpl);
    TLI.setUnavailable(LibFunc_log10l);
    TLI.setUnavailable(LibFunc_logl);
    TLI.setUnavailable(LibFunc_modfl);
    TLI.setUnavailable(LibFunc_powl);
    TLI.setUnavailable(LibFunc_remainderl);
    TLI.setUnavailable(LibFunc_sinl);
    TLI.setUnavailable(LibFunc_sinhl);
    TLI.setUnavailable(LibFunc_sqrtl);
    TLI.setUnavailable(LibFunc_tanl);
    TLI.setUnavailable(LibFunc_tanhl);

    // Win32 does not fully support C99 math functions.
    if (!hasPartialC99) {
      TLI.setUnavailable(LibFunc_acosh);
      TLI.setUnavailable(LibFunc_acoshf);
      TLI.setUnavailable(LibFunc_asinh);
      TLI.setUnavailable(LibFunc_asinhf);
      TLI.setUnavailable(LibFunc_atanh);
      TLI.setUnavailable(LibFunc_atanhf);
      TLI.setAvailableWithName(LibFunc_cabs, "_cabs");
      TLI.setUnavailable(LibFunc_cabsf);
      TLI.setUnavailable(LibFunc_cbrt);
      TLI.setUnavailable(LibFunc_cbrtf);
      TLI.setAvailableWithName(LibFunc_copysign, "_copysign");
      TLI.setAvailableWithName(LibFunc_copysignf, "_copysignf");
      TLI.setUnavailable(LibFunc_exp2);
      TLI.setUnavailable(LibFunc_exp2f);
      TLI.setUnavailable(LibFunc_expm1);
      TLI.setUnavailable(LibFunc_expm1f);
      TLI.setUnavailable(LibFunc_fmax);
      TLI.setUnavailable(LibFunc_fmaxf);
      TLI.setUnavailable(LibFunc_fmin);
      TLI.setUnavailable(LibFunc_fminf);
      TLI.setUnavailable(LibFunc_log1p);
      TLI.setUnavailable(LibFunc_log1pf);
      TLI.setUnavailable(LibFunc_log2);
      TLI.setUnavailable(LibFunc_log2f);
      TLI.setAvailableWithName(LibFunc_logb, "_logb");
      if (hasPartialFloat)
        TLI.setAvailableWithName(LibFunc_logbf, "_logbf");
      else
        TLI.setUnavailable(LibFunc_logbf);
      TLI.setUnavailable(LibFunc_rint);
      TLI.setUnavailable(LibFunc_rintf);
      TLI.setUnavailable(LibFunc_round);
      TLI.setUnavailable(LibFunc_roundf);
      TLI.setUnavailable(LibFunc_trunc);
      TLI.setUnavailable(LibFunc_truncf);
    }

    // Win32 does not support long double C99 math functions.
    TLI.setUnavailable(LibFunc_acoshl);
    TLI.setUnavailable(LibFunc_asinhl);
    TLI.setUnavailable(LibFunc_atanhl);
    TLI.setUnavailable(LibFunc_cabsl);
    TLI.setUnavailable(LibFunc_cbrtl);
    TLI.setUnavailable(LibFunc_copysignl);
    TLI.setUnavailable(LibFunc_exp2l);
    TLI.setUnavailable(LibFunc_expm1l);
    TLI.setUnavailable(LibFunc_fmaxl);
    TLI.setUnavailable(LibFunc_fminl);
    TLI.setUnavailable(LibFunc_log1pl);
    TLI.setUnavailable(LibFunc_log2l);
    TLI.setUnavailable(LibFunc_logbl);
    TLI.setUnavailable(LibFunc_nearbyintl);
    TLI.setUnavailable(LibFunc_rintl);
    TLI.setUnavailable(LibFunc_roundl);
    TLI.setUnavailable(LibFunc_truncl);

    // Win32 does not support these functions, but
    // they are generally available on POSIX-compliant systems.
#if INTEL_CUSTOMIZATION
    // Enabled for Windows
    // TLI.setUnavailable(LibFunc_access);
#endif // INTEL_CUSTOMIZATION
    TLI.setUnavailable(LibFunc_access);
    TLI.setUnavailable(LibFunc_chmod);
    TLI.setUnavailable(LibFunc_closedir);
    TLI.setUnavailable(LibFunc_fdopen);
#if INTEL_CUSTOMIZATION
    // Enabled for Windows
    // TLI.setUnavailable(LibFunc_fileno);
#endif // INTEL_CUSTOMIZATION
    TLI.setUnavailable(LibFunc_fseeko);
    TLI.setUnavailable(LibFunc_fstat);
    TLI.setUnavailable(LibFunc_ftello);
    TLI.setUnavailable(LibFunc_gettimeofday);
    TLI.setUnavailable(LibFunc_memccpy);
    TLI.setUnavailable(LibFunc_mkdir);
#if INTEL_CUSTOMIZATION
    // Enabled for Windows
    // TLI.setUnavailable(LibFunc_open);
#endif // INTEL_CUSTOMIZATION
    TLI.setUnavailable(LibFunc_opendir);
    TLI.setUnavailable(LibFunc_pclose);
    TLI.setUnavailable(LibFunc_popen);
#if INTEL_CUSTOMIZATION
    // Enabled for Windows
    // TLI.setUnavailable(LibFunc_read);
#endif // INTEL_CUSTOMIZATION
    TLI.setUnavailable(LibFunc_rmdir);
    TLI.setUnavailable(LibFunc_stat);
    TLI.setUnavailable(LibFunc_strcasecmp);
    TLI.setUnavailable(LibFunc_strncasecmp);
#if INTEL_CUSTOMIZATION
    // Enabled for Windows
    // TLI.setUnavailable(LibFunc_unlink);
#endif // INTEL_CUSTOMIZATION
    TLI.setUnavailable(LibFunc_utime);
    TLI.setUnavailable(LibFunc_write);
  }

  if (T.isOSWindows() && !T.isWindowsCygwinEnvironment()) {
    // These functions aren't available in either MSVC or MinGW environments.
    TLI.setUnavailable(LibFunc_bcmp);
    TLI.setUnavailable(LibFunc_bcopy);
    TLI.setUnavailable(LibFunc_bzero);
    TLI.setUnavailable(LibFunc_chown);
    TLI.setUnavailable(LibFunc_ctermid);
#if INTEL_CUSTOMIZATION
    TLI.setUnavailable(LibFunc_cpow);
    TLI.setUnavailable(LibFunc_cpowf);
    TLI.setUnavailable(LibFunc_csqrt);
    TLI.setUnavailable(LibFunc_csqrtf);
    // Enabled for Windows
    // TLI.setUnavailable(LibFunc_fdopen);
#endif // INTEL_CUSTOMIZATION
    TLI.setUnavailable(LibFunc_ffs);
    TLI.setUnavailable(LibFunc_ffs);
    TLI.setUnavailable(LibFunc_flockfile);
    TLI.setUnavailable(LibFunc_fstatvfs);
    TLI.setUnavailable(LibFunc_ftrylockfile);
    TLI.setUnavailable(LibFunc_funlockfile);
    TLI.setUnavailable(LibFunc_getitimer);
    TLI.setUnavailable(LibFunc_getlogin_r);
    TLI.setUnavailable(LibFunc_getpwnam);
    TLI.setUnavailable(LibFunc_htonl);
    TLI.setUnavailable(LibFunc_htons);
    TLI.setUnavailable(LibFunc_lchown);
    TLI.setUnavailable(LibFunc_lstat);
    TLI.setUnavailable(LibFunc_memrchr);
    TLI.setUnavailable(LibFunc_ntohl);
    TLI.setUnavailable(LibFunc_ntohs);
    TLI.setUnavailable(LibFunc_opendir);
    TLI.setUnavailable(LibFunc_pclose);
    TLI.setUnavailable(LibFunc_popen);
    TLI.setUnavailable(LibFunc_pread);
    TLI.setUnavailable(LibFunc_pwrite);
#if INTEL_CUSTOMIZATION
    TLI.setUnavailable(LibFunc_re_compile_fastmap);
    TLI.setUnavailable(LibFunc_re_search_2);
    // This function should be available on Windows.
    // TLI.setUnavailable(LibFunc_read);
#endif // INTEL_CUSTOMIZATION
    TLI.setUnavailable(LibFunc_pread);
    TLI.setUnavailable(LibFunc_pwrite);
    TLI.setUnavailable(LibFunc_readlink);
    TLI.setUnavailable(LibFunc_realpath);
    TLI.setUnavailable(LibFunc_setitimer);
    TLI.setUnavailable(LibFunc_statvfs);
    TLI.setUnavailable(LibFunc_stpcpy);
    TLI.setUnavailable(LibFunc_stpncpy);
    TLI.setUnavailable(LibFunc_times);
    TLI.setUnavailable(LibFunc_uname);
    TLI.setUnavailable(LibFunc_unsetenv);
    TLI.setUnavailable(LibFunc_utimes);
#if INTEL_CUSTOMIZATION
    TLI.setUnavailable(LibFunc_cxa_pure_virtual);
    TLI.setUnavailable(LibFunc_fxstat);
    TLI.setUnavailable(LibFunc_fxstat64);
    TLI.setUnavailable(LibFunc_gxx_personality_v0);
    TLI.setUnavailable(LibFunc_lxstat);
    TLI.setUnavailable(LibFunc_lxstat64);
    TLI.setUnavailable(LibFunc_sysv_signal);
    TLI.setUnavailable(LibFunc_alphasort);
    TLI.setUnavailable(LibFunc_asprintf);
    TLI.setUnavailable(LibFunc_backtrace);
    TLI.setUnavailable(LibFunc_backtrace_symbols);
    TLI.setUnavailable(LibFunc_dunder_rawmemchr);
    TLI.setUnavailable(LibFunc_dup);
    TLI.setUnavailable(LibFunc_dup2);
    TLI.setUnavailable(LibFunc_error);
    TLI.setUnavailable(LibFunc_execl);
    TLI.setUnavailable(LibFunc_execv);
    TLI.setUnavailable(LibFunc_execvp);
    TLI.setUnavailable(LibFunc_fcntl);
    TLI.setUnavailable(LibFunc_fcntl64);
    TLI.setUnavailable(LibFunc_fnmatch);
    TLI.setUnavailable(LibFunc_fork);
    TLI.setUnavailable(LibFunc_freopen);
    TLI.setUnavailable(LibFunc_freopen64);
    TLI.setUnavailable(LibFunc_fsync);
    TLI.setUnavailable(LibFunc_ftruncate64);
    TLI.setUnavailable(LibFunc_getcwd);
    TLI.setUnavailable(LibFunc_getegid);
    TLI.setUnavailable(LibFunc_geteuid);
    TLI.setUnavailable(LibFunc_getgid);
    TLI.setUnavailable(LibFunc_getopt_long);
    TLI.setUnavailable(LibFunc_getopt_long_only);
    TLI.setUnavailable(LibFunc_getpwuid);
    TLI.setUnavailable(LibFunc_getrlimit);
    TLI.setUnavailable(LibFunc_getrlimit64);
    TLI.setUnavailable(LibFunc_getrusage);
    TLI.setUnavailable(LibFunc_getuid);
    TLI.setUnavailable(LibFunc_glob);
    TLI.setUnavailable(LibFunc_globfree);
    TLI.setUnavailable(LibFunc_gmtime_r);
    TLI.setUnavailable(LibFunc_gnu_std_basic_filebuf_dtor);
    TLI.setUnavailable(LibFunc_gnu_std_cxx11_basic_stringstream_ctor);
    TLI.setUnavailable(LibFunc_ZNSt7__cxx1118basic_stringstreamIcSt11char_traitsIcESaIcEED1Ev);
    TLI.setUnavailable(LibFunc_ioctl);
    TLI.setUnavailable(LibFunc_isatty);
    TLI.setUnavailable(LibFunc_kill);
    TLI.setUnavailable(LibFunc_link);
    TLI.setUnavailable(LibFunc_localtime_r);
    TLI.setUnavailable(LibFunc_lseek64);
    TLI.setUnavailable(LibFunc_mallopt);
    TLI.setUnavailable(LibFunc_mkdtemp);
    TLI.setUnavailable(LibFunc_mkstemps);
    TLI.setUnavailable(LibFunc_mmap);
    TLI.setUnavailable(LibFunc_munmap);
    TLI.setUnavailable(LibFunc_pipe);
    TLI.setUnavailable(LibFunc_pthread_key_create);
    TLI.setUnavailable(LibFunc_pthread_self);
    TLI.setUnavailable(LibFunc_putenv);
    TLI.setUnavailable(LibFunc_qsort_r);
    TLI.setUnavailable(LibFunc_readdir);
    TLI.setUnavailable(LibFunc_readdir64);
    TLI.setUnavailable(LibFunc_regcomp);
    TLI.setUnavailable(LibFunc_regerror);
    TLI.setUnavailable(LibFunc_regexec);
    TLI.setUnavailable(LibFunc_regfree);
    TLI.setUnavailable(LibFunc_scandir);
    TLI.setUnavailable(LibFunc_select);
    TLI.setUnavailable(LibFunc_setgid);
    TLI.setUnavailable(LibFunc_setrlimit);
    TLI.setUnavailable(LibFunc_setuid);
    TLI.setUnavailable(LibFunc_siglongjmp);
    TLI.setUnavailable(LibFunc_signbit);
    TLI.setUnavailable(LibFunc_strsignal);
    TLI.setUnavailable(LibFunc_symlink);
    TLI.setUnavailable(LibFunc_sysconf);
    TLI.setUnavailable(LibFunc_truncate64);
    TLI.setUnavailable(LibFunc_usleep);
    TLI.setUnavailable(LibFunc_vasprintf);
    TLI.setUnavailable(LibFunc_waitpid);

    TLI.setUnavailable(LibFunc_ZNKSs17find_first_not_ofEPKcmm);
    TLI.setUnavailable(LibFunc_ZNKSs4findEPKcmm);
    TLI.setUnavailable(LibFunc_ZNKSs4findEcm);
    TLI.setUnavailable(LibFunc_ZNKSs5rfindEPKcmm);
    TLI.setUnavailable(LibFunc_ZNKSs5rfindEcm);
    TLI.setUnavailable(LibFunc_ZNKSs7compareEPKc);
    TLI.setUnavailable(LibFunc_ZNKSt13runtime_error4whatEv);
    TLI.setUnavailable(LibFunc_ZNKSt5ctypeIcE13_M_widen_initEv);
    TLI.setUnavailable(LibFunc_std_cxx11_basic_string_find_first_not_of);
    TLI.setUnavailable(LibFunc_ZNKSt7__cxx1112basic_stringIcSt11char_traitsIcESaIcEE4findEPKcmm);
    TLI.setUnavailable(LibFunc_std_cxx11_basic_string_find_char_unsigned_long);
    TLI.setUnavailable(LibFunc_ZNKSt7__cxx1112basic_stringIcSt11char_traitsIcESaIcEE5rfindEcm);
    TLI.setUnavailable(LibFunc_ZNKSt7__cxx1112basic_stringIcSt11char_traitsIcESaIcEE5rfindEPKcmm);
    TLI.setUnavailable(LibFunc_ZNKSt7__cxx1112basic_stringIcSt11char_traitsIcESaIcEE7compareEPKc);
    TLI.setUnavailable(LibFunc_ZNKSt7__cxx1115basic_stringbufIcSt11char_traitsIcESaIcEE3strEv);
    TLI.setUnavailable(LibFunc_ZNKSt9bad_alloc4whatEv);
    TLI.setUnavailable(LibFunc_ZNKSt9basic_iosIcSt11char_traitsIcEE5widenEc);
    TLI.setUnavailable(LibFunc_ZNKSt9exception4whatEv);
    TLI.setUnavailable(LibFunc_ZNSi10_M_extractIdEERSiRT_);
    TLI.setUnavailable(LibFunc_ZNSi10_M_extractIfEERSiRT_);
    TLI.setUnavailable(LibFunc_ZNSi10_M_extractIlEERSiRT_);
    TLI.setUnavailable(LibFunc_ZNSi10_M_extractImEERSiRT_);
    TLI.setUnavailable(LibFunc_ZNSi4readEPci);
    TLI.setUnavailable(LibFunc_ZNSi4readEPcl);
    TLI.setUnavailable(LibFunc_ZNSi5tellgEv);
    TLI.setUnavailable(LibFunc_ZNSi5ungetEv);
    TLI.setUnavailable(LibFunc_ZNSirsERi);
    TLI.setUnavailable(LibFunc_ZNSo3putEc);
    TLI.setUnavailable(LibFunc_ZNSo5flushEv);
    TLI.setUnavailable(LibFunc_ZNSo5writeEPKci);
    TLI.setUnavailable(LibFunc_ZNSo5writeEPKcl);
    TLI.setUnavailable(LibFunc_ZNSo9_M_insertIPKvEERSoT_);
    TLI.setUnavailable(LibFunc_ZNSo9_M_insertIbEERSoT_);
    TLI.setUnavailable(LibFunc_ZNSo9_M_insertIdEERSoT_);
    TLI.setUnavailable(LibFunc_ZNSo9_M_insertIlEERSoT_);
    TLI.setUnavailable(LibFunc_ZNSo9_M_insertImEERSoT_);
    TLI.setUnavailable(LibFunc_ZNSolsEi);
    TLI.setUnavailable(LibFunc_ZNSs12_M_leak_hardEv);
    TLI.setUnavailable(LibFunc_ZNSs4_Rep10_M_destroyERKSaIcE);
    TLI.setUnavailable(LibFunc_ZNSs4_Rep9_S_createEmmRKSaIcE);
    TLI.setUnavailable(LibFunc_ZNSs6appendEPKcm);
    TLI.setUnavailable(LibFunc_ZNSs6appendERKSs);
    TLI.setUnavailable(LibFunc_ZNSs6appendEmc);
    TLI.setUnavailable(LibFunc_ZNSs6assignEPKcm);
    TLI.setUnavailable(LibFunc_ZNSs6assignERKSs);
    TLI.setUnavailable(LibFunc_ZNSs6insertEmPKcm);
    TLI.setUnavailable(LibFunc_ZNSs6resizeEmc);
    TLI.setUnavailable(LibFunc_ZNSs7replaceEmmPKcm);
    TLI.setUnavailable(LibFunc_ZNSs7reserveEm);
    TLI.setUnavailable(LibFunc_ZNSs9_M_mutateEmmm);
    TLI.setUnavailable(LibFunc_ZNSsC1EPKcRKSaIcE);
    TLI.setUnavailable(LibFunc_ZNSsC1EPKcmRKSaIcE);
    TLI.setUnavailable(LibFunc_ZNSsC1ERKSs);
    TLI.setUnavailable(LibFunc_ZNSsC1ERKSsmm);
    TLI.setUnavailable(LibFunc_ZNSt12__basic_fileIcED1Ev);
    TLI.setUnavailable(LibFunc_ZNSt13basic_filebufIcSt11char_traitsIcEE4openEPKcSt13_Ios_Openmode);
    TLI.setUnavailable(LibFunc_ZNSt13basic_filebufIcSt11char_traitsIcEE5closeEv);
    TLI.setUnavailable(LibFunc_ZNSt13basic_filebufIcSt11char_traitsIcEEC1Ev);
    TLI.setUnavailable(LibFunc_ZNSt13runtime_errorC1EPKc);
    TLI.setUnavailable(LibFunc_ZNSt13runtime_errorC1ERKNSt7__cxx1112basic_stringIcSt11char_traitsIcESaIcEEE);
    TLI.setUnavailable(LibFunc_ZNSt13runtime_errorC1ERKSs);
    TLI.setUnavailable(LibFunc_ZNSt13runtime_errorC1ERKS_);
    TLI.setUnavailable(LibFunc_ZNSt13runtime_errorC2EPKc);
    TLI.setUnavailable(LibFunc_ZNSt13runtime_errorC2ERKNSt7__cxx1112basic_stringIcSt11char_traitsIcESaIcEEE);
    TLI.setUnavailable(LibFunc_std_runtime_error_std_runtime_error_const);
    TLI.setUnavailable(LibFunc_ZNSt13runtime_errorC2ERKSs);
    TLI.setUnavailable(LibFunc_ZNSt13runtime_errorD0Ev);
    TLI.setUnavailable(LibFunc_ZNSt13runtime_errorD1Ev);
    TLI.setUnavailable(LibFunc_ZNSt13runtime_errorD2Ev);
    TLI.setUnavailable(LibFunc_ZNSt14basic_ifstreamIcSt11char_traitsIcEEC1EPKcSt13_Ios_Openmode);
    TLI.setUnavailable(LibFunc_std_basic_ifstream_ctor);
    TLI.setUnavailable(LibFunc_ZNSt14basic_ifstreamIcSt11char_traitsIcEED1Ev);
    TLI.setUnavailable(LibFunc_ZNSt14basic_ifstreamIcSt11char_traitsIcEED2Ev);
    TLI.setUnavailable(LibFunc_ZNSt14basic_ofstreamIcSt11char_traitsIcEEC1EPKcSt13_Ios_Openmode);
    TLI.setUnavailable(LibFunc_std_basic_ofstream_dtor);
    TLI.setUnavailable(LibFunc_ZNSt15basic_streambufIcSt11char_traitsIcEE5imbueERKSt6locale);
    TLI.setUnavailable(LibFunc_ZNSt15basic_streambufIcSt11char_traitsIcEE5uflowEv);
    TLI.setUnavailable(LibFunc_ZNSt15basic_streambufIcSt11char_traitsIcEE6xsgetnEPcl);
    TLI.setUnavailable(LibFunc_ZNSt15basic_streambufIcSt11char_traitsIcEE6xsputnEPKcl);
    TLI.setUnavailable(LibFunc_ZNSt15basic_streambufIcSt11char_traitsIcEED2Ev);
    TLI.setUnavailable(LibFunc_ZNSt15basic_stringbufIcSt11char_traitsIcESaIcEE7_M_syncEPcmm);
    TLI.setUnavailable(LibFunc_ZNSt15basic_stringbufIcSt11char_traitsIcESaIcEE7seekoffElSt12_Ios_SeekdirSt13_Ios_Openmode);
    TLI.setUnavailable(LibFunc_ZNSt15basic_stringbufIcSt11char_traitsIcESaIcEE7seekposESt4fposI11__mbstate_tESt13_Ios_Openmode);
    TLI.setUnavailable(LibFunc_ZNSt15basic_stringbufIcSt11char_traitsIcESaIcEE8overflowEi);
    TLI.setUnavailable(LibFunc_ZNSt15basic_stringbufIcSt11char_traitsIcESaIcEE9pbackfailEi);
    TLI.setUnavailable(LibFunc_ZNSt15basic_stringbufIcSt11char_traitsIcESaIcEE9underflowEv);
    TLI.setUnavailable(LibFunc_ZNSt15basic_stringbufIcSt11char_traitsIcESaIcEEC2ERKSsSt13_Ios_Openmode);
    TLI.setUnavailable(LibFunc_ZNSt6localeC1Ev);
    TLI.setUnavailable(LibFunc_ZNSt6localeD1Ev);
    TLI.setUnavailable(LibFunc_ZNSt7__cxx1112basic_stringIcSt11char_traitsIcESaIcEE5eraseEmm);
    TLI.setUnavailable(LibFunc_ZNSt7__cxx1112basic_stringIcSt11char_traitsIcESaIcEE6insertEmRKS4_);
    TLI.setUnavailable(LibFunc_ZNSt7__cxx1112basic_stringIcSt11char_traitsIcESaIcEE6resizeEmc);
    TLI.setUnavailable(LibFunc_ZNSt7__cxx1112basic_stringIcSt11char_traitsIcESaIcEE7reserveEm);
    TLI.setUnavailable(LibFunc_ZNSt7__cxx1112basic_stringIcSt11char_traitsIcESaIcEE8_M_eraseEmm);
    TLI.setUnavailable(LibFunc_ZNSt7__cxx1112basic_stringIcSt11char_traitsIcESaIcEE9_M_appendEPKcm);
    TLI.setUnavailable(LibFunc_ZNSt7__cxx1112basic_stringIcSt11char_traitsIcESaIcEE9_M_assignERKS4_);
    TLI.setUnavailable(LibFunc_ZNSt7__cxx1112basic_stringIcSt11char_traitsIcESaIcEE9_M_createERmm);
    TLI.setUnavailable(LibFunc_ZNSt7__cxx1112basic_stringIcSt11char_traitsIcESaIcEE9_M_mutateEmmPKcm);
    TLI.setUnavailable(LibFunc_ZNSt7__cxx1112basic_stringIcSt11char_traitsIcESaIcEE10_M_replaceEmmPKcm);
    TLI.setUnavailable(LibFunc_ZNSt7__cxx1112basic_stringIcSt11char_traitsIcESaIcEE14_M_replace_auxEmmmc);
    TLI.setUnavailable(LibFunc_ZNSt7__cxx1112basic_stringIcSt11char_traitsIcESaIcEEC2EOS4);
    TLI.setUnavailable(LibFunc_ZNSt7__cxx1112basic_stringIcSt11char_traitsIcESaIcEEC2EPKcRKS3_);
    TLI.setUnavailable(LibFunc_ZNSt7__cxx1112basic_stringIcSt11char_traitsIcESaIcEEC2ERKS4_);
    TLI.setUnavailable(LibFunc_ZNSt7__cxx1112basic_stringIcSt11char_traitsIcESaIcEEC2ERKS4_mm);
    TLI.setUnavailable(LibFunc_ZNSt7__cxx1112basic_stringIcSt11char_traitsIcESaIcEED2Ev);
    TLI.setUnavailable(LibFunc_ZNSt7__cxx1115basic_stringbufIcSt11char_traitsIcESaIcEE6setbufEPcl);
    TLI.setUnavailable(LibFunc_ZNSt7__cxx1115basic_stringbufIcSt11char_traitsIcESaIcEE7_M_syncEPcmm);
    TLI.setUnavailable(LibFunc_ZNSt7__cxx1115basic_stringbufIcSt11char_traitsIcESaIcEE7seekoffElSt12_Ios_SeekdirSt13_Ios_Openmode);
    TLI.setUnavailable(LibFunc_ZNSt7__cxx1115basic_stringbufIcSt11char_traitsIcESaIcEE7seekposESt4fposI11__mbstate_tESt13_Ios_Openmode);
    TLI.setUnavailable(LibFunc_ZNSt7__cxx1115basic_stringbufIcSt11char_traitsIcESaIcEE8overflowEi);
    TLI.setUnavailable(LibFunc_ZNSt7__cxx1115basic_stringbufIcSt11char_traitsIcESaIcEE9pbackfailEi);
    TLI.setUnavailable(LibFunc_ZNSt7__cxx1115basic_stringbufIcSt11char_traitsIcESaIcEE9showmanycEv);
    TLI.setUnavailable(LibFunc_ZNSt7__cxx1115basic_stringbufIcSt11char_traitsIcESaIcEE9underflowEv);
    TLI.setUnavailable(LibFunc_ZNSt7__cxx1115basic_stringbufIcSt11char_traitsIcESaIcEEC2ERKNS_12basic_stringIcS2_S3_EESt13_Ios_Openmode);
    TLI.setUnavailable(LibFunc_ZNSt7__cxx1115basic_stringbufIcSt11char_traitsIcESaIcEED2Ev);
    TLI.setUnavailable(LibFunc_ZNSt7__cxx1118basic_stringstreamIcSt11char_traitsIcESaIcEEC1ERKNS_12basic_stringIcS2_S3_EESt13_Ios_Openmode);
    TLI.setUnavailable(LibFunc_ZNSt7__cxx1118basic_stringstreamIcSt11char_traitsIcESaIcEEC1ESt13_Ios_Openmode);
    TLI.setUnavailable(LibFunc_ZNSt7__cxx1119basic_istringstreamIcSt11char_traitsIcESaIcEEC1ERKNS_12basic_stringIcS2_S3_EESt13_Ios_Openmode);
    TLI.setUnavailable(LibFunc_ZNSt7__cxx1119basic_ostringstreamIcSt11char_traitsIcESaIcEEC1ESt13_Ios_Openmode);
    TLI.setUnavailable(LibFunc_std_cxx11_basic_ostringstream_ctor);
    TLI.setUnavailable(LibFunc_std_cxx11_basic_ostringstream_dtor);
    TLI.setUnavailable(LibFunc_ZNSt7__cxx1112basic_stringIcSt11char_traitsIcESaIcEE6appendEPKc);
    TLI.setUnavailable(LibFunc_ZNSt7__cxx1112basic_stringIcSt11char_traitsIcESaIcEE6appendERKS4);
    TLI.setUnavailable(LibFunc_ZNSt7__cxx1112basic_stringIcSt11char_traitsIcESaIcEE6assignEPKc);
    TLI.setUnavailable(LibFunc_ZNSt7__cxx1112basic_stringIcSt11char_traitsIcESaIcEEaSEOS4_);
    TLI.setUnavailable(LibFunc_ZNSt7__cxx1112basic_stringIcSt11char_traitsIcESaIcEEaSEPKc);
    TLI.setUnavailable(LibFunc_ZNSt8__detail15_List_node_base11_M_transferEPS0_S1_);
    TLI.setUnavailable(LibFunc_ZNSt8__detail15_List_node_base7_M_hookEPS0_);
    TLI.setUnavailable(LibFunc_ZNSt8__detail15_List_node_base9_M_unhookEv);
    TLI.setUnavailable(LibFunc_ZNSt8ios_base4InitC1Ev);
    TLI.setUnavailable(LibFunc_ZNSt8ios_base4InitD1Ev);
    TLI.setUnavailable(LibFunc_ZNSt8ios_baseC2Ev);
    TLI.setUnavailable(LibFunc_ZNSt8ios_baseD2Ev);
    TLI.setUnavailable(LibFunc_ZNSt9bad_allocD0Ev);
    TLI.setUnavailable(LibFunc_ZNSt9bad_allocD1Ev);
    TLI.setUnavailable(LibFunc_ZNSt9basic_iosIcSt11char_traitsIcEE4initEPSt15basic_streambufIcS1_E);
    TLI.setUnavailable(LibFunc_ZNSt9basic_iosIcSt11char_traitsIcEE5clearESt12_Ios_Iostate);
    TLI.setUnavailable(LibFunc_ZNSt9basic_iosIcSt11char_traitsIcEE5rdbufEPSt15basic_streambufIcS1_E);
    TLI.setUnavailable(LibFunc_ZNSt9exceptionD0Ev);
    TLI.setUnavailable(LibFunc_ZNSt9exceptionD1Ev);
    TLI.setUnavailable(LibFunc_ZNSt9exceptionD2Ev);
    TLI.setUnavailable(LibFunc_ZSt16__ostream_insertIcSt11char_traitsIcEERSt13basic_ostreamIT_T0_ES6_PKS3_i);
    TLI.setUnavailable(LibFunc_ZSt16__ostream_insertIcSt11char_traitsIcEERSt13basic_ostreamIT_T0_ES6_PKS3_l);
    TLI.setUnavailable(LibFunc_ZSt16__throw_bad_castv);
    TLI.setUnavailable(LibFunc_ZSt17__throw_bad_allocv);
    TLI.setUnavailable(LibFunc_ZSt18_Rb_tree_decrementPKSt18_Rb_tree_node_base);
    TLI.setUnavailable(LibFunc_ZSt18_Rb_tree_decrementPSt18_Rb_tree_node_base);
    TLI.setUnavailable(LibFunc_ZSt18_Rb_tree_incrementPKSt18_Rb_tree_node_base);
    TLI.setUnavailable(LibFunc_ZSt18_Rb_tree_incrementPSt18_Rb_tree_node_base);
    TLI.setUnavailable(LibFunc_ZSt19__throw_logic_errorPKc);
    TLI.setUnavailable(LibFunc_ZSt20__throw_length_errorPKc);
    TLI.setUnavailable(LibFunc_ZSt20__throw_out_of_rangePKc);
    TLI.setUnavailable(LibFunc_ZSt24__throw_out_of_range_fmtPKcz);
    TLI.setUnavailable(LibFunc_ZSt28_Rb_tree_rebalance_for_erasePSt18_Rb_tree_node_baseRS_);
    TLI.setUnavailable(LibFunc_ZSt28__throw_bad_array_new_lengthv);
    TLI.setUnavailable(LibFunc_ZSt29_Rb_tree_insert_and_rebalancebPSt18_Rb_tree_node_baseS0_RS_);
    TLI.setUnavailable(LibFunc_std_basic_ostream_std_endl);
    TLI.setUnavailable(LibFunc_std_basic_ostream_std_flush);
    TLI.setUnavailable(LibFunc_ZSt7getlineIcSt11char_traitsIcESaIcEERSt13basic_istreamIT_T0_ES7_RSbIS4_S5_T1_ES4_);
    TLI.setUnavailable(LibFunc_std_basic_istream_getline_cxx11_char);
    TLI.setUnavailable(LibFunc_ZSt9terminatev);
    TLI.setUnavailable(LibFunc_ZStlsISt11char_traitsIcEERSt13basic_ostreamIcT_ES5_PKc);
    TLI.setUnavailable(LibFunc_ZStrsIcSt11char_traitsIcEERSt13basic_istreamIT_T0_ES6_RS3_);
#endif // INTEL_CUSTOMIZATION
  }

  // Pick just one set of new/delete variants.
  if (T.isOSMSVCRT()) {
    // MSVC, doesn't have the Itanium new/delete.
    TLI.setUnavailable(LibFunc_ZdaPv);
    TLI.setUnavailable(LibFunc_ZdaPvRKSt9nothrow_t);
    TLI.setUnavailable(LibFunc_ZdaPvSt11align_val_t);
    TLI.setUnavailable(LibFunc_ZdaPvSt11align_val_tRKSt9nothrow_t);
    TLI.setUnavailable(LibFunc_ZdaPvj);
    TLI.setUnavailable(LibFunc_ZdaPvjSt11align_val_t);
    TLI.setUnavailable(LibFunc_ZdaPvm);
    TLI.setUnavailable(LibFunc_ZdaPvmSt11align_val_t);
    TLI.setUnavailable(LibFunc_ZdlPv);
    TLI.setUnavailable(LibFunc_ZdlPvRKSt9nothrow_t);
    TLI.setUnavailable(LibFunc_ZdlPvSt11align_val_t);
    TLI.setUnavailable(LibFunc_ZdlPvSt11align_val_tRKSt9nothrow_t);
    TLI.setUnavailable(LibFunc_ZdlPvj);
    TLI.setUnavailable(LibFunc_ZdlPvjSt11align_val_t);
    TLI.setUnavailable(LibFunc_ZdlPvm);
    TLI.setUnavailable(LibFunc_ZdlPvmSt11align_val_t);
    TLI.setUnavailable(LibFunc_Znaj);
    TLI.setUnavailable(LibFunc_ZnajRKSt9nothrow_t);
    TLI.setUnavailable(LibFunc_ZnajSt11align_val_t);
    TLI.setUnavailable(LibFunc_ZnajSt11align_val_tRKSt9nothrow_t);
    TLI.setUnavailable(LibFunc_Znam);
    TLI.setUnavailable(LibFunc_ZnamRKSt9nothrow_t);
    TLI.setUnavailable(LibFunc_ZnamSt11align_val_t);
    TLI.setUnavailable(LibFunc_ZnamSt11align_val_tRKSt9nothrow_t);
    TLI.setUnavailable(LibFunc_Znwj);
    TLI.setUnavailable(LibFunc_ZnwjRKSt9nothrow_t);
    TLI.setUnavailable(LibFunc_ZnwjSt11align_val_t);
    TLI.setUnavailable(LibFunc_ZnwjSt11align_val_tRKSt9nothrow_t);
    TLI.setUnavailable(LibFunc_Znwm);
    TLI.setUnavailable(LibFunc_ZnwmRKSt9nothrow_t);
    TLI.setUnavailable(LibFunc_ZnwmSt11align_val_t);
    TLI.setUnavailable(LibFunc_ZnwmSt11align_val_tRKSt9nothrow_t);
  } else {
    // Not MSVC, assume it's Itanium.
    TLI.setUnavailable(LibFunc_msvc_new_int);
    TLI.setUnavailable(LibFunc_msvc_new_int_nothrow);
    TLI.setUnavailable(LibFunc_msvc_new_longlong);
    TLI.setUnavailable(LibFunc_msvc_new_longlong_nothrow);
    TLI.setUnavailable(LibFunc_msvc_delete_ptr32);
    TLI.setUnavailable(LibFunc_msvc_delete_ptr32_nothrow);
    TLI.setUnavailable(LibFunc_msvc_delete_ptr32_int);
    TLI.setUnavailable(LibFunc_msvc_delete_ptr64);
    TLI.setUnavailable(LibFunc_msvc_delete_ptr64_nothrow);
    TLI.setUnavailable(LibFunc_msvc_delete_ptr64_longlong);
    TLI.setUnavailable(LibFunc_msvc_new_array_int);
    TLI.setUnavailable(LibFunc_msvc_new_array_int_nothrow);
    TLI.setUnavailable(LibFunc_msvc_new_array_longlong);
    TLI.setUnavailable(LibFunc_msvc_new_array_longlong_nothrow);
    TLI.setUnavailable(LibFunc_msvc_delete_array_ptr32);
    TLI.setUnavailable(LibFunc_msvc_delete_array_ptr32_nothrow);
    TLI.setUnavailable(LibFunc_msvc_delete_array_ptr32_int);
    TLI.setUnavailable(LibFunc_msvc_delete_array_ptr64);
    TLI.setUnavailable(LibFunc_msvc_delete_array_ptr64_nothrow);
    TLI.setUnavailable(LibFunc_msvc_delete_array_ptr64_longlong);
  }

  switch (T.getOS()) {
  case Triple::MacOSX:
    // exp10 and exp10f are not available on OS X until 10.9 and iOS until 7.0
    // and their names are __exp10 and __exp10f. exp10l is not available on
    // OS X or iOS.
    TLI.setUnavailable(LibFunc_exp10l);
    if (T.isMacOSXVersionLT(10, 9)) {
      TLI.setUnavailable(LibFunc_exp10);
      TLI.setUnavailable(LibFunc_exp10f);
    } else {
      TLI.setAvailableWithName(LibFunc_exp10, "__exp10");
      TLI.setAvailableWithName(LibFunc_exp10f, "__exp10f");
    }
    break;
  case Triple::IOS:
  case Triple::TvOS:
  case Triple::WatchOS:
    TLI.setUnavailable(LibFunc_exp10l);
    if (!T.isWatchOS() &&
        (T.isOSVersionLT(7, 0) || (T.isOSVersionLT(9, 0) && T.isX86()))) {
      TLI.setUnavailable(LibFunc_exp10);
      TLI.setUnavailable(LibFunc_exp10f);
    } else {
      TLI.setAvailableWithName(LibFunc_exp10, "__exp10");
      TLI.setAvailableWithName(LibFunc_exp10f, "__exp10f");
    }
    break;
  case Triple::Linux:
    // exp10, exp10f, exp10l is available on Linux (GLIBC) but are extremely
    // buggy prior to glibc version 2.18. Until this version is widely deployed
    // or we have a reasonable detection strategy, we cannot use exp10 reliably
    // on Linux.
    //
    // Fall through to disable all of them.
    [[fallthrough]];
  default:
    TLI.setUnavailable(LibFunc_exp10);
    TLI.setUnavailable(LibFunc_exp10f);
    TLI.setUnavailable(LibFunc_exp10l);
  }

  // ffsl is available on at least Darwin, Mac OS X, iOS, FreeBSD, and
  // Linux (GLIBC):
  // http://developer.apple.com/library/mac/#documentation/Darwin/Reference/ManPages/man3/ffsl.3.html
  // http://svn.freebsd.org/base/head/lib/libc/string/ffsl.c
  // http://www.gnu.org/software/gnulib/manual/html_node/ffsl.html
  switch (T.getOS()) {
  case Triple::Darwin:
  case Triple::MacOSX:
  case Triple::IOS:
  case Triple::TvOS:
  case Triple::WatchOS:
  case Triple::FreeBSD:
  case Triple::Linux:
    break;
  default:
    TLI.setUnavailable(LibFunc_ffsl);
  }

  // ffsll is available on at least FreeBSD and Linux (GLIBC):
  // http://svn.freebsd.org/base/head/lib/libc/string/ffsll.c
  // http://www.gnu.org/software/gnulib/manual/html_node/ffsll.html
  switch (T.getOS()) {
  case Triple::Darwin:
  case Triple::MacOSX:
  case Triple::IOS:
  case Triple::TvOS:
  case Triple::WatchOS:
  case Triple::FreeBSD:
  case Triple::Linux:
    break;
  default:
    TLI.setUnavailable(LibFunc_ffsll);
  }

  // The following functions are available on at least FreeBSD:
  // http://svn.freebsd.org/base/head/lib/libc/string/fls.c
  // http://svn.freebsd.org/base/head/lib/libc/string/flsl.c
  // http://svn.freebsd.org/base/head/lib/libc/string/flsll.c
  if (!T.isOSFreeBSD()) {
    TLI.setUnavailable(LibFunc_fls);
    TLI.setUnavailable(LibFunc_flsl);
    TLI.setUnavailable(LibFunc_flsll);
  }

  // The following functions are only available on GNU/Linux (using glibc).
  // Linux variants without glibc (eg: bionic, musl) may have some subset.
  if (!T.isOSLinux() || !T.isGNUEnvironment()) {
    TLI.setUnavailable(LibFunc_dunder_strdup);
    TLI.setUnavailable(LibFunc_dunder_strtok_r);
    TLI.setUnavailable(LibFunc_dunder_isoc99_fscanf);                   // INTEL
    TLI.setUnavailable(LibFunc_dunder_isoc99_scanf);
    TLI.setUnavailable(LibFunc_dunder_isoc99_sscanf);
    TLI.setUnavailable(LibFunc_under_IO_getc);
    TLI.setUnavailable(LibFunc_under_IO_putc);
    // But, Android and musl have memalign.
    if (!T.isAndroid() && !T.isMusl())
      TLI.setUnavailable(LibFunc_memalign);
    TLI.setUnavailable(LibFunc_fopen64);
    TLI.setUnavailable(LibFunc_fseeko64);
    TLI.setUnavailable(LibFunc_fstat64);
    TLI.setUnavailable(LibFunc_fstatvfs64);
    TLI.setUnavailable(LibFunc_ftello64);
    TLI.setUnavailable(LibFunc_lstat64);
    TLI.setUnavailable(LibFunc_open64);
    TLI.setUnavailable(LibFunc_stat64);
    TLI.setUnavailable(LibFunc_statvfs64);
    TLI.setUnavailable(LibFunc_tmpfile64);

    // Relaxed math functions are included in math-finite.h on Linux (GLIBC).
    // Note that math-finite.h is no longer supported by top-of-tree GLIBC,
    // so we keep these functions around just so that they're recognized by
    // the ConstantFolder.
    TLI.setUnavailable(LibFunc_acos_finite);
    TLI.setUnavailable(LibFunc_acosf_finite);
    TLI.setUnavailable(LibFunc_acosl_finite);
    TLI.setUnavailable(LibFunc_acosh_finite);
    TLI.setUnavailable(LibFunc_acoshf_finite);
    TLI.setUnavailable(LibFunc_acoshl_finite);
    TLI.setUnavailable(LibFunc_asin_finite);
    TLI.setUnavailable(LibFunc_asinf_finite);
    TLI.setUnavailable(LibFunc_asinl_finite);
    TLI.setUnavailable(LibFunc_atan2_finite);
    TLI.setUnavailable(LibFunc_atan2f_finite);
    TLI.setUnavailable(LibFunc_atan2l_finite);
    TLI.setUnavailable(LibFunc_atanh_finite);
    TLI.setUnavailable(LibFunc_atanhf_finite);
    TLI.setUnavailable(LibFunc_atanhl_finite);
    TLI.setUnavailable(LibFunc_cosh_finite);
    TLI.setUnavailable(LibFunc_coshf_finite);
    TLI.setUnavailable(LibFunc_coshl_finite);
    TLI.setUnavailable(LibFunc_exp10_finite);
    TLI.setUnavailable(LibFunc_exp10f_finite);
    TLI.setUnavailable(LibFunc_exp10l_finite);
    TLI.setUnavailable(LibFunc_exp2_finite);
    TLI.setUnavailable(LibFunc_exp2f_finite);
    TLI.setUnavailable(LibFunc_exp2l_finite);
    TLI.setUnavailable(LibFunc_exp_finite);
    TLI.setUnavailable(LibFunc_expf_finite);
    TLI.setUnavailable(LibFunc_expl_finite);
    TLI.setUnavailable(LibFunc_log10_finite);
    TLI.setUnavailable(LibFunc_log10f_finite);
    TLI.setUnavailable(LibFunc_log10l_finite);
    TLI.setUnavailable(LibFunc_log2_finite);
    TLI.setUnavailable(LibFunc_log2f_finite);
    TLI.setUnavailable(LibFunc_log2l_finite);
    TLI.setUnavailable(LibFunc_log_finite);
    TLI.setUnavailable(LibFunc_logf_finite);
    TLI.setUnavailable(LibFunc_logl_finite);
    TLI.setUnavailable(LibFunc_pow_finite);
    TLI.setUnavailable(LibFunc_powf_finite);
    TLI.setUnavailable(LibFunc_powl_finite);
    TLI.setUnavailable(LibFunc_sinh_finite);
    TLI.setUnavailable(LibFunc_sinhf_finite);
    TLI.setUnavailable(LibFunc_sinhl_finite);
    TLI.setUnavailable(LibFunc_sqrt_finite);
    TLI.setUnavailable(LibFunc_sqrtf_finite);
    TLI.setUnavailable(LibFunc_sqrtl_finite);
  }

  if ((T.isOSLinux() && T.isGNUEnvironment()) ||
      (T.isAndroid() && !T.isAndroidVersionLT(28))) {
    // available IO unlocked variants on GNU/Linux and Android P or later
    TLI.setAvailable(LibFunc_getc_unlocked);
    TLI.setAvailable(LibFunc_getchar_unlocked);
    TLI.setAvailable(LibFunc_putc_unlocked);
    TLI.setAvailable(LibFunc_putchar_unlocked);
    TLI.setAvailable(LibFunc_fputc_unlocked);
    TLI.setAvailable(LibFunc_fgetc_unlocked);
    TLI.setAvailable(LibFunc_fread_unlocked);
    TLI.setAvailable(LibFunc_fwrite_unlocked);
    TLI.setAvailable(LibFunc_fputs_unlocked);
    TLI.setAvailable(LibFunc_fgets_unlocked);
  }

  if (T.isAndroid() && T.isAndroidVersionLT(21)) {
    TLI.setUnavailable(LibFunc_stpcpy);
    TLI.setUnavailable(LibFunc_stpncpy);
  }

  if (T.isPS()) {
    // PS4/PS5 do have memalign.
    TLI.setAvailable(LibFunc_memalign);

    // PS4/PS5 do not have new/delete with "unsigned int" size parameter;
    // they only have the "unsigned long" versions.
    TLI.setUnavailable(LibFunc_ZdaPvj);
    TLI.setUnavailable(LibFunc_ZdaPvjSt11align_val_t);
    TLI.setUnavailable(LibFunc_ZdlPvj);
    TLI.setUnavailable(LibFunc_ZdlPvjSt11align_val_t);
    TLI.setUnavailable(LibFunc_Znaj);
    TLI.setUnavailable(LibFunc_ZnajRKSt9nothrow_t);
    TLI.setUnavailable(LibFunc_ZnajSt11align_val_t);
    TLI.setUnavailable(LibFunc_ZnajSt11align_val_tRKSt9nothrow_t);
    TLI.setUnavailable(LibFunc_Znwj);
    TLI.setUnavailable(LibFunc_ZnwjRKSt9nothrow_t);
    TLI.setUnavailable(LibFunc_ZnwjSt11align_val_t);
    TLI.setUnavailable(LibFunc_ZnwjSt11align_val_tRKSt9nothrow_t);

    // None of the *_chk functions.
    TLI.setUnavailable(LibFunc_memccpy_chk);
    TLI.setUnavailable(LibFunc_memcpy_chk);
    TLI.setUnavailable(LibFunc_memmove_chk);
    TLI.setUnavailable(LibFunc_mempcpy_chk);
    TLI.setUnavailable(LibFunc_memset_chk);
    TLI.setUnavailable(LibFunc_snprintf_chk);
    TLI.setUnavailable(LibFunc_sprintf_chk);
    TLI.setUnavailable(LibFunc_stpcpy_chk);
    TLI.setUnavailable(LibFunc_stpncpy_chk);
    TLI.setUnavailable(LibFunc_strcat_chk);
    TLI.setUnavailable(LibFunc_strcpy_chk);
    TLI.setUnavailable(LibFunc_strlcat_chk);
    TLI.setUnavailable(LibFunc_strlcpy_chk);
    TLI.setUnavailable(LibFunc_strlen_chk);
    TLI.setUnavailable(LibFunc_strncat_chk);
    TLI.setUnavailable(LibFunc_strncpy_chk);
    TLI.setUnavailable(LibFunc_vsnprintf_chk);
    TLI.setUnavailable(LibFunc_vsprintf_chk);

    // Various Posix system functions.
    TLI.setUnavailable(LibFunc_access);
    TLI.setUnavailable(LibFunc_chmod);
    TLI.setUnavailable(LibFunc_chown);
    TLI.setUnavailable(LibFunc_closedir);
    TLI.setUnavailable(LibFunc_ctermid);
    TLI.setUnavailable(LibFunc_execl);
    TLI.setUnavailable(LibFunc_execle);
    TLI.setUnavailable(LibFunc_execlp);
    TLI.setUnavailable(LibFunc_execv);
    TLI.setUnavailable(LibFunc_execvP);
    TLI.setUnavailable(LibFunc_execve);
    TLI.setUnavailable(LibFunc_execvp);
    TLI.setUnavailable(LibFunc_execvpe);
    TLI.setUnavailable(LibFunc_fork);
    TLI.setUnavailable(LibFunc_fstat);
    TLI.setUnavailable(LibFunc_fstatvfs);
    TLI.setUnavailable(LibFunc_getenv);
    TLI.setUnavailable(LibFunc_getitimer);
    TLI.setUnavailable(LibFunc_getlogin_r);
    TLI.setUnavailable(LibFunc_getpwnam);
    TLI.setUnavailable(LibFunc_gettimeofday);
    TLI.setUnavailable(LibFunc_lchown);
    TLI.setUnavailable(LibFunc_lstat);
    TLI.setUnavailable(LibFunc_mkdir);
    TLI.setUnavailable(LibFunc_open);
    TLI.setUnavailable(LibFunc_opendir);
    TLI.setUnavailable(LibFunc_pclose);
    TLI.setUnavailable(LibFunc_popen);
    TLI.setUnavailable(LibFunc_pread);
    TLI.setUnavailable(LibFunc_pwrite);
    TLI.setUnavailable(LibFunc_read);
    TLI.setUnavailable(LibFunc_readlink);
    TLI.setUnavailable(LibFunc_realpath);
    TLI.setUnavailable(LibFunc_rename);
    TLI.setUnavailable(LibFunc_rmdir);
    TLI.setUnavailable(LibFunc_setitimer);
    TLI.setUnavailable(LibFunc_stat);
    TLI.setUnavailable(LibFunc_statvfs);
    TLI.setUnavailable(LibFunc_system);
    TLI.setUnavailable(LibFunc_times);
    TLI.setUnavailable(LibFunc_tmpfile);
    TLI.setUnavailable(LibFunc_unlink);
    TLI.setUnavailable(LibFunc_uname);
    TLI.setUnavailable(LibFunc_unsetenv);
    TLI.setUnavailable(LibFunc_utime);
    TLI.setUnavailable(LibFunc_utimes);
    TLI.setUnavailable(LibFunc_valloc);
    TLI.setUnavailable(LibFunc_write);

    // Miscellaneous other functions not provided.
    TLI.setUnavailable(LibFunc_atomic_load);
    TLI.setUnavailable(LibFunc_atomic_store);
    TLI.setUnavailable(LibFunc___kmpc_alloc_shared);
    TLI.setUnavailable(LibFunc___kmpc_free_shared);
    TLI.setUnavailable(LibFunc_dunder_strndup);
    TLI.setUnavailable(LibFunc_bcmp);
    TLI.setUnavailable(LibFunc_bcopy);
    TLI.setUnavailable(LibFunc_bzero);
    TLI.setUnavailable(LibFunc_cabs);
    TLI.setUnavailable(LibFunc_cabsf);
    TLI.setUnavailable(LibFunc_cabsl);
    TLI.setUnavailable(LibFunc_ffs);
    TLI.setUnavailable(LibFunc_flockfile);
    TLI.setUnavailable(LibFunc_fseeko);
    TLI.setUnavailable(LibFunc_ftello);
    TLI.setUnavailable(LibFunc_ftrylockfile);
    TLI.setUnavailable(LibFunc_funlockfile);
    TLI.setUnavailable(LibFunc_htonl);
    TLI.setUnavailable(LibFunc_htons);
    TLI.setUnavailable(LibFunc_isascii);
    TLI.setUnavailable(LibFunc_memccpy);
    TLI.setUnavailable(LibFunc_mempcpy);
    TLI.setUnavailable(LibFunc_memrchr);
    TLI.setUnavailable(LibFunc_ntohl);
    TLI.setUnavailable(LibFunc_ntohs);
    TLI.setUnavailable(LibFunc_reallocf);
    TLI.setUnavailable(LibFunc_roundeven);
    TLI.setUnavailable(LibFunc_roundevenf);
    TLI.setUnavailable(LibFunc_roundevenl);
    TLI.setUnavailable(LibFunc_stpcpy);
    TLI.setUnavailable(LibFunc_stpncpy);
    TLI.setUnavailable(LibFunc_strlcat);
    TLI.setUnavailable(LibFunc_strlcpy);
    TLI.setUnavailable(LibFunc_strndup);
    TLI.setUnavailable(LibFunc_strnlen);
    TLI.setUnavailable(LibFunc_toascii);
  }

  // As currently implemented in clang, NVPTX code has no standard library to
  // speak of.  Headers provide a standard-ish library implementation, but many
  // of the signatures are wrong -- for example, many libm functions are not
  // extern "C".
  //
  // libdevice, an IR library provided by nvidia, is linked in by the front-end,
  // but only used functions are provided to llvm.  Moreover, most of the
  // functions in libdevice don't map precisely to standard library functions.
  //
  // FIXME: Having no standard library prevents e.g. many fastmath
  // optimizations, so this situation should be fixed.
  if (T.isNVPTX()) {
    TLI.disableAllFunctions();
    TLI.setAvailable(LibFunc_nvvm_reflect);
    TLI.setAvailable(llvm::LibFunc_malloc);
    TLI.setAvailable(llvm::LibFunc_free);

    // TODO: We could enable the following two according to [0] but we haven't
    //       done an evaluation wrt. the performance implications.
    // [0]
    // https://docs.nvidia.com/cuda/cuda-c-programming-guide/index.html#dynamic-global-memory-allocation-and-operations
    //
    //    TLI.setAvailable(llvm::LibFunc_memcpy);
    //    TLI.setAvailable(llvm::LibFunc_memset);

    TLI.setAvailable(llvm::LibFunc___kmpc_alloc_shared);
    TLI.setAvailable(llvm::LibFunc___kmpc_free_shared);
  } else {
    TLI.setUnavailable(LibFunc_nvvm_reflect);
  }

#if INTEL_CUSTOMIZATION
  // Windows specific
  if (!T.isOSWindows()) {
    TLI.setUnavailable(LibFunc_acrt_iob_func);
    TLI.setUnavailable(LibFunc_atexit);
    TLI.setUnavailable(LibFunc_tunder_mb_cur_max_func);
    TLI.setUnavailable(LibFunc_dunder_CxxFrameHandler3);
    TLI.setUnavailable(LibFunc_dunder_RTDynamicCast);
    TLI.setUnavailable(LibFunc_dunder_RTtypeid);
    TLI.setUnavailable(LibFunc_dunder_std_terminate);
    TLI.setUnavailable(LibFunc_dunder_std_type_info_compare);
    TLI.setUnavailable(LibFunc_dunder_std_type_info_name);
    TLI.setUnavailable(LibFunc_CloseHandle);
    TLI.setUnavailable(LibFunc_ConvertThreadToFiber);
    TLI.setUnavailable(LibFunc_CreateFiber);
    TLI.setUnavailable(LibFunc_CreateFileA);
    TLI.setUnavailable(LibFunc_CreateFileW);
    TLI.setUnavailable(LibFunc_DeleteFiber);
    TLI.setUnavailable(LibFunc_DeleteCriticalSection);
    TLI.setUnavailable(LibFunc_EnterCriticalSection);
    TLI.setUnavailable(LibFunc_FindClose);
    TLI.setUnavailable(LibFunc_FindFirstFileA);
    TLI.setUnavailable(LibFunc_FindFirstFileW);
    TLI.setUnavailable(LibFunc_FindNextFileA);
    TLI.setUnavailable(LibFunc_FindNextFileW);
    TLI.setUnavailable(LibFunc_FindResourceA);
    TLI.setUnavailable(LibFunc_FormatMessageA);
    TLI.setUnavailable(LibFunc_FreeResource);
    TLI.setUnavailable(LibFunc_GetCurrentDirectoryA);
    TLI.setUnavailable(LibFunc_GetCurrentDirectoryW);
    TLI.setUnavailable(LibFunc_GetCurrentProcess);
    TLI.setUnavailable(LibFunc_GetCurrentThreadId);
    TLI.setUnavailable(LibFunc_GetFullPathNameA);
    TLI.setUnavailable(LibFunc_GetFullPathNameW);
    TLI.setUnavailable(LibFunc_GetLastError);
    TLI.setUnavailable(LibFunc_GetModuleFileNameA);
    TLI.setUnavailable(LibFunc_GetModuleHandleA);
    TLI.setUnavailable(LibFunc_GetProcAddress);
    TLI.setUnavailable(LibFunc_GetProcessTimes);
    TLI.setUnavailable(LibFunc_GetShortPathNameW);
    TLI.setUnavailable(LibFunc_GetSystemTime);
    TLI.setUnavailable(LibFunc_GetVersionExA);
    TLI.setUnavailable(LibFunc_GlobalMemoryStatus);
    TLI.setUnavailable(LibFunc_InitializeCriticalSection);
    TLI.setUnavailable(LibFunc_InitializeCriticalSectionAndSpinCount);
    TLI.setUnavailable(LibFunc_LeaveCriticalSection);
    TLI.setUnavailable(LibFunc_LoadLibraryA);
    TLI.setUnavailable(LibFunc_LoadResource);
    TLI.setUnavailable(LibFunc_LocalFree);
    TLI.setUnavailable(LibFunc_LockResource);
    TLI.setUnavailable(LibFunc_MultiByteToWideChar);
    TLI.setUnavailable(LibFunc_QueryPerformanceCounter);
    TLI.setUnavailable(LibFunc_ReadFile);
    TLI.setUnavailable(LibFunc_SetFilePointer);
    TLI.setUnavailable(LibFunc_SizeofResource);
    TLI.setUnavailable(LibFunc_Sleep);
    TLI.setUnavailable(LibFunc_SwitchToFiber);
    TLI.setUnavailable(LibFunc_SystemTimeToFileTime);
    TLI.setUnavailable(LibFunc_WideCharToMultiByte);
    TLI.setUnavailable(LibFunc_WriteFile);
    TLI.setUnavailable(LibFunc_islower);
    TLI.setUnavailable(LibFunc_isprint);
    TLI.setUnavailable(LibFunc_isxdigit);
    TLI.setUnavailable(LibFunc_local_stdio_printf_options);
    TLI.setUnavailable(LibFunc_local_stdio_scanf_options);
    TLI.setUnavailable(LibFunc_msvc_std_bad_alloc_ctor);
    TLI.setUnavailable(LibFunc_msvc_std_bad_alloc_scalar_deleting_dtor);
    TLI.setUnavailable(LibFunc_msvc_std_bad_array_new_length_ctor); 
    TLI.setUnavailable(LibFunc_msvc_std_bad_array_new_length_scalar_deleting_dtor);
    TLI.setUnavailable(LibFunc_msvc_std_basic_filebuf_scalar_deleting_dtor);
    TLI.setUnavailable(LibFunc_msvc_std_basic_filebuf_under_Unlock);
    TLI.setUnavailable(LibFunc_msvc_std_basic_filebuf_dtor);
    TLI.setUnavailable(LibFunc_msvc_std_basic_filebuf_imbue);
    TLI.setUnavailable(LibFunc_msvc_std_basic_filebuf_overflow);
    TLI.setUnavailable(LibFunc_msvc_std_basic_filebuf_pbackfail);
    TLI.setUnavailable(LibFunc_msvc_std_basic_filebuf_setbuf);
    TLI.setUnavailable(LibFunc_msvc_std_basic_filebuf_std_fpos_seekoff);
    TLI.setUnavailable(LibFunc_msvc_std_basic_filebuf_std_fpos_seekpos);
    TLI.setUnavailable(LibFunc_msvc_std_basic_filebuf_sync);
    TLI.setUnavailable(LibFunc_msvc_std_basic_filebuf_uflow);
    TLI.setUnavailable(LibFunc_msvc_std_basic_filebuf_under_Endwrite);
    TLI.setUnavailable(LibFunc_msvc_std_basic_filebuf_under_Lock);
    TLI.setUnavailable(LibFunc_msvc_std_basic_filebuf_underflow);
    TLI.setUnavailable(LibFunc_msvc_std_basic_filebuf_xsgetn);
    TLI.setUnavailable(LibFunc_msvc_std_basic_filebuf_xsputn);
    TLI.setUnavailable(LibFunc_msvc_std_basic_ios_scalar_deleting_dtor);
    TLI.setUnavailable(LibFunc_msvc_std_basic_istream_vector_deleting_dtor);
    TLI.setUnavailable(LibFunc_msvc_std_basic_ostream_vector_deleting_dtor);
    TLI.setUnavailable(LibFunc_msvc_std_basic_streambuf_dtor);
    TLI.setUnavailable(LibFunc_msvc_std_basic_streambuf_imbue);
    TLI.setUnavailable(LibFunc_msvc_std_basic_streambuf_under_Lock);
    TLI.setUnavailable(LibFunc_msvc_std_basic_streambuf_overflow);
    TLI.setUnavailable(LibFunc_msvc_std_basic_streambuf_pbackfail);
    TLI.setUnavailable(LibFunc_msvc_std_basic_streambuf_scalar_deleting_dtor);
    TLI.setUnavailable(LibFunc_msvc_std_basic_streambuf_setbuf);
    TLI.setUnavailable(LibFunc_msvc_std_basic_ios_setstate);
    TLI.setUnavailable(LibFunc_msvc_std_basic_streambuf_showmanyc);
    TLI.setUnavailable(LibFunc_msvc_std_basic_streambuf_std_fpos_seekoff);
    TLI.setUnavailable(LibFunc_msvc_std_basic_streambuf_std_fpos_seekpos);
    TLI.setUnavailable(LibFunc_msvc_std_basic_streambuf_sync);
    TLI.setUnavailable(LibFunc_msvc_std_basic_streambuf_uflow);
    TLI.setUnavailable(LibFunc_msvc_std_basic_streambuf_underflow);
    TLI.setUnavailable(LibFunc_msvc_std_basic_streambuf_under_Unlock);
    TLI.setUnavailable(LibFunc_msvc_std_basic_streambuf_xsgetn);
    TLI.setUnavailable(LibFunc_msvc_std_basic_streambuf_xsputn);
    TLI.setUnavailable(LibFunc_msvc_std_basic_string_append);
    TLI.setUnavailable(LibFunc_msvc_std_basic_string_append_size_value);
    TLI.setUnavailable(LibFunc_msvc_std_basic_string_assign_const_ptr);
    TLI.setUnavailable(LibFunc_msvc_std_basic_string_assign_const_ptr_size);
    TLI.setUnavailable(LibFunc_msvc_std_basic_string_ctor);
    TLI.setUnavailable(LibFunc_msvc_std_basic_string_ptr64_ctor);
    TLI.setUnavailable(LibFunc_msvc_std_basic_string_dtor);
    TLI.setUnavailable(LibFunc_msvc_std_basic_string_insert);
    TLI.setUnavailable(LibFunc_msvc_std_basic_string_operator_equal_const_ptr);
    TLI.setUnavailable(LibFunc_msvc_std_basic_string_operator_equal_ptr64);
    TLI.setUnavailable(LibFunc_msvc_std_basic_string_operator_plus_equal_char);
    TLI.setUnavailable(LibFunc_msvc_std_basic_string_push_back);
    TLI.setUnavailable(LibFunc_msvc_std_basic_string_resize);
    TLI.setUnavailable(LibFunc_msvc_std_basic_string_under_xlen);
    TLI.setUnavailable(LibFunc_msvc_std_codecvt_do_always_noconv);
    TLI.setUnavailable(LibFunc_msvc_std_codecvt_scalar_deleting_dtor);
    TLI.setUnavailable(LibFunc_msvc_std_codecvt_use_facet);
    TLI.setUnavailable(LibFunc_msvc_std_codecvt_do_encoding);
    TLI.setUnavailable(LibFunc_msvc_std_codecvt_do_in);
    TLI.setUnavailable(LibFunc_msvc_std_codecvt_do_length);
    TLI.setUnavailable(LibFunc_msvc_std_codecvt_do_max_length);
    TLI.setUnavailable(LibFunc_msvc_std_ctype_do_narrow_char_char);
    TLI.setUnavailable(LibFunc_msvc_std_ctype_do_narrow_ptr_ptr_char_ptr);
    TLI.setUnavailable(LibFunc_msvc_std_codecvt_do_out);
    TLI.setUnavailable(LibFunc_msvc_std_ctype_do_tolower_char);
    TLI.setUnavailable(LibFunc_msvc_std_ctype_do_tolower_ptr_ptr);
    TLI.setUnavailable(LibFunc_msvc_std_ctype_do_toupper_char);
    TLI.setUnavailable(LibFunc_msvc_std_ctype_do_toupper_ptr_ptr);
    TLI.setUnavailable(LibFunc_msvc_std_codecvt_do_unshift);
    TLI.setUnavailable(LibFunc_msvc_std_ctype_do_widen_char);
    TLI.setUnavailable(LibFunc_msvc_std_ctype_do_widen_ptr_ptr_ptr);
    TLI.setUnavailable(LibFunc_msvc_std_ctype_scalar_deleting_dtor);
    TLI.setUnavailable(LibFunc_msvc_std_ctype_use_facet);
    TLI.setUnavailable(LibFunc_msvc_std_CxxThrowException);
    TLI.setUnavailable(LibFunc_msvc_std_error_category_default_error);
    TLI.setUnavailable(LibFunc_msvc_std_error_category_equivalent_error_code);
    TLI.setUnavailable(LibFunc_msvc_std_error_category_equivalent_error_condition);
    TLI.setUnavailable(LibFunc_msvc_std_error_code_make_error_code);
    TLI.setUnavailable(LibFunc_msvc_std_Execute_once);
    TLI.setUnavailable(LibFunc_msvc_std_exception_const_ptr_ctor);
    TLI.setUnavailable(LibFunc_msvc_std_exception_dtor);
    TLI.setUnavailable(LibFunc_msvc_std_exception_scalar_deleting_dtor);
    TLI.setUnavailable(LibFunc_msvc_std_exception_what);
    TLI.setUnavailable(LibFunc_msvc_std_facet_register);
    TLI.setUnavailable(LibFunc_msvc_std_under_Fiopen);
    TLI.setUnavailable(LibFunc_msvc_std_ios_base_under_Ios_base_dtor);
    TLI.setUnavailable(LibFunc_msvc_std_ios_base_failure);
    TLI.setUnavailable(LibFunc_msvc_std_ios_base_failure_const_ptr_ctor);
    TLI.setUnavailable(LibFunc_msvc_std_ios_base_failure_scalar_deleting_dtor);
    TLI.setUnavailable(LibFunc_msvc_std_ios_base_scalar_deleting_dtor);
    TLI.setUnavailable(LibFunc_msvc_std_istreambuf_iterator_operator_plus_plus);
    TLI.setUnavailable(LibFunc_msvc_std_locale_facet_decref);
    TLI.setUnavailable(LibFunc_msvc_std_locale_facet_incref);
    TLI.setUnavailable(LibFunc_msvc_std_locale_under_Init);
    TLI.setUnavailable(LibFunc_msvc_std_lockit);
    TLI.setUnavailable(LibFunc_msvc_std_lockit_dtor);
    TLI.setUnavailable(LibFunc_msvc_std_locimp_Getgloballocale);
    TLI.setUnavailable(LibFunc_msvc_std_locinfo_ctor);
    TLI.setUnavailable(LibFunc_msvc_std_locinfo_dtor);
    TLI.setUnavailable(LibFunc_msvc_std_num_get_do_get_bool_ptr);
    TLI.setUnavailable(LibFunc_msvc_std_num_get_do_get_double_ptr);
    TLI.setUnavailable(LibFunc_msvc_std_num_get_do_get_float_ptr);
    TLI.setUnavailable(LibFunc_msvc_std_num_get_do_get_long_double_ptr);
    TLI.setUnavailable(LibFunc_msvc_std_num_get_do_get_long_long_ptr);
    TLI.setUnavailable(LibFunc_msvc_std_num_get_do_get_long_ptr);
    TLI.setUnavailable(LibFunc_msvc_std_num_get_do_get_unsigned_int_ptr);
    TLI.setUnavailable(LibFunc_msvc_std_num_get_do_get_unsigned_long_long_ptr);
    TLI.setUnavailable(LibFunc_msvc_std_num_get_do_get_unsigned_long_ptr);
    TLI.setUnavailable(LibFunc_msvc_std_num_get_do_get_unsigned_short_ptr);
    TLI.setUnavailable(LibFunc_msvc_std_num_get_do_get_void_ptr);
    TLI.setUnavailable(LibFunc_msvc_std_num_get_scalar_deleting_dtor);
    TLI.setUnavailable(LibFunc_msvc_std_num_get_under_Getffld);
    TLI.setUnavailable(LibFunc_msvc_std_num_get_under_Getifld);
    TLI.setUnavailable(LibFunc_msvc_std_num_get_use_facet);
    TLI.setUnavailable(LibFunc_msvc_std_num_put_do_put_bool);
    TLI.setUnavailable(LibFunc_msvc_std_num_put_do_put_double);
    TLI.setUnavailable(LibFunc_msvc_std_num_put_do_put_long);
    TLI.setUnavailable(LibFunc_msvc_std_num_put_do_put_long_double);
    TLI.setUnavailable(LibFunc_msvc_std_num_put_do_put_long_long);
    TLI.setUnavailable(LibFunc_msvc_std_num_put_do_put_ulong);
    TLI.setUnavailable(LibFunc_msvc_std_num_put_do_put_ulong_long);
    TLI.setUnavailable(LibFunc_msvc_std_num_put_do_put_void_ptr);
    TLI.setUnavailable(LibFunc_msvc_std_num_put_ostreambuf_iterator_Fput);
    TLI.setUnavailable(LibFunc_msvc_std_num_put_ostreambuf_iterator_iput);
    TLI.setUnavailable(LibFunc_msvc_std_num_put_ostreambuf_iterator_scalar_deleting_dtor);
    TLI.setUnavailable(LibFunc_msvc_std_numpunct_do_decimal_point);
    TLI.setUnavailable(LibFunc_msvc_std_numpunct_do_falsename);
    TLI.setUnavailable(LibFunc_msvc_std_numpunct_do_grouping);
    TLI.setUnavailable(LibFunc_msvc_std_numpunct_do_thousands_sep);
    TLI.setUnavailable(LibFunc_msvc_std_numpunct_do_truename);
    TLI.setUnavailable(LibFunc_msvc_std_numpunct_scalar_deleting_dtor);
    TLI.setUnavailable(LibFunc_msvc_std_numpunct_use_facet);
    TLI.setUnavailable(LibFunc_msvc_std_num_put_use_facet);
    TLI.setUnavailable(LibFunc_msvc_std_numpunct_Tidy);
    TLI.setUnavailable(LibFunc_msvc_std_runtime_error_ctor);
    TLI.setUnavailable(LibFunc_msvc_std_runtime_error_char_ctor);
    TLI.setUnavailable(LibFunc_msvc_std_runtime_error_ptr64_ctor);
    TLI.setUnavailable(LibFunc_msvc_std_runtime_error_scalar_deleting_dtor);
    TLI.setUnavailable(LibFunc_msvc_std_system_error_const_ptr_ctor);
    TLI.setUnavailable(LibFunc_msvc_std_system_error_scalar_deleting_dtor);
    TLI.setUnavailable(LibFunc_msvc_std_Syserror_map);
    TLI.setUnavailable(LibFunc_msvc_std_under_system_error_const_ptr_ctor);
    TLI.setUnavailable(LibFunc_msvc_std_uncaught_exception);
    TLI.setUnavailable(LibFunc_msvc_std_under_generic_error_category_message);
    TLI.setUnavailable(LibFunc_msvc_std_under_immortalize_impl);
    TLI.setUnavailable(LibFunc_msvc_std_under_iostreamer_error_category_message);
    TLI.setUnavailable(LibFunc_msvc_std_under_iostreamer_error_category_name);
    TLI.setUnavailable(LibFunc_msvc_std_under_iostreamer_error_category_scalar_deleting_dtor);
    TLI.setUnavailable(LibFunc_msvc_std_under_iostreamer_error_category2_message);
    TLI.setUnavailable(LibFunc_msvc_std_under_iostreamer_error_category2_name);
    TLI.setUnavailable(LibFunc_msvc_std_under_iostreamer_error_category2_scalar_deleting_dtor);
    TLI.setUnavailable(LibFunc_msvc_std_under_locinfo_ctor);
    TLI.setUnavailable(LibFunc_msvc_std_under_locinfo_dtor);
    TLI.setUnavailable(LibFunc_msvc_std_under_system_error_scalar_deleting_dtor);
    TLI.setUnavailable(LibFunc_msvc_std_under_Throw_bad_array_new_length);
    TLI.setUnavailable(LibFunc_msvc_std_under_Xlen_string);
    TLI.setUnavailable(LibFunc_msvc_std_Xbad_alloc);
    TLI.setUnavailable(LibFunc_msvc_std_Xout_of_range);
    TLI.setUnavailable(LibFunc_msvc_std_Xlength_error);
    TLI.setUnavailable(LibFunc_msvc_std_Xran);
    TLI.setUnavailable(LibFunc_msvc_std_Xruntime_error);
    TLI.setUnavailable(LibFunc_msvc_std_yarn_dtor);
    TLI.setUnavailable(LibFunc_msvc_std_yarn_wchar_dtor);
    TLI.setUnavailable(LibFunc_sprintf_s);
    TLI.setUnavailable(LibFunc_stdio_common_vfprintf);
    TLI.setUnavailable(LibFunc_stdio_common_vfscanf);
    TLI.setUnavailable(LibFunc_stdio_common_vsprintf);
    TLI.setUnavailable(LibFunc_dunder_stdio_common_vsprintf_s);
    TLI.setUnavailable(LibFunc_stdio_common_vsscanf);
    TLI.setUnavailable(LibFunc_std_exception_copy);
    TLI.setUnavailable(LibFunc_std_exception_destroy);
    TLI.setUnavailable(LibFunc_std_reverse_trivially_swappable_8);
    TLI.setUnavailable(LibFunc_strncpy_s);
    TLI.setUnavailable(LibFunc_terminate);
    TLI.setUnavailable(LibFunc_under_Getctype);
    TLI.setUnavailable(LibFunc_under_Getcvt);
    TLI.setUnavailable(LibFunc_under_Init_thread_abort);
    TLI.setUnavailable(LibFunc_under_Stollx);
    TLI.setUnavailable(LibFunc_under_Stolx);
    TLI.setUnavailable(LibFunc_under_Stoullx);
    TLI.setUnavailable(LibFunc_under_Stoulx);
    TLI.setUnavailable(LibFunc_under_Tolower);
    TLI.setUnavailable(LibFunc_under_Toupper);
    TLI.setUnavailable(LibFunc_under_chdir);
    TLI.setUnavailable(LibFunc_under_commit);
    TLI.setUnavailable(LibFunc_under_close);
    TLI.setUnavailable(LibFunc_under_errno);
    TLI.setUnavailable(LibFunc_under_fdopen);
    TLI.setUnavailable(LibFunc_under_fileno);
    TLI.setUnavailable(LibFunc_under_findclose);
    TLI.setUnavailable(LibFunc_under_findfirst64i32);
    TLI.setUnavailable(LibFunc_under_findnext64i32);
    TLI.setUnavailable(LibFunc_under_fseeki64);
    TLI.setUnavailable(LibFunc_under_fstat64);
    TLI.setUnavailable(LibFunc_under_fstat64i32);
    TLI.setUnavailable(LibFunc_under_ftelli64);
    TLI.setUnavailable(LibFunc_under_ftime64);
    TLI.setUnavailable(LibFunc_under_invalid_parameter_noinfo_noreturn);
    TLI.setUnavailable(LibFunc_under_localtime64);
    TLI.setUnavailable(LibFunc_under_lock_file);
    TLI.setUnavailable(LibFunc_under_lseeki64);
    TLI.setUnavailable(LibFunc_under_difftime64);
    TLI.setUnavailable(LibFunc_under_get_stream_buffer_pointers);
    TLI.setUnavailable(LibFunc_under_getcwd);
    TLI.setUnavailable(LibFunc_under_getdcwd);
    TLI.setUnavailable(LibFunc_under_getdrive);
    TLI.setUnavailable(LibFunc_under_getpid);
    TLI.setUnavailable(LibFunc_under_gmtime64);
    TLI.setUnavailable(LibFunc_under_Init_thread_footer);
    TLI.setUnavailable(LibFunc_under_Init_thread_header);
    TLI.setUnavailable(LibFunc_under_mkdir);
    TLI.setUnavailable(LibFunc_under_purecall);
    TLI.setUnavailable(LibFunc_under_read);
    TLI.setUnavailable(LibFunc_under_set_errno);
    TLI.setUnavailable(LibFunc_under_setmode);
    TLI.setUnavailable(LibFunc_under_sleep);
    TLI.setUnavailable(LibFunc_under_stat64);
    TLI.setUnavailable(LibFunc_under_stat64i32);
    TLI.setUnavailable(LibFunc_under_stricmp);
    TLI.setUnavailable(LibFunc_under_strnicmp);
    TLI.setUnavailable(LibFunc_under_strtoi64);
    TLI.setUnavailable(LibFunc_under_time64);
    TLI.setUnavailable(LibFunc_under_unlink);
    TLI.setUnavailable(LibFunc_under_unlock_file);
    TLI.setUnavailable(LibFunc_under_waccess);
    TLI.setUnavailable(LibFunc_under_wassert);
    TLI.setUnavailable(LibFunc_under_wfopen);
    TLI.setUnavailable(LibFunc_under_wopen);
    TLI.setUnavailable(LibFunc_under_wremove);
    TLI.setUnavailable(LibFunc_under_write);
    TLI.setUnavailable(LibFunc_under_wstat64);
    TLI.setUnavailable(LibFunc_wcscpy);
    TLI.setUnavailable(LibFunc_wcsncat);
  }
#endif // INTEL_CUSTOMIZATION

  // These vec_malloc/free routines are only available on AIX.
  if (!T.isOSAIX()) {
    TLI.setUnavailable(LibFunc_vec_calloc);
    TLI.setUnavailable(LibFunc_vec_malloc);
    TLI.setUnavailable(LibFunc_vec_realloc);
    TLI.setUnavailable(LibFunc_vec_free);
  }

#if INTEL_CUSTOMIZATION
  if (T.isSPIR())
    TLI.setUseSVMLDevice(true);
#endif // INTEL_CUSTOMIZATION

  TLI.addVectorizableFunctionsFromVecLib(ClVectorLibrary, T);
  TLI.addAltMathFunctionsFromLib(ClAltMathLibrary);
}

TargetLibraryInfoImpl::TargetLibraryInfoImpl() {
  // Default to everything being available.
  memset(AvailableArray, -1, sizeof(AvailableArray));

  initialize(*this, Triple(), StandardNames);
}

TargetLibraryInfoImpl::TargetLibraryInfoImpl(const Triple &T) {
  // Default to everything being available.
  memset(AvailableArray, -1, sizeof(AvailableArray));

  initialize(*this, T, StandardNames);
}

TargetLibraryInfoImpl::TargetLibraryInfoImpl(const TargetLibraryInfoImpl &TLI)
    : CustomNames(TLI.CustomNames), ShouldExtI32Param(TLI.ShouldExtI32Param),
      ShouldExtI32Return(TLI.ShouldExtI32Return),
      ShouldSignExtI32Param(TLI.ShouldSignExtI32Param),
      ShouldSignExtI32Return(TLI.ShouldSignExtI32Return),
#if INTEL_CUSTOMIZATION
      SizeOfInt(TLI.SizeOfInt),
      CurVectorLibrary(TLI.CurVectorLibrary) {
#else // INTEL_CUSTOMIZATION
      SizeOfInt(TLI.SizeOfInt) {
#endif // INTEL_CUSTOMIZATION
  memcpy(AvailableArray, TLI.AvailableArray, sizeof(AvailableArray));
  VectorDescs = TLI.VectorDescs;
  ScalarDescs = TLI.ScalarDescs;
  AltMathFuncDescs = TLI.AltMathFuncDescs;
}

TargetLibraryInfoImpl::TargetLibraryInfoImpl(TargetLibraryInfoImpl &&TLI)
    : CustomNames(std::move(TLI.CustomNames)),
      ShouldExtI32Param(TLI.ShouldExtI32Param),
      ShouldExtI32Return(TLI.ShouldExtI32Return),
      ShouldSignExtI32Param(TLI.ShouldSignExtI32Param),
      ShouldSignExtI32Return(TLI.ShouldSignExtI32Return),
#if INTEL_CUSTOMIZATION
      SizeOfInt(TLI.SizeOfInt),
      CurVectorLibrary(TLI.CurVectorLibrary) {
#else // INTEL_CUSTOMIZATION
      SizeOfInt(TLI.SizeOfInt) {
#endif // INTEL_CUSTOMIZATION
  std::move(std::begin(TLI.AvailableArray), std::end(TLI.AvailableArray),
            AvailableArray);
  VectorDescs = TLI.VectorDescs;
  ScalarDescs = TLI.ScalarDescs;
  AltMathFuncDescs = TLI.AltMathFuncDescs;
}

TargetLibraryInfoImpl &TargetLibraryInfoImpl::operator=(const TargetLibraryInfoImpl &TLI) {
  CustomNames = TLI.CustomNames;
  ShouldExtI32Param = TLI.ShouldExtI32Param;
  ShouldExtI32Return = TLI.ShouldExtI32Return;
  ShouldSignExtI32Param = TLI.ShouldSignExtI32Param;
#if INTEL_CUSTOMIZATION
  CurVectorLibrary = TLI.CurVectorLibrary;
  VectorDescs = TLI.VectorDescs;
  ScalarDescs = TLI.ScalarDescs;
#endif // INTEL_CUSTOMIZATION
  ShouldSignExtI32Return = TLI.ShouldSignExtI32Return;
  SizeOfInt = TLI.SizeOfInt;
  memcpy(AvailableArray, TLI.AvailableArray, sizeof(AvailableArray));
  VectorDescs = TLI.VectorDescs;
  ScalarDescs = TLI.ScalarDescs;
  AltMathFuncDescs = TLI.AltMathFuncDescs;
  return *this;
}

TargetLibraryInfoImpl &TargetLibraryInfoImpl::operator=(TargetLibraryInfoImpl &&TLI) {
  CustomNames = std::move(TLI.CustomNames);
  ShouldExtI32Param = TLI.ShouldExtI32Param;
  ShouldExtI32Return = TLI.ShouldExtI32Return;
  ShouldSignExtI32Param = TLI.ShouldSignExtI32Param;
#if INTEL_CUSTOMIZATION
  CurVectorLibrary = TLI.CurVectorLibrary;
  VectorDescs = std::move(TLI.VectorDescs);
  ScalarDescs = std::move(TLI.ScalarDescs);
#endif // INTEL_CUSTOMIZATION
  ShouldSignExtI32Return = TLI.ShouldSignExtI32Return;
  SizeOfInt = TLI.SizeOfInt;
  std::move(std::begin(TLI.AvailableArray), std::end(TLI.AvailableArray),
            AvailableArray);
  VectorDescs = TLI.VectorDescs;
  ScalarDescs = TLI.ScalarDescs;
  AltMathFuncDescs = TLI.AltMathFuncDescs;
  return *this;
}

static StringRef sanitizeFunctionName(StringRef funcName) {
  // Filter out empty names and names containing null bytes, those can't be in
  // our table.
  if (funcName.empty() || funcName.contains('\0'))
    return StringRef();

  // Check for \01 prefix that is used to mangle __asm declarations and
  // strip it if present.
  return GlobalValue::dropLLVMManglingEscape(funcName);
}

bool TargetLibraryInfoImpl::getLibFunc(StringRef funcName, LibFunc &F) const {
  funcName = sanitizeFunctionName(funcName);
  if (funcName.empty())
    return false;

  const auto *Start = std::begin(StandardNames);
  const auto *End = std::end(StandardNames);
  const auto *I = std::lower_bound(Start, End, funcName);
  if (I != End && *I == funcName) {
    F = (LibFunc)(I - Start);
    return true;
  }
  return false;
}

// Return true if ArgTy matches Ty.

static bool matchType(FuncArgTypeID ArgTy, const Type *Ty, unsigned IntBits,
                      unsigned SizeTBits) {
  switch (ArgTy) {
  case Void:
    return Ty->isVoidTy();
  case Bool:
    return Ty->isIntegerTy(8);
  case Int16:
    return Ty->isIntegerTy(16);
  case Int32:
    return Ty->isIntegerTy(32);
  case Int:
    return Ty->isIntegerTy(IntBits);
  case IntPlus:
    return Ty->isIntegerTy() && Ty->getPrimitiveSizeInBits() >= IntBits;
  case IntX:
    return Ty->isIntegerTy();
  case Long:
    // TODO: Figure out and use long size.
    return Ty->isIntegerTy() && Ty->getPrimitiveSizeInBits() >= IntBits;
  case Int64:
    return Ty->isIntegerTy(64);
  case LLong:
    return Ty->isIntegerTy(64);
  case SizeT:
  case SSizeT:
    return Ty->isIntegerTy(SizeTBits);
  case Flt:
    return Ty->isFloatTy();
  case Dbl:
    return Ty->isDoubleTy();
    // TODO: Tighten this up.
  case LDbl:
    return Ty->isFloatingPointTy();
  case Floating:
    return Ty->isFloatingPointTy();
  case Ptr:
    return Ty->isPointerTy();
  case Struct:
    return Ty->isStructTy();
  default:
    break;
  }

  llvm_unreachable("Invalid type");
}

bool TargetLibraryInfoImpl::isValidProtoForLibFunc(const FunctionType &FTy,
                                                   LibFunc F,
                                                   const Module &M) const {
  unsigned NumParams = FTy.getNumParams();

  switch (F) {
#if INTEL_CUSTOMIZATION
  case LibFunc_sprintf_s:
    return (NumParams >= 3 && FTy.getReturnType()->isIntegerTy() &&
            FTy.getParamType(0)->isPointerTy() &&
            FTy.getParamType(1)->isIntegerTy() &&
            FTy.getParamType(2)->isPointerTy());
  case LibFunc_re_compile_fastmap:
    return (NumParams == 1 && FTy.getReturnType()->isIntegerTy() &&
            FTy.getParamType(0)->isPointerTy());
  case LibFunc_re_search_2:
    return (NumParams == 9 && FTy.getReturnType()->isIntegerTy() &&
            FTy.getParamType(0)->isPointerTy() &&
            FTy.getParamType(1)->isPointerTy() &&
            FTy.getParamType(2)->isIntegerTy() &&
            FTy.getParamType(3)->isPointerTy() &&
            FTy.getParamType(4)->isIntegerTy() &&
            FTy.getParamType(5)->isIntegerTy() &&
            FTy.getParamType(6)->isIntegerTy() &&
            FTy.getParamType(7)->isPointerTy() &&
            FTy.getParamType(8)->isIntegerTy());
#ifndef _WIN32
  case LibFunc_read:
    return (NumParams == 3 && FTy.getParamType(1)->isPointerTy());
#else
  // NOTE: The libfunc read is an alias to _read in Windows (LibFunc_under_read)
  case LibFunc_read:
#endif // _WIN32
  case LibFunc_under_read:
    return (NumParams == 3 && FTy.getReturnType()->isIntegerTy() &&
            FTy.getParamType(0)->isIntegerTy() &&
            FTy.getParamType(1)->isPointerTy() &&
            FTy.getParamType(2)->isIntegerTy());
  case LibFunc_atexit:
    return (NumParams == 1 && FTy.getReturnType()->isIntegerTy() &&
            FTy.getParamType(0)->isPointerTy());
  case LibFunc_cpow:
    return (NumParams == 4 && FTy.getParamType(0)->isDoubleTy() &&
            FTy.getParamType(1)->isDoubleTy() &&
            FTy.getParamType(2)->isDoubleTy() &&
            FTy.getParamType(3)->isDoubleTy() &&
            FTy.getReturnType()->isStructTy() &&
            FTy.getReturnType()->getStructNumElements() == 2 &&
            FTy.getReturnType()->getStructElementType(0)->isDoubleTy() &&
            FTy.getReturnType()->getStructElementType(1)->isDoubleTy());

  case LibFunc_cpowf:
    return (NumParams == 2 && FTy.getParamType(0)->isVectorTy() &&
            FTy.getParamType(0)->getScalarType()->isFloatTy() &&
            FTy.getParamType(1)->isVectorTy() &&
            FTy.getParamType(1)->getScalarType()->isFloatTy() &&
            FTy.getReturnType()->isVectorTy() &&
            FTy.getReturnType()->getScalarType()->isFloatTy());

  case LibFunc_csqrt:
    return (NumParams == 2 && FTy.getParamType(0)->isDoubleTy() &&
            FTy.getParamType(1)->isDoubleTy() &&
            FTy.getReturnType()->isStructTy() &&
            FTy.getReturnType()->getStructNumElements() == 2 &&
            FTy.getReturnType()->getStructElementType(0)->isDoubleTy() &&
            FTy.getReturnType()->getStructElementType(1)->isDoubleTy());

  case LibFunc_csqrtf:
    return (NumParams == 1 && FTy.getParamType(0)->isVectorTy() &&
            FTy.getParamType(0)->getScalarType()->isFloatTy() &&
            FTy.getReturnType()->isVectorTy() &&
            FTy.getReturnType()->getScalarType()->isFloatTy());
  case LibFunc_QueryPerformanceCounter:
    return (NumParams == 1 && FTy.getReturnType()->isIntegerTy() &&
            FTy.getParamType(0)->isPointerTy());

  case LibFunc_msvc_std_bad_array_new_length_ctor:
      return (NumParams == 2 && FTy.getReturnType()->isPointerTy() &&
          FTy.getParamType(0)->isPointerTy() &&         // this pointer
          FTy.getParamType(1)->isPointerTy());

  case LibFunc_msvc_std_bad_alloc_ctor:
    return (NumParams == 2 && FTy.getReturnType()->isPointerTy() &&
            FTy.getParamType(0)->isPointerTy() &&       // this pointer
            FTy.getParamType(1)->isPointerTy());

  case LibFunc_msvc_std_basic_istream_vector_deleting_dtor:
    return (NumParams == 2 && FTy.getReturnType()->isPointerTy() &&
            FTy.getParamType(0)->isPointerTy() &&       // this pointer
            FTy.getParamType(1)->isIntegerTy());

  case LibFunc_msvc_std_basic_ostream_vector_deleting_dtor:
    return (NumParams == 2 && FTy.getReturnType()->isPointerTy() &&
            FTy.getParamType(0)->isPointerTy() &&       // this pointer
            FTy.getParamType(1)->isIntegerTy());

  case LibFunc_msvc_std_bad_alloc_scalar_deleting_dtor:
    return (NumParams == 2 && FTy.getReturnType()->isPointerTy() &&
            FTy.getParamType(0)->isPointerTy() &&       // this pointer
            FTy.getParamType(1)->isIntegerTy());

  case LibFunc_msvc_std_basic_filebuf_scalar_deleting_dtor:
    return (NumParams == 2 && FTy.getReturnType()->isPointerTy() &&
            FTy.getParamType(0)->isPointerTy() &&       // this pointer
            FTy.getParamType(1)->isIntegerTy());

  case LibFunc_msvc_std_basic_ios_scalar_deleting_dtor:
    return (NumParams == 2 && FTy.getReturnType()->isPointerTy() &&
            FTy.getParamType(0)->isPointerTy() &&       // this pointer
            FTy.getParamType(1)->isIntegerTy());

  case LibFunc_msvc_std_basic_filebuf_dtor:
    return (NumParams == 1 && FTy.getReturnType()->isVoidTy() &&
            FTy.getParamType(0)->isPointerTy());        // this pointer

  case LibFunc_msvc_std_basic_filebuf_imbue:
    return (NumParams == 2 && FTy.getReturnType()->isVoidTy() &&
            FTy.getParamType(0)->isPointerTy() &&       // this pointer
            FTy.getParamType(1)->isPointerTy());

  case LibFunc_msvc_std_basic_filebuf_overflow:
    return (NumParams == 2 && FTy.getReturnType()->isIntegerTy() &&
            FTy.getParamType(0)->isPointerTy() &&       // this pointer
            FTy.getParamType(1)->isIntegerTy());

  case LibFunc_msvc_std_basic_filebuf_pbackfail:
    return (NumParams == 2 && FTy.getReturnType()->isIntegerTy() &&
            FTy.getParamType(0)->isPointerTy() &&       // this pointer
            FTy.getParamType(1)->isIntegerTy());

  case LibFunc_msvc_std_basic_filebuf_setbuf:
    return (NumParams == 3 && FTy.getReturnType()->isPointerTy() &&
            FTy.getParamType(0)->isPointerTy() &&       // this pointer
            FTy.getParamType(1)->isPointerTy() &&
            FTy.getParamType(2)->isIntegerTy());

  case LibFunc_msvc_std_basic_filebuf_std_fpos_seekoff:
    return (NumParams == 5 && FTy.getReturnType()->isVoidTy() &&
            FTy.getParamType(0)->isPointerTy() &&       // this pointer
            FTy.getParamType(1)->isPointerTy() &&
            FTy.getParamType(2)->isIntegerTy() &&
            FTy.getParamType(3)->isIntegerTy() &&
            FTy.getParamType(4)->isIntegerTy());

  case LibFunc_msvc_std_basic_filebuf_std_fpos_seekpos:
    return (NumParams == 4 && FTy.getReturnType()->isVoidTy() &&
            FTy.getParamType(0)->isPointerTy() &&       // this pointer
            FTy.getParamType(1)->isPointerTy() &&
            FTy.getParamType(2)->isPointerTy() &&
            FTy.getParamType(3)->isIntegerTy());

<<<<<<< HEAD
  case LibFunc_msvc_std_basic_filebuf_uflow:
    return (NumParams == 1 && FTy.getReturnType()->isIntegerTy() &&
            FTy.getParamType(0)->isPointerTy());        // this pointer
=======
static bool compareAltMathDescs(const AltMathDesc &LHS,
                                const AltMathDesc &RHS) {
  if (LHS.IntrinID != RHS.IntrinID)
    return LHS.IntrinID < RHS.IntrinID;
  if (LHS.BaseFPType != RHS.BaseFPType)
    return LHS.BaseFPType < RHS.BaseFPType;
  if (LHS.VectorizationFactor != RHS.VectorizationFactor) {
    // Sort scalar types ahead of vector types
    if (LHS.VectorizationFactor.isScalar() !=
        RHS.VectorizationFactor.isScalar())
      return LHS.VectorizationFactor.isScalar() >
             RHS.VectorizationFactor.isScalar();
    assert((LHS.VectorizationFactor.isVector() &&
            RHS.VectorizationFactor.isVector()) &&
           "Unexpected vectorization factor in alt math fn desc");
    // Sort scaleable vector types ahead of fixed vector types
    if (LHS.VectorizationFactor.isScalable() !=
        RHS.VectorizationFactor.isScalable())
      return LHS.VectorizationFactor.isScalable() >
             RHS.VectorizationFactor.isScalable();
    // For non-scaleable vectors, this will be the fixed size
    // For scaleable vectors, it's the size that's multiplied by the vscale
    return LHS.VectorizationFactor.getKnownMinValue() <
           RHS.VectorizationFactor.getKnownMinValue();
  }
  // Sort in order of descending accuracy
  return LHS.Accuracy > RHS.Accuracy;
}

void TargetLibraryInfoImpl::addAltMathFunctions(ArrayRef<AltMathDesc> Fns) {
  llvm::append_range(AltMathFuncDescs, Fns);
  llvm::sort(AltMathFuncDescs, compareAltMathDescs);
}

void TargetLibraryInfoImpl::addAltMathFunctionsFromLib(
    enum AltMathLibrary AltLib) {
  switch (AltLib) {
  case TestAltMathLibrary: {
    const AltMathDesc AltMathFuncs[] = {
#define TLI_DEFINE_TEST_ALTMATHFUNCS
#include "llvm/Analysis/AltMathLibFuncs.def"
    };
    addAltMathFunctions(AltMathFuncs);
    break;
  }
  case NoAltMathLibrary:
    break;
  }
}

/// Select an alternate math library implementation that meets the criteria
/// described by an FPBuiltinIntrinsic call.
StringRef TargetLibraryInfoImpl::selectFPBuiltinImplementation(
    FPBuiltinIntrinsic *Builtin) const {
  // TODO: Handle the case of no specified accuracy.
  if (Builtin->getRequiredAccuracy() == std::nullopt)
    return StringRef();
  AltMathDesc RequiredDesc = {
      Builtin->getIntrinsicID(), Builtin->getBaseTypeID(),
      Builtin->getElementCount(), "", Builtin->getRequiredAccuracy().value()};
  std::vector<AltMathDesc>::const_iterator I =
      llvm::lower_bound(AltMathFuncDescs, RequiredDesc, compareAltMathDescs);
  if (I == AltMathFuncDescs.end())
    return StringRef(); // TODO: Report fatal error?
  // No match found
  if (I->IntrinID != Builtin->getIntrinsicID() ||
      I->BaseFPType != Builtin->getBaseTypeID() ||
      I->Accuracy > Builtin->getRequiredAccuracy().value())
    return StringRef(); // TODO: Report fatal error?
  return I->FnImplName;
}

static bool compareByScalarFnName(const VecDesc &LHS, const VecDesc &RHS) {
  return LHS.ScalarFnName < RHS.ScalarFnName;
}
>>>>>>> e613afad

  case LibFunc_msvc_std_basic_filebuf_under_Endwrite:
    return (NumParams == 1 && FTy.getReturnType()->isIntegerTy() &&
            FTy.getParamType(0)->isPointerTy());        // this pointer

  case LibFunc_msvc_std_basic_filebuf_underflow:
    return (NumParams == 1 && FTy.getReturnType()->isIntegerTy() &&
            FTy.getParamType(0)->isPointerTy());        // this pointer

  case LibFunc_msvc_std_basic_filebuf_under_Lock:
    return (NumParams == 1 && FTy.getReturnType()->isVoidTy() &&
            FTy.getParamType(0)->isPointerTy());        // this pointer

  case LibFunc_msvc_std_basic_filebuf_xsgetn:
    return (NumParams == 3 && FTy.getReturnType()->isIntegerTy() &&
            FTy.getParamType(0)->isPointerTy() &&       // this pointer
            FTy.getParamType(1)->isPointerTy() &&
            FTy.getParamType(2)->isIntegerTy());

  case LibFunc_msvc_std_basic_filebuf_xsputn:
    return (NumParams == 3 && FTy.getReturnType()->isIntegerTy() &&
            FTy.getParamType(0)->isPointerTy() &&       // this pointer
            FTy.getParamType(1)->isPointerTy() &&
            FTy.getParamType(2)->isIntegerTy());

  case LibFunc_msvc_std_basic_streambuf_dtor:
    return (NumParams == 1 && FTy.getReturnType()->isVoidTy() &&
            FTy.getParamType(0)->isPointerTy());        // this pointer

  case LibFunc_msvc_std_basic_streambuf_imbue:
    return (NumParams == 2 && FTy.getReturnType()->isVoidTy() &&
            FTy.getParamType(0)->isPointerTy() &&       // this pointer
            FTy.getParamType(1)->isPointerTy());

  case LibFunc_msvc_std_basic_streambuf_under_Lock:
    return (NumParams == 1 && FTy.getReturnType()->isVoidTy() &&
            FTy.getParamType(0)->isPointerTy());        // this pointer

  case LibFunc_msvc_std_basic_streambuf_overflow:
    return (NumParams == 2 && FTy.getReturnType()->isIntegerTy() &&
            FTy.getParamType(0)->isPointerTy() &&       // this pointer
            FTy.getParamType(1)->isIntegerTy());

  case LibFunc_msvc_std_basic_streambuf_pbackfail:
    return (NumParams == 2 && FTy.getReturnType()->isIntegerTy() &&
            FTy.getParamType(0)->isPointerTy() &&       // this pointer
            FTy.getParamType(1)->isIntegerTy());

  case LibFunc_msvc_std_basic_streambuf_scalar_deleting_dtor:
    return (NumParams == 2 && FTy.getReturnType()->isPointerTy() &&
            FTy.getParamType(0)->isPointerTy() &&       // this pointer
            FTy.getParamType(1)->isIntegerTy());

  case LibFunc_msvc_std_basic_streambuf_setbuf:
    return (NumParams == 3 && FTy.getReturnType()->isPointerTy() &&
            FTy.getParamType(0)->isPointerTy() &&       // this pointer
            FTy.getParamType(1)->isPointerTy() &&
            FTy.getParamType(2)->isIntegerTy());

  case LibFunc_msvc_std_basic_ios_setstate:
    return (NumParams == 3 && FTy.getReturnType()->isVoidTy() &&
            FTy.getParamType(0)->isPointerTy() &&       // this pointer
            FTy.getParamType(1)->isIntegerTy() &&
            FTy.getParamType(2)->isIntegerTy());

  case LibFunc_msvc_std_basic_streambuf_showmanyc:
    return (NumParams == 1 && FTy.getReturnType()->isIntegerTy() &&
            FTy.getParamType(0)->isPointerTy());       // this pointer

  case LibFunc_msvc_std_basic_filebuf_sync:
    return (NumParams == 1 && FTy.getReturnType()->isIntegerTy() &&
            FTy.getParamType(0)->isPointerTy());       // this pointer

  case LibFunc_msvc_std_basic_streambuf_sync:
    return (NumParams == 1 && FTy.getReturnType()->isIntegerTy() &&
            FTy.getParamType(0)->isPointerTy());       // this pointer

  case LibFunc_msvc_std_basic_streambuf_uflow:
    return (NumParams == 1 && FTy.getReturnType()->isIntegerTy() &&
            FTy.getParamType(0)->isPointerTy());       // this pointer

  case LibFunc_msvc_std_basic_streambuf_underflow:
    return (NumParams == 1 && FTy.getReturnType()->isIntegerTy() &&
            FTy.getParamType(0)->isPointerTy());       // this pointer

  case LibFunc_msvc_std_basic_filebuf_under_Unlock:
    return (NumParams == 1 && FTy.getReturnType()->isVoidTy() &&
            FTy.getParamType(0)->isPointerTy());        // this pointer

  case LibFunc_msvc_std_basic_streambuf_under_Unlock:
    return (NumParams == 1 && FTy.getReturnType()->isVoidTy() &&
            FTy.getParamType(0)->isPointerTy());        // this pointer

  case LibFunc_msvc_std_basic_streambuf_xsgetn:
    return (NumParams == 3 && FTy.getReturnType()->isIntegerTy() &&
            FTy.getParamType(0)->isPointerTy() &&       // this pointer
            FTy.getParamType(1)->isPointerTy() &&
            FTy.getParamType(2)->isIntegerTy());

  case LibFunc_msvc_std_basic_streambuf_xsputn:
    return (NumParams == 3 && FTy.getReturnType()->isIntegerTy() &&
            FTy.getParamType(0)->isPointerTy() &&       // this pointer
            FTy.getParamType(1)->isPointerTy() &&
            FTy.getParamType(2)->isIntegerTy());

  case LibFunc_msvc_std_basic_streambuf_std_fpos_seekoff:
    return (NumParams == 5 && FTy.getReturnType()->isVoidTy() &&
            FTy.getParamType(0)->isPointerTy() &&       // this pointer
            FTy.getParamType(1)->isPointerTy() &&
            FTy.getParamType(2)->isIntegerTy() &&
            FTy.getParamType(3)->isIntegerTy() &&
            FTy.getParamType(4)->isIntegerTy());

  case LibFunc_msvc_std_basic_streambuf_std_fpos_seekpos:
    return (NumParams == 4 && FTy.getReturnType()->isVoidTy() &&
            FTy.getParamType(0)->isPointerTy() &&       // this pointer
            FTy.getParamType(1)->isPointerTy() &&
            FTy.getParamType(2)->isPointerTy() &&
            FTy.getParamType(3)->isIntegerTy());

  case LibFunc_msvc_std_basic_string_append:
    return (NumParams == 3 && FTy.getReturnType()->isPointerTy() &&
            FTy.getParamType(0)->isPointerTy() &&
            FTy.getParamType(1)->isPointerTy() &&
            FTy.getParamType(2)->isIntegerTy());

  case LibFunc_msvc_std_basic_string_append_size_value:
    return (NumParams == 3 && FTy.getReturnType()->isPointerTy() &&
            FTy.getParamType(0)->isPointerTy() &&       // this pointer
            FTy.getParamType(1)->isIntegerTy() &&
            FTy.getParamType(2)->isIntegerTy());

  case LibFunc_msvc_std_basic_string_assign_const_ptr:
    return (NumParams == 2 && FTy.getReturnType()->isPointerTy() &&
            FTy.getParamType(0)->isPointerTy() &&       // this pointer
            FTy.getParamType(1)->isPointerTy());

  case LibFunc_msvc_std_basic_string_assign_const_ptr_size:
    return (NumParams == 3 && FTy.getReturnType()->isPointerTy() &&
            FTy.getParamType(0)->isPointerTy() &&
            FTy.getParamType(1)->isPointerTy() &&
            FTy.getParamType(2)->isIntegerTy());

  case LibFunc_msvc_std_basic_string_ctor:
    return (NumParams == 2 && FTy.getReturnType()->isPointerTy() &&
            FTy.getParamType(0)->isPointerTy() &&      // this pointer
            FTy.getParamType(1)->isPointerTy());

  case LibFunc_msvc_std_basic_string_ptr64_ctor:
    return (NumParams == 2 && FTy.getReturnType()->isPointerTy() &&
          FTy.getParamType(0)->isPointerTy() &&      // this pointer
          FTy.getParamType(1)->isPointerTy());

  case LibFunc_msvc_std_basic_string_dtor:
    return (NumParams == 1 && FTy.getReturnType()->isVoidTy() &&
            FTy.getParamType(0)->isPointerTy());         // this pointer

  case LibFunc_msvc_std_basic_string_insert:
    return (NumParams == 4 && FTy.getReturnType()->isPointerTy() &&
            FTy.getParamType(0)->isPointerTy() &&       // this pointer
            FTy.getParamType(1)->isIntegerTy() &&
            FTy.getParamType(2)->isIntegerTy() &&
            FTy.getParamType(3)->isIntegerTy());

  case LibFunc_msvc_std_basic_string_operator_equal_const_ptr:
    return (NumParams == 2 && FTy.getReturnType()->isPointerTy() &&
            FTy.getParamType(0)->isPointerTy() &&       // this pointer
            FTy.getParamType(1)->isPointerTy());

  case LibFunc_msvc_std_basic_string_operator_equal_ptr64:
    return (NumParams == 2 && FTy.getReturnType()->isPointerTy() &&
            FTy.getParamType(0)->isPointerTy() &&       // this pointer
            FTy.getParamType(1)->isPointerTy());

  case LibFunc_msvc_std_basic_string_operator_plus_equal_char:
    return (NumParams == 2 && FTy.getReturnType()->isPointerTy() &&
            FTy.getParamType(0)->isPointerTy() &&       // this pointer
            FTy.getParamType(1)->isIntegerTy());

  case LibFunc_msvc_std_basic_string_push_back:
    return (NumParams == 2 && FTy.getReturnType()->isVoidTy() &&
            FTy.getParamType(0)->isPointerTy() &&       // this pointer
            FTy.getParamType(1)->isIntegerTy());

  case LibFunc_msvc_std_basic_string_resize:
    return (NumParams == 3 && FTy.getReturnType()->isVoidTy() &&
            FTy.getParamType(0)->isPointerTy() &&       // this pointer
            FTy.getParamType(1)->isIntegerTy() &&
            FTy.getParamType(2)->isIntegerTy());

  case LibFunc_msvc_std_basic_string_under_xlen:
    return (NumParams == 0 && FTy.getReturnType()->isVoidTy());

  case LibFunc_msvc_std_codecvt_do_always_noconv:
    return (NumParams == 1 && FTy.getReturnType()->isIntegerTy() &&
            FTy.getParamType(0)->isPointerTy());

  case LibFunc_msvc_std_codecvt_scalar_deleting_dtor:
    return (NumParams == 2 && FTy.getReturnType()->isPointerTy() &&
            FTy.getParamType(0)->isPointerTy() &&       // this pointer
            FTy.getParamType(1)->isIntegerTy());

  case LibFunc_msvc_std_codecvt_use_facet:
    return (NumParams == 1 && FTy.getReturnType()->isPointerTy() &&
            FTy.getParamType(0)->isPointerTy());

  case LibFunc_msvc_std_codecvt_do_encoding:
    return (NumParams == 1 && FTy.getReturnType()->isIntegerTy() &&
            FTy.getParamType(0)->isPointerTy());

  case LibFunc_msvc_std_codecvt_do_in:
    return (NumParams == 8 && FTy.getReturnType()->isIntegerTy() &&
            FTy.getParamType(0)->isPointerTy() &&       // this pointer
            FTy.getParamType(1)->isPointerTy() &&
            FTy.getParamType(2)->isPointerTy() &&
            FTy.getParamType(3)->isPointerTy() &&
            FTy.getParamType(4)->isPointerTy() &&
            FTy.getParamType(5)->isPointerTy() &&
            FTy.getParamType(6)->isPointerTy() &&
            FTy.getParamType(7)->isPointerTy());

  case LibFunc_msvc_std_codecvt_do_length:
    return (NumParams == 5 && FTy.getReturnType()->isIntegerTy() &&
            FTy.getParamType(0)->isPointerTy() &&       // this pointer
            FTy.getParamType(1)->isPointerTy() &&
            FTy.getParamType(2)->isPointerTy() &&
            FTy.getParamType(3)->isPointerTy() &&
            FTy.getParamType(4)->isIntegerTy());

  case LibFunc_msvc_std_codecvt_do_max_length:
    return (NumParams == 1 && FTy.getReturnType()->isIntegerTy() &&
            FTy.getParamType(0)->isPointerTy());

  case LibFunc_msvc_std_ctype_do_narrow_char_char:
    return (NumParams == 3 && FTy.getReturnType()->isIntegerTy() &&
            FTy.getParamType(0)->isPointerTy() &&       // this pointer
            FTy.getParamType(1)->isIntegerTy() &&
            FTy.getParamType(2)->isIntegerTy());

  case LibFunc_msvc_std_ctype_do_narrow_ptr_ptr_char_ptr:
    return (NumParams == 5 && FTy.getReturnType()->isPointerTy() &&
            FTy.getParamType(0)->isPointerTy() &&       // this pointer
            FTy.getParamType(1)->isPointerTy() &&
            FTy.getParamType(2)->isPointerTy() &&
            FTy.getParamType(3)->isIntegerTy() &&
            FTy.getParamType(4)->isPointerTy());

  case LibFunc_msvc_std_codecvt_do_out:
    return (NumParams == 8 && FTy.getReturnType()->isIntegerTy() &&
            FTy.getParamType(0)->isPointerTy() &&       // this pointer
            FTy.getParamType(1)->isPointerTy() &&
            FTy.getParamType(2)->isPointerTy() &&
            FTy.getParamType(3)->isPointerTy() &&
            FTy.getParamType(4)->isPointerTy() &&
            FTy.getParamType(5)->isPointerTy() &&
            FTy.getParamType(6)->isPointerTy() &&
            FTy.getParamType(7)->isPointerTy());

  case LibFunc_msvc_std_ctype_do_tolower_char:
    return (NumParams == 2 && FTy.getReturnType()->isPointerTy() &&
            FTy.getParamType(0)->isPointerTy() &&       // this pointer
            FTy.getParamType(1)->isIntegerTy());

  case LibFunc_msvc_std_ctype_do_tolower_ptr_ptr:
    return (NumParams == 3 && FTy.getReturnType()->isPointerTy() &&
            FTy.getParamType(0)->isPointerTy() &&       // this pointer
            FTy.getParamType(1)->isPointerTy() &&
            FTy.getParamType(2)->isPointerTy());

  case LibFunc_msvc_std_ctype_do_toupper_char:
    return (NumParams == 2 && FTy.getReturnType()->isPointerTy() &&
            FTy.getParamType(0)->isPointerTy() &&       // this pointer
            FTy.getParamType(1)->isIntegerTy());

  case LibFunc_msvc_std_ctype_do_toupper_ptr_ptr:
    return (NumParams == 3 && FTy.getReturnType()->isPointerTy() &&
            FTy.getParamType(0)->isPointerTy() &&       // this pointer
            FTy.getParamType(1)->isPointerTy() &&
            FTy.getParamType(2)->isPointerTy());

  case LibFunc_msvc_std_ctype_scalar_deleting_dtor:
    return (NumParams == 2 && FTy.getReturnType()->isPointerTy() &&
            FTy.getParamType(0)->isPointerTy() &&
            FTy.getParamType(1)->isIntegerTy());

  case LibFunc_msvc_std_codecvt_do_unshift:
    return (NumParams == 5 && FTy.getReturnType()->isIntegerTy() &&
            FTy.getParamType(0)->isPointerTy() &&       // this pointer
            FTy.getParamType(1)->isPointerTy() &&
            FTy.getParamType(2)->isPointerTy() &&
            FTy.getParamType(3)->isPointerTy() &&
            FTy.getParamType(4)->isPointerTy());

  case LibFunc_msvc_std_ctype_do_widen_char:
    return (NumParams == 2 && FTy.getReturnType()->isIntegerTy() &&
            FTy.getParamType(0)->isPointerTy() &&       // this pointer
            FTy.getParamType(1)->isIntegerTy());

  case LibFunc_msvc_std_ctype_do_widen_ptr_ptr_ptr:
    return (NumParams == 4 && FTy.getReturnType()->isPointerTy() &&
            FTy.getParamType(0)->isPointerTy() &&       // this pointer
            FTy.getParamType(1)->isPointerTy() &&
            FTy.getParamType(2)->isPointerTy() &&
            FTy.getParamType(3)->isPointerTy());

  case LibFunc_msvc_std_ctype_use_facet:
    return (NumParams == 1 && FTy.getReturnType()->isPointerTy() &&
            FTy.getParamType(0)->isPointerTy());

  case LibFunc_msvc_std_error_category_default_error:
    return (NumParams == 3 && FTy.getReturnType()->isVoidTy() &&
            FTy.getParamType(0)->isPointerTy() &&
            FTy.getParamType(1)->isPointerTy() &&
            FTy.getParamType(2)->isIntegerTy());

  case LibFunc_msvc_std_error_category_equivalent_error_code:
     return (NumParams == 3 && FTy.getReturnType()->isIntegerTy() &&
            FTy.getParamType(0)->isPointerTy() &&
            FTy.getParamType(1)->isPointerTy() &&
            FTy.getParamType(2)->isIntegerTy());
  case LibFunc_msvc_std_error_category_equivalent_error_condition:
    return (NumParams == 3 && FTy.getReturnType()->isIntegerTy() &&
            FTy.getParamType(0)->isPointerTy() &&
            FTy.getParamType(1)->isIntegerTy() &&
            FTy.getParamType(2)->isPointerTy());

  case LibFunc_msvc_std_error_code_make_error_code:
    return (NumParams == 2 && FTy.getReturnType()->isVoidTy() &&
            FTy.getParamType(0)->isPointerTy() &&
            FTy.getParamType(1)->isIntegerTy());

  case LibFunc_msvc_std_Execute_once:
    return (NumParams == 3 && FTy.getReturnType()->isIntegerTy() &&
            FTy.getParamType(0)->isPointerTy() &&
            FTy.getParamType(1)->isPointerTy() &&
            FTy.getParamType(2)->isPointerTy());

  case LibFunc_msvc_std_exception_const_ptr_ctor:
    return (NumParams == 2 && FTy.getReturnType()->isPointerTy() &&
            FTy.getParamType(0)->isPointerTy() &&
            FTy.getParamType(1)->isPointerTy());

  case LibFunc_msvc_std_exception_dtor:
    return (NumParams == 1 && FTy.getReturnType()->isVoidTy() &&
            FTy.getParamType(0)->isPointerTy());

  case LibFunc_msvc_std_exception_scalar_deleting_dtor:
    return (NumParams == 2 && FTy.getReturnType()->isPointerTy() &&
            FTy.getParamType(0)->isPointerTy() &&
            FTy.getParamType(1)->isIntegerTy());

  case LibFunc_msvc_std_exception_what:
    return (NumParams == 1 && FTy.getReturnType()->isPointerTy() &&
            FTy.getParamType(0)->isPointerTy());

  case LibFunc_msvc_std_facet_register:
    return (NumParams == 1 && FTy.getReturnType()->isVoidTy() &&
            FTy.getParamType(0)->isPointerTy());

  case LibFunc_msvc_std_under_Fiopen:
    return (NumParams == 3 && FTy.getReturnType()->isPointerTy() &&
            FTy.getParamType(0)->isPointerTy() &&
            FTy.getParamType(1)->isIntegerTy() &&
            FTy.getParamType(2)->isIntegerTy());

  case LibFunc_msvc_std_ios_base_under_Ios_base_dtor:
    return (NumParams == 1 && FTy.getReturnType()->isVoidTy() &&
            FTy.getParamType(0)->isPointerTy());

  case LibFunc_msvc_std_locale_under_Init:
    return (NumParams == 1 && FTy.getReturnType()->isPointerTy() &&
            FTy.getParamType(0)->isIntegerTy());

  case LibFunc_msvc_std_ios_base_failure:
    return (NumParams == 3 && FTy.getReturnType()->isPointerTy() &&
            FTy.getParamType(0)->isPointerTy() &&
            FTy.getParamType(1)->isPointerTy() &&
            FTy.getParamType(2)->isPointerTy());

  case LibFunc_msvc_std_ios_base_failure_const_ptr_ctor:
    return (NumParams == 2 && FTy.getReturnType()->isPointerTy() &&
            FTy.getParamType(0)->isPointerTy() &&
            FTy.getParamType(1)->isPointerTy());

  case LibFunc_msvc_std_ios_base_failure_scalar_deleting_dtor:
    return (NumParams == 2 && FTy.getReturnType()->isPointerTy() &&
            FTy.getParamType(0)->isPointerTy() &&
            FTy.getParamType(1)->isIntegerTy());

  case LibFunc_msvc_std_ios_base_scalar_deleting_dtor:
     return (NumParams == 2 && FTy.getReturnType()->isPointerTy() &&
            FTy.getParamType(0)->isPointerTy() &&
            FTy.getParamType(1)->isIntegerTy());

  case LibFunc_msvc_std_istreambuf_iterator_operator_plus_plus:
    return (NumParams == 1 && FTy.getReturnType()->isPointerTy() &&
            FTy.getParamType(0)->isPointerTy());

  case LibFunc_msvc_std_locale_facet_decref:
    return (NumParams == 1 && FTy.getReturnType()->isPointerTy() &&
            FTy.getParamType(0)->isPointerTy());

  case LibFunc_msvc_std_locale_facet_incref:
    return (NumParams == 1 && FTy.getReturnType()->isVoidTy() &&
            FTy.getParamType(0)->isPointerTy());

  case LibFunc_msvc_std_locimp_Getgloballocale:
    return (NumParams == 0 && FTy.getReturnType()->isPointerTy());

  case LibFunc_msvc_std_locinfo_ctor:
    return (NumParams == 2 && FTy.getReturnType()->isVoidTy() &&
            FTy.getParamType(0)->isPointerTy() &&
            FTy.getParamType(1)->isPointerTy());

  case LibFunc_msvc_std_locinfo_dtor:
    return (NumParams == 1 && FTy.getReturnType()->isVoidTy() &&
            FTy.getParamType(0)->isPointerTy());

  case LibFunc_msvc_std_lockit:
    return (NumParams == 2 && FTy.getReturnType()->isPointerTy() &&
            FTy.getParamType(0)->isPointerTy() &&
            FTy.getParamType(1)->isIntegerTy());

  case LibFunc_msvc_std_lockit_dtor:
    return (NumParams == 1 && FTy.getReturnType()->isVoidTy() &&
            FTy.getParamType(0)->isPointerTy());

  case LibFunc_msvc_std_num_get_do_get_bool_ptr:
    return (NumParams == 7 && FTy.getReturnType()->isVoidTy() &&
            FTy.getParamType(0)->isPointerTy() &&    // this pointer
            FTy.getParamType(1)->isPointerTy() &&
            FTy.getParamType(2)->isPointerTy() &&
            FTy.getParamType(3)->isPointerTy() &&
            FTy.getParamType(4)->isPointerTy() &&
            FTy.getParamType(5)->isPointerTy() &&
            FTy.getParamType(6)->isPointerTy());

  case LibFunc_msvc_std_num_get_do_get_double_ptr:
    return (NumParams == 7 && FTy.getReturnType()->isVoidTy() &&
            FTy.getParamType(0)->isPointerTy() &&    // this pointer
            FTy.getParamType(1)->isPointerTy() &&
            FTy.getParamType(2)->isPointerTy() &&
            FTy.getParamType(3)->isPointerTy() &&
            FTy.getParamType(4)->isPointerTy() &&
            FTy.getParamType(5)->isPointerTy() &&
            FTy.getParamType(6)->isPointerTy());

  case LibFunc_msvc_std_num_get_do_get_float_ptr:
    return (NumParams == 7 && FTy.getReturnType()->isVoidTy() &&
            FTy.getParamType(0)->isPointerTy() &&    // this pointer
            FTy.getParamType(1)->isPointerTy() &&
            FTy.getParamType(2)->isPointerTy() &&
            FTy.getParamType(3)->isPointerTy() &&
            FTy.getParamType(4)->isPointerTy() &&
            FTy.getParamType(5)->isPointerTy() &&
            FTy.getParamType(6)->isPointerTy());

  case LibFunc_msvc_std_num_get_do_get_long_long_ptr:
    return (NumParams == 7 && FTy.getReturnType()->isVoidTy() &&
            FTy.getParamType(0)->isPointerTy() &&    // this pointer
            FTy.getParamType(1)->isPointerTy() &&
            FTy.getParamType(2)->isPointerTy() &&
            FTy.getParamType(3)->isPointerTy() &&
            FTy.getParamType(4)->isPointerTy() &&
            FTy.getParamType(5)->isPointerTy() &&
            FTy.getParamType(6)->isPointerTy());

  case LibFunc_msvc_std_num_get_do_get_long_double_ptr:
    return (NumParams == 7 && FTy.getReturnType()->isVoidTy() &&
            FTy.getParamType(0)->isPointerTy() &&    // this pointer
            FTy.getParamType(1)->isPointerTy() &&
            FTy.getParamType(2)->isPointerTy() &&
            FTy.getParamType(3)->isPointerTy() &&
            FTy.getParamType(4)->isPointerTy() &&
            FTy.getParamType(5)->isPointerTy() &&
            FTy.getParamType(6)->isPointerTy());

  case LibFunc_msvc_std_num_get_do_get_long_ptr:
    return (NumParams == 7 && FTy.getReturnType()->isVoidTy() &&
            FTy.getParamType(0)->isPointerTy() &&    // this pointer
            FTy.getParamType(1)->isPointerTy() &&
            FTy.getParamType(2)->isPointerTy() &&
            FTy.getParamType(3)->isPointerTy() &&
            FTy.getParamType(4)->isPointerTy() &&
            FTy.getParamType(5)->isPointerTy() &&
            FTy.getParamType(6)->isPointerTy());

  case LibFunc_msvc_std_num_get_do_get_unsigned_int_ptr:
    return (NumParams == 7 && FTy.getReturnType()->isVoidTy() &&
            FTy.getParamType(0)->isPointerTy() &&    // this pointer
            FTy.getParamType(1)->isPointerTy() &&
            FTy.getParamType(2)->isPointerTy() &&
            FTy.getParamType(3)->isPointerTy() &&
            FTy.getParamType(4)->isPointerTy() &&
            FTy.getParamType(5)->isPointerTy() &&
            FTy.getParamType(6)->isPointerTy());

  case LibFunc_msvc_std_num_get_do_get_unsigned_long_long_ptr:
    return (NumParams == 7 && FTy.getReturnType()->isVoidTy() &&
            FTy.getParamType(0)->isPointerTy() &&    // this pointer
            FTy.getParamType(1)->isPointerTy() &&
            FTy.getParamType(2)->isPointerTy() &&
            FTy.getParamType(3)->isPointerTy() &&
            FTy.getParamType(4)->isPointerTy() &&
            FTy.getParamType(5)->isPointerTy() &&
            FTy.getParamType(6)->isPointerTy());

  case LibFunc_msvc_std_num_get_do_get_unsigned_long_ptr:
    return (NumParams == 7 && FTy.getReturnType()->isVoidTy() &&
            FTy.getParamType(0)->isPointerTy() &&    // this pointer
            FTy.getParamType(1)->isPointerTy() &&
            FTy.getParamType(2)->isPointerTy() &&
            FTy.getParamType(3)->isPointerTy() &&
            FTy.getParamType(4)->isPointerTy() &&
            FTy.getParamType(5)->isPointerTy() &&
            FTy.getParamType(6)->isPointerTy());

  case LibFunc_msvc_std_num_get_do_get_unsigned_short_ptr:
    return (NumParams == 7 && FTy.getReturnType()->isVoidTy() &&
            FTy.getParamType(0)->isPointerTy() &&    // this pointer
            FTy.getParamType(1)->isPointerTy() &&
            FTy.getParamType(2)->isPointerTy() &&
            FTy.getParamType(3)->isPointerTy() &&
            FTy.getParamType(4)->isPointerTy() &&
            FTy.getParamType(5)->isPointerTy() &&
            FTy.getParamType(6)->isPointerTy());

  case LibFunc_msvc_std_num_get_do_get_void_ptr:
    return (NumParams == 7 && FTy.getReturnType()->isVoidTy() &&
            FTy.getParamType(0)->isPointerTy() &&    // this pointer
            FTy.getParamType(1)->isPointerTy() &&
            FTy.getParamType(2)->isPointerTy() &&
            FTy.getParamType(3)->isPointerTy() &&
            FTy.getParamType(4)->isPointerTy() &&
            FTy.getParamType(5)->isPointerTy() &&
            FTy.getParamType(6)->isPointerTy());

  case LibFunc_msvc_std_num_get_scalar_deleting_dtor:
    return (NumParams == 2 && FTy.getReturnType()->isPointerTy() &&
            FTy.getParamType(0)->isPointerTy() &&    // this pointer
            FTy.getParamType(1)->isIntegerTy());

  case LibFunc_msvc_std_num_get_under_Getffld:
    return (NumParams == 6 && FTy.getReturnType()->isIntegerTy() &&
            FTy.getParamType(0)->isPointerTy() &&    // this pointer
            FTy.getParamType(1)->isPointerTy() &&
            FTy.getParamType(2)->isPointerTy() &&
            FTy.getParamType(3)->isPointerTy() &&
            FTy.getParamType(4)->isPointerTy() &&
            FTy.getParamType(5)->isPointerTy());

  case LibFunc_msvc_std_num_get_under_Getifld:
    return (NumParams == 6 && FTy.getReturnType()->isIntegerTy() &&
            FTy.getParamType(0)->isPointerTy() &&    // this pointer
            FTy.getParamType(1)->isPointerTy() &&
            FTy.getParamType(2)->isPointerTy() &&
            FTy.getParamType(3)->isPointerTy() &&
            FTy.getParamType(4)->isIntegerTy() &&
            FTy.getParamType(5)->isPointerTy());

  case LibFunc_msvc_std_num_get_use_facet:
    return (NumParams == 1 && FTy.getReturnType()->isPointerTy() &&
            FTy.getParamType(0)->isPointerTy());

  case LibFunc_msvc_std_num_put_do_put_bool:
    return (NumParams == 6 && FTy.getReturnType()->isVoidTy() &&
            FTy.getParamType(0)->isPointerTy() &&    // this pointer
            FTy.getParamType(1)->isPointerTy() &&
            FTy.getParamType(2)->isPointerTy() &&
            FTy.getParamType(3)->isPointerTy() &&
            FTy.getParamType(4)->isIntegerTy() &&
            FTy.getParamType(5)->isIntegerTy());

  case LibFunc_msvc_std_num_put_do_put_double:
    return (NumParams == 6 && FTy.getReturnType()->isVoidTy() &&
            FTy.getParamType(0)->isPointerTy() &&    // this pointer
            FTy.getParamType(1)->isPointerTy() &&
            FTy.getParamType(2)->isPointerTy() &&
            FTy.getParamType(3)->isPointerTy() &&
            FTy.getParamType(4)->isIntegerTy() &&
            FTy.getParamType(5)->isDoubleTy());

  case LibFunc_msvc_std_num_put_do_put_long:
    return (NumParams == 6 && FTy.getReturnType()->isVoidTy() &&
            FTy.getParamType(0)->isPointerTy() &&    // this pointer
            FTy.getParamType(1)->isPointerTy() &&
            FTy.getParamType(2)->isPointerTy() &&
            FTy.getParamType(3)->isPointerTy() &&
            FTy.getParamType(4)->isIntegerTy() &&
            FTy.getParamType(5)->isIntegerTy());


  case LibFunc_msvc_std_num_put_do_put_long_double:
    return (NumParams == 6 && FTy.getReturnType()->isVoidTy() &&
            FTy.getParamType(0)->isPointerTy() &&    // this pointer
            FTy.getParamType(1)->isPointerTy() &&
            FTy.getParamType(2)->isPointerTy() &&
            FTy.getParamType(3)->isPointerTy() &&
            FTy.getParamType(4)->isIntegerTy() &&
            FTy.getParamType(5)->isDoubleTy());

  case LibFunc_msvc_std_num_put_do_put_long_long:
    return (NumParams == 6 && FTy.getReturnType()->isVoidTy() &&
            FTy.getParamType(0)->isPointerTy() &&    // this pointer
            FTy.getParamType(1)->isPointerTy() &&
            FTy.getParamType(2)->isPointerTy() &&
            FTy.getParamType(3)->isPointerTy() &&
            FTy.getParamType(4)->isIntegerTy() &&
            FTy.getParamType(5)->isIntegerTy());

case LibFunc_msvc_std_num_put_do_put_ulong:
    return (NumParams == 6 && FTy.getReturnType()->isVoidTy() &&
            FTy.getParamType(0)->isPointerTy() &&    // this pointer
            FTy.getParamType(1)->isPointerTy() &&
            FTy.getParamType(2)->isPointerTy() &&
            FTy.getParamType(3)->isPointerTy() &&
            FTy.getParamType(4)->isIntegerTy() &&
            FTy.getParamType(5)->isIntegerTy());

  case LibFunc_msvc_std_num_put_do_put_ulong_long:
    return (NumParams == 6 && FTy.getReturnType()->isVoidTy() &&
            FTy.getParamType(0)->isPointerTy() &&    // this pointer
            FTy.getParamType(1)->isPointerTy() &&
            FTy.getParamType(2)->isPointerTy() &&
            FTy.getParamType(3)->isPointerTy() &&
            FTy.getParamType(4)->isIntegerTy() &&
            FTy.getParamType(5)->isIntegerTy());

  case LibFunc_msvc_std_num_put_do_put_void_ptr:
    return (NumParams == 6 && FTy.getReturnType()->isVoidTy() &&
            FTy.getParamType(0)->isPointerTy() &&    // this pointer
            FTy.getParamType(1)->isPointerTy() &&
            FTy.getParamType(2)->isPointerTy() &&
            FTy.getParamType(3)->isPointerTy() &&
            FTy.getParamType(4)->isIntegerTy() &&
            FTy.getParamType(5)->isPointerTy());

  case LibFunc_msvc_std_num_put_ostreambuf_iterator_Fput:
    return (NumParams == 7 && FTy.getReturnType()->isVoidTy() &&
            FTy.getParamType(0)->isPointerTy() &&    // this pointer
            FTy.getParamType(1)->isPointerTy() &&
            FTy.getParamType(2)->isPointerTy() &&
            FTy.getParamType(3)->isPointerTy() &&
            FTy.getParamType(4)->isIntegerTy() &&
            FTy.getParamType(5)->isPointerTy() &&
            FTy.getParamType(6)->isIntegerTy());

  case LibFunc_msvc_std_num_put_ostreambuf_iterator_iput:
    return (NumParams == 7 && FTy.getReturnType()->isVoidTy() &&
            FTy.getParamType(0)->isPointerTy() &&    // this pointer
            FTy.getParamType(1)->isPointerTy() &&
            FTy.getParamType(2)->isPointerTy() &&
            FTy.getParamType(3)->isPointerTy() &&
            FTy.getParamType(4)->isIntegerTy() &&
            FTy.getParamType(5)->isPointerTy() &&
            FTy.getParamType(6)->isIntegerTy());

  case LibFunc_msvc_std_num_put_ostreambuf_iterator_scalar_deleting_dtor:
    return (NumParams == 2 && FTy.getReturnType()->isPointerTy() &&
            FTy.getParamType(0)->isPointerTy() &&
            FTy.getParamType(1)->isIntegerTy());

  case LibFunc_msvc_std_numpunct_do_decimal_point:
    return (NumParams == 1 && FTy.getReturnType()->isIntegerTy() &&
            FTy.getParamType(0)->isPointerTy());

  case LibFunc_msvc_std_numpunct_do_falsename:
    return (NumParams == 2 && FTy.getReturnType()->isVoidTy() &&
            FTy.getParamType(0)->isPointerTy() &&
            FTy.getParamType(1)->isPointerTy());

  case LibFunc_msvc_std_numpunct_do_truename:
    return (NumParams == 2 && FTy.getReturnType()->isVoidTy() &&
            FTy.getParamType(0)->isPointerTy() &&
            FTy.getParamType(1)->isPointerTy());

  case LibFunc_msvc_std_numpunct_do_grouping:
    return (NumParams == 2 && FTy.getReturnType()->isVoidTy() &&
            FTy.getParamType(0)->isPointerTy() &&
            FTy.getParamType(1)->isPointerTy());

  case LibFunc_msvc_std_numpunct_do_thousands_sep:
    return (NumParams == 1 && FTy.getReturnType()->isIntegerTy() &&
            FTy.getParamType(0)->isPointerTy());

  case LibFunc_msvc_std_numpunct_scalar_deleting_dtor:
    return (NumParams == 2 && FTy.getReturnType()->isPointerTy() &&
            FTy.getParamType(0)->isPointerTy() &&
            FTy.getParamType(1)->isIntegerTy());

  case LibFunc_msvc_std_numpunct_use_facet:
    return (NumParams == 1 && FTy.getReturnType()->isPointerTy() &&
            FTy.getParamType(0)->isPointerTy());

  case LibFunc_msvc_std_num_put_use_facet:
    return (NumParams == 1 && FTy.getReturnType()->isPointerTy() &&
            FTy.getParamType(0)->isPointerTy());

  case LibFunc_msvc_std_numpunct_Tidy:
    return (NumParams == 1 && FTy.getReturnType()->isVoidTy() &&
            FTy.getParamType(0)->isPointerTy());

  case LibFunc_msvc_std_runtime_error_ctor:
    return (NumParams == 2 && FTy.getReturnType()->isPointerTy() &&
            FTy.getParamType(0)->isPointerTy() &&
            FTy.getParamType(1)->isPointerTy());

  case LibFunc_msvc_std_runtime_error_ptr64_ctor:
    return (NumParams == 2 && FTy.getReturnType()->isPointerTy() &&
        FTy.getParamType(0)->isPointerTy() &&
        FTy.getParamType(1)->isPointerTy());

  case LibFunc_msvc_std_runtime_error_char_ctor:
    return (NumParams == 2 && FTy.getReturnType()->isPointerTy() &&
            FTy.getParamType(0)->isPointerTy() &&
            FTy.getParamType(1)->isPointerTy());

  case LibFunc_msvc_std_runtime_error_scalar_deleting_dtor:
    return (NumParams == 2 && FTy.getReturnType()->isPointerTy() &&
            FTy.getParamType(0)->isPointerTy() &&
            FTy.getParamType(1)->isIntegerTy());

  case LibFunc_msvc_std_Syserror_map:
    return (NumParams == 1 && FTy.getReturnType()->isPointerTy() &&
            FTy.getParamType(0)->isIntegerTy());

  case LibFunc_msvc_std_system_error_const_ptr_ctor:
    return (NumParams == 2 && FTy.getReturnType()->isPointerTy() &&
            FTy.getParamType(0)->isPointerTy() &&
            FTy.getParamType(1)->isPointerTy());

  case LibFunc_msvc_std_system_error_scalar_deleting_dtor:
    return (NumParams == 2 && FTy.getReturnType()->isPointerTy() &&
            FTy.getParamType(0)->isPointerTy() &&
            FTy.getParamType(1)->isIntegerTy());

  case LibFunc_msvc_std_bad_array_new_length_scalar_deleting_dtor:
    return (NumParams == 2 && FTy.getReturnType()->isPointerTy() &&
            FTy.getParamType(0)->isPointerTy() &&
            FTy.getParamType(1)->isIntegerTy());

  case LibFunc_msvc_std_under_iostreamer_error_category2_scalar_deleting_dtor:
    return (NumParams == 2 && FTy.getReturnType()->isPointerTy() &&
            FTy.getParamType(0)->isPointerTy() &&
            FTy.getParamType(1)->isIntegerTy());

  case LibFunc_msvc_std_under_Throw_bad_array_new_length:
    return (NumParams == 0 && FTy.getReturnType()->isVoidTy());

  case LibFunc_msvc_std_Xbad_alloc:
    return (NumParams == 0 && FTy.getReturnType()->isVoidTy());

  case LibFunc_msvc_std_under_Xlen_string:
    return (NumParams == 0 && FTy.getReturnType()->isVoidTy());

  case LibFunc_msvc_std_Xlength_error:
    return (NumParams == 1 && FTy.getReturnType()->isVoidTy() &&
            FTy.getParamType(0)->isPointerTy());

  case LibFunc_msvc_std_under_generic_error_category_message:
    return (NumParams == 3 && FTy.getReturnType()->isVoidTy() &&
            FTy.getParamType(0)->isPointerTy() &&
            FTy.getParamType(1)->isPointerTy() &&
            FTy.getParamType(2)->isIntegerTy());

  case LibFunc_msvc_std_under_iostreamer_error_category_message:
    return (NumParams == 3 && FTy.getReturnType()->isVoidTy() &&
            FTy.getParamType(0)->isPointerTy() &&
            FTy.getParamType(1)->isPointerTy() &&
            FTy.getParamType(2)->isIntegerTy());

  case LibFunc_msvc_std_under_iostreamer_error_category2_message:
    return (NumParams == 3 && FTy.getReturnType()->isVoidTy() &&
            FTy.getParamType(0)->isPointerTy() &&
            FTy.getParamType(1)->isPointerTy() &&
            FTy.getParamType(2)->isIntegerTy());

  case LibFunc_msvc_std_under_iostreamer_error_category_name:
    return (NumParams == 1 && FTy.getReturnType()->isPointerTy() &&
            FTy.getParamType(0)->isPointerTy());

  case LibFunc_msvc_std_under_iostreamer_error_category2_name:
    return (NumParams == 1 && FTy.getReturnType()->isPointerTy() &&
            FTy.getParamType(0)->isPointerTy());

  case LibFunc_msvc_std_under_iostreamer_error_category_scalar_deleting_dtor:
    return (NumParams == 2 && FTy.getReturnType()->isPointerTy() &&
            FTy.getParamType(0)->isPointerTy() &&
            FTy.getParamType(1)->isIntegerTy());

  case LibFunc_msvc_std_under_system_error_scalar_deleting_dtor:
    return (NumParams == 2 && FTy.getReturnType()->isPointerTy() &&
            FTy.getParamType(0)->isPointerTy() &&
            FTy.getParamType(1)->isIntegerTy());

  case LibFunc_msvc_std_uncaught_exception:
    return (NumParams == 0 && FTy.getReturnType()->isIntegerTy());

  case LibFunc_msvc_std_under_locinfo_ctor:
    return (NumParams == 2 && FTy.getReturnType()->isPointerTy() &&
            FTy.getParamType(0)->isPointerTy() &&
            FTy.getParamType(1)->isPointerTy());

  case LibFunc_msvc_std_under_locinfo_dtor:
    return (NumParams == 1 && FTy.getReturnType()->isVoidTy() &&
            FTy.getParamType(0)->isPointerTy());

  case LibFunc_msvc_std_under_immortalize_impl:
    return (NumParams == 3 && FTy.getReturnType()->isIntegerTy() &&
            FTy.getParamType(0)->isPointerTy() &&
            FTy.getParamType(1)->isPointerTy() &&
            FTy.getParamType(2)->isPointerTy());

  case LibFunc_msvc_std_under_system_error_const_ptr_ctor:
    return (NumParams == 2 && FTy.getReturnType()->isPointerTy() &&
            FTy.getParamType(0)->isPointerTy() &&
            FTy.getParamType(1)->isPointerTy());

  case LibFunc_msvc_std_Xout_of_range:
    return (NumParams == 1 && FTy.getReturnType()->isVoidTy() &&
            FTy.getParamType(0)->isPointerTy());

  case LibFunc_msvc_std_Xran:
    return (NumParams == 0 && FTy.getReturnType()->isVoidTy());

  case LibFunc_msvc_std_Xruntime_error:
    return (NumParams == 1 && FTy.getReturnType()->isVoidTy() &&
            FTy.getParamType(0)->isPointerTy());

  case LibFunc_msvc_std_yarn_dtor:
    return (NumParams == 1 && FTy.getReturnType()->isVoidTy() &&
            FTy.getParamType(0)->isPointerTy());

  case LibFunc_msvc_std_yarn_wchar_dtor:
    return (NumParams == 1 && FTy.getReturnType()->isVoidTy() &&
            FTy.getParamType(0)->isPointerTy());

  case LibFunc_msvc_std_CxxThrowException:
    return (NumParams == 2 && FTy.getReturnType()->isVoidTy() &&
            FTy.getParamType(0)->isPointerTy() &&
            FTy.getParamType(1)->isPointerTy());
  case LibFunc_intel_sinpi:
  case LibFunc_intel_cospi:
  case LibFunc_asinpi:
  case LibFunc_acospi:
  case LibFunc_atanpi:
  case LibFunc_pow2o3:
  case LibFunc_pow3o2:
  case LibFunc_tanpi:
    return (NumParams == 1 && FTy.getReturnType()->isDoubleTy() &&
            FTy.getReturnType() == FTy.getParamType(0));
  case LibFunc_intel_sinpif:
  case LibFunc_intel_cospif:
  case LibFunc_asinpif:
  case LibFunc_acospif:
  case LibFunc_atanpif:
  case LibFunc_pow2o3f:
  case LibFunc_pow3o2f:
  case LibFunc_tanpif:
    return (NumParams == 1 && FTy.getReturnType()->isFloatTy() &&
            FTy.getReturnType() == FTy.getParamType(0));
  case LibFunc_atan2pi:
  case LibFunc_fdim:
  case LibFunc_maxmag:
  case LibFunc_minmag:
  case LibFunc_powr:
  case LibFunc_nextafter:
    return (NumParams == 2 && FTy.getReturnType()->isDoubleTy() &&
            FTy.getReturnType() == FTy.getParamType(0) &&
            FTy.getReturnType() == FTy.getParamType(1));

  case LibFunc_fdimf:
  case LibFunc_atan2pif:
  case LibFunc_maxmagf:
  case LibFunc_minmagf:
  case LibFunc_powrf:
  case LibFunc_nextafterf:
    return (NumParams == 2 && FTy.getReturnType()->isFloatTy() &&
            FTy.getReturnType() == FTy.getParamType(0) &&
            FTy.getReturnType() == FTy.getParamType(1));
  case LibFunc_cexp:
    return (NumParams == 2 && FTy.getParamType(0)->isDoubleTy() &&
            FTy.getParamType(1)->isDoubleTy() &&
            FTy.getReturnType()->isArrayTy() &&
            FTy.getReturnType()->getArrayNumElements() == 2 &&
            FTy.getReturnType()->getArrayElementType()->isDoubleTy());
  // Note: These are being placed after the case for LibFunc::NumLibFuncs to
  // avoid conflicts during community pulldowns, which otherwise occur
  // every time a new entry is added to the enumeration.

  case LibFunc_dunder_isoc99_fscanf:
    // int __isoc99_fscanf(FILE *stream, const char *format, ... );
    return (NumParams >= 2 && FTy.getReturnType()->isIntegerTy() &&
            FTy.getParamType(0)->isPointerTy() &&
            FTy.getParamType(1)->isPointerTy());
  case LibFunc_dunder_xstat64:
  case LibFunc_dunder_xstat:
    // int __xstat64 (int vers, const char *file, struct stat64 *buf);
    // int __xstat(int vers, const char *file, struct stat *buf);
    return (NumParams == 3 && FTy.getReturnType()->isIntegerTy() &&
            FTy.getParamType(0)->isIntegerTy() &&
            FTy.getParamType(1)->isPointerTy() &&
            FTy.getParamType(2)->isPointerTy());
  case LibFunc_exit:
    // void exit(int status);
    return (NumParams == 1 && FTy.getReturnType()->isVoidTy() &&
            FTy.getParamType(0)->isIntegerTy());
  case LibFunc_sincos:
    // void sincos(double x, double *y, double *z);
    return (NumParams == 3 && FTy.getReturnType()->isVoidTy() &&
            FTy.getParamType(0)->isDoubleTy() &&
            FTy.getParamType(1)->isPointerTy() &&
            FTy.getParamType(2)->isPointerTy());
  case LibFunc_sincosf:
    // void sincosf(float x, float *y, float *z);
    return (NumParams == 3 && FTy.getReturnType()->isVoidTy() &&
            FTy.getParamType(0)->isFloatTy() &&
            FTy.getParamType(1)->isPointerTy() &&
            FTy.getParamType(2)->isPointerTy());

  case LibFunc_assert_fail:
    return (NumParams == 4 && FTy.getReturnType()->isVoidTy() &&
            FTy.getParamType(0)->isPointerTy() &&
            FTy.getParamType(1)->isPointerTy() &&
            FTy.getParamType(2)->isIntegerTy() &&
            FTy.getParamType(3)->isPointerTy());

  case LibFunc_clang_call_terminate:
    return (NumParams == 1 && FTy.getReturnType()->isVoidTy() &&
            FTy.getParamType(0)->isPointerTy());

  case LibFunc_ctype_b_loc:
    return (NumParams == 0 && FTy.getReturnType()->isPointerTy());

  case LibFunc_ctype_get_mb_cur_max:
    return (NumParams == 0 && FTy.getReturnType()->isIntegerTy());

  case LibFunc_ctype_tolower_loc:
    return (NumParams == 0 && FTy.getReturnType()->isPointerTy());

  case LibFunc_ctype_toupper_loc:
    return (NumParams == 0 && FTy.getReturnType()->isPointerTy());

  case LibFunc_cxa_allocate_exception:
    return (NumParams == 1 && FTy.getReturnType()->isPointerTy() &&
            FTy.getParamType(0)->isIntegerTy());

  case LibFunc_cxa_bad_cast:
    return (NumParams == 0 && FTy.getReturnType()->isVoidTy());

  case LibFunc_cxa_bad_typeid:
    return (NumParams == 0 && FTy.getReturnType()->isVoidTy());

  case LibFunc_cxa_begin_catch:
    return (NumParams == 1 && FTy.getReturnType()->isPointerTy() &&
            FTy.getParamType(0)->isPointerTy());

  case LibFunc_cxa_call_unexpected:
    return (NumParams == 1 && FTy.getReturnType()->isVoidTy() &&
            FTy.getParamType(0)->isPointerTy());

  case LibFunc_cxa_end_catch:
    return (NumParams == 0 && FTy.getReturnType()->isVoidTy());

  case LibFunc_cxa_free_exception:
    return (NumParams == 1 && FTy.getReturnType()->isVoidTy() &&
            FTy.getParamType(0)->isPointerTy());

  case LibFunc_cxa_get_exception_ptr:
    return (NumParams == 1 && FTy.getReturnType()->isPointerTy() &&
            FTy.getParamType(0)->isPointerTy());

  case LibFunc_cxa_pure_virtual:
    return (NumParams == 0 && FTy.getReturnType()->isVoidTy());

  case LibFunc_cxa_rethrow:
    return (NumParams == 0 && FTy.getReturnType()->isVoidTy());

  case LibFunc_cxa_throw:
    return (NumParams == 3 && FTy.getReturnType()->isVoidTy() &&
            FTy.getParamType(0)->isPointerTy() &&
            FTy.getParamType(1)->isPointerTy() &&
            FTy.getParamType(2)->isPointerTy());

  case LibFunc_CloseHandle:
    return (NumParams == 1 && FTy.getReturnType()->isIntegerTy() &&
            FTy.getParamType(0)->isPointerTy());

  case LibFunc_ConvertThreadToFiber:
    return (NumParams == 1 && FTy.getReturnType()->isPointerTy() &&
            FTy.getParamType(0)->isPointerTy());

  case LibFunc_CreateFiber:
    return (NumParams == 3 && FTy.getReturnType()->isPointerTy() &&
            FTy.getParamType(0)->isIntegerTy() &&
            FTy.getParamType(1)->isPointerTy() &&
            FTy.getParamType(2)->isPointerTy());

  case LibFunc_CreateFileA:
    return (NumParams == 7 && FTy.getReturnType()->isPointerTy() &&
            FTy.getParamType(0)->isPointerTy() &&
            FTy.getParamType(1)->isIntegerTy() &&
            FTy.getParamType(2)->isIntegerTy() &&
            FTy.getParamType(3)->isPointerTy() &&
            FTy.getParamType(4)->isIntegerTy() &&
            FTy.getParamType(5)->isIntegerTy() &&
            FTy.getParamType(6)->isPointerTy());

  case LibFunc_CreateFileW:
    return (NumParams == 7 && FTy.getReturnType()->isPointerTy() &&
            FTy.getParamType(0)->isPointerTy() &&
            FTy.getParamType(1)->isIntegerTy() &&
            FTy.getParamType(2)->isIntegerTy() &&
            FTy.getParamType(3)->isPointerTy() &&
            FTy.getParamType(4)->isIntegerTy() &&
            FTy.getParamType(5)->isIntegerTy() &&
            FTy.getParamType(6)->isPointerTy());

  case LibFunc_DeleteCriticalSection:
    return (NumParams == 1 && FTy.getReturnType()->isVoidTy() &&
            FTy.getParamType(0)->isPointerTy());

  case LibFunc_DeleteFiber:
    return (NumParams == 1 && FTy.getReturnType()->isVoidTy() &&
            FTy.getParamType(0)->isPointerTy());

  case LibFunc_dynamic_cast:
    return (NumParams == 4 && FTy.getReturnType()->isPointerTy() &&
            FTy.getParamType(0)->isPointerTy() &&
            FTy.getParamType(1)->isPointerTy() &&
            FTy.getParamType(2)->isPointerTy() &&
            FTy.getParamType(3)->isIntegerTy());

  case LibFunc_EnterCriticalSection:
    return (NumParams == 1 && FTy.getReturnType()->isVoidTy() &&
            FTy.getParamType(0)->isPointerTy());

  case LibFunc_errno_location:
    return (NumParams == 0 && FTy.getReturnType()->isPointerTy());

  case LibFunc_fxstat:
    return (NumParams == 3 && FTy.getReturnType()->isIntegerTy() &&
            FTy.getParamType(0)->isIntegerTy() &&
            FTy.getParamType(1)->isIntegerTy() &&
            FTy.getParamType(2)->isPointerTy());

  case LibFunc_fxstat64:
    return (NumParams == 3 && FTy.getReturnType()->isIntegerTy() &&
            FTy.getParamType(0)->isIntegerTy() &&
            FTy.getParamType(1)->isIntegerTy() &&
            FTy.getParamType(2)->isPointerTy());

  case LibFunc_FindClose:
    return (NumParams == 1 && FTy.getReturnType()->isIntegerTy() &&
            FTy.getParamType(0)->isPointerTy());

  case LibFunc_FindFirstFileA:
    return (NumParams == 2 && FTy.getReturnType()->isPointerTy() &&
            FTy.getParamType(0)->isPointerTy() &&
            FTy.getParamType(1)->isPointerTy());

  case LibFunc_FindFirstFileW:
    return (NumParams == 2 && FTy.getReturnType()->isPointerTy() &&
            FTy.getParamType(0)->isPointerTy() &&
            FTy.getParamType(1)->isPointerTy());

  case LibFunc_FindNextFileA:
    return (NumParams == 2 && FTy.getReturnType()->isIntegerTy() &&
            FTy.getParamType(0)->isPointerTy() &&
            FTy.getParamType(1)->isPointerTy());

  case LibFunc_FindNextFileW:
    return (NumParams == 2 && FTy.getReturnType()->isIntegerTy() &&
            FTy.getParamType(0)->isPointerTy() &&
            FTy.getParamType(1)->isPointerTy());

  case LibFunc_FindResourceA:
    return (NumParams == 3 && FTy.getReturnType()->isPointerTy() &&
            FTy.getParamType(0)->isPointerTy() &&
            FTy.getParamType(1)->isPointerTy() &&
            FTy.getParamType(2)->isPointerTy());

  case LibFunc_FormatMessageA:
    return (NumParams == 7 && FTy.getReturnType()->isIntegerTy() &&
            FTy.getParamType(0)->isIntegerTy() &&
            FTy.getParamType(1)->isPointerTy() &&
            FTy.getParamType(2)->isIntegerTy() &&
            FTy.getParamType(3)->isIntegerTy() &&
            FTy.getParamType(4)->isPointerTy() &&
            FTy.getParamType(5)->isIntegerTy() &&
            FTy.getParamType(6)->isPointerTy());

  case LibFunc_FreeResource:
    return (NumParams == 1 && FTy.getReturnType()->isIntegerTy() &&
            FTy.getParamType(0)->isPointerTy());

  case LibFunc_GetCurrentDirectoryA:
    return (NumParams == 2 && FTy.getReturnType()->isIntegerTy() &&
            FTy.getParamType(0)->isIntegerTy() &&
            FTy.getParamType(1)->isPointerTy());

  case LibFunc_GetCurrentDirectoryW:
    return (NumParams == 2 && FTy.getReturnType()->isIntegerTy() &&
            FTy.getParamType(0)->isIntegerTy() &&
            FTy.getParamType(1)->isPointerTy());

  case LibFunc_GetCurrentProcess:
    return (NumParams == 0 && FTy.getReturnType()->isPointerTy());

  case LibFunc_GetCurrentThreadId:
    return (NumParams == 0 && FTy.getReturnType()->isIntegerTy());

  case LibFunc_GetFullPathNameA:
    return (NumParams == 4 && FTy.getReturnType()->isIntegerTy() &&
            FTy.getParamType(0)->isPointerTy() &&
            FTy.getParamType(1)->isIntegerTy() &&
            FTy.getParamType(2)->isPointerTy() &&
            FTy.getParamType(3)->isPointerTy());

  case LibFunc_GetFullPathNameW:
    return (NumParams == 4 && FTy.getReturnType()->isIntegerTy() &&
            FTy.getParamType(0)->isPointerTy() &&
            FTy.getParamType(1)->isIntegerTy() &&
            FTy.getParamType(2)->isPointerTy() &&
            FTy.getParamType(3)->isPointerTy());

  case LibFunc_GetLastError:
    return (NumParams == 0 && FTy.getReturnType()->isIntegerTy());

  case LibFunc_GetModuleFileNameA:
    return (NumParams == 3 && FTy.getReturnType()->isIntegerTy() &&
            FTy.getParamType(0)->isPointerTy() &&
            FTy.getParamType(1)->isPointerTy() &&
            FTy.getParamType(2)->isIntegerTy());

  case LibFunc_GetModuleHandleA:
    return (NumParams == 1 && FTy.getReturnType()->isPointerTy() &&
            FTy.getParamType(0)->isPointerTy());

  case LibFunc_GetProcAddress:
    return (NumParams == 2 && FTy.getReturnType()->isPointerTy() &&
            FTy.getParamType(0)->isPointerTy() &&
            FTy.getParamType(1)->isPointerTy());

  case LibFunc_GetProcessTimes:
    return (NumParams == 5 && FTy.getReturnType()->isIntegerTy() &&
            FTy.getParamType(0)->isPointerTy() &&
            FTy.getParamType(1)->isPointerTy() &&
            FTy.getParamType(2)->isPointerTy() &&
            FTy.getParamType(3)->isPointerTy() &&
            FTy.getParamType(4)->isPointerTy());

  case LibFunc_GetShortPathNameW:
    return (NumParams == 3 && FTy.getReturnType()->isIntegerTy() &&
            FTy.getParamType(0)->isPointerTy() &&
            FTy.getParamType(1)->isPointerTy() &&
            FTy.getParamType(2)->isIntegerTy());

  case LibFunc_GetSystemTime:
    return (NumParams == 1 && FTy.getReturnType()->isVoidTy() &&
            FTy.getParamType(0)->isPointerTy());

  case LibFunc_GetVersionExA:
    return (NumParams == 1 && FTy.getReturnType()->isIntegerTy() &&
            FTy.getParamType(0)->isPointerTy());

  case LibFunc_GlobalMemoryStatus:
    return (NumParams == 1 && FTy.getReturnType()->isVoidTy() &&
            FTy.getParamType(0)->isPointerTy());

  case LibFunc_gxx_personality_v0:
    return (NumParams == 5 && FTy.getReturnType()->isIntegerTy() &&
            FTy.getParamType(0)->isIntegerTy() &&
            FTy.getParamType(1)->isIntegerTy() &&
            FTy.getParamType(2)->isIntegerTy() &&
            FTy.getParamType(3)->isPointerTy() &&
            FTy.getParamType(4)->isPointerTy());

  case LibFunc_isinf:
    return (NumParams == 1 && FTy.getReturnType()->isIntegerTy() &&
            FTy.getParamType(0)->isFloatingPointTy());

  case LibFunc_isnan:
    return (NumParams == 1 && FTy.getReturnType()->isIntegerTy() &&
            FTy.getParamType(0)->isFloatingPointTy());

  case LibFunc_isnanf:
    return (NumParams == 1 && FTy.getReturnType()->isIntegerTy() &&
            FTy.getParamType(0)->isFloatingPointTy());
#endif  // INTEL_CUSTOMIZATION
#if INTEL_COLLAB
  case LibFunc_kmpc_atomic_compare_exchange:
    return (NumParams == 6 && FTy.getReturnType()->isIntegerTy() &&
            FTy.getParamType(0)->isIntegerTy() &&
            FTy.getParamType(1)->isPointerTy() &&
            FTy.getParamType(2)->isPointerTy() &&
            FTy.getParamType(3)->isPointerTy() &&
            FTy.getParamType(4)->isIntegerTy() &&
            FTy.getParamType(5)->isIntegerTy());

  case LibFunc_kmpc_atomic_fixed4_add:
    return (NumParams == 4 && FTy.getReturnType()->isVoidTy() &&
            FTy.getParamType(0)->isPointerTy() &&
            FTy.getParamType(1)->isIntegerTy() &&
            FTy.getParamType(2)->isPointerTy() &&
            FTy.getParamType(3)->isIntegerTy());

  case LibFunc_kmpc_atomic_float8_add:
    return (NumParams == 4 && FTy.getReturnType()->isVoidTy() &&
            FTy.getParamType(0)->isPointerTy() &&
            FTy.getParamType(1)->isIntegerTy() &&
            FTy.getParamType(2)->isPointerTy() &&
            FTy.getParamType(3)->isDoubleTy());

  case LibFunc_kmpc_atomic_load:
    return (NumParams == 4 && FTy.getReturnType()->isVoidTy() &&
            FTy.getParamType(0)->isIntegerTy() &&
            FTy.getParamType(1)->isPointerTy() &&
            FTy.getParamType(2)->isPointerTy() &&
            FTy.getParamType(3)->isIntegerTy());

  case LibFunc_kmpc_atomic_store:
    return (NumParams == 4 && FTy.getReturnType()->isVoidTy() &&
            FTy.getParamType(0)->isIntegerTy() &&
            FTy.getParamType(1)->isPointerTy() &&
            FTy.getParamType(2)->isPointerTy() &&
            FTy.getParamType(3)->isIntegerTy());

  case LibFunc_kmpc_barrier:
    return (NumParams == 2 && FTy.getReturnType()->isVoidTy() &&
            FTy.getParamType(0)->isPointerTy() &&
            FTy.getParamType(1)->isIntegerTy());

  case LibFunc_kmpc_critical:
    if (NumParams == 1)
      return (FTy.getReturnType()->isVoidTy() &&
              FTy.getParamType(0)->isPointerTy());
    else if (NumParams == 3)
      return (FTy.getReturnType()->isVoidTy() &&
              FTy.getParamType(0)->isPointerTy() &&
              FTy.getParamType(1)->isIntegerTy() &&
              FTy.getParamType(2)->isPointerTy());
    else
      return false;

  case LibFunc_kmpc_critical_with_hint:
    if (NumParams == 2)
      return (FTy.getReturnType()->isVoidTy() &&
              FTy.getParamType(0)->isPointerTy() &&
              FTy.getParamType(1)->isIntegerTy());
    else if (NumParams == 4)
      return (FTy.getReturnType()->isVoidTy() &&
              FTy.getParamType(0)->isPointerTy() &&
              FTy.getParamType(1)->isIntegerTy() &&
              FTy.getParamType(2)->isPointerTy() &&
              FTy.getParamType(3)->isIntegerTy());
    else
      return false;

  case LibFunc_kmpc_dispatch_init_4:
  case LibFunc_kmpc_dispatch_init_4u:
  case LibFunc_kmpc_dispatch_init_8:
  case LibFunc_kmpc_dispatch_init_8u:
    return (NumParams == 7 && FTy.getReturnType()->isVoidTy() &&
            FTy.getParamType(0)->isPointerTy() &&
            FTy.getParamType(1)->isIntegerTy() &&
            FTy.getParamType(2)->isIntegerTy() &&
            FTy.getParamType(3)->isIntegerTy() &&
            FTy.getParamType(4)->isIntegerTy() &&
            FTy.getParamType(5)->isIntegerTy() &&
            FTy.getParamType(6)->isIntegerTy());

  case LibFunc_kmpc_dispatch_next_4:
  case LibFunc_kmpc_dispatch_next_4u:
  case LibFunc_kmpc_dispatch_next_8:
  case LibFunc_kmpc_dispatch_next_8u:
    return (NumParams == 6 && FTy.getReturnType()->isIntegerTy() &&
            FTy.getParamType(0)->isPointerTy() &&
            FTy.getParamType(1)->isIntegerTy() &&
            FTy.getParamType(2)->isPointerTy() &&
            FTy.getParamType(3)->isPointerTy() &&
            FTy.getParamType(4)->isPointerTy() &&
            FTy.getParamType(5)->isPointerTy());

  case LibFunc_kmpc_end_critical:
    if (NumParams == 1)
      return (NumParams == FTy.getReturnType()->isVoidTy() &&
              FTy.getParamType(0)->isPointerTy());
    else if (NumParams == 3)
      return (FTy.getReturnType()->isVoidTy() &&
              FTy.getParamType(0)->isPointerTy() &&
              FTy.getParamType(1)->isIntegerTy() &&
              FTy.getParamType(2)->isPointerTy());
    else
      return false;

  case LibFunc_kmpc_end_reduce:
  case LibFunc_kmpc_end_reduce_nowait:
    return (NumParams == 3 && FTy.getReturnType()->isVoidTy() &&
            FTy.getParamType(0)->isPointerTy() &&
            FTy.getParamType(1)->isIntegerTy() &&
            FTy.getParamType(2)->isPointerTy());

  case LibFunc_kmpc_end_serialized_parallel:
    return (NumParams == 2 && FTy.getReturnType()->isVoidTy() &&
            FTy.getParamType(0)->isPointerTy() &&
            FTy.getParamType(1)->isIntegerTy());

  case LibFunc_kmpc_flush:
    return (NumParams == 1 && FTy.getReturnType()->isVoidTy() &&
            FTy.getParamType(0)->isPointerTy());

  case LibFunc_kmpc_for_static_fini:
    return (NumParams == 2 && FTy.getReturnType()->isVoidTy() &&
            FTy.getParamType(0)->isPointerTy() &&
            FTy.getParamType(1)->isIntegerTy());

  case LibFunc_kmpc_for_static_init_4:
  case LibFunc_kmpc_for_static_init_4u:
    return (NumParams == 9 && FTy.getReturnType()->isVoidTy() &&
            FTy.getParamType(0)->isPointerTy() &&
            FTy.getParamType(1)->isIntegerTy() &&
            FTy.getParamType(2)->isIntegerTy() &&
            FTy.getParamType(3)->isPointerTy() &&
            FTy.getParamType(4)->isPointerTy() &&
            FTy.getParamType(5)->isPointerTy() &&
            FTy.getParamType(6)->isPointerTy() &&
            FTy.getParamType(7)->isIntegerTy() &&
            FTy.getParamType(8)->isIntegerTy());

  case LibFunc_kmpc_for_static_init_8:
  case LibFunc_kmpc_for_static_init_8u:
    return (NumParams == 9 && FTy.getReturnType()->isVoidTy() &&
            FTy.getParamType(0)->isPointerTy() &&
            FTy.getParamType(1)->isIntegerTy() &&
            FTy.getParamType(2)->isIntegerTy() &&
            FTy.getParamType(3)->isPointerTy() &&
            FTy.getParamType(4)->isPointerTy() &&
            FTy.getParamType(5)->isPointerTy() &&
            FTy.getParamType(6)->isPointerTy() &&
            FTy.getParamType(7)->isIntegerTy() &&
            FTy.getParamType(8)->isIntegerTy());

  case LibFunc_kmpc_fork_call:
    return (NumParams == 3 && FTy.getReturnType()->isVoidTy() &&
            FTy.getParamType(0)->isPointerTy() &&
            FTy.getParamType(1)->isIntegerTy() &&
            FTy.getParamType(2)->isPointerTy());

  case LibFunc_kmpc_global_thread_num:
    return (NumParams == 1 && FTy.getReturnType()->isIntegerTy() &&
            FTy.getParamType(0)->isPointerTy());

  case LibFunc_kmpc_ok_to_fork:
    return (NumParams == 1 && FTy.getReturnType()->isIntegerTy() &&
            FTy.getParamType(0)->isPointerTy());

  case LibFunc_kmpc_omp_task:
    return (NumParams == 3 && FTy.getReturnType()->isIntegerTy() &&
            FTy.getParamType(0)->isPointerTy() &&
            FTy.getParamType(1)->isIntegerTy() &&
            FTy.getParamType(2)->isPointerTy());

  case LibFunc_kmpc_omp_task_alloc:
    return (NumParams == 6 && FTy.getReturnType()->isPointerTy() &&
            FTy.getParamType(0)->isPointerTy() &&
            FTy.getParamType(1)->isIntegerTy() &&
            FTy.getParamType(2)->isIntegerTy() &&
            FTy.getParamType(3)->isIntegerTy() &&
            FTy.getParamType(4)->isIntegerTy() &&
            FTy.getParamType(5)->isPointerTy());

  case LibFunc_kmpc_omp_task_begin_if0:
    return (NumParams == 3 && FTy.getReturnType()->isVoidTy() &&
            FTy.getParamType(0)->isPointerTy() &&
            FTy.getParamType(1)->isIntegerTy() &&
            FTy.getParamType(2)->isPointerTy());

  case LibFunc_kmpc_omp_task_complete_if0:
    return (NumParams == 3 && FTy.getReturnType()->isVoidTy() &&
            FTy.getParamType(0)->isPointerTy() &&
            FTy.getParamType(1)->isIntegerTy() &&
            FTy.getParamType(2)->isPointerTy());

  case LibFunc_kmpc_omp_taskwait:
    return (NumParams == 2 && FTy.getReturnType()->isIntegerTy() &&
            FTy.getParamType(0)->isPointerTy() &&
            FTy.getParamType(1)->isIntegerTy());

  case LibFunc_kmpc_push_num_threads:
    return (NumParams == 3 && FTy.getReturnType()->isVoidTy() &&
            FTy.getParamType(0)->isPointerTy() &&
            FTy.getParamType(1)->isIntegerTy() &&
            FTy.getParamType(2)->isIntegerTy());

  case LibFunc_kmpc_reduce:
  case LibFunc_kmpc_reduce_nowait:
    return (NumParams == 7 && FTy.getReturnType()->isIntegerTy() &&
            FTy.getParamType(0)->isPointerTy() &&
            FTy.getParamType(1)->isIntegerTy() &&
            FTy.getParamType(2)->isIntegerTy() &&
            FTy.getParamType(3)->isIntegerTy() &&
            FTy.getParamType(4)->isPointerTy() &&
            FTy.getParamType(5)->isPointerTy() &&
            FTy.getParamType(6)->isPointerTy());

  case LibFunc_kmpc_serialized_parallel:
    return (NumParams == 2 && FTy.getReturnType()->isVoidTy() &&
            FTy.getParamType(0)->isPointerTy() &&
            FTy.getParamType(1)->isIntegerTy());

  case LibFunc_kmpc_single:
    return (NumParams == 2 && FTy.getReturnType()->isIntegerTy() &&
            FTy.getParamType(0)->isPointerTy() &&
            FTy.getParamType(1)->isIntegerTy());

  case LibFunc_kmpc_end_single:
    return (NumParams == 2 && FTy.getReturnType()->isVoidTy() &&
            FTy.getParamType(0)->isPointerTy() &&
            FTy.getParamType(1)->isIntegerTy());

  case LibFunc_kmpc_masked:
    return (NumParams == 3 && FTy.getReturnType()->isIntegerTy() &&
            FTy.getParamType(0)->isPointerTy() &&
            FTy.getParamType(1)->isIntegerTy() &&
            FTy.getParamType(2)->isIntegerTy());

  case LibFunc_kmpc_end_masked:
    return (NumParams == 2 && FTy.getReturnType()->isVoidTy() &&
            FTy.getParamType(0)->isPointerTy() &&
            FTy.getParamType(1)->isIntegerTy());

  case LibFunc_kmpc_master:
    return (NumParams == 2 && FTy.getReturnType()->isIntegerTy() &&
            FTy.getParamType(0)->isPointerTy() &&
            FTy.getParamType(1)->isIntegerTy());

  case LibFunc_kmpc_end_master:
    return (NumParams == 2 && FTy.getReturnType()->isVoidTy() &&
            FTy.getParamType(0)->isPointerTy() &&
            FTy.getParamType(1)->isIntegerTy());

  case LibFunc_kmpc_threadprivate_cached:
    return (NumParams == 5 && FTy.getReturnType()->isPointerTy() &&
            FTy.getParamType(0)->isPointerTy() &&
            FTy.getParamType(1)->isIntegerTy() &&
            FTy.getParamType(2)->isPointerTy() &&
            FTy.getParamType(3)->isIntegerTy() &&
            FTy.getParamType(4)->isPointerTy());
#endif  // INTEL_COLLAB
#if INTEL_CUSTOMIZATION
  case LibFunc_gnu_std_basic_filebuf_dtor:
    return (NumParams == 1 && FTy.getReturnType()->isVoidTy() &&
            FTy.getParamType(0)->isPointerTy());

  case LibFunc_gnu_std_cxx11_basic_stringstream_ctor:
    return (NumParams == 1 && FTy.getReturnType()->isVoidTy() &&
            FTy.getParamType(0)->isPointerTy());

  case LibFunc_ZNSt7__cxx1118basic_stringstreamIcSt11char_traitsIcESaIcEED1Ev:
    return (NumParams == 1 && FTy.getReturnType()->isVoidTy() &&
            FTy.getParamType(0)->isPointerTy());  // this pointer

  case LibFunc_LeaveCriticalSection:
    return (NumParams == 1 && FTy.getReturnType()->isVoidTy() &&
            FTy.getParamType(0)->isPointerTy());

  case LibFunc_LoadLibraryA:
    return (NumParams == 1 && FTy.getReturnType()->isPointerTy() &&
            FTy.getParamType(0)->isPointerTy());

  case LibFunc_LoadResource:
    return (NumParams == 2 && FTy.getReturnType()->isPointerTy() &&
            FTy.getParamType(0)->isPointerTy() &&
            FTy.getParamType(1)->isPointerTy());

  case LibFunc_LocalFree:
    return (NumParams == 1 && FTy.getReturnType()->isPointerTy() &&
            FTy.getParamType(0)->isPointerTy());

  case LibFunc_LockResource:
    return (NumParams == 1 && FTy.getReturnType()->isPointerTy() &&
            FTy.getParamType(0)->isPointerTy());

  case LibFunc_lxstat:
  case LibFunc_lxstat64:
    return (NumParams == 3 && FTy.getReturnType()->isIntegerTy() &&
            FTy.getParamType(0)->isIntegerTy() &&
            FTy.getParamType(1)->isPointerTy() &&
            FTy.getParamType(2)->isPointerTy());

  case LibFunc_regcomp:
    return (NumParams == 3 && FTy.getReturnType()->isIntegerTy() &&
            FTy.getParamType(0)->isPointerTy() &&
            FTy.getParamType(1)->isPointerTy() &&
            FTy.getParamType(2)->isIntegerTy());

  case LibFunc_regerror:
    return (NumParams == 4 && FTy.getReturnType()->isIntegerTy() &&
            FTy.getParamType(0)->isIntegerTy() &&
            FTy.getParamType(1)->isPointerTy() &&
            FTy.getParamType(2)->isPointerTy() &&
            FTy.getParamType(3)->isIntegerTy());

  case LibFunc_regexec:
    return (NumParams == 5 && FTy.getReturnType()->isIntegerTy() &&
            FTy.getParamType(0)->isPointerTy() &&
            FTy.getParamType(1)->isPointerTy() &&
            FTy.getParamType(2)->isIntegerTy() &&
            FTy.getParamType(3)->isPointerTy() &&
            FTy.getParamType(4)->isIntegerTy());

  case LibFunc_regfree:
    return (NumParams == 1 && FTy.getReturnType()->isVoidTy() &&
            FTy.getParamType(0)->isPointerTy());

  case LibFunc_ReadFile:
    return (NumParams == 5 && FTy.getReturnType()->isIntegerTy() &&
            FTy.getParamType(0)->isPointerTy() &&
            FTy.getParamType(1)->isPointerTy() &&
            FTy.getParamType(2)->isIntegerTy() &&
            FTy.getParamType(3)->isPointerTy() &&
            FTy.getParamType(4)->isPointerTy());

  case LibFunc_SetFilePointer:
    return (NumParams == 4 && FTy.getReturnType()->isIntegerTy() &&
            FTy.getParamType(0)->isPointerTy() &&
            FTy.getParamType(1)->isIntegerTy() &&
            FTy.getParamType(2)->isPointerTy() &&
            FTy.getParamType(3)->isIntegerTy());

  case LibFunc_sigsetjmp:
    return (NumParams == 2 && FTy.getReturnType()->isIntegerTy() &&
            FTy.getParamType(0)->isPointerTy() &&
            FTy.getParamType(1)->isIntegerTy());

  case LibFunc_SizeofResource:
    return (NumParams == 2 && FTy.getReturnType()->isIntegerTy() &&
            FTy.getParamType(0)->isPointerTy() &&
            FTy.getParamType(1)->isPointerTy());

  case LibFunc_std_exception_copy:
    return (NumParams == 2 && FTy.getReturnType()->isVoidTy() &&
            FTy.getParamType(0)->isPointerTy() &&
            FTy.getParamType(1)->isPointerTy());

  case LibFunc_std_exception_destroy:
    return (NumParams == 1 && FTy.getReturnType()->isVoidTy() &&
            FTy.getParamType(0)->isPointerTy());

  case LibFunc_std_reverse_trivially_swappable_8:
    return (NumParams == 2 && FTy.getReturnType()->isVoidTy() &&
            FTy.getParamType(0)->isPointerTy() &&
            FTy.getParamType(1)->isPointerTy());

  case LibFunc_strncpy_s:
    return (NumParams == 4 && FTy.getReturnType()->isIntegerTy() &&
            FTy.getParamType(0)->isPointerTy() &&
            FTy.getParamType(1)->isIntegerTy() &&
            FTy.getParamType(2)->isPointerTy() &&
            FTy.getParamType(3)->isIntegerTy());

  case LibFunc_SystemTimeToFileTime:
    return (NumParams == 2 && FTy.getReturnType()->isIntegerTy() &&
            FTy.getParamType(0)->isPointerTy() &&
            FTy.getParamType(1)->isPointerTy());

  case LibFunc_tunder_mb_cur_max_func:
    return (NumParams == 0 && FTy.getReturnType()->isIntegerTy());

  case LibFunc_dunder_CxxFrameHandler3:
    return (NumParams == 0 && FTy.getReturnType()->isIntegerTy());

  case LibFunc_dunder_RTDynamicCast:
    return (NumParams == 5 && FTy.getReturnType()->isPointerTy() &&
            FTy.getParamType(0)->isPointerTy() &&
            FTy.getParamType(1)->isIntegerTy() &&
            FTy.getParamType(2)->isPointerTy() &&
            FTy.getParamType(3)->isPointerTy() &&
            FTy.getParamType(4)->isIntegerTy());

  case LibFunc_dunder_RTtypeid:
    return (NumParams == 1 && FTy.getReturnType()->isPointerTy() &&
            FTy.getParamType(0)->isPointerTy());

  case LibFunc_dunder_powi4i4:
    return (NumParams == 2 && FTy.getReturnType()->isIntegerTy() &&
            FTy.getParamType(0)->isIntegerTy() &&
            FTy.getParamType(1)->isIntegerTy());

  case LibFunc_dunder_powr8i8:
    return (NumParams == 2 && FTy.getReturnType()->isDoubleTy() &&
            FTy.getParamType(0)->isDoubleTy() &&
            FTy.getParamType(1)->isIntegerTy());

  case LibFunc_dunder_std_terminate:
    return (NumParams == 0 && FTy.getReturnType()->isVoidTy());

  case LibFunc_dunder_std_type_info_compare:
    return (NumParams == 2 && FTy.getReturnType()->isIntegerTy() &&
            FTy.getParamType(0)->isPointerTy() &&
            FTy.getParamType(1)->isPointerTy());

  case LibFunc_dunder_std_type_info_name:
    return (NumParams == 2 && FTy.getReturnType()->isPointerTy() &&
            FTy.getParamType(0)->isPointerTy() &&
            FTy.getParamType(1)->isPointerTy());

  case LibFunc_sysv_signal:
    return (NumParams == 2 && FTy.getReturnType()->isPointerTy() &&
            FTy.getParamType(0)->isIntegerTy() &&
            FTy.getParamType(1)->isPointerTy());

  case LibFunc_under_Getctype:
    return (NumParams == 1 && FTy.getReturnType()->isVoidTy() &&
            FTy.getParamType(0)->isPointerTy());

  case LibFunc_under_Getcvt:
    return (NumParams == 1 && FTy.getReturnType()->isVoidTy() &&
            FTy.getParamType(0)->isPointerTy());

  case LibFunc_under_Init_thread_abort:
    return (NumParams == 1 && FTy.getReturnType()->isVoidTy() &&
            FTy.getParamType(0)->isPointerTy());

  case LibFunc_under_Stollx:
    return (NumParams == 4 && FTy.getReturnType()->isIntegerTy() &&
            FTy.getParamType(0)->isPointerTy() &&
            FTy.getParamType(1)->isPointerTy() &&
            FTy.getParamType(2)->isIntegerTy() &&
            FTy.getParamType(3)->isPointerTy());

  case LibFunc_under_Stolx:
    return (NumParams == 4 && FTy.getReturnType()->isIntegerTy() &&
            FTy.getParamType(0)->isPointerTy() &&
            FTy.getParamType(1)->isPointerTy() &&
            FTy.getParamType(2)->isIntegerTy() &&
            FTy.getParamType(3)->isPointerTy());

  case LibFunc_under_Stoullx:
    return (NumParams == 4 && FTy.getReturnType()->isIntegerTy() &&
            FTy.getParamType(0)->isPointerTy() &&
            FTy.getParamType(1)->isPointerTy() &&
            FTy.getParamType(2)->isIntegerTy() &&
            FTy.getParamType(3)->isPointerTy());

  case LibFunc_under_Stoulx:
    return (NumParams == 4 && FTy.getReturnType()->isIntegerTy() &&
            FTy.getParamType(0)->isPointerTy() &&
            FTy.getParamType(1)->isPointerTy() &&
            FTy.getParamType(2)->isIntegerTy() &&
            FTy.getParamType(3)->isPointerTy());

  case LibFunc_under_Tolower:
    return (NumParams == 2 && FTy.getReturnType()->isIntegerTy() &&
            FTy.getParamType(0)->isIntegerTy() &&
            FTy.getParamType(1)->isPointerTy());

  case LibFunc_under_Toupper:
    return (NumParams == 2 && FTy.getReturnType()->isIntegerTy() &&
            FTy.getParamType(0)->isIntegerTy() &&
            FTy.getParamType(1)->isPointerTy());

  case LibFunc_under_chdir:
    return (NumParams == 1 && FTy.getReturnType()->isIntegerTy() &&
            FTy.getParamType(0)->isPointerTy());

case LibFunc_under_commit:
    return (NumParams == 1 && FTy.getReturnType()->isIntegerTy() &&
            FTy.getParamType(0)->isIntegerTy());

  case LibFunc_under_close:
    return (NumParams == 1 && FTy.getReturnType()->isIntegerTy() &&
            FTy.getParamType(0)->isIntegerTy());

  case LibFunc_under_errno:
    return (NumParams == 0 && FTy.getReturnType()->isPointerTy());

  case LibFunc_under_fdopen:
    return (NumParams == 2 && FTy.getReturnType()->isPointerTy() &&
            FTy.getParamType(0)->isIntegerTy() &&
            FTy.getParamType(1)->isPointerTy());

  case LibFunc_under_fstat64:
    return (NumParams == 2 && FTy.getReturnType()->isIntegerTy() &&
            FTy.getParamType(0)->isIntegerTy() &&
            FTy.getParamType(1)->isPointerTy());

  case LibFunc_under_fstat64i32:
    return (NumParams == 2 && FTy.getReturnType()->isIntegerTy() &&
            FTy.getParamType(0)->isIntegerTy() &&
            FTy.getParamType(1)->isPointerTy());

  case LibFunc_under_fseeki64:
    return (NumParams == 3 && FTy.getReturnType()->isIntegerTy() &&
            FTy.getParamType(0)->isPointerTy() &&
            FTy.getParamType(1)->isIntegerTy() &&
            FTy.getParamType(2)->isIntegerTy());

  case LibFunc_under_ftelli64:
    return (NumParams == 1 && FTy.getReturnType()->isIntegerTy() &&
            FTy.getParamType(0)->isPointerTy());

  case LibFunc_under_ftime64:
    return (NumParams == 1 && FTy.getReturnType()->isVoidTy() &&
            FTy.getParamType(0)->isPointerTy());

  case LibFunc_under_difftime64:
    return (NumParams == 2 && FTy.getReturnType()->isDoubleTy() &&
            FTy.getParamType(0)->isIntegerTy() &&
            FTy.getParamType(1)->isIntegerTy());

  case LibFunc_under_get_stream_buffer_pointers:
    return (NumParams == 4 && FTy.getReturnType()->isIntegerTy() &&
            FTy.getParamType(0)->isPointerTy() &&
            FTy.getParamType(1)->isPointerTy() &&
            FTy.getParamType(2)->isPointerTy() &&
            FTy.getParamType(3)->isPointerTy());

  case LibFunc_under_getcwd:
    return (NumParams == 2 && FTy.getReturnType()->isPointerTy() &&
            FTy.getParamType(0)->isPointerTy() &&
            FTy.getParamType(1)->isIntegerTy());

  case LibFunc_under_getdcwd:
    return (NumParams == 3 && FTy.getReturnType()->isPointerTy() &&
            FTy.getParamType(0)->isIntegerTy() &&
            FTy.getParamType(1)->isPointerTy() &&
            FTy.getParamType(2)->isIntegerTy());

  case LibFunc_under_getdrive:
    return (NumParams == 0 && FTy.getReturnType()->isIntegerTy());

  case LibFunc_under_exit:
    return (NumParams == 1 && FTy.getReturnType()->isVoidTy() &&
            FTy.getParamType(0)->isIntegerTy());

  case LibFunc_under_fileno:
    return (NumParams == 1 && FTy.getReturnType()->isIntegerTy() &&
            FTy.getParamType(0)->isPointerTy());

  case LibFunc_under_findclose:
    return (NumParams == 1 && FTy.getReturnType()->isIntegerTy() &&
            FTy.getParamType(0)->isIntegerTy());

  case LibFunc_under_findfirst64i32:
    return (NumParams == 2 && FTy.getReturnType()->isIntegerTy() &&
            FTy.getParamType(0)->isPointerTy() &&
            FTy.getParamType(1)->isPointerTy());

  case LibFunc_under_findnext64i32:
    return (NumParams == 2 && FTy.getReturnType()->isIntegerTy() &&
            FTy.getParamType(0)->isIntegerTy() &&
            FTy.getParamType(1)->isPointerTy());

  case LibFunc_under_invalid_parameter_noinfo_noreturn:
    return (NumParams == 0 && FTy.getReturnType()->isVoidTy());

  case LibFunc_under_lock_file:
    return (NumParams == 1 && FTy.getReturnType()->isVoidTy() &&
            FTy.getParamType(0)->isPointerTy());

  case LibFunc_under_localtime64:
    return (NumParams == 1 && FTy.getReturnType()->isPointerTy() &&
            FTy.getParamType(0)->isPointerTy());

  case LibFunc_under_lseeki64:
    return (NumParams == 3 && FTy.getReturnType()->isIntegerTy() &&
            FTy.getParamType(0)->isIntegerTy() &&
            FTy.getParamType(1)->isIntegerTy() &&
            FTy.getParamType(2)->isIntegerTy());

  case LibFunc_under_Init_thread_footer:
    return (NumParams == 1 && FTy.getReturnType()->isVoidTy() &&
            FTy.getParamType(0)->isPointerTy());

  case LibFunc_under_Init_thread_header:
    return (NumParams == 1 && FTy.getReturnType()->isVoidTy() &&
            FTy.getParamType(0)->isPointerTy());

  case LibFunc_under_mkdir:
    return (NumParams == 1 && FTy.getReturnType()->isIntegerTy() &&
            FTy.getParamType(0)->isPointerTy());

  case LibFunc_under_purecall:
    return (NumParams == 0 && FTy.getReturnType()->isVoidTy());

  case LibFunc_under_set_errno:
    return (NumParams == 1 && FTy.getReturnType()->isIntegerTy() &&
            FTy.getParamType(0)->isIntegerTy());

  case LibFunc_under_setmode:
    return (NumParams == 2 && FTy.getReturnType()->isIntegerTy() &&
            FTy.getParamType(0)->isIntegerTy() &&
            FTy.getParamType(1)->isIntegerTy());

  // _sleep was deprecated since VS2015, it has been replaced with
  // Sleep (LibFunc_Sleep)
  case LibFunc_Sleep:
  case LibFunc_under_sleep:
    return (NumParams == 1 && FTy.getReturnType()->isVoidTy() &&
            FTy.getParamType(0)->isIntegerTy());

  case LibFunc_SwitchToFiber:
    return (NumParams == 1 && FTy.getReturnType()->isVoidTy() &&
            FTy.getParamType(0)->isPointerTy());

  case LibFunc_under_stat64:
    return (NumParams == 2 && FTy.getReturnType()->isIntegerTy() &&
            FTy.getParamType(0)->isPointerTy() &&
            FTy.getParamType(1)->isPointerTy());

  case LibFunc_under_stat64i32:
    return (NumParams == 2 && FTy.getReturnType()->isIntegerTy() &&
            FTy.getParamType(0)->isPointerTy() &&
            FTy.getParamType(1)->isPointerTy());

  case LibFunc_under_stricmp:
    return (NumParams == 2 && FTy.getReturnType()->isIntegerTy() &&
            FTy.getParamType(0)->isPointerTy() &&
            FTy.getParamType(1)->isPointerTy());

  case LibFunc_under_strnicmp:
    return (NumParams == 3 && FTy.getReturnType()->isIntegerTy() &&
            FTy.getParamType(0)->isPointerTy() &&
            FTy.getParamType(1)->isPointerTy() &&
            FTy.getParamType(2)->isIntegerTy());

  case LibFunc_under_strtoi64:
    return (NumParams == 3 && FTy.getReturnType()->isIntegerTy() &&
            FTy.getParamType(0)->isPointerTy() &&
            FTy.getParamType(1)->isPointerTy() &&
            FTy.getParamType(2)->isIntegerTy());

  case LibFunc_under_time64:
    return (NumParams == 1 && FTy.getReturnType()->isIntegerTy() &&
            FTy.getParamType(0)->isPointerTy());

  case LibFunc_under_unlink:
    return (NumParams == 1 && FTy.getReturnType()->isIntegerTy() &&
            FTy.getParamType(0)->isPointerTy());

  case LibFunc_under_unlock_file:
    return (NumParams == 1 && FTy.getReturnType()->isVoidTy() &&
            FTy.getParamType(0)->isPointerTy());

  case LibFunc_under_waccess:
    return (NumParams == 2 && FTy.getReturnType()->isIntegerTy() &&
            FTy.getParamType(0)->isPointerTy() &&
            FTy.getParamType(1)->isIntegerTy());

  case LibFunc_under_wassert:
    return (NumParams == 3 && FTy.getReturnType()->isVoidTy() &&
            FTy.getParamType(0)->isPointerTy() &&
            FTy.getParamType(1)->isPointerTy() &&
            FTy.getParamType(2)->isIntegerTy());

  case LibFunc_under_wfopen:
    return (NumParams == 2 && FTy.getReturnType()->isPointerTy() &&
            FTy.getParamType(0)->isPointerTy() &&
            FTy.getParamType(1)->isPointerTy());

  // The third parameter for _wopen is a vararg
  case LibFunc_under_wopen:
    return (NumParams == 2 && FTy.getReturnType()->isIntegerTy() &&
            FTy.getParamType(0)->isPointerTy() &&
            FTy.getParamType(1)->isIntegerTy());

  case LibFunc_under_wremove:
    return (NumParams == 1 && FTy.getReturnType()->isIntegerTy() &&
            FTy.getParamType(0)->isPointerTy());

  case LibFunc_under_write:
    return (NumParams == 3 && FTy.getReturnType()->isIntegerTy() &&
            FTy.getParamType(0)->isIntegerTy() &&
            FTy.getParamType(1)->isPointerTy() &&
            FTy.getParamType(2)->isIntegerTy());

    case LibFunc_under_wstat64:
    return (NumParams == 2 && FTy.getReturnType()->isIntegerTy() &&
            FTy.getParamType(0)->isPointerTy() &&
            FTy.getParamType(1)->isPointerTy());

  case LibFunc_obstack_begin:
    return (NumParams == 5 && FTy.getReturnType()->isIntegerTy() &&
            FTy.getParamType(0)->isPointerTy() &&
            FTy.getParamType(1)->isIntegerTy() &&
            FTy.getParamType(2)->isIntegerTy() &&
            FTy.getParamType(3)->isPointerTy() &&
            FTy.getParamType(4)->isPointerTy());

  case LibFunc_obstack_memory_used:
    return (NumParams == 1 && FTy.getReturnType()->isIntegerTy() &&
            FTy.getParamType(0)->isPointerTy());

  case LibFunc_obstack_newchunk:
    return (NumParams == 2 && FTy.getReturnType()->isIntegerTy() &&
            FTy.getParamType(0)->isPointerTy() &&
            FTy.getParamType(1)->isIntegerTy());

  case LibFunc_setjmp:
    return (NumParams == 1 && FTy.getReturnType()->isIntegerTy() &&
            FTy.getParamType(0)->isPointerTy());

  case LibFunc_ZNKSs17find_first_not_ofEPKcmm:
    return (NumParams == 4 && FTy.getReturnType()->isIntegerTy() &&
            FTy.getParamType(0)->isPointerTy() && // this pointer
            FTy.getParamType(1)->isPointerTy() &&
            FTy.getParamType(2)->isIntegerTy() &&
            FTy.getParamType(3)->isIntegerTy());

  case LibFunc_ZNKSs4findEcm:
    return (NumParams == 3 && FTy.getReturnType()->isIntegerTy() &&
            FTy.getParamType(0)->isPointerTy() && // this pointer
            FTy.getParamType(1)->isIntegerTy() &&
            FTy.getParamType(2)->isIntegerTy());

  case LibFunc_ZNKSs4findEPKcmm:
    return (NumParams == 4 && FTy.getReturnType()->isIntegerTy() &&
            FTy.getParamType(0)->isPointerTy() && // this pointer
            FTy.getParamType(1)->isPointerTy() &&
            FTy.getParamType(2)->isIntegerTy() &&
            FTy.getParamType(3)->isIntegerTy());

  case LibFunc_ZNKSs5rfindEcm:
    return (NumParams == 3 && FTy.getReturnType()->isIntegerTy() &&
            FTy.getParamType(0)->isPointerTy() && // this pointer
            FTy.getParamType(1)->isIntegerTy() &&
            FTy.getParamType(2)->isIntegerTy());

  case LibFunc_ZNKSs5rfindEPKcmm:
    return (NumParams == 4 && FTy.getReturnType()->isIntegerTy() &&
            FTy.getParamType(0)->isPointerTy() && // this pointer
            FTy.getParamType(1)->isPointerTy() &&
            FTy.getParamType(2)->isIntegerTy() &&
            FTy.getParamType(3)->isIntegerTy());

  case LibFunc_ZNKSs7compareEPKc:
    return (NumParams == 2 && FTy.getReturnType()->isIntegerTy() &&
            FTy.getParamType(0)->isPointerTy() && // this pointer
            FTy.getParamType(1)->isPointerTy());

  case LibFunc_ZNKSt13runtime_error4whatEv:
    return (NumParams == 1 && FTy.getReturnType()->isPointerTy() &&
            FTy.getParamType(0)->isPointerTy()); // this pointer

  case LibFunc_ZNKSt5ctypeIcE13_M_widen_initEv:
    return (NumParams == 1 && FTy.getReturnType()->isVoidTy() &&
            FTy.getParamType(0)->isPointerTy()); // this pointer

  case LibFunc_std_cxx11_basic_string_find_first_not_of:
    return (NumParams == 4 && FTy.getReturnType()->isIntegerTy() &&
            FTy.getParamType(0)->isPointerTy() && // this pointer
            FTy.getParamType(1)->isPointerTy() &&
            FTy.getParamType(2)->isIntegerTy() &&
            FTy.getParamType(3)->isIntegerTy());

  case LibFunc_ZNKSt7__cxx1112basic_stringIcSt11char_traitsIcESaIcEE4findEPKcmm:
    return (NumParams == 4 && FTy.getReturnType()->isIntegerTy() &&
            FTy.getParamType(0)->isPointerTy() && // this pointer
            FTy.getParamType(1)->isPointerTy() &&
            FTy.getParamType(2)->isIntegerTy() &&
            FTy.getParamType(3)->isIntegerTy());

  case LibFunc_std_cxx11_basic_string_find_char_unsigned_long:
    return (NumParams == 3 && FTy.getReturnType()->isIntegerTy() &&
            FTy.getParamType(0)->isPointerTy() && // this pointer
            FTy.getParamType(1)->isIntegerTy() &&
            FTy.getParamType(2)->isIntegerTy());

  case LibFunc_ZNKSt7__cxx1112basic_stringIcSt11char_traitsIcESaIcEE5rfindEPKcmm:
    return (NumParams == 4 && FTy.getReturnType()->isIntegerTy() &&
            FTy.getParamType(0)->isPointerTy() && // this pointer
            FTy.getParamType(1)->isPointerTy() &&
            FTy.getParamType(2)->isIntegerTy() &&
            FTy.getParamType(3)->isIntegerTy());

  case LibFunc_ZNKSt7__cxx1112basic_stringIcSt11char_traitsIcESaIcEE5rfindEcm:
    return (NumParams == 3 && FTy.getReturnType()->isIntegerTy() &&
            FTy.getParamType(0)->isPointerTy() && // this pointer
            FTy.getParamType(1)->isIntegerTy() &&
            FTy.getParamType(2)->isIntegerTy());

  case LibFunc_ZNKSt7__cxx1112basic_stringIcSt11char_traitsIcESaIcEE7compareEPKc:
    return (NumParams == 2 && FTy.getReturnType()->isIntegerTy() &&
            FTy.getParamType(0)->isPointerTy() && // this pointer
            FTy.getParamType(1)->isPointerTy());

  case LibFunc_ZNKSt7__cxx1115basic_stringbufIcSt11char_traitsIcESaIcEE3strEv:
    return (NumParams == 2 && FTy.getReturnType()->isVoidTy() &&
            FTy.getParamType(0)->isPointerTy() && // this pointer
            FTy.getParamType(1)->isPointerTy());

  case LibFunc_ZNKSt9bad_alloc4whatEv:
    return (NumParams == 1 && FTy.getReturnType()->isPointerTy() &&
            FTy.getParamType(0)->isPointerTy()); // this pointer

  case LibFunc_ZNKSt9basic_iosIcSt11char_traitsIcEE5widenEc:
    return (NumParams == 2 && FTy.getReturnType()->isIntegerTy() &&
            FTy.getParamType(0)->isPointerTy() && // this pointer
            FTy.getParamType(1)->isIntegerTy());

  case LibFunc_ZNKSt9exception4whatEv:
    return (NumParams == 1 && FTy.getReturnType()->isPointerTy() &&
            FTy.getParamType(0)->isPointerTy()); // this pointer

  case LibFunc_ZNSi10_M_extractIdEERSiRT_:
    return (NumParams == 2 && FTy.getReturnType()->isPointerTy() &&
            FTy.getParamType(0)->isPointerTy() && // this pointer
            FTy.getParamType(1)->isPointerTy());

  case LibFunc_ZNSi10_M_extractIfEERSiRT_:
    return (NumParams == 2 && FTy.getReturnType()->isPointerTy() &&
            FTy.getParamType(0)->isPointerTy() && // this pointer
            FTy.getParamType(1)->isPointerTy());

  case LibFunc_ZNSi10_M_extractIlEERSiRT_:
    return (NumParams == 2 && FTy.getReturnType()->isPointerTy() &&
            FTy.getParamType(0)->isPointerTy() && // this pointer
            FTy.getParamType(1)->isPointerTy());

  case LibFunc_ZNSi10_M_extractImEERSiRT_:
    return (NumParams == 2 && FTy.getReturnType()->isPointerTy() &&
            FTy.getParamType(0)->isPointerTy() && // this pointer
            FTy.getParamType(1)->isPointerTy());

  case LibFunc_ZNSi4readEPci:
    return (NumParams == 3 && FTy.getReturnType()->isPointerTy() &&
      FTy.getParamType(0)->isPointerTy() && // this pointer
      FTy.getParamType(1)->isPointerTy() &&
      FTy.getParamType(2)->isIntegerTy());

  case LibFunc_ZNSi4readEPcl:
    return (NumParams == 3 && FTy.getReturnType()->isPointerTy() &&
            FTy.getParamType(0)->isPointerTy() && // this pointer
            FTy.getParamType(1)->isPointerTy() &&
            FTy.getParamType(2)->isIntegerTy());

  case LibFunc_ZNSi5tellgEv:
    return (NumParams == 1 && FTy.getReturnType()->isIntegerTy() &&
            FTy.getParamType(0)->isPointerTy()); // this pointer

  case LibFunc_ZNSi5ungetEv:
    return (NumParams == 1 && FTy.getReturnType()->isPointerTy() &&
            FTy.getParamType(0)->isPointerTy()); // this pointer

  case LibFunc_ZNSirsERi:
    return (NumParams == 2 && FTy.getReturnType()->isPointerTy() &&
            FTy.getParamType(0)->isPointerTy() && // this pointer
            FTy.getParamType(1)->isPointerTy());

  case LibFunc_ZNSo3putEc:
    return (NumParams == 2 && FTy.getReturnType()->isPointerTy() &&
            FTy.getParamType(0)->isPointerTy() && // this pointer
            FTy.getParamType(1)->isIntegerTy());

  case LibFunc_ZNSo5flushEv:
    return (NumParams == 1 && FTy.getReturnType()->isPointerTy() &&
            FTy.getParamType(0)->isPointerTy()); // this pointer

  case LibFunc_ZNSo5writeEPKci:
    return (NumParams == 3 && FTy.getReturnType()->isPointerTy() &&
      FTy.getParamType(0)->isPointerTy() && // this pointer
      FTy.getParamType(1)->isPointerTy() &&
      FTy.getParamType(2)->isIntegerTy());

  case LibFunc_ZNSo5writeEPKcl:
    return (NumParams == 3 && FTy.getReturnType()->isPointerTy() &&
            FTy.getParamType(0)->isPointerTy() && // this pointer
            FTy.getParamType(1)->isPointerTy() &&
            FTy.getParamType(2)->isIntegerTy());

  case LibFunc_ZNSo9_M_insertIbEERSoT_:
    return (NumParams == 2 && FTy.getReturnType()->isPointerTy() &&
            FTy.getParamType(0)->isPointerTy() && // this pointer
            FTy.getParamType(1)->isIntegerTy());

  case LibFunc_ZNSo9_M_insertIdEERSoT_:
    return (NumParams == 2 && FTy.getReturnType()->isPointerTy() &&
            FTy.getParamType(0)->isPointerTy() && // this pointer
            FTy.getParamType(1)->isFloatingPointTy());

  case LibFunc_ZNSo9_M_insertIlEERSoT_:
    return (NumParams == 2 && FTy.getReturnType()->isPointerTy() &&
            FTy.getParamType(0)->isPointerTy() && // this pointer
            FTy.getParamType(1)->isIntegerTy());

  case LibFunc_ZNSo9_M_insertImEERSoT_:
    return (NumParams == 2 && FTy.getReturnType()->isPointerTy() &&
            FTy.getParamType(0)->isPointerTy() && // this pointer
            FTy.getParamType(1)->isIntegerTy());

  case LibFunc_ZNSo9_M_insertIPKvEERSoT_:
    return (NumParams == 2 && FTy.getReturnType()->isPointerTy() &&
            FTy.getParamType(0)->isPointerTy() && // this pointer
            FTy.getParamType(1)->isPointerTy());

  case LibFunc_ZNSolsEi:
    return (NumParams == 2 && FTy.getReturnType()->isPointerTy() &&
            FTy.getParamType(0)->isPointerTy() && // this pointer
            FTy.getParamType(1)->isIntegerTy());

  case LibFunc_ZNSs12_M_leak_hardEv:
    return (NumParams == 1 && FTy.getReturnType()->isVoidTy() &&
            FTy.getParamType(0)->isPointerTy()); // this pointer

  case LibFunc_ZNSs4_Rep10_M_destroyERKSaIcE:
    return (NumParams == 2 && FTy.getReturnType()->isVoidTy() &&
            FTy.getParamType(0)->isPointerTy() && // this pointer
            FTy.getParamType(1)->isPointerTy());

  // static call (not a member function)
  case LibFunc_ZNSs4_Rep9_S_createEmmRKSaIcE:
    return (NumParams == 3 && FTy.getReturnType()->isPointerTy() &&
            FTy.getParamType(0)->isIntegerTy() &&
            FTy.getParamType(1)->isIntegerTy() &&
            FTy.getParamType(2)->isPointerTy());

  case LibFunc_ZNSs6appendEmc:
    return (NumParams == 3 && FTy.getReturnType()->isPointerTy() &&
            FTy.getParamType(0)->isPointerTy() && // this pointer
            FTy.getParamType(1)->isIntegerTy() &&
            FTy.getParamType(2)->isIntegerTy());

  case LibFunc_ZNSs6appendEPKcm:
    return (NumParams == 3 && FTy.getReturnType()->isPointerTy() &&
            FTy.getParamType(0)->isPointerTy() && // this pointer
            FTy.getParamType(1)->isPointerTy() &&
            FTy.getParamType(2)->isIntegerTy());

  case LibFunc_ZNSs6appendERKSs:
    return (NumParams == 2 && FTy.getReturnType()->isPointerTy() &&
            FTy.getParamType(0)->isPointerTy() && // this pointer
            FTy.getParamType(1)->isPointerTy());

  case LibFunc_ZNSs6assignEPKcm:
    return (NumParams == 3 && FTy.getReturnType()->isPointerTy() &&
            FTy.getParamType(0)->isPointerTy() && // this pointer
            FTy.getParamType(1)->isPointerTy() &&
            FTy.getParamType(2)->isIntegerTy());

  case LibFunc_ZNSs6assignERKSs:
    return (NumParams == 2 && FTy.getReturnType()->isPointerTy() &&
            FTy.getParamType(0)->isPointerTy() && // this pointer
            FTy.getParamType(1)->isPointerTy());

  case LibFunc_ZNSs6insertEmPKcm:
    return (NumParams == 4 && FTy.getReturnType()->isPointerTy() &&
            FTy.getParamType(0)->isPointerTy() && // this pointer
            FTy.getParamType(1)->isIntegerTy() &&
            FTy.getParamType(2)->isPointerTy() &&
            FTy.getParamType(3)->isIntegerTy());

  case LibFunc_ZNSs6resizeEmc:
    return (NumParams == 3 && FTy.getReturnType()->isVoidTy() &&
            FTy.getParamType(0)->isPointerTy() && // this pointer
            FTy.getParamType(1)->isIntegerTy() &&
            FTy.getParamType(2)->isIntegerTy());

  case LibFunc_ZNSs7replaceEmmPKcm:
    return (NumParams == 5 && FTy.getReturnType()->isPointerTy() &&
            FTy.getParamType(0)->isPointerTy() && // this pointer
            FTy.getParamType(1)->isIntegerTy() &&
            FTy.getParamType(2)->isIntegerTy() &&
            FTy.getParamType(3)->isPointerTy() &&
            FTy.getParamType(4)->isIntegerTy());

  case LibFunc_ZNSs7reserveEm:
    return (NumParams == 2 && FTy.getReturnType()->isVoidTy() &&
            FTy.getParamType(0)->isPointerTy() && // this pointer
            FTy.getParamType(1)->isIntegerTy());

  case LibFunc_ZNSs9_M_mutateEmmm:
    return (NumParams == 4 && FTy.getReturnType()->isVoidTy() &&
            FTy.getParamType(0)->isPointerTy() && // this pointer
            FTy.getParamType(1)->isIntegerTy() &&
            FTy.getParamType(2)->isIntegerTy() &&
            FTy.getParamType(3)->isIntegerTy());

  case LibFunc_ZNSsC1EPKcmRKSaIcE:
    return (NumParams == 4 && FTy.getReturnType()->isVoidTy() &&
            FTy.getParamType(0)->isPointerTy() && // this pointer
            FTy.getParamType(1)->isPointerTy() &&
            FTy.getParamType(2)->isIntegerTy() &&
            FTy.getParamType(3)->isPointerTy());

  case LibFunc_ZNSsC1EPKcRKSaIcE:
    return (NumParams == 3 && FTy.getReturnType()->isVoidTy() &&
            FTy.getParamType(0)->isPointerTy() && // this pointer
            FTy.getParamType(1)->isPointerTy() &&
            FTy.getParamType(2)->isPointerTy());

  case LibFunc_ZNSsC1ERKSs:
    return (NumParams == 2 && FTy.getReturnType()->isVoidTy() &&
            FTy.getParamType(0)->isPointerTy() && // this pointer
            FTy.getParamType(1)->isPointerTy());

  case LibFunc_ZNSsC1ERKSsmm:
    return (NumParams == 4 && FTy.getReturnType()->isVoidTy() &&
            FTy.getParamType(0)->isPointerTy() && // this pointer
            FTy.getParamType(1)->isPointerTy() &&
            FTy.getParamType(2)->isIntegerTy() &&
            FTy.getParamType(3)->isIntegerTy());

  case LibFunc_ZNSt12__basic_fileIcED1Ev:
    return (NumParams == 1 && FTy.getReturnType()->isVoidTy() &&
            FTy.getParamType(0)->isPointerTy()); // this pointer

  case LibFunc_ZNSt13basic_filebufIcSt11char_traitsIcEE4openEPKcSt13_Ios_Openmode:
    return (NumParams == 3 && FTy.getReturnType()->isPointerTy() &&
            FTy.getParamType(0)->isPointerTy() && // this pointer
            FTy.getParamType(1)->isPointerTy() &&
            FTy.getParamType(2)->isIntegerTy());

  case LibFunc_ZNSt13basic_filebufIcSt11char_traitsIcEE5closeEv:
    return (NumParams == 1 && FTy.getReturnType()->isPointerTy() &&
            FTy.getParamType(0)->isPointerTy()); // this pointer

  case LibFunc_ZNSt13basic_filebufIcSt11char_traitsIcEEC1Ev:
    return (NumParams == 1 && FTy.getReturnType()->isVoidTy() &&
            FTy.getParamType(0)->isPointerTy()); // this pointer

  case LibFunc_ZNSt13runtime_errorC1EPKc:
    return (NumParams == 2 && FTy.getReturnType()->isVoidTy() &&
            FTy.getParamType(0)->isPointerTy() && // this pointer
            FTy.getParamType(1)->isPointerTy());

  case LibFunc_ZNSt13runtime_errorC1ERKNSt7__cxx1112basic_stringIcSt11char_traitsIcESaIcEEE:
    return (NumParams == 2 && FTy.getReturnType()->isVoidTy() &&
            FTy.getParamType(0)->isPointerTy() && // this pointer
            FTy.getParamType(1)->isPointerTy());

  case LibFunc_ZNSt13runtime_errorC1ERKSs:
    return (NumParams == 2 && FTy.getReturnType()->isVoidTy() &&
            FTy.getParamType(0)->isPointerTy() && // this pointer
            FTy.getParamType(1)->isPointerTy());

  case LibFunc_ZNSt13runtime_errorC1ERKS_:
    return (NumParams == 2 && FTy.getReturnType()->isVoidTy() &&
            FTy.getParamType(0)->isPointerTy() && // this pointer
            FTy.getParamType(1)->isPointerTy());

  case LibFunc_ZNSt13runtime_errorC2EPKc:
    return (NumParams == 2 && FTy.getReturnType()->isVoidTy() &&
            FTy.getParamType(0)->isPointerTy() && // this pointer
            FTy.getParamType(1)->isPointerTy());

  case LibFunc_ZNSt13runtime_errorC2ERKNSt7__cxx1112basic_stringIcSt11char_traitsIcESaIcEEE:
    return (NumParams == 2 && FTy.getReturnType()->isVoidTy() &&
            FTy.getParamType(0)->isPointerTy() && // this pointer
            FTy.getParamType(1)->isPointerTy());

  case LibFunc_std_runtime_error_std_runtime_error_const:
    return (NumParams == 2 && FTy.getReturnType()->isVoidTy() &&
            FTy.getParamType(0)->isPointerTy() && // this pointer
            FTy.getParamType(1)->isPointerTy());

  case LibFunc_ZNSt13runtime_errorC2ERKSs:
    return (NumParams == 2 && FTy.getReturnType()->isVoidTy() &&
            FTy.getParamType(0)->isPointerTy() && // this pointer
            FTy.getParamType(1)->isPointerTy());

  case LibFunc_ZNSt13runtime_errorD0Ev:
    return (NumParams == 1 && FTy.getReturnType()->isVoidTy() &&
            FTy.getParamType(0)->isPointerTy()); // this pointer

  case LibFunc_ZNSt13runtime_errorD1Ev:
    return (NumParams == 1 && FTy.getReturnType()->isVoidTy() &&
            FTy.getParamType(0)->isPointerTy()); // this pointer

  case LibFunc_ZNSt13runtime_errorD2Ev:
    return (NumParams == 1 && FTy.getReturnType()->isVoidTy() &&
            FTy.getParamType(0)->isPointerTy()); // this pointer

  case LibFunc_ZNSt14basic_ifstreamIcSt11char_traitsIcEEC1EPKcSt13_Ios_Openmode:
    return (NumParams == 3 && FTy.getReturnType()->isVoidTy() &&
            FTy.getParamType(0)->isPointerTy() && // this pointer
            FTy.getParamType(1)->isPointerTy() &&
            FTy.getParamType(2)->isIntegerTy());

  case LibFunc_std_basic_ifstream_ctor:
    return (NumParams == 1 && FTy.getReturnType()->isVoidTy() &&
            FTy.getParamType(0)->isPointerTy());

  case LibFunc_ZNSt14basic_ifstreamIcSt11char_traitsIcEED1Ev:
    return (NumParams == 1 && FTy.getReturnType()->isVoidTy() &&
            FTy.getParamType(0)->isPointerTy());

  case LibFunc_ZNSt14basic_ifstreamIcSt11char_traitsIcEED2Ev:
    return (NumParams == 2 && FTy.getReturnType()->isVoidTy() &&
            FTy.getParamType(0)->isPointerTy() && // this pointer
            FTy.getParamType(1)->isPointerTy());  // virtual table

  case LibFunc_ZNSt14basic_ofstreamIcSt11char_traitsIcEEC1EPKcSt13_Ios_Openmode:
    return (NumParams == 3 && FTy.getReturnType()->isVoidTy() &&
            FTy.getParamType(0)->isPointerTy() && // this pointer
            FTy.getParamType(1)->isPointerTy() &&
            FTy.getParamType(2)->isIntegerTy());

  case LibFunc_std_basic_ofstream_dtor:
    return (NumParams = 1 && FTy.getReturnType()->isVoidTy() &&
            FTy.getParamType(0)->isPointerTy()); // this pointer

  case LibFunc_ZNSt15basic_streambufIcSt11char_traitsIcEE5imbueERKSt6locale:
    return (NumParams == 2 && FTy.getReturnType()->isVoidTy() &&
            FTy.getParamType(0)->isPointerTy() && // this pointer
            FTy.getParamType(1)->isPointerTy());

  case LibFunc_ZNSt15basic_streambufIcSt11char_traitsIcEE5uflowEv:
    return (NumParams = 1 && FTy.getReturnType()->isIntegerTy() &&
            FTy.getParamType(0)->isPointerTy()); // this pointer

  case LibFunc_ZNSt15basic_streambufIcSt11char_traitsIcEE6xsgetnEPcl:
    return (NumParams == 3 && FTy.getReturnType()->isIntegerTy() &&
            FTy.getParamType(0)->isPointerTy() && // this pointer
            FTy.getParamType(1)->isPointerTy() &&
            FTy.getParamType(2)->isIntegerTy());

  case LibFunc_ZNSt15basic_streambufIcSt11char_traitsIcEE6xsputnEPKcl:
    return (NumParams == 3 && FTy.getReturnType()->isIntegerTy() &&
            FTy.getParamType(0)->isPointerTy() && // this pointer
            FTy.getParamType(1)->isPointerTy() &&
            FTy.getParamType(2)->isIntegerTy());

  case LibFunc_ZNSt15basic_streambufIcSt11char_traitsIcEED2Ev:
    return (NumParams == 1 && FTy.getReturnType()->isVoidTy() &&
            FTy.getParamType(0)->isPointerTy());  // this pointer

  case LibFunc_ZNSt15basic_stringbufIcSt11char_traitsIcESaIcEE7_M_syncEPcmm:
    return (NumParams == 4 && FTy.getReturnType()->isVoidTy() &&
            FTy.getParamType(0)->isPointerTy() && // this pointer
            FTy.getParamType(1)->isPointerTy() &&
            FTy.getParamType(2)->isIntegerTy() &&
            FTy.getParamType(3)->isIntegerTy());

  case LibFunc_ZNSt15basic_stringbufIcSt11char_traitsIcESaIcEE7seekoffElSt12_Ios_SeekdirSt13_Ios_Openmode:
    return (NumParams == 4 && FTy.getReturnType()->isPointerTy() &&
            FTy.getParamType(0)->isPointerTy() && // this pointer
            FTy.getParamType(1)->isIntegerTy() &&
            FTy.getParamType(2)->isIntegerTy() &&
            FTy.getParamType(3)->isIntegerTy());

  case LibFunc_ZNSt15basic_stringbufIcSt11char_traitsIcESaIcEE7seekposESt4fposI11__mbstate_tESt13_Ios_Openmode:
    return (NumParams == 3 && FTy.getReturnType()->isPointerTy() &&
            FTy.getParamType(0)->isPointerTy() && // this pointer
            FTy.getParamType(1)->isPointerTy() &&
            FTy.getParamType(2)->isIntegerTy());

  case LibFunc_ZNSt15basic_stringbufIcSt11char_traitsIcESaIcEE8overflowEi:
    return (NumParams == 2 && FTy.getReturnType()->isIntegerTy() &&
            FTy.getParamType(0)->isPointerTy() && // this pointer
            FTy.getParamType(1)->isIntegerTy());

  case LibFunc_ZNSt15basic_stringbufIcSt11char_traitsIcESaIcEE9pbackfailEi:
    return (NumParams == 2 && FTy.getReturnType()->isIntegerTy() &&
            FTy.getParamType(0)->isPointerTy() && // this pointer
            FTy.getParamType(1)->isIntegerTy());

  case LibFunc_ZNSt15basic_stringbufIcSt11char_traitsIcESaIcEE9underflowEv:
    return (NumParams == 1 && FTy.getReturnType()->isIntegerTy() &&
            FTy.getParamType(0)->isPointerTy());  // this pointer

  case LibFunc_ZNSt15basic_stringbufIcSt11char_traitsIcESaIcEEC2ERKSsSt13_Ios_Openmode:
    return (NumParams == 3 && FTy.getReturnType()->isVoidTy() &&
            FTy.getParamType(0)->isPointerTy() && // this pointer
            FTy.getParamType(1)->isPointerTy() &&
            FTy.getParamType(2)->isIntegerTy());

  case LibFunc_ZNSt6localeC1Ev:
    return (NumParams == 1 && FTy.getReturnType()->isVoidTy() &&
            FTy.getParamType(0)->isPointerTy()); // this pointer

  case LibFunc_ZNSt6localeD1Ev:
    return (NumParams == 1 && FTy.getReturnType()->isVoidTy() &&
            FTy.getParamType(0)->isPointerTy()); // this pointer

  case LibFunc_ZNSt7__cxx1112basic_stringIcSt11char_traitsIcESaIcEE6resizeEmc:
    return (NumParams == 3 && FTy.getReturnType()->isVoidTy() &&
            FTy.getParamType(0)->isPointerTy() && // this pointer
            FTy.getParamType(1)->isIntegerTy() &&
            FTy.getParamType(2)->isIntegerTy());

  case LibFunc_ZNSt7__cxx1112basic_stringIcSt11char_traitsIcESaIcEE7reserveEm:
    return (NumParams == 2 && FTy.getReturnType()->isVoidTy() &&
            FTy.getParamType(0)->isPointerTy() && // this pointer
            FTy.getParamType(1)->isIntegerTy());

  case LibFunc_ZNSt7__cxx1112basic_stringIcSt11char_traitsIcESaIcEE8_M_eraseEmm:
    return (NumParams == 3 && FTy.getReturnType()->isVoidTy() &&
            FTy.getParamType(0)->isPointerTy() && // this pointer
            FTy.getParamType(1)->isIntegerTy() &&
            FTy.getParamType(2)->isIntegerTy());

  case LibFunc_ZNSt7__cxx1112basic_stringIcSt11char_traitsIcESaIcEE9_M_appendEPKcm:
    return (NumParams == 3 && FTy.getReturnType()->isPointerTy() &&
            FTy.getParamType(0)->isPointerTy() && // this pointer
            FTy.getParamType(1)->isPointerTy() &&
            FTy.getParamType(2)->isIntegerTy());

  case LibFunc_ZNSt7__cxx1112basic_stringIcSt11char_traitsIcESaIcEE9_M_assignERKS4_:
    return (NumParams == 2 && FTy.getReturnType()->isVoidTy() &&
            FTy.getParamType(0)->isPointerTy() && // this pointer
            FTy.getParamType(1)->isPointerTy());

  case LibFunc_ZNSt7__cxx1112basic_stringIcSt11char_traitsIcESaIcEE9_M_createERmm:
    return (NumParams == 3 && FTy.getReturnType()->isPointerTy() &&
            FTy.getParamType(0)->isPointerTy() && // this pointer
            FTy.getParamType(1)->isPointerTy() &&
            FTy.getParamType(2)->isIntegerTy());

  case LibFunc_ZNSt7__cxx1112basic_stringIcSt11char_traitsIcESaIcEE9_M_mutateEmmPKcm:
    return (NumParams == 5 && FTy.getReturnType()->isVoidTy() &&
            FTy.getParamType(0)->isPointerTy() && // this pointer
            FTy.getParamType(1)->isIntegerTy() &&
            FTy.getParamType(2)->isIntegerTy() &&
            FTy.getParamType(3)->isPointerTy() &&
            FTy.getParamType(4)->isIntegerTy());

  case LibFunc_ZNSt7__cxx1112basic_stringIcSt11char_traitsIcESaIcEE10_M_replaceEmmPKcm:
    return (NumParams == 5 && FTy.getReturnType()->isPointerTy() &&
            FTy.getParamType(0)->isPointerTy() && // this pointer
            FTy.getParamType(1)->isIntegerTy() &&
            FTy.getParamType(2)->isIntegerTy() &&
            FTy.getParamType(3)->isPointerTy() &&
            FTy.getParamType(4)->isIntegerTy());

  case LibFunc_ZNSt7__cxx1112basic_stringIcSt11char_traitsIcESaIcEE14_M_replace_auxEmmmc:
    return (NumParams == 5 && FTy.getReturnType()->isPointerTy() &&
            FTy.getParamType(0)->isPointerTy() && // this pointer
            FTy.getParamType(1)->isIntegerTy() &&
            FTy.getParamType(2)->isIntegerTy() &&
            FTy.getParamType(3)->isIntegerTy() &&
            FTy.getParamType(4)->isIntegerTy());

  case LibFunc_ZNSt7__cxx1112basic_stringIcSt11char_traitsIcESaIcEE5eraseEmm:
    return (NumParams == 3 && FTy.getReturnType()->isPointerTy() &&
            FTy.getParamType(0)->isPointerTy() && // this pointer
            FTy.getParamType(1)->isIntegerTy() &&
            FTy.getParamType(2)->isIntegerTy());

  case LibFunc_ZNSt7__cxx1112basic_stringIcSt11char_traitsIcESaIcEEC2EPKcRKS3_:
    return (NumParams == 3 && FTy.getReturnType()->isVoidTy() &&
            FTy.getParamType(0)->isPointerTy() && // this pointer
            FTy.getParamType(1)->isPointerTy() &&
            FTy.getParamType(2)->isPointerTy());

  case LibFunc_ZNSt7__cxx1112basic_stringIcSt11char_traitsIcESaIcEEC2ERKS4_:
    return (NumParams == 2 && FTy.getReturnType()->isVoidTy() &&
            FTy.getParamType(0)->isPointerTy() && // this pointer
            FTy.getParamType(1)->isPointerTy());

  case LibFunc_ZNSt7__cxx1112basic_stringIcSt11char_traitsIcESaIcEEC2ERKS4_mm:
    return (NumParams == 4 && FTy.getReturnType()->isVoidTy() &&
            FTy.getParamType(0)->isPointerTy() && // this pointer
            FTy.getParamType(1)->isPointerTy() &&
            FTy.getParamType(2)->isIntegerTy() &&
            FTy.getParamType(3)->isIntegerTy());

  case LibFunc_ZNSt7__cxx1112basic_stringIcSt11char_traitsIcESaIcEED2Ev:
    return (NumParams == 1 && FTy.getReturnType()->isVoidTy() &&
            FTy.getParamType(0)->isPointerTy()); // this pointer

  case LibFunc_ZNSt7__cxx1115basic_stringbufIcSt11char_traitsIcESaIcEE6setbufEPcl:
    return (NumParams == 3 && FTy.getReturnType()->isPointerTy() &&
            FTy.getParamType(0)->isPointerTy() && // this pointer
            FTy.getParamType(1)->isPointerTy() &&
            FTy.getParamType(2)->isIntegerTy());

  case LibFunc_ZNSt7__cxx1115basic_stringbufIcSt11char_traitsIcESaIcEE7_M_syncEPcmm:
    return (NumParams == 4 && FTy.getReturnType()->isVoidTy() &&
            FTy.getParamType(0)->isPointerTy() && // this pointer
            FTy.getParamType(1)->isPointerTy() &&
            FTy.getParamType(2)->isIntegerTy() &&
            FTy.getParamType(3)->isIntegerTy());

  case LibFunc_ZNSt7__cxx1115basic_stringbufIcSt11char_traitsIcESaIcEE7seekoffElSt12_Ios_SeekdirSt13_Ios_Openmode:
    return (NumParams == 4 && FTy.getReturnType()->isPointerTy() &&
            FTy.getParamType(0)->isPointerTy() && // this pointer
            FTy.getParamType(1)->isIntegerTy() &&
            FTy.getParamType(2)->isIntegerTy() &&
            FTy.getParamType(3)->isIntegerTy());

  case LibFunc_ZNSt7__cxx1115basic_stringbufIcSt11char_traitsIcESaIcEE7seekposESt4fposI11__mbstate_tESt13_Ios_Openmode:
    return (NumParams == 3 && FTy.getReturnType()->isPointerTy() &&
            FTy.getParamType(0)->isPointerTy() && // this pointer
            FTy.getParamType(1)->isPointerTy() &&
            FTy.getParamType(2)->isIntegerTy());

  case LibFunc_ZNSt7__cxx1115basic_stringbufIcSt11char_traitsIcESaIcEE8overflowEi:
    return (NumParams == 2 && FTy.getReturnType()->isIntegerTy() &&
            FTy.getParamType(0)->isPointerTy() && // this pointer
            FTy.getParamType(1)->isIntegerTy());

  case LibFunc_ZNSt7__cxx1115basic_stringbufIcSt11char_traitsIcESaIcEE9pbackfailEi:
    return (NumParams == 2 && FTy.getReturnType()->isIntegerTy() &&
            FTy.getParamType(0)->isPointerTy() && // this pointer
            FTy.getParamType(1)->isIntegerTy());

  case LibFunc_ZNSt7__cxx1115basic_stringbufIcSt11char_traitsIcESaIcEE9showmanycEv:
    return (NumParams == 1 && FTy.getReturnType()->isIntegerTy() &&
            FTy.getParamType(0)->isPointerTy()); // this pointer

  case LibFunc_ZNSt7__cxx1115basic_stringbufIcSt11char_traitsIcESaIcEE9underflowEv:
    return (NumParams == 1 && FTy.getReturnType()->isIntegerTy() &&
            FTy.getParamType(0)->isPointerTy());  // this pointer

  case LibFunc_ZNSt7__cxx1115basic_stringbufIcSt11char_traitsIcESaIcEEC2ERKNS_12basic_stringIcS2_S3_EESt13_Ios_Openmode:
    return (NumParams == 3 && FTy.getReturnType()->isVoidTy() &&
            FTy.getParamType(0)->isPointerTy() && // this pointer
            FTy.getParamType(1)->isPointerTy() &&
            FTy.getParamType(2)->isIntegerTy());

  case LibFunc_ZNSt7__cxx1115basic_stringbufIcSt11char_traitsIcESaIcEED2Ev:
    return (NumParams == 1 && FTy.getReturnType()->isVoidTy() &&
            FTy.getParamType(0)->isPointerTy()); // this pointer

  case LibFunc_ZNSt7__cxx1118basic_stringstreamIcSt11char_traitsIcESaIcEEC1ERKNS_12basic_stringIcS2_S3_EESt13_Ios_Openmode:
    return (NumParams == 3 && FTy.getReturnType()->isVoidTy() &&
            FTy.getParamType(0)->isPointerTy() && // this pointer
            FTy.getParamType(1)->isPointerTy() &&
            FTy.getParamType(2)->isIntegerTy());

  case LibFunc_ZNSt7__cxx1118basic_stringstreamIcSt11char_traitsIcESaIcEEC1ESt13_Ios_Openmode:
    return (NumParams == 2 && FTy.getReturnType()->isVoidTy() &&
            FTy.getParamType(0)->isPointerTy() && // this pointer
            FTy.getParamType(1)->isIntegerTy());

  case LibFunc_ZNSt7__cxx1119basic_istringstreamIcSt11char_traitsIcESaIcEEC1ERKNS_12basic_stringIcS2_S3_EESt13_Ios_Openmode:
    return (NumParams == 3 && FTy.getReturnType()->isVoidTy() &&
            FTy.getParamType(0)->isPointerTy() && // this pointer
            FTy.getParamType(1)->isPointerTy() &&
            FTy.getParamType(2)->isIntegerTy());

  case LibFunc_ZNSt7__cxx1119basic_ostringstreamIcSt11char_traitsIcESaIcEEC1ESt13_Ios_Openmode:
    return (NumParams == 2 && FTy.getReturnType()->isVoidTy() &&
            FTy.getParamType(0)->isPointerTy() && // this pointer
            FTy.getParamType(1)->isIntegerTy());

  case LibFunc_std_cxx11_basic_ostringstream_ctor:
  case LibFunc_std_cxx11_basic_ostringstream_dtor:
    return (NumParams == 1 && FTy.getReturnType()->isVoidTy() &&
            FTy.getParamType(0)->isPointerTy()); // this pointer

  case LibFunc_ZNSt7__cxx1112basic_stringIcSt11char_traitsIcESaIcEE6appendEPKc:
    return (NumParams == 2 && FTy.getReturnType()->isPointerTy() &&
            FTy.getParamType(0)->isPointerTy() && // this pointer
            FTy.getParamType(1)->isPointerTy());

  case LibFunc_ZNSt7__cxx1112basic_stringIcSt11char_traitsIcESaIcEE6appendERKS4:
    return (NumParams == 2 && FTy.getReturnType()->isPointerTy() &&
            FTy.getParamType(0)->isPointerTy() && // this pointer
            FTy.getParamType(1)->isPointerTy());

  case LibFunc_ZNSt7__cxx1112basic_stringIcSt11char_traitsIcESaIcEE6assignEPKc:
    return (NumParams == 2 && FTy.getReturnType()->isPointerTy() &&
            FTy.getParamType(0)->isPointerTy() && // this pointer
            FTy.getParamType(1)->isPointerTy());

  case LibFunc_ZNSt7__cxx1112basic_stringIcSt11char_traitsIcESaIcEE6insertEmRKS4_:
    return (NumParams == 3 && FTy.getReturnType()->isPointerTy() &&
            FTy.getParamType(0)->isPointerTy() && // this pointer
            FTy.getParamType(1)->isIntegerTy() &&
            FTy.getParamType(2)->isPointerTy());

  case LibFunc_ZNSt7__cxx1112basic_stringIcSt11char_traitsIcESaIcEEaSEOS4_:
    return (NumParams == 2 && FTy.getReturnType()->isPointerTy() &&
            FTy.getParamType(0)->isPointerTy() && // this pointer
            FTy.getParamType(1)->isPointerTy());

  case LibFunc_ZNSt7__cxx1112basic_stringIcSt11char_traitsIcESaIcEEaSEPKc:
    return (NumParams == 2 && FTy.getReturnType()->isPointerTy() &&
            FTy.getParamType(0)->isPointerTy() && // this pointer
            FTy.getParamType(1)->isPointerTy());

  case LibFunc_ZNSt7__cxx1112basic_stringIcSt11char_traitsIcESaIcEEC2EOS4:
    return (NumParams == 2 && FTy.getReturnType()->isVoidTy() &&
            FTy.getParamType(0)->isPointerTy() && // this pointer
            FTy.getParamType(1)->isPointerTy());

  case LibFunc_ZNSt8__detail15_List_node_base11_M_transferEPS0_S1_:
    return (NumParams == 3 && FTy.getReturnType()->isVoidTy() &&
            FTy.getParamType(0)->isPointerTy() && // this pointer
            FTy.getParamType(1)->isPointerTy() &&
            FTy.getParamType(2)->isPointerTy());

  case LibFunc_ZNSt8__detail15_List_node_base7_M_hookEPS0_:
    return (NumParams == 2 && FTy.getReturnType()->isVoidTy() &&
            FTy.getParamType(0)->isPointerTy() && // this pointer
            FTy.getParamType(1)->isPointerTy());

  case LibFunc_ZNSt8__detail15_List_node_base9_M_unhookEv:
    return (NumParams == 1 && FTy.getReturnType()->isVoidTy() &&
            FTy.getParamType(0)->isPointerTy()); // this pointer

  case LibFunc_ZNSt8ios_base4InitC1Ev:
    return (NumParams == 1 && FTy.getReturnType()->isVoidTy() &&
            FTy.getParamType(0)->isPointerTy()); // this pointer

  case LibFunc_ZNSt8ios_base4InitD1Ev:
    return (NumParams == 1 && FTy.getReturnType()->isVoidTy() &&
            FTy.getParamType(0)->isPointerTy()); // this pointer

  case LibFunc_ZNSt8ios_baseC2Ev:
    return (NumParams == 1 && FTy.getReturnType()->isVoidTy() &&
            FTy.getParamType(0)->isPointerTy()); // this pointer

  case LibFunc_ZNSt8ios_baseD2Ev:
    return (NumParams == 1 && FTy.getReturnType()->isVoidTy() &&
            FTy.getParamType(0)->isPointerTy()); // this pointer

  case LibFunc_ZNSt9bad_allocD0Ev:
    return (NumParams == 1 && FTy.getReturnType()->isVoidTy() &&
            FTy.getParamType(0)->isPointerTy()); // this pointer

  case LibFunc_ZNSt9bad_allocD1Ev:
    return (NumParams == 1 && FTy.getReturnType()->isVoidTy() &&
            FTy.getParamType(0)->isPointerTy()); // this pointer

  case LibFunc_ZNSt9basic_iosIcSt11char_traitsIcEE4initEPSt15basic_streambufIcS1_E:
    return (NumParams == 2 && FTy.getReturnType()->isVoidTy() &&
            FTy.getParamType(0)->isPointerTy() && // this pointer
            FTy.getParamType(1)->isPointerTy());

  case LibFunc_ZNSt9basic_iosIcSt11char_traitsIcEE5clearESt12_Ios_Iostate:
    return (NumParams == 2 && FTy.getReturnType()->isVoidTy() &&
            FTy.getParamType(0)->isPointerTy() && // this pointer
            FTy.getParamType(1)->isIntegerTy());

  case LibFunc_ZNSt9basic_iosIcSt11char_traitsIcEE5rdbufEPSt15basic_streambufIcS1_E:
    return (NumParams == 2 && FTy.getReturnType()->isPointerTy() &&
            FTy.getParamType(0)->isPointerTy() && // this pointer
            FTy.getParamType(1)->isPointerTy());

  case LibFunc_ZNSt9exceptionD0Ev:
    return (NumParams == 1 && FTy.getReturnType()->isVoidTy() &&
            FTy.getParamType(0)->isPointerTy()); // this pointer

  case LibFunc_ZNSt9exceptionD1Ev:
    return (NumParams == 1 && FTy.getReturnType()->isVoidTy() &&
            FTy.getParamType(0)->isPointerTy()); // this pointer

  case LibFunc_ZNSt9exceptionD2Ev:
    return (NumParams == 1 && FTy.getReturnType()->isVoidTy() &&
            FTy.getParamType(0)->isPointerTy()); // this pointer

      // static call (not a member function)
  case LibFunc_ZSt16__ostream_insertIcSt11char_traitsIcEERSt13basic_ostreamIT_T0_ES6_PKS3_i:
    return (NumParams == 3 && FTy.getReturnType()->isPointerTy() &&
      FTy.getParamType(0)->isPointerTy() &&
      FTy.getParamType(1)->isPointerTy() &&
      FTy.getParamType(2)->isIntegerTy());

  // static call (not a member function)
  case LibFunc_ZSt16__ostream_insertIcSt11char_traitsIcEERSt13basic_ostreamIT_T0_ES6_PKS3_l:
    return (NumParams == 3 && FTy.getReturnType()->isPointerTy() &&
            FTy.getParamType(0)->isPointerTy() &&
            FTy.getParamType(1)->isPointerTy() &&
            FTy.getParamType(2)->isIntegerTy());

  // static call (not a member function)
  case LibFunc_ZSt16__throw_bad_castv:
    return (NumParams == 0 && FTy.getReturnType()->isVoidTy());

  // static call (not a member function)
  case LibFunc_ZSt17__throw_bad_allocv:
    return (NumParams == 0 && FTy.getReturnType()->isVoidTy());

  // static call (not a member function)
  case LibFunc_ZSt18_Rb_tree_decrementPKSt18_Rb_tree_node_base:
    return (NumParams == 1 && FTy.getReturnType()->isPointerTy() &&
            FTy.getParamType(0)->isPointerTy());

  // static call (not a member function)
  case LibFunc_ZSt18_Rb_tree_decrementPSt18_Rb_tree_node_base:
    return (NumParams == 1 && FTy.getReturnType()->isPointerTy() &&
            FTy.getParamType(0)->isPointerTy());

  // static call (not a member function)
  case LibFunc_ZSt18_Rb_tree_incrementPKSt18_Rb_tree_node_base:
    return (NumParams == 1 && FTy.getReturnType()->isPointerTy() &&
            FTy.getParamType(0)->isPointerTy());

  // static call (not a member function)
  case LibFunc_ZSt18_Rb_tree_incrementPSt18_Rb_tree_node_base:
    return (NumParams == 1 && FTy.getReturnType()->isPointerTy() &&
            FTy.getParamType(0)->isPointerTy());

  // static call (not a member function)
  case LibFunc_ZSt19__throw_logic_errorPKc:
    return (NumParams == 1 && FTy.getReturnType()->isVoidTy() &&
            FTy.getParamType(0)->isPointerTy());

  // static call (not a member function)
  case LibFunc_ZSt20__throw_length_errorPKc:
    return (NumParams == 1 && FTy.getReturnType()->isVoidTy() &&
            FTy.getParamType(0)->isPointerTy());

  // static call (not a member function)
  case LibFunc_ZSt20__throw_out_of_rangePKc:
    return (NumParams == 1 && FTy.getReturnType()->isVoidTy() &&
            FTy.getParamType(0)->isPointerTy());

  case LibFunc_ZSt24__throw_out_of_range_fmtPKcz:
    return (NumParams == 1 && FTy.getReturnType()->isVoidTy() &&
            FTy.getParamType(0)->isPointerTy());

  // static call (not a member function)
  case LibFunc_ZSt28_Rb_tree_rebalance_for_erasePSt18_Rb_tree_node_baseRS_:
    return (NumParams == 2 && FTy.getReturnType()->isPointerTy() &&
            FTy.getParamType(0)->isPointerTy() &&
            FTy.getParamType(1)->isPointerTy());

  // static call (not a member function)
  case LibFunc_ZSt28__throw_bad_array_new_lengthv:
    return (NumParams == 0 && FTy.getReturnType()->isVoidTy());

  // static call (not a member function)
  case LibFunc_ZSt29_Rb_tree_insert_and_rebalancebPSt18_Rb_tree_node_baseS0_RS_:
    return (NumParams == 4 && FTy.getReturnType()->isVoidTy() &&
            FTy.getParamType(0)->isIntegerTy() &&
            FTy.getParamType(1)->isPointerTy() &&
            FTy.getParamType(2)->isPointerTy() &&
            FTy.getParamType(3)->isPointerTy());

  case LibFunc_std_basic_ostream_std_endl:
    return (NumParams == 1 && FTy.getReturnType()->isPointerTy() &&
            FTy.getParamType(0)->isPointerTy());

  case LibFunc_std_basic_ostream_std_flush:
    return (NumParams == 1 && FTy.getReturnType()->isPointerTy() &&
            FTy.getParamType(0)->isPointerTy());

  case LibFunc_ZSt7getlineIcSt11char_traitsIcESaIcEERSt13basic_istreamIT_T0_ES7_RSbIS4_S5_T1_ES4_:
    return (NumParams == 4 && FTy.getReturnType()->isPointerTy() &&
            FTy.getParamType(0)->isPointerTy() && // this pointer
            FTy.getParamType(1)->isPointerTy() &&
            FTy.getParamType(2)->isPointerTy() &&
            FTy.getParamType(3)->isIntegerTy());

  case LibFunc_std_basic_istream_getline_cxx11_char:
    return (NumParams == 3 && FTy.getReturnType()->isPointerTy() &&
            FTy.getParamType(0)->isPointerTy() && // this pointer
            FTy.getParamType(1)->isPointerTy() &&
            FTy.getParamType(2)->isIntegerTy());

  // static call (not a member function)
  case LibFunc_ZSt9terminatev:
    return (NumParams == 0 && FTy.getReturnType()->isVoidTy());

  case LibFunc_ZStlsISt11char_traitsIcEERSt13basic_ostreamIcT_ES5_PKc:
    return (NumParams == 2 && FTy.getReturnType()->isPointerTy() &&
            FTy.getParamType(0)->isPointerTy() && // this pointer
            FTy.getParamType(1)->isPointerTy());

  // static call (not a member function)
  case LibFunc_ZStrsIcSt11char_traitsIcEERSt13basic_istreamIT_T0_ES6_RS3_:
    return (NumParams == 2 && FTy.getReturnType()->isPointerTy() &&
            FTy.getParamType(0)->isPointerTy() &&
            FTy.getParamType(1)->isPointerTy());

  case LibFunc_abort:
    return (NumParams == 0 && FTy.getReturnType()->isVoidTy());

  case LibFunc_acrt_iob_func:
    return (NumParams == 1 && FTy.getReturnType()->isPointerTy() &&
            FTy.getParamType(0)->isIntegerTy());

  case LibFunc_alphasort:
    return (NumParams == 2 && FTy.getReturnType()->isIntegerTy() &&
            FTy.getParamType(0)->isPointerTy() &&
            FTy.getParamType(1)->isPointerTy());

  case LibFunc_asctime:
    return (NumParams == 1 && FTy.getReturnType()->isPointerTy() &&
            FTy.getParamType(0)->isPointerTy());

  case LibFunc_asprintf:
    return (NumParams == 2 && FTy.getReturnType()->isIntegerTy() &&
            FTy.getParamType(0)->isPointerTy() &&
            FTy.getParamType(1)->isPointerTy());

  case LibFunc_backtrace:
    return (NumParams == 2 && FTy.getReturnType()->isIntegerTy() &&
            FTy.getParamType(0)->isPointerTy() &&
            FTy.getParamType(1)->isIntegerTy());

  case LibFunc_backtrace_symbols:
    return (NumParams == 2 && FTy.getReturnType()->isPointerTy() &&
            FTy.getParamType(0)->isPointerTy() &&
            FTy.getParamType(1)->isIntegerTy());

  case LibFunc_bsearch:
    return (NumParams == 5 && FTy.getReturnType()->isPointerTy() &&
            FTy.getParamType(0)->isPointerTy() &&
            FTy.getParamType(1)->isPointerTy() &&
            FTy.getParamType(2)->isIntegerTy() &&
            FTy.getParamType(3)->isIntegerTy() &&
            FTy.getParamType(4)->isPointerTy());

  case LibFunc_cdfnorm:
  case LibFunc_cdfnormf:
  case LibFunc_cdfnorminv:
  case LibFunc_cdfnorminvf:
    return (NumParams == 1 && FTy.getReturnType()->isFloatingPointTy() &&
            FTy.getParamType(0)->isFloatingPointTy());

  case LibFunc_chdir:
    return (NumParams == 1 && FTy.getReturnType()->isIntegerTy() &&
            FTy.getParamType(0)->isPointerTy());

  case LibFunc_clock:
    return (NumParams == 0 && FTy.getReturnType()->isIntegerTy());

  case LibFunc_close:
    return (NumParams == 1 && FTy.getReturnType()->isIntegerTy() &&
            FTy.getParamType(0)->isIntegerTy());

  case LibFunc_ctime:
    return (NumParams == 1 && FTy.getReturnType()->isPointerTy() &&
            FTy.getParamType(0)->isPointerTy());

  case LibFunc_difftime:
    return (NumParams == 2 && FTy.getReturnType()->isFloatingPointTy() &&
            FTy.getParamType(0)->isIntegerTy() &&
            FTy.getParamType(1)->isIntegerTy());

  case LibFunc_div:
    return (NumParams == 2 && FTy.getReturnType()->isStructTy() &&
            FTy.getParamType(0)->isIntegerTy() &&
            FTy.getParamType(1)->isIntegerTy());

  case LibFunc_dunder_rawmemchr:
    return (NumParams == 2 && FTy.getReturnType()->isPointerTy() &&
            FTy.getParamType(0)->isPointerTy() &&
            FTy.getParamType(1)->isIntegerTy());

  case LibFunc_dup:
    return (NumParams == 1 && FTy.getReturnType()->isIntegerTy() &&
            FTy.getParamType(0)->isIntegerTy());

  case LibFunc_dup2:
    return (NumParams == 2 && FTy.getReturnType()->isIntegerTy() &&
            FTy.getParamType(0)->isIntegerTy() &&
            FTy.getParamType(1)->isIntegerTy());

  case LibFunc_erf:
  case LibFunc_erfc:
  case LibFunc_erfcf:
  case LibFunc_erfcinv:
  case LibFunc_erfcinvf:
  case LibFunc_erff:
  case LibFunc_erfinv:
  case LibFunc_erfinvf:
    return (NumParams == 1 && FTy.getReturnType()->isFloatingPointTy() &&
            FTy.getParamType(0)->isFloatingPointTy());

  case LibFunc_error:
    return (NumParams == 3 && FTy.getReturnType()->isVoidTy() &&
            FTy.getParamType(0)->isIntegerTy() &&
            FTy.getParamType(1)->isIntegerTy() &&
            FTy.getParamType(2)->isPointerTy());

  case LibFunc_fcntl:
    return (NumParams == 2 && FTy.getReturnType()->isIntegerTy() &&
            FTy.getParamType(0)->isIntegerTy() &&
            FTy.getParamType(1)->isIntegerTy());

  case LibFunc_fcntl64:
    return (NumParams == 2 && FTy.getReturnType()->isIntegerTy() &&
            FTy.getParamType(0)->isIntegerTy() &&
            FTy.getParamType(1)->isIntegerTy());

  case LibFunc_fnmatch:
    return (NumParams == 3 && FTy.getReturnType()->isIntegerTy() &&
            FTy.getParamType(0)->isPointerTy() &&
            FTy.getParamType(1)->isPointerTy() &&
            FTy.getParamType(2)->isIntegerTy());

  case LibFunc_for_adjustl:
    return (NumParams == 4 && FTy.getReturnType()->isVoidTy() &&
            FTy.getParamType(0)->isPointerTy() &&
            FTy.getParamType(1)->isIntegerTy() &&
            FTy.getParamType(2)->isPointerTy() &&
            FTy.getParamType(3)->isIntegerTy());

  case LibFunc_for_alloc_allocatable:
    return (NumParams == 3 && FTy.getReturnType()->isIntegerTy() &&
            FTy.getParamType(0)->isIntegerTy() &&
            FTy.getParamType(1)->isPointerTy() &&
            FTy.getParamType(2)->isIntegerTy());

  case LibFunc_for_alloc_allocatable_handle:
    return (NumParams == 4 && FTy.getReturnType()->isIntegerTy() &&
            FTy.getParamType(0)->isIntegerTy() &&
            FTy.getParamType(1)->isPointerTy() &&
            FTy.getParamType(2)->isIntegerTy() &&
            FTy.getParamType(3)->isPointerTy());

  case LibFunc_for_allocate:
    return (NumParams == 3 && FTy.getReturnType()->isIntegerTy() &&
            FTy.getParamType(0)->isIntegerTy() &&
            FTy.getParamType(1)->isPointerTy() &&
            FTy.getParamType(2)->isIntegerTy());

  case LibFunc_for_allocate_handle:
    return (NumParams == 4 && FTy.getReturnType()->isIntegerTy() &&
            FTy.getParamType(0)->isIntegerTy() &&
            FTy.getParamType(1)->isPointerTy() &&
            FTy.getParamType(2)->isIntegerTy() &&
            FTy.getParamType(3)->isPointerTy());

  case LibFunc_for_array_copy_in:
    return (NumParams == 1 && FTy.getReturnType()->isPointerTy() &&
            FTy.getParamType(0)->isPointerTy());

  case LibFunc_for_array_copy_out:
    return (NumParams == 2 && FTy.getReturnType()->isVoidTy() &&
            FTy.getParamType(0)->isPointerTy() &&
            FTy.getParamType(1)->isPointerTy());

  case LibFunc_for_backspace: // Varargs function
    return (NumParams == 3 && FTy.getReturnType()->isIntegerTy() &&
            FTy.getParamType(0)->isPointerTy() &&
            FTy.getParamType(1)->isIntegerTy() &&
            FTy.getParamType(2)->isIntegerTy());

  case LibFunc_for_check_mult_overflow64: // Varargs function
    return (NumParams == 2 && FTy.getReturnType()->isIntegerTy() &&
            FTy.getParamType(0)->isPointerTy() &&
            FTy.getParamType(1)->isIntegerTy());

  case LibFunc_for_close: // Varargs function
    return (NumParams == 5 && FTy.getReturnType()->isIntegerTy() &&
            FTy.getParamType(0)->isPointerTy() &&
            FTy.getParamType(1)->isIntegerTy() &&
            FTy.getParamType(2)->isIntegerTy() &&
            FTy.getParamType(3)->isPointerTy() &&
            FTy.getParamType(4)->isPointerTy());

  case LibFunc_for_concat:
    return (NumParams == 4 && FTy.getReturnType()->isVoidTy() &&
            FTy.getParamType(0)->isPointerTy() &&
            FTy.getParamType(1)->isIntegerTy() &&
            FTy.getParamType(2)->isPointerTy() &&
            FTy.getParamType(3)->isIntegerTy());

  case LibFunc_for_contig_array:
    return (NumParams == 1 && FTy.getReturnType()->isIntegerTy() &&
            FTy.getParamType(0)->isPointerTy());

  case LibFunc_for_cpstr:
    return (NumParams == 5 && FTy.getReturnType()->isIntegerTy() &&
            FTy.getParamType(0)->isPointerTy() &&
            FTy.getParamType(1)->isIntegerTy() &&
            FTy.getParamType(2)->isPointerTy() &&
            FTy.getParamType(3)->isIntegerTy() &&
            FTy.getParamType(4)->isIntegerTy());

  case LibFunc_for_cpystr:
    return (NumParams == 5 && FTy.getReturnType()->isVoidTy() &&
            FTy.getParamType(0)->isPointerTy() &&
            FTy.getParamType(1)->isIntegerTy() &&
            FTy.getParamType(2)->isPointerTy() &&
            FTy.getParamType(3)->isIntegerTy() &&
            FTy.getParamType(4)->isIntegerTy());

  case LibFunc_for_date_and_time:
    return (NumParams == 8 && FTy.getReturnType()->isVoidTy() &&
            FTy.getParamType(0)->isPointerTy() &&
            FTy.getParamType(1)->isIntegerTy() &&
            FTy.getParamType(2)->isPointerTy() &&
            FTy.getParamType(3)->isIntegerTy() &&
            FTy.getParamType(4)->isPointerTy() &&
            FTy.getParamType(5)->isIntegerTy() &&
            FTy.getParamType(6)->isPointerTy() &&
            FTy.getParamType(7)->isIntegerTy());

  case LibFunc_for_dealloc_allocatable:
    return (NumParams == 2 && FTy.getReturnType()->isIntegerTy() &&
            FTy.getParamType(0)->isPointerTy() &&
            FTy.getParamType(1)->isIntegerTy());

  case LibFunc_for_dealloc_allocatable_handle:
    return (NumParams == 3 && FTy.getReturnType()->isIntegerTy() &&
            FTy.getParamType(0)->isPointerTy() &&
            FTy.getParamType(1)->isIntegerTy() &&
            FTy.getParamType(2)->isPointerTy());

  case LibFunc_for_deallocate:
    return (NumParams == 2 && FTy.getReturnType()->isIntegerTy() &&
            FTy.getParamType(0)->isPointerTy() &&
            FTy.getParamType(1)->isIntegerTy());

  case LibFunc_for_endfile: // Varargs function
    return (NumParams == 3 && FTy.getReturnType()->isIntegerTy() &&
            FTy.getParamType(0)->isPointerTy() &&
            FTy.getParamType(1)->isIntegerTy() &&
            FTy.getParamType(2)->isIntegerTy());

  case LibFunc_for_exponent8_v:
    return (NumParams == 1 && FTy.getReturnType()->isIntegerTy() &&
            FTy.getParamType(0)->isDoubleTy());

  case LibFunc_for_f90_index:
    return (NumParams == 5 && FTy.getReturnType()->isIntegerTy() &&
            FTy.getParamType(0)->isPointerTy() &&
            FTy.getParamType(1)->isIntegerTy() &&
            FTy.getParamType(2)->isPointerTy() &&
            FTy.getParamType(3)->isIntegerTy() &&
            FTy.getParamType(4)->isIntegerTy());

  case LibFunc_for_f90_scan:
    return (NumParams == 5 && FTy.getReturnType()->isIntegerTy() &&
            FTy.getParamType(0)->isPointerTy() &&
            FTy.getParamType(1)->isIntegerTy() &&
            FTy.getParamType(2)->isPointerTy() &&
            FTy.getParamType(3)->isIntegerTy() &&
            FTy.getParamType(4)->isIntegerTy());

  case LibFunc_for_f90_verify:
    return (NumParams == 5 && FTy.getReturnType()->isIntegerTy() &&
            FTy.getParamType(0)->isPointerTy() &&
            FTy.getParamType(1)->isIntegerTy() &&
            FTy.getParamType(2)->isPointerTy() &&
            FTy.getParamType(3)->isIntegerTy() &&
            FTy.getParamType(4)->isIntegerTy());

  case LibFunc_for_fraction8_v:
    return (NumParams == 1 && FTy.getReturnType()->isDoubleTy() &&
            FTy.getParamType(0)->isDoubleTy());

  case LibFunc_for_getcmd_arg_err:
    return (NumParams == 5 && FTy.getReturnType()->isIntegerTy() &&
            FTy.getParamType(0)->isPointerTy() &&
            FTy.getParamType(1)->isPointerTy() &&
            FTy.getParamType(2)->isPointerTy() &&
            FTy.getParamType(3)->isPointerTy() &&
            FTy.getParamType(4)->isIntegerTy());

  case LibFunc_for_iargc:
    return (NumParams == 0 && FTy.getReturnType()->isIntegerTy());

  case LibFunc_for_inquire: //  Varargs function
    return (NumParams == 5 && FTy.getReturnType()->isIntegerTy() &&
            FTy.getParamType(0)->isPointerTy() &&
            FTy.getParamType(1)->isIntegerTy() &&
            FTy.getParamType(2)->isIntegerTy() &&
            FTy.getParamType(3)->isPointerTy() &&
            FTy.getParamType(4)->isPointerTy());

  case LibFunc_for_len_trim:
    return (NumParams == 2 && FTy.getReturnType()->isIntegerTy() &&
            FTy.getParamType(0)->isPointerTy() &&
            FTy.getParamType(1)->isIntegerTy());

  case LibFunc_for_open: // Varargs function
    return (NumParams == 5 && FTy.getReturnType()->isIntegerTy() &&
            FTy.getParamType(0)->isPointerTy() &&
            FTy.getParamType(1)->isIntegerTy() &&
            FTy.getParamType(2)->isIntegerTy() &&
            FTy.getParamType(3)->isPointerTy() &&
            FTy.getParamType(4)->isPointerTy());

  case LibFunc_for_random_number:
    return (NumParams == 0 && FTy.getReturnType()->isIntegerTy());

  case LibFunc_for_random_seed_bit_size:
    return (NumParams == 0 && FTy.getReturnType()->isIntegerTy());

  case LibFunc_for_random_seed_put:
    return (NumParams == 1 && FTy.getReturnType()->isIntegerTy() &&
            FTy.getParamType(0)->isPointerTy());

  case LibFunc_for_read_int_fmt: // Varargs function
    return (NumParams == 5 && FTy.getReturnType()->isIntegerTy() &&
            FTy.getParamType(0)->isPointerTy() &&
            FTy.getParamType(1)->isIntegerTy() &&
            FTy.getParamType(2)->isPointerTy() &&
            FTy.getParamType(3)->isPointerTy() &&
            FTy.getParamType(4)->isPointerTy());

  case LibFunc_for_read_int_lis: // Varargs function
    return (NumParams == 4 && FTy.getReturnType()->isIntegerTy() &&
            FTy.getParamType(0)->isPointerTy() &&
            FTy.getParamType(1)->isIntegerTy() &&
            FTy.getParamType(2)->isPointerTy() &&
            FTy.getParamType(3)->isPointerTy());

  case LibFunc_for_read_int_lis_xmit:
    return (NumParams == 3 && FTy.getReturnType()->isIntegerTy() &&
            FTy.getParamType(0)->isPointerTy() &&
            FTy.getParamType(1)->isPointerTy() &&
            FTy.getParamType(2)->isPointerTy());

  case LibFunc_for_read_seq_fmt: // Varargs function
    return (NumParams == 6 && FTy.getReturnType()->isIntegerTy() &&
            FTy.getParamType(0)->isPointerTy() &&
            FTy.getParamType(1)->isIntegerTy() &&
            FTy.getParamType(2)->isIntegerTy() &&
            FTy.getParamType(3)->isPointerTy() &&
            FTy.getParamType(4)->isPointerTy() &&
            FTy.getParamType(5)->isPointerTy());

  case LibFunc_for_read_seq_lis: // Varargs function
    return (NumParams == 5 && FTy.getReturnType()->isIntegerTy() &&
            FTy.getParamType(0)->isPointerTy() &&
            FTy.getParamType(1)->isIntegerTy() &&
            FTy.getParamType(2)->isIntegerTy() &&
            FTy.getParamType(3)->isPointerTy() &&
            FTy.getParamType(4)->isPointerTy());

  case LibFunc_for_read_seq_lis_xmit:
    return (NumParams == 3 && FTy.getReturnType()->isIntegerTy() &&
            FTy.getParamType(0)->isPointerTy() &&
            FTy.getParamType(1)->isPointerTy() &&
            FTy.getParamType(2)->isPointerTy());

  case LibFunc_for_read_seq_nml: // Varargs function
    return (NumParams == 5 && FTy.getReturnType()->isIntegerTy() &&
            FTy.getParamType(0)->isPointerTy() &&
            FTy.getParamType(1)->isIntegerTy() &&
            FTy.getParamType(2)->isIntegerTy() &&
            FTy.getParamType(3)->isPointerTy() &&
            FTy.getParamType(4)->isPointerTy());

  case LibFunc_for_realloc_lhs:
    return (NumParams == 3 && FTy.getReturnType()->isIntegerTy() &&
            FTy.getParamType(0)->isPointerTy() &&
            FTy.getParamType(1)->isPointerTy() &&
            FTy.getParamType(2)->isIntegerTy());

  case LibFunc_for_rewind:
    return (NumParams == 3 && FTy.getReturnType()->isIntegerTy() &&
            FTy.getParamType(0)->isPointerTy() &&
            FTy.getParamType(1)->isIntegerTy() &&
            FTy.getParamType(2)->isIntegerTy());

  case LibFunc_for_scale8_v:
    return (NumParams == 2 && FTy.getReturnType()->isDoubleTy() &&
            FTy.getParamType(0)->isDoubleTy() &&
            FTy.getParamType(1)->isIntegerTy());

  case LibFunc_for_set_reentrancy:
    return (NumParams == 1 && FTy.getReturnType()->isIntegerTy() &&
            FTy.getParamType(0)->isPointerTy());

  case LibFunc_for_setexp8_v:
    return (NumParams == 2 && FTy.getReturnType()->isDoubleTy() &&
            FTy.getParamType(0)->isDoubleTy() &&
            FTy.getParamType(1)->isIntegerTy());

  case LibFunc_for_stop_core_quiet: // Varargs function
    return (NumParams == 6 && FTy.getReturnType()->isIntegerTy() &&
            FTy.getParamType(0)->isPointerTy() &&
            FTy.getParamType(1)->isIntegerTy() &&
            FTy.getParamType(2)->isIntegerTy() &&
            FTy.getParamType(3)->isIntegerTy() &&
            FTy.getParamType(4)->isIntegerTy() &&
            FTy.getParamType(5)->isIntegerTy());

  case LibFunc_for_system_clock_count:
    return (NumParams == 1 && FTy.getReturnType()->isIntegerTy() &&
            FTy.getParamType(0)->isIntegerTy());

  case LibFunc_for_trim:
    return (NumParams == 4 && FTy.getReturnType()->isIntegerTy() &&
            FTy.getParamType(0)->isPointerTy() &&
            FTy.getParamType(1)->isIntegerTy() &&
            FTy.getParamType(2)->isPointerTy() &&
            FTy.getParamType(3)->isIntegerTy());

  case LibFunc_for_write_int_fmt: // Varargs function
    return (NumParams == 5 && FTy.getReturnType()->isIntegerTy() &&
            FTy.getParamType(0)->isPointerTy() &&
            FTy.getParamType(1)->isIntegerTy() &&
            FTy.getParamType(2)->isPointerTy() &&
            FTy.getParamType(3)->isPointerTy() &&
            FTy.getParamType(4)->isPointerTy());

  case LibFunc_for_write_int_lis: // Varargs function
    return (NumParams == 4 && FTy.getReturnType()->isIntegerTy() &&
            FTy.getParamType(0)->isPointerTy() &&
            FTy.getParamType(1)->isIntegerTy() &&
            FTy.getParamType(2)->isPointerTy() &&
            FTy.getParamType(3)->isPointerTy());

  case LibFunc_for_write_int_lis_xmit:
    return (NumParams == 3 && FTy.getReturnType()->isIntegerTy() &&
            FTy.getParamType(0)->isPointerTy() &&
            FTy.getParamType(1)->isPointerTy() &&
            FTy.getParamType(2)->isPointerTy());

  case LibFunc_for_write_int_fmt_xmit:
    return (NumParams == 3 && FTy.getReturnType()->isIntegerTy() &&
            FTy.getParamType(0)->isPointerTy() &&
            FTy.getParamType(1)->isPointerTy() &&
            FTy.getParamType(2)->isPointerTy());

  case LibFunc_for_write_seq: // Varargs function
    return (NumParams == 5 && FTy.getReturnType()->isIntegerTy() &&
            FTy.getParamType(0)->isPointerTy() &&
            FTy.getParamType(1)->isIntegerTy() &&
            FTy.getParamType(2)->isIntegerTy() &&
            FTy.getParamType(3)->isPointerTy() &&
            FTy.getParamType(4)->isPointerTy());

  case LibFunc_for_write_seq_fmt: // Varargs function
    return (NumParams == 6 && FTy.getReturnType()->isIntegerTy() &&
            FTy.getParamType(0)->isPointerTy() &&
            FTy.getParamType(1)->isIntegerTy() &&
            FTy.getParamType(2)->isIntegerTy() &&
            FTy.getParamType(3)->isPointerTy() &&
            FTy.getParamType(4)->isPointerTy() &&
            FTy.getParamType(5)->isPointerTy());

  case LibFunc_for_write_seq_fmt_xmit:
    return (NumParams == 3 && FTy.getReturnType()->isIntegerTy() &&
            FTy.getParamType(0)->isPointerTy() &&
            FTy.getParamType(1)->isPointerTy() &&
            FTy.getParamType(2)->isPointerTy());

  case LibFunc_for_write_seq_lis: // Varargs function
    return (NumParams == 5 && FTy.getReturnType()->isIntegerTy() &&
            FTy.getParamType(0)->isPointerTy() &&
            FTy.getParamType(1)->isIntegerTy() &&
            FTy.getParamType(2)->isIntegerTy() &&
            FTy.getParamType(3)->isPointerTy() &&
            FTy.getParamType(4)->isPointerTy());

  case LibFunc_for_write_seq_lis_xmit:
    return (NumParams == 3 && FTy.getReturnType()->isIntegerTy() &&
            FTy.getParamType(0)->isPointerTy() &&
            FTy.getParamType(1)->isPointerTy() &&
            FTy.getParamType(2)->isPointerTy());

  case LibFunc_for_write_seq_xmit:
    return (NumParams == 3 && FTy.getReturnType()->isIntegerTy() &&
            FTy.getParamType(0)->isPointerTy() &&
            FTy.getParamType(1)->isPointerTy() &&
            FTy.getParamType(2)->isPointerTy());

  case LibFunc_freopen:
    return (NumParams == 3 && FTy.getReturnType()->isPointerTy() &&
            FTy.getParamType(0)->isPointerTy() &&
            FTy.getParamType(1)->isPointerTy() &&
            FTy.getParamType(2)->isPointerTy());

  case LibFunc_freopen64:
    return (NumParams == 3 && FTy.getReturnType()->isPointerTy() &&
            FTy.getParamType(0)->isPointerTy() &&
            FTy.getParamType(1)->isPointerTy() &&
            FTy.getParamType(2)->isPointerTy());

  case LibFunc_fsync:
    return (NumParams == 1 && FTy.getReturnType()->isIntegerTy() &&
            FTy.getParamType(0)->isIntegerTy());

  case LibFunc_ftruncate64:
    return (NumParams == 2 && FTy.getReturnType()->isIntegerTy() &&
            FTy.getParamType(0)->isIntegerTy() &&
            FTy.getParamType(1)->isIntegerTy());

  case LibFunc_getcwd:
    return (NumParams == 2 && FTy.getReturnType()->isPointerTy() &&
            FTy.getParamType(0)->isPointerTy() &&
            FTy.getParamType(1)->isIntegerTy());

  case LibFunc_getegid:
    return (NumParams == 0 && FTy.getReturnType()->isIntegerTy());

  case LibFunc_geteuid:
    return (NumParams == 0 && FTy.getReturnType()->isIntegerTy());

  case LibFunc_getgid:
    return (NumParams == 0 && FTy.getReturnType()->isIntegerTy());

  case LibFunc_getopt_long:
    return (NumParams == 5 && FTy.getReturnType()->isIntegerTy() &&
            FTy.getParamType(0)->isIntegerTy() &&
            FTy.getParamType(1)->isPointerTy() &&
            FTy.getParamType(2)->isPointerTy() &&
            FTy.getParamType(3)->isPointerTy() &&
            FTy.getParamType(4)->isPointerTy());

    case LibFunc_getopt_long_only:
    return (NumParams == 5 && FTy.getReturnType()->isIntegerTy() &&
            FTy.getParamType(0)->isIntegerTy() &&
            FTy.getParamType(1)->isPointerTy() &&
            FTy.getParamType(2)->isPointerTy() &&
            FTy.getParamType(3)->isPointerTy() &&
            FTy.getParamType(4)->isPointerTy());

  case LibFunc_under_getpid:
  case LibFunc_getpid:
    return (NumParams == 0 && FTy.getReturnType()->isIntegerTy());

  case LibFunc_getpwuid:
    return (NumParams == 1 && FTy.getReturnType()->isPointerTy() &&
            FTy.getParamType(0)->isIntegerTy());

  case LibFunc_getrlimit:
  case LibFunc_getrlimit64:
    return (NumParams == 2 && FTy.getReturnType()->isIntegerTy() &&
            FTy.getParamType(0)->isIntegerTy() &&
            FTy.getParamType(1)->isPointerTy());

  case LibFunc_getrusage:
    return (NumParams == 2 && FTy.getReturnType()->isIntegerTy() &&
            FTy.getParamType(0)->isIntegerTy() &&
            FTy.getParamType(1)->isPointerTy());

  case LibFunc_getuid:
    return (NumParams == 0 && FTy.getReturnType()->isIntegerTy());

  case LibFunc_glob:
    return (NumParams == 4 && FTy.getReturnType()->isIntegerTy() &&
            FTy.getParamType(0)->isPointerTy() &&
            FTy.getParamType(1)->isIntegerTy() &&
            FTy.getParamType(2)->isPointerTy() &&
            FTy.getParamType(3)->isPointerTy());

  case LibFunc_globfree:
    return (NumParams == 1 && FTy.getReturnType()->isVoidTy() &&
            FTy.getParamType(0)->isPointerTy());

  case LibFunc_under_gmtime64:
  case LibFunc_gmtime:
    return (NumParams == 1 && FTy.getReturnType()->isPointerTy() &&
            FTy.getParamType(0)->isPointerTy());

  case LibFunc_gmtime_r:
    return (NumParams == 2 && FTy.getReturnType()->isPointerTy() &&
            FTy.getParamType(0)->isPointerTy() &&
            FTy.getParamType(1)->isPointerTy());

  case LibFunc_hypot:
    return (NumParams == 2 && FTy.getReturnType()->isFloatingPointTy() &&
            FTy.getParamType(0)->isFloatingPointTy() &&
            FTy.getParamType(1)->isFloatingPointTy());

  case LibFunc_hypotf:
    return (NumParams == 2 && FTy.getReturnType()->isFloatingPointTy() &&
            FTy.getParamType(0)->isFloatingPointTy() &&
            FTy.getParamType(1)->isFloatingPointTy());

  case LibFunc_InitializeCriticalSection:
    return (NumParams == 1 && FTy.getReturnType()->isVoidTy() &&
            FTy.getParamType(0)->isPointerTy());

  case LibFunc_InitializeCriticalSectionAndSpinCount:
    return (NumParams == 2 && FTy.getReturnType()->isIntegerTy() &&
            FTy.getParamType(0)->isPointerTy() &&
            FTy.getParamType(1)->isIntegerTy());

  case LibFunc_ioctl:
    return (NumParams == 2 && FTy.getReturnType()->isIntegerTy() &&
            FTy.getParamType(0)->isIntegerTy() &&
            FTy.getParamType(1)->isIntegerTy());

  case LibFunc_isalnum:
    return (NumParams == 1 && FTy.getReturnType()->isIntegerTy() &&
            FTy.getParamType(0)->isIntegerTy());

  case LibFunc_isalpha:
    return (NumParams == 1 && FTy.getReturnType()->isIntegerTy() &&
            FTy.getParamType(0)->isIntegerTy());

  case LibFunc_isatty:
    return (NumParams == 1 && FTy.getReturnType()->isIntegerTy() &&
            FTy.getParamType(0)->isIntegerTy());

  case LibFunc_iscntrl:
    return (NumParams == 1 && FTy.getReturnType()->isIntegerTy() &&
            FTy.getParamType(0)->isIntegerTy());

  case LibFunc_islower:
    return (NumParams == 1 && FTy.getReturnType()->isIntegerTy() &&
            FTy.getParamType(0)->isIntegerTy());

  case LibFunc_isprint:
    return (NumParams == 1 && FTy.getReturnType()->isIntegerTy() &&
            FTy.getParamType(0)->isIntegerTy());

  case LibFunc_isspace:
    return (NumParams == 1 && FTy.getReturnType()->isIntegerTy() &&
            FTy.getParamType(0)->isIntegerTy());

  case LibFunc_isupper:
    return (NumParams == 1 && FTy.getReturnType()->isIntegerTy() &&
            FTy.getParamType(0)->isIntegerTy());

  case LibFunc_iswspace:
    return (NumParams == 1 && FTy.getReturnType()->isIntegerTy() &&
            FTy.getParamType(0)->isIntegerTy());

  case LibFunc_isxdigit:
    return (NumParams == 1 && FTy.getReturnType()->isIntegerTy() &&
            FTy.getParamType(0)->isIntegerTy());

  case LibFunc_j0:
    return (NumParams == 1 && FTy.getReturnType()->isFloatingPointTy() &&
            FTy.getParamType(0)->isFloatingPointTy());

  case LibFunc_j1:
    return (NumParams == 1 && FTy.getReturnType()->isFloatingPointTy() &&
            FTy.getParamType(0)->isFloatingPointTy());

  case LibFunc_kill:
    return (NumParams == 2 && FTy.getReturnType()->isIntegerTy() &&
            FTy.getParamType(0)->isIntegerTy() &&
            FTy.getParamType(1)->isIntegerTy());

  case LibFunc_kmp_set_blocktime:
    return (NumParams == 1 && FTy.getReturnType()->isVoidTy() &&
            FTy.getParamType(0)->isIntegerTy());

  case LibFunc_link:
    return (NumParams == 2 && FTy.getReturnType()->isIntegerTy() &&
            FTy.getParamType(0)->isPointerTy() &&
            FTy.getParamType(1)->isPointerTy());

  case LibFunc_local_stdio_printf_options:
    return (NumParams == 0 && FTy.getReturnType()->isPointerTy());

  case LibFunc_local_stdio_scanf_options:
    return (NumParams == 0 && FTy.getReturnType()->isPointerTy());

  case LibFunc_localeconv:
    return (NumParams == 0 && FTy.getReturnType()->isPointerTy());

  case LibFunc_localtime:
    return (NumParams == 1 && FTy.getReturnType()->isPointerTy() &&
            FTy.getParamType(0)->isPointerTy());

  case LibFunc_localtime_r:
    return (NumParams == 2 && FTy.getReturnType()->isPointerTy() &&
            FTy.getParamType(0)->isPointerTy() &&
            FTy.getParamType(1)->isPointerTy());

  case LibFunc_longjmp:
    return (NumParams == 2 && FTy.getReturnType()->isVoidTy() &&
            FTy.getParamType(0)->isPointerTy() &&
            FTy.getParamType(1)->isIntegerTy());

  case LibFunc_lseek:
    return (NumParams == 3 && FTy.getReturnType()->isIntegerTy() &&
            FTy.getParamType(0)->isIntegerTy() &&
            FTy.getParamType(1)->isIntegerTy() &&
            FTy.getParamType(2)->isIntegerTy());

  case LibFunc_lseek64:
    return (NumParams == 3 && FTy.getReturnType()->isIntegerTy(64) &&
            FTy.getParamType(0)->isIntegerTy() &&
            FTy.getParamType(1)->isIntegerTy() &&
            FTy.getParamType(2)->isIntegerTy());

  case LibFunc_mallopt:
    return (NumParams == 2 && FTy.getReturnType()->isIntegerTy() &&
      FTy.getParamType(0)->isIntegerTy() &&
      FTy.getParamType(1)->isIntegerTy());

  case LibFunc_mblen:
    return (NumParams == 2 && FTy.getReturnType()->isIntegerTy() &&
            FTy.getParamType(0)->isPointerTy() &&
            FTy.getParamType(1)->isIntegerTy());

  case LibFunc_mbstowcs:
    return (NumParams == 3 && FTy.getReturnType()->isIntegerTy() &&
            FTy.getParamType(0)->isPointerTy() &&
            FTy.getParamType(1)->isPointerTy() &&
            FTy.getParamType(2)->isIntegerTy());

  case LibFunc_mkdtemp:
    return (NumParams == 1 && FTy.getReturnType()->isPointerTy() &&
            FTy.getParamType(0)->isPointerTy());

  case LibFunc_mkstemps:
    return (NumParams == 2 && FTy.getReturnType()->isIntegerTy() &&
            FTy.getParamType(0)->isPointerTy() &&
            FTy.getParamType(1)->isIntegerTy());

  case LibFunc_mmap:
    return (NumParams == 6 && FTy.getReturnType()->isPointerTy() &&
            FTy.getParamType(0)->isPointerTy() &&
            FTy.getParamType(1)->isIntegerTy() &&
            FTy.getParamType(2)->isIntegerTy() &&
            FTy.getParamType(3)->isIntegerTy() &&
            FTy.getParamType(4)->isIntegerTy() &&
            FTy.getParamType(5)->isIntegerTy());

  case LibFunc_MultiByteToWideChar:
    return (NumParams == 6 && FTy.getReturnType()->isIntegerTy() &&
            FTy.getParamType(0)->isIntegerTy() &&
            FTy.getParamType(1)->isIntegerTy() &&
            FTy.getParamType(2)->isPointerTy() &&
            FTy.getParamType(3)->isIntegerTy() &&
            FTy.getParamType(4)->isPointerTy() &&
            FTy.getParamType(5)->isIntegerTy());

  case LibFunc_munmap:
    return (NumParams == 2 && FTy.getReturnType()->isIntegerTy() &&
            FTy.getParamType(0)->isPointerTy() &&
            FTy.getParamType(1)->isIntegerTy());

  case LibFunc_obstack_free:
    return (NumParams == 2 && FTy.getReturnType()->isVoidTy() &&
            FTy.getParamType(0)->isPointerTy() &&
            FTy.getParamType(1)->isPointerTy());

  case LibFunc_omp_destroy_lock:
  case LibFunc_omp_init_lock:
  case LibFunc_omp_set_lock:
  case LibFunc_omp_unset_lock:
  case LibFunc_omp_destroy_nest_lock:
  case LibFunc_omp_init_nest_lock:
  case LibFunc_omp_set_nest_lock:
  case LibFunc_omp_unset_nest_lock:
    return (NumParams == 1 && FTy.getReturnType()->isVoidTy() &&
            FTy.getParamType(0)->isPointerTy());

  case LibFunc_omp_init_lock_with_hint:
  case LibFunc_omp_init_nest_lock_with_hint:
    return (NumParams == 2 && FTy.getReturnType()->isVoidTy() &&
            FTy.getParamType(0)->isPointerTy() &&
            FTy.getParamType(1)->isIntegerTy());

  case LibFunc_omp_test_lock:
  case LibFunc_omp_test_nest_lock:
    return (NumParams == 1 && FTy.getReturnType()->isIntegerTy() &&
            FTy.getParamType(0)->isPointerTy());

  case LibFunc_omp_get_active_level:
  case LibFunc_omp_get_cancellation:
  case LibFunc_omp_get_default_device:
  case LibFunc_omp_get_dynamic:
  case LibFunc_omp_get_initial_device:
  case LibFunc_omp_get_level:
  case LibFunc_omp_get_max_active_levels:
  case LibFunc_omp_get_max_task_priority:
  case LibFunc_omp_get_max_threads:
  case LibFunc_omp_get_nested:
  case LibFunc_omp_get_num_devices:
  case LibFunc_omp_get_num_procs:
  case LibFunc_omp_get_num_teams:
  case LibFunc_omp_get_num_threads:
  case LibFunc_omp_get_proc_bind:
  case LibFunc_omp_get_team_num:
  case LibFunc_omp_get_thread_limit:
  case LibFunc_omp_get_thread_num:
  case LibFunc_omp_in_final:
  case LibFunc_omp_in_parallel:
  case LibFunc_omp_is_initial_device:
    return (NumParams == 0 && FTy.getReturnType()->isIntegerTy());

  case LibFunc_omp_get_ancestor_thread_num:
  case LibFunc_omp_get_team_size:
    return (NumParams == 1 && FTy.getReturnType()->isIntegerTy() &&
            FTy.getParamType(0)->isIntegerTy());

  case LibFunc_omp_get_wtick:
  case LibFunc_omp_get_wtime:
    return (NumParams == 0 && FTy.getReturnType()->isDoubleTy());

  case LibFunc_omp_set_default_device:
  case LibFunc_omp_set_dynamic:
  case LibFunc_omp_set_max_active_levels:
  case LibFunc_omp_set_num_threads:
  case LibFunc_omp_set_nested:
    return (NumParams == 1 && FTy.getReturnType()->isVoidTy() &&
            FTy.getParamType(0)->isIntegerTy());

  case LibFunc_omp_get_schedule:
    return (NumParams == 2 && FTy.getReturnType()->isVoidTy() &&
            FTy.getParamType(0)->isPointerTy() &&
            FTy.getParamType(1)->isPointerTy());

  case LibFunc_omp_set_schedule:
    return (NumParams == 2 && FTy.getReturnType()->isVoidTy() &&
            FTy.getParamType(0)->isIntegerTy() &&
            FTy.getParamType(1)->isIntegerTy());

  case LibFunc_pipe:
    return (NumParams == 1 && FTy.getReturnType()->isIntegerTy() &&
            FTy.getParamType(0)->isPointerTy());

  case LibFunc_pthread_key_create:
    return (NumParams == 2 && FTy.getReturnType()->isIntegerTy() &&
            FTy.getParamType(0)->isPointerTy() &&
            FTy.getParamType(1)->isPointerTy());

  case LibFunc_pthread_self:
    return (NumParams == 0 && FTy.getReturnType()->isIntegerTy());

  case LibFunc_putenv:
    return (NumParams == 1 && FTy.getReturnType()->isIntegerTy() &&
            FTy.getParamType(0)->isPointerTy());

  case LibFunc_qsort_r:
    return (NumParams == 5 && FTy.getReturnType()->isVoidTy() &&
            FTy.getParamType(0)->isPointerTy() &&
            FTy.getParamType(1)->isIntegerTy() &&
            FTy.getParamType(2)->isIntegerTy() &&
            FTy.getParamType(3)->isPointerTy() &&
            FTy.getParamType(4)->isPointerTy());

  case LibFunc_raise:
    return (NumParams == 1 && FTy.getReturnType()->isIntegerTy() &&
            FTy.getParamType(0)->isIntegerTy());

  case LibFunc_rand:
    return (NumParams == 0 && FTy.getReturnType()->isIntegerTy());

  case LibFunc_readdir:
    return (NumParams == 1 && FTy.getReturnType()->isPointerTy() &&
            FTy.getParamType(0)->isPointerTy());

  case LibFunc_readdir64:
    return (NumParams == 1 && FTy.getReturnType()->isPointerTy() &&
            FTy.getParamType(0)->isPointerTy());

  case LibFunc_scandir:
    return (NumParams == 4 && FTy.getReturnType()->isIntegerTy() &&
            FTy.getParamType(0)->isPointerTy() &&
            FTy.getParamType(1)->isPointerTy() &&
            FTy.getParamType(2)->isPointerTy() &&
            FTy.getParamType(3)->isPointerTy());

  case LibFunc_select:
    return (NumParams == 5 && FTy.getReturnType()->isIntegerTy() &&
            FTy.getParamType(0)->isIntegerTy() &&
            FTy.getParamType(1)->isPointerTy() &&
            FTy.getParamType(2)->isPointerTy() &&
            FTy.getParamType(3)->isPointerTy() &&
            FTy.getParamType(4)->isPointerTy());

  case LibFunc_setgid:
    return (NumParams == 1 && FTy.getReturnType()->isIntegerTy() &&
            FTy.getParamType(0)->isIntegerTy());

  case LibFunc_setlocale:
    return (NumParams == 2 && FTy.getReturnType()->isPointerTy() &&
            FTy.getParamType(0)->isIntegerTy() &&
            FTy.getParamType(1)->isPointerTy());

  case LibFunc_setrlimit:
    return (NumParams == 2 && FTy.getReturnType()->isIntegerTy() &&
            FTy.getParamType(0)->isIntegerTy() &&
            FTy.getParamType(1)->isPointerTy());

  case LibFunc_setuid:
    return (NumParams == 1 && FTy.getReturnType()->isIntegerTy() &&
            FTy.getParamType(0)->isIntegerTy());

  case LibFunc_siglongjmp:
    return (NumParams == 2 && FTy.getReturnType()->isVoidTy() &&
            FTy.getParamType(0)->isPointerTy() &&
            FTy.getParamType(1)->isIntegerTy());

  case LibFunc_signal:
    return (NumParams == 2 && FTy.getReturnType()->isPointerTy() &&
            FTy.getParamType(0)->isIntegerTy() &&
            FTy.getParamType(1)->isPointerTy());

  case LibFunc_signbit:
    return (NumParams == 1 && FTy.getReturnType()->isIntegerTy() &&
            FTy.getParamType(0)->isDoubleTy());

  case LibFunc_sleep:
    return (NumParams == 1 && FTy.getReturnType()->isIntegerTy() &&
            FTy.getParamType(0)->isIntegerTy());

  case LibFunc_srand:
    return (NumParams == 1 && FTy.getReturnType()->isVoidTy() &&
            FTy.getParamType(0)->isIntegerTy());

  case LibFunc_stdio_common_vfprintf:
    return (NumParams == 5 && FTy.getReturnType()->isIntegerTy() &&
            FTy.getParamType(0)->isIntegerTy() &&
            FTy.getParamType(1)->isPointerTy() &&
            FTy.getParamType(2)->isPointerTy() &&
            FTy.getParamType(3)->isPointerTy() &&
            FTy.getParamType(4)->isPointerTy());

  case LibFunc_stdio_common_vfscanf:
    return (NumParams == 5 && FTy.getReturnType()->isIntegerTy() &&
            FTy.getParamType(0)->isIntegerTy() &&
            FTy.getParamType(1)->isPointerTy() &&
            FTy.getParamType(2)->isPointerTy() &&
            FTy.getParamType(3)->isPointerTy() &&
            FTy.getParamType(4)->isPointerTy());

  case LibFunc_stdio_common_vsprintf:
    return (NumParams == 6 && FTy.getReturnType()->isIntegerTy() &&
            FTy.getParamType(0)->isIntegerTy() &&
            FTy.getParamType(1)->isPointerTy() &&
            FTy.getParamType(2)->isIntegerTy() &&
            FTy.getParamType(3)->isPointerTy() &&
            FTy.getParamType(4)->isPointerTy() &&
            FTy.getParamType(5)->isPointerTy());

  case LibFunc_dunder_stdio_common_vsprintf_s:
    return (NumParams == 6 && FTy.getReturnType()->isIntegerTy() &&
            FTy.getParamType(0)->isIntegerTy() &&
            FTy.getParamType(1)->isPointerTy() &&
            FTy.getParamType(2)->isIntegerTy() &&
            FTy.getParamType(3)->isPointerTy() &&
            FTy.getParamType(4)->isPointerTy() &&
            FTy.getParamType(5)->isPointerTy());

  case LibFunc_stdio_common_vsscanf:
    return (NumParams == 6 && FTy.getReturnType()->isIntegerTy() &&
            FTy.getParamType(0)->isIntegerTy() &&
            FTy.getParamType(1)->isPointerTy() &&
            FTy.getParamType(2)->isIntegerTy() &&
            FTy.getParamType(3)->isPointerTy() &&
            FTy.getParamType(4)->isPointerTy() &&
            FTy.getParamType(5)->isPointerTy());

  case LibFunc_strerror:
    return (NumParams == 1 && FTy.getReturnType()->isPointerTy() &&
            FTy.getParamType(0)->isIntegerTy());

  case LibFunc_strftime:
    return (NumParams == 4 && FTy.getReturnType()->isIntegerTy() &&
            FTy.getParamType(0)->isPointerTy() &&
            FTy.getParamType(1)->isIntegerTy() &&
            FTy.getParamType(2)->isPointerTy() &&
            FTy.getParamType(3)->isPointerTy());

  case LibFunc_strsignal:
    return (NumParams == 1 && FTy.getReturnType()->isPointerTy() &&
            FTy.getParamType(0)->isIntegerTy());

  case LibFunc_symlink:
    return (NumParams == 2 && FTy.getReturnType()->isIntegerTy() &&
            FTy.getParamType(0)->isPointerTy() &&
            FTy.getParamType(1)->isPointerTy());

  case LibFunc_sysconf:
    return (NumParams == 1 && FTy.getReturnType()->isIntegerTy() &&
            FTy.getParamType(0)->isIntegerTy());

  case LibFunc_terminate:
    return (NumParams == 0 && FTy.getReturnType()->isVoidTy());

  case LibFunc_time:
    return (NumParams == 1 && FTy.getReturnType()->isIntegerTy() &&
            FTy.getParamType(0)->isPointerTy());

  case LibFunc_tolower:
    return (NumParams == 1 && FTy.getReturnType()->isIntegerTy() &&
            FTy.getParamType(0)->isIntegerTy());

  case LibFunc_toupper:
    return (NumParams == 1 && FTy.getReturnType()->isIntegerTy() &&
            FTy.getParamType(0)->isIntegerTy());

  case LibFunc_towlower:
    return (NumParams == 1 && FTy.getReturnType()->isIntegerTy() &&
            FTy.getParamType(0)->isIntegerTy());

  case LibFunc_towupper:
    return (NumParams == 1 && FTy.getReturnType()->isIntegerTy() &&
            FTy.getParamType(0)->isIntegerTy());

  case LibFunc_truncate64:
    return (NumParams == 2 && FTy.getReturnType()->isIntegerTy() &&
            FTy.getParamType(0)->isPointerTy() &&
            FTy.getParamType(1)->isIntegerTy());

  case LibFunc_usleep:
    return (NumParams == 1 && FTy.getReturnType()->isIntegerTy() &&
            FTy.getParamType(0)->isIntegerTy());

  case LibFunc_vasprintf:
    return (NumParams == 3 && FTy.getReturnType()->isIntegerTy() &&
            FTy.getParamType(0)->isPointerTy() &&
            FTy.getParamType(1)->isPointerTy());

  case LibFunc_waitpid:
    return (NumParams == 3 && FTy.getReturnType()->isIntegerTy() &&
            FTy.getParamType(0)->isIntegerTy() &&
            FTy.getParamType(1)->isPointerTy() &&
            FTy.getParamType(2)->isIntegerTy());

  case LibFunc_wcscpy:
    return (NumParams == 2 && FTy.getReturnType()->isPointerTy() &&
            FTy.getParamType(0)->isPointerTy() &&
            FTy.getParamType(1)->isPointerTy());

  case LibFunc_wcsncat:
    return (NumParams == 3 && FTy.getReturnType()->isPointerTy() &&
            FTy.getParamType(0)->isPointerTy() &&
            FTy.getParamType(1)->isPointerTy() &&
            FTy.getParamType(2)->isIntegerTy());

  case LibFunc_wcstombs:
    return (NumParams == 3 && FTy.getReturnType()->isIntegerTy() &&
            FTy.getParamType(0)->isPointerTy() &&
            FTy.getParamType(1)->isPointerTy() &&
            FTy.getParamType(2)->isIntegerTy());

  case LibFunc_WideCharToMultiByte:
    return (NumParams == 8 && FTy.getReturnType()->isIntegerTy() &&
            FTy.getParamType(0)->isIntegerTy() &&
            FTy.getParamType(1)->isIntegerTy() &&
            FTy.getParamType(2)->isPointerTy() &&
            FTy.getParamType(3)->isIntegerTy() &&
            FTy.getParamType(4)->isPointerTy() &&
            FTy.getParamType(5)->isIntegerTy() &&
            FTy.getParamType(6)->isPointerTy() &&
            FTy.getParamType(7)->isPointerTy());

  case LibFunc_WriteFile:
    return (NumParams == 5 && FTy.getReturnType()->isIntegerTy() &&
            FTy.getParamType(0)->isPointerTy() &&
            FTy.getParamType(1)->isPointerTy() &&
            FTy.getParamType(2)->isIntegerTy() &&
            FTy.getParamType(3)->isPointerTy() &&
            FTy.getParamType(4)->isPointerTy());
  
  case LibFunc_cosd:
  case LibFunc_cosdf:              
  case LibFunc_sind:
  case LibFunc_sindf:
  case LibFunc_tand:
  case LibFunc_tandf:
    return (NumParams == 1 && FTy.getReturnType()->isFloatingPointTy() &&
            FTy.getReturnType() == FTy.getParamType(0));
#endif // INTEL_CUSTOMIZATION
  // Special handling for <complex.h> functions:
  case LibFunc_cabs:
  case LibFunc_cabsf:
  case LibFunc_cabsl: {
    Type *RetTy = FTy.getReturnType();
    if (!RetTy->isFloatingPointTy())
      return false;

    Type *ParamTy = FTy.getParamType(0);
    // NOTE: These prototypes are target specific and currently support
    // "complex" passed as an array or discrete real & imaginary parameters.
    // Add other calling conventions to enable libcall optimizations.
    if (NumParams == 1)
      return (ParamTy->isArrayTy() && ParamTy->getArrayNumElements() == 2 &&
              ParamTy->getArrayElementType() == RetTy);
    else if (NumParams == 2)
      return ParamTy == RetTy && FTy.getParamType(1) == RetTy;

    return false;
  }
    // Special handling for the sincospi functions that return either
    // a struct or vector:
  case LibFunc_sincospi_stret:
  case LibFunc_sincospif_stret: {
    if (NumParams != 1)
      return false;

    Type *RetTy = FTy.getReturnType();
    Type *ParamTy = FTy.getParamType(0);
    if (auto *Ty = dyn_cast<StructType>(RetTy)) {
      if (Ty->getNumElements() != 2)
        return false;
      return (Ty->getElementType(0) == ParamTy &&
              Ty->getElementType(1) == ParamTy);
    }

    if (auto *Ty = dyn_cast<FixedVectorType>(RetTy)) {
      if (Ty->getNumElements() != 2)
        return false;
      return Ty->getElementType() == ParamTy;
    }

    return false;
  }

  default:
    break;
  }

  unsigned IntBits = getIntSize();
  unsigned SizeTBits = getSizeTSize(M);
  unsigned Idx = 0;

  // Iterate over the type ids in the function prototype, matching each
  // against the function's type FTy, starting with its return type.
  // Return true if both match in number and kind, inclduing the ellipsis.
  Type *Ty = FTy.getReturnType(), *LastTy = Ty;
  const auto &ProtoTypes = Signatures[F];
  for (auto TyID : ProtoTypes) {
    if (Idx && TyID == Void)
      // Except in the first position where it designates the function's
      // return type Void ends the argument list.
      break;

    if (TyID == Ellip) {
      // The ellipsis ends the protoype list but is not a part of FTy's
      // argument list.  Except when it's last it must be followed by
      // Void.
      assert(Idx == ProtoTypes.size() - 1 || ProtoTypes[Idx + 1] == Void);
      return FTy.isFunctionVarArg();
    }

    if (TyID == Same) {
      assert(Idx != 0 && "Type ID 'Same' must not be first!");
      if (Ty != LastTy)
        return false;
    } else {
      if (!Ty || !matchType(TyID, Ty, IntBits, SizeTBits))
        return false;
      LastTy = Ty;
    }

    if (Idx == NumParams) {
      // There's at least one and at most two more type ids than there are
      // arguments in FTy's argument list.
      Ty = nullptr;
      ++Idx;
      continue;
    }

    Ty = FTy.getParamType(Idx++);
  }

  // Return success only if all entries on both lists have been processed
  // and the function is not a variadic one.
  return Idx == NumParams + 1 && !FTy.isFunctionVarArg();
}

bool TargetLibraryInfoImpl::getLibFunc(const Function &FDecl,
                                       LibFunc &F) const {
  // Intrinsics don't overlap w/libcalls; if our module has a large number of
  // intrinsics, this ends up being an interesting compile time win since we
  // avoid string normalization and comparison. 
  if (FDecl.isIntrinsic()) return false;

  const Module *M = FDecl.getParent();
  assert(M && "Expecting FDecl to be connected to a Module.");

  return getLibFunc(FDecl.getName(), F) &&
         isValidProtoForLibFunc(*FDecl.getFunctionType(), F, *M);
}

void TargetLibraryInfoImpl::disableAllFunctions() {
  memset(AvailableArray, 0, sizeof(AvailableArray));
}

static bool compareByScalarFnName(const VecDesc &LHS, const VecDesc &RHS) {
  return LHS.ScalarFnName < RHS.ScalarFnName;
}

static bool compareByVectorFnName(const VecDesc &LHS, const VecDesc &RHS) {
  return LHS.VectorFnName < RHS.VectorFnName;
}

static bool compareWithScalarFnName(const VecDesc &LHS, StringRef S) {
  return LHS.ScalarFnName < S;
}

void TargetLibraryInfoImpl::addVectorizableFunctions(ArrayRef<VecDesc> Fns) {
  llvm::append_range(VectorDescs, Fns);
  llvm::sort(VectorDescs, compareByScalarFnName);

  llvm::append_range(ScalarDescs, Fns);
  llvm::sort(ScalarDescs, compareByVectorFnName);
}

void TargetLibraryInfoImpl::addVectorizableFunctionsFromVecLib(
    enum VectorLibrary VecLib, const llvm::Triple &TargetTriple) {
#if INTEL_CUSTOMIZATION
  assert(
      CurVectorLibrary == NoLibrary &&
      "Using multiple vector math libraries simultaneously is not supported");
  CurVectorLibrary = VecLib;
#endif // INTEL_CUSTOMIZATION
  switch (VecLib) {
  case Accelerate: {
    const VecDesc VecFuncs[] = {
    #define TLI_DEFINE_ACCELERATE_VECFUNCS
    #include "llvm/Analysis/VecFuncs.def"
    };
    addVectorizableFunctions(VecFuncs);
    break;
  }
  case DarwinLibSystemM: {
    const VecDesc VecFuncs[] = {
    #define TLI_DEFINE_DARWIN_LIBSYSTEM_M_VECFUNCS
    #include "llvm/Analysis/VecFuncs.def"
    };
    addVectorizableFunctions(VecFuncs);
    break;
  }
  case LIBMVEC_X86: {
    const VecDesc VecFuncs[] = {
    #define TLI_DEFINE_LIBMVEC_X86_VECFUNCS
    #include "llvm/Analysis/VecFuncs.def"
    };
    addVectorizableFunctions(VecFuncs);
    break;
  }
  case MASSV: {
    const VecDesc VecFuncs[] = {
    #define TLI_DEFINE_MASSV_VECFUNCS
    #include "llvm/Analysis/VecFuncs.def"
    };
    addVectorizableFunctions(VecFuncs);
    break;
  }
  case SVML: {
#if INTEL_CUSTOMIZATION
    if (getUseSVMLDevice()) {
      const VecDesc VecFuncs[] = {
#define GET_SVML_VARIANTS
#include "llvm/IR/Intel_SVML_Device.gen"
#undef GET_SVML_VARIANTS
      };
      addVectorizableFunctions(VecFuncs);
    } else {
#endif // INTEL_CUSTOMIZATION
      const VecDesc VecFuncs[] = {
#if INTEL_CUSTOMIZATION
#define GET_SVML_VARIANTS
#include "llvm/IR/Intel_SVML.gen"
#undef GET_SVML_VARIANTS
#else
#define TLI_DEFINE_SVML_VECFUNCS
#include "llvm/Analysis/VecFuncs.def"
#endif // INTEL_CUSTOMIZATION
      };
      addVectorizableFunctions(VecFuncs);
    }
    break;
  }
  case SLEEFGNUABI: {
    const VecDesc VecFuncs_VF2[] = {
#define TLI_DEFINE_SLEEFGNUABI_VF2_VECFUNCS
#include "llvm/Analysis/VecFuncs.def"
    };
    const VecDesc VecFuncs_VF4[] = {
#define TLI_DEFINE_SLEEFGNUABI_VF4_VECFUNCS
#include "llvm/Analysis/VecFuncs.def"
    };

    switch (TargetTriple.getArch()) {
    default:
      break;
    case llvm::Triple::aarch64:
    case llvm::Triple::aarch64_be:
      addVectorizableFunctions(VecFuncs_VF2);
      addVectorizableFunctions(VecFuncs_VF4);
      break;
    }
    break;
  }
#if INTEL_CUSTOMIZATION
  case Libmvec: {
    const VecDesc VecFuncs[] = {
#define GET_LIBMVEC_VARIANTS
#include "llvm/IR/Intel_Libmvec.gen"
#undef GET_LIBMVEC_VARIANTS
    };
    addVectorizableFunctions(VecFuncs);
    break;
  }
#endif // INTEL_CUSTOMIZATION
  case NoLibrary:
    break;
  }
}

#if INTEL_CUSTOMIZATION
bool TargetLibraryInfoImpl::isSVMLEnabled() const {
  return CurVectorLibrary == SVML;
}

bool TargetLibraryInfoImpl::isOCLVectorFunction(StringRef FuncName) const {
  FuncName = sanitizeFunctionName(FuncName);
  if (FuncName.empty())
    return false;

  std::vector<VecDesc>::const_iterator I =
      llvm::lower_bound(VectorDescs, FuncName, compareWithScalarFnName);
  if (I != VectorDescs.end() && StringRef(I->ScalarFnName) == FuncName) {
    return I->IsOCLFn;
  }
  return false;
}
#endif // INTEL_CUSTOMIZATION

bool TargetLibraryInfoImpl::isFunctionVectorizable(StringRef funcName,
                                       /* INTEL */ bool IsMasked) const {
  funcName = sanitizeFunctionName(funcName);
  if (funcName.empty())
    return false;

  std::vector<VecDesc>::const_iterator I =
      llvm::lower_bound(VectorDescs, funcName, compareWithScalarFnName);
#if INTEL_CUSTOMIZATION
  // A masked version of a function can be used in unmasked calling context.
  // Hence we return 'true' in this case.
  while (I != VectorDescs.end() && StringRef(I->ScalarFnName) == funcName) {
    if (I->Masked || !IsMasked)
      return true;
    ++I;
  }
  return false;
#endif
}

StringRef
TargetLibraryInfoImpl::getVectorizedFunction(StringRef F,
                                             const ElementCount &VF,
                                             bool Masked) const { // INTEL
  F = sanitizeFunctionName(F);
  if (F.empty())
    return F;
  std::vector<VecDesc>::const_iterator I =
      llvm::lower_bound(VectorDescs, F, compareWithScalarFnName);
  while (I != VectorDescs.end() && StringRef(I->ScalarFnName) == F) {
    if (I->VectorizationFactor == VF && I->Masked == Masked) // INTEL
      return I->VectorFnName;
    ++I;
  }
  return StringRef();
}

TargetLibraryInfo TargetLibraryAnalysis::run(const Function &F,
                                             FunctionAnalysisManager &) {
  if (!BaselineInfoImpl)
    BaselineInfoImpl =
        TargetLibraryInfoImpl(Triple(F.getParent()->getTargetTriple()));
  return TargetLibraryInfo(*BaselineInfoImpl, &F);
}

unsigned TargetLibraryInfoImpl::getWCharSize(const Module &M) const {
  if (auto *ShortWChar = cast_or_null<ConstantAsMetadata>(
      M.getModuleFlag("wchar_size")))
    return cast<ConstantInt>(ShortWChar->getValue())->getZExtValue();
  return 0;
}

unsigned TargetLibraryInfoImpl::getSizeTSize(const Module &M) const {
  // There is really no guarantee that sizeof(size_t) is equal to sizeof(int*).
  // If that isn't true then it should be possible to derive the SizeTTy from
  // the target triple here instead and do an early return.

  // Historically LLVM assume that size_t has same size as intptr_t (hence
  // deriving the size from sizeof(int*) in address space zero). This should
  // work for most targets. For future consideration: DataLayout also implement
  // getIndexSizeInBits which might map better to size_t compared to
  // getPointerSizeInBits. Hard coding address space zero here might be
  // unfortunate as well. Maybe getDefaultGlobalsAddressSpace() or
  // getAllocaAddrSpace() is better.
  unsigned AddressSpace = 0;
  return M.getDataLayout().getPointerSizeInBits(AddressSpace);
}

TargetLibraryInfoWrapperPass::TargetLibraryInfoWrapperPass()
    : ImmutablePass(ID), TLA(TargetLibraryInfoImpl()) {
  initializeTargetLibraryInfoWrapperPassPass(*PassRegistry::getPassRegistry());
}

TargetLibraryInfoWrapperPass::TargetLibraryInfoWrapperPass(const Triple &T)
    : ImmutablePass(ID), TLA(TargetLibraryInfoImpl(T)) {
  initializeTargetLibraryInfoWrapperPassPass(*PassRegistry::getPassRegistry());
}

TargetLibraryInfoWrapperPass::TargetLibraryInfoWrapperPass(
    const TargetLibraryInfoImpl &TLIImpl)
    : ImmutablePass(ID), TLA(TLIImpl) {
  initializeTargetLibraryInfoWrapperPassPass(*PassRegistry::getPassRegistry());
}

AnalysisKey TargetLibraryAnalysis::Key;

// Register the basic pass.
INITIALIZE_PASS(TargetLibraryInfoWrapperPass, "targetlibinfo",
                "Target Library Information", false, true)
char TargetLibraryInfoWrapperPass::ID = 0;

void TargetLibraryInfoWrapperPass::anchor() {}

void TargetLibraryInfoImpl::getWidestVF(StringRef ScalarF,
                                        ElementCount &FixedVF,
                                        ElementCount &ScalableVF) const {
  ScalarF = sanitizeFunctionName(ScalarF);
  // Use '0' here because a type of the form <vscale x 1 x ElTy> is not the
  // same as a scalar.
  ScalableVF = ElementCount::getScalable(0);
  FixedVF = ElementCount::getFixed(1);
  if (ScalarF.empty())
    return;

  std::vector<VecDesc>::const_iterator I =
      llvm::lower_bound(VectorDescs, ScalarF, compareWithScalarFnName);
  while (I != VectorDescs.end() && StringRef(I->ScalarFnName) == ScalarF) {
    ElementCount *VF =
        I->VectorizationFactor.isScalable() ? &ScalableVF : &FixedVF;
    if (ElementCount::isKnownGT(I->VectorizationFactor, *VF))
      *VF = I->VectorizationFactor;
    ++I;
  }
}<|MERGE_RESOLUTION|>--- conflicted
+++ resolved
@@ -1833,87 +1833,9 @@
             FTy.getParamType(2)->isPointerTy() &&
             FTy.getParamType(3)->isIntegerTy());
 
-<<<<<<< HEAD
   case LibFunc_msvc_std_basic_filebuf_uflow:
     return (NumParams == 1 && FTy.getReturnType()->isIntegerTy() &&
             FTy.getParamType(0)->isPointerTy());        // this pointer
-=======
-static bool compareAltMathDescs(const AltMathDesc &LHS,
-                                const AltMathDesc &RHS) {
-  if (LHS.IntrinID != RHS.IntrinID)
-    return LHS.IntrinID < RHS.IntrinID;
-  if (LHS.BaseFPType != RHS.BaseFPType)
-    return LHS.BaseFPType < RHS.BaseFPType;
-  if (LHS.VectorizationFactor != RHS.VectorizationFactor) {
-    // Sort scalar types ahead of vector types
-    if (LHS.VectorizationFactor.isScalar() !=
-        RHS.VectorizationFactor.isScalar())
-      return LHS.VectorizationFactor.isScalar() >
-             RHS.VectorizationFactor.isScalar();
-    assert((LHS.VectorizationFactor.isVector() &&
-            RHS.VectorizationFactor.isVector()) &&
-           "Unexpected vectorization factor in alt math fn desc");
-    // Sort scaleable vector types ahead of fixed vector types
-    if (LHS.VectorizationFactor.isScalable() !=
-        RHS.VectorizationFactor.isScalable())
-      return LHS.VectorizationFactor.isScalable() >
-             RHS.VectorizationFactor.isScalable();
-    // For non-scaleable vectors, this will be the fixed size
-    // For scaleable vectors, it's the size that's multiplied by the vscale
-    return LHS.VectorizationFactor.getKnownMinValue() <
-           RHS.VectorizationFactor.getKnownMinValue();
-  }
-  // Sort in order of descending accuracy
-  return LHS.Accuracy > RHS.Accuracy;
-}
-
-void TargetLibraryInfoImpl::addAltMathFunctions(ArrayRef<AltMathDesc> Fns) {
-  llvm::append_range(AltMathFuncDescs, Fns);
-  llvm::sort(AltMathFuncDescs, compareAltMathDescs);
-}
-
-void TargetLibraryInfoImpl::addAltMathFunctionsFromLib(
-    enum AltMathLibrary AltLib) {
-  switch (AltLib) {
-  case TestAltMathLibrary: {
-    const AltMathDesc AltMathFuncs[] = {
-#define TLI_DEFINE_TEST_ALTMATHFUNCS
-#include "llvm/Analysis/AltMathLibFuncs.def"
-    };
-    addAltMathFunctions(AltMathFuncs);
-    break;
-  }
-  case NoAltMathLibrary:
-    break;
-  }
-}
-
-/// Select an alternate math library implementation that meets the criteria
-/// described by an FPBuiltinIntrinsic call.
-StringRef TargetLibraryInfoImpl::selectFPBuiltinImplementation(
-    FPBuiltinIntrinsic *Builtin) const {
-  // TODO: Handle the case of no specified accuracy.
-  if (Builtin->getRequiredAccuracy() == std::nullopt)
-    return StringRef();
-  AltMathDesc RequiredDesc = {
-      Builtin->getIntrinsicID(), Builtin->getBaseTypeID(),
-      Builtin->getElementCount(), "", Builtin->getRequiredAccuracy().value()};
-  std::vector<AltMathDesc>::const_iterator I =
-      llvm::lower_bound(AltMathFuncDescs, RequiredDesc, compareAltMathDescs);
-  if (I == AltMathFuncDescs.end())
-    return StringRef(); // TODO: Report fatal error?
-  // No match found
-  if (I->IntrinID != Builtin->getIntrinsicID() ||
-      I->BaseFPType != Builtin->getBaseTypeID() ||
-      I->Accuracy > Builtin->getRequiredAccuracy().value())
-    return StringRef(); // TODO: Report fatal error?
-  return I->FnImplName;
-}
-
-static bool compareByScalarFnName(const VecDesc &LHS, const VecDesc &RHS) {
-  return LHS.ScalarFnName < RHS.ScalarFnName;
-}
->>>>>>> e613afad
 
   case LibFunc_msvc_std_basic_filebuf_under_Endwrite:
     return (NumParams == 1 && FTy.getReturnType()->isIntegerTy() &&
@@ -5858,6 +5780,78 @@
 
 void TargetLibraryInfoImpl::disableAllFunctions() {
   memset(AvailableArray, 0, sizeof(AvailableArray));
+}
+
+static bool compareAltMathDescs(const AltMathDesc &LHS,
+                                const AltMathDesc &RHS) {
+  if (LHS.IntrinID != RHS.IntrinID)
+    return LHS.IntrinID < RHS.IntrinID;
+  if (LHS.BaseFPType != RHS.BaseFPType)
+    return LHS.BaseFPType < RHS.BaseFPType;
+  if (LHS.VectorizationFactor != RHS.VectorizationFactor) {
+    // Sort scalar types ahead of vector types
+    if (LHS.VectorizationFactor.isScalar() !=
+        RHS.VectorizationFactor.isScalar())
+      return LHS.VectorizationFactor.isScalar() >
+             RHS.VectorizationFactor.isScalar();
+    assert((LHS.VectorizationFactor.isVector() &&
+            RHS.VectorizationFactor.isVector()) &&
+           "Unexpected vectorization factor in alt math fn desc");
+    // Sort scaleable vector types ahead of fixed vector types
+    if (LHS.VectorizationFactor.isScalable() !=
+        RHS.VectorizationFactor.isScalable())
+      return LHS.VectorizationFactor.isScalable() >
+             RHS.VectorizationFactor.isScalable();
+    // For non-scaleable vectors, this will be the fixed size
+    // For scaleable vectors, it's the size that's multiplied by the vscale
+    return LHS.VectorizationFactor.getKnownMinValue() <
+           RHS.VectorizationFactor.getKnownMinValue();
+  }
+  // Sort in order of descending accuracy
+  return LHS.Accuracy > RHS.Accuracy;
+}
+
+void TargetLibraryInfoImpl::addAltMathFunctions(ArrayRef<AltMathDesc> Fns) {
+  llvm::append_range(AltMathFuncDescs, Fns);
+  llvm::sort(AltMathFuncDescs, compareAltMathDescs);
+}
+
+void TargetLibraryInfoImpl::addAltMathFunctionsFromLib(
+    enum AltMathLibrary AltLib) {
+  switch (AltLib) {
+  case TestAltMathLibrary: {
+    const AltMathDesc AltMathFuncs[] = {
+#define TLI_DEFINE_TEST_ALTMATHFUNCS
+#include "llvm/Analysis/AltMathLibFuncs.def"
+    };
+    addAltMathFunctions(AltMathFuncs);
+    break;
+  }
+  case NoAltMathLibrary:
+    break;
+  }
+}
+
+/// Select an alternate math library implementation that meets the criteria
+/// described by an FPBuiltinIntrinsic call.
+StringRef TargetLibraryInfoImpl::selectFPBuiltinImplementation(
+    FPBuiltinIntrinsic *Builtin) const {
+  // TODO: Handle the case of no specified accuracy.
+  if (Builtin->getRequiredAccuracy() == std::nullopt)
+    return StringRef();
+  AltMathDesc RequiredDesc = {
+      Builtin->getIntrinsicID(), Builtin->getBaseTypeID(),
+      Builtin->getElementCount(), "", Builtin->getRequiredAccuracy().value()};
+  std::vector<AltMathDesc>::const_iterator I =
+      llvm::lower_bound(AltMathFuncDescs, RequiredDesc, compareAltMathDescs);
+  if (I == AltMathFuncDescs.end())
+    return StringRef(); // TODO: Report fatal error?
+  // No match found
+  if (I->IntrinID != Builtin->getIntrinsicID() ||
+      I->BaseFPType != Builtin->getBaseTypeID() ||
+      I->Accuracy > Builtin->getRequiredAccuracy().value())
+    return StringRef(); // TODO: Report fatal error?
+  return I->FnImplName;
 }
 
 static bool compareByScalarFnName(const VecDesc &LHS, const VecDesc &RHS) {
