--- conflicted
+++ resolved
@@ -3175,60 +3175,16 @@
 void TargetLibraryInfoImpl::addVectorizableFunctionsFromVecLib(
     enum VectorLibrary VecLib) {
   switch (VecLib) {
-#if INTEL_CUSTOMIZATION
-  // The Intel customization here is to add the 'Masked' argument to all the
-  // VecLib function definitions.
   case Accelerate: {
     const VecDesc VecFuncs[] = {
-<<<<<<< HEAD
-        // Floating-Point Arithmetic and Auxiliary Functions
-        {"ceilf", "vceilf", 4, false},
-        {"fabsf", "vfabsf", 4, false},
-        {"llvm.fabs.f32", "vfabsf", 4, false},
-        {"floorf", "vfloorf", 4, false},
-        {"sqrtf", "vsqrtf", 4, false},
-        {"llvm.sqrt.f32", "vsqrtf", 4, false},
-
-        // Exponential and Logarithmic Functions
-        {"expf", "vexpf", 4, false},
-        {"llvm.exp.f32", "vexpf", 4, false},
-        {"expm1f", "vexpm1f", 4, false},
-        {"logf", "vlogf", 4, false},
-        {"llvm.log.f32", "vlogf", 4, false},
-        {"log1pf", "vlog1pf", 4, false},
-        {"log10f", "vlog10f", 4, false},
-        {"llvm.log10.f32", "vlog10f", 4, false},
-        {"logbf", "vlogbf", 4, false},
-
-        // Trigonometric Functions
-        {"sinf", "vsinf", 4, false},
-        {"llvm.sin.f32", "vsinf", 4, false},
-        {"cosf", "vcosf", 4, false},
-        {"llvm.cos.f32", "vcosf", 4, false},
-        {"tanf", "vtanf", 4, false},
-        {"asinf", "vasinf", 4, false},
-        {"acosf", "vacosf", 4, false},
-        {"atanf", "vatanf", 4, false},
-
-        // Hyperbolic Functions
-        {"sinhf", "vsinhf", 4, false},
-        {"coshf", "vcoshf", 4, false},
-        {"tanhf", "vtanhf", 4, false},
-        {"asinhf", "vasinhf", 4, false},
-        {"acoshf", "vacoshf", 4, false},
-        {"atanhf", "vatanhf", 4, false},
-=======
     #define TLI_DEFINE_ACCELERATE_VECFUNCS
     #include "llvm/Analysis/VecFuncs.def"
->>>>>>> 5a301779
     };
     addVectorizableFunctions(VecFuncs);
     break;
   }
-#endif // INTEL_CUSTOMIZATION
   case SVML: {
     const VecDesc VecFuncs[] = {
-<<<<<<< HEAD
 #if INTEL_CUSTOMIZATION
 #define GET_SVML_VARIANTS
 #include "llvm/IR/Intel_SVML.gen"
@@ -3245,10 +3201,6 @@
 #include "llvm/IR/Intel_Libmvec.gen"
 #undef GET_LIBMVEC_VARIANTS
 #endif // INTEL_CUSTOMIZATION
-=======
-    #define TLI_DEFINE_SVML_VECFUNCS
-    #include "llvm/Analysis/VecFuncs.def"
->>>>>>> 5a301779
     };
     addVectorizableFunctions(VecFuncs);
     break;
@@ -3263,7 +3215,6 @@
   if (funcName.empty())
     return false;
 
-<<<<<<< HEAD
 #if INTEL_CUSTOMIZATION
   // TODO: We must be able to distinguish between masked/non-masked entries,
   // so this function will need to move away from using lower_bound, as this
@@ -3271,13 +3222,8 @@
   // assume that both the masked and non-masked variants are vectorizable as
   // long as lower_bound says so.
 #endif
-  std::vector<VecDesc>::const_iterator I = std::lower_bound(
-      VectorDescs.begin(), VectorDescs.end(), funcName,
-      compareWithScalarFnName);
-=======
   std::vector<VecDesc>::const_iterator I =
       llvm::lower_bound(VectorDescs, funcName, compareWithScalarFnName);
->>>>>>> 5a301779
   return I != VectorDescs.end() && StringRef(I->ScalarFnName) == funcName;
 }
 
