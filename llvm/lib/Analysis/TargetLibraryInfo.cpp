//===-- TargetLibraryInfo.cpp - Runtime library information ----------------==//
//
//                     The LLVM Compiler Infrastructure
//
// This file is distributed under the University of Illinois Open Source
// License. See LICENSE.TXT for details.
//
//===----------------------------------------------------------------------===//
//
// This file implements the TargetLibraryInfo class.
//
//===----------------------------------------------------------------------===//

#include "llvm/Analysis/TargetLibraryInfo.h"
#include "llvm/ADT/Triple.h"
#include "llvm/Support/CommandLine.h"
using namespace llvm;

static cl::opt<TargetLibraryInfoImpl::VectorLibrary> ClVectorLibrary(
    "vector-library", cl::Hidden, cl::desc("Vector functions library"),
    cl::init(TargetLibraryInfoImpl::NoLibrary),
    cl::values(clEnumValN(TargetLibraryInfoImpl::NoLibrary, "none",
                          "No vector functions library"),
               clEnumValN(TargetLibraryInfoImpl::Accelerate, "Accelerate",
                          "Accelerate framework"),
               clEnumValN(TargetLibraryInfoImpl::SVML, "SVML",
                          "Intel SVML library"),
               clEnumValEnd));

const char *const TargetLibraryInfoImpl::StandardNames[LibFunc::NumLibFuncs] = {
#define TLI_DEFINE_STRING
#include "llvm/Analysis/TargetLibraryInfo.def"
};

static bool hasSinCosPiStret(const Triple &T) {
  // Only Darwin variants have _stret versions of combined trig functions.
  if (!T.isOSDarwin())
    return false;

  // The ABI is rather complicated on x86, so don't do anything special there.
  if (T.getArch() == Triple::x86)
    return false;

  if (T.isMacOSX() && T.isMacOSXVersionLT(10, 9))
    return false;

  if (T.isiOS() && T.isOSVersionLT(7, 0))
    return false;

  return true;
}

/// initialize - Initialize the set of available library functions based on the
/// specified target triple.  This should be carefully written so that a missing
/// target triple gets a sane set of defaults.
static void initialize(TargetLibraryInfoImpl &TLI, const Triple &T,
                       ArrayRef<const char *> StandardNames) {
  // Verify that the StandardNames array is in alphabetical order.
  assert(std::is_sorted(StandardNames.begin(), StandardNames.end(),
                        [](const char *LHS, const char *RHS) {
                          return strcmp(LHS, RHS) < 0;
                        }) &&
         "TargetLibraryInfoImpl function names must be sorted");

  if (T.getArch() == Triple::r600 ||
      T.getArch() == Triple::amdgcn) {
    TLI.setUnavailable(LibFunc::ldexp);
    TLI.setUnavailable(LibFunc::ldexpf);
    TLI.setUnavailable(LibFunc::ldexpl);
    TLI.setUnavailable(LibFunc::exp10);
    TLI.setUnavailable(LibFunc::exp10f);
    TLI.setUnavailable(LibFunc::exp10l);
    TLI.setUnavailable(LibFunc::log10);
    TLI.setUnavailable(LibFunc::log10f);
    TLI.setUnavailable(LibFunc::log10l);
  }

  // There are no library implementations of mempcy and memset for AMD gpus and
  // these can be difficult to lower in the backend.
  if (T.getArch() == Triple::r600 ||
      T.getArch() == Triple::amdgcn) {
    TLI.setUnavailable(LibFunc::memcpy);
    TLI.setUnavailable(LibFunc::memset);
    TLI.setUnavailable(LibFunc::memset_pattern16);
    return;
  }

  // memset_pattern16 is only available on iOS 3.0 and Mac OS X 10.5 and later.
  // All versions of watchOS support it.
  if (T.isMacOSX()) {
    if (T.isMacOSXVersionLT(10, 5))
      TLI.setUnavailable(LibFunc::memset_pattern16);
  } else if (T.isiOS()) {
    if (T.isOSVersionLT(3, 0))
      TLI.setUnavailable(LibFunc::memset_pattern16);
  } else if (!T.isWatchOS()) {
    TLI.setUnavailable(LibFunc::memset_pattern16);
  }

  if (!hasSinCosPiStret(T)) {
    TLI.setUnavailable(LibFunc::sinpi);
    TLI.setUnavailable(LibFunc::sinpif);
    TLI.setUnavailable(LibFunc::cospi);
    TLI.setUnavailable(LibFunc::cospif);
    TLI.setUnavailable(LibFunc::sincospi_stret);
    TLI.setUnavailable(LibFunc::sincospif_stret);
  }

  if (T.isMacOSX() && T.getArch() == Triple::x86 &&
      !T.isMacOSXVersionLT(10, 7)) {
    // x86-32 OSX has a scheme where fwrite and fputs (and some other functions
    // we don't care about) have two versions; on recent OSX, the one we want
    // has a $UNIX2003 suffix. The two implementations are identical except
    // for the return value in some edge cases.  However, we don't want to
    // generate code that depends on the old symbols.
    TLI.setAvailableWithName(LibFunc::fwrite, "fwrite$UNIX2003");
    TLI.setAvailableWithName(LibFunc::fputs, "fputs$UNIX2003");
  }

  // iprintf and friends are only available on XCore and TCE.
  if (T.getArch() != Triple::xcore && T.getArch() != Triple::tce) {
    TLI.setUnavailable(LibFunc::iprintf);
    TLI.setUnavailable(LibFunc::siprintf);
    TLI.setUnavailable(LibFunc::fiprintf);
  }

  if (T.isOSWindows() && !T.isOSCygMing()) {
    // Win32 does not support long double
    TLI.setUnavailable(LibFunc::acosl);
    TLI.setUnavailable(LibFunc::asinl);
    TLI.setUnavailable(LibFunc::atanl);
    TLI.setUnavailable(LibFunc::atan2l);
    TLI.setUnavailable(LibFunc::ceill);
    TLI.setUnavailable(LibFunc::copysignl);
    TLI.setUnavailable(LibFunc::cosl);
    TLI.setUnavailable(LibFunc::coshl);
    TLI.setUnavailable(LibFunc::expl);
    TLI.setUnavailable(LibFunc::fabsf); // Win32 and Win64 both lack fabsf
    TLI.setUnavailable(LibFunc::fabsl);
    TLI.setUnavailable(LibFunc::floorl);
    TLI.setUnavailable(LibFunc::fmaxl);
    TLI.setUnavailable(LibFunc::fminl);
    TLI.setUnavailable(LibFunc::fmodl);
    TLI.setUnavailable(LibFunc::frexpl);
    TLI.setUnavailable(LibFunc::ldexpf);
    TLI.setUnavailable(LibFunc::ldexpl);
    TLI.setUnavailable(LibFunc::logl);
    TLI.setUnavailable(LibFunc::modfl);
    TLI.setUnavailable(LibFunc::powl);
    TLI.setUnavailable(LibFunc::sinl);
    TLI.setUnavailable(LibFunc::sinhl);
    TLI.setUnavailable(LibFunc::sqrtl);
    TLI.setUnavailable(LibFunc::tanl);
    TLI.setUnavailable(LibFunc::tanhl);

    // Win32 only has C89 math
    TLI.setUnavailable(LibFunc::acosh);
    TLI.setUnavailable(LibFunc::acoshf);
    TLI.setUnavailable(LibFunc::acoshl);
    TLI.setUnavailable(LibFunc::asinh);
    TLI.setUnavailable(LibFunc::asinhf);
    TLI.setUnavailable(LibFunc::asinhl);
    TLI.setUnavailable(LibFunc::atanh);
    TLI.setUnavailable(LibFunc::atanhf);
    TLI.setUnavailable(LibFunc::atanhl);
    TLI.setUnavailable(LibFunc::cbrt);
    TLI.setUnavailable(LibFunc::cbrtf);
    TLI.setUnavailable(LibFunc::cbrtl);
    TLI.setUnavailable(LibFunc::exp2);
    TLI.setUnavailable(LibFunc::exp2f);
    TLI.setUnavailable(LibFunc::exp2l);
    TLI.setUnavailable(LibFunc::expm1);
    TLI.setUnavailable(LibFunc::expm1f);
    TLI.setUnavailable(LibFunc::expm1l);
    TLI.setUnavailable(LibFunc::log2);
    TLI.setUnavailable(LibFunc::log2f);
    TLI.setUnavailable(LibFunc::log2l);
    TLI.setUnavailable(LibFunc::log1p);
    TLI.setUnavailable(LibFunc::log1pf);
    TLI.setUnavailable(LibFunc::log1pl);
    TLI.setUnavailable(LibFunc::logb);
    TLI.setUnavailable(LibFunc::logbf);
    TLI.setUnavailable(LibFunc::logbl);
    TLI.setUnavailable(LibFunc::nearbyint);
    TLI.setUnavailable(LibFunc::nearbyintf);
    TLI.setUnavailable(LibFunc::nearbyintl);
    TLI.setUnavailable(LibFunc::rint);
    TLI.setUnavailable(LibFunc::rintf);
    TLI.setUnavailable(LibFunc::rintl);
    TLI.setUnavailable(LibFunc::round);
    TLI.setUnavailable(LibFunc::roundf);
    TLI.setUnavailable(LibFunc::roundl);
    TLI.setUnavailable(LibFunc::trunc);
    TLI.setUnavailable(LibFunc::truncf);
    TLI.setUnavailable(LibFunc::truncl);

    // Win32 provides some C99 math with mangled names
    TLI.setAvailableWithName(LibFunc::copysign, "_copysign");

    if (T.getArch() == Triple::x86) {
      // Win32 on x86 implements single-precision math functions as macros
      TLI.setUnavailable(LibFunc::acosf);
      TLI.setUnavailable(LibFunc::asinf);
      TLI.setUnavailable(LibFunc::atanf);
      TLI.setUnavailable(LibFunc::atan2f);
      TLI.setUnavailable(LibFunc::ceilf);
      TLI.setUnavailable(LibFunc::copysignf);
      TLI.setUnavailable(LibFunc::cosf);
      TLI.setUnavailable(LibFunc::coshf);
      TLI.setUnavailable(LibFunc::expf);
      TLI.setUnavailable(LibFunc::floorf);
      TLI.setUnavailable(LibFunc::fminf);
      TLI.setUnavailable(LibFunc::fmaxf);
      TLI.setUnavailable(LibFunc::fmodf);
      TLI.setUnavailable(LibFunc::logf);
      TLI.setUnavailable(LibFunc::log10f);
      TLI.setUnavailable(LibFunc::modff);
      TLI.setUnavailable(LibFunc::powf);
      TLI.setUnavailable(LibFunc::sinf);
      TLI.setUnavailable(LibFunc::sinhf);
      TLI.setUnavailable(LibFunc::sqrtf);
      TLI.setUnavailable(LibFunc::tanf);
      TLI.setUnavailable(LibFunc::tanhf);
    }

    // Win32 does *not* provide provide these functions, but they are
    // generally available on POSIX-compliant systems:
    TLI.setUnavailable(LibFunc::access);
    TLI.setUnavailable(LibFunc::bcmp);
    TLI.setUnavailable(LibFunc::bcopy);
    TLI.setUnavailable(LibFunc::bzero);
    TLI.setUnavailable(LibFunc::chmod);
    TLI.setUnavailable(LibFunc::chown);
    TLI.setUnavailable(LibFunc::closedir);
    TLI.setUnavailable(LibFunc::ctermid);
    TLI.setUnavailable(LibFunc::fdopen);
    TLI.setUnavailable(LibFunc::ffs);
    TLI.setUnavailable(LibFunc::fileno);
    TLI.setUnavailable(LibFunc::flockfile);
    TLI.setUnavailable(LibFunc::fseeko);
    TLI.setUnavailable(LibFunc::fstat);
    TLI.setUnavailable(LibFunc::fstatvfs);
    TLI.setUnavailable(LibFunc::ftello);
    TLI.setUnavailable(LibFunc::ftrylockfile);
    TLI.setUnavailable(LibFunc::funlockfile);
    TLI.setUnavailable(LibFunc::getc_unlocked);
    TLI.setUnavailable(LibFunc::getitimer);
    TLI.setUnavailable(LibFunc::getlogin_r);
    TLI.setUnavailable(LibFunc::getpwnam);
    TLI.setUnavailable(LibFunc::gettimeofday);
    TLI.setUnavailable(LibFunc::htonl);
    TLI.setUnavailable(LibFunc::htons);
    TLI.setUnavailable(LibFunc::lchown);
    TLI.setUnavailable(LibFunc::lstat);
    TLI.setUnavailable(LibFunc::memccpy);
    TLI.setUnavailable(LibFunc::mkdir);
    TLI.setUnavailable(LibFunc::ntohl);
    TLI.setUnavailable(LibFunc::ntohs);
    TLI.setUnavailable(LibFunc::open);
    TLI.setUnavailable(LibFunc::opendir);
    TLI.setUnavailable(LibFunc::pclose);
    TLI.setUnavailable(LibFunc::popen);
    TLI.setUnavailable(LibFunc::pread);
    TLI.setUnavailable(LibFunc::pwrite);
    TLI.setUnavailable(LibFunc::read);
    TLI.setUnavailable(LibFunc::readlink);
    TLI.setUnavailable(LibFunc::realpath);
    TLI.setUnavailable(LibFunc::rmdir);
    TLI.setUnavailable(LibFunc::setitimer);
    TLI.setUnavailable(LibFunc::stat);
    TLI.setUnavailable(LibFunc::statvfs);
    TLI.setUnavailable(LibFunc::stpcpy);
    TLI.setUnavailable(LibFunc::stpncpy);
    TLI.setUnavailable(LibFunc::strcasecmp);
    TLI.setUnavailable(LibFunc::strncasecmp);
    TLI.setUnavailable(LibFunc::times);
    TLI.setUnavailable(LibFunc::uname);
    TLI.setUnavailable(LibFunc::unlink);
    TLI.setUnavailable(LibFunc::unsetenv);
    TLI.setUnavailable(LibFunc::utime);
    TLI.setUnavailable(LibFunc::utimes);
    TLI.setUnavailable(LibFunc::write);

    // Win32 does *not* provide provide these functions, but they are
    // specified by C99:
    TLI.setUnavailable(LibFunc::atoll);
    TLI.setUnavailable(LibFunc::frexpf);
    TLI.setUnavailable(LibFunc::llabs);
  }

  switch (T.getOS()) {
  case Triple::MacOSX:
    // exp10 and exp10f are not available on OS X until 10.9 and iOS until 7.0
    // and their names are __exp10 and __exp10f. exp10l is not available on
    // OS X or iOS.
    TLI.setUnavailable(LibFunc::exp10l);
    if (T.isMacOSXVersionLT(10, 9)) {
      TLI.setUnavailable(LibFunc::exp10);
      TLI.setUnavailable(LibFunc::exp10f);
    } else {
      TLI.setAvailableWithName(LibFunc::exp10, "__exp10");
      TLI.setAvailableWithName(LibFunc::exp10f, "__exp10f");
    }
    break;
  case Triple::IOS:
  case Triple::TvOS:
  case Triple::WatchOS:
    TLI.setUnavailable(LibFunc::exp10l);
    if (!T.isWatchOS() && (T.isOSVersionLT(7, 0) ||
                           (T.isOSVersionLT(9, 0) &&
                            (T.getArch() == Triple::x86 ||
                             T.getArch() == Triple::x86_64)))) {
      TLI.setUnavailable(LibFunc::exp10);
      TLI.setUnavailable(LibFunc::exp10f);
    } else {
      TLI.setAvailableWithName(LibFunc::exp10, "__exp10");
      TLI.setAvailableWithName(LibFunc::exp10f, "__exp10f");
    }
    break;
  case Triple::Linux:
    // exp10, exp10f, exp10l is available on Linux (GLIBC) but are extremely
    // buggy prior to glibc version 2.18. Until this version is widely deployed
    // or we have a reasonable detection strategy, we cannot use exp10 reliably
    // on Linux.
    //
    // Fall through to disable all of them.
    LLVM_FALLTHROUGH;
  default:
    TLI.setUnavailable(LibFunc::exp10);
    TLI.setUnavailable(LibFunc::exp10f);
    TLI.setUnavailable(LibFunc::exp10l);
  }

  // ffsl is available on at least Darwin, Mac OS X, iOS, FreeBSD, and
  // Linux (GLIBC):
  // http://developer.apple.com/library/mac/#documentation/Darwin/Reference/ManPages/man3/ffsl.3.html
  // http://svn.freebsd.org/base/head/lib/libc/string/ffsl.c
  // http://www.gnu.org/software/gnulib/manual/html_node/ffsl.html
  switch (T.getOS()) {
  case Triple::Darwin:
  case Triple::MacOSX:
  case Triple::IOS:
  case Triple::TvOS:
  case Triple::WatchOS:
  case Triple::FreeBSD:
  case Triple::Linux:
    break;
  default:
    TLI.setUnavailable(LibFunc::ffsl);
  }

  // ffsll is available on at least FreeBSD and Linux (GLIBC):
  // http://svn.freebsd.org/base/head/lib/libc/string/ffsll.c
  // http://www.gnu.org/software/gnulib/manual/html_node/ffsll.html
  switch (T.getOS()) {
  case Triple::Darwin:
  case Triple::MacOSX:
  case Triple::IOS:
  case Triple::TvOS:
  case Triple::WatchOS:
  case Triple::FreeBSD:
  case Triple::Linux:
    break;
  default:
    TLI.setUnavailable(LibFunc::ffsll);
  }

  // The following functions are available on at least FreeBSD:
  // http://svn.freebsd.org/base/head/lib/libc/string/fls.c
  // http://svn.freebsd.org/base/head/lib/libc/string/flsl.c
  // http://svn.freebsd.org/base/head/lib/libc/string/flsll.c
  if (!T.isOSFreeBSD()) {
    TLI.setUnavailable(LibFunc::fls);
    TLI.setUnavailable(LibFunc::flsl);
    TLI.setUnavailable(LibFunc::flsll);
  }

  // The following functions are available on at least Linux:
  if (!T.isOSLinux()) {
    TLI.setUnavailable(LibFunc::dunder_strdup);
    TLI.setUnavailable(LibFunc::dunder_strtok_r);
    TLI.setUnavailable(LibFunc::dunder_isoc99_scanf);
    TLI.setUnavailable(LibFunc::dunder_isoc99_sscanf);
    TLI.setUnavailable(LibFunc::under_IO_getc);
    TLI.setUnavailable(LibFunc::under_IO_putc);
    TLI.setUnavailable(LibFunc::memalign);
    TLI.setUnavailable(LibFunc::fopen64);
    TLI.setUnavailable(LibFunc::fseeko64);
    TLI.setUnavailable(LibFunc::fstat64);
    TLI.setUnavailable(LibFunc::fstatvfs64);
    TLI.setUnavailable(LibFunc::ftello64);
    TLI.setUnavailable(LibFunc::lstat64);
    TLI.setUnavailable(LibFunc::open64);
    TLI.setUnavailable(LibFunc::stat64);
    TLI.setUnavailable(LibFunc::statvfs64);
    TLI.setUnavailable(LibFunc::tmpfile64);
  }

  // As currently implemented in clang, NVPTX code has no standard library to
  // speak of.  Headers provide a standard-ish library implementation, but many
  // of the signatures are wrong -- for example, many libm functions are not
  // extern "C".
  //
  // libdevice, an IR library provided by nvidia, is linked in by the front-end,
  // but only used functions are provided to llvm.  Moreover, most of the
  // functions in libdevice don't map precisely to standard library functions.
  //
  // FIXME: Having no standard library prevents e.g. many fastmath
  // optimizations, so this situation should be fixed.
  if (T.isNVPTX()) {
    TLI.disableAllFunctions();
    TLI.setAvailable(LibFunc::nvvm_reflect);
  } else {
    TLI.setUnavailable(LibFunc::nvvm_reflect);
  }

  TLI.addVectorizableFunctionsFromVecLib(ClVectorLibrary);
}

TargetLibraryInfoImpl::TargetLibraryInfoImpl() {
  // Default to everything being available.
  memset(AvailableArray, -1, sizeof(AvailableArray));

  initialize(*this, Triple(), StandardNames);
}

TargetLibraryInfoImpl::TargetLibraryInfoImpl(const Triple &T) {
  // Default to everything being available.
  memset(AvailableArray, -1, sizeof(AvailableArray));

  initialize(*this, T, StandardNames);
}

TargetLibraryInfoImpl::TargetLibraryInfoImpl(const TargetLibraryInfoImpl &TLI)
    : CustomNames(TLI.CustomNames) {
  memcpy(AvailableArray, TLI.AvailableArray, sizeof(AvailableArray));
  VectorDescs = TLI.VectorDescs;
  ScalarDescs = TLI.ScalarDescs;
}

TargetLibraryInfoImpl::TargetLibraryInfoImpl(TargetLibraryInfoImpl &&TLI)
    : CustomNames(std::move(TLI.CustomNames)) {
  std::move(std::begin(TLI.AvailableArray), std::end(TLI.AvailableArray),
            AvailableArray);
  VectorDescs = TLI.VectorDescs;
  ScalarDescs = TLI.ScalarDescs;
}

TargetLibraryInfoImpl &TargetLibraryInfoImpl::operator=(const TargetLibraryInfoImpl &TLI) {
  CustomNames = TLI.CustomNames;
  memcpy(AvailableArray, TLI.AvailableArray, sizeof(AvailableArray));
  return *this;
}

TargetLibraryInfoImpl &TargetLibraryInfoImpl::operator=(TargetLibraryInfoImpl &&TLI) {
  CustomNames = std::move(TLI.CustomNames);
  std::move(std::begin(TLI.AvailableArray), std::end(TLI.AvailableArray),
            AvailableArray);
  return *this;
}

static StringRef sanitizeFunctionName(StringRef funcName) {
  // Filter out empty names and names containing null bytes, those can't be in
  // our table.
  if (funcName.empty() || funcName.find('\0') != StringRef::npos)
    return StringRef();

  // Check for \01 prefix that is used to mangle __asm declarations and
  // strip it if present.
  return GlobalValue::getRealLinkageName(funcName);
}

bool TargetLibraryInfoImpl::getLibFunc(StringRef funcName,
                                       LibFunc::Func &F) const {
  const char *const *Start = &StandardNames[0];
  const char *const *End = &StandardNames[LibFunc::NumLibFuncs];

  funcName = sanitizeFunctionName(funcName);
  if (funcName.empty())
    return false;

  const char *const *I = std::lower_bound(
      Start, End, funcName, [](const char *LHS, StringRef RHS) {
        return std::strncmp(LHS, RHS.data(), RHS.size()) < 0;
      });
  if (I != End && *I == funcName) {
    F = (LibFunc::Func)(I - Start);
    return true;
  }
  return false;
}

bool TargetLibraryInfoImpl::isValidProtoForLibFunc(const FunctionType &FTy,
                                                   LibFunc::Func F,
                                                   const DataLayout *DL) const {
  LLVMContext &Ctx = FTy.getContext();
  Type *PCharTy = Type::getInt8PtrTy(Ctx);
  Type *SizeTTy = DL ? DL->getIntPtrType(Ctx, /*AS=*/0) : nullptr;
  auto IsSizeTTy = [SizeTTy](Type *Ty) {
    return SizeTTy ? Ty == SizeTTy : Ty->isIntegerTy();
  };
  unsigned NumParams = FTy.getNumParams();

  switch (F) {
  case LibFunc::strlen:
    return (NumParams == 1 && FTy.getParamType(0)->isPointerTy() &&
            FTy.getReturnType()->isIntegerTy());

  case LibFunc::strchr:
  case LibFunc::strrchr:
    return (NumParams == 2 && FTy.getReturnType()->isPointerTy() &&
            FTy.getParamType(0) == FTy.getReturnType() &&
            FTy.getParamType(1)->isIntegerTy());

  case LibFunc::strtol:
  case LibFunc::strtod:
  case LibFunc::strtof:
  case LibFunc::strtoul:
  case LibFunc::strtoll:
  case LibFunc::strtold:
  case LibFunc::strtoull:
    return ((NumParams == 2 || NumParams == 3) &&
            FTy.getParamType(0)->isPointerTy() &&
            FTy.getParamType(1)->isPointerTy());
  case LibFunc::strcat:
    return (NumParams == 2 && FTy.getReturnType()->isPointerTy() &&
            FTy.getParamType(0) == FTy.getReturnType() &&
            FTy.getParamType(1) == FTy.getReturnType());

  case LibFunc::strncat:
    return (NumParams == 3 && FTy.getReturnType()->isPointerTy() &&
            FTy.getParamType(0) == FTy.getReturnType() &&
            FTy.getParamType(1) == FTy.getReturnType() &&
            FTy.getParamType(2)->isIntegerTy());

  case LibFunc::strcpy_chk:
  case LibFunc::stpcpy_chk:
    --NumParams;
    if (!IsSizeTTy(FTy.getParamType(NumParams)))
      return false;
    LLVM_FALLTHROUGH;
  case LibFunc::strcpy:
  case LibFunc::stpcpy:
    return (NumParams == 2 && FTy.getReturnType() == FTy.getParamType(0) &&
            FTy.getParamType(0) == FTy.getParamType(1) &&
            FTy.getParamType(0) == PCharTy);

  case LibFunc::strncpy_chk:
  case LibFunc::stpncpy_chk:
    --NumParams;
    if (!IsSizeTTy(FTy.getParamType(NumParams)))
      return false;
    LLVM_FALLTHROUGH;
  case LibFunc::strncpy:
  case LibFunc::stpncpy:
    return (NumParams == 3 && FTy.getReturnType() == FTy.getParamType(0) &&
            FTy.getParamType(0) == FTy.getParamType(1) &&
            FTy.getParamType(0) == PCharTy &&
            FTy.getParamType(2)->isIntegerTy());

  case LibFunc::strxfrm:
    return (NumParams == 3 && FTy.getParamType(0)->isPointerTy() &&
            FTy.getParamType(1)->isPointerTy());

  case LibFunc::strcmp:
    return (NumParams == 2 && FTy.getReturnType()->isIntegerTy(32) &&
            FTy.getParamType(0)->isPointerTy() &&
            FTy.getParamType(0) == FTy.getParamType(1));

  case LibFunc::strncmp:
    return (NumParams == 3 && FTy.getReturnType()->isIntegerTy(32) &&
            FTy.getParamType(0)->isPointerTy() &&
            FTy.getParamType(0) == FTy.getParamType(1) &&
            FTy.getParamType(2)->isIntegerTy());

  case LibFunc::strspn:
  case LibFunc::strcspn:
    return (NumParams == 2 && FTy.getParamType(0)->isPointerTy() &&
            FTy.getParamType(0) == FTy.getParamType(1) &&
            FTy.getReturnType()->isIntegerTy());

  case LibFunc::strcoll:
  case LibFunc::strcasecmp:
  case LibFunc::strncasecmp:
    return (NumParams >= 2 && FTy.getParamType(0)->isPointerTy() &&
            FTy.getParamType(1)->isPointerTy());

  case LibFunc::strstr:
    return (NumParams == 2 && FTy.getReturnType()->isPointerTy() &&
            FTy.getParamType(0)->isPointerTy() &&
            FTy.getParamType(1)->isPointerTy());

  case LibFunc::strpbrk:
    return (NumParams == 2 && FTy.getParamType(0)->isPointerTy() &&
            FTy.getReturnType() == FTy.getParamType(0) &&
            FTy.getParamType(0) == FTy.getParamType(1));

  case LibFunc::strtok:
  case LibFunc::strtok_r:
    return (NumParams >= 2 && FTy.getParamType(1)->isPointerTy());
  case LibFunc::scanf:
  case LibFunc::setbuf:
  case LibFunc::setvbuf:
    return (NumParams >= 1 && FTy.getParamType(0)->isPointerTy());
  case LibFunc::strdup:
  case LibFunc::strndup:
    return (NumParams >= 1 && FTy.getReturnType()->isPointerTy() &&
            FTy.getParamType(0)->isPointerTy());
  case LibFunc::sscanf:
  case LibFunc::stat:
  case LibFunc::statvfs:
  case LibFunc::sprintf:
    return (NumParams >= 2 && FTy.getParamType(0)->isPointerTy() &&
            FTy.getParamType(1)->isPointerTy());
  case LibFunc::snprintf:
    return (NumParams == 3 && FTy.getParamType(0)->isPointerTy() &&
            FTy.getParamType(2)->isPointerTy());
  case LibFunc::setitimer:
    return (NumParams == 3 && FTy.getParamType(1)->isPointerTy() &&
            FTy.getParamType(2)->isPointerTy());
  case LibFunc::system:
    return (NumParams == 1 && FTy.getParamType(0)->isPointerTy());
  case LibFunc::malloc:
    return (NumParams == 1 && FTy.getReturnType()->isPointerTy());
  case LibFunc::memcmp:
    return (NumParams == 3 && FTy.getParamType(0)->isPointerTy() &&
            FTy.getParamType(1)->isPointerTy() &&
            FTy.getReturnType()->isIntegerTy(32));

  case LibFunc::memchr:
  case LibFunc::memrchr:
    return (NumParams == 3 && FTy.getParamType(0)->isPointerTy() &&
            FTy.getParamType(1)->isIntegerTy(32) &&
            FTy.getParamType(2)->isIntegerTy() &&
            FTy.getReturnType()->isPointerTy());
  case LibFunc::modf:
  case LibFunc::modff:
  case LibFunc::modfl:
    return (NumParams >= 2 && FTy.getParamType(1)->isPointerTy());

  case LibFunc::memcpy_chk:
  case LibFunc::memmove_chk:
    --NumParams;
    if (!IsSizeTTy(FTy.getParamType(NumParams)))
      return false;
    LLVM_FALLTHROUGH;
  case LibFunc::memcpy:
  case LibFunc::mempcpy:
  case LibFunc::memmove:
    return (NumParams == 3 && FTy.getReturnType() == FTy.getParamType(0) &&
            FTy.getParamType(0)->isPointerTy() &&
            FTy.getParamType(1)->isPointerTy() &&
            IsSizeTTy(FTy.getParamType(2)));

  case LibFunc::memset_chk:
    --NumParams;
    if (!IsSizeTTy(FTy.getParamType(NumParams)))
      return false;
    LLVM_FALLTHROUGH;
  case LibFunc::memset:
    return (NumParams == 3 && FTy.getReturnType() == FTy.getParamType(0) &&
            FTy.getParamType(0)->isPointerTy() &&
            FTy.getParamType(1)->isIntegerTy() &&
            IsSizeTTy(FTy.getParamType(2)));

  case LibFunc::memccpy:
    return (NumParams >= 2 && FTy.getParamType(1)->isPointerTy());
  case LibFunc::memalign:
    return (FTy.getReturnType()->isPointerTy());
  case LibFunc::realloc:
    return (NumParams == 2 && FTy.getParamType(0)->isPointerTy() &&
            FTy.getReturnType()->isPointerTy());
  case LibFunc::read:
    return (NumParams == 3 && FTy.getParamType(1)->isPointerTy());
  case LibFunc::rewind:
  case LibFunc::rmdir:
  case LibFunc::remove:
  case LibFunc::realpath:
    return (NumParams >= 1 && FTy.getParamType(0)->isPointerTy());
  case LibFunc::rename:
    return (NumParams >= 2 && FTy.getParamType(0)->isPointerTy() &&
            FTy.getParamType(1)->isPointerTy());
  case LibFunc::readlink:
    return (NumParams >= 2 && FTy.getParamType(0)->isPointerTy() &&
            FTy.getParamType(1)->isPointerTy());
  case LibFunc::write:
    return (NumParams == 3 && FTy.getParamType(1)->isPointerTy());
  case LibFunc::bcopy:
  case LibFunc::bcmp:
    return (NumParams == 3 && FTy.getParamType(0)->isPointerTy() &&
            FTy.getParamType(1)->isPointerTy());
  case LibFunc::bzero:
    return (NumParams == 2 && FTy.getParamType(0)->isPointerTy());
  case LibFunc::calloc:
    return (NumParams == 2 && FTy.getReturnType()->isPointerTy());

  case LibFunc::atof:
  case LibFunc::atoi:
  case LibFunc::atol:
  case LibFunc::atoll:
  case LibFunc::ferror:
  case LibFunc::getenv:
  case LibFunc::getpwnam:
  case LibFunc::pclose:
  case LibFunc::perror:
  case LibFunc::printf:
  case LibFunc::puts:
  case LibFunc::uname:
  case LibFunc::under_IO_getc:
  case LibFunc::unlink:
  case LibFunc::unsetenv:
    return (NumParams == 1 && FTy.getParamType(0)->isPointerTy());

  case LibFunc::chmod:
  case LibFunc::chown:
  case LibFunc::clearerr:
  case LibFunc::closedir:
  case LibFunc::ctermid:
  case LibFunc::fclose:
  case LibFunc::feof:
  case LibFunc::fflush:
  case LibFunc::fgetc:
  case LibFunc::fileno:
  case LibFunc::flockfile:
  case LibFunc::free:
  case LibFunc::fseek:
  case LibFunc::fseeko64:
  case LibFunc::fseeko:
  case LibFunc::fsetpos:
  case LibFunc::ftell:
  case LibFunc::ftello64:
  case LibFunc::ftello:
  case LibFunc::ftrylockfile:
  case LibFunc::funlockfile:
  case LibFunc::getc:
  case LibFunc::getc_unlocked:
  case LibFunc::getlogin_r:
  case LibFunc::mkdir:
  case LibFunc::mktime:
  case LibFunc::times:
    return (NumParams != 0 && FTy.getParamType(0)->isPointerTy());

  case LibFunc::access:
    return (NumParams == 2 && FTy.getParamType(0)->isPointerTy());
  case LibFunc::fopen:
    return (NumParams == 2 && FTy.getReturnType()->isPointerTy() &&
            FTy.getParamType(0)->isPointerTy() &&
            FTy.getParamType(1)->isPointerTy());
  case LibFunc::fdopen:
    return (NumParams == 2 && FTy.getReturnType()->isPointerTy() &&
            FTy.getParamType(1)->isPointerTy());
  case LibFunc::fputc:
  case LibFunc::fstat:
  case LibFunc::frexp:
  case LibFunc::frexpf:
  case LibFunc::frexpl:
  case LibFunc::fstatvfs:
    return (NumParams == 2 && FTy.getParamType(1)->isPointerTy());
  case LibFunc::fgets:
    return (NumParams == 3 && FTy.getParamType(0)->isPointerTy() &&
            FTy.getParamType(2)->isPointerTy());
  case LibFunc::fread:
    return (NumParams == 4 && FTy.getParamType(0)->isPointerTy() &&
            FTy.getParamType(3)->isPointerTy());
  case LibFunc::fwrite:
    return (NumParams == 4 && FTy.getReturnType()->isIntegerTy() &&
            FTy.getParamType(0)->isPointerTy() &&
            FTy.getParamType(1)->isIntegerTy() &&
            FTy.getParamType(2)->isIntegerTy() &&
            FTy.getParamType(3)->isPointerTy());
  case LibFunc::fputs:
    return (NumParams >= 2 && FTy.getParamType(0)->isPointerTy() &&
            FTy.getParamType(1)->isPointerTy());
  case LibFunc::fscanf:
  case LibFunc::fprintf:
    return (NumParams >= 2 && FTy.getParamType(0)->isPointerTy() &&
            FTy.getParamType(1)->isPointerTy());
  case LibFunc::fgetpos:
    return (NumParams >= 2 && FTy.getParamType(0)->isPointerTy() &&
            FTy.getParamType(1)->isPointerTy());
  case LibFunc::gets:
  case LibFunc::getchar:
  case LibFunc::getitimer:
    return (NumParams == 2 && FTy.getParamType(1)->isPointerTy());
  case LibFunc::ungetc:
    return (NumParams == 2 && FTy.getParamType(1)->isPointerTy());
  case LibFunc::utime:
  case LibFunc::utimes:
    return (NumParams == 2 && FTy.getParamType(0)->isPointerTy() &&
            FTy.getParamType(1)->isPointerTy());
  case LibFunc::putc:
    return (NumParams == 2 && FTy.getParamType(1)->isPointerTy());
  case LibFunc::pread:
  case LibFunc::pwrite:
    return (NumParams == 4 && FTy.getParamType(1)->isPointerTy());
  case LibFunc::popen:
    return (NumParams == 2 && FTy.getReturnType()->isPointerTy() &&
            FTy.getParamType(0)->isPointerTy() &&
            FTy.getParamType(1)->isPointerTy());
  case LibFunc::vscanf:
    return (NumParams == 2 && FTy.getParamType(1)->isPointerTy());
  case LibFunc::vsscanf:
    return (NumParams == 3 && FTy.getParamType(1)->isPointerTy() &&
            FTy.getParamType(2)->isPointerTy());
  case LibFunc::vfscanf:
    return (NumParams == 3 && FTy.getParamType(1)->isPointerTy() &&
            FTy.getParamType(2)->isPointerTy());
  case LibFunc::valloc:
    return (FTy.getReturnType()->isPointerTy());
  case LibFunc::vprintf:
    return (NumParams == 2 && FTy.getParamType(0)->isPointerTy());
  case LibFunc::vfprintf:
  case LibFunc::vsprintf:
    return (NumParams == 3 && FTy.getParamType(0)->isPointerTy() &&
            FTy.getParamType(1)->isPointerTy());
  case LibFunc::vsnprintf:
    return (NumParams == 4 && FTy.getParamType(0)->isPointerTy() &&
            FTy.getParamType(2)->isPointerTy());
  case LibFunc::open:
    return (NumParams >= 2 && FTy.getParamType(0)->isPointerTy());
  case LibFunc::opendir:
    return (NumParams == 1 && FTy.getReturnType()->isPointerTy() &&
            FTy.getParamType(0)->isPointerTy());
  case LibFunc::tmpfile:
    return (FTy.getReturnType()->isPointerTy());
  case LibFunc::htonl:
  case LibFunc::htons:
  case LibFunc::ntohl:
  case LibFunc::ntohs:
  case LibFunc::lstat:
    return (NumParams == 2 && FTy.getParamType(0)->isPointerTy() &&
            FTy.getParamType(1)->isPointerTy());
  case LibFunc::lchown:
    return (NumParams == 3 && FTy.getParamType(0)->isPointerTy());
  case LibFunc::qsort:
    return (NumParams == 4 && FTy.getParamType(3)->isPointerTy());
  case LibFunc::dunder_strdup:
  case LibFunc::dunder_strndup:
    return (NumParams >= 1 && FTy.getReturnType()->isPointerTy() &&
            FTy.getParamType(0)->isPointerTy());
  case LibFunc::dunder_strtok_r:
    return (NumParams == 3 && FTy.getParamType(1)->isPointerTy());
  case LibFunc::under_IO_putc:
    return (NumParams == 2 && FTy.getParamType(1)->isPointerTy());
  case LibFunc::dunder_isoc99_scanf:
    return (NumParams >= 1 && FTy.getParamType(0)->isPointerTy());
  case LibFunc::stat64:
  case LibFunc::lstat64:
  case LibFunc::statvfs64:
    return (NumParams >= 1 && FTy.getParamType(0)->isPointerTy() &&
            FTy.getParamType(1)->isPointerTy());
  case LibFunc::dunder_isoc99_sscanf:
    return (NumParams >= 1 && FTy.getParamType(0)->isPointerTy() &&
            FTy.getParamType(1)->isPointerTy());
  case LibFunc::fopen64:
    return (NumParams == 2 && FTy.getReturnType()->isPointerTy() &&
            FTy.getParamType(0)->isPointerTy() &&
            FTy.getParamType(1)->isPointerTy());
  case LibFunc::tmpfile64:
    return (FTy.getReturnType()->isPointerTy());
  case LibFunc::fstat64:
  case LibFunc::fstatvfs64:
    return (NumParams == 2 && FTy.getParamType(1)->isPointerTy());
  case LibFunc::open64:
    return (NumParams >= 2 && FTy.getParamType(0)->isPointerTy());
  case LibFunc::gettimeofday:
    return (NumParams == 2 && FTy.getParamType(0)->isPointerTy() &&
            FTy.getParamType(1)->isPointerTy());

  case LibFunc::Znwj:                    // new(unsigned int);
  case LibFunc::Znwm:                    // new(unsigned long);
  case LibFunc::Znaj:                    // new[](unsigned int);
  case LibFunc::Znam:                    // new[](unsigned long);
  case LibFunc::msvc_new_int:            // new(unsigned int);
  case LibFunc::msvc_new_longlong:       // new(unsigned long long);
  case LibFunc::msvc_new_array_int:      // new[](unsigned int);
  case LibFunc::msvc_new_array_longlong: // new[](unsigned long long);
    return (NumParams == 1);

  case LibFunc::memset_pattern16:
    return (!FTy.isVarArg() && NumParams == 3 &&
            isa<PointerType>(FTy.getParamType(0)) &&
            isa<PointerType>(FTy.getParamType(1)) &&
            isa<IntegerType>(FTy.getParamType(2)));

  // int __nvvm_reflect(const char *);
  case LibFunc::nvvm_reflect:
    return (NumParams == 1 && isa<PointerType>(FTy.getParamType(0)));

  case LibFunc::sin:
  case LibFunc::sinf:
  case LibFunc::sinl:
  case LibFunc::cos:
  case LibFunc::cosf:
  case LibFunc::cosl:
  case LibFunc::tan:
  case LibFunc::tanf:
  case LibFunc::tanl:
  case LibFunc::exp:
  case LibFunc::expf:
  case LibFunc::expl:
  case LibFunc::exp2:
  case LibFunc::exp2f:
  case LibFunc::exp2l:
  case LibFunc::log:
  case LibFunc::logf:
  case LibFunc::logl:
  case LibFunc::log10:
  case LibFunc::log10f:
  case LibFunc::log10l:
  case LibFunc::log2:
  case LibFunc::log2f:
  case LibFunc::log2l:
  case LibFunc::fabs:
  case LibFunc::fabsf:
  case LibFunc::fabsl:
  case LibFunc::floor:
  case LibFunc::floorf:
  case LibFunc::floorl:
  case LibFunc::ceil:
  case LibFunc::ceilf:
  case LibFunc::ceill:
  case LibFunc::trunc:
  case LibFunc::truncf:
  case LibFunc::truncl:
  case LibFunc::rint:
  case LibFunc::rintf:
  case LibFunc::rintl:
  case LibFunc::nearbyint:
  case LibFunc::nearbyintf:
  case LibFunc::nearbyintl:
  case LibFunc::round:
  case LibFunc::roundf:
  case LibFunc::roundl:
  case LibFunc::sqrt:
  case LibFunc::sqrtf:
  case LibFunc::sqrtl:
    return (NumParams == 1 && FTy.getReturnType()->isFloatingPointTy() &&
            FTy.getReturnType() == FTy.getParamType(0));

  case LibFunc::fmin:
  case LibFunc::fminf:
  case LibFunc::fminl:
  case LibFunc::fmax:
  case LibFunc::fmaxf:
  case LibFunc::fmaxl:
  case LibFunc::copysign:
  case LibFunc::copysignf:
  case LibFunc::copysignl:
  case LibFunc::pow:
  case LibFunc::powf:
  case LibFunc::powl:
    return (NumParams == 2 && FTy.getReturnType()->isFloatingPointTy() &&
            FTy.getReturnType() == FTy.getParamType(0) &&
            FTy.getReturnType() == FTy.getParamType(1));

  case LibFunc::ffs:
  case LibFunc::ffsl:
  case LibFunc::ffsll:
  case LibFunc::isdigit:
  case LibFunc::isascii:
  case LibFunc::toascii:
    return (NumParams == 1 && FTy.getReturnType()->isIntegerTy(32) &&
            FTy.getParamType(0)->isIntegerTy());

  case LibFunc::fls:
  case LibFunc::flsl:
  case LibFunc::flsll:
  case LibFunc::abs:
  case LibFunc::labs:
  case LibFunc::llabs:
    return (NumParams == 1 && FTy.getReturnType()->isIntegerTy() &&
            FTy.getReturnType() == FTy.getParamType(0));

  case LibFunc::cxa_atexit:
    return (NumParams == 3 && FTy.getReturnType()->isIntegerTy() &&
            FTy.getParamType(0)->isPointerTy() &&
            FTy.getParamType(1)->isPointerTy() &&
            FTy.getParamType(2)->isPointerTy());

  case LibFunc::sinpi:
  case LibFunc::cospi:
    return (NumParams == 1 && FTy.getReturnType()->isDoubleTy() &&
            FTy.getReturnType() == FTy.getParamType(0));

  case LibFunc::sinpif:
  case LibFunc::cospif:
    return (NumParams == 1 && FTy.getReturnType()->isFloatTy() &&
            FTy.getReturnType() == FTy.getParamType(0));

  default:
    // Assume the other functions are correct.
    // FIXME: It'd be really nice to cover them all.
    return true;
  }
}

bool TargetLibraryInfoImpl::getLibFunc(const Function &FDecl,
                                       LibFunc::Func &F) const {
  const DataLayout *DL =
      FDecl.getParent() ? &FDecl.getParent()->getDataLayout() : nullptr;
  return getLibFunc(FDecl.getName(), F) &&
         isValidProtoForLibFunc(*FDecl.getFunctionType(), F, DL);
}

void TargetLibraryInfoImpl::disableAllFunctions() {
  memset(AvailableArray, 0, sizeof(AvailableArray));
}

static bool compareByScalarFnName(const VecDesc &LHS, const VecDesc &RHS) {
  return std::strncmp(LHS.ScalarFnName, RHS.ScalarFnName,
                      std::strlen(RHS.ScalarFnName)) < 0;
}

static bool compareByVectorFnName(const VecDesc &LHS, const VecDesc &RHS) {
  return std::strncmp(LHS.VectorFnName, RHS.VectorFnName,
                      std::strlen(RHS.VectorFnName)) < 0;
}

static bool compareWithScalarFnName(const VecDesc &LHS, StringRef S) {
  return std::strncmp(LHS.ScalarFnName, S.data(), S.size()) < 0;
}

static bool compareWithVectorFnName(const VecDesc &LHS, StringRef S) {
  return std::strncmp(LHS.VectorFnName, S.data(), S.size()) < 0;
}

void TargetLibraryInfoImpl::addVectorizableFunctions(ArrayRef<VecDesc> Fns) {
  VectorDescs.insert(VectorDescs.end(), Fns.begin(), Fns.end());
  std::sort(VectorDescs.begin(), VectorDescs.end(), compareByScalarFnName);

  ScalarDescs.insert(ScalarDescs.end(), Fns.begin(), Fns.end());
  std::sort(ScalarDescs.begin(), ScalarDescs.end(), compareByVectorFnName);
}

void TargetLibraryInfoImpl::addVectorizableFunctionsFromVecLib(
    enum VectorLibrary VecLib) {
  switch (VecLib) {
  case Accelerate: {
    const VecDesc VecFuncs[] = {
        // Floating-Point Arithmetic and Auxiliary Functions
        {"ceilf", "vceilf", 4},
        {"fabsf", "vfabsf", 4},
        {"llvm.fabs.f32", "vfabsf", 4},
        {"floorf", "vfloorf", 4},
        {"sqrtf", "vsqrtf", 4},
        {"llvm.sqrt.f32", "vsqrtf", 4},

        // Exponential and Logarithmic Functions
        {"expf", "vexpf", 4},
        {"llvm.exp.f32", "vexpf", 4},
        {"expm1f", "vexpm1f", 4},
        {"logf", "vlogf", 4},
        {"llvm.log.f32", "vlogf", 4},
        {"log1pf", "vlog1pf", 4},
        {"log10f", "vlog10f", 4},
        {"llvm.log10.f32", "vlog10f", 4},
        {"logbf", "vlogbf", 4},

        // Trigonometric Functions
        {"sinf", "vsinf", 4},
        {"llvm.sin.f32", "vsinf", 4},
        {"cosf", "vcosf", 4},
        {"llvm.cos.f32", "vcosf", 4},
        {"tanf", "vtanf", 4},
        {"asinf", "vasinf", 4},
        {"acosf", "vacosf", 4},
        {"atanf", "vatanf", 4},

        // Hyperbolic Functions
        {"sinhf", "vsinhf", 4},
        {"coshf", "vcoshf", 4},
        {"tanhf", "vtanhf", 4},
        {"asinhf", "vasinhf", 4},
        {"acoshf", "vacoshf", 4},
        {"atanhf", "vatanhf", 4},
    };
    addVectorizableFunctions(VecFuncs);
    break;
  }
<<<<<<< HEAD
#if INTEL_CUSTOMIZATION
  case SVML: {
    const VecDesc VecFuncs[] = {
#define GET_SVML_VARIANTS
#include "llvm/IR/Intel_SVML.gen"
#undef GET_SVML_VARIANTS
=======
  case SVML: {
    const VecDesc VecFuncs[] = {
        {"sin", "__svml_sin2", 2},
        {"sin", "__svml_sin4", 4},
        {"sin", "__svml_sin8", 8},

        {"sinf", "__svml_sinf4", 4},
        {"sinf", "__svml_sinf8", 8},
        {"sinf", "__svml_sinf16", 16},

        {"cos", "__svml_cos2", 2},
        {"cos", "__svml_cos4", 4},
        {"cos", "__svml_cos8", 8},

        {"cosf", "__svml_cosf4", 4},
        {"cosf", "__svml_cosf8", 8},
        {"cosf", "__svml_cosf16", 16},

        {"pow", "__svml_pow2", 2},
        {"pow", "__svml_pow4", 4},
        {"pow", "__svml_pow8", 8},

        {"powf", "__svml_powf4", 4},
        {"powf", "__svml_powf8", 8},
        {"powf", "__svml_powf16", 16},

        {"llvm.pow.f64", "__svml_pow2", 2},
        {"llvm.pow.f64", "__svml_pow4", 4},
        {"llvm.pow.f64", "__svml_pow8", 8},

        {"llvm.pow.f32", "__svml_powf4", 4},
        {"llvm.pow.f32", "__svml_powf8", 8},
        {"llvm.pow.f32", "__svml_powf16", 16},

        {"exp", "__svml_exp2", 2},
        {"exp", "__svml_exp4", 4},
        {"exp", "__svml_exp8", 8},

        {"expf", "__svml_expf4", 4},
        {"expf", "__svml_expf8", 8},
        {"expf", "__svml_expf16", 16},

        {"llvm.exp.f64", "__svml_exp2", 2},
        {"llvm.exp.f64", "__svml_exp4", 4},
        {"llvm.exp.f64", "__svml_exp8", 8},

        {"llvm.exp.f32", "__svml_expf4", 4},
        {"llvm.exp.f32", "__svml_expf8", 8},
        {"llvm.exp.f32", "__svml_expf16", 16},

        {"log", "__svml_log2", 2},
        {"log", "__svml_log4", 4},
        {"log", "__svml_log8", 8},

        {"logf", "__svml_logf4", 4},
        {"logf", "__svml_logf8", 8},
        {"logf", "__svml_logf16", 16},

        {"llvm.log.f64", "__svml_log2", 2},
        {"llvm.log.f64", "__svml_log4", 4},
        {"llvm.log.f64", "__svml_log8", 8},

        {"llvm.log.f32", "__svml_logf4", 4},
        {"llvm.log.f32", "__svml_logf8", 8},
        {"llvm.log.f32", "__svml_logf16", 16},
>>>>>>> 407f2758
    };
    addVectorizableFunctions(VecFuncs);
    break;
  }
<<<<<<< HEAD
#endif // INTEL_CUSTOMIZATION
=======
>>>>>>> 407f2758
  case NoLibrary:
    break;
  }
}

bool TargetLibraryInfoImpl::isFunctionVectorizable(StringRef funcName) const {
  funcName = sanitizeFunctionName(funcName);
  if (funcName.empty())
    return false;

  std::vector<VecDesc>::const_iterator I = std::lower_bound(
      VectorDescs.begin(), VectorDescs.end(), funcName,
      compareWithScalarFnName);
  return I != VectorDescs.end() && StringRef(I->ScalarFnName) == funcName;
}

StringRef TargetLibraryInfoImpl::getVectorizedFunction(StringRef F,
                                                       unsigned VF) const {
  F = sanitizeFunctionName(F);
  if (F.empty())
    return F;
  std::vector<VecDesc>::const_iterator I = std::lower_bound(
      VectorDescs.begin(), VectorDescs.end(), F, compareWithScalarFnName);
  while (I != VectorDescs.end() && StringRef(I->ScalarFnName) == F) {
    if (I->VectorizationFactor == VF)
      return I->VectorFnName;
    ++I;
  }
  return StringRef();
}

StringRef TargetLibraryInfoImpl::getScalarizedFunction(StringRef F,
                                                       unsigned &VF) const {
  F = sanitizeFunctionName(F);
  if (F.empty())
    return F;

  std::vector<VecDesc>::const_iterator I = std::lower_bound(
      ScalarDescs.begin(), ScalarDescs.end(), F, compareWithVectorFnName);
  if (I == VectorDescs.end() || StringRef(I->VectorFnName) != F)
    return StringRef();
  VF = I->VectorizationFactor;
  return I->ScalarFnName;
}

TargetLibraryInfo TargetLibraryAnalysis::run(Module &M,
                                             ModuleAnalysisManager &) {
  if (PresetInfoImpl)
    return TargetLibraryInfo(*PresetInfoImpl);

  return TargetLibraryInfo(lookupInfoImpl(Triple(M.getTargetTriple())));
}

TargetLibraryInfo TargetLibraryAnalysis::run(Function &F,
                                             FunctionAnalysisManager &) {
  if (PresetInfoImpl)
    return TargetLibraryInfo(*PresetInfoImpl);

  return TargetLibraryInfo(
      lookupInfoImpl(Triple(F.getParent()->getTargetTriple())));
}

TargetLibraryInfoImpl &TargetLibraryAnalysis::lookupInfoImpl(const Triple &T) {
  std::unique_ptr<TargetLibraryInfoImpl> &Impl =
      Impls[T.normalize()];
  if (!Impl)
    Impl.reset(new TargetLibraryInfoImpl(T));

  return *Impl;
}


TargetLibraryInfoWrapperPass::TargetLibraryInfoWrapperPass()
    : ImmutablePass(ID), TLIImpl(), TLI(TLIImpl) {
  initializeTargetLibraryInfoWrapperPassPass(*PassRegistry::getPassRegistry());
}

TargetLibraryInfoWrapperPass::TargetLibraryInfoWrapperPass(const Triple &T)
    : ImmutablePass(ID), TLIImpl(T), TLI(TLIImpl) {
  initializeTargetLibraryInfoWrapperPassPass(*PassRegistry::getPassRegistry());
}

TargetLibraryInfoWrapperPass::TargetLibraryInfoWrapperPass(
    const TargetLibraryInfoImpl &TLIImpl)
    : ImmutablePass(ID), TLIImpl(TLIImpl), TLI(this->TLIImpl) {
  initializeTargetLibraryInfoWrapperPassPass(*PassRegistry::getPassRegistry());
}

char TargetLibraryAnalysis::PassID;

// Register the basic pass.
INITIALIZE_PASS(TargetLibraryInfoWrapperPass, "targetlibinfo",
                "Target Library Information", false, true)
char TargetLibraryInfoWrapperPass::ID = 0;

void TargetLibraryInfoWrapperPass::anchor() {}<|MERGE_RESOLUTION|>--- conflicted
+++ resolved
@@ -1078,88 +1078,17 @@
     addVectorizableFunctions(VecFuncs);
     break;
   }
-<<<<<<< HEAD
-#if INTEL_CUSTOMIZATION
   case SVML: {
     const VecDesc VecFuncs[] = {
+#if INTEL_CUSTOMIZATION
 #define GET_SVML_VARIANTS
 #include "llvm/IR/Intel_SVML.gen"
 #undef GET_SVML_VARIANTS
-=======
-  case SVML: {
-    const VecDesc VecFuncs[] = {
-        {"sin", "__svml_sin2", 2},
-        {"sin", "__svml_sin4", 4},
-        {"sin", "__svml_sin8", 8},
-
-        {"sinf", "__svml_sinf4", 4},
-        {"sinf", "__svml_sinf8", 8},
-        {"sinf", "__svml_sinf16", 16},
-
-        {"cos", "__svml_cos2", 2},
-        {"cos", "__svml_cos4", 4},
-        {"cos", "__svml_cos8", 8},
-
-        {"cosf", "__svml_cosf4", 4},
-        {"cosf", "__svml_cosf8", 8},
-        {"cosf", "__svml_cosf16", 16},
-
-        {"pow", "__svml_pow2", 2},
-        {"pow", "__svml_pow4", 4},
-        {"pow", "__svml_pow8", 8},
-
-        {"powf", "__svml_powf4", 4},
-        {"powf", "__svml_powf8", 8},
-        {"powf", "__svml_powf16", 16},
-
-        {"llvm.pow.f64", "__svml_pow2", 2},
-        {"llvm.pow.f64", "__svml_pow4", 4},
-        {"llvm.pow.f64", "__svml_pow8", 8},
-
-        {"llvm.pow.f32", "__svml_powf4", 4},
-        {"llvm.pow.f32", "__svml_powf8", 8},
-        {"llvm.pow.f32", "__svml_powf16", 16},
-
-        {"exp", "__svml_exp2", 2},
-        {"exp", "__svml_exp4", 4},
-        {"exp", "__svml_exp8", 8},
-
-        {"expf", "__svml_expf4", 4},
-        {"expf", "__svml_expf8", 8},
-        {"expf", "__svml_expf16", 16},
-
-        {"llvm.exp.f64", "__svml_exp2", 2},
-        {"llvm.exp.f64", "__svml_exp4", 4},
-        {"llvm.exp.f64", "__svml_exp8", 8},
-
-        {"llvm.exp.f32", "__svml_expf4", 4},
-        {"llvm.exp.f32", "__svml_expf8", 8},
-        {"llvm.exp.f32", "__svml_expf16", 16},
-
-        {"log", "__svml_log2", 2},
-        {"log", "__svml_log4", 4},
-        {"log", "__svml_log8", 8},
-
-        {"logf", "__svml_logf4", 4},
-        {"logf", "__svml_logf8", 8},
-        {"logf", "__svml_logf16", 16},
-
-        {"llvm.log.f64", "__svml_log2", 2},
-        {"llvm.log.f64", "__svml_log4", 4},
-        {"llvm.log.f64", "__svml_log8", 8},
-
-        {"llvm.log.f32", "__svml_logf4", 4},
-        {"llvm.log.f32", "__svml_logf8", 8},
-        {"llvm.log.f32", "__svml_logf16", 16},
->>>>>>> 407f2758
+#endif // INTEL_CUSTOMIZATION
     };
     addVectorizableFunctions(VecFuncs);
     break;
   }
-<<<<<<< HEAD
-#endif // INTEL_CUSTOMIZATION
-=======
->>>>>>> 407f2758
   case NoLibrary:
     break;
   }
