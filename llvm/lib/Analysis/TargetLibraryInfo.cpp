//===-- TargetLibraryInfo.cpp - Runtime library information ----------------==//
//
// Part of the LLVM Project, under the Apache License v2.0 with LLVM Exceptions.
// See https://llvm.org/LICENSE.txt for license information.
// SPDX-License-Identifier: Apache-2.0 WITH LLVM-exception
//
//===----------------------------------------------------------------------===//
//
// This file implements the TargetLibraryInfo class.
//
//===----------------------------------------------------------------------===//

#include "llvm/Analysis/TargetLibraryInfo.h"
#include "llvm/ADT/Triple.h"
#include "llvm/IR/Constants.h"
#include "llvm/InitializePasses.h"
#include "llvm/Support/CommandLine.h"
using namespace llvm;

static cl::opt<TargetLibraryInfoImpl::VectorLibrary> ClVectorLibrary(
    "vector-library", cl::Hidden, cl::desc("Vector functions library"),
    cl::init(TargetLibraryInfoImpl::NoLibrary),
    cl::values(clEnumValN(TargetLibraryInfoImpl::NoLibrary, "none",
                          "No vector functions library"),
               clEnumValN(TargetLibraryInfoImpl::Accelerate, "Accelerate",
                          "Accelerate framework"),
               clEnumValN(TargetLibraryInfoImpl::DarwinLibSystemM,
                          "Darwin_libsystem_m", "Darwin libsystem_m"),
               clEnumValN(TargetLibraryInfoImpl::LIBMVEC_X86, "LIBMVEC-X86",
                          "GLIBC Vector Math library"),
               clEnumValN(TargetLibraryInfoImpl::MASSV, "MASSV",
                          "IBM MASS vector library"),
               clEnumValN(TargetLibraryInfoImpl::SVML, "SVML",
                          "Intel SVML library"),
#if INTEL_CUSTOMIZATION
               clEnumValN(TargetLibraryInfoImpl::Libmvec, "Libmvec",
                          "Glibc vector math library")));
#endif

StringLiteral const TargetLibraryInfoImpl::StandardNames[LibFunc::NumLibFuncs] =
    {
#define TLI_DEFINE_STRING
#include "llvm/Analysis/TargetLibraryInfo.def"
};

static bool hasSinCosPiStret(const Triple &T) {
  // Only Darwin variants have _stret versions of combined trig functions.
  if (!T.isOSDarwin())
    return false;

  // The ABI is rather complicated on x86, so don't do anything special there.
  if (T.getArch() == Triple::x86)
    return false;

  if (T.isMacOSX() && T.isMacOSXVersionLT(10, 9))
    return false;

  if (T.isiOS() && T.isOSVersionLT(7, 0))
    return false;

  return true;
}

static bool hasBcmp(const Triple &TT) {
  // Posix removed support from bcmp() in 2001, but the glibc and several
  // implementations of the libc still have it.
  if (TT.isOSLinux())
    return TT.isGNUEnvironment() || TT.isMusl();
  // Both NetBSD and OpenBSD are planning to remove the function. Windows does
  // not have it.
  return TT.isOSFreeBSD() || TT.isOSSolaris();
}

static bool isCallingConvCCompatible(CallingConv::ID CC, StringRef TT,
                                     FunctionType *FuncTy) {
  switch (CC) {
  default:
    return false;
  case llvm::CallingConv::C:
    return true;
  case llvm::CallingConv::ARM_APCS:
  case llvm::CallingConv::ARM_AAPCS:
  case llvm::CallingConv::ARM_AAPCS_VFP: {

    // The iOS ABI diverges from the standard in some cases, so for now don't
    // try to simplify those calls.
    if (Triple(TT).isiOS())
      return false;

    if (!FuncTy->getReturnType()->isPointerTy() &&
        !FuncTy->getReturnType()->isIntegerTy() &&
        !FuncTy->getReturnType()->isVoidTy())
      return false;

    for (auto *Param : FuncTy->params()) {
      if (!Param->isPointerTy() && !Param->isIntegerTy())
        return false;
    }
    return true;
  }
  }
  return false;
}

bool TargetLibraryInfoImpl::isCallingConvCCompatible(CallBase *CI) {
  return ::isCallingConvCCompatible(CI->getCallingConv(),
                                    CI->getModule()->getTargetTriple(),
                                    CI->getFunctionType());
}

bool TargetLibraryInfoImpl::isCallingConvCCompatible(Function *F) {
  return ::isCallingConvCCompatible(F->getCallingConv(),
                                    F->getParent()->getTargetTriple(),
                                    F->getFunctionType());
}

/// Initialize the set of available library functions based on the specified
/// target triple. This should be carefully written so that a missing target
/// triple gets a sane set of defaults.
static void initialize(TargetLibraryInfoImpl &TLI, const Triple &T,
                       ArrayRef<StringLiteral> StandardNames) {
  // Verify that the StandardNames array is in alphabetical order.
  assert(
      llvm::is_sorted(StandardNames,
                      [](StringRef LHS, StringRef RHS) { return LHS < RHS; }) &&
      "TargetLibraryInfoImpl function names must be sorted");

  // Set IO unlocked variants as unavailable
  // Set them as available per system below
  TLI.setUnavailable(LibFunc_getchar_unlocked);
  TLI.setUnavailable(LibFunc_putc_unlocked);
  TLI.setUnavailable(LibFunc_putchar_unlocked);
  TLI.setUnavailable(LibFunc_fputc_unlocked);
  TLI.setUnavailable(LibFunc_fgetc_unlocked);
  TLI.setUnavailable(LibFunc_fread_unlocked);
  TLI.setUnavailable(LibFunc_fwrite_unlocked);
  TLI.setUnavailable(LibFunc_fputs_unlocked);
  TLI.setUnavailable(LibFunc_fgets_unlocked);

  bool ShouldExtI32Param = false, ShouldExtI32Return = false,
       ShouldSignExtI32Param = false;
  // PowerPC64, Sparc64, SystemZ need signext/zeroext on i32 parameters and
  // returns corresponding to C-level ints and unsigned ints.
  if (T.isPPC64() || T.getArch() == Triple::sparcv9 ||
      T.getArch() == Triple::systemz) {
    ShouldExtI32Param = true;
    ShouldExtI32Return = true;
  }
  // Mips, on the other hand, needs signext on i32 parameters corresponding
  // to both signed and unsigned ints.
  if (T.isMIPS()) {
    ShouldSignExtI32Param = true;
  }
  TLI.setShouldExtI32Param(ShouldExtI32Param);
  TLI.setShouldExtI32Return(ShouldExtI32Return);
  TLI.setShouldSignExtI32Param(ShouldSignExtI32Param);

  // Let's assume by default that the size of int is 32 bits, unless the target
  // is a 16-bit architecture because then it most likely is 16 bits. If that
  // isn't true for a target those defaults should be overridden below.
  TLI.setIntSize(T.isArch16Bit() ? 16 : 32);

  if (T.isAMDGPU())
    TLI.disableAllFunctions();

  // There are no library implementations of memcpy and memset for AMD gpus and
  // these can be difficult to lower in the backend.
  if (T.isAMDGPU()) {
    TLI.setUnavailable(LibFunc_memcpy);
    TLI.setUnavailable(LibFunc_memset);
    TLI.setUnavailable(LibFunc_memset_pattern16);
    return;
  }

  // memset_pattern16 is only available on iOS 3.0 and Mac OS X 10.5 and later.
  // All versions of watchOS support it.
  if (T.isMacOSX()) {
    // available IO unlocked variants on Mac OS X
    TLI.setAvailable(LibFunc_getc_unlocked);
    TLI.setAvailable(LibFunc_getchar_unlocked);
    TLI.setAvailable(LibFunc_putc_unlocked);
    TLI.setAvailable(LibFunc_putchar_unlocked);

    if (T.isMacOSXVersionLT(10, 5))
      TLI.setUnavailable(LibFunc_memset_pattern16);
  } else if (T.isiOS()) {
    if (T.isOSVersionLT(3, 0))
      TLI.setUnavailable(LibFunc_memset_pattern16);
  } else if (!T.isWatchOS()) {
    TLI.setUnavailable(LibFunc_memset_pattern16);
  }

  if (!hasSinCosPiStret(T)) {
    TLI.setUnavailable(LibFunc_sinpi);
    TLI.setUnavailable(LibFunc_sinpif);
    TLI.setUnavailable(LibFunc_cospi);
    TLI.setUnavailable(LibFunc_cospif);
    TLI.setUnavailable(LibFunc_sincospi_stret);
    TLI.setUnavailable(LibFunc_sincospif_stret);
  }

  if (!hasBcmp(T))
    TLI.setUnavailable(LibFunc_bcmp);

  if (T.isMacOSX() && T.getArch() == Triple::x86 &&
      !T.isMacOSXVersionLT(10, 7)) {
    // x86-32 OSX has a scheme where fwrite and fputs (and some other functions
    // we don't care about) have two versions; on recent OSX, the one we want
    // has a $UNIX2003 suffix. The two implementations are identical except
    // for the return value in some edge cases.  However, we don't want to
    // generate code that depends on the old symbols.
    TLI.setAvailableWithName(LibFunc_fwrite, "fwrite$UNIX2003");
    TLI.setAvailableWithName(LibFunc_fputs, "fputs$UNIX2003");
  }

  // iprintf and friends are only available on XCore, TCE, and Emscripten.
  if (T.getArch() != Triple::xcore && T.getArch() != Triple::tce &&
      T.getOS() != Triple::Emscripten) {
    TLI.setUnavailable(LibFunc_iprintf);
    TLI.setUnavailable(LibFunc_siprintf);
    TLI.setUnavailable(LibFunc_fiprintf);
  }

  // __small_printf and friends are only available on Emscripten.
  if (T.getOS() != Triple::Emscripten) {
    TLI.setUnavailable(LibFunc_small_printf);
    TLI.setUnavailable(LibFunc_small_sprintf);
    TLI.setUnavailable(LibFunc_small_fprintf);
  }

  if (T.isOSWindows() && !T.isOSCygMing()) {
    // XXX: The earliest documentation available at the moment is for VS2015/VC19:
    // https://docs.microsoft.com/en-us/cpp/c-runtime-library/floating-point-support?view=vs-2015
    // XXX: In order to use an MSVCRT older than VC19,
    // the specific library version must be explicit in the target triple,
    // e.g., x86_64-pc-windows-msvc18.
    bool hasPartialC99 = true;
    if (T.isKnownWindowsMSVCEnvironment()) {
      unsigned Major, Minor, Micro;
      T.getEnvironmentVersion(Major, Minor, Micro);
      hasPartialC99 = (Major == 0 || Major >= 19);
    }

    // Latest targets support C89 math functions, in part.
    bool isARM = (T.getArch() == Triple::aarch64 ||
                  T.getArch() == Triple::arm);
    bool hasPartialFloat = (isARM ||
                            T.getArch() == Triple::x86_64);

    // Win32 does not support float C89 math functions, in general.
    if (!hasPartialFloat) {
      TLI.setUnavailable(LibFunc_acosf);
      TLI.setUnavailable(LibFunc_asinf);
      TLI.setUnavailable(LibFunc_atan2f);
      TLI.setUnavailable(LibFunc_atanf);
      TLI.setUnavailable(LibFunc_ceilf);
      TLI.setUnavailable(LibFunc_cosf);
      TLI.setUnavailable(LibFunc_coshf);
      TLI.setUnavailable(LibFunc_expf);
      TLI.setUnavailable(LibFunc_floorf);
      TLI.setUnavailable(LibFunc_fmodf);
      TLI.setUnavailable(LibFunc_log10f);
      TLI.setUnavailable(LibFunc_logf);
      TLI.setUnavailable(LibFunc_modff);
      TLI.setUnavailable(LibFunc_powf);
      TLI.setUnavailable(LibFunc_remainderf);
      TLI.setUnavailable(LibFunc_sinf);
      TLI.setUnavailable(LibFunc_sinhf);
      TLI.setUnavailable(LibFunc_sqrtf);
      TLI.setUnavailable(LibFunc_tanf);
      TLI.setUnavailable(LibFunc_tanhf);
    }
    if (!isARM)
      TLI.setUnavailable(LibFunc_fabsf);
    TLI.setUnavailable(LibFunc_frexpf);
    TLI.setUnavailable(LibFunc_ldexpf);

    // Win32 does not support long double C89 math functions.
    TLI.setUnavailable(LibFunc_acosl);
    TLI.setUnavailable(LibFunc_asinl);
    TLI.setUnavailable(LibFunc_atan2l);
    TLI.setUnavailable(LibFunc_atanl);
    TLI.setUnavailable(LibFunc_ceill);
    TLI.setUnavailable(LibFunc_cosl);
    TLI.setUnavailable(LibFunc_coshl);
    TLI.setUnavailable(LibFunc_expl);
    TLI.setUnavailable(LibFunc_fabsl);
    TLI.setUnavailable(LibFunc_floorl);
    TLI.setUnavailable(LibFunc_fmodl);
    TLI.setUnavailable(LibFunc_frexpl);
    TLI.setUnavailable(LibFunc_ldexpl);
    TLI.setUnavailable(LibFunc_log10l);
    TLI.setUnavailable(LibFunc_logl);
    TLI.setUnavailable(LibFunc_modfl);
    TLI.setUnavailable(LibFunc_powl);
    TLI.setUnavailable(LibFunc_remainderl);
    TLI.setUnavailable(LibFunc_sinl);
    TLI.setUnavailable(LibFunc_sinhl);
    TLI.setUnavailable(LibFunc_sqrtl);
    TLI.setUnavailable(LibFunc_tanl);
    TLI.setUnavailable(LibFunc_tanhl);

    // Win32 does not fully support C99 math functions.
    if (!hasPartialC99) {
      TLI.setUnavailable(LibFunc_acosh);
      TLI.setUnavailable(LibFunc_acoshf);
      TLI.setUnavailable(LibFunc_asinh);
      TLI.setUnavailable(LibFunc_asinhf);
      TLI.setUnavailable(LibFunc_atanh);
      TLI.setUnavailable(LibFunc_atanhf);
      TLI.setAvailableWithName(LibFunc_cabs, "_cabs");
      TLI.setUnavailable(LibFunc_cabsf);
      TLI.setUnavailable(LibFunc_cbrt);
      TLI.setUnavailable(LibFunc_cbrtf);
      TLI.setAvailableWithName(LibFunc_copysign, "_copysign");
      TLI.setAvailableWithName(LibFunc_copysignf, "_copysignf");
      TLI.setUnavailable(LibFunc_exp2);
      TLI.setUnavailable(LibFunc_exp2f);
      TLI.setUnavailable(LibFunc_expm1);
      TLI.setUnavailable(LibFunc_expm1f);
      TLI.setUnavailable(LibFunc_fmax);
      TLI.setUnavailable(LibFunc_fmaxf);
      TLI.setUnavailable(LibFunc_fmin);
      TLI.setUnavailable(LibFunc_fminf);
      TLI.setUnavailable(LibFunc_log1p);
      TLI.setUnavailable(LibFunc_log1pf);
      TLI.setUnavailable(LibFunc_log2);
      TLI.setUnavailable(LibFunc_log2f);
      TLI.setAvailableWithName(LibFunc_logb, "_logb");
      if (hasPartialFloat)
        TLI.setAvailableWithName(LibFunc_logbf, "_logbf");
      else
        TLI.setUnavailable(LibFunc_logbf);
      TLI.setUnavailable(LibFunc_rint);
      TLI.setUnavailable(LibFunc_rintf);
      TLI.setUnavailable(LibFunc_round);
      TLI.setUnavailable(LibFunc_roundf);
      TLI.setUnavailable(LibFunc_trunc);
      TLI.setUnavailable(LibFunc_truncf);
    }

    // Win32 does not support long double C99 math functions.
    TLI.setUnavailable(LibFunc_acoshl);
    TLI.setUnavailable(LibFunc_asinhl);
    TLI.setUnavailable(LibFunc_atanhl);
    TLI.setUnavailable(LibFunc_cabsl);
    TLI.setUnavailable(LibFunc_cbrtl);
    TLI.setUnavailable(LibFunc_copysignl);
    TLI.setUnavailable(LibFunc_exp2l);
    TLI.setUnavailable(LibFunc_expm1l);
    TLI.setUnavailable(LibFunc_fmaxl);
    TLI.setUnavailable(LibFunc_fminl);
    TLI.setUnavailable(LibFunc_log1pl);
    TLI.setUnavailable(LibFunc_log2l);
    TLI.setUnavailable(LibFunc_logbl);
    TLI.setUnavailable(LibFunc_nearbyintl);
    TLI.setUnavailable(LibFunc_rintl);
    TLI.setUnavailable(LibFunc_roundl);
    TLI.setUnavailable(LibFunc_truncl);

    // Win32 does not support these functions, but
    // they are generally available on POSIX-compliant systems.
#if INTEL_CUSTOMIZATION
    // Enabled for Windows
    // TLI.setUnavailable(LibFunc_access);
#endif // INTEL_CUSTOMIZATION
    TLI.setUnavailable(LibFunc_access);
    TLI.setUnavailable(LibFunc_chmod);
    TLI.setUnavailable(LibFunc_closedir);
    TLI.setUnavailable(LibFunc_fdopen);
    TLI.setUnavailable(LibFunc_fileno);
    TLI.setUnavailable(LibFunc_fseeko);
    TLI.setUnavailable(LibFunc_fstat);
    TLI.setUnavailable(LibFunc_ftello);
    TLI.setUnavailable(LibFunc_gettimeofday);
    TLI.setUnavailable(LibFunc_memccpy);
    TLI.setUnavailable(LibFunc_mkdir);
    TLI.setUnavailable(LibFunc_open);
    TLI.setUnavailable(LibFunc_opendir);
    TLI.setUnavailable(LibFunc_pclose);
    TLI.setUnavailable(LibFunc_popen);
    TLI.setUnavailable(LibFunc_read);
    TLI.setUnavailable(LibFunc_rmdir);
    TLI.setUnavailable(LibFunc_stat);
    TLI.setUnavailable(LibFunc_strcasecmp);
    TLI.setUnavailable(LibFunc_strncasecmp);
    TLI.setUnavailable(LibFunc_unlink);
    TLI.setUnavailable(LibFunc_utime);
    TLI.setUnavailable(LibFunc_write);
  }

  if (T.isOSWindows() && !T.isWindowsCygwinEnvironment()) {
    // These functions aren't available in either MSVC or MinGW environments.
    TLI.setUnavailable(LibFunc_bcmp);
    TLI.setUnavailable(LibFunc_bcopy);
    TLI.setUnavailable(LibFunc_bzero);
    TLI.setUnavailable(LibFunc_chown);
    TLI.setUnavailable(LibFunc_ctermid);
#if INTEL_CUSTOMIZATION
    TLI.setUnavailable(LibFunc_cpow);
    TLI.setUnavailable(LibFunc_cpowf);
    TLI.setUnavailable(LibFunc_csqrt);
    TLI.setUnavailable(LibFunc_csqrtf);
    // Enabled for Windows
    // TLI.setUnavailable(LibFunc_fdopen);
#endif // INTEL_CUSTOMIZATION
    TLI.setUnavailable(LibFunc_ffs);
#if INTEL_CUSTOMIZATION
    // Enabled for Windows
    // TLI.setUnavailable(LibFunc_fileno);
#endif // INTEL_CUSTOMIZATION
    TLI.setUnavailable(LibFunc_ffs);
    TLI.setUnavailable(LibFunc_flockfile);
    TLI.setUnavailable(LibFunc_fstatvfs);
    TLI.setUnavailable(LibFunc_ftrylockfile);
    TLI.setUnavailable(LibFunc_funlockfile);
    TLI.setUnavailable(LibFunc_getitimer);
    TLI.setUnavailable(LibFunc_getlogin_r);
    TLI.setUnavailable(LibFunc_getpwnam);
    TLI.setUnavailable(LibFunc_htonl);
    TLI.setUnavailable(LibFunc_htons);
    TLI.setUnavailable(LibFunc_lchown);
    TLI.setUnavailable(LibFunc_lstat);
    TLI.setUnavailable(LibFunc_ntohl);
    TLI.setUnavailable(LibFunc_ntohs);
#if INTEL_CUSTOMIZATION
    // This function should be available on Windows.
    // TLI.setUnavailable(LibFunc_open);
#endif // INTEL_CUSTOMIZATION
    TLI.setUnavailable(LibFunc_opendir);
    TLI.setUnavailable(LibFunc_pclose);
    TLI.setUnavailable(LibFunc_popen);
    TLI.setUnavailable(LibFunc_pread);
    TLI.setUnavailable(LibFunc_pwrite);
#if INTEL_CUSTOMIZATION
    TLI.setUnavailable(LibFunc_re_compile_fastmap);
    TLI.setUnavailable(LibFunc_re_search_2);
    // This function should be available on Windows.
    // TLI.setUnavailable(LibFunc_read);
#endif // INTEL_CUSTOMIZATION
    TLI.setUnavailable(LibFunc_pread);
    TLI.setUnavailable(LibFunc_pwrite);
    TLI.setUnavailable(LibFunc_readlink);
    TLI.setUnavailable(LibFunc_realpath);
    TLI.setUnavailable(LibFunc_setitimer);
    TLI.setUnavailable(LibFunc_statvfs);
    TLI.setUnavailable(LibFunc_stpcpy);
    TLI.setUnavailable(LibFunc_stpncpy);
    TLI.setUnavailable(LibFunc_times);
    TLI.setUnavailable(LibFunc_uname);
#if INTEL_CUSTOMIZATION
    // Commented unlink since it is going to be used in Windows
    // TLI.setUnavailable(LibFunc_unlink);
#endif // INTEL_CUSTOMIZATION
    TLI.setUnavailable(LibFunc_unsetenv);
    TLI.setUnavailable(LibFunc_utimes);
#if INTEL_CUSTOMIZATION
    TLI.setUnavailable(LibFunc_cxa_pure_virtual);
    TLI.setUnavailable(LibFunc_fxstat);
    TLI.setUnavailable(LibFunc_fxstat64);
    TLI.setUnavailable(LibFunc_gxx_personality_v0);
    TLI.setUnavailable(LibFunc_lxstat);
    TLI.setUnavailable(LibFunc_lxstat64);
    TLI.setUnavailable(LibFunc_sysv_signal);
    TLI.setUnavailable(LibFunc_alphasort);
    TLI.setUnavailable(LibFunc_asprintf);
    TLI.setUnavailable(LibFunc_backtrace);
    TLI.setUnavailable(LibFunc_backtrace_symbols);
    TLI.setUnavailable(LibFunc_dunder_rawmemchr);
    TLI.setUnavailable(LibFunc_dup);
    TLI.setUnavailable(LibFunc_dup2);
    TLI.setUnavailable(LibFunc_error);
    TLI.setUnavailable(LibFunc_execl);
    TLI.setUnavailable(LibFunc_execv);
    TLI.setUnavailable(LibFunc_execvp);
    TLI.setUnavailable(LibFunc_fcntl);
    TLI.setUnavailable(LibFunc_fcntl64);
    TLI.setUnavailable(LibFunc_fnmatch);
    TLI.setUnavailable(LibFunc_fork);
    TLI.setUnavailable(LibFunc_freopen);
    TLI.setUnavailable(LibFunc_freopen64);
    TLI.setUnavailable(LibFunc_fsync);
    TLI.setUnavailable(LibFunc_ftruncate64);
    TLI.setUnavailable(LibFunc_getcwd);
    TLI.setUnavailable(LibFunc_getegid);
    TLI.setUnavailable(LibFunc_geteuid);
    TLI.setUnavailable(LibFunc_getgid);
    TLI.setUnavailable(LibFunc_getopt_long);
    TLI.setUnavailable(LibFunc_getopt_long_only);
    TLI.setUnavailable(LibFunc_getpwuid);
    TLI.setUnavailable(LibFunc_getrlimit);
    TLI.setUnavailable(LibFunc_getrlimit64);
    TLI.setUnavailable(LibFunc_getrusage);
    TLI.setUnavailable(LibFunc_getuid);
    TLI.setUnavailable(LibFunc_glob);
    TLI.setUnavailable(LibFunc_globfree);
    TLI.setUnavailable(LibFunc_gmtime_r);
    TLI.setUnavailable(LibFunc_gnu_std_basic_filebuf_dtor);
    TLI.setUnavailable(LibFunc_gnu_std_cxx11_basic_stringstream_ctor);
    TLI.setUnavailable(LibFunc_ioctl);
    TLI.setUnavailable(LibFunc_isatty);
    TLI.setUnavailable(LibFunc_kill);
    TLI.setUnavailable(LibFunc_link);
    TLI.setUnavailable(LibFunc_localtime_r);
    TLI.setUnavailable(LibFunc_lseek64);
    TLI.setUnavailable(LibFunc_mallopt);
    TLI.setUnavailable(LibFunc_mkdtemp);
    TLI.setUnavailable(LibFunc_mkstemps);
    TLI.setUnavailable(LibFunc_mmap);
    TLI.setUnavailable(LibFunc_munmap);
    TLI.setUnavailable(LibFunc_pipe);
    TLI.setUnavailable(LibFunc_pthread_key_create);
    TLI.setUnavailable(LibFunc_pthread_self);
    TLI.setUnavailable(LibFunc_putenv);
    TLI.setUnavailable(LibFunc_qsort_r);
    TLI.setUnavailable(LibFunc_readdir);
    TLI.setUnavailable(LibFunc_readdir64);
    TLI.setUnavailable(LibFunc_regcomp);
    TLI.setUnavailable(LibFunc_regerror);
    TLI.setUnavailable(LibFunc_regexec);
    TLI.setUnavailable(LibFunc_regfree);
    TLI.setUnavailable(LibFunc_scandir);
    TLI.setUnavailable(LibFunc_select);
    TLI.setUnavailable(LibFunc_setgid);
    TLI.setUnavailable(LibFunc_setrlimit);
    TLI.setUnavailable(LibFunc_setuid);
    TLI.setUnavailable(LibFunc_siglongjmp);
    TLI.setUnavailable(LibFunc_signbit);
    TLI.setUnavailable(LibFunc_strsignal);
    TLI.setUnavailable(LibFunc_symlink);
    TLI.setUnavailable(LibFunc_sysconf);
    TLI.setUnavailable(LibFunc_truncate64);
    TLI.setUnavailable(LibFunc_usleep);
    TLI.setUnavailable(LibFunc_vasprintf);
    TLI.setUnavailable(LibFunc_waitpid);

    TLI.setUnavailable(LibFunc_ZNKSs17find_first_not_ofEPKcmm);
    TLI.setUnavailable(LibFunc_ZNKSs4findEPKcmm);
    TLI.setUnavailable(LibFunc_ZNKSs4findEcm);
    TLI.setUnavailable(LibFunc_ZNKSs5rfindEPKcmm);
    TLI.setUnavailable(LibFunc_ZNKSs5rfindEcm);
    TLI.setUnavailable(LibFunc_ZNKSs7compareEPKc);
    TLI.setUnavailable(LibFunc_ZNKSt13runtime_error4whatEv);
    TLI.setUnavailable(LibFunc_ZNKSt5ctypeIcE13_M_widen_initEv);
    TLI.setUnavailable(LibFunc_std_cxx11_basic_string_find_first_not_of);
    TLI.setUnavailable(LibFunc_ZNKSt7__cxx1112basic_stringIcSt11char_traitsIcESaIcEE4findEPKcmm);
    TLI.setUnavailable(LibFunc_std_cxx11_basic_string_find_char_unsigned_long);
    TLI.setUnavailable(LibFunc_ZNKSt7__cxx1112basic_stringIcSt11char_traitsIcESaIcEE5rfindEcm);
    TLI.setUnavailable(LibFunc_ZNKSt7__cxx1112basic_stringIcSt11char_traitsIcESaIcEE5rfindEPKcmm);
    TLI.setUnavailable(LibFunc_ZNKSt7__cxx1112basic_stringIcSt11char_traitsIcESaIcEE7compareEPKc);
    TLI.setUnavailable(LibFunc_ZNKSt7__cxx1115basic_stringbufIcSt11char_traitsIcESaIcEE3strEv);
    TLI.setUnavailable(LibFunc_ZNKSt9bad_alloc4whatEv);
    TLI.setUnavailable(LibFunc_ZNKSt9basic_iosIcSt11char_traitsIcEE5widenEc);
    TLI.setUnavailable(LibFunc_ZNKSt9exception4whatEv);
    TLI.setUnavailable(LibFunc_ZNSi10_M_extractIdEERSiRT_);
    TLI.setUnavailable(LibFunc_ZNSi10_M_extractIfEERSiRT_);
    TLI.setUnavailable(LibFunc_ZNSi10_M_extractIlEERSiRT_);
    TLI.setUnavailable(LibFunc_ZNSi10_M_extractImEERSiRT_);
    TLI.setUnavailable(LibFunc_ZNSi4readEPci);
    TLI.setUnavailable(LibFunc_ZNSi4readEPcl);
    TLI.setUnavailable(LibFunc_ZNSi5tellgEv);
    TLI.setUnavailable(LibFunc_ZNSi5ungetEv);
    TLI.setUnavailable(LibFunc_ZNSirsERi);
    TLI.setUnavailable(LibFunc_ZNSo3putEc);
    TLI.setUnavailable(LibFunc_ZNSo5flushEv);
    TLI.setUnavailable(LibFunc_ZNSo5writeEPKci);
    TLI.setUnavailable(LibFunc_ZNSo5writeEPKcl);
    TLI.setUnavailable(LibFunc_ZNSo9_M_insertIPKvEERSoT_);
    TLI.setUnavailable(LibFunc_ZNSo9_M_insertIbEERSoT_);
    TLI.setUnavailable(LibFunc_ZNSo9_M_insertIdEERSoT_);
    TLI.setUnavailable(LibFunc_ZNSo9_M_insertIlEERSoT_);
    TLI.setUnavailable(LibFunc_ZNSo9_M_insertImEERSoT_);
    TLI.setUnavailable(LibFunc_ZNSolsEi);
    TLI.setUnavailable(LibFunc_ZNSs12_M_leak_hardEv);
    TLI.setUnavailable(LibFunc_ZNSs4_Rep10_M_destroyERKSaIcE);
    TLI.setUnavailable(LibFunc_ZNSs4_Rep9_S_createEmmRKSaIcE);
    TLI.setUnavailable(LibFunc_ZNSs6appendEPKcm);
    TLI.setUnavailable(LibFunc_ZNSs6appendERKSs);
    TLI.setUnavailable(LibFunc_ZNSs6appendEmc);
    TLI.setUnavailable(LibFunc_ZNSs6assignEPKcm);
    TLI.setUnavailable(LibFunc_ZNSs6assignERKSs);
    TLI.setUnavailable(LibFunc_ZNSs6insertEmPKcm);
    TLI.setUnavailable(LibFunc_ZNSs6resizeEmc);
    TLI.setUnavailable(LibFunc_ZNSs7replaceEmmPKcm);
    TLI.setUnavailable(LibFunc_ZNSs7reserveEm);
    TLI.setUnavailable(LibFunc_ZNSs9_M_mutateEmmm);
    TLI.setUnavailable(LibFunc_ZNSsC1EPKcRKSaIcE);
    TLI.setUnavailable(LibFunc_ZNSsC1EPKcmRKSaIcE);
    TLI.setUnavailable(LibFunc_ZNSsC1ERKSs);
    TLI.setUnavailable(LibFunc_ZNSsC1ERKSsmm);
    TLI.setUnavailable(LibFunc_ZNSt12__basic_fileIcED1Ev);
    TLI.setUnavailable(LibFunc_ZNSt13basic_filebufIcSt11char_traitsIcEE4openEPKcSt13_Ios_Openmode);
    TLI.setUnavailable(LibFunc_ZNSt13basic_filebufIcSt11char_traitsIcEE5closeEv);
    TLI.setUnavailable(LibFunc_ZNSt13basic_filebufIcSt11char_traitsIcEEC1Ev);
    TLI.setUnavailable(LibFunc_ZNSt13runtime_errorC1EPKc);
    TLI.setUnavailable(LibFunc_ZNSt13runtime_errorC1ERKNSt7__cxx1112basic_stringIcSt11char_traitsIcESaIcEEE);
    TLI.setUnavailable(LibFunc_ZNSt13runtime_errorC1ERKSs);
    TLI.setUnavailable(LibFunc_ZNSt13runtime_errorC1ERKS_);
    TLI.setUnavailable(LibFunc_ZNSt13runtime_errorC2EPKc);
    TLI.setUnavailable(LibFunc_ZNSt13runtime_errorC2ERKNSt7__cxx1112basic_stringIcSt11char_traitsIcESaIcEEE);
    TLI.setUnavailable(LibFunc_std_runtime_error_std_runtime_error_const);
    TLI.setUnavailable(LibFunc_ZNSt13runtime_errorC2ERKSs);
    TLI.setUnavailable(LibFunc_ZNSt13runtime_errorD0Ev);
    TLI.setUnavailable(LibFunc_ZNSt13runtime_errorD1Ev);
    TLI.setUnavailable(LibFunc_ZNSt13runtime_errorD2Ev);
    TLI.setUnavailable(LibFunc_ZNSt14basic_ifstreamIcSt11char_traitsIcEEC1EPKcSt13_Ios_Openmode);
    TLI.setUnavailable(LibFunc_std_basic_ifstream_ctor);
    TLI.setUnavailable(LibFunc_ZNSt14basic_ifstreamIcSt11char_traitsIcEED1Ev);
    TLI.setUnavailable(LibFunc_ZNSt14basic_ifstreamIcSt11char_traitsIcEED2Ev);
    TLI.setUnavailable(LibFunc_ZNSt14basic_ofstreamIcSt11char_traitsIcEEC1EPKcSt13_Ios_Openmode);
    TLI.setUnavailable(LibFunc_std_basic_ofstream_dtor);
    TLI.setUnavailable(LibFunc_ZNSt15basic_streambufIcSt11char_traitsIcEE5imbueERKSt6locale);
    TLI.setUnavailable(LibFunc_ZNSt15basic_streambufIcSt11char_traitsIcEE5uflowEv);
    TLI.setUnavailable(LibFunc_ZNSt15basic_streambufIcSt11char_traitsIcEE6xsgetnEPcl);
    TLI.setUnavailable(LibFunc_ZNSt15basic_streambufIcSt11char_traitsIcEE6xsputnEPKcl);
    TLI.setUnavailable(LibFunc_ZNSt15basic_streambufIcSt11char_traitsIcEED2Ev);
    TLI.setUnavailable(LibFunc_ZNSt15basic_stringbufIcSt11char_traitsIcESaIcEE7_M_syncEPcmm);
    TLI.setUnavailable(LibFunc_ZNSt15basic_stringbufIcSt11char_traitsIcESaIcEE7seekoffElSt12_Ios_SeekdirSt13_Ios_Openmode);
    TLI.setUnavailable(LibFunc_ZNSt15basic_stringbufIcSt11char_traitsIcESaIcEE7seekposESt4fposI11__mbstate_tESt13_Ios_Openmode);
    TLI.setUnavailable(LibFunc_ZNSt15basic_stringbufIcSt11char_traitsIcESaIcEE8overflowEi);
    TLI.setUnavailable(LibFunc_ZNSt15basic_stringbufIcSt11char_traitsIcESaIcEE9pbackfailEi);
    TLI.setUnavailable(LibFunc_ZNSt15basic_stringbufIcSt11char_traitsIcESaIcEE9underflowEv);
    TLI.setUnavailable(LibFunc_ZNSt15basic_stringbufIcSt11char_traitsIcESaIcEEC2ERKSsSt13_Ios_Openmode);
    TLI.setUnavailable(LibFunc_ZNSt6localeC1Ev);
    TLI.setUnavailable(LibFunc_ZNSt6localeD1Ev);
    TLI.setUnavailable(LibFunc_ZNSt7__cxx1112basic_stringIcSt11char_traitsIcESaIcEE6resizeEmc);
    TLI.setUnavailable(LibFunc_ZNSt7__cxx1112basic_stringIcSt11char_traitsIcESaIcEE7reserveEm);
    TLI.setUnavailable(LibFunc_ZNSt7__cxx1112basic_stringIcSt11char_traitsIcESaIcEE8_M_eraseEmm);
    TLI.setUnavailable(LibFunc_ZNSt7__cxx1112basic_stringIcSt11char_traitsIcESaIcEE9_M_appendEPKcm);
    TLI.setUnavailable(LibFunc_ZNSt7__cxx1112basic_stringIcSt11char_traitsIcESaIcEE9_M_assignERKS4_);
    TLI.setUnavailable(LibFunc_ZNSt7__cxx1112basic_stringIcSt11char_traitsIcESaIcEE9_M_createERmm);
    TLI.setUnavailable(LibFunc_ZNSt7__cxx1112basic_stringIcSt11char_traitsIcESaIcEE9_M_mutateEmmPKcm);
    TLI.setUnavailable(LibFunc_ZNSt7__cxx1112basic_stringIcSt11char_traitsIcESaIcEE10_M_replaceEmmPKcm);
    TLI.setUnavailable(LibFunc_ZNSt7__cxx1112basic_stringIcSt11char_traitsIcESaIcEE14_M_replace_auxEmmmc);
    TLI.setUnavailable(LibFunc_ZNSt7__cxx1112basic_stringIcSt11char_traitsIcESaIcEEC2EPKcRKS3_);
    TLI.setUnavailable(LibFunc_ZNSt7__cxx1112basic_stringIcSt11char_traitsIcESaIcEEC2ERKS4_mm);
    TLI.setUnavailable(LibFunc_ZNSt7__cxx1112basic_stringIcSt11char_traitsIcESaIcEED2Ev);
    TLI.setUnavailable(LibFunc_ZNSt7__cxx1115basic_stringbufIcSt11char_traitsIcESaIcEE6setbufEPcl);
    TLI.setUnavailable(LibFunc_ZNSt7__cxx1115basic_stringbufIcSt11char_traitsIcESaIcEE7_M_syncEPcmm);
    TLI.setUnavailable(LibFunc_ZNSt7__cxx1115basic_stringbufIcSt11char_traitsIcESaIcEE7seekoffElSt12_Ios_SeekdirSt13_Ios_Openmode);
    TLI.setUnavailable(LibFunc_ZNSt7__cxx1115basic_stringbufIcSt11char_traitsIcESaIcEE7seekposESt4fposI11__mbstate_tESt13_Ios_Openmode);
    TLI.setUnavailable(LibFunc_ZNSt7__cxx1115basic_stringbufIcSt11char_traitsIcESaIcEE8overflowEi);
    TLI.setUnavailable(LibFunc_ZNSt7__cxx1115basic_stringbufIcSt11char_traitsIcESaIcEE9pbackfailEi);
    TLI.setUnavailable(LibFunc_ZNSt7__cxx1115basic_stringbufIcSt11char_traitsIcESaIcEE9showmanycEv);
    TLI.setUnavailable(LibFunc_ZNSt7__cxx1115basic_stringbufIcSt11char_traitsIcESaIcEE9underflowEv);
    TLI.setUnavailable(LibFunc_ZNSt7__cxx1115basic_stringbufIcSt11char_traitsIcESaIcEEC2ERKNS_12basic_stringIcS2_S3_EESt13_Ios_Openmode);
    TLI.setUnavailable(LibFunc_ZNSt7__cxx1115basic_stringbufIcSt11char_traitsIcESaIcEED2Ev);
    TLI.setUnavailable(LibFunc_ZNSt7__cxx1118basic_stringstreamIcSt11char_traitsIcESaIcEEC1ERKNS_12basic_stringIcS2_S3_EESt13_Ios_Openmode);
    TLI.setUnavailable(LibFunc_ZNSt7__cxx1118basic_stringstreamIcSt11char_traitsIcESaIcEEC1ESt13_Ios_Openmode);
    TLI.setUnavailable(LibFunc_ZNSt7__cxx1119basic_istringstreamIcSt11char_traitsIcESaIcEEC1ERKNS_12basic_stringIcS2_S3_EESt13_Ios_Openmode);
    TLI.setUnavailable(LibFunc_ZNSt7__cxx1119basic_ostringstreamIcSt11char_traitsIcESaIcEEC1ESt13_Ios_Openmode);
    TLI.setUnavailable(LibFunc_std_cxx11_basic_ostringstream_ctor);
    TLI.setUnavailable(LibFunc_std_cxx11_basic_ostringstream_dtor);
    TLI.setUnavailable(LibFunc_ZNSt8__detail15_List_node_base11_M_transferEPS0_S1_);
    TLI.setUnavailable(LibFunc_ZNSt8__detail15_List_node_base7_M_hookEPS0_);
    TLI.setUnavailable(LibFunc_ZNSt8__detail15_List_node_base9_M_unhookEv);
    TLI.setUnavailable(LibFunc_ZNSt8ios_base4InitC1Ev);
    TLI.setUnavailable(LibFunc_ZNSt8ios_base4InitD1Ev);
    TLI.setUnavailable(LibFunc_ZNSt8ios_baseC2Ev);
    TLI.setUnavailable(LibFunc_ZNSt8ios_baseD2Ev);
    TLI.setUnavailable(LibFunc_ZNSt9bad_allocD0Ev);
    TLI.setUnavailable(LibFunc_ZNSt9bad_allocD1Ev);
    TLI.setUnavailable(LibFunc_ZNSt9basic_iosIcSt11char_traitsIcEE4initEPSt15basic_streambufIcS1_E);
    TLI.setUnavailable(LibFunc_ZNSt9basic_iosIcSt11char_traitsIcEE5clearESt12_Ios_Iostate);
    TLI.setUnavailable(LibFunc_ZNSt9basic_iosIcSt11char_traitsIcEE5rdbufEPSt15basic_streambufIcS1_E);
    TLI.setUnavailable(LibFunc_ZNSt9exceptionD0Ev);
    TLI.setUnavailable(LibFunc_ZNSt9exceptionD1Ev);
    TLI.setUnavailable(LibFunc_ZNSt9exceptionD2Ev);
    TLI.setUnavailable(LibFunc_ZSt16__ostream_insertIcSt11char_traitsIcEERSt13basic_ostreamIT_T0_ES6_PKS3_i);
    TLI.setUnavailable(LibFunc_ZSt16__ostream_insertIcSt11char_traitsIcEERSt13basic_ostreamIT_T0_ES6_PKS3_l);
    TLI.setUnavailable(LibFunc_ZSt16__throw_bad_castv);
    TLI.setUnavailable(LibFunc_ZSt17__throw_bad_allocv);
    TLI.setUnavailable(LibFunc_ZSt18_Rb_tree_decrementPKSt18_Rb_tree_node_base);
    TLI.setUnavailable(LibFunc_ZSt18_Rb_tree_decrementPSt18_Rb_tree_node_base);
    TLI.setUnavailable(LibFunc_ZSt18_Rb_tree_incrementPKSt18_Rb_tree_node_base);
    TLI.setUnavailable(LibFunc_ZSt18_Rb_tree_incrementPSt18_Rb_tree_node_base);
    TLI.setUnavailable(LibFunc_ZSt19__throw_logic_errorPKc);
    TLI.setUnavailable(LibFunc_ZSt20__throw_length_errorPKc);
    TLI.setUnavailable(LibFunc_ZSt20__throw_out_of_rangePKc);
    TLI.setUnavailable(LibFunc_ZSt24__throw_out_of_range_fmtPKcz);
    TLI.setUnavailable(LibFunc_ZSt28_Rb_tree_rebalance_for_erasePSt18_Rb_tree_node_baseRS_);
    TLI.setUnavailable(LibFunc_ZSt29_Rb_tree_insert_and_rebalancebPSt18_Rb_tree_node_baseS0_RS_);
    TLI.setUnavailable(LibFunc_std_basic_ostream_std_endl);
    TLI.setUnavailable(LibFunc_std_basic_ostream_std_flush);
    TLI.setUnavailable(LibFunc_ZSt7getlineIcSt11char_traitsIcESaIcEERSt13basic_istreamIT_T0_ES7_RSbIS4_S5_T1_ES4_);
    TLI.setUnavailable(LibFunc_std_basic_istream_getline_cxx11_char);
    TLI.setUnavailable(LibFunc_ZSt9terminatev);
    TLI.setUnavailable(LibFunc_ZStrsIcSt11char_traitsIcEERSt13basic_istreamIT_T0_ES6_RS3_);
#endif // INTEL_CUSTOMIZATION
  }

  switch (T.getOS()) {
  case Triple::MacOSX:
    // exp10 and exp10f are not available on OS X until 10.9 and iOS until 7.0
    // and their names are __exp10 and __exp10f. exp10l is not available on
    // OS X or iOS.
    TLI.setUnavailable(LibFunc_exp10l);
    if (T.isMacOSXVersionLT(10, 9)) {
      TLI.setUnavailable(LibFunc_exp10);
      TLI.setUnavailable(LibFunc_exp10f);
    } else {
      TLI.setAvailableWithName(LibFunc_exp10, "__exp10");
      TLI.setAvailableWithName(LibFunc_exp10f, "__exp10f");
    }
    break;
  case Triple::IOS:
  case Triple::TvOS:
  case Triple::WatchOS:
    TLI.setUnavailable(LibFunc_exp10l);
    if (!T.isWatchOS() &&
        (T.isOSVersionLT(7, 0) || (T.isOSVersionLT(9, 0) && T.isX86()))) {
      TLI.setUnavailable(LibFunc_exp10);
      TLI.setUnavailable(LibFunc_exp10f);
    } else {
      TLI.setAvailableWithName(LibFunc_exp10, "__exp10");
      TLI.setAvailableWithName(LibFunc_exp10f, "__exp10f");
    }
    break;
  case Triple::Linux:
    // exp10, exp10f, exp10l is available on Linux (GLIBC) but are extremely
    // buggy prior to glibc version 2.18. Until this version is widely deployed
    // or we have a reasonable detection strategy, we cannot use exp10 reliably
    // on Linux.
    //
    // Fall through to disable all of them.
    LLVM_FALLTHROUGH;
  default:
    TLI.setUnavailable(LibFunc_exp10);
    TLI.setUnavailable(LibFunc_exp10f);
    TLI.setUnavailable(LibFunc_exp10l);
  }

  // ffsl is available on at least Darwin, Mac OS X, iOS, FreeBSD, and
  // Linux (GLIBC):
  // http://developer.apple.com/library/mac/#documentation/Darwin/Reference/ManPages/man3/ffsl.3.html
  // http://svn.freebsd.org/base/head/lib/libc/string/ffsl.c
  // http://www.gnu.org/software/gnulib/manual/html_node/ffsl.html
  switch (T.getOS()) {
  case Triple::Darwin:
  case Triple::MacOSX:
  case Triple::IOS:
  case Triple::TvOS:
  case Triple::WatchOS:
  case Triple::FreeBSD:
  case Triple::Linux:
    break;
  default:
    TLI.setUnavailable(LibFunc_ffsl);
  }

  // ffsll is available on at least FreeBSD and Linux (GLIBC):
  // http://svn.freebsd.org/base/head/lib/libc/string/ffsll.c
  // http://www.gnu.org/software/gnulib/manual/html_node/ffsll.html
  switch (T.getOS()) {
  case Triple::Darwin:
  case Triple::MacOSX:
  case Triple::IOS:
  case Triple::TvOS:
  case Triple::WatchOS:
  case Triple::FreeBSD:
  case Triple::Linux:
    break;
  default:
    TLI.setUnavailable(LibFunc_ffsll);
  }

  // The following functions are available on at least FreeBSD:
  // http://svn.freebsd.org/base/head/lib/libc/string/fls.c
  // http://svn.freebsd.org/base/head/lib/libc/string/flsl.c
  // http://svn.freebsd.org/base/head/lib/libc/string/flsll.c
  if (!T.isOSFreeBSD()) {
    TLI.setUnavailable(LibFunc_fls);
    TLI.setUnavailable(LibFunc_flsl);
    TLI.setUnavailable(LibFunc_flsll);
  }

  // The following functions are only available on GNU/Linux (using glibc).
  // Linux variants without glibc (eg: bionic, musl) may have some subset.
  if (!T.isOSLinux() || !T.isGNUEnvironment()) {
    TLI.setUnavailable(LibFunc_dunder_strdup);
    TLI.setUnavailable(LibFunc_dunder_strtok_r);
    TLI.setUnavailable(LibFunc_dunder_isoc99_fscanf);                   // INTEL
    TLI.setUnavailable(LibFunc_dunder_isoc99_scanf);
    TLI.setUnavailable(LibFunc_dunder_isoc99_sscanf);
    TLI.setUnavailable(LibFunc_under_IO_getc);
    TLI.setUnavailable(LibFunc_under_IO_putc);
    // But, Android and musl have memalign.
    if (!T.isAndroid() && !T.isMusl())
      TLI.setUnavailable(LibFunc_memalign);
    TLI.setUnavailable(LibFunc_fopen64);
    TLI.setUnavailable(LibFunc_fseeko64);
    TLI.setUnavailable(LibFunc_fstat64);
    TLI.setUnavailable(LibFunc_fstatvfs64);
    TLI.setUnavailable(LibFunc_ftello64);
    TLI.setUnavailable(LibFunc_lstat64);
    TLI.setUnavailable(LibFunc_open64);
    TLI.setUnavailable(LibFunc_stat64);
    TLI.setUnavailable(LibFunc_statvfs64);
    TLI.setUnavailable(LibFunc_tmpfile64);

    // Relaxed math functions are included in math-finite.h on Linux (GLIBC).
    // Note that math-finite.h is no longer supported by top-of-tree GLIBC,
    // so we keep these functions around just so that they're recognized by
    // the ConstantFolder.
    TLI.setUnavailable(LibFunc_acos_finite);
    TLI.setUnavailable(LibFunc_acosf_finite);
    TLI.setUnavailable(LibFunc_acosl_finite);
    TLI.setUnavailable(LibFunc_acosh_finite);
    TLI.setUnavailable(LibFunc_acoshf_finite);
    TLI.setUnavailable(LibFunc_acoshl_finite);
    TLI.setUnavailable(LibFunc_asin_finite);
    TLI.setUnavailable(LibFunc_asinf_finite);
    TLI.setUnavailable(LibFunc_asinl_finite);
    TLI.setUnavailable(LibFunc_atan2_finite);
    TLI.setUnavailable(LibFunc_atan2f_finite);
    TLI.setUnavailable(LibFunc_atan2l_finite);
    TLI.setUnavailable(LibFunc_atanh_finite);
    TLI.setUnavailable(LibFunc_atanhf_finite);
    TLI.setUnavailable(LibFunc_atanhl_finite);
    TLI.setUnavailable(LibFunc_cosh_finite);
    TLI.setUnavailable(LibFunc_coshf_finite);
    TLI.setUnavailable(LibFunc_coshl_finite);
    TLI.setUnavailable(LibFunc_exp10_finite);
    TLI.setUnavailable(LibFunc_exp10f_finite);
    TLI.setUnavailable(LibFunc_exp10l_finite);
    TLI.setUnavailable(LibFunc_exp2_finite);
    TLI.setUnavailable(LibFunc_exp2f_finite);
    TLI.setUnavailable(LibFunc_exp2l_finite);
    TLI.setUnavailable(LibFunc_exp_finite);
    TLI.setUnavailable(LibFunc_expf_finite);
    TLI.setUnavailable(LibFunc_expl_finite);
    TLI.setUnavailable(LibFunc_log10_finite);
    TLI.setUnavailable(LibFunc_log10f_finite);
    TLI.setUnavailable(LibFunc_log10l_finite);
    TLI.setUnavailable(LibFunc_log2_finite);
    TLI.setUnavailable(LibFunc_log2f_finite);
    TLI.setUnavailable(LibFunc_log2l_finite);
    TLI.setUnavailable(LibFunc_log_finite);
    TLI.setUnavailable(LibFunc_logf_finite);
    TLI.setUnavailable(LibFunc_logl_finite);
    TLI.setUnavailable(LibFunc_pow_finite);
    TLI.setUnavailable(LibFunc_powf_finite);
    TLI.setUnavailable(LibFunc_powl_finite);
    TLI.setUnavailable(LibFunc_sinh_finite);
    TLI.setUnavailable(LibFunc_sinhf_finite);
    TLI.setUnavailable(LibFunc_sinhl_finite);
  }

  if ((T.isOSLinux() && T.isGNUEnvironment()) ||
      (T.isAndroid() && !T.isAndroidVersionLT(28))) {
    // available IO unlocked variants on GNU/Linux and Android P or later
    TLI.setAvailable(LibFunc_getc_unlocked);
    TLI.setAvailable(LibFunc_getchar_unlocked);
    TLI.setAvailable(LibFunc_putc_unlocked);
    TLI.setAvailable(LibFunc_putchar_unlocked);
    TLI.setAvailable(LibFunc_fputc_unlocked);
    TLI.setAvailable(LibFunc_fgetc_unlocked);
    TLI.setAvailable(LibFunc_fread_unlocked);
    TLI.setAvailable(LibFunc_fwrite_unlocked);
    TLI.setAvailable(LibFunc_fputs_unlocked);
    TLI.setAvailable(LibFunc_fgets_unlocked);
  }

  // As currently implemented in clang, NVPTX code has no standard library to
  // speak of.  Headers provide a standard-ish library implementation, but many
  // of the signatures are wrong -- for example, many libm functions are not
  // extern "C".
  //
  // libdevice, an IR library provided by nvidia, is linked in by the front-end,
  // but only used functions are provided to llvm.  Moreover, most of the
  // functions in libdevice don't map precisely to standard library functions.
  //
  // FIXME: Having no standard library prevents e.g. many fastmath
  // optimizations, so this situation should be fixed.
  if (T.isNVPTX()) {
    TLI.disableAllFunctions();
    TLI.setAvailable(LibFunc_nvvm_reflect);
    TLI.setAvailable(llvm::LibFunc_malloc);
    TLI.setAvailable(llvm::LibFunc_free);

    // TODO: We could enable the following two according to [0] but we haven't
    //       done an evaluation wrt. the performance implications.
    // [0]
    // https://docs.nvidia.com/cuda/cuda-c-programming-guide/index.html#dynamic-global-memory-allocation-and-operations
    //
    //    TLI.setAvailable(llvm::LibFunc_memcpy);
    //    TLI.setAvailable(llvm::LibFunc_memset);

  } else {
    TLI.setUnavailable(LibFunc_nvvm_reflect);
  }

#if INTEL_CUSTOMIZATION
  // Windows specific
  if (!T.isOSWindows()) {
    TLI.setUnavailable(LibFunc_acrt_iob_func);
    TLI.setUnavailable(LibFunc_atexit);
    TLI.setUnavailable(LibFunc_tunder_mb_cur_max_func);
    TLI.setUnavailable(LibFunc_dunder_CxxFrameHandler3);
    TLI.setUnavailable(LibFunc_dunder_RTDynamicCast);
    TLI.setUnavailable(LibFunc_dunder_RTtypeid);
    TLI.setUnavailable(LibFunc_dunder_std_terminate);
    TLI.setUnavailable(LibFunc_dunder_std_type_info_compare);
    TLI.setUnavailable(LibFunc_dunder_std_type_info_name);
    TLI.setUnavailable(LibFunc_CloseHandle);
    TLI.setUnavailable(LibFunc_ConvertThreadToFiber);
    TLI.setUnavailable(LibFunc_CreateFiber);
    TLI.setUnavailable(LibFunc_CreateFileA);
    TLI.setUnavailable(LibFunc_CreateFileW);
    TLI.setUnavailable(LibFunc_DeleteFiber);
    TLI.setUnavailable(LibFunc_DeleteCriticalSection);
    TLI.setUnavailable(LibFunc_EnterCriticalSection);
    TLI.setUnavailable(LibFunc_FindClose);
    TLI.setUnavailable(LibFunc_FindFirstFileA);
    TLI.setUnavailable(LibFunc_FindFirstFileW);
    TLI.setUnavailable(LibFunc_FindNextFileA);
    TLI.setUnavailable(LibFunc_FindNextFileW);
    TLI.setUnavailable(LibFunc_FindResourceA);
    TLI.setUnavailable(LibFunc_FormatMessageA);
    TLI.setUnavailable(LibFunc_FreeResource);
    TLI.setUnavailable(LibFunc_GetCurrentDirectoryA);
    TLI.setUnavailable(LibFunc_GetCurrentDirectoryW);
    TLI.setUnavailable(LibFunc_GetCurrentProcess);
    TLI.setUnavailable(LibFunc_GetCurrentThreadId);
    TLI.setUnavailable(LibFunc_GetFullPathNameA);
    TLI.setUnavailable(LibFunc_GetFullPathNameW);
    TLI.setUnavailable(LibFunc_GetLastError);
    TLI.setUnavailable(LibFunc_GetModuleFileNameA);
    TLI.setUnavailable(LibFunc_GetModuleHandleA);
    TLI.setUnavailable(LibFunc_GetProcAddress);
    TLI.setUnavailable(LibFunc_GetProcessTimes);
    TLI.setUnavailable(LibFunc_GetShortPathNameW);
    TLI.setUnavailable(LibFunc_GetSystemTime);
    TLI.setUnavailable(LibFunc_GetVersionExA);
    TLI.setUnavailable(LibFunc_GlobalMemoryStatus);
    TLI.setUnavailable(LibFunc_InitializeCriticalSection);
    TLI.setUnavailable(LibFunc_InitializeCriticalSectionAndSpinCount);
    TLI.setUnavailable(LibFunc_LeaveCriticalSection);
    TLI.setUnavailable(LibFunc_LoadLibraryA);
    TLI.setUnavailable(LibFunc_LoadResource);
    TLI.setUnavailable(LibFunc_LocalFree);
    TLI.setUnavailable(LibFunc_LockResource);
    TLI.setUnavailable(LibFunc_MultiByteToWideChar);
    TLI.setUnavailable(LibFunc_QueryPerformanceCounter);
    TLI.setUnavailable(LibFunc_ReadFile);
    TLI.setUnavailable(LibFunc_SetFilePointer);
    TLI.setUnavailable(LibFunc_SizeofResource);
    TLI.setUnavailable(LibFunc_Sleep);
    TLI.setUnavailable(LibFunc_SwitchToFiber);
    TLI.setUnavailable(LibFunc_SystemTimeToFileTime);
    TLI.setUnavailable(LibFunc_WideCharToMultiByte);
    TLI.setUnavailable(LibFunc_WriteFile);
    TLI.setUnavailable(LibFunc_islower);
    TLI.setUnavailable(LibFunc_isprint);
    TLI.setUnavailable(LibFunc_isxdigit);
    TLI.setUnavailable(LibFunc_local_stdio_printf_options);
    TLI.setUnavailable(LibFunc_local_stdio_scanf_options);
    TLI.setUnavailable(LibFunc_msvc_std_bad_alloc_ctor);
    TLI.setUnavailable(LibFunc_msvc_std_bad_alloc_scalar_deleting_dtor);
    TLI.setUnavailable(LibFunc_msvc_std_basic_filebuf_scalar_deleting_dtor);
    TLI.setUnavailable(LibFunc_msvc_std_basic_filebuf_under_Unlock);
    TLI.setUnavailable(LibFunc_msvc_std_basic_filebuf_dtor);
    TLI.setUnavailable(LibFunc_msvc_std_basic_filebuf_imbue);
    TLI.setUnavailable(LibFunc_msvc_std_basic_filebuf_overflow);
    TLI.setUnavailable(LibFunc_msvc_std_basic_filebuf_pbackfail);
    TLI.setUnavailable(LibFunc_msvc_std_basic_filebuf_setbuf);
    TLI.setUnavailable(LibFunc_msvc_std_basic_filebuf_std_fpos_seekoff);
    TLI.setUnavailable(LibFunc_msvc_std_basic_filebuf_std_fpos_seekpos);
    TLI.setUnavailable(LibFunc_msvc_std_basic_filebuf_sync);
    TLI.setUnavailable(LibFunc_msvc_std_basic_filebuf_uflow);
    TLI.setUnavailable(LibFunc_msvc_std_basic_filebuf_under_Endwrite);
    TLI.setUnavailable(LibFunc_msvc_std_basic_filebuf_under_Lock);
    TLI.setUnavailable(LibFunc_msvc_std_basic_filebuf_underflow);
    TLI.setUnavailable(LibFunc_msvc_std_basic_filebuf_xsgetn);
    TLI.setUnavailable(LibFunc_msvc_std_basic_filebuf_xsputn);
    TLI.setUnavailable(LibFunc_msvc_std_basic_ios_scalar_deleting_dtor);
    TLI.setUnavailable(LibFunc_msvc_std_basic_istream_vector_deleting_dtor);
    TLI.setUnavailable(LibFunc_msvc_std_basic_ostream_vector_deleting_dtor);
    TLI.setUnavailable(LibFunc_msvc_std_basic_streambuf_dtor);
    TLI.setUnavailable(LibFunc_msvc_std_basic_streambuf_imbue);
    TLI.setUnavailable(LibFunc_msvc_std_basic_streambuf_under_Lock);
    TLI.setUnavailable(LibFunc_msvc_std_basic_streambuf_overflow);
    TLI.setUnavailable(LibFunc_msvc_std_basic_streambuf_pbackfail);
    TLI.setUnavailable(LibFunc_msvc_std_basic_streambuf_scalar_deleting_dtor);
    TLI.setUnavailable(LibFunc_msvc_std_basic_streambuf_setbuf);
    TLI.setUnavailable(LibFunc_msvc_std_basic_streambuf_showmanyc);
    TLI.setUnavailable(LibFunc_msvc_std_basic_streambuf_std_fpos_seekoff);
    TLI.setUnavailable(LibFunc_msvc_std_basic_streambuf_std_fpos_seekpos);
    TLI.setUnavailable(LibFunc_msvc_std_basic_streambuf_sync);
    TLI.setUnavailable(LibFunc_msvc_std_basic_streambuf_uflow);
    TLI.setUnavailable(LibFunc_msvc_std_basic_streambuf_underflow);
    TLI.setUnavailable(LibFunc_msvc_std_basic_streambuf_under_Unlock);
    TLI.setUnavailable(LibFunc_msvc_std_basic_streambuf_xsgetn);
    TLI.setUnavailable(LibFunc_msvc_std_basic_streambuf_xsputn);
    TLI.setUnavailable(LibFunc_msvc_std_basic_string_append);
    TLI.setUnavailable(LibFunc_msvc_std_basic_string_append_size_value);
    TLI.setUnavailable(LibFunc_msvc_std_basic_string_assign_const_ptr);
    TLI.setUnavailable(LibFunc_msvc_std_basic_string_assign_const_ptr_size);
    TLI.setUnavailable(LibFunc_msvc_std_basic_string_dtor);
    TLI.setUnavailable(LibFunc_msvc_std_basic_string_insert);
    TLI.setUnavailable(LibFunc_msvc_std_basic_string_operator_equal_const_ptr);
    TLI.setUnavailable(LibFunc_msvc_std_basic_string_operator_plus_equal_char);
    TLI.setUnavailable(LibFunc_msvc_std_basic_string_push_back);
    TLI.setUnavailable(LibFunc_msvc_std_basic_string_resize);
    TLI.setUnavailable(LibFunc_msvc_std_basic_string_under_xlen);
    TLI.setUnavailable(LibFunc_msvc_std_codecvt_do_always_noconv);
    TLI.setUnavailable(LibFunc_msvc_std_codecvt_scalar_deleting_dtor);
    TLI.setUnavailable(LibFunc_msvc_std_codecvt_use_facet);
    TLI.setUnavailable(LibFunc_msvc_std_codecvt_do_encoding);
    TLI.setUnavailable(LibFunc_msvc_std_codecvt_do_in);
    TLI.setUnavailable(LibFunc_msvc_std_codecvt_do_length);
    TLI.setUnavailable(LibFunc_msvc_std_codecvt_do_max_length);
    TLI.setUnavailable(LibFunc_msvc_std_ctype_do_narrow_char_char);
    TLI.setUnavailable(LibFunc_msvc_std_ctype_do_narrow_ptr_ptr_char_ptr);
    TLI.setUnavailable(LibFunc_msvc_std_codecvt_do_out);
    TLI.setUnavailable(LibFunc_msvc_std_ctype_do_tolower_char);
    TLI.setUnavailable(LibFunc_msvc_std_ctype_do_tolower_ptr_ptr);
    TLI.setUnavailable(LibFunc_msvc_std_ctype_do_toupper_char);
    TLI.setUnavailable(LibFunc_msvc_std_ctype_do_toupper_ptr_ptr);
    TLI.setUnavailable(LibFunc_msvc_std_codecvt_do_unshift);
    TLI.setUnavailable(LibFunc_msvc_std_ctype_do_widen_char);
    TLI.setUnavailable(LibFunc_msvc_std_ctype_do_widen_ptr_ptr_ptr);
    TLI.setUnavailable(LibFunc_msvc_std_ctype_scalar_deleting_dtor);
    TLI.setUnavailable(LibFunc_msvc_std_ctype_use_facet);
    TLI.setUnavailable(LibFunc_msvc_std_CxxThrowException);
    TLI.setUnavailable(LibFunc_msvc_std_error_category_default_error);
    TLI.setUnavailable(LibFunc_msvc_std_error_category_equivalent_error_code);
    TLI.setUnavailable(LibFunc_msvc_std_error_category_equivalent_error_condition);
    TLI.setUnavailable(LibFunc_msvc_std_error_code_make_error_code);
    TLI.setUnavailable(LibFunc_msvc_std_Execute_once);
    TLI.setUnavailable(LibFunc_msvc_std_exception_const_ptr_ctor);
    TLI.setUnavailable(LibFunc_msvc_std_exception_dtor);
    TLI.setUnavailable(LibFunc_msvc_std_exception_scalar_deleting_dtor);
    TLI.setUnavailable(LibFunc_msvc_std_exception_what);
    TLI.setUnavailable(LibFunc_msvc_std_facet_register);
    TLI.setUnavailable(LibFunc_msvc_std_under_Fiopen);
    TLI.setUnavailable(LibFunc_msvc_std_ios_base_under_Ios_base_dtor);
    TLI.setUnavailable(LibFunc_msvc_std_ios_base_failure);
    TLI.setUnavailable(LibFunc_msvc_std_ios_base_failure_const_ptr_ctor);
    TLI.setUnavailable(LibFunc_msvc_std_ios_base_failure_scalar_deleting_dtor);
    TLI.setUnavailable(LibFunc_msvc_std_ios_base_scalar_deleting_dtor);
    TLI.setUnavailable(LibFunc_msvc_std_locale_facet_decref);
    TLI.setUnavailable(LibFunc_msvc_std_locale_facet_incref);
    TLI.setUnavailable(LibFunc_msvc_std_locale_under_Init);
    TLI.setUnavailable(LibFunc_msvc_std_lockit);
    TLI.setUnavailable(LibFunc_msvc_std_lockit_dtor);
    TLI.setUnavailable(LibFunc_msvc_std_locimp_Getgloballocale);
    TLI.setUnavailable(LibFunc_msvc_std_locinfo_ctor);
    TLI.setUnavailable(LibFunc_msvc_std_locinfo_dtor);
    TLI.setUnavailable(LibFunc_msvc_std_num_get_do_get_bool_ptr);
    TLI.setUnavailable(LibFunc_msvc_std_num_get_do_get_double_ptr);
    TLI.setUnavailable(LibFunc_msvc_std_num_get_do_get_float_ptr);
    TLI.setUnavailable(LibFunc_msvc_std_num_get_do_get_long_double_ptr);
    TLI.setUnavailable(LibFunc_msvc_std_num_get_do_get_long_long_ptr);
    TLI.setUnavailable(LibFunc_msvc_std_num_get_do_get_long_ptr);
    TLI.setUnavailable(LibFunc_msvc_std_num_get_do_get_unsigned_int_ptr);
    TLI.setUnavailable(LibFunc_msvc_std_num_get_do_get_unsigned_long_long_ptr);
    TLI.setUnavailable(LibFunc_msvc_std_num_get_do_get_unsigned_long_ptr);
    TLI.setUnavailable(LibFunc_msvc_std_num_get_do_get_unsigned_short_ptr);
    TLI.setUnavailable(LibFunc_msvc_std_num_get_do_get_void_ptr);
    TLI.setUnavailable(LibFunc_msvc_std_num_get_scalar_deleting_dtor);
    TLI.setUnavailable(LibFunc_msvc_std_num_get_under_Getffld);
    TLI.setUnavailable(LibFunc_msvc_std_num_get_under_Getifld);
    TLI.setUnavailable(LibFunc_msvc_std_num_get_use_facet);
    TLI.setUnavailable(LibFunc_msvc_std_num_put_do_put_bool);
    TLI.setUnavailable(LibFunc_msvc_std_num_put_do_put_double);
    TLI.setUnavailable(LibFunc_msvc_std_num_put_do_put_long);
    TLI.setUnavailable(LibFunc_msvc_std_num_put_do_put_long_double);
    TLI.setUnavailable(LibFunc_msvc_std_num_put_do_put_long_long);
    TLI.setUnavailable(LibFunc_msvc_std_num_put_do_put_ulong);
    TLI.setUnavailable(LibFunc_msvc_std_num_put_do_put_ulong_long);
    TLI.setUnavailable(LibFunc_msvc_std_num_put_do_put_void_ptr);
    TLI.setUnavailable(LibFunc_msvc_std_num_put_ostreambuf_iterator_Fput);
    TLI.setUnavailable(LibFunc_msvc_std_num_put_ostreambuf_iterator_iput);
    TLI.setUnavailable(LibFunc_msvc_std_num_put_ostreambuf_iterator_scalar_deleting_dtor);
    TLI.setUnavailable(LibFunc_msvc_std_numpunct_do_decimal_point);
    TLI.setUnavailable(LibFunc_msvc_std_numpunct_do_falsename);
    TLI.setUnavailable(LibFunc_msvc_std_numpunct_do_grouping);
    TLI.setUnavailable(LibFunc_msvc_std_numpunct_do_thousands_sep);
    TLI.setUnavailable(LibFunc_msvc_std_numpunct_do_truename);
    TLI.setUnavailable(LibFunc_msvc_std_numpunct_scalar_deleting_dtor);
    TLI.setUnavailable(LibFunc_msvc_std_numpunct_use_facet);
    TLI.setUnavailable(LibFunc_msvc_std_num_put_use_facet);
    TLI.setUnavailable(LibFunc_msvc_std_runtime_error_ctor);
    TLI.setUnavailable(LibFunc_msvc_std_runtime_error_char_ctor);
    TLI.setUnavailable(LibFunc_msvc_std_runtime_error_scalar_deleting_dtor);
    TLI.setUnavailable(LibFunc_msvc_std_system_error_const_ptr_ctor);
    TLI.setUnavailable(LibFunc_msvc_std_system_error_scalar_deleting_dtor);
    TLI.setUnavailable(LibFunc_msvc_std_Syserror_map);
    TLI.setUnavailable(LibFunc_msvc_std_under_system_error_const_ptr_ctor);
    TLI.setUnavailable(LibFunc_msvc_std_uncaught_exception);
    TLI.setUnavailable(LibFunc_msvc_std_under_generic_error_category_message);
    TLI.setUnavailable(LibFunc_msvc_std_under_immortalize_impl);
    TLI.setUnavailable(LibFunc_msvc_std_under_iostreamer_error_category_scalar_deleting_dtor);
    TLI.setUnavailable(LibFunc_msvc_std_under_iostreamer_error_category_message);
    TLI.setUnavailable(LibFunc_msvc_std_under_iostreamer_error_category_name);
    TLI.setUnavailable(LibFunc_msvc_std_under_locinfo_ctor);
    TLI.setUnavailable(LibFunc_msvc_std_under_locinfo_dtor);
    TLI.setUnavailable(LibFunc_msvc_std_under_system_error_scalar_deleting_dtor);
    TLI.setUnavailable(LibFunc_msvc_std_Xbad_alloc);
    TLI.setUnavailable(LibFunc_msvc_std_Xout_of_range);
    TLI.setUnavailable(LibFunc_msvc_std_Xlength_error);
    TLI.setUnavailable(LibFunc_msvc_std_Xran);
    TLI.setUnavailable(LibFunc_msvc_std_yarn_dtor);
    TLI.setUnavailable(LibFunc_msvc_std_yarn_wchar_dtor);
    TLI.setUnavailable(LibFunc_sprintf_s);
    TLI.setUnavailable(LibFunc_stdio_common_vfprintf);
    TLI.setUnavailable(LibFunc_stdio_common_vfscanf);
    TLI.setUnavailable(LibFunc_stdio_common_vsprintf);
    TLI.setUnavailable(LibFunc_dunder_stdio_common_vsprintf_s);
    TLI.setUnavailable(LibFunc_stdio_common_vsscanf);
    TLI.setUnavailable(LibFunc_std_exception_copy);
    TLI.setUnavailable(LibFunc_std_exception_destroy);
    TLI.setUnavailable(LibFunc_std_reverse_trivially_swappable_8);
    TLI.setUnavailable(LibFunc_strncpy_s);
    TLI.setUnavailable(LibFunc_terminate);
    TLI.setUnavailable(LibFunc_under_Getctype);
    TLI.setUnavailable(LibFunc_under_Getcvt);
    TLI.setUnavailable(LibFunc_under_Init_thread_abort);
    TLI.setUnavailable(LibFunc_under_Stollx);
    TLI.setUnavailable(LibFunc_under_Stolx);
    TLI.setUnavailable(LibFunc_under_Stoullx);
    TLI.setUnavailable(LibFunc_under_Stoulx);
    TLI.setUnavailable(LibFunc_under_Tolower);
    TLI.setUnavailable(LibFunc_under_Toupper);
    TLI.setUnavailable(LibFunc_under_chdir);
    TLI.setUnavailable(LibFunc_under_commit);
    TLI.setUnavailable(LibFunc_under_close);
    TLI.setUnavailable(LibFunc_under_errno);
    TLI.setUnavailable(LibFunc_under_fdopen);
    TLI.setUnavailable(LibFunc_under_fileno);
    TLI.setUnavailable(LibFunc_under_findclose);
    TLI.setUnavailable(LibFunc_under_findfirst64i32);
    TLI.setUnavailable(LibFunc_under_findnext64i32);
    TLI.setUnavailable(LibFunc_under_fseeki64);
    TLI.setUnavailable(LibFunc_under_fstat64);
    TLI.setUnavailable(LibFunc_under_fstat64i32);
    TLI.setUnavailable(LibFunc_under_ftelli64);
    TLI.setUnavailable(LibFunc_under_ftime64);
    TLI.setUnavailable(LibFunc_under_invalid_parameter_noinfo_noreturn);
    TLI.setUnavailable(LibFunc_under_localtime64);
    TLI.setUnavailable(LibFunc_under_lock_file);
    TLI.setUnavailable(LibFunc_under_lseeki64);
    TLI.setUnavailable(LibFunc_under_difftime64);
    TLI.setUnavailable(LibFunc_under_get_stream_buffer_pointers);
    TLI.setUnavailable(LibFunc_under_getcwd);
    TLI.setUnavailable(LibFunc_under_getdcwd);
    TLI.setUnavailable(LibFunc_under_getdrive);
    TLI.setUnavailable(LibFunc_under_getpid);
    TLI.setUnavailable(LibFunc_under_gmtime64);
    TLI.setUnavailable(LibFunc_under_Init_thread_footer);
    TLI.setUnavailable(LibFunc_under_Init_thread_header);
    TLI.setUnavailable(LibFunc_under_mkdir);
    TLI.setUnavailable(LibFunc_under_purecall);
    TLI.setUnavailable(LibFunc_under_read);
    TLI.setUnavailable(LibFunc_under_set_errno);
    TLI.setUnavailable(LibFunc_under_setmode);
    TLI.setUnavailable(LibFunc_under_sleep);
    TLI.setUnavailable(LibFunc_under_stat64);
    TLI.setUnavailable(LibFunc_under_stat64i32);
    TLI.setUnavailable(LibFunc_under_stricmp);
    TLI.setUnavailable(LibFunc_under_strnicmp);
    TLI.setUnavailable(LibFunc_under_strtoi64);
    TLI.setUnavailable(LibFunc_under_time64);
    TLI.setUnavailable(LibFunc_under_unlink);
    TLI.setUnavailable(LibFunc_under_unlock_file);
    TLI.setUnavailable(LibFunc_under_waccess);
    TLI.setUnavailable(LibFunc_under_wassert);
    TLI.setUnavailable(LibFunc_under_wfopen);
    TLI.setUnavailable(LibFunc_under_wopen);
    TLI.setUnavailable(LibFunc_under_wremove);
    TLI.setUnavailable(LibFunc_under_write);
    TLI.setUnavailable(LibFunc_under_wstat64);
    TLI.setUnavailable(LibFunc_wcscpy);
    TLI.setUnavailable(LibFunc_wcsncat);
  }
#endif // INTEL_CUSTOMIZATION

  // These vec_malloc/free routines are only available on AIX.
  if (!T.isOSAIX()) {
    TLI.setUnavailable(LibFunc_vec_calloc);
    TLI.setUnavailable(LibFunc_vec_malloc);
    TLI.setUnavailable(LibFunc_vec_realloc);
    TLI.setUnavailable(LibFunc_vec_free);
  }

  TLI.addVectorizableFunctionsFromVecLib(ClVectorLibrary);
}

TargetLibraryInfoImpl::TargetLibraryInfoImpl() {
  // Default to everything being available.
  memset(AvailableArray, -1, sizeof(AvailableArray));

  initialize(*this, Triple(), StandardNames);
}

TargetLibraryInfoImpl::TargetLibraryInfoImpl(const Triple &T) {
  // Default to everything being available.
  memset(AvailableArray, -1, sizeof(AvailableArray));

  initialize(*this, T, StandardNames);
}

TargetLibraryInfoImpl::TargetLibraryInfoImpl(const TargetLibraryInfoImpl &TLI)
    : CustomNames(TLI.CustomNames), ShouldExtI32Param(TLI.ShouldExtI32Param),
      ShouldExtI32Return(TLI.ShouldExtI32Return),
<<<<<<< HEAD
#if INTEL_CUSTOMIZATION
      ShouldSignExtI32Param(TLI.ShouldSignExtI32Param),
      CurVectorLibrary(TLI.CurVectorLibrary) {
#else // INTEL_CUSTOMIZATION
      ShouldSignExtI32Param(TLI.ShouldSignExtI32Param) {
#endif // INTEL_CUSTOMIZATION
=======
      ShouldSignExtI32Param(TLI.ShouldSignExtI32Param),
      SizeOfInt(TLI.SizeOfInt) {
>>>>>>> 9c54ee43
  memcpy(AvailableArray, TLI.AvailableArray, sizeof(AvailableArray));
  VectorDescs = TLI.VectorDescs;
  ScalarDescs = TLI.ScalarDescs;
}

TargetLibraryInfoImpl::TargetLibraryInfoImpl(TargetLibraryInfoImpl &&TLI)
    : CustomNames(std::move(TLI.CustomNames)),
      ShouldExtI32Param(TLI.ShouldExtI32Param),
      ShouldExtI32Return(TLI.ShouldExtI32Return),
<<<<<<< HEAD
#if INTEL_CUSTOMIZATION
      ShouldSignExtI32Param(TLI.ShouldSignExtI32Param),
      CurVectorLibrary(TLI.CurVectorLibrary) {
#else // INTEL_CUSTOMIZATION
      ShouldSignExtI32Param(TLI.ShouldSignExtI32Param) {
#endif // INTEL_CUSTOMIZATION
=======
      ShouldSignExtI32Param(TLI.ShouldSignExtI32Param),
      SizeOfInt(TLI.SizeOfInt) {
>>>>>>> 9c54ee43
  std::move(std::begin(TLI.AvailableArray), std::end(TLI.AvailableArray),
            AvailableArray);
  VectorDescs = TLI.VectorDescs;
  ScalarDescs = TLI.ScalarDescs;
}

TargetLibraryInfoImpl &TargetLibraryInfoImpl::operator=(const TargetLibraryInfoImpl &TLI) {
  CustomNames = TLI.CustomNames;
  ShouldExtI32Param = TLI.ShouldExtI32Param;
  ShouldExtI32Return = TLI.ShouldExtI32Return;
  ShouldSignExtI32Param = TLI.ShouldSignExtI32Param;
<<<<<<< HEAD
#if INTEL_CUSTOMIZATION
  CurVectorLibrary = TLI.CurVectorLibrary;
  VectorDescs = TLI.VectorDescs;
  ScalarDescs = TLI.ScalarDescs;
#endif // INTEL_CUSTOMIZATION
=======
  SizeOfInt = TLI.SizeOfInt;
>>>>>>> 9c54ee43
  memcpy(AvailableArray, TLI.AvailableArray, sizeof(AvailableArray));
  return *this;
}

TargetLibraryInfoImpl &TargetLibraryInfoImpl::operator=(TargetLibraryInfoImpl &&TLI) {
  CustomNames = std::move(TLI.CustomNames);
  ShouldExtI32Param = TLI.ShouldExtI32Param;
  ShouldExtI32Return = TLI.ShouldExtI32Return;
  ShouldSignExtI32Param = TLI.ShouldSignExtI32Param;
<<<<<<< HEAD
#if INTEL_CUSTOMIZATION
  CurVectorLibrary = TLI.CurVectorLibrary;
  VectorDescs = std::move(TLI.VectorDescs);
  ScalarDescs = std::move(TLI.ScalarDescs);
#endif // INTEL_CUSTOMIZATION
=======
  SizeOfInt = TLI.SizeOfInt;
>>>>>>> 9c54ee43
  std::move(std::begin(TLI.AvailableArray), std::end(TLI.AvailableArray),
            AvailableArray);
  return *this;
}

static StringRef sanitizeFunctionName(StringRef funcName) {
  // Filter out empty names and names containing null bytes, those can't be in
  // our table.
  if (funcName.empty() || funcName.find('\0') != StringRef::npos)
    return StringRef();

  // Check for \01 prefix that is used to mangle __asm declarations and
  // strip it if present.
  return GlobalValue::dropLLVMManglingEscape(funcName);
}

bool TargetLibraryInfoImpl::getLibFunc(StringRef funcName, LibFunc &F) const {
  funcName = sanitizeFunctionName(funcName);
  if (funcName.empty())
    return false;

  const auto *Start = std::begin(StandardNames);
  const auto *End = std::end(StandardNames);
  const auto *I = std::lower_bound(Start, End, funcName);
  if (I != End && *I == funcName) {
    F = (LibFunc)(I - Start);
    return true;
  }
  return false;
}

bool TargetLibraryInfoImpl::isValidProtoForLibFunc(const FunctionType &FTy,
                                                   LibFunc F,
                                                   const DataLayout *DL) const {
  LLVMContext &Ctx = FTy.getContext();
  Type *SizeTTy = DL ? DL->getIntPtrType(Ctx, /*AddressSpace=*/0) : nullptr;
  auto IsSizeTTy = [SizeTTy](Type *Ty) {
    return SizeTTy ? Ty == SizeTTy : Ty->isIntegerTy();
  };
  unsigned NumParams = FTy.getNumParams();

  switch (F) {
  case LibFunc_execl:
  case LibFunc_execlp:
  case LibFunc_execle:
    return (NumParams >= 2 && FTy.getParamType(0)->isPointerTy() &&
            FTy.getParamType(1)->isPointerTy() &&
            FTy.getReturnType()->isIntegerTy(32));
  case LibFunc_execv:
  case LibFunc_execvp:
    return (NumParams == 2 && FTy.getParamType(0)->isPointerTy() &&
            FTy.getParamType(1)->isPointerTy() &&
            FTy.getReturnType()->isIntegerTy(32));
  case LibFunc_execvP:
  case LibFunc_execvpe:
  case LibFunc_execve:
    return (NumParams == 3 && FTy.getParamType(0)->isPointerTy() &&
            FTy.getParamType(1)->isPointerTy() &&
            FTy.getParamType(2)->isPointerTy() &&
            FTy.getReturnType()->isIntegerTy(32));
  case LibFunc_strlen_chk:
    --NumParams;
    if (!IsSizeTTy(FTy.getParamType(NumParams)))
      return false;
    LLVM_FALLTHROUGH;
  case LibFunc_strlen:
    return (NumParams == 1 && FTy.getParamType(0)->isPointerTy() &&
            FTy.getReturnType()->isIntegerTy());

  case LibFunc_strchr:
  case LibFunc_strrchr:
    return (NumParams == 2 && FTy.getReturnType()->isPointerTy() &&
            FTy.getParamType(0) == FTy.getReturnType() &&
            FTy.getParamType(1)->isIntegerTy());

  case LibFunc_strtol:
  case LibFunc_strtod:
  case LibFunc_strtof:
  case LibFunc_strtoul:
  case LibFunc_strtoll:
  case LibFunc_strtold:
  case LibFunc_strtoull:
    return ((NumParams == 2 || NumParams == 3) &&
            FTy.getParamType(0)->isPointerTy() &&
            FTy.getParamType(1)->isPointerTy());
  case LibFunc_strcat_chk:
    --NumParams;
    if (!IsSizeTTy(FTy.getParamType(NumParams)))
      return false;
    LLVM_FALLTHROUGH;
  case LibFunc_strcat:
    return (NumParams == 2 && FTy.getReturnType()->isPointerTy() &&
            FTy.getParamType(0) == FTy.getReturnType() &&
            FTy.getParamType(1) == FTy.getReturnType());

  case LibFunc_strncat_chk:
    --NumParams;
    if (!IsSizeTTy(FTy.getParamType(NumParams)))
      return false;
    LLVM_FALLTHROUGH;
  case LibFunc_strncat:
    return (NumParams == 3 && FTy.getReturnType()->isPointerTy() &&
            FTy.getParamType(0) == FTy.getReturnType() &&
            FTy.getParamType(1) == FTy.getReturnType() &&
            IsSizeTTy(FTy.getParamType(2)));

  case LibFunc_strcpy_chk:
  case LibFunc_stpcpy_chk:
    --NumParams;
    if (!IsSizeTTy(FTy.getParamType(NumParams)))
      return false;
    LLVM_FALLTHROUGH;
  case LibFunc_strcpy:
  case LibFunc_stpcpy:
    return (NumParams == 2 && FTy.getReturnType() == FTy.getParamType(0) &&
            FTy.getParamType(0) == FTy.getParamType(1) &&
            FTy.getParamType(0)->isPointerTy());

  case LibFunc_strlcat_chk:
  case LibFunc_strlcpy_chk:
    --NumParams;
    if (!IsSizeTTy(FTy.getParamType(NumParams)))
      return false;
    LLVM_FALLTHROUGH;
  case LibFunc_strlcat:
  case LibFunc_strlcpy:
    return NumParams == 3 && IsSizeTTy(FTy.getReturnType()) &&
           FTy.getParamType(0)->isPointerTy() &&
           FTy.getParamType(1)->isPointerTy() &&
           IsSizeTTy(FTy.getParamType(2));

  case LibFunc_strncpy_chk:
  case LibFunc_stpncpy_chk:
    --NumParams;
    if (!IsSizeTTy(FTy.getParamType(NumParams)))
      return false;
    LLVM_FALLTHROUGH;
  case LibFunc_strncpy:
  case LibFunc_stpncpy:
    return (NumParams == 3 && FTy.getReturnType() == FTy.getParamType(0) &&
            FTy.getParamType(0) == FTy.getParamType(1) &&
            FTy.getParamType(0)->isPointerTy() &&
            IsSizeTTy(FTy.getParamType(2)));

  case LibFunc_strxfrm:
    return (NumParams == 3 && FTy.getParamType(0)->isPointerTy() &&
            FTy.getParamType(1)->isPointerTy());

  case LibFunc_strcmp:
    return (NumParams == 2 && FTy.getReturnType()->isIntegerTy(32) &&
            FTy.getParamType(0)->isPointerTy() &&
            FTy.getParamType(0) == FTy.getParamType(1));

  case LibFunc_strncmp:
    return (NumParams == 3 && FTy.getReturnType()->isIntegerTy(32) &&
            FTy.getParamType(0)->isPointerTy() &&
            FTy.getParamType(0) == FTy.getParamType(1) &&
            IsSizeTTy(FTy.getParamType(2)));

  case LibFunc_strspn:
  case LibFunc_strcspn:
    return (NumParams == 2 && FTy.getParamType(0)->isPointerTy() &&
            FTy.getParamType(0) == FTy.getParamType(1) &&
            FTy.getReturnType()->isIntegerTy());

  case LibFunc_strcoll:
  case LibFunc_strcasecmp:
  case LibFunc_strncasecmp:
    return (NumParams >= 2 && FTy.getParamType(0)->isPointerTy() &&
            FTy.getParamType(1)->isPointerTy());

  case LibFunc_strstr:
    return (NumParams == 2 && FTy.getReturnType()->isPointerTy() &&
            FTy.getParamType(0)->isPointerTy() &&
            FTy.getParamType(1)->isPointerTy());

  case LibFunc_strpbrk:
    return (NumParams == 2 && FTy.getParamType(0)->isPointerTy() &&
            FTy.getReturnType() == FTy.getParamType(0) &&
            FTy.getParamType(0) == FTy.getParamType(1));

  case LibFunc_strtok:
  case LibFunc_strtok_r:
    return (NumParams >= 2 && FTy.getParamType(1)->isPointerTy());
  case LibFunc_scanf:
  case LibFunc_setbuf:
  case LibFunc_setvbuf:
    return (NumParams >= 1 && FTy.getParamType(0)->isPointerTy());
  case LibFunc_strdup:
  case LibFunc_strndup:
    return (NumParams >= 1 && FTy.getReturnType()->isPointerTy() &&
            FTy.getParamType(0)->isPointerTy());
  case LibFunc_sscanf:
  case LibFunc_stat:
  case LibFunc_statvfs:
  case LibFunc_siprintf:
  case LibFunc_small_sprintf:
  case LibFunc_sprintf:
    return (NumParams >= 2 && FTy.getParamType(0)->isPointerTy() &&
            FTy.getParamType(1)->isPointerTy() &&
            FTy.getReturnType()->isIntegerTy(32));

#if INTEL_CUSTOMIZATION
  case LibFunc_sprintf_s:
    return (NumParams >= 3 && FTy.getReturnType()->isIntegerTy() &&
            FTy.getParamType(0)->isPointerTy() &&
            FTy.getParamType(1)->isIntegerTy() &&
            FTy.getParamType(2)->isPointerTy());
#endif // INTEL_CUSTOMIZATION

  case LibFunc_sprintf_chk:
    return NumParams == 4 && FTy.getParamType(0)->isPointerTy() &&
           FTy.getParamType(1)->isIntegerTy(32) &&
           IsSizeTTy(FTy.getParamType(2)) &&
           FTy.getParamType(3)->isPointerTy() &&
           FTy.getReturnType()->isIntegerTy(32);

  case LibFunc_snprintf:
    return (NumParams == 3 && FTy.getParamType(0)->isPointerTy() &&
            FTy.getParamType(2)->isPointerTy() &&
            FTy.getReturnType()->isIntegerTy(32));

  case LibFunc_snprintf_chk:
    return NumParams == 5 && FTy.getParamType(0)->isPointerTy() &&
           IsSizeTTy(FTy.getParamType(1)) &&
           FTy.getParamType(2)->isIntegerTy(32) &&
           IsSizeTTy(FTy.getParamType(3)) &&
           FTy.getParamType(4)->isPointerTy() &&
           FTy.getReturnType()->isIntegerTy(32);

  case LibFunc_setitimer:
    return (NumParams == 3 && FTy.getParamType(1)->isPointerTy() &&
            FTy.getParamType(2)->isPointerTy());
  case LibFunc_system:
    return (NumParams == 1 && FTy.getParamType(0)->isPointerTy());
  case LibFunc_malloc:
  case LibFunc_vec_malloc:
    return (NumParams == 1 && FTy.getReturnType()->isPointerTy());
  case LibFunc_memcmp:
    return (NumParams == 3 && FTy.getReturnType()->isIntegerTy(32) &&
            FTy.getParamType(0)->isPointerTy() &&
            FTy.getParamType(1)->isPointerTy());

  case LibFunc_memchr:
  case LibFunc_memrchr:
    return (NumParams == 3 && FTy.getReturnType()->isPointerTy() &&
            FTy.getReturnType() == FTy.getParamType(0) &&
            FTy.getParamType(1)->isIntegerTy(32) &&
            IsSizeTTy(FTy.getParamType(2)));
  case LibFunc_modf:
  case LibFunc_modff:
  case LibFunc_modfl:
    return (NumParams >= 2 && FTy.getParamType(1)->isPointerTy());

  case LibFunc_memcpy_chk:
  case LibFunc_mempcpy_chk:
  case LibFunc_memmove_chk:
    --NumParams;
    if (!IsSizeTTy(FTy.getParamType(NumParams)))
      return false;
    LLVM_FALLTHROUGH;
  case LibFunc_memcpy:
  case LibFunc_mempcpy:
  case LibFunc_memmove:
    return (NumParams == 3 && FTy.getReturnType() == FTy.getParamType(0) &&
            FTy.getParamType(0)->isPointerTy() &&
            FTy.getParamType(1)->isPointerTy() &&
            IsSizeTTy(FTy.getParamType(2)));

  case LibFunc_memset_chk:
    --NumParams;
    if (!IsSizeTTy(FTy.getParamType(NumParams)))
      return false;
    LLVM_FALLTHROUGH;
  case LibFunc_memset:
    return (NumParams == 3 && FTy.getReturnType() == FTy.getParamType(0) &&
            FTy.getParamType(0)->isPointerTy() &&
            FTy.getParamType(1)->isIntegerTy() &&
            IsSizeTTy(FTy.getParamType(2)));

  case LibFunc_memccpy_chk:
      --NumParams;
    if (!IsSizeTTy(FTy.getParamType(NumParams)))
      return false;
    LLVM_FALLTHROUGH;
  case LibFunc_memccpy:
    return (NumParams >= 2 && FTy.getParamType(1)->isPointerTy());
  case LibFunc_memalign:
    return (FTy.getReturnType()->isPointerTy());
  case LibFunc_realloc:
  case LibFunc_reallocf:
  case LibFunc_vec_realloc:
    return (NumParams == 2 && FTy.getReturnType()->isPointerTy() &&
            FTy.getParamType(0) == FTy.getReturnType() &&
            IsSizeTTy(FTy.getParamType(1)));
#if INTEL_CUSTOMIZATION
  case LibFunc_re_compile_fastmap:
    return (NumParams == 1 && FTy.getReturnType()->isIntegerTy() &&
            FTy.getParamType(0)->isPointerTy());
  case LibFunc_re_search_2:
    return (NumParams = 9 && FTy.getReturnType()->isIntegerTy() &&
            FTy.getParamType(0)->isPointerTy() &&
            FTy.getParamType(1)->isPointerTy() &&
            FTy.getParamType(2)->isIntegerTy() &&
            FTy.getParamType(3)->isPointerTy() &&
            FTy.getParamType(4)->isIntegerTy() &&
            FTy.getParamType(5)->isIntegerTy() &&
            FTy.getParamType(6)->isIntegerTy() &&
            FTy.getParamType(7)->isPointerTy() &&
            FTy.getParamType(8)->isIntegerTy());
#ifndef _WIN32
  case LibFunc_read:
    return (NumParams == 3 && FTy.getParamType(1)->isPointerTy());
#else
  // NOTE: The libfunc read is an alias to _read in Windows (LibFunc_under_read)
  case LibFunc_read:
#endif // _WIN32
  case LibFunc_under_read:
    return (NumParams == 3 && FTy.getReturnType()->isIntegerTy() &&
            FTy.getParamType(0)->isIntegerTy() &&
            FTy.getParamType(1)->isPointerTy() &&
            FTy.getParamType(2)->isIntegerTy());
#endif // INTEL_CUSTOMIZATION
  case LibFunc_rewind:
  case LibFunc_rmdir:
  case LibFunc_remove:
  case LibFunc_realpath:
    return (NumParams >= 1 && FTy.getParamType(0)->isPointerTy());
  case LibFunc_rename:
    return (NumParams >= 2 && FTy.getParamType(0)->isPointerTy() &&
            FTy.getParamType(1)->isPointerTy());
  case LibFunc_readlink:
    return (NumParams >= 2 && FTy.getParamType(0)->isPointerTy() &&
            FTy.getParamType(1)->isPointerTy());
  case LibFunc_write:
    return (NumParams == 3 && FTy.getParamType(1)->isPointerTy());
  case LibFunc_aligned_alloc:
    return (NumParams == 2 && FTy.getReturnType()->isPointerTy());
  case LibFunc_bcopy:
  case LibFunc_bcmp:
    return (NumParams == 3 && FTy.getParamType(0)->isPointerTy() &&
            FTy.getParamType(1)->isPointerTy());
  case LibFunc_bzero:
    return (NumParams == 2 && FTy.getParamType(0)->isPointerTy());
  case LibFunc_calloc:
  case LibFunc_vec_calloc:
    return (NumParams == 2 && FTy.getReturnType()->isPointerTy());

#if INTEL_CUSTOMIZATION
  case LibFunc_atexit:
    return (NumParams == 1 && FTy.getReturnType()->isIntegerTy() &&
            FTy.getParamType(0)->isPointerTy());
#endif // INTEL_CUSTOMIZATION

  case LibFunc_atof:
  case LibFunc_atoi:
  case LibFunc_atol:
  case LibFunc_atoll:
  case LibFunc_ferror:
  case LibFunc_getenv:
  case LibFunc_getpwnam:
  case LibFunc_iprintf:
  case LibFunc_small_printf:
  case LibFunc_pclose:
  case LibFunc_perror:
  case LibFunc_printf:
  case LibFunc_puts:
  case LibFunc_uname:
  case LibFunc_under_IO_getc:
  case LibFunc_unlink:
  case LibFunc_unsetenv:
    return (NumParams == 1 && FTy.getParamType(0)->isPointerTy());

  case LibFunc_access:
  case LibFunc_chmod:
  case LibFunc_chown:
  case LibFunc_clearerr:
  case LibFunc_closedir:
  case LibFunc_ctermid:
  case LibFunc_fclose:
  case LibFunc_feof:
  case LibFunc_fflush:
  case LibFunc_fgetc:
  case LibFunc_fgetc_unlocked:
  case LibFunc_fileno:
  case LibFunc_flockfile:
  case LibFunc_free:
  case LibFunc_fseek:
  case LibFunc_fseeko64:
  case LibFunc_fseeko:
  case LibFunc_fsetpos:
  case LibFunc_ftell:
  case LibFunc_ftello64:
  case LibFunc_ftello:
  case LibFunc_ftrylockfile:
  case LibFunc_funlockfile:
  case LibFunc_getc:
  case LibFunc_getc_unlocked:
  case LibFunc_getlogin_r:
  case LibFunc_mkdir:
  case LibFunc_mktime:
  case LibFunc_times:
  case LibFunc_vec_free:
    return (NumParams != 0 && FTy.getParamType(0)->isPointerTy());

#if INTEL_CUSTOMIZATION
  case LibFunc_cpow:
    return (NumParams == 4 && FTy.getParamType(0)->isDoubleTy() &&
            FTy.getParamType(1)->isDoubleTy() &&
            FTy.getParamType(2)->isDoubleTy() &&
            FTy.getParamType(3)->isDoubleTy() &&
            FTy.getReturnType()->isStructTy() &&
            FTy.getReturnType()->getStructNumElements() == 2 &&
            FTy.getReturnType()->getStructElementType(0)->isDoubleTy() &&
            FTy.getReturnType()->getStructElementType(1)->isDoubleTy());

  case LibFunc_cpowf:
    return (NumParams == 2 && FTy.getParamType(0)->isVectorTy() &&
            FTy.getParamType(0)->getScalarType()->isFloatTy() &&
            FTy.getParamType(1)->isVectorTy() &&
            FTy.getParamType(1)->getScalarType()->isFloatTy() &&
            FTy.getReturnType()->isVectorTy() &&
            FTy.getReturnType()->getScalarType()->isFloatTy());

  case LibFunc_csqrt:
    return (NumParams == 2 && FTy.getParamType(0)->isDoubleTy() &&
            FTy.getParamType(1)->isDoubleTy() &&
            FTy.getReturnType()->isStructTy() &&
            FTy.getReturnType()->getStructNumElements() == 2 &&
            FTy.getReturnType()->getStructElementType(0)->isDoubleTy() &&
            FTy.getReturnType()->getStructElementType(1)->isDoubleTy());

  case LibFunc_csqrtf:
    return (NumParams == 1 && FTy.getParamType(0)->isVectorTy() &&
            FTy.getParamType(0)->getScalarType()->isFloatTy() &&
            FTy.getReturnType()->isVectorTy() &&
            FTy.getReturnType()->getScalarType()->isFloatTy());
#endif // INTEL_CUSTOMIZATION

  case LibFunc_fopen:
    return (NumParams == 2 && FTy.getReturnType()->isPointerTy() &&
            FTy.getParamType(0)->isPointerTy() &&
            FTy.getParamType(1)->isPointerTy());
  case LibFunc_fork:
    return (NumParams == 0 && FTy.getReturnType()->isIntegerTy(32));
  case LibFunc_fdopen:
    return (NumParams == 2 && FTy.getReturnType()->isPointerTy() &&
            FTy.getParamType(1)->isPointerTy());
  case LibFunc_fputc:
  case LibFunc_fputc_unlocked:
  case LibFunc_fstat:
  case LibFunc_frexp:
  case LibFunc_frexpf:
  case LibFunc_frexpl:
  case LibFunc_fstatvfs:
    return (NumParams == 2 && FTy.getParamType(1)->isPointerTy());
  case LibFunc_fgets:
  case LibFunc_fgets_unlocked:
    return (NumParams == 3 && FTy.getParamType(0)->isPointerTy() &&
            FTy.getParamType(2)->isPointerTy());
  case LibFunc_fread:
  case LibFunc_fread_unlocked:
    return (NumParams == 4 && FTy.getParamType(0)->isPointerTy() &&
            FTy.getParamType(3)->isPointerTy());
  case LibFunc_fwrite:
  case LibFunc_fwrite_unlocked:
    return (NumParams == 4 && FTy.getReturnType()->isIntegerTy() &&
            FTy.getParamType(0)->isPointerTy() &&
            FTy.getParamType(1)->isIntegerTy() &&
            FTy.getParamType(2)->isIntegerTy() &&
            FTy.getParamType(3)->isPointerTy());
  case LibFunc_fputs:
  case LibFunc_fputs_unlocked:
    return (NumParams >= 2 && FTy.getParamType(0)->isPointerTy() &&
            FTy.getParamType(1)->isPointerTy());
  case LibFunc_fscanf:
  case LibFunc_fiprintf:
  case LibFunc_small_fprintf:
  case LibFunc_fprintf:
    return (NumParams >= 2 && FTy.getReturnType()->isIntegerTy() &&
            FTy.getParamType(0)->isPointerTy() &&
            FTy.getParamType(1)->isPointerTy());
  case LibFunc_fgetpos:
    return (NumParams >= 2 && FTy.getParamType(0)->isPointerTy() &&
            FTy.getParamType(1)->isPointerTy());
  case LibFunc_getchar:
  case LibFunc_getchar_unlocked:
    return (NumParams == 0 && FTy.getReturnType()->isIntegerTy());
  case LibFunc_gets:
    return (NumParams == 1 && FTy.getParamType(0)->isPointerTy());
  case LibFunc_getitimer:
    return (NumParams == 2 && FTy.getParamType(1)->isPointerTy());
  case LibFunc_ungetc:
    return (NumParams == 2 && FTy.getParamType(1)->isPointerTy());
  case LibFunc_utime:
  case LibFunc_utimes:
    return (NumParams == 2 && FTy.getParamType(0)->isPointerTy() &&
            FTy.getParamType(1)->isPointerTy());
  case LibFunc_putc:
  case LibFunc_putc_unlocked:
    return (NumParams == 2 && FTy.getParamType(1)->isPointerTy());
  case LibFunc_pread:
  case LibFunc_pwrite:
    return (NumParams == 4 && FTy.getParamType(1)->isPointerTy());
  case LibFunc_popen:
    return (NumParams == 2 && FTy.getReturnType()->isPointerTy() &&
            FTy.getParamType(0)->isPointerTy() &&
            FTy.getParamType(1)->isPointerTy());
  case LibFunc_vscanf:
    return (NumParams == 2 && FTy.getParamType(1)->isPointerTy());
  case LibFunc_vsscanf:
    return (NumParams == 3 && FTy.getParamType(1)->isPointerTy() &&
            FTy.getParamType(2)->isPointerTy());
  case LibFunc_vfscanf:
    return (NumParams == 3 && FTy.getParamType(1)->isPointerTy() &&
            FTy.getParamType(2)->isPointerTy());
  case LibFunc_valloc:
    return (FTy.getReturnType()->isPointerTy());
  case LibFunc_vprintf:
    return (NumParams == 2 && FTy.getParamType(0)->isPointerTy());
  case LibFunc_vfprintf:
  case LibFunc_vsprintf:
    return (NumParams == 3 && FTy.getParamType(0)->isPointerTy() &&
            FTy.getParamType(1)->isPointerTy());
  case LibFunc_vsprintf_chk:
    return NumParams == 5 && FTy.getParamType(0)->isPointerTy() &&
           FTy.getParamType(1)->isIntegerTy(32) &&
           IsSizeTTy(FTy.getParamType(2)) && FTy.getParamType(3)->isPointerTy();
  case LibFunc_vsnprintf:
    return (NumParams == 4 && FTy.getParamType(0)->isPointerTy() &&
            FTy.getParamType(2)->isPointerTy());
  case LibFunc_vsnprintf_chk:
    return NumParams == 6 && FTy.getParamType(0)->isPointerTy() &&
           FTy.getParamType(2)->isIntegerTy(32) &&
           IsSizeTTy(FTy.getParamType(3)) && FTy.getParamType(4)->isPointerTy();
  case LibFunc_open:
    return (NumParams >= 2 && FTy.getParamType(0)->isPointerTy());
  case LibFunc_opendir:
    return (NumParams == 1 && FTy.getReturnType()->isPointerTy() &&
            FTy.getParamType(0)->isPointerTy());
  case LibFunc_tmpfile:
    return (FTy.getReturnType()->isPointerTy());
  case LibFunc_htonl:
  case LibFunc_ntohl:
    return (NumParams == 1 && FTy.getReturnType()->isIntegerTy(32) &&
            FTy.getReturnType() == FTy.getParamType(0));
  case LibFunc_htons:
  case LibFunc_ntohs:
    return (NumParams == 1 && FTy.getReturnType()->isIntegerTy(16) &&
            FTy.getReturnType() == FTy.getParamType(0));
  case LibFunc_lstat:
    return (NumParams == 2 && FTy.getParamType(0)->isPointerTy() &&
            FTy.getParamType(1)->isPointerTy());
  case LibFunc_lchown:
    return (NumParams == 3 && FTy.getParamType(0)->isPointerTy());
  case LibFunc_qsort:
    return (NumParams == 4 && FTy.getParamType(3)->isPointerTy());
#if INTEL_CUSTOMIZATION
  case LibFunc_QueryPerformanceCounter:
    return (NumParams == 1 && FTy.getReturnType()->isIntegerTy() &&
            FTy.getParamType(0)->isPointerTy());
#endif // INTEL_CUSTOMIZATION
  case LibFunc_dunder_strdup:
  case LibFunc_dunder_strndup:
    return (NumParams >= 1 && FTy.getReturnType()->isPointerTy() &&
            FTy.getParamType(0)->isPointerTy());
  case LibFunc_dunder_strtok_r:
    return (NumParams == 3 && FTy.getParamType(1)->isPointerTy());
  case LibFunc_under_IO_putc:
    return (NumParams == 2 && FTy.getParamType(1)->isPointerTy());
  case LibFunc_dunder_isoc99_scanf:
    return (NumParams >= 1 && FTy.getParamType(0)->isPointerTy());
  case LibFunc_stat64:
  case LibFunc_lstat64:
  case LibFunc_statvfs64:
    return (NumParams == 2 && FTy.getParamType(0)->isPointerTy() &&
            FTy.getParamType(1)->isPointerTy());
  case LibFunc_dunder_isoc99_sscanf:
    return (NumParams >= 2 && FTy.getParamType(0)->isPointerTy() &&
            FTy.getParamType(1)->isPointerTy());
  case LibFunc_fopen64:
    return (NumParams == 2 && FTy.getReturnType()->isPointerTy() &&
            FTy.getParamType(0)->isPointerTy() &&
            FTy.getParamType(1)->isPointerTy());
  case LibFunc_tmpfile64:
    return (FTy.getReturnType()->isPointerTy());
  case LibFunc_fstat64:
  case LibFunc_fstatvfs64:
    return (NumParams == 2 && FTy.getParamType(1)->isPointerTy());
  case LibFunc_open64:
    return (NumParams >= 2 && FTy.getParamType(0)->isPointerTy());
  case LibFunc_gettimeofday:
    return (NumParams == 2 && FTy.getParamType(0)->isPointerTy() &&
            FTy.getParamType(1)->isPointerTy());

  // new(unsigned int);
  case LibFunc_Znwj:
  // new(unsigned long);
  case LibFunc_Znwm:
  // new[](unsigned int);
  case LibFunc_Znaj:
  // new[](unsigned long);
  case LibFunc_Znam:
  // new(unsigned int);
  case LibFunc_msvc_new_int:
  // new(unsigned long long);
  case LibFunc_msvc_new_longlong:
  // new[](unsigned int);
  case LibFunc_msvc_new_array_int:
  // new[](unsigned long long);
  case LibFunc_msvc_new_array_longlong:
    return (NumParams == 1 && FTy.getReturnType()->isPointerTy());

  // new(unsigned int, nothrow);
  case LibFunc_ZnwjRKSt9nothrow_t:
  // new(unsigned long, nothrow);
  case LibFunc_ZnwmRKSt9nothrow_t:
  // new[](unsigned int, nothrow);
  case LibFunc_ZnajRKSt9nothrow_t:
  // new[](unsigned long, nothrow);
  case LibFunc_ZnamRKSt9nothrow_t:
  // new(unsigned int, nothrow);
  case LibFunc_msvc_new_int_nothrow:
  // new(unsigned long long, nothrow);
  case LibFunc_msvc_new_longlong_nothrow:
  // new[](unsigned int, nothrow);
  case LibFunc_msvc_new_array_int_nothrow:
  // new[](unsigned long long, nothrow);
  case LibFunc_msvc_new_array_longlong_nothrow:
  // new(unsigned int, align_val_t)
  case LibFunc_ZnwjSt11align_val_t:
  // new(unsigned long, align_val_t)
  case LibFunc_ZnwmSt11align_val_t:
  // new[](unsigned int, align_val_t)
  case LibFunc_ZnajSt11align_val_t:
  // new[](unsigned long, align_val_t)
  case LibFunc_ZnamSt11align_val_t:
    return (NumParams == 2 && FTy.getReturnType()->isPointerTy());

  // new(unsigned int, align_val_t, nothrow)
  case LibFunc_ZnwjSt11align_val_tRKSt9nothrow_t:
  // new(unsigned long, align_val_t, nothrow)
  case LibFunc_ZnwmSt11align_val_tRKSt9nothrow_t:
  // new[](unsigned int, align_val_t, nothrow)
  case LibFunc_ZnajSt11align_val_tRKSt9nothrow_t:
  // new[](unsigned long, align_val_t, nothrow)
  case LibFunc_ZnamSt11align_val_tRKSt9nothrow_t:
    return (NumParams == 3 && FTy.getReturnType()->isPointerTy());

  // void operator delete[](void*);
  case LibFunc_ZdaPv:
  // void operator delete(void*);
  case LibFunc_ZdlPv:
  // void operator delete[](void*);
  case LibFunc_msvc_delete_array_ptr32:
  // void operator delete[](void*);
  case LibFunc_msvc_delete_array_ptr64:
  // void operator delete(void*);
  case LibFunc_msvc_delete_ptr32:
  // void operator delete(void*);
  case LibFunc_msvc_delete_ptr64:
    return (NumParams == 1 && FTy.getParamType(0)->isPointerTy());

  // void operator delete[](void*, nothrow);
  case LibFunc_ZdaPvRKSt9nothrow_t:
  // void operator delete[](void*, unsigned int);
  case LibFunc_ZdaPvj:
  // void operator delete[](void*, unsigned long);
  case LibFunc_ZdaPvm:
  // void operator delete(void*, nothrow);
  case LibFunc_ZdlPvRKSt9nothrow_t:
  // void operator delete(void*, unsigned int);
  case LibFunc_ZdlPvj:
  // void operator delete(void*, unsigned long);
  case LibFunc_ZdlPvm:
  // void operator delete(void*, align_val_t)
  case LibFunc_ZdlPvSt11align_val_t:
  // void operator delete[](void*, align_val_t)
  case LibFunc_ZdaPvSt11align_val_t:
  // void operator delete[](void*, unsigned int);
  case LibFunc_msvc_delete_array_ptr32_int:
  // void operator delete[](void*, nothrow);
  case LibFunc_msvc_delete_array_ptr32_nothrow:
  // void operator delete[](void*, unsigned long long);
  case LibFunc_msvc_delete_array_ptr64_longlong:
  // void operator delete[](void*, nothrow);
  case LibFunc_msvc_delete_array_ptr64_nothrow:
  // void operator delete(void*, unsigned int);
  case LibFunc_msvc_delete_ptr32_int:
  // void operator delete(void*, nothrow);
  case LibFunc_msvc_delete_ptr32_nothrow:
  // void operator delete(void*, unsigned long long);
  case LibFunc_msvc_delete_ptr64_longlong:
  // void operator delete(void*, nothrow);
  case LibFunc_msvc_delete_ptr64_nothrow:
    return (NumParams == 2 && FTy.getParamType(0)->isPointerTy());

#if INTEL_CUSTOMIZATION
  case LibFunc_msvc_std_bad_alloc_ctor:
    return (NumParams == 2 && FTy.getReturnType()->isPointerTy() &&
            FTy.getParamType(0)->isPointerTy() &&       // this pointer
            FTy.getParamType(1)->isPointerTy());

  case LibFunc_msvc_std_basic_istream_vector_deleting_dtor:
    return (NumParams == 2 && FTy.getReturnType()->isPointerTy() &&
            FTy.getParamType(0)->isPointerTy() &&       // this pointer
            FTy.getParamType(1)->isIntegerTy());

  case LibFunc_msvc_std_basic_ostream_vector_deleting_dtor:
    return (NumParams == 2 && FTy.getReturnType()->isPointerTy() &&
            FTy.getParamType(0)->isPointerTy() &&       // this pointer
            FTy.getParamType(1)->isIntegerTy());

  case LibFunc_msvc_std_bad_alloc_scalar_deleting_dtor:
    return (NumParams == 2 && FTy.getReturnType()->isPointerTy() &&
            FTy.getParamType(0)->isPointerTy() &&       // this pointer
            FTy.getParamType(1)->isIntegerTy());

  case LibFunc_msvc_std_basic_filebuf_scalar_deleting_dtor:
    return (NumParams == 2 && FTy.getReturnType()->isPointerTy() &&
            FTy.getParamType(0)->isPointerTy() &&       // this pointer
            FTy.getParamType(1)->isIntegerTy());

  case LibFunc_msvc_std_basic_ios_scalar_deleting_dtor:
    return (NumParams == 2 && FTy.getReturnType()->isPointerTy() &&
            FTy.getParamType(0)->isPointerTy() &&       // this pointer
            FTy.getParamType(1)->isIntegerTy());

  case LibFunc_msvc_std_basic_filebuf_dtor:
    return (NumParams == 1 && FTy.getReturnType()->isVoidTy() &&
            FTy.getParamType(0)->isPointerTy());        // this pointer

  case LibFunc_msvc_std_basic_filebuf_imbue:
    return (NumParams == 2 && FTy.getReturnType()->isVoidTy() &&
            FTy.getParamType(0)->isPointerTy() &&       // this pointer
            FTy.getParamType(1)->isPointerTy());

  case LibFunc_msvc_std_basic_filebuf_overflow:
    return (NumParams == 2 && FTy.getReturnType()->isIntegerTy() &&
            FTy.getParamType(0)->isPointerTy() &&       // this pointer
            FTy.getParamType(1)->isIntegerTy());

  case LibFunc_msvc_std_basic_filebuf_pbackfail:
    return (NumParams == 2 && FTy.getReturnType()->isIntegerTy() &&
            FTy.getParamType(0)->isPointerTy() &&       // this pointer
            FTy.getParamType(1)->isIntegerTy());

  case LibFunc_msvc_std_basic_filebuf_setbuf:
    return (NumParams == 3 && FTy.getReturnType()->isPointerTy() &&
            FTy.getParamType(0)->isPointerTy() &&       // this pointer
            FTy.getParamType(1)->isPointerTy() &&
            FTy.getParamType(2)->isIntegerTy());

  case LibFunc_msvc_std_basic_filebuf_std_fpos_seekoff:
    return (NumParams == 5 && FTy.getReturnType()->isVoidTy() &&
            FTy.getParamType(0)->isPointerTy() &&       // this pointer
            FTy.getParamType(1)->isPointerTy() &&
            FTy.getParamType(2)->isIntegerTy() &&
            FTy.getParamType(3)->isIntegerTy() &&
            FTy.getParamType(4)->isIntegerTy());

  case LibFunc_msvc_std_basic_filebuf_std_fpos_seekpos:
    return (NumParams == 4 && FTy.getReturnType()->isVoidTy() &&
            FTy.getParamType(0)->isPointerTy() &&       // this pointer
            FTy.getParamType(1)->isPointerTy() &&
            FTy.getParamType(2)->isPointerTy() &&
            FTy.getParamType(3)->isIntegerTy());

  case LibFunc_msvc_std_basic_filebuf_uflow:
    return (NumParams == 1 && FTy.getReturnType()->isIntegerTy() &&
            FTy.getParamType(0)->isPointerTy());        // this pointer

  case LibFunc_msvc_std_basic_filebuf_under_Endwrite:
    return (NumParams == 1 && FTy.getReturnType()->isIntegerTy() &&
            FTy.getParamType(0)->isPointerTy());        // this pointer

  case LibFunc_msvc_std_basic_filebuf_underflow:
    return (NumParams == 1 && FTy.getReturnType()->isIntegerTy() &&
            FTy.getParamType(0)->isPointerTy());        // this pointer

  case LibFunc_msvc_std_basic_filebuf_under_Lock:
    return (NumParams == 1 && FTy.getReturnType()->isVoidTy() &&
            FTy.getParamType(0)->isPointerTy());        // this pointer

  case LibFunc_msvc_std_basic_filebuf_xsgetn:
    return (NumParams == 3 && FTy.getReturnType()->isIntegerTy() &&
            FTy.getParamType(0)->isPointerTy() &&       // this pointer
            FTy.getParamType(1)->isPointerTy() &&
            FTy.getParamType(2)->isIntegerTy());

  case LibFunc_msvc_std_basic_filebuf_xsputn:
    return (NumParams == 3 && FTy.getReturnType()->isIntegerTy() &&
            FTy.getParamType(0)->isPointerTy() &&       // this pointer
            FTy.getParamType(1)->isPointerTy() &&
            FTy.getParamType(2)->isIntegerTy());

  case LibFunc_msvc_std_basic_streambuf_dtor:
    return (NumParams == 1 && FTy.getReturnType()->isVoidTy() &&
            FTy.getParamType(0)->isPointerTy());        // this pointer

  case LibFunc_msvc_std_basic_streambuf_imbue:
    return (NumParams == 2 && FTy.getReturnType()->isVoidTy() &&
            FTy.getParamType(0)->isPointerTy() &&       // this pointer
            FTy.getParamType(1)->isPointerTy());

  case LibFunc_msvc_std_basic_streambuf_under_Lock:
    return (NumParams == 1 && FTy.getReturnType()->isVoidTy() &&
            FTy.getParamType(0)->isPointerTy());        // this pointer

  case LibFunc_msvc_std_basic_streambuf_overflow:
    return (NumParams == 2 && FTy.getReturnType()->isIntegerTy() &&
            FTy.getParamType(0)->isPointerTy() &&       // this pointer
            FTy.getParamType(1)->isIntegerTy());

  case LibFunc_msvc_std_basic_streambuf_pbackfail:
    return (NumParams == 2 && FTy.getReturnType()->isIntegerTy() &&
            FTy.getParamType(0)->isPointerTy() &&       // this pointer
            FTy.getParamType(1)->isIntegerTy());

  case LibFunc_msvc_std_basic_streambuf_scalar_deleting_dtor:
    return (NumParams == 2 && FTy.getReturnType()->isPointerTy() &&
            FTy.getParamType(0)->isPointerTy() &&       // this pointer
            FTy.getParamType(1)->isIntegerTy());

  case LibFunc_msvc_std_basic_streambuf_setbuf:
    return (NumParams == 3 && FTy.getReturnType()->isPointerTy() &&
            FTy.getParamType(0)->isPointerTy() &&       // this pointer
            FTy.getParamType(1)->isPointerTy() &&
            FTy.getParamType(2)->isIntegerTy());

  case LibFunc_msvc_std_basic_streambuf_showmanyc:
    return (NumParams == 1 && FTy.getReturnType()->isIntegerTy() &&
            FTy.getParamType(0)->isPointerTy());       // this pointer

  case LibFunc_msvc_std_basic_filebuf_sync:
    return (NumParams == 1 && FTy.getReturnType()->isIntegerTy() &&
            FTy.getParamType(0)->isPointerTy());       // this pointer

  case LibFunc_msvc_std_basic_streambuf_sync:
    return (NumParams == 1 && FTy.getReturnType()->isIntegerTy() &&
            FTy.getParamType(0)->isPointerTy());       // this pointer

  case LibFunc_msvc_std_basic_streambuf_uflow:
    return (NumParams == 1 && FTy.getReturnType()->isIntegerTy() &&
            FTy.getParamType(0)->isPointerTy());       // this pointer

  case LibFunc_msvc_std_basic_streambuf_underflow:
    return (NumParams == 1 && FTy.getReturnType()->isIntegerTy() &&
            FTy.getParamType(0)->isPointerTy());       // this pointer

  case LibFunc_msvc_std_basic_filebuf_under_Unlock:
    return (NumParams == 1 && FTy.getReturnType()->isVoidTy() &&
            FTy.getParamType(0)->isPointerTy());        // this pointer

  case LibFunc_msvc_std_basic_streambuf_under_Unlock:
    return (NumParams == 1 && FTy.getReturnType()->isVoidTy() &&
            FTy.getParamType(0)->isPointerTy());        // this pointer

  case LibFunc_msvc_std_basic_streambuf_xsgetn:
    return (NumParams == 3 && FTy.getReturnType()->isIntegerTy() &&
            FTy.getParamType(0)->isPointerTy() &&       // this pointer
            FTy.getParamType(1)->isPointerTy() &&
            FTy.getParamType(2)->isIntegerTy());

  case LibFunc_msvc_std_basic_streambuf_xsputn:
    return (NumParams == 3 && FTy.getReturnType()->isIntegerTy() &&
            FTy.getParamType(0)->isPointerTy() &&       // this pointer
            FTy.getParamType(1)->isPointerTy() &&
            FTy.getParamType(2)->isIntegerTy());

  case LibFunc_msvc_std_basic_streambuf_std_fpos_seekoff:
    return (NumParams == 5 && FTy.getReturnType()->isVoidTy() &&
            FTy.getParamType(0)->isPointerTy() &&       // this pointer
            FTy.getParamType(1)->isPointerTy() &&
            FTy.getParamType(2)->isIntegerTy() &&
            FTy.getParamType(3)->isIntegerTy() &&
            FTy.getParamType(4)->isIntegerTy());

  case LibFunc_msvc_std_basic_streambuf_std_fpos_seekpos:
    return (NumParams == 4 && FTy.getReturnType()->isVoidTy() &&
            FTy.getParamType(0)->isPointerTy() &&       // this pointer
            FTy.getParamType(1)->isPointerTy() &&
            FTy.getParamType(2)->isPointerTy() &&
            FTy.getParamType(3)->isIntegerTy());

  case LibFunc_msvc_std_basic_string_append:
    return (NumParams == 3 && FTy.getReturnType()->isPointerTy() &&
            FTy.getParamType(0)->isPointerTy() &&
            FTy.getParamType(1)->isPointerTy() &&
            FTy.getParamType(2)->isIntegerTy());

  case LibFunc_msvc_std_basic_string_append_size_value:
    return (NumParams == 3 && FTy.getReturnType()->isPointerTy() &&
            FTy.getParamType(0)->isPointerTy() &&       // this pointer
            FTy.getParamType(1)->isIntegerTy() &&
            FTy.getParamType(2)->isIntegerTy());

  case LibFunc_msvc_std_basic_string_assign_const_ptr:
    return (NumParams == 2 && FTy.getReturnType()->isPointerTy() &&
            FTy.getParamType(0)->isPointerTy() &&       // this pointer
            FTy.getParamType(1)->isPointerTy());

  case LibFunc_msvc_std_basic_string_assign_const_ptr_size:
    return (NumParams == 3 && FTy.getReturnType()->isPointerTy() &&
            FTy.getParamType(0)->isPointerTy() &&
            FTy.getParamType(1)->isPointerTy() &&
            FTy.getParamType(2)->isIntegerTy());

  case LibFunc_msvc_std_basic_string_dtor:
    return (NumParams == 1 && FTy.getReturnType()->isVoidTy() &&
            FTy.getParamType(0)->isPointerTy());         // this pointer

  case LibFunc_msvc_std_basic_string_insert:
    return (NumParams == 4 && FTy.getReturnType()->isPointerTy() &&
            FTy.getParamType(0)->isPointerTy() &&       // this pointer
            FTy.getParamType(1)->isIntegerTy() &&
            FTy.getParamType(2)->isIntegerTy() &&
            FTy.getParamType(3)->isIntegerTy());

  case LibFunc_msvc_std_basic_string_operator_equal_const_ptr:
    return (NumParams == 2 && FTy.getReturnType()->isPointerTy() &&
            FTy.getParamType(0)->isPointerTy() &&       // this pointer
            FTy.getParamType(1)->isPointerTy());

  case LibFunc_msvc_std_basic_string_operator_plus_equal_char:
    return (NumParams == 2 && FTy.getReturnType()->isPointerTy() &&
            FTy.getParamType(0)->isPointerTy() &&       // this pointer
            FTy.getParamType(1)->isIntegerTy());

  case LibFunc_msvc_std_basic_string_push_back:
    return (NumParams == 2 && FTy.getReturnType()->isVoidTy() &&
            FTy.getParamType(0)->isPointerTy() &&       // this pointer
            FTy.getParamType(1)->isIntegerTy());

  case LibFunc_msvc_std_basic_string_resize:
    return (NumParams == 3 && FTy.getReturnType()->isVoidTy() &&
            FTy.getParamType(0)->isPointerTy() &&       // this pointer
            FTy.getParamType(1)->isIntegerTy() &&
            FTy.getParamType(2)->isIntegerTy());

  case LibFunc_msvc_std_basic_string_under_xlen:
    return (NumParams == 0 && FTy.getReturnType()->isVoidTy());

  case LibFunc_msvc_std_codecvt_do_always_noconv:
    return (NumParams == 1 && FTy.getReturnType()->isIntegerTy() &&
            FTy.getParamType(0)->isPointerTy());

  case LibFunc_msvc_std_codecvt_scalar_deleting_dtor:
    return (NumParams == 2 && FTy.getReturnType()->isPointerTy() &&
            FTy.getParamType(0)->isPointerTy() &&       // this pointer
            FTy.getParamType(1)->isIntegerTy());

  case LibFunc_msvc_std_codecvt_use_facet:
    return (NumParams == 1 && FTy.getReturnType()->isPointerTy() &&
            FTy.getParamType(0)->isPointerTy());

  case LibFunc_msvc_std_codecvt_do_encoding:
    return (NumParams == 1 && FTy.getReturnType()->isIntegerTy() &&
            FTy.getParamType(0)->isPointerTy());

  case LibFunc_msvc_std_codecvt_do_in:
    return (NumParams == 8 && FTy.getReturnType()->isIntegerTy() &&
            FTy.getParamType(0)->isPointerTy() &&       // this pointer
            FTy.getParamType(1)->isPointerTy() &&
            FTy.getParamType(2)->isPointerTy() &&
            FTy.getParamType(3)->isPointerTy() &&
            FTy.getParamType(4)->isPointerTy() &&
            FTy.getParamType(5)->isPointerTy() &&
            FTy.getParamType(6)->isPointerTy() &&
            FTy.getParamType(7)->isPointerTy());

  case LibFunc_msvc_std_codecvt_do_length:
    return (NumParams == 5 && FTy.getReturnType()->isIntegerTy() &&
            FTy.getParamType(0)->isPointerTy() &&       // this pointer
            FTy.getParamType(1)->isPointerTy() &&
            FTy.getParamType(2)->isPointerTy() &&
            FTy.getParamType(3)->isPointerTy() &&
            FTy.getParamType(4)->isIntegerTy());

  case LibFunc_msvc_std_codecvt_do_max_length:
    return (NumParams == 1 && FTy.getReturnType()->isIntegerTy() &&
            FTy.getParamType(0)->isPointerTy());

  case LibFunc_msvc_std_ctype_do_narrow_char_char:
    return (NumParams == 3 && FTy.getReturnType()->isIntegerTy() &&
            FTy.getParamType(0)->isPointerTy() &&       // this pointer
            FTy.getParamType(1)->isIntegerTy() &&
            FTy.getParamType(2)->isIntegerTy());

  case LibFunc_msvc_std_ctype_do_narrow_ptr_ptr_char_ptr:
    return (NumParams == 5 && FTy.getReturnType()->isPointerTy() &&
            FTy.getParamType(0)->isPointerTy() &&       // this pointer
            FTy.getParamType(1)->isPointerTy() &&
            FTy.getParamType(2)->isPointerTy() &&
            FTy.getParamType(3)->isIntegerTy() &&
            FTy.getParamType(4)->isPointerTy());

  case LibFunc_msvc_std_codecvt_do_out:
    return (NumParams == 8 && FTy.getReturnType()->isIntegerTy() &&
            FTy.getParamType(0)->isPointerTy() &&       // this pointer
            FTy.getParamType(1)->isPointerTy() &&
            FTy.getParamType(2)->isPointerTy() &&
            FTy.getParamType(3)->isPointerTy() &&
            FTy.getParamType(4)->isPointerTy() &&
            FTy.getParamType(5)->isPointerTy() &&
            FTy.getParamType(6)->isPointerTy() &&
            FTy.getParamType(7)->isPointerTy());

  case LibFunc_msvc_std_ctype_do_tolower_char:
    return (NumParams == 2 && FTy.getReturnType()->isPointerTy() &&
            FTy.getParamType(0)->isPointerTy() &&       // this pointer
            FTy.getParamType(1)->isIntegerTy());

  case LibFunc_msvc_std_ctype_do_tolower_ptr_ptr:
    return (NumParams == 3 && FTy.getReturnType()->isPointerTy() &&
            FTy.getParamType(0)->isPointerTy() &&       // this pointer
            FTy.getParamType(1)->isPointerTy() &&
            FTy.getParamType(2)->isPointerTy());

  case LibFunc_msvc_std_ctype_do_toupper_char:
    return (NumParams == 2 && FTy.getReturnType()->isPointerTy() &&
            FTy.getParamType(0)->isPointerTy() &&       // this pointer
            FTy.getParamType(1)->isIntegerTy());

  case LibFunc_msvc_std_ctype_do_toupper_ptr_ptr:
    return (NumParams == 3 && FTy.getReturnType()->isPointerTy() &&
            FTy.getParamType(0)->isPointerTy() &&       // this pointer
            FTy.getParamType(1)->isPointerTy() &&
            FTy.getParamType(2)->isPointerTy());

  case LibFunc_msvc_std_ctype_scalar_deleting_dtor:
    return (NumParams == 2 && FTy.getReturnType()->isPointerTy() &&
            FTy.getParamType(0)->isPointerTy() &&
            FTy.getParamType(1)->isIntegerTy());

  case LibFunc_msvc_std_codecvt_do_unshift:
    return (NumParams == 5 && FTy.getReturnType()->isIntegerTy() &&
            FTy.getParamType(0)->isPointerTy() &&       // this pointer
            FTy.getParamType(1)->isPointerTy() &&
            FTy.getParamType(2)->isPointerTy() &&
            FTy.getParamType(3)->isPointerTy() &&
            FTy.getParamType(4)->isPointerTy());

  case LibFunc_msvc_std_ctype_do_widen_char:
    return (NumParams == 2 && FTy.getReturnType()->isIntegerTy() &&
            FTy.getParamType(0)->isPointerTy() &&       // this pointer
            FTy.getParamType(1)->isIntegerTy());

  case LibFunc_msvc_std_ctype_do_widen_ptr_ptr_ptr:
    return (NumParams == 4 && FTy.getReturnType()->isPointerTy() &&
            FTy.getParamType(0)->isPointerTy() &&       // this pointer
            FTy.getParamType(1)->isPointerTy() &&
            FTy.getParamType(2)->isPointerTy() &&
            FTy.getParamType(3)->isPointerTy());

  case LibFunc_msvc_std_ctype_use_facet:
    return (NumParams == 1 && FTy.getReturnType()->isPointerTy() &&
            FTy.getParamType(0)->isPointerTy());

  case LibFunc_msvc_std_error_category_default_error:
    return (NumParams == 3 && FTy.getReturnType()->isVoidTy() &&
            FTy.getParamType(0)->isPointerTy() &&
            FTy.getParamType(1)->isPointerTy() &&
            FTy.getParamType(2)->isIntegerTy());

  case LibFunc_msvc_std_error_category_equivalent_error_code:
     return (NumParams == 3 && FTy.getReturnType()->isIntegerTy() &&
            FTy.getParamType(0)->isPointerTy() &&
            FTy.getParamType(1)->isPointerTy() &&
            FTy.getParamType(2)->isIntegerTy());
  case LibFunc_msvc_std_error_category_equivalent_error_condition:
    return (NumParams == 3 && FTy.getReturnType()->isIntegerTy() &&
            FTy.getParamType(0)->isPointerTy() &&
            FTy.getParamType(1)->isIntegerTy() &&
            FTy.getParamType(2)->isPointerTy());

  case LibFunc_msvc_std_error_code_make_error_code:
    return (NumParams == 2 && FTy.getReturnType()->isVoidTy() &&
            FTy.getParamType(0)->isPointerTy() &&
            FTy.getParamType(1)->isIntegerTy());

  case LibFunc_msvc_std_Execute_once:
    return (NumParams == 3 && FTy.getReturnType()->isIntegerTy() &&
            FTy.getParamType(0)->isPointerTy() &&
            FTy.getParamType(1)->isPointerTy() &&
            FTy.getParamType(2)->isPointerTy());

  case LibFunc_msvc_std_exception_const_ptr_ctor:
    return (NumParams == 2 && FTy.getReturnType()->isPointerTy() &&
            FTy.getParamType(0)->isPointerTy() &&
            FTy.getParamType(1)->isPointerTy());

  case LibFunc_msvc_std_exception_dtor:
    return (NumParams == 1 && FTy.getReturnType()->isVoidTy() &&
            FTy.getParamType(0)->isPointerTy());

  case LibFunc_msvc_std_exception_scalar_deleting_dtor:
    return (NumParams == 2 && FTy.getReturnType()->isPointerTy() &&
            FTy.getParamType(0)->isPointerTy() &&
            FTy.getParamType(1)->isIntegerTy());

  case LibFunc_msvc_std_exception_what:
    return (NumParams == 1 && FTy.getReturnType()->isPointerTy() &&
            FTy.getParamType(0)->isPointerTy());

  case LibFunc_msvc_std_facet_register:
    return (NumParams == 1 && FTy.getReturnType()->isVoidTy() &&
            FTy.getParamType(0)->isPointerTy());

  case LibFunc_msvc_std_under_Fiopen:
    return (NumParams == 3 && FTy.getReturnType()->isPointerTy() &&
            FTy.getParamType(0)->isPointerTy() &&
            FTy.getParamType(1)->isIntegerTy() &&
            FTy.getParamType(2)->isIntegerTy());

  case LibFunc_msvc_std_ios_base_under_Ios_base_dtor:
    return (NumParams == 1 && FTy.getReturnType()->isVoidTy() &&
            FTy.getParamType(0)->isPointerTy());

  case LibFunc_msvc_std_locale_under_Init:
    return (NumParams == 1 && FTy.getReturnType()->isPointerTy() &&
            FTy.getParamType(0)->isIntegerTy());

  case LibFunc_msvc_std_ios_base_failure:
    return (NumParams == 3 && FTy.getReturnType()->isPointerTy() &&
            FTy.getParamType(0)->isPointerTy() &&
            FTy.getParamType(1)->isPointerTy() &&
            FTy.getParamType(2)->isPointerTy());

  case LibFunc_msvc_std_ios_base_failure_const_ptr_ctor:
    return (NumParams == 2 && FTy.getReturnType()->isPointerTy() &&
            FTy.getParamType(0)->isPointerTy() &&
            FTy.getParamType(1)->isPointerTy());

  case LibFunc_msvc_std_ios_base_failure_scalar_deleting_dtor:
    return (NumParams == 2 && FTy.getReturnType()->isPointerTy() &&
            FTy.getParamType(0)->isPointerTy() &&
            FTy.getParamType(1)->isIntegerTy());

  case LibFunc_msvc_std_ios_base_scalar_deleting_dtor:
     return (NumParams == 2 && FTy.getReturnType()->isPointerTy() &&
            FTy.getParamType(0)->isPointerTy() &&
            FTy.getParamType(1)->isIntegerTy());

  case LibFunc_msvc_std_locale_facet_decref:
    return (NumParams == 1 && FTy.getReturnType()->isPointerTy() &&
            FTy.getParamType(0)->isPointerTy());

  case LibFunc_msvc_std_locale_facet_incref:
    return (NumParams == 1 && FTy.getReturnType()->isVoidTy() &&
            FTy.getParamType(0)->isPointerTy());

  case LibFunc_msvc_std_locimp_Getgloballocale:
    return (NumParams == 0 && FTy.getReturnType()->isPointerTy());

  case LibFunc_msvc_std_locinfo_ctor:
    return (NumParams == 2 && FTy.getReturnType()->isVoidTy() &&
            FTy.getParamType(0)->isPointerTy() &&
            FTy.getParamType(1)->isPointerTy());

  case LibFunc_msvc_std_locinfo_dtor:
    return (NumParams == 1 && FTy.getReturnType()->isVoidTy() &&
            FTy.getParamType(0)->isPointerTy());

  case LibFunc_msvc_std_lockit:
    return (NumParams == 2 && FTy.getReturnType()->isPointerTy() &&
            FTy.getParamType(0)->isPointerTy() &&
            FTy.getParamType(1)->isIntegerTy());

  case LibFunc_msvc_std_lockit_dtor:
    return (NumParams == 1 && FTy.getReturnType()->isVoidTy() &&
            FTy.getParamType(0)->isPointerTy());

  case LibFunc_msvc_std_num_get_do_get_bool_ptr:
    return (NumParams == 7 && FTy.getReturnType()->isVoidTy() &&
            FTy.getParamType(0)->isPointerTy() &&    // this pointer
            FTy.getParamType(1)->isPointerTy() &&
            FTy.getParamType(2)->isPointerTy() &&
            FTy.getParamType(3)->isPointerTy() &&
            FTy.getParamType(4)->isPointerTy() &&
            FTy.getParamType(5)->isPointerTy() &
            FTy.getParamType(6)->isPointerTy());

  case LibFunc_msvc_std_num_get_do_get_double_ptr:
    return (NumParams == 7 && FTy.getReturnType()->isVoidTy() &&
            FTy.getParamType(0)->isPointerTy() &&    // this pointer
            FTy.getParamType(1)->isPointerTy() &&
            FTy.getParamType(2)->isPointerTy() &&
            FTy.getParamType(3)->isPointerTy() &&
            FTy.getParamType(4)->isPointerTy() &&
            FTy.getParamType(5)->isPointerTy() &
            FTy.getParamType(6)->isPointerTy());

  case LibFunc_msvc_std_num_get_do_get_float_ptr:
    return (NumParams == 7 && FTy.getReturnType()->isVoidTy() &&
            FTy.getParamType(0)->isPointerTy() &&    // this pointer
            FTy.getParamType(1)->isPointerTy() &&
            FTy.getParamType(2)->isPointerTy() &&
            FTy.getParamType(3)->isPointerTy() &&
            FTy.getParamType(4)->isPointerTy() &&
            FTy.getParamType(5)->isPointerTy() &
            FTy.getParamType(6)->isPointerTy());

  case LibFunc_msvc_std_num_get_do_get_long_long_ptr:
    return (NumParams == 7 && FTy.getReturnType()->isVoidTy() &&
            FTy.getParamType(0)->isPointerTy() &&    // this pointer
            FTy.getParamType(1)->isPointerTy() &&
            FTy.getParamType(2)->isPointerTy() &&
            FTy.getParamType(3)->isPointerTy() &&
            FTy.getParamType(4)->isPointerTy() &&
            FTy.getParamType(5)->isPointerTy() &
            FTy.getParamType(6)->isPointerTy());

  case LibFunc_msvc_std_num_get_do_get_long_double_ptr:
    return (NumParams == 7 && FTy.getReturnType()->isVoidTy() &&
            FTy.getParamType(0)->isPointerTy() &&    // this pointer
            FTy.getParamType(1)->isPointerTy() &&
            FTy.getParamType(2)->isPointerTy() &&
            FTy.getParamType(3)->isPointerTy() &&
            FTy.getParamType(4)->isPointerTy() &&
            FTy.getParamType(5)->isPointerTy() &
            FTy.getParamType(6)->isPointerTy());

  case LibFunc_msvc_std_num_get_do_get_long_ptr:
    return (NumParams == 7 && FTy.getReturnType()->isVoidTy() &&
            FTy.getParamType(0)->isPointerTy() &&    // this pointer
            FTy.getParamType(1)->isPointerTy() &&
            FTy.getParamType(2)->isPointerTy() &&
            FTy.getParamType(3)->isPointerTy() &&
            FTy.getParamType(4)->isPointerTy() &&
            FTy.getParamType(5)->isPointerTy() &
            FTy.getParamType(6)->isPointerTy());

  case LibFunc_msvc_std_num_get_do_get_unsigned_int_ptr:
    return (NumParams == 7 && FTy.getReturnType()->isVoidTy() &&
            FTy.getParamType(0)->isPointerTy() &&    // this pointer
            FTy.getParamType(1)->isPointerTy() &&
            FTy.getParamType(2)->isPointerTy() &&
            FTy.getParamType(3)->isPointerTy() &&
            FTy.getParamType(4)->isPointerTy() &&
            FTy.getParamType(5)->isPointerTy() &
            FTy.getParamType(6)->isPointerTy());

  case LibFunc_msvc_std_num_get_do_get_unsigned_long_long_ptr:
    return (NumParams == 7 && FTy.getReturnType()->isVoidTy() &&
            FTy.getParamType(0)->isPointerTy() &&    // this pointer
            FTy.getParamType(1)->isPointerTy() &&
            FTy.getParamType(2)->isPointerTy() &&
            FTy.getParamType(3)->isPointerTy() &&
            FTy.getParamType(4)->isPointerTy() &&
            FTy.getParamType(5)->isPointerTy() &
            FTy.getParamType(6)->isPointerTy());

  case LibFunc_msvc_std_num_get_do_get_unsigned_long_ptr:
    return (NumParams == 7 && FTy.getReturnType()->isVoidTy() &&
            FTy.getParamType(0)->isPointerTy() &&    // this pointer
            FTy.getParamType(1)->isPointerTy() &&
            FTy.getParamType(2)->isPointerTy() &&
            FTy.getParamType(3)->isPointerTy() &&
            FTy.getParamType(4)->isPointerTy() &&
            FTy.getParamType(5)->isPointerTy() &
            FTy.getParamType(6)->isPointerTy());

  case LibFunc_msvc_std_num_get_do_get_unsigned_short_ptr:
    return (NumParams == 7 && FTy.getReturnType()->isVoidTy() &&
            FTy.getParamType(0)->isPointerTy() &&    // this pointer
            FTy.getParamType(1)->isPointerTy() &&
            FTy.getParamType(2)->isPointerTy() &&
            FTy.getParamType(3)->isPointerTy() &&
            FTy.getParamType(4)->isPointerTy() &&
            FTy.getParamType(5)->isPointerTy() &
            FTy.getParamType(6)->isPointerTy());

  case LibFunc_msvc_std_num_get_do_get_void_ptr:
    return (NumParams == 7 && FTy.getReturnType()->isVoidTy() &&
            FTy.getParamType(0)->isPointerTy() &&    // this pointer
            FTy.getParamType(1)->isPointerTy() &&
            FTy.getParamType(2)->isPointerTy() &&
            FTy.getParamType(3)->isPointerTy() &&
            FTy.getParamType(4)->isPointerTy() &&
            FTy.getParamType(5)->isPointerTy() &
            FTy.getParamType(6)->isPointerTy());

  case LibFunc_msvc_std_num_get_scalar_deleting_dtor:
    return (NumParams == 2 && FTy.getReturnType()->isPointerTy() &&
            FTy.getParamType(0)->isPointerTy() &&    // this pointer
            FTy.getParamType(1)->isIntegerTy());

  case LibFunc_msvc_std_num_get_under_Getffld:
    return (NumParams == 6 && FTy.getReturnType()->isIntegerTy() &&
            FTy.getParamType(0)->isPointerTy() &&    // this pointer
            FTy.getParamType(1)->isPointerTy() &&
            FTy.getParamType(2)->isPointerTy() &&
            FTy.getParamType(3)->isPointerTy() &&
            FTy.getParamType(4)->isPointerTy() &&
            FTy.getParamType(5)->isPointerTy());

  case LibFunc_msvc_std_num_get_under_Getifld:
    return (NumParams == 6 && FTy.getReturnType()->isIntegerTy() &&
            FTy.getParamType(0)->isPointerTy() &&    // this pointer
            FTy.getParamType(1)->isPointerTy() &&
            FTy.getParamType(2)->isPointerTy() &&
            FTy.getParamType(3)->isPointerTy() &&
            FTy.getParamType(4)->isIntegerTy() &&
            FTy.getParamType(5)->isPointerTy());

  case LibFunc_msvc_std_num_get_use_facet:
    return (NumParams == 1 && FTy.getReturnType()->isPointerTy() &&
            FTy.getParamType(0)->isPointerTy());

  case LibFunc_msvc_std_num_put_do_put_bool:
    return (NumParams == 6 && FTy.getReturnType()->isVoidTy() &&
            FTy.getParamType(0)->isPointerTy() &&    // this pointer
            FTy.getParamType(1)->isPointerTy() &&
            FTy.getParamType(2)->isPointerTy() &&
            FTy.getParamType(3)->isPointerTy() &&
            FTy.getParamType(4)->isIntegerTy() &&
            FTy.getParamType(5)->isIntegerTy());

  case LibFunc_msvc_std_num_put_do_put_double:
    return (NumParams == 6 && FTy.getReturnType()->isVoidTy() &&
            FTy.getParamType(0)->isPointerTy() &&    // this pointer
            FTy.getParamType(1)->isPointerTy() &&
            FTy.getParamType(2)->isPointerTy() &&
            FTy.getParamType(3)->isPointerTy() &&
            FTy.getParamType(4)->isIntegerTy() &&
            FTy.getParamType(5)->isDoubleTy());

  case LibFunc_msvc_std_num_put_do_put_long:
    return (NumParams == 6 && FTy.getReturnType()->isVoidTy() &&
            FTy.getParamType(0)->isPointerTy() &&    // this pointer
            FTy.getParamType(1)->isPointerTy() &&
            FTy.getParamType(2)->isPointerTy() &&
            FTy.getParamType(3)->isPointerTy() &&
            FTy.getParamType(4)->isIntegerTy() &&
            FTy.getParamType(5)->isIntegerTy());


  case LibFunc_msvc_std_num_put_do_put_long_double:
    return (NumParams == 6 && FTy.getReturnType()->isVoidTy() &&
            FTy.getParamType(0)->isPointerTy() &&    // this pointer
            FTy.getParamType(1)->isPointerTy() &&
            FTy.getParamType(2)->isPointerTy() &&
            FTy.getParamType(3)->isPointerTy() &&
            FTy.getParamType(4)->isIntegerTy() &&
            FTy.getParamType(5)->isDoubleTy());

  case LibFunc_msvc_std_num_put_do_put_long_long:
    return (NumParams == 6 && FTy.getReturnType()->isVoidTy() &&
            FTy.getParamType(0)->isPointerTy() &&    // this pointer
            FTy.getParamType(1)->isPointerTy() &&
            FTy.getParamType(2)->isPointerTy() &&
            FTy.getParamType(3)->isPointerTy() &&
            FTy.getParamType(4)->isIntegerTy() &&
            FTy.getParamType(5)->isIntegerTy());

case LibFunc_msvc_std_num_put_do_put_ulong:
    return (NumParams == 6 && FTy.getReturnType()->isVoidTy() &&
            FTy.getParamType(0)->isPointerTy() &&    // this pointer
            FTy.getParamType(1)->isPointerTy() &&
            FTy.getParamType(2)->isPointerTy() &&
            FTy.getParamType(3)->isPointerTy() &&
            FTy.getParamType(4)->isIntegerTy() &&
            FTy.getParamType(5)->isIntegerTy());

  case LibFunc_msvc_std_num_put_do_put_ulong_long:
    return (NumParams == 6 && FTy.getReturnType()->isVoidTy() &&
            FTy.getParamType(0)->isPointerTy() &&    // this pointer
            FTy.getParamType(1)->isPointerTy() &&
            FTy.getParamType(2)->isPointerTy() &&
            FTy.getParamType(3)->isPointerTy() &&
            FTy.getParamType(4)->isIntegerTy() &&
            FTy.getParamType(5)->isIntegerTy());

  case LibFunc_msvc_std_num_put_do_put_void_ptr:
    return (NumParams == 6 && FTy.getReturnType()->isVoidTy() &&
            FTy.getParamType(0)->isPointerTy() &&    // this pointer
            FTy.getParamType(1)->isPointerTy() &&
            FTy.getParamType(2)->isPointerTy() &&
            FTy.getParamType(3)->isPointerTy() &&
            FTy.getParamType(4)->isIntegerTy() &&
            FTy.getParamType(5)->isPointerTy());

  case LibFunc_msvc_std_num_put_ostreambuf_iterator_Fput:
    return (NumParams == 7 && FTy.getReturnType()->isVoidTy() &&
            FTy.getParamType(0)->isPointerTy() &&    // this pointer
            FTy.getParamType(1)->isPointerTy() &&
            FTy.getParamType(2)->isPointerTy() &&
            FTy.getParamType(3)->isPointerTy() &&
            FTy.getParamType(4)->isIntegerTy() &&
            FTy.getParamType(5)->isPointerTy() &&
            FTy.getParamType(6)->isIntegerTy());

  case LibFunc_msvc_std_num_put_ostreambuf_iterator_iput:
    return (NumParams == 7 && FTy.getReturnType()->isVoidTy() &&
            FTy.getParamType(0)->isPointerTy() &&    // this pointer
            FTy.getParamType(1)->isPointerTy() &&
            FTy.getParamType(2)->isPointerTy() &&
            FTy.getParamType(3)->isPointerTy() &&
            FTy.getParamType(4)->isIntegerTy() &&
            FTy.getParamType(5)->isPointerTy() &&
            FTy.getParamType(6)->isIntegerTy());

  case LibFunc_msvc_std_num_put_ostreambuf_iterator_scalar_deleting_dtor:
    return (NumParams == 2 && FTy.getReturnType()->isPointerTy() &&
            FTy.getParamType(0)->isPointerTy() &&
            FTy.getParamType(1)->isIntegerTy());

  case LibFunc_msvc_std_numpunct_do_decimal_point:
    return (NumParams == 1 && FTy.getReturnType()->isIntegerTy() &&
            FTy.getParamType(0)->isPointerTy());

  case LibFunc_msvc_std_numpunct_do_falsename:
    return (NumParams == 2 && FTy.getReturnType()->isVoidTy() &&
            FTy.getParamType(0)->isPointerTy() &&
            FTy.getParamType(1)->isPointerTy());

  case LibFunc_msvc_std_numpunct_do_truename:
    return (NumParams == 2 && FTy.getReturnType()->isVoidTy() &&
            FTy.getParamType(0)->isPointerTy() &&
            FTy.getParamType(1)->isPointerTy());

  case LibFunc_msvc_std_numpunct_do_grouping:
    return (NumParams == 2 && FTy.getReturnType()->isVoidTy() &&
            FTy.getParamType(0)->isPointerTy() &&
            FTy.getParamType(1)->isPointerTy());

  case LibFunc_msvc_std_numpunct_do_thousands_sep:
    return (NumParams == 1 && FTy.getReturnType()->isIntegerTy() &&
            FTy.getParamType(0)->isPointerTy());

  case LibFunc_msvc_std_numpunct_scalar_deleting_dtor:
    return (NumParams == 2 && FTy.getReturnType()->isPointerTy() &&
            FTy.getParamType(0)->isPointerTy() &&
            FTy.getParamType(1)->isIntegerTy());

  case LibFunc_msvc_std_numpunct_use_facet:
    return (NumParams == 1 && FTy.getReturnType()->isPointerTy() &&
            FTy.getParamType(0)->isPointerTy());

  case LibFunc_msvc_std_num_put_use_facet:
    return (NumParams == 1 && FTy.getReturnType()->isPointerTy() &&
            FTy.getParamType(0)->isPointerTy());

  case LibFunc_msvc_std_runtime_error_ctor:
    return (NumParams == 2 && FTy.getReturnType()->isPointerTy() &&
            FTy.getParamType(0)->isPointerTy() &&
            FTy.getParamType(1)->isPointerTy());

  case LibFunc_msvc_std_runtime_error_char_ctor:
    return (NumParams == 2 && FTy.getReturnType()->isPointerTy() &&
            FTy.getParamType(0)->isPointerTy() &&
            FTy.getParamType(1)->isPointerTy());

  case LibFunc_msvc_std_runtime_error_scalar_deleting_dtor:
    return (NumParams == 2 && FTy.getReturnType()->isPointerTy() &&
            FTy.getParamType(0)->isPointerTy() &&
            FTy.getParamType(1)->isIntegerTy());

  case LibFunc_msvc_std_Syserror_map:
    return (NumParams == 1 && FTy.getReturnType()->isPointerTy() &&
            FTy.getParamType(0)->isIntegerTy());

  case LibFunc_msvc_std_system_error_const_ptr_ctor:
    return (NumParams == 2 && FTy.getReturnType()->isPointerTy() &&
            FTy.getParamType(0)->isPointerTy() &&
            FTy.getParamType(1)->isPointerTy());

  case LibFunc_msvc_std_system_error_scalar_deleting_dtor:
    return (NumParams == 2 && FTy.getReturnType()->isPointerTy() &&
            FTy.getParamType(0)->isPointerTy() &&
            FTy.getParamType(1)->isIntegerTy());

  case LibFunc_msvc_std_Xbad_alloc:
    return (NumParams == 0 && FTy.getReturnType()->isVoidTy());

  case LibFunc_msvc_std_Xlength_error:
    return (NumParams == 1 && FTy.getReturnType()->isVoidTy() &&
            FTy.getParamType(0)->isPointerTy());

  case LibFunc_msvc_std_under_generic_error_category_message:
    return (NumParams == 3 && FTy.getReturnType()->isVoidTy() &&
            FTy.getParamType(0)->isPointerTy() &&
            FTy.getParamType(1)->isPointerTy() &&
            FTy.getParamType(2)->isIntegerTy());

  case LibFunc_msvc_std_under_iostreamer_error_category_message:
    return (NumParams == 3 && FTy.getReturnType()->isVoidTy() &&
            FTy.getParamType(0)->isPointerTy() &&
            FTy.getParamType(1)->isPointerTy() &&
            FTy.getParamType(2)->isIntegerTy());

  case LibFunc_msvc_std_under_iostreamer_error_category_name:
    return (NumParams == 1 && FTy.getReturnType()->isPointerTy() &&
            FTy.getParamType(0)->isPointerTy());

  case LibFunc_msvc_std_under_iostreamer_error_category_scalar_deleting_dtor:
    return (NumParams == 2 && FTy.getReturnType()->isPointerTy() &&
            FTy.getParamType(0)->isPointerTy() &&
            FTy.getParamType(1)->isIntegerTy());

  case LibFunc_msvc_std_under_system_error_scalar_deleting_dtor:
    return (NumParams == 2 && FTy.getReturnType()->isPointerTy() &&
            FTy.getParamType(0)->isPointerTy() &&
            FTy.getParamType(1)->isIntegerTy());

  case LibFunc_msvc_std_uncaught_exception:
    return (NumParams == 0 && FTy.getReturnType()->isIntegerTy());

  case LibFunc_msvc_std_under_locinfo_ctor:
    return (NumParams == 2 && FTy.getReturnType()->isPointerTy() &&
            FTy.getParamType(0)->isPointerTy() &&
            FTy.getParamType(1)->isPointerTy());

  case LibFunc_msvc_std_under_locinfo_dtor:
    return (NumParams == 1 && FTy.getReturnType()->isVoidTy() &&
            FTy.getParamType(0)->isPointerTy());

  case LibFunc_msvc_std_under_immortalize_impl:
    return (NumParams == 3 && FTy.getReturnType()->isIntegerTy() &&
            FTy.getParamType(0)->isPointerTy() &&
            FTy.getParamType(1)->isPointerTy() &&
            FTy.getParamType(2)->isPointerTy());

  case LibFunc_msvc_std_under_system_error_const_ptr_ctor:
    return (NumParams == 2 && FTy.getReturnType()->isPointerTy() &&
            FTy.getParamType(0)->isPointerTy() &&
            FTy.getParamType(1)->isPointerTy());

  case LibFunc_msvc_std_Xout_of_range:
    return (NumParams == 1 && FTy.getReturnType()->isVoidTy() &&
            FTy.getParamType(0)->isPointerTy());

  case LibFunc_msvc_std_Xran:
    return (NumParams == 0 && FTy.getReturnType()->isVoidTy());

  case LibFunc_msvc_std_yarn_dtor:
    return (NumParams == 1 && FTy.getReturnType()->isVoidTy() &&
            FTy.getParamType(0)->isPointerTy());

  case LibFunc_msvc_std_yarn_wchar_dtor:
    return (NumParams == 1 && FTy.getReturnType()->isVoidTy() &&
            FTy.getParamType(0)->isPointerTy());

  case LibFunc_msvc_std_CxxThrowException:
    return (NumParams == 2 && FTy.getReturnType()->isVoidTy() &&
            FTy.getParamType(0)->isPointerTy() &&
            FTy.getParamType(1)->isPointerTy());
#endif // INTEL_CUSTOMIZATION
  // void operator delete(void*, align_val_t, nothrow)
  case LibFunc_ZdlPvSt11align_val_tRKSt9nothrow_t:
  // void operator delete[](void*, align_val_t, nothrow)
  case LibFunc_ZdaPvSt11align_val_tRKSt9nothrow_t:
  // void operator delete(void*, unsigned int, align_val_t)
  case LibFunc_ZdlPvjSt11align_val_t:
  // void operator delete(void*, unsigned long, align_val_t)
  case LibFunc_ZdlPvmSt11align_val_t:
  // void operator delete[](void*, unsigned int, align_val_t);
  case LibFunc_ZdaPvjSt11align_val_t:
  // void operator delete[](void*, unsigned long, align_val_t);
  case LibFunc_ZdaPvmSt11align_val_t:
    return (NumParams == 3 && FTy.getParamType(0)->isPointerTy());

  // void __atomic_load(size_t, void *, void *, int)
  case LibFunc_atomic_load:
  // void __atomic_store(size_t, void *, void *, int)
  case LibFunc_atomic_store:
    return (NumParams == 4 && FTy.getParamType(0)->isIntegerTy() &&
            FTy.getParamType(1)->isPointerTy() &&
            FTy.getParamType(2)->isPointerTy() &&
            FTy.getParamType(3)->isIntegerTy());

  case LibFunc_memset_pattern16:
    return (!FTy.isVarArg() && NumParams == 3 &&
            FTy.getParamType(0)->isPointerTy() &&
            FTy.getParamType(1)->isPointerTy() &&
            FTy.getParamType(2)->isIntegerTy());

  case LibFunc_cxa_guard_abort:
  case LibFunc_cxa_guard_acquire:
  case LibFunc_cxa_guard_release:
  case LibFunc_nvvm_reflect:
    return (NumParams == 1 && FTy.getParamType(0)->isPointerTy());

  case LibFunc_sincospi_stret:
  case LibFunc_sincospif_stret:
    return (NumParams == 1 && FTy.getParamType(0)->isFloatingPointTy());

  case LibFunc_acos:
  case LibFunc_acos_finite:
  case LibFunc_acosf:
  case LibFunc_acosf_finite:
  case LibFunc_acosh:
  case LibFunc_acosh_finite:
  case LibFunc_acoshf:
  case LibFunc_acoshf_finite:
  case LibFunc_acoshl:
  case LibFunc_acoshl_finite:
  case LibFunc_acosl:
  case LibFunc_acosl_finite:
  case LibFunc_asin:
  case LibFunc_asin_finite:
  case LibFunc_asinf:
  case LibFunc_asinf_finite:
  case LibFunc_asinh:
  case LibFunc_asinhf:
  case LibFunc_asinhl:
  case LibFunc_asinl:
  case LibFunc_asinl_finite:
  case LibFunc_atan:
  case LibFunc_atanf:
  case LibFunc_atanh:
  case LibFunc_atanh_finite:
  case LibFunc_atanhf:
  case LibFunc_atanhf_finite:
  case LibFunc_atanhl:
  case LibFunc_atanhl_finite:
  case LibFunc_atanl:
  case LibFunc_cbrt:
  case LibFunc_cbrtf:
  case LibFunc_cbrtl:
  case LibFunc_ceil:
  case LibFunc_ceilf:
  case LibFunc_ceill:
  case LibFunc_cos:
  case LibFunc_cosd:  // INTEL
  case LibFunc_cosdf: // INTEL
  case LibFunc_cosf:
  case LibFunc_cosh:
  case LibFunc_cosh_finite:
  case LibFunc_coshf:
  case LibFunc_coshf_finite:
  case LibFunc_coshl:
  case LibFunc_coshl_finite:
  case LibFunc_cosl:
  case LibFunc_exp10:
  case LibFunc_exp10_finite:
  case LibFunc_exp10f:
  case LibFunc_exp10f_finite:
  case LibFunc_exp10l:
  case LibFunc_exp10l_finite:
  case LibFunc_exp2:
  case LibFunc_exp2_finite:
  case LibFunc_exp2f:
  case LibFunc_exp2f_finite:
  case LibFunc_exp2l:
  case LibFunc_exp2l_finite:
  case LibFunc_exp:
  case LibFunc_exp_finite:
  case LibFunc_expf:
  case LibFunc_expf_finite:
  case LibFunc_expl:
  case LibFunc_expl_finite:
  case LibFunc_expm1:
  case LibFunc_expm1f:
  case LibFunc_expm1l:
  case LibFunc_fabs:
  case LibFunc_fabsf:
  case LibFunc_fabsl:
  case LibFunc_floor:
  case LibFunc_floorf:
  case LibFunc_floorl:
  case LibFunc_log10:
  case LibFunc_log10_finite:
  case LibFunc_log10f:
  case LibFunc_log10f_finite:
  case LibFunc_log10l:
  case LibFunc_log10l_finite:
  case LibFunc_log1p:
  case LibFunc_log1pf:
  case LibFunc_log1pl:
  case LibFunc_log2:
  case LibFunc_log2_finite:
  case LibFunc_log2f:
  case LibFunc_log2f_finite:
  case LibFunc_log2l:
  case LibFunc_log2l_finite:
  case LibFunc_log:
  case LibFunc_log_finite:
  case LibFunc_logb:
  case LibFunc_logbf:
  case LibFunc_logbl:
  case LibFunc_logf:
  case LibFunc_logf_finite:
  case LibFunc_logl:
  case LibFunc_logl_finite:
  case LibFunc_nearbyint:
  case LibFunc_nearbyintf:
  case LibFunc_nearbyintl:
  case LibFunc_rint:
  case LibFunc_rintf:
  case LibFunc_rintl:
  case LibFunc_round:
  case LibFunc_roundf:
  case LibFunc_roundl:
  case LibFunc_roundeven:
  case LibFunc_roundevenf:
  case LibFunc_roundevenl:
  case LibFunc_sin:
  case LibFunc_sind:  // INTEL
  case LibFunc_sindf: // INTEL
  case LibFunc_sinf:
  case LibFunc_sinh:
  case LibFunc_sinh_finite:
  case LibFunc_sinhf:
  case LibFunc_sinhf_finite:
  case LibFunc_sinhl:
  case LibFunc_sinhl_finite:
  case LibFunc_sinl:
  case LibFunc_sqrt:
  case LibFunc_sqrt_finite:
  case LibFunc_sqrtf:
  case LibFunc_sqrtf_finite:
  case LibFunc_sqrtl:
  case LibFunc_sqrtl_finite:
  case LibFunc_tan:
  case LibFunc_tand:  // INTEL
  case LibFunc_tandf: // INTEL
  case LibFunc_tanf:
  case LibFunc_tanh:
  case LibFunc_tanhf:
  case LibFunc_tanhl:
  case LibFunc_tanl:
  case LibFunc_trunc:
  case LibFunc_truncf:
  case LibFunc_truncl:
    return (NumParams == 1 && FTy.getReturnType()->isFloatingPointTy() &&
            FTy.getReturnType() == FTy.getParamType(0));

  case LibFunc_atan2:
  case LibFunc_atan2_finite:
  case LibFunc_atan2f:
  case LibFunc_atan2f_finite:
  case LibFunc_atan2l:
  case LibFunc_atan2l_finite:
  case LibFunc_fmin:
  case LibFunc_fminf:
  case LibFunc_fminl:
  case LibFunc_fmax:
  case LibFunc_fmaxf:
  case LibFunc_fmaxl:
  case LibFunc_fmod:
  case LibFunc_fmodf:
  case LibFunc_fmodl:
  case LibFunc_remainder:
  case LibFunc_remainderf:
  case LibFunc_remainderl:
  case LibFunc_copysign:
  case LibFunc_copysignf:
  case LibFunc_copysignl:
  case LibFunc_pow:
  case LibFunc_pow_finite:
  case LibFunc_powf:
  case LibFunc_powf_finite:
  case LibFunc_powl:
  case LibFunc_powl_finite:
    return (NumParams == 2 && FTy.getReturnType()->isFloatingPointTy() &&
            FTy.getReturnType() == FTy.getParamType(0) &&
            FTy.getReturnType() == FTy.getParamType(1));

  case LibFunc_ldexp:
  case LibFunc_ldexpf:
  case LibFunc_ldexpl:
    return (NumParams == 2 && FTy.getReturnType()->isFloatingPointTy() &&
            FTy.getReturnType() == FTy.getParamType(0) &&
            FTy.getParamType(1)->isIntegerTy(32));

  case LibFunc_ffs:
  case LibFunc_ffsl:
  case LibFunc_ffsll:
  case LibFunc_fls:
  case LibFunc_flsl:
  case LibFunc_flsll:
    return (NumParams == 1 && FTy.getReturnType()->isIntegerTy(32) &&
            FTy.getParamType(0)->isIntegerTy());

  case LibFunc_isdigit:
  case LibFunc_isascii:
  case LibFunc_toascii:
  case LibFunc_putchar:
  case LibFunc_putchar_unlocked:
    return (NumParams == 1 && FTy.getReturnType()->isIntegerTy(32) &&
            FTy.getReturnType() == FTy.getParamType(0));

  case LibFunc_abs:
  case LibFunc_labs:
  case LibFunc_llabs:
    return (NumParams == 1 && FTy.getReturnType()->isIntegerTy() &&
            FTy.getReturnType() == FTy.getParamType(0));

  case LibFunc_cxa_atexit:
    return (NumParams == 3 && FTy.getReturnType()->isIntegerTy() &&
            FTy.getParamType(0)->isPointerTy() &&
            FTy.getParamType(1)->isPointerTy() &&
            FTy.getParamType(2)->isPointerTy());

  case LibFunc_intel_sinpi: // INTEL
  case LibFunc_intel_cospi: // INTEL
  case LibFunc_sinpi:
  case LibFunc_cospi:
    return (NumParams == 1 && FTy.getReturnType()->isDoubleTy() &&
            FTy.getReturnType() == FTy.getParamType(0));

  case LibFunc_intel_sinpif: // INTEL
  case LibFunc_intel_cospif: // INTEL
  case LibFunc_sinpif:
  case LibFunc_cospif:
    return (NumParams == 1 && FTy.getReturnType()->isFloatTy() &&
            FTy.getReturnType() == FTy.getParamType(0));

  case LibFunc_strnlen:
    return (NumParams == 2 && FTy.getReturnType() == FTy.getParamType(1) &&
            FTy.getParamType(0)->isPointerTy() &&
            IsSizeTTy(FTy.getParamType(1)));

  case LibFunc_posix_memalign:
    return (NumParams == 3 && FTy.getReturnType()->isIntegerTy(32) &&
            FTy.getParamType(0)->isPointerTy() &&
            IsSizeTTy(FTy.getParamType(1)) && IsSizeTTy(FTy.getParamType(2)));

  case LibFunc_wcslen:
    return (NumParams == 1 && FTy.getParamType(0)->isPointerTy() &&
            FTy.getReturnType()->isIntegerTy());

  case LibFunc_cabs:
  case LibFunc_cabsf:
  case LibFunc_cabsl: {
    Type* RetTy = FTy.getReturnType();
    if (!RetTy->isFloatingPointTy())
      return false;

    // NOTE: These prototypes are target specific and currently support
    // "complex" passed as an array or discrete real & imaginary parameters.
    // Add other calling conventions to enable libcall optimizations.
    if (NumParams == 1)
      return (FTy.getParamType(0)->isArrayTy() &&
              FTy.getParamType(0)->getArrayNumElements() == 2 &&
              FTy.getParamType(0)->getArrayElementType() == RetTy);
    else if (NumParams == 2)
      return (FTy.getParamType(0) == RetTy && FTy.getParamType(1) == RetTy);
    else
      return false;
  }

#if INTEL_CUSTOMIZATION
  case LibFunc_cexp:
    return (NumParams == 2 && FTy.getParamType(0)->isDoubleTy() &&
            FTy.getParamType(1)->isDoubleTy() &&
            FTy.getReturnType()->isArrayTy() &&
            FTy.getReturnType()->getArrayNumElements() == 2 &&
            FTy.getReturnType()->getArrayElementType()->isDoubleTy());
#endif // INTEL_CUSTOMIZATION

  case LibFunc::NumLibFuncs:
  case LibFunc::NotLibFunc:
    break;

#if INTEL_CUSTOMIZATION
  // Note: These are being placed after the case for LibFunc::NumLibFuncs to
  // avoid conflicts during community pulldowns, which otherwise occur
  // every time a new entry is added to the enumeration.

  case LibFunc_dunder_isoc99_fscanf:
    // int __isoc99_fscanf(FILE *stream, const char *format, ... );
    return (NumParams >= 2 && FTy.getReturnType()->isIntegerTy() &&
            FTy.getParamType(0)->isPointerTy() &&
            FTy.getParamType(1)->isPointerTy());
  case LibFunc_dunder_xstat64:
  case LibFunc_dunder_xstat:
    // int __xstat64 (int vers, const char *file, struct stat64 *buf);
    // int __xstat(int vers, const char *file, struct stat *buf);
    return (NumParams == 3 && FTy.getReturnType()->isIntegerTy() &&
            FTy.getParamType(0)->isIntegerTy() &&
            FTy.getParamType(1)->isPointerTy() &&
            FTy.getParamType(2)->isPointerTy());
  case LibFunc_exit:
    // void exit(int status);
    return (NumParams == 1 && FTy.getReturnType()->isVoidTy() &&
            FTy.getParamType(0)->isIntegerTy());
  case LibFunc_sincos:
    // void sincos(double x, double *y, double *z);
    return (NumParams == 3 && FTy.getReturnType()->isVoidTy() &&
            FTy.getParamType(0)->isDoubleTy() &&
            FTy.getParamType(1)->isPointerTy() &&
            FTy.getParamType(2)->isPointerTy());
  case LibFunc_sincosf:
    // void sincosf(float x, float *y, float *z);
    return (NumParams == 3 && FTy.getReturnType()->isVoidTy() &&
            FTy.getParamType(0)->isFloatTy() &&
            FTy.getParamType(1)->isPointerTy() &&
            FTy.getParamType(2)->isPointerTy());

  case LibFunc_assert_fail:
    return (NumParams == 4 && FTy.getReturnType()->isVoidTy() &&
            FTy.getParamType(0)->isPointerTy() &&
            FTy.getParamType(1)->isPointerTy() &&
            FTy.getParamType(2)->isIntegerTy() &&
            FTy.getParamType(3)->isPointerTy());

  case LibFunc_clang_call_terminate:
    return (NumParams == 1 && FTy.getReturnType()->isVoidTy() &&
            FTy.getParamType(0)->isPointerTy());

  case LibFunc_ctype_b_loc:
    return (NumParams == 0 && FTy.getReturnType()->isPointerTy());

  case LibFunc_ctype_get_mb_cur_max:
    return (NumParams == 0 && FTy.getReturnType()->isIntegerTy());

  case LibFunc_ctype_tolower_loc:
    return (NumParams == 0 && FTy.getReturnType()->isPointerTy());

  case LibFunc_ctype_toupper_loc:
    return (NumParams == 0 && FTy.getReturnType()->isPointerTy());

  case LibFunc_cxa_allocate_exception:
    return (NumParams == 1 && FTy.getReturnType()->isPointerTy() &&
            FTy.getParamType(0)->isIntegerTy());

  case LibFunc_cxa_bad_cast:
    return (NumParams == 0 && FTy.getReturnType()->isVoidTy());

  case LibFunc_cxa_bad_typeid:
    return (NumParams == 0 && FTy.getReturnType()->isVoidTy());

  case LibFunc_cxa_begin_catch:
    return (NumParams == 1 && FTy.getReturnType()->isPointerTy() &&
            FTy.getParamType(0)->isPointerTy());

  case LibFunc_cxa_call_unexpected:
    return (NumParams == 1 && FTy.getReturnType()->isVoidTy() &&
            FTy.getParamType(0)->isPointerTy());

  case LibFunc_cxa_end_catch:
    return (NumParams == 0 && FTy.getReturnType()->isVoidTy());

  case LibFunc_cxa_free_exception:
    return (NumParams == 1 && FTy.getReturnType()->isVoidTy() &&
            FTy.getParamType(0)->isPointerTy());

  case LibFunc_cxa_get_exception_ptr:
    return (NumParams == 1 && FTy.getReturnType()->isPointerTy() &&
            FTy.getParamType(0)->isPointerTy());

  case LibFunc_cxa_pure_virtual:
    return (NumParams == 0 && FTy.getReturnType()->isVoidTy());

  case LibFunc_cxa_rethrow:
    return (NumParams == 0 && FTy.getReturnType()->isVoidTy());

  case LibFunc_cxa_throw:
    return (NumParams == 3 && FTy.getReturnType()->isVoidTy() &&
            FTy.getParamType(0)->isPointerTy() &&
            FTy.getParamType(1)->isPointerTy() &&
            FTy.getParamType(2)->isPointerTy());

  case LibFunc_CloseHandle:
    return (NumParams == 1 && FTy.getReturnType()->isIntegerTy() &&
            FTy.getParamType(0)->isPointerTy());

  case LibFunc_ConvertThreadToFiber:
    return (NumParams == 1 && FTy.getReturnType()->isPointerTy() &&
            FTy.getParamType(0)->isPointerTy());

  case LibFunc_CreateFiber:
    return (NumParams == 3 && FTy.getReturnType()->isPointerTy() &&
            FTy.getParamType(0)->isIntegerTy() &&
            FTy.getParamType(1)->isPointerTy() &&
            FTy.getParamType(2)->isPointerTy());

  case LibFunc_CreateFileA:
    return (NumParams == 7 && FTy.getReturnType()->isPointerTy() &&
            FTy.getParamType(0)->isPointerTy() &&
            FTy.getParamType(1)->isIntegerTy() &&
            FTy.getParamType(2)->isIntegerTy() &&
            FTy.getParamType(3)->isPointerTy() &&
            FTy.getParamType(4)->isIntegerTy() &&
            FTy.getParamType(5)->isIntegerTy() &&
            FTy.getParamType(6)->isPointerTy());

  case LibFunc_CreateFileW:
    return (NumParams == 7 && FTy.getReturnType()->isPointerTy() &&
            FTy.getParamType(0)->isPointerTy() &&
            FTy.getParamType(1)->isIntegerTy() &&
            FTy.getParamType(2)->isIntegerTy() &&
            FTy.getParamType(3)->isPointerTy() &&
            FTy.getParamType(4)->isIntegerTy() &&
            FTy.getParamType(5)->isIntegerTy() &&
            FTy.getParamType(6)->isPointerTy());

  case LibFunc_DeleteCriticalSection:
    return (NumParams == 1 && FTy.getReturnType()->isVoidTy() &&
            FTy.getParamType(0)->isPointerTy());

  case LibFunc_DeleteFiber:
    return (NumParams == 1 && FTy.getReturnType()->isVoidTy() &&
            FTy.getParamType(0)->isPointerTy());

  case LibFunc_dynamic_cast:
    return (NumParams == 4 && FTy.getReturnType()->isPointerTy() &&
            FTy.getParamType(0)->isPointerTy() &&
            FTy.getParamType(1)->isPointerTy() &&
            FTy.getParamType(2)->isPointerTy() &&
            FTy.getParamType(3)->isIntegerTy());

  case LibFunc_EnterCriticalSection:
    return (NumParams == 1 && FTy.getReturnType()->isVoidTy() &&
            FTy.getParamType(0)->isPointerTy());

  case LibFunc_errno_location:
    return (NumParams == 0 && FTy.getReturnType()->isPointerTy());

  case LibFunc_fxstat:
    return (NumParams == 3 && FTy.getReturnType()->isIntegerTy() &&
            FTy.getParamType(0)->isIntegerTy() &&
            FTy.getParamType(1)->isIntegerTy() &&
            FTy.getParamType(2)->isPointerTy());

  case LibFunc_fxstat64:
    return (NumParams == 3 && FTy.getReturnType()->isIntegerTy() &&
            FTy.getParamType(0)->isIntegerTy() &&
            FTy.getParamType(1)->isIntegerTy() &&
            FTy.getParamType(2)->isPointerTy());

  case LibFunc_FindClose:
    return (NumParams == 1 && FTy.getReturnType()->isIntegerTy() &&
            FTy.getParamType(0)->isPointerTy());

  case LibFunc_FindFirstFileA:
    return (NumParams == 2 && FTy.getReturnType()->isPointerTy() &&
            FTy.getParamType(0)->isPointerTy() &&
            FTy.getParamType(1)->isPointerTy());

  case LibFunc_FindFirstFileW:
    return (NumParams == 2 && FTy.getReturnType()->isPointerTy() &&
            FTy.getParamType(0)->isPointerTy() &&
            FTy.getParamType(1)->isPointerTy());

  case LibFunc_FindNextFileA:
    return (NumParams == 2 && FTy.getReturnType()->isIntegerTy() &&
            FTy.getParamType(0)->isPointerTy() &&
            FTy.getParamType(1)->isPointerTy());

  case LibFunc_FindNextFileW:
    return (NumParams == 2 && FTy.getReturnType()->isIntegerTy() &&
            FTy.getParamType(0)->isPointerTy() &&
            FTy.getParamType(1)->isPointerTy());

  case LibFunc_FindResourceA:
    return (NumParams == 3 && FTy.getReturnType()->isPointerTy() &&
            FTy.getParamType(0)->isPointerTy() &&
            FTy.getParamType(1)->isPointerTy() &&
            FTy.getParamType(2)->isPointerTy());

  case LibFunc_FormatMessageA:
    return (NumParams == 7 && FTy.getReturnType()->isIntegerTy() &&
            FTy.getParamType(0)->isIntegerTy() &&
            FTy.getParamType(1)->isPointerTy() &&
            FTy.getParamType(2)->isIntegerTy() &&
            FTy.getParamType(3)->isIntegerTy() &&
            FTy.getParamType(4)->isPointerTy() &&
            FTy.getParamType(5)->isIntegerTy() &&
            FTy.getParamType(6)->isPointerTy());

  case LibFunc_FreeResource:
    return (NumParams == 1 && FTy.getReturnType()->isIntegerTy() &&
            FTy.getParamType(0)->isPointerTy());

  case LibFunc_GetCurrentDirectoryA:
    return (NumParams == 2 && FTy.getReturnType()->isIntegerTy() &&
            FTy.getParamType(0)->isIntegerTy() &&
            FTy.getParamType(1)->isPointerTy());

  case LibFunc_GetCurrentDirectoryW:
    return (NumParams == 2 && FTy.getReturnType()->isIntegerTy() &&
            FTy.getParamType(0)->isIntegerTy() &&
            FTy.getParamType(1)->isPointerTy());

  case LibFunc_GetCurrentProcess:
    return (NumParams == 0 && FTy.getReturnType()->isPointerTy());

  case LibFunc_GetCurrentThreadId:
    return (NumParams == 0 && FTy.getReturnType()->isIntegerTy());

  case LibFunc_GetFullPathNameA:
    return (NumParams == 4 && FTy.getReturnType()->isIntegerTy() &&
            FTy.getParamType(0)->isPointerTy() &&
            FTy.getParamType(1)->isIntegerTy() &&
            FTy.getParamType(2)->isPointerTy() &&
            FTy.getParamType(3)->isPointerTy());

  case LibFunc_GetFullPathNameW:
    return (NumParams == 4 && FTy.getReturnType()->isIntegerTy() &&
            FTy.getParamType(0)->isPointerTy() &&
            FTy.getParamType(1)->isIntegerTy() &&
            FTy.getParamType(2)->isPointerTy() &&
            FTy.getParamType(3)->isPointerTy());

  case LibFunc_GetLastError:
    return (NumParams == 0 && FTy.getReturnType()->isIntegerTy());

  case LibFunc_GetModuleFileNameA:
    return (NumParams == 3 && FTy.getReturnType()->isIntegerTy() &&
            FTy.getParamType(0)->isPointerTy() &&
            FTy.getParamType(1)->isPointerTy() &&
            FTy.getParamType(2)->isIntegerTy());

  case LibFunc_GetModuleHandleA:
    return (NumParams == 1 && FTy.getReturnType()->isPointerTy() &&
            FTy.getParamType(0)->isPointerTy());

  case LibFunc_GetProcAddress:
    return (NumParams == 2 && FTy.getReturnType()->isPointerTy() &&
            FTy.getParamType(0)->isPointerTy() &&
            FTy.getParamType(1)->isPointerTy());

  case LibFunc_GetProcessTimes:
    return (NumParams == 5 && FTy.getReturnType()->isIntegerTy() &&
            FTy.getParamType(0)->isPointerTy() &&
            FTy.getParamType(1)->isPointerTy() &&
            FTy.getParamType(2)->isPointerTy() &&
            FTy.getParamType(3)->isPointerTy() &&
            FTy.getParamType(4)->isPointerTy());

  case LibFunc_GetShortPathNameW:
    return (NumParams == 3 && FTy.getReturnType()->isIntegerTy() &&
            FTy.getParamType(0)->isPointerTy() &&
            FTy.getParamType(1)->isPointerTy() &&
            FTy.getParamType(2)->isIntegerTy());

  case LibFunc_GetSystemTime:
    return (NumParams == 1 && FTy.getReturnType()->isVoidTy() &&
            FTy.getParamType(0)->isPointerTy());

  case LibFunc_GetVersionExA:
    return (NumParams == 1 && FTy.getReturnType()->isIntegerTy() &&
            FTy.getParamType(0)->isPointerTy());

  case LibFunc_GlobalMemoryStatus:
    return (NumParams == 1 && FTy.getReturnType()->isVoidTy() &&
            FTy.getParamType(0)->isPointerTy());

  case LibFunc_gxx_personality_v0:
    return (NumParams == 5 && FTy.getReturnType()->isIntegerTy() &&
            FTy.getParamType(0)->isIntegerTy() &&
            FTy.getParamType(1)->isIntegerTy() &&
            FTy.getParamType(2)->isIntegerTy() &&
            FTy.getParamType(3)->isPointerTy() &&
            FTy.getParamType(4)->isPointerTy());

  case LibFunc_isinf:
    return (NumParams == 1 && FTy.getReturnType()->isIntegerTy() &&
            FTy.getParamType(0)->isFloatingPointTy());

  case LibFunc_isnan:
    return (NumParams == 1 && FTy.getReturnType()->isIntegerTy() &&
            FTy.getParamType(0)->isFloatingPointTy());

  case LibFunc_isnanf:
    return (NumParams == 1 && FTy.getReturnType()->isIntegerTy() &&
            FTy.getParamType(0)->isFloatingPointTy());
#endif  // INTEL_CUSTOMIZATION
#if INTEL_COLLAB
  case LibFunc_kmpc_atomic_compare_exchange:
    return (NumParams == 6 && FTy.getReturnType()->isIntegerTy() &&
            FTy.getParamType(0)->isIntegerTy() &&
            FTy.getParamType(1)->isPointerTy() &&
            FTy.getParamType(2)->isPointerTy() &&
            FTy.getParamType(3)->isPointerTy() &&
            FTy.getParamType(4)->isIntegerTy() &&
            FTy.getParamType(5)->isIntegerTy());

  case LibFunc_kmpc_atomic_fixed4_add:
    return (NumParams == 4 && FTy.getReturnType()->isVoidTy() &&
            FTy.getParamType(0)->isPointerTy() &&
            FTy.getParamType(1)->isIntegerTy() &&
            FTy.getParamType(2)->isPointerTy() &&
            FTy.getParamType(3)->isIntegerTy());

  case LibFunc_kmpc_atomic_float8_add:
    return (NumParams == 4 && FTy.getReturnType()->isVoidTy() &&
            FTy.getParamType(0)->isPointerTy() &&
            FTy.getParamType(1)->isIntegerTy() &&
            FTy.getParamType(2)->isPointerTy() &&
            FTy.getParamType(3)->isDoubleTy());

  case LibFunc_kmpc_atomic_load:
    return (NumParams == 4 && FTy.getReturnType()->isVoidTy() &&
            FTy.getParamType(0)->isIntegerTy() &&
            FTy.getParamType(1)->isPointerTy() &&
            FTy.getParamType(2)->isPointerTy() &&
            FTy.getParamType(3)->isIntegerTy());

  case LibFunc_kmpc_atomic_store:
    return (NumParams == 4 && FTy.getReturnType()->isVoidTy() &&
            FTy.getParamType(0)->isIntegerTy() &&
            FTy.getParamType(1)->isPointerTy() &&
            FTy.getParamType(2)->isPointerTy() &&
            FTy.getParamType(3)->isIntegerTy());

  case LibFunc_kmpc_barrier:
    return (NumParams == 2 && FTy.getReturnType()->isVoidTy() &&
            FTy.getParamType(0)->isPointerTy() &&
            FTy.getParamType(1)->isIntegerTy());

  case LibFunc_kmpc_critical:
    if (NumParams == 1)
      return (FTy.getReturnType()->isVoidTy() &&
              FTy.getParamType(0)->isPointerTy());
    else if (NumParams == 3)
      return (FTy.getReturnType()->isVoidTy() &&
              FTy.getParamType(0)->isPointerTy() &&
              FTy.getParamType(1)->isIntegerTy() &&
              FTy.getParamType(2)->isPointerTy());
    else
      return false;

  case LibFunc_kmpc_dispatch_init_4:
  case LibFunc_kmpc_dispatch_init_4u:
  case LibFunc_kmpc_dispatch_init_8:
  case LibFunc_kmpc_dispatch_init_8u:
    return (NumParams == 7 && FTy.getReturnType()->isVoidTy() &&
            FTy.getParamType(0)->isPointerTy() &&
            FTy.getParamType(1)->isIntegerTy() &&
            FTy.getParamType(2)->isIntegerTy() &&
            FTy.getParamType(3)->isIntegerTy() &&
            FTy.getParamType(4)->isIntegerTy() &&
            FTy.getParamType(5)->isIntegerTy() &&
            FTy.getParamType(6)->isIntegerTy());

  case LibFunc_kmpc_dispatch_next_4:
  case LibFunc_kmpc_dispatch_next_4u:
  case LibFunc_kmpc_dispatch_next_8:
  case LibFunc_kmpc_dispatch_next_8u:
    return (NumParams == 6 && FTy.getReturnType()->isIntegerTy() &&
            FTy.getParamType(0)->isPointerTy() &&
            FTy.getParamType(1)->isIntegerTy() &&
            FTy.getParamType(2)->isPointerTy() &&
            FTy.getParamType(3)->isPointerTy() &&
            FTy.getParamType(4)->isPointerTy() &&
            FTy.getParamType(5)->isPointerTy());

  case LibFunc_kmpc_end_critical:
    if (NumParams == 1)
      return (NumParams == FTy.getReturnType()->isVoidTy() &&
              FTy.getParamType(0)->isPointerTy());
    else if (NumParams == 3)
      return (FTy.getReturnType()->isVoidTy() &&
              FTy.getParamType(0)->isPointerTy() &&
              FTy.getParamType(1)->isIntegerTy() &&
              FTy.getParamType(2)->isPointerTy());
    else
      return false;

  case LibFunc_kmpc_end_reduce:
  case LibFunc_kmpc_end_reduce_nowait:
    return (NumParams == 3 && FTy.getReturnType()->isVoidTy() &&
            FTy.getParamType(0)->isPointerTy() &&
            FTy.getParamType(1)->isIntegerTy() &&
            FTy.getParamType(2)->isPointerTy());

  case LibFunc_kmpc_end_serialized_parallel:
    return (NumParams == 2 && FTy.getReturnType()->isVoidTy() &&
            FTy.getParamType(0)->isPointerTy() &&
            FTy.getParamType(1)->isIntegerTy());

  case LibFunc_kmpc_flush:
    return (NumParams == 1 && FTy.getReturnType()->isVoidTy() &&
            FTy.getParamType(0)->isPointerTy());

  case LibFunc_kmpc_for_static_fini:
    return (NumParams == 2 && FTy.getReturnType()->isVoidTy() &&
            FTy.getParamType(0)->isPointerTy() &&
            FTy.getParamType(1)->isIntegerTy());

  case LibFunc_kmpc_for_static_init_4:
  case LibFunc_kmpc_for_static_init_4u:
    return (NumParams == 9 && FTy.getReturnType()->isVoidTy() &&
            FTy.getParamType(0)->isPointerTy() &&
            FTy.getParamType(1)->isIntegerTy() &&
            FTy.getParamType(2)->isIntegerTy() &&
            FTy.getParamType(3)->isPointerTy() &&
            FTy.getParamType(4)->isPointerTy() &&
            FTy.getParamType(5)->isPointerTy() &&
            FTy.getParamType(6)->isPointerTy() &&
            FTy.getParamType(7)->isIntegerTy() &&
            FTy.getParamType(8)->isIntegerTy());

  case LibFunc_kmpc_for_static_init_8:
  case LibFunc_kmpc_for_static_init_8u:
    return (NumParams == 9 && FTy.getReturnType()->isVoidTy() &&
            FTy.getParamType(0)->isPointerTy() &&
            FTy.getParamType(1)->isIntegerTy() &&
            FTy.getParamType(2)->isIntegerTy() &&
            FTy.getParamType(3)->isPointerTy() &&
            FTy.getParamType(4)->isPointerTy() &&
            FTy.getParamType(5)->isPointerTy() &&
            FTy.getParamType(6)->isPointerTy() &&
            FTy.getParamType(7)->isIntegerTy() &&
            FTy.getParamType(8)->isIntegerTy());

  case LibFunc_kmpc_fork_call:
    return (NumParams == 3 && FTy.getReturnType()->isVoidTy() &&
            FTy.getParamType(0)->isPointerTy() &&
            FTy.getParamType(1)->isIntegerTy() &&
            FTy.getParamType(2)->isPointerTy());

  case LibFunc_kmpc_global_thread_num:
    return (NumParams == 1 && FTy.getReturnType()->isIntegerTy() &&
            FTy.getParamType(0)->isPointerTy());

  case LibFunc_kmpc_ok_to_fork:
    return (NumParams == 1 && FTy.getReturnType()->isIntegerTy() &&
            FTy.getParamType(0)->isPointerTy());

  case LibFunc_kmpc_omp_task:
    return (NumParams == 3 && FTy.getReturnType()->isIntegerTy() &&
            FTy.getParamType(0)->isPointerTy() &&
            FTy.getParamType(1)->isIntegerTy() &&
            FTy.getParamType(2)->isPointerTy());

  case LibFunc_kmpc_omp_task_alloc:
    return (NumParams == 6 && FTy.getReturnType()->isPointerTy() &&
            FTy.getParamType(0)->isPointerTy() &&
            FTy.getParamType(1)->isIntegerTy() &&
            FTy.getParamType(2)->isIntegerTy() &&
            FTy.getParamType(3)->isIntegerTy() &&
            FTy.getParamType(4)->isIntegerTy() &&
            FTy.getParamType(5)->isPointerTy());

  case LibFunc_kmpc_omp_task_begin_if0:
    return (NumParams == 3 && FTy.getReturnType()->isVoidTy() &&
            FTy.getParamType(0)->isPointerTy() &&
            FTy.getParamType(1)->isIntegerTy() &&
            FTy.getParamType(2)->isPointerTy());

  case LibFunc_kmpc_omp_task_complete_if0:
    return (NumParams == 3 && FTy.getReturnType()->isVoidTy() &&
            FTy.getParamType(0)->isPointerTy() &&
            FTy.getParamType(1)->isIntegerTy() &&
            FTy.getParamType(2)->isPointerTy());

  case LibFunc_kmpc_omp_taskwait:
    return (NumParams == 2 && FTy.getReturnType()->isIntegerTy() &&
            FTy.getParamType(0)->isPointerTy() &&
            FTy.getParamType(1)->isIntegerTy());

  case LibFunc_kmpc_push_num_threads:
    return (NumParams == 3 && FTy.getReturnType()->isVoidTy() &&
            FTy.getParamType(0)->isPointerTy() &&
            FTy.getParamType(1)->isIntegerTy() &&
            FTy.getParamType(2)->isIntegerTy());

  case LibFunc_kmpc_reduce:
  case LibFunc_kmpc_reduce_nowait:
    return (NumParams == 7 && FTy.getReturnType()->isIntegerTy() &&
            FTy.getParamType(0)->isPointerTy() &&
            FTy.getParamType(1)->isIntegerTy() &&
            FTy.getParamType(2)->isIntegerTy() &&
            FTy.getParamType(3)->isIntegerTy() &&
            FTy.getParamType(4)->isPointerTy() &&
            FTy.getParamType(5)->isPointerTy() &&
            FTy.getParamType(6)->isPointerTy());

  case LibFunc_kmpc_serialized_parallel:
    return (NumParams == 2 && FTy.getReturnType()->isVoidTy() &&
            FTy.getParamType(0)->isPointerTy() &&
            FTy.getParamType(1)->isIntegerTy());

  case LibFunc_kmpc_single:
    return (NumParams == 2 && FTy.getReturnType()->isIntegerTy() &&
            FTy.getParamType(0)->isPointerTy() &&
            FTy.getParamType(1)->isIntegerTy());

  case LibFunc_kmpc_end_single:
    return (NumParams == 2 && FTy.getReturnType()->isVoidTy() &&
            FTy.getParamType(0)->isPointerTy() &&
            FTy.getParamType(1)->isIntegerTy());

  case LibFunc_kmpc_master:
    return (NumParams == 2 && FTy.getReturnType()->isIntegerTy() &&
            FTy.getParamType(0)->isPointerTy() &&
            FTy.getParamType(1)->isIntegerTy());

  case LibFunc_kmpc_end_master:
    return (NumParams == 2 && FTy.getReturnType()->isVoidTy() &&
            FTy.getParamType(0)->isPointerTy() &&
            FTy.getParamType(1)->isIntegerTy());

  case LibFunc_kmpc_threadprivate_cached:
    return (NumParams == 5 && FTy.getReturnType()->isPointerTy() &&
            FTy.getParamType(0)->isPointerTy() &&
            FTy.getParamType(1)->isIntegerTy() &&
            FTy.getParamType(2)->isPointerTy() &&
            FTy.getParamType(3)->isIntegerTy() &&
            FTy.getParamType(4)->isPointerTy());
#endif  // INTEL_COLLAB
#if INTEL_CUSTOMIZATION
  case LibFunc_gnu_std_basic_filebuf_dtor:
    return (NumParams == 1 && FTy.getReturnType()->isVoidTy() &&
            FTy.getParamType(0)->isPointerTy());

  case LibFunc_gnu_std_cxx11_basic_stringstream_ctor:
    return (NumParams == 1 && FTy.getReturnType()->isVoidTy() &&
            FTy.getParamType(0)->isPointerTy());

  case LibFunc_LeaveCriticalSection:
    return (NumParams == 1 && FTy.getReturnType()->isVoidTy() &&
            FTy.getParamType(0)->isPointerTy());

  case LibFunc_LoadLibraryA:
    return (NumParams == 1 && FTy.getReturnType()->isPointerTy() &&
            FTy.getParamType(0)->isPointerTy());

  case LibFunc_LoadResource:
    return (NumParams == 2 && FTy.getReturnType()->isPointerTy() &&
            FTy.getParamType(0)->isPointerTy() &&
            FTy.getParamType(1)->isPointerTy());

  case LibFunc_LocalFree:
    return (NumParams == 1 && FTy.getReturnType()->isPointerTy() &&
            FTy.getParamType(0)->isPointerTy());

  case LibFunc_LockResource:
    return (NumParams == 1 && FTy.getReturnType()->isPointerTy() &&
            FTy.getParamType(0)->isPointerTy());

  case LibFunc_lxstat:
  case LibFunc_lxstat64:
    return (NumParams == 3 && FTy.getReturnType()->isIntegerTy() &&
            FTy.getParamType(0)->isIntegerTy() &&
            FTy.getParamType(1)->isPointerTy() &&
            FTy.getParamType(2)->isPointerTy());

  case LibFunc_regcomp:
    return (NumParams == 3 && FTy.getReturnType()->isIntegerTy() &&
            FTy.getParamType(0)->isPointerTy() &&
            FTy.getParamType(1)->isPointerTy() &&
            FTy.getParamType(2)->isIntegerTy());

  case LibFunc_regerror:
    return (NumParams == 4 && FTy.getReturnType()->isIntegerTy() &&
            FTy.getParamType(0)->isIntegerTy() &&
            FTy.getParamType(1)->isPointerTy() &&
            FTy.getParamType(2)->isPointerTy() &&
            FTy.getParamType(3)->isIntegerTy());

  case LibFunc_regexec:
    return (NumParams == 5 && FTy.getReturnType()->isIntegerTy() &&
            FTy.getParamType(0)->isPointerTy() &&
            FTy.getParamType(1)->isPointerTy() &&
            FTy.getParamType(2)->isIntegerTy() &&
            FTy.getParamType(3)->isPointerTy() &&
            FTy.getParamType(4)->isIntegerTy());

  case LibFunc_regfree:
    return (NumParams == 1 && FTy.getReturnType()->isVoidTy() &&
            FTy.getParamType(0)->isPointerTy());

  case LibFunc_ReadFile:
    return (NumParams == 5 && FTy.getReturnType()->isIntegerTy() &&
            FTy.getParamType(0)->isPointerTy() &&
            FTy.getParamType(1)->isPointerTy() &&
            FTy.getParamType(2)->isIntegerTy() &&
            FTy.getParamType(3)->isPointerTy() &&
            FTy.getParamType(4)->isPointerTy());

  case LibFunc_SetFilePointer:
    return (NumParams == 4 && FTy.getReturnType()->isIntegerTy() &&
            FTy.getParamType(0)->isPointerTy() &&
            FTy.getParamType(1)->isIntegerTy() &&
            FTy.getParamType(2)->isPointerTy() &&
            FTy.getParamType(3)->isIntegerTy());

  case LibFunc_sigsetjmp:
    return (NumParams == 2 && FTy.getReturnType()->isIntegerTy() &&
            FTy.getParamType(0)->isPointerTy() &&
            FTy.getParamType(1)->isIntegerTy());

  case LibFunc_SizeofResource:
    return (NumParams == 2 && FTy.getReturnType()->isIntegerTy() &&
            FTy.getParamType(0)->isPointerTy() &&
            FTy.getParamType(1)->isPointerTy());

  case LibFunc_std_exception_copy:
    return (NumParams == 2 && FTy.getReturnType()->isVoidTy() &&
            FTy.getParamType(0)->isPointerTy() &&
            FTy.getParamType(1)->isPointerTy());

  case LibFunc_std_exception_destroy:
    return (NumParams == 1 && FTy.getReturnType()->isVoidTy() &&
            FTy.getParamType(0)->isPointerTy());

  case LibFunc_std_reverse_trivially_swappable_8:
    return (NumParams == 2 && FTy.getReturnType()->isVoidTy() &&
            FTy.getParamType(0)->isPointerTy() &&
            FTy.getParamType(1)->isPointerTy());

  case LibFunc_strncpy_s:
    return (NumParams == 4 && FTy.getReturnType()->isIntegerTy() &&
            FTy.getParamType(0)->isPointerTy() &&
            FTy.getParamType(1)->isIntegerTy() &&
            FTy.getParamType(2)->isPointerTy() &&
            FTy.getParamType(3)->isIntegerTy());

  case LibFunc_SystemTimeToFileTime:
    return (NumParams == 2 && FTy.getReturnType()->isIntegerTy() &&
            FTy.getParamType(0)->isPointerTy() &&
            FTy.getParamType(1)->isPointerTy());

  case LibFunc_tunder_mb_cur_max_func:
    return (NumParams == 0 && FTy.getReturnType()->isIntegerTy());

  case LibFunc_dunder_CxxFrameHandler3:
    return (NumParams == 0 && FTy.getReturnType()->isIntegerTy());

  case LibFunc_dunder_RTDynamicCast:
    return (NumParams == 5 && FTy.getReturnType()->isPointerTy() &&
            FTy.getParamType(0)->isPointerTy() &&
            FTy.getParamType(1)->isIntegerTy() &&
            FTy.getParamType(2)->isPointerTy() &&
            FTy.getParamType(3)->isPointerTy() &&
            FTy.getParamType(4)->isIntegerTy());

  case LibFunc_dunder_RTtypeid:
    return (NumParams == 1 && FTy.getReturnType()->isPointerTy() &&
            FTy.getParamType(0)->isPointerTy());

  case LibFunc_dunder_powi4i4:
    return (NumParams == 2 && FTy.getReturnType()->isIntegerTy() &&
            FTy.getParamType(0)->isIntegerTy() &&
            FTy.getParamType(1)->isIntegerTy());

  case LibFunc_dunder_powr8i8:
    return (NumParams == 2 && FTy.getReturnType()->isDoubleTy() &&
            FTy.getParamType(0)->isDoubleTy() &&
            FTy.getParamType(1)->isIntegerTy());

  case LibFunc_dunder_std_terminate:
    return (NumParams == 0 && FTy.getReturnType()->isVoidTy());

  case LibFunc_dunder_std_type_info_compare:
    return (NumParams == 2 && FTy.getReturnType()->isIntegerTy() &&
            FTy.getParamType(0)->isPointerTy() &&
            FTy.getParamType(1)->isPointerTy());

  case LibFunc_dunder_std_type_info_name:
    return (NumParams == 2 && FTy.getReturnType()->isPointerTy() &&
            FTy.getParamType(0)->isPointerTy() &&
            FTy.getParamType(1)->isPointerTy());

  case LibFunc_sysv_signal:
    return (NumParams == 2 && FTy.getReturnType()->isPointerTy() &&
            FTy.getParamType(0)->isIntegerTy() &&
            FTy.getParamType(1)->isPointerTy());

  case LibFunc_under_Getctype:
    return (NumParams == 1 && FTy.getReturnType()->isVoidTy() &&
            FTy.getParamType(0)->isPointerTy());

  case LibFunc_under_Getcvt:
    return (NumParams == 1 && FTy.getReturnType()->isVoidTy() &&
            FTy.getParamType(0)->isPointerTy());

  case LibFunc_under_Init_thread_abort:
    return (NumParams == 1 && FTy.getReturnType()->isVoidTy() &&
            FTy.getParamType(0)->isPointerTy());

  case LibFunc_under_Stollx:
    return (NumParams == 4 && FTy.getReturnType()->isIntegerTy() &&
            FTy.getParamType(0)->isPointerTy() &&
            FTy.getParamType(1)->isPointerTy() &&
            FTy.getParamType(2)->isIntegerTy() &&
            FTy.getParamType(3)->isPointerTy());

  case LibFunc_under_Stolx:
    return (NumParams == 4 && FTy.getReturnType()->isIntegerTy() &&
            FTy.getParamType(0)->isPointerTy() &&
            FTy.getParamType(1)->isPointerTy() &&
            FTy.getParamType(2)->isIntegerTy() &&
            FTy.getParamType(3)->isPointerTy());

  case LibFunc_under_Stoullx:
    return (NumParams == 4 && FTy.getReturnType()->isIntegerTy() &&
            FTy.getParamType(0)->isPointerTy() &&
            FTy.getParamType(1)->isPointerTy() &&
            FTy.getParamType(2)->isIntegerTy() &&
            FTy.getParamType(3)->isPointerTy());

  case LibFunc_under_Stoulx:
    return (NumParams == 4 && FTy.getReturnType()->isIntegerTy() &&
            FTy.getParamType(0)->isPointerTy() &&
            FTy.getParamType(1)->isPointerTy() &&
            FTy.getParamType(2)->isIntegerTy() &&
            FTy.getParamType(3)->isPointerTy());

  case LibFunc_under_Tolower:
    return (NumParams == 2 && FTy.getReturnType()->isIntegerTy() &&
            FTy.getParamType(0)->isIntegerTy() &&
            FTy.getParamType(1)->isPointerTy());

  case LibFunc_under_Toupper:
    return (NumParams == 2 && FTy.getReturnType()->isIntegerTy() &&
            FTy.getParamType(0)->isIntegerTy() &&
            FTy.getParamType(1)->isPointerTy());

  case LibFunc_under_chdir:
    return (NumParams == 1 && FTy.getReturnType()->isIntegerTy() &&
            FTy.getParamType(0)->isPointerTy());

case LibFunc_under_commit:
    return (NumParams == 1 && FTy.getReturnType()->isIntegerTy() &&
            FTy.getParamType(0)->isIntegerTy());

  case LibFunc_under_close:
    return (NumParams == 1 && FTy.getReturnType()->isIntegerTy() &&
            FTy.getParamType(0)->isIntegerTy());

  case LibFunc_under_errno:
    return (NumParams == 0 && FTy.getReturnType()->isPointerTy());

  case LibFunc_under_fdopen:
    return (NumParams == 2 && FTy.getReturnType()->isPointerTy() &&
            FTy.getParamType(0)->isIntegerTy() &&
            FTy.getParamType(1)->isPointerTy());

  case LibFunc_under_fstat64:
    return (NumParams == 2 && FTy.getReturnType()->isIntegerTy() &&
            FTy.getParamType(0)->isIntegerTy() &&
            FTy.getParamType(1)->isPointerTy());

  case LibFunc_under_fstat64i32:
    return (NumParams == 2 && FTy.getReturnType()->isIntegerTy() &&
            FTy.getParamType(0)->isIntegerTy() &&
            FTy.getParamType(1)->isPointerTy());

  case LibFunc_under_fseeki64:
    return (NumParams == 3 && FTy.getReturnType()->isIntegerTy() &&
            FTy.getParamType(0)->isPointerTy() &&
            FTy.getParamType(1)->isIntegerTy() &&
            FTy.getParamType(2)->isIntegerTy());

  case LibFunc_under_ftelli64:
    return (NumParams == 1 && FTy.getReturnType()->isIntegerTy() &&
            FTy.getParamType(0)->isPointerTy());

  case LibFunc_under_ftime64:
    return (NumParams == 1 && FTy.getReturnType()->isVoidTy() &&
            FTy.getParamType(0)->isPointerTy());

  case LibFunc_under_difftime64:
    return (NumParams == 2 && FTy.getReturnType()->isDoubleTy() &&
            FTy.getParamType(0)->isIntegerTy() &&
            FTy.getParamType(1)->isIntegerTy());

  case LibFunc_under_get_stream_buffer_pointers:
    return (NumParams == 4 && FTy.getReturnType()->isIntegerTy() &&
            FTy.getParamType(0)->isPointerTy() &&
            FTy.getParamType(1)->isPointerTy() &&
            FTy.getParamType(2)->isPointerTy() &&
            FTy.getParamType(3)->isPointerTy());

  case LibFunc_under_getcwd:
    return (NumParams == 2 && FTy.getReturnType()->isPointerTy() &&
            FTy.getParamType(0)->isPointerTy() &&
            FTy.getParamType(1)->isIntegerTy());

  case LibFunc_under_getdcwd:
    return (NumParams == 3 && FTy.getReturnType()->isPointerTy() &&
            FTy.getParamType(0)->isIntegerTy() &&
            FTy.getParamType(1)->isPointerTy() &&
            FTy.getParamType(2)->isIntegerTy());

  case LibFunc_under_getdrive:
    return (NumParams == 0 && FTy.getReturnType()->isIntegerTy());

  case LibFunc_under_exit:
    return (NumParams == 1 && FTy.getReturnType()->isVoidTy() &&
            FTy.getParamType(0)->isIntegerTy());

  case LibFunc_under_fileno:
    return (NumParams == 1 && FTy.getReturnType()->isIntegerTy() &&
            FTy.getParamType(0)->isPointerTy());

  case LibFunc_under_findclose:
    return (NumParams == 1 && FTy.getReturnType()->isIntegerTy() &&
            FTy.getParamType(0)->isIntegerTy());

  case LibFunc_under_findfirst64i32:
    return (NumParams == 2 && FTy.getReturnType()->isIntegerTy() &&
            FTy.getParamType(0)->isPointerTy() &&
            FTy.getParamType(1)->isPointerTy());

  case LibFunc_under_findnext64i32:
    return (NumParams == 2 && FTy.getReturnType()->isIntegerTy() &&
            FTy.getParamType(0)->isIntegerTy() &&
            FTy.getParamType(1)->isPointerTy());

  case LibFunc_under_invalid_parameter_noinfo_noreturn:
    return (NumParams == 0 && FTy.getReturnType()->isVoidTy());

  case LibFunc_under_lock_file:
    return (NumParams == 1 && FTy.getReturnType()->isVoidTy() &&
            FTy.getParamType(0)->isPointerTy());

  case LibFunc_under_localtime64:
    return (NumParams == 1 && FTy.getReturnType()->isPointerTy() &&
            FTy.getParamType(0)->isPointerTy());

  case LibFunc_under_lseeki64:
    return (NumParams == 3 && FTy.getReturnType()->isIntegerTy() &&
            FTy.getParamType(0)->isIntegerTy() &&
            FTy.getParamType(1)->isIntegerTy() &&
            FTy.getParamType(2)->isIntegerTy());

  case LibFunc_under_Init_thread_footer:
    return (NumParams == 1 && FTy.getReturnType()->isVoidTy() &&
            FTy.getParamType(0)->isPointerTy());

  case LibFunc_under_Init_thread_header:
    return (NumParams == 1 && FTy.getReturnType()->isVoidTy() &&
            FTy.getParamType(0)->isPointerTy());

  case LibFunc_under_mkdir:
    return (NumParams == 1 && FTy.getReturnType()->isIntegerTy() &&
            FTy.getParamType(0)->isPointerTy());

  case LibFunc_under_purecall:
    return (NumParams == 0 && FTy.getReturnType()->isVoidTy());

  case LibFunc_under_set_errno:
    return (NumParams == 1 && FTy.getReturnType()->isIntegerTy() &&
            FTy.getParamType(0)->isIntegerTy());

  case LibFunc_under_setmode:
    return (NumParams == 2 && FTy.getReturnType()->isIntegerTy() &&
            FTy.getParamType(0)->isIntegerTy() &&
            FTy.getParamType(1)->isIntegerTy());

  // _sleep was deprecated since VS2015, it has been replaced with
  // Sleep (LibFunc_Sleep)
  case LibFunc_Sleep:
  case LibFunc_under_sleep:
    return (NumParams == 1 && FTy.getReturnType()->isVoidTy() &&
            FTy.getParamType(0)->isIntegerTy());

  case LibFunc_SwitchToFiber:
    return (NumParams == 1 && FTy.getReturnType()->isVoidTy() &&
            FTy.getParamType(0)->isPointerTy());

  case LibFunc_under_stat64:
    return (NumParams == 2 && FTy.getReturnType()->isIntegerTy() &&
            FTy.getParamType(0)->isPointerTy() &&
            FTy.getParamType(1)->isPointerTy());

  case LibFunc_under_stat64i32:
    return (NumParams == 2 && FTy.getReturnType()->isIntegerTy() &&
            FTy.getParamType(0)->isPointerTy() &&
            FTy.getParamType(1)->isPointerTy());

  case LibFunc_under_stricmp:
    return (NumParams == 2 && FTy.getReturnType()->isIntegerTy() &&
            FTy.getParamType(0)->isPointerTy() &&
            FTy.getParamType(1)->isPointerTy());

  case LibFunc_under_strnicmp:
    return (NumParams == 3 && FTy.getReturnType()->isIntegerTy() &&
            FTy.getParamType(0)->isPointerTy() &&
            FTy.getParamType(1)->isPointerTy() &&
            FTy.getParamType(2)->isIntegerTy());

  case LibFunc_under_strtoi64:
    return (NumParams == 3 && FTy.getReturnType()->isIntegerTy() &&
            FTy.getParamType(0)->isPointerTy() &&
            FTy.getParamType(1)->isPointerTy() &&
            FTy.getParamType(2)->isIntegerTy());

  case LibFunc_under_time64:
    return (NumParams == 1 && FTy.getReturnType()->isIntegerTy() &&
            FTy.getParamType(0)->isPointerTy());

  case LibFunc_under_unlink:
    return (NumParams == 1 && FTy.getReturnType()->isIntegerTy() &&
            FTy.getParamType(0)->isPointerTy());

  case LibFunc_under_unlock_file:
    return (NumParams == 1 && FTy.getReturnType()->isVoidTy() &&
            FTy.getParamType(0)->isPointerTy());

  case LibFunc_under_waccess:
    return (NumParams == 2 && FTy.getReturnType()->isIntegerTy() &&
            FTy.getParamType(0)->isPointerTy() &&
            FTy.getParamType(1)->isIntegerTy());

  case LibFunc_under_wassert:
    return (NumParams == 3 && FTy.getReturnType()->isVoidTy() &&
            FTy.getParamType(0)->isPointerTy() &&
            FTy.getParamType(1)->isPointerTy() &&
            FTy.getParamType(2)->isIntegerTy());

  case LibFunc_under_wfopen:
    return (NumParams == 2 && FTy.getReturnType()->isPointerTy() &&
            FTy.getParamType(0)->isPointerTy() &&
            FTy.getParamType(1)->isPointerTy());

  // The third parameter for _wopen is a vararg
  case LibFunc_under_wopen:
    return (NumParams == 2 && FTy.getReturnType()->isIntegerTy() &&
            FTy.getParamType(0)->isPointerTy() &&
            FTy.getParamType(1)->isIntegerTy());

  case LibFunc_under_wremove:
    return (NumParams == 1 && FTy.getReturnType()->isIntegerTy() &&
            FTy.getParamType(0)->isPointerTy());

  case LibFunc_under_write:
    return (NumParams == 3 && FTy.getReturnType()->isIntegerTy() &&
            FTy.getParamType(0)->isIntegerTy() &&
            FTy.getParamType(1)->isPointerTy() &&
            FTy.getParamType(2)->isIntegerTy());

    case LibFunc_under_wstat64:
    return (NumParams == 2 && FTy.getReturnType()->isIntegerTy() &&
            FTy.getParamType(0)->isPointerTy() &&
            FTy.getParamType(1)->isPointerTy());

  case LibFunc_obstack_begin:
    return (NumParams == 5 && FTy.getReturnType()->isIntegerTy() &&
            FTy.getParamType(0)->isPointerTy() &&
            FTy.getParamType(1)->isIntegerTy() &&
            FTy.getParamType(2)->isIntegerTy() &&
            FTy.getParamType(3)->isPointerTy() &&
            FTy.getParamType(4)->isPointerTy());

  case LibFunc_obstack_memory_used:
    return (NumParams == 1 && FTy.getReturnType()->isIntegerTy() &&
            FTy.getParamType(0)->isPointerTy());

  case LibFunc_obstack_newchunk:
    return (NumParams == 2 && FTy.getReturnType()->isIntegerTy() &&
            FTy.getParamType(0)->isPointerTy() &&
            FTy.getParamType(1)->isIntegerTy());

  case LibFunc_setjmp:
    return (NumParams == 1 && FTy.getReturnType()->isIntegerTy() &&
            FTy.getParamType(0)->isPointerTy());

  case LibFunc_ZNKSs17find_first_not_ofEPKcmm:
    return (NumParams == 4 && FTy.getReturnType()->isIntegerTy() &&
            FTy.getParamType(0)->isPointerTy() && // this pointer
            FTy.getParamType(1)->isPointerTy() &&
            FTy.getParamType(2)->isIntegerTy() &&
            FTy.getParamType(3)->isIntegerTy());

  case LibFunc_ZNKSs4findEcm:
    return (NumParams == 3 && FTy.getReturnType()->isIntegerTy() &&
            FTy.getParamType(0)->isPointerTy() && // this pointer
            FTy.getParamType(1)->isIntegerTy() &&
            FTy.getParamType(2)->isIntegerTy());

  case LibFunc_ZNKSs4findEPKcmm:
    return (NumParams == 4 && FTy.getReturnType()->isIntegerTy() &&
            FTy.getParamType(0)->isPointerTy() && // this pointer
            FTy.getParamType(1)->isPointerTy() &&
            FTy.getParamType(2)->isIntegerTy() &&
            FTy.getParamType(3)->isIntegerTy());

  case LibFunc_ZNKSs5rfindEcm:
    return (NumParams == 3 && FTy.getReturnType()->isIntegerTy() &&
            FTy.getParamType(0)->isPointerTy() && // this pointer
            FTy.getParamType(1)->isIntegerTy() &&
            FTy.getParamType(2)->isIntegerTy());

  case LibFunc_ZNKSs5rfindEPKcmm:
    return (NumParams == 4 && FTy.getReturnType()->isIntegerTy() &&
            FTy.getParamType(0)->isPointerTy() && // this pointer
            FTy.getParamType(1)->isPointerTy() &&
            FTy.getParamType(2)->isIntegerTy() &&
            FTy.getParamType(3)->isIntegerTy());

  case LibFunc_ZNKSs7compareEPKc:
    return (NumParams == 2 && FTy.getReturnType()->isIntegerTy() &&
            FTy.getParamType(0)->isPointerTy() && // this pointer
            FTy.getParamType(1)->isPointerTy());

  case LibFunc_ZNKSt13runtime_error4whatEv:
    return (NumParams == 1 && FTy.getReturnType()->isPointerTy() &&
            FTy.getParamType(0)->isPointerTy()); // this pointer

  case LibFunc_ZNKSt5ctypeIcE13_M_widen_initEv:
    return (NumParams == 1 && FTy.getReturnType()->isVoidTy() &&
            FTy.getParamType(0)->isPointerTy()); // this pointer

  case LibFunc_std_cxx11_basic_string_find_first_not_of:
    return (NumParams == 4 && FTy.getReturnType()->isIntegerTy() &&
            FTy.getParamType(0)->isPointerTy() && // this pointer
            FTy.getParamType(1)->isPointerTy() &&
            FTy.getParamType(2)->isIntegerTy() &&
            FTy.getParamType(3)->isIntegerTy());

  case LibFunc_ZNKSt7__cxx1112basic_stringIcSt11char_traitsIcESaIcEE4findEPKcmm:
    return (NumParams == 4 && FTy.getReturnType()->isIntegerTy() &&
            FTy.getParamType(0)->isPointerTy() && // this pointer
            FTy.getParamType(1)->isPointerTy() &&
            FTy.getParamType(2)->isIntegerTy() &&
            FTy.getParamType(3)->isIntegerTy());

  case LibFunc_std_cxx11_basic_string_find_char_unsigned_long:
    return (NumParams == 3 && FTy.getReturnType()->isIntegerTy() &&
            FTy.getParamType(0)->isPointerTy() && // this pointer
            FTy.getParamType(1)->isIntegerTy() &&
            FTy.getParamType(2)->isIntegerTy());

  case LibFunc_ZNKSt7__cxx1112basic_stringIcSt11char_traitsIcESaIcEE5rfindEPKcmm:
    return (NumParams == 4 && FTy.getReturnType()->isIntegerTy() &&
            FTy.getParamType(0)->isPointerTy() && // this pointer
            FTy.getParamType(1)->isPointerTy() &&
            FTy.getParamType(2)->isIntegerTy() &&
            FTy.getParamType(3)->isIntegerTy());

  case LibFunc_ZNKSt7__cxx1112basic_stringIcSt11char_traitsIcESaIcEE5rfindEcm:
    return (NumParams == 3 && FTy.getReturnType()->isIntegerTy() &&
            FTy.getParamType(0)->isPointerTy() && // this pointer
            FTy.getParamType(1)->isIntegerTy() &&
            FTy.getParamType(2)->isIntegerTy());

  case LibFunc_ZNKSt7__cxx1112basic_stringIcSt11char_traitsIcESaIcEE7compareEPKc:
    return (NumParams == 2 && FTy.getReturnType()->isIntegerTy() &&
            FTy.getParamType(0)->isPointerTy() && // this pointer
            FTy.getParamType(1)->isPointerTy());

  case LibFunc_ZNKSt7__cxx1115basic_stringbufIcSt11char_traitsIcESaIcEE3strEv:
    return (NumParams == 2 && FTy.getReturnType()->isVoidTy() &&
            FTy.getParamType(0)->isPointerTy() && // this pointer
            FTy.getParamType(1)->isPointerTy());

  case LibFunc_ZNKSt9bad_alloc4whatEv:
    return (NumParams == 1 && FTy.getReturnType()->isPointerTy() &&
            FTy.getParamType(0)->isPointerTy()); // this pointer

  case LibFunc_ZNKSt9basic_iosIcSt11char_traitsIcEE5widenEc:
    return (NumParams == 2 && FTy.getReturnType()->isIntegerTy() &&
            FTy.getParamType(0)->isPointerTy() && // this pointer
            FTy.getParamType(1)->isIntegerTy());

  case LibFunc_ZNKSt9exception4whatEv:
    return (NumParams == 1 && FTy.getReturnType()->isPointerTy() &&
            FTy.getParamType(0)->isPointerTy()); // this pointer

  case LibFunc_ZNSi10_M_extractIdEERSiRT_:
    return (NumParams == 2 && FTy.getReturnType()->isPointerTy() &&
            FTy.getParamType(0)->isPointerTy() && // this pointer
            FTy.getParamType(1)->isPointerTy());

  case LibFunc_ZNSi10_M_extractIfEERSiRT_:
    return (NumParams == 2 && FTy.getReturnType()->isPointerTy() &&
            FTy.getParamType(0)->isPointerTy() && // this pointer
            FTy.getParamType(1)->isPointerTy());

  case LibFunc_ZNSi10_M_extractIlEERSiRT_:
    return (NumParams == 2 && FTy.getReturnType()->isPointerTy() &&
            FTy.getParamType(0)->isPointerTy() && // this pointer
            FTy.getParamType(1)->isPointerTy());

  case LibFunc_ZNSi10_M_extractImEERSiRT_:
    return (NumParams == 2 && FTy.getReturnType()->isPointerTy() &&
            FTy.getParamType(0)->isPointerTy() && // this pointer
            FTy.getParamType(1)->isPointerTy());

  case LibFunc_ZNSi4readEPci:
    return (NumParams == 3 && FTy.getReturnType()->isPointerTy() &&
      FTy.getParamType(0)->isPointerTy() && // this pointer
      FTy.getParamType(1)->isPointerTy() &&
      FTy.getParamType(2)->isIntegerTy());

  case LibFunc_ZNSi4readEPcl:
    return (NumParams == 3 && FTy.getReturnType()->isPointerTy() &&
            FTy.getParamType(0)->isPointerTy() && // this pointer
            FTy.getParamType(1)->isPointerTy() &&
            FTy.getParamType(2)->isIntegerTy());

  case LibFunc_ZNSi5tellgEv:
    return (NumParams == 1 && FTy.getReturnType()->isIntegerTy() &&
            FTy.getParamType(0)->isPointerTy()); // this pointer

  case LibFunc_ZNSi5ungetEv:
    return (NumParams == 1 && FTy.getReturnType()->isPointerTy() &&
            FTy.getParamType(0)->isPointerTy()); // this pointer

  case LibFunc_ZNSirsERi:
    return (NumParams == 2 && FTy.getReturnType()->isPointerTy() &&
            FTy.getParamType(0)->isPointerTy() && // this pointer
            FTy.getParamType(1)->isPointerTy());

  case LibFunc_ZNSo3putEc:
    return (NumParams == 2 && FTy.getReturnType()->isPointerTy() &&
            FTy.getParamType(0)->isPointerTy() && // this pointer
            FTy.getParamType(1)->isIntegerTy());

  case LibFunc_ZNSo5flushEv:
    return (NumParams == 1 && FTy.getReturnType()->isPointerTy() &&
            FTy.getParamType(0)->isPointerTy()); // this pointer

  case LibFunc_ZNSo5writeEPKci:
    return (NumParams == 3 && FTy.getReturnType()->isPointerTy() &&
      FTy.getParamType(0)->isPointerTy() && // this pointer
      FTy.getParamType(1)->isPointerTy() &&
      FTy.getParamType(2)->isIntegerTy());

  case LibFunc_ZNSo5writeEPKcl:
    return (NumParams == 3 && FTy.getReturnType()->isPointerTy() &&
            FTy.getParamType(0)->isPointerTy() && // this pointer
            FTy.getParamType(1)->isPointerTy() &&
            FTy.getParamType(2)->isIntegerTy());

  case LibFunc_ZNSo9_M_insertIbEERSoT_:
    return (NumParams == 2 && FTy.getReturnType()->isPointerTy() &&
            FTy.getParamType(0)->isPointerTy() && // this pointer
            FTy.getParamType(1)->isIntegerTy());

  case LibFunc_ZNSo9_M_insertIdEERSoT_:
    return (NumParams == 2 && FTy.getReturnType()->isPointerTy() &&
            FTy.getParamType(0)->isPointerTy() && // this pointer
            FTy.getParamType(1)->isFloatingPointTy());

  case LibFunc_ZNSo9_M_insertIlEERSoT_:
    return (NumParams == 2 && FTy.getReturnType()->isPointerTy() &&
            FTy.getParamType(0)->isPointerTy() && // this pointer
            FTy.getParamType(1)->isIntegerTy());

  case LibFunc_ZNSo9_M_insertImEERSoT_:
    return (NumParams == 2 && FTy.getReturnType()->isPointerTy() &&
            FTy.getParamType(0)->isPointerTy() && // this pointer
            FTy.getParamType(1)->isIntegerTy());

  case LibFunc_ZNSo9_M_insertIPKvEERSoT_:
    return (NumParams == 2 && FTy.getReturnType()->isPointerTy() &&
            FTy.getParamType(0)->isPointerTy() && // this pointer
            FTy.getParamType(1)->isPointerTy());

  case LibFunc_ZNSolsEi:
    return (NumParams == 2 && FTy.getReturnType()->isPointerTy() &&
            FTy.getParamType(0)->isPointerTy() && // this pointer
            FTy.getParamType(1)->isIntegerTy());

  case LibFunc_ZNSs12_M_leak_hardEv:
    return (NumParams == 1 && FTy.getReturnType()->isVoidTy() &&
            FTy.getParamType(0)->isPointerTy()); // this pointer

  case LibFunc_ZNSs4_Rep10_M_destroyERKSaIcE:
    return (NumParams == 2 && FTy.getReturnType()->isVoidTy() &&
            FTy.getParamType(0)->isPointerTy() && // this pointer
            FTy.getParamType(1)->isPointerTy());

  // static call (not a member function)
  case LibFunc_ZNSs4_Rep9_S_createEmmRKSaIcE:
    return (NumParams == 3 && FTy.getReturnType()->isPointerTy() &&
            FTy.getParamType(0)->isIntegerTy() &&
            FTy.getParamType(1)->isIntegerTy() &&
            FTy.getParamType(2)->isPointerTy());

  case LibFunc_ZNSs6appendEmc:
    return (NumParams == 3 && FTy.getReturnType()->isPointerTy() &&
            FTy.getParamType(0)->isPointerTy() && // this pointer
            FTy.getParamType(1)->isIntegerTy() &&
            FTy.getParamType(2)->isIntegerTy());

  case LibFunc_ZNSs6appendEPKcm:
    return (NumParams == 3 && FTy.getReturnType()->isPointerTy() &&
            FTy.getParamType(0)->isPointerTy() && // this pointer
            FTy.getParamType(1)->isPointerTy() &&
            FTy.getParamType(2)->isIntegerTy());

  case LibFunc_ZNSs6appendERKSs:
    return (NumParams == 2 && FTy.getReturnType()->isPointerTy() &&
            FTy.getParamType(0)->isPointerTy() && // this pointer
            FTy.getParamType(1)->isPointerTy());

  case LibFunc_ZNSs6assignEPKcm:
    return (NumParams == 3 && FTy.getReturnType()->isPointerTy() &&
            FTy.getParamType(0)->isPointerTy() && // this pointer
            FTy.getParamType(1)->isPointerTy() &&
            FTy.getParamType(2)->isIntegerTy());

  case LibFunc_ZNSs6assignERKSs:
    return (NumParams == 2 && FTy.getReturnType()->isPointerTy() &&
            FTy.getParamType(0)->isPointerTy() && // this pointer
            FTy.getParamType(1)->isPointerTy());

  case LibFunc_ZNSs6insertEmPKcm:
    return (NumParams == 4 && FTy.getReturnType()->isPointerTy() &&
            FTy.getParamType(0)->isPointerTy() && // this pointer
            FTy.getParamType(1)->isIntegerTy() &&
            FTy.getParamType(2)->isPointerTy() &&
            FTy.getParamType(3)->isIntegerTy());

  case LibFunc_ZNSs6resizeEmc:
    return (NumParams == 3 && FTy.getReturnType()->isVoidTy() &&
            FTy.getParamType(0)->isPointerTy() && // this pointer
            FTy.getParamType(1)->isIntegerTy() &&
            FTy.getParamType(2)->isIntegerTy());

  case LibFunc_ZNSs7replaceEmmPKcm:
    return (NumParams == 5 && FTy.getReturnType()->isPointerTy() &&
            FTy.getParamType(0)->isPointerTy() && // this pointer
            FTy.getParamType(1)->isIntegerTy() &&
            FTy.getParamType(2)->isIntegerTy() &&
            FTy.getParamType(3)->isPointerTy() &&
            FTy.getParamType(4)->isIntegerTy());

  case LibFunc_ZNSs7reserveEm:
    return (NumParams == 2 && FTy.getReturnType()->isVoidTy() &&
            FTy.getParamType(0)->isPointerTy() && // this pointer
            FTy.getParamType(1)->isIntegerTy());

  case LibFunc_ZNSs9_M_mutateEmmm:
    return (NumParams == 4 && FTy.getReturnType()->isVoidTy() &&
            FTy.getParamType(0)->isPointerTy() && // this pointer
            FTy.getParamType(1)->isIntegerTy() &&
            FTy.getParamType(2)->isIntegerTy() &&
            FTy.getParamType(3)->isIntegerTy());

  case LibFunc_ZNSsC1EPKcmRKSaIcE:
    return (NumParams == 4 && FTy.getReturnType()->isVoidTy() &&
            FTy.getParamType(0)->isPointerTy() && // this pointer
            FTy.getParamType(1)->isPointerTy() &&
            FTy.getParamType(2)->isIntegerTy() &&
            FTy.getParamType(3)->isPointerTy());

  case LibFunc_ZNSsC1EPKcRKSaIcE:
    return (NumParams == 3 && FTy.getReturnType()->isVoidTy() &&
            FTy.getParamType(0)->isPointerTy() && // this pointer
            FTy.getParamType(1)->isPointerTy() &&
            FTy.getParamType(2)->isPointerTy());

  case LibFunc_ZNSsC1ERKSs:
    return (NumParams == 2 && FTy.getReturnType()->isVoidTy() &&
            FTy.getParamType(0)->isPointerTy() && // this pointer
            FTy.getParamType(1)->isPointerTy());

  case LibFunc_ZNSsC1ERKSsmm:
    return (NumParams == 4 && FTy.getReturnType()->isVoidTy() &&
            FTy.getParamType(0)->isPointerTy() && // this pointer
            FTy.getParamType(1)->isPointerTy() &&
            FTy.getParamType(2)->isIntegerTy() &&
            FTy.getParamType(3)->isIntegerTy());

  case LibFunc_ZNSt12__basic_fileIcED1Ev:
    return (NumParams == 1 && FTy.getReturnType()->isVoidTy() &&
            FTy.getParamType(0)->isPointerTy()); // this pointer

  case LibFunc_ZNSt13basic_filebufIcSt11char_traitsIcEE4openEPKcSt13_Ios_Openmode:
    return (NumParams == 3 && FTy.getReturnType()->isPointerTy() &&
            FTy.getParamType(0)->isPointerTy() && // this pointer
            FTy.getParamType(1)->isPointerTy() &&
            FTy.getParamType(2)->isIntegerTy());

  case LibFunc_ZNSt13basic_filebufIcSt11char_traitsIcEE5closeEv:
    return (NumParams == 1 && FTy.getReturnType()->isPointerTy() &&
            FTy.getParamType(0)->isPointerTy()); // this pointer

  case LibFunc_ZNSt13basic_filebufIcSt11char_traitsIcEEC1Ev:
    return (NumParams == 1 && FTy.getReturnType()->isVoidTy() &&
            FTy.getParamType(0)->isPointerTy()); // this pointer

  case LibFunc_ZNSt13runtime_errorC1EPKc:
    return (NumParams == 2 && FTy.getReturnType()->isVoidTy() &&
            FTy.getParamType(0)->isPointerTy() && // this pointer
            FTy.getParamType(1)->isPointerTy());

  case LibFunc_ZNSt13runtime_errorC1ERKNSt7__cxx1112basic_stringIcSt11char_traitsIcESaIcEEE:
    return (NumParams == 2 && FTy.getReturnType()->isVoidTy() &&
            FTy.getParamType(0)->isPointerTy() && // this pointer
            FTy.getParamType(1)->isPointerTy());

  case LibFunc_ZNSt13runtime_errorC1ERKSs:
    return (NumParams == 2 && FTy.getReturnType()->isVoidTy() &&
            FTy.getParamType(0)->isPointerTy() && // this pointer
            FTy.getParamType(1)->isPointerTy());

  case LibFunc_ZNSt13runtime_errorC1ERKS_:
    return (NumParams == 2 && FTy.getReturnType()->isVoidTy() &&
            FTy.getParamType(0)->isPointerTy() && // this pointer
            FTy.getParamType(1)->isPointerTy());

  case LibFunc_ZNSt13runtime_errorC2EPKc:
    return (NumParams == 2 && FTy.getReturnType()->isVoidTy() &&
            FTy.getParamType(0)->isPointerTy() && // this pointer
            FTy.getParamType(1)->isPointerTy());

  case LibFunc_ZNSt13runtime_errorC2ERKNSt7__cxx1112basic_stringIcSt11char_traitsIcESaIcEEE:
    return (NumParams == 2 && FTy.getReturnType()->isVoidTy() &&
            FTy.getParamType(0)->isPointerTy() && // this pointer
            FTy.getParamType(1)->isPointerTy());

  case LibFunc_std_runtime_error_std_runtime_error_const:
    return (NumParams == 2 && FTy.getReturnType()->isVoidTy() &&
            FTy.getParamType(0)->isPointerTy() && // this pointer
            FTy.getParamType(1)->isPointerTy());

  case LibFunc_ZNSt13runtime_errorC2ERKSs:
    return (NumParams == 2 && FTy.getReturnType()->isVoidTy() &&
            FTy.getParamType(0)->isPointerTy() && // this pointer
            FTy.getParamType(1)->isPointerTy());

  case LibFunc_ZNSt13runtime_errorD0Ev:
    return (NumParams == 1 && FTy.getReturnType()->isVoidTy() &&
            FTy.getParamType(0)->isPointerTy()); // this pointer

  case LibFunc_ZNSt13runtime_errorD1Ev:
    return (NumParams == 1 && FTy.getReturnType()->isVoidTy() &&
            FTy.getParamType(0)->isPointerTy()); // this pointer

  case LibFunc_ZNSt13runtime_errorD2Ev:
    return (NumParams == 1 && FTy.getReturnType()->isVoidTy() &&
            FTy.getParamType(0)->isPointerTy()); // this pointer

  case LibFunc_ZNSt14basic_ifstreamIcSt11char_traitsIcEEC1EPKcSt13_Ios_Openmode:
    return (NumParams == 3 && FTy.getReturnType()->isVoidTy() &&
            FTy.getParamType(0)->isPointerTy() && // this pointer
            FTy.getParamType(1)->isPointerTy() &&
            FTy.getParamType(2)->isIntegerTy());

  case LibFunc_std_basic_ifstream_ctor:
    return (NumParams == 1 && FTy.getReturnType()->isVoidTy() &&
            FTy.getParamType(0)->isPointerTy());

  case LibFunc_ZNSt14basic_ifstreamIcSt11char_traitsIcEED1Ev:
    return (NumParams == 1 && FTy.getReturnType()->isVoidTy() &&
            FTy.getParamType(0)->isPointerTy());

  case LibFunc_ZNSt14basic_ifstreamIcSt11char_traitsIcEED2Ev:
    return (NumParams == 2 && FTy.getReturnType()->isVoidTy() &&
            FTy.getParamType(0)->isPointerTy() && // this pointer
            FTy.getParamType(1)->isPointerTy());  // virtual table

  case LibFunc_ZNSt14basic_ofstreamIcSt11char_traitsIcEEC1EPKcSt13_Ios_Openmode:
    return (NumParams == 3 && FTy.getReturnType()->isVoidTy() &&
            FTy.getParamType(0)->isPointerTy() && // this pointer
            FTy.getParamType(1)->isPointerTy() &&
            FTy.getParamType(2)->isIntegerTy());

  case LibFunc_std_basic_ofstream_dtor:
    return (NumParams = 1 && FTy.getReturnType()->isVoidTy() &&
            FTy.getParamType(0)->isPointerTy()); // this pointer

  case LibFunc_ZNSt15basic_streambufIcSt11char_traitsIcEE5imbueERKSt6locale:
    return (NumParams == 2 && FTy.getReturnType()->isVoidTy() &&
            FTy.getParamType(0)->isPointerTy() && // this pointer
            FTy.getParamType(1)->isPointerTy());

  case LibFunc_ZNSt15basic_streambufIcSt11char_traitsIcEE5uflowEv:
    return (NumParams = 1 && FTy.getReturnType()->isIntegerTy() &&
            FTy.getParamType(0)->isPointerTy()); // this pointer

  case LibFunc_ZNSt15basic_streambufIcSt11char_traitsIcEE6xsgetnEPcl:
    return (NumParams == 3 && FTy.getReturnType()->isIntegerTy() &&
            FTy.getParamType(0)->isPointerTy() && // this pointer
            FTy.getParamType(1)->isPointerTy() &&
            FTy.getParamType(2)->isIntegerTy());

  case LibFunc_ZNSt15basic_streambufIcSt11char_traitsIcEE6xsputnEPKcl:
    return (NumParams == 3 && FTy.getReturnType()->isIntegerTy() &&
            FTy.getParamType(0)->isPointerTy() && // this pointer
            FTy.getParamType(1)->isPointerTy() &&
            FTy.getParamType(2)->isIntegerTy());

  case LibFunc_ZNSt15basic_streambufIcSt11char_traitsIcEED2Ev:
    return (NumParams == 1 && FTy.getReturnType()->isVoidTy() &&
            FTy.getParamType(0)->isPointerTy());  // this pointer

  case LibFunc_ZNSt15basic_stringbufIcSt11char_traitsIcESaIcEE7_M_syncEPcmm:
    return (NumParams == 4 && FTy.getReturnType()->isVoidTy() &&
            FTy.getParamType(0)->isPointerTy() && // this pointer
            FTy.getParamType(1)->isPointerTy() &&
            FTy.getParamType(2)->isIntegerTy() &&
            FTy.getParamType(3)->isIntegerTy());

  case LibFunc_ZNSt15basic_stringbufIcSt11char_traitsIcESaIcEE7seekoffElSt12_Ios_SeekdirSt13_Ios_Openmode:
    return (NumParams == 4 && FTy.getReturnType()->isPointerTy() &&
            FTy.getParamType(0)->isPointerTy() && // this pointer
            FTy.getParamType(1)->isIntegerTy() &&
            FTy.getParamType(2)->isIntegerTy() &&
            FTy.getParamType(3)->isIntegerTy());

  case LibFunc_ZNSt15basic_stringbufIcSt11char_traitsIcESaIcEE7seekposESt4fposI11__mbstate_tESt13_Ios_Openmode:
    return (NumParams == 3 && FTy.getReturnType()->isPointerTy() &&
            FTy.getParamType(0)->isPointerTy() && // this pointer
            FTy.getParamType(1)->isPointerTy() &&
            FTy.getParamType(2)->isIntegerTy());

  case LibFunc_ZNSt15basic_stringbufIcSt11char_traitsIcESaIcEE8overflowEi:
    return (NumParams == 2 && FTy.getReturnType()->isIntegerTy() &&
            FTy.getParamType(0)->isPointerTy() && // this pointer
            FTy.getParamType(1)->isIntegerTy());

  case LibFunc_ZNSt15basic_stringbufIcSt11char_traitsIcESaIcEE9pbackfailEi:
    return (NumParams == 2 && FTy.getReturnType()->isIntegerTy() &&
            FTy.getParamType(0)->isPointerTy() && // this pointer
            FTy.getParamType(1)->isIntegerTy());

  case LibFunc_ZNSt15basic_stringbufIcSt11char_traitsIcESaIcEE9underflowEv:
    return (NumParams == 1 && FTy.getReturnType()->isIntegerTy() &&
            FTy.getParamType(0)->isPointerTy());  // this pointer

  case LibFunc_ZNSt15basic_stringbufIcSt11char_traitsIcESaIcEEC2ERKSsSt13_Ios_Openmode:
    return (NumParams == 3 && FTy.getReturnType()->isVoidTy() &&
            FTy.getParamType(0)->isPointerTy() && // this pointer
            FTy.getParamType(1)->isPointerTy() &&
            FTy.getParamType(2)->isIntegerTy());

  case LibFunc_ZNSt6localeC1Ev:
    return (NumParams == 1 && FTy.getReturnType()->isVoidTy() &&
            FTy.getParamType(0)->isPointerTy()); // this pointer

  case LibFunc_ZNSt6localeD1Ev:
    return (NumParams == 1 && FTy.getReturnType()->isVoidTy() &&
            FTy.getParamType(0)->isPointerTy()); // this pointer

  case LibFunc_ZNSt7__cxx1112basic_stringIcSt11char_traitsIcESaIcEE6resizeEmc:
    return (NumParams == 3 && FTy.getReturnType()->isVoidTy() &&
            FTy.getParamType(0)->isPointerTy() && // this pointer
            FTy.getParamType(1)->isIntegerTy() &&
            FTy.getParamType(2)->isIntegerTy());

  case LibFunc_ZNSt7__cxx1112basic_stringIcSt11char_traitsIcESaIcEE7reserveEm:
    return (NumParams == 2 && FTy.getReturnType()->isVoidTy() &&
            FTy.getParamType(0)->isPointerTy() && // this pointer
            FTy.getParamType(1)->isIntegerTy());

  case LibFunc_ZNSt7__cxx1112basic_stringIcSt11char_traitsIcESaIcEE8_M_eraseEmm:
    return (NumParams == 3 && FTy.getReturnType()->isVoidTy() &&
            FTy.getParamType(0)->isPointerTy() && // this pointer
            FTy.getParamType(1)->isIntegerTy() &&
            FTy.getParamType(2)->isIntegerTy());

  case LibFunc_ZNSt7__cxx1112basic_stringIcSt11char_traitsIcESaIcEE9_M_appendEPKcm:
    return (NumParams == 3 && FTy.getReturnType()->isPointerTy() &&
            FTy.getParamType(0)->isPointerTy() && // this pointer
            FTy.getParamType(1)->isPointerTy() &&
            FTy.getParamType(2)->isIntegerTy());

  case LibFunc_ZNSt7__cxx1112basic_stringIcSt11char_traitsIcESaIcEE9_M_assignERKS4_:
    return (NumParams == 2 && FTy.getReturnType()->isVoidTy() &&
            FTy.getParamType(0)->isPointerTy() && // this pointer
            FTy.getParamType(1)->isPointerTy());

  case LibFunc_ZNSt7__cxx1112basic_stringIcSt11char_traitsIcESaIcEE9_M_createERmm:
    return (NumParams == 3 && FTy.getReturnType()->isPointerTy() &&
            FTy.getParamType(0)->isPointerTy() && // this pointer
            FTy.getParamType(1)->isPointerTy() &&
            FTy.getParamType(2)->isIntegerTy());

  case LibFunc_ZNSt7__cxx1112basic_stringIcSt11char_traitsIcESaIcEE9_M_mutateEmmPKcm:
    return (NumParams == 5 && FTy.getReturnType()->isVoidTy() &&
            FTy.getParamType(0)->isPointerTy() && // this pointer
            FTy.getParamType(1)->isIntegerTy() &&
            FTy.getParamType(2)->isIntegerTy() &&
            FTy.getParamType(3)->isPointerTy() &&
            FTy.getParamType(4)->isIntegerTy());

  case LibFunc_ZNSt7__cxx1112basic_stringIcSt11char_traitsIcESaIcEE10_M_replaceEmmPKcm:
    return (NumParams == 5 && FTy.getReturnType()->isPointerTy() &&
            FTy.getParamType(0)->isPointerTy() && // this pointer
            FTy.getParamType(1)->isIntegerTy() &&
            FTy.getParamType(2)->isIntegerTy() &&
            FTy.getParamType(3)->isPointerTy() &&
            FTy.getParamType(4)->isIntegerTy());

  case LibFunc_ZNSt7__cxx1112basic_stringIcSt11char_traitsIcESaIcEE14_M_replace_auxEmmmc:
    return (NumParams == 5 && FTy.getReturnType()->isPointerTy() &&
            FTy.getParamType(0)->isPointerTy() && // this pointer
            FTy.getParamType(1)->isIntegerTy() &&
            FTy.getParamType(2)->isIntegerTy() &&
            FTy.getParamType(3)->isIntegerTy() &&
            FTy.getParamType(4)->isIntegerTy());

  case LibFunc_ZNSt7__cxx1112basic_stringIcSt11char_traitsIcESaIcEEC2EPKcRKS3_:
    return (NumParams == 3 && FTy.getReturnType()->isVoidTy() &&
            FTy.getParamType(0)->isPointerTy() && // this pointer
            FTy.getParamType(1)->isPointerTy() &&
            FTy.getParamType(2)->isPointerTy());

  case LibFunc_ZNSt7__cxx1112basic_stringIcSt11char_traitsIcESaIcEEC2ERKS4_mm:
    return (NumParams == 4 && FTy.getReturnType()->isVoidTy() &&
            FTy.getParamType(0)->isPointerTy() && // this pointer
            FTy.getParamType(1)->isPointerTy() &&
            FTy.getParamType(2)->isIntegerTy() &&
            FTy.getParamType(3)->isIntegerTy());

  case LibFunc_ZNSt7__cxx1112basic_stringIcSt11char_traitsIcESaIcEED2Ev:
    return (NumParams == 1 && FTy.getReturnType()->isVoidTy() &&
            FTy.getParamType(0)->isPointerTy()); // this pointer

  case LibFunc_ZNSt7__cxx1115basic_stringbufIcSt11char_traitsIcESaIcEE6setbufEPcl:
    return (NumParams == 3 && FTy.getReturnType()->isPointerTy() &&
            FTy.getParamType(0)->isPointerTy() && // this pointer
            FTy.getParamType(1)->isPointerTy() &&
            FTy.getParamType(2)->isIntegerTy());

  case LibFunc_ZNSt7__cxx1115basic_stringbufIcSt11char_traitsIcESaIcEE7_M_syncEPcmm:
    return (NumParams = 4 && FTy.getReturnType()->isVoidTy() &&
            FTy.getParamType(0)->isPointerTy() && // this pointer
            FTy.getParamType(1)->isPointerTy() &&
            FTy.getParamType(2)->isIntegerTy() &&
            FTy.getParamType(3)->isIntegerTy());

  case LibFunc_ZNSt7__cxx1115basic_stringbufIcSt11char_traitsIcESaIcEE7seekoffElSt12_Ios_SeekdirSt13_Ios_Openmode:
    return (NumParams == 4 && FTy.getReturnType()->isPointerTy() &&
            FTy.getParamType(0)->isPointerTy() && // this pointer
            FTy.getParamType(1)->isIntegerTy() &&
            FTy.getParamType(2)->isIntegerTy() &&
            FTy.getParamType(3)->isIntegerTy());

  case LibFunc_ZNSt7__cxx1115basic_stringbufIcSt11char_traitsIcESaIcEE7seekposESt4fposI11__mbstate_tESt13_Ios_Openmode:
    return (NumParams == 3 && FTy.getReturnType()->isPointerTy() &&
            FTy.getParamType(0)->isPointerTy() && // this pointer
            FTy.getParamType(1)->isPointerTy() &&
            FTy.getParamType(2)->isIntegerTy());

  case LibFunc_ZNSt7__cxx1115basic_stringbufIcSt11char_traitsIcESaIcEE8overflowEi:
    return (NumParams == 2 && FTy.getReturnType()->isIntegerTy() &&
            FTy.getParamType(0)->isPointerTy() && // this pointer
            FTy.getParamType(1)->isIntegerTy());

  case LibFunc_ZNSt7__cxx1115basic_stringbufIcSt11char_traitsIcESaIcEE9pbackfailEi:
    return (NumParams == 2 && FTy.getReturnType()->isIntegerTy() &&
            FTy.getParamType(0)->isPointerTy() && // this pointer
            FTy.getParamType(1)->isIntegerTy());

  case LibFunc_ZNSt7__cxx1115basic_stringbufIcSt11char_traitsIcESaIcEE9showmanycEv:
    return (NumParams == 1 && FTy.getReturnType()->isIntegerTy() &&
            FTy.getParamType(0)->isPointerTy()); // this pointer

  case LibFunc_ZNSt7__cxx1115basic_stringbufIcSt11char_traitsIcESaIcEE9underflowEv:
    return (NumParams == 1 && FTy.getReturnType()->isIntegerTy() &&
            FTy.getParamType(0)->isPointerTy());  // this pointer

  case LibFunc_ZNSt7__cxx1115basic_stringbufIcSt11char_traitsIcESaIcEEC2ERKNS_12basic_stringIcS2_S3_EESt13_Ios_Openmode:
    return (NumParams == 3 && FTy.getReturnType()->isVoidTy() &&
            FTy.getParamType(0)->isPointerTy() && // this pointer
            FTy.getParamType(1)->isPointerTy() &&
            FTy.getParamType(2)->isIntegerTy());

  case LibFunc_ZNSt7__cxx1115basic_stringbufIcSt11char_traitsIcESaIcEED2Ev:
    return (NumParams == 1 && FTy.getReturnType()->isVoidTy() &&
            FTy.getParamType(0)->isPointerTy()); // this pointer

  case LibFunc_ZNSt7__cxx1118basic_stringstreamIcSt11char_traitsIcESaIcEEC1ERKNS_12basic_stringIcS2_S3_EESt13_Ios_Openmode:
    return (NumParams == 3 && FTy.getReturnType()->isVoidTy() &&
            FTy.getParamType(0)->isPointerTy() && // this pointer
            FTy.getParamType(1)->isPointerTy() &&
            FTy.getParamType(2)->isIntegerTy());

  case LibFunc_ZNSt7__cxx1118basic_stringstreamIcSt11char_traitsIcESaIcEEC1ESt13_Ios_Openmode:
    return (NumParams == 2 && FTy.getReturnType()->isVoidTy() &&
            FTy.getParamType(0)->isPointerTy() && // this pointer
            FTy.getParamType(1)->isIntegerTy());

  case LibFunc_ZNSt7__cxx1119basic_istringstreamIcSt11char_traitsIcESaIcEEC1ERKNS_12basic_stringIcS2_S3_EESt13_Ios_Openmode:
    return (NumParams == 3 && FTy.getReturnType()->isVoidTy() &&
            FTy.getParamType(0)->isPointerTy() && // this pointer
            FTy.getParamType(1)->isPointerTy() &&
            FTy.getParamType(2)->isIntegerTy());

  case LibFunc_ZNSt7__cxx1119basic_ostringstreamIcSt11char_traitsIcESaIcEEC1ESt13_Ios_Openmode:
    return (NumParams == 2 && FTy.getReturnType()->isVoidTy() &&
            FTy.getParamType(0)->isPointerTy() && // this pointer
            FTy.getParamType(1)->isIntegerTy());

  case LibFunc_std_cxx11_basic_ostringstream_ctor:
  case LibFunc_std_cxx11_basic_ostringstream_dtor:
    return (NumParams == 1 && FTy.getReturnType()->isVoidTy() &&
            FTy.getParamType(0)->isPointerTy()); // this pointer

  case LibFunc_ZNSt8__detail15_List_node_base11_M_transferEPS0_S1_:
    return (NumParams == 3 && FTy.getReturnType()->isVoidTy() &&
            FTy.getParamType(0)->isPointerTy() && // this pointer
            FTy.getParamType(1)->isPointerTy() &&
            FTy.getParamType(2)->isPointerTy());

  case LibFunc_ZNSt8__detail15_List_node_base7_M_hookEPS0_:
    return (NumParams == 2 && FTy.getReturnType()->isVoidTy() &&
            FTy.getParamType(0)->isPointerTy() && // this pointer
            FTy.getParamType(1)->isPointerTy());

  case LibFunc_ZNSt8__detail15_List_node_base9_M_unhookEv:
    return (NumParams == 1 && FTy.getReturnType()->isVoidTy() &&
            FTy.getParamType(0)->isPointerTy()); // this pointer

  case LibFunc_ZNSt8ios_base4InitC1Ev:
    return (NumParams == 1 && FTy.getReturnType()->isVoidTy() &&
            FTy.getParamType(0)->isPointerTy()); // this pointer

  case LibFunc_ZNSt8ios_base4InitD1Ev:
    return (NumParams == 1 && FTy.getReturnType()->isVoidTy() &&
            FTy.getParamType(0)->isPointerTy()); // this pointer

  case LibFunc_ZNSt8ios_baseC2Ev:
    return (NumParams == 1 && FTy.getReturnType()->isVoidTy() &&
            FTy.getParamType(0)->isPointerTy()); // this pointer

  case LibFunc_ZNSt8ios_baseD2Ev:
    return (NumParams == 1 && FTy.getReturnType()->isVoidTy() &&
            FTy.getParamType(0)->isPointerTy()); // this pointer

  case LibFunc_ZNSt9bad_allocD0Ev:
    return (NumParams == 1 && FTy.getReturnType()->isVoidTy() &&
            FTy.getParamType(0)->isPointerTy()); // this pointer

  case LibFunc_ZNSt9bad_allocD1Ev:
    return (NumParams == 1 && FTy.getReturnType()->isVoidTy() &&
            FTy.getParamType(0)->isPointerTy()); // this pointer

  case LibFunc_ZNSt9basic_iosIcSt11char_traitsIcEE4initEPSt15basic_streambufIcS1_E:
    return (NumParams == 2 && FTy.getReturnType()->isVoidTy() &&
            FTy.getParamType(0)->isPointerTy() && // this pointer
            FTy.getParamType(1)->isPointerTy());

  case LibFunc_ZNSt9basic_iosIcSt11char_traitsIcEE5clearESt12_Ios_Iostate:
    return (NumParams == 2 && FTy.getReturnType()->isVoidTy() &&
            FTy.getParamType(0)->isPointerTy() && // this pointer
            FTy.getParamType(1)->isIntegerTy());

  case LibFunc_ZNSt9basic_iosIcSt11char_traitsIcEE5rdbufEPSt15basic_streambufIcS1_E:
    return (NumParams == 2 && FTy.getReturnType()->isPointerTy() &&
            FTy.getParamType(0)->isPointerTy() && // this pointer
            FTy.getParamType(1)->isPointerTy());

  case LibFunc_ZNSt9exceptionD0Ev:
    return (NumParams == 1 && FTy.getReturnType()->isVoidTy() &&
            FTy.getParamType(0)->isPointerTy()); // this pointer

  case LibFunc_ZNSt9exceptionD1Ev:
    return (NumParams == 1 && FTy.getReturnType()->isVoidTy() &&
            FTy.getParamType(0)->isPointerTy()); // this pointer

  case LibFunc_ZNSt9exceptionD2Ev:
    return (NumParams == 1 && FTy.getReturnType()->isVoidTy() &&
            FTy.getParamType(0)->isPointerTy()); // this pointer

      // static call (not a member function)
  case LibFunc_ZSt16__ostream_insertIcSt11char_traitsIcEERSt13basic_ostreamIT_T0_ES6_PKS3_i:
    return (NumParams == 3 && FTy.getReturnType()->isPointerTy() &&
      FTy.getParamType(0)->isPointerTy() &&
      FTy.getParamType(1)->isPointerTy() &&
      FTy.getParamType(2)->isIntegerTy());

  // static call (not a member function)
  case LibFunc_ZSt16__ostream_insertIcSt11char_traitsIcEERSt13basic_ostreamIT_T0_ES6_PKS3_l:
    return (NumParams == 3 && FTy.getReturnType()->isPointerTy() &&
            FTy.getParamType(0)->isPointerTy() &&
            FTy.getParamType(1)->isPointerTy() &&
            FTy.getParamType(2)->isIntegerTy());

  // static call (not a member function)
  case LibFunc_ZSt16__throw_bad_castv:
    return (NumParams == 0 && FTy.getReturnType()->isVoidTy());

  // static call (not a member function)
  case LibFunc_ZSt17__throw_bad_allocv:
    return (NumParams == 0 && FTy.getReturnType()->isVoidTy());

  // static call (not a member function)
  case LibFunc_ZSt18_Rb_tree_decrementPKSt18_Rb_tree_node_base:
    return (NumParams == 1 && FTy.getReturnType()->isPointerTy() &&
            FTy.getParamType(0)->isPointerTy());

  // static call (not a member function)
  case LibFunc_ZSt18_Rb_tree_decrementPSt18_Rb_tree_node_base:
    return (NumParams == 1 && FTy.getReturnType()->isPointerTy() &&
            FTy.getParamType(0)->isPointerTy());

  // static call (not a member function)
  case LibFunc_ZSt18_Rb_tree_incrementPKSt18_Rb_tree_node_base:
    return (NumParams == 1 && FTy.getReturnType()->isPointerTy() &&
            FTy.getParamType(0)->isPointerTy());

  // static call (not a member function)
  case LibFunc_ZSt18_Rb_tree_incrementPSt18_Rb_tree_node_base:
    return (NumParams == 1 && FTy.getReturnType()->isPointerTy() &&
            FTy.getParamType(0)->isPointerTy());

  // static call (not a member function)
  case LibFunc_ZSt19__throw_logic_errorPKc:
    return (NumParams == 1 && FTy.getReturnType()->isVoidTy() &&
            FTy.getParamType(0)->isPointerTy());

  // static call (not a member function)
  case LibFunc_ZSt20__throw_length_errorPKc:
    return (NumParams == 1 && FTy.getReturnType()->isVoidTy() &&
            FTy.getParamType(0)->isPointerTy());

  // static call (not a member function)
  case LibFunc_ZSt20__throw_out_of_rangePKc:
    return (NumParams == 1 && FTy.getReturnType()->isVoidTy() &&
            FTy.getParamType(0)->isPointerTy());

  case LibFunc_ZSt24__throw_out_of_range_fmtPKcz:
    return (NumParams == 1 && FTy.getReturnType()->isVoidTy() &&
            FTy.getParamType(0)->isPointerTy());

  // static call (not a member function)
  case LibFunc_ZSt28_Rb_tree_rebalance_for_erasePSt18_Rb_tree_node_baseRS_:
    return (NumParams == 2 && FTy.getReturnType()->isPointerTy() &&
            FTy.getParamType(0)->isPointerTy() &&
            FTy.getParamType(1)->isPointerTy());

  // static call (not a member function)
  case LibFunc_ZSt29_Rb_tree_insert_and_rebalancebPSt18_Rb_tree_node_baseS0_RS_:
    return (NumParams == 4 && FTy.getReturnType()->isVoidTy() &&
            FTy.getParamType(0)->isIntegerTy() &&
            FTy.getParamType(1)->isPointerTy() &&
            FTy.getParamType(2)->isPointerTy() &&
            FTy.getParamType(3)->isPointerTy());

  case LibFunc_std_basic_ostream_std_endl:
    return (NumParams == 1 && FTy.getReturnType()->isPointerTy() &&
            FTy.getParamType(0)->isPointerTy());

  case LibFunc_std_basic_ostream_std_flush:
    return (NumParams == 1 && FTy.getReturnType()->isPointerTy() &&
            FTy.getParamType(0)->isPointerTy());

  case LibFunc_ZSt7getlineIcSt11char_traitsIcESaIcEERSt13basic_istreamIT_T0_ES7_RSbIS4_S5_T1_ES4_:
    return (NumParams == 4 && FTy.getReturnType()->isPointerTy() &&
            FTy.getParamType(0)->isPointerTy() && // this pointer
            FTy.getParamType(1)->isPointerTy() &&
            FTy.getParamType(2)->isPointerTy() &&
            FTy.getParamType(3)->isIntegerTy());

  case LibFunc_std_basic_istream_getline_cxx11_char:
    return (NumParams == 3 && FTy.getReturnType()->isPointerTy() &&
            FTy.getParamType(0)->isPointerTy() && // this pointer
            FTy.getParamType(1)->isPointerTy() &&
            FTy.getParamType(2)->isIntegerTy());

  // static call (not a member function)
  case LibFunc_ZSt9terminatev:
    return (NumParams == 0 && FTy.getReturnType()->isVoidTy());

  // static call (not a member function)
  case LibFunc_ZStrsIcSt11char_traitsIcEERSt13basic_istreamIT_T0_ES6_RS3_:
    return (NumParams == 2 && FTy.getReturnType()->isPointerTy() &&
            FTy.getParamType(0)->isPointerTy() &&
            FTy.getParamType(1)->isPointerTy());

  case LibFunc_abort:
    return (NumParams == 0 && FTy.getReturnType()->isVoidTy());

  case LibFunc_acrt_iob_func:
    return (NumParams == 1 && FTy.getReturnType()->isPointerTy() &&
            FTy.getParamType(0)->isIntegerTy());

  case LibFunc_alphasort:
    return (NumParams == 2 && FTy.getReturnType()->isIntegerTy() &&
            FTy.getParamType(0)->isPointerTy() &&
            FTy.getParamType(1)->isPointerTy());

  case LibFunc_asctime:
    return (NumParams == 1 && FTy.getReturnType()->isPointerTy() &&
            FTy.getParamType(0)->isPointerTy());

  case LibFunc_asprintf:
    return (NumParams == 2 && FTy.getReturnType()->isIntegerTy() &&
            FTy.getParamType(0)->isPointerTy() &&
            FTy.getParamType(1)->isPointerTy());

  case LibFunc_backtrace:
    return (NumParams == 2 && FTy.getReturnType()->isIntegerTy() &&
            FTy.getParamType(0)->isPointerTy() &&
            FTy.getParamType(1)->isIntegerTy());

  case LibFunc_backtrace_symbols:
    return (NumParams == 2 && FTy.getReturnType()->isPointerTy() &&
            FTy.getParamType(0)->isPointerTy() &&
            FTy.getParamType(1)->isIntegerTy());

  case LibFunc_bsearch:
    return (NumParams == 5 && FTy.getReturnType()->isPointerTy() &&
            FTy.getParamType(0)->isPointerTy() &&
            FTy.getParamType(1)->isPointerTy() &&
            FTy.getParamType(2)->isIntegerTy() &&
            FTy.getParamType(3)->isIntegerTy() &&
            FTy.getParamType(4)->isPointerTy());

  case LibFunc_chdir:
    return (NumParams == 1 && FTy.getReturnType()->isIntegerTy() &&
            FTy.getParamType(0)->isPointerTy());

  case LibFunc_clock:
    return (NumParams == 0 && FTy.getReturnType()->isIntegerTy());

  case LibFunc_close:
    return (NumParams == 1 && FTy.getReturnType()->isIntegerTy() &&
            FTy.getParamType(0)->isIntegerTy());

  case LibFunc_ctime:
    return (NumParams == 1 && FTy.getReturnType()->isPointerTy() &&
            FTy.getParamType(0)->isPointerTy());

  case LibFunc_difftime:
    return (NumParams == 2 && FTy.getReturnType()->isFloatingPointTy() &&
            FTy.getParamType(0)->isIntegerTy() &&
            FTy.getParamType(1)->isIntegerTy());

  case LibFunc_div:
    return (NumParams == 2 && FTy.getReturnType()->isStructTy() &&
            FTy.getParamType(0)->isIntegerTy() &&
            FTy.getParamType(1)->isIntegerTy());

  case LibFunc_dunder_rawmemchr:
    return (NumParams == 2 && FTy.getReturnType()->isPointerTy() &&
            FTy.getParamType(0)->isPointerTy() &&
            FTy.getParamType(1)->isIntegerTy());

  case LibFunc_dup:
    return (NumParams == 1 && FTy.getReturnType()->isIntegerTy() &&
            FTy.getParamType(0)->isIntegerTy());

  case LibFunc_dup2:
    return (NumParams == 2 && FTy.getReturnType()->isIntegerTy() &&
            FTy.getParamType(0)->isIntegerTy() &&
            FTy.getParamType(1)->isIntegerTy());

  case LibFunc_erfc:
    return (NumParams == 1 && FTy.getReturnType()->isFloatingPointTy() &&
            FTy.getParamType(0)->isFloatingPointTy());

  case LibFunc_error:
    return (NumParams == 3 && FTy.getReturnType()->isVoidTy() &&
            FTy.getParamType(0)->isIntegerTy() &&
            FTy.getParamType(1)->isIntegerTy() &&
            FTy.getParamType(2)->isPointerTy());

  case LibFunc_fcntl:
    return (NumParams == 2 && FTy.getReturnType()->isIntegerTy() &&
            FTy.getParamType(0)->isIntegerTy() &&
            FTy.getParamType(1)->isIntegerTy());

  case LibFunc_fcntl64:
    return (NumParams == 2 && FTy.getReturnType()->isIntegerTy() &&
            FTy.getParamType(0)->isIntegerTy() &&
            FTy.getParamType(1)->isIntegerTy());

  case LibFunc_fnmatch:
    return (NumParams == 3 && FTy.getReturnType()->isIntegerTy() &&
            FTy.getParamType(0)->isPointerTy() &&
            FTy.getParamType(1)->isPointerTy() &&
            FTy.getParamType(2)->isIntegerTy());

  case LibFunc_for_adjustl:
    return (NumParams == 4 && FTy.getReturnType()->isVoidTy() &&
            FTy.getParamType(0)->isPointerTy() &&
            FTy.getParamType(1)->isIntegerTy() &&
            FTy.getParamType(2)->isPointerTy() &&
            FTy.getParamType(3)->isIntegerTy());

  case LibFunc_for_alloc_allocatable:
    return (NumParams == 3 && FTy.getReturnType()->isIntegerTy() &&
            FTy.getParamType(0)->isIntegerTy() &&
            FTy.getParamType(1)->isPointerTy() &&
            FTy.getParamType(2)->isIntegerTy());

  case LibFunc_for_alloc_allocatable_handle:
    return (NumParams == 4 && FTy.getReturnType()->isIntegerTy() &&
            FTy.getParamType(0)->isIntegerTy() &&
            FTy.getParamType(1)->isPointerTy() &&
            FTy.getParamType(2)->isIntegerTy() &&
            FTy.getParamType(3)->isPointerTy());

  case LibFunc_for_allocate:
    return (NumParams == 3 && FTy.getReturnType()->isIntegerTy() &&
            FTy.getParamType(0)->isIntegerTy() &&
            FTy.getParamType(1)->isPointerTy() &&
            FTy.getParamType(2)->isIntegerTy());

  case LibFunc_for_allocate_handle:
    return (NumParams == 4 && FTy.getReturnType()->isIntegerTy() &&
            FTy.getParamType(0)->isIntegerTy() &&
            FTy.getParamType(1)->isPointerTy() &&
            FTy.getParamType(2)->isIntegerTy() &&
            FTy.getParamType(3)->isPointerTy());

  case LibFunc_for_array_copy_in:
    return (NumParams == 1 && FTy.getReturnType()->isPointerTy() &&
            FTy.getParamType(0)->isPointerTy());

  case LibFunc_for_array_copy_out:
    return (NumParams == 2 && FTy.getReturnType()->isVoidTy() &&
            FTy.getParamType(0)->isPointerTy() &&
            FTy.getParamType(1)->isPointerTy());

  case LibFunc_for_backspace: // Varargs function
    return (NumParams == 3 && FTy.getReturnType()->isIntegerTy() &&
            FTy.getParamType(0)->isPointerTy() &&
            FTy.getParamType(1)->isIntegerTy() &&
            FTy.getParamType(2)->isIntegerTy());

  case LibFunc_for_check_mult_overflow64: // Varargs function
    return (NumParams == 2 && FTy.getReturnType()->isIntegerTy() &&
            FTy.getParamType(0)->isPointerTy() &&
            FTy.getParamType(1)->isIntegerTy());

  case LibFunc_for_close: // Varargs function
    return (NumParams == 5 && FTy.getReturnType()->isIntegerTy() &&
            FTy.getParamType(0)->isPointerTy() &&
            FTy.getParamType(1)->isIntegerTy() &&
            FTy.getParamType(2)->isIntegerTy() &&
            FTy.getParamType(3)->isPointerTy() &&
            FTy.getParamType(4)->isPointerTy());

  case LibFunc_for_concat:
    return (NumParams == 4 && FTy.getReturnType()->isVoidTy() &&
            FTy.getParamType(0)->isPointerTy() &&
            FTy.getParamType(1)->isIntegerTy() &&
            FTy.getParamType(2)->isPointerTy() &&
            FTy.getParamType(3)->isIntegerTy());

  case LibFunc_for_contig_array:
    return (NumParams == 1 && FTy.getReturnType()->isIntegerTy() &&
            FTy.getParamType(0)->isPointerTy());

  case LibFunc_for_cpstr:
    return (NumParams == 5 && FTy.getReturnType()->isIntegerTy() &&
            FTy.getParamType(0)->isPointerTy() &&
            FTy.getParamType(1)->isIntegerTy() &&
            FTy.getParamType(2)->isPointerTy() &&
            FTy.getParamType(3)->isIntegerTy() &&
            FTy.getParamType(4)->isIntegerTy());

  case LibFunc_for_cpystr:
    return (NumParams == 5 && FTy.getReturnType()->isVoidTy() &&
            FTy.getParamType(0)->isPointerTy() &&
            FTy.getParamType(1)->isIntegerTy() &&
            FTy.getParamType(2)->isPointerTy() &&
            FTy.getParamType(3)->isIntegerTy() &&
            FTy.getParamType(4)->isIntegerTy());

  case LibFunc_for_date_and_time:
    return (NumParams == 8 && FTy.getReturnType()->isVoidTy() &&
            FTy.getParamType(0)->isPointerTy() &&
            FTy.getParamType(1)->isIntegerTy() &&
            FTy.getParamType(2)->isPointerTy() &&
            FTy.getParamType(3)->isIntegerTy() &&
            FTy.getParamType(4)->isPointerTy() &&
            FTy.getParamType(5)->isIntegerTy() &&
            FTy.getParamType(6)->isPointerTy() &&
            FTy.getParamType(7)->isIntegerTy());

  case LibFunc_for_dealloc_allocatable:
    return (NumParams == 2 && FTy.getReturnType()->isIntegerTy() &&
            FTy.getParamType(0)->isPointerTy() &&
            FTy.getParamType(1)->isIntegerTy());

  case LibFunc_for_dealloc_allocatable_handle:
    return (NumParams == 3 && FTy.getReturnType()->isIntegerTy() &&
            FTy.getParamType(0)->isPointerTy() &&
            FTy.getParamType(1)->isIntegerTy() &&
            FTy.getParamType(2)->isPointerTy());

  case LibFunc_for_deallocate:
    return (NumParams == 2 && FTy.getReturnType()->isIntegerTy() &&
            FTy.getParamType(0)->isPointerTy() &&
            FTy.getParamType(1)->isIntegerTy());

  case LibFunc_for_endfile: // Varargs function
    return (NumParams == 3 && FTy.getReturnType()->isIntegerTy() &&
            FTy.getParamType(0)->isPointerTy() &&
            FTy.getParamType(1)->isIntegerTy() &&
            FTy.getParamType(2)->isIntegerTy());

  case LibFunc_for_exponent8_v:
    return (NumParams == 1 && FTy.getReturnType()->isIntegerTy() &&
            FTy.getParamType(0)->isDoubleTy());

  case LibFunc_for_f90_index:
    return (NumParams == 5 && FTy.getReturnType()->isIntegerTy() &&
            FTy.getParamType(0)->isPointerTy() &&
            FTy.getParamType(1)->isIntegerTy() &&
            FTy.getParamType(2)->isPointerTy() &&
            FTy.getParamType(3)->isIntegerTy() &&
            FTy.getParamType(4)->isIntegerTy());

  case LibFunc_for_f90_scan:
    return (NumParams == 5 && FTy.getReturnType()->isIntegerTy() &&
            FTy.getParamType(0)->isPointerTy() &&
            FTy.getParamType(1)->isIntegerTy() &&
            FTy.getParamType(2)->isPointerTy() &&
            FTy.getParamType(3)->isIntegerTy() &&
            FTy.getParamType(4)->isIntegerTy());

  case LibFunc_for_f90_verify:
    return (NumParams == 5 && FTy.getReturnType()->isIntegerTy() &&
            FTy.getParamType(0)->isPointerTy() &&
            FTy.getParamType(1)->isIntegerTy() &&
            FTy.getParamType(2)->isPointerTy() &&
            FTy.getParamType(3)->isIntegerTy() &&
            FTy.getParamType(4)->isIntegerTy());

  case LibFunc_for_fraction8_v:
    return (NumParams == 1 && FTy.getReturnType()->isDoubleTy() &&
            FTy.getParamType(0)->isDoubleTy());

  case LibFunc_for_getcmd_arg_err:
    return (NumParams == 5 && FTy.getReturnType()->isIntegerTy() &&
            FTy.getParamType(0)->isPointerTy() &&
            FTy.getParamType(1)->isPointerTy() &&
            FTy.getParamType(2)->isPointerTy() &&
            FTy.getParamType(3)->isPointerTy() &&
            FTy.getParamType(4)->isIntegerTy());

  case LibFunc_for_iargc:
    return (NumParams == 0 && FTy.getReturnType()->isIntegerTy());

  case LibFunc_for_inquire: //  Varargs function
    return (NumParams == 5 && FTy.getReturnType()->isIntegerTy() &&
            FTy.getParamType(0)->isPointerTy() &&
            FTy.getParamType(1)->isIntegerTy() &&
            FTy.getParamType(2)->isIntegerTy() &&
            FTy.getParamType(3)->isPointerTy() &&
            FTy.getParamType(4)->isPointerTy());

  case LibFunc_for_len_trim:
    return (NumParams == 2 && FTy.getReturnType()->isIntegerTy() &&
            FTy.getParamType(0)->isPointerTy() &&
            FTy.getParamType(1)->isIntegerTy());

  case LibFunc_for_open: // Varargs function
    return (NumParams == 5 && FTy.getReturnType()->isIntegerTy() &&
            FTy.getParamType(0)->isPointerTy() &&
            FTy.getParamType(1)->isIntegerTy() &&
            FTy.getParamType(2)->isIntegerTy() &&
            FTy.getParamType(3)->isPointerTy() &&
            FTy.getParamType(4)->isPointerTy());

  case LibFunc_for_random_number:
    return (NumParams == 0 && FTy.getReturnType()->isIntegerTy());

  case LibFunc_for_random_seed_bit_size:
    return (NumParams == 0 && FTy.getReturnType()->isIntegerTy());

  case LibFunc_for_random_seed_put:
    return (NumParams == 1 && FTy.getReturnType()->isIntegerTy() &&
            FTy.getParamType(0)->isPointerTy());

  case LibFunc_for_read_int_fmt: // Varargs function
    return (NumParams == 5 && FTy.getReturnType()->isIntegerTy() &&
            FTy.getParamType(0)->isPointerTy() &&
            FTy.getParamType(1)->isIntegerTy() &&
            FTy.getParamType(2)->isPointerTy() &&
            FTy.getParamType(3)->isPointerTy() &&
            FTy.getParamType(4)->isPointerTy());

  case LibFunc_for_read_int_lis: // Varargs function
    return (NumParams == 4 && FTy.getReturnType()->isIntegerTy() &&
            FTy.getParamType(0)->isPointerTy() &&
            FTy.getParamType(1)->isIntegerTy() &&
            FTy.getParamType(2)->isPointerTy() &&
            FTy.getParamType(3)->isPointerTy());

  case LibFunc_for_read_int_lis_xmit:
    return (NumParams == 3 && FTy.getReturnType()->isIntegerTy() &&
            FTy.getParamType(0)->isPointerTy() &&
            FTy.getParamType(1)->isPointerTy() &&
            FTy.getParamType(2)->isPointerTy());

  case LibFunc_for_read_seq_fmt: // Varargs function
    return (NumParams == 6 && FTy.getReturnType()->isIntegerTy() &&
            FTy.getParamType(0)->isPointerTy() &&
            FTy.getParamType(1)->isIntegerTy() &&
            FTy.getParamType(2)->isIntegerTy() &&
            FTy.getParamType(3)->isPointerTy() &&
            FTy.getParamType(4)->isPointerTy() &&
            FTy.getParamType(5)->isPointerTy());

  case LibFunc_for_read_seq_lis: // Varargs function
    return (NumParams == 5 && FTy.getReturnType()->isIntegerTy() &&
            FTy.getParamType(0)->isPointerTy() &&
            FTy.getParamType(1)->isIntegerTy() &&
            FTy.getParamType(2)->isIntegerTy() &&
            FTy.getParamType(3)->isPointerTy() &&
            FTy.getParamType(4)->isPointerTy());

  case LibFunc_for_read_seq_lis_xmit:
    return (NumParams == 3 && FTy.getReturnType()->isIntegerTy() &&
            FTy.getParamType(0)->isPointerTy() &&
            FTy.getParamType(1)->isPointerTy() &&
            FTy.getParamType(2)->isPointerTy());

  case LibFunc_for_read_seq_nml: // Varargs function
    return (NumParams == 5 && FTy.getReturnType()->isIntegerTy() &&
            FTy.getParamType(0)->isPointerTy() &&
            FTy.getParamType(1)->isIntegerTy() &&
            FTy.getParamType(2)->isIntegerTy() &&
            FTy.getParamType(3)->isPointerTy() &&
            FTy.getParamType(4)->isPointerTy());

  case LibFunc_for_realloc_lhs:
    return (NumParams == 3 && FTy.getReturnType()->isIntegerTy() &&
            FTy.getParamType(0)->isPointerTy() &&
            FTy.getParamType(1)->isPointerTy() &&
            FTy.getParamType(2)->isIntegerTy());

  case LibFunc_for_rewind:
    return (NumParams == 3 && FTy.getReturnType()->isIntegerTy() &&
            FTy.getParamType(0)->isPointerTy() &&
            FTy.getParamType(1)->isIntegerTy() &&
            FTy.getParamType(2)->isIntegerTy());

  case LibFunc_for_scale8_v:
    return (NumParams == 2 && FTy.getReturnType()->isDoubleTy() &&
            FTy.getParamType(0)->isDoubleTy() &&
            FTy.getParamType(1)->isIntegerTy());

  case LibFunc_for_set_reentrancy:
    return (NumParams == 1 && FTy.getReturnType()->isIntegerTy() &&
            FTy.getParamType(0)->isPointerTy());

  case LibFunc_for_setexp8_v:
    return (NumParams == 2 && FTy.getReturnType()->isDoubleTy() &&
            FTy.getParamType(0)->isDoubleTy() &&
            FTy.getParamType(1)->isIntegerTy());

  case LibFunc_for_stop_core_quiet: // Varargs function
    return (NumParams == 6 && FTy.getReturnType()->isIntegerTy() &&
            FTy.getParamType(0)->isPointerTy() &&
            FTy.getParamType(1)->isIntegerTy() &&
            FTy.getParamType(2)->isIntegerTy() &&
            FTy.getParamType(3)->isIntegerTy() &&
            FTy.getParamType(4)->isIntegerTy() &&
            FTy.getParamType(5)->isIntegerTy());

  case LibFunc_for_system_clock_count:
    return (NumParams == 1 && FTy.getReturnType()->isIntegerTy() &&
            FTy.getParamType(0)->isIntegerTy());

  case LibFunc_for_trim:
    return (NumParams == 4 && FTy.getReturnType()->isIntegerTy() &&
            FTy.getParamType(0)->isPointerTy() &&
            FTy.getParamType(1)->isIntegerTy() &&
            FTy.getParamType(2)->isPointerTy() &&
            FTy.getParamType(3)->isIntegerTy());

  case LibFunc_for_write_int_fmt: // Varargs function
    return (NumParams == 5 && FTy.getReturnType()->isIntegerTy() &&
            FTy.getParamType(0)->isPointerTy() &&
            FTy.getParamType(1)->isIntegerTy() &&
            FTy.getParamType(2)->isPointerTy() &&
            FTy.getParamType(3)->isPointerTy() &&
            FTy.getParamType(4)->isPointerTy());

  case LibFunc_for_write_int_lis: // Varargs function
    return (NumParams == 4 && FTy.getReturnType()->isIntegerTy() &&
            FTy.getParamType(0)->isPointerTy() &&
            FTy.getParamType(1)->isIntegerTy() &&
            FTy.getParamType(2)->isPointerTy() &&
            FTy.getParamType(3)->isPointerTy());

  case LibFunc_for_write_int_lis_xmit:
    return (NumParams == 3 && FTy.getReturnType()->isIntegerTy() &&
            FTy.getParamType(0)->isPointerTy() &&
            FTy.getParamType(1)->isPointerTy() &&
            FTy.getParamType(2)->isPointerTy());

  case LibFunc_for_write_int_fmt_xmit:
    return (NumParams == 3 && FTy.getReturnType()->isIntegerTy() &&
            FTy.getParamType(0)->isPointerTy() &&
            FTy.getParamType(1)->isPointerTy() &&
            FTy.getParamType(2)->isPointerTy());

  case LibFunc_for_write_seq: // Varargs function
    return (NumParams == 5 && FTy.getReturnType()->isIntegerTy() &&
            FTy.getParamType(0)->isPointerTy() &&
            FTy.getParamType(1)->isIntegerTy() &&
            FTy.getParamType(2)->isIntegerTy() &&
            FTy.getParamType(3)->isPointerTy() &&
            FTy.getParamType(4)->isPointerTy());

  case LibFunc_for_write_seq_fmt: // Varargs function
    return (NumParams == 6 && FTy.getReturnType()->isIntegerTy() &&
            FTy.getParamType(0)->isPointerTy() &&
            FTy.getParamType(1)->isIntegerTy() &&
            FTy.getParamType(2)->isIntegerTy() &&
            FTy.getParamType(3)->isPointerTy() &&
            FTy.getParamType(4)->isPointerTy() &&
            FTy.getParamType(5)->isPointerTy());

  case LibFunc_for_write_seq_fmt_xmit:
    return (NumParams == 3 && FTy.getReturnType()->isIntegerTy() &&
            FTy.getParamType(0)->isPointerTy() &&
            FTy.getParamType(1)->isPointerTy() &&
            FTy.getParamType(2)->isPointerTy());

  case LibFunc_for_write_seq_lis: // Varargs function
    return (NumParams == 5 && FTy.getReturnType()->isIntegerTy() &&
            FTy.getParamType(0)->isPointerTy() &&
            FTy.getParamType(1)->isIntegerTy() &&
            FTy.getParamType(2)->isIntegerTy() &&
            FTy.getParamType(3)->isPointerTy() &&
            FTy.getParamType(4)->isPointerTy());

  case LibFunc_for_write_seq_lis_xmit:
    return (NumParams == 3 && FTy.getReturnType()->isIntegerTy() &&
            FTy.getParamType(0)->isPointerTy() &&
            FTy.getParamType(1)->isPointerTy() &&
            FTy.getParamType(2)->isPointerTy());

  case LibFunc_for_write_seq_xmit:
    return (NumParams == 3 && FTy.getReturnType()->isIntegerTy() &&
            FTy.getParamType(0)->isPointerTy() &&
            FTy.getParamType(1)->isPointerTy() &&
            FTy.getParamType(2)->isPointerTy());

  case LibFunc_freopen:
    return (NumParams == 3 && FTy.getReturnType()->isPointerTy() &&
            FTy.getParamType(0)->isPointerTy() &&
            FTy.getParamType(1)->isPointerTy() &&
            FTy.getParamType(2)->isPointerTy());

  case LibFunc_freopen64:
    return (NumParams == 3 && FTy.getReturnType()->isPointerTy() &&
            FTy.getParamType(0)->isPointerTy() &&
            FTy.getParamType(1)->isPointerTy() &&
            FTy.getParamType(2)->isPointerTy());

  case LibFunc_fsync:
    return (NumParams == 1 && FTy.getReturnType()->isIntegerTy() &&
            FTy.getParamType(0)->isIntegerTy());

  case LibFunc_ftruncate64:
    return (NumParams == 2 && FTy.getReturnType()->isIntegerTy() &&
            FTy.getParamType(0)->isIntegerTy() &&
            FTy.getParamType(1)->isIntegerTy());

  case LibFunc_getcwd:
    return (NumParams == 2 && FTy.getReturnType()->isPointerTy() &&
            FTy.getParamType(0)->isPointerTy() &&
            FTy.getParamType(1)->isIntegerTy());

  case LibFunc_getegid:
    return (NumParams == 0 && FTy.getReturnType()->isIntegerTy());

  case LibFunc_geteuid:
    return (NumParams == 0 && FTy.getReturnType()->isIntegerTy());

  case LibFunc_getgid:
    return (NumParams == 0 && FTy.getReturnType()->isIntegerTy());

  case LibFunc_getopt_long:
    return (NumParams == 5 && FTy.getReturnType()->isIntegerTy() &&
            FTy.getParamType(0)->isIntegerTy() &&
            FTy.getParamType(1)->isPointerTy() &&
            FTy.getParamType(2)->isPointerTy() &&
            FTy.getParamType(3)->isPointerTy() &&
            FTy.getParamType(4)->isPointerTy());

    case LibFunc_getopt_long_only:
    return (NumParams == 5 && FTy.getReturnType()->isIntegerTy() &&
            FTy.getParamType(0)->isIntegerTy() &&
            FTy.getParamType(1)->isPointerTy() &&
            FTy.getParamType(2)->isPointerTy() &&
            FTy.getParamType(3)->isPointerTy() &&
            FTy.getParamType(4)->isPointerTy());

  case LibFunc_under_getpid:
  case LibFunc_getpid:
    return (NumParams == 0 && FTy.getReturnType()->isIntegerTy());

  case LibFunc_getpwuid:
    return (NumParams == 1 && FTy.getReturnType()->isPointerTy() &&
            FTy.getParamType(0)->isIntegerTy());

  case LibFunc_getrlimit:
  case LibFunc_getrlimit64:
    return (NumParams == 2 && FTy.getReturnType()->isIntegerTy() &&
            FTy.getParamType(0)->isIntegerTy() &&
            FTy.getParamType(1)->isPointerTy());

  case LibFunc_getrusage:
    return (NumParams == 2 && FTy.getReturnType()->isIntegerTy() &&
            FTy.getParamType(0)->isIntegerTy() &&
            FTy.getParamType(1)->isPointerTy());

  case LibFunc_getuid:
    return (NumParams == 0 && FTy.getReturnType()->isIntegerTy());

  case LibFunc_glob:
    return (NumParams == 4 && FTy.getReturnType()->isIntegerTy() &&
            FTy.getParamType(0)->isPointerTy() &&
            FTy.getParamType(1)->isIntegerTy() &&
            FTy.getParamType(2)->isPointerTy() &&
            FTy.getParamType(3)->isPointerTy());

  case LibFunc_globfree:
    return (NumParams == 1 && FTy.getReturnType()->isVoidTy() &&
            FTy.getParamType(0)->isPointerTy());

  case LibFunc_under_gmtime64:
  case LibFunc_gmtime:
    return (NumParams == 1 && FTy.getReturnType()->isPointerTy() &&
            FTy.getParamType(0)->isPointerTy());

  case LibFunc_gmtime_r:
    return (NumParams == 2 && FTy.getReturnType()->isPointerTy() &&
            FTy.getParamType(0)->isPointerTy() &&
            FTy.getParamType(1)->isPointerTy());

  case LibFunc_hypot:
    return (NumParams == 2 && FTy.getReturnType()->isFloatingPointTy() &&
            FTy.getParamType(0)->isFloatingPointTy() &&
            FTy.getParamType(1)->isFloatingPointTy());

  case LibFunc_hypotf:
    return (NumParams == 2 && FTy.getReturnType()->isFloatingPointTy() &&
            FTy.getParamType(0)->isFloatingPointTy() &&
            FTy.getParamType(1)->isFloatingPointTy());

  case LibFunc_InitializeCriticalSection:
    return (NumParams == 1 && FTy.getReturnType()->isVoidTy() &&
            FTy.getParamType(0)->isPointerTy());

  case LibFunc_InitializeCriticalSectionAndSpinCount:
    return (NumParams == 2 && FTy.getReturnType()->isIntegerTy() &&
            FTy.getParamType(0)->isPointerTy() &&
            FTy.getParamType(1)->isIntegerTy());

  case LibFunc_ioctl:
    return (NumParams == 2 && FTy.getReturnType()->isIntegerTy() &&
            FTy.getParamType(0)->isIntegerTy() &&
            FTy.getParamType(1)->isIntegerTy());

  case LibFunc_isalnum:
    return (NumParams == 1 && FTy.getReturnType()->isIntegerTy() &&
            FTy.getParamType(0)->isIntegerTy());

  case LibFunc_isalpha:
    return (NumParams == 1 && FTy.getReturnType()->isIntegerTy() &&
            FTy.getParamType(0)->isIntegerTy());

  case LibFunc_isatty:
    return (NumParams == 1 && FTy.getReturnType()->isIntegerTy() &&
            FTy.getParamType(0)->isIntegerTy());

  case LibFunc_iscntrl:
    return (NumParams == 1 && FTy.getReturnType()->isIntegerTy() &&
            FTy.getParamType(0)->isIntegerTy());

  case LibFunc_islower:
    return (NumParams == 1 && FTy.getReturnType()->isIntegerTy() &&
            FTy.getParamType(0)->isIntegerTy());

  case LibFunc_isprint:
    return (NumParams == 1 && FTy.getReturnType()->isIntegerTy() &&
            FTy.getParamType(0)->isIntegerTy());

  case LibFunc_isspace:
    return (NumParams == 1 && FTy.getReturnType()->isIntegerTy() &&
            FTy.getParamType(0)->isIntegerTy());

  case LibFunc_isupper:
    return (NumParams == 1 && FTy.getReturnType()->isIntegerTy() &&
            FTy.getParamType(0)->isIntegerTy());

  case LibFunc_iswspace:
    return (NumParams == 1 && FTy.getReturnType()->isIntegerTy() &&
            FTy.getParamType(0)->isIntegerTy());

  case LibFunc_isxdigit:
    return (NumParams == 1 && FTy.getReturnType()->isIntegerTy() &&
            FTy.getParamType(0)->isIntegerTy());

  case LibFunc_j0:
    return (NumParams == 1 && FTy.getReturnType()->isFloatingPointTy() &&
            FTy.getParamType(0)->isFloatingPointTy());

  case LibFunc_j1:
    return (NumParams == 1 && FTy.getReturnType()->isFloatingPointTy() &&
            FTy.getParamType(0)->isFloatingPointTy());

  case LibFunc_kill:
    return (NumParams == 2 && FTy.getReturnType()->isIntegerTy() &&
            FTy.getParamType(0)->isIntegerTy() &&
            FTy.getParamType(1)->isIntegerTy());

  case LibFunc_kmp_set_blocktime:
    return (NumParams == 1 && FTy.getReturnType()->isVoidTy() &&
            FTy.getParamType(0)->isIntegerTy());

  case LibFunc_link:
    return (NumParams == 2 && FTy.getReturnType()->isIntegerTy() &&
            FTy.getParamType(0)->isPointerTy() &&
            FTy.getParamType(1)->isPointerTy());

  case LibFunc_local_stdio_printf_options:
    return (NumParams == 0 && FTy.getReturnType()->isPointerTy());

  case LibFunc_local_stdio_scanf_options:
    return (NumParams == 0 && FTy.getReturnType()->isPointerTy());

  case LibFunc_localeconv:
    return (NumParams == 0 && FTy.getReturnType()->isPointerTy());

  case LibFunc_localtime:
    return (NumParams == 1 && FTy.getReturnType()->isPointerTy() &&
            FTy.getParamType(0)->isPointerTy());

  case LibFunc_localtime_r:
    return (NumParams == 2 && FTy.getReturnType()->isPointerTy() &&
            FTy.getParamType(0)->isPointerTy() &&
            FTy.getParamType(1)->isPointerTy());

  case LibFunc_longjmp:
    return (NumParams == 2 && FTy.getReturnType()->isVoidTy() &&
            FTy.getParamType(0)->isPointerTy() &&
            FTy.getParamType(1)->isIntegerTy());

  case LibFunc_lseek:
    return (NumParams == 3 && FTy.getReturnType()->isIntegerTy() &&
            FTy.getParamType(0)->isIntegerTy() &&
            FTy.getParamType(1)->isIntegerTy() &&
            FTy.getParamType(2)->isIntegerTy());

<<<<<<< HEAD
  case LibFunc_lseek64:
    return (NumParams == 3 && FTy.getReturnType()->isIntegerTy(64) &&
            FTy.getParamType(0)->isIntegerTy() &&
            FTy.getParamType(1)->isIntegerTy() &&
            FTy.getParamType(2)->isIntegerTy());
=======
  case LibFunc_ldexp:
  case LibFunc_ldexpf:
  case LibFunc_ldexpl:
    return (NumParams == 2 && FTy.getReturnType()->isFloatingPointTy() &&
            FTy.getReturnType() == FTy.getParamType(0) &&
            FTy.getParamType(1)->isIntegerTy(getIntSize()));
>>>>>>> 9c54ee43

  case LibFunc_mallopt:
    return (NumParams == 2 && FTy.getReturnType()->isIntegerTy() &&
      FTy.getParamType(0)->isIntegerTy() &&
      FTy.getParamType(1)->isIntegerTy());

  case LibFunc_mblen:
    return (NumParams == 2 && FTy.getReturnType()->isIntegerTy() &&
            FTy.getParamType(0)->isPointerTy() &&
            FTy.getParamType(1)->isIntegerTy());

  case LibFunc_mbstowcs:
    return (NumParams == 3 && FTy.getReturnType()->isIntegerTy() &&
            FTy.getParamType(0)->isPointerTy() &&
            FTy.getParamType(1)->isPointerTy() &&
            FTy.getParamType(2)->isIntegerTy());

  case LibFunc_mkdtemp:
    return (NumParams == 1 && FTy.getReturnType()->isPointerTy() &&
            FTy.getParamType(0)->isPointerTy());

  case LibFunc_mkstemps:
    return (NumParams == 2 && FTy.getReturnType()->isIntegerTy() &&
            FTy.getParamType(0)->isPointerTy() &&
            FTy.getParamType(1)->isIntegerTy());

  case LibFunc_mmap:
    return (NumParams == 6 && FTy.getReturnType()->isPointerTy() &&
            FTy.getParamType(0)->isPointerTy() &&
            FTy.getParamType(1)->isIntegerTy() &&
            FTy.getParamType(2)->isIntegerTy() &&
            FTy.getParamType(3)->isIntegerTy() &&
            FTy.getParamType(4)->isIntegerTy() &&
            FTy.getParamType(5)->isIntegerTy());

  case LibFunc_MultiByteToWideChar:
    return (NumParams == 6 && FTy.getReturnType()->isIntegerTy() &&
            FTy.getParamType(0)->isIntegerTy() &&
            FTy.getParamType(1)->isIntegerTy() &&
            FTy.getParamType(2)->isPointerTy() &&
            FTy.getParamType(3)->isIntegerTy() &&
            FTy.getParamType(4)->isPointerTy() &&
            FTy.getParamType(5)->isIntegerTy());

  case LibFunc_munmap:
    return (NumParams == 2 && FTy.getReturnType()->isIntegerTy() &&
            FTy.getParamType(0)->isPointerTy() &&
            FTy.getParamType(1)->isIntegerTy());

  case LibFunc_obstack_free:
    return (NumParams == 2 && FTy.getReturnType()->isVoidTy() &&
            FTy.getParamType(0)->isPointerTy() &&
            FTy.getParamType(1)->isPointerTy());

  case LibFunc_omp_destroy_lock:
  case LibFunc_omp_init_lock:
  case LibFunc_omp_set_lock:
  case LibFunc_omp_unset_lock:
  case LibFunc_omp_destroy_nest_lock:
  case LibFunc_omp_init_nest_lock:
  case LibFunc_omp_set_nest_lock:
  case LibFunc_omp_unset_nest_lock:
    return (NumParams == 1 && FTy.getReturnType()->isVoidTy() &&
            FTy.getParamType(0)->isPointerTy());

  case LibFunc_omp_init_lock_with_hint:
  case LibFunc_omp_init_nest_lock_with_hint:
    return (NumParams == 2 && FTy.getReturnType()->isVoidTy() &&
            FTy.getParamType(0)->isPointerTy() &&
            FTy.getParamType(1)->isIntegerTy());

  case LibFunc_omp_test_lock:
  case LibFunc_omp_test_nest_lock:
    return (NumParams == 1 && FTy.getReturnType()->isIntegerTy() &&
            FTy.getParamType(0)->isPointerTy());

  case LibFunc_omp_get_active_level:
  case LibFunc_omp_get_cancellation:
  case LibFunc_omp_get_default_device:
  case LibFunc_omp_get_dynamic:
  case LibFunc_omp_get_initial_device:
  case LibFunc_omp_get_level:
  case LibFunc_omp_get_max_active_levels:
  case LibFunc_omp_get_max_task_priority:
  case LibFunc_omp_get_max_threads:
  case LibFunc_omp_get_nested:
  case LibFunc_omp_get_num_devices:
  case LibFunc_omp_get_num_procs:
  case LibFunc_omp_get_num_teams:
  case LibFunc_omp_get_num_threads:
  case LibFunc_omp_get_proc_bind:
  case LibFunc_omp_get_team_num:
  case LibFunc_omp_get_thread_limit:
  case LibFunc_omp_get_thread_num:
  case LibFunc_omp_in_final:
  case LibFunc_omp_in_parallel:
  case LibFunc_omp_is_initial_device:
    return (NumParams == 0 && FTy.getReturnType()->isIntegerTy());

  case LibFunc_omp_get_ancestor_thread_num:
  case LibFunc_omp_get_team_size:
    return (NumParams == 1 && FTy.getReturnType()->isIntegerTy() &&
            FTy.getParamType(0)->isIntegerTy());

  case LibFunc_omp_get_wtick:
  case LibFunc_omp_get_wtime:
    return (NumParams == 0 && FTy.getReturnType()->isDoubleTy());

  case LibFunc_omp_set_default_device:
  case LibFunc_omp_set_dynamic:
  case LibFunc_omp_set_max_active_levels:
  case LibFunc_omp_set_num_threads:
  case LibFunc_omp_set_nested:
    return (NumParams == 1 && FTy.getReturnType()->isVoidTy() &&
            FTy.getParamType(0)->isIntegerTy());

  case LibFunc_omp_get_schedule:
    return (NumParams == 2 && FTy.getReturnType()->isVoidTy() &&
            FTy.getParamType(0)->isPointerTy() &&
            FTy.getParamType(1)->isPointerTy());

  case LibFunc_omp_set_schedule:
    return (NumParams == 2 && FTy.getReturnType()->isVoidTy() &&
            FTy.getParamType(0)->isIntegerTy() &&
            FTy.getParamType(1)->isIntegerTy());

  case LibFunc_pipe:
    return (NumParams == 1 && FTy.getReturnType()->isIntegerTy() &&
            FTy.getParamType(0)->isPointerTy());

  case LibFunc_pthread_key_create:
    return (NumParams == 2 && FTy.getReturnType()->isIntegerTy() &&
            FTy.getParamType(0)->isPointerTy() &&
            FTy.getParamType(1)->isPointerTy());

  case LibFunc_pthread_self:
    return (NumParams == 0 && FTy.getReturnType()->isIntegerTy());

  case LibFunc_putenv:
    return (NumParams == 1 && FTy.getReturnType()->isIntegerTy() &&
            FTy.getParamType(0)->isPointerTy());

  case LibFunc_qsort_r:
    return (NumParams == 5 && FTy.getReturnType()->isVoidTy() &&
            FTy.getParamType(0)->isPointerTy() &&
            FTy.getParamType(1)->isIntegerTy() &&
            FTy.getParamType(2)->isIntegerTy() &&
            FTy.getParamType(3)->isPointerTy() &&
            FTy.getParamType(4)->isPointerTy());

  case LibFunc_raise:
    return (NumParams == 1 && FTy.getReturnType()->isIntegerTy() &&
            FTy.getParamType(0)->isIntegerTy());

  case LibFunc_rand:
    return (NumParams == 0 && FTy.getReturnType()->isIntegerTy());

  case LibFunc_readdir:
    return (NumParams == 1 && FTy.getReturnType()->isPointerTy() &&
            FTy.getParamType(0)->isPointerTy());

  case LibFunc_readdir64:
    return (NumParams == 1 && FTy.getReturnType()->isPointerTy() &&
            FTy.getParamType(0)->isPointerTy());

  case LibFunc_scandir:
    return (NumParams == 4 && FTy.getReturnType()->isIntegerTy() &&
            FTy.getParamType(0)->isPointerTy() &&
            FTy.getParamType(1)->isPointerTy() &&
            FTy.getParamType(2)->isPointerTy() &&
            FTy.getParamType(3)->isPointerTy());

  case LibFunc_select:
    return (NumParams == 5 && FTy.getReturnType()->isIntegerTy() &&
            FTy.getParamType(0)->isIntegerTy() &&
            FTy.getParamType(1)->isPointerTy() &&
            FTy.getParamType(2)->isPointerTy() &&
            FTy.getParamType(3)->isPointerTy() &&
            FTy.getParamType(4)->isPointerTy());

  case LibFunc_setgid:
    return (NumParams == 1 && FTy.getReturnType()->isIntegerTy() &&
            FTy.getParamType(0)->isIntegerTy());

  case LibFunc_setlocale:
    return (NumParams == 2 && FTy.getReturnType()->isPointerTy() &&
            FTy.getParamType(0)->isIntegerTy() &&
            FTy.getParamType(1)->isPointerTy());

  case LibFunc_setrlimit:
    return (NumParams == 2 && FTy.getReturnType()->isIntegerTy() &&
            FTy.getParamType(0)->isIntegerTy() &&
            FTy.getParamType(1)->isPointerTy());

  case LibFunc_setuid:
    return (NumParams == 1 && FTy.getReturnType()->isIntegerTy() &&
            FTy.getParamType(0)->isIntegerTy());

  case LibFunc_siglongjmp:
    return (NumParams == 2 && FTy.getReturnType()->isVoidTy() &&
            FTy.getParamType(0)->isPointerTy() &&
            FTy.getParamType(1)->isIntegerTy());

  case LibFunc_signal:
    return (NumParams == 2 && FTy.getReturnType()->isPointerTy() &&
            FTy.getParamType(0)->isIntegerTy() &&
            FTy.getParamType(1)->isPointerTy());

  case LibFunc_signbit:
    return (NumParams == 1 && FTy.getReturnType()->isIntegerTy() &&
            FTy.getParamType(0)->isDoubleTy());

  case LibFunc_sleep:
    return (NumParams == 1 && FTy.getReturnType()->isIntegerTy() &&
            FTy.getParamType(0)->isIntegerTy());

  case LibFunc_srand:
    return (NumParams == 1 && FTy.getReturnType()->isVoidTy() &&
            FTy.getParamType(0)->isIntegerTy());

  case LibFunc_stdio_common_vfprintf:
    return (NumParams == 5 && FTy.getReturnType()->isIntegerTy() &&
            FTy.getParamType(0)->isIntegerTy() &&
            FTy.getParamType(1)->isPointerTy() &&
            FTy.getParamType(2)->isPointerTy() &&
            FTy.getParamType(3)->isPointerTy() &&
            FTy.getParamType(4)->isPointerTy());

  case LibFunc_stdio_common_vfscanf:
    return (NumParams == 5 && FTy.getReturnType()->isIntegerTy() &&
            FTy.getParamType(0)->isIntegerTy() &&
            FTy.getParamType(1)->isPointerTy() &&
            FTy.getParamType(2)->isPointerTy() &&
            FTy.getParamType(3)->isPointerTy() &&
            FTy.getParamType(4)->isPointerTy());

  case LibFunc_stdio_common_vsprintf:
    return (NumParams == 6 && FTy.getReturnType()->isIntegerTy() &&
            FTy.getParamType(0)->isIntegerTy() &&
            FTy.getParamType(1)->isPointerTy() &&
            FTy.getParamType(2)->isIntegerTy() &&
            FTy.getParamType(3)->isPointerTy() &&
            FTy.getParamType(4)->isPointerTy() &&
            FTy.getParamType(5)->isPointerTy());

  case LibFunc_dunder_stdio_common_vsprintf_s:
    return (NumParams == 6 && FTy.getReturnType()->isIntegerTy() &&
            FTy.getParamType(0)->isIntegerTy() &&
            FTy.getParamType(1)->isPointerTy() &&
            FTy.getParamType(2)->isIntegerTy() &&
            FTy.getParamType(3)->isPointerTy() &&
            FTy.getParamType(4)->isPointerTy() &&
            FTy.getParamType(5)->isPointerTy());

  case LibFunc_stdio_common_vsscanf:
    return (NumParams == 6 && FTy.getReturnType()->isIntegerTy() &&
            FTy.getParamType(0)->isIntegerTy() &&
            FTy.getParamType(1)->isPointerTy() &&
            FTy.getParamType(2)->isIntegerTy() &&
            FTy.getParamType(3)->isPointerTy() &&
            FTy.getParamType(4)->isPointerTy() &&
            FTy.getParamType(5)->isPointerTy());

  case LibFunc_strerror:
    return (NumParams == 1 && FTy.getReturnType()->isPointerTy() &&
            FTy.getParamType(0)->isIntegerTy());

  case LibFunc_strftime:
    return (NumParams == 4 && FTy.getReturnType()->isIntegerTy() &&
            FTy.getParamType(0)->isPointerTy() &&
            FTy.getParamType(1)->isIntegerTy() &&
            FTy.getParamType(2)->isPointerTy() &&
            FTy.getParamType(3)->isPointerTy());

  case LibFunc_strsignal:
    return (NumParams == 1 && FTy.getReturnType()->isPointerTy() &&
            FTy.getParamType(0)->isIntegerTy());

  case LibFunc_symlink:
    return (NumParams == 2 && FTy.getReturnType()->isIntegerTy() &&
            FTy.getParamType(0)->isPointerTy() &&
            FTy.getParamType(1)->isPointerTy());

  case LibFunc_sysconf:
    return (NumParams == 1 && FTy.getReturnType()->isIntegerTy() &&
            FTy.getParamType(0)->isIntegerTy());

  case LibFunc_terminate:
    return (NumParams == 0 && FTy.getReturnType()->isVoidTy());

  case LibFunc_time:
    return (NumParams == 1 && FTy.getReturnType()->isIntegerTy() &&
            FTy.getParamType(0)->isPointerTy());

  case LibFunc_tolower:
    return (NumParams == 1 && FTy.getReturnType()->isIntegerTy() &&
            FTy.getParamType(0)->isIntegerTy());

  case LibFunc_toupper:
    return (NumParams == 1 && FTy.getReturnType()->isIntegerTy() &&
            FTy.getParamType(0)->isIntegerTy());

  case LibFunc_towlower:
    return (NumParams == 1 && FTy.getReturnType()->isIntegerTy() &&
            FTy.getParamType(0)->isIntegerTy());

  case LibFunc_towupper:
    return (NumParams == 1 && FTy.getReturnType()->isIntegerTy() &&
            FTy.getParamType(0)->isIntegerTy());

  case LibFunc_truncate64:
    return (NumParams == 2 && FTy.getReturnType()->isIntegerTy() &&
            FTy.getParamType(0)->isPointerTy() &&
            FTy.getParamType(1)->isIntegerTy());

  case LibFunc_usleep:
    return (NumParams == 1 && FTy.getReturnType()->isIntegerTy() &&
            FTy.getParamType(0)->isIntegerTy());

  case LibFunc_vasprintf:
    return (NumParams == 3 && FTy.getReturnType()->isIntegerTy() &&
            FTy.getParamType(0)->isPointerTy() &&
            FTy.getParamType(1)->isPointerTy());

  case LibFunc_waitpid:
    return (NumParams == 3 && FTy.getReturnType()->isIntegerTy() &&
            FTy.getParamType(0)->isIntegerTy() &&
            FTy.getParamType(1)->isPointerTy() &&
            FTy.getParamType(2)->isIntegerTy());

  case LibFunc_wcscpy:
    return (NumParams == 2 && FTy.getReturnType()->isPointerTy() &&
            FTy.getParamType(0)->isPointerTy() &&
            FTy.getParamType(1)->isPointerTy());

  case LibFunc_wcsncat:
    return (NumParams == 3 && FTy.getReturnType()->isPointerTy() &&
            FTy.getParamType(0)->isPointerTy() &&
            FTy.getParamType(1)->isPointerTy() &&
            FTy.getParamType(2)->isIntegerTy());

  case LibFunc_wcstombs:
    return (NumParams == 3 && FTy.getReturnType()->isIntegerTy() &&
            FTy.getParamType(0)->isPointerTy() &&
            FTy.getParamType(1)->isPointerTy() &&
            FTy.getParamType(2)->isIntegerTy());

  case LibFunc_WideCharToMultiByte:
    return (NumParams == 8 && FTy.getReturnType()->isIntegerTy() &&
            FTy.getParamType(0)->isIntegerTy() &&
            FTy.getParamType(1)->isIntegerTy() &&
            FTy.getParamType(2)->isPointerTy() &&
            FTy.getParamType(3)->isIntegerTy() &&
            FTy.getParamType(4)->isPointerTy() &&
            FTy.getParamType(5)->isIntegerTy() &&
            FTy.getParamType(6)->isPointerTy() &&
            FTy.getParamType(7)->isPointerTy());

  case LibFunc_WriteFile:
    return (NumParams == 5 && FTy.getReturnType()->isIntegerTy() &&
            FTy.getParamType(0)->isPointerTy() &&
            FTy.getParamType(1)->isPointerTy() &&
            FTy.getParamType(2)->isIntegerTy() &&
            FTy.getParamType(3)->isPointerTy() &&
            FTy.getParamType(4)->isPointerTy());
#endif // INTEL_CUSTOMIZATION
  }

  llvm_unreachable("Invalid libfunc");
}

bool TargetLibraryInfoImpl::getLibFunc(const Function &FDecl,
                                       LibFunc &F) const {
  // Intrinsics don't overlap w/libcalls; if our module has a large number of
  // intrinsics, this ends up being an interesting compile time win since we
  // avoid string normalization and comparison. 
  if (FDecl.isIntrinsic()) return false;
  
  const DataLayout *DL =
      FDecl.getParent() ? &FDecl.getParent()->getDataLayout() : nullptr;
  return getLibFunc(FDecl.getName(), F) &&
         isValidProtoForLibFunc(*FDecl.getFunctionType(), F, DL);
}

void TargetLibraryInfoImpl::disableAllFunctions() {
  memset(AvailableArray, 0, sizeof(AvailableArray));
}

static bool compareByScalarFnName(const VecDesc &LHS, const VecDesc &RHS) {
  return LHS.ScalarFnName < RHS.ScalarFnName;
}

static bool compareByVectorFnName(const VecDesc &LHS, const VecDesc &RHS) {
  return LHS.VectorFnName < RHS.VectorFnName;
}

static bool compareWithScalarFnName(const VecDesc &LHS, StringRef S) {
  return LHS.ScalarFnName < S;
}

void TargetLibraryInfoImpl::addVectorizableFunctions(ArrayRef<VecDesc> Fns) {
  llvm::append_range(VectorDescs, Fns);
  llvm::sort(VectorDescs, compareByScalarFnName);

  llvm::append_range(ScalarDescs, Fns);
  llvm::sort(ScalarDescs, compareByVectorFnName);
}

void TargetLibraryInfoImpl::addVectorizableFunctionsFromVecLib(
    enum VectorLibrary VecLib) {
#if INTEL_CUSTOMIZATION
  assert(
      CurVectorLibrary == NoLibrary &&
      "Using multiple vector math libraries simultaneously is not supported");
  CurVectorLibrary = VecLib;
#endif // INTEL_CUSTOMIZATION
  switch (VecLib) {
  case Accelerate: {
    const VecDesc VecFuncs[] = {
    #define TLI_DEFINE_ACCELERATE_VECFUNCS
    #include "llvm/Analysis/VecFuncs.def"
    };
    addVectorizableFunctions(VecFuncs);
    break;
  }
  case DarwinLibSystemM: {
    const VecDesc VecFuncs[] = {
    #define TLI_DEFINE_DARWIN_LIBSYSTEM_M_VECFUNCS
    #include "llvm/Analysis/VecFuncs.def"
    };
    addVectorizableFunctions(VecFuncs);
    break;
  }
  case LIBMVEC_X86: {
    const VecDesc VecFuncs[] = {
    #define TLI_DEFINE_LIBMVEC_X86_VECFUNCS
    #include "llvm/Analysis/VecFuncs.def"
    };
    addVectorizableFunctions(VecFuncs);
    break;
  }
  case MASSV: {
    const VecDesc VecFuncs[] = {
    #define TLI_DEFINE_MASSV_VECFUNCS
    #include "llvm/Analysis/VecFuncs.def"
    };
    addVectorizableFunctions(VecFuncs);
    break;
  }
  case SVML: {
    const VecDesc VecFuncs[] = {
#if INTEL_CUSTOMIZATION
#define GET_SVML_VARIANTS
#include "llvm/IR/Intel_SVML.gen"
#undef GET_SVML_VARIANTS
#else
    #define TLI_DEFINE_SVML_VECFUNCS
    #include "llvm/Analysis/VecFuncs.def"
#endif // INTEL_CUSTOMIZATION
    };
    addVectorizableFunctions(VecFuncs);
    break;
  }
#if INTEL_CUSTOMIZATION
  case Libmvec: {
    const VecDesc VecFuncs[] = {
#define GET_LIBMVEC_VARIANTS
#include "llvm/IR/Intel_Libmvec.gen"
#undef GET_LIBMVEC_VARIANTS
    };
    addVectorizableFunctions(VecFuncs);
    break;
  }
#endif // INTEL_CUSTOMIZATION
  case NoLibrary:
    break;
  }
}

#if INTEL_CUSTOMIZATION
bool TargetLibraryInfoImpl::isSVMLEnabled() const {
  return CurVectorLibrary == SVML;
}
#endif // INTEL_CUSTOMIZATION

bool TargetLibraryInfoImpl::isFunctionVectorizable(StringRef funcName,
                                       /* INTEL */ bool IsMasked) const {
  funcName = sanitizeFunctionName(funcName);
  if (funcName.empty())
    return false;

  std::vector<VecDesc>::const_iterator I =
      llvm::lower_bound(VectorDescs, funcName, compareWithScalarFnName);
#if INTEL_CUSTOMIZATION
  // A masked version of a function can be used in unmasked calling context.
  // Hence we return 'true' in this case.
  while (I != VectorDescs.end() && StringRef(I->ScalarFnName) == funcName) {
    if (I->Masked || !IsMasked)
      return true;
    ++I;
  }
  return false;
#endif
}

StringRef
TargetLibraryInfoImpl::getVectorizedFunction(StringRef F,
                                             const ElementCount &VF,
                                             bool Masked) const { // INTEL
  F = sanitizeFunctionName(F);
  if (F.empty())
    return F;
  std::vector<VecDesc>::const_iterator I =
      llvm::lower_bound(VectorDescs, F, compareWithScalarFnName);
  while (I != VectorDescs.end() && StringRef(I->ScalarFnName) == F) {
    if (I->VectorizationFactor == VF && I->Masked == Masked) // INTEL
      return I->VectorFnName;
    ++I;
  }
  return StringRef();
}

TargetLibraryInfo TargetLibraryAnalysis::run(const Function &F,
                                             FunctionAnalysisManager &) {
  if (!BaselineInfoImpl)
    BaselineInfoImpl =
        TargetLibraryInfoImpl(Triple(F.getParent()->getTargetTriple()));
  return TargetLibraryInfo(*BaselineInfoImpl, &F);
}

unsigned TargetLibraryInfoImpl::getWCharSize(const Module &M) const {
  if (auto *ShortWChar = cast_or_null<ConstantAsMetadata>(
      M.getModuleFlag("wchar_size")))
    return cast<ConstantInt>(ShortWChar->getValue())->getZExtValue();
  return 0;
}

TargetLibraryInfoWrapperPass::TargetLibraryInfoWrapperPass()
    : ImmutablePass(ID), TLA(TargetLibraryInfoImpl()) {
  initializeTargetLibraryInfoWrapperPassPass(*PassRegistry::getPassRegistry());
}

TargetLibraryInfoWrapperPass::TargetLibraryInfoWrapperPass(const Triple &T)
    : ImmutablePass(ID), TLA(TargetLibraryInfoImpl(T)) {
  initializeTargetLibraryInfoWrapperPassPass(*PassRegistry::getPassRegistry());
}

TargetLibraryInfoWrapperPass::TargetLibraryInfoWrapperPass(
    const TargetLibraryInfoImpl &TLIImpl)
    : ImmutablePass(ID), TLA(TLIImpl) {
  initializeTargetLibraryInfoWrapperPassPass(*PassRegistry::getPassRegistry());
}

AnalysisKey TargetLibraryAnalysis::Key;

// Register the basic pass.
INITIALIZE_PASS(TargetLibraryInfoWrapperPass, "targetlibinfo",
                "Target Library Information", false, true)
char TargetLibraryInfoWrapperPass::ID = 0;

void TargetLibraryInfoWrapperPass::anchor() {}

void TargetLibraryInfoImpl::getWidestVF(StringRef ScalarF,
                                        ElementCount &FixedVF,
                                        ElementCount &ScalableVF) const {
  ScalarF = sanitizeFunctionName(ScalarF);
  // Use '0' here because a type of the form <vscale x 1 x ElTy> is not the
  // same as a scalar.
  ScalableVF = ElementCount::getScalable(0);
  FixedVF = ElementCount::getFixed(1);
  if (ScalarF.empty())
    return;

  std::vector<VecDesc>::const_iterator I =
      llvm::lower_bound(VectorDescs, ScalarF, compareWithScalarFnName);
  while (I != VectorDescs.end() && StringRef(I->ScalarFnName) == ScalarF) {
    ElementCount *VF =
        I->VectorizationFactor.isScalable() ? &ScalableVF : &FixedVF;
    if (ElementCount::isKnownGT(I->VectorizationFactor, *VF))
      *VF = I->VectorizationFactor;
    ++I;
  }
}<|MERGE_RESOLUTION|>--- conflicted
+++ resolved
@@ -1204,17 +1204,11 @@
 TargetLibraryInfoImpl::TargetLibraryInfoImpl(const TargetLibraryInfoImpl &TLI)
     : CustomNames(TLI.CustomNames), ShouldExtI32Param(TLI.ShouldExtI32Param),
       ShouldExtI32Return(TLI.ShouldExtI32Return),
-<<<<<<< HEAD
+      ShouldSignExtI32Param(TLI.ShouldSignExtI32Param),
 #if INTEL_CUSTOMIZATION
-      ShouldSignExtI32Param(TLI.ShouldSignExtI32Param),
-      CurVectorLibrary(TLI.CurVectorLibrary) {
-#else // INTEL_CUSTOMIZATION
-      ShouldSignExtI32Param(TLI.ShouldSignExtI32Param) {
+      CurVectorLibrary(TLI.CurVectorLibrary),
 #endif // INTEL_CUSTOMIZATION
-=======
-      ShouldSignExtI32Param(TLI.ShouldSignExtI32Param),
       SizeOfInt(TLI.SizeOfInt) {
->>>>>>> 9c54ee43
   memcpy(AvailableArray, TLI.AvailableArray, sizeof(AvailableArray));
   VectorDescs = TLI.VectorDescs;
   ScalarDescs = TLI.ScalarDescs;
@@ -1224,17 +1218,11 @@
     : CustomNames(std::move(TLI.CustomNames)),
       ShouldExtI32Param(TLI.ShouldExtI32Param),
       ShouldExtI32Return(TLI.ShouldExtI32Return),
-<<<<<<< HEAD
+      ShouldSignExtI32Param(TLI.ShouldSignExtI32Param),
 #if INTEL_CUSTOMIZATION
-      ShouldSignExtI32Param(TLI.ShouldSignExtI32Param),
-      CurVectorLibrary(TLI.CurVectorLibrary) {
-#else // INTEL_CUSTOMIZATION
-      ShouldSignExtI32Param(TLI.ShouldSignExtI32Param) {
+      CurVectorLibrary(TLI.CurVectorLibrary),
 #endif // INTEL_CUSTOMIZATION
-=======
-      ShouldSignExtI32Param(TLI.ShouldSignExtI32Param),
       SizeOfInt(TLI.SizeOfInt) {
->>>>>>> 9c54ee43
   std::move(std::begin(TLI.AvailableArray), std::end(TLI.AvailableArray),
             AvailableArray);
   VectorDescs = TLI.VectorDescs;
@@ -1246,15 +1234,12 @@
   ShouldExtI32Param = TLI.ShouldExtI32Param;
   ShouldExtI32Return = TLI.ShouldExtI32Return;
   ShouldSignExtI32Param = TLI.ShouldSignExtI32Param;
-<<<<<<< HEAD
 #if INTEL_CUSTOMIZATION
   CurVectorLibrary = TLI.CurVectorLibrary;
   VectorDescs = TLI.VectorDescs;
   ScalarDescs = TLI.ScalarDescs;
 #endif // INTEL_CUSTOMIZATION
-=======
   SizeOfInt = TLI.SizeOfInt;
->>>>>>> 9c54ee43
   memcpy(AvailableArray, TLI.AvailableArray, sizeof(AvailableArray));
   return *this;
 }
@@ -1264,15 +1249,12 @@
   ShouldExtI32Param = TLI.ShouldExtI32Param;
   ShouldExtI32Return = TLI.ShouldExtI32Return;
   ShouldSignExtI32Param = TLI.ShouldSignExtI32Param;
-<<<<<<< HEAD
 #if INTEL_CUSTOMIZATION
   CurVectorLibrary = TLI.CurVectorLibrary;
   VectorDescs = std::move(TLI.VectorDescs);
   ScalarDescs = std::move(TLI.ScalarDescs);
 #endif // INTEL_CUSTOMIZATION
-=======
   SizeOfInt = TLI.SizeOfInt;
->>>>>>> 9c54ee43
   std::move(std::begin(TLI.AvailableArray), std::end(TLI.AvailableArray),
             AvailableArray);
   return *this;
@@ -3038,7 +3020,7 @@
   case LibFunc_ldexpl:
     return (NumParams == 2 && FTy.getReturnType()->isFloatingPointTy() &&
             FTy.getReturnType() == FTy.getParamType(0) &&
-            FTy.getParamType(1)->isIntegerTy(32));
+            FTy.getParamType(1)->isIntegerTy(getIntSize()));
 
   case LibFunc_ffs:
   case LibFunc_ffsl:
@@ -5596,20 +5578,11 @@
             FTy.getParamType(1)->isIntegerTy() &&
             FTy.getParamType(2)->isIntegerTy());
 
-<<<<<<< HEAD
   case LibFunc_lseek64:
     return (NumParams == 3 && FTy.getReturnType()->isIntegerTy(64) &&
             FTy.getParamType(0)->isIntegerTy() &&
             FTy.getParamType(1)->isIntegerTy() &&
             FTy.getParamType(2)->isIntegerTy());
-=======
-  case LibFunc_ldexp:
-  case LibFunc_ldexpf:
-  case LibFunc_ldexpl:
-    return (NumParams == 2 && FTy.getReturnType()->isFloatingPointTy() &&
-            FTy.getReturnType() == FTy.getParamType(0) &&
-            FTy.getParamType(1)->isIntegerTy(getIntSize()));
->>>>>>> 9c54ee43
 
   case LibFunc_mallopt:
     return (NumParams == 2 && FTy.getReturnType()->isIntegerTy() &&
