//===-- TargetLibraryInfo.cpp - Runtime library information ----------------==//
//
// Part of the LLVM Project, under the Apache License v2.0 with LLVM Exceptions.
// See https://llvm.org/LICENSE.txt for license information.
// SPDX-License-Identifier: Apache-2.0 WITH LLVM-exception
//
//===----------------------------------------------------------------------===//
//
// This file implements the TargetLibraryInfo class.
//
//===----------------------------------------------------------------------===//

#include "llvm/Analysis/TargetLibraryInfo.h"
#include "llvm/ADT/Triple.h"
#include "llvm/IR/Constants.h"
#include "llvm/Support/CommandLine.h"
using namespace llvm;

static cl::opt<TargetLibraryInfoImpl::VectorLibrary> ClVectorLibrary(
    "vector-library", cl::Hidden, cl::desc("Vector functions library"),
    cl::init(TargetLibraryInfoImpl::NoLibrary),
    cl::values(clEnumValN(TargetLibraryInfoImpl::NoLibrary, "none",
                          "No vector functions library"),
               clEnumValN(TargetLibraryInfoImpl::Accelerate, "Accelerate",
                          "Accelerate framework"),
               clEnumValN(TargetLibraryInfoImpl::MASSV, "MASSV",
                          "IBM MASS vector library"),
               clEnumValN(TargetLibraryInfoImpl::SVML, "SVML",
                          "Intel SVML library"),
#if INTEL_CUSTOMIZATION
               clEnumValN(TargetLibraryInfoImpl::Libmvec, "Libmvec",
                          "Glibc vector math library")));
#endif

StringRef const TargetLibraryInfoImpl::StandardNames[LibFunc::NumLibFuncs] = {
#define TLI_DEFINE_STRING
#include "llvm/Analysis/TargetLibraryInfo.def"
};

static bool hasSinCosPiStret(const Triple &T) {
  // Only Darwin variants have _stret versions of combined trig functions.
  if (!T.isOSDarwin())
    return false;

  // The ABI is rather complicated on x86, so don't do anything special there.
  if (T.getArch() == Triple::x86)
    return false;

  if (T.isMacOSX() && T.isMacOSXVersionLT(10, 9))
    return false;

  if (T.isiOS() && T.isOSVersionLT(7, 0))
    return false;

  return true;
}

static bool hasBcmp(const Triple &TT) {
  // Posix removed support from bcmp() in 2001, but the glibc and several
  // implementations of the libc still have it.
  if (TT.isOSLinux())
    return TT.isGNUEnvironment() || TT.isMusl();
  // Both NetBSD and OpenBSD are planning to remove the function. Windows does
  // not have it.
  return TT.isOSFreeBSD() || TT.isOSSolaris() || TT.isOSDarwin();
}

/// Initialize the set of available library functions based on the specified
/// target triple. This should be carefully written so that a missing target
/// triple gets a sane set of defaults.
static void initialize(TargetLibraryInfoImpl &TLI, const Triple &T,
                       ArrayRef<StringRef> StandardNames) {
  // Verify that the StandardNames array is in alphabetical order.
  assert(std::is_sorted(StandardNames.begin(), StandardNames.end(),
                        [](StringRef LHS, StringRef RHS) {
                          return LHS < RHS;
                        }) &&
         "TargetLibraryInfoImpl function names must be sorted");

  // Set IO unlocked variants as unavailable
  // Set them as available per system below
  TLI.setUnavailable(LibFunc_getchar_unlocked);
  TLI.setUnavailable(LibFunc_putc_unlocked);
  TLI.setUnavailable(LibFunc_putchar_unlocked);
  TLI.setUnavailable(LibFunc_fputc_unlocked);
  TLI.setUnavailable(LibFunc_fgetc_unlocked);
  TLI.setUnavailable(LibFunc_fread_unlocked);
  TLI.setUnavailable(LibFunc_fwrite_unlocked);
  TLI.setUnavailable(LibFunc_fputs_unlocked);
  TLI.setUnavailable(LibFunc_fgets_unlocked);

  bool ShouldExtI32Param = false, ShouldExtI32Return = false,
       ShouldSignExtI32Param = false;
  // PowerPC64, Sparc64, SystemZ need signext/zeroext on i32 parameters and
  // returns corresponding to C-level ints and unsigned ints.
  if (T.isPPC64() || T.getArch() == Triple::sparcv9 ||
      T.getArch() == Triple::systemz) {
    ShouldExtI32Param = true;
    ShouldExtI32Return = true;
  }
  // Mips, on the other hand, needs signext on i32 parameters corresponding
  // to both signed and unsigned ints.
  if (T.isMIPS()) {
    ShouldSignExtI32Param = true;
  }
  TLI.setShouldExtI32Param(ShouldExtI32Param);
  TLI.setShouldExtI32Return(ShouldExtI32Return);
  TLI.setShouldSignExtI32Param(ShouldSignExtI32Param);

  if (T.getArch() == Triple::r600 ||
      T.getArch() == Triple::amdgcn) {
    TLI.setUnavailable(LibFunc_ldexp);
    TLI.setUnavailable(LibFunc_ldexpf);
    TLI.setUnavailable(LibFunc_ldexpl);
    TLI.setUnavailable(LibFunc_exp10);
    TLI.setUnavailable(LibFunc_exp10f);
    TLI.setUnavailable(LibFunc_exp10l);
    TLI.setUnavailable(LibFunc_log10);
    TLI.setUnavailable(LibFunc_log10f);
    TLI.setUnavailable(LibFunc_log10l);
  }

  // There are no library implementations of mempcy and memset for AMD gpus and
  // these can be difficult to lower in the backend.
  if (T.getArch() == Triple::r600 ||
      T.getArch() == Triple::amdgcn) {
    TLI.setUnavailable(LibFunc_memcpy);
    TLI.setUnavailable(LibFunc_memset);
    TLI.setUnavailable(LibFunc_memset_pattern16);
    return;
  }

  // memset_pattern16 is only available on iOS 3.0 and Mac OS X 10.5 and later.
  // All versions of watchOS support it.
  if (T.isMacOSX()) {
    // available IO unlocked variants on Mac OS X
    TLI.setAvailable(LibFunc_getc_unlocked);
    TLI.setAvailable(LibFunc_getchar_unlocked);
    TLI.setAvailable(LibFunc_putc_unlocked);
    TLI.setAvailable(LibFunc_putchar_unlocked);

    if (T.isMacOSXVersionLT(10, 5))
      TLI.setUnavailable(LibFunc_memset_pattern16);
  } else if (T.isiOS()) {
    if (T.isOSVersionLT(3, 0))
      TLI.setUnavailable(LibFunc_memset_pattern16);
  } else if (!T.isWatchOS()) {
    TLI.setUnavailable(LibFunc_memset_pattern16);
  }

  if (!hasSinCosPiStret(T)) {
    TLI.setUnavailable(LibFunc_sinpi);
    TLI.setUnavailable(LibFunc_sinpif);
    TLI.setUnavailable(LibFunc_cospi);
    TLI.setUnavailable(LibFunc_cospif);
    TLI.setUnavailable(LibFunc_sincospi_stret);
    TLI.setUnavailable(LibFunc_sincospif_stret);
  }

  if (!hasBcmp(T))
    TLI.setUnavailable(LibFunc_bcmp);

  if (T.isMacOSX() && T.getArch() == Triple::x86 &&
      !T.isMacOSXVersionLT(10, 7)) {
    // x86-32 OSX has a scheme where fwrite and fputs (and some other functions
    // we don't care about) have two versions; on recent OSX, the one we want
    // has a $UNIX2003 suffix. The two implementations are identical except
    // for the return value in some edge cases.  However, we don't want to
    // generate code that depends on the old symbols.
    TLI.setAvailableWithName(LibFunc_fwrite, "fwrite$UNIX2003");
    TLI.setAvailableWithName(LibFunc_fputs, "fputs$UNIX2003");
  }

  // iprintf and friends are only available on XCore, TCE, and Emscripten.
  if (T.getArch() != Triple::xcore && T.getArch() != Triple::tce &&
      T.getOS() != Triple::Emscripten) {
    TLI.setUnavailable(LibFunc_iprintf);
    TLI.setUnavailable(LibFunc_siprintf);
    TLI.setUnavailable(LibFunc_fiprintf);
  }

  // __small_printf and friends are only available on Emscripten.
  if (T.getOS() != Triple::Emscripten) {
    TLI.setUnavailable(LibFunc_small_printf);
    TLI.setUnavailable(LibFunc_small_sprintf);
    TLI.setUnavailable(LibFunc_small_fprintf);
  }

  if (T.isOSWindows() && !T.isOSCygMing()) {
    // XXX: The earliest documentation available at the moment is for VS2015/VC19:
    // https://docs.microsoft.com/en-us/cpp/c-runtime-library/floating-point-support?view=vs-2015
    // XXX: In order to use an MSVCRT older than VC19,
    // the specific library version must be explicit in the target triple,
    // e.g., x86_64-pc-windows-msvc18.
    bool hasPartialC99 = true;
    if (T.isKnownWindowsMSVCEnvironment()) {
      unsigned Major, Minor, Micro;
      T.getEnvironmentVersion(Major, Minor, Micro);
      hasPartialC99 = (Major == 0 || Major >= 19);
    }

    // Latest targets support C89 math functions, in part.
    bool isARM = (T.getArch() == Triple::aarch64 ||
                  T.getArch() == Triple::arm);
    bool hasPartialFloat = (isARM ||
                            T.getArch() == Triple::x86_64);

    // Win32 does not support float C89 math functions, in general.
    if (!hasPartialFloat) {
      TLI.setUnavailable(LibFunc_acosf);
      TLI.setUnavailable(LibFunc_asinf);
      TLI.setUnavailable(LibFunc_atan2f);
      TLI.setUnavailable(LibFunc_atanf);
      TLI.setUnavailable(LibFunc_ceilf);
      TLI.setUnavailable(LibFunc_cosf);
      TLI.setUnavailable(LibFunc_coshf);
      TLI.setUnavailable(LibFunc_expf);
      TLI.setUnavailable(LibFunc_floorf);
      TLI.setUnavailable(LibFunc_fmodf);
      TLI.setUnavailable(LibFunc_log10f);
      TLI.setUnavailable(LibFunc_logf);
      TLI.setUnavailable(LibFunc_modff);
      TLI.setUnavailable(LibFunc_powf);
      TLI.setUnavailable(LibFunc_sinf);
      TLI.setUnavailable(LibFunc_sinhf);
      TLI.setUnavailable(LibFunc_sqrtf);
      TLI.setUnavailable(LibFunc_tanf);
      TLI.setUnavailable(LibFunc_tanhf);
    }
    if (!isARM)
      TLI.setUnavailable(LibFunc_fabsf);
    TLI.setUnavailable(LibFunc_frexpf);
    TLI.setUnavailable(LibFunc_ldexpf);

    // Win32 does not support long double C89 math functions.
    TLI.setUnavailable(LibFunc_acosl);
    TLI.setUnavailable(LibFunc_asinl);
    TLI.setUnavailable(LibFunc_atan2l);
    TLI.setUnavailable(LibFunc_atanl);
    TLI.setUnavailable(LibFunc_ceill);
    TLI.setUnavailable(LibFunc_cosl);
    TLI.setUnavailable(LibFunc_coshl);
    TLI.setUnavailable(LibFunc_expl);
    TLI.setUnavailable(LibFunc_fabsl);
    TLI.setUnavailable(LibFunc_floorl);
    TLI.setUnavailable(LibFunc_fmodl);
    TLI.setUnavailable(LibFunc_frexpl);
    TLI.setUnavailable(LibFunc_ldexpl);
    TLI.setUnavailable(LibFunc_log10l);
    TLI.setUnavailable(LibFunc_logl);
    TLI.setUnavailable(LibFunc_modfl);
    TLI.setUnavailable(LibFunc_powl);
    TLI.setUnavailable(LibFunc_sinl);
    TLI.setUnavailable(LibFunc_sinhl);
    TLI.setUnavailable(LibFunc_sqrtl);
    TLI.setUnavailable(LibFunc_tanl);
    TLI.setUnavailable(LibFunc_tanhl);

    // Win32 does not fully support C99 math functions.
    if (!hasPartialC99) {
      TLI.setUnavailable(LibFunc_acosh);
      TLI.setUnavailable(LibFunc_acoshf);
      TLI.setUnavailable(LibFunc_asinh);
      TLI.setUnavailable(LibFunc_asinhf);
      TLI.setUnavailable(LibFunc_atanh);
      TLI.setUnavailable(LibFunc_atanhf);
      TLI.setAvailableWithName(LibFunc_cabs, "_cabs");
      TLI.setUnavailable(LibFunc_cabsf);
      TLI.setUnavailable(LibFunc_cbrt);
      TLI.setUnavailable(LibFunc_cbrtf);
      TLI.setAvailableWithName(LibFunc_copysign, "_copysign");
      TLI.setAvailableWithName(LibFunc_copysignf, "_copysignf");
      TLI.setUnavailable(LibFunc_exp2);
      TLI.setUnavailable(LibFunc_exp2f);
      TLI.setUnavailable(LibFunc_expm1);
      TLI.setUnavailable(LibFunc_expm1f);
      TLI.setUnavailable(LibFunc_fmax);
      TLI.setUnavailable(LibFunc_fmaxf);
      TLI.setUnavailable(LibFunc_fmin);
      TLI.setUnavailable(LibFunc_fminf);
      TLI.setUnavailable(LibFunc_log1p);
      TLI.setUnavailable(LibFunc_log1pf);
      TLI.setUnavailable(LibFunc_log2);
      TLI.setUnavailable(LibFunc_log2f);
      TLI.setAvailableWithName(LibFunc_logb, "_logb");
      if (hasPartialFloat)
        TLI.setAvailableWithName(LibFunc_logbf, "_logbf");
      else
        TLI.setUnavailable(LibFunc_logbf);
      TLI.setUnavailable(LibFunc_rint);
      TLI.setUnavailable(LibFunc_rintf);
      TLI.setUnavailable(LibFunc_round);
      TLI.setUnavailable(LibFunc_roundf);
      TLI.setUnavailable(LibFunc_trunc);
      TLI.setUnavailable(LibFunc_truncf);
    }

    // Win32 does not support long double C99 math functions.
    TLI.setUnavailable(LibFunc_acoshl);
    TLI.setUnavailable(LibFunc_asinhl);
    TLI.setUnavailable(LibFunc_atanhl);
    TLI.setUnavailable(LibFunc_cabsl);
    TLI.setUnavailable(LibFunc_cbrtl);
    TLI.setUnavailable(LibFunc_copysignl);
    TLI.setUnavailable(LibFunc_exp2l);
    TLI.setUnavailable(LibFunc_expm1l);
    TLI.setUnavailable(LibFunc_fmaxl);
    TLI.setUnavailable(LibFunc_fminl);
    TLI.setUnavailable(LibFunc_log1pl);
    TLI.setUnavailable(LibFunc_log2l);
    TLI.setUnavailable(LibFunc_logbl);
    TLI.setUnavailable(LibFunc_nearbyintl);
    TLI.setUnavailable(LibFunc_rintl);
    TLI.setUnavailable(LibFunc_roundl);
    TLI.setUnavailable(LibFunc_truncl);

    // Win32 does not support these functions, but
    // they are generally available on POSIX-compliant systems.
    TLI.setUnavailable(LibFunc_access);
    TLI.setUnavailable(LibFunc_bcmp);
    TLI.setUnavailable(LibFunc_bcopy);
    TLI.setUnavailable(LibFunc_bzero);
    TLI.setUnavailable(LibFunc_chmod);
    TLI.setUnavailable(LibFunc_chown);
    TLI.setUnavailable(LibFunc_closedir);
    TLI.setUnavailable(LibFunc_ctermid);
    TLI.setUnavailable(LibFunc_fdopen);
    TLI.setUnavailable(LibFunc_ffs);
    TLI.setUnavailable(LibFunc_fileno);
    TLI.setUnavailable(LibFunc_flockfile);
    TLI.setUnavailable(LibFunc_fseeko);
    TLI.setUnavailable(LibFunc_fstat);
    TLI.setUnavailable(LibFunc_fstatvfs);
    TLI.setUnavailable(LibFunc_ftello);
    TLI.setUnavailable(LibFunc_ftrylockfile);
    TLI.setUnavailable(LibFunc_funlockfile);
    TLI.setUnavailable(LibFunc_getitimer);
    TLI.setUnavailable(LibFunc_getlogin_r);
    TLI.setUnavailable(LibFunc_getpwnam);
    TLI.setUnavailable(LibFunc_gettimeofday);
    TLI.setUnavailable(LibFunc_htonl);
    TLI.setUnavailable(LibFunc_htons);
    TLI.setUnavailable(LibFunc_lchown);
    TLI.setUnavailable(LibFunc_lstat);
    TLI.setUnavailable(LibFunc_memccpy);
    TLI.setUnavailable(LibFunc_mkdir);
    TLI.setUnavailable(LibFunc_ntohl);
    TLI.setUnavailable(LibFunc_ntohs);
    TLI.setUnavailable(LibFunc_open);
    TLI.setUnavailable(LibFunc_opendir);
    TLI.setUnavailable(LibFunc_pclose);
    TLI.setUnavailable(LibFunc_popen);
    TLI.setUnavailable(LibFunc_pread);
    TLI.setUnavailable(LibFunc_pwrite);
    TLI.setUnavailable(LibFunc_read);
    TLI.setUnavailable(LibFunc_readlink);
    TLI.setUnavailable(LibFunc_realpath);
    TLI.setUnavailable(LibFunc_rmdir);
    TLI.setUnavailable(LibFunc_setitimer);
    TLI.setUnavailable(LibFunc_stat);
    TLI.setUnavailable(LibFunc_statvfs);
    TLI.setUnavailable(LibFunc_stpcpy);
    TLI.setUnavailable(LibFunc_stpncpy);
    TLI.setUnavailable(LibFunc_strcasecmp);
    TLI.setUnavailable(LibFunc_strncasecmp);
    TLI.setUnavailable(LibFunc_times);
    TLI.setUnavailable(LibFunc_uname);
    TLI.setUnavailable(LibFunc_unlink);
    TLI.setUnavailable(LibFunc_unsetenv);
    TLI.setUnavailable(LibFunc_utime);
    TLI.setUnavailable(LibFunc_utimes);
    TLI.setUnavailable(LibFunc_write);
#if INTEL_CUSTOMIZATION
    TLI.setUnavailable(LibFunc_cxa_pure_virtual);
    TLI.setUnavailable(LibFunc_fxstat);
    TLI.setUnavailable(LibFunc_fxstat64);
    TLI.setUnavailable(LibFunc_gxx_personality_v0);
    TLI.setUnavailable(LibFunc_lxstat);
    TLI.setUnavailable(LibFunc_sysv_signal);
    TLI.setUnavailable(LibFunc_alphasort);
    TLI.setUnavailable(LibFunc_asprintf);
    TLI.setUnavailable(LibFunc_backtrace);
    TLI.setUnavailable(LibFunc_backtrace_symbols);
    TLI.setUnavailable(LibFunc_chdir);
    TLI.setUnavailable(LibFunc_close);
    TLI.setUnavailable(LibFunc_dup);
    TLI.setUnavailable(LibFunc_dup2);
    TLI.setUnavailable(LibFunc_error);
    TLI.setUnavailable(LibFunc_execl);
    TLI.setUnavailable(LibFunc_execv);
    TLI.setUnavailable(LibFunc_execvp);
    TLI.setUnavailable(LibFunc_fcntl);
    TLI.setUnavailable(LibFunc_fnmatch);
    TLI.setUnavailable(LibFunc_fork);
    TLI.setUnavailable(LibFunc_freopen64);
    TLI.setUnavailable(LibFunc_fsync);
    TLI.setUnavailable(LibFunc_ftruncate64);
    TLI.setUnavailable(LibFunc_getcwd);
    TLI.setUnavailable(LibFunc_getegid);
    TLI.setUnavailable(LibFunc_geteuid);
    TLI.setUnavailable(LibFunc_getgid);
    TLI.setUnavailable(LibFunc_getopt_long);
    TLI.setUnavailable(LibFunc_getpid);
    TLI.setUnavailable(LibFunc_getpwuid);
    TLI.setUnavailable(LibFunc_getrlimit);
    TLI.setUnavailable(LibFunc_getrusage);
    TLI.setUnavailable(LibFunc_getuid);
    TLI.setUnavailable(LibFunc_glob);
    TLI.setUnavailable(LibFunc_globfree);
    TLI.setUnavailable(LibFunc_gmtime_r);
    TLI.setUnavailable(LibFunc_ioctl);
    TLI.setUnavailable(LibFunc_isatty);
    TLI.setUnavailable(LibFunc_iscntrl);
    TLI.setUnavailable(LibFunc_kill);
    TLI.setUnavailable(LibFunc_link);
    TLI.setUnavailable(LibFunc_localtime_r);
    TLI.setUnavailable(LibFunc_lseek);
    TLI.setUnavailable(LibFunc_lseek64);
    TLI.setUnavailable(LibFunc_mallopt);
    TLI.setUnavailable(LibFunc_mkdtemp);
    TLI.setUnavailable(LibFunc_mkstemps);
    TLI.setUnavailable(LibFunc_mmap);
    TLI.setUnavailable(LibFunc_munmap);
    TLI.setUnavailable(LibFunc_pipe);
    TLI.setUnavailable(LibFunc_pthread_key_create);
    TLI.setUnavailable(LibFunc_pthread_self);
    TLI.setUnavailable(LibFunc_putenv);
    TLI.setUnavailable(LibFunc_qsort_r);
    TLI.setUnavailable(LibFunc_raise);
    TLI.setUnavailable(LibFunc_readdir);
    TLI.setUnavailable(LibFunc_readdir64);
    TLI.setUnavailable(LibFunc_regcomp);
    TLI.setUnavailable(LibFunc_regerror);
    TLI.setUnavailable(LibFunc_regexec);
    TLI.setUnavailable(LibFunc_regfree);
    TLI.setUnavailable(LibFunc_scandir);
    TLI.setUnavailable(LibFunc_select);
    TLI.setUnavailable(LibFunc_setgid);
    TLI.setUnavailable(LibFunc_setrlimit);
    TLI.setUnavailable(LibFunc_setuid);
    TLI.setUnavailable(LibFunc_siglongjmp);
    TLI.setUnavailable(LibFunc_strsignal);
    TLI.setUnavailable(LibFunc_symlink);
    TLI.setUnavailable(LibFunc_sysconf);
    TLI.setUnavailable(LibFunc_truncate64);
    TLI.setUnavailable(LibFunc_usleep);
    TLI.setUnavailable(LibFunc_vasprintf);
    TLI.setUnavailable(LibFunc_waitpid);

    TLI.setUnavailable(LibFunc_ZNKSs17find_first_not_ofEPKcmm);
    TLI.setUnavailable(LibFunc_ZNKSs4findEPKcmm);
    TLI.setUnavailable(LibFunc_ZNKSs4findEcm);
    TLI.setUnavailable(LibFunc_ZNKSs5rfindEPKcmm);
    TLI.setUnavailable(LibFunc_ZNKSs5rfindEcm);
    TLI.setUnavailable(LibFunc_ZNKSs7compareEPKc);
    TLI.setUnavailable(LibFunc_ZNKSt13runtime_error4whatEv);
    TLI.setUnavailable(LibFunc_ZNKSt5ctypeIcE13_M_widen_initEv);
    TLI.setUnavailable(LibFunc_ZNKSt7__cxx1112basic_stringIcSt11char_traitsIcESaIcEE4findEPKcmm);
    TLI.setUnavailable(LibFunc_ZNKSt7__cxx1112basic_stringIcSt11char_traitsIcESaIcEE5rfindEcm);
    TLI.setUnavailable(LibFunc_ZNKSt7__cxx1112basic_stringIcSt11char_traitsIcESaIcEE5rfindEPKcmm);
    TLI.setUnavailable(LibFunc_ZNKSt7__cxx1112basic_stringIcSt11char_traitsIcESaIcEE7compareEPKc);
    TLI.setUnavailable(LibFunc_ZNKSt9bad_alloc4whatEv);
    TLI.setUnavailable(LibFunc_ZNKSt9exception4whatEv);
    TLI.setUnavailable(LibFunc_ZNSi10_M_extractIdEERSiRT_);
    TLI.setUnavailable(LibFunc_ZNSi10_M_extractIfEERSiRT_);
    TLI.setUnavailable(LibFunc_ZNSi10_M_extractIlEERSiRT_);
    TLI.setUnavailable(LibFunc_ZNSi10_M_extractImEERSiRT_);
    TLI.setUnavailable(LibFunc_ZNSi4readEPci);
    TLI.setUnavailable(LibFunc_ZNSi4readEPcl);
    TLI.setUnavailable(LibFunc_ZNSi5tellgEv);
    TLI.setUnavailable(LibFunc_ZNSi5ungetEv);
    TLI.setUnavailable(LibFunc_ZNSirsERi);
    TLI.setUnavailable(LibFunc_ZNSo3putEc);
    TLI.setUnavailable(LibFunc_ZNSo5flushEv);
    TLI.setUnavailable(LibFunc_ZNSo5writeEPKci);
    TLI.setUnavailable(LibFunc_ZNSo5writeEPKcl);
    TLI.setUnavailable(LibFunc_ZNSo9_M_insertIPKvEERSoT_);
    TLI.setUnavailable(LibFunc_ZNSo9_M_insertIbEERSoT_);
    TLI.setUnavailable(LibFunc_ZNSo9_M_insertIdEERSoT_);
    TLI.setUnavailable(LibFunc_ZNSo9_M_insertIlEERSoT_);
    TLI.setUnavailable(LibFunc_ZNSo9_M_insertImEERSoT_);
    TLI.setUnavailable(LibFunc_ZNSolsEi);
    TLI.setUnavailable(LibFunc_ZNSs12_M_leak_hardEv);
    TLI.setUnavailable(LibFunc_ZNSs4_Rep10_M_destroyERKSaIcE);
    TLI.setUnavailable(LibFunc_ZNSs4_Rep9_S_createEmmRKSaIcE);
    TLI.setUnavailable(LibFunc_ZNSs6appendEPKcm);
    TLI.setUnavailable(LibFunc_ZNSs6appendERKSs);
    TLI.setUnavailable(LibFunc_ZNSs6appendEmc);
    TLI.setUnavailable(LibFunc_ZNSs6assignEPKcm);
    TLI.setUnavailable(LibFunc_ZNSs6assignERKSs);
    TLI.setUnavailable(LibFunc_ZNSs6insertEmPKcm);
    TLI.setUnavailable(LibFunc_ZNSs6resizeEmc);
    TLI.setUnavailable(LibFunc_ZNSs7replaceEmmPKcm);
    TLI.setUnavailable(LibFunc_ZNSs7reserveEm);
    TLI.setUnavailable(LibFunc_ZNSs9_M_mutateEmmm);
    TLI.setUnavailable(LibFunc_ZNSsC1EPKcRKSaIcE);
    TLI.setUnavailable(LibFunc_ZNSsC1EPKcmRKSaIcE);
    TLI.setUnavailable(LibFunc_ZNSsC1ERKSs);
    TLI.setUnavailable(LibFunc_ZNSsC1ERKSsmm);
    TLI.setUnavailable(LibFunc_ZNSt12__basic_fileIcED1Ev);
    TLI.setUnavailable(LibFunc_ZNSt13basic_filebufIcSt11char_traitsIcEE4openEPKcSt13_Ios_Openmode);
    TLI.setUnavailable(LibFunc_ZNSt13basic_filebufIcSt11char_traitsIcEE5closeEv);
    TLI.setUnavailable(LibFunc_ZNSt13basic_filebufIcSt11char_traitsIcEEC1Ev);
    TLI.setUnavailable(LibFunc_ZNSt13runtime_errorC1EPKc);
    TLI.setUnavailable(LibFunc_ZNSt13runtime_errorC1ERKNSt7__cxx1112basic_stringIcSt11char_traitsIcESaIcEEE);
    TLI.setUnavailable(LibFunc_ZNSt13runtime_errorC1ERKSs);
    TLI.setUnavailable(LibFunc_ZNSt13runtime_errorC1ERKS_);
    TLI.setUnavailable(LibFunc_ZNSt13runtime_errorC2EPKc);
    TLI.setUnavailable(LibFunc_ZNSt13runtime_errorC2ERKNSt7__cxx1112basic_stringIcSt11char_traitsIcESaIcEEE);
    TLI.setUnavailable(LibFunc_ZNSt13runtime_errorC2ERKSs);
    TLI.setUnavailable(LibFunc_ZNSt13runtime_errorD0Ev);
    TLI.setUnavailable(LibFunc_ZNSt13runtime_errorD1Ev);
    TLI.setUnavailable(LibFunc_ZNSt13runtime_errorD2Ev);
    TLI.setUnavailable(LibFunc_ZNSt15basic_streambufIcSt11char_traitsIcEE6xsgetnEPcl);
    TLI.setUnavailable(LibFunc_ZNSt15basic_streambufIcSt11char_traitsIcEE6xsputnEPKcl);
    TLI.setUnavailable(LibFunc_ZNSt15basic_stringbufIcSt11char_traitsIcESaIcEE7_M_syncEPcmm);
    TLI.setUnavailable(LibFunc_ZNSt15basic_stringbufIcSt11char_traitsIcESaIcEE7seekoffElSt12_Ios_SeekdirSt13_Ios_Openmode);
    TLI.setUnavailable(LibFunc_ZNSt15basic_stringbufIcSt11char_traitsIcESaIcEE7seekposESt4fposI11__mbstate_tESt13_Ios_Openmode);
    TLI.setUnavailable(LibFunc_ZNSt15basic_stringbufIcSt11char_traitsIcESaIcEE8overflowEi);
    TLI.setUnavailable(LibFunc_ZNSt15basic_stringbufIcSt11char_traitsIcESaIcEE9pbackfailEi);
    TLI.setUnavailable(LibFunc_ZNSt15basic_stringbufIcSt11char_traitsIcESaIcEE9underflowEv);
    TLI.setUnavailable(LibFunc_ZNSt15basic_stringbufIcSt11char_traitsIcESaIcEEC2ERKSsSt13_Ios_Openmode);
    TLI.setUnavailable(LibFunc_ZNSt6localeC1Ev);
    TLI.setUnavailable(LibFunc_ZNSt6localeD1Ev);
    TLI.setUnavailable(LibFunc_ZNSt7__cxx1112basic_stringIcSt11char_traitsIcESaIcEE6resizeEmc);
    TLI.setUnavailable(LibFunc_ZNSt7__cxx1112basic_stringIcSt11char_traitsIcESaIcEE7reserveEm);
    TLI.setUnavailable(LibFunc_ZNSt7__cxx1112basic_stringIcSt11char_traitsIcESaIcEE8_M_eraseEmm);
    TLI.setUnavailable(LibFunc_ZNSt7__cxx1112basic_stringIcSt11char_traitsIcESaIcEE9_M_appendEPKcm);
    TLI.setUnavailable(LibFunc_ZNSt7__cxx1112basic_stringIcSt11char_traitsIcESaIcEE9_M_assignERKS4_);
    TLI.setUnavailable(LibFunc_ZNSt7__cxx1112basic_stringIcSt11char_traitsIcESaIcEE9_M_createERmm);
    TLI.setUnavailable(LibFunc_ZNSt7__cxx1112basic_stringIcSt11char_traitsIcESaIcEE9_M_mutateEmmPKcm);
    TLI.setUnavailable(LibFunc_ZNSt7__cxx1112basic_stringIcSt11char_traitsIcESaIcEE10_M_replaceEmmPKcm);
    TLI.setUnavailable(LibFunc_ZNSt7__cxx1112basic_stringIcSt11char_traitsIcESaIcEE14_M_replace_auxEmmmc);
    TLI.setUnavailable(LibFunc_ZNSt7__cxx1115basic_stringbufIcSt11char_traitsIcESaIcEE7_M_syncEPcmm);
    TLI.setUnavailable(LibFunc_ZNSt7__cxx1115basic_stringbufIcSt11char_traitsIcESaIcEE7seekoffElSt12_Ios_SeekdirSt13_Ios_Openmode);
    TLI.setUnavailable(LibFunc_ZNSt7__cxx1115basic_stringbufIcSt11char_traitsIcESaIcEE7seekposESt4fposI11__mbstate_tESt13_Ios_Openmode);
    TLI.setUnavailable(LibFunc_ZNSt7__cxx1115basic_stringbufIcSt11char_traitsIcESaIcEE8overflowEi);
    TLI.setUnavailable(LibFunc_ZNSt7__cxx1115basic_stringbufIcSt11char_traitsIcESaIcEE9pbackfailEi);
    TLI.setUnavailable(LibFunc_ZNSt7__cxx1115basic_stringbufIcSt11char_traitsIcESaIcEE9underflowEv);
    TLI.setUnavailable(LibFunc_ZNSt8__detail15_List_node_base11_M_transferEPS0_S1_);
    TLI.setUnavailable(LibFunc_ZNSt8__detail15_List_node_base7_M_hookEPS0_);
    TLI.setUnavailable(LibFunc_ZNSt8__detail15_List_node_base9_M_unhookEv);
    TLI.setUnavailable(LibFunc_ZNSt8ios_base4InitC1Ev);
    TLI.setUnavailable(LibFunc_ZNSt8ios_base4InitD1Ev);
    TLI.setUnavailable(LibFunc_ZNSt8ios_baseC2Ev);
    TLI.setUnavailable(LibFunc_ZNSt8ios_baseD2Ev);
    TLI.setUnavailable(LibFunc_ZNSt9bad_allocD0Ev);
    TLI.setUnavailable(LibFunc_ZNSt9bad_allocD1Ev);
    TLI.setUnavailable(LibFunc_ZNSt9basic_iosIcSt11char_traitsIcEE4initEPSt15basic_streambufIcS1_E);
    TLI.setUnavailable(LibFunc_ZNSt9basic_iosIcSt11char_traitsIcEE5clearESt12_Ios_Iostate);
    TLI.setUnavailable(LibFunc_ZNSt9basic_iosIcSt11char_traitsIcEE5rdbufEPSt15basic_streambufIcS1_E);
    TLI.setUnavailable(LibFunc_ZNSt9exceptionD0Ev);
    TLI.setUnavailable(LibFunc_ZNSt9exceptionD1Ev);
    TLI.setUnavailable(LibFunc_ZNSt9exceptionD2Ev);
    TLI.setUnavailable(LibFunc_ZSt16__ostream_insertIcSt11char_traitsIcEERSt13basic_ostreamIT_T0_ES6_PKS3_i);
    TLI.setUnavailable(LibFunc_ZSt16__ostream_insertIcSt11char_traitsIcEERSt13basic_ostreamIT_T0_ES6_PKS3_l);
    TLI.setUnavailable(LibFunc_ZSt16__throw_bad_castv);
    TLI.setUnavailable(LibFunc_ZSt17__throw_bad_allocv);
    TLI.setUnavailable(LibFunc_ZSt18_Rb_tree_decrementPKSt18_Rb_tree_node_base);
    TLI.setUnavailable(LibFunc_ZSt18_Rb_tree_decrementPSt18_Rb_tree_node_base);
    TLI.setUnavailable(LibFunc_ZSt18_Rb_tree_incrementPKSt18_Rb_tree_node_base);
    TLI.setUnavailable(LibFunc_ZSt18_Rb_tree_incrementPSt18_Rb_tree_node_base);
    TLI.setUnavailable(LibFunc_ZSt19__throw_logic_errorPKc);
    TLI.setUnavailable(LibFunc_ZSt20__throw_length_errorPKc);
    TLI.setUnavailable(LibFunc_ZSt20__throw_out_of_rangePKc);
    TLI.setUnavailable(LibFunc_ZSt24__throw_out_of_range_fmtPKcz);
    TLI.setUnavailable(LibFunc_ZSt28_Rb_tree_rebalance_for_erasePSt18_Rb_tree_node_baseRS_);
    TLI.setUnavailable(LibFunc_ZSt29_Rb_tree_insert_and_rebalancebPSt18_Rb_tree_node_baseS0_RS_);
    TLI.setUnavailable(LibFunc_ZSt7getlineIcSt11char_traitsIcESaIcEERSt13basic_istreamIT_T0_ES7_RSbIS4_S5_T1_ES4_);
    TLI.setUnavailable(LibFunc_ZSt9terminatev);
    TLI.setUnavailable(LibFunc_ZStrsIcSt11char_traitsIcEERSt13basic_istreamIT_T0_ES6_RS3_);
#endif // INTEL_CUSTOMIZATION
  }

#if INTEL_CUSTOMIZATION
  // Windows specific libfuncs
  if (!T.isOSWindows()) {
    TLI.setUnavailable(LibFunc_atexit);
    TLI.setUnavailable(LibFunc_under_invalid_parameter_noinfo_noreturn);
    TLI.setUnavailable(LibFunc_msvc_std_CxxThrowException);
    TLI.setUnavailable(LibFunc_msvc_std_facet_register);
    TLI.setUnavailable(LibFunc_msvc_std_lockit);
    TLI.setUnavailable(LibFunc_msvc_std_lockit_dtor);
    TLI.setUnavailable(LibFunc_msvc_std_locimp_Getgloballocale);
    TLI.setUnavailable(LibFunc_msvc_std_locinfo_ctor);
    TLI.setUnavailable(LibFunc_msvc_std_locinfo_dtor);
    TLI.setUnavailable(LibFunc_msvc_std_Xbad_alloc);
    TLI.setUnavailable(LibFunc_msvc_std_Xout_of_range);
    TLI.setUnavailable(LibFunc_msvc_std_Xlength_error);
    TLI.setUnavailable(LibFunc_msvc_std_yarn_dtor);
    TLI.setUnavailable(LibFunc_std_exception_copy);
    TLI.setUnavailable(LibFunc_std_exception_destroy);
  }
#endif // INTEL_CUSTOMIZATION
  switch (T.getOS()) {
  case Triple::MacOSX:
    // exp10 and exp10f are not available on OS X until 10.9 and iOS until 7.0
    // and their names are __exp10 and __exp10f. exp10l is not available on
    // OS X or iOS.
    TLI.setUnavailable(LibFunc_exp10l);
    if (T.isMacOSXVersionLT(10, 9)) {
      TLI.setUnavailable(LibFunc_exp10);
      TLI.setUnavailable(LibFunc_exp10f);
    } else {
      TLI.setAvailableWithName(LibFunc_exp10, "__exp10");
      TLI.setAvailableWithName(LibFunc_exp10f, "__exp10f");
    }
    break;
  case Triple::IOS:
  case Triple::TvOS:
  case Triple::WatchOS:
    TLI.setUnavailable(LibFunc_exp10l);
    if (!T.isWatchOS() && (T.isOSVersionLT(7, 0) ||
                           (T.isOSVersionLT(9, 0) &&
                            (T.getArch() == Triple::x86 ||
                             T.getArch() == Triple::x86_64)))) {
      TLI.setUnavailable(LibFunc_exp10);
      TLI.setUnavailable(LibFunc_exp10f);
    } else {
      TLI.setAvailableWithName(LibFunc_exp10, "__exp10");
      TLI.setAvailableWithName(LibFunc_exp10f, "__exp10f");
    }
    break;
  case Triple::Linux:
    // exp10, exp10f, exp10l is available on Linux (GLIBC) but are extremely
    // buggy prior to glibc version 2.18. Until this version is widely deployed
    // or we have a reasonable detection strategy, we cannot use exp10 reliably
    // on Linux.
    //
    // Fall through to disable all of them.
    LLVM_FALLTHROUGH;
  default:
    TLI.setUnavailable(LibFunc_exp10);
    TLI.setUnavailable(LibFunc_exp10f);
    TLI.setUnavailable(LibFunc_exp10l);
  }

  // ffsl is available on at least Darwin, Mac OS X, iOS, FreeBSD, and
  // Linux (GLIBC):
  // http://developer.apple.com/library/mac/#documentation/Darwin/Reference/ManPages/man3/ffsl.3.html
  // http://svn.freebsd.org/base/head/lib/libc/string/ffsl.c
  // http://www.gnu.org/software/gnulib/manual/html_node/ffsl.html
  switch (T.getOS()) {
  case Triple::Darwin:
  case Triple::MacOSX:
  case Triple::IOS:
  case Triple::TvOS:
  case Triple::WatchOS:
  case Triple::FreeBSD:
  case Triple::Linux:
    break;
  default:
    TLI.setUnavailable(LibFunc_ffsl);
  }

  // ffsll is available on at least FreeBSD and Linux (GLIBC):
  // http://svn.freebsd.org/base/head/lib/libc/string/ffsll.c
  // http://www.gnu.org/software/gnulib/manual/html_node/ffsll.html
  switch (T.getOS()) {
  case Triple::Darwin:
  case Triple::MacOSX:
  case Triple::IOS:
  case Triple::TvOS:
  case Triple::WatchOS:
  case Triple::FreeBSD:
  case Triple::Linux:
    break;
  default:
    TLI.setUnavailable(LibFunc_ffsll);
  }

  // The following functions are available on at least FreeBSD:
  // http://svn.freebsd.org/base/head/lib/libc/string/fls.c
  // http://svn.freebsd.org/base/head/lib/libc/string/flsl.c
  // http://svn.freebsd.org/base/head/lib/libc/string/flsll.c
  if (!T.isOSFreeBSD()) {
    TLI.setUnavailable(LibFunc_fls);
    TLI.setUnavailable(LibFunc_flsl);
    TLI.setUnavailable(LibFunc_flsll);
  }

  // The following functions are only available on GNU/Linux (using glibc).
  // Linux variants without glibc (eg: bionic, musl) may have some subset.
  if (!T.isOSLinux() || !T.isGNUEnvironment()) {
    TLI.setUnavailable(LibFunc_dunder_strdup);
    TLI.setUnavailable(LibFunc_dunder_strtok_r);
    TLI.setUnavailable(LibFunc_dunder_isoc99_fscanf);                   // INTEL
    TLI.setUnavailable(LibFunc_dunder_isoc99_scanf);
    TLI.setUnavailable(LibFunc_dunder_isoc99_sscanf);
    TLI.setUnavailable(LibFunc_under_IO_getc);
    TLI.setUnavailable(LibFunc_under_IO_putc);
    // But, Android and musl have memalign.
    if (!T.isAndroid() && !T.isMusl())
      TLI.setUnavailable(LibFunc_memalign);
    TLI.setUnavailable(LibFunc_fopen64);
    TLI.setUnavailable(LibFunc_fseeko64);
    TLI.setUnavailable(LibFunc_fstat64);
    TLI.setUnavailable(LibFunc_fstatvfs64);
    TLI.setUnavailable(LibFunc_ftello64);
    TLI.setUnavailable(LibFunc_lstat64);
    TLI.setUnavailable(LibFunc_open64);
    TLI.setUnavailable(LibFunc_stat64);
    TLI.setUnavailable(LibFunc_statvfs64);
    TLI.setUnavailable(LibFunc_tmpfile64);

    // Relaxed math functions are included in math-finite.h on Linux (GLIBC).
    TLI.setUnavailable(LibFunc_acos_finite);
    TLI.setUnavailable(LibFunc_acosf_finite);
    TLI.setUnavailable(LibFunc_acosl_finite);
    TLI.setUnavailable(LibFunc_acosh_finite);
    TLI.setUnavailable(LibFunc_acoshf_finite);
    TLI.setUnavailable(LibFunc_acoshl_finite);
    TLI.setUnavailable(LibFunc_asin_finite);
    TLI.setUnavailable(LibFunc_asinf_finite);
    TLI.setUnavailable(LibFunc_asinl_finite);
    TLI.setUnavailable(LibFunc_atan2_finite);
    TLI.setUnavailable(LibFunc_atan2f_finite);
    TLI.setUnavailable(LibFunc_atan2l_finite);
    TLI.setUnavailable(LibFunc_atanh_finite);
    TLI.setUnavailable(LibFunc_atanhf_finite);
    TLI.setUnavailable(LibFunc_atanhl_finite);
    TLI.setUnavailable(LibFunc_cosh_finite);
    TLI.setUnavailable(LibFunc_coshf_finite);
    TLI.setUnavailable(LibFunc_coshl_finite);
    TLI.setUnavailable(LibFunc_exp10_finite);
    TLI.setUnavailable(LibFunc_exp10f_finite);
    TLI.setUnavailable(LibFunc_exp10l_finite);
    TLI.setUnavailable(LibFunc_exp2_finite);
    TLI.setUnavailable(LibFunc_exp2f_finite);
    TLI.setUnavailable(LibFunc_exp2l_finite);
    TLI.setUnavailable(LibFunc_exp_finite);
    TLI.setUnavailable(LibFunc_expf_finite);
    TLI.setUnavailable(LibFunc_expl_finite);
    TLI.setUnavailable(LibFunc_log10_finite);
    TLI.setUnavailable(LibFunc_log10f_finite);
    TLI.setUnavailable(LibFunc_log10l_finite);
    TLI.setUnavailable(LibFunc_log2_finite);
    TLI.setUnavailable(LibFunc_log2f_finite);
    TLI.setUnavailable(LibFunc_log2l_finite);
    TLI.setUnavailable(LibFunc_log_finite);
    TLI.setUnavailable(LibFunc_logf_finite);
    TLI.setUnavailable(LibFunc_logl_finite);
    TLI.setUnavailable(LibFunc_pow_finite);
    TLI.setUnavailable(LibFunc_powf_finite);
    TLI.setUnavailable(LibFunc_powl_finite);
    TLI.setUnavailable(LibFunc_sinh_finite);
    TLI.setUnavailable(LibFunc_sinhf_finite);
    TLI.setUnavailable(LibFunc_sinhl_finite);
  }

  if ((T.isOSLinux() && T.isGNUEnvironment()) ||
      (T.isAndroid() && !T.isAndroidVersionLT(28))) {
    // available IO unlocked variants on GNU/Linux and Android P or later
    TLI.setAvailable(LibFunc_getc_unlocked);
    TLI.setAvailable(LibFunc_getchar_unlocked);
    TLI.setAvailable(LibFunc_putc_unlocked);
    TLI.setAvailable(LibFunc_putchar_unlocked);
    TLI.setAvailable(LibFunc_fputc_unlocked);
    TLI.setAvailable(LibFunc_fgetc_unlocked);
    TLI.setAvailable(LibFunc_fread_unlocked);
    TLI.setAvailable(LibFunc_fwrite_unlocked);
    TLI.setAvailable(LibFunc_fputs_unlocked);
    TLI.setAvailable(LibFunc_fgets_unlocked);
  }

  // As currently implemented in clang, NVPTX code has no standard library to
  // speak of.  Headers provide a standard-ish library implementation, but many
  // of the signatures are wrong -- for example, many libm functions are not
  // extern "C".
  //
  // libdevice, an IR library provided by nvidia, is linked in by the front-end,
  // but only used functions are provided to llvm.  Moreover, most of the
  // functions in libdevice don't map precisely to standard library functions.
  //
  // FIXME: Having no standard library prevents e.g. many fastmath
  // optimizations, so this situation should be fixed.
  if (T.isNVPTX()) {
    TLI.disableAllFunctions();
    TLI.setAvailable(LibFunc_nvvm_reflect);
  } else {
    TLI.setUnavailable(LibFunc_nvvm_reflect);
  }

#if INTEL_CUSTOMIZATION
  if (!T.isOSWindows()) {
    TLI.setUnavailable(LibFunc_acrt_iob_func);
    TLI.setUnavailable(LibFunc_stdio_common_vfprintf);
    TLI.setUnavailable(LibFunc_stdio_common_vsprintf);
    TLI.setUnavailable(LibFunc_stdio_common_vsscanf);
    TLI.setUnavailable(LibFunc_local_stdio_printf_options);
    TLI.setUnavailable(LibFunc_local_stdio_scanf_options);
  }
#endif // INTEL_CUSTOMIZATION

  TLI.addVectorizableFunctionsFromVecLib(ClVectorLibrary);
}

TargetLibraryInfoImpl::TargetLibraryInfoImpl() {
  // Default to everything being available.
  memset(AvailableArray, -1, sizeof(AvailableArray));

  initialize(*this, Triple(), StandardNames);
}

TargetLibraryInfoImpl::TargetLibraryInfoImpl(const Triple &T) {
  // Default to everything being available.
  memset(AvailableArray, -1, sizeof(AvailableArray));

  initialize(*this, T, StandardNames);
}

TargetLibraryInfoImpl::TargetLibraryInfoImpl(const TargetLibraryInfoImpl &TLI)
    : CustomNames(TLI.CustomNames), ShouldExtI32Param(TLI.ShouldExtI32Param),
      ShouldExtI32Return(TLI.ShouldExtI32Return),
      ShouldSignExtI32Param(TLI.ShouldSignExtI32Param) {
  memcpy(AvailableArray, TLI.AvailableArray, sizeof(AvailableArray));
  VectorDescs = TLI.VectorDescs;
  ScalarDescs = TLI.ScalarDescs;
}

TargetLibraryInfoImpl::TargetLibraryInfoImpl(TargetLibraryInfoImpl &&TLI)
    : CustomNames(std::move(TLI.CustomNames)),
      ShouldExtI32Param(TLI.ShouldExtI32Param),
      ShouldExtI32Return(TLI.ShouldExtI32Return),
      ShouldSignExtI32Param(TLI.ShouldSignExtI32Param) {
  std::move(std::begin(TLI.AvailableArray), std::end(TLI.AvailableArray),
            AvailableArray);
  VectorDescs = TLI.VectorDescs;
  ScalarDescs = TLI.ScalarDescs;
}

TargetLibraryInfoImpl &TargetLibraryInfoImpl::operator=(const TargetLibraryInfoImpl &TLI) {
  CustomNames = TLI.CustomNames;
  ShouldExtI32Param = TLI.ShouldExtI32Param;
  ShouldExtI32Return = TLI.ShouldExtI32Return;
  ShouldSignExtI32Param = TLI.ShouldSignExtI32Param;
  memcpy(AvailableArray, TLI.AvailableArray, sizeof(AvailableArray));
  return *this;
}

TargetLibraryInfoImpl &TargetLibraryInfoImpl::operator=(TargetLibraryInfoImpl &&TLI) {
  CustomNames = std::move(TLI.CustomNames);
  ShouldExtI32Param = TLI.ShouldExtI32Param;
  ShouldExtI32Return = TLI.ShouldExtI32Return;
  ShouldSignExtI32Param = TLI.ShouldSignExtI32Param;
  std::move(std::begin(TLI.AvailableArray), std::end(TLI.AvailableArray),
            AvailableArray);
  return *this;
}

static StringRef sanitizeFunctionName(StringRef funcName) {
  // Filter out empty names and names containing null bytes, those can't be in
  // our table.
  if (funcName.empty() || funcName.find('\0') != StringRef::npos)
    return StringRef();

  // Check for \01 prefix that is used to mangle __asm declarations and
  // strip it if present.
  return GlobalValue::dropLLVMManglingEscape(funcName);
}

bool TargetLibraryInfoImpl::getLibFunc(StringRef funcName,
                                       LibFunc &F) const {
  StringRef const *Start = &StandardNames[0];
  StringRef const *End = &StandardNames[NumLibFuncs];

  funcName = sanitizeFunctionName(funcName);
  if (funcName.empty())
    return false;

  StringRef const *I = std::lower_bound(
      Start, End, funcName, [](StringRef LHS, StringRef RHS) {
        return LHS < RHS;
      });
  if (I != End && *I == funcName) {
    F = (LibFunc)(I - Start);
    return true;
  }
  return false;
}

bool TargetLibraryInfoImpl::isValidProtoForLibFunc(const FunctionType &FTy,
                                                   LibFunc F,
                                                   const DataLayout *DL) const {
  LLVMContext &Ctx = FTy.getContext();
  Type *PCharTy = Type::getInt8PtrTy(Ctx);
  Type *SizeTTy = DL ? DL->getIntPtrType(Ctx, /*AS=*/0) : nullptr;
  auto IsSizeTTy = [SizeTTy](Type *Ty) {
    return SizeTTy ? Ty == SizeTTy : Ty->isIntegerTy();
  };
  unsigned NumParams = FTy.getNumParams();

  switch (F) {
  case LibFunc_execl:
  case LibFunc_execlp:
  case LibFunc_execle:
    return (NumParams >= 2 && FTy.getParamType(0)->isPointerTy() &&
            FTy.getParamType(1)->isPointerTy() &&
            FTy.getReturnType()->isIntegerTy(32));
  case LibFunc_execv:
  case LibFunc_execvp:
    return (NumParams == 2 && FTy.getParamType(0)->isPointerTy() &&
            FTy.getParamType(1)->isPointerTy() &&
            FTy.getReturnType()->isIntegerTy(32));
  case LibFunc_execvP:
  case LibFunc_execvpe:
  case LibFunc_execve:
    return (NumParams == 3 && FTy.getParamType(0)->isPointerTy() &&
            FTy.getParamType(1)->isPointerTy() &&
            FTy.getParamType(2)->isPointerTy() &&
            FTy.getReturnType()->isIntegerTy(32));
  case LibFunc_strlen:
    return (NumParams == 1 && FTy.getParamType(0)->isPointerTy() &&
            FTy.getReturnType()->isIntegerTy());

  case LibFunc_strchr:
  case LibFunc_strrchr:
    return (NumParams == 2 && FTy.getReturnType()->isPointerTy() &&
            FTy.getParamType(0) == FTy.getReturnType() &&
            FTy.getParamType(1)->isIntegerTy());

  case LibFunc_strtol:
  case LibFunc_strtod:
  case LibFunc_strtof:
  case LibFunc_strtoul:
  case LibFunc_strtoll:
  case LibFunc_strtold:
  case LibFunc_strtoull:
    return ((NumParams == 2 || NumParams == 3) &&
            FTy.getParamType(0)->isPointerTy() &&
            FTy.getParamType(1)->isPointerTy());
  case LibFunc_strcat_chk:
    --NumParams;
    if (!IsSizeTTy(FTy.getParamType(NumParams)))
      return false;
    LLVM_FALLTHROUGH;
  case LibFunc_strcat:
    return (NumParams == 2 && FTy.getReturnType()->isPointerTy() &&
            FTy.getParamType(0) == FTy.getReturnType() &&
            FTy.getParamType(1) == FTy.getReturnType());

  case LibFunc_strncat_chk:
    --NumParams;
    if (!IsSizeTTy(FTy.getParamType(NumParams)))
      return false;
    LLVM_FALLTHROUGH;
  case LibFunc_strncat:
    return (NumParams == 3 && FTy.getReturnType()->isPointerTy() &&
            FTy.getParamType(0) == FTy.getReturnType() &&
            FTy.getParamType(1) == FTy.getReturnType() &&
            IsSizeTTy(FTy.getParamType(2)));

  case LibFunc_strcpy_chk:
  case LibFunc_stpcpy_chk:
    --NumParams;
    if (!IsSizeTTy(FTy.getParamType(NumParams)))
      return false;
    LLVM_FALLTHROUGH;
  case LibFunc_strcpy:
  case LibFunc_stpcpy:
    return (NumParams == 2 && FTy.getReturnType() == FTy.getParamType(0) &&
            FTy.getParamType(0) == FTy.getParamType(1) &&
            FTy.getParamType(0) == PCharTy);

  case LibFunc_strlcat_chk:
  case LibFunc_strlcpy_chk:
    --NumParams;
    if (!IsSizeTTy(FTy.getParamType(NumParams)))
      return false;
    LLVM_FALLTHROUGH;
  case LibFunc_strlcat:
  case LibFunc_strlcpy:
    return NumParams == 3 && IsSizeTTy(FTy.getReturnType()) &&
           FTy.getParamType(0)->isPointerTy() &&
           FTy.getParamType(1)->isPointerTy() &&
           IsSizeTTy(FTy.getParamType(2));

  case LibFunc_strncpy_chk:
  case LibFunc_stpncpy_chk:
    --NumParams;
    if (!IsSizeTTy(FTy.getParamType(NumParams)))
      return false;
    LLVM_FALLTHROUGH;
  case LibFunc_strncpy:
  case LibFunc_stpncpy:
    return (NumParams == 3 && FTy.getReturnType() == FTy.getParamType(0) &&
            FTy.getParamType(0) == FTy.getParamType(1) &&
            FTy.getParamType(0) == PCharTy &&
            IsSizeTTy(FTy.getParamType(2)));

  case LibFunc_strxfrm:
    return (NumParams == 3 && FTy.getParamType(0)->isPointerTy() &&
            FTy.getParamType(1)->isPointerTy());

  case LibFunc_strcmp:
    return (NumParams == 2 && FTy.getReturnType()->isIntegerTy(32) &&
            FTy.getParamType(0)->isPointerTy() &&
            FTy.getParamType(0) == FTy.getParamType(1));

  case LibFunc_strncmp:
    return (NumParams == 3 && FTy.getReturnType()->isIntegerTy(32) &&
            FTy.getParamType(0)->isPointerTy() &&
            FTy.getParamType(0) == FTy.getParamType(1) &&
            IsSizeTTy(FTy.getParamType(2)));

  case LibFunc_strspn:
  case LibFunc_strcspn:
    return (NumParams == 2 && FTy.getParamType(0)->isPointerTy() &&
            FTy.getParamType(0) == FTy.getParamType(1) &&
            FTy.getReturnType()->isIntegerTy());

  case LibFunc_strcoll:
  case LibFunc_strcasecmp:
  case LibFunc_strncasecmp:
    return (NumParams >= 2 && FTy.getParamType(0)->isPointerTy() &&
            FTy.getParamType(1)->isPointerTy());

  case LibFunc_strstr:
    return (NumParams == 2 && FTy.getReturnType()->isPointerTy() &&
            FTy.getParamType(0)->isPointerTy() &&
            FTy.getParamType(1)->isPointerTy());

  case LibFunc_strpbrk:
    return (NumParams == 2 && FTy.getParamType(0)->isPointerTy() &&
            FTy.getReturnType() == FTy.getParamType(0) &&
            FTy.getParamType(0) == FTy.getParamType(1));

  case LibFunc_strtok:
  case LibFunc_strtok_r:
    return (NumParams >= 2 && FTy.getParamType(1)->isPointerTy());
  case LibFunc_scanf:
  case LibFunc_setbuf:
  case LibFunc_setvbuf:
    return (NumParams >= 1 && FTy.getParamType(0)->isPointerTy());
  case LibFunc_strdup:
  case LibFunc_strndup:
    return (NumParams >= 1 && FTy.getReturnType()->isPointerTy() &&
            FTy.getParamType(0)->isPointerTy());
  case LibFunc_sscanf:
  case LibFunc_stat:
  case LibFunc_statvfs:
  case LibFunc_siprintf:
  case LibFunc_small_sprintf:
  case LibFunc_sprintf:
    return (NumParams >= 2 && FTy.getParamType(0)->isPointerTy() &&
            FTy.getParamType(1)->isPointerTy() &&
            FTy.getReturnType()->isIntegerTy(32));

  case LibFunc_sprintf_chk:
    return NumParams == 4 && FTy.getParamType(0)->isPointerTy() &&
           FTy.getParamType(1)->isIntegerTy(32) &&
           IsSizeTTy(FTy.getParamType(2)) &&
           FTy.getParamType(3)->isPointerTy() &&
           FTy.getReturnType()->isIntegerTy(32);

  case LibFunc_snprintf:
    return (NumParams == 3 && FTy.getParamType(0)->isPointerTy() &&
            FTy.getParamType(2)->isPointerTy() &&
            FTy.getReturnType()->isIntegerTy(32));

  case LibFunc_snprintf_chk:
    return NumParams == 5 && FTy.getParamType(0)->isPointerTy() &&
           IsSizeTTy(FTy.getParamType(1)) &&
           FTy.getParamType(2)->isIntegerTy(32) &&
           IsSizeTTy(FTy.getParamType(3)) &&
           FTy.getParamType(4)->isPointerTy() &&
           FTy.getReturnType()->isIntegerTy(32);

  case LibFunc_setitimer:
    return (NumParams == 3 && FTy.getParamType(1)->isPointerTy() &&
            FTy.getParamType(2)->isPointerTy());
  case LibFunc_system:
    return (NumParams == 1 && FTy.getParamType(0)->isPointerTy());
  case LibFunc_malloc:
    return (NumParams == 1 && FTy.getReturnType()->isPointerTy());
  case LibFunc_memcmp:
    return (NumParams == 3 && FTy.getReturnType()->isIntegerTy(32) &&
            FTy.getParamType(0)->isPointerTy() &&
            FTy.getParamType(1)->isPointerTy());

  case LibFunc_memchr:
  case LibFunc_memrchr:
    return (NumParams == 3 && FTy.getReturnType()->isPointerTy() &&
            FTy.getReturnType() == FTy.getParamType(0) &&
            FTy.getParamType(1)->isIntegerTy(32) &&
            IsSizeTTy(FTy.getParamType(2)));
  case LibFunc_modf:
  case LibFunc_modff:
  case LibFunc_modfl:
    return (NumParams >= 2 && FTy.getParamType(1)->isPointerTy());

  case LibFunc_memcpy_chk:
  case LibFunc_memmove_chk:
    --NumParams;
    if (!IsSizeTTy(FTy.getParamType(NumParams)))
      return false;
    LLVM_FALLTHROUGH;
  case LibFunc_memcpy:
  case LibFunc_mempcpy:
  case LibFunc_memmove:
    return (NumParams == 3 && FTy.getReturnType() == FTy.getParamType(0) &&
            FTy.getParamType(0)->isPointerTy() &&
            FTy.getParamType(1)->isPointerTy() &&
            IsSizeTTy(FTy.getParamType(2)));

  case LibFunc_memset_chk:
    --NumParams;
    if (!IsSizeTTy(FTy.getParamType(NumParams)))
      return false;
    LLVM_FALLTHROUGH;
  case LibFunc_memset:
    return (NumParams == 3 && FTy.getReturnType() == FTy.getParamType(0) &&
            FTy.getParamType(0)->isPointerTy() &&
            FTy.getParamType(1)->isIntegerTy() &&
            IsSizeTTy(FTy.getParamType(2)));

  case LibFunc_memccpy_chk:
      --NumParams;
    if (!IsSizeTTy(FTy.getParamType(NumParams)))
      return false;
    LLVM_FALLTHROUGH;
  case LibFunc_memccpy:
    return (NumParams >= 2 && FTy.getParamType(1)->isPointerTy());
  case LibFunc_memalign:
    return (FTy.getReturnType()->isPointerTy());
  case LibFunc_realloc:
  case LibFunc_reallocf:
    return (NumParams == 2 && FTy.getReturnType() == PCharTy &&
            FTy.getParamType(0) == FTy.getReturnType() &&
            IsSizeTTy(FTy.getParamType(1)));
  case LibFunc_read:
    return (NumParams == 3 && FTy.getParamType(1)->isPointerTy());
  case LibFunc_rewind:
  case LibFunc_rmdir:
  case LibFunc_remove:
  case LibFunc_realpath:
    return (NumParams >= 1 && FTy.getParamType(0)->isPointerTy());
  case LibFunc_rename:
    return (NumParams >= 2 && FTy.getParamType(0)->isPointerTy() &&
            FTy.getParamType(1)->isPointerTy());
  case LibFunc_readlink:
    return (NumParams >= 2 && FTy.getParamType(0)->isPointerTy() &&
            FTy.getParamType(1)->isPointerTy());
  case LibFunc_write:
    return (NumParams == 3 && FTy.getParamType(1)->isPointerTy());
  case LibFunc_bcopy:
  case LibFunc_bcmp:
    return (NumParams == 3 && FTy.getParamType(0)->isPointerTy() &&
            FTy.getParamType(1)->isPointerTy());
  case LibFunc_bzero:
    return (NumParams == 2 && FTy.getParamType(0)->isPointerTy());
  case LibFunc_calloc:
    return (NumParams == 2 && FTy.getReturnType()->isPointerTy());

#if INTEL_CUSTOMIZATION
  case LibFunc_atexit:
    return (NumParams == 1 && FTy.getReturnType()->isIntegerTy() &&
            FTy.getParamType(0)->isPointerTy());
#endif // INTEL_CUSTOMIZATION

  case LibFunc_atof:
  case LibFunc_atoi:
  case LibFunc_atol:
  case LibFunc_atoll:
  case LibFunc_ferror:
  case LibFunc_getenv:
  case LibFunc_getpwnam:
  case LibFunc_iprintf:
  case LibFunc_small_printf:
  case LibFunc_pclose:
  case LibFunc_perror:
  case LibFunc_printf:
  case LibFunc_puts:
  case LibFunc_uname:
  case LibFunc_under_IO_getc:
  case LibFunc_unlink:
  case LibFunc_unsetenv:
    return (NumParams == 1 && FTy.getParamType(0)->isPointerTy());

  case LibFunc_access:
  case LibFunc_chmod:
  case LibFunc_chown:
  case LibFunc_clearerr:
  case LibFunc_closedir:
  case LibFunc_ctermid:
  case LibFunc_fclose:
  case LibFunc_feof:
  case LibFunc_fflush:
  case LibFunc_fgetc:
  case LibFunc_fgetc_unlocked:
  case LibFunc_fileno:
  case LibFunc_flockfile:
  case LibFunc_free:
  case LibFunc_fseek:
  case LibFunc_fseeko64:
  case LibFunc_fseeko:
  case LibFunc_fsetpos:
  case LibFunc_ftell:
  case LibFunc_ftello64:
  case LibFunc_ftello:
  case LibFunc_ftrylockfile:
  case LibFunc_funlockfile:
  case LibFunc_getc:
  case LibFunc_getc_unlocked:
  case LibFunc_getlogin_r:
  case LibFunc_mkdir:
  case LibFunc_mktime:
  case LibFunc_times:
    return (NumParams != 0 && FTy.getParamType(0)->isPointerTy());

  case LibFunc_fopen:
    return (NumParams == 2 && FTy.getReturnType()->isPointerTy() &&
            FTy.getParamType(0)->isPointerTy() &&
            FTy.getParamType(1)->isPointerTy());
  case LibFunc_fork:
    return (NumParams == 0 && FTy.getReturnType()->isIntegerTy(32));
  case LibFunc_fdopen:
    return (NumParams == 2 && FTy.getReturnType()->isPointerTy() &&
            FTy.getParamType(1)->isPointerTy());
  case LibFunc_fputc:
  case LibFunc_fputc_unlocked:
  case LibFunc_fstat:
  case LibFunc_frexp:
  case LibFunc_frexpf:
  case LibFunc_frexpl:
  case LibFunc_fstatvfs:
    return (NumParams == 2 && FTy.getParamType(1)->isPointerTy());
  case LibFunc_fgets:
  case LibFunc_fgets_unlocked:
    return (NumParams == 3 && FTy.getParamType(0)->isPointerTy() &&
            FTy.getParamType(2)->isPointerTy());
  case LibFunc_fread:
  case LibFunc_fread_unlocked:
    return (NumParams == 4 && FTy.getParamType(0)->isPointerTy() &&
            FTy.getParamType(3)->isPointerTy());
  case LibFunc_fwrite:
  case LibFunc_fwrite_unlocked:
    return (NumParams == 4 && FTy.getReturnType()->isIntegerTy() &&
            FTy.getParamType(0)->isPointerTy() &&
            FTy.getParamType(1)->isIntegerTy() &&
            FTy.getParamType(2)->isIntegerTy() &&
            FTy.getParamType(3)->isPointerTy());
  case LibFunc_fputs:
  case LibFunc_fputs_unlocked:
    return (NumParams >= 2 && FTy.getParamType(0)->isPointerTy() &&
            FTy.getParamType(1)->isPointerTy());
  case LibFunc_fscanf:
  case LibFunc_fiprintf:
  case LibFunc_small_fprintf:
  case LibFunc_fprintf:
    return (NumParams >= 2 && FTy.getReturnType()->isIntegerTy() &&
            FTy.getParamType(0)->isPointerTy() &&
            FTy.getParamType(1)->isPointerTy());
  case LibFunc_fgetpos:
    return (NumParams >= 2 && FTy.getParamType(0)->isPointerTy() &&
            FTy.getParamType(1)->isPointerTy());
  case LibFunc_getchar:
  case LibFunc_getchar_unlocked:
    return (NumParams == 0 && FTy.getReturnType()->isIntegerTy());
  case LibFunc_gets:
    return (NumParams == 1 && FTy.getParamType(0) == PCharTy);
  case LibFunc_getitimer:
    return (NumParams == 2 && FTy.getParamType(1)->isPointerTy());
  case LibFunc_ungetc:
    return (NumParams == 2 && FTy.getParamType(1)->isPointerTy());
  case LibFunc_utime:
  case LibFunc_utimes:
    return (NumParams == 2 && FTy.getParamType(0)->isPointerTy() &&
            FTy.getParamType(1)->isPointerTy());
  case LibFunc_putc:
  case LibFunc_putc_unlocked:
    return (NumParams == 2 && FTy.getParamType(1)->isPointerTy());
  case LibFunc_pread:
  case LibFunc_pwrite:
    return (NumParams == 4 && FTy.getParamType(1)->isPointerTy());
  case LibFunc_popen:
    return (NumParams == 2 && FTy.getReturnType()->isPointerTy() &&
            FTy.getParamType(0)->isPointerTy() &&
            FTy.getParamType(1)->isPointerTy());
  case LibFunc_vscanf:
    return (NumParams == 2 && FTy.getParamType(1)->isPointerTy());
  case LibFunc_vsscanf:
    return (NumParams == 3 && FTy.getParamType(1)->isPointerTy() &&
            FTy.getParamType(2)->isPointerTy());
  case LibFunc_vfscanf:
    return (NumParams == 3 && FTy.getParamType(1)->isPointerTy() &&
            FTy.getParamType(2)->isPointerTy());
  case LibFunc_valloc:
    return (FTy.getReturnType()->isPointerTy());
  case LibFunc_vprintf:
    return (NumParams == 2 && FTy.getParamType(0)->isPointerTy());
  case LibFunc_vfprintf:
  case LibFunc_vsprintf:
    return (NumParams == 3 && FTy.getParamType(0)->isPointerTy() &&
            FTy.getParamType(1)->isPointerTy());
  case LibFunc_vsprintf_chk:
    return NumParams == 5 && FTy.getParamType(0)->isPointerTy() &&
           FTy.getParamType(1)->isIntegerTy(32) &&
           IsSizeTTy(FTy.getParamType(2)) && FTy.getParamType(3)->isPointerTy();
  case LibFunc_vsnprintf:
    return (NumParams == 4 && FTy.getParamType(0)->isPointerTy() &&
            FTy.getParamType(2)->isPointerTy());
  case LibFunc_vsnprintf_chk:
    return NumParams == 6 && FTy.getParamType(0)->isPointerTy() &&
           FTy.getParamType(2)->isIntegerTy(32) &&
           IsSizeTTy(FTy.getParamType(3)) && FTy.getParamType(4)->isPointerTy();
  case LibFunc_open:
    return (NumParams >= 2 && FTy.getParamType(0)->isPointerTy());
  case LibFunc_opendir:
    return (NumParams == 1 && FTy.getReturnType()->isPointerTy() &&
            FTy.getParamType(0)->isPointerTy());
  case LibFunc_tmpfile:
    return (FTy.getReturnType()->isPointerTy());
  case LibFunc_htonl:
  case LibFunc_ntohl:
    return (NumParams == 1 && FTy.getReturnType()->isIntegerTy(32) &&
            FTy.getReturnType() == FTy.getParamType(0));
  case LibFunc_htons:
  case LibFunc_ntohs:
    return (NumParams == 1 && FTy.getReturnType()->isIntegerTy(16) &&
            FTy.getReturnType() == FTy.getParamType(0));
  case LibFunc_lstat:
    return (NumParams == 2 && FTy.getParamType(0)->isPointerTy() &&
            FTy.getParamType(1)->isPointerTy());
  case LibFunc_lchown:
    return (NumParams == 3 && FTy.getParamType(0)->isPointerTy());
  case LibFunc_qsort:
    return (NumParams == 4 && FTy.getParamType(3)->isPointerTy());
  case LibFunc_dunder_strdup:
  case LibFunc_dunder_strndup:
    return (NumParams >= 1 && FTy.getReturnType()->isPointerTy() &&
            FTy.getParamType(0)->isPointerTy());
  case LibFunc_dunder_strtok_r:
    return (NumParams == 3 && FTy.getParamType(1)->isPointerTy());
  case LibFunc_under_IO_putc:
    return (NumParams == 2 && FTy.getParamType(1)->isPointerTy());
  case LibFunc_dunder_isoc99_scanf:
    return (NumParams >= 1 && FTy.getParamType(0)->isPointerTy());
  case LibFunc_stat64:
  case LibFunc_lstat64:
  case LibFunc_statvfs64:
    return (NumParams == 2 && FTy.getParamType(0)->isPointerTy() &&
            FTy.getParamType(1)->isPointerTy());
  case LibFunc_dunder_isoc99_sscanf:
    return (NumParams >= 2 && FTy.getParamType(0)->isPointerTy() &&
            FTy.getParamType(1)->isPointerTy());
  case LibFunc_fopen64:
    return (NumParams == 2 && FTy.getReturnType()->isPointerTy() &&
            FTy.getParamType(0)->isPointerTy() &&
            FTy.getParamType(1)->isPointerTy());
  case LibFunc_tmpfile64:
    return (FTy.getReturnType()->isPointerTy());
  case LibFunc_fstat64:
  case LibFunc_fstatvfs64:
    return (NumParams == 2 && FTy.getParamType(1)->isPointerTy());
  case LibFunc_open64:
    return (NumParams >= 2 && FTy.getParamType(0)->isPointerTy());
  case LibFunc_gettimeofday:
    return (NumParams == 2 && FTy.getParamType(0)->isPointerTy() &&
            FTy.getParamType(1)->isPointerTy());

  // new(unsigned int);
  case LibFunc_Znwj:
  // new(unsigned long);
  case LibFunc_Znwm:
  // new[](unsigned int);
  case LibFunc_Znaj:
  // new[](unsigned long);
  case LibFunc_Znam:
  // new(unsigned int);
  case LibFunc_msvc_new_int:
  // new(unsigned long long);
  case LibFunc_msvc_new_longlong:
  // new[](unsigned int);
  case LibFunc_msvc_new_array_int:
  // new[](unsigned long long);
  case LibFunc_msvc_new_array_longlong:
    return (NumParams == 1 && FTy.getReturnType()->isPointerTy());

  // new(unsigned int, nothrow);
  case LibFunc_ZnwjRKSt9nothrow_t:
  // new(unsigned long, nothrow);
  case LibFunc_ZnwmRKSt9nothrow_t:
  // new[](unsigned int, nothrow);
  case LibFunc_ZnajRKSt9nothrow_t:
  // new[](unsigned long, nothrow);
  case LibFunc_ZnamRKSt9nothrow_t:
  // new(unsigned int, nothrow);
  case LibFunc_msvc_new_int_nothrow:
  // new(unsigned long long, nothrow);
  case LibFunc_msvc_new_longlong_nothrow:
  // new[](unsigned int, nothrow);
  case LibFunc_msvc_new_array_int_nothrow:
  // new[](unsigned long long, nothrow);
  case LibFunc_msvc_new_array_longlong_nothrow:
  // new(unsigned int, align_val_t)
  case LibFunc_ZnwjSt11align_val_t:
  // new(unsigned long, align_val_t)
  case LibFunc_ZnwmSt11align_val_t:
  // new[](unsigned int, align_val_t)
  case LibFunc_ZnajSt11align_val_t:
  // new[](unsigned long, align_val_t)
  case LibFunc_ZnamSt11align_val_t:
    return (NumParams == 2 && FTy.getReturnType()->isPointerTy());

  // new(unsigned int, align_val_t, nothrow)
  case LibFunc_ZnwjSt11align_val_tRKSt9nothrow_t:
  // new(unsigned long, align_val_t, nothrow)
  case LibFunc_ZnwmSt11align_val_tRKSt9nothrow_t:
  // new[](unsigned int, align_val_t, nothrow)
  case LibFunc_ZnajSt11align_val_tRKSt9nothrow_t:
  // new[](unsigned long, align_val_t, nothrow)
  case LibFunc_ZnamSt11align_val_tRKSt9nothrow_t:
    return (NumParams == 3 && FTy.getReturnType()->isPointerTy());

  // void operator delete[](void*);
  case LibFunc_ZdaPv:
  // void operator delete(void*);
  case LibFunc_ZdlPv:
  // void operator delete[](void*);
  case LibFunc_msvc_delete_array_ptr32:
  // void operator delete[](void*);
  case LibFunc_msvc_delete_array_ptr64:
  // void operator delete(void*);
  case LibFunc_msvc_delete_ptr32:
  // void operator delete(void*);
  case LibFunc_msvc_delete_ptr64:
    return (NumParams == 1 && FTy.getParamType(0)->isPointerTy());

  // void operator delete[](void*, nothrow);
  case LibFunc_ZdaPvRKSt9nothrow_t:
  // void operator delete[](void*, unsigned int);
  case LibFunc_ZdaPvj:
  // void operator delete[](void*, unsigned long);
  case LibFunc_ZdaPvm:
  // void operator delete(void*, nothrow);
  case LibFunc_ZdlPvRKSt9nothrow_t:
  // void operator delete(void*, unsigned int);
  case LibFunc_ZdlPvj:
  // void operator delete(void*, unsigned long);
  case LibFunc_ZdlPvm:
  // void operator delete(void*, align_val_t)
  case LibFunc_ZdlPvSt11align_val_t:
  // void operator delete[](void*, align_val_t)
  case LibFunc_ZdaPvSt11align_val_t:
  // void operator delete[](void*, unsigned int);
  case LibFunc_msvc_delete_array_ptr32_int:
  // void operator delete[](void*, nothrow);
  case LibFunc_msvc_delete_array_ptr32_nothrow:
  // void operator delete[](void*, unsigned long long);
  case LibFunc_msvc_delete_array_ptr64_longlong:
  // void operator delete[](void*, nothrow);
  case LibFunc_msvc_delete_array_ptr64_nothrow:
  // void operator delete(void*, unsigned int);
  case LibFunc_msvc_delete_ptr32_int:
  // void operator delete(void*, nothrow);
  case LibFunc_msvc_delete_ptr32_nothrow:
  // void operator delete(void*, unsigned long long);
  case LibFunc_msvc_delete_ptr64_longlong:
  // void operator delete(void*, nothrow);
  case LibFunc_msvc_delete_ptr64_nothrow:
    return (NumParams == 2 && FTy.getParamType(0)->isPointerTy());

#if INTEL_CUSTOMIZATION
  case LibFunc_msvc_std_facet_register:
    return (NumParams == 1 && FTy.getReturnType()->isVoidTy() &&
            FTy.getParamType(0)->isPointerTy());

  case LibFunc_msvc_std_locimp_Getgloballocale:
    return (NumParams == 0 && FTy.getReturnType()->isPointerTy());

  case LibFunc_msvc_std_locinfo_ctor:
    return (NumParams == 2 && FTy.getReturnType()->isVoidTy() &&
            FTy.getParamType(0)->isPointerTy() &&
            FTy.getParamType(1)->isPointerTy());

  case LibFunc_msvc_std_locinfo_dtor:
    return (NumParams == 1 && FTy.getReturnType()->isVoidTy() &&
            FTy.getParamType(0)->isPointerTy());

  case LibFunc_msvc_std_lockit:
    return (NumParams == 2 && FTy.getReturnType()->isPointerTy() &&
            FTy.getParamType(0)->isPointerTy() &&
            FTy.getParamType(1)->isIntegerTy());

  case LibFunc_msvc_std_lockit_dtor:
    return (NumParams == 1 && FTy.getReturnType()->isVoidTy() &&
            FTy.getParamType(0)->isPointerTy());

  case LibFunc_msvc_std_Xbad_alloc:
    return (NumParams == 0 && FTy.getReturnType()->isVoidTy());

  case LibFunc_msvc_std_Xlength_error:
    return (NumParams == 1 && FTy.getReturnType()->isVoidTy() &&
            FTy.getParamType(0)->isPointerTy());

  case LibFunc_msvc_std_Xout_of_range:
    return (NumParams == 1 && FTy.getReturnType()->isVoidTy() &&
            FTy.getParamType(0)->isPointerTy());

  case LibFunc_msvc_std_yarn_dtor:
    return (NumParams == 1 && FTy.getReturnType()->isVoidTy() &&
            FTy.getParamType(0)->isPointerTy());

  case LibFunc_msvc_std_CxxThrowException:
    return (NumParams == 2 && FTy.getReturnType()->isVoidTy() &&
            FTy.getParamType(0)->isPointerTy() &&
            FTy.getParamType(1)->isPointerTy());
#endif // INTEL_CUSTOMIZATION
  // void operator delete(void*, align_val_t, nothrow)
  case LibFunc_ZdlPvSt11align_val_tRKSt9nothrow_t:
  // void operator delete[](void*, align_val_t, nothrow)
  case LibFunc_ZdaPvSt11align_val_tRKSt9nothrow_t:
    return (NumParams == 3 && FTy.getParamType(0)->isPointerTy());

  case LibFunc_memset_pattern16:
    return (!FTy.isVarArg() && NumParams == 3 &&
            FTy.getParamType(0)->isPointerTy() &&
            FTy.getParamType(1)->isPointerTy() &&
            FTy.getParamType(2)->isIntegerTy());

  case LibFunc_cxa_guard_abort:
  case LibFunc_cxa_guard_acquire:
  case LibFunc_cxa_guard_release:
  case LibFunc_nvvm_reflect:
    return (NumParams == 1 && FTy.getParamType(0)->isPointerTy());

  case LibFunc_sincospi_stret:
  case LibFunc_sincospif_stret:
    return (NumParams == 1 && FTy.getParamType(0)->isFloatingPointTy());

  case LibFunc_acos:
  case LibFunc_acos_finite:
  case LibFunc_acosf:
  case LibFunc_acosf_finite:
  case LibFunc_acosh:
  case LibFunc_acosh_finite:
  case LibFunc_acoshf:
  case LibFunc_acoshf_finite:
  case LibFunc_acoshl:
  case LibFunc_acoshl_finite:
  case LibFunc_acosl:
  case LibFunc_acosl_finite:
  case LibFunc_asin:
  case LibFunc_asin_finite:
  case LibFunc_asinf:
  case LibFunc_asinf_finite:
  case LibFunc_asinh:
  case LibFunc_asinhf:
  case LibFunc_asinhl:
  case LibFunc_asinl:
  case LibFunc_asinl_finite:
  case LibFunc_atan:
  case LibFunc_atanf:
  case LibFunc_atanh:
  case LibFunc_atanh_finite:
  case LibFunc_atanhf:
  case LibFunc_atanhf_finite:
  case LibFunc_atanhl:
  case LibFunc_atanhl_finite:
  case LibFunc_atanl:
  case LibFunc_cbrt:
  case LibFunc_cbrtf:
  case LibFunc_cbrtl:
  case LibFunc_ceil:
  case LibFunc_ceilf:
  case LibFunc_ceill:
  case LibFunc_cos:
  case LibFunc_cosf:
  case LibFunc_cosh:
  case LibFunc_cosh_finite:
  case LibFunc_coshf:
  case LibFunc_coshf_finite:
  case LibFunc_coshl:
  case LibFunc_coshl_finite:
  case LibFunc_cosl:
  case LibFunc_exp10:
  case LibFunc_exp10_finite:
  case LibFunc_exp10f:
  case LibFunc_exp10f_finite:
  case LibFunc_exp10l:
  case LibFunc_exp10l_finite:
  case LibFunc_exp2:
  case LibFunc_exp2_finite:
  case LibFunc_exp2f:
  case LibFunc_exp2f_finite:
  case LibFunc_exp2l:
  case LibFunc_exp2l_finite:
  case LibFunc_exp:
  case LibFunc_exp_finite:
  case LibFunc_expf:
  case LibFunc_expf_finite:
  case LibFunc_expl:
  case LibFunc_expl_finite:
  case LibFunc_expm1:
  case LibFunc_expm1f:
  case LibFunc_expm1l:
  case LibFunc_fabs:
  case LibFunc_fabsf:
  case LibFunc_fabsl:
  case LibFunc_floor:
  case LibFunc_floorf:
  case LibFunc_floorl:
  case LibFunc_log10:
  case LibFunc_log10_finite:
  case LibFunc_log10f:
  case LibFunc_log10f_finite:
  case LibFunc_log10l:
  case LibFunc_log10l_finite:
  case LibFunc_log1p:
  case LibFunc_log1pf:
  case LibFunc_log1pl:
  case LibFunc_log2:
  case LibFunc_log2_finite:
  case LibFunc_log2f:
  case LibFunc_log2f_finite:
  case LibFunc_log2l:
  case LibFunc_log2l_finite:
  case LibFunc_log:
  case LibFunc_log_finite:
  case LibFunc_logb:
  case LibFunc_logbf:
  case LibFunc_logbl:
  case LibFunc_logf:
  case LibFunc_logf_finite:
  case LibFunc_logl:
  case LibFunc_logl_finite:
  case LibFunc_nearbyint:
  case LibFunc_nearbyintf:
  case LibFunc_nearbyintl:
  case LibFunc_rint:
  case LibFunc_rintf:
  case LibFunc_rintl:
  case LibFunc_round:
  case LibFunc_roundf:
  case LibFunc_roundl:
  case LibFunc_sin:
  case LibFunc_sinf:
  case LibFunc_sinh:
  case LibFunc_sinh_finite:
  case LibFunc_sinhf:
  case LibFunc_sinhf_finite:
  case LibFunc_sinhl:
  case LibFunc_sinhl_finite:
  case LibFunc_sinl:
  case LibFunc_sqrt:
  case LibFunc_sqrt_finite:
  case LibFunc_sqrtf:
  case LibFunc_sqrtf_finite:
  case LibFunc_sqrtl:
  case LibFunc_sqrtl_finite:
  case LibFunc_tan:
  case LibFunc_tanf:
  case LibFunc_tanh:
  case LibFunc_tanhf:
  case LibFunc_tanhl:
  case LibFunc_tanl:
  case LibFunc_trunc:
  case LibFunc_truncf:
  case LibFunc_truncl:
    return (NumParams == 1 && FTy.getReturnType()->isFloatingPointTy() &&
            FTy.getReturnType() == FTy.getParamType(0));

  case LibFunc_atan2:
  case LibFunc_atan2_finite:
  case LibFunc_atan2f:
  case LibFunc_atan2f_finite:
  case LibFunc_atan2l:
  case LibFunc_atan2l_finite:
  case LibFunc_fmin:
  case LibFunc_fminf:
  case LibFunc_fminl:
  case LibFunc_fmax:
  case LibFunc_fmaxf:
  case LibFunc_fmaxl:
  case LibFunc_fmod:
  case LibFunc_fmodf:
  case LibFunc_fmodl:
  case LibFunc_copysign:
  case LibFunc_copysignf:
  case LibFunc_copysignl:
  case LibFunc_pow:
  case LibFunc_pow_finite:
  case LibFunc_powf:
  case LibFunc_powf_finite:
  case LibFunc_powl:
  case LibFunc_powl_finite:
    return (NumParams == 2 && FTy.getReturnType()->isFloatingPointTy() &&
            FTy.getReturnType() == FTy.getParamType(0) &&
            FTy.getReturnType() == FTy.getParamType(1));

  case LibFunc_ldexp:
  case LibFunc_ldexpf:
  case LibFunc_ldexpl:
    return (NumParams == 2 && FTy.getReturnType()->isFloatingPointTy() &&
            FTy.getReturnType() == FTy.getParamType(0) &&
            FTy.getParamType(1)->isIntegerTy(32));

  case LibFunc_ffs:
  case LibFunc_ffsl:
  case LibFunc_ffsll:
  case LibFunc_fls:
  case LibFunc_flsl:
  case LibFunc_flsll:
    return (NumParams == 1 && FTy.getReturnType()->isIntegerTy(32) &&
            FTy.getParamType(0)->isIntegerTy());

  case LibFunc_isdigit:
  case LibFunc_isascii:
  case LibFunc_toascii:
  case LibFunc_putchar:
  case LibFunc_putchar_unlocked:
    return (NumParams == 1 && FTy.getReturnType()->isIntegerTy(32) &&
            FTy.getReturnType() == FTy.getParamType(0));

  case LibFunc_abs:
  case LibFunc_labs:
  case LibFunc_llabs:
    return (NumParams == 1 && FTy.getReturnType()->isIntegerTy() &&
            FTy.getReturnType() == FTy.getParamType(0));

  case LibFunc_cxa_atexit:
    return (NumParams == 3 && FTy.getReturnType()->isIntegerTy() &&
            FTy.getParamType(0)->isPointerTy() &&
            FTy.getParamType(1)->isPointerTy() &&
            FTy.getParamType(2)->isPointerTy());

  case LibFunc_sinpi:
  case LibFunc_cospi:
    return (NumParams == 1 && FTy.getReturnType()->isDoubleTy() &&
            FTy.getReturnType() == FTy.getParamType(0));

  case LibFunc_sinpif:
  case LibFunc_cospif:
    return (NumParams == 1 && FTy.getReturnType()->isFloatTy() &&
            FTy.getReturnType() == FTy.getParamType(0));

  case LibFunc_strnlen:
    return (NumParams == 2 && FTy.getReturnType() == FTy.getParamType(1) &&
            FTy.getParamType(0) == PCharTy &&
            FTy.getParamType(1) == SizeTTy);

  case LibFunc_posix_memalign:
    return (NumParams == 3 && FTy.getReturnType()->isIntegerTy(32) &&
            FTy.getParamType(0)->isPointerTy() &&
            FTy.getParamType(1) == SizeTTy && FTy.getParamType(2) == SizeTTy);

  case LibFunc_wcslen:
    return (NumParams == 1 && FTy.getParamType(0)->isPointerTy() &&
            FTy.getReturnType()->isIntegerTy());

  case LibFunc_cabs:
  case LibFunc_cabsf:
  case LibFunc_cabsl: {
    Type* RetTy = FTy.getReturnType();
    if (!RetTy->isFloatingPointTy())
      return false;

    // NOTE: These prototypes are target specific and currently support
    // "complex" passed as an array or discrete real & imaginary parameters.
    // Add other calling conventions to enable libcall optimizations.
    if (NumParams == 1)
      return (FTy.getParamType(0)->isArrayTy() &&
              FTy.getParamType(0)->getArrayNumElements() == 2 &&
              FTy.getParamType(0)->getArrayElementType() == RetTy);
    else if (NumParams == 2)
      return (FTy.getParamType(0) == RetTy && FTy.getParamType(1) == RetTy);
    else
      return false;
  }
  case LibFunc::NumLibFuncs:
    break;

#if INTEL_CUSTOMIZATION
  // Note: These are being placed after the case for LibFunc::NumLibFuncs to
  // avoid conflicts during community pulldowns, which otherwise occur
  // every time a new entry is added to the enumeration.

  case LibFunc_dunder_isoc99_fscanf:
    // int __isoc99_fscanf(FILE *stream, const char *format, ... );
    return (NumParams >= 2 && FTy.getReturnType()->isIntegerTy() &&
            FTy.getParamType(0)->isPointerTy() &&
            FTy.getParamType(1)->isPointerTy());
  case LibFunc_dunder_xstat64:
  case LibFunc_dunder_xstat:
    // int __xstat64 (int vers, const char *file, struct stat64 *buf);
    // int __xstat(int vers, const char *file, struct stat *buf);
    return (NumParams == 3 && FTy.getReturnType()->isIntegerTy() &&
            FTy.getParamType(0)->isIntegerTy() &&
            FTy.getParamType(1)->isPointerTy() &&
            FTy.getParamType(2)->isPointerTy());
  case LibFunc_exit:
    // void exit(int status);
    return (NumParams == 1 && FTy.getReturnType()->isVoidTy() &&
            FTy.getParamType(0)->isIntegerTy());
  case LibFunc_sincos:
    // void sincos(double x, double *y, double *z);
    return (NumParams == 3 && FTy.getReturnType()->isVoidTy() &&
            FTy.getParamType(0)->isDoubleTy() &&
            FTy.getParamType(1)->isPointerTy() &&
            FTy.getParamType(2)->isPointerTy());
  case LibFunc_sincosf:
    // void sincosf(float x, float *y, float *z);
    return (NumParams == 3 && FTy.getReturnType()->isVoidTy() &&
            FTy.getParamType(0)->isFloatTy() &&
            FTy.getParamType(1)->isPointerTy() &&
            FTy.getParamType(2)->isPointerTy());

  case LibFunc_assert_fail:
    return (NumParams == 4 && FTy.getReturnType()->isVoidTy() &&
            FTy.getParamType(0)->isPointerTy() &&
            FTy.getParamType(1)->isPointerTy() &&
            FTy.getParamType(2)->isIntegerTy() &&
            FTy.getParamType(3)->isPointerTy());

  case LibFunc_clang_call_terminate:
    return (NumParams == 1 && FTy.getReturnType()->isVoidTy() &&
            FTy.getParamType(0)->isPointerTy());

  case LibFunc_ctype_b_loc:
    return (NumParams == 0 && FTy.getReturnType()->isPointerTy());

  case LibFunc_ctype_get_mb_cur_max:
    return (NumParams == 0 && FTy.getReturnType()->isIntegerTy());

  case LibFunc_ctype_tolower_loc:
    return (NumParams == 0 && FTy.getReturnType()->isPointerTy());

  case LibFunc_ctype_toupper_loc:
    return (NumParams == 0 && FTy.getReturnType()->isPointerTy());

  case LibFunc_cxa_allocate_exception:
    return (NumParams == 1 && FTy.getReturnType()->isPointerTy() &&
            FTy.getParamType(0)->isIntegerTy());

<<<<<<< HEAD
  case LibFunc_cxa_bad_cast:
    return (NumParams == 0 && FTy.getReturnType()->isVoidTy());

  case LibFunc_cxa_bad_typeid:
    return (NumParams == 0 && FTy.getReturnType()->isVoidTy());

  case LibFunc_cxa_begin_catch:
    return (NumParams == 1 && FTy.getReturnType()->isPointerTy() &&
            FTy.getParamType(0)->isPointerTy());

  case LibFunc_cxa_call_unexpected:
    return (NumParams == 1 && FTy.getReturnType()->isVoidTy() &&
            FTy.getParamType(0)->isPointerTy());

  case LibFunc_cxa_end_catch:
    return (NumParams == 0 && FTy.getReturnType()->isVoidTy());

  case LibFunc_cxa_free_exception:
    return (NumParams == 1 && FTy.getReturnType()->isVoidTy() &&
            FTy.getParamType(0)->isPointerTy());

  case LibFunc_cxa_get_exception_ptr:
    return (NumParams == 1 && FTy.getReturnType()->isPointerTy() &&
            FTy.getParamType(0)->isPointerTy());

  case LibFunc_cxa_pure_virtual:
    return (NumParams == 0 && FTy.getReturnType()->isVoidTy());

  case LibFunc_cxa_rethrow:
    return (NumParams == 0 && FTy.getReturnType()->isVoidTy());

  case LibFunc_cxa_throw:
    return (NumParams == 3 && FTy.getReturnType()->isVoidTy() &&
            FTy.getParamType(0)->isPointerTy() &&
            FTy.getParamType(1)->isPointerTy() &&
            FTy.getParamType(2)->isPointerTy());

  case LibFunc_dynamic_cast:
    return (NumParams == 4 && FTy.getReturnType()->isPointerTy() &&
            FTy.getParamType(0)->isPointerTy() &&
            FTy.getParamType(1)->isPointerTy() &&
            FTy.getParamType(2)->isPointerTy() &&
            FTy.getParamType(3)->isIntegerTy());

  case LibFunc_errno_location:
    return (NumParams == 0 && FTy.getReturnType()->isPointerTy());

  case LibFunc_fxstat:
    return (NumParams == 3 && FTy.getReturnType()->isIntegerTy() &&
            FTy.getParamType(0)->isIntegerTy() &&
            FTy.getParamType(1)->isIntegerTy() &&
            FTy.getParamType(2)->isPointerTy());

  case LibFunc_fxstat64:
    return (NumParams == 3 && FTy.getReturnType()->isIntegerTy() &&
            FTy.getParamType(0)->isIntegerTy() &&
            FTy.getParamType(1)->isIntegerTy() &&
            FTy.getParamType(2)->isPointerTy());

  case LibFunc_gxx_personality_v0:
    return (NumParams == 5 && FTy.getReturnType()->isIntegerTy() &&
            FTy.getParamType(0)->isIntegerTy() &&
            FTy.getParamType(1)->isIntegerTy() &&
            FTy.getParamType(2)->isIntegerTy() &&
            FTy.getParamType(3)->isPointerTy() &&
            FTy.getParamType(4)->isPointerTy());

  case LibFunc_isinf:
    return (NumParams == 1 && FTy.getReturnType()->isIntegerTy() &&
            FTy.getParamType(0)->isFloatingPointTy());

  case LibFunc_isnan:
    return (NumParams == 1 && FTy.getReturnType()->isIntegerTy() &&
            FTy.getParamType(0)->isFloatingPointTy());

  case LibFunc_isnanf:
    return (NumParams == 1 && FTy.getReturnType()->isIntegerTy() &&
            FTy.getParamType(0)->isFloatingPointTy());

  case LibFunc_kmpc_barrier:
    return (NumParams == 2 && FTy.getReturnType()->isVoidTy() &&
            FTy.getParamType(0)->isPointerTy() &&
            FTy.getParamType(1)->isIntegerTy());

  case LibFunc_kmpc_critical:
    return (NumParams == 3 && FTy.getReturnType()->isVoidTy() &&
            FTy.getParamType(0)->isPointerTy() &&
            FTy.getParamType(1)->isIntegerTy() &&
            FTy.getParamType(2)->isPointerTy());

  case LibFunc_kmpc_dispatch_init_4:
    return (NumParams == 7 && FTy.getReturnType()->isVoidTy() &&
            FTy.getParamType(0)->isPointerTy() &&
            FTy.getParamType(1)->isIntegerTy() &&
            FTy.getParamType(2)->isIntegerTy() &&
            FTy.getParamType(3)->isIntegerTy() &&
            FTy.getParamType(4)->isIntegerTy() &&
            FTy.getParamType(5)->isIntegerTy() &&
            FTy.getParamType(6)->isIntegerTy());

  case LibFunc_kmpc_dispatch_next_4:
    return (NumParams == 6 && FTy.getReturnType()->isIntegerTy() &&
            FTy.getParamType(0)->isPointerTy() &&
            FTy.getParamType(1)->isIntegerTy() &&
            FTy.getParamType(2)->isPointerTy() &&
            FTy.getParamType(3)->isPointerTy() &&
            FTy.getParamType(4)->isPointerTy() &&
            FTy.getParamType(5)->isPointerTy());

  case LibFunc_kmpc_end_critical:
    return (NumParams == 3 && FTy.getReturnType()->isVoidTy() &&
            FTy.getParamType(0)->isPointerTy() &&
            FTy.getParamType(1)->isIntegerTy() &&
            FTy.getParamType(2)->isPointerTy());

  case LibFunc_kmpc_end_reduce_nowait:
    return (NumParams == 3 && FTy.getReturnType()->isVoidTy() &&
            FTy.getParamType(0)->isPointerTy() &&
            FTy.getParamType(1)->isIntegerTy() &&
            FTy.getParamType(2)->isPointerTy());

  case LibFunc_kmpc_end_serialized_parallel:
    return (NumParams == 2 && FTy.getReturnType()->isVoidTy() &&
            FTy.getParamType(0)->isPointerTy() &&
            FTy.getParamType(1)->isIntegerTy());

  case LibFunc_kmpc_for_static_fini:
    return (NumParams == 2 && FTy.getReturnType()->isVoidTy() &&
            FTy.getParamType(0)->isPointerTy() &&
            FTy.getParamType(1)->isIntegerTy());

  case LibFunc_kmpc_for_static_init_4:
    return (NumParams == 9 && FTy.getReturnType()->isVoidTy() &&
            FTy.getParamType(0)->isPointerTy() &&
            FTy.getParamType(1)->isIntegerTy() &&
            FTy.getParamType(2)->isIntegerTy() &&
            FTy.getParamType(3)->isPointerTy() &&
            FTy.getParamType(4)->isPointerTy() &&
            FTy.getParamType(5)->isPointerTy() &&
            FTy.getParamType(6)->isPointerTy() &&
            FTy.getParamType(7)->isIntegerTy() &&
            FTy.getParamType(8)->isIntegerTy());

  case LibFunc_kmpc_for_static_init_8:
    return (NumParams == 9 && FTy.getReturnType()->isVoidTy() &&
            FTy.getParamType(0)->isPointerTy() &&
            FTy.getParamType(1)->isIntegerTy() &&
            FTy.getParamType(2)->isIntegerTy() &&
            FTy.getParamType(3)->isPointerTy() &&
            FTy.getParamType(4)->isPointerTy() &&
            FTy.getParamType(5)->isPointerTy() &&
            FTy.getParamType(6)->isPointerTy() &&
            FTy.getParamType(7)->isIntegerTy() &&
            FTy.getParamType(8)->isIntegerTy());

  case LibFunc_kmpc_fork_call:
    return (NumParams == 3 && FTy.getReturnType()->isVoidTy() &&
            FTy.getParamType(0)->isPointerTy() &&
            FTy.getParamType(1)->isIntegerTy() &&
            FTy.getParamType(2)->isPointerTy());

  case LibFunc_kmpc_global_thread_num:
    return (NumParams == 1 && FTy.getReturnType()->isIntegerTy() &&
            FTy.getParamType(0)->isPointerTy());

  case LibFunc_kmpc_push_num_threads:
    return (NumParams == 3 && FTy.getReturnType()->isVoidTy() &&
            FTy.getParamType(0)->isPointerTy() &&
            FTy.getParamType(1)->isIntegerTy() &&
            FTy.getParamType(2)->isIntegerTy());

  case LibFunc_kmpc_reduce_nowait:
    return (NumParams == 7 && FTy.getReturnType()->isIntegerTy() &&
            FTy.getParamType(0)->isPointerTy() &&
            FTy.getParamType(1)->isIntegerTy() &&
            FTy.getParamType(2)->isIntegerTy() &&
            FTy.getParamType(3)->isIntegerTy() &&
            FTy.getParamType(4)->isPointerTy() &&
            FTy.getParamType(5)->isPointerTy() &&
            FTy.getParamType(6)->isPointerTy());

  case LibFunc_kmpc_serialized_parallel:
    return (NumParams == 2 && FTy.getReturnType()->isVoidTy() &&
            FTy.getParamType(0)->isPointerTy() &&
            FTy.getParamType(1)->isIntegerTy());

  case LibFunc_kmpc_single:
    return (NumParams == 2 && FTy.getReturnType()->isIntegerTy() &&
            FTy.getParamType(0)->isPointerTy() &&
            FTy.getParamType(1)->isIntegerTy());

  case LibFunc_kmpc_end_single:
    return (NumParams == 2 && FTy.getReturnType()->isVoidTy() &&
            FTy.getParamType(0)->isPointerTy() &&
            FTy.getParamType(1)->isIntegerTy());

  case LibFunc_kmpc_master:
    return (NumParams == 2 && FTy.getReturnType()->isIntegerTy() &&
            FTy.getParamType(0)->isPointerTy() &&
            FTy.getParamType(1)->isIntegerTy());

  case LibFunc_kmpc_end_master:
    return (NumParams == 2 && FTy.getReturnType()->isVoidTy() &&
            FTy.getParamType(0)->isPointerTy() &&
            FTy.getParamType(1)->isIntegerTy());

  case LibFunc_lxstat:
    return (NumParams == 3 && FTy.getReturnType()->isIntegerTy() &&
            FTy.getParamType(0)->isIntegerTy() &&
            FTy.getParamType(1)->isPointerTy() &&
            FTy.getParamType(2)->isPointerTy());

  case LibFunc_regcomp:
    return (NumParams == 3 && FTy.getReturnType()->isIntegerTy() &&
            FTy.getParamType(0)->isPointerTy() &&
            FTy.getParamType(1)->isPointerTy() &&
            FTy.getParamType(2)->isIntegerTy());

  case LibFunc_regerror:
    return (NumParams == 4 && FTy.getReturnType()->isIntegerTy() &&
            FTy.getParamType(0)->isIntegerTy() &&
            FTy.getParamType(1)->isPointerTy() &&
            FTy.getParamType(2)->isPointerTy() &&
            FTy.getParamType(3)->isIntegerTy());

  case LibFunc_regexec:
    return (NumParams == 5 && FTy.getReturnType()->isIntegerTy() &&
            FTy.getParamType(0)->isPointerTy() &&
            FTy.getParamType(1)->isPointerTy() &&
            FTy.getParamType(2)->isIntegerTy() &&
            FTy.getParamType(3)->isPointerTy() &&
            FTy.getParamType(4)->isIntegerTy());

  case LibFunc_regfree:
    return (NumParams == 1 && FTy.getReturnType()->isVoidTy() &&
            FTy.getParamType(0)->isPointerTy());

  case LibFunc_sigsetjmp:
    return (NumParams == 2 && FTy.getReturnType()->isIntegerTy() &&
            FTy.getParamType(0)->isPointerTy() &&
            FTy.getParamType(1)->isIntegerTy());

  case LibFunc_std_exception_copy:
    return (NumParams == 2 && FTy.getReturnType()->isVoidTy() &&
            FTy.getParamType(0)->isPointerTy() &&
            FTy.getParamType(1)->isPointerTy());

  case LibFunc_std_exception_destroy:
    return (NumParams == 1 && FTy.getReturnType()->isVoidTy() &&
            FTy.getParamType(0)->isPointerTy());

  case LibFunc_sysv_signal:
    return (NumParams == 2 && FTy.getReturnType()->isPointerTy() &&
            FTy.getParamType(0)->isIntegerTy() &&
            FTy.getParamType(1)->isPointerTy());

  case LibFunc_under_exit:
    return (NumParams == 1 && FTy.getReturnType()->isVoidTy() &&
            FTy.getParamType(0)->isIntegerTy());

  case LibFunc_under_invalid_parameter_noinfo_noreturn:
    return (NumParams == 0 && FTy.getReturnType()->isVoidTy());

  case LibFunc_obstack_begin:
    return (NumParams == 5 && FTy.getReturnType()->isIntegerTy() &&
            FTy.getParamType(0)->isPointerTy() &&
            FTy.getParamType(1)->isIntegerTy() &&
            FTy.getParamType(2)->isIntegerTy() &&
            FTy.getParamType(3)->isPointerTy() &&
            FTy.getParamType(4)->isPointerTy());

  case LibFunc_obstack_memory_used:
    return (NumParams == 1 && FTy.getReturnType()->isIntegerTy() &&
            FTy.getParamType(0)->isPointerTy());

  case LibFunc_obstack_newchunk:
    return (NumParams == 2 && FTy.getReturnType()->isIntegerTy() &&
            FTy.getParamType(0)->isPointerTy() &&
            FTy.getParamType(1)->isIntegerTy());

  case LibFunc_setjmp:
    return (NumParams == 1 && FTy.getReturnType()->isIntegerTy() &&
            FTy.getParamType(0)->isPointerTy());

  case LibFunc_ZNKSs17find_first_not_ofEPKcmm:
    return (NumParams == 4 && FTy.getReturnType()->isIntegerTy() &&
            FTy.getParamType(0)->isPointerTy() && // this pointer
            FTy.getParamType(1)->isPointerTy() &&
            FTy.getParamType(2)->isIntegerTy() &&
            FTy.getParamType(3)->isIntegerTy());

  case LibFunc_ZNKSs4findEcm:
    return (NumParams == 3 && FTy.getReturnType()->isIntegerTy() &&
            FTy.getParamType(0)->isPointerTy() && // this pointer
            FTy.getParamType(1)->isIntegerTy() &&
            FTy.getParamType(2)->isIntegerTy());

  case LibFunc_ZNKSs4findEPKcmm:
    return (NumParams == 4 && FTy.getReturnType()->isIntegerTy() &&
            FTy.getParamType(0)->isPointerTy() && // this pointer
            FTy.getParamType(1)->isPointerTy() &&
            FTy.getParamType(2)->isIntegerTy() &&
            FTy.getParamType(3)->isIntegerTy());

  case LibFunc_ZNKSs5rfindEcm:
    return (NumParams == 3 && FTy.getReturnType()->isIntegerTy() &&
            FTy.getParamType(0)->isPointerTy() && // this pointer
            FTy.getParamType(1)->isIntegerTy() &&
            FTy.getParamType(2)->isIntegerTy());

  case LibFunc_ZNKSs5rfindEPKcmm:
    return (NumParams == 4 && FTy.getReturnType()->isIntegerTy() &&
            FTy.getParamType(0)->isPointerTy() && // this pointer
            FTy.getParamType(1)->isPointerTy() &&
            FTy.getParamType(2)->isIntegerTy() &&
            FTy.getParamType(3)->isIntegerTy());

  case LibFunc_ZNKSs7compareEPKc:
    return (NumParams == 2 && FTy.getReturnType()->isIntegerTy() &&
            FTy.getParamType(0)->isPointerTy() && // this pointer
            FTy.getParamType(1)->isPointerTy());

  case LibFunc_ZNKSt13runtime_error4whatEv:
    return (NumParams == 1 && FTy.getReturnType()->isPointerTy() &&
            FTy.getParamType(0)->isPointerTy()); // this pointer

  case LibFunc_ZNKSt5ctypeIcE13_M_widen_initEv:
    return (NumParams == 1 && FTy.getReturnType()->isVoidTy() &&
            FTy.getParamType(0)->isPointerTy()); // this pointer

  case LibFunc_ZNKSt7__cxx1112basic_stringIcSt11char_traitsIcESaIcEE4findEPKcmm:
    return (NumParams == 4 && FTy.getReturnType()->isIntegerTy() &&
            FTy.getParamType(0)->isPointerTy() && // this pointer
            FTy.getParamType(1)->isPointerTy() &&
            FTy.getParamType(2)->isIntegerTy() &&
            FTy.getParamType(3)->isIntegerTy());

  case LibFunc_ZNKSt7__cxx1112basic_stringIcSt11char_traitsIcESaIcEE5rfindEPKcmm:
    return (NumParams == 4 && FTy.getReturnType()->isIntegerTy() &&
            FTy.getParamType(0)->isPointerTy() && // this pointer
            FTy.getParamType(1)->isPointerTy() &&
            FTy.getParamType(2)->isIntegerTy() &&
            FTy.getParamType(3)->isIntegerTy());

  case LibFunc_ZNKSt7__cxx1112basic_stringIcSt11char_traitsIcESaIcEE5rfindEcm:
    return (NumParams == 3 && FTy.getReturnType()->isIntegerTy() &&
            FTy.getParamType(0)->isPointerTy() && // this pointer
            FTy.getParamType(1)->isIntegerTy() &&
            FTy.getParamType(2)->isIntegerTy());

  case LibFunc_ZNKSt7__cxx1112basic_stringIcSt11char_traitsIcESaIcEE7compareEPKc:
    return (NumParams == 2 && FTy.getReturnType()->isIntegerTy() &&
            FTy.getParamType(0)->isPointerTy() && // this pointer
            FTy.getParamType(1)->isPointerTy());

  case LibFunc_ZNKSt9bad_alloc4whatEv:
    return (NumParams == 1 && FTy.getReturnType()->isPointerTy() &&
            FTy.getParamType(0)->isPointerTy()); // this pointer

  case LibFunc_ZNKSt9exception4whatEv:
    return (NumParams == 1 && FTy.getReturnType()->isPointerTy() &&
            FTy.getParamType(0)->isPointerTy()); // this pointer

  case LibFunc_ZNSi10_M_extractIdEERSiRT_:
    return (NumParams == 2 && FTy.getReturnType()->isPointerTy() &&
            FTy.getParamType(0)->isPointerTy() && // this pointer
            FTy.getParamType(1)->isPointerTy());

  case LibFunc_ZNSi10_M_extractIfEERSiRT_:
    return (NumParams == 2 && FTy.getReturnType()->isPointerTy() &&
            FTy.getParamType(0)->isPointerTy() && // this pointer
            FTy.getParamType(1)->isPointerTy());

  case LibFunc_ZNSi10_M_extractIlEERSiRT_:
    return (NumParams == 2 && FTy.getReturnType()->isPointerTy() &&
            FTy.getParamType(0)->isPointerTy() && // this pointer
            FTy.getParamType(1)->isPointerTy());

  case LibFunc_ZNSi10_M_extractImEERSiRT_:
    return (NumParams == 2 && FTy.getReturnType()->isPointerTy() &&
            FTy.getParamType(0)->isPointerTy() && // this pointer
            FTy.getParamType(1)->isPointerTy());

  case LibFunc_ZNSi4readEPci:
    return (NumParams == 3 && FTy.getReturnType()->isPointerTy() &&
      FTy.getParamType(0)->isPointerTy() && // this pointer
      FTy.getParamType(1)->isPointerTy() &&
      FTy.getParamType(2)->isIntegerTy());

  case LibFunc_ZNSi4readEPcl:
    return (NumParams == 3 && FTy.getReturnType()->isPointerTy() &&
            FTy.getParamType(0)->isPointerTy() && // this pointer
            FTy.getParamType(1)->isPointerTy() &&
            FTy.getParamType(2)->isIntegerTy());

  case LibFunc_ZNSi5tellgEv:
    return (NumParams == 1 && FTy.getReturnType()->isIntegerTy() &&
            FTy.getParamType(0)->isPointerTy()); // this pointer

  case LibFunc_ZNSi5ungetEv:
    return (NumParams == 1 && FTy.getReturnType()->isPointerTy() &&
            FTy.getParamType(0)->isPointerTy()); // this pointer

  case LibFunc_ZNSirsERi:
    return (NumParams == 2 && FTy.getReturnType()->isPointerTy() &&
            FTy.getParamType(0)->isPointerTy() && // this pointer
            FTy.getParamType(1)->isPointerTy());

  case LibFunc_ZNSo3putEc:
    return (NumParams == 2 && FTy.getReturnType()->isPointerTy() &&
            FTy.getParamType(0)->isPointerTy() && // this pointer
            FTy.getParamType(1)->isIntegerTy());

  case LibFunc_ZNSo5flushEv:
    return (NumParams == 1 && FTy.getReturnType()->isPointerTy() &&
            FTy.getParamType(0)->isPointerTy()); // this pointer

  case LibFunc_ZNSo5writeEPKci:
    return (NumParams == 3 && FTy.getReturnType()->isPointerTy() &&
      FTy.getParamType(0)->isPointerTy() && // this pointer
      FTy.getParamType(1)->isPointerTy() &&
      FTy.getParamType(2)->isIntegerTy());

  case LibFunc_ZNSo5writeEPKcl:
    return (NumParams == 3 && FTy.getReturnType()->isPointerTy() &&
            FTy.getParamType(0)->isPointerTy() && // this pointer
            FTy.getParamType(1)->isPointerTy() &&
            FTy.getParamType(2)->isIntegerTy());

  case LibFunc_ZNSo9_M_insertIbEERSoT_:
    return (NumParams == 2 && FTy.getReturnType()->isPointerTy() &&
            FTy.getParamType(0)->isPointerTy() && // this pointer
            FTy.getParamType(1)->isIntegerTy());

  case LibFunc_ZNSo9_M_insertIdEERSoT_:
    return (NumParams == 2 && FTy.getReturnType()->isPointerTy() &&
            FTy.getParamType(0)->isPointerTy() && // this pointer
            FTy.getParamType(1)->isFloatingPointTy());

  case LibFunc_ZNSo9_M_insertIlEERSoT_:
    return (NumParams == 2 && FTy.getReturnType()->isPointerTy() &&
            FTy.getParamType(0)->isPointerTy() && // this pointer
            FTy.getParamType(1)->isIntegerTy());

  case LibFunc_ZNSo9_M_insertImEERSoT_:
    return (NumParams == 2 && FTy.getReturnType()->isPointerTy() &&
            FTy.getParamType(0)->isPointerTy() && // this pointer
            FTy.getParamType(1)->isIntegerTy());

  case LibFunc_ZNSo9_M_insertIPKvEERSoT_:
    return (NumParams == 2 && FTy.getReturnType()->isPointerTy() &&
            FTy.getParamType(0)->isPointerTy() && // this pointer
            FTy.getParamType(1)->isPointerTy());

  case LibFunc_ZNSolsEi:
    return (NumParams == 2 && FTy.getReturnType()->isPointerTy() &&
            FTy.getParamType(0)->isPointerTy() && // this pointer
            FTy.getParamType(1)->isIntegerTy());

  case LibFunc_ZNSs12_M_leak_hardEv:
    return (NumParams == 1 && FTy.getReturnType()->isVoidTy() &&
            FTy.getParamType(0)->isPointerTy()); // this pointer

  case LibFunc_ZNSs4_Rep10_M_destroyERKSaIcE:
    return (NumParams == 2 && FTy.getReturnType()->isVoidTy() &&
            FTy.getParamType(0)->isPointerTy() && // this pointer
            FTy.getParamType(1)->isPointerTy());

  // static call (not a member function)
  case LibFunc_ZNSs4_Rep9_S_createEmmRKSaIcE:
    return (NumParams == 3 && FTy.getReturnType()->isPointerTy() &&
            FTy.getParamType(0)->isIntegerTy() &&
            FTy.getParamType(1)->isIntegerTy() &&
            FTy.getParamType(2)->isPointerTy());

  case LibFunc_ZNSs6appendEmc:
    return (NumParams == 3 && FTy.getReturnType()->isPointerTy() &&
            FTy.getParamType(0)->isPointerTy() && // this pointer
            FTy.getParamType(1)->isIntegerTy() &&
            FTy.getParamType(2)->isIntegerTy());

  case LibFunc_ZNSs6appendEPKcm:
    return (NumParams == 3 && FTy.getReturnType()->isPointerTy() &&
            FTy.getParamType(0)->isPointerTy() && // this pointer
            FTy.getParamType(1)->isPointerTy() &&
            FTy.getParamType(2)->isIntegerTy());

  case LibFunc_ZNSs6appendERKSs:
    return (NumParams == 2 && FTy.getReturnType()->isPointerTy() &&
            FTy.getParamType(0)->isPointerTy() && // this pointer
            FTy.getParamType(1)->isPointerTy());

  case LibFunc_ZNSs6assignEPKcm:
    return (NumParams == 3 && FTy.getReturnType()->isPointerTy() &&
            FTy.getParamType(0)->isPointerTy() && // this pointer
            FTy.getParamType(1)->isPointerTy() &&
            FTy.getParamType(2)->isIntegerTy());

  case LibFunc_ZNSs6assignERKSs:
    return (NumParams == 2 && FTy.getReturnType()->isPointerTy() &&
            FTy.getParamType(0)->isPointerTy() && // this pointer
            FTy.getParamType(1)->isPointerTy());

  case LibFunc_ZNSs6insertEmPKcm:
    return (NumParams == 4 && FTy.getReturnType()->isPointerTy() &&
            FTy.getParamType(0)->isPointerTy() && // this pointer
            FTy.getParamType(1)->isIntegerTy() &&
            FTy.getParamType(2)->isPointerTy() &&
            FTy.getParamType(3)->isIntegerTy());

  case LibFunc_ZNSs6resizeEmc:
    return (NumParams == 3 && FTy.getReturnType()->isVoidTy() &&
            FTy.getParamType(0)->isPointerTy() && // this pointer
            FTy.getParamType(1)->isIntegerTy() &&
            FTy.getParamType(2)->isIntegerTy());

  case LibFunc_ZNSs7replaceEmmPKcm:
    return (NumParams == 5 && FTy.getReturnType()->isPointerTy() &&
            FTy.getParamType(0)->isPointerTy() && // this pointer
            FTy.getParamType(1)->isIntegerTy() &&
            FTy.getParamType(2)->isIntegerTy() &&
            FTy.getParamType(3)->isPointerTy() &&
            FTy.getParamType(4)->isIntegerTy());

  case LibFunc_ZNSs7reserveEm:
    return (NumParams == 2 && FTy.getReturnType()->isVoidTy() &&
            FTy.getParamType(0)->isPointerTy() && // this pointer
            FTy.getParamType(1)->isIntegerTy());

  case LibFunc_ZNSs9_M_mutateEmmm:
    return (NumParams == 4 && FTy.getReturnType()->isVoidTy() &&
            FTy.getParamType(0)->isPointerTy() && // this pointer
            FTy.getParamType(1)->isIntegerTy() &&
            FTy.getParamType(2)->isIntegerTy() &&
            FTy.getParamType(3)->isIntegerTy());

  case LibFunc_ZNSsC1EPKcmRKSaIcE:
    return (NumParams == 4 && FTy.getReturnType()->isVoidTy() &&
            FTy.getParamType(0)->isPointerTy() && // this pointer
            FTy.getParamType(1)->isPointerTy() &&
            FTy.getParamType(2)->isIntegerTy() &&
            FTy.getParamType(3)->isPointerTy());

  case LibFunc_ZNSsC1EPKcRKSaIcE:
    return (NumParams == 3 && FTy.getReturnType()->isVoidTy() &&
            FTy.getParamType(0)->isPointerTy() && // this pointer
            FTy.getParamType(1)->isPointerTy() &&
            FTy.getParamType(2)->isPointerTy());

  case LibFunc_ZNSsC1ERKSs:
    return (NumParams == 2 && FTy.getReturnType()->isVoidTy() &&
            FTy.getParamType(0)->isPointerTy() && // this pointer
            FTy.getParamType(1)->isPointerTy());

  case LibFunc_ZNSsC1ERKSsmm:
    return (NumParams == 4 && FTy.getReturnType()->isVoidTy() &&
            FTy.getParamType(0)->isPointerTy() && // this pointer
            FTy.getParamType(1)->isPointerTy() &&
            FTy.getParamType(2)->isIntegerTy() &&
            FTy.getParamType(3)->isIntegerTy());

  case LibFunc_ZNSt12__basic_fileIcED1Ev:
    return (NumParams == 1 && FTy.getReturnType()->isVoidTy() &&
            FTy.getParamType(0)->isPointerTy()); // this pointer

  case LibFunc_ZNSt13basic_filebufIcSt11char_traitsIcEE4openEPKcSt13_Ios_Openmode:
    return (NumParams == 3 && FTy.getReturnType()->isPointerTy() &&
            FTy.getParamType(0)->isPointerTy() && // this pointer
            FTy.getParamType(1)->isPointerTy() &&
            FTy.getParamType(2)->isIntegerTy());

  case LibFunc_ZNSt13basic_filebufIcSt11char_traitsIcEE5closeEv:
    return (NumParams == 1 && FTy.getReturnType()->isPointerTy() &&
            FTy.getParamType(0)->isPointerTy()); // this pointer

  case LibFunc_ZNSt13basic_filebufIcSt11char_traitsIcEEC1Ev:
    return (NumParams == 1 && FTy.getReturnType()->isVoidTy() &&
            FTy.getParamType(0)->isPointerTy()); // this pointer

  case LibFunc_ZNSt13runtime_errorC1EPKc:
    return (NumParams == 2 && FTy.getReturnType()->isVoidTy() &&
            FTy.getParamType(0)->isPointerTy() && // this pointer
            FTy.getParamType(1)->isPointerTy());

  case LibFunc_ZNSt13runtime_errorC1ERKNSt7__cxx1112basic_stringIcSt11char_traitsIcESaIcEEE:
    return (NumParams == 2 && FTy.getReturnType()->isVoidTy() &&
            FTy.getParamType(0)->isPointerTy() && // this pointer
            FTy.getParamType(1)->isPointerTy());

  case LibFunc_ZNSt13runtime_errorC1ERKSs:
    return (NumParams == 2 && FTy.getReturnType()->isVoidTy() &&
            FTy.getParamType(0)->isPointerTy() && // this pointer
            FTy.getParamType(1)->isPointerTy());

  case LibFunc_ZNSt13runtime_errorC1ERKS_:
    return (NumParams == 2 && FTy.getReturnType()->isVoidTy() &&
            FTy.getParamType(0)->isPointerTy() && // this pointer
            FTy.getParamType(1)->isPointerTy());

  case LibFunc_ZNSt13runtime_errorC2EPKc:
    return (NumParams == 2 && FTy.getReturnType()->isVoidTy() &&
            FTy.getParamType(0)->isPointerTy() && // this pointer
            FTy.getParamType(1)->isPointerTy());

  case LibFunc_ZNSt13runtime_errorC2ERKNSt7__cxx1112basic_stringIcSt11char_traitsIcESaIcEEE:
    return (NumParams == 2 && FTy.getReturnType()->isVoidTy() &&
            FTy.getParamType(0)->isPointerTy() && // this pointer
            FTy.getParamType(1)->isPointerTy());

  case LibFunc_ZNSt13runtime_errorC2ERKSs:
    return (NumParams == 2 && FTy.getReturnType()->isVoidTy() &&
            FTy.getParamType(0)->isPointerTy() && // this pointer
            FTy.getParamType(1)->isPointerTy());

  case LibFunc_ZNSt13runtime_errorD0Ev:
    return (NumParams == 1 && FTy.getReturnType()->isVoidTy() &&
            FTy.getParamType(0)->isPointerTy()); // this pointer

  case LibFunc_ZNSt13runtime_errorD1Ev:
    return (NumParams == 1 && FTy.getReturnType()->isVoidTy() &&
            FTy.getParamType(0)->isPointerTy()); // this pointer

  case LibFunc_ZNSt13runtime_errorD2Ev:
    return (NumParams == 1 && FTy.getReturnType()->isVoidTy() &&
            FTy.getParamType(0)->isPointerTy()); // this pointer

  case LibFunc_ZNSt15basic_streambufIcSt11char_traitsIcEE6xsgetnEPcl:
    return (NumParams == 3 && FTy.getReturnType()->isIntegerTy() &&
            FTy.getParamType(0)->isPointerTy() && // this pointer
            FTy.getParamType(1)->isPointerTy() &&
            FTy.getParamType(2)->isIntegerTy());

  case LibFunc_ZNSt15basic_streambufIcSt11char_traitsIcEE6xsputnEPKcl:
    return (NumParams == 3 && FTy.getReturnType()->isIntegerTy() &&
            FTy.getParamType(0)->isPointerTy() && // this pointer
            FTy.getParamType(1)->isPointerTy() &&
            FTy.getParamType(2)->isIntegerTy());

  case LibFunc_ZNSt15basic_stringbufIcSt11char_traitsIcESaIcEE7_M_syncEPcmm:
    return (NumParams == 4 && FTy.getReturnType()->isVoidTy() &&
            FTy.getParamType(0)->isPointerTy() && // this pointer
            FTy.getParamType(1)->isPointerTy() &&
            FTy.getParamType(2)->isIntegerTy() &&
            FTy.getParamType(3)->isIntegerTy());

  case LibFunc_ZNSt15basic_stringbufIcSt11char_traitsIcESaIcEE7seekoffElSt12_Ios_SeekdirSt13_Ios_Openmode:
    return (NumParams == 4 && FTy.getReturnType()->isPointerTy() &&
            FTy.getParamType(0)->isPointerTy() && // this pointer
            FTy.getParamType(1)->isIntegerTy() &&
            FTy.getParamType(2)->isIntegerTy() &&
            FTy.getParamType(3)->isIntegerTy());

  case LibFunc_ZNSt15basic_stringbufIcSt11char_traitsIcESaIcEE7seekposESt4fposI11__mbstate_tESt13_Ios_Openmode:
    return (NumParams == 3 && FTy.getReturnType()->isPointerTy() &&
            FTy.getParamType(0)->isPointerTy() && // this pointer
            FTy.getParamType(1)->isPointerTy() &&
            FTy.getParamType(2)->isIntegerTy());

  case LibFunc_ZNSt15basic_stringbufIcSt11char_traitsIcESaIcEE8overflowEi:
    return (NumParams == 2 && FTy.getReturnType()->isIntegerTy() &&
            FTy.getParamType(0)->isPointerTy() && // this pointer
            FTy.getParamType(1)->isIntegerTy());

  case LibFunc_ZNSt15basic_stringbufIcSt11char_traitsIcESaIcEE9pbackfailEi:
    return (NumParams == 2 && FTy.getReturnType()->isIntegerTy() &&
            FTy.getParamType(0)->isPointerTy() && // this pointer
            FTy.getParamType(1)->isIntegerTy());

  case LibFunc_ZNSt15basic_stringbufIcSt11char_traitsIcESaIcEE9underflowEv:
    return (NumParams == 1 && FTy.getReturnType()->isIntegerTy() &&
            FTy.getParamType(0)->isPointerTy());  // this pointer

  case LibFunc_ZNSt15basic_stringbufIcSt11char_traitsIcESaIcEEC2ERKSsSt13_Ios_Openmode:
    return (NumParams == 3 && FTy.getReturnType()->isVoidTy() &&
            FTy.getParamType(0)->isPointerTy() && // this pointer
            FTy.getParamType(1)->isPointerTy() &&
            FTy.getParamType(2)->isIntegerTy());

  case LibFunc_ZNSt6localeC1Ev:
    return (NumParams == 1 && FTy.getReturnType()->isVoidTy() &&
            FTy.getParamType(0)->isPointerTy()); // this pointer

  case LibFunc_ZNSt6localeD1Ev:
    return (NumParams == 1 && FTy.getReturnType()->isVoidTy() &&
            FTy.getParamType(0)->isPointerTy()); // this pointer

  case LibFunc_ZNSt7__cxx1112basic_stringIcSt11char_traitsIcESaIcEE6resizeEmc:
    return (NumParams == 3 && FTy.getReturnType()->isVoidTy() &&
            FTy.getParamType(0)->isPointerTy() && // this pointer
            FTy.getParamType(1)->isIntegerTy() &&
            FTy.getParamType(2)->isIntegerTy());

  case LibFunc_ZNSt7__cxx1112basic_stringIcSt11char_traitsIcESaIcEE7reserveEm:
    return (NumParams == 2 && FTy.getReturnType()->isVoidTy() &&
            FTy.getParamType(0)->isPointerTy() && // this pointer
            FTy.getParamType(1)->isIntegerTy());

  case LibFunc_ZNSt7__cxx1112basic_stringIcSt11char_traitsIcESaIcEE8_M_eraseEmm:
    return (NumParams == 3 && FTy.getReturnType()->isVoidTy() &&
            FTy.getParamType(0)->isPointerTy() && // this pointer
            FTy.getParamType(1)->isIntegerTy() &&
            FTy.getParamType(2)->isIntegerTy());

  case LibFunc_ZNSt7__cxx1112basic_stringIcSt11char_traitsIcESaIcEE9_M_appendEPKcm:
    return (NumParams == 3 && FTy.getReturnType()->isPointerTy() &&
            FTy.getParamType(0)->isPointerTy() && // this pointer
            FTy.getParamType(1)->isPointerTy() &&
            FTy.getParamType(2)->isIntegerTy());

  case LibFunc_ZNSt7__cxx1112basic_stringIcSt11char_traitsIcESaIcEE9_M_assignERKS4_:
    return (NumParams == 2 && FTy.getReturnType()->isVoidTy() &&
            FTy.getParamType(0)->isPointerTy() && // this pointer
            FTy.getParamType(1)->isPointerTy());

  case LibFunc_ZNSt7__cxx1112basic_stringIcSt11char_traitsIcESaIcEE9_M_createERmm:
    return (NumParams == 3 && FTy.getReturnType()->isPointerTy() &&
            FTy.getParamType(0)->isPointerTy() && // this pointer
            FTy.getParamType(1)->isPointerTy() &&
            FTy.getParamType(2)->isIntegerTy());

  case LibFunc_ZNSt7__cxx1112basic_stringIcSt11char_traitsIcESaIcEE9_M_mutateEmmPKcm:
    return (NumParams == 5 && FTy.getReturnType()->isVoidTy() &&
            FTy.getParamType(0)->isPointerTy() && // this pointer
            FTy.getParamType(1)->isIntegerTy() &&
            FTy.getParamType(2)->isIntegerTy() &&
            FTy.getParamType(3)->isPointerTy() &&
            FTy.getParamType(4)->isIntegerTy());

  case LibFunc_ZNSt7__cxx1112basic_stringIcSt11char_traitsIcESaIcEE10_M_replaceEmmPKcm:
    return (NumParams == 5 && FTy.getReturnType()->isPointerTy() &&
            FTy.getParamType(0)->isPointerTy() && // this pointer
            FTy.getParamType(1)->isIntegerTy() &&
            FTy.getParamType(2)->isIntegerTy() &&
            FTy.getParamType(3)->isPointerTy() &&
            FTy.getParamType(4)->isIntegerTy());

  case LibFunc_ZNSt7__cxx1112basic_stringIcSt11char_traitsIcESaIcEE14_M_replace_auxEmmmc:
    return (NumParams == 5 && FTy.getReturnType()->isPointerTy() &&
            FTy.getParamType(0)->isPointerTy() && // this pointer
            FTy.getParamType(1)->isIntegerTy() &&
            FTy.getParamType(2)->isIntegerTy() &&
            FTy.getParamType(3)->isIntegerTy() &&
            FTy.getParamType(4)->isIntegerTy());

  case LibFunc_ZNSt7__cxx1115basic_stringbufIcSt11char_traitsIcESaIcEE7_M_syncEPcmm:
    return (NumParams = 4 && FTy.getReturnType()->isVoidTy() &&
            FTy.getParamType(0)->isPointerTy() && // this pointer
            FTy.getParamType(1)->isPointerTy() &&
            FTy.getParamType(2)->isIntegerTy() &&
            FTy.getParamType(3)->isIntegerTy());

  case LibFunc_ZNSt7__cxx1115basic_stringbufIcSt11char_traitsIcESaIcEE7seekoffElSt12_Ios_SeekdirSt13_Ios_Openmode:
    return (NumParams == 4 && FTy.getReturnType()->isPointerTy() &&
            FTy.getParamType(0)->isPointerTy() && // this pointer
            FTy.getParamType(1)->isIntegerTy() &&
            FTy.getParamType(2)->isIntegerTy() &&
            FTy.getParamType(3)->isIntegerTy());

  case LibFunc_ZNSt7__cxx1115basic_stringbufIcSt11char_traitsIcESaIcEE7seekposESt4fposI11__mbstate_tESt13_Ios_Openmode:
    return (NumParams == 3 && FTy.getReturnType()->isPointerTy() &&
            FTy.getParamType(0)->isPointerTy() && // this pointer
            FTy.getParamType(1)->isPointerTy() &&
            FTy.getParamType(2)->isIntegerTy());

  case LibFunc_ZNSt7__cxx1115basic_stringbufIcSt11char_traitsIcESaIcEE8overflowEi:
    return (NumParams == 2 && FTy.getReturnType()->isIntegerTy() &&
            FTy.getParamType(0)->isPointerTy() && // this pointer
            FTy.getParamType(1)->isIntegerTy());

  case LibFunc_ZNSt7__cxx1115basic_stringbufIcSt11char_traitsIcESaIcEE9pbackfailEi:
    return (NumParams == 2 && FTy.getReturnType()->isIntegerTy() &&
            FTy.getParamType(0)->isPointerTy() && // this pointer
            FTy.getParamType(1)->isIntegerTy());

  case LibFunc_ZNSt7__cxx1115basic_stringbufIcSt11char_traitsIcESaIcEE9underflowEv:
    return (NumParams == 1 && FTy.getReturnType()->isIntegerTy() &&
            FTy.getParamType(0)->isPointerTy());  // this pointer

  case LibFunc_ZNSt8__detail15_List_node_base11_M_transferEPS0_S1_:
    return (NumParams == 3 && FTy.getReturnType()->isVoidTy() &&
            FTy.getParamType(0)->isPointerTy() && // this pointer
            FTy.getParamType(1)->isPointerTy() &&
            FTy.getParamType(2)->isPointerTy());

  case LibFunc_ZNSt8__detail15_List_node_base7_M_hookEPS0_:
    return (NumParams == 2 && FTy.getReturnType()->isVoidTy() &&
            FTy.getParamType(0)->isPointerTy() && // this pointer
            FTy.getParamType(1)->isPointerTy());

  case LibFunc_ZNSt8__detail15_List_node_base9_M_unhookEv:
    return (NumParams == 1 && FTy.getReturnType()->isVoidTy() &&
            FTy.getParamType(0)->isPointerTy()); // this pointer

  case LibFunc_ZNSt8ios_base4InitC1Ev:
    return (NumParams == 1 && FTy.getReturnType()->isVoidTy() &&
            FTy.getParamType(0)->isPointerTy()); // this pointer

  case LibFunc_ZNSt8ios_base4InitD1Ev:
    return (NumParams == 1 && FTy.getReturnType()->isVoidTy() &&
            FTy.getParamType(0)->isPointerTy()); // this pointer

  case LibFunc_ZNSt8ios_baseC2Ev:
    return (NumParams == 1 && FTy.getReturnType()->isVoidTy() &&
            FTy.getParamType(0)->isPointerTy()); // this pointer

  case LibFunc_ZNSt8ios_baseD2Ev:
    return (NumParams == 1 && FTy.getReturnType()->isVoidTy() &&
            FTy.getParamType(0)->isPointerTy()); // this pointer

  case LibFunc_ZNSt9bad_allocD0Ev:
    return (NumParams == 1 && FTy.getReturnType()->isVoidTy() &&
            FTy.getParamType(0)->isPointerTy()); // this pointer

  case LibFunc_ZNSt9bad_allocD1Ev:
    return (NumParams == 1 && FTy.getReturnType()->isVoidTy() &&
            FTy.getParamType(0)->isPointerTy()); // this pointer

  case LibFunc_ZNSt9basic_iosIcSt11char_traitsIcEE4initEPSt15basic_streambufIcS1_E:
    return (NumParams == 2 && FTy.getReturnType()->isVoidTy() &&
            FTy.getParamType(0)->isPointerTy() && // this pointer
            FTy.getParamType(1)->isPointerTy());

  case LibFunc_ZNSt9basic_iosIcSt11char_traitsIcEE5clearESt12_Ios_Iostate:
    return (NumParams == 2 && FTy.getReturnType()->isVoidTy() &&
            FTy.getParamType(0)->isPointerTy() && // this pointer
            FTy.getParamType(1)->isIntegerTy());

  case LibFunc_ZNSt9basic_iosIcSt11char_traitsIcEE5rdbufEPSt15basic_streambufIcS1_E:
    return (NumParams == 2 && FTy.getReturnType()->isPointerTy() &&
            FTy.getParamType(0)->isPointerTy() && // this pointer
            FTy.getParamType(1)->isPointerTy());

  case LibFunc_ZNSt9exceptionD0Ev:
    return (NumParams == 1 && FTy.getReturnType()->isVoidTy() &&
            FTy.getParamType(0)->isPointerTy()); // this pointer

  case LibFunc_ZNSt9exceptionD1Ev:
    return (NumParams == 1 && FTy.getReturnType()->isVoidTy() &&
            FTy.getParamType(0)->isPointerTy()); // this pointer

  case LibFunc_ZNSt9exceptionD2Ev:
    return (NumParams == 1 && FTy.getReturnType()->isVoidTy() &&
            FTy.getParamType(0)->isPointerTy()); // this pointer

      // static call (not a member function)
  case LibFunc_ZSt16__ostream_insertIcSt11char_traitsIcEERSt13basic_ostreamIT_T0_ES6_PKS3_i:
    return (NumParams == 3 && FTy.getReturnType()->isPointerTy() &&
      FTy.getParamType(0)->isPointerTy() &&
      FTy.getParamType(1)->isPointerTy() &&
      FTy.getParamType(2)->isIntegerTy());

  // static call (not a member function)
  case LibFunc_ZSt16__ostream_insertIcSt11char_traitsIcEERSt13basic_ostreamIT_T0_ES6_PKS3_l:
    return (NumParams == 3 && FTy.getReturnType()->isPointerTy() &&
            FTy.getParamType(0)->isPointerTy() &&
            FTy.getParamType(1)->isPointerTy() &&
            FTy.getParamType(2)->isIntegerTy());

  // static call (not a member function)
  case LibFunc_ZSt16__throw_bad_castv:
    return (NumParams == 0 && FTy.getReturnType()->isVoidTy());

  // static call (not a member function)
  case LibFunc_ZSt17__throw_bad_allocv:
    return (NumParams == 0 && FTy.getReturnType()->isVoidTy());

  // static call (not a member function)
  case LibFunc_ZSt18_Rb_tree_decrementPKSt18_Rb_tree_node_base:
    return (NumParams == 1 && FTy.getReturnType()->isPointerTy() &&
            FTy.getParamType(0)->isPointerTy());

  // static call (not a member function)
  case LibFunc_ZSt18_Rb_tree_decrementPSt18_Rb_tree_node_base:
    return (NumParams == 1 && FTy.getReturnType()->isPointerTy() &&
            FTy.getParamType(0)->isPointerTy());

  // static call (not a member function)
  case LibFunc_ZSt18_Rb_tree_incrementPKSt18_Rb_tree_node_base:
    return (NumParams == 1 && FTy.getReturnType()->isPointerTy() &&
            FTy.getParamType(0)->isPointerTy());

  // static call (not a member function)
  case LibFunc_ZSt18_Rb_tree_incrementPSt18_Rb_tree_node_base:
    return (NumParams == 1 && FTy.getReturnType()->isPointerTy() &&
            FTy.getParamType(0)->isPointerTy());

  // static call (not a member function)
  case LibFunc_ZSt19__throw_logic_errorPKc:
    return (NumParams == 1 && FTy.getReturnType()->isVoidTy() &&
            FTy.getParamType(0)->isPointerTy());

  // static call (not a member function)
  case LibFunc_ZSt20__throw_length_errorPKc:
    return (NumParams == 1 && FTy.getReturnType()->isVoidTy() &&
            FTy.getParamType(0)->isPointerTy());

  // static call (not a member function)
  case LibFunc_ZSt20__throw_out_of_rangePKc:
    return (NumParams == 1 && FTy.getReturnType()->isVoidTy() &&
            FTy.getParamType(0)->isPointerTy());

  case LibFunc_ZSt24__throw_out_of_range_fmtPKcz:
    return (NumParams == 1 && FTy.getReturnType()->isVoidTy() &&
            FTy.getParamType(0)->isPointerTy());

  // static call (not a member function)
  case LibFunc_ZSt28_Rb_tree_rebalance_for_erasePSt18_Rb_tree_node_baseRS_:
    return (NumParams == 2 && FTy.getReturnType()->isPointerTy() &&
            FTy.getParamType(0)->isPointerTy() &&
            FTy.getParamType(1)->isPointerTy());

  // static call (not a member function)
  case LibFunc_ZSt29_Rb_tree_insert_and_rebalancebPSt18_Rb_tree_node_baseS0_RS_:
    return (NumParams == 4 && FTy.getReturnType()->isVoidTy() &&
            FTy.getParamType(0)->isIntegerTy() &&
            FTy.getParamType(1)->isPointerTy() &&
            FTy.getParamType(2)->isPointerTy() &&
            FTy.getParamType(3)->isPointerTy());

  case LibFunc_ZSt7getlineIcSt11char_traitsIcESaIcEERSt13basic_istreamIT_T0_ES7_RSbIS4_S5_T1_ES4_:
    return (NumParams == 4 && FTy.getReturnType()->isPointerTy() &&
            FTy.getParamType(0)->isPointerTy() && // this pointer
            FTy.getParamType(1)->isPointerTy() &&
            FTy.getParamType(2)->isPointerTy() &&
            FTy.getParamType(3)->isIntegerTy());

  // static call (not a member function)
  case LibFunc_ZSt9terminatev:
    return (NumParams == 0 && FTy.getReturnType()->isVoidTy());

  // static call (not a member function)
  case LibFunc_ZStrsIcSt11char_traitsIcEERSt13basic_istreamIT_T0_ES6_RS3_:
    return (NumParams == 2 && FTy.getReturnType()->isPointerTy() &&
            FTy.getParamType(0)->isPointerTy() &&
            FTy.getParamType(1)->isPointerTy());

  case LibFunc_abort:
    return (NumParams == 0 && FTy.getReturnType()->isVoidTy());

  case LibFunc_acrt_iob_func:
    return (NumParams == 1 && FTy.getReturnType()->isPointerTy() &&
            FTy.getParamType(0)->isIntegerTy());

  case LibFunc_alphasort:
    return (NumParams == 2 && FTy.getReturnType()->isIntegerTy() &&
            FTy.getParamType(0)->isPointerTy() &&
            FTy.getParamType(1)->isPointerTy());

  case LibFunc_asctime:
    return (NumParams == 1 && FTy.getReturnType()->isPointerTy() &&
            FTy.getParamType(0)->isPointerTy());

  case LibFunc_asprintf:
    return (NumParams == 2 && FTy.getReturnType()->isIntegerTy() &&
            FTy.getParamType(0)->isPointerTy() &&
            FTy.getParamType(1)->isPointerTy());

  case LibFunc_backtrace:
    return (NumParams == 2 && FTy.getReturnType()->isIntegerTy() &&
            FTy.getParamType(0)->isPointerTy() &&
            FTy.getParamType(1)->isIntegerTy());

  case LibFunc_backtrace_symbols:
    return (NumParams == 2 && FTy.getReturnType()->isPointerTy() &&
            FTy.getParamType(0)->isPointerTy() &&
            FTy.getParamType(1)->isIntegerTy());

  case LibFunc_bsearch:
    return (NumParams == 5 && FTy.getReturnType()->isPointerTy() &&
            FTy.getParamType(0)->isPointerTy() &&
            FTy.getParamType(1)->isPointerTy() &&
            FTy.getParamType(2)->isIntegerTy() &&
            FTy.getParamType(3)->isIntegerTy() &&
            FTy.getParamType(4)->isPointerTy());

  case LibFunc_chdir:
    return (NumParams == 1 && FTy.getReturnType()->isIntegerTy() &&
            FTy.getParamType(0)->isPointerTy());

  case LibFunc_clock:
    return (NumParams == 0 && FTy.getReturnType()->isIntegerTy());

  case LibFunc_close:
    return (NumParams == 1 && FTy.getReturnType()->isIntegerTy() &&
            FTy.getParamType(0)->isIntegerTy());

  case LibFunc_ctime:
    return (NumParams == 1 && FTy.getReturnType()->isPointerTy() &&
            FTy.getParamType(0)->isPointerTy());

  case LibFunc_difftime:
    return (NumParams == 2 && FTy.getReturnType()->isFloatingPointTy() &&
            FTy.getParamType(0)->isIntegerTy() &&
            FTy.getParamType(1)->isIntegerTy());

  case LibFunc_div:
    return (NumParams == 2 && FTy.getReturnType()->isStructTy() &&
            FTy.getParamType(0)->isIntegerTy() &&
            FTy.getParamType(1)->isIntegerTy());

  case LibFunc_dup:
    return (NumParams == 1 && FTy.getReturnType()->isIntegerTy() &&
            FTy.getParamType(0)->isIntegerTy());

  case LibFunc_dup2:
    return (NumParams == 2 && FTy.getReturnType()->isIntegerTy() &&
            FTy.getParamType(0)->isIntegerTy() &&
            FTy.getParamType(1)->isIntegerTy());

  case LibFunc_erfc:
    return (NumParams == 1 && FTy.getReturnType()->isFloatingPointTy() &&
            FTy.getParamType(0)->isFloatingPointTy());

  case LibFunc_error:
    return (NumParams == 3 && FTy.getReturnType()->isVoidTy() &&
            FTy.getParamType(0)->isIntegerTy() &&
            FTy.getParamType(1)->isIntegerTy() &&
            FTy.getParamType(2)->isPointerTy());

  case LibFunc_fcntl:
    return (NumParams == 2 && FTy.getReturnType()->isIntegerTy() &&
            FTy.getParamType(0)->isIntegerTy() &&
            FTy.getParamType(1)->isIntegerTy());

  case LibFunc_fnmatch:
    return (NumParams == 3 && FTy.getReturnType()->isIntegerTy() &&
            FTy.getParamType(0)->isPointerTy() &&
            FTy.getParamType(1)->isPointerTy() &&
            FTy.getParamType(2)->isIntegerTy());

  case LibFunc_freopen64:
    return (NumParams == 3 && FTy.getReturnType()->isPointerTy() &&
            FTy.getParamType(0)->isPointerTy() &&
            FTy.getParamType(1)->isPointerTy() &&
            FTy.getParamType(2)->isPointerTy());

  case LibFunc_fsync:
    return (NumParams == 1 && FTy.getReturnType()->isIntegerTy() &&
            FTy.getParamType(0)->isIntegerTy());

  case LibFunc_ftruncate64:
    return (NumParams == 2 && FTy.getReturnType()->isIntegerTy() &&
            FTy.getParamType(0)->isIntegerTy() &&
            FTy.getParamType(1)->isIntegerTy());

  case LibFunc_getcwd:
    return (NumParams == 2 && FTy.getReturnType()->isPointerTy() &&
            FTy.getParamType(0)->isPointerTy() &&
            FTy.getParamType(1)->isIntegerTy());

  case LibFunc_getegid:
    return (NumParams == 0 && FTy.getReturnType()->isIntegerTy());

  case LibFunc_geteuid:
    return (NumParams == 0 && FTy.getReturnType()->isIntegerTy());

  case LibFunc_getgid:
    return (NumParams == 0 && FTy.getReturnType()->isIntegerTy());

  case LibFunc_getopt_long:
    return (NumParams == 5 && FTy.getReturnType()->isIntegerTy() &&
            FTy.getParamType(0)->isIntegerTy() &&
            FTy.getParamType(1)->isPointerTy() &&
            FTy.getParamType(2)->isPointerTy() &&
            FTy.getParamType(3)->isPointerTy() &&
            FTy.getParamType(4)->isPointerTy());

  case LibFunc_getpid:
    return (NumParams == 0 && FTy.getReturnType()->isIntegerTy());

  case LibFunc_getpwuid:
    return (NumParams == 1 && FTy.getReturnType()->isPointerTy() &&
            FTy.getParamType(0)->isIntegerTy());

  case LibFunc_getrlimit:
    return (NumParams == 2 && FTy.getReturnType()->isIntegerTy() &&
            FTy.getParamType(0)->isIntegerTy() &&
            FTy.getParamType(1)->isPointerTy());

  case LibFunc_getrusage:
    return (NumParams == 2 && FTy.getReturnType()->isIntegerTy() &&
            FTy.getParamType(0)->isIntegerTy() &&
            FTy.getParamType(1)->isPointerTy());

  case LibFunc_getuid:
    return (NumParams == 0 && FTy.getReturnType()->isIntegerTy());

  case LibFunc_glob:
    return (NumParams == 4 && FTy.getReturnType()->isIntegerTy() &&
            FTy.getParamType(0)->isPointerTy() &&
            FTy.getParamType(1)->isIntegerTy() &&
            FTy.getParamType(2)->isPointerTy() &&
            FTy.getParamType(3)->isPointerTy());

  case LibFunc_globfree:
    return (NumParams == 1 && FTy.getReturnType()->isVoidTy() &&
            FTy.getParamType(0)->isPointerTy());

  case LibFunc_gmtime:
    return (NumParams == 1 && FTy.getReturnType()->isPointerTy() &&
            FTy.getParamType(0)->isPointerTy());

  case LibFunc_gmtime_r:
    return (NumParams == 2 && FTy.getReturnType()->isPointerTy() &&
            FTy.getParamType(0)->isPointerTy() &&
            FTy.getParamType(1)->isPointerTy());

  case LibFunc_hypot:
    return (NumParams == 2 && FTy.getReturnType()->isFloatingPointTy() &&
            FTy.getParamType(0)->isFloatingPointTy() &&
            FTy.getParamType(1)->isFloatingPointTy());

  case LibFunc_hypotf:
    return (NumParams == 2 && FTy.getReturnType()->isFloatingPointTy() &&
            FTy.getParamType(0)->isFloatingPointTy() &&
            FTy.getParamType(1)->isFloatingPointTy());

  case LibFunc_ioctl:
    return (NumParams == 2 && FTy.getReturnType()->isIntegerTy() &&
            FTy.getParamType(0)->isIntegerTy() &&
            FTy.getParamType(1)->isIntegerTy());

  case LibFunc_isalnum:
    return (NumParams == 1 && FTy.getReturnType()->isIntegerTy() &&
            FTy.getParamType(0)->isIntegerTy());

  case LibFunc_isalpha:
    return (NumParams == 1 && FTy.getReturnType()->isIntegerTy() &&
            FTy.getParamType(0)->isIntegerTy());

  case LibFunc_isatty:
    return (NumParams == 1 && FTy.getReturnType()->isIntegerTy() &&
            FTy.getParamType(0)->isIntegerTy());

  case LibFunc_iscntrl:
    return (NumParams == 1 && FTy.getReturnType()->isIntegerTy() &&
            FTy.getParamType(0)->isIntegerTy());

  case LibFunc_isspace:
    return (NumParams == 1 && FTy.getReturnType()->isIntegerTy() &&
            FTy.getParamType(0)->isIntegerTy());

  case LibFunc_isupper:
    return (NumParams == 1 && FTy.getReturnType()->isIntegerTy() &&
            FTy.getParamType(0)->isIntegerTy());

  case LibFunc_iswspace:
    return (NumParams == 1 && FTy.getReturnType()->isIntegerTy() &&
            FTy.getParamType(0)->isIntegerTy());

  case LibFunc_j0:
    return (NumParams == 1 && FTy.getReturnType()->isFloatingPointTy() &&
            FTy.getParamType(0)->isFloatingPointTy());

  case LibFunc_j1:
    return (NumParams == 1 && FTy.getReturnType()->isFloatingPointTy() &&
            FTy.getParamType(0)->isFloatingPointTy());

  case LibFunc_kill:
    return (NumParams == 2 && FTy.getReturnType()->isIntegerTy() &&
            FTy.getParamType(0)->isIntegerTy() &&
            FTy.getParamType(1)->isIntegerTy());

  case LibFunc_link:
    return (NumParams == 2 && FTy.getReturnType()->isIntegerTy() &&
            FTy.getParamType(0)->isPointerTy() &&
            FTy.getParamType(1)->isPointerTy());

  case LibFunc_local_stdio_printf_options:
    return (NumParams == 0 && FTy.getReturnType()->isPointerTy());

  case LibFunc_local_stdio_scanf_options:
    return (NumParams == 0 && FTy.getReturnType()->isPointerTy());

  case LibFunc_localeconv:
    return (NumParams == 0 && FTy.getReturnType()->isPointerTy());

  case LibFunc_localtime:
    return (NumParams == 1 && FTy.getReturnType()->isPointerTy() &&
            FTy.getParamType(0)->isPointerTy());

  case LibFunc_localtime_r:
    return (NumParams == 2 && FTy.getReturnType()->isPointerTy() &&
            FTy.getParamType(0)->isPointerTy() &&
            FTy.getParamType(1)->isPointerTy());

  case LibFunc_longjmp:
    return (NumParams == 2 && FTy.getReturnType()->isVoidTy() &&
            FTy.getParamType(0)->isPointerTy() &&
            FTy.getParamType(1)->isIntegerTy());

  case LibFunc_lseek:
    return (NumParams == 3 && FTy.getReturnType()->isIntegerTy() &&
            FTy.getParamType(0)->isIntegerTy() &&
            FTy.getParamType(1)->isIntegerTy() &&
            FTy.getParamType(2)->isIntegerTy());

  case LibFunc_lseek64:
    return (NumParams == 3 && FTy.getReturnType()->isIntegerTy(64) &&
            FTy.getParamType(0)->isIntegerTy() &&
            FTy.getParamType(1)->isIntegerTy() &&
            FTy.getParamType(2)->isIntegerTy());

  case LibFunc_mallopt:
    return (NumParams == 2 && FTy.getReturnType()->isIntegerTy() &&
      FTy.getParamType(0)->isIntegerTy() &&
      FTy.getParamType(1)->isIntegerTy());

  case LibFunc_mblen:
    return (NumParams == 2 && FTy.getReturnType()->isIntegerTy() &&
            FTy.getParamType(0)->isPointerTy() &&
            FTy.getParamType(1)->isIntegerTy());

  case LibFunc_mbstowcs:
    return (NumParams == 3 && FTy.getReturnType()->isIntegerTy() &&
            FTy.getParamType(0)->isPointerTy() &&
            FTy.getParamType(1)->isPointerTy() &&
            FTy.getParamType(2)->isIntegerTy());

  case LibFunc_mkdtemp:
    return (NumParams == 1 && FTy.getReturnType()->isPointerTy() &&
            FTy.getParamType(0)->isPointerTy());

  case LibFunc_mkstemps:
    return (NumParams == 2 && FTy.getReturnType()->isIntegerTy() &&
            FTy.getParamType(0)->isPointerTy() &&
            FTy.getParamType(1)->isIntegerTy());

  case LibFunc_mmap:
    return (NumParams == 6 && FTy.getReturnType()->isPointerTy() &&
            FTy.getParamType(0)->isPointerTy() &&
            FTy.getParamType(1)->isIntegerTy() &&
            FTy.getParamType(2)->isIntegerTy() &&
            FTy.getParamType(3)->isIntegerTy() &&
            FTy.getParamType(4)->isIntegerTy() &&
            FTy.getParamType(5)->isIntegerTy());

  case LibFunc_munmap:
    return (NumParams == 2 && FTy.getReturnType()->isIntegerTy() &&
            FTy.getParamType(0)->isPointerTy() &&
            FTy.getParamType(1)->isIntegerTy());

  case LibFunc_obstack_free:
    return (NumParams == 2 && FTy.getReturnType()->isVoidTy() &&
            FTy.getParamType(0)->isPointerTy() &&
            FTy.getParamType(1)->isPointerTy());

  case LibFunc_omp_destroy_lock:
  case LibFunc_omp_init_lock:
  case LibFunc_omp_set_lock:
  case LibFunc_omp_unset_lock:
  case LibFunc_omp_destroy_nest_lock:
  case LibFunc_omp_init_nest_lock:
  case LibFunc_omp_set_nest_lock:
  case LibFunc_omp_unset_nest_lock:
    return (NumParams == 1 && FTy.getReturnType()->isVoidTy() &&
            FTy.getParamType(0)->isPointerTy());

  case LibFunc_omp_init_lock_with_hint:
  case LibFunc_omp_init_nest_lock_with_hint:
    return (NumParams == 2 && FTy.getReturnType()->isVoidTy() &&
            FTy.getParamType(0)->isPointerTy() &&
            FTy.getParamType(1)->isIntegerTy());

  case LibFunc_omp_test_lock:
  case LibFunc_omp_test_nest_lock:
    return (NumParams == 1 && FTy.getReturnType()->isIntegerTy() &&
            FTy.getParamType(0)->isPointerTy());

  case LibFunc_omp_get_active_level:
  case LibFunc_omp_get_cancellation:
  case LibFunc_omp_get_default_device:
  case LibFunc_omp_get_dynamic:
  case LibFunc_omp_get_initial_device:
  case LibFunc_omp_get_level:
  case LibFunc_omp_get_max_active_levels:
  case LibFunc_omp_get_max_task_priority:
  case LibFunc_omp_get_max_threads:
  case LibFunc_omp_get_nested:
  case LibFunc_omp_get_num_devices:
  case LibFunc_omp_get_num_procs:
  case LibFunc_omp_get_num_teams:
  case LibFunc_omp_get_num_threads:
  case LibFunc_omp_get_proc_bind:
  case LibFunc_omp_get_team_num:
  case LibFunc_omp_get_thread_limit:
  case LibFunc_omp_get_thread_num:
  case LibFunc_omp_in_final:
  case LibFunc_omp_in_parallel:
  case LibFunc_omp_is_initial_device:
    return (NumParams == 0 && FTy.getReturnType()->isIntegerTy());

  case LibFunc_omp_get_ancestor_thread_num:
  case LibFunc_omp_get_team_size:
    return (NumParams == 1 && FTy.getReturnType()->isIntegerTy() &&
            FTy.getParamType(0)->isIntegerTy());

  case LibFunc_omp_get_wtick:
  case LibFunc_omp_get_wtime:
    return (NumParams == 0 && FTy.getReturnType()->isDoubleTy());

  case LibFunc_omp_set_default_device:
  case LibFunc_omp_set_dynamic:
  case LibFunc_omp_set_max_active_levels:
  case LibFunc_omp_set_num_threads:
  case LibFunc_omp_set_nested:
    return (NumParams == 1 && FTy.getReturnType()->isVoidTy() &&
            FTy.getParamType(0)->isIntegerTy());

  case LibFunc_omp_get_schedule:
    return (NumParams == 2 && FTy.getReturnType()->isVoidTy() &&
            FTy.getParamType(0)->isPointerTy() &&
            FTy.getParamType(1)->isPointerTy());

  case LibFunc_omp_set_schedule:
    return (NumParams == 2 && FTy.getReturnType()->isVoidTy() &&
            FTy.getParamType(0)->isIntegerTy() &&
            FTy.getParamType(1)->isIntegerTy());

  case LibFunc_pipe:
    return (NumParams == 1 && FTy.getReturnType()->isIntegerTy() &&
            FTy.getParamType(0)->isPointerTy());

  case LibFunc_pthread_key_create:
    return (NumParams == 2 && FTy.getReturnType()->isIntegerTy() &&
            FTy.getParamType(0)->isPointerTy() &&
            FTy.getParamType(1)->isPointerTy());

  case LibFunc_pthread_self:
    return (NumParams == 0 && FTy.getReturnType()->isIntegerTy());

  case LibFunc_putenv:
    return (NumParams == 1 && FTy.getReturnType()->isIntegerTy() &&
            FTy.getParamType(0)->isPointerTy());

  case LibFunc_qsort_r:
    return (NumParams == 5 && FTy.getReturnType()->isVoidTy() &&
            FTy.getParamType(0)->isPointerTy() &&
            FTy.getParamType(1)->isIntegerTy() &&
            FTy.getParamType(2)->isIntegerTy() &&
            FTy.getParamType(3)->isPointerTy() &&
            FTy.getParamType(4)->isPointerTy());

  case LibFunc_raise:
    return (NumParams == 1 && FTy.getReturnType()->isIntegerTy() &&
            FTy.getParamType(0)->isIntegerTy());

  case LibFunc_rand:
    return (NumParams == 0 && FTy.getReturnType()->isIntegerTy());

  case LibFunc_readdir:
    return (NumParams == 1 && FTy.getReturnType()->isPointerTy() &&
            FTy.getParamType(0)->isPointerTy());

  case LibFunc_readdir64:
    return (NumParams == 1 && FTy.getReturnType()->isPointerTy() &&
            FTy.getParamType(0)->isPointerTy());

  case LibFunc_scandir:
    return (NumParams == 4 && FTy.getReturnType()->isIntegerTy() &&
            FTy.getParamType(0)->isPointerTy() &&
            FTy.getParamType(1)->isPointerTy() &&
            FTy.getParamType(2)->isPointerTy() &&
            FTy.getParamType(3)->isPointerTy());

  case LibFunc_select:
    return (NumParams == 5 && FTy.getReturnType()->isIntegerTy() &&
            FTy.getParamType(0)->isIntegerTy() &&
            FTy.getParamType(1)->isPointerTy() &&
            FTy.getParamType(2)->isPointerTy() &&
            FTy.getParamType(3)->isPointerTy() &&
            FTy.getParamType(4)->isPointerTy());

  case LibFunc_setgid:
    return (NumParams == 1 && FTy.getReturnType()->isIntegerTy() &&
            FTy.getParamType(0)->isIntegerTy());

  case LibFunc_setlocale:
    return (NumParams == 2 && FTy.getReturnType()->isPointerTy() &&
            FTy.getParamType(0)->isIntegerTy() &&
            FTy.getParamType(1)->isPointerTy());

  case LibFunc_setrlimit:
    return (NumParams == 2 && FTy.getReturnType()->isIntegerTy() &&
            FTy.getParamType(0)->isIntegerTy() &&
            FTy.getParamType(1)->isPointerTy());

  case LibFunc_setuid:
    return (NumParams == 1 && FTy.getReturnType()->isIntegerTy() &&
            FTy.getParamType(0)->isIntegerTy());

  case LibFunc_siglongjmp:
    return (NumParams == 2 && FTy.getReturnType()->isVoidTy() &&
            FTy.getParamType(0)->isPointerTy() &&
            FTy.getParamType(1)->isIntegerTy());

  case LibFunc_signal:
    return (NumParams == 2 && FTy.getReturnType()->isPointerTy() &&
            FTy.getParamType(0)->isIntegerTy() &&
            FTy.getParamType(1)->isPointerTy());

  case LibFunc_sleep:
    return (NumParams == 1 && FTy.getReturnType()->isIntegerTy() &&
            FTy.getParamType(0)->isIntegerTy());

  case LibFunc_srand:
    return (NumParams == 1 && FTy.getReturnType()->isVoidTy() &&
            FTy.getParamType(0)->isIntegerTy());

  case LibFunc_stdio_common_vfprintf:
    return (NumParams == 5 && FTy.getReturnType()->isIntegerTy() &&
            FTy.getParamType(0)->isIntegerTy() &&
            FTy.getParamType(1)->isPointerTy() &&
            FTy.getParamType(2)->isPointerTy() &&
            FTy.getParamType(3)->isPointerTy() &&
            FTy.getParamType(4)->isPointerTy());

  case LibFunc_stdio_common_vsprintf:
    return (NumParams == 6 && FTy.getReturnType()->isIntegerTy() &&
            FTy.getParamType(0)->isIntegerTy() &&
            FTy.getParamType(1)->isPointerTy() &&
            FTy.getParamType(2)->isIntegerTy() &&
            FTy.getParamType(3)->isPointerTy() &&
            FTy.getParamType(4)->isPointerTy() &&
            FTy.getParamType(5)->isPointerTy());

  case LibFunc_stdio_common_vsscanf:
    return (NumParams == 6 && FTy.getReturnType()->isIntegerTy() &&
            FTy.getParamType(0)->isIntegerTy() &&
            FTy.getParamType(1)->isPointerTy() &&
            FTy.getParamType(2)->isIntegerTy() &&
            FTy.getParamType(3)->isPointerTy() &&
            FTy.getParamType(4)->isPointerTy() &&
            FTy.getParamType(5)->isPointerTy());

  case LibFunc_strerror:
    return (NumParams == 1 && FTy.getReturnType()->isPointerTy() &&
            FTy.getParamType(0)->isIntegerTy());

  case LibFunc_strftime:
    return (NumParams == 4 && FTy.getReturnType()->isIntegerTy() &&
            FTy.getParamType(0)->isPointerTy() &&
            FTy.getParamType(1)->isIntegerTy() &&
            FTy.getParamType(2)->isPointerTy() &&
            FTy.getParamType(3)->isPointerTy());

  case LibFunc_strsignal:
    return (NumParams == 1 && FTy.getReturnType()->isPointerTy() &&
            FTy.getParamType(0)->isIntegerTy());

  case LibFunc_symlink:
    return (NumParams == 2 && FTy.getReturnType()->isIntegerTy() &&
            FTy.getParamType(0)->isPointerTy() &&
            FTy.getParamType(1)->isPointerTy());

  case LibFunc_sysconf:
    return (NumParams == 1 && FTy.getReturnType()->isIntegerTy() &&
            FTy.getParamType(0)->isIntegerTy());

  case LibFunc_time:
    return (NumParams == 1 && FTy.getReturnType()->isIntegerTy() &&
            FTy.getParamType(0)->isPointerTy());

  case LibFunc_tolower:
    return (NumParams == 1 && FTy.getReturnType()->isIntegerTy() &&
            FTy.getParamType(0)->isIntegerTy());

  case LibFunc_toupper:
    return (NumParams == 1 && FTy.getReturnType()->isIntegerTy() &&
            FTy.getParamType(0)->isIntegerTy());

  case LibFunc_towlower:
    return (NumParams == 1 && FTy.getReturnType()->isIntegerTy() &&
            FTy.getParamType(0)->isIntegerTy());

  case LibFunc_towupper:
    return (NumParams == 1 && FTy.getReturnType()->isIntegerTy() &&
            FTy.getParamType(0)->isIntegerTy());

  case LibFunc_truncate64:
    return (NumParams == 2 && FTy.getReturnType()->isIntegerTy() &&
            FTy.getParamType(0)->isPointerTy() &&
            FTy.getParamType(1)->isIntegerTy());

  case LibFunc_usleep:
    return (NumParams == 1 && FTy.getReturnType()->isIntegerTy() &&
            FTy.getParamType(0)->isIntegerTy());

  case LibFunc_vasprintf:
    return (NumParams == 3 && FTy.getReturnType()->isIntegerTy() &&
            FTy.getParamType(0)->isPointerTy() &&
            FTy.getParamType(1)->isPointerTy());

  case LibFunc_waitpid:
    return (NumParams == 3 && FTy.getReturnType()->isIntegerTy() &&
            FTy.getParamType(0)->isIntegerTy() &&
            FTy.getParamType(1)->isPointerTy() &&
            FTy.getParamType(2)->isIntegerTy());

  case LibFunc_wcstombs:
    return (NumParams == 3 && FTy.getReturnType()->isIntegerTy() &&
            FTy.getParamType(0)->isPointerTy() &&
            FTy.getParamType(1)->isPointerTy() &&
            FTy.getParamType(2)->isIntegerTy());

#endif // INTEL_CUSTOMIZATION
  }

  llvm_unreachable("Invalid libfunc");
}

bool TargetLibraryInfoImpl::getLibFunc(const Function &FDecl,
                                       LibFunc &F) const {
  // Intrinsics don't overlap w/libcalls; if our module has a large number of
  // intrinsics, this ends up being an interesting compile time win since we
  // avoid string normalization and comparison. 
  if (FDecl.isIntrinsic()) return false;
  
  const DataLayout *DL =
      FDecl.getParent() ? &FDecl.getParent()->getDataLayout() : nullptr;
  return getLibFunc(FDecl.getName(), F) &&
         isValidProtoForLibFunc(*FDecl.getFunctionType(), F, DL);
}

void TargetLibraryInfoImpl::disableAllFunctions() {
  memset(AvailableArray, 0, sizeof(AvailableArray));
}

static bool compareByScalarFnName(const VecDesc &LHS, const VecDesc &RHS) {
  return LHS.ScalarFnName < RHS.ScalarFnName;
}

static bool compareByVectorFnName(const VecDesc &LHS, const VecDesc &RHS) {
  return LHS.VectorFnName < RHS.VectorFnName;
}

static bool compareWithScalarFnName(const VecDesc &LHS, StringRef S) {
  return LHS.ScalarFnName < S;
}

static bool compareWithVectorFnName(const VecDesc &LHS, StringRef S) {
  return LHS.VectorFnName < S;
}

void TargetLibraryInfoImpl::addVectorizableFunctions(ArrayRef<VecDesc> Fns) {
  VectorDescs.insert(VectorDescs.end(), Fns.begin(), Fns.end());
  llvm::sort(VectorDescs, compareByScalarFnName);

  ScalarDescs.insert(ScalarDescs.end(), Fns.begin(), Fns.end());
  llvm::sort(ScalarDescs, compareByVectorFnName);
}

=======
>>>>>>> 2f94203e
void TargetLibraryInfoImpl::addVectorizableFunctionsFromVecLib(
    enum VectorLibrary VecLib) {
  switch (VecLib) {
  case Accelerate: {
    const VecDesc VecFuncs[] = {
    #define TLI_DEFINE_ACCELERATE_VECFUNCS
    #include "llvm/Analysis/VecFuncs.def"
    };
    addVectorizableFunctions(VecFuncs);
    break;
  }
<<<<<<< HEAD
  case SVML: {
    const VecDesc VecFuncs[] = {
#if INTEL_CUSTOMIZATION
#define GET_SVML_VARIANTS
#include "llvm/IR/Intel_SVML.gen"
#undef GET_SVML_VARIANTS
#endif // INTEL_CUSTOMIZATION
=======
  case MASSV: {
    const VecDesc VecFuncs[] = {
    #define TLI_DEFINE_MASSV_VECFUNCS
    #include "llvm/Analysis/VecFuncs.def"
>>>>>>> 2f94203e
    };
    addVectorizableFunctions(VecFuncs);
    break;
  }
<<<<<<< HEAD
  case Libmvec: {
    const VecDesc VecFuncs[] = {
#if INTEL_CUSTOMIZATION
#define GET_LIBMVEC_VARIANTS
#include "llvm/IR/Intel_Libmvec.gen"
#undef GET_LIBMVEC_VARIANTS
#endif // INTEL_CUSTOMIZATION
=======
  case SVML: {
    const VecDesc VecFuncs[] = {
    #define TLI_DEFINE_SVML_VECFUNCS
    #include "llvm/Analysis/VecFuncs.def"
>>>>>>> 2f94203e
    };
    addVectorizableFunctions(VecFuncs);
    break;
  }
  case NoLibrary:
    break;
  }
}

bool TargetLibraryInfoImpl::isFunctionVectorizable(StringRef funcName) const {
  funcName = sanitizeFunctionName(funcName);
  if (funcName.empty())
    return false;

#if INTEL_CUSTOMIZATION
  // TODO: We must be able to distinguish between masked/non-masked entries,
  // so this function will need to move away from using lower_bound, as this
  // could be an entry for either the masked or non-masked version. For now,
  // assume that both the masked and non-masked variants are vectorizable as
  // long as lower_bound says so.
#endif
  std::vector<VecDesc>::const_iterator I =
      llvm::lower_bound(VectorDescs, funcName, compareWithScalarFnName);
  return I != VectorDescs.end() && StringRef(I->ScalarFnName) == funcName;
}

StringRef TargetLibraryInfoImpl::getVectorizedFunction(StringRef F,
                                                       unsigned VF,
                                                       bool Masked) const { // INTEL
  F = sanitizeFunctionName(F);
  if (F.empty())
    return F;
  std::vector<VecDesc>::const_iterator I =
      llvm::lower_bound(VectorDescs, F, compareWithScalarFnName);
  while (I != VectorDescs.end() && StringRef(I->ScalarFnName) == F) {
    if (I->VectorizationFactor == VF && I->Masked == Masked) // INTEL
      return I->VectorFnName;
    ++I;
  }
  return StringRef();
}

StringRef TargetLibraryInfoImpl::getScalarizedFunction(StringRef F,
                                                       unsigned &VF) const {
  F = sanitizeFunctionName(F);
  if (F.empty())
    return F;

  std::vector<VecDesc>::const_iterator I =
      llvm::lower_bound(ScalarDescs, F, compareWithVectorFnName);
  if (I == VectorDescs.end() || StringRef(I->VectorFnName) != F)
    return StringRef();
  VF = I->VectorizationFactor;
  return I->ScalarFnName;
}

TargetLibraryInfo TargetLibraryAnalysis::run(Module &M,
                                             ModuleAnalysisManager &) {
  if (PresetInfoImpl)
    return TargetLibraryInfo(*PresetInfoImpl);

  return TargetLibraryInfo(lookupInfoImpl(Triple(M.getTargetTriple())));
}

TargetLibraryInfo TargetLibraryAnalysis::run(Function &F,
                                             FunctionAnalysisManager &) {
  if (PresetInfoImpl)
    return TargetLibraryInfo(*PresetInfoImpl);

  return TargetLibraryInfo(
      lookupInfoImpl(Triple(F.getParent()->getTargetTriple())));
}

TargetLibraryInfoImpl &TargetLibraryAnalysis::lookupInfoImpl(const Triple &T) {
  std::unique_ptr<TargetLibraryInfoImpl> &Impl =
      Impls[T.normalize()];
  if (!Impl)
    Impl.reset(new TargetLibraryInfoImpl(T));

  return *Impl;
}

unsigned TargetLibraryInfoImpl::getWCharSize(const Module &M) const {
  if (auto *ShortWChar = cast_or_null<ConstantAsMetadata>(
      M.getModuleFlag("wchar_size")))
    return cast<ConstantInt>(ShortWChar->getValue())->getZExtValue();
  return 0;
}

TargetLibraryInfoWrapperPass::TargetLibraryInfoWrapperPass()
    : ImmutablePass(ID), TLIImpl(), TLI(TLIImpl) {
  initializeTargetLibraryInfoWrapperPassPass(*PassRegistry::getPassRegistry());
}

TargetLibraryInfoWrapperPass::TargetLibraryInfoWrapperPass(const Triple &T)
    : ImmutablePass(ID), TLIImpl(T), TLI(TLIImpl) {
  initializeTargetLibraryInfoWrapperPassPass(*PassRegistry::getPassRegistry());
}

TargetLibraryInfoWrapperPass::TargetLibraryInfoWrapperPass(
    const TargetLibraryInfoImpl &TLIImpl)
    : ImmutablePass(ID), TLIImpl(TLIImpl), TLI(this->TLIImpl) {
  initializeTargetLibraryInfoWrapperPassPass(*PassRegistry::getPassRegistry());
}

AnalysisKey TargetLibraryAnalysis::Key;

// Register the basic pass.
INITIALIZE_PASS(TargetLibraryInfoWrapperPass, "targetlibinfo",
                "Target Library Information", false, true)
char TargetLibraryInfoWrapperPass::ID = 0;

void TargetLibraryInfoWrapperPass::anchor() {}<|MERGE_RESOLUTION|>--- conflicted
+++ resolved
@@ -1833,7 +1833,6 @@
     return (NumParams == 1 && FTy.getReturnType()->isPointerTy() &&
             FTy.getParamType(0)->isIntegerTy());
 
-<<<<<<< HEAD
   case LibFunc_cxa_bad_cast:
     return (NumParams == 0 && FTy.getReturnType()->isVoidTy());
 
@@ -3386,8 +3385,6 @@
   llvm::sort(ScalarDescs, compareByVectorFnName);
 }
 
-=======
->>>>>>> 2f94203e
 void TargetLibraryInfoImpl::addVectorizableFunctionsFromVecLib(
     enum VectorLibrary VecLib) {
   switch (VecLib) {
@@ -3399,7 +3396,14 @@
     addVectorizableFunctions(VecFuncs);
     break;
   }
-<<<<<<< HEAD
+  case MASSV: {
+    const VecDesc VecFuncs[] = {
+    #define TLI_DEFINE_MASSV_VECFUNCS
+    #include "llvm/Analysis/VecFuncs.def"
+    };
+    addVectorizableFunctions(VecFuncs);
+    break;
+  }
   case SVML: {
     const VecDesc VecFuncs[] = {
 #if INTEL_CUSTOMIZATION
@@ -3407,17 +3411,10 @@
 #include "llvm/IR/Intel_SVML.gen"
 #undef GET_SVML_VARIANTS
 #endif // INTEL_CUSTOMIZATION
-=======
-  case MASSV: {
-    const VecDesc VecFuncs[] = {
-    #define TLI_DEFINE_MASSV_VECFUNCS
-    #include "llvm/Analysis/VecFuncs.def"
->>>>>>> 2f94203e
     };
     addVectorizableFunctions(VecFuncs);
     break;
   }
-<<<<<<< HEAD
   case Libmvec: {
     const VecDesc VecFuncs[] = {
 #if INTEL_CUSTOMIZATION
@@ -3425,12 +3422,6 @@
 #include "llvm/IR/Intel_Libmvec.gen"
 #undef GET_LIBMVEC_VARIANTS
 #endif // INTEL_CUSTOMIZATION
-=======
-  case SVML: {
-    const VecDesc VecFuncs[] = {
-    #define TLI_DEFINE_SVML_VECFUNCS
-    #include "llvm/Analysis/VecFuncs.def"
->>>>>>> 2f94203e
     };
     addVectorizableFunctions(VecFuncs);
     break;
