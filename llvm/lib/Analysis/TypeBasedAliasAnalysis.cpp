--- conflicted
+++ resolved
@@ -744,7 +744,6 @@
   AU.setPreservesAll();
 }
 
-<<<<<<< HEAD
 #if INTEL_CUSTOMIZATION
 MDNode *llvm::mergeIntelTBAA(MDNode *BaseMD, MDNode *GepMD) {
   if (!GepMD)
@@ -810,10 +809,7 @@
 }
 #endif // INTEL_CUSTOMIZATION
 
-MDNode *AAMDNodes::ShiftTBAA(MDNode *MD, size_t Offset) {
-=======
 MDNode *AAMDNodes::shiftTBAA(MDNode *MD, size_t Offset) {
->>>>>>> 8c7ff9da
   // Fast path if there's no offset
   if (Offset == 0)
     return MD;
