--- conflicted
+++ resolved
@@ -744,7 +744,6 @@
   AU.setPreservesAll();
 }
 
-<<<<<<< HEAD
 #if INTEL_CUSTOMIZATION
 MDNode *llvm::mergeIntelTBAA(MDNode *BaseMD, MDNode *GepMD) {
   if (!GepMD)
@@ -809,7 +808,7 @@
   return MemOpNode;
 }
 #endif // INTEL_CUSTOMIZATION
-=======
+
 MDNode *AAMDNodes::ShiftTBAA(MDNode *MD, size_t Offset) {
   // Fast path if there's no offset
   if (Offset == 0)
@@ -889,5 +888,4 @@
     Sub.push_back(MD->getOperand(i + 2));
   }
   return MDNode::get(MD->getContext(), Sub);
-}
->>>>>>> 40862b1a
+}