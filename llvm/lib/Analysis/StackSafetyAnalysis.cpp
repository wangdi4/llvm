--- conflicted
+++ resolved
@@ -353,11 +353,7 @@
         // Do not follow aliases, otherwise we could inadvertently follow
         // dso_preemptable aliases or aliases with interposable linkage.
         const GlobalValue *Callee =
-<<<<<<< HEAD
-            dyn_cast<GlobalValue>(CB.getCalledValue()->stripPointerCasts());
-=======
             dyn_cast<GlobalValue>(CB.getCalledOperand()->stripPointerCasts());
->>>>>>> 918d599f
         if (!Callee) {
           US.updateRange(UnknownRange);
           return false;
