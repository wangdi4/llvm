--- conflicted
+++ resolved
@@ -1022,15 +1022,10 @@
       ReturnNodes(std::move(Arg.ReturnNodes)),
       VarargNodes(std::move(Arg.VarargNodes)),
       Constraints(std::move(Arg.Constraints)),
-<<<<<<< HEAD
-      NodeWorkList(std::move(Arg.NodeWorkList)), MaxK(std::move(Arg.MaxK)),
-      SCCStack(std::move(Arg.SCCStack)), Node2DFS(std::move(Arg.Node2DFS)),
-=======
       NodeWorkList(std::move(Arg.NodeWorkList)),
       MaxK(std::move(Arg.MaxK)),
       SCCStack(std::move(Arg.SCCStack)),
       Node2DFS(std::move(Arg.Node2DFS)),
->>>>>>> 5a805999
       Node2Deleted(std::move(Arg.Node2Deleted)),
       Tarjan2DFS(std::move(Arg.Tarjan2DFS)),
       Tarjan2Deleted(std::move(Arg.Tarjan2Deleted)),
@@ -1038,12 +1033,8 @@
       Node2Visited(std::move(Arg.Node2Visited)),
       PEClass2Node(std::move(Arg.PEClass2Node)),
       PENLEClass2Node(std::move(Arg.PENLEClass2Node)),
-<<<<<<< HEAD
-      HCDSCCRep(std::move(Arg.HCDSCCRep)), SDT(std::move(Arg.SDT)),
-=======
       HCDSCCRep(std::move(Arg.HCDSCCRep)),
       SDT(std::move(Arg.SDT)),
->>>>>>> 5a805999
       VSPrintfWrappers(std::move(Arg.VSPrintfWrappers)),
       NonEscapeStaticVars(std::move(Arg.NonEscapeStaticVars)),
       NonPointerAssignments(std::move(Arg.NonPointerAssignments)),
