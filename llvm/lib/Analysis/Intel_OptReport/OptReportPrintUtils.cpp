//===----- OptReportPrintUtils.cpp - Utils to print Loop Reports -*- C++ -*-==//
//
<<<<<<< HEAD
// Copyright (C) 2018-2023 Intel Corporation. All rights reserved.
=======
// Copyright (C) 2018 Intel Corporation. All rights reserved.
>>>>>>> 7f4c3c22
//
// The information and source code contained herein is the exclusive
// property of Intel Corporation and may not be disclosed, examined
// or reproduced in whole or in part without explicit written authorization
// from the company.
//
//===----------------------------------------------------------------------===//
//
// This file implements a set of routines for printing Metadata-based
// Loop Optimization Reports.
//
//===----------------------------------------------------------------------===//

#include "llvm/Analysis/Intel_OptReport/OptReportPrintUtils.h"
#include "llvm/Analysis/Intel_OptReport/Diag.h"
#include "llvm/IR/DebugInfo.h"
#include "llvm/IR/DebugLoc.h"
#include "llvm/Support/FileSystem.h"

namespace llvm {

namespace OptReportUtils {
static int getMDNodeAsInt(const ConstantAsMetadata *CM) {
  return cast<ConstantInt>(CM->getValue())->getValue().getSExtValue();
}
static unsigned getMDNodeAsUnsigned(const ConstantAsMetadata *CM) {
  return cast<ConstantInt>(CM->getValue())->getValue().getZExtValue();
}

static const unsigned IntentationStep = 4;

#ifndef NDEBUG
void validateRemarkFormatArguments(OptRemark Remark) {
  const OptRemarkID RemarkID = Remark.getRemarkID();
  const char *const Format = OptReportDiag::getMsg(RemarkID);
  SmallVector<const char *> ValidSpecifiers;
  for (const char *Specifier = Format; *Specifier != '\0'; ++Specifier) {
    if (*Specifier != '%')
      continue;
    switch (Specifier[1]) {
    case '\0':
      errs() << "Remark #" << RemarkID << ": "
             << StringRef(Format, Specifier - Format) << raw_ostream::RED << "%"
             << raw_ostream::RESET << "\n";
      llvm_unreachable("Unpaired % at end of format string");
    case '%':
      ++Specifier;
      break;
    case 'd':
    case 's':
      ValidSpecifiers.push_back(Specifier);
      ++Specifier;
      break;
    default:
      errs() << "Remark #" << RemarkID << ": "
             << StringRef(Format, Specifier - Format) << raw_ostream::RED
             << StringRef(Specifier, 2) << raw_ostream::RESET << (Specifier + 2)
             << "\n";
      llvm_unreachable("Only %d and %s are supported as format specifiers");
    }
  }
  if (Remark.getNumOperands() != ValidSpecifiers.size() + 1) {
    errs() << ValidSpecifiers.size() << " specifier(s) in format:\n";
    errs() << "Remark #" << RemarkID << ": ";
    const char *FormatToPrint = Format;
    for (const char *const Specifier : ValidSpecifiers) {
      errs() << StringRef(FormatToPrint, Specifier - FormatToPrint)
             << raw_ostream::RED << StringRef(Specifier, 2)
             << raw_ostream::RESET;
      FormatToPrint = Specifier + 2;
    }
    errs() << FormatToPrint << "\n";
    errs() << (Remark.getNumOperands() - 1) << " argument(s) in metadata:\n";
    for (unsigned Idx = 1; Idx < Remark.getNumOperands(); ++Idx) {
      errs() << "  " << *Remark.getOperand(Idx) << "\n";
    }
    llvm_unreachable(
        "Number of arguments doesn't match number of format specifiers");
  }
  for (const auto [ArgIdx, Specifier] : enumerate(ValidSpecifiers)) {
    switch (Specifier[1]) {
    case 's':
      if (!isa<MDString>(Remark.getOperand(ArgIdx + 1))) {
        errs() << "Remark #" << RemarkID << ": "
               << StringRef(Format, Specifier - Format) << raw_ostream::RED
               << StringRef(Specifier, 2) << raw_ostream::RESET
               << (Specifier + 2) << "\n";
        errs() << "Argument " << (ArgIdx + 1) << ": "
               << *Remark.getOperand(ArgIdx + 1);
        llvm_unreachable("Argument for %s is not a string");
      }
      break;
    case 'd':
      if (!mdconst::hasa<ConstantInt>(Remark.getOperand(ArgIdx + 1))) {
        errs() << "Remark #" << RemarkID << ": "
               << StringRef(Format, Specifier - Format) << raw_ostream::RED
               << StringRef(Specifier, 2) << raw_ostream::RESET
               << (Specifier + 2) << "\n";
        errs() << "Argument " << (ArgIdx + 1) << ": "
               << *Remark.getOperand(ArgIdx + 1);
        llvm_unreachable("Argument for %d is not an integer");
      }
      break;
    }
  }
}
#endif // NDEBUG

// The purpose of this function is to create a printable remark message.
// \p OptReportRemark looks like this :
// !{!"Partially unrolled with %d factor", i32 8}
// ..and it should return "Partially unrolled with 8 factor".
// The function assumes only %s and %d format specifiers.
// TODO Alexander: Replace the format string parameter with msg ID.
//                 Add the support for %u, %f.
//                 Add unit tests for this function.
std::string formatRemarkMessage(OptRemark Remark, OptRemarkID RemarkID) {
  assert(RemarkID != OptRemarkID::InvalidRemarkID && "Remark ID is invalid!");
#ifndef NDEBUG
  validateRemarkFormatArguments(Remark);
#endif // NDEBUG
  std::string FormatString = std::string(OptReportDiag::getMsg(RemarkID));

  std::string Msg;
  // First, reserve some space in the string to avoid memory rellocations.
  Msg.reserve(2 * FormatString.length());
  unsigned CurOpIdx = 1; // 0 -> RemarkID
  unsigned Idx = 0;
  unsigned FormatStringLength = FormatString.length();
  while (Idx < FormatStringLength) {
    // If current character in the format string is not '%' - just copy it to
    // the result and continue.
    if (FormatString[Idx] != '%') {
      Msg.push_back(FormatString[Idx]);
      ++Idx;
      continue;
    }

    // 'Naked' percents are not supported even at the end of the format string.
    if (Idx == FormatString.length() - 1) {
      llvm_unreachable("'Naked' percents are not supported");
      return "";
    }

    // If there is escaped percent - add only one percent to the result, skip
    // it and continue.
    if (FormatString[Idx + 1] == '%') {
      Msg.push_back('%');
      Idx += 2;
      continue;
    }

    // Now, we know for sure that we will need another operand from the remark.
    // Check that we actually have it. If don't - return empty string in case of
    // the release build.
    bool HaveEnoughOperands = CurOpIdx < Remark.getNumOperands();
    assert(HaveEnoughOperands && "Not sufficient number of arguments is "
                                 "provided for the remark string");
    if (!HaveEnoughOperands)
      return "";

    switch (FormatString[Idx + 1]) {
    case 'd': {
      // Try to cast and print current operand as Constant Int
      const ConstantAsMetadata *CM =
          dyn_cast<ConstantAsMetadata>(Remark.getOperand(CurOpIdx));
      assert(CM && "Mismatch between formatted string and provided "
                   "arguments: expected format specifier was %d");
      // In case of argument mismatch for release build just return an
      // empty string.
      if (!CM)
        return "";
      int I = getMDNodeAsInt(CM);
      std::string IntStr = std::to_string(I);
      Msg.append(IntStr);
      break;
    }
    case 's': {
      const MDString *SM = dyn_cast<MDString>(Remark.getOperand(CurOpIdx));
      assert(SM && "Mismatch between formatted string and provided "
                   "arguments: expected format specifier was %s");
      // In case of argument mismatch for release build just return an
      // empty string.
      if (!SM)
        return "";
      Msg.append(std::string(SM->getString()));
      break;
    }
    default:
      llvm_unreachable("The format specifier is not supported");
      return "";
    }
    // We have to skip one more character, because of the '%' and also increase
    // the index for the current operand in the remark.
    Idx += 2;
    CurOpIdx++;
  }
  // Check that we actually used all supplied arguments.
  assert(CurOpIdx == Remark.getNumOperands() &&
         "Mismatch between the number of format specifiers and the number of "
         "actually supplied arguments ");

  return Msg;
}

void printRemark(raw_ostream &OS, unsigned Depth, OptRemark Remark) {
  assert(Remark && "Client code is responsible for providing non-null Remark");
  OS.indent(IntentationStep * Depth);
<<<<<<< HEAD
  std::string RemarkPrefixStr;
  unsigned RemarkID = Remark.getRemarkID();
  if (RemarkID == static_cast<unsigned>(OptRemarkID::InvalidRemarkID))
    RemarkPrefixStr = "remark: ";
  else
    RemarkPrefixStr = "remark #" + std::to_string(RemarkID) + ": ";
  OS << RemarkPrefixStr << formatRemarkMessage(Remark, RemarkID) << "\n";
=======
  OptRemarkID RemarkID = Remark.getRemarkID();
  OS << "remark #" << RemarkID << ": " << formatRemarkMessage(Remark, RemarkID)
     << "\n";
>>>>>>> 7f4c3c22
}

void printOrigin(raw_ostream &OS, unsigned Depth, OptRemark Origin) {
  assert(Origin && "Client code is responsible for providing non-null Origin");

  OS.indent(IntentationStep * Depth);
<<<<<<< HEAD
  unsigned RemarkID = Origin.getRemarkID();
  OS << "<" << formatRemarkMessage(Origin, RemarkID) << ">\n";
=======
  OS << "<" << formatRemarkMessage(Origin, Origin.getRemarkID()) << ">\n";
>>>>>>> 7f4c3c22
}

void printDebugLocation(raw_ostream &OS, unsigned Depth, const DILocation *DL,
                        bool AbsolutePaths) {
  assert(DL &&
         "Client code is responsible for providing non-null debug location");

  auto *Scope = cast<DIScope>(DL->getScope());
  SmallVector<char, 64> Path(Scope->getFilename().bytes());
  if (AbsolutePaths)
    sys::fs::make_absolute(Scope->getDirectory(), Path);
  OS << " at " << Path << " (" << DL->getLine() << ", " << DL->getColumn()
     << ")\n";
}

void printNodeHeader(raw_ostream &OS, unsigned Depth, OptReport OR) {
  OS << '\n';
  OS.indent(IntentationStep * Depth);
  OS << OR.title() << " BEGIN";
}

void printNodeFooter(raw_ostream &OS, unsigned Depth, OptReport OR) {
  OS.indent(IntentationStep * Depth);
  OS << OR.title() << " END\n";
}

void printNodeHeaderAndOrigin(raw_ostream &OS, unsigned Depth, OptReport OR,
                              const DebugLoc &DL, bool AbsolutePaths) {
  printNodeHeader(OS, Depth, OR);

  if (DL.get())
    printDebugLocation(OS, Depth, DL.get(), AbsolutePaths);
  else if (OR && OR.debugLoc())
    printDebugLocation(OS, Depth, OR.debugLoc(), AbsolutePaths);
  else
    OS << "\n";

  if (OR) {
    for (const OptRemark R : OR.origin()) {
      printOrigin(OS, Depth, R);
    }
  }
}

void printEnclosedOptReport(raw_ostream &OS, unsigned Depth, OptReport OR,
                            bool AbsolutePaths) {
  assert(OR && "Client code is responsible for providing non-null OptReport");

  printNodeHeaderAndOrigin(OS, Depth, OR, DebugLoc(), AbsolutePaths);

  printOptReport(OS, Depth + 1, OR, AbsolutePaths);
  printNodeFooter(OS, Depth, OR);

  // After printing Optimization Report for the first child, we check whether it
  // has attached lost next sibling loops.
  if (OR.nextSibling())
    printEnclosedOptReport(OS, Depth, OR.nextSibling(), AbsolutePaths);
}

void printOptReport(raw_ostream &OS, unsigned Depth, OptReport OR,
                    bool AbsolutePaths) {
  assert(OR && "Client code is responsible for providing non-null OptReport");

  for (const OptRemark R : OR.remarks())
    printRemark(OS, Depth, R);

  // After printing Optimization Report for the loop, we check whether it has
  // attached lost child loops opt reports.
  if (OR.firstChild())
    printEnclosedOptReport(OS, Depth, OR.firstChild(), AbsolutePaths);
}
} // namespace OptReportUtils
} // namespace llvm<|MERGE_RESOLUTION|>--- conflicted
+++ resolved
@@ -1,10 +1,6 @@
 //===----- OptReportPrintUtils.cpp - Utils to print Loop Reports -*- C++ -*-==//
 //
-<<<<<<< HEAD
-// Copyright (C) 2018-2023 Intel Corporation. All rights reserved.
-=======
 // Copyright (C) 2018 Intel Corporation. All rights reserved.
->>>>>>> 7f4c3c22
 //
 // The information and source code contained herein is the exclusive
 // property of Intel Corporation and may not be disclosed, examined
@@ -213,31 +209,16 @@
 void printRemark(raw_ostream &OS, unsigned Depth, OptRemark Remark) {
   assert(Remark && "Client code is responsible for providing non-null Remark");
   OS.indent(IntentationStep * Depth);
-<<<<<<< HEAD
-  std::string RemarkPrefixStr;
-  unsigned RemarkID = Remark.getRemarkID();
-  if (RemarkID == static_cast<unsigned>(OptRemarkID::InvalidRemarkID))
-    RemarkPrefixStr = "remark: ";
-  else
-    RemarkPrefixStr = "remark #" + std::to_string(RemarkID) + ": ";
-  OS << RemarkPrefixStr << formatRemarkMessage(Remark, RemarkID) << "\n";
-=======
   OptRemarkID RemarkID = Remark.getRemarkID();
   OS << "remark #" << RemarkID << ": " << formatRemarkMessage(Remark, RemarkID)
      << "\n";
->>>>>>> 7f4c3c22
 }
 
 void printOrigin(raw_ostream &OS, unsigned Depth, OptRemark Origin) {
   assert(Origin && "Client code is responsible for providing non-null Origin");
 
   OS.indent(IntentationStep * Depth);
-<<<<<<< HEAD
-  unsigned RemarkID = Origin.getRemarkID();
-  OS << "<" << formatRemarkMessage(Origin, RemarkID) << ">\n";
-=======
   OS << "<" << formatRemarkMessage(Origin, Origin.getRemarkID()) << ">\n";
->>>>>>> 7f4c3c22
 }
 
 void printDebugLocation(raw_ostream &OS, unsigned Depth, const DILocation *DL,
