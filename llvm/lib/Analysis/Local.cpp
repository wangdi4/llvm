//===- Local.cpp - Functions to perform local transformations -------------===//
//
// Part of the LLVM Project, under the Apache License v2.0 with LLVM Exceptions.
// See https://llvm.org/LICENSE.txt for license information.
// SPDX-License-Identifier: Apache-2.0 WITH LLVM-exception
//
//===----------------------------------------------------------------------===//
//
// This family of functions perform various local transformations to the
// program.
//
//===----------------------------------------------------------------------===//

#include "llvm/Analysis/Utils/Local.h"
#include "llvm/ADT/Twine.h"
#include "llvm/IR/DataLayout.h"
#include "llvm/IR/GetElementPtrTypeIterator.h"
#include "llvm/IR/IRBuilder.h"

using namespace llvm;

Value *llvm::emitGEPOffset(IRBuilderBase *Builder, const DataLayout &DL,
                           User *GEP, bool NoAssumptions) {
  GEPOperator *GEPOp = cast<GEPOperator>(GEP);
  Type *IntIdxTy = DL.getIndexType(GEP->getType());
  Value *Result = nullptr;

  // If the GEP is inbounds, we know that none of the addressing operations will
  // overflow in a signed sense.
  bool isInBounds = GEPOp->isInBounds() && !NoAssumptions;
  auto AddOffset = [&](Value *Offset) {
    if (Result)
      Result = Builder->CreateAdd(Result, Offset, GEP->getName() + ".offs",
                                  false /*NUW*/, isInBounds /*NSW*/);
    else
      Result = Offset;
  };

  gep_type_iterator GTI = gep_type_begin(GEP);
  for (User::op_iterator i = GEP->op_begin() + 1, e = GEP->op_end(); i != e;
       ++i, ++GTI) {
    Value *Op = *i;
<<<<<<< HEAD
    TypeSize TSize = DL.getTypeAllocSize(GTI.getIndexedType());
    uint64_t Size = TSize.getKnownMinValue() & PtrSizeMask;
=======
>>>>>>> f2eaa6ec
    if (Constant *OpC = dyn_cast<Constant>(Op)) {
      if (OpC->isZeroValue())
        continue;

      // Handle a struct index, which adds its field offset to the pointer.
      if (StructType *STy = GTI.getStructTypeOrNull()) {
        uint64_t OpValue = OpC->getUniqueInteger().getZExtValue();
        uint64_t Size = DL.getStructLayout(STy)->getElementOffset(OpValue);
        if (!Size)
          continue;

        AddOffset(ConstantInt::get(IntIdxTy, Size));
        continue;
      }
    }

    // Splat the index if needed.
    if (IntIdxTy->isVectorTy() && !Op->getType()->isVectorTy())
      Op = Builder->CreateVectorSplat(
          cast<VectorType>(IntIdxTy)->getElementCount(), Op);

    // Convert to correct type.
    if (Op->getType() != IntIdxTy)
      Op = Builder->CreateIntCast(Op, IntIdxTy, true, Op->getName() + ".c");
<<<<<<< HEAD
    if (Size != 1 || TSize.isScalable()) {
      // We'll let instcombine(mul) convert this to a shl if possible.
      auto *ScaleC = ConstantInt::get(IntIdxTy, Size);
      Value *Scale =
          !TSize.isScalable() ? ScaleC : Builder->CreateVScale(ScaleC);
=======
    TypeSize TSize = DL.getTypeAllocSize(GTI.getIndexedType());
    if (TSize != TypeSize::Fixed(1)) {
      Value *Scale = Builder->CreateTypeSize(IntIdxTy->getScalarType(), TSize);
      if (IntIdxTy->isVectorTy())
        Scale = Builder->CreateVectorSplat(
            cast<VectorType>(IntIdxTy)->getElementCount(), Scale);
      // We'll let instcombine(mul) convert this to a shl if possible.
>>>>>>> f2eaa6ec
      Op = Builder->CreateMul(Op, Scale, GEP->getName() + ".idx", false /*NUW*/,
                              isInBounds /*NSW*/);
    }
    AddOffset(Op);
  }
  return Result ? Result : Constant::getNullValue(IntIdxTy);
}<|MERGE_RESOLUTION|>--- conflicted
+++ resolved
@@ -40,11 +40,6 @@
   for (User::op_iterator i = GEP->op_begin() + 1, e = GEP->op_end(); i != e;
        ++i, ++GTI) {
     Value *Op = *i;
-<<<<<<< HEAD
-    TypeSize TSize = DL.getTypeAllocSize(GTI.getIndexedType());
-    uint64_t Size = TSize.getKnownMinValue() & PtrSizeMask;
-=======
->>>>>>> f2eaa6ec
     if (Constant *OpC = dyn_cast<Constant>(Op)) {
       if (OpC->isZeroValue())
         continue;
@@ -69,13 +64,6 @@
     // Convert to correct type.
     if (Op->getType() != IntIdxTy)
       Op = Builder->CreateIntCast(Op, IntIdxTy, true, Op->getName() + ".c");
-<<<<<<< HEAD
-    if (Size != 1 || TSize.isScalable()) {
-      // We'll let instcombine(mul) convert this to a shl if possible.
-      auto *ScaleC = ConstantInt::get(IntIdxTy, Size);
-      Value *Scale =
-          !TSize.isScalable() ? ScaleC : Builder->CreateVScale(ScaleC);
-=======
     TypeSize TSize = DL.getTypeAllocSize(GTI.getIndexedType());
     if (TSize != TypeSize::Fixed(1)) {
       Value *Scale = Builder->CreateTypeSize(IntIdxTy->getScalarType(), TSize);
@@ -83,7 +71,6 @@
         Scale = Builder->CreateVectorSplat(
             cast<VectorType>(IntIdxTy)->getElementCount(), Scale);
       // We'll let instcombine(mul) convert this to a shl if possible.
->>>>>>> f2eaa6ec
       Op = Builder->CreateMul(Op, Scale, GEP->getName() + ".idx", false /*NUW*/,
                               isInBounds /*NSW*/);
     }
