--- conflicted
+++ resolved
@@ -273,9 +273,7 @@
   }
   // FIXME: Handle memset_pattern4 and memset_pattern8 also.
 
-<<<<<<< HEAD
-  return MemoryLocation(Call->getArgOperand(ArgIdx), LocationSize::unknown(),
-                        AATags);
+  return MemoryLocation::getBeforeOrAfter(Call->getArgOperand(ArgIdx), AATags);
 }
 
 #if INTEL_CUSTOMIZATION
@@ -333,7 +331,7 @@
       Constant *Elt = CV->getAggregateElement(i);
       if(!Elt)
         return;
-      Results[i] = MemoryLocation(Elt, LocationSize::unknown());
+      Results[i] = MemoryLocation(Elt, LocationSize::beforeOrAfterPointer());
     }
     Resolved = true;
     return;
@@ -356,7 +354,7 @@
     if (BasePtr->getType()->isVectorTy())
       getMemLocsForPtrVec(BasePtr, Results, Resolved, Depth - 1);
     else
-      Results.assign(NumElts, MemoryLocation(BasePtr, LocationSize::unknown()));
+      Results.assign(NumElts, MemoryLocation(BasePtr, LocationSize::afterPointer()));
     }
     break;
   case Instruction::InsertElement:
@@ -369,7 +367,7 @@
     if (auto *IndexOp = dyn_cast<ConstantInt>(Op->getOperand(2))) {
       int64_t Idx = IndexOp->getSExtValue();
       if (Idx >= 0 && Idx < NumElts && !isMemLocResolved(Results[Idx]))
-        Results[Idx] = MemoryLocation(Op->getOperand(1), LocationSize::unknown());
+        Results[Idx] = MemoryLocation(Op->getOperand(1), LocationSize::afterPointer());
     } else {
       Results.assign(NumElts, MemoryLocation());
       Resolved = true;
@@ -386,8 +384,4 @@
   bool Resolved = false;
   getMemLocsForPtrVec(PtrVec, Results, Resolved, Depth);
 }
-#endif // INTEL_CUSTOMIZATION
-=======
-  return MemoryLocation::getBeforeOrAfter(Call->getArgOperand(ArgIdx), AATags);
-}
->>>>>>> 4df8efce
+#endif // INTEL_CUSTOMIZATION