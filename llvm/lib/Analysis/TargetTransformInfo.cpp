--- conflicted
+++ resolved
@@ -174,7 +174,6 @@
   return TTIImpl->isLegalMaskedGather(DataType);
 }
 
-<<<<<<< HEAD
 #if INTEL_CUSTOMIZATION
 bool TargetTransformInfo::isLegalSatDcnv(Intrinsic::ID IID, Type *From,
                                          Type *To, Constant *LoClip,
@@ -189,12 +188,10 @@
 }
 #endif // INTEL_CUSTOMIZATION
 
-=======
 bool TargetTransformInfo::prefersVectorizedAddressing() const {
   return TTIImpl->prefersVectorizedAddressing();
 }
 
->>>>>>> dc4c8926
 int TargetTransformInfo::getScalingFactorCost(Type *Ty, GlobalValue *BaseGV,
                                               int64_t BaseOffset,
                                               bool HasBaseReg,
