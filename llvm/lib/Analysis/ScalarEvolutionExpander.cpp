--- conflicted
+++ resolved
@@ -2136,11 +2136,7 @@
 }
 
 bool SCEVExpander::isHighCostExpansionHelper(
-<<<<<<< HEAD
-    const SCEV *S, Loop *L, const Instruction *At, int &BudgetRemaining,
-=======
     const SCEV *S, Loop *L, const Instruction &At, int &BudgetRemaining,
->>>>>>> ff5b5cf7
     const TargetTransformInfo &TTI, SmallPtrSetImpl<const SCEV *> &Processed) {
   if (BudgetRemaining < 0)
     return true; // Already run out of budget, give up.
@@ -2151,11 +2147,7 @@
 
   // If we can find an existing value for this scev available at the point "At"
   // then consider the expression cheap.
-<<<<<<< HEAD
-  if (At && getRelatedExistingExpansion(S, At, L))
-=======
   if (getRelatedExistingExpansion(S, &At, L))
->>>>>>> ff5b5cf7
     return false; // Consider the expression to be free.
 
   switch (S->getSCEVType()) {
@@ -2206,27 +2198,12 @@
     // UDiv from the user's code. If we can't find a UDiv in the code with some
     // simple searching, we need to account for it's cost.
 
-<<<<<<< HEAD
-    BasicBlock *ExitingBB = L->getExitingBlock();
-    if (At || ExitingBB) {
-      if (!At)
-        At = &ExitingBB->back();
-
-      // At the beginning of this function we already tried to find existing
-      // value for plain 'S'. Now try to lookup 'S + 1' since it is common
-      // pattern involving division. This is just a simple search heuristic.
-      if (getRelatedExistingExpansion(
-              SE.getAddExpr(S, SE.getConstant(S->getType(), 1)), At, L))
-        return false; // Consider it to be free.
-    }
-=======
     // At the beginning of this function we already tried to find existing
     // value for plain 'S'. Now try to lookup 'S + 1' since it is common
     // pattern involving division. This is just a simple search heuristic.
     if (getRelatedExistingExpansion(
             SE.getAddExpr(S, SE.getConstant(S->getType(), 1)), &At, L))
       return false; // Consider it to be free.
->>>>>>> ff5b5cf7
 
     // Need to count the cost of this UDiv.
     BudgetRemaining -= TTI.getOperationCost(Instruction::UDiv, S->getType());
