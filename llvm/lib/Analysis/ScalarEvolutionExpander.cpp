--- conflicted
+++ resolved
@@ -91,31 +91,14 @@
   BasicBlock::iterator IP = ++I->getIterator();
   if (auto *II = dyn_cast<InvokeInst>(I))
     IP = II->getNormalDest()->begin();
-<<<<<<< HEAD
-  if (auto *CPI = dyn_cast<CatchPadInst>(I))
-    IP = CPI->getNormalDest()->begin();
-=======
->>>>>>> 9e934b0c
 
   while (isa<PHINode>(IP))
     ++IP;
 
   while (IP->isEHPad()) {
-<<<<<<< HEAD
-    if (isa<LandingPadInst>(IP) || isa<CleanupPadInst>(IP)) {
-      ++IP;
-    } else if (auto *TPI = dyn_cast<TerminatePadInst>(IP)) {
-      IP = TPI->getUnwindDest()->getFirstNonPHI();
-    } else if (auto *CEPI = dyn_cast<CatchEndPadInst>(IP)) {
-      IP = CEPI->getUnwindDest()->getFirstNonPHI();
-    } else if (auto *CEPI = dyn_cast<CleanupEndPadInst>(IP)) {
-      IP = CEPI->getUnwindDest()->getFirstNonPHI();
-    } else if (isa<CatchPadInst>(IP)) {
-=======
     if (isa<FuncletPadInst>(IP) || isa<LandingPadInst>(IP)) {
       ++IP;
     } else if (isa<CatchSwitchInst>(IP)) {
->>>>>>> 9e934b0c
       IP = MustDominate->getFirstInsertionPt();
     } else {
       llvm_unreachable("unexpected eh pad!");
