--- conflicted
+++ resolved
@@ -69,15 +69,9 @@
     PointerRec *R = AS.getSomePointer();
 
     // If the pointers are not a must-alias pair, this set becomes a may alias.
-<<<<<<< HEAD
     if (queryAA(AA, MemoryLocation(L->getValue(), L->getSize(), L->getAAInfo()), // INTEL
                  MemoryLocation(R->getValue(), R->getSize(), R->getAAInfo())) !=
         MustAlias)
-=======
-    if (!AA.isMustAlias(
-            MemoryLocation(L->getValue(), L->getSize(), L->getAAInfo()),
-            MemoryLocation(R->getValue(), R->getSize(), R->getAAInfo())))
->>>>>>> d0660797
       Alias = SetMayAlias;
   }
 
@@ -157,11 +151,10 @@
           Alias = SetMayAlias;
           AST.TotalMayAliasSetSize += size();
         }
-<<<<<<< HEAD
-        //assert(Result != NoAlias && "Cannot be part of must set!"); // INTEL
-=======
-        assert(Result != AliasResult::NoAlias && "Cannot be part of must set!");
->>>>>>> d0660797
+        // INTEL_CUSTOMIZATION
+        // assert(Result != AliasResult::NoAlias && "Cannot be part of must
+        // set!");
+        // end INTEL_CUSTOMIZATION
       } else if (!SkipSizeUpdate)
         P->updateSizeAndAAInfo(Size, AAInfo);
       }
@@ -227,18 +220,10 @@
 
   // If this is a may-alias set, we have to check all of the pointers in the set
   // to be sure it doesn't alias the set...
-<<<<<<< HEAD
-  for (iterator I = begin(), E = end(); I != E; ++I)
+  for (iterator I = begin(), E = end(); I != E; ++I) {
     if (AliasResult AR = queryAA(AA, // INTEL
             MemoryLocation(Ptr, Size, AAInfo),
             MemoryLocation(I.getPointer(), I.getSize(), I.getAAInfo())))
-=======
-  for (iterator I = begin(), E = end(); I != E; ++I) {
-    AliasResult AR =
-        AA.alias(MemoryLocation(Ptr, Size, AAInfo),
-                 MemoryLocation(I.getPointer(), I.getSize(), I.getAAInfo()));
-    if (AR != AliasResult::NoAlias)
->>>>>>> d0660797
       return AR;
   }
 
