--- conflicted
+++ resolved
@@ -731,7 +731,6 @@
   return ModRefInfo::ModRef;
 }
 
-<<<<<<< HEAD
 #if INTEL_CUSTOMIZATION
 ModRefInfo AAResults::getModRefInfoForMaskedScatter(const IntrinsicInst *MS,
                                                     const MemoryLocation &Loc) {
@@ -776,10 +775,11 @@
   return ModRefInfo::NoModRef;
 }
 #endif // INTEL_CUSTOMIZATION
-=======
+
 ModRefInfo AAResults::getModRefInfo(const Instruction *I,
                                     const Optional<MemoryLocation> &OptLoc,
-                                    AAQueryInfo &AAQIP) {
+                                    AAQueryInfo &AAQIP,                   // INTEL
+                                    const Optional<LocationSize> &Size) { // INTEL
   if (OptLoc == None) {
     if (const auto *Call = dyn_cast<CallBase>(I)) {
       return createModRefInfo(getModRefBehavior(Call));
@@ -790,17 +790,18 @@
 
   switch (I->getOpcode()) {
   case Instruction::VAArg:
-    return getModRefInfo((const VAArgInst *)I, Loc, AAQIP);
+    return getModRefInfo((const VAArgInst *)I, Loc, AAQIP, Size); // INTEL
   case Instruction::Load:
-    return getModRefInfo((const LoadInst *)I, Loc, AAQIP);
+    return getModRefInfo((const LoadInst *)I, Loc, AAQIP, Size); // INTEL
   case Instruction::Store:
-    return getModRefInfo((const StoreInst *)I, Loc, AAQIP);
+    return getModRefInfo((const StoreInst *)I, Loc, AAQIP, Size); // INTEL
   case Instruction::Fence:
     return getModRefInfo((const FenceInst *)I, Loc, AAQIP);
   case Instruction::AtomicCmpXchg:
-    return getModRefInfo((const AtomicCmpXchgInst *)I, Loc, AAQIP);
+    return getModRefInfo((const AtomicCmpXchgInst *)I, Loc, AAQIP, // INTEL
+                         Size); // INTEL
   case Instruction::AtomicRMW:
-    return getModRefInfo((const AtomicRMWInst *)I, Loc, AAQIP);
+    return getModRefInfo((const AtomicRMWInst *)I, Loc, AAQIP, Size); // INTEL
   case Instruction::Call:
     return getModRefInfo((const CallInst *)I, Loc, AAQIP);
   case Instruction::Invoke:
@@ -813,7 +814,6 @@
     return ModRefInfo::NoModRef;
   }
 }
->>>>>>> 9ed8e0ca
 
 /// Return information about whether a particular call site modifies
 /// or reads the specified memory location \p MemLoc before instruction \p I
