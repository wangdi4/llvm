//==- AliasAnalysis.cpp - Generic Alias Analysis Interface Implementation --==//
//
// Part of the LLVM Project, under the Apache License v2.0 with LLVM Exceptions.
// See https://llvm.org/LICENSE.txt for license information.
// SPDX-License-Identifier: Apache-2.0 WITH LLVM-exception
//
//===----------------------------------------------------------------------===//
//
// This file implements the generic AliasAnalysis interface which is used as the
// common interface used by all clients and implementations of alias analysis.
//
// This file also implements the default version of the AliasAnalysis interface
// that is to be used when no other implementation is specified.  This does some
// simple tests that detect obvious cases: two different global pointers cannot
// alias, a global cannot alias a malloc, two different mallocs cannot alias,
// etc.
//
// This alias analysis implementation really isn't very good for anything, but
// it is very fast, and makes a nice clean default implementation.  Because it
// handles lots of little corner cases, other, more complex, alias analysis
// implementations may choose to rely on this pass to resolve these simple and
// easy cases.
//
//===----------------------------------------------------------------------===//

#include "llvm/Analysis/AliasAnalysis.h"
#include "llvm/ADT/Statistic.h"
#include "llvm/Analysis/BasicAliasAnalysis.h"
#include "llvm/Analysis/CFLAndersAliasAnalysis.h"
#include "llvm/Analysis/CFLSteensAliasAnalysis.h"
#include "llvm/Analysis/CaptureTracking.h"
#include "llvm/Analysis/GlobalsModRef.h"
#include "llvm/Analysis/Intel_Andersens.h"  // INTEL
#include "llvm/Analysis/Intel_StdContainerAA.h" // INTEL
#include "llvm/Analysis/Intel_XmainOptLevelPass.h" // INTEL
#include "llvm/Analysis/MemoryLocation.h"
#include "llvm/Analysis/ObjCARCAliasAnalysis.h"
#include "llvm/Analysis/ScalarEvolutionAliasAnalysis.h"
#include "llvm/Analysis/ScopedNoAliasAA.h"
#include "llvm/Analysis/TargetLibraryInfo.h"
#include "llvm/Analysis/TypeBasedAliasAnalysis.h"
#include "llvm/Analysis/ValueTracking.h"
#include "llvm/IR/Argument.h"
#include "llvm/IR/Attributes.h"
#include "llvm/IR/BasicBlock.h"
#include "llvm/IR/Instruction.h"
#include "llvm/IR/Instructions.h"
#include "llvm/IR/Module.h"
#include "llvm/IR/Type.h"
#include "llvm/IR/Value.h"
#include "llvm/InitializePasses.h"
#include "llvm/Pass.h"
#include "llvm/Support/AtomicOrdering.h"
#include "llvm/Support/Casting.h"
#include "llvm/Support/CommandLine.h"
#include <algorithm>
#include <cassert>
#include <functional>
#include <iterator>

#define DEBUG_TYPE "aa"

using namespace llvm;

STATISTIC(NumNoAlias,   "Number of NoAlias results");
STATISTIC(NumMayAlias,  "Number of MayAlias results");
STATISTIC(NumMustAlias, "Number of MustAlias results");

/// Allow disabling BasicAA from the AA results. This is particularly useful
/// when testing to isolate a single AA implementation.
cl::opt<bool> DisableBasicAA("disable-basic-aa", cl::Hidden, cl::init(false));
#if INTEL_CUSTOMIZATION
static cl::opt<unsigned> PtrVectorMemLocCheckDepth(
    "ptrvec-memloc-search-depth", cl::Hidden, cl::init(10),
    cl::desc("Maximum depth of backtracing when searching the memory location "
             "of each pointer element in a vector (default = 10)"));
#endif // INTEL_CUSTOMIZATION

#ifndef NDEBUG
/// Print a trace of alias analysis queries and their results.
static cl::opt<bool> EnableAATrace("aa-trace", cl::Hidden, cl::init(false));
#else
static const bool EnableAATrace = false;
#endif

AAResults::AAResults(AAResults &&Arg)
    : TLI(Arg.TLI), AAs(std::move(Arg.AAs)), AADeps(std::move(Arg.AADeps)) {
  for (auto &AA : AAs)
    AA->setAAResults(this);
}

AAResults::~AAResults() {
// FIXME; It would be nice to at least clear out the pointers back to this
// aggregation here, but we end up with non-nesting lifetimes in the legacy
// pass manager that prevent this from working. In the legacy pass manager
// we'll end up with dangling references here in some cases.
#if 0
  for (auto &AA : AAs)
    AA->setAAResults(nullptr);
#endif
}
#if INTEL_CUSTOMIZATION

// Do opt-level based initialization for each AAResult.
void AAResults::setupWithOptLevel(unsigned OptLevel) {
  for (auto &AA : AAs)
    AA->setupWithOptLevel(OptLevel);
}

void AAResults::setAAResultsPtr() {
  for (auto &AA : AAs)
    AA->setAAResults(this);
}

#endif // INTEL_CUSTOMIZATION

bool AAResults::invalidate(Function &F, const PreservedAnalyses &PA,
                           FunctionAnalysisManager::Invalidator &Inv) {
  // AAResults preserves the AAManager by default, due to the stateless nature
  // of AliasAnalysis. There is no need to check whether it has been preserved
  // explicitly. Check if any module dependency was invalidated and caused the
  // AAManager to be invalidated. Invalidate ourselves in that case.
  auto PAC = PA.getChecker<AAManager>();
  if (!PAC.preservedWhenStateless())
    return true;

  // Check if any of the function dependencies were invalidated, and invalidate
  // ourselves in that case.
  for (AnalysisKey *ID : AADeps)
    if (Inv.invalidate(ID, F, PA))
      return true;

  // Everything we depend on is still fine, so are we. Nothing to invalidate.
  return false;
}

//===----------------------------------------------------------------------===//
// Default chaining methods
//===----------------------------------------------------------------------===//

AliasResult AAResults::alias(const MemoryLocation &LocA,
                             const MemoryLocation &LocB) {
  AAQueryInfo AAQIP;
  return alias(LocA, LocB, AAQIP);
}

AliasResult AAResults::alias(const MemoryLocation &LocA,
                             const MemoryLocation &LocB, AAQueryInfo &AAQI) {
  AliasResult Result = AliasResult::MayAlias;

  if (EnableAATrace) {
    for (unsigned I = 0; I < AAQI.Depth; ++I)
      dbgs() << "  ";
    dbgs() << "Start " << *LocA.Ptr << " @ " << LocA.Size << ", "
           << *LocB.Ptr << " @ " << LocB.Size << "\n";
  }

  AAQI.Depth++;
  for (const auto &AA : AAs) {
    Result = AA->alias(LocA, LocB, AAQI);
    if (Result != AliasResult::MayAlias)
      break;
  }
  AAQI.Depth--;

  if (EnableAATrace) {
    for (unsigned I = 0; I < AAQI.Depth; ++I)
      dbgs() << "  ";
    dbgs() << "End " << *LocA.Ptr << " @ " << LocA.Size << ", "
           << *LocB.Ptr << " @ " << LocB.Size << " = " << Result << "\n";
  }

  if (AAQI.Depth == 0) {
    if (Result == AliasResult::NoAlias)
      ++NumNoAlias;
    else if (Result == AliasResult::MustAlias)
      ++NumMustAlias;
    else
      ++NumMayAlias;
  }
  return Result;
}

#if INTEL_CUSTOMIZATION
// Chaining methods to detect whether a value is escaped from the current
// routine.
bool AAResults::escapes(const Value *V) {
  for (const auto &AA : AAs) {
    auto Result = AA->escapes(V);
    if (Result != true)
      return Result;
  }
  return true;
}

AliasResult AAResults::loopCarriedAlias(const MemoryLocation &LocA,
                                        const MemoryLocation &LocB) {
  AAQueryInfo AAQIP(/*CacheOffsets*/ false, /*NeedLoopCarried*/ true);
  return loopCarriedAlias(LocA, LocB, AAQIP);
}

AliasResult AAResults::loopCarriedAlias(const MemoryLocation &LocA,
                                        const MemoryLocation &LocB,
                                        AAQueryInfo &AAQI) {
  assert(AAQI.NeedLoopCarried && "Unexpectedly missing loopCarried query flag");
  for (const auto &AA : AAs) {
    auto Result = AA->loopCarriedAlias(LocA, LocB, AAQI);
    if (Result != MayAlias)
      return Result;
  }
  return MayAlias;
}
#endif // INTEL_CUSTOMIZATION

bool AAResults::pointsToConstantMemory(const MemoryLocation &Loc,
                                       bool OrLocal) {
  AAQueryInfo AAQIP;
  return pointsToConstantMemory(Loc, AAQIP, OrLocal);
}

bool AAResults::pointsToConstantMemory(const MemoryLocation &Loc,
                                       AAQueryInfo &AAQI, bool OrLocal) {
  for (const auto &AA : AAs)
    if (AA->pointsToConstantMemory(Loc, AAQI, OrLocal))
      return true;

  return false;
}

ModRefInfo AAResults::getArgModRefInfo(const CallBase *Call, unsigned ArgIdx) {
  ModRefInfo Result = ModRefInfo::ModRef;

  for (const auto &AA : AAs) {
    Result = intersectModRef(Result, AA->getArgModRefInfo(Call, ArgIdx));

    // Early-exit the moment we reach the bottom of the lattice.
    if (isNoModRef(Result))
      return ModRefInfo::NoModRef;
  }

  return Result;
}

ModRefInfo AAResults::getModRefInfo(Instruction *I, const CallBase *Call2) {
  AAQueryInfo AAQIP;
  return getModRefInfo(I, Call2, AAQIP);
}

ModRefInfo AAResults::getModRefInfo(Instruction *I, const CallBase *Call2,
                                    AAQueryInfo &AAQI) {
  // We may have two calls.
  if (const auto *Call1 = dyn_cast<CallBase>(I)) {
    // Check if the two calls modify the same memory.
    return getModRefInfo(Call1, Call2, AAQI);
  } else if (I->isFenceLike()) {
    // If this is a fence, just return ModRef.
    return ModRefInfo::ModRef;
  } else {
    // Otherwise, check if the call modifies or references the
    // location this memory access defines.  The best we can say
    // is that if the call references what this instruction
    // defines, it must be clobbered by this location.
    const MemoryLocation DefLoc = MemoryLocation::get(I);
    ModRefInfo MR = getModRefInfo(Call2, DefLoc, AAQI);
    if (isModOrRefSet(MR))
      return setModAndRef(MR);
  }
  return ModRefInfo::NoModRef;
}

ModRefInfo AAResults::getModRefInfo(const CallBase *Call,
                                    const MemoryLocation &Loc) {
  AAQueryInfo AAQIP;
  return getModRefInfo(Call, Loc, AAQIP);
}

ModRefInfo AAResults::getModRefInfo(const CallBase *Call,
                                    const MemoryLocation &Loc,
                                    AAQueryInfo &AAQI) {
  ModRefInfo Result = ModRefInfo::ModRef;

  for (const auto &AA : AAs) {
    Result = intersectModRef(Result, AA->getModRefInfo(Call, Loc, AAQI));

    // Early-exit the moment we reach the bottom of the lattice.
    if (isNoModRef(Result))
      return ModRefInfo::NoModRef;
  }

#if INTEL_CUSTOMIZATION
  // The constant memloc check was at the end of this function, move it
  // here to do the check early.
  //
  // If Loc is a constant memory location, the call definitely could not
  // modify the memory location.
  if (isModSet(Result) && pointsToConstantMemory(Loc, /*OrLocal*/ false))
    Result = clearMod(Result);

  // Separately handle special intrinsic calls.
  if (auto *II = dyn_cast<IntrinsicInst>(Call))
    if (II->getIntrinsicID() == Intrinsic::masked_scatter)
      // Need to return early here because the following analysis will treat
      // this intrinsic as ordinary function call and return MRI_NoModRef.
      return intersectModRef(Result, getModRefInfoForMaskedScatter(II, Loc));
#endif // INTEL_CUSTOMIZATION

  // Try to refine the mod-ref info further using other API entry points to the
  // aggregate set of AA results.
  auto MRB = getModRefBehavior(Call);
  if (onlyAccessesInaccessibleMem(MRB))
    return ModRefInfo::NoModRef;

  if (onlyReadsMemory(MRB))
    Result = clearMod(Result);
  else if (doesNotReadMemory(MRB))
    Result = clearRef(Result);

  if (onlyAccessesArgPointees(MRB) || onlyAccessesInaccessibleOrArgMem(MRB)) {
    bool IsMustAlias = true;
    ModRefInfo AllArgsMask = ModRefInfo::NoModRef;
    if (doesAccessArgPointees(MRB)) {
      for (auto AI = Call->arg_begin(), AE = Call->arg_end(); AI != AE; ++AI) {
        const Value *Arg = *AI;
        if (!Arg->getType()->isPointerTy())
          continue;
        unsigned ArgIdx = std::distance(Call->arg_begin(), AI);
        MemoryLocation ArgLoc =
            MemoryLocation::getForArgument(Call, ArgIdx, TLI);
        AliasResult ArgAlias = alias(ArgLoc, Loc, AAQI);
        if (ArgAlias != AliasResult::NoAlias) {
          ModRefInfo ArgMask = getArgModRefInfo(Call, ArgIdx);
          AllArgsMask = unionModRef(AllArgsMask, ArgMask);
        }
        // Conservatively clear IsMustAlias unless only MustAlias is found.
        IsMustAlias &= (ArgAlias == AliasResult::MustAlias);
      }
    }
    // Return NoModRef if no alias found with any argument.
    if (isNoModRef(AllArgsMask))
      return ModRefInfo::NoModRef;
    // Logical & between other AA analyses and argument analysis.
    Result = intersectModRef(Result, AllArgsMask);
    // If only MustAlias found above, set Must bit.
    Result = IsMustAlias ? setMust(Result) : clearMust(Result);
  }

  // The code was moved above under INTEL_CUSTOMIZATION  // INTEL
#if !INTEL_CUSTOMIZATION
  // If Loc is a constant memory location, the call definitely could not
  // modify the memory location.
  if (isModSet(Result) && pointsToConstantMemory(Loc, AAQI, /*OrLocal*/ false))
    Result = clearMod(Result);
#endif // INTEL_CUSTOMIZATION

  return Result;
}

ModRefInfo AAResults::getModRefInfo(const CallBase *Call1,
                                    const CallBase *Call2) {
  AAQueryInfo AAQIP;
  return getModRefInfo(Call1, Call2, AAQIP);
}

ModRefInfo AAResults::getModRefInfo(const CallBase *Call1,
                                    const CallBase *Call2, AAQueryInfo &AAQI) {
  ModRefInfo Result = ModRefInfo::ModRef;

  for (const auto &AA : AAs) {
    Result = intersectModRef(Result, AA->getModRefInfo(Call1, Call2, AAQI));

    // Early-exit the moment we reach the bottom of the lattice.
    if (isNoModRef(Result))
      return ModRefInfo::NoModRef;
  }

  // Try to refine the mod-ref info further using other API entry points to the
  // aggregate set of AA results.

  // If Call1 or Call2 are readnone, they don't interact.
  auto Call1B = getModRefBehavior(Call1);
  if (Call1B == FMRB_DoesNotAccessMemory)
    return ModRefInfo::NoModRef;

  auto Call2B = getModRefBehavior(Call2);
  if (Call2B == FMRB_DoesNotAccessMemory)
    return ModRefInfo::NoModRef;

  // If they both only read from memory, there is no dependence.
  if (onlyReadsMemory(Call1B) && onlyReadsMemory(Call2B))
    return ModRefInfo::NoModRef;

  // If Call1 only reads memory, the only dependence on Call2 can be
  // from Call1 reading memory written by Call2.
  if (onlyReadsMemory(Call1B))
    Result = clearMod(Result);
  else if (doesNotReadMemory(Call1B))
    Result = clearRef(Result);

  // If Call2 only access memory through arguments, accumulate the mod/ref
  // information from Call1's references to the memory referenced by
  // Call2's arguments.
  if (onlyAccessesArgPointees(Call2B)) {
    if (!doesAccessArgPointees(Call2B))
      return ModRefInfo::NoModRef;
    ModRefInfo R = ModRefInfo::NoModRef;
    bool IsMustAlias = true;
    for (auto I = Call2->arg_begin(), E = Call2->arg_end(); I != E; ++I) {
      const Value *Arg = *I;
      if (!Arg->getType()->isPointerTy())
        continue;
      unsigned Call2ArgIdx = std::distance(Call2->arg_begin(), I);
      auto Call2ArgLoc =
          MemoryLocation::getForArgument(Call2, Call2ArgIdx, TLI);

      // ArgModRefC2 indicates what Call2 might do to Call2ArgLoc, and the
      // dependence of Call1 on that location is the inverse:
      // - If Call2 modifies location, dependence exists if Call1 reads or
      //   writes.
      // - If Call2 only reads location, dependence exists if Call1 writes.
      ModRefInfo ArgModRefC2 = getArgModRefInfo(Call2, Call2ArgIdx);
      ModRefInfo ArgMask = ModRefInfo::NoModRef;
      if (isModSet(ArgModRefC2))
        ArgMask = ModRefInfo::ModRef;
      else if (isRefSet(ArgModRefC2))
        ArgMask = ModRefInfo::Mod;

      // ModRefC1 indicates what Call1 might do to Call2ArgLoc, and we use
      // above ArgMask to update dependence info.
      ModRefInfo ModRefC1 = getModRefInfo(Call1, Call2ArgLoc, AAQI);
      ArgMask = intersectModRef(ArgMask, ModRefC1);

      // Conservatively clear IsMustAlias unless only MustAlias is found.
      IsMustAlias &= isMustSet(ModRefC1);

      R = intersectModRef(unionModRef(R, ArgMask), Result);
      if (R == Result) {
        // On early exit, not all args were checked, cannot set Must.
        if (I + 1 != E)
          IsMustAlias = false;
        break;
      }
    }

    if (isNoModRef(R))
      return ModRefInfo::NoModRef;

    // If MustAlias found above, set Must bit.
    return IsMustAlias ? setMust(R) : clearMust(R);
  }

  // If Call1 only accesses memory through arguments, check if Call2 references
  // any of the memory referenced by Call1's arguments. If not, return NoModRef.
  if (onlyAccessesArgPointees(Call1B)) {
    if (!doesAccessArgPointees(Call1B))
      return ModRefInfo::NoModRef;
    ModRefInfo R = ModRefInfo::NoModRef;
    bool IsMustAlias = true;
    for (auto I = Call1->arg_begin(), E = Call1->arg_end(); I != E; ++I) {
      const Value *Arg = *I;
      if (!Arg->getType()->isPointerTy())
        continue;
      unsigned Call1ArgIdx = std::distance(Call1->arg_begin(), I);
      auto Call1ArgLoc =
          MemoryLocation::getForArgument(Call1, Call1ArgIdx, TLI);

      // ArgModRefC1 indicates what Call1 might do to Call1ArgLoc; if Call1
      // might Mod Call1ArgLoc, then we care about either a Mod or a Ref by
      // Call2. If Call1 might Ref, then we care only about a Mod by Call2.
      ModRefInfo ArgModRefC1 = getArgModRefInfo(Call1, Call1ArgIdx);
      ModRefInfo ModRefC2 = getModRefInfo(Call2, Call1ArgLoc, AAQI);
      if ((isModSet(ArgModRefC1) && isModOrRefSet(ModRefC2)) ||
          (isRefSet(ArgModRefC1) && isModSet(ModRefC2)))
        R = intersectModRef(unionModRef(R, ArgModRefC1), Result);

      // Conservatively clear IsMustAlias unless only MustAlias is found.
      IsMustAlias &= isMustSet(ModRefC2);

      if (R == Result) {
        // On early exit, not all args were checked, cannot set Must.
        if (I + 1 != E)
          IsMustAlias = false;
        break;
      }
    }

    if (isNoModRef(R))
      return ModRefInfo::NoModRef;

    // If MustAlias found above, set Must bit.
    return IsMustAlias ? setMust(R) : clearMust(R);
  }

  return Result;
}

FunctionModRefBehavior AAResults::getModRefBehavior(const CallBase *Call) {
  FunctionModRefBehavior Result = FMRB_UnknownModRefBehavior;

  for (const auto &AA : AAs) {
    Result = FunctionModRefBehavior(Result & AA->getModRefBehavior(Call));

    // Early-exit the moment we reach the bottom of the lattice.
    if (Result == FMRB_DoesNotAccessMemory)
      return Result;
  }

  return Result;
}

FunctionModRefBehavior AAResults::getModRefBehavior(const Function *F) {
  FunctionModRefBehavior Result = FMRB_UnknownModRefBehavior;

  for (const auto &AA : AAs) {
    Result = FunctionModRefBehavior(Result & AA->getModRefBehavior(F));

    // Early-exit the moment we reach the bottom of the lattice.
    if (Result == FMRB_DoesNotAccessMemory)
      return Result;
  }

  return Result;
}

raw_ostream &llvm::operator<<(raw_ostream &OS, AliasResult AR) {
  switch (AR) {
  case AliasResult::NoAlias:
    OS << "NoAlias";
    break;
  case AliasResult::MustAlias:
    OS << "MustAlias";
    break;
  case AliasResult::MayAlias:
    OS << "MayAlias";
    break;
  case AliasResult::PartialAlias:
    OS << "PartialAlias";
    break;
  }
  return OS;
}

//===----------------------------------------------------------------------===//
// Helper method implementation
//===----------------------------------------------------------------------===//

#if INTEL_CUSTOMIZATION
template <typename T>
static MemoryLocation getMemoryLocationWithSize(const T *Inst,
    const Optional<LocationSize> &Size) {
  MemoryLocation Loc = MemoryLocation::get(Inst);
  if (Size)
    Loc = Loc.getWithNewSize(*Size);
  return Loc;
}
#endif // INTEL_CUSTOMIZATION

ModRefInfo AAResults::getModRefInfo(const LoadInst *L,
                                    const MemoryLocation &Loc) {
  AAQueryInfo AAQIP;
  return getModRefInfo(L, Loc, AAQIP);
}
ModRefInfo AAResults::getModRefInfo(const LoadInst *L,
                                    const MemoryLocation &Loc,
                                    AAQueryInfo &AAQI, // INTEL
                                    const Optional<LocationSize> &Size) { // INTEL
  // Be conservative in the face of atomic.
  if (isStrongerThan(L->getOrdering(), AtomicOrdering::Unordered))
    return ModRefInfo::ModRef;

  // If the load address doesn't alias the given address, it doesn't read
  // or write the specified memory.
  if (Loc.Ptr) {
<<<<<<< HEAD
    AliasResult AR = alias(getMemoryLocationWithSize(L, Size), Loc, AAQI); // INTEL
    if (AR == NoAlias)
=======
    AliasResult AR = alias(MemoryLocation::get(L), Loc, AAQI);
    if (AR == AliasResult::NoAlias)
>>>>>>> d0660797
      return ModRefInfo::NoModRef;
    if (AR == AliasResult::MustAlias)
      return ModRefInfo::MustRef;
  }
  // Otherwise, a load just reads.
  return ModRefInfo::Ref;
}

ModRefInfo AAResults::getModRefInfo(const StoreInst *S,
                                    const MemoryLocation &Loc) {
  AAQueryInfo AAQIP;
  return getModRefInfo(S, Loc, AAQIP);
}
ModRefInfo AAResults::getModRefInfo(const StoreInst *S,
                                    const MemoryLocation &Loc,
                                    AAQueryInfo &AAQI, // INTEL
                                    const Optional<LocationSize> &Size) { // INTEL
  // Be conservative in the face of atomic.
  if (isStrongerThan(S->getOrdering(), AtomicOrdering::Unordered))
    return ModRefInfo::ModRef;

  if (Loc.Ptr) {
    AliasResult AR = alias(getMemoryLocationWithSize(S, Size), Loc, AAQI); // INTEL
    // If the store address cannot alias the pointer in question, then the
    // specified memory cannot be modified by the store.
    if (AR == AliasResult::NoAlias)
      return ModRefInfo::NoModRef;

    // If the pointer is a pointer to constant memory, then it could not have
    // been modified by this store.
    if (pointsToConstantMemory(Loc, AAQI))
      return ModRefInfo::NoModRef;

    // If the store address aliases the pointer as must alias, set Must.
    if (AR == AliasResult::MustAlias)
      return ModRefInfo::MustMod;
  }

  // Otherwise, a store just writes.
  return ModRefInfo::Mod;
}

ModRefInfo AAResults::getModRefInfo(const FenceInst *S, const MemoryLocation &Loc) {
  AAQueryInfo AAQIP;
  return getModRefInfo(S, Loc, AAQIP);
}

ModRefInfo AAResults::getModRefInfo(const FenceInst *S,
                                    const MemoryLocation &Loc,
                                    AAQueryInfo &AAQI) {
  // If we know that the location is a constant memory location, the fence
  // cannot modify this location.
  if (Loc.Ptr && pointsToConstantMemory(Loc, AAQI))
    return ModRefInfo::Ref;
  return ModRefInfo::ModRef;
}

ModRefInfo AAResults::getModRefInfo(const VAArgInst *V,
                                    const MemoryLocation &Loc) {
  AAQueryInfo AAQIP;
  return getModRefInfo(V, Loc, AAQIP);
}

ModRefInfo AAResults::getModRefInfo(const VAArgInst *V,
                                    const MemoryLocation &Loc,
                                    AAQueryInfo &AAQI, // INTEL
                                    const Optional<LocationSize> &Size) { // INTEL
  if (Loc.Ptr) {
    AliasResult AR = alias(getMemoryLocationWithSize(V, Size), Loc, AAQI); // INTEL
    // If the va_arg address cannot alias the pointer in question, then the
    // specified memory cannot be accessed by the va_arg.
    if (AR == AliasResult::NoAlias)
      return ModRefInfo::NoModRef;

    // If the pointer is a pointer to constant memory, then it could not have
    // been modified by this va_arg.
    if (pointsToConstantMemory(Loc, AAQI))
      return ModRefInfo::NoModRef;

    // If the va_arg aliases the pointer as must alias, set Must.
    if (AR == AliasResult::MustAlias)
      return ModRefInfo::MustModRef;
  }

  // Otherwise, a va_arg reads and writes.
  return ModRefInfo::ModRef;
}

ModRefInfo AAResults::getModRefInfo(const CatchPadInst *CatchPad,
                                    const MemoryLocation &Loc) {
  AAQueryInfo AAQIP;
  return getModRefInfo(CatchPad, Loc, AAQIP);
}

ModRefInfo AAResults::getModRefInfo(const CatchPadInst *CatchPad,
                                    const MemoryLocation &Loc,
                                    AAQueryInfo &AAQI) {
  if (Loc.Ptr) {
    // If the pointer is a pointer to constant memory,
    // then it could not have been modified by this catchpad.
    if (pointsToConstantMemory(Loc, AAQI))
      return ModRefInfo::NoModRef;
  }

  // Otherwise, a catchpad reads and writes.
  return ModRefInfo::ModRef;
}

ModRefInfo AAResults::getModRefInfo(const CatchReturnInst *CatchRet,
                                    const MemoryLocation &Loc) {
  AAQueryInfo AAQIP;
  return getModRefInfo(CatchRet, Loc, AAQIP);
}

ModRefInfo AAResults::getModRefInfo(const CatchReturnInst *CatchRet,
                                    const MemoryLocation &Loc,
                                    AAQueryInfo &AAQI) {
  if (Loc.Ptr) {
    // If the pointer is a pointer to constant memory,
    // then it could not have been modified by this catchpad.
    if (pointsToConstantMemory(Loc, AAQI))
      return ModRefInfo::NoModRef;
  }

  // Otherwise, a catchret reads and writes.
  return ModRefInfo::ModRef;
}

ModRefInfo AAResults::getModRefInfo(const AtomicCmpXchgInst *CX,
                                    const MemoryLocation &Loc) {
  AAQueryInfo AAQIP;
  return getModRefInfo(CX, Loc, AAQIP);
}

ModRefInfo AAResults::getModRefInfo(const AtomicCmpXchgInst *CX,
                                    const MemoryLocation &Loc,
                                    AAQueryInfo &AAQI, // INTEL
                                    const Optional<LocationSize> &Size) { // INTEL
  // Acquire/Release cmpxchg has properties that matter for arbitrary addresses.
  if (isStrongerThanMonotonic(CX->getSuccessOrdering()))
    return ModRefInfo::ModRef;

  if (Loc.Ptr) {
    AliasResult AR = alias(getMemoryLocationWithSize(CX, Size), Loc, AAQI); // INTEL
    // If the cmpxchg address does not alias the location, it does not access
    // it.
    if (AR == AliasResult::NoAlias)
      return ModRefInfo::NoModRef;

    // If the cmpxchg address aliases the pointer as must alias, set Must.
    if (AR == AliasResult::MustAlias)
      return ModRefInfo::MustModRef;
  }

  return ModRefInfo::ModRef;
}

ModRefInfo AAResults::getModRefInfo(const AtomicRMWInst *RMW,
                                    const MemoryLocation &Loc) {
  AAQueryInfo AAQIP;
  return getModRefInfo(RMW, Loc, AAQIP);
}

ModRefInfo AAResults::getModRefInfo(const AtomicRMWInst *RMW,
                                    const MemoryLocation &Loc,
                                    AAQueryInfo &AAQI, // INTEL
                                    const Optional<LocationSize> &Size) { // INTEL
  // Acquire/Release atomicrmw has properties that matter for arbitrary addresses.
  if (isStrongerThanMonotonic(RMW->getOrdering()))
    return ModRefInfo::ModRef;

  if (Loc.Ptr) {
    AliasResult AR = alias(getMemoryLocationWithSize(RMW, Size), Loc, AAQI); // INTEL
    // If the atomicrmw address does not alias the location, it does not access
    // it.
    if (AR == AliasResult::NoAlias)
      return ModRefInfo::NoModRef;

    // If the atomicrmw address aliases the pointer as must alias, set Must.
    if (AR == AliasResult::MustAlias)
      return ModRefInfo::MustModRef;
  }

  return ModRefInfo::ModRef;
}

#if INTEL_CUSTOMIZATION
ModRefInfo AAResults::getModRefInfoForMaskedScatter(const IntrinsicInst *MS,
                                                    const MemoryLocation &Loc) {
  assert(MS->getIntrinsicID() == Intrinsic::masked_scatter);
  const auto *Mask = MS->getArgOperand(3);
  // If the mask is an all-false vector, this intrinsic will not modify
  // memory.
  if (isa<ConstantAggregateZero>(Mask))
    return ModRefInfo::NoModRef;

  const auto *BasePtr = MS->getArgOperand(1);

  Value *DataToWrite = MS->getArgOperand(0);

  // BasePtr may be vector or scalar. DataToWrite is always a vector.
  unsigned NumElts = cast<VectorType>(DataToWrite->getType())->getNumElements();
  // A vector of MemoryLocation saving memory locations for all elements
  // of PtrVec.
  SmallVector<MemoryLocation, 4> PtrVecMemLocs(NumElts, MemoryLocation());
  if (BasePtr->getType()->isVectorTy())
    MemoryLocation::getForPtrVec(BasePtr, PtrVecMemLocs,
                                 PtrVectorMemLocCheckDepth);
  else
    PtrVecMemLocs.assign(NumElts, MemoryLocation(BasePtr, LocationSize::afterPointer()));

  // If any pointer on an unmasked lane may alias with Loc, return MRI_Mod.
  // Treat all lanes as unmasked if Mask is not a constant vector.
  const auto *MaskCV = dyn_cast<ConstantVector>(Mask);
  for (unsigned i = 0; i < NumElts; i++) {
    if (MaskCV && dyn_cast<Constant>(MaskCV->getOperand(i))->isZeroValue())
      continue;
    AliasResult R;
    if (PtrVecMemLocs[i].Ptr == nullptr)
      R = PtrVecMemLocs[i].Size == 0 ? NoAlias : MayAlias;
    else
      R = alias(PtrVecMemLocs[i], Loc);
    if (R == NoAlias)
      continue;
    return ModRefInfo::Mod;
  }

  return ModRefInfo::NoModRef;
}
#endif // INTEL_CUSTOMIZATION

ModRefInfo AAResults::getModRefInfo(const Instruction *I,
                                    const Optional<MemoryLocation> &OptLoc,
                                    AAQueryInfo &AAQIP,                   // INTEL
                                    const Optional<LocationSize> &Size) { // INTEL
  if (OptLoc == None) {
    if (const auto *Call = dyn_cast<CallBase>(I)) {
      return createModRefInfo(getModRefBehavior(Call));
    }
  }

  const MemoryLocation &Loc = OptLoc.getValueOr(MemoryLocation());

  switch (I->getOpcode()) {
  case Instruction::VAArg:
    return getModRefInfo((const VAArgInst *)I, Loc, AAQIP, Size); // INTEL
  case Instruction::Load:
    return getModRefInfo((const LoadInst *)I, Loc, AAQIP, Size); // INTEL
  case Instruction::Store:
    return getModRefInfo((const StoreInst *)I, Loc, AAQIP, Size); // INTEL
  case Instruction::Fence:
    return getModRefInfo((const FenceInst *)I, Loc, AAQIP);
  case Instruction::AtomicCmpXchg:
    return getModRefInfo((const AtomicCmpXchgInst *)I, Loc, AAQIP, // INTEL
                         Size); // INTEL
  case Instruction::AtomicRMW:
    return getModRefInfo((const AtomicRMWInst *)I, Loc, AAQIP, Size); // INTEL
  case Instruction::Call:
    return getModRefInfo((const CallInst *)I, Loc, AAQIP);
  case Instruction::Invoke:
    return getModRefInfo((const InvokeInst *)I, Loc, AAQIP);
  case Instruction::CatchPad:
    return getModRefInfo((const CatchPadInst *)I, Loc, AAQIP);
  case Instruction::CatchRet:
    return getModRefInfo((const CatchReturnInst *)I, Loc, AAQIP);
  default:
    return ModRefInfo::NoModRef;
  }
}

/// Return information about whether a particular call site modifies
/// or reads the specified memory location \p MemLoc before instruction \p I
/// in a BasicBlock.
/// FIXME: this is really just shoring-up a deficiency in alias analysis.
/// BasicAA isn't willing to spend linear time determining whether an alloca
/// was captured before or after this particular call, while we are. However,
/// with a smarter AA in place, this test is just wasting compile time.
ModRefInfo AAResults::callCapturesBefore(const Instruction *I,
                                         const MemoryLocation &MemLoc,
                                         DominatorTree *DT) {
  if (!DT)
    return ModRefInfo::ModRef;

  const Value *Object = getUnderlyingObject(MemLoc.Ptr);
  if (!isIdentifiedObject(Object) || isa<GlobalValue>(Object) ||
      isa<Constant>(Object))
    return ModRefInfo::ModRef;

  const auto *Call = dyn_cast<CallBase>(I);
  if (!Call || Call == Object)
    return ModRefInfo::ModRef;

  if (PointerMayBeCapturedBefore(Object, /* ReturnCaptures */ true,
                                 /* StoreCaptures */ true, I, DT,
                                 /* include Object */ true))
    return ModRefInfo::ModRef;

  unsigned ArgNo = 0;
  ModRefInfo R = ModRefInfo::NoModRef;
  bool IsMustAlias = true;
  // Set flag only if no May found and all operands processed.
  for (auto CI = Call->data_operands_begin(), CE = Call->data_operands_end();
       CI != CE; ++CI, ++ArgNo) {
    // Only look at the no-capture or byval pointer arguments.  If this
    // pointer were passed to arguments that were neither of these, then it
    // couldn't be no-capture.
    if (!(*CI)->getType()->isPointerTy() ||
        (!Call->doesNotCapture(ArgNo) && ArgNo < Call->getNumArgOperands() &&
         !Call->isByValArgument(ArgNo)))
      continue;

    AliasResult AR = alias(*CI, Object);
    // If this is a no-capture pointer argument, see if we can tell that it
    // is impossible to alias the pointer we're checking.  If not, we have to
    // assume that the call could touch the pointer, even though it doesn't
    // escape.
    if (AR != AliasResult::MustAlias)
      IsMustAlias = false;
    if (AR == AliasResult::NoAlias)
      continue;
    if (Call->doesNotAccessMemory(ArgNo))
      continue;
    if (Call->onlyReadsMemory(ArgNo)) {
      R = ModRefInfo::Ref;
      continue;
    }
    // Not returning MustModRef since we have not seen all the arguments.
    return ModRefInfo::ModRef;
  }
  return IsMustAlias ? setMust(R) : clearMust(R);
}

/// canBasicBlockModify - Return true if it is possible for execution of the
/// specified basic block to modify the location Loc.
///
bool AAResults::canBasicBlockModify(const BasicBlock &BB,
                                    const MemoryLocation &Loc) {
  return canInstructionRangeModRef(BB.front(), BB.back(), Loc, ModRefInfo::Mod);
}

/// canInstructionRangeModRef - Return true if it is possible for the
/// execution of the specified instructions to mod\ref (according to the
/// mode) the location Loc. The instructions to consider are all
/// of the instructions in the range of [I1,I2] INCLUSIVE.
/// I1 and I2 must be in the same basic block.
bool AAResults::canInstructionRangeModRef(const Instruction &I1,
                                          const Instruction &I2,
                                          const MemoryLocation &Loc,
                                          const ModRefInfo Mode) {
  assert(I1.getParent() == I2.getParent() &&
         "Instructions not in same basic block!");
  BasicBlock::const_iterator I = I1.getIterator();
  BasicBlock::const_iterator E = I2.getIterator();
  ++E;  // Convert from inclusive to exclusive range.

  for (; I != E; ++I) // Check every instruction in range
    if (isModOrRefSet(intersectModRef(getModRefInfo(&*I, Loc), Mode)))
      return true;
  return false;
}

// Provide a definition for the root virtual destructor.
AAResults::Concept::~Concept() = default;

// Provide a definition for the static object used to identify passes.
AnalysisKey AAManager::Key;

namespace {


} // end anonymous namespace

ExternalAAWrapperPass::ExternalAAWrapperPass() : ImmutablePass(ID) {
  initializeExternalAAWrapperPassPass(*PassRegistry::getPassRegistry());
}

ExternalAAWrapperPass::ExternalAAWrapperPass(CallbackT CB)
    : ImmutablePass(ID), CB(std::move(CB)) {
  initializeExternalAAWrapperPassPass(*PassRegistry::getPassRegistry());
}

char ExternalAAWrapperPass::ID = 0;

INITIALIZE_PASS(ExternalAAWrapperPass, "external-aa", "External Alias Analysis",
                false, true)

ImmutablePass *
llvm::createExternalAAWrapperPass(ExternalAAWrapperPass::CallbackT Callback) {
  return new ExternalAAWrapperPass(std::move(Callback));
}

AAResultsWrapperPass::AAResultsWrapperPass() : FunctionPass(ID) {
  initializeAAResultsWrapperPassPass(*PassRegistry::getPassRegistry());
}

char AAResultsWrapperPass::ID = 0;

INITIALIZE_PASS_BEGIN(AAResultsWrapperPass, "aa",
                      "Function Alias Analysis Results", false, true)
INITIALIZE_PASS_DEPENDENCY(AndersensAAWrapperPass)  // INTEL
INITIALIZE_PASS_DEPENDENCY(BasicAAWrapperPass)
INITIALIZE_PASS_DEPENDENCY(CFLAndersAAWrapperPass)
INITIALIZE_PASS_DEPENDENCY(CFLSteensAAWrapperPass)
INITIALIZE_PASS_DEPENDENCY(ExternalAAWrapperPass)
INITIALIZE_PASS_DEPENDENCY(GlobalsAAWrapperPass)
INITIALIZE_PASS_DEPENDENCY(ObjCARCAAWrapperPass)
INITIALIZE_PASS_DEPENDENCY(SCEVAAWrapperPass)
INITIALIZE_PASS_DEPENDENCY(ScopedNoAliasAAWrapperPass)
INITIALIZE_PASS_DEPENDENCY(StdContainerAAWrapperPass) // INTEL
INITIALIZE_PASS_DEPENDENCY(TypeBasedAAWrapperPass)
INITIALIZE_PASS_END(AAResultsWrapperPass, "aa",
                    "Function Alias Analysis Results", false, true)

FunctionPass *llvm::createAAResultsWrapperPass() {
  return new AAResultsWrapperPass();
}

/// Run the wrapper pass to rebuild an aggregation over known AA passes.
///
/// This is the legacy pass manager's interface to the new-style AA results
/// aggregation object. Because this is somewhat shoe-horned into the legacy
/// pass manager, we hard code all the specific alias analyses available into
/// it. While the particular set enabled is configured via commandline flags,
/// adding a new alias analysis to LLVM will require adding support for it to
/// this list.
bool AAResultsWrapperPass::runOnFunction(Function &F) {
  // NB! This *must* be reset before adding new AA results to the new
  // AAResults object because in the legacy pass manager, each instance
  // of these will refer to the *same* immutable analyses, registering and
  // unregistering themselves with them. We need to carefully tear down the
  // previous object first, in this case replacing it with an empty one, before
  // registering new results.
  AAR.reset(
      new AAResults(getAnalysis<TargetLibraryInfoWrapperPass>().getTLI(F)));

  // BasicAA is always available for function analyses. Also, we add it first
  // so that it can trump TBAA results when it proves MustAlias.
  // FIXME: TBAA should have an explicit mode to support this and then we
  // should reconsider the ordering here.
  if (!DisableBasicAA)
    AAR->addAAResult(getAnalysis<BasicAAWrapperPass>().getResult());

  // Populate the results with the currently available AAs.
  if (auto *WrapperPass = getAnalysisIfAvailable<ScopedNoAliasAAWrapperPass>())
    AAR->addAAResult(WrapperPass->getResult());
#if INTEL_CUSTOMIZATION
  if (auto *WrapperPass = getAnalysisIfAvailable<StdContainerAAWrapperPass>())
    AAR->addAAResult(WrapperPass->getResult());
#endif // INTEL_CUSTOMIZATION
  if (auto *WrapperPass = getAnalysisIfAvailable<TypeBasedAAWrapperPass>())
    AAR->addAAResult(WrapperPass->getResult());
  if (auto *WrapperPass =
          getAnalysisIfAvailable<objcarc::ObjCARCAAWrapperPass>())
    AAR->addAAResult(WrapperPass->getResult());
  if (auto *WrapperPass = getAnalysisIfAvailable<GlobalsAAWrapperPass>())
    AAR->addAAResult(WrapperPass->getResult());
  if (auto *WrapperPass = getAnalysisIfAvailable<SCEVAAWrapperPass>())
    AAR->addAAResult(WrapperPass->getResult());
  if (auto *WrapperPass = getAnalysisIfAvailable<CFLAndersAAWrapperPass>())
    AAR->addAAResult(WrapperPass->getResult());
  if (auto *WrapperPass = getAnalysisIfAvailable<CFLSteensAAWrapperPass>())
    AAR->addAAResult(WrapperPass->getResult());
#if INTEL_CUSTOMIZATION
  if (auto *WrapperPass = getAnalysisIfAvailable<AndersensAAWrapperPass>())
    AAR->addAAResult(WrapperPass->getResult());
#endif     // INTEL_CUSTOMIZATION

  // If available, run an external AA providing callback over the results as
  // well.
  if (auto *WrapperPass = getAnalysisIfAvailable<ExternalAAWrapperPass>())
    if (WrapperPass->CB)
      WrapperPass->CB(*this, F, *AAR);

  // Analyses don't mutate the IR, so return false.
  return false;
}

void AAResultsWrapperPass::getAnalysisUsage(AnalysisUsage &AU) const {
  AU.setPreservesAll();
  AU.addRequiredTransitive<BasicAAWrapperPass>();
  AU.addRequiredTransitive<TargetLibraryInfoWrapperPass>();

  // We also need to mark all the alias analysis passes we will potentially
  // probe in runOnFunction as used here to ensure the legacy pass manager
  // preserves them. This hard coding of lists of alias analyses is specific to
  // the legacy pass manager.
  AU.addUsedIfAvailable<ScopedNoAliasAAWrapperPass>();
  AU.addUsedIfAvailable<StdContainerAAWrapperPass>(); // INTEL
  AU.addUsedIfAvailable<TypeBasedAAWrapperPass>();
  AU.addUsedIfAvailable<objcarc::ObjCARCAAWrapperPass>();
  AU.addUsedIfAvailable<GlobalsAAWrapperPass>();
  AU.addUsedIfAvailable<SCEVAAWrapperPass>();
  AU.addUsedIfAvailable<CFLAndersAAWrapperPass>();
  AU.addUsedIfAvailable<CFLSteensAAWrapperPass>();
  AU.addUsedIfAvailable<AndersensAAWrapperPass>(); // INTEL
  AU.addUsedIfAvailable<ExternalAAWrapperPass>();
}

AAManager::Result AAManager::run(Function &F, FunctionAnalysisManager &AM) {
  Result R(AM.getResult<TargetLibraryAnalysis>(F));
  for (auto &Getter : ResultGetters)
    (*Getter)(F, AM, R);
  return R;
}

AAResults llvm::createLegacyPMAAResults(Pass &P, Function &F,
                                        BasicAAResult &BAR) {
  AAResults AAR(P.getAnalysis<TargetLibraryInfoWrapperPass>().getTLI(F));

  // Add in our explicitly constructed BasicAA results.
  if (!DisableBasicAA)
    AAR.addAAResult(BAR);

  // Populate the results with the other currently available AAs.
  if (auto *WrapperPass =
          P.getAnalysisIfAvailable<ScopedNoAliasAAWrapperPass>())
    AAR.addAAResult(WrapperPass->getResult());
#if INTEL_CUSTOMIZATION
  if (auto *WrapperPass = P.getAnalysisIfAvailable<StdContainerAAWrapperPass>())
    AAR.addAAResult(WrapperPass->getResult());
#endif // INTEL_CUSTOMIZATION
  if (auto *WrapperPass = P.getAnalysisIfAvailable<TypeBasedAAWrapperPass>())
    AAR.addAAResult(WrapperPass->getResult());
  if (auto *WrapperPass =
          P.getAnalysisIfAvailable<objcarc::ObjCARCAAWrapperPass>())
    AAR.addAAResult(WrapperPass->getResult());
  if (auto *WrapperPass = P.getAnalysisIfAvailable<GlobalsAAWrapperPass>())
    AAR.addAAResult(WrapperPass->getResult());
  if (auto *WrapperPass = P.getAnalysisIfAvailable<CFLAndersAAWrapperPass>())
    AAR.addAAResult(WrapperPass->getResult());
  if (auto *WrapperPass = P.getAnalysisIfAvailable<CFLSteensAAWrapperPass>())
    AAR.addAAResult(WrapperPass->getResult());
#if INTEL_CUSTOMIZATION
  if (auto *WrapperPass = P.getAnalysisIfAvailable<AndersensAAWrapperPass>())
    AAR.addAAResult(WrapperPass->getResult());
#endif     // INTEL_CUSTOMIZATION
  if (auto *WrapperPass = P.getAnalysisIfAvailable<ExternalAAWrapperPass>())
    if (WrapperPass->CB)
      WrapperPass->CB(P, F, AAR);

  return AAR;
}

Optional<int64_t>
BatchAAResults::getClobberOffset(const MemoryLocation &LocA,
                                 const MemoryLocation &LocB) const {
  if (!LocA.Size.hasValue() || !LocB.Size.hasValue())
    return None;
  const Value *V1 = LocA.Ptr->stripPointerCastsForAliasAnalysis();
  const Value *V2 = LocB.Ptr->stripPointerCastsForAliasAnalysis();
  return AAQI.getClobberOffset(V1, V2, LocA.Size.getValue(),
                               LocB.Size.getValue());
}

bool llvm::isNoAliasCall(const Value *V) {
  if (const auto *Call = dyn_cast<CallBase>(V))
    return Call->hasRetAttr(Attribute::NoAlias);
  return false;
}

bool llvm::isNoAliasOrByValArgument(const Value *V) { // INTEL
  if (const Argument *A = dyn_cast<Argument>(V))
    return A->hasNoAliasAttr() || A->hasByValAttr();
  return false;
}

bool llvm::isIdentifiedObject(const Value *V) {
  if (isa<AllocaInst>(V))
    return true;
  if (isa<GlobalValue>(V) && !isa<GlobalAlias>(V))
    return true;
  if (isNoAliasCall(V))
    return true;
  if (isNoAliasOrByValArgument(V))
    return true;
  return false;
}

bool llvm::isIdentifiedFunctionLocal(const Value *V) {
  return isa<AllocaInst>(V) || isNoAliasCall(V) || isNoAliasOrByValArgument(V);
}

void llvm::getAAResultsAnalysisUsage(AnalysisUsage &AU) {
  // This function needs to be in sync with llvm::createLegacyPMAAResults -- if
  // more alias analyses are added to llvm::createLegacyPMAAResults, they need
  // to be added here also.
  AU.addRequired<TargetLibraryInfoWrapperPass>();
  AU.addUsedIfAvailable<ScopedNoAliasAAWrapperPass>();
  AU.addUsedIfAvailable<StdContainerAAWrapperPass>(); // INTEL
  AU.addUsedIfAvailable<TypeBasedAAWrapperPass>();
  AU.addUsedIfAvailable<objcarc::ObjCARCAAWrapperPass>();
  AU.addUsedIfAvailable<GlobalsAAWrapperPass>();
  AU.addUsedIfAvailable<CFLAndersAAWrapperPass>();
  AU.addUsedIfAvailable<CFLSteensAAWrapperPass>();
  AU.addUsedIfAvailable<AndersensAAWrapperPass>();        // INTEL
  AU.addUsedIfAvailable<ExternalAAWrapperPass>();
  AU.addRequired<XmainOptLevelWrapperPass>(); // INTEL
}<|MERGE_RESOLUTION|>--- conflicted
+++ resolved
@@ -570,13 +570,8 @@
   // If the load address doesn't alias the given address, it doesn't read
   // or write the specified memory.
   if (Loc.Ptr) {
-<<<<<<< HEAD
     AliasResult AR = alias(getMemoryLocationWithSize(L, Size), Loc, AAQI); // INTEL
-    if (AR == NoAlias)
-=======
-    AliasResult AR = alias(MemoryLocation::get(L), Loc, AAQI);
     if (AR == AliasResult::NoAlias)
->>>>>>> d0660797
       return ModRefInfo::NoModRef;
     if (AR == AliasResult::MustAlias)
       return ModRefInfo::MustRef;
