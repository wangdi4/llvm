--- conflicted
+++ resolved
@@ -129,69 +129,19 @@
   return MRI_NoModRef;
 }
 
-<<<<<<< HEAD
-ModRefInfo AliasAnalysis::getModRefInfo(ImmutableCallSite CS,
-                                        const MemoryLocation &Loc, // INTEL
-                                        AliasAnalysis *AAChain) {  // INTEL
-  assert(AA && "AA didn't call InitializeAliasAnalysis in its run method!");
-=======
 ModRefInfo AAResults::getModRefInfo(ImmutableCallSite CS,
                                     const MemoryLocation &Loc) {
   ModRefInfo Result = MRI_ModRef;
->>>>>>> 94b704c4
 
   for (const auto &AA : AAs) {
     Result = ModRefInfo(Result & AA->getModRefInfo(CS, Loc));
 
-<<<<<<< HEAD
-  ModRefInfo Mask = MRI_ModRef;
-  if (onlyReadsMemory(MRB))
-    Mask = MRI_Ref;
-
-  if (onlyAccessesArgPointees(MRB)) {
-    bool doesAlias = false;
-    ModRefInfo AllArgsMask = MRI_NoModRef;
-    if (doesAccessArgPointees(MRB)) {
-      for (ImmutableCallSite::arg_iterator AI = CS.arg_begin(), AE = CS.arg_end();
-           AI != AE; ++AI) {
-        const Value *Arg = *AI;
-        if (!Arg->getType()->isPointerTy())
-          continue;
-        unsigned ArgIdx = std::distance(CS.arg_begin(), AI);
-        MemoryLocation ArgLoc =
-            MemoryLocation::getForArgument(CS, ArgIdx, *TLI);
-        AliasAnalysis *CurAA = AAChain ? AAChain : this; // INTEL
-        if (!CurAA->isNoAlias(ArgLoc, Loc)) {            // INTEL
-          ModRefInfo ArgMask = getArgModRefInfo(CS, ArgIdx);
-          doesAlias = true;
-          AllArgsMask = ModRefInfo(AllArgsMask | ArgMask);
-        }
-      }
-    }
-    if (!doesAlias)
-      return MRI_NoModRef;
-    Mask = ModRefInfo(Mask & AllArgsMask);
-  }
-
-  // If Loc is a constant memory location, the call definitely could not
-  // modify the memory location.
-  if ((Mask & MRI_Mod) && pointsToConstantMemory(Loc))
-    Mask = ModRefInfo(Mask & ~MRI_Mod);
-
-  // If this is the end of the chain, don't forward.
-  if (!AA) return Mask;
-
-  // Otherwise, fall back to the next AA in the chain. But we can merge
-  // in any mask we've managed to compute.
-  return ModRefInfo(AA->getModRefInfo(CS, Loc, AAChain) & Mask); // INTEL
-=======
     // Early-exit the moment we reach the bottom of the lattice.
     if (Result == MRI_NoModRef)
       return Result;
   }
 
   return Result;
->>>>>>> 94b704c4
 }
 
 ModRefInfo AAResults::getModRefInfo(ImmutableCallSite CS1,
