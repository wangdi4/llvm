//===- LoopAnalysisManager.cpp - Loop analysis management -----------------===//
//
// Part of the LLVM Project, under the Apache License v2.0 with LLVM Exceptions.
// See https://llvm.org/LICENSE.txt for license information.
// SPDX-License-Identifier: Apache-2.0 WITH LLVM-exception
//
//===----------------------------------------------------------------------===//

#include "llvm/Analysis/LoopAnalysisManager.h"
#include "llvm/Analysis/AssumptionCache.h"
#include "llvm/Analysis/BasicAliasAnalysis.h"
#include "llvm/Analysis/GlobalsModRef.h"
#include "llvm/Analysis/Intel_Andersens.h"         // INTEL
#include "llvm/Analysis/LoopInfo.h"
#include "llvm/Analysis/MemorySSA.h"
#include "llvm/Analysis/ScalarEvolution.h"
#include "llvm/Analysis/ScalarEvolutionAliasAnalysis.h"
#include "llvm/IR/Dominators.h"
#include "llvm/IR/PassManagerImpl.h"

using namespace llvm;

namespace llvm {
// Explicit template instantiations and specialization definitions for core
// template typedefs.
template class AllAnalysesOn<Loop>;
template class AnalysisManager<Loop, LoopStandardAnalysisResults &>;
template class InnerAnalysisManagerProxy<LoopAnalysisManager, Function>;
template class OuterAnalysisManagerProxy<FunctionAnalysisManager, Loop,
                                         LoopStandardAnalysisResults &>;

bool LoopAnalysisManagerFunctionProxy::Result::invalidate(
    Function &F, const PreservedAnalyses &PA,
    FunctionAnalysisManager::Invalidator &Inv) {
  // First compute the sequence of IR units covered by this proxy. We will want
  // to visit this in postorder, but because this is a tree structure we can do
  // this by building a preorder sequence and walking it backwards. We also
  // want siblings in forward program order to match the LoopPassManager so we
  // get the preorder with siblings reversed.
  SmallVector<Loop *, 4> PreOrderLoops = LI->getLoopsInReverseSiblingPreorder();

  // If this proxy or the loop info is going to be invalidated, we also need
  // to clear all the keys coming from that analysis. We also completely blow
  // away the loop analyses if any of the standard analyses provided by the
  // loop pass manager go away so that loop analyses can freely use these
  // without worrying about declaring dependencies on them etc.
  // FIXME: It isn't clear if this is the right tradeoff. We could instead make
  // loop analyses declare any dependencies on these and use the more general
  // invalidation logic below to act on that.
  auto PAC = PA.getChecker<LoopAnalysisManagerFunctionProxy>();
  bool invalidateMemorySSAAnalysis = false;
  if (MSSAUsed)
    invalidateMemorySSAAnalysis = Inv.invalidate<MemorySSAAnalysis>(F, PA);
  if (!(PAC.preserved() || PAC.preservedSet<AllAnalysesOn<Function>>()) ||
      Inv.invalidate<AAManager>(F, PA) ||
      Inv.invalidate<AssumptionAnalysis>(F, PA) ||
      Inv.invalidate<DominatorTreeAnalysis>(F, PA) ||
      Inv.invalidate<LoopAnalysis>(F, PA) ||
      Inv.invalidate<ScalarEvolutionAnalysis>(F, PA) ||
      invalidateMemorySSAAnalysis) {
    // Note that the LoopInfo may be stale at this point, however the loop
    // objects themselves remain the only viable keys that could be in the
    // analysis manager's cache. So we just walk the keys and forcibly clear
    // those results. Note that the order doesn't matter here as this will just
    // directly destroy the results without calling methods on them.
    for (Loop *L : PreOrderLoops) {
      // NB! `L` may not be in a good enough state to run Loop::getName.
      InnerAM->clear(*L, "<possibly invalidated loop>");
    }

    // We also need to null out the inner AM so that when the object gets
    // destroyed as invalid we don't try to clear the inner AM again. At that
    // point we won't be able to reliably walk the loops for this function and
    // only clear results associated with those loops the way we do here.
    // FIXME: Making InnerAM null at this point isn't very nice. Most analyses
    // try to remain valid during invalidation. Maybe we should add an
    // `IsClean` flag?
    InnerAM = nullptr;

    // Now return true to indicate this *is* invalid and a fresh proxy result
    // needs to be built. This is especially important given the null InnerAM.
    return true;
  }

  // Directly check if the relevant set is preserved so we can short circuit
  // invalidating loops.
  bool AreLoopAnalysesPreserved =
      PA.allAnalysesInSetPreserved<AllAnalysesOn<Loop>>();

  // Since we have a valid LoopInfo we can actually leave the cached results in
  // the analysis manager associated with the Loop keys, but we need to
  // propagate any necessary invalidation logic into them. We'd like to
  // invalidate things in roughly the same order as they were put into the
  // cache and so we walk the preorder list in reverse to form a valid
  // postorder.
  for (Loop *L : reverse(PreOrderLoops)) {
    Optional<PreservedAnalyses> InnerPA;

    // Check to see whether the preserved set needs to be adjusted based on
    // function-level analysis invalidation triggering deferred invalidation
    // for this loop.
    if (auto *OuterProxy =
            InnerAM->getCachedResult<FunctionAnalysisManagerLoopProxy>(*L))
      for (const auto &OuterInvalidationPair :
           OuterProxy->getOuterInvalidations()) {
        AnalysisKey *OuterAnalysisID = OuterInvalidationPair.first;
        const auto &InnerAnalysisIDs = OuterInvalidationPair.second;
        if (Inv.invalidate(OuterAnalysisID, F, PA)) {
          if (!InnerPA)
            InnerPA = PA;
          for (AnalysisKey *InnerAnalysisID : InnerAnalysisIDs)
            InnerPA->abandon(InnerAnalysisID);
        }
      }

    // Check if we needed a custom PA set. If so we'll need to run the inner
    // invalidation.
    if (InnerPA) {
      InnerAM->invalidate(*L, *InnerPA);
      continue;
    }

    // Otherwise we only need to do invalidation if the original PA set didn't
    // preserve all Loop analyses.
    if (!AreLoopAnalysesPreserved)
      InnerAM->invalidate(*L, PA);
  }

  // Return false to indicate that this result is still a valid proxy.
  return false;
}

template <>
LoopAnalysisManagerFunctionProxy::Result
LoopAnalysisManagerFunctionProxy::run(Function &F,
                                      FunctionAnalysisManager &AM) {
  return Result(*InnerAM, AM.getResult<LoopAnalysis>(F));
}
}

PreservedAnalyses llvm::getLoopPassPreservedAnalyses() {
  PreservedAnalyses PA;
  PA.preserve<DominatorTreeAnalysis>();
  PA.preserve<LoopAnalysis>();
  PA.preserve<LoopAnalysisManagerFunctionProxy>();
  PA.preserve<ScalarEvolutionAnalysis>();
<<<<<<< HEAD
  // FIXME: What we really want to do here is preserve an AA category, but that
  // concept doesn't exist yet.
  PA.preserve<AAManager>();
  PA.preserve<BasicAA>();
  PA.preserve<GlobalsAA>();
  PA.preserve<AndersensAA>();     // INTEL
  PA.preserve<SCEVAA>();
=======
>>>>>>> 6b9524a0
  return PA;
}<|MERGE_RESOLUTION|>--- conflicted
+++ resolved
@@ -144,15 +144,5 @@
   PA.preserve<LoopAnalysis>();
   PA.preserve<LoopAnalysisManagerFunctionProxy>();
   PA.preserve<ScalarEvolutionAnalysis>();
-<<<<<<< HEAD
-  // FIXME: What we really want to do here is preserve an AA category, but that
-  // concept doesn't exist yet.
-  PA.preserve<AAManager>();
-  PA.preserve<BasicAA>();
-  PA.preserve<GlobalsAA>();
-  PA.preserve<AndersensAA>();     // INTEL
-  PA.preserve<SCEVAA>();
-=======
->>>>>>> 6b9524a0
   return PA;
 }