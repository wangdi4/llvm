//   Copyright (C) 2015-2016 Intel Corporation. All rights reserved.
//
//   The information and source code contained herein is the exclusive
//   property of Intel Corporation. and may not be disclosed, examined
//   or reproduced in whole or in part without explicit written authorization
//   from the company.
//
//   Source file:
//   ------------
//   VPODefUse.cpp -- Implements the AVR-level Def-Use information.
//
//===----------------------------------------------------------------------===//

#include "llvm/Analysis/Intel_VPO/Vecopt/Passes.h"
#include "llvm/Analysis/Intel_VPO/Vecopt/VPODefUse.h"
#include "llvm/IR/Intel_LoopIR/BlobDDRef.h"

#include "llvm/IR/LegacyPassManager.h"
#include "llvm/IR/PassManager.h"
#include "llvm/InitializePasses.h"
#include "llvm/PassSupport.h"
#include "llvm/Transforms/Intel_LoopTransforms/Utils/HLNodeUtils.h"

#define DEBUG_TYPE "vpo-def-use"

using namespace llvm;
using namespace vpo;

void IR2AVRVisitor::print(raw_ostream &OS) const {

  static std::string Indent(TabLength, ' ');
  formatted_raw_ostream FOS(dbgs());

  FOS << "IR2AVR Mapping:\n";
  FOS << Indent << "DDRef  --->  AVR:\n";
  for (const auto &It : DDRef2AVR) {
    FOS << Indent << Indent;
    It.first->print(FOS, true);
    FOS << "  --->  ";
    It.second->shallowPrint(FOS);
    FOS << "\n";
  }

  FOS << Indent << "Value  --->  Def:\n";
  for (const auto &It : Value2DefAVR) {
    FOS << Indent << Indent << "" << *(It.first);
    FOS << "  --->  ";
    It.second->shallowPrint(FOS);
    FOS << "\n";
  }

  FOS << Indent << "Value  --->  Uses:\n";
  for (const auto &It : Value2UsesAVR) {
    FOS << Indent << Indent << "" << *(It.first);
    FOS << "  --->\n";
    for (const AVR *Use : It.second) {
      FOS << Indent << Indent << Indent;
      Use->shallowPrint(FOS);
    }
    FOS << "\n";
  }
}

void IR2AVRVisitor::visit(AVRValueHIR *AValueHIR) {
  // FIXME: AVRValueHIR may not be a RegDDRef
  if (RegDDRef *RDDF = dyn_cast<RegDDRef>(AValueHIR->getValue())) {
    // Register this value as the AVR holding this DDRef.
    DDRef2AVR[RDDF] = AValueHIR;

    // Register this value as the AVR holding any blob used by its RegDDRef.
    for (auto I = RDDF->blob_cbegin(), E = RDDF->blob_cend(); I != E; ++I)
      DDRef2AVR[*I] = AValueHIR;
  }
}

void IR2AVRVisitor::visit(AVRValueIR *AValueIR) {

  if (AValueIR->isConstant())
    return;

  const Value *Val = AValueIR->getLLVMValue();

  if (Val == AValueIR->getLLVMInstruction()) {

    // Register this value as the AVR holding this DDRef.
    Value2DefAVR[Val] = AValueIR;
  } else {

    // Register this AVR a user of this value.
    Value2UsesAVR[Val].insert(AValueIR);
  }
}

void IR2AVRVisitor::visit(AVRPhiIR *APhiIR) {

  registerDefAndUses(APhiIR->getLLVMInstruction(), APhiIR);
}

void IR2AVRVisitor::visit(AVRCallIR *ACallIR) {

  const CallInst *Call = cast<CallInst>(ACallIR->getLLVMInstruction());
  FunctionType *CallType = Call->getFunctionType();

  if (!CallType->getReturnType()->isVoidTy())
    registerDef(Call, ACallIR);

  registerUses(Call, ACallIR);
}

void IR2AVRVisitor::visit(AVRReturnIR *AReturnIR) {

  registerUses(AReturnIR->getLLVMInstruction(), AReturnIR);
}

void IR2AVRVisitor::visit(AVRSelectIR *ASelectIR) {

  registerDefAndUses(ASelectIR->getLLVMInstruction(), ASelectIR);
}

void IR2AVRVisitor::visit(AVRCompareIR *ACompareIR) {

  registerDefAndUses(ACompareIR->getLLVMInstruction(), ACompareIR);
}

void IR2AVRVisitor::visit(AVRBranchIR *ABranchIR) {

  registerUses(ABranchIR->getLLVMInstruction(), ABranchIR);
}

void IR2AVRVisitor::visit(AVRIfIR *AIfIR) {

  // In LLVM-IR, an IF replaces a BRANCH and as such is a Use of the COMPARE
  // feeding it (but unlike BRANCHs it does not posses an underlying LLVM
  // Instruction that is a Use of the IF's condition).
  assert(isa<AVRCompareIR>(AIfIR->getCondition()) &&
         "Expected condition to be a COMPARE");
  AVRCompareIR *Condition = cast<AVRCompareIR>(AIfIR->getCondition());
  registerUser(Condition->getLLVMInstruction(), AIfIR);
}

AvrDefUse::AvrDefUse() : AvrDefUseBase(ID) {}

AvrDefUse::~AvrDefUse() {}

void AvrDefUseBase::reset() {

  DefUses.clear();
  ReachingDefs.clear();
}

void AvrDefUseBase::print(raw_ostream &OS, const Module *M) const {

  static std::string Indent(TabLength, ' ');
  formatted_raw_ostream FOS(OS);

  FOS << "AVR Def-Use Information:\n" << Indent << "Def -> Use -> Var:\n";

  for (auto &It : DefUses) {
    FOS << Indent << Indent;
    It.first->shallowPrint(FOS);
    FOS << "\n";
    for (auto &VarUses : It.second) {
      FOS << Indent << Indent << Indent;
      VarUses.first->shallowPrint(FOS);
      FOS << ", via:\n";
      for (const void *Use : VarUses.second) {
        printVar(Use, FOS, 4);
        FOS << "\n";
      }
    }
  }
  FOS << Indent << "Reaching Defs:\n";
  for (auto &It : ReachingDefs) {
    FOS << Indent << Indent;
    It.first->shallowPrint(FOS);
    FOS << "\n";
    for (auto &ReachingVars : It.second) {
      FOS << Indent << Indent << Indent << "via: ";
      printVar(ReachingVars.first, FOS, 0);
      FOS << "\n";
      for (AVR *ReachingDef : ReachingVars.second) {
        FOS << Indent << Indent << Indent << Indent;
        ReachingDef->shallowPrint(FOS);
        FOS << "\n";
      }
    }
  }
}

AvrDefUseBase::AvrDefUseBase(char &ID) : FunctionPass(ID) { reset(); }

INITIALIZE_PASS_BEGIN(AvrDefUse, "avr-def-use", "VPO AVR Def-Use Analysis",
                      false, true)
INITIALIZE_PASS_DEPENDENCY(AVRGenerate)
INITIALIZE_PASS_END(AvrDefUse, "avr-def-use", "VPO AVR Def-Use", false, true)

char AvrDefUse::ID = 0;

void AvrDefUse::registerUsers(AVR *Def, AvrUsedVarsMapTy &UVs, const Value *Val,
                              VisitedPhisTy &VisitedPhis) {

  for (AVR *UsingAVR : IR2AVR.getUsingAVRs(Val)) {

    AVRPhiIR *APhiIR = dyn_cast<AVRPhiIR>(UsingAVR);
    VarSetTy &Vs = UVs[UsingAVR];

    // AVRPhis use their own phi instruction as the underlying variable since
    // all their arguments provide Defs to the phi itself. All other AVR nodes
    // use the given value.
    const Value *UnderlyingVariable =
        APhiIR ? APhiIR->getLLVMInstruction() : Val;

    // Register Use
    Vs.insert(UnderlyingVariable);

    // Register Reaching Def.
    ReachingDefs[UsingAVR][UnderlyingVariable].insert(Def);

    // If this Use happens to be an incoming value of an AVRPhi, register the
    // users of the IR Phi as users of this Def as well (rather than users of
    // the phi node, which we do not consider a Def).
    // Two possible Uses here: incoming constants are used directly by the
    // AVRPhi, incoming non-constants used by the icoming AVRValue.
    if (!APhiIR) {

      AVR *Parent = UsingAVR->getParent();
      if (Parent)
        APhiIR = dyn_cast<AVRPhiIR>(Parent);
    }
    if (APhiIR && !VisitedPhis.count(APhiIR)) {

      VisitedPhis.insert(APhiIR);
      Instruction *PhiInst = APhiIR->getLLVMInstruction();
      registerUsers(Def, UVs, PhiInst, VisitedPhis);
    }
  }
}

AvrDefUse::AvrUsedVarsMapTy &AvrDefUse::registerDef(AVR *Def) {

  return DefUses[Def]; // Initialize to no uses.
}

template <typename AIRT> void AvrDefUse::registerDefAndUses(AIRT *Def) {

  AvrUsedVarsMapTy &UVs = registerDef(Def);

  const Instruction *Inst = Def->getLLVMInstruction();
  VisitedPhisTy VisitedPhis;
  registerUsers(Def, UVs, Inst, VisitedPhis);
}

void AvrDefUse::visit(AVRValueIR *AValueIR) {

  AVRPhiIR *ParentPhiIR = dyn_cast<AVRPhiIR>(AValueIR->getParent());
  if (ParentPhiIR) {

    // Phi nodes are not Defs by themselves, but rather pass-thru for their
    // incoming-value Defs, therefore:
    // - The LHS value of the Phi node is of no interest.
    // - Non-constant incoming values are Uses and are being taken care of by
    //   their reaching Defs.
    // - Constant incoming values are their own Def: register the AVRValue
    //   wrapping constant values as Defs and register their Users in the usual
    //   manner

    if (AValueIR->isConstant()) {

      // Register the AVRValue as Def.
      AvrUsedVarsMapTy &UVs = registerDef(AValueIR);

      // Propagate this Def to its AVR users. We can't call registerUsers with
      // the IR value, since mutiple AVRValues may be using it (so following the
      // IR2AVR map would be incorrect). Instead, we handle the parent AVRPhi
      // here ourselves and use the IR phi as the IR value whose (AVR) users
      // should become users of this Def.

      VisitedPhisTy VisitedPhis;

      // AVRPhis use their own phi instruction as the underlying variable since
      // all their arguments provide Defs to the phi itself. All other AVR nodes
      // use the given value.
      const Value *UnderlyingVariable = ParentPhiIR->getLLVMInstruction();

      // Register Use
      VarSetTy &Vs = UVs[ParentPhiIR];
      Vs.insert(UnderlyingVariable);

      // Register Reaching Def.
      ReachingDefs[ParentPhiIR][UnderlyingVariable].insert(AValueIR);

      // Propage Def to the users of the phi.
      VisitedPhis.insert(ParentPhiIR);
      registerUsers(AValueIR, UVs, UnderlyingVariable, VisitedPhis);
    }

    return;
  }

  if (isDef(AValueIR)) {

    // This AVR value is a Def of its IR value. Extract the actual Def AVR and
    // register it as a Def of this Value's users.

    AVR *RHS = getActualDef(AValueIR);
    assert(isa<AVRExpressionIR>(RHS));

    registerDefAndUses<AVRExpressionIR>(cast<AVRExpressionIR>(RHS));
  }
}

void AvrDefUse::visit(AVRCallIR *ACallIR) {

  const CallInst *Call = cast<CallInst>(ACallIR->getLLVMInstruction());
  FunctionType *CallType = Call->getFunctionType();

  if (!CallType->getReturnType()->isVoidTy())
    registerDefAndUses<AVRCallIR>(ACallIR);
}

void AvrDefUse::visit(AVRSelectIR *ASelectIR) {

  registerDefAndUses<AVRSelectIR>(ASelectIR);
}

void AvrDefUse::visit(AVRCompareIR *ACompareIR) {
  registerDefAndUses<AVRCompareIR>(ACompareIR);
}

bool AvrDefUse::runOnFunction(Function &F) {

  reset();

  AV = &getAnalysis<AVRGenerate>();

  if (AV->isAbstractLayerEmpty()) {
    AV = nullptr;
    return false;
  }

  // Collect inverse-mapping from IR to AVR.
  AVRVisitor<IR2AVRVisitor> IRVisitor(IR2AVR);
  IRVisitor.forwardVisit(AV->begin(), AV->end(), true, true,
                         false /*RecurseInsideValues*/);

  // Walk down the AVR tree and gather DU information.
  AVRVisitor<AvrDefUse> DUVisitor(*this);
  DUVisitor.forwardVisit(AV->begin(), AV->end(), true, true,
                         false /*RecurseInsideValues*/);

  AV = nullptr;
  return false;
}

FunctionPass *llvm::createAvrDefUsePass() { return new AvrDefUse(); }

INITIALIZE_PASS_BEGIN(AvrDefUseHIR, "avr-def-use-hir",
                      "VPO AVR-HIR Control Flow Graph", false, true)
INITIALIZE_PASS_DEPENDENCY(AVRGenerateHIR)
INITIALIZE_PASS_END(AvrDefUseHIR, "avr-def-use-hir",
                    "VPO AVR-HIR Control Flow Graph", false, true)

char AvrDefUseHIR::ID = 0;

AvrDefUseHIR::AvrDefUseHIR()
    : AvrDefUseBase(ID), TopLevelLoop(nullptr), DDG(nullptr, nullptr) {}

AvrDefUseHIR::~AvrDefUseHIR() {}

AVR *AvrDefUseBase::getActualDef(AVRValue *LHSValue) const {

  AVR *Parent = LHSValue->getParent();
  assert(Parent && "Expected value to have a parent");
  assert(isa<AVRExpression>(Parent) && "Expected expression for parent");
  assert(cast<AVRExpression>(Parent)->isLHSExpr() &&
         "Expected Def to be on the LHS");
  AVR *Grandparent = Parent->getParent();
  assert(Grandparent && "Expected value to have a parent");
  assert(isa<AVRAssign>(Grandparent) && "Expected assign for grandparent");
  return cast<AVRAssign>(Grandparent)->getRHS();
}

void AvrDefUseHIR::visit(AVRValueHIR *AValueHIR) {

  if (!isDef(AValueHIR))
    return;

  // This AVR value is a Def of its Symbase. Extract the actual Def AVR and
  // register it as a Def of this Value's RegDDRef's FLOW dependencies.

  AVR *RHS = getActualDef(AValueHIR);
  AvrUsedVarsMapTy &UVs = DefUses[RHS]; // Initialize to no uses.
<<<<<<< HEAD
  // FIXME: AVRValueHIR may not be a RegDDRef
  if (RegDDRef *RDDF = dyn_cast<RegDDRef>(AValueHIR->getValue())) {

    for (auto II = DDG.outgoing_edges_begin(RDDF),
              EE = DDG.outgoing_edges_end(RDDF);
         II != EE; ++II) {
      const DDEdge *Edge = *II;
      // Skip non-FLOW dependencies.
      if (!Edge->isFLOWdep())
        continue;

      DDRef *DDRef = Edge->getSink();
      RegDDRef *SelfBlob = dyn_cast<RegDDRef>(DDRef);

      // Skip dependencies to DDRefs that are neither blobs or self-blobs.
      if (!(isa<BlobDDRef>(DDRef) || (SelfBlob && SelfBlob->isSelfBlob())))
        continue;

      // Skip dependencies outside TopLevelLoop
      auto HLoop = TopLevelLoop->getLoop();
      if (!HLNodeUtils::contains(HLoop, DDRef->getHLDDNode()))
        continue;

      // Skip dependencies to DDRefs whose using AVR is a Def.
      AVR *UsingAVR = IR2AVR.getAVR(DDRef);
      AVRValueHIR *UsingAVRValue = dyn_cast<AVRValueHIR>(UsingAVR);
      if (UsingAVRValue && isDef(UsingAVRValue))
        continue;

      UVs[UsingAVR].insert(DDRef);               // Register Use.
      ReachingDefs[UsingAVR][DDRef].insert(RHS); // Register Reaching Def.
    }
=======
  RegDDRef *RDDF = AValueHIR->getValue();
  auto HLoop = TopLevelLoop->getLoop();

  // If the def is outside the loop, all uses of the def in the loop can
  // be treated as uniform. We want to avoid problems for cases where
  // we do not find the use AVR(such as in loop bounds for which we do
  // not build AVR nodes).
  if (!HLNodeUtils::contains(HLoop, RDDF->getHLDDNode()))
    return;

  for (auto II = DDG.outgoing_edges_begin(RDDF),
            EE = DDG.outgoing_edges_end(RDDF);
       II != EE; ++II) {
    const DDEdge *Edge = *II;
    // Skip non-FLOW dependencies.
    if (!Edge->isFLOWdep())
      continue;

    DDRef *DDRef = Edge->getSink();
    RegDDRef *SelfBlob = dyn_cast<RegDDRef>(DDRef);

    // Skip dependencies to DDRefs that are neither blobs or self-blobs.
    if (!(isa<BlobDDRef>(DDRef) || (SelfBlob && SelfBlob->isSelfBlob())))
      continue;

    // Skip dependencies outside TopLevelLoop
    if (!HLNodeUtils::contains(HLoop, DDRef->getHLDDNode()))
      continue;

    // Skip dependencies to DDRefs whose using AVR is a Def.
    AVR *UsingAVR = IR2AVR.getAVR(DDRef);
    AVRValueHIR *UsingAVRValue = dyn_cast<AVRValueHIR>(UsingAVR);
    if (UsingAVRValue && isDef(UsingAVRValue))
      continue;

    UVs[UsingAVR].insert(DDRef);               // Register Use.
    ReachingDefs[UsingAVR][DDRef].insert(RHS); // Register Reaching Def.
>>>>>>> 68d89a90
  }
}

void AvrDefUseHIR::visit(AVRLoopHIR *ALoopHIR) {

  if (TopLevelLoop)
    return;

  TopLevelLoop = ALoopHIR;
  DDG = DDA->getGraph(ALoopHIR->getLoop(), false);

  DEBUG(formatted_raw_ostream FOS(dbgs()); FOS << "Top-Level loop DDG:\n";
        DDG.print(FOS); FOS << "\n");
}

void AvrDefUseHIR::postVisit(AVRLoopHIR *ALoopHIR) {

  if (TopLevelLoop != ALoopHIR)
    return;

  TopLevelLoop = nullptr;
  DDG = DDGraph(nullptr, nullptr);
}

void AvrDefUseHIR::visit(AVRWrn *AWrn) {
  //  DDG = DDA->getGraph(AWrn->getLoop(), false);
}

void AvrDefUseHIR::postVisit(AVRWrn *AWrn) {
  //  DDG = DDGraph(nullptr, nullptr);
}

bool AvrDefUseHIR::runOnFunction(Function &F) {

  reset();

  TopLevelLoop = nullptr;

  AVRGenerateHIR &AV = getAnalysis<AVRGenerateHIR>();
  DDA = &getAnalysis<HIRDDAnalysis>();

  if (AV.isAbstractLayerEmpty()) {
    return false;
  }

  // Collect inverse-mapping from IR to AVR.
  AVRVisitor<IR2AVRVisitor> IRVisitor(IR2AVR);
  IRVisitor.forwardVisit(AV.begin(), AV.end(), true, true,
                         false /*RecurseInsideValues*/);

  // Walk down the AVR tree and gather DU information.
  AVRVisitor<AvrDefUseHIR> DUVisitor(*this);
  DUVisitor.forwardVisit(AV.begin(), AV.end(), true, true,
                         false /*RecurseInsideValues*/);

  return false;
}

FunctionPass *llvm::createAvrDefUseHIRPass() { return new AvrDefUseHIR(); }<|MERGE_RESOLUTION|>--- conflicted
+++ resolved
@@ -390,41 +390,8 @@
 
   AVR *RHS = getActualDef(AValueHIR);
   AvrUsedVarsMapTy &UVs = DefUses[RHS]; // Initialize to no uses.
-<<<<<<< HEAD
   // FIXME: AVRValueHIR may not be a RegDDRef
   if (RegDDRef *RDDF = dyn_cast<RegDDRef>(AValueHIR->getValue())) {
-
-    for (auto II = DDG.outgoing_edges_begin(RDDF),
-              EE = DDG.outgoing_edges_end(RDDF);
-         II != EE; ++II) {
-      const DDEdge *Edge = *II;
-      // Skip non-FLOW dependencies.
-      if (!Edge->isFLOWdep())
-        continue;
-
-      DDRef *DDRef = Edge->getSink();
-      RegDDRef *SelfBlob = dyn_cast<RegDDRef>(DDRef);
-
-      // Skip dependencies to DDRefs that are neither blobs or self-blobs.
-      if (!(isa<BlobDDRef>(DDRef) || (SelfBlob && SelfBlob->isSelfBlob())))
-        continue;
-
-      // Skip dependencies outside TopLevelLoop
-      auto HLoop = TopLevelLoop->getLoop();
-      if (!HLNodeUtils::contains(HLoop, DDRef->getHLDDNode()))
-        continue;
-
-      // Skip dependencies to DDRefs whose using AVR is a Def.
-      AVR *UsingAVR = IR2AVR.getAVR(DDRef);
-      AVRValueHIR *UsingAVRValue = dyn_cast<AVRValueHIR>(UsingAVR);
-      if (UsingAVRValue && isDef(UsingAVRValue))
-        continue;
-
-      UVs[UsingAVR].insert(DDRef);               // Register Use.
-      ReachingDefs[UsingAVR][DDRef].insert(RHS); // Register Reaching Def.
-    }
-=======
-  RegDDRef *RDDF = AValueHIR->getValue();
   auto HLoop = TopLevelLoop->getLoop();
 
   // If the def is outside the loop, all uses of the def in the loop can
@@ -442,26 +409,26 @@
     if (!Edge->isFLOWdep())
       continue;
 
-    DDRef *DDRef = Edge->getSink();
-    RegDDRef *SelfBlob = dyn_cast<RegDDRef>(DDRef);
-
-    // Skip dependencies to DDRefs that are neither blobs or self-blobs.
-    if (!(isa<BlobDDRef>(DDRef) || (SelfBlob && SelfBlob->isSelfBlob())))
-      continue;
+      DDRef *DDRef = Edge->getSink();
+      RegDDRef *SelfBlob = dyn_cast<RegDDRef>(DDRef);
+
+      // Skip dependencies to DDRefs that are neither blobs or self-blobs.
+      if (!(isa<BlobDDRef>(DDRef) || (SelfBlob && SelfBlob->isSelfBlob())))
+        continue;
 
     // Skip dependencies outside TopLevelLoop
     if (!HLNodeUtils::contains(HLoop, DDRef->getHLDDNode()))
       continue;
 
-    // Skip dependencies to DDRefs whose using AVR is a Def.
-    AVR *UsingAVR = IR2AVR.getAVR(DDRef);
-    AVRValueHIR *UsingAVRValue = dyn_cast<AVRValueHIR>(UsingAVR);
-    if (UsingAVRValue && isDef(UsingAVRValue))
-      continue;
-
-    UVs[UsingAVR].insert(DDRef);               // Register Use.
-    ReachingDefs[UsingAVR][DDRef].insert(RHS); // Register Reaching Def.
->>>>>>> 68d89a90
+      // Skip dependencies to DDRefs whose using AVR is a Def.
+      AVR *UsingAVR = IR2AVR.getAVR(DDRef);
+      AVRValueHIR *UsingAVRValue = dyn_cast<AVRValueHIR>(UsingAVR);
+      if (UsingAVRValue && isDef(UsingAVRValue))
+        continue;
+
+      UVs[UsingAVR].insert(DDRef);               // Register Use.
+      ReachingDefs[UsingAVR][DDRef].insert(RHS); // Register Reaching Def.
+    }
   }
 }
 
