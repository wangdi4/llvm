#
#    Copyright (C) 2015-2016 Intel Corporation. All rights reserved.
#
#    The information and source code contained herein is the exclusive
#    property of Intel Corporation. and may not be disclosed, examined
#    or reproduced in whole or in part without explicit written authorization
#    from the company.
#
#    Source file: CMakeLists.txt
#    ------------
#    Configures build for project.
#

add_llvm_library(LLVMIntel_VPOAnalysis
  VPOAnalysis.cpp

<<<<<<< HEAD
  Utils/IntrinsicUtils.cpp
  Utils/GeneralUtils.cpp
  Utils/OpenMPDirectivesAndClauses.cpp

=======
>>>>>>> 69964bc5
  WRegionInfo/WRegionNode.cpp
  WRegionInfo/WRegion.cpp
  WRegionInfo/WRegionClause.cpp
  WRegionInfo/WRegionCollection.cpp
  WRegionInfo/WRegionInfo.cpp
  WRegionInfo/WRegionUtils.cpp
  WRegionInfo/WRegionInfoAnalysis.cpp

  Vecopt/VPOAvrGenerate.cpp
  Vecopt/VPOAvrDecomposeHIR.cpp
  Vecopt/VPOAvr.cpp
  Vecopt/VPOAvrFunction.cpp
  Vecopt/VPOAvrLoop.cpp
  Vecopt/VPOAvrLoopIR.cpp
  Vecopt/VPOAvrLoopHIR.cpp
  Vecopt/VPOAvrStmt.cpp
  Vecopt/VPOAvrStmtIR.cpp
  Vecopt/VPOAvrStmtHIR.cpp
  Vecopt/VPOAvrSwitch.cpp
  Vecopt/VPOAvrSwitchIR.cpp
  Vecopt/VPOAvrSwitchHIR.cpp
  Vecopt/VPOAvrIf.cpp
  Vecopt/VPOAvrIfIR.cpp
  Vecopt/VPOAvrIfHIR.cpp
  Vecopt/VPOAvrUtils.cpp
  Vecopt/VPOAvrUtilsIR.cpp
  Vecopt/VPOAvrUtilsHIR.cpp
  Vecopt/VPODefUse.cpp
  Vecopt/VPOCFG.cpp
  Vecopt/VPOSIMDLaneEvolution.cpp
  Vecopt/VPOPredicator.cpp
  Vecopt/VPOScenarioEvaluation.cpp

  Vecopt/VectorGraph.cpp
  Vecopt/VectorGraphUtils.cpp
  Vecopt/VectorGraphInfo.cpp
  Vecopt/VectorGraphPredicator.cpp
)

add_dependencies(LLVMIntel_VPOAnalysis intrinsics_gen)

<|MERGE_RESOLUTION|>--- conflicted
+++ resolved
@@ -13,14 +13,8 @@
 
 add_llvm_library(LLVMIntel_VPOAnalysis
   VPOAnalysis.cpp
+  Utils/GeneralUtils.cpp
 
-<<<<<<< HEAD
-  Utils/IntrinsicUtils.cpp
-  Utils/GeneralUtils.cpp
-  Utils/OpenMPDirectivesAndClauses.cpp
-
-=======
->>>>>>> 69964bc5
   WRegionInfo/WRegionNode.cpp
   WRegionInfo/WRegion.cpp
   WRegionInfo/WRegionClause.cpp
