--- conflicted
+++ resolved
@@ -39,38 +39,6 @@
   DEBUG(dbgs() << "\nCreated WRNParallelNode<" << getNumber() << ">\n");
 }
 
-<<<<<<< HEAD
-=======
-WRNParallelNode::WRNParallelNode(WRNParallelNode *W) : WRegionNode(W) {
-  setAttributes(W->getAttributes());
-  setShared(W->getShared());
-  setPriv(W->getPriv());
-  setFpriv(W->getFpriv());
-  setRed(W->getRed());
-  setCopyin(W->getCopyin());
-  setIf(W->getIf());
-  setNumThreads(W->getNumThreads());
-  setDefault(W->getDefault());
-  setProcBind(W->getProcBind());
-  DEBUG(dbgs() << "\nCreated WRNParallelNode<" << getNumber() << ">\n");
-}
-
-void WRNParallelNode::print(formatted_raw_ostream &OS, unsigned Depth) const {
-#if !INTEL_PRODUCT_RELEASE
-  // TODO may need to have an extra parameter (or global) to add a fixed
-  //    space for left margin at Depth=0
-  std::string Indent(Depth * 2, ' ');
-
-  OS << Indent << "BEGIN WRNParallelNode<" << getNumber() << "> {\n";
-
-  // TODO: print data local to this ParRegion
-  //       eg shared vars, priv vars, etc.
-  printChildren(OS, Depth + 1);
-  OS << Indent << "} END WRNParallelNode<" << getNumber() << ">\n";
-#endif // !INTEL_PRODUCT_RELEASE
-}
-
->>>>>>> d854d84c
 //
 // Methods for WRNParallelLoopNode
 //
@@ -90,49 +58,6 @@
   DEBUG(dbgs() << "\nCreated WRNParallelLoopNode<" << getNumber() << ">\n");
 }
 
-<<<<<<< HEAD
-=======
-void WRNParallelLoopNode::print(formatted_raw_ostream &OS,
-                                unsigned Depth) const {
-#if !INTEL_PRODUCT_RELEASE
-  // TODO may need to have an extra parameter (or global) to add a fixed
-  //    space for left margin at Depth=0
-  std::string Indent(Depth * 2, ' ');
-
-  OS << Indent << "BEGIN WRNParallelLoopNode<" << getNumber() << "> {\n";
-  // TODO: print data local to this ParRegion
-  //       eg shared vars, priv vars, etc.
-
-  if (auto PrivC = getPriv())
-    for (PrivateItem *PrivI : PrivC->items()) {
-      StringRef PrivS = IntelIntrinsicUtils::getClauseString(QUAL_OMP_PRIVATE);
-      OS << Indent << "PRIVATE clause: " << PrivS << " "
-         << PrivI->getOrig()->getName() << "\n";
-    }
-
-  // LinearClause *C = getLinear();
-  // if (C) {
-  //  OS << Indent;
-  //  C->print(OS);
-  // }
-
-  OS << "\n" << Indent << "EntryBB:" << *getEntryBBlock();
-  OS << "\n" << Indent << "ExitBB:" << *getExitBBlock();
-  OS << "\n" << Indent << "BBlockSet dump:\n";
-  if (!isBBSetEmpty())
-    for (auto I = bbset_begin(), E = bbset_end(); I != E; ++I) {
-      const BasicBlock *BB = *I;
-      OS << Indent << *BB;
-    }
-  else
-    OS << Indent << "No BBSet\n";
-
-  printChildren(OS, Depth + 1);
-  OS << Indent << "} END WRNParallelLoopNode<" << getNumber() << ">\n";
-#endif // !INTEL_PRODUCT_RELEASE
-}
-
->>>>>>> d854d84c
 //
 // Methods for WRNParallelSectionsNode
 //
@@ -150,19 +75,6 @@
   DEBUG(dbgs() << "\nCreated WRNParallelSectionsNode<" << getNumber() << ">\n");
 }
 
-<<<<<<< HEAD
-=======
-void WRNParallelSectionsNode::print(formatted_raw_ostream &OS, unsigned Depth)
-const {
-#if !INTEL_PRODUCT_RELEASE
-  std::string Indent(Depth * 2, ' ');
-  OS << Indent << "BEGIN WRNParallelSectionsNode<" << getNumber() << "> {\n";
-  printChildren(OS, Depth + 1);
-  OS << Indent << "} END WRNParallelSectionsNode<" << getNumber() << ">\n";
-#endif // !INTEL_PRODUCT_RELEASE
-}
-
->>>>>>> d854d84c
 //
 // Methods for WRNParallelWorkshareNode
 //
@@ -180,19 +92,6 @@
                                                         << ">\n");
 }
 
-<<<<<<< HEAD
-=======
-void WRNParallelWorkshareNode::print(formatted_raw_ostream &OS, unsigned Depth)
-const {
-#if !INTEL_PRODUCT_RELEASE
-  std::string Indent(Depth * 2, ' ');
-  OS << Indent << "BEGIN WRNParallelWorkshareNode<" << getNumber() << "> {\n";
-  printChildren(OS, Depth + 1);
-  OS << Indent << "} END WRNParallelWorkshareNode<" << getNumber() << ">\n";
-#endif // !INTEL_PRODUCT_RELEASE
-}
-
->>>>>>> d854d84c
 //
 // Methods for WRNTeamsNode
 //
@@ -208,18 +107,6 @@
   DEBUG(dbgs() << "\nCreated WRNTeamsNode<" << getNumber() << ">\n");
 }
 
-<<<<<<< HEAD
-=======
-void WRNTeamsNode::print(formatted_raw_ostream &OS, unsigned Depth) const {
-#if !INTEL_PRODUCT_RELEASE
-  std::string Indent(Depth * 2, ' ');
-  OS << Indent << "BEGIN WRNTeamsNode<" << getNumber() << "> {\n";
-  printChildren(OS, Depth + 1);
-  OS << Indent << "} END WRNTeamsNode<" << getNumber() << ">\n";
-#endif // !INTEL_PRODUCT_RELEASE
-}
-
->>>>>>> d854d84c
 //
 // Methods for WRNDistributeParLoopNode
 //
@@ -240,19 +127,6 @@
   DEBUG(dbgs() << "\nCreated WRNDistributeParLoopNode<" << getNumber() << ">\n");
 }
 
-<<<<<<< HEAD
-=======
-void WRNDistributeParLoopNode::print(formatted_raw_ostream &OS, unsigned Depth)
-const {
-#if !INTEL_PRODUCT_RELEASE
-  std::string Indent(Depth * 2, ' ');
-  OS << Indent << "BEGIN WRNDistributeParLoopNode<" << getNumber() << "> {\n";
-  printChildren(OS, Depth + 1);
-  OS << Indent << "} END WRNDistributeParLoopNode<" << getNumber() << ">\n";
-#endif // !INTEL_PRODUCT_RELEASE
-}
-
->>>>>>> d854d84c
 //
 // Methods for WRNTargetNode
 //
@@ -269,19 +143,6 @@
   DEBUG(dbgs() << "\nCreated WRNTargetNode<" << getNumber() << ">\n");
 }
 
-<<<<<<< HEAD
-=======
-void WRNTargetNode::print(formatted_raw_ostream &OS, unsigned Depth)
-const {
-#if !INTEL_PRODUCT_RELEASE
-  std::string Indent(Depth * 2, ' ');
-  OS << Indent << "BEGIN WRNTargetNode<" << getNumber() << "> {\n";
-  printChildren(OS, Depth + 1);
-  OS << Indent << "} END WRNTargetNode<" << getNumber() << ">\n";
-#endif // !INTEL_PRODUCT_RELEASE
-}
-
->>>>>>> d854d84c
 //
 // Methods for WRNTargetDataNode
 //
@@ -297,19 +158,6 @@
   DEBUG(dbgs() << "\nCreated WRNTargetDataNode<" << getNumber() << ">\n");
 }
 
-<<<<<<< HEAD
-=======
-void WRNTargetDataNode::print(formatted_raw_ostream &OS, unsigned Depth)
-const {
-#if !INTEL_PRODUCT_RELEASE
-  std::string Indent(Depth * 2, ' ');
-  OS << Indent << "BEGIN WRNTargetDataNode<" << getNumber() << "> {\n";
-  printChildren(OS, Depth + 1);
-  OS << Indent << "} END WRNTargetDataNode<" << getNumber() << ">\n";
-#endif // !INTEL_PRODUCT_RELEASE
-}
-
->>>>>>> d854d84c
 //
 // Methods for WRNTaskNode
 //
@@ -329,18 +177,6 @@
   DEBUG(dbgs() << "\nCreated WRNTaskNode<" << getNumber() << ">\n");
 }
 
-<<<<<<< HEAD
-=======
-void WRNTaskNode::print(formatted_raw_ostream &OS, unsigned Depth) const {
-#if !INTEL_PRODUCT_RELEASE
-  std::string Indent(Depth * 2, ' ');
-  OS << Indent << "BEGIN WRNTaskNode<" << getNumber() << "> {\n";
-  printChildren(OS, Depth + 1);
-  OS << Indent << "} END WRNTaskNode<" << getNumber() << ">\n";
-#endif // !INTEL_PRODUCT_RELEASE
-}
-
->>>>>>> d854d84c
 //
 // Methods for WRNTaskloopNode
 //
@@ -368,18 +204,6 @@
   DEBUG(dbgs() << "\nCreated WRNTaskloopNode<" << getNumber() << ">\n");
 }
 
-<<<<<<< HEAD
-=======
-void WRNTaskloopNode::print(formatted_raw_ostream &OS, unsigned Depth) const {
-#if !INTEL_PRODUCT_RELEASE
-  std::string Indent(Depth * 2, ' ');
-  OS << Indent << "BEGIN WRNTaskloopNode<" << getNumber() << "> {\n";
-  printChildren(OS, Depth + 1);
-  OS << Indent << "} END WRNTaskloopNode<" << getNumber() << ">\n";
-#endif // !INTEL_PRODUCT_RELEASE
-}
-
->>>>>>> d854d84c
 //
 // Methods for WRNVecLoopNode
 //
@@ -417,38 +241,10 @@
   OS.indent(2*Depth) << "SAFELEN: " << getSafelen() << "\n";
 }
 
-<<<<<<< HEAD
 void WRNVecLoopNode::printHIR(formatted_raw_ostream &OS, unsigned Depth,
                               bool Verbose) const {
   if (!getIsFromHIR()) // using LLVM-IR representation; no HIR to print
     return;
-=======
-void WRNVecLoopNode::print(formatted_raw_ostream &OS, unsigned Depth) const {
-#if !INTEL_PRODUCT_RELEASE
-  std::string Indent(Depth * 2, ' ');
-  OS << Indent << "\nBEGIN WRNVecLoopNode<" << getNumber() << "> {\n";
-
-  OS << Indent << "SIMDLEN clause: " << getSimdlen() << "\n";
-
-  if (auto RC = getRed())
-    for (ReductionItem *RI : RC->items()) {
-      ReductionItem::WRNReductionKind RType = RI->getType();
-      int RedClauseID = ReductionItem::getClauseIdFromKind(RType);
-      StringRef RedStr = IntelIntrinsicUtils::getClauseString(RedClauseID);
-      OS << Indent << "REDUCTION clause: " << RedStr << " "
-         << RI->getOrig()->getName() << "\n";
-    }
-  UniformClause *CU = getUniform();
-  if (CU) {
-    OS << Indent;
-    CU->print(OS);
-  }
-  LinearClause *C = getLinear();
-  if (C) {
-    OS << Indent;
-    C->print(OS);
-  }
->>>>>>> d854d84c
 
   OS.indent(2*Depth) << "EntryHLNode:\n";
   getEntryHLNode()->print(OS, 1);
@@ -457,15 +253,9 @@
     OS.indent(2*Depth) << "HLLoop:\n";
     getHLLoop()->print(OS, 1);
   }
-<<<<<<< HEAD
   OS << "\n";
   OS.indent(2*Depth) << "ExitHLNode:\n";
   getExitHLNode()->print(OS, 1);
-=======
-  printChildren(OS, Depth + 1);
-  OS << Indent << "} END WRNVecLoopNode<" << getNumber() << ">\n\n";
-#endif // !INTEL_PRODUCT_RELEASE
->>>>>>> d854d84c
 }
 
 //
@@ -483,18 +273,6 @@
   DEBUG(dbgs() << "\nCreated WRNWksLoopNode<" << getNumber() << ">\n");
 }
 
-<<<<<<< HEAD
-=======
-void WRNWksLoopNode::print(formatted_raw_ostream &OS, unsigned Depth) const {
-#if !INTEL_PRODUCT_RELEASE
-  std::string Indent(Depth * 2, ' ');
-  OS << Indent << "BEGIN WRNWksLoopNode<" << getNumber() << "> {\n";
-  printChildren(OS, Depth + 1);
-  OS << Indent << "} END WRNWksLoopNode<" << getNumber() << ">\n";
-#endif // !INTEL_PRODUCT_RELEASE
-}
-
->>>>>>> d854d84c
 //
 // Methods for WRNSectionsNode
 //
@@ -508,19 +286,6 @@
   DEBUG(dbgs() << "\nCreated WRNSectionsNode<" << getNumber() << ">\n");
 }
 
-<<<<<<< HEAD
-=======
-void WRNSectionsNode::print(formatted_raw_ostream &OS, unsigned Depth) const
-{
-#if !INTEL_PRODUCT_RELEASE
-  std::string Indent(Depth * 2, ' ');
-  OS << Indent << "BEGIN WRNSectionsNode<" << getNumber() << "> {\n";
-  printChildren(OS, Depth + 1);
-  OS << Indent << "} END WRNSectionsNode<" << getNumber() << ">\n";
-#endif // !INTEL_PRODUCT_RELEASE
-}
-
->>>>>>> d854d84c
 //
 // Methods for WRNWorkshareNode
 //
@@ -534,18 +299,6 @@
   DEBUG(dbgs() << "\nCreated WRNWorkshareNode<" << getNumber() << ">\n");
 }
 
-<<<<<<< HEAD
-=======
-void WRNWorkshareNode::print(formatted_raw_ostream &OS, unsigned Depth) const{
-#if !INTEL_PRODUCT_RELEASE
-  std::string Indent(Depth * 2, ' ');
-  OS << Indent << "BEGIN WRNWorkshareNode<" << getNumber() << "> {\n";
-  printChildren(OS, Depth + 1);
-  OS << Indent << "} END WRNWorkshareNode<" << getNumber() << ">\n";
-#endif // !INTEL_PRODUCT_RELEASE
-}
-
->>>>>>> d854d84c
 //
 // Methods for WRNDistributeNode
 //
@@ -561,18 +314,6 @@
   DEBUG(dbgs() << "\nCreated WRNDistributeNode<" << getNumber() << ">\n");
 }
 
-<<<<<<< HEAD
-=======
-void WRNDistributeNode::print(formatted_raw_ostream &OS, unsigned Depth) const{
-#if !INTEL_PRODUCT_RELEASE
-  std::string Indent(Depth * 2, ' ');
-  OS << Indent << "BEGIN WRNDistributeNode<" << getNumber() << "> {\n";
-  printChildren(OS, Depth + 1);
-  OS << Indent << "} END WRNDistributeNode<" << getNumber() << ">\n";
-#endif // !INTEL_PRODUCT_RELEASE
-}
-
->>>>>>> d854d84c
 //
 // Methods for WRNAtomicNode
 //
@@ -586,7 +327,6 @@
   DEBUG(dbgs() << "\nCreated WRNAtomicNode<" << getNumber() << ">\n");
 }
 
-<<<<<<< HEAD
 void WRNAtomicNode::printExtra(formatted_raw_ostream &OS, unsigned Depth,
                                                      bool Verbose) const {
   OS.indent(2*Depth) << "Atomic Kind: "
@@ -595,40 +335,6 @@
      << "\n";
   OS.indent(2*Depth) << "Seq_Cst Clause: " << 
                         (getHasSeqCstClause() ? "Yes" : "No") << "\n";
-=======
-WRNAtomicNode::WRNAtomicNode(WRNAtomicNode *W) : WRegionNode(W) {
-  setAtomicKind(W->getAtomicKind());
-  setHasSeqCstClause(W->getHasSeqCstClause());
-
-  DEBUG(dbgs() << "\nCreated WRNAtomicNode<" << getNumber() << ">\n");
-}
-
-void WRNAtomicNode::print(formatted_raw_ostream &OS, unsigned Depth) const {
-#if !INTEL_PRODUCT_RELEASE
-  std::string Indent(Depth * 2, ' ');
-
-  OS << Indent << "BEGIN WRNAtomicNode<" << getNumber() << "> {\n";
-  OS << Indent << "Atomic Kind: "
-     << VPOAnalysisUtils::getClauseName(
-            WRegionUtils::getClauseIdFromAtomicKind(getAtomicKind()))
-     << "\n";
-  OS << Indent << "Seq_Cst Clause: " << (getHasSeqCstClause() ? "Yes" : "No")
-     << "\n";
-  OS << "\n" << Indent << "EntryBB:" << *getEntryBBlock();
-  OS << "\n" << Indent << "ExitBB:" << *getExitBBlock();
-  OS << "\n" << Indent << "BBlockSet dump:\n";
-
-  if (!isBBSetEmpty())
-    for (auto I = bbset_begin(), E = bbset_end(); I != E; ++I) {
-      const BasicBlock *BB = *I;
-      OS << Indent << *BB;
-    }
-  else
-    OS << Indent << "No BBSet\n";
-
-  OS << Indent << "} END WRNAtomicNode<" << getNumber() << ">\n";
-#endif // !INTEL_PRODUCT_RELEASE
->>>>>>> d854d84c
 }
 
 //
@@ -641,18 +347,6 @@
   DEBUG(dbgs() << "\nCreated WRNBarrierNode <" << getNumber() << ">\n");
 }
 
-<<<<<<< HEAD
-=======
-void WRNBarrierNode::print(formatted_raw_ostream &OS, unsigned Depth) const {
-#if !INTEL_PRODUCT_RELEASE
-  std::string Indent(Depth * 2, ' ');
-  OS << Indent << "\nBEGIN WRNBarrierNode<" << getNumber() << "> {\n";
-  printChildren(OS, Depth + 1);
-  OS << Indent << "} END WRNBarrierNode <" << getNumber() << ">\n\n";
-#endif // !INTEL_PRODUCT_RELEASE
-}
->>>>>>> d854d84c
-
 //
 // Methods for WRNCancelNode
 //
@@ -665,18 +359,6 @@
   DEBUG(dbgs() << "\nCreated WRNCancelNode <" << getNumber() << ">\n");
 }
 
-<<<<<<< HEAD
-=======
-void WRNCancelNode::print(formatted_raw_ostream &OS, unsigned Depth) const {
-#if !INTEL_PRODUCT_RELEASE
-  std::string Indent(Depth * 2, ' ');
-  OS << Indent << "\nBEGIN WRNCancelNode<" << getNumber() << "> {\n";
-  printChildren(OS, Depth + 1);
-  OS << Indent << "} END WRNCancelNode <" << getNumber() << ">\n\n";
-#endif // !INTEL_PRODUCT_RELEASE
-}
-
->>>>>>> d854d84c
 //
 // Methods for WRNMasterNode
 //
@@ -687,31 +369,6 @@
   DEBUG(dbgs() << "\nCreated WRNMasterNode <" << getNumber() << ">\n");
 }
 
-<<<<<<< HEAD
-=======
-WRNMasterNode::WRNMasterNode(WRNMasterNode *W) : WRegionNode(W) {
-  DEBUG(dbgs() << "\nCreated WRNMasterNode<" << getNumber() << ">\n");
-}
-
-void WRNMasterNode::print(formatted_raw_ostream &OS, unsigned Depth) const {
-#if !INTEL_PRODUCT_RELEASE
-  std::string Indent(Depth * 2, ' ');
-  OS << Indent << "\nBEGIN WRNMasterNode<" << getNumber() << "> {\n";
-
-  if (!isBBSetEmpty())
-    for (auto I = bbset_begin(), E = bbset_end(); I != E; ++I) {
-      const BasicBlock *BB = *I;
-      OS << Indent << *BB;
-    }
-  else
-    OS << Indent << "No BBSet\n";
-
-  printChildren(OS, Depth + 1);
-  OS << Indent << "} END WRNMasterNode <" << getNumber() << ">\n\n";
-#endif // !INTEL_PRODUCT_RELEASE
-}
-
->>>>>>> d854d84c
 //
 // Methods for WRNOrderedNode
 //
@@ -724,35 +381,6 @@
   DEBUG(dbgs() << "\nCreated WRNOrderedNode <" << getNumber() << ">\n");
 }
 
-<<<<<<< HEAD
-=======
-WRNOrderedNode::WRNOrderedNode(WRNOrderedNode *W) : WRegionNode(W) {
-  setIsDoacross(W->getIsDoacross());
-  setIsThreads(W->getIsThreads());
-  setIsDepSource(W->getIsDepSource());
-  setDepSink(W->getDepSink());
-  DEBUG(dbgs() << "\nCreated WRNOrderedNode<" << getNumber() << ">\n");
-}
-
-void WRNOrderedNode::print(formatted_raw_ostream &OS, unsigned Depth) const {
-#if !INTEL_PRODUCT_RELEASE
-  std::string Indent(Depth * 2, ' ');
-  OS << Indent << "\nBEGIN WRNOrderedNode<" << getNumber() << "> {\n";
-
-  if (!isBBSetEmpty())
-    for (auto I = bbset_begin(), E = bbset_end(); I != E; ++I) {
-      const BasicBlock *BB = *I;
-      OS << Indent << *BB;
-    }
-  else
-    OS << Indent << "No BBSet\n";
-
-  printChildren(OS, Depth + 1);
-  OS << Indent << "} END WRNOrderedNode <" << getNumber() << ">\n\n";
-#endif // !INTEL_PRODUCT_RELEASE
-}
-
->>>>>>> d854d84c
 //
 // Methods for WRNSingleNode
 //
@@ -763,31 +391,6 @@
   DEBUG(dbgs() << "\nCreated WRNSingleNode <" << getNumber() << ">\n");
 }
 
-<<<<<<< HEAD
-=======
-WRNSingleNode::WRNSingleNode(WRNSingleNode *W) : WRegionNode(W) {
-  DEBUG(dbgs() << "\nCreated WRNSingleNode<" << getNumber() << ">\n");
-}
-
-void WRNSingleNode::print(formatted_raw_ostream &OS, unsigned Depth) const {
-#if !INTEL_PRODUCT_RELEASE
-  std::string Indent(Depth * 2, ' ');
-  OS << Indent << "\nBEGIN WRNSingleNode<" << getNumber() << "> {\n";
-
-  if (!isBBSetEmpty())
-    for (auto I = bbset_begin(), E = bbset_end(); I != E; ++I) {
-      const BasicBlock *BB = *I;
-      OS << Indent << *BB;
-    }
-  else
-    OS << Indent << "No BBSet\n";
-
-  printChildren(OS, Depth + 1);
-  OS << Indent << "} END WRNSingleNode <" << getNumber() << ">\n\n";
-#endif // !INTEL_PRODUCT_RELEASE
-}
-
->>>>>>> d854d84c
 //
 // Methods for WRNCriticalNode
 //
@@ -799,37 +402,10 @@
   DEBUG(dbgs() << "\nCreated WRNCriticalNode <" << getNumber() << ">\n");
 }
 
-<<<<<<< HEAD
 void WRNCriticalNode::printExtra(formatted_raw_ostream &OS, unsigned Depth,
                                                        bool Verbose) const {
   if (!UserLockName.empty())
     OS.indent(2*Depth) << "User Lock Name: " << UserLockName << "\n";
-=======
-WRNCriticalNode::WRNCriticalNode(WRNCriticalNode *W)
-    : WRegionNode(W), UserLockName(W->UserLockName) {
-  DEBUG(dbgs() << "\nCreated WRNCriticalNode<" << getNumber() << ">\n");
-}
-
-void WRNCriticalNode::print(formatted_raw_ostream &OS, unsigned Depth) const {
-#if !INTEL_PRODUCT_RELEASE
-  std::string Indent(Depth * 2, ' ');
-  OS << Indent << "\nBEGIN WRNCriticalNode<" << getNumber() << "> {\n";
-
-  if (!UserLockName.empty())
-    OS << Indent << "\nUser Lock Name: " << UserLockName << "\n";
-
-  if (!isBBSetEmpty())
-    for (auto I = bbset_begin(), E = bbset_end(); I != E; ++I) {
-      const BasicBlock *BB = *I;
-      OS << Indent << *BB;
-    }
-  else
-    OS << Indent << "No BBSet\n";
-
-  printChildren(OS, Depth + 1);
-  OS << Indent << "} END WRNCriticalNode <" << getNumber() << ">\n\n";
-#endif // !INTEL_PRODUCT_RELEASE
->>>>>>> d854d84c
 }
 
 
@@ -839,28 +415,6 @@
   DEBUG(dbgs() << "\nCreated WRNFlushNode<" << getNumber() << ">\n");
 }
 
-<<<<<<< HEAD
-=======
-WRNFlushNode::WRNFlushNode(WRNFlushNode *W) : WRegionNode(W) {
-  setFlush(W->getFlush());
-  DEBUG(dbgs() << "\nCreated WRNFlushNode<" << getNumber() << ">\n");
-}
-
-void WRNFlushNode::print(formatted_raw_ostream &OS, unsigned Depth) const {
-#if !INTEL_PRODUCT_RELEASE
-  // TODO may need to have an extra parameter (or global) to add a fixed
-  //    space for left margin at Depth=0
-  std::string Indent(Depth * 2, ' ');
-
-  OS << Indent << "BEGIN WRNFlushNode<" << getNumber() << "> {\n";
-
-  // TODO: print data local to this Flush Set
-  printChildren(OS, Depth + 1);
-  OS << Indent << "} END WRNFlushNode<" << getNumber() << ">\n";
-#endif // !INTEL_PRODUCT_RELEASE
-}
-
->>>>>>> d854d84c
 //
 // Methods for WRNTaskgroupNode
 //
@@ -871,18 +425,6 @@
   DEBUG(dbgs() << "\nCreated WRNTaskgroupNode <" << getNumber() << ">\n");
 }
 
-<<<<<<< HEAD
-=======
-void WRNTaskgroupNode::print(formatted_raw_ostream &OS, unsigned Depth) const {
-#if !INTEL_PRODUCT_RELEASE
-  std::string Indent(Depth * 2, ' ');
-  OS << Indent << "\nBEGIN WRNTaskgroupNode<" << getNumber() << "> {\n";
-  printChildren(OS, Depth + 1);
-  OS << Indent << "} END WRNTaskgroupNode <" << getNumber() << ">\n\n";
-#endif // !INTEL_PRODUCT_RELEASE
-}
-
->>>>>>> d854d84c
 //
 // Methods for WRNTaskwaitNode
 //
@@ -893,18 +435,6 @@
   DEBUG(dbgs() << "\nCreated WRNTaskwaitNode <" << getNumber() << ">\n");
 }
 
-<<<<<<< HEAD
-=======
-void WRNTaskwaitNode::print(formatted_raw_ostream &OS, unsigned Depth) const {
-#if !INTEL_PRODUCT_RELEASE
-  std::string Indent(Depth * 2, ' ');
-  OS << Indent << "\nBEGIN WRNTaskwaitNode<" << getNumber() << "> {\n";
-  printChildren(OS, Depth + 1);
-  OS << Indent << "} END WRNTaskwaitNode <" << getNumber() << ">\n\n";
-#endif // !INTEL_PRODUCT_RELEASE
-}
-
->>>>>>> d854d84c
 //
 // Methods for WRNTaskyieldNode
 //
@@ -913,16 +443,4 @@
 WRNTaskyieldNode::WRNTaskyieldNode(BasicBlock *BB)
     : WRegionNode(WRegionNode::WRNTaskyield, BB) {
   DEBUG(dbgs() << "\nCreated WRNTaskyieldNode <" << getNumber() << ">\n");
-<<<<<<< HEAD
-=======
-}
-
-void WRNTaskyieldNode::print(formatted_raw_ostream &OS, unsigned Depth) const {
-#if !INTEL_PRODUCT_RELEASE
-  std::string Indent(Depth * 2, ' ');
-  OS << Indent << "\nBEGIN WRNTaskyieldNode<" << getNumber() << "> {\n";
-  printChildren(OS, Depth + 1);
-  OS << Indent << "} END WRNTaskyieldNode <" << getNumber() << ">\n\n";
-#endif // !INTEL_PRODUCT_RELEASE
->>>>>>> d854d84c
 }