//===- LoopAccessAnalysis.cpp - Loop Access Analysis Implementation --------==//
//
// Part of the LLVM Project, under the Apache License v2.0 with LLVM Exceptions.
// See https://llvm.org/LICENSE.txt for license information.
// SPDX-License-Identifier: Apache-2.0 WITH LLVM-exception
//
//===----------------------------------------------------------------------===//
//
// The implementation for the loop memory dependence that was originally
// developed for the loop vectorizer.
//
//===----------------------------------------------------------------------===//

#include "llvm/Analysis/LoopAccessAnalysis.h"
#include "llvm/ADT/APInt.h"
#include "llvm/ADT/DenseMap.h"
#include "llvm/ADT/DepthFirstIterator.h"
#include "llvm/ADT/EquivalenceClasses.h"
#include "llvm/ADT/PointerIntPair.h"
#include "llvm/ADT/STLExtras.h"
#include "llvm/ADT/SetVector.h"
#include "llvm/ADT/SmallPtrSet.h"
#include "llvm/ADT/SmallSet.h"
#include "llvm/ADT/SmallVector.h"
#include "llvm/ADT/iterator_range.h"
#include "llvm/Analysis/AliasAnalysis.h"
#include "llvm/Analysis/AliasSetTracker.h"
#include "llvm/Analysis/LoopAnalysisManager.h"
#include "llvm/Analysis/LoopInfo.h"
#include "llvm/Analysis/MemoryLocation.h"
#include "llvm/Analysis/OptimizationRemarkEmitter.h"
#include "llvm/Analysis/ScalarEvolution.h"
#include "llvm/Analysis/ScalarEvolutionExpressions.h"
#include "llvm/Analysis/TargetLibraryInfo.h"
#include "llvm/Analysis/ValueTracking.h"
#include "llvm/Analysis/VectorUtils.h"
#include "llvm/IR/BasicBlock.h"
#include "llvm/IR/Constants.h"
#include "llvm/IR/DataLayout.h"
#include "llvm/IR/DebugLoc.h"
#include "llvm/IR/DerivedTypes.h"
#include "llvm/IR/DiagnosticInfo.h"
#include "llvm/IR/Dominators.h"
#include "llvm/IR/Function.h"
#include "llvm/IR/InstrTypes.h"
#include "llvm/IR/Instruction.h"
#include "llvm/IR/Instructions.h"
#include "llvm/IR/Operator.h"
#include "llvm/IR/PassManager.h"
#include "llvm/IR/Type.h"
#include "llvm/IR/Value.h"
#include "llvm/IR/ValueHandle.h"
#include "llvm/InitializePasses.h"
#include "llvm/Pass.h"
#include "llvm/Support/Casting.h"
#include "llvm/Support/CommandLine.h"
#include "llvm/Support/Debug.h"
#include "llvm/Support/ErrorHandling.h"
#include "llvm/Support/raw_ostream.h"
#include <algorithm>
#include <cassert>
#include <cstdint>
#include <cstdlib>
#include <iterator>
#include <utility>
#include <vector>

using namespace llvm;

#define DEBUG_TYPE "loop-accesses"

static cl::opt<unsigned, true>
VectorizationFactor("force-vector-width", cl::Hidden,
                    cl::desc("Sets the SIMD width. Zero is autoselect."),
                    cl::location(VectorizerParams::VectorizationFactor));
unsigned VectorizerParams::VectorizationFactor;

static cl::opt<unsigned, true>
VectorizationInterleave("force-vector-interleave", cl::Hidden,
                        cl::desc("Sets the vectorization interleave count. "
                                 "Zero is autoselect."),
                        cl::location(
                            VectorizerParams::VectorizationInterleave));
unsigned VectorizerParams::VectorizationInterleave;

static cl::opt<unsigned, true> RuntimeMemoryCheckThreshold(
    "runtime-memory-check-threshold", cl::Hidden,
    cl::desc("When performing memory disambiguation checks at runtime do not "
             "generate more than this number of comparisons (default = 8)."),
    cl::location(VectorizerParams::RuntimeMemoryCheckThreshold), cl::init(8));
unsigned VectorizerParams::RuntimeMemoryCheckThreshold;

/// The maximum iterations used to merge memory checks
static cl::opt<unsigned> MemoryCheckMergeThreshold(
    "memory-check-merge-threshold", cl::Hidden,
    cl::desc("Maximum number of comparisons done when trying to merge "
             "runtime memory checks. (default = 100)"),
    cl::init(100));

/// Maximum SIMD width.
const unsigned VectorizerParams::MaxVectorWidth = 64;

/// We collect dependences up to this threshold.
static cl::opt<unsigned>
    MaxDependences("max-dependences", cl::Hidden,
                   cl::desc("Maximum number of dependences collected by "
                            "loop-access analysis (default = 100)"),
                   cl::init(100));

/// This enables versioning on the strides of symbolically striding memory
/// accesses in code like the following.
///   for (i = 0; i < N; ++i)
///     A[i * Stride1] += B[i * Stride2] ...
///
/// Will be roughly translated to
///    if (Stride1 == 1 && Stride2 == 1) {
///      for (i = 0; i < N; i+=4)
///       A[i:i+3] += ...
///    } else
///      ...
static cl::opt<bool> EnableMemAccessVersioning(
    "enable-mem-access-versioning", cl::init(true), cl::Hidden,
    cl::desc("Enable symbolic stride memory access versioning"));

/// Enable store-to-load forwarding conflict detection. This option can
/// be disabled for correctness testing.
static cl::opt<bool> EnableForwardingConflictDetection(
    "store-to-load-forwarding-conflict-detection", cl::Hidden,
    cl::desc("Enable conflict detection in loop-access analysis"),
    cl::init(true));

bool VectorizerParams::isInterleaveForced() {
  return ::VectorizationInterleave.getNumOccurrences() > 0;
}

Value *llvm::stripIntegerCast(Value *V) {
  if (auto *CI = dyn_cast<CastInst>(V))
    if (CI->getOperand(0)->getType()->isIntegerTy())
      return CI->getOperand(0);
  return V;
}

const SCEV *llvm::replaceSymbolicStrideSCEV(PredicatedScalarEvolution &PSE,
                                            const ValueToValueMap &PtrToStride,
                                            Value *Ptr, Value *OrigPtr) {
  const SCEV *OrigSCEV = PSE.getSCEV(Ptr);

  // If there is an entry in the map return the SCEV of the pointer with the
  // symbolic stride replaced by one.
  ValueToValueMap::const_iterator SI =
      PtrToStride.find(OrigPtr ? OrigPtr : Ptr);
  if (SI == PtrToStride.end())
    // For a non-symbolic stride, just return the original expression.
    return OrigSCEV;

  Value *StrideVal = stripIntegerCast(SI->second);

  ScalarEvolution *SE = PSE.getSE();
  const auto *U = cast<SCEVUnknown>(SE->getSCEV(StrideVal));
  const auto *CT =
    static_cast<const SCEVConstant *>(SE->getOne(StrideVal->getType()));

  PSE.addPredicate(*SE->getEqualPredicate(U, CT));
  auto *Expr = PSE.getSCEV(Ptr);

  LLVM_DEBUG(dbgs() << "LAA: Replacing SCEV: " << *OrigSCEV
	     << " by: " << *Expr << "\n");
  return Expr;
}

RuntimeCheckingPtrGroup::RuntimeCheckingPtrGroup(
    unsigned Index, RuntimePointerChecking &RtCheck)
    : RtCheck(RtCheck), High(RtCheck.Pointers[Index].End),
      Low(RtCheck.Pointers[Index].Start) {
  Members.push_back(Index);
}

/// Calculate Start and End points of memory access.
/// Let's assume A is the first access and B is a memory access on N-th loop
/// iteration. Then B is calculated as:
///   B = A + Step*N .
/// Step value may be positive or negative.
/// N is a calculated back-edge taken count:
///     N = (TripCount > 0) ? RoundDown(TripCount -1 , VF) : 0
/// Start and End points are calculated in the following way:
/// Start = UMIN(A, B) ; End = UMAX(A, B) + SizeOfElt,
/// where SizeOfElt is the size of single memory access in bytes.
///
/// There is no conflict when the intervals are disjoint:
/// NoConflict = (P2.Start >= P1.End) || (P1.Start >= P2.End)
void RuntimePointerChecking::insert(Loop *Lp, Value *Ptr, bool WritePtr,
                                    unsigned DepSetId, unsigned ASId,
                                    const ValueToValueMap &Strides,
                                    PredicatedScalarEvolution &PSE) {
  // Get the stride replaced scev.
  const SCEV *Sc = replaceSymbolicStrideSCEV(PSE, Strides, Ptr);
  ScalarEvolution *SE = PSE.getSE();

  const SCEV *ScStart;
  const SCEV *ScEnd;

  if (SE->isLoopInvariant(Sc, Lp))
    ScStart = ScEnd = Sc;
  else {
    const SCEVAddRecExpr *AR = dyn_cast<SCEVAddRecExpr>(Sc);
    assert(AR && "Invalid addrec expression");
    const SCEV *Ex = PSE.getBackedgeTakenCount();

    ScStart = AR->getStart();
    ScEnd = AR->evaluateAtIteration(Ex, *SE);
    const SCEV *Step = AR->getStepRecurrence(*SE);

    // For expressions with negative step, the upper bound is ScStart and the
    // lower bound is ScEnd.
    if (const auto *CStep = dyn_cast<SCEVConstant>(Step)) {
      if (CStep->getValue()->isNegative())
        std::swap(ScStart, ScEnd);
    } else {
      // Fallback case: the step is not constant, but we can still
      // get the upper and lower bounds of the interval by using min/max
      // expressions.
      ScStart = SE->getUMinExpr(ScStart, ScEnd);
      ScEnd = SE->getUMaxExpr(AR->getStart(), ScEnd);
    }
    // Add the size of the pointed element to ScEnd.
    auto &DL = Lp->getHeader()->getModule()->getDataLayout();
    Type *IdxTy = DL.getIndexType(Ptr->getType());
    const SCEV *EltSizeSCEV =
        SE->getStoreSizeOfExpr(IdxTy, Ptr->getType()->getPointerElementType());
    ScEnd = SE->getAddExpr(ScEnd, EltSizeSCEV);
  }

  Pointers.emplace_back(Ptr, ScStart, ScEnd, WritePtr, DepSetId, ASId, Sc);
}

SmallVector<RuntimePointerCheck, 4>
RuntimePointerChecking::generateChecks() const {
  SmallVector<RuntimePointerCheck, 4> Checks;

  for (unsigned I = 0; I < CheckingGroups.size(); ++I) {
    for (unsigned J = I + 1; J < CheckingGroups.size(); ++J) {
      const RuntimeCheckingPtrGroup &CGI = CheckingGroups[I];
      const RuntimeCheckingPtrGroup &CGJ = CheckingGroups[J];

      if (needsChecking(CGI, CGJ))
        Checks.push_back(std::make_pair(&CGI, &CGJ));
    }
  }
  return Checks;
}

void RuntimePointerChecking::generateChecks(
    MemoryDepChecker::DepCandidates &DepCands, bool UseDependencies) {
  assert(Checks.empty() && "Checks is not empty");
  groupChecks(DepCands, UseDependencies);
  Checks = generateChecks();
}

bool RuntimePointerChecking::needsChecking(
    const RuntimeCheckingPtrGroup &M, const RuntimeCheckingPtrGroup &N) const {
  for (unsigned I = 0, EI = M.Members.size(); EI != I; ++I)
    for (unsigned J = 0, EJ = N.Members.size(); EJ != J; ++J)
      if (needsChecking(M.Members[I], N.Members[J]))
        return true;
  return false;
}

/// Compare \p I and \p J and return the minimum.
/// Return nullptr in case we couldn't find an answer.
static const SCEV *getMinFromExprs(const SCEV *I, const SCEV *J,
                                   ScalarEvolution *SE) {
  const SCEV *Diff = SE->getMinusSCEV(J, I);
  const SCEVConstant *C = dyn_cast<const SCEVConstant>(Diff);

  if (!C)
    return nullptr;
  if (C->getValue()->isNegative())
    return J;
  return I;
}

bool RuntimeCheckingPtrGroup::addPointer(unsigned Index) {
  const SCEV *Start = RtCheck.Pointers[Index].Start;
  const SCEV *End = RtCheck.Pointers[Index].End;

  // Compare the starts and ends with the known minimum and maximum
  // of this set. We need to know how we compare against the min/max
  // of the set in order to be able to emit memchecks.
  const SCEV *Min0 = getMinFromExprs(Start, Low, RtCheck.SE);
  if (!Min0)
    return false;

  const SCEV *Min1 = getMinFromExprs(End, High, RtCheck.SE);
  if (!Min1)
    return false;

  // Update the low bound  expression if we've found a new min value.
  if (Min0 == Start)
    Low = Start;

  // Update the high bound expression if we've found a new max value.
  if (Min1 != End)
    High = End;

  Members.push_back(Index);
  return true;
}

void RuntimePointerChecking::groupChecks(
    MemoryDepChecker::DepCandidates &DepCands, bool UseDependencies) {
  // We build the groups from dependency candidates equivalence classes
  // because:
  //    - We know that pointers in the same equivalence class share
  //      the same underlying object and therefore there is a chance
  //      that we can compare pointers
  //    - We wouldn't be able to merge two pointers for which we need
  //      to emit a memcheck. The classes in DepCands are already
  //      conveniently built such that no two pointers in the same
  //      class need checking against each other.

  // We use the following (greedy) algorithm to construct the groups
  // For every pointer in the equivalence class:
  //   For each existing group:
  //   - if the difference between this pointer and the min/max bounds
  //     of the group is a constant, then make the pointer part of the
  //     group and update the min/max bounds of that group as required.

  CheckingGroups.clear();

  // If we need to check two pointers to the same underlying object
  // with a non-constant difference, we shouldn't perform any pointer
  // grouping with those pointers. This is because we can easily get
  // into cases where the resulting check would return false, even when
  // the accesses are safe.
  //
  // The following example shows this:
  // for (i = 0; i < 1000; ++i)
  //   a[5000 + i * m] = a[i] + a[i + 9000]
  //
  // Here grouping gives a check of (5000, 5000 + 1000 * m) against
  // (0, 10000) which is always false. However, if m is 1, there is no
  // dependence. Not grouping the checks for a[i] and a[i + 9000] allows
  // us to perform an accurate check in this case.
  //
  // The above case requires that we have an UnknownDependence between
  // accesses to the same underlying object. This cannot happen unless
  // FoundNonConstantDistanceDependence is set, and therefore UseDependencies
  // is also false. In this case we will use the fallback path and create
  // separate checking groups for all pointers.

  // If we don't have the dependency partitions, construct a new
  // checking pointer group for each pointer. This is also required
  // for correctness, because in this case we can have checking between
  // pointers to the same underlying object.
  if (!UseDependencies) {
    for (unsigned I = 0; I < Pointers.size(); ++I)
      CheckingGroups.push_back(RuntimeCheckingPtrGroup(I, *this));
    return;
  }

  unsigned TotalComparisons = 0;

  DenseMap<Value *, unsigned> PositionMap;
  for (unsigned Index = 0; Index < Pointers.size(); ++Index)
    PositionMap[Pointers[Index].PointerValue] = Index;

  // We need to keep track of what pointers we've already seen so we
  // don't process them twice.
  SmallSet<unsigned, 2> Seen;

  // Go through all equivalence classes, get the "pointer check groups"
  // and add them to the overall solution. We use the order in which accesses
  // appear in 'Pointers' to enforce determinism.
  for (unsigned I = 0; I < Pointers.size(); ++I) {
    // We've seen this pointer before, and therefore already processed
    // its equivalence class.
    if (Seen.count(I))
      continue;

    MemoryDepChecker::MemAccessInfo Access(Pointers[I].PointerValue,
                                           Pointers[I].IsWritePtr);

    SmallVector<RuntimeCheckingPtrGroup, 2> Groups;
    auto LeaderI = DepCands.findValue(DepCands.getLeaderValue(Access));

    // Because DepCands is constructed by visiting accesses in the order in
    // which they appear in alias sets (which is deterministic) and the
    // iteration order within an equivalence class member is only dependent on
    // the order in which unions and insertions are performed on the
    // equivalence class, the iteration order is deterministic.
    for (auto MI = DepCands.member_begin(LeaderI), ME = DepCands.member_end();
         MI != ME; ++MI) {
      auto PointerI = PositionMap.find(MI->getPointer());
      assert(PointerI != PositionMap.end() &&
             "pointer in equivalence class not found in PositionMap");
      unsigned Pointer = PointerI->second;
      bool Merged = false;
      // Mark this pointer as seen.
      Seen.insert(Pointer);

      // Go through all the existing sets and see if we can find one
      // which can include this pointer.
      for (RuntimeCheckingPtrGroup &Group : Groups) {
        // Don't perform more than a certain amount of comparisons.
        // This should limit the cost of grouping the pointers to something
        // reasonable.  If we do end up hitting this threshold, the algorithm
        // will create separate groups for all remaining pointers.
        if (TotalComparisons > MemoryCheckMergeThreshold)
          break;

        TotalComparisons++;

        if (Group.addPointer(Pointer)) {
          Merged = true;
          break;
        }
      }

      if (!Merged)
        // We couldn't add this pointer to any existing set or the threshold
        // for the number of comparisons has been reached. Create a new group
        // to hold the current pointer.
        Groups.push_back(RuntimeCheckingPtrGroup(Pointer, *this));
    }

    // We've computed the grouped checks for this partition.
    // Save the results and continue with the next one.
    llvm::copy(Groups, std::back_inserter(CheckingGroups));
  }
}

bool RuntimePointerChecking::arePointersInSamePartition(
    const SmallVectorImpl<int> &PtrToPartition, unsigned PtrIdx1,
    unsigned PtrIdx2) {
  return (PtrToPartition[PtrIdx1] != -1 &&
          PtrToPartition[PtrIdx1] == PtrToPartition[PtrIdx2]);
}

bool RuntimePointerChecking::needsChecking(unsigned I, unsigned J) const {
  const PointerInfo &PointerI = Pointers[I];
  const PointerInfo &PointerJ = Pointers[J];

  // No need to check if two readonly pointers intersect.
  if (!PointerI.IsWritePtr && !PointerJ.IsWritePtr)
    return false;

  // Only need to check pointers between two different dependency sets.
  if (PointerI.DependencySetId == PointerJ.DependencySetId)
    return false;

  // Only need to check pointers in the same alias set.
  if (PointerI.AliasSetId != PointerJ.AliasSetId)
    return false;

  return true;
}

void RuntimePointerChecking::printChecks(
    raw_ostream &OS, const SmallVectorImpl<RuntimePointerCheck> &Checks,
    unsigned Depth) const {
  unsigned N = 0;
  for (const auto &Check : Checks) {
    const auto &First = Check.first->Members, &Second = Check.second->Members;

    OS.indent(Depth) << "Check " << N++ << ":\n";

    OS.indent(Depth + 2) << "Comparing group (" << Check.first << "):\n";
    for (unsigned K = 0; K < First.size(); ++K)
      OS.indent(Depth + 2) << *Pointers[First[K]].PointerValue << "\n";

    OS.indent(Depth + 2) << "Against group (" << Check.second << "):\n";
    for (unsigned K = 0; K < Second.size(); ++K)
      OS.indent(Depth + 2) << *Pointers[Second[K]].PointerValue << "\n";
  }
}

void RuntimePointerChecking::print(raw_ostream &OS, unsigned Depth) const {

  OS.indent(Depth) << "Run-time memory checks:\n";
  printChecks(OS, Checks, Depth);

  OS.indent(Depth) << "Grouped accesses:\n";
  for (unsigned I = 0; I < CheckingGroups.size(); ++I) {
    const auto &CG = CheckingGroups[I];

    OS.indent(Depth + 2) << "Group " << &CG << ":\n";
    OS.indent(Depth + 4) << "(Low: " << *CG.Low << " High: " << *CG.High
                         << ")\n";
    for (unsigned J = 0; J < CG.Members.size(); ++J) {
      OS.indent(Depth + 6) << "Member: " << *Pointers[CG.Members[J]].Expr
                           << "\n";
    }
  }
}

namespace {

/// Analyses memory accesses in a loop.
///
/// Checks whether run time pointer checks are needed and builds sets for data
/// dependence checking.
class AccessAnalysis {
public:
  /// Read or write access location.
  typedef PointerIntPair<Value *, 1, bool> MemAccessInfo;
  typedef SmallVector<MemAccessInfo, 8> MemAccessInfoList;

  AccessAnalysis(Loop *TheLoop, AAResults *AA, LoopInfo *LI,
                 MemoryDepChecker::DepCandidates &DA,
                 PredicatedScalarEvolution &PSE)
      : TheLoop(TheLoop), AST(*AA), LI(LI), DepCands(DA),
        IsRTCheckAnalysisNeeded(false), PSE(PSE) {}

  /// Register a load  and whether it is only read from.
  void addLoad(MemoryLocation &Loc, bool IsReadOnly) {
    Value *Ptr = const_cast<Value*>(Loc.Ptr);
    AST.add(Ptr, LocationSize::beforeOrAfterPointer(), Loc.AATags);
    Accesses.insert(MemAccessInfo(Ptr, false));
    if (IsReadOnly)
      ReadOnlyPtr.insert(Ptr);
  }

  /// Register a store.
  void addStore(MemoryLocation &Loc) {
    Value *Ptr = const_cast<Value*>(Loc.Ptr);
    AST.add(Ptr, LocationSize::beforeOrAfterPointer(), Loc.AATags);
    Accesses.insert(MemAccessInfo(Ptr, true));
  }

  /// Check if we can emit a run-time no-alias check for \p Access.
  ///
  /// Returns true if we can emit a run-time no alias check for \p Access.
  /// If we can check this access, this also adds it to a dependence set and
  /// adds a run-time to check for it to \p RtCheck. If \p Assume is true,
  /// we will attempt to use additional run-time checks in order to get
  /// the bounds of the pointer.
  bool createCheckForAccess(RuntimePointerChecking &RtCheck,
                            MemAccessInfo Access,
                            const ValueToValueMap &Strides,
                            DenseMap<Value *, unsigned> &DepSetId,
                            Loop *TheLoop, unsigned &RunningDepId,
                            unsigned ASId, bool ShouldCheckStride,
                            bool Assume);

  /// Check whether we can check the pointers at runtime for
  /// non-intersection.
  ///
  /// Returns true if we need no check or if we do and we can generate them
  /// (i.e. the pointers have computable bounds).
  bool canCheckPtrAtRT(RuntimePointerChecking &RtCheck, ScalarEvolution *SE,
                       Loop *TheLoop, const ValueToValueMap &Strides,
                       bool ShouldCheckWrap = false);

  /// Goes over all memory accesses, checks whether a RT check is needed
  /// and builds sets of dependent accesses.
  void buildDependenceSets() {
    processMemAccesses();
  }

  /// Initial processing of memory accesses determined that we need to
  /// perform dependency checking.
  ///
  /// Note that this can later be cleared if we retry memcheck analysis without
  /// dependency checking (i.e. FoundNonConstantDistanceDependence).
  bool isDependencyCheckNeeded() { return !CheckDeps.empty(); }

  /// We decided that no dependence analysis would be used.  Reset the state.
  void resetDepChecks(MemoryDepChecker &DepChecker) {
    CheckDeps.clear();
    DepChecker.clearDependences();
  }

  MemAccessInfoList &getDependenciesToCheck() { return CheckDeps; }

private:
  typedef SetVector<MemAccessInfo> PtrAccessSet;

  /// Go over all memory access and check whether runtime pointer checks
  /// are needed and build sets of dependency check candidates.
  void processMemAccesses();

  /// Set of all accesses.
  PtrAccessSet Accesses;

  /// The loop being checked.
  const Loop *TheLoop;

  /// List of accesses that need a further dependence check.
  MemAccessInfoList CheckDeps;

  /// Set of pointers that are read only.
  SmallPtrSet<Value*, 16> ReadOnlyPtr;

  /// An alias set tracker to partition the access set by underlying object and
  //intrinsic property (such as TBAA metadata).
  AliasSetTracker AST;

  LoopInfo *LI;

  /// Sets of potentially dependent accesses - members of one set share an
  /// underlying pointer. The set "CheckDeps" identfies which sets really need a
  /// dependence check.
  MemoryDepChecker::DepCandidates &DepCands;

  /// Initial processing of memory accesses determined that we may need
  /// to add memchecks.  Perform the analysis to determine the necessary checks.
  ///
  /// Note that, this is different from isDependencyCheckNeeded.  When we retry
  /// memcheck analysis without dependency checking
  /// (i.e. FoundNonConstantDistanceDependence), isDependencyCheckNeeded is
  /// cleared while this remains set if we have potentially dependent accesses.
  bool IsRTCheckAnalysisNeeded;

  /// The SCEV predicate containing all the SCEV-related assumptions.
  PredicatedScalarEvolution &PSE;
};

} // end anonymous namespace

/// Check whether a pointer can participate in a runtime bounds check.
/// If \p Assume, try harder to prove that we can compute the bounds of \p Ptr
/// by adding run-time checks (overflow checks) if necessary.
static bool hasComputableBounds(PredicatedScalarEvolution &PSE,
                                const ValueToValueMap &Strides, Value *Ptr,
                                Loop *L, bool Assume) {
  const SCEV *PtrScev = replaceSymbolicStrideSCEV(PSE, Strides, Ptr);

  // The bounds for loop-invariant pointer is trivial.
  if (PSE.getSE()->isLoopInvariant(PtrScev, L))
    return true;

  const SCEVAddRecExpr *AR = dyn_cast<SCEVAddRecExpr>(PtrScev);

  if (!AR && Assume)
    AR = PSE.getAsAddRec(Ptr);

  if (!AR)
    return false;

  return AR->isAffine();
}

/// Check whether a pointer address cannot wrap.
static bool isNoWrap(PredicatedScalarEvolution &PSE,
                     const ValueToValueMap &Strides, Value *Ptr, Loop *L) {
  const SCEV *PtrScev = PSE.getSCEV(Ptr);
  if (PSE.getSE()->isLoopInvariant(PtrScev, L))
    return true;

  int64_t Stride = getPtrStride(PSE, Ptr, L, Strides);
  if (Stride == 1 || PSE.hasNoOverflow(Ptr, SCEVWrapPredicate::IncrementNUSW))
    return true;

  return false;
}

bool AccessAnalysis::createCheckForAccess(RuntimePointerChecking &RtCheck,
                                          MemAccessInfo Access,
                                          const ValueToValueMap &StridesMap,
                                          DenseMap<Value *, unsigned> &DepSetId,
                                          Loop *TheLoop, unsigned &RunningDepId,
                                          unsigned ASId, bool ShouldCheckWrap,
                                          bool Assume) {
  Value *Ptr = Access.getPointer();

  if (!hasComputableBounds(PSE, StridesMap, Ptr, TheLoop, Assume))
    return false;

  // When we run after a failing dependency check we have to make sure
  // we don't have wrapping pointers.
  if (ShouldCheckWrap && !isNoWrap(PSE, StridesMap, Ptr, TheLoop)) {
    auto *Expr = PSE.getSCEV(Ptr);
    if (!Assume || !isa<SCEVAddRecExpr>(Expr))
      return false;
    PSE.setNoOverflow(Ptr, SCEVWrapPredicate::IncrementNUSW);
  }

  // The id of the dependence set.
  unsigned DepId;

  if (isDependencyCheckNeeded()) {
    Value *Leader = DepCands.getLeaderValue(Access).getPointer();
    unsigned &LeaderId = DepSetId[Leader];
    if (!LeaderId)
      LeaderId = RunningDepId++;
    DepId = LeaderId;
  } else
    // Each access has its own dependence set.
    DepId = RunningDepId++;

  bool IsWrite = Access.getInt();
  RtCheck.insert(TheLoop, Ptr, IsWrite, DepId, ASId, StridesMap, PSE);
  LLVM_DEBUG(dbgs() << "LAA: Found a runtime check ptr:" << *Ptr << '\n');

  return true;
 }

bool AccessAnalysis::canCheckPtrAtRT(RuntimePointerChecking &RtCheck,
                                     ScalarEvolution *SE, Loop *TheLoop,
                                     const ValueToValueMap &StridesMap,
                                     bool ShouldCheckWrap) {
  // Find pointers with computable bounds. We are going to use this information
  // to place a runtime bound check.
  bool CanDoRT = true;

  bool MayNeedRTCheck = false;
  if (!IsRTCheckAnalysisNeeded) return true;

  bool IsDepCheckNeeded = isDependencyCheckNeeded();

  // We assign a consecutive id to access from different alias sets.
  // Accesses between different groups doesn't need to be checked.
  unsigned ASId = 0;
  for (auto &AS : AST) {
    int NumReadPtrChecks = 0;
    int NumWritePtrChecks = 0;
    bool CanDoAliasSetRT = true;
    ++ASId;

    // We assign consecutive id to access from different dependence sets.
    // Accesses within the same set don't need a runtime check.
    unsigned RunningDepId = 1;
    DenseMap<Value *, unsigned> DepSetId;

    SmallVector<MemAccessInfo, 4> Retries;

    // First, count how many write and read accesses are in the alias set. Also
    // collect MemAccessInfos for later.
    SmallVector<MemAccessInfo, 4> AccessInfos;
    for (const auto &A : AS) {
      Value *Ptr = A.getValue();
      bool IsWrite = Accesses.count(MemAccessInfo(Ptr, true));

      if (IsWrite)
        ++NumWritePtrChecks;
      else
        ++NumReadPtrChecks;
      AccessInfos.emplace_back(Ptr, IsWrite);
    }

    // We do not need runtime checks for this alias set, if there are no writes
    // or a single write and no reads.
    if (NumWritePtrChecks == 0 ||
        (NumWritePtrChecks == 1 && NumReadPtrChecks == 0)) {
      assert((AS.size() <= 1 ||
              all_of(AS,
                     [this](auto AC) {
                       MemAccessInfo AccessWrite(AC.getValue(), true);
                       return DepCands.findValue(AccessWrite) == DepCands.end();
                     })) &&
             "Can only skip updating CanDoRT below, if all entries in AS "
             "are reads or there is at most 1 entry");
      continue;
    }

    for (auto &Access : AccessInfos) {
      if (!createCheckForAccess(RtCheck, Access, StridesMap, DepSetId, TheLoop,
                                RunningDepId, ASId, ShouldCheckWrap, false)) {
        LLVM_DEBUG(dbgs() << "LAA: Can't find bounds for ptr:"
                          << *Access.getPointer() << '\n');
        Retries.push_back(Access);
        CanDoAliasSetRT = false;
      }
    }

    // Note that this function computes CanDoRT and MayNeedRTCheck
    // independently. For example CanDoRT=false, MayNeedRTCheck=false means that
    // we have a pointer for which we couldn't find the bounds but we don't
    // actually need to emit any checks so it does not matter.
    //
    // We need runtime checks for this alias set, if there are at least 2
    // dependence sets (in which case RunningDepId > 2) or if we need to re-try
    // any bound checks (because in that case the number of dependence sets is
    // incomplete).
    bool NeedsAliasSetRTCheck = RunningDepId > 2 || !Retries.empty();

    // We need to perform run-time alias checks, but some pointers had bounds
    // that couldn't be checked.
    if (NeedsAliasSetRTCheck && !CanDoAliasSetRT) {
      // Reset the CanDoSetRt flag and retry all accesses that have failed.
      // We know that we need these checks, so we can now be more aggressive
      // and add further checks if required (overflow checks).
      CanDoAliasSetRT = true;
      for (auto Access : Retries)
        if (!createCheckForAccess(RtCheck, Access, StridesMap, DepSetId,
                                  TheLoop, RunningDepId, ASId,
                                  ShouldCheckWrap, /*Assume=*/true)) {
          CanDoAliasSetRT = false;
          break;
        }
    }

    CanDoRT &= CanDoAliasSetRT;
    MayNeedRTCheck |= NeedsAliasSetRTCheck;
    ++ASId;
  }

  // If the pointers that we would use for the bounds comparison have different
  // address spaces, assume the values aren't directly comparable, so we can't
  // use them for the runtime check. We also have to assume they could
  // overlap. In the future there should be metadata for whether address spaces
  // are disjoint.
  unsigned NumPointers = RtCheck.Pointers.size();
  for (unsigned i = 0; i < NumPointers; ++i) {
    for (unsigned j = i + 1; j < NumPointers; ++j) {
      // Only need to check pointers between two different dependency sets.
      if (RtCheck.Pointers[i].DependencySetId ==
          RtCheck.Pointers[j].DependencySetId)
       continue;
      // Only need to check pointers in the same alias set.
      if (RtCheck.Pointers[i].AliasSetId != RtCheck.Pointers[j].AliasSetId)
        continue;

      Value *PtrI = RtCheck.Pointers[i].PointerValue;
      Value *PtrJ = RtCheck.Pointers[j].PointerValue;

      unsigned ASi = PtrI->getType()->getPointerAddressSpace();
      unsigned ASj = PtrJ->getType()->getPointerAddressSpace();
      if (ASi != ASj) {
        LLVM_DEBUG(
            dbgs() << "LAA: Runtime check would require comparison between"
                      " different address spaces\n");
        return false;
      }
    }
  }

  if (MayNeedRTCheck && CanDoRT)
    RtCheck.generateChecks(DepCands, IsDepCheckNeeded);

  LLVM_DEBUG(dbgs() << "LAA: We need to do " << RtCheck.getNumberOfChecks()
                    << " pointer comparisons.\n");

  // If we can do run-time checks, but there are no checks, no runtime checks
  // are needed. This can happen when all pointers point to the same underlying
  // object for example.
  RtCheck.Need = CanDoRT ? RtCheck.getNumberOfChecks() != 0 : MayNeedRTCheck;

  bool CanDoRTIfNeeded = !RtCheck.Need || CanDoRT;
  if (!CanDoRTIfNeeded)
    RtCheck.reset();
  return CanDoRTIfNeeded;
}

void AccessAnalysis::processMemAccesses() {
  // We process the set twice: first we process read-write pointers, last we
  // process read-only pointers. This allows us to skip dependence tests for
  // read-only pointers.

  LLVM_DEBUG(dbgs() << "LAA: Processing memory accesses...\n");
  LLVM_DEBUG(dbgs() << "  AST: "; AST.dump());
  LLVM_DEBUG(dbgs() << "LAA:   Accesses(" << Accesses.size() << "):\n");
  LLVM_DEBUG({
    for (auto A : Accesses)
      dbgs() << "\t" << *A.getPointer() << " (" <<
                (A.getInt() ? "write" : (ReadOnlyPtr.count(A.getPointer()) ?
                                         "read-only" : "read")) << ")\n";
  });

  // The AliasSetTracker has nicely partitioned our pointers by metadata
  // compatibility and potential for underlying-object overlap. As a result, we
  // only need to check for potential pointer dependencies within each alias
  // set.
  for (const auto &AS : AST) {
    // Note that both the alias-set tracker and the alias sets themselves used
    // linked lists internally and so the iteration order here is deterministic
    // (matching the original instruction order within each set).

    bool SetHasWrite = false;

    // Map of pointers to last access encountered.
    typedef DenseMap<const Value*, MemAccessInfo> UnderlyingObjToAccessMap;
    UnderlyingObjToAccessMap ObjToLastAccess;

    // Set of access to check after all writes have been processed.
    PtrAccessSet DeferredAccesses;

    // Iterate over each alias set twice, once to process read/write pointers,
    // and then to process read-only pointers.
    for (int SetIteration = 0; SetIteration < 2; ++SetIteration) {
      bool UseDeferred = SetIteration > 0;
      PtrAccessSet &S = UseDeferred ? DeferredAccesses : Accesses;

      for (const auto &AV : AS) {
        Value *Ptr = AV.getValue();

        // For a single memory access in AliasSetTracker, Accesses may contain
        // both read and write, and they both need to be handled for CheckDeps.
        for (const auto &AC : S) {
          if (AC.getPointer() != Ptr)
            continue;

          bool IsWrite = AC.getInt();

          // If we're using the deferred access set, then it contains only
          // reads.
          bool IsReadOnlyPtr = ReadOnlyPtr.count(Ptr) && !IsWrite;
          if (UseDeferred && !IsReadOnlyPtr)
            continue;
          // Otherwise, the pointer must be in the PtrAccessSet, either as a
          // read or a write.
          assert(((IsReadOnlyPtr && UseDeferred) || IsWrite ||
                  S.count(MemAccessInfo(Ptr, false))) &&
                 "Alias-set pointer not in the access set?");

          MemAccessInfo Access(Ptr, IsWrite);
          DepCands.insert(Access);

          // Memorize read-only pointers for later processing and skip them in
          // the first round (they need to be checked after we have seen all
          // write pointers). Note: we also mark pointer that are not
          // consecutive as "read-only" pointers (so that we check
          // "a[b[i]] +="). Hence, we need the second check for "!IsWrite".
          if (!UseDeferred && IsReadOnlyPtr) {
            DeferredAccesses.insert(Access);
            continue;
          }

          // If this is a write - check other reads and writes for conflicts. If
          // this is a read only check other writes for conflicts (but only if
          // there is no other write to the ptr - this is an optimization to
          // catch "a[i] = a[i] + " without having to do a dependence check).
          if ((IsWrite || IsReadOnlyPtr) && SetHasWrite) {
            CheckDeps.push_back(Access);
            IsRTCheckAnalysisNeeded = true;
          }

          if (IsWrite)
            SetHasWrite = true;

          // Create sets of pointers connected by a shared alias set and
          // underlying object.
          typedef SmallVector<const Value *, 16> ValueVector;
          ValueVector TempObjects;

          getUnderlyingObjects(Ptr, TempObjects, LI);
          LLVM_DEBUG(dbgs()
                     << "Underlying objects for pointer " << *Ptr << "\n");
          for (const Value *UnderlyingObj : TempObjects) {
            // nullptr never alias, don't join sets for pointer that have "null"
            // in their UnderlyingObjects list.
            if (isa<ConstantPointerNull>(UnderlyingObj) &&
                !NullPointerIsDefined(
                    TheLoop->getHeader()->getParent(),
                    UnderlyingObj->getType()->getPointerAddressSpace()))
              continue;

            UnderlyingObjToAccessMap::iterator Prev =
                ObjToLastAccess.find(UnderlyingObj);
            if (Prev != ObjToLastAccess.end())
              DepCands.unionSets(Access, Prev->second);

            ObjToLastAccess[UnderlyingObj] = Access;
            LLVM_DEBUG(dbgs() << "  " << *UnderlyingObj << "\n");
          }
        }
      }
    }
  }
}

static bool isInBoundsGep(Value *Ptr) {
  if (GetElementPtrInst *GEP = dyn_cast<GetElementPtrInst>(Ptr))
    return GEP->isInBounds();
  return false;
}

/// Return true if an AddRec pointer \p Ptr is unsigned non-wrapping,
/// i.e. monotonically increasing/decreasing.
static bool isNoWrapAddRec(Value *Ptr, const SCEVAddRecExpr *AR,
                           PredicatedScalarEvolution &PSE, const Loop *L) {
  // FIXME: This should probably only return true for NUW.
  if (AR->getNoWrapFlags(SCEV::NoWrapMask))
    return true;

  // Scalar evolution does not propagate the non-wrapping flags to values that
  // are derived from a non-wrapping induction variable because non-wrapping
  // could be flow-sensitive.
  //
  // Look through the potentially overflowing instruction to try to prove
  // non-wrapping for the *specific* value of Ptr.

  // The arithmetic implied by an inbounds GEP can't overflow.
  auto *GEP = dyn_cast<GetElementPtrInst>(Ptr);
  if (!GEP || !GEP->isInBounds())
    return false;

  // Make sure there is only one non-const index and analyze that.
  Value *NonConstIndex = nullptr;
  for (Value *Index : GEP->indices())
    if (!isa<ConstantInt>(Index)) {
      if (NonConstIndex)
        return false;
      NonConstIndex = Index;
    }
  if (!NonConstIndex)
    // The recurrence is on the pointer, ignore for now.
    return false;

  // The index in GEP is signed.  It is non-wrapping if it's derived from a NSW
  // AddRec using a NSW operation.
  if (auto *OBO = dyn_cast<OverflowingBinaryOperator>(NonConstIndex))
    if (OBO->hasNoSignedWrap() &&
        // Assume constant for other the operand so that the AddRec can be
        // easily found.
        isa<ConstantInt>(OBO->getOperand(1))) {
      auto *OpScev = PSE.getSCEV(OBO->getOperand(0));

      if (auto *OpAR = dyn_cast<SCEVAddRecExpr>(OpScev))
        return OpAR->getLoop() == L && OpAR->getNoWrapFlags(SCEV::FlagNSW);
    }

  return false;
}

/// Check whether the access through \p Ptr has a constant stride.
int64_t llvm::getPtrStride(PredicatedScalarEvolution &PSE, Value *Ptr,
                           const Loop *Lp, const ValueToValueMap &StridesMap,
                           bool Assume, bool ShouldCheckWrap) {
  Type *Ty = Ptr->getType();
  assert(Ty->isPointerTy() && "Unexpected non-ptr");

  // Make sure that the pointer does not point to aggregate types.
  auto *PtrTy = cast<PointerType>(Ty);
  if (PtrTy->getElementType()->isAggregateType()) {
    LLVM_DEBUG(dbgs() << "LAA: Bad stride - Not a pointer to a scalar type"
                      << *Ptr << "\n");
    return 0;
  }

  const SCEV *PtrScev = replaceSymbolicStrideSCEV(PSE, StridesMap, Ptr);

  const SCEVAddRecExpr *AR = dyn_cast<SCEVAddRecExpr>(PtrScev);
  if (Assume && !AR)
    AR = PSE.getAsAddRec(Ptr);

  if (!AR) {
    LLVM_DEBUG(dbgs() << "LAA: Bad stride - Not an AddRecExpr pointer " << *Ptr
                      << " SCEV: " << *PtrScev << "\n");
    return 0;
  }

  // The access function must stride over the innermost loop.
  if (Lp != AR->getLoop()) {
#if INTEL_CUSTOMIZATION
    PtrScev = PSE.getSE()->getSCEVAtScope(Ptr, Lp);
    AR = dyn_cast<SCEVAddRecExpr>(PtrScev);
    if (!AR) {
      LLVM_DEBUG(
          dbgs() << "LAA: Bad stride - Not striding over current loop and"
                    " no AddRecExpr in the Scope"
                 << *Ptr << " SCEV: " << *PtrScev << "\n");
      return 0;
    }
    if (Lp != AR->getLoop()) {
      LLVM_DEBUG(
          dbgs() << "LAA: Bad stride - No AddRecExpr in the Scope striding"
                    " over current loop "
                 << *Ptr << " SCEV: " << *AR << "\n");
      return 0;
    }
#endif
  }

  // The address calculation must not wrap. Otherwise, a dependence could be
  // inverted.
  // An inbounds getelementptr that is a AddRec with a unit stride
  // cannot wrap per definition. The unit stride requirement is checked later.
  // An getelementptr without an inbounds attribute and unit stride would have
  // to access the pointer value "0" which is undefined behavior in address
  // space 0, therefore we can also vectorize this case.
  bool IsInBoundsGEP = isInBoundsGep(Ptr);
  bool IsNoWrapAddRec = !ShouldCheckWrap ||
    PSE.hasNoOverflow(Ptr, SCEVWrapPredicate::IncrementNUSW) ||
    isNoWrapAddRec(Ptr, AR, PSE, Lp);
  if (!IsNoWrapAddRec && !IsInBoundsGEP &&
      NullPointerIsDefined(Lp->getHeader()->getParent(),
                           PtrTy->getAddressSpace())) {
    if (Assume) {
      PSE.setNoOverflow(Ptr, SCEVWrapPredicate::IncrementNUSW);
      IsNoWrapAddRec = true;
      LLVM_DEBUG(dbgs() << "LAA: Pointer may wrap in the address space:\n"
                        << "LAA:   Pointer: " << *Ptr << "\n"
                        << "LAA:   SCEV: " << *AR << "\n"
                        << "LAA:   Added an overflow assumption\n");
    } else {
      LLVM_DEBUG(
          dbgs() << "LAA: Bad stride - Pointer may wrap in the address space "
                 << *Ptr << " SCEV: " << *AR << "\n");
      return 0;
    }
  }

  // Check the step is constant.
  const SCEV *Step = AR->getStepRecurrence(*PSE.getSE());

  // Calculate the pointer stride and check if it is constant.
  const SCEVConstant *C = dyn_cast<SCEVConstant>(Step);
  if (!C) {
    LLVM_DEBUG(dbgs() << "LAA: Bad stride - Not a constant strided " << *Ptr
                      << " SCEV: " << *AR << "\n");
    return 0;
  }

  auto &DL = Lp->getHeader()->getModule()->getDataLayout();
  int64_t Size = DL.getTypeAllocSize(PtrTy->getElementType());
  const APInt &APStepVal = C->getAPInt();

  // Huge step value - give up.
  if (APStepVal.getBitWidth() > 64)
    return 0;

  int64_t StepVal = APStepVal.getSExtValue();

  // Strided access.
  int64_t Stride = StepVal / Size;
  int64_t Rem = StepVal % Size;
  if (Rem)
    return 0;

  // If the SCEV could wrap but we have an inbounds gep with a unit stride we
  // know we can't "wrap around the address space". In case of address space
  // zero we know that this won't happen without triggering undefined behavior.
  if (!IsNoWrapAddRec && Stride != 1 && Stride != -1 &&
      (IsInBoundsGEP || !NullPointerIsDefined(Lp->getHeader()->getParent(),
                                              PtrTy->getAddressSpace()))) {
    if (Assume) {
      // We can avoid this case by adding a run-time check.
      LLVM_DEBUG(dbgs() << "LAA: Non unit strided pointer which is not either "
                        << "inbounds or in address space 0 may wrap:\n"
                        << "LAA:   Pointer: " << *Ptr << "\n"
                        << "LAA:   SCEV: " << *AR << "\n"
                        << "LAA:   Added an overflow assumption\n");
      PSE.setNoOverflow(Ptr, SCEVWrapPredicate::IncrementNUSW);
    } else
      return 0;
  }

  return Stride;
}

Optional<int> llvm::getPointersDiff(Value *PtrA, Value *PtrB,
                                    const DataLayout &DL, ScalarEvolution &SE,
                                    bool StrictCheck, bool CheckType) {
  assert(PtrA && PtrB && "Expected non-nullptr pointers.");
  // Make sure that A and B are different pointers.
  if (PtrA == PtrB)
    return 0;

  // Make sure that PtrA and PtrB have the same type if required
  if (CheckType && PtrA->getType() != PtrB->getType())
    return None;

  unsigned ASA = PtrA->getType()->getPointerAddressSpace();
  unsigned ASB = PtrB->getType()->getPointerAddressSpace();

  // Check that the address spaces match.
  if (ASA != ASB)
    return None;
  unsigned IdxWidth = DL.getIndexSizeInBits(ASA);

  APInt OffsetA(IdxWidth, 0), OffsetB(IdxWidth, 0);
  Value *PtrA1 = PtrA->stripAndAccumulateInBoundsConstantOffsets(DL, OffsetA);
  Value *PtrB1 = PtrB->stripAndAccumulateInBoundsConstantOffsets(DL, OffsetB);

  int Val;
  if (PtrA1 == PtrB1) {
    // Retrieve the address space again as pointer stripping now tracks through
    // `addrspacecast`.
    ASA = cast<PointerType>(PtrA1->getType())->getAddressSpace();
    ASB = cast<PointerType>(PtrB1->getType())->getAddressSpace();
    // Check that the address spaces match and that the pointers are valid.
    if (ASA != ASB)
      return None;

    IdxWidth = DL.getIndexSizeInBits(ASA);
    OffsetA = OffsetA.sextOrTrunc(IdxWidth);
    OffsetB = OffsetB.sextOrTrunc(IdxWidth);

    OffsetB -= OffsetA;
    Val = OffsetB.getSExtValue();
  } else {
    // Otherwise compute the distance with SCEV between the base pointers.
    const SCEV *PtrSCEVA = SE.getSCEV(PtrA);
    const SCEV *PtrSCEVB = SE.getSCEV(PtrB);
    const auto *Diff =
        dyn_cast<SCEVConstant>(SE.getMinusSCEV(PtrSCEVB, PtrSCEVA));
    if (!Diff)
      return None;
    Val = Diff->getAPInt().getSExtValue();
  }
  Type *Ty = cast<PointerType>(PtrA->getType())->getElementType();
  int Size = DL.getTypeStoreSize(Ty);
  int Dist = Val / Size;

  // Ensure that the calculated distance matches the type-based one after all
  // the bitcasts removal in the provided pointers.
  if (!StrictCheck || Dist * Size == Val)
    return Dist;
  return None;
}

bool llvm::sortPtrAccesses(ArrayRef<Value *> VL, const DataLayout &DL,
                           ScalarEvolution &SE,
                           SmallVectorImpl<unsigned> &SortedIndices) {
  assert(llvm::all_of(
             VL, [](const Value *V) { return V->getType()->isPointerTy(); }) &&
         "Expected list of pointer operands.");
  // Walk over the pointers, and map each of them to an offset relative to
  // first pointer in the array.
  Value *Ptr0 = VL[0];

  using DistOrdPair = std::pair<int64_t, int>;
  auto Compare = [](const DistOrdPair &L, const DistOrdPair &R) {
    return L.first < R.first;
  };
  std::set<DistOrdPair, decltype(Compare)> Offsets(Compare);
  Offsets.emplace(0, 0);
  int Cnt = 1;
  bool IsConsecutive = true;
  for (auto *Ptr : VL.drop_front()) {
    Optional<int> Diff = getPointersDiff(Ptr0, Ptr, DL, SE);
    if (!Diff)
      return false;

    // Check if the pointer with the same offset is found.
    int64_t Offset = *Diff;
    auto Res = Offsets.emplace(Offset, Cnt);
    if (!Res.second)
      return false;
    // Consecutive order if the inserted element is the last one.
    IsConsecutive = IsConsecutive && std::next(Res.first) == Offsets.end();
    ++Cnt;
  }
  SortedIndices.clear();
  if (!IsConsecutive) {
    // Fill SortedIndices array only if it is non-consecutive.
    SortedIndices.resize(VL.size());
    Cnt = 0;
    for (const std::pair<int64_t, int> &Pair : Offsets) {
<<<<<<< HEAD
      IsConsecutive = IsConsecutive && Cnt == Pair.second;
=======
>>>>>>> 36d8ed02
      SortedIndices[Cnt] = Pair.second;
      ++Cnt;
    }
  }
  return true;
}

/// Returns true if the memory operations \p A and \p B are consecutive.
bool llvm::isConsecutiveAccess(Value *A, Value *B, const DataLayout &DL,
                               ScalarEvolution &SE, bool CheckType) {
  Value *PtrA = getLoadStorePointerOperand(A);
  Value *PtrB = getLoadStorePointerOperand(B);
  if (!PtrA || !PtrB)
    return false;
  Optional<int> Diff =
      getPointersDiff(PtrA, PtrB, DL, SE, /*StrictCheck=*/true, CheckType);
  return Diff && *Diff == 1;
}

MemoryDepChecker::VectorizationSafetyStatus
MemoryDepChecker::Dependence::isSafeForVectorization(DepType Type) {
  switch (Type) {
  case NoDep:
  case Forward:
  case BackwardVectorizable:
    return VectorizationSafetyStatus::Safe;

  case Unknown:
    return VectorizationSafetyStatus::PossiblySafeWithRtChecks;
  case ForwardButPreventsForwarding:
  case Backward:
  case BackwardVectorizableButPreventsForwarding:
    return VectorizationSafetyStatus::Unsafe;
  }
  llvm_unreachable("unexpected DepType!");
}

bool MemoryDepChecker::Dependence::isBackward() const {
  switch (Type) {
  case NoDep:
  case Forward:
  case ForwardButPreventsForwarding:
  case Unknown:
    return false;

  case BackwardVectorizable:
  case Backward:
  case BackwardVectorizableButPreventsForwarding:
    return true;
  }
  llvm_unreachable("unexpected DepType!");
}

bool MemoryDepChecker::Dependence::isPossiblyBackward() const {
  return isBackward() || Type == Unknown;
}

bool MemoryDepChecker::Dependence::isForward() const {
  switch (Type) {
  case Forward:
  case ForwardButPreventsForwarding:
    return true;

  case NoDep:
  case Unknown:
  case BackwardVectorizable:
  case Backward:
  case BackwardVectorizableButPreventsForwarding:
    return false;
  }
  llvm_unreachable("unexpected DepType!");
}

bool MemoryDepChecker::couldPreventStoreLoadForward(uint64_t Distance,
                                                    uint64_t TypeByteSize) {
  // If loads occur at a distance that is not a multiple of a feasible vector
  // factor store-load forwarding does not take place.
  // Positive dependences might cause troubles because vectorizing them might
  // prevent store-load forwarding making vectorized code run a lot slower.
  //   a[i] = a[i-3] ^ a[i-8];
  //   The stores to a[i:i+1] don't align with the stores to a[i-3:i-2] and
  //   hence on your typical architecture store-load forwarding does not take
  //   place. Vectorizing in such cases does not make sense.
  // Store-load forwarding distance.

  // After this many iterations store-to-load forwarding conflicts should not
  // cause any slowdowns.
  const uint64_t NumItersForStoreLoadThroughMemory = 8 * TypeByteSize;
  // Maximum vector factor.
  uint64_t MaxVFWithoutSLForwardIssues = std::min(
      VectorizerParams::MaxVectorWidth * TypeByteSize, MaxSafeDepDistBytes);

  // Compute the smallest VF at which the store and load would be misaligned.
  for (uint64_t VF = 2 * TypeByteSize; VF <= MaxVFWithoutSLForwardIssues;
       VF *= 2) {
    // If the number of vector iteration between the store and the load are
    // small we could incur conflicts.
    if (Distance % VF && Distance / VF < NumItersForStoreLoadThroughMemory) {
      MaxVFWithoutSLForwardIssues = (VF >> 1);
      break;
    }
  }

  if (MaxVFWithoutSLForwardIssues < 2 * TypeByteSize) {
    LLVM_DEBUG(
        dbgs() << "LAA: Distance " << Distance
               << " that could cause a store-load forwarding conflict\n");
    return true;
  }

  if (MaxVFWithoutSLForwardIssues < MaxSafeDepDistBytes &&
      MaxVFWithoutSLForwardIssues !=
          VectorizerParams::MaxVectorWidth * TypeByteSize)
    MaxSafeDepDistBytes = MaxVFWithoutSLForwardIssues;
  return false;
}

void MemoryDepChecker::mergeInStatus(VectorizationSafetyStatus S) {
  if (Status < S)
    Status = S;
}

/// Given a non-constant (unknown) dependence-distance \p Dist between two
/// memory accesses, that have the same stride whose absolute value is given
/// in \p Stride, and that have the same type size \p TypeByteSize,
/// in a loop whose takenCount is \p BackedgeTakenCount, check if it is
/// possible to prove statically that the dependence distance is larger
/// than the range that the accesses will travel through the execution of
/// the loop. If so, return true; false otherwise. This is useful for
/// example in loops such as the following (PR31098):
///     for (i = 0; i < D; ++i) {
///                = out[i];
///       out[i+D] =
///     }
static bool isSafeDependenceDistance(const DataLayout &DL, ScalarEvolution &SE,
                                     const SCEV &BackedgeTakenCount,
                                     const SCEV &Dist, uint64_t Stride,
                                     uint64_t TypeByteSize) {

  // If we can prove that
  //      (**) |Dist| > BackedgeTakenCount * Step
  // where Step is the absolute stride of the memory accesses in bytes,
  // then there is no dependence.
  //
  // Rationale:
  // We basically want to check if the absolute distance (|Dist/Step|)
  // is >= the loop iteration count (or > BackedgeTakenCount).
  // This is equivalent to the Strong SIV Test (Practical Dependence Testing,
  // Section 4.2.1); Note, that for vectorization it is sufficient to prove
  // that the dependence distance is >= VF; This is checked elsewhere.
  // But in some cases we can prune unknown dependence distances early, and
  // even before selecting the VF, and without a runtime test, by comparing
  // the distance against the loop iteration count. Since the vectorized code
  // will be executed only if LoopCount >= VF, proving distance >= LoopCount
  // also guarantees that distance >= VF.
  //
  const uint64_t ByteStride = Stride * TypeByteSize;
  const SCEV *Step = SE.getConstant(BackedgeTakenCount.getType(), ByteStride);
  const SCEV *Product = SE.getMulExpr(&BackedgeTakenCount, Step);

  const SCEV *CastedDist = &Dist;
  const SCEV *CastedProduct = Product;
  uint64_t DistTypeSize = SE.getTypeSizeInBits(Dist.getType());         // INTEL
  uint64_t ProductTypeSize = SE.getTypeSizeInBits(Product->getType());  // INTEL

  // The dependence distance can be positive/negative, so we sign extend Dist;
  // The multiplication of the absolute stride in bytes and the
  // backedgeTakenCount is non-negative, so we zero extend Product.
  if (DistTypeSize > ProductTypeSize)
    CastedProduct = SE.getZeroExtendExpr(Product, Dist.getType());
  else
    CastedDist = SE.getNoopOrSignExtend(&Dist, Product->getType());

  // Is  Dist - (BackedgeTakenCount * Step) > 0 ?
  // (If so, then we have proven (**) because |Dist| >= Dist)
  const SCEV *Minus = SE.getMinusSCEV(CastedDist, CastedProduct);
  if (SE.isKnownPositive(Minus))
    return true;

  // Second try: Is  -Dist - (BackedgeTakenCount * Step) > 0 ?
  // (If so, then we have proven (**) because |Dist| >= -1*Dist)
  const SCEV *NegDist = SE.getNegativeSCEV(CastedDist);
  Minus = SE.getMinusSCEV(NegDist, CastedProduct);
  if (SE.isKnownPositive(Minus))
    return true;

  return false;
}

/// Check the dependence for two accesses with the same stride \p Stride.
/// \p Distance is the positive distance and \p TypeByteSize is type size in
/// bytes.
///
/// \returns true if they are independent.
static bool areStridedAccessesIndependent(uint64_t Distance, uint64_t Stride,
                                          uint64_t TypeByteSize) {
  assert(Stride > 1 && "The stride must be greater than 1");
  assert(TypeByteSize > 0 && "The type size in byte must be non-zero");
  assert(Distance > 0 && "The distance must be non-zero");

  // Skip if the distance is not multiple of type byte size.
  if (Distance % TypeByteSize)
    return false;

  uint64_t ScaledDist = Distance / TypeByteSize;

  // No dependence if the scaled distance is not multiple of the stride.
  // E.g.
  //      for (i = 0; i < 1024 ; i += 4)
  //        A[i+2] = A[i] + 1;
  //
  // Two accesses in memory (scaled distance is 2, stride is 4):
  //     | A[0] |      |      |      | A[4] |      |      |      |
  //     |      |      | A[2] |      |      |      | A[6] |      |
  //
  // E.g.
  //      for (i = 0; i < 1024 ; i += 3)
  //        A[i+4] = A[i] + 1;
  //
  // Two accesses in memory (scaled distance is 4, stride is 3):
  //     | A[0] |      |      | A[3] |      |      | A[6] |      |      |
  //     |      |      |      |      | A[4] |      |      | A[7] |      |
  return ScaledDist % Stride;
}

MemoryDepChecker::Dependence::DepType
MemoryDepChecker::isDependent(const MemAccessInfo &A, unsigned AIdx,
                              const MemAccessInfo &B, unsigned BIdx,
                              const ValueToValueMap &Strides) {
  assert (AIdx < BIdx && "Must pass arguments in program order");

  Value *APtr = A.getPointer();
  Value *BPtr = B.getPointer();
  bool AIsWrite = A.getInt();
  bool BIsWrite = B.getInt();

  // Two reads are independent.
  if (!AIsWrite && !BIsWrite)
    return Dependence::NoDep;

  // We cannot check pointers in different address spaces.
  if (APtr->getType()->getPointerAddressSpace() !=
      BPtr->getType()->getPointerAddressSpace())
    return Dependence::Unknown;

  int64_t StrideAPtr = getPtrStride(PSE, APtr, InnermostLoop, Strides, true);
  int64_t StrideBPtr = getPtrStride(PSE, BPtr, InnermostLoop, Strides, true);

  const SCEV *Src = PSE.getSCEV(APtr);
  const SCEV *Sink = PSE.getSCEV(BPtr);

  // If the induction step is negative we have to invert source and sink of the
  // dependence.
  if (StrideAPtr < 0) {
    std::swap(APtr, BPtr);
    std::swap(Src, Sink);
    std::swap(AIsWrite, BIsWrite);
    std::swap(AIdx, BIdx);
    std::swap(StrideAPtr, StrideBPtr);
  }

  const SCEV *Dist = PSE.getSE()->getMinusSCEV(Sink, Src);

  LLVM_DEBUG(dbgs() << "LAA: Src Scev: " << *Src << "Sink Scev: " << *Sink
                    << "(Induction step: " << StrideAPtr << ")\n");
  LLVM_DEBUG(dbgs() << "LAA: Distance for " << *InstMap[AIdx] << " to "
                    << *InstMap[BIdx] << ": " << *Dist << "\n");

  // Need accesses with constant stride. We don't want to vectorize
  // "A[B[i]] += ..." and similar code or pointer arithmetic that could wrap in
  // the address space.
  if (!StrideAPtr || !StrideBPtr || StrideAPtr != StrideBPtr){
    LLVM_DEBUG(dbgs() << "Pointer access with non-constant stride\n");
    return Dependence::Unknown;
  }

  Type *ATy = APtr->getType()->getPointerElementType();
  Type *BTy = BPtr->getType()->getPointerElementType();
  auto &DL = InnermostLoop->getHeader()->getModule()->getDataLayout();
  uint64_t TypeByteSize = DL.getTypeAllocSize(ATy);
  uint64_t Stride = std::abs(StrideAPtr);
  const SCEVConstant *C = dyn_cast<SCEVConstant>(Dist);
  if (!C) {
    if (TypeByteSize == DL.getTypeAllocSize(BTy) &&
        isSafeDependenceDistance(DL, *(PSE.getSE()),
                                 *(PSE.getBackedgeTakenCount()), *Dist, Stride,
                                 TypeByteSize))
      return Dependence::NoDep;

    LLVM_DEBUG(dbgs() << "LAA: Dependence because of non-constant distance\n");
    FoundNonConstantDistanceDependence = true;
    return Dependence::Unknown;
  }

  const APInt &Val = C->getAPInt();
  int64_t Distance = Val.getSExtValue();

  // Attempt to prove strided accesses independent.
  if (std::abs(Distance) > 0 && Stride > 1 && ATy == BTy &&
      areStridedAccessesIndependent(std::abs(Distance), Stride, TypeByteSize)) {
    LLVM_DEBUG(dbgs() << "LAA: Strided accesses are independent\n");
    return Dependence::NoDep;
  }

  // Negative distances are not plausible dependencies.
  if (Val.isNegative()) {
    bool IsTrueDataDependence = (AIsWrite && !BIsWrite);
    if (IsTrueDataDependence && EnableForwardingConflictDetection &&
        (couldPreventStoreLoadForward(Val.abs().getZExtValue(), TypeByteSize) ||
         ATy != BTy)) {
      LLVM_DEBUG(dbgs() << "LAA: Forward but may prevent st->ld forwarding\n");
      return Dependence::ForwardButPreventsForwarding;
    }

    LLVM_DEBUG(dbgs() << "LAA: Dependence is negative\n");
    return Dependence::Forward;
  }

  // Write to the same location with the same size.
  // Could be improved to assert type sizes are the same (i32 == float, etc).
  if (Val == 0) {
    if (ATy == BTy ||  // INTEL
#if INTEL_CUSTOMIZATION
       (ATy->getPrimitiveSizeInBits() == BTy->getPrimitiveSizeInBits() &&
        ATy->getPrimitiveSizeInBits() > 0))
#endif // INTEL_CUSTOMIZATION
      return Dependence::Forward;
    LLVM_DEBUG(
        dbgs() << "LAA: Zero dependence difference but different types\n");
    return Dependence::Unknown;
  }

  assert(Val.isStrictlyPositive() && "Expect a positive value");

  if (ATy != BTy) {
    LLVM_DEBUG(
        dbgs()
        << "LAA: ReadWrite-Write positive dependency with different types\n");
    return Dependence::Unknown;
  }

  // Bail out early if passed-in parameters make vectorization not feasible.
  unsigned ForcedFactor = (VectorizerParams::VectorizationFactor ?
                           VectorizerParams::VectorizationFactor : 1);
  unsigned ForcedUnroll = (VectorizerParams::VectorizationInterleave ?
                           VectorizerParams::VectorizationInterleave : 1);
  // The minimum number of iterations for a vectorized/unrolled version.
  unsigned MinNumIter = std::max(ForcedFactor * ForcedUnroll, 2U);

  // It's not vectorizable if the distance is smaller than the minimum distance
  // needed for a vectroized/unrolled version. Vectorizing one iteration in
  // front needs TypeByteSize * Stride. Vectorizing the last iteration needs
  // TypeByteSize (No need to plus the last gap distance).
  //
  // E.g. Assume one char is 1 byte in memory and one int is 4 bytes.
  //      foo(int *A) {
  //        int *B = (int *)((char *)A + 14);
  //        for (i = 0 ; i < 1024 ; i += 2)
  //          B[i] = A[i] + 1;
  //      }
  //
  // Two accesses in memory (stride is 2):
  //     | A[0] |      | A[2] |      | A[4] |      | A[6] |      |
  //                              | B[0] |      | B[2] |      | B[4] |
  //
  // Distance needs for vectorizing iterations except the last iteration:
  // 4 * 2 * (MinNumIter - 1). Distance needs for the last iteration: 4.
  // So the minimum distance needed is: 4 * 2 * (MinNumIter - 1) + 4.
  //
  // If MinNumIter is 2, it is vectorizable as the minimum distance needed is
  // 12, which is less than distance.
  //
  // If MinNumIter is 4 (Say if a user forces the vectorization factor to be 4),
  // the minimum distance needed is 28, which is greater than distance. It is
  // not safe to do vectorization.
  uint64_t MinDistanceNeeded =
      TypeByteSize * Stride * (MinNumIter - 1) + TypeByteSize;
  if (MinDistanceNeeded > static_cast<uint64_t>(Distance)) {
    LLVM_DEBUG(dbgs() << "LAA: Failure because of positive distance "
                      << Distance << '\n');
    return Dependence::Backward;
  }

  // Unsafe if the minimum distance needed is greater than max safe distance.
  if (MinDistanceNeeded > MaxSafeDepDistBytes) {
    LLVM_DEBUG(dbgs() << "LAA: Failure because it needs at least "
                      << MinDistanceNeeded << " size in bytes");
    return Dependence::Backward;
  }

  // Positive distance bigger than max vectorization factor.
  // FIXME: Should use max factor instead of max distance in bytes, which could
  // not handle different types.
  // E.g. Assume one char is 1 byte in memory and one int is 4 bytes.
  //      void foo (int *A, char *B) {
  //        for (unsigned i = 0; i < 1024; i++) {
  //          A[i+2] = A[i] + 1;
  //          B[i+2] = B[i] + 1;
  //        }
  //      }
  //
  // This case is currently unsafe according to the max safe distance. If we
  // analyze the two accesses on array B, the max safe dependence distance
  // is 2. Then we analyze the accesses on array A, the minimum distance needed
  // is 8, which is less than 2 and forbidden vectorization, But actually
  // both A and B could be vectorized by 2 iterations.
  MaxSafeDepDistBytes =
      std::min(static_cast<uint64_t>(Distance), MaxSafeDepDistBytes);

  bool IsTrueDataDependence = (!AIsWrite && BIsWrite);
  if (IsTrueDataDependence && EnableForwardingConflictDetection &&
      couldPreventStoreLoadForward(Distance, TypeByteSize))
    return Dependence::BackwardVectorizableButPreventsForwarding;

  uint64_t MaxVF = MaxSafeDepDistBytes / (TypeByteSize * Stride);
  LLVM_DEBUG(dbgs() << "LAA: Positive distance " << Val.getSExtValue()
                    << " with max VF = " << MaxVF << '\n');
  uint64_t MaxVFInBits = MaxVF * TypeByteSize * 8;
  MaxSafeVectorWidthInBits = std::min(MaxSafeVectorWidthInBits, MaxVFInBits);
  return Dependence::BackwardVectorizable;
}

bool MemoryDepChecker::areDepsSafe(DepCandidates &AccessSets,
                                   MemAccessInfoList &CheckDeps,
                                   const ValueToValueMap &Strides) {

  MaxSafeDepDistBytes = -1;
  SmallPtrSet<MemAccessInfo, 8> Visited;
  for (MemAccessInfo CurAccess : CheckDeps) {
    if (Visited.count(CurAccess))
      continue;

    // Get the relevant memory access set.
    EquivalenceClasses<MemAccessInfo>::iterator I =
      AccessSets.findValue(AccessSets.getLeaderValue(CurAccess));

    // Check accesses within this set.
    EquivalenceClasses<MemAccessInfo>::member_iterator AI =
        AccessSets.member_begin(I);
    EquivalenceClasses<MemAccessInfo>::member_iterator AE =
        AccessSets.member_end();

    // Check every access pair.
    while (AI != AE) {
      Visited.insert(*AI);
      bool AIIsWrite = AI->getInt();
      // Check loads only against next equivalent class, but stores also against
      // other stores in the same equivalence class - to the same address.
      EquivalenceClasses<MemAccessInfo>::member_iterator OI =
          (AIIsWrite ? AI : std::next(AI));
      while (OI != AE) {
        // Check every accessing instruction pair in program order.
        for (std::vector<unsigned>::iterator I1 = Accesses[*AI].begin(),
             I1E = Accesses[*AI].end(); I1 != I1E; ++I1)
          // Scan all accesses of another equivalence class, but only the next
          // accesses of the same equivalent class.
          for (std::vector<unsigned>::iterator
                   I2 = (OI == AI ? std::next(I1) : Accesses[*OI].begin()),
                   I2E = (OI == AI ? I1E : Accesses[*OI].end());
               I2 != I2E; ++I2) {
            auto A = std::make_pair(&*AI, *I1);
            auto B = std::make_pair(&*OI, *I2);

            assert(*I1 != *I2);
            if (*I1 > *I2)
              std::swap(A, B);

            Dependence::DepType Type =
                isDependent(*A.first, A.second, *B.first, B.second, Strides);
            mergeInStatus(Dependence::isSafeForVectorization(Type));

            // Gather dependences unless we accumulated MaxDependences
            // dependences.  In that case return as soon as we find the first
            // unsafe dependence.  This puts a limit on this quadratic
            // algorithm.
            if (RecordDependences) {
              if (Type != Dependence::NoDep)
                Dependences.push_back(Dependence(A.second, B.second, Type));

              if (Dependences.size() >= MaxDependences) {
                RecordDependences = false;
                Dependences.clear();
                LLVM_DEBUG(dbgs()
                           << "Too many dependences, stopped recording\n");
              }
            }
            if (!RecordDependences && !isSafeForVectorization())
              return false;
          }
        ++OI;
      }
      AI++;
    }
  }

  LLVM_DEBUG(dbgs() << "Total Dependences: " << Dependences.size() << "\n");
  return isSafeForVectorization();
}

SmallVector<Instruction *, 4>
MemoryDepChecker::getInstructionsForAccess(Value *Ptr, bool isWrite) const {
  MemAccessInfo Access(Ptr, isWrite);
  auto &IndexVector = Accesses.find(Access)->second;

  SmallVector<Instruction *, 4> Insts;
  transform(IndexVector,
                 std::back_inserter(Insts),
                 [&](unsigned Idx) { return this->InstMap[Idx]; });
  return Insts;
}

const char *MemoryDepChecker::Dependence::DepName[] = {
    "NoDep", "Unknown", "Forward", "ForwardButPreventsForwarding", "Backward",
    "BackwardVectorizable", "BackwardVectorizableButPreventsForwarding"};

void MemoryDepChecker::Dependence::print(
    raw_ostream &OS, unsigned Depth,
    const SmallVectorImpl<Instruction *> &Instrs) const {
  OS.indent(Depth) << DepName[Type] << ":\n";
  OS.indent(Depth + 2) << *Instrs[Source] << " -> \n";
  OS.indent(Depth + 2) << *Instrs[Destination] << "\n";
}

bool LoopAccessInfo::canAnalyzeLoop() {
  // We need to have a loop header.
  LLVM_DEBUG(dbgs() << "LAA: Found a loop in "
                    << TheLoop->getHeader()->getParent()->getName() << ": "
                    << TheLoop->getHeader()->getName() << '\n');

  // We can only analyze innermost loops.
  if (!TheLoop->isInnermost()) {
    LLVM_DEBUG(dbgs() << "LAA: loop is not the innermost loop\n");
    recordAnalysis("NotInnerMostLoop") << "loop is not the innermost loop";
    return false;
  }

  // We must have a single backedge.
  if (TheLoop->getNumBackEdges() != 1) {
    LLVM_DEBUG(
        dbgs() << "LAA: loop control flow is not understood by analyzer\n");
    recordAnalysis("CFGNotUnderstood")
        << "loop control flow is not understood by analyzer";
    return false;
  }

  // ScalarEvolution needs to be able to find the exit count.
  const SCEV *ExitCount = PSE->getBackedgeTakenCount();
  if (isa<SCEVCouldNotCompute>(ExitCount)) {
    recordAnalysis("CantComputeNumberOfIterations")
        << "could not determine number of loop iterations";
    LLVM_DEBUG(dbgs() << "LAA: SCEV could not compute the loop exit count.\n");
    return false;
  }

  return true;
}

void LoopAccessInfo::analyzeLoop(AAResults *AA, LoopInfo *LI,
                                 const TargetLibraryInfo *TLI,
                                 DominatorTree *DT) {
  typedef SmallPtrSet<Value*, 16> ValueSet;

  // Holds the Load and Store instructions.
  SmallVector<LoadInst *, 16> Loads;
  SmallVector<StoreInst *, 16> Stores;

  // Holds all the different accesses in the loop.
  unsigned NumReads = 0;
  unsigned NumReadWrites = 0;

  bool HasComplexMemInst = false;

  // A runtime check is only legal to insert if there are no convergent calls.
  HasConvergentOp = false;

  PtrRtChecking->Pointers.clear();
  PtrRtChecking->Need = false;

  const bool IsAnnotatedParallel = TheLoop->isAnnotatedParallel();

  const bool EnableMemAccessVersioningOfLoop =
      EnableMemAccessVersioning &&
      !TheLoop->getHeader()->getParent()->hasOptSize();

  // For each block.
  for (BasicBlock *BB : TheLoop->blocks()) {
    // Scan the BB and collect legal loads and stores. Also detect any
    // convergent instructions.
    for (Instruction &I : *BB) {
      if (auto *Call = dyn_cast<CallBase>(&I)) {
        if (Call->isConvergent())
          HasConvergentOp = true;
      }

      // With both a non-vectorizable memory instruction and a convergent
      // operation, found in this loop, no reason to continue the search.
      if (HasComplexMemInst && HasConvergentOp) {
        CanVecMem = false;
        return;
      }

      // Avoid hitting recordAnalysis multiple times.
      if (HasComplexMemInst)
        continue;

      // If this is a load, save it. If this instruction can read from memory
      // but is not a load, then we quit. Notice that we don't handle function
      // calls that read or write.
      if (I.mayReadFromMemory()) {
        // Many math library functions read the rounding mode. We will only
        // vectorize a loop if it contains known function calls that don't set
        // the flag. Therefore, it is safe to ignore this read from memory.
        auto *Call = dyn_cast<CallInst>(&I);
        if (Call && getVectorIntrinsicIDForCall(Call, TLI))
          continue;

        // If the function has an explicit vectorized counterpart, we can safely
        // assume that it can be vectorized.
        if (Call && !Call->isNoBuiltin() && Call->getCalledFunction() &&
            !VFDatabase::getMappings(*Call).empty())
          continue;

        auto *Ld = dyn_cast<LoadInst>(&I);
        if (!Ld) {
          recordAnalysis("CantVectorizeInstruction", Ld)
            << "instruction cannot be vectorized";
          HasComplexMemInst = true;
          continue;
        }
        if (!Ld->isSimple() && !IsAnnotatedParallel) {
          recordAnalysis("NonSimpleLoad", Ld)
              << "read with atomic ordering or volatile read";
          LLVM_DEBUG(dbgs() << "LAA: Found a non-simple load.\n");
          HasComplexMemInst = true;
          continue;
        }
        NumLoads++;
        Loads.push_back(Ld);
        DepChecker->addAccess(Ld);
        if (EnableMemAccessVersioningOfLoop)
          collectStridedAccess(Ld);
        continue;
      }

      // Save 'store' instructions. Abort if other instructions write to memory.
      if (I.mayWriteToMemory()) {
        auto *St = dyn_cast<StoreInst>(&I);
        if (!St) {
          recordAnalysis("CantVectorizeInstruction", St)
              << "instruction cannot be vectorized";
          HasComplexMemInst = true;
          continue;
        }
        if (!St->isSimple() && !IsAnnotatedParallel) {
          recordAnalysis("NonSimpleStore", St)
              << "write with atomic ordering or volatile write";
          LLVM_DEBUG(dbgs() << "LAA: Found a non-simple store.\n");
          HasComplexMemInst = true;
          continue;
        }
        NumStores++;
        Stores.push_back(St);
        DepChecker->addAccess(St);
        if (EnableMemAccessVersioningOfLoop)
          collectStridedAccess(St);
      }
    } // Next instr.
  } // Next block.

  if (HasComplexMemInst) {
    CanVecMem = false;
    return;
  }

  // Now we have two lists that hold the loads and the stores.
  // Next, we find the pointers that they use.

  // Check if we see any stores. If there are no stores, then we don't
  // care if the pointers are *restrict*.
  if (!Stores.size()) {
    LLVM_DEBUG(dbgs() << "LAA: Found a read-only loop!\n");
    CanVecMem = true;
    return;
  }

  MemoryDepChecker::DepCandidates DependentAccesses;
  AccessAnalysis Accesses(TheLoop, AA, LI, DependentAccesses, *PSE);

  // Holds the analyzed pointers. We don't want to call getUnderlyingObjects
  // multiple times on the same object. If the ptr is accessed twice, once
  // for read and once for write, it will only appear once (on the write
  // list). This is okay, since we are going to check for conflicts between
  // writes and between reads and writes, but not between reads and reads.
  ValueSet Seen;

  // Record uniform store addresses to identify if we have multiple stores
  // to the same address.
  ValueSet UniformStores;

  for (StoreInst *ST : Stores) {
    Value *Ptr = ST->getPointerOperand();

    if (isUniform(Ptr))
      HasDependenceInvolvingLoopInvariantAddress |=
          !UniformStores.insert(Ptr).second;

    // If we did *not* see this pointer before, insert it to  the read-write
    // list. At this phase it is only a 'write' list.
    if (Seen.insert(Ptr).second) {
      ++NumReadWrites;

      MemoryLocation Loc = MemoryLocation::get(ST);
      // The TBAA metadata could have a control dependency on the predication
      // condition, so we cannot rely on it when determining whether or not we
      // need runtime pointer checks.
      if (blockNeedsPredication(ST->getParent(), TheLoop, DT))
        Loc.AATags.TBAA = nullptr;

      Accesses.addStore(Loc);
    }
  }

  if (IsAnnotatedParallel) {
    LLVM_DEBUG(
        dbgs() << "LAA: A loop annotated parallel, ignore memory dependency "
               << "checks.\n");
    CanVecMem = true;
    return;
  }

  for (LoadInst *LD : Loads) {
    Value *Ptr = LD->getPointerOperand();
    // If we did *not* see this pointer before, insert it to the
    // read list. If we *did* see it before, then it is already in
    // the read-write list. This allows us to vectorize expressions
    // such as A[i] += x;  Because the address of A[i] is a read-write
    // pointer. This only works if the index of A[i] is consecutive.
    // If the address of i is unknown (for example A[B[i]]) then we may
    // read a few words, modify, and write a few words, and some of the
    // words may be written to the same address.
    bool IsReadOnlyPtr = false;
    if (Seen.insert(Ptr).second ||
        !getPtrStride(*PSE, Ptr, TheLoop, SymbolicStrides)) {
      ++NumReads;
      IsReadOnlyPtr = true;
    }

    // See if there is an unsafe dependency between a load to a uniform address and
    // store to the same uniform address.
    if (UniformStores.count(Ptr)) {
      LLVM_DEBUG(dbgs() << "LAA: Found an unsafe dependency between a uniform "
                           "load and uniform store to the same address!\n");
      HasDependenceInvolvingLoopInvariantAddress = true;
    }

    MemoryLocation Loc = MemoryLocation::get(LD);
    // The TBAA metadata could have a control dependency on the predication
    // condition, so we cannot rely on it when determining whether or not we
    // need runtime pointer checks.
    if (blockNeedsPredication(LD->getParent(), TheLoop, DT))
      Loc.AATags.TBAA = nullptr;

    Accesses.addLoad(Loc, IsReadOnlyPtr);
  }

  // If we write (or read-write) to a single destination and there are no
  // other reads in this loop then is it safe to vectorize.
  if (NumReadWrites == 1 && NumReads == 0) {
    LLVM_DEBUG(dbgs() << "LAA: Found a write-only loop!\n");
    CanVecMem = true;
    return;
  }

  // Build dependence sets and check whether we need a runtime pointer bounds
  // check.
  Accesses.buildDependenceSets();

  // Find pointers with computable bounds. We are going to use this information
  // to place a runtime bound check.
  bool CanDoRTIfNeeded = Accesses.canCheckPtrAtRT(*PtrRtChecking, PSE->getSE(),
                                                  TheLoop, SymbolicStrides);
  if (!CanDoRTIfNeeded) {
    recordAnalysis("CantIdentifyArrayBounds") << "cannot identify array bounds";
    LLVM_DEBUG(dbgs() << "LAA: We can't vectorize because we can't find "
                      << "the array bounds.\n");
    CanVecMem = false;
    return;
  }

  LLVM_DEBUG(
    dbgs() << "LAA: May be able to perform a memory runtime check if needed.\n");

  CanVecMem = true;
  if (Accesses.isDependencyCheckNeeded()) {
    LLVM_DEBUG(dbgs() << "LAA: Checking memory dependencies\n");
    CanVecMem = DepChecker->areDepsSafe(
        DependentAccesses, Accesses.getDependenciesToCheck(), SymbolicStrides);
    MaxSafeDepDistBytes = DepChecker->getMaxSafeDepDistBytes();

    if (!CanVecMem && DepChecker->shouldRetryWithRuntimeCheck()) {
      LLVM_DEBUG(dbgs() << "LAA: Retrying with memory checks\n");

      // Clear the dependency checks. We assume they are not needed.
      Accesses.resetDepChecks(*DepChecker);

      PtrRtChecking->reset();
      PtrRtChecking->Need = true;

      auto *SE = PSE->getSE();
      CanDoRTIfNeeded = Accesses.canCheckPtrAtRT(*PtrRtChecking, SE, TheLoop,
                                                 SymbolicStrides, true);

      // Check that we found the bounds for the pointer.
      if (!CanDoRTIfNeeded) {
        recordAnalysis("CantCheckMemDepsAtRunTime")
            << "cannot check memory dependencies at runtime";
        LLVM_DEBUG(dbgs() << "LAA: Can't vectorize with memory checks\n");
        CanVecMem = false;
        return;
      }

      CanVecMem = true;
    }
  }

  if (HasConvergentOp) {
    recordAnalysis("CantInsertRuntimeCheckWithConvergent")
      << "cannot add control dependency to convergent operation";
    LLVM_DEBUG(dbgs() << "LAA: We can't vectorize because a runtime check "
                         "would be needed with a convergent operation\n");
    CanVecMem = false;
    return;
  }

  if (CanVecMem)
    LLVM_DEBUG(
        dbgs() << "LAA: No unsafe dependent memory operations in loop.  We"
               << (PtrRtChecking->Need ? "" : " don't")
               << " need runtime memory checks.\n");
  else {
    recordAnalysis("UnsafeMemDep")
        << "unsafe dependent memory operations in loop. Use "
           "#pragma loop distribute(enable) to allow loop distribution "
           "to attempt to isolate the offending operations into a separate "
           "loop";
    LLVM_DEBUG(dbgs() << "LAA: unsafe dependent memory operations in loop\n");
  }
}

bool LoopAccessInfo::blockNeedsPredication(BasicBlock *BB, Loop *TheLoop,
                                           DominatorTree *DT)  {
  assert(TheLoop->contains(BB) && "Unknown block used");

  // Blocks that do not dominate the latch need predication.
  BasicBlock* Latch = TheLoop->getLoopLatch();
  return !DT->dominates(BB, Latch);
}

OptimizationRemarkAnalysis &LoopAccessInfo::recordAnalysis(StringRef RemarkName,
                                                           Instruction *I) {
  assert(!Report && "Multiple reports generated");

  Value *CodeRegion = TheLoop->getHeader();
  DebugLoc DL = TheLoop->getStartLoc();

  if (I) {
    CodeRegion = I->getParent();
    // If there is no debug location attached to the instruction, revert back to
    // using the loop's.
    if (I->getDebugLoc())
      DL = I->getDebugLoc();
  }

  Report = std::make_unique<OptimizationRemarkAnalysis>(DEBUG_TYPE, RemarkName, DL,
                                                   CodeRegion);
  return *Report;
}

bool LoopAccessInfo::isUniform(Value *V) const {
  auto *SE = PSE->getSE();
  // Since we rely on SCEV for uniformity, if the type is not SCEVable, it is
  // never considered uniform.
  // TODO: Is this really what we want? Even without FP SCEV, we may want some
  // trivially loop-invariant FP values to be considered uniform.
  if (!SE->isSCEVable(V->getType()))
    return false;
  return (SE->isLoopInvariant(SE->getSCEV(V), TheLoop));
}

void LoopAccessInfo::collectStridedAccess(Value *MemAccess) {
  Value *Ptr = getLoadStorePointerOperand(MemAccess);
  if (!Ptr)
    return;

  Value *Stride = getStrideFromPointer(Ptr, PSE->getSE(), TheLoop);
  if (!Stride)
    return;

#if INTEL_CUSTOMIZATION
  // Stride is a constant so no need to version.
  // getStrideFromPointer() was modified to return constant strides for the
  // purpose of analyzing function call arguments. Previously, it returned
  // only constant symbolic strides (i.e., loop invariant SCEVUnknown)
  if (isa<ConstantInt>(Stride))
    return;
#endif // INTEL_CUSTOMIZATION

  LLVM_DEBUG(dbgs() << "LAA: Found a strided access that is a candidate for "
                       "versioning:");
  LLVM_DEBUG(dbgs() << "  Ptr: " << *Ptr << " Stride: " << *Stride << "\n");

  // Avoid adding the "Stride == 1" predicate when we know that
  // Stride >= Trip-Count. Such a predicate will effectively optimize a single
  // or zero iteration loop, as Trip-Count <= Stride == 1.
  //
  // TODO: We are currently not making a very informed decision on when it is
  // beneficial to apply stride versioning. It might make more sense that the
  // users of this analysis (such as the vectorizer) will trigger it, based on
  // their specific cost considerations; For example, in cases where stride
  // versioning does  not help resolving memory accesses/dependences, the
  // vectorizer should evaluate the cost of the runtime test, and the benefit
  // of various possible stride specializations, considering the alternatives
  // of using gather/scatters (if available).

  const SCEV *StrideExpr = PSE->getSCEV(Stride);
  const SCEV *BETakenCount = PSE->getBackedgeTakenCount();

  // Match the types so we can compare the stride and the BETakenCount.
  // The Stride can be positive/negative, so we sign extend Stride;
  // The backedgeTakenCount is non-negative, so we zero extend BETakenCount.
  const DataLayout &DL = TheLoop->getHeader()->getModule()->getDataLayout();
  uint64_t StrideTypeSize = DL.getTypeAllocSize(StrideExpr->getType());
  uint64_t BETypeSize = DL.getTypeAllocSize(BETakenCount->getType());
  const SCEV *CastedStride = StrideExpr;
  const SCEV *CastedBECount = BETakenCount;
  ScalarEvolution *SE = PSE->getSE();
  if (BETypeSize >= StrideTypeSize)
    CastedStride = SE->getNoopOrSignExtend(StrideExpr, BETakenCount->getType());
  else
    CastedBECount = SE->getZeroExtendExpr(BETakenCount, StrideExpr->getType());
  const SCEV *StrideMinusBETaken = SE->getMinusSCEV(CastedStride, CastedBECount);
  // Since TripCount == BackEdgeTakenCount + 1, checking:
  // "Stride >= TripCount" is equivalent to checking:
  // Stride - BETakenCount > 0
  if (SE->isKnownPositive(StrideMinusBETaken)) {
    LLVM_DEBUG(
        dbgs() << "LAA: Stride>=TripCount; No point in versioning as the "
                  "Stride==1 predicate will imply that the loop executes "
                  "at most once.\n");
    return;
  }
  LLVM_DEBUG(dbgs() << "LAA: Found a strided access that we can version.");

  SymbolicStrides[Ptr] = Stride;
  StrideSet.insert(Stride);
}

LoopAccessInfo::LoopAccessInfo(Loop *L, ScalarEvolution *SE,
                               const TargetLibraryInfo *TLI, AAResults *AA,
                               DominatorTree *DT, LoopInfo *LI)
    : PSE(std::make_unique<PredicatedScalarEvolution>(*SE, *L)),
      PtrRtChecking(std::make_unique<RuntimePointerChecking>(SE)),
      DepChecker(std::make_unique<MemoryDepChecker>(*PSE, L)), TheLoop(L),
      NumLoads(0), NumStores(0), MaxSafeDepDistBytes(-1), CanVecMem(false),
      HasConvergentOp(false),
      HasDependenceInvolvingLoopInvariantAddress(false) {
  if (canAnalyzeLoop())
    analyzeLoop(AA, LI, TLI, DT);
}

void LoopAccessInfo::print(raw_ostream &OS, unsigned Depth) const {
  if (CanVecMem) {
    OS.indent(Depth) << "Memory dependences are safe";
    if (MaxSafeDepDistBytes != -1ULL)
      OS << " with a maximum dependence distance of " << MaxSafeDepDistBytes
         << " bytes";
    if (PtrRtChecking->Need)
      OS << " with run-time checks";
    OS << "\n";
  }

  if (HasConvergentOp)
    OS.indent(Depth) << "Has convergent operation in loop\n";

  if (Report)
    OS.indent(Depth) << "Report: " << Report->getMsg() << "\n";

  if (auto *Dependences = DepChecker->getDependences()) {
    OS.indent(Depth) << "Dependences:\n";
    for (auto &Dep : *Dependences) {
      Dep.print(OS, Depth + 2, DepChecker->getMemoryInstructions());
      OS << "\n";
    }
  } else
    OS.indent(Depth) << "Too many dependences, not recorded\n";

  // List the pair of accesses need run-time checks to prove independence.
  PtrRtChecking->print(OS, Depth);
  OS << "\n";

  OS.indent(Depth) << "Non vectorizable stores to invariant address were "
                   << (HasDependenceInvolvingLoopInvariantAddress ? "" : "not ")
                   << "found in loop.\n";

  OS.indent(Depth) << "SCEV assumptions:\n";
  PSE->getUnionPredicate().print(OS, Depth);

  OS << "\n";

  OS.indent(Depth) << "Expressions re-written:\n";
  PSE->print(OS, Depth);
}

LoopAccessLegacyAnalysis::LoopAccessLegacyAnalysis() : FunctionPass(ID) {
  initializeLoopAccessLegacyAnalysisPass(*PassRegistry::getPassRegistry());
}

const LoopAccessInfo &LoopAccessLegacyAnalysis::getInfo(Loop *L) {
  auto &LAI = LoopAccessInfoMap[L];

  if (!LAI)
    LAI = std::make_unique<LoopAccessInfo>(L, SE, TLI, AA, DT, LI);

  return *LAI.get();
}

void LoopAccessLegacyAnalysis::print(raw_ostream &OS, const Module *M) const {
  LoopAccessLegacyAnalysis &LAA = *const_cast<LoopAccessLegacyAnalysis *>(this);

  for (Loop *TopLevelLoop : *LI)
    for (Loop *L : depth_first(TopLevelLoop)) {
      OS.indent(2) << L->getHeader()->getName() << ":\n";
      auto &LAI = LAA.getInfo(L);
      LAI.print(OS, 4);
    }
}

bool LoopAccessLegacyAnalysis::runOnFunction(Function &F) {
  SE = &getAnalysis<ScalarEvolutionWrapperPass>().getSE();
  auto *TLIP = getAnalysisIfAvailable<TargetLibraryInfoWrapperPass>();
  TLI = TLIP ? &TLIP->getTLI(F) : nullptr;
  AA = &getAnalysis<AAResultsWrapperPass>().getAAResults();
  DT = &getAnalysis<DominatorTreeWrapperPass>().getDomTree();
  LI = &getAnalysis<LoopInfoWrapperPass>().getLoopInfo();

  return false;
}

void LoopAccessLegacyAnalysis::getAnalysisUsage(AnalysisUsage &AU) const {
    AU.addRequired<ScalarEvolutionWrapperPass>();
    AU.addRequired<AAResultsWrapperPass>();
    AU.addRequired<DominatorTreeWrapperPass>();
    AU.addRequired<LoopInfoWrapperPass>();

    AU.setPreservesAll();
}

char LoopAccessLegacyAnalysis::ID = 0;
static const char laa_name[] = "Loop Access Analysis";
#define LAA_NAME "loop-accesses"

INITIALIZE_PASS_BEGIN(LoopAccessLegacyAnalysis, LAA_NAME, laa_name, false, true)
INITIALIZE_PASS_DEPENDENCY(AAResultsWrapperPass)
INITIALIZE_PASS_DEPENDENCY(ScalarEvolutionWrapperPass)
INITIALIZE_PASS_DEPENDENCY(DominatorTreeWrapperPass)
INITIALIZE_PASS_DEPENDENCY(LoopInfoWrapperPass)
INITIALIZE_PASS_END(LoopAccessLegacyAnalysis, LAA_NAME, laa_name, false, true)

AnalysisKey LoopAccessAnalysis::Key;

LoopAccessInfo LoopAccessAnalysis::run(Loop &L, LoopAnalysisManager &AM,
                                       LoopStandardAnalysisResults &AR) {
  return LoopAccessInfo(&L, &AR.SE, &AR.TLI, &AR.AA, &AR.DT, &AR.LI);
}

namespace llvm {

  Pass *createLAAPass() {
    return new LoopAccessLegacyAnalysis();
  }

} // end namespace llvm<|MERGE_RESOLUTION|>--- conflicted
+++ resolved
@@ -1238,10 +1238,6 @@
     SortedIndices.resize(VL.size());
     Cnt = 0;
     for (const std::pair<int64_t, int> &Pair : Offsets) {
-<<<<<<< HEAD
-      IsConsecutive = IsConsecutive && Cnt == Pair.second;
-=======
->>>>>>> 36d8ed02
       SortedIndices[Cnt] = Pair.second;
       ++Cnt;
     }
