--- conflicted
+++ resolved
@@ -2153,7 +2153,6 @@
   if (!Stride)
     return;
 
-<<<<<<< HEAD
 #if INTEL_CUSTOMIZATION
   // Stride is a constant so no need to version.
   // getStrideFromPointer() was modified to return constant strides for the
@@ -2163,11 +2162,8 @@
     return;
 #endif // INTEL_CUSTOMIZATION
 
-  DEBUG(dbgs() << "LAA: Found a strided access that we can version");
-=======
   DEBUG(dbgs() << "LAA: Found a strided access that is a candidate for "
                   "versioning:");
->>>>>>> 9b55e997
   DEBUG(dbgs() << "  Ptr: " << *Ptr << " Stride: " << *Stride << "\n");
 
   // Avoid adding the "Stride == 1" predicate when we know that 
