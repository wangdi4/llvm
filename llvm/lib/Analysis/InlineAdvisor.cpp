--- conflicted
+++ resolved
@@ -481,7 +481,25 @@
   });
 }
 
-<<<<<<< HEAD
+InlineAdvisor::InlineAdvisor(Module &M, FunctionAnalysisManager &FAM)
+    : M(M), FAM(FAM) {
+  if (InlinerFunctionImportStats != InlinerFunctionImportStatsOpts::No) {
+    ImportedFunctionsStats =
+        std::make_unique<ImportedFunctionsInliningStatistics>();
+    ImportedFunctionsStats->setModuleInfo(M);
+  }
+}
+
+InlineAdvisor::~InlineAdvisor() {
+  if (ImportedFunctionsStats) {
+    assert(InlinerFunctionImportStats != InlinerFunctionImportStatsOpts::No);
+    ImportedFunctionsStats->dump(InlinerFunctionImportStats ==
+                                 InlinerFunctionImportStatsOpts::Verbose);
+  }
+
+  freeDeletedFunctions();
+}
+
 #if INTEL_CUSTOMIZATION
 std::unique_ptr<InlineAdvice>
 InlineAdvisor::getMandatoryAdvice(CallBase &CB, InliningLoopInfoCache *ILIC,
@@ -506,30 +524,6 @@
       std::make_unique<InlineAdvice>(this, CB, MIC, ORE, Advice);
   *IC = UP->getInlineCost();
   return UP;
-=======
-InlineAdvisor::InlineAdvisor(Module &M, FunctionAnalysisManager &FAM)
-    : M(M), FAM(FAM) {
-  if (InlinerFunctionImportStats != InlinerFunctionImportStatsOpts::No) {
-    ImportedFunctionsStats =
-        std::make_unique<ImportedFunctionsInliningStatistics>();
-    ImportedFunctionsStats->setModuleInfo(M);
-  }
-}
-
-InlineAdvisor::~InlineAdvisor() {
-  if (ImportedFunctionsStats) {
-    assert(InlinerFunctionImportStats != InlinerFunctionImportStatsOpts::No);
-    ImportedFunctionsStats->dump(InlinerFunctionImportStats ==
-                                 InlinerFunctionImportStatsOpts::Verbose);
-  }
-
-  freeDeletedFunctions();
-}
-
-std::unique_ptr<InlineAdvice> InlineAdvisor::getMandatoryAdvice(CallBase &CB,
-                                                                bool Advice) {
-  return std::make_unique<InlineAdvice>(this, CB, getCallerORE(CB), Advice);
->>>>>>> e8aec763
 }
 #endif // INTEL_CUSTOMIZATION
 
