--- conflicted
+++ resolved
@@ -818,16 +818,12 @@
   }
 }
 
-<<<<<<< HEAD
 /// This function translates the recurrence kind to an LLVM binary operator.
 #if INTEL_CUSTOMIZATION
-unsigned RecurrenceDescriptorData::getRecurrenceBinOp(RecurKind Kind) {
+unsigned RecurrenceDescriptorData::getOpcode(RecurKind Kind) {
 #else
-unsigned RecurrenceDescriptor::getRecurrenceBinOp(RecurKind Kind) {
+unsigned RecurrenceDescriptor::getOpcode(RecurKind Kind) {
 #endif
-=======
-unsigned RecurrenceDescriptor::getOpcode(RecurKind Kind) {
->>>>>>> 36263a7c
   switch (Kind) {
   case RecurKind::Add:
     return Instruction::Add;
