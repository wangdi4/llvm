--- conflicted
+++ resolved
@@ -988,15 +988,12 @@
                                          const SCEV *Step, BinaryOperator *BOp,
                                          Type *ElementType,
                                          SmallVectorImpl<Instruction *> *Casts)
-<<<<<<< HEAD
 #if INTEL_CUSTOMIZATION
-    : InductionDescriptorTempl(Start, K, BOp), Step(Step) {
+    : InductionDescriptorTempl(Start, K, BOp), Step(Step),
+      ElementType(ElementType) {
 #else
-    : StartValue(Start), IK(K), Step(Step), InductionBinOp(BOp) {
-=======
     : StartValue(Start), IK(K), Step(Step), InductionBinOp(BOp),
       ElementType(ElementType) {
->>>>>>> 02f74ead
   assert(IK != IK_NoInduction && "Not an induction");
 
   // Start value type should match the induction kind and the value
@@ -1279,18 +1276,14 @@
   BasicBlock *Latch = AR->getLoop()->getLoopLatch();
   if (!Latch)
     return false;
-<<<<<<< HEAD
-  BinaryOperator *BOp =
-      dyn_cast<BinaryOperator>(Phi->getIncomingValueForBlock(Latch));
+
 #if INTEL_CUSTOMIZATION
   // Loop Vectorizer assumes latch value of IV to be an instruction but this may
   // not be true in some cases.
   if (!isa<Instruction>(Phi->getIncomingValueForBlock(Latch)))
     return false;
 #endif // INTEL_CUSTOMIZATION
-=======
-
->>>>>>> 02f74ead
+
   const SCEV *Step = AR->getStepRecurrence(*SE);
   // Calculate the pointer stride and check if it is consecutive.
   // The stride may be a constant or a loop invariant integer value.
