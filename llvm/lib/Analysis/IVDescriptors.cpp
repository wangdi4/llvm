--- conflicted
+++ resolved
@@ -47,16 +47,12 @@
   return true;
 }
 
-<<<<<<< HEAD
 #if INTEL_CUSTOMIZATION
-bool RecurrenceDescriptorData::isIntegerRecurrenceKind(RecurrenceKind Kind) {
+bool RecurrenceDescriptorData::isIntegerRecurrenceKind(RecurKind Kind) {
 #else
-bool RecurrenceDescriptor::isIntegerRecurrenceKind(RecurrenceKind Kind) {
+bool RecurrenceDescriptor::isIntegerRecurrenceKind(RecurKind Kind) {
 #endif
 
-=======
-bool RecurrenceDescriptor::isIntegerRecurrenceKind(RecurKind Kind) {
->>>>>>> c74e8539
   switch (Kind) {
   default:
     break;
@@ -74,28 +70,19 @@
   return false;
 }
 
-<<<<<<< HEAD
 #if INTEL_CUSTOMIZATION
-bool RecurrenceDescriptorData::isFloatingPointRecurrenceKind(
-    RecurrenceKind Kind) {
+bool RecurrenceDescriptorData::isFloatingPointRecurrenceKind(RecurKind Kind) {
 #else
-bool RecurrenceDescriptor::isFloatingPointRecurrenceKind(RecurrenceKind Kind) {
+bool RecurrenceDescriptor::isFloatingPointRecurrenceKind(RecurKind Kind) {
 #endif
-  return (Kind != RK_NoRecurrence) && !isIntegerRecurrenceKind(Kind);
+  return (Kind != RecurKind::None) && !isIntegerRecurrenceKind(Kind);
 }
 
 #if INTEL_CUSTOMIZATION
-bool RecurrenceDescriptorData::isArithmeticRecurrenceKind(RecurrenceKind Kind) {
+bool RecurrenceDescriptorData::isArithmeticRecurrenceKind(RecurKind Kind) {
 #else
-bool RecurrenceDescriptor::isArithmeticRecurrenceKind(RecurrenceKind Kind) {
+bool RecurrenceDescriptor::isArithmeticRecurrenceKind(RecurKind Kind) {
 #endif
-=======
-bool RecurrenceDescriptor::isFloatingPointRecurrenceKind(RecurKind Kind) {
-  return (Kind != RecurKind::None) && !isIntegerRecurrenceKind(Kind);
-}
-
-bool RecurrenceDescriptor::isArithmeticRecurrenceKind(RecurKind Kind) {
->>>>>>> c74e8539
   switch (Kind) {
   default:
     break;
@@ -788,18 +775,12 @@
 
 /// This function returns the identity element (or neutral element) for
 /// the operation K.
-<<<<<<< HEAD
 #if INTEL_CUSTOMIZATION
-Constant *RecurrenceDescriptorData::getRecurrenceIdentity(
-    RecurrenceKind K, MinMaxRecurrenceKind MK, Type *Tp) {
+Constant *RecurrenceDescriptorData::getRecurrenceIdentity(RecurKind K,
+                                                          Type *Tp) {
 #else
-Constant *RecurrenceDescriptor::getRecurrenceIdentity(RecurrenceKind K,
-                                                      MinMaxRecurrenceKind MK,
-                                                      Type *Tp) {
+Constant *RecurrenceDescriptor::getRecurrenceIdentity(RecurKind K, Type *Tp) {
 #endif
-=======
-Constant *RecurrenceDescriptor::getRecurrenceIdentity(RecurKind K, Type *Tp) {
->>>>>>> c74e8539
   switch (K) {
   case RecurKind::Xor:
   case RecurKind::Add:
@@ -838,15 +819,11 @@
 }
 
 /// This function translates the recurrence kind to an LLVM binary operator.
-<<<<<<< HEAD
 #if INTEL_CUSTOMIZATION
-unsigned RecurrenceDescriptorData::getRecurrenceBinOp(RecurrenceKind Kind) {
+unsigned RecurrenceDescriptorData::getRecurrenceBinOp(RecurKind Kind) {
 #else
-unsigned RecurrenceDescriptor::getRecurrenceBinOp(RecurrenceKind Kind) {
+unsigned RecurrenceDescriptor::getRecurrenceBinOp(RecurKind Kind) {
 #endif
-=======
-unsigned RecurrenceDescriptor::getRecurrenceBinOp(RecurKind Kind) {
->>>>>>> c74e8539
   switch (Kind) {
   case RecurKind::Add:
     return Instruction::Add;
