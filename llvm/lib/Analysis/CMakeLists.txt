add_llvm_library(LLVMAnalysis
  AliasAnalysis.cpp
  AliasAnalysisEvaluator.cpp
  AliasAnalysisSummary.cpp
  AliasSetTracker.cpp
  Analysis.cpp
  AssumptionCache.cpp
  BasicAliasAnalysis.cpp
  BlockFrequencyInfo.cpp
  BlockFrequencyInfoImpl.cpp
  BranchProbabilityInfo.cpp
  CFG.cpp
  CFGPrinter.cpp
  CFLAndersAliasAnalysis.cpp
  CFLSteensAliasAnalysis.cpp
  CGSCCPassManager.cpp
  CallGraph.cpp
  CallGraphSCCPass.cpp
  CallPrinter.cpp
  CaptureTracking.cpp
  CostModel.cpp
  CodeMetrics.cpp
  ConstantFolding.cpp
  Delinearization.cpp
  DemandedBits.cpp
  DependenceAnalysis.cpp
  DivergenceAnalysis.cpp
  DomPrinter.cpp
  DominanceFrontier.cpp
  EHPersonalities.cpp
  GlobalsModRef.cpp
  IVUsers.cpp
  IndirectCallPromotionAnalysis.cpp
  InlineCost.cpp
  InstCount.cpp
  InstructionSimplify.cpp
# INTEL_CUSTOMIZATION
  Intel_AggInline.cpp
  Intel_Andersens.cpp
  Intel_Directives.cpp
  Intel_IPCloningAnalysis.cpp
  Intel_SNode.cpp
  Intel_StdContainerAA.cpp
  Intel_OptVLS.cpp
  Intel_OptVLSClientUtils.cpp
  Intel_VectorVariant.cpp
  Intel_WP.cpp
<<<<<<< HEAD
  Intel_XmainOptLevelPass.cpp
#endif     // INTEL_CUSTOMIZATION
=======
  Intel_VPO/Utils/IntrinsicUtils.cpp             # TODO: Move to lib/Analysis
  Intel_VPO/Utils/OpenMPDirectivesAndClauses.cpp # TODO: Move to lib/Analysis
# end INTEL_CUSTOMIZATION
>>>>>>> 3f56be14
  Interval.cpp
  IntervalPartition.cpp
  IteratedDominanceFrontier.cpp
  LazyBranchProbabilityInfo.cpp
  LazyBlockFrequencyInfo.cpp
  LazyCallGraph.cpp
  LazyValueInfo.cpp
  Lint.cpp
  Loads.cpp
  LoopAccessAnalysis.cpp
  LoopAnalysisManager.cpp
  LoopUnrollAnalyzer.cpp
  LoopInfo.cpp
  LoopPass.cpp
  MemDepPrinter.cpp
  MemDerefPrinter.cpp
  MemoryBuiltins.cpp
  MemoryDependenceAnalysis.cpp
  MemoryLocation.cpp
  MemorySSA.cpp
  MemorySSAUpdater.cpp
  ModuleDebugInfoPrinter.cpp
  ModuleSummaryAnalysis.cpp
  ObjCARCAliasAnalysis.cpp
  ObjCARCAnalysisUtils.cpp
  ObjCARCInstKind.cpp
  OptimizationDiagnosticInfo.cpp
  OrderedBasicBlock.cpp
  PHITransAddr.cpp
  PostDominators.cpp
  ProfileSummaryInfo.cpp
  PtrUseVisitor.cpp
  RegionInfo.cpp
  RegionPass.cpp
  RegionPrinter.cpp
  ScalarEvolution.cpp
  ScalarEvolutionAliasAnalysis.cpp
  ScalarEvolutionExpander.cpp
  ScalarEvolutionNormalization.cpp
  SparsePropagation.cpp
  TargetLibraryInfo.cpp
  TargetTransformInfo.cpp
  Trace.cpp
  TypeBasedAliasAnalysis.cpp
  TypeMetadataUtils.cpp
  ScopedNoAliasAA.cpp
  ValueTracking.cpp
  VectorUtils.cpp

  ADDITIONAL_HEADER_DIRS
  ${LLVM_MAIN_INCLUDE_DIR}/llvm/Analysis

  DEPENDS
  intrinsics_gen
  intel_directives_gen
  intel_svml_gen
  )

add_subdirectory(Intel_LoopAnalysis)
add_subdirectory(Intel_VPO)<|MERGE_RESOLUTION|>--- conflicted
+++ resolved
@@ -45,14 +45,10 @@
   Intel_OptVLSClientUtils.cpp
   Intel_VectorVariant.cpp
   Intel_WP.cpp
-<<<<<<< HEAD
   Intel_XmainOptLevelPass.cpp
-#endif     // INTEL_CUSTOMIZATION
-=======
   Intel_VPO/Utils/IntrinsicUtils.cpp             # TODO: Move to lib/Analysis
   Intel_VPO/Utils/OpenMPDirectivesAndClauses.cpp # TODO: Move to lib/Analysis
 # end INTEL_CUSTOMIZATION
->>>>>>> 3f56be14
   Interval.cpp
   IntervalPartition.cpp
   IteratedDominanceFrontier.cpp
