//===--- CaptureTracking.cpp - Determine whether a pointer is captured ----===//
//
//                     The LLVM Compiler Infrastructure
//
// This file is distributed under the University of Illinois Open Source
// License. See LICENSE.TXT for details.
//
//===----------------------------------------------------------------------===//
//
// This file contains routines that help determine which pointers are captured.
// A pointer value is captured if the function makes a copy of any part of the
// pointer that outlives the call.  Not being captured means, more or less, that
// the pointer is only dereferenced and not stored in a global.  Returning part
// of the pointer as the function return value may or may not count as capturing
// the pointer, depending on the context.
//
//===----------------------------------------------------------------------===//

#include "llvm/Analysis/CaptureTracking.h"
#include "llvm/ADT/SmallSet.h"
#include "llvm/ADT/SmallVector.h"
#include "llvm/Analysis/AliasAnalysis.h"
#include "llvm/Analysis/CFG.h"
#include "llvm/Analysis/OrderedBasicBlock.h"
#include "llvm/Analysis/ValueTracking.h"
#include "llvm/IR/CallSite.h"
#include "llvm/IR/Constants.h"
#include "llvm/IR/Dominators.h"
#include "llvm/IR/Instructions.h"
#include "llvm/IR/IntrinsicInst.h"

using namespace llvm;

CaptureTracker::~CaptureTracker() {}

bool CaptureTracker::shouldExplore(const Use *U) { return true; }

namespace {
  struct SimpleCaptureTracker : public CaptureTracker {
    explicit SimpleCaptureTracker(bool ReturnCaptures,
                                  bool IgnoreFlag // INTEL
                                  )
        : ReturnCaptures(ReturnCaptures), Captured(false),
          IgnoreNoAliasArgStCaptured(IgnoreFlag // INTEL
                                     ) {}

    void tooManyUses() override { Captured = true; }

    bool captured(const Use *U) override {
      if (isa<ReturnInst>(U->getUser()) && !ReturnCaptures)
        return false;
#if INTEL_CUSTOMIZATION
      Instruction *I = cast<Instruction>(U->getUser());
      if (I->getOpcode() == Instruction::Store) {
        if (IgnoreNoAliasArgStCaptured) {
          Value *V2 = I->getOperand(1);
          V2 = V2->stripPointerCasts();
          if (V2 && isNoAliasArgument(V2)) {
            return false;
          }
        }
      }
#endif // INTEL
      Captured = true;
      return true;
    }

    bool ReturnCaptures;

    bool Captured;
    bool IgnoreNoAliasArgStCaptured; // INTEL
  };

  /// Only find pointer captures which happen before the given instruction. Uses
  /// the dominator tree to determine whether one instruction is before another.
  /// Only support the case where the Value is defined in the same basic block
  /// as the given instruction and the use.
  struct CapturesBefore : public CaptureTracker {

    CapturesBefore(bool ReturnCaptures, const Instruction *I, const DominatorTree *DT,
                   bool IncludeI, OrderedBasicBlock *IC)
      : OrderedBB(IC), BeforeHere(I), DT(DT),
        ReturnCaptures(ReturnCaptures), IncludeI(IncludeI), Captured(false) {}

    void tooManyUses() override { Captured = true; }

    bool isSafeToPrune(Instruction *I) {
      BasicBlock *BB = I->getParent();
      // We explore this usage only if the usage can reach "BeforeHere".
      // If use is not reachable from entry, there is no need to explore.
      if (BeforeHere != I && !DT->isReachableFromEntry(BB))
        return true;

      // Compute the case where both instructions are inside the same basic
      // block. Since instructions in the same BB as BeforeHere are numbered in
      // 'OrderedBB', avoid using 'dominates' and 'isPotentiallyReachable'
      // which are very expensive for large basic blocks.
      if (BB == BeforeHere->getParent()) {
        // 'I' dominates 'BeforeHere' => not safe to prune.
        //
        // The value defined by an invoke dominates an instruction only
        // if it dominates every instruction in UseBB. A PHI is dominated only
        // if the instruction dominates every possible use in the UseBB. Since
        // UseBB == BB, avoid pruning.
        if (isa<InvokeInst>(BeforeHere) || isa<PHINode>(I) || I == BeforeHere)
          return false;
        if (!OrderedBB->dominates(BeforeHere, I))
          return false;

        // 'BeforeHere' comes before 'I', it's safe to prune if we also
        // guarantee that 'I' never reaches 'BeforeHere' through a back-edge or
        // by its successors, i.e, prune if:
        //
        //  (1) BB is an entry block or have no successors.
        //  (2) There's no path coming back through BB successors.
        if (BB == &BB->getParent()->getEntryBlock() ||
            !BB->getTerminator()->getNumSuccessors())
          return true;

        SmallVector<BasicBlock*, 32> Worklist;
        Worklist.append(succ_begin(BB), succ_end(BB));
        return !isPotentiallyReachableFromMany(Worklist, BB, DT);
      }

      // If the value is defined in the same basic block as use and BeforeHere,
      // there is no need to explore the use if BeforeHere dominates use.
      // Check whether there is a path from I to BeforeHere.
      if (BeforeHere != I && DT->dominates(BeforeHere, I) &&
          !isPotentiallyReachable(I, BeforeHere, DT))
        return true;

      return false;
    }

    bool shouldExplore(const Use *U) override {
      Instruction *I = cast<Instruction>(U->getUser());

      if (BeforeHere == I && !IncludeI)
        return false;

      if (isSafeToPrune(I))
        return false;

      return true;
    }

    bool captured(const Use *U) override {
      if (isa<ReturnInst>(U->getUser()) && !ReturnCaptures)
        return false;

      if (!shouldExplore(U))
        return false;

      Captured = true;
      return true;
    }

    OrderedBasicBlock *OrderedBB;
    const Instruction *BeforeHere;
    const DominatorTree *DT;

    bool ReturnCaptures;
    bool IncludeI;

    bool Captured;
  };
}

/// PointerMayBeCaptured - Return true if this pointer value may be captured
/// by the enclosing function (which is required to exist).  This routine can
/// be expensive, so consider caching the results.  The boolean ReturnCaptures
/// specifies whether returning the value (or part of it) from the function
/// counts as capturing it or not.  The boolean StoreCaptures specified whether
/// storing the value (or part of it) into memory anywhere automatically
/// counts as capturing it or not.
bool llvm::PointerMayBeCaptured(const Value *V,
                                bool ReturnCaptures, bool StoreCaptures,
                                bool IgnoreStoreCapturesByNoAliasArgument,//INTEL
                                unsigned MaxUsesToExplore) {
  assert(!isa<GlobalValue>(V) &&
         "It doesn't make sense to ask whether a global is captured.");

  // TODO: If StoreCaptures is not true, we could do Fancy analysis
  // to determine whether this store is not actually an escape point.
  // In that case, BasicAliasAnalysis should be updated as well to
  // take advantage of this.
  (void)StoreCaptures;

<<<<<<< HEAD
  SimpleCaptureTracker SCT(ReturnCaptures,
                           IgnoreStoreCapturesByNoAliasArgument // INTEL
                           );
  PointerMayBeCaptured(V, &SCT);
=======
  SimpleCaptureTracker SCT(ReturnCaptures);
  PointerMayBeCaptured(V, &SCT, MaxUsesToExplore);
>>>>>>> e9effe97
  return SCT.Captured;
}

/// PointerMayBeCapturedBefore - Return true if this pointer value may be
/// captured by the enclosing function (which is required to exist). If a
/// DominatorTree is provided, only captures which happen before the given
/// instruction are considered. This routine can be expensive, so consider
/// caching the results.  The boolean ReturnCaptures specifies whether
/// returning the value (or part of it) from the function counts as capturing
/// it or not.  The boolean StoreCaptures specified whether storing the value
/// (or part of it) into memory anywhere automatically counts as capturing it
/// or not. A ordered basic block \p OBB can be used in order to speed up
/// queries about relative order among instructions in the same basic block.
bool llvm::PointerMayBeCapturedBefore(const Value *V, bool ReturnCaptures,
                                      bool StoreCaptures, const Instruction *I,
                                      const DominatorTree *DT, bool IncludeI,
                                      OrderedBasicBlock *OBB,
                                      unsigned MaxUsesToExplore) {
  assert(!isa<GlobalValue>(V) &&
         "It doesn't make sense to ask whether a global is captured.");
  bool UseNewOBB = OBB == nullptr;

  if (!DT)
    return PointerMayBeCaptured(V, ReturnCaptures, StoreCaptures,
                                MaxUsesToExplore);
  if (UseNewOBB)
    OBB = new OrderedBasicBlock(I->getParent());

  // TODO: See comment in PointerMayBeCaptured regarding what could be done
  // with StoreCaptures.

  CapturesBefore CB(ReturnCaptures, I, DT, IncludeI, OBB);
  PointerMayBeCaptured(V, &CB, MaxUsesToExplore);

  if (UseNewOBB)
    delete OBB;
  return CB.Captured;
}

void llvm::PointerMayBeCaptured(const Value *V, CaptureTracker *Tracker,
                                unsigned MaxUsesToExplore) {
  assert(V->getType()->isPointerTy() && "Capture is for pointers only!");
  SmallVector<const Use *, DefaultMaxUsesToExplore> Worklist;
  SmallSet<const Use *, DefaultMaxUsesToExplore> Visited;

  auto AddUses = [&](const Value *V) {
    unsigned Count = 0;
    for (const Use &U : V->uses()) {
      // If there are lots of uses, conservatively say that the value
      // is captured to avoid taking too much compile time.
      if (Count++ >= MaxUsesToExplore)
        return Tracker->tooManyUses();
      if (!Visited.insert(&U).second)
        continue;
      if (!Tracker->shouldExplore(&U))
        continue;
      Worklist.push_back(&U);
    }
  };
  AddUses(V);

  while (!Worklist.empty()) {
    const Use *U = Worklist.pop_back_val();
    Instruction *I = cast<Instruction>(U->getUser());
    V = U->get();

    switch (I->getOpcode()) {
    case Instruction::Call:
    case Instruction::Invoke: {
      CallSite CS(I);
      // Not captured if the callee is readonly, doesn't return a copy through
      // its return value and doesn't unwind (a readonly function can leak bits
      // by throwing an exception or not depending on the input value).
      if (CS.onlyReadsMemory() && CS.doesNotThrow() && I->getType()->isVoidTy())
        break;

      // The pointer is not captured if returned pointer is not captured.
      // NOTE: CaptureTracking users should not assume that only functions
      // marked with nocapture do not capture. This means that places like
      // GetUnderlyingObject in ValueTracking or DecomposeGEPExpression
      // in BasicAA also need to know about this property.
      if (isIntrinsicReturningPointerAliasingArgumentWithoutCapturing(CS)) {
        AddUses(I);
        break;
      }

#if INTEL_CUSTOMIZATION
      if (isa<AddressInst>(I)) {
        AddUses(I);
        break;
      }
#endif // INTEL_CUSTOMIZATION

      // Volatile operations effectively capture the memory location that they
      // load and store to.
      if (auto *MI = dyn_cast<MemIntrinsic>(I))
        if (MI->isVolatile())
          if (Tracker->captured(U))
            return;

      // Not captured if only passed via 'nocapture' arguments.  Note that
      // calling a function pointer does not in itself cause the pointer to
      // be captured.  This is a subtle point considering that (for example)
      // the callee might return its own address.  It is analogous to saying
      // that loading a value from a pointer does not cause the pointer to be
      // captured, even though the loaded value might be the pointer itself
      // (think of self-referential objects).
      CallSite::data_operand_iterator B =
        CS.data_operands_begin(), E = CS.data_operands_end();
      for (CallSite::data_operand_iterator A = B; A != E; ++A)
        if (A->get() == V && !CS.doesNotCapture(A - B))
          // The parameter is not marked 'nocapture' - captured.
          if (Tracker->captured(U))
            return;
      break;
    }
    case Instruction::Load:
      // Volatile loads make the address observable.
      if (cast<LoadInst>(I)->isVolatile())
        if (Tracker->captured(U))
          return;
      break;
    case Instruction::VAArg:
      // "va-arg" from a pointer does not cause it to be captured.
      break;
    case Instruction::Store:
        // Stored the pointer - conservatively assume it may be captured.
        // Volatile stores make the address observable.
      if (V == I->getOperand(0) || cast<StoreInst>(I)->isVolatile())
        if (Tracker->captured(U))
          return;
      break;
    case Instruction::AtomicRMW: {
      // atomicrmw conceptually includes both a load and store from
      // the same location.
      // As with a store, the location being accessed is not captured,
      // but the value being stored is.
      // Volatile stores make the address observable.
      auto *ARMWI = cast<AtomicRMWInst>(I);
      if (ARMWI->getValOperand() == V || ARMWI->isVolatile())
        if (Tracker->captured(U))
          return;
      break;
    }
    case Instruction::AtomicCmpXchg: {
      // cmpxchg conceptually includes both a load and store from
      // the same location.
      // As with a store, the location being accessed is not captured,
      // but the value being stored is.
      // Volatile stores make the address observable.
      auto *ACXI = cast<AtomicCmpXchgInst>(I);
      if (ACXI->getCompareOperand() == V || ACXI->getNewValOperand() == V ||
          ACXI->isVolatile())
        if (Tracker->captured(U))
          return;
      break;
    }
    case Instruction::BitCast:
    case Instruction::GetElementPtr:
    case Instruction::PHI:
    case Instruction::Select:
    case Instruction::AddrSpaceCast:
      // The original value is not captured via this if the new value isn't.
      AddUses(I);
      break;
    case Instruction::ICmp: {
      // Don't count comparisons of a no-alias return value against null as
      // captures. This allows us to ignore comparisons of malloc results
      // with null, for example.
      if (ConstantPointerNull *CPN =
          dyn_cast<ConstantPointerNull>(I->getOperand(1)))
        if (CPN->getType()->getAddressSpace() == 0)
          if (isNoAliasCall(V->stripPointerCasts()))
            break;
      // Comparison against value stored in global variable. Given the pointer
      // does not escape, its value cannot be guessed and stored separately in a
      // global variable.
      unsigned OtherIndex = (I->getOperand(0) == V) ? 1 : 0;
      auto *LI = dyn_cast<LoadInst>(I->getOperand(OtherIndex));
      if (LI && isa<GlobalVariable>(LI->getPointerOperand()))
        break;
      // Otherwise, be conservative. There are crazy ways to capture pointers
      // using comparisons.
      if (Tracker->captured(U))
        return;
      break;
    }
    default:
      // Something else - be conservative and say it is captured.
      if (Tracker->captured(U))
        return;
      break;
    }
  }

  // All uses examined.
}<|MERGE_RESOLUTION|>--- conflicted
+++ resolved
@@ -186,15 +186,10 @@
   // take advantage of this.
   (void)StoreCaptures;
 
-<<<<<<< HEAD
-  SimpleCaptureTracker SCT(ReturnCaptures,
+  SimpleCaptureTracker SCT(ReturnCaptures,                      // INTEL
                            IgnoreStoreCapturesByNoAliasArgument // INTEL
-                           );
-  PointerMayBeCaptured(V, &SCT);
-=======
-  SimpleCaptureTracker SCT(ReturnCaptures);
+                           );                                   // INTEL
   PointerMayBeCaptured(V, &SCT, MaxUsesToExplore);
->>>>>>> e9effe97
   return SCT.Captured;
 }
 
