//===- ScopedNoAliasAA.cpp - Scoped No-Alias Alias Analysis ---------------===//
//
//                     The LLVM Compiler Infrastructure
//
// This file is distributed under the University of Illinois Open Source
// License. See LICENSE.TXT for details.
//
//===----------------------------------------------------------------------===//
//
// This file defines the ScopedNoAlias alias-analysis pass, which implements
// metadata-based scoped no-alias support.
//
// Alias-analysis scopes are defined by an id (which can be a string or some
// other metadata node), a domain node, and an optional descriptive string.
// A domain is defined by an id (which can be a string or some other metadata
// node), and an optional descriptive string.
//
// !dom0 =   metadata !{ metadata !"domain of foo()" }
// !scope1 = metadata !{ metadata !scope1, metadata !dom0, metadata !"scope 1" }
// !scope2 = metadata !{ metadata !scope2, metadata !dom0, metadata !"scope 2" }
//
// Loads and stores can be tagged with an alias-analysis scope, and also, with
// a noalias tag for a specific scope:
//
// ... = load %ptr1, !alias.scope !{ !scope1 }
// ... = load %ptr2, !alias.scope !{ !scope1, !scope2 }, !noalias !{ !scope1 }
//
// When evaluating an aliasing query, if one of the instructions is associated
// has a set of noalias scopes in some domain that is superset of the alias
// scopes in that domain of some other instruction, then the two memory
// accesses are assumed not to alias.
//
//===----------------------------------------------------------------------===//

#include "llvm/Analysis/ScopedNoAliasAA.h"
#include "llvm/ADT/SmallPtrSet.h"
#include "llvm/Analysis/TargetLibraryInfo.h"
#include "llvm/IR/Constants.h"
#include "llvm/IR/LLVMContext.h"
#include "llvm/IR/Metadata.h"
#include "llvm/IR/Module.h"
#include "llvm/Pass.h"
#include "llvm/Support/CommandLine.h"
using namespace llvm;

// A handy option for disabling scoped no-alias functionality. The same effect
// can also be achieved by stripping the associated metadata tags from IR, but
// this option is sometimes more convenient.
static cl::opt<bool> EnableScopedNoAlias("enable-scoped-noalias",
                                         cl::init(true));

namespace {
/// AliasScopeNode - This is a simple wrapper around an MDNode which provides
/// a higher-level interface by hiding the details of how alias analysis
/// information is encoded in its operands.
class AliasScopeNode {
  const MDNode *Node;

public:
  AliasScopeNode() : Node(0) {}
  explicit AliasScopeNode(const MDNode *N) : Node(N) {}

  /// getNode - Get the MDNode for this AliasScopeNode.
  const MDNode *getNode() const { return Node; }

  /// getDomain - Get the MDNode for this AliasScopeNode's domain.
  const MDNode *getDomain() const {
    if (Node->getNumOperands() < 2)
      return nullptr;
    return dyn_cast_or_null<MDNode>(Node->getOperand(1));
  }
};
} // End of anonymous namespace

AliasResult ScopedNoAliasAAResult::alias(const MemoryLocation &LocA,
                                         const MemoryLocation &LocB) {
  if (!EnableScopedNoAlias)
    return AAResultBase::alias(LocA, LocB);

  // Get the attached MDNodes.
  const MDNode *AScopes = LocA.AATags.Scope, *BScopes = LocB.AATags.Scope;

  const MDNode *ANoAlias = LocA.AATags.NoAlias, *BNoAlias = LocB.AATags.NoAlias;

<<<<<<< HEAD
protected:
  bool mayAliasInScopes(const MDNode *Scopes, const MDNode *NoAlias) const;
  void collectMDInDomain(const MDNode *List, const MDNode *Domain,
                         SmallPtrSetImpl<const MDNode *> &Nodes) const;

private:
  void getAnalysisUsage(AnalysisUsage &AU) const override;
  AliasResult alias(const MemoryLocation &LocA,
                    const MemoryLocation &LocB) override;
  bool pointsToConstantMemory(const MemoryLocation &Loc, bool OrLocal) override;
  FunctionModRefBehavior getModRefBehavior(ImmutableCallSite CS) override;
  FunctionModRefBehavior getModRefBehavior(const Function *F) override;
  ModRefInfo getModRefInfo(ImmutableCallSite CS,
                           const MemoryLocation &Loc,        // INTEL
                           AliasAnalysis *AAChain) override; // INTEL
  ModRefInfo getModRefInfo(ImmutableCallSite CS1,
                           ImmutableCallSite CS2) override;
};
}  // End of anonymous namespace
=======
  if (!mayAliasInScopes(AScopes, BNoAlias))
    return NoAlias;
>>>>>>> 94b704c4

  if (!mayAliasInScopes(BScopes, ANoAlias))
    return NoAlias;

  // If they may alias, chain to the next AliasAnalysis.
  return AAResultBase::alias(LocA, LocB);
}

ModRefInfo ScopedNoAliasAAResult::getModRefInfo(ImmutableCallSite CS,
                                                const MemoryLocation &Loc) {
  if (!EnableScopedNoAlias)
    return AAResultBase::getModRefInfo(CS, Loc);

  if (!mayAliasInScopes(Loc.AATags.Scope, CS.getInstruction()->getMetadata(
                                              LLVMContext::MD_noalias)))
    return MRI_NoModRef;

  if (!mayAliasInScopes(
          CS.getInstruction()->getMetadata(LLVMContext::MD_alias_scope),
          Loc.AATags.NoAlias))
    return MRI_NoModRef;

  return AAResultBase::getModRefInfo(CS, Loc);
}

ModRefInfo ScopedNoAliasAAResult::getModRefInfo(ImmutableCallSite CS1,
                                                ImmutableCallSite CS2) {
  if (!EnableScopedNoAlias)
    return AAResultBase::getModRefInfo(CS1, CS2);

  if (!mayAliasInScopes(
          CS1.getInstruction()->getMetadata(LLVMContext::MD_alias_scope),
          CS2.getInstruction()->getMetadata(LLVMContext::MD_noalias)))
    return MRI_NoModRef;

  if (!mayAliasInScopes(
          CS2.getInstruction()->getMetadata(LLVMContext::MD_alias_scope),
          CS1.getInstruction()->getMetadata(LLVMContext::MD_noalias)))
    return MRI_NoModRef;

  return AAResultBase::getModRefInfo(CS1, CS2);
}

void ScopedNoAliasAAResult::collectMDInDomain(
    const MDNode *List, const MDNode *Domain,
    SmallPtrSetImpl<const MDNode *> &Nodes) const {
  for (unsigned i = 0, ie = List->getNumOperands(); i != ie; ++i)
    if (const MDNode *MD = dyn_cast<MDNode>(List->getOperand(i)))
      if (AliasScopeNode(MD).getDomain() == Domain)
        Nodes.insert(MD);
}

bool ScopedNoAliasAAResult::mayAliasInScopes(const MDNode *Scopes,
                                             const MDNode *NoAlias) const {
  if (!Scopes || !NoAlias)
    return true;

  // Collect the set of scope domains relevant to the noalias scopes.
  SmallPtrSet<const MDNode *, 16> Domains;
  for (unsigned i = 0, ie = NoAlias->getNumOperands(); i != ie; ++i)
    if (const MDNode *NAMD = dyn_cast<MDNode>(NoAlias->getOperand(i)))
      if (const MDNode *Domain = AliasScopeNode(NAMD).getDomain())
        Domains.insert(Domain);

  // We alias unless, for some domain, the set of noalias scopes in that domain
  // is a superset of the set of alias scopes in that domain.
  for (const MDNode *Domain : Domains) {
    SmallPtrSet<const MDNode *, 16> NANodes, ScopeNodes;
    collectMDInDomain(NoAlias, Domain, NANodes);
    collectMDInDomain(Scopes, Domain, ScopeNodes);
    if (!ScopeNodes.size())
      continue;

    // To not alias, all of the nodes in ScopeNodes must be in NANodes.
    bool FoundAll = true;
    for (const MDNode *SMD : ScopeNodes)
      if (!NANodes.count(SMD)) {
        FoundAll = false;
        break;
      }

    if (FoundAll)
      return false;
  }

  return true;
}

ScopedNoAliasAAResult ScopedNoAliasAA::run(Function &F,
                                           AnalysisManager<Function> *AM) {
  return ScopedNoAliasAAResult(AM->getResult<TargetLibraryAnalysis>(F));
}

char ScopedNoAliasAA::PassID;

char ScopedNoAliasAAWrapperPass::ID = 0;
INITIALIZE_PASS_BEGIN(ScopedNoAliasAAWrapperPass, "scoped-noalias",
                      "Scoped NoAlias Alias Analysis", false, true)
INITIALIZE_PASS_DEPENDENCY(TargetLibraryInfoWrapperPass)
INITIALIZE_PASS_END(ScopedNoAliasAAWrapperPass, "scoped-noalias",
                    "Scoped NoAlias Alias Analysis", false, true)

ImmutablePass *llvm::createScopedNoAliasAAWrapperPass() {
  return new ScopedNoAliasAAWrapperPass();
}

ScopedNoAliasAAWrapperPass::ScopedNoAliasAAWrapperPass() : ImmutablePass(ID) {
  initializeScopedNoAliasAAWrapperPassPass(*PassRegistry::getPassRegistry());
}

bool ScopedNoAliasAAWrapperPass::doInitialization(Module &M) {
  Result.reset(new ScopedNoAliasAAResult(
      getAnalysis<TargetLibraryInfoWrapperPass>().getTLI()));
  return false;
}

<<<<<<< HEAD
ModRefInfo ScopedNoAliasAA::getModRefInfo(ImmutableCallSite CS,
                                          const MemoryLocation &Loc, // INTEL
                                          AliasAnalysis *AAChain) {  // INTEL
  if (!EnableScopedNoAlias)
    return AliasAnalysis::getModRefInfo(CS, Loc, AAChain); // INTEL

  if (!mayAliasInScopes(Loc.AATags.Scope, CS.getInstruction()->getMetadata(
                                              LLVMContext::MD_noalias)))
    return MRI_NoModRef;

  if (!mayAliasInScopes(
          CS.getInstruction()->getMetadata(LLVMContext::MD_alias_scope),
          Loc.AATags.NoAlias))
    return MRI_NoModRef;

  return AliasAnalysis::getModRefInfo(CS, Loc, AAChain); // INTEL
=======
bool ScopedNoAliasAAWrapperPass::doFinalization(Module &M) {
  Result.reset();
  return false;
>>>>>>> 94b704c4
}

void ScopedNoAliasAAWrapperPass::getAnalysisUsage(AnalysisUsage &AU) const {
  AU.setPreservesAll();
  AU.addRequired<TargetLibraryInfoWrapperPass>();
}<|MERGE_RESOLUTION|>--- conflicted
+++ resolved
@@ -82,30 +82,8 @@
 
   const MDNode *ANoAlias = LocA.AATags.NoAlias, *BNoAlias = LocB.AATags.NoAlias;
 
-<<<<<<< HEAD
-protected:
-  bool mayAliasInScopes(const MDNode *Scopes, const MDNode *NoAlias) const;
-  void collectMDInDomain(const MDNode *List, const MDNode *Domain,
-                         SmallPtrSetImpl<const MDNode *> &Nodes) const;
-
-private:
-  void getAnalysisUsage(AnalysisUsage &AU) const override;
-  AliasResult alias(const MemoryLocation &LocA,
-                    const MemoryLocation &LocB) override;
-  bool pointsToConstantMemory(const MemoryLocation &Loc, bool OrLocal) override;
-  FunctionModRefBehavior getModRefBehavior(ImmutableCallSite CS) override;
-  FunctionModRefBehavior getModRefBehavior(const Function *F) override;
-  ModRefInfo getModRefInfo(ImmutableCallSite CS,
-                           const MemoryLocation &Loc,        // INTEL
-                           AliasAnalysis *AAChain) override; // INTEL
-  ModRefInfo getModRefInfo(ImmutableCallSite CS1,
-                           ImmutableCallSite CS2) override;
-};
-}  // End of anonymous namespace
-=======
   if (!mayAliasInScopes(AScopes, BNoAlias))
     return NoAlias;
->>>>>>> 94b704c4
 
   if (!mayAliasInScopes(BScopes, ANoAlias))
     return NoAlias;
@@ -222,28 +200,9 @@
   return false;
 }
 
-<<<<<<< HEAD
-ModRefInfo ScopedNoAliasAA::getModRefInfo(ImmutableCallSite CS,
-                                          const MemoryLocation &Loc, // INTEL
-                                          AliasAnalysis *AAChain) {  // INTEL
-  if (!EnableScopedNoAlias)
-    return AliasAnalysis::getModRefInfo(CS, Loc, AAChain); // INTEL
-
-  if (!mayAliasInScopes(Loc.AATags.Scope, CS.getInstruction()->getMetadata(
-                                              LLVMContext::MD_noalias)))
-    return MRI_NoModRef;
-
-  if (!mayAliasInScopes(
-          CS.getInstruction()->getMetadata(LLVMContext::MD_alias_scope),
-          Loc.AATags.NoAlias))
-    return MRI_NoModRef;
-
-  return AliasAnalysis::getModRefInfo(CS, Loc, AAChain); // INTEL
-=======
 bool ScopedNoAliasAAWrapperPass::doFinalization(Module &M) {
   Result.reset();
   return false;
->>>>>>> 94b704c4
 }
 
 void ScopedNoAliasAAWrapperPass::getAnalysisUsage(AnalysisUsage &AU) const {
