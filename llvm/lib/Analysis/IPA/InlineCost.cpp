--- conflicted
+++ resolved
@@ -1303,7 +1303,7 @@
           *ReasonAddr = NinlrIndirectBranch; 
         } 
         if (HasFrameEscape) { 
-          *ReasonAddr = NinlrCallsFramescape; 
+          *ReasonAddr = NinlrCallsLocalEscape; 
         } 
 #endif // INTEL_CUSTOMIZATION
         return false;
@@ -1486,14 +1486,9 @@
 
   // Never inline functions with conflicting attributes (unless callee has
   // always-inline attribute).
-<<<<<<< HEAD
-  if (!functionsHaveCompatibleAttributes(CS.getCaller(), Callee))
-    return llvm::InlineCost::getNever(NinlrMismatchedAttributes); // INTEL 
-=======
   if (!functionsHaveCompatibleAttributes(CS.getCaller(), Callee,
                                          TTIWP->getTTI(*Callee)))
-    return llvm::InlineCost::getNever();
->>>>>>> 278004be
+    return llvm::InlineCost::getNever(NinlrMismatchedAttributes); // INTEL 
 
   // Don't inline this call if the caller has the optnone attribute.
   if (CS.getCaller()->hasFnAttribute(Attribute::OptimizeNone))
@@ -1584,12 +1579,8 @@
       // correctly would require major changes to the inliner.
       if (CS.getCalledFunction() &&
           CS.getCalledFunction()->getIntrinsicID() ==
-<<<<<<< HEAD
-              llvm::Intrinsic::frameescape) { // INTEL 
-        Reason = NinlrCallsFramescape; // INTEL 
-=======
-              llvm::Intrinsic::localescape)
->>>>>>> 278004be
+              llvm::Intrinsic::localescape) { // INTEL
+        Reason = NinlrCallsLocalEscape; // INTEL 
         return false;
       } // INTEL 
     }
