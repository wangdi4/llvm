//===- InlineCost.cpp - Cost analysis for inliner -------------------------===//
//
//                     The LLVM Compiler Infrastructure
//
// This file is distributed under the University of Illinois Open Source
// License. See LICENSE.TXT for details.
//
//===----------------------------------------------------------------------===//
//
// This file implements inline cost analysis.
//
//===----------------------------------------------------------------------===//

#include "llvm/Analysis/InlineCost.h"
#include "llvm/ADT/STLExtras.h"
#include "llvm/ADT/SetVector.h"
#include "llvm/ADT/SmallPtrSet.h"
#include "llvm/ADT/SmallVector.h"
#include "llvm/ADT/Statistic.h"
#include "llvm/Analysis/AssumptionCache.h"
#include "llvm/Analysis/BlockFrequencyInfo.h"
#include "llvm/Analysis/CodeMetrics.h"
#include "llvm/Analysis/ConstantFolding.h"
#include "llvm/Analysis/CFG.h"
#include "llvm/Analysis/InstructionSimplify.h"
#include "llvm/Analysis/Intel_AggInline.h"          // INTEL
#include "llvm/Analysis/Intel_IPCloningAnalysis.h"  // INTEL
#include "llvm/Analysis/LoopInfo.h" // INTEL
#include "llvm/Analysis/ProfileSummaryInfo.h"
#include "llvm/Analysis/TargetTransformInfo.h"
#include "llvm/Analysis/ValueTracking.h"
#include "llvm/Config/llvm-config.h"
#include "llvm/IR/CallSite.h"
#include "llvm/IR/CallingConv.h"
#include "llvm/IR/DataLayout.h"
#include "llvm/IR/Dominators.h"
#include "llvm/IR/GetElementPtrTypeIterator.h"
#include "llvm/IR/GlobalAlias.h"
#include "llvm/IR/InstVisitor.h"
#include "llvm/IR/IntrinsicInst.h"
#include "llvm/IR/Operator.h"
#include "llvm/Transforms/IPO/Intel_IPCloning.h" // INTEL
#include "llvm/Support/GenericDomTree.h" // INTEL
#include "llvm/Support/Debug.h"
#include "llvm/Support/raw_ostream.h"

using namespace llvm;
using namespace InlineReportTypes; // INTEL

#define DEBUG_TYPE "inline-cost"

STATISTIC(NumCallsAnalyzed, "Number of call sites analyzed");

#if INTEL_CUSTOMIZATION
extern bool llvm::IsInlinedReason(InlineReason Reason) {
  return Reason > InlrFirst && Reason < InlrLast;
}

extern bool llvm::IsNotInlinedReason(InlineReason Reason) {
  return Reason > NinlrFirst && Reason < NinlrLast;
}

static cl::opt<bool> InlineForXmain(
    "inline-for-xmain", cl::Hidden, cl::init(true),
    cl::desc("Xmain customization of inlining"));

// Threshold to use when optsize is specified (and there is no -inline-limit).
// CQ370998: Reduce the threshold from 75 to 15 to reduce code size.
static cl::opt<int> OptSizeThreshold(
    "inlineoptsize-threshold", cl::Hidden, cl::init(15),
    cl::desc("Threshold for inlining functions with -Os"));
#endif // INTEL_CUSTOMIZATION

static cl::opt<int> InlineThreshold(
    "inline-threshold", cl::Hidden, cl::init(225), cl::ZeroOrMore,
    cl::desc("Control the amount of inlining to perform (default = 225)"));

static cl::opt<int> HintThreshold(
    "inlinehint-threshold", cl::Hidden, cl::init(325),
    cl::desc("Threshold for inlining functions with inline hint"));

static cl::opt<int>
    ColdCallSiteThreshold("inline-cold-callsite-threshold", cl::Hidden,
                          cl::init(45),
                          cl::desc("Threshold for inlining cold callsites"));

// We introduce this threshold to help performance of instrumentation based
// PGO before we actually hook up inliner with analysis passes such as BPI and
// BFI.
static cl::opt<int> ColdThreshold(
    "inlinecold-threshold", cl::Hidden, cl::init(45),
    cl::desc("Threshold for inlining functions with cold attribute"));

static cl::opt<int>
    HotCallSiteThreshold("hot-callsite-threshold", cl::Hidden, cl::init(3000),
                         cl::ZeroOrMore,
                         cl::desc("Threshold for hot callsites "));

static cl::opt<int> LocallyHotCallSiteThreshold(
    "locally-hot-callsite-threshold", cl::Hidden, cl::init(525), cl::ZeroOrMore,
    cl::desc("Threshold for locally hot callsites "));

static cl::opt<int> ColdCallSiteRelFreq(
    "cold-callsite-rel-freq", cl::Hidden, cl::init(2), cl::ZeroOrMore,
    cl::desc("Maxmimum block frequency, expressed as a percentage of caller's "
             "entry frequency, for a callsite to be cold in the absence of "
             "profile information."));

static cl::opt<int> HotCallSiteRelFreq(
    "hot-callsite-rel-freq", cl::Hidden, cl::init(60), cl::ZeroOrMore,
    cl::desc("Minimum block frequency, expressed as a multiple of caller's "
             "entry frequency, for a callsite to be hot in the absence of "
             "profile information."));

static cl::opt<bool> OptComputeFullInlineCost(
    "inline-cost-full", cl::Hidden, cl::init(false),
    cl::desc("Compute the full inline cost of a call site even when the cost "
             "exceeds the threshold."));

#if INTEL_CUSTOMIZATION
// InliningForDeeplyNestedIfs has tree possible values(BOU_UNSET is default).
// Use TRUE to force enabling of heuristic. Use FALSE to disable.
static cl::opt<cl::boolOrDefault> InliningForDeeplyNestedIfs(
    "inlining-for-deep-ifs", cl::ReallyHidden,
    cl::desc("Option that enables inlining for deeply nested IFs"));

static cl::opt<unsigned> MinDepthOfNestedIfs(
    "inlining-min-if-depth", cl::init(9), cl::ReallyHidden,
    cl::desc("Minimal depth of IF nest to trigger inlining"));
#endif // INTEL_CUSTOMIZATION

namespace {

typedef SmallVector<InlineReason,2> InlineReasonVector;  // INTEL

class CallAnalyzer : public InstVisitor<CallAnalyzer, bool> {
  typedef InstVisitor<CallAnalyzer, bool> Base;
  friend class InstVisitor<CallAnalyzer, bool>;

  /// The TargetTransformInfo available for this compilation.
  const TargetTransformInfo &TTI;

  /// Getter for the cache of @llvm.assume intrinsics.
  std::function<AssumptionCache &(Function &)> &GetAssumptionCache;

  /// Getter for BlockFrequencyInfo
  Optional<function_ref<BlockFrequencyInfo &(Function &)>> &GetBFI;

  /// Profile summary information.
  ProfileSummaryInfo *PSI;

  /// The called function.
  Function &F;

  // Cache the DataLayout since we use it a lot.
  const DataLayout &DL;

  /// The OptimizationRemarkEmitter available for this compilation.
  OptimizationRemarkEmitter *ORE;

  /// The candidate callsite being analyzed. Please do not use this to do
  /// analysis in the caller function; we want the inline cost query to be
  /// easily cacheable. Instead, use the cover function paramHasAttr.
  CallSite CandidateCS;

  /// Tunable parameters that control the analysis.
  const InlineParams &Params;

  int Threshold;

  int Cost;
  bool ComputeFullInlineCost;

#if INTEL_CUSTOMIZATION
  /// The cost and the threshold used for early exit during usual
  /// inlining process. Under IntelInlineReportLevel=64  we compute both
  /// "early exit" and real cost of inlining.  A value of INT_MAX indicates
  /// that a value has not yet been seen for these.  They are expected to
  /// be set at the same time, so we only need to test for EarlyExitCost.
  int EarlyExitThreshold;
  int EarlyExitCost;

  InliningLoopInfoCache* ILIC;

  // Aggressive Analysis
  InlineAggressiveInfo *AI;
  // Set of candidate call sites for loop fusion
  SmallSet<CallSite, 20> *CallSitesForFusion;
#endif // INTEL_CUSTOMIZATION

  bool IsCallerRecursive;
  bool IsRecursiveCall;
  bool ExposesReturnsTwice;
  bool HasDynamicAlloca;
  bool ContainsNoDuplicateCall;
  bool HasReturn;
  bool HasIndirectBr;
  bool HasUninlineableIntrinsic;
  bool UsesVarArgs;

  /// Number of bytes allocated statically by the callee.
  uint64_t AllocatedSize;
  unsigned NumInstructions, NumVectorInstructions;
  int VectorBonus, TenPercentVectorBonus;
  // Bonus to be applied when the callee has only one reachable basic block.
  int SingleBBBonus;

  /// While we walk the potentially-inlined instructions, we build up and
  /// maintain a mapping of simplified values specific to this callsite. The
  /// idea is to propagate any special information we have about arguments to
  /// this call through the inlinable section of the function, and account for
  /// likely simplifications post-inlining. The most important aspect we track
  /// is CFG altering simplifications -- when we prove a basic block dead, that
  /// can cause dramatic shifts in the cost of inlining a function.
  DenseMap<Value *, Constant *> SimplifiedValues;

  /// Keep track of the values which map back (through function arguments) to
  /// allocas on the caller stack which could be simplified through SROA.
  DenseMap<Value *, Value *> SROAArgValues;

  /// The mapping of caller Alloca values to their accumulated cost savings. If
  /// we have to disable SROA for one of the allocas, this tells us how much
  /// cost must be added.
  DenseMap<Value *, int> SROAArgCosts;

  /// Keep track of values which map to a pointer base and constant offset.
  DenseMap<Value *, std::pair<Value *, APInt>> ConstantOffsetPtrs;

  /// Keep track of dead blocks due to the constant arguments.
  SetVector<BasicBlock *> DeadBlocks;

  /// The mapping of the blocks to their known unique successors due to the
  /// constant arguments.
  DenseMap<BasicBlock *, BasicBlock *> KnownSuccessors;

  /// Model the elimination of repeated loads that is expected to happen
  /// whenever we simplify away the stores that would otherwise cause them to be
  /// loads.
  bool EnableLoadElimination;
  SmallPtrSet<Value *, 16> LoadAddrSet;
  int LoadEliminationCost;

  // Custom simplification helper routines.
  bool isAllocaDerivedArg(Value *V);
  bool lookupSROAArgAndCost(Value *V, Value *&Arg,
                            DenseMap<Value *, int>::iterator &CostIt);
  void disableSROA(DenseMap<Value *, int>::iterator CostIt);
  void disableSROA(Value *V);
  void findDeadBlocks(BasicBlock *CurrBB, BasicBlock *NextBB);
  void accumulateSROACost(DenseMap<Value *, int>::iterator CostIt,
                          int InstructionCost);
  void disableLoadElimination();
  bool isGEPFree(GetElementPtrInst &GEP);
  bool canFoldInboundsGEP(GetElementPtrInst &I);
  bool accumulateGEPOffset(GEPOperator &GEP, APInt &Offset);
  bool simplifyCallSite(Function *F, CallSite CS);
  template <typename Callable>
  bool simplifyInstruction(Instruction &I, Callable Evaluate);
  ConstantInt *stripAndComputeInBoundsConstantOffsets(Value *&V);

  /// Return true if the given argument to the function being considered for
  /// inlining has the given attribute set either at the call site or the
  /// function declaration.  Primarily used to inspect call site specific
  /// attributes since these can be more precise than the ones on the callee
  /// itself.
  bool paramHasAttr(Argument *A, Attribute::AttrKind Attr);

  /// Return true if the given value is known non null within the callee if
  /// inlined through this particular callsite.
  bool isKnownNonNullInCallee(Value *V);

  /// Update Threshold based on callsite properties such as callee
  /// attributes and callee hotness for PGO builds. The Callee is explicitly
  /// passed to support analyzing indirect calls whose target is inferred by
  /// analysis.
  void updateThreshold(CallSite CS, Function &Callee,     // INTEL
    InlineReasonVector &YesReasonVector);                 // INTEL

  /// Return true if size growth is allowed when inlining the callee at CS.
  bool allowSizeGrowth(CallSite CS);

  /// Return true if \p CS is a cold callsite.
  bool isColdCallSite(CallSite CS, BlockFrequencyInfo *CallerBFI);

  /// Return a higher threshold if \p CS is a hot callsite.
  Optional<int> getHotCallSiteThreshold(CallSite CS,
                                        BlockFrequencyInfo *CallerBFI);

  // Custom analysis routines.
  bool analyzeBlock(BasicBlock *BB, SmallPtrSetImpl<const Value *> &EphValues);

  // Disable several entry points to the visitor so we don't accidentally use
  // them by declaring but not defining them here.
  void visit(Module *);
  void visit(Module &);
  void visit(Function *);
  void visit(Function &);
  void visit(BasicBlock *);
  void visit(BasicBlock &);

  // Provide base case for our instruction visit.
  bool visitInstruction(Instruction &I);

  // Our visit overrides.
  bool visitAlloca(AllocaInst &I);
  bool visitPHI(PHINode &I);
  bool visitGetElementPtr(GetElementPtrInst &I);
  bool visitBitCast(BitCastInst &I);
  bool visitPtrToInt(PtrToIntInst &I);
  bool visitIntToPtr(IntToPtrInst &I);
  bool visitCastInst(CastInst &I);
  bool visitUnaryInstruction(UnaryInstruction &I);
  bool visitCmpInst(CmpInst &I);
  bool visitSub(BinaryOperator &I);
  bool visitBinaryOperator(BinaryOperator &I);
  bool visitLoad(LoadInst &I);
  bool visitStore(StoreInst &I);
  bool visitExtractValue(ExtractValueInst &I);
  bool visitInsertValue(InsertValueInst &I);
  bool visitCallSite(CallSite CS);
  bool visitReturnInst(ReturnInst &RI);
  bool visitBranchInst(BranchInst &BI);
  bool visitSelectInst(SelectInst &SI);
  bool visitSwitchInst(SwitchInst &SI);
  bool visitIndirectBrInst(IndirectBrInst &IBI);
  bool visitResumeInst(ResumeInst &RI);
  bool visitCleanupReturnInst(CleanupReturnInst &RI);
  bool visitCatchReturnInst(CatchReturnInst &RI);
  bool visitUnreachableInst(UnreachableInst &I);

public:
  CallAnalyzer(const TargetTransformInfo &TTI,
               std::function<AssumptionCache &(Function &)> &GetAssumptionCache,
               Optional<function_ref<BlockFrequencyInfo &(Function &)>> &GetBFI,
               ProfileSummaryInfo *PSI, OptimizationRemarkEmitter *ORE,
               Function &Callee, CallSite CSArg,   // INTEL
               InliningLoopInfoCache *ILIC,        // INTEL
               InlineAggressiveInfo *AI,           // INTEL
               SmallSet<CallSite, 20> *CSForFusion, // INTEL
               const InlineParams &Params)
      : TTI(TTI), GetAssumptionCache(GetAssumptionCache), GetBFI(GetBFI),
        PSI(PSI), F(Callee), DL(F.getParent()->getDataLayout()), ORE(ORE),
        CandidateCS(CSArg), Params(Params), Threshold(Params.DefaultThreshold),
#if INTEL_CUSTOMIZATION
        Cost(0), ComputeFullInlineCost(OptComputeFullInlineCost ||
                                       Params.ComputeFullInlineCost || ORE),
        ILIC(ILIC), AI(AI), CallSitesForFusion(CSForFusion),
#endif // INTEL_CUSTOMIZATION
        IsCallerRecursive(false), IsRecursiveCall(false),
        ExposesReturnsTwice(false), HasDynamicAlloca(false),
        ContainsNoDuplicateCall(false), HasReturn(false), HasIndirectBr(false),
        HasUninlineableIntrinsic(false), UsesVarArgs(false), AllocatedSize(0),
        NumInstructions(0), NumVectorInstructions(0), VectorBonus(0),
        SingleBBBonus(0), EnableLoadElimination(true), LoadEliminationCost(0),
        NumConstantArgs(0), NumConstantOffsetPtrArgs(0), NumAllocaArgs(0),
        NumConstantPtrCmps(0), NumConstantPtrDiffs(0),
        NumInstructionsSimplified(0), SROACostSavings(0),
        SROACostSavingsLost(0) {}

  bool analyzeCall(CallSite CS, InlineReason* Reason); // INTEL

  int getThreshold() { return Threshold; }
  int getCost() { return Cost; }
  int getEarlyExitThreshold() { return EarlyExitThreshold; }  // INTEL
  int getEarlyExitCost() { return EarlyExitCost; }            // INTEL


  // Keep a bunch of stats about the cost savings found so we can print them
  // out when debugging.
  unsigned NumConstantArgs;
  unsigned NumConstantOffsetPtrArgs;
  unsigned NumAllocaArgs;
  unsigned NumConstantPtrCmps;
  unsigned NumConstantPtrDiffs;
  unsigned NumInstructionsSimplified;
  unsigned SROACostSavings;
  unsigned SROACostSavingsLost;

  void dump();
};

} // namespace

/// Test whether the given value is an Alloca-derived function argument.
bool CallAnalyzer::isAllocaDerivedArg(Value *V) {
  return SROAArgValues.count(V);
}

/// Lookup the SROA-candidate argument and cost iterator which V maps to.
/// Returns false if V does not map to a SROA-candidate.
bool CallAnalyzer::lookupSROAArgAndCost(
    Value *V, Value *&Arg, DenseMap<Value *, int>::iterator &CostIt) {
  if (SROAArgValues.empty() || SROAArgCosts.empty())
    return false;

  DenseMap<Value *, Value *>::iterator ArgIt = SROAArgValues.find(V);
  if (ArgIt == SROAArgValues.end())
    return false;

  Arg = ArgIt->second;
  CostIt = SROAArgCosts.find(Arg);
  return CostIt != SROAArgCosts.end();
}

/// Disable SROA for the candidate marked by this cost iterator.
///
/// This marks the candidate as no longer viable for SROA, and adds the cost
/// savings associated with it back into the inline cost measurement.
void CallAnalyzer::disableSROA(DenseMap<Value *, int>::iterator CostIt) {
  // If we're no longer able to perform SROA we need to undo its cost savings
  // and prevent subsequent analysis.
  Cost += CostIt->second;
  SROACostSavings -= CostIt->second;
  SROACostSavingsLost += CostIt->second;
  SROAArgCosts.erase(CostIt);
  disableLoadElimination();
}

/// If 'V' maps to a SROA candidate, disable SROA for it.
void CallAnalyzer::disableSROA(Value *V) {
  Value *SROAArg;
  DenseMap<Value *, int>::iterator CostIt;
  if (lookupSROAArgAndCost(V, SROAArg, CostIt))
    disableSROA(CostIt);
}

/// Accumulate the given cost for a particular SROA candidate.
void CallAnalyzer::accumulateSROACost(DenseMap<Value *, int>::iterator CostIt,
                                      int InstructionCost) {
  CostIt->second += InstructionCost;
  SROACostSavings += InstructionCost;
}

void CallAnalyzer::disableLoadElimination() {
  if (EnableLoadElimination) {
    Cost += LoadEliminationCost;
    LoadEliminationCost = 0;
    EnableLoadElimination = false;
  }
}

/// Accumulate a constant GEP offset into an APInt if possible.
///
/// Returns false if unable to compute the offset for any reason. Respects any
/// simplified values known during the analysis of this callsite.
bool CallAnalyzer::accumulateGEPOffset(GEPOperator &GEP, APInt &Offset) {
  unsigned IntPtrWidth = DL.getIndexTypeSizeInBits(GEP.getType());
  assert(IntPtrWidth == Offset.getBitWidth());

  for (gep_type_iterator GTI = gep_type_begin(GEP), GTE = gep_type_end(GEP);
       GTI != GTE; ++GTI) {
    ConstantInt *OpC = dyn_cast<ConstantInt>(GTI.getOperand());
    if (!OpC)
      if (Constant *SimpleOp = SimplifiedValues.lookup(GTI.getOperand()))
        OpC = dyn_cast<ConstantInt>(SimpleOp);
    if (!OpC)
      return false;
    if (OpC->isZero())
      continue;

    // Handle a struct index, which adds its field offset to the pointer.
    if (StructType *STy = GTI.getStructTypeOrNull()) {
      unsigned ElementIdx = OpC->getZExtValue();
      const StructLayout *SL = DL.getStructLayout(STy);
      Offset += APInt(IntPtrWidth, SL->getElementOffset(ElementIdx));
      continue;
    }

    APInt TypeSize(IntPtrWidth, DL.getTypeAllocSize(GTI.getIndexedType()));
    Offset += OpC->getValue().sextOrTrunc(IntPtrWidth) * TypeSize;
  }
  return true;
}

/// Use TTI to check whether a GEP is free.
///
/// Respects any simplified values known during the analysis of this callsite.
bool CallAnalyzer::isGEPFree(GetElementPtrInst &GEP) {
  SmallVector<Value *, 4> Operands;
  Operands.push_back(GEP.getOperand(0));
  for (User::op_iterator I = GEP.idx_begin(), E = GEP.idx_end(); I != E; ++I)
    if (Constant *SimpleOp = SimplifiedValues.lookup(*I))
       Operands.push_back(SimpleOp);
     else
       Operands.push_back(*I);
  return TargetTransformInfo::TCC_Free == TTI.getUserCost(&GEP, Operands);
}

bool CallAnalyzer::visitAlloca(AllocaInst &I) {
  // Check whether inlining will turn a dynamic alloca into a static
  // alloca and handle that case.
  if (I.isArrayAllocation()) {
    Constant *Size = SimplifiedValues.lookup(I.getArraySize());
    if (auto *AllocSize = dyn_cast_or_null<ConstantInt>(Size)) {
      Type *Ty = I.getAllocatedType();
      AllocatedSize = SaturatingMultiplyAdd(
          AllocSize->getLimitedValue(), DL.getTypeAllocSize(Ty), AllocatedSize);
      return Base::visitAlloca(I);
    }
  }

  // Accumulate the allocated size.
  if (I.isStaticAlloca()) {
    Type *Ty = I.getAllocatedType();
    AllocatedSize = SaturatingAdd(DL.getTypeAllocSize(Ty), AllocatedSize);
  }

  // We will happily inline static alloca instructions.
  if (I.isStaticAlloca())
    return Base::visitAlloca(I);

  // FIXME: This is overly conservative. Dynamic allocas are inefficient for
  // a variety of reasons, and so we would like to not inline them into
  // functions which don't currently have a dynamic alloca. This simply
  // disables inlining altogether in the presence of a dynamic alloca.
  HasDynamicAlloca = true;
  return false;
}

bool CallAnalyzer::visitPHI(PHINode &I) {
  // FIXME: We need to propagate SROA *disabling* through phi nodes, even
  // though we don't want to propagate it's bonuses. The idea is to disable
  // SROA if it *might* be used in an inappropriate manner.

  // Phi nodes are always zero-cost.
  // FIXME: Pointer sizes may differ between different address spaces, so do we
  // need to use correct address space in the call to getPointerSizeInBits here?
  // Or could we skip the getPointerSizeInBits call completely? As far as I can
  // see the ZeroOffset is used as a dummy value, so we can probably use any
  // bit width for the ZeroOffset?
  APInt ZeroOffset = APInt::getNullValue(DL.getPointerSizeInBits(0));
  bool CheckSROA = I.getType()->isPointerTy();

  // Track the constant or pointer with constant offset we've seen so far.
  Constant *FirstC = nullptr;
  std::pair<Value *, APInt> FirstBaseAndOffset = {nullptr, ZeroOffset};
  Value *FirstV = nullptr;

  for (unsigned i = 0, e = I.getNumIncomingValues(); i != e; ++i) {
    BasicBlock *Pred = I.getIncomingBlock(i);
    // If the incoming block is dead, skip the incoming block.
    if (DeadBlocks.count(Pred))
      continue;
    // If the parent block of phi is not the known successor of the incoming
    // block, skip the incoming block.
    BasicBlock *KnownSuccessor = KnownSuccessors[Pred];
    if (KnownSuccessor && KnownSuccessor != I.getParent())
      continue;

    Value *V = I.getIncomingValue(i);
    // If the incoming value is this phi itself, skip the incoming value.
    if (&I == V)
      continue;

    Constant *C = dyn_cast<Constant>(V);
    if (!C)
      C = SimplifiedValues.lookup(V);

    std::pair<Value *, APInt> BaseAndOffset = {nullptr, ZeroOffset};
    if (!C && CheckSROA)
      BaseAndOffset = ConstantOffsetPtrs.lookup(V);

    if (!C && !BaseAndOffset.first)
      // The incoming value is neither a constant nor a pointer with constant
      // offset, exit early.
      return true;

    if (FirstC) {
      if (FirstC == C)
        // If we've seen a constant incoming value before and it is the same
        // constant we see this time, continue checking the next incoming value.
        continue;
      // Otherwise early exit because we either see a different constant or saw
      // a constant before but we have a pointer with constant offset this time.
      return true;
    }

    if (FirstV) {
      // The same logic as above, but check pointer with constant offset here.
      if (FirstBaseAndOffset == BaseAndOffset)
        continue;
      return true;
    }

    if (C) {
      // This is the 1st time we've seen a constant, record it.
      FirstC = C;
      continue;
    }

    // The remaining case is that this is the 1st time we've seen a pointer with
    // constant offset, record it.
    FirstV = V;
    FirstBaseAndOffset = BaseAndOffset;
  }

  // Check if we can map phi to a constant.
  if (FirstC) {
    SimplifiedValues[&I] = FirstC;
    return true;
  }

  // Check if we can map phi to a pointer with constant offset.
  if (FirstBaseAndOffset.first) {
    ConstantOffsetPtrs[&I] = FirstBaseAndOffset;

    Value *SROAArg;
    DenseMap<Value *, int>::iterator CostIt;
    if (lookupSROAArgAndCost(FirstV, SROAArg, CostIt))
      SROAArgValues[&I] = SROAArg;
  }

  return true;
}

/// Check we can fold GEPs of constant-offset call site argument pointers.
/// This requires target data and inbounds GEPs.
///
/// \return true if the specified GEP can be folded.
bool CallAnalyzer::canFoldInboundsGEP(GetElementPtrInst &I) {
  // Check if we have a base + offset for the pointer.
  std::pair<Value *, APInt> BaseAndOffset =
      ConstantOffsetPtrs.lookup(I.getPointerOperand());
  if (!BaseAndOffset.first)
    return false;

  // Check if the offset of this GEP is constant, and if so accumulate it
  // into Offset.
  if (!accumulateGEPOffset(cast<GEPOperator>(I), BaseAndOffset.second))
    return false;

  // Add the result as a new mapping to Base + Offset.
  ConstantOffsetPtrs[&I] = BaseAndOffset;

  return true;
}

bool CallAnalyzer::visitGetElementPtr(GetElementPtrInst &I) {
  Value *SROAArg;
  DenseMap<Value *, int>::iterator CostIt;
  bool SROACandidate =
      lookupSROAArgAndCost(I.getPointerOperand(), SROAArg, CostIt);

  // Lambda to check whether a GEP's indices are all constant.
  auto IsGEPOffsetConstant = [&](GetElementPtrInst &GEP) {
    for (User::op_iterator I = GEP.idx_begin(), E = GEP.idx_end(); I != E; ++I)
      if (!isa<Constant>(*I) && !SimplifiedValues.lookup(*I))
        return false;
    return true;
  };

  if ((I.isInBounds() && canFoldInboundsGEP(I)) || IsGEPOffsetConstant(I)) {
    if (SROACandidate)
      SROAArgValues[&I] = SROAArg;

    // Constant GEPs are modeled as free.
    return true;
  }

  // Variable GEPs will require math and will disable SROA.
  if (SROACandidate)
    disableSROA(CostIt);
  return isGEPFree(I);
}

/// Simplify \p I if its operands are constants and update SimplifiedValues.
/// \p Evaluate is a callable specific to instruction type that evaluates the
/// instruction when all the operands are constants.
template <typename Callable>
bool CallAnalyzer::simplifyInstruction(Instruction &I, Callable Evaluate) {
  SmallVector<Constant *, 2> COps;
  for (Value *Op : I.operands()) {
    Constant *COp = dyn_cast<Constant>(Op);
    if (!COp)
      COp = SimplifiedValues.lookup(Op);
    if (!COp)
      return false;
    COps.push_back(COp);
  }
  auto *C = Evaluate(COps);
  if (!C)
    return false;
  SimplifiedValues[&I] = C;
  return true;
}

bool CallAnalyzer::visitBitCast(BitCastInst &I) {
  // Propagate constants through bitcasts.
  if (simplifyInstruction(I, [&](SmallVectorImpl<Constant *> &COps) {
        return ConstantExpr::getBitCast(COps[0], I.getType());
      }))
    return true;

  // Track base/offsets through casts
  std::pair<Value *, APInt> BaseAndOffset =
      ConstantOffsetPtrs.lookup(I.getOperand(0));
  // Casts don't change the offset, just wrap it up.
  if (BaseAndOffset.first)
    ConstantOffsetPtrs[&I] = BaseAndOffset;

  // Also look for SROA candidates here.
  Value *SROAArg;
  DenseMap<Value *, int>::iterator CostIt;
  if (lookupSROAArgAndCost(I.getOperand(0), SROAArg, CostIt))
    SROAArgValues[&I] = SROAArg;

  // Bitcasts are always zero cost.
  return true;
}

bool CallAnalyzer::visitPtrToInt(PtrToIntInst &I) {
  // Propagate constants through ptrtoint.
  if (simplifyInstruction(I, [&](SmallVectorImpl<Constant *> &COps) {
        return ConstantExpr::getPtrToInt(COps[0], I.getType());
      }))
    return true;

  // Track base/offset pairs when converted to a plain integer provided the
  // integer is large enough to represent the pointer.
  unsigned IntegerSize = I.getType()->getScalarSizeInBits();
  unsigned AS = I.getOperand(0)->getType()->getPointerAddressSpace();
  if (IntegerSize >= DL.getPointerSizeInBits(AS)) {
    std::pair<Value *, APInt> BaseAndOffset =
        ConstantOffsetPtrs.lookup(I.getOperand(0));
    if (BaseAndOffset.first)
      ConstantOffsetPtrs[&I] = BaseAndOffset;
  }

  // This is really weird. Technically, ptrtoint will disable SROA. However,
  // unless that ptrtoint is *used* somewhere in the live basic blocks after
  // inlining, it will be nuked, and SROA should proceed. All of the uses which
  // would block SROA would also block SROA if applied directly to a pointer,
  // and so we can just add the integer in here. The only places where SROA is
  // preserved either cannot fire on an integer, or won't in-and-of themselves
  // disable SROA (ext) w/o some later use that we would see and disable.
  Value *SROAArg;
  DenseMap<Value *, int>::iterator CostIt;
  if (lookupSROAArgAndCost(I.getOperand(0), SROAArg, CostIt))
    SROAArgValues[&I] = SROAArg;

  return TargetTransformInfo::TCC_Free == TTI.getUserCost(&I);
}

bool CallAnalyzer::visitIntToPtr(IntToPtrInst &I) {
  // Propagate constants through ptrtoint.
  if (simplifyInstruction(I, [&](SmallVectorImpl<Constant *> &COps) {
        return ConstantExpr::getIntToPtr(COps[0], I.getType());
      }))
    return true;

  // Track base/offset pairs when round-tripped through a pointer without
  // modifications provided the integer is not too large.
  Value *Op = I.getOperand(0);
  unsigned IntegerSize = Op->getType()->getScalarSizeInBits();
  if (IntegerSize <= DL.getPointerTypeSizeInBits(I.getType())) {
    std::pair<Value *, APInt> BaseAndOffset = ConstantOffsetPtrs.lookup(Op);
    if (BaseAndOffset.first)
      ConstantOffsetPtrs[&I] = BaseAndOffset;
  }

  // "Propagate" SROA here in the same manner as we do for ptrtoint above.
  Value *SROAArg;
  DenseMap<Value *, int>::iterator CostIt;
  if (lookupSROAArgAndCost(Op, SROAArg, CostIt))
    SROAArgValues[&I] = SROAArg;

  return TargetTransformInfo::TCC_Free == TTI.getUserCost(&I);
}

bool CallAnalyzer::visitCastInst(CastInst &I) {
  // Propagate constants through ptrtoint.
  if (simplifyInstruction(I, [&](SmallVectorImpl<Constant *> &COps) {
        return ConstantExpr::getCast(I.getOpcode(), COps[0], I.getType());
      }))
    return true;

  // Disable SROA in the face of arbitrary casts we don't whitelist elsewhere.
  disableSROA(I.getOperand(0));

  // If this is a floating-point cast, and the target says this operation
  // is expensive, this may eventually become a library call. Treat the cost
  // as such.
  switch (I.getOpcode()) {
  case Instruction::FPTrunc:
  case Instruction::FPExt:
  case Instruction::UIToFP:
  case Instruction::SIToFP:
  case Instruction::FPToUI:
  case Instruction::FPToSI:
    if (TTI.getFPOpCost(I.getType()) == TargetTransformInfo::TCC_Expensive)
      Cost += InlineConstants::CallPenalty;
  default:
    break;
  }

  return TargetTransformInfo::TCC_Free == TTI.getUserCost(&I);
}

bool CallAnalyzer::visitUnaryInstruction(UnaryInstruction &I) {
  Value *Operand = I.getOperand(0);
  if (simplifyInstruction(I, [&](SmallVectorImpl<Constant *> &COps) {
        return ConstantFoldInstOperands(&I, COps[0], DL);
      }))
    return true;

  // Disable any SROA on the argument to arbitrary unary operators.
  disableSROA(Operand);

  return false;
}

bool CallAnalyzer::paramHasAttr(Argument *A, Attribute::AttrKind Attr) {
  return CandidateCS.paramHasAttr(A->getArgNo(), Attr);
}

bool CallAnalyzer::isKnownNonNullInCallee(Value *V) {
  // Does the *call site* have the NonNull attribute set on an argument?  We
  // use the attribute on the call site to memoize any analysis done in the
  // caller. This will also trip if the callee function has a non-null
  // parameter attribute, but that's a less interesting case because hopefully
  // the callee would already have been simplified based on that.
  if (Argument *A = dyn_cast<Argument>(V))
    if (paramHasAttr(A, Attribute::NonNull))
      return true;

  // Is this an alloca in the caller?  This is distinct from the attribute case
  // above because attributes aren't updated within the inliner itself and we
  // always want to catch the alloca derived case.
  if (isAllocaDerivedArg(V))
    // We can actually predict the result of comparisons between an
    // alloca-derived value and null. Note that this fires regardless of
    // SROA firing.
    return true;

  return false;
}

bool CallAnalyzer::allowSizeGrowth(CallSite CS) {
  // If the normal destination of the invoke or the parent block of the call
  // site is unreachable-terminated, there is little point in inlining this
  // unless there is literally zero cost.
  // FIXME: Note that it is possible that an unreachable-terminated block has a
  // hot entry. For example, in below scenario inlining hot_call_X() may be
  // beneficial :
  // main() {
  //   hot_call_1();
  //   ...
  //   hot_call_N()
  //   exit(0);
  // }
  // For now, we are not handling this corner case here as it is rare in real
  // code. In future, we should elaborate this based on BPI and BFI in more
  // general threshold adjusting heuristics in updateThreshold().
  Instruction *Instr = CS.getInstruction();
  if (InvokeInst *II = dyn_cast<InvokeInst>(Instr)) {
    if (isa<UnreachableInst>(II->getNormalDest()->getTerminator()))
      return false;
  } else if (isa<UnreachableInst>(Instr->getParent()->getTerminator()))
    return false;

  return true;
}

bool CallAnalyzer::isColdCallSite(CallSite CS, BlockFrequencyInfo *CallerBFI) {
  // If global profile summary is available, then callsite's coldness is
  // determined based on that.
  if (PSI && PSI->hasProfileSummary())
    return PSI->isColdCallSite(CS, CallerBFI);

  // Otherwise we need BFI to be available.
  if (!CallerBFI)
    return false;

  // Determine if the callsite is cold relative to caller's entry. We could
  // potentially cache the computation of scaled entry frequency, but the added
  // complexity is not worth it unless this scaling shows up high in the
  // profiles.
  const BranchProbability ColdProb(ColdCallSiteRelFreq, 100);
  auto CallSiteBB = CS.getInstruction()->getParent();
  auto CallSiteFreq = CallerBFI->getBlockFreq(CallSiteBB);
  auto CallerEntryFreq =
      CallerBFI->getBlockFreq(&(CS.getCaller()->getEntryBlock()));
  return CallSiteFreq < CallerEntryFreq * ColdProb;
}

Optional<int>
CallAnalyzer::getHotCallSiteThreshold(CallSite CS,
                                      BlockFrequencyInfo *CallerBFI) {

  // If global profile summary is available, then callsite's hotness is
  // determined based on that.
  if (PSI && PSI->hasProfileSummary() && PSI->isHotCallSite(CS, CallerBFI))
    return Params.HotCallSiteThreshold;

  // Otherwise we need BFI to be available and to have a locally hot callsite
  // threshold.
  if (!CallerBFI || !Params.LocallyHotCallSiteThreshold)
    return None;

  // Determine if the callsite is hot relative to caller's entry. We could
  // potentially cache the computation of scaled entry frequency, but the added
  // complexity is not worth it unless this scaling shows up high in the
  // profiles.
  auto CallSiteBB = CS.getInstruction()->getParent();
  auto CallSiteFreq = CallerBFI->getBlockFreq(CallSiteBB).getFrequency();
  auto CallerEntryFreq = CallerBFI->getEntryFreq();
  if (CallSiteFreq >= CallerEntryFreq * HotCallSiteRelFreq)
    return Params.LocallyHotCallSiteThreshold;

  // Otherwise treat it normally.
  return None;
}

void CallAnalyzer::updateThreshold(CallSite CS, Function &Callee, // INTEL
  InlineReasonVector &YesReasonVector) {                          // INTEL
  // If no size growth is allowed for this inlining, set Threshold to 0.
  if (!allowSizeGrowth(CS)) {
    Threshold = 0;
    return;
  }

  Function *Caller = CS.getCaller();

  // return min(A, B) if B is valid.
  auto MinIfValid = [](int A, Optional<int> B) {
    return B ? std::min(A, B.getValue()) : A;
  };

  // return max(A, B) if B is valid.
  auto MaxIfValid = [](int A, Optional<int> B) {
    return B ? std::max(A, B.getValue()) : A;
  };

  // Various bonus percentages. These are multiplied by Threshold to get the
  // bonus values.
  // SingleBBBonus: This bonus is applied if the callee has a single reachable
  // basic block at the given callsite context. This is speculatively applied
  // and withdrawn if more than one basic block is seen.
  //
  // Vector bonuses: We want to more aggressively inline vector-dense kernels
  // and apply this bonus based on the percentage of vector instructions. A
  // bonus is applied if the vector instructions exceed 50% and half that amount
  // is applied if it exceeds 10%. Note that these bonuses are some what
  // arbitrary and evolved over time by accident as much as because they are
  // principled bonuses.
  // FIXME: It would be nice to base the bonus values on something more
  // scientific.
  //
  // LstCallToStaticBonus: This large bonus is applied to ensure the inlining
  // of the last call to a static function as inlining such functions is
  // guaranteed to reduce code size.
  //
  // These bonus percentages may be set to 0 based on properties of the caller
  // and the callsite.
  int SingleBBBonusPercent = 50;
  int VectorBonusPercent = 150;
  int LastCallToStaticBonus = InlineConstants::LastCallToStaticBonus;

  // Lambda to set all the above bonus and bonus percentages to 0.
  auto DisallowAllBonuses = [&]() {
    SingleBBBonusPercent = 0;
    VectorBonusPercent = 0;
    LastCallToStaticBonus = 0;
  };

  // Use the OptMinSizeThreshold or OptSizeThreshold knob if they are available
  // and reduce the threshold if the caller has the necessary attribute.
  if (Caller->optForMinSize()) {
    Threshold = MinIfValid(Threshold, Params.OptMinSizeThreshold);
    // For minsize, we want to disable the single BB bonus and the vector
    // bonuses, but not the last-call-to-static bonus. Inlining the last call to
    // a static function will, at the minimum, eliminate the parameter setup and
    // call/return instructions.
    SingleBBBonusPercent = 0;
    VectorBonusPercent = 0;
  } else if (Caller->optForSize())
    Threshold = MinIfValid(Threshold, Params.OptSizeThreshold);

  // Adjust the threshold based on inlinehint attribute and profile based
  // hotness information if the caller does not have MinSize attribute.
  if (!Caller->optForMinSize()) {
    if (Callee.hasFnAttribute(Attribute::InlineHint) ||    // INTEL
        CS.hasFnAttr(Attribute::InlineHint) ||             // INTEL
        CS.hasFnAttr(Attribute::InlineHintRecursive))      // INTEL
      Threshold = MaxIfValid(Threshold, Params.HintThreshold);

    // FIXME: After switching to the new passmanager, simplify the logic below
    // by checking only the callsite hotness/coldness as we will reliably
    // have local profile information.
    //
    // Callsite hotness and coldness can be determined if sample profile is
    // used (which adds hotness metadata to calls) or if caller's
    // BlockFrequencyInfo is available.
    BlockFrequencyInfo *CallerBFI = GetBFI ? &((*GetBFI)(*Caller)) : nullptr;
    auto HotCallSiteThreshold = getHotCallSiteThreshold(CS, CallerBFI);
    if (!Caller->optForSize() && HotCallSiteThreshold) {
      DEBUG(dbgs() << "Hot callsite.\n");
      // FIXME: This should update the threshold only if it exceeds the
      // current threshold, but AutoFDO + ThinLTO currently relies on this
      // behavior to prevent inlining of hot callsites during ThinLTO
      // compile phase.
      Threshold = HotCallSiteThreshold.getValue();
    } else if (isColdCallSite(CS, CallerBFI)) {
      DEBUG(dbgs() << "Cold callsite.\n");
      // Do not apply bonuses for a cold callsite including the
      // LastCallToStatic bonus. While this bonus might result in code size
      // reduction, it can cause the size of a non-cold caller to increase
      // preventing it from being inlined.
      DisallowAllBonuses();
      Threshold = MinIfValid(Threshold, Params.ColdCallSiteThreshold);
    } else if (PSI) {
      // Use callee's global profile information only if we have no way of
      // determining this via callsite information.
      if (PSI->isFunctionEntryHot(&Callee)) {
        DEBUG(dbgs() << "Hot callee.\n");
        // If callsite hotness can not be determined, we may still know
        // that the callee is hot and treat it as a weaker hint for threshold
        // increase.
        Threshold = MaxIfValid(Threshold, Params.HintThreshold);
      } else if (PSI->isFunctionEntryCold(&Callee)) {
        DEBUG(dbgs() << "Cold callee.\n");
        // Do not apply bonuses for a cold callee including the
        // LastCallToStatic bonus. While this bonus might result in code size
        // reduction, it can cause the size of a non-cold caller to increase
        // preventing it from being inlined.
        DisallowAllBonuses();
        Threshold = MinIfValid(Threshold, Params.ColdThreshold);
      }
    }
  }

  // Finally, take the target-specific inlining threshold multiplier into
  // account.
  Threshold *= TTI.getInliningThresholdMultiplier();

  SingleBBBonus = Threshold * SingleBBBonusPercent / 100;
  VectorBonus = Threshold * VectorBonusPercent / 100;

  bool OnlyOneCallAndLocalLinkage =
       (F.hasLocalLinkage()                                     // INTEL
         || (InlineForXmain && F.hasLinkOnceODRLinkage())) &&   // INTEL
       F.hasOneUse() &&  &F == CS.getCalledFunction();          // INTEL
  // If there is only one call of the function, and it has internal linkage,
  // the cost of inlining it drops dramatically. It may seem odd to update
  // Cost in updateThreshold, but the bonus depends on the logic in this method.
  // INTEL CQ370998: Added link once ODR linkage case.
  if (OnlyOneCallAndLocalLinkage) {                 // INTEL
    Cost -= LastCallToStaticBonus;
    YesReasonVector.push_back(InlrSingleLocalCall); // INTEL
  }                                                 // INTEL
}

bool CallAnalyzer::visitCmpInst(CmpInst &I) {
  Value *LHS = I.getOperand(0), *RHS = I.getOperand(1);
  // First try to handle simplified comparisons.
  if (simplifyInstruction(I, [&](SmallVectorImpl<Constant *> &COps) {
        return ConstantExpr::getCompare(I.getPredicate(), COps[0], COps[1]);
      }))
    return true;

  if (I.getOpcode() == Instruction::FCmp)
    return false;

  // Otherwise look for a comparison between constant offset pointers with
  // a common base.
  Value *LHSBase, *RHSBase;
  APInt LHSOffset, RHSOffset;
  std::tie(LHSBase, LHSOffset) = ConstantOffsetPtrs.lookup(LHS);
  if (LHSBase) {
    std::tie(RHSBase, RHSOffset) = ConstantOffsetPtrs.lookup(RHS);
    if (RHSBase && LHSBase == RHSBase) {
      // We have common bases, fold the icmp to a constant based on the
      // offsets.
      Constant *CLHS = ConstantInt::get(LHS->getContext(), LHSOffset);
      Constant *CRHS = ConstantInt::get(RHS->getContext(), RHSOffset);
      if (Constant *C = ConstantExpr::getICmp(I.getPredicate(), CLHS, CRHS)) {
        SimplifiedValues[&I] = C;
        ++NumConstantPtrCmps;
        return true;
      }
    }
  }

  // If the comparison is an equality comparison with null, we can simplify it
  // if we know the value (argument) can't be null
  if (I.isEquality() && isa<ConstantPointerNull>(I.getOperand(1)) &&
      isKnownNonNullInCallee(I.getOperand(0))) {
    bool IsNotEqual = I.getPredicate() == CmpInst::ICMP_NE;
    SimplifiedValues[&I] = IsNotEqual ? ConstantInt::getTrue(I.getType())
                                      : ConstantInt::getFalse(I.getType());
    return true;
  }
  // Finally check for SROA candidates in comparisons.
  Value *SROAArg;
  DenseMap<Value *, int>::iterator CostIt;
  if (lookupSROAArgAndCost(I.getOperand(0), SROAArg, CostIt)) {
    if (isa<ConstantPointerNull>(I.getOperand(1))) {
      accumulateSROACost(CostIt, InlineConstants::InstrCost);
      return true;
    }

    disableSROA(CostIt);
  }

  return false;
}

bool CallAnalyzer::visitSub(BinaryOperator &I) {
  // Try to handle a special case: we can fold computing the difference of two
  // constant-related pointers.
  Value *LHS = I.getOperand(0), *RHS = I.getOperand(1);
  Value *LHSBase, *RHSBase;
  APInt LHSOffset, RHSOffset;
  std::tie(LHSBase, LHSOffset) = ConstantOffsetPtrs.lookup(LHS);
  if (LHSBase) {
    std::tie(RHSBase, RHSOffset) = ConstantOffsetPtrs.lookup(RHS);
    if (RHSBase && LHSBase == RHSBase) {
      // We have common bases, fold the subtract to a constant based on the
      // offsets.
      Constant *CLHS = ConstantInt::get(LHS->getContext(), LHSOffset);
      Constant *CRHS = ConstantInt::get(RHS->getContext(), RHSOffset);
      if (Constant *C = ConstantExpr::getSub(CLHS, CRHS)) {
        SimplifiedValues[&I] = C;
        ++NumConstantPtrDiffs;
        return true;
      }
    }
  }

  // Otherwise, fall back to the generic logic for simplifying and handling
  // instructions.
  return Base::visitSub(I);
}

bool CallAnalyzer::visitBinaryOperator(BinaryOperator &I) {
  Value *LHS = I.getOperand(0), *RHS = I.getOperand(1);
  Constant *CLHS = dyn_cast<Constant>(LHS);
  if (!CLHS)
    CLHS = SimplifiedValues.lookup(LHS);
  Constant *CRHS = dyn_cast<Constant>(RHS);
  if (!CRHS)
    CRHS = SimplifiedValues.lookup(RHS);

  Value *SimpleV = nullptr;
  if (auto FI = dyn_cast<FPMathOperator>(&I))
    SimpleV = SimplifyFPBinOp(I.getOpcode(), CLHS ? CLHS : LHS,
                              CRHS ? CRHS : RHS, FI->getFastMathFlags(), DL);
  else
    SimpleV =
        SimplifyBinOp(I.getOpcode(), CLHS ? CLHS : LHS, CRHS ? CRHS : RHS, DL);

  if (Constant *C = dyn_cast_or_null<Constant>(SimpleV))
    SimplifiedValues[&I] = C;

  if (SimpleV)
    return true;

  // Disable any SROA on arguments to arbitrary, unsimplified binary operators.
  disableSROA(LHS);
  disableSROA(RHS);

  // If the instruction is floating point, and the target says this operation
  // is expensive, this may eventually become a library call. Treat the cost
  // as such.
  if (I.getType()->isFloatingPointTy() &&
      TTI.getFPOpCost(I.getType()) == TargetTransformInfo::TCC_Expensive)
    Cost += InlineConstants::CallPenalty;

  return false;
}

bool CallAnalyzer::visitLoad(LoadInst &I) {
  Value *SROAArg;
  DenseMap<Value *, int>::iterator CostIt;
  if (lookupSROAArgAndCost(I.getPointerOperand(), SROAArg, CostIt)) {
    if (I.isSimple()) {
      accumulateSROACost(CostIt, InlineConstants::InstrCost);
      return true;
    }

    disableSROA(CostIt);
  }

  // If the data is already loaded from this address and hasn't been clobbered
  // by any stores or calls, this load is likely to be redundant and can be
  // eliminated.
  if (EnableLoadElimination &&
      !LoadAddrSet.insert(I.getPointerOperand()).second && I.isUnordered()) {
    LoadEliminationCost += InlineConstants::InstrCost;
    return true;
  }

  return false;
}

bool CallAnalyzer::visitStore(StoreInst &I) {
  Value *SROAArg;
  DenseMap<Value *, int>::iterator CostIt;
  if (lookupSROAArgAndCost(I.getPointerOperand(), SROAArg, CostIt)) {
    if (I.isSimple()) {
      accumulateSROACost(CostIt, InlineConstants::InstrCost);
      return true;
    }

    disableSROA(CostIt);
  }

  // The store can potentially clobber loads and prevent repeated loads from
  // being eliminated.
  // FIXME:
  // 1. We can probably keep an initial set of eliminatable loads substracted
  // from the cost even when we finally see a store. We just need to disable
  // *further* accumulation of elimination savings.
  // 2. We should probably at some point thread MemorySSA for the callee into
  // this and then use that to actually compute *really* precise savings.
  disableLoadElimination();
  return false;
}

bool CallAnalyzer::visitExtractValue(ExtractValueInst &I) {
  // Constant folding for extract value is trivial.
  if (simplifyInstruction(I, [&](SmallVectorImpl<Constant *> &COps) {
        return ConstantExpr::getExtractValue(COps[0], I.getIndices());
      }))
    return true;

  // SROA can look through these but give them a cost.
  return false;
}

bool CallAnalyzer::visitInsertValue(InsertValueInst &I) {
  // Constant folding for insert value is trivial.
  if (simplifyInstruction(I, [&](SmallVectorImpl<Constant *> &COps) {
        return ConstantExpr::getInsertValue(/*AggregateOperand*/ COps[0],
                                            /*InsertedValueOperand*/ COps[1],
                                            I.getIndices());
      }))
    return true;

  // SROA can look through these but give them a cost.
  return false;
}

/// Try to simplify a call site.
///
/// Takes a concrete function and callsite and tries to actually simplify it by
/// analyzing the arguments and call itself with instsimplify. Returns true if
/// it has simplified the callsite to some other entity (a constant), making it
/// free.
bool CallAnalyzer::simplifyCallSite(Function *F, CallSite CS) {
  // FIXME: Using the instsimplify logic directly for this is inefficient
  // because we have to continually rebuild the argument list even when no
  // simplifications can be performed. Until that is fixed with remapping
  // inside of instsimplify, directly constant fold calls here.
  if (!canConstantFoldCallTo(CS, F))
    return false;

  // Try to re-map the arguments to constants.
  SmallVector<Constant *, 4> ConstantArgs;
  ConstantArgs.reserve(CS.arg_size());
  for (CallSite::arg_iterator I = CS.arg_begin(), E = CS.arg_end(); I != E;
       ++I) {
    Constant *C = dyn_cast<Constant>(*I);
    if (!C)
      C = dyn_cast_or_null<Constant>(SimplifiedValues.lookup(*I));
    if (!C)
      return false; // This argument doesn't map to a constant.

    ConstantArgs.push_back(C);
  }
  if (Constant *C = ConstantFoldCall(CS, F, ConstantArgs)) {
    SimplifiedValues[CS.getInstruction()] = C;
    return true;
  }

  return false;
}

bool CallAnalyzer::visitCallSite(CallSite CS) {
  if (CS.hasFnAttr(Attribute::ReturnsTwice) &&
      !F.hasFnAttribute(Attribute::ReturnsTwice)) {
    // This aborts the entire analysis.
    ExposesReturnsTwice = true;
    return false;
  }
  if (CS.isCall() && cast<CallInst>(CS.getInstruction())->cannotDuplicate())
    ContainsNoDuplicateCall = true;

  if (Function *F = CS.getCalledFunction()) {
    // When we have a concrete function, first try to simplify it directly.
    if (simplifyCallSite(F, CS))
      return true;

    // Next check if it is an intrinsic we know about.
    // FIXME: Lift this into part of the InstVisitor.
    if (IntrinsicInst *II = dyn_cast<IntrinsicInst>(CS.getInstruction())) {
      switch (II->getIntrinsicID()) {
      default:
        if (!CS.onlyReadsMemory() && !isAssumeLikeIntrinsic(II))
          disableLoadElimination();
        return Base::visitCallSite(CS);

      case Intrinsic::load_relative:
        // This is normally lowered to 4 LLVM instructions.
        Cost += 3 * InlineConstants::InstrCost;
        return false;

      case Intrinsic::memset:
      case Intrinsic::memcpy:
      case Intrinsic::memmove:
        disableLoadElimination();
        // SROA can usually chew through these intrinsics, but they aren't free.
        return false;
      case Intrinsic::icall_branch_funnel:
      case Intrinsic::localescape:
        HasUninlineableIntrinsic = true;
        return false;
      case Intrinsic::vastart:
      case Intrinsic::vaend:
        UsesVarArgs = true;
        return false;
      }
    }

    if (F == CS.getInstruction()->getFunction()) {
      // This flag will fully abort the analysis, so don't bother with anything
      // else.
      IsRecursiveCall = true;
      return false;
    }

    if (TTI.isLoweredToCall(F)) {
      // We account for the average 1 instruction per call argument setup
      // here.
      Cost += CS.arg_size() * InlineConstants::InstrCost;

      // Everything other than inline ASM will also have a significant cost
      // merely from making the call.
      if (!isa<InlineAsm>(CS.getCalledValue()))
        Cost += InlineConstants::CallPenalty;
    }

    if (!CS.onlyReadsMemory())
      disableLoadElimination();
    return Base::visitCallSite(CS);
  }

  // Otherwise we're in a very special case -- an indirect function call. See
  // if we can be particularly clever about this.
  Value *Callee = CS.getCalledValue();

  // First, pay the price of the argument setup. We account for the average
  // 1 instruction per call argument setup here.
  Cost += CS.arg_size() * InlineConstants::InstrCost;

  // Next, check if this happens to be an indirect function call to a known
  // function in this inline context. If not, we've done all we can.
  Function *F = dyn_cast_or_null<Function>(SimplifiedValues.lookup(Callee));
  if (!F) {
    if (!CS.onlyReadsMemory())
      disableLoadElimination();
    return Base::visitCallSite(CS);
  }

  // If we have a constant that we are calling as a function, we can peer
  // through it and see the function target. This happens not infrequently
  // during devirtualization and so we want to give it a hefty bonus for
  // inlining, but cap that bonus in the event that inlining wouldn't pan
  // out. Pretend to inline the function, with a custom threshold.
  auto IndirectCallParams = Params;
  IndirectCallParams.DefaultThreshold = InlineConstants::IndirectCallThreshold;
  CallAnalyzer CA(TTI, GetAssumptionCache, GetBFI, PSI, ORE, *F, CS,
                  ILIC, AI, CallSitesForFusion, IndirectCallParams); // INTEL
  if (CA.analyzeCall(CS, nullptr)) { // INTEL
    // We were able to inline the indirect call! Subtract the cost from the
    // threshold to get the bonus we want to apply, but don't go below zero.
    Cost -= std::max(0, CA.getThreshold() - CA.getCost());
  }

  if (!F->onlyReadsMemory())
    disableLoadElimination();
  return Base::visitCallSite(CS);
}

bool CallAnalyzer::visitReturnInst(ReturnInst &RI) {
  // At least one return instruction will be free after inlining.
  bool Free = !HasReturn;
  HasReturn = true;
  return Free;
}

bool CallAnalyzer::visitBranchInst(BranchInst &BI) {
  // We model unconditional branches as essentially free -- they really
  // shouldn't exist at all, but handling them makes the behavior of the
  // inliner more regular and predictable. Interestingly, conditional branches
  // which will fold away are also free.
  return BI.isUnconditional() || isa<ConstantInt>(BI.getCondition()) ||
         dyn_cast_or_null<ConstantInt>(
             SimplifiedValues.lookup(BI.getCondition()));
}

bool CallAnalyzer::visitSelectInst(SelectInst &SI) {
  bool CheckSROA = SI.getType()->isPointerTy();
  Value *TrueVal = SI.getTrueValue();
  Value *FalseVal = SI.getFalseValue();

  Constant *TrueC = dyn_cast<Constant>(TrueVal);
  if (!TrueC)
    TrueC = SimplifiedValues.lookup(TrueVal);
  Constant *FalseC = dyn_cast<Constant>(FalseVal);
  if (!FalseC)
    FalseC = SimplifiedValues.lookup(FalseVal);
  Constant *CondC =
      dyn_cast_or_null<Constant>(SimplifiedValues.lookup(SI.getCondition()));

  if (!CondC) {
    // Select C, X, X => X
    if (TrueC == FalseC && TrueC) {
      SimplifiedValues[&SI] = TrueC;
      return true;
    }

    if (!CheckSROA)
      return Base::visitSelectInst(SI);

    std::pair<Value *, APInt> TrueBaseAndOffset =
        ConstantOffsetPtrs.lookup(TrueVal);
    std::pair<Value *, APInt> FalseBaseAndOffset =
        ConstantOffsetPtrs.lookup(FalseVal);
    if (TrueBaseAndOffset == FalseBaseAndOffset && TrueBaseAndOffset.first) {
      ConstantOffsetPtrs[&SI] = TrueBaseAndOffset;

      Value *SROAArg;
      DenseMap<Value *, int>::iterator CostIt;
      if (lookupSROAArgAndCost(TrueVal, SROAArg, CostIt))
        SROAArgValues[&SI] = SROAArg;
      return true;
    }

    return Base::visitSelectInst(SI);
  }

  // Select condition is a constant.
  Value *SelectedV = CondC->isAllOnesValue()
                         ? TrueVal
                         : (CondC->isNullValue()) ? FalseVal : nullptr;
  if (!SelectedV) {
    // Condition is a vector constant that is not all 1s or all 0s.  If all
    // operands are constants, ConstantExpr::getSelect() can handle the cases
    // such as select vectors.
    if (TrueC && FalseC) {
      if (auto *C = ConstantExpr::getSelect(CondC, TrueC, FalseC)) {
        SimplifiedValues[&SI] = C;
        return true;
      }
    }
    return Base::visitSelectInst(SI);
  }

  // Condition is either all 1s or all 0s. SI can be simplified.
  if (Constant *SelectedC = dyn_cast<Constant>(SelectedV)) {
    SimplifiedValues[&SI] = SelectedC;
    return true;
  }

  if (!CheckSROA)
    return true;

  std::pair<Value *, APInt> BaseAndOffset =
      ConstantOffsetPtrs.lookup(SelectedV);
  if (BaseAndOffset.first) {
    ConstantOffsetPtrs[&SI] = BaseAndOffset;

    Value *SROAArg;
    DenseMap<Value *, int>::iterator CostIt;
    if (lookupSROAArgAndCost(SelectedV, SROAArg, CostIt))
      SROAArgValues[&SI] = SROAArg;
  }

  return true;
}

bool CallAnalyzer::visitSwitchInst(SwitchInst &SI) {
  // We model unconditional switches as free, see the comments on handling
  // branches.
  if (isa<ConstantInt>(SI.getCondition()))
    return true;
  if (Value *V = SimplifiedValues.lookup(SI.getCondition()))
    if (isa<ConstantInt>(V))
      return true;

  // Assume the most general case where the switch is lowered into
  // either a jump table, bit test, or a balanced binary tree consisting of
  // case clusters without merging adjacent clusters with the same
  // destination. We do not consider the switches that are lowered with a mix
  // of jump table/bit test/binary search tree. The cost of the switch is
  // proportional to the size of the tree or the size of jump table range.
  //
  // NB: We convert large switches which are just used to initialize large phi
  // nodes to lookup tables instead in simplify-cfg, so this shouldn't prevent
  // inlining those. It will prevent inlining in cases where the optimization
  // does not (yet) fire.

  // Maximum valid cost increased in this function.
  int CostUpperBound = INT_MAX - InlineConstants::InstrCost - 1;

  // Exit early for a large switch, assuming one case needs at least one
  // instruction.
  // FIXME: This is not true for a bit test, but ignore such case for now to
  // save compile-time.
  int64_t CostLowerBound =
      std::min((int64_t)CostUpperBound,
               (int64_t)SI.getNumCases() * InlineConstants::InstrCost + Cost);

#if INTEL_CUSTOMIZATION
  if (CostLowerBound > Threshold) {
    if (!ComputeFullInlineCost) {
      Cost = CostLowerBound;
      return false;
    }
    if (EarlyExitCost == INT_MAX) {
      EarlyExitCost = Cost;
      EarlyExitThreshold = Threshold;
    }
  }
#endif // INTEL_CUSTOMIZATION

  unsigned JumpTableSize = 0;
  unsigned NumCaseCluster =
      TTI.getEstimatedNumberOfCaseClusters(SI, JumpTableSize);

  // If suitable for a jump table, consider the cost for the table size and
  // branch to destination.
  if (JumpTableSize) {
    int64_t JTCost = (int64_t)JumpTableSize * InlineConstants::InstrCost +
                     4 * InlineConstants::InstrCost;

    Cost = std::min((int64_t)CostUpperBound, JTCost + Cost);
    return false;
  }

  // Considering forming a binary search, we should find the number of nodes
  // which is same as the number of comparisons when lowered. For a given
  // number of clusters, n, we can define a recursive function, f(n), to find
  // the number of nodes in the tree. The recursion is :
  // f(n) = 1 + f(n/2) + f (n - n/2), when n > 3,
  // and f(n) = n, when n <= 3.
  // This will lead a binary tree where the leaf should be either f(2) or f(3)
  // when n > 3.  So, the number of comparisons from leaves should be n, while
  // the number of non-leaf should be :
  //   2^(log2(n) - 1) - 1
  //   = 2^log2(n) * 2^-1 - 1
  //   = n / 2 - 1.
  // Considering comparisons from leaf and non-leaf nodes, we can estimate the
  // number of comparisons in a simple closed form :
  //   n + n / 2 - 1 = n * 3 / 2 - 1
  if (NumCaseCluster <= 3) {
    // Suppose a comparison includes one compare and one conditional branch.
    Cost += NumCaseCluster * 2 * InlineConstants::InstrCost;
    return false;
  }

  int64_t ExpectedNumberOfCompare = 3 * (int64_t)NumCaseCluster / 2 - 1;
  int64_t SwitchCost =
      ExpectedNumberOfCompare * 2 * InlineConstants::InstrCost;

  Cost = std::min((int64_t)CostUpperBound, SwitchCost + Cost);
  return false;
}

bool CallAnalyzer::visitIndirectBrInst(IndirectBrInst &IBI) {
  // We never want to inline functions that contain an indirectbr.  This is
  // incorrect because all the blockaddress's (in static global initializers
  // for example) would be referring to the original function, and this
  // indirect jump would jump from the inlined copy of the function into the
  // original function which is extremely undefined behavior.
  // FIXME: This logic isn't really right; we can safely inline functions with
  // indirectbr's as long as no other function or global references the
  // blockaddress of a block within the current function.
  HasIndirectBr = true;
  return false;
}

bool CallAnalyzer::visitResumeInst(ResumeInst &RI) {
  // FIXME: It's not clear that a single instruction is an accurate model for
  // the inline cost of a resume instruction.
  return false;
}

bool CallAnalyzer::visitCleanupReturnInst(CleanupReturnInst &CRI) {
  // FIXME: It's not clear that a single instruction is an accurate model for
  // the inline cost of a catchret instruction.
  return false;
}

bool CallAnalyzer::visitCatchReturnInst(CatchReturnInst &CRI) {
  // FIXME: It's not clear that a single instruction is an accurate model for
  // the inline cost of a cleanupret instruction.
  return false;
}

bool CallAnalyzer::visitUnreachableInst(UnreachableInst &I) {
  // FIXME: It might be reasonably to discount the cost of instructions leading
  // to unreachable as they have the lowest possible impact on both runtime and
  // code size.
  return true; // No actual code is needed for unreachable.
}

bool CallAnalyzer::visitInstruction(Instruction &I) {
  // Some instructions are free. All of the free intrinsics can also be
  // handled by SROA, etc.
  if (TargetTransformInfo::TCC_Free == TTI.getUserCost(&I))
    return true;

  // We found something we don't understand or can't handle. Mark any SROA-able
  // values in the operand list as no longer viable.
  for (User::op_iterator OI = I.op_begin(), OE = I.op_end(); OI != OE; ++OI)
    disableSROA(*OI);

  return false;
}

/// Analyze a basic block for its contribution to the inline cost.
///
/// This method walks the analyzer over every instruction in the given basic
/// block and accounts for their cost during inlining at this callsite. It
/// aborts early if the threshold has been exceeded or an impossible to inline
/// construct has been detected. It returns false if inlining is no longer
/// viable, and true if inlining remains viable.
bool CallAnalyzer::analyzeBlock(BasicBlock *BB,
                                SmallPtrSetImpl<const Value *> &EphValues) {
  for (BasicBlock::iterator I = BB->begin(), E = BB->end(); I != E; ++I) {
    // FIXME: Currently, the number of instructions in a function regardless of
    // our ability to simplify them during inline to constants or dead code,
    // are actually used by the vector bonus heuristic. As long as that's true,
    // we have to special case debug intrinsics here to prevent differences in
    // inlining due to debug symbols. Eventually, the number of unsimplified
    // instructions shouldn't factor into the cost computation, but until then,
    // hack around it here.
    if (isa<DbgInfoIntrinsic>(I))
      continue;

    // Skip ephemeral values.
    if (EphValues.count(&*I))
      continue;

    ++NumInstructions;
    if (isa<ExtractElementInst>(I) || I->getType()->isVectorTy())
      ++NumVectorInstructions;

    // If the instruction simplified to a constant, there is no cost to this
    // instruction. Visit the instructions using our InstVisitor to account for
    // all of the per-instruction logic. The visit tree returns true if we
    // consumed the instruction in any way, and false if the instruction's base
    // cost should count against inlining.
    if (Base::visit(&*I))
      ++NumInstructionsSimplified;
    else
      Cost += InlineConstants::InstrCost;

    using namespace ore;
    // If the visit this instruction detected an uninlinable pattern, abort.
    if (IsRecursiveCall || ExposesReturnsTwice || HasDynamicAlloca ||
        HasIndirectBr || HasUninlineableIntrinsic || UsesVarArgs) {
      if (ORE)
        ORE->emit([&]() {
          return OptimizationRemarkMissed(DEBUG_TYPE, "NeverInline",
                                          CandidateCS.getInstruction())
                 << NV("Callee", &F)
                 << " has uninlinable pattern and cost is not fully computed";
        });
      return false;
    }

    // If the caller is a recursive function then we don't want to inline
    // functions which allocate a lot of stack space because it would increase
    // the caller stack usage dramatically.
    if (IsCallerRecursive &&
        AllocatedSize > InlineConstants::TotalAllocaSizeRecursiveCaller) {
      if (ORE)
        ORE->emit([&]() {
          return OptimizationRemarkMissed(DEBUG_TYPE, "NeverInline",
                                          CandidateCS.getInstruction())
                 << NV("Callee", &F)
                 << " is recursive and allocates too much stack space. Cost is "
                    "not fully computed";
        });
      return false;
    }

    // Check if we've past the maximum possible threshold so we don't spin in
    // huge basic blocks that will never inline.
#if INTEL_CUSTOMIZATION
    if (Cost >= Threshold) {
      if (!ComputeFullInlineCost)
         return false;
      if (EarlyExitCost == INT_MAX) {
         EarlyExitCost = Cost;
         EarlyExitThreshold = Threshold;
      }
    }
#endif // INTEL_CUSTOMIZATION
  }

  return true;
}

<<<<<<< HEAD
#if INTEL_CUSTOMIZATION
///
/// \brief Find the best inlining or non-inlining reason
///
/// Given a 'DefaultReason' and a vector of inlining/non-inlining reasons,
/// return the best reason among all of them.  Inlining/Non-inlining reasons
/// are considered better if their corresponding enum value is lower.
///

static InlineReason bestInlineReason(const InlineReasonVector& ReasonVector,
  InlineReason DefaultReason)
{
  InlineReason Reason = DefaultReason;
  for (unsigned i = 0; i < ReasonVector.size(); i++) {
    if (ReasonVector[i] < Reason) {
       Reason = ReasonVector[i];
    }
  }
  return Reason;
}
#endif // INTEL_CUSTOMIZATION

/// \brief Compute the base pointer and cumulative constant offsets for V.
=======
/// Compute the base pointer and cumulative constant offsets for V.
>>>>>>> f384bc71
///
/// This strips all constant offsets off of V, leaving it the base pointer, and
/// accumulates the total constant offset applied in the returned constant. It
/// returns 0 if V is not a pointer, and returns the constant '0' if there are
/// no constant offsets applied.
ConstantInt *CallAnalyzer::stripAndComputeInBoundsConstantOffsets(Value *&V) {
  if (!V->getType()->isPointerTy())
    return nullptr;

  unsigned AS = V->getType()->getPointerAddressSpace();
  unsigned IntPtrWidth = DL.getIndexSizeInBits(AS);
  APInt Offset = APInt::getNullValue(IntPtrWidth);

  // Even though we don't look through PHI nodes, we could be called on an
  // instruction in an unreachable block, which may be on a cycle.
  SmallPtrSet<Value *, 4> Visited;
  Visited.insert(V);
  do {
    if (GEPOperator *GEP = dyn_cast<GEPOperator>(V)) {
      if (!GEP->isInBounds() || !accumulateGEPOffset(*GEP, Offset))
        return nullptr;
      V = GEP->getPointerOperand();
    } else if (Operator::getOpcode(V) == Instruction::BitCast) {
      V = cast<Operator>(V)->getOperand(0);
    } else if (GlobalAlias *GA = dyn_cast<GlobalAlias>(V)) {
      if (GA->isInterposable())
        break;
      V = GA->getAliasee();
    } else {
      break;
    }
    assert(V->getType()->isPointerTy() && "Unexpected operand type!");
  } while (Visited.insert(V).second);

  Type *IntPtrTy = DL.getIntPtrType(V->getContext(), AS);
  return cast<ConstantInt>(ConstantInt::get(IntPtrTy, Offset));
}

<<<<<<< HEAD
#if INTEL_CUSTOMIZATION
//
// Increment 'GlobalCount' if a load of a global value appears in 'Op'.
// Increment 'ConstantCount' if an integer constant appears in 'Op'.
//
static void countGlobalsAndConstants(Value* Op, unsigned& GlobalCount,
  unsigned& ConstantCount)
{
  LoadInst *LILHS = dyn_cast<LoadInst>(Op);
  if (LILHS) {
    Value *GV = LILHS->getPointerOperand();
    if (GV && isa<GlobalValue>(GV))
      GlobalCount++;
  } else if (isa<ConstantInt>(Op))
    ConstantCount++;
}

//
// Return 'true' if a branch is based on a condition of the form:
//       global-variable .op. constant-integer
// or
//       constant-integer .op. global-variable
// The intent is that such a branch has some likelihood of being eliminated
// leaving a single basic block, and the heuristics should reflect this.
//
static bool forgivableCondition(TerminatorInst* TI) {
  BranchInst *BI = dyn_cast<BranchInst>(TI);
  if (!BI || !BI->isConditional())
    return false;
  Value *Cond = BI->getCondition();
  ICmpInst *ICmp = dyn_cast<ICmpInst>(Cond);
  if (!ICmp)
    return false;
  Value* LHS = ICmp->getOperand(0);
  Value* RHS = ICmp->getOperand(1);
  unsigned GlobalCount = 0;
  unsigned ConstantCount = 0;
  countGlobalsAndConstants(LHS, GlobalCount, ConstantCount);
  countGlobalsAndConstants(RHS, GlobalCount, ConstantCount);
  return ConstantCount == 1 && GlobalCount == 1;
}

DominatorTree* InliningLoopInfoCache::getDT(Function* F) {
  auto It = DTMapSCC.find(F);
  if (It != DTMapSCC.end())
    return It->second;
  auto ret = new DominatorTree(*F);
  DTMapSCC.insert(std::make_pair(F, ret));
  return ret;
}

LoopInfo* InliningLoopInfoCache::getLI(Function* F) {
  auto It = LIMapSCC.find(F);
  if (It != LIMapSCC.end())
    return It->second;
  DominatorTree* DT = getDT(F);
  assert(DT != nullptr);
  auto ret = new LoopInfo(*DT);
  LIMapSCC.insert(std::make_pair(F, ret));
  return ret;
}

void InliningLoopInfoCache::invalidateFunction(Function* F) {
  auto DTit = DTMapSCC.find(F);
  if (DTit != DTMapSCC.end()) {
    delete DTit->second;
    DTMapSCC.erase(DTit);
  }
  auto LIit = LIMapSCC.find(F);
  if (LIit != LIMapSCC.end()) {
    delete LIit->second;
    LIMapSCC.erase(LIit);
  }
}

InliningLoopInfoCache::~InliningLoopInfoCache() {
  for (auto &DTI: DTMapSCC)
    delete DTI.second;
  DTMapSCC.clear();
  for (auto &LTI: LIMapSCC)
    delete LTI.second;
  LIMapSCC.clear();
}

//
// Return 'true' if this is a double callsite worth inlining.
//   (This is one of multiple double callsite heuristics.)
//
// The criteria for this heuristic are:
//  (1) Must have exactly two calls to the function in the caller
//  (2) The callee must have a single outer loop
//  (3) That loop's basic blocks must have a relatively large successor count
//
static bool worthyDoubleCallSite1(CallSite &CS, InliningLoopInfoCache &ILIC) {
   Function *Caller = CS.getCaller();
   Function *Callee = CS.getCalledFunction();
   // Look for 2 calls of the callee in the caller.
   unsigned count = 0;
   for (Use &U : Callee->uses()) {
      if (auto CS = ImmutableCallSite(U.getUser())) {
        if (CS.getCaller() == Caller) {
          if (++count > 2) {
            return false;
          }
        }
      }
   }
   if (count != 2) {
      return false;
   }
   // Look for a single top level loop in the callee.
   LoopInfo *LI = ILIC.getLI(Callee);
   count = 0;
   const Loop *L = nullptr;
   for (auto LB = LI->begin(), LE = LI->end(); LB != LE; ++LB) {
      L = *LB;
      if (++count > 1) {
        return false;
      }
   }
   if (L == nullptr) {
     return false;
   }
   // Look through the loop for a high relative successor count.
   unsigned BBCount = std::distance(L->block_begin(), L->block_end());
   // Each loop must have at least one basic block.
   assert(BBCount > 0);
   unsigned SuccCount = 0;
   for (auto BB : L->blocks()) {
     SuccCount += std::distance(succ_begin(BB), succ_end(BB));
   }
   return (100 * SuccCount / BBCount) > InlineConstants::BasicBlockSuccRatio;
}

//
// Return loop bottom-test
//
static ICmpInst *getLoopBottomTest(Loop *L) {
  auto EB = L->getExitingBlock();
  if (EB == nullptr)
    return nullptr;
  auto BI = dyn_cast<BranchInst>(EB->getTerminator());
  if (!BI || !BI->isConditional())
    return nullptr;
  auto ICmp = dyn_cast_or_null<ICmpInst>(BI->getCondition());

  return ICmp;
}

//
// Return 'true' if the Function F has a Loop L whose trip count will be
// constant after F is inlined.
//
static bool boundConstArg(Function *F, Loop *L) {
  auto ICmp = getLoopBottomTest(L);
  if (!ICmp) {
    return false;
  }

  for (unsigned i = 0, e = ICmp->getNumOperands(); i != e; ++i) {
    auto Arg = dyn_cast<Argument>(ICmp->getOperand(i));
    if (!Arg)
      continue;
    unsigned ArgNo = Arg->getArgNo();
    for (Use &U : F->uses()) {
      if (auto CS = ImmutableCallSite(U.getUser())) {
        if (!CS)
          return false;
        if (!CS.isCallee(&U))
          return false;
        auto I = CS.getInstruction();
        if (!isa<Constant>(I->getOperand(ArgNo)))
          return false;
      }
    }
    return true;
  }
  return false;
}

//
// Return 'true' if the Function F has a Loop L whose two inner most loops
// have trip counts that will be constant after F is inlined.
//
static bool hasConstTripCountArg(Function *F, Loop *L) {
  if (L->empty() && L->getParentLoop()
    && boundConstArg(F, L) && boundConstArg(F, L->getParentLoop()))
    return true;
  for (auto LB = L->begin(), LE = L->end(); LB != LE; ++LB)
    if (hasConstTripCountArg(F, *LB))
      return true;
  return false;
}

//
// Return 'true' if this is a double callsite worth inlining.
//   (This is one of multiple double callsite heuristics.)
//
// The criteria for this heuristic are:
//  (1) Must have exactly two calls to the function
//  (2) Must be only one loop nest
//  (3) The inner two loops of that nest must have a loop bound that
//      will be a constant after inlining is applied
//
static bool worthyDoubleCallSite2(CallSite &CS, InliningLoopInfoCache& ILIC) {
  Function *Callee = CS.getCalledFunction();
  LoopInfo *LI = ILIC.getLI(Callee);
  return std::distance(LI->begin(), LI->end()) == 1
    && hasConstTripCountArg(Callee, *(LI->begin()));
}

//
// Return the total number of predecessors for the basic blocks of 'F'
//
static unsigned int totalBasicBlockPredCount(Function &F)
{
  unsigned int count = 0;
  for (Function::iterator BI = F.begin(), BE = F.end(); BI != BE; ++BI) {
    BasicBlock *BB = &*BI;
    count += std::distance(pred_begin(BB), pred_end(BB));
  }
  return count;
}

//
// Temporary switch to control new double callsite inlining heuristics
// until tuning of loopopt is complete.
//
static cl::opt<bool> NewDoubleCallSiteInliningHeuristics
  ("new-double-callsite-inlining-heuristics",
   cl::init(false), cl::ReallyHidden);

//
// Return 'true' if this is a double callsite worth inlining.
//   (This is one of multiple double callsite heuristics.)
//
// The criteria for this heuristic are:
//   (1) Must have exactly two calls to the function
//   (2) Call must be in a loop
//   (3) Called function must have loops
//   (4) Called function must not have any arguments
//         OR Called function must have a large enough total number
//           of predecessors
//
static bool worthyDoubleCallSite3(CallSite &CS, InliningLoopInfoCache& ILIC) {
  if (!NewDoubleCallSiteInliningHeuristics)
    return false;
  Function *Caller = CS.getCaller();
  LoopInfo *CallerLI = ILIC.getLI(Caller);
  if (!CallerLI->getLoopFor(CS.getInstruction()->getParent()))
    return false;
  Function *Callee = CS.getCalledFunction();
  LoopInfo *CalleeLI = ILIC.getLI(Callee);
  if (CalleeLI->begin() == CalleeLI->end())
    return false;
  if (CS.arg_begin() != CS.arg_end()
    && totalBasicBlockPredCount(*Callee)
    < InlineConstants::BigBasicBlockPredCount)
    return false;
  return true;
}

//
// Return true if 'F' has exactly two callsites
//
static bool isDoubleCallSite(Function *F)
{
  unsigned int count = 0;
  for (User *U : F->users()) {
    CallSite Site(U);
    if (!Site || Site.getCalledFunction() != F)
      continue;
    if (++count > 2)
      return false;
  }
  return count == 2;
}

//
// Return 'true' if 'CS' worth inlining, given that it is a double callsite
// with internal linkage.
//
static bool worthyDoubleInternalCallSite(CallSite &CS,
  InliningLoopInfoCache& ILIC)
{
  return worthyDoubleCallSite1(CS, ILIC) || worthyDoubleCallSite2(CS, ILIC)
    || worthyDoubleCallSite3(CS, ILIC);
}

//
// Return 'true' if 'CS' worth inlining, given that it is a double callsite
// with external linkage.
//
// The criteria for this heuristic are:
//   (1) Single basic block in the caller
//   (2) Single use which is not a direct invocation of the caller
//   (3) No calls to functions other than the called function
//       (except intrinsics added by using -g)
//
static bool worthyDoubleExternalCallSite(CallSite &CS) {
  Function *Caller = CS.getCaller();
  if (!NewDoubleCallSiteInliningHeuristics)
    return false;
  if (std::distance(Caller->begin(), Caller->end()) != 1)
    return false;
  Function *Callee = CS.getCalledFunction();
  unsigned int count = 0;
  for (User *U : Caller->users()) {
    CallSite Site(U);
    if (Site && Site.getCalledFunction() == Caller)
      return false;
    if (++count > 1)
      return false;
  }
  if (count != 1)
    return false;
  for (BasicBlock &BB : *Caller) {
    for (Instruction &I : BB) {
      CallSite CS(cast<Value>(&I));
      if (!CS)
        continue;
      Function *F = CS.getCalledFunction();
      if (F != nullptr && F->getName() == "llvm.dbg.value")
        continue;
      if (F != Callee)
        return false;
    }
  }
  return true;
}

static bool preferCloningToInlining(CallSite& CS,
                                    InliningLoopInfoCache& ILIC,
                                    bool PrepareForLTO) {
  // As a workaround, commenting out the below source line until changes
  // in BackendUtil.cpp, which sets PrepareForLTO flag, will be checked
  // into xmain branch. BackendUtil.cpp is not branch on ltoprof-xmain.
  // if (!PrepareForLTO) return false;
  Function *Callee = CS.getCalledFunction();
  if (!Callee) return false;
  LoopInfo *LI = ILIC.getLI(Callee);
  if (!LI) return false;
  if (llvm::llvm_cloning_analysis::isCallCandidateForSpecialization(CS, LI))
    return true;
  return false;
}

// Check that loop has normalized structure and constant trip count.
static bool isConstantTripCount(Loop *L) {
  // Get canonical IV.
  PHINode *IV = L->getCanonicalInductionVariable();
  if (!IV) {
    return false;
  }

  ICmpInst *CInst = getLoopBottomTest(L);
  if (!CInst) {
    return false;
  }

  if (!CInst->isIntPredicate()) {
    return false;
  }

  int NumOps = CInst->getNumOperands();
  if (NumOps != 2) {
    return false;
  }

  // Check that condition is <, <= or ==.
  ICmpInst::Predicate Pred = CInst->getPredicate();
  if (!(Pred == ICmpInst::ICMP_EQ || Pred == ICmpInst::ICMP_ULT ||
        Pred == ICmpInst::ICMP_ULE || Pred == ICmpInst::ICMP_SLT ||
        Pred == ICmpInst::ICMP_SLE)) {
    return false;
  }

  // First operand should be IV. Second should be positive int constant.
  Value *IVInc = CInst->getOperand(0);
  ConstantInt *Const = dyn_cast<ConstantInt>(CInst->getOperand(1));

  if (!IVInc || !Const) {
    // IV or TC are not available - return false
    return false;
  }

  const APInt &ConstValue = Const->getValue();
  if (!ConstValue.isStrictlyPositive()) {
    // non-positive TC - return false
    return false;
  }

  uint64_t LimTC = ConstValue.getLimitedValue();
  if (LimTC < 3) {
    // small TC - return false
    return false;
  }

  unsigned IncomingValuesCnt = IV->getNumIncomingValues();
  for (unsigned i = 0; i < IncomingValuesCnt; ++i) {
    if (IVInc == IV->getIncomingValue(i)) {
      // Found IV in bottom test - return true
      return true;
    }
  }

  return false;
}

// Minimal number of arrays in loop that should be function arguments.
static cl::opt<int> MinArgRefs(
    "inline-for-fusion-min-arg-refs", cl::Hidden, cl::init(10),
    cl::desc(
        "Min number of arguments appearing in loop candidates for fusion"));

// Minimal number of successive callsites need to be inlined to benefit
// from loops fusion.
static cl::opt<int>
    MinCallSitesForFusion("inline-for-fusion-min-callsites", cl::Hidden,
                          cl::init(2),
                          cl::desc("Min number of calls inlined for fusion"));

// Maximal number of successive callsites need to be inlined to benefit
// from loops fusion.
static cl::opt<int>
    MaxCallSitesForFusion("inline-for-fusion-max-callsites", cl::Hidden,
                          cl::init(20),
                          cl::desc("Max number of calls inlined for fusion"));

// Temporary switch to control new callsite inlining heuristics
// for fusion until tuning of loopopt is complete.
static cl::opt<bool>
    InliningForFusionHeuristics("inlining-for-fusion-heuristics",
                                cl::init(false), cl::ReallyHidden);

/// \brief Analyze a callsite for potential inlining for fusion.
///
/// Returns true if inlining of this and a number of successive callsites
/// with the same callee would benefit from loop fusion and vectorization
/// later on.
/// The criteria for this heuristic are:
/// 1) Multiple callsites of the same callee in one basic block.
/// 2) Loops inside callee should have constant trip count and have
///    no calles inside.
/// 3) Array accesses inside loops should corespond to callee arguments.
/// In case we decide that current CS is a candidate for inlining for fusion,
/// then we store other CS to the same function in the same basic block in
/// the set of inlining candidates for fusion.
static bool worthInliningForFusion(CallSite &CS, InliningLoopInfoCache &ILIC,
                                   SmallSet<CallSite, 20> *CallSitesForFusion) {
  if (!InliningForFusionHeuristics) {
    return false;
  }

  if (!CallSitesForFusion) {
    DEBUG(llvm::dbgs() <<
          "IC: No inlining for fusion: no call site candidates.\n");
    return false;
  }

  // The call site was stored as candidate for inlining for fusion.
  if (CallSitesForFusion->count(CS)) {
    CallSitesForFusion->erase(CS);
    return true;
  }

  Function *Callee = CS.getCalledFunction();
  BasicBlock *CSBB = CS->getParent();

  SmallVector<CallSite, 20> LocalCSForFusion;
  // Go through each successive call in basic block and find all callsites.
  int CSCount = 1;
  bool CallSiteCountFlag = false;
  for (auto I = CSBB->begin(), E = CSBB->end(); I != E; ++I) {
    CallSite LocalCS(cast<Value>(I));
    if (!LocalCS) {
      continue;
    }
    if (LocalCS == CS) {
      CallSiteCountFlag = true;
      continue;
    }
    Function *CurrCallee = LocalCS.getCalledFunction();
    if (CallSiteCountFlag) {
      if (CurrCallee == Callee) {
        CSCount++;
        LocalCSForFusion.push_back(LocalCS);
      } else {
        CallSiteCountFlag = false;
      }
    }
  }

  // If number of successive calls is relatively small or too big
  // then skip inlining
  if ((CSCount < MinCallSitesForFusion) || (CSCount > MaxCallSitesForFusion)) {
    DEBUG(llvm::dbgs()
          << "IC: No inlining for fusion: number of candidates is out of range:"
          << CSCount << "\n");
    return false;
  }

  // Check if callee has function calls inside - skip it.
  for (BasicBlock &BB : *Callee) {
    for (auto &I : BB) {
      if (isa<CallInst>(I) || isa<InvokeInst>(I)) {
        CallInst *CI = dyn_cast_or_null<CallInst>(&I);
        InvokeInst *II = dyn_cast_or_null<InvokeInst>(&I);
        auto InnerFunc = CI ? CI->getCalledFunction() : II->getCalledFunction();
        if (!InnerFunc || !InnerFunc->isIntrinsic()) {
          DEBUG(llvm::dbgs() <<
                "IC: No inlining for fusion: call inside candidate.\n");
          return false;
        }
      }
    }
  }

  // Check loops inside callee.
  LoopInfo *LI = ILIC.getLI(Callee);
  if (!LI) {
    DEBUG(llvm::dbgs() <<
          "IC: No inlining for fusion: no loop info for candidate.\n");
    return false;
  }

  int ArgCnt = 0;
  for (auto LB = LI->begin(), LE = LI->end(); LB != LE; ++LB) {
    Loop *LL = *LB;
    if (!isConstantTripCount(LL)) {
      // Non-constant trip count. Skip inlining.
      DEBUG(llvm::dbgs() <<
            "IC: No inlining for fusion: non-constant TC in loop.\n");
      return false;
    }
    // Check how many array refs in GEP instructions are arguments of
    // the callee.
    for (auto *BB : LL->blocks()) {
      for (auto &I : *BB) {
        if (ArgCnt > MinArgRefs) {
          break;
        }
        if (isa<GetElementPtrInst>(I)) {
          GetElementPtrInst *GEPI = dyn_cast_or_null<GetElementPtrInst>(&I);
          Value *PtrOp = GEPI->getPointerOperand();
          if (PtrOp) {
            if (isa<PHINode>(PtrOp)) {
              PtrOp = dyn_cast<PHINode>(PtrOp)->getIncomingValue(0);
            }
            if (isa<Argument>(PtrOp))
              ArgCnt++;
          }
        }
      }
      if (ArgCnt > MinArgRefs) {
        break;
      }
    }
    if (ArgCnt > MinArgRefs) {
      break;
    }
  }

  // Not enough arguments-arrays were found in loop.
  if (ArgCnt < MinArgRefs) {
    DEBUG(llvm::dbgs() <<
          "IC: No inlining for fusion: not enough array refs.\n");
    return false;
  }

  // Store other inlining candidates in a special map.
  if (CallSitesForFusion) {
    for (auto LocalCS : LocalCSForFusion) {
      CallSitesForFusion->insert(LocalCS);
    }
  }

  return true;
}

/// \brief Calculate depth of the current BasicBlock in the given Dominator
/// tree. Map is used to store IF-depth for each block so we don't need to
/// re-calculate it multiple times.
static int calculateMaxIfDepth(BasicBlock *Node, DominatorTree *DT,
                               DenseMap<BasicBlock *, int> &Map) {
  if (!Node)
    return 0;

  DenseMap<BasicBlock *, int>::iterator It = Map.find(Node);
  if (It != Map.end())
    return It->second;

  BasicBlock *BB = Node;
  int CurrIfDepth = 0;

  while (BB) {
    if (TerminatorInst *TermInst = BB->getTerminator()) {
      BranchInst *Inst = dyn_cast<BranchInst>(TermInst);
      if (Inst && Inst->isConditional()) {
        ++CurrIfDepth;
      }
    }
    if (DT->getNode(BB)->getIDom()) {
      BB = DT->getNode(BB)->getIDom()->getBlock();
    } else {
      break;
    }
  }

  Map.insert(std::make_pair(Node, CurrIfDepth));

  TerminatorInst *TermInst = Node->getTerminator();
  int CurrMaxIfDepth = CurrIfDepth;
  for (auto *NextNode : TermInst->successors()) {
    if (NextNode != Node)
      CurrMaxIfDepth =
          std::max(CurrMaxIfDepth, calculateMaxIfDepth(NextNode, DT, Map));
  }

  return CurrMaxIfDepth;
}

/// \brief Calculates the depth of the deepest 'if' statment in routine.
static int deepestIfInDomTree(DominatorTree *DT) {

  // To avoid recalculating of BasicBlock depth, it will be stored in a map.
  DenseMap<BasicBlock *, int> BBIfDepth;
  const DomTreeNodeBase<BasicBlock> *DomRoot = DT->getRootNode();

  return calculateMaxIfDepth(DomRoot->getBlock(), DT, BBIfDepth);
}

/// \brief Analyze a callsite for potential inlining for deeply nested ifs.
///
/// The criteria for this heuristic are:
/// 1) Works on PrepareForLTO phase only.
/// 2) Recursive Caller, non-recursive callee.
/// 3) Caller has 'switch' instruction.
/// 4) Callee has no loops.
/// 5) Both caller and callee contain depeply nested ifs.
static bool worthInliningForDeeplyNestedIfs(CallSite &CS,
                                            InliningLoopInfoCache &ILIC,
                                            bool IsCallerRecursive,
                                            bool PrepareForLTO) {
  // Heuristic is enabled if option is unset and it is first inliner run
  // (on PrepareForLTO phase) OR if option is set to true.
  if (((InliningForDeeplyNestedIfs != cl::BOU_UNSET) || !PrepareForLTO) &&
      (InliningForDeeplyNestedIfs != cl::BOU_TRUE))
    return false;

  Function *Callee = CS.getCalledFunction();
  Function *Caller = CS.getCaller();

  // Recursive callee is not allowed
  if (Caller == Callee)
    return false;

  // Caller should be recursive
  if (!IsCallerRecursive)
    return false;

  // Caller should contain 'switch' instruction.
  bool HasSwitchInst = false;
  for (BasicBlock &BB : *Caller) {
    for (auto &I : BB) {
      if (isa<SwitchInst>(I)) {
        HasSwitchInst = true;
        break;
      }
    }
  }

  if (!HasSwitchInst)
    return false;

  // Callee should have no loops.
  LoopInfo *CalleeLI = ILIC.getLI(Callee);
  if (!CalleeLI->empty())
    return false;

  // Both caller and callee should have deeply nested ifs.
  DominatorTree *CallerDT = ILIC.getDT(Caller);
  unsigned CallerIfDepth = deepestIfInDomTree(CallerDT);
  if (CallerIfDepth < MinDepthOfNestedIfs)
    return false;

  DominatorTree *CalleeDT = ILIC.getDT(Callee);
  unsigned CalleeIfDepth = deepestIfInDomTree(CalleeDT);
  if (CalleeIfDepth < MinDepthOfNestedIfs)
    return false;

  return true;
}
#endif // INTEL_CUSTOMIZATION

/// \brief Find dead blocks due to deleted CFG edges during inlining.
=======
/// Find dead blocks due to deleted CFG edges during inlining.
>>>>>>> f384bc71
///
/// If we know the successor of the current block, \p CurrBB, has to be \p
/// NextBB, the other successors of \p CurrBB are dead if these successors have
/// no live incoming CFG edges.  If one block is found to be dead, we can
/// continue growing the dead block list by checking the successors of the dead
/// blocks to see if all their incoming edges are dead or not.
void CallAnalyzer::findDeadBlocks(BasicBlock *CurrBB, BasicBlock *NextBB) {
  auto IsEdgeDead = [&](BasicBlock *Pred, BasicBlock *Succ) {
    // A CFG edge is dead if the predecessor is dead or the predessor has a
    // known successor which is not the one under exam.
    return (DeadBlocks.count(Pred) ||
            (KnownSuccessors[Pred] && KnownSuccessors[Pred] != Succ));
  };

  auto IsNewlyDead = [&](BasicBlock *BB) {
    // If all the edges to a block are dead, the block is also dead.
    return (!DeadBlocks.count(BB) &&
            llvm::all_of(predecessors(BB),
                         [&](BasicBlock *P) { return IsEdgeDead(P, BB); }));
  };

  for (BasicBlock *Succ : successors(CurrBB)) {
    if (Succ == NextBB || !IsNewlyDead(Succ))
      continue;
    SmallVector<BasicBlock *, 4> NewDead;
    NewDead.push_back(Succ);
    while (!NewDead.empty()) {
      BasicBlock *Dead = NewDead.pop_back_val();
      if (DeadBlocks.insert(Dead))
        // Continue growing the dead block lists.
        for (BasicBlock *S : successors(Dead))
          if (IsNewlyDead(S))
            NewDead.push_back(S);
    }
  }
}

/// Analyze a call site for potential inlining.
///
/// Returns true if inlining this call is viable, and false if it is not
/// viable. It computes the cost and adjusts the threshold based on numerous
/// factors and heuristics. If this method returns false but the computed cost
/// is below the computed threshold, then inlining was forcibly disabled by
/// some artifact of the routine.
///
/// INTEL The Intel version also sets the value of *Reason to be the principal
/// INTEL the call site would be inlined or not inlined.

bool CallAnalyzer::analyzeCall(CallSite CS, InlineReason* Reason) { // INTEL
  ++NumCallsAnalyzed;
  InlineReason TempReason = NinlrNoReason; // INTEL
  InlineReason* ReasonAddr = Reason == nullptr ? &TempReason : Reason; // INTEL
  InlineReasonVector YesReasonVector; // INTEL
  InlineReasonVector NoReasonVector; // INTEL
  TempReason = NinlrNoReason; // INTEL
  EarlyExitCost = INT_MAX; // INTEL
  EarlyExitThreshold = INT_MAX; // INTEL

  // Perform some tweaks to the cost and threshold based on the direct
  // callsite information.

  // We want to more aggressively inline vector-dense kernels, so up the
  // threshold, and we'll lower it if the % of vector instructions gets too
  // low. Note that these bonuses are some what arbitrary and evolved over time
  // by accident as much as because they are principled bonuses.
  //
  // FIXME: It would be nice to remove all such bonuses. At least it would be
  // nice to base the bonus values on something more scientific.
  assert(NumInstructions == 0);
  assert(NumVectorInstructions == 0);

  // Update the threshold based on callsite properties
  updateThreshold(CS, F, YesReasonVector); // INTEL

  // INTEL  CQ378383: Tolerate a single "forgivable" condition when optimizing
  // INTEL  for size. In this case, we delay subtracting out the single basic
  // INTEL  block bonus until we see a second branch with multiple targets.
  bool SeekingForgivable = CS.getCaller()->optForSize(); // INTEL
  bool FoundForgivable = false;                          // INTEL
  bool SubtractedBonus = false;                          // INTEL

  // Speculatively apply all possible bonuses to Threshold. If cost exceeds
  // this Threshold any time, and cost cannot decrease, we can stop processing
  // the rest of the function body.
  Threshold += (SingleBBBonus + VectorBonus);
#if INTEL_CUSTOMIZATION
  if (InlineForXmain &&
      preferCloningToInlining(CS, *ILIC, Params.PrepareForLTO)) {
    *ReasonAddr = NinlrPreferCloning;
    return false;
  }
#endif // INTEL_CUSTOMIZATION

  // Give out bonuses for the callsite, as the instructions setting them up
  // will be gone after inlining.
  Cost -= getCallsiteCost(CS, DL);

#if INTEL_CUSTOMIZATION
  Function *Caller = CS.getInstruction()->getFunction();
  // Check if the caller function is recursive itself.
  for (User *U : Caller->users()) {
    CallSite Site(U);
    if (!Site)
      continue;
    Instruction *I = Site.getInstruction();
    if (I->getFunction() == Caller) {
      IsCallerRecursive = true;
      break;
    }
  }

  if (InlineForXmain) {
    if (&F == CS.getCalledFunction()) {
      if (isDoubleCallSite(&F)) {
        // If there are two calls of the function, the cost of inlining it may
        // drop, but less dramatically.
        if (F.hasLocalLinkage() || F.hasLinkOnceODRLinkage()) {
           if (worthyDoubleInternalCallSite(CS, *ILIC)) {
             Cost -= InlineConstants::SecondToLastCallToStaticBonus;
             YesReasonVector.push_back(InlrDoubleLocalCall);
           }
        }
        else {
           if (worthyDoubleExternalCallSite(CS)) {
             Cost -= InlineConstants::SecondToLastCallToStaticBonus;
             YesReasonVector.push_back(InlrDoubleNonLocalCall);
           }
        }
      }
      if (worthInliningForFusion(CS, *ILIC, CallSitesForFusion)) {
        Cost -= InlineConstants::InliningForFusionBonus;
        YesReasonVector.push_back(InlrForFusion);
      }
      if (worthInliningForDeeplyNestedIfs(CS, *ILIC, IsCallerRecursive,
                                          Params.PrepareForLTO)) {
        Cost -= InlineConstants::InliningForDeepIfsBonus;
        YesReasonVector.push_back(InlrDeeplyNestedIfs);
      }
    }
  }

  // Use InlineAggressiveInfo to expose uses of global ptrs
  if (InlineForXmain && AI != nullptr && AI->isCallInstInAggInlList(CS)) {
    Cost -= InlineConstants::AggressiveInlineCallBonus;
    YesReasonVector.push_back(InlrAggInline);
  }

#endif // INTEL_CUSTOMIZATION

  // If this function uses the coldcc calling convention, prefer not to inline
  // it.
  if (F.getCallingConv() == CallingConv::Cold) { // INTEL
    Cost += InlineConstants::ColdccPenalty;
    NoReasonVector.push_back(NinlrColdCC); // INTEL
  } // INTEL

#if INTEL_CUSTOMIZATION
  if (Cost >= Threshold) {
    if (!ComputeFullInlineCost) {
      *ReasonAddr = bestInlineReason(NoReasonVector, NinlrNotProfitable);
      return false;
    }
    if (EarlyExitCost == INT_MAX) {
      EarlyExitCost = Cost;
      EarlyExitThreshold = Threshold;
    }
 }
#endif // INTEL_CUSTOMIZATION

  if (F.empty()) { // INTEL
    *ReasonAddr = InlrEmptyFunction; // INTEL
    return true;
  } // INTEL

  // Populate our simplified values by mapping from function arguments to call
  // arguments with known important simplifications.
  CallSite::arg_iterator CAI = CS.arg_begin();
  for (Function::arg_iterator FAI = F.arg_begin(), FAE = F.arg_end();
       FAI != FAE; ++FAI, ++CAI) {
    assert(CAI != CS.arg_end());
    if (Constant *C = dyn_cast<Constant>(CAI))
      SimplifiedValues[&*FAI] = C;

    Value *PtrArg = *CAI;
    if (ConstantInt *C = stripAndComputeInBoundsConstantOffsets(PtrArg)) {
      ConstantOffsetPtrs[&*FAI] = std::make_pair(PtrArg, C->getValue());

      // We can SROA any pointer arguments derived from alloca instructions.
      if (isa<AllocaInst>(PtrArg)) {
        SROAArgValues[&*FAI] = PtrArg;
        SROAArgCosts[PtrArg] = 0;
      }
    }
  }
  NumConstantArgs = SimplifiedValues.size();
  NumConstantOffsetPtrArgs = ConstantOffsetPtrs.size();
  NumAllocaArgs = SROAArgValues.size();

  // FIXME: If a caller has multiple calls to a callee, we end up recomputing
  // the ephemeral values multiple times (and they're completely determined by
  // the callee, so this is purely duplicate work).
  SmallPtrSet<const Value *, 32> EphValues;
  CodeMetrics::collectEphemeralValues(&F, &GetAssumptionCache(F), EphValues);

  // The worklist of live basic blocks in the callee *after* inlining. We avoid
  // adding basic blocks of the callee which can be proven to be dead for this
  // particular call site in order to get more accurate cost estimates. This
  // requires a somewhat heavyweight iteration pattern: we need to walk the
  // basic blocks in a breadth-first order as we insert live successors. To
  // accomplish this, prioritizing for small iterations because we exit after
  // crossing our threshold, we use a small-size optimized SetVector.
  typedef SetVector<BasicBlock *, SmallVector<BasicBlock *, 16>,
                    SmallPtrSet<BasicBlock *, 16>>
      BBSetVector;
  BBSetVector BBWorklist;
  BBWorklist.insert(&F.getEntryBlock());
  bool SingleBB = true;
  // Note that we *must not* cache the size, this loop grows the worklist.
  for (unsigned Idx = 0; Idx != BBWorklist.size(); ++Idx) {
    // Bail out the moment we cross the threshold. This means we'll under-count
    // the cost, but only when undercounting doesn't matter.
#if INTEL_CUSTOMIZATION
    if (Cost >= Threshold) {
      if (!ComputeFullInlineCost)
        break;
      if (EarlyExitCost == INT_MAX) {
        EarlyExitCost = Cost;
        EarlyExitThreshold = Threshold;
      }
    }
#endif // INTEL_CUSTOMIZATION

    BasicBlock *BB = BBWorklist[Idx];
    if (BB->empty())
      continue;

    // Disallow inlining a blockaddress. A blockaddress only has defined
    // behavior for an indirect branch in the same function, and we do not
    // currently support inlining indirect branches. But, the inliner may not
    // see an indirect branch that ends up being dead code at a particular call
    // site. If the blockaddress escapes the function, e.g., via a global
    // variable, inlining may lead to an invalid cross-function reference.
    if (BB->hasAddressTaken()) { // INTEL
      *ReasonAddr = NinlrBlockAddress; // INTEL
      return false;
    }

    // Analyze the cost of this block. If we blow through the threshold, this
    // returns false, and we can bail on out.
#if INTEL_CUSTOMIZATION
    if (!analyzeBlock(BB, EphValues)) {
      *ReasonAddr = NinlrNotProfitable;
      if (IsRecursiveCall) {
        *ReasonAddr = NinlrRecursive;
      }
      if (ExposesReturnsTwice) {
        *ReasonAddr = NinlrReturnsTwice;
      }
      if (HasDynamicAlloca) {
        *ReasonAddr = NinlrDynamicAlloca;
      }
      if (HasIndirectBr) {
        *ReasonAddr = NinlrIndirectBranch;
      }
      if (HasUninlineableIntrinsic) {
        *ReasonAddr = NinlrCallsLocalEscape;
      }
      if (IsCallerRecursive &&
          AllocatedSize > InlineConstants::TotalAllocaSizeRecursiveCaller) {
        *ReasonAddr = NinlrTooMuchStack;
      }
      if (!ComputeFullInlineCost || (*ReasonAddr) != NinlrNotProfitable)
        return false;
      if (EarlyExitCost == INT_MAX) {
        EarlyExitCost = Cost;
        EarlyExitThreshold = Threshold;
      }
    }
#endif // INTEL_CUSTOMIZATION

    TerminatorInst *TI = BB->getTerminator();

    // Add in the live successors by first checking whether we have terminator
    // that may be simplified based on the values simplified by this call.
    if (BranchInst *BI = dyn_cast<BranchInst>(TI)) {
      if (BI->isConditional()) {
        Value *Cond = BI->getCondition();
        if (ConstantInt *SimpleCond =
                dyn_cast_or_null<ConstantInt>(SimplifiedValues.lookup(Cond))) {
          BasicBlock *NextBB = BI->getSuccessor(SimpleCond->isZero() ? 1 : 0);
          BBWorklist.insert(NextBB);
          KnownSuccessors[BB] = NextBB;
          findDeadBlocks(BB, NextBB);
          continue;
        }
      }
    } else if (SwitchInst *SI = dyn_cast<SwitchInst>(TI)) {
      Value *Cond = SI->getCondition();
      if (ConstantInt *SimpleCond =
              dyn_cast_or_null<ConstantInt>(SimplifiedValues.lookup(Cond))) {
        BasicBlock *NextBB = SI->findCaseValue(SimpleCond)->getCaseSuccessor();
        BBWorklist.insert(NextBB);
        KnownSuccessors[BB] = NextBB;
        findDeadBlocks(BB, NextBB);
        continue;
      }
    }

    // If we're unable to select a particular successor, just count all of
    // them.
    for (unsigned TIdx = 0, TSize = TI->getNumSuccessors(); TIdx != TSize;
         ++TIdx)
      BBWorklist.insert(TI->getSuccessor(TIdx));

    // If we had any successors at this point, than post-inlining is likely to
    // have them as well. Note that we assume any basic blocks which existed
    // due to branches or switches which folded above will also fold after
    // inlining.
#if INTEL_CUSTOMIZATION
    if (InlineForXmain) {
      if (TI->getNumSuccessors() > 1) {
        if (SeekingForgivable && forgivableCondition(TI)) {
          FoundForgivable = true;
          Cost -= InlineConstants::InstrCost;
        }
        else {
          if (!SubtractedBonus) {
            SubtractedBonus = true;
            Threshold -= SingleBBBonus;
          }
          FoundForgivable = false;
        }
        SingleBB = false;
      }
    }
    else {
      if (SingleBB && TI->getNumSuccessors() > 1) {
        // Take off the bonus we applied to the threshold.
        Threshold -= SingleBBBonus;
        SingleBB = false;
      }
    }
#endif // INTEL_CUSTOMIZATION
  }

#if INTEL_CUSTOMIZATION
  if (SingleBB)
    YesReasonVector.push_back(InlrSingleBasicBlock);
  else if (FoundForgivable)
    YesReasonVector.push_back(InlrAlmostSingleBasicBlock);
#endif // INTEL_CUSTOMIZATION

  bool OnlyOneCallAndLocalLinkage =
       (F.hasLocalLinkage()                                     // INTEL
         || (InlineForXmain && F.hasLinkOnceODRLinkage())) &&   // INTEL
       F.hasOneUse() &&  &F == CS.getCalledFunction();          // INTEL
  // If this is a noduplicate call, we can still inline as long as
  // inlining this would cause the removal of the caller (so the instruction
  // is not actually duplicated, just moved).
  if (!OnlyOneCallAndLocalLinkage && ContainsNoDuplicateCall) { // INTEL
    *ReasonAddr = NinlrDuplicateCall; // INTEL
    return false;
  } // INTEL

  // We applied the maximum possible vector bonus at the beginning. Now,
  // subtract the excess bonus, if any, from the Threshold before
  // comparing against Cost.
  if (NumVectorInstructions <= NumInstructions / 10)
    Threshold -= VectorBonus;
  else if (NumVectorInstructions <= NumInstructions / 2)
    Threshold -= VectorBonus/2;

#if INTEL_CUSTOMIZATION
  if (NumVectorInstructions > NumInstructions / 10) {
    YesReasonVector.push_back(InlrVectorBonus);
  }
  bool IsProfitable = Cost < std::max(1, Threshold);
  if (IsProfitable) {
    *ReasonAddr = bestInlineReason(YesReasonVector, InlrProfitable);
  }
  else {
    *ReasonAddr = bestInlineReason(NoReasonVector, NinlrNotProfitable);
  }
  return IsProfitable;
#endif // INTEL_CUSTOMIZATION
}

#if !defined(NDEBUG) || defined(LLVM_ENABLE_DUMP)
/// Dump stats about this call's analysis.
LLVM_DUMP_METHOD void CallAnalyzer::dump() {
#define DEBUG_PRINT_STAT(x) dbgs() << "      " #x ": " << x << "\n"
  DEBUG_PRINT_STAT(NumConstantArgs);
  DEBUG_PRINT_STAT(NumConstantOffsetPtrArgs);
  DEBUG_PRINT_STAT(NumAllocaArgs);
  DEBUG_PRINT_STAT(NumConstantPtrCmps);
  DEBUG_PRINT_STAT(NumConstantPtrDiffs);
  DEBUG_PRINT_STAT(NumInstructionsSimplified);
  DEBUG_PRINT_STAT(NumInstructions);
  DEBUG_PRINT_STAT(SROACostSavings);
  DEBUG_PRINT_STAT(SROACostSavingsLost);
  DEBUG_PRINT_STAT(LoadEliminationCost);
  DEBUG_PRINT_STAT(ContainsNoDuplicateCall);
  DEBUG_PRINT_STAT(Cost);
  DEBUG_PRINT_STAT(Threshold);
#undef DEBUG_PRINT_STAT
}
#endif

/// Test that there are no attribute conflicts between Caller and Callee
///        that prevent inlining.
static bool functionsHaveCompatibleAttributes(Function *Caller,
                                              Function *Callee,
                                              TargetTransformInfo &TTI) {
  return TTI.areInlineCompatible(Caller, Callee) &&
         AttributeFuncs::areInlineCompatible(*Caller, *Callee);
}

int llvm::getCallsiteCost(CallSite CS, const DataLayout &DL) {
  int Cost = 0;
  for (unsigned I = 0, E = CS.arg_size(); I != E; ++I) {
    if (CS.isByValArgument(I)) {
      // We approximate the number of loads and stores needed by dividing the
      // size of the byval type by the target's pointer size.
      PointerType *PTy = cast<PointerType>(CS.getArgument(I)->getType());
      unsigned TypeSize = DL.getTypeSizeInBits(PTy->getElementType());
      unsigned AS = PTy->getAddressSpace();
      unsigned PointerSize = DL.getPointerSizeInBits(AS);
      // Ceiling division.
      unsigned NumStores = (TypeSize + PointerSize - 1) / PointerSize;

      // If it generates more than 8 stores it is likely to be expanded as an
      // inline memcpy so we take that as an upper bound. Otherwise we assume
      // one load and one store per word copied.
      // FIXME: The maxStoresPerMemcpy setting from the target should be used
      // here instead of a magic number of 8, but it's not available via
      // DataLayout.
      NumStores = std::min(NumStores, 8U);

      Cost += 2 * NumStores * InlineConstants::InstrCost;
    } else {
      // For non-byval arguments subtract off one instruction per call
      // argument.
      Cost += InlineConstants::InstrCost;
    }
  }
  // The call instruction also disappears after inlining.
  Cost += InlineConstants::InstrCost + InlineConstants::CallPenalty;
  return Cost;
}

InlineCost llvm::getInlineCost(
    CallSite CS, const InlineParams &Params, TargetTransformInfo &CalleeTTI,
    std::function<AssumptionCache &(Function &)> &GetAssumptionCache,
    Optional<function_ref<BlockFrequencyInfo &(Function &)>> GetBFI,
    InliningLoopInfoCache *ILIC, // INTEL
    InlineAggressiveInfo *AI,    // INTEL
    SmallSet<CallSite, 20> *CallSitesForFusion, // INTEL
    ProfileSummaryInfo *PSI, OptimizationRemarkEmitter *ORE) {
  return getInlineCost(CS, CS.getCalledFunction(), Params, CalleeTTI,
                       GetAssumptionCache, GetBFI, ILIC, AI, // INTEL
                       CallSitesForFusion, PSI, ORE);// INTEL
}

InlineCost llvm::getInlineCost(
    CallSite CS, Function *Callee, const InlineParams &Params,
    TargetTransformInfo &CalleeTTI,
    std::function<AssumptionCache &(Function &)> &GetAssumptionCache,
    Optional<function_ref<BlockFrequencyInfo &(Function &)>> GetBFI,
    InliningLoopInfoCache *ILIC,    // INTEL
    InlineAggressiveInfo *AI,       // INTEL
    SmallSet<CallSite, 20> *CallSitesForFusion, // INTEL
    ProfileSummaryInfo *PSI, OptimizationRemarkEmitter *ORE) {

  // Cannot inline indirect calls.
  if (!Callee)
    return llvm::InlineCost::getNever(NinlrIndirect); // INTEL

  // Never inline calls with byval arguments that does not have the alloca
  // address space. Since byval arguments can be replaced with a copy to an
  // alloca, the inlined code would need to be adjusted to handle that the
  // argument is in the alloca address space (so it is a little bit complicated
  // to solve).
  unsigned AllocaAS = Callee->getParent()->getDataLayout().getAllocaAddrSpace();
  for (unsigned I = 0, E = CS.arg_size(); I != E; ++I)
    if (CS.isByValArgument(I)) {
      PointerType *PTy = cast<PointerType>(CS.getArgument(I)->getType());
      if (PTy->getAddressSpace() != AllocaAS)
        return llvm::InlineCost::getNever();
    }

  // Calls to functions with always-inline attributes should be inlined
  // whenever possible.

  if (CS.hasFnAttr(Attribute::AlwaysInline)) {
#if INTEL_CUSTOMIZATION
    InlineReason Reason = InlrNoReason;
    if (isInlineViable(*Callee, Reason))
      return llvm::InlineCost::getAlways(InlrAlwaysInline);
    assert(IsNotInlinedReason(Reason));
    return llvm::InlineCost::getNever(Reason);
  }
  if (CS.hasFnAttr(Attribute::AlwaysInlineRecursive)) {
    InlineReason Reason = InlrNoReason;
    if (isInlineViable(*Callee, Reason))
      return llvm::InlineCost::getAlways(InlrAlwaysInlineRecursive);
    assert(IsNotInlinedReason(Reason));
    return llvm::InlineCost::getNever(Reason);
  }
#endif // INTEL_CUSTOMIZATION

  // Never inline functions with conflicting attributes (unless callee has
  // always-inline attribute).
  Function *Caller = CS.getCaller();
  if (!functionsHaveCompatibleAttributes(Caller, Callee, CalleeTTI))
    return llvm::InlineCost::getNever(NinlrMismatchedAttributes); // INTEL

  // Don't inline this call if the caller has the optnone attribute.
  if (Caller->hasFnAttribute(Attribute::OptimizeNone))
    return llvm::InlineCost::getNever(NinlrOptNone); // INTEL

  // Don't inline functions which can be interposed at link-time.  Don't inline
  // functions marked noinline or call sites marked noinline.
  // Note: inlining non-exact non-interposable functions is fine, since we know
  // we have *a* correct implementation of the source level function.
  if (Callee->isInterposable() || Callee->hasFnAttribute(Attribute::NoInline) ||
      CS.isNoInline()) { // INTEL
#if INTEL_CUSTOMIZATION
    if (Callee->isInterposable()) {
      return llvm::InlineCost::getNever(NinlrMayBeOverriden);
    }
    if (Callee->hasFnAttribute(Attribute::NoInline)) {
      return llvm::InlineCost::getNever(NinlrNoinlineAttribute);
    }
    if (CS.isNoInline()) {
      return llvm::InlineCost::getNever(NinlrNoinlineCallsite);
    }
#endif // INTEL_CUSTOMIZATION
  } // INTEL

  DEBUG(llvm::dbgs() << "      Analyzing call of " << Callee->getName()
                     << "... (caller:" << Caller->getName() << ")\n");

  CallAnalyzer CA(CalleeTTI, GetAssumptionCache, GetBFI, PSI, ORE, *Callee, CS,
                  ILIC, AI, CallSitesForFusion, Params);  // INTEL
#if INTEL_CUSTOMIZATION
  InlineReason Reason = InlrNoReason;
  bool ShouldInline = CA.analyzeCall(CS, &Reason);
  assert(Reason != InlrNoReason);
#endif // INTEL_CUSTOMIZATION

  DEBUG(CA.dump());

  // Check if there was a reason to force inlining or no inlining.
  if (!ShouldInline && CA.getCost() < CA.getThreshold())
    return InlineCost::getNever(Reason); // INTEL
  if (ShouldInline && CA.getCost() >= CA.getThreshold())
    return InlineCost::getAlways(Reason); // INTEL

  return llvm::InlineCost::get(CA.getCost(), // INTEL
    CA.getThreshold(), Reason, CA.getEarlyExitCost(), //INTEL
    CA.getEarlyExitThreshold()); // INTEL
}

bool llvm::isInlineViable(Function &F, // INTEL
                          InlineReason& Reason) { // INTEL
  bool ReturnsTwice = F.hasFnAttribute(Attribute::ReturnsTwice);
  for (Function::iterator BI = F.begin(), BE = F.end(); BI != BE; ++BI) {
    // Disallow inlining of functions which contain indirect branches or
    // blockaddresses.
    if (isa<IndirectBrInst>(BI->getTerminator())
      || BI->hasAddressTaken()) { // INTEL
#if INTEL_CUSTOMIZATION
      if (isa<IndirectBrInst>(BI->getTerminator())) {
        Reason = NinlrIndirectBranch;
        return false;
      }
      if (BI->hasAddressTaken()) {
        Reason = NinlrBlockAddress;
        return false;
      }
#endif // INTEL_CUSTOMIZATION
    } // INTEL

    for (auto &II : *BI) {
      CallSite CS(&II);
      if (!CS)
        continue;

      // Disallow recursive calls.
      if (&F == CS.getCalledFunction()) { // INTEL
        Reason = NinlrRecursive; // INTEL
        return false;
      } // INTEL

      // Disallow calls which expose returns-twice to a function not previously
      // attributed as such.
      if (!ReturnsTwice && CS.isCall() &&
          cast<CallInst>(CS.getInstruction())->canReturnTwice()) { // INTEL
        Reason = NinlrReturnsTwice; // INTEL
        return false;
      } // INTEL

      if (CS.getCalledFunction())
        switch (CS.getCalledFunction()->getIntrinsicID()) {
        default:
          break;
        // Disallow inlining of @llvm.icall.branch.funnel because current
        // backend can't separate call targets from call arguments.
        case llvm::Intrinsic::icall_branch_funnel:
        // Disallow inlining functions that call @llvm.localescape. Doing this
        // correctly would require major changes to the inliner.
        case llvm::Intrinsic::localescape:
          Reason = NinlrCallsLocalEscape; // INTEL
          return false; // INTEL
        // Disallow inlining of functions that access VarArgs.
        case llvm::Intrinsic::vastart:
        case llvm::Intrinsic::vaend:
          Reason = NinlrVarargs; // INTEL
          return false;
        }
    }
  }

  return true;
}

// APIs to create InlineParams based on command line flags and/or other
// parameters.

InlineParams llvm::getInlineParams(int Threshold) {
  InlineParams Params;
  Params.PrepareForLTO = false;     // INTEL

  // This field is the threshold to use for a callee by default. This is
  // derived from one or more of:
  //  * optimization or size-optimization levels,
  //  * a value passed to createFunctionInliningPass function, or
  //  * the -inline-threshold flag.
  //  If the -inline-threshold flag is explicitly specified, that is used
  //  irrespective of anything else.
  if (InlineThreshold.getNumOccurrences() > 0)
    Params.DefaultThreshold = InlineThreshold;
  else
    Params.DefaultThreshold = Threshold;

  // Set the HintThreshold knob from the -inlinehint-threshold.
  Params.HintThreshold = HintThreshold;

  // Set the HotCallSiteThreshold knob from the -hot-callsite-threshold.
  Params.HotCallSiteThreshold = HotCallSiteThreshold;

  // If the -locally-hot-callsite-threshold is explicitly specified, use it to
  // populate LocallyHotCallSiteThreshold. Later, we populate
  // Params.LocallyHotCallSiteThreshold from -locally-hot-callsite-threshold if
  // we know that optimization level is O3 (in the getInlineParams variant that
  // takes the opt and size levels).
  // FIXME: Remove this check (and make the assignment unconditional) after
  // addressing size regression issues at O2.
  if (LocallyHotCallSiteThreshold.getNumOccurrences() > 0)
    Params.LocallyHotCallSiteThreshold = LocallyHotCallSiteThreshold;

  // Set the ColdCallSiteThreshold knob from the -inline-cold-callsite-threshold.
  Params.ColdCallSiteThreshold = ColdCallSiteThreshold;

  // Set the OptMinSizeThreshold and OptSizeThreshold params only if the
  // -inlinehint-threshold commandline option is not explicitly given. If that
  // option is present, then its value applies even for callees with size and
  // minsize attributes.
  // If the -inline-threshold is not specified, set the ColdThreshold from the
  // -inlinecold-threshold even if it is not explicitly passed. If
  // -inline-threshold is specified, then -inlinecold-threshold needs to be
  // explicitly specified to set the ColdThreshold knob
  if (InlineThreshold.getNumOccurrences() == 0) {
    Params.OptMinSizeThreshold = InlineConstants::OptMinSizeThreshold;
    Params.OptSizeThreshold = InlineForXmain
     ? OptSizeThreshold : InlineConstants::OptSizeThreshold; // INTEL
    Params.ColdThreshold = ColdThreshold;
  } else if (ColdThreshold.getNumOccurrences() > 0) {
    Params.ColdThreshold = ColdThreshold;
  }
  return Params;
}

InlineParams llvm::getInlineParams() {
  return getInlineParams(InlineThreshold);
}

// Compute the default threshold for inlining based on the opt level and the
// size opt level.
static int computeThresholdFromOptLevels(unsigned OptLevel,
                                         unsigned SizeOptLevel) {
  if (OptLevel > 2)
    return InlineConstants::OptAggressiveThreshold;
  if (SizeOptLevel == 1) // -Os
    return InlineForXmain
      ? OptSizeThreshold : InlineConstants::OptSizeThreshold; // INTEL
  if (SizeOptLevel == 2) // -Oz
    return InlineConstants::OptMinSizeThreshold;
  return InlineThreshold;
}

InlineParams llvm::getInlineParams(unsigned OptLevel, unsigned SizeOptLevel) {
  auto Params =
      getInlineParams(computeThresholdFromOptLevels(OptLevel, SizeOptLevel));
  // At O3, use the value of -locally-hot-callsite-threshold option to populate
  // Params.LocallyHotCallSiteThreshold. Below O3, this flag has effect only
  // when it is specified explicitly.
  if (OptLevel > 2)
    Params.LocallyHotCallSiteThreshold = LocallyHotCallSiteThreshold;
  return Params;
}

#if INTEL_CUSTOMIZATION
// This routine does exactly same as what "getInlineParams(unsigned OptLevel,
// unsigned SizeOptLevel)" function does except it also sets PrepareForLTO
// flag in "InlineParams" based on "PrepareForLTO".
InlineParams llvm::getInlineParams(unsigned OptLevel, unsigned SizeOptLevel,
                                   bool PrepareForLTO) {
  InlineParams InlParams;

  InlParams = getInlineParams(OptLevel, SizeOptLevel);
  InlParams.PrepareForLTO = PrepareForLTO;
  return InlParams;
}
#endif // INTEL_CUSTOMIZATION<|MERGE_RESOLUTION|>--- conflicted
+++ resolved
@@ -1705,7 +1705,6 @@
   return true;
 }
 
-<<<<<<< HEAD
 #if INTEL_CUSTOMIZATION
 ///
 /// \brief Find the best inlining or non-inlining reason
@@ -1728,10 +1727,7 @@
 }
 #endif // INTEL_CUSTOMIZATION
 
-/// \brief Compute the base pointer and cumulative constant offsets for V.
-=======
 /// Compute the base pointer and cumulative constant offsets for V.
->>>>>>> f384bc71
 ///
 /// This strips all constant offsets off of V, leaving it the base pointer, and
 /// accumulates the total constant offset applied in the returned constant. It
@@ -1770,7 +1766,6 @@
   return cast<ConstantInt>(ConstantInt::get(IntPtrTy, Offset));
 }
 
-<<<<<<< HEAD
 #if INTEL_CUSTOMIZATION
 //
 // Increment 'GlobalCount' if a load of a global value appears in 'Op'.
@@ -2466,10 +2461,7 @@
 }
 #endif // INTEL_CUSTOMIZATION
 
-/// \brief Find dead blocks due to deleted CFG edges during inlining.
-=======
 /// Find dead blocks due to deleted CFG edges during inlining.
->>>>>>> f384bc71
 ///
 /// If we know the successor of the current block, \p CurrBB, has to be \p
 /// NextBB, the other successors of \p CurrBB are dead if these successors have
