--- conflicted
+++ resolved
@@ -586,14 +586,9 @@
   // Whether inlining is decided by cost-benefit analysis.
   bool DecidedByCostBenefit = false;
 
-<<<<<<< HEAD
-=======
   // The cost-benefit pair computed by cost-benefit analysis.
   Optional<CostBenefitPair> CostBenefit = None;
 
-  bool SingleBB = true;
-
->>>>>>> 4bdfea2c
   unsigned SROACostSavings = 0;
   unsigned SROACostSavingsLost = 0;
 
@@ -1146,16 +1141,13 @@
   virtual ~InlineCostCallAnalyzer() {}
   int getThreshold() const { return Threshold; }
   int getCost() const { return Cost; }
-<<<<<<< HEAD
+  Optional<CostBenefitPair> getCostBenefitPair() { return CostBenefit; }
 #if INTEL_CUSTOMIZATION
   int getEarlyExitThreshold() const { return EarlyExitThreshold; }
   int getEarlyExitCost() const { return EarlyExitCost; }
   bool onDynamicAllocaInstException(AllocaInst &I) override;
 #endif // INTEL_CUSTOMIZATION
 
-=======
-  Optional<CostBenefitPair> getCostBenefitPair() { return CostBenefit; }
->>>>>>> 4bdfea2c
   bool wasDecidedByCostBenefit() const { return DecidedByCostBenefit; }
 };
 
