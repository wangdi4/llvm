//===- InlineCost.cpp - Cost analysis for inliner -------------------------===//
//
// Part of the LLVM Project, under the Apache License v2.0 with LLVM Exceptions.
// See https://llvm.org/LICENSE.txt for license information.
// SPDX-License-Identifier: Apache-2.0 WITH LLVM-exception
//
//===----------------------------------------------------------------------===//
//
// This file implements inline cost analysis.
//
//===----------------------------------------------------------------------===//

#include "llvm/Analysis/InlineCost.h"
#include "llvm/ADT/STLExtras.h"
#include "llvm/ADT/SetVector.h"
#include "llvm/ADT/SmallPtrSet.h"
#include "llvm/ADT/SmallVector.h"
#include "llvm/ADT/Statistic.h"
#include "llvm/Analysis/AssumptionCache.h"
#include "llvm/Analysis/BlockFrequencyInfo.h"
#include "llvm/Analysis/CodeMetrics.h"
#include "llvm/Analysis/ConstantFolding.h"
#include "llvm/Analysis/CFG.h"
#include "llvm/Analysis/InstructionSimplify.h"
#include "llvm/Analysis/Intel_AggInline.h"          // INTEL
#include "llvm/Analysis/Intel_IPCloningAnalysis.h"  // INTEL
#include "llvm/Analysis/Intel_PartialInlineAnalysis.h" // INTEL
#include "llvm/Analysis/LoopInfo.h"
#include "llvm/Analysis/MemoryBuiltins.h"           // INTEL
#include "llvm/Analysis/ProfileSummaryInfo.h"
#include "llvm/Analysis/TargetTransformInfo.h"
#include "llvm/Analysis/ValueTracking.h"
#include "llvm/Config/llvm-config.h"
#include "llvm/IR/CallingConv.h"
#include "llvm/IR/DataLayout.h"
#include "llvm/IR/Dominators.h"
#include "llvm/IR/GetElementPtrTypeIterator.h"
#include "llvm/IR/GlobalAlias.h"
#include "llvm/IR/InstIterator.h"                   // INTEL
#include "llvm/IR/InstVisitor.h"                    // INTEL
#include "llvm/IR/IntrinsicInst.h"
#include "llvm/IR/Operator.h"
#include "llvm/IR/PatternMatch.h"                   // INTEL
#include "llvm/Support/GenericDomTree.h"            // INTEL
#include "llvm/Support/Debug.h"
#include "llvm/Support/raw_ostream.h"
#include "llvm/Transforms/IPO/Intel_IPCloning.h"    // INTEL

using namespace llvm;
using namespace InlineReportTypes;  // INTEL
using namespace llvm::PatternMatch; // INTEL

#define DEBUG_TYPE "inline-cost"

STATISTIC(NumCallsAnalyzed, "Number of call sites analyzed");

#if INTEL_CUSTOMIZATION
extern bool llvm::IsInlinedReason(InlineReason Reason) {
  return Reason > InlrFirst && Reason < InlrLast;
}

extern bool llvm::IsNotInlinedReason(InlineReason Reason) {
  return Reason > NinlrFirst && Reason < NinlrLast;
}

static cl::opt<bool> InlineForXmain(
    "inline-for-xmain", cl::Hidden, cl::init(true),
    cl::desc("Xmain customization of inlining"));

static cl::opt<bool> DTransInlineHeuristics(
    "dtrans-inline-heuristics", cl::Hidden, cl::init(false),
    cl::desc("inlining heuristics controlled under -qopt-mem-layout-trans"));

static cl::opt<bool> EnablePreLTOInlineCost(
    "pre-lto-inline-cost", cl::Hidden, cl::init(false),
    cl::desc("Enable pre-LTO inline cost"));

// Threshold to use when optsize is specified (and there is no -inline-limit).
// CQ370998: Reduce the threshold from 75 to 15 to reduce code size.
static cl::opt<int> OptSizeThreshold(
    "inlineoptsize-threshold", cl::Hidden, cl::init(15),
    cl::desc("Threshold for inlining functions with -Os"));
#endif // INTEL_CUSTOMIZATION

static cl::opt<int> InlineThreshold(
    "inline-threshold", cl::Hidden, cl::init(225), cl::ZeroOrMore,
    cl::desc("Control the amount of inlining to perform (default = 225)"));

static cl::opt<int> HintThreshold(
    "inlinehint-threshold", cl::Hidden, cl::init(325), cl::ZeroOrMore, 
    cl::desc("Threshold for inlining functions with inline hint"));

static cl::opt<int>
    ColdCallSiteThreshold("inline-cold-callsite-threshold", cl::Hidden,
                          cl::init(45), cl::ZeroOrMore,
                          cl::desc("Threshold for inlining cold callsites"));

// We introduce this threshold to help performance of instrumentation based
// PGO before we actually hook up inliner with analysis passes such as BPI and
// BFI.
static cl::opt<int> ColdThreshold(
    "inlinecold-threshold", cl::Hidden, cl::init(45), cl::ZeroOrMore, 
    cl::desc("Threshold for inlining functions with cold attribute"));

static cl::opt<int>
    HotCallSiteThreshold("hot-callsite-threshold", cl::Hidden, cl::init(3000),
                         cl::ZeroOrMore,
                         cl::desc("Threshold for hot callsites "));

static cl::opt<int> LocallyHotCallSiteThreshold(
    "locally-hot-callsite-threshold", cl::Hidden, cl::init(525), cl::ZeroOrMore,
    cl::desc("Threshold for locally hot callsites "));

static cl::opt<int> ColdCallSiteRelFreq(
    "cold-callsite-rel-freq", cl::Hidden, cl::init(2), cl::ZeroOrMore,
    cl::desc("Maximum block frequency, expressed as a percentage of caller's "
             "entry frequency, for a callsite to be cold in the absence of "
             "profile information."));

static cl::opt<int> HotCallSiteRelFreq(
    "hot-callsite-rel-freq", cl::Hidden, cl::init(60), cl::ZeroOrMore,
    cl::desc("Minimum block frequency, expressed as a multiple of caller's "
             "entry frequency, for a callsite to be hot in the absence of "
             "profile information."));

static cl::opt<bool> OptComputeFullInlineCost(
    "inline-cost-full", cl::Hidden, cl::init(false), cl::ZeroOrMore,
    cl::desc("Compute the full inline cost of a call site even when the cost "
             "exceeds the threshold."));

#if INTEL_CUSTOMIZATION
// InliningForDeeplyNestedIfs has three possible values(BOU_UNSET is default).
// Use TRUE to force enabling of heuristic. Use FALSE to disable.
static cl::opt<cl::boolOrDefault> InliningForDeeplyNestedIfs(
    "inlining-for-deep-ifs", cl::ReallyHidden,
    cl::desc("Option that enables inlining for deeply nested IFs"));

static cl::opt<unsigned> MinDepthOfNestedIfs(
    "inlining-min-if-depth", cl::init(9), cl::ReallyHidden,
    cl::desc("Minimal depth of IF nest to trigger inlining"));

// InliningForAddressComputations has three possible values(BOU_UNSET is
// default). Use TRUE to force enabling of heuristic. Use FALSE to disable.
static cl::opt<cl::boolOrDefault> InliningForAddressComputations(
    "inlining-for-address-computations", cl::ReallyHidden,
    cl::desc("Option that enables inlining for address computations"));

static cl::opt<unsigned> InliningForACLoopDepth(
    "inlining-for-ac-loop-depth", cl::init(2), cl::ReallyHidden,
    cl::desc("Nesting level of the loop in which appears the callsite."));

static cl::opt<unsigned>
    InliningForACMinArgRefs("inlining-for-ac-min-arg-refs", cl::init(11),
                            cl::ReallyHidden,
                            cl::desc("Minimal number of arguments appearing in "
                                     "array accesses inside callee."));

// Options to set the number of formal arguments, basic blocks, and loops
// for a huge function. We may suppress the inlining of functions which
// have these many arguments, basic blocks, and loops, even if they are
// have local linkage and a single call site.

static cl::opt<unsigned> HugeFunctionBasicBlockCount(
    "inlining-huge-bb-count", cl::init(90), cl::ReallyHidden,
    cl::desc("Function with this many basic blocks or more may be huge"));

static cl::opt<unsigned> HugeFunctionArgCount(
    "inlining-huge-arg-count", cl::init(8), cl::ReallyHidden,
    cl::desc("Function with this many arguments or more may be huge"));

static cl::opt<unsigned> HugeFunctionLoopCount(
    "inlining-huge-loop-count", cl::init(11), cl::ReallyHidden,
    cl::desc("Function with this many loops or more may be huge"));

// Options to set the minimum number of formal arguments, the length of the
// formal argument series, the length of matching arguments in the sub-series,
// and the minimum number of callsites for the "dummy args" inlining
// heuristic.

static cl::opt<unsigned> DummyArgsMinArgCount(
    "inlining-dummy-args-min-arg-count", cl::init(8), cl::ReallyHidden,
    cl::desc("Minimum number of args for dummy-args function"));

static cl::opt<unsigned> DummyArgsMinSeriesLength(
    "inlining-dummy-args-min-series-length", cl::init(5), cl::ReallyHidden,
    cl::desc("Minimum length of series for dummy-args function"));

static cl::opt<unsigned> DummyArgsMinSeriesMatch(
    "inlining-dummy-args-min-series-match", cl::init(4), cl::ReallyHidden,
    cl::desc("Minimum matching length in series for dummy-args function"));

static cl::opt<unsigned> DummyArgsMinCallsiteCount(
    "inlining-dummy-args-min-callsite-count", cl::init(5),
    cl::ReallyHidden,
    cl::desc("Minimum callsite count for dummy-args function"));

#endif // INTEL_CUSTOMIZATION

namespace {

typedef SmallVector<InlineReason,2> InlineReasonVector;  // INTEL

class CallAnalyzer : public InstVisitor<CallAnalyzer, bool> {
  typedef InstVisitor<CallAnalyzer, bool> Base;
  friend class InstVisitor<CallAnalyzer, bool>;

  /// The TargetTransformInfo available for this compilation.
  const TargetTransformInfo &TTI;

  /// Getter for the cache of @llvm.assume intrinsics.
  std::function<AssumptionCache &(Function &)> &GetAssumptionCache;

  /// Getter for BlockFrequencyInfo
  Optional<function_ref<BlockFrequencyInfo &(Function &)>> &GetBFI;

  /// Profile summary information.
  ProfileSummaryInfo *PSI;

  /// The called function.
  Function &F;

  // Cache the DataLayout since we use it a lot.
  const DataLayout &DL;

  /// The OptimizationRemarkEmitter available for this compilation.
  OptimizationRemarkEmitter *ORE;

  /// The candidate callsite being analyzed. Please do not use this to do
  /// analysis in the caller function; we want the inline cost query to be
  /// easily cacheable. Instead, use the cover function paramHasAttr.
  CallBase &CandidateCall;

  /// Tunable parameters that control the analysis.
  const InlineParams &Params;

  /// Upper bound for the inlining cost. Bonuses are being applied to account
  /// for speculative "expected profit" of the inlining decision.
  int Threshold;

<<<<<<< HEAD
  int Cost;
  bool ComputeFullInlineCost;

#if INTEL_CUSTOMIZATION
  /// The cost and the threshold used for early exit during usual
  /// inlining process. Under IntelInlineReportLevel=64  we compute both
  /// "early exit" and real cost of inlining.  A value of INT_MAX indicates
  /// that a value has not yet been seen for these.  They are expected to
  /// be set at the same time, so we only need to test for EarlyExitCost.
  int EarlyExitThreshold;
  int EarlyExitCost;

  TargetLibraryInfo* TLI;
  InliningLoopInfoCache* ILIC;

  // Aggressive Analysis
  InlineAggressiveInfo *AI;
  // Set of candidate call sites for loop fusion
  SmallSet<CallBase *, 20> *CallSitesForFusion;
  // Set of candidate call sites for dtrans.
  SmallSet<CallBase *, 20> *CallSitesForDTrans;
#endif // INTEL_CUSTOMIZATION

  bool IsCallerRecursive;
  bool IsRecursiveCall;
  bool ExposesReturnsTwice;
  bool HasDynamicAlloca;
  bool ContainsNoDuplicateCall;
  bool HasReturn;
  bool HasIndirectBr;
  bool HasUninlineableIntrinsic;
  bool InitsVargArgs;
=======
  /// Inlining cost measured in abstract units, accounts for all the
  /// instructions expected to be executed for a given function invocation.
  /// Instructions that are statically proven to be dead based on call-site
  /// arguments are not counted here.
  int Cost = 0;

  bool ComputeFullInlineCost;

  bool IsCallerRecursive = false;
  bool IsRecursiveCall = false;
  bool ExposesReturnsTwice = false;
  bool HasDynamicAlloca = false;
  bool ContainsNoDuplicateCall = false;
  bool HasReturn = false;
  bool HasIndirectBr = false;
  bool HasUninlineableIntrinsic = false;
  bool InitsVargArgs = false;
>>>>>>> 7e55672b

  /// Number of bytes allocated statically by the callee.
  uint64_t AllocatedSize = 0;
  unsigned NumInstructions = 0;
  unsigned NumVectorInstructions = 0;

  /// Bonus to be applied when percentage of vector instructions in callee is
  /// high (see more details in updateThreshold).
  int VectorBonus = 0;
  /// Bonus to be applied when the callee has only one reachable basic block.
  int SingleBBBonus = 0;

  /// While we walk the potentially-inlined instructions, we build up and
  /// maintain a mapping of simplified values specific to this callsite. The
  /// idea is to propagate any special information we have about arguments to
  /// this call through the inlinable section of the function, and account for
  /// likely simplifications post-inlining. The most important aspect we track
  /// is CFG altering simplifications -- when we prove a basic block dead, that
  /// can cause dramatic shifts in the cost of inlining a function.
  DenseMap<Value *, Constant *> SimplifiedValues;

  /// Keep track of the values which map back (through function arguments) to
  /// allocas on the caller stack which could be simplified through SROA.
  DenseMap<Value *, Value *> SROAArgValues;

  /// The mapping of caller Alloca values to their accumulated cost savings. If
  /// we have to disable SROA for one of the allocas, this tells us how much
  /// cost must be added.
  DenseMap<Value *, int> SROAArgCosts;

  /// Keep track of values which map to a pointer base and constant offset.
  DenseMap<Value *, std::pair<Value *, APInt>> ConstantOffsetPtrs;

  /// Keep track of dead blocks due to the constant arguments.
  SetVector<BasicBlock *> DeadBlocks;

  /// The mapping of the blocks to their known unique successors due to the
  /// constant arguments.
  DenseMap<BasicBlock *, BasicBlock *> KnownSuccessors;

  /// Model the elimination of repeated loads that is expected to happen
  /// whenever we simplify away the stores that would otherwise cause them to be
  /// loads.
  bool EnableLoadElimination;
  SmallPtrSet<Value *, 16> LoadAddrSet;
  int LoadEliminationCost = 0;

  // Custom simplification helper routines.
  bool isAllocaDerivedArg(Value *V);
  bool lookupSROAArgAndCost(Value *V, Value *&Arg,
                            DenseMap<Value *, int>::iterator &CostIt);
  void disableSROA(DenseMap<Value *, int>::iterator CostIt);
  void disableSROA(Value *V);
  void findDeadBlocks(BasicBlock *CurrBB, BasicBlock *NextBB);
  void accumulateSROACost(DenseMap<Value *, int>::iterator CostIt,
                          int InstructionCost);
  void disableLoadElimination();
  bool isGEPFree(GetElementPtrInst &GEP);
  bool canFoldInboundsGEP(GetElementPtrInst &I);
  bool accumulateGEPOffset(GEPOperator &GEP, APInt &Offset);
  bool simplifyCallSite(Function *F, CallBase &Call);
  template <typename Callable>
  bool simplifyInstruction(Instruction &I, Callable Evaluate);
  ConstantInt *stripAndComputeInBoundsConstantOffsets(Value *&V);

  /// Return true if the given argument to the function being considered for
  /// inlining has the given attribute set either at the call site or the
  /// function declaration.  Primarily used to inspect call site specific
  /// attributes since these can be more precise than the ones on the callee
  /// itself.
  bool paramHasAttr(Argument *A, Attribute::AttrKind Attr);

  /// Return true if the given value is known non null within the callee if
  /// inlined through this particular callsite.
  bool isKnownNonNullInCallee(Value *V);

  /// Update Threshold based on callsite properties such as callee
  /// attributes and callee hotness for PGO builds. The Callee is explicitly
  /// passed to support analyzing indirect calls whose target is inferred by
  /// analysis.
<<<<<<< HEAD
  void updateThreshold(CallSite CS, Function &Callee,     // INTEL
    InlineReasonVector &YesReasonVector);                 // INTEL
=======
  void updateThreshold(CallBase &Call, Function &Callee);
>>>>>>> 7e55672b

  /// Return true if size growth is allowed when inlining the callee at \p Call.
  bool allowSizeGrowth(CallBase &Call);

  /// Return true if \p Call is a cold callsite.
  bool isColdCallSite(CallBase &Call, BlockFrequencyInfo *CallerBFI);

  /// Return a higher threshold if \p Call is a hot callsite.
  Optional<int> getHotCallSiteThreshold(CallBase &Call,
                                        BlockFrequencyInfo *CallerBFI);

  // Custom analysis routines.
  InlineResult analyzeBlock(BasicBlock *BB,
                            SmallPtrSetImpl<const Value *> &EphValues);

  /// Handle a capped 'int' increment for Cost.
  void addCost(int64_t Inc, int64_t UpperBound = INT_MAX) {
    assert(UpperBound > 0 && UpperBound <= INT_MAX && "invalid upper bound");
    Cost = (int)std::min(UpperBound, Cost + Inc);
  }

  // Disable several entry points to the visitor so we don't accidentally use
  // them by declaring but not defining them here.
  void visit(Module *);
  void visit(Module &);
  void visit(Function *);
  void visit(Function &);
  void visit(BasicBlock *);
  void visit(BasicBlock &);

  // Provide base case for our instruction visit.
  bool visitInstruction(Instruction &I);

  // Our visit overrides.
  bool visitAlloca(AllocaInst &I);
  bool visitPHI(PHINode &I);
  bool visitGetElementPtr(GetElementPtrInst &I);
  bool visitBitCast(BitCastInst &I);
  bool visitPtrToInt(PtrToIntInst &I);
  bool visitIntToPtr(IntToPtrInst &I);
  bool visitCastInst(CastInst &I);
  bool visitUnaryInstruction(UnaryInstruction &I);
  bool visitCmpInst(CmpInst &I);
  bool visitSub(BinaryOperator &I);
  bool visitBinaryOperator(BinaryOperator &I);
  bool visitLoad(LoadInst &I);
  bool visitStore(StoreInst &I);
  bool visitExtractValue(ExtractValueInst &I);
  bool visitInsertValue(InsertValueInst &I);
  bool visitCallBase(CallBase &Call);
  bool visitReturnInst(ReturnInst &RI);
  bool visitBranchInst(BranchInst &BI);
  bool visitSelectInst(SelectInst &SI);
  bool visitSwitchInst(SwitchInst &SI);
  bool visitIndirectBrInst(IndirectBrInst &IBI);
  bool visitResumeInst(ResumeInst &RI);
  bool visitCleanupReturnInst(CleanupReturnInst &RI);
  bool visitCatchReturnInst(CatchReturnInst &RI);
  bool visitUnreachableInst(UnreachableInst &I);
#if INTEL_CUSTOMIZATION
  bool preferDTransToInlining(CallBase &CB, bool PrepareForLTO) const;
#endif // INTEL_CUSTOMIZATION

public:
  CallAnalyzer(const TargetTransformInfo &TTI,
               std::function<AssumptionCache &(Function &)> &GetAssumptionCache,
               Optional<function_ref<BlockFrequencyInfo &(Function &)>> &GetBFI,
               ProfileSummaryInfo *PSI, OptimizationRemarkEmitter *ORE,
<<<<<<< HEAD
               Function &Callee, CallSite CSArg,   // INTEL
               TargetLibraryInfo *TLI,             // INTEL
               InliningLoopInfoCache *ILIC,        // INTEL
               InlineAggressiveInfo *AI,           // INTEL
               SmallSet<CallBase *, 20> *CSForFusion, // INTEL
               SmallSet<CallBase *, 20> *CSForDTrans, // INTEL
               const InlineParams &Params)
      : TTI(TTI), GetAssumptionCache(GetAssumptionCache), GetBFI(GetBFI),
        PSI(PSI), F(Callee), DL(F.getParent()->getDataLayout()), ORE(ORE),
        CandidateCS(CSArg), Params(Params), Threshold(Params.DefaultThreshold),
#if INTEL_CUSTOMIZATION
        Cost(0), ComputeFullInlineCost(OptComputeFullInlineCost ||
            Params.ComputeFullInlineCost.getValueOr(false) || ORE),
        EarlyExitThreshold(INT_MAX), EarlyExitCost(INT_MAX),
        TLI(TLI), ILIC(ILIC), AI(AI), CallSitesForFusion(CSForFusion),
        CallSitesForDTrans(CSForDTrans),
#endif // INTEL_CUSTOMIZATION
        IsCallerRecursive(false), IsRecursiveCall(false),
        ExposesReturnsTwice(false), HasDynamicAlloca(false),
        ContainsNoDuplicateCall(false), HasReturn(false), HasIndirectBr(false),
        HasUninlineableIntrinsic(false), InitsVargArgs(false), AllocatedSize(0),
        NumInstructions(0), NumVectorInstructions(0), VectorBonus(0),
        SingleBBBonus(0), EnableLoadElimination(true), LoadEliminationCost(0),
        NumConstantArgs(0), NumConstantOffsetPtrArgs(0), NumAllocaArgs(0),
        NumConstantPtrCmps(0), NumConstantPtrDiffs(0),
        NumInstructionsSimplified(0), SROACostSavings(0),
        SROACostSavingsLost(0) {}

  InlineResult analyzeCall(CallSite CS,                          // INTEL
                           const TargetTransformInfo &CalleeTTI, // INTEL
                           InlineReason* Reason);                // INTEL
=======
               Function &Callee, CallBase &Call, const InlineParams &Params)
      : TTI(TTI), GetAssumptionCache(GetAssumptionCache), GetBFI(GetBFI),
        PSI(PSI), F(Callee), DL(F.getParent()->getDataLayout()), ORE(ORE),
        CandidateCall(Call), Params(Params), Threshold(Params.DefaultThreshold),
        ComputeFullInlineCost(OptComputeFullInlineCost ||
                              Params.ComputeFullInlineCost || ORE),
        EnableLoadElimination(true) {}

  InlineResult analyzeCall(CallBase &Call);
>>>>>>> 7e55672b

  int getThreshold() { return Threshold; }
  int getCost() { return Cost; }
  int getEarlyExitThreshold() { return EarlyExitThreshold; }  // INTEL
  int getEarlyExitCost() { return EarlyExitCost; }            // INTEL


  // Keep a bunch of stats about the cost savings found so we can print them
  // out when debugging.
  unsigned NumConstantArgs = 0;
  unsigned NumConstantOffsetPtrArgs = 0;
  unsigned NumAllocaArgs = 0;
  unsigned NumConstantPtrCmps = 0;
  unsigned NumConstantPtrDiffs = 0;
  unsigned NumInstructionsSimplified = 0;
  unsigned SROACostSavings = 0;
  unsigned SROACostSavingsLost = 0;

  void dump();
};

} // namespace

/// Test whether the given value is an Alloca-derived function argument.
bool CallAnalyzer::isAllocaDerivedArg(Value *V) {
  return SROAArgValues.count(V);
}

/// Lookup the SROA-candidate argument and cost iterator which V maps to.
/// Returns false if V does not map to a SROA-candidate.
bool CallAnalyzer::lookupSROAArgAndCost(
    Value *V, Value *&Arg, DenseMap<Value *, int>::iterator &CostIt) {
  if (SROAArgValues.empty() || SROAArgCosts.empty())
    return false;

  DenseMap<Value *, Value *>::iterator ArgIt = SROAArgValues.find(V);
  if (ArgIt == SROAArgValues.end())
    return false;

  Arg = ArgIt->second;
  CostIt = SROAArgCosts.find(Arg);
  return CostIt != SROAArgCosts.end();
}

/// Disable SROA for the candidate marked by this cost iterator.
///
/// This marks the candidate as no longer viable for SROA, and adds the cost
/// savings associated with it back into the inline cost measurement.
void CallAnalyzer::disableSROA(DenseMap<Value *, int>::iterator CostIt) {
  // If we're no longer able to perform SROA we need to undo its cost savings
  // and prevent subsequent analysis.
  addCost(CostIt->second);
  SROACostSavings -= CostIt->second;
  SROACostSavingsLost += CostIt->second;
  SROAArgCosts.erase(CostIt);
  disableLoadElimination();
}

/// If 'V' maps to a SROA candidate, disable SROA for it.
void CallAnalyzer::disableSROA(Value *V) {
  Value *SROAArg;
  DenseMap<Value *, int>::iterator CostIt;
  if (lookupSROAArgAndCost(V, SROAArg, CostIt))
    disableSROA(CostIt);
}

/// Accumulate the given cost for a particular SROA candidate.
void CallAnalyzer::accumulateSROACost(DenseMap<Value *, int>::iterator CostIt,
                                      int InstructionCost) {
  CostIt->second += InstructionCost;
  SROACostSavings += InstructionCost;
}

void CallAnalyzer::disableLoadElimination() {
  if (EnableLoadElimination) {
    addCost(LoadEliminationCost);
    LoadEliminationCost = 0;
    EnableLoadElimination = false;
  }
}

/// Accumulate a constant GEP offset into an APInt if possible.
///
/// Returns false if unable to compute the offset for any reason. Respects any
/// simplified values known during the analysis of this callsite.
bool CallAnalyzer::accumulateGEPOffset(GEPOperator &GEP, APInt &Offset) {
  unsigned IntPtrWidth = DL.getIndexTypeSizeInBits(GEP.getType());
  assert(IntPtrWidth == Offset.getBitWidth());

  for (gep_type_iterator GTI = gep_type_begin(GEP), GTE = gep_type_end(GEP);
       GTI != GTE; ++GTI) {
    ConstantInt *OpC = dyn_cast<ConstantInt>(GTI.getOperand());
    if (!OpC)
      if (Constant *SimpleOp = SimplifiedValues.lookup(GTI.getOperand()))
        OpC = dyn_cast<ConstantInt>(SimpleOp);
    if (!OpC)
      return false;
    if (OpC->isZero())
      continue;

    // Handle a struct index, which adds its field offset to the pointer.
    if (StructType *STy = GTI.getStructTypeOrNull()) {
      unsigned ElementIdx = OpC->getZExtValue();
      const StructLayout *SL = DL.getStructLayout(STy);
      Offset += APInt(IntPtrWidth, SL->getElementOffset(ElementIdx));
      continue;
    }

    APInt TypeSize(IntPtrWidth, DL.getTypeAllocSize(GTI.getIndexedType()));
    Offset += OpC->getValue().sextOrTrunc(IntPtrWidth) * TypeSize;
  }
  return true;
}

/// Use TTI to check whether a GEP is free.
///
/// Respects any simplified values known during the analysis of this callsite.
bool CallAnalyzer::isGEPFree(GetElementPtrInst &GEP) {
  SmallVector<Value *, 4> Operands;
  Operands.push_back(GEP.getOperand(0));
  for (User::op_iterator I = GEP.idx_begin(), E = GEP.idx_end(); I != E; ++I)
    if (Constant *SimpleOp = SimplifiedValues.lookup(*I))
       Operands.push_back(SimpleOp);
     else
       Operands.push_back(*I);
  return TargetTransformInfo::TCC_Free == TTI.getUserCost(&GEP, Operands);
}

bool CallAnalyzer::visitAlloca(AllocaInst &I) {
  // Check whether inlining will turn a dynamic alloca into a static
  // alloca and handle that case.
  if (I.isArrayAllocation()) {
    Constant *Size = SimplifiedValues.lookup(I.getArraySize());
    if (auto *AllocSize = dyn_cast_or_null<ConstantInt>(Size)) {
      Type *Ty = I.getAllocatedType();
      AllocatedSize = SaturatingMultiplyAdd(
          AllocSize->getLimitedValue(), DL.getTypeAllocSize(Ty), AllocatedSize);
      return Base::visitAlloca(I);
    }
  }

  // Accumulate the allocated size.
  if (I.isStaticAlloca()) {
    Type *Ty = I.getAllocatedType();
    AllocatedSize = SaturatingAdd(DL.getTypeAllocSize(Ty), AllocatedSize);
  }

  // We will happily inline static alloca instructions.
  if (I.isStaticAlloca())
    return Base::visitAlloca(I);

  // FIXME: This is overly conservative. Dynamic allocas are inefficient for
  // a variety of reasons, and so we would like to not inline them into
  // functions which don't currently have a dynamic alloca. This simply
  // disables inlining altogether in the presence of a dynamic alloca.
  HasDynamicAlloca = true;
  return false;
}

bool CallAnalyzer::visitPHI(PHINode &I) {
  // FIXME: We need to propagate SROA *disabling* through phi nodes, even
  // though we don't want to propagate it's bonuses. The idea is to disable
  // SROA if it *might* be used in an inappropriate manner.

  // Phi nodes are always zero-cost.
  // FIXME: Pointer sizes may differ between different address spaces, so do we
  // need to use correct address space in the call to getPointerSizeInBits here?
  // Or could we skip the getPointerSizeInBits call completely? As far as I can
  // see the ZeroOffset is used as a dummy value, so we can probably use any
  // bit width for the ZeroOffset?
  APInt ZeroOffset = APInt::getNullValue(DL.getPointerSizeInBits(0));
  bool CheckSROA = I.getType()->isPointerTy();

  // Track the constant or pointer with constant offset we've seen so far.
  Constant *FirstC = nullptr;
  std::pair<Value *, APInt> FirstBaseAndOffset = {nullptr, ZeroOffset};
  Value *FirstV = nullptr;

  for (unsigned i = 0, e = I.getNumIncomingValues(); i != e; ++i) {
    BasicBlock *Pred = I.getIncomingBlock(i);
    // If the incoming block is dead, skip the incoming block.
    if (DeadBlocks.count(Pred))
      continue;
    // If the parent block of phi is not the known successor of the incoming
    // block, skip the incoming block.
    BasicBlock *KnownSuccessor = KnownSuccessors[Pred];
    if (KnownSuccessor && KnownSuccessor != I.getParent())
      continue;

    Value *V = I.getIncomingValue(i);
    // If the incoming value is this phi itself, skip the incoming value.
    if (&I == V)
      continue;

    Constant *C = dyn_cast<Constant>(V);
    if (!C)
      C = SimplifiedValues.lookup(V);

    std::pair<Value *, APInt> BaseAndOffset = {nullptr, ZeroOffset};
    if (!C && CheckSROA)
      BaseAndOffset = ConstantOffsetPtrs.lookup(V);

    if (!C && !BaseAndOffset.first)
      // The incoming value is neither a constant nor a pointer with constant
      // offset, exit early.
      return true;

    if (FirstC) {
      if (FirstC == C)
        // If we've seen a constant incoming value before and it is the same
        // constant we see this time, continue checking the next incoming value.
        continue;
      // Otherwise early exit because we either see a different constant or saw
      // a constant before but we have a pointer with constant offset this time.
      return true;
    }

    if (FirstV) {
      // The same logic as above, but check pointer with constant offset here.
      if (FirstBaseAndOffset == BaseAndOffset)
        continue;
      return true;
    }

    if (C) {
      // This is the 1st time we've seen a constant, record it.
      FirstC = C;
      continue;
    }

    // The remaining case is that this is the 1st time we've seen a pointer with
    // constant offset, record it.
    FirstV = V;
    FirstBaseAndOffset = BaseAndOffset;
  }

  // Check if we can map phi to a constant.
  if (FirstC) {
    SimplifiedValues[&I] = FirstC;
    return true;
  }

  // Check if we can map phi to a pointer with constant offset.
  if (FirstBaseAndOffset.first) {
    ConstantOffsetPtrs[&I] = FirstBaseAndOffset;

    Value *SROAArg;
    DenseMap<Value *, int>::iterator CostIt;
    if (lookupSROAArgAndCost(FirstV, SROAArg, CostIt))
      SROAArgValues[&I] = SROAArg;
  }

  return true;
}

/// Check we can fold GEPs of constant-offset call site argument pointers.
/// This requires target data and inbounds GEPs.
///
/// \return true if the specified GEP can be folded.
bool CallAnalyzer::canFoldInboundsGEP(GetElementPtrInst &I) {
  // Check if we have a base + offset for the pointer.
  std::pair<Value *, APInt> BaseAndOffset =
      ConstantOffsetPtrs.lookup(I.getPointerOperand());
  if (!BaseAndOffset.first)
    return false;

  // Check if the offset of this GEP is constant, and if so accumulate it
  // into Offset.
  if (!accumulateGEPOffset(cast<GEPOperator>(I), BaseAndOffset.second))
    return false;

  // Add the result as a new mapping to Base + Offset.
  ConstantOffsetPtrs[&I] = BaseAndOffset;

  return true;
}

bool CallAnalyzer::visitGetElementPtr(GetElementPtrInst &I) {
  Value *SROAArg;
  DenseMap<Value *, int>::iterator CostIt;
  bool SROACandidate =
      lookupSROAArgAndCost(I.getPointerOperand(), SROAArg, CostIt);

  // Lambda to check whether a GEP's indices are all constant.
  auto IsGEPOffsetConstant = [&](GetElementPtrInst &GEP) {
    for (User::op_iterator I = GEP.idx_begin(), E = GEP.idx_end(); I != E; ++I)
      if (!isa<Constant>(*I) && !SimplifiedValues.lookup(*I))
        return false;
    return true;
  };

  if ((I.isInBounds() && canFoldInboundsGEP(I)) || IsGEPOffsetConstant(I)) {
    if (SROACandidate)
      SROAArgValues[&I] = SROAArg;

    // Constant GEPs are modeled as free.
    return true;
  }

  // Variable GEPs will require math and will disable SROA.
  if (SROACandidate)
    disableSROA(CostIt);
  return isGEPFree(I);
}

/// Simplify \p I if its operands are constants and update SimplifiedValues.
/// \p Evaluate is a callable specific to instruction type that evaluates the
/// instruction when all the operands are constants.
template <typename Callable>
bool CallAnalyzer::simplifyInstruction(Instruction &I, Callable Evaluate) {
  SmallVector<Constant *, 2> COps;
  for (Value *Op : I.operands()) {
    Constant *COp = dyn_cast<Constant>(Op);
    if (!COp)
      COp = SimplifiedValues.lookup(Op);
    if (!COp)
      return false;
    COps.push_back(COp);
  }
  auto *C = Evaluate(COps);
  if (!C)
    return false;
  SimplifiedValues[&I] = C;
  return true;
}

bool CallAnalyzer::visitBitCast(BitCastInst &I) {
  // Propagate constants through bitcasts.
  if (simplifyInstruction(I, [&](SmallVectorImpl<Constant *> &COps) {
        return ConstantExpr::getBitCast(COps[0], I.getType());
      }))
    return true;

  // Track base/offsets through casts
  std::pair<Value *, APInt> BaseAndOffset =
      ConstantOffsetPtrs.lookup(I.getOperand(0));
  // Casts don't change the offset, just wrap it up.
  if (BaseAndOffset.first)
    ConstantOffsetPtrs[&I] = BaseAndOffset;

  // Also look for SROA candidates here.
  Value *SROAArg;
  DenseMap<Value *, int>::iterator CostIt;
  if (lookupSROAArgAndCost(I.getOperand(0), SROAArg, CostIt))
    SROAArgValues[&I] = SROAArg;

  // Bitcasts are always zero cost.
  return true;
}

bool CallAnalyzer::visitPtrToInt(PtrToIntInst &I) {
  // Propagate constants through ptrtoint.
  if (simplifyInstruction(I, [&](SmallVectorImpl<Constant *> &COps) {
        return ConstantExpr::getPtrToInt(COps[0], I.getType());
      }))
    return true;

  // Track base/offset pairs when converted to a plain integer provided the
  // integer is large enough to represent the pointer.
  unsigned IntegerSize = I.getType()->getScalarSizeInBits();
  unsigned AS = I.getOperand(0)->getType()->getPointerAddressSpace();
  if (IntegerSize >= DL.getPointerSizeInBits(AS)) {
    std::pair<Value *, APInt> BaseAndOffset =
        ConstantOffsetPtrs.lookup(I.getOperand(0));
    if (BaseAndOffset.first)
      ConstantOffsetPtrs[&I] = BaseAndOffset;
  }

  // This is really weird. Technically, ptrtoint will disable SROA. However,
  // unless that ptrtoint is *used* somewhere in the live basic blocks after
  // inlining, it will be nuked, and SROA should proceed. All of the uses which
  // would block SROA would also block SROA if applied directly to a pointer,
  // and so we can just add the integer in here. The only places where SROA is
  // preserved either cannot fire on an integer, or won't in-and-of themselves
  // disable SROA (ext) w/o some later use that we would see and disable.
  Value *SROAArg;
  DenseMap<Value *, int>::iterator CostIt;
  if (lookupSROAArgAndCost(I.getOperand(0), SROAArg, CostIt))
    SROAArgValues[&I] = SROAArg;

  return TargetTransformInfo::TCC_Free == TTI.getUserCost(&I);
}

bool CallAnalyzer::visitIntToPtr(IntToPtrInst &I) {
  // Propagate constants through ptrtoint.
  if (simplifyInstruction(I, [&](SmallVectorImpl<Constant *> &COps) {
        return ConstantExpr::getIntToPtr(COps[0], I.getType());
      }))
    return true;

  // Track base/offset pairs when round-tripped through a pointer without
  // modifications provided the integer is not too large.
  Value *Op = I.getOperand(0);
  unsigned IntegerSize = Op->getType()->getScalarSizeInBits();
  if (IntegerSize <= DL.getPointerTypeSizeInBits(I.getType())) {
    std::pair<Value *, APInt> BaseAndOffset = ConstantOffsetPtrs.lookup(Op);
    if (BaseAndOffset.first)
      ConstantOffsetPtrs[&I] = BaseAndOffset;
  }

  // "Propagate" SROA here in the same manner as we do for ptrtoint above.
  Value *SROAArg;
  DenseMap<Value *, int>::iterator CostIt;
  if (lookupSROAArgAndCost(Op, SROAArg, CostIt))
    SROAArgValues[&I] = SROAArg;

  return TargetTransformInfo::TCC_Free == TTI.getUserCost(&I);
}

bool CallAnalyzer::visitCastInst(CastInst &I) {
  // Propagate constants through ptrtoint.
  if (simplifyInstruction(I, [&](SmallVectorImpl<Constant *> &COps) {
        return ConstantExpr::getCast(I.getOpcode(), COps[0], I.getType());
      }))
    return true;

  // Disable SROA in the face of arbitrary casts we don't whitelist elsewhere.
  disableSROA(I.getOperand(0));

  // If this is a floating-point cast, and the target says this operation
  // is expensive, this may eventually become a library call. Treat the cost
  // as such.
  switch (I.getOpcode()) {
  case Instruction::FPTrunc:
  case Instruction::FPExt:
  case Instruction::UIToFP:
  case Instruction::SIToFP:
  case Instruction::FPToUI:
  case Instruction::FPToSI:
    if (TTI.getFPOpCost(I.getType()) == TargetTransformInfo::TCC_Expensive)
      addCost(InlineConstants::CallPenalty);
    break;
  default:
    break;
  }

  return TargetTransformInfo::TCC_Free == TTI.getUserCost(&I);
}

bool CallAnalyzer::visitUnaryInstruction(UnaryInstruction &I) {
  Value *Operand = I.getOperand(0);
  if (simplifyInstruction(I, [&](SmallVectorImpl<Constant *> &COps) {
        return ConstantFoldInstOperands(&I, COps[0], DL);
      }))
    return true;

  // Disable any SROA on the argument to arbitrary unary operators.
  disableSROA(Operand);

  return false;
}

bool CallAnalyzer::paramHasAttr(Argument *A, Attribute::AttrKind Attr) {
  return CandidateCall.paramHasAttr(A->getArgNo(), Attr);
}

bool CallAnalyzer::isKnownNonNullInCallee(Value *V) {
  // Does the *call site* have the NonNull attribute set on an argument?  We
  // use the attribute on the call site to memoize any analysis done in the
  // caller. This will also trip if the callee function has a non-null
  // parameter attribute, but that's a less interesting case because hopefully
  // the callee would already have been simplified based on that.
  if (Argument *A = dyn_cast<Argument>(V))
    if (paramHasAttr(A, Attribute::NonNull))
      return true;

  // Is this an alloca in the caller?  This is distinct from the attribute case
  // above because attributes aren't updated within the inliner itself and we
  // always want to catch the alloca derived case.
  if (isAllocaDerivedArg(V))
    // We can actually predict the result of comparisons between an
    // alloca-derived value and null. Note that this fires regardless of
    // SROA firing.
    return true;

  return false;
}

bool CallAnalyzer::allowSizeGrowth(CallBase &Call) {
  // If the normal destination of the invoke or the parent block of the call
  // site is unreachable-terminated, there is little point in inlining this
  // unless there is literally zero cost.
  // FIXME: Note that it is possible that an unreachable-terminated block has a
  // hot entry. For example, in below scenario inlining hot_call_X() may be
  // beneficial :
  // main() {
  //   hot_call_1();
  //   ...
  //   hot_call_N()
  //   exit(0);
  // }
  // For now, we are not handling this corner case here as it is rare in real
  // code. In future, we should elaborate this based on BPI and BFI in more
  // general threshold adjusting heuristics in updateThreshold().
  if (InvokeInst *II = dyn_cast<InvokeInst>(&Call)) {
    if (isa<UnreachableInst>(II->getNormalDest()->getTerminator()))
      return false;
  } else if (isa<UnreachableInst>(Call.getParent()->getTerminator()))
    return false;

  return true;
}

bool CallAnalyzer::isColdCallSite(CallBase &Call,
                                  BlockFrequencyInfo *CallerBFI) {
  // If global profile summary is available, then callsite's coldness is
  // determined based on that.
  if (PSI && PSI->hasProfileSummary())
    return PSI->isColdCallSite(CallSite(&Call), CallerBFI);

  // Otherwise we need BFI to be available.
  if (!CallerBFI)
    return false;

  // Determine if the callsite is cold relative to caller's entry. We could
  // potentially cache the computation of scaled entry frequency, but the added
  // complexity is not worth it unless this scaling shows up high in the
  // profiles.
  const BranchProbability ColdProb(ColdCallSiteRelFreq, 100);
  auto CallSiteBB = Call.getParent();
  auto CallSiteFreq = CallerBFI->getBlockFreq(CallSiteBB);
  auto CallerEntryFreq =
      CallerBFI->getBlockFreq(&(Call.getCaller()->getEntryBlock()));
  return CallSiteFreq < CallerEntryFreq * ColdProb;
}

Optional<int>
CallAnalyzer::getHotCallSiteThreshold(CallBase &Call,
                                      BlockFrequencyInfo *CallerBFI) {

  // If global profile summary is available, then callsite's hotness is
  // determined based on that.
  if (PSI && PSI->hasProfileSummary() &&
      PSI->isHotCallSite(CallSite(&Call), CallerBFI))
    return Params.HotCallSiteThreshold;

  // Otherwise we need BFI to be available and to have a locally hot callsite
  // threshold.
  if (!CallerBFI || !Params.LocallyHotCallSiteThreshold)
    return None;

  // Determine if the callsite is hot relative to caller's entry. We could
  // potentially cache the computation of scaled entry frequency, but the added
  // complexity is not worth it unless this scaling shows up high in the
  // profiles.
  auto CallSiteBB = Call.getParent();
  auto CallSiteFreq = CallerBFI->getBlockFreq(CallSiteBB).getFrequency();
  auto CallerEntryFreq = CallerBFI->getEntryFreq();
  if (CallSiteFreq >= CallerEntryFreq * HotCallSiteRelFreq)
    return Params.LocallyHotCallSiteThreshold;

  // Otherwise treat it normally.
  return None;
}

<<<<<<< HEAD
void CallAnalyzer::updateThreshold(CallSite CS, Function &Callee, // INTEL
  InlineReasonVector &YesReasonVector) {                          // INTEL
  // If no size growth is allowed for this inlining, set Threshold to 0.

#if INTEL_CUSTOMIZATION
  // A function can be considered huge if it has too many formal arguments,
  // basic blocks, and loops. We test them in this order (from cheapest to
  // most expensive).
  auto IsHugeFunction = [this](Function *F) {
    if (!InlineForXmain || !DTransInlineHeuristics)
      return false;
    size_t ArgSize = F->arg_size();
    if (ArgSize < HugeFunctionArgCount)
      return false;
    size_t BBCount = F->size();
    if (BBCount < HugeFunctionBasicBlockCount)
      return false;
    LoopInfo *LI = ILIC->getLI(F);
    if (!LI)
      return false;
    size_t LoopCount = std::distance(LI->begin(), LI->end());
    if (LoopCount < HugeFunctionLoopCount)
      return false;
    return true;
  };
#endif // INTEL_CUSTOMIZATION

  if (!allowSizeGrowth(CS)) {
=======
void CallAnalyzer::updateThreshold(CallBase &Call, Function &Callee) {
  // If no size growth is allowed for this inlining, set Threshold to 0.
  if (!allowSizeGrowth(Call)) {
>>>>>>> 7e55672b
    Threshold = 0;
    return;
  }

  Function *Caller = Call.getCaller();

  // return min(A, B) if B is valid.
  auto MinIfValid = [](int A, Optional<int> B) {
    return B ? std::min(A, B.getValue()) : A;
  };

  // return max(A, B) if B is valid.
  auto MaxIfValid = [](int A, Optional<int> B) {
    return B ? std::max(A, B.getValue()) : A;
  };

  // Various bonus percentages. These are multiplied by Threshold to get the
  // bonus values.
  // SingleBBBonus: This bonus is applied if the callee has a single reachable
  // basic block at the given callsite context. This is speculatively applied
  // and withdrawn if more than one basic block is seen.
  //
  // Vector bonuses: We want to more aggressively inline vector-dense kernels
  // and apply this bonus based on the percentage of vector instructions. A
  // bonus is applied if the vector instructions exceed 50% and half that amount
  // is applied if it exceeds 10%. Note that these bonuses are some what
  // arbitrary and evolved over time by accident as much as because they are
  // principled bonuses.
  // FIXME: It would be nice to base the bonus values on something more
  // scientific.
  //
  // LstCallToStaticBonus: This large bonus is applied to ensure the inlining
  // of the last call to a static function as inlining such functions is
  // guaranteed to reduce code size.
  //
  // These bonus percentages may be set to 0 based on properties of the caller
  // and the callsite.
  int SingleBBBonusPercent = 50;
  int VectorBonusPercent = 150;
  int LastCallToStaticBonus = InlineConstants::LastCallToStaticBonus;

  // Lambda to set all the above bonus and bonus percentages to 0.
  auto DisallowAllBonuses = [&]() {
    SingleBBBonusPercent = 0;
    VectorBonusPercent = 0;
    LastCallToStaticBonus = 0;
  };

  // Use the OptMinSizeThreshold or OptSizeThreshold knob if they are available
  // and reduce the threshold if the caller has the necessary attribute.
  if (Caller->hasMinSize()) {
    Threshold = MinIfValid(Threshold, Params.OptMinSizeThreshold);
    // For minsize, we want to disable the single BB bonus and the vector
    // bonuses, but not the last-call-to-static bonus. Inlining the last call to
    // a static function will, at the minimum, eliminate the parameter setup and
    // call/return instructions.
    SingleBBBonusPercent = 0;
    VectorBonusPercent = 0;
  } else if (Caller->hasOptSize())
    Threshold = MinIfValid(Threshold, Params.OptSizeThreshold);

  // Adjust the threshold based on inlinehint attribute and profile based
  // hotness information if the caller does not have MinSize attribute.
  if (!Caller->hasMinSize()) {
    if (Callee.hasFnAttribute(Attribute::InlineHint) ||    // INTEL
        CS.hasFnAttr(Attribute::InlineHint) ||             // INTEL
        CS.hasFnAttr(Attribute::InlineHintRecursive))      // INTEL
      Threshold = MaxIfValid(Threshold, Params.HintThreshold);

    // FIXME: After switching to the new passmanager, simplify the logic below
    // by checking only the callsite hotness/coldness as we will reliably
    // have local profile information.
    //
    // Callsite hotness and coldness can be determined if sample profile is
    // used (which adds hotness metadata to calls) or if caller's
    // BlockFrequencyInfo is available.
    BlockFrequencyInfo *CallerBFI = GetBFI ? &((*GetBFI)(*Caller)) : nullptr;
    auto HotCallSiteThreshold = getHotCallSiteThreshold(Call, CallerBFI);
    if (!Caller->hasOptSize() && HotCallSiteThreshold) {
      LLVM_DEBUG(dbgs() << "Hot callsite.\n");
      // FIXME: This should update the threshold only if it exceeds the
      // current threshold, but AutoFDO + ThinLTO currently relies on this
      // behavior to prevent inlining of hot callsites during ThinLTO
      // compile phase.
      Threshold = HotCallSiteThreshold.getValue();
    } else if (isColdCallSite(Call, CallerBFI)) {
      LLVM_DEBUG(dbgs() << "Cold callsite.\n");
      // Do not apply bonuses for a cold callsite including the
      // LastCallToStatic bonus. While this bonus might result in code size
      // reduction, it can cause the size of a non-cold caller to increase
      // preventing it from being inlined.
      DisallowAllBonuses();
      Threshold = MinIfValid(Threshold, Params.ColdCallSiteThreshold);
    } else if (PSI) {
      // Use callee's global profile information only if we have no way of
      // determining this via callsite information.
      if (PSI->isFunctionEntryHot(&Callee)) {
        LLVM_DEBUG(dbgs() << "Hot callee.\n");
        // If callsite hotness can not be determined, we may still know
        // that the callee is hot and treat it as a weaker hint for threshold
        // increase.
        Threshold = MaxIfValid(Threshold, Params.HintThreshold);
      } else if (PSI->isFunctionEntryCold(&Callee)) {
        LLVM_DEBUG(dbgs() << "Cold callee.\n");
        // Do not apply bonuses for a cold callee including the
        // LastCallToStatic bonus. While this bonus might result in code size
        // reduction, it can cause the size of a non-cold caller to increase
        // preventing it from being inlined.
        DisallowAllBonuses();
        Threshold = MinIfValid(Threshold, Params.ColdThreshold);
      }
    }
  }

  // Finally, take the target-specific inlining threshold multiplier into
  // account.
  Threshold *= TTI.getInliningThresholdMultiplier();

  SingleBBBonus = Threshold * SingleBBBonusPercent / 100;
  VectorBonus = Threshold * VectorBonusPercent / 100;

  bool OnlyOneCallAndLocalLinkage =
<<<<<<< HEAD
       (F.hasLocalLinkage()                                     // INTEL
         || (InlineForXmain && F.hasLinkOnceODRLinkage())) &&   // INTEL
       F.hasOneUse() && &F == CS.getCalledFunction() &&         // INTEL
       !IsHugeFunction(&F);                                     // INTEL
=======
      F.hasLocalLinkage() && F.hasOneUse() && &F == Call.getCalledFunction();
>>>>>>> 7e55672b
  // If there is only one call of the function, and it has internal linkage,
  // the cost of inlining it drops dramatically. It may seem odd to update
  // Cost in updateThreshold, but the bonus depends on the logic in this method.
  // INTEL CQ370998: Added link once ODR linkage case.
  if (OnlyOneCallAndLocalLinkage) {                 // INTEL
    Cost -= LastCallToStaticBonus;
    YesReasonVector.push_back(InlrSingleLocalCall); // INTEL
  }                                                 // INTEL
}

bool CallAnalyzer::visitCmpInst(CmpInst &I) {
  Value *LHS = I.getOperand(0), *RHS = I.getOperand(1);
  // First try to handle simplified comparisons.
  if (simplifyInstruction(I, [&](SmallVectorImpl<Constant *> &COps) {
        return ConstantExpr::getCompare(I.getPredicate(), COps[0], COps[1]);
      }))
    return true;

  if (I.getOpcode() == Instruction::FCmp)
    return false;

  // Otherwise look for a comparison between constant offset pointers with
  // a common base.
  Value *LHSBase, *RHSBase;
  APInt LHSOffset, RHSOffset;
  std::tie(LHSBase, LHSOffset) = ConstantOffsetPtrs.lookup(LHS);
  if (LHSBase) {
    std::tie(RHSBase, RHSOffset) = ConstantOffsetPtrs.lookup(RHS);
    if (RHSBase && LHSBase == RHSBase) {
      // We have common bases, fold the icmp to a constant based on the
      // offsets.
      Constant *CLHS = ConstantInt::get(LHS->getContext(), LHSOffset);
      Constant *CRHS = ConstantInt::get(RHS->getContext(), RHSOffset);
      if (Constant *C = ConstantExpr::getICmp(I.getPredicate(), CLHS, CRHS)) {
        SimplifiedValues[&I] = C;
        ++NumConstantPtrCmps;
        return true;
      }
    }
  }

  // If the comparison is an equality comparison with null, we can simplify it
  // if we know the value (argument) can't be null
  if (I.isEquality() && isa<ConstantPointerNull>(I.getOperand(1)) &&
      isKnownNonNullInCallee(I.getOperand(0))) {
    bool IsNotEqual = I.getPredicate() == CmpInst::ICMP_NE;
    SimplifiedValues[&I] = IsNotEqual ? ConstantInt::getTrue(I.getType())
                                      : ConstantInt::getFalse(I.getType());
    return true;
  }
  // Finally check for SROA candidates in comparisons.
  Value *SROAArg;
  DenseMap<Value *, int>::iterator CostIt;
  if (lookupSROAArgAndCost(I.getOperand(0), SROAArg, CostIt)) {
    if (isa<ConstantPointerNull>(I.getOperand(1))) {
      accumulateSROACost(CostIt, InlineConstants::InstrCost);
      return true;
    }

    disableSROA(CostIt);
  }

  return false;
}

bool CallAnalyzer::visitSub(BinaryOperator &I) {
  // Try to handle a special case: we can fold computing the difference of two
  // constant-related pointers.
  Value *LHS = I.getOperand(0), *RHS = I.getOperand(1);
  Value *LHSBase, *RHSBase;
  APInt LHSOffset, RHSOffset;
  std::tie(LHSBase, LHSOffset) = ConstantOffsetPtrs.lookup(LHS);
  if (LHSBase) {
    std::tie(RHSBase, RHSOffset) = ConstantOffsetPtrs.lookup(RHS);
    if (RHSBase && LHSBase == RHSBase) {
      // We have common bases, fold the subtract to a constant based on the
      // offsets.
      Constant *CLHS = ConstantInt::get(LHS->getContext(), LHSOffset);
      Constant *CRHS = ConstantInt::get(RHS->getContext(), RHSOffset);
      if (Constant *C = ConstantExpr::getSub(CLHS, CRHS)) {
        SimplifiedValues[&I] = C;
        ++NumConstantPtrDiffs;
        return true;
      }
    }
  }

  // Otherwise, fall back to the generic logic for simplifying and handling
  // instructions.
  return Base::visitSub(I);
}

bool CallAnalyzer::visitBinaryOperator(BinaryOperator &I) {
  Value *LHS = I.getOperand(0), *RHS = I.getOperand(1);
  Constant *CLHS = dyn_cast<Constant>(LHS);
  if (!CLHS)
    CLHS = SimplifiedValues.lookup(LHS);
  Constant *CRHS = dyn_cast<Constant>(RHS);
  if (!CRHS)
    CRHS = SimplifiedValues.lookup(RHS);

  Value *SimpleV = nullptr;
  if (auto FI = dyn_cast<FPMathOperator>(&I))
    SimpleV = SimplifyFPBinOp(I.getOpcode(), CLHS ? CLHS : LHS,
                              CRHS ? CRHS : RHS, FI->getFastMathFlags(), DL);
  else
    SimpleV =
        SimplifyBinOp(I.getOpcode(), CLHS ? CLHS : LHS, CRHS ? CRHS : RHS, DL);

  if (Constant *C = dyn_cast_or_null<Constant>(SimpleV))
    SimplifiedValues[&I] = C;

  if (SimpleV)
    return true;

  // Disable any SROA on arguments to arbitrary, unsimplified binary operators.
  disableSROA(LHS);
  disableSROA(RHS);

  // If the instruction is floating point, and the target says this operation
  // is expensive, this may eventually become a library call. Treat the cost
  // as such.
  if (I.getType()->isFloatingPointTy() &&
      TTI.getFPOpCost(I.getType()) == TargetTransformInfo::TCC_Expensive)
    addCost(InlineConstants::CallPenalty);

  return false;
}

bool CallAnalyzer::visitLoad(LoadInst &I) {
  Value *SROAArg;
  DenseMap<Value *, int>::iterator CostIt;
  if (lookupSROAArgAndCost(I.getPointerOperand(), SROAArg, CostIt)) {
    if (I.isSimple()) {
      accumulateSROACost(CostIt, InlineConstants::InstrCost);
      return true;
    }

    disableSROA(CostIt);
  }

  // If the data is already loaded from this address and hasn't been clobbered
  // by any stores or calls, this load is likely to be redundant and can be
  // eliminated.
  if (EnableLoadElimination &&
      !LoadAddrSet.insert(I.getPointerOperand()).second && I.isUnordered()) {
    LoadEliminationCost += InlineConstants::InstrCost;
    return true;
  }

  return false;
}

bool CallAnalyzer::visitStore(StoreInst &I) {
  Value *SROAArg;
  DenseMap<Value *, int>::iterator CostIt;
  if (lookupSROAArgAndCost(I.getPointerOperand(), SROAArg, CostIt)) {
    if (I.isSimple()) {
      accumulateSROACost(CostIt, InlineConstants::InstrCost);
      return true;
    }

    disableSROA(CostIt);
  }

  // The store can potentially clobber loads and prevent repeated loads from
  // being eliminated.
  // FIXME:
  // 1. We can probably keep an initial set of eliminatable loads substracted
  // from the cost even when we finally see a store. We just need to disable
  // *further* accumulation of elimination savings.
  // 2. We should probably at some point thread MemorySSA for the callee into
  // this and then use that to actually compute *really* precise savings.
  disableLoadElimination();
  return false;
}

bool CallAnalyzer::visitExtractValue(ExtractValueInst &I) {
  // Constant folding for extract value is trivial.
  if (simplifyInstruction(I, [&](SmallVectorImpl<Constant *> &COps) {
        return ConstantExpr::getExtractValue(COps[0], I.getIndices());
      }))
    return true;

  // SROA can look through these but give them a cost.
  return false;
}

bool CallAnalyzer::visitInsertValue(InsertValueInst &I) {
  // Constant folding for insert value is trivial.
  if (simplifyInstruction(I, [&](SmallVectorImpl<Constant *> &COps) {
        return ConstantExpr::getInsertValue(/*AggregateOperand*/ COps[0],
                                            /*InsertedValueOperand*/ COps[1],
                                            I.getIndices());
      }))
    return true;

  // SROA can look through these but give them a cost.
  return false;
}

/// Try to simplify a call site.
///
/// Takes a concrete function and callsite and tries to actually simplify it by
/// analyzing the arguments and call itself with instsimplify. Returns true if
/// it has simplified the callsite to some other entity (a constant), making it
/// free.
bool CallAnalyzer::simplifyCallSite(Function *F, CallBase &Call) {
  // FIXME: Using the instsimplify logic directly for this is inefficient
  // because we have to continually rebuild the argument list even when no
  // simplifications can be performed. Until that is fixed with remapping
  // inside of instsimplify, directly constant fold calls here.
  if (!canConstantFoldCallTo(&Call, F))
    return false;

  // Try to re-map the arguments to constants.
  SmallVector<Constant *, 4> ConstantArgs;
  ConstantArgs.reserve(Call.arg_size());
  for (Value *I : Call.args()) {
    Constant *C = dyn_cast<Constant>(I);
    if (!C)
      C = dyn_cast_or_null<Constant>(SimplifiedValues.lookup(I));
    if (!C)
      return false; // This argument doesn't map to a constant.

    ConstantArgs.push_back(C);
  }
  if (Constant *C = ConstantFoldCall(&Call, F, ConstantArgs)) {
    SimplifiedValues[&Call] = C;
    return true;
  }

  return false;
}

bool CallAnalyzer::visitCallBase(CallBase &Call) {
  if (Call.hasFnAttr(Attribute::ReturnsTwice) &&
      !F.hasFnAttribute(Attribute::ReturnsTwice)) {
    // This aborts the entire analysis.
    ExposesReturnsTwice = true;
    return false;
  }
  if (isa<CallInst>(Call) && cast<CallInst>(Call).cannotDuplicate())
    ContainsNoDuplicateCall = true;

  if (Function *F = Call.getCalledFunction()) {
    // When we have a concrete function, first try to simplify it directly.
    if (simplifyCallSite(F, Call))
      return true;

    // Next check if it is an intrinsic we know about.
    // FIXME: Lift this into part of the InstVisitor.
    if (IntrinsicInst *II = dyn_cast<IntrinsicInst>(&Call)) {
      switch (II->getIntrinsicID()) {
      default:
        if (!Call.onlyReadsMemory() && !isAssumeLikeIntrinsic(II))
          disableLoadElimination();
        return Base::visitCallBase(Call);

      case Intrinsic::load_relative:
        // This is normally lowered to 4 LLVM instructions.
        addCost(3 * InlineConstants::InstrCost);
        return false;

      case Intrinsic::memset:
      case Intrinsic::memcpy:
      case Intrinsic::memmove:
        disableLoadElimination();
        // SROA can usually chew through these intrinsics, but they aren't free.
        return false;
      case Intrinsic::icall_branch_funnel:
      case Intrinsic::localescape:
        HasUninlineableIntrinsic = true;
        return false;
      case Intrinsic::vastart:
        InitsVargArgs = true;
        return false;
      }
    }

    if (F == Call.getFunction()) {
      // This flag will fully abort the analysis, so don't bother with anything
      // else.
      IsRecursiveCall = true;
      return false;
    }

    if (TTI.isLoweredToCall(F)) {
      // We account for the average 1 instruction per call argument setup
      // here.
      addCost(Call.arg_size() * InlineConstants::InstrCost);

      // Everything other than inline ASM will also have a significant cost
      // merely from making the call.
      if (!isa<InlineAsm>(Call.getCalledValue()))
        addCost(InlineConstants::CallPenalty);
    }

    if (!Call.onlyReadsMemory())
      disableLoadElimination();
    return Base::visitCallBase(Call);
  }

  // Otherwise we're in a very special case -- an indirect function call. See
  // if we can be particularly clever about this.
  Value *Callee = Call.getCalledValue();

  // First, pay the price of the argument setup. We account for the average
  // 1 instruction per call argument setup here.
  addCost(Call.arg_size() * InlineConstants::InstrCost);

  // Next, check if this happens to be an indirect function call to a known
  // function in this inline context. If not, we've done all we can.
  Function *F = dyn_cast_or_null<Function>(SimplifiedValues.lookup(Callee));
  if (!F) {
    if (!Call.onlyReadsMemory())
      disableLoadElimination();
    return Base::visitCallBase(Call);
  }

  // If we have a constant that we are calling as a function, we can peer
  // through it and see the function target. This happens not infrequently
  // during devirtualization and so we want to give it a hefty bonus for
  // inlining, but cap that bonus in the event that inlining wouldn't pan
  // out. Pretend to inline the function, with a custom threshold.
  auto IndirectCallParams = Params;
  IndirectCallParams.DefaultThreshold = InlineConstants::IndirectCallThreshold;
<<<<<<< HEAD
  CallAnalyzer CA(TTI, GetAssumptionCache, GetBFI, PSI, ORE, *F, CS, // INTEL
                  TLI, ILIC, AI, CallSitesForFusion,                 // INTEL
                  CallSitesForDTrans, IndirectCallParams);           // INTEL
  if (CA.analyzeCall(CS, TTI, nullptr)) { // INTEL
=======
  CallAnalyzer CA(TTI, GetAssumptionCache, GetBFI, PSI, ORE, *F, Call,
                  IndirectCallParams);
  if (CA.analyzeCall(Call)) {
>>>>>>> 7e55672b
    // We were able to inline the indirect call! Subtract the cost from the
    // threshold to get the bonus we want to apply, but don't go below zero.
    Cost -= std::max(0, CA.getThreshold() - CA.getCost());
  }

  if (!F->onlyReadsMemory())
    disableLoadElimination();
  return Base::visitCallBase(Call);
}

bool CallAnalyzer::visitReturnInst(ReturnInst &RI) {
  // At least one return instruction will be free after inlining.
  bool Free = !HasReturn;
  HasReturn = true;
  return Free;
}

bool CallAnalyzer::visitBranchInst(BranchInst &BI) {
  // We model unconditional branches as essentially free -- they really
  // shouldn't exist at all, but handling them makes the behavior of the
  // inliner more regular and predictable. Interestingly, conditional branches
  // which will fold away are also free.
  return BI.isUnconditional() || isa<ConstantInt>(BI.getCondition()) ||
         dyn_cast_or_null<ConstantInt>(
             SimplifiedValues.lookup(BI.getCondition()));
}

bool CallAnalyzer::visitSelectInst(SelectInst &SI) {
  bool CheckSROA = SI.getType()->isPointerTy();
  Value *TrueVal = SI.getTrueValue();
  Value *FalseVal = SI.getFalseValue();

  Constant *TrueC = dyn_cast<Constant>(TrueVal);
  if (!TrueC)
    TrueC = SimplifiedValues.lookup(TrueVal);
  Constant *FalseC = dyn_cast<Constant>(FalseVal);
  if (!FalseC)
    FalseC = SimplifiedValues.lookup(FalseVal);
  Constant *CondC =
      dyn_cast_or_null<Constant>(SimplifiedValues.lookup(SI.getCondition()));

  if (!CondC) {
    // Select C, X, X => X
    if (TrueC == FalseC && TrueC) {
      SimplifiedValues[&SI] = TrueC;
      return true;
    }

    if (!CheckSROA)
      return Base::visitSelectInst(SI);

    std::pair<Value *, APInt> TrueBaseAndOffset =
        ConstantOffsetPtrs.lookup(TrueVal);
    std::pair<Value *, APInt> FalseBaseAndOffset =
        ConstantOffsetPtrs.lookup(FalseVal);
    if (TrueBaseAndOffset == FalseBaseAndOffset && TrueBaseAndOffset.first) {
      ConstantOffsetPtrs[&SI] = TrueBaseAndOffset;

      Value *SROAArg;
      DenseMap<Value *, int>::iterator CostIt;
      if (lookupSROAArgAndCost(TrueVal, SROAArg, CostIt))
        SROAArgValues[&SI] = SROAArg;
      return true;
    }

    return Base::visitSelectInst(SI);
  }

  // Select condition is a constant.
  Value *SelectedV = CondC->isAllOnesValue()
                         ? TrueVal
                         : (CondC->isNullValue()) ? FalseVal : nullptr;
  if (!SelectedV) {
    // Condition is a vector constant that is not all 1s or all 0s.  If all
    // operands are constants, ConstantExpr::getSelect() can handle the cases
    // such as select vectors.
    if (TrueC && FalseC) {
      if (auto *C = ConstantExpr::getSelect(CondC, TrueC, FalseC)) {
        SimplifiedValues[&SI] = C;
        return true;
      }
    }
    return Base::visitSelectInst(SI);
  }

  // Condition is either all 1s or all 0s. SI can be simplified.
  if (Constant *SelectedC = dyn_cast<Constant>(SelectedV)) {
    SimplifiedValues[&SI] = SelectedC;
    return true;
  }

  if (!CheckSROA)
    return true;

  std::pair<Value *, APInt> BaseAndOffset =
      ConstantOffsetPtrs.lookup(SelectedV);
  if (BaseAndOffset.first) {
    ConstantOffsetPtrs[&SI] = BaseAndOffset;

    Value *SROAArg;
    DenseMap<Value *, int>::iterator CostIt;
    if (lookupSROAArgAndCost(SelectedV, SROAArg, CostIt))
      SROAArgValues[&SI] = SROAArg;
  }

  return true;
}

bool CallAnalyzer::visitSwitchInst(SwitchInst &SI) {
  // We model unconditional switches as free, see the comments on handling
  // branches.
  if (isa<ConstantInt>(SI.getCondition()))
    return true;
  if (Value *V = SimplifiedValues.lookup(SI.getCondition()))
    if (isa<ConstantInt>(V))
      return true;

  // Assume the most general case where the switch is lowered into
  // either a jump table, bit test, or a balanced binary tree consisting of
  // case clusters without merging adjacent clusters with the same
  // destination. We do not consider the switches that are lowered with a mix
  // of jump table/bit test/binary search tree. The cost of the switch is
  // proportional to the size of the tree or the size of jump table range.
  //
  // NB: We convert large switches which are just used to initialize large phi
  // nodes to lookup tables instead in simplify-cfg, so this shouldn't prevent
  // inlining those. It will prevent inlining in cases where the optimization
  // does not (yet) fire.

  // Maximum valid cost increased in this function.
  int CostUpperBound = INT_MAX - InlineConstants::InstrCost - 1;

  // Exit early for a large switch, assuming one case needs at least one
  // instruction.
  // FIXME: This is not true for a bit test, but ignore such case for now to
  // save compile-time.
  int64_t CostLowerBound =
      std::min((int64_t)CostUpperBound,
               (int64_t)SI.getNumCases() * InlineConstants::InstrCost + Cost);

<<<<<<< HEAD
#if INTEL_CUSTOMIZATION
  if (CostLowerBound > Threshold) {
    if (!ComputeFullInlineCost) {
      Cost = CostLowerBound;
      return false;
    }
    if (EarlyExitCost == INT_MAX) {
      EarlyExitCost = Cost;
      EarlyExitThreshold = Threshold;
    }
=======
  if (CostLowerBound > Threshold && !ComputeFullInlineCost) {
    addCost((int64_t)SI.getNumCases() * InlineConstants::InstrCost);
    return false;
>>>>>>> 7e55672b
  }
#endif // INTEL_CUSTOMIZATION

  unsigned JumpTableSize = 0;
  unsigned NumCaseCluster =
      TTI.getEstimatedNumberOfCaseClusters(SI, JumpTableSize);

  // If suitable for a jump table, consider the cost for the table size and
  // branch to destination.
  if (JumpTableSize) {
    int64_t JTCost = (int64_t)JumpTableSize * InlineConstants::InstrCost +
                     4 * InlineConstants::InstrCost;

    addCost(JTCost, (int64_t)CostUpperBound);
    return false;
  }

  // Considering forming a binary search, we should find the number of nodes
  // which is same as the number of comparisons when lowered. For a given
  // number of clusters, n, we can define a recursive function, f(n), to find
  // the number of nodes in the tree. The recursion is :
  // f(n) = 1 + f(n/2) + f (n - n/2), when n > 3,
  // and f(n) = n, when n <= 3.
  // This will lead a binary tree where the leaf should be either f(2) or f(3)
  // when n > 3.  So, the number of comparisons from leaves should be n, while
  // the number of non-leaf should be :
  //   2^(log2(n) - 1) - 1
  //   = 2^log2(n) * 2^-1 - 1
  //   = n / 2 - 1.
  // Considering comparisons from leaf and non-leaf nodes, we can estimate the
  // number of comparisons in a simple closed form :
  //   n + n / 2 - 1 = n * 3 / 2 - 1
  if (NumCaseCluster <= 3) {
    // Suppose a comparison includes one compare and one conditional branch.
    addCost(NumCaseCluster * 2 * InlineConstants::InstrCost);
    return false;
  }

  int64_t ExpectedNumberOfCompare = 3 * (int64_t)NumCaseCluster / 2 - 1;
  int64_t SwitchCost =
      ExpectedNumberOfCompare * 2 * InlineConstants::InstrCost;

  addCost(SwitchCost, (int64_t)CostUpperBound);
  return false;
}

bool CallAnalyzer::visitIndirectBrInst(IndirectBrInst &IBI) {
  // We never want to inline functions that contain an indirectbr.  This is
  // incorrect because all the blockaddress's (in static global initializers
  // for example) would be referring to the original function, and this
  // indirect jump would jump from the inlined copy of the function into the
  // original function which is extremely undefined behavior.
  // FIXME: This logic isn't really right; we can safely inline functions with
  // indirectbr's as long as no other function or global references the
  // blockaddress of a block within the current function.
  HasIndirectBr = true;
  return false;
}

bool CallAnalyzer::visitResumeInst(ResumeInst &RI) {
  // FIXME: It's not clear that a single instruction is an accurate model for
  // the inline cost of a resume instruction.
  return false;
}

bool CallAnalyzer::visitCleanupReturnInst(CleanupReturnInst &CRI) {
  // FIXME: It's not clear that a single instruction is an accurate model for
  // the inline cost of a catchret instruction.
  return false;
}

bool CallAnalyzer::visitCatchReturnInst(CatchReturnInst &CRI) {
  // FIXME: It's not clear that a single instruction is an accurate model for
  // the inline cost of a cleanupret instruction.
  return false;
}

bool CallAnalyzer::visitUnreachableInst(UnreachableInst &I) {
  // FIXME: It might be reasonably to discount the cost of instructions leading
  // to unreachable as they have the lowest possible impact on both runtime and
  // code size.
  return true; // No actual code is needed for unreachable.
}

bool CallAnalyzer::visitInstruction(Instruction &I) {
  // Some instructions are free. All of the free intrinsics can also be
  // handled by SROA, etc.
  if (TargetTransformInfo::TCC_Free == TTI.getUserCost(&I))
    return true;

  // We found something we don't understand or can't handle. Mark any SROA-able
  // values in the operand list as no longer viable.
  for (User::op_iterator OI = I.op_begin(), OE = I.op_end(); OI != OE; ++OI)
    disableSROA(*OI);

  return false;
}

/// Analyze a basic block for its contribution to the inline cost.
///
/// This method walks the analyzer over every instruction in the given basic
/// block and accounts for their cost during inlining at this callsite. It
/// aborts early if the threshold has been exceeded or an impossible to inline
/// construct has been detected. It returns false if inlining is no longer
/// viable, and true if inlining remains viable.
InlineResult
CallAnalyzer::analyzeBlock(BasicBlock *BB,
                           SmallPtrSetImpl<const Value *> &EphValues) {
  for (BasicBlock::iterator I = BB->begin(), E = BB->end(); I != E; ++I) {
    // FIXME: Currently, the number of instructions in a function regardless of
    // our ability to simplify them during inline to constants or dead code,
    // are actually used by the vector bonus heuristic. As long as that's true,
    // we have to special case debug intrinsics here to prevent differences in
    // inlining due to debug symbols. Eventually, the number of unsimplified
    // instructions shouldn't factor into the cost computation, but until then,
    // hack around it here.
    if (isa<DbgInfoIntrinsic>(I))
      continue;

    // Skip ephemeral values.
    if (EphValues.count(&*I))
      continue;

    ++NumInstructions;
    if (isa<ExtractElementInst>(I) || I->getType()->isVectorTy())
      ++NumVectorInstructions;

    // If the instruction simplified to a constant, there is no cost to this
    // instruction. Visit the instructions using our InstVisitor to account for
    // all of the per-instruction logic. The visit tree returns true if we
    // consumed the instruction in any way, and false if the instruction's base
    // cost should count against inlining.
    if (Base::visit(&*I))
      ++NumInstructionsSimplified;
    else
      addCost(InlineConstants::InstrCost);

    using namespace ore;
    // If the visit this instruction detected an uninlinable pattern, abort.
    InlineResult IR;
    if (IsRecursiveCall)
      IR = "recursive";
    else if (ExposesReturnsTwice)
      IR = "exposes returns twice";
    else if (HasDynamicAlloca)
      IR = "dynamic alloca";
    else if (HasIndirectBr)
      IR = "indirect branch";
    else if (HasUninlineableIntrinsic)
      IR = "uninlinable intrinsic";
    else if (InitsVargArgs)
      IR = "varargs";
    if (!IR) {
      if (ORE)
        ORE->emit([&]() {
          return OptimizationRemarkMissed(DEBUG_TYPE, "NeverInline",
                                          &CandidateCall)
                 << NV("Callee", &F) << " has uninlinable pattern ("
                 << NV("InlineResult", IR.message)
                 << ") and cost is not fully computed";
        });
      return IR;
    }

    // If the caller is a recursive function then we don't want to inline
    // functions which allocate a lot of stack space because it would increase
    // the caller stack usage dramatically.
    if (IsCallerRecursive &&
        AllocatedSize > InlineConstants::TotalAllocaSizeRecursiveCaller) {
      InlineResult IR = "recursive and allocates too much stack space";
      if (ORE)
        ORE->emit([&]() {
          return OptimizationRemarkMissed(DEBUG_TYPE, "NeverInline",
                                          &CandidateCall)
                 << NV("Callee", &F) << " is " << NV("InlineResult", IR.message)
                 << ". Cost is not fully computed";
        });
      return IR;
    }

    // Check if we've passed the maximum possible threshold so we don't spin in
    // huge basic blocks that will never inline.
#if INTEL_CUSTOMIZATION
    if (Cost >= Threshold) {
      if (!ComputeFullInlineCost)
         return false;
      if (EarlyExitCost == INT_MAX) {
         EarlyExitCost = Cost;
         EarlyExitThreshold = Threshold;
      }
    }
#endif // INTEL_CUSTOMIZATION
  }

  return true;
}

#if INTEL_CUSTOMIZATION
///
/// \brief Find the best inlining or non-inlining reason
///
/// Given a 'DefaultReason' and a vector of inlining/non-inlining reasons,
/// return the best reason among all of them.  Inlining/Non-inlining reasons
/// are considered better if their corresponding enum value is lower.
///

static InlineReason bestInlineReason(const InlineReasonVector& ReasonVector,
  InlineReason DefaultReason)
{
  InlineReason Reason = DefaultReason;
  for (unsigned i = 0; i < ReasonVector.size(); i++) {
    if (ReasonVector[i] < Reason) {
       Reason = ReasonVector[i];
    }
  }
  return Reason;
}
#endif // INTEL_CUSTOMIZATION

/// Compute the base pointer and cumulative constant offsets for V.
///
/// This strips all constant offsets off of V, leaving it the base pointer, and
/// accumulates the total constant offset applied in the returned constant. It
/// returns 0 if V is not a pointer, and returns the constant '0' if there are
/// no constant offsets applied.
ConstantInt *CallAnalyzer::stripAndComputeInBoundsConstantOffsets(Value *&V) {
  if (!V->getType()->isPointerTy())
    return nullptr;

  unsigned AS = V->getType()->getPointerAddressSpace();
  unsigned IntPtrWidth = DL.getIndexSizeInBits(AS);
  APInt Offset = APInt::getNullValue(IntPtrWidth);

  // Even though we don't look through PHI nodes, we could be called on an
  // instruction in an unreachable block, which may be on a cycle.
  SmallPtrSet<Value *, 4> Visited;
  Visited.insert(V);
  do {
    if (GEPOperator *GEP = dyn_cast<GEPOperator>(V)) {
      if (!GEP->isInBounds() || !accumulateGEPOffset(*GEP, Offset))
        return nullptr;
      V = GEP->getPointerOperand();
    } else if (Operator::getOpcode(V) == Instruction::BitCast) {
      V = cast<Operator>(V)->getOperand(0);
    } else if (GlobalAlias *GA = dyn_cast<GlobalAlias>(V)) {
      if (GA->isInterposable())
        break;
      V = GA->getAliasee();
    } else {
      break;
    }
    assert(V->getType()->isPointerTy() && "Unexpected operand type!");
  } while (Visited.insert(V).second);

  Type *IntPtrTy = DL.getIntPtrType(V->getContext(), AS);
  return cast<ConstantInt>(ConstantInt::get(IntPtrTy, Offset));
}

#if INTEL_CUSTOMIZATION
//
// Increment 'GlobalCount' if a load of a global value appears in 'Op'.
// Increment 'ConstantCount' if an integer constant appears in 'Op'.
//
static void countGlobalsAndConstants(Value* Op, unsigned& GlobalCount,
  unsigned& ConstantCount)
{
  LoadInst *LILHS = dyn_cast<LoadInst>(Op);
  if (LILHS) {
    Value *GV = LILHS->getPointerOperand();
    if (GV && isa<GlobalValue>(GV))
      GlobalCount++;
  } else if (isa<ConstantInt>(Op))
    ConstantCount++;
}

<<<<<<< HEAD
//
// Return 'true' if a branch is based on a condition of the form:
//       global-variable .op. constant-integer
// or
//       constant-integer .op. global-variable
// The intent is that such a branch has some likelihood of being eliminated
// leaving a single basic block, and the heuristics should reflect this.
//
static bool forgivableCondition(Instruction* TI) {
  BranchInst *BI = dyn_cast<BranchInst>(TI);
  if (!BI || !BI->isConditional())
    return false;
  Value *Cond = BI->getCondition();
  ICmpInst *ICmp = dyn_cast<ICmpInst>(Cond);
  if (!ICmp)
    return false;
  Value* LHS = ICmp->getOperand(0);
  Value* RHS = ICmp->getOperand(1);
  unsigned GlobalCount = 0;
  unsigned ConstantCount = 0;
  countGlobalsAndConstants(LHS, GlobalCount, ConstantCount);
  countGlobalsAndConstants(RHS, GlobalCount, ConstantCount);
  return ConstantCount == 1 && GlobalCount == 1;
}
=======
/// Analyze a call site for potential inlining.
///
/// Returns true if inlining this call is viable, and false if it is not
/// viable. It computes the cost and adjusts the threshold based on numerous
/// factors and heuristics. If this method returns false but the computed cost
/// is below the computed threshold, then inlining was forcibly disabled by
/// some artifact of the routine.
InlineResult CallAnalyzer::analyzeCall(CallBase &Call) {
  ++NumCallsAnalyzed;

  // Perform some tweaks to the cost and threshold based on the direct
  // callsite information.
>>>>>>> 7e55672b

DominatorTree* InliningLoopInfoCache::getDT(Function* F) {
  auto It = DTMapSCC.find(F);
  if (It != DTMapSCC.end())
    return It->second;
  auto ret = new DominatorTree(*F);
  DTMapSCC.insert(std::make_pair(F, ret));
  return ret;
}

<<<<<<< HEAD
LoopInfo* InliningLoopInfoCache::getLI(Function* F) {
  auto It = LIMapSCC.find(F);
  if (It != LIMapSCC.end())
    return It->second;
  DominatorTree* DT = getDT(F);
  assert(DT != nullptr);
  auto ret = new LoopInfo(*DT);
  LIMapSCC.insert(std::make_pair(F, ret));
  return ret;
}
=======
  // Update the threshold based on callsite properties
  updateThreshold(Call, F);
>>>>>>> 7e55672b

void InliningLoopInfoCache::invalidateFunction(Function* F) {
  auto DTit = DTMapSCC.find(F);
  if (DTit != DTMapSCC.end()) {
    delete DTit->second;
    DTMapSCC.erase(DTit);
  }
  auto LIit = LIMapSCC.find(F);
  if (LIit != LIMapSCC.end()) {
    delete LIit->second;
    LIMapSCC.erase(LIit);
  }
}

InliningLoopInfoCache::~InliningLoopInfoCache() {
  for (auto &DTI: DTMapSCC)
    delete DTI.second;
  DTMapSCC.clear();
  for (auto &LTI: LIMapSCC)
    delete LTI.second;
  LIMapSCC.clear();
}

<<<<<<< HEAD
//
// Return 'true' if this is a double callsite worth inlining.
//   (This is one of multiple double callsite heuristics.)
//
// The criteria for this heuristic are:
//  (1) Must have exactly two calls to the function in the caller
//  (2) The callee must have a single outer loop
//  (3) That loop's basic blocks must have a relatively large successor count
//
static bool worthyDoubleCallSite1(CallBase &CB, InliningLoopInfoCache &ILIC) {
   Function *Caller = CB.getCaller();
   Function *Callee = CB.getCalledFunction();
   // Look for 2 calls of the callee in the caller.
   unsigned count = 0;
   for (Use &U : Callee->uses()) {
      if (auto CBB = dyn_cast<CallBase>(U.getUser())) {
        if (CBB && (CBB->getCaller() == Caller)) {
          if (++count > 2) {
            return false;
          }
        }
      }
   }
   if (count != 2) {
      return false;
   }
   // Look for a single top level loop in the callee.
   LoopInfo *LI = ILIC.getLI(Callee);
   count = 0;
   const Loop *L = nullptr;
   for (auto LB = LI->begin(), LE = LI->end(); LB != LE; ++LB) {
      L = *LB;
      if (++count > 1) {
        return false;
      }
   }
   if (L == nullptr) {
     return false;
   }
   // Look through the loop for a high relative successor count.
   unsigned BBCount = std::distance(L->block_begin(), L->block_end());
   // Each loop must have at least one basic block.
   assert(BBCount > 0);
   unsigned SuccCount = 0;
   for (auto BB : L->blocks()) {
     SuccCount += std::distance(succ_begin(BB), succ_end(BB));
   }
   return (100 * SuccCount / BBCount) > InlineConstants::BasicBlockSuccRatio;
}
=======
  // Give out bonuses for the callsite, as the instructions setting them up
  // will be gone after inlining.
  addCost(-getCallsiteCost(Call, DL));
>>>>>>> 7e55672b

//
// Return loop bottom-test
//
static ICmpInst *getLoopBottomTest(Loop *L) {
  auto EB = L->getExitingBlock();
  if (EB == nullptr)
    return nullptr;
  auto BI = dyn_cast<BranchInst>(EB->getTerminator());
  if (!BI || !BI->isConditional())
    return nullptr;
  auto ICmp = dyn_cast_or_null<ICmpInst>(BI->getCondition());

  return ICmp;
}

//
// Return 'true' if the Function F has a Loop L whose trip count will be
// constant after F is inlined.
//
static bool boundConstArg(Function *F, Loop *L) {
  auto ICmp = getLoopBottomTest(L);
  if (!ICmp) {
    return false;
  }

<<<<<<< HEAD
  for (unsigned i = 0, e = ICmp->getNumOperands(); i != e; ++i) {
    auto Arg = dyn_cast<Argument>(ICmp->getOperand(i));
    if (!Arg)
      continue;
    unsigned ArgNo = Arg->getArgNo();
    for (Use &U : F->uses()) {
      if (auto CB = dyn_cast<CallBase>(U.getUser())) {
        if (!CB)
          return false;
        if (!CB->isCallee(&U))
          return false;
        if (!isa<Constant>(CB->getOperand(ArgNo)))
          return false;
      }
=======
  Function *Caller = Call.getFunction();
  // Check if the caller function is recursive itself.
  for (User *U : Caller->users()) {
    CallBase *Call = dyn_cast<CallBase>(U);
    if (Call && Call->getFunction() == Caller) {
      IsCallerRecursive = true;
      break;
>>>>>>> 7e55672b
    }
    return true;
  }
  return false;
}

<<<<<<< HEAD
//
// Return 'true' if the Function F has a Loop L whose two inner most loops
// have trip counts that will be constant after F is inlined.
//
static bool hasConstTripCountArg(Function *F, Loop *L) {
  if (L->empty() && L->getParentLoop()
    && boundConstArg(F, L) && boundConstArg(F, L->getParentLoop()))
    return true;
  for (auto LB = L->begin(), LE = L->end(); LB != LE; ++LB)
    if (hasConstTripCountArg(F, *LB))
      return true;
  return false;
}
=======
  // Populate our simplified values by mapping from function arguments to call
  // arguments with known important simplifications.
  auto CAI = Call.arg_begin();
  for (Function::arg_iterator FAI = F.arg_begin(), FAE = F.arg_end();
       FAI != FAE; ++FAI, ++CAI) {
    assert(CAI != Call.arg_end());
    if (Constant *C = dyn_cast<Constant>(CAI))
      SimplifiedValues[&*FAI] = C;
>>>>>>> 7e55672b

//
// Return 'true' if this is a double callsite worth inlining.
//   (This is one of multiple double callsite heuristics.)
//
// The criteria for this heuristic are:
//  (1) Must have exactly two calls to the function
//  (2) Must be only one loop nest
//  (3) The inner two loops of that nest must have a loop bound that
//      will be a constant after inlining is applied
//
static bool worthyDoubleCallSite2(CallBase &CB, InliningLoopInfoCache& ILIC) {
  Function *Callee = CB.getCalledFunction();
  LoopInfo *LI = ILIC.getLI(Callee);
  return std::distance(LI->begin(), LI->end()) == 1
    && hasConstTripCountArg(Callee, *(LI->begin()));
}

//
// Return the total number of predecessors for the basic blocks of 'F'
//
static unsigned int totalBasicBlockPredCount(Function &F)
{
  unsigned int count = 0;
  for (Function::iterator BI = F.begin(), BE = F.end(); BI != BE; ++BI) {
    BasicBlock *BB = &*BI;
    count += std::distance(pred_begin(BB), pred_end(BB));
  }
  return count;
}

//
// Temporary switch to control new double callsite inlining heuristics
// until tuning of loopopt is complete.
//
static cl::opt<bool> NewDoubleCallSiteInliningHeuristics
  ("new-double-callsite-inlining-heuristics",
   cl::init(false), cl::ReallyHidden);

//
// Return 'true' if this is a double callsite worth inlining.
//   (This is one of multiple double callsite heuristics.)
//
// The criteria for this heuristic are:
//   (1) Must have exactly two calls to the function
//   (2) Call must be in a loop
//   (3) Called function must have loops
//   (4) Called function must not have any arguments
//         OR Called function must have a large enough total number
//           of predecessors
//
static bool worthyDoubleCallSite3(CallBase &CB, InliningLoopInfoCache& ILIC) {
  if (!NewDoubleCallSiteInliningHeuristics)
    return false;
  Function *Caller = CB.getCaller();
  LoopInfo *CallerLI = ILIC.getLI(Caller);
  if (!CallerLI->getLoopFor(CB.getParent()))
    return false;
  Function *Callee = CB.getCalledFunction();
  LoopInfo *CalleeLI = ILIC.getLI(Callee);
  if (CalleeLI->begin() == CalleeLI->end())
    return false;
  if (CB.arg_begin() != CB.arg_end()
    && totalBasicBlockPredCount(*Callee)
    < InlineConstants::BigBasicBlockPredCount)
    return false;
  return true;
}

//
// Return true if 'F' has exactly two callsites
//
static bool isDoubleCallSite(Function *F)
{
  unsigned int count = 0;
  for (User *U : F->users()) {
    auto CB = dyn_cast<CallBase>(U);
    if (!CB || CB->getCalledFunction() != F)
      continue;
    if (++count > 2)
      return false;
  }
  return count == 2;
}

//
// Return 'true' if 'CB' worth inlining, given that it is a double callsite
// with internal linkage.
//
static bool worthyDoubleInternalCallSite(CallBase &CB,
  InliningLoopInfoCache& ILIC)
{
  return worthyDoubleCallSite1(CB, ILIC) || worthyDoubleCallSite2(CB, ILIC) ||
    worthyDoubleCallSite3(CB, ILIC);
}

//
// Return 'true' if 'CB' worth inlining, given that it is a double callsite
// with external linkage.
//
// The criteria for this heuristic are:
//   (1) Single basic block in the caller
//   (2) Single use which is not a direct invocation of the caller
//   (3) No calls to functions other than the called function
//       (except intrinsics added by using -g)
//
static bool worthyDoubleExternalCallSite(CallBase &CB) {
  Function *Caller = CB.getCaller();
  if (!NewDoubleCallSiteInliningHeuristics)
    return false;
  if (std::distance(Caller->begin(), Caller->end()) != 1)
    return false;
  Function *Callee = CB.getCalledFunction();
  unsigned int count = 0;
  for (User *U : Caller->users()) {
    auto CBB = dyn_cast<CallBase>(U);
    if (CBB && (CBB->getCalledFunction() == Caller))
      return false;
    if (++count > 1)
      return false;
  }
  if (count != 1)
    return false;
  for (BasicBlock &BB : *Caller) {
    for (Instruction &I : BB) {
      auto CBB = dyn_cast<CallBase>(cast<Value>(&I));
      if (!CBB)
        continue;
      Function *F = CBB->getCalledFunction();
      if (F != nullptr && F->getName() == "llvm.dbg.value")
        continue;
      if (F != Callee)
        return false;
    }
  }
  return true;
}

static bool preferCloningToInlining(CallBase &CB,
                                    InliningLoopInfoCache& ILIC,
                                    bool PrepareForLTO) {
  // We don't need to check this if !PrepareForLTO because cloning after
  // inlining is only generic cloning, not cloning with specialization.
  if (!PrepareForLTO)
    return false;
  Function *Callee = CB.getCalledFunction();
  if (!Callee)
    return false;
  LoopInfo *LI = ILIC.getLI(Callee);
  if (!LI)
    return false;
  if (llvm::llvm_cloning_analysis::isCallCandidateForSpecialization(CB, LI))
    return true;
  return false;
}

// Function checkVToArg() is overloaded with different argument lists
static bool checkVToArg(Value *, SmallPtrSetImpl<Value *> &);

// Check that at least 1 of a given BinaryOperator's operand is either an
// Argument, or can be traced to either an Argument.
static bool checkVToArg(BinaryOperator *BO,
                        SmallPtrSetImpl<Value *> &ValPtrSet) {
  assert(BO && "Expect a valid BinaryOperator *\n");

  for (unsigned I = 0, E = BO->getNumOperands(); I < E; ++I)
    if (checkVToArg(BO->getOperand(I), ValPtrSet))
      return true;

  return false;
}

// Check that at least 1 of PHINode's incoming value is either an Argument, or
// can be traced to an Argument.
static bool checkVToArg(PHINode *Phi, SmallPtrSetImpl<Value *> &ValPtrSet) {
  assert(Phi && "Expect a valid PHINode *\n");

  for (unsigned I = 0, E = Phi->getNumIncomingValues(); I < E; ++I)
    if (checkVToArg(Phi->getIncomingValue(I), ValPtrSet))
      return true;

  return false;
}

// Expect V be an Argument, or can ultimately trace back to an Argument.
//
// Support the following types only:
// - Argument
// - BinaryOperation
// - PHINode
// - CastInst
// - SelectInst
//
static bool checkVToArg(Value *V, SmallPtrSetImpl<Value *> &ValPtrSet) {
  assert(V && "Expect a valid Value *\n");

  if (isa<Argument>(V))
    return true;

  if (BinaryOperator *BO = dyn_cast<BinaryOperator>(V))
    return checkVToArg(BO, ValPtrSet);

  if (CastInst *CI = dyn_cast<CastInst>(V))
    return checkVToArg(CI->getOperand(0), ValPtrSet);

  // SelectInst: expect at least 1 operand to converge
  if (SelectInst *SI = dyn_cast<SelectInst>(V))
    return checkVToArg(SI->getTrueValue(), ValPtrSet) ||
           checkVToArg(SI->getFalseValue(), ValPtrSet);

  // PHINode: check current Phi form any potential cycle
  if (PHINode *Phi = dyn_cast<PHINode>(V))
    if (ValPtrSet.find(V) == ValPtrSet.end()) {
      ValPtrSet.insert(V);
      return checkVToArg(Phi, ValPtrSet);
    }

  return false;
}

// Check: expect the given Function
// - has 2 consecutive AND instructions;
//   and
// - each AND instruction has a value 0x07 on ones of its operands;
//
static bool has2SubInstWithValInF(Function *F, const Value *Val0,
                                  const Value *Val1) {

  for (inst_iterator I = inst_begin(F), E = std::prev(inst_end(F)); I != E;
       ++I) {

    auto NextI = std::next(I);

    if ((!isa<BinaryOperator>(&*I)) || (!isa<BinaryOperator>(&*NextI)))
      continue;

    BinaryOperator *BOp = dyn_cast<BinaryOperator>(&*I);
    BinaryOperator *NextBOp = dyn_cast<BinaryOperator>(&*NextI);

    // Check: both are bit-wise AND instructions
    if (BOp->getOpcode() != Instruction::And)
      continue;
    if (NextBOp->getOpcode() != Instruction::And)
      continue;

    // Check: each has the provided value on its operand
    bool BCond = (BOp->getOperand(0) == Val0) || (BOp->getOperand(1) == Val0);
    if (!BCond)
      continue;

    BCond =
        (NextBOp->getOperand(0) == Val1) || (NextBOp->getOperand(1) == Val1);
    if (!BCond)
      continue;

    // Good if both conditions fit:
    return true;
  }

  return false;
}

// Check that in a given loop (L):
// - BottomTest (CmpInst) exists and is a supported predicate;
// - CmpInst has only 2 operands;
// - UpperBound (UB) ultimately refers to one of F's formal;
//
static bool checkLoop(Loop *L) {
  assert(L && "Expect a valid Loop *\n");

  ICmpInst *CInst = getLoopBottomTest(L);
  if (!CInst)
    return false;

  if (!CInst->isIntPredicate())
    return false;

  if (CInst->getNumOperands() != 2)
    return false;

  // Check: comparison is <, <= or ==.
  // (since the loop has not been normalized yet)
  ICmpInst::Predicate Pred = CInst->getPredicate();
  if (!(Pred == ICmpInst::ICMP_EQ || Pred == ICmpInst::ICMP_ULT ||
        Pred == ICmpInst::ICMP_ULE || Pred == ICmpInst::ICMP_SLT ||
        Pred == ICmpInst::ICMP_SLE))
    return false;

  // Check: the loop's UpperBound traces to a formal Argument
  llvm::SmallPtrSet<Value *, 16> ValPtrSet;
  if (!checkVToArg(CInst->getOperand(1), ValPtrSet))
    return false;

  return true;
}

// Check: expect the given Function
// - has at least 1 loop nest
// - count the cases where the loop's upper bound (UB) traces back to one of
//   arguments for the given function;
//   The total count matches the expected count;
//
static bool checkLoopUBMatchArgInF(InliningLoopInfoCache &ILIC, Function *F,
                                   const unsigned ExpectedUBInArgs) {
  // Only consider candidates that have loops, otherwise there is nothing
  // to multiversion.
  LoopInfo *LI = ILIC.getLI(F);
  if (!LI || LI->empty())
    return false;
  auto Loops = LI->getLoopsInPreorder();
  unsigned Count = 0;

  // Check + Count each loop:
  for (auto L : Loops)
    if (checkLoop(L))
      ++Count;

  return (Count == ExpectedUBInArgs);
}

static bool isLeafFunction(const Function &F) {

  for (const auto &I : instructions(&F)) {
    if (isa<InvokeInst>(&I))
      return false;

    if (auto CI = dyn_cast<CallInst>(&I)) {
      Function *Callee = CI->getCalledFunction();
      if (!Callee || !Callee->isIntrinsic())
    	return false;
    }
  }

  return true;
}

//
// Return 'true' if 'CB' should not be inlined, because it would be better
// to multiversion it. 'PrepareForLTO' is true if we are on the compile step
// of an LTO compilation.
//
static bool preferMultiversioningToInlining(CallBase &CB,
                                            const TargetTransformInfo
                                                &CalleeTTI,
                                            InliningLoopInfoCache &ILIC,
                                            bool PrepareForLTO) {

  // Right now, only the callee is tested for multiversioning.  We use
  // this set to keep track of callees that have already been tested,
  // to save compile time. We expect it to be relatively expensive to
  // test the qualifying candidates. Those that do not qualify should
  // be rejected quickly.
  static SmallPtrSet<Function *, 3> CalleeFxnPtrSet;

  //Only focus on Link time at present:
  if (PrepareForLTO)
    return false;

  // Quick tests:
  if (!DTransInlineHeuristics)
    return false;
  auto TTIAVX2 = TargetTransformInfo::AdvancedOptLevel::AO_TargetHasAVX2;
  if (!CalleeTTI.isAdvancedOptEnabled(TTIAVX2))
    return false;
  Function *Callee = CB.getCalledFunction();
  if (!Callee)
    return false;
  if (CalleeFxnPtrSet.find(Callee) != CalleeFxnPtrSet.end())
    return true;

  // Check: expect Callee be a leaf function
  if (!isLeafFunction(*Callee))
    return false;

  // Check: there are 2 consecutive AND instructions, and each AND instruction
  // has a value 0x07 on its operand
  llvm::Type *I32Ty = llvm::IntegerType::getInt32Ty(Callee->getContext());
  llvm::Constant *I32Val7 = llvm::ConstantInt::get(I32Ty, 7 /*value*/, true);
  if (!has2SubInstWithValInF(Callee, I32Val7, I32Val7))
    return false;

  // Check: there are 2 loops in the given function,
  // and each Loop's UB can trace to a formal Argument.
  if (!checkLoopUBMatchArgInF(ILIC, Callee, 2))
    return false;

  CalleeFxnPtrSet.insert(Callee);
  return true;
}


//
// Return 'true' if 'CB' is worth inlining due to multiple arguments being
// pointers dereferenced in callee code.
//
// The criteria for this heuristic are:
//   (1) Caller and callee have loops.
//   (2) Callsite is in loop nest of depth InliningForACLoopDepth (default 2),
//       and it is the only callsite in the loop.
//   (3) Callee's arguments are pointers dereferenced in the code multiple
//       times.
//
static bool worthInliningForAddressComputations(CallBase &CB,
                                                InliningLoopInfoCache &ILIC,
                                                bool PrepareForLTO) {
  // Heuristic is enabled if option is unset and it is first inliner run
  // (on PrepareForLTO phase) OR if option is set to true.
  if (((InliningForAddressComputations != cl::BOU_UNSET) || !PrepareForLTO) &&
      (InliningForAddressComputations != cl::BOU_TRUE))
    return false;

  Function *Callee = CB.getCalledFunction();
  Function *Caller = CB.getCaller();

  if (Caller == Callee) {
    LLVM_DEBUG(llvm::dbgs() << "IC: No inlining for AC: recursive callee.\n");
    return false;
  }

  LoopInfo *CalleeLI = ILIC.getLI(Callee);
  if (CalleeLI->empty()) {
    LLVM_DEBUG(llvm::dbgs()
               << "IC: No inlining for AC: callee has no loops.\n");
    return false;
  }

  LoopInfo *CallerLI = ILIC.getLI(Caller);
  if (CallerLI->empty()) {
    LLVM_DEBUG(llvm::dbgs()
               << "IC: No inlining for AC: caller has no loops.\n");
    return false;
  }

  Loop *InnerLoop = CallerLI->getLoopFor(CB.getParent());
  if (!InnerLoop)
    return false;

  if (InnerLoop->getLoopDepth() != InliningForACLoopDepth) {
    LLVM_DEBUG(llvm::dbgs()
               << "IC: No inlining for AC: callee is not in the loop "
                  "nest of depth InliningForACLoopDepth.\n");
    return false;
  }

  int CallSiteCount = 0;
  for (auto *BB : InnerLoop->blocks()) {
    for (auto &I : *BB) {
      if (isa<CallInst>(I) || isa<InvokeInst>(I)) {
        CallInst *CI = dyn_cast_or_null<CallInst>(&I);
        InvokeInst *II = dyn_cast_or_null<InvokeInst>(&I);
        auto InnerFunc = CI ? CI->getCalledFunction() : II->getCalledFunction();
        if (!InnerFunc) {
          LLVM_DEBUG(
              llvm::dbgs()
              << "IC: No inlining for AC: indirect call inside callee.\n");
          return false;
        }
        if (!InnerFunc->isIntrinsic())
          ++CallSiteCount;

        if (CallSiteCount > 1) {
          LLVM_DEBUG(llvm::dbgs()
                     << "IC: No inlining for AC: only one callsite "
                        "allowed in the loop.\n");
          return false;
        }
      }
    }
  }

  unsigned ArgCnt = 0;
  // Check how many array refs in GEP instructions are arguments of
  // the callee.
  for (auto &BB : *Callee) {
    for (auto &I : BB) {
      if (auto *GEPI = dyn_cast<GetElementPtrInst>(&I)) {
        if (isa<Argument>(GEPI->getPointerOperand()))
          ArgCnt++;
        if (auto *Node = dyn_cast<PHINode>(GEPI->getPointerOperand()))
          for (unsigned J = 0, E = Node->getNumIncomingValues(); J < E; ++J)
            if (isa<Argument>(Node->getIncomingValue(J)))
              ArgCnt++;
      }
      if (ArgCnt > InliningForACMinArgRefs)
        break;
    }
    if (ArgCnt > InliningForACMinArgRefs)
      break;
  }

  // Not enough arguments-arrays were found in callee.
  if (ArgCnt < InliningForACMinArgRefs) {
    LLVM_DEBUG(llvm::dbgs() << "IC: No inlining for AC: not enough argument "
                               "arrays inside callee.\n");
    return false;
  }

  LLVM_DEBUG(llvm::dbgs() << "IC: Do inlining for AC.\n");
  return true;
}

// Check that loop has normalized structure and constant trip count.
static bool isConstantTripCount(Loop *L) {
  // Get canonical IV.
  PHINode *IV = L->getCanonicalInductionVariable();
  if (!IV) {
    return false;
  }

  ICmpInst *CInst = getLoopBottomTest(L);
  if (!CInst) {
    return false;
  }

  if (!CInst->isIntPredicate()) {
    return false;
  }

  int NumOps = CInst->getNumOperands();
  if (NumOps != 2) {
    return false;
  }

  // Check that condition is <, <= or ==.
  ICmpInst::Predicate Pred = CInst->getPredicate();
  if (!(Pred == ICmpInst::ICMP_EQ || Pred == ICmpInst::ICMP_ULT ||
        Pred == ICmpInst::ICMP_ULE || Pred == ICmpInst::ICMP_SLT ||
        Pred == ICmpInst::ICMP_SLE)) {
    return false;
  }

  // First operand should be IV. Second should be positive int constant.
  Value *IVInc = CInst->getOperand(0);
  ConstantInt *Const = dyn_cast<ConstantInt>(CInst->getOperand(1));

  if (!IVInc || !Const) {
    // IV or TC are not available - return false
    return false;
  }

  const APInt &ConstValue = Const->getValue();
  if (!ConstValue.isStrictlyPositive()) {
    // non-positive TC - return false
    return false;
  }

  uint64_t LimTC = ConstValue.getLimitedValue();
  // Currently allow only TC=4.
  if (LimTC != 4) {
    return false;
  }

  unsigned IncomingValuesCnt = IV->getNumIncomingValues();
  for (unsigned i = 0; i < IncomingValuesCnt; ++i) {
    if (IVInc == IV->getIncomingValue(i)) {
      // Found IV in bottom test - return true
      return true;
    }
  }

  return false;
}

// Minimal number of arrays in loop that should be function arguments.
static cl::opt<int> MinArgRefs(
    "inline-for-fusion-min-arg-refs", cl::Hidden, cl::init(10),
    cl::desc(
        "Min number of arguments appearing in loop candidates for fusion"));

// Number of successive callsites need to be inlined to benefit
// from loops fusion.
static cl::list<int> NumCallSitesForFusion("inline-for-fusion-num-callsites",
                                           cl::ReallyHidden,
                                           cl::CommaSeparated);

// Temporary switch to control new callsite inlining heuristics
// for fusion until tuning of loopopt is complete.
static cl::opt<cl::boolOrDefault>
    InliningForFusionHeuristics("inlining-for-fusion-heuristics",
                                cl::ReallyHidden);

/// \brief Analyze a callsite for potential inlining for fusion.
///
/// Returns true if inlining of this and a number of successive callsites
/// with the same callee would benefit from loop fusion and vectorization
/// later on.
/// The criteria for this heuristic are:
/// 1) Multiple callsites of the same callee in one basic block.
/// 2) Loops inside callee should have constant trip count and have
///    no calles inside.
/// 3) Array accesses inside loops should corespond to callee arguments.
/// In case we decide that current CB is a candidate for inlining for fusion,
/// then we store other CB to the same function in the same basic block in
/// the set of inlining candidates for fusion.
static bool worthInliningForFusion(CallBase &CB,
                                   const TargetTransformInfo &CalleeTTI,
                                   InliningLoopInfoCache &ILIC,
                                   SmallSet<CallBase *, 20> *CallSitesForFusion,
                                   bool PrepareForLTO) {

  if (InliningForFusionHeuristics != cl::BOU_TRUE) {
    auto TTIAVX2 = TargetTransformInfo::AdvancedOptLevel::AO_TargetHasAVX2;
    if (!CalleeTTI.isAdvancedOptEnabled(TTIAVX2))
      return false;
  }

  // Heuristic is enabled if option is unset and it is first inliner run
  // (on PrepareForLTO phase) OR if option is set to true.
  if (((InliningForFusionHeuristics != cl::BOU_UNSET) || !PrepareForLTO) &&
      (InliningForFusionHeuristics != cl::BOU_TRUE))
    return false;

  if (!CallSitesForFusion) {
    LLVM_DEBUG(llvm::dbgs()
               << "IC: No inlining for fusion: no call site candidates.\n");
    return false;
  }

  // The call site was stored as candidate for inlining for fusion.
  if (CallSitesForFusion->count(&CB)) {
    CallSitesForFusion->erase(&CB);
    return true;
  }

  Function *Caller = CB.getCaller();
  Function *Callee = CB.getCalledFunction();
  BasicBlock *CSBB = CB.getParent();

  SmallVector<CallBase *, 20> LocalCSForFusion;
  // Check that all call sites in the Caller, that are not to intrinsics, are in
  // the same basic block and are fusion candidates.
  int CSCount = 0;
  for (auto &I : instructions(Caller)) {
    auto LocalCB = dyn_cast<CallBase>(&I);
    if (!LocalCB)
      continue;

    Function *CurrCallee = LocalCB->getCalledFunction();
    if (!CurrCallee) {
      return false;
    }

    if (CurrCallee->isIntrinsic())
      continue;
    if (CurrCallee != Callee) {
      return false;
    }

    if (I.getParent() != CSBB) {
      return false;
    }

    LocalCSForFusion.push_back(LocalCB);
    CSCount++;
  }

  // If the user doesn't specify number of call sites explicitly then use 8
  // (and 2 later) as a default value,
  if (NumCallSitesForFusion.empty()) {
    NumCallSitesForFusion.push_back(8);
    // TODO:   NumCallSitesForFusion.push_back(2);
  }

  // If call site candidates are the only calls in the caller function and the
  // number of successive calls doesn't fit into the option - skip
  // transformation.
  bool CSCountApproved = false;
  for (int CSCountVariant : NumCallSitesForFusion)
    if (CSCount == CSCountVariant) {
      CSCountApproved = true;
      break;
    }

  if (!CSCountApproved) {
    LLVM_DEBUG(
        llvm::dbgs()
        << "IC: No inlining for fusion. Inappropriate number of call sites: "
        << CSCount << "\n");
    return false;
  }

  // Check if callee has function calls inside - skip it.
  for (BasicBlock &BB : *Callee) {
    for (auto &I : BB) {
      if (isa<CallInst>(I) || isa<InvokeInst>(I)) {
        CallInst *CI = dyn_cast_or_null<CallInst>(&I);
        InvokeInst *II = dyn_cast_or_null<InvokeInst>(&I);
        auto InnerFunc = CI ? CI->getCalledFunction() : II->getCalledFunction();
        if (!InnerFunc || !InnerFunc->isIntrinsic()) {
          LLVM_DEBUG(llvm::dbgs()
                     << "IC: No inlining for fusion: call inside candidate.\n");
          return false;
        }
      }
    }
  }

  // Check loops inside callee.
  LoopInfo *LI = ILIC.getLI(Callee);
  if (!LI) {
    LLVM_DEBUG(llvm::dbgs()
               << "IC: No inlining for fusion: no loop info for candidate.\n");
    return false;
  }

  int ArgCnt = 0;
  for (auto LB = LI->begin(), LE = LI->end(); LB != LE; ++LB) {
    Loop *LL = *LB;
    if (!isConstantTripCount(LL)) {
      // Non-constant trip count. Skip inlining.
      LLVM_DEBUG(llvm::dbgs()
                 << "IC: No inlining for fusion: non-constant TC in loop.\n");
      return false;
    }
    // Check how many array refs in GEP instructions are arguments of
    // the callee.
    for (auto *BB : LL->blocks()) {
      for (auto &I : *BB) {
        if (ArgCnt > MinArgRefs)
          break;
        if (GetElementPtrInst *GEPI = dyn_cast<GetElementPtrInst>(&I)) {
          Value *PtrOp = GEPI->getPointerOperand();
          if (PtrOp) {
            if (isa<PHINode>(PtrOp))
              PtrOp = dyn_cast<PHINode>(PtrOp)->getIncomingValue(0);
            if (isa<Argument>(PtrOp))
              ArgCnt++;
          }
        }
      }
      if (ArgCnt > MinArgRefs)
        break;
    }
    if (ArgCnt > MinArgRefs)
      break;
  }

  // Not enough arguments-arrays were found in loop.
  if (ArgCnt < MinArgRefs) {
    LLVM_DEBUG(llvm::dbgs()
               << "IC: No inlining for fusion: not enough array refs.\n");
    return false;
  }

  // TODO: Remove this condition once 2 becomes a legal CSCount.
  if (Caller->getInstructionCount() < 40)
    return false;

  // Store other inlining candidates in a special map.
  if (CallSitesForFusion) {
    for (auto LocalCB : LocalCSForFusion) {
      CallSitesForFusion->insert(LocalCB);
    }
  }

  return true;
}

/// \brief Calculate depth of the current BasicBlock in the given Dominator
/// tree. Map is used to store IF-depth for each block so we don't need to
/// re-calculate it multiple times.
static int calculateMaxIfDepth(BasicBlock *Node, DominatorTree *DT,
                               DenseMap<BasicBlock *, int> &Map) {
  if (!Node)
    return 0;

  DenseMap<BasicBlock *, int>::iterator It = Map.find(Node);
  if (It != Map.end())
    return It->second;

  BasicBlock *BB = Node;
  int CurrIfDepth = 0;

  while (BB) {
    if (Instruction *TermInst = BB->getTerminator()) {
      BranchInst *Inst = dyn_cast<BranchInst>(TermInst);
      if (Inst && Inst->isConditional()) {
        ++CurrIfDepth;
      }
    }
    if (DT->getNode(BB)->getIDom()) {
      BB = DT->getNode(BB)->getIDom()->getBlock();
    } else {
      break;
    }
  }

  Map.insert(std::make_pair(Node, CurrIfDepth));

  int CurrMaxIfDepth = CurrIfDepth;
  for (auto *NextNode : successors(Node)) {
    if (NextNode != Node)
      CurrMaxIfDepth =
          std::max(CurrMaxIfDepth, calculateMaxIfDepth(NextNode, DT, Map));
  }

  return CurrMaxIfDepth;
}

/// \brief Calculates the depth of the deepest 'if' statment in routine.
static int deepestIfInDomTree(DominatorTree *DT) {

  // To avoid recalculating of BasicBlock depth, it will be stored in a map.
  DenseMap<BasicBlock *, int> BBIfDepth;
  const DomTreeNodeBase<BasicBlock> *DomRoot = DT->getRootNode();

  return calculateMaxIfDepth(DomRoot->getBlock(), DT, BBIfDepth);
}

/// \brief Analyze a callsite for potential inlining for deeply nested ifs.
///
/// The criteria for this heuristic are:
/// 1) Works on PrepareForLTO phase only.
/// 2) Recursive Caller, non-recursive callee.
/// 3) Caller has 'switch' instruction.
/// 4) Callee has no loops.
/// 5) Both caller and callee contain depeply nested ifs.
static bool worthInliningForDeeplyNestedIfs(CallBase &CB,
                                            InliningLoopInfoCache &ILIC,
                                            bool IsCallerRecursive,
                                            bool PrepareForLTO) {
  // Heuristic is enabled if option is unset and it is first inliner run
  // (on PrepareForLTO phase) OR if option is set to true.
  if (((InliningForDeeplyNestedIfs != cl::BOU_UNSET) || !PrepareForLTO) &&
      (InliningForDeeplyNestedIfs != cl::BOU_TRUE))
    return false;

  Function *Callee = CB.getCalledFunction();
  Function *Caller = CB.getCaller();

  // Recursive callee is not allowed
  if (Caller == Callee)
    return false;

  // Caller should be recursive
  if (!IsCallerRecursive)
    return false;

  // Caller should contain 'switch' instruction.
  bool HasSwitchInst = false;
  for (BasicBlock &BB : *Caller) {
    for (auto &I : BB) {
      if (isa<SwitchInst>(I)) {
        HasSwitchInst = true;
        break;
      }
    }
  }

  if (!HasSwitchInst)
    return false;

  // Callee should have no loops.
  LoopInfo *CalleeLI = ILIC.getLI(Callee);
  if (!CalleeLI->empty())
    return false;

  // Both caller and callee should have deeply nested ifs.
  DominatorTree *CallerDT = ILIC.getDT(Caller);
  unsigned CallerIfDepth = deepestIfInDomTree(CallerDT);
  if (CallerIfDepth < MinDepthOfNestedIfs)
    return false;

  DominatorTree *CalleeDT = ILIC.getDT(Callee);
  unsigned CalleeIfDepth = deepestIfInDomTree(CalleeDT);
  if (CalleeIfDepth < MinDepthOfNestedIfs)
    return false;

  return true;
}

//
// Return 'true' if 'CB' should not be inlined, because it would be better
// to perform SOAToAOS on it. 'PrepareForLTO' is true if we are on the compile
// step of an LTO compilation.
//
bool CallAnalyzer::preferDTransToInlining(CallBase &CB,
                                          bool PrepareForLTO) const {
  if (!PrepareForLTO)
    return false;

  if (!DTransInlineHeuristics)
    return false;

  if (!CallSitesForDTrans) {
    LLVM_DEBUG(llvm::dbgs() << "IC: inlining for dtrans: no call site "
                               "candidates to suppress inline.\n");
    return false;
  }

  // The call site was stored as candidate to suppress inlining.
  if (!CallSitesForDTrans->count(&CB))
    return false;

  return true;
}
#endif // INTEL_CUSTOMIZATION

/// Find dead blocks due to deleted CFG edges during inlining.
///
/// If we know the successor of the current block, \p CurrBB, has to be \p
/// NextBB, the other successors of \p CurrBB are dead if these successors have
/// no live incoming CFG edges.  If one block is found to be dead, we can
/// continue growing the dead block list by checking the successors of the dead
/// blocks to see if all their incoming edges are dead or not.
void CallAnalyzer::findDeadBlocks(BasicBlock *CurrBB, BasicBlock *NextBB) {
  auto IsEdgeDead = [&](BasicBlock *Pred, BasicBlock *Succ) {
    // A CFG edge is dead if the predecessor is dead or the predecessor has a
    // known successor which is not the one under exam.
    return (DeadBlocks.count(Pred) ||
            (KnownSuccessors[Pred] && KnownSuccessors[Pred] != Succ));
  };

  auto IsNewlyDead = [&](BasicBlock *BB) {
    // If all the edges to a block are dead, the block is also dead.
    return (!DeadBlocks.count(BB) &&
            llvm::all_of(predecessors(BB),
                         [&](BasicBlock *P) { return IsEdgeDead(P, BB); }));
  };

  for (BasicBlock *Succ : successors(CurrBB)) {
    if (Succ == NextBB || !IsNewlyDead(Succ))
      continue;
    SmallVector<BasicBlock *, 4> NewDead;
    NewDead.push_back(Succ);
    while (!NewDead.empty()) {
      BasicBlock *Dead = NewDead.pop_back_val();
      if (DeadBlocks.insert(Dead))
        // Continue growing the dead block lists.
        for (BasicBlock *S : successors(Dead))
          if (IsNewlyDead(S))
            NewDead.push_back(S);
    }
  }
}

#if INTEL_CUSTOMIZATION
//
// Starts with Value *V and traces back through a series of at least
// 'MinBOpCount' but no more than 'MaxBOpCount' BinaryOperators which must
// have the form:
//   BinaryOperator W, constant or BinaryOperator constant, W
// to get to a load of a GlobalValue.  If such a GlobalValue is found, we
// return it, otherwise we return 'nullptr'.
//
static GlobalValue *traceBack(Value *V, unsigned MinBOpCount,
                              unsigned MaxBOpCount) {
  auto W = V;
  auto BOp = dyn_cast<BinaryOperator>(W);
  unsigned BOpCount = 0;
  while (BOp) {
    if (++BOpCount > MaxBOpCount)
      return nullptr;
    if (dyn_cast<ConstantInt>(BOp->getOperand(0))) {
      W = BOp->getOperand(1);
    } else if (dyn_cast<ConstantInt>(BOp->getOperand(1))) {
      W = BOp->getOperand(0);
    }
    if (!W)
      return nullptr;
    BOp = dyn_cast<BinaryOperator>(W);
  }
  if (BOpCount < MinBOpCount)
    return nullptr;
  auto LI = dyn_cast<LoadInst>(W);
  if (!LI)
    return nullptr;
  auto GV = dyn_cast<GlobalValue>(LI->getPointerOperand());
  return GV;
}

//
// Returns 'true' if the Function *F calls a realloc-like function, or if
// heuristically we suspect it is a realloc-like function. (In a non-LTO
// compilation, or the compile phase of an LTO, there are fewer functions with
// IR than in the link phase of an LTO compilation of the same application.
// So, a function that appears with IR in the link phase of an LTO
// compilation could be merely a declaration in the compile phase, and
// we would have no knowledge of its contents in the compile phase.)
//
static bool callsRealloc(Function *F, TargetLibraryInfo *TLI) {
  if (!F)
    return false;
  if (F->getName().contains("realloc"))
    return true;
  for (auto &I : instructions(F))
    if (isReallocLikeFn(&I, TLI))
      return true;
  return false;
}

//
// Return 'true' if the Function F should be inlined because it exposes some
// important stack computations. (NOTE: Right now, we only qualify such a
// function when we are not in the compile time pass of a link time
// compilation and if special DTRANS options are thrown. We also only qualify
// a single function at this time.  The heuristic can be extended if we find
// that inlining multiple functions is of value.)
//
static bool worthInliningForStackComputations(Function *F,
                                              TargetLibraryInfo *TLI,
                                              bool PrepareForLTO) {

  //
  // Return 'true' if Function *F passes the argument test.  We are looking
  // for a Function that has two arguments.  The first should be a pointer,
  // and the second should be an integer.
  //
  auto PassesArgTest = [](Function *F) -> bool {
    auto CalleeArgCount = F->arg_size();
    if (CalleeArgCount != 2)
      return false;
    Argument *Arg0 = F->arg_begin();
    if (!Arg0->getType()->isPointerTy())
      return false;
    Argument *Arg1 = F->arg_begin() + 1;
    if (!Arg1->getType()->isIntegerTy())
      return false;
    return true;
  };

  //
  // Return 'true' if the Function *F passes the control flow test.  We are
  // looking for a Function that has three BasicBlocks:
  //   EntryBB: Terminates in a > test which branches to IncBB if true and
  //     RetBB if false
  //   IncBB: Terminates in an unconditional branch to RetBB
  //   RetBB: Has only a return in it.
  //
  auto PassesControlFlowTest = [](Function *F) -> bool {
    auto CalleeBBs = F->size();
    if (CalleeBBs != 3)
      return false;
    BasicBlock *EntryBB = &(F->getEntryBlock());
    auto TI = EntryBB->getTerminator();
    auto BI = dyn_cast<BranchInst>(TI);
    if (!BI || !BI->isConditional())
      return false;
    auto IncBB = BI->getSuccessor(0);
    BasicBlock *RetBB = BI->getSuccessor(1);
    if (IncBB == EntryBB || IncBB == RetBB || EntryBB == RetBB)
      return false;
    auto IBI = dyn_cast<BranchInst>(IncBB->getTerminator());
    if (!IBI || IBI->isConditional())
      return false;
    if (IncBB->getSingleSuccessor() != RetBB)
      return false;
    if (RetBB->size() != 1)
      return false;
    if (!isa<ReturnInst>(&RetBB->front()))
      return false;
    auto *ICI = dyn_cast<ICmpInst>(BI->getCondition());
    if (!ICI || ICI->getPredicate() != ICmpInst::ICMP_SGT)
      return false;
    return true;
  };

  //
  // Returns 'true' if the Function *F passes the contents test.  Here, we are
  // looking for a test
  //   BinOpTest(GlobalStack) .SGT. GlobalMax
  // at the end of EntryBB, a StoreInst in IncBB to GlobalMax and a CallInst
  // in IncBB to a function that calls a realloc-like function. Here BinOpTest
  // is a series of BinaryOperators.
  //
  auto PassesContentsTest = [](Function *F,
      TargetLibraryInfo *TLI) -> bool {
    unsigned StoreCount = 0;
    unsigned CallCount = 0;
    BasicBlock *EntryBB = &(F->getEntryBlock());
    auto TI = EntryBB->getTerminator();
    // We have already tested the types of BI and ICI in passesControlFlowTest,
    // so we can use casts here instead of dyn_casts.
    auto BI = cast<BranchInst>(TI);
    auto *ICI = cast<ICmpInst>(BI->getCondition());
    auto GlobalMax = dyn_cast<LoadInst>(ICI->getOperand(1));
    if (!GlobalMax)
      return false;
    auto GlobalMaxPtr = dyn_cast<GlobalValue>(GlobalMax->getPointerOperand());
    if (!GlobalMaxPtr)
      return false;
    auto GlobalStackPtr = traceBack(ICI->getOperand(0), 1, 3);
    if (!GlobalStackPtr)
      return false;
    auto IncBB = BI->getSuccessor(0);
    for (auto &I : *IncBB) {
      auto SI = dyn_cast<StoreInst>(&I);
      if (SI) {
        if (StoreCount > 0)
          return false;
        auto GV = dyn_cast<GlobalValue>(SI->getPointerOperand());
        if (GV != GlobalMaxPtr)
          return false;
        StoreCount++;
      }
      auto CI = dyn_cast<CallInst>(&I);
      if (CI) {
        if (CallCount > 0)
          return false;
        if (!callsRealloc(CI->getCalledFunction(), TLI))
          return false;
        CallCount++;
      }
      if (StoreCount && CallCount)
        return true;
    }
    return false;
  };

  //
  // Use 'WorthyFunction' to store the single worthy Function if found.
  // Use SmallPtrSet to store those Functions that have already been tested
  // and have failed the test, so we don't need to test them again.
  //
  static Function *WorthyFunction = nullptr;
  static SmallPtrSet<Function *, 32> FunctionsTestedFail;
  if (!TLI || !DTransInlineHeuristics || PrepareForLTO)
    return false;
  if (WorthyFunction)
    return WorthyFunction == F;
  if (FunctionsTestedFail.count(F))
    return false;
  if (!PassesArgTest(F) || !PassesControlFlowTest(F) ||
      !PassesContentsTest(F, TLI)) {
    FunctionsTestedFail.insert(F);
    return false;
  }
  WorthyFunction = F;
  return true;
}

//
// Return 'true' if Function *F should not be inlined due to its special
// manipulation of stack instructions.
//
static bool preferNotToInlineForStackComputations(Function *F,
                                                  TargetLibraryInfo *TLI) {
  //
  // Returns 'true' if the Function *F has no arguments.
  //
  auto PassesArgTest = [](Function *F) -> bool {
    return F->arg_size() == 0;
  };

  //
  // Returns 'true' if the Function *F has only one basic block.
  //
  auto PassesControlFlowTest = [](Function *F) -> bool {
    return F->size() == 1;
  };

  //
  // Returns 'true' if the Function *F passes the contents test.
  // We are looking for two stores with the forms:
  //   GlobalValue1 = BinOpTest(GlobalValue1)
  //   GlobalValue2 = BitCast(call Realloc(BitCast(GlobalValue2),
  //                                       ConstantInt * GlobalValue1)
  // where the BitCasts are optional.
  //
  auto PassesContentsTest = [](Function *F,
      TargetLibraryInfo *TLI) -> bool {
    unsigned StoreCount = 0;
    StoreInst *S0 = nullptr;
    for (auto &I : F->getEntryBlock()) {
      auto SI = dyn_cast<StoreInst>(&I);
      if (SI) {
        if (StoreCount == 0) {
          // Find:  GlobalValue1 = BinOpTest(GlobalValue1)
          auto GV1 = dyn_cast<GlobalValue>(SI->getPointerOperand());
          if (!GV1)
            return false;
          auto GV2 = traceBack(SI->getValueOperand(), 3, 3);
          if (GV2 != GV1)
            return false;
          S0 = SI;
          StoreCount++;
        } else if (StoreCount == 1) {
          // Find:
          //   GlobalValue2 = BitCast(call Realloc(BitCast(GlobalValue2),
          //                                       ConstantInt * GlobalValue1)
          auto SIP = SI->getPointerOperand();
          auto BCSO = dyn_cast<BitCastOperator>(SIP);
          if (BCSO)
            SIP = BCSO->getOperand(0);
          auto GV1 = dyn_cast<GlobalValue>(SIP);
          if (!GV1)
            return false;
          // Look through a possible BitCast to find the call.
          auto V = SI->getValueOperand();
          auto BCI = dyn_cast<BitCastInst>(V);
          if (BCI)
            V = BCI->getOperand(0);
          auto CI = dyn_cast<CallInst>(V);
          if (!CI)
            return false;
          // Check the call's arguments.
          if (CI->arg_size() != 2)
            return false;
          // Arg0 should be BitCast(GlobalValue2), where BitCast is optional.
          auto V0 = CI->arg_begin();
          auto LI = dyn_cast<LoadInst>(V0);
          if (!LI)
            return false;
          auto W0 = LI->getPointerOperand();
          auto BCO = dyn_cast<BitCastOperator>(W0);
          if (BCO)
            W0 = BCO->getOperand(0);
          auto GV2 = dyn_cast<GlobalValue>(W0);
          if (GV2 != GV1)
            return false;
          // Arg1 should be ConstantInt * GlobalValue1, where the multiply
          // is implemented with a shift.
          auto U = CI->arg_begin() + 1;
          auto V1 = dyn_cast<Value>(U);
          if (!V1)
            return false;
          Value *V2;
          ConstantInt *ShlC;
          if (!match(V1, m_Shl(m_Value(V2), m_ConstantInt(ShlC))))
            return false;
          auto SE = dyn_cast<SExtInst>(V2);
          if (SE)
            V2 = SE->getOperand(0);
          if (V2 != S0->getValueOperand())
            return false;
          // The call should call realloc, or at least be something we
          // suspect calls realloc.
          if (!callsRealloc(CI->getCalledFunction(), TLI))
            return false;
          StoreCount++;
        } else
          // A third store is a deal breaker.
          return false;
      }
    }
    return StoreCount == 2;
  };

  //
  // Use 'WorthyFunction' to store the single worthy Function if found.
  // Use SmallPtrSet to store those Functions that have already been tested
  // and have failed the test, so we don't need to test them again.
  //
  static Function *WorthyFunction = nullptr;
  static SmallPtrSet<Function *, 32> FunctionsTestedFail;
  if (!F || !TLI || !DTransInlineHeuristics)
    return false;
  if (WorthyFunction)
    return WorthyFunction == F;
  if (FunctionsTestedFail.count(F))
    return false;
  if (!PassesArgTest(F) || !PassesControlFlowTest(F) ||
      !PassesContentsTest(F, TLI)) {
    FunctionsTestedFail.insert(F);
    return false;
  }
  WorthyFunction = F;
  return true;
}

//
// Return 'true' if CallBase CB should not be inlined due to its special
// manipulation of stack instructions. (Note that inhibit calls into
// CB.getCaller() so that the worthy function looks relatively similar in
// both the compile and link step.
//
static bool preferNotToInlineForStackComputations(CallBase &CB,
                                                  TargetLibraryInfo *TLI) {
   return preferNotToInlineForStackComputations(CB.getCaller(), TLI)
     || preferNotToInlineForStackComputations(CB.getCalledFunction(), TLI);
}

// Minimal number of cases in a switch to qualify for the "prefer not to
// inline for switch computations" heuristic.
static cl::opt<unsigned> MinSwitchCases(
    "inline-for-switch-min-cases", cl::Hidden, cl::init(11),
    cl::desc("Min number of switch cases required to trigger heuristic"));

//
// Return 'true' if the CallBase CB should not be inlined due to having
// a special type of switch statement. (Note: this heuristic uses info
// only from the Caller, and not from the Callee of CB.)
//
static bool preferNotToInlineForSwitchComputations(CallBase &CB,
                                                   InliningLoopInfoCache &ILIC) {
  //
  // Return 'true' if the called function of the Callsite CB is a small
  // function whose basic blocks that end in a ReturnInst return the
  // result of an indirect call.
  //
  auto WorthySwitchCallSite = [] (CallBase &CB) -> bool {
    auto Callee = CB.getCalledFunction();
    // Must have the IR for the callee.
    if (!Callee || Callee->isDeclaration())
      return false;
    // Callee must be small (need to limit the compile time).
    if (Callee->size() > 3)
      return false;
    unsigned ReturnCount = 0;
    for (auto &BB : *Callee) {
      auto RI = dyn_cast<ReturnInst>(BB.getTerminator());
      if (!RI)
        continue;
      ReturnCount++;
      auto V = RI->getReturnValue();
      if (!V)
        return false;
      auto ICI = dyn_cast<CallInst>(V);
      if (!ICI)
        return false;
      // Return 'true; if this is an indirect call.
      if (ICI->getCalledFunction())
        return false;
    }
    return ReturnCount > 0;
  };

  auto PreferNotToInlineCaller =
     [&WorthySwitchCallSite](Function *Caller, InliningLoopInfoCache &ILIC)
     -> bool {
    // Limit this to Callers with a sufficiently large number of formal
    // arguments.
    if (Caller->arg_size() > 3)
      return false;
    // Look for a switch statement at the end of the entry block with a
    // sufficiently large number of cases.
    BasicBlock *EntryBlock = &(Caller->getEntryBlock());
    Instruction *TI = EntryBlock->getTerminator();
    auto SI = dyn_cast<SwitchInst>(TI);
    if (!SI)
      return false;
    if (SI->getNumCases() < MinSwitchCases)
      return false;
    auto Cond = SI->getCondition();
    // The switch statement should get its value from a call to a Function
    // that makes an indirect call to get its result.
    auto CI = dyn_cast<CallInst>(Cond);
    if (!CI)
      return false;
    if (!WorthySwitchCallSite(*CI))
      return false;
    // The actual arguments to the call should come from the formal arguments
    // to the caller, passed optionally through an all zero index GEP.
    for (unsigned I = 0; I < CI->getNumArgOperands(); I++) {
      auto W = CI->getArgOperand(I);
      auto GEPInst = dyn_cast<GetElementPtrInst>(W);
      if (GEPInst) {
        if (!GEPInst->hasAllZeroIndices())
          return false;
        W = GEPInst->getPointerOperand();
      }
      auto Arg = dyn_cast<Argument>(W);
      if (!Arg)
        return false;
    }
    // There should be a single join point that all of the switch cases
    // branch to.  The rest of the code in the caller should be covered
    // by the switch statements targets.
    unsigned Count = 0;
    auto DT = ILIC.getDT(Caller);
    for (auto &DTN : DT->getNode(EntryBlock)->getChildren()) {
      auto BB = DTN->getBlock();
      if (BB->getUniquePredecessor() == EntryBlock)
        continue;
      if (++Count > 1)
        return false;
      if (!dyn_cast<ReturnInst>(BB->getTerminator()))
        return false;
    }
    if (Count != 1)
        return false;
    // Reject any caller that has an invoke instruction.
    for (auto &I : instructions(Caller))
      if (isa<InvokeInst>(&I))
        return false;
    return true;
  };
  //
  // Use 'WorthyFunction' to store the single worthy Function if found.
  // Use SmallPtrSet to store those Functions that have already been tested
  // and have failed the test, so we don't need to test them again.
  //
  static Function *WorthyFunction = nullptr;
  static SmallPtrSet<Function *, 32> FunctionsTestedFail;
  Function *Caller = CB.getCaller();
  if (!DTransInlineHeuristics)
    return false;
  if (WorthyFunction == Caller)
    return true;
  if (FunctionsTestedFail.count(Caller))
    return false;
  // The first worthy function we find is the only candidate.
  if (!PreferNotToInlineCaller(Caller, ILIC)) {
    FunctionsTestedFail.insert(Caller);
    return false;
  }
  WorthyFunction = Caller;
  return true;
}

//
// Return 'true' if 'Callee' is preferred for not inlining because it is
// a recursive progressive clone marked with an attribute as being
// preferred for not inlining ("prefer-noinline-rec-pro-clone").
//
static bool preferNotToInlineForRecProgressiveClone(Function *Callee) {
  return Callee && Callee->hasFnAttribute("prefer-noinline-rec-pro-clone");
}

//
// Return 'true' if 'Callee' is a function that is preferred to be
// partially inlined over fully inlined. This function won't be inlined
// since it is called from the function that is marked as
// "prefer-partial-inline-inlined-clone". For example:
//
// define i1 @foo(%"struct.pov::Object_Struct"*) {
//  %3 = icmp eq %"struct.pov::Object_Struct"* %0, null
//  br i1 %3, label %12, label %4
//
// ; <label>:4:
//  %5 = phi %"struct.pov::Object_Struct"* [ %9, %4 ], [ %0, %2 ]
//  %6 = Some computation
//  ...
//  br i1 %11, label %4, label %12
//
// ; <label>:12:
//  %13 = phi i1 [ true, %2 ], [ %6, %4 ]
//  ret i1 %14
// }
//
// The Intel partial inliner will create the following functions:
//
// define i1 @foo.1(%"struct::Object_Struct"*) {
// ; <label>:2:
//  %phitmp.loc = alloca i1
//  %3 = icmp eq %"struct.pov::Object_Struct"* %0, null
//  br i1 %3, label %6, label %4
//
// ; <label>:4:
//  call void @foo.1.for.body(%"struct.pov::Object_Struct"* %0, i1*phitmp.loc)
//  %phitmp.reload = load i1, i1* %phitmp.loc
//  br label %6
//
// ; <label>:6:
//  %7 = phi i1 [ true, %2 ], [ %phitmp.reload, %4 ]
//  ret i1 %7
// }
//
// define void @foo.1.for.body(%"struct::Object_Struct"*, i1* %phitmp.out) {
// newFuncRoot:
//  br label %for.body
//
// for.body.for.end_crit_edge.exitStub:
//  ret void
//
// for.body:
//  %5 = phi %"struct.pov::Object_Struct"* [ %9, %for.body ],
//                                         [ 0, %newFuncRoot ]
//  %6 = Some computation
//  ...
// %cmp = icmp eq %"struct.pov::Object_Struct"* %Var, null
//   br i1 %cmp, label %for.body.for.end_crit_edge.exitStub, label %for.body
// }
//
// All the calls to @foo will be replaced with @foo.1. The partial inliner will
// set the attribute 'prefer-partial-inline-outlined-func' on @foo.1.for.body
// and 'prefer-partial-inline-inlined-clone' on @foo.1. The inliner will fully
// inline @foo.1 and won't inline @foo.1.for.body. This creates the partial
// inlining of @foo based on the argument %1.
//
// In the example mentioned above, this function will return true for
// @foo.1.for.body since it is the function marked as
// 'prefer-partial-inline-outlined-func'.
//
static bool preferPartialInlineOutlinedFunc(Function *Callee) {
  return Callee && Callee->hasFnAttribute(
    "prefer-partial-inline-outlined-func");
}

//
// Return 'true' if 'Callee' is marked as
// 'prefer-partial-inline-inlined-clone'. Refer to the example in
// preferPartialInlineOutlinedFunc. This function will return true for @foo.1.
//
static bool preferPartialInlineInlinedClone(Function *Callee) {
  return Callee && Callee->hasFnAttribute(
    "prefer-partial-inline-inlined-clone");
}

// Return 'true' if 'F' calls an Intel partial inlining inlined clone,
// which calls an Intel partial inlining outlined function, which calls
// 'F'. (Note that the functions are tested in reverse order, because it
// is cheaper in compile time to find the callers of a function than it
// it is to find the callees.
//

static bool preferPartialInlineHasExtractedRecursiveCall(Function &F,
                                                         bool PrepareForLTO) {
  static SmallPtrSet<Function *, 3> Candidates;
  static bool ScannedFunctions = false;
  static bool SawPreferPartialInlineOutlinedFunc = false;
  if (PrepareForLTO || !DTransInlineHeuristics)
    return false;
  if (ScannedFunctions)
    return SawPreferPartialInlineOutlinedFunc && Candidates.count(&F);
  Module *M = F.getParent();
  for (auto &Fx :  M->functions())
    if (Fx.hasFnAttribute("prefer-partial-inline-outlined-func")) {
      SawPreferPartialInlineOutlinedFunc = true;
      for (User *U : Fx.users()) {
        auto CS1 = dyn_cast<CallBase>(U);
        if (!CS1)
          continue;
        Function *Fy = CS1->getCaller();
        if (!Fy->hasFnAttribute("prefer-partial-inline-inlined-clone"))
          continue;
        for (User *V : Fy->users()) {
          auto CS2 = dyn_cast<CallBase>(V);
          if (!CS2)
            continue;
          Function *Fz = CS2->getCaller();
          for (User *W : Fz->users()) {
            auto CS3 = dyn_cast<CallBase>(W);
            if (!CS3 || CS3->getCaller() != &Fx)
              continue;
            Candidates.insert(Fz);
          }
        }
      }
    }
  ScannedFunctions = true;
  return  SawPreferPartialInlineOutlinedFunc && Candidates.count(&F);
}

//
// Return 'true' if 'F' should be inlined because it is qualified by
// the "dummy args" inlining heuristic, This heuristic qualifies
// functions:
//   (1) That have at least 'DummyArgsMinArgCount' formal arguments.
//   (2) Have a series of formal arguments which are pointers to integers
//       with at least DummyArgsMinSeriesLength arguments in the series.
//   (3) Have at least 'DummyArgsMinCallsiteCount' callsites.
//   (4) All but one of these callsites has a sub-series of matching actual
//       arguments corresponding to the formal arguments in the series in (2),
//       where the sub-series has a length of at least
//       'DummyArgsMinSeriesMatch'.
// For example:
//    int foo(int, float, int*, int*, int*, int*, int*, int)
// has 8 arguments, and a series of 5 int* arguments. Let's say it has
// the following callsites:
//    foo(2, 4.0, &myres1, &dummy, &dummy, &dummy, &dummy, 0);
//    foo(3, 5.0, &myres2, &temp, &temp, &temp, &temp, 0);
//    foo(4, 7.0, &myres3, &dummy, &dummy, &dummy, &dummy, 0);
//    foo(2, 5.0, &myres4, &dummy1, &dummy1, &dummy1, &dummy1, 0);
//    foo(6, 6.0, &myres5, &fred, &george, &mildred, 0);
// All but one of these callsites (the last) have a series of 4 int*
// arguments with the same value.  So 'foo' qualifies for inlining
// under this heuristic. (Note that the idea of matching parameters
// being an indicator of the use of dummy args is only a heuristic.)
//
// Note: This function heuristic is now qualified by a callsite specific
// heuristic below.
//
static bool worthInliningFunctionPassedDummyArgs(Function &F,
                                                 bool PrepareForLTO) {
  assert(DummyArgsMinSeriesLength <= DummyArgsMinArgCount &&
      "Series length must not exceed minimum arg count");
  assert(DummyArgsMinSeriesMatch <= DummyArgsMinSeriesLength &&
      "Series match must not exceed series length");
  static SmallPtrSet<Function *, 3> FunctionsTestedPass;
  if (PrepareForLTO || !DTransInlineHeuristics)
    return false;
  if (FunctionsTestedPass.count(&F))
    return true;
  if (F.arg_size() < DummyArgsMinArgCount)
    return false;
  // Find the series length.
  unsigned PtrToIntSeriesArgCount = 0;
  unsigned PtrToIntFirstArgNo = 0;
  for (auto &Arg : F.args()) {
    Type *Ty = Arg.getType();
    if (Ty->isPointerTy() && Ty->getPointerElementType()->isIntegerTy()) {
      if (PtrToIntSeriesArgCount == 0)
        PtrToIntFirstArgNo = Arg.getArgNo();
      if (++PtrToIntSeriesArgCount >= DummyArgsMinSeriesLength)
        break;
    } else
      PtrToIntSeriesArgCount = 0;
  }
  if (PtrToIntSeriesArgCount < DummyArgsMinSeriesLength)
    return false;
  // Find number of callsites and the length of the series match within the
  // series.
  unsigned CallSiteCount = 0;
  unsigned BadCallSiteCount = 0;
  for (User *U : F.users()) {
    auto CS = dyn_cast<CallBase>(U);
    if (!CS)
      continue;
    ++CallSiteCount;
    unsigned E = PtrToIntFirstArgNo + PtrToIntSeriesArgCount;
    if (E > CS->getNumArgOperands() - 1)
      return false;
    unsigned MaxMatchCount = 0;
    unsigned SeriesCount = 0;
    Value *LastV = CS->getArgOperand(PtrToIntFirstArgNo);
    for (unsigned I = PtrToIntFirstArgNo + 1; I <= E; ++I) {
      Value *V = CS->getArgOperand(I);
      if (V == LastV) {
        if (++SeriesCount > MaxMatchCount)
          MaxMatchCount = SeriesCount;
      } else
        SeriesCount = 0;
      LastV = V;
    }
    if (MaxMatchCount < (DummyArgsMinSeriesMatch - 1) &&
        (++BadCallSiteCount > 1))
      return false;
  }
  if (CallSiteCount < DummyArgsMinCallsiteCount)
    return false;
  // Store the qualified function.
  FunctionsTestedPass.insert(&F);
  return true;
}

//
// Return 'true' if 'CB' should be inlined because its callee qualifies under
// "dummy args" inlining heuristic explained above, and 'CB' itself is used
// in a switch instruction.
//
static bool worthInliningCallSitePassedDummyArgs(CallBase &CB,
                                                 bool PrepareForLTO) {
  Function *Callee = CB.getCalledFunction();
  if (!worthInliningFunctionPassedDummyArgs(*Callee, PrepareForLTO))
    return false;
  for (User *U : CB.users())
    if (dyn_cast<SwitchInst>(U))
      return true;
  return false;
}

//
// Return 'true' if the CallSites of 'Caller' should not be inlined because
// we are in the 'PrepareForLTO' compile phase and delaying the inlining
// decision until the link phase will let us more easily decide whether to
// inline the caller. NOTE: This function 'preferToDelayInlineDecision' can
// also be called in the link phase.  If it is, we determine whether the
// caller should be inlined, and if so, add it on the 'QueuedCallers' set.
//
static bool preferToDelayInlineDecision(Function *Caller,
                                        bool PrepareForLTO,
                                        SmallPtrSetImpl<Function *>
                                            &QueuedCallers) {

  // Try to return a pointer to a GEP instruction which tests if a structure
  // field value is greater than 0 at the end of the Caller's entry
  // BasicBlock. If there is no such pointer, return nullptr.
  auto TestedGEP = [](Function *Caller) -> GetElementPtrInst * {
    auto EntryBlock = &(Caller->getEntryBlock());
    if (EntryBlock->size() > 5)
      return nullptr;
    auto BI = dyn_cast<BranchInst>(EntryBlock->getTerminator());
    if (!BI || BI->isUnconditional())
      return nullptr;
    auto ICI = dyn_cast<ICmpInst>(BI->getCondition());
    if (!ICI || ICI->getPredicate() != ICmpInst::ICMP_SGT)
      return nullptr;
    auto Zero = dyn_cast<ConstantInt>(ICI->getOperand(1));
    if (!Zero || !Zero->isZero())
      return nullptr;
    auto LI = dyn_cast<LoadInst>(ICI->getOperand(0));
    if (!LI)
      return nullptr;
    auto GEP = dyn_cast<GetElementPtrInst>(LI->getPointerOperand());
    if (!GEP)
      return nullptr;
    if (!isa<Argument>(GEP->getPointerOperand()))
      return nullptr;
    return GEP;
  };

  // In the 'PrepareForLTO' phase, return 'true' if the 'Caller' should not
  // have any of its callsites inlined until the link phase, because inlining
  // them will make it more difficult to determine whether that Caller should
  // be inlined during the link phase.  Then, in the link phase, return 'true'
  // if the 'Caller' should be inlined.
  auto IsDelayInlineCaller = [&TestedGEP](Function *Caller,
                                          bool PrepareForLTO) -> bool {
    if (!TestedGEP(Caller))
      return false;
    unsigned MaxSize = PrepareForLTO ? 5 : 3;
    if (Caller->size() > MaxSize)
      return false;
    auto EntryBlock = &(Caller->getEntryBlock());
    for (auto &BB : *Caller) {
      if (&BB == EntryBlock)
        continue;
      auto TI = BB.getTerminator();
      auto RI = dyn_cast<ReturnInst>(TI);
      if (RI) {
        if (!RI->getReturnValue())
          return false;
        if (BB.size() > 2)
          return false;
        continue;
      }
      auto BI = dyn_cast<BranchInst>(TI);
      if (!BI)
        return false;
      if (BI->isUnconditional())
        continue;
      if (!PrepareForLTO)
        return false;
      auto II = dyn_cast<IntrinsicInst>(BI->getCondition());
      if (!II)
        return false;
      if (II->getIntrinsicID() != Intrinsic::intel_wholeprogramsafe)
        return false;
    }
    return true;
  };

  if (!DTransInlineHeuristics)
    return false;
  if (IsDelayInlineCaller(Caller, PrepareForLTO)) {
    if (!PrepareForLTO)
      QueuedCallers.insert(Caller);
    return true;
  }
  return false;
}

static bool preferToIntelPartialInline(Function &F, bool PrepareForLTO,
                                       InliningLoopInfoCache &ILIC) {
  if (!PrepareForLTO || !DTransInlineHeuristics)
    return false;
  LoopInfoFuncType GetLoopInfo = [&ILIC](Function &F) -> LoopInfo & {
    return *(ILIC.getLI(&F));
  };
  return isIntelPartialInlineCandidate(&F, GetLoopInfo, PrepareForLTO);
}

//
// Return 'true' if a CallSite with this 'Callee' should be inlined because
// it is on the 'QueuedCallers' set. NOTE: We determine whether the 'Callee'
// should be inlined before the inlining of its CallSites, because
// performing the inlining of the CallSites first makes it harder to tell
// if the caller should be inlined.
//
static bool worthInliningSingleBasicBlockWithStructTest(Function *Callee,
                                                        bool PrepareForLTO,
                                                        SmallPtrSetImpl
                                                            <Function *>
                                                            *QueuedCallers) {
  if (PrepareForLTO || !DTransInlineHeuristics)
    return false;
  return QueuedCallers->count(Callee);
}

//
// Return 'true' if 'Callee' is preferred for inlining because it is
// a recursive progressive clone marked with an attribute as being
// preferred for inlining ("prefer-inline-rec-pro-clone").
//
static bool worthInliningForRecProgressiveClone(Function *Callee) {
  return Callee && Callee->hasFnAttribute("prefer-inline-rec-pro-clone");
}

//
// Return 'true' if 'I' is an instruction related to exception handling that
// will inhibit loop optimizations.
//
static bool isLoopOptInhibitingEHInst(const Instruction &I) {
  return isa<LandingPadInst>(&I) || isa<FuncletPadInst>(&I) ||
    isa<InvokeInst>(&I) || isa<ResumeInst>(&I) ||
    isa<CatchSwitchInst>(&I) || isa<CatchReturnInst>(&I) ||
    isa<CleanupReturnInst>(I);
}

//
// Return 'true' if 'CSI' is an instruction (representing a call/invoke) in a
// loop which has no instructions that will inhibit loop optimizations.
//
static bool isInNonEHLoop(Instruction &CSI,
                          InliningLoopInfoCache &ILIC) {
  LoopInfo *LI = ILIC.getLI(CSI.getFunction());
  Loop *Loop = LI->getLoopFor(CSI.getParent());
  if (!Loop)
    return false;
  for (const BasicBlock *BB : Loop->blocks())
    for (const Instruction &I : *BB)
       if (isLoopOptInhibitingEHInst(I))
         return false;
  return true;
}

//
// Return 'true' if 'F' has a loop optimization inhibiting exception handling
// related instruction outside of a loop.
//
static bool hasLoopOptInhibitingEHInstOutsideLoop(Function *F,
                                                  InliningLoopInfoCache &ILIC) {
  if (!F)
    return false;
  LoopInfo *LI = ILIC.getLI(F);
  for (BasicBlock &BB : *F)
    if (!LI->getLoopFor(&BB))
      for (Instruction &I : BB)
        if (isLoopOptInhibitingEHInst(I))
          return true;
   return false;
}

//
// Return 'true' if 'CB' should not be inlined because it contains exception
// handling code and that will inhibit the application of loop optimizations
// to the loop in which 'CB' appears.
//
static bool preferNotToInlineEHIntoLoop(CallBase &CB,
                                        InliningLoopInfoCache &ILIC) {
  if (!DTransInlineHeuristics)
    return false;
  Function *Callee = CB.getCalledFunction();
  if (Callee->hasFnAttribute(Attribute::NoUnwind))
    return false;
  if (!isInNonEHLoop(CB, ILIC))
    return false;
  return hasLoopOptInhibitingEHInstOutsideLoop(Callee, ILIC);
}

//
// Minimum number of uses all of the special array struct args must have to
// qualify a callee for inlining by the "array struct args" inline heuristic.
//
static cl::opt<unsigned> ArrayStructArgMinUses(
    "inline-for-array-struct-arg-min-uses", cl::Hidden, cl::init(16),
    cl::desc("Min number of uses for array-struct-arg heuristic"));

//
// Minimum number of args in the caller of a callsite to qualify a callsite
// for inlining by the "array struct args" inline heuristic.
//
static cl::opt<unsigned> ArrayStructArgMinCallerArgs(
    "inline-for-array-struct-arg-min-caller-args", cl::Hidden, cl::init(6),
    cl::desc("Min number of caller args for array-struct-arg heuristic"));

//
// Return 'true' if 'Arg' is a special "array struct arg". We are looking for
// an Argument whose type is a pointer to a structure each of whose fields is
// an single dimension array of ints or floats. Also, the lengths of the arrays
// are all the same.
//
static bool isSpecialArrayStructArg(Argument &Arg) {
  llvm::Type *Ty = Arg.getType();
  if (!Ty->isPointerTy())
    return false;
  llvm::Type *TyE = Ty->getPointerElementType();
  auto TyS = dyn_cast<StructType>(TyE);
  if (!TyS)
    return false;
  uint64_t ECount = 0;
  for (unsigned I = 0; I < TyS->getNumElements(); ++I) {
    llvm::Type *TyF = TyS->getElementType(I);
    auto TyFA = dyn_cast<ArrayType>(TyF);
    if (!TyFA)
      return false;
    uint64_t NE = TyFA->getNumElements();
    if (ECount == 0)
      ECount = NE;
    else if (ECount != NE)
      return false;
    llvm::Type *TyFAE = TyFA->getElementType();
    if (!TyFAE->isIntegerTy() && !TyFAE->isFloatingPointTy())
      return false;
  }
  return true;
}

//
// Return 'true' if 'CB' qualifies for inlining under the "array struct args"
// inline heuristic. The heuristic is slightly different, depending on the
// value of 'PrepareForLTO'.
//
// First, we qualify the callee. We add up the number of uses of each special
// "array struct arg". To qualify there must be at least ArrayStructArgMinUses.
//
// All callsites with this callee are qualified in the 'PrepareForLTO' phase.
// In the '!PrepareForLTO' phase, we also check if the caller has at least
// ArrayStructArgMinCallerArgs args.
//
// NOTE: As in other specialized heuristics described above, we scan all of
// the functions once and memorize the first such candidate to save compile
// time.
//
static bool worthInliningForArrayStructArgs(CallBase &CB,
                                            bool PrepareForLTO) {
  static bool ScannedFunctions = false;
  static Function *WorthyCallee = nullptr;
  if (!DTransInlineHeuristics)
    return false;
  if (!ScannedFunctions) {
    Module *M = CB.getParent()->getParent()->getParent();
    for (auto &F :  M->functions()) {
      unsigned Count = 0;
      for (auto &Arg : F.args())
        if (isSpecialArrayStructArg(Arg))
          Count += std::distance(Arg.use_begin(), Arg.use_end());
      if (Count >= ArrayStructArgMinUses) {
        WorthyCallee = &F;
        break;
      }
    }
    ScannedFunctions = true;
  }
  Function *Callee = CB.getCalledFunction();
  if (Callee != WorthyCallee)
    return false;
  if (PrepareForLTO)
    return true;
  Function *Caller = CB.getCaller();
  auto AB = Caller->arg_begin();
  auto AE = Caller->arg_end();
  return std::distance(AB, AE) >= ArrayStructArgMinCallerArgs;
}

//
// Test a series of special conditions to determine if it is worth inlining
// if any of them appear. (These have been gathered together into a single
// function to make an early exit easy to accomplish and save compile time.)
//
static void worthInliningUnderSpecialCondition(CallBase &CB,
                                               TargetLibraryInfo &TLI,
                                               const TargetTransformInfo
                                                   &CalleeTTI,
                                               InliningLoopInfoCache &ILIC,
                                               bool PrepareForLTO,
                                               bool IsCallerRecursive,
                                               SmallSet<CallBase *, 20>
                                                   *CallSitesForFusion,
                                               SmallPtrSetImpl<Function *>
                                                   *QueuedCallers,
                                               int &Cost,
                                               InlineReasonVector
                                                   &YesReasonVector) {
  Function *F = CB.getCalledFunction();
  if (!F)
    return;
  if (isDoubleCallSite(F)) {
    // If there are two calls of the function, the cost of inlining it may
    // drop, but less dramatically.
    if (F->hasLocalLinkage() || F->hasLinkOnceODRLinkage()) {
       if (worthyDoubleInternalCallSite(CB, ILIC)) {
         Cost -= InlineConstants::SecondToLastCallToStaticBonus;
         YesReasonVector.push_back(InlrDoubleLocalCall);
         return;
       }
    }
    if (worthyDoubleExternalCallSite(CB)) {
      Cost -= InlineConstants::SecondToLastCallToStaticBonus;
      YesReasonVector.push_back(InlrDoubleNonLocalCall);
      return;
    }
  }
  if (worthInliningForFusion(CB, CalleeTTI, ILIC, CallSitesForFusion,
    PrepareForLTO)) {
    Cost -= InlineConstants::InliningHeuristicBonus;
    YesReasonVector.push_back(InlrForFusion);
    return;
  }
  if (worthInliningForDeeplyNestedIfs(CB, ILIC, IsCallerRecursive,
    PrepareForLTO)) {
    Cost -= InlineConstants::InliningHeuristicBonus;
    YesReasonVector.push_back(InlrDeeplyNestedIfs);
    return;
  }
  if (worthInliningForAddressComputations(CB, ILIC, PrepareForLTO)) {
    Cost -= InlineConstants::InliningHeuristicBonus;
    YesReasonVector.push_back(InlrAddressComputations);
    return;
  }
  if (worthInliningForStackComputations(F, &TLI, PrepareForLTO)) {
    Cost -= InlineConstants::InliningHeuristicBonus;
    YesReasonVector.push_back(InlrStackComputations);
    return;
  }
  if (worthInliningSingleBasicBlockWithStructTest(F, PrepareForLTO,
      QueuedCallers)) {
    Cost -= InlineConstants::InliningHeuristicBonus;
    YesReasonVector.push_back(InlrSingleBasicBlockWithStructTest);
    return;
  }
  if (worthInliningForRecProgressiveClone(F)) {
    Cost -= InlineConstants::DeepInliningHeuristicBonus;
    YesReasonVector.push_back(InlrRecProClone);
    return;
  }
  if (preferPartialInlineHasExtractedRecursiveCall(*F, PrepareForLTO)) {
    Cost -= InlineConstants::DeepInliningHeuristicBonus;
    YesReasonVector.push_back(InlrHasExtractedRecursiveCall);
    return;
  }
  if (preferPartialInlineInlinedClone(F)) {
    Cost -= InlineConstants::DeepInliningHeuristicBonus;
    YesReasonVector.push_back(InlrPreferPartialInline);
    return;
  }
  if (worthInliningCallSitePassedDummyArgs(CB, PrepareForLTO)) {
    Cost -= InlineConstants::DeepInliningHeuristicBonus;
    YesReasonVector.push_back(InlrPassedDummyArgs);
    return;
  }
  if (worthInliningForArrayStructArgs(CB, PrepareForLTO)) {
    Cost -= InlineConstants::DeepInliningHeuristicBonus;
    YesReasonVector.push_back(InlrArrayStructArgs);
  }
}

#endif // INTEL_CUSTOMIZATION

/// Analyze a call site for potential inlining.
///
/// Returns true if inlining this call is viable, and false if it is not
/// viable. It computes the cost and adjusts the threshold based on numerous
/// factors and heuristics. If this method returns false but the computed cost
/// is below the computed threshold, then inlining was forcibly disabled by
/// some artifact of the routine.
///
/// INTEL The Intel version also sets the value of *Reason to be the principal
/// INTEL the call site would be inlined or not inlined.

#if INTEL_CUSTOMIZATION
InlineResult CallAnalyzer::analyzeCall(CallSite CS,
                                       const TargetTransformInfo &CalleeTTI,
                                       InlineReason *Reason) {
#endif // INTEL_CUSTOMIZATION
  ++NumCallsAnalyzed;
  InlineReason TempReason = NinlrNoReason; // INTEL
  InlineReason* ReasonAddr = Reason == nullptr ? &TempReason : Reason; // INTEL
  InlineReasonVector YesReasonVector; // INTEL
  InlineReasonVector NoReasonVector; // INTEL
  TempReason = NinlrNoReason; // INTEL
  EarlyExitCost = INT_MAX; // INTEL
  EarlyExitThreshold = INT_MAX; // INTEL
  static SmallPtrSet<Function *, 10> QueuedCallers; // INTEL

  // Perform some tweaks to the cost and threshold based on the direct
  // callsite information.

  // We want to more aggressively inline vector-dense kernels, so up the
  // threshold, and we'll lower it if the % of vector instructions gets too
  // low. Note that these bonuses are some what arbitrary and evolved over time
  // by accident as much as because they are principled bonuses.
  //
  // FIXME: It would be nice to remove all such bonuses. At least it would be
  // nice to base the bonus values on something more scientific.
  assert(NumInstructions == 0);
  assert(NumVectorInstructions == 0);

  // Update the threshold based on callsite properties
  updateThreshold(CS, F, YesReasonVector); // INTEL

  // While Threshold depends on commandline options that can take negative
  // values, we want to enforce the invariant that the computed threshold and
  // bonuses are non-negative.
#if INTEL_CUSTOMIZATION
  // There is nothing in updateThreshold() to put a lower limit of 0 on the
  // Threshold when -inline-threshold is specified as < 0. Commenting this
  // out, at least for now. The same goes for the SingleBBBonus and VectorBonus,
  // which are derived from Threshold.
  // assert(Threshold >= 0);
  // assert(SingleBBBonus >= 0);
  // assert(VectorBonus >= 0);
#endif // INTEL_CUSTOMIZATION

  // INTEL  CQ378383: Tolerate a single "forgivable" condition when optimizing
  // INTEL  for size. In this case, we delay subtracting out the single basic
  // INTEL  block bonus until we see a second branch with multiple targets.
  bool SeekingForgivable = CS.getCaller()->hasOptSize(); // INTEL
  bool FoundForgivable = false;                          // INTEL
  bool SubtractedBonus = false;                          // INTEL
  bool PrepareForLTO = Params.PrepareForLTO.getValueOr(false); // INTEL

  // Speculatively apply all possible bonuses to Threshold. If cost exceeds
  // this Threshold any time, and cost cannot decrease, we can stop processing
  // the rest of the function body.
  Threshold += (SingleBBBonus + VectorBonus);
#if INTEL_CUSTOMIZATION
  auto CB = cast<CallBase>(CS.getInstruction());
  Function *Callee = CB->getCalledFunction();
  if (Callee && InlineForXmain) {
    if (preferCloningToInlining(*CB, *ILIC, PrepareForLTO)) {
      *ReasonAddr = NinlrPreferCloning;
      return "prefer cloning";
    }
    if (preferMultiversioningToInlining(*CB, CalleeTTI, *ILIC, PrepareForLTO)) {
      *ReasonAddr = NinlrPreferMultiversioning;
      return false;
    }
    if (preferDTransToInlining(*CB, PrepareForLTO)) {
      *ReasonAddr = NinlrPreferSOAToAOS;
      return false;
    }
    if (preferNotToInlineForStackComputations(*CB, TLI)) {
      *ReasonAddr = NinlrStackComputations;
      return false;
    }
    if (preferNotToInlineForSwitchComputations(*CB, *ILIC)) {
      *ReasonAddr = NinlrSwitchComputations;
      return false;
    }
    if (preferNotToInlineForRecProgressiveClone(Callee)) {
      *ReasonAddr = NinlrRecursive;
      return false;
    }
    if (preferToDelayInlineDecision(CB->getCaller(), PrepareForLTO,
        QueuedCallers)) {
      *ReasonAddr = NinlrDelayInlineDecision;
      return false;
    }
    if (preferPartialInlineOutlinedFunc(Callee)) {
      *ReasonAddr = NinlrPreferPartialInline;
      return false;
    }
    if (preferToIntelPartialInline(*Callee, PrepareForLTO, *ILIC)) {
      *ReasonAddr = NinlrDelayInlineDecision;
      return false;
    }
    if (preferNotToInlineEHIntoLoop(*CB, *ILIC)) {
      *ReasonAddr = NinlrCalleeHasExceptionHandling;
      return false;
    }
  }
#endif // INTEL_CUSTOMIZATION

  // Give out bonuses for the callsite, as the instructions setting them up
  // will be gone after inlining.
  Cost -= getCallsiteCost(CS, DL);

#if INTEL_CUSTOMIZATION
  Function *Caller = CB->getFunction();
  // Check if the caller function is recursive itself.
  for (User *U : Caller->users()) {
    auto CBB = dyn_cast<CallBase>(U);
    if (!CBB)
      continue;
    if (CBB->getFunction() == Caller) {
      IsCallerRecursive = true;
      break;
    }
  }

  if (InlineForXmain) {
    if (&F == CB->getCalledFunction()) {
      worthInliningUnderSpecialCondition(*CB, *TLI, CalleeTTI, *ILIC,
        PrepareForLTO, IsCallerRecursive, CallSitesForFusion, &QueuedCallers,
        Cost, YesReasonVector);
    }
  }

  // Use InlineAggressiveInfo to expose uses of global ptrs
  if (InlineForXmain && AI != nullptr && AI->isCallInstInAggInlList(*CB)) {
    Cost -= InlineConstants::AggressiveInlineCallBonus;
    YesReasonVector.push_back(InlrAggInline);
  }
#endif // INTEL_CUSTOMIZATION

  // If this function uses the coldcc calling convention, prefer not to inline
  // it.
  if (F.getCallingConv() == CallingConv::Cold) { // INTEL
    Cost += InlineConstants::ColdccPenalty;
    NoReasonVector.push_back(NinlrColdCC); // INTEL
  } // INTEL

#if INTEL_CUSTOMIZATION
  if (Cost >= Threshold) {
    if (!ComputeFullInlineCost) {
      *ReasonAddr = bestInlineReason(NoReasonVector, NinlrNotProfitable);
      return "high cost";
    }
    if (EarlyExitCost == INT_MAX) {
      EarlyExitCost = Cost;
      EarlyExitThreshold = Threshold;
    }
 }
#endif // INTEL_CUSTOMIZATION

  if (F.empty()) { // INTEL
    *ReasonAddr = InlrEmptyFunction; // INTEL
    return true;
  } // INTEL

  // Populate our simplified values by mapping from function arguments to call
  // arguments with known important simplifications.
  auto CAI = CB->arg_begin();                                          // INTEL
  for (Function::arg_iterator FAI = F.arg_begin(), FAE = F.arg_end();  // INTEL
       FAI != FAE; ++FAI, ++CAI) {                                     // INTEL
    assert(CAI != CB->arg_end());                                      // INTEL
    if (Constant *C = dyn_cast<Constant>(CAI))
      SimplifiedValues[&*FAI] = C;

    Value *PtrArg = *CAI;
    if (ConstantInt *C = stripAndComputeInBoundsConstantOffsets(PtrArg)) {
      ConstantOffsetPtrs[&*FAI] = std::make_pair(PtrArg, C->getValue());

      // We can SROA any pointer arguments derived from alloca instructions.
      if (isa<AllocaInst>(PtrArg)) {
        SROAArgValues[&*FAI] = PtrArg;
        SROAArgCosts[PtrArg] = 0;
      }
    }
  }
  NumConstantArgs = SimplifiedValues.size();
  NumConstantOffsetPtrArgs = ConstantOffsetPtrs.size();
  NumAllocaArgs = SROAArgValues.size();

  // FIXME: If a caller has multiple calls to a callee, we end up recomputing
  // the ephemeral values multiple times (and they're completely determined by
  // the callee, so this is purely duplicate work).
  SmallPtrSet<const Value *, 32> EphValues;
  CodeMetrics::collectEphemeralValues(&F, &GetAssumptionCache(F), EphValues);

  // The worklist of live basic blocks in the callee *after* inlining. We avoid
  // adding basic blocks of the callee which can be proven to be dead for this
  // particular call site in order to get more accurate cost estimates. This
  // requires a somewhat heavyweight iteration pattern: we need to walk the
  // basic blocks in a breadth-first order as we insert live successors. To
  // accomplish this, prioritizing for small iterations because we exit after
  // crossing our threshold, we use a small-size optimized SetVector.
  typedef SetVector<BasicBlock *, SmallVector<BasicBlock *, 16>,
                    SmallPtrSet<BasicBlock *, 16>>
      BBSetVector;
  BBSetVector BBWorklist;
  BBWorklist.insert(&F.getEntryBlock());
  bool SingleBB = true;
  // Note that we *must not* cache the size, this loop grows the worklist.
  for (unsigned Idx = 0; Idx != BBWorklist.size(); ++Idx) {
    // Bail out the moment we cross the threshold. This means we'll under-count
    // the cost, but only when undercounting doesn't matter.
#if INTEL_CUSTOMIZATION
    if (Cost >= Threshold) {
      if (!ComputeFullInlineCost)
        break;
      if (EarlyExitCost == INT_MAX) {
        EarlyExitCost = Cost;
        EarlyExitThreshold = Threshold;
      }
    }
#endif // INTEL_CUSTOMIZATION

    BasicBlock *BB = BBWorklist[Idx];
    if (BB->empty())
      continue;

    // Disallow inlining a blockaddress. A blockaddress only has defined
    // behavior for an indirect branch in the same function, and we do not
    // currently support inlining indirect branches. But, the inliner may not
    // see an indirect branch that ends up being dead code at a particular call
    // site. If the blockaddress escapes the function, e.g., via a global
    // variable, inlining may lead to an invalid cross-function reference.
    if (BB->hasAddressTaken()) { // INTEL
      *ReasonAddr = NinlrBlockAddress; // INTEL
      return "blockaddress";
    }

    // Analyze the cost of this block. If we blow through the threshold, this
    // returns false, and we can bail on out.
#if INTEL_CUSTOMIZATION
    InlineResult IR = analyzeBlock(BB, EphValues);
    if (!IR) {
      *ReasonAddr = NinlrNotProfitable;
      if (IsRecursiveCall) {
        *ReasonAddr = NinlrRecursive;
      }
      if (ExposesReturnsTwice) {
        *ReasonAddr = NinlrReturnsTwice;
      }
      if (HasDynamicAlloca) {
        *ReasonAddr = NinlrDynamicAlloca;
      }
      if (HasIndirectBr) {
        *ReasonAddr = NinlrIndirectBranch;
      }
      if (HasUninlineableIntrinsic) {
        *ReasonAddr = NinlrCallsLocalEscape;
      }
      if (IsCallerRecursive &&
          AllocatedSize > InlineConstants::TotalAllocaSizeRecursiveCaller) {
        *ReasonAddr = NinlrTooMuchStack;
      }
      if (!ComputeFullInlineCost || (*ReasonAddr) != NinlrNotProfitable)
        return IR;
      if (EarlyExitCost == INT_MAX) {
        EarlyExitCost = Cost;
        EarlyExitThreshold = Threshold;
      }
    }
#endif // INTEL_CUSTOMIZATION

    Instruction *TI = BB->getTerminator();

    // Add in the live successors by first checking whether we have terminator
    // that may be simplified based on the values simplified by this call.
    if (BranchInst *BI = dyn_cast<BranchInst>(TI)) {
      if (BI->isConditional()) {
        Value *Cond = BI->getCondition();
        if (ConstantInt *SimpleCond =
                dyn_cast_or_null<ConstantInt>(SimplifiedValues.lookup(Cond))) {
          BasicBlock *NextBB = BI->getSuccessor(SimpleCond->isZero() ? 1 : 0);
          BBWorklist.insert(NextBB);
          KnownSuccessors[BB] = NextBB;
          findDeadBlocks(BB, NextBB);
          continue;
        }
      }
    } else if (SwitchInst *SI = dyn_cast<SwitchInst>(TI)) {
      Value *Cond = SI->getCondition();
      if (ConstantInt *SimpleCond =
              dyn_cast_or_null<ConstantInt>(SimplifiedValues.lookup(Cond))) {
        BasicBlock *NextBB = SI->findCaseValue(SimpleCond)->getCaseSuccessor();
        BBWorklist.insert(NextBB);
        KnownSuccessors[BB] = NextBB;
        findDeadBlocks(BB, NextBB);
        continue;
      }
    }

    // If we're unable to select a particular successor, just count all of
    // them.
    for (unsigned TIdx = 0, TSize = TI->getNumSuccessors(); TIdx != TSize;
         ++TIdx)
      BBWorklist.insert(TI->getSuccessor(TIdx));

    // If we had any successors at this point, than post-inlining is likely to
    // have them as well. Note that we assume any basic blocks which existed
    // due to branches or switches which folded above will also fold after
    // inlining.
#if INTEL_CUSTOMIZATION
    if (InlineForXmain) {
      if (TI->getNumSuccessors() > 1) {
        if (SeekingForgivable && forgivableCondition(TI)) {
          FoundForgivable = true;
          Cost -= InlineConstants::InstrCost;
        }
        else {
          if (!SubtractedBonus) {
            SubtractedBonus = true;
            Threshold -= SingleBBBonus;
          }
          FoundForgivable = false;
        }
        SingleBB = false;
      }
    }
    else {
      if (SingleBB && TI->getNumSuccessors() > 1) {
        // Take off the bonus we applied to the threshold.
        Threshold -= SingleBBBonus;
        SingleBB = false;
      }
    }
#endif // INTEL_CUSTOMIZATION
  }

#if INTEL_CUSTOMIZATION
  if (SingleBB)
    YesReasonVector.push_back(InlrSingleBasicBlock);
  else if (FoundForgivable)
    YesReasonVector.push_back(InlrSingleBasicBlockWithTest);
#endif // INTEL_CUSTOMIZATION

  bool OnlyOneCallAndLocalLinkage =
<<<<<<< HEAD
       (F.hasLocalLinkage()                                     // INTEL
         || (InlineForXmain && F.hasLinkOnceODRLinkage())) &&   // INTEL
       F.hasOneUse() &&  &F == CS.getCalledFunction();          // INTEL
=======
      F.hasLocalLinkage() && F.hasOneUse() && &F == Call.getCalledFunction();
>>>>>>> 7e55672b
  // If this is a noduplicate call, we can still inline as long as
  // inlining this would cause the removal of the caller (so the instruction
  // is not actually duplicated, just moved).
  if (!OnlyOneCallAndLocalLinkage && ContainsNoDuplicateCall) { // INTEL
    *ReasonAddr = NinlrDuplicateCall; // INTEL
    return "noduplicate";
  } // INTEL

  // Loops generally act a lot like calls in that they act like barriers to
  // movement, require a certain amount of setup, etc. So when optimising for
  // size, we penalise any call sites that perform loops. We do this after all
  // other costs here, so will likely only be dealing with relatively small
  // functions (and hence DT and LI will hopefully be cheap).
  if (Caller->hasMinSize()) {
    DominatorTree DT(F);
    LoopInfo LI(DT);
    int NumLoops = 0;
    for (Loop *L : LI) {
      // Ignore loops that will not be executed
      if (DeadBlocks.count(L->getHeader()))
        continue;
      NumLoops++;
    }
    addCost(NumLoops * InlineConstants::CallPenalty);
  }

  // We applied the maximum possible vector bonus at the beginning. Now,
  // subtract the excess bonus, if any, from the Threshold before
  // comparing against Cost.
  if (NumVectorInstructions <= NumInstructions / 10)
    Threshold -= VectorBonus;
  else if (NumVectorInstructions <= NumInstructions / 2)
    Threshold -= VectorBonus/2;

#if INTEL_CUSTOMIZATION
  if (NumVectorInstructions > NumInstructions / 10) {
    YesReasonVector.push_back(InlrVectorBonus);
  }
  bool IsProfitable = Cost < std::max(1, Threshold);
  if (IsProfitable) {
    *ReasonAddr = bestInlineReason(YesReasonVector, InlrProfitable);
  }
  else {
    *ReasonAddr = bestInlineReason(NoReasonVector, NinlrNotProfitable);
  }
  if (!IsProfitable)
    return "not profitable";
  return true;
#endif // INTEL_CUSTOMIZATION
}

#if !defined(NDEBUG) || defined(LLVM_ENABLE_DUMP)
/// Dump stats about this call's analysis.
LLVM_DUMP_METHOD void CallAnalyzer::dump() {
#define DEBUG_PRINT_STAT(x) dbgs() << "      " #x ": " << x << "\n"
  DEBUG_PRINT_STAT(NumConstantArgs);
  DEBUG_PRINT_STAT(NumConstantOffsetPtrArgs);
  DEBUG_PRINT_STAT(NumAllocaArgs);
  DEBUG_PRINT_STAT(NumConstantPtrCmps);
  DEBUG_PRINT_STAT(NumConstantPtrDiffs);
  DEBUG_PRINT_STAT(NumInstructionsSimplified);
  DEBUG_PRINT_STAT(NumInstructions);
  DEBUG_PRINT_STAT(SROACostSavings);
  DEBUG_PRINT_STAT(SROACostSavingsLost);
  DEBUG_PRINT_STAT(LoadEliminationCost);
  DEBUG_PRINT_STAT(ContainsNoDuplicateCall);
  DEBUG_PRINT_STAT(Cost);
  DEBUG_PRINT_STAT(Threshold);
#undef DEBUG_PRINT_STAT
}
#endif

/// Test that there are no attribute conflicts between Caller and Callee
///        that prevent inlining.
static bool functionsHaveCompatibleAttributes(Function *Caller,
                                              Function *Callee,
                                              TargetTransformInfo &TTI) {
  return TTI.areInlineCompatible(Caller, Callee) &&
         AttributeFuncs::areInlineCompatible(*Caller, *Callee);
}

int llvm::getCallsiteCost(CallBase &Call, const DataLayout &DL) {
  int Cost = 0;
  for (unsigned I = 0, E = Call.arg_size(); I != E; ++I) {
    if (Call.isByValArgument(I)) {
      // We approximate the number of loads and stores needed by dividing the
      // size of the byval type by the target's pointer size.
      PointerType *PTy = cast<PointerType>(Call.getArgOperand(I)->getType());
      unsigned TypeSize = DL.getTypeSizeInBits(PTy->getElementType());
      unsigned AS = PTy->getAddressSpace();
      unsigned PointerSize = DL.getPointerSizeInBits(AS);
      // Ceiling division.
      unsigned NumStores = (TypeSize + PointerSize - 1) / PointerSize;

      // If it generates more than 8 stores it is likely to be expanded as an
      // inline memcpy so we take that as an upper bound. Otherwise we assume
      // one load and one store per word copied.
      // FIXME: The maxStoresPerMemcpy setting from the target should be used
      // here instead of a magic number of 8, but it's not available via
      // DataLayout.
      NumStores = std::min(NumStores, 8U);

      Cost += 2 * NumStores * InlineConstants::InstrCost;
    } else {
      // For non-byval arguments subtract off one instruction per call
      // argument.
      Cost += InlineConstants::InstrCost;
    }
  }
  // The call instruction also disappears after inlining.
  Cost += InlineConstants::InstrCost + InlineConstants::CallPenalty;
  return Cost;
}

InlineCost llvm::getInlineCost(
    CallBase &Call, const InlineParams &Params, TargetTransformInfo &CalleeTTI,
    std::function<AssumptionCache &(Function &)> &GetAssumptionCache,
    Optional<function_ref<BlockFrequencyInfo &(Function &)>> GetBFI,
    TargetLibraryInfo *TLI,      // INTEL
    InliningLoopInfoCache *ILIC, // INTEL
    InlineAggressiveInfo *AI,    // INTEL
    SmallSet<CallBase *, 20> *CallSitesForFusion, // INTEL
    SmallSet<CallBase *, 20> *CallSitesForDTrans, // INTEL
    ProfileSummaryInfo *PSI, OptimizationRemarkEmitter *ORE) {
<<<<<<< HEAD
  return getInlineCost(CS, CS.getCalledFunction(), Params, CalleeTTI,
                       GetAssumptionCache, GetBFI, TLI, ILIC, AI, // INTEL
                       CallSitesForFusion,                        // INTEL
                       CallSitesForDTrans, PSI, ORE);             // INTEL
=======
  return getInlineCost(Call, Call.getCalledFunction(), Params, CalleeTTI,
                       GetAssumptionCache, GetBFI, PSI, ORE);
>>>>>>> 7e55672b
}

InlineCost llvm::getInlineCost(
    CallBase &Call, Function *Callee, const InlineParams &Params,
    TargetTransformInfo &CalleeTTI,
    std::function<AssumptionCache &(Function &)> &GetAssumptionCache,
    Optional<function_ref<BlockFrequencyInfo &(Function &)>> GetBFI,
    TargetLibraryInfo *TLI,         // INTEL
    InliningLoopInfoCache *ILIC,    // INTEL
    InlineAggressiveInfo *AI,       // INTEL
    SmallSet<CallBase *, 20> *CallSitesForFusion, // INTEL
    SmallSet<CallBase *, 20> *CallSitesForDTrans, // INTEL
    ProfileSummaryInfo *PSI, OptimizationRemarkEmitter *ORE) {

  // Cannot inline indirect calls.
  if (!Callee)
    return llvm::InlineCost::getNever("indirect call", NinlrIndirect); // INTEL

  // Never inline calls with byval arguments that does not have the alloca
  // address space. Since byval arguments can be replaced with a copy to an
  // alloca, the inlined code would need to be adjusted to handle that the
  // argument is in the alloca address space (so it is a little bit complicated
  // to solve).
  unsigned AllocaAS = Callee->getParent()->getDataLayout().getAllocaAddrSpace();
  for (unsigned I = 0, E = Call.arg_size(); I != E; ++I)
    if (Call.isByValArgument(I)) {
      PointerType *PTy = cast<PointerType>(Call.getArgOperand(I)->getType());
      if (PTy->getAddressSpace() != AllocaAS)
        return llvm::InlineCost::getNever("byval arguments without alloca"
                                          " address space");
    }

  // Calls to functions with always-inline attributes should be inlined
  // whenever possible.
<<<<<<< HEAD

  if (CS.hasFnAttr(Attribute::AlwaysInline)) {
#if INTEL_CUSTOMIZATION
    InlineReason Reason = InlrNoReason;
    auto IsViable = isInlineViable(*Callee, Reason);
=======
  if (Call.hasFnAttr(Attribute::AlwaysInline)) {
    auto IsViable = isInlineViable(*Callee);
>>>>>>> 7e55672b
    if (IsViable)
      return llvm::InlineCost::getAlways("always inline attribute",
                                         InlrAlwaysInline);
    assert(IsNotInlinedReason(Reason));
    return llvm::InlineCost::getNever(IsViable.message,
                                      Reason);
  }
  if (CS.hasFnAttr(Attribute::AlwaysInlineRecursive)) {
    InlineReason Reason = InlrNoReason;
    if (isInlineViable(*Callee, Reason))
      return llvm::InlineCost::getAlways("always inline recursive attribute",
                                         InlrAlwaysInlineRecursive);
    assert(IsNotInlinedReason(Reason));
    return llvm::InlineCost::getNever(
        "inapplicable always inline recursive attribute", Reason);
  }
#endif // INTEL_CUSTOMIZATION

  // Never inline functions with conflicting attributes (unless callee has
  // always-inline attribute).
  Function *Caller = Call.getCaller();
  if (!functionsHaveCompatibleAttributes(Caller, Callee, CalleeTTI))
    return llvm::InlineCost::getNever("conflicting attributes",   // INTEL
                                      NinlrMismatchedAttributes); // INTEL

  // Don't inline this call if the caller has the optnone attribute.
  if (Caller->hasOptNone())
    return llvm::InlineCost::getNever("optnone attribute",  // INTEL
                                      NinlrOptNone);        // INTEL

  // Don't inline a function that treats null pointer as valid into a caller
  // that does not have this attribute.
  if (!Caller->nullPointerIsDefined() && Callee->nullPointerIsDefined())
<<<<<<< HEAD
    return llvm::InlineCost::getNever(                             // INTEL
        "nullptr definitions incompatible", NinlrNullPtrMismatch); // INTEL

  // Don't inline functions which can be interposed at link-time.  Don't inline
  // functions marked noinline or call sites marked noinline.
  // Note: inlining non-exact non-interposable functions is fine, since we know
  // we have *a* correct implementation of the source level function.
  if (Callee->isInterposable() || Callee->hasFnAttribute(Attribute::NoInline) ||
      CS.isNoInline()) { // INTEL
#if INTEL_CUSTOMIZATION
    if (Callee->isInterposable()) {
      return llvm::InlineCost::getNever("interposable", NinlrMayBeOverriden);
    }
    if (Callee->hasFnAttribute(Attribute::NoInline)) {
      return llvm::InlineCost::getNever("noinline function attribute",
                                        NinlrNoinlineAttribute);
    }
    if (CS.isNoInline()) {
      return llvm::InlineCost::getNever("noinline call site attribute",
                                        NinlrNoinlineCallsite);
    }
#endif // INTEL_CUSTOMIZATION
  } // INTEL
=======
    return llvm::InlineCost::getNever("nullptr definitions incompatible");

  // Don't inline functions which can be interposed at link-time.
  if (Callee->isInterposable())
    return llvm::InlineCost::getNever("interposable");

  // Don't inline functions marked noinline.
  if (Callee->hasFnAttribute(Attribute::NoInline))
    return llvm::InlineCost::getNever("noinline function attribute");

  // Don't inline call sites marked noinline.
  if (Call.isNoInline())
    return llvm::InlineCost::getNever("noinline call site attribute");
>>>>>>> 7e55672b

  LLVM_DEBUG(llvm::dbgs() << "      Analyzing call of " << Callee->getName()
                          << "... (caller:" << Caller->getName() << ")\n");

<<<<<<< HEAD
  CallAnalyzer CA(CalleeTTI, GetAssumptionCache, GetBFI, PSI, ORE, *Callee, CS,
                  TLI, ILIC, AI, CallSitesForFusion,   // INTEL
                  CallSitesForDTrans, Params);         // INTEL
#if INTEL_CUSTOMIZATION
  InlineReason Reason = InlrNoReason;
  InlineResult ShouldInline = CA.analyzeCall(CS, CalleeTTI, &Reason);
  assert(Reason != InlrNoReason);
#endif // INTEL_CUSTOMIZATION
=======
  CallAnalyzer CA(CalleeTTI, GetAssumptionCache, GetBFI, PSI, ORE, *Callee,
                  Call, Params);
  InlineResult ShouldInline = CA.analyzeCall(Call);
>>>>>>> 7e55672b

  LLVM_DEBUG(CA.dump());

  // Check if there was a reason to force inlining or no inlining.
  if (!ShouldInline && CA.getCost() < CA.getThreshold())
    return InlineCost::getNever(ShouldInline.message, Reason); // INTEL
  if (ShouldInline && CA.getCost() >= CA.getThreshold())
    return InlineCost::getAlways("empty function", Reason); // INTEL

  return llvm::InlineCost::get(CA.getCost(),            // INTEL
    CA.getThreshold(), nullptr, Reason,                 // INTEL
    CA.getEarlyExitCost(), CA.getEarlyExitThreshold()); // INTEL
}

InlineResult llvm::isInlineViable(Function &F, // INTEL
                                  InlineReason& Reason) { // INTEL
  bool ReturnsTwice = F.hasFnAttribute(Attribute::ReturnsTwice);
  for (Function::iterator BI = F.begin(), BE = F.end(); BI != BE; ++BI) {
    // Disallow inlining of functions which contain indirect branches or
    // blockaddresses.
    if (isa<IndirectBrInst>(BI->getTerminator())
      || BI->hasAddressTaken()) { // INTEL
#if INTEL_CUSTOMIZATION
      if (isa<IndirectBrInst>(BI->getTerminator())) {
        Reason = NinlrIndirectBranch;
        return "contains indirect branches";
      }
      if (BI->hasAddressTaken()) {
        Reason = NinlrBlockAddress;
        return "uses block address";
      }
#endif // INTEL_CUSTOMIZATION
    } // INTEL
    if (isa<IndirectBrInst>(BI->getTerminator()))
      return "contains indirect branches";

    if (BI->hasAddressTaken())
      return "uses block address";

    for (auto &II : *BI) {
      CallBase *Call = dyn_cast<CallBase>(&II);
      if (!Call)
        continue;

      // Disallow recursive calls.
<<<<<<< HEAD
      if (&F == CS.getCalledFunction()) { // INTEL
        Reason = NinlrRecursive; // INTEL
=======
      if (&F == Call->getCalledFunction())
>>>>>>> 7e55672b
        return "recursive call";
      } // INTEL

      // Disallow calls which expose returns-twice to a function not previously
      // attributed as such.
<<<<<<< HEAD
      if (!ReturnsTwice && CS.isCall() &&
          cast<CallInst>(CS.getInstruction())->canReturnTwice()) { // INTEL
        Reason = NinlrReturnsTwice; // INTEL
=======
      if (!ReturnsTwice && isa<CallInst>(Call) &&
          cast<CallInst>(Call)->canReturnTwice())
>>>>>>> 7e55672b
        return "exposes returns-twice attribute";
      } // INTEL

      if (Call->getCalledFunction())
        switch (Call->getCalledFunction()->getIntrinsicID()) {
        default:
          break;
        // Disallow inlining of @llvm.icall.branch.funnel because current
        // backend can't separate call targets from call arguments.
        case llvm::Intrinsic::icall_branch_funnel:
          Reason = NinlrCallsLocalEscape; // INTEL
          return "disallowed inlining of @llvm.icall.branch.funnel";
        // Disallow inlining functions that call @llvm.localescape. Doing this
        // correctly would require major changes to the inliner.
        case llvm::Intrinsic::localescape:
          Reason = NinlrCallsLocalEscape; // INTEL
          return "disallowed inlining of @llvm.localescape";
        // Disallow inlining of functions that initialize VarArgs with va_start.
        case llvm::Intrinsic::vastart:
          Reason = NinlrVarargs; // INTEL
          return "contains VarArgs initialized with va_start";
        }
    }
  }

  return true;
}

// APIs to create InlineParams based on command line flags and/or other
// parameters.

InlineParams llvm::getInlineParams(int Threshold) {
  InlineParams Params;
  Params.PrepareForLTO = EnablePreLTOInlineCost;     // INTEL

  // This field is the threshold to use for a callee by default. This is
  // derived from one or more of:
  //  * optimization or size-optimization levels,
  //  * a value passed to createFunctionInliningPass function, or
  //  * the -inline-threshold flag.
  //  If the -inline-threshold flag is explicitly specified, that is used
  //  irrespective of anything else.
  if (InlineThreshold.getNumOccurrences() > 0)
    Params.DefaultThreshold = InlineThreshold;
  else
    Params.DefaultThreshold = Threshold;

  // Set the HintThreshold knob from the -inlinehint-threshold.
  Params.HintThreshold = HintThreshold;

  // Set the HotCallSiteThreshold knob from the -hot-callsite-threshold.
  Params.HotCallSiteThreshold = HotCallSiteThreshold;

  // If the -locally-hot-callsite-threshold is explicitly specified, use it to
  // populate LocallyHotCallSiteThreshold. Later, we populate
  // Params.LocallyHotCallSiteThreshold from -locally-hot-callsite-threshold if
  // we know that optimization level is O3 (in the getInlineParams variant that
  // takes the opt and size levels).
  // FIXME: Remove this check (and make the assignment unconditional) after
  // addressing size regression issues at O2.
  if (LocallyHotCallSiteThreshold.getNumOccurrences() > 0)
    Params.LocallyHotCallSiteThreshold = LocallyHotCallSiteThreshold;

  // Set the ColdCallSiteThreshold knob from the -inline-cold-callsite-threshold.
  Params.ColdCallSiteThreshold = ColdCallSiteThreshold;

  // Set the OptMinSizeThreshold and OptSizeThreshold params only if the
  // -inlinehint-threshold commandline option is not explicitly given. If that
  // option is present, then its value applies even for callees with size and
  // minsize attributes.
  // If the -inline-threshold is not specified, set the ColdThreshold from the
  // -inlinecold-threshold even if it is not explicitly passed. If
  // -inline-threshold is specified, then -inlinecold-threshold needs to be
  // explicitly specified to set the ColdThreshold knob
  if (InlineThreshold.getNumOccurrences() == 0) {
    Params.OptMinSizeThreshold = InlineConstants::OptMinSizeThreshold;
    Params.OptSizeThreshold = InlineForXmain
     ? OptSizeThreshold : InlineConstants::OptSizeThreshold; // INTEL
    Params.ColdThreshold = ColdThreshold;
  } else if (ColdThreshold.getNumOccurrences() > 0) {
    Params.ColdThreshold = ColdThreshold;
  }
  return Params;
}

InlineParams llvm::getInlineParams() {
  return getInlineParams(InlineThreshold);
}

// Compute the default threshold for inlining based on the opt level and the
// size opt level.
static int computeThresholdFromOptLevels(unsigned OptLevel,
                                         unsigned SizeOptLevel) {
  if (OptLevel > 2)
    return InlineConstants::OptAggressiveThreshold;
  if (SizeOptLevel == 1) // -Os
    return InlineForXmain
      ? OptSizeThreshold : InlineConstants::OptSizeThreshold; // INTEL
  if (SizeOptLevel == 2) // -Oz
    return InlineConstants::OptMinSizeThreshold;
  return InlineThreshold;
}

InlineParams llvm::getInlineParams(unsigned OptLevel, unsigned SizeOptLevel) {
  auto Params =
      getInlineParams(computeThresholdFromOptLevels(OptLevel, SizeOptLevel));
  // At O3, use the value of -locally-hot-callsite-threshold option to populate
  // Params.LocallyHotCallSiteThreshold. Below O3, this flag has effect only
  // when it is specified explicitly.
  if (OptLevel > 2)
    Params.LocallyHotCallSiteThreshold = LocallyHotCallSiteThreshold;
  return Params;
}

#if INTEL_CUSTOMIZATION
// This routine does exactly same as what "getInlineParams(unsigned OptLevel,
// unsigned SizeOptLevel)" function does except it also sets PrepareForLTO
// flag in "InlineParams" based on "PrepareForLTO".
InlineParams llvm::getInlineParams(unsigned OptLevel, unsigned SizeOptLevel,
                                   bool PrepareForLTO) {
  InlineParams InlParams;

  InlParams = getInlineParams(OptLevel, SizeOptLevel);
  InlParams.PrepareForLTO = PrepareForLTO;
  return InlParams;
}
#endif // INTEL_CUSTOMIZATION<|MERGE_RESOLUTION|>--- conflicted
+++ resolved
@@ -237,8 +237,12 @@
   /// for speculative "expected profit" of the inlining decision.
   int Threshold;
 
-<<<<<<< HEAD
-  int Cost;
+  /// Inlining cost measured in abstract units, accounts for all the
+  /// instructions expected to be executed for a given function invocation.
+  /// Instructions that are statically proven to be dead based on call-site
+  /// arguments are not counted here.
+  int Cost = 0;
+
   bool ComputeFullInlineCost;
 
 #if INTEL_CUSTOMIZATION
@@ -260,24 +264,6 @@
   // Set of candidate call sites for dtrans.
   SmallSet<CallBase *, 20> *CallSitesForDTrans;
 #endif // INTEL_CUSTOMIZATION
-
-  bool IsCallerRecursive;
-  bool IsRecursiveCall;
-  bool ExposesReturnsTwice;
-  bool HasDynamicAlloca;
-  bool ContainsNoDuplicateCall;
-  bool HasReturn;
-  bool HasIndirectBr;
-  bool HasUninlineableIntrinsic;
-  bool InitsVargArgs;
-=======
-  /// Inlining cost measured in abstract units, accounts for all the
-  /// instructions expected to be executed for a given function invocation.
-  /// Instructions that are statically proven to be dead based on call-site
-  /// arguments are not counted here.
-  int Cost = 0;
-
-  bool ComputeFullInlineCost;
 
   bool IsCallerRecursive = false;
   bool IsRecursiveCall = false;
@@ -288,7 +274,6 @@
   bool HasIndirectBr = false;
   bool HasUninlineableIntrinsic = false;
   bool InitsVargArgs = false;
->>>>>>> 7e55672b
 
   /// Number of bytes allocated statically by the callee.
   uint64_t AllocatedSize = 0;
@@ -369,12 +354,8 @@
   /// attributes and callee hotness for PGO builds. The Callee is explicitly
   /// passed to support analyzing indirect calls whose target is inferred by
   /// analysis.
-<<<<<<< HEAD
-  void updateThreshold(CallSite CS, Function &Callee,     // INTEL
+  void updateThreshold(CallBase &Call, Function &Callee,  // INTEL
     InlineReasonVector &YesReasonVector);                 // INTEL
-=======
-  void updateThreshold(CallBase &Call, Function &Callee);
->>>>>>> 7e55672b
 
   /// Return true if size growth is allowed when inlining the callee at \p Call.
   bool allowSizeGrowth(CallBase &Call);
@@ -443,8 +424,7 @@
                std::function<AssumptionCache &(Function &)> &GetAssumptionCache,
                Optional<function_ref<BlockFrequencyInfo &(Function &)>> &GetBFI,
                ProfileSummaryInfo *PSI, OptimizationRemarkEmitter *ORE,
-<<<<<<< HEAD
-               Function &Callee, CallSite CSArg,   // INTEL
+               Function &Callee, CallBase &Call,   // INTEL
                TargetLibraryInfo *TLI,             // INTEL
                InliningLoopInfoCache *ILIC,        // INTEL
                InlineAggressiveInfo *AI,           // INTEL
@@ -453,39 +433,19 @@
                const InlineParams &Params)
       : TTI(TTI), GetAssumptionCache(GetAssumptionCache), GetBFI(GetBFI),
         PSI(PSI), F(Callee), DL(F.getParent()->getDataLayout()), ORE(ORE),
-        CandidateCS(CSArg), Params(Params), Threshold(Params.DefaultThreshold),
-#if INTEL_CUSTOMIZATION
-        Cost(0), ComputeFullInlineCost(OptComputeFullInlineCost ||
-            Params.ComputeFullInlineCost.getValueOr(false) || ORE),
-        EarlyExitThreshold(INT_MAX), EarlyExitCost(INT_MAX),
-        TLI(TLI), ILIC(ILIC), AI(AI), CallSitesForFusion(CSForFusion),
-        CallSitesForDTrans(CSForDTrans),
-#endif // INTEL_CUSTOMIZATION
-        IsCallerRecursive(false), IsRecursiveCall(false),
-        ExposesReturnsTwice(false), HasDynamicAlloca(false),
-        ContainsNoDuplicateCall(false), HasReturn(false), HasIndirectBr(false),
-        HasUninlineableIntrinsic(false), InitsVargArgs(false), AllocatedSize(0),
-        NumInstructions(0), NumVectorInstructions(0), VectorBonus(0),
-        SingleBBBonus(0), EnableLoadElimination(true), LoadEliminationCost(0),
-        NumConstantArgs(0), NumConstantOffsetPtrArgs(0), NumAllocaArgs(0),
-        NumConstantPtrCmps(0), NumConstantPtrDiffs(0),
-        NumInstructionsSimplified(0), SROACostSavings(0),
-        SROACostSavingsLost(0) {}
-
-  InlineResult analyzeCall(CallSite CS,                          // INTEL
-                           const TargetTransformInfo &CalleeTTI, // INTEL
-                           InlineReason* Reason);                // INTEL
-=======
-               Function &Callee, CallBase &Call, const InlineParams &Params)
-      : TTI(TTI), GetAssumptionCache(GetAssumptionCache), GetBFI(GetBFI),
-        PSI(PSI), F(Callee), DL(F.getParent()->getDataLayout()), ORE(ORE),
         CandidateCall(Call), Params(Params), Threshold(Params.DefaultThreshold),
         ComputeFullInlineCost(OptComputeFullInlineCost ||
                               Params.ComputeFullInlineCost || ORE),
+#if INTEL_CUSTOMIZATION
+        EarlyExitThreshold(INT_MAX), EarlyExitCost(INT_MAX), TLI(TLI),
+        ILIC(ILIC), AI(AI), CallSitesForFusion(CSForFusion),
+        CallSitesForDTrans(CSForDTrans),
+#endif // INTEL_CUSTOMIZATION
         EnableLoadElimination(true) {}
 
-  InlineResult analyzeCall(CallBase &Call);
->>>>>>> 7e55672b
+  InlineResult analyzeCall(CallBase &Call,                       // INTEL
+                           const TargetTransformInfo &CalleeTTI, // INTEL
+                           InlineReason* Reason);                // INTEL
 
   int getThreshold() { return Threshold; }
   int getCost() { return Cost; }
@@ -1041,10 +1001,8 @@
   return None;
 }
 
-<<<<<<< HEAD
-void CallAnalyzer::updateThreshold(CallSite CS, Function &Callee, // INTEL
-  InlineReasonVector &YesReasonVector) {                          // INTEL
-  // If no size growth is allowed for this inlining, set Threshold to 0.
+void CallAnalyzer::updateThreshold(CallBase &Call, Function &Callee, // INTEL
+  InlineReasonVector &YesReasonVector) {                             // INTEL
 
 #if INTEL_CUSTOMIZATION
   // A function can be considered huge if it has too many formal arguments,
@@ -1069,12 +1027,8 @@
   };
 #endif // INTEL_CUSTOMIZATION
 
-  if (!allowSizeGrowth(CS)) {
-=======
-void CallAnalyzer::updateThreshold(CallBase &Call, Function &Callee) {
   // If no size growth is allowed for this inlining, set Threshold to 0.
   if (!allowSizeGrowth(Call)) {
->>>>>>> 7e55672b
     Threshold = 0;
     return;
   }
@@ -1140,8 +1094,8 @@
   // hotness information if the caller does not have MinSize attribute.
   if (!Caller->hasMinSize()) {
     if (Callee.hasFnAttribute(Attribute::InlineHint) ||    // INTEL
-        CS.hasFnAttr(Attribute::InlineHint) ||             // INTEL
-        CS.hasFnAttr(Attribute::InlineHintRecursive))      // INTEL
+        Call.hasFnAttr(Attribute::InlineHint) ||             // INTEL
+        Call.hasFnAttr(Attribute::InlineHintRecursive))      // INTEL
       Threshold = MaxIfValid(Threshold, Params.HintThreshold);
 
     // FIXME: After switching to the new passmanager, simplify the logic below
@@ -1197,14 +1151,10 @@
   VectorBonus = Threshold * VectorBonusPercent / 100;
 
   bool OnlyOneCallAndLocalLinkage =
-<<<<<<< HEAD
        (F.hasLocalLinkage()                                     // INTEL
          || (InlineForXmain && F.hasLinkOnceODRLinkage())) &&   // INTEL
-       F.hasOneUse() && &F == CS.getCalledFunction() &&         // INTEL
+       F.hasOneUse() && &F == Call.getCalledFunction() &&       // INTEL
        !IsHugeFunction(&F);                                     // INTEL
-=======
-      F.hasLocalLinkage() && F.hasOneUse() && &F == Call.getCalledFunction();
->>>>>>> 7e55672b
   // If there is only one call of the function, and it has internal linkage,
   // the cost of inlining it drops dramatically. It may seem odd to update
   // Cost in updateThreshold, but the bonus depends on the logic in this method.
@@ -1532,16 +1482,11 @@
   // out. Pretend to inline the function, with a custom threshold.
   auto IndirectCallParams = Params;
   IndirectCallParams.DefaultThreshold = InlineConstants::IndirectCallThreshold;
-<<<<<<< HEAD
-  CallAnalyzer CA(TTI, GetAssumptionCache, GetBFI, PSI, ORE, *F, CS, // INTEL
-                  TLI, ILIC, AI, CallSitesForFusion,                 // INTEL
-                  CallSitesForDTrans, IndirectCallParams);           // INTEL
-  if (CA.analyzeCall(CS, TTI, nullptr)) { // INTEL
-=======
   CallAnalyzer CA(TTI, GetAssumptionCache, GetBFI, PSI, ORE, *F, Call,
+                  TLI, ILIC, AI, CallSitesForFusion,   // INTEL
+                  CallSitesForDTrans,                  //INTEL
                   IndirectCallParams);
-  if (CA.analyzeCall(Call)) {
->>>>>>> 7e55672b
+  if (CA.analyzeCall(Call, TTI, nullptr)) { // INTEL
     // We were able to inline the indirect call! Subtract the cost from the
     // threshold to get the bonus we want to apply, but don't go below zero.
     Cost -= std::max(0, CA.getThreshold() - CA.getCost());
@@ -1682,22 +1627,16 @@
       std::min((int64_t)CostUpperBound,
                (int64_t)SI.getNumCases() * InlineConstants::InstrCost + Cost);
 
-<<<<<<< HEAD
 #if INTEL_CUSTOMIZATION
   if (CostLowerBound > Threshold) {
     if (!ComputeFullInlineCost) {
-      Cost = CostLowerBound;
+      addCost((int64_t)SI.getNumCases() * InlineConstants::InstrCost);
       return false;
     }
     if (EarlyExitCost == INT_MAX) {
-      EarlyExitCost = Cost;
+      EarlyExitCost = CostLowerBound;
       EarlyExitThreshold = Threshold;
     }
-=======
-  if (CostLowerBound > Threshold && !ComputeFullInlineCost) {
-    addCost((int64_t)SI.getNumCases() * InlineConstants::InstrCost);
-    return false;
->>>>>>> 7e55672b
   }
 #endif // INTEL_CUSTOMIZATION
 
@@ -1973,7 +1912,6 @@
     ConstantCount++;
 }
 
-<<<<<<< HEAD
 //
 // Return 'true' if a branch is based on a condition of the form:
 //       global-variable .op. constant-integer
@@ -1998,20 +1936,6 @@
   countGlobalsAndConstants(RHS, GlobalCount, ConstantCount);
   return ConstantCount == 1 && GlobalCount == 1;
 }
-=======
-/// Analyze a call site for potential inlining.
-///
-/// Returns true if inlining this call is viable, and false if it is not
-/// viable. It computes the cost and adjusts the threshold based on numerous
-/// factors and heuristics. If this method returns false but the computed cost
-/// is below the computed threshold, then inlining was forcibly disabled by
-/// some artifact of the routine.
-InlineResult CallAnalyzer::analyzeCall(CallBase &Call) {
-  ++NumCallsAnalyzed;
-
-  // Perform some tweaks to the cost and threshold based on the direct
-  // callsite information.
->>>>>>> 7e55672b
 
 DominatorTree* InliningLoopInfoCache::getDT(Function* F) {
   auto It = DTMapSCC.find(F);
@@ -2022,7 +1946,6 @@
   return ret;
 }
 
-<<<<<<< HEAD
 LoopInfo* InliningLoopInfoCache::getLI(Function* F) {
   auto It = LIMapSCC.find(F);
   if (It != LIMapSCC.end())
@@ -2033,10 +1956,6 @@
   LIMapSCC.insert(std::make_pair(F, ret));
   return ret;
 }
-=======
-  // Update the threshold based on callsite properties
-  updateThreshold(Call, F);
->>>>>>> 7e55672b
 
 void InliningLoopInfoCache::invalidateFunction(Function* F) {
   auto DTit = DTMapSCC.find(F);
@@ -2060,7 +1979,6 @@
   LIMapSCC.clear();
 }
 
-<<<<<<< HEAD
 //
 // Return 'true' if this is a double callsite worth inlining.
 //   (This is one of multiple double callsite heuristics.)
@@ -2110,11 +2028,6 @@
    }
    return (100 * SuccCount / BBCount) > InlineConstants::BasicBlockSuccRatio;
 }
-=======
-  // Give out bonuses for the callsite, as the instructions setting them up
-  // will be gone after inlining.
-  addCost(-getCallsiteCost(Call, DL));
->>>>>>> 7e55672b
 
 //
 // Return loop bottom-test
@@ -2141,7 +2054,6 @@
     return false;
   }
 
-<<<<<<< HEAD
   for (unsigned i = 0, e = ICmp->getNumOperands(); i != e; ++i) {
     auto Arg = dyn_cast<Argument>(ICmp->getOperand(i));
     if (!Arg)
@@ -2156,22 +2068,12 @@
         if (!isa<Constant>(CB->getOperand(ArgNo)))
           return false;
       }
-=======
-  Function *Caller = Call.getFunction();
-  // Check if the caller function is recursive itself.
-  for (User *U : Caller->users()) {
-    CallBase *Call = dyn_cast<CallBase>(U);
-    if (Call && Call->getFunction() == Caller) {
-      IsCallerRecursive = true;
-      break;
->>>>>>> 7e55672b
     }
     return true;
   }
   return false;
 }
 
-<<<<<<< HEAD
 //
 // Return 'true' if the Function F has a Loop L whose two inner most loops
 // have trip counts that will be constant after F is inlined.
@@ -2185,16 +2087,6 @@
       return true;
   return false;
 }
-=======
-  // Populate our simplified values by mapping from function arguments to call
-  // arguments with known important simplifications.
-  auto CAI = Call.arg_begin();
-  for (Function::arg_iterator FAI = F.arg_begin(), FAE = F.arg_end();
-       FAI != FAE; ++FAI, ++CAI) {
-    assert(CAI != Call.arg_end());
-    if (Constant *C = dyn_cast<Constant>(CAI))
-      SimplifiedValues[&*FAI] = C;
->>>>>>> 7e55672b
 
 //
 // Return 'true' if this is a double callsite worth inlining.
@@ -4125,8 +4017,9 @@
 // Test a series of special conditions to determine if it is worth inlining
 // if any of them appear. (These have been gathered together into a single
 // function to make an early exit easy to accomplish and save compile time.)
-//
-static void worthInliningUnderSpecialCondition(CallBase &CB,
+// The function returns a bonus that should be applied to the inline cost.
+//
+static int worthInliningUnderSpecialCondition(CallBase &CB,
                                                TargetLibraryInfo &TLI,
                                                const TargetTransformInfo
                                                    &CalleeTTI,
@@ -4137,80 +4030,69 @@
                                                    *CallSitesForFusion,
                                                SmallPtrSetImpl<Function *>
                                                    *QueuedCallers,
-                                               int &Cost,
                                                InlineReasonVector
                                                    &YesReasonVector) {
   Function *F = CB.getCalledFunction();
   if (!F)
-    return;
+    return 0;
   if (isDoubleCallSite(F)) {
     // If there are two calls of the function, the cost of inlining it may
     // drop, but less dramatically.
     if (F->hasLocalLinkage() || F->hasLinkOnceODRLinkage()) {
        if (worthyDoubleInternalCallSite(CB, ILIC)) {
-         Cost -= InlineConstants::SecondToLastCallToStaticBonus;
          YesReasonVector.push_back(InlrDoubleLocalCall);
-         return;
+         return -InlineConstants::SecondToLastCallToStaticBonus;
        }
     }
     if (worthyDoubleExternalCallSite(CB)) {
-      Cost -= InlineConstants::SecondToLastCallToStaticBonus;
       YesReasonVector.push_back(InlrDoubleNonLocalCall);
-      return;
+      return -InlineConstants::SecondToLastCallToStaticBonus;
     }
   }
   if (worthInliningForFusion(CB, CalleeTTI, ILIC, CallSitesForFusion,
     PrepareForLTO)) {
-    Cost -= InlineConstants::InliningHeuristicBonus;
     YesReasonVector.push_back(InlrForFusion);
-    return;
+    return -InlineConstants::InliningHeuristicBonus;;
   }
   if (worthInliningForDeeplyNestedIfs(CB, ILIC, IsCallerRecursive,
     PrepareForLTO)) {
-    Cost -= InlineConstants::InliningHeuristicBonus;
     YesReasonVector.push_back(InlrDeeplyNestedIfs);
-    return;
+    return -InlineConstants::InliningHeuristicBonus;
   }
   if (worthInliningForAddressComputations(CB, ILIC, PrepareForLTO)) {
-    Cost -= InlineConstants::InliningHeuristicBonus;
     YesReasonVector.push_back(InlrAddressComputations);
-    return;
+    return -InlineConstants::InliningHeuristicBonus;
   }
   if (worthInliningForStackComputations(F, &TLI, PrepareForLTO)) {
-    Cost -= InlineConstants::InliningHeuristicBonus;
     YesReasonVector.push_back(InlrStackComputations);
-    return;
+    return -InlineConstants::InliningHeuristicBonus;;
   }
   if (worthInliningSingleBasicBlockWithStructTest(F, PrepareForLTO,
       QueuedCallers)) {
-    Cost -= InlineConstants::InliningHeuristicBonus;
     YesReasonVector.push_back(InlrSingleBasicBlockWithStructTest);
-    return;
+    return -InlineConstants::InliningHeuristicBonus;;
   }
   if (worthInliningForRecProgressiveClone(F)) {
-    Cost -= InlineConstants::DeepInliningHeuristicBonus;
     YesReasonVector.push_back(InlrRecProClone);
-    return;
+    return -InlineConstants::DeepInliningHeuristicBonus;
   }
   if (preferPartialInlineHasExtractedRecursiveCall(*F, PrepareForLTO)) {
-    Cost -= InlineConstants::DeepInliningHeuristicBonus;
     YesReasonVector.push_back(InlrHasExtractedRecursiveCall);
-    return;
+    return -InlineConstants::DeepInliningHeuristicBonus;
   }
   if (preferPartialInlineInlinedClone(F)) {
-    Cost -= InlineConstants::DeepInliningHeuristicBonus;
     YesReasonVector.push_back(InlrPreferPartialInline);
-    return;
+    return -InlineConstants::DeepInliningHeuristicBonus;
   }
   if (worthInliningCallSitePassedDummyArgs(CB, PrepareForLTO)) {
-    Cost -= InlineConstants::DeepInliningHeuristicBonus;
     YesReasonVector.push_back(InlrPassedDummyArgs);
-    return;
+    return -InlineConstants::DeepInliningHeuristicBonus;
   }
   if (worthInliningForArrayStructArgs(CB, PrepareForLTO)) {
-    Cost -= InlineConstants::DeepInliningHeuristicBonus;
     YesReasonVector.push_back(InlrArrayStructArgs);
-  }
+    return -InlineConstants::DeepInliningHeuristicBonus;
+  }
+  return 0;
 }
 
 #endif // INTEL_CUSTOMIZATION
@@ -4227,7 +4109,7 @@
 /// INTEL the call site would be inlined or not inlined.
 
 #if INTEL_CUSTOMIZATION
-InlineResult CallAnalyzer::analyzeCall(CallSite CS,
+InlineResult CallAnalyzer::analyzeCall(CallBase &Call,
                                        const TargetTransformInfo &CalleeTTI,
                                        InlineReason *Reason) {
 #endif // INTEL_CUSTOMIZATION
@@ -4255,7 +4137,7 @@
   assert(NumVectorInstructions == 0);
 
   // Update the threshold based on callsite properties
-  updateThreshold(CS, F, YesReasonVector); // INTEL
+  updateThreshold(Call, F, YesReasonVector); // INTEL
 
   // While Threshold depends on commandline options that can take negative
   // values, we want to enforce the invariant that the computed threshold and
@@ -4273,7 +4155,7 @@
   // INTEL  CQ378383: Tolerate a single "forgivable" condition when optimizing
   // INTEL  for size. In this case, we delay subtracting out the single basic
   // INTEL  block bonus until we see a second branch with multiple targets.
-  bool SeekingForgivable = CS.getCaller()->hasOptSize(); // INTEL
+  bool SeekingForgivable = Call.getCaller()->hasOptSize(); // INTEL
   bool FoundForgivable = false;                          // INTEL
   bool SubtractedBonus = false;                          // INTEL
   bool PrepareForLTO = Params.PrepareForLTO.getValueOr(false); // INTEL
@@ -4283,26 +4165,25 @@
   // the rest of the function body.
   Threshold += (SingleBBBonus + VectorBonus);
 #if INTEL_CUSTOMIZATION
-  auto CB = cast<CallBase>(CS.getInstruction());
-  Function *Callee = CB->getCalledFunction();
+  Function *Callee = Call.getCalledFunction();
   if (Callee && InlineForXmain) {
-    if (preferCloningToInlining(*CB, *ILIC, PrepareForLTO)) {
+    if (preferCloningToInlining(Call, *ILIC, PrepareForLTO)) {
       *ReasonAddr = NinlrPreferCloning;
       return "prefer cloning";
     }
-    if (preferMultiversioningToInlining(*CB, CalleeTTI, *ILIC, PrepareForLTO)) {
+    if (preferMultiversioningToInlining(Call, CalleeTTI, *ILIC, PrepareForLTO)) {
       *ReasonAddr = NinlrPreferMultiversioning;
       return false;
     }
-    if (preferDTransToInlining(*CB, PrepareForLTO)) {
+    if (preferDTransToInlining(Call, PrepareForLTO)) {
       *ReasonAddr = NinlrPreferSOAToAOS;
       return false;
     }
-    if (preferNotToInlineForStackComputations(*CB, TLI)) {
+    if (preferNotToInlineForStackComputations(Call, TLI)) {
       *ReasonAddr = NinlrStackComputations;
       return false;
     }
-    if (preferNotToInlineForSwitchComputations(*CB, *ILIC)) {
+    if (preferNotToInlineForSwitchComputations(Call, *ILIC)) {
       *ReasonAddr = NinlrSwitchComputations;
       return false;
     }
@@ -4310,7 +4191,7 @@
       *ReasonAddr = NinlrRecursive;
       return false;
     }
-    if (preferToDelayInlineDecision(CB->getCaller(), PrepareForLTO,
+    if (preferToDelayInlineDecision(Call.getCaller(), PrepareForLTO,
         QueuedCallers)) {
       *ReasonAddr = NinlrDelayInlineDecision;
       return false;
@@ -4323,7 +4204,7 @@
       *ReasonAddr = NinlrDelayInlineDecision;
       return false;
     }
-    if (preferNotToInlineEHIntoLoop(*CB, *ILIC)) {
+    if (preferNotToInlineEHIntoLoop(Call, *ILIC)) {
       *ReasonAddr = NinlrCalleeHasExceptionHandling;
       return false;
     }
@@ -4332,32 +4213,30 @@
 
   // Give out bonuses for the callsite, as the instructions setting them up
   // will be gone after inlining.
-  Cost -= getCallsiteCost(CS, DL);
+  addCost(-getCallsiteCost(Call, DL));
 
 #if INTEL_CUSTOMIZATION
-  Function *Caller = CB->getFunction();
+  Function *Caller = Call.getFunction();
   // Check if the caller function is recursive itself.
   for (User *U : Caller->users()) {
-    auto CBB = dyn_cast<CallBase>(U);
-    if (!CBB)
-      continue;
-    if (CBB->getFunction() == Caller) {
+    CallBase *Call = dyn_cast<CallBase>(U);
+    if (Call && Call->getFunction() == Caller) {
       IsCallerRecursive = true;
       break;
     }
   }
 
   if (InlineForXmain) {
-    if (&F == CB->getCalledFunction()) {
-      worthInliningUnderSpecialCondition(*CB, *TLI, CalleeTTI, *ILIC,
-        PrepareForLTO, IsCallerRecursive, CallSitesForFusion, &QueuedCallers,
-        Cost, YesReasonVector);
+    if (&F == Call.getCalledFunction()) {
+      addCost(worthInliningUnderSpecialCondition(
+          Call, *TLI, CalleeTTI, *ILIC, PrepareForLTO, IsCallerRecursive,
+          CallSitesForFusion, &QueuedCallers, YesReasonVector));
     }
   }
 
   // Use InlineAggressiveInfo to expose uses of global ptrs
-  if (InlineForXmain && AI != nullptr && AI->isCallInstInAggInlList(*CB)) {
-    Cost -= InlineConstants::AggressiveInlineCallBonus;
+  if (InlineForXmain && AI != nullptr && AI->isCallInstInAggInlList(Call)) {
+    addCost(-InlineConstants::AggressiveInlineCallBonus);
     YesReasonVector.push_back(InlrAggInline);
   }
 #endif // INTEL_CUSTOMIZATION
@@ -4389,10 +4268,10 @@
 
   // Populate our simplified values by mapping from function arguments to call
   // arguments with known important simplifications.
-  auto CAI = CB->arg_begin();                                          // INTEL
-  for (Function::arg_iterator FAI = F.arg_begin(), FAE = F.arg_end();  // INTEL
-       FAI != FAE; ++FAI, ++CAI) {                                     // INTEL
-    assert(CAI != CB->arg_end());                                      // INTEL
+  auto CAI = Call.arg_begin();
+  for (Function::arg_iterator FAI = F.arg_begin(), FAE = F.arg_end();
+       FAI != FAE; ++FAI, ++CAI) {
+    assert(CAI != Call.arg_end());
     if (Constant *C = dyn_cast<Constant>(CAI))
       SimplifiedValues[&*FAI] = C;
 
@@ -4537,7 +4416,7 @@
       if (TI->getNumSuccessors() > 1) {
         if (SeekingForgivable && forgivableCondition(TI)) {
           FoundForgivable = true;
-          Cost -= InlineConstants::InstrCost;
+          addCost(-InlineConstants::InstrCost);
         }
         else {
           if (!SubtractedBonus) {
@@ -4567,13 +4446,9 @@
 #endif // INTEL_CUSTOMIZATION
 
   bool OnlyOneCallAndLocalLinkage =
-<<<<<<< HEAD
-       (F.hasLocalLinkage()                                     // INTEL
-         || (InlineForXmain && F.hasLinkOnceODRLinkage())) &&   // INTEL
-       F.hasOneUse() &&  &F == CS.getCalledFunction();          // INTEL
-=======
-      F.hasLocalLinkage() && F.hasOneUse() && &F == Call.getCalledFunction();
->>>>>>> 7e55672b
+      (F.hasLocalLinkage()                                  // INTEL
+       || (InlineForXmain && F.hasLinkOnceODRLinkage())) && // INTEL
+      F.hasOneUse() && &F == Call.getCalledFunction();      // INTEL
   // If this is a noduplicate call, we can still inline as long as
   // inlining this would cause the removal of the caller (so the instruction
   // is not actually duplicated, just moved).
@@ -4698,15 +4573,10 @@
     SmallSet<CallBase *, 20> *CallSitesForFusion, // INTEL
     SmallSet<CallBase *, 20> *CallSitesForDTrans, // INTEL
     ProfileSummaryInfo *PSI, OptimizationRemarkEmitter *ORE) {
-<<<<<<< HEAD
-  return getInlineCost(CS, CS.getCalledFunction(), Params, CalleeTTI,
+  return getInlineCost(Call, Call.getCalledFunction(), Params, CalleeTTI,
                        GetAssumptionCache, GetBFI, TLI, ILIC, AI, // INTEL
                        CallSitesForFusion,                        // INTEL
                        CallSitesForDTrans, PSI, ORE);             // INTEL
-=======
-  return getInlineCost(Call, Call.getCalledFunction(), Params, CalleeTTI,
-                       GetAssumptionCache, GetBFI, PSI, ORE);
->>>>>>> 7e55672b
 }
 
 InlineCost llvm::getInlineCost(
@@ -4741,16 +4611,11 @@
 
   // Calls to functions with always-inline attributes should be inlined
   // whenever possible.
-<<<<<<< HEAD
-
-  if (CS.hasFnAttr(Attribute::AlwaysInline)) {
+
+  if (Call.hasFnAttr(Attribute::AlwaysInline)) {
 #if INTEL_CUSTOMIZATION
     InlineReason Reason = InlrNoReason;
     auto IsViable = isInlineViable(*Callee, Reason);
-=======
-  if (Call.hasFnAttr(Attribute::AlwaysInline)) {
-    auto IsViable = isInlineViable(*Callee);
->>>>>>> 7e55672b
     if (IsViable)
       return llvm::InlineCost::getAlways("always inline attribute",
                                          InlrAlwaysInline);
@@ -4758,7 +4623,7 @@
     return llvm::InlineCost::getNever(IsViable.message,
                                       Reason);
   }
-  if (CS.hasFnAttr(Attribute::AlwaysInlineRecursive)) {
+  if (Call.hasFnAttr(Attribute::AlwaysInlineRecursive)) {
     InlineReason Reason = InlrNoReason;
     if (isInlineViable(*Callee, Reason))
       return llvm::InlineCost::getAlways("always inline recursive attribute",
@@ -4784,7 +4649,6 @@
   // Don't inline a function that treats null pointer as valid into a caller
   // that does not have this attribute.
   if (!Caller->nullPointerIsDefined() && Callee->nullPointerIsDefined())
-<<<<<<< HEAD
     return llvm::InlineCost::getNever(                             // INTEL
         "nullptr definitions incompatible", NinlrNullPtrMismatch); // INTEL
 
@@ -4793,7 +4657,7 @@
   // Note: inlining non-exact non-interposable functions is fine, since we know
   // we have *a* correct implementation of the source level function.
   if (Callee->isInterposable() || Callee->hasFnAttribute(Attribute::NoInline) ||
-      CS.isNoInline()) { // INTEL
+      Call.isNoInline()) { // INTEL
 #if INTEL_CUSTOMIZATION
     if (Callee->isInterposable()) {
       return llvm::InlineCost::getNever("interposable", NinlrMayBeOverriden);
@@ -4802,45 +4666,24 @@
       return llvm::InlineCost::getNever("noinline function attribute",
                                         NinlrNoinlineAttribute);
     }
-    if (CS.isNoInline()) {
+    if (Call.isNoInline()) {
       return llvm::InlineCost::getNever("noinline call site attribute",
                                         NinlrNoinlineCallsite);
     }
 #endif // INTEL_CUSTOMIZATION
   } // INTEL
-=======
-    return llvm::InlineCost::getNever("nullptr definitions incompatible");
-
-  // Don't inline functions which can be interposed at link-time.
-  if (Callee->isInterposable())
-    return llvm::InlineCost::getNever("interposable");
-
-  // Don't inline functions marked noinline.
-  if (Callee->hasFnAttribute(Attribute::NoInline))
-    return llvm::InlineCost::getNever("noinline function attribute");
-
-  // Don't inline call sites marked noinline.
-  if (Call.isNoInline())
-    return llvm::InlineCost::getNever("noinline call site attribute");
->>>>>>> 7e55672b
 
   LLVM_DEBUG(llvm::dbgs() << "      Analyzing call of " << Callee->getName()
                           << "... (caller:" << Caller->getName() << ")\n");
 
-<<<<<<< HEAD
-  CallAnalyzer CA(CalleeTTI, GetAssumptionCache, GetBFI, PSI, ORE, *Callee, CS,
-                  TLI, ILIC, AI, CallSitesForFusion,   // INTEL
-                  CallSitesForDTrans, Params);         // INTEL
+  CallAnalyzer CA(CalleeTTI, GetAssumptionCache, GetBFI, PSI, ORE, *Callee,
+                  Call, TLI, ILIC, AI, CallSitesForFusion,   // INTEL
+                  CallSitesForDTrans, Params);               // INTEL
 #if INTEL_CUSTOMIZATION
   InlineReason Reason = InlrNoReason;
-  InlineResult ShouldInline = CA.analyzeCall(CS, CalleeTTI, &Reason);
+  InlineResult ShouldInline = CA.analyzeCall(Call, CalleeTTI, &Reason);
   assert(Reason != InlrNoReason);
 #endif // INTEL_CUSTOMIZATION
-=======
-  CallAnalyzer CA(CalleeTTI, GetAssumptionCache, GetBFI, PSI, ORE, *Callee,
-                  Call, Params);
-  InlineResult ShouldInline = CA.analyzeCall(Call);
->>>>>>> 7e55672b
 
   LLVM_DEBUG(CA.dump());
 
@@ -4886,25 +4729,16 @@
         continue;
 
       // Disallow recursive calls.
-<<<<<<< HEAD
-      if (&F == CS.getCalledFunction()) { // INTEL
+      if (&F == Call->getCalledFunction()) { // INTEL
         Reason = NinlrRecursive; // INTEL
-=======
-      if (&F == Call->getCalledFunction())
->>>>>>> 7e55672b
         return "recursive call";
       } // INTEL
 
       // Disallow calls which expose returns-twice to a function not previously
       // attributed as such.
-<<<<<<< HEAD
-      if (!ReturnsTwice && CS.isCall() &&
-          cast<CallInst>(CS.getInstruction())->canReturnTwice()) { // INTEL
+      if (!ReturnsTwice && isa<CallInst>(Call) &&
+          cast<CallInst>(Call)->canReturnTwice()) { // INTEL
         Reason = NinlrReturnsTwice; // INTEL
-=======
-      if (!ReturnsTwice && isa<CallInst>(Call) &&
-          cast<CallInst>(Call)->canReturnTwice())
->>>>>>> 7e55672b
         return "exposes returns-twice attribute";
       } // INTEL
 
