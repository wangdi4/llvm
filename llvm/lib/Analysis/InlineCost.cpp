--- conflicted
+++ resolved
@@ -2735,14 +2735,9 @@
   bool ReturnsTwice = F.hasFnAttribute(Attribute::ReturnsTwice);
   for (BasicBlock &BB : F) {
     // Disallow inlining of functions which contain indirect branches.
-<<<<<<< HEAD
-    if (isa<IndirectBrInst>(BI->getTerminator()))
+    if (isa<IndirectBrInst>(BB.getTerminator()))
       return InlineResult::failure("contains indirect branches") // INTEL
           .setIntelInlReason(NinlrIndirectBranch);               // INTEL
-=======
-    if (isa<IndirectBrInst>(BB.getTerminator()))
-      return InlineResult::failure("contains indirect branches");
->>>>>>> 91aff1d8
 
     // Disallow inlining of blockaddresses which are used by non-callbr
     // instructions.
