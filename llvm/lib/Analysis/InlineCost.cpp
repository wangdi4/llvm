--- conflicted
+++ resolved
@@ -1143,9 +1143,6 @@
 
   bool wasDecidedByCostBenefit() { return DecidedByCostBenefit; }
 };
-<<<<<<< HEAD
-SmallPtrSet<Function *, 10> InlineCostCallAnalyzer::QueuedCallers; // INTEL
-=======
 
 class InlineCostFeaturesAnalyzer final : public CallAnalyzer {
 private:
@@ -1216,6 +1213,11 @@
                                          /*OptSizeThreshold*/ {},
                                          /*OptMinSizeThreshold*/ {},
                                          /*HotCallSiteThreshold*/ {},
+#if INTEL_CUSTOMIZATION
+                                         /*PrepareForLTO*/ false,
+                                         /*LinkForLTO*/ false,
+                                         /*InlineOptLevel*/ {},
+#endif // INTEL_CUSTOMIZATION
                                          /*LocallyHotCallSiteThreshold*/ {},
                                          /*ColdCallSiteThreshold*/ {},
                                          /*ComputeFullInlineCost*/ true,
@@ -1224,9 +1226,11 @@
           InlineConstants::IndirectCallThreshold;
 
       InlineCostCallAnalyzer CA(*F, Call, IndirectCallParams, TTI,
-                                GetAssumptionCache, GetBFI, PSI, ORE, false,
-                                true);
-      if (CA.analyze().isSuccess()) {
+#if INTEL_CUSTOMIZATION
+                                GetAssumptionCache, GetBFI, PSI, ORE,
+                                nullptr, nullptr, nullptr, false, true);
+      if (CA.analyze(TTI).isSuccess()) {
+#endif // INTEL)CUSTOMIZATION
         increment(InlineCostFeatureIndex::NestedInlineCostEstimate,
                   CA.getCost());
         increment(InlineCostFeatureIndex::NestedInlines, 1);
@@ -1316,7 +1320,9 @@
     increment(InlineCostFeatureIndex::LoadElimination, 1);
   }
 
-  InlineResult onAnalysisStart() override {
+#if INTEL_CUSTOMIZATION
+  InlineResult onAnalysisStart(const TargetTransformInfo &CalleeTTI) override {
+#endif // INTEL_CUSTOMIZATION
     increment(InlineCostFeatureIndex::CallSiteCost,
               -1 * getCallsiteCost(this->CandidateCall, DL));
 
@@ -1349,7 +1355,7 @@
   const InlineCostFeatures &features() const { return Cost; }
 };
 
->>>>>>> 99f00635
+SmallPtrSet<Function *, 10> InlineCostCallAnalyzer::QueuedCallers; // INTEL
 } // namespace
 
 /// Test whether the given value is an Alloca-derived function argument.
@@ -3006,7 +3012,7 @@
     ProfileSummaryInfo *PSI, OptimizationRemarkEmitter *ORE) {
   InlineCostFeaturesAnalyzer CFA(CalleeTTI, GetAssumptionCache, GetBFI, PSI,
                                  ORE, *Call.getCalledFunction(), Call);
-  auto R = CFA.analyze();
+  auto R = CFA.analyze(CalleeTTI); // INTEL
   if (!R.isSuccess())
     return None;
   return CFA.features();
