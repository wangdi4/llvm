--- conflicted
+++ resolved
@@ -1864,7 +1864,6 @@
   return cast<ConstantInt>(ConstantInt::get(IntPtrTy, Offset));
 }
 
-<<<<<<< HEAD
 #if INTEL_CUSTOMIZATION
 //
 // Increment 'GlobalCount' if a load of a global value appears in 'Op'.
@@ -1880,44 +1879,6 @@
       GlobalCount++;
   } else if (isa<ConstantInt>(Op))
     ConstantCount++;
-=======
-/// Find dead blocks due to deleted CFG edges during inlining.
-///
-/// If we know the successor of the current block, \p CurrBB, has to be \p
-/// NextBB, the other successors of \p CurrBB are dead if these successors have
-/// no live incoming CFG edges.  If one block is found to be dead, we can
-/// continue growing the dead block list by checking the successors of the dead
-/// blocks to see if all their incoming edges are dead or not.
-void CallAnalyzer::findDeadBlocks(BasicBlock *CurrBB, BasicBlock *NextBB) {
-  auto IsEdgeDead = [&](BasicBlock *Pred, BasicBlock *Succ) {
-    // A CFG edge is dead if the predecessor is dead or the predecessor has a
-    // known successor which is not the one under exam.
-    return (DeadBlocks.count(Pred) ||
-            (KnownSuccessors[Pred] && KnownSuccessors[Pred] != Succ));
-  };
-
-  auto IsNewlyDead = [&](BasicBlock *BB) {
-    // If all the edges to a block are dead, the block is also dead.
-    return (!DeadBlocks.count(BB) &&
-            llvm::all_of(predecessors(BB),
-                         [&](BasicBlock *P) { return IsEdgeDead(P, BB); }));
-  };
-
-  for (BasicBlock *Succ : successors(CurrBB)) {
-    if (Succ == NextBB || !IsNewlyDead(Succ))
-      continue;
-    SmallVector<BasicBlock *, 4> NewDead;
-    NewDead.push_back(Succ);
-    while (!NewDead.empty()) {
-      BasicBlock *Dead = NewDead.pop_back_val();
-      if (DeadBlocks.insert(Dead))
-        // Continue growing the dead block lists.
-        for (BasicBlock *S : successors(Dead))
-          if (IsNewlyDead(S))
-            NewDead.push_back(S);
-    }
-  }
->>>>>>> 2d84c00d
 }
 
 //
@@ -3000,7 +2961,7 @@
 /// blocks to see if all their incoming edges are dead or not.
 void CallAnalyzer::findDeadBlocks(BasicBlock *CurrBB, BasicBlock *NextBB) {
   auto IsEdgeDead = [&](BasicBlock *Pred, BasicBlock *Succ) {
-    // A CFG edge is dead if the predecessor is dead or the predessor has a
+    // A CFG edge is dead if the predecessor is dead or the predecessor has a
     // known successor which is not the one under exam.
     return (DeadBlocks.count(Pred) ||
             (KnownSuccessors[Pred] && KnownSuccessors[Pred] != Succ));
@@ -4263,14 +4224,14 @@
   // whenever possible.
 
   if (CS.hasFnAttr(Attribute::AlwaysInline)) {
-<<<<<<< HEAD
 #if INTEL_CUSTOMIZATION
     InlineReason Reason = InlrNoReason;
-    if (isInlineViable(*Callee, Reason))
+    auto IsViable = isInlineViable(*Callee, Reason);
+    if (IsViable)
       return llvm::InlineCost::getAlways("always inline attribute",
                                          InlrAlwaysInline);
     assert(IsNotInlinedReason(Reason));
-    return llvm::InlineCost::getNever("inapplicable always inline attribute",
+    return llvm::InlineCost::getNever(IsViable.message,
                                       Reason);
   }
   if (CS.hasFnAttr(Attribute::AlwaysInlineRecursive)) {
@@ -4281,12 +4242,6 @@
     assert(IsNotInlinedReason(Reason));
     return llvm::InlineCost::getNever(
         "inapplicable always inline recursive attribute", Reason);
-=======
-    auto IsViable = isInlineViable(*Callee);
-    if (IsViable)
-      return llvm::InlineCost::getAlways("always inline attribute");
-    return llvm::InlineCost::getNever(IsViable.message);
->>>>>>> 2d84c00d
   }
 #endif // INTEL_CUSTOMIZATION
 
@@ -4354,37 +4309,30 @@
     CA.getEarlyExitCost(), CA.getEarlyExitThreshold()); // INTEL
 }
 
-<<<<<<< HEAD
-bool llvm::isInlineViable(Function &F, // INTEL
-                          InlineReason& Reason) { // INTEL
-=======
-InlineResult llvm::isInlineViable(Function &F) {
->>>>>>> 2d84c00d
+InlineResult llvm::isInlineViable(Function &F, // INTEL
+                                  InlineReason& Reason) { // INTEL
   bool ReturnsTwice = F.hasFnAttribute(Attribute::ReturnsTwice);
   for (Function::iterator BI = F.begin(), BE = F.end(); BI != BE; ++BI) {
     // Disallow inlining of functions which contain indirect branches or
     // blockaddresses.
-<<<<<<< HEAD
     if (isa<IndirectBrInst>(BI->getTerminator())
       || BI->hasAddressTaken()) { // INTEL
 #if INTEL_CUSTOMIZATION
       if (isa<IndirectBrInst>(BI->getTerminator())) {
         Reason = NinlrIndirectBranch;
-        return false;
+        return "contains indirect branches";
       }
       if (BI->hasAddressTaken()) {
         Reason = NinlrBlockAddress;
-        return false;
+        return "uses block address";
       }
 #endif // INTEL_CUSTOMIZATION
     } // INTEL
-=======
     if (isa<IndirectBrInst>(BI->getTerminator()))
       return "contains indirect branches";
 
     if (BI->hasAddressTaken())
       return "uses block address";
->>>>>>> 2d84c00d
 
     for (auto &II : *BI) {
       CallSite CS(&II);
@@ -4392,28 +4340,18 @@
         continue;
 
       // Disallow recursive calls.
-<<<<<<< HEAD
       if (&F == CS.getCalledFunction()) { // INTEL
         Reason = NinlrRecursive; // INTEL
-        return false;
+        return "recursive call";
       } // INTEL
-=======
-      if (&F == CS.getCalledFunction())
-        return "recursive call";
->>>>>>> 2d84c00d
 
       // Disallow calls which expose returns-twice to a function not previously
       // attributed as such.
       if (!ReturnsTwice && CS.isCall() &&
-<<<<<<< HEAD
           cast<CallInst>(CS.getInstruction())->canReturnTwice()) { // INTEL
         Reason = NinlrReturnsTwice; // INTEL
-        return false;
+        return "exposes returns-twice attribute";
       } // INTEL
-=======
-          cast<CallInst>(CS.getInstruction())->canReturnTwice())
-        return "exposes returns-twice attribute";
->>>>>>> 2d84c00d
 
       if (CS.getCalledFunction())
         switch (CS.getCalledFunction()->getIntrinsicID()) {
@@ -4422,23 +4360,17 @@
         // Disallow inlining of @llvm.icall.branch.funnel because current
         // backend can't separate call targets from call arguments.
         case llvm::Intrinsic::icall_branch_funnel:
+          Reason = NinlrCallsLocalEscape; // INTEL
           return "disallowed inlining of @llvm.icall.branch.funnel";
         // Disallow inlining functions that call @llvm.localescape. Doing this
         // correctly would require major changes to the inliner.
         case llvm::Intrinsic::localescape:
-<<<<<<< HEAD
           Reason = NinlrCallsLocalEscape; // INTEL
-          return false; // INTEL
+          return "disallowed inlining of @llvm.localescape";
         // Disallow inlining of functions that initialize VarArgs with va_start.
         case llvm::Intrinsic::vastart:
           Reason = NinlrVarargs; // INTEL
-          return false;
-=======
-          return "disallowed inlining of @llvm.localescape";
-        // Disallow inlining of functions that initialize VarArgs with va_start.
-        case llvm::Intrinsic::vastart:
           return "contains VarArgs initialized with va_start";
->>>>>>> 2d84c00d
         }
     }
   }
