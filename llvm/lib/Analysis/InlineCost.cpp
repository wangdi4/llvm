--- conflicted
+++ resolved
@@ -23,14 +23,10 @@
 #include "llvm/Analysis/ConstantFolding.h"
 #include "llvm/Analysis/CFG.h"
 #include "llvm/Analysis/InstructionSimplify.h"
-<<<<<<< HEAD
 #include "llvm/Analysis/Intel_AggInline.h"          // INTEL
 #include "llvm/Analysis/Intel_IPCloningAnalysis.h"  // INTEL
-#include "llvm/Analysis/LoopInfo.h"                 // INTEL
+#include "llvm/Analysis/LoopInfo.h"
 #include "llvm/Analysis/MemoryBuiltins.h"           // INTEL
-=======
-#include "llvm/Analysis/LoopInfo.h"
->>>>>>> b44b8901
 #include "llvm/Analysis/ProfileSummaryInfo.h"
 #include "llvm/Analysis/TargetTransformInfo.h"
 #include "llvm/Analysis/ValueTracking.h"
