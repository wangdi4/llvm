--- conflicted
+++ resolved
@@ -525,18 +525,14 @@
                OptimizationRemarkEmitter *ORE = nullptr)
       : TTI(TTI), GetAssumptionCache(GetAssumptionCache), GetBFI(GetBFI),
         PSI(PSI), F(Callee), DL(F.getParent()->getDataLayout()), ORE(ORE),
-<<<<<<< HEAD
-#if INTEL_CUSTOMIZATION
-        CandidateCall(Call), EnableLoadElimination(true), SingleBB(true)
+#if INTEL_CUSTOMIZATION
+        CandidateCall(Call), EnableLoadElimination(true), SingleBB(true),
+        AllowRecursiveCall(false)
 #if INTEL_FEATURE_SW_ADVANCED
         , FoundForgivable(false)
 #endif // INTEL_FEATURE_SW_ADVANCED
         {}
 #endif // INTEL_CUSTOMIZATION
-=======
-        CandidateCall(Call), EnableLoadElimination(true),
-        AllowRecursiveCall(false) {}
->>>>>>> f7fff46a
 
   InlineResult analyze(const TargetTransformInfo &CalleeTTI); // INTEL
 
@@ -1164,10 +1160,10 @@
         Params(Params), Threshold(Params.DefaultThreshold),
         BoostIndirectCalls(BoostIndirect), IgnoreThreshold(IgnoreThreshold),
         CostBenefitAnalysisEnabled(isCostBenefitAnalysisEnabled()),
-<<<<<<< HEAD
 #if INTEL_CUSTOMIZATION
         EarlyExitThreshold(INT_MAX), EarlyExitCost(INT_MAX), TLI(TLI),
         ILIC(ILIC), WPI(WPI), SubtractedBonus(false), Writer(this) {
+    AllowRecursiveCall = Params.AllowRecursiveCall.getValue();
   }
 
   // The cost and the threshold used for early exit during usual
@@ -1188,11 +1184,6 @@
   // Queued callers subject to dealyed inlining
   static SmallPtrSet<Function *, 10> QueuedCallers;
 #endif // INTEL_CUSTOMIZATION
-=======
-        Writer(this) {
-    AllowRecursiveCall = Params.AllowRecursiveCall.getValue();
-  }
->>>>>>> f7fff46a
 
   /// Annotation Writer for instruction details
   InlineCostAnnotationWriter Writer;
@@ -2641,14 +2632,9 @@
     using namespace ore;
     // If the visit this instruction detected an uninlinable pattern, abort.
     InlineResult IR = InlineResult::success();
-<<<<<<< HEAD
-    if (IsRecursiveCall)
+    if (IsRecursiveCall && !AllowRecursiveCall)
       IR = InlineResult::failure("recursive")      // INTEL
                .setIntelInlReason(NinlrRecursive); // INTEL
-=======
-    if (IsRecursiveCall && !AllowRecursiveCall)
-      IR = InlineResult::failure("recursive");
->>>>>>> f7fff46a
     else if (ExposesReturnsTwice)
       IR = InlineResult::failure("exposes returns twice") // INTEL
                .setIntelInlReason(NinlrReturnsTwice);     // INTEL
