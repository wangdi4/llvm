--- conflicted
+++ resolved
@@ -550,8 +550,6 @@
   /// arguments are not counted here.
   int Cost = 0;
 
-<<<<<<< HEAD
-=======
   // The cumulative cost at the beginning of the basic block being analyzed.  At
   // the end of analyzing each basic block, "Cost - CostAtBBStart" represents
   // the size of that basic block.
@@ -561,9 +559,6 @@
   // sense that it's not weighted by profile counts at all.
   int ColdSize = 0;
 
-  bool SingleBB = true;
-
->>>>>>> 9895c701
   unsigned SROACostSavings = 0;
   unsigned SROACostSavingsLost = 0;
 
@@ -924,7 +919,6 @@
     else if (NumVectorInstructions <= NumInstructions / 2)
       Threshold -= VectorBonus / 2;
 
-<<<<<<< HEAD
 #if INTEL_CUSTOMIZATION
     if (NumVectorInstructions > NumInstructions / 10)
       YesReasonVector.push_back(InlrVectorBonus);
@@ -936,7 +930,7 @@
       return InlineResult::failure("not profitable").setIntelInlReason(Reason);
     return InlineResult::success().setIntelInlReason(Reason);
 #endif // INTEL_CUSTOMIZATION
-=======
+
     if (auto Result = costBenefitAnalysis()) {
       if (Result.getValue())
         return InlineResult::success();
@@ -947,7 +941,6 @@
     if (IgnoreThreshold || Cost < std::max(1, Threshold))
       return InlineResult::success();
     return InlineResult::failure("Cost over threshold.");
->>>>>>> 9895c701
   }
 
   bool shouldStop() override {
@@ -1070,7 +1063,7 @@
                               Params.ComputeFullInlineCost || ORE),
         Params(Params), Threshold(Params.DefaultThreshold),
         BoostIndirectCalls(BoostIndirect), IgnoreThreshold(IgnoreThreshold),
-<<<<<<< HEAD
+        CostBenefitAnalysisEnabled(isCostBenefitAnalysisEnabled()),
 #if INTEL_CUSTOMIZATION
         EarlyExitThreshold(INT_MAX), EarlyExitCost(INT_MAX), TLI(TLI),
         ILIC(ILIC), WPI(WPI), SubtractedBonus(false), Writer(this) {
@@ -1094,10 +1087,6 @@
   // Queued callers subject to dealyed inlining
   static SmallPtrSet<Function *, 10> QueuedCallers;
 #endif // INTEL_CUSTOMIZATION
-=======
-        CostBenefitAnalysisEnabled(isCostBenefitAnalysisEnabled()),
-        Writer(this) {}
->>>>>>> 9895c701
 
   /// Annotation Writer for instruction details
   InlineCostAnnotationWriter Writer;
