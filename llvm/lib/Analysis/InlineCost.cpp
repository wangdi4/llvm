//===- InlineCost.cpp - Cost analysis for inliner -------------------------===//
//
// Part of the LLVM Project, under the Apache License v2.0 with LLVM Exceptions.
// See https://llvm.org/LICENSE.txt for license information.
// SPDX-License-Identifier: Apache-2.0 WITH LLVM-exception
//
//===----------------------------------------------------------------------===//
//
// This file implements inline cost analysis.
//
//===----------------------------------------------------------------------===//

#include "llvm/Analysis/InlineCost.h"
#include "llvm/ADT/STLExtras.h"
#include "llvm/ADT/SetVector.h"
#include "llvm/ADT/SmallPtrSet.h"
#include "llvm/ADT/SmallVector.h"
#include "llvm/ADT/Statistic.h"
#include "llvm/Analysis/AssumptionCache.h"
#include "llvm/Analysis/BlockFrequencyInfo.h"
#include "llvm/Analysis/CFG.h"
#include "llvm/Analysis/CodeMetrics.h"
#include "llvm/Analysis/ConstantFolding.h"
#include "llvm/Analysis/InstructionSimplify.h"
#include "llvm/Analysis/Intel_InlineCost.h" // INTEL
#include "llvm/Analysis/LoopInfo.h"
#include "llvm/Analysis/ProfileSummaryInfo.h"
#include "llvm/Analysis/TargetLibraryInfo.h"
#include "llvm/Analysis/TargetTransformInfo.h"
#include "llvm/Analysis/ValueTracking.h"
#include "llvm/Config/llvm-config.h"
#include "llvm/IR/AssemblyAnnotationWriter.h"
#include "llvm/IR/CallingConv.h"
#include "llvm/IR/DataLayout.h"
#include "llvm/IR/Dominators.h"
#include "llvm/IR/GetElementPtrTypeIterator.h"
#include "llvm/IR/GlobalAlias.h"
#include "llvm/IR/InstVisitor.h"
#include "llvm/IR/IntrinsicInst.h"
#include "llvm/IR/Operator.h"
#include "llvm/IR/PatternMatch.h"
#include "llvm/Support/CommandLine.h"
#include "llvm/Support/Debug.h"
#include "llvm/Support/FormattedStream.h"
#include "llvm/Support/raw_ostream.h"
#include "llvm/Transforms/IPO/Intel_InlineReportCommon.h" // INTEL

using namespace llvm;
using namespace InlineReportTypes;  // INTEL

#define DEBUG_TYPE "inline-cost"

STATISTIC(NumCallsAnalyzed, "Number of call sites analyzed");

#if INTEL_CUSTOMIZATION
extern bool llvm::IsInlinedReason(InlineReason Reason) {
  return Reason > InlrFirst && Reason < InlrLast;
}

extern bool llvm::IsNotInlinedReason(InlineReason Reason) {
  return Reason > NinlrFirst && Reason < NinlrLast;
}

//
// \brief Find the best inlining or non-inlining reason
//
// Given a 'DefaultReason' and a vector of inlining/non-inlining reasons,
// return the best reason among all of them.  Inlining/Non-inlining reasons
// are considered better if their corresponding enum value is lower.
//
//
static InlineReason bestInlineReason(const InlineReasonVector& ReasonVector,
                                     InlineReason DefaultReason)
{
  InlineReason Reason = DefaultReason;
  for (unsigned i = 0; i < ReasonVector.size(); i++) {
    if (ReasonVector[i] < Reason) {
       Reason = ReasonVector[i];
    }
  }
  return Reason;
}

extern cl::opt<bool> InlineForXmain;
extern cl::opt<bool> EnablePreLTOInlineCost;
extern cl::opt<unsigned> IntelInlineReportLevel;

// Threshold to use when optsize is specified (and there is no -inline-limit).
// CQ370998: Reduce the threshold from 75 to 15 to reduce code size.
static cl::opt<int> OptSizeThreshold(
    "inlineoptsize-threshold", cl::Hidden, cl::init(15),
    cl::desc("Threshold for inlining functions with -Os"));
#endif // INTEL_CUSTOMIZATION

static cl::opt<int>
    DefaultThreshold("inlinedefault-threshold", cl::Hidden, cl::init(225),
                     cl::ZeroOrMore,
                     cl::desc("Default amount of inlining to perform"));

static cl::opt<bool> PrintInstructionComments(
    "print-instruction-comments", cl::Hidden, cl::init(false),
    cl::desc("Prints comments for instruction based on inline cost analysis"));

static cl::opt<int> InlineThreshold(
    "inline-threshold", cl::Hidden, cl::init(225), cl::ZeroOrMore,
    cl::desc("Control the amount of inlining to perform (default = 225)"));

static cl::opt<int> HintThreshold(
    "inlinehint-threshold", cl::Hidden, cl::init(325), cl::ZeroOrMore,
    cl::desc("Threshold for inlining functions with inline hint"));

static cl::opt<int>
    ColdCallSiteThreshold("inline-cold-callsite-threshold", cl::Hidden,
                          cl::init(45), cl::ZeroOrMore,
                          cl::desc("Threshold for inlining cold callsites"));

static cl::opt<bool> InlineEnableCostBenefitAnalysis(
    "inline-enable-cost-benefit-analysis", cl::Hidden, cl::init(false),
    cl::desc("Enable the cost-benefit analysis for the inliner"));

static cl::opt<int> InlineSavingsMultiplier(
    "inline-savings-multiplier", cl::Hidden, cl::init(8), cl::ZeroOrMore,
    cl::desc("Multiplier to multiply cycle savings by during inlining"));

static cl::opt<int>
    InlineSizeAllowance("inline-size-allowance", cl::Hidden, cl::init(100),
                        cl::ZeroOrMore,
                        cl::desc("The maximum size of a callee that get's "
                                 "inlined without sufficient cycle savings"));

// We introduce this threshold to help performance of instrumentation based
// PGO before we actually hook up inliner with analysis passes such as BPI and
// BFI.
static cl::opt<int> ColdThreshold(
    "inlinecold-threshold", cl::Hidden, cl::init(45), cl::ZeroOrMore,
    cl::desc("Threshold for inlining functions with cold attribute"));

static cl::opt<int>
    HotCallSiteThreshold("hot-callsite-threshold", cl::Hidden, cl::init(3000),
                         cl::ZeroOrMore,
                         cl::desc("Threshold for hot callsites "));

static cl::opt<int> LocallyHotCallSiteThreshold(
    "locally-hot-callsite-threshold", cl::Hidden, cl::init(525), cl::ZeroOrMore,
    cl::desc("Threshold for locally hot callsites "));

static cl::opt<int> ColdCallSiteRelFreq(
    "cold-callsite-rel-freq", cl::Hidden, cl::init(2), cl::ZeroOrMore,
    cl::desc("Maximum block frequency, expressed as a percentage of caller's "
             "entry frequency, for a callsite to be cold in the absence of "
             "profile information."));

static cl::opt<int> HotCallSiteRelFreq(
    "hot-callsite-rel-freq", cl::Hidden, cl::init(60), cl::ZeroOrMore,
    cl::desc("Minimum block frequency, expressed as a multiple of caller's "
             "entry frequency, for a callsite to be hot in the absence of "
             "profile information."));

static cl::opt<bool> OptComputeFullInlineCost(
    "inline-cost-full", cl::Hidden, cl::init(false), cl::ZeroOrMore,
    cl::desc("Compute the full inline cost of a call site even when the cost "
             "exceeds the threshold."));

static cl::opt<bool> InlineCallerSupersetNoBuiltin(
    "inline-caller-superset-nobuiltin", cl::Hidden, cl::init(true),
    cl::ZeroOrMore,
    cl::desc("Allow inlining when caller has a superset of callee's nobuiltin "
             "attributes."));

static cl::opt<bool> DisableGEPConstOperand(
    "disable-gep-const-evaluation", cl::Hidden, cl::init(false),
    cl::desc("Disables evaluation of GetElementPtr with constant operands"));

namespace {
class InlineCostCallAnalyzer;

// This struct is used to store information about inline cost of a
// particular instruction
struct InstructionCostDetail {
  int CostBefore = 0;
  int CostAfter = 0;
  int ThresholdBefore = 0;
  int ThresholdAfter = 0;

  int getThresholdDelta() const { return ThresholdAfter - ThresholdBefore; }

  int getCostDelta() const { return CostAfter - CostBefore; }

  bool hasThresholdChanged() const { return ThresholdAfter != ThresholdBefore; }
};

class InlineCostAnnotationWriter : public AssemblyAnnotationWriter {
private:
  InlineCostCallAnalyzer *const ICCA;

public:
  InlineCostAnnotationWriter(InlineCostCallAnalyzer *ICCA) : ICCA(ICCA) {}
  virtual void emitInstructionAnnot(const Instruction *I,
                                    formatted_raw_ostream &OS) override;
};

/// Carry out call site analysis, in order to evaluate inlinability.
/// NOTE: the type is currently used as implementation detail of functions such
/// as llvm::getInlineCost. Note the function_ref constructor parameters - the
/// expectation is that they come from the outer scope, from the wrapper
/// functions. If we want to support constructing CallAnalyzer objects where
/// lambdas are provided inline at construction, or where the object needs to
/// otherwise survive past the scope of the provided functions, we need to
/// revisit the argument types.
class CallAnalyzer : public InstVisitor<CallAnalyzer, bool> {
  typedef InstVisitor<CallAnalyzer, bool> Base;
  friend class InstVisitor<CallAnalyzer, bool>;

protected:
  virtual ~CallAnalyzer() {}
  /// The TargetTransformInfo available for this compilation.
  const TargetTransformInfo &TTI;

  /// Getter for the cache of @llvm.assume intrinsics.
  function_ref<AssumptionCache &(Function &)> GetAssumptionCache;

  /// Getter for BlockFrequencyInfo
  function_ref<BlockFrequencyInfo &(Function &)> GetBFI;

  /// Profile summary information.
  ProfileSummaryInfo *PSI;

  /// The called function.
  Function &F;

  // Cache the DataLayout since we use it a lot.
  const DataLayout &DL;

  /// The OptimizationRemarkEmitter available for this compilation.
  OptimizationRemarkEmitter *ORE;

  /// The candidate callsite being analyzed. Please do not use this to do
  /// analysis in the caller function; we want the inline cost query to be
  /// easily cacheable. Instead, use the cover function paramHasAttr.
  CallBase &CandidateCall;

#if INTEL_CUSTOMIZATION
  // Reason Vector for conditions seen which allow inlining
  InlineReasonVector YesReasonVector;
  // Reason Vector for conditions seen which do not allow inlining
  InlineReasonVector NoReasonVector;
#endif // INTEL_CUSTOMIZATION
  /// Extension points for handling callsite features.
  // Called before a basic block was analyzed.
  virtual void onBlockStart(const BasicBlock *BB) {}

  /// Called after a basic block was analyzed.
  virtual void onBlockAnalyzed(const BasicBlock *BB) {}

  /// Called before an instruction was analyzed
  virtual void onInstructionAnalysisStart(const Instruction *I) {}

  /// Called after an instruction was analyzed
  virtual void onInstructionAnalysisFinish(const Instruction *I) {}

  /// Called at the end of the analysis of the callsite. Return the outcome of
  /// the analysis, i.e. 'InlineResult(true)' if the inlining may happen, or
  /// the reason it can't.
  virtual InlineResult finalizeAnalysis() { return InlineResult::success(); }
  /// Called when we're about to start processing a basic block, and every time
  /// we are done processing an instruction. Return true if there is no point in
  /// continuing the analysis (e.g. we've determined already the call site is
  /// too expensive to inline)
  virtual bool shouldStop() { return false; }

  /// Called before the analysis of the callee body starts (with callsite
  /// contexts propagated).  It checks callsite-specific information. Return a
  /// reason analysis can't continue if that's the case, or 'true' if it may
  /// continue.
#if INTEL_CUSTOMIZATION
  virtual InlineResult onAnalysisStart(const TargetTransformInfo &CalleeTTI) {
    return InlineResult::success();
  }
#endif // INTEL_CUSTOMIZATION

  /// Called if the analysis engine decides SROA cannot be done for the given
  /// alloca.
  virtual void onDisableSROA(AllocaInst *Arg) {}

  /// Called the analysis engine determines load elimination won't happen.
  virtual void onDisableLoadElimination() {}

  /// Called to account for a call.
  virtual void onCallPenalty() {}

  /// Called to account for the expectation the inlining would result in a load
  /// elimination.
  virtual void onLoadEliminationOpportunity() {}

  /// Called to account for the cost of argument setup for the Call in the
  /// callee's body (not the callsite currently under analysis).
  virtual void onCallArgumentSetup(const CallBase &Call) {}

  /// Called to account for a load relative intrinsic.
  virtual void onLoadRelativeIntrinsic() {}

  /// Called to account for a lowered call.
  virtual void onLoweredCall(Function *F, CallBase &Call, bool IsIndirectCall) {
  }

  /// Account for a jump table of given size. Return false to stop further
  /// processing the switch instruction
  virtual bool onJumpTable(unsigned JumpTableSize) { return true; }

  /// Account for a case cluster of given size. Return false to stop further
  /// processing of the instruction.
  virtual bool onCaseCluster(unsigned NumCaseCluster) { return true; }

  /// Called at the end of processing a switch instruction, with the given
  /// number of case clusters.
  virtual void onFinalizeSwitch(unsigned JumpTableSize,
                                unsigned NumCaseCluster) {}

  /// Called to account for any other instruction not specifically accounted
  /// for.
  virtual void onMissedSimplification() {}

  /// Start accounting potential benefits due to SROA for the given alloca.
  virtual void onInitializeSROAArg(AllocaInst *Arg) {}

  /// Account SROA savings for the AllocaInst value.
  virtual void onAggregateSROAUse(AllocaInst *V) {}

#if INTEL_CUSTOMIZATION
  /// Handle special exceptions for AllocaInsts
  virtual bool onDynamicAllocaInstException(AllocaInst &I) { return false; }
#endif // INTEL_CUSTOMIZATION
  bool handleSROA(Value *V, bool DoNotDisable) {
    // Check for SROA candidates in comparisons.
    if (auto *SROAArg = getSROAArgForValueOrNull(V)) {
      if (DoNotDisable) {
        onAggregateSROAUse(SROAArg);
        return true;
      }
      disableSROAForArg(SROAArg);
    }
    return false;
  }

  bool IsCallerRecursive = false;
  bool IsRecursiveCall = false;
  bool ExposesReturnsTwice = false;
  bool HasDynamicAlloca = false;
  bool ContainsNoDuplicateCall = false;
  bool HasReturn = false;
  bool HasIndirectBr = false;
  bool HasBranchFunnel = false; // INTEL
  bool HasLocalEscape = false;  // INTEL
  bool InitsVargArgs = false;

  /// Number of bytes allocated statically by the callee.
  uint64_t AllocatedSize = 0;
  unsigned NumInstructions = 0;
  unsigned NumVectorInstructions = 0;

  /// While we walk the potentially-inlined instructions, we build up and
  /// maintain a mapping of simplified values specific to this callsite. The
  /// idea is to propagate any special information we have about arguments to
  /// this call through the inlinable section of the function, and account for
  /// likely simplifications post-inlining. The most important aspect we track
  /// is CFG altering simplifications -- when we prove a basic block dead, that
  /// can cause dramatic shifts in the cost of inlining a function.
  DenseMap<Value *, Constant *> SimplifiedValues;

  /// Keep track of the values which map back (through function arguments) to
  /// allocas on the caller stack which could be simplified through SROA.
  DenseMap<Value *, AllocaInst *> SROAArgValues;

  /// Keep track of Allocas for which we believe we may get SROA optimization.
  DenseSet<AllocaInst *> EnabledSROAAllocas;

  /// Keep track of values which map to a pointer base and constant offset.
  DenseMap<Value *, std::pair<Value *, APInt>> ConstantOffsetPtrs;

  /// Keep track of dead blocks due to the constant arguments.
  SetVector<BasicBlock *> DeadBlocks;

  /// The mapping of the blocks to their known unique successors due to the
  /// constant arguments.
  DenseMap<BasicBlock *, BasicBlock *> KnownSuccessors;

  /// Model the elimination of repeated loads that is expected to happen
  /// whenever we simplify away the stores that would otherwise cause them to be
  /// loads.
  bool EnableLoadElimination;
  SmallPtrSet<Value *, 16> LoadAddrSet;

#if INTEL_CUSTOMIZATION
  // Indicates the callee is a single basic block
  bool SingleBB;
  // CQ378383: Tolerate a single "forgivable" condition when optimizing
  // for size. In this case, we delay subtracting out the single basic
  // block bonus until we see a second branch with multiple targets.
  bool FoundForgivable;
#endif // INTEL_CUSTOMIZATION
  AllocaInst *getSROAArgForValueOrNull(Value *V) const {
    auto It = SROAArgValues.find(V);
    if (It == SROAArgValues.end() || EnabledSROAAllocas.count(It->second) == 0)
      return nullptr;
    return It->second;
  }

  // Custom simplification helper routines.
  bool isAllocaDerivedArg(Value *V);
  void disableSROAForArg(AllocaInst *SROAArg);
  void disableSROA(Value *V);
  void findDeadBlocks(BasicBlock *CurrBB, BasicBlock *NextBB);
  void disableLoadElimination();
  bool isGEPFree(GetElementPtrInst &GEP);
  bool canFoldInboundsGEP(GetElementPtrInst &I);
  bool accumulateGEPOffset(GEPOperator &GEP, APInt &Offset);
  bool simplifyCallSite(Function *F, CallBase &Call);
  template <typename Callable>
  bool simplifyInstruction(Instruction &I, Callable Evaluate);
  ConstantInt *stripAndComputeInBoundsConstantOffsets(Value *&V);

  /// Return true if the given argument to the function being considered for
  /// inlining has the given attribute set either at the call site or the
  /// function declaration.  Primarily used to inspect call site specific
  /// attributes since these can be more precise than the ones on the callee
  /// itself.
  bool paramHasAttr(Argument *A, Attribute::AttrKind Attr);

  /// Return true if the given value is known non null within the callee if
  /// inlined through this particular callsite.
  bool isKnownNonNullInCallee(Value *V);

  /// Return true if size growth is allowed when inlining the callee at \p Call.
  bool allowSizeGrowth(CallBase &Call);

  // Custom analysis routines.
  InlineResult analyzeBlock(BasicBlock *BB,
                            SmallPtrSetImpl<const Value *> &EphValues);

  // Disable several entry points to the visitor so we don't accidentally use
  // them by declaring but not defining them here.
  void visit(Module *);
  void visit(Module &);
  void visit(Function *);
  void visit(Function &);
  void visit(BasicBlock *);
  void visit(BasicBlock &);

  // Provide base case for our instruction visit.
  bool visitInstruction(Instruction &I);

  // Our visit overrides.
  bool visitAlloca(AllocaInst &I);
  bool visitPHI(PHINode &I);
  bool visitGetElementPtr(GetElementPtrInst &I);
  bool visitBitCast(BitCastInst &I);
  bool visitPtrToInt(PtrToIntInst &I);
  bool visitIntToPtr(IntToPtrInst &I);
  bool visitCastInst(CastInst &I);
  bool visitUnaryInstruction(UnaryInstruction &I);
  bool visitCmpInst(CmpInst &I);
  bool visitSub(BinaryOperator &I);
  bool visitBinaryOperator(BinaryOperator &I);
  bool visitFNeg(UnaryOperator &I);
  bool visitLoad(LoadInst &I);
  bool visitStore(StoreInst &I);
  bool visitExtractValue(ExtractValueInst &I);
  bool visitInsertValue(InsertValueInst &I);
  bool visitCallBase(CallBase &Call);
  bool visitReturnInst(ReturnInst &RI);
  bool visitBranchInst(BranchInst &BI);
  bool visitSelectInst(SelectInst &SI);
  bool visitSwitchInst(SwitchInst &SI);
  bool visitIndirectBrInst(IndirectBrInst &IBI);
  bool visitResumeInst(ResumeInst &RI);
  bool visitCleanupReturnInst(CleanupReturnInst &RI);
  bool visitCatchReturnInst(CatchReturnInst &RI);
  bool visitUnreachableInst(UnreachableInst &I);

public:
  CallAnalyzer(
      Function &Callee, CallBase &Call, const TargetTransformInfo &TTI,
      function_ref<AssumptionCache &(Function &)> GetAssumptionCache,
      function_ref<BlockFrequencyInfo &(Function &)> GetBFI = nullptr,
      ProfileSummaryInfo *PSI = nullptr,
      OptimizationRemarkEmitter *ORE = nullptr)
      : TTI(TTI), GetAssumptionCache(GetAssumptionCache), GetBFI(GetBFI),
        PSI(PSI), F(Callee), DL(F.getParent()->getDataLayout()), ORE(ORE),
#if INTEL_CUSTOMIZATION
        CandidateCall(Call), EnableLoadElimination(true), SingleBB(true),
        FoundForgivable(false) {}
#endif // INTEL_CUSTOMIZATION

  InlineResult analyze(const TargetTransformInfo &CalleeTTI); // INTEL

  Optional<Constant*> getSimplifiedValue(Instruction *I) {
    if (SimplifiedValues.find(I) != SimplifiedValues.end())
      return SimplifiedValues[I];
    return None;
  }

  // Keep a bunch of stats about the cost savings found so we can print them
  // out when debugging.
  unsigned NumConstantArgs = 0;
  unsigned NumConstantOffsetPtrArgs = 0;
  unsigned NumAllocaArgs = 0;
  unsigned NumConstantPtrCmps = 0;
  unsigned NumConstantPtrDiffs = 0;
  unsigned NumInstructionsSimplified = 0;

  void dump();
};

/// FIXME: if it is necessary to derive from InlineCostCallAnalyzer, note
/// the FIXME in onLoweredCall, when instantiating an InlineCostCallAnalyzer
class InlineCostCallAnalyzer final : public CallAnalyzer {
  const int CostUpperBound = INT_MAX - InlineConstants::InstrCost - 1;
  const bool ComputeFullInlineCost;
  int LoadEliminationCost = 0;
  /// Bonus to be applied when percentage of vector instructions in callee is
  /// high (see more details in updateThreshold).
  int VectorBonus = 0;
  /// Bonus to be applied when the callee has only one reachable basic block.
  int SingleBBBonus = 0;

  /// Tunable parameters that control the analysis.
  const InlineParams &Params;

  // This DenseMap stores the delta change in cost and threshold after
  // accounting for the given instruction. The map is filled only with the
  // flag PrintInstructionComments on.
  DenseMap<const Instruction *, InstructionCostDetail> InstructionCostDetailMap;

  /// Upper bound for the inlining cost. Bonuses are being applied to account
  /// for speculative "expected profit" of the inlining decision.
  int Threshold = 0;

  /// Attempt to evaluate indirect calls to boost its inline cost.
  const bool BoostIndirectCalls;

  /// Ignore the threshold when finalizing analysis.
  const bool IgnoreThreshold;

  // True if the cost-benefit-analysis-based inliner is enabled.
  const bool CostBenefitAnalysisEnabled;

  /// Inlining cost measured in abstract units, accounts for all the
  /// instructions expected to be executed for a given function invocation.
  /// Instructions that are statically proven to be dead based on call-site
  /// arguments are not counted here.
  int Cost = 0;

  // The cumulative cost at the beginning of the basic block being analyzed.  At
  // the end of analyzing each basic block, "Cost - CostAtBBStart" represents
  // the size of that basic block.
  int CostAtBBStart = 0;

  // The static size of live but cold basic blocks.  This is "static" in the
  // sense that it's not weighted by profile counts at all.
  int ColdSize = 0;

<<<<<<< HEAD
=======
  // Whether inlining is decided by cost-benefit analysis.
  bool DecidedByCostBenefit = false;

  bool SingleBB = true;

>>>>>>> 6869e6c1
  unsigned SROACostSavings = 0;
  unsigned SROACostSavingsLost = 0;

  /// The mapping of caller Alloca values to their accumulated cost savings. If
  /// we have to disable SROA for one of the allocas, this tells us how much
  /// cost must be added.
  DenseMap<AllocaInst *, int> SROAArgCosts;

  /// Return true if \p Call is a cold callsite.
  bool isColdCallSite(CallBase &Call, BlockFrequencyInfo *CallerBFI);

  /// Update Threshold based on callsite properties such as callee
  /// attributes and callee hotness for PGO builds. The Callee is explicitly
  /// passed to support analyzing indirect calls whose target is inferred by
  /// analysis.
  void updateThreshold(CallBase &Call, Function &Callee);
  /// Return a higher threshold if \p Call is a hot callsite.
  Optional<int> getHotCallSiteThreshold(CallBase &Call,
                                        BlockFrequencyInfo *CallerBFI);

  /// Handle a capped 'int' increment for Cost.
  void addCost(int64_t Inc, int64_t UpperBound = INT_MAX) {
    assert(UpperBound > 0 && UpperBound <= INT_MAX && "invalid upper bound");
    Cost = (int)std::min(UpperBound, Cost + Inc);
  }

  void onDisableSROA(AllocaInst *Arg) override {
    auto CostIt = SROAArgCosts.find(Arg);
    if (CostIt == SROAArgCosts.end())
      return;
    addCost(CostIt->second);
    SROACostSavings -= CostIt->second;
    SROACostSavingsLost += CostIt->second;
    SROAArgCosts.erase(CostIt);
  }

  void onDisableLoadElimination() override {
    addCost(LoadEliminationCost);
    LoadEliminationCost = 0;
  }
  void onCallPenalty() override { addCost(InlineConstants::CallPenalty); }
  void onCallArgumentSetup(const CallBase &Call) override {
    // Pay the price of the argument setup. We account for the average 1
    // instruction per call argument setup here.
    addCost(Call.arg_size() * InlineConstants::InstrCost);
  }
  void onLoadRelativeIntrinsic() override {
    // This is normally lowered to 4 LLVM instructions.
    addCost(3 * InlineConstants::InstrCost);
  }
  void onLoweredCall(Function *F, CallBase &Call,
                     bool IsIndirectCall) override {
    // We account for the average 1 instruction per call argument setup here.
    addCost(Call.arg_size() * InlineConstants::InstrCost);

    // If we have a constant that we are calling as a function, we can peer
    // through it and see the function target. This happens not infrequently
    // during devirtualization and so we want to give it a hefty bonus for
    // inlining, but cap that bonus in the event that inlining wouldn't pan out.
    // Pretend to inline the function, with a custom threshold.
    if (IsIndirectCall && BoostIndirectCalls) {
      auto IndirectCallParams = Params;
      IndirectCallParams.DefaultThreshold =
          InlineConstants::IndirectCallThreshold;
      /// FIXME: if InlineCostCallAnalyzer is derived from, this may need
      /// to instantiate the derived class.
#if INTEL_CUSTOMIZATION
      InlineCostCallAnalyzer CA(*F, Call, IndirectCallParams, TTI,
                                GetAssumptionCache, GetBFI, PSI, ORE, TLI, ILIC,
                                WPI, false);
      if (CA.analyze(TTI).isSuccess()) {
#endif // INTEL_CUSTOMIZATION
        // We were able to inline the indirect call! Subtract the cost from the
        // threshold to get the bonus we want to apply, but don't go below zero.
        Cost -= std::max(0, CA.getThreshold() - CA.getCost());
      }
    } else
      // Otherwise simply add the cost for merely making the call.
      addCost(InlineConstants::CallPenalty);
  }

  void onFinalizeSwitch(unsigned JumpTableSize,
                        unsigned NumCaseCluster) override {
    // If suitable for a jump table, consider the cost for the table size and
    // branch to destination.
    // Maximum valid cost increased in this function.
    if (JumpTableSize) {
      int64_t JTCost = (int64_t)JumpTableSize * InlineConstants::InstrCost +
                       4 * InlineConstants::InstrCost;

      addCost(JTCost, (int64_t)CostUpperBound);
      return;
    }
    // Considering forming a binary search, we should find the number of nodes
    // which is same as the number of comparisons when lowered. For a given
    // number of clusters, n, we can define a recursive function, f(n), to find
    // the number of nodes in the tree. The recursion is :
    // f(n) = 1 + f(n/2) + f (n - n/2), when n > 3,
    // and f(n) = n, when n <= 3.
    // This will lead a binary tree where the leaf should be either f(2) or f(3)
    // when n > 3.  So, the number of comparisons from leaves should be n, while
    // the number of non-leaf should be :
    //   2^(log2(n) - 1) - 1
    //   = 2^log2(n) * 2^-1 - 1
    //   = n / 2 - 1.
    // Considering comparisons from leaf and non-leaf nodes, we can estimate the
    // number of comparisons in a simple closed form :
    //   n + n / 2 - 1 = n * 3 / 2 - 1
    if (NumCaseCluster <= 3) {
      // Suppose a comparison includes one compare and one conditional branch.
      addCost(NumCaseCluster * 2 * InlineConstants::InstrCost);
      return;
    }

    int64_t ExpectedNumberOfCompare = 3 * (int64_t)NumCaseCluster / 2 - 1;
    int64_t SwitchCost =
        ExpectedNumberOfCompare * 2 * InlineConstants::InstrCost;

    addCost(SwitchCost, (int64_t)CostUpperBound);
  }
  void onMissedSimplification() override {
    addCost(InlineConstants::InstrCost);
  }

  void onInitializeSROAArg(AllocaInst *Arg) override {
    assert(Arg != nullptr &&
           "Should not initialize SROA costs for null value.");
    SROAArgCosts[Arg] = 0;
  }

  void onAggregateSROAUse(AllocaInst *SROAArg) override {
    auto CostIt = SROAArgCosts.find(SROAArg);
    assert(CostIt != SROAArgCosts.end() &&
           "expected this argument to have a cost");
    CostIt->second += InlineConstants::InstrCost;
    SROACostSavings += InlineConstants::InstrCost;
  }

  void onBlockStart(const BasicBlock *BB) override { CostAtBBStart = Cost; }

  void onBlockAnalyzed(const BasicBlock *BB) override {
    if (CostBenefitAnalysisEnabled) {
      // Keep track of the static size of live but cold basic blocks.  For now,
      // we define a cold basic block to be one that's never executed.
      assert(GetBFI && "GetBFI must be available");
      BlockFrequencyInfo *BFI = &(GetBFI(F));
      assert(BFI && "BFI must be available");
      auto ProfileCount = BFI->getBlockProfileCount(BB);
      assert(ProfileCount.hasValue());
      if (ProfileCount.getValue() == 0)
        ColdSize += Cost - CostAtBBStart;
    }

    auto *TI = BB->getTerminator();
    // If we had any successors at this point, than post-inlining is likely to
    // have them as well. Note that we assume any basic blocks which existed
    // due to branches or switches which folded above will also fold after
    // inlining.
#if INTEL_CUSTOMIZATION
    if (InlineForXmain) {
      // CQ378383: Tolerate a single "forgivable" condition when optimizing
      // for size. In this case, we delay subtracting out the single basic
      // block bonus until we see a second branch with multiple targets.
      if (TI->getNumSuccessors() > 1) {
        bool SeekingForgivable = CandidateCall.getCaller()->hasOptSize();
        if (SeekingForgivable && forgivableCondition(TI)) {
          FoundForgivable = true;
          addCost(-InlineConstants::InstrCost);
        }
        else {
          if (!SubtractedBonus) {
            SubtractedBonus = true;
            Threshold -= SingleBBBonus;
          }
          FoundForgivable = false;
        }
        SingleBB = false;
      }
    }
    else {
      if (SingleBB && TI->getNumSuccessors() > 1) {
        // Take off the bonus we applied to the threshold.
        Threshold -= SingleBBBonus;
        SingleBB = false;
      }
    }
#endif // INTEL_CUSTOMIZATION
  }

  void onInstructionAnalysisStart(const Instruction *I) override {
    // This function is called to store the initial cost of inlining before
    // the given instruction was assessed.
    if (!PrintInstructionComments)
      return;
    InstructionCostDetailMap[I].CostBefore = Cost;
    InstructionCostDetailMap[I].ThresholdBefore = Threshold;
  }

  void onInstructionAnalysisFinish(const Instruction *I) override {
    // This function is called to find new values of cost and threshold after
    // the instruction has been assessed.
    if (!PrintInstructionComments)
      return;
    InstructionCostDetailMap[I].CostAfter = Cost;
    InstructionCostDetailMap[I].ThresholdAfter = Threshold;
  }

  bool isCostBenefitAnalysisEnabled() {
    if (!PSI || !PSI->hasProfileSummary())
      return false;

    if (!GetBFI)
      return false;

    if (InlineEnableCostBenefitAnalysis.getNumOccurrences()) {
      // Honor the explicit request from the user.
      if (!InlineEnableCostBenefitAnalysis)
        return false;
    } else {
      // Otherwise, require instrumentation profile.
      if (!PSI->hasInstrumentationProfile())
        return false;
    }

    auto *Caller = CandidateCall.getParent()->getParent();
    if (!Caller->getEntryCount())
      return false;

    BlockFrequencyInfo *CallerBFI = &(GetBFI(*Caller));
    if (!CallerBFI)
      return false;

    // For now, limit to hot call site.
    if (!PSI->isHotCallSite(CandidateCall, CallerBFI))
      return false;

    if (!F.getEntryCount())
      return false;

    BlockFrequencyInfo *CalleeBFI = &(GetBFI(F));
    if (!CalleeBFI)
      return false;

    return true;
  }

  // Determine whether we should inline the given call site, taking into account
  // both the size cost and the cycle savings.  Return None if we don't have
  // suficient profiling information to determine.
  Optional<bool> costBenefitAnalysis() {
    if (!CostBenefitAnalysisEnabled)
      return None;

    // buildInlinerPipeline in the pass builder sets HotCallSiteThreshold to 0
    // for the prelink phase of the AutoFDO + ThinLTO build.  Honor the logic by
    // falling back to the cost-based metric.
    // TODO: Improve this hacky condition.
    if (Threshold == 0)
      return None;

    assert(GetBFI);
    BlockFrequencyInfo *CalleeBFI = &(GetBFI(F));
    assert(CalleeBFI);

    // The cycle savings expressed as the sum of InlineConstants::InstrCost
    // multiplied by the estimated dynamic count of each instruction we can
    // avoid.  Savings come from the call site cost, such as argument setup and
    // the call instruction, as well as the instructions that are folded.
    //
    // We use 128-bit APInt here to avoid potential overflow.  This variable
    // should stay well below 10^^24 (or 2^^80) in practice.  This "worst" case
    // assumes that we can avoid or fold a billion instructions, each with a
    // profile count of 10^^15 -- roughly the number of cycles for a 24-hour
    // period on a 4GHz machine.
    APInt CycleSavings(128, 0);

    for (auto &BB : F) {
      APInt CurrentSavings(128, 0);
      for (auto &I : BB) {
        if (BranchInst *BI = dyn_cast<BranchInst>(&I)) {
          // Count a conditional branch as savings if it becomes unconditional.
          if (BI->isConditional() &&
              dyn_cast_or_null<ConstantInt>(
                  SimplifiedValues.lookup(BI->getCondition()))) {
            CurrentSavings += InlineConstants::InstrCost;
          }
        } else if (Value *V = dyn_cast<Value>(&I)) {
          // Count an instruction as savings if we can fold it.
          if (SimplifiedValues.count(V)) {
            CurrentSavings += InlineConstants::InstrCost;
          }
        }
        // TODO: Consider other forms of savings like switch statements,
        // indirect calls becoming direct, SROACostSavings, LoadEliminationCost,
        // etc.
      }

      auto ProfileCount = CalleeBFI->getBlockProfileCount(&BB);
      assert(ProfileCount.hasValue());
      CurrentSavings *= ProfileCount.getValue();
      CycleSavings += CurrentSavings;
    }

    // Compute the cycle savings per call.
    auto EntryProfileCount = F.getEntryCount();
    assert(EntryProfileCount.hasValue());
    auto EntryCount = EntryProfileCount.getCount();
    CycleSavings += EntryCount / 2;
    CycleSavings = CycleSavings.udiv(EntryCount);

    // Compute the total savings for the call site.
    auto *CallerBB = CandidateCall.getParent();
    BlockFrequencyInfo *CallerBFI = &(GetBFI(*(CallerBB->getParent())));
    CycleSavings += getCallsiteCost(this->CandidateCall, DL);
    CycleSavings *= CallerBFI->getBlockProfileCount(CallerBB).getValue();

    // Remove the cost of the cold basic blocks.
    int Size = Cost - ColdSize;

    // Allow tiny callees to be inlined regardless of whether they meet the
    // savings threshold.
    Size = Size > InlineSizeAllowance ? Size - InlineSizeAllowance : 1;

    // Return true if the savings justify the cost of inlining.  Specifically,
    // we evaluate the following inequality:
    //
    //  CycleSavings      PSI->getOrCompHotCountThreshold()
    // -------------- >= -----------------------------------
    //       Size              InlineSavingsMultiplier
    //
    // Note that the left hand side is specific to a call site.  The right hand
    // side is a constant for the entire executable.
    APInt LHS = CycleSavings;
    LHS *= InlineSavingsMultiplier;
    APInt RHS(128, PSI->getOrCompHotCountThreshold());
    RHS *= Size;
    return LHS.uge(RHS);
  }

  InlineResult finalizeAnalysis() override {
    // Loops generally act a lot like calls in that they act like barriers to
    // movement, require a certain amount of setup, etc. So when optimising for
    // size, we penalise any call sites that perform loops. We do this after all
    // other costs here, so will likely only be dealing with relatively small
    // functions (and hence DT and LI will hopefully be cheap).
    auto *Caller = CandidateCall.getFunction();
    if (Caller->hasMinSize()) {
      DominatorTree DT(F);
      LoopInfo LI(DT);
      int NumLoops = 0;
      for (Loop *L : LI) {
        // Ignore loops that will not be executed
        if (DeadBlocks.count(L->getHeader()))
          continue;
        NumLoops++;
      }
      addCost(NumLoops * InlineConstants::CallPenalty);
    }

    // We applied the maximum possible vector bonus at the beginning. Now,
    // subtract the excess bonus, if any, from the Threshold before
    // comparing against Cost.
    if (NumVectorInstructions <= NumInstructions / 10)
      Threshold -= VectorBonus;
    else if (NumVectorInstructions <= NumInstructions / 2)
      Threshold -= VectorBonus / 2;

#if INTEL_CUSTOMIZATION
    if (NumVectorInstructions > NumInstructions / 10)
      YesReasonVector.push_back(InlrVectorBonus);
    bool IsProfitable = IgnoreThreshold || Cost < std::max(1, Threshold);
    InlineReason Reason =
        IsProfitable ? bestInlineReason(YesReasonVector, InlrProfitable)
                     : bestInlineReason(NoReasonVector, NinlrNotProfitable);
    if (!IsProfitable)
      return InlineResult::failure("not profitable").setIntelInlReason(Reason);
    return InlineResult::success().setIntelInlReason(Reason);
#endif // INTEL_CUSTOMIZATION

    if (auto Result = costBenefitAnalysis()) {
      DecidedByCostBenefit = true;
      if (Result.getValue())
        return InlineResult::success();
      else
        return InlineResult::failure("Cost over threshold.");
    }

    if (IgnoreThreshold || Cost < std::max(1, Threshold))
      return InlineResult::success();
    return InlineResult::failure("Cost over threshold.");
  }

  bool shouldStop() override {
    // Bail out the moment we cross the threshold. This means we'll under-count
    // the cost, but only when undercounting doesn't matter.
#if INTEL_CUSTOMIZATION
    if (!IgnoreThreshold && Cost >= Threshold) {
      if (!ComputeFullInlineCost)
         return true;
      if (EarlyExitCost == INT_MAX) {
         EarlyExitCost = Cost;
         EarlyExitThreshold = Threshold;
      }
    }
    return false;
#endif // INTEL_CUSTOMIZATION
  }

  void onLoadEliminationOpportunity() override {
    LoadEliminationCost += InlineConstants::InstrCost;
  }

#if INTEL_CUSTOMIZATION
  InlineResult onAnalysisStart(const TargetTransformInfo &CalleeTTI) override {
#endif // INTEL_CUSTOMIZATION
    // Perform some tweaks to the cost and threshold based on the direct
    // callsite information.

    // We want to more aggressively inline vector-dense kernels, so up the
    // threshold, and we'll lower it if the % of vector instructions gets too
    // low. Note that these bonuses are some what arbitrary and evolved over
    // time by accident as much as because they are principled bonuses.
    //
    // FIXME: It would be nice to remove all such bonuses. At least it would be
    // nice to base the bonus values on something more scientific.
    assert(NumInstructions == 0);
    assert(NumVectorInstructions == 0);

    // Update the threshold based on callsite properties
    updateThreshold(CandidateCall, F);

    // While Threshold depends on commandline options that can take negative
    // values, we want to enforce the invariant that the computed threshold and
    // bonuses are non-negative.
#if INTEL_CUSTOMIZATION
    // There is nothing in updateThreshold() to put a lower limit of 0 on the
    // Threshold when -inline-threshold is specified as < 0. Commenting this
    // out, at least for now. The same goes for the SingleBBBonus and
    // VectorBonus, which are derived from Threshold.
    // assert(Threshold >= 0);
    // assert(SingleBBBonus >= 0);
    // assert(VectorBonus >= 0);
#endif // INTEL_CUSTOMIZATION

    // Speculatively apply all possible bonuses to Threshold. If cost exceeds
    // this Threshold any time, and cost cannot decrease, we can stop processing
    // the rest of the function body.
    Threshold += (SingleBBBonus + VectorBonus);

#if INTEL_CUSTOMIZATION
    if (auto IR = intelWorthNotInlining(CandidateCall, Params, TLI, CalleeTTI,
        PSI, ILIC, &QueuedCallers, NoReasonVector))
      return IR.getValue();
#endif // INTEL_CUSTOMIZATION
    // Give out bonuses for the callsite, as the instructions setting them up
    // will be gone after inlining.
    addCost(-getCallsiteCost(this->CandidateCall, DL));

#if INTEL_CUSTOMIZATION
    Function *Caller = CandidateCall.getFunction();
    // Check if the caller function is recursive itself.
    for (User *U : Caller->users()) {
      CallBase *Call = dyn_cast<CallBase>(U);
      if (Call && Call->getFunction() == Caller) {
        IsCallerRecursive = true;
        break;
      }
    }

    if (InlineForXmain && CandidateCall.getCalledFunction() == &F)
      addCost(intelWorthInlining(CandidateCall, Params, TLI, CalleeTTI,
          PSI, ILIC, &QueuedCallers, YesReasonVector, WPI, IsCallerRecursive));
#endif // INTEL_CUSTOMIZATION
    // If this function uses the coldcc calling convention, prefer not to inline
    // it.
    if (F.getCallingConv() == CallingConv::Cold)
      Cost += InlineConstants::ColdccPenalty;

    // Check if we're done. This can happen due to bonuses and penalties.
#if INTEL_CUSTOMIZATION
    if (Cost >= Threshold) {
      if (!ComputeFullInlineCost) {
        auto Reason = bestInlineReason(NoReasonVector, NinlrNotProfitable);
        return InlineResult::failure("high cost").setIntelInlReason(Reason);
      }
      if (EarlyExitCost == INT_MAX) {
        EarlyExitCost = Cost;
        EarlyExitThreshold = Threshold;
      }
   }
#endif // INTEL_CUSTOMIZATION
    return InlineResult::success();
  }

public:
  InlineCostCallAnalyzer(
      Function &Callee, CallBase &Call, const InlineParams &Params,
      const TargetTransformInfo &TTI,
      function_ref<AssumptionCache &(Function &)> GetAssumptionCache,
      function_ref<BlockFrequencyInfo &(Function &)> GetBFI = nullptr,
      ProfileSummaryInfo *PSI = nullptr,
#if INTEL_CUSTOMIZATION
      OptimizationRemarkEmitter *ORE = nullptr,
      TargetLibraryInfo *TLI = nullptr, InliningLoopInfoCache *ILIC = nullptr,
      WholeProgramInfo *WPI = nullptr, bool BoostIndirect = true,
#endif // INTEL_CUSTOMIZATION
      bool IgnoreThreshold = false)
      : CallAnalyzer(Callee, Call, TTI, GetAssumptionCache, GetBFI, PSI, ORE),
        ComputeFullInlineCost(OptComputeFullInlineCost ||
                              Params.ComputeFullInlineCost || ORE ||
                              isCostBenefitAnalysisEnabled()),
        Params(Params), Threshold(Params.DefaultThreshold),
        BoostIndirectCalls(BoostIndirect), IgnoreThreshold(IgnoreThreshold),
        CostBenefitAnalysisEnabled(isCostBenefitAnalysisEnabled()),
#if INTEL_CUSTOMIZATION
        EarlyExitThreshold(INT_MAX), EarlyExitCost(INT_MAX), TLI(TLI),
        ILIC(ILIC), WPI(WPI), SubtractedBonus(false), Writer(this) {
  }

  // The cost and the threshold used for early exit during usual
  // inlining process. Under IntelInlineReportLevel=64  we compute both
  // "early exit" and real cost of inlining.  A value of INT_MAX indicates
  // that a value has not yet been seen for these.  They are expected to
  // be set at the same time, so we only need to test for EarlyExitCost.
  int EarlyExitThreshold;
  int EarlyExitCost;

  TargetLibraryInfo *TLI;
  InliningLoopInfoCache *ILIC;
  WholeProgramInfo *WPI;

  // Indicates that a single basic block bonus that was proposed for the
  // threshold has already been subtracted.
  bool SubtractedBonus;
  // Queued callers subject to dealyed inlining
  static SmallPtrSet<Function *, 10> QueuedCallers;
#endif // INTEL_CUSTOMIZATION

  /// Annotation Writer for instruction details
  InlineCostAnnotationWriter Writer;

  void dump();

  // Prints the same analysis as dump(), but its definition is not dependent
  // on the build.
  void print();

  Optional<InstructionCostDetail> getCostDetails(const Instruction *I) {
    if (InstructionCostDetailMap.find(I) != InstructionCostDetailMap.end())
      return InstructionCostDetailMap[I];
    return None;
  }

  virtual ~InlineCostCallAnalyzer() {}
  int getThreshold() { return Threshold; }
  int getCost() { return Cost; }
<<<<<<< HEAD
#if INTEL_CUSTOMIZATION
  int getEarlyExitThreshold() { return EarlyExitThreshold; }
  int getEarlyExitCost() { return EarlyExitCost; }
  bool onDynamicAllocaInstException(AllocaInst &I) override;
#endif // INTEL_CUSTOMIZATION

=======
  bool wasDecidedByCostBenefit() { return DecidedByCostBenefit; }
>>>>>>> 6869e6c1
};
SmallPtrSet<Function *, 10> InlineCostCallAnalyzer::QueuedCallers; // INTEL
} // namespace

/// Test whether the given value is an Alloca-derived function argument.
bool CallAnalyzer::isAllocaDerivedArg(Value *V) {
  return SROAArgValues.count(V);
}

void CallAnalyzer::disableSROAForArg(AllocaInst *SROAArg) {
  onDisableSROA(SROAArg);
  EnabledSROAAllocas.erase(SROAArg);
  disableLoadElimination();
}

void InlineCostAnnotationWriter::emitInstructionAnnot(const Instruction *I,
                                                formatted_raw_ostream &OS) {
  // The cost of inlining of the given instruction is printed always.
  // The threshold delta is printed only when it is non-zero. It happens
  // when we decided to give a bonus at a particular instruction.
  Optional<InstructionCostDetail> Record = ICCA->getCostDetails(I);
  if (!Record)
    OS << "; No analysis for the instruction";
  else {
    OS << "; cost before = " << Record->CostBefore
       << ", cost after = " << Record->CostAfter
       << ", threshold before = " << Record->ThresholdBefore
       << ", threshold after = " << Record->ThresholdAfter << ", ";
    OS << "cost delta = " << Record->getCostDelta();
    if (Record->hasThresholdChanged())
      OS << ", threshold delta = " << Record->getThresholdDelta();
  }
  auto C = ICCA->getSimplifiedValue(const_cast<Instruction *>(I));
  if (C) {
    OS << ", simplified to ";
    C.getValue()->print(OS, true);
  }
  OS << "\n";
}

/// If 'V' maps to a SROA candidate, disable SROA for it.
void CallAnalyzer::disableSROA(Value *V) {
  if (auto *SROAArg = getSROAArgForValueOrNull(V)) {
    disableSROAForArg(SROAArg);
  }
}

void CallAnalyzer::disableLoadElimination() {
  if (EnableLoadElimination) {
    onDisableLoadElimination();
    EnableLoadElimination = false;
  }
}

/// Accumulate a constant GEP offset into an APInt if possible.
///
/// Returns false if unable to compute the offset for any reason. Respects any
/// simplified values known during the analysis of this callsite.
bool CallAnalyzer::accumulateGEPOffset(GEPOperator &GEP, APInt &Offset) {
  unsigned IntPtrWidth = DL.getIndexTypeSizeInBits(GEP.getType());
  assert(IntPtrWidth == Offset.getBitWidth());

  for (gep_type_iterator GTI = gep_type_begin(GEP), GTE = gep_type_end(GEP);
       GTI != GTE; ++GTI) {
    ConstantInt *OpC = dyn_cast<ConstantInt>(GTI.getOperand());
    if (!OpC)
      if (Constant *SimpleOp = SimplifiedValues.lookup(GTI.getOperand()))
        OpC = dyn_cast<ConstantInt>(SimpleOp);
    if (!OpC)
      return false;
    if (OpC->isZero())
      continue;

    // Handle a struct index, which adds its field offset to the pointer.
    if (StructType *STy = GTI.getStructTypeOrNull()) {
      unsigned ElementIdx = OpC->getZExtValue();
      const StructLayout *SL = DL.getStructLayout(STy);
      Offset += APInt(IntPtrWidth, SL->getElementOffset(ElementIdx));
      continue;
    }

    APInt TypeSize(IntPtrWidth, DL.getTypeAllocSize(GTI.getIndexedType()));
    Offset += OpC->getValue().sextOrTrunc(IntPtrWidth) * TypeSize;
  }
  return true;
}

/// Use TTI to check whether a GEP is free.
///
/// Respects any simplified values known during the analysis of this callsite.
bool CallAnalyzer::isGEPFree(GetElementPtrInst &GEP) {
  SmallVector<Value *, 4> Operands;
  Operands.push_back(GEP.getOperand(0));
  for (const Use &Op : GEP.indices())
    if (Constant *SimpleOp = SimplifiedValues.lookup(Op))
      Operands.push_back(SimpleOp);
    else
      Operands.push_back(Op);
  return TargetTransformInfo::TCC_Free ==
         TTI.getUserCost(&GEP, Operands,
                         TargetTransformInfo::TCK_SizeAndLatency);
}

bool CallAnalyzer::visitAlloca(AllocaInst &I) {
  // Check whether inlining will turn a dynamic alloca into a static
  // alloca and handle that case.
  if (I.isArrayAllocation()) {
    Constant *Size = SimplifiedValues.lookup(I.getArraySize());
    if (auto *AllocSize = dyn_cast_or_null<ConstantInt>(Size)) {
      // Sometimes a dynamic alloca could be converted into a static alloca
      // after this constant prop, and become a huge static alloca on an
      // unconditional CFG path. Avoid inlining if this is going to happen above
      // a threshold.
      // FIXME: If the threshold is removed or lowered too much, we could end up
      // being too pessimistic and prevent inlining non-problematic code. This
      // could result in unintended perf regressions. A better overall strategy
      // is needed to track stack usage during inlining.
      Type *Ty = I.getAllocatedType();
      AllocatedSize = SaturatingMultiplyAdd(
          AllocSize->getLimitedValue(), DL.getTypeAllocSize(Ty).getKnownMinSize(),
          AllocatedSize);
      if (AllocatedSize > InlineConstants::MaxSimplifiedDynamicAllocaToInline) {
        HasDynamicAlloca = true;
        return false;
      }
      return Base::visitAlloca(I);
    }
  }

  // Accumulate the allocated size.
  if (I.isStaticAlloca()) {
    Type *Ty = I.getAllocatedType();
    AllocatedSize =
        SaturatingAdd(DL.getTypeAllocSize(Ty).getKnownMinSize(), AllocatedSize);
  }

  // We will happily inline static alloca instructions.
  if (I.isStaticAlloca())
    return Base::visitAlloca(I);

#if INTEL_CUSTOMIZATION
  if (onDynamicAllocaInstException(I))
    return Base::visitAlloca(I);
#endif // INTEL_CUSTOMIZATION
  // FIXME: This is overly conservative. Dynamic allocas are inefficient for
  // a variety of reasons, and so we would like to not inline them into
  // functions which don't currently have a dynamic alloca. This simply
  // disables inlining altogether in the presence of a dynamic alloca.
  HasDynamicAlloca = true;
  return !HasDynamicAlloca; // INTEL
}

bool CallAnalyzer::visitPHI(PHINode &I) {
  // FIXME: We need to propagate SROA *disabling* through phi nodes, even
  // though we don't want to propagate it's bonuses. The idea is to disable
  // SROA if it *might* be used in an inappropriate manner.

  // Phi nodes are always zero-cost.
  // FIXME: Pointer sizes may differ between different address spaces, so do we
  // need to use correct address space in the call to getPointerSizeInBits here?
  // Or could we skip the getPointerSizeInBits call completely? As far as I can
  // see the ZeroOffset is used as a dummy value, so we can probably use any
  // bit width for the ZeroOffset?
  APInt ZeroOffset = APInt::getNullValue(DL.getPointerSizeInBits(0));
  bool CheckSROA = I.getType()->isPointerTy();

  // Track the constant or pointer with constant offset we've seen so far.
  Constant *FirstC = nullptr;
  std::pair<Value *, APInt> FirstBaseAndOffset = {nullptr, ZeroOffset};
  Value *FirstV = nullptr;

  for (unsigned i = 0, e = I.getNumIncomingValues(); i != e; ++i) {
    BasicBlock *Pred = I.getIncomingBlock(i);
    // If the incoming block is dead, skip the incoming block.
    if (DeadBlocks.count(Pred))
      continue;
    // If the parent block of phi is not the known successor of the incoming
    // block, skip the incoming block.
    BasicBlock *KnownSuccessor = KnownSuccessors[Pred];
    if (KnownSuccessor && KnownSuccessor != I.getParent())
      continue;

    Value *V = I.getIncomingValue(i);
    // If the incoming value is this phi itself, skip the incoming value.
    if (&I == V)
      continue;

    Constant *C = dyn_cast<Constant>(V);
    if (!C)
      C = SimplifiedValues.lookup(V);

    std::pair<Value *, APInt> BaseAndOffset = {nullptr, ZeroOffset};
    if (!C && CheckSROA)
      BaseAndOffset = ConstantOffsetPtrs.lookup(V);

    if (!C && !BaseAndOffset.first)
      // The incoming value is neither a constant nor a pointer with constant
      // offset, exit early.
      return true;

    if (FirstC) {
      if (FirstC == C)
        // If we've seen a constant incoming value before and it is the same
        // constant we see this time, continue checking the next incoming value.
        continue;
      // Otherwise early exit because we either see a different constant or saw
      // a constant before but we have a pointer with constant offset this time.
      return true;
    }

    if (FirstV) {
      // The same logic as above, but check pointer with constant offset here.
      if (FirstBaseAndOffset == BaseAndOffset)
        continue;
      return true;
    }

    if (C) {
      // This is the 1st time we've seen a constant, record it.
      FirstC = C;
      continue;
    }

    // The remaining case is that this is the 1st time we've seen a pointer with
    // constant offset, record it.
    FirstV = V;
    FirstBaseAndOffset = BaseAndOffset;
  }

  // Check if we can map phi to a constant.
  if (FirstC) {
    SimplifiedValues[&I] = FirstC;
    return true;
  }

  // Check if we can map phi to a pointer with constant offset.
  if (FirstBaseAndOffset.first) {
    ConstantOffsetPtrs[&I] = FirstBaseAndOffset;

    if (auto *SROAArg = getSROAArgForValueOrNull(FirstV))
      SROAArgValues[&I] = SROAArg;
  }

  return true;
}

/// Check we can fold GEPs of constant-offset call site argument pointers.
/// This requires target data and inbounds GEPs.
///
/// \return true if the specified GEP can be folded.
bool CallAnalyzer::canFoldInboundsGEP(GetElementPtrInst &I) {
  // Check if we have a base + offset for the pointer.
  std::pair<Value *, APInt> BaseAndOffset =
      ConstantOffsetPtrs.lookup(I.getPointerOperand());
  if (!BaseAndOffset.first)
    return false;

  // Check if the offset of this GEP is constant, and if so accumulate it
  // into Offset.
  if (!accumulateGEPOffset(cast<GEPOperator>(I), BaseAndOffset.second))
    return false;

  // Add the result as a new mapping to Base + Offset.
  ConstantOffsetPtrs[&I] = BaseAndOffset;

  return true;
}

bool CallAnalyzer::visitGetElementPtr(GetElementPtrInst &I) {
  auto *SROAArg = getSROAArgForValueOrNull(I.getPointerOperand());

  // Lambda to check whether a GEP's indices are all constant.
  auto IsGEPOffsetConstant = [&](GetElementPtrInst &GEP) {
    for (const Use &Op : GEP.indices())
      if (!isa<Constant>(Op) && !SimplifiedValues.lookup(Op))
        return false;
    return true;
  };

  if (!DisableGEPConstOperand)
    if (simplifyInstruction(I, [&](SmallVectorImpl<Constant *> &COps) {
        SmallVector<Constant *, 2> Indices;
        for (unsigned int Index = 1 ; Index < COps.size() ; ++Index)
            Indices.push_back(COps[Index]);
        return ConstantExpr::getGetElementPtr(I.getSourceElementType(), COps[0],
                                              Indices, I.isInBounds());
        }))
      return true;

  if ((I.isInBounds() && canFoldInboundsGEP(I)) || IsGEPOffsetConstant(I)) {
    if (SROAArg)
      SROAArgValues[&I] = SROAArg;

    // Constant GEPs are modeled as free.
    return true;
  }

  // Variable GEPs will require math and will disable SROA.
  if (SROAArg)
    disableSROAForArg(SROAArg);
  return isGEPFree(I);
}

/// Simplify \p I if its operands are constants and update SimplifiedValues.
/// \p Evaluate is a callable specific to instruction type that evaluates the
/// instruction when all the operands are constants.
template <typename Callable>
bool CallAnalyzer::simplifyInstruction(Instruction &I, Callable Evaluate) {
  SmallVector<Constant *, 2> COps;
  for (Value *Op : I.operands()) {
    Constant *COp = dyn_cast<Constant>(Op);
    if (!COp)
      COp = SimplifiedValues.lookup(Op);
    if (!COp)
      return false;
    COps.push_back(COp);
  }
  auto *C = Evaluate(COps);
  if (!C)
    return false;
  SimplifiedValues[&I] = C;
  return true;
}

bool CallAnalyzer::visitBitCast(BitCastInst &I) {
  // Propagate constants through bitcasts.
  if (simplifyInstruction(I, [&](SmallVectorImpl<Constant *> &COps) {
        return ConstantExpr::getBitCast(COps[0], I.getType());
      }))
    return true;

  // Track base/offsets through casts
  std::pair<Value *, APInt> BaseAndOffset =
      ConstantOffsetPtrs.lookup(I.getOperand(0));
  // Casts don't change the offset, just wrap it up.
  if (BaseAndOffset.first)
    ConstantOffsetPtrs[&I] = BaseAndOffset;

  // Also look for SROA candidates here.
  if (auto *SROAArg = getSROAArgForValueOrNull(I.getOperand(0)))
    SROAArgValues[&I] = SROAArg;

  // Bitcasts are always zero cost.
  return true;
}

bool CallAnalyzer::visitPtrToInt(PtrToIntInst &I) {
  // Propagate constants through ptrtoint.
  if (simplifyInstruction(I, [&](SmallVectorImpl<Constant *> &COps) {
        return ConstantExpr::getPtrToInt(COps[0], I.getType());
      }))
    return true;

  // Track base/offset pairs when converted to a plain integer provided the
  // integer is large enough to represent the pointer.
  unsigned IntegerSize = I.getType()->getScalarSizeInBits();
  unsigned AS = I.getOperand(0)->getType()->getPointerAddressSpace();
  if (IntegerSize == DL.getPointerSizeInBits(AS)) {
    std::pair<Value *, APInt> BaseAndOffset =
        ConstantOffsetPtrs.lookup(I.getOperand(0));
    if (BaseAndOffset.first)
      ConstantOffsetPtrs[&I] = BaseAndOffset;
  }

  // This is really weird. Technically, ptrtoint will disable SROA. However,
  // unless that ptrtoint is *used* somewhere in the live basic blocks after
  // inlining, it will be nuked, and SROA should proceed. All of the uses which
  // would block SROA would also block SROA if applied directly to a pointer,
  // and so we can just add the integer in here. The only places where SROA is
  // preserved either cannot fire on an integer, or won't in-and-of themselves
  // disable SROA (ext) w/o some later use that we would see and disable.
  if (auto *SROAArg = getSROAArgForValueOrNull(I.getOperand(0)))
    SROAArgValues[&I] = SROAArg;

  return TargetTransformInfo::TCC_Free ==
         TTI.getUserCost(&I, TargetTransformInfo::TCK_SizeAndLatency);
}

bool CallAnalyzer::visitIntToPtr(IntToPtrInst &I) {
  // Propagate constants through ptrtoint.
  if (simplifyInstruction(I, [&](SmallVectorImpl<Constant *> &COps) {
        return ConstantExpr::getIntToPtr(COps[0], I.getType());
      }))
    return true;

  // Track base/offset pairs when round-tripped through a pointer without
  // modifications provided the integer is not too large.
  Value *Op = I.getOperand(0);
  unsigned IntegerSize = Op->getType()->getScalarSizeInBits();
  if (IntegerSize <= DL.getPointerTypeSizeInBits(I.getType())) {
    std::pair<Value *, APInt> BaseAndOffset = ConstantOffsetPtrs.lookup(Op);
    if (BaseAndOffset.first)
      ConstantOffsetPtrs[&I] = BaseAndOffset;
  }

  // "Propagate" SROA here in the same manner as we do for ptrtoint above.
  if (auto *SROAArg = getSROAArgForValueOrNull(Op))
    SROAArgValues[&I] = SROAArg;

  return TargetTransformInfo::TCC_Free ==
         TTI.getUserCost(&I, TargetTransformInfo::TCK_SizeAndLatency);
}

bool CallAnalyzer::visitCastInst(CastInst &I) {
  // Propagate constants through casts.
  if (simplifyInstruction(I, [&](SmallVectorImpl<Constant *> &COps) {
        return ConstantExpr::getCast(I.getOpcode(), COps[0], I.getType());
      }))
    return true;

  // Disable SROA in the face of arbitrary casts we don't explicitly list
  // elsewhere.
  disableSROA(I.getOperand(0));

  // If this is a floating-point cast, and the target says this operation
  // is expensive, this may eventually become a library call. Treat the cost
  // as such.
  switch (I.getOpcode()) {
  case Instruction::FPTrunc:
  case Instruction::FPExt:
  case Instruction::UIToFP:
  case Instruction::SIToFP:
  case Instruction::FPToUI:
  case Instruction::FPToSI:
    if (TTI.getFPOpCost(I.getType()) == TargetTransformInfo::TCC_Expensive)
      onCallPenalty();
    break;
  default:
    break;
  }

  return TargetTransformInfo::TCC_Free ==
         TTI.getUserCost(&I, TargetTransformInfo::TCK_SizeAndLatency);
}

bool CallAnalyzer::visitUnaryInstruction(UnaryInstruction &I) {
  Value *Operand = I.getOperand(0);
  if (simplifyInstruction(I, [&](SmallVectorImpl<Constant *> &COps) {
        return ConstantFoldInstOperands(&I, COps[0], DL);
      }))
    return true;

  // Disable any SROA on the argument to arbitrary unary instructions.
  disableSROA(Operand);

  return false;
}

bool CallAnalyzer::paramHasAttr(Argument *A, Attribute::AttrKind Attr) {
  return CandidateCall.paramHasAttr(A->getArgNo(), Attr);
}

bool CallAnalyzer::isKnownNonNullInCallee(Value *V) {
  // Does the *call site* have the NonNull attribute set on an argument?  We
  // use the attribute on the call site to memoize any analysis done in the
  // caller. This will also trip if the callee function has a non-null
  // parameter attribute, but that's a less interesting case because hopefully
  // the callee would already have been simplified based on that.
  if (Argument *A = dyn_cast<Argument>(V))
    if (paramHasAttr(A, Attribute::NonNull))
      return true;

  // Is this an alloca in the caller?  This is distinct from the attribute case
  // above because attributes aren't updated within the inliner itself and we
  // always want to catch the alloca derived case.
  if (isAllocaDerivedArg(V))
    // We can actually predict the result of comparisons between an
    // alloca-derived value and null. Note that this fires regardless of
    // SROA firing.
    return true;

  return false;
}

bool CallAnalyzer::allowSizeGrowth(CallBase &Call) {
  // If the normal destination of the invoke or the parent block of the call
  // site is unreachable-terminated, there is little point in inlining this
  // unless there is literally zero cost.
  // FIXME: Note that it is possible that an unreachable-terminated block has a
  // hot entry. For example, in below scenario inlining hot_call_X() may be
  // beneficial :
  // main() {
  //   hot_call_1();
  //   ...
  //   hot_call_N()
  //   exit(0);
  // }
  // For now, we are not handling this corner case here as it is rare in real
  // code. In future, we should elaborate this based on BPI and BFI in more
  // general threshold adjusting heuristics in updateThreshold().
  if (InvokeInst *II = dyn_cast<InvokeInst>(&Call)) {
    if (isa<UnreachableInst>(II->getNormalDest()->getTerminator()))
      return false;
  } else if (isa<UnreachableInst>(Call.getParent()->getTerminator()))
    return false;

  return true;
}

bool InlineCostCallAnalyzer::isColdCallSite(CallBase &Call,
                                            BlockFrequencyInfo *CallerBFI) {
  // If global profile summary is available, then callsite's coldness is
  // determined based on that.
  if (PSI && PSI->hasProfileSummary())
    return PSI->isColdCallSite(Call, CallerBFI);

  // Otherwise we need BFI to be available.
  if (!CallerBFI)
    return false;

  // Determine if the callsite is cold relative to caller's entry. We could
  // potentially cache the computation of scaled entry frequency, but the added
  // complexity is not worth it unless this scaling shows up high in the
  // profiles.
  const BranchProbability ColdProb(ColdCallSiteRelFreq, 100);
  auto CallSiteBB = Call.getParent();
  auto CallSiteFreq = CallerBFI->getBlockFreq(CallSiteBB);
  auto CallerEntryFreq =
      CallerBFI->getBlockFreq(&(Call.getCaller()->getEntryBlock()));
  return CallSiteFreq < CallerEntryFreq * ColdProb;
}

Optional<int>
InlineCostCallAnalyzer::getHotCallSiteThreshold(CallBase &Call,
                                                BlockFrequencyInfo *CallerBFI) {

  // If global profile summary is available, then callsite's hotness is
  // determined based on that.
  if (PSI && PSI->hasProfileSummary() && PSI->isHotCallSite(Call, CallerBFI))
    return Params.HotCallSiteThreshold;

  // Otherwise we need BFI to be available and to have a locally hot callsite
  // threshold.
  if (!CallerBFI || !Params.LocallyHotCallSiteThreshold)
    return None;

  // Determine if the callsite is hot relative to caller's entry. We could
  // potentially cache the computation of scaled entry frequency, but the added
  // complexity is not worth it unless this scaling shows up high in the
  // profiles.
  auto CallSiteBB = Call.getParent();
  auto CallSiteFreq = CallerBFI->getBlockFreq(CallSiteBB).getFrequency();
  auto CallerEntryFreq = CallerBFI->getEntryFreq();
  if (CallSiteFreq >= CallerEntryFreq * HotCallSiteRelFreq)
    return Params.LocallyHotCallSiteThreshold;

  // Otherwise treat it normally.
  return None;
}

void InlineCostCallAnalyzer::updateThreshold(CallBase &Call, Function &Callee) {
  // If no size growth is allowed for this inlining, set Threshold to 0.
  if (!allowSizeGrowth(Call)) {
    Threshold = 0;
    return;
  }

  Function *Caller = Call.getCaller();

  // return min(A, B) if B is valid.
  auto MinIfValid = [](int A, Optional<int> B) {
    return B ? std::min(A, B.getValue()) : A;
  };

  // return max(A, B) if B is valid.
  auto MaxIfValid = [](int A, Optional<int> B) {
    return B ? std::max(A, B.getValue()) : A;
  };

  // Various bonus percentages. These are multiplied by Threshold to get the
  // bonus values.
  // SingleBBBonus: This bonus is applied if the callee has a single reachable
  // basic block at the given callsite context. This is speculatively applied
  // and withdrawn if more than one basic block is seen.
  //
  // LstCallToStaticBonus: This large bonus is applied to ensure the inlining
  // of the last call to a static function as inlining such functions is
  // guaranteed to reduce code size.
  //
  // These bonus percentages may be set to 0 based on properties of the caller
  // and the callsite.
  int SingleBBBonusPercent = 50;
  int VectorBonusPercent = TTI.getInlinerVectorBonusPercent();
  int LastCallToStaticBonus = InlineConstants::LastCallToStaticBonus;

  // Lambda to set all the above bonus and bonus percentages to 0.
  auto DisallowAllBonuses = [&]() {
    SingleBBBonusPercent = 0;
    VectorBonusPercent = 0;
    LastCallToStaticBonus = 0;
  };

  // Use the OptMinSizeThreshold or OptSizeThreshold knob if they are available
  // and reduce the threshold if the caller has the necessary attribute.
  if (Caller->hasMinSize()) {
    Threshold = MinIfValid(Threshold, Params.OptMinSizeThreshold);
    // For minsize, we want to disable the single BB bonus and the vector
    // bonuses, but not the last-call-to-static bonus. Inlining the last call to
    // a static function will, at the minimum, eliminate the parameter setup and
    // call/return instructions.
    SingleBBBonusPercent = 0;
    VectorBonusPercent = 0;
  } else if (Caller->hasOptSize())
    Threshold = MinIfValid(Threshold, Params.OptSizeThreshold);

  // Adjust the threshold based on inlinehint attribute and profile based
  // hotness information if the caller does not have MinSize attribute.
  if (!Caller->hasMinSize()) {
#if INTEL_CUSTOMIZATION
    if (Callee.hasFnAttribute(Attribute::InlineHint) ||
        Call.hasFnAttr(Attribute::InlineHint) ||
        Call.hasFnAttr("inline-hint-recursive"))
#endif // INTEL_CUSTOMIZATION
      Threshold = MaxIfValid(Threshold, Params.HintThreshold);

    // FIXME: After switching to the new passmanager, simplify the logic below
    // by checking only the callsite hotness/coldness as we will reliably
    // have local profile information.
    //
    // Callsite hotness and coldness can be determined if sample profile is
    // used (which adds hotness metadata to calls) or if caller's
    // BlockFrequencyInfo is available.
    BlockFrequencyInfo *CallerBFI = GetBFI ? &(GetBFI(*Caller)) : nullptr;
    auto HotCallSiteThreshold = getHotCallSiteThreshold(Call, CallerBFI);
    if (!Caller->hasOptSize() && HotCallSiteThreshold) {
      LLVM_DEBUG(dbgs() << "Hot callsite.\n");
      // FIXME: This should update the threshold only if it exceeds the
      // current threshold, but AutoFDO + ThinLTO currently relies on this
      // behavior to prevent inlining of hot callsites during ThinLTO
      // compile phase.
      Threshold = HotCallSiteThreshold.getValue();
    } else if (isColdCallSite(Call, CallerBFI)) {
      LLVM_DEBUG(dbgs() << "Cold callsite.\n");
      // Do not apply bonuses for a cold callsite including the
      // LastCallToStatic bonus. While this bonus might result in code size
      // reduction, it can cause the size of a non-cold caller to increase
      // preventing it from being inlined.
      DisallowAllBonuses();
      Threshold = MinIfValid(Threshold, Params.ColdCallSiteThreshold);
    } else if (PSI) {
      // Use callee's global profile information only if we have no way of
      // determining this via callsite information.
      if (PSI->isFunctionEntryHot(&Callee)) {
        LLVM_DEBUG(dbgs() << "Hot callee.\n");
        // If callsite hotness can not be determined, we may still know
        // that the callee is hot and treat it as a weaker hint for threshold
        // increase.
        Threshold = MaxIfValid(Threshold, Params.HintThreshold);
      } else if (PSI->isFunctionEntryCold(&Callee)) {
        LLVM_DEBUG(dbgs() << "Cold callee.\n");
        // Do not apply bonuses for a cold callee including the
        // LastCallToStatic bonus. While this bonus might result in code size
        // reduction, it can cause the size of a non-cold caller to increase
        // preventing it from being inlined.
        DisallowAllBonuses();
        Threshold = MinIfValid(Threshold, Params.ColdThreshold);
      }
    }
  }

  Threshold += TTI.adjustInliningThreshold(&Call);

  // Finally, take the target-specific inlining threshold multiplier into
  // account.
  Threshold *= TTI.getInliningThresholdMultiplier();

  SingleBBBonus = Threshold * SingleBBBonusPercent / 100;
  VectorBonus = Threshold * VectorBonusPercent / 100;

  bool OnlyOneCallAndLocalLinkage =
#if INTEL_CUSTOMIZATION
       (F.hasLocalLinkage()
  // CQ370998: Added link once ODR linkage case.
         || (InlineForXmain && F.hasLinkOnceODRLinkage())) &&
       F.hasOneUse() && &F == Call.getCalledFunction() &&
       !isHugeFunction(&F, ILIC);
#endif // INTEL_CUSTOMIZATION
  // If there is only one call of the function, and it has internal linkage,
  // the cost of inlining it drops dramatically. It may seem odd to update
  // Cost in updateThreshold, but the bonus depends on the logic in this method.
#if INTEL_CUSTOMIZATION
  if (OnlyOneCallAndLocalLinkage) {
    Cost -= LastCallToStaticBonus;
    YesReasonVector.push_back(InlrSingleLocalCall);
  }
#endif // INTEL_CUSTOMIZATION
}

bool CallAnalyzer::visitCmpInst(CmpInst &I) {
  Value *LHS = I.getOperand(0), *RHS = I.getOperand(1);
  // First try to handle simplified comparisons.
  if (simplifyInstruction(I, [&](SmallVectorImpl<Constant *> &COps) {
        return ConstantExpr::getCompare(I.getPredicate(), COps[0], COps[1]);
      }))
    return true;

  if (I.getOpcode() == Instruction::FCmp)
    return false;

  // Otherwise look for a comparison between constant offset pointers with
  // a common base.
  Value *LHSBase, *RHSBase;
  APInt LHSOffset, RHSOffset;
  std::tie(LHSBase, LHSOffset) = ConstantOffsetPtrs.lookup(LHS);
  if (LHSBase) {
    std::tie(RHSBase, RHSOffset) = ConstantOffsetPtrs.lookup(RHS);
    if (RHSBase && LHSBase == RHSBase) {
      // We have common bases, fold the icmp to a constant based on the
      // offsets.
      Constant *CLHS = ConstantInt::get(LHS->getContext(), LHSOffset);
      Constant *CRHS = ConstantInt::get(RHS->getContext(), RHSOffset);
      if (Constant *C = ConstantExpr::getICmp(I.getPredicate(), CLHS, CRHS)) {
        SimplifiedValues[&I] = C;
        ++NumConstantPtrCmps;
        return true;
      }
    }
  }

  // If the comparison is an equality comparison with null, we can simplify it
  // if we know the value (argument) can't be null
  if (I.isEquality() && isa<ConstantPointerNull>(I.getOperand(1)) &&
      isKnownNonNullInCallee(I.getOperand(0))) {
    bool IsNotEqual = I.getPredicate() == CmpInst::ICMP_NE;
    SimplifiedValues[&I] = IsNotEqual ? ConstantInt::getTrue(I.getType())
                                      : ConstantInt::getFalse(I.getType());
    return true;
  }
  return handleSROA(I.getOperand(0), isa<ConstantPointerNull>(I.getOperand(1)));
}

bool CallAnalyzer::visitSub(BinaryOperator &I) {
  // Try to handle a special case: we can fold computing the difference of two
  // constant-related pointers.
  Value *LHS = I.getOperand(0), *RHS = I.getOperand(1);
  Value *LHSBase, *RHSBase;
  APInt LHSOffset, RHSOffset;
  std::tie(LHSBase, LHSOffset) = ConstantOffsetPtrs.lookup(LHS);
  if (LHSBase) {
    std::tie(RHSBase, RHSOffset) = ConstantOffsetPtrs.lookup(RHS);
    if (RHSBase && LHSBase == RHSBase) {
      // We have common bases, fold the subtract to a constant based on the
      // offsets.
      Constant *CLHS = ConstantInt::get(LHS->getContext(), LHSOffset);
      Constant *CRHS = ConstantInt::get(RHS->getContext(), RHSOffset);
      if (Constant *C = ConstantExpr::getSub(CLHS, CRHS)) {
        SimplifiedValues[&I] = C;
        ++NumConstantPtrDiffs;
        return true;
      }
    }
  }

  // Otherwise, fall back to the generic logic for simplifying and handling
  // instructions.
  return Base::visitSub(I);
}

bool CallAnalyzer::visitBinaryOperator(BinaryOperator &I) {
  Value *LHS = I.getOperand(0), *RHS = I.getOperand(1);
  Constant *CLHS = dyn_cast<Constant>(LHS);
  if (!CLHS)
    CLHS = SimplifiedValues.lookup(LHS);
  Constant *CRHS = dyn_cast<Constant>(RHS);
  if (!CRHS)
    CRHS = SimplifiedValues.lookup(RHS);

  Value *SimpleV = nullptr;
  if (auto FI = dyn_cast<FPMathOperator>(&I))
    SimpleV = SimplifyBinOp(I.getOpcode(), CLHS ? CLHS : LHS, CRHS ? CRHS : RHS,
                            FI->getFastMathFlags(), DL);
  else
    SimpleV =
        SimplifyBinOp(I.getOpcode(), CLHS ? CLHS : LHS, CRHS ? CRHS : RHS, DL);

  if (Constant *C = dyn_cast_or_null<Constant>(SimpleV))
    SimplifiedValues[&I] = C;

  if (SimpleV)
    return true;

  // Disable any SROA on arguments to arbitrary, unsimplified binary operators.
  disableSROA(LHS);
  disableSROA(RHS);

  // If the instruction is floating point, and the target says this operation
  // is expensive, this may eventually become a library call. Treat the cost
  // as such. Unless it's fneg which can be implemented with an xor.
  using namespace llvm::PatternMatch;
  if (I.getType()->isFloatingPointTy() &&
      TTI.getFPOpCost(I.getType()) == TargetTransformInfo::TCC_Expensive &&
      !match(&I, m_FNeg(m_Value())))
    onCallPenalty();

  return false;
}

bool CallAnalyzer::visitFNeg(UnaryOperator &I) {
  Value *Op = I.getOperand(0);
  Constant *COp = dyn_cast<Constant>(Op);
  if (!COp)
    COp = SimplifiedValues.lookup(Op);

  Value *SimpleV = SimplifyFNegInst(
      COp ? COp : Op, cast<FPMathOperator>(I).getFastMathFlags(), DL);

  if (Constant *C = dyn_cast_or_null<Constant>(SimpleV))
    SimplifiedValues[&I] = C;

  if (SimpleV)
    return true;

  // Disable any SROA on arguments to arbitrary, unsimplified fneg.
  disableSROA(Op);

  return false;
}

bool CallAnalyzer::visitLoad(LoadInst &I) {
  if (handleSROA(I.getPointerOperand(), I.isSimple()))
    return true;

  // If the data is already loaded from this address and hasn't been clobbered
  // by any stores or calls, this load is likely to be redundant and can be
  // eliminated.
  if (EnableLoadElimination &&
      !LoadAddrSet.insert(I.getPointerOperand()).second && I.isUnordered()) {
    onLoadEliminationOpportunity();
    return true;
  }

  return false;
}

bool CallAnalyzer::visitStore(StoreInst &I) {
  if (handleSROA(I.getPointerOperand(), I.isSimple()))
    return true;

  // The store can potentially clobber loads and prevent repeated loads from
  // being eliminated.
  // FIXME:
  // 1. We can probably keep an initial set of eliminatable loads substracted
  // from the cost even when we finally see a store. We just need to disable
  // *further* accumulation of elimination savings.
  // 2. We should probably at some point thread MemorySSA for the callee into
  // this and then use that to actually compute *really* precise savings.
  disableLoadElimination();
  return false;
}

bool CallAnalyzer::visitExtractValue(ExtractValueInst &I) {
  // Constant folding for extract value is trivial.
  if (simplifyInstruction(I, [&](SmallVectorImpl<Constant *> &COps) {
        return ConstantExpr::getExtractValue(COps[0], I.getIndices());
      }))
    return true;

  // SROA can look through these but give them a cost.
  return false;
}

bool CallAnalyzer::visitInsertValue(InsertValueInst &I) {
  // Constant folding for insert value is trivial.
  if (simplifyInstruction(I, [&](SmallVectorImpl<Constant *> &COps) {
        return ConstantExpr::getInsertValue(/*AggregateOperand*/ COps[0],
                                            /*InsertedValueOperand*/ COps[1],
                                            I.getIndices());
      }))
    return true;

  // SROA can look through these but give them a cost.
  return false;
}

/// Try to simplify a call site.
///
/// Takes a concrete function and callsite and tries to actually simplify it by
/// analyzing the arguments and call itself with instsimplify. Returns true if
/// it has simplified the callsite to some other entity (a constant), making it
/// free.
bool CallAnalyzer::simplifyCallSite(Function *F, CallBase &Call) {
  // FIXME: Using the instsimplify logic directly for this is inefficient
  // because we have to continually rebuild the argument list even when no
  // simplifications can be performed. Until that is fixed with remapping
  // inside of instsimplify, directly constant fold calls here.
  if (!canConstantFoldCallTo(&Call, F))
    return false;

  // Try to re-map the arguments to constants.
  SmallVector<Constant *, 4> ConstantArgs;
  ConstantArgs.reserve(Call.arg_size());
  for (Value *I : Call.args()) {
    Constant *C = dyn_cast<Constant>(I);
    if (!C)
      C = dyn_cast_or_null<Constant>(SimplifiedValues.lookup(I));
    if (!C)
      return false; // This argument doesn't map to a constant.

    ConstantArgs.push_back(C);
  }
  if (Constant *C = ConstantFoldCall(&Call, F, ConstantArgs)) {
    SimplifiedValues[&Call] = C;
    return true;
  }

  return false;
}

bool CallAnalyzer::visitCallBase(CallBase &Call) {
  if (Call.hasFnAttr(Attribute::ReturnsTwice) &&
      !F.hasFnAttribute(Attribute::ReturnsTwice)) {
    // This aborts the entire analysis.
    ExposesReturnsTwice = true;
    return false;
  }
  if (isa<CallInst>(Call) && cast<CallInst>(Call).cannotDuplicate())
    ContainsNoDuplicateCall = true;

  Value *Callee = Call.getCalledOperand();
  Function *F = dyn_cast_or_null<Function>(Callee);
  bool IsIndirectCall = !F;
  if (IsIndirectCall) {
    // Check if this happens to be an indirect function call to a known function
    // in this inline context. If not, we've done all we can.
    F = dyn_cast_or_null<Function>(SimplifiedValues.lookup(Callee));
    if (!F) {
      onCallArgumentSetup(Call);

      if (!Call.onlyReadsMemory())
        disableLoadElimination();
      return Base::visitCallBase(Call);
    }
  }

  assert(F && "Expected a call to a known function");

  // When we have a concrete function, first try to simplify it directly.
  if (simplifyCallSite(F, Call))
    return true;

  // Next check if it is an intrinsic we know about.
  // FIXME: Lift this into part of the InstVisitor.
  if (IntrinsicInst *II = dyn_cast<IntrinsicInst>(&Call)) {
    switch (II->getIntrinsicID()) {
    default:
      if (!Call.onlyReadsMemory() && !isAssumeLikeIntrinsic(II))
        disableLoadElimination();
      return Base::visitCallBase(Call);

    case Intrinsic::load_relative:
      onLoadRelativeIntrinsic();
      return false;

    case Intrinsic::memset:
    case Intrinsic::memcpy:
    case Intrinsic::memmove:
      disableLoadElimination();
      // SROA can usually chew through these intrinsics, but they aren't free.
      return false;
    case Intrinsic::icall_branch_funnel:
      HasBranchFunnel = true; // INTEL
      return false;           // INTEL
    case Intrinsic::localescape:
      HasLocalEscape = true;  // INTEL
      return false;
    case Intrinsic::vastart:
      InitsVargArgs = true;
      return false;
    }
  }

  if (F == Call.getFunction()) {
    // This flag will fully abort the analysis, so don't bother with anything
    // else.
    IsRecursiveCall = true;
    return false;
  }

  if (TTI.isLoweredToCall(F)) {
    onLoweredCall(F, Call, IsIndirectCall);
  }

  if (!(Call.onlyReadsMemory() || (IsIndirectCall && F->onlyReadsMemory())))
    disableLoadElimination();
  return Base::visitCallBase(Call);
}

bool CallAnalyzer::visitReturnInst(ReturnInst &RI) {
  // At least one return instruction will be free after inlining.
  bool Free = !HasReturn;
  HasReturn = true;
  return Free;
}

bool CallAnalyzer::visitBranchInst(BranchInst &BI) {
  // We model unconditional branches as essentially free -- they really
  // shouldn't exist at all, but handling them makes the behavior of the
  // inliner more regular and predictable. Interestingly, conditional branches
  // which will fold away are also free.
  return BI.isUnconditional() || isa<ConstantInt>(BI.getCondition()) ||
         dyn_cast_or_null<ConstantInt>(
             SimplifiedValues.lookup(BI.getCondition()));
}

bool CallAnalyzer::visitSelectInst(SelectInst &SI) {
  bool CheckSROA = SI.getType()->isPointerTy();
  Value *TrueVal = SI.getTrueValue();
  Value *FalseVal = SI.getFalseValue();

  Constant *TrueC = dyn_cast<Constant>(TrueVal);
  if (!TrueC)
    TrueC = SimplifiedValues.lookup(TrueVal);
  Constant *FalseC = dyn_cast<Constant>(FalseVal);
  if (!FalseC)
    FalseC = SimplifiedValues.lookup(FalseVal);
  Constant *CondC =
      dyn_cast_or_null<Constant>(SimplifiedValues.lookup(SI.getCondition()));

  if (!CondC) {
    // Select C, X, X => X
    if (TrueC == FalseC && TrueC) {
      SimplifiedValues[&SI] = TrueC;
      return true;
    }

    if (!CheckSROA)
      return Base::visitSelectInst(SI);

    std::pair<Value *, APInt> TrueBaseAndOffset =
        ConstantOffsetPtrs.lookup(TrueVal);
    std::pair<Value *, APInt> FalseBaseAndOffset =
        ConstantOffsetPtrs.lookup(FalseVal);
    if (TrueBaseAndOffset == FalseBaseAndOffset && TrueBaseAndOffset.first) {
      ConstantOffsetPtrs[&SI] = TrueBaseAndOffset;

      if (auto *SROAArg = getSROAArgForValueOrNull(TrueVal))
        SROAArgValues[&SI] = SROAArg;
      return true;
    }

    return Base::visitSelectInst(SI);
  }

  // Select condition is a constant.
  Value *SelectedV = CondC->isAllOnesValue()
                         ? TrueVal
                         : (CondC->isNullValue()) ? FalseVal : nullptr;
  if (!SelectedV) {
    // Condition is a vector constant that is not all 1s or all 0s.  If all
    // operands are constants, ConstantExpr::getSelect() can handle the cases
    // such as select vectors.
    if (TrueC && FalseC) {
      if (auto *C = ConstantExpr::getSelect(CondC, TrueC, FalseC)) {
        SimplifiedValues[&SI] = C;
        return true;
      }
    }
    return Base::visitSelectInst(SI);
  }

  // Condition is either all 1s or all 0s. SI can be simplified.
  if (Constant *SelectedC = dyn_cast<Constant>(SelectedV)) {
    SimplifiedValues[&SI] = SelectedC;
    return true;
  }

  if (!CheckSROA)
    return true;

  std::pair<Value *, APInt> BaseAndOffset =
      ConstantOffsetPtrs.lookup(SelectedV);
  if (BaseAndOffset.first) {
    ConstantOffsetPtrs[&SI] = BaseAndOffset;

    if (auto *SROAArg = getSROAArgForValueOrNull(SelectedV))
      SROAArgValues[&SI] = SROAArg;
  }

  return true;
}

bool CallAnalyzer::visitSwitchInst(SwitchInst &SI) {
  // We model unconditional switches as free, see the comments on handling
  // branches.
  if (isa<ConstantInt>(SI.getCondition()))
    return true;
  if (Value *V = SimplifiedValues.lookup(SI.getCondition()))
    if (isa<ConstantInt>(V))
      return true;

  // Assume the most general case where the switch is lowered into
  // either a jump table, bit test, or a balanced binary tree consisting of
  // case clusters without merging adjacent clusters with the same
  // destination. We do not consider the switches that are lowered with a mix
  // of jump table/bit test/binary search tree. The cost of the switch is
  // proportional to the size of the tree or the size of jump table range.
  //
  // NB: We convert large switches which are just used to initialize large phi
  // nodes to lookup tables instead in simplify-cfg, so this shouldn't prevent
  // inlining those. It will prevent inlining in cases where the optimization
  // does not (yet) fire.

  unsigned JumpTableSize = 0;
  BlockFrequencyInfo *BFI = GetBFI ? &(GetBFI(F)) : nullptr;
  unsigned NumCaseCluster =
      TTI.getEstimatedNumberOfCaseClusters(SI, JumpTableSize, PSI, BFI);

  onFinalizeSwitch(JumpTableSize, NumCaseCluster);
  return false;
}

bool CallAnalyzer::visitIndirectBrInst(IndirectBrInst &IBI) {
  // We never want to inline functions that contain an indirectbr.  This is
  // incorrect because all the blockaddress's (in static global initializers
  // for example) would be referring to the original function, and this
  // indirect jump would jump from the inlined copy of the function into the
  // original function which is extremely undefined behavior.
  // FIXME: This logic isn't really right; we can safely inline functions with
  // indirectbr's as long as no other function or global references the
  // blockaddress of a block within the current function.
  HasIndirectBr = true;
  return false;
}

bool CallAnalyzer::visitResumeInst(ResumeInst &RI) {
  // FIXME: It's not clear that a single instruction is an accurate model for
  // the inline cost of a resume instruction.
  return false;
}

bool CallAnalyzer::visitCleanupReturnInst(CleanupReturnInst &CRI) {
  // FIXME: It's not clear that a single instruction is an accurate model for
  // the inline cost of a cleanupret instruction.
  return false;
}

bool CallAnalyzer::visitCatchReturnInst(CatchReturnInst &CRI) {
  // FIXME: It's not clear that a single instruction is an accurate model for
  // the inline cost of a catchret instruction.
  return false;
}

bool CallAnalyzer::visitUnreachableInst(UnreachableInst &I) {
  // FIXME: It might be reasonably to discount the cost of instructions leading
  // to unreachable as they have the lowest possible impact on both runtime and
  // code size.
  return true; // No actual code is needed for unreachable.
}

bool CallAnalyzer::visitInstruction(Instruction &I) {
  // Some instructions are free. All of the free intrinsics can also be
  // handled by SROA, etc.
  if (TargetTransformInfo::TCC_Free ==
      TTI.getUserCost(&I, TargetTransformInfo::TCK_SizeAndLatency))
    return true;

  // We found something we don't understand or can't handle. Mark any SROA-able
  // values in the operand list as no longer viable.
  for (const Use &Op : I.operands())
    disableSROA(Op);

  return false;
}

/// Analyze a basic block for its contribution to the inline cost.
///
/// This method walks the analyzer over every instruction in the given basic
/// block and accounts for their cost during inlining at this callsite. It
/// aborts early if the threshold has been exceeded or an impossible to inline
/// construct has been detected. It returns false if inlining is no longer
/// viable, and true if inlining remains viable.
InlineResult
CallAnalyzer::analyzeBlock(BasicBlock *BB,
                           SmallPtrSetImpl<const Value *> &EphValues) {
  for (Instruction &I : *BB) {
    // FIXME: Currently, the number of instructions in a function regardless of
    // our ability to simplify them during inline to constants or dead code,
    // are actually used by the vector bonus heuristic. As long as that's true,
    // we have to special case debug intrinsics here to prevent differences in
    // inlining due to debug symbols. Eventually, the number of unsimplified
    // instructions shouldn't factor into the cost computation, but until then,
    // hack around it here.
    if (isa<DbgInfoIntrinsic>(I))
      continue;

    // Skip pseudo-probes.
    if (isa<PseudoProbeInst>(I))
      continue;

    // Skip ephemeral values.
    if (EphValues.count(&I))
      continue;

    ++NumInstructions;
    if (isa<ExtractElementInst>(I) || I.getType()->isVectorTy())
      ++NumVectorInstructions;

    // If the instruction simplified to a constant, there is no cost to this
    // instruction. Visit the instructions using our InstVisitor to account for
    // all of the per-instruction logic. The visit tree returns true if we
    // consumed the instruction in any way, and false if the instruction's base
    // cost should count against inlining.
    onInstructionAnalysisStart(&I);

    if (Base::visit(&I))
      ++NumInstructionsSimplified;
    else
      onMissedSimplification();

    onInstructionAnalysisFinish(&I);
    using namespace ore;
    // If the visit this instruction detected an uninlinable pattern, abort.
    InlineResult IR = InlineResult::success();
    if (IsRecursiveCall)
      IR = InlineResult::failure("recursive")      // INTEL
               .setIntelInlReason(NinlrRecursive); // INTEL
    else if (ExposesReturnsTwice)
      IR = InlineResult::failure("exposes returns twice") // INTEL
               .setIntelInlReason(NinlrReturnsTwice);     // INTEL
    else if (HasDynamicAlloca)
      IR = InlineResult::failure("dynamic alloca")     // INTEL
               .setIntelInlReason(NinlrDynamicAlloca); // INTEL
    else if (HasIndirectBr)
      IR = InlineResult::failure("indirect branch")     // INTEL
               .setIntelInlReason(NinlrIndirectBranch); // INTEL
    else if (HasLocalEscape)
      IR = InlineResult::failure("disallowed inlining of "   // INTEL
                                 "@llvm.localescape")        // INTEL
               .setIntelInlReason(NinlrCallsLocalEscape);    // INTEL
    else if (HasBranchFunnel)
      IR = InlineResult::failure("disallowed inlining of "    // INTEL
                                 "@llvm.icall.branch.funnel") // INTEL
               .setIntelInlReason(NinlrCallsBranchFunnel);    // INTEL
    else if (InitsVargArgs)
      IR = InlineResult::failure("varargs")      // INTEL
               .setIntelInlReason(NinlrVarargs); // INTEL

    if (!IR.isSuccess()) {
      if (ORE)
        ORE->emit([&]() {
          return OptimizationRemarkMissed(DEBUG_TYPE, "NeverInline",
                                          &CandidateCall)
                 << NV("Callee", &F) << " has uninlinable pattern ("
                 << NV("InlineResult", IR.getFailureReason())
                 << ") and cost is not fully computed";
        });
      return IR;
    }

    // If the caller is a recursive function then we don't want to inline
    // functions which allocate a lot of stack space because it would increase
    // the caller stack usage dramatically.
    if (IsCallerRecursive &&
        AllocatedSize > InlineConstants::TotalAllocaSizeRecursiveCaller) {
      auto IR = InlineResult::failure(                              // INTEL
                    "recursive and allocates too much stack space") // INTEL
                    .setIntelInlReason(NinlrTooMuchStack);          // INTEL
      if (ORE)
        ORE->emit([&]() {
          return OptimizationRemarkMissed(DEBUG_TYPE, "NeverInline",
                                          &CandidateCall)
                 << NV("Callee", &F) << " is "
                 << NV("InlineResult", IR.getFailureReason())
                 << ". Cost is not fully computed";
        });
      return IR;
    }

    if (shouldStop())
      return InlineResult::failure(
                 "Call site analysis is not favorable to inlining.") // INTEL
          .setIntelInlReason(NinlrNotProfitable);                    // INTEL
  }

  return InlineResult::success();
}

/// Compute the base pointer and cumulative constant offsets for V.
///
/// This strips all constant offsets off of V, leaving it the base pointer, and
/// accumulates the total constant offset applied in the returned constant. It
/// returns 0 if V is not a pointer, and returns the constant '0' if there are
/// no constant offsets applied.
ConstantInt *CallAnalyzer::stripAndComputeInBoundsConstantOffsets(Value *&V) {
  if (!V->getType()->isPointerTy())
    return nullptr;

  unsigned AS = V->getType()->getPointerAddressSpace();
  unsigned IntPtrWidth = DL.getIndexSizeInBits(AS);
  APInt Offset = APInt::getNullValue(IntPtrWidth);

  // Even though we don't look through PHI nodes, we could be called on an
  // instruction in an unreachable block, which may be on a cycle.
  SmallPtrSet<Value *, 4> Visited;
  Visited.insert(V);
  do {
    if (GEPOperator *GEP = dyn_cast<GEPOperator>(V)) {
      if (!GEP->isInBounds() || !accumulateGEPOffset(*GEP, Offset))
        return nullptr;
      V = GEP->getPointerOperand();
    } else if (Operator::getOpcode(V) == Instruction::BitCast) {
      V = cast<Operator>(V)->getOperand(0);
    } else if (GlobalAlias *GA = dyn_cast<GlobalAlias>(V)) {
      if (GA->isInterposable())
        break;
      V = GA->getAliasee();
    } else {
      break;
    }
    assert(V->getType()->isPointerTy() && "Unexpected operand type!");
  } while (Visited.insert(V).second);

  Type *IdxPtrTy = DL.getIndexType(V->getType());
  return cast<ConstantInt>(ConstantInt::get(IdxPtrTy, Offset));
}

/// Find dead blocks due to deleted CFG edges during inlining.
///
/// If we know the successor of the current block, \p CurrBB, has to be \p
/// NextBB, the other successors of \p CurrBB are dead if these successors have
/// no live incoming CFG edges.  If one block is found to be dead, we can
/// continue growing the dead block list by checking the successors of the dead
/// blocks to see if all their incoming edges are dead or not.
void CallAnalyzer::findDeadBlocks(BasicBlock *CurrBB, BasicBlock *NextBB) {
  auto IsEdgeDead = [&](BasicBlock *Pred, BasicBlock *Succ) {
    // A CFG edge is dead if the predecessor is dead or the predecessor has a
    // known successor which is not the one under exam.
    return (DeadBlocks.count(Pred) ||
            (KnownSuccessors[Pred] && KnownSuccessors[Pred] != Succ));
  };

  auto IsNewlyDead = [&](BasicBlock *BB) {
    // If all the edges to a block are dead, the block is also dead.
    return (!DeadBlocks.count(BB) &&
            llvm::all_of(predecessors(BB),
                         [&](BasicBlock *P) { return IsEdgeDead(P, BB); }));
  };

  for (BasicBlock *Succ : successors(CurrBB)) {
    if (Succ == NextBB || !IsNewlyDead(Succ))
      continue;
    SmallVector<BasicBlock *, 4> NewDead;
    NewDead.push_back(Succ);
    while (!NewDead.empty()) {
      BasicBlock *Dead = NewDead.pop_back_val();
      if (DeadBlocks.insert(Dead))
        // Continue growing the dead block lists.
        for (BasicBlock *S : successors(Dead))
          if (IsNewlyDead(S))
            NewDead.push_back(S);
    }
  }
}

/// Analyze a call site for potential inlining.
///
/// Returns true if inlining this call is viable, and false if it is not
/// viable. It computes the cost and adjusts the threshold based on numerous
/// factors and heuristics. If this method returns false but the computed cost
/// is below the computed threshold, then inlining was forcibly disabled by
/// some artifact of the routine.
InlineResult                                                  // INTEL
CallAnalyzer::analyze(const TargetTransformInfo &CalleeTTI) { // INTEL
  ++NumCallsAnalyzed;

  auto Result = onAnalysisStart(CalleeTTI); // INTEL
  if (!Result.isSuccess())
    return Result;

  if (F.empty())
    return InlineResult::success().           // INTEL
        setIntelInlReason(InlrEmptyFunction); // INTEL

  Function *Caller = CandidateCall.getFunction();
  // Check if the caller function is recursive itself.
  for (User *U : Caller->users()) {
    CallBase *Call = dyn_cast<CallBase>(U);
    if (Call && Call->getFunction() == Caller) {
      IsCallerRecursive = true;
      break;
    }
  }

  // Populate our simplified values by mapping from function arguments to call
  // arguments with known important simplifications.
  auto CAI = CandidateCall.arg_begin();
  for (Argument &FAI : F.args()) {
    assert(CAI != CandidateCall.arg_end());
    if (Constant *C = dyn_cast<Constant>(CAI))
      SimplifiedValues[&FAI] = C;

    Value *PtrArg = *CAI;
    if (ConstantInt *C = stripAndComputeInBoundsConstantOffsets(PtrArg)) {
      ConstantOffsetPtrs[&FAI] = std::make_pair(PtrArg, C->getValue());

      // We can SROA any pointer arguments derived from alloca instructions.
      if (auto *SROAArg = dyn_cast<AllocaInst>(PtrArg)) {
        SROAArgValues[&FAI] = SROAArg;
        onInitializeSROAArg(SROAArg);
        EnabledSROAAllocas.insert(SROAArg);
      }
    }
    ++CAI;
  }
  NumConstantArgs = SimplifiedValues.size();
  NumConstantOffsetPtrArgs = ConstantOffsetPtrs.size();
  NumAllocaArgs = SROAArgValues.size();

  // FIXME: If a caller has multiple calls to a callee, we end up recomputing
  // the ephemeral values multiple times (and they're completely determined by
  // the callee, so this is purely duplicate work).
  SmallPtrSet<const Value *, 32> EphValues;
  CodeMetrics::collectEphemeralValues(&F, &GetAssumptionCache(F), EphValues);

  // The worklist of live basic blocks in the callee *after* inlining. We avoid
  // adding basic blocks of the callee which can be proven to be dead for this
  // particular call site in order to get more accurate cost estimates. This
  // requires a somewhat heavyweight iteration pattern: we need to walk the
  // basic blocks in a breadth-first order as we insert live successors. To
  // accomplish this, prioritizing for small iterations because we exit after
  // crossing our threshold, we use a small-size optimized SetVector.
  typedef SetVector<BasicBlock *, SmallVector<BasicBlock *, 16>,
                    SmallPtrSet<BasicBlock *, 16>>
      BBSetVector;
  BBSetVector BBWorklist;
  BBWorklist.insert(&F.getEntryBlock());

  // Note that we *must not* cache the size, this loop grows the worklist.
  for (unsigned Idx = 0; Idx != BBWorklist.size(); ++Idx) {
    if (shouldStop())
      break;

    BasicBlock *BB = BBWorklist[Idx];
    if (BB->empty())
      continue;

    onBlockStart(BB);

    // Disallow inlining a blockaddress with uses other than strictly callbr.
    // A blockaddress only has defined behavior for an indirect branch in the
    // same function, and we do not currently support inlining indirect
    // branches.  But, the inliner may not see an indirect branch that ends up
    // being dead code at a particular call site. If the blockaddress escapes
    // the function, e.g., via a global variable, inlining may lead to an
    // invalid cross-function reference.
    // FIXME: pr/39560: continue relaxing this overt restriction.
    if (BB->hasAddressTaken())
      for (User *U : BlockAddress::get(&*BB)->users())
        if (!isa<CallBrInst>(*U))
          return InlineResult::failure(                     // INTEL
                     "blockaddress used outside of callbr") // INTEL
              .setIntelInlReason(NinlrBlockAddress);        // INTEL

    // Analyze the cost of this block. If we blow through the threshold, this
    // returns false, and we can bail on out.
    InlineResult IR = analyzeBlock(BB, EphValues);
    if (!IR.isSuccess())
      return IR;

    Instruction *TI = BB->getTerminator();

    // Add in the live successors by first checking whether we have terminator
    // that may be simplified based on the values simplified by this call.
    if (BranchInst *BI = dyn_cast<BranchInst>(TI)) {
      if (BI->isConditional()) {
        Value *Cond = BI->getCondition();
        if (ConstantInt *SimpleCond =
                dyn_cast_or_null<ConstantInt>(SimplifiedValues.lookup(Cond))) {
          BasicBlock *NextBB = BI->getSuccessor(SimpleCond->isZero() ? 1 : 0);
          BBWorklist.insert(NextBB);
          KnownSuccessors[BB] = NextBB;
          findDeadBlocks(BB, NextBB);
          continue;
        }
      }
    } else if (SwitchInst *SI = dyn_cast<SwitchInst>(TI)) {
      Value *Cond = SI->getCondition();
      if (ConstantInt *SimpleCond =
              dyn_cast_or_null<ConstantInt>(SimplifiedValues.lookup(Cond))) {
        BasicBlock *NextBB = SI->findCaseValue(SimpleCond)->getCaseSuccessor();
        BBWorklist.insert(NextBB);
        KnownSuccessors[BB] = NextBB;
        findDeadBlocks(BB, NextBB);
        continue;
      }
    }

    // If we're unable to select a particular successor, just count all of
    // them.
    for (unsigned TIdx = 0, TSize = TI->getNumSuccessors(); TIdx != TSize;
         ++TIdx)
      BBWorklist.insert(TI->getSuccessor(TIdx));

    onBlockAnalyzed(BB);
  }
#if INTEL_CUSTOMIZATION
  if (SingleBB)
    YesReasonVector.push_back(InlrSingleBasicBlock);
  else if (FoundForgivable)
    YesReasonVector.push_back(InlrSingleBasicBlockWithTest);

  bool OnlyOneCallAndLocalLinkage =
      (F.hasLocalLinkage()
       || (InlineForXmain && F.hasLinkOnceODRLinkage())) &&
      F.hasOneUse() && &F == CandidateCall.getCalledFunction();
#endif // INTEL_CUSTOMIZATION
  // If this is a noduplicate call, we can still inline as long as
  // inlining this would cause the removal of the caller (so the instruction
  // is not actually duplicated, just moved).
  if (!OnlyOneCallAndLocalLinkage && ContainsNoDuplicateCall)
    return InlineResult::failure("noduplicate") // INTEL
        .setIntelInlReason(NinlrDuplicateCall); // INTEL

  return finalizeAnalysis();
}

#if INTEL_CUSTOMIZATION
bool InlineCostCallAnalyzer::onDynamicAllocaInstException(AllocaInst &I) {
  return isDynamicAllocaException(I, CandidateCall, Params, TTI, WPI);
}
#endif // INTEL_CUSTOMIZATION
void InlineCostCallAnalyzer::print() {
#define DEBUG_PRINT_STAT(x) dbgs() << "      " #x ": " << x << "\n"
  if (PrintInstructionComments)
    F.print(dbgs(), &Writer);
  DEBUG_PRINT_STAT(NumConstantArgs);
  DEBUG_PRINT_STAT(NumConstantOffsetPtrArgs);
  DEBUG_PRINT_STAT(NumAllocaArgs);
  DEBUG_PRINT_STAT(NumConstantPtrCmps);
  DEBUG_PRINT_STAT(NumConstantPtrDiffs);
  DEBUG_PRINT_STAT(NumInstructionsSimplified);
  DEBUG_PRINT_STAT(NumInstructions);
  DEBUG_PRINT_STAT(SROACostSavings);
  DEBUG_PRINT_STAT(SROACostSavingsLost);
  DEBUG_PRINT_STAT(LoadEliminationCost);
  DEBUG_PRINT_STAT(ContainsNoDuplicateCall);
  DEBUG_PRINT_STAT(Cost);
  DEBUG_PRINT_STAT(Threshold);
#undef DEBUG_PRINT_STAT
}

#if !defined(NDEBUG) || defined(LLVM_ENABLE_DUMP)
/// Dump stats about this call's analysis.
LLVM_DUMP_METHOD void InlineCostCallAnalyzer::dump() {
  print();
}
#endif

/// Test that there are no attribute conflicts between Caller and Callee
///        that prevent inlining.
static bool functionsHaveCompatibleAttributes(
    Function *Caller, Function *Callee, TargetTransformInfo &TTI,
    function_ref<const TargetLibraryInfo &(Function &)> &GetTLI) {
  // Note that CalleeTLI must be a copy not a reference. The legacy pass manager
  // caches the most recently created TLI in the TargetLibraryInfoWrapperPass
  // object, and always returns the same object (which is overwritten on each
  // GetTLI call). Therefore we copy the first result.
  auto CalleeTLI = GetTLI(*Callee);
  return TTI.areInlineCompatible(Caller, Callee) &&
         GetTLI(*Caller).areInlineCompatible(CalleeTLI,
                                             InlineCallerSupersetNoBuiltin) &&
         AttributeFuncs::areInlineCompatible(*Caller, *Callee);
}

int llvm::getCallsiteCost(CallBase &Call, const DataLayout &DL) {
  int Cost = 0;
  for (unsigned I = 0, E = Call.arg_size(); I != E; ++I) {
    if (Call.isByValArgument(I)) {
      // We approximate the number of loads and stores needed by dividing the
      // size of the byval type by the target's pointer size.
      PointerType *PTy = cast<PointerType>(Call.getArgOperand(I)->getType());
      unsigned TypeSize = DL.getTypeSizeInBits(PTy->getElementType());
      unsigned AS = PTy->getAddressSpace();
      unsigned PointerSize = DL.getPointerSizeInBits(AS);
      // Ceiling division.
      unsigned NumStores = (TypeSize + PointerSize - 1) / PointerSize;

      // If it generates more than 8 stores it is likely to be expanded as an
      // inline memcpy so we take that as an upper bound. Otherwise we assume
      // one load and one store per word copied.
      // FIXME: The maxStoresPerMemcpy setting from the target should be used
      // here instead of a magic number of 8, but it's not available via
      // DataLayout.
      NumStores = std::min(NumStores, 8U);

      Cost += 2 * NumStores * InlineConstants::InstrCost;
    } else {
      // For non-byval arguments subtract off one instruction per call
      // argument.
      Cost += InlineConstants::InstrCost;
    }
  }
  // The call instruction also disappears after inlining.
  Cost += InlineConstants::InstrCost + InlineConstants::CallPenalty;
  return Cost;
}

InlineCost llvm::getInlineCost(
    CallBase &Call, const InlineParams &Params, TargetTransformInfo &CalleeTTI,
    function_ref<AssumptionCache &(Function &)> GetAssumptionCache,
    function_ref<const TargetLibraryInfo &(Function &)> GetTLI,
    function_ref<BlockFrequencyInfo &(Function &)> GetBFI,
#if INTEL_CUSTOMIZATION
    ProfileSummaryInfo *PSI, OptimizationRemarkEmitter *ORE,
    InliningLoopInfoCache *ILIC, WholeProgramInfo *WPI) {
  return getInlineCost(Call, Call.getCalledFunction(), Params, CalleeTTI,
                       GetAssumptionCache, GetTLI, GetBFI, PSI, ORE, ILIC, WPI);
#endif // INTEL_CUSTOMIZATION
}

Optional<int> llvm::getInliningCostEstimate(
    CallBase &Call, TargetTransformInfo &CalleeTTI,
    function_ref<AssumptionCache &(Function &)> GetAssumptionCache,
    function_ref<BlockFrequencyInfo &(Function &)> GetBFI,
#if INTEL_CUSTOMIZATION
    ProfileSummaryInfo *PSI, OptimizationRemarkEmitter *ORE,
    TargetLibraryInfo *TLI, InliningLoopInfoCache *ILIC,
    WholeProgramInfo *WPI) {
#endif // INTEL_CUSTOMIZATION
  const InlineParams Params = {/* DefaultThreshold*/ 0,
                               /*HintThreshold*/ {},
                               /*ColdThreshold*/ {},
                               /*OptSizeThreshold*/ {},
                               /*OptMinSizeThreshold*/ {},
                               /*HotCallSiteThreshold*/ {},
#if INTEL_CUSTOMIZATION
                               /*PrepareForLTO*/ false,
                               /*LinkForLTO*/ false,
                               /*InlineOptLevel*/ {},
#endif // INTEL_CUSTOMIZATION
                               /*LocallyHotCallSiteThreshold*/ {},
                               /*ColdCallSiteThreshold*/ {},
                               /*ComputeFullInlineCost*/ true,
                               /*EnableDeferral*/ true};
#if INTEL_CUSTOMIZATION
  bool NeedLocalILIC = !ILIC;
  if (NeedLocalILIC)
    ILIC = new InliningLoopInfoCache();
#endif // INTEL_CUSTOMIZATION
  InlineCostCallAnalyzer CA(*Call.getCalledFunction(), Call, Params, CalleeTTI,
                            GetAssumptionCache, GetBFI, PSI, ORE, TLI, // INTEL
                            ILIC, WPI, true, /*IgnoreThreshold*/ true);// INTEL
#if INTEL_CUSTOMIZATION
  if (NeedLocalILIC) {
    delete ILIC;
    ILIC = nullptr;
  }
#endif // INTEL_CUSTOMIZATION
  auto R = CA.analyze(CalleeTTI); // INTEL
  if (!R.isSuccess())
    return None;
  return CA.getCost();
}

Optional<InlineResult> llvm::getAttributeBasedInliningDecision(
    CallBase &Call, Function *Callee, TargetTransformInfo &CalleeTTI,
    function_ref<const TargetLibraryInfo &(Function &)> GetTLI) {

#if INTEL_CUSTOMIZATION
  //
  // We need to check this first, before getAttributeBasedInliningDecision
  // has had the chance to return.
  //
  if (Call.hasFnAttr("prefer-inline-aggressive")) {
    auto IsViable = isInlineViable(*Callee);
    if (!IsViable.isSuccess()) {
      //
      // This could be generalized to handle main routines with names
      // other than @main, but right now aggressive inlining only sets
      // "may_have_huge_local_malloc" on main routines called @main.
      //
      Module *M = Callee->getParent();
      Function *MainRtn = M->getFunction("main");
      if (MainRtn && MainRtn->hasFnAttribute("may_have_huge_local_malloc"))
        MainRtn->removeFnAttr("may_have_huge_local_malloc");
    }
  }
#endif // INTEL_CUSTOMIZATION
  // Cannot inline indirect calls.
  if (!Callee)
    return InlineResult::failure("indirect call") // INTEL
        .setIntelInlReason(NinlrIndirect);        // INTEL

  // When callee coroutine function is inlined into caller coroutine function
  // before coro-split pass,
  // coro-early pass can not handle this quiet well.
  // So we won't inline the coroutine function if it have not been unsplited
  if (Callee->isPresplitCoroutine())
    return InlineResult::failure("unsplited coroutine call");

  // Never inline calls with byval arguments that does not have the alloca
  // address space. Since byval arguments can be replaced with a copy to an
  // alloca, the inlined code would need to be adjusted to handle that the
  // argument is in the alloca address space (so it is a little bit complicated
  // to solve).
  unsigned AllocaAS = Callee->getParent()->getDataLayout().getAllocaAddrSpace();
  for (unsigned I = 0, E = Call.arg_size(); I != E; ++I)
    if (Call.isByValArgument(I)) {
      PointerType *PTy = cast<PointerType>(Call.getArgOperand(I)->getType());
      if (PTy->getAddressSpace() != AllocaAS)
        return InlineResult::failure("byval arguments without alloca"
                                     " address space");
    }

  // Calls to functions with always-inline attributes should be inlined
  // whenever possible.
  if (Call.hasFnAttr(Attribute::AlwaysInline)) {
    auto IsViable = isInlineViable(*Callee);
#if INTEL_CUSTOMIZATION
    if (IsViable.isSuccess())
      return InlineResult::success().setIntelInlReason(InlrAlwaysInline);
    assert(IsNotInlinedReason(IsViable.getIntelInlReason()));
    return InlineResult::failure(IsViable.getFailureReason())
        .setIntelInlReason(IsViable.getIntelInlReason());
  }
  if (Call.hasFnAttr("always-inline-recursive")) {
    auto IsViable = isInlineViable(*Callee);
    if (IsViable.isSuccess())
      return InlineResult::success().setIntelInlReason(
          InlrAlwaysInlineRecursive);
    assert(IsNotInlinedReason(IsViable.getIntelInlReason()));
    return InlineResult::failure(
               "inapplicable always inline recursive attribute")
        .setIntelInlReason(IsViable.getIntelInlReason());
  }
  bool CallerIsFort = Call.getCaller()->isFortran();
  bool CalleeIsFort = Callee->isFortran();
  if ((CallerIsFort && !CalleeIsFort) || (!CallerIsFort && CalleeIsFort))
    return InlineResult::failure("is cross language")
        .setIntelInlReason(NinlrIsCrossLanguage);
#endif // INTEL_CUSTOMIZATION

  // Never inline functions with conflicting attributes (unless callee has
  // always-inline attribute).
  Function *Caller = Call.getCaller();
  if (!functionsHaveCompatibleAttributes(Caller, Callee, CalleeTTI, GetTLI))
    return InlineResult::failure("conflicting attributes") // INTEL
        .setIntelInlReason(NinlrMismatchedAttributes);     // INTEL

  // Don't inline this call if the caller has the optnone attribute.
  if (Caller->hasOptNone())
    return InlineResult::failure("optnone attribute") // INTEL
        .setIntelInlReason(NinlrNullPtrMismatch);     // INTEL

  // Don't inline a function that treats null pointer as valid into a caller
  // that does not have this attribute.
  if (!Caller->nullPointerIsDefined() && Callee->nullPointerIsDefined())
    return InlineResult::failure("nullptr definitions incompatible") // INTEL
        .setIntelInlReason(NinlrNullPtrMismatch);                    // INTEL

  // Don't inline functions which can be interposed at link-time.
  if (Callee->isInterposable())
    return InlineResult::failure("interposable") // INTEL
        .setIntelInlReason(NinlrMayBeOverriden); // INTEL

  // Don't inline functions marked noinline.
  if (Callee->hasFnAttribute(Attribute::NoInline))
    return InlineResult::failure("noinline function attribute") // INTEL
        .setIntelInlReason(NinlrNoinlineAttribute);             // INTEL

  // Don't inline call sites marked noinline.
  if (Call.isNoInline())
    return {InlineResult::failure("noinline call site attribute") // INTEL
                .setIntelInlReason(NinlrNoinlineCallsite)};       // INTEL

  // Don't inline functions if one does not have any stack protector attribute
  // but the other does.
  if (Caller->hasStackProtectorFnAttr() && !Callee->hasStackProtectorFnAttr())
    return InlineResult::failure(
        "stack protected caller but callee requested no stack protector");
  if (Callee->hasStackProtectorFnAttr() && !Caller->hasStackProtectorFnAttr())
    return InlineResult::failure(
        "stack protected callee but caller requested no stack protector");

  return None;
}

InlineCost llvm::getInlineCost(
    CallBase &Call, Function *Callee, const InlineParams &Params,
    TargetTransformInfo &CalleeTTI,
    function_ref<AssumptionCache &(Function &)> GetAssumptionCache,
    function_ref<const TargetLibraryInfo &(Function &)> GetTLI,
    function_ref<BlockFrequencyInfo &(Function &)> GetBFI,
#if INTEL_CUSTOMIZATION
    ProfileSummaryInfo *PSI, OptimizationRemarkEmitter *ORE,
    InliningLoopInfoCache *ILIC, WholeProgramInfo *WPI) {
#endif // INTEL_CUSTOMIZATION

  auto UserDecision =
      llvm::getAttributeBasedInliningDecision(Call, Callee, CalleeTTI, GetTLI);

  if (UserDecision.hasValue()) {
#if INTEL_CUSTOMIZATION
    if (UserDecision->isSuccess()) {
      if (UserDecision->getIntelInlReason() == InlrAlwaysInlineRecursive)
        return llvm::InlineCost::getAlways("always inline recursive attribute",
                                           InlrAlwaysInlineRecursive);
      return llvm::InlineCost::getAlways("always inline attribute",
                                         InlrAlwaysInline);
    }
    return llvm::InlineCost::getNever(UserDecision->getFailureReason(),
                                      UserDecision->getIntelInlReason());
#endif // INTEL_CUSTOMIZATION
  }

  LLVM_DEBUG(llvm::dbgs() << "      Analyzing call of " << Callee->getName()
                          << "... (caller:" << Call.getCaller()->getName()
                          << ")\n");

#if INTEL_CUSTOMIZATION
  auto TLI = GetTLI(*Callee);
  bool NeedLocalILIC = !ILIC;
  if (NeedLocalILIC)
    ILIC = new InliningLoopInfoCache();
  InlineCostCallAnalyzer CA(*Callee, Call, Params, CalleeTTI,
                            GetAssumptionCache, GetBFI, PSI, ORE, &TLI, ILIC,
                            WPI, true);
  InlineResult ShouldInline = CA.analyze(CalleeTTI);
  if (NeedLocalILIC) {
    delete ILIC;
    ILIC = nullptr;
  }
  InlineReason Reason = ShouldInline.getIntelInlReason();
#endif // INTEL_CUSTOMIZATION

  LLVM_DEBUG(CA.dump());

  // Always make cost benefit based decision explicit.
  // We use always/never here since threshold is not meaningful,
  // as it's not what drives cost-benefit analysis.
  if (CA.wasDecidedByCostBenefit()) {
    if (ShouldInline.isSuccess())
      return InlineCost::getAlways("benefit over cost");
    else
      return InlineCost::getNever("cost over benefit");
  }

  // Check if there was a reason to force inlining or no inlining.
  if (!ShouldInline.isSuccess() && CA.getCost() < CA.getThreshold())
    return InlineCost::getNever(ShouldInline.getFailureReason(), // INTEL
                                Reason);                         // INTEL
  if (ShouldInline.isSuccess() && CA.getCost() >= CA.getThreshold())
    return InlineCost::getAlways("empty function", Reason);    // INTEL

#if INTEL_CUSTOMIZATION
  return llvm::InlineCost::get(CA.getCost(), CA.getThreshold(), nullptr,
      ShouldInline.isSuccess(), Reason, CA.getEarlyExitCost(),
      CA.getEarlyExitThreshold());
#endif // INTEL_CUSTOMIZATION
}

InlineResult llvm::isInlineViable(Function &F) {
  bool ReturnsTwice = F.hasFnAttribute(Attribute::ReturnsTwice);
  for (BasicBlock &BB : F) {
    // Disallow inlining of functions which contain indirect branches.
    if (isa<IndirectBrInst>(BB.getTerminator()))
      return InlineResult::failure("contains indirect branches") // INTEL
          .setIntelInlReason(NinlrIndirectBranch);               // INTEL

    // Disallow inlining of blockaddresses which are used by non-callbr
    // instructions.
    if (BB.hasAddressTaken())
      for (User *U : BlockAddress::get(&BB)->users())
        if (!isa<CallBrInst>(*U))
          return InlineResult::failure(                     // INTEL
                     "blockaddress used outside of callbr") // INTEL
              .setIntelInlReason(NinlrBlockAddress);        // INTEL

    for (auto &II : BB) {
      CallBase *Call = dyn_cast<CallBase>(&II);
      if (!Call)
        continue;

      // Disallow recursive calls.
      Function *Callee = Call->getCalledFunction();
      if (&F == Callee)
        return InlineResult::failure("recursive call") // INTEL
            .setIntelInlReason(NinlrRecursive);        // INTEL

      // Disallow calls which expose returns-twice to a function not previously
      // attributed as such.
      if (!ReturnsTwice && isa<CallInst>(Call) &&
          cast<CallInst>(Call)->canReturnTwice())
        return InlineResult::failure("exposes returns-twice attribute") // INTEL
            .setIntelInlReason(NinlrReturnsTwice);                      // INTEL

      if (Callee)
        switch (Callee->getIntrinsicID()) {
        default:
          break;
        case llvm::Intrinsic::icall_branch_funnel:
          // Disallow inlining of @llvm.icall.branch.funnel because current
          // backend can't separate call targets from call arguments.
          return InlineResult::failure("disallowed inlining of "    // INTEL
                                       "@llvm.icall.branch.funnel") // INTEL
              .setIntelInlReason(NinlrCallsBranchFunnel);           // INTEL
        case llvm::Intrinsic::localescape:
          // Disallow inlining functions that call @llvm.localescape. Doing this
          // correctly would require major changes to the inliner.
          return InlineResult::failure(
                     "disallowed inlining of @llvm.localescape") // INTEL
              .setIntelInlReason(NinlrCallsLocalEscape);         // INTEL
        case llvm::Intrinsic::vastart:
          // Disallow inlining of functions that initialize VarArgs with
          // va_start.
          return InlineResult::failure(
                     "contains VarArgs initialized with va_start") // INTEL
              .setIntelInlReason(NinlrVarargs);                    // INTEL
        }
    }
  }

  return InlineResult::success();
}

// APIs to create InlineParams based on command line flags and/or other
// parameters.

InlineParams llvm::getInlineParams(int Threshold) {
  InlineParams Params;
  Params.PrepareForLTO = EnablePreLTOInlineCost;     // INTEL

  // This field is the threshold to use for a callee by default. This is
  // derived from one or more of:
  //  * optimization or size-optimization levels,
  //  * a value passed to createFunctionInliningPass function, or
  //  * the -inline-threshold flag.
  //  If the -inline-threshold flag is explicitly specified, that is used
  //  irrespective of anything else.
  if (InlineThreshold.getNumOccurrences() > 0)
    Params.DefaultThreshold = InlineThreshold;
  else
    Params.DefaultThreshold = Threshold;

  // Set the HintThreshold knob from the -inlinehint-threshold.
  Params.HintThreshold = HintThreshold;

  // Set the HotCallSiteThreshold knob from the -hot-callsite-threshold.
  Params.HotCallSiteThreshold = HotCallSiteThreshold;

  // If the -locally-hot-callsite-threshold is explicitly specified, use it to
  // populate LocallyHotCallSiteThreshold. Later, we populate
  // Params.LocallyHotCallSiteThreshold from -locally-hot-callsite-threshold if
  // we know that optimization level is O3 (in the getInlineParams variant that
  // takes the opt and size levels).
  // FIXME: Remove this check (and make the assignment unconditional) after
  // addressing size regression issues at O2.
  if (LocallyHotCallSiteThreshold.getNumOccurrences() > 0)
    Params.LocallyHotCallSiteThreshold = LocallyHotCallSiteThreshold;

  // Set the ColdCallSiteThreshold knob from the
  // -inline-cold-callsite-threshold.
  Params.ColdCallSiteThreshold = ColdCallSiteThreshold;

  // Set the OptMinSizeThreshold and OptSizeThreshold params only if the
  // -inlinehint-threshold commandline option is not explicitly given. If that
  // option is present, then its value applies even for callees with size and
  // minsize attributes.
  // If the -inline-threshold is not specified, set the ColdThreshold from the
  // -inlinecold-threshold even if it is not explicitly passed. If
  // -inline-threshold is specified, then -inlinecold-threshold needs to be
  // explicitly specified to set the ColdThreshold knob
  if (InlineThreshold.getNumOccurrences() == 0) {
    Params.OptMinSizeThreshold = InlineConstants::OptMinSizeThreshold;
    Params.OptSizeThreshold = InlineForXmain                 // INTEL
     ? OptSizeThreshold : InlineConstants::OptSizeThreshold; // INTEL
    Params.ColdThreshold = ColdThreshold;
  } else if (ColdThreshold.getNumOccurrences() > 0) {
    Params.ColdThreshold = ColdThreshold;
  }
#if INTEL_CUSTOMIZATION
  if (IntelInlineReportLevel & InlineReportOptions::RealCost)
      Params.ComputeFullInlineCost = true;
#endif // INTEL_CUSTOMIZATION
  return Params;
}

InlineParams llvm::getInlineParams() {
  return getInlineParams(DefaultThreshold);
}

// Compute the default threshold for inlining based on the opt level and the
// size opt level.
static int computeThresholdFromOptLevels(unsigned OptLevel,
                                         unsigned SizeOptLevel) {
  if (OptLevel > 2)
    return InlineConstants::OptAggressiveThreshold;
  if (SizeOptLevel == 1) // -Os
    return InlineForXmain                                     // INTEL
      ? OptSizeThreshold : InlineConstants::OptSizeThreshold; // INTEL
  if (SizeOptLevel == 2) // -Oz
    return InlineConstants::OptMinSizeThreshold;
  return DefaultThreshold;
}

InlineParams llvm::getInlineParams(unsigned OptLevel, unsigned SizeOptLevel) {
  auto Params =
      getInlineParams(computeThresholdFromOptLevels(OptLevel, SizeOptLevel));
  // At O3, use the value of -locally-hot-callsite-threshold option to populate
  // Params.LocallyHotCallSiteThreshold. Below O3, this flag has effect only
  // when it is specified explicitly.
  if (OptLevel > 2)
    Params.LocallyHotCallSiteThreshold = LocallyHotCallSiteThreshold;
  return Params;
}

#if INTEL_CUSTOMIZATION
// This routine does exactly same as what "getInlineParams(unsigned OptLevel,
// unsigned SizeOptLevel)" function does except it also sets PrepareForLTO
// and LinkForLTO flags in "InlineParams" based on "PrepareForLTO" and
// "LinkForLTO".
InlineParams llvm::getInlineParams(unsigned OptLevel, unsigned SizeOptLevel,
                                   bool PrepareForLTO, bool LinkForLTO) {
  InlineParams InlParams;
  assert((!PrepareForLTO || !LinkForLTO) && "Inconsistent LTO inline opts");
  //
  // If 'LinkForLTO' call getInlineParams() so that the thresholds are not
  // modified. This maintains the current behavior of the community version.
  //
  if (LinkForLTO)
    InlParams = getInlineParams();
  else
    InlParams = getInlineParams(OptLevel, SizeOptLevel);
  InlParams.PrepareForLTO = PrepareForLTO;
  InlParams.LinkForLTO = LinkForLTO;
  //
  // Note that the InlineOptLevel is not being set to the OptLevel in all
  // cases right now in the inliner, only when this version of getInlineParams
  // is called. I will change that in a future change set.
  //
  InlParams.InlineOptLevel = OptLevel;
  return InlParams;
}
#endif // INTEL_CUSTOMIZATION
PreservedAnalyses
InlineCostAnnotationPrinterPass::run(Function &F,
                                     FunctionAnalysisManager &FAM) {
  PrintInstructionComments = true;
  std::function<AssumptionCache &(Function &)> GetAssumptionCache = [&](
      Function &F) -> AssumptionCache & {
    return FAM.getResult<AssumptionAnalysis>(F);
  };
  Module *M = F.getParent();
  ProfileSummaryInfo PSI(*M);
  DataLayout DL(M);
  TargetTransformInfo TTI(DL);
  // FIXME: Redesign the usage of InlineParams to expand the scope of this pass.
  // In the current implementation, the type of InlineParams doesn't matter as
  // the pass serves only for verification of inliner's decisions.
  // We can add a flag which determines InlineParams for this run. Right now,
  // the default InlineParams are used.
  const InlineParams Params = llvm::getInlineParams();
  for (BasicBlock &BB : F) {
    for (Instruction &I : BB) {
      if (CallInst *CI = dyn_cast<CallInst>(&I)) {
        Function *CalledFunction = CI->getCalledFunction();
        if (!CalledFunction || CalledFunction->isDeclaration())
          continue;
        OptimizationRemarkEmitter ORE(CalledFunction);
        InlineCostCallAnalyzer ICCA(*CalledFunction, *CI, Params, TTI,
                                    GetAssumptionCache, nullptr, &PSI, &ORE);
        ICCA.analyze(TTI); // INTEL
        OS << "      Analyzing call of " << CalledFunction->getName()
           << "... (caller:" << CI->getCaller()->getName() << ")\n";
        ICCA.print();
      }
    }
  }
  return PreservedAnalyses::all();
}<|MERGE_RESOLUTION|>--- conflicted
+++ resolved
@@ -559,14 +559,11 @@
   // sense that it's not weighted by profile counts at all.
   int ColdSize = 0;
 
-<<<<<<< HEAD
-=======
   // Whether inlining is decided by cost-benefit analysis.
   bool DecidedByCostBenefit = false;
 
   bool SingleBB = true;
 
->>>>>>> 6869e6c1
   unsigned SROACostSavings = 0;
   unsigned SROACostSavingsLost = 0;
 
@@ -1123,16 +1120,13 @@
   virtual ~InlineCostCallAnalyzer() {}
   int getThreshold() { return Threshold; }
   int getCost() { return Cost; }
-<<<<<<< HEAD
 #if INTEL_CUSTOMIZATION
   int getEarlyExitThreshold() { return EarlyExitThreshold; }
   int getEarlyExitCost() { return EarlyExitCost; }
   bool onDynamicAllocaInstException(AllocaInst &I) override;
 #endif // INTEL_CUSTOMIZATION
 
-=======
   bool wasDecidedByCostBenefit() { return DecidedByCostBenefit; }
->>>>>>> 6869e6c1
 };
 SmallPtrSet<Function *, 10> InlineCostCallAnalyzer::QueuedCallers; // INTEL
 } // namespace
