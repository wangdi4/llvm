--- conflicted
+++ resolved
@@ -104,15 +104,10 @@
 // Probability of the edge BB2->BB3 = 4 / (124 + 4) = 0.03125
 static const uint32_t LBH_TAKEN_WEIGHT = 124;
 static const uint32_t LBH_NONTAKEN_WEIGHT = 4;
-<<<<<<< HEAD
-// Unlikely edges within a loop are half as likely as other edges
-static const uint32_t LBH_UNLIKELY_WEIGHT = 62;
 #if INTEL_CUSTOMIZATION
 // Likely edges within a loop are a little bigger than other edges
 static const uint32_t LBH_LIKELY_WEIGHT = 135;
 #endif // INTEL_CUSTOMIZATION
-=======
->>>>>>> 9fb074e7
 
 /// Unreachable-terminating branch taken probability.
 ///
@@ -614,7 +609,6 @@
   }
 }
 
-<<<<<<< HEAD
 #if INTEL_CUSTOMIZATION
 static void
 computeLikelySuccessors(const BasicBlock *BB, Loop *L,
@@ -738,60 +732,6 @@
 }
 #endif // INTEL_CUSTOMIZATION
 
-// Calculate Edge Weights using "Loop Branch Heuristics". Predict backedges
-// as taken, exiting edges as not-taken.
-bool BranchProbabilityInfo::calcLoopBranchHeuristics(const BasicBlock *BB,
-                                                     const LoopInfo &LI) {
-  LoopBlock LB(BB, LI, *SccI.get());
-  if (!LB.belongsToLoop())
-    return false;
-
-#if INTEL_CUSTOMIZATION
-  bool IsADIL = false;
-  if (LB.getLoop() && enableAbnormalDeepLoopHeuristics &&
-      maxLoopDepth(LB.getLoop()) >= AbnormalLoopDepthThreshold && CurrentDT)
-    IsADIL = true;
-#endif // INTEL_CUSTOMIZATIO
-
-  SmallPtrSet<const BasicBlock*, 8> UnlikelyBlocks;
-  if (LB.getLoop())
-    computeUnlikelySuccessors(BB, LB.getLoop(), UnlikelyBlocks);
-
-#if INTEL_CUSTOMIZATION
-  SmallPtrSet<const BasicBlock*, 8> LikelyBlocks;
-  if (LB.getLoop())
-    computeLikelySuccessors(BB, LB.getLoop(), LikelyBlocks);
-
-  SmallVector<unsigned, 8> LikelyEdges;
-#endif // INTEL_CUSTOMIZATION
-
-  SmallVector<unsigned, 8> BackEdges;
-  SmallVector<unsigned, 8> ExitingEdges;
-  SmallVector<unsigned, 8> InEdges; // Edges from header to the loop.
-  SmallVector<unsigned, 8> UnlikelyEdges;
-
-  for (const_succ_iterator I = succ_begin(BB), E = succ_end(BB); I != E; ++I) {
-    LoopBlock SuccLB(*I, LI, *SccI.get());
-    LoopEdge Edge(LB, SuccLB);
-    bool IsUnlikelyEdge = LB.getLoop() && UnlikelyBlocks.contains(*I);
-#if INTEL_CUSTOMIZATION
-    bool IsLikelyEdge =
-        LB.getLoop() && (LikelyBlocks.find(*I) != LikelyBlocks.end());
-#endif // INTEL_CUSTOMIZATION
-
-    if (IsUnlikelyEdge)
-      UnlikelyEdges.push_back(I.getSuccessorIndex());
-#if INTEL_CUSTOMIZATION
-    else if (IsLikelyEdge)
-      LikelyEdges.push_back(I.getSuccessorIndex());
-#endif // INTEL_CUSTOMIZATION
-    else if (isLoopExitingEdge(Edge))
-      ExitingEdges.push_back(I.getSuccessorIndex());
-    else if (isLoopBackEdge(Edge))
-      BackEdges.push_back(I.getSuccessorIndex());
-    else {
-      InEdges.push_back(I.getSuccessorIndex());
-=======
 Optional<uint32_t>
 BranchProbabilityInfo::getEstimatedBlockWeight(const BasicBlock *BB) const {
   auto WeightIt = EstimatedBlockWeight.find(BB);
@@ -908,7 +848,6 @@
         break;
     } else if (isLoopExitingEdge(Edge)) {
       LoopWorkList.push_back(DomLoopBB);
->>>>>>> 9fb074e7
     }
   }
 }
@@ -922,120 +861,6 @@
         if (CI->hasFnAttr(Attribute::NoReturn))
           return true;
 
-<<<<<<< HEAD
-#if INTEL_CUSTOMIZATION
-  if (BackEdges.empty() && ExitingEdges.empty() && UnlikelyEdges.empty()
-      && LikelyEdges.empty()) {
-    if (!IsADIL || InEdges.empty() || !CurrentDT)
-      return false;
-    SmallVector<unsigned, 8> InnerLoopEdges;
-    SmallVector<unsigned, 8> CurrentLoopEdges;
-    for (unsigned SuccIdx : InEdges) {
-      BasicBlock *SuccBB = BB->getTerminator()->getSuccessor(SuccIdx);
-      bool CrossInnerLoop = false;
-      for (Loop *SubLoop : *LB.getLoop()) {
-        if (CurrentDT->dominates(SuccBB, SubLoop->getHeader())) {
-          CrossInnerLoop = true;
-          break;
-        }
-      }
-      if (CrossInnerLoop)
-        InnerLoopEdges.push_back(SuccIdx);
-      else
-        CurrentLoopEdges.push_back(SuccIdx);
-    }
-    if (InnerLoopEdges.empty() || CurrentLoopEdges.empty())
-      return false;
-
-    unsigned Denom = ADIL_TAKEN_WEIGHT + ADIL_NONTAKEN_WEIGHT;
-    SmallVector<BranchProbability, 4> EdgeProbabilities(
-      BB->getTerminator()->getNumSuccessors(), BranchProbability::getUnknown());
-
-    BranchProbability InnerProb = BranchProbability(ADIL_TAKEN_WEIGHT, Denom);
-    auto ProbInner = InnerProb / InnerLoopEdges.size();
-    for (unsigned SuccIdx : InnerLoopEdges)
-      EdgeProbabilities[SuccIdx] = ProbInner;
-
-    BranchProbability CurProb = BranchProbability(ADIL_NONTAKEN_WEIGHT, Denom);
-    auto ProbCur = CurProb / CurrentLoopEdges.size();
-    for (unsigned SuccIdx : CurrentLoopEdges)
-      EdgeProbabilities[SuccIdx] = ProbCur;
-
-    setEdgeProbability(BB, EdgeProbabilities);
-    return true;
-  }
-
-  unsigned BackEdges_Weight;
-  unsigned InEdges_Weight;
-  unsigned UnlikelyEdges_Weight;
-  unsigned LikelyEdges_Weight;
-  unsigned ExitingEdges_Weight;
-  if (IsADIL) {
-    // Make back-edge probability 4 times smaller to avoid block frequency
-    // (based on branch probability) overflow for abnormal deep loop.
-    BackEdges_Weight = LBH_TAKEN_WEIGHT/4;
-    InEdges_Weight = LBH_TAKEN_WEIGHT;
-    UnlikelyEdges_Weight = LBH_UNLIKELY_WEIGHT;
-    LikelyEdges_Weight = LBH_LIKELY_WEIGHT;
-    ExitingEdges_Weight = LBH_NONTAKEN_WEIGHT;
-  } else {
-    BackEdges_Weight = LBH_TAKEN_WEIGHT;
-    InEdges_Weight = LBH_TAKEN_WEIGHT;
-    UnlikelyEdges_Weight = LBH_UNLIKELY_WEIGHT;
-    LikelyEdges_Weight = LBH_LIKELY_WEIGHT;
-    ExitingEdges_Weight = LBH_NONTAKEN_WEIGHT;
-  }
-
-  // Collect the sum of probabilities of back-edges/in-edges/exiting-edges, and
-  // normalize them so that they sum up to one.
-  unsigned Denom = (BackEdges.empty() ? 0 : BackEdges_Weight) +
-                   (InEdges.empty() ? 0 : InEdges_Weight) +
-                   (UnlikelyEdges.empty() ? 0 : UnlikelyEdges_Weight) +
-                   (LikelyEdges.empty() ? 0 : LikelyEdges_Weight) +
-                   (ExitingEdges.empty() ? 0 : ExitingEdges_Weight);
-
-  SmallVector<BranchProbability, 4> EdgeProbabilities(
-      BB->getTerminator()->getNumSuccessors(), BranchProbability::getUnknown());
-  if (uint32_t numBackEdges = BackEdges.size()) {
-    BranchProbability TakenProb = BranchProbability(BackEdges_Weight, Denom);
-    auto Prob = TakenProb / numBackEdges;
-    for (unsigned SuccIdx : BackEdges)
-      EdgeProbabilities[SuccIdx] = Prob;
-  }
-
-  if (uint32_t numInEdges = InEdges.size()) {
-    BranchProbability TakenProb = BranchProbability(InEdges_Weight, Denom);
-    auto Prob = TakenProb / numInEdges;
-    for (unsigned SuccIdx : InEdges)
-      EdgeProbabilities[SuccIdx] = Prob;
-  }
-
-  if (uint32_t numExitingEdges = ExitingEdges.size()) {
-    BranchProbability NotTakenProb = BranchProbability(ExitingEdges_Weight,
-                                                       Denom);
-    auto Prob = NotTakenProb / numExitingEdges;
-    for (unsigned SuccIdx : ExitingEdges)
-      EdgeProbabilities[SuccIdx] = Prob;
-  }
-
-  if (uint32_t numUnlikelyEdges = UnlikelyEdges.size()) {
-    BranchProbability UnlikelyProb = BranchProbability(UnlikelyEdges_Weight,
-                                                       Denom);
-    auto Prob = UnlikelyProb / numUnlikelyEdges;
-    for (unsigned SuccIdx : UnlikelyEdges)
-      EdgeProbabilities[SuccIdx] = Prob;
-  }
-
-  if (uint32_t numLikelyEdges = LikelyEdges.size()) {
-    BranchProbability LikelyProb = BranchProbability(LikelyEdges_Weight,
-                                                       Denom);
-    auto Prob = LikelyProb / numLikelyEdges;
-    for (unsigned SuccIdx : LikelyEdges)
-      EdgeProbabilities[SuccIdx] = Prob;
-  }
-#endif // INTEL_CUSTOMIZATION
-
-=======
     return false;
   };
 
@@ -1225,7 +1050,6 @@
     EdgeProbabilities[Idx] =
         BranchProbability(SuccWeights[Idx], (uint32_t)TotalWeight);
   }
->>>>>>> 9fb074e7
   setEdgeProbability(BB, EdgeProbabilities);
   return true;
 }
@@ -1568,14 +1392,9 @@
 
 void BranchProbabilityInfo::calculate(const Function &F, const LoopInfo &LoopI,
                                       const TargetLibraryInfo *TLI,
-<<<<<<< HEAD
-                                      PostDominatorTree *PDT,         // INTEL
-                                      const TargetTransformInfo *TTI, // INTEL
-                                      DominatorTree *DT) {            // INTEL
-=======
                                       DominatorTree *DT,
-                                      PostDominatorTree *PDT) {
->>>>>>> 9fb074e7
+                                      PostDominatorTree *PDT,           // INTEL
+                                      const TargetTransformInfo *TTI) { // INTEL
   LLVM_DEBUG(dbgs() << "---- Branch Probability Info : " << F.getName()
                     << " ----\n\n");
   LastF = &F; // Store the last function we ran on for printing.
@@ -1602,13 +1421,6 @@
   computeEestimateBlockWeight(F, DT, PDT);
 
 #if INTEL_CUSTOMIZATION
-  std::unique_ptr<DominatorTree> DTPtr;
-
-  if (!DT) {
-    DTPtr = std::make_unique<DominatorTree>(const_cast<Function &>(F));
-    DT = DTPtr.get();
-  }
-
   CurrentDT = DT;
   enableAbnormalDeepLoopHeuristics = TTI && TTI->isAdvancedOptEnabled(
       TargetTransformInfo::AdvancedOptLevel::AO_TargetHasIntelAVX2);
@@ -1624,20 +1436,8 @@
       continue;
     if (calcMetadataWeights(BB))
       continue;
-<<<<<<< HEAD
-    if (calcInvokeHeuristics(BB))
+    if (calcEstimatedHeuristics(BB))
       continue;
-    if (calcUnreachableHeuristics(BB))
-      continue;
-#if INTEL_CUSTOMIZATION
-    if (calcLoopBranchHeuristics(BB, LI))
-=======
-    if (calcEstimatedHeuristics(BB))
->>>>>>> 9fb074e7
-      continue;
-    if (calcColdCallHeuristics(BB))
-      continue;
-#endif // INTEL_CUSTOMIZATION
     if (calcPointerHeuristics(BB))
       continue;
     if (calcZeroHeuristics(BB, TLI))
@@ -1672,7 +1472,6 @@
   AU.addRequired<DominatorTreeWrapperPass>();
   AU.addRequired<PostDominatorTreeWrapperPass>();
   AU.addRequired<TargetTransformInfoWrapperPass>(); // INTEL
-  AU.addRequired<DominatorTreeWrapperPass>();       // INTEL
   AU.setPreservesAll();
 }
 
@@ -1683,13 +1482,8 @@
   DominatorTree &DT = getAnalysis<DominatorTreeWrapperPass>().getDomTree();
   PostDominatorTree &PDT =
       getAnalysis<PostDominatorTreeWrapperPass>().getPostDomTree();
-<<<<<<< HEAD
   auto &TTI = getAnalysis<TargetTransformInfoWrapperPass>().getTTI(F); // INTEL
-  auto &DT = getAnalysis<DominatorTreeWrapperPass>().getDomTree();     // INTEL
-  BPI.calculate(F, LI, &TLI, &PDT, &TTI, &DT);                         // INTEL
-=======
-  BPI.calculate(F, LI, &TLI, &DT, &PDT);
->>>>>>> 9fb074e7
+  BPI.calculate(F, LI, &TLI, &DT, &PDT, &TTI);                         // INTEL
   return false;
 }
 
@@ -1706,14 +1500,9 @@
   BranchProbabilityInfo BPI;
   BPI.calculate(F, AM.getResult<LoopAnalysis>(F),
                 &AM.getResult<TargetLibraryAnalysis>(F),
-<<<<<<< HEAD
+                &AM.getResult<DominatorTreeAnalysis>(F),
                 &AM.getResult<PostDominatorTreeAnalysis>(F), // INTEL
-                &AM.getResult<TargetIRAnalysis>(F),          // INTEL
-                &AM.getResult<DominatorTreeAnalysis>(F));    // INTEL
-=======
-                &AM.getResult<DominatorTreeAnalysis>(F),
-                &AM.getResult<PostDominatorTreeAnalysis>(F));
->>>>>>> 9fb074e7
+                &AM.getResult<TargetIRAnalysis>(F));         // INTEL
   return BPI;
 }
 
