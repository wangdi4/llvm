--- conflicted
+++ resolved
@@ -950,12 +950,7 @@
   for (const_succ_iterator I = succ_begin(BB), E = succ_end(BB); I != E; ++I) {
     LoopBlock SuccLB(*I, LI, *SccI.get());
     LoopEdge Edge(LB, SuccLB);
-<<<<<<< HEAD
-    bool IsUnlikelyEdge =
-        LB.getLoop() && (UnlikelyBlocks.find(*I) != UnlikelyBlocks.end());
-=======
     bool IsUnlikelyEdge = LB.getLoop() && UnlikelyBlocks.contains(*I);
->>>>>>> 6c8b510a
 #if INTEL_CUSTOMIZATION
     bool IsLikelyEdge =
         LB.getLoop() && (LikelyBlocks.find(*I) != LikelyBlocks.end());
