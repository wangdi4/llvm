--- conflicted
+++ resolved
@@ -822,11 +822,7 @@
   // we detect this loop and multiply back edge weight by factor 3 to increase
   // the loop trip count.
   if (isHotWeightedAveragingPixelsLoop(BB, L)) {
-<<<<<<< HEAD
-    LikelyBlocks[BB] = Scaled32::getFraction(3, 1);
-=======
     LikelyBlocks[BB] = Scaled32::getFraction(6, 1);
->>>>>>> 7f4c3c22
     return;
   }
 
