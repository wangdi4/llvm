add_llvm_library(LLVMTestingSupport
  Annotations.cpp
  Error.cpp
  SupportHelpers.cpp

  BUILDTREE_ONLY

  ADDITIONAL_HEADER_DIRS
  ${LLVM_MAIN_INCLUDE_DIR}/llvm/Testing/Support

  LINK_COMPONENTS
  Support
  )

<<<<<<< HEAD
# INTEL_CUSTOMIZATION
if (LLVM_LIBCXX_USED AND NOT SYCL_USE_LIBCXX)
  add_llvm_library(LLVMTestingSupport_stdcpp
    Annotations.cpp
    Error.cpp
    SupportHelpers.cpp

    BUILDTREE_ONLY

    ADDITIONAL_HEADER_DIRS
    ${LLVM_MAIN_INCLUDE_DIR}/llvm/Testing/Support

    LINK_COMPONENTS
    Support_stdcpp

    STDLIB
    stdc++
  )
  target_link_libraries(LLVMTestingSupport_stdcpp PRIVATE gtest_stdcpp)
endif()
if (WIN32)
  if (${CMAKE_BUILD_TYPE} MATCHES Debug)
    set(_STL_LIB "/MDd")
  else()
    set(_STL_LIB "/MD")
  endif()
  add_llvm_library(LLVMTestingSupport_dyn
    Annotations.cpp
    Error.cpp
    SupportHelpers.cpp

    BUILDTREE_ONLY

    ADDITIONAL_HEADER_DIRS
    ${LLVM_MAIN_INCLUDE_DIR}/llvm/Testing/Support

    LINK_COMPONENTS
    Support_dyn

    STDLIB
    ${_STL_LIB}
  )
  target_link_libraries(LLVMTestingSupport_dyn PRIVATE gtest_dyn)
endif()
# end INTEL_CUSTOMIZATION
target_link_libraries(LLVMTestingSupport PRIVATE gtest)
=======
target_link_libraries(LLVMTestingSupport PRIVATE gtest)

# This is to avoid the error in gtest-death-test-internal.h
# (150,16): error: 'Create' overrides a member function but
# is not marked 'override' [-Werror,-Wsuggest-override]
# during self-compile on Windows.

if (HOST_WINNT AND "${CMAKE_CXX_COMPILER_ID}" MATCHES "Clang" )
  SET(CMAKE_CXX_FLAGS "${CMAKE_CXX_FLAGS} -Wno-suggest-override")
endif()
>>>>>>> cd2bb16d
<|MERGE_RESOLUTION|>--- conflicted
+++ resolved
@@ -12,7 +12,6 @@
   Support
   )
 
-<<<<<<< HEAD
 # INTEL_CUSTOMIZATION
 if (LLVM_LIBCXX_USED AND NOT SYCL_USE_LIBCXX)
   add_llvm_library(LLVMTestingSupport_stdcpp
@@ -59,8 +58,6 @@
 endif()
 # end INTEL_CUSTOMIZATION
 target_link_libraries(LLVMTestingSupport PRIVATE gtest)
-=======
-target_link_libraries(LLVMTestingSupport PRIVATE gtest)
 
 # This is to avoid the error in gtest-death-test-internal.h
 # (150,16): error: 'Create' overrides a member function but
@@ -69,5 +66,4 @@
 
 if (HOST_WINNT AND "${CMAKE_CXX_COMPILER_ID}" MATCHES "Clang" )
   SET(CMAKE_CXX_FLAGS "${CMAKE_CXX_FLAGS} -Wno-suggest-override")
-endif()
->>>>>>> cd2bb16d
+endif()