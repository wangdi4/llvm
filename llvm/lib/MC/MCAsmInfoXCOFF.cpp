--- conflicted
+++ resolved
@@ -14,14 +14,7 @@
 
 MCAsmInfoXCOFF::MCAsmInfoXCOFF() {
   IsLittleEndian = false;
-<<<<<<< HEAD
-  HasDotTypeDotSizeDirective = false;
-  HasDotExternDirective = true;
-  COMMDirectiveAlignmentIsInBytes = false;
-  LCOMMDirectiveAlignmentType = LCOMM::Log2Alignment;
-=======
   SupportsQuotedNames = false;
->>>>>>> 1ac617b0
   UseDotAlignForAlignment = true;
   ZeroDirective = "\t.space\t";
   ZeroDirectiveSupportsNonZeroValue = false;
