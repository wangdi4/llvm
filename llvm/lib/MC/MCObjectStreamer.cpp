//===- lib/MC/MCObjectStreamer.cpp - Object File MCStreamer Interface -----===//
//
// Part of the LLVM Project, under the Apache License v2.0 with LLVM Exceptions.
// See https://llvm.org/LICENSE.txt for license information.
// SPDX-License-Identifier: Apache-2.0 WITH LLVM-exception
//
//===----------------------------------------------------------------------===//

#include "llvm/MC/MCObjectStreamer.h"
#include "llvm/ADT/STLExtras.h"
#include "llvm/MC/MCAsmBackend.h"
#include "llvm/MC/MCAssembler.h"
#include "llvm/MC/MCCodeEmitter.h"
#include "llvm/MC/MCCodeView.h"
#include "llvm/MC/MCContext.h"
#include "llvm/MC/MCDwarf.h"
#include "llvm/MC/MCExpr.h"
#include "llvm/MC/MCObjectWriter.h"
#include "llvm/MC/MCSection.h"
#include "llvm/MC/MCSymbol.h"
#include "llvm/Support/ErrorHandling.h"
#include "llvm/Support/SourceMgr.h"
using namespace llvm;

MCObjectStreamer::MCObjectStreamer(MCContext &Context,
                                   std::unique_ptr<MCAsmBackend> TAB,
                                   std::unique_ptr<MCObjectWriter> OW,
                                   std::unique_ptr<MCCodeEmitter> Emitter)
    : MCStreamer(Context),
      Assembler(std::make_unique<MCAssembler>(
          Context, std::move(TAB), std::move(Emitter), std::move(OW))),
      EmitEHFrame(true), EmitDebugFrame(false) {
  if (Assembler->getBackendPtr())
    setAllowAutoPadding(Assembler->getBackend().allowAutoPadding());
}

MCObjectStreamer::~MCObjectStreamer() {}

// AssemblerPtr is used for evaluation of expressions and causes
// difference between asm and object outputs. Return nullptr to in
// inline asm mode to limit divergence to assembly inputs.
MCAssembler *MCObjectStreamer::getAssemblerPtr() {
  if (getUseAssemblerInfoForParsing())
    return Assembler.get();
  return nullptr;
}

void MCObjectStreamer::addPendingLabel(MCSymbol* S) {
  MCSection *CurSection = getCurrentSectionOnly();
  if (CurSection) {
    // Register labels that have not yet been assigned to a Section.
    if (!PendingLabels.empty()) {
      for (MCSymbol* Sym : PendingLabels)
        CurSection->addPendingLabel(Sym);
      PendingLabels.clear();
    }

    // Add this label to the current Section / Subsection.
    CurSection->addPendingLabel(S, CurSubsectionIdx);

    // Add this Section to the list of PendingLabelSections.
    auto SecIt = std::find(PendingLabelSections.begin(),
                           PendingLabelSections.end(), CurSection);
    if (SecIt == PendingLabelSections.end())
      PendingLabelSections.push_back(CurSection);
  }
  else
    // There is no Section / Subsection for this label yet.
    PendingLabels.push_back(S);
}

void MCObjectStreamer::flushPendingLabels(MCFragment *F, uint64_t FOffset) {
  MCSection *CurSection = getCurrentSectionOnly();
  if (!CurSection) {
    assert(PendingLabels.empty());
    return;
  }
  // Register labels that have not yet been assigned to a Section.
  if (!PendingLabels.empty()) {
    for (MCSymbol* Sym : PendingLabels)
      CurSection->addPendingLabel(Sym, CurSubsectionIdx);
    PendingLabels.clear();
  }

  // Associate a fragment with this label, either the supplied fragment
  // or an empty data fragment.
  if (F)
    CurSection->flushPendingLabels(F, FOffset, CurSubsectionIdx);
  else
    CurSection->flushPendingLabels(nullptr, 0, CurSubsectionIdx);
}

void MCObjectStreamer::flushPendingLabels() {
  // Register labels that have not yet been assigned to a Section.
  if (!PendingLabels.empty()) {
    MCSection *CurSection = getCurrentSectionOnly();
    assert(CurSection);
    for (MCSymbol* Sym : PendingLabels)
      CurSection->addPendingLabel(Sym, CurSubsectionIdx);
    PendingLabels.clear();
  }

  // Assign an empty data fragment to all remaining pending labels.
  for (MCSection* Section : PendingLabelSections)
    Section->flushPendingLabels();
}

// When fixup's offset is a forward declared label, e.g.:
//
//   .reloc 1f, R_MIPS_JALR, foo
// 1: nop
//
// postpone adding it to Fixups vector until the label is defined and its offset
// is known.
void MCObjectStreamer::resolvePendingFixups() {
  for (PendingMCFixup &PendingFixup : PendingFixups) {
    if (!PendingFixup.Sym || PendingFixup.Sym->isUndefined ()) {
      getContext().reportError(PendingFixup.Fixup.getLoc(),
                               "unresolved relocation offset");
      continue;
    }
    flushPendingLabels(PendingFixup.DF, PendingFixup.DF->getContents().size());
    PendingFixup.Fixup.setOffset(PendingFixup.Sym->getOffset());
    PendingFixup.DF->getFixups().push_back(PendingFixup.Fixup);
  }
  PendingFixups.clear();
}

// As a compile-time optimization, avoid allocating and evaluating an MCExpr
// tree for (Hi - Lo) when Hi and Lo are offsets into the same fragment.
static Optional<uint64_t>
absoluteSymbolDiff(MCAssembler &Asm, const MCSymbol *Hi, const MCSymbol *Lo) {
  assert(Hi && Lo);
  if (Asm.getBackendPtr()->requiresDiffExpressionRelocations())
    return None;

  if (!Hi->getFragment() || Hi->getFragment() != Lo->getFragment() ||
      Hi->isVariable() || Lo->isVariable())
    return None;

  return Hi->getOffset() - Lo->getOffset();
}

void MCObjectStreamer::emitAbsoluteSymbolDiff(const MCSymbol *Hi,
                                              const MCSymbol *Lo,
                                              unsigned Size) {
  if (Optional<uint64_t> Diff = absoluteSymbolDiff(getAssembler(), Hi, Lo)) {
    EmitIntValue(*Diff, Size);
    return;
  }
  MCStreamer::emitAbsoluteSymbolDiff(Hi, Lo, Size);
}

void MCObjectStreamer::emitAbsoluteSymbolDiffAsULEB128(const MCSymbol *Hi,
                                                       const MCSymbol *Lo) {
  if (Optional<uint64_t> Diff = absoluteSymbolDiff(getAssembler(), Hi, Lo)) {
    EmitULEB128IntValue(*Diff);
    return;
  }
  MCStreamer::emitAbsoluteSymbolDiffAsULEB128(Hi, Lo);
}

void MCObjectStreamer::reset() {
  if (Assembler)
    Assembler->reset();
  CurInsertionPoint = MCSection::iterator();
  EmitEHFrame = true;
  EmitDebugFrame = false;
  PendingLabels.clear();
  PendingLabelSections.clear();
  MCStreamer::reset();
}

void MCObjectStreamer::EmitFrames(MCAsmBackend *MAB) {
  if (!getNumFrameInfos())
    return;

  if (EmitEHFrame)
    MCDwarfFrameEmitter::Emit(*this, MAB, true);

  if (EmitDebugFrame)
    MCDwarfFrameEmitter::Emit(*this, MAB, false);
}

MCFragment *MCObjectStreamer::getCurrentFragment() const {
  assert(getCurrentSectionOnly() && "No current section!");

  if (CurInsertionPoint != getCurrentSectionOnly()->getFragmentList().begin())
    return &*std::prev(CurInsertionPoint);

  return nullptr;
}

<<<<<<< HEAD
=======
#if INTEL_CUSTOMIZATION
>>>>>>> f2a0f2c4
static bool CanReuseDataFragment(const MCDataFragment &F, MCObjectStreamer &OS,
                                 const MCSubtargetInfo *STI) {
  if (!F.hasInstructions())
    return true;

  MCAssembler &Assembler = OS.getAssembler();

<<<<<<< HEAD
  // When the target need align instructions, we need to determine the size
  // of some instructions during the relaxation, the easiest way to do it is
  // to emit each instruction into fragment of its own.
  if (Assembler.getBackend().needAlign(OS))
    return false;

=======
>>>>>>> f2a0f2c4
  // When bundling is enabled, we don't want to add data to a fragment that
  // already has instructions (see MCELFStreamer::EmitInstToData for details)
  if (Assembler.isBundlingEnabled())
    return Assembler.getRelaxAll();

  // When the target need align instructions, we need to determine the size
  // of some instructions during the relaxation, the easiest way to do it is
  // to emit each instruction into fragment of its own.
  if (Assembler.getBackend().allowAutoPadding())
    return false;

  // If the subtarget is changed mid fragment we start a new fragment to record
  // the new STI.
  return !STI || F.getSubtargetInfo() == STI;
}

MCDataFragment *
MCObjectStreamer::getOrCreateDataFragment(const MCSubtargetInfo *STI) {
  MCDataFragment *F = dyn_cast_or_null<MCDataFragment>(getCurrentFragment());
  if (!F || !CanReuseDataFragment(*F, *this, STI)) {
    F = new MCDataFragment();
    insert(F);
  }
  return F;
}

MCBoundaryAlignFragment *MCObjectStreamer::getOrCreateBoundaryAlignFragment() {
  auto *F = dyn_cast_or_null<MCBoundaryAlignFragment>(getCurrentFragment());
  if (!F || F->hasEmitNopsOrValue()) {
    F = new MCBoundaryAlignFragment();
    insert(F);
  }
  return F;
}
<<<<<<< HEAD
=======
#endif // INTEL_CUSTOMIZATION
>>>>>>> f2a0f2c4

void MCObjectStreamer::visitUsedSymbol(const MCSymbol &Sym) {
  Assembler->registerSymbol(Sym);
}

void MCObjectStreamer::EmitCFISections(bool EH, bool Debug) {
  MCStreamer::EmitCFISections(EH, Debug);
  EmitEHFrame = EH;
  EmitDebugFrame = Debug;
}

void MCObjectStreamer::EmitValueImpl(const MCExpr *Value, unsigned Size,
                                     SMLoc Loc) {
  MCStreamer::EmitValueImpl(Value, Size, Loc);
  MCDataFragment *DF = getOrCreateDataFragment();
  flushPendingLabels(DF, DF->getContents().size());

  MCDwarfLineEntry::Make(this, getCurrentSectionOnly());

  // Avoid fixups when possible.
  int64_t AbsValue;
  if (Value->evaluateAsAbsolute(AbsValue, getAssemblerPtr())) {
    if (!isUIntN(8 * Size, AbsValue) && !isIntN(8 * Size, AbsValue)) {
      getContext().reportError(
          Loc, "value evaluated as " + Twine(AbsValue) + " is out of range.");
      return;
    }
    EmitIntValue(AbsValue, Size);
    return;
  }
  DF->getFixups().push_back(
      MCFixup::create(DF->getContents().size(), Value,
                      MCFixup::getKindForSize(Size, false), Loc));
  DF->getContents().resize(DF->getContents().size() + Size, 0);
}

MCSymbol *MCObjectStreamer::EmitCFILabel() {
  MCSymbol *Label = getContext().createTempSymbol("cfi", true);
  EmitLabel(Label);
  return Label;
}

void MCObjectStreamer::EmitCFIStartProcImpl(MCDwarfFrameInfo &Frame) {
  // We need to create a local symbol to avoid relocations.
  Frame.Begin = getContext().createTempSymbol();
  EmitLabel(Frame.Begin);
}

void MCObjectStreamer::EmitCFIEndProcImpl(MCDwarfFrameInfo &Frame) {
  Frame.End = getContext().createTempSymbol();
  EmitLabel(Frame.End);
}

void MCObjectStreamer::EmitLabel(MCSymbol *Symbol, SMLoc Loc) {
  MCStreamer::EmitLabel(Symbol, Loc);

  getAssembler().registerSymbol(*Symbol);

  // If there is a current fragment, mark the symbol as pointing into it.
  // Otherwise queue the label and set its fragment pointer when we emit the
  // next fragment.
  auto *F = dyn_cast_or_null<MCDataFragment>(getCurrentFragment());
  if (F && !(getAssembler().isBundlingEnabled() &&
             getAssembler().getRelaxAll())) {
    Symbol->setFragment(F);
    Symbol->setOffset(F->getContents().size());
  } else {
    // Assign all pending labels to offset 0 within the dummy "pending"
    // fragment. (They will all be reassigned to a real fragment in
    // flushPendingLabels())
    Symbol->setOffset(0);
    addPendingLabel(Symbol);
  }
}

// Emit a label at a previously emitted fragment/offset position. This must be
// within the currently-active section.
void MCObjectStreamer::EmitLabelAtPos(MCSymbol *Symbol, SMLoc Loc,
                                      MCFragment *F, uint64_t Offset) {
  assert(F->getParent() == getCurrentSectionOnly());

  MCStreamer::EmitLabel(Symbol, Loc);
  getAssembler().registerSymbol(*Symbol);
  auto *DF = dyn_cast_or_null<MCDataFragment>(F);
  Symbol->setOffset(Offset);
  if (DF) {
    Symbol->setFragment(F);
  } else {
    assert(isa<MCDummyFragment>(F) &&
           "F must either be an MCDataFragment or the pending MCDummyFragment");
    assert(Offset == 0);
    addPendingLabel(Symbol);
  }
}

void MCObjectStreamer::EmitULEB128Value(const MCExpr *Value) {
  int64_t IntValue;
  if (Value->evaluateAsAbsolute(IntValue, getAssemblerPtr())) {
    EmitULEB128IntValue(IntValue);
    return;
  }
  insert(new MCLEBFragment(*Value, false));
}

void MCObjectStreamer::EmitSLEB128Value(const MCExpr *Value) {
  int64_t IntValue;
  if (Value->evaluateAsAbsolute(IntValue, getAssemblerPtr())) {
    EmitSLEB128IntValue(IntValue);
    return;
  }
  insert(new MCLEBFragment(*Value, true));
}

void MCObjectStreamer::EmitWeakReference(MCSymbol *Alias,
                                         const MCSymbol *Symbol) {
  report_fatal_error("This file format doesn't support weak aliases.");
}

void MCObjectStreamer::ChangeSection(MCSection *Section,
                                     const MCExpr *Subsection) {
  changeSectionImpl(Section, Subsection);
}

bool MCObjectStreamer::changeSectionImpl(MCSection *Section,
                                         const MCExpr *Subsection) {
  assert(Section && "Cannot switch to a null section!");
  getContext().clearDwarfLocSeen();

  bool Created = getAssembler().registerSection(*Section);

  int64_t IntSubsection = 0;
  if (Subsection &&
      !Subsection->evaluateAsAbsolute(IntSubsection, getAssemblerPtr()))
    report_fatal_error("Cannot evaluate subsection number");
  if (IntSubsection < 0 || IntSubsection > 8192)
    report_fatal_error("Subsection number out of range");
  CurSubsectionIdx = unsigned(IntSubsection);
  CurInsertionPoint =
      Section->getSubsectionInsertionPoint(CurSubsectionIdx);
  return Created;
}

void MCObjectStreamer::EmitAssignment(MCSymbol *Symbol, const MCExpr *Value) {
  getAssembler().registerSymbol(*Symbol);
  MCStreamer::EmitAssignment(Symbol, Value);
}

bool MCObjectStreamer::mayHaveInstructions(MCSection &Sec) const {
  return Sec.hasInstructions();
}

void MCObjectStreamer::EmitInstruction(const MCInst &Inst,
                                       const MCSubtargetInfo &STI) {
  getAssembler().getBackend().alignBranchesBegin(*this, Inst);
  EmitInstructionImpl(Inst, STI);
  getAssembler().getBackend().alignBranchesEnd(*this, Inst);
}

void MCObjectStreamer::EmitInstructionImpl(const MCInst &Inst,
                                           const MCSubtargetInfo &STI) {
  MCStreamer::EmitInstruction(Inst, STI);

  MCSection *Sec = getCurrentSectionOnly();
  Sec->setHasInstructions(true);

  // Now that a machine instruction has been assembled into this section, make
  // a line entry for any .loc directive that has been seen.
  MCDwarfLineEntry::Make(this, getCurrentSectionOnly());

  // If this instruction doesn't need relaxation, just emit it as data.
  MCAssembler &Assembler = getAssembler();
  if (!Assembler.getBackend().mayNeedRelaxation(Inst, STI)) {
    EmitInstToData(Inst, STI);
    return;
  }

  // Otherwise, relax and emit it as data if either:
  // - The RelaxAll flag was passed
  // - Bundling is enabled and this instruction is inside a bundle-locked
  //   group. We want to emit all such instructions into the same data
  //   fragment.
  if (Assembler.getRelaxAll() ||
      (Assembler.isBundlingEnabled() && Sec->isBundleLocked())) {
    MCInst Relaxed;
    getAssembler().getBackend().relaxInstruction(Inst, STI, Relaxed);
    while (getAssembler().getBackend().mayNeedRelaxation(Relaxed, STI))
      getAssembler().getBackend().relaxInstruction(Relaxed, STI, Relaxed);
    EmitInstToData(Relaxed, STI);
    return;
  }

  // Otherwise emit to a separate fragment.
  EmitInstToFragment(Inst, STI);
}

void MCObjectStreamer::EmitInstToFragment(const MCInst &Inst,
                                          const MCSubtargetInfo &STI) {
  if (getAssembler().getRelaxAll() && getAssembler().isBundlingEnabled())
    llvm_unreachable("All instructions should have already been relaxed");

  // Always create a new, separate fragment here, because its size can change
  // during relaxation.
  MCRelaxableFragment *IF = new MCRelaxableFragment(Inst, STI);
  insert(IF);

  SmallString<128> Code;
  raw_svector_ostream VecOS(Code);
  getAssembler().getEmitter().encodeInstruction(Inst, VecOS, IF->getFixups(),
                                                STI);
  IF->getContents().append(Code.begin(), Code.end());
}

#ifndef NDEBUG
static const char *const BundlingNotImplementedMsg =
  "Aligned bundling is not implemented for this object format";
#endif

void MCObjectStreamer::EmitBundleAlignMode(unsigned AlignPow2) {
  llvm_unreachable(BundlingNotImplementedMsg);
}

void MCObjectStreamer::EmitBundleLock(bool AlignToEnd) {
  llvm_unreachable(BundlingNotImplementedMsg);
}

void MCObjectStreamer::EmitBundleUnlock() {
  llvm_unreachable(BundlingNotImplementedMsg);
}

void MCObjectStreamer::EmitDwarfLocDirective(unsigned FileNo, unsigned Line,
                                             unsigned Column, unsigned Flags,
                                             unsigned Isa,
                                             unsigned Discriminator,
                                             StringRef FileName) {
  // In case we see two .loc directives in a row, make sure the
  // first one gets a line entry.
  MCDwarfLineEntry::Make(this, getCurrentSectionOnly());

  this->MCStreamer::EmitDwarfLocDirective(FileNo, Line, Column, Flags,
                                          Isa, Discriminator, FileName);
}

static const MCExpr *buildSymbolDiff(MCObjectStreamer &OS, const MCSymbol *A,
                                     const MCSymbol *B) {
  MCContext &Context = OS.getContext();
  MCSymbolRefExpr::VariantKind Variant = MCSymbolRefExpr::VK_None;
  const MCExpr *ARef = MCSymbolRefExpr::create(A, Variant, Context);
  const MCExpr *BRef = MCSymbolRefExpr::create(B, Variant, Context);
  const MCExpr *AddrDelta =
      MCBinaryExpr::create(MCBinaryExpr::Sub, ARef, BRef, Context);
  return AddrDelta;
}

static void emitDwarfSetLineAddr(MCObjectStreamer &OS,
                                 MCDwarfLineTableParams Params,
                                 int64_t LineDelta, const MCSymbol *Label,
                                 int PointerSize) {
  // emit the sequence to set the address
  OS.EmitIntValue(dwarf::DW_LNS_extended_op, 1);
  OS.EmitULEB128IntValue(PointerSize + 1);
  OS.EmitIntValue(dwarf::DW_LNE_set_address, 1);
  OS.EmitSymbolValue(Label, PointerSize);

  // emit the sequence for the LineDelta (from 1) and a zero address delta.
  MCDwarfLineAddr::Emit(&OS, Params, LineDelta, 0);
}

void MCObjectStreamer::EmitDwarfAdvanceLineAddr(int64_t LineDelta,
                                                const MCSymbol *LastLabel,
                                                const MCSymbol *Label,
                                                unsigned PointerSize) {
  if (!LastLabel) {
    emitDwarfSetLineAddr(*this, Assembler->getDWARFLinetableParams(), LineDelta,
                         Label, PointerSize);
    return;
  }
  const MCExpr *AddrDelta = buildSymbolDiff(*this, Label, LastLabel);
  int64_t Res;
  if (AddrDelta->evaluateAsAbsolute(Res, getAssemblerPtr())) {
    MCDwarfLineAddr::Emit(this, Assembler->getDWARFLinetableParams(), LineDelta,
                          Res);
    return;
  }
  insert(new MCDwarfLineAddrFragment(LineDelta, *AddrDelta));
}

void MCObjectStreamer::EmitDwarfAdvanceFrameAddr(const MCSymbol *LastLabel,
                                                 const MCSymbol *Label) {
  const MCExpr *AddrDelta = buildSymbolDiff(*this, Label, LastLabel);
  int64_t Res;
  if (AddrDelta->evaluateAsAbsolute(Res, getAssemblerPtr())) {
    MCDwarfFrameEmitter::EmitAdvanceLoc(*this, Res);
    return;
  }
  insert(new MCDwarfCallFrameFragment(*AddrDelta));
}

void MCObjectStreamer::EmitCVLocDirective(unsigned FunctionId, unsigned FileNo,
                                          unsigned Line, unsigned Column,
                                          bool PrologueEnd, bool IsStmt,
                                          StringRef FileName, SMLoc Loc) {
  // Validate the directive.
  if (!checkCVLocSection(FunctionId, FileNo, Loc))
    return;

  // Emit a label at the current position and record it in the CodeViewContext.
  MCSymbol *LineSym = getContext().createTempSymbol();
  EmitLabel(LineSym);
  getContext().getCVContext().recordCVLoc(getContext(), LineSym, FunctionId,
                                          FileNo, Line, Column, PrologueEnd,
                                          IsStmt);
}

void MCObjectStreamer::EmitCVLinetableDirective(unsigned FunctionId,
                                                const MCSymbol *Begin,
                                                const MCSymbol *End) {
  getContext().getCVContext().emitLineTableForFunction(*this, FunctionId, Begin,
                                                       End);
  this->MCStreamer::EmitCVLinetableDirective(FunctionId, Begin, End);
}

void MCObjectStreamer::EmitCVInlineLinetableDirective(
    unsigned PrimaryFunctionId, unsigned SourceFileId, unsigned SourceLineNum,
    const MCSymbol *FnStartSym, const MCSymbol *FnEndSym) {
  getContext().getCVContext().emitInlineLineTableForFunction(
      *this, PrimaryFunctionId, SourceFileId, SourceLineNum, FnStartSym,
      FnEndSym);
  this->MCStreamer::EmitCVInlineLinetableDirective(
      PrimaryFunctionId, SourceFileId, SourceLineNum, FnStartSym, FnEndSym);
}

void MCObjectStreamer::EmitCVDefRangeDirective(
    ArrayRef<std::pair<const MCSymbol *, const MCSymbol *>> Ranges,
    StringRef FixedSizePortion) {
  MCFragment *Frag =
      getContext().getCVContext().emitDefRange(*this, Ranges, FixedSizePortion);
  // Attach labels that were pending before we created the defrange fragment to
  // the beginning of the new fragment.
  flushPendingLabels(Frag, 0);
  this->MCStreamer::EmitCVDefRangeDirective(Ranges, FixedSizePortion);
}

void MCObjectStreamer::EmitCVStringTableDirective() {
  getContext().getCVContext().emitStringTable(*this);
}
void MCObjectStreamer::EmitCVFileChecksumsDirective() {
  getContext().getCVContext().emitFileChecksums(*this);
}

void MCObjectStreamer::EmitCVFileChecksumOffsetDirective(unsigned FileNo) {
  getContext().getCVContext().emitFileChecksumOffset(*this, FileNo);
}

void MCObjectStreamer::EmitBytes(StringRef Data) {
  MCDwarfLineEntry::Make(this, getCurrentSectionOnly());
  MCDataFragment *DF = getOrCreateDataFragment();
  flushPendingLabels(DF, DF->getContents().size());
  DF->getContents().append(Data.begin(), Data.end());
}

void MCObjectStreamer::EmitValueToAlignment(unsigned ByteAlignment,
                                            int64_t Value,
                                            unsigned ValueSize,
                                            unsigned MaxBytesToEmit) {
  if (MaxBytesToEmit == 0)
    MaxBytesToEmit = ByteAlignment;
  insert(new MCAlignFragment(ByteAlignment, Value, ValueSize, MaxBytesToEmit));

  // Update the maximum alignment on the current section if necessary.
  MCSection *CurSec = getCurrentSectionOnly();
  if (ByteAlignment > CurSec->getAlignment())
    CurSec->setAlignment(Align(ByteAlignment));
}

void MCObjectStreamer::EmitCodeAlignment(unsigned ByteAlignment,
                                         unsigned MaxBytesToEmit) {
  EmitValueToAlignment(ByteAlignment, 0, 1, MaxBytesToEmit);
  cast<MCAlignFragment>(getCurrentFragment())->setEmitNops(true);
}

void MCObjectStreamer::emitValueToOffset(const MCExpr *Offset,
                                         unsigned char Value,
                                         SMLoc Loc) {
  insert(new MCOrgFragment(*Offset, Value, Loc));
}

// Associate DTPRel32 fixup with data and resize data area
void MCObjectStreamer::EmitDTPRel32Value(const MCExpr *Value) {
  MCDataFragment *DF = getOrCreateDataFragment();
  flushPendingLabels(DF, DF->getContents().size());

  DF->getFixups().push_back(MCFixup::create(DF->getContents().size(),
                                            Value, FK_DTPRel_4));
  DF->getContents().resize(DF->getContents().size() + 4, 0);
}

// Associate DTPRel64 fixup with data and resize data area
void MCObjectStreamer::EmitDTPRel64Value(const MCExpr *Value) {
  MCDataFragment *DF = getOrCreateDataFragment();
  flushPendingLabels(DF, DF->getContents().size());

  DF->getFixups().push_back(MCFixup::create(DF->getContents().size(),
                                            Value, FK_DTPRel_8));
  DF->getContents().resize(DF->getContents().size() + 8, 0);
}

// Associate TPRel32 fixup with data and resize data area
void MCObjectStreamer::EmitTPRel32Value(const MCExpr *Value) {
  MCDataFragment *DF = getOrCreateDataFragment();
  flushPendingLabels(DF, DF->getContents().size());

  DF->getFixups().push_back(MCFixup::create(DF->getContents().size(),
                                            Value, FK_TPRel_4));
  DF->getContents().resize(DF->getContents().size() + 4, 0);
}

// Associate TPRel64 fixup with data and resize data area
void MCObjectStreamer::EmitTPRel64Value(const MCExpr *Value) {
  MCDataFragment *DF = getOrCreateDataFragment();
  flushPendingLabels(DF, DF->getContents().size());

  DF->getFixups().push_back(MCFixup::create(DF->getContents().size(),
                                            Value, FK_TPRel_8));
  DF->getContents().resize(DF->getContents().size() + 8, 0);
}

// Associate GPRel32 fixup with data and resize data area
void MCObjectStreamer::EmitGPRel32Value(const MCExpr *Value) {
  MCDataFragment *DF = getOrCreateDataFragment();
  flushPendingLabels(DF, DF->getContents().size());

  DF->getFixups().push_back(
      MCFixup::create(DF->getContents().size(), Value, FK_GPRel_4));
  DF->getContents().resize(DF->getContents().size() + 4, 0);
}

// Associate GPRel64 fixup with data and resize data area
void MCObjectStreamer::EmitGPRel64Value(const MCExpr *Value) {
  MCDataFragment *DF = getOrCreateDataFragment();
  flushPendingLabels(DF, DF->getContents().size());

  DF->getFixups().push_back(
      MCFixup::create(DF->getContents().size(), Value, FK_GPRel_4));
  DF->getContents().resize(DF->getContents().size() + 8, 0);
}

bool MCObjectStreamer::EmitRelocDirective(const MCExpr &Offset, StringRef Name,
                                          const MCExpr *Expr, SMLoc Loc,
                                          const MCSubtargetInfo &STI) {
  Optional<MCFixupKind> MaybeKind = Assembler->getBackend().getFixupKind(Name);
  if (!MaybeKind.hasValue())
    return true;

  MCFixupKind Kind = *MaybeKind;

  if (Expr == nullptr)
    Expr =
        MCSymbolRefExpr::create(getContext().createTempSymbol(), getContext());

  MCDataFragment *DF = getOrCreateDataFragment(&STI);
  flushPendingLabels(DF, DF->getContents().size());

  int64_t OffsetValue;
  if (Offset.evaluateAsAbsolute(OffsetValue)) {
    if (OffsetValue < 0)
      llvm_unreachable(".reloc offset is negative");
    DF->getFixups().push_back(MCFixup::create(OffsetValue, Expr, Kind, Loc));
    return false;
  }

  if (Offset.getKind() != llvm::MCExpr::SymbolRef)
    llvm_unreachable(".reloc offset is not absolute nor a label");

  const MCSymbolRefExpr &SRE = cast<MCSymbolRefExpr>(Offset);
  if (SRE.getSymbol().isDefined()) {
    DF->getFixups().push_back(MCFixup::create(SRE.getSymbol().getOffset(),
                                              Expr, Kind, Loc));
    return false;
  }

  PendingFixups.emplace_back(&SRE.getSymbol(), DF,
                                         MCFixup::create(-1, Expr, Kind, Loc));
  return false;
}

void MCObjectStreamer::emitFill(const MCExpr &NumBytes, uint64_t FillValue,
                                SMLoc Loc) {
  MCDataFragment *DF = getOrCreateDataFragment();
  flushPendingLabels(DF, DF->getContents().size());

  assert(getCurrentSectionOnly() && "need a section");
  insert(new MCFillFragment(FillValue, 1, NumBytes, Loc));
}

void MCObjectStreamer::emitFill(const MCExpr &NumValues, int64_t Size,
                                int64_t Expr, SMLoc Loc) {
  int64_t IntNumValues;
  // Do additional checking now if we can resolve the value.
  if (NumValues.evaluateAsAbsolute(IntNumValues, getAssemblerPtr())) {
    if (IntNumValues < 0) {
      getContext().getSourceManager()->PrintMessage(
          Loc, SourceMgr::DK_Warning,
          "'.fill' directive with negative repeat count has no effect");
      return;
    }
    // Emit now if we can for better errors.
    int64_t NonZeroSize = Size > 4 ? 4 : Size;
    Expr &= ~0ULL >> (64 - NonZeroSize * 8);
    for (uint64_t i = 0, e = IntNumValues; i != e; ++i) {
      EmitIntValue(Expr, NonZeroSize);
      if (NonZeroSize < Size)
        EmitIntValue(0, Size - NonZeroSize);
    }
    return;
  }

  // Otherwise emit as fragment.
  MCDataFragment *DF = getOrCreateDataFragment();
  flushPendingLabels(DF, DF->getContents().size());

  assert(getCurrentSectionOnly() && "need a section");
  insert(new MCFillFragment(Expr, Size, NumValues, Loc));
}

void MCObjectStreamer::EmitFileDirective(StringRef Filename) {
  getAssembler().addFileName(Filename);
}

void MCObjectStreamer::EmitAddrsig() {
  getAssembler().getWriter().emitAddrsigSection();
}

void MCObjectStreamer::EmitAddrsigSym(const MCSymbol *Sym) {
  getAssembler().registerSymbol(*Sym);
  getAssembler().getWriter().addAddrsigSymbol(Sym);
}

void MCObjectStreamer::FinishImpl() {
  getContext().RemapDebugPaths();

  // If we are generating dwarf for assembly source files dump out the sections.
  if (getContext().getGenDwarfForAssembly())
    MCGenDwarfInfo::Emit(this);

  // Dump out the dwarf file & directory tables and line tables.
  MCDwarfLineTable::Emit(this, getAssembler().getDWARFLinetableParams());

  // Update any remaining pending labels with empty data fragments.
  flushPendingLabels();

  resolvePendingFixups();
  getAssembler().Finish();
}<|MERGE_RESOLUTION|>--- conflicted
+++ resolved
@@ -191,10 +191,7 @@
   return nullptr;
 }
 
-<<<<<<< HEAD
-=======
 #if INTEL_CUSTOMIZATION
->>>>>>> f2a0f2c4
 static bool CanReuseDataFragment(const MCDataFragment &F, MCObjectStreamer &OS,
                                  const MCSubtargetInfo *STI) {
   if (!F.hasInstructions())
@@ -202,15 +199,6 @@
 
   MCAssembler &Assembler = OS.getAssembler();
 
-<<<<<<< HEAD
-  // When the target need align instructions, we need to determine the size
-  // of some instructions during the relaxation, the easiest way to do it is
-  // to emit each instruction into fragment of its own.
-  if (Assembler.getBackend().needAlign(OS))
-    return false;
-
-=======
->>>>>>> f2a0f2c4
   // When bundling is enabled, we don't want to add data to a fragment that
   // already has instructions (see MCELFStreamer::EmitInstToData for details)
   if (Assembler.isBundlingEnabled())
@@ -245,10 +233,7 @@
   }
   return F;
 }
-<<<<<<< HEAD
-=======
 #endif // INTEL_CUSTOMIZATION
->>>>>>> f2a0f2c4
 
 void MCObjectStreamer::visitUsedSymbol(const MCSymbol &Sym) {
   Assembler->registerSymbol(Sym);
