--- conflicted
+++ resolved
@@ -191,10 +191,6 @@
                                      SectionKind::getReadOnlyWithRel());
 
   COFFDebugSymbolsSection = nullptr;
-<<<<<<< HEAD
-//***INTEL
-=======
->>>>>>> d12f3153
   COFFDebugTypesSection = nullptr;
 
   if (useCompactUnwind(T)) {
@@ -489,10 +485,6 @@
                                    ELF::SHF_ALLOC);
 
   COFFDebugSymbolsSection = nullptr;
-<<<<<<< HEAD
-//***INTEL
-=======
->>>>>>> d12f3153
   COFFDebugTypesSection = nullptr;
 
   // Debug Info Sections.
