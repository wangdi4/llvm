//===- llvm/MC/DXContainerPSVInfo.cpp - DXContainer PSVInfo -----*- C++ -*-===//
//
// Part of the LLVM Project, under the Apache License v2.0 with LLVM Exceptions.
// See https://llvm.org/LICENSE.txt for license information.
// SPDX-License-Identifier: Apache-2.0 WITH LLVM-exception
//
//===----------------------------------------------------------------------===//

#include "llvm/MC/DXContainerPSVInfo.h"
#include "llvm/BinaryFormat/DXContainer.h"
#include "llvm/Support/raw_ostream.h"

using namespace llvm;
using namespace llvm::mcdxbc;
using namespace llvm::dxbc::PSV;

void PSVRuntimeInfo::write(raw_ostream &OS, uint32_t Version) const {
  uint32_t InfoSize;
  switch (Version) {
  case 0:
    InfoSize = sizeof(dxbc::PSV::v0::RuntimeInfo);
    break;
  case 1:
    InfoSize = sizeof(dxbc::PSV::v1::RuntimeInfo);
    break;
  case 2:
  default:
    InfoSize = sizeof(dxbc::PSV::v2::RuntimeInfo);
  }
<<<<<<< HEAD
  if (sys::IsBigEndianHost)
    sys::swapByteOrder(InfoSize);
=======
  uint32_t InfoSizeSwapped = InfoSize;
  if (sys::IsBigEndianHost)
    sys::swapByteOrder(InfoSizeSwapped);
>>>>>>> ff6b2f29
  // Write the size of the info.
  OS.write(reinterpret_cast<const char *>(&InfoSizeSwapped), sizeof(uint32_t));
  // Write the info itself.
  OS.write(reinterpret_cast<const char *>(&BaseData), InfoSize);

  uint32_t ResourceCount = static_cast<uint32_t>(Resources.size());
  if (sys::IsBigEndianHost)
    sys::swapByteOrder(ResourceCount);
  OS.write(reinterpret_cast<const char *>(&ResourceCount), sizeof(uint32_t));

  size_t BindingSize = (Version < 2) ? sizeof(v0::ResourceBindInfo)
                                     : sizeof(v2::ResourceBindInfo);
  for (const auto &Res : Resources)
    OS.write(reinterpret_cast<const char *>(&Res), BindingSize);
}<|MERGE_RESOLUTION|>--- conflicted
+++ resolved
@@ -27,14 +27,9 @@
   default:
     InfoSize = sizeof(dxbc::PSV::v2::RuntimeInfo);
   }
-<<<<<<< HEAD
-  if (sys::IsBigEndianHost)
-    sys::swapByteOrder(InfoSize);
-=======
   uint32_t InfoSizeSwapped = InfoSize;
   if (sys::IsBigEndianHost)
     sys::swapByteOrder(InfoSizeSwapped);
->>>>>>> ff6b2f29
   // Write the size of the info.
   OS.write(reinterpret_cast<const char *>(&InfoSizeSwapped), sizeof(uint32_t));
   // Write the info itself.
