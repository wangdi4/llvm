--- conflicted
+++ resolved
@@ -47,7 +47,6 @@
 
 using namespace llvm;
 
-<<<<<<< HEAD
 #if INTEL_CUSTOMIZATION
 // A workaround for ld.gold internal error untill CMPLRS-48167 is fixed.
 static cl::opt<unsigned>
@@ -56,7 +55,7 @@
                                    "(debug_line section)"),
                           cl::init(2), cl::Hidden);
 #endif // INTEL_CUSTOMIZATION
-=======
+
 /// Manage the .debug_line_str section contents, if we use it.
 class llvm::MCDwarfLineStr {
   MCSymbol *LineStrLabel = nullptr;
@@ -79,7 +78,6 @@
   /// Emit the .debug_line_str section if appropriate.
   void emitSection(MCStreamer *MCOS);
 };
->>>>>>> 87d2f746
 
 static inline uint64_t ScaleAddrDelta(MCContext &Context, uint64_t AddrDelta) {
   unsigned MinInsnLength = Context.getAsmInfo()->getMinInstAlignment();
