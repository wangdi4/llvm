--- conflicted
+++ resolved
@@ -13,16 +13,6 @@
   DEPENDS
   intrinsics_gen
   llvm_vcsrevision_h
-<<<<<<< HEAD
-)
-
-# INTEL_CUSTOMIZATION
-if(INTEL_INCLUDE_DTRANS)
-  target_link_libraries(LLVMLTO PRIVATE LLVMIntel_DTrans
-                                        LLVMIntel_DTransAnalysis)
-endif(INTEL_INCLUDE_DTRANS)
-# end INTEL_CUSTOMIZATION
-=======
 
   LINK_COMPONENTS
   AggressiveInstCombine
@@ -46,4 +36,10 @@
   Target
   TransformUtils
 )
->>>>>>> 02f9fdea
+
+# INTEL_CUSTOMIZATION
+if(INTEL_INCLUDE_DTRANS)
+  target_link_libraries(LLVMLTO PRIVATE LLVMIntel_DTrans
+                                        LLVMIntel_DTransAnalysis)
+endif(INTEL_INCLUDE_DTRANS)
+# end INTEL_CUSTOMIZATION