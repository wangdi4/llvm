--- conflicted
+++ resolved
@@ -364,18 +364,11 @@
   passes.run(Mod);
 }
 
-<<<<<<< HEAD
-bool opt(const Config &Conf, TargetMachine *TM, unsigned Task, Module &Mod,
-         bool IsThinLTO, ModuleSummaryIndex *ExportSummary,
-         const ModuleSummaryIndex *ImportSummary,
-         const std::vector<uint8_t> &CmdArgs) {
-#if !INTEL_PRODUCT_RELEASE
-=======
 static bool opt(const Config &Conf, TargetMachine *TM, unsigned Task,
                 Module &Mod, bool IsThinLTO, ModuleSummaryIndex *ExportSummary,
                 const ModuleSummaryIndex *ImportSummary,
                 const std::vector<uint8_t> &CmdArgs) {
->>>>>>> f638c2eb
+#if !INTEL_PRODUCT_RELEASE
   if (EmbedBitcode == LTOBitcodeEmbedding::EmbedPostMergePreOptimized) {
     // FIXME: the motivation for capturing post-merge bitcode and command line
     // is replicating the compilation environment from bitcode, without needing
