//===-LTOBackend.cpp - LLVM Link Time Optimizer Backend -------------------===//
//
//                     The LLVM Compiler Infrastructure
//
// This file is distributed under the University of Illinois Open Source
// License. See LICENSE.TXT for details.
//
//===----------------------------------------------------------------------===//
//
// This file implements the "backend" phase of LTO, i.e. it performs
// optimization and code generation on a loaded module. It is generally used
// internally by the LTO class but can also be used independently, for example
// to implement a standalone ThinLTO backend.
//
//===----------------------------------------------------------------------===//

#include "llvm/LTO/LTOBackend.h"
#include "llvm/Analysis/AliasAnalysis.h"
#include "llvm/Analysis/CGSCCPassManager.h"
#include "llvm/Analysis/LoopPassManager.h"
#include "llvm/Analysis/TargetLibraryInfo.h"
#include "llvm/Analysis/TargetTransformInfo.h"
#include "llvm/Bitcode/BitcodeReader.h"
#include "llvm/Bitcode/BitcodeWriter.h"
#include "llvm/IR/LegacyPassManager.h"
#include "llvm/IR/PassManager.h"
#include "llvm/IR/Verifier.h"
#include "llvm/LTO/LTO.h"
#include "llvm/LTO/legacy/UpdateCompilerUsed.h"
#include "llvm/MC/SubtargetFeature.h"
#include "llvm/Passes/PassBuilder.h"
#include "llvm/Support/Error.h"
#include "llvm/Support/FileSystem.h"
#include "llvm/Support/TargetRegistry.h"
#include "llvm/Support/ThreadPool.h"
#include "llvm/Target/TargetMachine.h"
#include "llvm/Transforms/IPO.h"
#include "llvm/Transforms/IPO/PassManagerBuilder.h"
#include "llvm/Transforms/Utils/FunctionImportUtils.h"
#include "llvm/Transforms/Utils/SplitModule.h"

using namespace llvm;
using namespace lto;

LLVM_ATTRIBUTE_NORETURN static void reportOpenError(StringRef Path, Twine Msg) {
  errs() << "failed to open " << Path << ": " << Msg << '\n';
  errs().flush();
  exit(1);
}

Error Config::addSaveTemps(std::string OutputFileName,
                           bool UseInputModulePath) {
  ShouldDiscardValueNames = false;

  std::error_code EC;
  ResolutionFile = llvm::make_unique<raw_fd_ostream>(
      OutputFileName + "resolution.txt", EC, sys::fs::OpenFlags::F_Text);
  if (EC)
    return errorCodeToError(EC);

  auto setHook = [&](std::string PathSuffix, ModuleHookFn &Hook) {
    // Keep track of the hook provided by the linker, which also needs to run.
    ModuleHookFn LinkerHook = Hook;
    Hook = [=](unsigned Task, const Module &M) {
      // If the linker's hook returned false, we need to pass that result
      // through.
      if (LinkerHook && !LinkerHook(Task, M))
        return false;

      std::string PathPrefix;
      // If this is the combined module (not a ThinLTO backend compile) or the
      // user hasn't requested using the input module's path, emit to a file
      // named from the provided OutputFileName with the Task ID appended.
      if (M.getModuleIdentifier() == "ld-temp.o" || !UseInputModulePath) {
        PathPrefix = OutputFileName + utostr(Task);
      } else
        PathPrefix = M.getModuleIdentifier();
      std::string Path = PathPrefix + "." + PathSuffix + ".bc";
      std::error_code EC;
      raw_fd_ostream OS(Path, EC, sys::fs::OpenFlags::F_None);
      // Because -save-temps is a debugging feature, we report the error
      // directly and exit.
      if (EC)
        reportOpenError(Path, EC.message());
      WriteBitcodeToFile(&M, OS, /*ShouldPreserveUseListOrder=*/false);
      return true;
    };
  };

  setHook("0.preopt", PreOptModuleHook);
  setHook("1.promote", PostPromoteModuleHook);
  setHook("2.internalize", PostInternalizeModuleHook);
  setHook("3.import", PostImportModuleHook);
  setHook("4.opt", PostOptModuleHook);
  setHook("5.precodegen", PreCodeGenModuleHook);

  CombinedIndexHook = [=](const ModuleSummaryIndex &Index) {
    std::string Path = OutputFileName + "index.bc";
    std::error_code EC;
    raw_fd_ostream OS(Path, EC, sys::fs::OpenFlags::F_None);
    // Because -save-temps is a debugging feature, we report the error
    // directly and exit.
    if (EC)
      reportOpenError(Path, EC.message());
    WriteIndexToFile(Index, OS);
    return true;
  };

  return Error::success();
}

namespace {

std::unique_ptr<TargetMachine>
createTargetMachine(Config &Conf, StringRef TheTriple,
                    const Target *TheTarget) {
  SubtargetFeatures Features;
  Features.getDefaultSubtargetFeatures(Triple(TheTriple));
  for (const std::string &A : Conf.MAttrs)
    Features.AddFeature(A);

  return std::unique_ptr<TargetMachine>(TheTarget->createTargetMachine(
      TheTriple, Conf.CPU, Features.getString(), Conf.Options, Conf.RelocModel,
      Conf.CodeModel, Conf.CGOptLevel));
}

static void runNewPMCustomPasses(Module &Mod, TargetMachine *TM,
                                 std::string PipelineDesc,
                                 std::string AAPipelineDesc,
                                 bool DisableVerify) {
  PassBuilder PB(TM);
  AAManager AA;

  // Parse a custom AA pipeline if asked to.
  if (!AAPipelineDesc.empty())
    if (!PB.parseAAPipeline(AA, AAPipelineDesc))
      report_fatal_error("unable to parse AA pipeline description: " +
                         AAPipelineDesc);

  LoopAnalysisManager LAM;
  FunctionAnalysisManager FAM;
  CGSCCAnalysisManager CGAM;
  ModuleAnalysisManager MAM;

  // Register the AA manager first so that our version is the one used.
  FAM.registerPass([&] { return std::move(AA); });

  // Register all the basic analyses with the managers.
  PB.registerModuleAnalyses(MAM);
  PB.registerCGSCCAnalyses(CGAM);
  PB.registerFunctionAnalyses(FAM);
  PB.registerLoopAnalyses(LAM);
  PB.crossRegisterProxies(LAM, FAM, CGAM, MAM);

  ModulePassManager MPM;

  // Always verify the input.
  MPM.addPass(VerifierPass());

  // Now, add all the passes we've been requested to.
  if (!PB.parsePassPipeline(MPM, PipelineDesc))
    report_fatal_error("unable to parse pass pipeline description: " +
                       PipelineDesc);

  if (!DisableVerify)
    MPM.addPass(VerifierPass());
  MPM.run(Mod, MAM);
}

static void runOldPMPasses(Config &Conf, Module &Mod, TargetMachine *TM,
                           bool IsThinLto) {
  legacy::PassManager passes;
  passes.add(createTargetTransformInfoWrapperPass(TM->getTargetIRAnalysis()));

  PassManagerBuilder PMB;
  PMB.LibraryInfo = new TargetLibraryInfoImpl(Triple(TM->getTargetTriple()));
  PMB.Inliner = createFunctionInliningPass();
  // Unconditionally verify input since it is not verified before this
  // point and has unknown origin.
  PMB.VerifyInput = true;
  PMB.VerifyOutput = !Conf.DisableVerify;
  PMB.LoopVectorize = true;
  PMB.SLPVectorize = true;
  PMB.OptLevel = Conf.OptLevel;
  if (IsThinLto)
    PMB.populateThinLTOPassManager(passes);
  else
    PMB.populateLTOPassManager(passes);
  passes.run(Mod);
}

<<<<<<< HEAD
/// Monolithic LTO does not support caching (yet), this is a convenient wrapper
/// around AddOutput to workaround this.
static AddOutputFn getUncachedOutputWrapper(AddOutputFn &AddOutput,
                                            unsigned Task) {
  return [Task, &AddOutput](unsigned TaskId) {
    auto Output = AddOutput(Task);
    if (Output->isCachingEnabled() && Output->tryLoadFromCache(""))
      report_fatal_error("Cache hit without a valid key?");
    assert(Task == TaskId && "Unexpexted TaskId mismatch");
    return Output;
  };
=======
bool opt(Config &Conf, TargetMachine *TM, unsigned Task, Module &Mod,
         bool IsThinLto) {
  Mod.setDataLayout(TM->createDataLayout());
  if (Conf.OptPipeline.empty())
    runOldPMPasses(Conf, Mod, TM, IsThinLto);
  else
    runNewPMCustomPasses(Mod, TM, Conf.OptPipeline, Conf.AAPipeline,
                         Conf.DisableVerify);
  return !Conf.PostOptModuleHook || Conf.PostOptModuleHook(Task, Mod);
>>>>>>> 47e577eb
}

void codegen(Config &Conf, TargetMachine *TM, AddStreamFn AddStream,
             unsigned Task, Module &Mod) {
  if (Conf.PreCodeGenModuleHook && !Conf.PreCodeGenModuleHook(Task, Mod))
    return;

  auto Stream = AddStream(Task);
  legacy::PassManager CodeGenPasses;
  if (TM->addPassesToEmitFile(CodeGenPasses, *Stream->OS,
                              TargetMachine::CGFT_ObjectFile))
    report_fatal_error("Failed to setup codegen");
  CodeGenPasses.run(Mod);
}

void splitCodeGen(Config &C, TargetMachine *TM, AddStreamFn AddStream,
                  unsigned ParallelCodeGenParallelismLevel,
                  std::unique_ptr<Module> Mod) {
  ThreadPool CodegenThreadPool(ParallelCodeGenParallelismLevel);
  unsigned ThreadCount = 0;
  const Target *T = &TM->getTarget();

  SplitModule(
      std::move(Mod), ParallelCodeGenParallelismLevel,
      [&](std::unique_ptr<Module> MPart) {
        // We want to clone the module in a new context to multi-thread the
        // codegen. We do it by serializing partition modules to bitcode
        // (while still on the main thread, in order to avoid data races) and
        // spinning up new threads which deserialize the partitions into
        // separate contexts.
        // FIXME: Provide a more direct way to do this in LLVM.
        SmallString<0> BC;
        raw_svector_ostream BCOS(BC);
        WriteBitcodeToFile(MPart.get(), BCOS);

        // Enqueue the task
        CodegenThreadPool.async(
            [&](const SmallString<0> &BC, unsigned ThreadId) {
              LTOLLVMContext Ctx(C);
              Expected<std::unique_ptr<Module>> MOrErr = parseBitcodeFile(
                  MemoryBufferRef(StringRef(BC.data(), BC.size()), "ld-temp.o"),
                  Ctx);
              if (!MOrErr)
                report_fatal_error("Failed to read bitcode");
              std::unique_ptr<Module> MPartInCtx = std::move(MOrErr.get());

              std::unique_ptr<TargetMachine> TM =
                  createTargetMachine(C, MPartInCtx->getTargetTriple(), T);

              codegen(C, TM.get(), AddStream, ThreadId, *MPartInCtx);
            },
            // Pass BC using std::move to ensure that it get moved rather than
            // copied into the thread's context.
            std::move(BC), ThreadCount++);
      },
      false);

  // Because the inner lambda (which runs in a worker thread) captures our local
  // variables, we need to wait for the worker threads to terminate before we
  // can leave the function scope.
  CodegenThreadPool.wait();
}

Expected<const Target *> initAndLookupTarget(Config &C, Module &Mod) {
  if (!C.OverrideTriple.empty())
    Mod.setTargetTriple(C.OverrideTriple);
  else if (Mod.getTargetTriple().empty())
    Mod.setTargetTriple(C.DefaultTriple);

  std::string Msg;
  const Target *T = TargetRegistry::lookupTarget(Mod.getTargetTriple(), Msg);
  if (!T)
    return make_error<StringError>(Msg, inconvertibleErrorCode());
  return T;
}

}

static void handleAsmUndefinedRefs(Module &Mod, TargetMachine &TM) {
  // Collect the list of undefined symbols used in asm and update
  // llvm.compiler.used to prevent optimization to drop these from the output.
  StringSet<> AsmUndefinedRefs;
  object::IRObjectFile::CollectAsmUndefinedRefs(
      Triple(Mod.getTargetTriple()), Mod.getModuleInlineAsm(),
      [&AsmUndefinedRefs](StringRef Name, object::BasicSymbolRef::Flags Flags) {
        if (Flags & object::BasicSymbolRef::SF_Undefined)
          AsmUndefinedRefs.insert(Name);
      });
  updateCompilerUsed(Mod, TM, AsmUndefinedRefs);
}

Error lto::backend(Config &C, AddStreamFn AddStream,
                   unsigned ParallelCodeGenParallelismLevel,
                   std::unique_ptr<Module> Mod) {
  Expected<const Target *> TOrErr = initAndLookupTarget(C, *Mod);
  if (!TOrErr)
    return TOrErr.takeError();

  std::unique_ptr<TargetMachine> TM =
      createTargetMachine(C, Mod->getTargetTriple(), *TOrErr);

  handleAsmUndefinedRefs(*Mod, *TM);

  if (!C.CodeGenOnly)
    if (!opt(C, TM.get(), 0, *Mod, /*IsThinLto=*/false))
      return Error::success();

  if (ParallelCodeGenParallelismLevel == 1) {
    codegen(C, TM.get(), AddStream, 0, *Mod);
  } else {
    splitCodeGen(C, TM.get(), AddStream, ParallelCodeGenParallelismLevel,
                 std::move(Mod));
  }
  return Error::success();
}

Error lto::thinBackend(Config &Conf, unsigned Task, AddStreamFn AddStream,
                       Module &Mod, ModuleSummaryIndex &CombinedIndex,
                       const FunctionImporter::ImportMapTy &ImportList,
                       const GVSummaryMapTy &DefinedGlobals,
                       MapVector<StringRef, MemoryBufferRef> &ModuleMap) {
  Expected<const Target *> TOrErr = initAndLookupTarget(Conf, Mod);
  if (!TOrErr)
    return TOrErr.takeError();

  std::unique_ptr<TargetMachine> TM =
      createTargetMachine(Conf, Mod.getTargetTriple(), *TOrErr);

  handleAsmUndefinedRefs(Mod, *TM);

  if (Conf.CodeGenOnly) {
    codegen(Conf, TM.get(), AddStream, Task, Mod);
    return Error::success();
  }

  if (Conf.PreOptModuleHook && !Conf.PreOptModuleHook(Task, Mod))
    return Error::success();

  renameModuleForThinLTO(Mod, CombinedIndex);

  thinLTOResolveWeakForLinkerModule(Mod, DefinedGlobals);

  if (Conf.PostPromoteModuleHook && !Conf.PostPromoteModuleHook(Task, Mod))
    return Error::success();

  if (!DefinedGlobals.empty())
    thinLTOInternalizeModule(Mod, DefinedGlobals);

  if (Conf.PostInternalizeModuleHook &&
      !Conf.PostInternalizeModuleHook(Task, Mod))
    return Error::success();

  auto ModuleLoader = [&](StringRef Identifier) {
    assert(Mod.getContext().isODRUniquingDebugTypes() &&
           "ODR Type uniquing should be enabled on the context");
    return getLazyBitcodeModule(ModuleMap[Identifier], Mod.getContext(),
                                /*ShouldLazyLoadMetadata=*/true);
  };

  FunctionImporter Importer(CombinedIndex, ModuleLoader);
  if (Error Err = Importer.importFunctions(Mod, ImportList).takeError())
    return Err;

  if (Conf.PostImportModuleHook && !Conf.PostImportModuleHook(Task, Mod))
    return Error::success();

  if (!opt(Conf, TM.get(), Task, Mod, /*IsThinLto=*/true))
    return Error::success();

  codegen(Conf, TM.get(), AddStream, Task, Mod);
  return Error::success();
}<|MERGE_RESOLUTION|>--- conflicted
+++ resolved
@@ -189,19 +189,6 @@
   passes.run(Mod);
 }
 
-<<<<<<< HEAD
-/// Monolithic LTO does not support caching (yet), this is a convenient wrapper
-/// around AddOutput to workaround this.
-static AddOutputFn getUncachedOutputWrapper(AddOutputFn &AddOutput,
-                                            unsigned Task) {
-  return [Task, &AddOutput](unsigned TaskId) {
-    auto Output = AddOutput(Task);
-    if (Output->isCachingEnabled() && Output->tryLoadFromCache(""))
-      report_fatal_error("Cache hit without a valid key?");
-    assert(Task == TaskId && "Unexpexted TaskId mismatch");
-    return Output;
-  };
-=======
 bool opt(Config &Conf, TargetMachine *TM, unsigned Task, Module &Mod,
          bool IsThinLto) {
   Mod.setDataLayout(TM->createDataLayout());
@@ -211,7 +198,6 @@
     runNewPMCustomPasses(Mod, TM, Conf.OptPipeline, Conf.AAPipeline,
                          Conf.DisableVerify);
   return !Conf.PostOptModuleHook || Conf.PostOptModuleHook(Task, Mod);
->>>>>>> 47e577eb
 }
 
 void codegen(Config &Conf, TargetMachine *TM, AddStreamFn AddStream,
