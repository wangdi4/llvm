//===-- LTOModule.cpp - LLVM Link Time Optimizer --------------------------===//
//
//                     The LLVM Compiler Infrastructure
//
// This file is distributed under the University of Illinois Open Source
// License. See LICENSE.TXT for details.
//
//===----------------------------------------------------------------------===//
//
// This file implements the Link Time Optimization library. This library is
// intended to be used by linker to optimize code at link time.
//
//===----------------------------------------------------------------------===//

#include "llvm/LTO/LTOModule.h"
#include "llvm/ADT/Triple.h"
#include "llvm/Bitcode/ReaderWriter.h"
#include "llvm/CodeGen/Analysis.h"
#include "llvm/IR/Constants.h"
#include "llvm/IR/DiagnosticPrinter.h"
#include "llvm/IR/LLVMContext.h"
#include "llvm/IR/Metadata.h"
#include "llvm/IR/Module.h"
#include "llvm/MC/MCExpr.h"
#include "llvm/MC/MCInst.h"
#include "llvm/MC/MCInstrInfo.h"
#include "llvm/MC/MCParser/MCAsmParser.h"
#include "llvm/MC/MCSection.h"
#include "llvm/MC/MCSubtargetInfo.h"
#include "llvm/MC/MCSymbol.h"
#include "llvm/MC/MCTargetAsmParser.h"
#include "llvm/MC/SubtargetFeature.h"
#include "llvm/Object/IRObjectFile.h"
#include "llvm/Object/ObjectFile.h"
#include "llvm/Support/CommandLine.h"
#include "llvm/Support/FileSystem.h"
#include "llvm/Support/Host.h"
#include "llvm/Support/MemoryBuffer.h"
#include "llvm/Support/Path.h"
#include "llvm/Support/SourceMgr.h"
#include "llvm/Support/TargetRegistry.h"
#include "llvm/Support/TargetSelect.h"
#include "llvm/Target/TargetLowering.h"
#include "llvm/Target/TargetLoweringObjectFile.h"
#include "llvm/Target/TargetRegisterInfo.h"
#include "llvm/Target/TargetSubtargetInfo.h"
#include "llvm/Transforms/Utils/GlobalStatus.h"
#include <system_error>
using namespace llvm;
using namespace llvm::object;

LTOModule::LTOModule(std::unique_ptr<object::IRObjectFile> Obj,
                     llvm::TargetMachine *TM)
    : IRFile(std::move(Obj)), _target(TM) {}

/// isBitcodeFile - Returns 'true' if the file (or memory contents) is LLVM
/// bitcode.
bool LTOModule::isBitcodeFile(const void *Mem, size_t Length) {
  ErrorOr<MemoryBufferRef> BCData = IRObjectFile::findBitcodeInMemBuffer(
      MemoryBufferRef(StringRef((const char *)Mem, Length), "<mem>"));
  return bool(BCData);
}

bool LTOModule::isBitcodeFile(const char *Path) {
  ErrorOr<std::unique_ptr<MemoryBuffer>> BufferOrErr =
      MemoryBuffer::getFile(Path);
  if (!BufferOrErr)
    return false;

  ErrorOr<MemoryBufferRef> BCData = IRObjectFile::findBitcodeInMemBuffer(
      BufferOrErr.get()->getMemBufferRef());
  return bool(BCData);
}

bool LTOModule::isBitcodeForTarget(MemoryBuffer *Buffer,
                                   StringRef TriplePrefix) {
  ErrorOr<MemoryBufferRef> BCOrErr =
      IRObjectFile::findBitcodeInMemBuffer(Buffer->getMemBufferRef());
  if (!BCOrErr)
    return false;
  std::string Triple = getBitcodeTargetTriple(*BCOrErr, getGlobalContext());
  return StringRef(Triple).startswith(TriplePrefix);
}

LTOModule *LTOModule::createFromFile(const char *path, TargetOptions options,
                                     std::string &errMsg) {
  ErrorOr<std::unique_ptr<MemoryBuffer>> BufferOrErr =
      MemoryBuffer::getFile(path);
  if (std::error_code EC = BufferOrErr.getError()) {
    errMsg = EC.message();
    return nullptr;
  }
  std::unique_ptr<MemoryBuffer> Buffer = std::move(BufferOrErr.get());
  return makeLTOModule(Buffer->getMemBufferRef(), options, errMsg);
}

LTOModule *LTOModule::createFromOpenFile(int fd, const char *path, size_t size,
                                         TargetOptions options,
                                         std::string &errMsg) {
  return createFromOpenFileSlice(fd, path, size, 0, options, errMsg);
}

LTOModule *LTOModule::createFromOpenFileSlice(int fd, const char *path,
                                              size_t map_size, off_t offset,
                                              TargetOptions options,
                                              std::string &errMsg) {
  ErrorOr<std::unique_ptr<MemoryBuffer>> BufferOrErr =
      MemoryBuffer::getOpenFileSlice(fd, path, map_size, offset);
  if (std::error_code EC = BufferOrErr.getError()) {
    errMsg = EC.message();
    return nullptr;
  }
  std::unique_ptr<MemoryBuffer> Buffer = std::move(BufferOrErr.get());
  return makeLTOModule(Buffer->getMemBufferRef(), options, errMsg);
}

LTOModule *LTOModule::createFromBuffer(const void *mem, size_t length,
                                       TargetOptions options,
                                       std::string &errMsg, StringRef path) {
  StringRef Data((const char *)mem, length);
  MemoryBufferRef Buffer(Data, path);
  return makeLTOModule(Buffer, options, errMsg);
}

static Module *parseBitcodeFileImpl(MemoryBufferRef Buffer,
                                    LLVMContext &Context, bool ShouldBeLazy,
                                    std::string &ErrMsg) {

  // Find the buffer.
  ErrorOr<MemoryBufferRef> MBOrErr =
      IRObjectFile::findBitcodeInMemBuffer(Buffer);
  if (std::error_code EC = MBOrErr.getError()) {
    ErrMsg = EC.message();
    return nullptr;
  }

  std::function<void(const DiagnosticInfo &)> DiagnosticHandler =
      [&ErrMsg](const DiagnosticInfo &DI) {
        raw_string_ostream Stream(ErrMsg);
        DiagnosticPrinterRawOStream DP(Stream);
        DI.print(DP);
      };

  if (!ShouldBeLazy) {
    // Parse the full file.
    ErrorOr<Module *> M =
        parseBitcodeFile(*MBOrErr, Context, DiagnosticHandler);
    if (!M)
      return nullptr;
    return *M;
  }

  // Parse lazily.
  std::unique_ptr<MemoryBuffer> LightweightBuf =
      MemoryBuffer::getMemBuffer(*MBOrErr, false);
  ErrorOr<Module *> M = getLazyBitcodeModule(std::move(LightweightBuf), Context,
                                             DiagnosticHandler);
  if (!M)
    return nullptr;
  return *M;
}

LTOModule *LTOModule::makeLTOModule(MemoryBufferRef Buffer,
<<<<<<< HEAD
                                    TargetOptions options,
                                    std::string &errMsg) {
  ErrorOr<MemoryBufferRef> MBOrErr =
      IRObjectFile::findBitcodeInMemBuffer(Buffer);
  if (std::error_code EC = MBOrErr.getError()) {
    errMsg = EC.message();
    return nullptr;
  }
  ErrorOr<Module *> MOrErr = parseBitcodeFile(*MBOrErr, getGlobalContext());
  if (std::error_code EC = MOrErr.getError()) {
    errMsg = EC.message();
    return nullptr;
  }
  std::unique_ptr<Module> M(MOrErr.get());
=======
                                    TargetOptions options, std::string &errMsg,
                                    LLVMContext *Context) {
  std::unique_ptr<LLVMContext> OwnedContext;
  if (!Context) {
    OwnedContext = llvm::make_unique<LLVMContext>();
    Context = OwnedContext.get();
  }

  // If we own a context, we know this is being used only for symbol
  // extraction, not linking.  Be lazy in that case.
  std::unique_ptr<Module> M(parseBitcodeFileImpl(
      Buffer, *Context,
      /* ShouldBeLazy */ static_cast<bool>(OwnedContext), errMsg));
  if (!M)
    return nullptr;
>>>>>>> 41cb3da2

  std::string TripleStr = M->getTargetTriple();
  if (TripleStr.empty())
    TripleStr = sys::getDefaultTargetTriple();
  llvm::Triple Triple(TripleStr);

  // find machine architecture for this module
  const Target *march = TargetRegistry::lookupTarget(TripleStr, errMsg);
  if (!march)
    return nullptr;

  // construct LTOModule, hand over ownership of module and target
  SubtargetFeatures Features;
  Features.getDefaultSubtargetFeatures(Triple);
  std::string FeatureStr = Features.getString();
  // Set a default CPU for Darwin triples.
  std::string CPU;
  if (Triple.isOSDarwin()) {
    if (Triple.getArch() == llvm::Triple::x86_64)
      CPU = "core2";
    else if (Triple.getArch() == llvm::Triple::x86)
      CPU = "yonah";
    else if (Triple.getArch() == llvm::Triple::aarch64)
      CPU = "cyclone";
  }

  TargetMachine *target = march->createTargetMachine(TripleStr, CPU, FeatureStr,
                                                     options);
  M->setDataLayout(target->getSubtargetImpl()->getDataLayout());

  std::unique_ptr<object::IRObjectFile> IRObj(
      new object::IRObjectFile(Buffer, std::move(M)));

  LTOModule *Ret = new LTOModule(std::move(IRObj), target);

  if (Ret->parseSymbols(errMsg)) {
    delete Ret;
    return nullptr;
  }

  Ret->parseMetadata();

  return Ret;
}

/// Create a MemoryBuffer from a memory range with an optional name.
std::unique_ptr<MemoryBuffer>
LTOModule::makeBuffer(const void *mem, size_t length, StringRef name) {
  const char *startPtr = (const char*)mem;
  return MemoryBuffer::getMemBuffer(StringRef(startPtr, length), name, false);
}

/// objcClassNameFromExpression - Get string that the data pointer points to.
bool
LTOModule::objcClassNameFromExpression(const Constant *c, std::string &name) {
  if (const ConstantExpr *ce = dyn_cast<ConstantExpr>(c)) {
    Constant *op = ce->getOperand(0);
    if (GlobalVariable *gvn = dyn_cast<GlobalVariable>(op)) {
      Constant *cn = gvn->getInitializer();
      if (ConstantDataArray *ca = dyn_cast<ConstantDataArray>(cn)) {
        if (ca->isCString()) {
          name = ".objc_class_name_" + ca->getAsCString().str();
          return true;
        }
      }
    }
  }
  return false;
}

/// addObjCClass - Parse i386/ppc ObjC class data structure.
void LTOModule::addObjCClass(const GlobalVariable *clgv) {
  const ConstantStruct *c = dyn_cast<ConstantStruct>(clgv->getInitializer());
  if (!c) return;

  // second slot in __OBJC,__class is pointer to superclass name
  std::string superclassName;
  if (objcClassNameFromExpression(c->getOperand(1), superclassName)) {
    NameAndAttributes info;
    StringMap<NameAndAttributes>::value_type &entry =
      _undefines.GetOrCreateValue(superclassName);
    if (!entry.getValue().name) {
      const char *symbolName = entry.getKey().data();
      info.name = symbolName;
      info.attributes = LTO_SYMBOL_DEFINITION_UNDEFINED;
      info.isFunction = false;
      info.symbol = clgv;
      entry.setValue(info);
    }
  }

  // third slot in __OBJC,__class is pointer to class name
  std::string className;
  if (objcClassNameFromExpression(c->getOperand(2), className)) {
    StringSet::value_type &entry = _defines.GetOrCreateValue(className);
    entry.setValue(1);

    NameAndAttributes info;
    info.name = entry.getKey().data();
    info.attributes = LTO_SYMBOL_PERMISSIONS_DATA |
      LTO_SYMBOL_DEFINITION_REGULAR | LTO_SYMBOL_SCOPE_DEFAULT;
    info.isFunction = false;
    info.symbol = clgv;
    _symbols.push_back(info);
  }
}

/// addObjCCategory - Parse i386/ppc ObjC category data structure.
void LTOModule::addObjCCategory(const GlobalVariable *clgv) {
  const ConstantStruct *c = dyn_cast<ConstantStruct>(clgv->getInitializer());
  if (!c) return;

  // second slot in __OBJC,__category is pointer to target class name
  std::string targetclassName;
  if (!objcClassNameFromExpression(c->getOperand(1), targetclassName))
    return;

  NameAndAttributes info;
  StringMap<NameAndAttributes>::value_type &entry =
    _undefines.GetOrCreateValue(targetclassName);

  if (entry.getValue().name)
    return;

  const char *symbolName = entry.getKey().data();
  info.name = symbolName;
  info.attributes = LTO_SYMBOL_DEFINITION_UNDEFINED;
  info.isFunction = false;
  info.symbol = clgv;
  entry.setValue(info);
}

/// addObjCClassRef - Parse i386/ppc ObjC class list data structure.
void LTOModule::addObjCClassRef(const GlobalVariable *clgv) {
  std::string targetclassName;
  if (!objcClassNameFromExpression(clgv->getInitializer(), targetclassName))
    return;

  NameAndAttributes info;
  StringMap<NameAndAttributes>::value_type &entry =
    _undefines.GetOrCreateValue(targetclassName);
  if (entry.getValue().name)
    return;

  const char *symbolName = entry.getKey().data();
  info.name = symbolName;
  info.attributes = LTO_SYMBOL_DEFINITION_UNDEFINED;
  info.isFunction = false;
  info.symbol = clgv;
  entry.setValue(info);
}

void LTOModule::addDefinedDataSymbol(const object::BasicSymbolRef &Sym) {
  SmallString<64> Buffer;
  {
    raw_svector_ostream OS(Buffer);
    Sym.printName(OS);
  }

  const GlobalValue *V = IRFile->getSymbolGV(Sym.getRawDataRefImpl());
  addDefinedDataSymbol(Buffer.c_str(), V);
}

void LTOModule::addDefinedDataSymbol(const char *Name, const GlobalValue *v) {
  // Add to list of defined symbols.
  addDefinedSymbol(Name, v, false);

  if (!v->hasSection() /* || !isTargetDarwin */)
    return;

  // Special case i386/ppc ObjC data structures in magic sections:
  // The issue is that the old ObjC object format did some strange
  // contortions to avoid real linker symbols.  For instance, the
  // ObjC class data structure is allocated statically in the executable
  // that defines that class.  That data structures contains a pointer to
  // its superclass.  But instead of just initializing that part of the
  // struct to the address of its superclass, and letting the static and
  // dynamic linkers do the rest, the runtime works by having that field
  // instead point to a C-string that is the name of the superclass.
  // At runtime the objc initialization updates that pointer and sets
  // it to point to the actual super class.  As far as the linker
  // knows it is just a pointer to a string.  But then someone wanted the
  // linker to issue errors at build time if the superclass was not found.
  // So they figured out a way in mach-o object format to use an absolute
  // symbols (.objc_class_name_Foo = 0) and a floating reference
  // (.reference .objc_class_name_Bar) to cause the linker into erroring when
  // a class was missing.
  // The following synthesizes the implicit .objc_* symbols for the linker
  // from the ObjC data structures generated by the front end.

  // special case if this data blob is an ObjC class definition
  std::string Section = v->getSection();
  if (Section.compare(0, 15, "__OBJC,__class,") == 0) {
    if (const GlobalVariable *gv = dyn_cast<GlobalVariable>(v)) {
      addObjCClass(gv);
    }
  }

  // special case if this data blob is an ObjC category definition
  else if (Section.compare(0, 18, "__OBJC,__category,") == 0) {
    if (const GlobalVariable *gv = dyn_cast<GlobalVariable>(v)) {
      addObjCCategory(gv);
    }
  }

  // special case if this data blob is the list of referenced classes
  else if (Section.compare(0, 18, "__OBJC,__cls_refs,") == 0) {
    if (const GlobalVariable *gv = dyn_cast<GlobalVariable>(v)) {
      addObjCClassRef(gv);
    }
  }
}

void LTOModule::addDefinedFunctionSymbol(const object::BasicSymbolRef &Sym) {
  SmallString<64> Buffer;
  {
    raw_svector_ostream OS(Buffer);
    Sym.printName(OS);
  }

  const Function *F =
      cast<Function>(IRFile->getSymbolGV(Sym.getRawDataRefImpl()));
  addDefinedFunctionSymbol(Buffer.c_str(), F);
}

void LTOModule::addDefinedFunctionSymbol(const char *Name, const Function *F) {
  // add to list of defined symbols
  addDefinedSymbol(Name, F, true);
}

void LTOModule::addDefinedSymbol(const char *Name, const GlobalValue *def,
                                 bool isFunction) {
  // set alignment part log2() can have rounding errors
  uint32_t align = def->getAlignment();
  uint32_t attr = align ? countTrailingZeros(align) : 0;

  // set permissions part
  if (isFunction) {
    attr |= LTO_SYMBOL_PERMISSIONS_CODE;
  } else {
    const GlobalVariable *gv = dyn_cast<GlobalVariable>(def);
    if (gv && gv->isConstant())
      attr |= LTO_SYMBOL_PERMISSIONS_RODATA;
    else
      attr |= LTO_SYMBOL_PERMISSIONS_DATA;
  }

  // set definition part
  if (def->hasWeakLinkage() || def->hasLinkOnceLinkage())
    attr |= LTO_SYMBOL_DEFINITION_WEAK;
  else if (def->hasCommonLinkage())
    attr |= LTO_SYMBOL_DEFINITION_TENTATIVE;
  else
    attr |= LTO_SYMBOL_DEFINITION_REGULAR;

  // set scope part
  if (def->hasLocalLinkage())
    // Ignore visibility if linkage is local.
    attr |= LTO_SYMBOL_SCOPE_INTERNAL;
  else if (def->hasHiddenVisibility())
    attr |= LTO_SYMBOL_SCOPE_HIDDEN;
  else if (def->hasProtectedVisibility())
    attr |= LTO_SYMBOL_SCOPE_PROTECTED;
  else if (canBeOmittedFromSymbolTable(def))
    attr |= LTO_SYMBOL_SCOPE_DEFAULT_CAN_BE_HIDDEN;
  else
    attr |= LTO_SYMBOL_SCOPE_DEFAULT;

  StringSet::value_type &entry = _defines.GetOrCreateValue(Name);
  entry.setValue(1);

  // fill information structure
  NameAndAttributes info;
  StringRef NameRef = entry.getKey();
  info.name = NameRef.data();
  assert(info.name[NameRef.size()] == '\0');
  info.attributes = attr;
  info.isFunction = isFunction;
  info.symbol = def;

  // add to table of symbols
  _symbols.push_back(info);
}

/// addAsmGlobalSymbol - Add a global symbol from module-level ASM to the
/// defined list.
void LTOModule::addAsmGlobalSymbol(const char *name,
                                   lto_symbol_attributes scope) {
  StringSet::value_type &entry = _defines.GetOrCreateValue(name);

  // only add new define if not already defined
  if (entry.getValue())
    return;

  entry.setValue(1);

  NameAndAttributes &info = _undefines[entry.getKey().data()];

  if (info.symbol == nullptr) {
    // FIXME: This is trying to take care of module ASM like this:
    //
    //   module asm ".zerofill __FOO, __foo, _bar_baz_qux, 0"
    //
    // but is gross and its mother dresses it funny. Have the ASM parser give us
    // more details for this type of situation so that we're not guessing so
    // much.

    // fill information structure
    info.name = entry.getKey().data();
    info.attributes =
      LTO_SYMBOL_PERMISSIONS_DATA | LTO_SYMBOL_DEFINITION_REGULAR | scope;
    info.isFunction = false;
    info.symbol = nullptr;

    // add to table of symbols
    _symbols.push_back(info);
    return;
  }

  if (info.isFunction)
    addDefinedFunctionSymbol(info.name, cast<Function>(info.symbol));
  else
    addDefinedDataSymbol(info.name, info.symbol);

  _symbols.back().attributes &= ~LTO_SYMBOL_SCOPE_MASK;
  _symbols.back().attributes |= scope;
}

/// addAsmGlobalSymbolUndef - Add a global symbol from module-level ASM to the
/// undefined list.
void LTOModule::addAsmGlobalSymbolUndef(const char *name) {
  StringMap<NameAndAttributes>::value_type &entry =
    _undefines.GetOrCreateValue(name);

  _asm_undefines.push_back(entry.getKey().data());

  // we already have the symbol
  if (entry.getValue().name)
    return;

  uint32_t attr = LTO_SYMBOL_DEFINITION_UNDEFINED;
  attr |= LTO_SYMBOL_SCOPE_DEFAULT;
  NameAndAttributes info;
  info.name = entry.getKey().data();
  info.attributes = attr;
  info.isFunction = false;
  info.symbol = nullptr;

  entry.setValue(info);
}

/// Add a symbol which isn't defined just yet to a list to be resolved later.
void LTOModule::addPotentialUndefinedSymbol(const object::BasicSymbolRef &Sym,
                                            bool isFunc) {
  SmallString<64> name;
  {
    raw_svector_ostream OS(name);
    Sym.printName(OS);
  }

  StringMap<NameAndAttributes>::value_type &entry =
    _undefines.GetOrCreateValue(name);

  // we already have the symbol
  if (entry.getValue().name)
    return;

  NameAndAttributes info;

  info.name = entry.getKey().data();

  const GlobalValue *decl = IRFile->getSymbolGV(Sym.getRawDataRefImpl());

  if (decl->hasExternalWeakLinkage())
    info.attributes = LTO_SYMBOL_DEFINITION_WEAKUNDEF;
  else
    info.attributes = LTO_SYMBOL_DEFINITION_UNDEFINED;

  info.isFunction = isFunc;
  info.symbol = decl;

  entry.setValue(info);
}

/// parseSymbols - Parse the symbols from the module and model-level ASM and add
/// them to either the defined or undefined lists.
bool LTOModule::parseSymbols(std::string &errMsg) {
  for (auto &Sym : IRFile->symbols()) {
    const GlobalValue *GV = IRFile->getSymbolGV(Sym.getRawDataRefImpl());
    uint32_t Flags = Sym.getFlags();
    if (Flags & object::BasicSymbolRef::SF_FormatSpecific)
      continue;

    bool IsUndefined = Flags & object::BasicSymbolRef::SF_Undefined;

    if (!GV) {
      SmallString<64> Buffer;
      {
        raw_svector_ostream OS(Buffer);
        Sym.printName(OS);
      }
      const char *Name = Buffer.c_str();

      if (IsUndefined)
        addAsmGlobalSymbolUndef(Name);
      else if (Flags & object::BasicSymbolRef::SF_Global)
        addAsmGlobalSymbol(Name, LTO_SYMBOL_SCOPE_DEFAULT);
      else
        addAsmGlobalSymbol(Name, LTO_SYMBOL_SCOPE_INTERNAL);
      continue;
    }

    auto *F = dyn_cast<Function>(GV);
    if (IsUndefined) {
      addPotentialUndefinedSymbol(Sym, F != nullptr);
      continue;
    }

    if (F) {
      addDefinedFunctionSymbol(Sym);
      continue;
    }

    if (isa<GlobalVariable>(GV)) {
      addDefinedDataSymbol(Sym);
      continue;
    }

    assert(isa<GlobalAlias>(GV));
    addDefinedDataSymbol(Sym);
  }

  // make symbols for all undefines
  for (StringMap<NameAndAttributes>::iterator u =_undefines.begin(),
         e = _undefines.end(); u != e; ++u) {
    // If this symbol also has a definition, then don't make an undefine because
    // it is a tentative definition.
    if (_defines.count(u->getKey())) continue;
    NameAndAttributes info = u->getValue();
    _symbols.push_back(info);
  }

  return false;
}

/// parseMetadata - Parse metadata from the module
void LTOModule::parseMetadata() {
  // Linker Options
  if (Metadata *Val = getModule().getModuleFlag("Linker Options")) {
    MDNode *LinkerOptions = cast<MDNode>(Val);
    for (unsigned i = 0, e = LinkerOptions->getNumOperands(); i != e; ++i) {
      MDNode *MDOptions = cast<MDNode>(LinkerOptions->getOperand(i));
      for (unsigned ii = 0, ie = MDOptions->getNumOperands(); ii != ie; ++ii) {
        MDString *MDOption = cast<MDString>(MDOptions->getOperand(ii));
        StringRef Op = _linkeropt_strings.
            GetOrCreateValue(MDOption->getString()).getKey();
        StringRef DepLibName = _target->getSubtargetImpl()
                                   ->getTargetLowering()
                                   ->getObjFileLowering()
                                   .getDepLibFromLinkerOpt(Op);
        if (!DepLibName.empty())
          _deplibs.push_back(DepLibName.data());
        else if (!Op.empty())
          _linkeropts.push_back(Op.data());
      }
    }
  }

  // Add other interesting metadata here.
}<|MERGE_RESOLUTION|>--- conflicted
+++ resolved
@@ -53,6 +53,13 @@
                      llvm::TargetMachine *TM)
     : IRFile(std::move(Obj)), _target(TM) {}
 
+LTOModule::LTOModule(std::unique_ptr<object::IRObjectFile> Obj,
+                     llvm::TargetMachine *TM,
+                     std::unique_ptr<LLVMContext> Context)
+    : OwnedContext(std::move(Context)), IRFile(std::move(Obj)), _target(TM) {}
+
+LTOModule::~LTOModule() {}
+
 /// isBitcodeFile - Returns 'true' if the file (or memory contents) is LLVM
 /// bitcode.
 bool LTOModule::isBitcodeFile(const void *Mem, size_t Length) {
@@ -78,7 +85,8 @@
       IRObjectFile::findBitcodeInMemBuffer(Buffer->getMemBufferRef());
   if (!BCOrErr)
     return false;
-  std::string Triple = getBitcodeTargetTriple(*BCOrErr, getGlobalContext());
+  LLVMContext Context;
+  std::string Triple = getBitcodeTargetTriple(*BCOrErr, Context);
   return StringRef(Triple).startswith(TriplePrefix);
 }
 
@@ -91,7 +99,8 @@
     return nullptr;
   }
   std::unique_ptr<MemoryBuffer> Buffer = std::move(BufferOrErr.get());
-  return makeLTOModule(Buffer->getMemBufferRef(), options, errMsg);
+  return makeLTOModule(Buffer->getMemBufferRef(), options, errMsg,
+                       &getGlobalContext());
 }
 
 LTOModule *LTOModule::createFromOpenFile(int fd, const char *path, size_t size,
@@ -111,15 +120,31 @@
     return nullptr;
   }
   std::unique_ptr<MemoryBuffer> Buffer = std::move(BufferOrErr.get());
-  return makeLTOModule(Buffer->getMemBufferRef(), options, errMsg);
+  return makeLTOModule(Buffer->getMemBufferRef(), options, errMsg,
+                       &getGlobalContext());
 }
 
 LTOModule *LTOModule::createFromBuffer(const void *mem, size_t length,
                                        TargetOptions options,
                                        std::string &errMsg, StringRef path) {
+  return createInContext(mem, length, options, errMsg, path,
+                         &getGlobalContext());
+}
+
+LTOModule *LTOModule::createInLocalContext(const void *mem, size_t length,
+                                           TargetOptions options,
+                                           std::string &errMsg,
+                                           StringRef path) {
+  return createInContext(mem, length, options, errMsg, path, nullptr);
+}
+
+LTOModule *LTOModule::createInContext(const void *mem, size_t length,
+                                      TargetOptions options,
+                                      std::string &errMsg, StringRef path,
+                                      LLVMContext *Context) {
   StringRef Data((const char *)mem, length);
   MemoryBufferRef Buffer(Data, path);
-  return makeLTOModule(Buffer, options, errMsg);
+  return makeLTOModule(Buffer, options, errMsg, Context);
 }
 
 static Module *parseBitcodeFileImpl(MemoryBufferRef Buffer,
@@ -161,22 +186,6 @@
 }
 
 LTOModule *LTOModule::makeLTOModule(MemoryBufferRef Buffer,
-<<<<<<< HEAD
-                                    TargetOptions options,
-                                    std::string &errMsg) {
-  ErrorOr<MemoryBufferRef> MBOrErr =
-      IRObjectFile::findBitcodeInMemBuffer(Buffer);
-  if (std::error_code EC = MBOrErr.getError()) {
-    errMsg = EC.message();
-    return nullptr;
-  }
-  ErrorOr<Module *> MOrErr = parseBitcodeFile(*MBOrErr, getGlobalContext());
-  if (std::error_code EC = MOrErr.getError()) {
-    errMsg = EC.message();
-    return nullptr;
-  }
-  std::unique_ptr<Module> M(MOrErr.get());
-=======
                                     TargetOptions options, std::string &errMsg,
                                     LLVMContext *Context) {
   std::unique_ptr<LLVMContext> OwnedContext;
@@ -192,7 +201,6 @@
       /* ShouldBeLazy */ static_cast<bool>(OwnedContext), errMsg));
   if (!M)
     return nullptr;
->>>>>>> 41cb3da2
 
   std::string TripleStr = M->getTargetTriple();
   if (TripleStr.empty())
@@ -226,7 +234,11 @@
   std::unique_ptr<object::IRObjectFile> IRObj(
       new object::IRObjectFile(Buffer, std::move(M)));
 
-  LTOModule *Ret = new LTOModule(std::move(IRObj), target);
+  LTOModule *Ret;
+  if (OwnedContext)
+    Ret = new LTOModule(std::move(IRObj), target, std::move(OwnedContext));
+  else
+    Ret = new LTOModule(std::move(IRObj), target);
 
   if (Ret->parseSymbols(errMsg)) {
     delete Ret;
@@ -271,27 +283,24 @@
   // second slot in __OBJC,__class is pointer to superclass name
   std::string superclassName;
   if (objcClassNameFromExpression(c->getOperand(1), superclassName)) {
-    NameAndAttributes info;
-    StringMap<NameAndAttributes>::value_type &entry =
-      _undefines.GetOrCreateValue(superclassName);
-    if (!entry.getValue().name) {
-      const char *symbolName = entry.getKey().data();
-      info.name = symbolName;
+    auto IterBool =
+        _undefines.insert(std::make_pair(superclassName, NameAndAttributes()));
+    if (IterBool.second) {
+      NameAndAttributes &info = IterBool.first->second;
+      info.name = IterBool.first->first().data();
       info.attributes = LTO_SYMBOL_DEFINITION_UNDEFINED;
       info.isFunction = false;
       info.symbol = clgv;
-      entry.setValue(info);
     }
   }
 
   // third slot in __OBJC,__class is pointer to class name
   std::string className;
   if (objcClassNameFromExpression(c->getOperand(2), className)) {
-    StringSet::value_type &entry = _defines.GetOrCreateValue(className);
-    entry.setValue(1);
+    auto Iter = _defines.insert(className).first;
 
     NameAndAttributes info;
-    info.name = entry.getKey().data();
+    info.name = Iter->first().data();
     info.attributes = LTO_SYMBOL_PERMISSIONS_DATA |
       LTO_SYMBOL_DEFINITION_REGULAR | LTO_SYMBOL_SCOPE_DEFAULT;
     info.isFunction = false;
@@ -310,19 +319,17 @@
   if (!objcClassNameFromExpression(c->getOperand(1), targetclassName))
     return;
 
-  NameAndAttributes info;
-  StringMap<NameAndAttributes>::value_type &entry =
-    _undefines.GetOrCreateValue(targetclassName);
-
-  if (entry.getValue().name)
-    return;
-
-  const char *symbolName = entry.getKey().data();
-  info.name = symbolName;
+  auto IterBool =
+      _undefines.insert(std::make_pair(targetclassName, NameAndAttributes()));
+
+  if (!IterBool.second)
+    return;
+
+  NameAndAttributes &info = IterBool.first->second;
+  info.name = IterBool.first->first().data();
   info.attributes = LTO_SYMBOL_DEFINITION_UNDEFINED;
   info.isFunction = false;
   info.symbol = clgv;
-  entry.setValue(info);
 }
 
 /// addObjCClassRef - Parse i386/ppc ObjC class list data structure.
@@ -331,18 +338,17 @@
   if (!objcClassNameFromExpression(clgv->getInitializer(), targetclassName))
     return;
 
-  NameAndAttributes info;
-  StringMap<NameAndAttributes>::value_type &entry =
-    _undefines.GetOrCreateValue(targetclassName);
-  if (entry.getValue().name)
-    return;
-
-  const char *symbolName = entry.getKey().data();
-  info.name = symbolName;
+  auto IterBool =
+      _undefines.insert(std::make_pair(targetclassName, NameAndAttributes()));
+
+  if (!IterBool.second)
+    return;
+
+  NameAndAttributes &info = IterBool.first->second;
+  info.name = IterBool.first->first().data();
   info.attributes = LTO_SYMBOL_DEFINITION_UNDEFINED;
   info.isFunction = false;
   info.symbol = clgv;
-  entry.setValue(info);
 }
 
 void LTOModule::addDefinedDataSymbol(const object::BasicSymbolRef &Sym) {
@@ -461,12 +467,11 @@
   else
     attr |= LTO_SYMBOL_SCOPE_DEFAULT;
 
-  StringSet::value_type &entry = _defines.GetOrCreateValue(Name);
-  entry.setValue(1);
+  auto Iter = _defines.insert(Name).first;
 
   // fill information structure
   NameAndAttributes info;
-  StringRef NameRef = entry.getKey();
+  StringRef NameRef = Iter->first();
   info.name = NameRef.data();
   assert(info.name[NameRef.size()] == '\0');
   info.attributes = attr;
@@ -481,15 +486,13 @@
 /// defined list.
 void LTOModule::addAsmGlobalSymbol(const char *name,
                                    lto_symbol_attributes scope) {
-  StringSet::value_type &entry = _defines.GetOrCreateValue(name);
+  auto IterBool = _defines.insert(name);
 
   // only add new define if not already defined
-  if (entry.getValue())
-    return;
-
-  entry.setValue(1);
-
-  NameAndAttributes &info = _undefines[entry.getKey().data()];
+  if (!IterBool.second)
+    return;
+
+  NameAndAttributes &info = _undefines[IterBool.first->first().data()];
 
   if (info.symbol == nullptr) {
     // FIXME: This is trying to take care of module ASM like this:
@@ -501,7 +504,7 @@
     // much.
 
     // fill information structure
-    info.name = entry.getKey().data();
+    info.name = IterBool.first->first().data();
     info.attributes =
       LTO_SYMBOL_PERMISSIONS_DATA | LTO_SYMBOL_DEFINITION_REGULAR | scope;
     info.isFunction = false;
@@ -524,24 +527,21 @@
 /// addAsmGlobalSymbolUndef - Add a global symbol from module-level ASM to the
 /// undefined list.
 void LTOModule::addAsmGlobalSymbolUndef(const char *name) {
-  StringMap<NameAndAttributes>::value_type &entry =
-    _undefines.GetOrCreateValue(name);
-
-  _asm_undefines.push_back(entry.getKey().data());
+  auto IterBool = _undefines.insert(std::make_pair(name, NameAndAttributes()));
+
+  _asm_undefines.push_back(IterBool.first->first().data());
 
   // we already have the symbol
-  if (entry.getValue().name)
+  if (!IterBool.second)
     return;
 
   uint32_t attr = LTO_SYMBOL_DEFINITION_UNDEFINED;
   attr |= LTO_SYMBOL_SCOPE_DEFAULT;
-  NameAndAttributes info;
-  info.name = entry.getKey().data();
+  NameAndAttributes &info = IterBool.first->second;
+  info.name = IterBool.first->first().data();
   info.attributes = attr;
   info.isFunction = false;
   info.symbol = nullptr;
-
-  entry.setValue(info);
 }
 
 /// Add a symbol which isn't defined just yet to a list to be resolved later.
@@ -553,16 +553,15 @@
     Sym.printName(OS);
   }
 
-  StringMap<NameAndAttributes>::value_type &entry =
-    _undefines.GetOrCreateValue(name);
+  auto IterBool = _undefines.insert(std::make_pair(name, NameAndAttributes()));
 
   // we already have the symbol
-  if (entry.getValue().name)
-    return;
-
-  NameAndAttributes info;
-
-  info.name = entry.getKey().data();
+  if (!IterBool.second)
+    return;
+
+  NameAndAttributes &info = IterBool.first->second;
+
+  info.name = IterBool.first->first().data();
 
   const GlobalValue *decl = IRFile->getSymbolGV(Sym.getRawDataRefImpl());
 
@@ -573,8 +572,6 @@
 
   info.isFunction = isFunc;
   info.symbol = decl;
-
-  entry.setValue(info);
 }
 
 /// parseSymbols - Parse the symbols from the module and model-level ASM and add
@@ -647,8 +644,11 @@
       MDNode *MDOptions = cast<MDNode>(LinkerOptions->getOperand(i));
       for (unsigned ii = 0, ie = MDOptions->getNumOperands(); ii != ie; ++ii) {
         MDString *MDOption = cast<MDString>(MDOptions->getOperand(ii));
-        StringRef Op = _linkeropt_strings.
-            GetOrCreateValue(MDOption->getString()).getKey();
+        // FIXME: Make StringSet::insert match Self-Associative Container
+        // requirements, returning <iter,bool> rather than bool, and use that
+        // here.
+        StringRef Op =
+            _linkeropt_strings.insert(MDOption->getString()).first->first();
         StringRef DepLibName = _target->getSubtargetImpl()
                                    ->getTargetLowering()
                                    ->getObjFileLowering()
