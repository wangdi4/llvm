//===- IntelDebugRemoveXDeref.cpp -----------------------------------------===//
//
// Copyright (C) 2023 Intel Corporation. All rights reserved.
//
// The information and source code contained herein is the exclusive
// property of Intel Corporation and may not be disclosed, examined
// or reproduced in whole or in part without explicit written authorization
// from the company.
//
//===----------------------------------------------------------------------===//
//
// During instruction selection, no-op address space casts are removed
// from the code but the DWARF location expressions are left unmodified.
// This code will recognize unnecessary address space casting in the debug
// location expressions and remove them.
//
// GDB has been modified to ignore the address space opcodes, but this only
// happens in GDB versions later than 12.1, and all prior versions fail to
// display variable variables and produce this error:
//   Unhandled dwarf expression opcode 0x18
//
//===----------------------------------------------------------------------===//

#include "llvm/DebugInfo/Intel_Debug/IntelDebugRemoveXDeref.h"
#include "llvm/BinaryFormat/Dwarf.h"
#include "llvm/IR/DebugInfoMetadata.h"
#include "llvm/IR/Function.h"
#include "llvm/IR/GlobalVariable.h"
#include "llvm/IR/InstIterator.h"
#include "llvm/IR/IntrinsicInst.h"
#include "llvm/IR/Module.h"
#include "llvm/Support/CommandLine.h"
#include "llvm/Target/TargetMachine.h"

#include <iterator>

#define DEBUG_TYPE "intel-debug"

using namespace llvm;

static cl::opt<bool>
    EnableIntelDebugRemoveXDeref("enable-intel-debug-remove-xderef",
                                 cl::init(true), cl::ReallyHidden);

typedef SmallVector<uint64_t, 1> DebugExprOp;
typedef SmallVector<DebugExprOp, 1> DebugExpr;

static const unsigned DefaultAddressSpace = 0;
static const size_t MINIMUM_ELEMENTS_FOR_XDEREF = 4;

static void append(DebugExpr &DE, const DIExpression *E) {
  for (auto &EO : E->expr_ops()) {
    DebugExprOp DEO;
    DEO.push_back(EO.getOp());
    for (unsigned I = 0, E = EO.getNumArgs(); I < E; ++I)
      DEO.push_back(EO.getArg(I));
    DE.push_back(DEO);
  }
}

static DIExpression *create(LLVMContext &Context, DebugExpr &DE) {
  SmallVector<uint64_t> Elements;
  for (auto &Op : DE)
    for (auto &V : Op)
      Elements.push_back(V);
  return DIExpression::get(Context, Elements);
}

static bool maybeRemoveXDeref(DebugExpr &DE, unsigned SrcAS,
                              TargetMachine *TM) {
  bool Changed = false;
  for (size_t i = 0, e = DE.size(); i < e; ++i) {
    if (i + 2 < e && // Make sure we don't overrun the expression.
        DE[i + 0][0] == dwarf::DW_OP_constu &&
        DE[i + 1][0] == dwarf::DW_OP_swap &&
        DE[i + 2][0] == dwarf::DW_OP_xderef) {
      if (DE[i].size() != 2)
        break;
      unsigned DstAS = DE[i][1];
      if (SrcAS == DstAS || TM->isNoopAddrSpaceCast(SrcAS, DstAS)) {
        DebugExpr::iterator beg = std::next(DE.begin(), i);
        DebugExpr::iterator end = std::next(beg, 3);
        end = DE.erase(beg, end);
        // DE.insert(end, DebugExprOp({dwarf::DW_OP_deref}));
        e = DE.size();
        SrcAS = DstAS;
        Changed = true;
      }
    }
  }
  return Changed;
}

IntelDebugRemoveXDeref::IntelDebugRemoveXDeref(TargetMachine *TM) : TM(TM) {}

bool IntelDebugRemoveXDeref::run(Module &M) {
  if (!EnableIntelDebugRemoveXDeref)
    return false;

  // A target machine is required to determine where xderef should be removed.
  if (!TM)
    return false;

  // Currently, CLANG only emits XDeref opcodes for SPIRV.
  if (!M.getNamedMetadata("opencl.spir.version"))
    return false;

  bool Changed = false;
  for (GlobalVariable &GV : M.globals())
    Changed |= run(GV);
  for (Function &F : M)
    Changed |= run(F);
  return Changed;
}

bool IntelDebugRemoveXDeref::run(Function &F) {
  // Skip functions without debug information.
  if (!F.getSubprogram())
    return false;

  bool Changed = false;
  for (auto &I : instructions(F))
    if (auto *DVI = dyn_cast_or_null<DbgVariableIntrinsic>(&I))
      Changed |= run(*DVI);
  return Changed;
}

bool IntelDebugRemoveXDeref::run(DbgVariableIntrinsic &DVI) {
  DIExpression *E = DVI.getExpression();
  if (E->getNumElements() < MINIMUM_ELEMENTS_FOR_XDEREF)
    return false;

  LLVM_DEBUG(dbgs() << "DVI: " << DVI << "\n");

  unsigned SrcAS = DefaultAddressSpace;
  // Eventually we'll need to support variable location lists.
  if (!DVI.hasArgList()) {
    Value *Op = DVI.getVariableLocationOp(0);
    // Malformed IR can result in an invalid location operand. Check Op first.
    if (auto P = Op ? dyn_cast<PointerType>(Op->getType()) : nullptr)
      SrcAS = P->getPointerAddressSpace();
  }

  DebugExpr DE;
  append(DE, E);
<<<<<<< HEAD

  bool Changed = maybeRemoveXDeref(DE, SrcAS, TM);

=======
  bool Changed = maybeRemoveXDeref(DE, SrcAS, TM);
>>>>>>> ec3077b5
  if (Changed) {
    DVI.setExpression(create(E->getContext(), DE));
    LLVM_DEBUG(dbgs() << " ==> " << DVI << "\n");
  }

  return Changed;
}

bool IntelDebugRemoveXDeref::run(GlobalVariable &GV) {
  bool Changed = false;
  SmallVector<DIGlobalVariableExpression *, 1> GVEs;
  GV.getDebugInfo(GVEs);

  for (auto *GVE : GVEs) {
    DIExpression *E = GVE->getExpression();
    if (E->getNumElements() < MINIMUM_ELEMENTS_FOR_XDEREF)
      continue;
    LLVM_DEBUG(dbgs() << "GVE: " << *GVE << "\n");
    DebugExpr DE;
    append(DE, E);
    unsigned SrcAS = DefaultAddressSpace;
    bool ChangedGVE = maybeRemoveXDeref(DE, SrcAS, TM);
    if (ChangedGVE) {
      DIExpression *NewE = create(E->getContext(), DE);
      GVE->replaceOperandWith(1, NewE);
      Changed = true;
      LLVM_DEBUG(dbgs() << " ==> " << *GVE << "\n");
    }
  }
  return Changed;
}<|MERGE_RESOLUTION|>--- conflicted
+++ resolved
@@ -143,13 +143,7 @@
 
   DebugExpr DE;
   append(DE, E);
-<<<<<<< HEAD
-
   bool Changed = maybeRemoveXDeref(DE, SrcAS, TM);
-
-=======
-  bool Changed = maybeRemoveXDeref(DE, SrcAS, TM);
->>>>>>> ec3077b5
   if (Changed) {
     DVI.setExpression(create(E->getContext(), DE));
     LLVM_DEBUG(dbgs() << " ==> " << DVI << "\n");
