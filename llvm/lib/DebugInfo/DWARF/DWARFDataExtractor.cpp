--- conflicted
+++ resolved
@@ -14,11 +14,8 @@
 
 uint64_t DWARFDataExtractor::getRelocatedValue(uint32_t Size, uint32_t *Off,
                                                uint64_t *SecNdx) const {
-<<<<<<< HEAD
-=======
   if (SecNdx)
     *SecNdx = -1ULL;
->>>>>>> 0e95ba0d
   if (!Section)
     return getUnsigned(Off, Size);
   Optional<RelocAddrEntry> Rel = Obj->find(*Section, *Off);
