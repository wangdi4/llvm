//===- CodeGenPrepare.cpp - Prepare a function for code generation --------===//
//
// Part of the LLVM Project, under the Apache License v2.0 with LLVM Exceptions.
// See https://llvm.org/LICENSE.txt for license information.
// SPDX-License-Identifier: Apache-2.0 WITH LLVM-exception
//
//===----------------------------------------------------------------------===//
//
// This pass munges the code in the input function to better prepare it for
// SelectionDAG-based code generation. This works around limitations in it's
// basic-block-at-a-time approach. It should eventually be removed.
//
//===----------------------------------------------------------------------===//

#include "llvm/ADT/APInt.h"
#include "llvm/ADT/ArrayRef.h"
#include "llvm/ADT/DenseMap.h"
#include "llvm/ADT/MapVector.h"
#include "llvm/ADT/PointerIntPair.h"
#include "llvm/ADT/STLExtras.h"
#include "llvm/ADT/SmallPtrSet.h"
#include "llvm/ADT/SmallVector.h"
#include "llvm/ADT/Statistic.h"
#include "llvm/Analysis/BlockFrequencyInfo.h"
#include "llvm/Analysis/BranchProbabilityInfo.h"
#include "llvm/Analysis/ConstantFolding.h"
#include "llvm/Analysis/InstructionSimplify.h"
#include "llvm/Analysis/LoopInfo.h"
#include "llvm/Analysis/MemoryBuiltins.h"
#include "llvm/Analysis/ProfileSummaryInfo.h"
#include "llvm/Analysis/TargetLibraryInfo.h"
#include "llvm/Analysis/TargetTransformInfo.h"
#include "llvm/Analysis/ValueTracking.h"
#include "llvm/Analysis/VectorUtils.h"
#include "llvm/CodeGen/Analysis.h"
#include "llvm/CodeGen/ISDOpcodes.h"
#include "llvm/CodeGen/SelectionDAGNodes.h"
#include "llvm/CodeGen/TargetLowering.h"
#include "llvm/CodeGen/TargetPassConfig.h"
#include "llvm/CodeGen/TargetSubtargetInfo.h"
#include "llvm/CodeGen/ValueTypes.h"
#include "llvm/Config/llvm-config.h"
#include "llvm/IR/Argument.h"
#include "llvm/IR/Attributes.h"
#include "llvm/IR/BasicBlock.h"
#include "llvm/IR/Constant.h"
#include "llvm/IR/Constants.h"
#include "llvm/IR/DataLayout.h"
#include "llvm/IR/DerivedTypes.h"
#include "llvm/IR/Dominators.h"
#include "llvm/IR/Function.h"
#include "llvm/IR/GetElementPtrTypeIterator.h"
#include "llvm/IR/GlobalValue.h"
#include "llvm/IR/GlobalVariable.h"
#include "llvm/IR/IRBuilder.h"
#include "llvm/IR/InlineAsm.h"
#include "llvm/IR/InstrTypes.h"
#include "llvm/IR/Instruction.h"
#include "llvm/IR/Instructions.h"
#include "llvm/IR/IntrinsicInst.h"
#include "llvm/IR/Intrinsics.h"
#include "llvm/IR/IntrinsicsAArch64.h"
#include "llvm/IR/IntrinsicsX86.h"
#include "llvm/IR/LLVMContext.h"
#include "llvm/IR/MDBuilder.h"
#include "llvm/IR/Module.h"
#include "llvm/IR/Operator.h"
#include "llvm/IR/PatternMatch.h"
#include "llvm/IR/Statepoint.h"
#include "llvm/IR/Type.h"
#include "llvm/IR/Use.h"
#include "llvm/IR/User.h"
#include "llvm/IR/Value.h"
#include "llvm/IR/ValueHandle.h"
#include "llvm/IR/ValueMap.h"
#include "llvm/InitializePasses.h"
#include "llvm/Pass.h"
#include "llvm/Support/BlockFrequency.h"
#include "llvm/Support/BranchProbability.h"
#include "llvm/Support/Casting.h"
#include "llvm/Support/CommandLine.h"
#include "llvm/Support/Compiler.h"
#include "llvm/Support/Debug.h"
#include "llvm/Support/ErrorHandling.h"
#include "llvm/Support/MachineValueType.h"
#include "llvm/Support/MathExtras.h"
#include "llvm/Support/raw_ostream.h"
#include "llvm/Target/TargetMachine.h"
#include "llvm/Target/TargetOptions.h"
#include "llvm/Transforms/Utils/BasicBlockUtils.h"
#include "llvm/Transforms/Utils/BypassSlowDivision.h"
#include "llvm/Transforms/Utils/Local.h"
#include "llvm/Transforms/Utils/SimplifyLibCalls.h"
#include "llvm/Transforms/Utils/SizeOpts.h"
#include <algorithm>
#include <cassert>
#include <cstdint>
#include <iterator>
#include <limits>
#include <memory>
#include <utility>
#include <vector>

using namespace llvm;
using namespace llvm::PatternMatch;

#define DEBUG_TYPE "codegenprepare"

STATISTIC(NumBlocksElim, "Number of blocks eliminated");
STATISTIC(NumPHIsElim,   "Number of trivial PHIs eliminated");
STATISTIC(NumGEPsElim,   "Number of GEPs converted to casts");
STATISTIC(NumCmpUses, "Number of uses of Cmp expressions replaced with uses of "
                      "sunken Cmps");
STATISTIC(NumCastUses, "Number of uses of Cast expressions replaced with uses "
                       "of sunken Casts");
STATISTIC(NumMemoryInsts, "Number of memory instructions whose address "
                          "computations were sunk");
STATISTIC(NumMemoryInstsPhiCreated,
          "Number of phis created when address "
          "computations were sunk to memory instructions");
STATISTIC(NumMemoryInstsSelectCreated,
          "Number of select created when address "
          "computations were sunk to memory instructions");
STATISTIC(NumExtsMoved,  "Number of [s|z]ext instructions combined with loads");
STATISTIC(NumExtUses,    "Number of uses of [s|z]ext instructions optimized");
STATISTIC(NumAndsAdded,
          "Number of and mask instructions added to form ext loads");
STATISTIC(NumAndUses, "Number of uses of and mask instructions optimized");
STATISTIC(NumRetsDup,    "Number of return instructions duplicated");
STATISTIC(NumDbgValueMoved, "Number of debug value instructions moved");
STATISTIC(NumSelectsExpanded, "Number of selects turned into branches");
STATISTIC(NumStoreExtractExposed, "Number of store(extractelement) exposed");

static cl::opt<bool> DisableBranchOpts(
  "disable-cgp-branch-opts", cl::Hidden, cl::init(false),
  cl::desc("Disable branch optimizations in CodeGenPrepare"));

static cl::opt<bool>
    DisableGCOpts("disable-cgp-gc-opts", cl::Hidden, cl::init(false),
                  cl::desc("Disable GC optimizations in CodeGenPrepare"));

static cl::opt<bool> DisableSelectToBranch(
  "disable-cgp-select2branch", cl::Hidden, cl::init(false),
  cl::desc("Disable select to branch conversion."));

static cl::opt<bool> AddrSinkUsingGEPs(
  "addr-sink-using-gep", cl::Hidden, cl::init(true),
  cl::desc("Address sinking in CGP using GEPs."));

static cl::opt<bool> EnableAndCmpSinking(
   "enable-andcmp-sinking", cl::Hidden, cl::init(true),
   cl::desc("Enable sinkinig and/cmp into branches."));

static cl::opt<bool> DisableStoreExtract(
    "disable-cgp-store-extract", cl::Hidden, cl::init(false),
    cl::desc("Disable store(extract) optimizations in CodeGenPrepare"));

static cl::opt<bool> StressStoreExtract(
    "stress-cgp-store-extract", cl::Hidden, cl::init(false),
    cl::desc("Stress test store(extract) optimizations in CodeGenPrepare"));

static cl::opt<bool> DisableExtLdPromotion(
    "disable-cgp-ext-ld-promotion", cl::Hidden, cl::init(false),
    cl::desc("Disable ext(promotable(ld)) -> promoted(ext(ld)) optimization in "
             "CodeGenPrepare"));

static cl::opt<bool> StressExtLdPromotion(
    "stress-cgp-ext-ld-promotion", cl::Hidden, cl::init(false),
    cl::desc("Stress test ext(promotable(ld)) -> promoted(ext(ld)) "
             "optimization in CodeGenPrepare"));

static cl::opt<bool> DisablePreheaderProtect(
    "disable-preheader-prot", cl::Hidden, cl::init(false),
    cl::desc("Disable protection against removing loop preheaders"));

static cl::opt<bool> ProfileGuidedSectionPrefix(
    "profile-guided-section-prefix", cl::Hidden, cl::init(true), cl::ZeroOrMore,
    cl::desc("Use profile info to add section prefix for hot/cold functions"));

static cl::opt<unsigned> FreqRatioToSkipMerge(
    "cgp-freq-ratio-to-skip-merge", cl::Hidden, cl::init(2),
    cl::desc("Skip merging empty blocks if (frequency of empty block) / "
             "(frequency of destination block) is greater than this ratio"));

static cl::opt<bool> ForceSplitStore(
    "force-split-store", cl::Hidden, cl::init(false),
    cl::desc("Force store splitting no matter what the target query says."));

static cl::opt<bool>
EnableTypePromotionMerge("cgp-type-promotion-merge", cl::Hidden,
    cl::desc("Enable merging of redundant sexts when one is dominating"
    " the other."), cl::init(true));

static cl::opt<bool> DisableComplexAddrModes(
    "disable-complex-addr-modes", cl::Hidden, cl::init(false),
    cl::desc("Disables combining addressing modes with different parts "
             "in optimizeMemoryInst."));

static cl::opt<bool>
AddrSinkNewPhis("addr-sink-new-phis", cl::Hidden, cl::init(false),
                cl::desc("Allow creation of Phis in Address sinking."));

static cl::opt<bool>
AddrSinkNewSelects("addr-sink-new-select", cl::Hidden, cl::init(true),
                   cl::desc("Allow creation of selects in Address sinking."));

static cl::opt<bool> AddrSinkCombineBaseReg(
    "addr-sink-combine-base-reg", cl::Hidden, cl::init(true),
    cl::desc("Allow combining of BaseReg field in Address sinking."));

static cl::opt<bool> AddrSinkCombineBaseGV(
    "addr-sink-combine-base-gv", cl::Hidden, cl::init(true),
    cl::desc("Allow combining of BaseGV field in Address sinking."));

static cl::opt<bool> AddrSinkCombineBaseOffs(
    "addr-sink-combine-base-offs", cl::Hidden, cl::init(true),
    cl::desc("Allow combining of BaseOffs field in Address sinking."));

static cl::opt<bool> AddrSinkCombineScaledReg(
    "addr-sink-combine-scaled-reg", cl::Hidden, cl::init(true),
    cl::desc("Allow combining of ScaledReg field in Address sinking."));

static cl::opt<bool>
    EnableGEPOffsetSplit("cgp-split-large-offset-gep", cl::Hidden,
                         cl::init(true),
                         cl::desc("Enable splitting large offset of GEP."));

#if INTEL_CUSTOMIZATION
static cl::opt<bool> EnableSwitchCriticalEdgeSplit(
    "cgp-split-switch-critical-edge", cl::Hidden, cl::init(true),
    cl::desc("Enable splitting of a critical edge from a switch instruction."));

static cl::opt<bool> DontSplitColdCriticalEdge(
    "cgp-dont-split-cold-critical-edge", cl::Hidden, cl::init(true),
    cl::desc("Don't split a cold critical edge from an indirectbr/switch."));
#endif // INTEL_CUSTOMIZATION

static cl::opt<bool> EnableICMP_EQToICMP_ST(
    "cgp-icmp-eq2icmp-st", cl::Hidden, cl::init(false),
    cl::desc("Enable ICMP_EQ to ICMP_S(L|G)T conversion."));

namespace {

enum ExtType {
  ZeroExtension,   // Zero extension has been seen.
  SignExtension,   // Sign extension has been seen.
  BothExtension    // This extension type is used if we saw sext after
                   // ZeroExtension had been set, or if we saw zext after
                   // SignExtension had been set. It makes the type
                   // information of a promoted instruction invalid.
};

using SetOfInstrs = SmallPtrSet<Instruction *, 16>;
using TypeIsSExt = PointerIntPair<Type *, 2, ExtType>;
using InstrToOrigTy = DenseMap<Instruction *, TypeIsSExt>;
using SExts = SmallVector<Instruction *, 16>;
using ValueToSExts = DenseMap<Value *, SExts>;

class TypePromotionTransaction;

  class CodeGenPrepare : public FunctionPass {
    const TargetMachine *TM = nullptr;
    const TargetSubtargetInfo *SubtargetInfo;
    const TargetLowering *TLI = nullptr;
    const TargetRegisterInfo *TRI;
    const TargetTransformInfo *TTI = nullptr;
    const TargetLibraryInfo *TLInfo;
    const LoopInfo *LI;
    std::unique_ptr<BlockFrequencyInfo> BFI;
    std::unique_ptr<BranchProbabilityInfo> BPI;
    ProfileSummaryInfo *PSI;

    /// As we scan instructions optimizing them, this is the next instruction
    /// to optimize. Transforms that can invalidate this should update it.
    BasicBlock::iterator CurInstIterator;

    /// Keeps track of non-local addresses that have been sunk into a block.
    /// This allows us to avoid inserting duplicate code for blocks with
    /// multiple load/stores of the same address. The usage of WeakTrackingVH
    /// enables SunkAddrs to be treated as a cache whose entries can be
    /// invalidated if a sunken address computation has been erased.
    ValueMap<Value*, WeakTrackingVH> SunkAddrs;

    /// Keeps track of all instructions inserted for the current function.
    SetOfInstrs InsertedInsts;

    /// Keeps track of the type of the related instruction before their
    /// promotion for the current function.
    InstrToOrigTy PromotedInsts;

    /// Keep track of instructions removed during promotion.
    SetOfInstrs RemovedInsts;

    /// Keep track of sext chains based on their initial value.
    DenseMap<Value *, Instruction *> SeenChainsForSExt;

    /// Keep track of GEPs accessing the same data structures such as structs or
    /// arrays that are candidates to be split later because of their large
    /// size.
    MapVector<
        AssertingVH<Value>,
        SmallVector<std::pair<AssertingVH<GetElementPtrInst>, int64_t>, 32>>
        LargeOffsetGEPMap;

    /// Keep track of new GEP base after splitting the GEPs having large offset.
    SmallSet<AssertingVH<Value>, 2> NewGEPBases;

    /// Map serial numbers to Large offset GEPs.
    DenseMap<AssertingVH<GetElementPtrInst>, int> LargeOffsetGEPID;

    /// Keep track of SExt promoted.
    ValueToSExts ValToSExtendedUses;

    /// True if the function has the OptSize attribute.
    bool OptSize;

    /// DataLayout for the Function being processed.
    const DataLayout *DL = nullptr;

    /// Building the dominator tree can be expensive, so we only build it
    /// lazily and update it when required.
    std::unique_ptr<DominatorTree> DT;

  public:
    static char ID; // Pass identification, replacement for typeid

    CodeGenPrepare() : FunctionPass(ID) {
      initializeCodeGenPreparePass(*PassRegistry::getPassRegistry());
    }

    bool runOnFunction(Function &F) override;

    StringRef getPassName() const override { return "CodeGen Prepare"; }

    void getAnalysisUsage(AnalysisUsage &AU) const override {
      // FIXME: When we can selectively preserve passes, preserve the domtree.
      AU.addRequired<ProfileSummaryInfoWrapperPass>();
      AU.addRequired<TargetLibraryInfoWrapperPass>();
      AU.addRequired<TargetPassConfig>();
      AU.addRequired<TargetTransformInfoWrapperPass>();
      AU.addRequired<LoopInfoWrapperPass>();
    }

  private:
    template <typename F>
    void resetIteratorIfInvalidatedWhileCalling(BasicBlock *BB, F f) {
      // Substituting can cause recursive simplifications, which can invalidate
      // our iterator.  Use a WeakTrackingVH to hold onto it in case this
      // happens.
      Value *CurValue = &*CurInstIterator;
      WeakTrackingVH IterHandle(CurValue);

      f();

      // If the iterator instruction was recursively deleted, start over at the
      // start of the block.
      if (IterHandle != CurValue) {
        CurInstIterator = BB->begin();
        SunkAddrs.clear();
      }
    }

    // Get the DominatorTree, building if necessary.
    DominatorTree &getDT(Function &F) {
      if (!DT)
        DT = std::make_unique<DominatorTree>(F);
      return *DT;
    }

    bool eliminateFallThrough(Function &F);
    bool eliminateMostlyEmptyBlocks(Function &F);
    BasicBlock *findDestBlockOfMergeableEmptyBlock(BasicBlock *BB);
    bool canMergeBlocks(const BasicBlock *BB, const BasicBlock *DestBB) const;
    void eliminateMostlyEmptyBlock(BasicBlock *BB);
    bool isMergingEmptyBlockProfitable(BasicBlock *BB, BasicBlock *DestBB,
                                       bool isPreheader);
    bool optimizeBlock(BasicBlock &BB, bool &ModifiedDT);
    bool optimizeInst(Instruction *I, bool &ModifiedDT);
    bool optimizeMemoryInst(Instruction *MemoryInst, Value *Addr,
                            Type *AccessTy, unsigned AddrSpace);
    bool optimizeGatherScatterInst(Instruction *MemoryInst, Value *Ptr);
    bool optimizeInlineAsmInst(CallInst *CS);
    bool optimizeCallInst(CallInst *CI, bool &ModifiedDT);
    bool optimizeExt(Instruction *&I);
    bool optimizeExtUses(Instruction *I);
    bool optimizeLoadExt(LoadInst *Load);
    bool optimizeShiftInst(BinaryOperator *BO);
    bool optimizeSelectInst(SelectInst *SI);
    bool optimizeShuffleVectorInst(ShuffleVectorInst *SVI);
    bool optimizeSwitchInst(SwitchInst *SI);
    bool optimizeExtractElementInst(Instruction *Inst);
    bool dupRetToEnableTailCallOpts(BasicBlock *BB, bool &ModifiedDT);
    bool fixupDbgValue(Instruction *I);
    bool placeDbgValues(Function &F);
    bool canFormExtLd(const SmallVectorImpl<Instruction *> &MovedExts,
                      LoadInst *&LI, Instruction *&Inst, bool HasPromoted);
    bool tryToPromoteExts(TypePromotionTransaction &TPT,
                          const SmallVectorImpl<Instruction *> &Exts,
                          SmallVectorImpl<Instruction *> &ProfitablyMovedExts,
                          unsigned CreatedInstsCost = 0);
    bool mergeSExts(Function &F);
    bool splitLargeGEPOffsets();
    bool performAddressTypePromotion(
        Instruction *&Inst,
        bool AllowPromotionWithoutCommonHeader,
        bool HasPromoted, TypePromotionTransaction &TPT,
        SmallVectorImpl<Instruction *> &SpeculativelyMovedExts);
    bool splitBranchCondition(Function &F, bool &ModifiedDT);
    bool simplifyOffsetableRelocate(Instruction &I);

    bool tryToSinkFreeOperands(Instruction *I);
    bool replaceMathCmpWithIntrinsic(BinaryOperator *BO, Value *Arg0,
                                     Value *Arg1, CmpInst *Cmp,
                                     Intrinsic::ID IID);
    bool optimizeCmp(CmpInst *Cmp, bool &ModifiedDT);
    bool combineToUSubWithOverflow(CmpInst *Cmp, bool &ModifiedDT);
    bool combineToUAddWithOverflow(CmpInst *Cmp, bool &ModifiedDT);
  };

} // end anonymous namespace

char CodeGenPrepare::ID = 0;

INITIALIZE_PASS_BEGIN(CodeGenPrepare, DEBUG_TYPE,
                      "Optimize for code generation", false, false)
INITIALIZE_PASS_DEPENDENCY(ProfileSummaryInfoWrapperPass)
INITIALIZE_PASS_END(CodeGenPrepare, DEBUG_TYPE,
                    "Optimize for code generation", false, false)

FunctionPass *llvm::createCodeGenPreparePass() { return new CodeGenPrepare(); }

bool CodeGenPrepare::runOnFunction(Function &F) {
  if (skipFunction(F))
    return false;

  DL = &F.getParent()->getDataLayout();

  bool EverMadeChange = false;
  // Clear per function information.
  InsertedInsts.clear();
  PromotedInsts.clear();

  TM = &getAnalysis<TargetPassConfig>().getTM<TargetMachine>();
  SubtargetInfo = TM->getSubtargetImpl(F);
  TLI = SubtargetInfo->getTargetLowering();
  TRI = SubtargetInfo->getRegisterInfo();
  TLInfo = &getAnalysis<TargetLibraryInfoWrapperPass>().getTLI(F);
  TTI = &getAnalysis<TargetTransformInfoWrapperPass>().getTTI(F);
  LI = &getAnalysis<LoopInfoWrapperPass>().getLoopInfo();
  BPI.reset(new BranchProbabilityInfo(F, *LI));
  BFI.reset(new BlockFrequencyInfo(F, *BPI, *LI));
  PSI = &getAnalysis<ProfileSummaryInfoWrapperPass>().getPSI();
  OptSize = F.hasOptSize();
  if (ProfileGuidedSectionPrefix) {
    if (PSI->isFunctionHotInCallGraph(&F, *BFI))
      F.setSectionPrefix(".hot");
    else if (PSI->isFunctionColdInCallGraph(&F, *BFI))
      F.setSectionPrefix(".unlikely");
  }

  /// This optimization identifies DIV instructions that can be
  /// profitably bypassed and carried out with a shorter, faster divide.
  if (!OptSize && !PSI->hasHugeWorkingSetSize() && TLI->isSlowDivBypassed()) {
    const DenseMap<unsigned int, unsigned int> &BypassWidths =
        TLI->getBypassSlowDivWidths();
    BasicBlock* BB = &*F.begin();
    while (BB != nullptr) {
      // bypassSlowDivision may create new BBs, but we don't want to reapply the
      // optimization to those blocks.
      BasicBlock* Next = BB->getNextNode();
      // F.hasOptSize is already checked in the outer if statement.
      if (!llvm::shouldOptimizeForSize(BB, PSI, BFI.get()))
        EverMadeChange |= bypassSlowDivision(BB, BypassWidths);
      BB = Next;
    }
  }

  // Eliminate blocks that contain only PHI nodes and an
  // unconditional branch.
  EverMadeChange |= eliminateMostlyEmptyBlocks(F);

  bool ModifiedDT = false;
  if (!DisableBranchOpts)
    EverMadeChange |= splitBranchCondition(F, ModifiedDT);

#if INTEL_CUSTOMIZATION
  // Split some critical edges where one of the sources is an indirect branch
  // or switch, to help generate sane code for PHIs involving such edges.
  EverMadeChange |= SplitIndirectBrCriticalEdges(F, BPI.get(), BFI.get(),
      EnableSwitchCriticalEdgeSplit, DontSplitColdCriticalEdge);
#endif // INTEL_CUSTOMIZATION

  bool MadeChange = true;
  while (MadeChange) {
    MadeChange = false;
    DT.reset();
    for (Function::iterator I = F.begin(); I != F.end(); ) {
      BasicBlock *BB = &*I++;
      bool ModifiedDTOnIteration = false;
      MadeChange |= optimizeBlock(*BB, ModifiedDTOnIteration);

      // Restart BB iteration if the dominator tree of the Function was changed
      if (ModifiedDTOnIteration)
        break;
    }
    if (EnableTypePromotionMerge && !ValToSExtendedUses.empty())
      MadeChange |= mergeSExts(F);
    if (!LargeOffsetGEPMap.empty())
      MadeChange |= splitLargeGEPOffsets();

    if (MadeChange)
      eliminateFallThrough(F);

    // Really free removed instructions during promotion.
    for (Instruction *I : RemovedInsts)
      I->deleteValue();

    EverMadeChange |= MadeChange;
    SeenChainsForSExt.clear();
    ValToSExtendedUses.clear();
    RemovedInsts.clear();
    LargeOffsetGEPMap.clear();
    LargeOffsetGEPID.clear();
  }

  SunkAddrs.clear();

  if (!DisableBranchOpts) {
    MadeChange = false;
    // Use a set vector to get deterministic iteration order. The order the
    // blocks are removed may affect whether or not PHI nodes in successors
    // are removed.
    SmallSetVector<BasicBlock*, 8> WorkList;
    for (BasicBlock &BB : F) {
      SmallVector<BasicBlock *, 2> Successors(succ_begin(&BB), succ_end(&BB));
      MadeChange |= ConstantFoldTerminator(&BB, true);
      if (!MadeChange) continue;

      for (SmallVectorImpl<BasicBlock*>::iterator
             II = Successors.begin(), IE = Successors.end(); II != IE; ++II)
        if (pred_begin(*II) == pred_end(*II))
          WorkList.insert(*II);
    }

    // Delete the dead blocks and any of their dead successors.
    MadeChange |= !WorkList.empty();
    while (!WorkList.empty()) {
      BasicBlock *BB = WorkList.pop_back_val();
      SmallVector<BasicBlock*, 2> Successors(succ_begin(BB), succ_end(BB));

      DeleteDeadBlock(BB);

      for (SmallVectorImpl<BasicBlock*>::iterator
             II = Successors.begin(), IE = Successors.end(); II != IE; ++II)
        if (pred_begin(*II) == pred_end(*II))
          WorkList.insert(*II);
    }

    // Merge pairs of basic blocks with unconditional branches, connected by
    // a single edge.
    if (EverMadeChange || MadeChange)
      MadeChange |= eliminateFallThrough(F);

    EverMadeChange |= MadeChange;
  }

  if (!DisableGCOpts) {
    SmallVector<Instruction *, 2> Statepoints;
    for (BasicBlock &BB : F)
      for (Instruction &I : BB)
        if (isStatepoint(I))
          Statepoints.push_back(&I);
    for (auto &I : Statepoints)
      EverMadeChange |= simplifyOffsetableRelocate(*I);
  }

  // Do this last to clean up use-before-def scenarios introduced by other
  // preparatory transforms.
  EverMadeChange |= placeDbgValues(F);

  return EverMadeChange;
}

/// Merge basic blocks which are connected by a single edge, where one of the
/// basic blocks has a single successor pointing to the other basic block,
/// which has a single predecessor.
bool CodeGenPrepare::eliminateFallThrough(Function &F) {
  bool Changed = false;
  // Scan all of the blocks in the function, except for the entry block.
  // Use a temporary array to avoid iterator being invalidated when
  // deleting blocks.
  SmallVector<WeakTrackingVH, 16> Blocks;
  for (auto &Block : llvm::make_range(std::next(F.begin()), F.end()))
    Blocks.push_back(&Block);

  for (auto &Block : Blocks) {
    auto *BB = cast_or_null<BasicBlock>(Block);
    if (!BB)
      continue;
    // If the destination block has a single pred, then this is a trivial
    // edge, just collapse it.
    BasicBlock *SinglePred = BB->getSinglePredecessor();

    // Don't merge if BB's address is taken.
    if (!SinglePred || SinglePred == BB || BB->hasAddressTaken()) continue;

    BranchInst *Term = dyn_cast<BranchInst>(SinglePred->getTerminator());
    if (Term && !Term->isConditional()) {
      Changed = true;
      LLVM_DEBUG(dbgs() << "To merge:\n" << *BB << "\n\n\n");

      // Merge BB into SinglePred and delete it.
      MergeBlockIntoPredecessor(BB);
    }
  }
  return Changed;
}

/// Find a destination block from BB if BB is mergeable empty block.
BasicBlock *CodeGenPrepare::findDestBlockOfMergeableEmptyBlock(BasicBlock *BB) {
  // If this block doesn't end with an uncond branch, ignore it.
  BranchInst *BI = dyn_cast<BranchInst>(BB->getTerminator());
  if (!BI || !BI->isUnconditional())
    return nullptr;

  // If the instruction before the branch (skipping debug info) isn't a phi
  // node, then other stuff is happening here.
  BasicBlock::iterator BBI = BI->getIterator();
  if (BBI != BB->begin()) {
    --BBI;
    while (isa<DbgInfoIntrinsic>(BBI)) {
      if (BBI == BB->begin())
        break;
      --BBI;
    }
    if (!isa<DbgInfoIntrinsic>(BBI) && !isa<PHINode>(BBI))
      return nullptr;
  }

  // Do not break infinite loops.
  BasicBlock *DestBB = BI->getSuccessor(0);
  if (DestBB == BB)
    return nullptr;

  if (!canMergeBlocks(BB, DestBB))
    DestBB = nullptr;

  return DestBB;
}

/// Eliminate blocks that contain only PHI nodes, debug info directives, and an
/// unconditional branch. Passes before isel (e.g. LSR/loopsimplify) often split
/// edges in ways that are non-optimal for isel. Start by eliminating these
/// blocks so we can split them the way we want them.
bool CodeGenPrepare::eliminateMostlyEmptyBlocks(Function &F) {
  SmallPtrSet<BasicBlock *, 16> Preheaders;
  SmallVector<Loop *, 16> LoopList(LI->begin(), LI->end());
  while (!LoopList.empty()) {
    Loop *L = LoopList.pop_back_val();
    LoopList.insert(LoopList.end(), L->begin(), L->end());
    if (BasicBlock *Preheader = L->getLoopPreheader())
      Preheaders.insert(Preheader);
  }

  bool MadeChange = false;
  // Copy blocks into a temporary array to avoid iterator invalidation issues
  // as we remove them.
  // Note that this intentionally skips the entry block.
  SmallVector<WeakTrackingVH, 16> Blocks;
  for (auto &Block : llvm::make_range(std::next(F.begin()), F.end()))
    Blocks.push_back(&Block);

  for (auto &Block : Blocks) {
    BasicBlock *BB = cast_or_null<BasicBlock>(Block);
    if (!BB)
      continue;
    BasicBlock *DestBB = findDestBlockOfMergeableEmptyBlock(BB);
    if (!DestBB ||
        !isMergingEmptyBlockProfitable(BB, DestBB, Preheaders.count(BB)))
      continue;

    eliminateMostlyEmptyBlock(BB);
    MadeChange = true;
  }
  return MadeChange;
}

bool CodeGenPrepare::isMergingEmptyBlockProfitable(BasicBlock *BB,
                                                   BasicBlock *DestBB,
                                                   bool isPreheader) {
  // Do not delete loop preheaders if doing so would create a critical edge.
  // Loop preheaders can be good locations to spill registers. If the
  // preheader is deleted and we create a critical edge, registers may be
  // spilled in the loop body instead.
  if (!DisablePreheaderProtect && isPreheader &&
      !(BB->getSinglePredecessor() &&
        BB->getSinglePredecessor()->getSingleSuccessor()))
    return false;

  // Skip merging if the block's successor is also a successor to any callbr
  // that leads to this block.
  // FIXME: Is this really needed? Is this a correctness issue?
  for (pred_iterator PI = pred_begin(BB), E = pred_end(BB); PI != E; ++PI) {
    if (auto *CBI = dyn_cast<CallBrInst>((*PI)->getTerminator()))
      for (unsigned i = 0, e = CBI->getNumSuccessors(); i != e; ++i)
        if (DestBB == CBI->getSuccessor(i))
          return false;
  }

  // Try to skip merging if the unique predecessor of BB is terminated by a
  // switch or indirect branch instruction, and BB is used as an incoming block
  // of PHIs in DestBB. In such case, merging BB and DestBB would cause ISel to
  // add COPY instructions in the predecessor of BB instead of BB (if it is not
  // merged). Note that the critical edge created by merging such blocks wont be
  // split in MachineSink because the jump table is not analyzable. By keeping
  // such empty block (BB), ISel will place COPY instructions in BB, not in the
  // predecessor of BB.
  BasicBlock *Pred = BB->getUniquePredecessor();
  if (!Pred ||
      !(isa<SwitchInst>(Pred->getTerminator()) ||
        isa<IndirectBrInst>(Pred->getTerminator())))
    return true;

  if (BB->getTerminator() != BB->getFirstNonPHIOrDbg())
    return true;

  // We use a simple cost heuristic which determine skipping merging is
  // profitable if the cost of skipping merging is less than the cost of
  // merging : Cost(skipping merging) < Cost(merging BB), where the
  // Cost(skipping merging) is Freq(BB) * (Cost(Copy) + Cost(Branch)), and
  // the Cost(merging BB) is Freq(Pred) * Cost(Copy).
  // Assuming Cost(Copy) == Cost(Branch), we could simplify it to :
  //   Freq(Pred) / Freq(BB) > 2.
  // Note that if there are multiple empty blocks sharing the same incoming
  // value for the PHIs in the DestBB, we consider them together. In such
  // case, Cost(merging BB) will be the sum of their frequencies.

  if (!isa<PHINode>(DestBB->begin()))
    return true;

  SmallPtrSet<BasicBlock *, 16> SameIncomingValueBBs;

  // Find all other incoming blocks from which incoming values of all PHIs in
  // DestBB are the same as the ones from BB.
  for (pred_iterator PI = pred_begin(DestBB), E = pred_end(DestBB); PI != E;
       ++PI) {
    BasicBlock *DestBBPred = *PI;
    if (DestBBPred == BB)
      continue;

    if (llvm::all_of(DestBB->phis(), [&](const PHINode &DestPN) {
          return DestPN.getIncomingValueForBlock(BB) ==
                 DestPN.getIncomingValueForBlock(DestBBPred);
        }))
      SameIncomingValueBBs.insert(DestBBPred);
  }

  // See if all BB's incoming values are same as the value from Pred. In this
  // case, no reason to skip merging because COPYs are expected to be place in
  // Pred already.
  if (SameIncomingValueBBs.count(Pred))
    return true;

  BlockFrequency PredFreq = BFI->getBlockFreq(Pred);
  BlockFrequency BBFreq = BFI->getBlockFreq(BB);

  for (auto SameValueBB : SameIncomingValueBBs)
    if (SameValueBB->getUniquePredecessor() == Pred &&
        DestBB == findDestBlockOfMergeableEmptyBlock(SameValueBB))
      BBFreq += BFI->getBlockFreq(SameValueBB);

  return PredFreq.getFrequency() <=
         BBFreq.getFrequency() * FreqRatioToSkipMerge;
}

/// Return true if we can merge BB into DestBB if there is a single
/// unconditional branch between them, and BB contains no other non-phi
/// instructions.
bool CodeGenPrepare::canMergeBlocks(const BasicBlock *BB,
                                    const BasicBlock *DestBB) const {
  // We only want to eliminate blocks whose phi nodes are used by phi nodes in
  // the successor.  If there are more complex condition (e.g. preheaders),
  // don't mess around with them.
  for (const PHINode &PN : BB->phis()) {
    for (const User *U : PN.users()) {
      const Instruction *UI = cast<Instruction>(U);
      if (UI->getParent() != DestBB || !isa<PHINode>(UI))
        return false;
      // If User is inside DestBB block and it is a PHINode then check
      // incoming value. If incoming value is not from BB then this is
      // a complex condition (e.g. preheaders) we want to avoid here.
      if (UI->getParent() == DestBB) {
        if (const PHINode *UPN = dyn_cast<PHINode>(UI))
          for (unsigned I = 0, E = UPN->getNumIncomingValues(); I != E; ++I) {
            Instruction *Insn = dyn_cast<Instruction>(UPN->getIncomingValue(I));
            if (Insn && Insn->getParent() == BB &&
                Insn->getParent() != UPN->getIncomingBlock(I))
              return false;
          }
      }
    }
  }

  // If BB and DestBB contain any common predecessors, then the phi nodes in BB
  // and DestBB may have conflicting incoming values for the block.  If so, we
  // can't merge the block.
  const PHINode *DestBBPN = dyn_cast<PHINode>(DestBB->begin());
  if (!DestBBPN) return true;  // no conflict.

  // Collect the preds of BB.
  SmallPtrSet<const BasicBlock*, 16> BBPreds;
  if (const PHINode *BBPN = dyn_cast<PHINode>(BB->begin())) {
    // It is faster to get preds from a PHI than with pred_iterator.
    for (unsigned i = 0, e = BBPN->getNumIncomingValues(); i != e; ++i)
      BBPreds.insert(BBPN->getIncomingBlock(i));
  } else {
    BBPreds.insert(pred_begin(BB), pred_end(BB));
  }

  // Walk the preds of DestBB.
  for (unsigned i = 0, e = DestBBPN->getNumIncomingValues(); i != e; ++i) {
    BasicBlock *Pred = DestBBPN->getIncomingBlock(i);
    if (BBPreds.count(Pred)) {   // Common predecessor?
      for (const PHINode &PN : DestBB->phis()) {
        const Value *V1 = PN.getIncomingValueForBlock(Pred);
        const Value *V2 = PN.getIncomingValueForBlock(BB);

        // If V2 is a phi node in BB, look up what the mapped value will be.
        if (const PHINode *V2PN = dyn_cast<PHINode>(V2))
          if (V2PN->getParent() == BB)
            V2 = V2PN->getIncomingValueForBlock(Pred);

        // If there is a conflict, bail out.
        if (V1 != V2) return false;
      }
    }
  }

  return true;
}

/// Eliminate a basic block that has only phi's and an unconditional branch in
/// it.
void CodeGenPrepare::eliminateMostlyEmptyBlock(BasicBlock *BB) {
  BranchInst *BI = cast<BranchInst>(BB->getTerminator());
  BasicBlock *DestBB = BI->getSuccessor(0);

  LLVM_DEBUG(dbgs() << "MERGING MOSTLY EMPTY BLOCKS - BEFORE:\n"
                    << *BB << *DestBB);

  // If the destination block has a single pred, then this is a trivial edge,
  // just collapse it.
  if (BasicBlock *SinglePred = DestBB->getSinglePredecessor()) {
    if (SinglePred != DestBB) {
      assert(SinglePred == BB &&
             "Single predecessor not the same as predecessor");
      // Merge DestBB into SinglePred/BB and delete it.
      MergeBlockIntoPredecessor(DestBB);
      // Note: BB(=SinglePred) will not be deleted on this path.
      // DestBB(=its single successor) is the one that was deleted.
      LLVM_DEBUG(dbgs() << "AFTER:\n" << *SinglePred << "\n\n\n");
      return;
    }
  }

  // Otherwise, we have multiple predecessors of BB.  Update the PHIs in DestBB
  // to handle the new incoming edges it is about to have.
  for (PHINode &PN : DestBB->phis()) {
    // Remove the incoming value for BB, and remember it.
    Value *InVal = PN.removeIncomingValue(BB, false);

    // Two options: either the InVal is a phi node defined in BB or it is some
    // value that dominates BB.
    PHINode *InValPhi = dyn_cast<PHINode>(InVal);
    if (InValPhi && InValPhi->getParent() == BB) {
      // Add all of the input values of the input PHI as inputs of this phi.
      for (unsigned i = 0, e = InValPhi->getNumIncomingValues(); i != e; ++i)
        PN.addIncoming(InValPhi->getIncomingValue(i),
                       InValPhi->getIncomingBlock(i));
    } else {
      // Otherwise, add one instance of the dominating value for each edge that
      // we will be adding.
      if (PHINode *BBPN = dyn_cast<PHINode>(BB->begin())) {
        for (unsigned i = 0, e = BBPN->getNumIncomingValues(); i != e; ++i)
          PN.addIncoming(InVal, BBPN->getIncomingBlock(i));
      } else {
        for (pred_iterator PI = pred_begin(BB), E = pred_end(BB); PI != E; ++PI)
          PN.addIncoming(InVal, *PI);
      }
    }
  }

  // The PHIs are now updated, change everything that refers to BB to use
  // DestBB and remove BB.
  BB->replaceAllUsesWith(DestBB);
  BB->eraseFromParent();
  ++NumBlocksElim;

  LLVM_DEBUG(dbgs() << "AFTER:\n" << *DestBB << "\n\n\n");
}

// Computes a map of base pointer relocation instructions to corresponding
// derived pointer relocation instructions given a vector of all relocate calls
static void computeBaseDerivedRelocateMap(
    const SmallVectorImpl<GCRelocateInst *> &AllRelocateCalls,
    DenseMap<GCRelocateInst *, SmallVector<GCRelocateInst *, 2>>
        &RelocateInstMap) {
  // Collect information in two maps: one primarily for locating the base object
  // while filling the second map; the second map is the final structure holding
  // a mapping between Base and corresponding Derived relocate calls
  DenseMap<std::pair<unsigned, unsigned>, GCRelocateInst *> RelocateIdxMap;
  for (auto *ThisRelocate : AllRelocateCalls) {
    auto K = std::make_pair(ThisRelocate->getBasePtrIndex(),
                            ThisRelocate->getDerivedPtrIndex());
    RelocateIdxMap.insert(std::make_pair(K, ThisRelocate));
  }
  for (auto &Item : RelocateIdxMap) {
    std::pair<unsigned, unsigned> Key = Item.first;
    if (Key.first == Key.second)
      // Base relocation: nothing to insert
      continue;

    GCRelocateInst *I = Item.second;
    auto BaseKey = std::make_pair(Key.first, Key.first);

    // We're iterating over RelocateIdxMap so we cannot modify it.
    auto MaybeBase = RelocateIdxMap.find(BaseKey);
    if (MaybeBase == RelocateIdxMap.end())
      // TODO: We might want to insert a new base object relocate and gep off
      // that, if there are enough derived object relocates.
      continue;

    RelocateInstMap[MaybeBase->second].push_back(I);
  }
}

// Accepts a GEP and extracts the operands into a vector provided they're all
// small integer constants
static bool getGEPSmallConstantIntOffsetV(GetElementPtrInst *GEP,
                                          SmallVectorImpl<Value *> &OffsetV) {
  for (unsigned i = 1; i < GEP->getNumOperands(); i++) {
    // Only accept small constant integer operands
    auto Op = dyn_cast<ConstantInt>(GEP->getOperand(i));
    if (!Op || Op->getZExtValue() > 20)
      return false;
  }

  for (unsigned i = 1; i < GEP->getNumOperands(); i++)
    OffsetV.push_back(GEP->getOperand(i));
  return true;
}

// Takes a RelocatedBase (base pointer relocation instruction) and Targets to
// replace, computes a replacement, and affects it.
static bool
simplifyRelocatesOffABase(GCRelocateInst *RelocatedBase,
                          const SmallVectorImpl<GCRelocateInst *> &Targets) {
  bool MadeChange = false;
  // We must ensure the relocation of derived pointer is defined after
  // relocation of base pointer. If we find a relocation corresponding to base
  // defined earlier than relocation of base then we move relocation of base
  // right before found relocation. We consider only relocation in the same
  // basic block as relocation of base. Relocations from other basic block will
  // be skipped by optimization and we do not care about them.
  for (auto R = RelocatedBase->getParent()->getFirstInsertionPt();
       &*R != RelocatedBase; ++R)
    if (auto RI = dyn_cast<GCRelocateInst>(R))
      if (RI->getStatepoint() == RelocatedBase->getStatepoint())
        if (RI->getBasePtrIndex() == RelocatedBase->getBasePtrIndex()) {
          RelocatedBase->moveBefore(RI);
          break;
        }

  for (GCRelocateInst *ToReplace : Targets) {
    assert(ToReplace->getBasePtrIndex() == RelocatedBase->getBasePtrIndex() &&
           "Not relocating a derived object of the original base object");
    if (ToReplace->getBasePtrIndex() == ToReplace->getDerivedPtrIndex()) {
      // A duplicate relocate call. TODO: coalesce duplicates.
      continue;
    }

    if (RelocatedBase->getParent() != ToReplace->getParent()) {
      // Base and derived relocates are in different basic blocks.
      // In this case transform is only valid when base dominates derived
      // relocate. However it would be too expensive to check dominance
      // for each such relocate, so we skip the whole transformation.
      continue;
    }

    Value *Base = ToReplace->getBasePtr();
    auto Derived = dyn_cast<GetElementPtrInst>(ToReplace->getDerivedPtr());
    if (!Derived || Derived->getPointerOperand() != Base)
      continue;

    SmallVector<Value *, 2> OffsetV;
    if (!getGEPSmallConstantIntOffsetV(Derived, OffsetV))
      continue;

    // Create a Builder and replace the target callsite with a gep
    assert(RelocatedBase->getNextNode() &&
           "Should always have one since it's not a terminator");

    // Insert after RelocatedBase
    IRBuilder<> Builder(RelocatedBase->getNextNode());
    Builder.SetCurrentDebugLocation(ToReplace->getDebugLoc());

    // If gc_relocate does not match the actual type, cast it to the right type.
    // In theory, there must be a bitcast after gc_relocate if the type does not
    // match, and we should reuse it to get the derived pointer. But it could be
    // cases like this:
    // bb1:
    //  ...
    //  %g1 = call coldcc i8 addrspace(1)* @llvm.experimental.gc.relocate.p1i8(...)
    //  br label %merge
    //
    // bb2:
    //  ...
    //  %g2 = call coldcc i8 addrspace(1)* @llvm.experimental.gc.relocate.p1i8(...)
    //  br label %merge
    //
    // merge:
    //  %p1 = phi i8 addrspace(1)* [ %g1, %bb1 ], [ %g2, %bb2 ]
    //  %cast = bitcast i8 addrspace(1)* %p1 in to i32 addrspace(1)*
    //
    // In this case, we can not find the bitcast any more. So we insert a new bitcast
    // no matter there is already one or not. In this way, we can handle all cases, and
    // the extra bitcast should be optimized away in later passes.
    Value *ActualRelocatedBase = RelocatedBase;
    if (RelocatedBase->getType() != Base->getType()) {
      ActualRelocatedBase =
          Builder.CreateBitCast(RelocatedBase, Base->getType());
    }
    Value *Replacement = Builder.CreateGEP(
        Derived->getSourceElementType(), ActualRelocatedBase, makeArrayRef(OffsetV));
    Replacement->takeName(ToReplace);
    // If the newly generated derived pointer's type does not match the original derived
    // pointer's type, cast the new derived pointer to match it. Same reasoning as above.
    Value *ActualReplacement = Replacement;
    if (Replacement->getType() != ToReplace->getType()) {
      ActualReplacement =
          Builder.CreateBitCast(Replacement, ToReplace->getType());
    }
    ToReplace->replaceAllUsesWith(ActualReplacement);
    ToReplace->eraseFromParent();

    MadeChange = true;
  }
  return MadeChange;
}

// Turns this:
//
// %base = ...
// %ptr = gep %base + 15
// %tok = statepoint (%fun, i32 0, i32 0, i32 0, %base, %ptr)
// %base' = relocate(%tok, i32 4, i32 4)
// %ptr' = relocate(%tok, i32 4, i32 5)
// %val = load %ptr'
//
// into this:
//
// %base = ...
// %ptr = gep %base + 15
// %tok = statepoint (%fun, i32 0, i32 0, i32 0, %base, %ptr)
// %base' = gc.relocate(%tok, i32 4, i32 4)
// %ptr' = gep %base' + 15
// %val = load %ptr'
bool CodeGenPrepare::simplifyOffsetableRelocate(Instruction &I) {
  bool MadeChange = false;
  SmallVector<GCRelocateInst *, 2> AllRelocateCalls;

  for (auto *U : I.users())
    if (GCRelocateInst *Relocate = dyn_cast<GCRelocateInst>(U))
      // Collect all the relocate calls associated with a statepoint
      AllRelocateCalls.push_back(Relocate);

  // We need at least one base pointer relocation + one derived pointer
  // relocation to mangle
  if (AllRelocateCalls.size() < 2)
    return false;

  // RelocateInstMap is a mapping from the base relocate instruction to the
  // corresponding derived relocate instructions
  DenseMap<GCRelocateInst *, SmallVector<GCRelocateInst *, 2>> RelocateInstMap;
  computeBaseDerivedRelocateMap(AllRelocateCalls, RelocateInstMap);
  if (RelocateInstMap.empty())
    return false;

  for (auto &Item : RelocateInstMap)
    // Item.first is the RelocatedBase to offset against
    // Item.second is the vector of Targets to replace
    MadeChange = simplifyRelocatesOffABase(Item.first, Item.second);
  return MadeChange;
}

/// Sink the specified cast instruction into its user blocks.
static bool SinkCast(CastInst *CI) {
  BasicBlock *DefBB = CI->getParent();

  /// InsertedCasts - Only insert a cast in each block once.
  DenseMap<BasicBlock*, CastInst*> InsertedCasts;

  bool MadeChange = false;
  for (Value::user_iterator UI = CI->user_begin(), E = CI->user_end();
       UI != E; ) {
    Use &TheUse = UI.getUse();
    Instruction *User = cast<Instruction>(*UI);

    // Figure out which BB this cast is used in.  For PHI's this is the
    // appropriate predecessor block.
    BasicBlock *UserBB = User->getParent();
    if (PHINode *PN = dyn_cast<PHINode>(User)) {
      UserBB = PN->getIncomingBlock(TheUse);
    }

    // Preincrement use iterator so we don't invalidate it.
    ++UI;

    // The first insertion point of a block containing an EH pad is after the
    // pad.  If the pad is the user, we cannot sink the cast past the pad.
    if (User->isEHPad())
      continue;

    // If the block selected to receive the cast is an EH pad that does not
    // allow non-PHI instructions before the terminator, we can't sink the
    // cast.
    if (UserBB->getTerminator()->isEHPad())
      continue;

    // If this user is in the same block as the cast, don't change the cast.
    if (UserBB == DefBB) continue;

    // If we have already inserted a cast into this block, use it.
    CastInst *&InsertedCast = InsertedCasts[UserBB];

    if (!InsertedCast) {
      BasicBlock::iterator InsertPt = UserBB->getFirstInsertionPt();
      assert(InsertPt != UserBB->end());
      InsertedCast = CastInst::Create(CI->getOpcode(), CI->getOperand(0),
                                      CI->getType(), "", &*InsertPt);
      InsertedCast->setDebugLoc(CI->getDebugLoc());
    }

    // Replace a use of the cast with a use of the new cast.
    TheUse = InsertedCast;
    MadeChange = true;
    ++NumCastUses;
  }

  // If we removed all uses, nuke the cast.
  if (CI->use_empty()) {
    salvageDebugInfo(*CI);
    CI->eraseFromParent();
    MadeChange = true;
  }

  return MadeChange;
}

/// If the specified cast instruction is a noop copy (e.g. it's casting from
/// one pointer type to another, i32->i8 on PPC), sink it into user blocks to
/// reduce the number of virtual registers that must be created and coalesced.
///
/// Return true if any changes are made.
static bool OptimizeNoopCopyExpression(CastInst *CI, const TargetLowering &TLI,
                                       const DataLayout &DL) {
  // Sink only "cheap" (or nop) address-space casts.  This is a weaker condition
  // than sinking only nop casts, but is helpful on some platforms.
  if (auto *ASC = dyn_cast<AddrSpaceCastInst>(CI)) {
    if (!TLI.isFreeAddrSpaceCast(ASC->getSrcAddressSpace(),
                                 ASC->getDestAddressSpace()))
      return false;
  }

  // If this is a noop copy,
  EVT SrcVT = TLI.getValueType(DL, CI->getOperand(0)->getType());
  EVT DstVT = TLI.getValueType(DL, CI->getType());

  // This is an fp<->int conversion?
  if (SrcVT.isInteger() != DstVT.isInteger())
    return false;

  // If this is an extension, it will be a zero or sign extension, which
  // isn't a noop.
  if (SrcVT.bitsLT(DstVT)) return false;

  // If these values will be promoted, find out what they will be promoted
  // to.  This helps us consider truncates on PPC as noop copies when they
  // are.
  if (TLI.getTypeAction(CI->getContext(), SrcVT) ==
      TargetLowering::TypePromoteInteger)
    SrcVT = TLI.getTypeToTransformTo(CI->getContext(), SrcVT);
  if (TLI.getTypeAction(CI->getContext(), DstVT) ==
      TargetLowering::TypePromoteInteger)
    DstVT = TLI.getTypeToTransformTo(CI->getContext(), DstVT);

  // If, after promotion, these are the same types, this is a noop copy.
  if (SrcVT != DstVT)
    return false;

  return SinkCast(CI);
}

bool CodeGenPrepare::replaceMathCmpWithIntrinsic(BinaryOperator *BO,
                                                 Value *Arg0, Value *Arg1,
                                                 CmpInst *Cmp,
                                                 Intrinsic::ID IID) {
  if (BO->getParent() != Cmp->getParent()) {
    // We used to use a dominator tree here to allow multi-block optimization.
    // But that was problematic because:
    // 1. It could cause a perf regression by hoisting the math op into the
    //    critical path.
    // 2. It could cause a perf regression by creating a value that was live
    //    across multiple blocks and increasing register pressure.
    // 3. Use of a dominator tree could cause large compile-time regression.
    //    This is because we recompute the DT on every change in the main CGP
    //    run-loop. The recomputing is probably unnecessary in many cases, so if
    //    that was fixed, using a DT here would be ok.
    return false;
  }

  // We allow matching the canonical IR (add X, C) back to (usubo X, -C).
  if (BO->getOpcode() == Instruction::Add &&
      IID == Intrinsic::usub_with_overflow) {
    assert(isa<Constant>(Arg1) && "Unexpected input for usubo");
    Arg1 = ConstantExpr::getNeg(cast<Constant>(Arg1));
  }

  // Insert at the first instruction of the pair.
  Instruction *InsertPt = nullptr;
  for (Instruction &Iter : *Cmp->getParent()) {
    // If BO is an XOR, it is not guaranteed that it comes after both inputs to
    // the overflow intrinsic are defined.
    if ((BO->getOpcode() != Instruction::Xor && &Iter == BO) || &Iter == Cmp) {
      InsertPt = &Iter;
      break;
    }
  }
  assert(InsertPt != nullptr && "Parent block did not contain cmp or binop");

  IRBuilder<> Builder(InsertPt);
  Value *MathOV = Builder.CreateBinaryIntrinsic(IID, Arg0, Arg1);
  if (BO->getOpcode() != Instruction::Xor) {
    Value *Math = Builder.CreateExtractValue(MathOV, 0, "math");
    BO->replaceAllUsesWith(Math);
  } else
    assert(BO->hasOneUse() &&
           "Patterns with XOr should use the BO only in the compare");
  Value *OV = Builder.CreateExtractValue(MathOV, 1, "ov");
  Cmp->replaceAllUsesWith(OV);
  Cmp->eraseFromParent();
  BO->eraseFromParent();
  return true;
}

/// Match special-case patterns that check for unsigned add overflow.
static bool matchUAddWithOverflowConstantEdgeCases(CmpInst *Cmp,
                                                   BinaryOperator *&Add) {
  // Add = add A, 1; Cmp = icmp eq A,-1 (overflow if A is max val)
  // Add = add A,-1; Cmp = icmp ne A, 0 (overflow if A is non-zero)
  Value *A = Cmp->getOperand(0), *B = Cmp->getOperand(1);

  // We are not expecting non-canonical/degenerate code. Just bail out.
  if (isa<Constant>(A))
    return false;

  ICmpInst::Predicate Pred = Cmp->getPredicate();
  if (Pred == ICmpInst::ICMP_EQ && match(B, m_AllOnes()))
    B = ConstantInt::get(B->getType(), 1);
  else if (Pred == ICmpInst::ICMP_NE && match(B, m_ZeroInt()))
    B = ConstantInt::get(B->getType(), -1);
  else
    return false;

  // Check the users of the variable operand of the compare looking for an add
  // with the adjusted constant.
  for (User *U : A->users()) {
    if (match(U, m_Add(m_Specific(A), m_Specific(B)))) {
      Add = cast<BinaryOperator>(U);
      return true;
    }
  }
  return false;
}

/// Try to combine the compare into a call to the llvm.uadd.with.overflow
/// intrinsic. Return true if any changes were made.
bool CodeGenPrepare::combineToUAddWithOverflow(CmpInst *Cmp,
                                               bool &ModifiedDT) {
  Value *A, *B;
  BinaryOperator *Add;
  if (!match(Cmp, m_UAddWithOverflow(m_Value(A), m_Value(B), m_BinOp(Add)))) {
    if (!matchUAddWithOverflowConstantEdgeCases(Cmp, Add))
      return false;
    // Set A and B in case we match matchUAddWithOverflowConstantEdgeCases.
    A = Add->getOperand(0);
    B = Add->getOperand(1);
  }

  if (!TLI->shouldFormOverflowOp(ISD::UADDO,
                                 TLI->getValueType(*DL, Add->getType()),
                                 Add->hasNUsesOrMore(2)))
    return false;

  // We don't want to move around uses of condition values this late, so we
  // check if it is legal to create the call to the intrinsic in the basic
  // block containing the icmp.
  if (Add->getParent() != Cmp->getParent() && !Add->hasOneUse())
    return false;

  if (!replaceMathCmpWithIntrinsic(Add, A, B, Cmp,
                                   Intrinsic::uadd_with_overflow))
    return false;

  // Reset callers - do not crash by iterating over a dead instruction.
  ModifiedDT = true;
  return true;
}

bool CodeGenPrepare::combineToUSubWithOverflow(CmpInst *Cmp,
                                               bool &ModifiedDT) {
  // We are not expecting non-canonical/degenerate code. Just bail out.
  Value *A = Cmp->getOperand(0), *B = Cmp->getOperand(1);
  if (isa<Constant>(A) && isa<Constant>(B))
    return false;

  // Convert (A u> B) to (A u< B) to simplify pattern matching.
  ICmpInst::Predicate Pred = Cmp->getPredicate();
  if (Pred == ICmpInst::ICMP_UGT) {
    std::swap(A, B);
    Pred = ICmpInst::ICMP_ULT;
  }
  // Convert special-case: (A == 0) is the same as (A u< 1).
  if (Pred == ICmpInst::ICMP_EQ && match(B, m_ZeroInt())) {
    B = ConstantInt::get(B->getType(), 1);
    Pred = ICmpInst::ICMP_ULT;
  }
  // Convert special-case: (A != 0) is the same as (0 u< A).
  if (Pred == ICmpInst::ICMP_NE && match(B, m_ZeroInt())) {
    std::swap(A, B);
    Pred = ICmpInst::ICMP_ULT;
  }
  if (Pred != ICmpInst::ICMP_ULT)
    return false;

  // Walk the users of a variable operand of a compare looking for a subtract or
  // add with that same operand. Also match the 2nd operand of the compare to
  // the add/sub, but that may be a negated constant operand of an add.
  Value *CmpVariableOperand = isa<Constant>(A) ? B : A;
  BinaryOperator *Sub = nullptr;
  for (User *U : CmpVariableOperand->users()) {
    // A - B, A u< B --> usubo(A, B)
    if (match(U, m_Sub(m_Specific(A), m_Specific(B)))) {
      Sub = cast<BinaryOperator>(U);
      break;
    }

    // A + (-C), A u< C (canonicalized form of (sub A, C))
    const APInt *CmpC, *AddC;
    if (match(U, m_Add(m_Specific(A), m_APInt(AddC))) &&
        match(B, m_APInt(CmpC)) && *AddC == -(*CmpC)) {
      Sub = cast<BinaryOperator>(U);
      break;
    }
  }
  if (!Sub)
    return false;

  if (!TLI->shouldFormOverflowOp(ISD::USUBO,
                                 TLI->getValueType(*DL, Sub->getType()),
                                 Sub->hasNUsesOrMore(2)))
    return false;

  if (!replaceMathCmpWithIntrinsic(Sub, Sub->getOperand(0), Sub->getOperand(1),
                                   Cmp, Intrinsic::usub_with_overflow))
    return false;

  // Reset callers - do not crash by iterating over a dead instruction.
  ModifiedDT = true;
  return true;
}

/// Sink the given CmpInst into user blocks to reduce the number of virtual
/// registers that must be created and coalesced. This is a clear win except on
/// targets with multiple condition code registers (PowerPC), where it might
/// lose; some adjustment may be wanted there.
///
/// Return true if any changes are made.
static bool sinkCmpExpression(CmpInst *Cmp, const TargetLowering &TLI) {
  if (TLI.hasMultipleConditionRegisters())
    return false;

  // Avoid sinking soft-FP comparisons, since this can move them into a loop.
  if (TLI.useSoftFloat() && isa<FCmpInst>(Cmp))
    return false;

  // Only insert a cmp in each block once.
  DenseMap<BasicBlock*, CmpInst*> InsertedCmps;

  bool MadeChange = false;
  for (Value::user_iterator UI = Cmp->user_begin(), E = Cmp->user_end();
       UI != E; ) {
    Use &TheUse = UI.getUse();
    Instruction *User = cast<Instruction>(*UI);

    // Preincrement use iterator so we don't invalidate it.
    ++UI;

    // Don't bother for PHI nodes.
    if (isa<PHINode>(User))
      continue;

    // Figure out which BB this cmp is used in.
    BasicBlock *UserBB = User->getParent();
    BasicBlock *DefBB = Cmp->getParent();

    // If this user is in the same block as the cmp, don't change the cmp.
    if (UserBB == DefBB) continue;

    // If we have already inserted a cmp into this block, use it.
    CmpInst *&InsertedCmp = InsertedCmps[UserBB];

    if (!InsertedCmp) {
      BasicBlock::iterator InsertPt = UserBB->getFirstInsertionPt();
      assert(InsertPt != UserBB->end());
      InsertedCmp =
          CmpInst::Create(Cmp->getOpcode(), Cmp->getPredicate(),
                          Cmp->getOperand(0), Cmp->getOperand(1), "",
                          &*InsertPt);
      // Propagate the debug info.
      InsertedCmp->setDebugLoc(Cmp->getDebugLoc());
    }

    // Replace a use of the cmp with a use of the new cmp.
    TheUse = InsertedCmp;
    MadeChange = true;
    ++NumCmpUses;
  }

  // If we removed all uses, nuke the cmp.
  if (Cmp->use_empty()) {
    Cmp->eraseFromParent();
    MadeChange = true;
  }

  return MadeChange;
}

/// For pattern like:
///
///   DomCond = icmp sgt/slt CmpOp0, CmpOp1 (might not be in DomBB)
///   ...
/// DomBB:
///   ...
///   br DomCond, TrueBB, CmpBB
/// CmpBB: (with DomBB being the single predecessor)
///   ...
///   Cmp = icmp eq CmpOp0, CmpOp1
///   ...
///
/// It would use two comparison on targets that lowering of icmp sgt/slt is
/// different from lowering of icmp eq (PowerPC). This function try to convert
/// 'Cmp = icmp eq CmpOp0, CmpOp1' to ' Cmp = icmp slt/sgt CmpOp0, CmpOp1'.
/// After that, DomCond and Cmp can use the same comparison so reduce one
/// comparison.
///
/// Return true if any changes are made.
static bool foldICmpWithDominatingICmp(CmpInst *Cmp,
                                       const TargetLowering &TLI) {
  if (!EnableICMP_EQToICMP_ST && TLI.isEqualityCmpFoldedWithSignedCmp())
    return false;

  ICmpInst::Predicate Pred = Cmp->getPredicate();
  if (Pred != ICmpInst::ICMP_EQ)
    return false;

  // If icmp eq has users other than BranchInst and SelectInst, converting it to
  // icmp slt/sgt would introduce more redundant LLVM IR.
  for (User *U : Cmp->users()) {
    if (isa<BranchInst>(U))
      continue;
    if (isa<SelectInst>(U) && cast<SelectInst>(U)->getCondition() == Cmp)
      continue;
    return false;
  }

  // This is a cheap/incomplete check for dominance - just match a single
  // predecessor with a conditional branch.
  BasicBlock *CmpBB = Cmp->getParent();
  BasicBlock *DomBB = CmpBB->getSinglePredecessor();
  if (!DomBB)
    return false;

  // We want to ensure that the only way control gets to the comparison of
  // interest is that a less/greater than comparison on the same operands is
  // false.
  Value *DomCond;
  BasicBlock *TrueBB, *FalseBB;
  if (!match(DomBB->getTerminator(), m_Br(m_Value(DomCond), TrueBB, FalseBB)))
    return false;
  if (CmpBB != FalseBB)
    return false;

  Value *CmpOp0 = Cmp->getOperand(0), *CmpOp1 = Cmp->getOperand(1);
  ICmpInst::Predicate DomPred;
  if (!match(DomCond, m_ICmp(DomPred, m_Specific(CmpOp0), m_Specific(CmpOp1))))
    return false;
  if (DomPred != ICmpInst::ICMP_SGT && DomPred != ICmpInst::ICMP_SLT)
    return false;

  // Convert the equality comparison to the opposite of the dominating
  // comparison and swap the direction for all branch/select users.
  // We have conceptually converted:
  // Res = (a < b) ? <LT_RES> : (a == b) ? <EQ_RES> : <GT_RES>;
  // to
  // Res = (a < b) ? <LT_RES> : (a > b)  ? <GT_RES> : <EQ_RES>;
  // And similarly for branches.
  for (User *U : Cmp->users()) {
    if (auto *BI = dyn_cast<BranchInst>(U)) {
      assert(BI->isConditional() && "Must be conditional");
      BI->swapSuccessors();
      continue;
    }
    if (auto *SI = dyn_cast<SelectInst>(U)) {
      // Swap operands
      SI->swapValues();
      SI->swapProfMetadata();
      continue;
    }
    llvm_unreachable("Must be a branch or a select");
  }
  Cmp->setPredicate(CmpInst::getSwappedPredicate(DomPred));
  return true;
}

bool CodeGenPrepare::optimizeCmp(CmpInst *Cmp, bool &ModifiedDT) {
  if (sinkCmpExpression(Cmp, *TLI))
    return true;

  if (combineToUAddWithOverflow(Cmp, ModifiedDT))
    return true;

  if (combineToUSubWithOverflow(Cmp, ModifiedDT))
    return true;

  if (foldICmpWithDominatingICmp(Cmp, *TLI))
    return true;

  return false;
}

/// Duplicate and sink the given 'and' instruction into user blocks where it is
/// used in a compare to allow isel to generate better code for targets where
/// this operation can be combined.
///
/// Return true if any changes are made.
static bool sinkAndCmp0Expression(Instruction *AndI,
                                  const TargetLowering &TLI,
                                  SetOfInstrs &InsertedInsts) {
  // Double-check that we're not trying to optimize an instruction that was
  // already optimized by some other part of this pass.
  assert(!InsertedInsts.count(AndI) &&
         "Attempting to optimize already optimized and instruction");
  (void) InsertedInsts;

  // Nothing to do for single use in same basic block.
  if (AndI->hasOneUse() &&
      AndI->getParent() == cast<Instruction>(*AndI->user_begin())->getParent())
    return false;

  // Try to avoid cases where sinking/duplicating is likely to increase register
  // pressure.
  if (!isa<ConstantInt>(AndI->getOperand(0)) &&
      !isa<ConstantInt>(AndI->getOperand(1)) &&
      AndI->getOperand(0)->hasOneUse() && AndI->getOperand(1)->hasOneUse())
    return false;

  for (auto *U : AndI->users()) {
    Instruction *User = cast<Instruction>(U);

    // Only sink 'and' feeding icmp with 0.
    if (!isa<ICmpInst>(User))
      return false;

    auto *CmpC = dyn_cast<ConstantInt>(User->getOperand(1));
    if (!CmpC || !CmpC->isZero())
      return false;
  }

  if (!TLI.isMaskAndCmp0FoldingBeneficial(*AndI))
    return false;

  LLVM_DEBUG(dbgs() << "found 'and' feeding only icmp 0;\n");
  LLVM_DEBUG(AndI->getParent()->dump());

  // Push the 'and' into the same block as the icmp 0.  There should only be
  // one (icmp (and, 0)) in each block, since CSE/GVN should have removed any
  // others, so we don't need to keep track of which BBs we insert into.
  for (Value::user_iterator UI = AndI->user_begin(), E = AndI->user_end();
       UI != E; ) {
    Use &TheUse = UI.getUse();
    Instruction *User = cast<Instruction>(*UI);

    // Preincrement use iterator so we don't invalidate it.
    ++UI;

    LLVM_DEBUG(dbgs() << "sinking 'and' use: " << *User << "\n");

    // Keep the 'and' in the same place if the use is already in the same block.
    Instruction *InsertPt =
        User->getParent() == AndI->getParent() ? AndI : User;
    Instruction *InsertedAnd =
        BinaryOperator::Create(Instruction::And, AndI->getOperand(0),
                               AndI->getOperand(1), "", InsertPt);
    // Propagate the debug info.
    InsertedAnd->setDebugLoc(AndI->getDebugLoc());

    // Replace a use of the 'and' with a use of the new 'and'.
    TheUse = InsertedAnd;
    ++NumAndUses;
    LLVM_DEBUG(User->getParent()->dump());
  }

  // We removed all uses, nuke the and.
  AndI->eraseFromParent();
  return true;
}

/// Check if the candidates could be combined with a shift instruction, which
/// includes:
/// 1. Truncate instruction
/// 2. And instruction and the imm is a mask of the low bits:
/// imm & (imm+1) == 0
static bool isExtractBitsCandidateUse(Instruction *User) {
  if (!isa<TruncInst>(User)) {
    if (User->getOpcode() != Instruction::And ||
        !isa<ConstantInt>(User->getOperand(1)))
      return false;

    const APInt &Cimm = cast<ConstantInt>(User->getOperand(1))->getValue();

    if ((Cimm & (Cimm + 1)).getBoolValue())
      return false;
  }
  return true;
}

/// Sink both shift and truncate instruction to the use of truncate's BB.
static bool
SinkShiftAndTruncate(BinaryOperator *ShiftI, Instruction *User, ConstantInt *CI,
                     DenseMap<BasicBlock *, BinaryOperator *> &InsertedShifts,
                     const TargetLowering &TLI, const DataLayout &DL) {
  BasicBlock *UserBB = User->getParent();
  DenseMap<BasicBlock *, CastInst *> InsertedTruncs;
  auto *TruncI = cast<TruncInst>(User);
  bool MadeChange = false;

  for (Value::user_iterator TruncUI = TruncI->user_begin(),
                            TruncE = TruncI->user_end();
       TruncUI != TruncE;) {

    Use &TruncTheUse = TruncUI.getUse();
    Instruction *TruncUser = cast<Instruction>(*TruncUI);
    // Preincrement use iterator so we don't invalidate it.

    ++TruncUI;

    int ISDOpcode = TLI.InstructionOpcodeToISD(TruncUser->getOpcode());
    if (!ISDOpcode)
      continue;

    // If the use is actually a legal node, there will not be an
    // implicit truncate.
    // FIXME: always querying the result type is just an
    // approximation; some nodes' legality is determined by the
    // operand or other means. There's no good way to find out though.
    if (TLI.isOperationLegalOrCustom(
            ISDOpcode, TLI.getValueType(DL, TruncUser->getType(), true)))
      continue;

    // Don't bother for PHI nodes.
    if (isa<PHINode>(TruncUser))
      continue;

    BasicBlock *TruncUserBB = TruncUser->getParent();

    if (UserBB == TruncUserBB)
      continue;

    BinaryOperator *&InsertedShift = InsertedShifts[TruncUserBB];
    CastInst *&InsertedTrunc = InsertedTruncs[TruncUserBB];

    if (!InsertedShift && !InsertedTrunc) {
      BasicBlock::iterator InsertPt = TruncUserBB->getFirstInsertionPt();
      assert(InsertPt != TruncUserBB->end());
      // Sink the shift
      if (ShiftI->getOpcode() == Instruction::AShr)
        InsertedShift = BinaryOperator::CreateAShr(ShiftI->getOperand(0), CI,
                                                   "", &*InsertPt);
      else
        InsertedShift = BinaryOperator::CreateLShr(ShiftI->getOperand(0), CI,
                                                   "", &*InsertPt);
      InsertedShift->setDebugLoc(ShiftI->getDebugLoc());

      // Sink the trunc
      BasicBlock::iterator TruncInsertPt = TruncUserBB->getFirstInsertionPt();
      TruncInsertPt++;
      assert(TruncInsertPt != TruncUserBB->end());

      InsertedTrunc = CastInst::Create(TruncI->getOpcode(), InsertedShift,
                                       TruncI->getType(), "", &*TruncInsertPt);
      InsertedTrunc->setDebugLoc(TruncI->getDebugLoc());

      MadeChange = true;

      TruncTheUse = InsertedTrunc;
    }
  }
  return MadeChange;
}

/// Sink the shift *right* instruction into user blocks if the uses could
/// potentially be combined with this shift instruction and generate BitExtract
/// instruction. It will only be applied if the architecture supports BitExtract
/// instruction. Here is an example:
/// BB1:
///   %x.extract.shift = lshr i64 %arg1, 32
/// BB2:
///   %x.extract.trunc = trunc i64 %x.extract.shift to i16
/// ==>
///
/// BB2:
///   %x.extract.shift.1 = lshr i64 %arg1, 32
///   %x.extract.trunc = trunc i64 %x.extract.shift.1 to i16
///
/// CodeGen will recognize the pattern in BB2 and generate BitExtract
/// instruction.
/// Return true if any changes are made.
static bool OptimizeExtractBits(BinaryOperator *ShiftI, ConstantInt *CI,
                                const TargetLowering &TLI,
                                const DataLayout &DL) {
  BasicBlock *DefBB = ShiftI->getParent();

  /// Only insert instructions in each block once.
  DenseMap<BasicBlock *, BinaryOperator *> InsertedShifts;

  bool shiftIsLegal = TLI.isTypeLegal(TLI.getValueType(DL, ShiftI->getType()));

  bool MadeChange = false;
  for (Value::user_iterator UI = ShiftI->user_begin(), E = ShiftI->user_end();
       UI != E;) {
    Use &TheUse = UI.getUse();
    Instruction *User = cast<Instruction>(*UI);
    // Preincrement use iterator so we don't invalidate it.
    ++UI;

    // Don't bother for PHI nodes.
    if (isa<PHINode>(User))
      continue;

    if (!isExtractBitsCandidateUse(User))
      continue;

    BasicBlock *UserBB = User->getParent();

    if (UserBB == DefBB) {
      // If the shift and truncate instruction are in the same BB. The use of
      // the truncate(TruncUse) may still introduce another truncate if not
      // legal. In this case, we would like to sink both shift and truncate
      // instruction to the BB of TruncUse.
      // for example:
      // BB1:
      // i64 shift.result = lshr i64 opnd, imm
      // trunc.result = trunc shift.result to i16
      //
      // BB2:
      //   ----> We will have an implicit truncate here if the architecture does
      //   not have i16 compare.
      // cmp i16 trunc.result, opnd2
      //
      if (isa<TruncInst>(User) && shiftIsLegal
          // If the type of the truncate is legal, no truncate will be
          // introduced in other basic blocks.
          &&
          (!TLI.isTypeLegal(TLI.getValueType(DL, User->getType()))))
        MadeChange =
            SinkShiftAndTruncate(ShiftI, User, CI, InsertedShifts, TLI, DL);

      continue;
    }
    // If we have already inserted a shift into this block, use it.
    BinaryOperator *&InsertedShift = InsertedShifts[UserBB];

    if (!InsertedShift) {
      BasicBlock::iterator InsertPt = UserBB->getFirstInsertionPt();
      assert(InsertPt != UserBB->end());

      if (ShiftI->getOpcode() == Instruction::AShr)
        InsertedShift = BinaryOperator::CreateAShr(ShiftI->getOperand(0), CI,
                                                   "", &*InsertPt);
      else
        InsertedShift = BinaryOperator::CreateLShr(ShiftI->getOperand(0), CI,
                                                   "", &*InsertPt);
      InsertedShift->setDebugLoc(ShiftI->getDebugLoc());

      MadeChange = true;
    }

    // Replace a use of the shift with a use of the new shift.
    TheUse = InsertedShift;
  }

  // If we removed all uses, or there are none, nuke the shift.
  if (ShiftI->use_empty()) {
    salvageDebugInfo(*ShiftI);
    ShiftI->eraseFromParent();
    MadeChange = true;
  }

  return MadeChange;
}

/// If counting leading or trailing zeros is an expensive operation and a zero
/// input is defined, add a check for zero to avoid calling the intrinsic.
///
/// We want to transform:
///     %z = call i64 @llvm.cttz.i64(i64 %A, i1 false)
///
/// into:
///   entry:
///     %cmpz = icmp eq i64 %A, 0
///     br i1 %cmpz, label %cond.end, label %cond.false
///   cond.false:
///     %z = call i64 @llvm.cttz.i64(i64 %A, i1 true)
///     br label %cond.end
///   cond.end:
///     %ctz = phi i64 [ 64, %entry ], [ %z, %cond.false ]
///
/// If the transform is performed, return true and set ModifiedDT to true.
static bool despeculateCountZeros(IntrinsicInst *CountZeros,
                                  const TargetLowering *TLI,
                                  const DataLayout *DL,
                                  bool &ModifiedDT) {
  // If a zero input is undefined, it doesn't make sense to despeculate that.
  if (match(CountZeros->getOperand(1), m_One()))
    return false;

  // If it's cheap to speculate, there's nothing to do.
  auto IntrinsicID = CountZeros->getIntrinsicID();
  if ((IntrinsicID == Intrinsic::cttz && TLI->isCheapToSpeculateCttz()) ||
      (IntrinsicID == Intrinsic::ctlz && TLI->isCheapToSpeculateCtlz()))
    return false;

  // Only handle legal scalar cases. Anything else requires too much work.
  Type *Ty = CountZeros->getType();
  unsigned SizeInBits = Ty->getPrimitiveSizeInBits();
  if (Ty->isVectorTy() || SizeInBits > DL->getLargestLegalIntTypeSizeInBits())
    return false;

  // The intrinsic will be sunk behind a compare against zero and branch.
  BasicBlock *StartBlock = CountZeros->getParent();
  BasicBlock *CallBlock = StartBlock->splitBasicBlock(CountZeros, "cond.false");

  // Create another block after the count zero intrinsic. A PHI will be added
  // in this block to select the result of the intrinsic or the bit-width
  // constant if the input to the intrinsic is zero.
  BasicBlock::iterator SplitPt = ++(BasicBlock::iterator(CountZeros));
  BasicBlock *EndBlock = CallBlock->splitBasicBlock(SplitPt, "cond.end");

  // Set up a builder to create a compare, conditional branch, and PHI.
  IRBuilder<> Builder(CountZeros->getContext());
  Builder.SetInsertPoint(StartBlock->getTerminator());
  Builder.SetCurrentDebugLocation(CountZeros->getDebugLoc());

  // Replace the unconditional branch that was created by the first split with
  // a compare against zero and a conditional branch.
  Value *Zero = Constant::getNullValue(Ty);
  Value *Cmp = Builder.CreateICmpEQ(CountZeros->getOperand(0), Zero, "cmpz");
  Builder.CreateCondBr(Cmp, EndBlock, CallBlock);
  StartBlock->getTerminator()->eraseFromParent();

  // Create a PHI in the end block to select either the output of the intrinsic
  // or the bit width of the operand.
  Builder.SetInsertPoint(&EndBlock->front());
  PHINode *PN = Builder.CreatePHI(Ty, 2, "ctz");
  CountZeros->replaceAllUsesWith(PN);
  Value *BitWidth = Builder.getInt(APInt(SizeInBits, SizeInBits));
  PN->addIncoming(BitWidth, StartBlock);
  PN->addIncoming(CountZeros, CallBlock);

  // We are explicitly handling the zero case, so we can set the intrinsic's
  // undefined zero argument to 'true'. This will also prevent reprocessing the
  // intrinsic; we only despeculate when a zero input is defined.
  CountZeros->setArgOperand(1, Builder.getTrue());
  ModifiedDT = true;
  return true;
}

bool CodeGenPrepare::optimizeCallInst(CallInst *CI, bool &ModifiedDT) {
  BasicBlock *BB = CI->getParent();

  // Lower inline assembly if we can.
  // If we found an inline asm expession, and if the target knows how to
  // lower it to normal LLVM code, do so now.
  if (isa<InlineAsm>(CI->getCalledValue())) {
    if (TLI->ExpandInlineAsm(CI)) {
      // Avoid invalidating the iterator.
      CurInstIterator = BB->begin();
      // Avoid processing instructions out of order, which could cause
      // reuse before a value is defined.
      SunkAddrs.clear();
      return true;
    }
    // Sink address computing for memory operands into the block.
    if (optimizeInlineAsmInst(CI))
      return true;
  }

#if INTEL_CUSTOMIZATION
  if (TTI->adjustCallArgs(CI))
    return true;
#endif // INTEL_CUSTOMIZATION

  // Align the pointer arguments to this call if the target thinks it's a good
  // idea
  unsigned MinSize, PrefAlign;
  if (TLI->shouldAlignPointerArgs(CI, MinSize, PrefAlign)) {
    for (auto &Arg : CI->arg_operands()) {
      // We want to align both objects whose address is used directly and
      // objects whose address is used in casts and GEPs, though it only makes
      // sense for GEPs if the offset is a multiple of the desired alignment and
      // if size - offset meets the size threshold.
      if (!Arg->getType()->isPointerTy())
        continue;
      APInt Offset(DL->getIndexSizeInBits(
                       cast<PointerType>(Arg->getType())->getAddressSpace()),
                   0);
      Value *Val = Arg->stripAndAccumulateInBoundsConstantOffsets(*DL, Offset);
      uint64_t Offset2 = Offset.getLimitedValue();
      if ((Offset2 & (PrefAlign-1)) != 0)
        continue;
      AllocaInst *AI;
      if ((AI = dyn_cast<AllocaInst>(Val)) && AI->getAlignment() < PrefAlign &&
          DL->getTypeAllocSize(AI->getAllocatedType()) >= MinSize + Offset2)
        AI->setAlignment(MaybeAlign(PrefAlign));
      // Global variables can only be aligned if they are defined in this
      // object (i.e. they are uniquely initialized in this object), and
      // over-aligning global variables that have an explicit section is
      // forbidden.
      GlobalVariable *GV;
      if ((GV = dyn_cast<GlobalVariable>(Val)) && GV->canIncreaseAlignment() &&
          GV->getPointerAlignment(*DL) < PrefAlign &&
          DL->getTypeAllocSize(GV->getValueType()) >=
              MinSize + Offset2)
        GV->setAlignment(MaybeAlign(PrefAlign));
    }
    // If this is a memcpy (or similar) then we may be able to improve the
    // alignment
    if (MemIntrinsic *MI = dyn_cast<MemIntrinsic>(CI)) {
      unsigned DestAlign = getKnownAlignment(MI->getDest(), *DL);
      if (DestAlign > MI->getDestAlignment())
        MI->setDestAlignment(DestAlign);
      if (MemTransferInst *MTI = dyn_cast<MemTransferInst>(MI)) {
        unsigned SrcAlign = getKnownAlignment(MTI->getSource(), *DL);
        if (SrcAlign > MTI->getSourceAlignment())
          MTI->setSourceAlignment(SrcAlign);
      }
    }
  }

  // If we have a cold call site, try to sink addressing computation into the
  // cold block.  This interacts with our handling for loads and stores to
  // ensure that we can fold all uses of a potential addressing computation
  // into their uses.  TODO: generalize this to work over profiling data
  if (CI->hasFnAttr(Attribute::Cold) &&
      !OptSize && !llvm::shouldOptimizeForSize(BB, PSI, BFI.get()))
    for (auto &Arg : CI->arg_operands()) {
      if (!Arg->getType()->isPointerTy())
        continue;
      unsigned AS = Arg->getType()->getPointerAddressSpace();
      return optimizeMemoryInst(CI, Arg, Arg->getType(), AS);
    }

  IntrinsicInst *II = dyn_cast<IntrinsicInst>(CI);
  if (II) {
    switch (II->getIntrinsicID()) {
    default: break;
    case Intrinsic::assume: {
      II->eraseFromParent();
      return true;
    }

    case Intrinsic::experimental_widenable_condition: {
      // Give up on future widening oppurtunties so that we can fold away dead
      // paths and merge blocks before going into block-local instruction
      // selection.
      if (II->use_empty()) {
        II->eraseFromParent();
        return true;
      }
      Constant *RetVal = ConstantInt::getTrue(II->getContext());
      resetIteratorIfInvalidatedWhileCalling(BB, [&]() {
        replaceAndRecursivelySimplify(CI, RetVal, TLInfo, nullptr);
      });
      return true;
    }
    case Intrinsic::objectsize:
      llvm_unreachable("llvm.objectsize.* should have been lowered already");
    case Intrinsic::is_constant:
      llvm_unreachable("llvm.is.constant.* should have been lowered already");
    case Intrinsic::aarch64_stlxr:
    case Intrinsic::aarch64_stxr: {
      ZExtInst *ExtVal = dyn_cast<ZExtInst>(CI->getArgOperand(0));
      if (!ExtVal || !ExtVal->hasOneUse() ||
          ExtVal->getParent() == CI->getParent())
        return false;
      // Sink a zext feeding stlxr/stxr before it, so it can be folded into it.
      ExtVal->moveBefore(CI);
      // Mark this instruction as "inserted by CGP", so that other
      // optimizations don't touch it.
      InsertedInsts.insert(ExtVal);
      return true;
    }

    case Intrinsic::launder_invariant_group:
    case Intrinsic::strip_invariant_group: {
      Value *ArgVal = II->getArgOperand(0);
      auto it = LargeOffsetGEPMap.find(II);
      if (it != LargeOffsetGEPMap.end()) {
          // Merge entries in LargeOffsetGEPMap to reflect the RAUW.
          // Make sure not to have to deal with iterator invalidation
          // after possibly adding ArgVal to LargeOffsetGEPMap.
          auto GEPs = std::move(it->second);
          LargeOffsetGEPMap[ArgVal].append(GEPs.begin(), GEPs.end());
          LargeOffsetGEPMap.erase(II);
      }

      II->replaceAllUsesWith(ArgVal);
      II->eraseFromParent();
      return true;
    }
    case Intrinsic::cttz:
    case Intrinsic::ctlz:
      // If counting zeros is expensive, try to avoid it.
      return despeculateCountZeros(II, TLI, DL, ModifiedDT);
    case Intrinsic::dbg_value:
      return fixupDbgValue(II);
    case Intrinsic::vscale: {
      // If datalayout has no special restrictions on vector data layout,
      // replace `llvm.vscale` by an equivalent constant expression
      // to benefit from cheap constant propagation.
      Type *ScalableVectorTy =
          VectorType::get(Type::getInt8Ty(II->getContext()), 1, true);
      if (DL->getTypeAllocSize(ScalableVectorTy).getKnownMinSize() == 8) {
        auto Null = Constant::getNullValue(ScalableVectorTy->getPointerTo());
        auto One = ConstantInt::getSigned(II->getType(), 1);
        auto *CGep =
            ConstantExpr::getGetElementPtr(ScalableVectorTy, Null, One);
        II->replaceAllUsesWith(ConstantExpr::getPtrToInt(CGep, II->getType()));
        II->eraseFromParent();
        return true;
      }
      break;
    }
    case Intrinsic::masked_gather:
      return optimizeGatherScatterInst(II, II->getArgOperand(0));
    case Intrinsic::masked_scatter:
      return optimizeGatherScatterInst(II, II->getArgOperand(1));
    }

    SmallVector<Value *, 2> PtrOps;
    Type *AccessTy;
    if (TLI->getAddrModeArguments(II, PtrOps, AccessTy))
      while (!PtrOps.empty()) {
        Value *PtrVal = PtrOps.pop_back_val();
        unsigned AS = PtrVal->getType()->getPointerAddressSpace();
        if (optimizeMemoryInst(II, PtrVal, AccessTy, AS))
          return true;
      }
  }

  // From here on out we're working with named functions.
  if (!CI->getCalledFunction()) return false;

  // Lower all default uses of _chk calls.  This is very similar
  // to what InstCombineCalls does, but here we are only lowering calls
  // to fortified library functions (e.g. __memcpy_chk) that have the default
  // "don't know" as the objectsize.  Anything else should be left alone.
  FortifiedLibCallSimplifier Simplifier(TLInfo, true);
  IRBuilder<> Builder(CI);
  if (Value *V = Simplifier.optimizeCall(CI, Builder)) {
    CI->replaceAllUsesWith(V);
    CI->eraseFromParent();
    return true;
  }

  return false;
}

/// Look for opportunities to duplicate return instructions to the predecessor
/// to enable tail call optimizations. The case it is currently looking for is:
/// @code
/// bb0:
///   %tmp0 = tail call i32 @f0()
///   br label %return
/// bb1:
///   %tmp1 = tail call i32 @f1()
///   br label %return
/// bb2:
///   %tmp2 = tail call i32 @f2()
///   br label %return
/// return:
///   %retval = phi i32 [ %tmp0, %bb0 ], [ %tmp1, %bb1 ], [ %tmp2, %bb2 ]
///   ret i32 %retval
/// @endcode
///
/// =>
///
/// @code
/// bb0:
///   %tmp0 = tail call i32 @f0()
///   ret i32 %tmp0
/// bb1:
///   %tmp1 = tail call i32 @f1()
///   ret i32 %tmp1
/// bb2:
///   %tmp2 = tail call i32 @f2()
///   ret i32 %tmp2
/// @endcode
bool CodeGenPrepare::dupRetToEnableTailCallOpts(BasicBlock *BB, bool &ModifiedDT) {
  ReturnInst *RetI = dyn_cast<ReturnInst>(BB->getTerminator());
  if (!RetI)
    return false;

  PHINode *PN = nullptr;
  ExtractValueInst *EVI = nullptr;
  BitCastInst *BCI = nullptr;
  Value *V = RetI->getReturnValue();
  if (V) {
    BCI = dyn_cast<BitCastInst>(V);
    if (BCI)
      V = BCI->getOperand(0);

    EVI = dyn_cast<ExtractValueInst>(V);
    if (EVI) {
      V = EVI->getOperand(0);
      if (!std::all_of(EVI->idx_begin(), EVI->idx_end(),
                       [](unsigned idx) { return idx == 0; }))
        return false;
    }

    PN = dyn_cast<PHINode>(V);
    if (!PN)
      return false;
  }

  if (PN && PN->getParent() != BB)
    return false;

  // Make sure there are no instructions between the PHI and return, or that the
  // return is the first instruction in the block.
  if (PN) {
    BasicBlock::iterator BI = BB->begin();
    // Skip over debug and the bitcast.
    do {
      ++BI;
    } while (isa<DbgInfoIntrinsic>(BI) || &*BI == BCI || &*BI == EVI);
    if (&*BI != RetI)
      return false;
  } else {
    BasicBlock::iterator BI = BB->begin();
    while (isa<DbgInfoIntrinsic>(BI)) ++BI;
    if (&*BI != RetI)
      return false;
  }

  /// Only dup the ReturnInst if the CallInst is likely to be emitted as a tail
  /// call.
  const Function *F = BB->getParent();
  SmallVector<BasicBlock*, 4> TailCallBBs;
  if (PN) {
    for (unsigned I = 0, E = PN->getNumIncomingValues(); I != E; ++I) {
      // Look through bitcasts.
      Value *IncomingVal = PN->getIncomingValue(I)->stripPointerCasts();
      CallInst *CI = dyn_cast<CallInst>(IncomingVal);
      BasicBlock *PredBB = PN->getIncomingBlock(I);
      // Make sure the phi value is indeed produced by the tail call.
      if (CI && CI->hasOneUse() && CI->getParent() == PredBB &&
          TLI->mayBeEmittedAsTailCall(CI) &&
          attributesPermitTailCall(F, CI, RetI, *TLI))
        TailCallBBs.push_back(PredBB);
    }
  } else {
    SmallPtrSet<BasicBlock*, 4> VisitedBBs;
    for (pred_iterator PI = pred_begin(BB), PE = pred_end(BB); PI != PE; ++PI) {
      if (!VisitedBBs.insert(*PI).second)
        continue;

      BasicBlock::InstListType &InstList = (*PI)->getInstList();
      BasicBlock::InstListType::reverse_iterator RI = InstList.rbegin();
      BasicBlock::InstListType::reverse_iterator RE = InstList.rend();
      do { ++RI; } while (RI != RE && isa<DbgInfoIntrinsic>(&*RI));
      if (RI == RE)
        continue;

      CallInst *CI = dyn_cast<CallInst>(&*RI);
      if (CI && CI->use_empty() && TLI->mayBeEmittedAsTailCall(CI) &&
          attributesPermitTailCall(F, CI, RetI, *TLI))
        TailCallBBs.push_back(*PI);
    }
  }

  bool Changed = false;
  for (auto const &TailCallBB : TailCallBBs) {
    // Make sure the call instruction is followed by an unconditional branch to
    // the return block.
    BranchInst *BI = dyn_cast<BranchInst>(TailCallBB->getTerminator());
    if (!BI || !BI->isUnconditional() || BI->getSuccessor(0) != BB)
      continue;

    // Duplicate the return into TailCallBB.
    (void)FoldReturnIntoUncondBranch(RetI, BB, TailCallBB);
    ModifiedDT = Changed = true;
    ++NumRetsDup;
  }

  // If we eliminated all predecessors of the block, delete the block now.
  if (Changed && !BB->hasAddressTaken() && pred_begin(BB) == pred_end(BB))
    BB->eraseFromParent();

  return Changed;
}

//===----------------------------------------------------------------------===//
// Memory Optimization
//===----------------------------------------------------------------------===//

namespace {

/// This is an extended version of TargetLowering::AddrMode
/// which holds actual Value*'s for register values.
struct ExtAddrMode : public TargetLowering::AddrMode {
  Value *BaseReg = nullptr;
  Value *ScaledReg = nullptr;
  Value *OriginalValue = nullptr;
  bool InBounds = true;

  enum FieldName {
    NoField        = 0x00,
    BaseRegField   = 0x01,
    BaseGVField    = 0x02,
    BaseOffsField  = 0x04,
    ScaledRegField = 0x08,
    ScaleField     = 0x10,
    MultipleFields = 0xff
  };


  ExtAddrMode() = default;

  void print(raw_ostream &OS) const;
  void dump() const;

  FieldName compare(const ExtAddrMode &other) {
    // First check that the types are the same on each field, as differing types
    // is something we can't cope with later on.
    if (BaseReg && other.BaseReg &&
        BaseReg->getType() != other.BaseReg->getType())
      return MultipleFields;
    if (BaseGV && other.BaseGV &&
        BaseGV->getType() != other.BaseGV->getType())
      return MultipleFields;
    if (ScaledReg && other.ScaledReg &&
        ScaledReg->getType() != other.ScaledReg->getType())
      return MultipleFields;

    // Conservatively reject 'inbounds' mismatches.
    if (InBounds != other.InBounds)
      return MultipleFields;

    // Check each field to see if it differs.
    unsigned Result = NoField;
    if (BaseReg != other.BaseReg)
      Result |= BaseRegField;
    if (BaseGV != other.BaseGV)
      Result |= BaseGVField;
    if (BaseOffs != other.BaseOffs)
      Result |= BaseOffsField;
    if (ScaledReg != other.ScaledReg)
      Result |= ScaledRegField;
    // Don't count 0 as being a different scale, because that actually means
    // unscaled (which will already be counted by having no ScaledReg).
    if (Scale && other.Scale && Scale != other.Scale)
      Result |= ScaleField;

    if (countPopulation(Result) > 1)
      return MultipleFields;
    else
      return static_cast<FieldName>(Result);
  }

  // An AddrMode is trivial if it involves no calculation i.e. it is just a base
  // with no offset.
  bool isTrivial() {
    // An AddrMode is (BaseGV + BaseReg + BaseOffs + ScaleReg * Scale) so it is
    // trivial if at most one of these terms is nonzero, except that BaseGV and
    // BaseReg both being zero actually means a null pointer value, which we
    // consider to be 'non-zero' here.
    return !BaseOffs && !Scale && !(BaseGV && BaseReg);
  }

  Value *GetFieldAsValue(FieldName Field, Type *IntPtrTy) {
    switch (Field) {
    default:
      return nullptr;
    case BaseRegField:
      return BaseReg;
    case BaseGVField:
      return BaseGV;
    case ScaledRegField:
      return ScaledReg;
    case BaseOffsField:
      return ConstantInt::get(IntPtrTy, BaseOffs);
    }
  }

  void SetCombinedField(FieldName Field, Value *V,
                        const SmallVectorImpl<ExtAddrMode> &AddrModes) {
    switch (Field) {
    default:
      llvm_unreachable("Unhandled fields are expected to be rejected earlier");
      break;
    case ExtAddrMode::BaseRegField:
      BaseReg = V;
      break;
    case ExtAddrMode::BaseGVField:
      // A combined BaseGV is an Instruction, not a GlobalValue, so it goes
      // in the BaseReg field.
      assert(BaseReg == nullptr);
      BaseReg = V;
      BaseGV = nullptr;
      break;
    case ExtAddrMode::ScaledRegField:
      ScaledReg = V;
      // If we have a mix of scaled and unscaled addrmodes then we want scale
      // to be the scale and not zero.
      if (!Scale)
        for (const ExtAddrMode &AM : AddrModes)
          if (AM.Scale) {
            Scale = AM.Scale;
            break;
          }
      break;
    case ExtAddrMode::BaseOffsField:
      // The offset is no longer a constant, so it goes in ScaledReg with a
      // scale of 1.
      assert(ScaledReg == nullptr);
      ScaledReg = V;
      Scale = 1;
      BaseOffs = 0;
      break;
    }
  }
};

} // end anonymous namespace

#ifndef NDEBUG
static inline raw_ostream &operator<<(raw_ostream &OS, const ExtAddrMode &AM) {
  AM.print(OS);
  return OS;
}
#endif

#if !defined(NDEBUG) || defined(LLVM_ENABLE_DUMP)
void ExtAddrMode::print(raw_ostream &OS) const {
  bool NeedPlus = false;
  OS << "[";
  if (InBounds)
    OS << "inbounds ";
  if (BaseGV) {
    OS << (NeedPlus ? " + " : "")
       << "GV:";
    BaseGV->printAsOperand(OS, /*PrintType=*/false);
    NeedPlus = true;
  }

  if (BaseOffs) {
    OS << (NeedPlus ? " + " : "")
       << BaseOffs;
    NeedPlus = true;
  }

  if (BaseReg) {
    OS << (NeedPlus ? " + " : "")
       << "Base:";
    BaseReg->printAsOperand(OS, /*PrintType=*/false);
    NeedPlus = true;
  }
  if (Scale) {
    OS << (NeedPlus ? " + " : "")
       << Scale << "*";
    ScaledReg->printAsOperand(OS, /*PrintType=*/false);
  }

  OS << ']';
}

LLVM_DUMP_METHOD void ExtAddrMode::dump() const {
  print(dbgs());
  dbgs() << '\n';
}
#endif

namespace {

/// This class provides transaction based operation on the IR.
/// Every change made through this class is recorded in the internal state and
/// can be undone (rollback) until commit is called.
class TypePromotionTransaction {
  /// This represents the common interface of the individual transaction.
  /// Each class implements the logic for doing one specific modification on
  /// the IR via the TypePromotionTransaction.
  class TypePromotionAction {
  protected:
    /// The Instruction modified.
    Instruction *Inst;

  public:
    /// Constructor of the action.
    /// The constructor performs the related action on the IR.
    TypePromotionAction(Instruction *Inst) : Inst(Inst) {}

    virtual ~TypePromotionAction() = default;

    /// Undo the modification done by this action.
    /// When this method is called, the IR must be in the same state as it was
    /// before this action was applied.
    /// \pre Undoing the action works if and only if the IR is in the exact same
    /// state as it was directly after this action was applied.
    virtual void undo() = 0;

    /// Advocate every change made by this action.
    /// When the results on the IR of the action are to be kept, it is important
    /// to call this function, otherwise hidden information may be kept forever.
    virtual void commit() {
      // Nothing to be done, this action is not doing anything.
    }
  };

  /// Utility to remember the position of an instruction.
  class InsertionHandler {
    /// Position of an instruction.
    /// Either an instruction:
    /// - Is the first in a basic block: BB is used.
    /// - Has a previous instruction: PrevInst is used.
    union {
      Instruction *PrevInst;
      BasicBlock *BB;
    } Point;

    /// Remember whether or not the instruction had a previous instruction.
    bool HasPrevInstruction;

  public:
    /// Record the position of \p Inst.
    InsertionHandler(Instruction *Inst) {
      BasicBlock::iterator It = Inst->getIterator();
      HasPrevInstruction = (It != (Inst->getParent()->begin()));
      if (HasPrevInstruction)
        Point.PrevInst = &*--It;
      else
        Point.BB = Inst->getParent();
    }

    /// Insert \p Inst at the recorded position.
    void insert(Instruction *Inst) {
      if (HasPrevInstruction) {
        if (Inst->getParent())
          Inst->removeFromParent();
        Inst->insertAfter(Point.PrevInst);
      } else {
        Instruction *Position = &*Point.BB->getFirstInsertionPt();
        if (Inst->getParent())
          Inst->moveBefore(Position);
        else
          Inst->insertBefore(Position);
      }
    }
  };

  /// Move an instruction before another.
  class InstructionMoveBefore : public TypePromotionAction {
    /// Original position of the instruction.
    InsertionHandler Position;

  public:
    /// Move \p Inst before \p Before.
    InstructionMoveBefore(Instruction *Inst, Instruction *Before)
        : TypePromotionAction(Inst), Position(Inst) {
      LLVM_DEBUG(dbgs() << "Do: move: " << *Inst << "\nbefore: " << *Before
                        << "\n");
      Inst->moveBefore(Before);
    }

    /// Move the instruction back to its original position.
    void undo() override {
      LLVM_DEBUG(dbgs() << "Undo: moveBefore: " << *Inst << "\n");
      Position.insert(Inst);
    }
  };

  /// Set the operand of an instruction with a new value.
  class OperandSetter : public TypePromotionAction {
    /// Original operand of the instruction.
    Value *Origin;

    /// Index of the modified instruction.
    unsigned Idx;

  public:
    /// Set \p Idx operand of \p Inst with \p NewVal.
    OperandSetter(Instruction *Inst, unsigned Idx, Value *NewVal)
        : TypePromotionAction(Inst), Idx(Idx) {
      LLVM_DEBUG(dbgs() << "Do: setOperand: " << Idx << "\n"
                        << "for:" << *Inst << "\n"
                        << "with:" << *NewVal << "\n");
      Origin = Inst->getOperand(Idx);
      Inst->setOperand(Idx, NewVal);
    }

    /// Restore the original value of the instruction.
    void undo() override {
      LLVM_DEBUG(dbgs() << "Undo: setOperand:" << Idx << "\n"
                        << "for: " << *Inst << "\n"
                        << "with: " << *Origin << "\n");
      Inst->setOperand(Idx, Origin);
    }
  };

  /// Hide the operands of an instruction.
  /// Do as if this instruction was not using any of its operands.
  class OperandsHider : public TypePromotionAction {
    /// The list of original operands.
    SmallVector<Value *, 4> OriginalValues;

  public:
    /// Remove \p Inst from the uses of the operands of \p Inst.
    OperandsHider(Instruction *Inst) : TypePromotionAction(Inst) {
      LLVM_DEBUG(dbgs() << "Do: OperandsHider: " << *Inst << "\n");
      unsigned NumOpnds = Inst->getNumOperands();
      OriginalValues.reserve(NumOpnds);
      for (unsigned It = 0; It < NumOpnds; ++It) {
        // Save the current operand.
        Value *Val = Inst->getOperand(It);
        OriginalValues.push_back(Val);
        // Set a dummy one.
        // We could use OperandSetter here, but that would imply an overhead
        // that we are not willing to pay.
        Inst->setOperand(It, UndefValue::get(Val->getType()));
      }
    }

    /// Restore the original list of uses.
    void undo() override {
      LLVM_DEBUG(dbgs() << "Undo: OperandsHider: " << *Inst << "\n");
      for (unsigned It = 0, EndIt = OriginalValues.size(); It != EndIt; ++It)
        Inst->setOperand(It, OriginalValues[It]);
    }
  };

  /// Build a truncate instruction.
  class TruncBuilder : public TypePromotionAction {
    Value *Val;

  public:
    /// Build a truncate instruction of \p Opnd producing a \p Ty
    /// result.
    /// trunc Opnd to Ty.
    TruncBuilder(Instruction *Opnd, Type *Ty) : TypePromotionAction(Opnd) {
      IRBuilder<> Builder(Opnd);
      Val = Builder.CreateTrunc(Opnd, Ty, "promoted");
      LLVM_DEBUG(dbgs() << "Do: TruncBuilder: " << *Val << "\n");
    }

    /// Get the built value.
    Value *getBuiltValue() { return Val; }

    /// Remove the built instruction.
    void undo() override {
      LLVM_DEBUG(dbgs() << "Undo: TruncBuilder: " << *Val << "\n");
      if (Instruction *IVal = dyn_cast<Instruction>(Val))
        IVal->eraseFromParent();
    }
  };

  /// Build a sign extension instruction.
  class SExtBuilder : public TypePromotionAction {
    Value *Val;

  public:
    /// Build a sign extension instruction of \p Opnd producing a \p Ty
    /// result.
    /// sext Opnd to Ty.
    SExtBuilder(Instruction *InsertPt, Value *Opnd, Type *Ty)
        : TypePromotionAction(InsertPt) {
      IRBuilder<> Builder(InsertPt);
      Val = Builder.CreateSExt(Opnd, Ty, "promoted");
      LLVM_DEBUG(dbgs() << "Do: SExtBuilder: " << *Val << "\n");
    }

    /// Get the built value.
    Value *getBuiltValue() { return Val; }

    /// Remove the built instruction.
    void undo() override {
      LLVM_DEBUG(dbgs() << "Undo: SExtBuilder: " << *Val << "\n");
      if (Instruction *IVal = dyn_cast<Instruction>(Val))
        IVal->eraseFromParent();
    }
  };

  /// Build a zero extension instruction.
  class ZExtBuilder : public TypePromotionAction {
    Value *Val;

  public:
    /// Build a zero extension instruction of \p Opnd producing a \p Ty
    /// result.
    /// zext Opnd to Ty.
    ZExtBuilder(Instruction *InsertPt, Value *Opnd, Type *Ty)
        : TypePromotionAction(InsertPt) {
      IRBuilder<> Builder(InsertPt);
      Val = Builder.CreateZExt(Opnd, Ty, "promoted");
      LLVM_DEBUG(dbgs() << "Do: ZExtBuilder: " << *Val << "\n");
    }

    /// Get the built value.
    Value *getBuiltValue() { return Val; }

    /// Remove the built instruction.
    void undo() override {
      LLVM_DEBUG(dbgs() << "Undo: ZExtBuilder: " << *Val << "\n");
      if (Instruction *IVal = dyn_cast<Instruction>(Val))
        IVal->eraseFromParent();
    }
  };

  /// Mutate an instruction to another type.
  class TypeMutator : public TypePromotionAction {
    /// Record the original type.
    Type *OrigTy;

  public:
    /// Mutate the type of \p Inst into \p NewTy.
    TypeMutator(Instruction *Inst, Type *NewTy)
        : TypePromotionAction(Inst), OrigTy(Inst->getType()) {
      LLVM_DEBUG(dbgs() << "Do: MutateType: " << *Inst << " with " << *NewTy
                        << "\n");
      Inst->mutateType(NewTy);
    }

    /// Mutate the instruction back to its original type.
    void undo() override {
      LLVM_DEBUG(dbgs() << "Undo: MutateType: " << *Inst << " with " << *OrigTy
                        << "\n");
      Inst->mutateType(OrigTy);
    }
  };

  /// Replace the uses of an instruction by another instruction.
  class UsesReplacer : public TypePromotionAction {
    /// Helper structure to keep track of the replaced uses.
    struct InstructionAndIdx {
      /// The instruction using the instruction.
      Instruction *Inst;

      /// The index where this instruction is used for Inst.
      unsigned Idx;

      InstructionAndIdx(Instruction *Inst, unsigned Idx)
          : Inst(Inst), Idx(Idx) {}
    };

    /// Keep track of the original uses (pair Instruction, Index).
    SmallVector<InstructionAndIdx, 4> OriginalUses;
    /// Keep track of the debug users.
    SmallVector<DbgValueInst *, 1> DbgValues;

    using use_iterator = SmallVectorImpl<InstructionAndIdx>::iterator;

  public:
    /// Replace all the use of \p Inst by \p New.
    UsesReplacer(Instruction *Inst, Value *New) : TypePromotionAction(Inst) {
      LLVM_DEBUG(dbgs() << "Do: UsersReplacer: " << *Inst << " with " << *New
                        << "\n");
      // Record the original uses.
      for (Use &U : Inst->uses()) {
        Instruction *UserI = cast<Instruction>(U.getUser());
        OriginalUses.push_back(InstructionAndIdx(UserI, U.getOperandNo()));
      }
      // Record the debug uses separately. They are not in the instruction's
      // use list, but they are replaced by RAUW.
      findDbgValues(DbgValues, Inst);

      // Now, we can replace the uses.
      Inst->replaceAllUsesWith(New);
    }

    /// Reassign the original uses of Inst to Inst.
    void undo() override {
      LLVM_DEBUG(dbgs() << "Undo: UsersReplacer: " << *Inst << "\n");
      for (use_iterator UseIt = OriginalUses.begin(),
                        EndIt = OriginalUses.end();
           UseIt != EndIt; ++UseIt) {
        UseIt->Inst->setOperand(UseIt->Idx, Inst);
      }
      // RAUW has replaced all original uses with references to the new value,
      // including the debug uses. Since we are undoing the replacements,
      // the original debug uses must also be reinstated to maintain the
      // correctness and utility of debug value instructions.
      for (auto *DVI: DbgValues) {
        LLVMContext &Ctx = Inst->getType()->getContext();
        auto *MV = MetadataAsValue::get(Ctx, ValueAsMetadata::get(Inst));
        DVI->setOperand(0, MV);
      }
    }
  };

  /// Remove an instruction from the IR.
  class InstructionRemover : public TypePromotionAction {
    /// Original position of the instruction.
    InsertionHandler Inserter;

    /// Helper structure to hide all the link to the instruction. In other
    /// words, this helps to do as if the instruction was removed.
    OperandsHider Hider;

    /// Keep track of the uses replaced, if any.
    UsesReplacer *Replacer = nullptr;

    /// Keep track of instructions removed.
    SetOfInstrs &RemovedInsts;

  public:
    /// Remove all reference of \p Inst and optionally replace all its
    /// uses with New.
    /// \p RemovedInsts Keep track of the instructions removed by this Action.
    /// \pre If !Inst->use_empty(), then New != nullptr
    InstructionRemover(Instruction *Inst, SetOfInstrs &RemovedInsts,
                       Value *New = nullptr)
        : TypePromotionAction(Inst), Inserter(Inst), Hider(Inst),
          RemovedInsts(RemovedInsts) {
      if (New)
        Replacer = new UsesReplacer(Inst, New);
      LLVM_DEBUG(dbgs() << "Do: InstructionRemover: " << *Inst << "\n");
      RemovedInsts.insert(Inst);
      /// The instructions removed here will be freed after completing
      /// optimizeBlock() for all blocks as we need to keep track of the
      /// removed instructions during promotion.
      Inst->removeFromParent();
    }

    ~InstructionRemover() override { delete Replacer; }

    /// Resurrect the instruction and reassign it to the proper uses if
    /// new value was provided when build this action.
    void undo() override {
      LLVM_DEBUG(dbgs() << "Undo: InstructionRemover: " << *Inst << "\n");
      Inserter.insert(Inst);
      if (Replacer)
        Replacer->undo();
      Hider.undo();
      RemovedInsts.erase(Inst);
    }
  };

public:
  /// Restoration point.
  /// The restoration point is a pointer to an action instead of an iterator
  /// because the iterator may be invalidated but not the pointer.
  using ConstRestorationPt = const TypePromotionAction *;

  TypePromotionTransaction(SetOfInstrs &RemovedInsts)
      : RemovedInsts(RemovedInsts) {}

  /// Advocate every changes made in that transaction.
  void commit();

  /// Undo all the changes made after the given point.
  void rollback(ConstRestorationPt Point);

  /// Get the current restoration point.
  ConstRestorationPt getRestorationPoint() const;

  /// \name API for IR modification with state keeping to support rollback.
  /// @{
  /// Same as Instruction::setOperand.
  void setOperand(Instruction *Inst, unsigned Idx, Value *NewVal);

  /// Same as Instruction::eraseFromParent.
  void eraseInstruction(Instruction *Inst, Value *NewVal = nullptr);

  /// Same as Value::replaceAllUsesWith.
  void replaceAllUsesWith(Instruction *Inst, Value *New);

  /// Same as Value::mutateType.
  void mutateType(Instruction *Inst, Type *NewTy);

  /// Same as IRBuilder::createTrunc.
  Value *createTrunc(Instruction *Opnd, Type *Ty);

  /// Same as IRBuilder::createSExt.
  Value *createSExt(Instruction *Inst, Value *Opnd, Type *Ty);

  /// Same as IRBuilder::createZExt.
  Value *createZExt(Instruction *Inst, Value *Opnd, Type *Ty);

  /// Same as Instruction::moveBefore.
  void moveBefore(Instruction *Inst, Instruction *Before);
  /// @}

private:
  /// The ordered list of actions made so far.
  SmallVector<std::unique_ptr<TypePromotionAction>, 16> Actions;

  using CommitPt = SmallVectorImpl<std::unique_ptr<TypePromotionAction>>::iterator;

  SetOfInstrs &RemovedInsts;
};

} // end anonymous namespace

void TypePromotionTransaction::setOperand(Instruction *Inst, unsigned Idx,
                                          Value *NewVal) {
  Actions.push_back(std::make_unique<TypePromotionTransaction::OperandSetter>(
      Inst, Idx, NewVal));
}

void TypePromotionTransaction::eraseInstruction(Instruction *Inst,
                                                Value *NewVal) {
  Actions.push_back(
      std::make_unique<TypePromotionTransaction::InstructionRemover>(
          Inst, RemovedInsts, NewVal));
}

void TypePromotionTransaction::replaceAllUsesWith(Instruction *Inst,
                                                  Value *New) {
  Actions.push_back(
      std::make_unique<TypePromotionTransaction::UsesReplacer>(Inst, New));
}

void TypePromotionTransaction::mutateType(Instruction *Inst, Type *NewTy) {
  Actions.push_back(
      std::make_unique<TypePromotionTransaction::TypeMutator>(Inst, NewTy));
}

Value *TypePromotionTransaction::createTrunc(Instruction *Opnd,
                                             Type *Ty) {
  std::unique_ptr<TruncBuilder> Ptr(new TruncBuilder(Opnd, Ty));
  Value *Val = Ptr->getBuiltValue();
  Actions.push_back(std::move(Ptr));
  return Val;
}

Value *TypePromotionTransaction::createSExt(Instruction *Inst,
                                            Value *Opnd, Type *Ty) {
  std::unique_ptr<SExtBuilder> Ptr(new SExtBuilder(Inst, Opnd, Ty));
  Value *Val = Ptr->getBuiltValue();
  Actions.push_back(std::move(Ptr));
  return Val;
}

Value *TypePromotionTransaction::createZExt(Instruction *Inst,
                                            Value *Opnd, Type *Ty) {
  std::unique_ptr<ZExtBuilder> Ptr(new ZExtBuilder(Inst, Opnd, Ty));
  Value *Val = Ptr->getBuiltValue();
  Actions.push_back(std::move(Ptr));
  return Val;
}

void TypePromotionTransaction::moveBefore(Instruction *Inst,
                                          Instruction *Before) {
  Actions.push_back(
      std::make_unique<TypePromotionTransaction::InstructionMoveBefore>(
          Inst, Before));
}

TypePromotionTransaction::ConstRestorationPt
TypePromotionTransaction::getRestorationPoint() const {
  return !Actions.empty() ? Actions.back().get() : nullptr;
}

void TypePromotionTransaction::commit() {
  for (CommitPt It = Actions.begin(), EndIt = Actions.end(); It != EndIt;
       ++It)
    (*It)->commit();
  Actions.clear();
}

void TypePromotionTransaction::rollback(
    TypePromotionTransaction::ConstRestorationPt Point) {
  while (!Actions.empty() && Point != Actions.back().get()) {
    std::unique_ptr<TypePromotionAction> Curr = Actions.pop_back_val();
    Curr->undo();
  }
}

namespace {

/// A helper class for matching addressing modes.
///
/// This encapsulates the logic for matching the target-legal addressing modes.
class AddressingModeMatcher {
  SmallVectorImpl<Instruction*> &AddrModeInsts;
  const TargetLowering &TLI;
  const TargetRegisterInfo &TRI;
  const DataLayout &DL;

  /// AccessTy/MemoryInst - This is the type for the access (e.g. double) and
  /// the memory instruction that we're computing this address for.
  Type *AccessTy;
  unsigned AddrSpace;
  Instruction *MemoryInst;

  /// This is the addressing mode that we're building up. This is
  /// part of the return value of this addressing mode matching stuff.
  ExtAddrMode &AddrMode;

  /// The instructions inserted by other CodeGenPrepare optimizations.
  const SetOfInstrs &InsertedInsts;

  /// A map from the instructions to their type before promotion.
  InstrToOrigTy &PromotedInsts;

  /// The ongoing transaction where every action should be registered.
  TypePromotionTransaction &TPT;

  // A GEP which has too large offset to be folded into the addressing mode.
  std::pair<AssertingVH<GetElementPtrInst>, int64_t> &LargeOffsetGEP;

  /// This is set to true when we should not do profitability checks.
  /// When true, IsProfitableToFoldIntoAddressingMode always returns true.
  bool IgnoreProfitability;

  /// True if we are optimizing for size.
  bool OptSize;

  ProfileSummaryInfo *PSI;
  BlockFrequencyInfo *BFI;

  AddressingModeMatcher(
      SmallVectorImpl<Instruction *> &AMI, const TargetLowering &TLI,
      const TargetRegisterInfo &TRI, Type *AT, unsigned AS, Instruction *MI,
      ExtAddrMode &AM, const SetOfInstrs &InsertedInsts,
      InstrToOrigTy &PromotedInsts, TypePromotionTransaction &TPT,
      std::pair<AssertingVH<GetElementPtrInst>, int64_t> &LargeOffsetGEP,
      bool OptSize, ProfileSummaryInfo *PSI, BlockFrequencyInfo *BFI)
      : AddrModeInsts(AMI), TLI(TLI), TRI(TRI),
        DL(MI->getModule()->getDataLayout()), AccessTy(AT), AddrSpace(AS),
        MemoryInst(MI), AddrMode(AM), InsertedInsts(InsertedInsts),
        PromotedInsts(PromotedInsts), TPT(TPT), LargeOffsetGEP(LargeOffsetGEP),
        OptSize(OptSize), PSI(PSI), BFI(BFI) {
    IgnoreProfitability = false;
  }

public:
  /// Find the maximal addressing mode that a load/store of V can fold,
  /// give an access type of AccessTy.  This returns a list of involved
  /// instructions in AddrModeInsts.
  /// \p InsertedInsts The instructions inserted by other CodeGenPrepare
  /// optimizations.
  /// \p PromotedInsts maps the instructions to their type before promotion.
  /// \p The ongoing transaction where every action should be registered.
  static ExtAddrMode
  Match(Value *V, Type *AccessTy, unsigned AS, Instruction *MemoryInst,
        SmallVectorImpl<Instruction *> &AddrModeInsts,
        const TargetLowering &TLI, const TargetRegisterInfo &TRI,
        const SetOfInstrs &InsertedInsts, InstrToOrigTy &PromotedInsts,
        TypePromotionTransaction &TPT,
        std::pair<AssertingVH<GetElementPtrInst>, int64_t> &LargeOffsetGEP,
        bool OptSize, ProfileSummaryInfo *PSI, BlockFrequencyInfo *BFI) {
    ExtAddrMode Result;

    bool Success = AddressingModeMatcher(AddrModeInsts, TLI, TRI, AccessTy, AS,
                                         MemoryInst, Result, InsertedInsts,
                                         PromotedInsts, TPT, LargeOffsetGEP,
                                         OptSize, PSI, BFI)
                       .matchAddr(V, 0);
    (void)Success; assert(Success && "Couldn't select *anything*?");
    return Result;
  }

private:
  bool matchScaledValue(Value *ScaleReg, int64_t Scale, unsigned Depth);
  bool matchAddr(Value *Addr, unsigned Depth);
  bool matchOperationAddr(User *AddrInst, unsigned Opcode, unsigned Depth,
                          bool *MovedAway = nullptr);
  bool isProfitableToFoldIntoAddressingMode(Instruction *I,
                                            ExtAddrMode &AMBefore,
                                            ExtAddrMode &AMAfter);
  bool valueAlreadyLiveAtInst(Value *Val, Value *KnownLive1, Value *KnownLive2);
  bool isPromotionProfitable(unsigned NewCost, unsigned OldCost,
                             Value *PromotedOperand) const;
};

class PhiNodeSet;

/// An iterator for PhiNodeSet.
class PhiNodeSetIterator {
  PhiNodeSet * const Set;
  size_t CurrentIndex = 0;

public:
  /// The constructor. Start should point to either a valid element, or be equal
  /// to the size of the underlying SmallVector of the PhiNodeSet.
  PhiNodeSetIterator(PhiNodeSet * const Set, size_t Start);
  PHINode * operator*() const;
  PhiNodeSetIterator& operator++();
  bool operator==(const PhiNodeSetIterator &RHS) const;
  bool operator!=(const PhiNodeSetIterator &RHS) const;
};

/// Keeps a set of PHINodes.
///
/// This is a minimal set implementation for a specific use case:
/// It is very fast when there are very few elements, but also provides good
/// performance when there are many. It is similar to SmallPtrSet, but also
/// provides iteration by insertion order, which is deterministic and stable
/// across runs. It is also similar to SmallSetVector, but provides removing
/// elements in O(1) time. This is achieved by not actually removing the element
/// from the underlying vector, so comes at the cost of using more memory, but
/// that is fine, since PhiNodeSets are used as short lived objects.
class PhiNodeSet {
  friend class PhiNodeSetIterator;

  using MapType = SmallDenseMap<PHINode *, size_t, 32>;
  using iterator =  PhiNodeSetIterator;

  /// Keeps the elements in the order of their insertion in the underlying
  /// vector. To achieve constant time removal, it never deletes any element.
  SmallVector<PHINode *, 32> NodeList;

  /// Keeps the elements in the underlying set implementation. This (and not the
  /// NodeList defined above) is the source of truth on whether an element
  /// is actually in the collection.
  MapType NodeMap;

  /// Points to the first valid (not deleted) element when the set is not empty
  /// and the value is not zero. Equals to the size of the underlying vector
  /// when the set is empty. When the value is 0, as in the beginning, the
  /// first element may or may not be valid.
  size_t FirstValidElement = 0;

public:
  /// Inserts a new element to the collection.
  /// \returns true if the element is actually added, i.e. was not in the
  /// collection before the operation.
  bool insert(PHINode *Ptr) {
    if (NodeMap.insert(std::make_pair(Ptr, NodeList.size())).second) {
      NodeList.push_back(Ptr);
      return true;
    }
    return false;
  }

  /// Removes the element from the collection.
  /// \returns whether the element is actually removed, i.e. was in the
  /// collection before the operation.
  bool erase(PHINode *Ptr) {
    auto it = NodeMap.find(Ptr);
    if (it != NodeMap.end()) {
      NodeMap.erase(Ptr);
      SkipRemovedElements(FirstValidElement);
      return true;
    }
    return false;
  }

  /// Removes all elements and clears the collection.
  void clear() {
    NodeMap.clear();
    NodeList.clear();
    FirstValidElement = 0;
  }

  /// \returns an iterator that will iterate the elements in the order of
  /// insertion.
  iterator begin() {
    if (FirstValidElement == 0)
      SkipRemovedElements(FirstValidElement);
    return PhiNodeSetIterator(this, FirstValidElement);
  }

  /// \returns an iterator that points to the end of the collection.
  iterator end() { return PhiNodeSetIterator(this, NodeList.size()); }

  /// Returns the number of elements in the collection.
  size_t size() const {
    return NodeMap.size();
  }

  /// \returns 1 if the given element is in the collection, and 0 if otherwise.
  size_t count(PHINode *Ptr) const {
    return NodeMap.count(Ptr);
  }

private:
  /// Updates the CurrentIndex so that it will point to a valid element.
  ///
  /// If the element of NodeList at CurrentIndex is valid, it does not
  /// change it. If there are no more valid elements, it updates CurrentIndex
  /// to point to the end of the NodeList.
  void SkipRemovedElements(size_t &CurrentIndex) {
    while (CurrentIndex < NodeList.size()) {
      auto it = NodeMap.find(NodeList[CurrentIndex]);
      // If the element has been deleted and added again later, NodeMap will
      // point to a different index, so CurrentIndex will still be invalid.
      if (it != NodeMap.end() && it->second == CurrentIndex)
        break;
      ++CurrentIndex;
    }
  }
};

PhiNodeSetIterator::PhiNodeSetIterator(PhiNodeSet *const Set, size_t Start)
    : Set(Set), CurrentIndex(Start) {}

PHINode * PhiNodeSetIterator::operator*() const {
  assert(CurrentIndex < Set->NodeList.size() &&
         "PhiNodeSet access out of range");
  return Set->NodeList[CurrentIndex];
}

PhiNodeSetIterator& PhiNodeSetIterator::operator++() {
  assert(CurrentIndex < Set->NodeList.size() &&
         "PhiNodeSet access out of range");
  ++CurrentIndex;
  Set->SkipRemovedElements(CurrentIndex);
  return *this;
}

bool PhiNodeSetIterator::operator==(const PhiNodeSetIterator &RHS) const {
  return CurrentIndex == RHS.CurrentIndex;
}

bool PhiNodeSetIterator::operator!=(const PhiNodeSetIterator &RHS) const {
  return !((*this) == RHS);
}

/// Keep track of simplification of Phi nodes.
/// Accept the set of all phi nodes and erase phi node from this set
/// if it is simplified.
class SimplificationTracker {
  DenseMap<Value *, Value *> Storage;
  const SimplifyQuery &SQ;
  // Tracks newly created Phi nodes. The elements are iterated by insertion
  // order.
  PhiNodeSet AllPhiNodes;
  // Tracks newly created Select nodes.
  SmallPtrSet<SelectInst *, 32> AllSelectNodes;

public:
  SimplificationTracker(const SimplifyQuery &sq)
      : SQ(sq) {}

  Value *Get(Value *V) {
    do {
      auto SV = Storage.find(V);
      if (SV == Storage.end())
        return V;
      V = SV->second;
    } while (true);
  }

  Value *Simplify(Value *Val) {
    SmallVector<Value *, 32> WorkList;
    SmallPtrSet<Value *, 32> Visited;
    WorkList.push_back(Val);
    while (!WorkList.empty()) {
      auto P = WorkList.pop_back_val();
      if (!Visited.insert(P).second)
        continue;
      if (auto *PI = dyn_cast<Instruction>(P))
        if (Value *V = SimplifyInstruction(cast<Instruction>(PI), SQ)) {
          for (auto *U : PI->users())
            WorkList.push_back(cast<Value>(U));
          Put(PI, V);
          PI->replaceAllUsesWith(V);
          if (auto *PHI = dyn_cast<PHINode>(PI))
            AllPhiNodes.erase(PHI);
          if (auto *Select = dyn_cast<SelectInst>(PI))
            AllSelectNodes.erase(Select);
          PI->eraseFromParent();
        }
    }
    return Get(Val);
  }

  void Put(Value *From, Value *To) {
    Storage.insert({ From, To });
  }

  void ReplacePhi(PHINode *From, PHINode *To) {
    Value* OldReplacement = Get(From);
    while (OldReplacement != From) {
      From = To;
      To = dyn_cast<PHINode>(OldReplacement);
      OldReplacement = Get(From);
    }
    assert(To && Get(To) == To && "Replacement PHI node is already replaced.");
    Put(From, To);
    From->replaceAllUsesWith(To);
    AllPhiNodes.erase(From);
    From->eraseFromParent();
  }

  PhiNodeSet& newPhiNodes() { return AllPhiNodes; }

  void insertNewPhi(PHINode *PN) { AllPhiNodes.insert(PN); }

  void insertNewSelect(SelectInst *SI) { AllSelectNodes.insert(SI); }

  unsigned countNewPhiNodes() const { return AllPhiNodes.size(); }

  unsigned countNewSelectNodes() const { return AllSelectNodes.size(); }

  void destroyNewNodes(Type *CommonType) {
    // For safe erasing, replace the uses with dummy value first.
    auto Dummy = UndefValue::get(CommonType);
    for (auto I : AllPhiNodes) {
      I->replaceAllUsesWith(Dummy);
      I->eraseFromParent();
    }
    AllPhiNodes.clear();
    for (auto I : AllSelectNodes) {
      I->replaceAllUsesWith(Dummy);
      I->eraseFromParent();
    }
    AllSelectNodes.clear();
  }
};

/// A helper class for combining addressing modes.
class AddressingModeCombiner {
  typedef DenseMap<Value *, Value *> FoldAddrToValueMapping;
  typedef std::pair<PHINode *, PHINode *> PHIPair;

private:
  /// The addressing modes we've collected.
  SmallVector<ExtAddrMode, 16> AddrModes;

  /// The field in which the AddrModes differ, when we have more than one.
  ExtAddrMode::FieldName DifferentField = ExtAddrMode::NoField;

  /// Are the AddrModes that we have all just equal to their original values?
  bool AllAddrModesTrivial = true;

  /// Common Type for all different fields in addressing modes.
  Type *CommonType;

  /// SimplifyQuery for simplifyInstruction utility.
  const SimplifyQuery &SQ;

  /// Original Address.
  Value *Original;

public:
  AddressingModeCombiner(const SimplifyQuery &_SQ, Value *OriginalValue)
      : CommonType(nullptr), SQ(_SQ), Original(OriginalValue) {}

  /// Get the combined AddrMode
  const ExtAddrMode &getAddrMode() const {
    return AddrModes[0];
  }

  /// Add a new AddrMode if it's compatible with the AddrModes we already
  /// have.
  /// \return True iff we succeeded in doing so.
  bool addNewAddrMode(ExtAddrMode &NewAddrMode) {
    // Take note of if we have any non-trivial AddrModes, as we need to detect
    // when all AddrModes are trivial as then we would introduce a phi or select
    // which just duplicates what's already there.
    AllAddrModesTrivial = AllAddrModesTrivial && NewAddrMode.isTrivial();

    // If this is the first addrmode then everything is fine.
    if (AddrModes.empty()) {
      AddrModes.emplace_back(NewAddrMode);
      return true;
    }

    // Figure out how different this is from the other address modes, which we
    // can do just by comparing against the first one given that we only care
    // about the cumulative difference.
    ExtAddrMode::FieldName ThisDifferentField =
      AddrModes[0].compare(NewAddrMode);
    if (DifferentField == ExtAddrMode::NoField)
      DifferentField = ThisDifferentField;
    else if (DifferentField != ThisDifferentField)
      DifferentField = ExtAddrMode::MultipleFields;

    // If NewAddrMode differs in more than one dimension we cannot handle it.
    bool CanHandle = DifferentField != ExtAddrMode::MultipleFields;

    // If Scale Field is different then we reject.
    CanHandle = CanHandle && DifferentField != ExtAddrMode::ScaleField;

    // We also must reject the case when base offset is different and
    // scale reg is not null, we cannot handle this case due to merge of
    // different offsets will be used as ScaleReg.
    CanHandle = CanHandle && (DifferentField != ExtAddrMode::BaseOffsField ||
                              !NewAddrMode.ScaledReg);

    // We also must reject the case when GV is different and BaseReg installed
    // due to we want to use base reg as a merge of GV values.
    CanHandle = CanHandle && (DifferentField != ExtAddrMode::BaseGVField ||
                              !NewAddrMode.HasBaseReg);

    // Even if NewAddMode is the same we still need to collect it due to
    // original value is different. And later we will need all original values
    // as anchors during finding the common Phi node.
    if (CanHandle)
      AddrModes.emplace_back(NewAddrMode);
    else
      AddrModes.clear();

    return CanHandle;
  }

  /// Combine the addressing modes we've collected into a single
  /// addressing mode.
  /// \return True iff we successfully combined them or we only had one so
  /// didn't need to combine them anyway.
  bool combineAddrModes() {
    // If we have no AddrModes then they can't be combined.
    if (AddrModes.size() == 0)
      return false;

    // A single AddrMode can trivially be combined.
    if (AddrModes.size() == 1 || DifferentField == ExtAddrMode::NoField)
      return true;

    // If the AddrModes we collected are all just equal to the value they are
    // derived from then combining them wouldn't do anything useful.
    if (AllAddrModesTrivial)
      return false;

    if (!addrModeCombiningAllowed())
      return false;

    // Build a map between <original value, basic block where we saw it> to
    // value of base register.
    // Bail out if there is no common type.
    FoldAddrToValueMapping Map;
    if (!initializeMap(Map))
      return false;

    Value *CommonValue = findCommon(Map);
    if (CommonValue)
      AddrModes[0].SetCombinedField(DifferentField, CommonValue, AddrModes);
    return CommonValue != nullptr;
  }

private:
  /// Initialize Map with anchor values. For address seen
  /// we set the value of different field saw in this address.
  /// At the same time we find a common type for different field we will
  /// use to create new Phi/Select nodes. Keep it in CommonType field.
  /// Return false if there is no common type found.
  bool initializeMap(FoldAddrToValueMapping &Map) {
    // Keep track of keys where the value is null. We will need to replace it
    // with constant null when we know the common type.
    SmallVector<Value *, 2> NullValue;
    Type *IntPtrTy = SQ.DL.getIntPtrType(AddrModes[0].OriginalValue->getType());
    for (auto &AM : AddrModes) {
      Value *DV = AM.GetFieldAsValue(DifferentField, IntPtrTy);
      if (DV) {
        auto *Type = DV->getType();
        if (CommonType && CommonType != Type)
          return false;
        CommonType = Type;
        Map[AM.OriginalValue] = DV;
      } else {
        NullValue.push_back(AM.OriginalValue);
      }
    }
    assert(CommonType && "At least one non-null value must be!");
    for (auto *V : NullValue)
      Map[V] = Constant::getNullValue(CommonType);
    return true;
  }

  /// We have mapping between value A and other value B where B was a field in
  /// addressing mode represented by A. Also we have an original value C
  /// representing an address we start with. Traversing from C through phi and
  /// selects we ended up with A's in a map. This utility function tries to find
  /// a value V which is a field in addressing mode C and traversing through phi
  /// nodes and selects we will end up in corresponded values B in a map.
  /// The utility will create a new Phi/Selects if needed.
  // The simple example looks as follows:
  // BB1:
  //   p1 = b1 + 40
  //   br cond BB2, BB3
  // BB2:
  //   p2 = b2 + 40
  //   br BB3
  // BB3:
  //   p = phi [p1, BB1], [p2, BB2]
  //   v = load p
  // Map is
  //   p1 -> b1
  //   p2 -> b2
  // Request is
  //   p -> ?
  // The function tries to find or build phi [b1, BB1], [b2, BB2] in BB3.
  Value *findCommon(FoldAddrToValueMapping &Map) {
    // Tracks the simplification of newly created phi nodes. The reason we use
    // this mapping is because we will add new created Phi nodes in AddrToBase.
    // Simplification of Phi nodes is recursive, so some Phi node may
    // be simplified after we added it to AddrToBase. In reality this
    // simplification is possible only if original phi/selects were not
    // simplified yet.
    // Using this mapping we can find the current value in AddrToBase.
    SimplificationTracker ST(SQ);

    // First step, DFS to create PHI nodes for all intermediate blocks.
    // Also fill traverse order for the second step.
    SmallVector<Value *, 32> TraverseOrder;
    InsertPlaceholders(Map, TraverseOrder, ST);

    // Second Step, fill new nodes by merged values and simplify if possible.
    FillPlaceholders(Map, TraverseOrder, ST);

    if (!AddrSinkNewSelects && ST.countNewSelectNodes() > 0) {
      ST.destroyNewNodes(CommonType);
      return nullptr;
    }

    // Now we'd like to match New Phi nodes to existed ones.
    unsigned PhiNotMatchedCount = 0;
    if (!MatchPhiSet(ST, AddrSinkNewPhis, PhiNotMatchedCount)) {
      ST.destroyNewNodes(CommonType);
      return nullptr;
    }

    auto *Result = ST.Get(Map.find(Original)->second);
    if (Result) {
      NumMemoryInstsPhiCreated += ST.countNewPhiNodes() + PhiNotMatchedCount;
      NumMemoryInstsSelectCreated += ST.countNewSelectNodes();
    }
    return Result;
  }

  /// Try to match PHI node to Candidate.
  /// Matcher tracks the matched Phi nodes.
  bool MatchPhiNode(PHINode *PHI, PHINode *Candidate,
                    SmallSetVector<PHIPair, 8> &Matcher,
                    PhiNodeSet &PhiNodesToMatch) {
    SmallVector<PHIPair, 8> WorkList;
    Matcher.insert({ PHI, Candidate });
    SmallSet<PHINode *, 8> MatchedPHIs;
    MatchedPHIs.insert(PHI);
    WorkList.push_back({ PHI, Candidate });
    SmallSet<PHIPair, 8> Visited;
    while (!WorkList.empty()) {
      auto Item = WorkList.pop_back_val();
      if (!Visited.insert(Item).second)
        continue;
      // We iterate over all incoming values to Phi to compare them.
      // If values are different and both of them Phi and the first one is a
      // Phi we added (subject to match) and both of them is in the same basic
      // block then we can match our pair if values match. So we state that
      // these values match and add it to work list to verify that.
      for (auto B : Item.first->blocks()) {
        Value *FirstValue = Item.first->getIncomingValueForBlock(B);
        Value *SecondValue = Item.second->getIncomingValueForBlock(B);
        if (FirstValue == SecondValue)
          continue;

        PHINode *FirstPhi = dyn_cast<PHINode>(FirstValue);
        PHINode *SecondPhi = dyn_cast<PHINode>(SecondValue);

        // One of them is not Phi or
        // The first one is not Phi node from the set we'd like to match or
        // Phi nodes from different basic blocks then
        // we will not be able to match.
        if (!FirstPhi || !SecondPhi || !PhiNodesToMatch.count(FirstPhi) ||
            FirstPhi->getParent() != SecondPhi->getParent())
          return false;

        // If we already matched them then continue.
        if (Matcher.count({ FirstPhi, SecondPhi }))
          continue;
        // So the values are different and does not match. So we need them to
        // match. (But we register no more than one match per PHI node, so that
        // we won't later try to replace them twice.)
        if (MatchedPHIs.insert(FirstPhi).second)
          Matcher.insert({ FirstPhi, SecondPhi });
        // But me must check it.
        WorkList.push_back({ FirstPhi, SecondPhi });
      }
    }
    return true;
  }

  /// For the given set of PHI nodes (in the SimplificationTracker) try
  /// to find their equivalents.
  /// Returns false if this matching fails and creation of new Phi is disabled.
  bool MatchPhiSet(SimplificationTracker &ST, bool AllowNewPhiNodes,
                   unsigned &PhiNotMatchedCount) {
    // Matched and PhiNodesToMatch iterate their elements in a deterministic
    // order, so the replacements (ReplacePhi) are also done in a deterministic
    // order.
    SmallSetVector<PHIPair, 8> Matched;
    SmallPtrSet<PHINode *, 8> WillNotMatch;
    PhiNodeSet &PhiNodesToMatch = ST.newPhiNodes();
    while (PhiNodesToMatch.size()) {
      PHINode *PHI = *PhiNodesToMatch.begin();

      // Add us, if no Phi nodes in the basic block we do not match.
      WillNotMatch.clear();
      WillNotMatch.insert(PHI);

      // Traverse all Phis until we found equivalent or fail to do that.
      bool IsMatched = false;
      for (auto &P : PHI->getParent()->phis()) {
        if (&P == PHI)
          continue;
        if ((IsMatched = MatchPhiNode(PHI, &P, Matched, PhiNodesToMatch)))
          break;
        // If it does not match, collect all Phi nodes from matcher.
        // if we end up with no match, them all these Phi nodes will not match
        // later.
        for (auto M : Matched)
          WillNotMatch.insert(M.first);
        Matched.clear();
      }
      if (IsMatched) {
        // Replace all matched values and erase them.
        for (auto MV : Matched)
          ST.ReplacePhi(MV.first, MV.second);
        Matched.clear();
        continue;
      }
      // If we are not allowed to create new nodes then bail out.
      if (!AllowNewPhiNodes)
        return false;
      // Just remove all seen values in matcher. They will not match anything.
      PhiNotMatchedCount += WillNotMatch.size();
      for (auto *P : WillNotMatch)
        PhiNodesToMatch.erase(P);
    }
    return true;
  }
  /// Fill the placeholders with values from predecessors and simplify them.
  void FillPlaceholders(FoldAddrToValueMapping &Map,
                        SmallVectorImpl<Value *> &TraverseOrder,
                        SimplificationTracker &ST) {
    while (!TraverseOrder.empty()) {
      Value *Current = TraverseOrder.pop_back_val();
      assert(Map.find(Current) != Map.end() && "No node to fill!!!");
      Value *V = Map[Current];

      if (SelectInst *Select = dyn_cast<SelectInst>(V)) {
        // CurrentValue also must be Select.
        auto *CurrentSelect = cast<SelectInst>(Current);
        auto *TrueValue = CurrentSelect->getTrueValue();
        assert(Map.find(TrueValue) != Map.end() && "No True Value!");
        Select->setTrueValue(ST.Get(Map[TrueValue]));
        auto *FalseValue = CurrentSelect->getFalseValue();
        assert(Map.find(FalseValue) != Map.end() && "No False Value!");
        Select->setFalseValue(ST.Get(Map[FalseValue]));
      } else {
        // Must be a Phi node then.
        auto *PHI = cast<PHINode>(V);
        // Fill the Phi node with values from predecessors.
        for (auto B : predecessors(PHI->getParent())) {
          Value *PV = cast<PHINode>(Current)->getIncomingValueForBlock(B);
          assert(Map.find(PV) != Map.end() && "No predecessor Value!");
          PHI->addIncoming(ST.Get(Map[PV]), B);
        }
      }
      Map[Current] = ST.Simplify(V);
    }
  }

  /// Starting from original value recursively iterates over def-use chain up to
  /// known ending values represented in a map. For each traversed phi/select
  /// inserts a placeholder Phi or Select.
  /// Reports all new created Phi/Select nodes by adding them to set.
  /// Also reports and order in what values have been traversed.
  void InsertPlaceholders(FoldAddrToValueMapping &Map,
                          SmallVectorImpl<Value *> &TraverseOrder,
                          SimplificationTracker &ST) {
    SmallVector<Value *, 32> Worklist;
    assert((isa<PHINode>(Original) || isa<SelectInst>(Original)) &&
           "Address must be a Phi or Select node");
    auto *Dummy = UndefValue::get(CommonType);
    Worklist.push_back(Original);
    while (!Worklist.empty()) {
      Value *Current = Worklist.pop_back_val();
      // if it is already visited or it is an ending value then skip it.
      if (Map.find(Current) != Map.end())
        continue;
      TraverseOrder.push_back(Current);

      // CurrentValue must be a Phi node or select. All others must be covered
      // by anchors.
      if (SelectInst *CurrentSelect = dyn_cast<SelectInst>(Current)) {
        // Is it OK to get metadata from OrigSelect?!
        // Create a Select placeholder with dummy value.
        SelectInst *Select = SelectInst::Create(
            CurrentSelect->getCondition(), Dummy, Dummy,
            CurrentSelect->getName(), CurrentSelect, CurrentSelect);
        Map[Current] = Select;
        ST.insertNewSelect(Select);
        // We are interested in True and False values.
        Worklist.push_back(CurrentSelect->getTrueValue());
        Worklist.push_back(CurrentSelect->getFalseValue());
      } else {
        // It must be a Phi node then.
        PHINode *CurrentPhi = cast<PHINode>(Current);
        unsigned PredCount = CurrentPhi->getNumIncomingValues();
        PHINode *PHI =
            PHINode::Create(CommonType, PredCount, "sunk_phi", CurrentPhi);
        Map[Current] = PHI;
        ST.insertNewPhi(PHI);
        for (Value *P : CurrentPhi->incoming_values())
          Worklist.push_back(P);
      }
    }
  }

  bool addrModeCombiningAllowed() {
    if (DisableComplexAddrModes)
      return false;
    switch (DifferentField) {
    default:
      return false;
    case ExtAddrMode::BaseRegField:
      return AddrSinkCombineBaseReg;
    case ExtAddrMode::BaseGVField:
      return AddrSinkCombineBaseGV;
    case ExtAddrMode::BaseOffsField:
      return AddrSinkCombineBaseOffs;
    case ExtAddrMode::ScaledRegField:
      return AddrSinkCombineScaledReg;
    }
  }
};
} // end anonymous namespace

/// Try adding ScaleReg*Scale to the current addressing mode.
/// Return true and update AddrMode if this addr mode is legal for the target,
/// false if not.
bool AddressingModeMatcher::matchScaledValue(Value *ScaleReg, int64_t Scale,
                                             unsigned Depth) {
  // If Scale is 1, then this is the same as adding ScaleReg to the addressing
  // mode.  Just process that directly.
  if (Scale == 1)
    return matchAddr(ScaleReg, Depth);

  // If the scale is 0, it takes nothing to add this.
  if (Scale == 0)
    return true;

  // If we already have a scale of this value, we can add to it, otherwise, we
  // need an available scale field.
  if (AddrMode.Scale != 0 && AddrMode.ScaledReg != ScaleReg)
    return false;

  ExtAddrMode TestAddrMode = AddrMode;

  // Add scale to turn X*4+X*3 -> X*7.  This could also do things like
  // [A+B + A*7] -> [B+A*8].
  TestAddrMode.Scale += Scale;
  TestAddrMode.ScaledReg = ScaleReg;

  // If the new address isn't legal, bail out.
  if (!TLI.isLegalAddressingMode(DL, TestAddrMode, AccessTy, AddrSpace))
    return false;

  // It was legal, so commit it.
  AddrMode = TestAddrMode;

  // Okay, we decided that we can add ScaleReg+Scale to AddrMode.  Check now
  // to see if ScaleReg is actually X+C.  If so, we can turn this into adding
  // X*Scale + C*Scale to addr mode.
  ConstantInt *CI = nullptr; Value *AddLHS = nullptr;
  if (isa<Instruction>(ScaleReg) &&  // not a constant expr.
      match(ScaleReg, m_Add(m_Value(AddLHS), m_ConstantInt(CI)))) {
    TestAddrMode.InBounds = false;
    TestAddrMode.ScaledReg = AddLHS;
    TestAddrMode.BaseOffs += CI->getSExtValue()*TestAddrMode.Scale;

    // If this addressing mode is legal, commit it and remember that we folded
    // this instruction.
    if (TLI.isLegalAddressingMode(DL, TestAddrMode, AccessTy, AddrSpace)) {
      AddrModeInsts.push_back(cast<Instruction>(ScaleReg));
      AddrMode = TestAddrMode;
      return true;
    }
  }

  // Otherwise, not (x+c)*scale, just return what we have.
  return true;
}

/// This is a little filter, which returns true if an addressing computation
/// involving I might be folded into a load/store accessing it.
/// This doesn't need to be perfect, but needs to accept at least
/// the set of instructions that MatchOperationAddr can.
static bool MightBeFoldableInst(Instruction *I) {
  switch (I->getOpcode()) {
  case Instruction::BitCast:
  case Instruction::AddrSpaceCast:
    // Don't touch identity bitcasts.
    if (I->getType() == I->getOperand(0)->getType())
      return false;
    return I->getType()->isIntOrPtrTy();
  case Instruction::PtrToInt:
    // PtrToInt is always a noop, as we know that the int type is pointer sized.
    return true;
  case Instruction::IntToPtr:
    // We know the input is intptr_t, so this is foldable.
    return true;
  case Instruction::Add:
    return true;
  case Instruction::Mul:
  case Instruction::Shl:
    // Can only handle X*C and X << C.
    return isa<ConstantInt>(I->getOperand(1));
  case Instruction::GetElementPtr:
    return true;
  default:
    return false;
  }
}

/// Check whether or not \p Val is a legal instruction for \p TLI.
/// \note \p Val is assumed to be the product of some type promotion.
/// Therefore if \p Val has an undefined state in \p TLI, this is assumed
/// to be legal, as the non-promoted value would have had the same state.
static bool isPromotedInstructionLegal(const TargetLowering &TLI,
                                       const DataLayout &DL, Value *Val) {
  Instruction *PromotedInst = dyn_cast<Instruction>(Val);
  if (!PromotedInst)
    return false;
  int ISDOpcode = TLI.InstructionOpcodeToISD(PromotedInst->getOpcode());
  // If the ISDOpcode is undefined, it was undefined before the promotion.
  if (!ISDOpcode)
    return true;
  // Otherwise, check if the promoted instruction is legal or not.
  return TLI.isOperationLegalOrCustom(
      ISDOpcode, TLI.getValueType(DL, PromotedInst->getType()));
}

namespace {

/// Hepler class to perform type promotion.
class TypePromotionHelper {
  /// Utility function to add a promoted instruction \p ExtOpnd to
  /// \p PromotedInsts and record the type of extension we have seen.
  static void addPromotedInst(InstrToOrigTy &PromotedInsts,
                              Instruction *ExtOpnd,
                              bool IsSExt) {
    ExtType ExtTy = IsSExt ? SignExtension : ZeroExtension;
    InstrToOrigTy::iterator It = PromotedInsts.find(ExtOpnd);
    if (It != PromotedInsts.end()) {
      // If the new extension is same as original, the information in
      // PromotedInsts[ExtOpnd] is still correct.
      if (It->second.getInt() == ExtTy)
        return;

      // Now the new extension is different from old extension, we make
      // the type information invalid by setting extension type to
      // BothExtension.
      ExtTy = BothExtension;
    }
    PromotedInsts[ExtOpnd] = TypeIsSExt(ExtOpnd->getType(), ExtTy);
  }

  /// Utility function to query the original type of instruction \p Opnd
  /// with a matched extension type. If the extension doesn't match, we
  /// cannot use the information we had on the original type.
  /// BothExtension doesn't match any extension type.
  static const Type *getOrigType(const InstrToOrigTy &PromotedInsts,
                                 Instruction *Opnd,
                                 bool IsSExt) {
    ExtType ExtTy = IsSExt ? SignExtension : ZeroExtension;
    InstrToOrigTy::const_iterator It = PromotedInsts.find(Opnd);
    if (It != PromotedInsts.end() && It->second.getInt() == ExtTy)
      return It->second.getPointer();
    return nullptr;
  }

  /// Utility function to check whether or not a sign or zero extension
  /// of \p Inst with \p ConsideredExtType can be moved through \p Inst by
  /// either using the operands of \p Inst or promoting \p Inst.
  /// The type of the extension is defined by \p IsSExt.
  /// In other words, check if:
  /// ext (Ty Inst opnd1 opnd2 ... opndN) to ConsideredExtType.
  /// #1 Promotion applies:
  /// ConsideredExtType Inst (ext opnd1 to ConsideredExtType, ...).
  /// #2 Operand reuses:
  /// ext opnd1 to ConsideredExtType.
  /// \p PromotedInsts maps the instructions to their type before promotion.
  static bool canGetThrough(const Instruction *Inst, Type *ConsideredExtType,
                            const InstrToOrigTy &PromotedInsts, bool IsSExt);

  /// Utility function to determine if \p OpIdx should be promoted when
  /// promoting \p Inst.
  static bool shouldExtOperand(const Instruction *Inst, int OpIdx) {
    return !(isa<SelectInst>(Inst) && OpIdx == 0);
  }

  /// Utility function to promote the operand of \p Ext when this
  /// operand is a promotable trunc or sext or zext.
  /// \p PromotedInsts maps the instructions to their type before promotion.
  /// \p CreatedInstsCost[out] contains the cost of all instructions
  /// created to promote the operand of Ext.
  /// Newly added extensions are inserted in \p Exts.
  /// Newly added truncates are inserted in \p Truncs.
  /// Should never be called directly.
  /// \return The promoted value which is used instead of Ext.
  static Value *promoteOperandForTruncAndAnyExt(
      Instruction *Ext, TypePromotionTransaction &TPT,
      InstrToOrigTy &PromotedInsts, unsigned &CreatedInstsCost,
      SmallVectorImpl<Instruction *> *Exts,
      SmallVectorImpl<Instruction *> *Truncs, const TargetLowering &TLI);

  /// Utility function to promote the operand of \p Ext when this
  /// operand is promotable and is not a supported trunc or sext.
  /// \p PromotedInsts maps the instructions to their type before promotion.
  /// \p CreatedInstsCost[out] contains the cost of all the instructions
  /// created to promote the operand of Ext.
  /// Newly added extensions are inserted in \p Exts.
  /// Newly added truncates are inserted in \p Truncs.
  /// Should never be called directly.
  /// \return The promoted value which is used instead of Ext.
  static Value *promoteOperandForOther(Instruction *Ext,
                                       TypePromotionTransaction &TPT,
                                       InstrToOrigTy &PromotedInsts,
                                       unsigned &CreatedInstsCost,
                                       SmallVectorImpl<Instruction *> *Exts,
                                       SmallVectorImpl<Instruction *> *Truncs,
                                       const TargetLowering &TLI, bool IsSExt);

  /// \see promoteOperandForOther.
  static Value *signExtendOperandForOther(
      Instruction *Ext, TypePromotionTransaction &TPT,
      InstrToOrigTy &PromotedInsts, unsigned &CreatedInstsCost,
      SmallVectorImpl<Instruction *> *Exts,
      SmallVectorImpl<Instruction *> *Truncs, const TargetLowering &TLI) {
    return promoteOperandForOther(Ext, TPT, PromotedInsts, CreatedInstsCost,
                                  Exts, Truncs, TLI, true);
  }

  /// \see promoteOperandForOther.
  static Value *zeroExtendOperandForOther(
      Instruction *Ext, TypePromotionTransaction &TPT,
      InstrToOrigTy &PromotedInsts, unsigned &CreatedInstsCost,
      SmallVectorImpl<Instruction *> *Exts,
      SmallVectorImpl<Instruction *> *Truncs, const TargetLowering &TLI) {
    return promoteOperandForOther(Ext, TPT, PromotedInsts, CreatedInstsCost,
                                  Exts, Truncs, TLI, false);
  }

public:
  /// Type for the utility function that promotes the operand of Ext.
  using Action = Value *(*)(Instruction *Ext, TypePromotionTransaction &TPT,
                            InstrToOrigTy &PromotedInsts,
                            unsigned &CreatedInstsCost,
                            SmallVectorImpl<Instruction *> *Exts,
                            SmallVectorImpl<Instruction *> *Truncs,
                            const TargetLowering &TLI);

  /// Given a sign/zero extend instruction \p Ext, return the appropriate
  /// action to promote the operand of \p Ext instead of using Ext.
  /// \return NULL if no promotable action is possible with the current
  /// sign extension.
  /// \p InsertedInsts keeps track of all the instructions inserted by the
  /// other CodeGenPrepare optimizations. This information is important
  /// because we do not want to promote these instructions as CodeGenPrepare
  /// will reinsert them later. Thus creating an infinite loop: create/remove.
  /// \p PromotedInsts maps the instructions to their type before promotion.
  static Action getAction(Instruction *Ext, const SetOfInstrs &InsertedInsts,
                          const TargetLowering &TLI,
                          const InstrToOrigTy &PromotedInsts);
};

} // end anonymous namespace

bool TypePromotionHelper::canGetThrough(const Instruction *Inst,
                                        Type *ConsideredExtType,
                                        const InstrToOrigTy &PromotedInsts,
                                        bool IsSExt) {
  // The promotion helper does not know how to deal with vector types yet.
  // To be able to fix that, we would need to fix the places where we
  // statically extend, e.g., constants and such.
  if (Inst->getType()->isVectorTy())
    return false;

  // We can always get through zext.
  if (isa<ZExtInst>(Inst))
    return true;

  // sext(sext) is ok too.
  if (IsSExt && isa<SExtInst>(Inst))
    return true;

  // We can get through binary operator, if it is legal. In other words, the
  // binary operator must have a nuw or nsw flag.
  const BinaryOperator *BinOp = dyn_cast<BinaryOperator>(Inst);
  if (BinOp && isa<OverflowingBinaryOperator>(BinOp) &&
      ((!IsSExt && BinOp->hasNoUnsignedWrap()) ||
       (IsSExt && BinOp->hasNoSignedWrap())))
    return true;

  // ext(and(opnd, cst)) --> and(ext(opnd), ext(cst))
  if ((Inst->getOpcode() == Instruction::And ||
       Inst->getOpcode() == Instruction::Or))
    return true;

  // ext(xor(opnd, cst)) --> xor(ext(opnd), ext(cst))
  if (Inst->getOpcode() == Instruction::Xor) {
    const ConstantInt *Cst = dyn_cast<ConstantInt>(Inst->getOperand(1));
    // Make sure it is not a NOT.
    if (Cst && !Cst->getValue().isAllOnesValue())
      return true;
  }

  // zext(shrl(opnd, cst)) --> shrl(zext(opnd), zext(cst))
  // It may change a poisoned value into a regular value, like
  //     zext i32 (shrl i8 %val, 12)  -->  shrl i32 (zext i8 %val), 12
  //          poisoned value                    regular value
  // It should be OK since undef covers valid value.
  if (Inst->getOpcode() == Instruction::LShr && !IsSExt)
    return true;

  // and(ext(shl(opnd, cst)), cst) --> and(shl(ext(opnd), ext(cst)), cst)
  // It may change a poisoned value into a regular value, like
  //     zext i32 (shl i8 %val, 12)  -->  shl i32 (zext i8 %val), 12
  //          poisoned value                    regular value
  // It should be OK since undef covers valid value.
  if (Inst->getOpcode() == Instruction::Shl && Inst->hasOneUse()) {
    const auto *ExtInst = cast<const Instruction>(*Inst->user_begin());
    if (ExtInst->hasOneUse()) {
      const auto *AndInst = dyn_cast<const Instruction>(*ExtInst->user_begin());
      if (AndInst && AndInst->getOpcode() == Instruction::And) {
        const auto *Cst = dyn_cast<ConstantInt>(AndInst->getOperand(1));
        if (Cst &&
            Cst->getValue().isIntN(Inst->getType()->getIntegerBitWidth()))
          return true;
      }
    }
  }

  // Check if we can do the following simplification.
  // ext(trunc(opnd)) --> ext(opnd)
  if (!isa<TruncInst>(Inst))
    return false;

  Value *OpndVal = Inst->getOperand(0);
  // Check if we can use this operand in the extension.
  // If the type is larger than the result type of the extension, we cannot.
  if (!OpndVal->getType()->isIntegerTy() ||
      OpndVal->getType()->getIntegerBitWidth() >
          ConsideredExtType->getIntegerBitWidth())
    return false;

  // If the operand of the truncate is not an instruction, we will not have
  // any information on the dropped bits.
  // (Actually we could for constant but it is not worth the extra logic).
  Instruction *Opnd = dyn_cast<Instruction>(OpndVal);
  if (!Opnd)
    return false;

  // Check if the source of the type is narrow enough.
  // I.e., check that trunc just drops extended bits of the same kind of
  // the extension.
  // #1 get the type of the operand and check the kind of the extended bits.
  const Type *OpndType = getOrigType(PromotedInsts, Opnd, IsSExt);
  if (OpndType)
    ;
  else if ((IsSExt && isa<SExtInst>(Opnd)) || (!IsSExt && isa<ZExtInst>(Opnd)))
    OpndType = Opnd->getOperand(0)->getType();
  else
    return false;

  // #2 check that the truncate just drops extended bits.
  return Inst->getType()->getIntegerBitWidth() >=
         OpndType->getIntegerBitWidth();
}

TypePromotionHelper::Action TypePromotionHelper::getAction(
    Instruction *Ext, const SetOfInstrs &InsertedInsts,
    const TargetLowering &TLI, const InstrToOrigTy &PromotedInsts) {
  assert((isa<SExtInst>(Ext) || isa<ZExtInst>(Ext)) &&
         "Unexpected instruction type");
  Instruction *ExtOpnd = dyn_cast<Instruction>(Ext->getOperand(0));
  Type *ExtTy = Ext->getType();
  bool IsSExt = isa<SExtInst>(Ext);
  // If the operand of the extension is not an instruction, we cannot
  // get through.
  // If it, check we can get through.
  if (!ExtOpnd || !canGetThrough(ExtOpnd, ExtTy, PromotedInsts, IsSExt))
    return nullptr;

  // Do not promote if the operand has been added by codegenprepare.
  // Otherwise, it means we are undoing an optimization that is likely to be
  // redone, thus causing potential infinite loop.
  if (isa<TruncInst>(ExtOpnd) && InsertedInsts.count(ExtOpnd))
    return nullptr;

  // SExt or Trunc instructions.
  // Return the related handler.
  if (isa<SExtInst>(ExtOpnd) || isa<TruncInst>(ExtOpnd) ||
      isa<ZExtInst>(ExtOpnd))
    return promoteOperandForTruncAndAnyExt;

  // Regular instruction.
  // Abort early if we will have to insert non-free instructions.
  if (!ExtOpnd->hasOneUse() && !TLI.isTruncateFree(ExtTy, ExtOpnd->getType()))
    return nullptr;
  return IsSExt ? signExtendOperandForOther : zeroExtendOperandForOther;
}

Value *TypePromotionHelper::promoteOperandForTruncAndAnyExt(
    Instruction *SExt, TypePromotionTransaction &TPT,
    InstrToOrigTy &PromotedInsts, unsigned &CreatedInstsCost,
    SmallVectorImpl<Instruction *> *Exts,
    SmallVectorImpl<Instruction *> *Truncs, const TargetLowering &TLI) {
  // By construction, the operand of SExt is an instruction. Otherwise we cannot
  // get through it and this method should not be called.
  Instruction *SExtOpnd = cast<Instruction>(SExt->getOperand(0));
  Value *ExtVal = SExt;
  bool HasMergedNonFreeExt = false;
  if (isa<ZExtInst>(SExtOpnd)) {
    // Replace s|zext(zext(opnd))
    // => zext(opnd).
    HasMergedNonFreeExt = !TLI.isExtFree(SExtOpnd);
    Value *ZExt =
        TPT.createZExt(SExt, SExtOpnd->getOperand(0), SExt->getType());
    TPT.replaceAllUsesWith(SExt, ZExt);
    TPT.eraseInstruction(SExt);
    ExtVal = ZExt;
  } else {
    // Replace z|sext(trunc(opnd)) or sext(sext(opnd))
    // => z|sext(opnd).
    TPT.setOperand(SExt, 0, SExtOpnd->getOperand(0));
  }
  CreatedInstsCost = 0;

  // Remove dead code.
  if (SExtOpnd->use_empty())
    TPT.eraseInstruction(SExtOpnd);

  // Check if the extension is still needed.
  Instruction *ExtInst = dyn_cast<Instruction>(ExtVal);
  if (!ExtInst || ExtInst->getType() != ExtInst->getOperand(0)->getType()) {
    if (ExtInst) {
      if (Exts)
        Exts->push_back(ExtInst);
      CreatedInstsCost = !TLI.isExtFree(ExtInst) && !HasMergedNonFreeExt;
    }
    return ExtVal;
  }

  // At this point we have: ext ty opnd to ty.
  // Reassign the uses of ExtInst to the opnd and remove ExtInst.
  Value *NextVal = ExtInst->getOperand(0);
  TPT.eraseInstruction(ExtInst, NextVal);
  return NextVal;
}

Value *TypePromotionHelper::promoteOperandForOther(
    Instruction *Ext, TypePromotionTransaction &TPT,
    InstrToOrigTy &PromotedInsts, unsigned &CreatedInstsCost,
    SmallVectorImpl<Instruction *> *Exts,
    SmallVectorImpl<Instruction *> *Truncs, const TargetLowering &TLI,
    bool IsSExt) {
  // By construction, the operand of Ext is an instruction. Otherwise we cannot
  // get through it and this method should not be called.
  Instruction *ExtOpnd = cast<Instruction>(Ext->getOperand(0));
  CreatedInstsCost = 0;
  if (!ExtOpnd->hasOneUse()) {
    // ExtOpnd will be promoted.
    // All its uses, but Ext, will need to use a truncated value of the
    // promoted version.
    // Create the truncate now.
    Value *Trunc = TPT.createTrunc(Ext, ExtOpnd->getType());
    if (Instruction *ITrunc = dyn_cast<Instruction>(Trunc)) {
      // Insert it just after the definition.
      ITrunc->moveAfter(ExtOpnd);
      if (Truncs)
        Truncs->push_back(ITrunc);
    }

    TPT.replaceAllUsesWith(ExtOpnd, Trunc);
    // Restore the operand of Ext (which has been replaced by the previous call
    // to replaceAllUsesWith) to avoid creating a cycle trunc <-> sext.
    TPT.setOperand(Ext, 0, ExtOpnd);
  }

  // Get through the Instruction:
  // 1. Update its type.
  // 2. Replace the uses of Ext by Inst.
  // 3. Extend each operand that needs to be extended.

  // Remember the original type of the instruction before promotion.
  // This is useful to know that the high bits are sign extended bits.
  addPromotedInst(PromotedInsts, ExtOpnd, IsSExt);
  // Step #1.
  TPT.mutateType(ExtOpnd, Ext->getType());
  // Step #2.
  TPT.replaceAllUsesWith(Ext, ExtOpnd);
  // Step #3.
  Instruction *ExtForOpnd = Ext;

  LLVM_DEBUG(dbgs() << "Propagate Ext to operands\n");
  for (int OpIdx = 0, EndOpIdx = ExtOpnd->getNumOperands(); OpIdx != EndOpIdx;
       ++OpIdx) {
    LLVM_DEBUG(dbgs() << "Operand:\n" << *(ExtOpnd->getOperand(OpIdx)) << '\n');
    if (ExtOpnd->getOperand(OpIdx)->getType() == Ext->getType() ||
        !shouldExtOperand(ExtOpnd, OpIdx)) {
      LLVM_DEBUG(dbgs() << "No need to propagate\n");
      continue;
    }
    // Check if we can statically extend the operand.
    Value *Opnd = ExtOpnd->getOperand(OpIdx);
    if (const ConstantInt *Cst = dyn_cast<ConstantInt>(Opnd)) {
      LLVM_DEBUG(dbgs() << "Statically extend\n");
      unsigned BitWidth = Ext->getType()->getIntegerBitWidth();
      APInt CstVal = IsSExt ? Cst->getValue().sext(BitWidth)
                            : Cst->getValue().zext(BitWidth);
      TPT.setOperand(ExtOpnd, OpIdx, ConstantInt::get(Ext->getType(), CstVal));
      continue;
    }
    // UndefValue are typed, so we have to statically sign extend them.
    if (isa<UndefValue>(Opnd)) {
      LLVM_DEBUG(dbgs() << "Statically extend\n");
      TPT.setOperand(ExtOpnd, OpIdx, UndefValue::get(Ext->getType()));
      continue;
    }

    // Otherwise we have to explicitly sign extend the operand.
    // Check if Ext was reused to extend an operand.
    if (!ExtForOpnd) {
      // If yes, create a new one.
      LLVM_DEBUG(dbgs() << "More operands to ext\n");
      Value *ValForExtOpnd = IsSExt ? TPT.createSExt(Ext, Opnd, Ext->getType())
        : TPT.createZExt(Ext, Opnd, Ext->getType());
      if (!isa<Instruction>(ValForExtOpnd)) {
        TPT.setOperand(ExtOpnd, OpIdx, ValForExtOpnd);
        continue;
      }
      ExtForOpnd = cast<Instruction>(ValForExtOpnd);
    }
    if (Exts)
      Exts->push_back(ExtForOpnd);
    TPT.setOperand(ExtForOpnd, 0, Opnd);

    // Move the sign extension before the insertion point.
    TPT.moveBefore(ExtForOpnd, ExtOpnd);
    TPT.setOperand(ExtOpnd, OpIdx, ExtForOpnd);
    CreatedInstsCost += !TLI.isExtFree(ExtForOpnd);
    // If more sext are required, new instructions will have to be created.
    ExtForOpnd = nullptr;
  }
  if (ExtForOpnd == Ext) {
    LLVM_DEBUG(dbgs() << "Extension is useless now\n");
    TPT.eraseInstruction(Ext);
  }
  return ExtOpnd;
}

/// Check whether or not promoting an instruction to a wider type is profitable.
/// \p NewCost gives the cost of extension instructions created by the
/// promotion.
/// \p OldCost gives the cost of extension instructions before the promotion
/// plus the number of instructions that have been
/// matched in the addressing mode the promotion.
/// \p PromotedOperand is the value that has been promoted.
/// \return True if the promotion is profitable, false otherwise.
bool AddressingModeMatcher::isPromotionProfitable(
    unsigned NewCost, unsigned OldCost, Value *PromotedOperand) const {
  LLVM_DEBUG(dbgs() << "OldCost: " << OldCost << "\tNewCost: " << NewCost
                    << '\n');
  // The cost of the new extensions is greater than the cost of the
  // old extension plus what we folded.
  // This is not profitable.
  if (NewCost > OldCost)
    return false;
  if (NewCost < OldCost)
    return true;
  // The promotion is neutral but it may help folding the sign extension in
  // loads for instance.
  // Check that we did not create an illegal instruction.
  return isPromotedInstructionLegal(TLI, DL, PromotedOperand);
}

/// Given an instruction or constant expr, see if we can fold the operation
/// into the addressing mode. If so, update the addressing mode and return
/// true, otherwise return false without modifying AddrMode.
/// If \p MovedAway is not NULL, it contains the information of whether or
/// not AddrInst has to be folded into the addressing mode on success.
/// If \p MovedAway == true, \p AddrInst will not be part of the addressing
/// because it has been moved away.
/// Thus AddrInst must not be added in the matched instructions.
/// This state can happen when AddrInst is a sext, since it may be moved away.
/// Therefore, AddrInst may not be valid when MovedAway is true and it must
/// not be referenced anymore.
bool AddressingModeMatcher::matchOperationAddr(User *AddrInst, unsigned Opcode,
                                               unsigned Depth,
                                               bool *MovedAway) {
  // Avoid exponential behavior on extremely deep expression trees.
  if (Depth >= 5) return false;

  // By default, all matched instructions stay in place.
  if (MovedAway)
    *MovedAway = false;

  switch (Opcode) {
  case Instruction::PtrToInt:
    // PtrToInt is always a noop, as we know that the int type is pointer sized.
    return matchAddr(AddrInst->getOperand(0), Depth);
  case Instruction::IntToPtr: {
    auto AS = AddrInst->getType()->getPointerAddressSpace();
    auto PtrTy = MVT::getIntegerVT(DL.getPointerSizeInBits(AS));
    // This inttoptr is a no-op if the integer type is pointer sized.
    if (TLI.getValueType(DL, AddrInst->getOperand(0)->getType()) == PtrTy)
      return matchAddr(AddrInst->getOperand(0), Depth);
    return false;
  }
  case Instruction::BitCast:
    // BitCast is always a noop, and we can handle it as long as it is
    // int->int or pointer->pointer (we don't want int<->fp or something).
    if (AddrInst->getOperand(0)->getType()->isIntOrPtrTy() &&
        // Don't touch identity bitcasts.  These were probably put here by LSR,
        // and we don't want to mess around with them.  Assume it knows what it
        // is doing.
        AddrInst->getOperand(0)->getType() != AddrInst->getType())
      return matchAddr(AddrInst->getOperand(0), Depth);
    return false;
  case Instruction::AddrSpaceCast: {
    unsigned SrcAS
      = AddrInst->getOperand(0)->getType()->getPointerAddressSpace();
    unsigned DestAS = AddrInst->getType()->getPointerAddressSpace();
    if (TLI.isNoopAddrSpaceCast(SrcAS, DestAS))
      return matchAddr(AddrInst->getOperand(0), Depth);
    return false;
  }
  case Instruction::Add: {
    // Check to see if we can merge in the RHS then the LHS.  If so, we win.
    ExtAddrMode BackupAddrMode = AddrMode;
    unsigned OldSize = AddrModeInsts.size();
    // Start a transaction at this point.
    // The LHS may match but not the RHS.
    // Therefore, we need a higher level restoration point to undo partially
    // matched operation.
    TypePromotionTransaction::ConstRestorationPt LastKnownGood =
        TPT.getRestorationPoint();

    AddrMode.InBounds = false;
    if (matchAddr(AddrInst->getOperand(1), Depth+1) &&
        matchAddr(AddrInst->getOperand(0), Depth+1))
      return true;

    // Restore the old addr mode info.
    AddrMode = BackupAddrMode;
    AddrModeInsts.resize(OldSize);
    TPT.rollback(LastKnownGood);

    // Otherwise this was over-aggressive.  Try merging in the LHS then the RHS.
    if (matchAddr(AddrInst->getOperand(0), Depth+1) &&
        matchAddr(AddrInst->getOperand(1), Depth+1))
      return true;

    // Otherwise we definitely can't merge the ADD in.
    AddrMode = BackupAddrMode;
    AddrModeInsts.resize(OldSize);
    TPT.rollback(LastKnownGood);
    break;
  }
  //case Instruction::Or:
  // TODO: We can handle "Or Val, Imm" iff this OR is equivalent to an ADD.
  //break;
  case Instruction::Mul:
  case Instruction::Shl: {
    // Can only handle X*C and X << C.
    AddrMode.InBounds = false;
    ConstantInt *RHS = dyn_cast<ConstantInt>(AddrInst->getOperand(1));
    if (!RHS || RHS->getBitWidth() > 64)
      return false;
    int64_t Scale = RHS->getSExtValue();
    if (Opcode == Instruction::Shl)
      Scale = 1LL << Scale;

    return matchScaledValue(AddrInst->getOperand(0), Scale, Depth);
  }
  case Instruction::GetElementPtr: {
    // Scan the GEP.  We check it if it contains constant offsets and at most
    // one variable offset.
    int VariableOperand = -1;
    unsigned VariableScale = 0;

    int64_t ConstantOffset = 0;
    gep_type_iterator GTI = gep_type_begin(AddrInst);
    for (unsigned i = 1, e = AddrInst->getNumOperands(); i != e; ++i, ++GTI) {
      if (StructType *STy = GTI.getStructTypeOrNull()) {
        const StructLayout *SL = DL.getStructLayout(STy);
        unsigned Idx =
          cast<ConstantInt>(AddrInst->getOperand(i))->getZExtValue();
        ConstantOffset += SL->getElementOffset(Idx);
      } else {
        uint64_t TypeSize = DL.getTypeAllocSize(GTI.getIndexedType());
        if (ConstantInt *CI = dyn_cast<ConstantInt>(AddrInst->getOperand(i))) {
          const APInt &CVal = CI->getValue();
          if (CVal.getMinSignedBits() <= 64) {
            ConstantOffset += CVal.getSExtValue() * TypeSize;
            continue;
          }
        }
        if (TypeSize) {  // Scales of zero don't do anything.
          // We only allow one variable index at the moment.
          if (VariableOperand != -1)
            return false;

          // Remember the variable index.
          VariableOperand = i;
          VariableScale = TypeSize;
        }
      }
    }

    // A common case is for the GEP to only do a constant offset.  In this case,
    // just add it to the disp field and check validity.
    if (VariableOperand == -1) {
      AddrMode.BaseOffs += ConstantOffset;
      if (ConstantOffset == 0 ||
          TLI.isLegalAddressingMode(DL, AddrMode, AccessTy, AddrSpace)) {
        // Check to see if we can fold the base pointer in too.
        if (matchAddr(AddrInst->getOperand(0), Depth+1)) {
          if (!cast<GEPOperator>(AddrInst)->isInBounds())
            AddrMode.InBounds = false;
          return true;
        }
      } else if (EnableGEPOffsetSplit && isa<GetElementPtrInst>(AddrInst) &&
                 TLI.shouldConsiderGEPOffsetSplit() && Depth == 0 &&
                 ConstantOffset > 0) {
        // Record GEPs with non-zero offsets as candidates for splitting in the
        // event that the offset cannot fit into the r+i addressing mode.
        // Simple and common case that only one GEP is used in calculating the
        // address for the memory access.
        Value *Base = AddrInst->getOperand(0);
        auto *BaseI = dyn_cast<Instruction>(Base);
        auto *GEP = cast<GetElementPtrInst>(AddrInst);
        if (isa<Argument>(Base) || isa<GlobalValue>(Base) ||
            (BaseI && !isa<CastInst>(BaseI) &&
             !isa<GetElementPtrInst>(BaseI))) {
          // Make sure the parent block allows inserting non-PHI instructions
          // before the terminator.
          BasicBlock *Parent =
              BaseI ? BaseI->getParent() : &GEP->getFunction()->getEntryBlock();
          if (!Parent->getTerminator()->isEHPad())
            LargeOffsetGEP = std::make_pair(GEP, ConstantOffset);
        }
      }
      AddrMode.BaseOffs -= ConstantOffset;
      return false;
    }

    // Save the valid addressing mode in case we can't match.
    ExtAddrMode BackupAddrMode = AddrMode;
    unsigned OldSize = AddrModeInsts.size();

    // See if the scale and offset amount is valid for this target.
    AddrMode.BaseOffs += ConstantOffset;
    if (!cast<GEPOperator>(AddrInst)->isInBounds())
      AddrMode.InBounds = false;

    // Match the base operand of the GEP.
    if (!matchAddr(AddrInst->getOperand(0), Depth+1)) {
      // If it couldn't be matched, just stuff the value in a register.
      if (AddrMode.HasBaseReg) {
        AddrMode = BackupAddrMode;
        AddrModeInsts.resize(OldSize);
        return false;
      }
      AddrMode.HasBaseReg = true;
      AddrMode.BaseReg = AddrInst->getOperand(0);
    }

    // Match the remaining variable portion of the GEP.
    if (!matchScaledValue(AddrInst->getOperand(VariableOperand), VariableScale,
                          Depth)) {
      // If it couldn't be matched, try stuffing the base into a register
      // instead of matching it, and retrying the match of the scale.
      AddrMode = BackupAddrMode;
      AddrModeInsts.resize(OldSize);
      if (AddrMode.HasBaseReg)
        return false;
      AddrMode.HasBaseReg = true;
      AddrMode.BaseReg = AddrInst->getOperand(0);
      AddrMode.BaseOffs += ConstantOffset;
      if (!matchScaledValue(AddrInst->getOperand(VariableOperand),
                            VariableScale, Depth)) {
        // If even that didn't work, bail.
        AddrMode = BackupAddrMode;
        AddrModeInsts.resize(OldSize);
        return false;
      }
    }

    return true;
  }
  case Instruction::SExt:
  case Instruction::ZExt: {
    Instruction *Ext = dyn_cast<Instruction>(AddrInst);
    if (!Ext)
      return false;

    // Try to move this ext out of the way of the addressing mode.
    // Ask for a method for doing so.
    TypePromotionHelper::Action TPH =
        TypePromotionHelper::getAction(Ext, InsertedInsts, TLI, PromotedInsts);
    if (!TPH)
      return false;

    TypePromotionTransaction::ConstRestorationPt LastKnownGood =
        TPT.getRestorationPoint();
    unsigned CreatedInstsCost = 0;
    unsigned ExtCost = !TLI.isExtFree(Ext);
    Value *PromotedOperand =
        TPH(Ext, TPT, PromotedInsts, CreatedInstsCost, nullptr, nullptr, TLI);
    // SExt has been moved away.
    // Thus either it will be rematched later in the recursive calls or it is
    // gone. Anyway, we must not fold it into the addressing mode at this point.
    // E.g.,
    // op = add opnd, 1
    // idx = ext op
    // addr = gep base, idx
    // is now:
    // promotedOpnd = ext opnd            <- no match here
    // op = promoted_add promotedOpnd, 1  <- match (later in recursive calls)
    // addr = gep base, op                <- match
    if (MovedAway)
      *MovedAway = true;

    assert(PromotedOperand &&
           "TypePromotionHelper should have filtered out those cases");

    ExtAddrMode BackupAddrMode = AddrMode;
    unsigned OldSize = AddrModeInsts.size();

    if (!matchAddr(PromotedOperand, Depth) ||
        // The total of the new cost is equal to the cost of the created
        // instructions.
        // The total of the old cost is equal to the cost of the extension plus
        // what we have saved in the addressing mode.
        !isPromotionProfitable(CreatedInstsCost,
                               ExtCost + (AddrModeInsts.size() - OldSize),
                               PromotedOperand)) {
      AddrMode = BackupAddrMode;
      AddrModeInsts.resize(OldSize);
      LLVM_DEBUG(dbgs() << "Sign extension does not pay off: rollback\n");
      TPT.rollback(LastKnownGood);
      return false;
    }
    return true;
  }
  }
  return false;
}

/// If we can, try to add the value of 'Addr' into the current addressing mode.
/// If Addr can't be added to AddrMode this returns false and leaves AddrMode
/// unmodified. This assumes that Addr is either a pointer type or intptr_t
/// for the target.
///
bool AddressingModeMatcher::matchAddr(Value *Addr, unsigned Depth) {
  // Start a transaction at this point that we will rollback if the matching
  // fails.
  TypePromotionTransaction::ConstRestorationPt LastKnownGood =
      TPT.getRestorationPoint();
  if (ConstantInt *CI = dyn_cast<ConstantInt>(Addr)) {
    // Fold in immediates if legal for the target.
    AddrMode.BaseOffs += CI->getSExtValue();
    if (TLI.isLegalAddressingMode(DL, AddrMode, AccessTy, AddrSpace))
      return true;
    AddrMode.BaseOffs -= CI->getSExtValue();
  } else if (GlobalValue *GV = dyn_cast<GlobalValue>(Addr)) {
    // If this is a global variable, try to fold it into the addressing mode.
    if (!AddrMode.BaseGV) {
      AddrMode.BaseGV = GV;
      if (TLI.isLegalAddressingMode(DL, AddrMode, AccessTy, AddrSpace))
        return true;
      AddrMode.BaseGV = nullptr;
    }
  } else if (Instruction *I = dyn_cast<Instruction>(Addr)) {
    ExtAddrMode BackupAddrMode = AddrMode;
    unsigned OldSize = AddrModeInsts.size();

    // Check to see if it is possible to fold this operation.
    bool MovedAway = false;
    if (matchOperationAddr(I, I->getOpcode(), Depth, &MovedAway)) {
      // This instruction may have been moved away. If so, there is nothing
      // to check here.
      if (MovedAway)
        return true;
      // Okay, it's possible to fold this.  Check to see if it is actually
      // *profitable* to do so.  We use a simple cost model to avoid increasing
      // register pressure too much.
      if (I->hasOneUse() ||
          isProfitableToFoldIntoAddressingMode(I, BackupAddrMode, AddrMode)) {
        AddrModeInsts.push_back(I);
        return true;
      }

      // It isn't profitable to do this, roll back.
      //cerr << "NOT FOLDING: " << *I;
      AddrMode = BackupAddrMode;
      AddrModeInsts.resize(OldSize);
      TPT.rollback(LastKnownGood);
    }
  } else if (ConstantExpr *CE = dyn_cast<ConstantExpr>(Addr)) {
    if (matchOperationAddr(CE, CE->getOpcode(), Depth))
      return true;
    TPT.rollback(LastKnownGood);
  } else if (isa<ConstantPointerNull>(Addr)) {
    // Null pointer gets folded without affecting the addressing mode.
    return true;
  }

  // Worse case, the target should support [reg] addressing modes. :)
  if (!AddrMode.HasBaseReg) {
    AddrMode.HasBaseReg = true;
    AddrMode.BaseReg = Addr;
    // Still check for legality in case the target supports [imm] but not [i+r].
    if (TLI.isLegalAddressingMode(DL, AddrMode, AccessTy, AddrSpace))
      return true;
    AddrMode.HasBaseReg = false;
    AddrMode.BaseReg = nullptr;
  }

  // If the base register is already taken, see if we can do [r+r].
  if (AddrMode.Scale == 0) {
    AddrMode.Scale = 1;
    AddrMode.ScaledReg = Addr;
    if (TLI.isLegalAddressingMode(DL, AddrMode, AccessTy, AddrSpace))
      return true;
    AddrMode.Scale = 0;
    AddrMode.ScaledReg = nullptr;
  }
  // Couldn't match.
  TPT.rollback(LastKnownGood);
  return false;
}

/// Check to see if all uses of OpVal by the specified inline asm call are due
/// to memory operands. If so, return true, otherwise return false.
static bool IsOperandAMemoryOperand(CallInst *CI, InlineAsm *IA, Value *OpVal,
                                    const TargetLowering &TLI,
                                    const TargetRegisterInfo &TRI) {
  const Function *F = CI->getFunction();
  TargetLowering::AsmOperandInfoVector TargetConstraints =
      TLI.ParseConstraints(F->getParent()->getDataLayout(), &TRI, *CI);

  for (unsigned i = 0, e = TargetConstraints.size(); i != e; ++i) {
    TargetLowering::AsmOperandInfo &OpInfo = TargetConstraints[i];

    // Compute the constraint code and ConstraintType to use.
    TLI.ComputeConstraintToUse(OpInfo, SDValue());

    // If this asm operand is our Value*, and if it isn't an indirect memory
    // operand, we can't fold it!
    if (OpInfo.CallOperandVal == OpVal &&
        (OpInfo.ConstraintType != TargetLowering::C_Memory ||
         !OpInfo.isIndirect))
      return false;
  }

  return true;
}

// Max number of memory uses to look at before aborting the search to conserve
// compile time.
static constexpr int MaxMemoryUsesToScan = 20;

/// Recursively walk all the uses of I until we find a memory use.
/// If we find an obviously non-foldable instruction, return true.
/// Add the ultimately found memory instructions to MemoryUses.
static bool FindAllMemoryUses(
    Instruction *I,
    SmallVectorImpl<std::pair<Instruction *, unsigned>> &MemoryUses,
    SmallPtrSetImpl<Instruction *> &ConsideredInsts, const TargetLowering &TLI,
    const TargetRegisterInfo &TRI, bool OptSize, ProfileSummaryInfo *PSI,
    BlockFrequencyInfo *BFI, int SeenInsts = 0) {
  // If we already considered this instruction, we're done.
  if (!ConsideredInsts.insert(I).second)
    return false;

  // If this is an obviously unfoldable instruction, bail out.
  if (!MightBeFoldableInst(I))
    return true;

  // Loop over all the uses, recursively processing them.
  for (Use &U : I->uses()) {
    // Conservatively return true if we're seeing a large number or a deep chain
    // of users. This avoids excessive compilation times in pathological cases.
    if (SeenInsts++ >= MaxMemoryUsesToScan)
      return true;

    Instruction *UserI = cast<Instruction>(U.getUser());
    if (LoadInst *LI = dyn_cast<LoadInst>(UserI)) {
      MemoryUses.push_back(std::make_pair(LI, U.getOperandNo()));
      continue;
    }

    if (StoreInst *SI = dyn_cast<StoreInst>(UserI)) {
      unsigned opNo = U.getOperandNo();
      if (opNo != StoreInst::getPointerOperandIndex())
        return true; // Storing addr, not into addr.
      MemoryUses.push_back(std::make_pair(SI, opNo));
      continue;
    }

    if (AtomicRMWInst *RMW = dyn_cast<AtomicRMWInst>(UserI)) {
      unsigned opNo = U.getOperandNo();
      if (opNo != AtomicRMWInst::getPointerOperandIndex())
        return true; // Storing addr, not into addr.
      MemoryUses.push_back(std::make_pair(RMW, opNo));
      continue;
    }

    if (AtomicCmpXchgInst *CmpX = dyn_cast<AtomicCmpXchgInst>(UserI)) {
      unsigned opNo = U.getOperandNo();
      if (opNo != AtomicCmpXchgInst::getPointerOperandIndex())
        return true; // Storing addr, not into addr.
      MemoryUses.push_back(std::make_pair(CmpX, opNo));
      continue;
    }

    if (CallInst *CI = dyn_cast<CallInst>(UserI)) {
      if (CI->hasFnAttr(Attribute::Cold)) {
        // If this is a cold call, we can sink the addressing calculation into
        // the cold path.  See optimizeCallInst
        bool OptForSize = OptSize ||
          llvm::shouldOptimizeForSize(CI->getParent(), PSI, BFI);
        if (!OptForSize)
          continue;
      }

      InlineAsm *IA = dyn_cast<InlineAsm>(CI->getCalledValue());
      if (!IA) return true;

      // If this is a memory operand, we're cool, otherwise bail out.
      if (!IsOperandAMemoryOperand(CI, IA, I, TLI, TRI))
        return true;
      continue;
    }

    if (FindAllMemoryUses(UserI, MemoryUses, ConsideredInsts, TLI, TRI, OptSize,
                          PSI, BFI, SeenInsts))
      return true;
  }

  return false;
}

/// Return true if Val is already known to be live at the use site that we're
/// folding it into. If so, there is no cost to include it in the addressing
/// mode. KnownLive1 and KnownLive2 are two values that we know are live at the
/// instruction already.
bool AddressingModeMatcher::valueAlreadyLiveAtInst(Value *Val,Value *KnownLive1,
                                                   Value *KnownLive2) {
  // If Val is either of the known-live values, we know it is live!
  if (Val == nullptr || Val == KnownLive1 || Val == KnownLive2)
    return true;

  // All values other than instructions and arguments (e.g. constants) are live.
  if (!isa<Instruction>(Val) && !isa<Argument>(Val)) return true;

  // If Val is a constant sized alloca in the entry block, it is live, this is
  // true because it is just a reference to the stack/frame pointer, which is
  // live for the whole function.
  if (AllocaInst *AI = dyn_cast<AllocaInst>(Val))
    if (AI->isStaticAlloca())
      return true;

  // Check to see if this value is already used in the memory instruction's
  // block.  If so, it's already live into the block at the very least, so we
  // can reasonably fold it.
  return Val->isUsedInBasicBlock(MemoryInst->getParent());
}

/// It is possible for the addressing mode of the machine to fold the specified
/// instruction into a load or store that ultimately uses it.
/// However, the specified instruction has multiple uses.
/// Given this, it may actually increase register pressure to fold it
/// into the load. For example, consider this code:
///
///     X = ...
///     Y = X+1
///     use(Y)   -> nonload/store
///     Z = Y+1
///     load Z
///
/// In this case, Y has multiple uses, and can be folded into the load of Z
/// (yielding load [X+2]).  However, doing this will cause both "X" and "X+1" to
/// be live at the use(Y) line.  If we don't fold Y into load Z, we use one
/// fewer register.  Since Y can't be folded into "use(Y)" we don't increase the
/// number of computations either.
///
/// Note that this (like most of CodeGenPrepare) is just a rough heuristic.  If
/// X was live across 'load Z' for other reasons, we actually *would* want to
/// fold the addressing mode in the Z case.  This would make Y die earlier.
bool AddressingModeMatcher::
isProfitableToFoldIntoAddressingMode(Instruction *I, ExtAddrMode &AMBefore,
                                     ExtAddrMode &AMAfter) {
  if (IgnoreProfitability) return true;

  // AMBefore is the addressing mode before this instruction was folded into it,
  // and AMAfter is the addressing mode after the instruction was folded.  Get
  // the set of registers referenced by AMAfter and subtract out those
  // referenced by AMBefore: this is the set of values which folding in this
  // address extends the lifetime of.
  //
  // Note that there are only two potential values being referenced here,
  // BaseReg and ScaleReg (global addresses are always available, as are any
  // folded immediates).
  Value *BaseReg = AMAfter.BaseReg, *ScaledReg = AMAfter.ScaledReg;

  // If the BaseReg or ScaledReg was referenced by the previous addrmode, their
  // lifetime wasn't extended by adding this instruction.
  if (valueAlreadyLiveAtInst(BaseReg, AMBefore.BaseReg, AMBefore.ScaledReg))
    BaseReg = nullptr;
  if (valueAlreadyLiveAtInst(ScaledReg, AMBefore.BaseReg, AMBefore.ScaledReg))
    ScaledReg = nullptr;

  // If folding this instruction (and it's subexprs) didn't extend any live
  // ranges, we're ok with it.
  if (!BaseReg && !ScaledReg)
    return true;

  // If all uses of this instruction can have the address mode sunk into them,
  // we can remove the addressing mode and effectively trade one live register
  // for another (at worst.)  In this context, folding an addressing mode into
  // the use is just a particularly nice way of sinking it.
  SmallVector<std::pair<Instruction*,unsigned>, 16> MemoryUses;
  SmallPtrSet<Instruction*, 16> ConsideredInsts;
  if (FindAllMemoryUses(I, MemoryUses, ConsideredInsts, TLI, TRI, OptSize,
                        PSI, BFI))
    return false;  // Has a non-memory, non-foldable use!

  // Now that we know that all uses of this instruction are part of a chain of
  // computation involving only operations that could theoretically be folded
  // into a memory use, loop over each of these memory operation uses and see
  // if they could  *actually* fold the instruction.  The assumption is that
  // addressing modes are cheap and that duplicating the computation involved
  // many times is worthwhile, even on a fastpath. For sinking candidates
  // (i.e. cold call sites), this serves as a way to prevent excessive code
  // growth since most architectures have some reasonable small and fast way to
  // compute an effective address.  (i.e LEA on x86)
  SmallVector<Instruction*, 32> MatchedAddrModeInsts;
  for (unsigned i = 0, e = MemoryUses.size(); i != e; ++i) {
    Instruction *User = MemoryUses[i].first;
    unsigned OpNo = MemoryUses[i].second;

    // Get the access type of this use.  If the use isn't a pointer, we don't
    // know what it accesses.
    Value *Address = User->getOperand(OpNo);
    PointerType *AddrTy = dyn_cast<PointerType>(Address->getType());
    if (!AddrTy)
      return false;
    Type *AddressAccessTy = AddrTy->getElementType();
    unsigned AS = AddrTy->getAddressSpace();

    // Do a match against the root of this address, ignoring profitability. This
    // will tell us if the addressing mode for the memory operation will
    // *actually* cover the shared instruction.
    ExtAddrMode Result;
    std::pair<AssertingVH<GetElementPtrInst>, int64_t> LargeOffsetGEP(nullptr,
                                                                      0);
    TypePromotionTransaction::ConstRestorationPt LastKnownGood =
        TPT.getRestorationPoint();
    AddressingModeMatcher Matcher(
        MatchedAddrModeInsts, TLI, TRI, AddressAccessTy, AS, MemoryInst, Result,
        InsertedInsts, PromotedInsts, TPT, LargeOffsetGEP, OptSize, PSI, BFI);
    Matcher.IgnoreProfitability = true;
    bool Success = Matcher.matchAddr(Address, 0);
    (void)Success; assert(Success && "Couldn't select *anything*?");

    // The match was to check the profitability, the changes made are not
    // part of the original matcher. Therefore, they should be dropped
    // otherwise the original matcher will not present the right state.
    TPT.rollback(LastKnownGood);

    // If the match didn't cover I, then it won't be shared by it.
    if (!is_contained(MatchedAddrModeInsts, I))
      return false;

    MatchedAddrModeInsts.clear();
  }

  return true;
}

/// Return true if the specified values are defined in a
/// different basic block than BB.
static bool IsNonLocalValue(Value *V, BasicBlock *BB) {
  if (Instruction *I = dyn_cast<Instruction>(V))
    return I->getParent() != BB;
  return false;
}

/// Sink addressing mode computation immediate before MemoryInst if doing so
/// can be done without increasing register pressure.  The need for the
/// register pressure constraint means this can end up being an all or nothing
/// decision for all uses of the same addressing computation.
///
/// Load and Store Instructions often have addressing modes that can do
/// significant amounts of computation. As such, instruction selection will try
/// to get the load or store to do as much computation as possible for the
/// program. The problem is that isel can only see within a single block. As
/// such, we sink as much legal addressing mode work into the block as possible.
///
/// This method is used to optimize both load/store and inline asms with memory
/// operands.  It's also used to sink addressing computations feeding into cold
/// call sites into their (cold) basic block.
///
/// The motivation for handling sinking into cold blocks is that doing so can
/// both enable other address mode sinking (by satisfying the register pressure
/// constraint above), and reduce register pressure globally (by removing the
/// addressing mode computation from the fast path entirely.).
bool CodeGenPrepare::optimizeMemoryInst(Instruction *MemoryInst, Value *Addr,
                                        Type *AccessTy, unsigned AddrSpace) {
  Value *Repl = Addr;

  // Try to collapse single-value PHI nodes.  This is necessary to undo
  // unprofitable PRE transformations.
  SmallVector<Value*, 8> worklist;
  SmallPtrSet<Value*, 16> Visited;
  worklist.push_back(Addr);

  // Use a worklist to iteratively look through PHI and select nodes, and
  // ensure that the addressing mode obtained from the non-PHI/select roots of
  // the graph are compatible.
  bool PhiOrSelectSeen = false;
  SmallVector<Instruction*, 16> AddrModeInsts;
  const SimplifyQuery SQ(*DL, TLInfo);
  AddressingModeCombiner AddrModes(SQ, Addr);
  TypePromotionTransaction TPT(RemovedInsts);
  TypePromotionTransaction::ConstRestorationPt LastKnownGood =
      TPT.getRestorationPoint();
  while (!worklist.empty()) {
    Value *V = worklist.back();
    worklist.pop_back();

    // We allow traversing cyclic Phi nodes.
    // In case of success after this loop we ensure that traversing through
    // Phi nodes ends up with all cases to compute address of the form
    //    BaseGV + Base + Scale * Index + Offset
    // where Scale and Offset are constans and BaseGV, Base and Index
    // are exactly the same Values in all cases.
    // It means that BaseGV, Scale and Offset dominate our memory instruction
    // and have the same value as they had in address computation represented
    // as Phi. So we can safely sink address computation to memory instruction.
    if (!Visited.insert(V).second)
      continue;

    // For a PHI node, push all of its incoming values.
    if (PHINode *P = dyn_cast<PHINode>(V)) {
      for (Value *IncValue : P->incoming_values())
        worklist.push_back(IncValue);
      PhiOrSelectSeen = true;
      continue;
    }
    // Similar for select.
    if (SelectInst *SI = dyn_cast<SelectInst>(V)) {
      worklist.push_back(SI->getFalseValue());
      worklist.push_back(SI->getTrueValue());
      PhiOrSelectSeen = true;
      continue;
    }

    // For non-PHIs, determine the addressing mode being computed.  Note that
    // the result may differ depending on what other uses our candidate
    // addressing instructions might have.
    AddrModeInsts.clear();
    std::pair<AssertingVH<GetElementPtrInst>, int64_t> LargeOffsetGEP(nullptr,
                                                                      0);
    ExtAddrMode NewAddrMode = AddressingModeMatcher::Match(
        V, AccessTy, AddrSpace, MemoryInst, AddrModeInsts, *TLI, *TRI,
        InsertedInsts, PromotedInsts, TPT, LargeOffsetGEP, OptSize, PSI,
        BFI.get());

    GetElementPtrInst *GEP = LargeOffsetGEP.first;
    if (GEP && !NewGEPBases.count(GEP)) {
      // If splitting the underlying data structure can reduce the offset of a
      // GEP, collect the GEP.  Skip the GEPs that are the new bases of
      // previously split data structures.
      LargeOffsetGEPMap[GEP->getPointerOperand()].push_back(LargeOffsetGEP);
      if (LargeOffsetGEPID.find(GEP) == LargeOffsetGEPID.end())
        LargeOffsetGEPID[GEP] = LargeOffsetGEPID.size();
    }

    NewAddrMode.OriginalValue = V;
    if (!AddrModes.addNewAddrMode(NewAddrMode))
      break;
  }

  // Try to combine the AddrModes we've collected. If we couldn't collect any,
  // or we have multiple but either couldn't combine them or combining them
  // wouldn't do anything useful, bail out now.
  if (!AddrModes.combineAddrModes()) {
    TPT.rollback(LastKnownGood);
    return false;
  }
  TPT.commit();

  // Get the combined AddrMode (or the only AddrMode, if we only had one).
  ExtAddrMode AddrMode = AddrModes.getAddrMode();

  // If all the instructions matched are already in this BB, don't do anything.
  // If we saw a Phi node then it is not local definitely, and if we saw a select
  // then we want to push the address calculation past it even if it's already
  // in this BB.
  if (!PhiOrSelectSeen && none_of(AddrModeInsts, [&](Value *V) {
        return IsNonLocalValue(V, MemoryInst->getParent());
                  })) {
    LLVM_DEBUG(dbgs() << "CGP: Found      local addrmode: " << AddrMode
                      << "\n");
    return false;
  }

  // Insert this computation right after this user.  Since our caller is
  // scanning from the top of the BB to the bottom, reuse of the expr are
  // guaranteed to happen later.
  IRBuilder<> Builder(MemoryInst);

  // Now that we determined the addressing expression we want to use and know
  // that we have to sink it into this block.  Check to see if we have already
  // done this for some other load/store instr in this block.  If so, reuse
  // the computation.  Before attempting reuse, check if the address is valid
  // as it may have been erased.

  WeakTrackingVH SunkAddrVH = SunkAddrs[Addr];

  Value * SunkAddr = SunkAddrVH.pointsToAliveValue() ? SunkAddrVH : nullptr;
  if (SunkAddr) {
    LLVM_DEBUG(dbgs() << "CGP: Reusing nonlocal addrmode: " << AddrMode
                      << " for " << *MemoryInst << "\n");
    if (SunkAddr->getType() != Addr->getType())
      SunkAddr = Builder.CreatePointerCast(SunkAddr, Addr->getType());
  } else if (AddrSinkUsingGEPs || (!AddrSinkUsingGEPs.getNumOccurrences() &&
                                   SubtargetInfo->addrSinkUsingGEPs())) {
    // By default, we use the GEP-based method when AA is used later. This
    // prevents new inttoptr/ptrtoint pairs from degrading AA capabilities.
    LLVM_DEBUG(dbgs() << "CGP: SINKING nonlocal addrmode: " << AddrMode
                      << " for " << *MemoryInst << "\n");
    Type *IntPtrTy = DL->getIntPtrType(Addr->getType());
    Value *ResultPtr = nullptr, *ResultIndex = nullptr;

    // First, find the pointer.
    if (AddrMode.BaseReg && AddrMode.BaseReg->getType()->isPointerTy()) {
      ResultPtr = AddrMode.BaseReg;
      AddrMode.BaseReg = nullptr;
    }

    if (AddrMode.Scale && AddrMode.ScaledReg->getType()->isPointerTy()) {
      // We can't add more than one pointer together, nor can we scale a
      // pointer (both of which seem meaningless).
      if (ResultPtr || AddrMode.Scale != 1)
        return false;

      ResultPtr = AddrMode.ScaledReg;
      AddrMode.Scale = 0;
    }

    // It is only safe to sign extend the BaseReg if we know that the math
    // required to create it did not overflow before we extend it. Since
    // the original IR value was tossed in favor of a constant back when
    // the AddrMode was created we need to bail out gracefully if widths
    // do not match instead of extending it.
    //
    // (See below for code to add the scale.)
    if (AddrMode.Scale) {
      Type *ScaledRegTy = AddrMode.ScaledReg->getType();
      if (cast<IntegerType>(IntPtrTy)->getBitWidth() >
          cast<IntegerType>(ScaledRegTy)->getBitWidth())
        return false;
    }

    if (AddrMode.BaseGV) {
      if (ResultPtr)
        return false;

      ResultPtr = AddrMode.BaseGV;
    }

    // If the real base value actually came from an inttoptr, then the matcher
    // will look through it and provide only the integer value. In that case,
    // use it here.
    if (!DL->isNonIntegralPointerType(Addr->getType())) {
      if (!ResultPtr && AddrMode.BaseReg) {
        ResultPtr = Builder.CreateIntToPtr(AddrMode.BaseReg, Addr->getType(),
                                           "sunkaddr");
        AddrMode.BaseReg = nullptr;
      } else if (!ResultPtr && AddrMode.Scale == 1) {
        ResultPtr = Builder.CreateIntToPtr(AddrMode.ScaledReg, Addr->getType(),
                                           "sunkaddr");
        AddrMode.Scale = 0;
      }
    }

    if (!ResultPtr &&
        !AddrMode.BaseReg && !AddrMode.Scale && !AddrMode.BaseOffs) {
      SunkAddr = Constant::getNullValue(Addr->getType());
    } else if (!ResultPtr) {
      return false;
    } else {
      Type *I8PtrTy =
          Builder.getInt8PtrTy(Addr->getType()->getPointerAddressSpace());
      Type *I8Ty = Builder.getInt8Ty();

      // Start with the base register. Do this first so that subsequent address
      // matching finds it last, which will prevent it from trying to match it
      // as the scaled value in case it happens to be a mul. That would be
      // problematic if we've sunk a different mul for the scale, because then
      // we'd end up sinking both muls.
      if (AddrMode.BaseReg) {
        Value *V = AddrMode.BaseReg;
        if (V->getType() != IntPtrTy)
          V = Builder.CreateIntCast(V, IntPtrTy, /*isSigned=*/true, "sunkaddr");

        ResultIndex = V;
      }

      // Add the scale value.
      if (AddrMode.Scale) {
        Value *V = AddrMode.ScaledReg;
        if (V->getType() == IntPtrTy) {
          // done.
        } else {
          assert(cast<IntegerType>(IntPtrTy)->getBitWidth() <
                 cast<IntegerType>(V->getType())->getBitWidth() &&
                 "We can't transform if ScaledReg is too narrow");
          V = Builder.CreateTrunc(V, IntPtrTy, "sunkaddr");
        }

        if (AddrMode.Scale != 1)
          V = Builder.CreateMul(V, ConstantInt::get(IntPtrTy, AddrMode.Scale),
                                "sunkaddr");
        if (ResultIndex)
          ResultIndex = Builder.CreateAdd(ResultIndex, V, "sunkaddr");
        else
          ResultIndex = V;
      }

      // Add in the Base Offset if present.
      if (AddrMode.BaseOffs) {
        Value *V = ConstantInt::get(IntPtrTy, AddrMode.BaseOffs);
        if (ResultIndex) {
          // We need to add this separately from the scale above to help with
          // SDAG consecutive load/store merging.
          if (ResultPtr->getType() != I8PtrTy)
            ResultPtr = Builder.CreatePointerCast(ResultPtr, I8PtrTy);
          ResultPtr =
              AddrMode.InBounds
                  ? Builder.CreateInBoundsGEP(I8Ty, ResultPtr, ResultIndex,
                                              "sunkaddr")
                  : Builder.CreateGEP(I8Ty, ResultPtr, ResultIndex, "sunkaddr");
        }

        ResultIndex = V;
      }

      if (!ResultIndex) {
        SunkAddr = ResultPtr;
      } else {
        if (ResultPtr->getType() != I8PtrTy)
          ResultPtr = Builder.CreatePointerCast(ResultPtr, I8PtrTy);
        SunkAddr =
            AddrMode.InBounds
                ? Builder.CreateInBoundsGEP(I8Ty, ResultPtr, ResultIndex,
                                            "sunkaddr")
                : Builder.CreateGEP(I8Ty, ResultPtr, ResultIndex, "sunkaddr");
      }

      if (SunkAddr->getType() != Addr->getType())
        SunkAddr = Builder.CreatePointerCast(SunkAddr, Addr->getType());
    }
  } else {
    // We'd require a ptrtoint/inttoptr down the line, which we can't do for
    // non-integral pointers, so in that case bail out now.
    Type *BaseTy = AddrMode.BaseReg ? AddrMode.BaseReg->getType() : nullptr;
    Type *ScaleTy = AddrMode.Scale ? AddrMode.ScaledReg->getType() : nullptr;
    PointerType *BasePtrTy = dyn_cast_or_null<PointerType>(BaseTy);
    PointerType *ScalePtrTy = dyn_cast_or_null<PointerType>(ScaleTy);
    if (DL->isNonIntegralPointerType(Addr->getType()) ||
        (BasePtrTy && DL->isNonIntegralPointerType(BasePtrTy)) ||
        (ScalePtrTy && DL->isNonIntegralPointerType(ScalePtrTy)) ||
        (AddrMode.BaseGV &&
         DL->isNonIntegralPointerType(AddrMode.BaseGV->getType())))
      return false;

    LLVM_DEBUG(dbgs() << "CGP: SINKING nonlocal addrmode: " << AddrMode
                      << " for " << *MemoryInst << "\n");
    Type *IntPtrTy = DL->getIntPtrType(Addr->getType());
    Value *Result = nullptr;

    // Start with the base register. Do this first so that subsequent address
    // matching finds it last, which will prevent it from trying to match it
    // as the scaled value in case it happens to be a mul. That would be
    // problematic if we've sunk a different mul for the scale, because then
    // we'd end up sinking both muls.
    if (AddrMode.BaseReg) {
      Value *V = AddrMode.BaseReg;
      if (V->getType()->isPointerTy())
        V = Builder.CreatePtrToInt(V, IntPtrTy, "sunkaddr");
      if (V->getType() != IntPtrTy)
        V = Builder.CreateIntCast(V, IntPtrTy, /*isSigned=*/true, "sunkaddr");
      Result = V;
    }

    // Add the scale value.
    if (AddrMode.Scale) {
      Value *V = AddrMode.ScaledReg;
      if (V->getType() == IntPtrTy) {
        // done.
      } else if (V->getType()->isPointerTy()) {
        V = Builder.CreatePtrToInt(V, IntPtrTy, "sunkaddr");
      } else if (cast<IntegerType>(IntPtrTy)->getBitWidth() <
                 cast<IntegerType>(V->getType())->getBitWidth()) {
        V = Builder.CreateTrunc(V, IntPtrTy, "sunkaddr");
      } else {
        // It is only safe to sign extend the BaseReg if we know that the math
        // required to create it did not overflow before we extend it. Since
        // the original IR value was tossed in favor of a constant back when
        // the AddrMode was created we need to bail out gracefully if widths
        // do not match instead of extending it.
        Instruction *I = dyn_cast_or_null<Instruction>(Result);
        if (I && (Result != AddrMode.BaseReg))
          I->eraseFromParent();
        return false;
      }
      if (AddrMode.Scale != 1)
        V = Builder.CreateMul(V, ConstantInt::get(IntPtrTy, AddrMode.Scale),
                              "sunkaddr");
      if (Result)
        Result = Builder.CreateAdd(Result, V, "sunkaddr");
      else
        Result = V;
    }

    // Add in the BaseGV if present.
    if (AddrMode.BaseGV) {
      Value *V = Builder.CreatePtrToInt(AddrMode.BaseGV, IntPtrTy, "sunkaddr");
      if (Result)
        Result = Builder.CreateAdd(Result, V, "sunkaddr");
      else
        Result = V;
    }

    // Add in the Base Offset if present.
    if (AddrMode.BaseOffs) {
      Value *V = ConstantInt::get(IntPtrTy, AddrMode.BaseOffs);
      if (Result)
        Result = Builder.CreateAdd(Result, V, "sunkaddr");
      else
        Result = V;
    }

    if (!Result)
      SunkAddr = Constant::getNullValue(Addr->getType());
    else
      SunkAddr = Builder.CreateIntToPtr(Result, Addr->getType(), "sunkaddr");
  }

  MemoryInst->replaceUsesOfWith(Repl, SunkAddr);
  // Store the newly computed address into the cache. In the case we reused a
  // value, this should be idempotent.
  SunkAddrs[Addr] = WeakTrackingVH(SunkAddr);

  // If we have no uses, recursively delete the value and all dead instructions
  // using it.
  if (Repl->use_empty()) {
    // This can cause recursive deletion, which can invalidate our iterator.
    // Use a WeakTrackingVH to hold onto it in case this happens.
    Value *CurValue = &*CurInstIterator;
    WeakTrackingVH IterHandle(CurValue);
    BasicBlock *BB = CurInstIterator->getParent();

    RecursivelyDeleteTriviallyDeadInstructions(Repl, TLInfo);

    if (IterHandle != CurValue) {
      // If the iterator instruction was recursively deleted, start over at the
      // start of the block.
      CurInstIterator = BB->begin();
      SunkAddrs.clear();
    }
  }
  ++NumMemoryInsts;
  return true;
}

/// Rewrite GEP input to gather/scatter to enable SelectionDAGBuilder to find
/// a uniform base to use for ISD::MGATHER/MSCATTER. SelectionDAGBuilder can
/// only handle a 2 operand GEP in the same basic block or a splat constant
/// vector. The 2 operands to the GEP must have a scalar pointer and a vector
/// index.
///
/// If the existing GEP has a vector base pointer that is splat, we can look
/// through the splat to find the scalar pointer. If we can't find a scalar
/// pointer there's nothing we can do.
///
/// If we have a GEP with more than 2 indices where the middle indices are all
/// zeroes, we can replace it with 2 GEPs where the second has 2 operands.
///
/// If the final index isn't a vector or is a splat, we can emit a scalar GEP
/// followed by a GEP with an all zeroes vector index. This will enable
/// SelectionDAGBuilder to use a the scalar GEP as the uniform base and have a
/// zero index.
bool CodeGenPrepare::optimizeGatherScatterInst(Instruction *MemoryInst,
                                               Value *Ptr) {
  const GetElementPtrInst *GEP = dyn_cast<GetElementPtrInst>(Ptr);
  if (!GEP || !GEP->hasIndices())
    return false;

  // If the GEP and the gather/scatter aren't in the same BB, don't optimize.
  // FIXME: We should support this by sinking the GEP.
  if (MemoryInst->getParent() != GEP->getParent())
    return false;

  SmallVector<Value *, 2> Ops(GEP->op_begin(), GEP->op_end());

  bool RewriteGEP = false;

  if (Ops[0]->getType()->isVectorTy()) {
    Ops[0] = const_cast<Value *>(getSplatValue(Ops[0]));
    if (!Ops[0])
      return false;
    RewriteGEP = true;
  }

  unsigned FinalIndex = Ops.size() - 1;

  // Ensure all but the last index is 0.
  // FIXME: This isn't strictly required. All that's required is that they are
  // all scalars or splats.
  for (unsigned i = 1; i < FinalIndex; ++i) {
    auto *C = dyn_cast<Constant>(Ops[i]);
    if (!C)
      return false;
    if (isa<VectorType>(C->getType()))
      C = C->getSplatValue();
    auto *CI = dyn_cast_or_null<ConstantInt>(C);
    if (!CI || !CI->isZero())
      return false;
    // Scalarize the index if needed.
    Ops[i] = CI;
  }

  // Try to scalarize the final index.
  if (Ops[FinalIndex]->getType()->isVectorTy()) {
    if (Value *V = const_cast<Value *>(getSplatValue(Ops[FinalIndex]))) {
      auto *C = dyn_cast<ConstantInt>(V);
      // Don't scalarize all zeros vector.
      if (!C || !C->isZero()) {
        Ops[FinalIndex] = V;
        RewriteGEP = true;
      }
    }
  }

  // If we made any changes or the we have extra operands, we need to generate
  // new instructions.
  if (!RewriteGEP && Ops.size() == 2)
    return false;

<<<<<<< HEAD
  unsigned NumElts = Ptr->getType()->getVectorNumElements();
=======
  unsigned NumElts = cast<VectorType>(Ptr->getType())->getNumElements();
>>>>>>> 2295e1df

  IRBuilder<> Builder(MemoryInst);

  Type *ScalarIndexTy = DL->getIndexType(Ops[0]->getType()->getScalarType());

  Value *NewAddr;

  // If the final index isn't a vector, emit a scalar GEP containing all ops
  // and a vector GEP with all zeroes final index.
  if (!Ops[FinalIndex]->getType()->isVectorTy()) {
    NewAddr = Builder.CreateGEP(Ops[0], makeArrayRef(Ops).drop_front());
    Type *IndexTy = VectorType::get(ScalarIndexTy, NumElts);
    NewAddr = Builder.CreateGEP(NewAddr, Constant::getNullValue(IndexTy));
  } else {
    Value *Base = Ops[0];
    Value *Index = Ops[FinalIndex];

    // Create a scalar GEP if there are more than 2 operands.
    if (Ops.size() != 2) {
      // Replace the last index with 0.
      Ops[FinalIndex] = Constant::getNullValue(ScalarIndexTy);
      Base = Builder.CreateGEP(Base, makeArrayRef(Ops).drop_front());
    }

    // Now create the GEP with scalar pointer and vector index.
    NewAddr = Builder.CreateGEP(Base, Index);
  }

  MemoryInst->replaceUsesOfWith(Ptr, NewAddr);

  // If we have no uses, recursively delete the value and all dead instructions
  // using it.
  if (Ptr->use_empty())
    RecursivelyDeleteTriviallyDeadInstructions(Ptr, TLInfo);

  return true;
}

/// If there are any memory operands, use OptimizeMemoryInst to sink their
/// address computing into the block when possible / profitable.
bool CodeGenPrepare::optimizeInlineAsmInst(CallInst *CS) {
  bool MadeChange = false;

  const TargetRegisterInfo *TRI =
      TM->getSubtargetImpl(*CS->getFunction())->getRegisterInfo();
  TargetLowering::AsmOperandInfoVector TargetConstraints =
      TLI->ParseConstraints(*DL, TRI, *CS);
  unsigned ArgNo = 0;
  for (unsigned i = 0, e = TargetConstraints.size(); i != e; ++i) {
    TargetLowering::AsmOperandInfo &OpInfo = TargetConstraints[i];

    // Compute the constraint code and ConstraintType to use.
    TLI->ComputeConstraintToUse(OpInfo, SDValue());

    if (OpInfo.ConstraintType == TargetLowering::C_Memory &&
        OpInfo.isIndirect) {
      Value *OpVal = CS->getArgOperand(ArgNo++);
      MadeChange |= optimizeMemoryInst(CS, OpVal, OpVal->getType(), ~0u);
    } else if (OpInfo.Type == InlineAsm::isInput)
      ArgNo++;
  }

  return MadeChange;
}

/// Check if all the uses of \p Val are equivalent (or free) zero or
/// sign extensions.
static bool hasSameExtUse(Value *Val, const TargetLowering &TLI) {
  assert(!Val->use_empty() && "Input must have at least one use");
  const Instruction *FirstUser = cast<Instruction>(*Val->user_begin());
  bool IsSExt = isa<SExtInst>(FirstUser);
  Type *ExtTy = FirstUser->getType();
  for (const User *U : Val->users()) {
    const Instruction *UI = cast<Instruction>(U);
    if ((IsSExt && !isa<SExtInst>(UI)) || (!IsSExt && !isa<ZExtInst>(UI)))
      return false;
    Type *CurTy = UI->getType();
    // Same input and output types: Same instruction after CSE.
    if (CurTy == ExtTy)
      continue;

    // If IsSExt is true, we are in this situation:
    // a = Val
    // b = sext ty1 a to ty2
    // c = sext ty1 a to ty3
    // Assuming ty2 is shorter than ty3, this could be turned into:
    // a = Val
    // b = sext ty1 a to ty2
    // c = sext ty2 b to ty3
    // However, the last sext is not free.
    if (IsSExt)
      return false;

    // This is a ZExt, maybe this is free to extend from one type to another.
    // In that case, we would not account for a different use.
    Type *NarrowTy;
    Type *LargeTy;
    if (ExtTy->getScalarType()->getIntegerBitWidth() >
        CurTy->getScalarType()->getIntegerBitWidth()) {
      NarrowTy = CurTy;
      LargeTy = ExtTy;
    } else {
      NarrowTy = ExtTy;
      LargeTy = CurTy;
    }

    if (!TLI.isZExtFree(NarrowTy, LargeTy))
      return false;
  }
  // All uses are the same or can be derived from one another for free.
  return true;
}

/// Try to speculatively promote extensions in \p Exts and continue
/// promoting through newly promoted operands recursively as far as doing so is
/// profitable. Save extensions profitably moved up, in \p ProfitablyMovedExts.
/// When some promotion happened, \p TPT contains the proper state to revert
/// them.
///
/// \return true if some promotion happened, false otherwise.
bool CodeGenPrepare::tryToPromoteExts(
    TypePromotionTransaction &TPT, const SmallVectorImpl<Instruction *> &Exts,
    SmallVectorImpl<Instruction *> &ProfitablyMovedExts,
    unsigned CreatedInstsCost) {
  bool Promoted = false;

  // Iterate over all the extensions to try to promote them.
  for (auto I : Exts) {
    // Early check if we directly have ext(load).
    if (isa<LoadInst>(I->getOperand(0))) {
      ProfitablyMovedExts.push_back(I);
      continue;
    }

    // Check whether or not we want to do any promotion.  The reason we have
    // this check inside the for loop is to catch the case where an extension
    // is directly fed by a load because in such case the extension can be moved
    // up without any promotion on its operands.
    if (!TLI->enableExtLdPromotion() || DisableExtLdPromotion)
      return false;

    // Get the action to perform the promotion.
    TypePromotionHelper::Action TPH =
        TypePromotionHelper::getAction(I, InsertedInsts, *TLI, PromotedInsts);
    // Check if we can promote.
    if (!TPH) {
      // Save the current extension as we cannot move up through its operand.
      ProfitablyMovedExts.push_back(I);
      continue;
    }

    // Save the current state.
    TypePromotionTransaction::ConstRestorationPt LastKnownGood =
        TPT.getRestorationPoint();
    SmallVector<Instruction *, 4> NewExts;
    unsigned NewCreatedInstsCost = 0;
    unsigned ExtCost = !TLI->isExtFree(I);
    // Promote.
    Value *PromotedVal = TPH(I, TPT, PromotedInsts, NewCreatedInstsCost,
                             &NewExts, nullptr, *TLI);
    assert(PromotedVal &&
           "TypePromotionHelper should have filtered out those cases");

    // We would be able to merge only one extension in a load.
    // Therefore, if we have more than 1 new extension we heuristically
    // cut this search path, because it means we degrade the code quality.
    // With exactly 2, the transformation is neutral, because we will merge
    // one extension but leave one. However, we optimistically keep going,
    // because the new extension may be removed too.
    long long TotalCreatedInstsCost = CreatedInstsCost + NewCreatedInstsCost;
    // FIXME: It would be possible to propagate a negative value instead of
    // conservatively ceiling it to 0.
    TotalCreatedInstsCost =
        std::max((long long)0, (TotalCreatedInstsCost - ExtCost));
    if (!StressExtLdPromotion &&
        (TotalCreatedInstsCost > 1 ||
         !isPromotedInstructionLegal(*TLI, *DL, PromotedVal))) {
      // This promotion is not profitable, rollback to the previous state, and
      // save the current extension in ProfitablyMovedExts as the latest
      // speculative promotion turned out to be unprofitable.
      TPT.rollback(LastKnownGood);
      ProfitablyMovedExts.push_back(I);
      continue;
    }
    // Continue promoting NewExts as far as doing so is profitable.
    SmallVector<Instruction *, 2> NewlyMovedExts;
    (void)tryToPromoteExts(TPT, NewExts, NewlyMovedExts, TotalCreatedInstsCost);
    bool NewPromoted = false;
    for (auto ExtInst : NewlyMovedExts) {
      Instruction *MovedExt = cast<Instruction>(ExtInst);
      Value *ExtOperand = MovedExt->getOperand(0);
      // If we have reached to a load, we need this extra profitability check
      // as it could potentially be merged into an ext(load).
      if (isa<LoadInst>(ExtOperand) &&
          !(StressExtLdPromotion || NewCreatedInstsCost <= ExtCost ||
            (ExtOperand->hasOneUse() || hasSameExtUse(ExtOperand, *TLI))))
        continue;

      ProfitablyMovedExts.push_back(MovedExt);
      NewPromoted = true;
    }

    // If none of speculative promotions for NewExts is profitable, rollback
    // and save the current extension (I) as the last profitable extension.
    if (!NewPromoted) {
      TPT.rollback(LastKnownGood);
      ProfitablyMovedExts.push_back(I);
      continue;
    }
    // The promotion is profitable.
    Promoted = true;
  }
  return Promoted;
}

/// Merging redundant sexts when one is dominating the other.
bool CodeGenPrepare::mergeSExts(Function &F) {
  bool Changed = false;
  for (auto &Entry : ValToSExtendedUses) {
    SExts &Insts = Entry.second;
    SExts CurPts;
    for (Instruction *Inst : Insts) {
      if (RemovedInsts.count(Inst) || !isa<SExtInst>(Inst) ||
          Inst->getOperand(0) != Entry.first)
        continue;
      bool inserted = false;
      for (auto &Pt : CurPts) {
        if (getDT(F).dominates(Inst, Pt)) {
          Pt->replaceAllUsesWith(Inst);
          RemovedInsts.insert(Pt);
          Pt->removeFromParent();
          Pt = Inst;
          inserted = true;
          Changed = true;
          break;
        }
        if (!getDT(F).dominates(Pt, Inst))
          // Give up if we need to merge in a common dominator as the
          // experiments show it is not profitable.
          continue;
        Inst->replaceAllUsesWith(Pt);
        RemovedInsts.insert(Inst);
        Inst->removeFromParent();
        inserted = true;
        Changed = true;
        break;
      }
      if (!inserted)
        CurPts.push_back(Inst);
    }
  }
  return Changed;
}

// Spliting large data structures so that the GEPs accessing them can have
// smaller offsets so that they can be sunk to the same blocks as their users.
// For example, a large struct starting from %base is splitted into two parts
// where the second part starts from %new_base.
//
// Before:
// BB0:
//   %base     =
//
// BB1:
//   %gep0     = gep %base, off0
//   %gep1     = gep %base, off1
//   %gep2     = gep %base, off2
//
// BB2:
//   %load1    = load %gep0
//   %load2    = load %gep1
//   %load3    = load %gep2
//
// After:
// BB0:
//   %base     =
//   %new_base = gep %base, off0
//
// BB1:
//   %new_gep0 = %new_base
//   %new_gep1 = gep %new_base, off1 - off0
//   %new_gep2 = gep %new_base, off2 - off0
//
// BB2:
//   %load1    = load i32, i32* %new_gep0
//   %load2    = load i32, i32* %new_gep1
//   %load3    = load i32, i32* %new_gep2
//
// %new_gep1 and %new_gep2 can be sunk to BB2 now after the splitting because
// their offsets are smaller enough to fit into the addressing mode.
bool CodeGenPrepare::splitLargeGEPOffsets() {
  bool Changed = false;
  for (auto &Entry : LargeOffsetGEPMap) {
    Value *OldBase = Entry.first;
    SmallVectorImpl<std::pair<AssertingVH<GetElementPtrInst>, int64_t>>
        &LargeOffsetGEPs = Entry.second;
    auto compareGEPOffset =
        [&](const std::pair<GetElementPtrInst *, int64_t> &LHS,
            const std::pair<GetElementPtrInst *, int64_t> &RHS) {
          if (LHS.first == RHS.first)
            return false;
          if (LHS.second != RHS.second)
            return LHS.second < RHS.second;
          return LargeOffsetGEPID[LHS.first] < LargeOffsetGEPID[RHS.first];
        };
    // Sorting all the GEPs of the same data structures based on the offsets.
    llvm::sort(LargeOffsetGEPs, compareGEPOffset);
    LargeOffsetGEPs.erase(
        std::unique(LargeOffsetGEPs.begin(), LargeOffsetGEPs.end()),
        LargeOffsetGEPs.end());
    // Skip if all the GEPs have the same offsets.
    if (LargeOffsetGEPs.front().second == LargeOffsetGEPs.back().second)
      continue;
    GetElementPtrInst *BaseGEP = LargeOffsetGEPs.begin()->first;
    int64_t BaseOffset = LargeOffsetGEPs.begin()->second;
    Value *NewBaseGEP = nullptr;

    auto LargeOffsetGEP = LargeOffsetGEPs.begin();
    while (LargeOffsetGEP != LargeOffsetGEPs.end()) {
      GetElementPtrInst *GEP = LargeOffsetGEP->first;
      int64_t Offset = LargeOffsetGEP->second;
      if (Offset != BaseOffset) {
        TargetLowering::AddrMode AddrMode;
        AddrMode.BaseOffs = Offset - BaseOffset;
        // The result type of the GEP might not be the type of the memory
        // access.
        if (!TLI->isLegalAddressingMode(*DL, AddrMode,
                                        GEP->getResultElementType(),
                                        GEP->getAddressSpace())) {
          // We need to create a new base if the offset to the current base is
          // too large to fit into the addressing mode. So, a very large struct
          // may be splitted into several parts.
          BaseGEP = GEP;
          BaseOffset = Offset;
          NewBaseGEP = nullptr;
        }
      }

      // Generate a new GEP to replace the current one.
      LLVMContext &Ctx = GEP->getContext();
      Type *IntPtrTy = DL->getIntPtrType(GEP->getType());
      Type *I8PtrTy =
          Type::getInt8PtrTy(Ctx, GEP->getType()->getPointerAddressSpace());
      Type *I8Ty = Type::getInt8Ty(Ctx);

      if (!NewBaseGEP) {
        // Create a new base if we don't have one yet.  Find the insertion
        // pointer for the new base first.
        BasicBlock::iterator NewBaseInsertPt;
        BasicBlock *NewBaseInsertBB;
        if (auto *BaseI = dyn_cast<Instruction>(OldBase)) {
          // If the base of the struct is an instruction, the new base will be
          // inserted close to it.
          NewBaseInsertBB = BaseI->getParent();
          if (isa<PHINode>(BaseI))
            NewBaseInsertPt = NewBaseInsertBB->getFirstInsertionPt();
          else if (InvokeInst *Invoke = dyn_cast<InvokeInst>(BaseI)) {
            NewBaseInsertBB =
                SplitEdge(NewBaseInsertBB, Invoke->getNormalDest());
            NewBaseInsertPt = NewBaseInsertBB->getFirstInsertionPt();
          } else
            NewBaseInsertPt = std::next(BaseI->getIterator());
        } else {
          // If the current base is an argument or global value, the new base
          // will be inserted to the entry block.
          NewBaseInsertBB = &BaseGEP->getFunction()->getEntryBlock();
          NewBaseInsertPt = NewBaseInsertBB->getFirstInsertionPt();
        }
        IRBuilder<> NewBaseBuilder(NewBaseInsertBB, NewBaseInsertPt);
        // Create a new base.
        Value *BaseIndex = ConstantInt::get(IntPtrTy, BaseOffset);
        NewBaseGEP = OldBase;
        if (NewBaseGEP->getType() != I8PtrTy)
          NewBaseGEP = NewBaseBuilder.CreatePointerCast(NewBaseGEP, I8PtrTy);
        NewBaseGEP =
            NewBaseBuilder.CreateGEP(I8Ty, NewBaseGEP, BaseIndex, "splitgep");
        NewGEPBases.insert(NewBaseGEP);
      }

      IRBuilder<> Builder(GEP);
      Value *NewGEP = NewBaseGEP;
      if (Offset == BaseOffset) {
        if (GEP->getType() != I8PtrTy)
          NewGEP = Builder.CreatePointerCast(NewGEP, GEP->getType());
      } else {
        // Calculate the new offset for the new GEP.
        Value *Index = ConstantInt::get(IntPtrTy, Offset - BaseOffset);
        NewGEP = Builder.CreateGEP(I8Ty, NewBaseGEP, Index);

        if (GEP->getType() != I8PtrTy)
          NewGEP = Builder.CreatePointerCast(NewGEP, GEP->getType());
      }
      GEP->replaceAllUsesWith(NewGEP);
      LargeOffsetGEPID.erase(GEP);
      LargeOffsetGEP = LargeOffsetGEPs.erase(LargeOffsetGEP);
      GEP->eraseFromParent();
      Changed = true;
    }
  }
  return Changed;
}

/// Return true, if an ext(load) can be formed from an extension in
/// \p MovedExts.
bool CodeGenPrepare::canFormExtLd(
    const SmallVectorImpl<Instruction *> &MovedExts, LoadInst *&LI,
    Instruction *&Inst, bool HasPromoted) {
  for (auto *MovedExtInst : MovedExts) {
    if (isa<LoadInst>(MovedExtInst->getOperand(0))) {
      LI = cast<LoadInst>(MovedExtInst->getOperand(0));
      Inst = MovedExtInst;
      break;
    }
  }
  if (!LI)
    return false;

  // If they're already in the same block, there's nothing to do.
  // Make the cheap checks first if we did not promote.
  // If we promoted, we need to check if it is indeed profitable.
  if (!HasPromoted && LI->getParent() == Inst->getParent())
    return false;

  return TLI->isExtLoad(LI, Inst, *DL);
}

/// Move a zext or sext fed by a load into the same basic block as the load,
/// unless conditions are unfavorable. This allows SelectionDAG to fold the
/// extend into the load.
///
/// E.g.,
/// \code
/// %ld = load i32* %addr
/// %add = add nuw i32 %ld, 4
/// %zext = zext i32 %add to i64
// \endcode
/// =>
/// \code
/// %ld = load i32* %addr
/// %zext = zext i32 %ld to i64
/// %add = add nuw i64 %zext, 4
/// \encode
/// Note that the promotion in %add to i64 is done in tryToPromoteExts(), which
/// allow us to match zext(load i32*) to i64.
///
/// Also, try to promote the computations used to obtain a sign extended
/// value used into memory accesses.
/// E.g.,
/// \code
/// a = add nsw i32 b, 3
/// d = sext i32 a to i64
/// e = getelementptr ..., i64 d
/// \endcode
/// =>
/// \code
/// f = sext i32 b to i64
/// a = add nsw i64 f, 3
/// e = getelementptr ..., i64 a
/// \endcode
///
/// \p Inst[in/out] the extension may be modified during the process if some
/// promotions apply.
bool CodeGenPrepare::optimizeExt(Instruction *&Inst) {
  bool AllowPromotionWithoutCommonHeader = false;
  /// See if it is an interesting sext operations for the address type
  /// promotion before trying to promote it, e.g., the ones with the right
  /// type and used in memory accesses.
  bool ATPConsiderable = TTI->shouldConsiderAddressTypePromotion(
      *Inst, AllowPromotionWithoutCommonHeader);
  TypePromotionTransaction TPT(RemovedInsts);
  TypePromotionTransaction::ConstRestorationPt LastKnownGood =
      TPT.getRestorationPoint();
  SmallVector<Instruction *, 1> Exts;
  SmallVector<Instruction *, 2> SpeculativelyMovedExts;
  Exts.push_back(Inst);

  bool HasPromoted = tryToPromoteExts(TPT, Exts, SpeculativelyMovedExts);

  // Look for a load being extended.
  LoadInst *LI = nullptr;
  Instruction *ExtFedByLoad;

  // Try to promote a chain of computation if it allows to form an extended
  // load.
  if (canFormExtLd(SpeculativelyMovedExts, LI, ExtFedByLoad, HasPromoted)) {
    assert(LI && ExtFedByLoad && "Expect a valid load and extension");
    TPT.commit();
    // Move the extend into the same block as the load
    ExtFedByLoad->moveAfter(LI);
    // CGP does not check if the zext would be speculatively executed when moved
    // to the same basic block as the load. Preserving its original location
    // would pessimize the debugging experience, as well as negatively impact
    // the quality of sample pgo. We don't want to use "line 0" as that has a
    // size cost in the line-table section and logically the zext can be seen as
    // part of the load. Therefore we conservatively reuse the same debug
    // location for the load and the zext.
    ExtFedByLoad->setDebugLoc(LI->getDebugLoc());
    ++NumExtsMoved;
    Inst = ExtFedByLoad;
    return true;
  }

  // Continue promoting SExts if known as considerable depending on targets.
  if (ATPConsiderable &&
      performAddressTypePromotion(Inst, AllowPromotionWithoutCommonHeader,
                                  HasPromoted, TPT, SpeculativelyMovedExts))
    return true;

  TPT.rollback(LastKnownGood);
  return false;
}

// Perform address type promotion if doing so is profitable.
// If AllowPromotionWithoutCommonHeader == false, we should find other sext
// instructions that sign extended the same initial value. However, if
// AllowPromotionWithoutCommonHeader == true, we expect promoting the
// extension is just profitable.
bool CodeGenPrepare::performAddressTypePromotion(
    Instruction *&Inst, bool AllowPromotionWithoutCommonHeader,
    bool HasPromoted, TypePromotionTransaction &TPT,
    SmallVectorImpl<Instruction *> &SpeculativelyMovedExts) {
  bool Promoted = false;
  SmallPtrSet<Instruction *, 1> UnhandledExts;
  bool AllSeenFirst = true;
  for (auto I : SpeculativelyMovedExts) {
    Value *HeadOfChain = I->getOperand(0);
    DenseMap<Value *, Instruction *>::iterator AlreadySeen =
        SeenChainsForSExt.find(HeadOfChain);
    // If there is an unhandled SExt which has the same header, try to promote
    // it as well.
    if (AlreadySeen != SeenChainsForSExt.end()) {
      if (AlreadySeen->second != nullptr)
        UnhandledExts.insert(AlreadySeen->second);
      AllSeenFirst = false;
    }
  }

  if (!AllSeenFirst || (AllowPromotionWithoutCommonHeader &&
                        SpeculativelyMovedExts.size() == 1)) {
    TPT.commit();
    if (HasPromoted)
      Promoted = true;
    for (auto I : SpeculativelyMovedExts) {
      Value *HeadOfChain = I->getOperand(0);
      SeenChainsForSExt[HeadOfChain] = nullptr;
      ValToSExtendedUses[HeadOfChain].push_back(I);
    }
    // Update Inst as promotion happen.
    Inst = SpeculativelyMovedExts.pop_back_val();
  } else {
    // This is the first chain visited from the header, keep the current chain
    // as unhandled. Defer to promote this until we encounter another SExt
    // chain derived from the same header.
    for (auto I : SpeculativelyMovedExts) {
      Value *HeadOfChain = I->getOperand(0);
      SeenChainsForSExt[HeadOfChain] = Inst;
    }
    return false;
  }

  if (!AllSeenFirst && !UnhandledExts.empty())
    for (auto VisitedSExt : UnhandledExts) {
      if (RemovedInsts.count(VisitedSExt))
        continue;
      TypePromotionTransaction TPT(RemovedInsts);
      SmallVector<Instruction *, 1> Exts;
      SmallVector<Instruction *, 2> Chains;
      Exts.push_back(VisitedSExt);
      bool HasPromoted = tryToPromoteExts(TPT, Exts, Chains);
      TPT.commit();
      if (HasPromoted)
        Promoted = true;
      for (auto I : Chains) {
        Value *HeadOfChain = I->getOperand(0);
        // Mark this as handled.
        SeenChainsForSExt[HeadOfChain] = nullptr;
        ValToSExtendedUses[HeadOfChain].push_back(I);
      }
    }
  return Promoted;
}

bool CodeGenPrepare::optimizeExtUses(Instruction *I) {
  BasicBlock *DefBB = I->getParent();

  // If the result of a {s|z}ext and its source are both live out, rewrite all
  // other uses of the source with result of extension.
  Value *Src = I->getOperand(0);
  if (Src->hasOneUse())
    return false;

  // Only do this xform if truncating is free.
  if (!TLI->isTruncateFree(I->getType(), Src->getType()))
    return false;

  // Only safe to perform the optimization if the source is also defined in
  // this block.
  if (!isa<Instruction>(Src) || DefBB != cast<Instruction>(Src)->getParent())
    return false;

  bool DefIsLiveOut = false;
  for (User *U : I->users()) {
    Instruction *UI = cast<Instruction>(U);

    // Figure out which BB this ext is used in.
    BasicBlock *UserBB = UI->getParent();
    if (UserBB == DefBB) continue;
    DefIsLiveOut = true;
    break;
  }
  if (!DefIsLiveOut)
    return false;

  // Make sure none of the uses are PHI nodes.
  for (User *U : Src->users()) {
    Instruction *UI = cast<Instruction>(U);
    BasicBlock *UserBB = UI->getParent();
    if (UserBB == DefBB) continue;
    // Be conservative. We don't want this xform to end up introducing
    // reloads just before load / store instructions.
    if (isa<PHINode>(UI) || isa<LoadInst>(UI) || isa<StoreInst>(UI))
      return false;
  }

  // InsertedTruncs - Only insert one trunc in each block once.
  DenseMap<BasicBlock*, Instruction*> InsertedTruncs;

  bool MadeChange = false;
  for (Use &U : Src->uses()) {
    Instruction *User = cast<Instruction>(U.getUser());

    // Figure out which BB this ext is used in.
    BasicBlock *UserBB = User->getParent();
    if (UserBB == DefBB) continue;

    // Both src and def are live in this block. Rewrite the use.
    Instruction *&InsertedTrunc = InsertedTruncs[UserBB];

    if (!InsertedTrunc) {
      BasicBlock::iterator InsertPt = UserBB->getFirstInsertionPt();
      assert(InsertPt != UserBB->end());
      InsertedTrunc = new TruncInst(I, Src->getType(), "", &*InsertPt);
      InsertedInsts.insert(InsertedTrunc);
    }

    // Replace a use of the {s|z}ext source with a use of the result.
    U = InsertedTrunc;
    ++NumExtUses;
    MadeChange = true;
  }

  return MadeChange;
}

// Find loads whose uses only use some of the loaded value's bits.  Add an "and"
// just after the load if the target can fold this into one extload instruction,
// with the hope of eliminating some of the other later "and" instructions using
// the loaded value.  "and"s that are made trivially redundant by the insertion
// of the new "and" are removed by this function, while others (e.g. those whose
// path from the load goes through a phi) are left for isel to potentially
// remove.
//
// For example:
//
// b0:
//   x = load i32
//   ...
// b1:
//   y = and x, 0xff
//   z = use y
//
// becomes:
//
// b0:
//   x = load i32
//   x' = and x, 0xff
//   ...
// b1:
//   z = use x'
//
// whereas:
//
// b0:
//   x1 = load i32
//   ...
// b1:
//   x2 = load i32
//   ...
// b2:
//   x = phi x1, x2
//   y = and x, 0xff
//
// becomes (after a call to optimizeLoadExt for each load):
//
// b0:
//   x1 = load i32
//   x1' = and x1, 0xff
//   ...
// b1:
//   x2 = load i32
//   x2' = and x2, 0xff
//   ...
// b2:
//   x = phi x1', x2'
//   y = and x, 0xff
bool CodeGenPrepare::optimizeLoadExt(LoadInst *Load) {
  if (!Load->isSimple() || !Load->getType()->isIntOrPtrTy())
    return false;

  // Skip loads we've already transformed.
  if (Load->hasOneUse() &&
      InsertedInsts.count(cast<Instruction>(*Load->user_begin())))
    return false;

  // Look at all uses of Load, looking through phis, to determine how many bits
  // of the loaded value are needed.
  SmallVector<Instruction *, 8> WorkList;
  SmallPtrSet<Instruction *, 16> Visited;
  SmallVector<Instruction *, 8> AndsToMaybeRemove;
  for (auto *U : Load->users())
    WorkList.push_back(cast<Instruction>(U));

  EVT LoadResultVT = TLI->getValueType(*DL, Load->getType());
  unsigned BitWidth = LoadResultVT.getSizeInBits();
  APInt DemandBits(BitWidth, 0);
  APInt WidestAndBits(BitWidth, 0);

  while (!WorkList.empty()) {
    Instruction *I = WorkList.back();
    WorkList.pop_back();

    // Break use-def graph loops.
    if (!Visited.insert(I).second)
      continue;

    // For a PHI node, push all of its users.
    if (auto *Phi = dyn_cast<PHINode>(I)) {
      for (auto *U : Phi->users())
        WorkList.push_back(cast<Instruction>(U));
      continue;
    }

    switch (I->getOpcode()) {
    case Instruction::And: {
      auto *AndC = dyn_cast<ConstantInt>(I->getOperand(1));
      if (!AndC)
        return false;
      APInt AndBits = AndC->getValue();
      DemandBits |= AndBits;
      // Keep track of the widest and mask we see.
      if (AndBits.ugt(WidestAndBits))
        WidestAndBits = AndBits;
      if (AndBits == WidestAndBits && I->getOperand(0) == Load)
        AndsToMaybeRemove.push_back(I);
      break;
    }

    case Instruction::Shl: {
      auto *ShlC = dyn_cast<ConstantInt>(I->getOperand(1));
      if (!ShlC)
        return false;
      uint64_t ShiftAmt = ShlC->getLimitedValue(BitWidth - 1);
      DemandBits.setLowBits(BitWidth - ShiftAmt);
      break;
    }

    case Instruction::Trunc: {
      EVT TruncVT = TLI->getValueType(*DL, I->getType());
      unsigned TruncBitWidth = TruncVT.getSizeInBits();
      DemandBits.setLowBits(TruncBitWidth);
      break;
    }

    default:
      return false;
    }
  }

  uint32_t ActiveBits = DemandBits.getActiveBits();
  // Avoid hoisting (and (load x) 1) since it is unlikely to be folded by the
  // target even if isLoadExtLegal says an i1 EXTLOAD is valid.  For example,
  // for the AArch64 target isLoadExtLegal(ZEXTLOAD, i32, i1) returns true, but
  // (and (load x) 1) is not matched as a single instruction, rather as a LDR
  // followed by an AND.
  // TODO: Look into removing this restriction by fixing backends to either
  // return false for isLoadExtLegal for i1 or have them select this pattern to
  // a single instruction.
  //
  // Also avoid hoisting if we didn't see any ands with the exact DemandBits
  // mask, since these are the only ands that will be removed by isel.
  if (ActiveBits <= 1 || !DemandBits.isMask(ActiveBits) ||
      WidestAndBits != DemandBits)
    return false;

  LLVMContext &Ctx = Load->getType()->getContext();
  Type *TruncTy = Type::getIntNTy(Ctx, ActiveBits);
  EVT TruncVT = TLI->getValueType(*DL, TruncTy);

  // Reject cases that won't be matched as extloads.
  if (!LoadResultVT.bitsGT(TruncVT) || !TruncVT.isRound() ||
      !TLI->isLoadExtLegal(ISD::ZEXTLOAD, LoadResultVT, TruncVT))
    return false;

  IRBuilder<> Builder(Load->getNextNode());
  auto *NewAnd = cast<Instruction>(
      Builder.CreateAnd(Load, ConstantInt::get(Ctx, DemandBits)));
  // Mark this instruction as "inserted by CGP", so that other
  // optimizations don't touch it.
  InsertedInsts.insert(NewAnd);

  // Replace all uses of load with new and (except for the use of load in the
  // new and itself).
  Load->replaceAllUsesWith(NewAnd);
  NewAnd->setOperand(0, Load);

  // Remove any and instructions that are now redundant.
  for (auto *And : AndsToMaybeRemove)
    // Check that the and mask is the same as the one we decided to put on the
    // new and.
    if (cast<ConstantInt>(And->getOperand(1))->getValue() == DemandBits) {
      And->replaceAllUsesWith(NewAnd);
      if (&*CurInstIterator == And)
        CurInstIterator = std::next(And->getIterator());
      And->eraseFromParent();
      ++NumAndUses;
    }

  ++NumAndsAdded;
  return true;
}

/// Check if V (an operand of a select instruction) is an expensive instruction
/// that is only used once.
static bool sinkSelectOperand(const TargetTransformInfo *TTI, Value *V) {
  auto *I = dyn_cast<Instruction>(V);
  // If it's safe to speculatively execute, then it should not have side
  // effects; therefore, it's safe to sink and possibly *not* execute.
  return I && I->hasOneUse() && isSafeToSpeculativelyExecute(I) &&
         TTI->getUserCost(I) >= TargetTransformInfo::TCC_Expensive;
}

/// Returns true if a SelectInst should be turned into an explicit branch.
static bool isFormingBranchFromSelectProfitable(const TargetTransformInfo *TTI,
                                                const TargetLowering *TLI,
                                                SelectInst *SI) {
  // If even a predictable select is cheap, then a branch can't be cheaper.
  if (!TLI->isPredictableSelectExpensive())
    return false;

  // FIXME: This should use the same heuristics as IfConversion to determine
  // whether a select is better represented as a branch.

  // If metadata tells us that the select condition is obviously predictable,
  // then we want to replace the select with a branch.
  uint64_t TrueWeight, FalseWeight;
  if (SI->extractProfMetadata(TrueWeight, FalseWeight)) {
    uint64_t Max = std::max(TrueWeight, FalseWeight);
    uint64_t Sum = TrueWeight + FalseWeight;
    if (Sum != 0) {
      auto Probability = BranchProbability::getBranchProbability(Max, Sum);
      if (Probability > TLI->getPredictableBranchThreshold())
        return true;
    }
  }

  CmpInst *Cmp = dyn_cast<CmpInst>(SI->getCondition());

  // If a branch is predictable, an out-of-order CPU can avoid blocking on its
  // comparison condition. If the compare has more than one use, there's
  // probably another cmov or setcc around, so it's not worth emitting a branch.
  if (!Cmp || !Cmp->hasOneUse())
    return false;

  // If either operand of the select is expensive and only needed on one side
  // of the select, we should form a branch.
  if (sinkSelectOperand(TTI, SI->getTrueValue()) ||
      sinkSelectOperand(TTI, SI->getFalseValue()))
    return true;

  return false;
}

/// If \p isTrue is true, return the true value of \p SI, otherwise return
/// false value of \p SI. If the true/false value of \p SI is defined by any
/// select instructions in \p Selects, look through the defining select
/// instruction until the true/false value is not defined in \p Selects.
static Value *getTrueOrFalseValue(
    SelectInst *SI, bool isTrue,
    const SmallPtrSet<const Instruction *, 2> &Selects) {
  Value *V = nullptr;

  for (SelectInst *DefSI = SI; DefSI != nullptr && Selects.count(DefSI);
       DefSI = dyn_cast<SelectInst>(V)) {
    assert(DefSI->getCondition() == SI->getCondition() &&
           "The condition of DefSI does not match with SI");
    V = (isTrue ? DefSI->getTrueValue() : DefSI->getFalseValue());
  }

  assert(V && "Failed to get select true/false value");
  return V;
}

bool CodeGenPrepare::optimizeShiftInst(BinaryOperator *Shift) {
  assert(Shift->isShift() && "Expected a shift");

  // If this is (1) a vector shift, (2) shifts by scalars are cheaper than
  // general vector shifts, and (3) the shift amount is a select-of-splatted
  // values, hoist the shifts before the select:
  //   shift Op0, (select Cond, TVal, FVal) -->
  //   select Cond, (shift Op0, TVal), (shift Op0, FVal)
  //
  // This is inverting a generic IR transform when we know that the cost of a
  // general vector shift is more than the cost of 2 shift-by-scalars.
  // We can't do this effectively in SDAG because we may not be able to
  // determine if the select operands are splats from within a basic block.
  Type *Ty = Shift->getType();
  if (!Ty->isVectorTy() || !TLI->isVectorShiftByScalarCheap(Ty))
    return false;
  Value *Cond, *TVal, *FVal;
  if (!match(Shift->getOperand(1),
             m_OneUse(m_Select(m_Value(Cond), m_Value(TVal), m_Value(FVal)))))
    return false;
  if (!isSplatValue(TVal) || !isSplatValue(FVal))
    return false;

  IRBuilder<> Builder(Shift);
  BinaryOperator::BinaryOps Opcode = Shift->getOpcode();
  Value *NewTVal = Builder.CreateBinOp(Opcode, Shift->getOperand(0), TVal);
  Value *NewFVal = Builder.CreateBinOp(Opcode, Shift->getOperand(0), FVal);
  Value *NewSel = Builder.CreateSelect(Cond, NewTVal, NewFVal);
  Shift->replaceAllUsesWith(NewSel);
  Shift->eraseFromParent();
  return true;
}

/// If we have a SelectInst that will likely profit from branch prediction,
/// turn it into a branch.
bool CodeGenPrepare::optimizeSelectInst(SelectInst *SI) {
  // If branch conversion isn't desirable, exit early.
  if (DisableSelectToBranch || OptSize ||
      llvm::shouldOptimizeForSize(SI->getParent(), PSI, BFI.get()))
    return false;

  // Find all consecutive select instructions that share the same condition.
  SmallVector<SelectInst *, 2> ASI;
  ASI.push_back(SI);
  for (BasicBlock::iterator It = ++BasicBlock::iterator(SI);
       It != SI->getParent()->end(); ++It) {
    SelectInst *I = dyn_cast<SelectInst>(&*It);
    if (I && SI->getCondition() == I->getCondition()) {
      ASI.push_back(I);
    } else {
      break;
    }
  }

  SelectInst *LastSI = ASI.back();
  // Increment the current iterator to skip all the rest of select instructions
  // because they will be either "not lowered" or "all lowered" to branch.
  CurInstIterator = std::next(LastSI->getIterator());

  bool VectorCond = !SI->getCondition()->getType()->isIntegerTy(1);

  // Can we convert the 'select' to CF ?
  if (VectorCond || SI->getMetadata(LLVMContext::MD_unpredictable))
    return false;

  TargetLowering::SelectSupportKind SelectKind;
  if (VectorCond)
    SelectKind = TargetLowering::VectorMaskSelect;
  else if (SI->getType()->isVectorTy())
    SelectKind = TargetLowering::ScalarCondVectorVal;
  else
    SelectKind = TargetLowering::ScalarValSelect;

  if (TLI->isSelectSupported(SelectKind) &&
      !isFormingBranchFromSelectProfitable(TTI, TLI, SI))
    return false;

  // The DominatorTree needs to be rebuilt by any consumers after this
  // transformation. We simply reset here rather than setting the ModifiedDT
  // flag to avoid restarting the function walk in runOnFunction for each
  // select optimized.
  DT.reset();

  // Transform a sequence like this:
  //    start:
  //       %cmp = cmp uge i32 %a, %b
  //       %sel = select i1 %cmp, i32 %c, i32 %d
  //
  // Into:
  //    start:
  //       %cmp = cmp uge i32 %a, %b
  //       %cmp.frozen = freeze %cmp
  //       br i1 %cmp.frozen, label %select.true, label %select.false
  //    select.true:
  //       br label %select.end
  //    select.false:
  //       br label %select.end
  //    select.end:
  //       %sel = phi i32 [ %c, %select.true ], [ %d, %select.false ]
  //
  // %cmp should be frozen, otherwise it may introduce undefined behavior.
  // In addition, we may sink instructions that produce %c or %d from
  // the entry block into the destination(s) of the new branch.
  // If the true or false blocks do not contain a sunken instruction, that
  // block and its branch may be optimized away. In that case, one side of the
  // first branch will point directly to select.end, and the corresponding PHI
  // predecessor block will be the start block.

  // First, we split the block containing the select into 2 blocks.
  BasicBlock *StartBlock = SI->getParent();
  BasicBlock::iterator SplitPt = ++(BasicBlock::iterator(LastSI));
  BasicBlock *EndBlock = StartBlock->splitBasicBlock(SplitPt, "select.end");
  BFI->setBlockFreq(EndBlock, BFI->getBlockFreq(StartBlock).getFrequency());

  // Delete the unconditional branch that was just created by the split.
  StartBlock->getTerminator()->eraseFromParent();

  // These are the new basic blocks for the conditional branch.
  // At least one will become an actual new basic block.
  BasicBlock *TrueBlock = nullptr;
  BasicBlock *FalseBlock = nullptr;
  BranchInst *TrueBranch = nullptr;
  BranchInst *FalseBranch = nullptr;

  // Sink expensive instructions into the conditional blocks to avoid executing
  // them speculatively.
  for (SelectInst *SI : ASI) {
    if (sinkSelectOperand(TTI, SI->getTrueValue())) {
      if (TrueBlock == nullptr) {
        TrueBlock = BasicBlock::Create(SI->getContext(), "select.true.sink",
                                       EndBlock->getParent(), EndBlock);
        TrueBranch = BranchInst::Create(EndBlock, TrueBlock);
        TrueBranch->setDebugLoc(SI->getDebugLoc());
      }
      auto *TrueInst = cast<Instruction>(SI->getTrueValue());
      TrueInst->moveBefore(TrueBranch);
    }
    if (sinkSelectOperand(TTI, SI->getFalseValue())) {
      if (FalseBlock == nullptr) {
        FalseBlock = BasicBlock::Create(SI->getContext(), "select.false.sink",
                                        EndBlock->getParent(), EndBlock);
        FalseBranch = BranchInst::Create(EndBlock, FalseBlock);
        FalseBranch->setDebugLoc(SI->getDebugLoc());
      }
      auto *FalseInst = cast<Instruction>(SI->getFalseValue());
      FalseInst->moveBefore(FalseBranch);
    }
  }

  // If there was nothing to sink, then arbitrarily choose the 'false' side
  // for a new input value to the PHI.
  if (TrueBlock == FalseBlock) {
    assert(TrueBlock == nullptr &&
           "Unexpected basic block transform while optimizing select");

    FalseBlock = BasicBlock::Create(SI->getContext(), "select.false",
                                    EndBlock->getParent(), EndBlock);
    auto *FalseBranch = BranchInst::Create(EndBlock, FalseBlock);
    FalseBranch->setDebugLoc(SI->getDebugLoc());
  }

  // Insert the real conditional branch based on the original condition.
  // If we did not create a new block for one of the 'true' or 'false' paths
  // of the condition, it means that side of the branch goes to the end block
  // directly and the path originates from the start block from the point of
  // view of the new PHI.
  BasicBlock *TT, *FT;
  if (TrueBlock == nullptr) {
    TT = EndBlock;
    FT = FalseBlock;
    TrueBlock = StartBlock;
  } else if (FalseBlock == nullptr) {
    TT = TrueBlock;
    FT = EndBlock;
    FalseBlock = StartBlock;
  } else {
    TT = TrueBlock;
    FT = FalseBlock;
  }
  IRBuilder<> IB(SI);
  auto CondFr = IB.CreateFreeze(SI->getCondition(), SI->getName() + ".frozen");
  IB.CreateCondBr(CondFr, TT, FT, SI);

  SmallPtrSet<const Instruction *, 2> INS;
  INS.insert(ASI.begin(), ASI.end());
  // Use reverse iterator because later select may use the value of the
  // earlier select, and we need to propagate value through earlier select
  // to get the PHI operand.
  for (auto It = ASI.rbegin(); It != ASI.rend(); ++It) {
    SelectInst *SI = *It;
    // The select itself is replaced with a PHI Node.
    PHINode *PN = PHINode::Create(SI->getType(), 2, "", &EndBlock->front());
    PN->takeName(SI);
    PN->addIncoming(getTrueOrFalseValue(SI, true, INS), TrueBlock);
    PN->addIncoming(getTrueOrFalseValue(SI, false, INS), FalseBlock);
    PN->setDebugLoc(SI->getDebugLoc());

    SI->replaceAllUsesWith(PN);
    SI->eraseFromParent();
    INS.erase(SI);
    ++NumSelectsExpanded;
  }

  // Instruct OptimizeBlock to skip to the next block.
  CurInstIterator = StartBlock->end();
  return true;
}

static bool isBroadcastShuffle(ShuffleVectorInst *SVI) {
  ArrayRef<int> Mask(SVI->getShuffleMask());
  int SplatElem = -1;
  for (unsigned i = 0; i < Mask.size(); ++i) {
    if (SplatElem != -1 && Mask[i] != -1 && Mask[i] != SplatElem)
      return false;
    SplatElem = Mask[i];
  }

  return true;
}

/// Some targets have expensive vector shifts if the lanes aren't all the same
/// (e.g. x86 only introduced "vpsllvd" and friends with AVX2). In these cases
/// it's often worth sinking a shufflevector splat down to its use so that
/// codegen can spot all lanes are identical.
bool CodeGenPrepare::optimizeShuffleVectorInst(ShuffleVectorInst *SVI) {
  BasicBlock *DefBB = SVI->getParent();

  // Only do this xform if variable vector shifts are particularly expensive.
  if (!TLI->isVectorShiftByScalarCheap(SVI->getType()))
    return false;

  // We only expect better codegen by sinking a shuffle if we can recognise a
  // constant splat.
  if (!isBroadcastShuffle(SVI))
    return false;

  // InsertedShuffles - Only insert a shuffle in each block once.
  DenseMap<BasicBlock*, Instruction*> InsertedShuffles;

  bool MadeChange = false;
  for (User *U : SVI->users()) {
    Instruction *UI = cast<Instruction>(U);

    // Figure out which BB this ext is used in.
    BasicBlock *UserBB = UI->getParent();
    if (UserBB == DefBB) continue;

    // For now only apply this when the splat is used by a shift instruction.
    if (!UI->isShift()) continue;

    // Everything checks out, sink the shuffle if the user's block doesn't
    // already have a copy.
    Instruction *&InsertedShuffle = InsertedShuffles[UserBB];

    if (!InsertedShuffle) {
      BasicBlock::iterator InsertPt = UserBB->getFirstInsertionPt();
      assert(InsertPt != UserBB->end());
      InsertedShuffle =
          new ShuffleVectorInst(SVI->getOperand(0), SVI->getOperand(1),
                                SVI->getShuffleMask(), "", &*InsertPt);
      InsertedShuffle->setDebugLoc(SVI->getDebugLoc());
    }

    UI->replaceUsesOfWith(SVI, InsertedShuffle);
    MadeChange = true;
  }

  // If we removed all uses, nuke the shuffle.
  if (SVI->use_empty()) {
    SVI->eraseFromParent();
    MadeChange = true;
  }

  return MadeChange;
}

bool CodeGenPrepare::tryToSinkFreeOperands(Instruction *I) {
  // If the operands of I can be folded into a target instruction together with
  // I, duplicate and sink them.
  SmallVector<Use *, 4> OpsToSink;
  if (!TLI->shouldSinkOperands(I, OpsToSink))
    return false;

  // OpsToSink can contain multiple uses in a use chain (e.g.
  // (%u1 with %u1 = shufflevector), (%u2 with %u2 = zext %u1)). The dominating
  // uses must come first, so we process the ops in reverse order so as to not
  // create invalid IR.
  BasicBlock *TargetBB = I->getParent();
  bool Changed = false;
  SmallVector<Use *, 4> ToReplace;
  for (Use *U : reverse(OpsToSink)) {
    auto *UI = cast<Instruction>(U->get());
    if (UI->getParent() == TargetBB || isa<PHINode>(UI))
      continue;
    ToReplace.push_back(U);
  }

  SetVector<Instruction *> MaybeDead;
  DenseMap<Instruction *, Instruction *> NewInstructions;
  Instruction *InsertPoint = I;
  for (Use *U : ToReplace) {
    auto *UI = cast<Instruction>(U->get());
    Instruction *NI = UI->clone();
    NewInstructions[UI] = NI;
    MaybeDead.insert(UI);
    LLVM_DEBUG(dbgs() << "Sinking " << *UI << " to user " << *I << "\n");
    NI->insertBefore(InsertPoint);
    InsertPoint = NI;
    InsertedInsts.insert(NI);

    // Update the use for the new instruction, making sure that we update the
    // sunk instruction uses, if it is part of a chain that has already been
    // sunk.
    Instruction *OldI = cast<Instruction>(U->getUser());
    if (NewInstructions.count(OldI))
      NewInstructions[OldI]->setOperand(U->getOperandNo(), NI);
    else
      U->set(NI);
    Changed = true;
  }

  // Remove instructions that are dead after sinking.
  for (auto *I : MaybeDead) {
    if (!I->hasNUsesOrMore(1)) {
      LLVM_DEBUG(dbgs() << "Removing dead instruction: " << *I << "\n");
      I->eraseFromParent();
    }
  }

  return Changed;
}

bool CodeGenPrepare::optimizeSwitchInst(SwitchInst *SI) {
  Value *Cond = SI->getCondition();
  Type *OldType = Cond->getType();
  LLVMContext &Context = Cond->getContext();
  MVT RegType = TLI->getRegisterType(Context, TLI->getValueType(*DL, OldType));
  unsigned RegWidth = RegType.getSizeInBits();

  if (RegWidth <= cast<IntegerType>(OldType)->getBitWidth())
    return false;

  // If the register width is greater than the type width, expand the condition
  // of the switch instruction and each case constant to the width of the
  // register. By widening the type of the switch condition, subsequent
  // comparisons (for case comparisons) will not need to be extended to the
  // preferred register width, so we will potentially eliminate N-1 extends,
  // where N is the number of cases in the switch.
  auto *NewType = Type::getIntNTy(Context, RegWidth);

  // Zero-extend the switch condition and case constants unless the switch
  // condition is a function argument that is already being sign-extended.
  // In that case, we can avoid an unnecessary mask/extension by sign-extending
  // everything instead.
  Instruction::CastOps ExtType = Instruction::ZExt;
  if (auto *Arg = dyn_cast<Argument>(Cond))
    if (Arg->hasSExtAttr())
      ExtType = Instruction::SExt;

  auto *ExtInst = CastInst::Create(ExtType, Cond, NewType);
  ExtInst->insertBefore(SI);
  ExtInst->setDebugLoc(SI->getDebugLoc());
  SI->setCondition(ExtInst);
  for (auto Case : SI->cases()) {
    APInt NarrowConst = Case.getCaseValue()->getValue();
    APInt WideConst = (ExtType == Instruction::ZExt) ?
                      NarrowConst.zext(RegWidth) : NarrowConst.sext(RegWidth);
    Case.setValue(ConstantInt::get(Context, WideConst));
  }

  return true;
}


namespace {

/// Helper class to promote a scalar operation to a vector one.
/// This class is used to move downward extractelement transition.
/// E.g.,
/// a = vector_op <2 x i32>
/// b = extractelement <2 x i32> a, i32 0
/// c = scalar_op b
/// store c
///
/// =>
/// a = vector_op <2 x i32>
/// c = vector_op a (equivalent to scalar_op on the related lane)
/// * d = extractelement <2 x i32> c, i32 0
/// * store d
/// Assuming both extractelement and store can be combine, we get rid of the
/// transition.
class VectorPromoteHelper {
  /// DataLayout associated with the current module.
  const DataLayout &DL;

  /// Used to perform some checks on the legality of vector operations.
  const TargetLowering &TLI;

  /// Used to estimated the cost of the promoted chain.
  const TargetTransformInfo &TTI;

  /// The transition being moved downwards.
  Instruction *Transition;

  /// The sequence of instructions to be promoted.
  SmallVector<Instruction *, 4> InstsToBePromoted;

  /// Cost of combining a store and an extract.
  unsigned StoreExtractCombineCost;

  /// Instruction that will be combined with the transition.
  Instruction *CombineInst = nullptr;

  /// The instruction that represents the current end of the transition.
  /// Since we are faking the promotion until we reach the end of the chain
  /// of computation, we need a way to get the current end of the transition.
  Instruction *getEndOfTransition() const {
    if (InstsToBePromoted.empty())
      return Transition;
    return InstsToBePromoted.back();
  }

  /// Return the index of the original value in the transition.
  /// E.g., for "extractelement <2 x i32> c, i32 1" the original value,
  /// c, is at index 0.
  unsigned getTransitionOriginalValueIdx() const {
    assert(isa<ExtractElementInst>(Transition) &&
           "Other kind of transitions are not supported yet");
    return 0;
  }

  /// Return the index of the index in the transition.
  /// E.g., for "extractelement <2 x i32> c, i32 0" the index
  /// is at index 1.
  unsigned getTransitionIdx() const {
    assert(isa<ExtractElementInst>(Transition) &&
           "Other kind of transitions are not supported yet");
    return 1;
  }

  /// Get the type of the transition.
  /// This is the type of the original value.
  /// E.g., for "extractelement <2 x i32> c, i32 1" the type of the
  /// transition is <2 x i32>.
  Type *getTransitionType() const {
    return Transition->getOperand(getTransitionOriginalValueIdx())->getType();
  }

  /// Promote \p ToBePromoted by moving \p Def downward through.
  /// I.e., we have the following sequence:
  /// Def = Transition <ty1> a to <ty2>
  /// b = ToBePromoted <ty2> Def, ...
  /// =>
  /// b = ToBePromoted <ty1> a, ...
  /// Def = Transition <ty1> ToBePromoted to <ty2>
  void promoteImpl(Instruction *ToBePromoted);

  /// Check whether or not it is profitable to promote all the
  /// instructions enqueued to be promoted.
  bool isProfitableToPromote() {
    Value *ValIdx = Transition->getOperand(getTransitionOriginalValueIdx());
    unsigned Index = isa<ConstantInt>(ValIdx)
                         ? cast<ConstantInt>(ValIdx)->getZExtValue()
                         : -1;
    Type *PromotedType = getTransitionType();

    StoreInst *ST = cast<StoreInst>(CombineInst);
    unsigned AS = ST->getPointerAddressSpace();
    unsigned Align = ST->getAlignment();
    // Check if this store is supported.
    if (!TLI.allowsMisalignedMemoryAccesses(
            TLI.getValueType(DL, ST->getValueOperand()->getType()), AS,
            Align)) {
      // If this is not supported, there is no way we can combine
      // the extract with the store.
      return false;
    }

    // The scalar chain of computation has to pay for the transition
    // scalar to vector.
    // The vector chain has to account for the combining cost.
    uint64_t ScalarCost =
        TTI.getVectorInstrCost(Transition->getOpcode(), PromotedType, Index);
    uint64_t VectorCost = StoreExtractCombineCost;
    for (const auto &Inst : InstsToBePromoted) {
      // Compute the cost.
      // By construction, all instructions being promoted are arithmetic ones.
      // Moreover, one argument is a constant that can be viewed as a splat
      // constant.
      Value *Arg0 = Inst->getOperand(0);
      bool IsArg0Constant = isa<UndefValue>(Arg0) || isa<ConstantInt>(Arg0) ||
                            isa<ConstantFP>(Arg0);
      TargetTransformInfo::OperandValueKind Arg0OVK =
          IsArg0Constant ? TargetTransformInfo::OK_UniformConstantValue
                         : TargetTransformInfo::OK_AnyValue;
      TargetTransformInfo::OperandValueKind Arg1OVK =
          !IsArg0Constant ? TargetTransformInfo::OK_UniformConstantValue
                          : TargetTransformInfo::OK_AnyValue;
      ScalarCost += TTI.getArithmeticInstrCost(
          Inst->getOpcode(), Inst->getType(), Arg0OVK, Arg1OVK);
      VectorCost += TTI.getArithmeticInstrCost(Inst->getOpcode(), PromotedType,
                                               Arg0OVK, Arg1OVK);
    }
    LLVM_DEBUG(
        dbgs() << "Estimated cost of computation to be promoted:\nScalar: "
               << ScalarCost << "\nVector: " << VectorCost << '\n');
    return ScalarCost > VectorCost;
  }

  /// Generate a constant vector with \p Val with the same
  /// number of elements as the transition.
  /// \p UseSplat defines whether or not \p Val should be replicated
  /// across the whole vector.
  /// In other words, if UseSplat == true, we generate <Val, Val, ..., Val>,
  /// otherwise we generate a vector with as many undef as possible:
  /// <undef, ..., undef, Val, undef, ..., undef> where \p Val is only
  /// used at the index of the extract.
  Value *getConstantVector(Constant *Val, bool UseSplat) const {
    unsigned ExtractIdx = std::numeric_limits<unsigned>::max();
    if (!UseSplat) {
      // If we cannot determine where the constant must be, we have to
      // use a splat constant.
      Value *ValExtractIdx = Transition->getOperand(getTransitionIdx());
      if (ConstantInt *CstVal = dyn_cast<ConstantInt>(ValExtractIdx))
        ExtractIdx = CstVal->getSExtValue();
      else
        UseSplat = true;
    }

    ElementCount EC = cast<VectorType>(getTransitionType())->getElementCount();
    if (UseSplat)
      return ConstantVector::getSplat(EC, Val);

    if (!EC.Scalable) {
      SmallVector<Constant *, 4> ConstVec;
      UndefValue *UndefVal = UndefValue::get(Val->getType());
      for (unsigned Idx = 0; Idx != EC.Min; ++Idx) {
        if (Idx == ExtractIdx)
          ConstVec.push_back(Val);
        else
          ConstVec.push_back(UndefVal);
      }
      return ConstantVector::get(ConstVec);
    } else
      llvm_unreachable(
          "Generate scalable vector for non-splat is unimplemented");
  }

  /// Check if promoting to a vector type an operand at \p OperandIdx
  /// in \p Use can trigger undefined behavior.
  static bool canCauseUndefinedBehavior(const Instruction *Use,
                                        unsigned OperandIdx) {
    // This is not safe to introduce undef when the operand is on
    // the right hand side of a division-like instruction.
    if (OperandIdx != 1)
      return false;
    switch (Use->getOpcode()) {
    default:
      return false;
    case Instruction::SDiv:
    case Instruction::UDiv:
    case Instruction::SRem:
    case Instruction::URem:
      return true;
    case Instruction::FDiv:
    case Instruction::FRem:
      return !Use->hasNoNaNs();
    }
    llvm_unreachable(nullptr);
  }

public:
  VectorPromoteHelper(const DataLayout &DL, const TargetLowering &TLI,
                      const TargetTransformInfo &TTI, Instruction *Transition,
                      unsigned CombineCost)
      : DL(DL), TLI(TLI), TTI(TTI), Transition(Transition),
        StoreExtractCombineCost(CombineCost) {
    assert(Transition && "Do not know how to promote null");
  }

  /// Check if we can promote \p ToBePromoted to \p Type.
  bool canPromote(const Instruction *ToBePromoted) const {
    // We could support CastInst too.
    return isa<BinaryOperator>(ToBePromoted);
  }

  /// Check if it is profitable to promote \p ToBePromoted
  /// by moving downward the transition through.
  bool shouldPromote(const Instruction *ToBePromoted) const {
    // Promote only if all the operands can be statically expanded.
    // Indeed, we do not want to introduce any new kind of transitions.
    for (const Use &U : ToBePromoted->operands()) {
      const Value *Val = U.get();
      if (Val == getEndOfTransition()) {
        // If the use is a division and the transition is on the rhs,
        // we cannot promote the operation, otherwise we may create a
        // division by zero.
        if (canCauseUndefinedBehavior(ToBePromoted, U.getOperandNo()))
          return false;
        continue;
      }
      if (!isa<ConstantInt>(Val) && !isa<UndefValue>(Val) &&
          !isa<ConstantFP>(Val))
        return false;
    }
    // Check that the resulting operation is legal.
    int ISDOpcode = TLI.InstructionOpcodeToISD(ToBePromoted->getOpcode());
    if (!ISDOpcode)
      return false;
    return StressStoreExtract ||
           TLI.isOperationLegalOrCustom(
               ISDOpcode, TLI.getValueType(DL, getTransitionType(), true));
  }

  /// Check whether or not \p Use can be combined
  /// with the transition.
  /// I.e., is it possible to do Use(Transition) => AnotherUse?
  bool canCombine(const Instruction *Use) { return isa<StoreInst>(Use); }

  /// Record \p ToBePromoted as part of the chain to be promoted.
  void enqueueForPromotion(Instruction *ToBePromoted) {
    InstsToBePromoted.push_back(ToBePromoted);
  }

  /// Set the instruction that will be combined with the transition.
  void recordCombineInstruction(Instruction *ToBeCombined) {
    assert(canCombine(ToBeCombined) && "Unsupported instruction to combine");
    CombineInst = ToBeCombined;
  }

  /// Promote all the instructions enqueued for promotion if it is
  /// is profitable.
  /// \return True if the promotion happened, false otherwise.
  bool promote() {
    // Check if there is something to promote.
    // Right now, if we do not have anything to combine with,
    // we assume the promotion is not profitable.
    if (InstsToBePromoted.empty() || !CombineInst)
      return false;

    // Check cost.
    if (!StressStoreExtract && !isProfitableToPromote())
      return false;

    // Promote.
    for (auto &ToBePromoted : InstsToBePromoted)
      promoteImpl(ToBePromoted);
    InstsToBePromoted.clear();
    return true;
  }
};

} // end anonymous namespace

void VectorPromoteHelper::promoteImpl(Instruction *ToBePromoted) {
  // At this point, we know that all the operands of ToBePromoted but Def
  // can be statically promoted.
  // For Def, we need to use its parameter in ToBePromoted:
  // b = ToBePromoted ty1 a
  // Def = Transition ty1 b to ty2
  // Move the transition down.
  // 1. Replace all uses of the promoted operation by the transition.
  // = ... b => = ... Def.
  assert(ToBePromoted->getType() == Transition->getType() &&
         "The type of the result of the transition does not match "
         "the final type");
  ToBePromoted->replaceAllUsesWith(Transition);
  // 2. Update the type of the uses.
  // b = ToBePromoted ty2 Def => b = ToBePromoted ty1 Def.
  Type *TransitionTy = getTransitionType();
  ToBePromoted->mutateType(TransitionTy);
  // 3. Update all the operands of the promoted operation with promoted
  // operands.
  // b = ToBePromoted ty1 Def => b = ToBePromoted ty1 a.
  for (Use &U : ToBePromoted->operands()) {
    Value *Val = U.get();
    Value *NewVal = nullptr;
    if (Val == Transition)
      NewVal = Transition->getOperand(getTransitionOriginalValueIdx());
    else if (isa<UndefValue>(Val) || isa<ConstantInt>(Val) ||
             isa<ConstantFP>(Val)) {
      // Use a splat constant if it is not safe to use undef.
      NewVal = getConstantVector(
          cast<Constant>(Val),
          isa<UndefValue>(Val) ||
              canCauseUndefinedBehavior(ToBePromoted, U.getOperandNo()));
    } else
      llvm_unreachable("Did you modified shouldPromote and forgot to update "
                       "this?");
    ToBePromoted->setOperand(U.getOperandNo(), NewVal);
  }
  Transition->moveAfter(ToBePromoted);
  Transition->setOperand(getTransitionOriginalValueIdx(), ToBePromoted);
}

/// Some targets can do store(extractelement) with one instruction.
/// Try to push the extractelement towards the stores when the target
/// has this feature and this is profitable.
bool CodeGenPrepare::optimizeExtractElementInst(Instruction *Inst) {
  unsigned CombineCost = std::numeric_limits<unsigned>::max();
  if (DisableStoreExtract ||
      (!StressStoreExtract &&
       !TLI->canCombineStoreAndExtract(Inst->getOperand(0)->getType(),
                                       Inst->getOperand(1), CombineCost)))
    return false;

  // At this point we know that Inst is a vector to scalar transition.
  // Try to move it down the def-use chain, until:
  // - We can combine the transition with its single use
  //   => we got rid of the transition.
  // - We escape the current basic block
  //   => we would need to check that we are moving it at a cheaper place and
  //      we do not do that for now.
  BasicBlock *Parent = Inst->getParent();
  LLVM_DEBUG(dbgs() << "Found an interesting transition: " << *Inst << '\n');
  VectorPromoteHelper VPH(*DL, *TLI, *TTI, Inst, CombineCost);
  // If the transition has more than one use, assume this is not going to be
  // beneficial.
  while (Inst->hasOneUse()) {
    Instruction *ToBePromoted = cast<Instruction>(*Inst->user_begin());
    LLVM_DEBUG(dbgs() << "Use: " << *ToBePromoted << '\n');

    if (ToBePromoted->getParent() != Parent) {
      LLVM_DEBUG(dbgs() << "Instruction to promote is in a different block ("
                        << ToBePromoted->getParent()->getName()
                        << ") than the transition (" << Parent->getName()
                        << ").\n");
      return false;
    }

    if (VPH.canCombine(ToBePromoted)) {
      LLVM_DEBUG(dbgs() << "Assume " << *Inst << '\n'
                        << "will be combined with: " << *ToBePromoted << '\n');
      VPH.recordCombineInstruction(ToBePromoted);
      bool Changed = VPH.promote();
      NumStoreExtractExposed += Changed;
      return Changed;
    }

    LLVM_DEBUG(dbgs() << "Try promoting.\n");
    if (!VPH.canPromote(ToBePromoted) || !VPH.shouldPromote(ToBePromoted))
      return false;

    LLVM_DEBUG(dbgs() << "Promoting is possible... Enqueue for promotion!\n");

    VPH.enqueueForPromotion(ToBePromoted);
    Inst = ToBePromoted;
  }
  return false;
}

/// For the instruction sequence of store below, F and I values
/// are bundled together as an i64 value before being stored into memory.
/// Sometimes it is more efficient to generate separate stores for F and I,
/// which can remove the bitwise instructions or sink them to colder places.
///
///   (store (or (zext (bitcast F to i32) to i64),
///              (shl (zext I to i64), 32)), addr)  -->
///   (store F, addr) and (store I, addr+4)
///
/// Similarly, splitting for other merged store can also be beneficial, like:
/// For pair of {i32, i32}, i64 store --> two i32 stores.
/// For pair of {i32, i16}, i64 store --> two i32 stores.
/// For pair of {i16, i16}, i32 store --> two i16 stores.
/// For pair of {i16, i8},  i32 store --> two i16 stores.
/// For pair of {i8, i8},   i16 store --> two i8 stores.
///
/// We allow each target to determine specifically which kind of splitting is
/// supported.
///
/// The store patterns are commonly seen from the simple code snippet below
/// if only std::make_pair(...) is sroa transformed before inlined into hoo.
///   void goo(const std::pair<int, float> &);
///   hoo() {
///     ...
///     goo(std::make_pair(tmp, ftmp));
///     ...
///   }
///
/// Although we already have similar splitting in DAG Combine, we duplicate
/// it in CodeGenPrepare to catch the case in which pattern is across
/// multiple BBs. The logic in DAG Combine is kept to catch case generated
/// during code expansion.
static bool splitMergedValStore(StoreInst &SI, const DataLayout &DL,
                                const TargetLowering &TLI) {
  // Handle simple but common cases only.
  Type *StoreType = SI.getValueOperand()->getType();

  // The code below assumes shifting a value by <number of bits>,
  // whereas scalable vectors would have to be shifted by
  // <2log(vscale) + number of bits> in order to store the
  // low/high parts. Bailing out for now.
  if (StoreType->isVectorTy() && cast<VectorType>(StoreType)->isScalable())
    return false;

  if (!DL.typeSizeEqualsStoreSize(StoreType) ||
      DL.getTypeSizeInBits(StoreType) == 0)
    return false;

  unsigned HalfValBitSize = DL.getTypeSizeInBits(StoreType) / 2;
  Type *SplitStoreType = Type::getIntNTy(SI.getContext(), HalfValBitSize);
  if (!DL.typeSizeEqualsStoreSize(SplitStoreType))
    return false;

  // Don't split the store if it is volatile.
  if (SI.isVolatile())
    return false;

  // Match the following patterns:
  // (store (or (zext LValue to i64),
  //            (shl (zext HValue to i64), 32)), HalfValBitSize)
  //  or
  // (store (or (shl (zext HValue to i64), 32)), HalfValBitSize)
  //            (zext LValue to i64),
  // Expect both operands of OR and the first operand of SHL have only
  // one use.
  Value *LValue, *HValue;
  if (!match(SI.getValueOperand(),
             m_c_Or(m_OneUse(m_ZExt(m_Value(LValue))),
                    m_OneUse(m_Shl(m_OneUse(m_ZExt(m_Value(HValue))),
                                   m_SpecificInt(HalfValBitSize))))))
    return false;

  // Check LValue and HValue are int with size less or equal than 32.
  if (!LValue->getType()->isIntegerTy() ||
      DL.getTypeSizeInBits(LValue->getType()) > HalfValBitSize ||
      !HValue->getType()->isIntegerTy() ||
      DL.getTypeSizeInBits(HValue->getType()) > HalfValBitSize)
    return false;

  // If LValue/HValue is a bitcast instruction, use the EVT before bitcast
  // as the input of target query.
  auto *LBC = dyn_cast<BitCastInst>(LValue);
  auto *HBC = dyn_cast<BitCastInst>(HValue);
  EVT LowTy = LBC ? EVT::getEVT(LBC->getOperand(0)->getType())
                  : EVT::getEVT(LValue->getType());
  EVT HighTy = HBC ? EVT::getEVT(HBC->getOperand(0)->getType())
                   : EVT::getEVT(HValue->getType());
  if (!ForceSplitStore && !TLI.isMultiStoresCheaperThanBitsMerge(LowTy, HighTy))
    return false;

  // Start to split store.
  IRBuilder<> Builder(SI.getContext());
  Builder.SetInsertPoint(&SI);

  // If LValue/HValue is a bitcast in another BB, create a new one in current
  // BB so it may be merged with the splitted stores by dag combiner.
  if (LBC && LBC->getParent() != SI.getParent())
    LValue = Builder.CreateBitCast(LBC->getOperand(0), LBC->getType());
  if (HBC && HBC->getParent() != SI.getParent())
    HValue = Builder.CreateBitCast(HBC->getOperand(0), HBC->getType());

  bool IsLE = SI.getModule()->getDataLayout().isLittleEndian();
  auto CreateSplitStore = [&](Value *V, bool Upper) {
    V = Builder.CreateZExtOrBitCast(V, SplitStoreType);
    Value *Addr = Builder.CreateBitCast(
        SI.getOperand(1),
        SplitStoreType->getPointerTo(SI.getPointerAddressSpace()));
    const bool IsOffsetStore = (IsLE && Upper) || (!IsLE && !Upper);
    if (IsOffsetStore)
      Addr = Builder.CreateGEP(
          SplitStoreType, Addr,
          ConstantInt::get(Type::getInt32Ty(SI.getContext()), 1));
    MaybeAlign Alignment = SI.getAlign();
    if (IsOffsetStore && Alignment) {
      // When splitting the store in half, naturally one half will retain the
      // alignment of the original wider store, regardless of whether it was
      // over-aligned or not, while the other will require adjustment.
      Alignment = commonAlignment(Alignment, HalfValBitSize / 8);
    }
    Builder.CreateAlignedStore(V, Addr, Alignment);
  };

  CreateSplitStore(LValue, false);
  CreateSplitStore(HValue, true);

  // Delete the old store.
  SI.eraseFromParent();
  return true;
}

// Return true if the GEP has two operands, the first operand is of a sequential
// type, and the second operand is a constant.
static bool GEPSequentialConstIndexed(GetElementPtrInst *GEP) {
  gep_type_iterator I = gep_type_begin(*GEP);
  return GEP->getNumOperands() == 2 &&
      I.isSequential() &&
      isa<ConstantInt>(GEP->getOperand(1));
}

// Try unmerging GEPs to reduce liveness interference (register pressure) across
// IndirectBr edges. Since IndirectBr edges tend to touch on many blocks,
// reducing liveness interference across those edges benefits global register
// allocation. Currently handles only certain cases.
//
// For example, unmerge %GEPI and %UGEPI as below.
//
// ---------- BEFORE ----------
// SrcBlock:
//   ...
//   %GEPIOp = ...
//   ...
//   %GEPI = gep %GEPIOp, Idx
//   ...
//   indirectbr ... [ label %DstB0, label %DstB1, ... label %DstBi ... ]
//   (* %GEPI is alive on the indirectbr edges due to other uses ahead)
//   (* %GEPIOp is alive on the indirectbr edges only because of it's used by
//   %UGEPI)
//
// DstB0: ... (there may be a gep similar to %UGEPI to be unmerged)
// DstB1: ... (there may be a gep similar to %UGEPI to be unmerged)
// ...
//
// DstBi:
//   ...
//   %UGEPI = gep %GEPIOp, UIdx
// ...
// ---------------------------
//
// ---------- AFTER ----------
// SrcBlock:
//   ... (same as above)
//    (* %GEPI is still alive on the indirectbr edges)
//    (* %GEPIOp is no longer alive on the indirectbr edges as a result of the
//    unmerging)
// ...
//
// DstBi:
//   ...
//   %UGEPI = gep %GEPI, (UIdx-Idx)
//   ...
// ---------------------------
//
// The register pressure on the IndirectBr edges is reduced because %GEPIOp is
// no longer alive on them.
//
// We try to unmerge GEPs here in CodGenPrepare, as opposed to limiting merging
// of GEPs in the first place in InstCombiner::visitGetElementPtrInst() so as
// not to disable further simplications and optimizations as a result of GEP
// merging.
//
// Note this unmerging may increase the length of the data flow critical path
// (the path from %GEPIOp to %UGEPI would go through %GEPI), which is a tradeoff
// between the register pressure and the length of data-flow critical
// path. Restricting this to the uncommon IndirectBr case would minimize the
// impact of potentially longer critical path, if any, and the impact on compile
// time.
static bool tryUnmergingGEPsAcrossIndirectBr(GetElementPtrInst *GEPI,
                                             const TargetTransformInfo *TTI) {
  BasicBlock *SrcBlock = GEPI->getParent();
  // Check that SrcBlock ends with an IndirectBr. If not, give up. The common
  // (non-IndirectBr) cases exit early here.
  if (!isa<IndirectBrInst>(SrcBlock->getTerminator()))
    return false;
  // Check that GEPI is a simple gep with a single constant index.
  if (!GEPSequentialConstIndexed(GEPI))
    return false;
  ConstantInt *GEPIIdx = cast<ConstantInt>(GEPI->getOperand(1));
  // Check that GEPI is a cheap one.
  if (TTI->getIntImmCost(GEPIIdx->getValue(), GEPIIdx->getType())
      > TargetTransformInfo::TCC_Basic)
    return false;
  Value *GEPIOp = GEPI->getOperand(0);
  // Check that GEPIOp is an instruction that's also defined in SrcBlock.
  if (!isa<Instruction>(GEPIOp))
    return false;
  auto *GEPIOpI = cast<Instruction>(GEPIOp);
  if (GEPIOpI->getParent() != SrcBlock)
    return false;
  // Check that GEP is used outside the block, meaning it's alive on the
  // IndirectBr edge(s).
  if (find_if(GEPI->users(), [&](User *Usr) {
        if (auto *I = dyn_cast<Instruction>(Usr)) {
          if (I->getParent() != SrcBlock) {
            return true;
          }
        }
        return false;
      }) == GEPI->users().end())
    return false;
  // The second elements of the GEP chains to be unmerged.
  std::vector<GetElementPtrInst *> UGEPIs;
  // Check each user of GEPIOp to check if unmerging would make GEPIOp not alive
  // on IndirectBr edges.
  for (User *Usr : GEPIOp->users()) {
    if (Usr == GEPI) continue;
    // Check if Usr is an Instruction. If not, give up.
    if (!isa<Instruction>(Usr))
      return false;
    auto *UI = cast<Instruction>(Usr);
    // Check if Usr in the same block as GEPIOp, which is fine, skip.
    if (UI->getParent() == SrcBlock)
      continue;
    // Check if Usr is a GEP. If not, give up.
    if (!isa<GetElementPtrInst>(Usr))
      return false;
    auto *UGEPI = cast<GetElementPtrInst>(Usr);
    // Check if UGEPI is a simple gep with a single constant index and GEPIOp is
    // the pointer operand to it. If so, record it in the vector. If not, give
    // up.
    if (!GEPSequentialConstIndexed(UGEPI))
      return false;
    if (UGEPI->getOperand(0) != GEPIOp)
      return false;
    if (GEPIIdx->getType() !=
        cast<ConstantInt>(UGEPI->getOperand(1))->getType())
      return false;
    ConstantInt *UGEPIIdx = cast<ConstantInt>(UGEPI->getOperand(1));
    if (TTI->getIntImmCost(UGEPIIdx->getValue(), UGEPIIdx->getType())
        > TargetTransformInfo::TCC_Basic)
      return false;
    UGEPIs.push_back(UGEPI);
  }
  if (UGEPIs.size() == 0)
    return false;
  // Check the materializing cost of (Uidx-Idx).
  for (GetElementPtrInst *UGEPI : UGEPIs) {
    ConstantInt *UGEPIIdx = cast<ConstantInt>(UGEPI->getOperand(1));
    APInt NewIdx = UGEPIIdx->getValue() - GEPIIdx->getValue();
    unsigned ImmCost = TTI->getIntImmCost(NewIdx, GEPIIdx->getType());
    if (ImmCost > TargetTransformInfo::TCC_Basic)
      return false;
  }
  // Now unmerge between GEPI and UGEPIs.
  for (GetElementPtrInst *UGEPI : UGEPIs) {
    UGEPI->setOperand(0, GEPI);
    ConstantInt *UGEPIIdx = cast<ConstantInt>(UGEPI->getOperand(1));
    Constant *NewUGEPIIdx =
        ConstantInt::get(GEPIIdx->getType(),
                         UGEPIIdx->getValue() - GEPIIdx->getValue());
    UGEPI->setOperand(1, NewUGEPIIdx);
    // If GEPI is not inbounds but UGEPI is inbounds, change UGEPI to not
    // inbounds to avoid UB.
    if (!GEPI->isInBounds()) {
      UGEPI->setIsInBounds(false);
    }
  }
  // After unmerging, verify that GEPIOp is actually only used in SrcBlock (not
  // alive on IndirectBr edges).
  assert(find_if(GEPIOp->users(), [&](User *Usr) {
        return cast<Instruction>(Usr)->getParent() != SrcBlock;
      }) == GEPIOp->users().end() && "GEPIOp is used outside SrcBlock");
  return true;
}

bool CodeGenPrepare::optimizeInst(Instruction *I, bool &ModifiedDT) {
  // Bail out if we inserted the instruction to prevent optimizations from
  // stepping on each other's toes.
  if (InsertedInsts.count(I))
    return false;

  // TODO: Move into the switch on opcode below here.
  if (PHINode *P = dyn_cast<PHINode>(I)) {
    // It is possible for very late stage optimizations (such as SimplifyCFG)
    // to introduce PHI nodes too late to be cleaned up.  If we detect such a
    // trivial PHI, go ahead and zap it here.
    if (Value *V = SimplifyInstruction(P, {*DL, TLInfo})) {
      LargeOffsetGEPMap.erase(P);
      P->replaceAllUsesWith(V);
      P->eraseFromParent();
      ++NumPHIsElim;
      return true;
    }
    return false;
  }

  if (CastInst *CI = dyn_cast<CastInst>(I)) {
    // If the source of the cast is a constant, then this should have
    // already been constant folded.  The only reason NOT to constant fold
    // it is if something (e.g. LSR) was careful to place the constant
    // evaluation in a block other than then one that uses it (e.g. to hoist
    // the address of globals out of a loop).  If this is the case, we don't
    // want to forward-subst the cast.
    if (isa<Constant>(CI->getOperand(0)))
      return false;

    if (OptimizeNoopCopyExpression(CI, *TLI, *DL))
      return true;

    if (isa<ZExtInst>(I) || isa<SExtInst>(I)) {
      /// Sink a zext or sext into its user blocks if the target type doesn't
      /// fit in one register
      if (TLI->getTypeAction(CI->getContext(),
                             TLI->getValueType(*DL, CI->getType())) ==
          TargetLowering::TypeExpandInteger) {
        return SinkCast(CI);
      } else {
        bool MadeChange = optimizeExt(I);
        return MadeChange | optimizeExtUses(I);
      }
    }
    return false;
  }

  if (auto *Cmp = dyn_cast<CmpInst>(I))
    if (optimizeCmp(Cmp, ModifiedDT))
      return true;

  if (LoadInst *LI = dyn_cast<LoadInst>(I)) {
    LI->setMetadata(LLVMContext::MD_invariant_group, nullptr);
    bool Modified = optimizeLoadExt(LI);
    unsigned AS = LI->getPointerAddressSpace();
    Modified |= optimizeMemoryInst(I, I->getOperand(0), LI->getType(), AS);
    return Modified;
  }

  if (StoreInst *SI = dyn_cast<StoreInst>(I)) {
    if (splitMergedValStore(*SI, *DL, *TLI))
      return true;
    SI->setMetadata(LLVMContext::MD_invariant_group, nullptr);
    unsigned AS = SI->getPointerAddressSpace();
    return optimizeMemoryInst(I, SI->getOperand(1),
                              SI->getOperand(0)->getType(), AS);
  }

  if (AtomicRMWInst *RMW = dyn_cast<AtomicRMWInst>(I)) {
      unsigned AS = RMW->getPointerAddressSpace();
      return optimizeMemoryInst(I, RMW->getPointerOperand(),
                                RMW->getType(), AS);
  }

  if (AtomicCmpXchgInst *CmpX = dyn_cast<AtomicCmpXchgInst>(I)) {
      unsigned AS = CmpX->getPointerAddressSpace();
      return optimizeMemoryInst(I, CmpX->getPointerOperand(),
                                CmpX->getCompareOperand()->getType(), AS);
  }

  BinaryOperator *BinOp = dyn_cast<BinaryOperator>(I);

  if (BinOp && (BinOp->getOpcode() == Instruction::And) && EnableAndCmpSinking)
    return sinkAndCmp0Expression(BinOp, *TLI, InsertedInsts);

  // TODO: Move this into the switch on opcode - it handles shifts already.
  if (BinOp && (BinOp->getOpcode() == Instruction::AShr ||
                BinOp->getOpcode() == Instruction::LShr)) {
    ConstantInt *CI = dyn_cast<ConstantInt>(BinOp->getOperand(1));
    if (CI && TLI->hasExtractBitsInsn())
      if (OptimizeExtractBits(BinOp, CI, *TLI, *DL))
        return true;
  }

  if (GetElementPtrInst *GEPI = dyn_cast<GetElementPtrInst>(I)) {
    if (GEPI->hasAllZeroIndices()) {
      /// The GEP operand must be a pointer, so must its result -> BitCast
      Instruction *NC = new BitCastInst(GEPI->getOperand(0), GEPI->getType(),
                                        GEPI->getName(), GEPI);
      NC->setDebugLoc(GEPI->getDebugLoc());
      GEPI->replaceAllUsesWith(NC);
      GEPI->eraseFromParent();
      ++NumGEPsElim;
      optimizeInst(NC, ModifiedDT);
      return true;
    }
    if (tryUnmergingGEPsAcrossIndirectBr(GEPI, TTI)) {
      return true;
    }
    return false;
  }

  if (FreezeInst *FI = dyn_cast<FreezeInst>(I)) {
    // freeze(icmp a, const)) -> icmp (freeze a), const
    // This helps generate efficient conditional jumps.
    Instruction *CmpI = nullptr;
    if (ICmpInst *II = dyn_cast<ICmpInst>(FI->getOperand(0)))
      CmpI = II;
    else if (FCmpInst *F = dyn_cast<FCmpInst>(FI->getOperand(0)))
      CmpI = F->getFastMathFlags().none() ? F : nullptr;

    if (CmpI && CmpI->hasOneUse()) {
      auto Op0 = CmpI->getOperand(0), Op1 = CmpI->getOperand(1);
      bool Const0 = isa<ConstantInt>(Op0) || isa<ConstantFP>(Op0) ||
                    isa<ConstantPointerNull>(Op0);
      bool Const1 = isa<ConstantInt>(Op1) || isa<ConstantFP>(Op1) ||
                    isa<ConstantPointerNull>(Op1);
      if (Const0 || Const1) {
        if (!Const0 || !Const1) {
          auto *F = new FreezeInst(Const0 ? Op1 : Op0, "", CmpI);
          F->takeName(FI);
          CmpI->setOperand(Const0 ? 1 : 0, F);
        }
        FI->replaceAllUsesWith(CmpI);
        FI->eraseFromParent();
        return true;
      }
    }
    return false;
  }

  if (tryToSinkFreeOperands(I))
    return true;

  switch (I->getOpcode()) {
  case Instruction::Shl:
  case Instruction::LShr:
  case Instruction::AShr:
    return optimizeShiftInst(cast<BinaryOperator>(I));
  case Instruction::Call:
    return optimizeCallInst(cast<CallInst>(I), ModifiedDT);
  case Instruction::Select:
    return optimizeSelectInst(cast<SelectInst>(I));
  case Instruction::ShuffleVector:
    return optimizeShuffleVectorInst(cast<ShuffleVectorInst>(I));
  case Instruction::Switch:
    return optimizeSwitchInst(cast<SwitchInst>(I));
  case Instruction::ExtractElement:
    return optimizeExtractElementInst(cast<ExtractElementInst>(I));
  }

  return false;
}

/// Given an OR instruction, check to see if this is a bitreverse
/// idiom. If so, insert the new intrinsic and return true.
static bool makeBitReverse(Instruction &I, const DataLayout &DL,
                           const TargetLowering &TLI) {
  if (!I.getType()->isIntegerTy() ||
      !TLI.isOperationLegalOrCustom(ISD::BITREVERSE,
                                    TLI.getValueType(DL, I.getType(), true)))
    return false;

  SmallVector<Instruction*, 4> Insts;
  if (!recognizeBSwapOrBitReverseIdiom(&I, false, true, Insts))
    return false;
  Instruction *LastInst = Insts.back();
  I.replaceAllUsesWith(LastInst);
  RecursivelyDeleteTriviallyDeadInstructions(&I);
  return true;
}

// In this pass we look for GEP and cast instructions that are used
// across basic blocks and rewrite them to improve basic-block-at-a-time
// selection.
bool CodeGenPrepare::optimizeBlock(BasicBlock &BB, bool &ModifiedDT) {
  SunkAddrs.clear();
  bool MadeChange = false;

  CurInstIterator = BB.begin();
  while (CurInstIterator != BB.end()) {
    MadeChange |= optimizeInst(&*CurInstIterator++, ModifiedDT);
    if (ModifiedDT)
      return true;
  }

  bool MadeBitReverse = true;
  while (MadeBitReverse) {
    MadeBitReverse = false;
    for (auto &I : reverse(BB)) {
      if (makeBitReverse(I, *DL, *TLI)) {
        MadeBitReverse = MadeChange = true;
        break;
      }
    }
  }
  MadeChange |= dupRetToEnableTailCallOpts(&BB, ModifiedDT);

  return MadeChange;
}

// Some CGP optimizations may move or alter what's computed in a block. Check
// whether a dbg.value intrinsic could be pointed at a more appropriate operand.
bool CodeGenPrepare::fixupDbgValue(Instruction *I) {
  assert(isa<DbgValueInst>(I));
  DbgValueInst &DVI = *cast<DbgValueInst>(I);

  // Does this dbg.value refer to a sunk address calculation?
  Value *Location = DVI.getVariableLocation();
  WeakTrackingVH SunkAddrVH = SunkAddrs[Location];
  Value *SunkAddr = SunkAddrVH.pointsToAliveValue() ? SunkAddrVH : nullptr;
  if (SunkAddr) {
    // Point dbg.value at locally computed address, which should give the best
    // opportunity to be accurately lowered. This update may change the type of
    // pointer being referred to; however this makes no difference to debugging
    // information, and we can't generate bitcasts that may affect codegen.
    DVI.setOperand(0, MetadataAsValue::get(DVI.getContext(),
                                           ValueAsMetadata::get(SunkAddr)));
    return true;
  }
  return false;
}

// A llvm.dbg.value may be using a value before its definition, due to
// optimizations in this pass and others. Scan for such dbg.values, and rescue
// them by moving the dbg.value to immediately after the value definition.
// FIXME: Ideally this should never be necessary, and this has the potential
// to re-order dbg.value intrinsics.
bool CodeGenPrepare::placeDbgValues(Function &F) {
  bool MadeChange = false;
  DominatorTree DT(F);

  for (BasicBlock &BB : F) {
    for (BasicBlock::iterator BI = BB.begin(), BE = BB.end(); BI != BE;) {
      Instruction *Insn = &*BI++;
      DbgValueInst *DVI = dyn_cast<DbgValueInst>(Insn);
      if (!DVI)
        continue;

      Instruction *VI = dyn_cast_or_null<Instruction>(DVI->getValue());

      if (!VI || VI->isTerminator())
        continue;

      // If VI is a phi in a block with an EHPad terminator, we can't insert
      // after it.
      if (isa<PHINode>(VI) && VI->getParent()->getTerminator()->isEHPad())
        continue;

      // If the defining instruction dominates the dbg.value, we do not need
      // to move the dbg.value.
      if (DT.dominates(VI, DVI))
        continue;

      LLVM_DEBUG(dbgs() << "Moving Debug Value before :\n"
                        << *DVI << ' ' << *VI);
      DVI->removeFromParent();
      if (isa<PHINode>(VI))
        DVI->insertBefore(&*VI->getParent()->getFirstInsertionPt());
      else
        DVI->insertAfter(VI);
      MadeChange = true;
      ++NumDbgValueMoved;
    }
  }
  return MadeChange;
}

/// Scale down both weights to fit into uint32_t.
static void scaleWeights(uint64_t &NewTrue, uint64_t &NewFalse) {
  uint64_t NewMax = (NewTrue > NewFalse) ? NewTrue : NewFalse;
  uint32_t Scale = (NewMax / std::numeric_limits<uint32_t>::max()) + 1;
  NewTrue = NewTrue / Scale;
  NewFalse = NewFalse / Scale;
}

/// Some targets prefer to split a conditional branch like:
/// \code
///   %0 = icmp ne i32 %a, 0
///   %1 = icmp ne i32 %b, 0
///   %or.cond = or i1 %0, %1
///   br i1 %or.cond, label %TrueBB, label %FalseBB
/// \endcode
/// into multiple branch instructions like:
/// \code
///   bb1:
///     %0 = icmp ne i32 %a, 0
///     br i1 %0, label %TrueBB, label %bb2
///   bb2:
///     %1 = icmp ne i32 %b, 0
///     br i1 %1, label %TrueBB, label %FalseBB
/// \endcode
/// This usually allows instruction selection to do even further optimizations
/// and combine the compare with the branch instruction. Currently this is
/// applied for targets which have "cheap" jump instructions.
///
/// FIXME: Remove the (equivalent?) implementation in SelectionDAG.
///
bool CodeGenPrepare::splitBranchCondition(Function &F, bool &ModifiedDT) {
  if (!TM->Options.EnableFastISel || TLI->isJumpExpensive())
    return false;

  bool MadeChange = false;
  for (auto &BB : F) {
    // Does this BB end with the following?
    //   %cond1 = icmp|fcmp|binary instruction ...
    //   %cond2 = icmp|fcmp|binary instruction ...
    //   %cond.or = or|and i1 %cond1, cond2
    //   br i1 %cond.or label %dest1, label %dest2"
    BinaryOperator *LogicOp;
    BasicBlock *TBB, *FBB;
    if (!match(BB.getTerminator(), m_Br(m_OneUse(m_BinOp(LogicOp)), TBB, FBB)))
      continue;

    auto *Br1 = cast<BranchInst>(BB.getTerminator());
    if (Br1->getMetadata(LLVMContext::MD_unpredictable))
      continue;

    // The merging of mostly empty BB can cause a degenerate branch.
    if (TBB == FBB)
      continue;

    unsigned Opc;
    Value *Cond1, *Cond2;
    if (match(LogicOp, m_And(m_OneUse(m_Value(Cond1)),
                             m_OneUse(m_Value(Cond2)))))
      Opc = Instruction::And;
    else if (match(LogicOp, m_Or(m_OneUse(m_Value(Cond1)),
                                 m_OneUse(m_Value(Cond2)))))
      Opc = Instruction::Or;
    else
      continue;

    if (!match(Cond1, m_CombineOr(m_Cmp(), m_BinOp())) ||
        !match(Cond2, m_CombineOr(m_Cmp(), m_BinOp()))   )
      continue;

    LLVM_DEBUG(dbgs() << "Before branch condition splitting\n"; BB.dump());

    // Create a new BB.
    auto TmpBB =
        BasicBlock::Create(BB.getContext(), BB.getName() + ".cond.split",
                           BB.getParent(), BB.getNextNode());

    // Update original basic block by using the first condition directly by the
    // branch instruction and removing the no longer needed and/or instruction.
    Br1->setCondition(Cond1);
    LogicOp->eraseFromParent();

    // Depending on the condition we have to either replace the true or the
    // false successor of the original branch instruction.
    if (Opc == Instruction::And)
      Br1->setSuccessor(0, TmpBB);
    else
      Br1->setSuccessor(1, TmpBB);

    // Fill in the new basic block.
    auto *Br2 = IRBuilder<>(TmpBB).CreateCondBr(Cond2, TBB, FBB);
    if (auto *I = dyn_cast<Instruction>(Cond2)) {
      I->removeFromParent();
      I->insertBefore(Br2);
    }

    // Update PHI nodes in both successors. The original BB needs to be
    // replaced in one successor's PHI nodes, because the branch comes now from
    // the newly generated BB (NewBB). In the other successor we need to add one
    // incoming edge to the PHI nodes, because both branch instructions target
    // now the same successor. Depending on the original branch condition
    // (and/or) we have to swap the successors (TrueDest, FalseDest), so that
    // we perform the correct update for the PHI nodes.
    // This doesn't change the successor order of the just created branch
    // instruction (or any other instruction).
    if (Opc == Instruction::Or)
      std::swap(TBB, FBB);

    // Replace the old BB with the new BB.
    TBB->replacePhiUsesWith(&BB, TmpBB);

    // Add another incoming edge form the new BB.
    for (PHINode &PN : FBB->phis()) {
      auto *Val = PN.getIncomingValueForBlock(&BB);
      PN.addIncoming(Val, TmpBB);
    }

    // Update the branch weights (from SelectionDAGBuilder::
    // FindMergedConditions).
    if (Opc == Instruction::Or) {
      // Codegen X | Y as:
      // BB1:
      //   jmp_if_X TBB
      //   jmp TmpBB
      // TmpBB:
      //   jmp_if_Y TBB
      //   jmp FBB
      //

      // We have flexibility in setting Prob for BB1 and Prob for NewBB.
      // The requirement is that
      //   TrueProb for BB1 + (FalseProb for BB1 * TrueProb for TmpBB)
      //     = TrueProb for original BB.
      // Assuming the original weights are A and B, one choice is to set BB1's
      // weights to A and A+2B, and set TmpBB's weights to A and 2B. This choice
      // assumes that
      //   TrueProb for BB1 == FalseProb for BB1 * TrueProb for TmpBB.
      // Another choice is to assume TrueProb for BB1 equals to TrueProb for
      // TmpBB, but the math is more complicated.
      uint64_t TrueWeight, FalseWeight;
      if (Br1->extractProfMetadata(TrueWeight, FalseWeight)) {
        uint64_t NewTrueWeight = TrueWeight;
        uint64_t NewFalseWeight = TrueWeight + 2 * FalseWeight;
        scaleWeights(NewTrueWeight, NewFalseWeight);
        Br1->setMetadata(LLVMContext::MD_prof, MDBuilder(Br1->getContext())
                         .createBranchWeights(TrueWeight, FalseWeight));

        NewTrueWeight = TrueWeight;
        NewFalseWeight = 2 * FalseWeight;
        scaleWeights(NewTrueWeight, NewFalseWeight);
        Br2->setMetadata(LLVMContext::MD_prof, MDBuilder(Br2->getContext())
                         .createBranchWeights(TrueWeight, FalseWeight));
      }
    } else {
      // Codegen X & Y as:
      // BB1:
      //   jmp_if_X TmpBB
      //   jmp FBB
      // TmpBB:
      //   jmp_if_Y TBB
      //   jmp FBB
      //
      //  This requires creation of TmpBB after CurBB.

      // We have flexibility in setting Prob for BB1 and Prob for TmpBB.
      // The requirement is that
      //   FalseProb for BB1 + (TrueProb for BB1 * FalseProb for TmpBB)
      //     = FalseProb for original BB.
      // Assuming the original weights are A and B, one choice is to set BB1's
      // weights to 2A+B and B, and set TmpBB's weights to 2A and B. This choice
      // assumes that
      //   FalseProb for BB1 == TrueProb for BB1 * FalseProb for TmpBB.
      uint64_t TrueWeight, FalseWeight;
      if (Br1->extractProfMetadata(TrueWeight, FalseWeight)) {
        uint64_t NewTrueWeight = 2 * TrueWeight + FalseWeight;
        uint64_t NewFalseWeight = FalseWeight;
        scaleWeights(NewTrueWeight, NewFalseWeight);
        Br1->setMetadata(LLVMContext::MD_prof, MDBuilder(Br1->getContext())
                         .createBranchWeights(TrueWeight, FalseWeight));

        NewTrueWeight = 2 * TrueWeight;
        NewFalseWeight = FalseWeight;
        scaleWeights(NewTrueWeight, NewFalseWeight);
        Br2->setMetadata(LLVMContext::MD_prof, MDBuilder(Br2->getContext())
                         .createBranchWeights(TrueWeight, FalseWeight));
      }
    }

    ModifiedDT = true;
    MadeChange = true;

    LLVM_DEBUG(dbgs() << "After branch condition splitting\n"; BB.dump();
               TmpBB->dump());
  }
  return MadeChange;
}<|MERGE_RESOLUTION|>--- conflicted
+++ resolved
@@ -5280,11 +5280,7 @@
   if (!RewriteGEP && Ops.size() == 2)
     return false;
 
-<<<<<<< HEAD
-  unsigned NumElts = Ptr->getType()->getVectorNumElements();
-=======
   unsigned NumElts = cast<VectorType>(Ptr->getType())->getNumElements();
->>>>>>> 2295e1df
 
   IRBuilder<> Builder(MemoryInst);
 
