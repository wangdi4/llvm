//===- CodeGenPrepare.cpp - Prepare a function for code generation --------===//
//
//                     The LLVM Compiler Infrastructure
//
// This file is distributed under the University of Illinois Open Source
// License. See LICENSE.TXT for details.
//
//===----------------------------------------------------------------------===//
//
// This pass munges the code in the input function to better prepare it for
// SelectionDAG-based code generation. This works around limitations in it's
// basic-block-at-a-time approach. It should eventually be removed.
//
//===----------------------------------------------------------------------===//

#include "llvm/CodeGen/Passes.h"
#include "llvm/ADT/DenseMap.h"
#include "llvm/ADT/SmallSet.h"
#include "llvm/ADT/Statistic.h"
#include "llvm/Analysis/InstructionSimplify.h"
<<<<<<< HEAD
=======
#include "llvm/Analysis/TargetLibraryInfo.h"
#include "llvm/Analysis/TargetTransformInfo.h"
>>>>>>> 41cb3da2
#include "llvm/IR/CallSite.h"
#include "llvm/IR/Constants.h"
#include "llvm/IR/DataLayout.h"
#include "llvm/IR/DerivedTypes.h"
#include "llvm/IR/Dominators.h"
#include "llvm/IR/Function.h"
#include "llvm/IR/GetElementPtrTypeIterator.h"
#include "llvm/IR/IRBuilder.h"
#include "llvm/IR/InlineAsm.h"
#include "llvm/IR/Instructions.h"
#include "llvm/IR/IntrinsicInst.h"
#include "llvm/IR/MDBuilder.h"
#include "llvm/IR/PatternMatch.h"
#include "llvm/IR/Statepoint.h"
#include "llvm/IR/ValueHandle.h"
#include "llvm/IR/ValueMap.h"
#include "llvm/Pass.h"
#include "llvm/Support/CommandLine.h"
#include "llvm/Support/Debug.h"
#include "llvm/Support/raw_ostream.h"
#include "llvm/Target/TargetLowering.h"
#include "llvm/Target/TargetSubtargetInfo.h"
#include "llvm/Transforms/Utils/BasicBlockUtils.h"
#include "llvm/Transforms/Utils/BuildLibCalls.h"
#include "llvm/Transforms/Utils/BypassSlowDivision.h"
#include "llvm/Transforms/Utils/Local.h"
#include "llvm/Transforms/Utils/SimplifyLibCalls.h"
using namespace llvm;
using namespace llvm::PatternMatch;

#define DEBUG_TYPE "codegenprepare"

STATISTIC(NumBlocksElim, "Number of blocks eliminated");
STATISTIC(NumPHIsElim,   "Number of trivial PHIs eliminated");
STATISTIC(NumGEPsElim,   "Number of GEPs converted to casts");
STATISTIC(NumCmpUses, "Number of uses of Cmp expressions replaced with uses of "
                      "sunken Cmps");
STATISTIC(NumCastUses, "Number of uses of Cast expressions replaced with uses "
                       "of sunken Casts");
STATISTIC(NumMemoryInsts, "Number of memory instructions whose address "
                          "computations were sunk");
STATISTIC(NumExtsMoved,  "Number of [s|z]ext instructions combined with loads");
STATISTIC(NumExtUses,    "Number of uses of [s|z]ext instructions optimized");
STATISTIC(NumRetsDup,    "Number of return instructions duplicated");
STATISTIC(NumDbgValueMoved, "Number of debug value instructions moved");
STATISTIC(NumSelectsExpanded, "Number of selects turned into branches");
STATISTIC(NumAndCmpsMoved, "Number of and/cmp's pushed into branches");

static cl::opt<bool> DisableBranchOpts(
  "disable-cgp-branch-opts", cl::Hidden, cl::init(false),
  cl::desc("Disable branch optimizations in CodeGenPrepare"));

static cl::opt<bool>
    DisableGCOpts("disable-cgp-gc-opts", cl::Hidden, cl::init(false),
                  cl::desc("Disable GC optimizations in CodeGenPrepare"));

static cl::opt<bool> DisableSelectToBranch(
  "disable-cgp-select2branch", cl::Hidden, cl::init(false),
  cl::desc("Disable select to branch conversion."));

static cl::opt<bool> AddrSinkUsingGEPs(
  "addr-sink-using-gep", cl::Hidden, cl::init(false),
  cl::desc("Address sinking in CGP using GEPs."));

static cl::opt<bool> EnableAndCmpSinking(
   "enable-andcmp-sinking", cl::Hidden, cl::init(true),
   cl::desc("Enable sinkinig and/cmp into branches."));

<<<<<<< HEAD
namespace {
typedef SmallPtrSet<Instruction *, 16> SetOfInstrs;
typedef DenseMap<Instruction *, Type *> InstrToOrigTy;
=======
static cl::opt<bool> DisableStoreExtract(
    "disable-cgp-store-extract", cl::Hidden, cl::init(false),
    cl::desc("Disable store(extract) optimizations in CodeGenPrepare"));

static cl::opt<bool> StressStoreExtract(
    "stress-cgp-store-extract", cl::Hidden, cl::init(false),
    cl::desc("Stress test store(extract) optimizations in CodeGenPrepare"));

static cl::opt<bool> DisableExtLdPromotion(
    "disable-cgp-ext-ld-promotion", cl::Hidden, cl::init(false),
    cl::desc("Disable ext(promotable(ld)) -> promoted(ext(ld)) optimization in "
             "CodeGenPrepare"));

static cl::opt<bool> StressExtLdPromotion(
    "stress-cgp-ext-ld-promotion", cl::Hidden, cl::init(false),
    cl::desc("Stress test ext(promotable(ld)) -> promoted(ext(ld)) "
             "optimization in CodeGenPrepare"));

namespace {
typedef SmallPtrSet<Instruction *, 16> SetOfInstrs;
struct TypeIsSExt {
  Type *Ty;
  bool IsSExt;
  TypeIsSExt(Type *Ty, bool IsSExt) : Ty(Ty), IsSExt(IsSExt) {}
};
typedef DenseMap<Instruction *, TypeIsSExt> InstrToOrigTy;
class TypePromotionTransaction;
>>>>>>> 41cb3da2

  class CodeGenPrepare : public FunctionPass {
    /// TLI - Keep a pointer of a TargetLowering to consult for determining
    /// transformation profitability.
    const TargetMachine *TM;
    const TargetLowering *TLI;
    const TargetLibraryInfo *TLInfo;
    DominatorTree *DT;

    /// CurInstIterator - As we scan instructions optimizing them, this is the
    /// next instruction to optimize.  Xforms that can invalidate this should
    /// update it.
    BasicBlock::iterator CurInstIterator;

    /// Keeps track of non-local addresses that have been sunk into a block.
    /// This allows us to avoid inserting duplicate code for blocks with
    /// multiple load/stores of the same address.
    ValueMap<Value*, Value*> SunkAddrs;

    /// Keeps track of all truncates inserted for the current function.
    SetOfInstrs InsertedTruncsSet;
    /// Keeps track of the type of the related instruction before their
    /// promotion for the current function.
    InstrToOrigTy PromotedInsts;

    /// ModifiedDT - If CFG is modified in anyway, dominator tree may need to
    /// be updated.
    bool ModifiedDT;

    /// OptSize - True if optimizing for size.
    bool OptSize;

  public:
    static char ID; // Pass identification, replacement for typeid
    explicit CodeGenPrepare(const TargetMachine *TM = nullptr)
      : FunctionPass(ID), TM(TM), TLI(nullptr) {
        initializeCodeGenPreparePass(*PassRegistry::getPassRegistry());
      }
    bool runOnFunction(Function &F) override;

    const char *getPassName() const override { return "CodeGen Prepare"; }

    void getAnalysisUsage(AnalysisUsage &AU) const override {
      AU.addPreserved<DominatorTreeWrapperPass>();
<<<<<<< HEAD
      AU.addRequired<TargetLibraryInfo>();
=======
      AU.addRequired<TargetLibraryInfoWrapperPass>();
      AU.addRequired<TargetTransformInfo>();
>>>>>>> 41cb3da2
    }

  private:
    bool EliminateFallThrough(Function &F);
    bool EliminateMostlyEmptyBlocks(Function &F);
    bool CanMergeBlocks(const BasicBlock *BB, const BasicBlock *DestBB) const;
    void EliminateMostlyEmptyBlock(BasicBlock *BB);
    bool OptimizeBlock(BasicBlock &BB, bool& ModifiedDT);
    bool OptimizeInst(Instruction *I, bool& ModifiedDT);
    bool OptimizeMemoryInst(Instruction *I, Value *Addr, Type *AccessTy);
    bool OptimizeInlineAsmInst(CallInst *CS);
    bool OptimizeCallInst(CallInst *CI, bool& ModifiedDT);
    bool MoveExtToFormExtLoad(Instruction *&I);
    bool OptimizeExtUses(Instruction *I);
    bool OptimizeSelectInst(SelectInst *SI);
    bool OptimizeShuffleVectorInst(ShuffleVectorInst *SI);
    bool DupRetToEnableTailCallOpts(BasicBlock *BB);
    bool PlaceDbgValues(Function &F);
    bool sinkAndCmp(Function &F);
    bool ExtLdPromotion(TypePromotionTransaction &TPT, LoadInst *&LI,
                        Instruction *&Inst,
                        const SmallVectorImpl<Instruction *> &Exts,
                        unsigned CreatedInst);
    bool splitBranchCondition(Function &F);
    bool simplifyOffsetableRelocate(Instruction &I);
  };
}

char CodeGenPrepare::ID = 0;
INITIALIZE_TM_PASS(CodeGenPrepare, "codegenprepare",
                   "Optimize for code generation", false, false)

FunctionPass *llvm::createCodeGenPreparePass(const TargetMachine *TM) {
  return new CodeGenPrepare(TM);
}

bool CodeGenPrepare::runOnFunction(Function &F) {
  if (skipOptnoneFunction(F))
    return false;

  bool EverMadeChange = false;
  // Clear per function information.
  InsertedTruncsSet.clear();
  PromotedInsts.clear();

  ModifiedDT = false;
  if (TM)
    TLI = TM->getSubtargetImpl()->getTargetLowering();
<<<<<<< HEAD
  TLInfo = &getAnalysis<TargetLibraryInfo>();
=======
  TLInfo = &getAnalysis<TargetLibraryInfoWrapperPass>().getTLI();
  TTI = &getAnalysis<TargetTransformInfo>();
>>>>>>> 41cb3da2
  DominatorTreeWrapperPass *DTWP =
      getAnalysisIfAvailable<DominatorTreeWrapperPass>();
  DT = DTWP ? &DTWP->getDomTree() : nullptr;
  OptSize = F.getAttributes().hasAttribute(AttributeSet::FunctionIndex,
                                           Attribute::OptimizeForSize);

  /// This optimization identifies DIV instructions that can be
  /// profitably bypassed and carried out with a shorter, faster divide.
  if (!OptSize && TLI && TLI->isSlowDivBypassed()) {
    const DenseMap<unsigned int, unsigned int> &BypassWidths =
       TLI->getBypassSlowDivWidths();
    for (Function::iterator I = F.begin(); I != F.end(); I++)
      EverMadeChange |= bypassSlowDivision(F, I, BypassWidths);
  }

  // Eliminate blocks that contain only PHI nodes and an
  // unconditional branch.
  EverMadeChange |= EliminateMostlyEmptyBlocks(F);

  // llvm.dbg.value is far away from the value then iSel may not be able
  // handle it properly. iSel will drop llvm.dbg.value if it can not
  // find a node corresponding to the value.
  EverMadeChange |= PlaceDbgValues(F);

  // If there is a mask, compare against zero, and branch that can be combined
  // into a single target instruction, push the mask and compare into branch
  // users. Do this before OptimizeBlock -> OptimizeInst ->
  // OptimizeCmpExpression, which perturbs the pattern being searched for.
  if (!DisableBranchOpts) {
    EverMadeChange |= sinkAndCmp(F);
    EverMadeChange |= splitBranchCondition(F);
  }

  bool MadeChange = true;
  while (MadeChange) {
    MadeChange = false;
    for (Function::iterator I = F.begin(); I != F.end(); ) {
      BasicBlock *BB = I++;
      bool ModifiedDTOnIteration = false;
      MadeChange |= OptimizeBlock(*BB, ModifiedDTOnIteration);

      // Restart BB iteration if the dominator tree of the Function was changed
      ModifiedDT |= ModifiedDTOnIteration;
      if (ModifiedDTOnIteration)
        break;
    }
    EverMadeChange |= MadeChange;
  }

  SunkAddrs.clear();

  if (!DisableBranchOpts) {
    MadeChange = false;
    SmallPtrSet<BasicBlock*, 8> WorkList;
    for (BasicBlock &BB : F) {
      SmallVector<BasicBlock *, 2> Successors(succ_begin(&BB), succ_end(&BB));
      MadeChange |= ConstantFoldTerminator(&BB, true);
      if (!MadeChange) continue;

      for (SmallVectorImpl<BasicBlock*>::iterator
             II = Successors.begin(), IE = Successors.end(); II != IE; ++II)
        if (pred_begin(*II) == pred_end(*II))
          WorkList.insert(*II);
    }

    // Delete the dead blocks and any of their dead successors.
    MadeChange |= !WorkList.empty();
    while (!WorkList.empty()) {
      BasicBlock *BB = *WorkList.begin();
      WorkList.erase(BB);
      SmallVector<BasicBlock*, 2> Successors(succ_begin(BB), succ_end(BB));

      DeleteDeadBlock(BB);

      for (SmallVectorImpl<BasicBlock*>::iterator
             II = Successors.begin(), IE = Successors.end(); II != IE; ++II)
        if (pred_begin(*II) == pred_end(*II))
          WorkList.insert(*II);
    }

    // Merge pairs of basic blocks with unconditional branches, connected by
    // a single edge.
    if (EverMadeChange || MadeChange)
      MadeChange |= EliminateFallThrough(F);

    if (MadeChange)
      ModifiedDT = true;
    EverMadeChange |= MadeChange;
  }

  if (!DisableGCOpts) {
    SmallVector<Instruction *, 2> Statepoints;
    for (BasicBlock &BB : F)
      for (Instruction &I : BB)
        if (isStatepoint(I))
          Statepoints.push_back(&I);
    for (auto &I : Statepoints)
      EverMadeChange |= simplifyOffsetableRelocate(*I);
  }

  if (ModifiedDT && DT)
    DT->recalculate(F);

  return EverMadeChange;
}

/// EliminateFallThrough - Merge basic blocks which are connected
/// by a single edge, where one of the basic blocks has a single successor
/// pointing to the other basic block, which has a single predecessor.
bool CodeGenPrepare::EliminateFallThrough(Function &F) {
  bool Changed = false;
  // Scan all of the blocks in the function, except for the entry block.
  for (Function::iterator I = std::next(F.begin()), E = F.end(); I != E;) {
    BasicBlock *BB = I++;
    // If the destination block has a single pred, then this is a trivial
    // edge, just collapse it.
    BasicBlock *SinglePred = BB->getSinglePredecessor();

    // Don't merge if BB's address is taken.
    if (!SinglePred || SinglePred == BB || BB->hasAddressTaken()) continue;

    BranchInst *Term = dyn_cast<BranchInst>(SinglePred->getTerminator());
    if (Term && !Term->isConditional()) {
      Changed = true;
      DEBUG(dbgs() << "To merge:\n"<< *SinglePred << "\n\n\n");
      // Remember if SinglePred was the entry block of the function.
      // If so, we will need to move BB back to the entry position.
      bool isEntry = SinglePred == &SinglePred->getParent()->getEntryBlock();
      MergeBasicBlockIntoOnlyPred(BB, this);

      if (isEntry && BB != &BB->getParent()->getEntryBlock())
        BB->moveBefore(&BB->getParent()->getEntryBlock());

      // We have erased a block. Update the iterator.
      I = BB;
    }
  }
  return Changed;
}

/// EliminateMostlyEmptyBlocks - eliminate blocks that contain only PHI nodes,
/// debug info directives, and an unconditional branch.  Passes before isel
/// (e.g. LSR/loopsimplify) often split edges in ways that are non-optimal for
/// isel.  Start by eliminating these blocks so we can split them the way we
/// want them.
bool CodeGenPrepare::EliminateMostlyEmptyBlocks(Function &F) {
  bool MadeChange = false;
  // Note that this intentionally skips the entry block.
  for (Function::iterator I = std::next(F.begin()), E = F.end(); I != E;) {
    BasicBlock *BB = I++;

    // If this block doesn't end with an uncond branch, ignore it.
    BranchInst *BI = dyn_cast<BranchInst>(BB->getTerminator());
    if (!BI || !BI->isUnconditional())
      continue;

    // If the instruction before the branch (skipping debug info) isn't a phi
    // node, then other stuff is happening here.
    BasicBlock::iterator BBI = BI;
    if (BBI != BB->begin()) {
      --BBI;
      while (isa<DbgInfoIntrinsic>(BBI)) {
        if (BBI == BB->begin())
          break;
        --BBI;
      }
      if (!isa<DbgInfoIntrinsic>(BBI) && !isa<PHINode>(BBI))
        continue;
    }

    // Do not break infinite loops.
    BasicBlock *DestBB = BI->getSuccessor(0);
    if (DestBB == BB)
      continue;

    if (!CanMergeBlocks(BB, DestBB))
      continue;

    EliminateMostlyEmptyBlock(BB);
    MadeChange = true;
  }
  return MadeChange;
}

/// CanMergeBlocks - Return true if we can merge BB into DestBB if there is a
/// single uncond branch between them, and BB contains no other non-phi
/// instructions.
bool CodeGenPrepare::CanMergeBlocks(const BasicBlock *BB,
                                    const BasicBlock *DestBB) const {
  // We only want to eliminate blocks whose phi nodes are used by phi nodes in
  // the successor.  If there are more complex condition (e.g. preheaders),
  // don't mess around with them.
  BasicBlock::const_iterator BBI = BB->begin();
  while (const PHINode *PN = dyn_cast<PHINode>(BBI++)) {
    for (const User *U : PN->users()) {
      const Instruction *UI = cast<Instruction>(U);
      if (UI->getParent() != DestBB || !isa<PHINode>(UI))
        return false;
      // If User is inside DestBB block and it is a PHINode then check
      // incoming value. If incoming value is not from BB then this is
      // a complex condition (e.g. preheaders) we want to avoid here.
      if (UI->getParent() == DestBB) {
        if (const PHINode *UPN = dyn_cast<PHINode>(UI))
          for (unsigned I = 0, E = UPN->getNumIncomingValues(); I != E; ++I) {
            Instruction *Insn = dyn_cast<Instruction>(UPN->getIncomingValue(I));
            if (Insn && Insn->getParent() == BB &&
                Insn->getParent() != UPN->getIncomingBlock(I))
              return false;
          }
      }
    }
  }

  // If BB and DestBB contain any common predecessors, then the phi nodes in BB
  // and DestBB may have conflicting incoming values for the block.  If so, we
  // can't merge the block.
  const PHINode *DestBBPN = dyn_cast<PHINode>(DestBB->begin());
  if (!DestBBPN) return true;  // no conflict.

  // Collect the preds of BB.
  SmallPtrSet<const BasicBlock*, 16> BBPreds;
  if (const PHINode *BBPN = dyn_cast<PHINode>(BB->begin())) {
    // It is faster to get preds from a PHI than with pred_iterator.
    for (unsigned i = 0, e = BBPN->getNumIncomingValues(); i != e; ++i)
      BBPreds.insert(BBPN->getIncomingBlock(i));
  } else {
    BBPreds.insert(pred_begin(BB), pred_end(BB));
  }

  // Walk the preds of DestBB.
  for (unsigned i = 0, e = DestBBPN->getNumIncomingValues(); i != e; ++i) {
    BasicBlock *Pred = DestBBPN->getIncomingBlock(i);
    if (BBPreds.count(Pred)) {   // Common predecessor?
      BBI = DestBB->begin();
      while (const PHINode *PN = dyn_cast<PHINode>(BBI++)) {
        const Value *V1 = PN->getIncomingValueForBlock(Pred);
        const Value *V2 = PN->getIncomingValueForBlock(BB);

        // If V2 is a phi node in BB, look up what the mapped value will be.
        if (const PHINode *V2PN = dyn_cast<PHINode>(V2))
          if (V2PN->getParent() == BB)
            V2 = V2PN->getIncomingValueForBlock(Pred);

        // If there is a conflict, bail out.
        if (V1 != V2) return false;
      }
    }
  }

  return true;
}


/// EliminateMostlyEmptyBlock - Eliminate a basic block that have only phi's and
/// an unconditional branch in it.
void CodeGenPrepare::EliminateMostlyEmptyBlock(BasicBlock *BB) {
  BranchInst *BI = cast<BranchInst>(BB->getTerminator());
  BasicBlock *DestBB = BI->getSuccessor(0);

  DEBUG(dbgs() << "MERGING MOSTLY EMPTY BLOCKS - BEFORE:\n" << *BB << *DestBB);

  // If the destination block has a single pred, then this is a trivial edge,
  // just collapse it.
  if (BasicBlock *SinglePred = DestBB->getSinglePredecessor()) {
    if (SinglePred != DestBB) {
      // Remember if SinglePred was the entry block of the function.  If so, we
      // will need to move BB back to the entry position.
      bool isEntry = SinglePred == &SinglePred->getParent()->getEntryBlock();
      MergeBasicBlockIntoOnlyPred(DestBB, this);

      if (isEntry && BB != &BB->getParent()->getEntryBlock())
        BB->moveBefore(&BB->getParent()->getEntryBlock());

      DEBUG(dbgs() << "AFTER:\n" << *DestBB << "\n\n\n");
      return;
    }
  }

  // Otherwise, we have multiple predecessors of BB.  Update the PHIs in DestBB
  // to handle the new incoming edges it is about to have.
  PHINode *PN;
  for (BasicBlock::iterator BBI = DestBB->begin();
       (PN = dyn_cast<PHINode>(BBI)); ++BBI) {
    // Remove the incoming value for BB, and remember it.
    Value *InVal = PN->removeIncomingValue(BB, false);

    // Two options: either the InVal is a phi node defined in BB or it is some
    // value that dominates BB.
    PHINode *InValPhi = dyn_cast<PHINode>(InVal);
    if (InValPhi && InValPhi->getParent() == BB) {
      // Add all of the input values of the input PHI as inputs of this phi.
      for (unsigned i = 0, e = InValPhi->getNumIncomingValues(); i != e; ++i)
        PN->addIncoming(InValPhi->getIncomingValue(i),
                        InValPhi->getIncomingBlock(i));
    } else {
      // Otherwise, add one instance of the dominating value for each edge that
      // we will be adding.
      if (PHINode *BBPN = dyn_cast<PHINode>(BB->begin())) {
        for (unsigned i = 0, e = BBPN->getNumIncomingValues(); i != e; ++i)
          PN->addIncoming(InVal, BBPN->getIncomingBlock(i));
      } else {
        for (pred_iterator PI = pred_begin(BB), E = pred_end(BB); PI != E; ++PI)
          PN->addIncoming(InVal, *PI);
      }
    }
  }

  // The PHIs are now updated, change everything that refers to BB to use
  // DestBB and remove BB.
  BB->replaceAllUsesWith(DestBB);
  if (DT && !ModifiedDT) {
    BasicBlock *BBIDom  = DT->getNode(BB)->getIDom()->getBlock();
    BasicBlock *DestBBIDom = DT->getNode(DestBB)->getIDom()->getBlock();
    BasicBlock *NewIDom = DT->findNearestCommonDominator(BBIDom, DestBBIDom);
    DT->changeImmediateDominator(DestBB, NewIDom);
    DT->eraseNode(BB);
  }
  BB->eraseFromParent();
  ++NumBlocksElim;

  DEBUG(dbgs() << "AFTER:\n" << *DestBB << "\n\n\n");
}

// Computes a map of base pointer relocation instructions to corresponding
// derived pointer relocation instructions given a vector of all relocate calls
static void computeBaseDerivedRelocateMap(
    const SmallVectorImpl<User *> &AllRelocateCalls,
    DenseMap<IntrinsicInst *, SmallVector<IntrinsicInst *, 2>> &
        RelocateInstMap) {
  // Collect information in two maps: one primarily for locating the base object
  // while filling the second map; the second map is the final structure holding
  // a mapping between Base and corresponding Derived relocate calls
  DenseMap<std::pair<unsigned, unsigned>, IntrinsicInst *> RelocateIdxMap;
  for (auto &U : AllRelocateCalls) {
    GCRelocateOperands ThisRelocate(U);
    IntrinsicInst *I = cast<IntrinsicInst>(U);
    auto K = std::make_pair(ThisRelocate.basePtrIndex(),
                            ThisRelocate.derivedPtrIndex());
    RelocateIdxMap.insert(std::make_pair(K, I));
  }
  for (auto &Item : RelocateIdxMap) {
    std::pair<unsigned, unsigned> Key = Item.first;
    if (Key.first == Key.second)
      // Base relocation: nothing to insert
      continue;

    IntrinsicInst *I = Item.second;
    auto BaseKey = std::make_pair(Key.first, Key.first);
    IntrinsicInst *Base = RelocateIdxMap[BaseKey];
    if (!Base)
      // TODO: We might want to insert a new base object relocate and gep off
      // that, if there are enough derived object relocates.
      continue;
    RelocateInstMap[Base].push_back(I);
  }
}

// Accepts a GEP and extracts the operands into a vector provided they're all
// small integer constants
static bool getGEPSmallConstantIntOffsetV(GetElementPtrInst *GEP,
                                          SmallVectorImpl<Value *> &OffsetV) {
  for (unsigned i = 1; i < GEP->getNumOperands(); i++) {
    // Only accept small constant integer operands
    auto Op = dyn_cast<ConstantInt>(GEP->getOperand(i));
    if (!Op || Op->getZExtValue() > 20)
      return false;
  }

  for (unsigned i = 1; i < GEP->getNumOperands(); i++)
    OffsetV.push_back(GEP->getOperand(i));
  return true;
}

// Takes a RelocatedBase (base pointer relocation instruction) and Targets to
// replace, computes a replacement, and affects it.
static bool
simplifyRelocatesOffABase(IntrinsicInst *RelocatedBase,
                          const SmallVectorImpl<IntrinsicInst *> &Targets) {
  bool MadeChange = false;
  for (auto &ToReplace : Targets) {
    GCRelocateOperands MasterRelocate(RelocatedBase);
    GCRelocateOperands ThisRelocate(ToReplace);

    assert(ThisRelocate.basePtrIndex() == MasterRelocate.basePtrIndex() &&
           "Not relocating a derived object of the original base object");
    if (ThisRelocate.basePtrIndex() == ThisRelocate.derivedPtrIndex()) {
      // A duplicate relocate call. TODO: coalesce duplicates.
      continue;
    }

    Value *Base = ThisRelocate.basePtr();
    auto Derived = dyn_cast<GetElementPtrInst>(ThisRelocate.derivedPtr());
    if (!Derived || Derived->getPointerOperand() != Base)
      continue;

    SmallVector<Value *, 2> OffsetV;
    if (!getGEPSmallConstantIntOffsetV(Derived, OffsetV))
      continue;

    // Create a Builder and replace the target callsite with a gep
    IRBuilder<> Builder(ToReplace);
    Builder.SetCurrentDebugLocation(ToReplace->getDebugLoc());
    Value *Replacement =
        Builder.CreateGEP(RelocatedBase, makeArrayRef(OffsetV));
    Instruction *ReplacementInst = cast<Instruction>(Replacement);
    ReplacementInst->removeFromParent();
    ReplacementInst->insertAfter(RelocatedBase);
    Replacement->takeName(ToReplace);
    ToReplace->replaceAllUsesWith(Replacement);
    ToReplace->eraseFromParent();

    MadeChange = true;
  }
  return MadeChange;
}

// Turns this:
//
// %base = ...
// %ptr = gep %base + 15
// %tok = statepoint (%fun, i32 0, i32 0, i32 0, %base, %ptr)
// %base' = relocate(%tok, i32 4, i32 4)
// %ptr' = relocate(%tok, i32 4, i32 5)
// %val = load %ptr'
//
// into this:
//
// %base = ...
// %ptr = gep %base + 15
// %tok = statepoint (%fun, i32 0, i32 0, i32 0, %base, %ptr)
// %base' = gc.relocate(%tok, i32 4, i32 4)
// %ptr' = gep %base' + 15
// %val = load %ptr'
bool CodeGenPrepare::simplifyOffsetableRelocate(Instruction &I) {
  bool MadeChange = false;
  SmallVector<User *, 2> AllRelocateCalls;

  for (auto *U : I.users())
    if (isGCRelocate(dyn_cast<Instruction>(U)))
      // Collect all the relocate calls associated with a statepoint
      AllRelocateCalls.push_back(U);

  // We need atleast one base pointer relocation + one derived pointer
  // relocation to mangle
  if (AllRelocateCalls.size() < 2)
    return false;

  // RelocateInstMap is a mapping from the base relocate instruction to the
  // corresponding derived relocate instructions
  DenseMap<IntrinsicInst *, SmallVector<IntrinsicInst *, 2>> RelocateInstMap;
  computeBaseDerivedRelocateMap(AllRelocateCalls, RelocateInstMap);
  if (RelocateInstMap.empty())
    return false;

  for (auto &Item : RelocateInstMap)
    // Item.first is the RelocatedBase to offset against
    // Item.second is the vector of Targets to replace
    MadeChange = simplifyRelocatesOffABase(Item.first, Item.second);
  return MadeChange;
}

/// SinkCast - Sink the specified cast instruction into its user blocks
static bool SinkCast(CastInst *CI) {
  BasicBlock *DefBB = CI->getParent();

  /// InsertedCasts - Only insert a cast in each block once.
  DenseMap<BasicBlock*, CastInst*> InsertedCasts;

  bool MadeChange = false;
  for (Value::user_iterator UI = CI->user_begin(), E = CI->user_end();
       UI != E; ) {
    Use &TheUse = UI.getUse();
    Instruction *User = cast<Instruction>(*UI);

    // Figure out which BB this cast is used in.  For PHI's this is the
    // appropriate predecessor block.
    BasicBlock *UserBB = User->getParent();
    if (PHINode *PN = dyn_cast<PHINode>(User)) {
      UserBB = PN->getIncomingBlock(TheUse);
    }

    // Preincrement use iterator so we don't invalidate it.
    ++UI;

    // If this user is in the same block as the cast, don't change the cast.
    if (UserBB == DefBB) continue;

    // If we have already inserted a cast into this block, use it.
    CastInst *&InsertedCast = InsertedCasts[UserBB];

    if (!InsertedCast) {
      BasicBlock::iterator InsertPt = UserBB->getFirstInsertionPt();
      InsertedCast =
        CastInst::Create(CI->getOpcode(), CI->getOperand(0), CI->getType(), "",
                         InsertPt);
      MadeChange = true;
    }

    // Replace a use of the cast with a use of the new cast.
    TheUse = InsertedCast;
    ++NumCastUses;
  }

  // If we removed all uses, nuke the cast.
  if (CI->use_empty()) {
    CI->eraseFromParent();
    MadeChange = true;
  }

  return MadeChange;
}

/// OptimizeNoopCopyExpression - If the specified cast instruction is a noop
/// copy (e.g. it's casting from one pointer type to another, i32->i8 on PPC),
/// sink it into user blocks to reduce the number of virtual
/// registers that must be created and coalesced.
///
/// Return true if any changes are made.
///
static bool OptimizeNoopCopyExpression(CastInst *CI, const TargetLowering &TLI){
  // If this is a noop copy,
  EVT SrcVT = TLI.getValueType(CI->getOperand(0)->getType());
  EVT DstVT = TLI.getValueType(CI->getType());

  // This is an fp<->int conversion?
  if (SrcVT.isInteger() != DstVT.isInteger())
    return false;

  // If this is an extension, it will be a zero or sign extension, which
  // isn't a noop.
  if (SrcVT.bitsLT(DstVT)) return false;

  // If these values will be promoted, find out what they will be promoted
  // to.  This helps us consider truncates on PPC as noop copies when they
  // are.
  if (TLI.getTypeAction(CI->getContext(), SrcVT) ==
      TargetLowering::TypePromoteInteger)
    SrcVT = TLI.getTypeToTransformTo(CI->getContext(), SrcVT);
  if (TLI.getTypeAction(CI->getContext(), DstVT) ==
      TargetLowering::TypePromoteInteger)
    DstVT = TLI.getTypeToTransformTo(CI->getContext(), DstVT);

  // If, after promotion, these are the same types, this is a noop copy.
  if (SrcVT != DstVT)
    return false;

  return SinkCast(CI);
}

/// OptimizeCmpExpression - sink the given CmpInst into user blocks to reduce
/// the number of virtual registers that must be created and coalesced.  This is
/// a clear win except on targets with multiple condition code registers
///  (PowerPC), where it might lose; some adjustment may be wanted there.
///
/// Return true if any changes are made.
static bool OptimizeCmpExpression(CmpInst *CI) {
  BasicBlock *DefBB = CI->getParent();

  /// InsertedCmp - Only insert a cmp in each block once.
  DenseMap<BasicBlock*, CmpInst*> InsertedCmps;

  bool MadeChange = false;
  for (Value::user_iterator UI = CI->user_begin(), E = CI->user_end();
       UI != E; ) {
    Use &TheUse = UI.getUse();
    Instruction *User = cast<Instruction>(*UI);

    // Preincrement use iterator so we don't invalidate it.
    ++UI;

    // Don't bother for PHI nodes.
    if (isa<PHINode>(User))
      continue;

    // Figure out which BB this cmp is used in.
    BasicBlock *UserBB = User->getParent();

    // If this user is in the same block as the cmp, don't change the cmp.
    if (UserBB == DefBB) continue;

    // If we have already inserted a cmp into this block, use it.
    CmpInst *&InsertedCmp = InsertedCmps[UserBB];

    if (!InsertedCmp) {
      BasicBlock::iterator InsertPt = UserBB->getFirstInsertionPt();
      InsertedCmp =
        CmpInst::Create(CI->getOpcode(),
                        CI->getPredicate(),  CI->getOperand(0),
                        CI->getOperand(1), "", InsertPt);
      MadeChange = true;
    }

    // Replace a use of the cmp with a use of the new cmp.
    TheUse = InsertedCmp;
    ++NumCmpUses;
  }

  // If we removed all uses, nuke the cmp.
  if (CI->use_empty())
    CI->eraseFromParent();

  return MadeChange;
}

/// isExtractBitsCandidateUse - Check if the candidates could
/// be combined with shift instruction, which includes:
/// 1. Truncate instruction
/// 2. And instruction and the imm is a mask of the low bits:
/// imm & (imm+1) == 0
static bool isExtractBitsCandidateUse(Instruction *User) {
  if (!isa<TruncInst>(User)) {
    if (User->getOpcode() != Instruction::And ||
        !isa<ConstantInt>(User->getOperand(1)))
      return false;

    const APInt &Cimm = cast<ConstantInt>(User->getOperand(1))->getValue();

    if ((Cimm & (Cimm + 1)).getBoolValue())
      return false;
  }
  return true;
}

/// SinkShiftAndTruncate - sink both shift and truncate instruction
/// to the use of truncate's BB.
static bool
SinkShiftAndTruncate(BinaryOperator *ShiftI, Instruction *User, ConstantInt *CI,
                     DenseMap<BasicBlock *, BinaryOperator *> &InsertedShifts,
                     const TargetLowering &TLI) {
  BasicBlock *UserBB = User->getParent();
  DenseMap<BasicBlock *, CastInst *> InsertedTruncs;
  TruncInst *TruncI = dyn_cast<TruncInst>(User);
  bool MadeChange = false;

  for (Value::user_iterator TruncUI = TruncI->user_begin(),
                            TruncE = TruncI->user_end();
       TruncUI != TruncE;) {

    Use &TruncTheUse = TruncUI.getUse();
    Instruction *TruncUser = cast<Instruction>(*TruncUI);
    // Preincrement use iterator so we don't invalidate it.

    ++TruncUI;

    int ISDOpcode = TLI.InstructionOpcodeToISD(TruncUser->getOpcode());
    if (!ISDOpcode)
      continue;

    // If the use is actually a legal node, there will not be an
    // implicit truncate.
    // FIXME: always querying the result type is just an
    // approximation; some nodes' legality is determined by the
    // operand or other means. There's no good way to find out though.
    if (TLI.isOperationLegalOrCustom(ISDOpcode,
                                     EVT::getEVT(TruncUser->getType(), true)))
      continue;

    // Don't bother for PHI nodes.
    if (isa<PHINode>(TruncUser))
      continue;

    BasicBlock *TruncUserBB = TruncUser->getParent();

    if (UserBB == TruncUserBB)
      continue;

    BinaryOperator *&InsertedShift = InsertedShifts[TruncUserBB];
    CastInst *&InsertedTrunc = InsertedTruncs[TruncUserBB];

    if (!InsertedShift && !InsertedTrunc) {
      BasicBlock::iterator InsertPt = TruncUserBB->getFirstInsertionPt();
      // Sink the shift
      if (ShiftI->getOpcode() == Instruction::AShr)
        InsertedShift =
            BinaryOperator::CreateAShr(ShiftI->getOperand(0), CI, "", InsertPt);
      else
        InsertedShift =
            BinaryOperator::CreateLShr(ShiftI->getOperand(0), CI, "", InsertPt);

      // Sink the trunc
      BasicBlock::iterator TruncInsertPt = TruncUserBB->getFirstInsertionPt();
      TruncInsertPt++;

      InsertedTrunc = CastInst::Create(TruncI->getOpcode(), InsertedShift,
                                       TruncI->getType(), "", TruncInsertPt);

      MadeChange = true;

      TruncTheUse = InsertedTrunc;
    }
  }
  return MadeChange;
}

/// OptimizeExtractBits - sink the shift *right* instruction into user blocks if
/// the uses could potentially be combined with this shift instruction and
/// generate BitExtract instruction. It will only be applied if the architecture
/// supports BitExtract instruction. Here is an example:
/// BB1:
///   %x.extract.shift = lshr i64 %arg1, 32
/// BB2:
///   %x.extract.trunc = trunc i64 %x.extract.shift to i16
/// ==>
///
/// BB2:
///   %x.extract.shift.1 = lshr i64 %arg1, 32
///   %x.extract.trunc = trunc i64 %x.extract.shift.1 to i16
///
/// CodeGen will recoginze the pattern in BB2 and generate BitExtract
/// instruction.
/// Return true if any changes are made.
static bool OptimizeExtractBits(BinaryOperator *ShiftI, ConstantInt *CI,
                                const TargetLowering &TLI) {
  BasicBlock *DefBB = ShiftI->getParent();

  /// Only insert instructions in each block once.
  DenseMap<BasicBlock *, BinaryOperator *> InsertedShifts;

  bool shiftIsLegal = TLI.isTypeLegal(TLI.getValueType(ShiftI->getType()));

  bool MadeChange = false;
  for (Value::user_iterator UI = ShiftI->user_begin(), E = ShiftI->user_end();
       UI != E;) {
    Use &TheUse = UI.getUse();
    Instruction *User = cast<Instruction>(*UI);
    // Preincrement use iterator so we don't invalidate it.
    ++UI;

    // Don't bother for PHI nodes.
    if (isa<PHINode>(User))
      continue;

    if (!isExtractBitsCandidateUse(User))
      continue;

    BasicBlock *UserBB = User->getParent();

    if (UserBB == DefBB) {
      // If the shift and truncate instruction are in the same BB. The use of
      // the truncate(TruncUse) may still introduce another truncate if not
      // legal. In this case, we would like to sink both shift and truncate
      // instruction to the BB of TruncUse.
      // for example:
      // BB1:
      // i64 shift.result = lshr i64 opnd, imm
      // trunc.result = trunc shift.result to i16
      //
      // BB2:
      //   ----> We will have an implicit truncate here if the architecture does
      //   not have i16 compare.
      // cmp i16 trunc.result, opnd2
      //
      if (isa<TruncInst>(User) && shiftIsLegal
          // If the type of the truncate is legal, no trucate will be
          // introduced in other basic blocks.
          && (!TLI.isTypeLegal(TLI.getValueType(User->getType()))))
        MadeChange =
            SinkShiftAndTruncate(ShiftI, User, CI, InsertedShifts, TLI);

      continue;
    }
    // If we have already inserted a shift into this block, use it.
    BinaryOperator *&InsertedShift = InsertedShifts[UserBB];

    if (!InsertedShift) {
      BasicBlock::iterator InsertPt = UserBB->getFirstInsertionPt();

      if (ShiftI->getOpcode() == Instruction::AShr)
        InsertedShift =
            BinaryOperator::CreateAShr(ShiftI->getOperand(0), CI, "", InsertPt);
      else
        InsertedShift =
            BinaryOperator::CreateLShr(ShiftI->getOperand(0), CI, "", InsertPt);

      MadeChange = true;
    }

    // Replace a use of the shift with a use of the new shift.
    TheUse = InsertedShift;
  }

  // If we removed all uses, nuke the shift.
  if (ShiftI->use_empty())
    ShiftI->eraseFromParent();

  return MadeChange;
}

//  ScalarizeMaskedLoad() translates masked load intrinsic, like 
// <16 x i32 > @llvm.masked.load( <16 x i32>* %addr, i32 align,
//                               <16 x i1> %mask, <16 x i32> %passthru)
// to a chain of basic blocks, whith loading element one-by-one if
// the appropriate mask bit is set
// 
//  %1 = bitcast i8* %addr to i32*
//  %2 = extractelement <16 x i1> %mask, i32 0
//  %3 = icmp eq i1 %2, true
//  br i1 %3, label %cond.load, label %else
//
//cond.load:                                        ; preds = %0
//  %4 = getelementptr i32* %1, i32 0
//  %5 = load i32* %4
//  %6 = insertelement <16 x i32> undef, i32 %5, i32 0
//  br label %else
//
//else:                                             ; preds = %0, %cond.load
//  %res.phi.else = phi <16 x i32> [ %6, %cond.load ], [ undef, %0 ]
//  %7 = extractelement <16 x i1> %mask, i32 1
//  %8 = icmp eq i1 %7, true
//  br i1 %8, label %cond.load1, label %else2
//
//cond.load1:                                       ; preds = %else
//  %9 = getelementptr i32* %1, i32 1
//  %10 = load i32* %9
//  %11 = insertelement <16 x i32> %res.phi.else, i32 %10, i32 1
//  br label %else2
//
//else2:                                            ; preds = %else, %cond.load1
//  %res.phi.else3 = phi <16 x i32> [ %11, %cond.load1 ], [ %res.phi.else, %else ]
//  %12 = extractelement <16 x i1> %mask, i32 2
//  %13 = icmp eq i1 %12, true
//  br i1 %13, label %cond.load4, label %else5
//
static void ScalarizeMaskedLoad(CallInst *CI) {
  Value *Ptr  = CI->getArgOperand(0);
  Value *Src0 = CI->getArgOperand(3);
  Value *Mask = CI->getArgOperand(2);
  VectorType *VecType = dyn_cast<VectorType>(CI->getType());
  Type *EltTy = VecType->getElementType();

  assert(VecType && "Unexpected return type of masked load intrinsic");

  IRBuilder<> Builder(CI->getContext());
  Instruction *InsertPt = CI;
  BasicBlock *IfBlock = CI->getParent();
  BasicBlock *CondBlock = nullptr;
  BasicBlock *PrevIfBlock = CI->getParent();
  Builder.SetInsertPoint(InsertPt);

  Builder.SetCurrentDebugLocation(CI->getDebugLoc());

  // Bitcast %addr fron i8* to EltTy*
  Type *NewPtrType =
    EltTy->getPointerTo(cast<PointerType>(Ptr->getType())->getAddressSpace());
  Value *FirstEltPtr = Builder.CreateBitCast(Ptr, NewPtrType);
  Value *UndefVal = UndefValue::get(VecType);

  // The result vector
  Value *VResult = UndefVal;

  PHINode *Phi = nullptr;
  Value *PrevPhi = UndefVal;

  unsigned VectorWidth = VecType->getNumElements();
  for (unsigned Idx = 0; Idx < VectorWidth; ++Idx) {

    // Fill the "else" block, created in the previous iteration
    //
    //  %res.phi.else3 = phi <16 x i32> [ %11, %cond.load1 ], [ %res.phi.else, %else ]
    //  %mask_1 = extractelement <16 x i1> %mask, i32 Idx
    //  %to_load = icmp eq i1 %mask_1, true
    //  br i1 %to_load, label %cond.load, label %else
    //
    if (Idx > 0) {
      Phi = Builder.CreatePHI(VecType, 2, "res.phi.else");
      Phi->addIncoming(VResult, CondBlock);
      Phi->addIncoming(PrevPhi, PrevIfBlock);
      PrevPhi = Phi;
      VResult = Phi;
    }

    Value *Predicate = Builder.CreateExtractElement(Mask, Builder.getInt32(Idx));
    Value *Cmp = Builder.CreateICmp(ICmpInst::ICMP_EQ, Predicate,
                                    ConstantInt::get(Predicate->getType(), 1));

    // Create "cond" block
    //
    //  %EltAddr = getelementptr i32* %1, i32 0
    //  %Elt = load i32* %EltAddr
    //  VResult = insertelement <16 x i32> VResult, i32 %Elt, i32 Idx
    //
    CondBlock = IfBlock->splitBasicBlock(InsertPt, "cond.load");
    Builder.SetInsertPoint(InsertPt);
    
    Value* Gep = Builder.CreateInBoundsGEP(FirstEltPtr, Builder.getInt32(Idx));
    LoadInst* Load = Builder.CreateLoad(Gep, false);
    VResult = Builder.CreateInsertElement(VResult, Load, Builder.getInt32(Idx));

    // Create "else" block, fill it in the next iteration
    BasicBlock *NewIfBlock = CondBlock->splitBasicBlock(InsertPt, "else");
    Builder.SetInsertPoint(InsertPt);
    Instruction *OldBr = IfBlock->getTerminator();
    BranchInst::Create(CondBlock, NewIfBlock, Cmp, OldBr);
    OldBr->eraseFromParent();
    PrevIfBlock = IfBlock;
    IfBlock = NewIfBlock;
  }

  Phi = Builder.CreatePHI(VecType, 2, "res.phi.select");
  Phi->addIncoming(VResult, CondBlock);
  Phi->addIncoming(PrevPhi, PrevIfBlock);
  Value *NewI = Builder.CreateSelect(Mask, Phi, Src0);
  CI->replaceAllUsesWith(NewI);
  CI->eraseFromParent();
}

//  ScalarizeMaskedStore() translates masked store intrinsic, like
// void @llvm.masked.store(<16 x i32> %src, <16 x i32>* %addr, i32 align,
//                               <16 x i1> %mask)
// to a chain of basic blocks, that stores element one-by-one if
// the appropriate mask bit is set
//
//   %1 = bitcast i8* %addr to i32*
//   %2 = extractelement <16 x i1> %mask, i32 0
//   %3 = icmp eq i1 %2, true
//   br i1 %3, label %cond.store, label %else
//
// cond.store:                                       ; preds = %0
//   %4 = extractelement <16 x i32> %val, i32 0
//   %5 = getelementptr i32* %1, i32 0
//   store i32 %4, i32* %5
//   br label %else
// 
// else:                                             ; preds = %0, %cond.store
//   %6 = extractelement <16 x i1> %mask, i32 1
//   %7 = icmp eq i1 %6, true
//   br i1 %7, label %cond.store1, label %else2
// 
// cond.store1:                                      ; preds = %else
//   %8 = extractelement <16 x i32> %val, i32 1
//   %9 = getelementptr i32* %1, i32 1
//   store i32 %8, i32* %9
//   br label %else2
//   . . .
static void ScalarizeMaskedStore(CallInst *CI) {
  Value *Ptr  = CI->getArgOperand(1);
  Value *Src = CI->getArgOperand(0);
  Value *Mask = CI->getArgOperand(3);

  VectorType *VecType = dyn_cast<VectorType>(Src->getType());
  Type *EltTy = VecType->getElementType();

  assert(VecType && "Unexpected data type in masked store intrinsic");

  IRBuilder<> Builder(CI->getContext());
  Instruction *InsertPt = CI;
  BasicBlock *IfBlock = CI->getParent();
  Builder.SetInsertPoint(InsertPt);
  Builder.SetCurrentDebugLocation(CI->getDebugLoc());

  // Bitcast %addr fron i8* to EltTy*
  Type *NewPtrType =
    EltTy->getPointerTo(cast<PointerType>(Ptr->getType())->getAddressSpace());
  Value *FirstEltPtr = Builder.CreateBitCast(Ptr, NewPtrType);

  unsigned VectorWidth = VecType->getNumElements();
  for (unsigned Idx = 0; Idx < VectorWidth; ++Idx) {

    // Fill the "else" block, created in the previous iteration
    //
    //  %mask_1 = extractelement <16 x i1> %mask, i32 Idx
    //  %to_store = icmp eq i1 %mask_1, true
    //  br i1 %to_load, label %cond.store, label %else
    //
    Value *Predicate = Builder.CreateExtractElement(Mask, Builder.getInt32(Idx));
    Value *Cmp = Builder.CreateICmp(ICmpInst::ICMP_EQ, Predicate,
                                    ConstantInt::get(Predicate->getType(), 1));

    // Create "cond" block
    //
    //  %OneElt = extractelement <16 x i32> %Src, i32 Idx
    //  %EltAddr = getelementptr i32* %1, i32 0
    //  %store i32 %OneElt, i32* %EltAddr
    //
    BasicBlock *CondBlock = IfBlock->splitBasicBlock(InsertPt, "cond.store");
    Builder.SetInsertPoint(InsertPt);
    
    Value *OneElt = Builder.CreateExtractElement(Src, Builder.getInt32(Idx));
    Value* Gep = Builder.CreateInBoundsGEP(FirstEltPtr, Builder.getInt32(Idx));
    Builder.CreateStore(OneElt, Gep);

    // Create "else" block, fill it in the next iteration
    BasicBlock *NewIfBlock = CondBlock->splitBasicBlock(InsertPt, "else");
    Builder.SetInsertPoint(InsertPt);
    Instruction *OldBr = IfBlock->getTerminator();
    BranchInst::Create(CondBlock, NewIfBlock, Cmp, OldBr);
    OldBr->eraseFromParent();
    IfBlock = NewIfBlock;
  }
  CI->eraseFromParent();
}

bool CodeGenPrepare::OptimizeCallInst(CallInst *CI, bool& ModifiedDT) {
  BasicBlock *BB = CI->getParent();

  // Lower inline assembly if we can.
  // If we found an inline asm expession, and if the target knows how to
  // lower it to normal LLVM code, do so now.
  if (TLI && isa<InlineAsm>(CI->getCalledValue())) {
    if (TLI->ExpandInlineAsm(CI)) {
      // Avoid invalidating the iterator.
      CurInstIterator = BB->begin();
      // Avoid processing instructions out of order, which could cause
      // reuse before a value is defined.
      SunkAddrs.clear();
      return true;
    }
    // Sink address computing for memory operands into the block.
    if (OptimizeInlineAsmInst(CI))
      return true;
  }

  IntrinsicInst *II = dyn_cast<IntrinsicInst>(CI);
  if (II) {
    switch (II->getIntrinsicID()) {
    default: break;
    case Intrinsic::objectsize: {
      // Lower all uses of llvm.objectsize.*
      bool Min = (cast<ConstantInt>(II->getArgOperand(1))->getZExtValue() == 1);
      Type *ReturnTy = CI->getType();
      Constant *RetVal = ConstantInt::get(ReturnTy, Min ? 0 : -1ULL);

      // Substituting this can cause recursive simplifications, which can
      // invalidate our iterator.  Use a WeakVH to hold onto it in case this
      // happens.
      WeakVH IterHandle(CurInstIterator);

      replaceAndRecursivelySimplify(CI, RetVal,
                                    TLI ? TLI->getDataLayout() : nullptr,
                                    TLInfo, ModifiedDT ? nullptr : DT);

      // If the iterator instruction was recursively deleted, start over at the
      // start of the block.
      if (IterHandle != CurInstIterator) {
        CurInstIterator = BB->begin();
        SunkAddrs.clear();
      }
      return true;
    }
    case Intrinsic::masked_load: {
      // Scalarize unsupported vector masked load
      if (!TTI->isLegalMaskedLoad(CI->getType(), 1)) {
        ScalarizeMaskedLoad(CI);
        ModifiedDT = true;
        return true;
      }
      return false;
    }
    case Intrinsic::masked_store: {
      if (!TTI->isLegalMaskedStore(CI->getArgOperand(0)->getType(), 1)) {
        ScalarizeMaskedStore(CI);
        ModifiedDT = true;
        return true;
      }
      return false;
    }
    }

    if (TLI) {
      SmallVector<Value*, 2> PtrOps;
      Type *AccessTy;
      if (TLI->GetAddrModeArguments(II, PtrOps, AccessTy))
        while (!PtrOps.empty())
          if (OptimizeMemoryInst(II, PtrOps.pop_back_val(), AccessTy))
            return true;
    }
  }

  // From here on out we're working with named functions.
  if (!CI->getCalledFunction()) return false;

  // We'll need DataLayout from here on out.
  const DataLayout *TD = TLI ? TLI->getDataLayout() : nullptr;
  if (!TD) return false;

  // Lower all default uses of _chk calls.  This is very similar
  // to what InstCombineCalls does, but here we are only lowering calls
  // to fortified library functions (e.g. __memcpy_chk) that have the default
  // "don't know" as the objectsize.  Anything else should be left alone.
  FortifiedLibCallSimplifier Simplifier(TD, TLInfo, true);
  if (Value *V = Simplifier.optimizeCall(CI)) {
    CI->replaceAllUsesWith(V);
    CI->eraseFromParent();
    return true;
  }
  return false;
}

/// DupRetToEnableTailCallOpts - Look for opportunities to duplicate return
/// instructions to the predecessor to enable tail call optimizations. The
/// case it is currently looking for is:
/// @code
/// bb0:
///   %tmp0 = tail call i32 @f0()
///   br label %return
/// bb1:
///   %tmp1 = tail call i32 @f1()
///   br label %return
/// bb2:
///   %tmp2 = tail call i32 @f2()
///   br label %return
/// return:
///   %retval = phi i32 [ %tmp0, %bb0 ], [ %tmp1, %bb1 ], [ %tmp2, %bb2 ]
///   ret i32 %retval
/// @endcode
///
/// =>
///
/// @code
/// bb0:
///   %tmp0 = tail call i32 @f0()
///   ret i32 %tmp0
/// bb1:
///   %tmp1 = tail call i32 @f1()
///   ret i32 %tmp1
/// bb2:
///   %tmp2 = tail call i32 @f2()
///   ret i32 %tmp2
/// @endcode
bool CodeGenPrepare::DupRetToEnableTailCallOpts(BasicBlock *BB) {
  if (!TLI)
    return false;

  ReturnInst *RI = dyn_cast<ReturnInst>(BB->getTerminator());
  if (!RI)
    return false;

  PHINode *PN = nullptr;
  BitCastInst *BCI = nullptr;
  Value *V = RI->getReturnValue();
  if (V) {
    BCI = dyn_cast<BitCastInst>(V);
    if (BCI)
      V = BCI->getOperand(0);

    PN = dyn_cast<PHINode>(V);
    if (!PN)
      return false;
  }

  if (PN && PN->getParent() != BB)
    return false;

  // It's not safe to eliminate the sign / zero extension of the return value.
  // See llvm::isInTailCallPosition().
  const Function *F = BB->getParent();
  AttributeSet CallerAttrs = F->getAttributes();
  if (CallerAttrs.hasAttribute(AttributeSet::ReturnIndex, Attribute::ZExt) ||
      CallerAttrs.hasAttribute(AttributeSet::ReturnIndex, Attribute::SExt))
    return false;

  // Make sure there are no instructions between the PHI and return, or that the
  // return is the first instruction in the block.
  if (PN) {
    BasicBlock::iterator BI = BB->begin();
    do { ++BI; } while (isa<DbgInfoIntrinsic>(BI));
    if (&*BI == BCI)
      // Also skip over the bitcast.
      ++BI;
    if (&*BI != RI)
      return false;
  } else {
    BasicBlock::iterator BI = BB->begin();
    while (isa<DbgInfoIntrinsic>(BI)) ++BI;
    if (&*BI != RI)
      return false;
  }

  /// Only dup the ReturnInst if the CallInst is likely to be emitted as a tail
  /// call.
  SmallVector<CallInst*, 4> TailCalls;
  if (PN) {
    for (unsigned I = 0, E = PN->getNumIncomingValues(); I != E; ++I) {
      CallInst *CI = dyn_cast<CallInst>(PN->getIncomingValue(I));
      // Make sure the phi value is indeed produced by the tail call.
      if (CI && CI->hasOneUse() && CI->getParent() == PN->getIncomingBlock(I) &&
          TLI->mayBeEmittedAsTailCall(CI))
        TailCalls.push_back(CI);
    }
  } else {
    SmallPtrSet<BasicBlock*, 4> VisitedBBs;
    for (pred_iterator PI = pred_begin(BB), PE = pred_end(BB); PI != PE; ++PI) {
      if (!VisitedBBs.insert(*PI))
        continue;

      BasicBlock::InstListType &InstList = (*PI)->getInstList();
      BasicBlock::InstListType::reverse_iterator RI = InstList.rbegin();
      BasicBlock::InstListType::reverse_iterator RE = InstList.rend();
      do { ++RI; } while (RI != RE && isa<DbgInfoIntrinsic>(&*RI));
      if (RI == RE)
        continue;

      CallInst *CI = dyn_cast<CallInst>(&*RI);
      if (CI && CI->use_empty() && TLI->mayBeEmittedAsTailCall(CI))
        TailCalls.push_back(CI);
    }
  }

  bool Changed = false;
  for (unsigned i = 0, e = TailCalls.size(); i != e; ++i) {
    CallInst *CI = TailCalls[i];
    CallSite CS(CI);

    // Conservatively require the attributes of the call to match those of the
    // return. Ignore noalias because it doesn't affect the call sequence.
    AttributeSet CalleeAttrs = CS.getAttributes();
    if (AttrBuilder(CalleeAttrs, AttributeSet::ReturnIndex).
          removeAttribute(Attribute::NoAlias) !=
        AttrBuilder(CalleeAttrs, AttributeSet::ReturnIndex).
          removeAttribute(Attribute::NoAlias))
      continue;

    // Make sure the call instruction is followed by an unconditional branch to
    // the return block.
    BasicBlock *CallBB = CI->getParent();
    BranchInst *BI = dyn_cast<BranchInst>(CallBB->getTerminator());
    if (!BI || !BI->isUnconditional() || BI->getSuccessor(0) != BB)
      continue;

    // Duplicate the return into CallBB.
    (void)FoldReturnIntoUncondBranch(RI, BB, CallBB);
    ModifiedDT = Changed = true;
    ++NumRetsDup;
  }

  // If we eliminated all predecessors of the block, delete the block now.
  if (Changed && !BB->hasAddressTaken() && pred_begin(BB) == pred_end(BB))
    BB->eraseFromParent();

  return Changed;
}

//===----------------------------------------------------------------------===//
// Memory Optimization
//===----------------------------------------------------------------------===//

namespace {

/// ExtAddrMode - This is an extended version of TargetLowering::AddrMode
/// which holds actual Value*'s for register values.
struct ExtAddrMode : public TargetLowering::AddrMode {
  Value *BaseReg;
  Value *ScaledReg;
  ExtAddrMode() : BaseReg(nullptr), ScaledReg(nullptr) {}
  void print(raw_ostream &OS) const;
  void dump() const;

  bool operator==(const ExtAddrMode& O) const {
    return (BaseReg == O.BaseReg) && (ScaledReg == O.ScaledReg) &&
           (BaseGV == O.BaseGV) && (BaseOffs == O.BaseOffs) &&
           (HasBaseReg == O.HasBaseReg) && (Scale == O.Scale);
  }
};

#ifndef NDEBUG
static inline raw_ostream &operator<<(raw_ostream &OS, const ExtAddrMode &AM) {
  AM.print(OS);
  return OS;
}
#endif

void ExtAddrMode::print(raw_ostream &OS) const {
  bool NeedPlus = false;
  OS << "[";
  if (BaseGV) {
    OS << (NeedPlus ? " + " : "")
       << "GV:";
    BaseGV->printAsOperand(OS, /*PrintType=*/false);
    NeedPlus = true;
  }

  if (BaseOffs) {
    OS << (NeedPlus ? " + " : "")
       << BaseOffs;
    NeedPlus = true;
  }

  if (BaseReg) {
    OS << (NeedPlus ? " + " : "")
       << "Base:";
    BaseReg->printAsOperand(OS, /*PrintType=*/false);
    NeedPlus = true;
  }
  if (Scale) {
    OS << (NeedPlus ? " + " : "")
       << Scale << "*";
    ScaledReg->printAsOperand(OS, /*PrintType=*/false);
  }

  OS << ']';
}

#if !defined(NDEBUG) || defined(LLVM_ENABLE_DUMP)
void ExtAddrMode::dump() const {
  print(dbgs());
  dbgs() << '\n';
}
#endif

/// \brief This class provides transaction based operation on the IR.
/// Every change made through this class is recorded in the internal state and
/// can be undone (rollback) until commit is called.
class TypePromotionTransaction {

  /// \brief This represents the common interface of the individual transaction.
  /// Each class implements the logic for doing one specific modification on
  /// the IR via the TypePromotionTransaction.
  class TypePromotionAction {
  protected:
    /// The Instruction modified.
    Instruction *Inst;

  public:
    /// \brief Constructor of the action.
    /// The constructor performs the related action on the IR.
    TypePromotionAction(Instruction *Inst) : Inst(Inst) {}

    virtual ~TypePromotionAction() {}

    /// \brief Undo the modification done by this action.
    /// When this method is called, the IR must be in the same state as it was
    /// before this action was applied.
    /// \pre Undoing the action works if and only if the IR is in the exact same
    /// state as it was directly after this action was applied.
    virtual void undo() = 0;

    /// \brief Advocate every change made by this action.
    /// When the results on the IR of the action are to be kept, it is important
    /// to call this function, otherwise hidden information may be kept forever.
    virtual void commit() {
      // Nothing to be done, this action is not doing anything.
    }
  };

  /// \brief Utility to remember the position of an instruction.
  class InsertionHandler {
    /// Position of an instruction.
    /// Either an instruction:
    /// - Is the first in a basic block: BB is used.
    /// - Has a previous instructon: PrevInst is used.
    union {
      Instruction *PrevInst;
      BasicBlock *BB;
    } Point;
    /// Remember whether or not the instruction had a previous instruction.
    bool HasPrevInstruction;

  public:
    /// \brief Record the position of \p Inst.
    InsertionHandler(Instruction *Inst) {
      BasicBlock::iterator It = Inst;
      HasPrevInstruction = (It != (Inst->getParent()->begin()));
      if (HasPrevInstruction)
        Point.PrevInst = --It;
      else
        Point.BB = Inst->getParent();
    }

    /// \brief Insert \p Inst at the recorded position.
    void insert(Instruction *Inst) {
      if (HasPrevInstruction) {
        if (Inst->getParent())
          Inst->removeFromParent();
        Inst->insertAfter(Point.PrevInst);
      } else {
        Instruction *Position = Point.BB->getFirstInsertionPt();
        if (Inst->getParent())
          Inst->moveBefore(Position);
        else
          Inst->insertBefore(Position);
      }
    }
  };

  /// \brief Move an instruction before another.
  class InstructionMoveBefore : public TypePromotionAction {
    /// Original position of the instruction.
    InsertionHandler Position;

  public:
    /// \brief Move \p Inst before \p Before.
    InstructionMoveBefore(Instruction *Inst, Instruction *Before)
        : TypePromotionAction(Inst), Position(Inst) {
      DEBUG(dbgs() << "Do: move: " << *Inst << "\nbefore: " << *Before << "\n");
      Inst->moveBefore(Before);
    }

    /// \brief Move the instruction back to its original position.
    void undo() override {
      DEBUG(dbgs() << "Undo: moveBefore: " << *Inst << "\n");
      Position.insert(Inst);
    }
  };

  /// \brief Set the operand of an instruction with a new value.
  class OperandSetter : public TypePromotionAction {
    /// Original operand of the instruction.
    Value *Origin;
    /// Index of the modified instruction.
    unsigned Idx;

  public:
    /// \brief Set \p Idx operand of \p Inst with \p NewVal.
    OperandSetter(Instruction *Inst, unsigned Idx, Value *NewVal)
        : TypePromotionAction(Inst), Idx(Idx) {
      DEBUG(dbgs() << "Do: setOperand: " << Idx << "\n"
                   << "for:" << *Inst << "\n"
                   << "with:" << *NewVal << "\n");
      Origin = Inst->getOperand(Idx);
      Inst->setOperand(Idx, NewVal);
    }

    /// \brief Restore the original value of the instruction.
    void undo() override {
      DEBUG(dbgs() << "Undo: setOperand:" << Idx << "\n"
                   << "for: " << *Inst << "\n"
                   << "with: " << *Origin << "\n");
      Inst->setOperand(Idx, Origin);
    }
  };

  /// \brief Hide the operands of an instruction.
  /// Do as if this instruction was not using any of its operands.
  class OperandsHider : public TypePromotionAction {
    /// The list of original operands.
    SmallVector<Value *, 4> OriginalValues;

  public:
    /// \brief Remove \p Inst from the uses of the operands of \p Inst.
    OperandsHider(Instruction *Inst) : TypePromotionAction(Inst) {
      DEBUG(dbgs() << "Do: OperandsHider: " << *Inst << "\n");
      unsigned NumOpnds = Inst->getNumOperands();
      OriginalValues.reserve(NumOpnds);
      for (unsigned It = 0; It < NumOpnds; ++It) {
        // Save the current operand.
        Value *Val = Inst->getOperand(It);
        OriginalValues.push_back(Val);
        // Set a dummy one.
        // We could use OperandSetter here, but that would implied an overhead
        // that we are not willing to pay.
        Inst->setOperand(It, UndefValue::get(Val->getType()));
      }
    }

    /// \brief Restore the original list of uses.
    void undo() override {
      DEBUG(dbgs() << "Undo: OperandsHider: " << *Inst << "\n");
      for (unsigned It = 0, EndIt = OriginalValues.size(); It != EndIt; ++It)
        Inst->setOperand(It, OriginalValues[It]);
    }
  };

  /// \brief Build a truncate instruction.
  class TruncBuilder : public TypePromotionAction {
    Value *Val;
  public:
    /// \brief Build a truncate instruction of \p Opnd producing a \p Ty
    /// result.
    /// trunc Opnd to Ty.
    TruncBuilder(Instruction *Opnd, Type *Ty) : TypePromotionAction(Opnd) {
      IRBuilder<> Builder(Opnd);
      Val = Builder.CreateTrunc(Opnd, Ty, "promoted");
      DEBUG(dbgs() << "Do: TruncBuilder: " << *Val << "\n");
    }

    /// \brief Get the built value.
    Value *getBuiltValue() { return Val; }

    /// \brief Remove the built instruction.
    void undo() override {
      DEBUG(dbgs() << "Undo: TruncBuilder: " << *Val << "\n");
      if (Instruction *IVal = dyn_cast<Instruction>(Val))
        IVal->eraseFromParent();
    }
  };

  /// \brief Build a sign extension instruction.
  class SExtBuilder : public TypePromotionAction {
    Value *Val;
  public:
    /// \brief Build a sign extension instruction of \p Opnd producing a \p Ty
    /// result.
    /// sext Opnd to Ty.
    SExtBuilder(Instruction *InsertPt, Value *Opnd, Type *Ty)
        : TypePromotionAction(InsertPt) {
      IRBuilder<> Builder(InsertPt);
      Val = Builder.CreateSExt(Opnd, Ty, "promoted");
      DEBUG(dbgs() << "Do: SExtBuilder: " << *Val << "\n");
    }

    /// \brief Get the built value.
    Value *getBuiltValue() { return Val; }

    /// \brief Remove the built instruction.
    void undo() override {
      DEBUG(dbgs() << "Undo: SExtBuilder: " << *Val << "\n");
      if (Instruction *IVal = dyn_cast<Instruction>(Val))
        IVal->eraseFromParent();
    }
  };

  /// \brief Build a zero extension instruction.
  class ZExtBuilder : public TypePromotionAction {
    Value *Val;
  public:
    /// \brief Build a zero extension instruction of \p Opnd producing a \p Ty
    /// result.
    /// zext Opnd to Ty.
    ZExtBuilder(Instruction *InsertPt, Value *Opnd, Type *Ty)
        : TypePromotionAction(InsertPt) {
      IRBuilder<> Builder(InsertPt);
      Val = Builder.CreateZExt(Opnd, Ty, "promoted");
      DEBUG(dbgs() << "Do: ZExtBuilder: " << *Val << "\n");
    }

    /// \brief Get the built value.
    Value *getBuiltValue() { return Val; }

    /// \brief Remove the built instruction.
    void undo() override {
      DEBUG(dbgs() << "Undo: ZExtBuilder: " << *Val << "\n");
      if (Instruction *IVal = dyn_cast<Instruction>(Val))
        IVal->eraseFromParent();
    }
  };

  /// \brief Mutate an instruction to another type.
  class TypeMutator : public TypePromotionAction {
    /// Record the original type.
    Type *OrigTy;

  public:
    /// \brief Mutate the type of \p Inst into \p NewTy.
    TypeMutator(Instruction *Inst, Type *NewTy)
        : TypePromotionAction(Inst), OrigTy(Inst->getType()) {
      DEBUG(dbgs() << "Do: MutateType: " << *Inst << " with " << *NewTy
                   << "\n");
      Inst->mutateType(NewTy);
    }

    /// \brief Mutate the instruction back to its original type.
    void undo() override {
      DEBUG(dbgs() << "Undo: MutateType: " << *Inst << " with " << *OrigTy
                   << "\n");
      Inst->mutateType(OrigTy);
    }
  };

  /// \brief Replace the uses of an instruction by another instruction.
  class UsesReplacer : public TypePromotionAction {
    /// Helper structure to keep track of the replaced uses.
    struct InstructionAndIdx {
      /// The instruction using the instruction.
      Instruction *Inst;
      /// The index where this instruction is used for Inst.
      unsigned Idx;
      InstructionAndIdx(Instruction *Inst, unsigned Idx)
          : Inst(Inst), Idx(Idx) {}
    };

    /// Keep track of the original uses (pair Instruction, Index).
    SmallVector<InstructionAndIdx, 4> OriginalUses;
    typedef SmallVectorImpl<InstructionAndIdx>::iterator use_iterator;

  public:
    /// \brief Replace all the use of \p Inst by \p New.
    UsesReplacer(Instruction *Inst, Value *New) : TypePromotionAction(Inst) {
      DEBUG(dbgs() << "Do: UsersReplacer: " << *Inst << " with " << *New
                   << "\n");
      // Record the original uses.
      for (Use &U : Inst->uses()) {
        Instruction *UserI = cast<Instruction>(U.getUser());
        OriginalUses.push_back(InstructionAndIdx(UserI, U.getOperandNo()));
      }
      // Now, we can replace the uses.
      Inst->replaceAllUsesWith(New);
    }

    /// \brief Reassign the original uses of Inst to Inst.
    void undo() override {
      DEBUG(dbgs() << "Undo: UsersReplacer: " << *Inst << "\n");
      for (use_iterator UseIt = OriginalUses.begin(),
                        EndIt = OriginalUses.end();
           UseIt != EndIt; ++UseIt) {
        UseIt->Inst->setOperand(UseIt->Idx, Inst);
      }
    }
  };

  /// \brief Remove an instruction from the IR.
  class InstructionRemover : public TypePromotionAction {
    /// Original position of the instruction.
    InsertionHandler Inserter;
    /// Helper structure to hide all the link to the instruction. In other
    /// words, this helps to do as if the instruction was removed.
    OperandsHider Hider;
    /// Keep track of the uses replaced, if any.
    UsesReplacer *Replacer;

  public:
    /// \brief Remove all reference of \p Inst and optinally replace all its
    /// uses with New.
    /// \pre If !Inst->use_empty(), then New != nullptr
    InstructionRemover(Instruction *Inst, Value *New = nullptr)
        : TypePromotionAction(Inst), Inserter(Inst), Hider(Inst),
          Replacer(nullptr) {
      if (New)
        Replacer = new UsesReplacer(Inst, New);
      DEBUG(dbgs() << "Do: InstructionRemover: " << *Inst << "\n");
      Inst->removeFromParent();
    }

    ~InstructionRemover() { delete Replacer; }

    /// \brief Really remove the instruction.
    void commit() override { delete Inst; }

    /// \brief Resurrect the instruction and reassign it to the proper uses if
    /// new value was provided when build this action.
    void undo() override {
      DEBUG(dbgs() << "Undo: InstructionRemover: " << *Inst << "\n");
      Inserter.insert(Inst);
      if (Replacer)
        Replacer->undo();
      Hider.undo();
    }
  };

public:
  /// Restoration point.
  /// The restoration point is a pointer to an action instead of an iterator
  /// because the iterator may be invalidated but not the pointer.
  typedef const TypePromotionAction *ConstRestorationPt;
  /// Advocate every changes made in that transaction.
  void commit();
  /// Undo all the changes made after the given point.
  void rollback(ConstRestorationPt Point);
  /// Get the current restoration point.
  ConstRestorationPt getRestorationPoint() const;

  /// \name API for IR modification with state keeping to support rollback.
  /// @{
  /// Same as Instruction::setOperand.
  void setOperand(Instruction *Inst, unsigned Idx, Value *NewVal);
  /// Same as Instruction::eraseFromParent.
  void eraseInstruction(Instruction *Inst, Value *NewVal = nullptr);
  /// Same as Value::replaceAllUsesWith.
  void replaceAllUsesWith(Instruction *Inst, Value *New);
  /// Same as Value::mutateType.
  void mutateType(Instruction *Inst, Type *NewTy);
  /// Same as IRBuilder::createTrunc.
  Value *createTrunc(Instruction *Opnd, Type *Ty);
  /// Same as IRBuilder::createSExt.
  Value *createSExt(Instruction *Inst, Value *Opnd, Type *Ty);
  /// Same as IRBuilder::createZExt.
  Value *createZExt(Instruction *Inst, Value *Opnd, Type *Ty);
  /// Same as Instruction::moveBefore.
  void moveBefore(Instruction *Inst, Instruction *Before);
  /// @}

private:
  /// The ordered list of actions made so far.
  SmallVector<std::unique_ptr<TypePromotionAction>, 16> Actions;
  typedef SmallVectorImpl<std::unique_ptr<TypePromotionAction>>::iterator CommitPt;
};

void TypePromotionTransaction::setOperand(Instruction *Inst, unsigned Idx,
                                          Value *NewVal) {
  Actions.push_back(
      make_unique<TypePromotionTransaction::OperandSetter>(Inst, Idx, NewVal));
}

void TypePromotionTransaction::eraseInstruction(Instruction *Inst,
                                                Value *NewVal) {
  Actions.push_back(
      make_unique<TypePromotionTransaction::InstructionRemover>(Inst, NewVal));
}

void TypePromotionTransaction::replaceAllUsesWith(Instruction *Inst,
                                                  Value *New) {
  Actions.push_back(make_unique<TypePromotionTransaction::UsesReplacer>(Inst, New));
}

void TypePromotionTransaction::mutateType(Instruction *Inst, Type *NewTy) {
  Actions.push_back(make_unique<TypePromotionTransaction::TypeMutator>(Inst, NewTy));
}

Value *TypePromotionTransaction::createTrunc(Instruction *Opnd,
                                             Type *Ty) {
  std::unique_ptr<TruncBuilder> Ptr(new TruncBuilder(Opnd, Ty));
  Value *Val = Ptr->getBuiltValue();
  Actions.push_back(std::move(Ptr));
  return Val;
}

Value *TypePromotionTransaction::createSExt(Instruction *Inst,
                                            Value *Opnd, Type *Ty) {
  std::unique_ptr<SExtBuilder> Ptr(new SExtBuilder(Inst, Opnd, Ty));
  Value *Val = Ptr->getBuiltValue();
  Actions.push_back(std::move(Ptr));
  return Val;
}

Value *TypePromotionTransaction::createZExt(Instruction *Inst,
                                            Value *Opnd, Type *Ty) {
  std::unique_ptr<ZExtBuilder> Ptr(new ZExtBuilder(Inst, Opnd, Ty));
  Value *Val = Ptr->getBuiltValue();
  Actions.push_back(std::move(Ptr));
  return Val;
}

void TypePromotionTransaction::moveBefore(Instruction *Inst,
                                          Instruction *Before) {
  Actions.push_back(
      make_unique<TypePromotionTransaction::InstructionMoveBefore>(Inst, Before));
}

TypePromotionTransaction::ConstRestorationPt
TypePromotionTransaction::getRestorationPoint() const {
  return !Actions.empty() ? Actions.back().get() : nullptr;
}

void TypePromotionTransaction::commit() {
  for (CommitPt It = Actions.begin(), EndIt = Actions.end(); It != EndIt;
       ++It)
    (*It)->commit();
  Actions.clear();
}

void TypePromotionTransaction::rollback(
    TypePromotionTransaction::ConstRestorationPt Point) {
  while (!Actions.empty() && Point != Actions.back().get()) {
    std::unique_ptr<TypePromotionAction> Curr = Actions.pop_back_val();
    Curr->undo();
  }
}

/// \brief A helper class for matching addressing modes.
///
/// This encapsulates the logic for matching the target-legal addressing modes.
class AddressingModeMatcher {
  SmallVectorImpl<Instruction*> &AddrModeInsts;
  const TargetLowering &TLI;

  /// AccessTy/MemoryInst - This is the type for the access (e.g. double) and
  /// the memory instruction that we're computing this address for.
  Type *AccessTy;
  Instruction *MemoryInst;

  /// AddrMode - This is the addressing mode that we're building up.  This is
  /// part of the return value of this addressing mode matching stuff.
  ExtAddrMode &AddrMode;

  /// The truncate instruction inserted by other CodeGenPrepare optimizations.
  const SetOfInstrs &InsertedTruncs;
  /// A map from the instructions to their type before promotion.
  InstrToOrigTy &PromotedInsts;
  /// The ongoing transaction where every action should be registered.
  TypePromotionTransaction &TPT;

  /// IgnoreProfitability - This is set to true when we should not do
  /// profitability checks.  When true, IsProfitableToFoldIntoAddressingMode
  /// always returns true.
  bool IgnoreProfitability;

  AddressingModeMatcher(SmallVectorImpl<Instruction*> &AMI,
                        const TargetLowering &T, Type *AT,
                        Instruction *MI, ExtAddrMode &AM,
                        const SetOfInstrs &InsertedTruncs,
                        InstrToOrigTy &PromotedInsts,
                        TypePromotionTransaction &TPT)
      : AddrModeInsts(AMI), TLI(T), AccessTy(AT), MemoryInst(MI), AddrMode(AM),
        InsertedTruncs(InsertedTruncs), PromotedInsts(PromotedInsts), TPT(TPT) {
    IgnoreProfitability = false;
  }
public:

  /// Match - Find the maximal addressing mode that a load/store of V can fold,
  /// give an access type of AccessTy.  This returns a list of involved
  /// instructions in AddrModeInsts.
  /// \p InsertedTruncs The truncate instruction inserted by other
  /// CodeGenPrepare
  /// optimizations.
  /// \p PromotedInsts maps the instructions to their type before promotion.
  /// \p The ongoing transaction where every action should be registered.
  static ExtAddrMode Match(Value *V, Type *AccessTy,
                           Instruction *MemoryInst,
                           SmallVectorImpl<Instruction*> &AddrModeInsts,
                           const TargetLowering &TLI,
                           const SetOfInstrs &InsertedTruncs,
                           InstrToOrigTy &PromotedInsts,
                           TypePromotionTransaction &TPT) {
    ExtAddrMode Result;

    bool Success = AddressingModeMatcher(AddrModeInsts, TLI, AccessTy,
                                         MemoryInst, Result, InsertedTruncs,
                                         PromotedInsts, TPT).MatchAddr(V, 0);
    (void)Success; assert(Success && "Couldn't select *anything*?");
    return Result;
  }
private:
  bool MatchScaledValue(Value *ScaleReg, int64_t Scale, unsigned Depth);
  bool MatchAddr(Value *V, unsigned Depth);
  bool MatchOperationAddr(User *Operation, unsigned Opcode, unsigned Depth,
                          bool *MovedAway = nullptr);
  bool IsProfitableToFoldIntoAddressingMode(Instruction *I,
                                            ExtAddrMode &AMBefore,
                                            ExtAddrMode &AMAfter);
  bool ValueAlreadyLiveAtInst(Value *Val, Value *KnownLive1, Value *KnownLive2);
  bool IsPromotionProfitable(unsigned MatchedSize, unsigned SizeWithPromotion,
                             Value *PromotedOperand) const;
};

/// MatchScaledValue - Try adding ScaleReg*Scale to the current addressing mode.
/// Return true and update AddrMode if this addr mode is legal for the target,
/// false if not.
bool AddressingModeMatcher::MatchScaledValue(Value *ScaleReg, int64_t Scale,
                                             unsigned Depth) {
  // If Scale is 1, then this is the same as adding ScaleReg to the addressing
  // mode.  Just process that directly.
  if (Scale == 1)
    return MatchAddr(ScaleReg, Depth);

  // If the scale is 0, it takes nothing to add this.
  if (Scale == 0)
    return true;

  // If we already have a scale of this value, we can add to it, otherwise, we
  // need an available scale field.
  if (AddrMode.Scale != 0 && AddrMode.ScaledReg != ScaleReg)
    return false;

  ExtAddrMode TestAddrMode = AddrMode;

  // Add scale to turn X*4+X*3 -> X*7.  This could also do things like
  // [A+B + A*7] -> [B+A*8].
  TestAddrMode.Scale += Scale;
  TestAddrMode.ScaledReg = ScaleReg;

  // If the new address isn't legal, bail out.
  if (!TLI.isLegalAddressingMode(TestAddrMode, AccessTy))
    return false;

  // It was legal, so commit it.
  AddrMode = TestAddrMode;

  // Okay, we decided that we can add ScaleReg+Scale to AddrMode.  Check now
  // to see if ScaleReg is actually X+C.  If so, we can turn this into adding
  // X*Scale + C*Scale to addr mode.
  ConstantInt *CI = nullptr; Value *AddLHS = nullptr;
  if (isa<Instruction>(ScaleReg) &&  // not a constant expr.
      match(ScaleReg, m_Add(m_Value(AddLHS), m_ConstantInt(CI)))) {
    TestAddrMode.ScaledReg = AddLHS;
    TestAddrMode.BaseOffs += CI->getSExtValue()*TestAddrMode.Scale;

    // If this addressing mode is legal, commit it and remember that we folded
    // this instruction.
    if (TLI.isLegalAddressingMode(TestAddrMode, AccessTy)) {
      AddrModeInsts.push_back(cast<Instruction>(ScaleReg));
      AddrMode = TestAddrMode;
      return true;
    }
  }

  // Otherwise, not (x+c)*scale, just return what we have.
  return true;
}

/// MightBeFoldableInst - This is a little filter, which returns true if an
/// addressing computation involving I might be folded into a load/store
/// accessing it.  This doesn't need to be perfect, but needs to accept at least
/// the set of instructions that MatchOperationAddr can.
static bool MightBeFoldableInst(Instruction *I) {
  switch (I->getOpcode()) {
  case Instruction::BitCast:
  case Instruction::AddrSpaceCast:
    // Don't touch identity bitcasts.
    if (I->getType() == I->getOperand(0)->getType())
      return false;
    return I->getType()->isPointerTy() || I->getType()->isIntegerTy();
  case Instruction::PtrToInt:
    // PtrToInt is always a noop, as we know that the int type is pointer sized.
    return true;
  case Instruction::IntToPtr:
    // We know the input is intptr_t, so this is foldable.
    return true;
  case Instruction::Add:
    return true;
  case Instruction::Mul:
  case Instruction::Shl:
    // Can only handle X*C and X << C.
    return isa<ConstantInt>(I->getOperand(1));
  case Instruction::GetElementPtr:
    return true;
  default:
    return false;
  }
}

/// \brief Check whether or not \p Val is a legal instruction for \p TLI.
/// \note \p Val is assumed to be the product of some type promotion.
/// Therefore if \p Val has an undefined state in \p TLI, this is assumed
/// to be legal, as the non-promoted value would have had the same state.
static bool isPromotedInstructionLegal(const TargetLowering &TLI, Value *Val) {
  Instruction *PromotedInst = dyn_cast<Instruction>(Val);
  if (!PromotedInst)
    return false;
  int ISDOpcode = TLI.InstructionOpcodeToISD(PromotedInst->getOpcode());
  // If the ISDOpcode is undefined, it was undefined before the promotion.
  if (!ISDOpcode)
    return true;
  // Otherwise, check if the promoted instruction is legal or not.
  return TLI.isOperationLegalOrCustom(
      ISDOpcode, TLI.getValueType(PromotedInst->getType()));
}

/// \brief Hepler class to perform type promotion.
class TypePromotionHelper {
  /// \brief Utility function to check whether or not a sign extension of
  /// \p Inst with \p ConsideredSExtType can be moved through \p Inst by either
  /// using the operands of \p Inst or promoting \p Inst.
  /// In other words, check if:
  /// sext (Ty Inst opnd1 opnd2 ... opndN) to ConsideredSExtType.
  /// #1 Promotion applies:
  /// ConsideredSExtType Inst (sext opnd1 to ConsideredSExtType, ...).
  /// #2 Operand reuses:
  /// sext opnd1 to ConsideredSExtType.
  /// \p PromotedInsts maps the instructions to their type before promotion.
  static bool canGetThrough(const Instruction *Inst, Type *ConsideredSExtType,
                            const InstrToOrigTy &PromotedInsts);

  /// \brief Utility function to determine if \p OpIdx should be promoted when
  /// promoting \p Inst.
  static bool shouldSExtOperand(const Instruction *Inst, int OpIdx) {
    if (isa<SelectInst>(Inst) && OpIdx == 0)
      return false;
    return true;
  }

  /// \brief Utility function to promote the operand of \p SExt when this
  /// operand is a promotable trunc or sext or zext.
  /// \p PromotedInsts maps the instructions to their type before promotion.
  /// \p CreatedInsts[out] contains how many non-free instructions have been
<<<<<<< HEAD
  /// created to promote the operand of SExt.
  /// Should never be called directly.
  /// \return The promoted value which is used instead of SExt.
  static Value *promoteOperandForTruncAndAnyExt(Instruction *SExt,
                                                TypePromotionTransaction &TPT,
                                                InstrToOrigTy &PromotedInsts,
                                                unsigned &CreatedInsts);
=======
  /// created to promote the operand of Ext.
  /// Newly added extensions are inserted in \p Exts.
  /// Newly added truncates are inserted in \p Truncs.
  /// Should never be called directly.
  /// \return The promoted value which is used instead of Ext.
  static Value *promoteOperandForTruncAndAnyExt(
      Instruction *Ext, TypePromotionTransaction &TPT,
      InstrToOrigTy &PromotedInsts, unsigned &CreatedInsts,
      SmallVectorImpl<Instruction *> *Exts,
      SmallVectorImpl<Instruction *> *Truncs);
>>>>>>> 41cb3da2

  /// \brief Utility function to promote the operand of \p SExt when this
  /// operand is promotable and is not a supported trunc or sext.
  /// \p PromotedInsts maps the instructions to their type before promotion.
  /// \p CreatedInsts[out] contains how many non-free instructions have been
<<<<<<< HEAD
  /// created to promote the operand of SExt.
  /// Should never be called directly.
  /// \return The promoted value which is used instead of SExt.
  static Value *promoteOperandForOther(Instruction *SExt,
                                       TypePromotionTransaction &TPT,
                                       InstrToOrigTy &PromotedInsts,
                                       unsigned &CreatedInsts);

public:
  /// Type for the utility function that promotes the operand of SExt.
  typedef Value *(*Action)(Instruction *SExt, TypePromotionTransaction &TPT,
                           InstrToOrigTy &PromotedInsts,
                           unsigned &CreatedInsts);
  /// \brief Given a sign extend instruction \p SExt, return the approriate
  /// action to promote the operand of \p SExt instead of using SExt.
=======
  /// created to promote the operand of Ext.
  /// Newly added extensions are inserted in \p Exts.
  /// Newly added truncates are inserted in \p Truncs.
  /// Should never be called directly.
  /// \return The promoted value which is used instead of Ext.
  static Value *
  promoteOperandForOther(Instruction *Ext, TypePromotionTransaction &TPT,
                         InstrToOrigTy &PromotedInsts, unsigned &CreatedInsts,
                         SmallVectorImpl<Instruction *> *Exts,
                         SmallVectorImpl<Instruction *> *Truncs, bool IsSExt);

  /// \see promoteOperandForOther.
  static Value *
  signExtendOperandForOther(Instruction *Ext, TypePromotionTransaction &TPT,
                            InstrToOrigTy &PromotedInsts,
                            unsigned &CreatedInsts,
                            SmallVectorImpl<Instruction *> *Exts,
                            SmallVectorImpl<Instruction *> *Truncs) {
    return promoteOperandForOther(Ext, TPT, PromotedInsts, CreatedInsts, Exts,
                                  Truncs, true);
  }

  /// \see promoteOperandForOther.
  static Value *
  zeroExtendOperandForOther(Instruction *Ext, TypePromotionTransaction &TPT,
                            InstrToOrigTy &PromotedInsts,
                            unsigned &CreatedInsts,
                            SmallVectorImpl<Instruction *> *Exts,
                            SmallVectorImpl<Instruction *> *Truncs) {
    return promoteOperandForOther(Ext, TPT, PromotedInsts, CreatedInsts, Exts,
                                  Truncs, false);
  }

public:
  /// Type for the utility function that promotes the operand of Ext.
  typedef Value *(*Action)(Instruction *Ext, TypePromotionTransaction &TPT,
                           InstrToOrigTy &PromotedInsts, unsigned &CreatedInsts,
                           SmallVectorImpl<Instruction *> *Exts,
                           SmallVectorImpl<Instruction *> *Truncs);
  /// \brief Given a sign/zero extend instruction \p Ext, return the approriate
  /// action to promote the operand of \p Ext instead of using Ext.
>>>>>>> 41cb3da2
  /// \return NULL if no promotable action is possible with the current
  /// sign extension.
  /// \p InsertedTruncs keeps track of all the truncate instructions inserted by
  /// the others CodeGenPrepare optimizations. This information is important
  /// because we do not want to promote these instructions as CodeGenPrepare
  /// will reinsert them later. Thus creating an infinite loop: create/remove.
  /// \p PromotedInsts maps the instructions to their type before promotion.
  static Action getAction(Instruction *SExt, const SetOfInstrs &InsertedTruncs,
                          const TargetLowering &TLI,
                          const InstrToOrigTy &PromotedInsts);
};

bool TypePromotionHelper::canGetThrough(const Instruction *Inst,
<<<<<<< HEAD
                                        Type *ConsideredSExtType,
                                        const InstrToOrigTy &PromotedInsts) {
  // We can always get through sext or zext.
  if (isa<SExtInst>(Inst) || isa<ZExtInst>(Inst))
=======
                                        Type *ConsideredExtType,
                                        const InstrToOrigTy &PromotedInsts,
                                        bool IsSExt) {
  // The promotion helper does not know how to deal with vector types yet.
  // To be able to fix that, we would need to fix the places where we
  // statically extend, e.g., constants and such.
  if (Inst->getType()->isVectorTy())
    return false;

  // We can always get through zext.
  if (isa<ZExtInst>(Inst))
    return true;

  // sext(sext) is ok too.
  if (IsSExt && isa<SExtInst>(Inst))
>>>>>>> 41cb3da2
    return true;

  // We can get through binary operator, if it is legal. In other words, the
  // binary operator must have a nuw or nsw flag.
  const BinaryOperator *BinOp = dyn_cast<BinaryOperator>(Inst);
  if (BinOp && isa<OverflowingBinaryOperator>(BinOp) &&
      (BinOp->hasNoUnsignedWrap() || BinOp->hasNoSignedWrap()))
    return true;

  // Check if we can do the following simplification.
  // sext(trunc(sext)) --> sext
  if (!isa<TruncInst>(Inst))
    return false;

  Value *OpndVal = Inst->getOperand(0);
  // Check if we can use this operand in the sext.
  // If the type is larger than the result type of the sign extension,
  // we cannot.
<<<<<<< HEAD
  if (OpndVal->getType()->getIntegerBitWidth() >
      ConsideredSExtType->getIntegerBitWidth())
=======
  if (!OpndVal->getType()->isIntegerTy() ||
      OpndVal->getType()->getIntegerBitWidth() >
          ConsideredExtType->getIntegerBitWidth())
>>>>>>> 41cb3da2
    return false;

  // If the operand of the truncate is not an instruction, we will not have
  // any information on the dropped bits.
  // (Actually we could for constant but it is not worth the extra logic).
  Instruction *Opnd = dyn_cast<Instruction>(OpndVal);
  if (!Opnd)
    return false;

  // Check if the source of the type is narrow enough.
  // I.e., check that trunc just drops sign extended bits.
  // #1 get the type of the operand.
  const Type *OpndType;
  InstrToOrigTy::const_iterator It = PromotedInsts.find(Opnd);
  if (It != PromotedInsts.end())
    OpndType = It->second;
  else if (isa<SExtInst>(Opnd))
    OpndType = cast<Instruction>(Opnd)->getOperand(0)->getType();
  else
    return false;

  // #2 check that the truncate just drop sign extended bits.
  if (Inst->getType()->getIntegerBitWidth() >= OpndType->getIntegerBitWidth())
    return true;

  return false;
}

TypePromotionHelper::Action TypePromotionHelper::getAction(
    Instruction *SExt, const SetOfInstrs &InsertedTruncs,
    const TargetLowering &TLI, const InstrToOrigTy &PromotedInsts) {
  Instruction *SExtOpnd = dyn_cast<Instruction>(SExt->getOperand(0));
  Type *SExtTy = SExt->getType();
  // If the operand of the sign extension is not an instruction, we cannot
  // get through.
  // If it, check we can get through.
  if (!SExtOpnd || !canGetThrough(SExtOpnd, SExtTy, PromotedInsts))
    return nullptr;

  // Do not promote if the operand has been added by codegenprepare.
  // Otherwise, it means we are undoing an optimization that is likely to be
  // redone, thus causing potential infinite loop.
  if (isa<TruncInst>(SExtOpnd) && InsertedTruncs.count(SExtOpnd))
    return nullptr;

  // SExt or Trunc instructions.
  // Return the related handler.
  if (isa<SExtInst>(SExtOpnd) || isa<TruncInst>(SExtOpnd) ||
      isa<ZExtInst>(SExtOpnd))
    return promoteOperandForTruncAndAnyExt;

  // Regular instruction.
  // Abort early if we will have to insert non-free instructions.
  if (!SExtOpnd->hasOneUse() &&
      !TLI.isTruncateFree(SExtTy, SExtOpnd->getType()))
    return nullptr;
  return promoteOperandForOther;
}

Value *TypePromotionHelper::promoteOperandForTruncAndAnyExt(
    llvm::Instruction *SExt, TypePromotionTransaction &TPT,
    InstrToOrigTy &PromotedInsts, unsigned &CreatedInsts,
    SmallVectorImpl<Instruction *> *Exts,
    SmallVectorImpl<Instruction *> *Truncs) {
  // By construction, the operand of SExt is an instruction. Otherwise we cannot
  // get through it and this method should not be called.
  Instruction *SExtOpnd = cast<Instruction>(SExt->getOperand(0));
  Value *ExtVal = SExt;
  if (isa<ZExtInst>(SExtOpnd)) {
    // Replace sext(zext(opnd))
    // => zext(opnd).
    Value *ZExt =
        TPT.createZExt(SExt, SExtOpnd->getOperand(0), SExt->getType());
    TPT.replaceAllUsesWith(SExt, ZExt);
    TPT.eraseInstruction(SExt);
    ExtVal = ZExt;
  } else {
    // Replace sext(trunc(opnd)) or sext(sext(opnd))
    // => sext(opnd).
    TPT.setOperand(SExt, 0, SExtOpnd->getOperand(0));
  }
  CreatedInsts = 0;

  // Remove dead code.
  if (SExtOpnd->use_empty())
    TPT.eraseInstruction(SExtOpnd);

  // Check if the extension is still needed.
  Instruction *ExtInst = dyn_cast<Instruction>(ExtVal);
  if (!ExtInst || ExtInst->getType() != ExtInst->getOperand(0)->getType()) {
    if (ExtInst && Exts)
      Exts->push_back(ExtInst);
    return ExtVal;
  }

  // At this point we have: ext ty opnd to ty.
  // Reassign the uses of ExtInst to the opnd and remove ExtInst.
  Value *NextVal = ExtInst->getOperand(0);
  TPT.eraseInstruction(ExtInst, NextVal);
  return NextVal;
}

<<<<<<< HEAD
Value *
TypePromotionHelper::promoteOperandForOther(Instruction *SExt,
                                            TypePromotionTransaction &TPT,
                                            InstrToOrigTy &PromotedInsts,
                                            unsigned &CreatedInsts) {
  // By construction, the operand of SExt is an instruction. Otherwise we cannot
=======
Value *TypePromotionHelper::promoteOperandForOther(
    Instruction *Ext, TypePromotionTransaction &TPT,
    InstrToOrigTy &PromotedInsts, unsigned &CreatedInsts,
    SmallVectorImpl<Instruction *> *Exts,
    SmallVectorImpl<Instruction *> *Truncs, bool IsSExt) {
  // By construction, the operand of Ext is an instruction. Otherwise we cannot
>>>>>>> 41cb3da2
  // get through it and this method should not be called.
  Instruction *SExtOpnd = cast<Instruction>(SExt->getOperand(0));
  CreatedInsts = 0;
  if (!SExtOpnd->hasOneUse()) {
    // SExtOpnd will be promoted.
    // All its uses, but SExt, will need to use a truncated value of the
    // promoted version.
    // Create the truncate now.
    Value *Trunc = TPT.createTrunc(SExt, SExtOpnd->getType());
    if (Instruction *ITrunc = dyn_cast<Instruction>(Trunc)) {
      ITrunc->removeFromParent();
      // Insert it just after the definition.
<<<<<<< HEAD
      ITrunc->insertAfter(SExtOpnd);
=======
      ITrunc->insertAfter(ExtOpnd);
      if (Truncs)
        Truncs->push_back(ITrunc);
>>>>>>> 41cb3da2
    }

    TPT.replaceAllUsesWith(SExtOpnd, Trunc);
    // Restore the operand of SExt (which has been replace by the previous call
    // to replaceAllUsesWith) to avoid creating a cycle trunc <-> sext.
    TPT.setOperand(SExt, 0, SExtOpnd);
  }

  // Get through the Instruction:
  // 1. Update its type.
  // 2. Replace the uses of SExt by Inst.
  // 3. Sign extend each operand that needs to be sign extended.

  // Remember the original type of the instruction before promotion.
  // This is useful to know that the high bits are sign extended bits.
  PromotedInsts.insert(
      std::pair<Instruction *, Type *>(SExtOpnd, SExtOpnd->getType()));
  // Step #1.
  TPT.mutateType(SExtOpnd, SExt->getType());
  // Step #2.
  TPT.replaceAllUsesWith(SExt, SExtOpnd);
  // Step #3.
  Instruction *SExtForOpnd = SExt;

  DEBUG(dbgs() << "Propagate SExt to operands\n");
  for (int OpIdx = 0, EndOpIdx = SExtOpnd->getNumOperands(); OpIdx != EndOpIdx;
       ++OpIdx) {
    DEBUG(dbgs() << "Operand:\n" << *(SExtOpnd->getOperand(OpIdx)) << '\n');
    if (SExtOpnd->getOperand(OpIdx)->getType() == SExt->getType() ||
        !shouldSExtOperand(SExtOpnd, OpIdx)) {
      DEBUG(dbgs() << "No need to propagate\n");
      continue;
    }
    // Check if we can statically sign extend the operand.
    Value *Opnd = SExtOpnd->getOperand(OpIdx);
    if (const ConstantInt *Cst = dyn_cast<ConstantInt>(Opnd)) {
      DEBUG(dbgs() << "Statically sign extend\n");
      TPT.setOperand(
          SExtOpnd, OpIdx,
          ConstantInt::getSigned(SExt->getType(), Cst->getSExtValue()));
      continue;
    }
    // UndefValue are typed, so we have to statically sign extend them.
    if (isa<UndefValue>(Opnd)) {
      DEBUG(dbgs() << "Statically sign extend\n");
      TPT.setOperand(SExtOpnd, OpIdx, UndefValue::get(SExt->getType()));
      continue;
    }

    // Otherwise we have to explicity sign extend the operand.
    // Check if SExt was reused to sign extend an operand.
    if (!SExtForOpnd) {
      // If yes, create a new one.
<<<<<<< HEAD
      DEBUG(dbgs() << "More operands to sext\n");
      SExtForOpnd =
        cast<Instruction>(TPT.createSExt(SExt, Opnd, SExt->getType()));
      ++CreatedInsts;
    }

    TPT.setOperand(SExtForOpnd, 0, Opnd);
=======
      DEBUG(dbgs() << "More operands to ext\n");
      Value *ValForExtOpnd = IsSExt ? TPT.createSExt(Ext, Opnd, Ext->getType())
        : TPT.createZExt(Ext, Opnd, Ext->getType());
      if (!isa<Instruction>(ValForExtOpnd)) {
        TPT.setOperand(ExtOpnd, OpIdx, ValForExtOpnd);
        continue;
      }
      ExtForOpnd = cast<Instruction>(ValForExtOpnd);
      ++CreatedInsts;
    }
    if (Exts)
      Exts->push_back(ExtForOpnd);
    TPT.setOperand(ExtForOpnd, 0, Opnd);
>>>>>>> 41cb3da2

    // Move the sign extension before the insertion point.
    TPT.moveBefore(SExtForOpnd, SExtOpnd);
    TPT.setOperand(SExtOpnd, OpIdx, SExtForOpnd);
    // If more sext are required, new instructions will have to be created.
    SExtForOpnd = nullptr;
  }
  if (SExtForOpnd == SExt) {
    DEBUG(dbgs() << "Sign extension is useless now\n");
    TPT.eraseInstruction(SExt);
  }
  return SExtOpnd;
}

/// IsPromotionProfitable - Check whether or not promoting an instruction
/// to a wider type was profitable.
/// \p MatchedSize gives the number of instructions that have been matched
/// in the addressing mode after the promotion was applied.
/// \p SizeWithPromotion gives the number of created instructions for
/// the promotion plus the number of instructions that have been
/// matched in the addressing mode before the promotion.
/// \p PromotedOperand is the value that has been promoted.
/// \return True if the promotion is profitable, false otherwise.
bool
AddressingModeMatcher::IsPromotionProfitable(unsigned MatchedSize,
                                             unsigned SizeWithPromotion,
                                             Value *PromotedOperand) const {
  // We folded less instructions than what we created to promote the operand.
  // This is not profitable.
  if (MatchedSize < SizeWithPromotion)
    return false;
  if (MatchedSize > SizeWithPromotion)
    return true;
  // The promotion is neutral but it may help folding the sign extension in
  // loads for instance.
  // Check that we did not create an illegal instruction.
<<<<<<< HEAD
  Instruction *PromotedInst = dyn_cast<Instruction>(PromotedOperand);
  if (!PromotedInst)
    return false;
  int ISDOpcode = TLI.InstructionOpcodeToISD(PromotedInst->getOpcode());
  // If the ISDOpcode is undefined, it was undefined before the promotion.
  if (!ISDOpcode)
    return true;
  // Otherwise, check if the promoted instruction is legal or not.
  return TLI.isOperationLegalOrCustom(ISDOpcode,
                                      EVT::getEVT(PromotedInst->getType()));
=======
  return isPromotedInstructionLegal(TLI, PromotedOperand);
>>>>>>> 41cb3da2
}

/// MatchOperationAddr - Given an instruction or constant expr, see if we can
/// fold the operation into the addressing mode.  If so, update the addressing
/// mode and return true, otherwise return false without modifying AddrMode.
/// If \p MovedAway is not NULL, it contains the information of whether or
/// not AddrInst has to be folded into the addressing mode on success.
/// If \p MovedAway == true, \p AddrInst will not be part of the addressing
/// because it has been moved away.
/// Thus AddrInst must not be added in the matched instructions.
/// This state can happen when AddrInst is a sext, since it may be moved away.
/// Therefore, AddrInst may not be valid when MovedAway is true and it must
/// not be referenced anymore.
bool AddressingModeMatcher::MatchOperationAddr(User *AddrInst, unsigned Opcode,
                                               unsigned Depth,
                                               bool *MovedAway) {
  // Avoid exponential behavior on extremely deep expression trees.
  if (Depth >= 5) return false;

  // By default, all matched instructions stay in place.
  if (MovedAway)
    *MovedAway = false;

  switch (Opcode) {
  case Instruction::PtrToInt:
    // PtrToInt is always a noop, as we know that the int type is pointer sized.
    return MatchAddr(AddrInst->getOperand(0), Depth);
  case Instruction::IntToPtr:
    // This inttoptr is a no-op if the integer type is pointer sized.
    if (TLI.getValueType(AddrInst->getOperand(0)->getType()) ==
        TLI.getPointerTy(AddrInst->getType()->getPointerAddressSpace()))
      return MatchAddr(AddrInst->getOperand(0), Depth);
    return false;
  case Instruction::BitCast:
  case Instruction::AddrSpaceCast:
    // BitCast is always a noop, and we can handle it as long as it is
    // int->int or pointer->pointer (we don't want int<->fp or something).
    if ((AddrInst->getOperand(0)->getType()->isPointerTy() ||
         AddrInst->getOperand(0)->getType()->isIntegerTy()) &&
        // Don't touch identity bitcasts.  These were probably put here by LSR,
        // and we don't want to mess around with them.  Assume it knows what it
        // is doing.
        AddrInst->getOperand(0)->getType() != AddrInst->getType())
      return MatchAddr(AddrInst->getOperand(0), Depth);
    return false;
  case Instruction::Add: {
    // Check to see if we can merge in the RHS then the LHS.  If so, we win.
    ExtAddrMode BackupAddrMode = AddrMode;
    unsigned OldSize = AddrModeInsts.size();
    // Start a transaction at this point.
    // The LHS may match but not the RHS.
    // Therefore, we need a higher level restoration point to undo partially
    // matched operation.
    TypePromotionTransaction::ConstRestorationPt LastKnownGood =
        TPT.getRestorationPoint();

    if (MatchAddr(AddrInst->getOperand(1), Depth+1) &&
        MatchAddr(AddrInst->getOperand(0), Depth+1))
      return true;

    // Restore the old addr mode info.
    AddrMode = BackupAddrMode;
    AddrModeInsts.resize(OldSize);
    TPT.rollback(LastKnownGood);

    // Otherwise this was over-aggressive.  Try merging in the LHS then the RHS.
    if (MatchAddr(AddrInst->getOperand(0), Depth+1) &&
        MatchAddr(AddrInst->getOperand(1), Depth+1))
      return true;

    // Otherwise we definitely can't merge the ADD in.
    AddrMode = BackupAddrMode;
    AddrModeInsts.resize(OldSize);
    TPT.rollback(LastKnownGood);
    break;
  }
  //case Instruction::Or:
  // TODO: We can handle "Or Val, Imm" iff this OR is equivalent to an ADD.
  //break;
  case Instruction::Mul:
  case Instruction::Shl: {
    // Can only handle X*C and X << C.
    ConstantInt *RHS = dyn_cast<ConstantInt>(AddrInst->getOperand(1));
    if (!RHS)
      return false;
    int64_t Scale = RHS->getSExtValue();
    if (Opcode == Instruction::Shl)
      Scale = 1LL << Scale;

    return MatchScaledValue(AddrInst->getOperand(0), Scale, Depth);
  }
  case Instruction::GetElementPtr: {
    // Scan the GEP.  We check it if it contains constant offsets and at most
    // one variable offset.
    int VariableOperand = -1;
    unsigned VariableScale = 0;

    int64_t ConstantOffset = 0;
    const DataLayout *TD = TLI.getDataLayout();
    gep_type_iterator GTI = gep_type_begin(AddrInst);
    for (unsigned i = 1, e = AddrInst->getNumOperands(); i != e; ++i, ++GTI) {
      if (StructType *STy = dyn_cast<StructType>(*GTI)) {
        const StructLayout *SL = TD->getStructLayout(STy);
        unsigned Idx =
          cast<ConstantInt>(AddrInst->getOperand(i))->getZExtValue();
        ConstantOffset += SL->getElementOffset(Idx);
      } else {
        uint64_t TypeSize = TD->getTypeAllocSize(GTI.getIndexedType());
        if (ConstantInt *CI = dyn_cast<ConstantInt>(AddrInst->getOperand(i))) {
          ConstantOffset += CI->getSExtValue()*TypeSize;
        } else if (TypeSize) {  // Scales of zero don't do anything.
          // We only allow one variable index at the moment.
          if (VariableOperand != -1)
            return false;

          // Remember the variable index.
          VariableOperand = i;
          VariableScale = TypeSize;
        }
      }
    }

    // A common case is for the GEP to only do a constant offset.  In this case,
    // just add it to the disp field and check validity.
    if (VariableOperand == -1) {
      AddrMode.BaseOffs += ConstantOffset;
      if (ConstantOffset == 0 || TLI.isLegalAddressingMode(AddrMode, AccessTy)){
        // Check to see if we can fold the base pointer in too.
        if (MatchAddr(AddrInst->getOperand(0), Depth+1))
          return true;
      }
      AddrMode.BaseOffs -= ConstantOffset;
      return false;
    }

    // Save the valid addressing mode in case we can't match.
    ExtAddrMode BackupAddrMode = AddrMode;
    unsigned OldSize = AddrModeInsts.size();

    // See if the scale and offset amount is valid for this target.
    AddrMode.BaseOffs += ConstantOffset;

    // Match the base operand of the GEP.
    if (!MatchAddr(AddrInst->getOperand(0), Depth+1)) {
      // If it couldn't be matched, just stuff the value in a register.
      if (AddrMode.HasBaseReg) {
        AddrMode = BackupAddrMode;
        AddrModeInsts.resize(OldSize);
        return false;
      }
      AddrMode.HasBaseReg = true;
      AddrMode.BaseReg = AddrInst->getOperand(0);
    }

    // Match the remaining variable portion of the GEP.
    if (!MatchScaledValue(AddrInst->getOperand(VariableOperand), VariableScale,
                          Depth)) {
      // If it couldn't be matched, try stuffing the base into a register
      // instead of matching it, and retrying the match of the scale.
      AddrMode = BackupAddrMode;
      AddrModeInsts.resize(OldSize);
      if (AddrMode.HasBaseReg)
        return false;
      AddrMode.HasBaseReg = true;
      AddrMode.BaseReg = AddrInst->getOperand(0);
      AddrMode.BaseOffs += ConstantOffset;
      if (!MatchScaledValue(AddrInst->getOperand(VariableOperand),
                            VariableScale, Depth)) {
        // If even that didn't work, bail.
        AddrMode = BackupAddrMode;
        AddrModeInsts.resize(OldSize);
        return false;
      }
    }

    return true;
  }
  case Instruction::SExt: {
    Instruction *SExt = dyn_cast<Instruction>(AddrInst);
    if (!SExt)
      return false;

    // Try to move this sext out of the way of the addressing mode.
    // Ask for a method for doing so.
    TypePromotionHelper::Action TPH = TypePromotionHelper::getAction(
        SExt, InsertedTruncs, TLI, PromotedInsts);
    if (!TPH)
      return false;

    TypePromotionTransaction::ConstRestorationPt LastKnownGood =
        TPT.getRestorationPoint();
    unsigned CreatedInsts = 0;
<<<<<<< HEAD
    Value *PromotedOperand = TPH(SExt, TPT, PromotedInsts, CreatedInsts);
=======
    Value *PromotedOperand =
        TPH(Ext, TPT, PromotedInsts, CreatedInsts, nullptr, nullptr);
>>>>>>> 41cb3da2
    // SExt has been moved away.
    // Thus either it will be rematched later in the recursive calls or it is
    // gone. Anyway, we must not fold it into the addressing mode at this point.
    // E.g.,
    // op = add opnd, 1
    // idx = sext op
    // addr = gep base, idx
    // is now:
    // promotedOpnd = sext opnd           <- no match here
    // op = promoted_add promotedOpnd, 1  <- match (later in recursive calls)
    // addr = gep base, op                <- match
    if (MovedAway)
      *MovedAway = true;

    assert(PromotedOperand &&
           "TypePromotionHelper should have filtered out those cases");

    ExtAddrMode BackupAddrMode = AddrMode;
    unsigned OldSize = AddrModeInsts.size();

    if (!MatchAddr(PromotedOperand, Depth) ||
        !IsPromotionProfitable(AddrModeInsts.size(), OldSize + CreatedInsts,
                               PromotedOperand)) {
      AddrMode = BackupAddrMode;
      AddrModeInsts.resize(OldSize);
      DEBUG(dbgs() << "Sign extension does not pay off: rollback\n");
      TPT.rollback(LastKnownGood);
      return false;
    }
    return true;
  }
  }
  return false;
}

/// MatchAddr - If we can, try to add the value of 'Addr' into the current
/// addressing mode.  If Addr can't be added to AddrMode this returns false and
/// leaves AddrMode unmodified.  This assumes that Addr is either a pointer type
/// or intptr_t for the target.
///
bool AddressingModeMatcher::MatchAddr(Value *Addr, unsigned Depth) {
  // Start a transaction at this point that we will rollback if the matching
  // fails.
  TypePromotionTransaction::ConstRestorationPt LastKnownGood =
      TPT.getRestorationPoint();
  if (ConstantInt *CI = dyn_cast<ConstantInt>(Addr)) {
    // Fold in immediates if legal for the target.
    AddrMode.BaseOffs += CI->getSExtValue();
    if (TLI.isLegalAddressingMode(AddrMode, AccessTy))
      return true;
    AddrMode.BaseOffs -= CI->getSExtValue();
  } else if (GlobalValue *GV = dyn_cast<GlobalValue>(Addr)) {
    // If this is a global variable, try to fold it into the addressing mode.
    if (!AddrMode.BaseGV) {
      AddrMode.BaseGV = GV;
      if (TLI.isLegalAddressingMode(AddrMode, AccessTy))
        return true;
      AddrMode.BaseGV = nullptr;
    }
  } else if (Instruction *I = dyn_cast<Instruction>(Addr)) {
    ExtAddrMode BackupAddrMode = AddrMode;
    unsigned OldSize = AddrModeInsts.size();

    // Check to see if it is possible to fold this operation.
    bool MovedAway = false;
    if (MatchOperationAddr(I, I->getOpcode(), Depth, &MovedAway)) {
      // This instruction may have been move away. If so, there is nothing
      // to check here.
      if (MovedAway)
        return true;
      // Okay, it's possible to fold this.  Check to see if it is actually
      // *profitable* to do so.  We use a simple cost model to avoid increasing
      // register pressure too much.
      if (I->hasOneUse() ||
          IsProfitableToFoldIntoAddressingMode(I, BackupAddrMode, AddrMode)) {
        AddrModeInsts.push_back(I);
        return true;
      }

      // It isn't profitable to do this, roll back.
      //cerr << "NOT FOLDING: " << *I;
      AddrMode = BackupAddrMode;
      AddrModeInsts.resize(OldSize);
      TPT.rollback(LastKnownGood);
    }
  } else if (ConstantExpr *CE = dyn_cast<ConstantExpr>(Addr)) {
    if (MatchOperationAddr(CE, CE->getOpcode(), Depth))
      return true;
    TPT.rollback(LastKnownGood);
  } else if (isa<ConstantPointerNull>(Addr)) {
    // Null pointer gets folded without affecting the addressing mode.
    return true;
  }

  // Worse case, the target should support [reg] addressing modes. :)
  if (!AddrMode.HasBaseReg) {
    AddrMode.HasBaseReg = true;
    AddrMode.BaseReg = Addr;
    // Still check for legality in case the target supports [imm] but not [i+r].
    if (TLI.isLegalAddressingMode(AddrMode, AccessTy))
      return true;
    AddrMode.HasBaseReg = false;
    AddrMode.BaseReg = nullptr;
  }

  // If the base register is already taken, see if we can do [r+r].
  if (AddrMode.Scale == 0) {
    AddrMode.Scale = 1;
    AddrMode.ScaledReg = Addr;
    if (TLI.isLegalAddressingMode(AddrMode, AccessTy))
      return true;
    AddrMode.Scale = 0;
    AddrMode.ScaledReg = nullptr;
  }
  // Couldn't match.
  TPT.rollback(LastKnownGood);
  return false;
}

/// IsOperandAMemoryOperand - Check to see if all uses of OpVal by the specified
/// inline asm call are due to memory operands.  If so, return true, otherwise
/// return false.
static bool IsOperandAMemoryOperand(CallInst *CI, InlineAsm *IA, Value *OpVal,
                                    const TargetLowering &TLI) {
  TargetLowering::AsmOperandInfoVector TargetConstraints = TLI.ParseConstraints(ImmutableCallSite(CI));
  for (unsigned i = 0, e = TargetConstraints.size(); i != e; ++i) {
    TargetLowering::AsmOperandInfo &OpInfo = TargetConstraints[i];

    // Compute the constraint code and ConstraintType to use.
    TLI.ComputeConstraintToUse(OpInfo, SDValue());

    // If this asm operand is our Value*, and if it isn't an indirect memory
    // operand, we can't fold it!
    if (OpInfo.CallOperandVal == OpVal &&
        (OpInfo.ConstraintType != TargetLowering::C_Memory ||
         !OpInfo.isIndirect))
      return false;
  }

  return true;
}

/// FindAllMemoryUses - Recursively walk all the uses of I until we find a
/// memory use.  If we find an obviously non-foldable instruction, return true.
/// Add the ultimately found memory instructions to MemoryUses.
static bool FindAllMemoryUses(Instruction *I,
                SmallVectorImpl<std::pair<Instruction*,unsigned> > &MemoryUses,
                              SmallPtrSetImpl<Instruction*> &ConsideredInsts,
                              const TargetLowering &TLI) {
  // If we already considered this instruction, we're done.
  if (!ConsideredInsts.insert(I))
    return false;

  // If this is an obviously unfoldable instruction, bail out.
  if (!MightBeFoldableInst(I))
    return true;

  // Loop over all the uses, recursively processing them.
  for (Use &U : I->uses()) {
    Instruction *UserI = cast<Instruction>(U.getUser());

    if (LoadInst *LI = dyn_cast<LoadInst>(UserI)) {
      MemoryUses.push_back(std::make_pair(LI, U.getOperandNo()));
      continue;
    }

    if (StoreInst *SI = dyn_cast<StoreInst>(UserI)) {
      unsigned opNo = U.getOperandNo();
      if (opNo == 0) return true; // Storing addr, not into addr.
      MemoryUses.push_back(std::make_pair(SI, opNo));
      continue;
    }

    if (CallInst *CI = dyn_cast<CallInst>(UserI)) {
      InlineAsm *IA = dyn_cast<InlineAsm>(CI->getCalledValue());
      if (!IA) return true;

      // If this is a memory operand, we're cool, otherwise bail out.
      if (!IsOperandAMemoryOperand(CI, IA, I, TLI))
        return true;
      continue;
    }

    if (FindAllMemoryUses(UserI, MemoryUses, ConsideredInsts, TLI))
      return true;
  }

  return false;
}

/// ValueAlreadyLiveAtInst - Retrn true if Val is already known to be live at
/// the use site that we're folding it into.  If so, there is no cost to
/// include it in the addressing mode.  KnownLive1 and KnownLive2 are two values
/// that we know are live at the instruction already.
bool AddressingModeMatcher::ValueAlreadyLiveAtInst(Value *Val,Value *KnownLive1,
                                                   Value *KnownLive2) {
  // If Val is either of the known-live values, we know it is live!
  if (Val == nullptr || Val == KnownLive1 || Val == KnownLive2)
    return true;

  // All values other than instructions and arguments (e.g. constants) are live.
  if (!isa<Instruction>(Val) && !isa<Argument>(Val)) return true;

  // If Val is a constant sized alloca in the entry block, it is live, this is
  // true because it is just a reference to the stack/frame pointer, which is
  // live for the whole function.
  if (AllocaInst *AI = dyn_cast<AllocaInst>(Val))
    if (AI->isStaticAlloca())
      return true;

  // Check to see if this value is already used in the memory instruction's
  // block.  If so, it's already live into the block at the very least, so we
  // can reasonably fold it.
  return Val->isUsedInBasicBlock(MemoryInst->getParent());
}

/// IsProfitableToFoldIntoAddressingMode - It is possible for the addressing
/// mode of the machine to fold the specified instruction into a load or store
/// that ultimately uses it.  However, the specified instruction has multiple
/// uses.  Given this, it may actually increase register pressure to fold it
/// into the load.  For example, consider this code:
///
///     X = ...
///     Y = X+1
///     use(Y)   -> nonload/store
///     Z = Y+1
///     load Z
///
/// In this case, Y has multiple uses, and can be folded into the load of Z
/// (yielding load [X+2]).  However, doing this will cause both "X" and "X+1" to
/// be live at the use(Y) line.  If we don't fold Y into load Z, we use one
/// fewer register.  Since Y can't be folded into "use(Y)" we don't increase the
/// number of computations either.
///
/// Note that this (like most of CodeGenPrepare) is just a rough heuristic.  If
/// X was live across 'load Z' for other reasons, we actually *would* want to
/// fold the addressing mode in the Z case.  This would make Y die earlier.
bool AddressingModeMatcher::
IsProfitableToFoldIntoAddressingMode(Instruction *I, ExtAddrMode &AMBefore,
                                     ExtAddrMode &AMAfter) {
  if (IgnoreProfitability) return true;

  // AMBefore is the addressing mode before this instruction was folded into it,
  // and AMAfter is the addressing mode after the instruction was folded.  Get
  // the set of registers referenced by AMAfter and subtract out those
  // referenced by AMBefore: this is the set of values which folding in this
  // address extends the lifetime of.
  //
  // Note that there are only two potential values being referenced here,
  // BaseReg and ScaleReg (global addresses are always available, as are any
  // folded immediates).
  Value *BaseReg = AMAfter.BaseReg, *ScaledReg = AMAfter.ScaledReg;

  // If the BaseReg or ScaledReg was referenced by the previous addrmode, their
  // lifetime wasn't extended by adding this instruction.
  if (ValueAlreadyLiveAtInst(BaseReg, AMBefore.BaseReg, AMBefore.ScaledReg))
    BaseReg = nullptr;
  if (ValueAlreadyLiveAtInst(ScaledReg, AMBefore.BaseReg, AMBefore.ScaledReg))
    ScaledReg = nullptr;

  // If folding this instruction (and it's subexprs) didn't extend any live
  // ranges, we're ok with it.
  if (!BaseReg && !ScaledReg)
    return true;

  // If all uses of this instruction are ultimately load/store/inlineasm's,
  // check to see if their addressing modes will include this instruction.  If
  // so, we can fold it into all uses, so it doesn't matter if it has multiple
  // uses.
  SmallVector<std::pair<Instruction*,unsigned>, 16> MemoryUses;
  SmallPtrSet<Instruction*, 16> ConsideredInsts;
  if (FindAllMemoryUses(I, MemoryUses, ConsideredInsts, TLI))
    return false;  // Has a non-memory, non-foldable use!

  // Now that we know that all uses of this instruction are part of a chain of
  // computation involving only operations that could theoretically be folded
  // into a memory use, loop over each of these uses and see if they could
  // *actually* fold the instruction.
  SmallVector<Instruction*, 32> MatchedAddrModeInsts;
  for (unsigned i = 0, e = MemoryUses.size(); i != e; ++i) {
    Instruction *User = MemoryUses[i].first;
    unsigned OpNo = MemoryUses[i].second;

    // Get the access type of this use.  If the use isn't a pointer, we don't
    // know what it accesses.
    Value *Address = User->getOperand(OpNo);
    if (!Address->getType()->isPointerTy())
      return false;
    Type *AddressAccessTy = Address->getType()->getPointerElementType();

    // Do a match against the root of this address, ignoring profitability. This
    // will tell us if the addressing mode for the memory operation will
    // *actually* cover the shared instruction.
    ExtAddrMode Result;
    TypePromotionTransaction::ConstRestorationPt LastKnownGood =
        TPT.getRestorationPoint();
    AddressingModeMatcher Matcher(MatchedAddrModeInsts, TLI, AddressAccessTy,
                                  MemoryInst, Result, InsertedTruncs,
                                  PromotedInsts, TPT);
    Matcher.IgnoreProfitability = true;
    bool Success = Matcher.MatchAddr(Address, 0);
    (void)Success; assert(Success && "Couldn't select *anything*?");

    // The match was to check the profitability, the changes made are not
    // part of the original matcher. Therefore, they should be dropped
    // otherwise the original matcher will not present the right state.
    TPT.rollback(LastKnownGood);

    // If the match didn't cover I, then it won't be shared by it.
    if (std::find(MatchedAddrModeInsts.begin(), MatchedAddrModeInsts.end(),
                  I) == MatchedAddrModeInsts.end())
      return false;

    MatchedAddrModeInsts.clear();
  }

  return true;
}

} // end anonymous namespace

/// IsNonLocalValue - Return true if the specified values are defined in a
/// different basic block than BB.
static bool IsNonLocalValue(Value *V, BasicBlock *BB) {
  if (Instruction *I = dyn_cast<Instruction>(V))
    return I->getParent() != BB;
  return false;
}

/// OptimizeMemoryInst - Load and Store Instructions often have
/// addressing modes that can do significant amounts of computation.  As such,
/// instruction selection will try to get the load or store to do as much
/// computation as possible for the program.  The problem is that isel can only
/// see within a single block.  As such, we sink as much legal addressing mode
/// stuff into the block as possible.
///
/// This method is used to optimize both load/store and inline asms with memory
/// operands.
bool CodeGenPrepare::OptimizeMemoryInst(Instruction *MemoryInst, Value *Addr,
                                        Type *AccessTy) {
  Value *Repl = Addr;

  // Try to collapse single-value PHI nodes.  This is necessary to undo
  // unprofitable PRE transformations.
  SmallVector<Value*, 8> worklist;
  SmallPtrSet<Value*, 16> Visited;
  worklist.push_back(Addr);

  // Use a worklist to iteratively look through PHI nodes, and ensure that
  // the addressing mode obtained from the non-PHI roots of the graph
  // are equivalent.
  Value *Consensus = nullptr;
  unsigned NumUsesConsensus = 0;
  bool IsNumUsesConsensusValid = false;
  SmallVector<Instruction*, 16> AddrModeInsts;
  ExtAddrMode AddrMode;
  TypePromotionTransaction TPT;
  TypePromotionTransaction::ConstRestorationPt LastKnownGood =
      TPT.getRestorationPoint();
  while (!worklist.empty()) {
    Value *V = worklist.back();
    worklist.pop_back();

    // Break use-def graph loops.
    if (!Visited.insert(V)) {
      Consensus = nullptr;
      break;
    }

    // For a PHI node, push all of its incoming values.
    if (PHINode *P = dyn_cast<PHINode>(V)) {
      for (unsigned i = 0, e = P->getNumIncomingValues(); i != e; ++i)
        worklist.push_back(P->getIncomingValue(i));
      continue;
    }

    // For non-PHIs, determine the addressing mode being computed.
    SmallVector<Instruction*, 16> NewAddrModeInsts;
    ExtAddrMode NewAddrMode = AddressingModeMatcher::Match(
        V, AccessTy, MemoryInst, NewAddrModeInsts, *TLI, InsertedTruncsSet,
        PromotedInsts, TPT);

    // This check is broken into two cases with very similar code to avoid using
    // getNumUses() as much as possible. Some values have a lot of uses, so
    // calling getNumUses() unconditionally caused a significant compile-time
    // regression.
    if (!Consensus) {
      Consensus = V;
      AddrMode = NewAddrMode;
      AddrModeInsts = NewAddrModeInsts;
      continue;
    } else if (NewAddrMode == AddrMode) {
      if (!IsNumUsesConsensusValid) {
        NumUsesConsensus = Consensus->getNumUses();
        IsNumUsesConsensusValid = true;
      }

      // Ensure that the obtained addressing mode is equivalent to that obtained
      // for all other roots of the PHI traversal.  Also, when choosing one
      // such root as representative, select the one with the most uses in order
      // to keep the cost modeling heuristics in AddressingModeMatcher
      // applicable.
      unsigned NumUses = V->getNumUses();
      if (NumUses > NumUsesConsensus) {
        Consensus = V;
        NumUsesConsensus = NumUses;
        AddrModeInsts = NewAddrModeInsts;
      }
      continue;
    }

    Consensus = nullptr;
    break;
  }

  // If the addressing mode couldn't be determined, or if multiple different
  // ones were determined, bail out now.
  if (!Consensus) {
    TPT.rollback(LastKnownGood);
    return false;
  }
  TPT.commit();

  // Check to see if any of the instructions supersumed by this addr mode are
  // non-local to I's BB.
  bool AnyNonLocal = false;
  for (unsigned i = 0, e = AddrModeInsts.size(); i != e; ++i) {
    if (IsNonLocalValue(AddrModeInsts[i], MemoryInst->getParent())) {
      AnyNonLocal = true;
      break;
    }
  }

  // If all the instructions matched are already in this BB, don't do anything.
  if (!AnyNonLocal) {
    DEBUG(dbgs() << "CGP: Found      local addrmode: " << AddrMode << "\n");
    return false;
  }

  // Insert this computation right after this user.  Since our caller is
  // scanning from the top of the BB to the bottom, reuse of the expr are
  // guaranteed to happen later.
  IRBuilder<> Builder(MemoryInst);

  // Now that we determined the addressing expression we want to use and know
  // that we have to sink it into this block.  Check to see if we have already
  // done this for some other load/store instr in this block.  If so, reuse the
  // computation.
  Value *&SunkAddr = SunkAddrs[Addr];
  if (SunkAddr) {
    DEBUG(dbgs() << "CGP: Reusing nonlocal addrmode: " << AddrMode << " for "
                 << *MemoryInst << "\n");
    if (SunkAddr->getType() != Addr->getType())
      SunkAddr = Builder.CreateBitCast(SunkAddr, Addr->getType());
  } else if (AddrSinkUsingGEPs || (!AddrSinkUsingGEPs.getNumOccurrences() &&
               TM && TM->getSubtarget<TargetSubtargetInfo>().useAA())) {
    // By default, we use the GEP-based method when AA is used later. This
    // prevents new inttoptr/ptrtoint pairs from degrading AA capabilities.
    DEBUG(dbgs() << "CGP: SINKING nonlocal addrmode: " << AddrMode << " for "
                 << *MemoryInst << "\n");
    Type *IntPtrTy = TLI->getDataLayout()->getIntPtrType(Addr->getType());
    Value *ResultPtr = nullptr, *ResultIndex = nullptr;

    // First, find the pointer.
    if (AddrMode.BaseReg && AddrMode.BaseReg->getType()->isPointerTy()) {
      ResultPtr = AddrMode.BaseReg;
      AddrMode.BaseReg = nullptr;
    }

    if (AddrMode.Scale && AddrMode.ScaledReg->getType()->isPointerTy()) {
      // We can't add more than one pointer together, nor can we scale a
      // pointer (both of which seem meaningless).
      if (ResultPtr || AddrMode.Scale != 1)
        return false;

      ResultPtr = AddrMode.ScaledReg;
      AddrMode.Scale = 0;
    }

    if (AddrMode.BaseGV) {
      if (ResultPtr)
        return false;

      ResultPtr = AddrMode.BaseGV;
    }

    // If the real base value actually came from an inttoptr, then the matcher
    // will look through it and provide only the integer value. In that case,
    // use it here.
    if (!ResultPtr && AddrMode.BaseReg) {
      ResultPtr =
        Builder.CreateIntToPtr(AddrMode.BaseReg, Addr->getType(), "sunkaddr");
      AddrMode.BaseReg = nullptr;
    } else if (!ResultPtr && AddrMode.Scale == 1) {
      ResultPtr =
        Builder.CreateIntToPtr(AddrMode.ScaledReg, Addr->getType(), "sunkaddr");
      AddrMode.Scale = 0;
    }

    if (!ResultPtr &&
        !AddrMode.BaseReg && !AddrMode.Scale && !AddrMode.BaseOffs) {
      SunkAddr = Constant::getNullValue(Addr->getType());
    } else if (!ResultPtr) {
      return false;
    } else {
      Type *I8PtrTy =
        Builder.getInt8PtrTy(Addr->getType()->getPointerAddressSpace());

      // Start with the base register. Do this first so that subsequent address
      // matching finds it last, which will prevent it from trying to match it
      // as the scaled value in case it happens to be a mul. That would be
      // problematic if we've sunk a different mul for the scale, because then
      // we'd end up sinking both muls.
      if (AddrMode.BaseReg) {
        Value *V = AddrMode.BaseReg;
        if (V->getType() != IntPtrTy)
          V = Builder.CreateIntCast(V, IntPtrTy, /*isSigned=*/true, "sunkaddr");

        ResultIndex = V;
      }

      // Add the scale value.
      if (AddrMode.Scale) {
        Value *V = AddrMode.ScaledReg;
        if (V->getType() == IntPtrTy) {
          // done.
        } else if (cast<IntegerType>(IntPtrTy)->getBitWidth() <
                   cast<IntegerType>(V->getType())->getBitWidth()) {
          V = Builder.CreateTrunc(V, IntPtrTy, "sunkaddr");
        } else {
          // It is only safe to sign extend the BaseReg if we know that the math
          // required to create it did not overflow before we extend it. Since
          // the original IR value was tossed in favor of a constant back when
          // the AddrMode was created we need to bail out gracefully if widths
          // do not match instead of extending it.
          Instruction *I = dyn_cast_or_null<Instruction>(ResultIndex);
          if (I && (ResultIndex != AddrMode.BaseReg))
            I->eraseFromParent();
          return false;
        }

        if (AddrMode.Scale != 1)
          V = Builder.CreateMul(V, ConstantInt::get(IntPtrTy, AddrMode.Scale),
                                "sunkaddr");
        if (ResultIndex)
          ResultIndex = Builder.CreateAdd(ResultIndex, V, "sunkaddr");
        else
          ResultIndex = V;
      }

      // Add in the Base Offset if present.
      if (AddrMode.BaseOffs) {
        Value *V = ConstantInt::get(IntPtrTy, AddrMode.BaseOffs);
        if (ResultIndex) {
	  // We need to add this separately from the scale above to help with
	  // SDAG consecutive load/store merging.
          if (ResultPtr->getType() != I8PtrTy)
            ResultPtr = Builder.CreateBitCast(ResultPtr, I8PtrTy);
          ResultPtr = Builder.CreateGEP(ResultPtr, ResultIndex, "sunkaddr");
        }

        ResultIndex = V;
      }

      if (!ResultIndex) {
        SunkAddr = ResultPtr;
      } else {
        if (ResultPtr->getType() != I8PtrTy)
          ResultPtr = Builder.CreateBitCast(ResultPtr, I8PtrTy);
        SunkAddr = Builder.CreateGEP(ResultPtr, ResultIndex, "sunkaddr");
      }

      if (SunkAddr->getType() != Addr->getType())
        SunkAddr = Builder.CreateBitCast(SunkAddr, Addr->getType());
    }
  } else {
    DEBUG(dbgs() << "CGP: SINKING nonlocal addrmode: " << AddrMode << " for "
                 << *MemoryInst << "\n");
    Type *IntPtrTy = TLI->getDataLayout()->getIntPtrType(Addr->getType());
    Value *Result = nullptr;

    // Start with the base register. Do this first so that subsequent address
    // matching finds it last, which will prevent it from trying to match it
    // as the scaled value in case it happens to be a mul. That would be
    // problematic if we've sunk a different mul for the scale, because then
    // we'd end up sinking both muls.
    if (AddrMode.BaseReg) {
      Value *V = AddrMode.BaseReg;
      if (V->getType()->isPointerTy())
        V = Builder.CreatePtrToInt(V, IntPtrTy, "sunkaddr");
      if (V->getType() != IntPtrTy)
        V = Builder.CreateIntCast(V, IntPtrTy, /*isSigned=*/true, "sunkaddr");
      Result = V;
    }

    // Add the scale value.
    if (AddrMode.Scale) {
      Value *V = AddrMode.ScaledReg;
      if (V->getType() == IntPtrTy) {
        // done.
      } else if (V->getType()->isPointerTy()) {
        V = Builder.CreatePtrToInt(V, IntPtrTy, "sunkaddr");
      } else if (cast<IntegerType>(IntPtrTy)->getBitWidth() <
                 cast<IntegerType>(V->getType())->getBitWidth()) {
        V = Builder.CreateTrunc(V, IntPtrTy, "sunkaddr");
      } else {
        // It is only safe to sign extend the BaseReg if we know that the math
        // required to create it did not overflow before we extend it. Since
        // the original IR value was tossed in favor of a constant back when
        // the AddrMode was created we need to bail out gracefully if widths
        // do not match instead of extending it.
        Instruction *I = dyn_cast_or_null<Instruction>(Result);
        if (I && (Result != AddrMode.BaseReg))
          I->eraseFromParent();
        return false;
      }
      if (AddrMode.Scale != 1)
        V = Builder.CreateMul(V, ConstantInt::get(IntPtrTy, AddrMode.Scale),
                              "sunkaddr");
      if (Result)
        Result = Builder.CreateAdd(Result, V, "sunkaddr");
      else
        Result = V;
    }

    // Add in the BaseGV if present.
    if (AddrMode.BaseGV) {
      Value *V = Builder.CreatePtrToInt(AddrMode.BaseGV, IntPtrTy, "sunkaddr");
      if (Result)
        Result = Builder.CreateAdd(Result, V, "sunkaddr");
      else
        Result = V;
    }

    // Add in the Base Offset if present.
    if (AddrMode.BaseOffs) {
      Value *V = ConstantInt::get(IntPtrTy, AddrMode.BaseOffs);
      if (Result)
        Result = Builder.CreateAdd(Result, V, "sunkaddr");
      else
        Result = V;
    }

    if (!Result)
      SunkAddr = Constant::getNullValue(Addr->getType());
    else
      SunkAddr = Builder.CreateIntToPtr(Result, Addr->getType(), "sunkaddr");
  }

  MemoryInst->replaceUsesOfWith(Repl, SunkAddr);

  // If we have no uses, recursively delete the value and all dead instructions
  // using it.
  if (Repl->use_empty()) {
    // This can cause recursive deletion, which can invalidate our iterator.
    // Use a WeakVH to hold onto it in case this happens.
    WeakVH IterHandle(CurInstIterator);
    BasicBlock *BB = CurInstIterator->getParent();

    RecursivelyDeleteTriviallyDeadInstructions(Repl, TLInfo);

    if (IterHandle != CurInstIterator) {
      // If the iterator instruction was recursively deleted, start over at the
      // start of the block.
      CurInstIterator = BB->begin();
      SunkAddrs.clear();
    }
  }
  ++NumMemoryInsts;
  return true;
}

/// OptimizeInlineAsmInst - If there are any memory operands, use
/// OptimizeMemoryInst to sink their address computing into the block when
/// possible / profitable.
bool CodeGenPrepare::OptimizeInlineAsmInst(CallInst *CS) {
  bool MadeChange = false;

  TargetLowering::AsmOperandInfoVector
    TargetConstraints = TLI->ParseConstraints(CS);
  unsigned ArgNo = 0;
  for (unsigned i = 0, e = TargetConstraints.size(); i != e; ++i) {
    TargetLowering::AsmOperandInfo &OpInfo = TargetConstraints[i];

    // Compute the constraint code and ConstraintType to use.
    TLI->ComputeConstraintToUse(OpInfo, SDValue());

    if (OpInfo.ConstraintType == TargetLowering::C_Memory &&
        OpInfo.isIndirect) {
      Value *OpVal = CS->getArgOperand(ArgNo++);
      MadeChange |= OptimizeMemoryInst(CS, OpVal, OpVal->getType());
    } else if (OpInfo.Type == InlineAsm::isInput)
      ArgNo++;
  }

  return MadeChange;
}

/// \brief Check if all the uses of \p Inst are equivalent (or free) zero or
/// sign extensions.
static bool hasSameExtUse(Instruction *Inst, const TargetLowering &TLI) {
  assert(!Inst->use_empty() && "Input must have at least one use");
  const Instruction *FirstUser = cast<Instruction>(*Inst->user_begin());
  bool IsSExt = isa<SExtInst>(FirstUser);
  Type *ExtTy = FirstUser->getType();
  for (const User *U : Inst->users()) {
    const Instruction *UI = cast<Instruction>(U);
    if ((IsSExt && !isa<SExtInst>(UI)) || (!IsSExt && !isa<ZExtInst>(UI)))
      return false;
    Type *CurTy = UI->getType();
    // Same input and output types: Same instruction after CSE.
    if (CurTy == ExtTy)
      continue;

    // If IsSExt is true, we are in this situation:
    // a = Inst
    // b = sext ty1 a to ty2
    // c = sext ty1 a to ty3
    // Assuming ty2 is shorter than ty3, this could be turned into:
    // a = Inst
    // b = sext ty1 a to ty2
    // c = sext ty2 b to ty3
    // However, the last sext is not free.
    if (IsSExt)
      return false;

    // This is a ZExt, maybe this is free to extend from one type to another.
    // In that case, we would not account for a different use.
    Type *NarrowTy;
    Type *LargeTy;
    if (ExtTy->getScalarType()->getIntegerBitWidth() >
        CurTy->getScalarType()->getIntegerBitWidth()) {
      NarrowTy = CurTy;
      LargeTy = ExtTy;
    } else {
      NarrowTy = ExtTy;
      LargeTy = CurTy;
    }

    if (!TLI.isZExtFree(NarrowTy, LargeTy))
      return false;
  }
  // All uses are the same or can be derived from one another for free.
  return true;
}

/// \brief Try to form ExtLd by promoting \p Exts until they reach a
/// load instruction.
/// If an ext(load) can be formed, it is returned via \p LI for the load
/// and \p Inst for the extension.
/// Otherwise LI == nullptr and Inst == nullptr.
/// When some promotion happened, \p TPT contains the proper state to
/// revert them.
///
/// \return true when promoting was necessary to expose the ext(load)
/// opportunity, false otherwise.
///
/// Example:
/// \code
/// %ld = load i32* %addr
/// %add = add nuw i32 %ld, 4
/// %zext = zext i32 %add to i64
/// \endcode
/// =>
/// \code
/// %ld = load i32* %addr
/// %zext = zext i32 %ld to i64
/// %add = add nuw i64 %zext, 4
/// \encode
/// Thanks to the promotion, we can match zext(load i32*) to i64.
bool CodeGenPrepare::ExtLdPromotion(TypePromotionTransaction &TPT,
                                    LoadInst *&LI, Instruction *&Inst,
                                    const SmallVectorImpl<Instruction *> &Exts,
                                    unsigned CreatedInsts = 0) {
  // Iterate over all the extensions to see if one form an ext(load).
  for (auto I : Exts) {
    // Check if we directly have ext(load).
    if ((LI = dyn_cast<LoadInst>(I->getOperand(0)))) {
      Inst = I;
      // No promotion happened here.
      return false;
    }
    // Check whether or not we want to do any promotion.
    if (!TLI || !TLI->enableExtLdPromotion() || DisableExtLdPromotion)
      continue;
    // Get the action to perform the promotion.
    TypePromotionHelper::Action TPH = TypePromotionHelper::getAction(
        I, InsertedTruncsSet, *TLI, PromotedInsts);
    // Check if we can promote.
    if (!TPH)
      continue;
    // Save the current state.
    TypePromotionTransaction::ConstRestorationPt LastKnownGood =
        TPT.getRestorationPoint();
    SmallVector<Instruction *, 4> NewExts;
    unsigned NewCreatedInsts = 0;
    // Promote.
    Value *PromotedVal =
        TPH(I, TPT, PromotedInsts, NewCreatedInsts, &NewExts, nullptr);
    assert(PromotedVal &&
           "TypePromotionHelper should have filtered out those cases");

    // We would be able to merge only one extension in a load.
    // Therefore, if we have more than 1 new extension we heuristically
    // cut this search path, because it means we degrade the code quality.
    // With exactly 2, the transformation is neutral, because we will merge
    // one extension but leave one. However, we optimistically keep going,
    // because the new extension may be removed too.
    unsigned TotalCreatedInsts = CreatedInsts + NewCreatedInsts;
    if (!StressExtLdPromotion &&
        (TotalCreatedInsts > 1 ||
         !isPromotedInstructionLegal(*TLI, PromotedVal))) {
      // The promotion is not profitable, rollback to the previous state.
      TPT.rollback(LastKnownGood);
      continue;
    }
    // The promotion is profitable.
    // Check if it exposes an ext(load).
    (void)ExtLdPromotion(TPT, LI, Inst, NewExts, TotalCreatedInsts);
    if (LI && (StressExtLdPromotion || NewCreatedInsts == 0 ||
               // If we have created a new extension, i.e., now we have two
               // extensions. We must make sure one of them is merged with
               // the load, otherwise we may degrade the code quality.
               (LI->hasOneUse() || hasSameExtUse(LI, *TLI))))
      // Promotion happened.
      return true;
    // If this does not help to expose an ext(load) then, rollback.
    TPT.rollback(LastKnownGood);
  }
  // None of the extension can form an ext(load).
  LI = nullptr;
  Inst = nullptr;
  return false;
}

/// MoveExtToFormExtLoad - Move a zext or sext fed by a load into the same
/// basic block as the load, unless conditions are unfavorable. This allows
/// SelectionDAG to fold the extend into the load.
/// \p I[in/out] the extension may be modified during the process if some
/// promotions apply.
///
bool CodeGenPrepare::MoveExtToFormExtLoad(Instruction *&I) {
  // Try to promote a chain of computation if it allows to form
  // an extended load.
  TypePromotionTransaction TPT;
  TypePromotionTransaction::ConstRestorationPt LastKnownGood =
    TPT.getRestorationPoint();
  SmallVector<Instruction *, 1> Exts;
  Exts.push_back(I);
  // Look for a load being extended.
  LoadInst *LI = nullptr;
  Instruction *OldExt = I;
  bool HasPromoted = ExtLdPromotion(TPT, LI, I, Exts);
  if (!LI || !I) {
    assert(!HasPromoted && !LI && "If we did not match any load instruction "
                                  "the code must remain the same");
    I = OldExt;
    return false;
  }

  // If they're already in the same block, there's nothing to do.
  // Make the cheap checks first if we did not promote.
  // If we promoted, we need to check if it is indeed profitable.
  if (!HasPromoted && LI->getParent() == I->getParent())
    return false;

  EVT VT = TLI->getValueType(I->getType());
  EVT LoadVT = TLI->getValueType(LI->getType());

  // If the load has other users and the truncate is not free, this probably
  // isn't worthwhile.
  if (!LI->hasOneUse() && TLI &&
      (TLI->isTypeLegal(LoadVT) || !TLI->isTypeLegal(VT)) &&
      !TLI->isTruncateFree(I->getType(), LI->getType())) {
    I = OldExt;
    TPT.rollback(LastKnownGood);
    return false;
  }

  // Check whether the target supports casts folded into loads.
  unsigned LType;
  if (isa<ZExtInst>(I))
    LType = ISD::ZEXTLOAD;
  else {
    assert(isa<SExtInst>(I) && "Unexpected ext type!");
    LType = ISD::SEXTLOAD;
  }
  if (TLI && !TLI->isLoadExtLegal(LType, VT, LoadVT)) {
    I = OldExt;
    TPT.rollback(LastKnownGood);
    return false;
  }

  // Move the extend into the same block as the load, so that SelectionDAG
  // can fold it.
  TPT.commit();
  I->removeFromParent();
  I->insertAfter(LI);
  ++NumExtsMoved;
  return true;
}

bool CodeGenPrepare::OptimizeExtUses(Instruction *I) {
  BasicBlock *DefBB = I->getParent();

  // If the result of a {s|z}ext and its source are both live out, rewrite all
  // other uses of the source with result of extension.
  Value *Src = I->getOperand(0);
  if (Src->hasOneUse())
    return false;

  // Only do this xform if truncating is free.
  if (TLI && !TLI->isTruncateFree(I->getType(), Src->getType()))
    return false;

  // Only safe to perform the optimization if the source is also defined in
  // this block.
  if (!isa<Instruction>(Src) || DefBB != cast<Instruction>(Src)->getParent())
    return false;

  bool DefIsLiveOut = false;
  for (User *U : I->users()) {
    Instruction *UI = cast<Instruction>(U);

    // Figure out which BB this ext is used in.
    BasicBlock *UserBB = UI->getParent();
    if (UserBB == DefBB) continue;
    DefIsLiveOut = true;
    break;
  }
  if (!DefIsLiveOut)
    return false;

  // Make sure none of the uses are PHI nodes.
  for (User *U : Src->users()) {
    Instruction *UI = cast<Instruction>(U);
    BasicBlock *UserBB = UI->getParent();
    if (UserBB == DefBB) continue;
    // Be conservative. We don't want this xform to end up introducing
    // reloads just before load / store instructions.
    if (isa<PHINode>(UI) || isa<LoadInst>(UI) || isa<StoreInst>(UI))
      return false;
  }

  // InsertedTruncs - Only insert one trunc in each block once.
  DenseMap<BasicBlock*, Instruction*> InsertedTruncs;

  bool MadeChange = false;
  for (Use &U : Src->uses()) {
    Instruction *User = cast<Instruction>(U.getUser());

    // Figure out which BB this ext is used in.
    BasicBlock *UserBB = User->getParent();
    if (UserBB == DefBB) continue;

    // Both src and def are live in this block. Rewrite the use.
    Instruction *&InsertedTrunc = InsertedTruncs[UserBB];

    if (!InsertedTrunc) {
      BasicBlock::iterator InsertPt = UserBB->getFirstInsertionPt();
      InsertedTrunc = new TruncInst(I, Src->getType(), "", InsertPt);
      InsertedTruncsSet.insert(InsertedTrunc);
    }

    // Replace a use of the {s|z}ext source with a use of the result.
    U = InsertedTrunc;
    ++NumExtUses;
    MadeChange = true;
  }

  return MadeChange;
}

/// isFormingBranchFromSelectProfitable - Returns true if a SelectInst should be
/// turned into an explicit branch.
static bool isFormingBranchFromSelectProfitable(SelectInst *SI) {
  // FIXME: This should use the same heuristics as IfConversion to determine
  // whether a select is better represented as a branch.  This requires that
  // branch probability metadata is preserved for the select, which is not the
  // case currently.

  CmpInst *Cmp = dyn_cast<CmpInst>(SI->getCondition());

  // If the branch is predicted right, an out of order CPU can avoid blocking on
  // the compare.  Emit cmovs on compares with a memory operand as branches to
  // avoid stalls on the load from memory.  If the compare has more than one use
  // there's probably another cmov or setcc around so it's not worth emitting a
  // branch.
  if (!Cmp)
    return false;

  Value *CmpOp0 = Cmp->getOperand(0);
  Value *CmpOp1 = Cmp->getOperand(1);

  // We check that the memory operand has one use to avoid uses of the loaded
  // value directly after the compare, making branches unprofitable.
  return Cmp->hasOneUse() &&
         ((isa<LoadInst>(CmpOp0) && CmpOp0->hasOneUse()) ||
          (isa<LoadInst>(CmpOp1) && CmpOp1->hasOneUse()));
}


/// If we have a SelectInst that will likely profit from branch prediction,
/// turn it into a branch.
bool CodeGenPrepare::OptimizeSelectInst(SelectInst *SI) {
  bool VectorCond = !SI->getCondition()->getType()->isIntegerTy(1);

  // Can we convert the 'select' to CF ?
  if (DisableSelectToBranch || OptSize || !TLI || VectorCond)
    return false;

  TargetLowering::SelectSupportKind SelectKind;
  if (VectorCond)
    SelectKind = TargetLowering::VectorMaskSelect;
  else if (SI->getType()->isVectorTy())
    SelectKind = TargetLowering::ScalarCondVectorVal;
  else
    SelectKind = TargetLowering::ScalarValSelect;

  // Do we have efficient codegen support for this kind of 'selects' ?
  if (TLI->isSelectSupported(SelectKind)) {
    // We have efficient codegen support for the select instruction.
    // Check if it is profitable to keep this 'select'.
    if (!TLI->isPredictableSelectExpensive() ||
        !isFormingBranchFromSelectProfitable(SI))
      return false;
  }

  ModifiedDT = true;

  // First, we split the block containing the select into 2 blocks.
  BasicBlock *StartBlock = SI->getParent();
  BasicBlock::iterator SplitPt = ++(BasicBlock::iterator(SI));
  BasicBlock *NextBlock = StartBlock->splitBasicBlock(SplitPt, "select.end");

  // Create a new block serving as the landing pad for the branch.
  BasicBlock *SmallBlock = BasicBlock::Create(SI->getContext(), "select.mid",
                                             NextBlock->getParent(), NextBlock);

  // Move the unconditional branch from the block with the select in it into our
  // landing pad block.
  StartBlock->getTerminator()->eraseFromParent();
  BranchInst::Create(NextBlock, SmallBlock);

  // Insert the real conditional branch based on the original condition.
  BranchInst::Create(NextBlock, SmallBlock, SI->getCondition(), SI);

  // The select itself is replaced with a PHI Node.
  PHINode *PN = PHINode::Create(SI->getType(), 2, "", NextBlock->begin());
  PN->takeName(SI);
  PN->addIncoming(SI->getTrueValue(), StartBlock);
  PN->addIncoming(SI->getFalseValue(), SmallBlock);
  SI->replaceAllUsesWith(PN);
  SI->eraseFromParent();

  // Instruct OptimizeBlock to skip to the next block.
  CurInstIterator = StartBlock->end();
  ++NumSelectsExpanded;
  return true;
}

static bool isBroadcastShuffle(ShuffleVectorInst *SVI) {
  SmallVector<int, 16> Mask(SVI->getShuffleMask());
  int SplatElem = -1;
  for (unsigned i = 0; i < Mask.size(); ++i) {
    if (SplatElem != -1 && Mask[i] != -1 && Mask[i] != SplatElem)
      return false;
    SplatElem = Mask[i];
  }

  return true;
}

/// Some targets have expensive vector shifts if the lanes aren't all the same
/// (e.g. x86 only introduced "vpsllvd" and friends with AVX2). In these cases
/// it's often worth sinking a shufflevector splat down to its use so that
/// codegen can spot all lanes are identical.
bool CodeGenPrepare::OptimizeShuffleVectorInst(ShuffleVectorInst *SVI) {
  BasicBlock *DefBB = SVI->getParent();

  // Only do this xform if variable vector shifts are particularly expensive.
  if (!TLI || !TLI->isVectorShiftByScalarCheap(SVI->getType()))
    return false;

  // We only expect better codegen by sinking a shuffle if we can recognise a
  // constant splat.
  if (!isBroadcastShuffle(SVI))
    return false;

  // InsertedShuffles - Only insert a shuffle in each block once.
  DenseMap<BasicBlock*, Instruction*> InsertedShuffles;

  bool MadeChange = false;
  for (User *U : SVI->users()) {
    Instruction *UI = cast<Instruction>(U);

    // Figure out which BB this ext is used in.
    BasicBlock *UserBB = UI->getParent();
    if (UserBB == DefBB) continue;

    // For now only apply this when the splat is used by a shift instruction.
    if (!UI->isShift()) continue;

    // Everything checks out, sink the shuffle if the user's block doesn't
    // already have a copy.
    Instruction *&InsertedShuffle = InsertedShuffles[UserBB];

    if (!InsertedShuffle) {
      BasicBlock::iterator InsertPt = UserBB->getFirstInsertionPt();
      InsertedShuffle = new ShuffleVectorInst(SVI->getOperand(0),
                                              SVI->getOperand(1),
                                              SVI->getOperand(2), "", InsertPt);
    }

    UI->replaceUsesOfWith(SVI, InsertedShuffle);
    MadeChange = true;
  }

  // If we removed all uses, nuke the shuffle.
  if (SVI->use_empty()) {
    SVI->eraseFromParent();
    MadeChange = true;
  }

  return MadeChange;
}

<<<<<<< HEAD
bool CodeGenPrepare::OptimizeInst(Instruction *I) {
=======
namespace {
/// \brief Helper class to promote a scalar operation to a vector one.
/// This class is used to move downward extractelement transition.
/// E.g.,
/// a = vector_op <2 x i32>
/// b = extractelement <2 x i32> a, i32 0
/// c = scalar_op b
/// store c
///
/// =>
/// a = vector_op <2 x i32>
/// c = vector_op a (equivalent to scalar_op on the related lane)
/// * d = extractelement <2 x i32> c, i32 0
/// * store d
/// Assuming both extractelement and store can be combine, we get rid of the
/// transition.
class VectorPromoteHelper {
  /// Used to perform some checks on the legality of vector operations.
  const TargetLowering &TLI;

  /// Used to estimated the cost of the promoted chain.
  const TargetTransformInfo &TTI;

  /// The transition being moved downwards.
  Instruction *Transition;
  /// The sequence of instructions to be promoted.
  SmallVector<Instruction *, 4> InstsToBePromoted;
  /// Cost of combining a store and an extract.
  unsigned StoreExtractCombineCost;
  /// Instruction that will be combined with the transition.
  Instruction *CombineInst;

  /// \brief The instruction that represents the current end of the transition.
  /// Since we are faking the promotion until we reach the end of the chain
  /// of computation, we need a way to get the current end of the transition.
  Instruction *getEndOfTransition() const {
    if (InstsToBePromoted.empty())
      return Transition;
    return InstsToBePromoted.back();
  }

  /// \brief Return the index of the original value in the transition.
  /// E.g., for "extractelement <2 x i32> c, i32 1" the original value,
  /// c, is at index 0.
  unsigned getTransitionOriginalValueIdx() const {
    assert(isa<ExtractElementInst>(Transition) &&
           "Other kind of transitions are not supported yet");
    return 0;
  }

  /// \brief Return the index of the index in the transition.
  /// E.g., for "extractelement <2 x i32> c, i32 0" the index
  /// is at index 1.
  unsigned getTransitionIdx() const {
    assert(isa<ExtractElementInst>(Transition) &&
           "Other kind of transitions are not supported yet");
    return 1;
  }

  /// \brief Get the type of the transition.
  /// This is the type of the original value.
  /// E.g., for "extractelement <2 x i32> c, i32 1" the type of the
  /// transition is <2 x i32>.
  Type *getTransitionType() const {
    return Transition->getOperand(getTransitionOriginalValueIdx())->getType();
  }

  /// \brief Promote \p ToBePromoted by moving \p Def downward through.
  /// I.e., we have the following sequence:
  /// Def = Transition <ty1> a to <ty2>
  /// b = ToBePromoted <ty2> Def, ...
  /// =>
  /// b = ToBePromoted <ty1> a, ...
  /// Def = Transition <ty1> ToBePromoted to <ty2>
  void promoteImpl(Instruction *ToBePromoted);

  /// \brief Check whether or not it is profitable to promote all the
  /// instructions enqueued to be promoted.
  bool isProfitableToPromote() {
    Value *ValIdx = Transition->getOperand(getTransitionOriginalValueIdx());
    unsigned Index = isa<ConstantInt>(ValIdx)
                         ? cast<ConstantInt>(ValIdx)->getZExtValue()
                         : -1;
    Type *PromotedType = getTransitionType();

    StoreInst *ST = cast<StoreInst>(CombineInst);
    unsigned AS = ST->getPointerAddressSpace();
    unsigned Align = ST->getAlignment();
    // Check if this store is supported.
    if (!TLI.allowsMisalignedMemoryAccesses(
            TLI.getValueType(ST->getValueOperand()->getType()), AS, Align)) {
      // If this is not supported, there is no way we can combine
      // the extract with the store.
      return false;
    }

    // The scalar chain of computation has to pay for the transition
    // scalar to vector.
    // The vector chain has to account for the combining cost.
    uint64_t ScalarCost =
        TTI.getVectorInstrCost(Transition->getOpcode(), PromotedType, Index);
    uint64_t VectorCost = StoreExtractCombineCost;
    for (const auto &Inst : InstsToBePromoted) {
      // Compute the cost.
      // By construction, all instructions being promoted are arithmetic ones.
      // Moreover, one argument is a constant that can be viewed as a splat
      // constant.
      Value *Arg0 = Inst->getOperand(0);
      bool IsArg0Constant = isa<UndefValue>(Arg0) || isa<ConstantInt>(Arg0) ||
                            isa<ConstantFP>(Arg0);
      TargetTransformInfo::OperandValueKind Arg0OVK =
          IsArg0Constant ? TargetTransformInfo::OK_UniformConstantValue
                         : TargetTransformInfo::OK_AnyValue;
      TargetTransformInfo::OperandValueKind Arg1OVK =
          !IsArg0Constant ? TargetTransformInfo::OK_UniformConstantValue
                          : TargetTransformInfo::OK_AnyValue;
      ScalarCost += TTI.getArithmeticInstrCost(
          Inst->getOpcode(), Inst->getType(), Arg0OVK, Arg1OVK);
      VectorCost += TTI.getArithmeticInstrCost(Inst->getOpcode(), PromotedType,
                                               Arg0OVK, Arg1OVK);
    }
    DEBUG(dbgs() << "Estimated cost of computation to be promoted:\nScalar: "
                 << ScalarCost << "\nVector: " << VectorCost << '\n');
    return ScalarCost > VectorCost;
  }

  /// \brief Generate a constant vector with \p Val with the same
  /// number of elements as the transition.
  /// \p UseSplat defines whether or not \p Val should be replicated
  /// accross the whole vector.
  /// In other words, if UseSplat == true, we generate <Val, Val, ..., Val>,
  /// otherwise we generate a vector with as many undef as possible:
  /// <undef, ..., undef, Val, undef, ..., undef> where \p Val is only
  /// used at the index of the extract.
  Value *getConstantVector(Constant *Val, bool UseSplat) const {
    unsigned ExtractIdx = UINT_MAX;
    if (!UseSplat) {
      // If we cannot determine where the constant must be, we have to
      // use a splat constant.
      Value *ValExtractIdx = Transition->getOperand(getTransitionIdx());
      if (ConstantInt *CstVal = dyn_cast<ConstantInt>(ValExtractIdx))
        ExtractIdx = CstVal->getSExtValue();
      else
        UseSplat = true;
    }

    unsigned End = getTransitionType()->getVectorNumElements();
    if (UseSplat)
      return ConstantVector::getSplat(End, Val);

    SmallVector<Constant *, 4> ConstVec;
    UndefValue *UndefVal = UndefValue::get(Val->getType());
    for (unsigned Idx = 0; Idx != End; ++Idx) {
      if (Idx == ExtractIdx)
        ConstVec.push_back(Val);
      else
        ConstVec.push_back(UndefVal);
    }
    return ConstantVector::get(ConstVec);
  }

  /// \brief Check if promoting to a vector type an operand at \p OperandIdx
  /// in \p Use can trigger undefined behavior.
  static bool canCauseUndefinedBehavior(const Instruction *Use,
                                        unsigned OperandIdx) {
    // This is not safe to introduce undef when the operand is on
    // the right hand side of a division-like instruction.
    if (OperandIdx != 1)
      return false;
    switch (Use->getOpcode()) {
    default:
      return false;
    case Instruction::SDiv:
    case Instruction::UDiv:
    case Instruction::SRem:
    case Instruction::URem:
      return true;
    case Instruction::FDiv:
    case Instruction::FRem:
      return !Use->hasNoNaNs();
    }
    llvm_unreachable(nullptr);
  }

public:
  VectorPromoteHelper(const TargetLowering &TLI, const TargetTransformInfo &TTI,
                      Instruction *Transition, unsigned CombineCost)
      : TLI(TLI), TTI(TTI), Transition(Transition),
        StoreExtractCombineCost(CombineCost), CombineInst(nullptr) {
    assert(Transition && "Do not know how to promote null");
  }

  /// \brief Check if we can promote \p ToBePromoted to \p Type.
  bool canPromote(const Instruction *ToBePromoted) const {
    // We could support CastInst too.
    return isa<BinaryOperator>(ToBePromoted);
  }

  /// \brief Check if it is profitable to promote \p ToBePromoted
  /// by moving downward the transition through.
  bool shouldPromote(const Instruction *ToBePromoted) const {
    // Promote only if all the operands can be statically expanded.
    // Indeed, we do not want to introduce any new kind of transitions.
    for (const Use &U : ToBePromoted->operands()) {
      const Value *Val = U.get();
      if (Val == getEndOfTransition()) {
        // If the use is a division and the transition is on the rhs,
        // we cannot promote the operation, otherwise we may create a
        // division by zero.
        if (canCauseUndefinedBehavior(ToBePromoted, U.getOperandNo()))
          return false;
        continue;
      }
      if (!isa<ConstantInt>(Val) && !isa<UndefValue>(Val) &&
          !isa<ConstantFP>(Val))
        return false;
    }
    // Check that the resulting operation is legal.
    int ISDOpcode = TLI.InstructionOpcodeToISD(ToBePromoted->getOpcode());
    if (!ISDOpcode)
      return false;
    return StressStoreExtract ||
           TLI.isOperationLegalOrCustom(
               ISDOpcode, TLI.getValueType(getTransitionType(), true));
  }

  /// \brief Check whether or not \p Use can be combined
  /// with the transition.
  /// I.e., is it possible to do Use(Transition) => AnotherUse?
  bool canCombine(const Instruction *Use) { return isa<StoreInst>(Use); }

  /// \brief Record \p ToBePromoted as part of the chain to be promoted.
  void enqueueForPromotion(Instruction *ToBePromoted) {
    InstsToBePromoted.push_back(ToBePromoted);
  }

  /// \brief Set the instruction that will be combined with the transition.
  void recordCombineInstruction(Instruction *ToBeCombined) {
    assert(canCombine(ToBeCombined) && "Unsupported instruction to combine");
    CombineInst = ToBeCombined;
  }

  /// \brief Promote all the instructions enqueued for promotion if it is
  /// is profitable.
  /// \return True if the promotion happened, false otherwise.
  bool promote() {
    // Check if there is something to promote.
    // Right now, if we do not have anything to combine with,
    // we assume the promotion is not profitable.
    if (InstsToBePromoted.empty() || !CombineInst)
      return false;

    // Check cost.
    if (!StressStoreExtract && !isProfitableToPromote())
      return false;

    // Promote.
    for (auto &ToBePromoted : InstsToBePromoted)
      promoteImpl(ToBePromoted);
    InstsToBePromoted.clear();
    return true;
  }
};
} // End of anonymous namespace.

void VectorPromoteHelper::promoteImpl(Instruction *ToBePromoted) {
  // At this point, we know that all the operands of ToBePromoted but Def
  // can be statically promoted.
  // For Def, we need to use its parameter in ToBePromoted:
  // b = ToBePromoted ty1 a
  // Def = Transition ty1 b to ty2
  // Move the transition down.
  // 1. Replace all uses of the promoted operation by the transition.
  // = ... b => = ... Def.
  assert(ToBePromoted->getType() == Transition->getType() &&
         "The type of the result of the transition does not match "
         "the final type");
  ToBePromoted->replaceAllUsesWith(Transition);
  // 2. Update the type of the uses.
  // b = ToBePromoted ty2 Def => b = ToBePromoted ty1 Def.
  Type *TransitionTy = getTransitionType();
  ToBePromoted->mutateType(TransitionTy);
  // 3. Update all the operands of the promoted operation with promoted
  // operands.
  // b = ToBePromoted ty1 Def => b = ToBePromoted ty1 a.
  for (Use &U : ToBePromoted->operands()) {
    Value *Val = U.get();
    Value *NewVal = nullptr;
    if (Val == Transition)
      NewVal = Transition->getOperand(getTransitionOriginalValueIdx());
    else if (isa<UndefValue>(Val) || isa<ConstantInt>(Val) ||
             isa<ConstantFP>(Val)) {
      // Use a splat constant if it is not safe to use undef.
      NewVal = getConstantVector(
          cast<Constant>(Val),
          isa<UndefValue>(Val) ||
              canCauseUndefinedBehavior(ToBePromoted, U.getOperandNo()));
    } else
      llvm_unreachable("Did you modified shouldPromote and forgot to update "
                       "this?");
    ToBePromoted->setOperand(U.getOperandNo(), NewVal);
  }
  Transition->removeFromParent();
  Transition->insertAfter(ToBePromoted);
  Transition->setOperand(getTransitionOriginalValueIdx(), ToBePromoted);
}

// See if we can speculate calls to intrinsic cttz/ctlz.
//
// Example:
// entry:
//   ...
//   %cmp = icmp eq i64 %val, 0
//   br i1 %cmp, label %end.bb, label %then.bb
//
// then.bb:
//   %c = tail call i64 @llvm.cttz.i64(i64 %val, i1 true)
//   br label %EndBB
//
// end.bb:
//   %cond = phi i64 [ %c, %then.bb ], [ 64, %entry ]
//
// ==>
//
// entry:
//   ...
//   %c = tail call i64 @llvm.cttz.i64(i64 %val, i1 false)
//
static bool OptimizeBranchInst(BranchInst *BrInst, const TargetLowering &TLI) {
  assert(BrInst->isConditional() && "Expected a conditional branch!");
  BasicBlock *ThenBB = BrInst->getSuccessor(1);
  BasicBlock *EndBB = BrInst->getSuccessor(0);

  // See if ThenBB contains only one instruction (excluding the
  // terminator and DbgInfoIntrinsic calls).
  IntrinsicInst *II = nullptr;
  CastInst *CI = nullptr;
  for (BasicBlock::iterator I = ThenBB->begin(),
                            E = std::prev(ThenBB->end()); I != E; ++I) {
    // Skip debug info.
    if (isa<DbgInfoIntrinsic>(I))
      continue;

    // Check if this is a zero extension or a truncate of a previously
    // matched call to intrinsic cttz/ctlz.
    if (II) {
      // Early exit if we already found a "free" zero extend/truncate.
      if (CI)
        return false;

      Type *SrcTy = II->getType();
      Type *DestTy = I->getType();
      Value *V;
 
      if (match(cast<Instruction>(I), m_ZExt(m_Value(V))) && V == II) {
        // Speculate this zero extend only if it is "free" for the target.
        if (TLI.isZExtFree(SrcTy, DestTy)) {
          CI = cast<CastInst>(I);
          continue;
        }
      } else if (match(cast<Instruction>(I), m_Trunc(m_Value(V))) && V == II) {
        // Speculate this truncate only if it is "free" for the target.
        if (TLI.isTruncateFree(SrcTy, DestTy)) {
          CI = cast<CastInst>(I);
          continue;
        }
      } else {
        // Avoid speculating more than one instruction.
        return false;
      }
    }

    // See if this is a call to intrinsic cttz/ctlz.
    if (match(cast<Instruction>(I), m_Intrinsic<Intrinsic::cttz>())) {
      // Avoid speculating expensive intrinsic calls.
      if (!TLI.isCheapToSpeculateCttz())
        return false;
    }
    else if (match(cast<Instruction>(I), m_Intrinsic<Intrinsic::ctlz>())) {
      // Avoid speculating expensive intrinsic calls.
      if (!TLI.isCheapToSpeculateCtlz())
        return false;
    } else
      return false;
    
    II = cast<IntrinsicInst>(I);
  }

  // Look for PHI nodes with 'II' as the incoming value from 'ThenBB'.
  BasicBlock *EntryBB = BrInst->getParent();
  for (BasicBlock::iterator I = EndBB->begin();
       PHINode *PN = dyn_cast<PHINode>(I); ++I) {
    Value *ThenV = PN->getIncomingValueForBlock(ThenBB);
    Value *OrigV = PN->getIncomingValueForBlock(EntryBB);

    if (!OrigV)
      return false;

    if (ThenV != II && (!CI || ThenV != CI))
      return false;
    
    if (ConstantInt *CInt = dyn_cast<ConstantInt>(OrigV)) {
      unsigned BitWidth = II->getType()->getIntegerBitWidth();

      // Don't try to simplify this phi node if 'ThenV' is a cttz/ctlz
      // intrinsic call, but 'OrigV' is not equal to the 'size-of' in bits
      // of the value in input to the cttz/ctlz.
      if (CInt->getValue() != BitWidth)
        return false;

      // Hoist the call to cttz/ctlz from ThenBB into EntryBB.
      EntryBB->getInstList().splice(BrInst, ThenBB->getInstList(),
                                    ThenBB->begin(), std::prev(ThenBB->end()));
 
      // Update PN setting ThenV as the incoming value from both 'EntryBB'
      // and 'ThenBB'. Eventually, method 'OptimizeInst' will fold this
      // phi node if all the incoming values are the same.
      PN->setIncomingValue(PN->getBasicBlockIndex(EntryBB), ThenV);
      PN->setIncomingValue(PN->getBasicBlockIndex(ThenBB), ThenV);

      // Clear the 'undef on zero' flag of the cttz/ctlz intrinsic call.
      if (cast<ConstantInt>(II->getArgOperand(1))->isOne()) {
        Type *Ty = II->getArgOperand(0)->getType();
        Value *Args[] = { II->getArgOperand(0),
                          ConstantInt::getFalse(II->getContext()) };
        Module *M = EntryBB->getParent()->getParent();
        Value *IF = Intrinsic::getDeclaration(M, II->getIntrinsicID(), Ty);
        IRBuilder<> Builder(II);
        Instruction *NewI = Builder.CreateCall(IF, Args);

        // Replace the old call to cttz/ctlz.
        II->replaceAllUsesWith(NewI);
        II->eraseFromParent();
      }
 
      // Update BrInst condition so that the branch to EndBB is always taken.
      // Later on, method 'ConstantFoldTerminator' will simplify this branch
      // replacing it with a direct branch to 'EndBB'.
      // As a side effect, CodeGenPrepare will attempt to simplify the control
      // flow graph by deleting basic block 'ThenBB' and merging 'EntryBB' into
      // 'EndBB' (calling method 'EliminateFallThrough').
      BrInst->setCondition(ConstantInt::getTrue(BrInst->getContext()));
      return true;
    }
  }

  return false;
}

/// Some targets can do store(extractelement) with one instruction.
/// Try to push the extractelement towards the stores when the target
/// has this feature and this is profitable.
bool CodeGenPrepare::OptimizeExtractElementInst(Instruction *Inst) {
  unsigned CombineCost = UINT_MAX;
  if (DisableStoreExtract || !TLI ||
      (!StressStoreExtract &&
       !TLI->canCombineStoreAndExtract(Inst->getOperand(0)->getType(),
                                       Inst->getOperand(1), CombineCost)))
    return false;

  // At this point we know that Inst is a vector to scalar transition.
  // Try to move it down the def-use chain, until:
  // - We can combine the transition with its single use
  //   => we got rid of the transition.
  // - We escape the current basic block
  //   => we would need to check that we are moving it at a cheaper place and
  //      we do not do that for now.
  BasicBlock *Parent = Inst->getParent();
  DEBUG(dbgs() << "Found an interesting transition: " << *Inst << '\n');
  VectorPromoteHelper VPH(*TLI, *TTI, Inst, CombineCost);
  // If the transition has more than one use, assume this is not going to be
  // beneficial.
  while (Inst->hasOneUse()) {
    Instruction *ToBePromoted = cast<Instruction>(*Inst->user_begin());
    DEBUG(dbgs() << "Use: " << *ToBePromoted << '\n');

    if (ToBePromoted->getParent() != Parent) {
      DEBUG(dbgs() << "Instruction to promote is in a different block ("
                   << ToBePromoted->getParent()->getName()
                   << ") than the transition (" << Parent->getName() << ").\n");
      return false;
    }

    if (VPH.canCombine(ToBePromoted)) {
      DEBUG(dbgs() << "Assume " << *Inst << '\n'
                   << "will be combined with: " << *ToBePromoted << '\n');
      VPH.recordCombineInstruction(ToBePromoted);
      bool Changed = VPH.promote();
      NumStoreExtractExposed += Changed;
      return Changed;
    }

    DEBUG(dbgs() << "Try promoting.\n");
    if (!VPH.canPromote(ToBePromoted) || !VPH.shouldPromote(ToBePromoted))
      return false;

    DEBUG(dbgs() << "Promoting is possible... Enqueue for promotion!\n");

    VPH.enqueueForPromotion(ToBePromoted);
    Inst = ToBePromoted;
  }
  return false;
}

bool CodeGenPrepare::OptimizeInst(Instruction *I, bool& ModifiedDT) {
>>>>>>> 41cb3da2
  if (PHINode *P = dyn_cast<PHINode>(I)) {
    // It is possible for very late stage optimizations (such as SimplifyCFG)
    // to introduce PHI nodes too late to be cleaned up.  If we detect such a
    // trivial PHI, go ahead and zap it here.
    if (Value *V = SimplifyInstruction(P, TLI ? TLI->getDataLayout() : nullptr,
                                       TLInfo, DT)) {
      P->replaceAllUsesWith(V);
      P->eraseFromParent();
      ++NumPHIsElim;
      return true;
    }
    return false;
  }

  if (CastInst *CI = dyn_cast<CastInst>(I)) {
    // If the source of the cast is a constant, then this should have
    // already been constant folded.  The only reason NOT to constant fold
    // it is if something (e.g. LSR) was careful to place the constant
    // evaluation in a block other than then one that uses it (e.g. to hoist
    // the address of globals out of a loop).  If this is the case, we don't
    // want to forward-subst the cast.
    if (isa<Constant>(CI->getOperand(0)))
      return false;

    if (TLI && OptimizeNoopCopyExpression(CI, *TLI))
      return true;

    if (isa<ZExtInst>(I) || isa<SExtInst>(I)) {
      /// Sink a zext or sext into its user blocks if the target type doesn't
      /// fit in one register
      if (TLI && TLI->getTypeAction(CI->getContext(),
                                    TLI->getValueType(CI->getType())) ==
                     TargetLowering::TypeExpandInteger) {
        return SinkCast(CI);
      } else {
        bool MadeChange = MoveExtToFormExtLoad(I);
        return MadeChange | OptimizeExtUses(I);
      }
    }
    return false;
  }

  if (CmpInst *CI = dyn_cast<CmpInst>(I))
    if (!TLI || !TLI->hasMultipleConditionRegisters())
      return OptimizeCmpExpression(CI);

  if (LoadInst *LI = dyn_cast<LoadInst>(I)) {
    if (TLI)
      return OptimizeMemoryInst(I, I->getOperand(0), LI->getType());
    return false;
  }

  if (StoreInst *SI = dyn_cast<StoreInst>(I)) {
    if (TLI)
      return OptimizeMemoryInst(I, SI->getOperand(1),
                                SI->getOperand(0)->getType());
    return false;
  }

  BinaryOperator *BinOp = dyn_cast<BinaryOperator>(I);

  if (BinOp && (BinOp->getOpcode() == Instruction::AShr ||
                BinOp->getOpcode() == Instruction::LShr)) {
    ConstantInt *CI = dyn_cast<ConstantInt>(BinOp->getOperand(1));
    if (TLI && CI && TLI->hasExtractBitsInsn())
      return OptimizeExtractBits(BinOp, CI, *TLI);

    return false;
  }

  if (GetElementPtrInst *GEPI = dyn_cast<GetElementPtrInst>(I)) {
    if (GEPI->hasAllZeroIndices()) {
      /// The GEP operand must be a pointer, so must its result -> BitCast
      Instruction *NC = new BitCastInst(GEPI->getOperand(0), GEPI->getType(),
                                        GEPI->getName(), GEPI);
      GEPI->replaceAllUsesWith(NC);
      GEPI->eraseFromParent();
      ++NumGEPsElim;
      OptimizeInst(NC, ModifiedDT);
      return true;
    }
    return false;
  }

  if (CallInst *CI = dyn_cast<CallInst>(I))
    return OptimizeCallInst(CI, ModifiedDT);

  if (SelectInst *SI = dyn_cast<SelectInst>(I))
    return OptimizeSelectInst(SI);

  if (ShuffleVectorInst *SVI = dyn_cast<ShuffleVectorInst>(I))
    return OptimizeShuffleVectorInst(SVI);

<<<<<<< HEAD
=======
  if (isa<ExtractElementInst>(I))
    return OptimizeExtractElementInst(I);

  if (BranchInst *BI = dyn_cast<BranchInst>(I)) {
    if (TLI && BI->isConditional() && BI->getCondition()->hasOneUse()) {
      // Check if the branch condition compares a value agaist zero.
      if (ICmpInst *ICI = dyn_cast<ICmpInst>(BI->getCondition())) {
        if (ICI->getPredicate() == ICmpInst::ICMP_EQ &&
            match(ICI->getOperand(1), m_Zero())) {
          BasicBlock *ThenBB = BI->getSuccessor(1);
          BasicBlock *EndBB = BI->getSuccessor(0);

          // Check if ThenBB is only reachable from this basic block; also,
          // check if EndBB has more than one predecessor.
          if (ThenBB->getSinglePredecessor() &&
              !EndBB->getSinglePredecessor()) {
            TerminatorInst *TI = ThenBB->getTerminator();

            if (TI->getNumSuccessors() == 1 && TI->getSuccessor(0) == EndBB &&
                // Try to speculate calls to intrinsic cttz/ctlz from 'ThenBB'.
                OptimizeBranchInst(BI, *TLI)) {
              ModifiedDT = true;
              return true;
            }
          }
        }
      }
    }
    return false;
  }

>>>>>>> 41cb3da2
  return false;
}

// In this pass we look for GEP and cast instructions that are used
// across basic blocks and rewrite them to improve basic-block-at-a-time
// selection.
bool CodeGenPrepare::OptimizeBlock(BasicBlock &BB, bool& ModifiedDT) {
  SunkAddrs.clear();
  bool MadeChange = false;

  CurInstIterator = BB.begin();
  while (CurInstIterator != BB.end()) {
    MadeChange |= OptimizeInst(CurInstIterator++, ModifiedDT);
    if (ModifiedDT)
      return true;
  }
  MadeChange |= DupRetToEnableTailCallOpts(&BB);

  return MadeChange;
}

// llvm.dbg.value is far away from the value then iSel may not be able
// handle it properly. iSel will drop llvm.dbg.value if it can not
// find a node corresponding to the value.
bool CodeGenPrepare::PlaceDbgValues(Function &F) {
  bool MadeChange = false;
  for (BasicBlock &BB : F) {
    Instruction *PrevNonDbgInst = nullptr;
    for (BasicBlock::iterator BI = BB.begin(), BE = BB.end(); BI != BE;) {
      Instruction *Insn = BI++;
      DbgValueInst *DVI = dyn_cast<DbgValueInst>(Insn);
      // Leave dbg.values that refer to an alloca alone. These
      // instrinsics describe the address of a variable (= the alloca)
      // being taken.  They should not be moved next to the alloca
      // (and to the beginning of the scope), but rather stay close to
      // where said address is used.
      if (!DVI || (DVI->getValue() && isa<AllocaInst>(DVI->getValue()))) {
        PrevNonDbgInst = Insn;
        continue;
      }

      Instruction *VI = dyn_cast_or_null<Instruction>(DVI->getValue());
      if (VI && VI != PrevNonDbgInst && !VI->isTerminator()) {
        DEBUG(dbgs() << "Moving Debug Value before :\n" << *DVI << ' ' << *VI);
        DVI->removeFromParent();
        if (isa<PHINode>(VI))
          DVI->insertBefore(VI->getParent()->getFirstInsertionPt());
        else
          DVI->insertAfter(VI);
        MadeChange = true;
        ++NumDbgValueMoved;
      }
    }
  }
  return MadeChange;
}

// If there is a sequence that branches based on comparing a single bit
// against zero that can be combined into a single instruction, and the
// target supports folding these into a single instruction, sink the
// mask and compare into the branch uses. Do this before OptimizeBlock ->
// OptimizeInst -> OptimizeCmpExpression, which perturbs the pattern being
// searched for.
bool CodeGenPrepare::sinkAndCmp(Function &F) {
  if (!EnableAndCmpSinking)
    return false;
  if (!TLI || !TLI->isMaskAndBranchFoldingLegal())
    return false;
  bool MadeChange = false;
  for (Function::iterator I = F.begin(), E = F.end(); I != E; ) {
    BasicBlock *BB = I++;

    // Does this BB end with the following?
    //   %andVal = and %val, #single-bit-set
    //   %icmpVal = icmp %andResult, 0
    //   br i1 %cmpVal label %dest1, label %dest2"
    BranchInst *Brcc = dyn_cast<BranchInst>(BB->getTerminator());
    if (!Brcc || !Brcc->isConditional())
      continue;
    ICmpInst *Cmp = dyn_cast<ICmpInst>(Brcc->getOperand(0));
    if (!Cmp || Cmp->getParent() != BB)
      continue;
    ConstantInt *Zero = dyn_cast<ConstantInt>(Cmp->getOperand(1));
    if (!Zero || !Zero->isZero())
      continue;
    Instruction *And = dyn_cast<Instruction>(Cmp->getOperand(0));
    if (!And || And->getOpcode() != Instruction::And || And->getParent() != BB)
      continue;
    ConstantInt* Mask = dyn_cast<ConstantInt>(And->getOperand(1));
    if (!Mask || !Mask->getUniqueInteger().isPowerOf2())
      continue;
    DEBUG(dbgs() << "found and; icmp ?,0; brcc\n"); DEBUG(BB->dump());

    // Push the "and; icmp" for any users that are conditional branches.
    // Since there can only be one branch use per BB, we don't need to keep
    // track of which BBs we insert into.
    for (Value::use_iterator UI = Cmp->use_begin(), E = Cmp->use_end();
         UI != E; ) {
      Use &TheUse = *UI;
      // Find brcc use.
      BranchInst *BrccUser = dyn_cast<BranchInst>(*UI);
      ++UI;
      if (!BrccUser || !BrccUser->isConditional())
        continue;
      BasicBlock *UserBB = BrccUser->getParent();
      if (UserBB == BB) continue;
      DEBUG(dbgs() << "found Brcc use\n");

      // Sink the "and; icmp" to use.
      MadeChange = true;
      BinaryOperator *NewAnd =
        BinaryOperator::CreateAnd(And->getOperand(0), And->getOperand(1), "",
                                  BrccUser);
      CmpInst *NewCmp =
        CmpInst::Create(Cmp->getOpcode(), Cmp->getPredicate(), NewAnd, Zero,
                        "", BrccUser);
      TheUse = NewCmp;
      ++NumAndCmpsMoved;
      DEBUG(BrccUser->getParent()->dump());
    }
  }
  return MadeChange;
}

/// \brief Retrieve the probabilities of a conditional branch. Returns true on
/// success, or returns false if no or invalid metadata was found.
static bool extractBranchMetadata(BranchInst *BI,
                                  uint64_t &ProbTrue, uint64_t &ProbFalse) {
  assert(BI->isConditional() &&
         "Looking for probabilities on unconditional branch?");
  auto *ProfileData = BI->getMetadata(LLVMContext::MD_prof);
  if (!ProfileData || ProfileData->getNumOperands() != 3)
    return false;

  const auto *CITrue =
      mdconst::dyn_extract<ConstantInt>(ProfileData->getOperand(1));
  const auto *CIFalse =
      mdconst::dyn_extract<ConstantInt>(ProfileData->getOperand(2));
  if (!CITrue || !CIFalse)
    return false;

  ProbTrue = CITrue->getValue().getZExtValue();
  ProbFalse = CIFalse->getValue().getZExtValue();

  return true;
}

/// \brief Scale down both weights to fit into uint32_t.
static void scaleWeights(uint64_t &NewTrue, uint64_t &NewFalse) {
  uint64_t NewMax = (NewTrue > NewFalse) ? NewTrue : NewFalse;
  uint32_t Scale = (NewMax / UINT32_MAX) + 1;
  NewTrue = NewTrue / Scale;
  NewFalse = NewFalse / Scale;
}

/// \brief Some targets prefer to split a conditional branch like:
/// \code
///   %0 = icmp ne i32 %a, 0
///   %1 = icmp ne i32 %b, 0
///   %or.cond = or i1 %0, %1
///   br i1 %or.cond, label %TrueBB, label %FalseBB
/// \endcode
/// into multiple branch instructions like:
/// \code
///   bb1:
///     %0 = icmp ne i32 %a, 0
///     br i1 %0, label %TrueBB, label %bb2
///   bb2:
///     %1 = icmp ne i32 %b, 0
///     br i1 %1, label %TrueBB, label %FalseBB
/// \endcode
/// This usually allows instruction selection to do even further optimizations
/// and combine the compare with the branch instruction. Currently this is
/// applied for targets which have "cheap" jump instructions.
///
/// FIXME: Remove the (equivalent?) implementation in SelectionDAG.
///
bool CodeGenPrepare::splitBranchCondition(Function &F) {
  if (!TM || TM->Options.EnableFastISel != true ||
      !TLI || TLI->isJumpExpensive())
    return false;

  bool MadeChange = false;
  for (auto &BB : F) {
    // Does this BB end with the following?
    //   %cond1 = icmp|fcmp|binary instruction ...
    //   %cond2 = icmp|fcmp|binary instruction ...
    //   %cond.or = or|and i1 %cond1, cond2
    //   br i1 %cond.or label %dest1, label %dest2"
    BinaryOperator *LogicOp;
    BasicBlock *TBB, *FBB;
    if (!match(BB.getTerminator(), m_Br(m_OneUse(m_BinOp(LogicOp)), TBB, FBB)))
      continue;

    unsigned Opc;
    Value *Cond1, *Cond2;
    if (match(LogicOp, m_And(m_OneUse(m_Value(Cond1)),
                             m_OneUse(m_Value(Cond2)))))
      Opc = Instruction::And;
    else if (match(LogicOp, m_Or(m_OneUse(m_Value(Cond1)),
                                 m_OneUse(m_Value(Cond2)))))
      Opc = Instruction::Or;
    else
      continue;

    if (!match(Cond1, m_CombineOr(m_Cmp(), m_BinOp())) ||
        !match(Cond2, m_CombineOr(m_Cmp(), m_BinOp()))   )
      continue;

    DEBUG(dbgs() << "Before branch condition splitting\n"; BB.dump());

    // Create a new BB.
    auto *InsertBefore = std::next(Function::iterator(BB))
        .getNodePtrUnchecked();
    auto TmpBB = BasicBlock::Create(BB.getContext(),
                                    BB.getName() + ".cond.split",
                                    BB.getParent(), InsertBefore);

    // Update original basic block by using the first condition directly by the
    // branch instruction and removing the no longer needed and/or instruction.
    auto *Br1 = cast<BranchInst>(BB.getTerminator());
    Br1->setCondition(Cond1);
    LogicOp->eraseFromParent();

    // Depending on the conditon we have to either replace the true or the false
    // successor of the original branch instruction.
    if (Opc == Instruction::And)
      Br1->setSuccessor(0, TmpBB);
    else
      Br1->setSuccessor(1, TmpBB);

    // Fill in the new basic block.
    auto *Br2 = IRBuilder<>(TmpBB).CreateCondBr(Cond2, TBB, FBB);
    if (auto *I = dyn_cast<Instruction>(Cond2)) {
      I->removeFromParent();
      I->insertBefore(Br2);
    }

    // Update PHI nodes in both successors. The original BB needs to be
    // replaced in one succesor's PHI nodes, because the branch comes now from
    // the newly generated BB (NewBB). In the other successor we need to add one
    // incoming edge to the PHI nodes, because both branch instructions target
    // now the same successor. Depending on the original branch condition
    // (and/or) we have to swap the successors (TrueDest, FalseDest), so that
    // we perfrom the correct update for the PHI nodes.
    // This doesn't change the successor order of the just created branch
    // instruction (or any other instruction).
    if (Opc == Instruction::Or)
      std::swap(TBB, FBB);

    // Replace the old BB with the new BB.
    for (auto &I : *TBB) {
      PHINode *PN = dyn_cast<PHINode>(&I);
      if (!PN)
        break;
      int i;
      while ((i = PN->getBasicBlockIndex(&BB)) >= 0)
        PN->setIncomingBlock(i, TmpBB);
    }

    // Add another incoming edge form the new BB.
    for (auto &I : *FBB) {
      PHINode *PN = dyn_cast<PHINode>(&I);
      if (!PN)
        break;
      auto *Val = PN->getIncomingValueForBlock(&BB);
      PN->addIncoming(Val, TmpBB);
    }

    // Update the branch weights (from SelectionDAGBuilder::
    // FindMergedConditions).
    if (Opc == Instruction::Or) {
      // Codegen X | Y as:
      // BB1:
      //   jmp_if_X TBB
      //   jmp TmpBB
      // TmpBB:
      //   jmp_if_Y TBB
      //   jmp FBB
      //

      // We have flexibility in setting Prob for BB1 and Prob for NewBB.
      // The requirement is that
      //   TrueProb for BB1 + (FalseProb for BB1 * TrueProb for TmpBB)
      //     = TrueProb for orignal BB.
      // Assuming the orignal weights are A and B, one choice is to set BB1's
      // weights to A and A+2B, and set TmpBB's weights to A and 2B. This choice
      // assumes that
      //   TrueProb for BB1 == FalseProb for BB1 * TrueProb for TmpBB.
      // Another choice is to assume TrueProb for BB1 equals to TrueProb for
      // TmpBB, but the math is more complicated.
      uint64_t TrueWeight, FalseWeight;
      if (extractBranchMetadata(Br1, TrueWeight, FalseWeight)) {
        uint64_t NewTrueWeight = TrueWeight;
        uint64_t NewFalseWeight = TrueWeight + 2 * FalseWeight;
        scaleWeights(NewTrueWeight, NewFalseWeight);
        Br1->setMetadata(LLVMContext::MD_prof, MDBuilder(Br1->getContext())
                         .createBranchWeights(TrueWeight, FalseWeight));

        NewTrueWeight = TrueWeight;
        NewFalseWeight = 2 * FalseWeight;
        scaleWeights(NewTrueWeight, NewFalseWeight);
        Br2->setMetadata(LLVMContext::MD_prof, MDBuilder(Br2->getContext())
                         .createBranchWeights(TrueWeight, FalseWeight));
      }
    } else {
      // Codegen X & Y as:
      // BB1:
      //   jmp_if_X TmpBB
      //   jmp FBB
      // TmpBB:
      //   jmp_if_Y TBB
      //   jmp FBB
      //
      //  This requires creation of TmpBB after CurBB.

      // We have flexibility in setting Prob for BB1 and Prob for TmpBB.
      // The requirement is that
      //   FalseProb for BB1 + (TrueProb for BB1 * FalseProb for TmpBB)
      //     = FalseProb for orignal BB.
      // Assuming the orignal weights are A and B, one choice is to set BB1's
      // weights to 2A+B and B, and set TmpBB's weights to 2A and B. This choice
      // assumes that
      //   FalseProb for BB1 == TrueProb for BB1 * FalseProb for TmpBB.
      uint64_t TrueWeight, FalseWeight;
      if (extractBranchMetadata(Br1, TrueWeight, FalseWeight)) {
        uint64_t NewTrueWeight = 2 * TrueWeight + FalseWeight;
        uint64_t NewFalseWeight = FalseWeight;
        scaleWeights(NewTrueWeight, NewFalseWeight);
        Br1->setMetadata(LLVMContext::MD_prof, MDBuilder(Br1->getContext())
                         .createBranchWeights(TrueWeight, FalseWeight));

        NewTrueWeight = 2 * TrueWeight;
        NewFalseWeight = FalseWeight;
        scaleWeights(NewTrueWeight, NewFalseWeight);
        Br2->setMetadata(LLVMContext::MD_prof, MDBuilder(Br2->getContext())
                         .createBranchWeights(TrueWeight, FalseWeight));
      }
    }

    // Request DOM Tree update.
    // Note: No point in getting fancy here, since the DT info is never
    // available to CodeGenPrepare and the existing update code is broken
    // anyways.
    ModifiedDT = true;

    MadeChange = true;

    DEBUG(dbgs() << "After branch condition splitting\n"; BB.dump();
          TmpBB->dump());
  }
  return MadeChange;
}<|MERGE_RESOLUTION|>--- conflicted
+++ resolved
@@ -18,11 +18,8 @@
 #include "llvm/ADT/SmallSet.h"
 #include "llvm/ADT/Statistic.h"
 #include "llvm/Analysis/InstructionSimplify.h"
-<<<<<<< HEAD
-=======
 #include "llvm/Analysis/TargetLibraryInfo.h"
 #include "llvm/Analysis/TargetTransformInfo.h"
->>>>>>> 41cb3da2
 #include "llvm/IR/CallSite.h"
 #include "llvm/IR/Constants.h"
 #include "llvm/IR/DataLayout.h"
@@ -70,6 +67,7 @@
 STATISTIC(NumDbgValueMoved, "Number of debug value instructions moved");
 STATISTIC(NumSelectsExpanded, "Number of selects turned into branches");
 STATISTIC(NumAndCmpsMoved, "Number of and/cmp's pushed into branches");
+STATISTIC(NumStoreExtractExposed, "Number of store(extractelement) exposed");
 
 static cl::opt<bool> DisableBranchOpts(
   "disable-cgp-branch-opts", cl::Hidden, cl::init(false),
@@ -91,11 +89,6 @@
    "enable-andcmp-sinking", cl::Hidden, cl::init(true),
    cl::desc("Enable sinkinig and/cmp into branches."));
 
-<<<<<<< HEAD
-namespace {
-typedef SmallPtrSet<Instruction *, 16> SetOfInstrs;
-typedef DenseMap<Instruction *, Type *> InstrToOrigTy;
-=======
 static cl::opt<bool> DisableStoreExtract(
     "disable-cgp-store-extract", cl::Hidden, cl::init(false),
     cl::desc("Disable store(extract) optimizations in CodeGenPrepare"));
@@ -123,13 +116,13 @@
 };
 typedef DenseMap<Instruction *, TypeIsSExt> InstrToOrigTy;
 class TypePromotionTransaction;
->>>>>>> 41cb3da2
 
   class CodeGenPrepare : public FunctionPass {
     /// TLI - Keep a pointer of a TargetLowering to consult for determining
     /// transformation profitability.
     const TargetMachine *TM;
     const TargetLowering *TLI;
+    const TargetTransformInfo *TTI;
     const TargetLibraryInfo *TLInfo;
     DominatorTree *DT;
 
@@ -159,7 +152,7 @@
   public:
     static char ID; // Pass identification, replacement for typeid
     explicit CodeGenPrepare(const TargetMachine *TM = nullptr)
-      : FunctionPass(ID), TM(TM), TLI(nullptr) {
+        : FunctionPass(ID), TM(TM), TLI(nullptr), TTI(nullptr) {
         initializeCodeGenPreparePass(*PassRegistry::getPassRegistry());
       }
     bool runOnFunction(Function &F) override;
@@ -168,12 +161,8 @@
 
     void getAnalysisUsage(AnalysisUsage &AU) const override {
       AU.addPreserved<DominatorTreeWrapperPass>();
-<<<<<<< HEAD
-      AU.addRequired<TargetLibraryInfo>();
-=======
       AU.addRequired<TargetLibraryInfoWrapperPass>();
       AU.addRequired<TargetTransformInfo>();
->>>>>>> 41cb3da2
     }
 
   private:
@@ -190,6 +179,7 @@
     bool OptimizeExtUses(Instruction *I);
     bool OptimizeSelectInst(SelectInst *SI);
     bool OptimizeShuffleVectorInst(ShuffleVectorInst *SI);
+    bool OptimizeExtractElementInst(Instruction *Inst);
     bool DupRetToEnableTailCallOpts(BasicBlock *BB);
     bool PlaceDbgValues(Function &F);
     bool sinkAndCmp(Function &F);
@@ -222,12 +212,8 @@
   ModifiedDT = false;
   if (TM)
     TLI = TM->getSubtargetImpl()->getTargetLowering();
-<<<<<<< HEAD
-  TLInfo = &getAnalysis<TargetLibraryInfo>();
-=======
   TLInfo = &getAnalysis<TargetLibraryInfoWrapperPass>().getTLI();
   TTI = &getAnalysis<TargetTransformInfo>();
->>>>>>> 41cb3da2
   DominatorTreeWrapperPass *DTWP =
       getAnalysisIfAvailable<DominatorTreeWrapperPass>();
   DT = DTWP ? &DTWP->getDomTree() : nullptr;
@@ -881,8 +867,8 @@
     // FIXME: always querying the result type is just an
     // approximation; some nodes' legality is determined by the
     // operand or other means. There's no good way to find out though.
-    if (TLI.isOperationLegalOrCustom(ISDOpcode,
-                                     EVT::getEVT(TruncUser->getType(), true)))
+    if (TLI.isOperationLegalOrCustom(
+            ISDOpcode, TLI.getValueType(TruncUser->getType(), true)))
       continue;
 
     // Don't bother for PHI nodes.
@@ -1410,7 +1396,7 @@
   } else {
     SmallPtrSet<BasicBlock*, 4> VisitedBBs;
     for (pred_iterator PI = pred_begin(BB), PE = pred_end(BB); PI != PE; ++PI) {
-      if (!VisitedBBs.insert(*PI))
+      if (!VisitedBBs.insert(*PI).second)
         continue;
 
       BasicBlock::InstListType &InstList = (*PI)->getInstList();
@@ -2146,40 +2132,32 @@
 
 /// \brief Hepler class to perform type promotion.
 class TypePromotionHelper {
-  /// \brief Utility function to check whether or not a sign extension of
-  /// \p Inst with \p ConsideredSExtType can be moved through \p Inst by either
-  /// using the operands of \p Inst or promoting \p Inst.
+  /// \brief Utility function to check whether or not a sign or zero extension
+  /// of \p Inst with \p ConsideredExtType can be moved through \p Inst by
+  /// either using the operands of \p Inst or promoting \p Inst.
+  /// The type of the extension is defined by \p IsSExt.
   /// In other words, check if:
-  /// sext (Ty Inst opnd1 opnd2 ... opndN) to ConsideredSExtType.
+  /// ext (Ty Inst opnd1 opnd2 ... opndN) to ConsideredExtType.
   /// #1 Promotion applies:
-  /// ConsideredSExtType Inst (sext opnd1 to ConsideredSExtType, ...).
+  /// ConsideredExtType Inst (ext opnd1 to ConsideredExtType, ...).
   /// #2 Operand reuses:
-  /// sext opnd1 to ConsideredSExtType.
+  /// ext opnd1 to ConsideredExtType.
   /// \p PromotedInsts maps the instructions to their type before promotion.
-  static bool canGetThrough(const Instruction *Inst, Type *ConsideredSExtType,
-                            const InstrToOrigTy &PromotedInsts);
+  static bool canGetThrough(const Instruction *Inst, Type *ConsideredExtType,
+                            const InstrToOrigTy &PromotedInsts, bool IsSExt);
 
   /// \brief Utility function to determine if \p OpIdx should be promoted when
   /// promoting \p Inst.
-  static bool shouldSExtOperand(const Instruction *Inst, int OpIdx) {
+  static bool shouldExtOperand(const Instruction *Inst, int OpIdx) {
     if (isa<SelectInst>(Inst) && OpIdx == 0)
       return false;
     return true;
   }
 
-  /// \brief Utility function to promote the operand of \p SExt when this
+  /// \brief Utility function to promote the operand of \p Ext when this
   /// operand is a promotable trunc or sext or zext.
   /// \p PromotedInsts maps the instructions to their type before promotion.
   /// \p CreatedInsts[out] contains how many non-free instructions have been
-<<<<<<< HEAD
-  /// created to promote the operand of SExt.
-  /// Should never be called directly.
-  /// \return The promoted value which is used instead of SExt.
-  static Value *promoteOperandForTruncAndAnyExt(Instruction *SExt,
-                                                TypePromotionTransaction &TPT,
-                                                InstrToOrigTy &PromotedInsts,
-                                                unsigned &CreatedInsts);
-=======
   /// created to promote the operand of Ext.
   /// Newly added extensions are inserted in \p Exts.
   /// Newly added truncates are inserted in \p Truncs.
@@ -2190,29 +2168,11 @@
       InstrToOrigTy &PromotedInsts, unsigned &CreatedInsts,
       SmallVectorImpl<Instruction *> *Exts,
       SmallVectorImpl<Instruction *> *Truncs);
->>>>>>> 41cb3da2
-
-  /// \brief Utility function to promote the operand of \p SExt when this
+
+  /// \brief Utility function to promote the operand of \p Ext when this
   /// operand is promotable and is not a supported trunc or sext.
   /// \p PromotedInsts maps the instructions to their type before promotion.
   /// \p CreatedInsts[out] contains how many non-free instructions have been
-<<<<<<< HEAD
-  /// created to promote the operand of SExt.
-  /// Should never be called directly.
-  /// \return The promoted value which is used instead of SExt.
-  static Value *promoteOperandForOther(Instruction *SExt,
-                                       TypePromotionTransaction &TPT,
-                                       InstrToOrigTy &PromotedInsts,
-                                       unsigned &CreatedInsts);
-
-public:
-  /// Type for the utility function that promotes the operand of SExt.
-  typedef Value *(*Action)(Instruction *SExt, TypePromotionTransaction &TPT,
-                           InstrToOrigTy &PromotedInsts,
-                           unsigned &CreatedInsts);
-  /// \brief Given a sign extend instruction \p SExt, return the approriate
-  /// action to promote the operand of \p SExt instead of using SExt.
-=======
   /// created to promote the operand of Ext.
   /// Newly added extensions are inserted in \p Exts.
   /// Newly added truncates are inserted in \p Truncs.
@@ -2254,7 +2214,6 @@
                            SmallVectorImpl<Instruction *> *Truncs);
   /// \brief Given a sign/zero extend instruction \p Ext, return the approriate
   /// action to promote the operand of \p Ext instead of using Ext.
->>>>>>> 41cb3da2
   /// \return NULL if no promotable action is possible with the current
   /// sign extension.
   /// \p InsertedTruncs keeps track of all the truncate instructions inserted by
@@ -2262,18 +2221,12 @@
   /// because we do not want to promote these instructions as CodeGenPrepare
   /// will reinsert them later. Thus creating an infinite loop: create/remove.
   /// \p PromotedInsts maps the instructions to their type before promotion.
-  static Action getAction(Instruction *SExt, const SetOfInstrs &InsertedTruncs,
+  static Action getAction(Instruction *Ext, const SetOfInstrs &InsertedTruncs,
                           const TargetLowering &TLI,
                           const InstrToOrigTy &PromotedInsts);
 };
 
 bool TypePromotionHelper::canGetThrough(const Instruction *Inst,
-<<<<<<< HEAD
-                                        Type *ConsideredSExtType,
-                                        const InstrToOrigTy &PromotedInsts) {
-  // We can always get through sext or zext.
-  if (isa<SExtInst>(Inst) || isa<ZExtInst>(Inst))
-=======
                                         Type *ConsideredExtType,
                                         const InstrToOrigTy &PromotedInsts,
                                         bool IsSExt) {
@@ -2289,33 +2242,28 @@
 
   // sext(sext) is ok too.
   if (IsSExt && isa<SExtInst>(Inst))
->>>>>>> 41cb3da2
     return true;
 
   // We can get through binary operator, if it is legal. In other words, the
   // binary operator must have a nuw or nsw flag.
   const BinaryOperator *BinOp = dyn_cast<BinaryOperator>(Inst);
   if (BinOp && isa<OverflowingBinaryOperator>(BinOp) &&
-      (BinOp->hasNoUnsignedWrap() || BinOp->hasNoSignedWrap()))
+      ((!IsSExt && BinOp->hasNoUnsignedWrap()) ||
+       (IsSExt && BinOp->hasNoSignedWrap())))
     return true;
 
   // Check if we can do the following simplification.
-  // sext(trunc(sext)) --> sext
+  // ext(trunc(opnd)) --> ext(opnd)
   if (!isa<TruncInst>(Inst))
     return false;
 
   Value *OpndVal = Inst->getOperand(0);
-  // Check if we can use this operand in the sext.
-  // If the type is larger than the result type of the sign extension,
+  // Check if we can use this operand in the extension.
+  // If the type is larger than the result type of the extension,
   // we cannot.
-<<<<<<< HEAD
-  if (OpndVal->getType()->getIntegerBitWidth() >
-      ConsideredSExtType->getIntegerBitWidth())
-=======
   if (!OpndVal->getType()->isIntegerTy() ||
       OpndVal->getType()->getIntegerBitWidth() >
           ConsideredExtType->getIntegerBitWidth())
->>>>>>> 41cb3da2
     return false;
 
   // If the operand of the truncate is not an instruction, we will not have
@@ -2326,18 +2274,19 @@
     return false;
 
   // Check if the source of the type is narrow enough.
-  // I.e., check that trunc just drops sign extended bits.
-  // #1 get the type of the operand.
+  // I.e., check that trunc just drops extended bits of the same kind of
+  // the extension.
+  // #1 get the type of the operand and check the kind of the extended bits.
   const Type *OpndType;
   InstrToOrigTy::const_iterator It = PromotedInsts.find(Opnd);
-  if (It != PromotedInsts.end())
-    OpndType = It->second;
-  else if (isa<SExtInst>(Opnd))
-    OpndType = cast<Instruction>(Opnd)->getOperand(0)->getType();
+  if (It != PromotedInsts.end() && It->second.IsSExt == IsSExt)
+    OpndType = It->second.Ty;
+  else if ((IsSExt && isa<SExtInst>(Opnd)) || (!IsSExt && isa<ZExtInst>(Opnd)))
+    OpndType = Opnd->getOperand(0)->getType();
   else
     return false;
 
-  // #2 check that the truncate just drop sign extended bits.
+  // #2 check that the truncate just drop extended bits.
   if (Inst->getType()->getIntegerBitWidth() >= OpndType->getIntegerBitWidth())
     return true;
 
@@ -2345,34 +2294,36 @@
 }
 
 TypePromotionHelper::Action TypePromotionHelper::getAction(
-    Instruction *SExt, const SetOfInstrs &InsertedTruncs,
+    Instruction *Ext, const SetOfInstrs &InsertedTruncs,
     const TargetLowering &TLI, const InstrToOrigTy &PromotedInsts) {
-  Instruction *SExtOpnd = dyn_cast<Instruction>(SExt->getOperand(0));
-  Type *SExtTy = SExt->getType();
-  // If the operand of the sign extension is not an instruction, we cannot
+  assert((isa<SExtInst>(Ext) || isa<ZExtInst>(Ext)) &&
+         "Unexpected instruction type");
+  Instruction *ExtOpnd = dyn_cast<Instruction>(Ext->getOperand(0));
+  Type *ExtTy = Ext->getType();
+  bool IsSExt = isa<SExtInst>(Ext);
+  // If the operand of the extension is not an instruction, we cannot
   // get through.
   // If it, check we can get through.
-  if (!SExtOpnd || !canGetThrough(SExtOpnd, SExtTy, PromotedInsts))
+  if (!ExtOpnd || !canGetThrough(ExtOpnd, ExtTy, PromotedInsts, IsSExt))
     return nullptr;
 
   // Do not promote if the operand has been added by codegenprepare.
   // Otherwise, it means we are undoing an optimization that is likely to be
   // redone, thus causing potential infinite loop.
-  if (isa<TruncInst>(SExtOpnd) && InsertedTruncs.count(SExtOpnd))
+  if (isa<TruncInst>(ExtOpnd) && InsertedTruncs.count(ExtOpnd))
     return nullptr;
 
   // SExt or Trunc instructions.
   // Return the related handler.
-  if (isa<SExtInst>(SExtOpnd) || isa<TruncInst>(SExtOpnd) ||
-      isa<ZExtInst>(SExtOpnd))
+  if (isa<SExtInst>(ExtOpnd) || isa<TruncInst>(ExtOpnd) ||
+      isa<ZExtInst>(ExtOpnd))
     return promoteOperandForTruncAndAnyExt;
 
   // Regular instruction.
   // Abort early if we will have to insert non-free instructions.
-  if (!SExtOpnd->hasOneUse() &&
-      !TLI.isTruncateFree(SExtTy, SExtOpnd->getType()))
+  if (!ExtOpnd->hasOneUse() && !TLI.isTruncateFree(ExtTy, ExtOpnd->getType()))
     return nullptr;
-  return promoteOperandForOther;
+  return IsSExt ? signExtendOperandForOther : zeroExtendOperandForOther;
 }
 
 Value *TypePromotionHelper::promoteOperandForTruncAndAnyExt(
@@ -2385,7 +2336,7 @@
   Instruction *SExtOpnd = cast<Instruction>(SExt->getOperand(0));
   Value *ExtVal = SExt;
   if (isa<ZExtInst>(SExtOpnd)) {
-    // Replace sext(zext(opnd))
+    // Replace s|zext(zext(opnd))
     // => zext(opnd).
     Value *ZExt =
         TPT.createZExt(SExt, SExtOpnd->getOperand(0), SExt->getType());
@@ -2393,8 +2344,8 @@
     TPT.eraseInstruction(SExt);
     ExtVal = ZExt;
   } else {
-    // Replace sext(trunc(opnd)) or sext(sext(opnd))
-    // => sext(opnd).
+    // Replace z|sext(trunc(opnd)) or sext(sext(opnd))
+    // => z|sext(opnd).
     TPT.setOperand(SExt, 0, SExtOpnd->getOperand(0));
   }
   CreatedInsts = 0;
@@ -2418,102 +2369,81 @@
   return NextVal;
 }
 
-<<<<<<< HEAD
-Value *
-TypePromotionHelper::promoteOperandForOther(Instruction *SExt,
-                                            TypePromotionTransaction &TPT,
-                                            InstrToOrigTy &PromotedInsts,
-                                            unsigned &CreatedInsts) {
-  // By construction, the operand of SExt is an instruction. Otherwise we cannot
-=======
 Value *TypePromotionHelper::promoteOperandForOther(
     Instruction *Ext, TypePromotionTransaction &TPT,
     InstrToOrigTy &PromotedInsts, unsigned &CreatedInsts,
     SmallVectorImpl<Instruction *> *Exts,
     SmallVectorImpl<Instruction *> *Truncs, bool IsSExt) {
   // By construction, the operand of Ext is an instruction. Otherwise we cannot
->>>>>>> 41cb3da2
   // get through it and this method should not be called.
-  Instruction *SExtOpnd = cast<Instruction>(SExt->getOperand(0));
+  Instruction *ExtOpnd = cast<Instruction>(Ext->getOperand(0));
   CreatedInsts = 0;
-  if (!SExtOpnd->hasOneUse()) {
-    // SExtOpnd will be promoted.
-    // All its uses, but SExt, will need to use a truncated value of the
+  if (!ExtOpnd->hasOneUse()) {
+    // ExtOpnd will be promoted.
+    // All its uses, but Ext, will need to use a truncated value of the
     // promoted version.
     // Create the truncate now.
-    Value *Trunc = TPT.createTrunc(SExt, SExtOpnd->getType());
+    Value *Trunc = TPT.createTrunc(Ext, ExtOpnd->getType());
     if (Instruction *ITrunc = dyn_cast<Instruction>(Trunc)) {
       ITrunc->removeFromParent();
       // Insert it just after the definition.
-<<<<<<< HEAD
-      ITrunc->insertAfter(SExtOpnd);
-=======
       ITrunc->insertAfter(ExtOpnd);
       if (Truncs)
         Truncs->push_back(ITrunc);
->>>>>>> 41cb3da2
-    }
-
-    TPT.replaceAllUsesWith(SExtOpnd, Trunc);
-    // Restore the operand of SExt (which has been replace by the previous call
+    }
+
+    TPT.replaceAllUsesWith(ExtOpnd, Trunc);
+    // Restore the operand of Ext (which has been replace by the previous call
     // to replaceAllUsesWith) to avoid creating a cycle trunc <-> sext.
-    TPT.setOperand(SExt, 0, SExtOpnd);
+    TPT.setOperand(Ext, 0, ExtOpnd);
   }
 
   // Get through the Instruction:
   // 1. Update its type.
-  // 2. Replace the uses of SExt by Inst.
-  // 3. Sign extend each operand that needs to be sign extended.
+  // 2. Replace the uses of Ext by Inst.
+  // 3. Extend each operand that needs to be extended.
 
   // Remember the original type of the instruction before promotion.
   // This is useful to know that the high bits are sign extended bits.
-  PromotedInsts.insert(
-      std::pair<Instruction *, Type *>(SExtOpnd, SExtOpnd->getType()));
+  PromotedInsts.insert(std::pair<Instruction *, TypeIsSExt>(
+      ExtOpnd, TypeIsSExt(ExtOpnd->getType(), IsSExt)));
   // Step #1.
-  TPT.mutateType(SExtOpnd, SExt->getType());
+  TPT.mutateType(ExtOpnd, Ext->getType());
   // Step #2.
-  TPT.replaceAllUsesWith(SExt, SExtOpnd);
+  TPT.replaceAllUsesWith(Ext, ExtOpnd);
   // Step #3.
-  Instruction *SExtForOpnd = SExt;
-
-  DEBUG(dbgs() << "Propagate SExt to operands\n");
-  for (int OpIdx = 0, EndOpIdx = SExtOpnd->getNumOperands(); OpIdx != EndOpIdx;
+  Instruction *ExtForOpnd = Ext;
+
+  DEBUG(dbgs() << "Propagate Ext to operands\n");
+  for (int OpIdx = 0, EndOpIdx = ExtOpnd->getNumOperands(); OpIdx != EndOpIdx;
        ++OpIdx) {
-    DEBUG(dbgs() << "Operand:\n" << *(SExtOpnd->getOperand(OpIdx)) << '\n');
-    if (SExtOpnd->getOperand(OpIdx)->getType() == SExt->getType() ||
-        !shouldSExtOperand(SExtOpnd, OpIdx)) {
+    DEBUG(dbgs() << "Operand:\n" << *(ExtOpnd->getOperand(OpIdx)) << '\n');
+    if (ExtOpnd->getOperand(OpIdx)->getType() == Ext->getType() ||
+        !shouldExtOperand(ExtOpnd, OpIdx)) {
       DEBUG(dbgs() << "No need to propagate\n");
       continue;
     }
-    // Check if we can statically sign extend the operand.
-    Value *Opnd = SExtOpnd->getOperand(OpIdx);
+    // Check if we can statically extend the operand.
+    Value *Opnd = ExtOpnd->getOperand(OpIdx);
     if (const ConstantInt *Cst = dyn_cast<ConstantInt>(Opnd)) {
-      DEBUG(dbgs() << "Statically sign extend\n");
-      TPT.setOperand(
-          SExtOpnd, OpIdx,
-          ConstantInt::getSigned(SExt->getType(), Cst->getSExtValue()));
+      DEBUG(dbgs() << "Statically extend\n");
+      unsigned BitWidth = Ext->getType()->getIntegerBitWidth();
+      APInt CstVal = IsSExt ? Cst->getValue().sext(BitWidth)
+                            : Cst->getValue().zext(BitWidth);
+      TPT.setOperand(ExtOpnd, OpIdx, ConstantInt::get(Ext->getType(), CstVal));
       continue;
     }
     // UndefValue are typed, so we have to statically sign extend them.
     if (isa<UndefValue>(Opnd)) {
-      DEBUG(dbgs() << "Statically sign extend\n");
-      TPT.setOperand(SExtOpnd, OpIdx, UndefValue::get(SExt->getType()));
+      DEBUG(dbgs() << "Statically extend\n");
+      TPT.setOperand(ExtOpnd, OpIdx, UndefValue::get(Ext->getType()));
       continue;
     }
 
     // Otherwise we have to explicity sign extend the operand.
-    // Check if SExt was reused to sign extend an operand.
-    if (!SExtForOpnd) {
+    // Check if Ext was reused to extend an operand.
+    if (!ExtForOpnd) {
       // If yes, create a new one.
-<<<<<<< HEAD
-      DEBUG(dbgs() << "More operands to sext\n");
-      SExtForOpnd =
-        cast<Instruction>(TPT.createSExt(SExt, Opnd, SExt->getType()));
-      ++CreatedInsts;
-    }
-
-    TPT.setOperand(SExtForOpnd, 0, Opnd);
-=======
       DEBUG(dbgs() << "More operands to ext\n");
       Value *ValForExtOpnd = IsSExt ? TPT.createSExt(Ext, Opnd, Ext->getType())
         : TPT.createZExt(Ext, Opnd, Ext->getType());
@@ -2527,19 +2457,18 @@
     if (Exts)
       Exts->push_back(ExtForOpnd);
     TPT.setOperand(ExtForOpnd, 0, Opnd);
->>>>>>> 41cb3da2
 
     // Move the sign extension before the insertion point.
-    TPT.moveBefore(SExtForOpnd, SExtOpnd);
-    TPT.setOperand(SExtOpnd, OpIdx, SExtForOpnd);
+    TPT.moveBefore(ExtForOpnd, ExtOpnd);
+    TPT.setOperand(ExtOpnd, OpIdx, ExtForOpnd);
     // If more sext are required, new instructions will have to be created.
-    SExtForOpnd = nullptr;
-  }
-  if (SExtForOpnd == SExt) {
-    DEBUG(dbgs() << "Sign extension is useless now\n");
-    TPT.eraseInstruction(SExt);
-  }
-  return SExtOpnd;
+    ExtForOpnd = nullptr;
+  }
+  if (ExtForOpnd == Ext) {
+    DEBUG(dbgs() << "Extension is useless now\n");
+    TPT.eraseInstruction(Ext);
+  }
+  return ExtOpnd;
 }
 
 /// IsPromotionProfitable - Check whether or not promoting an instruction
@@ -2564,20 +2493,7 @@
   // The promotion is neutral but it may help folding the sign extension in
   // loads for instance.
   // Check that we did not create an illegal instruction.
-<<<<<<< HEAD
-  Instruction *PromotedInst = dyn_cast<Instruction>(PromotedOperand);
-  if (!PromotedInst)
-    return false;
-  int ISDOpcode = TLI.InstructionOpcodeToISD(PromotedInst->getOpcode());
-  // If the ISDOpcode is undefined, it was undefined before the promotion.
-  if (!ISDOpcode)
-    return true;
-  // Otherwise, check if the promoted instruction is legal or not.
-  return TLI.isOperationLegalOrCustom(ISDOpcode,
-                                      EVT::getEVT(PromotedInst->getType()));
-=======
   return isPromotedInstructionLegal(TLI, PromotedOperand);
->>>>>>> 41cb3da2
 }
 
 /// MatchOperationAddr - Given an instruction or constant expr, see if we can
@@ -2755,36 +2671,33 @@
 
     return true;
   }
-  case Instruction::SExt: {
-    Instruction *SExt = dyn_cast<Instruction>(AddrInst);
-    if (!SExt)
+  case Instruction::SExt:
+  case Instruction::ZExt: {
+    Instruction *Ext = dyn_cast<Instruction>(AddrInst);
+    if (!Ext)
       return false;
 
-    // Try to move this sext out of the way of the addressing mode.
+    // Try to move this ext out of the way of the addressing mode.
     // Ask for a method for doing so.
-    TypePromotionHelper::Action TPH = TypePromotionHelper::getAction(
-        SExt, InsertedTruncs, TLI, PromotedInsts);
+    TypePromotionHelper::Action TPH =
+        TypePromotionHelper::getAction(Ext, InsertedTruncs, TLI, PromotedInsts);
     if (!TPH)
       return false;
 
     TypePromotionTransaction::ConstRestorationPt LastKnownGood =
         TPT.getRestorationPoint();
     unsigned CreatedInsts = 0;
-<<<<<<< HEAD
-    Value *PromotedOperand = TPH(SExt, TPT, PromotedInsts, CreatedInsts);
-=======
     Value *PromotedOperand =
         TPH(Ext, TPT, PromotedInsts, CreatedInsts, nullptr, nullptr);
->>>>>>> 41cb3da2
     // SExt has been moved away.
     // Thus either it will be rematched later in the recursive calls or it is
     // gone. Anyway, we must not fold it into the addressing mode at this point.
     // E.g.,
     // op = add opnd, 1
-    // idx = sext op
+    // idx = ext op
     // addr = gep base, idx
     // is now:
-    // promotedOpnd = sext opnd           <- no match here
+    // promotedOpnd = ext opnd            <- no match here
     // op = promoted_add promotedOpnd, 1  <- match (later in recursive calls)
     // addr = gep base, op                <- match
     if (MovedAway)
@@ -2926,7 +2839,7 @@
                               SmallPtrSetImpl<Instruction*> &ConsideredInsts,
                               const TargetLowering &TLI) {
   // If we already considered this instruction, we're done.
-  if (!ConsideredInsts.insert(I))
+  if (!ConsideredInsts.insert(I).second)
     return false;
 
   // If this is an obviously unfoldable instruction, bail out.
@@ -3140,7 +3053,7 @@
     worklist.pop_back();
 
     // Break use-def graph loops.
-    if (!Visited.insert(V)) {
+    if (!Visited.insert(V).second) {
       Consensus = nullptr;
       break;
     }
@@ -3330,8 +3243,8 @@
       if (AddrMode.BaseOffs) {
         Value *V = ConstantInt::get(IntPtrTy, AddrMode.BaseOffs);
         if (ResultIndex) {
-	  // We need to add this separately from the scale above to help with
-	  // SDAG consecutive load/store merging.
+          // We need to add this separately from the scale above to help with
+          // SDAG consecutive load/store merging.
           if (ResultPtr->getType() != I8PtrTy)
             ResultPtr = Builder.CreateBitCast(ResultPtr, I8PtrTy);
           ResultPtr = Builder.CreateGEP(ResultPtr, ResultIndex, "sunkaddr");
@@ -3903,9 +3816,6 @@
   return MadeChange;
 }
 
-<<<<<<< HEAD
-bool CodeGenPrepare::OptimizeInst(Instruction *I) {
-=======
 namespace {
 /// \brief Helper class to promote a scalar operation to a vector one.
 /// This class is used to move downward extractelement transition.
@@ -4411,7 +4321,6 @@
 }
 
 bool CodeGenPrepare::OptimizeInst(Instruction *I, bool& ModifiedDT) {
->>>>>>> 41cb3da2
   if (PHINode *P = dyn_cast<PHINode>(I)) {
     // It is possible for very late stage optimizations (such as SimplifyCFG)
     // to introduce PHI nodes too late to be cleaned up.  If we detect such a
@@ -4505,8 +4414,6 @@
   if (ShuffleVectorInst *SVI = dyn_cast<ShuffleVectorInst>(I))
     return OptimizeShuffleVectorInst(SVI);
 
-<<<<<<< HEAD
-=======
   if (isa<ExtractElementInst>(I))
     return OptimizeExtractElementInst(I);
 
@@ -4538,7 +4445,6 @@
     return false;
   }
 
->>>>>>> 41cb3da2
   return false;
 }
 
