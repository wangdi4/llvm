--- conflicted
+++ resolved
@@ -103,11 +103,11 @@
     /// blocks exclusively containing copies.
     bool JoinSplitEdges;
 
-    /// WorkList - Copy instructions yet to be coalesced.
+    /// Copy instructions yet to be coalesced.
     SmallVector<MachineInstr*, 8> WorkList;
     SmallVector<MachineInstr*, 8> LocalWorkList;
 
-    /// ErasedInstrs - Set of instruction pointers that have been erased, and
+    /// Set of instruction pointers that have been erased, and
     /// that may be present in WorkList.
     SmallPtrSet<MachineInstr*, 8> ErasedInstrs;
 
@@ -123,28 +123,16 @@
     /// LiveRangeEdit callback for eliminateDeadDefs().
     void LRE_WillEraseInstruction(MachineInstr *MI) override;
 
-    /// coalesceLocals - coalesce the LocalWorkList.
+    /// Coalesce the LocalWorkList.
     void coalesceLocals();
 
-    /// joinAllIntervals - join compatible live intervals
+    /// Join compatible live intervals
     void joinAllIntervals();
 
-    /// copyCoalesceInMBB - Coalesce copies in the specified MBB, putting
+    /// Coalesce copies in the specified MBB, putting
     /// copies that cannot yet be coalesced into WorkList.
     void copyCoalesceInMBB(MachineBasicBlock *MBB);
 
-<<<<<<< HEAD
-    /// copyCoalesceWorkList - Try to coalesce all copies in CurrList. Return
-    /// true if any progress was made.
-    bool copyCoalesceWorkList(MutableArrayRef<MachineInstr*> CurrList);
-
-    /// joinCopy - Attempt to join intervals corresponding to SrcReg/DstReg,
-    /// which are the src/dst of the copy instruction CopyMI.  This returns
-    /// true if the copy was successfully coalesced away. If it is not
-    /// currently possible to coalesce this interval, but it may be possible if
-    /// other things get coalesced, then it returns true by reference in
-    /// 'Again'.
-=======
     /// Tries to coalesce all copies in CurrList. Returns true if any progress
     /// was made.
     bool copyCoalesceWorkList(MutableArrayRef<MachineInstr*> CurrList);
@@ -154,10 +142,9 @@
     /// was successfully coalesced away. If it is not currently possible to
     /// coalesce this interval, but it may be possible if other things get
     /// coalesced, then it returns true by reference in 'Again'.
->>>>>>> 41cb3da2
     bool joinCopy(MachineInstr *TheCopy, bool &Again);
 
-    /// joinIntervals - Attempt to join these two intervals.  On failure, this
+    /// Attempt to join these two intervals.  On failure, this
     /// returns false.  The output "SrcInt" will not have been modified, so we
     /// can use this information below to update aliases.
     bool joinIntervals(CoalescerPair &CP);
@@ -168,12 +155,6 @@
     /// Attempt joining with a reserved physreg.
     bool joinReservedPhysReg(CoalescerPair &CP);
 
-<<<<<<< HEAD
-    /// adjustCopiesBackFrom - We found a non-trivially-coalescable copy. If
-    /// the source value number is defined by a copy from the destination reg
-    /// see if we can merge these two destination reg valno# into a single
-    /// value number, eliminating a copy.
-=======
     /// Add the LiveRange @p ToMerge as a subregister liverange of @p LI.
     /// Subranges in @p LI which only partially interfere with the desired
     /// LaneMask are split as necessary. @p LaneMask are the lanes that
@@ -191,40 +172,25 @@
     /// defined by a copy from the destination reg see if we can merge these two
     /// destination reg valno# into a single value number, eliminating a copy.
     /// This returns true if an interval was modified.
->>>>>>> 41cb3da2
     bool adjustCopiesBackFrom(const CoalescerPair &CP, MachineInstr *CopyMI);
 
-    /// hasOtherReachingDefs - Return true if there are definitions of IntB
+    /// Return true if there are definitions of IntB
     /// other than BValNo val# that can reach uses of AValno val# of IntA.
     bool hasOtherReachingDefs(LiveInterval &IntA, LiveInterval &IntB,
                               VNInfo *AValNo, VNInfo *BValNo);
 
-    /// removeCopyByCommutingDef - We found a non-trivially-coalescable copy.
+    /// We found a non-trivially-coalescable copy.
     /// If the source value number is defined by a commutable instruction and
     /// its other operand is coalesced to the copy dest register, see if we
     /// can transform the copy into a noop by commuting the definition.
     /// This returns true if an interval was modified.
     bool removeCopyByCommutingDef(const CoalescerPair &CP,MachineInstr *CopyMI);
 
-    /// reMaterializeTrivialDef - If the source of a copy is defined by a
+    /// If the source of a copy is defined by a
     /// trivial computation, replace the copy by rematerialize the definition.
     bool reMaterializeTrivialDef(CoalescerPair &CP, MachineInstr *CopyMI,
                                  bool &IsDefCopy);
 
-<<<<<<< HEAD
-    /// canJoinPhys - Return true if a physreg copy should be joined.
-    bool canJoinPhys(const CoalescerPair &CP);
-
-    /// updateRegDefsUses - Replace all defs and uses of SrcReg to DstReg and
-    /// update the subregister number if it is not zero. If DstReg is a
-    /// physical register and the existing subregister number of the def / use
-    /// being updated is not zero, make sure to set it to the correct physical
-    /// subregister.
-    void updateRegDefsUses(unsigned SrcReg, unsigned DstReg, unsigned SubIdx);
-
-    /// eliminateUndefCopy - Handle copies of undef values.
-    bool eliminateUndefCopy(MachineInstr *CopyMI, const CoalescerPair &CP);
-=======
     /// Return true if a copy involving a physreg should be joined.
     bool canJoinPhys(const CoalescerPair &CP);
 
@@ -237,7 +203,6 @@
     /// Handle copies of undef values.
     /// Returns true if @p CopyMI was a copy of an undef value and eliminated.
     bool eliminateUndefCopy(MachineInstr *CopyMI);
->>>>>>> 41cb3da2
 
   public:
     static char ID; ///< Class identification, replacement for typeinfo
@@ -249,10 +214,10 @@
 
     void releaseMemory() override;
 
-    /// runOnMachineFunction - pass entry point
+    /// This is the pass entry point.
     bool runOnMachineFunction(MachineFunction&) override;
 
-    /// print - Implement the dump method.
+    /// Implement the dump method.
     void print(raw_ostream &O, const Module* = nullptr) const override;
   };
 } // end anonymous namespace
@@ -463,24 +428,6 @@
   ErasedInstrs.insert(MI);
 }
 
-<<<<<<< HEAD
-/// adjustCopiesBackFrom - We found a non-trivially-coalescable copy with IntA
-/// being the source and IntB being the dest, thus this defines a value number
-/// in IntB.  If the source value number (in IntA) is defined by a copy from B,
-/// see if we can merge these two pieces of B into a single value number,
-/// eliminating a copy.  For example:
-///
-///  A3 = B0
-///    ...
-///  B1 = A3      <- this copy
-///
-/// In this case, B0 can be extended to where the B1 copy lives, allowing the B1
-/// value number to be replaced with B0 (which simplifies the B liveinterval).
-///
-/// This returns true if an interval was modified.
-///
-=======
->>>>>>> 41cb3da2
 bool RegisterCoalescer::adjustCopiesBackFrom(const CoalescerPair &CP,
                                              MachineInstr *CopyMI) {
   assert(!CP.isPartial() && "This doesn't work for partial copies.");
@@ -595,11 +542,6 @@
   return true;
 }
 
-<<<<<<< HEAD
-/// hasOtherReachingDefs - Return true if there are definitions of IntB
-/// other than BValNo val# that can reach uses of AValno val# of IntA.
-=======
->>>>>>> 41cb3da2
 bool RegisterCoalescer::hasOtherReachingDefs(LiveInterval &IntA,
                                              LiveInterval &IntB,
                                              VNInfo *AValNo,
@@ -627,31 +569,6 @@
   return false;
 }
 
-<<<<<<< HEAD
-/// removeCopyByCommutingDef - We found a non-trivially-coalescable copy with
-/// IntA being the source and IntB being the dest, thus this defines a value
-/// number in IntB.  If the source value number (in IntA) is defined by a
-/// commutable instruction and its other operand is coalesced to the copy dest
-/// register, see if we can transform the copy into a noop by commuting the
-/// definition. For example,
-///
-///  A3 = op A2 B0<kill>
-///    ...
-///  B1 = A3      <- this copy
-///    ...
-///     = op A3   <- more uses
-///
-/// ==>
-///
-///  B2 = op B0 A2<kill>
-///    ...
-///  B1 = B2      <- now an identify copy
-///    ...
-///     = op B2   <- more uses
-///
-/// This returns true if an interval was modified.
-///
-=======
 /// Copy segements with value number @p SrcValNo from liverange @p Src to live
 /// range @Dst and use value number @p DstValNo there.
 static void addSegmentsWithValNo(LiveRange &Dst, VNInfo *DstValNo,
@@ -664,7 +581,6 @@
   }
 }
 
->>>>>>> 41cb3da2
 bool RegisterCoalescer::removeCopyByCommutingDef(const CoalescerPair &CP,
                                                  MachineInstr *CopyMI) {
   assert(!CP.isPhys());
@@ -910,11 +826,6 @@
   return true;
 }
 
-<<<<<<< HEAD
-/// reMaterializeTrivialDef - If the source of a copy is defined by a trivial
-/// computation, replace the copy by rematerialize the definition.
-=======
->>>>>>> 41cb3da2
 bool RegisterCoalescer::reMaterializeTrivialDef(CoalescerPair &CP,
                                                 MachineInstr *CopyMI,
                                                 bool &IsDefCopy) {
@@ -1102,17 +1013,6 @@
   return true;
 }
 
-<<<<<<< HEAD
-/// eliminateUndefCopy - ProcessImpicitDefs may leave some copies of <undef>
-/// values, it only removes local variables. When we have a copy like:
-///
-///   %vreg1 = COPY %vreg2<undef>
-///
-/// We delete the copy and remove the corresponding value number from %vreg1.
-/// Any uses of that value number are marked as <undef>.
-bool RegisterCoalescer::eliminateUndefCopy(MachineInstr *CopyMI,
-                                           const CoalescerPair &CP) {
-=======
 static void removeUndefValue(LiveRange &LR, SlotIndex At)
 {
   VNInfo *VNInfo = LR.getVNInfoAt(At);
@@ -1135,7 +1035,6 @@
   unsigned SrcReg, DstReg, SrcSubIdx, DstSubIdx;
   isMoveInstr(*TRI, CopyMI, SrcReg, DstReg, SrcSubIdx, DstSubIdx);
 
->>>>>>> 41cb3da2
   SlotIndex Idx = LIS->getInstructionIndex(CopyMI);
   const LiveInterval &SrcLI = LIS->getInterval(SrcReg);
   // CopyMI is undef iff SrcReg is not live before the instruction.
@@ -1199,14 +1098,6 @@
   return true;
 }
 
-<<<<<<< HEAD
-/// updateRegDefsUses - Replace all defs and uses of SrcReg to DstReg and
-/// update the subregister number if it is not zero. If DstReg is a
-/// physical register and the existing subregister number of the def / use
-/// being updated is not zero, make sure to set it to the correct physical
-/// subregister.
-=======
->>>>>>> 41cb3da2
 void RegisterCoalescer::updateRegDefsUses(unsigned SrcReg,
                                           unsigned DstReg,
                                           unsigned SubIdx) {
@@ -1224,7 +1115,7 @@
     // the UseMI operands removes them from the SrcReg use-def chain, but when
     // SrcReg is DstReg we could encounter UseMI twice if it has multiple
     // operands mentioning the virtual register.
-    if (SrcReg == DstReg && !Visited.insert(UseMI))
+    if (SrcReg == DstReg && !Visited.insert(UseMI).second)
       continue;
 
     SmallVector<unsigned,8> Ops;
@@ -1295,10 +1186,6 @@
   }
 }
 
-<<<<<<< HEAD
-/// canJoinPhys - Return true if a copy involving a physreg should be joined.
-=======
->>>>>>> 41cb3da2
 bool RegisterCoalescer::canJoinPhys(const CoalescerPair &CP) {
   // Always join simple intervals that are defined by a single copy from a
   // reserved register. This doesn't increase register pressure, so it is
@@ -1316,14 +1203,6 @@
   return false;
 }
 
-<<<<<<< HEAD
-/// joinCopy - Attempt to join intervals corresponding to SrcReg/DstReg,
-/// which are the src/dst of the copy instruction CopyMI.  This returns true
-/// if the copy was successfully coalesced away. If it is not currently
-/// possible to coalesce this interval, but it may be possible if other
-/// things get coalesced, then it returns true by reference in 'Again'.
-=======
->>>>>>> 41cb3da2
 bool RegisterCoalescer::joinCopy(MachineInstr *CopyMI, bool &Again) {
 
   Again = false;
@@ -1413,9 +1292,14 @@
       return false;
     }
   } else {
+    // When possible, let DstReg be the larger interval.
+    if (!CP.isPartial() && LIS->getInterval(CP.getSrcReg()).size() >
+                           LIS->getInterval(CP.getDstReg()).size())
+      CP.flip();
+
     DEBUG({
-      dbgs() << "\tConsidering merging to " << CP.getNewRC()->getName()
-             << " with ";
+      dbgs() << "\tConsidering merging to "
+             << TRI->getRegClassName(CP.getNewRC()) << " with ";
       if (CP.getDstIdx() && CP.getSrcIdx())
         dbgs() << PrintReg(CP.getDstReg()) << " in "
                << TRI->getSubRegIndexName(CP.getDstIdx()) << " and "
@@ -1425,11 +1309,6 @@
         dbgs() << PrintReg(CP.getSrcReg(), TRI) << " in "
                << PrintReg(CP.getDstReg(), TRI, CP.getSrcIdx()) << '\n';
     });
-
-    // When possible, let DstReg be the larger interval.
-    if (!CP.isPartial() && LIS->getInterval(CP.getSrcReg()).size() >
-                           LIS->getInterval(CP.getDstReg()).size())
-      CP.flip();
   }
 
   ShrinkMask = 0;
@@ -1513,7 +1392,9 @@
   TRI->UpdateRegAllocHint(CP.getSrcReg(), CP.getDstReg(), *MF);
 
   DEBUG({
-    dbgs() << "\tJoined. Result = ";
+    dbgs() << "\tSuccess: " << PrintReg(CP.getSrcReg(), TRI, CP.getSrcIdx())
+           << " -> " << PrintReg(CP.getDstReg(), TRI, CP.getDstIdx()) << '\n';
+    dbgs() << "\tResult = ";
     if (CP.isPhys())
       dbgs() << PrintReg(CP.getDstReg(), TRI);
     else
@@ -2684,11 +2565,6 @@
   return true;
 }
 
-<<<<<<< HEAD
-/// joinIntervals - Attempt to join these two intervals.  On failure, this
-/// returns false.
-=======
->>>>>>> 41cb3da2
 bool RegisterCoalescer::joinIntervals(CoalescerPair &CP) {
   return CP.isPhys() ? joinReservedPhysReg(CP) : joinVirtRegs(CP);
 }
@@ -2900,9 +2776,6 @@
       continue;
     if (MRI->recomputeRegClass(Reg, *TM)) {
       DEBUG(dbgs() << PrintReg(Reg) << " inflated to "
-<<<<<<< HEAD
-                   << MRI->getRegClass(Reg)->getName() << '\n');
-=======
                    << TRI->getRegClassName(MRI->getRegClass(Reg)) << '\n');
       LiveInterval &LI = LIS->getInterval(Reg);
       unsigned MaxMask = MRI->getMaxLaneMaskForVReg(Reg);
@@ -2919,7 +2792,6 @@
         }
 #endif
       }
->>>>>>> 41cb3da2
       ++NumInflated;
     }
   }
@@ -2930,10 +2802,6 @@
   return true;
 }
 
-<<<<<<< HEAD
-/// print - Implement the dump method.
-=======
->>>>>>> 41cb3da2
 void RegisterCoalescer::print(raw_ostream &O, const Module* m) const {
    LIS->print(O, m);
 }