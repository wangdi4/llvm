--- conflicted
+++ resolved
@@ -139,12 +139,8 @@
   bool isDefTooClose(Register Reg, unsigned Dist, MachineInstr *MI);
 
   bool rescheduleMIBelowKill(MachineBasicBlock::iterator &mi,
-<<<<<<< HEAD
                              MachineBasicBlock::iterator &nmi,
-                             unsigned Reg, bool Sink3AddrInstr = false); // INTEL
-=======
-                             MachineBasicBlock::iterator &nmi, Register Reg);
->>>>>>> a0b71297
+                             Register Reg, bool Sink3AddrInstr = false); // INTEL
   bool rescheduleKillAboveMI(MachineBasicBlock::iterator &mi,
                              MachineBasicBlock::iterator &nmi, Register Reg);
 
@@ -731,16 +727,10 @@
 /// If there is one more local instruction that reads 'Reg' and it kills 'Reg,
 /// consider moving the instruction below the kill instruction in order to
 /// eliminate the need for the copy.
-<<<<<<< HEAD
 bool TwoAddressInstructionPass::
 rescheduleMIBelowKill(MachineBasicBlock::iterator &mi,
                       MachineBasicBlock::iterator &nmi,
-                      unsigned Reg, bool Sink3AddrInstr) { // INTEL
-=======
-bool TwoAddressInstructionPass::rescheduleMIBelowKill(
-    MachineBasicBlock::iterator &mi, MachineBasicBlock::iterator &nmi,
-    Register Reg) {
->>>>>>> a0b71297
+                      Register Reg, bool Sink3AddrInstr) { // INTEL
   // Bail immediately if we don't have LV or LIS available. We use them to find
   // kills efficiently.
   if (!LV && !LIS)
@@ -793,13 +783,8 @@
     // Don't move pass calls, etc.
     return false;
 
-<<<<<<< HEAD
-  unsigned DstReg;
+  Register DstReg;
   if (!Sink3AddrInstr && isTwoAddrUse(*KillMI, Reg, DstReg)) // INTEL
-=======
-  Register DstReg;
-  if (isTwoAddrUse(*KillMI, Reg, DstReg))
->>>>>>> a0b71297
     return false;
 
 #if INTEL_CUSTOMIZATION
