--- conflicted
+++ resolved
@@ -137,19 +137,11 @@
     bool isPRECandidate(MachineInstr *MI);
     bool ProcessBlockPRE(MachineDominatorTree *MDT, MachineBasicBlock *MBB);
     bool PerformSimplePRE(MachineDominatorTree *DT);
-<<<<<<< HEAD
-    /// Heuristics to see if it's beneficial to move common computations of MBB
-    /// and MBB1 to CandidateBB.
-    bool isBeneficalToHoistInto(MachineBasicBlock *CandidateBB,
-                                MachineBasicBlock *MBB,
-                                MachineBasicBlock *MBB1);
-=======
     /// Heuristics to see if it's profitable to move common computations of MBB
     /// and MBB1 to CandidateBB.
     bool isProfitableToHoistInto(MachineBasicBlock *CandidateBB,
                                  MachineBasicBlock *MBB,
                                  MachineBasicBlock *MBB1);
->>>>>>> bacb1ec6
   };
 
 } // end anonymous namespace
@@ -817,11 +809,7 @@
     if (!CMBB->isLegalToHoistInto())
       continue;
 
-<<<<<<< HEAD
-    if (!isBeneficalToHoistInto(CMBB, MBB, MBB1))
-=======
     if (!isProfitableToHoistInto(CMBB, MBB, MBB1))
->>>>>>> bacb1ec6
       continue;
 
     // Two instrs are partial redundant if their basic blocks are reachable
@@ -876,15 +864,9 @@
   return Changed;
 }
 
-<<<<<<< HEAD
-bool MachineCSE::isBeneficalToHoistInto(MachineBasicBlock *CandidateBB,
-                                        MachineBasicBlock *MBB,
-                                        MachineBasicBlock *MBB1) {
-=======
 bool MachineCSE::isProfitableToHoistInto(MachineBasicBlock *CandidateBB,
                                          MachineBasicBlock *MBB,
                                          MachineBasicBlock *MBB1) {
->>>>>>> bacb1ec6
   if (CandidateBB->getParent()->getFunction().hasMinSize())
     return true;
   assert(DT->dominates(CandidateBB, MBB) && "CandidateBB should dominate MBB");
