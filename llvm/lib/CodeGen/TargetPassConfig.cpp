//===- TargetPassConfig.cpp - Target independent code generation passes ---===//
//
//                     The LLVM Compiler Infrastructure
//
// This file is distributed under the University of Illinois Open Source
// License. See LICENSE.TXT for details.
//
//===----------------------------------------------------------------------===//
//
// This file defines interfaces to access the target independent code
// generation passes provided by the LLVM backend.
//
//===---------------------------------------------------------------------===//

#include "llvm/CodeGen/TargetPassConfig.h"
#include "llvm/ADT/DenseMap.h"
#include "llvm/ADT/SmallVector.h"
#include "llvm/ADT/StringRef.h"
#include "llvm/Analysis/BasicAliasAnalysis.h"
#include "llvm/Analysis/CFLAndersAliasAnalysis.h"
#include "llvm/Analysis/CFLSteensAliasAnalysis.h"
#include "llvm/Analysis/CallGraphSCCPass.h"
#include "llvm/Analysis/Intel_StdContainerAA.h" // INTEL
#include "llvm/Analysis/ScopedNoAliasAA.h"
#include "llvm/Analysis/TargetTransformInfo.h"
#include "llvm/Analysis/TypeBasedAliasAnalysis.h"
#include "llvm/CodeGen/MachineFunctionPass.h"
#include "llvm/CodeGen/MachinePassRegistry.h"
#include "llvm/CodeGen/Passes.h"
#include "llvm/CodeGen/RegAllocRegistry.h"
#include "llvm/IR/IRPrintingPasses.h"
#include "llvm/IR/LegacyPassManager.h"
#include "llvm/IR/Verifier.h"
#include "llvm/MC/MCAsmInfo.h"
#include "llvm/MC/MCTargetOptions.h"
#include "llvm/Pass.h"
#include "llvm/Support/CodeGen.h"
#include "llvm/Support/CommandLine.h"
#include "llvm/Support/Compiler.h"
#include "llvm/Support/Debug.h"
#include "llvm/Support/ErrorHandling.h"
#include "llvm/Support/Threading.h"
#include "llvm/Target/TargetMachine.h"
#include "llvm/Transforms/Scalar.h"
#include "llvm/Transforms/Utils/SymbolRewriter.h"
#include <cassert>
#include <string>

<<<<<<< HEAD
#if INTEL_CUSTOMIZATION
#include "llvm/Bitcode/CSASaveRawBC.h"
#endif

=======
>>>>>>> 1365eba9
using namespace llvm;

static cl::opt<bool> DisablePostRASched("disable-post-ra", cl::Hidden,
    cl::desc("Disable Post Regalloc Scheduler"));
static cl::opt<bool> DisableBranchFold("disable-branch-fold", cl::Hidden,
    cl::desc("Disable branch folding"));
static cl::opt<bool> DisableTailDuplicate("disable-tail-duplicate", cl::Hidden,
    cl::desc("Disable tail duplication"));
static cl::opt<bool> DisableEarlyTailDup("disable-early-taildup", cl::Hidden,
    cl::desc("Disable pre-register allocation tail duplication"));
static cl::opt<bool> DisableBlockPlacement("disable-block-placement",
    cl::Hidden, cl::desc("Disable probability-driven block placement"));
static cl::opt<bool> EnableBlockPlacementStats("enable-block-placement-stats",
    cl::Hidden, cl::desc("Collect probability-driven block placement stats"));
static cl::opt<bool> DisableSSC("disable-ssc", cl::Hidden,
    cl::desc("Disable Stack Slot Coloring"));
static cl::opt<bool> DisableMachineDCE("disable-machine-dce", cl::Hidden,
    cl::desc("Disable Machine Dead Code Elimination"));
static cl::opt<bool> DisableEarlyIfConversion("disable-early-ifcvt", cl::Hidden,
    cl::desc("Disable Early If-conversion"));
static cl::opt<bool> DisableMachineLICM("disable-machine-licm", cl::Hidden,
    cl::desc("Disable Machine LICM"));
static cl::opt<bool> DisableMachineCSE("disable-machine-cse", cl::Hidden,
    cl::desc("Disable Machine Common Subexpression Elimination"));
static cl::opt<cl::boolOrDefault> OptimizeRegAlloc(
    "optimize-regalloc", cl::Hidden,
    cl::desc("Enable optimized register allocation compilation path."));
static cl::opt<bool> DisablePostRAMachineLICM("disable-postra-machine-licm",
    cl::Hidden,
    cl::desc("Disable Machine LICM"));
static cl::opt<bool> DisableMachineSink("disable-machine-sink", cl::Hidden,
    cl::desc("Disable Machine Sinking"));
static cl::opt<bool> DisableLSR("disable-lsr", cl::Hidden,
    cl::desc("Disable Loop Strength Reduction Pass"));
static cl::opt<bool> DisableConstantHoisting("disable-constant-hoisting",
    cl::Hidden, cl::desc("Disable ConstantHoisting"));
static cl::opt<bool> DisableCGP("disable-cgp", cl::Hidden,
    cl::desc("Disable Codegen Prepare"));
static cl::opt<bool> DisableCopyProp("disable-copyprop", cl::Hidden,
    cl::desc("Disable Copy Propagation pass"));
static cl::opt<bool> DisablePartialLibcallInlining("disable-partial-libcall-inlining",
    cl::Hidden, cl::desc("Disable Partial Libcall Inlining"));
static cl::opt<bool> EnableImplicitNullChecks(
    "enable-implicit-null-checks",
    cl::desc("Fold null checks into faulting memory operations"),
    cl::init(false));
static cl::opt<bool> PrintLSR("print-lsr-output", cl::Hidden,
    cl::desc("Print LLVM IR produced by the loop-reduce pass"));
static cl::opt<bool> PrintISelInput("print-isel-input", cl::Hidden,
    cl::desc("Print LLVM IR input to isel pass"));
static cl::opt<bool> PrintGCInfo("print-gc", cl::Hidden,
    cl::desc("Dump garbage collector data"));
static cl::opt<bool> VerifyMachineCode("verify-machineinstrs", cl::Hidden,
    cl::desc("Verify generated machine code"),
    cl::init(false),
    cl::ZeroOrMore);
static cl::opt<bool> EnableMachineOutliner("enable-machine-outliner",
    cl::Hidden,
    cl::desc("Enable machine outliner"));
// Enable or disable FastISel. Both options are needed, because
// FastISel is enabled by default with -fast, and we wish to be
// able to enable or disable fast-isel independently from -O0.
static cl::opt<cl::boolOrDefault>
EnableFastISelOption("fast-isel", cl::Hidden,
  cl::desc("Enable the \"fast\" instruction selector"));

static cl::opt<cl::boolOrDefault>
    EnableGlobalISel("global-isel", cl::Hidden,
                     cl::desc("Enable the \"global\" instruction selector"));

static cl::opt<std::string>
PrintMachineInstrs("print-machineinstrs", cl::ValueOptional,
                   cl::desc("Print machine instrs"),
                   cl::value_desc("pass-name"), cl::init("option-unspecified"));

static cl::opt<int> EnableGlobalISelAbort(
    "global-isel-abort", cl::Hidden,
    cl::desc("Enable abort calls when \"global\" instruction selection "
             "fails to lower/select an instruction: 0 disable the abort, "
             "1 enable the abort, and "
             "2 disable the abort but emit a diagnostic on failure"),
    cl::init(1));

// Temporary option to allow experimenting with MachineScheduler as a post-RA
// scheduler. Targets can "properly" enable this with
// substitutePass(&PostRASchedulerID, &PostMachineSchedulerID).
// Targets can return true in targetSchedulesPostRAScheduling() and
// insert a PostRA scheduling pass wherever it wants.
cl::opt<bool> MISchedPostRA("misched-postra", cl::Hidden,
  cl::desc("Run MachineScheduler post regalloc (independent of preRA sched)"));

// Experimental option to run live interval analysis early.
static cl::opt<bool> EarlyLiveIntervals("early-live-intervals", cl::Hidden,
    cl::desc("Run live interval analysis earlier in the pipeline"));

// Experimental option to use CFL-AA in codegen
enum class CFLAAType { None, Steensgaard, Andersen, Both };
static cl::opt<CFLAAType> UseCFLAA(
    "use-cfl-aa-in-codegen", cl::init(CFLAAType::None), cl::Hidden,
    cl::desc("Enable the new, experimental CFL alias analysis in CodeGen"),
    cl::values(clEnumValN(CFLAAType::None, "none", "Disable CFL-AA"),
               clEnumValN(CFLAAType::Steensgaard, "steens",
                          "Enable unification-based CFL-AA"),
               clEnumValN(CFLAAType::Andersen, "anders",
                          "Enable inclusion-based CFL-AA"),
               clEnumValN(CFLAAType::Both, "both", 
                          "Enable both variants of CFL-AA")));

/// Allow standard passes to be disabled by command line options. This supports
/// simple binary flags that either suppress the pass or do nothing.
/// i.e. -disable-mypass=false has no effect.
/// These should be converted to boolOrDefault in order to use applyOverride.
static IdentifyingPassPtr applyDisable(IdentifyingPassPtr PassID,
                                       bool Override) {
  if (Override)
    return IdentifyingPassPtr();
  return PassID;
}

/// Allow standard passes to be disabled by the command line, regardless of who
/// is adding the pass.
///
/// StandardID is the pass identified in the standard pass pipeline and provided
/// to addPass(). It may be a target-specific ID in the case that the target
/// directly adds its own pass, but in that case we harmlessly fall through.
///
/// TargetID is the pass that the target has configured to override StandardID.
///
/// StandardID may be a pseudo ID. In that case TargetID is the name of the real
/// pass to run. This allows multiple options to control a single pass depending
/// on where in the pipeline that pass is added.
static IdentifyingPassPtr overridePass(AnalysisID StandardID,
                                       IdentifyingPassPtr TargetID) {
  if (StandardID == &PostRASchedulerID)
    return applyDisable(TargetID, DisablePostRASched);

  if (StandardID == &BranchFolderPassID)
    return applyDisable(TargetID, DisableBranchFold);

  if (StandardID == &TailDuplicateID)
    return applyDisable(TargetID, DisableTailDuplicate);

  if (StandardID == &TargetPassConfig::EarlyTailDuplicateID)
    return applyDisable(TargetID, DisableEarlyTailDup);

  if (StandardID == &MachineBlockPlacementID)
    return applyDisable(TargetID, DisableBlockPlacement);

  if (StandardID == &StackSlotColoringID)
    return applyDisable(TargetID, DisableSSC);

  if (StandardID == &DeadMachineInstructionElimID)
    return applyDisable(TargetID, DisableMachineDCE);

  if (StandardID == &EarlyIfConverterID)
    return applyDisable(TargetID, DisableEarlyIfConversion);

  if (StandardID == &MachineLICMID)
    return applyDisable(TargetID, DisableMachineLICM);

  if (StandardID == &MachineCSEID)
    return applyDisable(TargetID, DisableMachineCSE);

  if (StandardID == &TargetPassConfig::PostRAMachineLICMID)
    return applyDisable(TargetID, DisablePostRAMachineLICM);

  if (StandardID == &MachineSinkingID)
    return applyDisable(TargetID, DisableMachineSink);

  if (StandardID == &MachineCopyPropagationID)
    return applyDisable(TargetID, DisableCopyProp);

  return TargetID;
}

//===---------------------------------------------------------------------===//
/// TargetPassConfig
//===---------------------------------------------------------------------===//

INITIALIZE_PASS(TargetPassConfig, "targetpassconfig",
                "Target Pass Configuration", false, false)
char TargetPassConfig::ID = 0;

// Pseudo Pass IDs.
char TargetPassConfig::EarlyTailDuplicateID = 0;
char TargetPassConfig::PostRAMachineLICMID = 0;

namespace {

struct InsertedPass {
  AnalysisID TargetPassID;
  IdentifyingPassPtr InsertedPassID;
  bool VerifyAfter;
  bool PrintAfter;

  InsertedPass(AnalysisID TargetPassID, IdentifyingPassPtr InsertedPassID,
               bool VerifyAfter, bool PrintAfter)
      : TargetPassID(TargetPassID), InsertedPassID(InsertedPassID),
        VerifyAfter(VerifyAfter), PrintAfter(PrintAfter) {}

  Pass *getInsertedPass() const {
    assert(InsertedPassID.isValid() && "Illegal Pass ID!");
    if (InsertedPassID.isInstance())
      return InsertedPassID.getInstance();
    Pass *NP = Pass::createPass(InsertedPassID.getID());
    assert(NP && "Pass ID not registered");
    return NP;
  }
};

} // end anonymous namespace

namespace llvm {

class PassConfigImpl {
public:
  // List of passes explicitly substituted by this target. Normally this is
  // empty, but it is a convenient way to suppress or replace specific passes
  // that are part of a standard pass pipeline without overridding the entire
  // pipeline. This mechanism allows target options to inherit a standard pass's
  // user interface. For example, a target may disable a standard pass by
  // default by substituting a pass ID of zero, and the user may still enable
  // that standard pass with an explicit command line option.
  DenseMap<AnalysisID,IdentifyingPassPtr> TargetPasses;

  /// Store the pairs of <AnalysisID, AnalysisID> of which the second pass
  /// is inserted after each instance of the first one.
  SmallVector<InsertedPass, 4> InsertedPasses;
};

} // end namespace llvm

// Out of line virtual method.
TargetPassConfig::~TargetPassConfig() {
  delete Impl;
}

// Out of line constructor provides default values for pass options and
// registers all common codegen passes.
TargetPassConfig::TargetPassConfig(LLVMTargetMachine &TM, PassManagerBase &pm)
    : ImmutablePass(ID), PM(&pm), TM(&TM) {
  Impl = new PassConfigImpl();

  // Register all target independent codegen passes to activate their PassIDs,
  // including this pass itself.
  initializeCodeGen(*PassRegistry::getPassRegistry());

  // Also register alias analysis passes required by codegen passes.
  initializeBasicAAWrapperPassPass(*PassRegistry::getPassRegistry());
  initializeAAResultsWrapperPassPass(*PassRegistry::getPassRegistry());

  // Substitute Pseudo Pass IDs for real ones.
  substitutePass(&EarlyTailDuplicateID, &TailDuplicateID);
  substitutePass(&PostRAMachineLICMID, &MachineLICMID);

  if (StringRef(PrintMachineInstrs.getValue()).equals(""))
    TM.Options.PrintMachineCode = true;

  if (TM.Options.EnableIPRA)
    setRequiresCodeGenSCCOrder();
}

CodeGenOpt::Level TargetPassConfig::getOptLevel() const {
  return TM->getOptLevel();
}

/// Insert InsertedPassID pass after TargetPassID.
void TargetPassConfig::insertPass(AnalysisID TargetPassID,
                                  IdentifyingPassPtr InsertedPassID,
                                  bool VerifyAfter, bool PrintAfter) {
  assert(((!InsertedPassID.isInstance() &&
           TargetPassID != InsertedPassID.getID()) ||
          (InsertedPassID.isInstance() &&
           TargetPassID != InsertedPassID.getInstance()->getPassID())) &&
         "Insert a pass after itself!");
  Impl->InsertedPasses.emplace_back(TargetPassID, InsertedPassID, VerifyAfter,
                                    PrintAfter);
}

/// createPassConfig - Create a pass configuration object to be used by
/// addPassToEmitX methods for generating a pipeline of CodeGen passes.
///
/// Targets may override this to extend TargetPassConfig.
TargetPassConfig *LLVMTargetMachine::createPassConfig(PassManagerBase &PM) {
  return new TargetPassConfig(*this, PM);
}

TargetPassConfig::TargetPassConfig()
  : ImmutablePass(ID) {
  report_fatal_error("Trying to construct TargetPassConfig without a target "
                     "machine. Scheduling a CodeGen pass without a target "
                     "triple set?");
}

// Helper to verify the analysis is really immutable.
void TargetPassConfig::setOpt(bool &Opt, bool Val) {
  assert(!Initialized && "PassConfig is immutable");
  Opt = Val;
}

void TargetPassConfig::substitutePass(AnalysisID StandardID,
                                      IdentifyingPassPtr TargetID) {
  Impl->TargetPasses[StandardID] = TargetID;
}

IdentifyingPassPtr TargetPassConfig::getPassSubstitution(AnalysisID ID) const {
  DenseMap<AnalysisID, IdentifyingPassPtr>::const_iterator
    I = Impl->TargetPasses.find(ID);
  if (I == Impl->TargetPasses.end())
    return ID;
  return I->second;
}

bool TargetPassConfig::isPassSubstitutedOrOverridden(AnalysisID ID) const {
  IdentifyingPassPtr TargetID = getPassSubstitution(ID);
  IdentifyingPassPtr FinalPtr = overridePass(ID, TargetID);
  return !FinalPtr.isValid() || FinalPtr.isInstance() ||
      FinalPtr.getID() != ID;
}

/// Add a pass to the PassManager if that pass is supposed to be run.  If the
/// Started/Stopped flags indicate either that the compilation should start at
/// a later pass or that it should stop after an earlier pass, then do not add
/// the pass.  Finally, compare the current pass against the StartAfter
/// and StopAfter options and change the Started/Stopped flags accordingly.
void TargetPassConfig::addPass(Pass *P, bool verifyAfter, bool printAfter) {
  assert(!Initialized && "PassConfig is immutable");

  // Cache the Pass ID here in case the pass manager finds this pass is
  // redundant with ones already scheduled / available, and deletes it.
  // Fundamentally, once we add the pass to the manager, we no longer own it
  // and shouldn't reference it.
  AnalysisID PassID = P->getPassID();

  if (StartBefore == PassID)
    Started = true;
  if (StopBefore == PassID)
    Stopped = true;
  if (Started && !Stopped) {
    std::string Banner;
    // Construct banner message before PM->add() as that may delete the pass.
    if (AddingMachinePasses && (printAfter || verifyAfter))
      Banner = std::string("After ") + std::string(P->getPassName());
    PM->add(P);
    if (AddingMachinePasses) {
      if (printAfter)
        addPrintPass(Banner);
      if (verifyAfter)
        addVerifyPass(Banner);
    }

    // Add the passes after the pass P if there is any.
    for (auto IP : Impl->InsertedPasses) {
      if (IP.TargetPassID == PassID)
        addPass(IP.getInsertedPass(), IP.VerifyAfter, IP.PrintAfter);
    }
  } else {
    delete P;
  }
  if (StopAfter == PassID)
    Stopped = true;
  if (StartAfter == PassID)
    Started = true;
  if (Stopped && !Started)
    report_fatal_error("Cannot stop compilation after pass that is not run");
}

/// Add a CodeGen pass at this point in the pipeline after checking for target
/// and command line overrides.
///
/// addPass cannot return a pointer to the pass instance because is internal the
/// PassManager and the instance we create here may already be freed.
AnalysisID TargetPassConfig::addPass(AnalysisID PassID, bool verifyAfter,
                                     bool printAfter) {
  IdentifyingPassPtr TargetID = getPassSubstitution(PassID);
  IdentifyingPassPtr FinalPtr = overridePass(PassID, TargetID);
  if (!FinalPtr.isValid())
    return nullptr;

  Pass *P;
  if (FinalPtr.isInstance())
    P = FinalPtr.getInstance();
  else {
    P = Pass::createPass(FinalPtr.getID());
    if (!P)
      llvm_unreachable("Pass ID not registered");
  }
  AnalysisID FinalID = P->getPassID();
  addPass(P, verifyAfter, printAfter); // Ends the lifetime of P.

  return FinalID;
}

void TargetPassConfig::printAndVerify(const std::string &Banner) {
  addPrintPass(Banner);
  addVerifyPass(Banner);
}

void TargetPassConfig::addPrintPass(const std::string &Banner) {
  if (TM->shouldPrintMachineCode())
    PM->add(createMachineFunctionPrinterPass(dbgs(), Banner));
}

void TargetPassConfig::addVerifyPass(const std::string &Banner) {
  bool Verify = VerifyMachineCode;
#ifdef EXPENSIVE_CHECKS
  if (VerifyMachineCode == cl::BOU_UNSET)
    Verify = TM->isMachineVerifierClean();
#endif
  if (Verify)
    PM->add(createMachineVerifierPass(Banner));
}

/// Add common target configurable passes that perform LLVM IR to IR transforms
/// following machine independent optimization.
void TargetPassConfig::addIRPasses() {
<<<<<<< HEAD

#if INTEL_CUSTOMIZATION
  // Add the CSASaveRawBC pass which will preserve the initial IR
  // for a module. This must be added early so it gets IR that's
  // equivalent to the Bitcode emmitted by the -flto option
  addPass(createCSASaveRawBCPass());
#endif

=======
>>>>>>> 1365eba9
  switch (UseCFLAA) {
  case CFLAAType::Steensgaard:
    addPass(createCFLSteensAAWrapperPass());
    break;
  case CFLAAType::Andersen:
    addPass(createCFLAndersAAWrapperPass());
    break;
  case CFLAAType::Both:
    addPass(createCFLAndersAAWrapperPass());
    addPass(createCFLSteensAAWrapperPass());
    break;
  default:
    break;
  }

  // Basic AliasAnalysis support.
  // Add TypeBasedAliasAnalysis before BasicAliasAnalysis so that
  // BasicAliasAnalysis wins if they disagree. This is intended to help
  // support "obvious" type-punning idioms.
  addPass(createStdContainerAAWrapperPass()); // INTEL
  addPass(createTypeBasedAAWrapperPass());
  addPass(createScopedNoAliasAAWrapperPass());
  addPass(createBasicAAWrapperPass());

  // Before running any passes, run the verifier to determine if the input
  // coming from the front-end and/or optimizer is valid.
  if (!DisableVerify)
    addPass(createVerifierPass());

  // Run loop strength reduction before anything else.
  if (getOptLevel() != CodeGenOpt::None && !DisableLSR) {
    addPass(createLoopStrengthReducePass());
    if (PrintLSR)
      addPass(createPrintFunctionPass(dbgs(), "\n\n*** Code after LSR ***\n"));
  }

  // Run GC lowering passes for builtin collectors
  // TODO: add a pass insertion point here
  addPass(createGCLoweringPass());
  addPass(createShadowStackGCLoweringPass());

  // Make sure that no unreachable blocks are instruction selected.
  addPass(createUnreachableBlockEliminationPass());

  // Prepare expensive constants for SelectionDAG.
  if (getOptLevel() != CodeGenOpt::None && !DisableConstantHoisting)
    addPass(createConstantHoistingPass());

  if (getOptLevel() != CodeGenOpt::None && !DisablePartialLibcallInlining)
    addPass(createPartiallyInlineLibCallsPass());

  // Insert calls to mcount-like functions.
  addPass(createCountingFunctionInserterPass());

  // Add scalarization of target's unsupported masked memory intrinsics pass.
  // the unsupported intrinsic will be replaced with a chain of basic blocks,
  // that stores/loads element one-by-one if the appropriate mask bit is set.
  addPass(createScalarizeMaskedMemIntrinPass());

  // Expand reduction intrinsics into shuffle sequences if the target wants to.
  addPass(createExpandReductionsPass());
}

/// Turn exception handling constructs into something the code generators can
/// handle.
void TargetPassConfig::addPassesToHandleExceptions() {
  const MCAsmInfo *MCAI = TM->getMCAsmInfo();
  assert(MCAI && "No MCAsmInfo");
  switch (MCAI->getExceptionHandlingType()) {
  case ExceptionHandling::SjLj:
    // SjLj piggy-backs on dwarf for this bit. The cleanups done apply to both
    // Dwarf EH prepare needs to be run after SjLj prepare. Otherwise,
    // catch info can get misplaced when a selector ends up more than one block
    // removed from the parent invoke(s). This could happen when a landing
    // pad is shared by multiple invokes and is also a target of a normal
    // edge from elsewhere.
    addPass(createSjLjEHPreparePass());
    LLVM_FALLTHROUGH;
  case ExceptionHandling::DwarfCFI:
  case ExceptionHandling::ARM:
    addPass(createDwarfEHPass());
    break;
  case ExceptionHandling::WinEH:
    // We support using both GCC-style and MSVC-style exceptions on Windows, so
    // add both preparation passes. Each pass will only actually run if it
    // recognizes the personality function.
    addPass(createWinEHPass());
    addPass(createDwarfEHPass());
    break;
  case ExceptionHandling::None:
    addPass(createLowerInvokePass());

    // The lower invoke pass may create unreachable code. Remove it.
    addPass(createUnreachableBlockEliminationPass());
    break;
  }
}

/// Add pass to prepare the LLVM IR for code generation. This should be done
/// before exception handling preparation passes.
void TargetPassConfig::addCodeGenPrepare() {
  if (getOptLevel() != CodeGenOpt::None && !DisableCGP)
    addPass(createCodeGenPreparePass());
  addPass(createRewriteSymbolsPass());
}

/// Add common passes that perform LLVM IR to IR transforms in preparation for
/// instruction selection.
void TargetPassConfig::addISelPrepare() {
  addPreISel();

  // Force codegen to run according to the callgraph.
  if (requiresCodeGenSCCOrder())
    addPass(new DummyCGSCCPass);

  // Add both the safe stack and the stack protection passes: each of them will
  // only protect functions that have corresponding attributes.
  addPass(createSafeStackPass());
  addPass(createStackProtectorPass());

  if (PrintISelInput)
    addPass(createPrintFunctionPass(
        dbgs(), "\n\n*** Final LLVM Code input to ISel ***\n"));

  // All passes which modify the LLVM IR are now complete; run the verifier
  // to ensure that the IR is valid.
  if (!DisableVerify)
    addPass(createVerifierPass());
}

bool TargetPassConfig::addCoreISelPasses() {
  // Enable FastISel with -fast, but allow that to be overridden.
  TM->setO0WantsFastISel(EnableFastISelOption != cl::BOU_FALSE);
  if (EnableFastISelOption == cl::BOU_TRUE ||
      (TM->getOptLevel() == CodeGenOpt::None && TM->getO0WantsFastISel()))
    TM->setFastISel(true);

  // Ask the target for an isel.
  // Enable GlobalISel if the target wants to, but allow that to be overriden.
  if (EnableGlobalISel == cl::BOU_TRUE ||
      (EnableGlobalISel == cl::BOU_UNSET && isGlobalISelEnabled())) {
    if (addIRTranslator())
      return true;

    addPreLegalizeMachineIR();

    if (addLegalizeMachineIR())
      return true;

    // Before running the register bank selector, ask the target if it
    // wants to run some passes.
    addPreRegBankSelect();

    if (addRegBankSelect())
      return true;

    addPreGlobalInstructionSelect();

    if (addGlobalInstructionSelect())
      return true;

    // Pass to reset the MachineFunction if the ISel failed.
    addPass(createResetMachineFunctionPass(
        reportDiagnosticWhenGlobalISelFallback(), isGlobalISelAbortEnabled()));

    // Provide a fallback path when we do not want to abort on
    // not-yet-supported input.
    if (!isGlobalISelAbortEnabled() && addInstSelector())
      return true;

  } else if (addInstSelector())
    return true;

  return false;
}

bool TargetPassConfig::addISelPasses() {
  if (TM->Options.EmulatedTLS)
    addPass(createLowerEmuTLSPass());

  addPass(createPreISelIntrinsicLoweringPass());
  addPass(createTargetTransformInfoWrapperPass(TM->getTargetIRAnalysis()));
  addIRPasses();
  addCodeGenPrepare();
  addPassesToHandleExceptions();
  addISelPrepare();

  return addCoreISelPasses();
}

/// -regalloc=... command line option.
static FunctionPass *useDefaultRegisterAllocator() { return nullptr; }
static cl::opt<RegisterRegAlloc::FunctionPassCtor, false,
               RegisterPassParser<RegisterRegAlloc> >
RegAlloc("regalloc",
         cl::init(&useDefaultRegisterAllocator),
         cl::desc("Register allocator to use"));

/// Add the complete set of target-independent postISel code generator passes.
///
/// This can be read as the standard order of major LLVM CodeGen stages. Stages
/// with nontrivial configuration or multiple passes are broken out below in
/// add%Stage routines.
///
/// Any TargetPassConfig::addXX routine may be overriden by the Target. The
/// addPre/Post methods with empty header implementations allow injecting
/// target-specific fixups just before or after major stages. Additionally,
/// targets have the flexibility to change pass order within a stage by
/// overriding default implementation of add%Stage routines below. Each
/// technique has maintainability tradeoffs because alternate pass orders are
/// not well supported. addPre/Post works better if the target pass is easily
/// tied to a common pass. But if it has subtle dependencies on multiple passes,
/// the target should override the stage instead.
///
/// TODO: We could use a single addPre/Post(ID) hook to allow pass injection
/// before/after any target-independent pass. But it's currently overkill.
void TargetPassConfig::addMachinePasses() {
  AddingMachinePasses = true;

  // Insert a machine instr printer pass after the specified pass.
  if (!StringRef(PrintMachineInstrs.getValue()).equals("") &&
      !StringRef(PrintMachineInstrs.getValue()).equals("option-unspecified")) {
    const PassRegistry *PR = PassRegistry::getPassRegistry();
    const PassInfo *TPI = PR->getPassInfo(PrintMachineInstrs.getValue());
    const PassInfo *IPI = PR->getPassInfo(StringRef("machineinstr-printer"));
    assert (TPI && IPI && "Pass ID not registered!");
    const char *TID = (const char *)(TPI->getTypeInfo());
    const char *IID = (const char *)(IPI->getTypeInfo());
    insertPass(TID, IID);
  }

  // Print the instruction selected machine code...
  printAndVerify("After Instruction Selection");

  if (TM->Options.EnableIPRA)
    addPass(createRegUsageInfoPropPass());

  // Expand pseudo-instructions emitted by ISel.
  addPass(&ExpandISelPseudosID);

  // Add passes that optimize machine instructions in SSA form.
  if (getOptLevel() != CodeGenOpt::None) {
    addMachineSSAOptimization();
  } else {
    // If the target requests it, assign local variables to stack slots relative
    // to one another and simplify frame index references where possible.
    addPass(&LocalStackSlotAllocationID, false);
  }

  // Run pre-ra passes.
  addPreRegAlloc();

  // Run register allocation and passes that are tightly coupled with it,
  // including phi elimination and scheduling.
  if (getOptimizeRegAlloc())
    addOptimizedRegAlloc(createRegAllocPass(true));
  else {
    if (RegAlloc != &useDefaultRegisterAllocator &&
        RegAlloc != &createFastRegisterAllocator)
      report_fatal_error("Must use fast (default) register allocator for unoptimized regalloc.");
    addFastRegAlloc(createRegAllocPass(false));
  }

  // Run post-ra passes.
  addPostRegAlloc();

  // Insert prolog/epilog code.  Eliminate abstract frame index references...
  if (getOptLevel() != CodeGenOpt::None)
    addPass(&ShrinkWrapID);

  // Prolog/Epilog inserter needs a TargetMachine to instantiate. But only
  // do so if it hasn't been disabled, substituted, or overridden.
  if (!isPassSubstitutedOrOverridden(&PrologEpilogCodeInserterID))
      addPass(createPrologEpilogInserterPass());

  /// Add passes that optimize machine instructions after register allocation.
  if (getOptLevel() != CodeGenOpt::None)
    addMachineLateOptimization();

  // Expand pseudo instructions before second scheduling pass.
  addPass(&ExpandPostRAPseudosID);

  // Run pre-sched2 passes.
  addPreSched2();

  if (EnableImplicitNullChecks)
    addPass(&ImplicitNullChecksID);

  // Second pass scheduler.
  // Let Target optionally insert this pass by itself at some other
  // point.
  if (getOptLevel() != CodeGenOpt::None &&
      !TM->targetSchedulesPostRAScheduling()) {
    if (MISchedPostRA)
      addPass(&PostMachineSchedulerID);
    else
      addPass(&PostRASchedulerID);
  }

  // GC
  if (addGCPasses()) {
    if (PrintGCInfo)
      addPass(createGCInfoPrinter(dbgs()), false, false);
  }

  // Basic block placement.
  if (getOptLevel() != CodeGenOpt::None)
    addBlockPlacement();

  addPreEmitPass();

  if (TM->Options.EnableIPRA)
    // Collect register usage information and produce a register mask of
    // clobbered registers, to be used to optimize call sites.
    addPass(createRegUsageInfoCollector());

  addPass(&FuncletLayoutID, false);

  addPass(&StackMapLivenessID, false);
  addPass(&LiveDebugValuesID, false);

  // Insert before XRay Instrumentation.
  addPass(&FEntryInserterID, false);

  addPass(&XRayInstrumentationID, false);
  addPass(&PatchableFunctionID, false);

  if (EnableMachineOutliner)
    PM->add(createMachineOutlinerPass());

  AddingMachinePasses = false;
}

/// Add passes that optimize machine instructions in SSA form.
void TargetPassConfig::addMachineSSAOptimization() {
  // Pre-ra tail duplication.
#if INTEL_CUSTOMIZATION
  //CSA EDIT: TailDuplication destroies natural loop form, don't do it for CSA
  if (getTM<TargetMachine>().getTargetTriple().getArchName() != "csa")
#endif
    addPass(&EarlyTailDuplicateID);

  // Optimize PHIs before DCE: removing dead PHI cycles may make more
  // instructions dead.
  addPass(&OptimizePHIsID, false);

  // This pass merges large allocas. StackSlotColoring is a different pass
  // which merges spill slots.
  addPass(&StackColoringID, false);

  // If the target requests it, assign local variables to stack slots relative
  // to one another and simplify frame index references where possible.
  addPass(&LocalStackSlotAllocationID, false);

  // With optimization, dead code should already be eliminated. However
  // there is one known exception: lowered code for arguments that are only
  // used by tail calls, where the tail calls reuse the incoming stack
  // arguments directly (see t11 in test/CodeGen/X86/sibcall.ll).
  addPass(&DeadMachineInstructionElimID);

  // Allow targets to insert passes that improve instruction level parallelism,
  // like if-conversion. Such passes will typically need dominator trees and
  // loop info, just like LICM and CSE below.
  addILPOpts();

  addPass(&MachineLICMID, false);
  addPass(&MachineCSEID, false);

  // Coalesce basic blocks with the same branch condition
  addPass(&BranchCoalescingID);

  addPass(&MachineSinkingID);

#if INTEL_CUSTOMIZATION
  // Allow targets to insert passes to have some low level pattern matching
  // optimizations.
  addAdvancedPatternMatchingOpts();
#endif // INTEL_CUSTOMIZATION

  addPass(&PeepholeOptimizerID);
  // Clean-up the dead code that may have been generated by peephole
  // rewriting.
  addPass(&DeadMachineInstructionElimID);
}

//===---------------------------------------------------------------------===//
/// Register Allocation Pass Configuration
//===---------------------------------------------------------------------===//

bool TargetPassConfig::getOptimizeRegAlloc() const {
  switch (OptimizeRegAlloc) {
  case cl::BOU_UNSET: return getOptLevel() != CodeGenOpt::None;
  case cl::BOU_TRUE:  return true;
  case cl::BOU_FALSE: return false;
  }
  llvm_unreachable("Invalid optimize-regalloc state");
}

/// RegisterRegAlloc's global Registry tracks allocator registration.
MachinePassRegistry RegisterRegAlloc::Registry;

/// A dummy default pass factory indicates whether the register allocator is
/// overridden on the command line.
static llvm::once_flag InitializeDefaultRegisterAllocatorFlag;

static RegisterRegAlloc
defaultRegAlloc("default",
                "pick register allocator based on -O option",
                useDefaultRegisterAllocator);

static void initializeDefaultRegisterAllocatorOnce() {
  RegisterRegAlloc::FunctionPassCtor Ctor = RegisterRegAlloc::getDefault();

  if (!Ctor) {
    Ctor = RegAlloc;
    RegisterRegAlloc::setDefault(RegAlloc);
  }
}

/// Instantiate the default register allocator pass for this target for either
/// the optimized or unoptimized allocation path. This will be added to the pass
/// manager by addFastRegAlloc in the unoptimized case or addOptimizedRegAlloc
/// in the optimized case.
///
/// A target that uses the standard regalloc pass order for fast or optimized
/// allocation may still override this for per-target regalloc
/// selection. But -regalloc=... always takes precedence.
FunctionPass *TargetPassConfig::createTargetRegisterAllocator(bool Optimized) {
  if (Optimized)
    return createGreedyRegisterAllocator();
  else
    return createFastRegisterAllocator();
}

/// Find and instantiate the register allocation pass requested by this target
/// at the current optimization level.  Different register allocators are
/// defined as separate passes because they may require different analysis.
///
/// This helper ensures that the regalloc= option is always available,
/// even for targets that override the default allocator.
///
/// FIXME: When MachinePassRegistry register pass IDs instead of function ptrs,
/// this can be folded into addPass.
FunctionPass *TargetPassConfig::createRegAllocPass(bool Optimized) {
  // Initialize the global default.
  llvm::call_once(InitializeDefaultRegisterAllocatorFlag,
                  initializeDefaultRegisterAllocatorOnce);

  RegisterRegAlloc::FunctionPassCtor Ctor = RegisterRegAlloc::getDefault();
  if (Ctor != useDefaultRegisterAllocator)
    return Ctor();

  // With no -regalloc= override, ask the target for a regalloc pass.
  return createTargetRegisterAllocator(Optimized);
}

/// Return true if the default global register allocator is in use and
/// has not be overriden on the command line with '-regalloc=...'
bool TargetPassConfig::usingDefaultRegAlloc() const {
  return RegAlloc.getNumOccurrences() == 0;
}

/// Add the minimum set of target-independent passes that are required for
/// register allocation. No coalescing or scheduling.
void TargetPassConfig::addFastRegAlloc(FunctionPass *RegAllocPass) {
  addPass(&PHIEliminationID, false);
  addPass(&TwoAddressInstructionPassID, false);

  if (RegAllocPass)
    addPass(RegAllocPass);
}

/// Add standard target-independent passes that are tightly coupled with
/// optimized register allocation, including coalescing, machine instruction
/// scheduling, and register allocation itself.
void TargetPassConfig::addOptimizedRegAlloc(FunctionPass *RegAllocPass) {
  addPass(&DetectDeadLanesID, false);

  addPass(&ProcessImplicitDefsID, false);

  // LiveVariables currently requires pure SSA form.
  //
  // FIXME: Once TwoAddressInstruction pass no longer uses kill flags,
  // LiveVariables can be removed completely, and LiveIntervals can be directly
  // computed. (We still either need to regenerate kill flags after regalloc, or
  // preferably fix the scavenger to not depend on them).
  addPass(&LiveVariablesID, false);

  // Edge splitting is smarter with machine loop info.
  addPass(&MachineLoopInfoID, false);
  addPass(&PHIEliminationID, false);

  // Eventually, we want to run LiveIntervals before PHI elimination.
  if (EarlyLiveIntervals)
    addPass(&LiveIntervalsID, false);

  addPass(&TwoAddressInstructionPassID, false);
  addPass(&RegisterCoalescerID);

  // The machine scheduler may accidentally create disconnected components
  // when moving subregister definitions around, avoid this by splitting them to
  // separate vregs before. Splitting can also improve reg. allocation quality.
  addPass(&RenameIndependentSubregsID);

  // PreRA instruction scheduling.
  addPass(&MachineSchedulerID);

  if (RegAllocPass) {
    // Add the selected register allocation pass.
    addPass(RegAllocPass);

    // Allow targets to change the register assignments before rewriting.
    addPreRewrite();

    // Finally rewrite virtual registers.
    addPass(&VirtRegRewriterID);

    // Perform stack slot coloring and post-ra machine LICM.
    //
    // FIXME: Re-enable coloring with register when it's capable of adding
    // kill markers.
    addPass(&StackSlotColoringID);

    // Run post-ra machine LICM to hoist reloads / remats.
    //
    // FIXME: can this move into MachineLateOptimization?
    addPass(&PostRAMachineLICMID);
  }
}

//===---------------------------------------------------------------------===//
/// Post RegAlloc Pass Configuration
//===---------------------------------------------------------------------===//

/// Add passes that optimize machine instructions after register allocation.
void TargetPassConfig::addMachineLateOptimization() {
  // Branch folding must be run after regalloc and prolog/epilog insertion.
  addPass(&BranchFolderPassID);

  // Tail duplication.
  // Note that duplicating tail just increases code size and degrades
  // performance for targets that require Structured Control Flow.
  // In addition it can also make CFG irreducible. Thus we disable it.
  if (!TM->requiresStructuredCFG())
    addPass(&TailDuplicateID);

  // Copy propagation.
  addPass(&MachineCopyPropagationID);
}

/// Add standard GC passes.
bool TargetPassConfig::addGCPasses() {
  addPass(&GCMachineCodeAnalysisID, false);
  return true;
}

/// Add standard basic block placement passes.
void TargetPassConfig::addBlockPlacement() {
  if (addPass(&MachineBlockPlacementID)) {
    // Run a separate pass to collect block placement statistics.
    if (EnableBlockPlacementStats)
      addPass(&MachineBlockPlacementStatsID);
  }
}

//===---------------------------------------------------------------------===//
/// GlobalISel Configuration
//===---------------------------------------------------------------------===//

bool TargetPassConfig::isGlobalISelEnabled() const {
  return false;
}

bool TargetPassConfig::isGlobalISelAbortEnabled() const {
  return EnableGlobalISelAbort == 1;
}

bool TargetPassConfig::reportDiagnosticWhenGlobalISelFallback() const {
  return EnableGlobalISelAbort == 2;
}<|MERGE_RESOLUTION|>--- conflicted
+++ resolved
@@ -46,13 +46,6 @@
 #include <cassert>
 #include <string>
 
-<<<<<<< HEAD
-#if INTEL_CUSTOMIZATION
-#include "llvm/Bitcode/CSASaveRawBC.h"
-#endif
-
-=======
->>>>>>> 1365eba9
 using namespace llvm;
 
 static cl::opt<bool> DisablePostRASched("disable-post-ra", cl::Hidden,
@@ -469,17 +462,6 @@
 /// Add common target configurable passes that perform LLVM IR to IR transforms
 /// following machine independent optimization.
 void TargetPassConfig::addIRPasses() {
-<<<<<<< HEAD
-
-#if INTEL_CUSTOMIZATION
-  // Add the CSASaveRawBC pass which will preserve the initial IR
-  // for a module. This must be added early so it gets IR that's
-  // equivalent to the Bitcode emmitted by the -flto option
-  addPass(createCSASaveRawBCPass());
-#endif
-
-=======
->>>>>>> 1365eba9
   switch (UseCFLAA) {
   case CFLAAType::Steensgaard:
     addPass(createCFLSteensAAWrapperPass());
