--- conflicted
+++ resolved
@@ -1,4 +1,3 @@
-<<<<<<< HEAD
 //===-- TargetPassConfig.cpp - Target independent code generation passes --===//
 //
 //                     The LLVM Compiler Infrastructure
@@ -38,927 +37,6 @@
 #include "llvm/Transforms/Utils/SymbolRewriter.h"
 
 #include "llvm/Bitcode/CSASaveRawBC.h"
-
-using namespace llvm;
-
-static cl::opt<bool> DisablePostRA("disable-post-ra", cl::Hidden,
-    cl::desc("Disable Post Regalloc"));
-static cl::opt<bool> DisableBranchFold("disable-branch-fold", cl::Hidden,
-    cl::desc("Disable branch folding"));
-static cl::opt<bool> DisableTailDuplicate("disable-tail-duplicate", cl::Hidden,
-    cl::desc("Disable tail duplication"));
-static cl::opt<bool> DisableEarlyTailDup("disable-early-taildup", cl::Hidden,
-    cl::desc("Disable pre-register allocation tail duplication"));
-static cl::opt<bool> DisableBlockPlacement("disable-block-placement",
-    cl::Hidden, cl::desc("Disable probability-driven block placement"));
-static cl::opt<bool> EnableBlockPlacementStats("enable-block-placement-stats",
-    cl::Hidden, cl::desc("Collect probability-driven block placement stats"));
-static cl::opt<bool> DisableSSC("disable-ssc", cl::Hidden,
-    cl::desc("Disable Stack Slot Coloring"));
-static cl::opt<bool> DisableMachineDCE("disable-machine-dce", cl::Hidden,
-    cl::desc("Disable Machine Dead Code Elimination"));
-static cl::opt<bool> DisableEarlyIfConversion("disable-early-ifcvt", cl::Hidden,
-    cl::desc("Disable Early If-conversion"));
-static cl::opt<bool> DisableMachineLICM("disable-machine-licm", cl::Hidden,
-    cl::desc("Disable Machine LICM"));
-static cl::opt<bool> DisableMachineCSE("disable-machine-cse", cl::Hidden,
-    cl::desc("Disable Machine Common Subexpression Elimination"));
-static cl::opt<cl::boolOrDefault> OptimizeRegAlloc(
-    "optimize-regalloc", cl::Hidden,
-    cl::desc("Enable optimized register allocation compilation path."));
-static cl::opt<bool> DisablePostRAMachineLICM("disable-postra-machine-licm",
-    cl::Hidden,
-    cl::desc("Disable Machine LICM"));
-static cl::opt<bool> DisableMachineSink("disable-machine-sink", cl::Hidden,
-    cl::desc("Disable Machine Sinking"));
-static cl::opt<bool> DisableLSR("disable-lsr", cl::Hidden,
-    cl::desc("Disable Loop Strength Reduction Pass"));
-static cl::opt<bool> DisableConstantHoisting("disable-constant-hoisting",
-    cl::Hidden, cl::desc("Disable ConstantHoisting"));
-static cl::opt<bool> DisableCGP("disable-cgp", cl::Hidden,
-    cl::desc("Disable Codegen Prepare"));
-static cl::opt<bool> DisableCopyProp("disable-copyprop", cl::Hidden,
-    cl::desc("Disable Copy Propagation pass"));
-static cl::opt<bool> DisablePartialLibcallInlining("disable-partial-libcall-inlining",
-    cl::Hidden, cl::desc("Disable Partial Libcall Inlining"));
-static cl::opt<bool> EnableImplicitNullChecks(
-    "enable-implicit-null-checks",
-    cl::desc("Fold null checks into faulting memory operations"),
-    cl::init(false));
-static cl::opt<bool> PrintLSR("print-lsr-output", cl::Hidden,
-    cl::desc("Print LLVM IR produced by the loop-reduce pass"));
-static cl::opt<bool> PrintISelInput("print-isel-input", cl::Hidden,
-    cl::desc("Print LLVM IR input to isel pass"));
-static cl::opt<bool> PrintGCInfo("print-gc", cl::Hidden,
-    cl::desc("Dump garbage collector data"));
-static cl::opt<bool> VerifyMachineCode("verify-machineinstrs", cl::Hidden,
-    cl::desc("Verify generated machine code"),
-    cl::init(false),
-    cl::ZeroOrMore);
-
-static cl::opt<std::string>
-PrintMachineInstrs("print-machineinstrs", cl::ValueOptional,
-                   cl::desc("Print machine instrs"),
-                   cl::value_desc("pass-name"), cl::init("option-unspecified"));
-
-static cl::opt<int> EnableGlobalISelAbort(
-    "global-isel-abort", cl::Hidden,
-    cl::desc("Enable abort calls when \"global\" instruction selection "
-             "fails to lower/select an instruction: 0 disable the abort, "
-             "1 enable the abort, and "
-             "2 disable the abort but emit a diagnostic on failure"),
-    cl::init(1));
-
-// Temporary option to allow experimenting with MachineScheduler as a post-RA
-// scheduler. Targets can "properly" enable this with
-// substitutePass(&PostRASchedulerID, &PostMachineSchedulerID).
-// Targets can return true in targetSchedulesPostRAScheduling() and
-// insert a PostRA scheduling pass wherever it wants.
-cl::opt<bool> MISchedPostRA("misched-postra", cl::Hidden,
-  cl::desc("Run MachineScheduler post regalloc (independent of preRA sched)"));
-
-// Experimental option to run live interval analysis early.
-static cl::opt<bool> EarlyLiveIntervals("early-live-intervals", cl::Hidden,
-    cl::desc("Run live interval analysis earlier in the pipeline"));
-
-// Experimental option to use CFL-AA in codegen
-enum class CFLAAType { None, Steensgaard, Andersen, Both };
-static cl::opt<CFLAAType> UseCFLAA(
-    "use-cfl-aa-in-codegen", cl::init(CFLAAType::None), cl::Hidden,
-    cl::desc("Enable the new, experimental CFL alias analysis in CodeGen"),
-    cl::values(clEnumValN(CFLAAType::None, "none", "Disable CFL-AA"),
-               clEnumValN(CFLAAType::Steensgaard, "steens",
-                          "Enable unification-based CFL-AA"),
-               clEnumValN(CFLAAType::Andersen, "anders",
-                          "Enable inclusion-based CFL-AA"),
-               clEnumValN(CFLAAType::Both, "both", 
-                          "Enable both variants of CFL-AA")));
-
-/// Allow standard passes to be disabled by command line options. This supports
-/// simple binary flags that either suppress the pass or do nothing.
-/// i.e. -disable-mypass=false has no effect.
-/// These should be converted to boolOrDefault in order to use applyOverride.
-static IdentifyingPassPtr applyDisable(IdentifyingPassPtr PassID,
-                                       bool Override) {
-  if (Override)
-    return IdentifyingPassPtr();
-  return PassID;
-}
-
-/// Allow standard passes to be disabled by the command line, regardless of who
-/// is adding the pass.
-///
-/// StandardID is the pass identified in the standard pass pipeline and provided
-/// to addPass(). It may be a target-specific ID in the case that the target
-/// directly adds its own pass, but in that case we harmlessly fall through.
-///
-/// TargetID is the pass that the target has configured to override StandardID.
-///
-/// StandardID may be a pseudo ID. In that case TargetID is the name of the real
-/// pass to run. This allows multiple options to control a single pass depending
-/// on where in the pipeline that pass is added.
-static IdentifyingPassPtr overridePass(AnalysisID StandardID,
-                                       IdentifyingPassPtr TargetID) {
-  if (StandardID == &PostRASchedulerID)
-    return applyDisable(TargetID, DisablePostRA);
-
-  if (StandardID == &BranchFolderPassID)
-    return applyDisable(TargetID, DisableBranchFold);
-
-  if (StandardID == &TailDuplicateID)
-    return applyDisable(TargetID, DisableTailDuplicate);
-
-  if (StandardID == &TargetPassConfig::EarlyTailDuplicateID)
-    return applyDisable(TargetID, DisableEarlyTailDup);
-
-  if (StandardID == &MachineBlockPlacementID)
-    return applyDisable(TargetID, DisableBlockPlacement);
-
-  if (StandardID == &StackSlotColoringID)
-    return applyDisable(TargetID, DisableSSC);
-
-  if (StandardID == &DeadMachineInstructionElimID)
-    return applyDisable(TargetID, DisableMachineDCE);
-
-  if (StandardID == &EarlyIfConverterID)
-    return applyDisable(TargetID, DisableEarlyIfConversion);
-
-  if (StandardID == &MachineLICMID)
-    return applyDisable(TargetID, DisableMachineLICM);
-
-  if (StandardID == &MachineCSEID)
-    return applyDisable(TargetID, DisableMachineCSE);
-
-  if (StandardID == &TargetPassConfig::PostRAMachineLICMID)
-    return applyDisable(TargetID, DisablePostRAMachineLICM);
-
-  if (StandardID == &MachineSinkingID)
-    return applyDisable(TargetID, DisableMachineSink);
-
-  if (StandardID == &MachineCopyPropagationID)
-    return applyDisable(TargetID, DisableCopyProp);
-
-  return TargetID;
-}
-
-//===---------------------------------------------------------------------===//
-/// TargetPassConfig
-//===---------------------------------------------------------------------===//
-
-INITIALIZE_PASS(TargetPassConfig, "targetpassconfig",
-                "Target Pass Configuration", false, false)
-char TargetPassConfig::ID = 0;
-
-// Pseudo Pass IDs.
-char TargetPassConfig::EarlyTailDuplicateID = 0;
-char TargetPassConfig::PostRAMachineLICMID = 0;
-
-namespace {
-struct InsertedPass {
-  AnalysisID TargetPassID;
-  IdentifyingPassPtr InsertedPassID;
-  bool VerifyAfter;
-  bool PrintAfter;
-
-  InsertedPass(AnalysisID TargetPassID, IdentifyingPassPtr InsertedPassID,
-               bool VerifyAfter, bool PrintAfter)
-      : TargetPassID(TargetPassID), InsertedPassID(InsertedPassID),
-        VerifyAfter(VerifyAfter), PrintAfter(PrintAfter) {}
-
-  Pass *getInsertedPass() const {
-    assert(InsertedPassID.isValid() && "Illegal Pass ID!");
-    if (InsertedPassID.isInstance())
-      return InsertedPassID.getInstance();
-    Pass *NP = Pass::createPass(InsertedPassID.getID());
-    assert(NP && "Pass ID not registered");
-    return NP;
-  }
-};
-}
-
-namespace llvm {
-class PassConfigImpl {
-public:
-  // List of passes explicitly substituted by this target. Normally this is
-  // empty, but it is a convenient way to suppress or replace specific passes
-  // that are part of a standard pass pipeline without overridding the entire
-  // pipeline. This mechanism allows target options to inherit a standard pass's
-  // user interface. For example, a target may disable a standard pass by
-  // default by substituting a pass ID of zero, and the user may still enable
-  // that standard pass with an explicit command line option.
-  DenseMap<AnalysisID,IdentifyingPassPtr> TargetPasses;
-
-  /// Store the pairs of <AnalysisID, AnalysisID> of which the second pass
-  /// is inserted after each instance of the first one.
-  SmallVector<InsertedPass, 4> InsertedPasses;
-};
-} // namespace llvm
-
-// Out of line virtual method.
-TargetPassConfig::~TargetPassConfig() {
-  delete Impl;
-}
-
-// Out of line constructor provides default values for pass options and
-// registers all common codegen passes.
-TargetPassConfig::TargetPassConfig(TargetMachine *tm, PassManagerBase &pm)
-    : ImmutablePass(ID), PM(&pm), Started(true), Stopped(false),
-      AddingMachinePasses(false), TM(tm), Impl(nullptr), Initialized(false),
-      DisableVerify(false), EnableTailMerge(true) {
-
-  Impl = new PassConfigImpl();
-
-  // Register all target independent codegen passes to activate their PassIDs,
-  // including this pass itself.
-  initializeCodeGen(*PassRegistry::getPassRegistry());
-
-  // Also register alias analysis passes required by codegen passes.
-  initializeBasicAAWrapperPassPass(*PassRegistry::getPassRegistry());
-  initializeAAResultsWrapperPassPass(*PassRegistry::getPassRegistry());
-
-  // Substitute Pseudo Pass IDs for real ones.
-  substitutePass(&EarlyTailDuplicateID, &TailDuplicateID);
-  substitutePass(&PostRAMachineLICMID, &MachineLICMID);
-
-  if (StringRef(PrintMachineInstrs.getValue()).equals(""))
-    TM->Options.PrintMachineCode = true;
-}
-
-CodeGenOpt::Level TargetPassConfig::getOptLevel() const {
-  return TM->getOptLevel();
-}
-
-/// Insert InsertedPassID pass after TargetPassID.
-void TargetPassConfig::insertPass(AnalysisID TargetPassID,
-                                  IdentifyingPassPtr InsertedPassID,
-                                  bool VerifyAfter, bool PrintAfter) {
-  assert(((!InsertedPassID.isInstance() &&
-           TargetPassID != InsertedPassID.getID()) ||
-          (InsertedPassID.isInstance() &&
-           TargetPassID != InsertedPassID.getInstance()->getPassID())) &&
-         "Insert a pass after itself!");
-  Impl->InsertedPasses.emplace_back(TargetPassID, InsertedPassID, VerifyAfter,
-                                    PrintAfter);
-}
-
-/// createPassConfig - Create a pass configuration object to be used by
-/// addPassToEmitX methods for generating a pipeline of CodeGen passes.
-///
-/// Targets may override this to extend TargetPassConfig.
-TargetPassConfig *LLVMTargetMachine::createPassConfig(PassManagerBase &PM) {
-  return new TargetPassConfig(this, PM);
-}
-
-TargetPassConfig::TargetPassConfig()
-  : ImmutablePass(ID), PM(nullptr) {
-  llvm_unreachable("TargetPassConfig should not be constructed on-the-fly");
-}
-
-// Helper to verify the analysis is really immutable.
-void TargetPassConfig::setOpt(bool &Opt, bool Val) {
-  assert(!Initialized && "PassConfig is immutable");
-  Opt = Val;
-}
-
-void TargetPassConfig::substitutePass(AnalysisID StandardID,
-                                      IdentifyingPassPtr TargetID) {
-  Impl->TargetPasses[StandardID] = TargetID;
-}
-
-IdentifyingPassPtr TargetPassConfig::getPassSubstitution(AnalysisID ID) const {
-  DenseMap<AnalysisID, IdentifyingPassPtr>::const_iterator
-    I = Impl->TargetPasses.find(ID);
-  if (I == Impl->TargetPasses.end())
-    return ID;
-  return I->second;
-}
-
-bool TargetPassConfig::isPassSubstitutedOrOverridden(AnalysisID ID) const {
-  IdentifyingPassPtr TargetID = getPassSubstitution(ID);
-  IdentifyingPassPtr FinalPtr = overridePass(ID, TargetID);
-  return !FinalPtr.isValid() || FinalPtr.isInstance() ||
-      FinalPtr.getID() != ID;
-}
-
-/// Add a pass to the PassManager if that pass is supposed to be run.  If the
-/// Started/Stopped flags indicate either that the compilation should start at
-/// a later pass or that it should stop after an earlier pass, then do not add
-/// the pass.  Finally, compare the current pass against the StartAfter
-/// and StopAfter options and change the Started/Stopped flags accordingly.
-void TargetPassConfig::addPass(Pass *P, bool verifyAfter, bool printAfter) {
-  assert(!Initialized && "PassConfig is immutable");
-
-  // Cache the Pass ID here in case the pass manager finds this pass is
-  // redundant with ones already scheduled / available, and deletes it.
-  // Fundamentally, once we add the pass to the manager, we no longer own it
-  // and shouldn't reference it.
-  AnalysisID PassID = P->getPassID();
-
-  if (StartBefore == PassID)
-    Started = true;
-  if (StopBefore == PassID)
-    Stopped = true;
-  if (Started && !Stopped) {
-    std::string Banner;
-    // Construct banner message before PM->add() as that may delete the pass.
-    if (AddingMachinePasses && (printAfter || verifyAfter))
-      Banner = std::string("After ") + std::string(P->getPassName());
-    PM->add(P);
-    if (AddingMachinePasses) {
-      if (printAfter)
-        addPrintPass(Banner);
-      if (verifyAfter)
-        addVerifyPass(Banner);
-    }
-
-    // Add the passes after the pass P if there is any.
-    for (auto IP : Impl->InsertedPasses) {
-      if (IP.TargetPassID == PassID)
-        addPass(IP.getInsertedPass(), IP.VerifyAfter, IP.PrintAfter);
-    }
-  } else {
-    delete P;
-  }
-  if (StopAfter == PassID)
-    Stopped = true;
-  if (StartAfter == PassID)
-    Started = true;
-  if (Stopped && !Started)
-    report_fatal_error("Cannot stop compilation after pass that is not run");
-}
-
-/// Add a CodeGen pass at this point in the pipeline after checking for target
-/// and command line overrides.
-///
-/// addPass cannot return a pointer to the pass instance because is internal the
-/// PassManager and the instance we create here may already be freed.
-AnalysisID TargetPassConfig::addPass(AnalysisID PassID, bool verifyAfter,
-                                     bool printAfter) {
-  IdentifyingPassPtr TargetID = getPassSubstitution(PassID);
-  IdentifyingPassPtr FinalPtr = overridePass(PassID, TargetID);
-  if (!FinalPtr.isValid())
-    return nullptr;
-
-  Pass *P;
-  if (FinalPtr.isInstance())
-    P = FinalPtr.getInstance();
-  else {
-    P = Pass::createPass(FinalPtr.getID());
-    if (!P)
-      llvm_unreachable("Pass ID not registered");
-  }
-  AnalysisID FinalID = P->getPassID();
-  addPass(P, verifyAfter, printAfter); // Ends the lifetime of P.
-
-  return FinalID;
-}
-
-void TargetPassConfig::printAndVerify(const std::string &Banner) {
-  addPrintPass(Banner);
-  addVerifyPass(Banner);
-}
-
-void TargetPassConfig::addPrintPass(const std::string &Banner) {
-  if (TM->shouldPrintMachineCode())
-    PM->add(createMachineFunctionPrinterPass(dbgs(), Banner));
-}
-
-void TargetPassConfig::addVerifyPass(const std::string &Banner) {
-  if (VerifyMachineCode)
-    PM->add(createMachineVerifierPass(Banner));
-}
-
-/// Add common target configurable passes that perform LLVM IR to IR transforms
-/// following machine independent optimization.
-void TargetPassConfig::addIRPasses() {
-
-  // Add the CSASaveRawBC pass which will preserve the initial IR
-  // for a module. This must be added early so it gets IR that's
-  // equivalent to the Bitcode emmitted by the -flto option
-  addPass(createCSASaveRawBCPass());
-
-  switch (UseCFLAA) {
-  case CFLAAType::Steensgaard:
-    addPass(createCFLSteensAAWrapperPass());
-    break;
-  case CFLAAType::Andersen:
-    addPass(createCFLAndersAAWrapperPass());
-    break;
-  case CFLAAType::Both:
-    addPass(createCFLAndersAAWrapperPass());
-    addPass(createCFLSteensAAWrapperPass());
-    break;
-  default:
-    break;
-  }
-
-  // Basic AliasAnalysis support.
-  // Add TypeBasedAliasAnalysis before BasicAliasAnalysis so that
-  // BasicAliasAnalysis wins if they disagree. This is intended to help
-  // support "obvious" type-punning idioms.
-  addPass(createTypeBasedAAWrapperPass());
-  addPass(createScopedNoAliasAAWrapperPass());
-  addPass(createBasicAAWrapperPass());
-
-  // Before running any passes, run the verifier to determine if the input
-  // coming from the front-end and/or optimizer is valid.
-  if (!DisableVerify)
-    addPass(createVerifierPass());
-
-  // Run loop strength reduction before anything else.
-  if (getOptLevel() != CodeGenOpt::None && !DisableLSR) {
-    addPass(createLoopStrengthReducePass());
-    if (PrintLSR)
-      addPass(createPrintFunctionPass(dbgs(), "\n\n*** Code after LSR ***\n"));
-  }
-
-  // Run GC lowering passes for builtin collectors
-  // TODO: add a pass insertion point here
-  addPass(createGCLoweringPass());
-  addPass(createShadowStackGCLoweringPass());
-
-  // Make sure that no unreachable blocks are instruction selected.
-  addPass(createUnreachableBlockEliminationPass());
-
-  // Prepare expensive constants for SelectionDAG.
-  if (getOptLevel() != CodeGenOpt::None && !DisableConstantHoisting)
-    addPass(createConstantHoistingPass());
-
-  if (getOptLevel() != CodeGenOpt::None && !DisablePartialLibcallInlining)
-    addPass(createPartiallyInlineLibCallsPass());
-
-  // Insert calls to mcount-like functions.
-  addPass(createCountingFunctionInserterPass());
-}
-
-/// Turn exception handling constructs into something the code generators can
-/// handle.
-void TargetPassConfig::addPassesToHandleExceptions() {
-  const MCAsmInfo *MCAI = TM->getMCAsmInfo();
-  assert(MCAI && "No MCAsmInfo");
-  switch (MCAI->getExceptionHandlingType()) {
-  case ExceptionHandling::SjLj:
-    // SjLj piggy-backs on dwarf for this bit. The cleanups done apply to both
-    // Dwarf EH prepare needs to be run after SjLj prepare. Otherwise,
-    // catch info can get misplaced when a selector ends up more than one block
-    // removed from the parent invoke(s). This could happen when a landing
-    // pad is shared by multiple invokes and is also a target of a normal
-    // edge from elsewhere.
-    addPass(createSjLjEHPreparePass());
-    LLVM_FALLTHROUGH;
-  case ExceptionHandling::DwarfCFI:
-  case ExceptionHandling::ARM:
-    addPass(createDwarfEHPass(TM));
-    break;
-  case ExceptionHandling::WinEH:
-    // We support using both GCC-style and MSVC-style exceptions on Windows, so
-    // add both preparation passes. Each pass will only actually run if it
-    // recognizes the personality function.
-    addPass(createWinEHPass(TM));
-    addPass(createDwarfEHPass(TM));
-    break;
-  case ExceptionHandling::None:
-    addPass(createLowerInvokePass());
-
-    // The lower invoke pass may create unreachable code. Remove it.
-    addPass(createUnreachableBlockEliminationPass());
-    break;
-  }
-}
-
-/// Add pass to prepare the LLVM IR for code generation. This should be done
-/// before exception handling preparation passes.
-void TargetPassConfig::addCodeGenPrepare() {
-  if (getOptLevel() != CodeGenOpt::None && !DisableCGP)
-    addPass(createCodeGenPreparePass(TM));
-  addPass(createRewriteSymbolsPass());
-}
-
-/// Add common passes that perform LLVM IR to IR transforms in preparation for
-/// instruction selection.
-void TargetPassConfig::addISelPrepare() {
-  addPreISel();
-
-  // Force codegen to run according to the callgraph.
-  if (TM->Options.EnableIPRA)
-    addPass(new DummyCGSCCPass);
-
-  // Add both the safe stack and the stack protection passes: each of them will
-  // only protect functions that have corresponding attributes.
-  addPass(createSafeStackPass(TM));
-  addPass(createStackProtectorPass(TM));
-
-  if (PrintISelInput)
-    addPass(createPrintFunctionPass(
-        dbgs(), "\n\n*** Final LLVM Code input to ISel ***\n"));
-
-  // All passes which modify the LLVM IR are now complete; run the verifier
-  // to ensure that the IR is valid.
-  if (!DisableVerify)
-    addPass(createVerifierPass());
-}
-
-/// Add the complete set of target-independent postISel code generator passes.
-///
-/// This can be read as the standard order of major LLVM CodeGen stages. Stages
-/// with nontrivial configuration or multiple passes are broken out below in
-/// add%Stage routines.
-///
-/// Any TargetPassConfig::addXX routine may be overriden by the Target. The
-/// addPre/Post methods with empty header implementations allow injecting
-/// target-specific fixups just before or after major stages. Additionally,
-/// targets have the flexibility to change pass order within a stage by
-/// overriding default implementation of add%Stage routines below. Each
-/// technique has maintainability tradeoffs because alternate pass orders are
-/// not well supported. addPre/Post works better if the target pass is easily
-/// tied to a common pass. But if it has subtle dependencies on multiple passes,
-/// the target should override the stage instead.
-///
-/// TODO: We could use a single addPre/Post(ID) hook to allow pass injection
-/// before/after any target-independent pass. But it's currently overkill.
-void TargetPassConfig::addMachinePasses() {
-  AddingMachinePasses = true;
-
-  // Insert a machine instr printer pass after the specified pass.
-  if (!StringRef(PrintMachineInstrs.getValue()).equals("") &&
-      !StringRef(PrintMachineInstrs.getValue()).equals("option-unspecified")) {
-    const PassRegistry *PR = PassRegistry::getPassRegistry();
-    const PassInfo *TPI = PR->getPassInfo(PrintMachineInstrs.getValue());
-    const PassInfo *IPI = PR->getPassInfo(StringRef("machineinstr-printer"));
-    assert (TPI && IPI && "Pass ID not registered!");
-    const char *TID = (const char *)(TPI->getTypeInfo());
-    const char *IID = (const char *)(IPI->getTypeInfo());
-    insertPass(TID, IID);
-  }
-
-  // Print the instruction selected machine code...
-  printAndVerify("After Instruction Selection");
-
-  if (TM->Options.EnableIPRA)
-    addPass(createRegUsageInfoPropPass());
-
-  // Expand pseudo-instructions emitted by ISel.
-  addPass(&ExpandISelPseudosID);
-
-  // Add passes that optimize machine instructions in SSA form.
-  if (getOptLevel() != CodeGenOpt::None) {
-    addMachineSSAOptimization();
-  } else {
-    // If the target requests it, assign local variables to stack slots relative
-    // to one another and simplify frame index references where possible.
-    addPass(&LocalStackSlotAllocationID, false);
-  }
-
-  // Run pre-ra passes.
-  addPreRegAlloc();
-
-  // Run register allocation and passes that are tightly coupled with it,
-  // including phi elimination and scheduling.
-  if (getOptimizeRegAlloc())
-    addOptimizedRegAlloc(createRegAllocPass(true));
-  else
-    addFastRegAlloc(createRegAllocPass(false));
-
-  // Run post-ra passes.
-  addPostRegAlloc();
-
-  // Insert prolog/epilog code.  Eliminate abstract frame index references...
-  if (getOptLevel() != CodeGenOpt::None)
-    addPass(&ShrinkWrapID);
-
-  // Prolog/Epilog inserter needs a TargetMachine to instantiate. But only
-  // do so if it hasn't been disabled, substituted, or overridden.
-  if (!isPassSubstitutedOrOverridden(&PrologEpilogCodeInserterID))
-      addPass(createPrologEpilogInserterPass(TM));
-
-  /// Add passes that optimize machine instructions after register allocation.
-  if (getOptLevel() != CodeGenOpt::None)
-    addMachineLateOptimization();
-
-  // Expand pseudo instructions before second scheduling pass.
-  addPass(&ExpandPostRAPseudosID);
-
-  // Run pre-sched2 passes.
-  addPreSched2();
-
-  if (EnableImplicitNullChecks)
-    addPass(&ImplicitNullChecksID);
-
-  // Second pass scheduler.
-  // Let Target optionally insert this pass by itself at some other
-  // point.
-  if (getOptLevel() != CodeGenOpt::None &&
-      !TM->targetSchedulesPostRAScheduling()) {
-    if (MISchedPostRA)
-      addPass(&PostMachineSchedulerID);
-    else
-      addPass(&PostRASchedulerID);
-  }
-
-  // GC
-  if (addGCPasses()) {
-    if (PrintGCInfo)
-      addPass(createGCInfoPrinter(dbgs()), false, false);
-  }
-
-  // Basic block placement.
-  if (getOptLevel() != CodeGenOpt::None)
-    addBlockPlacement();
-
-  addPreEmitPass();
-
-  if (TM->Options.EnableIPRA)
-    // Collect register usage information and produce a register mask of
-    // clobbered registers, to be used to optimize call sites.
-    addPass(createRegUsageInfoCollector());
-
-  addPass(&FuncletLayoutID, false);
-
-  addPass(&StackMapLivenessID, false);
-  addPass(&LiveDebugValuesID, false);
-
-  addPass(&XRayInstrumentationID, false);
-  addPass(&PatchableFunctionID, false);
-
-  AddingMachinePasses = false;
-}
-
-/// Add passes that optimize machine instructions in SSA form.
-void TargetPassConfig::addMachineSSAOptimization() {
-  //CSA EDIT: TailDuplication destroies natural loop form, don't do it for CSA
-  if (getTM<TargetMachine>().getTargetTriple().getArchName() != "csa") {
-    // Pre-ra tail duplication.
-    addPass(&EarlyTailDuplicateID);
-  }
-  // Optimize PHIs before DCE: removing dead PHI cycles may make more
-  // instructions dead.
-  addPass(&OptimizePHIsID, false);
-
-  // This pass merges large allocas. StackSlotColoring is a different pass
-  // which merges spill slots.
-  addPass(&StackColoringID, false);
-
-  // If the target requests it, assign local variables to stack slots relative
-  // to one another and simplify frame index references where possible.
-  addPass(&LocalStackSlotAllocationID, false);
-
-  // With optimization, dead code should already be eliminated. However
-  // there is one known exception: lowered code for arguments that are only
-  // used by tail calls, where the tail calls reuse the incoming stack
-  // arguments directly (see t11 in test/CodeGen/X86/sibcall.ll).
-  addPass(&DeadMachineInstructionElimID);
-
-  // Allow targets to insert passes that improve instruction level parallelism,
-  // like if-conversion. Such passes will typically need dominator trees and
-  // loop info, just like LICM and CSE below.
-  addILPOpts();
-
-  addPass(&MachineLICMID, false);
-  addPass(&MachineCSEID, false);
-  addPass(&MachineSinkingID);
-
-  addPass(&PeepholeOptimizerID);
-  // Clean-up the dead code that may have been generated by peephole
-  // rewriting.
-  addPass(&DeadMachineInstructionElimID);
-}
-
-//===---------------------------------------------------------------------===//
-/// Register Allocation Pass Configuration
-//===---------------------------------------------------------------------===//
-
-bool TargetPassConfig::getOptimizeRegAlloc() const {
-  switch (OptimizeRegAlloc) {
-  case cl::BOU_UNSET: return getOptLevel() != CodeGenOpt::None;
-  case cl::BOU_TRUE:  return true;
-  case cl::BOU_FALSE: return false;
-  }
-  llvm_unreachable("Invalid optimize-regalloc state");
-}
-
-/// RegisterRegAlloc's global Registry tracks allocator registration.
-MachinePassRegistry RegisterRegAlloc::Registry;
-
-/// A dummy default pass factory indicates whether the register allocator is
-/// overridden on the command line.
-LLVM_DEFINE_ONCE_FLAG(InitializeDefaultRegisterAllocatorFlag);
-static FunctionPass *useDefaultRegisterAllocator() { return nullptr; }
-static RegisterRegAlloc
-defaultRegAlloc("default",
-                "pick register allocator based on -O option",
-                useDefaultRegisterAllocator);
-
-/// -regalloc=... command line option.
-static cl::opt<RegisterRegAlloc::FunctionPassCtor, false,
-               RegisterPassParser<RegisterRegAlloc> >
-RegAlloc("regalloc",
-         cl::init(&useDefaultRegisterAllocator),
-         cl::desc("Register allocator to use"));
-
-static void initializeDefaultRegisterAllocatorOnce() {
-  RegisterRegAlloc::FunctionPassCtor Ctor = RegisterRegAlloc::getDefault();
-
-  if (!Ctor) {
-    Ctor = RegAlloc;
-    RegisterRegAlloc::setDefault(RegAlloc);
-  }
-}
-
-
-/// Instantiate the default register allocator pass for this target for either
-/// the optimized or unoptimized allocation path. This will be added to the pass
-/// manager by addFastRegAlloc in the unoptimized case or addOptimizedRegAlloc
-/// in the optimized case.
-///
-/// A target that uses the standard regalloc pass order for fast or optimized
-/// allocation may still override this for per-target regalloc
-/// selection. But -regalloc=... always takes precedence.
-FunctionPass *TargetPassConfig::createTargetRegisterAllocator(bool Optimized) {
-  if (Optimized)
-    return createGreedyRegisterAllocator();
-  else
-    return createFastRegisterAllocator();
-}
-
-/// Find and instantiate the register allocation pass requested by this target
-/// at the current optimization level.  Different register allocators are
-/// defined as separate passes because they may require different analysis.
-///
-/// This helper ensures that the regalloc= option is always available,
-/// even for targets that override the default allocator.
-///
-/// FIXME: When MachinePassRegistry register pass IDs instead of function ptrs,
-/// this can be folded into addPass.
-FunctionPass *TargetPassConfig::createRegAllocPass(bool Optimized) {
-  // Initialize the global default.
-  llvm::call_once(InitializeDefaultRegisterAllocatorFlag,
-                  initializeDefaultRegisterAllocatorOnce);
-
-  RegisterRegAlloc::FunctionPassCtor Ctor = RegisterRegAlloc::getDefault();
-  if (Ctor != useDefaultRegisterAllocator)
-    return Ctor();
-
-  // With no -regalloc= override, ask the target for a regalloc pass.
-  return createTargetRegisterAllocator(Optimized);
-}
-
-/// Return true if the default global register allocator is in use and
-/// has not be overriden on the command line with '-regalloc=...'
-bool TargetPassConfig::usingDefaultRegAlloc() const {
-  return RegAlloc.getNumOccurrences() == 0;
-}
-
-/// Add the minimum set of target-independent passes that are required for
-/// register allocation. No coalescing or scheduling.
-void TargetPassConfig::addFastRegAlloc(FunctionPass *RegAllocPass) {
-  addPass(&PHIEliminationID, false);
-  addPass(&TwoAddressInstructionPassID, false);
-
-  if (RegAllocPass)
-    addPass(RegAllocPass);
-}
-
-/// Add standard target-independent passes that are tightly coupled with
-/// optimized register allocation, including coalescing, machine instruction
-/// scheduling, and register allocation itself.
-void TargetPassConfig::addOptimizedRegAlloc(FunctionPass *RegAllocPass) {
-  addPass(&DetectDeadLanesID, false);
-
-  addPass(&ProcessImplicitDefsID, false);
-
-  // LiveVariables currently requires pure SSA form.
-  //
-  // FIXME: Once TwoAddressInstruction pass no longer uses kill flags,
-  // LiveVariables can be removed completely, and LiveIntervals can be directly
-  // computed. (We still either need to regenerate kill flags after regalloc, or
-  // preferably fix the scavenger to not depend on them).
-  addPass(&LiveVariablesID, false);
-
-  // Edge splitting is smarter with machine loop info.
-  addPass(&MachineLoopInfoID, false);
-  addPass(&PHIEliminationID, false);
-
-  // Eventually, we want to run LiveIntervals before PHI elimination.
-  if (EarlyLiveIntervals)
-    addPass(&LiveIntervalsID, false);
-
-  addPass(&TwoAddressInstructionPassID, false);
-  addPass(&RegisterCoalescerID);
-
-  // The machine scheduler may accidentally create disconnected components
-  // when moving subregister definitions around, avoid this by splitting them to
-  // separate vregs before. Splitting can also improve reg. allocation quality.
-  addPass(&RenameIndependentSubregsID);
-
-  // PreRA instruction scheduling.
-  addPass(&MachineSchedulerID);
-
-  if (RegAllocPass) {
-    // Add the selected register allocation pass.
-    addPass(RegAllocPass);
-
-    // Allow targets to change the register assignments before rewriting.
-    addPreRewrite();
-
-    // Finally rewrite virtual registers.
-    addPass(&VirtRegRewriterID);
-
-    // Perform stack slot coloring and post-ra machine LICM.
-    //
-    // FIXME: Re-enable coloring with register when it's capable of adding
-    // kill markers.
-    addPass(&StackSlotColoringID);
-
-    // Run post-ra machine LICM to hoist reloads / remats.
-    //
-    // FIXME: can this move into MachineLateOptimization?
-    addPass(&PostRAMachineLICMID);
-  }
-}
-
-//===---------------------------------------------------------------------===//
-/// Post RegAlloc Pass Configuration
-//===---------------------------------------------------------------------===//
-
-/// Add passes that optimize machine instructions after register allocation.
-void TargetPassConfig::addMachineLateOptimization() {
-  // Branch folding must be run after regalloc and prolog/epilog insertion.
-  addPass(&BranchFolderPassID);
-
-  // Tail duplication.
-  // Note that duplicating tail just increases code size and degrades
-  // performance for targets that require Structured Control Flow.
-  // In addition it can also make CFG irreducible. Thus we disable it.
-  if (!TM->requiresStructuredCFG())
-    addPass(&TailDuplicateID);
-
-  // Copy propagation.
-  addPass(&MachineCopyPropagationID);
-}
-
-/// Add standard GC passes.
-bool TargetPassConfig::addGCPasses() {
-  addPass(&GCMachineCodeAnalysisID, false);
-  return true;
-}
-
-/// Add standard basic block placement passes.
-void TargetPassConfig::addBlockPlacement() {
-  if (addPass(&MachineBlockPlacementID)) {
-    // Run a separate pass to collect block placement statistics.
-    if (EnableBlockPlacementStats)
-      addPass(&MachineBlockPlacementStatsID);
-  }
-}
-
-//===---------------------------------------------------------------------===//
-/// GlobalISel Configuration
-//===---------------------------------------------------------------------===//
-bool TargetPassConfig::isGlobalISelAbortEnabled() const {
-  return EnableGlobalISelAbort == 1;
-}
-
-bool TargetPassConfig::reportDiagnosticWhenGlobalISelFallback() const {
-  return EnableGlobalISelAbort == 2;
-}
-=======
-//===-- TargetPassConfig.cpp - Target independent code generation passes --===//
-//
-//                     The LLVM Compiler Infrastructure
-//
-// This file is distributed under the University of Illinois Open Source
-// License. See LICENSE.TXT for details.
-//
-//===----------------------------------------------------------------------===//
-//
-// This file defines interfaces to access the target independent code
-// generation passes provided by the LLVM backend.
-//
-//===---------------------------------------------------------------------===//
-
-#include "llvm/CodeGen/TargetPassConfig.h"
-
-#include "llvm/Analysis/BasicAliasAnalysis.h"
-#include "llvm/Analysis/CFLAndersAliasAnalysis.h"
-#include "llvm/Analysis/CFLSteensAliasAnalysis.h"
-#include "llvm/Analysis/CallGraphSCCPass.h"
-#include "llvm/Analysis/Passes.h"
-#include "llvm/Analysis/ScopedNoAliasAA.h"
-#include "llvm/Analysis/TypeBasedAliasAnalysis.h"
-#include "llvm/CodeGen/MachineFunctionPass.h"
-#include "llvm/CodeGen/RegAllocRegistry.h"
-#include "llvm/CodeGen/RegisterUsageInfo.h"
-#include "llvm/IR/IRPrintingPasses.h"
-#include "llvm/IR/LegacyPassManager.h"
-#include "llvm/IR/Verifier.h"
-#include "llvm/MC/MCAsmInfo.h"
-#include "llvm/Support/Debug.h"
-#include "llvm/Support/ErrorHandling.h"
-#include "llvm/Support/raw_ostream.h"
-#include "llvm/Target/TargetMachine.h"
-#include "llvm/Transforms/Instrumentation.h"
-#include "llvm/Transforms/Scalar.h"
-#include "llvm/Transforms/Utils/SymbolRewriter.h"
 
 using namespace llvm;
 
@@ -1359,6 +437,12 @@
 /// Add common target configurable passes that perform LLVM IR to IR transforms
 /// following machine independent optimization.
 void TargetPassConfig::addIRPasses() {
+
+  // Add the CSASaveRawBC pass which will preserve the initial IR
+  // for a module. This must be added early so it gets IR that's
+  // equivalent to the Bitcode emmitted by the -flto option
+  addPass(createCSASaveRawBCPass());
+
   switch (UseCFLAA) {
   case CFLAAType::Steensgaard:
     addPass(createCFLSteensAAWrapperPass());
@@ -1625,7 +709,9 @@
 /// Add passes that optimize machine instructions in SSA form.
 void TargetPassConfig::addMachineSSAOptimization() {
   // Pre-ra tail duplication.
-  addPass(&EarlyTailDuplicateID);
+  //CSA EDIT: TailDuplication destroies natural loop form, don't do it for CSA
+  if (getTM<TargetMachine>().getTargetTriple().getArchName() != "csa")
+    addPass(&EarlyTailDuplicateID);
 
   // Optimize PHIs before DCE: removing dead PHI cycles may make more
   // instructions dead.
@@ -1866,5 +952,4 @@
 
 bool TargetPassConfig::reportDiagnosticWhenGlobalISelFallback() const {
   return EnableGlobalISelAbort == 2;
-}
->>>>>>> c9916d7e
+}