--- conflicted
+++ resolved
@@ -422,13 +422,12 @@
 /// Add common target configurable passes that perform LLVM IR to IR transforms
 /// following machine independent optimization.
 void TargetPassConfig::addIRPasses() {
-<<<<<<< HEAD
 
   // Add the LPUSaveRawBC pass which will preserve the initial IR
   // for a module. This must be added early so it gets IR that's
   // equivalent to the Bitcode emmitted by the -flto option
   addPass(createLPUSaveRawBCPass());
-=======
+
   switch (UseCFLAA) {
   case CFLAAType::Steensgaard:
     addPass(createCFLSteensAAWrapperPass());
@@ -443,7 +442,6 @@
   default:
     break;
   }
->>>>>>> 14412ef0
 
   // Basic AliasAnalysis support.
   // Add TypeBasedAliasAnalysis before BasicAliasAnalysis so that
