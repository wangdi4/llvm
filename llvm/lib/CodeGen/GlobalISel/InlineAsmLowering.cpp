//===-- lib/CodeGen/GlobalISel/InlineAsmLowering.cpp ----------------------===//
//
// Part of the LLVM Project, under the Apache License v2.0 with LLVM Exceptions.
// See https://llvm.org/LICENSE.txt for license information.
// SPDX-License-Identifier: Apache-2.0 WITH LLVM-exception
//
//===----------------------------------------------------------------------===//
///
/// \file
/// This file implements the lowering from LLVM IR inline asm to MIR INLINEASM
///
//===----------------------------------------------------------------------===//

#include "llvm/CodeGen/GlobalISel/InlineAsmLowering.h"
#include "llvm/CodeGen/Analysis.h"
#include "llvm/CodeGen/GlobalISel/MachineIRBuilder.h"
#include "llvm/CodeGen/GlobalISel/Utils.h"
#include "llvm/CodeGen/MachineOperand.h"
#include "llvm/CodeGen/MachineRegisterInfo.h"
#include "llvm/CodeGen/TargetLowering.h"
#include "llvm/IR/DataLayout.h"
#include "llvm/IR/Instructions.h"
#include "llvm/IR/LLVMContext.h"
#include "llvm/IR/Module.h"

#define DEBUG_TYPE "inline-asm-lowering"

using namespace llvm;

void InlineAsmLowering::anchor() {}

namespace {

/// GISelAsmOperandInfo - This contains information for each constraint that we
/// are lowering.
class GISelAsmOperandInfo : public TargetLowering::AsmOperandInfo {
public:
  /// Regs - If this is a register or register class operand, this
  /// contains the set of assigned registers corresponding to the operand.
  SmallVector<Register, 1> Regs;

  explicit GISelAsmOperandInfo(const TargetLowering::AsmOperandInfo &Info)
      : TargetLowering::AsmOperandInfo(Info) {}
};

using GISelAsmOperandInfoVector = SmallVector<GISelAsmOperandInfo, 16>;

class ExtraFlags {
  unsigned Flags = 0;

public:
  explicit ExtraFlags(const CallBase &CB) {
    const InlineAsm *IA = cast<InlineAsm>(CB.getCalledOperand());
    if (IA->hasSideEffects())
      Flags |= InlineAsm::Extra_HasSideEffects;
    if (IA->isAlignStack())
      Flags |= InlineAsm::Extra_IsAlignStack;
    if (CB.isConvergent())
      Flags |= InlineAsm::Extra_IsConvergent;
    Flags |= IA->getDialect() * InlineAsm::Extra_AsmDialect;
  }

  void update(const TargetLowering::AsmOperandInfo &OpInfo) {
    // Ideally, we would only check against memory constraints.  However, the
    // meaning of an Other constraint can be target-specific and we can't easily
    // reason about it.  Therefore, be conservative and set MayLoad/MayStore
    // for Other constraints as well.
    if (OpInfo.ConstraintType == TargetLowering::C_Memory ||
        OpInfo.ConstraintType == TargetLowering::C_Other) {
      if (OpInfo.Type == InlineAsm::isInput)
        Flags |= InlineAsm::Extra_MayLoad;
      else if (OpInfo.Type == InlineAsm::isOutput)
        Flags |= InlineAsm::Extra_MayStore;
      else if (OpInfo.Type == InlineAsm::isClobber)
        Flags |= (InlineAsm::Extra_MayLoad | InlineAsm::Extra_MayStore);
    }
  }

  unsigned get() const { return Flags; }
};

} // namespace

/// Assign virtual/physical registers for the specified register operand.
static void getRegistersForValue(MachineFunction &MF,
                                 MachineIRBuilder &MIRBuilder,
                                 GISelAsmOperandInfo &OpInfo,
                                 GISelAsmOperandInfo &RefOpInfo) {

  const TargetLowering &TLI = *MF.getSubtarget().getTargetLowering();
  const TargetRegisterInfo &TRI = *MF.getSubtarget().getRegisterInfo();

  // No work to do for memory operations.
  if (OpInfo.ConstraintType == TargetLowering::C_Memory)
    return;

  // If this is a constraint for a single physreg, or a constraint for a
  // register class, find it.
  Register AssignedReg;
  const TargetRegisterClass *RC;
  std::tie(AssignedReg, RC) = TLI.getRegForInlineAsmConstraint(
      &TRI, RefOpInfo.ConstraintCode, RefOpInfo.ConstraintVT);
  // RC is unset only on failure. Return immediately.
  if (!RC)
    return;

  // No need to allocate a matching input constraint since the constraint it's
  // matching to has already been allocated.
  if (OpInfo.isMatchingInputConstraint())
    return;

  // Initialize NumRegs.
  unsigned NumRegs = 1;
  if (OpInfo.ConstraintVT != MVT::Other)
    NumRegs =
        TLI.getNumRegisters(MF.getFunction().getContext(), OpInfo.ConstraintVT);

  // If this is a constraint for a specific physical register, but the type of
  // the operand requires more than one register to be passed, we allocate the
  // required amount of physical registers, starting from the selected physical
  // register.
  // For this, first retrieve a register iterator for the given register class
  TargetRegisterClass::iterator I = RC->begin();
  MachineRegisterInfo &RegInfo = MF.getRegInfo();

  // Advance the iterator to the assigned register (if set)
  if (AssignedReg) {
    for (; *I != AssignedReg; ++I)
      assert(I != RC->end() && "AssignedReg should be a member of provided RC");
  }

  // Finally, assign the registers. If the AssignedReg isn't set, create virtual
  // registers with the provided register class
  for (; NumRegs; --NumRegs, ++I) {
    assert(I != RC->end() && "Ran out of registers to allocate!");
    Register R = AssignedReg ? Register(*I) : RegInfo.createVirtualRegister(RC);
    OpInfo.Regs.push_back(R);
  }
}

/// Return an integer indicating how general CT is.
static unsigned getConstraintGenerality(TargetLowering::ConstraintType CT) {
  switch (CT) {
  case TargetLowering::C_Immediate:
  case TargetLowering::C_Other:
  case TargetLowering::C_Unknown:
    return 0;
  case TargetLowering::C_Register:
    return 1;
  case TargetLowering::C_RegisterClass:
    return 2;
  case TargetLowering::C_Memory:
    return 3;
  }
  llvm_unreachable("Invalid constraint type");
}

static void chooseConstraint(TargetLowering::AsmOperandInfo &OpInfo,
                             const TargetLowering *TLI) {
  assert(OpInfo.Codes.size() > 1 && "Doesn't have multiple constraint options");
  unsigned BestIdx = 0;
  TargetLowering::ConstraintType BestType = TargetLowering::C_Unknown;
  int BestGenerality = -1;

  // Loop over the options, keeping track of the most general one.
  for (unsigned i = 0, e = OpInfo.Codes.size(); i != e; ++i) {
    TargetLowering::ConstraintType CType =
        TLI->getConstraintType(OpInfo.Codes[i]);

    // Indirect 'other' or 'immediate' constraints are not allowed.
    if (OpInfo.isIndirect && !(CType == TargetLowering::C_Memory ||
                               CType == TargetLowering::C_Register ||
                               CType == TargetLowering::C_RegisterClass))
      continue;

    // If this is an 'other' or 'immediate' constraint, see if the operand is
    // valid for it. For example, on X86 we might have an 'rI' constraint. If
    // the operand is an integer in the range [0..31] we want to use I (saving a
    // load of a register), otherwise we must use 'r'.
    if (CType == TargetLowering::C_Other ||
        CType == TargetLowering::C_Immediate) {
      assert(OpInfo.Codes[i].size() == 1 &&
             "Unhandled multi-letter 'other' constraint");
      // FIXME: prefer immediate constraints if the target allows it
    }

    // Things with matching constraints can only be registers, per gcc
    // documentation.  This mainly affects "g" constraints.
    if (CType == TargetLowering::C_Memory && OpInfo.hasMatchingInput())
      continue;

    // This constraint letter is more general than the previous one, use it.
    int Generality = getConstraintGenerality(CType);
    if (Generality > BestGenerality) {
      BestType = CType;
      BestIdx = i;
      BestGenerality = Generality;
    }
  }

  OpInfo.ConstraintCode = OpInfo.Codes[BestIdx];
  OpInfo.ConstraintType = BestType;
}

static void computeConstraintToUse(const TargetLowering *TLI,
                                   TargetLowering::AsmOperandInfo &OpInfo) {
  assert(!OpInfo.Codes.empty() && "Must have at least one constraint");

  // Single-letter constraints ('r') are very common.
  if (OpInfo.Codes.size() == 1) {
    OpInfo.ConstraintCode = OpInfo.Codes[0];
    OpInfo.ConstraintType = TLI->getConstraintType(OpInfo.ConstraintCode);
  } else {
    chooseConstraint(OpInfo, TLI);
  }

  // 'X' matches anything.
  if (OpInfo.ConstraintCode == "X" && OpInfo.CallOperandVal) {
    // Labels and constants are handled elsewhere ('X' is the only thing
    // that matches labels).  For Functions, the type here is the type of
    // the result, which is not what we want to look at; leave them alone.
    Value *Val = OpInfo.CallOperandVal;
    if (isa<BasicBlock>(Val) || isa<ConstantInt>(Val) || isa<Function>(Val))
      return;

    // Otherwise, try to resolve it to something we know about by looking at
    // the actual operand type.
    if (const char *Repl = TLI->LowerXConstraint(OpInfo.ConstraintVT)) {
      OpInfo.ConstraintCode = Repl;
      OpInfo.ConstraintType = TLI->getConstraintType(OpInfo.ConstraintCode);
    }
  }
}

static unsigned getNumOpRegs(const MachineInstr &I, unsigned OpIdx) {
  unsigned Flag = I.getOperand(OpIdx).getImm();
  return InlineAsm::getNumOperandRegisters(Flag);
}

static bool buildAnyextOrCopy(Register Dst, Register Src,
                              MachineIRBuilder &MIRBuilder) {
  const TargetRegisterInfo *TRI =
      MIRBuilder.getMF().getSubtarget().getRegisterInfo();
  MachineRegisterInfo *MRI = MIRBuilder.getMRI();

  auto SrcTy = MRI->getType(Src);
  if (!SrcTy.isValid()) {
    LLVM_DEBUG(dbgs() << "Source type for copy is not valid\n");
    return false;
  }
  unsigned SrcSize = TRI->getRegSizeInBits(Src, *MRI);
  unsigned DstSize = TRI->getRegSizeInBits(Dst, *MRI);

  if (DstSize < SrcSize) {
    LLVM_DEBUG(dbgs() << "Input can't fit in destination reg class\n");
    return false;
  }

  // Attempt to anyext small scalar sources.
  if (DstSize > SrcSize) {
    if (!SrcTy.isScalar()) {
      LLVM_DEBUG(dbgs() << "Can't extend non-scalar input to size of"
                           "destination register class\n");
      return false;
    }
    Src = MIRBuilder.buildAnyExt(LLT::scalar(DstSize), Src).getReg(0);
  }

  MIRBuilder.buildCopy(Dst, Src);
  return true;
}

bool InlineAsmLowering::lowerInlineAsm(
    MachineIRBuilder &MIRBuilder, const CallBase &Call,
    std::function<ArrayRef<Register>(const Value &Val)> GetOrCreateVRegs)
    const {
  const InlineAsm *IA = cast<InlineAsm>(Call.getCalledOperand());

  /// ConstraintOperands - Information about all of the constraints.
  GISelAsmOperandInfoVector ConstraintOperands;

  MachineFunction &MF = MIRBuilder.getMF();
  const Function &F = MF.getFunction();
  const DataLayout &DL = F.getParent()->getDataLayout();
  const TargetRegisterInfo *TRI = MF.getSubtarget().getRegisterInfo();

  MachineRegisterInfo *MRI = MIRBuilder.getMRI();

  TargetLowering::AsmOperandInfoVector TargetConstraints =
      TLI->ParseConstraints(DL, TRI, Call);

  ExtraFlags ExtraInfo(Call);
  unsigned ArgNo = 0; // ArgNo - The argument of the CallInst.
  unsigned ResNo = 0; // ResNo - The result number of the next output.
  for (auto &T : TargetConstraints) {
    ConstraintOperands.push_back(GISelAsmOperandInfo(T));
    GISelAsmOperandInfo &OpInfo = ConstraintOperands.back();

    // Compute the value type for each operand.
    if (OpInfo.hasArg()) {
      OpInfo.CallOperandVal = const_cast<Value *>(Call.getArgOperand(ArgNo));

      if (isa<BasicBlock>(OpInfo.CallOperandVal)) {
        LLVM_DEBUG(dbgs() << "Basic block input operands not supported yet\n");
        return false;
      }

      Type *OpTy = OpInfo.CallOperandVal->getType();

      // If this is an indirect operand, the operand is a pointer to the
      // accessed type.
      if (OpInfo.isIndirect) {
<<<<<<< HEAD
        PointerType *PtrTy = dyn_cast<PointerType>(OpTy);
        if (!PtrTy)
          report_fatal_error("Indirect operand for inline asm not a pointer!");
        OpTy = PtrTy->getPointerElementType();
=======
        OpTy = Call.getAttributes().getParamElementType(ArgNo);
        assert(OpTy && "Indirect operand must have elementtype attribute");
>>>>>>> f2fbb2a4
      }

      // FIXME: Support aggregate input operands
      if (!OpTy->isSingleValueType()) {
        LLVM_DEBUG(
            dbgs() << "Aggregate input operands are not supported yet\n");
        return false;
      }

      OpInfo.ConstraintVT =
          TLI->getAsmOperandValueType(DL, OpTy, true).getSimpleVT();
      ++ArgNo;
    } else if (OpInfo.Type == InlineAsm::isOutput && !OpInfo.isIndirect) {
      assert(!Call.getType()->isVoidTy() && "Bad inline asm!");
      if (StructType *STy = dyn_cast<StructType>(Call.getType())) {
        OpInfo.ConstraintVT =
            TLI->getSimpleValueType(DL, STy->getElementType(ResNo));
      } else {
        assert(ResNo == 0 && "Asm only has one result!");
        OpInfo.ConstraintVT =
            TLI->getAsmOperandValueType(DL, Call.getType()).getSimpleVT();
      }
      ++ResNo;
    } else {
      OpInfo.ConstraintVT = MVT::Other;
    }

    if (OpInfo.ConstraintVT == MVT::i64x8)
      return false;

    // Compute the constraint code and ConstraintType to use.
    computeConstraintToUse(TLI, OpInfo);

    // The selected constraint type might expose new sideeffects
    ExtraInfo.update(OpInfo);
  }

  // At this point, all operand types are decided.
  // Create the MachineInstr, but don't insert it yet since input
  // operands still need to insert instructions before this one
  auto Inst = MIRBuilder.buildInstrNoInsert(TargetOpcode::INLINEASM)
                  .addExternalSymbol(IA->getAsmString().c_str())
                  .addImm(ExtraInfo.get());

  // Starting from this operand: flag followed by register(s) will be added as
  // operands to Inst for each constraint. Used for matching input constraints.
  unsigned StartIdx = Inst->getNumOperands();

  // Collects the output operands for later processing
  GISelAsmOperandInfoVector OutputOperands;

  for (auto &OpInfo : ConstraintOperands) {
    GISelAsmOperandInfo &RefOpInfo =
        OpInfo.isMatchingInputConstraint()
            ? ConstraintOperands[OpInfo.getMatchedOperand()]
            : OpInfo;

    // Assign registers for register operands
    getRegistersForValue(MF, MIRBuilder, OpInfo, RefOpInfo);

    switch (OpInfo.Type) {
    case InlineAsm::isOutput:
      if (OpInfo.ConstraintType == TargetLowering::C_Memory) {
        unsigned ConstraintID =
            TLI->getInlineAsmMemConstraint(OpInfo.ConstraintCode);
        assert(ConstraintID != InlineAsm::Constraint_Unknown &&
               "Failed to convert memory constraint code to constraint id.");

        // Add information to the INLINEASM instruction to know about this
        // output.
        unsigned OpFlags = InlineAsm::getFlagWord(InlineAsm::Kind_Mem, 1);
        OpFlags = InlineAsm::getFlagWordForMem(OpFlags, ConstraintID);
        Inst.addImm(OpFlags);
        ArrayRef<Register> SourceRegs =
            GetOrCreateVRegs(*OpInfo.CallOperandVal);
        assert(
            SourceRegs.size() == 1 &&
            "Expected the memory output to fit into a single virtual register");
        Inst.addReg(SourceRegs[0]);
      } else {
        // Otherwise, this outputs to a register (directly for C_Register /
        // C_RegisterClass. Find a register that we can use.
        assert(OpInfo.ConstraintType == TargetLowering::C_Register ||
               OpInfo.ConstraintType == TargetLowering::C_RegisterClass);

        if (OpInfo.Regs.empty()) {
          LLVM_DEBUG(dbgs()
                     << "Couldn't allocate output register for constraint\n");
          return false;
        }

        // Add information to the INLINEASM instruction to know that this
        // register is set.
        unsigned Flag = InlineAsm::getFlagWord(
            OpInfo.isEarlyClobber ? InlineAsm::Kind_RegDefEarlyClobber
                                  : InlineAsm::Kind_RegDef,
            OpInfo.Regs.size());
        if (OpInfo.Regs.front().isVirtual()) {
          // Put the register class of the virtual registers in the flag word.
          // That way, later passes can recompute register class constraints for
          // inline assembly as well as normal instructions. Don't do this for
          // tied operands that can use the regclass information from the def.
          const TargetRegisterClass *RC = MRI->getRegClass(OpInfo.Regs.front());
          Flag = InlineAsm::getFlagWordForRegClass(Flag, RC->getID());
        }

        Inst.addImm(Flag);

        for (Register Reg : OpInfo.Regs) {
          Inst.addReg(Reg,
                      RegState::Define | getImplRegState(Reg.isPhysical()) |
                          (OpInfo.isEarlyClobber ? RegState::EarlyClobber : 0));
        }

        // Remember this output operand for later processing
        OutputOperands.push_back(OpInfo);
      }

      break;
    case InlineAsm::isInput: {
      if (OpInfo.isMatchingInputConstraint()) {
        unsigned DefIdx = OpInfo.getMatchedOperand();
        // Find operand with register def that corresponds to DefIdx.
        unsigned InstFlagIdx = StartIdx;
        for (unsigned i = 0; i < DefIdx; ++i)
          InstFlagIdx += getNumOpRegs(*Inst, InstFlagIdx) + 1;
        assert(getNumOpRegs(*Inst, InstFlagIdx) == 1 && "Wrong flag");

        unsigned MatchedOperandFlag = Inst->getOperand(InstFlagIdx).getImm();
        if (InlineAsm::isMemKind(MatchedOperandFlag)) {
          LLVM_DEBUG(dbgs() << "Matching input constraint to mem operand not "
                               "supported. This should be target specific.\n");
          return false;
        }
        if (!InlineAsm::isRegDefKind(MatchedOperandFlag) &&
            !InlineAsm::isRegDefEarlyClobberKind(MatchedOperandFlag)) {
          LLVM_DEBUG(dbgs() << "Unknown matching constraint\n");
          return false;
        }

        // We want to tie input to register in next operand.
        unsigned DefRegIdx = InstFlagIdx + 1;
        Register Def = Inst->getOperand(DefRegIdx).getReg();

        ArrayRef<Register> SrcRegs = GetOrCreateVRegs(*OpInfo.CallOperandVal);
        assert(SrcRegs.size() == 1 && "Single register is expected here");

        // When Def is physreg: use given input.
        Register In = SrcRegs[0];
        // When Def is vreg: copy input to new vreg with same reg class as Def.
        if (Def.isVirtual()) {
          In = MRI->createVirtualRegister(MRI->getRegClass(Def));
          if (!buildAnyextOrCopy(In, SrcRegs[0], MIRBuilder))
            return false;
        }

        // Add Flag and input register operand (In) to Inst. Tie In to Def.
        unsigned UseFlag = InlineAsm::getFlagWord(InlineAsm::Kind_RegUse, 1);
        unsigned Flag = InlineAsm::getFlagWordForMatchingOp(UseFlag, DefIdx);
        Inst.addImm(Flag);
        Inst.addReg(In);
        Inst->tieOperands(DefRegIdx, Inst->getNumOperands() - 1);
        break;
      }

      if (OpInfo.ConstraintType == TargetLowering::C_Other &&
          OpInfo.isIndirect) {
        LLVM_DEBUG(dbgs() << "Indirect input operands with unknown constraint "
                             "not supported yet\n");
        return false;
      }

      if (OpInfo.ConstraintType == TargetLowering::C_Immediate ||
          OpInfo.ConstraintType == TargetLowering::C_Other) {

        std::vector<MachineOperand> Ops;
        if (!lowerAsmOperandForConstraint(OpInfo.CallOperandVal,
                                          OpInfo.ConstraintCode, Ops,
                                          MIRBuilder)) {
          LLVM_DEBUG(dbgs() << "Don't support constraint: "
                            << OpInfo.ConstraintCode << " yet\n");
          return false;
        }

        assert(Ops.size() > 0 &&
               "Expected constraint to be lowered to at least one operand");

        // Add information to the INLINEASM node to know about this input.
        unsigned OpFlags =
            InlineAsm::getFlagWord(InlineAsm::Kind_Imm, Ops.size());
        Inst.addImm(OpFlags);
        Inst.add(Ops);
        break;
      }

      if (OpInfo.ConstraintType == TargetLowering::C_Memory) {

        if (!OpInfo.isIndirect) {
          LLVM_DEBUG(dbgs()
                     << "Cannot indirectify memory input operands yet\n");
          return false;
        }

        assert(OpInfo.isIndirect && "Operand must be indirect to be a mem!");

        unsigned ConstraintID =
            TLI->getInlineAsmMemConstraint(OpInfo.ConstraintCode);
        unsigned OpFlags = InlineAsm::getFlagWord(InlineAsm::Kind_Mem, 1);
        OpFlags = InlineAsm::getFlagWordForMem(OpFlags, ConstraintID);
        Inst.addImm(OpFlags);
        ArrayRef<Register> SourceRegs =
            GetOrCreateVRegs(*OpInfo.CallOperandVal);
        assert(
            SourceRegs.size() == 1 &&
            "Expected the memory input to fit into a single virtual register");
        Inst.addReg(SourceRegs[0]);
        break;
      }

      assert((OpInfo.ConstraintType == TargetLowering::C_RegisterClass ||
              OpInfo.ConstraintType == TargetLowering::C_Register) &&
             "Unknown constraint type!");

      if (OpInfo.isIndirect) {
        LLVM_DEBUG(dbgs() << "Can't handle indirect register inputs yet "
                             "for constraint '"
                          << OpInfo.ConstraintCode << "'\n");
        return false;
      }

      // Copy the input into the appropriate registers.
      if (OpInfo.Regs.empty()) {
        LLVM_DEBUG(
            dbgs()
            << "Couldn't allocate input register for register constraint\n");
        return false;
      }

      unsigned NumRegs = OpInfo.Regs.size();
      ArrayRef<Register> SourceRegs = GetOrCreateVRegs(*OpInfo.CallOperandVal);
      assert(NumRegs == SourceRegs.size() &&
             "Expected the number of input registers to match the number of "
             "source registers");

      if (NumRegs > 1) {
        LLVM_DEBUG(dbgs() << "Input operands with multiple input registers are "
                             "not supported yet\n");
        return false;
      }

      unsigned Flag = InlineAsm::getFlagWord(InlineAsm::Kind_RegUse, NumRegs);
      if (OpInfo.Regs.front().isVirtual()) {
        // Put the register class of the virtual registers in the flag word.
        const TargetRegisterClass *RC = MRI->getRegClass(OpInfo.Regs.front());
        Flag = InlineAsm::getFlagWordForRegClass(Flag, RC->getID());
      }
      Inst.addImm(Flag);
      if (!buildAnyextOrCopy(OpInfo.Regs[0], SourceRegs[0], MIRBuilder))
        return false;
      Inst.addReg(OpInfo.Regs[0]);
      break;
    }

    case InlineAsm::isClobber: {

      unsigned NumRegs = OpInfo.Regs.size();
      if (NumRegs > 0) {
        unsigned Flag =
            InlineAsm::getFlagWord(InlineAsm::Kind_Clobber, NumRegs);
        Inst.addImm(Flag);

        for (Register Reg : OpInfo.Regs) {
          Inst.addReg(Reg, RegState::Define | RegState::EarlyClobber |
                               getImplRegState(Reg.isPhysical()));
        }
      }
      break;
    }
    }
  }

  if (const MDNode *SrcLoc = Call.getMetadata("srcloc"))
    Inst.addMetadata(SrcLoc);

  // All inputs are handled, insert the instruction now
  MIRBuilder.insertInstr(Inst);

  // Finally, copy the output operands into the output registers
  ArrayRef<Register> ResRegs = GetOrCreateVRegs(Call);
  if (ResRegs.size() != OutputOperands.size()) {
    LLVM_DEBUG(dbgs() << "Expected the number of output registers to match the "
                         "number of destination registers\n");
    return false;
  }
  for (unsigned int i = 0, e = ResRegs.size(); i < e; i++) {
    GISelAsmOperandInfo &OpInfo = OutputOperands[i];

    if (OpInfo.Regs.empty())
      continue;

    switch (OpInfo.ConstraintType) {
    case TargetLowering::C_Register:
    case TargetLowering::C_RegisterClass: {
      if (OpInfo.Regs.size() > 1) {
        LLVM_DEBUG(dbgs() << "Output operands with multiple defining "
                             "registers are not supported yet\n");
        return false;
      }

      Register SrcReg = OpInfo.Regs[0];
      unsigned SrcSize = TRI->getRegSizeInBits(SrcReg, *MRI);
      if (MRI->getType(ResRegs[i]).getSizeInBits() < SrcSize) {
        // First copy the non-typed virtual register into a generic virtual
        // register
        Register Tmp1Reg =
            MRI->createGenericVirtualRegister(LLT::scalar(SrcSize));
        MIRBuilder.buildCopy(Tmp1Reg, SrcReg);
        // Need to truncate the result of the register
        MIRBuilder.buildTrunc(ResRegs[i], Tmp1Reg);
      } else {
        MIRBuilder.buildCopy(ResRegs[i], SrcReg);
      }
      break;
    }
    case TargetLowering::C_Immediate:
    case TargetLowering::C_Other:
      LLVM_DEBUG(
          dbgs() << "Cannot lower target specific output constraints yet\n");
      return false;
    case TargetLowering::C_Memory:
      break; // Already handled.
    case TargetLowering::C_Unknown:
      LLVM_DEBUG(dbgs() << "Unexpected unknown constraint\n");
      return false;
    }
  }

  return true;
}

bool InlineAsmLowering::lowerAsmOperandForConstraint(
    Value *Val, StringRef Constraint, std::vector<MachineOperand> &Ops,
    MachineIRBuilder &MIRBuilder) const {
  if (Constraint.size() > 1)
    return false;

  char ConstraintLetter = Constraint[0];
  switch (ConstraintLetter) {
  default:
    return false;
  case 'i': // Simple Integer or Relocatable Constant
  case 'n': // immediate integer with a known value.
    if (ConstantInt *CI = dyn_cast<ConstantInt>(Val)) {
      assert(CI->getBitWidth() <= 64 &&
             "expected immediate to fit into 64-bits");
      // Boolean constants should be zero-extended, others are sign-extended
      bool IsBool = CI->getBitWidth() == 1;
      int64_t ExtVal = IsBool ? CI->getZExtValue() : CI->getSExtValue();
      Ops.push_back(MachineOperand::CreateImm(ExtVal));
      return true;
    }
    return false;
  }
}<|MERGE_RESOLUTION|>--- conflicted
+++ resolved
@@ -310,15 +310,8 @@
       // If this is an indirect operand, the operand is a pointer to the
       // accessed type.
       if (OpInfo.isIndirect) {
-<<<<<<< HEAD
-        PointerType *PtrTy = dyn_cast<PointerType>(OpTy);
-        if (!PtrTy)
-          report_fatal_error("Indirect operand for inline asm not a pointer!");
-        OpTy = PtrTy->getPointerElementType();
-=======
         OpTy = Call.getAttributes().getParamElementType(ArgNo);
         assert(OpTy && "Indirect operand must have elementtype attribute");
->>>>>>> f2fbb2a4
       }
 
       // FIXME: Support aggregate input operands
