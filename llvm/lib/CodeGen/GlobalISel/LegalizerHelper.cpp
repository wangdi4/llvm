--- conflicted
+++ resolved
@@ -5126,13 +5126,9 @@
   case TargetOpcode::G_FPTRUNC:
   case TargetOpcode::G_FPEXT:
   case TargetOpcode::G_FPTOSI:
-<<<<<<< HEAD
-  case TargetOpcode::G_FPTOUI: {
-=======
   case TargetOpcode::G_FPTOUI:
   case TargetOpcode::G_SITOFP:
   case TargetOpcode::G_UITOFP: {
->>>>>>> f2eaa6ec
     if (TypeIdx != 0)
       return UnableToLegalize;
     Observer.changingInstr(MI);
