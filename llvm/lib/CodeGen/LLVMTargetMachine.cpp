//===-- LLVMTargetMachine.cpp - Implement the LLVMTargetMachine class -----===//
//
//                     The LLVM Compiler Infrastructure
//
// This file is distributed under the University of Illinois Open Source
// License. See LICENSE.TXT for details.
//
//===----------------------------------------------------------------------===//
//
// This file implements the LLVMTargetMachine class.
//
//===----------------------------------------------------------------------===//

#include "llvm/Target/TargetMachine.h"
<<<<<<< HEAD

=======
#include "llvm/Analysis/JumpInstrTableInfo.h"
>>>>>>> 41cb3da2
#include "llvm/Analysis/Passes.h"
#include "llvm/CodeGen/AsmPrinter.h"
#include "llvm/CodeGen/JumpInstrTables.h"
#include "llvm/CodeGen/MachineFunctionAnalysis.h"
#include "llvm/CodeGen/MachineModuleInfo.h"
#include "llvm/CodeGen/Passes.h"
#include "llvm/IR/IRPrintingPasses.h"
#include "llvm/IR/Verifier.h"
#include "llvm/MC/MCAsmInfo.h"
#include "llvm/MC/MCContext.h"
#include "llvm/MC/MCInstrInfo.h"
#include "llvm/MC/MCStreamer.h"
#include "llvm/MC/MCSubtargetInfo.h"
#include "llvm/PassManager.h"
#include "llvm/Support/CommandLine.h"
#include "llvm/Support/ErrorHandling.h"
#include "llvm/Support/FormattedStream.h"
#include "llvm/Support/TargetRegistry.h"
#include "llvm/Target/TargetInstrInfo.h"
#include "llvm/Target/TargetLowering.h"
#include "llvm/Target/TargetLoweringObjectFile.h"
#include "llvm/Target/TargetOptions.h"
#include "llvm/Target/TargetRegisterInfo.h"
#include "llvm/Target/TargetSubtargetInfo.h"
#include "llvm/Transforms/Scalar.h"
using namespace llvm;

// Enable or disable FastISel. Both options are needed, because
// FastISel is enabled by default with -fast, and we wish to be
// able to enable or disable fast-isel independently from -O0.
static cl::opt<cl::boolOrDefault>
EnableFastISelOption("fast-isel", cl::Hidden,
  cl::desc("Enable the \"fast\" instruction selector"));

void LLVMTargetMachine::initAsmInfo() {
  MCAsmInfo *TmpAsmInfo = TheTarget.createMCAsmInfo(
      *getSubtargetImpl()->getRegisterInfo(), getTargetTriple());
  // TargetSelect.h moved to a different directory between LLVM 2.9 and 3.0,
  // and if the old one gets included then MCAsmInfo will be NULL and
  // we'll crash later.
  // Provide the user with a useful error message about what's wrong.
  assert(TmpAsmInfo && "MCAsmInfo not initialized. "
         "Make sure you include the correct TargetSelect.h"
         "and that InitializeAllTargetMCs() is being invoked!");

  if (Options.DisableIntegratedAS)
    TmpAsmInfo->setUseIntegratedAssembler(false);

  if (Options.CompressDebugSections)
    TmpAsmInfo->setCompressDebugSections(true);

  AsmInfo = TmpAsmInfo;
}

LLVMTargetMachine::LLVMTargetMachine(const Target &T, StringRef Triple,
                                     StringRef CPU, StringRef FS,
                                     TargetOptions Options,
                                     Reloc::Model RM, CodeModel::Model CM,
                                     CodeGenOpt::Level OL)
  : TargetMachine(T, Triple, CPU, FS, Options) {
  CodeGenInfo = T.createMCCodeGenInfo(Triple, RM, CM, OL);
}

void LLVMTargetMachine::addAnalysisPasses(PassManagerBase &PM) {
  PM.add(createBasicTargetTransformInfoPass(this));
}

/// addPassesToX helper drives creation and initialization of TargetPassConfig.
static MCContext *addPassesToGenerateCode(LLVMTargetMachine *TM,
                                          PassManagerBase &PM,
                                          bool DisableVerify,
                                          AnalysisID StartAfter,
                                          AnalysisID StopAfter) {

  // Add internal analysis passes from the target machine.
  TM->addAnalysisPasses(PM);

  // Targets may override createPassConfig to provide a target-specific
  // subclass.
  TargetPassConfig *PassConfig = TM->createPassConfig(PM);
  PassConfig->setStartStopPasses(StartAfter, StopAfter);

  // Set PassConfig options provided by TargetMachine.
  PassConfig->setDisableVerify(DisableVerify);

  PM.add(PassConfig);

  PassConfig->addIRPasses();

  PassConfig->addCodeGenPrepare();

  PassConfig->addPassesToHandleExceptions();

  PassConfig->addISelPrepare();

  // Install a MachineModuleInfo class, which is an immutable pass that holds
  // all the per-module stuff we're generating, including MCContext.
  MachineModuleInfo *MMI = new MachineModuleInfo(
      *TM->getMCAsmInfo(), *TM->getSubtargetImpl()->getRegisterInfo(),
      &TM->getSubtargetImpl()->getTargetLowering()->getObjFileLowering());
  PM.add(MMI);

  // Set up a MachineFunction for the rest of CodeGen to work on.
  PM.add(new MachineFunctionAnalysis(*TM));

  // Enable FastISel with -fast, but allow that to be overridden.
  if (EnableFastISelOption == cl::BOU_TRUE ||
      (TM->getOptLevel() == CodeGenOpt::None &&
       EnableFastISelOption != cl::BOU_FALSE))
    TM->setFastISel(true);

  // Ask the target for an isel.
  if (PassConfig->addInstSelector())
    return nullptr;

  PassConfig->addMachinePasses();

  PassConfig->setInitialized();

  return &MMI->getContext();
}

bool LLVMTargetMachine::addPassesToEmitFile(PassManagerBase &PM,
                                            formatted_raw_ostream &Out,
                                            CodeGenFileType FileType,
                                            bool DisableVerify,
                                            AnalysisID StartAfter,
                                            AnalysisID StopAfter) {
  // Passes to handle jumptable function annotations. These can't be handled at
  // JIT time, so we don't add them directly to addPassesToGenerateCode.
  PM.add(createJumpInstrTableInfoPass());
  PM.add(createJumpInstrTablesPass(Options.JTType));

  // Add common CodeGen passes.
  MCContext *Context = addPassesToGenerateCode(this, PM, DisableVerify,
                                               StartAfter, StopAfter);
  if (!Context)
    return true;

  if (StopAfter) {
    // FIXME: The intent is that this should eventually write out a YAML file,
    // containing the LLVM IR, the machine-level IR (when stopping after a
    // machine-level pass), and whatever other information is needed to
    // deserialize the code and resume compilation.  For now, just write the
    // LLVM IR.
    PM.add(createPrintModulePass(Out));
    return false;
  }

  if (Options.MCOptions.MCSaveTempLabels)
    Context->setAllowTemporaryLabels(false);

  const MCSubtargetInfo &STI = getSubtarget<MCSubtargetInfo>();
  const MCAsmInfo &MAI = *getMCAsmInfo();
  const MCRegisterInfo &MRI = *getSubtargetImpl()->getRegisterInfo();
  const MCInstrInfo &MII = *getSubtargetImpl()->getInstrInfo();
  std::unique_ptr<MCStreamer> AsmStreamer;

  switch (FileType) {
  case CGFT_AssemblyFile: {
    MCInstPrinter *InstPrinter =
      getTarget().createMCInstPrinter(MAI.getAssemblerDialect(), MAI,
                                      MII, MRI, STI);

    // Create a code emitter if asked to show the encoding.
    MCCodeEmitter *MCE = nullptr;
    if (Options.MCOptions.ShowMCEncoding)
      MCE = getTarget().createMCCodeEmitter(MII, MRI, STI, *Context);

    MCAsmBackend *MAB = getTarget().createMCAsmBackend(MRI, getTargetTriple(),
                                                       TargetCPU);
    MCStreamer *S = getTarget().createAsmStreamer(
        *Context, Out, Options.MCOptions.AsmVerbose,
        Options.MCOptions.MCUseDwarfDirectory, InstPrinter, MCE, MAB,
        Options.MCOptions.ShowMCInst);
    AsmStreamer.reset(S);
    break;
  }
  case CGFT_ObjectFile: {
    // Create the code emitter for the target if it exists.  If not, .o file
    // emission fails.
    MCCodeEmitter *MCE = getTarget().createMCCodeEmitter(MII, MRI, STI,
                                                         *Context);
    MCAsmBackend *MAB = getTarget().createMCAsmBackend(MRI, getTargetTriple(),
                                                       TargetCPU);
    if (!MCE || !MAB)
      return true;

    AsmStreamer.reset(getTarget().createMCObjectStreamer(
        getTargetTriple(), *Context, *MAB, Out, MCE, STI,
        Options.MCOptions.MCRelaxAll, Options.MCOptions.MCNoExecStack));
    break;
  }
  case CGFT_Null:
    // The Null output is intended for use for performance analysis and testing,
    // not real users.
    AsmStreamer.reset(getTarget().createNullStreamer(*Context));
    break;
  }

  // Create the AsmPrinter, which takes ownership of AsmStreamer if successful.
  FunctionPass *Printer = getTarget().createAsmPrinter(*this, *AsmStreamer);
  if (!Printer)
    return true;

  // If successful, createAsmPrinter took ownership of AsmStreamer.
  AsmStreamer.release();

  PM.add(Printer);

  return false;
}

/// addPassesToEmitMC - Add passes to the specified pass manager to get
/// machine code emitted with the MCJIT. This method returns true if machine
/// code is not supported. It fills the MCContext Ctx pointer which can be
/// used to build custom MCStreamer.
///
bool LLVMTargetMachine::addPassesToEmitMC(PassManagerBase &PM,
                                          MCContext *&Ctx,
                                          raw_ostream &Out,
                                          bool DisableVerify) {
  // Add common CodeGen passes.
  Ctx = addPassesToGenerateCode(this, PM, DisableVerify, nullptr, nullptr);
  if (!Ctx)
    return true;

  if (Options.MCOptions.MCSaveTempLabels)
    Ctx->setAllowTemporaryLabels(false);

  // Create the code emitter for the target if it exists.  If not, .o file
  // emission fails.
  const MCRegisterInfo &MRI = *getSubtargetImpl()->getRegisterInfo();
  const MCSubtargetInfo &STI = getSubtarget<MCSubtargetInfo>();
  MCCodeEmitter *MCE = getTarget().createMCCodeEmitter(
      *getSubtargetImpl()->getInstrInfo(), MRI, STI, *Ctx);
  MCAsmBackend *MAB = getTarget().createMCAsmBackend(MRI, getTargetTriple(),
                                                     TargetCPU);
  if (!MCE || !MAB)
    return true;

  std::unique_ptr<MCStreamer> AsmStreamer;
  AsmStreamer.reset(getTarget().createMCObjectStreamer(
      getTargetTriple(), *Ctx, *MAB, Out, MCE, STI,
      Options.MCOptions.MCRelaxAll, Options.MCOptions.MCNoExecStack));

  // Create the AsmPrinter, which takes ownership of AsmStreamer if successful.
  FunctionPass *Printer = getTarget().createAsmPrinter(*this, *AsmStreamer);
  if (!Printer)
    return true;

  // If successful, createAsmPrinter took ownership of AsmStreamer.
  AsmStreamer.release();

  PM.add(Printer);

  return false; // success!
}<|MERGE_RESOLUTION|>--- conflicted
+++ resolved
@@ -12,13 +12,10 @@
 //===----------------------------------------------------------------------===//
 
 #include "llvm/Target/TargetMachine.h"
-<<<<<<< HEAD
-
-=======
 #include "llvm/Analysis/JumpInstrTableInfo.h"
->>>>>>> 41cb3da2
 #include "llvm/Analysis/Passes.h"
 #include "llvm/CodeGen/AsmPrinter.h"
+#include "llvm/CodeGen/ForwardControlFlowIntegrity.h"
 #include "llvm/CodeGen/JumpInstrTables.h"
 #include "llvm/CodeGen/MachineFunctionAnalysis.h"
 #include "llvm/CodeGen/MachineModuleInfo.h"
@@ -147,8 +144,13 @@
                                             AnalysisID StopAfter) {
   // Passes to handle jumptable function annotations. These can't be handled at
   // JIT time, so we don't add them directly to addPassesToGenerateCode.
-  PM.add(createJumpInstrTableInfoPass());
+  PM.add(createJumpInstrTableInfoPass(
+      getSubtargetImpl()->getInstrInfo()->getJumpInstrTableEntryBound()));
   PM.add(createJumpInstrTablesPass(Options.JTType));
+  if (Options.FCFI)
+    PM.add(createForwardControlFlowIntegrityPass(
+        Options.JTType, Options.CFIType, Options.CFIEnforcing,
+        Options.getCFIFuncName()));
 
   // Add common CodeGen passes.
   MCContext *Context = addPassesToGenerateCode(this, PM, DisableVerify,
@@ -205,9 +207,10 @@
     if (!MCE || !MAB)
       return true;
 
-    AsmStreamer.reset(getTarget().createMCObjectStreamer(
-        getTargetTriple(), *Context, *MAB, Out, MCE, STI,
-        Options.MCOptions.MCRelaxAll, Options.MCOptions.MCNoExecStack));
+    AsmStreamer.reset(
+        getTarget()
+            .createMCObjectStreamer(getTargetTriple(), *Context, *MAB, Out, MCE,
+                                    STI, Options.MCOptions.MCRelaxAll));
     break;
   }
   case CGFT_Null:
@@ -259,9 +262,10 @@
     return true;
 
   std::unique_ptr<MCStreamer> AsmStreamer;
-  AsmStreamer.reset(getTarget().createMCObjectStreamer(
-      getTargetTriple(), *Ctx, *MAB, Out, MCE, STI,
-      Options.MCOptions.MCRelaxAll, Options.MCOptions.MCNoExecStack));
+  AsmStreamer.reset(getTarget()
+                        .createMCObjectStreamer(getTargetTriple(), *Ctx, *MAB,
+                                                Out, MCE, STI,
+                                                Options.MCOptions.MCRelaxAll));
 
   // Create the AsmPrinter, which takes ownership of AsmStreamer if successful.
   FunctionPass *Printer = getTarget().createAsmPrinter(*this, *AsmStreamer);
