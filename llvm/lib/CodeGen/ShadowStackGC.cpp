--- conflicted
+++ resolved
@@ -138,68 +138,6 @@
       if (Calls.empty())
         return nullptr;
 
-<<<<<<< HEAD
-      case 0:
-        StateBB = F.begin();
-        StateE = F.end();
-        State = 1;
-
-      case 1:
-        // Find all 'return', 'resume', and 'unwind' instructions.
-        while (StateBB != StateE) {
-          BasicBlock *CurBB = StateBB++;
-
-          // Branches and invokes do not escape, only unwind, resume, and return
-          // do.
-          TerminatorInst *TI = CurBB->getTerminator();
-          if (!isa<ReturnInst>(TI) && !isa<ResumeInst>(TI))
-            continue;
-
-          Builder.SetInsertPoint(TI->getParent(), TI);
-          return &Builder;
-        }
-
-        State = 2;
-
-        // Find all 'call' instructions.
-        SmallVector<Instruction*,16> Calls;
-        for (Function::iterator BB = F.begin(),
-                                E = F.end(); BB != E; ++BB)
-          for (BasicBlock::iterator II = BB->begin(),
-                                    EE = BB->end(); II != EE; ++II)
-            if (CallInst *CI = dyn_cast<CallInst>(II))
-              if (!CI->getCalledFunction() ||
-                  !CI->getCalledFunction()->getIntrinsicID())
-                Calls.push_back(CI);
-
-        if (Calls.empty())
-          return nullptr;
-
-        // Create a cleanup block.
-        LLVMContext &C = F.getContext();
-        BasicBlock *CleanupBB = BasicBlock::Create(C, CleanupBBName, &F);
-        Type *ExnTy = StructType::get(Type::getInt8PtrTy(C),
-                                      Type::getInt32Ty(C), NULL);
-        Constant *PersFn =
-          F.getParent()->
-          getOrInsertFunction("__gcc_personality_v0",
-                              FunctionType::get(Type::getInt32Ty(C), true));
-        LandingPadInst *LPad = LandingPadInst::Create(ExnTy, PersFn, 1,
-                                                      "cleanup.lpad",
-                                                      CleanupBB);
-        LPad->setCleanup(true);
-        ResumeInst *RI = ResumeInst::Create(LPad, CleanupBB);
-
-        // Transform the 'call' instructions into 'invoke's branching to the
-        // cleanup block. Go in reverse order to make prettier BB names.
-        SmallVector<Value*,16> Args;
-        for (unsigned I = Calls.size(); I != 0; ) {
-          CallInst *CI = cast<CallInst>(Calls[--I]);
-
-          // Split the basic block containing the function call.
-          BasicBlock *CallBB = CI->getParent();
-          BasicBlock *NewBB =
-=======
       // Create a cleanup block.
       LLVMContext &C = F.getContext();
       BasicBlock *CleanupBB = BasicBlock::Create(C, CleanupBBName, &F);
@@ -221,7 +159,6 @@
         // Split the basic block containing the function call.
         BasicBlock *CallBB = CI->getParent();
         BasicBlock *NewBB =
->>>>>>> 41cb3da2
             CallBB->splitBasicBlock(CI, CallBB->getName() + ".cont");
 
         // Remove the unconditional branch inserted at the end of CallBB.
