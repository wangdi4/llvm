--- conflicted
+++ resolved
@@ -375,28 +375,18 @@
   if (Fn.hasFnAttribute("wineh-parent"))
     return false;
 
-<<<<<<< HEAD
-#if INTEL_CUSTOMIZATION
   // Classify the personality to see what kind of preparation we need.
-  if (!Fn.hasPersonalityFn())
-    return false;
-
-=======
-  // Classify the personality to see what kind of preparation we need.
->>>>>>> 278004be
   Personality = classifyEHPersonality(Fn.getPersonalityFn());
 
   // Do nothing if this is not an MSVC personality.
   if (!isMSVCEHPersonality(Personality))
     return false;
 
-<<<<<<< HEAD
+#if INTEL_CUSTOMIZATION
   // Avoid outlining unreachable code.
   removeUnreachableBlocks(Fn);
 #endif // INTEL_CUSTOMIZATION
 
-=======
->>>>>>> 278004be
   SmallVector<LandingPadInst *, 4> LPads;
   SmallVector<ResumeInst *, 4> Resumes;
   bool ForExplicitEH = false;
@@ -418,18 +408,6 @@
   if (LPads.empty())
     return false;
 
-<<<<<<< HEAD
-#if !INTEL_CUSTOMIZATION
-  // Classify the personality to see what kind of preparation we need.
-  Personality = classifyEHPersonality(Fn.getPersonalityFn());
-
-  // Do nothing if this is not an MSVC personality.
-  if (!isMSVCEHPersonality(Personality))
-    return false;
-#endif // !INTEL_CUSTOMIZATION
-
-=======
->>>>>>> 278004be
   DT = &getAnalysis<DominatorTreeWrapperPass>().getDomTree();
   LibInfo = &getAnalysis<TargetLibraryInfoWrapperPass>().getTLI();
 
@@ -726,8 +704,8 @@
           continue;
         }
 
-<<<<<<< HEAD
 #if !INTEL_CUSTOMIZATION
+        // Don't demote EH values.
         auto *OpI = cast<Instruction>(Op);
 #else // INTEL_CUSTOMIZATION
         auto *OpI = dyn_cast<Instruction>(Op);
@@ -743,13 +721,10 @@
           continue;
         }
 #endif // INTEL_CUSTOMIZATION
-=======
-        // Don't demote EH values.
-        auto *OpI = cast<Instruction>(Op);
+
         if (EHVals.count(OpI))
           continue;
 
->>>>>>> 278004be
         BasicBlock *OpBB = OpI->getParent();
         // If a value is produced and consumed in the same BB, we don't need to
         // demote it.
@@ -945,12 +920,7 @@
         if (isa<ResumeInst>(I))
           continue;
         if (auto *Phi = dyn_cast<PHINode>(I))
-<<<<<<< HEAD
-          LI = new LoadInst(SEHExceptionCodeSlot, "sehcode", false,
-                            Phi->getIncomingBlock(*U)->getTerminator());
-=======
           SEHCodeUses.push_back(Phi);
->>>>>>> 278004be
         else
           U->set(new LoadInst(SEHExceptionCodeSlot, "sehcode", false, I));
       }
