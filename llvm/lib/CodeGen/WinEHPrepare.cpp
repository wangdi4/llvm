--- conflicted
+++ resolved
@@ -3483,100 +3483,7 @@
         if (AI->isStaticAlloca())
           continue;
 
-<<<<<<< HEAD
-      // FIXME: Our spill-placement algorithm is incredibly naive.  We should
-      // try to sink+hoist as much as possible to avoid redundant stores and reloads.
-      DenseMap<BasicBlock *, Value *> Loads;
-      AllocaInst *SpillSlot = nullptr;
-      for (Value::use_iterator UI = I->use_begin(), UE = I->use_end();
-           UI != UE;) {
-        Use &U = *UI++;
-        auto *UsingInst = cast<Instruction>(U.getUser());
-        BasicBlock *UsingBB = UsingInst->getParent();
-
-        // Is the Use inside a block which is colored with a subset of the Def?
-        // If so, we don't need to escape the Def because we will clone
-        // ourselves our own private copy.
-        std::set<BasicBlock *> &ColorsForUsingBB = BlockColors[UsingBB];
-        if (std::includes(ColorsForBB.begin(), ColorsForBB.end(),
-                          ColorsForUsingBB.begin(), ColorsForUsingBB.end()))
-          continue;
-
-        // Lazilly create the spill slot.  We spill immediately after the value
-        // in the BasicBlock.
-        // FIXME: This can be improved to spill at the block exit points.
-        if (!SpillSlot)
-          SpillSlot = new AllocaInst(I->getType(), nullptr,
-                                     Twine(I->getName(), ".wineh.spillslot"),
-                                     EntryBlock->begin());
-
-        if (auto *PN = dyn_cast<PHINode>(UsingInst)) {
-          // If this is a PHI node, we can't insert a load of the value before
-          // the use.  Instead insert the load in the predecessor block
-          // corresponding to the incoming value.
-          //
-          // Note that if there are multiple edges from a basic block to this
-          // PHI node that we cannot have multiple loads.  The problem is that
-          // the resulting PHI node will have multiple values (from each load)
-          // coming in from the same block, which is illegal SSA form.
-          // For this reason, we keep track of and reuse loads we insert.
-          BasicBlock *IncomingBlock = PN->getIncomingBlock(U);
-          Value *&V = Loads[IncomingBlock];
-          // Insert the load into the predecessor block
-          if (!V)
-            V = new LoadInst(SpillSlot, Twine(I->getName(), ".wineh.reload"),
-                             /*Volatile=*/false,
-                             IncomingBlock->getTerminator());
-          U.set(V);
-        } else {
-          // Reload right before the old use.
-          // FIXME: This can be improved to reload at a block entry point.
-          Value *V =
-              new LoadInst(SpillSlot, Twine(I->getName(), ".wineh.reload"),
-                           /*Volatile=*/false, UsingInst);
-          U.set(V);
-        }
-      }
-      if (SpillSlot) {
-        // Insert stores of the computed value into the stack slot.
-        // We have to be careful if I is an invoke instruction,
-        // because we can't insert the store AFTER the terminator instruction.
-        BasicBlock::iterator InsertPt;
-        if (!isa<TerminatorInst>(I)) {
-          InsertPt = I;
-          ++InsertPt;
-          // Don't insert before PHI nodes or EH pad instrs.
-          for (; isa<PHINode>(InsertPt) || InsertPt->isEHPad(); ++InsertPt)
-            ;
-        } else {
-          auto *II = cast<InvokeInst>(I);
-          // We cannot demote invoke instructions to the stack if their normal
-          // edge is critical. Therefore, split the critical edge and create a
-          // basic block into which the store can be inserted.
-          if (!II->getNormalDest()->getSinglePredecessor()) {
-            unsigned SuccNum = GetSuccessorNumber(BB, II->getNormalDest());
-            assert(isCriticalEdge(II, SuccNum) && "Expected a critical edge!");
-#if INTEL_CUSTOMIZATION
-            BasicBlock *NewBlock = SplitCriticalEdge(II, SuccNum, 
-                                     CriticalEdgeSplittingOptions(DT));
-#else // !INTEL_CUSTOMIZATION
-            BasicBlock *NewBlock = SplitCriticalEdge(II, SuccNum);
-#endif // !INTEL_CUSTOMIZATION
-            assert(NewBlock && "Unable to split critical edge.");
-            // Update the color mapping for the newly split edge.
-            std::set<BasicBlock *> &ColorsForUsingBB =
-                BlockColors[II->getParent()];
-            BlockColors[NewBlock] = ColorsForUsingBB;
-            for (BasicBlock *FuncletPad : ColorsForUsingBB)
-              FuncletBlocks[FuncletPad].insert(NewBlock);
-          }
-          InsertPt = II->getNormalDest()->getFirstInsertionPt();
-        }
-        new StoreInst(I, SpillSlot, InsertPt);
-      }
-=======
       demoteNonlocalUses(I, ColorsForBB, F);
->>>>>>> 94b704c4
     }
   }
   // Also demote function parameters used in funclets.
@@ -3837,7 +3744,12 @@
         unsigned SuccNum =
             GetSuccessorNumber(II->getParent(), II->getNormalDest());
         assert(isCriticalEdge(II, SuccNum) && "Expected a critical edge!");
+#if INTEL_CUSTOMIZATION
+        BasicBlock *NewBlock = SplitCriticalEdge(II, SuccNum,
+                                 CriticalEdgeSplittingOptions(DT));
+#else // !INTEL_CUSTOMIZATION
         BasicBlock *NewBlock = SplitCriticalEdge(II, SuccNum);
+#endif // !INTEL_CUSTOMIZATION
         assert(NewBlock && "Unable to split critical edge.");
         // Update the color mapping for the newly split edge.
         std::set<BasicBlock *> &ColorsForUsingBB = BlockColors[II->getParent()];
