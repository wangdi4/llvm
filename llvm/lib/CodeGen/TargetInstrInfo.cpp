--- conflicted
+++ resolved
@@ -39,20 +39,6 @@
 static cl::opt<bool> DisableHazardRecognizer(
   "disable-sched-hazard", cl::Hidden, cl::init(false),
   cl::desc("Disable hazard detection during preRA scheduling"));
-
-#if INTEL_CUSTOMIZATION
-enum class ThroughputMode { None, SingleJob, MultipleJob };
-static cl::opt<ThroughputMode> ThroughputModeOpt(
-    "throughput-opt-tii", cl::init(ThroughputMode::None), cl::Hidden,
-    cl::ValueOptional,
-    cl::desc(
-        "Specifies if compiler should optimize for throughput performance"),
-    cl::values(clEnumValN(ThroughputMode::None, "0", "No mode speficied"),
-               clEnumValN(ThroughputMode::SingleJob, "1",
-                          "Assume application will run a single copy"),
-               clEnumValN(ThroughputMode::MultipleJob, "2",
-                          "Assume application will run multiple copies")));
-#endif // INTEL_CUSTOMIZATION
 
 TargetInstrInfo::~TargetInstrInfo() {
 }
@@ -930,7 +916,7 @@
 }
 
 bool TargetInstrInfo::isReallyTriviallyReMaterializableGeneric(
-    const MachineInstr &MI, AAResults *AA, bool useVReg) const { // INTEL
+    const MachineInstr &MI, AAResults *AA) const {
   const MachineFunction &MF = *MI.getMF();
   const MachineRegisterInfo &MRI = MF.getRegInfo();
 
@@ -968,9 +954,6 @@
   // Avoid instructions which load from potentially varying memory.
   if (MI.mayLoad() && !MI.isDereferenceableInvariantLoad(AA))
     return false;
-
-  if (ThroughputModeOpt == ThroughputMode::SingleJob) // INTEL
-    useVReg = true; // INTEL
 
   // If any of the registers accessed are non-constant, conservatively assume
   // the instruction is not rematerializable.
@@ -1000,16 +983,11 @@
     if (MO.isDef() && Reg != DefReg)
       return false;
 
-<<<<<<< HEAD
-    if (MF.getTarget().Options.IntelAdvancedOptim && !useVReg && MO.isUse()) // INTEL
-      return false; // INTEL
-=======
     // Don't allow any virtual-register uses. Rematting an instruction with
     // virtual register uses would length the live ranges of the uses, which
     // is not necessarily a good idea, certainly not "trivial".
     if (MO.isUse())
       return false;
->>>>>>> 8cd97e86
   }
 
   // Everything checked out.
