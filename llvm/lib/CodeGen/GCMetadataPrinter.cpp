--- conflicted
+++ resolved
@@ -16,16 +16,4 @@
 
 GCMetadataPrinter::GCMetadataPrinter() {}
 
-<<<<<<< HEAD
-GCMetadataPrinter::~GCMetadataPrinter() { }
-
-void GCMetadataPrinter::beginAssembly(AsmPrinter &AP) {
-  // Default is no action.
-}
-
-void GCMetadataPrinter::finishAssembly(AsmPrinter &AP) {
-  // Default is no action.
-}
-=======
-GCMetadataPrinter::~GCMetadataPrinter() {}
->>>>>>> 7618b2b2
+GCMetadataPrinter::~GCMetadataPrinter() {}