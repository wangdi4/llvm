--- conflicted
+++ resolved
@@ -4263,11 +4263,7 @@
 
     Base = SDB->getValue(C);
 
-<<<<<<< HEAD
-    unsigned NumElts = Ptr->getType()->getVectorNumElements();
-=======
     unsigned NumElts = cast<VectorType>(Ptr->getType())->getNumElements();
->>>>>>> 2295e1df
     EVT VT = EVT::getVectorVT(*DAG.getContext(), TLI.getPointerTy(DL), NumElts);
     Index = DAG.getConstant(0, SDB->getCurSDLoc(), VT);
     IndexType = ISD::SIGNED_SCALED;
