--- conflicted
+++ resolved
@@ -5757,17 +5757,13 @@
   }
   case Intrinsic::annotation:
   case Intrinsic::ptr_annotation:
-<<<<<<< HEAD
-  case Intrinsic::invariant_group_barrier:
+  case Intrinsic::launder_invariant_group:
 #if INTEL_CUSTOMIZATION
   case Intrinsic::intel_std_container_ptr:
   case Intrinsic::intel_std_container_ptr_iter:
   case Intrinsic::intel_fakeload:
 #endif // INTEL_CUSTOMIZATION
 
-=======
-  case Intrinsic::launder_invariant_group:
->>>>>>> f384bc71
     // Drop the intrinsic, but forward the value
     setValue(&I, getValue(I.getOperand(0)));
     return nullptr;
