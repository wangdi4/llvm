--- conflicted
+++ resolved
@@ -567,6 +567,7 @@
   } else if (NumParts > 0) {
     // If the intermediate type was expanded, split each the value into
     // legal parts.
+    assert(NumIntermediates != 0 && "division by zero");
     assert(NumParts % NumIntermediates == 0 &&
            "Must expand into a divisible number of parts!");
     unsigned Factor = NumParts / NumIntermediates;
@@ -1238,24 +1239,29 @@
     unsigned NumValues = ValueVTs.size();
     if (NumValues) {
       SDValue RetOp = getValue(I.getOperand(0));
-      for (unsigned j = 0, f = NumValues; j != f; ++j) {
+
+      const Function *F = I.getParent()->getParent();
+
+      ISD::NodeType ExtendKind = ISD::ANY_EXTEND;
+      if (F->getAttributes().hasAttribute(AttributeSet::ReturnIndex,
+                                          Attribute::SExt))
+        ExtendKind = ISD::SIGN_EXTEND;
+      else if (F->getAttributes().hasAttribute(AttributeSet::ReturnIndex,
+                                               Attribute::ZExt))
+        ExtendKind = ISD::ZERO_EXTEND;
+
+      LLVMContext &Context = F->getContext();
+      bool RetInReg = F->getAttributes().hasAttribute(AttributeSet::ReturnIndex,
+                                                      Attribute::InReg);
+
+      for (unsigned j = 0; j != NumValues; ++j) {
         EVT VT = ValueVTs[j];
 
-        ISD::NodeType ExtendKind = ISD::ANY_EXTEND;
-
-        const Function *F = I.getParent()->getParent();
-        if (F->getAttributes().hasAttribute(AttributeSet::ReturnIndex,
-                                            Attribute::SExt))
-          ExtendKind = ISD::SIGN_EXTEND;
-        else if (F->getAttributes().hasAttribute(AttributeSet::ReturnIndex,
-                                                 Attribute::ZExt))
-          ExtendKind = ISD::ZERO_EXTEND;
-
         if (ExtendKind != ISD::ANY_EXTEND && VT.isInteger())
-          VT = TLI.getTypeForExtArgOrReturn(*DAG.getContext(), VT, ExtendKind);
-
-        unsigned NumParts = TLI.getNumRegisters(*DAG.getContext(), VT);
-        MVT PartVT = TLI.getRegisterType(*DAG.getContext(), VT);
+          VT = TLI.getTypeForExtArgOrReturn(Context, VT, ExtendKind);
+
+        unsigned NumParts = TLI.getNumRegisters(Context, VT);
+        MVT PartVT = TLI.getRegisterType(Context, VT);
         SmallVector<SDValue, 4> Parts(NumParts);
         getCopyToParts(DAG, getCurSDLoc(),
                        SDValue(RetOp.getNode(), RetOp.getResNo() + j),
@@ -1263,8 +1269,7 @@
 
         // 'inreg' on function refers to return value
         ISD::ArgFlagsTy Flags = ISD::ArgFlagsTy();
-        if (F->getAttributes().hasAttribute(AttributeSet::ReturnIndex,
-                                            Attribute::InReg))
+        if (RetInReg)
           Flags.setInReg();
 
         // Propagate extension type if any
@@ -1409,7 +1414,7 @@
         if (TM.Options.NoNaNsFPMath)
           Condition = getFCmpCodeWithoutNaN(Condition);
       } else {
-        Condition = ISD::SETEQ; // silence warning.
+        (void)Condition; // silence warning.
         llvm_unreachable("Unknown compare instruction");
       }
 
@@ -2724,32 +2729,55 @@
   if (SwitchMBB + 1 != FuncInfo.MF->end())
     NextBlock = SwitchMBB + 1;
 
+
+  // Create a vector of Cases, sorted so that we can efficiently create a binary
+  // search tree from them.
+  CaseVector Cases;
+  Clusterify(Cases, SI);
+
+  // Get the default destination MBB.
   MachineBasicBlock *Default = FuncInfo.MBBMap[SI.getDefaultDest()];
 
-  // If there is only the default destination, branch to it if it is not the
-  // next basic block.  Otherwise, just fall through.
-  if (!SI.getNumCases()) {
+  if (isa<UnreachableInst>(SI.getDefaultDest()->getFirstNonPHIOrDbg()) &&
+      !Cases.empty()) {
+    // Replace an unreachable default destination with the most popular case
+    // destination.
+    DenseMap<const BasicBlock *, unsigned> Popularity;
+    unsigned MaxPop = 0;
+    const BasicBlock *MaxBB = nullptr;
+    for (auto I : SI.cases()) {
+      const BasicBlock *BB = I.getCaseSuccessor();
+      if (++Popularity[BB] > MaxPop) {
+        MaxPop = Popularity[BB];
+        MaxBB = BB;
+      }
+    }
+
+    // Set new default.
+    assert(MaxPop > 0);
+    assert(MaxBB);
+    Default = FuncInfo.MBBMap[MaxBB];
+
+    // Remove cases that were pointing to the destination that is now the default.
+    Cases.erase(std::remove_if(Cases.begin(), Cases.end(),
+                               [&](const Case &C) { return C.BB == Default; }),
+                Cases.end());
+  }
+
+  // If there is only the default destination, go there directly.
+  if (Cases.empty()) {
     // Update machine-CFG edges.
     SwitchMBB->addSuccessor(Default);
 
     // If this is not a fall-through branch, emit the branch.
-    if (Default != NextBlock)
-      DAG.setRoot(DAG.getNode(ISD::BR, getCurSDLoc(),
-                              MVT::Other, getControlRoot(),
-                              DAG.getBasicBlock(Default)));
-
+    if (Default != NextBlock) {
+      DAG.setRoot(DAG.getNode(ISD::BR, getCurSDLoc(), MVT::Other,
+                              getControlRoot(), DAG.getBasicBlock(Default)));
+    }
     return;
   }
 
-  // If there are any non-default case statements, create a vector of Cases
-  // representing each one, and sort the vector so that we can efficiently
-  // create a binary search tree from them.
-  CaseVector Cases;
-  Clusterify(Cases, SI);
-
-  // Get the Value to be switched on and default basic blocks, which will be
-  // inserted into CaseBlock records, representing basic blocks in the binary
-  // search tree.
+  // Get the Value to be switched on.
   const Value *SV = SI.getCondition();
 
   // Push the initial CaseRec onto the worklist
@@ -3641,6 +3669,72 @@
   SDValue StoreNode = DAG.getNode(ISD::TokenFactor, getCurSDLoc(), MVT::Other,
                                   makeArrayRef(Chains.data(), ChainI));
   DAG.setRoot(StoreNode);
+}
+
+void SelectionDAGBuilder::visitMaskedStore(const CallInst &I) {
+  SDLoc sdl = getCurSDLoc();
+
+  // llvm.masked.store.*(Src0, Ptr, alignemt, Mask)
+  Value  *PtrOperand = I.getArgOperand(1);
+  SDValue Ptr = getValue(PtrOperand);
+  SDValue Src0 = getValue(I.getArgOperand(0));
+  SDValue Mask = getValue(I.getArgOperand(3));
+  EVT VT = Src0.getValueType();
+  unsigned Alignment = (cast<ConstantInt>(I.getArgOperand(2)))->getZExtValue();
+  if (!Alignment)
+    Alignment = DAG.getEVTAlignment(VT);
+
+  AAMDNodes AAInfo;
+  I.getAAMetadata(AAInfo);
+
+  MachineMemOperand *MMO =
+    DAG.getMachineFunction().
+    getMachineMemOperand(MachinePointerInfo(PtrOperand),
+                          MachineMemOperand::MOStore,  VT.getStoreSize(),
+                          Alignment, AAInfo);
+  SDValue StoreNode = DAG.getMaskedStore(getRoot(), sdl, Src0, Ptr, Mask, MMO);
+  DAG.setRoot(StoreNode);
+  setValue(&I, StoreNode);
+}
+
+void SelectionDAGBuilder::visitMaskedLoad(const CallInst &I) {
+  SDLoc sdl = getCurSDLoc();
+
+  // @llvm.masked.load.*(Ptr, alignment, Mask, Src0)
+  Value  *PtrOperand = I.getArgOperand(0);
+  SDValue Ptr = getValue(PtrOperand);
+  SDValue Src0 = getValue(I.getArgOperand(3));
+  SDValue Mask = getValue(I.getArgOperand(2));
+
+  const TargetLowering &TLI = DAG.getTargetLoweringInfo();
+  EVT VT = TLI.getValueType(I.getType());
+  unsigned Alignment = (cast<ConstantInt>(I.getArgOperand(1)))->getZExtValue();
+  if (!Alignment)
+    Alignment = DAG.getEVTAlignment(VT);
+
+  AAMDNodes AAInfo;
+  I.getAAMetadata(AAInfo);
+  const MDNode *Ranges = I.getMetadata(LLVMContext::MD_range);
+
+  SDValue InChain = DAG.getRoot();
+  if (AA->pointsToConstantMemory(
+      AliasAnalysis::Location(PtrOperand,
+                              AA->getTypeStoreSize(I.getType()),
+                              AAInfo))) {
+    // Do not serialize (non-volatile) loads of constant memory with anything.
+    InChain = DAG.getEntryNode();
+  }
+
+  MachineMemOperand *MMO =
+    DAG.getMachineFunction().
+    getMachineMemOperand(MachinePointerInfo(PtrOperand),
+                          MachineMemOperand::MOLoad,  VT.getStoreSize(),
+                          Alignment, AAInfo, Ranges);
+
+  SDValue Load = DAG.getMaskedLoad(VT, sdl, InChain, Ptr, Mask, Src0, MMO);
+  SDValue OutChain = Load.getValue(1);
+  DAG.setRoot(OutChain);
+  setValue(&I, Load);
 }
 
 void SelectionDAGBuilder::visitAtomicCmpXchg(const AtomicCmpXchgInst &I) {
@@ -4653,7 +4747,8 @@
     return nullptr;
   case Intrinsic::read_register: {
     Value *Reg = I.getArgOperand(0);
-    SDValue RegName = DAG.getMDNode(cast<MDNode>(Reg));
+    SDValue RegName =
+        DAG.getMDNode(cast<MDNode>(cast<MetadataAsValue>(Reg)->getMetadata()));
     EVT VT = TLI.getValueType(I.getType());
     setValue(&I, DAG.getNode(ISD::READ_REGISTER, sdl, VT, RegName));
     return nullptr;
@@ -4662,7 +4757,8 @@
     Value *Reg = I.getArgOperand(0);
     Value *RegValue = I.getArgOperand(1);
     SDValue Chain = getValue(RegValue).getOperand(0);
-    SDValue RegName = DAG.getMDNode(cast<MDNode>(Reg));
+    SDValue RegName =
+        DAG.getMDNode(cast<MDNode>(cast<MetadataAsValue>(Reg)->getMetadata()));
     DAG.setRoot(DAG.getNode(ISD::WRITE_REGISTER, sdl, MVT::Other, Chain,
                             RegName, getValue(RegValue)));
     return nullptr;
@@ -4944,6 +5040,12 @@
     return nullptr;
   }
 
+  case Intrinsic::masked_load:
+    visitMaskedLoad(I);
+    return nullptr;
+  case Intrinsic::masked_store:
+    visitMaskedStore(I);
+    return nullptr;
   case Intrinsic::x86_mmx_pslli_w:
   case Intrinsic::x86_mmx_pslli_d:
   case Intrinsic::x86_mmx_pslli_q:
@@ -5507,8 +5609,6 @@
     visitGCRelocate(I);
     return nullptr;
   }
-<<<<<<< HEAD
-=======
   case Intrinsic::instrprof_increment:
     llvm_unreachable("instrprof failed to lower an increment");
 
@@ -5563,7 +5663,6 @@
 
     return nullptr;
   }
->>>>>>> 7618b2b2
   }
 }
 
