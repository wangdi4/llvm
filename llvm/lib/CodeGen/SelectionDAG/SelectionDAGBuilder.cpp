//===- SelectionDAGBuilder.cpp - Selection-DAG building -------------------===//
//
// Part of the LLVM Project, under the Apache License v2.0 with LLVM Exceptions.
// See https://llvm.org/LICENSE.txt for license information.
// SPDX-License-Identifier: Apache-2.0 WITH LLVM-exception
//
//===----------------------------------------------------------------------===//
//
// This implements routines for translating from LLVM IR into SelectionDAG IR.
//
//===----------------------------------------------------------------------===//

#include "SelectionDAGBuilder.h"
#include "SDNodeDbgValue.h"
#include "llvm/ADT/APFloat.h"
#include "llvm/ADT/APInt.h"
#include "llvm/ADT/BitVector.h"
#include "llvm/ADT/None.h"
#include "llvm/ADT/Optional.h"
#include "llvm/ADT/STLExtras.h"
#include "llvm/ADT/SmallPtrSet.h"
#include "llvm/ADT/SmallSet.h"
#include "llvm/ADT/StringRef.h"
#include "llvm/ADT/Triple.h"
#include "llvm/ADT/Twine.h"
#include "llvm/Analysis/AliasAnalysis.h"
#include "llvm/Analysis/BlockFrequencyInfo.h"
#include "llvm/Analysis/BranchProbabilityInfo.h"
#include "llvm/Analysis/ConstantFolding.h"
#include "llvm/Analysis/EHPersonalities.h"
#include "llvm/Analysis/Loads.h"
#include "llvm/Analysis/MemoryLocation.h"
#include "llvm/Analysis/ProfileSummaryInfo.h"
#include "llvm/Analysis/TargetLibraryInfo.h"
#include "llvm/Analysis/ValueTracking.h"
#include "llvm/Analysis/VectorUtils.h"
#include "llvm/CodeGen/Analysis.h"
#include "llvm/CodeGen/FunctionLoweringInfo.h"
#include "llvm/CodeGen/GCMetadata.h"
#include "llvm/CodeGen/MachineBasicBlock.h"
#include "llvm/CodeGen/MachineFrameInfo.h"
#include "llvm/CodeGen/MachineFunction.h"
#include "llvm/CodeGen/MachineInstr.h"
#include "llvm/CodeGen/MachineInstrBuilder.h"
#include "llvm/CodeGen/MachineJumpTableInfo.h"
#include "llvm/CodeGen/MachineMemOperand.h"
#include "llvm/CodeGen/MachineModuleInfo.h"
#include "llvm/CodeGen/MachineOperand.h"
#include "llvm/CodeGen/MachineRegisterInfo.h"
#include "llvm/CodeGen/RuntimeLibcalls.h"
#include "llvm/CodeGen/SelectionDAG.h"
#include "llvm/CodeGen/SelectionDAGTargetInfo.h"
#include "llvm/CodeGen/StackMaps.h"
#include "llvm/CodeGen/SwiftErrorValueTracking.h"
#include "llvm/CodeGen/TargetFrameLowering.h"
#include "llvm/CodeGen/TargetInstrInfo.h"
#include "llvm/CodeGen/TargetOpcodes.h"
#include "llvm/CodeGen/TargetRegisterInfo.h"
#include "llvm/CodeGen/TargetSubtargetInfo.h"
#include "llvm/CodeGen/WinEHFuncInfo.h"
#include "llvm/IR/Argument.h"
#include "llvm/IR/Attributes.h"
#include "llvm/IR/BasicBlock.h"
#include "llvm/IR/CFG.h"
#include "llvm/IR/CallingConv.h"
#include "llvm/IR/Constant.h"
#include "llvm/IR/ConstantRange.h"
#include "llvm/IR/Constants.h"
#include "llvm/IR/DataLayout.h"
#include "llvm/IR/DebugInfoMetadata.h"
#include "llvm/IR/DerivedTypes.h"
#include "llvm/IR/Function.h"
#include "llvm/IR/GetElementPtrTypeIterator.h"
#include "llvm/IR/InlineAsm.h"
#include "llvm/IR/InstrTypes.h"
#include "llvm/IR/Instructions.h"
#include "llvm/IR/IntrinsicInst.h"
#include "llvm/IR/Intrinsics.h"
#include "llvm/IR/IntrinsicsAArch64.h"
#include "llvm/IR/IntrinsicsWebAssembly.h"
#include "llvm/IR/LLVMContext.h"
#include "llvm/IR/Metadata.h"
#include "llvm/IR/Module.h"
#include "llvm/IR/Operator.h"
#include "llvm/IR/PatternMatch.h"
#include "llvm/IR/Statepoint.h"
#include "llvm/IR/Type.h"
#include "llvm/IR/User.h"
#include "llvm/IR/Value.h"
#include "llvm/MC/MCContext.h"
#include "llvm/MC/MCSymbol.h"
#include "llvm/Support/AtomicOrdering.h"
#include "llvm/Support/Casting.h"
#include "llvm/Support/CommandLine.h"
#include "llvm/Support/Compiler.h"
#include "llvm/Support/Debug.h"
#include "llvm/Support/MathExtras.h"
#include "llvm/Support/raw_ostream.h"
#include "llvm/Target/TargetIntrinsicInfo.h"
#include "llvm/Target/TargetMachine.h"
#include "llvm/Target/TargetOptions.h"
#include "llvm/Transforms/Utils/Local.h"
#include <cstddef>
#include <cstring>
#include <iterator>
#include <limits>
#include <numeric>
#include <tuple>

using namespace llvm;
using namespace PatternMatch;
using namespace SwitchCG;

#define DEBUG_TYPE "isel"

/// LimitFloatPrecision - Generate low-precision inline sequences for
/// some float libcalls (6, 8 or 12 bits).
static unsigned LimitFloatPrecision;

static cl::opt<bool>
    InsertAssertAlign("insert-assert-align", cl::init(true),
                      cl::desc("Insert the experimental `assertalign` node."),
                      cl::ReallyHidden);

static cl::opt<unsigned, true>
    LimitFPPrecision("limit-float-precision",
                     cl::desc("Generate low-precision inline sequences "
                              "for some float libcalls"),
                     cl::location(LimitFloatPrecision), cl::Hidden,
                     cl::init(0));

static cl::opt<unsigned> SwitchPeelThreshold(
    "switch-peel-threshold", cl::Hidden, cl::init(66),
    cl::desc("Set the case probability threshold for peeling the case from a "
             "switch statement. A value greater than 100 will void this "
             "optimization"));

// Limit the width of DAG chains. This is important in general to prevent
// DAG-based analysis from blowing up. For example, alias analysis and
// load clustering may not complete in reasonable time. It is difficult to
// recognize and avoid this situation within each individual analysis, and
// future analyses are likely to have the same behavior. Limiting DAG width is
// the safe approach and will be especially important with global DAGs.
//
// MaxParallelChains default is arbitrarily high to avoid affecting
// optimization, but could be lowered to improve compile time. Any ld-ld-st-st
// sequence over this should have been converted to llvm.memcpy by the
// frontend. It is easy to induce this behavior with .ll code such as:
// %buffer = alloca [4096 x i8]
// %data = load [4096 x i8]* %argPtr
// store [4096 x i8] %data, [4096 x i8]* %buffer
static const unsigned MaxParallelChains = 64;

static SDValue getCopyFromPartsVector(SelectionDAG &DAG, const SDLoc &DL,
                                      const SDValue *Parts, unsigned NumParts,
                                      MVT PartVT, EVT ValueVT, const Value *V,
                                      Optional<CallingConv::ID> CC);

/// getCopyFromParts - Create a value that contains the specified legal parts
/// combined into the value they represent.  If the parts combine to a type
/// larger than ValueVT then AssertOp can be used to specify whether the extra
/// bits are known to be zero (ISD::AssertZext) or sign extended from ValueVT
/// (ISD::AssertSext).
static SDValue getCopyFromParts(SelectionDAG &DAG, const SDLoc &DL,
                                const SDValue *Parts, unsigned NumParts,
                                MVT PartVT, EVT ValueVT, const Value *V,
                                Optional<CallingConv::ID> CC = None,
                                Optional<ISD::NodeType> AssertOp = None) {
  // Let the target assemble the parts if it wants to
  const TargetLowering &TLI = DAG.getTargetLoweringInfo();
  if (SDValue Val = TLI.joinRegisterPartsIntoValue(DAG, DL, Parts, NumParts,
                                                   PartVT, ValueVT, CC))
    return Val;

  if (ValueVT.isVector())
    return getCopyFromPartsVector(DAG, DL, Parts, NumParts, PartVT, ValueVT, V,
                                  CC);

  assert(NumParts > 0 && "No parts to assemble!");
  SDValue Val = Parts[0];

  if (NumParts > 1) {
    // Assemble the value from multiple parts.
    if (ValueVT.isInteger()) {
      unsigned PartBits = PartVT.getSizeInBits();
      unsigned ValueBits = ValueVT.getSizeInBits();

      // Assemble the power of 2 part.
      unsigned RoundParts =
          (NumParts & (NumParts - 1)) ? 1 << Log2_32(NumParts) : NumParts;
      unsigned RoundBits = PartBits * RoundParts;
      EVT RoundVT = RoundBits == ValueBits ?
        ValueVT : EVT::getIntegerVT(*DAG.getContext(), RoundBits);
      SDValue Lo, Hi;

      EVT HalfVT = EVT::getIntegerVT(*DAG.getContext(), RoundBits/2);

      if (RoundParts > 2) {
        Lo = getCopyFromParts(DAG, DL, Parts, RoundParts / 2,
                              PartVT, HalfVT, V);
        Hi = getCopyFromParts(DAG, DL, Parts + RoundParts / 2,
                              RoundParts / 2, PartVT, HalfVT, V);
      } else {
        Lo = DAG.getNode(ISD::BITCAST, DL, HalfVT, Parts[0]);
        Hi = DAG.getNode(ISD::BITCAST, DL, HalfVT, Parts[1]);
      }

      if (DAG.getDataLayout().isBigEndian())
        std::swap(Lo, Hi);

      Val = DAG.getNode(ISD::BUILD_PAIR, DL, RoundVT, Lo, Hi);

      if (RoundParts < NumParts) {
        // Assemble the trailing non-power-of-2 part.
        unsigned OddParts = NumParts - RoundParts;
        EVT OddVT = EVT::getIntegerVT(*DAG.getContext(), OddParts * PartBits);
        Hi = getCopyFromParts(DAG, DL, Parts + RoundParts, OddParts, PartVT,
                              OddVT, V, CC);

        // Combine the round and odd parts.
        Lo = Val;
        if (DAG.getDataLayout().isBigEndian())
          std::swap(Lo, Hi);
        EVT TotalVT = EVT::getIntegerVT(*DAG.getContext(), NumParts * PartBits);
        Hi = DAG.getNode(ISD::ANY_EXTEND, DL, TotalVT, Hi);
        Hi =
            DAG.getNode(ISD::SHL, DL, TotalVT, Hi,
                        DAG.getConstant(Lo.getValueSizeInBits(), DL,
                                        TLI.getPointerTy(DAG.getDataLayout())));
        Lo = DAG.getNode(ISD::ZERO_EXTEND, DL, TotalVT, Lo);
        Val = DAG.getNode(ISD::OR, DL, TotalVT, Lo, Hi);
      }
    } else if (PartVT.isFloatingPoint()) {
      // FP split into multiple FP parts (for ppcf128)
      assert(ValueVT == EVT(MVT::ppcf128) && PartVT == MVT::f64 &&
             "Unexpected split");
      SDValue Lo, Hi;
      Lo = DAG.getNode(ISD::BITCAST, DL, EVT(MVT::f64), Parts[0]);
      Hi = DAG.getNode(ISD::BITCAST, DL, EVT(MVT::f64), Parts[1]);
      if (TLI.hasBigEndianPartOrdering(ValueVT, DAG.getDataLayout()))
        std::swap(Lo, Hi);
      Val = DAG.getNode(ISD::BUILD_PAIR, DL, ValueVT, Lo, Hi);
    } else {
      // FP split into integer parts (soft fp)
      assert(ValueVT.isFloatingPoint() && PartVT.isInteger() &&
             !PartVT.isVector() && "Unexpected split");
      EVT IntVT = EVT::getIntegerVT(*DAG.getContext(), ValueVT.getSizeInBits());
      Val = getCopyFromParts(DAG, DL, Parts, NumParts, PartVT, IntVT, V, CC);
    }
  }

  // There is now one part, held in Val.  Correct it to match ValueVT.
  // PartEVT is the type of the register class that holds the value.
  // ValueVT is the type of the inline asm operation.
  EVT PartEVT = Val.getValueType();

  if (PartEVT == ValueVT)
    return Val;

  if (PartEVT.isInteger() && ValueVT.isFloatingPoint() &&
      ValueVT.bitsLT(PartEVT)) {
    // For an FP value in an integer part, we need to truncate to the right
    // width first.
    PartEVT = EVT::getIntegerVT(*DAG.getContext(),  ValueVT.getSizeInBits());
    Val = DAG.getNode(ISD::TRUNCATE, DL, PartEVT, Val);
  }

  // Handle types that have the same size.
  if (PartEVT.getSizeInBits() == ValueVT.getSizeInBits())
    return DAG.getNode(ISD::BITCAST, DL, ValueVT, Val);

  // Handle types with different sizes.
  if (PartEVT.isInteger() && ValueVT.isInteger()) {
    if (ValueVT.bitsLT(PartEVT)) {
      // For a truncate, see if we have any information to
      // indicate whether the truncated bits will always be
      // zero or sign-extension.
      if (AssertOp.hasValue())
        Val = DAG.getNode(*AssertOp, DL, PartEVT, Val,
                          DAG.getValueType(ValueVT));
      return DAG.getNode(ISD::TRUNCATE, DL, ValueVT, Val);
    }
    return DAG.getNode(ISD::ANY_EXTEND, DL, ValueVT, Val);
  }

  if (PartEVT.isFloatingPoint() && ValueVT.isFloatingPoint()) {
    // FP_ROUND's are always exact here.
    if (ValueVT.bitsLT(Val.getValueType()))
      return DAG.getNode(
          ISD::FP_ROUND, DL, ValueVT, Val,
          DAG.getTargetConstant(1, DL, TLI.getPointerTy(DAG.getDataLayout())));

    return DAG.getNode(ISD::FP_EXTEND, DL, ValueVT, Val);
  }

  // Handle MMX to a narrower integer type by bitcasting MMX to integer and
  // then truncating.
  if (PartEVT == MVT::x86mmx && ValueVT.isInteger() &&
      ValueVT.bitsLT(PartEVT)) {
    Val = DAG.getNode(ISD::BITCAST, DL, MVT::i64, Val);
    return DAG.getNode(ISD::TRUNCATE, DL, ValueVT, Val);
  }

  report_fatal_error("Unknown mismatch in getCopyFromParts!");
}

static void diagnosePossiblyInvalidConstraint(LLVMContext &Ctx, const Value *V,
                                              const Twine &ErrMsg) {
  const Instruction *I = dyn_cast_or_null<Instruction>(V);
  if (!V)
    return Ctx.emitError(ErrMsg);

  const char *AsmError = ", possible invalid constraint for vector type";
  if (const CallInst *CI = dyn_cast<CallInst>(I))
    if (CI->isInlineAsm())
      return Ctx.emitError(I, ErrMsg + AsmError);

  return Ctx.emitError(I, ErrMsg);
}

/// getCopyFromPartsVector - Create a value that contains the specified legal
/// parts combined into the value they represent.  If the parts combine to a
/// type larger than ValueVT then AssertOp can be used to specify whether the
/// extra bits are known to be zero (ISD::AssertZext) or sign extended from
/// ValueVT (ISD::AssertSext).
static SDValue getCopyFromPartsVector(SelectionDAG &DAG, const SDLoc &DL,
                                      const SDValue *Parts, unsigned NumParts,
                                      MVT PartVT, EVT ValueVT, const Value *V,
                                      Optional<CallingConv::ID> CallConv) {
  assert(ValueVT.isVector() && "Not a vector value");
  assert(NumParts > 0 && "No parts to assemble!");
  const bool IsABIRegCopy = CallConv.hasValue();

  const TargetLowering &TLI = DAG.getTargetLoweringInfo();
  SDValue Val = Parts[0];

  // Handle a multi-element vector.
  if (NumParts > 1) {
    EVT IntermediateVT;
    MVT RegisterVT;
    unsigned NumIntermediates;
    unsigned NumRegs;

    if (IsABIRegCopy) {
      NumRegs = TLI.getVectorTypeBreakdownForCallingConv(
          *DAG.getContext(), CallConv.getValue(), ValueVT, IntermediateVT,
          NumIntermediates, RegisterVT);
    } else {
      NumRegs =
          TLI.getVectorTypeBreakdown(*DAG.getContext(), ValueVT, IntermediateVT,
                                     NumIntermediates, RegisterVT);
    }

    assert(NumRegs == NumParts && "Part count doesn't match vector breakdown!");
    NumParts = NumRegs; // Silence a compiler warning.
    assert(RegisterVT == PartVT && "Part type doesn't match vector breakdown!");
    assert(RegisterVT.getSizeInBits() ==
           Parts[0].getSimpleValueType().getSizeInBits() &&
           "Part type sizes don't match!");

    // Assemble the parts into intermediate operands.
    SmallVector<SDValue, 8> Ops(NumIntermediates);
    if (NumIntermediates == NumParts) {
      // If the register was not expanded, truncate or copy the value,
      // as appropriate.
      for (unsigned i = 0; i != NumParts; ++i)
        Ops[i] = getCopyFromParts(DAG, DL, &Parts[i], 1,
                                  PartVT, IntermediateVT, V, CallConv);
    } else if (NumParts > 0) {
      // If the intermediate type was expanded, build the intermediate
      // operands from the parts.
      assert(NumParts % NumIntermediates == 0 &&
             "Must expand into a divisible number of parts!");
      unsigned Factor = NumParts / NumIntermediates;
      for (unsigned i = 0; i != NumIntermediates; ++i)
        Ops[i] = getCopyFromParts(DAG, DL, &Parts[i * Factor], Factor,
                                  PartVT, IntermediateVT, V, CallConv);
    }

    // Build a vector with BUILD_VECTOR or CONCAT_VECTORS from the
    // intermediate operands.
    EVT BuiltVectorTy =
        IntermediateVT.isVector()
            ? EVT::getVectorVT(
                  *DAG.getContext(), IntermediateVT.getScalarType(),
                  IntermediateVT.getVectorElementCount() * NumParts)
            : EVT::getVectorVT(*DAG.getContext(),
                               IntermediateVT.getScalarType(),
                               NumIntermediates);
    Val = DAG.getNode(IntermediateVT.isVector() ? ISD::CONCAT_VECTORS
                                                : ISD::BUILD_VECTOR,
                      DL, BuiltVectorTy, Ops);
  }

  // There is now one part, held in Val.  Correct it to match ValueVT.
  EVT PartEVT = Val.getValueType();

  if (PartEVT == ValueVT)
    return Val;

  if (PartEVT.isVector()) {
    // If the element type of the source/dest vectors are the same, but the
    // parts vector has more elements than the value vector, then we have a
    // vector widening case (e.g. <2 x float> -> <4 x float>).  Extract the
    // elements we want.
    if (PartEVT.getVectorElementType() == ValueVT.getVectorElementType()) {
      assert((PartEVT.getVectorElementCount().getKnownMinValue() >
              ValueVT.getVectorElementCount().getKnownMinValue()) &&
             (PartEVT.getVectorElementCount().isScalable() ==
              ValueVT.getVectorElementCount().isScalable()) &&
             "Cannot narrow, it would be a lossy transformation");
      return DAG.getNode(ISD::EXTRACT_SUBVECTOR, DL, ValueVT, Val,
                         DAG.getVectorIdxConstant(0, DL));
    }

    // Vector/Vector bitcast.
    if (ValueVT.getSizeInBits() == PartEVT.getSizeInBits())
      return DAG.getNode(ISD::BITCAST, DL, ValueVT, Val);

    assert(PartEVT.getVectorElementCount() == ValueVT.getVectorElementCount() &&
      "Cannot handle this kind of promotion");
    // Promoted vector extract
    return DAG.getAnyExtOrTrunc(Val, DL, ValueVT);

  }

  // Trivial bitcast if the types are the same size and the destination
  // vector type is legal.
  if (PartEVT.getSizeInBits() == ValueVT.getSizeInBits() &&
      TLI.isTypeLegal(ValueVT))
    return DAG.getNode(ISD::BITCAST, DL, ValueVT, Val);

  if (ValueVT.getVectorNumElements() != 1) {
     // Certain ABIs require that vectors are passed as integers. For vectors
     // are the same size, this is an obvious bitcast.
     if (ValueVT.getSizeInBits() == PartEVT.getSizeInBits()) {
       return DAG.getNode(ISD::BITCAST, DL, ValueVT, Val);
     } else if (ValueVT.bitsLT(PartEVT)) {
       // Bitcast Val back the original type and extract the corresponding
       // vector we want.
       unsigned Elts = PartEVT.getSizeInBits() / ValueVT.getScalarSizeInBits();
       EVT WiderVecType = EVT::getVectorVT(*DAG.getContext(),
                                           ValueVT.getVectorElementType(), Elts);
       Val = DAG.getBitcast(WiderVecType, Val);
       return DAG.getNode(ISD::EXTRACT_SUBVECTOR, DL, ValueVT, Val,
                          DAG.getVectorIdxConstant(0, DL));
     }

     diagnosePossiblyInvalidConstraint(
         *DAG.getContext(), V, "non-trivial scalar-to-vector conversion");
     return DAG.getUNDEF(ValueVT);
  }

  // Handle cases such as i8 -> <1 x i1>
  EVT ValueSVT = ValueVT.getVectorElementType();
  if (ValueVT.getVectorNumElements() == 1 && ValueSVT != PartEVT) {
    if (ValueSVT.getSizeInBits() == PartEVT.getSizeInBits())
      Val = DAG.getNode(ISD::BITCAST, DL, ValueSVT, Val);
    else
      Val = ValueVT.isFloatingPoint()
                ? DAG.getFPExtendOrRound(Val, DL, ValueSVT)
                : DAG.getAnyExtOrTrunc(Val, DL, ValueSVT);
  }

  return DAG.getBuildVector(ValueVT, DL, Val);
}

static void getCopyToPartsVector(SelectionDAG &DAG, const SDLoc &dl,
                                 SDValue Val, SDValue *Parts, unsigned NumParts,
                                 MVT PartVT, const Value *V,
                                 Optional<CallingConv::ID> CallConv);

/// getCopyToParts - Create a series of nodes that contain the specified value
/// split into legal parts.  If the parts contain more bits than Val, then, for
/// integers, ExtendKind can be used to specify how to generate the extra bits.
static void getCopyToParts(SelectionDAG &DAG, const SDLoc &DL, SDValue Val,
                           SDValue *Parts, unsigned NumParts, MVT PartVT,
                           const Value *V,
                           Optional<CallingConv::ID> CallConv = None,
                           ISD::NodeType ExtendKind = ISD::ANY_EXTEND) {
  // Let the target split the parts if it wants to
  const TargetLowering &TLI = DAG.getTargetLoweringInfo();
  if (TLI.splitValueIntoRegisterParts(DAG, DL, Val, Parts, NumParts, PartVT,
                                      CallConv))
    return;
  EVT ValueVT = Val.getValueType();

  // Handle the vector case separately.
  if (ValueVT.isVector())
    return getCopyToPartsVector(DAG, DL, Val, Parts, NumParts, PartVT, V,
                                CallConv);

  unsigned PartBits = PartVT.getSizeInBits();
  unsigned OrigNumParts = NumParts;
  assert(DAG.getTargetLoweringInfo().isTypeLegal(PartVT) &&
         "Copying to an illegal type!");

  if (NumParts == 0)
    return;

  assert(!ValueVT.isVector() && "Vector case handled elsewhere");
  EVT PartEVT = PartVT;
  if (PartEVT == ValueVT) {
    assert(NumParts == 1 && "No-op copy with multiple parts!");
    Parts[0] = Val;
    return;
  }

  if (NumParts * PartBits > ValueVT.getSizeInBits()) {
    // If the parts cover more bits than the value has, promote the value.
    if (PartVT.isFloatingPoint() && ValueVT.isFloatingPoint()) {
      assert(NumParts == 1 && "Do not know what to promote to!");
      Val = DAG.getNode(ISD::FP_EXTEND, DL, PartVT, Val);
    } else {
      if (ValueVT.isFloatingPoint()) {
        // FP values need to be bitcast, then extended if they are being put
        // into a larger container.
        ValueVT = EVT::getIntegerVT(*DAG.getContext(),  ValueVT.getSizeInBits());
        Val = DAG.getNode(ISD::BITCAST, DL, ValueVT, Val);
      }
      assert((PartVT.isInteger() || PartVT == MVT::x86mmx) &&
             ValueVT.isInteger() &&
             "Unknown mismatch!");
      ValueVT = EVT::getIntegerVT(*DAG.getContext(), NumParts * PartBits);
      Val = DAG.getNode(ExtendKind, DL, ValueVT, Val);
      if (PartVT == MVT::x86mmx)
        Val = DAG.getNode(ISD::BITCAST, DL, PartVT, Val);
    }
  } else if (PartBits == ValueVT.getSizeInBits()) {
    // Different types of the same size.
    assert(NumParts == 1 && PartEVT != ValueVT);
    Val = DAG.getNode(ISD::BITCAST, DL, PartVT, Val);
  } else if (NumParts * PartBits < ValueVT.getSizeInBits()) {
    // If the parts cover less bits than value has, truncate the value.
    assert((PartVT.isInteger() || PartVT == MVT::x86mmx) &&
           ValueVT.isInteger() &&
           "Unknown mismatch!");
    ValueVT = EVT::getIntegerVT(*DAG.getContext(), NumParts * PartBits);
    Val = DAG.getNode(ISD::TRUNCATE, DL, ValueVT, Val);
    if (PartVT == MVT::x86mmx)
      Val = DAG.getNode(ISD::BITCAST, DL, PartVT, Val);
  }

  // The value may have changed - recompute ValueVT.
  ValueVT = Val.getValueType();
  assert(NumParts * PartBits == ValueVT.getSizeInBits() &&
         "Failed to tile the value with PartVT!");

  if (NumParts == 1) {
    if (PartEVT != ValueVT) {
      diagnosePossiblyInvalidConstraint(*DAG.getContext(), V,
                                        "scalar-to-vector conversion failed");
      Val = DAG.getNode(ISD::BITCAST, DL, PartVT, Val);
    }

    Parts[0] = Val;
    return;
  }

  // Expand the value into multiple parts.
  if (NumParts & (NumParts - 1)) {
    // The number of parts is not a power of 2.  Split off and copy the tail.
    assert(PartVT.isInteger() && ValueVT.isInteger() &&
           "Do not know what to expand to!");
    unsigned RoundParts = 1 << Log2_32(NumParts);
    unsigned RoundBits = RoundParts * PartBits;
    unsigned OddParts = NumParts - RoundParts;
    SDValue OddVal = DAG.getNode(ISD::SRL, DL, ValueVT, Val,
      DAG.getShiftAmountConstant(RoundBits, ValueVT, DL, /*LegalTypes*/false));

    getCopyToParts(DAG, DL, OddVal, Parts + RoundParts, OddParts, PartVT, V,
                   CallConv);

    if (DAG.getDataLayout().isBigEndian())
      // The odd parts were reversed by getCopyToParts - unreverse them.
      std::reverse(Parts + RoundParts, Parts + NumParts);

    NumParts = RoundParts;
    ValueVT = EVT::getIntegerVT(*DAG.getContext(), NumParts * PartBits);
    Val = DAG.getNode(ISD::TRUNCATE, DL, ValueVT, Val);
  }

  // The number of parts is a power of 2.  Repeatedly bisect the value using
  // EXTRACT_ELEMENT.
  Parts[0] = DAG.getNode(ISD::BITCAST, DL,
                         EVT::getIntegerVT(*DAG.getContext(),
                                           ValueVT.getSizeInBits()),
                         Val);

  for (unsigned StepSize = NumParts; StepSize > 1; StepSize /= 2) {
    for (unsigned i = 0; i < NumParts; i += StepSize) {
      unsigned ThisBits = StepSize * PartBits / 2;
      EVT ThisVT = EVT::getIntegerVT(*DAG.getContext(), ThisBits);
      SDValue &Part0 = Parts[i];
      SDValue &Part1 = Parts[i+StepSize/2];

      Part1 = DAG.getNode(ISD::EXTRACT_ELEMENT, DL,
                          ThisVT, Part0, DAG.getIntPtrConstant(1, DL));
      Part0 = DAG.getNode(ISD::EXTRACT_ELEMENT, DL,
                          ThisVT, Part0, DAG.getIntPtrConstant(0, DL));

      if (ThisBits == PartBits && ThisVT != PartVT) {
        Part0 = DAG.getNode(ISD::BITCAST, DL, PartVT, Part0);
        Part1 = DAG.getNode(ISD::BITCAST, DL, PartVT, Part1);
      }
    }
  }

  if (DAG.getDataLayout().isBigEndian())
    std::reverse(Parts, Parts + OrigNumParts);
}

static SDValue widenVectorToPartType(SelectionDAG &DAG,
                                     SDValue Val, const SDLoc &DL, EVT PartVT) {
  if (!PartVT.isFixedLengthVector())
    return SDValue();

  EVT ValueVT = Val.getValueType();
  unsigned PartNumElts = PartVT.getVectorNumElements();
  unsigned ValueNumElts = ValueVT.getVectorNumElements();
  if (PartNumElts > ValueNumElts &&
      PartVT.getVectorElementType() == ValueVT.getVectorElementType()) {
    EVT ElementVT = PartVT.getVectorElementType();
    // Vector widening case, e.g. <2 x float> -> <4 x float>.  Shuffle in
    // undef elements.
    SmallVector<SDValue, 16> Ops;
    DAG.ExtractVectorElements(Val, Ops);
    SDValue EltUndef = DAG.getUNDEF(ElementVT);
    for (unsigned i = ValueNumElts, e = PartNumElts; i != e; ++i)
      Ops.push_back(EltUndef);

    // FIXME: Use CONCAT for 2x -> 4x.
    return DAG.getBuildVector(PartVT, DL, Ops);
  }

  return SDValue();
}

/// getCopyToPartsVector - Create a series of nodes that contain the specified
/// value split into legal parts.
static void getCopyToPartsVector(SelectionDAG &DAG, const SDLoc &DL,
                                 SDValue Val, SDValue *Parts, unsigned NumParts,
                                 MVT PartVT, const Value *V,
                                 Optional<CallingConv::ID> CallConv) {
  EVT ValueVT = Val.getValueType();
  assert(ValueVT.isVector() && "Not a vector");
  const TargetLowering &TLI = DAG.getTargetLoweringInfo();
  const bool IsABIRegCopy = CallConv.hasValue();

  if (NumParts == 1) {
    EVT PartEVT = PartVT;
    if (PartEVT == ValueVT) {
      // Nothing to do.
    } else if (PartVT.getSizeInBits() == ValueVT.getSizeInBits()) {
      // Bitconvert vector->vector case.
      Val = DAG.getNode(ISD::BITCAST, DL, PartVT, Val);
    } else if (SDValue Widened = widenVectorToPartType(DAG, Val, DL, PartVT)) {
      Val = Widened;
    } else if (PartVT.isVector() &&
               PartEVT.getVectorElementType().bitsGE(
                   ValueVT.getVectorElementType()) &&
               PartEVT.getVectorElementCount() ==
                   ValueVT.getVectorElementCount()) {

      // Promoted vector extract
      Val = DAG.getAnyExtOrTrunc(Val, DL, PartVT);
    } else {
      if (ValueVT.getVectorElementCount().isScalar()) {
        Val = DAG.getNode(ISD::EXTRACT_VECTOR_ELT, DL, PartVT, Val,
                          DAG.getVectorIdxConstant(0, DL));
      } else {
        uint64_t ValueSize = ValueVT.getFixedSizeInBits();
        assert(PartVT.getFixedSizeInBits() > ValueSize &&
               "lossy conversion of vector to scalar type");
        EVT IntermediateType = EVT::getIntegerVT(*DAG.getContext(), ValueSize);
        Val = DAG.getBitcast(IntermediateType, Val);
        Val = DAG.getAnyExtOrTrunc(Val, DL, PartVT);
      }
    }

    assert(Val.getValueType() == PartVT && "Unexpected vector part value type");
    Parts[0] = Val;
    return;
  }

  // Handle a multi-element vector.
  EVT IntermediateVT;
  MVT RegisterVT;
  unsigned NumIntermediates;
  unsigned NumRegs;
  if (IsABIRegCopy) {
    NumRegs = TLI.getVectorTypeBreakdownForCallingConv(
        *DAG.getContext(), CallConv.getValue(), ValueVT, IntermediateVT,
        NumIntermediates, RegisterVT);
  } else {
    NumRegs =
        TLI.getVectorTypeBreakdown(*DAG.getContext(), ValueVT, IntermediateVT,
                                   NumIntermediates, RegisterVT);
  }

  assert(NumRegs == NumParts && "Part count doesn't match vector breakdown!");
  NumParts = NumRegs; // Silence a compiler warning.
  assert(RegisterVT == PartVT && "Part type doesn't match vector breakdown!");

  assert(IntermediateVT.isScalableVector() == ValueVT.isScalableVector() &&
         "Mixing scalable and fixed vectors when copying in parts");

  Optional<ElementCount> DestEltCnt;

  if (IntermediateVT.isVector())
    DestEltCnt = IntermediateVT.getVectorElementCount() * NumIntermediates;
  else
    DestEltCnt = ElementCount::getFixed(NumIntermediates);

  EVT BuiltVectorTy = EVT::getVectorVT(
      *DAG.getContext(), IntermediateVT.getScalarType(), DestEltCnt.getValue());
  if (ValueVT != BuiltVectorTy) {
    if (SDValue Widened = widenVectorToPartType(DAG, Val, DL, BuiltVectorTy))
      Val = Widened;

    Val = DAG.getNode(ISD::BITCAST, DL, BuiltVectorTy, Val);
  }

  // Split the vector into intermediate operands.
  SmallVector<SDValue, 8> Ops(NumIntermediates);
  for (unsigned i = 0; i != NumIntermediates; ++i) {
    if (IntermediateVT.isVector()) {
      // This does something sensible for scalable vectors - see the
      // definition of EXTRACT_SUBVECTOR for further details.
      unsigned IntermediateNumElts = IntermediateVT.getVectorMinNumElements();
      Ops[i] =
          DAG.getNode(ISD::EXTRACT_SUBVECTOR, DL, IntermediateVT, Val,
                      DAG.getVectorIdxConstant(i * IntermediateNumElts, DL));
    } else {
      Ops[i] = DAG.getNode(ISD::EXTRACT_VECTOR_ELT, DL, IntermediateVT, Val,
                           DAG.getVectorIdxConstant(i, DL));
    }
  }

  // Split the intermediate operands into legal parts.
  if (NumParts == NumIntermediates) {
    // If the register was not expanded, promote or copy the value,
    // as appropriate.
    for (unsigned i = 0; i != NumParts; ++i)
      getCopyToParts(DAG, DL, Ops[i], &Parts[i], 1, PartVT, V, CallConv);
  } else if (NumParts > 0) {
    // If the intermediate type was expanded, split each the value into
    // legal parts.
    assert(NumIntermediates != 0 && "division by zero");
    assert(NumParts % NumIntermediates == 0 &&
           "Must expand into a divisible number of parts!");
    unsigned Factor = NumParts / NumIntermediates;
    for (unsigned i = 0; i != NumIntermediates; ++i)
      getCopyToParts(DAG, DL, Ops[i], &Parts[i * Factor], Factor, PartVT, V,
                     CallConv);
  }
}

RegsForValue::RegsForValue(const SmallVector<unsigned, 4> &regs, MVT regvt,
                           EVT valuevt, Optional<CallingConv::ID> CC)
    : ValueVTs(1, valuevt), RegVTs(1, regvt), Regs(regs),
      RegCount(1, regs.size()), CallConv(CC) {}

RegsForValue::RegsForValue(LLVMContext &Context, const TargetLowering &TLI,
                           const DataLayout &DL, unsigned Reg, Type *Ty,
                           Optional<CallingConv::ID> CC) {
  ComputeValueVTs(TLI, DL, Ty, ValueVTs);

  CallConv = CC;

  for (EVT ValueVT : ValueVTs) {
    unsigned NumRegs =
        isABIMangled()
            ? TLI.getNumRegistersForCallingConv(Context, CC.getValue(), ValueVT)
            : TLI.getNumRegisters(Context, ValueVT);
    MVT RegisterVT =
        isABIMangled()
            ? TLI.getRegisterTypeForCallingConv(Context, CC.getValue(), ValueVT)
            : TLI.getRegisterType(Context, ValueVT);
    for (unsigned i = 0; i != NumRegs; ++i)
      Regs.push_back(Reg + i);
    RegVTs.push_back(RegisterVT);
    RegCount.push_back(NumRegs);
    Reg += NumRegs;
  }
}

SDValue RegsForValue::getCopyFromRegs(SelectionDAG &DAG,
                                      FunctionLoweringInfo &FuncInfo,
                                      const SDLoc &dl, SDValue &Chain,
                                      SDValue *Flag, const Value *V) const {
  // A Value with type {} or [0 x %t] needs no registers.
  if (ValueVTs.empty())
    return SDValue();

  const TargetLowering &TLI = DAG.getTargetLoweringInfo();

  // Assemble the legal parts into the final values.
  SmallVector<SDValue, 4> Values(ValueVTs.size());
  SmallVector<SDValue, 8> Parts;
  for (unsigned Value = 0, Part = 0, e = ValueVTs.size(); Value != e; ++Value) {
    // Copy the legal parts from the registers.
    EVT ValueVT = ValueVTs[Value];
    unsigned NumRegs = RegCount[Value];
    MVT RegisterVT = isABIMangled() ? TLI.getRegisterTypeForCallingConv(
                                          *DAG.getContext(),
                                          CallConv.getValue(), RegVTs[Value])
                                    : RegVTs[Value];

    Parts.resize(NumRegs);
    for (unsigned i = 0; i != NumRegs; ++i) {
      SDValue P;
      if (!Flag) {
        P = DAG.getCopyFromReg(Chain, dl, Regs[Part+i], RegisterVT);
      } else {
        P = DAG.getCopyFromReg(Chain, dl, Regs[Part+i], RegisterVT, *Flag);
        *Flag = P.getValue(2);
      }

      Chain = P.getValue(1);
      Parts[i] = P;

      // If the source register was virtual and if we know something about it,
      // add an assert node.
      if (!Register::isVirtualRegister(Regs[Part + i]) ||
          !RegisterVT.isInteger())
        continue;

      const FunctionLoweringInfo::LiveOutInfo *LOI =
        FuncInfo.GetLiveOutRegInfo(Regs[Part+i]);
      if (!LOI)
        continue;

      unsigned RegSize = RegisterVT.getScalarSizeInBits();
      unsigned NumSignBits = LOI->NumSignBits;
      unsigned NumZeroBits = LOI->Known.countMinLeadingZeros();

      if (NumZeroBits == RegSize) {
        // The current value is a zero.
        // Explicitly express that as it would be easier for
        // optimizations to kick in.
        Parts[i] = DAG.getConstant(0, dl, RegisterVT);
        continue;
      }

      // FIXME: We capture more information than the dag can represent.  For
      // now, just use the tightest assertzext/assertsext possible.
      bool isSExt;
      EVT FromVT(MVT::Other);
      if (NumZeroBits) {
        FromVT = EVT::getIntegerVT(*DAG.getContext(), RegSize - NumZeroBits);
        isSExt = false;
      } else if (NumSignBits > 1) {
        FromVT =
            EVT::getIntegerVT(*DAG.getContext(), RegSize - NumSignBits + 1);
        isSExt = true;
      } else {
        continue;
      }
      // Add an assertion node.
      assert(FromVT != MVT::Other);
      Parts[i] = DAG.getNode(isSExt ? ISD::AssertSext : ISD::AssertZext, dl,
                             RegisterVT, P, DAG.getValueType(FromVT));
    }

    Values[Value] = getCopyFromParts(DAG, dl, Parts.begin(), NumRegs,
                                     RegisterVT, ValueVT, V, CallConv);
    Part += NumRegs;
    Parts.clear();
  }

  return DAG.getNode(ISD::MERGE_VALUES, dl, DAG.getVTList(ValueVTs), Values);
}

void RegsForValue::getCopyToRegs(SDValue Val, SelectionDAG &DAG,
                                 const SDLoc &dl, SDValue &Chain, SDValue *Flag,
                                 const Value *V,
                                 ISD::NodeType PreferredExtendType) const {
  const TargetLowering &TLI = DAG.getTargetLoweringInfo();
  ISD::NodeType ExtendKind = PreferredExtendType;

  // Get the list of the values's legal parts.
  unsigned NumRegs = Regs.size();
  SmallVector<SDValue, 8> Parts(NumRegs);
  for (unsigned Value = 0, Part = 0, e = ValueVTs.size(); Value != e; ++Value) {
    unsigned NumParts = RegCount[Value];

    MVT RegisterVT = isABIMangled() ? TLI.getRegisterTypeForCallingConv(
                                          *DAG.getContext(),
                                          CallConv.getValue(), RegVTs[Value])
                                    : RegVTs[Value];

    if (ExtendKind == ISD::ANY_EXTEND && TLI.isZExtFree(Val, RegisterVT))
      ExtendKind = ISD::ZERO_EXTEND;

    getCopyToParts(DAG, dl, Val.getValue(Val.getResNo() + Value), &Parts[Part],
                   NumParts, RegisterVT, V, CallConv, ExtendKind);
    Part += NumParts;
  }

  // Copy the parts into the registers.
  SmallVector<SDValue, 8> Chains(NumRegs);
  for (unsigned i = 0; i != NumRegs; ++i) {
    SDValue Part;
    if (!Flag) {
      Part = DAG.getCopyToReg(Chain, dl, Regs[i], Parts[i]);
    } else {
      Part = DAG.getCopyToReg(Chain, dl, Regs[i], Parts[i], *Flag);
      *Flag = Part.getValue(1);
    }

    Chains[i] = Part.getValue(0);
  }

  if (NumRegs == 1 || Flag)
    // If NumRegs > 1 && Flag is used then the use of the last CopyToReg is
    // flagged to it. That is the CopyToReg nodes and the user are considered
    // a single scheduling unit. If we create a TokenFactor and return it as
    // chain, then the TokenFactor is both a predecessor (operand) of the
    // user as well as a successor (the TF operands are flagged to the user).
    // c1, f1 = CopyToReg
    // c2, f2 = CopyToReg
    // c3     = TokenFactor c1, c2
    // ...
    //        = op c3, ..., f2
    Chain = Chains[NumRegs-1];
  else
    Chain = DAG.getNode(ISD::TokenFactor, dl, MVT::Other, Chains);
}

void RegsForValue::AddInlineAsmOperands(unsigned Code, bool HasMatching,
                                        unsigned MatchingIdx, const SDLoc &dl,
                                        SelectionDAG &DAG,
                                        std::vector<SDValue> &Ops) const {
  const TargetLowering &TLI = DAG.getTargetLoweringInfo();

  unsigned Flag = InlineAsm::getFlagWord(Code, Regs.size());
  if (HasMatching)
    Flag = InlineAsm::getFlagWordForMatchingOp(Flag, MatchingIdx);
  else if (!Regs.empty() && Register::isVirtualRegister(Regs.front())) {
    // Put the register class of the virtual registers in the flag word.  That
    // way, later passes can recompute register class constraints for inline
    // assembly as well as normal instructions.
    // Don't do this for tied operands that can use the regclass information
    // from the def.
    const MachineRegisterInfo &MRI = DAG.getMachineFunction().getRegInfo();
    const TargetRegisterClass *RC = MRI.getRegClass(Regs.front());
    Flag = InlineAsm::getFlagWordForRegClass(Flag, RC->getID());
  }

  SDValue Res = DAG.getTargetConstant(Flag, dl, MVT::i32);
  Ops.push_back(Res);

  if (Code == InlineAsm::Kind_Clobber) {
    // Clobbers should always have a 1:1 mapping with registers, and may
    // reference registers that have illegal (e.g. vector) types. Hence, we
    // shouldn't try to apply any sort of splitting logic to them.
    assert(Regs.size() == RegVTs.size() && Regs.size() == ValueVTs.size() &&
           "No 1:1 mapping from clobbers to regs?");
    Register SP = TLI.getStackPointerRegisterToSaveRestore();
    (void)SP;
    for (unsigned I = 0, E = ValueVTs.size(); I != E; ++I) {
      Ops.push_back(DAG.getRegister(Regs[I], RegVTs[I]));
      assert(
          (Regs[I] != SP ||
           DAG.getMachineFunction().getFrameInfo().hasOpaqueSPAdjustment()) &&
          "If we clobbered the stack pointer, MFI should know about it.");
    }
    return;
  }

  for (unsigned Value = 0, Reg = 0, e = ValueVTs.size(); Value != e; ++Value) {
    unsigned NumRegs = TLI.getNumRegisters(*DAG.getContext(), ValueVTs[Value]);
    MVT RegisterVT = RegVTs[Value];
    for (unsigned i = 0; i != NumRegs; ++i) {
      assert(Reg < Regs.size() && "Mismatch in # registers expected");
      unsigned TheReg = Regs[Reg++];
      Ops.push_back(DAG.getRegister(TheReg, RegisterVT));
    }
  }
}

SmallVector<std::pair<unsigned, TypeSize>, 4>
RegsForValue::getRegsAndSizes() const {
  SmallVector<std::pair<unsigned, TypeSize>, 4> OutVec;
  unsigned I = 0;
  for (auto CountAndVT : zip_first(RegCount, RegVTs)) {
    unsigned RegCount = std::get<0>(CountAndVT);
    MVT RegisterVT = std::get<1>(CountAndVT);
    TypeSize RegisterSize = RegisterVT.getSizeInBits();
    for (unsigned E = I + RegCount; I != E; ++I)
      OutVec.push_back(std::make_pair(Regs[I], RegisterSize));
  }
  return OutVec;
}

void SelectionDAGBuilder::init(GCFunctionInfo *gfi, AliasAnalysis *aa,
                               const TargetLibraryInfo *li) {
  AA = aa;
  GFI = gfi;
  LibInfo = li;
  DL = &DAG.getDataLayout();
  Context = DAG.getContext();
  LPadToCallSiteMap.clear();
  SL->init(DAG.getTargetLoweringInfo(), TM, DAG.getDataLayout());
}

void SelectionDAGBuilder::clear() {
  NodeMap.clear();
  UnusedArgNodeMap.clear();
  PendingLoads.clear();
  PendingExports.clear();
  PendingConstrainedFP.clear();
  PendingConstrainedFPStrict.clear();
  CurInst = nullptr;
  HasTailCall = false;
  SDNodeOrder = LowestSDNodeOrder;
  StatepointLowering.clear();
}

void SelectionDAGBuilder::clearDanglingDebugInfo() {
  DanglingDebugInfoMap.clear();
}

// Update DAG root to include dependencies on Pending chains.
SDValue SelectionDAGBuilder::updateRoot(SmallVectorImpl<SDValue> &Pending) {
  SDValue Root = DAG.getRoot();

  if (Pending.empty())
    return Root;

  // Add current root to PendingChains, unless we already indirectly
  // depend on it.
  if (Root.getOpcode() != ISD::EntryToken) {
    unsigned i = 0, e = Pending.size();
    for (; i != e; ++i) {
      assert(Pending[i].getNode()->getNumOperands() > 1);
      if (Pending[i].getNode()->getOperand(0) == Root)
        break;  // Don't add the root if we already indirectly depend on it.
    }

    if (i == e)
      Pending.push_back(Root);
  }

  if (Pending.size() == 1)
    Root = Pending[0];
  else
    Root = DAG.getTokenFactor(getCurSDLoc(), Pending);

  DAG.setRoot(Root);
  Pending.clear();
  return Root;
}

SDValue SelectionDAGBuilder::getMemoryRoot() {
  return updateRoot(PendingLoads);
}

SDValue SelectionDAGBuilder::getRoot() {
  // Chain up all pending constrained intrinsics together with all
  // pending loads, by simply appending them to PendingLoads and
  // then calling getMemoryRoot().
  PendingLoads.reserve(PendingLoads.size() +
                       PendingConstrainedFP.size() +
                       PendingConstrainedFPStrict.size());
  PendingLoads.append(PendingConstrainedFP.begin(),
                      PendingConstrainedFP.end());
  PendingLoads.append(PendingConstrainedFPStrict.begin(),
                      PendingConstrainedFPStrict.end());
  PendingConstrainedFP.clear();
  PendingConstrainedFPStrict.clear();
  return getMemoryRoot();
}

SDValue SelectionDAGBuilder::getControlRoot() {
  // We need to emit pending fpexcept.strict constrained intrinsics,
  // so append them to the PendingExports list.
  PendingExports.append(PendingConstrainedFPStrict.begin(),
                        PendingConstrainedFPStrict.end());
  PendingConstrainedFPStrict.clear();
  return updateRoot(PendingExports);
}

void SelectionDAGBuilder::visit(const Instruction &I) {
  // Set up outgoing PHI node register values before emitting the terminator.
  if (I.isTerminator()) {
    HandlePHINodesInSuccessorBlocks(I.getParent());
  }

  // Increase the SDNodeOrder if dealing with a non-debug instruction.
  if (!isa<DbgInfoIntrinsic>(I))
    ++SDNodeOrder;

  CurInst = &I;

  visit(I.getOpcode(), I);

  if (!I.isTerminator() && !HasTailCall &&
      !isa<GCStatepointInst>(I)) // statepoints handle their exports internally
    CopyToExportRegsIfNeeded(&I);

  CurInst = nullptr;
}

void SelectionDAGBuilder::visitPHI(const PHINode &) {
  llvm_unreachable("SelectionDAGBuilder shouldn't visit PHI nodes!");
}

void SelectionDAGBuilder::visit(unsigned Opcode, const User &I) {
  // Note: this doesn't use InstVisitor, because it has to work with
  // ConstantExpr's in addition to instructions.
  switch (Opcode) {
  default: llvm_unreachable("Unknown instruction type encountered!");
    // Build the switch statement using the Instruction.def file.
#define HANDLE_INST(NUM, OPCODE, CLASS) \
    case Instruction::OPCODE: visit##OPCODE((const CLASS&)I); break;
#include "llvm/IR/Instruction.def"
  }
}

void SelectionDAGBuilder::addDanglingDebugInfo(const DbgValueInst *DI,
                                               DebugLoc DL, unsigned Order) {
  // We treat variadic dbg_values differently at this stage.
  if (DI->hasArgList()) {
    // For variadic dbg_values we will now insert an undef.
    // FIXME: We can potentially recover these!
    SmallVector<SDDbgOperand, 2> Locs;
    for (const Value *V : DI->getValues()) {
      auto Undef = UndefValue::get(V->getType());
      Locs.push_back(SDDbgOperand::fromConst(Undef));
    }
    SDDbgValue *SDV = DAG.getDbgValueList(
        DI->getVariable(), DI->getExpression(), Locs, {},
        /*IsIndirect=*/false, DL, Order, /*IsVariadic=*/true);
    DAG.AddDbgValue(SDV, /*isParameter=*/false);
  } else {
    // TODO: Dangling debug info will eventually either be resolved or produce
    // an Undef DBG_VALUE. However in the resolution case, a gap may appear
    // between the original dbg.value location and its resolved DBG_VALUE,
    // which we should ideally fill with an extra Undef DBG_VALUE.
    assert(DI->getNumVariableLocationOps() == 1 &&
           "DbgValueInst without an ArgList should have a single location "
           "operand.");
    DanglingDebugInfoMap[DI->getValue(0)].emplace_back(DI, DL, Order);
  }
}

void SelectionDAGBuilder::dropDanglingDebugInfo(const DILocalVariable *Variable,
                                                const DIExpression *Expr) {
  auto isMatchingDbgValue = [&](DanglingDebugInfo &DDI) {
    const DbgValueInst *DI = DDI.getDI();
    DIVariable *DanglingVariable = DI->getVariable();
    DIExpression *DanglingExpr = DI->getExpression();
    if (DanglingVariable == Variable && Expr->fragmentsOverlap(DanglingExpr)) {
      LLVM_DEBUG(dbgs() << "Dropping dangling debug info for " << *DI << "\n");
      return true;
    }
    return false;
  };

  for (auto &DDIMI : DanglingDebugInfoMap) {
    DanglingDebugInfoVector &DDIV = DDIMI.second;

    // If debug info is to be dropped, run it through final checks to see
    // whether it can be salvaged.
    for (auto &DDI : DDIV)
      if (isMatchingDbgValue(DDI))
        salvageUnresolvedDbgValue(DDI);

    erase_if(DDIV, isMatchingDbgValue);
  }
}

// resolveDanglingDebugInfo - if we saw an earlier dbg_value referring to V,
// generate the debug data structures now that we've seen its definition.
void SelectionDAGBuilder::resolveDanglingDebugInfo(const Value *V,
                                                   SDValue Val) {
  auto DanglingDbgInfoIt = DanglingDebugInfoMap.find(V);
  if (DanglingDbgInfoIt == DanglingDebugInfoMap.end())
    return;

  DanglingDebugInfoVector &DDIV = DanglingDbgInfoIt->second;
  for (auto &DDI : DDIV) {
    const DbgValueInst *DI = DDI.getDI();
    assert(!DI->hasArgList() && "Not implemented for variadic dbg_values");
    assert(DI && "Ill-formed DanglingDebugInfo");
    assert(!DDI.getDI()->hasArgList() &&
           "Variadic dbg.values should not yet be left dangling.");
    DebugLoc dl = DDI.getdl();
    unsigned ValSDNodeOrder = Val.getNode()->getIROrder();
    unsigned DbgSDNodeOrder = DDI.getSDNodeOrder();
    DILocalVariable *Variable = DI->getVariable();
    DIExpression *Expr = DI->getExpression();
    assert(Variable->isValidLocationForIntrinsic(dl) &&
           "Expected inlined-at fields to agree");
    SDDbgValue *SDV;
    if (Val.getNode()) {
      // FIXME: I doubt that it is correct to resolve a dangling DbgValue as a
      // FuncArgumentDbgValue (it would be hoisted to the function entry, and if
      // we couldn't resolve it directly when examining the DbgValue intrinsic
      // in the first place we should not be more successful here). Unless we
      // have some test case that prove this to be correct we should avoid
      // calling EmitFuncArgumentDbgValue here.
      if (!EmitFuncArgumentDbgValue(V, Variable, Expr, dl, false, Val)) {
        LLVM_DEBUG(dbgs() << "Resolve dangling debug info [order="
                          << DbgSDNodeOrder << "] for:\n  " << *DI << "\n");
        LLVM_DEBUG(dbgs() << "  By mapping to:\n    "; Val.dump());
        // Increase the SDNodeOrder for the DbgValue here to make sure it is
        // inserted after the definition of Val when emitting the instructions
        // after ISel. An alternative could be to teach
        // ScheduleDAGSDNodes::EmitSchedule to delay the insertion properly.
        LLVM_DEBUG(if (ValSDNodeOrder > DbgSDNodeOrder) dbgs()
                   << "changing SDNodeOrder from " << DbgSDNodeOrder << " to "
                   << ValSDNodeOrder << "\n");
        SDV = getDbgValue(Val, Variable, Expr, dl,
                          std::max(DbgSDNodeOrder, ValSDNodeOrder));
        DAG.AddDbgValue(SDV, false);
      } else
        LLVM_DEBUG(dbgs() << "Resolved dangling debug info for " << *DI
                          << "in EmitFuncArgumentDbgValue\n");
    } else {
      LLVM_DEBUG(dbgs() << "Dropping debug info for " << *DI << "\n");
      auto Undef = UndefValue::get(DDI.getDI()->getValue(0)->getType());
      auto SDV =
          DAG.getConstantDbgValue(Variable, Expr, Undef, dl, DbgSDNodeOrder);
      DAG.AddDbgValue(SDV, false);
    }
  }
  DDIV.clear();
}

void SelectionDAGBuilder::salvageUnresolvedDbgValue(DanglingDebugInfo &DDI) {
  assert(!DDI.getDI()->hasArgList() &&
<<<<<<< HEAD
         "Variadic dbg.values should not yet be left dangling.");
=======
         "Not implemented for variadic dbg_values");
>>>>>>> 3ab0b8c2
  Value *V = DDI.getDI()->getValue(0);
  DILocalVariable *Var = DDI.getDI()->getVariable();
  DIExpression *Expr = DDI.getDI()->getExpression();
  DebugLoc DL = DDI.getdl();
  DebugLoc InstDL = DDI.getDI()->getDebugLoc();
  unsigned SDOrder = DDI.getSDNodeOrder();
  // Currently we consider only dbg.value intrinsics -- we tell the salvager
  // that DW_OP_stack_value is desired.
  assert(isa<DbgValueInst>(DDI.getDI()));
  bool StackValue = true;

  // Can this Value can be encoded without any further work?
  if (handleDebugValue(V, Var, Expr, DL, InstDL, SDOrder, /*IsVariadic=*/false))
    return;

  // Attempt to salvage back through as many instructions as possible. Bail if
  // a non-instruction is seen, such as a constant expression or global
  // variable. FIXME: Further work could recover those too.
  while (isa<Instruction>(V)) {
    Instruction &VAsInst = *cast<Instruction>(V);
    DIExpression *NewExpr = salvageDebugInfoImpl(VAsInst, Expr, StackValue);

    // If we cannot salvage any further, and haven't yet found a suitable debug
    // expression, bail out.
    if (!NewExpr)
      break;

    // New value and expr now represent this debuginfo.
    V = VAsInst.getOperand(0);
    Expr = NewExpr;

    // Some kind of simplification occurred: check whether the operand of the
    // salvaged debug expression can be encoded in this DAG.
    if (handleDebugValue(V, Var, Expr, DL, InstDL, SDOrder,
                         /*IsVariadic=*/false)) {
      LLVM_DEBUG(dbgs() << "Salvaged debug location info for:\n  "
                        << DDI.getDI() << "\nBy stripping back to:\n  " << V);
      return;
    }
  }

  // This was the final opportunity to salvage this debug information, and it
  // couldn't be done. Place an undef DBG_VALUE at this location to terminate
  // any earlier variable location.
  auto Undef = UndefValue::get(DDI.getDI()->getValue(0)->getType());
  auto SDV = DAG.getConstantDbgValue(Var, Expr, Undef, DL, SDNodeOrder);
  DAG.AddDbgValue(SDV, false);

  LLVM_DEBUG(dbgs() << "Dropping debug value info for:\n  " << DDI.getDI()
                    << "\n");
  LLVM_DEBUG(dbgs() << "  Last seen at:\n    " << *DDI.getDI()->getOperand(0)
                    << "\n");
}

bool SelectionDAGBuilder::handleDebugValue(ArrayRef<const Value *> Values,
                                           DILocalVariable *Var,
                                           DIExpression *Expr, DebugLoc dl,
                                           DebugLoc InstDL, unsigned Order,
                                           bool IsVariadic) {
  if (Values.empty())
    return true;
  SDDbgValue::LocOpVector LocationOps;
  SDDbgValue::SDNodeVector Dependencies;
  for (const Value *V : Values) {
    // Constant value.
    if (isa<ConstantInt>(V) || isa<ConstantFP>(V) || isa<UndefValue>(V) ||
        isa<ConstantPointerNull>(V)) {
      LocationOps.emplace_back(SDDbgOperand::fromConst(V));
      continue;
    }

    // If the Value is a frame index, we can create a FrameIndex debug value
    // without relying on the DAG at all.
    if (const AllocaInst *AI = dyn_cast<AllocaInst>(V)) {
      auto SI = FuncInfo.StaticAllocaMap.find(AI);
      if (SI != FuncInfo.StaticAllocaMap.end()) {
        LocationOps.emplace_back(SDDbgOperand::fromFrameIdx(SI->second));
        continue;
      }
    }

    // Do not use getValue() in here; we don't want to generate code at
    // this point if it hasn't been done yet.
    SDValue N = NodeMap[V];
    if (!N.getNode() && isa<Argument>(V)) // Check unused arguments map.
      N = UnusedArgNodeMap[V];
    if (N.getNode()) {
      // Only emit func arg dbg value for non-variadic dbg.values for now.
      if (!IsVariadic && EmitFuncArgumentDbgValue(V, Var, Expr, dl, false, N))
        return true;
      Dependencies.push_back(N.getNode());
      if (auto *FISDN = dyn_cast<FrameIndexSDNode>(N.getNode())) {
        // Construct a FrameIndexDbgValue for FrameIndexSDNodes so we can
        // describe stack slot locations.
        //
        // Consider "int x = 0; int *px = &x;". There are two kinds of
        // interesting debug values here after optimization:
        //
        //   dbg.value(i32* %px, !"int *px", !DIExpression()), and
        //   dbg.value(i32* %px, !"int x", !DIExpression(DW_OP_deref))
        //
        // Both describe the direct values of their associated variables.
        LocationOps.emplace_back(SDDbgOperand::fromFrameIdx(FISDN->getIndex()));
        continue;
      }
      LocationOps.emplace_back(
          SDDbgOperand::fromNode(N.getNode(), N.getResNo()));
      continue;
    }

    const TargetLowering &TLI = DAG.getTargetLoweringInfo();
    // Special rules apply for the first dbg.values of parameter variables in a
    // function. Identify them by the fact they reference Argument Values, that
    // they're parameters, and they are parameters of the current function. We
    // need to let them dangle until they get an SDNode.
    bool IsParamOfFunc =
        isa<Argument>(V) && Var->isParameter() && !InstDL.getInlinedAt();
    if (IsParamOfFunc)
      return false;

    // The value is not used in this block yet (or it would have an SDNode).
    // We still want the value to appear for the user if possible -- if it has
    // an associated VReg, we can refer to that instead.
    auto VMI = FuncInfo.ValueMap.find(V);
    if (VMI != FuncInfo.ValueMap.end()) {
      unsigned Reg = VMI->second;
      // If this is a PHI node, it may be split up into several MI PHI nodes
      // (in FunctionLoweringInfo::set).
      RegsForValue RFV(V->getContext(), TLI, DAG.getDataLayout(), Reg,
                       V->getType(), None);
      if (RFV.occupiesMultipleRegs()) {
        // FIXME: We could potentially support variadic dbg_values here.
        if (IsVariadic)
          return false;
        unsigned Offset = 0;
        unsigned BitsToDescribe = 0;
        if (auto VarSize = Var->getSizeInBits())
          BitsToDescribe = *VarSize;
        if (auto Fragment = Expr->getFragmentInfo())
          BitsToDescribe = Fragment->SizeInBits;
        for (auto RegAndSize : RFV.getRegsAndSizes()) {
          // Bail out if all bits are described already.
          if (Offset >= BitsToDescribe)
            break;
          // TODO: handle scalable vectors.
          unsigned RegisterSize = RegAndSize.second;
          unsigned FragmentSize = (Offset + RegisterSize > BitsToDescribe)
                                      ? BitsToDescribe - Offset
                                      : RegisterSize;
          auto FragmentExpr = DIExpression::createFragmentExpression(
              Expr, Offset, FragmentSize);
          if (!FragmentExpr)
            continue;
          SDDbgValue *SDV = DAG.getVRegDbgValue(
              Var, *FragmentExpr, RegAndSize.first, false, dl, SDNodeOrder);
          DAG.AddDbgValue(SDV, false);
          Offset += RegisterSize;
        }
        return true;
      }
      // We can use simple vreg locations for variadic dbg_values as well.
      LocationOps.emplace_back(SDDbgOperand::fromVReg(Reg));
      continue;
    }
    // We failed to create a SDDbgOperand for V.
    return false;
  }

  // We have created a SDDbgOperand for each Value in Values.
  // Should use Order instead of SDNodeOrder?
  assert(!LocationOps.empty());
  SDDbgValue *SDV =
      DAG.getDbgValueList(Var, Expr, LocationOps, Dependencies,
                          /*IsIndirect=*/false, dl, SDNodeOrder, IsVariadic);
  DAG.AddDbgValue(SDV, /*isParameter=*/false);
  return true;
}

void SelectionDAGBuilder::resolveOrClearDbgInfo() {
  // Try to fixup any remaining dangling debug info -- and drop it if we can't.
  for (auto &Pair : DanglingDebugInfoMap)
    for (auto &DDI : Pair.second)
      salvageUnresolvedDbgValue(DDI);
  clearDanglingDebugInfo();
}

/// getCopyFromRegs - If there was virtual register allocated for the value V
/// emit CopyFromReg of the specified type Ty. Return empty SDValue() otherwise.
SDValue SelectionDAGBuilder::getCopyFromRegs(const Value *V, Type *Ty) {
  DenseMap<const Value *, Register>::iterator It = FuncInfo.ValueMap.find(V);
  SDValue Result;

  if (It != FuncInfo.ValueMap.end()) {
    Register InReg = It->second;

    RegsForValue RFV(*DAG.getContext(), DAG.getTargetLoweringInfo(),
                     DAG.getDataLayout(), InReg, Ty,
                     None); // This is not an ABI copy.
    SDValue Chain = DAG.getEntryNode();
    Result = RFV.getCopyFromRegs(DAG, FuncInfo, getCurSDLoc(), Chain, nullptr,
                                 V);
    resolveDanglingDebugInfo(V, Result);
  }

  return Result;
}

/// getValue - Return an SDValue for the given Value.
SDValue SelectionDAGBuilder::getValue(const Value *V) {
  // If we already have an SDValue for this value, use it. It's important
  // to do this first, so that we don't create a CopyFromReg if we already
  // have a regular SDValue.
  SDValue &N = NodeMap[V];
  if (N.getNode()) return N;

  // If there's a virtual register allocated and initialized for this
  // value, use it.
  if (SDValue copyFromReg = getCopyFromRegs(V, V->getType()))
    return copyFromReg;

  // Otherwise create a new SDValue and remember it.
  SDValue Val = getValueImpl(V);
  NodeMap[V] = Val;
  resolveDanglingDebugInfo(V, Val);
  return Val;
}

/// getNonRegisterValue - Return an SDValue for the given Value, but
/// don't look in FuncInfo.ValueMap for a virtual register.
SDValue SelectionDAGBuilder::getNonRegisterValue(const Value *V) {
  // If we already have an SDValue for this value, use it.
  SDValue &N = NodeMap[V];
  if (N.getNode()) {
    if (isa<ConstantSDNode>(N) || isa<ConstantFPSDNode>(N)) {
      // Remove the debug location from the node as the node is about to be used
      // in a location which may differ from the original debug location.  This
      // is relevant to Constant and ConstantFP nodes because they can appear
      // as constant expressions inside PHI nodes.
      N->setDebugLoc(DebugLoc());
    }
    return N;
  }

  // Otherwise create a new SDValue and remember it.
  SDValue Val = getValueImpl(V);
  NodeMap[V] = Val;
  resolveDanglingDebugInfo(V, Val);
  return Val;
}

/// getValueImpl - Helper function for getValue and getNonRegisterValue.
/// Create an SDValue for the given value.
SDValue SelectionDAGBuilder::getValueImpl(const Value *V) {
  const TargetLowering &TLI = DAG.getTargetLoweringInfo();

  if (const Constant *C = dyn_cast<Constant>(V)) {
    EVT VT = TLI.getValueType(DAG.getDataLayout(), V->getType(), true);

    if (const ConstantInt *CI = dyn_cast<ConstantInt>(C))
      return DAG.getConstant(*CI, getCurSDLoc(), VT);

    if (const GlobalValue *GV = dyn_cast<GlobalValue>(C))
      return DAG.getGlobalAddress(GV, getCurSDLoc(), VT);

    if (isa<ConstantPointerNull>(C)) {
      unsigned AS = V->getType()->getPointerAddressSpace();
      return DAG.getConstant(0, getCurSDLoc(),
                             TLI.getPointerTy(DAG.getDataLayout(), AS));
    }

    if (match(C, m_VScale(DAG.getDataLayout())))
      return DAG.getVScale(getCurSDLoc(), VT, APInt(VT.getSizeInBits(), 1));

    if (const ConstantFP *CFP = dyn_cast<ConstantFP>(C))
      return DAG.getConstantFP(*CFP, getCurSDLoc(), VT);

    if (isa<UndefValue>(C) && !V->getType()->isAggregateType())
      return DAG.getUNDEF(VT);

    if (const ConstantExpr *CE = dyn_cast<ConstantExpr>(C)) {
      visit(CE->getOpcode(), *CE);
      SDValue N1 = NodeMap[V];
      assert(N1.getNode() && "visit didn't populate the NodeMap!");
      return N1;
    }

    if (isa<ConstantStruct>(C) || isa<ConstantArray>(C)) {
      SmallVector<SDValue, 4> Constants;
      for (const Use &U : C->operands()) {
        SDNode *Val = getValue(U).getNode();
        // If the operand is an empty aggregate, there are no values.
        if (!Val) continue;
        // Add each leaf value from the operand to the Constants list
        // to form a flattened list of all the values.
        for (unsigned i = 0, e = Val->getNumValues(); i != e; ++i)
          Constants.push_back(SDValue(Val, i));
      }

      return DAG.getMergeValues(Constants, getCurSDLoc());
    }

    if (const ConstantDataSequential *CDS =
          dyn_cast<ConstantDataSequential>(C)) {
      SmallVector<SDValue, 4> Ops;
      for (unsigned i = 0, e = CDS->getNumElements(); i != e; ++i) {
        SDNode *Val = getValue(CDS->getElementAsConstant(i)).getNode();
        // Add each leaf value from the operand to the Constants list
        // to form a flattened list of all the values.
        for (unsigned i = 0, e = Val->getNumValues(); i != e; ++i)
          Ops.push_back(SDValue(Val, i));
      }

      if (isa<ArrayType>(CDS->getType()))
        return DAG.getMergeValues(Ops, getCurSDLoc());
      return NodeMap[V] = DAG.getBuildVector(VT, getCurSDLoc(), Ops);
    }

    if (C->getType()->isStructTy() || C->getType()->isArrayTy()) {
      assert((isa<ConstantAggregateZero>(C) || isa<UndefValue>(C)) &&
             "Unknown struct or array constant!");

      SmallVector<EVT, 4> ValueVTs;
      ComputeValueVTs(TLI, DAG.getDataLayout(), C->getType(), ValueVTs);
      unsigned NumElts = ValueVTs.size();
      if (NumElts == 0)
        return SDValue(); // empty struct
      SmallVector<SDValue, 4> Constants(NumElts);
      for (unsigned i = 0; i != NumElts; ++i) {
        EVT EltVT = ValueVTs[i];
        if (isa<UndefValue>(C))
          Constants[i] = DAG.getUNDEF(EltVT);
        else if (EltVT.isFloatingPoint())
          Constants[i] = DAG.getConstantFP(0, getCurSDLoc(), EltVT);
        else
          Constants[i] = DAG.getConstant(0, getCurSDLoc(), EltVT);
      }

      return DAG.getMergeValues(Constants, getCurSDLoc());
    }

    if (const BlockAddress *BA = dyn_cast<BlockAddress>(C))
      return DAG.getBlockAddress(BA, VT);

    if (const auto *Equiv = dyn_cast<DSOLocalEquivalent>(C))
      return getValue(Equiv->getGlobalValue());

    VectorType *VecTy = cast<VectorType>(V->getType());

    // Now that we know the number and type of the elements, get that number of
    // elements into the Ops array based on what kind of constant it is.
    if (const ConstantVector *CV = dyn_cast<ConstantVector>(C)) {
      SmallVector<SDValue, 16> Ops;
      unsigned NumElements = cast<FixedVectorType>(VecTy)->getNumElements();
      for (unsigned i = 0; i != NumElements; ++i)
        Ops.push_back(getValue(CV->getOperand(i)));

      return NodeMap[V] = DAG.getBuildVector(VT, getCurSDLoc(), Ops);
    } else if (isa<ConstantAggregateZero>(C)) {
      EVT EltVT =
          TLI.getValueType(DAG.getDataLayout(), VecTy->getElementType());

      SDValue Op;
      if (EltVT.isFloatingPoint())
        Op = DAG.getConstantFP(0, getCurSDLoc(), EltVT);
      else
        Op = DAG.getConstant(0, getCurSDLoc(), EltVT);

      if (isa<ScalableVectorType>(VecTy))
        return NodeMap[V] = DAG.getSplatVector(VT, getCurSDLoc(), Op);
      else {
        SmallVector<SDValue, 16> Ops;
        Ops.assign(cast<FixedVectorType>(VecTy)->getNumElements(), Op);
        return NodeMap[V] = DAG.getBuildVector(VT, getCurSDLoc(), Ops);
      }
    }
    llvm_unreachable("Unknown vector constant");
  }

  // If this is a static alloca, generate it as the frameindex instead of
  // computation.
  if (const AllocaInst *AI = dyn_cast<AllocaInst>(V)) {
    DenseMap<const AllocaInst*, int>::iterator SI =
      FuncInfo.StaticAllocaMap.find(AI);
    if (SI != FuncInfo.StaticAllocaMap.end())
      return DAG.getFrameIndex(SI->second,
                               TLI.getFrameIndexTy(DAG.getDataLayout()));
  }

  // If this is an instruction which fast-isel has deferred, select it now.
  if (const Instruction *Inst = dyn_cast<Instruction>(V)) {
    unsigned InReg = FuncInfo.InitializeRegForValue(Inst);

    RegsForValue RFV(*DAG.getContext(), TLI, DAG.getDataLayout(), InReg,
                     Inst->getType(), None);
    SDValue Chain = DAG.getEntryNode();
    return RFV.getCopyFromRegs(DAG, FuncInfo, getCurSDLoc(), Chain, nullptr, V);
  }

  if (const MetadataAsValue *MD = dyn_cast<MetadataAsValue>(V)) {
    return DAG.getMDNode(cast<MDNode>(MD->getMetadata()));
  }
  llvm_unreachable("Can't get register for value!");
}

void SelectionDAGBuilder::visitCatchPad(const CatchPadInst &I) {
  auto Pers = classifyEHPersonality(FuncInfo.Fn->getPersonalityFn());
  bool IsMSVCCXX = Pers == EHPersonality::MSVC_CXX;
  bool IsCoreCLR = Pers == EHPersonality::CoreCLR;
  bool IsSEH = isAsynchronousEHPersonality(Pers);
  MachineBasicBlock *CatchPadMBB = FuncInfo.MBB;
  if (!IsSEH)
    CatchPadMBB->setIsEHScopeEntry();
  // In MSVC C++ and CoreCLR, catchblocks are funclets and need prologues.
  if (IsMSVCCXX || IsCoreCLR)
    CatchPadMBB->setIsEHFuncletEntry();
}

void SelectionDAGBuilder::visitCatchRet(const CatchReturnInst &I) {
  // Update machine-CFG edge.
  MachineBasicBlock *TargetMBB = FuncInfo.MBBMap[I.getSuccessor()];
  FuncInfo.MBB->addSuccessor(TargetMBB);
  TargetMBB->setIsEHCatchretTarget(true);
  DAG.getMachineFunction().setHasEHCatchret(true);

  auto Pers = classifyEHPersonality(FuncInfo.Fn->getPersonalityFn());
  bool IsSEH = isAsynchronousEHPersonality(Pers);
  if (IsSEH) {
    // If this is not a fall-through branch or optimizations are switched off,
    // emit the branch.
    if (TargetMBB != NextBlock(FuncInfo.MBB) ||
        TM.getOptLevel() == CodeGenOpt::None)
      DAG.setRoot(DAG.getNode(ISD::BR, getCurSDLoc(), MVT::Other,
                              getControlRoot(), DAG.getBasicBlock(TargetMBB)));
    return;
  }

  // Figure out the funclet membership for the catchret's successor.
  // This will be used by the FuncletLayout pass to determine how to order the
  // BB's.
  // A 'catchret' returns to the outer scope's color.
  Value *ParentPad = I.getCatchSwitchParentPad();
  const BasicBlock *SuccessorColor;
  if (isa<ConstantTokenNone>(ParentPad))
    SuccessorColor = &FuncInfo.Fn->getEntryBlock();
  else
    SuccessorColor = cast<Instruction>(ParentPad)->getParent();
  assert(SuccessorColor && "No parent funclet for catchret!");
  MachineBasicBlock *SuccessorColorMBB = FuncInfo.MBBMap[SuccessorColor];
  assert(SuccessorColorMBB && "No MBB for SuccessorColor!");

  // Create the terminator node.
  SDValue Ret = DAG.getNode(ISD::CATCHRET, getCurSDLoc(), MVT::Other,
                            getControlRoot(), DAG.getBasicBlock(TargetMBB),
                            DAG.getBasicBlock(SuccessorColorMBB));
  DAG.setRoot(Ret);
}

void SelectionDAGBuilder::visitCleanupPad(const CleanupPadInst &CPI) {
  // Don't emit any special code for the cleanuppad instruction. It just marks
  // the start of an EH scope/funclet.
  FuncInfo.MBB->setIsEHScopeEntry();
  auto Pers = classifyEHPersonality(FuncInfo.Fn->getPersonalityFn());
  if (Pers != EHPersonality::Wasm_CXX) {
    FuncInfo.MBB->setIsEHFuncletEntry();
    FuncInfo.MBB->setIsCleanupFuncletEntry();
  }
}

// In wasm EH, even though a catchpad may not catch an exception if a tag does
// not match, it is OK to add only the first unwind destination catchpad to the
// successors, because there will be at least one invoke instruction within the
// catch scope that points to the next unwind destination, if one exists, so
// CFGSort cannot mess up with BB sorting order.
// (All catchpads with 'catch (type)' clauses have a 'llvm.rethrow' intrinsic
// call within them, and catchpads only consisting of 'catch (...)' have a
// '__cxa_end_catch' call within them, both of which generate invokes in case
// the next unwind destination exists, i.e., the next unwind destination is not
// the caller.)
//
// Having at most one EH pad successor is also simpler and helps later
// transformations.
//
// For example,
// current:
//   invoke void @foo to ... unwind label %catch.dispatch
// catch.dispatch:
//   %0 = catchswitch within ... [label %catch.start] unwind label %next
// catch.start:
//   ...
//   ... in this BB or some other child BB dominated by this BB there will be an
//   invoke that points to 'next' BB as an unwind destination
//
// next: ; We don't need to add this to 'current' BB's successor
//   ...
static void findWasmUnwindDestinations(
    FunctionLoweringInfo &FuncInfo, const BasicBlock *EHPadBB,
    BranchProbability Prob,
    SmallVectorImpl<std::pair<MachineBasicBlock *, BranchProbability>>
        &UnwindDests) {
  while (EHPadBB) {
    const Instruction *Pad = EHPadBB->getFirstNonPHI();
    if (isa<CleanupPadInst>(Pad)) {
      // Stop on cleanup pads.
      UnwindDests.emplace_back(FuncInfo.MBBMap[EHPadBB], Prob);
      UnwindDests.back().first->setIsEHScopeEntry();
      break;
    } else if (auto *CatchSwitch = dyn_cast<CatchSwitchInst>(Pad)) {
      // Add the catchpad handlers to the possible destinations. We don't
      // continue to the unwind destination of the catchswitch for wasm.
      for (const BasicBlock *CatchPadBB : CatchSwitch->handlers()) {
        UnwindDests.emplace_back(FuncInfo.MBBMap[CatchPadBB], Prob);
        UnwindDests.back().first->setIsEHScopeEntry();
      }
      break;
    } else {
      continue;
    }
  }
}

/// When an invoke or a cleanupret unwinds to the next EH pad, there are
/// many places it could ultimately go. In the IR, we have a single unwind
/// destination, but in the machine CFG, we enumerate all the possible blocks.
/// This function skips over imaginary basic blocks that hold catchswitch
/// instructions, and finds all the "real" machine
/// basic block destinations. As those destinations may not be successors of
/// EHPadBB, here we also calculate the edge probability to those destinations.
/// The passed-in Prob is the edge probability to EHPadBB.
static void findUnwindDestinations(
    FunctionLoweringInfo &FuncInfo, const BasicBlock *EHPadBB,
    BranchProbability Prob,
    SmallVectorImpl<std::pair<MachineBasicBlock *, BranchProbability>>
        &UnwindDests) {
  EHPersonality Personality =
    classifyEHPersonality(FuncInfo.Fn->getPersonalityFn());
  bool IsMSVCCXX = Personality == EHPersonality::MSVC_CXX;
  bool IsCoreCLR = Personality == EHPersonality::CoreCLR;
  bool IsWasmCXX = Personality == EHPersonality::Wasm_CXX;
  bool IsSEH = isAsynchronousEHPersonality(Personality);

  if (IsWasmCXX) {
    findWasmUnwindDestinations(FuncInfo, EHPadBB, Prob, UnwindDests);
    assert(UnwindDests.size() <= 1 &&
           "There should be at most one unwind destination for wasm");
    return;
  }

  while (EHPadBB) {
    const Instruction *Pad = EHPadBB->getFirstNonPHI();
    BasicBlock *NewEHPadBB = nullptr;
    if (isa<LandingPadInst>(Pad)) {
      // Stop on landingpads. They are not funclets.
      UnwindDests.emplace_back(FuncInfo.MBBMap[EHPadBB], Prob);
      break;
    } else if (isa<CleanupPadInst>(Pad)) {
      // Stop on cleanup pads. Cleanups are always funclet entries for all known
      // personalities.
      UnwindDests.emplace_back(FuncInfo.MBBMap[EHPadBB], Prob);
      UnwindDests.back().first->setIsEHScopeEntry();
      UnwindDests.back().first->setIsEHFuncletEntry();
      break;
    } else if (auto *CatchSwitch = dyn_cast<CatchSwitchInst>(Pad)) {
      // Add the catchpad handlers to the possible destinations.
      for (const BasicBlock *CatchPadBB : CatchSwitch->handlers()) {
        UnwindDests.emplace_back(FuncInfo.MBBMap[CatchPadBB], Prob);
        // For MSVC++ and the CLR, catchblocks are funclets and need prologues.
        if (IsMSVCCXX || IsCoreCLR)
          UnwindDests.back().first->setIsEHFuncletEntry();
        if (!IsSEH)
          UnwindDests.back().first->setIsEHScopeEntry();
      }
      NewEHPadBB = CatchSwitch->getUnwindDest();
    } else {
      continue;
    }

    BranchProbabilityInfo *BPI = FuncInfo.BPI;
    if (BPI && NewEHPadBB)
      Prob *= BPI->getEdgeProbability(EHPadBB, NewEHPadBB);
    EHPadBB = NewEHPadBB;
  }
}

void SelectionDAGBuilder::visitCleanupRet(const CleanupReturnInst &I) {
  // Update successor info.
  SmallVector<std::pair<MachineBasicBlock *, BranchProbability>, 1> UnwindDests;
  auto UnwindDest = I.getUnwindDest();
  BranchProbabilityInfo *BPI = FuncInfo.BPI;
  BranchProbability UnwindDestProb =
      (BPI && UnwindDest)
          ? BPI->getEdgeProbability(FuncInfo.MBB->getBasicBlock(), UnwindDest)
          : BranchProbability::getZero();
  findUnwindDestinations(FuncInfo, UnwindDest, UnwindDestProb, UnwindDests);
  for (auto &UnwindDest : UnwindDests) {
    UnwindDest.first->setIsEHPad();
    addSuccessorWithProb(FuncInfo.MBB, UnwindDest.first, UnwindDest.second);
  }
  FuncInfo.MBB->normalizeSuccProbs();

  // Create the terminator node.
  SDValue Ret =
      DAG.getNode(ISD::CLEANUPRET, getCurSDLoc(), MVT::Other, getControlRoot());
  DAG.setRoot(Ret);
}

void SelectionDAGBuilder::visitCatchSwitch(const CatchSwitchInst &CSI) {
  report_fatal_error("visitCatchSwitch not yet implemented!");
}

void SelectionDAGBuilder::visitRet(const ReturnInst &I) {
  const TargetLowering &TLI = DAG.getTargetLoweringInfo();
  auto &DL = DAG.getDataLayout();
  SDValue Chain = getControlRoot();
  SmallVector<ISD::OutputArg, 8> Outs;
  SmallVector<SDValue, 8> OutVals;

  // Calls to @llvm.experimental.deoptimize don't generate a return value, so
  // lower
  //
  //   %val = call <ty> @llvm.experimental.deoptimize()
  //   ret <ty> %val
  //
  // differently.
  if (I.getParent()->getTerminatingDeoptimizeCall()) {
    LowerDeoptimizingReturn();
    return;
  }

  if (!FuncInfo.CanLowerReturn) {
    unsigned DemoteReg = FuncInfo.DemoteRegister;
    const Function *F = I.getParent()->getParent();

    // Emit a store of the return value through the virtual register.
    // Leave Outs empty so that LowerReturn won't try to load return
    // registers the usual way.
    SmallVector<EVT, 1> PtrValueVTs;
    ComputeValueVTs(TLI, DL,
                    F->getReturnType()->getPointerTo(
                        DAG.getDataLayout().getAllocaAddrSpace()),
                    PtrValueVTs);

    SDValue RetPtr = DAG.getCopyFromReg(DAG.getEntryNode(), getCurSDLoc(),
                                        DemoteReg, PtrValueVTs[0]);
    SDValue RetOp = getValue(I.getOperand(0));

    SmallVector<EVT, 4> ValueVTs, MemVTs;
    SmallVector<uint64_t, 4> Offsets;
    ComputeValueVTs(TLI, DL, I.getOperand(0)->getType(), ValueVTs, &MemVTs,
                    &Offsets);
    unsigned NumValues = ValueVTs.size();

    SmallVector<SDValue, 4> Chains(NumValues);
    Align BaseAlign = DL.getPrefTypeAlign(I.getOperand(0)->getType());
    for (unsigned i = 0; i != NumValues; ++i) {
      // An aggregate return value cannot wrap around the address space, so
      // offsets to its parts don't wrap either.
      SDValue Ptr = DAG.getObjectPtrOffset(getCurSDLoc(), RetPtr,
                                           TypeSize::Fixed(Offsets[i]));

      SDValue Val = RetOp.getValue(RetOp.getResNo() + i);
      if (MemVTs[i] != ValueVTs[i])
        Val = DAG.getPtrExtOrTrunc(Val, getCurSDLoc(), MemVTs[i]);
      Chains[i] = DAG.getStore(
          Chain, getCurSDLoc(), Val,
          // FIXME: better loc info would be nice.
          Ptr, MachinePointerInfo::getUnknownStack(DAG.getMachineFunction()),
          commonAlignment(BaseAlign, Offsets[i]));
    }

    Chain = DAG.getNode(ISD::TokenFactor, getCurSDLoc(),
                        MVT::Other, Chains);
  } else if (I.getNumOperands() != 0) {
    SmallVector<EVT, 4> ValueVTs;
    ComputeValueVTs(TLI, DL, I.getOperand(0)->getType(), ValueVTs);
    unsigned NumValues = ValueVTs.size();
    if (NumValues) {
      SDValue RetOp = getValue(I.getOperand(0));

      const Function *F = I.getParent()->getParent();

      bool NeedsRegBlock = TLI.functionArgumentNeedsConsecutiveRegisters(
          I.getOperand(0)->getType(), F->getCallingConv(),
          /*IsVarArg*/ false);

      ISD::NodeType ExtendKind = ISD::ANY_EXTEND;
      if (F->getAttributes().hasAttribute(AttributeList::ReturnIndex,
                                          Attribute::SExt))
        ExtendKind = ISD::SIGN_EXTEND;
      else if (F->getAttributes().hasAttribute(AttributeList::ReturnIndex,
                                               Attribute::ZExt))
        ExtendKind = ISD::ZERO_EXTEND;

      LLVMContext &Context = F->getContext();
      bool RetInReg = F->getAttributes().hasAttribute(
          AttributeList::ReturnIndex, Attribute::InReg);

      for (unsigned j = 0; j != NumValues; ++j) {
        EVT VT = ValueVTs[j];

        if (ExtendKind != ISD::ANY_EXTEND && VT.isInteger())
          VT = TLI.getTypeForExtReturn(Context, VT, ExtendKind);

        CallingConv::ID CC = F->getCallingConv();

        unsigned NumParts = TLI.getNumRegistersForCallingConv(Context, CC, VT);
        MVT PartVT = TLI.getRegisterTypeForCallingConv(Context, CC, VT);
        SmallVector<SDValue, 4> Parts(NumParts);
        getCopyToParts(DAG, getCurSDLoc(),
                       SDValue(RetOp.getNode(), RetOp.getResNo() + j),
                       &Parts[0], NumParts, PartVT, &I, CC, ExtendKind);

        // 'inreg' on function refers to return value
        ISD::ArgFlagsTy Flags = ISD::ArgFlagsTy();
        if (RetInReg)
          Flags.setInReg();

        if (I.getOperand(0)->getType()->isPointerTy()) {
          Flags.setPointer();
          Flags.setPointerAddrSpace(
              cast<PointerType>(I.getOperand(0)->getType())->getAddressSpace());
        }

        if (NeedsRegBlock) {
          Flags.setInConsecutiveRegs();
          if (j == NumValues - 1)
            Flags.setInConsecutiveRegsLast();
        }

        // Propagate extension type if any
        if (ExtendKind == ISD::SIGN_EXTEND)
          Flags.setSExt();
        else if (ExtendKind == ISD::ZERO_EXTEND)
          Flags.setZExt();

        for (unsigned i = 0; i < NumParts; ++i) {
          Outs.push_back(ISD::OutputArg(Flags, Parts[i].getValueType(),
                                        VT, /*isfixed=*/true, 0, 0));
          OutVals.push_back(Parts[i]);
        }
      }
    }
  }

  // Push in swifterror virtual register as the last element of Outs. This makes
  // sure swifterror virtual register will be returned in the swifterror
  // physical register.
  const Function *F = I.getParent()->getParent();
  if (TLI.supportSwiftError() &&
      F->getAttributes().hasAttrSomewhere(Attribute::SwiftError)) {
    assert(SwiftError.getFunctionArg() && "Need a swift error argument");
    ISD::ArgFlagsTy Flags = ISD::ArgFlagsTy();
    Flags.setSwiftError();
    Outs.push_back(ISD::OutputArg(Flags, EVT(TLI.getPointerTy(DL)) /*vt*/,
                                  EVT(TLI.getPointerTy(DL)) /*argvt*/,
                                  true /*isfixed*/, 1 /*origidx*/,
                                  0 /*partOffs*/));
    // Create SDNode for the swifterror virtual register.
    OutVals.push_back(
        DAG.getRegister(SwiftError.getOrCreateVRegUseAt(
                            &I, FuncInfo.MBB, SwiftError.getFunctionArg()),
                        EVT(TLI.getPointerTy(DL))));
  }

  bool isVarArg = DAG.getMachineFunction().getFunction().isVarArg();
  CallingConv::ID CallConv =
    DAG.getMachineFunction().getFunction().getCallingConv();
  Chain = DAG.getTargetLoweringInfo().LowerReturn(
      Chain, CallConv, isVarArg, Outs, OutVals, getCurSDLoc(), DAG);

  // Verify that the target's LowerReturn behaved as expected.
  assert(Chain.getNode() && Chain.getValueType() == MVT::Other &&
         "LowerReturn didn't return a valid chain!");

  // Update the DAG with the new chain value resulting from return lowering.
  DAG.setRoot(Chain);
}

/// CopyToExportRegsIfNeeded - If the given value has virtual registers
/// created for it, emit nodes to copy the value into the virtual
/// registers.
void SelectionDAGBuilder::CopyToExportRegsIfNeeded(const Value *V) {
  // Skip empty types
  if (V->getType()->isEmptyTy())
    return;

  DenseMap<const Value *, Register>::iterator VMI = FuncInfo.ValueMap.find(V);
  if (VMI != FuncInfo.ValueMap.end()) {
    assert(!V->use_empty() && "Unused value assigned virtual registers!");
    CopyValueToVirtualRegister(V, VMI->second);
  }
}

/// ExportFromCurrentBlock - If this condition isn't known to be exported from
/// the current basic block, add it to ValueMap now so that we'll get a
/// CopyTo/FromReg.
void SelectionDAGBuilder::ExportFromCurrentBlock(const Value *V) {
  // No need to export constants.
  if (!isa<Instruction>(V) && !isa<Argument>(V)) return;

  // Already exported?
  if (FuncInfo.isExportedInst(V)) return;

  unsigned Reg = FuncInfo.InitializeRegForValue(V);
  CopyValueToVirtualRegister(V, Reg);
}

bool SelectionDAGBuilder::isExportableFromCurrentBlock(const Value *V,
                                                     const BasicBlock *FromBB) {
  // The operands of the setcc have to be in this block.  We don't know
  // how to export them from some other block.
  if (const Instruction *VI = dyn_cast<Instruction>(V)) {
    // Can export from current BB.
    if (VI->getParent() == FromBB)
      return true;

    // Is already exported, noop.
    return FuncInfo.isExportedInst(V);
  }

  // If this is an argument, we can export it if the BB is the entry block or
  // if it is already exported.
  if (isa<Argument>(V)) {
    if (FromBB == &FromBB->getParent()->getEntryBlock())
      return true;

    // Otherwise, can only export this if it is already exported.
    return FuncInfo.isExportedInst(V);
  }

  // Otherwise, constants can always be exported.
  return true;
}

/// Return branch probability calculated by BranchProbabilityInfo for IR blocks.
BranchProbability
SelectionDAGBuilder::getEdgeProbability(const MachineBasicBlock *Src,
                                        const MachineBasicBlock *Dst) const {
  BranchProbabilityInfo *BPI = FuncInfo.BPI;
  const BasicBlock *SrcBB = Src->getBasicBlock();
  const BasicBlock *DstBB = Dst->getBasicBlock();
  if (!BPI) {
    // If BPI is not available, set the default probability as 1 / N, where N is
    // the number of successors.
    auto SuccSize = std::max<uint32_t>(succ_size(SrcBB), 1);
    return BranchProbability(1, SuccSize);
  }
  return BPI->getEdgeProbability(SrcBB, DstBB);
}

void SelectionDAGBuilder::addSuccessorWithProb(MachineBasicBlock *Src,
                                               MachineBasicBlock *Dst,
                                               BranchProbability Prob) {
  if (!FuncInfo.BPI)
    Src->addSuccessorWithoutProb(Dst);
  else {
    if (Prob.isUnknown())
      Prob = getEdgeProbability(Src, Dst);
    Src->addSuccessor(Dst, Prob);
  }
}

static bool InBlock(const Value *V, const BasicBlock *BB) {
  if (const Instruction *I = dyn_cast<Instruction>(V))
    return I->getParent() == BB;
  return true;
}

/// EmitBranchForMergedCondition - Helper method for FindMergedConditions.
/// This function emits a branch and is used at the leaves of an OR or an
/// AND operator tree.
void
SelectionDAGBuilder::EmitBranchForMergedCondition(const Value *Cond,
                                                  MachineBasicBlock *TBB,
                                                  MachineBasicBlock *FBB,
                                                  MachineBasicBlock *CurBB,
                                                  MachineBasicBlock *SwitchBB,
                                                  BranchProbability TProb,
                                                  BranchProbability FProb,
                                                  bool InvertCond) {
  const BasicBlock *BB = CurBB->getBasicBlock();

  // If the leaf of the tree is a comparison, merge the condition into
  // the caseblock.
  if (const CmpInst *BOp = dyn_cast<CmpInst>(Cond)) {
    // The operands of the cmp have to be in this block.  We don't know
    // how to export them from some other block.  If this is the first block
    // of the sequence, no exporting is needed.
    if (CurBB == SwitchBB ||
        (isExportableFromCurrentBlock(BOp->getOperand(0), BB) &&
         isExportableFromCurrentBlock(BOp->getOperand(1), BB))) {
      ISD::CondCode Condition;
      if (const ICmpInst *IC = dyn_cast<ICmpInst>(Cond)) {
        ICmpInst::Predicate Pred =
            InvertCond ? IC->getInversePredicate() : IC->getPredicate();
        Condition = getICmpCondCode(Pred);
      } else {
        const FCmpInst *FC = cast<FCmpInst>(Cond);
        FCmpInst::Predicate Pred =
            InvertCond ? FC->getInversePredicate() : FC->getPredicate();
        Condition = getFCmpCondCode(Pred);
        if (TM.Options.NoNaNsFPMath)
          Condition = getFCmpCodeWithoutNaN(Condition);
      }

      CaseBlock CB(Condition, BOp->getOperand(0), BOp->getOperand(1), nullptr,
                   TBB, FBB, CurBB, getCurSDLoc(), TProb, FProb);
      SL->SwitchCases.push_back(CB);
      return;
    }
  }

  // Create a CaseBlock record representing this branch.
  ISD::CondCode Opc = InvertCond ? ISD::SETNE : ISD::SETEQ;
  CaseBlock CB(Opc, Cond, ConstantInt::getTrue(*DAG.getContext()),
               nullptr, TBB, FBB, CurBB, getCurSDLoc(), TProb, FProb);
  SL->SwitchCases.push_back(CB);
}

void SelectionDAGBuilder::FindMergedConditions(const Value *Cond,
                                               MachineBasicBlock *TBB,
                                               MachineBasicBlock *FBB,
                                               MachineBasicBlock *CurBB,
                                               MachineBasicBlock *SwitchBB,
                                               Instruction::BinaryOps Opc,
                                               BranchProbability TProb,
                                               BranchProbability FProb,
                                               bool InvertCond) {
  // Skip over not part of the tree and remember to invert op and operands at
  // next level.
  Value *NotCond;
  if (match(Cond, m_OneUse(m_Not(m_Value(NotCond)))) &&
      InBlock(NotCond, CurBB->getBasicBlock())) {
    FindMergedConditions(NotCond, TBB, FBB, CurBB, SwitchBB, Opc, TProb, FProb,
                         !InvertCond);
    return;
  }

  const Instruction *BOp = dyn_cast<Instruction>(Cond);
  const Value *BOpOp0, *BOpOp1;
  // Compute the effective opcode for Cond, taking into account whether it needs
  // to be inverted, e.g.
  //   and (not (or A, B)), C
  // gets lowered as
  //   and (and (not A, not B), C)
  Instruction::BinaryOps BOpc = (Instruction::BinaryOps)0;
  if (BOp) {
    BOpc = match(BOp, m_LogicalAnd(m_Value(BOpOp0), m_Value(BOpOp1)))
               ? Instruction::And
               : (match(BOp, m_LogicalOr(m_Value(BOpOp0), m_Value(BOpOp1)))
                      ? Instruction::Or
                      : (Instruction::BinaryOps)0);
    if (InvertCond) {
      if (BOpc == Instruction::And)
        BOpc = Instruction::Or;
      else if (BOpc == Instruction::Or)
        BOpc = Instruction::And;
    }
  }

  // If this node is not part of the or/and tree, emit it as a branch.
  // Note that all nodes in the tree should have same opcode.
  bool BOpIsInOrAndTree = BOpc && BOpc == Opc && BOp->hasOneUse();
  if (!BOpIsInOrAndTree || BOp->getParent() != CurBB->getBasicBlock() ||
      !InBlock(BOpOp0, CurBB->getBasicBlock()) ||
      !InBlock(BOpOp1, CurBB->getBasicBlock())) {
    EmitBranchForMergedCondition(Cond, TBB, FBB, CurBB, SwitchBB,
                                 TProb, FProb, InvertCond);
    return;
  }

  //  Create TmpBB after CurBB.
  MachineFunction::iterator BBI(CurBB);
  MachineFunction &MF = DAG.getMachineFunction();
  MachineBasicBlock *TmpBB = MF.CreateMachineBasicBlock(CurBB->getBasicBlock());
  CurBB->getParent()->insert(++BBI, TmpBB);

  if (Opc == Instruction::Or) {
    // Codegen X | Y as:
    // BB1:
    //   jmp_if_X TBB
    //   jmp TmpBB
    // TmpBB:
    //   jmp_if_Y TBB
    //   jmp FBB
    //

    // We have flexibility in setting Prob for BB1 and Prob for TmpBB.
    // The requirement is that
    //   TrueProb for BB1 + (FalseProb for BB1 * TrueProb for TmpBB)
    //     = TrueProb for original BB.
    // Assuming the original probabilities are A and B, one choice is to set
    // BB1's probabilities to A/2 and A/2+B, and set TmpBB's probabilities to
    // A/(1+B) and 2B/(1+B). This choice assumes that
    //   TrueProb for BB1 == FalseProb for BB1 * TrueProb for TmpBB.
    // Another choice is to assume TrueProb for BB1 equals to TrueProb for
    // TmpBB, but the math is more complicated.

    auto NewTrueProb = TProb / 2;
    auto NewFalseProb = TProb / 2 + FProb;
    // Emit the LHS condition.
    FindMergedConditions(BOpOp0, TBB, TmpBB, CurBB, SwitchBB, Opc, NewTrueProb,
                         NewFalseProb, InvertCond);

    // Normalize A/2 and B to get A/(1+B) and 2B/(1+B).
    SmallVector<BranchProbability, 2> Probs{TProb / 2, FProb};
    BranchProbability::normalizeProbabilities(Probs.begin(), Probs.end());
    // Emit the RHS condition into TmpBB.
    FindMergedConditions(BOpOp1, TBB, FBB, TmpBB, SwitchBB, Opc, Probs[0],
                         Probs[1], InvertCond);
  } else {
    assert(Opc == Instruction::And && "Unknown merge op!");
    // Codegen X & Y as:
    // BB1:
    //   jmp_if_X TmpBB
    //   jmp FBB
    // TmpBB:
    //   jmp_if_Y TBB
    //   jmp FBB
    //
    //  This requires creation of TmpBB after CurBB.

    // We have flexibility in setting Prob for BB1 and Prob for TmpBB.
    // The requirement is that
    //   FalseProb for BB1 + (TrueProb for BB1 * FalseProb for TmpBB)
    //     = FalseProb for original BB.
    // Assuming the original probabilities are A and B, one choice is to set
    // BB1's probabilities to A+B/2 and B/2, and set TmpBB's probabilities to
    // 2A/(1+A) and B/(1+A). This choice assumes that FalseProb for BB1 ==
    // TrueProb for BB1 * FalseProb for TmpBB.

    auto NewTrueProb = TProb + FProb / 2;
    auto NewFalseProb = FProb / 2;
    // Emit the LHS condition.
    FindMergedConditions(BOpOp0, TmpBB, FBB, CurBB, SwitchBB, Opc, NewTrueProb,
                         NewFalseProb, InvertCond);

    // Normalize A and B/2 to get 2A/(1+A) and B/(1+A).
    SmallVector<BranchProbability, 2> Probs{TProb, FProb / 2};
    BranchProbability::normalizeProbabilities(Probs.begin(), Probs.end());
    // Emit the RHS condition into TmpBB.
    FindMergedConditions(BOpOp1, TBB, FBB, TmpBB, SwitchBB, Opc, Probs[0],
                         Probs[1], InvertCond);
  }
}

/// If the set of cases should be emitted as a series of branches, return true.
/// If we should emit this as a bunch of and/or'd together conditions, return
/// false.
bool
SelectionDAGBuilder::ShouldEmitAsBranches(const std::vector<CaseBlock> &Cases) {
  if (Cases.size() != 2) return true;

  // If this is two comparisons of the same values or'd or and'd together, they
  // will get folded into a single comparison, so don't emit two blocks.
  if ((Cases[0].CmpLHS == Cases[1].CmpLHS &&
       Cases[0].CmpRHS == Cases[1].CmpRHS) ||
      (Cases[0].CmpRHS == Cases[1].CmpLHS &&
       Cases[0].CmpLHS == Cases[1].CmpRHS)) {
    return false;
  }

  // Handle: (X != null) | (Y != null) --> (X|Y) != 0
  // Handle: (X == null) & (Y == null) --> (X|Y) == 0
  if (Cases[0].CmpRHS == Cases[1].CmpRHS &&
      Cases[0].CC == Cases[1].CC &&
      isa<Constant>(Cases[0].CmpRHS) &&
      cast<Constant>(Cases[0].CmpRHS)->isNullValue()) {
    if (Cases[0].CC == ISD::SETEQ && Cases[0].TrueBB == Cases[1].ThisBB)
      return false;
    if (Cases[0].CC == ISD::SETNE && Cases[0].FalseBB == Cases[1].ThisBB)
      return false;
  }

  return true;
}

void SelectionDAGBuilder::visitBr(const BranchInst &I) {
  MachineBasicBlock *BrMBB = FuncInfo.MBB;

  // Update machine-CFG edges.
  MachineBasicBlock *Succ0MBB = FuncInfo.MBBMap[I.getSuccessor(0)];

  if (I.isUnconditional()) {
    // Update machine-CFG edges.
    BrMBB->addSuccessor(Succ0MBB);

    // If this is not a fall-through branch or optimizations are switched off,
    // emit the branch.
    if (Succ0MBB != NextBlock(BrMBB) || TM.getOptLevel() == CodeGenOpt::None)
      DAG.setRoot(DAG.getNode(ISD::BR, getCurSDLoc(),
                              MVT::Other, getControlRoot(),
                              DAG.getBasicBlock(Succ0MBB)));

    return;
  }

  // If this condition is one of the special cases we handle, do special stuff
  // now.
  const Value *CondVal = I.getCondition();
  MachineBasicBlock *Succ1MBB = FuncInfo.MBBMap[I.getSuccessor(1)];

  // If this is a series of conditions that are or'd or and'd together, emit
  // this as a sequence of branches instead of setcc's with and/or operations.
  // As long as jumps are not expensive (exceptions for multi-use logic ops,
  // unpredictable branches, and vector extracts because those jumps are likely
  // expensive for any target), this should improve performance.
  // For example, instead of something like:
  //     cmp A, B
  //     C = seteq
  //     cmp D, E
  //     F = setle
  //     or C, F
  //     jnz foo
  // Emit:
  //     cmp A, B
  //     je foo
  //     cmp D, E
  //     jle foo
  const Instruction *BOp = dyn_cast<Instruction>(CondVal);
  if (!DAG.getTargetLoweringInfo().isJumpExpensive() && BOp &&
      BOp->hasOneUse() && !I.hasMetadata(LLVMContext::MD_unpredictable)) {
    Value *Vec;
    const Value *BOp0, *BOp1;
    Instruction::BinaryOps Opcode = (Instruction::BinaryOps)0;
    if (match(BOp, m_LogicalAnd(m_Value(BOp0), m_Value(BOp1))))
      Opcode = Instruction::And;
    else if (match(BOp, m_LogicalOr(m_Value(BOp0), m_Value(BOp1))))
      Opcode = Instruction::Or;

    if (Opcode && !(match(BOp0, m_ExtractElt(m_Value(Vec), m_Value())) &&
                    match(BOp1, m_ExtractElt(m_Specific(Vec), m_Value())))) {
      FindMergedConditions(BOp, Succ0MBB, Succ1MBB, BrMBB, BrMBB, Opcode,
                           getEdgeProbability(BrMBB, Succ0MBB),
                           getEdgeProbability(BrMBB, Succ1MBB),
                           /*InvertCond=*/false);
      // If the compares in later blocks need to use values not currently
      // exported from this block, export them now.  This block should always
      // be the first entry.
      assert(SL->SwitchCases[0].ThisBB == BrMBB && "Unexpected lowering!");

      // Allow some cases to be rejected.
      if (ShouldEmitAsBranches(SL->SwitchCases)) {
        for (unsigned i = 1, e = SL->SwitchCases.size(); i != e; ++i) {
          ExportFromCurrentBlock(SL->SwitchCases[i].CmpLHS);
          ExportFromCurrentBlock(SL->SwitchCases[i].CmpRHS);
        }

        // Emit the branch for this block.
        visitSwitchCase(SL->SwitchCases[0], BrMBB);
        SL->SwitchCases.erase(SL->SwitchCases.begin());
        return;
      }

      // Okay, we decided not to do this, remove any inserted MBB's and clear
      // SwitchCases.
      for (unsigned i = 1, e = SL->SwitchCases.size(); i != e; ++i)
        FuncInfo.MF->erase(SL->SwitchCases[i].ThisBB);

      SL->SwitchCases.clear();
    }
  }

  // Create a CaseBlock record representing this branch.
  CaseBlock CB(ISD::SETEQ, CondVal, ConstantInt::getTrue(*DAG.getContext()),
               nullptr, Succ0MBB, Succ1MBB, BrMBB, getCurSDLoc());

  // Use visitSwitchCase to actually insert the fast branch sequence for this
  // cond branch.
  visitSwitchCase(CB, BrMBB);
}

/// visitSwitchCase - Emits the necessary code to represent a single node in
/// the binary search tree resulting from lowering a switch instruction.
void SelectionDAGBuilder::visitSwitchCase(CaseBlock &CB,
                                          MachineBasicBlock *SwitchBB) {
  SDValue Cond;
  SDValue CondLHS = getValue(CB.CmpLHS);
  SDLoc dl = CB.DL;

  if (CB.CC == ISD::SETTRUE) {
    // Branch or fall through to TrueBB.
    addSuccessorWithProb(SwitchBB, CB.TrueBB, CB.TrueProb);
    SwitchBB->normalizeSuccProbs();
    if (CB.TrueBB != NextBlock(SwitchBB)) {
      DAG.setRoot(DAG.getNode(ISD::BR, dl, MVT::Other, getControlRoot(),
                              DAG.getBasicBlock(CB.TrueBB)));
    }
    return;
  }

  auto &TLI = DAG.getTargetLoweringInfo();
  EVT MemVT = TLI.getMemValueType(DAG.getDataLayout(), CB.CmpLHS->getType());

  // Build the setcc now.
  if (!CB.CmpMHS) {
    // Fold "(X == true)" to X and "(X == false)" to !X to
    // handle common cases produced by branch lowering.
    if (CB.CmpRHS == ConstantInt::getTrue(*DAG.getContext()) &&
        CB.CC == ISD::SETEQ)
      Cond = CondLHS;
    else if (CB.CmpRHS == ConstantInt::getFalse(*DAG.getContext()) &&
             CB.CC == ISD::SETEQ) {
      SDValue True = DAG.getConstant(1, dl, CondLHS.getValueType());
      Cond = DAG.getNode(ISD::XOR, dl, CondLHS.getValueType(), CondLHS, True);
    } else {
      SDValue CondRHS = getValue(CB.CmpRHS);

      // If a pointer's DAG type is larger than its memory type then the DAG
      // values are zero-extended. This breaks signed comparisons so truncate
      // back to the underlying type before doing the compare.
      if (CondLHS.getValueType() != MemVT) {
        CondLHS = DAG.getPtrExtOrTrunc(CondLHS, getCurSDLoc(), MemVT);
        CondRHS = DAG.getPtrExtOrTrunc(CondRHS, getCurSDLoc(), MemVT);
      }
      Cond = DAG.getSetCC(dl, MVT::i1, CondLHS, CondRHS, CB.CC);
    }
  } else {
    assert(CB.CC == ISD::SETLE && "Can handle only LE ranges now");

    const APInt& Low = cast<ConstantInt>(CB.CmpLHS)->getValue();
    const APInt& High = cast<ConstantInt>(CB.CmpRHS)->getValue();

    SDValue CmpOp = getValue(CB.CmpMHS);
    EVT VT = CmpOp.getValueType();

    if (cast<ConstantInt>(CB.CmpLHS)->isMinValue(true)) {
      Cond = DAG.getSetCC(dl, MVT::i1, CmpOp, DAG.getConstant(High, dl, VT),
                          ISD::SETLE);
    } else {
      SDValue SUB = DAG.getNode(ISD::SUB, dl,
                                VT, CmpOp, DAG.getConstant(Low, dl, VT));
      Cond = DAG.getSetCC(dl, MVT::i1, SUB,
                          DAG.getConstant(High-Low, dl, VT), ISD::SETULE);
    }
  }

  // Update successor info
  addSuccessorWithProb(SwitchBB, CB.TrueBB, CB.TrueProb);
  // TrueBB and FalseBB are always different unless the incoming IR is
  // degenerate. This only happens when running llc on weird IR.
  if (CB.TrueBB != CB.FalseBB)
    addSuccessorWithProb(SwitchBB, CB.FalseBB, CB.FalseProb);
  SwitchBB->normalizeSuccProbs();

  // If the lhs block is the next block, invert the condition so that we can
  // fall through to the lhs instead of the rhs block.
  if (CB.TrueBB == NextBlock(SwitchBB)) {
    std::swap(CB.TrueBB, CB.FalseBB);
    SDValue True = DAG.getConstant(1, dl, Cond.getValueType());
    Cond = DAG.getNode(ISD::XOR, dl, Cond.getValueType(), Cond, True);
  }

  SDValue BrCond = DAG.getNode(ISD::BRCOND, dl,
                               MVT::Other, getControlRoot(), Cond,
                               DAG.getBasicBlock(CB.TrueBB));

  // Insert the false branch. Do this even if it's a fall through branch,
  // this makes it easier to do DAG optimizations which require inverting
  // the branch condition.
  BrCond = DAG.getNode(ISD::BR, dl, MVT::Other, BrCond,
                       DAG.getBasicBlock(CB.FalseBB));

  DAG.setRoot(BrCond);
}

/// visitJumpTable - Emit JumpTable node in the current MBB
void SelectionDAGBuilder::visitJumpTable(SwitchCG::JumpTable &JT) {
  // Emit the code for the jump table
  assert(JT.Reg != -1U && "Should lower JT Header first!");
  EVT PTy = DAG.getTargetLoweringInfo().getPointerTy(DAG.getDataLayout());
  SDValue Index = DAG.getCopyFromReg(getControlRoot(), getCurSDLoc(),
                                     JT.Reg, PTy);
  SDValue Table = DAG.getJumpTable(JT.JTI, PTy);
  SDValue BrJumpTable = DAG.getNode(ISD::BR_JT, getCurSDLoc(),
                                    MVT::Other, Index.getValue(1),
                                    Table, Index);
  DAG.setRoot(BrJumpTable);
}

/// visitJumpTableHeader - This function emits necessary code to produce index
/// in the JumpTable from switch case.
void SelectionDAGBuilder::visitJumpTableHeader(SwitchCG::JumpTable &JT,
                                               JumpTableHeader &JTH,
                                               MachineBasicBlock *SwitchBB) {
  SDLoc dl = getCurSDLoc();

  // Subtract the lowest switch case value from the value being switched on.
  SDValue SwitchOp = getValue(JTH.SValue);
  EVT VT = SwitchOp.getValueType();
  SDValue Sub = DAG.getNode(ISD::SUB, dl, VT, SwitchOp,
                            DAG.getConstant(JTH.First, dl, VT));

  // The SDNode we just created, which holds the value being switched on minus
  // the smallest case value, needs to be copied to a virtual register so it
  // can be used as an index into the jump table in a subsequent basic block.
  // This value may be smaller or larger than the target's pointer type, and
  // therefore require extension or truncating.
  const TargetLowering &TLI = DAG.getTargetLoweringInfo();
  SwitchOp = DAG.getZExtOrTrunc(Sub, dl, TLI.getPointerTy(DAG.getDataLayout()));

  unsigned JumpTableReg =
      FuncInfo.CreateReg(TLI.getPointerTy(DAG.getDataLayout()));
  SDValue CopyTo = DAG.getCopyToReg(getControlRoot(), dl,
                                    JumpTableReg, SwitchOp);
  JT.Reg = JumpTableReg;

  if (!JTH.OmitRangeCheck) {
    // Emit the range check for the jump table, and branch to the default block
    // for the switch statement if the value being switched on exceeds the
    // largest case in the switch.
    SDValue CMP = DAG.getSetCC(
        dl, TLI.getSetCCResultType(DAG.getDataLayout(), *DAG.getContext(),
                                   Sub.getValueType()),
        Sub, DAG.getConstant(JTH.Last - JTH.First, dl, VT), ISD::SETUGT);

    SDValue BrCond = DAG.getNode(ISD::BRCOND, dl,
                                 MVT::Other, CopyTo, CMP,
                                 DAG.getBasicBlock(JT.Default));

    // Avoid emitting unnecessary branches to the next block.
    if (JT.MBB != NextBlock(SwitchBB))
      BrCond = DAG.getNode(ISD::BR, dl, MVT::Other, BrCond,
                           DAG.getBasicBlock(JT.MBB));

    DAG.setRoot(BrCond);
  } else {
    // Avoid emitting unnecessary branches to the next block.
    if (JT.MBB != NextBlock(SwitchBB))
      DAG.setRoot(DAG.getNode(ISD::BR, dl, MVT::Other, CopyTo,
                              DAG.getBasicBlock(JT.MBB)));
    else
      DAG.setRoot(CopyTo);
  }
}

/// Create a LOAD_STACK_GUARD node, and let it carry the target specific global
/// variable if there exists one.
static SDValue getLoadStackGuard(SelectionDAG &DAG, const SDLoc &DL,
                                 SDValue &Chain) {
  const TargetLowering &TLI = DAG.getTargetLoweringInfo();
  EVT PtrTy = TLI.getPointerTy(DAG.getDataLayout());
  EVT PtrMemTy = TLI.getPointerMemTy(DAG.getDataLayout());
  MachineFunction &MF = DAG.getMachineFunction();
  Value *Global = TLI.getSDagStackGuard(*MF.getFunction().getParent());
  MachineSDNode *Node =
      DAG.getMachineNode(TargetOpcode::LOAD_STACK_GUARD, DL, PtrTy, Chain);
  if (Global) {
    MachinePointerInfo MPInfo(Global);
    auto Flags = MachineMemOperand::MOLoad | MachineMemOperand::MOInvariant |
                 MachineMemOperand::MODereferenceable;
    MachineMemOperand *MemRef = MF.getMachineMemOperand(
        MPInfo, Flags, PtrTy.getSizeInBits() / 8, DAG.getEVTAlign(PtrTy));
    DAG.setNodeMemRefs(Node, {MemRef});
  }
  if (PtrTy != PtrMemTy)
    return DAG.getPtrExtOrTrunc(SDValue(Node, 0), DL, PtrMemTy);
  return SDValue(Node, 0);
}

/// Codegen a new tail for a stack protector check ParentMBB which has had its
/// tail spliced into a stack protector check success bb.
///
/// For a high level explanation of how this fits into the stack protector
/// generation see the comment on the declaration of class
/// StackProtectorDescriptor.
void SelectionDAGBuilder::visitSPDescriptorParent(StackProtectorDescriptor &SPD,
                                                  MachineBasicBlock *ParentBB) {

  // First create the loads to the guard/stack slot for the comparison.
  const TargetLowering &TLI = DAG.getTargetLoweringInfo();
  EVT PtrTy = TLI.getPointerTy(DAG.getDataLayout());
  EVT PtrMemTy = TLI.getPointerMemTy(DAG.getDataLayout());

  MachineFrameInfo &MFI = ParentBB->getParent()->getFrameInfo();
  int FI = MFI.getStackProtectorIndex();

  SDValue Guard;
  SDLoc dl = getCurSDLoc();
  SDValue StackSlotPtr = DAG.getFrameIndex(FI, PtrTy);
  const Module &M = *ParentBB->getParent()->getFunction().getParent();
  Align Align = DL->getPrefTypeAlign(Type::getInt8PtrTy(M.getContext()));

  // Generate code to load the content of the guard slot.
  SDValue GuardVal = DAG.getLoad(
      PtrMemTy, dl, DAG.getEntryNode(), StackSlotPtr,
      MachinePointerInfo::getFixedStack(DAG.getMachineFunction(), FI), Align,
      MachineMemOperand::MOVolatile);

  if (TLI.useStackGuardXorFP())
    GuardVal = TLI.emitStackGuardXorFP(DAG, GuardVal, dl);

  // Retrieve guard check function, nullptr if instrumentation is inlined.
  if (const Function *GuardCheckFn = TLI.getSSPStackGuardCheck(M)) {
    // The target provides a guard check function to validate the guard value.
    // Generate a call to that function with the content of the guard slot as
    // argument.
    FunctionType *FnTy = GuardCheckFn->getFunctionType();
    assert(FnTy->getNumParams() == 1 && "Invalid function signature");

    TargetLowering::ArgListTy Args;
    TargetLowering::ArgListEntry Entry;
    Entry.Node = GuardVal;
    Entry.Ty = FnTy->getParamType(0);
    if (GuardCheckFn->hasAttribute(1, Attribute::AttrKind::InReg))
      Entry.IsInReg = true;
    Args.push_back(Entry);

    TargetLowering::CallLoweringInfo CLI(DAG);
    CLI.setDebugLoc(getCurSDLoc())
        .setChain(DAG.getEntryNode())
        .setCallee(GuardCheckFn->getCallingConv(), FnTy->getReturnType(),
                   getValue(GuardCheckFn), std::move(Args));

    std::pair<SDValue, SDValue> Result = TLI.LowerCallTo(CLI);
    DAG.setRoot(Result.second);
    return;
  }

  // If useLoadStackGuardNode returns true, generate LOAD_STACK_GUARD.
  // Otherwise, emit a volatile load to retrieve the stack guard value.
  SDValue Chain = DAG.getEntryNode();
  if (TLI.useLoadStackGuardNode()) {
    Guard = getLoadStackGuard(DAG, dl, Chain);
  } else {
    const Value *IRGuard = TLI.getSDagStackGuard(M);
    SDValue GuardPtr = getValue(IRGuard);

    Guard = DAG.getLoad(PtrMemTy, dl, Chain, GuardPtr,
                        MachinePointerInfo(IRGuard, 0), Align,
                        MachineMemOperand::MOVolatile);
  }

  // Perform the comparison via a getsetcc.
  SDValue Cmp = DAG.getSetCC(dl, TLI.getSetCCResultType(DAG.getDataLayout(),
                                                        *DAG.getContext(),
                                                        Guard.getValueType()),
                             Guard, GuardVal, ISD::SETNE);

  // If the guard/stackslot do not equal, branch to failure MBB.
  SDValue BrCond = DAG.getNode(ISD::BRCOND, dl,
                               MVT::Other, GuardVal.getOperand(0),
                               Cmp, DAG.getBasicBlock(SPD.getFailureMBB()));
  // Otherwise branch to success MBB.
  SDValue Br = DAG.getNode(ISD::BR, dl,
                           MVT::Other, BrCond,
                           DAG.getBasicBlock(SPD.getSuccessMBB()));

  DAG.setRoot(Br);
}

/// Codegen the failure basic block for a stack protector check.
///
/// A failure stack protector machine basic block consists simply of a call to
/// __stack_chk_fail().
///
/// For a high level explanation of how this fits into the stack protector
/// generation see the comment on the declaration of class
/// StackProtectorDescriptor.
void
SelectionDAGBuilder::visitSPDescriptorFailure(StackProtectorDescriptor &SPD) {
  const TargetLowering &TLI = DAG.getTargetLoweringInfo();
  TargetLowering::MakeLibCallOptions CallOptions;
  CallOptions.setDiscardResult(true);
  SDValue Chain =
      TLI.makeLibCall(DAG, RTLIB::STACKPROTECTOR_CHECK_FAIL, MVT::isVoid,
                      None, CallOptions, getCurSDLoc()).second;
  // On PS4, the "return address" must still be within the calling function,
  // even if it's at the very end, so emit an explicit TRAP here.
  // Passing 'true' for doesNotReturn above won't generate the trap for us.
  if (TM.getTargetTriple().isPS4CPU())
    Chain = DAG.getNode(ISD::TRAP, getCurSDLoc(), MVT::Other, Chain);
  // WebAssembly needs an unreachable instruction after a non-returning call,
  // because the function return type can be different from __stack_chk_fail's
  // return type (void).
  if (TM.getTargetTriple().isWasm())
    Chain = DAG.getNode(ISD::TRAP, getCurSDLoc(), MVT::Other, Chain);

  DAG.setRoot(Chain);
}

/// visitBitTestHeader - This function emits necessary code to produce value
/// suitable for "bit tests"
void SelectionDAGBuilder::visitBitTestHeader(BitTestBlock &B,
                                             MachineBasicBlock *SwitchBB) {
  SDLoc dl = getCurSDLoc();

  // Subtract the minimum value.
  SDValue SwitchOp = getValue(B.SValue);
  EVT VT = SwitchOp.getValueType();
  SDValue RangeSub =
      DAG.getNode(ISD::SUB, dl, VT, SwitchOp, DAG.getConstant(B.First, dl, VT));

  // Determine the type of the test operands.
  const TargetLowering &TLI = DAG.getTargetLoweringInfo();
  bool UsePtrType = false;
  if (!TLI.isTypeLegal(VT)) {
    UsePtrType = true;
  } else {
    for (unsigned i = 0, e = B.Cases.size(); i != e; ++i)
      if (!isUIntN(VT.getSizeInBits(), B.Cases[i].Mask)) {
        // Switch table case range are encoded into series of masks.
        // Just use pointer type, it's guaranteed to fit.
        UsePtrType = true;
        break;
      }
  }
  SDValue Sub = RangeSub;
  if (UsePtrType) {
    VT = TLI.getPointerTy(DAG.getDataLayout());
    Sub = DAG.getZExtOrTrunc(Sub, dl, VT);
  }

  B.RegVT = VT.getSimpleVT();
  B.Reg = FuncInfo.CreateReg(B.RegVT);
  SDValue CopyTo = DAG.getCopyToReg(getControlRoot(), dl, B.Reg, Sub);

  MachineBasicBlock* MBB = B.Cases[0].ThisBB;

  if (!B.OmitRangeCheck)
    addSuccessorWithProb(SwitchBB, B.Default, B.DefaultProb);
  addSuccessorWithProb(SwitchBB, MBB, B.Prob);
  SwitchBB->normalizeSuccProbs();

  SDValue Root = CopyTo;
  if (!B.OmitRangeCheck) {
    // Conditional branch to the default block.
    SDValue RangeCmp = DAG.getSetCC(dl,
        TLI.getSetCCResultType(DAG.getDataLayout(), *DAG.getContext(),
                               RangeSub.getValueType()),
        RangeSub, DAG.getConstant(B.Range, dl, RangeSub.getValueType()),
        ISD::SETUGT);

    Root = DAG.getNode(ISD::BRCOND, dl, MVT::Other, Root, RangeCmp,
                       DAG.getBasicBlock(B.Default));
  }

  // Avoid emitting unnecessary branches to the next block.
  if (MBB != NextBlock(SwitchBB))
    Root = DAG.getNode(ISD::BR, dl, MVT::Other, Root, DAG.getBasicBlock(MBB));

  DAG.setRoot(Root);
}

/// visitBitTestCase - this function produces one "bit test"
void SelectionDAGBuilder::visitBitTestCase(BitTestBlock &BB,
                                           MachineBasicBlock* NextMBB,
                                           BranchProbability BranchProbToNext,
                                           unsigned Reg,
                                           BitTestCase &B,
                                           MachineBasicBlock *SwitchBB) {
  SDLoc dl = getCurSDLoc();
  MVT VT = BB.RegVT;
  SDValue ShiftOp = DAG.getCopyFromReg(getControlRoot(), dl, Reg, VT);
  SDValue Cmp;
  unsigned PopCount = countPopulation(B.Mask);
  const TargetLowering &TLI = DAG.getTargetLoweringInfo();
  if (PopCount == 1) {
    // Testing for a single bit; just compare the shift count with what it
    // would need to be to shift a 1 bit in that position.
    Cmp = DAG.getSetCC(
        dl, TLI.getSetCCResultType(DAG.getDataLayout(), *DAG.getContext(), VT),
        ShiftOp, DAG.getConstant(countTrailingZeros(B.Mask), dl, VT),
        ISD::SETEQ);
  } else if (PopCount == BB.Range) {
    // There is only one zero bit in the range, test for it directly.
    Cmp = DAG.getSetCC(
        dl, TLI.getSetCCResultType(DAG.getDataLayout(), *DAG.getContext(), VT),
        ShiftOp, DAG.getConstant(countTrailingOnes(B.Mask), dl, VT),
        ISD::SETNE);
  } else {
    // Make desired shift
    SDValue SwitchVal = DAG.getNode(ISD::SHL, dl, VT,
                                    DAG.getConstant(1, dl, VT), ShiftOp);

    // Emit bit tests and jumps
    SDValue AndOp = DAG.getNode(ISD::AND, dl,
                                VT, SwitchVal, DAG.getConstant(B.Mask, dl, VT));
    Cmp = DAG.getSetCC(
        dl, TLI.getSetCCResultType(DAG.getDataLayout(), *DAG.getContext(), VT),
        AndOp, DAG.getConstant(0, dl, VT), ISD::SETNE);
  }

  // The branch probability from SwitchBB to B.TargetBB is B.ExtraProb.
  addSuccessorWithProb(SwitchBB, B.TargetBB, B.ExtraProb);
  // The branch probability from SwitchBB to NextMBB is BranchProbToNext.
  addSuccessorWithProb(SwitchBB, NextMBB, BranchProbToNext);
  // It is not guaranteed that the sum of B.ExtraProb and BranchProbToNext is
  // one as they are relative probabilities (and thus work more like weights),
  // and hence we need to normalize them to let the sum of them become one.
  SwitchBB->normalizeSuccProbs();

  SDValue BrAnd = DAG.getNode(ISD::BRCOND, dl,
                              MVT::Other, getControlRoot(),
                              Cmp, DAG.getBasicBlock(B.TargetBB));

  // Avoid emitting unnecessary branches to the next block.
  if (NextMBB != NextBlock(SwitchBB))
    BrAnd = DAG.getNode(ISD::BR, dl, MVT::Other, BrAnd,
                        DAG.getBasicBlock(NextMBB));

  DAG.setRoot(BrAnd);
}

void SelectionDAGBuilder::visitInvoke(const InvokeInst &I) {
  MachineBasicBlock *InvokeMBB = FuncInfo.MBB;

  // Retrieve successors. Look through artificial IR level blocks like
  // catchswitch for successors.
  MachineBasicBlock *Return = FuncInfo.MBBMap[I.getSuccessor(0)];
  const BasicBlock *EHPadBB = I.getSuccessor(1);

  // Deopt bundles are lowered in LowerCallSiteWithDeoptBundle, and we don't
  // have to do anything here to lower funclet bundles.
  assert(!I.hasOperandBundlesOtherThan(
             {LLVMContext::OB_deopt, LLVMContext::OB_gc_transition,
              LLVMContext::OB_gc_live, LLVMContext::OB_funclet,
              LLVMContext::OB_cfguardtarget,
              LLVMContext::OB_clang_arc_attachedcall}) &&
         "Cannot lower invokes with arbitrary operand bundles yet!");

  const Value *Callee(I.getCalledOperand());
  const Function *Fn = dyn_cast<Function>(Callee);
  if (isa<InlineAsm>(Callee))
    visitInlineAsm(I);
  else if (Fn && Fn->isIntrinsic()) {
    switch (Fn->getIntrinsicID()) {
    default:
      llvm_unreachable("Cannot invoke this intrinsic");
    case Intrinsic::donothing:
      // Ignore invokes to @llvm.donothing: jump directly to the next BB.
      break;
    case Intrinsic::experimental_patchpoint_void:
    case Intrinsic::experimental_patchpoint_i64:
      visitPatchpoint(I, EHPadBB);
      break;
    case Intrinsic::experimental_gc_statepoint:
      LowerStatepoint(cast<GCStatepointInst>(I), EHPadBB);
      break;
    case Intrinsic::wasm_rethrow: {
      // This is usually done in visitTargetIntrinsic, but this intrinsic is
      // special because it can be invoked, so we manually lower it to a DAG
      // node here.
      SmallVector<SDValue, 8> Ops;
      Ops.push_back(getRoot()); // inchain
      const TargetLowering &TLI = DAG.getTargetLoweringInfo();
      Ops.push_back(
          DAG.getTargetConstant(Intrinsic::wasm_rethrow, getCurSDLoc(),
                                TLI.getPointerTy(DAG.getDataLayout())));
      SDVTList VTs = DAG.getVTList(ArrayRef<EVT>({MVT::Other})); // outchain
      DAG.setRoot(DAG.getNode(ISD::INTRINSIC_VOID, getCurSDLoc(), VTs, Ops));
      break;
    }
    }
  } else if (I.countOperandBundlesOfType(LLVMContext::OB_deopt)) {
    // Currently we do not lower any intrinsic calls with deopt operand bundles.
    // Eventually we will support lowering the @llvm.experimental.deoptimize
    // intrinsic, and right now there are no plans to support other intrinsics
    // with deopt state.
    LowerCallSiteWithDeoptBundle(&I, getValue(Callee), EHPadBB);
  } else {
    LowerCallTo(I, getValue(Callee), false, EHPadBB);
  }

  // If the value of the invoke is used outside of its defining block, make it
  // available as a virtual register.
  // We already took care of the exported value for the statepoint instruction
  // during call to the LowerStatepoint.
  if (!isa<GCStatepointInst>(I)) {
    CopyToExportRegsIfNeeded(&I);
  }

  SmallVector<std::pair<MachineBasicBlock *, BranchProbability>, 1> UnwindDests;
  BranchProbabilityInfo *BPI = FuncInfo.BPI;
  BranchProbability EHPadBBProb =
      BPI ? BPI->getEdgeProbability(InvokeMBB->getBasicBlock(), EHPadBB)
          : BranchProbability::getZero();
  findUnwindDestinations(FuncInfo, EHPadBB, EHPadBBProb, UnwindDests);

  // Update successor info.
  addSuccessorWithProb(InvokeMBB, Return);
  for (auto &UnwindDest : UnwindDests) {
    UnwindDest.first->setIsEHPad();
    addSuccessorWithProb(InvokeMBB, UnwindDest.first, UnwindDest.second);
  }
  InvokeMBB->normalizeSuccProbs();

  // Drop into normal successor.
  DAG.setRoot(DAG.getNode(ISD::BR, getCurSDLoc(), MVT::Other, getControlRoot(),
                          DAG.getBasicBlock(Return)));
}

void SelectionDAGBuilder::visitCallBr(const CallBrInst &I) {
  MachineBasicBlock *CallBrMBB = FuncInfo.MBB;

  // Deopt bundles are lowered in LowerCallSiteWithDeoptBundle, and we don't
  // have to do anything here to lower funclet bundles.
  assert(!I.hasOperandBundlesOtherThan(
             {LLVMContext::OB_deopt, LLVMContext::OB_funclet}) &&
         "Cannot lower callbrs with arbitrary operand bundles yet!");

  assert(I.isInlineAsm() && "Only know how to handle inlineasm callbr");
  visitInlineAsm(I);
  CopyToExportRegsIfNeeded(&I);

  // Retrieve successors.
  MachineBasicBlock *Return = FuncInfo.MBBMap[I.getDefaultDest()];

  // Update successor info.
  addSuccessorWithProb(CallBrMBB, Return, BranchProbability::getOne());
  for (unsigned i = 0, e = I.getNumIndirectDests(); i < e; ++i) {
    MachineBasicBlock *Target = FuncInfo.MBBMap[I.getIndirectDest(i)];
    addSuccessorWithProb(CallBrMBB, Target, BranchProbability::getZero());
    Target->setIsInlineAsmBrIndirectTarget();
  }
  CallBrMBB->normalizeSuccProbs();

  // Drop into default successor.
  DAG.setRoot(DAG.getNode(ISD::BR, getCurSDLoc(),
                          MVT::Other, getControlRoot(),
                          DAG.getBasicBlock(Return)));
}

void SelectionDAGBuilder::visitResume(const ResumeInst &RI) {
  llvm_unreachable("SelectionDAGBuilder shouldn't visit resume instructions!");
}

void SelectionDAGBuilder::visitLandingPad(const LandingPadInst &LP) {
  assert(FuncInfo.MBB->isEHPad() &&
         "Call to landingpad not in landing pad!");

  // If there aren't registers to copy the values into (e.g., during SjLj
  // exceptions), then don't bother to create these DAG nodes.
  const TargetLowering &TLI = DAG.getTargetLoweringInfo();
  const Constant *PersonalityFn = FuncInfo.Fn->getPersonalityFn();
  if (TLI.getExceptionPointerRegister(PersonalityFn) == 0 &&
      TLI.getExceptionSelectorRegister(PersonalityFn) == 0)
    return;

  // If landingpad's return type is token type, we don't create DAG nodes
  // for its exception pointer and selector value. The extraction of exception
  // pointer or selector value from token type landingpads is not currently
  // supported.
  if (LP.getType()->isTokenTy())
    return;

  SmallVector<EVT, 2> ValueVTs;
  SDLoc dl = getCurSDLoc();
  ComputeValueVTs(TLI, DAG.getDataLayout(), LP.getType(), ValueVTs);
  assert(ValueVTs.size() == 2 && "Only two-valued landingpads are supported");

  // Get the two live-in registers as SDValues. The physregs have already been
  // copied into virtual registers.
  SDValue Ops[2];
  if (FuncInfo.ExceptionPointerVirtReg) {
    Ops[0] = DAG.getZExtOrTrunc(
        DAG.getCopyFromReg(DAG.getEntryNode(), dl,
                           FuncInfo.ExceptionPointerVirtReg,
                           TLI.getPointerTy(DAG.getDataLayout())),
        dl, ValueVTs[0]);
  } else {
    Ops[0] = DAG.getConstant(0, dl, TLI.getPointerTy(DAG.getDataLayout()));
  }
  Ops[1] = DAG.getZExtOrTrunc(
      DAG.getCopyFromReg(DAG.getEntryNode(), dl,
                         FuncInfo.ExceptionSelectorVirtReg,
                         TLI.getPointerTy(DAG.getDataLayout())),
      dl, ValueVTs[1]);

  // Merge into one.
  SDValue Res = DAG.getNode(ISD::MERGE_VALUES, dl,
                            DAG.getVTList(ValueVTs), Ops);
  setValue(&LP, Res);
}

void SelectionDAGBuilder::UpdateSplitBlock(MachineBasicBlock *First,
                                           MachineBasicBlock *Last) {
  // Update JTCases.
  for (unsigned i = 0, e = SL->JTCases.size(); i != e; ++i)
    if (SL->JTCases[i].first.HeaderBB == First)
      SL->JTCases[i].first.HeaderBB = Last;

  // Update BitTestCases.
  for (unsigned i = 0, e = SL->BitTestCases.size(); i != e; ++i)
    if (SL->BitTestCases[i].Parent == First)
      SL->BitTestCases[i].Parent = Last;
}

void SelectionDAGBuilder::visitIndirectBr(const IndirectBrInst &I) {
  MachineBasicBlock *IndirectBrMBB = FuncInfo.MBB;

  // Update machine-CFG edges with unique successors.
  SmallSet<BasicBlock*, 32> Done;
  for (unsigned i = 0, e = I.getNumSuccessors(); i != e; ++i) {
    BasicBlock *BB = I.getSuccessor(i);
    bool Inserted = Done.insert(BB).second;
    if (!Inserted)
        continue;

    MachineBasicBlock *Succ = FuncInfo.MBBMap[BB];
    addSuccessorWithProb(IndirectBrMBB, Succ);
  }
  IndirectBrMBB->normalizeSuccProbs();

  DAG.setRoot(DAG.getNode(ISD::BRIND, getCurSDLoc(),
                          MVT::Other, getControlRoot(),
                          getValue(I.getAddress())));
}

void SelectionDAGBuilder::visitUnreachable(const UnreachableInst &I) {
  if (!DAG.getTarget().Options.TrapUnreachable)
    return;

  // We may be able to ignore unreachable behind a noreturn call.
  if (DAG.getTarget().Options.NoTrapAfterNoreturn) {
    const BasicBlock &BB = *I.getParent();
    if (&I != &BB.front()) {
      BasicBlock::const_iterator PredI =
        std::prev(BasicBlock::const_iterator(&I));
      if (const CallInst *Call = dyn_cast<CallInst>(&*PredI)) {
        if (Call->doesNotReturn())
          return;
      }
    }
  }

  DAG.setRoot(DAG.getNode(ISD::TRAP, getCurSDLoc(), MVT::Other, DAG.getRoot()));
}

void SelectionDAGBuilder::visitUnary(const User &I, unsigned Opcode) {
  SDNodeFlags Flags;

  SDValue Op = getValue(I.getOperand(0));
  SDValue UnNodeValue = DAG.getNode(Opcode, getCurSDLoc(), Op.getValueType(),
                                    Op, Flags);
  setValue(&I, UnNodeValue);
}

void SelectionDAGBuilder::visitBinary(const User &I, unsigned Opcode) {
  SDNodeFlags Flags;
  if (auto *OFBinOp = dyn_cast<OverflowingBinaryOperator>(&I)) {
    Flags.setNoSignedWrap(OFBinOp->hasNoSignedWrap());
    Flags.setNoUnsignedWrap(OFBinOp->hasNoUnsignedWrap());
  }
  if (auto *ExactOp = dyn_cast<PossiblyExactOperator>(&I))
    Flags.setExact(ExactOp->isExact());
  if (auto *FPOp = dyn_cast<FPMathOperator>(&I))
    Flags.copyFMF(*FPOp);

  SDValue Op1 = getValue(I.getOperand(0));
  SDValue Op2 = getValue(I.getOperand(1));
  SDValue BinNodeValue = DAG.getNode(Opcode, getCurSDLoc(), Op1.getValueType(),
                                     Op1, Op2, Flags);
  setValue(&I, BinNodeValue);
}

void SelectionDAGBuilder::visitShift(const User &I, unsigned Opcode) {
  SDValue Op1 = getValue(I.getOperand(0));
  SDValue Op2 = getValue(I.getOperand(1));

  EVT ShiftTy = DAG.getTargetLoweringInfo().getShiftAmountTy(
      Op1.getValueType(), DAG.getDataLayout());

  // Coerce the shift amount to the right type if we can.
  if (!I.getType()->isVectorTy() && Op2.getValueType() != ShiftTy) {
    unsigned ShiftSize = ShiftTy.getSizeInBits();
    unsigned Op2Size = Op2.getValueSizeInBits();
    SDLoc DL = getCurSDLoc();

    // If the operand is smaller than the shift count type, promote it.
    if (ShiftSize > Op2Size)
      Op2 = DAG.getNode(ISD::ZERO_EXTEND, DL, ShiftTy, Op2);

    // If the operand is larger than the shift count type but the shift
    // count type has enough bits to represent any shift value, truncate
    // it now. This is a common case and it exposes the truncate to
    // optimization early.
    else if (ShiftSize >= Log2_32_Ceil(Op2.getValueSizeInBits()))
      Op2 = DAG.getNode(ISD::TRUNCATE, DL, ShiftTy, Op2);
    // Otherwise we'll need to temporarily settle for some other convenient
    // type.  Type legalization will make adjustments once the shiftee is split.
    else
      Op2 = DAG.getZExtOrTrunc(Op2, DL, MVT::i32);
  }

  bool nuw = false;
  bool nsw = false;
  bool exact = false;

  if (Opcode == ISD::SRL || Opcode == ISD::SRA || Opcode == ISD::SHL) {

    if (const OverflowingBinaryOperator *OFBinOp =
            dyn_cast<const OverflowingBinaryOperator>(&I)) {
      nuw = OFBinOp->hasNoUnsignedWrap();
      nsw = OFBinOp->hasNoSignedWrap();
    }
    if (const PossiblyExactOperator *ExactOp =
            dyn_cast<const PossiblyExactOperator>(&I))
      exact = ExactOp->isExact();
  }
  SDNodeFlags Flags;
  Flags.setExact(exact);
  Flags.setNoSignedWrap(nsw);
  Flags.setNoUnsignedWrap(nuw);
  SDValue Res = DAG.getNode(Opcode, getCurSDLoc(), Op1.getValueType(), Op1, Op2,
                            Flags);
  setValue(&I, Res);
}

void SelectionDAGBuilder::visitSDiv(const User &I) {
  SDValue Op1 = getValue(I.getOperand(0));
  SDValue Op2 = getValue(I.getOperand(1));

  SDNodeFlags Flags;
  Flags.setExact(isa<PossiblyExactOperator>(&I) &&
                 cast<PossiblyExactOperator>(&I)->isExact());
  setValue(&I, DAG.getNode(ISD::SDIV, getCurSDLoc(), Op1.getValueType(), Op1,
                           Op2, Flags));
}

void SelectionDAGBuilder::visitICmp(const User &I) {
  ICmpInst::Predicate predicate = ICmpInst::BAD_ICMP_PREDICATE;
  if (const ICmpInst *IC = dyn_cast<ICmpInst>(&I))
    predicate = IC->getPredicate();
  else if (const ConstantExpr *IC = dyn_cast<ConstantExpr>(&I))
    predicate = ICmpInst::Predicate(IC->getPredicate());
  SDValue Op1 = getValue(I.getOperand(0));
  SDValue Op2 = getValue(I.getOperand(1));
  ISD::CondCode Opcode = getICmpCondCode(predicate);

  auto &TLI = DAG.getTargetLoweringInfo();
  EVT MemVT =
      TLI.getMemValueType(DAG.getDataLayout(), I.getOperand(0)->getType());

  // If a pointer's DAG type is larger than its memory type then the DAG values
  // are zero-extended. This breaks signed comparisons so truncate back to the
  // underlying type before doing the compare.
  if (Op1.getValueType() != MemVT) {
    Op1 = DAG.getPtrExtOrTrunc(Op1, getCurSDLoc(), MemVT);
    Op2 = DAG.getPtrExtOrTrunc(Op2, getCurSDLoc(), MemVT);
  }

  EVT DestVT = DAG.getTargetLoweringInfo().getValueType(DAG.getDataLayout(),
                                                        I.getType());
  setValue(&I, DAG.getSetCC(getCurSDLoc(), DestVT, Op1, Op2, Opcode));
}

void SelectionDAGBuilder::visitFCmp(const User &I) {
  FCmpInst::Predicate predicate = FCmpInst::BAD_FCMP_PREDICATE;
  if (const FCmpInst *FC = dyn_cast<FCmpInst>(&I))
    predicate = FC->getPredicate();
  else if (const ConstantExpr *FC = dyn_cast<ConstantExpr>(&I))
    predicate = FCmpInst::Predicate(FC->getPredicate());
  SDValue Op1 = getValue(I.getOperand(0));
  SDValue Op2 = getValue(I.getOperand(1));

  ISD::CondCode Condition = getFCmpCondCode(predicate);
  auto *FPMO = cast<FPMathOperator>(&I);
  if (FPMO->hasNoNaNs() || TM.Options.NoNaNsFPMath)
    Condition = getFCmpCodeWithoutNaN(Condition);

  SDNodeFlags Flags;
  Flags.copyFMF(*FPMO);
  SelectionDAG::FlagInserter FlagsInserter(DAG, Flags);

  EVT DestVT = DAG.getTargetLoweringInfo().getValueType(DAG.getDataLayout(),
                                                        I.getType());
  setValue(&I, DAG.getSetCC(getCurSDLoc(), DestVT, Op1, Op2, Condition));
}

// Check if the condition of the select has one use or two users that are both
// selects with the same condition.
static bool hasOnlySelectUsers(const Value *Cond) {
  return llvm::all_of(Cond->users(), [](const Value *V) {
    return isa<SelectInst>(V);
  });
}

void SelectionDAGBuilder::visitSelect(const User &I) {
  SmallVector<EVT, 4> ValueVTs;
  ComputeValueVTs(DAG.getTargetLoweringInfo(), DAG.getDataLayout(), I.getType(),
                  ValueVTs);
  unsigned NumValues = ValueVTs.size();
  if (NumValues == 0) return;

  SmallVector<SDValue, 4> Values(NumValues);
  SDValue Cond     = getValue(I.getOperand(0));
  SDValue LHSVal   = getValue(I.getOperand(1));
  SDValue RHSVal   = getValue(I.getOperand(2));
  SmallVector<SDValue, 1> BaseOps(1, Cond);
  ISD::NodeType OpCode =
      Cond.getValueType().isVector() ? ISD::VSELECT : ISD::SELECT;

  bool IsUnaryAbs = false;
  bool Negate = false;

  SDNodeFlags Flags;
  if (auto *FPOp = dyn_cast<FPMathOperator>(&I))
    Flags.copyFMF(*FPOp);

  // Min/max matching is only viable if all output VTs are the same.
  if (is_splat(ValueVTs)) {
    EVT VT = ValueVTs[0];
    LLVMContext &Ctx = *DAG.getContext();
    auto &TLI = DAG.getTargetLoweringInfo();

    // We care about the legality of the operation after it has been type
    // legalized.
    while (TLI.getTypeAction(Ctx, VT) != TargetLoweringBase::TypeLegal)
      VT = TLI.getTypeToTransformTo(Ctx, VT);

    // If the vselect is legal, assume we want to leave this as a vector setcc +
    // vselect. Otherwise, if this is going to be scalarized, we want to see if
    // min/max is legal on the scalar type.
    bool UseScalarMinMax = VT.isVector() &&
      !TLI.isOperationLegalOrCustom(ISD::VSELECT, VT);

    Value *LHS, *RHS;
    auto SPR = matchSelectPattern(const_cast<User*>(&I), LHS, RHS);
    ISD::NodeType Opc = ISD::DELETED_NODE;
    switch (SPR.Flavor) {
    case SPF_UMAX:    Opc = ISD::UMAX; break;
    case SPF_UMIN:    Opc = ISD::UMIN; break;
    case SPF_SMAX:    Opc = ISD::SMAX; break;
    case SPF_SMIN:    Opc = ISD::SMIN; break;
    case SPF_FMINNUM:
      switch (SPR.NaNBehavior) {
      case SPNB_NA: llvm_unreachable("No NaN behavior for FP op?");
      case SPNB_RETURNS_NAN:   Opc = ISD::FMINIMUM; break;
      case SPNB_RETURNS_OTHER: Opc = ISD::FMINNUM; break;
      case SPNB_RETURNS_ANY: {
        if (TLI.isOperationLegalOrCustom(ISD::FMINNUM, VT))
          Opc = ISD::FMINNUM;
        else if (TLI.isOperationLegalOrCustom(ISD::FMINIMUM, VT))
          Opc = ISD::FMINIMUM;
        else if (UseScalarMinMax)
          Opc = TLI.isOperationLegalOrCustom(ISD::FMINNUM, VT.getScalarType()) ?
            ISD::FMINNUM : ISD::FMINIMUM;
        break;
      }
      }
      break;
    case SPF_FMAXNUM:
      switch (SPR.NaNBehavior) {
      case SPNB_NA: llvm_unreachable("No NaN behavior for FP op?");
      case SPNB_RETURNS_NAN:   Opc = ISD::FMAXIMUM; break;
      case SPNB_RETURNS_OTHER: Opc = ISD::FMAXNUM; break;
      case SPNB_RETURNS_ANY:

        if (TLI.isOperationLegalOrCustom(ISD::FMAXNUM, VT))
          Opc = ISD::FMAXNUM;
        else if (TLI.isOperationLegalOrCustom(ISD::FMAXIMUM, VT))
          Opc = ISD::FMAXIMUM;
        else if (UseScalarMinMax)
          Opc = TLI.isOperationLegalOrCustom(ISD::FMAXNUM, VT.getScalarType()) ?
            ISD::FMAXNUM : ISD::FMAXIMUM;
        break;
      }
      break;
    case SPF_NABS:
      Negate = true;
      LLVM_FALLTHROUGH;
    case SPF_ABS:
      IsUnaryAbs = true;
      Opc = ISD::ABS;
      break;
    default: break;
    }

    if (!IsUnaryAbs && Opc != ISD::DELETED_NODE &&
        (TLI.isOperationLegalOrCustom(Opc, VT) ||
         (UseScalarMinMax &&
          TLI.isOperationLegalOrCustom(Opc, VT.getScalarType()))) &&
        // If the underlying comparison instruction is used by any other
        // instruction, the consumed instructions won't be destroyed, so it is
        // not profitable to convert to a min/max.
        hasOnlySelectUsers(cast<SelectInst>(I).getCondition())) {
      OpCode = Opc;
      LHSVal = getValue(LHS);
      RHSVal = getValue(RHS);
      BaseOps.clear();
    }

    if (IsUnaryAbs) {
      OpCode = Opc;
      LHSVal = getValue(LHS);
      BaseOps.clear();
    }
  }

  if (IsUnaryAbs) {
    for (unsigned i = 0; i != NumValues; ++i) {
      SDLoc dl = getCurSDLoc();
      EVT VT = LHSVal.getNode()->getValueType(LHSVal.getResNo() + i);
      Values[i] =
          DAG.getNode(OpCode, dl, VT, LHSVal.getValue(LHSVal.getResNo() + i));
      if (Negate)
        Values[i] = DAG.getNode(ISD::SUB, dl, VT, DAG.getConstant(0, dl, VT),
                                Values[i]);
    }
  } else {
    for (unsigned i = 0; i != NumValues; ++i) {
      SmallVector<SDValue, 3> Ops(BaseOps.begin(), BaseOps.end());
      Ops.push_back(SDValue(LHSVal.getNode(), LHSVal.getResNo() + i));
      Ops.push_back(SDValue(RHSVal.getNode(), RHSVal.getResNo() + i));
      Values[i] = DAG.getNode(
          OpCode, getCurSDLoc(),
          LHSVal.getNode()->getValueType(LHSVal.getResNo() + i), Ops, Flags);
    }
  }

  setValue(&I, DAG.getNode(ISD::MERGE_VALUES, getCurSDLoc(),
                           DAG.getVTList(ValueVTs), Values));
}

void SelectionDAGBuilder::visitTrunc(const User &I) {
  // TruncInst cannot be a no-op cast because sizeof(src) > sizeof(dest).
  SDValue N = getValue(I.getOperand(0));
  EVT DestVT = DAG.getTargetLoweringInfo().getValueType(DAG.getDataLayout(),
                                                        I.getType());
  setValue(&I, DAG.getNode(ISD::TRUNCATE, getCurSDLoc(), DestVT, N));
}

void SelectionDAGBuilder::visitZExt(const User &I) {
  // ZExt cannot be a no-op cast because sizeof(src) < sizeof(dest).
  // ZExt also can't be a cast to bool for same reason. So, nothing much to do
  SDValue N = getValue(I.getOperand(0));
  EVT DestVT = DAG.getTargetLoweringInfo().getValueType(DAG.getDataLayout(),
                                                        I.getType());
  setValue(&I, DAG.getNode(ISD::ZERO_EXTEND, getCurSDLoc(), DestVT, N));
}

void SelectionDAGBuilder::visitSExt(const User &I) {
  // SExt cannot be a no-op cast because sizeof(src) < sizeof(dest).
  // SExt also can't be a cast to bool for same reason. So, nothing much to do
  SDValue N = getValue(I.getOperand(0));
  EVT DestVT = DAG.getTargetLoweringInfo().getValueType(DAG.getDataLayout(),
                                                        I.getType());
  setValue(&I, DAG.getNode(ISD::SIGN_EXTEND, getCurSDLoc(), DestVT, N));
}

void SelectionDAGBuilder::visitFPTrunc(const User &I) {
  // FPTrunc is never a no-op cast, no need to check
  SDValue N = getValue(I.getOperand(0));
  SDLoc dl = getCurSDLoc();
  const TargetLowering &TLI = DAG.getTargetLoweringInfo();
  EVT DestVT = TLI.getValueType(DAG.getDataLayout(), I.getType());
  setValue(&I, DAG.getNode(ISD::FP_ROUND, dl, DestVT, N,
                           DAG.getTargetConstant(
                               0, dl, TLI.getPointerTy(DAG.getDataLayout()))));
}

void SelectionDAGBuilder::visitFPExt(const User &I) {
  // FPExt is never a no-op cast, no need to check
  SDValue N = getValue(I.getOperand(0));
  EVT DestVT = DAG.getTargetLoweringInfo().getValueType(DAG.getDataLayout(),
                                                        I.getType());
  setValue(&I, DAG.getNode(ISD::FP_EXTEND, getCurSDLoc(), DestVT, N));
}

void SelectionDAGBuilder::visitFPToUI(const User &I) {
  // FPToUI is never a no-op cast, no need to check
  SDValue N = getValue(I.getOperand(0));
  EVT DestVT = DAG.getTargetLoweringInfo().getValueType(DAG.getDataLayout(),
                                                        I.getType());
  setValue(&I, DAG.getNode(ISD::FP_TO_UINT, getCurSDLoc(), DestVT, N));
}

void SelectionDAGBuilder::visitFPToSI(const User &I) {
  // FPToSI is never a no-op cast, no need to check
  SDValue N = getValue(I.getOperand(0));
  EVT DestVT = DAG.getTargetLoweringInfo().getValueType(DAG.getDataLayout(),
                                                        I.getType());
  setValue(&I, DAG.getNode(ISD::FP_TO_SINT, getCurSDLoc(), DestVT, N));
}

void SelectionDAGBuilder::visitUIToFP(const User &I) {
  // UIToFP is never a no-op cast, no need to check
  SDValue N = getValue(I.getOperand(0));
  EVT DestVT = DAG.getTargetLoweringInfo().getValueType(DAG.getDataLayout(),
                                                        I.getType());
  setValue(&I, DAG.getNode(ISD::UINT_TO_FP, getCurSDLoc(), DestVT, N));
}

void SelectionDAGBuilder::visitSIToFP(const User &I) {
  // SIToFP is never a no-op cast, no need to check
  SDValue N = getValue(I.getOperand(0));
  EVT DestVT = DAG.getTargetLoweringInfo().getValueType(DAG.getDataLayout(),
                                                        I.getType());
  setValue(&I, DAG.getNode(ISD::SINT_TO_FP, getCurSDLoc(), DestVT, N));
}

void SelectionDAGBuilder::visitPtrToInt(const User &I) {
  // What to do depends on the size of the integer and the size of the pointer.
  // We can either truncate, zero extend, or no-op, accordingly.
  SDValue N = getValue(I.getOperand(0));
  auto &TLI = DAG.getTargetLoweringInfo();
  EVT DestVT = DAG.getTargetLoweringInfo().getValueType(DAG.getDataLayout(),
                                                        I.getType());
  EVT PtrMemVT =
      TLI.getMemValueType(DAG.getDataLayout(), I.getOperand(0)->getType());
  N = DAG.getPtrExtOrTrunc(N, getCurSDLoc(), PtrMemVT);
  N = DAG.getZExtOrTrunc(N, getCurSDLoc(), DestVT);
  setValue(&I, N);
}

void SelectionDAGBuilder::visitIntToPtr(const User &I) {
  // What to do depends on the size of the integer and the size of the pointer.
  // We can either truncate, zero extend, or no-op, accordingly.
  SDValue N = getValue(I.getOperand(0));
  auto &TLI = DAG.getTargetLoweringInfo();
  EVT DestVT = TLI.getValueType(DAG.getDataLayout(), I.getType());
  EVT PtrMemVT = TLI.getMemValueType(DAG.getDataLayout(), I.getType());
  N = DAG.getZExtOrTrunc(N, getCurSDLoc(), PtrMemVT);
  N = DAG.getPtrExtOrTrunc(N, getCurSDLoc(), DestVT);
  setValue(&I, N);
}

void SelectionDAGBuilder::visitBitCast(const User &I) {
  SDValue N = getValue(I.getOperand(0));
  SDLoc dl = getCurSDLoc();
  EVT DestVT = DAG.getTargetLoweringInfo().getValueType(DAG.getDataLayout(),
                                                        I.getType());

  // BitCast assures us that source and destination are the same size so this is
  // either a BITCAST or a no-op.
  if (DestVT != N.getValueType())
    setValue(&I, DAG.getNode(ISD::BITCAST, dl,
                             DestVT, N)); // convert types.
  // Check if the original LLVM IR Operand was a ConstantInt, because getValue()
  // might fold any kind of constant expression to an integer constant and that
  // is not what we are looking for. Only recognize a bitcast of a genuine
  // constant integer as an opaque constant.
  else if(ConstantInt *C = dyn_cast<ConstantInt>(I.getOperand(0)))
    setValue(&I, DAG.getConstant(C->getValue(), dl, DestVT, /*isTarget=*/false,
                                 /*isOpaque*/true));
  else
    setValue(&I, N);            // noop cast.
}

void SelectionDAGBuilder::visitAddrSpaceCast(const User &I) {
  const TargetLowering &TLI = DAG.getTargetLoweringInfo();
  const Value *SV = I.getOperand(0);
  SDValue N = getValue(SV);
  EVT DestVT = TLI.getValueType(DAG.getDataLayout(), I.getType());

  unsigned SrcAS = SV->getType()->getPointerAddressSpace();
  unsigned DestAS = I.getType()->getPointerAddressSpace();

  if (!TM.isNoopAddrSpaceCast(SrcAS, DestAS))
    N = DAG.getAddrSpaceCast(getCurSDLoc(), DestVT, N, SrcAS, DestAS);

  setValue(&I, N);
}

void SelectionDAGBuilder::visitInsertElement(const User &I) {
  const TargetLowering &TLI = DAG.getTargetLoweringInfo();
  SDValue InVec = getValue(I.getOperand(0));
  SDValue InVal = getValue(I.getOperand(1));
  SDValue InIdx = DAG.getSExtOrTrunc(getValue(I.getOperand(2)), getCurSDLoc(),
                                     TLI.getVectorIdxTy(DAG.getDataLayout()));
  setValue(&I, DAG.getNode(ISD::INSERT_VECTOR_ELT, getCurSDLoc(),
                           TLI.getValueType(DAG.getDataLayout(), I.getType()),
                           InVec, InVal, InIdx));
}

void SelectionDAGBuilder::visitExtractElement(const User &I) {
  const TargetLowering &TLI = DAG.getTargetLoweringInfo();
  SDValue InVec = getValue(I.getOperand(0));
  SDValue InIdx = DAG.getSExtOrTrunc(getValue(I.getOperand(1)), getCurSDLoc(),
                                     TLI.getVectorIdxTy(DAG.getDataLayout()));
  setValue(&I, DAG.getNode(ISD::EXTRACT_VECTOR_ELT, getCurSDLoc(),
                           TLI.getValueType(DAG.getDataLayout(), I.getType()),
                           InVec, InIdx));
}

void SelectionDAGBuilder::visitShuffleVector(const User &I) {
  SDValue Src1 = getValue(I.getOperand(0));
  SDValue Src2 = getValue(I.getOperand(1));
  ArrayRef<int> Mask;
  if (auto *SVI = dyn_cast<ShuffleVectorInst>(&I))
    Mask = SVI->getShuffleMask();
  else
    Mask = cast<ConstantExpr>(I).getShuffleMask();
  SDLoc DL = getCurSDLoc();
  const TargetLowering &TLI = DAG.getTargetLoweringInfo();
  EVT VT = TLI.getValueType(DAG.getDataLayout(), I.getType());
  EVT SrcVT = Src1.getValueType();

  if (all_of(Mask, [](int Elem) { return Elem == 0; }) &&
      VT.isScalableVector()) {
    // Canonical splat form of first element of first input vector.
    SDValue FirstElt =
        DAG.getNode(ISD::EXTRACT_VECTOR_ELT, DL, SrcVT.getScalarType(), Src1,
                    DAG.getVectorIdxConstant(0, DL));
    setValue(&I, DAG.getNode(ISD::SPLAT_VECTOR, DL, VT, FirstElt));
    return;
  }

  // For now, we only handle splats for scalable vectors.
  // The DAGCombiner will perform a BUILD_VECTOR -> SPLAT_VECTOR transformation
  // for targets that support a SPLAT_VECTOR for non-scalable vector types.
  assert(!VT.isScalableVector() && "Unsupported scalable vector shuffle");

  unsigned SrcNumElts = SrcVT.getVectorNumElements();
  unsigned MaskNumElts = Mask.size();

  if (SrcNumElts == MaskNumElts) {
    setValue(&I, DAG.getVectorShuffle(VT, DL, Src1, Src2, Mask));
    return;
  }

  // Normalize the shuffle vector since mask and vector length don't match.
  if (SrcNumElts < MaskNumElts) {
    // Mask is longer than the source vectors. We can use concatenate vector to
    // make the mask and vectors lengths match.

    if (MaskNumElts % SrcNumElts == 0) {
      // Mask length is a multiple of the source vector length.
      // Check if the shuffle is some kind of concatenation of the input
      // vectors.
      unsigned NumConcat = MaskNumElts / SrcNumElts;
      bool IsConcat = true;
      SmallVector<int, 8> ConcatSrcs(NumConcat, -1);
      for (unsigned i = 0; i != MaskNumElts; ++i) {
        int Idx = Mask[i];
        if (Idx < 0)
          continue;
        // Ensure the indices in each SrcVT sized piece are sequential and that
        // the same source is used for the whole piece.
        if ((Idx % SrcNumElts != (i % SrcNumElts)) ||
            (ConcatSrcs[i / SrcNumElts] >= 0 &&
             ConcatSrcs[i / SrcNumElts] != (int)(Idx / SrcNumElts))) {
          IsConcat = false;
          break;
        }
        // Remember which source this index came from.
        ConcatSrcs[i / SrcNumElts] = Idx / SrcNumElts;
      }

      // The shuffle is concatenating multiple vectors together. Just emit
      // a CONCAT_VECTORS operation.
      if (IsConcat) {
        SmallVector<SDValue, 8> ConcatOps;
        for (auto Src : ConcatSrcs) {
          if (Src < 0)
            ConcatOps.push_back(DAG.getUNDEF(SrcVT));
          else if (Src == 0)
            ConcatOps.push_back(Src1);
          else
            ConcatOps.push_back(Src2);
        }
        setValue(&I, DAG.getNode(ISD::CONCAT_VECTORS, DL, VT, ConcatOps));
        return;
      }
    }

    unsigned PaddedMaskNumElts = alignTo(MaskNumElts, SrcNumElts);
    unsigned NumConcat = PaddedMaskNumElts / SrcNumElts;
    EVT PaddedVT = EVT::getVectorVT(*DAG.getContext(), VT.getScalarType(),
                                    PaddedMaskNumElts);

    // Pad both vectors with undefs to make them the same length as the mask.
    SDValue UndefVal = DAG.getUNDEF(SrcVT);

    SmallVector<SDValue, 8> MOps1(NumConcat, UndefVal);
    SmallVector<SDValue, 8> MOps2(NumConcat, UndefVal);
    MOps1[0] = Src1;
    MOps2[0] = Src2;

    Src1 = DAG.getNode(ISD::CONCAT_VECTORS, DL, PaddedVT, MOps1);
    Src2 = DAG.getNode(ISD::CONCAT_VECTORS, DL, PaddedVT, MOps2);

    // Readjust mask for new input vector length.
    SmallVector<int, 8> MappedOps(PaddedMaskNumElts, -1);
    for (unsigned i = 0; i != MaskNumElts; ++i) {
      int Idx = Mask[i];
      if (Idx >= (int)SrcNumElts)
        Idx -= SrcNumElts - PaddedMaskNumElts;
      MappedOps[i] = Idx;
    }

    SDValue Result = DAG.getVectorShuffle(PaddedVT, DL, Src1, Src2, MappedOps);

    // If the concatenated vector was padded, extract a subvector with the
    // correct number of elements.
    if (MaskNumElts != PaddedMaskNumElts)
      Result = DAG.getNode(ISD::EXTRACT_SUBVECTOR, DL, VT, Result,
                           DAG.getVectorIdxConstant(0, DL));

    setValue(&I, Result);
    return;
  }

  if (SrcNumElts > MaskNumElts) {
    // Analyze the access pattern of the vector to see if we can extract
    // two subvectors and do the shuffle.
    int StartIdx[2] = { -1, -1 };  // StartIdx to extract from
    bool CanExtract = true;
    for (int Idx : Mask) {
      unsigned Input = 0;
      if (Idx < 0)
        continue;

      if (Idx >= (int)SrcNumElts) {
        Input = 1;
        Idx -= SrcNumElts;
      }

      // If all the indices come from the same MaskNumElts sized portion of
      // the sources we can use extract. Also make sure the extract wouldn't
      // extract past the end of the source.
      int NewStartIdx = alignDown(Idx, MaskNumElts);
      if (NewStartIdx + MaskNumElts > SrcNumElts ||
          (StartIdx[Input] >= 0 && StartIdx[Input] != NewStartIdx))
        CanExtract = false;
      // Make sure we always update StartIdx as we use it to track if all
      // elements are undef.
      StartIdx[Input] = NewStartIdx;
    }

    if (StartIdx[0] < 0 && StartIdx[1] < 0) {
      setValue(&I, DAG.getUNDEF(VT)); // Vectors are not used.
      return;
    }
    if (CanExtract) {
      // Extract appropriate subvector and generate a vector shuffle
      for (unsigned Input = 0; Input < 2; ++Input) {
        SDValue &Src = Input == 0 ? Src1 : Src2;
        if (StartIdx[Input] < 0)
          Src = DAG.getUNDEF(VT);
        else {
          Src = DAG.getNode(ISD::EXTRACT_SUBVECTOR, DL, VT, Src,
                            DAG.getVectorIdxConstant(StartIdx[Input], DL));
        }
      }

      // Calculate new mask.
      SmallVector<int, 8> MappedOps(Mask.begin(), Mask.end());
      for (int &Idx : MappedOps) {
        if (Idx >= (int)SrcNumElts)
          Idx -= SrcNumElts + StartIdx[1] - MaskNumElts;
        else if (Idx >= 0)
          Idx -= StartIdx[0];
      }

      setValue(&I, DAG.getVectorShuffle(VT, DL, Src1, Src2, MappedOps));
      return;
    }
  }

  // We can't use either concat vectors or extract subvectors so fall back to
  // replacing the shuffle with extract and build vector.
  // to insert and build vector.
  EVT EltVT = VT.getVectorElementType();
  SmallVector<SDValue,8> Ops;
  for (int Idx : Mask) {
    SDValue Res;

    if (Idx < 0) {
      Res = DAG.getUNDEF(EltVT);
    } else {
      SDValue &Src = Idx < (int)SrcNumElts ? Src1 : Src2;
      if (Idx >= (int)SrcNumElts) Idx -= SrcNumElts;

      Res = DAG.getNode(ISD::EXTRACT_VECTOR_ELT, DL, EltVT, Src,
                        DAG.getVectorIdxConstant(Idx, DL));
    }

    Ops.push_back(Res);
  }

  setValue(&I, DAG.getBuildVector(VT, DL, Ops));
}

void SelectionDAGBuilder::visitInsertValue(const User &I) {
  ArrayRef<unsigned> Indices;
  if (const InsertValueInst *IV = dyn_cast<InsertValueInst>(&I))
    Indices = IV->getIndices();
  else
    Indices = cast<ConstantExpr>(&I)->getIndices();

  const Value *Op0 = I.getOperand(0);
  const Value *Op1 = I.getOperand(1);
  Type *AggTy = I.getType();
  Type *ValTy = Op1->getType();
  bool IntoUndef = isa<UndefValue>(Op0);
  bool FromUndef = isa<UndefValue>(Op1);

  unsigned LinearIndex = ComputeLinearIndex(AggTy, Indices);

  const TargetLowering &TLI = DAG.getTargetLoweringInfo();
  SmallVector<EVT, 4> AggValueVTs;
  ComputeValueVTs(TLI, DAG.getDataLayout(), AggTy, AggValueVTs);
  SmallVector<EVT, 4> ValValueVTs;
  ComputeValueVTs(TLI, DAG.getDataLayout(), ValTy, ValValueVTs);

  unsigned NumAggValues = AggValueVTs.size();
  unsigned NumValValues = ValValueVTs.size();
  SmallVector<SDValue, 4> Values(NumAggValues);

  // Ignore an insertvalue that produces an empty object
  if (!NumAggValues) {
    setValue(&I, DAG.getUNDEF(MVT(MVT::Other)));
    return;
  }

  SDValue Agg = getValue(Op0);
  unsigned i = 0;
  // Copy the beginning value(s) from the original aggregate.
  for (; i != LinearIndex; ++i)
    Values[i] = IntoUndef ? DAG.getUNDEF(AggValueVTs[i]) :
                SDValue(Agg.getNode(), Agg.getResNo() + i);
  // Copy values from the inserted value(s).
  if (NumValValues) {
    SDValue Val = getValue(Op1);
    for (; i != LinearIndex + NumValValues; ++i)
      Values[i] = FromUndef ? DAG.getUNDEF(AggValueVTs[i]) :
                  SDValue(Val.getNode(), Val.getResNo() + i - LinearIndex);
  }
  // Copy remaining value(s) from the original aggregate.
  for (; i != NumAggValues; ++i)
    Values[i] = IntoUndef ? DAG.getUNDEF(AggValueVTs[i]) :
                SDValue(Agg.getNode(), Agg.getResNo() + i);

  setValue(&I, DAG.getNode(ISD::MERGE_VALUES, getCurSDLoc(),
                           DAG.getVTList(AggValueVTs), Values));
}

void SelectionDAGBuilder::visitExtractValue(const User &I) {
  ArrayRef<unsigned> Indices;
  if (const ExtractValueInst *EV = dyn_cast<ExtractValueInst>(&I))
    Indices = EV->getIndices();
  else
    Indices = cast<ConstantExpr>(&I)->getIndices();

  const Value *Op0 = I.getOperand(0);
  Type *AggTy = Op0->getType();
  Type *ValTy = I.getType();
  bool OutOfUndef = isa<UndefValue>(Op0);

  unsigned LinearIndex = ComputeLinearIndex(AggTy, Indices);

  const TargetLowering &TLI = DAG.getTargetLoweringInfo();
  SmallVector<EVT, 4> ValValueVTs;
  ComputeValueVTs(TLI, DAG.getDataLayout(), ValTy, ValValueVTs);

  unsigned NumValValues = ValValueVTs.size();

  // Ignore a extractvalue that produces an empty object
  if (!NumValValues) {
    setValue(&I, DAG.getUNDEF(MVT(MVT::Other)));
    return;
  }

  SmallVector<SDValue, 4> Values(NumValValues);

  SDValue Agg = getValue(Op0);
  // Copy out the selected value(s).
  for (unsigned i = LinearIndex; i != LinearIndex + NumValValues; ++i)
    Values[i - LinearIndex] =
      OutOfUndef ?
        DAG.getUNDEF(Agg.getNode()->getValueType(Agg.getResNo() + i)) :
        SDValue(Agg.getNode(), Agg.getResNo() + i);

  setValue(&I, DAG.getNode(ISD::MERGE_VALUES, getCurSDLoc(),
                           DAG.getVTList(ValValueVTs), Values));
}

void SelectionDAGBuilder::visitGetElementPtr(const User &I) {
  Value *Op0 = I.getOperand(0);
  // Note that the pointer operand may be a vector of pointers. Take the scalar
  // element which holds a pointer.
  unsigned AS = Op0->getType()->getScalarType()->getPointerAddressSpace();
  SDValue N = getValue(Op0);
  SDLoc dl = getCurSDLoc();
  auto &TLI = DAG.getTargetLoweringInfo();

  // Normalize Vector GEP - all scalar operands should be converted to the
  // splat vector.
  bool IsVectorGEP = I.getType()->isVectorTy();
  ElementCount VectorElementCount =
      IsVectorGEP ? cast<VectorType>(I.getType())->getElementCount()
                  : ElementCount::getFixed(0);

  if (IsVectorGEP && !N.getValueType().isVector()) {
    LLVMContext &Context = *DAG.getContext();
    EVT VT = EVT::getVectorVT(Context, N.getValueType(), VectorElementCount);
    if (VectorElementCount.isScalable())
      N = DAG.getSplatVector(VT, dl, N);
    else
      N = DAG.getSplatBuildVector(VT, dl, N);
  }

  for (gep_type_iterator GTI = gep_type_begin(&I), E = gep_type_end(&I);
       GTI != E; ++GTI) {
    const Value *Idx = GTI.getOperand();
    if (StructType *StTy = GTI.getStructTypeOrNull()) {
      unsigned Field = cast<Constant>(Idx)->getUniqueInteger().getZExtValue();
      if (Field) {
        // N = N + Offset
        uint64_t Offset = DL->getStructLayout(StTy)->getElementOffset(Field);

        // In an inbounds GEP with an offset that is nonnegative even when
        // interpreted as signed, assume there is no unsigned overflow.
        SDNodeFlags Flags;
        if (int64_t(Offset) >= 0 && cast<GEPOperator>(I).isInBounds())
          Flags.setNoUnsignedWrap(true);

        N = DAG.getNode(ISD::ADD, dl, N.getValueType(), N,
                        DAG.getConstant(Offset, dl, N.getValueType()), Flags);
      }
    } else {
      // IdxSize is the width of the arithmetic according to IR semantics.
      // In SelectionDAG, we may prefer to do arithmetic in a wider bitwidth
      // (and fix up the result later).
      unsigned IdxSize = DAG.getDataLayout().getIndexSizeInBits(AS);
      MVT IdxTy = MVT::getIntegerVT(IdxSize);
      TypeSize ElementSize = DL->getTypeAllocSize(GTI.getIndexedType());
      // We intentionally mask away the high bits here; ElementSize may not
      // fit in IdxTy.
      APInt ElementMul(IdxSize, ElementSize.getKnownMinSize());
      bool ElementScalable = ElementSize.isScalable();

      // If this is a scalar constant or a splat vector of constants,
      // handle it quickly.
      const auto *C = dyn_cast<Constant>(Idx);
      if (C && isa<VectorType>(C->getType()))
        C = C->getSplatValue();

      const auto *CI = dyn_cast_or_null<ConstantInt>(C);
      if (CI && CI->isZero())
        continue;
      if (CI && !ElementScalable) {
        APInt Offs = ElementMul * CI->getValue().sextOrTrunc(IdxSize);
        LLVMContext &Context = *DAG.getContext();
        SDValue OffsVal;
        if (IsVectorGEP)
          OffsVal = DAG.getConstant(
              Offs, dl, EVT::getVectorVT(Context, IdxTy, VectorElementCount));
        else
          OffsVal = DAG.getConstant(Offs, dl, IdxTy);

        // In an inbounds GEP with an offset that is nonnegative even when
        // interpreted as signed, assume there is no unsigned overflow.
        SDNodeFlags Flags;
        if (Offs.isNonNegative() && cast<GEPOperator>(I).isInBounds())
          Flags.setNoUnsignedWrap(true);

        OffsVal = DAG.getSExtOrTrunc(OffsVal, dl, N.getValueType());

        N = DAG.getNode(ISD::ADD, dl, N.getValueType(), N, OffsVal, Flags);
        continue;
      }

      // N = N + Idx * ElementMul;
      SDValue IdxN = getValue(Idx);

      if (!IdxN.getValueType().isVector() && IsVectorGEP) {
        EVT VT = EVT::getVectorVT(*Context, IdxN.getValueType(),
                                  VectorElementCount);
        if (VectorElementCount.isScalable())
          IdxN = DAG.getSplatVector(VT, dl, IdxN);
        else
          IdxN = DAG.getSplatBuildVector(VT, dl, IdxN);
      }

      // If the index is smaller or larger than intptr_t, truncate or extend
      // it.
      IdxN = DAG.getSExtOrTrunc(IdxN, dl, N.getValueType());

      if (ElementScalable) {
        EVT VScaleTy = N.getValueType().getScalarType();
        SDValue VScale = DAG.getNode(
            ISD::VSCALE, dl, VScaleTy,
            DAG.getConstant(ElementMul.getZExtValue(), dl, VScaleTy));
        if (IsVectorGEP)
          VScale = DAG.getSplatVector(N.getValueType(), dl, VScale);
        IdxN = DAG.getNode(ISD::MUL, dl, N.getValueType(), IdxN, VScale);
      } else {
        // If this is a multiply by a power of two, turn it into a shl
        // immediately.  This is a very common case.
        if (ElementMul != 1) {
          if (ElementMul.isPowerOf2()) {
            unsigned Amt = ElementMul.logBase2();
            IdxN = DAG.getNode(ISD::SHL, dl,
                               N.getValueType(), IdxN,
                               DAG.getConstant(Amt, dl, IdxN.getValueType()));
          } else {
            SDValue Scale = DAG.getConstant(ElementMul.getZExtValue(), dl,
                                            IdxN.getValueType());
            IdxN = DAG.getNode(ISD::MUL, dl,
                               N.getValueType(), IdxN, Scale);
          }
        }
      }

      N = DAG.getNode(ISD::ADD, dl,
                      N.getValueType(), N, IdxN);
    }
  }

  MVT PtrTy = TLI.getPointerTy(DAG.getDataLayout(), AS);
  MVT PtrMemTy = TLI.getPointerMemTy(DAG.getDataLayout(), AS);
  if (IsVectorGEP) {
    PtrTy = MVT::getVectorVT(PtrTy, VectorElementCount);
    PtrMemTy = MVT::getVectorVT(PtrMemTy, VectorElementCount);
  }

  if (PtrMemTy != PtrTy && !cast<GEPOperator>(I).isInBounds())
    N = DAG.getPtrExtendInReg(N, dl, PtrMemTy);

  setValue(&I, N);
}

void SelectionDAGBuilder::visitAlloca(const AllocaInst &I) {
  // If this is a fixed sized alloca in the entry block of the function,
  // allocate it statically on the stack.
  if (FuncInfo.StaticAllocaMap.count(&I))
    return;   // getValue will auto-populate this.

  SDLoc dl = getCurSDLoc();
  Type *Ty = I.getAllocatedType();
  const TargetLowering &TLI = DAG.getTargetLoweringInfo();
  auto &DL = DAG.getDataLayout();
  uint64_t TySize = DL.getTypeAllocSize(Ty);
  MaybeAlign Alignment = std::max(DL.getPrefTypeAlign(Ty), I.getAlign());

  SDValue AllocSize = getValue(I.getArraySize());

  EVT IntPtr = TLI.getPointerTy(DAG.getDataLayout(), DL.getAllocaAddrSpace());
  if (AllocSize.getValueType() != IntPtr)
    AllocSize = DAG.getZExtOrTrunc(AllocSize, dl, IntPtr);

  AllocSize = DAG.getNode(ISD::MUL, dl, IntPtr,
                          AllocSize,
                          DAG.getConstant(TySize, dl, IntPtr));

  // Handle alignment.  If the requested alignment is less than or equal to
  // the stack alignment, ignore it.  If the size is greater than or equal to
  // the stack alignment, we note this in the DYNAMIC_STACKALLOC node.
  Align StackAlign = DAG.getSubtarget().getFrameLowering()->getStackAlign();
  if (*Alignment <= StackAlign)
    Alignment = None;

  const uint64_t StackAlignMask = StackAlign.value() - 1U;
  // Round the size of the allocation up to the stack alignment size
  // by add SA-1 to the size. This doesn't overflow because we're computing
  // an address inside an alloca.
  SDNodeFlags Flags;
  Flags.setNoUnsignedWrap(true);
  AllocSize = DAG.getNode(ISD::ADD, dl, AllocSize.getValueType(), AllocSize,
                          DAG.getConstant(StackAlignMask, dl, IntPtr), Flags);

  // Mask out the low bits for alignment purposes.
  AllocSize = DAG.getNode(ISD::AND, dl, AllocSize.getValueType(), AllocSize,
                          DAG.getConstant(~StackAlignMask, dl, IntPtr));

  SDValue Ops[] = {
      getRoot(), AllocSize,
      DAG.getConstant(Alignment ? Alignment->value() : 0, dl, IntPtr)};
  SDVTList VTs = DAG.getVTList(AllocSize.getValueType(), MVT::Other);
  SDValue DSA = DAG.getNode(ISD::DYNAMIC_STACKALLOC, dl, VTs, Ops);
  setValue(&I, DSA);
  DAG.setRoot(DSA.getValue(1));

  assert(FuncInfo.MF->getFrameInfo().hasVarSizedObjects());
}

#if INTEL_CUSTOMIZATION
#if INTEL_FEATURE_CSA
const char *llvm::CSA_LOCAL_CACHE_METADATA_KEY = "CSA.Local.Cache.ID";
static void setLocalCacheID(const Instruction &I, SDValue &L) {
  // Add the local cache ID info to MachineMemOperand if specified.
  const char *Key = CSA_LOCAL_CACHE_METADATA_KEY;
  if (I.hasMetadata(Key)) {
    MemSDNode *MSD = dyn_cast<MemSDNode>(L.getNode());
    if (MSD) {
      auto Val = dyn_cast<ConstantAsMetadata>(I.getMetadata(Key)->getOperand(0))
                     ->getValue();
      auto ID = dyn_cast<ConstantInt>(Val)->getSExtValue();
      MSD->getMemOperand()->setLocalCacheID(ID);
    }
  }
}
#endif // INTEL_FEATURE_CSA
#endif // INTEL_CUSTOMIZATION

void SelectionDAGBuilder::visitLoad(const LoadInst &I) {
  if (I.isAtomic())
    return visitAtomicLoad(I);

  const TargetLowering &TLI = DAG.getTargetLoweringInfo();
  const Value *SV = I.getOperand(0);
  if (TLI.supportSwiftError()) {
    // Swifterror values can come from either a function parameter with
    // swifterror attribute or an alloca with swifterror attribute.
    if (const Argument *Arg = dyn_cast<Argument>(SV)) {
      if (Arg->hasSwiftErrorAttr())
        return visitLoadFromSwiftError(I);
    }

    if (const AllocaInst *Alloca = dyn_cast<AllocaInst>(SV)) {
      if (Alloca->isSwiftError())
        return visitLoadFromSwiftError(I);
    }
  }

  SDValue Ptr = getValue(SV);

  Type *Ty = I.getType();
  Align Alignment = I.getAlign();

  AAMDNodes AAInfo;
  I.getAAMetadata(AAInfo);
  const MDNode *Ranges = I.getMetadata(LLVMContext::MD_range);

  SmallVector<EVT, 4> ValueVTs, MemVTs;
  SmallVector<uint64_t, 4> Offsets;
  ComputeValueVTs(TLI, DAG.getDataLayout(), Ty, ValueVTs, &MemVTs, &Offsets);
  unsigned NumValues = ValueVTs.size();
  if (NumValues == 0)
    return;

  bool isVolatile = I.isVolatile();

  SDValue Root;
  bool ConstantMemory = false;
  if (isVolatile)
    // Serialize volatile loads with other side effects.
    Root = getRoot();
  else if (NumValues > MaxParallelChains)
    Root = getMemoryRoot();
  else if (AA &&
           AA->pointsToConstantMemory(MemoryLocation(
               SV,
               LocationSize::precise(DAG.getDataLayout().getTypeStoreSize(Ty)),
               AAInfo))) {
    // Do not serialize (non-volatile) loads of constant memory with anything.
    Root = DAG.getEntryNode();
    ConstantMemory = true;
  } else {
    // Do not serialize non-volatile loads against each other.
    Root = DAG.getRoot();
  }

  SDLoc dl = getCurSDLoc();

  if (isVolatile)
    Root = TLI.prepareVolatileOrAtomicLoad(Root, dl, DAG);

  // An aggregate load cannot wrap around the address space, so offsets to its
  // parts don't wrap either.
  SDNodeFlags Flags;
  Flags.setNoUnsignedWrap(true);

  SmallVector<SDValue, 4> Values(NumValues);
  SmallVector<SDValue, 4> Chains(std::min(MaxParallelChains, NumValues));
  EVT PtrVT = Ptr.getValueType();

  MachineMemOperand::Flags MMOFlags
    = TLI.getLoadMemOperandFlags(I, DAG.getDataLayout());

  unsigned ChainI = 0;
  for (unsigned i = 0; i != NumValues; ++i, ++ChainI) {
    // Serializing loads here may result in excessive register pressure, and
    // TokenFactor places arbitrary choke points on the scheduler. SD scheduling
    // could recover a bit by hoisting nodes upward in the chain by recognizing
    // they are side-effect free or do not alias. The optimizer should really
    // avoid this case by converting large object/array copies to llvm.memcpy
    // (MaxParallelChains should always remain as failsafe).
    if (ChainI == MaxParallelChains) {
      assert(PendingLoads.empty() && "PendingLoads must be serialized first");
      SDValue Chain = DAG.getNode(ISD::TokenFactor, dl, MVT::Other,
                                  makeArrayRef(Chains.data(), ChainI));
      Root = Chain;
      ChainI = 0;
    }
    SDValue A = DAG.getNode(ISD::ADD, dl,
                            PtrVT, Ptr,
                            DAG.getConstant(Offsets[i], dl, PtrVT),
                            Flags);

    SDValue L = DAG.getLoad(MemVTs[i], dl, Root, A,
                            MachinePointerInfo(SV, Offsets[i]), Alignment,
                            MMOFlags, AAInfo, Ranges);

#if INTEL_CUSTOMIZATION
#if INTEL_FEATURE_CSA
    setLocalCacheID(I, L);
#endif // INTEL_FEATURE_CSA
#endif // INTEL_CUSTOMIZATION

    Chains[ChainI] = L.getValue(1);

    if (MemVTs[i] != ValueVTs[i])
      L = DAG.getZExtOrTrunc(L, dl, ValueVTs[i]);

    Values[i] = L;
  }

  if (!ConstantMemory) {
    SDValue Chain = DAG.getNode(ISD::TokenFactor, dl, MVT::Other,
                                makeArrayRef(Chains.data(), ChainI));
    if (isVolatile)
      DAG.setRoot(Chain);
    else
      PendingLoads.push_back(Chain);
  }

  setValue(&I, DAG.getNode(ISD::MERGE_VALUES, dl,
                           DAG.getVTList(ValueVTs), Values));
}

void SelectionDAGBuilder::visitStoreToSwiftError(const StoreInst &I) {
  assert(DAG.getTargetLoweringInfo().supportSwiftError() &&
         "call visitStoreToSwiftError when backend supports swifterror");

  SmallVector<EVT, 4> ValueVTs;
  SmallVector<uint64_t, 4> Offsets;
  const Value *SrcV = I.getOperand(0);
  ComputeValueVTs(DAG.getTargetLoweringInfo(), DAG.getDataLayout(),
                  SrcV->getType(), ValueVTs, &Offsets);
  assert(ValueVTs.size() == 1 && Offsets[0] == 0 &&
         "expect a single EVT for swifterror");

  SDValue Src = getValue(SrcV);
  // Create a virtual register, then update the virtual register.
  Register VReg =
      SwiftError.getOrCreateVRegDefAt(&I, FuncInfo.MBB, I.getPointerOperand());
  // Chain, DL, Reg, N or Chain, DL, Reg, N, Glue
  // Chain can be getRoot or getControlRoot.
  SDValue CopyNode = DAG.getCopyToReg(getRoot(), getCurSDLoc(), VReg,
                                      SDValue(Src.getNode(), Src.getResNo()));
  DAG.setRoot(CopyNode);
}

void SelectionDAGBuilder::visitLoadFromSwiftError(const LoadInst &I) {
  assert(DAG.getTargetLoweringInfo().supportSwiftError() &&
         "call visitLoadFromSwiftError when backend supports swifterror");

  assert(!I.isVolatile() &&
         !I.hasMetadata(LLVMContext::MD_nontemporal) &&
         !I.hasMetadata(LLVMContext::MD_invariant_load) &&
         "Support volatile, non temporal, invariant for load_from_swift_error");

  const Value *SV = I.getOperand(0);
  Type *Ty = I.getType();
  AAMDNodes AAInfo;
  I.getAAMetadata(AAInfo);
  assert(
      (!AA ||
       !AA->pointsToConstantMemory(MemoryLocation(
           SV, LocationSize::precise(DAG.getDataLayout().getTypeStoreSize(Ty)),
           AAInfo))) &&
      "load_from_swift_error should not be constant memory");

  SmallVector<EVT, 4> ValueVTs;
  SmallVector<uint64_t, 4> Offsets;
  ComputeValueVTs(DAG.getTargetLoweringInfo(), DAG.getDataLayout(), Ty,
                  ValueVTs, &Offsets);
  assert(ValueVTs.size() == 1 && Offsets[0] == 0 &&
         "expect a single EVT for swifterror");

  // Chain, DL, Reg, VT, Glue or Chain, DL, Reg, VT
  SDValue L = DAG.getCopyFromReg(
      getRoot(), getCurSDLoc(),
      SwiftError.getOrCreateVRegUseAt(&I, FuncInfo.MBB, SV), ValueVTs[0]);

  setValue(&I, L);
}

void SelectionDAGBuilder::visitStore(const StoreInst &I) {
  if (I.isAtomic())
    return visitAtomicStore(I);

  const Value *SrcV = I.getOperand(0);
  const Value *PtrV = I.getOperand(1);

  const TargetLowering &TLI = DAG.getTargetLoweringInfo();
  if (TLI.supportSwiftError()) {
    // Swifterror values can come from either a function parameter with
    // swifterror attribute or an alloca with swifterror attribute.
    if (const Argument *Arg = dyn_cast<Argument>(PtrV)) {
      if (Arg->hasSwiftErrorAttr())
        return visitStoreToSwiftError(I);
    }

    if (const AllocaInst *Alloca = dyn_cast<AllocaInst>(PtrV)) {
      if (Alloca->isSwiftError())
        return visitStoreToSwiftError(I);
    }
  }

  SmallVector<EVT, 4> ValueVTs, MemVTs;
  SmallVector<uint64_t, 4> Offsets;
  ComputeValueVTs(DAG.getTargetLoweringInfo(), DAG.getDataLayout(),
                  SrcV->getType(), ValueVTs, &MemVTs, &Offsets);
  unsigned NumValues = ValueVTs.size();
  if (NumValues == 0)
    return;

  // Get the lowered operands. Note that we do this after
  // checking if NumResults is zero, because with zero results
  // the operands won't have values in the map.
  SDValue Src = getValue(SrcV);
  SDValue Ptr = getValue(PtrV);

  SDValue Root = I.isVolatile() ? getRoot() : getMemoryRoot();
  SmallVector<SDValue, 4> Chains(std::min(MaxParallelChains, NumValues));
  SDLoc dl = getCurSDLoc();
  Align Alignment = I.getAlign();
  AAMDNodes AAInfo;
  I.getAAMetadata(AAInfo);

  auto MMOFlags = TLI.getStoreMemOperandFlags(I, DAG.getDataLayout());

  // An aggregate load cannot wrap around the address space, so offsets to its
  // parts don't wrap either.
  SDNodeFlags Flags;
  Flags.setNoUnsignedWrap(true);

  unsigned ChainI = 0;
  for (unsigned i = 0; i != NumValues; ++i, ++ChainI) {
    // See visitLoad comments.
    if (ChainI == MaxParallelChains) {
      SDValue Chain = DAG.getNode(ISD::TokenFactor, dl, MVT::Other,
                                  makeArrayRef(Chains.data(), ChainI));
      Root = Chain;
      ChainI = 0;
    }
    SDValue Add =
        DAG.getMemBasePlusOffset(Ptr, TypeSize::Fixed(Offsets[i]), dl, Flags);
    SDValue Val = SDValue(Src.getNode(), Src.getResNo() + i);
    if (MemVTs[i] != ValueVTs[i])
      Val = DAG.getPtrExtOrTrunc(Val, dl, MemVTs[i]);
    SDValue St =
        DAG.getStore(Root, dl, Val, Add, MachinePointerInfo(PtrV, Offsets[i]),
                     Alignment, MMOFlags, AAInfo);

#if INTEL_CUSTOMIZATION
#if INTEL_FEATURE_CSA
    setLocalCacheID(I, St);
#endif // INTEL_FEATURE_CSA
#endif // INTEL_CUSTOMIZATION

    Chains[ChainI] = St;
  }

  SDValue StoreNode = DAG.getNode(ISD::TokenFactor, dl, MVT::Other,
                                  makeArrayRef(Chains.data(), ChainI));
  DAG.setRoot(StoreNode);
}

void SelectionDAGBuilder::visitMaskedStore(const CallInst &I,
                                           bool IsCompressing) {
  SDLoc sdl = getCurSDLoc();

  auto getMaskedStoreOps = [&](Value *&Ptr, Value *&Mask, Value *&Src0,
                               MaybeAlign &Alignment) {
    // llvm.masked.store.*(Src0, Ptr, alignment, Mask)
    Src0 = I.getArgOperand(0);
    Ptr = I.getArgOperand(1);
    Alignment = cast<ConstantInt>(I.getArgOperand(2))->getMaybeAlignValue();
    Mask = I.getArgOperand(3);
  };
  auto getCompressingStoreOps = [&](Value *&Ptr, Value *&Mask, Value *&Src0,
                                    MaybeAlign &Alignment) {
    // llvm.masked.compressstore.*(Src0, Ptr, Mask)
    Src0 = I.getArgOperand(0);
    Ptr = I.getArgOperand(1);
    Mask = I.getArgOperand(2);
    Alignment = None;
  };

  Value  *PtrOperand, *MaskOperand, *Src0Operand;
  MaybeAlign Alignment;
  if (IsCompressing)
    getCompressingStoreOps(PtrOperand, MaskOperand, Src0Operand, Alignment);
  else
    getMaskedStoreOps(PtrOperand, MaskOperand, Src0Operand, Alignment);

  SDValue Ptr = getValue(PtrOperand);
  SDValue Src0 = getValue(Src0Operand);
  SDValue Mask = getValue(MaskOperand);
  SDValue Offset = DAG.getUNDEF(Ptr.getValueType());

  EVT VT = Src0.getValueType();
  if (!Alignment)
    Alignment = DAG.getEVTAlign(VT);

  AAMDNodes AAInfo;
  I.getAAMetadata(AAInfo);

  MachineMemOperand *MMO = DAG.getMachineFunction().getMachineMemOperand(
      MachinePointerInfo(PtrOperand), MachineMemOperand::MOStore,
      // TODO: Make MachineMemOperands aware of scalable
      // vectors.
      VT.getStoreSize().getKnownMinSize(), *Alignment, AAInfo);
  SDValue StoreNode =
      DAG.getMaskedStore(getMemoryRoot(), sdl, Src0, Ptr, Offset, Mask, VT, MMO,
                         ISD::UNINDEXED, false /* Truncating */, IsCompressing);
  DAG.setRoot(StoreNode);
  setValue(&I, StoreNode);
}

// Get a uniform base for the Gather/Scatter intrinsic.
// The first argument of the Gather/Scatter intrinsic is a vector of pointers.
// We try to represent it as a base pointer + vector of indices.
// Usually, the vector of pointers comes from a 'getelementptr' instruction.
// The first operand of the GEP may be a single pointer or a vector of pointers
// Example:
//   %gep.ptr = getelementptr i32, <8 x i32*> %vptr, <8 x i32> %ind
//  or
//   %gep.ptr = getelementptr i32, i32* %ptr,        <8 x i32> %ind
// %res = call <8 x i32> @llvm.masked.gather.v8i32(<8 x i32*> %gep.ptr, ..
//
// When the first GEP operand is a single pointer - it is the uniform base we
// are looking for. If first operand of the GEP is a splat vector - we
// extract the splat value and use it as a uniform base.
// In all other cases the function returns 'false'.
static bool getUniformBase(const Value *Ptr, SDValue &Base, SDValue &Index,
                           ISD::MemIndexType &IndexType, SDValue &Scale,
                           SelectionDAGBuilder *SDB, const BasicBlock *CurBB) {
  SelectionDAG& DAG = SDB->DAG;
  const TargetLowering &TLI = DAG.getTargetLoweringInfo();
  const DataLayout &DL = DAG.getDataLayout();

  assert(Ptr->getType()->isVectorTy() && "Uexpected pointer type");

  // Handle splat constant pointer.
  if (auto *C = dyn_cast<Constant>(Ptr)) {
    C = C->getSplatValue();
    if (!C)
      return false;

    Base = SDB->getValue(C);

    unsigned NumElts = cast<FixedVectorType>(Ptr->getType())->getNumElements();
    EVT VT = EVT::getVectorVT(*DAG.getContext(), TLI.getPointerTy(DL), NumElts);
    Index = DAG.getConstant(0, SDB->getCurSDLoc(), VT);
    IndexType = ISD::SIGNED_SCALED;
    Scale = DAG.getTargetConstant(1, SDB->getCurSDLoc(), TLI.getPointerTy(DL));
    return true;
  }

  const GetElementPtrInst *GEP = dyn_cast<GetElementPtrInst>(Ptr);
  if (!GEP || GEP->getParent() != CurBB)
    return false;

  if (GEP->getNumOperands() != 2)
    return false;

  const Value *BasePtr = GEP->getPointerOperand();
  const Value *IndexVal = GEP->getOperand(GEP->getNumOperands() - 1);

  // Make sure the base is scalar and the index is a vector.
  if (BasePtr->getType()->isVectorTy() || !IndexVal->getType()->isVectorTy())
    return false;

  Base = SDB->getValue(BasePtr);
  Index = SDB->getValue(IndexVal);
  IndexType = ISD::SIGNED_SCALED;
  Scale = DAG.getTargetConstant(
              DL.getTypeAllocSize(GEP->getResultElementType()),
              SDB->getCurSDLoc(), TLI.getPointerTy(DL));
  return true;
}

void SelectionDAGBuilder::visitMaskedScatter(const CallInst &I) {
  SDLoc sdl = getCurSDLoc();

  // llvm.masked.scatter.*(Src0, Ptrs, alignment, Mask)
  const Value *Ptr = I.getArgOperand(1);
  SDValue Src0 = getValue(I.getArgOperand(0));
  SDValue Mask = getValue(I.getArgOperand(3));
  EVT VT = Src0.getValueType();
  Align Alignment = cast<ConstantInt>(I.getArgOperand(2))
                        ->getMaybeAlignValue()
                        .getValueOr(DAG.getEVTAlign(VT));
  const TargetLowering &TLI = DAG.getTargetLoweringInfo();

  AAMDNodes AAInfo;
  I.getAAMetadata(AAInfo);

  SDValue Base;
  SDValue Index;
  ISD::MemIndexType IndexType;
  SDValue Scale;
  bool UniformBase = getUniformBase(Ptr, Base, Index, IndexType, Scale, this,
                                    I.getParent());

  unsigned AS = Ptr->getType()->getScalarType()->getPointerAddressSpace();
  MachineMemOperand *MMO = DAG.getMachineFunction().getMachineMemOperand(
      MachinePointerInfo(AS), MachineMemOperand::MOStore,
      // TODO: Make MachineMemOperands aware of scalable
      // vectors.
      MemoryLocation::UnknownSize, Alignment, AAInfo);
  if (!UniformBase) {
    Base = DAG.getConstant(0, sdl, TLI.getPointerTy(DAG.getDataLayout()));
    Index = getValue(Ptr);
    IndexType = ISD::SIGNED_UNSCALED;
    Scale = DAG.getTargetConstant(1, sdl, TLI.getPointerTy(DAG.getDataLayout()));
  }

  EVT IdxVT = Index.getValueType();
  EVT EltTy = IdxVT.getVectorElementType();
  if (TLI.shouldExtendGSIndex(IdxVT, EltTy)) {
    EVT NewIdxVT = IdxVT.changeVectorElementType(EltTy);
    Index = DAG.getNode(ISD::SIGN_EXTEND, sdl, NewIdxVT, Index);
  }

  SDValue Ops[] = { getMemoryRoot(), Src0, Mask, Base, Index, Scale };
  SDValue Scatter = DAG.getMaskedScatter(DAG.getVTList(MVT::Other), VT, sdl,
                                         Ops, MMO, IndexType, false);
  DAG.setRoot(Scatter);
  setValue(&I, Scatter);
}

void SelectionDAGBuilder::visitMaskedLoad(const CallInst &I, bool IsExpanding) {
  SDLoc sdl = getCurSDLoc();

  auto getMaskedLoadOps = [&](Value *&Ptr, Value *&Mask, Value *&Src0,
                              MaybeAlign &Alignment) {
    // @llvm.masked.load.*(Ptr, alignment, Mask, Src0)
    Ptr = I.getArgOperand(0);
    Alignment = cast<ConstantInt>(I.getArgOperand(1))->getMaybeAlignValue();
    Mask = I.getArgOperand(2);
    Src0 = I.getArgOperand(3);
  };
  auto getExpandingLoadOps = [&](Value *&Ptr, Value *&Mask, Value *&Src0,
                                 MaybeAlign &Alignment) {
    // @llvm.masked.expandload.*(Ptr, Mask, Src0)
    Ptr = I.getArgOperand(0);
    Alignment = None;
    Mask = I.getArgOperand(1);
    Src0 = I.getArgOperand(2);
  };

  Value  *PtrOperand, *MaskOperand, *Src0Operand;
  MaybeAlign Alignment;
  if (IsExpanding)
    getExpandingLoadOps(PtrOperand, MaskOperand, Src0Operand, Alignment);
  else
    getMaskedLoadOps(PtrOperand, MaskOperand, Src0Operand, Alignment);

  SDValue Ptr = getValue(PtrOperand);
  SDValue Src0 = getValue(Src0Operand);
  SDValue Mask = getValue(MaskOperand);
  SDValue Offset = DAG.getUNDEF(Ptr.getValueType());

  EVT VT = Src0.getValueType();
  if (!Alignment)
    Alignment = DAG.getEVTAlign(VT);

  AAMDNodes AAInfo;
  I.getAAMetadata(AAInfo);
  const MDNode *Ranges = I.getMetadata(LLVMContext::MD_range);

  // Do not serialize masked loads of constant memory with anything.
  MemoryLocation ML;
  if (VT.isScalableVector())
    ML = MemoryLocation::getAfter(PtrOperand);
  else
    ML = MemoryLocation(PtrOperand, LocationSize::precise(
                           DAG.getDataLayout().getTypeStoreSize(I.getType())),
                           AAInfo);
  bool AddToChain = !AA || !AA->pointsToConstantMemory(ML);

  SDValue InChain = AddToChain ? DAG.getRoot() : DAG.getEntryNode();

  MachineMemOperand *MMO = DAG.getMachineFunction().getMachineMemOperand(
      MachinePointerInfo(PtrOperand), MachineMemOperand::MOLoad,
      // TODO: Make MachineMemOperands aware of scalable
      // vectors.
      VT.getStoreSize().getKnownMinSize(), *Alignment, AAInfo, Ranges);

  SDValue Load =
      DAG.getMaskedLoad(VT, sdl, InChain, Ptr, Offset, Mask, Src0, VT, MMO,
                        ISD::UNINDEXED, ISD::NON_EXTLOAD, IsExpanding);
  if (AddToChain)
    PendingLoads.push_back(Load.getValue(1));
  setValue(&I, Load);
}

void SelectionDAGBuilder::visitMaskedGather(const CallInst &I) {
  SDLoc sdl = getCurSDLoc();

  // @llvm.masked.gather.*(Ptrs, alignment, Mask, Src0)
  const Value *Ptr = I.getArgOperand(0);
  SDValue Src0 = getValue(I.getArgOperand(3));
  SDValue Mask = getValue(I.getArgOperand(2));

  const TargetLowering &TLI = DAG.getTargetLoweringInfo();
  EVT VT = TLI.getValueType(DAG.getDataLayout(), I.getType());
  Align Alignment = cast<ConstantInt>(I.getArgOperand(1))
                        ->getMaybeAlignValue()
                        .getValueOr(DAG.getEVTAlign(VT));

  AAMDNodes AAInfo;
  I.getAAMetadata(AAInfo);
  const MDNode *Ranges = I.getMetadata(LLVMContext::MD_range);

  SDValue Root = DAG.getRoot();
  SDValue Base;
  SDValue Index;
  ISD::MemIndexType IndexType;
  SDValue Scale;
  bool UniformBase = getUniformBase(Ptr, Base, Index, IndexType, Scale, this,
                                    I.getParent());
  unsigned AS = Ptr->getType()->getScalarType()->getPointerAddressSpace();
  MachineMemOperand *MMO = DAG.getMachineFunction().getMachineMemOperand(
      MachinePointerInfo(AS), MachineMemOperand::MOLoad,
      // TODO: Make MachineMemOperands aware of scalable
      // vectors.
      MemoryLocation::UnknownSize, Alignment, AAInfo, Ranges);

  if (!UniformBase) {
    Base = DAG.getConstant(0, sdl, TLI.getPointerTy(DAG.getDataLayout()));
    Index = getValue(Ptr);
    IndexType = ISD::SIGNED_UNSCALED;
    Scale = DAG.getTargetConstant(1, sdl, TLI.getPointerTy(DAG.getDataLayout()));
  }

  EVT IdxVT = Index.getValueType();
  EVT EltTy = IdxVT.getVectorElementType();
  if (TLI.shouldExtendGSIndex(IdxVT, EltTy)) {
    EVT NewIdxVT = IdxVT.changeVectorElementType(EltTy);
    Index = DAG.getNode(ISD::SIGN_EXTEND, sdl, NewIdxVT, Index);
  }

  SDValue Ops[] = { Root, Src0, Mask, Base, Index, Scale };
  SDValue Gather = DAG.getMaskedGather(DAG.getVTList(VT, MVT::Other), VT, sdl,
                                       Ops, MMO, IndexType, ISD::NON_EXTLOAD);

  PendingLoads.push_back(Gather.getValue(1));
  setValue(&I, Gather);
}

void SelectionDAGBuilder::visitAtomicCmpXchg(const AtomicCmpXchgInst &I) {
  SDLoc dl = getCurSDLoc();
  AtomicOrdering SuccessOrdering = I.getSuccessOrdering();
  AtomicOrdering FailureOrdering = I.getFailureOrdering();
  SyncScope::ID SSID = I.getSyncScopeID();

  SDValue InChain = getRoot();

  MVT MemVT = getValue(I.getCompareOperand()).getSimpleValueType();
  SDVTList VTs = DAG.getVTList(MemVT, MVT::i1, MVT::Other);

  const TargetLowering &TLI = DAG.getTargetLoweringInfo();
  auto Flags = TLI.getAtomicMemOperandFlags(I, DAG.getDataLayout());

  MachineFunction &MF = DAG.getMachineFunction();
  MachineMemOperand *MMO = MF.getMachineMemOperand(
      MachinePointerInfo(I.getPointerOperand()), Flags, MemVT.getStoreSize(),
      DAG.getEVTAlign(MemVT), AAMDNodes(), nullptr, SSID, SuccessOrdering,
      FailureOrdering);

  SDValue L = DAG.getAtomicCmpSwap(ISD::ATOMIC_CMP_SWAP_WITH_SUCCESS,
                                   dl, MemVT, VTs, InChain,
                                   getValue(I.getPointerOperand()),
                                   getValue(I.getCompareOperand()),
                                   getValue(I.getNewValOperand()), MMO);

  SDValue OutChain = L.getValue(2);

  setValue(&I, L);
  DAG.setRoot(OutChain);
}

void SelectionDAGBuilder::visitAtomicRMW(const AtomicRMWInst &I) {
  SDLoc dl = getCurSDLoc();
  ISD::NodeType NT;
  switch (I.getOperation()) {
  default: llvm_unreachable("Unknown atomicrmw operation");
  case AtomicRMWInst::Xchg: NT = ISD::ATOMIC_SWAP; break;
  case AtomicRMWInst::Add:  NT = ISD::ATOMIC_LOAD_ADD; break;
  case AtomicRMWInst::Sub:  NT = ISD::ATOMIC_LOAD_SUB; break;
  case AtomicRMWInst::And:  NT = ISD::ATOMIC_LOAD_AND; break;
  case AtomicRMWInst::Nand: NT = ISD::ATOMIC_LOAD_NAND; break;
  case AtomicRMWInst::Or:   NT = ISD::ATOMIC_LOAD_OR; break;
  case AtomicRMWInst::Xor:  NT = ISD::ATOMIC_LOAD_XOR; break;
  case AtomicRMWInst::Max:  NT = ISD::ATOMIC_LOAD_MAX; break;
  case AtomicRMWInst::Min:  NT = ISD::ATOMIC_LOAD_MIN; break;
  case AtomicRMWInst::UMax: NT = ISD::ATOMIC_LOAD_UMAX; break;
  case AtomicRMWInst::UMin: NT = ISD::ATOMIC_LOAD_UMIN; break;
  case AtomicRMWInst::FAdd: NT = ISD::ATOMIC_LOAD_FADD; break;
  case AtomicRMWInst::FSub: NT = ISD::ATOMIC_LOAD_FSUB; break;
  }
  AtomicOrdering Ordering = I.getOrdering();
  SyncScope::ID SSID = I.getSyncScopeID();

  SDValue InChain = getRoot();

  auto MemVT = getValue(I.getValOperand()).getSimpleValueType();
  const TargetLowering &TLI = DAG.getTargetLoweringInfo();
  auto Flags = TLI.getAtomicMemOperandFlags(I, DAG.getDataLayout());

  MachineFunction &MF = DAG.getMachineFunction();
  MachineMemOperand *MMO = MF.getMachineMemOperand(
      MachinePointerInfo(I.getPointerOperand()), Flags, MemVT.getStoreSize(),
      DAG.getEVTAlign(MemVT), AAMDNodes(), nullptr, SSID, Ordering);

  SDValue L =
    DAG.getAtomic(NT, dl, MemVT, InChain,
                  getValue(I.getPointerOperand()), getValue(I.getValOperand()),
                  MMO);

  SDValue OutChain = L.getValue(1);

  setValue(&I, L);
  DAG.setRoot(OutChain);
}

void SelectionDAGBuilder::visitFence(const FenceInst &I) {
  SDLoc dl = getCurSDLoc();
  const TargetLowering &TLI = DAG.getTargetLoweringInfo();
  SDValue Ops[3];
  Ops[0] = getRoot();
  Ops[1] = DAG.getTargetConstant((unsigned)I.getOrdering(), dl,
                                 TLI.getFenceOperandTy(DAG.getDataLayout()));
  Ops[2] = DAG.getTargetConstant(I.getSyncScopeID(), dl,
                                 TLI.getFenceOperandTy(DAG.getDataLayout()));
  DAG.setRoot(DAG.getNode(ISD::ATOMIC_FENCE, dl, MVT::Other, Ops));
}

void SelectionDAGBuilder::visitAtomicLoad(const LoadInst &I) {
  SDLoc dl = getCurSDLoc();
  AtomicOrdering Order = I.getOrdering();
  SyncScope::ID SSID = I.getSyncScopeID();

  SDValue InChain = getRoot();

  const TargetLowering &TLI = DAG.getTargetLoweringInfo();
  EVT VT = TLI.getValueType(DAG.getDataLayout(), I.getType());
  EVT MemVT = TLI.getMemValueType(DAG.getDataLayout(), I.getType());

  if (!TLI.supportsUnalignedAtomics() &&
      I.getAlignment() < MemVT.getSizeInBits() / 8)
    report_fatal_error("Cannot generate unaligned atomic load");

  auto Flags = TLI.getLoadMemOperandFlags(I, DAG.getDataLayout());

  MachineMemOperand *MMO = DAG.getMachineFunction().getMachineMemOperand(
      MachinePointerInfo(I.getPointerOperand()), Flags, MemVT.getStoreSize(),
      I.getAlign(), AAMDNodes(), nullptr, SSID, Order);

  InChain = TLI.prepareVolatileOrAtomicLoad(InChain, dl, DAG);

  SDValue Ptr = getValue(I.getPointerOperand());

  if (TLI.lowerAtomicLoadAsLoadSDNode(I)) {
    // TODO: Once this is better exercised by tests, it should be merged with
    // the normal path for loads to prevent future divergence.
    SDValue L = DAG.getLoad(MemVT, dl, InChain, Ptr, MMO);
    if (MemVT != VT)
      L = DAG.getPtrExtOrTrunc(L, dl, VT);

    setValue(&I, L);
    SDValue OutChain = L.getValue(1);
    if (!I.isUnordered())
      DAG.setRoot(OutChain);
    else
      PendingLoads.push_back(OutChain);
    return;
  }

  SDValue L = DAG.getAtomic(ISD::ATOMIC_LOAD, dl, MemVT, MemVT, InChain,
                            Ptr, MMO);

  SDValue OutChain = L.getValue(1);
  if (MemVT != VT)
    L = DAG.getPtrExtOrTrunc(L, dl, VT);

  setValue(&I, L);
  DAG.setRoot(OutChain);
}

void SelectionDAGBuilder::visitAtomicStore(const StoreInst &I) {
  SDLoc dl = getCurSDLoc();

  AtomicOrdering Ordering = I.getOrdering();
  SyncScope::ID SSID = I.getSyncScopeID();

  SDValue InChain = getRoot();

  const TargetLowering &TLI = DAG.getTargetLoweringInfo();
  EVT MemVT =
      TLI.getMemValueType(DAG.getDataLayout(), I.getValueOperand()->getType());

  if (I.getAlignment() < MemVT.getSizeInBits() / 8)
    report_fatal_error("Cannot generate unaligned atomic store");

  auto Flags = TLI.getStoreMemOperandFlags(I, DAG.getDataLayout());

  MachineFunction &MF = DAG.getMachineFunction();
  MachineMemOperand *MMO = MF.getMachineMemOperand(
      MachinePointerInfo(I.getPointerOperand()), Flags, MemVT.getStoreSize(),
      I.getAlign(), AAMDNodes(), nullptr, SSID, Ordering);

  SDValue Val = getValue(I.getValueOperand());
  if (Val.getValueType() != MemVT)
    Val = DAG.getPtrExtOrTrunc(Val, dl, MemVT);
  SDValue Ptr = getValue(I.getPointerOperand());

  if (TLI.lowerAtomicStoreAsStoreSDNode(I)) {
    // TODO: Once this is better exercised by tests, it should be merged with
    // the normal path for stores to prevent future divergence.
    SDValue S = DAG.getStore(InChain, dl, Val, Ptr, MMO);
    DAG.setRoot(S);
    return;
  }
  SDValue OutChain = DAG.getAtomic(ISD::ATOMIC_STORE, dl, MemVT, InChain,
                                   Ptr, Val, MMO);


  DAG.setRoot(OutChain);
}

/// visitTargetIntrinsic - Lower a call of a target intrinsic to an INTRINSIC
/// node.
void SelectionDAGBuilder::visitTargetIntrinsic(const CallInst &I,
                                               unsigned Intrinsic) {
  // Ignore the callsite's attributes. A specific call site may be marked with
  // readnone, but the lowering code will expect the chain based on the
  // definition.
  const Function *F = I.getCalledFunction();
  bool HasChain = !F->doesNotAccessMemory();
  bool OnlyLoad = HasChain && F->onlyReadsMemory();

  // Build the operand list.
  SmallVector<SDValue, 8> Ops;
  if (HasChain) {  // If this intrinsic has side-effects, chainify it.
    if (OnlyLoad) {
      // We don't need to serialize loads against other loads.
      Ops.push_back(DAG.getRoot());
    } else {
      Ops.push_back(getRoot());
    }
  }

  // Info is set by getTgtMemInstrinsic
  TargetLowering::IntrinsicInfo Info;
  const TargetLowering &TLI = DAG.getTargetLoweringInfo();
  bool IsTgtIntrinsic = TLI.getTgtMemIntrinsic(Info, I,
                                               DAG.getMachineFunction(),
                                               Intrinsic);

  // Add the intrinsic ID as an integer operand if it's not a target intrinsic.
  if (!IsTgtIntrinsic || Info.opc == ISD::INTRINSIC_VOID ||
      Info.opc == ISD::INTRINSIC_W_CHAIN)
    Ops.push_back(DAG.getTargetConstant(Intrinsic, getCurSDLoc(),
                                        TLI.getPointerTy(DAG.getDataLayout())));

  // Add all operands of the call to the operand list.
  for (unsigned i = 0, e = I.getNumArgOperands(); i != e; ++i) {
    const Value *Arg = I.getArgOperand(i);
    if (!I.paramHasAttr(i, Attribute::ImmArg)) {
      Ops.push_back(getValue(Arg));
      continue;
    }

    // Use TargetConstant instead of a regular constant for immarg.
    EVT VT = TLI.getValueType(*DL, Arg->getType(), true);
    if (const ConstantInt *CI = dyn_cast<ConstantInt>(Arg)) {
      assert(CI->getBitWidth() <= 64 &&
             "large intrinsic immediates not handled");
      Ops.push_back(DAG.getTargetConstant(*CI, SDLoc(), VT));
    } else {
      Ops.push_back(
          DAG.getTargetConstantFP(*cast<ConstantFP>(Arg), SDLoc(), VT));
    }
  }

  SmallVector<EVT, 4> ValueVTs;
  ComputeValueVTs(TLI, DAG.getDataLayout(), I.getType(), ValueVTs);

  if (HasChain)
    ValueVTs.push_back(MVT::Other);

  SDVTList VTs = DAG.getVTList(ValueVTs);

  // Create the node.
  SDValue Result;
  if (IsTgtIntrinsic) {
    // This is target intrinsic that touches memory
    AAMDNodes AAInfo;
    I.getAAMetadata(AAInfo);
    Result =
        DAG.getMemIntrinsicNode(Info.opc, getCurSDLoc(), VTs, Ops, Info.memVT,
                                MachinePointerInfo(Info.ptrVal, Info.offset),
                                Info.align, Info.flags, Info.size, AAInfo);
  } else if (!HasChain) {
    Result = DAG.getNode(ISD::INTRINSIC_WO_CHAIN, getCurSDLoc(), VTs, Ops);
  } else if (!I.getType()->isVoidTy()) {
    Result = DAG.getNode(ISD::INTRINSIC_W_CHAIN, getCurSDLoc(), VTs, Ops);
  } else {
    Result = DAG.getNode(ISD::INTRINSIC_VOID, getCurSDLoc(), VTs, Ops);
  }

  if (HasChain) {
    SDValue Chain = Result.getValue(Result.getNode()->getNumValues()-1);
    if (OnlyLoad)
      PendingLoads.push_back(Chain);
    else
      DAG.setRoot(Chain);
  }

  if (!I.getType()->isVoidTy()) {
    if (VectorType *PTy = dyn_cast<VectorType>(I.getType())) {
      EVT VT = TLI.getValueType(DAG.getDataLayout(), PTy);
      Result = DAG.getNode(ISD::BITCAST, getCurSDLoc(), VT, Result);
    } else
      Result = lowerRangeToAssertZExt(DAG, I, Result);

    MaybeAlign Alignment = I.getRetAlign();
    if (!Alignment)
      Alignment = F->getAttributes().getRetAlignment();
    // Insert `assertalign` node if there's an alignment.
    if (InsertAssertAlign && Alignment) {
      Result =
          DAG.getAssertAlign(getCurSDLoc(), Result, Alignment.valueOrOne());
    }

    setValue(&I, Result);
  }
}

/// GetSignificand - Get the significand and build it into a floating-point
/// number with exponent of 1:
///
///   Op = (Op & 0x007fffff) | 0x3f800000;
///
/// where Op is the hexadecimal representation of floating point value.
static SDValue GetSignificand(SelectionDAG &DAG, SDValue Op, const SDLoc &dl) {
  SDValue t1 = DAG.getNode(ISD::AND, dl, MVT::i32, Op,
                           DAG.getConstant(0x007fffff, dl, MVT::i32));
  SDValue t2 = DAG.getNode(ISD::OR, dl, MVT::i32, t1,
                           DAG.getConstant(0x3f800000, dl, MVT::i32));
  return DAG.getNode(ISD::BITCAST, dl, MVT::f32, t2);
}

/// GetExponent - Get the exponent:
///
///   (float)(int)(((Op & 0x7f800000) >> 23) - 127);
///
/// where Op is the hexadecimal representation of floating point value.
static SDValue GetExponent(SelectionDAG &DAG, SDValue Op,
                           const TargetLowering &TLI, const SDLoc &dl) {
  SDValue t0 = DAG.getNode(ISD::AND, dl, MVT::i32, Op,
                           DAG.getConstant(0x7f800000, dl, MVT::i32));
  SDValue t1 = DAG.getNode(
      ISD::SRL, dl, MVT::i32, t0,
      DAG.getConstant(23, dl, TLI.getPointerTy(DAG.getDataLayout())));
  SDValue t2 = DAG.getNode(ISD::SUB, dl, MVT::i32, t1,
                           DAG.getConstant(127, dl, MVT::i32));
  return DAG.getNode(ISD::SINT_TO_FP, dl, MVT::f32, t2);
}

/// getF32Constant - Get 32-bit floating point constant.
static SDValue getF32Constant(SelectionDAG &DAG, unsigned Flt,
                              const SDLoc &dl) {
  return DAG.getConstantFP(APFloat(APFloat::IEEEsingle(), APInt(32, Flt)), dl,
                           MVT::f32);
}

static SDValue getLimitedPrecisionExp2(SDValue t0, const SDLoc &dl,
                                       SelectionDAG &DAG) {
  // TODO: What fast-math-flags should be set on the floating-point nodes?

  //   IntegerPartOfX = ((int32_t)(t0);
  SDValue IntegerPartOfX = DAG.getNode(ISD::FP_TO_SINT, dl, MVT::i32, t0);

  //   FractionalPartOfX = t0 - (float)IntegerPartOfX;
  SDValue t1 = DAG.getNode(ISD::SINT_TO_FP, dl, MVT::f32, IntegerPartOfX);
  SDValue X = DAG.getNode(ISD::FSUB, dl, MVT::f32, t0, t1);

  //   IntegerPartOfX <<= 23;
  IntegerPartOfX = DAG.getNode(
      ISD::SHL, dl, MVT::i32, IntegerPartOfX,
      DAG.getConstant(23, dl, DAG.getTargetLoweringInfo().getPointerTy(
                                  DAG.getDataLayout())));

  SDValue TwoToFractionalPartOfX;
  if (LimitFloatPrecision <= 6) {
    // For floating-point precision of 6:
    //
    //   TwoToFractionalPartOfX =
    //     0.997535578f +
    //       (0.735607626f + 0.252464424f * x) * x;
    //
    // error 0.0144103317, which is 6 bits
    SDValue t2 = DAG.getNode(ISD::FMUL, dl, MVT::f32, X,
                             getF32Constant(DAG, 0x3e814304, dl));
    SDValue t3 = DAG.getNode(ISD::FADD, dl, MVT::f32, t2,
                             getF32Constant(DAG, 0x3f3c50c8, dl));
    SDValue t4 = DAG.getNode(ISD::FMUL, dl, MVT::f32, t3, X);
    TwoToFractionalPartOfX = DAG.getNode(ISD::FADD, dl, MVT::f32, t4,
                                         getF32Constant(DAG, 0x3f7f5e7e, dl));
  } else if (LimitFloatPrecision <= 12) {
    // For floating-point precision of 12:
    //
    //   TwoToFractionalPartOfX =
    //     0.999892986f +
    //       (0.696457318f +
    //         (0.224338339f + 0.792043434e-1f * x) * x) * x;
    //
    // error 0.000107046256, which is 13 to 14 bits
    SDValue t2 = DAG.getNode(ISD::FMUL, dl, MVT::f32, X,
                             getF32Constant(DAG, 0x3da235e3, dl));
    SDValue t3 = DAG.getNode(ISD::FADD, dl, MVT::f32, t2,
                             getF32Constant(DAG, 0x3e65b8f3, dl));
    SDValue t4 = DAG.getNode(ISD::FMUL, dl, MVT::f32, t3, X);
    SDValue t5 = DAG.getNode(ISD::FADD, dl, MVT::f32, t4,
                             getF32Constant(DAG, 0x3f324b07, dl));
    SDValue t6 = DAG.getNode(ISD::FMUL, dl, MVT::f32, t5, X);
    TwoToFractionalPartOfX = DAG.getNode(ISD::FADD, dl, MVT::f32, t6,
                                         getF32Constant(DAG, 0x3f7ff8fd, dl));
  } else { // LimitFloatPrecision <= 18
    // For floating-point precision of 18:
    //
    //   TwoToFractionalPartOfX =
    //     0.999999982f +
    //       (0.693148872f +
    //         (0.240227044f +
    //           (0.554906021e-1f +
    //             (0.961591928e-2f +
    //               (0.136028312e-2f + 0.157059148e-3f *x)*x)*x)*x)*x)*x;
    // error 2.47208000*10^(-7), which is better than 18 bits
    SDValue t2 = DAG.getNode(ISD::FMUL, dl, MVT::f32, X,
                             getF32Constant(DAG, 0x3924b03e, dl));
    SDValue t3 = DAG.getNode(ISD::FADD, dl, MVT::f32, t2,
                             getF32Constant(DAG, 0x3ab24b87, dl));
    SDValue t4 = DAG.getNode(ISD::FMUL, dl, MVT::f32, t3, X);
    SDValue t5 = DAG.getNode(ISD::FADD, dl, MVT::f32, t4,
                             getF32Constant(DAG, 0x3c1d8c17, dl));
    SDValue t6 = DAG.getNode(ISD::FMUL, dl, MVT::f32, t5, X);
    SDValue t7 = DAG.getNode(ISD::FADD, dl, MVT::f32, t6,
                             getF32Constant(DAG, 0x3d634a1d, dl));
    SDValue t8 = DAG.getNode(ISD::FMUL, dl, MVT::f32, t7, X);
    SDValue t9 = DAG.getNode(ISD::FADD, dl, MVT::f32, t8,
                             getF32Constant(DAG, 0x3e75fe14, dl));
    SDValue t10 = DAG.getNode(ISD::FMUL, dl, MVT::f32, t9, X);
    SDValue t11 = DAG.getNode(ISD::FADD, dl, MVT::f32, t10,
                              getF32Constant(DAG, 0x3f317234, dl));
    SDValue t12 = DAG.getNode(ISD::FMUL, dl, MVT::f32, t11, X);
    TwoToFractionalPartOfX = DAG.getNode(ISD::FADD, dl, MVT::f32, t12,
                                         getF32Constant(DAG, 0x3f800000, dl));
  }

  // Add the exponent into the result in integer domain.
  SDValue t13 = DAG.getNode(ISD::BITCAST, dl, MVT::i32, TwoToFractionalPartOfX);
  return DAG.getNode(ISD::BITCAST, dl, MVT::f32,
                     DAG.getNode(ISD::ADD, dl, MVT::i32, t13, IntegerPartOfX));
}

/// expandExp - Lower an exp intrinsic. Handles the special sequences for
/// limited-precision mode.
static SDValue expandExp(const SDLoc &dl, SDValue Op, SelectionDAG &DAG,
                         const TargetLowering &TLI, SDNodeFlags Flags) {
  if (Op.getValueType() == MVT::f32 &&
      LimitFloatPrecision > 0 && LimitFloatPrecision <= 18) {

    // Put the exponent in the right bit position for later addition to the
    // final result:
    //
    // t0 = Op * log2(e)

    // TODO: What fast-math-flags should be set here?
    SDValue t0 = DAG.getNode(ISD::FMUL, dl, MVT::f32, Op,
                             DAG.getConstantFP(numbers::log2ef, dl, MVT::f32));
    return getLimitedPrecisionExp2(t0, dl, DAG);
  }

  // No special expansion.
  return DAG.getNode(ISD::FEXP, dl, Op.getValueType(), Op, Flags);
}

/// expandLog - Lower a log intrinsic. Handles the special sequences for
/// limited-precision mode.
static SDValue expandLog(const SDLoc &dl, SDValue Op, SelectionDAG &DAG,
                         const TargetLowering &TLI, SDNodeFlags Flags) {
  // TODO: What fast-math-flags should be set on the floating-point nodes?

  if (Op.getValueType() == MVT::f32 &&
      LimitFloatPrecision > 0 && LimitFloatPrecision <= 18) {
    SDValue Op1 = DAG.getNode(ISD::BITCAST, dl, MVT::i32, Op);

    // Scale the exponent by log(2).
    SDValue Exp = GetExponent(DAG, Op1, TLI, dl);
    SDValue LogOfExponent =
        DAG.getNode(ISD::FMUL, dl, MVT::f32, Exp,
                    DAG.getConstantFP(numbers::ln2f, dl, MVT::f32));

    // Get the significand and build it into a floating-point number with
    // exponent of 1.
    SDValue X = GetSignificand(DAG, Op1, dl);

    SDValue LogOfMantissa;
    if (LimitFloatPrecision <= 6) {
      // For floating-point precision of 6:
      //
      //   LogofMantissa =
      //     -1.1609546f +
      //       (1.4034025f - 0.23903021f * x) * x;
      //
      // error 0.0034276066, which is better than 8 bits
      SDValue t0 = DAG.getNode(ISD::FMUL, dl, MVT::f32, X,
                               getF32Constant(DAG, 0xbe74c456, dl));
      SDValue t1 = DAG.getNode(ISD::FADD, dl, MVT::f32, t0,
                               getF32Constant(DAG, 0x3fb3a2b1, dl));
      SDValue t2 = DAG.getNode(ISD::FMUL, dl, MVT::f32, t1, X);
      LogOfMantissa = DAG.getNode(ISD::FSUB, dl, MVT::f32, t2,
                                  getF32Constant(DAG, 0x3f949a29, dl));
    } else if (LimitFloatPrecision <= 12) {
      // For floating-point precision of 12:
      //
      //   LogOfMantissa =
      //     -1.7417939f +
      //       (2.8212026f +
      //         (-1.4699568f +
      //           (0.44717955f - 0.56570851e-1f * x) * x) * x) * x;
      //
      // error 0.000061011436, which is 14 bits
      SDValue t0 = DAG.getNode(ISD::FMUL, dl, MVT::f32, X,
                               getF32Constant(DAG, 0xbd67b6d6, dl));
      SDValue t1 = DAG.getNode(ISD::FADD, dl, MVT::f32, t0,
                               getF32Constant(DAG, 0x3ee4f4b8, dl));
      SDValue t2 = DAG.getNode(ISD::FMUL, dl, MVT::f32, t1, X);
      SDValue t3 = DAG.getNode(ISD::FSUB, dl, MVT::f32, t2,
                               getF32Constant(DAG, 0x3fbc278b, dl));
      SDValue t4 = DAG.getNode(ISD::FMUL, dl, MVT::f32, t3, X);
      SDValue t5 = DAG.getNode(ISD::FADD, dl, MVT::f32, t4,
                               getF32Constant(DAG, 0x40348e95, dl));
      SDValue t6 = DAG.getNode(ISD::FMUL, dl, MVT::f32, t5, X);
      LogOfMantissa = DAG.getNode(ISD::FSUB, dl, MVT::f32, t6,
                                  getF32Constant(DAG, 0x3fdef31a, dl));
    } else { // LimitFloatPrecision <= 18
      // For floating-point precision of 18:
      //
      //   LogOfMantissa =
      //     -2.1072184f +
      //       (4.2372794f +
      //         (-3.7029485f +
      //           (2.2781945f +
      //             (-0.87823314f +
      //               (0.19073739f - 0.17809712e-1f * x) * x) * x) * x) * x)*x;
      //
      // error 0.0000023660568, which is better than 18 bits
      SDValue t0 = DAG.getNode(ISD::FMUL, dl, MVT::f32, X,
                               getF32Constant(DAG, 0xbc91e5ac, dl));
      SDValue t1 = DAG.getNode(ISD::FADD, dl, MVT::f32, t0,
                               getF32Constant(DAG, 0x3e4350aa, dl));
      SDValue t2 = DAG.getNode(ISD::FMUL, dl, MVT::f32, t1, X);
      SDValue t3 = DAG.getNode(ISD::FSUB, dl, MVT::f32, t2,
                               getF32Constant(DAG, 0x3f60d3e3, dl));
      SDValue t4 = DAG.getNode(ISD::FMUL, dl, MVT::f32, t3, X);
      SDValue t5 = DAG.getNode(ISD::FADD, dl, MVT::f32, t4,
                               getF32Constant(DAG, 0x4011cdf0, dl));
      SDValue t6 = DAG.getNode(ISD::FMUL, dl, MVT::f32, t5, X);
      SDValue t7 = DAG.getNode(ISD::FSUB, dl, MVT::f32, t6,
                               getF32Constant(DAG, 0x406cfd1c, dl));
      SDValue t8 = DAG.getNode(ISD::FMUL, dl, MVT::f32, t7, X);
      SDValue t9 = DAG.getNode(ISD::FADD, dl, MVT::f32, t8,
                               getF32Constant(DAG, 0x408797cb, dl));
      SDValue t10 = DAG.getNode(ISD::FMUL, dl, MVT::f32, t9, X);
      LogOfMantissa = DAG.getNode(ISD::FSUB, dl, MVT::f32, t10,
                                  getF32Constant(DAG, 0x4006dcab, dl));
    }

    return DAG.getNode(ISD::FADD, dl, MVT::f32, LogOfExponent, LogOfMantissa);
  }

  // No special expansion.
  return DAG.getNode(ISD::FLOG, dl, Op.getValueType(), Op, Flags);
}

/// expandLog2 - Lower a log2 intrinsic. Handles the special sequences for
/// limited-precision mode.
static SDValue expandLog2(const SDLoc &dl, SDValue Op, SelectionDAG &DAG,
                          const TargetLowering &TLI, SDNodeFlags Flags) {
  // TODO: What fast-math-flags should be set on the floating-point nodes?

  if (Op.getValueType() == MVT::f32 &&
      LimitFloatPrecision > 0 && LimitFloatPrecision <= 18) {
    SDValue Op1 = DAG.getNode(ISD::BITCAST, dl, MVT::i32, Op);

    // Get the exponent.
    SDValue LogOfExponent = GetExponent(DAG, Op1, TLI, dl);

    // Get the significand and build it into a floating-point number with
    // exponent of 1.
    SDValue X = GetSignificand(DAG, Op1, dl);

    // Different possible minimax approximations of significand in
    // floating-point for various degrees of accuracy over [1,2].
    SDValue Log2ofMantissa;
    if (LimitFloatPrecision <= 6) {
      // For floating-point precision of 6:
      //
      //   Log2ofMantissa = -1.6749035f + (2.0246817f - .34484768f * x) * x;
      //
      // error 0.0049451742, which is more than 7 bits
      SDValue t0 = DAG.getNode(ISD::FMUL, dl, MVT::f32, X,
                               getF32Constant(DAG, 0xbeb08fe0, dl));
      SDValue t1 = DAG.getNode(ISD::FADD, dl, MVT::f32, t0,
                               getF32Constant(DAG, 0x40019463, dl));
      SDValue t2 = DAG.getNode(ISD::FMUL, dl, MVT::f32, t1, X);
      Log2ofMantissa = DAG.getNode(ISD::FSUB, dl, MVT::f32, t2,
                                   getF32Constant(DAG, 0x3fd6633d, dl));
    } else if (LimitFloatPrecision <= 12) {
      // For floating-point precision of 12:
      //
      //   Log2ofMantissa =
      //     -2.51285454f +
      //       (4.07009056f +
      //         (-2.12067489f +
      //           (.645142248f - 0.816157886e-1f * x) * x) * x) * x;
      //
      // error 0.0000876136000, which is better than 13 bits
      SDValue t0 = DAG.getNode(ISD::FMUL, dl, MVT::f32, X,
                               getF32Constant(DAG, 0xbda7262e, dl));
      SDValue t1 = DAG.getNode(ISD::FADD, dl, MVT::f32, t0,
                               getF32Constant(DAG, 0x3f25280b, dl));
      SDValue t2 = DAG.getNode(ISD::FMUL, dl, MVT::f32, t1, X);
      SDValue t3 = DAG.getNode(ISD::FSUB, dl, MVT::f32, t2,
                               getF32Constant(DAG, 0x4007b923, dl));
      SDValue t4 = DAG.getNode(ISD::FMUL, dl, MVT::f32, t3, X);
      SDValue t5 = DAG.getNode(ISD::FADD, dl, MVT::f32, t4,
                               getF32Constant(DAG, 0x40823e2f, dl));
      SDValue t6 = DAG.getNode(ISD::FMUL, dl, MVT::f32, t5, X);
      Log2ofMantissa = DAG.getNode(ISD::FSUB, dl, MVT::f32, t6,
                                   getF32Constant(DAG, 0x4020d29c, dl));
    } else { // LimitFloatPrecision <= 18
      // For floating-point precision of 18:
      //
      //   Log2ofMantissa =
      //     -3.0400495f +
      //       (6.1129976f +
      //         (-5.3420409f +
      //           (3.2865683f +
      //             (-1.2669343f +
      //               (0.27515199f -
      //                 0.25691327e-1f * x) * x) * x) * x) * x) * x;
      //
      // error 0.0000018516, which is better than 18 bits
      SDValue t0 = DAG.getNode(ISD::FMUL, dl, MVT::f32, X,
                               getF32Constant(DAG, 0xbcd2769e, dl));
      SDValue t1 = DAG.getNode(ISD::FADD, dl, MVT::f32, t0,
                               getF32Constant(DAG, 0x3e8ce0b9, dl));
      SDValue t2 = DAG.getNode(ISD::FMUL, dl, MVT::f32, t1, X);
      SDValue t3 = DAG.getNode(ISD::FSUB, dl, MVT::f32, t2,
                               getF32Constant(DAG, 0x3fa22ae7, dl));
      SDValue t4 = DAG.getNode(ISD::FMUL, dl, MVT::f32, t3, X);
      SDValue t5 = DAG.getNode(ISD::FADD, dl, MVT::f32, t4,
                               getF32Constant(DAG, 0x40525723, dl));
      SDValue t6 = DAG.getNode(ISD::FMUL, dl, MVT::f32, t5, X);
      SDValue t7 = DAG.getNode(ISD::FSUB, dl, MVT::f32, t6,
                               getF32Constant(DAG, 0x40aaf200, dl));
      SDValue t8 = DAG.getNode(ISD::FMUL, dl, MVT::f32, t7, X);
      SDValue t9 = DAG.getNode(ISD::FADD, dl, MVT::f32, t8,
                               getF32Constant(DAG, 0x40c39dad, dl));
      SDValue t10 = DAG.getNode(ISD::FMUL, dl, MVT::f32, t9, X);
      Log2ofMantissa = DAG.getNode(ISD::FSUB, dl, MVT::f32, t10,
                                   getF32Constant(DAG, 0x4042902c, dl));
    }

    return DAG.getNode(ISD::FADD, dl, MVT::f32, LogOfExponent, Log2ofMantissa);
  }

  // No special expansion.
  return DAG.getNode(ISD::FLOG2, dl, Op.getValueType(), Op, Flags);
}

/// expandLog10 - Lower a log10 intrinsic. Handles the special sequences for
/// limited-precision mode.
static SDValue expandLog10(const SDLoc &dl, SDValue Op, SelectionDAG &DAG,
                           const TargetLowering &TLI, SDNodeFlags Flags) {
  // TODO: What fast-math-flags should be set on the floating-point nodes?

  if (Op.getValueType() == MVT::f32 &&
      LimitFloatPrecision > 0 && LimitFloatPrecision <= 18) {
    SDValue Op1 = DAG.getNode(ISD::BITCAST, dl, MVT::i32, Op);

    // Scale the exponent by log10(2) [0.30102999f].
    SDValue Exp = GetExponent(DAG, Op1, TLI, dl);
    SDValue LogOfExponent = DAG.getNode(ISD::FMUL, dl, MVT::f32, Exp,
                                        getF32Constant(DAG, 0x3e9a209a, dl));

    // Get the significand and build it into a floating-point number with
    // exponent of 1.
    SDValue X = GetSignificand(DAG, Op1, dl);

    SDValue Log10ofMantissa;
    if (LimitFloatPrecision <= 6) {
      // For floating-point precision of 6:
      //
      //   Log10ofMantissa =
      //     -0.50419619f +
      //       (0.60948995f - 0.10380950f * x) * x;
      //
      // error 0.0014886165, which is 6 bits
      SDValue t0 = DAG.getNode(ISD::FMUL, dl, MVT::f32, X,
                               getF32Constant(DAG, 0xbdd49a13, dl));
      SDValue t1 = DAG.getNode(ISD::FADD, dl, MVT::f32, t0,
                               getF32Constant(DAG, 0x3f1c0789, dl));
      SDValue t2 = DAG.getNode(ISD::FMUL, dl, MVT::f32, t1, X);
      Log10ofMantissa = DAG.getNode(ISD::FSUB, dl, MVT::f32, t2,
                                    getF32Constant(DAG, 0x3f011300, dl));
    } else if (LimitFloatPrecision <= 12) {
      // For floating-point precision of 12:
      //
      //   Log10ofMantissa =
      //     -0.64831180f +
      //       (0.91751397f +
      //         (-0.31664806f + 0.47637168e-1f * x) * x) * x;
      //
      // error 0.00019228036, which is better than 12 bits
      SDValue t0 = DAG.getNode(ISD::FMUL, dl, MVT::f32, X,
                               getF32Constant(DAG, 0x3d431f31, dl));
      SDValue t1 = DAG.getNode(ISD::FSUB, dl, MVT::f32, t0,
                               getF32Constant(DAG, 0x3ea21fb2, dl));
      SDValue t2 = DAG.getNode(ISD::FMUL, dl, MVT::f32, t1, X);
      SDValue t3 = DAG.getNode(ISD::FADD, dl, MVT::f32, t2,
                               getF32Constant(DAG, 0x3f6ae232, dl));
      SDValue t4 = DAG.getNode(ISD::FMUL, dl, MVT::f32, t3, X);
      Log10ofMantissa = DAG.getNode(ISD::FSUB, dl, MVT::f32, t4,
                                    getF32Constant(DAG, 0x3f25f7c3, dl));
    } else { // LimitFloatPrecision <= 18
      // For floating-point precision of 18:
      //
      //   Log10ofMantissa =
      //     -0.84299375f +
      //       (1.5327582f +
      //         (-1.0688956f +
      //           (0.49102474f +
      //             (-0.12539807f + 0.13508273e-1f * x) * x) * x) * x) * x;
      //
      // error 0.0000037995730, which is better than 18 bits
      SDValue t0 = DAG.getNode(ISD::FMUL, dl, MVT::f32, X,
                               getF32Constant(DAG, 0x3c5d51ce, dl));
      SDValue t1 = DAG.getNode(ISD::FSUB, dl, MVT::f32, t0,
                               getF32Constant(DAG, 0x3e00685a, dl));
      SDValue t2 = DAG.getNode(ISD::FMUL, dl, MVT::f32, t1, X);
      SDValue t3 = DAG.getNode(ISD::FADD, dl, MVT::f32, t2,
                               getF32Constant(DAG, 0x3efb6798, dl));
      SDValue t4 = DAG.getNode(ISD::FMUL, dl, MVT::f32, t3, X);
      SDValue t5 = DAG.getNode(ISD::FSUB, dl, MVT::f32, t4,
                               getF32Constant(DAG, 0x3f88d192, dl));
      SDValue t6 = DAG.getNode(ISD::FMUL, dl, MVT::f32, t5, X);
      SDValue t7 = DAG.getNode(ISD::FADD, dl, MVT::f32, t6,
                               getF32Constant(DAG, 0x3fc4316c, dl));
      SDValue t8 = DAG.getNode(ISD::FMUL, dl, MVT::f32, t7, X);
      Log10ofMantissa = DAG.getNode(ISD::FSUB, dl, MVT::f32, t8,
                                    getF32Constant(DAG, 0x3f57ce70, dl));
    }

    return DAG.getNode(ISD::FADD, dl, MVT::f32, LogOfExponent, Log10ofMantissa);
  }

  // No special expansion.
  return DAG.getNode(ISD::FLOG10, dl, Op.getValueType(), Op, Flags);
}

/// expandExp2 - Lower an exp2 intrinsic. Handles the special sequences for
/// limited-precision mode.
static SDValue expandExp2(const SDLoc &dl, SDValue Op, SelectionDAG &DAG,
                          const TargetLowering &TLI, SDNodeFlags Flags) {
  if (Op.getValueType() == MVT::f32 &&
      LimitFloatPrecision > 0 && LimitFloatPrecision <= 18)
    return getLimitedPrecisionExp2(Op, dl, DAG);

  // No special expansion.
  return DAG.getNode(ISD::FEXP2, dl, Op.getValueType(), Op, Flags);
}

/// visitPow - Lower a pow intrinsic. Handles the special sequences for
/// limited-precision mode with x == 10.0f.
static SDValue expandPow(const SDLoc &dl, SDValue LHS, SDValue RHS,
                         SelectionDAG &DAG, const TargetLowering &TLI,
                         SDNodeFlags Flags) {
  bool IsExp10 = false;
  if (LHS.getValueType() == MVT::f32 && RHS.getValueType() == MVT::f32 &&
      LimitFloatPrecision > 0 && LimitFloatPrecision <= 18) {
    if (ConstantFPSDNode *LHSC = dyn_cast<ConstantFPSDNode>(LHS)) {
      APFloat Ten(10.0f);
      IsExp10 = LHSC->isExactlyValue(Ten);
    }
  }

  // TODO: What fast-math-flags should be set on the FMUL node?
  if (IsExp10) {
    // Put the exponent in the right bit position for later addition to the
    // final result:
    //
    //   #define LOG2OF10 3.3219281f
    //   t0 = Op * LOG2OF10;
    SDValue t0 = DAG.getNode(ISD::FMUL, dl, MVT::f32, RHS,
                             getF32Constant(DAG, 0x40549a78, dl));
    return getLimitedPrecisionExp2(t0, dl, DAG);
  }

  // No special expansion.
  return DAG.getNode(ISD::FPOW, dl, LHS.getValueType(), LHS, RHS, Flags);
}

/// ExpandPowI - Expand a llvm.powi intrinsic.
static SDValue ExpandPowI(const SDLoc &DL, SDValue LHS, SDValue RHS,
                          SelectionDAG &DAG) {
  // If RHS is a constant, we can expand this out to a multiplication tree,
  // otherwise we end up lowering to a call to __powidf2 (for example).  When
  // optimizing for size, we only want to do this if the expansion would produce
  // a small number of multiplies, otherwise we do the full expansion.
  if (ConstantSDNode *RHSC = dyn_cast<ConstantSDNode>(RHS)) {
    // Get the exponent as a positive value.
    unsigned Val = RHSC->getSExtValue();
    if ((int)Val < 0) Val = -Val;

    // powi(x, 0) -> 1.0
    if (Val == 0)
      return DAG.getConstantFP(1.0, DL, LHS.getValueType());

    bool OptForSize = DAG.shouldOptForSize();
    if (!OptForSize ||
        // If optimizing for size, don't insert too many multiplies.
        // This inserts up to 5 multiplies.
        countPopulation(Val) + Log2_32(Val) < 7) {
      // We use the simple binary decomposition method to generate the multiply
      // sequence.  There are more optimal ways to do this (for example,
      // powi(x,15) generates one more multiply than it should), but this has
      // the benefit of being both really simple and much better than a libcall.
      SDValue Res;  // Logically starts equal to 1.0
      SDValue CurSquare = LHS;
      // TODO: Intrinsics should have fast-math-flags that propagate to these
      // nodes.
      while (Val) {
        if (Val & 1) {
          if (Res.getNode())
            Res = DAG.getNode(ISD::FMUL, DL,Res.getValueType(), Res, CurSquare);
          else
            Res = CurSquare;  // 1.0*CurSquare.
        }

        CurSquare = DAG.getNode(ISD::FMUL, DL, CurSquare.getValueType(),
                                CurSquare, CurSquare);
        Val >>= 1;
      }

      // If the original was negative, invert the result, producing 1/(x*x*x).
      if (RHSC->getSExtValue() < 0)
        Res = DAG.getNode(ISD::FDIV, DL, LHS.getValueType(),
                          DAG.getConstantFP(1.0, DL, LHS.getValueType()), Res);
      return Res;
    }
  }

  // Otherwise, expand to a libcall.
  return DAG.getNode(ISD::FPOWI, DL, LHS.getValueType(), LHS, RHS);
}

static SDValue expandDivFix(unsigned Opcode, const SDLoc &DL,
                            SDValue LHS, SDValue RHS, SDValue Scale,
                            SelectionDAG &DAG, const TargetLowering &TLI) {
  EVT VT = LHS.getValueType();
  bool Signed = Opcode == ISD::SDIVFIX || Opcode == ISD::SDIVFIXSAT;
  bool Saturating = Opcode == ISD::SDIVFIXSAT || Opcode == ISD::UDIVFIXSAT;
  LLVMContext &Ctx = *DAG.getContext();

  // If the type is legal but the operation isn't, this node might survive all
  // the way to operation legalization. If we end up there and we do not have
  // the ability to widen the type (if VT*2 is not legal), we cannot expand the
  // node.

  // Coax the legalizer into expanding the node during type legalization instead
  // by bumping the size by one bit. This will force it to Promote, enabling the
  // early expansion and avoiding the need to expand later.

  // We don't have to do this if Scale is 0; that can always be expanded, unless
  // it's a saturating signed operation. Those can experience true integer
  // division overflow, a case which we must avoid.

  // FIXME: We wouldn't have to do this (or any of the early
  // expansion/promotion) if it was possible to expand a libcall of an
  // illegal type during operation legalization. But it's not, so things
  // get a bit hacky.
  unsigned ScaleInt = cast<ConstantSDNode>(Scale)->getZExtValue();
  if ((ScaleInt > 0 || (Saturating && Signed)) &&
      (TLI.isTypeLegal(VT) ||
       (VT.isVector() && TLI.isTypeLegal(VT.getVectorElementType())))) {
    TargetLowering::LegalizeAction Action = TLI.getFixedPointOperationAction(
        Opcode, VT, ScaleInt);
    if (Action != TargetLowering::Legal && Action != TargetLowering::Custom) {
      EVT PromVT;
      if (VT.isScalarInteger())
        PromVT = EVT::getIntegerVT(Ctx, VT.getSizeInBits() + 1);
      else if (VT.isVector()) {
        PromVT = VT.getVectorElementType();
        PromVT = EVT::getIntegerVT(Ctx, PromVT.getSizeInBits() + 1);
        PromVT = EVT::getVectorVT(Ctx, PromVT, VT.getVectorElementCount());
      } else
        llvm_unreachable("Wrong VT for DIVFIX?");
      if (Signed) {
        LHS = DAG.getSExtOrTrunc(LHS, DL, PromVT);
        RHS = DAG.getSExtOrTrunc(RHS, DL, PromVT);
      } else {
        LHS = DAG.getZExtOrTrunc(LHS, DL, PromVT);
        RHS = DAG.getZExtOrTrunc(RHS, DL, PromVT);
      }
      EVT ShiftTy = TLI.getShiftAmountTy(PromVT, DAG.getDataLayout());
      // For saturating operations, we need to shift up the LHS to get the
      // proper saturation width, and then shift down again afterwards.
      if (Saturating)
        LHS = DAG.getNode(ISD::SHL, DL, PromVT, LHS,
                          DAG.getConstant(1, DL, ShiftTy));
      SDValue Res = DAG.getNode(Opcode, DL, PromVT, LHS, RHS, Scale);
      if (Saturating)
        Res = DAG.getNode(Signed ? ISD::SRA : ISD::SRL, DL, PromVT, Res,
                          DAG.getConstant(1, DL, ShiftTy));
      return DAG.getZExtOrTrunc(Res, DL, VT);
    }
  }

  return DAG.getNode(Opcode, DL, VT, LHS, RHS, Scale);
}

// getUnderlyingArgRegs - Find underlying registers used for a truncated,
// bitcasted, or split argument. Returns a list of <Register, size in bits>
static void
getUnderlyingArgRegs(SmallVectorImpl<std::pair<unsigned, TypeSize>> &Regs,
                     const SDValue &N) {
  switch (N.getOpcode()) {
  case ISD::CopyFromReg: {
    SDValue Op = N.getOperand(1);
    Regs.emplace_back(cast<RegisterSDNode>(Op)->getReg(),
                      Op.getValueType().getSizeInBits());
    return;
  }
  case ISD::BITCAST:
  case ISD::AssertZext:
  case ISD::AssertSext:
  case ISD::TRUNCATE:
    getUnderlyingArgRegs(Regs, N.getOperand(0));
    return;
  case ISD::BUILD_PAIR:
  case ISD::BUILD_VECTOR:
  case ISD::CONCAT_VECTORS:
    for (SDValue Op : N->op_values())
      getUnderlyingArgRegs(Regs, Op);
    return;
  default:
    return;
  }
}

/// If the DbgValueInst is a dbg_value of a function argument, create the
/// corresponding DBG_VALUE machine instruction for it now.  At the end of
/// instruction selection, they will be inserted to the entry BB.
/// We don't currently support this for variadic dbg_values, as they shouldn't
/// appear for function arguments or in the prologue.
bool SelectionDAGBuilder::EmitFuncArgumentDbgValue(
    const Value *V, DILocalVariable *Variable, DIExpression *Expr,
    DILocation *DL, bool IsDbgDeclare, const SDValue &N) {
  const Argument *Arg = dyn_cast<Argument>(V);
  if (!Arg)
    return false;

  if (!IsDbgDeclare) {
    // ArgDbgValues are hoisted to the beginning of the entry block. So we
    // should only emit as ArgDbgValue if the dbg.value intrinsic is found in
    // the entry block.
    bool IsInEntryBlock = FuncInfo.MBB == &FuncInfo.MF->front();
    if (!IsInEntryBlock)
      return false;

    // ArgDbgValues are hoisted to the beginning of the entry block.  So we
    // should only emit as ArgDbgValue if the dbg.value intrinsic describes a
    // variable that also is a param.
    //
    // Although, if we are at the top of the entry block already, we can still
    // emit using ArgDbgValue. This might catch some situations when the
    // dbg.value refers to an argument that isn't used in the entry block, so
    // any CopyToReg node would be optimized out and the only way to express
    // this DBG_VALUE is by using the physical reg (or FI) as done in this
    // method.  ArgDbgValues are hoisted to the beginning of the entry block. So
    // we should only emit as ArgDbgValue if the Variable is an argument to the
    // current function, and the dbg.value intrinsic is found in the entry
    // block.
    bool VariableIsFunctionInputArg = Variable->isParameter() &&
        !DL->getInlinedAt();
    bool IsInPrologue = SDNodeOrder == LowestSDNodeOrder;
    if (!IsInPrologue && !VariableIsFunctionInputArg)
      return false;

    // Here we assume that a function argument on IR level only can be used to
    // describe one input parameter on source level. If we for example have
    // source code like this
    //
    //    struct A { long x, y; };
    //    void foo(struct A a, long b) {
    //      ...
    //      b = a.x;
    //      ...
    //    }
    //
    // and IR like this
    //
    //  define void @foo(i32 %a1, i32 %a2, i32 %b)  {
    //  entry:
    //    call void @llvm.dbg.value(metadata i32 %a1, "a", DW_OP_LLVM_fragment
    //    call void @llvm.dbg.value(metadata i32 %a2, "a", DW_OP_LLVM_fragment
    //    call void @llvm.dbg.value(metadata i32 %b, "b",
    //    ...
    //    call void @llvm.dbg.value(metadata i32 %a1, "b"
    //    ...
    //
    // then the last dbg.value is describing a parameter "b" using a value that
    // is an argument. But since we already has used %a1 to describe a parameter
    // we should not handle that last dbg.value here (that would result in an
    // incorrect hoisting of the DBG_VALUE to the function entry).
    // Notice that we allow one dbg.value per IR level argument, to accommodate
    // for the situation with fragments above.
    if (VariableIsFunctionInputArg) {
      unsigned ArgNo = Arg->getArgNo();
      if (ArgNo >= FuncInfo.DescribedArgs.size())
        FuncInfo.DescribedArgs.resize(ArgNo + 1, false);
      else if (!IsInPrologue && FuncInfo.DescribedArgs.test(ArgNo))
        return false;
      FuncInfo.DescribedArgs.set(ArgNo);
    }
  }

  MachineFunction &MF = DAG.getMachineFunction();
  const TargetInstrInfo *TII = DAG.getSubtarget().getInstrInfo();

  bool IsIndirect = false;
  Optional<MachineOperand> Op;
  // Some arguments' frame index is recorded during argument lowering.
  int FI = FuncInfo.getArgumentFrameIndex(Arg);
  if (FI != std::numeric_limits<int>::max())
    Op = MachineOperand::CreateFI(FI);

  SmallVector<std::pair<unsigned, TypeSize>, 8> ArgRegsAndSizes;
  if (!Op && N.getNode()) {
    getUnderlyingArgRegs(ArgRegsAndSizes, N);
    Register Reg;
    if (ArgRegsAndSizes.size() == 1)
      Reg = ArgRegsAndSizes.front().first;

    if (Reg && Reg.isVirtual()) {
      MachineRegisterInfo &RegInfo = MF.getRegInfo();
      Register PR = RegInfo.getLiveInPhysReg(Reg);
      if (PR)
        Reg = PR;
    }
    if (Reg) {
      Op = MachineOperand::CreateReg(Reg, false);
      IsIndirect = IsDbgDeclare;
    }
  }

  if (!Op && N.getNode()) {
    // Check if frame index is available.
    SDValue LCandidate = peekThroughBitcasts(N);
    if (LoadSDNode *LNode = dyn_cast<LoadSDNode>(LCandidate.getNode()))
      if (FrameIndexSDNode *FINode =
          dyn_cast<FrameIndexSDNode>(LNode->getBasePtr().getNode()))
        Op = MachineOperand::CreateFI(FINode->getIndex());
  }

  if (!Op) {
    // Create a DBG_VALUE for each decomposed value in ArgRegs to cover Reg
    auto splitMultiRegDbgValue = [&](ArrayRef<std::pair<unsigned, TypeSize>>
                                         SplitRegs) {
      unsigned Offset = 0;
      for (auto RegAndSize : SplitRegs) {
        // If the expression is already a fragment, the current register
        // offset+size might extend beyond the fragment. In this case, only
        // the register bits that are inside the fragment are relevant.
        int RegFragmentSizeInBits = RegAndSize.second;
        if (auto ExprFragmentInfo = Expr->getFragmentInfo()) {
          uint64_t ExprFragmentSizeInBits = ExprFragmentInfo->SizeInBits;
          // The register is entirely outside the expression fragment,
          // so is irrelevant for debug info.
          if (Offset >= ExprFragmentSizeInBits)
            break;
          // The register is partially outside the expression fragment, only
          // the low bits within the fragment are relevant for debug info.
          if (Offset + RegFragmentSizeInBits > ExprFragmentSizeInBits) {
            RegFragmentSizeInBits = ExprFragmentSizeInBits - Offset;
          }
        }

        auto FragmentExpr = DIExpression::createFragmentExpression(
            Expr, Offset, RegFragmentSizeInBits);
        Offset += RegAndSize.second;
        // If a valid fragment expression cannot be created, the variable's
        // correct value cannot be determined and so it is set as Undef.
        if (!FragmentExpr) {
          SDDbgValue *SDV = DAG.getConstantDbgValue(
              Variable, Expr, UndefValue::get(V->getType()), DL, SDNodeOrder);
          DAG.AddDbgValue(SDV, false);
          continue;
        }
        assert(!IsDbgDeclare && "DbgDeclare operand is not in memory?");
        FuncInfo.ArgDbgValues.push_back(
          BuildMI(MF, DL, TII->get(TargetOpcode::DBG_VALUE), IsDbgDeclare,
                  RegAndSize.first, Variable, *FragmentExpr));
      }
    };

    // Check if ValueMap has reg number.
    DenseMap<const Value *, Register>::const_iterator
      VMI = FuncInfo.ValueMap.find(V);
    if (VMI != FuncInfo.ValueMap.end()) {
      const auto &TLI = DAG.getTargetLoweringInfo();
      RegsForValue RFV(V->getContext(), TLI, DAG.getDataLayout(), VMI->second,
                       V->getType(), None);
      if (RFV.occupiesMultipleRegs()) {
        splitMultiRegDbgValue(RFV.getRegsAndSizes());
        return true;
      }

      Op = MachineOperand::CreateReg(VMI->second, false);
      IsIndirect = IsDbgDeclare;
    } else if (ArgRegsAndSizes.size() > 1) {
      // This was split due to the calling convention, and no virtual register
      // mapping exists for the value.
      splitMultiRegDbgValue(ArgRegsAndSizes);
      return true;
    }
  }

  if (!Op)
    return false;

  assert(Variable->isValidLocationForIntrinsic(DL) &&
         "Expected inlined-at fields to agree");
  IsIndirect = (Op->isReg()) ? IsIndirect : true;
  FuncInfo.ArgDbgValues.push_back(
      BuildMI(MF, DL, TII->get(TargetOpcode::DBG_VALUE), IsIndirect,
              *Op, Variable, Expr));

  return true;
}

/// Return the appropriate SDDbgValue based on N.
SDDbgValue *SelectionDAGBuilder::getDbgValue(SDValue N,
                                             DILocalVariable *Variable,
                                             DIExpression *Expr,
                                             const DebugLoc &dl,
                                             unsigned DbgSDNodeOrder) {
  if (auto *FISDN = dyn_cast<FrameIndexSDNode>(N.getNode())) {
    // Construct a FrameIndexDbgValue for FrameIndexSDNodes so we can describe
    // stack slot locations.
    //
    // Consider "int x = 0; int *px = &x;". There are two kinds of interesting
    // debug values here after optimization:
    //
    //   dbg.value(i32* %px, !"int *px", !DIExpression()), and
    //   dbg.value(i32* %px, !"int x", !DIExpression(DW_OP_deref))
    //
    // Both describe the direct values of their associated variables.
    return DAG.getFrameIndexDbgValue(Variable, Expr, FISDN->getIndex(),
                                     /*IsIndirect*/ false, dl, DbgSDNodeOrder);
  }
  return DAG.getDbgValue(Variable, Expr, N.getNode(), N.getResNo(),
                         /*IsIndirect*/ false, dl, DbgSDNodeOrder);
}

static unsigned FixedPointIntrinsicToOpcode(unsigned Intrinsic) {
  switch (Intrinsic) {
  case Intrinsic::smul_fix:
    return ISD::SMULFIX;
  case Intrinsic::umul_fix:
    return ISD::UMULFIX;
  case Intrinsic::smul_fix_sat:
    return ISD::SMULFIXSAT;
  case Intrinsic::umul_fix_sat:
    return ISD::UMULFIXSAT;
  case Intrinsic::sdiv_fix:
    return ISD::SDIVFIX;
  case Intrinsic::udiv_fix:
    return ISD::UDIVFIX;
  case Intrinsic::sdiv_fix_sat:
    return ISD::SDIVFIXSAT;
  case Intrinsic::udiv_fix_sat:
    return ISD::UDIVFIXSAT;
  default:
    llvm_unreachable("Unhandled fixed point intrinsic");
  }
}

void SelectionDAGBuilder::lowerCallToExternalSymbol(const CallInst &I,
                                           const char *FunctionName) {
  assert(FunctionName && "FunctionName must not be nullptr");
  SDValue Callee = DAG.getExternalSymbol(
      FunctionName,
      DAG.getTargetLoweringInfo().getPointerTy(DAG.getDataLayout()));
  LowerCallTo(I, Callee, I.isTailCall());
}

/// Given a @llvm.call.preallocated.setup, return the corresponding
/// preallocated call.
static const CallBase *FindPreallocatedCall(const Value *PreallocatedSetup) {
  assert(cast<CallBase>(PreallocatedSetup)
                 ->getCalledFunction()
                 ->getIntrinsicID() == Intrinsic::call_preallocated_setup &&
         "expected call_preallocated_setup Value");
  for (auto *U : PreallocatedSetup->users()) {
    auto *UseCall = cast<CallBase>(U);
    const Function *Fn = UseCall->getCalledFunction();
    if (!Fn || Fn->getIntrinsicID() != Intrinsic::call_preallocated_arg) {
      return UseCall;
    }
  }
  llvm_unreachable("expected corresponding call to preallocated setup/arg");
}

/// Lower the call to the specified intrinsic function.
void SelectionDAGBuilder::visitIntrinsicCall(const CallInst &I,
                                             unsigned Intrinsic) {
  const TargetLowering &TLI = DAG.getTargetLoweringInfo();
  SDLoc sdl = getCurSDLoc();
  DebugLoc dl = getCurDebugLoc();
  SDValue Res;

  SDNodeFlags Flags;
  if (auto *FPOp = dyn_cast<FPMathOperator>(&I))
    Flags.copyFMF(*FPOp);

  switch (Intrinsic) {
  default:
    // By default, turn this into a target intrinsic node.
    visitTargetIntrinsic(I, Intrinsic);
    return;
  case Intrinsic::vscale: {
    match(&I, m_VScale(DAG.getDataLayout()));
    EVT VT = TLI.getValueType(DAG.getDataLayout(), I.getType());
    setValue(&I,
             DAG.getVScale(getCurSDLoc(), VT, APInt(VT.getSizeInBits(), 1)));
    return;
  }
  case Intrinsic::vastart:  visitVAStart(I); return;
  case Intrinsic::vaend:    visitVAEnd(I); return;
  case Intrinsic::vacopy:   visitVACopy(I); return;
  case Intrinsic::returnaddress:
    setValue(&I, DAG.getNode(ISD::RETURNADDR, sdl,
                             TLI.getPointerTy(DAG.getDataLayout()),
                             getValue(I.getArgOperand(0))));
    return;
  case Intrinsic::addressofreturnaddress:
    setValue(&I, DAG.getNode(ISD::ADDROFRETURNADDR, sdl,
                             TLI.getPointerTy(DAG.getDataLayout())));
    return;
  case Intrinsic::sponentry:
    setValue(&I, DAG.getNode(ISD::SPONENTRY, sdl,
                             TLI.getFrameIndexTy(DAG.getDataLayout())));
    return;
  case Intrinsic::frameaddress:
    setValue(&I, DAG.getNode(ISD::FRAMEADDR, sdl,
                             TLI.getFrameIndexTy(DAG.getDataLayout()),
                             getValue(I.getArgOperand(0))));
    return;
  case Intrinsic::read_volatile_register:
  case Intrinsic::read_register: {
    Value *Reg = I.getArgOperand(0);
    SDValue Chain = getRoot();
    SDValue RegName =
        DAG.getMDNode(cast<MDNode>(cast<MetadataAsValue>(Reg)->getMetadata()));
    EVT VT = TLI.getValueType(DAG.getDataLayout(), I.getType());
    Res = DAG.getNode(ISD::READ_REGISTER, sdl,
      DAG.getVTList(VT, MVT::Other), Chain, RegName);
    setValue(&I, Res);
    DAG.setRoot(Res.getValue(1));
    return;
  }
  case Intrinsic::write_register: {
    Value *Reg = I.getArgOperand(0);
    Value *RegValue = I.getArgOperand(1);
    SDValue Chain = getRoot();
    SDValue RegName =
        DAG.getMDNode(cast<MDNode>(cast<MetadataAsValue>(Reg)->getMetadata()));
    DAG.setRoot(DAG.getNode(ISD::WRITE_REGISTER, sdl, MVT::Other, Chain,
                            RegName, getValue(RegValue)));
    return;
  }
  case Intrinsic::memcpy: {
    const auto &MCI = cast<MemCpyInst>(I);
    SDValue Op1 = getValue(I.getArgOperand(0));
    SDValue Op2 = getValue(I.getArgOperand(1));
    SDValue Op3 = getValue(I.getArgOperand(2));
    // @llvm.memcpy defines 0 and 1 to both mean no alignment.
    Align DstAlign = MCI.getDestAlign().valueOrOne();
    Align SrcAlign = MCI.getSourceAlign().valueOrOne();
    Align Alignment = commonAlignment(DstAlign, SrcAlign);
    bool isVol = MCI.isVolatile();
    bool isTC = I.isTailCall() && isInTailCallPosition(I, DAG.getTarget());
    // FIXME: Support passing different dest/src alignments to the memcpy DAG
    // node.
    SDValue Root = isVol ? getRoot() : getMemoryRoot();
    SDValue MC = DAG.getMemcpy(Root, sdl, Op1, Op2, Op3, Alignment, isVol,
                               /* AlwaysInline */ false, isTC,
                               MachinePointerInfo(I.getArgOperand(0)),
                               MachinePointerInfo(I.getArgOperand(1)));
    updateDAGForMaybeTailCall(MC);
    return;
  }
  case Intrinsic::memcpy_inline: {
    const auto &MCI = cast<MemCpyInlineInst>(I);
    SDValue Dst = getValue(I.getArgOperand(0));
    SDValue Src = getValue(I.getArgOperand(1));
    SDValue Size = getValue(I.getArgOperand(2));
    assert(isa<ConstantSDNode>(Size) && "memcpy_inline needs constant size");
    // @llvm.memcpy.inline defines 0 and 1 to both mean no alignment.
    Align DstAlign = MCI.getDestAlign().valueOrOne();
    Align SrcAlign = MCI.getSourceAlign().valueOrOne();
    Align Alignment = commonAlignment(DstAlign, SrcAlign);
    bool isVol = MCI.isVolatile();
    bool isTC = I.isTailCall() && isInTailCallPosition(I, DAG.getTarget());
    // FIXME: Support passing different dest/src alignments to the memcpy DAG
    // node.
    SDValue MC = DAG.getMemcpy(getRoot(), sdl, Dst, Src, Size, Alignment, isVol,
                               /* AlwaysInline */ true, isTC,
                               MachinePointerInfo(I.getArgOperand(0)),
                               MachinePointerInfo(I.getArgOperand(1)));
    updateDAGForMaybeTailCall(MC);
    return;
  }
  case Intrinsic::memset: {
    const auto &MSI = cast<MemSetInst>(I);
    SDValue Op1 = getValue(I.getArgOperand(0));
    SDValue Op2 = getValue(I.getArgOperand(1));
    SDValue Op3 = getValue(I.getArgOperand(2));
    // @llvm.memset defines 0 and 1 to both mean no alignment.
    Align Alignment = MSI.getDestAlign().valueOrOne();
    bool isVol = MSI.isVolatile();
    bool isTC = I.isTailCall() && isInTailCallPosition(I, DAG.getTarget());
    SDValue Root = isVol ? getRoot() : getMemoryRoot();
    SDValue MS = DAG.getMemset(Root, sdl, Op1, Op2, Op3, Alignment, isVol, isTC,
                               MachinePointerInfo(I.getArgOperand(0)));
    updateDAGForMaybeTailCall(MS);
    return;
  }
  case Intrinsic::memmove: {
    const auto &MMI = cast<MemMoveInst>(I);
    SDValue Op1 = getValue(I.getArgOperand(0));
    SDValue Op2 = getValue(I.getArgOperand(1));
    SDValue Op3 = getValue(I.getArgOperand(2));
    // @llvm.memmove defines 0 and 1 to both mean no alignment.
    Align DstAlign = MMI.getDestAlign().valueOrOne();
    Align SrcAlign = MMI.getSourceAlign().valueOrOne();
    Align Alignment = commonAlignment(DstAlign, SrcAlign);
    bool isVol = MMI.isVolatile();
    bool isTC = I.isTailCall() && isInTailCallPosition(I, DAG.getTarget());
    // FIXME: Support passing different dest/src alignments to the memmove DAG
    // node.
    SDValue Root = isVol ? getRoot() : getMemoryRoot();
    SDValue MM = DAG.getMemmove(Root, sdl, Op1, Op2, Op3, Alignment, isVol,
                                isTC, MachinePointerInfo(I.getArgOperand(0)),
                                MachinePointerInfo(I.getArgOperand(1)));
    updateDAGForMaybeTailCall(MM);
    return;
  }
  case Intrinsic::memcpy_element_unordered_atomic: {
    const AtomicMemCpyInst &MI = cast<AtomicMemCpyInst>(I);
    SDValue Dst = getValue(MI.getRawDest());
    SDValue Src = getValue(MI.getRawSource());
    SDValue Length = getValue(MI.getLength());

    unsigned DstAlign = MI.getDestAlignment();
    unsigned SrcAlign = MI.getSourceAlignment();
    Type *LengthTy = MI.getLength()->getType();
    unsigned ElemSz = MI.getElementSizeInBytes();
    bool isTC = I.isTailCall() && isInTailCallPosition(I, DAG.getTarget());
    SDValue MC = DAG.getAtomicMemcpy(getRoot(), sdl, Dst, DstAlign, Src,
                                     SrcAlign, Length, LengthTy, ElemSz, isTC,
                                     MachinePointerInfo(MI.getRawDest()),
                                     MachinePointerInfo(MI.getRawSource()));
    updateDAGForMaybeTailCall(MC);
    return;
  }
  case Intrinsic::memmove_element_unordered_atomic: {
    auto &MI = cast<AtomicMemMoveInst>(I);
    SDValue Dst = getValue(MI.getRawDest());
    SDValue Src = getValue(MI.getRawSource());
    SDValue Length = getValue(MI.getLength());

    unsigned DstAlign = MI.getDestAlignment();
    unsigned SrcAlign = MI.getSourceAlignment();
    Type *LengthTy = MI.getLength()->getType();
    unsigned ElemSz = MI.getElementSizeInBytes();
    bool isTC = I.isTailCall() && isInTailCallPosition(I, DAG.getTarget());
    SDValue MC = DAG.getAtomicMemmove(getRoot(), sdl, Dst, DstAlign, Src,
                                      SrcAlign, Length, LengthTy, ElemSz, isTC,
                                      MachinePointerInfo(MI.getRawDest()),
                                      MachinePointerInfo(MI.getRawSource()));
    updateDAGForMaybeTailCall(MC);
    return;
  }
  case Intrinsic::memset_element_unordered_atomic: {
    auto &MI = cast<AtomicMemSetInst>(I);
    SDValue Dst = getValue(MI.getRawDest());
    SDValue Val = getValue(MI.getValue());
    SDValue Length = getValue(MI.getLength());

    unsigned DstAlign = MI.getDestAlignment();
    Type *LengthTy = MI.getLength()->getType();
    unsigned ElemSz = MI.getElementSizeInBytes();
    bool isTC = I.isTailCall() && isInTailCallPosition(I, DAG.getTarget());
    SDValue MC = DAG.getAtomicMemset(getRoot(), sdl, Dst, DstAlign, Val, Length,
                                     LengthTy, ElemSz, isTC,
                                     MachinePointerInfo(MI.getRawDest()));
    updateDAGForMaybeTailCall(MC);
    return;
  }
#if INTEL_CUSTOMIZATION
  case Intrinsic::for_cpystr: {
    TargetLowering::ArgListTy Args;
    auto setArgs = [&Args] (SDValue Op, Type *Ty) {
      TargetLowering::ArgListEntry Entry;
      Entry.Ty = Ty; Entry.Node = Op;
      Args.push_back(Entry);
    };
    auto *Context = DAG.getContext();
    Type *Int8PtrTy = Type::getInt8PtrTy(*Context);
    Type *IntPtrTy = DAG.getDataLayout().getIntPtrType(*Context);
    setArgs(getValue(I.getArgOperand(0)), Int8PtrTy);
    setArgs(getValue(I.getArgOperand(1)), IntPtrTy);
    setArgs(getValue(I.getArgOperand(2)), Int8PtrTy);
    setArgs(getValue(I.getArgOperand(3)), IntPtrTy);
    setArgs(getValue(I.getArgOperand(4)), IntPtrTy);
    bool isTC = I.isTailCall() && isInTailCallPosition(I, DAG.getTarget());
    TargetLowering::CallLoweringInfo CLI(DAG);
    CLI.setDebugLoc(sdl)
        .setChain(getRoot())
        .setLibCallee(CallingConv::C, Type::getVoidTy(*Context),
                      DAG.getExternalSymbol(
                        TLI.getLibcallName(RTLIB::FOR_CPYSTR),
                        TLI.getPointerTy(DAG.getDataLayout())),
                      std::move(Args))
        .setTailCall(isTC);
    std::pair<SDValue, SDValue> Result = TLI.LowerCallTo(CLI);
    updateDAGForMaybeTailCall(Result.second);
    return;
  }
#endif // INTEL_CUSTOMIZATION
  case Intrinsic::call_preallocated_setup: {
    const CallBase *PreallocatedCall = FindPreallocatedCall(&I);
    SDValue SrcValue = DAG.getSrcValue(PreallocatedCall);
    SDValue Res = DAG.getNode(ISD::PREALLOCATED_SETUP, sdl, MVT::Other,
                              getRoot(), SrcValue);
    setValue(&I, Res);
    DAG.setRoot(Res);
    return;
  }
  case Intrinsic::call_preallocated_arg: {
    const CallBase *PreallocatedCall = FindPreallocatedCall(I.getOperand(0));
    SDValue SrcValue = DAG.getSrcValue(PreallocatedCall);
    SDValue Ops[3];
    Ops[0] = getRoot();
    Ops[1] = SrcValue;
    Ops[2] = DAG.getTargetConstant(*cast<ConstantInt>(I.getArgOperand(1)), sdl,
                                   MVT::i32); // arg index
    SDValue Res = DAG.getNode(
        ISD::PREALLOCATED_ARG, sdl,
        DAG.getVTList(TLI.getPointerTy(DAG.getDataLayout()), MVT::Other), Ops);
    setValue(&I, Res);
    DAG.setRoot(Res.getValue(1));
    return;
  }
  case Intrinsic::dbg_addr:
  case Intrinsic::dbg_declare: {
    // Assume dbg.addr and dbg.declare can not currently use DIArgList, i.e.
    // they are non-variadic.
    const auto &DI = cast<DbgVariableIntrinsic>(I);
    assert(!DI.hasArgList() && "Only dbg.value should currently use DIArgList");
    DILocalVariable *Variable = DI.getVariable();
    DIExpression *Expression = DI.getExpression();
    dropDanglingDebugInfo(Variable, Expression);
    assert(Variable && "Missing variable");
    LLVM_DEBUG(dbgs() << "SelectionDAG visiting debug intrinsic: " << DI
                      << "\n");
    // Check if address has undef value.
    const Value *Address = DI.getVariableLocationOp(0);
    if (!Address || isa<UndefValue>(Address) ||
        (Address->use_empty() && !isa<Argument>(Address))) {
      LLVM_DEBUG(dbgs() << "Dropping debug info for " << DI
                        << " (bad/undef/unused-arg address)\n");
      return;
    }

    bool isParameter = Variable->isParameter() || isa<Argument>(Address);

    // Check if this variable can be described by a frame index, typically
    // either as a static alloca or a byval parameter.
    int FI = std::numeric_limits<int>::max();
    if (const auto *AI =
            dyn_cast<AllocaInst>(Address->stripInBoundsConstantOffsets())) {
      if (AI->isStaticAlloca()) {
        auto I = FuncInfo.StaticAllocaMap.find(AI);
        if (I != FuncInfo.StaticAllocaMap.end())
          FI = I->second;
      }
    } else if (const auto *Arg = dyn_cast<Argument>(
                   Address->stripInBoundsConstantOffsets())) {
      FI = FuncInfo.getArgumentFrameIndex(Arg);
    }

    // llvm.dbg.addr is control dependent and always generates indirect
    // DBG_VALUE instructions. llvm.dbg.declare is handled as a frame index in
    // the MachineFunction variable table.
    if (FI != std::numeric_limits<int>::max()) {
      if (Intrinsic == Intrinsic::dbg_addr) {
        SDDbgValue *SDV = DAG.getFrameIndexDbgValue(
            Variable, Expression, FI, getRoot().getNode(), /*IsIndirect*/ true,
            dl, SDNodeOrder);
        DAG.AddDbgValue(SDV, isParameter);
      } else {
        LLVM_DEBUG(dbgs() << "Skipping " << DI
                          << " (variable info stashed in MF side table)\n");
      }
      return;
    }

    SDValue &N = NodeMap[Address];
    if (!N.getNode() && isa<Argument>(Address))
      // Check unused arguments map.
      N = UnusedArgNodeMap[Address];
    SDDbgValue *SDV;
    if (N.getNode()) {
      if (const BitCastInst *BCI = dyn_cast<BitCastInst>(Address))
        Address = BCI->getOperand(0);
      // Parameters are handled specially.
      auto FINode = dyn_cast<FrameIndexSDNode>(N.getNode());
      if (isParameter && FINode) {
        // Byval parameter. We have a frame index at this point.
        SDV =
            DAG.getFrameIndexDbgValue(Variable, Expression, FINode->getIndex(),
                                      /*IsIndirect*/ true, dl, SDNodeOrder);
      } else if (isa<Argument>(Address)) {
        // Address is an argument, so try to emit its dbg value using
        // virtual register info from the FuncInfo.ValueMap.
        EmitFuncArgumentDbgValue(Address, Variable, Expression, dl, true, N);
        return;
      } else {
        SDV = DAG.getDbgValue(Variable, Expression, N.getNode(), N.getResNo(),
                              true, dl, SDNodeOrder);
      }
      DAG.AddDbgValue(SDV, isParameter);
    } else {
      // If Address is an argument then try to emit its dbg value using
      // virtual register info from the FuncInfo.ValueMap.
      if (!EmitFuncArgumentDbgValue(Address, Variable, Expression, dl, true,
                                    N)) {
        LLVM_DEBUG(dbgs() << "Dropping debug info for " << DI
                          << " (could not emit func-arg dbg_value)\n");
      }
    }
    return;
  }
  case Intrinsic::dbg_label: {
    const DbgLabelInst &DI = cast<DbgLabelInst>(I);
    DILabel *Label = DI.getLabel();
    assert(Label && "Missing label");

    SDDbgLabel *SDV;
    SDV = DAG.getDbgLabel(Label, dl, SDNodeOrder);
    DAG.AddDbgLabel(SDV);
    return;
  }
  case Intrinsic::dbg_value: {
    const DbgValueInst &DI = cast<DbgValueInst>(I);
    assert(DI.getVariable() && "Missing variable");

    DILocalVariable *Variable = DI.getVariable();
    DIExpression *Expression = DI.getExpression();
    dropDanglingDebugInfo(Variable, Expression);
<<<<<<< HEAD
    const Value *V = DI.getValue(0);
    if (!V)
=======
    SmallVector<Value *> Values(DI.getValues());
    if (Values.empty())
>>>>>>> 3ab0b8c2
      return;

    if (std::count(Values.begin(), Values.end(), nullptr))
      return;

    bool IsVariadic = DI.hasArgList();
    if (!handleDebugValue(Values, Variable, Expression, dl, DI.getDebugLoc(),
                          SDNodeOrder, IsVariadic))
      addDanglingDebugInfo(&DI, dl, SDNodeOrder);
    return;
  }

  case Intrinsic::eh_typeid_for: {
    // Find the type id for the given typeinfo.
    GlobalValue *GV = ExtractTypeInfo(I.getArgOperand(0));
    unsigned TypeID = DAG.getMachineFunction().getTypeIDFor(GV);
    Res = DAG.getConstant(TypeID, sdl, MVT::i32);
    setValue(&I, Res);
    return;
  }

  case Intrinsic::eh_return_i32:
  case Intrinsic::eh_return_i64:
    DAG.getMachineFunction().setCallsEHReturn(true);
    DAG.setRoot(DAG.getNode(ISD::EH_RETURN, sdl,
                            MVT::Other,
                            getControlRoot(),
                            getValue(I.getArgOperand(0)),
                            getValue(I.getArgOperand(1))));
    return;
  case Intrinsic::eh_unwind_init:
    DAG.getMachineFunction().setCallsUnwindInit(true);
    return;
  case Intrinsic::eh_dwarf_cfa:
    setValue(&I, DAG.getNode(ISD::EH_DWARF_CFA, sdl,
                             TLI.getPointerTy(DAG.getDataLayout()),
                             getValue(I.getArgOperand(0))));
    return;
  case Intrinsic::eh_sjlj_callsite: {
    MachineModuleInfo &MMI = DAG.getMachineFunction().getMMI();
    ConstantInt *CI = dyn_cast<ConstantInt>(I.getArgOperand(0));
    assert(CI && "Non-constant call site value in eh.sjlj.callsite!");
    assert(MMI.getCurrentCallSite() == 0 && "Overlapping call sites!");

    MMI.setCurrentCallSite(CI->getZExtValue());
    return;
  }
  case Intrinsic::eh_sjlj_functioncontext: {
    // Get and store the index of the function context.
    MachineFrameInfo &MFI = DAG.getMachineFunction().getFrameInfo();
    AllocaInst *FnCtx =
      cast<AllocaInst>(I.getArgOperand(0)->stripPointerCasts());
    int FI = FuncInfo.StaticAllocaMap[FnCtx];
    MFI.setFunctionContextIndex(FI);
    return;
  }
  case Intrinsic::eh_sjlj_setjmp: {
    SDValue Ops[2];
    Ops[0] = getRoot();
    Ops[1] = getValue(I.getArgOperand(0));
    SDValue Op = DAG.getNode(ISD::EH_SJLJ_SETJMP, sdl,
                             DAG.getVTList(MVT::i32, MVT::Other), Ops);
    setValue(&I, Op.getValue(0));
    DAG.setRoot(Op.getValue(1));
    return;
  }
  case Intrinsic::eh_sjlj_longjmp:
    DAG.setRoot(DAG.getNode(ISD::EH_SJLJ_LONGJMP, sdl, MVT::Other,
                            getRoot(), getValue(I.getArgOperand(0))));
    return;
  case Intrinsic::eh_sjlj_setup_dispatch:
    DAG.setRoot(DAG.getNode(ISD::EH_SJLJ_SETUP_DISPATCH, sdl, MVT::Other,
                            getRoot()));
    return;
  case Intrinsic::masked_gather:
    visitMaskedGather(I);
    return;
  case Intrinsic::masked_load:
    visitMaskedLoad(I);
    return;
  case Intrinsic::masked_scatter:
    visitMaskedScatter(I);
    return;
  case Intrinsic::masked_store:
    visitMaskedStore(I);
    return;
  case Intrinsic::masked_expandload:
    visitMaskedLoad(I, true /* IsExpanding */);
    return;
  case Intrinsic::masked_compressstore:
    visitMaskedStore(I, true /* IsCompressing */);
    return;
  case Intrinsic::powi:
    setValue(&I, ExpandPowI(sdl, getValue(I.getArgOperand(0)),
                            getValue(I.getArgOperand(1)), DAG));
    return;
#if INTEL_CUSTOMIZATION
  case Intrinsic::ldexp:
    setValue(&I, DAG.getNode(ISD::LDEXP,
                             sdl,
                             getValue(I.getOperand(0)).getValueType(),
                             getValue(I.getOperand(0)),
                             getValue(I.getOperand(1)), Flags));
    return;

#endif // INTEL_CUSTOMIZATION
  case Intrinsic::log:
    setValue(&I, expandLog(sdl, getValue(I.getArgOperand(0)), DAG, TLI, Flags));
    return;
  case Intrinsic::log2:
    setValue(&I,
             expandLog2(sdl, getValue(I.getArgOperand(0)), DAG, TLI, Flags));
    return;
  case Intrinsic::log10:
    setValue(&I,
             expandLog10(sdl, getValue(I.getArgOperand(0)), DAG, TLI, Flags));
    return;
  case Intrinsic::exp:
    setValue(&I, expandExp(sdl, getValue(I.getArgOperand(0)), DAG, TLI, Flags));
    return;
  case Intrinsic::exp2:
    setValue(&I,
             expandExp2(sdl, getValue(I.getArgOperand(0)), DAG, TLI, Flags));
    return;
  case Intrinsic::pow:
    setValue(&I, expandPow(sdl, getValue(I.getArgOperand(0)),
                           getValue(I.getArgOperand(1)), DAG, TLI, Flags));
    return;
  case Intrinsic::sqrt:
  case Intrinsic::fabs:
  case Intrinsic::sin:
  case Intrinsic::cos:
  case Intrinsic::floor:
  case Intrinsic::ceil:
  case Intrinsic::trunc:
  case Intrinsic::rint:
  case Intrinsic::nearbyint:
  case Intrinsic::round:
  case Intrinsic::roundeven:
  case Intrinsic::canonicalize: {
    unsigned Opcode;
    switch (Intrinsic) {
    default: llvm_unreachable("Impossible intrinsic");  // Can't reach here.
    case Intrinsic::sqrt:      Opcode = ISD::FSQRT;      break;
    case Intrinsic::fabs:      Opcode = ISD::FABS;       break;
    case Intrinsic::sin:       Opcode = ISD::FSIN;       break;
    case Intrinsic::cos:       Opcode = ISD::FCOS;       break;
    case Intrinsic::floor:     Opcode = ISD::FFLOOR;     break;
    case Intrinsic::ceil:      Opcode = ISD::FCEIL;      break;
    case Intrinsic::trunc:     Opcode = ISD::FTRUNC;     break;
    case Intrinsic::rint:      Opcode = ISD::FRINT;      break;
    case Intrinsic::nearbyint: Opcode = ISD::FNEARBYINT; break;
    case Intrinsic::round:     Opcode = ISD::FROUND;     break;
    case Intrinsic::roundeven: Opcode = ISD::FROUNDEVEN; break;
    case Intrinsic::canonicalize: Opcode = ISD::FCANONICALIZE; break;
    }

    setValue(&I, DAG.getNode(Opcode, sdl,
                             getValue(I.getArgOperand(0)).getValueType(),
                             getValue(I.getArgOperand(0)), Flags));
    return;
  }
  case Intrinsic::lround:
  case Intrinsic::llround:
  case Intrinsic::lrint:
  case Intrinsic::llrint: {
    unsigned Opcode;
    switch (Intrinsic) {
    default: llvm_unreachable("Impossible intrinsic");  // Can't reach here.
    case Intrinsic::lround:  Opcode = ISD::LROUND;  break;
    case Intrinsic::llround: Opcode = ISD::LLROUND; break;
    case Intrinsic::lrint:   Opcode = ISD::LRINT;   break;
    case Intrinsic::llrint:  Opcode = ISD::LLRINT;  break;
    }

    EVT RetVT = TLI.getValueType(DAG.getDataLayout(), I.getType());
    setValue(&I, DAG.getNode(Opcode, sdl, RetVT,
                             getValue(I.getArgOperand(0))));
    return;
  }
  case Intrinsic::minnum:
    setValue(&I, DAG.getNode(ISD::FMINNUM, sdl,
                             getValue(I.getArgOperand(0)).getValueType(),
                             getValue(I.getArgOperand(0)),
                             getValue(I.getArgOperand(1)), Flags));
    return;
  case Intrinsic::maxnum:
    setValue(&I, DAG.getNode(ISD::FMAXNUM, sdl,
                             getValue(I.getArgOperand(0)).getValueType(),
                             getValue(I.getArgOperand(0)),
                             getValue(I.getArgOperand(1)), Flags));
    return;
  case Intrinsic::minimum:
    setValue(&I, DAG.getNode(ISD::FMINIMUM, sdl,
                             getValue(I.getArgOperand(0)).getValueType(),
                             getValue(I.getArgOperand(0)),
                             getValue(I.getArgOperand(1)), Flags));
    return;
  case Intrinsic::maximum:
    setValue(&I, DAG.getNode(ISD::FMAXIMUM, sdl,
                             getValue(I.getArgOperand(0)).getValueType(),
                             getValue(I.getArgOperand(0)),
                             getValue(I.getArgOperand(1)), Flags));
    return;
  case Intrinsic::copysign:
    setValue(&I, DAG.getNode(ISD::FCOPYSIGN, sdl,
                             getValue(I.getArgOperand(0)).getValueType(),
                             getValue(I.getArgOperand(0)),
                             getValue(I.getArgOperand(1)), Flags));
    return;
  case Intrinsic::fma:
    setValue(&I, DAG.getNode(
                     ISD::FMA, sdl, getValue(I.getArgOperand(0)).getValueType(),
                     getValue(I.getArgOperand(0)), getValue(I.getArgOperand(1)),
                     getValue(I.getArgOperand(2)), Flags));
    return;
#define INSTRUCTION(NAME, NARG, ROUND_MODE, INTRINSIC)                         \
  case Intrinsic::INTRINSIC:
#include "llvm/IR/ConstrainedOps.def"
    visitConstrainedFPIntrinsic(cast<ConstrainedFPIntrinsic>(I));
    return;
#define BEGIN_REGISTER_VP_INTRINSIC(VPID, ...) case Intrinsic::VPID:
#include "llvm/IR/VPIntrinsics.def"
    visitVectorPredicationIntrinsic(cast<VPIntrinsic>(I));
    return;
  case Intrinsic::fmuladd: {
    EVT VT = TLI.getValueType(DAG.getDataLayout(), I.getType());
    if (TM.Options.AllowFPOpFusion != FPOpFusion::Strict &&
        TLI.isFMAFasterThanFMulAndFAdd(DAG.getMachineFunction(), VT)) {
      setValue(&I, DAG.getNode(ISD::FMA, sdl,
                               getValue(I.getArgOperand(0)).getValueType(),
                               getValue(I.getArgOperand(0)),
                               getValue(I.getArgOperand(1)),
                               getValue(I.getArgOperand(2)), Flags));
    } else {
      // TODO: Intrinsic calls should have fast-math-flags.
      SDValue Mul = DAG.getNode(
          ISD::FMUL, sdl, getValue(I.getArgOperand(0)).getValueType(),
          getValue(I.getArgOperand(0)), getValue(I.getArgOperand(1)), Flags);
      SDValue Add = DAG.getNode(ISD::FADD, sdl,
                                getValue(I.getArgOperand(0)).getValueType(),
                                Mul, getValue(I.getArgOperand(2)), Flags);
      setValue(&I, Add);
    }
    return;
  }
  case Intrinsic::convert_to_fp16:
    setValue(&I, DAG.getNode(ISD::BITCAST, sdl, MVT::i16,
                             DAG.getNode(ISD::FP_ROUND, sdl, MVT::f16,
                                         getValue(I.getArgOperand(0)),
                                         DAG.getTargetConstant(0, sdl,
                                                               MVT::i32))));
    return;
  case Intrinsic::convert_from_fp16:
    setValue(&I, DAG.getNode(ISD::FP_EXTEND, sdl,
                             TLI.getValueType(DAG.getDataLayout(), I.getType()),
                             DAG.getNode(ISD::BITCAST, sdl, MVT::f16,
                                         getValue(I.getArgOperand(0)))));
    return;
  case Intrinsic::fptosi_sat: {
    EVT Type = TLI.getValueType(DAG.getDataLayout(), I.getType());
    SDValue SatW = DAG.getConstant(Type.getScalarSizeInBits(), sdl, MVT::i32);
    setValue(&I, DAG.getNode(ISD::FP_TO_SINT_SAT, sdl, Type,
                             getValue(I.getArgOperand(0)), SatW));
    return;
  }
  case Intrinsic::fptoui_sat: {
    EVT Type = TLI.getValueType(DAG.getDataLayout(), I.getType());
    SDValue SatW = DAG.getConstant(Type.getScalarSizeInBits(), sdl, MVT::i32);
    setValue(&I, DAG.getNode(ISD::FP_TO_UINT_SAT, sdl, Type,
                             getValue(I.getArgOperand(0)), SatW));
    return;
  }
  case Intrinsic::set_rounding:
    Res = DAG.getNode(ISD::SET_ROUNDING, sdl, MVT::Other,
                      {getRoot(), getValue(I.getArgOperand(0))});
    setValue(&I, Res);
    DAG.setRoot(Res.getValue(0));
    return;
  case Intrinsic::pcmarker: {
    SDValue Tmp = getValue(I.getArgOperand(0));
    DAG.setRoot(DAG.getNode(ISD::PCMARKER, sdl, MVT::Other, getRoot(), Tmp));
    return;
  }
  case Intrinsic::readcyclecounter: {
    SDValue Op = getRoot();
    Res = DAG.getNode(ISD::READCYCLECOUNTER, sdl,
                      DAG.getVTList(MVT::i64, MVT::Other), Op);
    setValue(&I, Res);
    DAG.setRoot(Res.getValue(1));
    return;
  }
  case Intrinsic::bitreverse:
    setValue(&I, DAG.getNode(ISD::BITREVERSE, sdl,
                             getValue(I.getArgOperand(0)).getValueType(),
                             getValue(I.getArgOperand(0))));
    return;
  case Intrinsic::bswap:
    setValue(&I, DAG.getNode(ISD::BSWAP, sdl,
                             getValue(I.getArgOperand(0)).getValueType(),
                             getValue(I.getArgOperand(0))));
    return;
  case Intrinsic::cttz: {
    SDValue Arg = getValue(I.getArgOperand(0));
    ConstantInt *CI = cast<ConstantInt>(I.getArgOperand(1));
    EVT Ty = Arg.getValueType();
    setValue(&I, DAG.getNode(CI->isZero() ? ISD::CTTZ : ISD::CTTZ_ZERO_UNDEF,
                             sdl, Ty, Arg));
    return;
  }
  case Intrinsic::ctlz: {
    SDValue Arg = getValue(I.getArgOperand(0));
    ConstantInt *CI = cast<ConstantInt>(I.getArgOperand(1));
    EVT Ty = Arg.getValueType();
    setValue(&I, DAG.getNode(CI->isZero() ? ISD::CTLZ : ISD::CTLZ_ZERO_UNDEF,
                             sdl, Ty, Arg));
    return;
  }
  case Intrinsic::ctpop: {
    SDValue Arg = getValue(I.getArgOperand(0));
    EVT Ty = Arg.getValueType();
    setValue(&I, DAG.getNode(ISD::CTPOP, sdl, Ty, Arg));
    return;
  }
  case Intrinsic::fshl:
  case Intrinsic::fshr: {
    bool IsFSHL = Intrinsic == Intrinsic::fshl;
    SDValue X = getValue(I.getArgOperand(0));
    SDValue Y = getValue(I.getArgOperand(1));
    SDValue Z = getValue(I.getArgOperand(2));
    EVT VT = X.getValueType();

    if (X == Y) {
      auto RotateOpcode = IsFSHL ? ISD::ROTL : ISD::ROTR;
      setValue(&I, DAG.getNode(RotateOpcode, sdl, VT, X, Z));
    } else {
      auto FunnelOpcode = IsFSHL ? ISD::FSHL : ISD::FSHR;
      setValue(&I, DAG.getNode(FunnelOpcode, sdl, VT, X, Y, Z));
    }
    return;
  }
  case Intrinsic::sadd_sat: {
    SDValue Op1 = getValue(I.getArgOperand(0));
    SDValue Op2 = getValue(I.getArgOperand(1));
    setValue(&I, DAG.getNode(ISD::SADDSAT, sdl, Op1.getValueType(), Op1, Op2));
    return;
  }
  case Intrinsic::uadd_sat: {
    SDValue Op1 = getValue(I.getArgOperand(0));
    SDValue Op2 = getValue(I.getArgOperand(1));
    setValue(&I, DAG.getNode(ISD::UADDSAT, sdl, Op1.getValueType(), Op1, Op2));
    return;
  }
  case Intrinsic::ssub_sat: {
    SDValue Op1 = getValue(I.getArgOperand(0));
    SDValue Op2 = getValue(I.getArgOperand(1));
    setValue(&I, DAG.getNode(ISD::SSUBSAT, sdl, Op1.getValueType(), Op1, Op2));
    return;
  }
  case Intrinsic::usub_sat: {
    SDValue Op1 = getValue(I.getArgOperand(0));
    SDValue Op2 = getValue(I.getArgOperand(1));
    setValue(&I, DAG.getNode(ISD::USUBSAT, sdl, Op1.getValueType(), Op1, Op2));
    return;
  }
  case Intrinsic::sshl_sat: {
    SDValue Op1 = getValue(I.getArgOperand(0));
    SDValue Op2 = getValue(I.getArgOperand(1));
    setValue(&I, DAG.getNode(ISD::SSHLSAT, sdl, Op1.getValueType(), Op1, Op2));
    return;
  }
  case Intrinsic::ushl_sat: {
    SDValue Op1 = getValue(I.getArgOperand(0));
    SDValue Op2 = getValue(I.getArgOperand(1));
    setValue(&I, DAG.getNode(ISD::USHLSAT, sdl, Op1.getValueType(), Op1, Op2));
    return;
  }
  case Intrinsic::smul_fix:
  case Intrinsic::umul_fix:
  case Intrinsic::smul_fix_sat:
  case Intrinsic::umul_fix_sat: {
    SDValue Op1 = getValue(I.getArgOperand(0));
    SDValue Op2 = getValue(I.getArgOperand(1));
    SDValue Op3 = getValue(I.getArgOperand(2));
    setValue(&I, DAG.getNode(FixedPointIntrinsicToOpcode(Intrinsic), sdl,
                             Op1.getValueType(), Op1, Op2, Op3));
    return;
  }
  case Intrinsic::sdiv_fix:
  case Intrinsic::udiv_fix:
  case Intrinsic::sdiv_fix_sat:
  case Intrinsic::udiv_fix_sat: {
    SDValue Op1 = getValue(I.getArgOperand(0));
    SDValue Op2 = getValue(I.getArgOperand(1));
    SDValue Op3 = getValue(I.getArgOperand(2));
    setValue(&I, expandDivFix(FixedPointIntrinsicToOpcode(Intrinsic), sdl,
                              Op1, Op2, Op3, DAG, TLI));
    return;
  }
  case Intrinsic::smax: {
    SDValue Op1 = getValue(I.getArgOperand(0));
    SDValue Op2 = getValue(I.getArgOperand(1));
    setValue(&I, DAG.getNode(ISD::SMAX, sdl, Op1.getValueType(), Op1, Op2));
    return;
  }
  case Intrinsic::smin: {
    SDValue Op1 = getValue(I.getArgOperand(0));
    SDValue Op2 = getValue(I.getArgOperand(1));
    setValue(&I, DAG.getNode(ISD::SMIN, sdl, Op1.getValueType(), Op1, Op2));
    return;
  }
  case Intrinsic::umax: {
    SDValue Op1 = getValue(I.getArgOperand(0));
    SDValue Op2 = getValue(I.getArgOperand(1));
    setValue(&I, DAG.getNode(ISD::UMAX, sdl, Op1.getValueType(), Op1, Op2));
    return;
  }
  case Intrinsic::umin: {
    SDValue Op1 = getValue(I.getArgOperand(0));
    SDValue Op2 = getValue(I.getArgOperand(1));
    setValue(&I, DAG.getNode(ISD::UMIN, sdl, Op1.getValueType(), Op1, Op2));
    return;
  }
  case Intrinsic::abs: {
    // TODO: Preserve "int min is poison" arg in SDAG?
    SDValue Op1 = getValue(I.getArgOperand(0));
    setValue(&I, DAG.getNode(ISD::ABS, sdl, Op1.getValueType(), Op1));
    return;
  }
  case Intrinsic::stacksave: {
    SDValue Op = getRoot();
    EVT VT = TLI.getValueType(DAG.getDataLayout(), I.getType());
    Res = DAG.getNode(ISD::STACKSAVE, sdl, DAG.getVTList(VT, MVT::Other), Op);
    setValue(&I, Res);
    DAG.setRoot(Res.getValue(1));
    return;
  }
  case Intrinsic::stackrestore:
    Res = getValue(I.getArgOperand(0));
    DAG.setRoot(DAG.getNode(ISD::STACKRESTORE, sdl, MVT::Other, getRoot(), Res));
    return;
  case Intrinsic::get_dynamic_area_offset: {
    SDValue Op = getRoot();
    EVT PtrTy = TLI.getFrameIndexTy(DAG.getDataLayout());
    EVT ResTy = TLI.getValueType(DAG.getDataLayout(), I.getType());
    // Result type for @llvm.get.dynamic.area.offset should match PtrTy for
    // target.
    if (PtrTy.getFixedSizeInBits() < ResTy.getFixedSizeInBits())
      report_fatal_error("Wrong result type for @llvm.get.dynamic.area.offset"
                         " intrinsic!");
    Res = DAG.getNode(ISD::GET_DYNAMIC_AREA_OFFSET, sdl, DAG.getVTList(ResTy),
                      Op);
    DAG.setRoot(Op);
    setValue(&I, Res);
    return;
  }
  case Intrinsic::stackguard: {
    MachineFunction &MF = DAG.getMachineFunction();
    const Module &M = *MF.getFunction().getParent();
    SDValue Chain = getRoot();
    if (TLI.useLoadStackGuardNode()) {
      Res = getLoadStackGuard(DAG, sdl, Chain);
    } else {
      EVT PtrTy = TLI.getValueType(DAG.getDataLayout(), I.getType());
      const Value *Global = TLI.getSDagStackGuard(M);
      Align Align = DL->getPrefTypeAlign(Global->getType());
      Res = DAG.getLoad(PtrTy, sdl, Chain, getValue(Global),
                        MachinePointerInfo(Global, 0), Align,
                        MachineMemOperand::MOVolatile);
    }
    if (TLI.useStackGuardXorFP())
      Res = TLI.emitStackGuardXorFP(DAG, Res, sdl);
    DAG.setRoot(Chain);
    setValue(&I, Res);
    return;
  }
  case Intrinsic::stackprotector: {
    // Emit code into the DAG to store the stack guard onto the stack.
    MachineFunction &MF = DAG.getMachineFunction();
    MachineFrameInfo &MFI = MF.getFrameInfo();
    SDValue Src, Chain = getRoot();

    if (TLI.useLoadStackGuardNode())
      Src = getLoadStackGuard(DAG, sdl, Chain);
    else
      Src = getValue(I.getArgOperand(0));   // The guard's value.

    AllocaInst *Slot = cast<AllocaInst>(I.getArgOperand(1));

    int FI = FuncInfo.StaticAllocaMap[Slot];
    MFI.setStackProtectorIndex(FI);
    EVT PtrTy = TLI.getFrameIndexTy(DAG.getDataLayout());

    SDValue FIN = DAG.getFrameIndex(FI, PtrTy);

    // Store the stack protector onto the stack.
    Res = DAG.getStore(
        Chain, sdl, Src, FIN,
        MachinePointerInfo::getFixedStack(DAG.getMachineFunction(), FI),
        MaybeAlign(), MachineMemOperand::MOVolatile);
    setValue(&I, Res);
    DAG.setRoot(Res);
    return;
  }
  case Intrinsic::objectsize:
    llvm_unreachable("llvm.objectsize.* should have been lowered already");

  case Intrinsic::is_constant:
    llvm_unreachable("llvm.is.constant.* should have been lowered already");

  case Intrinsic::annotation:
  case Intrinsic::ptr_annotation:
  case Intrinsic::launder_invariant_group:
  case Intrinsic::strip_invariant_group:
#if INTEL_CUSTOMIZATION
  case Intrinsic::intel_std_container_ptr:
  case Intrinsic::intel_std_container_ptr_iter:
  case Intrinsic::intel_fakeload:
#endif // INTEL_CUSTOMIZATION
    // Drop the intrinsic, but forward the value
    setValue(&I, getValue(I.getOperand(0)));
    return;

  case Intrinsic::assume:
  case Intrinsic::experimental_noalias_scope_decl:
  case Intrinsic::var_annotation:
  case Intrinsic::sideeffect:
    // Discard annotate attributes, noalias scope declarations, assumptions, and
    // artificial side-effects.
    return;

  case Intrinsic::codeview_annotation: {
    // Emit a label associated with this metadata.
    MachineFunction &MF = DAG.getMachineFunction();
    MCSymbol *Label =
        MF.getMMI().getContext().createTempSymbol("annotation", true);
    Metadata *MD = cast<MetadataAsValue>(I.getArgOperand(0))->getMetadata();
    MF.addCodeViewAnnotation(Label, cast<MDNode>(MD));
    Res = DAG.getLabelNode(ISD::ANNOTATION_LABEL, sdl, getRoot(), Label);
    DAG.setRoot(Res);
    return;
  }
#if INTEL_CUSTOMIZATION
  case Intrinsic::notify_zc:
  case Intrinsic::notify_nzc: {
    MachineFunction &MF = DAG.getMachineFunction();
    MachineModuleInfo &MMI = MF.getMMI();
    enum NotifyType { NotifyZC, NotifyNZC };

    // Emit a label associated with this notify data.
    // This label also associated with this intrinsic position (probe start).
    // Emit another label associated with probe end position.
    MCSymbol *LabelIP, *LabelProbeEnd;
    SDValue Idx;
    if (Intrinsic == Intrinsic::notify_zc) {
      LabelIP = MF.getMMI().getContext().createTempSymbol("notify_zc", true);
      LabelProbeEnd =
          MF.getMMI().getContext().createTempSymbol("notify_zc_probe", true);
      Idx = DAG.getTargetConstant(NotifyZC, sdl, MVT::i8);
    } else {
      LabelIP = MF.getMMI().getContext().createTempSymbol("notify_nzc", true);
      LabelProbeEnd =
          MF.getMMI().getContext().createTempSymbol("notify_nzc_probe", true);
      Idx = DAG.getTargetConstant(NotifyNZC, sdl, MVT::i8);
    }

    // Get the Annotation string.
    Value *AnnoOp = cast<User>(I.getArgOperand(0))->getOperand(0);
    Constant *AnnoCst = cast<GlobalVariable>(AnnoOp)->getInitializer();
    StringRef AnnStr = cast<ConstantDataSequential>(AnnoCst)->getAsCString();

    // MCSymbol *LabelIP;
    // MCSymbol *ProbeEnd; (ProbeStart = LabelIP)
    // StringRef Annotation;
    // unsigned ExprDwarfReg;
    // Let ExprDwarfReg be 0 first, we will handle it later.
    MMI.addNotifyAnnotation({LabelIP, LabelProbeEnd, AnnStr, 0});

    Value *Expr = I.getArgOperand(1);
    Res = DAG.getLabelNode(ISD::NOTIFY_LABEL, sdl, getRoot(),
                           Idx, getValue(Expr), LabelIP);
    DAG.setRoot(Res);
    return;
  }
#endif // INTEL_CUSTOMIZATION

  case Intrinsic::init_trampoline: {
    const Function *F = cast<Function>(I.getArgOperand(1)->stripPointerCasts());

    SDValue Ops[6];
    Ops[0] = getRoot();
    Ops[1] = getValue(I.getArgOperand(0));
    Ops[2] = getValue(I.getArgOperand(1));
    Ops[3] = getValue(I.getArgOperand(2));
    Ops[4] = DAG.getSrcValue(I.getArgOperand(0));
    Ops[5] = DAG.getSrcValue(F);

    Res = DAG.getNode(ISD::INIT_TRAMPOLINE, sdl, MVT::Other, Ops);

    DAG.setRoot(Res);
    return;
  }
  case Intrinsic::adjust_trampoline:
    setValue(&I, DAG.getNode(ISD::ADJUST_TRAMPOLINE, sdl,
                             TLI.getPointerTy(DAG.getDataLayout()),
                             getValue(I.getArgOperand(0))));
    return;
  case Intrinsic::gcroot: {
    assert(DAG.getMachineFunction().getFunction().hasGC() &&
           "only valid in functions with gc specified, enforced by Verifier");
    assert(GFI && "implied by previous");
    const Value *Alloca = I.getArgOperand(0)->stripPointerCasts();
    const Constant *TypeMap = cast<Constant>(I.getArgOperand(1));

    FrameIndexSDNode *FI = cast<FrameIndexSDNode>(getValue(Alloca).getNode());
    GFI->addStackRoot(FI->getIndex(), TypeMap);
    return;
  }
  case Intrinsic::gcread:
  case Intrinsic::gcwrite:
    llvm_unreachable("GC failed to lower gcread/gcwrite intrinsics!");
  case Intrinsic::flt_rounds:
    Res = DAG.getNode(ISD::FLT_ROUNDS_, sdl, {MVT::i32, MVT::Other}, getRoot());
    setValue(&I, Res);
    DAG.setRoot(Res.getValue(1));
    return;

  case Intrinsic::expect:
    // Just replace __builtin_expect(exp, c) with EXP.
    setValue(&I, getValue(I.getArgOperand(0)));
    return;

  case Intrinsic::ubsantrap:
  case Intrinsic::debugtrap:
  case Intrinsic::trap: {
    StringRef TrapFuncName =
        I.getAttributes()
            .getAttribute(AttributeList::FunctionIndex, "trap-func-name")
            .getValueAsString();
    if (TrapFuncName.empty()) {
      switch (Intrinsic) {
      case Intrinsic::trap:
        DAG.setRoot(DAG.getNode(ISD::TRAP, sdl, MVT::Other, getRoot()));
        break;
      case Intrinsic::debugtrap:
        DAG.setRoot(DAG.getNode(ISD::DEBUGTRAP, sdl, MVT::Other, getRoot()));
        break;
      case Intrinsic::ubsantrap:
        DAG.setRoot(DAG.getNode(
            ISD::UBSANTRAP, sdl, MVT::Other, getRoot(),
            DAG.getTargetConstant(
                cast<ConstantInt>(I.getArgOperand(0))->getZExtValue(), sdl,
                MVT::i32)));
        break;
      default: llvm_unreachable("unknown trap intrinsic");
      }
      return;
    }
    TargetLowering::ArgListTy Args;
    if (Intrinsic == Intrinsic::ubsantrap) {
      Args.push_back(TargetLoweringBase::ArgListEntry());
      Args[0].Val = I.getArgOperand(0);
      Args[0].Node = getValue(Args[0].Val);
      Args[0].Ty = Args[0].Val->getType();
    }

    TargetLowering::CallLoweringInfo CLI(DAG);
    CLI.setDebugLoc(sdl).setChain(getRoot()).setLibCallee(
        CallingConv::C, I.getType(),
        DAG.getExternalSymbol(TrapFuncName.data(),
                              TLI.getPointerTy(DAG.getDataLayout())),
        std::move(Args));

    std::pair<SDValue, SDValue> Result = TLI.LowerCallTo(CLI);
    DAG.setRoot(Result.second);
    return;
  }

  case Intrinsic::uadd_with_overflow:
  case Intrinsic::sadd_with_overflow:
  case Intrinsic::usub_with_overflow:
  case Intrinsic::ssub_with_overflow:
  case Intrinsic::umul_with_overflow:
  case Intrinsic::smul_with_overflow: {
    ISD::NodeType Op;
    switch (Intrinsic) {
    default: llvm_unreachable("Impossible intrinsic");  // Can't reach here.
    case Intrinsic::uadd_with_overflow: Op = ISD::UADDO; break;
    case Intrinsic::sadd_with_overflow: Op = ISD::SADDO; break;
    case Intrinsic::usub_with_overflow: Op = ISD::USUBO; break;
    case Intrinsic::ssub_with_overflow: Op = ISD::SSUBO; break;
    case Intrinsic::umul_with_overflow: Op = ISD::UMULO; break;
    case Intrinsic::smul_with_overflow: Op = ISD::SMULO; break;
    }
    SDValue Op1 = getValue(I.getArgOperand(0));
    SDValue Op2 = getValue(I.getArgOperand(1));

    EVT ResultVT = Op1.getValueType();
    EVT OverflowVT = MVT::i1;
    if (ResultVT.isVector())
      OverflowVT = EVT::getVectorVT(
          *Context, OverflowVT, ResultVT.getVectorElementCount());

    SDVTList VTs = DAG.getVTList(ResultVT, OverflowVT);
    setValue(&I, DAG.getNode(Op, sdl, VTs, Op1, Op2));
    return;
  }
  case Intrinsic::prefetch: {
    SDValue Ops[5];
    unsigned rw = cast<ConstantInt>(I.getArgOperand(1))->getZExtValue();
    auto Flags = rw == 0 ? MachineMemOperand::MOLoad :MachineMemOperand::MOStore;
    Ops[0] = DAG.getRoot();
    Ops[1] = getValue(I.getArgOperand(0));
    Ops[2] = getValue(I.getArgOperand(1));
    Ops[3] = getValue(I.getArgOperand(2));
    Ops[4] = getValue(I.getArgOperand(3));
    SDValue Result = DAG.getMemIntrinsicNode(
        ISD::PREFETCH, sdl, DAG.getVTList(MVT::Other), Ops,
        EVT::getIntegerVT(*Context, 8), MachinePointerInfo(I.getArgOperand(0)),
        /* align */ None, Flags);

    // Chain the prefetch in parallell with any pending loads, to stay out of
    // the way of later optimizations.
    PendingLoads.push_back(Result);
    Result = getRoot();
    DAG.setRoot(Result);
    return;
  }
  case Intrinsic::lifetime_start:
  case Intrinsic::lifetime_end: {
    bool IsStart = (Intrinsic == Intrinsic::lifetime_start);
    // Stack coloring is not enabled in O0, discard region information.
    if (TM.getOptLevel() == CodeGenOpt::None)
      return;

    const int64_t ObjectSize =
        cast<ConstantInt>(I.getArgOperand(0))->getSExtValue();
    Value *const ObjectPtr = I.getArgOperand(1);
    SmallVector<const Value *, 4> Allocas;
    getUnderlyingObjects(ObjectPtr, Allocas);

    for (const Value *Alloca : Allocas) {
      const AllocaInst *LifetimeObject = dyn_cast_or_null<AllocaInst>(Alloca);

      // Could not find an Alloca.
      if (!LifetimeObject)
        continue;

      // First check that the Alloca is static, otherwise it won't have a
      // valid frame index.
      auto SI = FuncInfo.StaticAllocaMap.find(LifetimeObject);
      if (SI == FuncInfo.StaticAllocaMap.end())
        return;

      const int FrameIndex = SI->second;
      int64_t Offset;
      if (GetPointerBaseWithConstantOffset(
              ObjectPtr, Offset, DAG.getDataLayout()) != LifetimeObject)
        Offset = -1; // Cannot determine offset from alloca to lifetime object.
      Res = DAG.getLifetimeNode(IsStart, sdl, getRoot(), FrameIndex, ObjectSize,
                                Offset);
      DAG.setRoot(Res);
    }
    return;
  }
  case Intrinsic::pseudoprobe: {
    auto Guid = cast<ConstantInt>(I.getArgOperand(0))->getZExtValue();
    auto Index = cast<ConstantInt>(I.getArgOperand(1))->getZExtValue();
    auto Attr = cast<ConstantInt>(I.getArgOperand(2))->getZExtValue();
    Res = DAG.getPseudoProbeNode(sdl, getRoot(), Guid, Index, Attr);
    DAG.setRoot(Res);
    return;
  }
  case Intrinsic::invariant_start:
    // Discard region information.
    setValue(&I, DAG.getUNDEF(TLI.getPointerTy(DAG.getDataLayout())));
    return;
  case Intrinsic::invariant_end:
    // Discard region information.
    return;
  case Intrinsic::clear_cache:
    /// FunctionName may be null.
    if (const char *FunctionName = TLI.getClearCacheBuiltinName())
      lowerCallToExternalSymbol(I, FunctionName);
    return;
  case Intrinsic::donothing:
    // ignore
    return;
  case Intrinsic::experimental_stackmap:
    visitStackmap(I);
    return;
  case Intrinsic::experimental_patchpoint_void:
  case Intrinsic::experimental_patchpoint_i64:
    visitPatchpoint(I);
    return;
  case Intrinsic::experimental_gc_statepoint:
    LowerStatepoint(cast<GCStatepointInst>(I));
    return;
  case Intrinsic::experimental_gc_result:
    visitGCResult(cast<GCResultInst>(I));
    return;
  case Intrinsic::experimental_gc_relocate:
    visitGCRelocate(cast<GCRelocateInst>(I));
    return;
  case Intrinsic::instrprof_increment:
    llvm_unreachable("instrprof failed to lower an increment");
  case Intrinsic::instrprof_value_profile:
    llvm_unreachable("instrprof failed to lower a value profiling call");
  case Intrinsic::localescape: {
    MachineFunction &MF = DAG.getMachineFunction();
    const TargetInstrInfo *TII = DAG.getSubtarget().getInstrInfo();

    // Directly emit some LOCAL_ESCAPE machine instrs. Label assignment emission
    // is the same on all targets.
    for (unsigned Idx = 0, E = I.getNumArgOperands(); Idx < E; ++Idx) {
      Value *Arg = I.getArgOperand(Idx)->stripPointerCasts();
      if (isa<ConstantPointerNull>(Arg))
        continue; // Skip null pointers. They represent a hole in index space.
      AllocaInst *Slot = cast<AllocaInst>(Arg);
      assert(FuncInfo.StaticAllocaMap.count(Slot) &&
             "can only escape static allocas");
      int FI = FuncInfo.StaticAllocaMap[Slot];
      MCSymbol *FrameAllocSym =
          MF.getMMI().getContext().getOrCreateFrameAllocSymbol(
              GlobalValue::dropLLVMManglingEscape(MF.getName()), Idx);
      BuildMI(*FuncInfo.MBB, FuncInfo.InsertPt, dl,
              TII->get(TargetOpcode::LOCAL_ESCAPE))
          .addSym(FrameAllocSym)
          .addFrameIndex(FI);
    }

    return;
  }

  case Intrinsic::localrecover: {
    // i8* @llvm.localrecover(i8* %fn, i8* %fp, i32 %idx)
    MachineFunction &MF = DAG.getMachineFunction();

    // Get the symbol that defines the frame offset.
    auto *Fn = cast<Function>(I.getArgOperand(0)->stripPointerCasts());
    auto *Idx = cast<ConstantInt>(I.getArgOperand(2));
    unsigned IdxVal =
        unsigned(Idx->getLimitedValue(std::numeric_limits<int>::max()));
    MCSymbol *FrameAllocSym =
        MF.getMMI().getContext().getOrCreateFrameAllocSymbol(
            GlobalValue::dropLLVMManglingEscape(Fn->getName()), IdxVal);

    Value *FP = I.getArgOperand(1);
    SDValue FPVal = getValue(FP);
    EVT PtrVT = FPVal.getValueType();

    // Create a MCSymbol for the label to avoid any target lowering
    // that would make this PC relative.
    SDValue OffsetSym = DAG.getMCSymbol(FrameAllocSym, PtrVT);
    SDValue OffsetVal =
        DAG.getNode(ISD::LOCAL_RECOVER, sdl, PtrVT, OffsetSym);

    // Add the offset to the FP.
    SDValue Add = DAG.getMemBasePlusOffset(FPVal, OffsetVal, sdl);
    setValue(&I, Add);

    return;
  }

  case Intrinsic::eh_exceptionpointer:
  case Intrinsic::eh_exceptioncode: {
    // Get the exception pointer vreg, copy from it, and resize it to fit.
    const auto *CPI = cast<CatchPadInst>(I.getArgOperand(0));
    MVT PtrVT = TLI.getPointerTy(DAG.getDataLayout());
    const TargetRegisterClass *PtrRC = TLI.getRegClassFor(PtrVT);
    unsigned VReg = FuncInfo.getCatchPadExceptionPointerVReg(CPI, PtrRC);
    SDValue N =
        DAG.getCopyFromReg(DAG.getEntryNode(), getCurSDLoc(), VReg, PtrVT);
    if (Intrinsic == Intrinsic::eh_exceptioncode)
      N = DAG.getZExtOrTrunc(N, getCurSDLoc(), MVT::i32);
    setValue(&I, N);
    return;
  }
  case Intrinsic::xray_customevent: {
    // Here we want to make sure that the intrinsic behaves as if it has a
    // specific calling convention, and only for x86_64.
    // FIXME: Support other platforms later.
    const auto &Triple = DAG.getTarget().getTargetTriple();
    if (Triple.getArch() != Triple::x86_64)
      return;

    SDLoc DL = getCurSDLoc();
    SmallVector<SDValue, 8> Ops;

    // We want to say that we always want the arguments in registers.
    SDValue LogEntryVal = getValue(I.getArgOperand(0));
    SDValue StrSizeVal = getValue(I.getArgOperand(1));
    SDVTList NodeTys = DAG.getVTList(MVT::Other, MVT::Glue);
    SDValue Chain = getRoot();
    Ops.push_back(LogEntryVal);
    Ops.push_back(StrSizeVal);
    Ops.push_back(Chain);

    // We need to enforce the calling convention for the callsite, so that
    // argument ordering is enforced correctly, and that register allocation can
    // see that some registers may be assumed clobbered and have to preserve
    // them across calls to the intrinsic.
    MachineSDNode *MN = DAG.getMachineNode(TargetOpcode::PATCHABLE_EVENT_CALL,
                                           DL, NodeTys, Ops);
    SDValue patchableNode = SDValue(MN, 0);
    DAG.setRoot(patchableNode);
    setValue(&I, patchableNode);
    return;
  }
  case Intrinsic::xray_typedevent: {
    // Here we want to make sure that the intrinsic behaves as if it has a
    // specific calling convention, and only for x86_64.
    // FIXME: Support other platforms later.
    const auto &Triple = DAG.getTarget().getTargetTriple();
    if (Triple.getArch() != Triple::x86_64)
      return;

    SDLoc DL = getCurSDLoc();
    SmallVector<SDValue, 8> Ops;

    // We want to say that we always want the arguments in registers.
    // It's unclear to me how manipulating the selection DAG here forces callers
    // to provide arguments in registers instead of on the stack.
    SDValue LogTypeId = getValue(I.getArgOperand(0));
    SDValue LogEntryVal = getValue(I.getArgOperand(1));
    SDValue StrSizeVal = getValue(I.getArgOperand(2));
    SDVTList NodeTys = DAG.getVTList(MVT::Other, MVT::Glue);
    SDValue Chain = getRoot();
    Ops.push_back(LogTypeId);
    Ops.push_back(LogEntryVal);
    Ops.push_back(StrSizeVal);
    Ops.push_back(Chain);

    // We need to enforce the calling convention for the callsite, so that
    // argument ordering is enforced correctly, and that register allocation can
    // see that some registers may be assumed clobbered and have to preserve
    // them across calls to the intrinsic.
    MachineSDNode *MN = DAG.getMachineNode(
        TargetOpcode::PATCHABLE_TYPED_EVENT_CALL, DL, NodeTys, Ops);
    SDValue patchableNode = SDValue(MN, 0);
    DAG.setRoot(patchableNode);
    setValue(&I, patchableNode);
    return;
  }
  case Intrinsic::experimental_deoptimize:
    LowerDeoptimizeCall(&I);
    return;

  case Intrinsic::vector_reduce_fadd:
  case Intrinsic::vector_reduce_fmul:
  case Intrinsic::vector_reduce_add:
  case Intrinsic::vector_reduce_mul:
  case Intrinsic::vector_reduce_and:
  case Intrinsic::vector_reduce_or:
  case Intrinsic::vector_reduce_xor:
  case Intrinsic::vector_reduce_smax:
  case Intrinsic::vector_reduce_smin:
  case Intrinsic::vector_reduce_umax:
  case Intrinsic::vector_reduce_umin:
  case Intrinsic::vector_reduce_fmax:
  case Intrinsic::vector_reduce_fmin:
    visitVectorReduce(I, Intrinsic);
    return;

  case Intrinsic::icall_branch_funnel: {
    SmallVector<SDValue, 16> Ops;
    Ops.push_back(getValue(I.getArgOperand(0)));

    int64_t Offset;
    auto *Base = dyn_cast<GlobalObject>(GetPointerBaseWithConstantOffset(
        I.getArgOperand(1), Offset, DAG.getDataLayout()));
    if (!Base)
      report_fatal_error(
          "llvm.icall.branch.funnel operand must be a GlobalValue");
    Ops.push_back(DAG.getTargetGlobalAddress(Base, getCurSDLoc(), MVT::i64, 0));

    struct BranchFunnelTarget {
      int64_t Offset;
      SDValue Target;
    };
    SmallVector<BranchFunnelTarget, 8> Targets;

    for (unsigned Op = 1, N = I.getNumArgOperands(); Op != N; Op += 2) {
      auto *ElemBase = dyn_cast<GlobalObject>(GetPointerBaseWithConstantOffset(
          I.getArgOperand(Op), Offset, DAG.getDataLayout()));
      if (ElemBase != Base)
        report_fatal_error("all llvm.icall.branch.funnel operands must refer "
                           "to the same GlobalValue");

      SDValue Val = getValue(I.getArgOperand(Op + 1));
      auto *GA = dyn_cast<GlobalAddressSDNode>(Val);
      if (!GA)
        report_fatal_error(
            "llvm.icall.branch.funnel operand must be a GlobalValue");
      Targets.push_back({Offset, DAG.getTargetGlobalAddress(
                                     GA->getGlobal(), getCurSDLoc(),
                                     Val.getValueType(), GA->getOffset())});
    }
    llvm::sort(Targets,
               [](const BranchFunnelTarget &T1, const BranchFunnelTarget &T2) {
                 return T1.Offset < T2.Offset;
               });

    for (auto &T : Targets) {
      Ops.push_back(DAG.getTargetConstant(T.Offset, getCurSDLoc(), MVT::i32));
      Ops.push_back(T.Target);
    }

    Ops.push_back(DAG.getRoot()); // Chain
    SDValue N(DAG.getMachineNode(TargetOpcode::ICALL_BRANCH_FUNNEL,
                                 getCurSDLoc(), MVT::Other, Ops),
              0);
    DAG.setRoot(N);
    setValue(&I, N);
    HasTailCall = true;
    return;
  }

  case Intrinsic::wasm_landingpad_index:
    // Information this intrinsic contained has been transferred to
    // MachineFunction in SelectionDAGISel::PrepareEHLandingPad. We can safely
    // delete it now.
    return;

  case Intrinsic::aarch64_settag:
  case Intrinsic::aarch64_settag_zero: {
    const SelectionDAGTargetInfo &TSI = DAG.getSelectionDAGInfo();
    bool ZeroMemory = Intrinsic == Intrinsic::aarch64_settag_zero;
    SDValue Val = TSI.EmitTargetCodeForSetTag(
        DAG, getCurSDLoc(), getRoot(), getValue(I.getArgOperand(0)),
        getValue(I.getArgOperand(1)), MachinePointerInfo(I.getArgOperand(0)),
        ZeroMemory);
    DAG.setRoot(Val);
    setValue(&I, Val);
    return;
  }
  case Intrinsic::ptrmask: {
    SDValue Ptr = getValue(I.getOperand(0));
    SDValue Const = getValue(I.getOperand(1));

    EVT PtrVT = Ptr.getValueType();
    setValue(&I, DAG.getNode(ISD::AND, getCurSDLoc(), PtrVT, Ptr,
                             DAG.getZExtOrTrunc(Const, getCurSDLoc(), PtrVT)));
    return;
  }
  case Intrinsic::get_active_lane_mask: {
    auto DL = getCurSDLoc();
    SDValue Index = getValue(I.getOperand(0));
    SDValue TripCount = getValue(I.getOperand(1));
    Type *ElementTy = I.getOperand(0)->getType();
    EVT VT = TLI.getValueType(DAG.getDataLayout(), I.getType());
    unsigned VecWidth = VT.getVectorNumElements();

    SmallVector<SDValue, 16> OpsTripCount;
    SmallVector<SDValue, 16> OpsIndex;
    SmallVector<SDValue, 16> OpsStepConstants;
    for (unsigned i = 0; i < VecWidth; i++) {
      OpsTripCount.push_back(TripCount);
      OpsIndex.push_back(Index);
      OpsStepConstants.push_back(
          DAG.getConstant(i, DL, EVT::getEVT(ElementTy)));
    }

    EVT CCVT = EVT::getVectorVT(I.getContext(), MVT::i1, VecWidth);

    auto VecTy = EVT::getEVT(FixedVectorType::get(ElementTy, VecWidth));
    SDValue VectorIndex = DAG.getBuildVector(VecTy, DL, OpsIndex);
    SDValue VectorStep = DAG.getBuildVector(VecTy, DL, OpsStepConstants);
    SDValue VectorInduction = DAG.getNode(
       ISD::UADDO, DL, DAG.getVTList(VecTy, CCVT), VectorIndex, VectorStep);
    SDValue VectorTripCount = DAG.getBuildVector(VecTy, DL, OpsTripCount);
    SDValue SetCC = DAG.getSetCC(DL, CCVT, VectorInduction.getValue(0),
                                 VectorTripCount, ISD::CondCode::SETULT);
    setValue(&I, DAG.getNode(ISD::AND, DL, CCVT,
                             DAG.getNOT(DL, VectorInduction.getValue(1), CCVT),
                             SetCC));
    return;
  }
  case Intrinsic::experimental_vector_insert: {
    auto DL = getCurSDLoc();

    SDValue Vec = getValue(I.getOperand(0));
    SDValue SubVec = getValue(I.getOperand(1));
    SDValue Index = getValue(I.getOperand(2));

    // The intrinsic's index type is i64, but the SDNode requires an index type
    // suitable for the target. Convert the index as required.
    MVT VectorIdxTy = TLI.getVectorIdxTy(DAG.getDataLayout());
    if (Index.getValueType() != VectorIdxTy)
      Index = DAG.getVectorIdxConstant(
          cast<ConstantSDNode>(Index)->getZExtValue(), DL);

    EVT ResultVT = TLI.getValueType(DAG.getDataLayout(), I.getType());
    setValue(&I, DAG.getNode(ISD::INSERT_SUBVECTOR, DL, ResultVT, Vec, SubVec,
                             Index));
    return;
  }
  case Intrinsic::experimental_vector_extract: {
    auto DL = getCurSDLoc();

    SDValue Vec = getValue(I.getOperand(0));
    SDValue Index = getValue(I.getOperand(1));
    EVT ResultVT = TLI.getValueType(DAG.getDataLayout(), I.getType());

    // The intrinsic's index type is i64, but the SDNode requires an index type
    // suitable for the target. Convert the index as required.
    MVT VectorIdxTy = TLI.getVectorIdxTy(DAG.getDataLayout());
    if (Index.getValueType() != VectorIdxTy)
      Index = DAG.getVectorIdxConstant(
          cast<ConstantSDNode>(Index)->getZExtValue(), DL);

    setValue(&I, DAG.getNode(ISD::EXTRACT_SUBVECTOR, DL, ResultVT, Vec, Index));
    return;
  }
  case Intrinsic::experimental_vector_reverse:
    visitVectorReverse(I);
    return;
  case Intrinsic::experimental_vector_splice:
    visitVectorSplice(I);
    return;
  }
}

void SelectionDAGBuilder::visitConstrainedFPIntrinsic(
    const ConstrainedFPIntrinsic &FPI) {
  SDLoc sdl = getCurSDLoc();

  const TargetLowering &TLI = DAG.getTargetLoweringInfo();
  SmallVector<EVT, 4> ValueVTs;
  ComputeValueVTs(TLI, DAG.getDataLayout(), FPI.getType(), ValueVTs);
  ValueVTs.push_back(MVT::Other); // Out chain

  // We do not need to serialize constrained FP intrinsics against
  // each other or against (nonvolatile) loads, so they can be
  // chained like loads.
  SDValue Chain = DAG.getRoot();
  SmallVector<SDValue, 4> Opers;
  Opers.push_back(Chain);
  if (FPI.isUnaryOp()) {
    Opers.push_back(getValue(FPI.getArgOperand(0)));
  } else if (FPI.isTernaryOp()) {
    Opers.push_back(getValue(FPI.getArgOperand(0)));
    Opers.push_back(getValue(FPI.getArgOperand(1)));
    Opers.push_back(getValue(FPI.getArgOperand(2)));
  } else {
    Opers.push_back(getValue(FPI.getArgOperand(0)));
    Opers.push_back(getValue(FPI.getArgOperand(1)));
  }

  auto pushOutChain = [this](SDValue Result, fp::ExceptionBehavior EB) {
    assert(Result.getNode()->getNumValues() == 2);

    // Push node to the appropriate list so that future instructions can be
    // chained up correctly.
    SDValue OutChain = Result.getValue(1);
    switch (EB) {
    case fp::ExceptionBehavior::ebIgnore:
      // The only reason why ebIgnore nodes still need to be chained is that
      // they might depend on the current rounding mode, and therefore must
      // not be moved across instruction that may change that mode.
      LLVM_FALLTHROUGH;
    case fp::ExceptionBehavior::ebMayTrap:
      // These must not be moved across calls or instructions that may change
      // floating-point exception masks.
      PendingConstrainedFP.push_back(OutChain);
      break;
    case fp::ExceptionBehavior::ebStrict:
      // These must not be moved across calls or instructions that may change
      // floating-point exception masks or read floating-point exception flags.
      // In addition, they cannot be optimized out even if unused.
      PendingConstrainedFPStrict.push_back(OutChain);
      break;
    }
  };

  SDVTList VTs = DAG.getVTList(ValueVTs);
  fp::ExceptionBehavior EB = FPI.getExceptionBehavior().getValue();

  SDNodeFlags Flags;
  if (EB == fp::ExceptionBehavior::ebIgnore)
    Flags.setNoFPExcept(true);

  if (auto *FPOp = dyn_cast<FPMathOperator>(&FPI))
    Flags.copyFMF(*FPOp);

  unsigned Opcode;
  switch (FPI.getIntrinsicID()) {
  default: llvm_unreachable("Impossible intrinsic");  // Can't reach here.
#define DAG_INSTRUCTION(NAME, NARG, ROUND_MODE, INTRINSIC, DAGN)               \
  case Intrinsic::INTRINSIC:                                                   \
    Opcode = ISD::STRICT_##DAGN;                                               \
    break;
#include "llvm/IR/ConstrainedOps.def"
  case Intrinsic::experimental_constrained_fmuladd: {
    Opcode = ISD::STRICT_FMA;
    // Break fmuladd into fmul and fadd.
    if (TM.Options.AllowFPOpFusion == FPOpFusion::Strict ||
        !TLI.isFMAFasterThanFMulAndFAdd(DAG.getMachineFunction(),
                                        ValueVTs[0])) {
      Opers.pop_back();
      SDValue Mul = DAG.getNode(ISD::STRICT_FMUL, sdl, VTs, Opers, Flags);
      pushOutChain(Mul, EB);
      Opcode = ISD::STRICT_FADD;
      Opers.clear();
      Opers.push_back(Mul.getValue(1));
      Opers.push_back(Mul.getValue(0));
      Opers.push_back(getValue(FPI.getArgOperand(2)));
    }
    break;
  }
  }

  // A few strict DAG nodes carry additional operands that are not
  // set up by the default code above.
  switch (Opcode) {
  default: break;
  case ISD::STRICT_FP_ROUND:
    Opers.push_back(
        DAG.getTargetConstant(0, sdl, TLI.getPointerTy(DAG.getDataLayout())));
    break;
  case ISD::STRICT_FSETCC:
  case ISD::STRICT_FSETCCS: {
    auto *FPCmp = dyn_cast<ConstrainedFPCmpIntrinsic>(&FPI);
    ISD::CondCode Condition = getFCmpCondCode(FPCmp->getPredicate());
    if (TM.Options.NoNaNsFPMath)
      Condition = getFCmpCodeWithoutNaN(Condition);
    Opers.push_back(DAG.getCondCode(Condition));
    break;
  }
  }

  SDValue Result = DAG.getNode(Opcode, sdl, VTs, Opers, Flags);
  pushOutChain(Result, EB);

  SDValue FPResult = Result.getValue(0);
  setValue(&FPI, FPResult);
}

static unsigned getISDForVPIntrinsic(const VPIntrinsic &VPIntrin) {
  Optional<unsigned> ResOPC;
  switch (VPIntrin.getIntrinsicID()) {
#define BEGIN_REGISTER_VP_INTRINSIC(INTRIN, ...) case Intrinsic::INTRIN:
#define BEGIN_REGISTER_VP_SDNODE(VPSDID, ...) ResOPC = ISD::VPSDID;
#define END_REGISTER_VP_INTRINSIC(...) break;
#include "llvm/IR/VPIntrinsics.def"
  }

  if (!ResOPC.hasValue())
    llvm_unreachable(
        "Inconsistency: no SDNode available for this VPIntrinsic!");

  return ResOPC.getValue();
}

void SelectionDAGBuilder::visitVectorPredicationIntrinsic(
    const VPIntrinsic &VPIntrin) {
  unsigned Opcode = getISDForVPIntrinsic(VPIntrin);

  SmallVector<EVT, 4> ValueVTs;
  const TargetLowering &TLI = DAG.getTargetLoweringInfo();
  ComputeValueVTs(TLI, DAG.getDataLayout(), VPIntrin.getType(), ValueVTs);
  SDVTList VTs = DAG.getVTList(ValueVTs);

  // Request operands.
  SmallVector<SDValue, 7> OpValues;
  for (int i = 0; i < (int)VPIntrin.getNumArgOperands(); ++i)
    OpValues.push_back(getValue(VPIntrin.getArgOperand(i)));

  SDLoc DL = getCurSDLoc();
  SDValue Result = DAG.getNode(Opcode, DL, VTs, OpValues);
  setValue(&VPIntrin, Result);
}

std::pair<SDValue, SDValue>
SelectionDAGBuilder::lowerInvokable(TargetLowering::CallLoweringInfo &CLI,
                                    const BasicBlock *EHPadBB) {
  MachineFunction &MF = DAG.getMachineFunction();
  MachineModuleInfo &MMI = MF.getMMI();
  MCSymbol *BeginLabel = nullptr;

  if (EHPadBB) {
    // Insert a label before the invoke call to mark the try range.  This can be
    // used to detect deletion of the invoke via the MachineModuleInfo.
    BeginLabel = MMI.getContext().createTempSymbol();

    // For SjLj, keep track of which landing pads go with which invokes
    // so as to maintain the ordering of pads in the LSDA.
    unsigned CallSiteIndex = MMI.getCurrentCallSite();
    if (CallSiteIndex) {
      MF.setCallSiteBeginLabel(BeginLabel, CallSiteIndex);
      LPadToCallSiteMap[FuncInfo.MBBMap[EHPadBB]].push_back(CallSiteIndex);

      // Now that the call site is handled, stop tracking it.
      MMI.setCurrentCallSite(0);
    }

    // Both PendingLoads and PendingExports must be flushed here;
    // this call might not return.
    (void)getRoot();
    DAG.setRoot(DAG.getEHLabel(getCurSDLoc(), getControlRoot(), BeginLabel));

    CLI.setChain(getRoot());
  }
  const TargetLowering &TLI = DAG.getTargetLoweringInfo();
  std::pair<SDValue, SDValue> Result = TLI.LowerCallTo(CLI);

  assert((CLI.IsTailCall || Result.second.getNode()) &&
         "Non-null chain expected with non-tail call!");
  assert((Result.second.getNode() || !Result.first.getNode()) &&
         "Null value expected with tail call!");

  if (!Result.second.getNode()) {
    // As a special case, a null chain means that a tail call has been emitted
    // and the DAG root is already updated.
    HasTailCall = true;

    // Since there's no actual continuation from this block, nothing can be
    // relying on us setting vregs for them.
    PendingExports.clear();
  } else {
    DAG.setRoot(Result.second);
  }

  if (EHPadBB) {
    // Insert a label at the end of the invoke call to mark the try range.  This
    // can be used to detect deletion of the invoke via the MachineModuleInfo.
    MCSymbol *EndLabel = MMI.getContext().createTempSymbol();
    DAG.setRoot(DAG.getEHLabel(getCurSDLoc(), getRoot(), EndLabel));

    // Inform MachineModuleInfo of range.
    auto Pers = classifyEHPersonality(FuncInfo.Fn->getPersonalityFn());
    // There is a platform (e.g. wasm) that uses funclet style IR but does not
    // actually use outlined funclets and their LSDA info style.
    if (MF.hasEHFunclets() && isFuncletEHPersonality(Pers)) {
      assert(CLI.CB);
      WinEHFuncInfo *EHInfo = DAG.getMachineFunction().getWinEHFuncInfo();
      EHInfo->addIPToStateRange(cast<InvokeInst>(CLI.CB), BeginLabel, EndLabel);
    } else if (!isScopedEHPersonality(Pers)) {
      MF.addInvoke(FuncInfo.MBBMap[EHPadBB], BeginLabel, EndLabel);
    }
  }

  return Result;
}

void SelectionDAGBuilder::LowerCallTo(const CallBase &CB, SDValue Callee,
                                      bool isTailCall,
                                      const BasicBlock *EHPadBB) {
  auto &DL = DAG.getDataLayout();
  FunctionType *FTy = CB.getFunctionType();
  Type *RetTy = CB.getType();

  TargetLowering::ArgListTy Args;
  Args.reserve(CB.arg_size());

  const Value *SwiftErrorVal = nullptr;
  const TargetLowering &TLI = DAG.getTargetLoweringInfo();

  if (isTailCall) {
    // Avoid emitting tail calls in functions with the disable-tail-calls
    // attribute.
    auto *Caller = CB.getParent()->getParent();
    if (Caller->getFnAttribute("disable-tail-calls").getValueAsString() ==
        "true")
      isTailCall = false;

    // We can't tail call inside a function with a swifterror argument. Lowering
    // does not support this yet. It would have to move into the swifterror
    // register before the call.
    if (TLI.supportSwiftError() &&
        Caller->getAttributes().hasAttrSomewhere(Attribute::SwiftError))
      isTailCall = false;
  }

  for (auto I = CB.arg_begin(), E = CB.arg_end(); I != E; ++I) {
    TargetLowering::ArgListEntry Entry;
    const Value *V = *I;

    // Skip empty types
    if (V->getType()->isEmptyTy())
      continue;

    SDValue ArgNode = getValue(V);
    Entry.Node = ArgNode; Entry.Ty = V->getType();

    Entry.setAttributes(&CB, I - CB.arg_begin());

    // Use swifterror virtual register as input to the call.
    if (Entry.IsSwiftError && TLI.supportSwiftError()) {
      SwiftErrorVal = V;
      // We find the virtual register for the actual swifterror argument.
      // Instead of using the Value, we use the virtual register instead.
      Entry.Node =
          DAG.getRegister(SwiftError.getOrCreateVRegUseAt(&CB, FuncInfo.MBB, V),
                          EVT(TLI.getPointerTy(DL)));
    }

    Args.push_back(Entry);

    // If we have an explicit sret argument that is an Instruction, (i.e., it
    // might point to function-local memory), we can't meaningfully tail-call.
    if (Entry.IsSRet && isa<Instruction>(V))
      isTailCall = false;
  }

  // If call site has a cfguardtarget operand bundle, create and add an
  // additional ArgListEntry.
  if (auto Bundle = CB.getOperandBundle(LLVMContext::OB_cfguardtarget)) {
    TargetLowering::ArgListEntry Entry;
    Value *V = Bundle->Inputs[0];
    SDValue ArgNode = getValue(V);
    Entry.Node = ArgNode;
    Entry.Ty = V->getType();
    Entry.IsCFGuardTarget = true;
    Args.push_back(Entry);
  }

  // Check if target-independent constraints permit a tail call here.
  // Target-dependent constraints are checked within TLI->LowerCallTo.
  if (isTailCall && !isInTailCallPosition(CB, DAG.getTarget()))
    isTailCall = false;

  // Disable tail calls if there is an swifterror argument. Targets have not
  // been updated to support tail calls.
  if (TLI.supportSwiftError() && SwiftErrorVal)
    isTailCall = false;

  TargetLowering::CallLoweringInfo CLI(DAG);
  CLI.setDebugLoc(getCurSDLoc())
      .setChain(getRoot())
      .setCallee(RetTy, FTy, Callee, std::move(Args), CB)
      .setTailCall(isTailCall)
      .setConvergent(CB.isConvergent())
      .setIsPreallocated(
          CB.countOperandBundlesOfType(LLVMContext::OB_preallocated) != 0);
  std::pair<SDValue, SDValue> Result = lowerInvokable(CLI, EHPadBB);

  if (Result.first.getNode()) {
    Result.first = lowerRangeToAssertZExt(DAG, CB, Result.first);
    setValue(&CB, Result.first);
  }

  // The last element of CLI.InVals has the SDValue for swifterror return.
  // Here we copy it to a virtual register and update SwiftErrorMap for
  // book-keeping.
  if (SwiftErrorVal && TLI.supportSwiftError()) {
    // Get the last element of InVals.
    SDValue Src = CLI.InVals.back();
    Register VReg =
        SwiftError.getOrCreateVRegDefAt(&CB, FuncInfo.MBB, SwiftErrorVal);
    SDValue CopyNode = CLI.DAG.getCopyToReg(Result.second, CLI.DL, VReg, Src);
    DAG.setRoot(CopyNode);
  }
}

static SDValue getMemCmpLoad(const Value *PtrVal, MVT LoadVT,
                             SelectionDAGBuilder &Builder) {
  // Check to see if this load can be trivially constant folded, e.g. if the
  // input is from a string literal.
  if (const Constant *LoadInput = dyn_cast<Constant>(PtrVal)) {
    // Cast pointer to the type we really want to load.
    Type *LoadTy =
        Type::getIntNTy(PtrVal->getContext(), LoadVT.getScalarSizeInBits());
    if (LoadVT.isVector())
      LoadTy = FixedVectorType::get(LoadTy, LoadVT.getVectorNumElements());

    LoadInput = ConstantExpr::getBitCast(const_cast<Constant *>(LoadInput),
                                         PointerType::getUnqual(LoadTy));

    if (const Constant *LoadCst = ConstantFoldLoadFromConstPtr(
            const_cast<Constant *>(LoadInput), LoadTy, *Builder.DL))
      return Builder.getValue(LoadCst);
  }

  // Otherwise, we have to emit the load.  If the pointer is to unfoldable but
  // still constant memory, the input chain can be the entry node.
  SDValue Root;
  bool ConstantMemory = false;

  // Do not serialize (non-volatile) loads of constant memory with anything.
  if (Builder.AA && Builder.AA->pointsToConstantMemory(PtrVal)) {
    Root = Builder.DAG.getEntryNode();
    ConstantMemory = true;
  } else {
    // Do not serialize non-volatile loads against each other.
    Root = Builder.DAG.getRoot();
  }

  SDValue Ptr = Builder.getValue(PtrVal);
  SDValue LoadVal =
      Builder.DAG.getLoad(LoadVT, Builder.getCurSDLoc(), Root, Ptr,
                          MachinePointerInfo(PtrVal), Align(1));

  if (!ConstantMemory)
    Builder.PendingLoads.push_back(LoadVal.getValue(1));
  return LoadVal;
}

/// Record the value for an instruction that produces an integer result,
/// converting the type where necessary.
void SelectionDAGBuilder::processIntegerCallValue(const Instruction &I,
                                                  SDValue Value,
                                                  bool IsSigned) {
  EVT VT = DAG.getTargetLoweringInfo().getValueType(DAG.getDataLayout(),
                                                    I.getType(), true);
  if (IsSigned)
    Value = DAG.getSExtOrTrunc(Value, getCurSDLoc(), VT);
  else
    Value = DAG.getZExtOrTrunc(Value, getCurSDLoc(), VT);
  setValue(&I, Value);
}

/// See if we can lower a memcmp/bcmp call into an optimized form. If so, return
/// true and lower it. Otherwise return false, and it will be lowered like a
/// normal call.
/// The caller already checked that \p I calls the appropriate LibFunc with a
/// correct prototype.
bool SelectionDAGBuilder::visitMemCmpBCmpCall(const CallInst &I) {
  const Value *LHS = I.getArgOperand(0), *RHS = I.getArgOperand(1);
  const Value *Size = I.getArgOperand(2);
  const ConstantInt *CSize = dyn_cast<ConstantInt>(Size);
  if (CSize && CSize->getZExtValue() == 0) {
    EVT CallVT = DAG.getTargetLoweringInfo().getValueType(DAG.getDataLayout(),
                                                          I.getType(), true);
    setValue(&I, DAG.getConstant(0, getCurSDLoc(), CallVT));
    return true;
  }

  const SelectionDAGTargetInfo &TSI = DAG.getSelectionDAGInfo();
  std::pair<SDValue, SDValue> Res = TSI.EmitTargetCodeForMemcmp(
      DAG, getCurSDLoc(), DAG.getRoot(), getValue(LHS), getValue(RHS),
      getValue(Size), MachinePointerInfo(LHS), MachinePointerInfo(RHS));
  if (Res.first.getNode()) {
    processIntegerCallValue(I, Res.first, true);
    PendingLoads.push_back(Res.second);
    return true;
  }

  // memcmp(S1,S2,2) != 0 -> (*(short*)LHS != *(short*)RHS)  != 0
  // memcmp(S1,S2,4) != 0 -> (*(int*)LHS != *(int*)RHS)  != 0
  if (!CSize || !isOnlyUsedInZeroEqualityComparison(&I))
    return false;

  // If the target has a fast compare for the given size, it will return a
  // preferred load type for that size. Require that the load VT is legal and
  // that the target supports unaligned loads of that type. Otherwise, return
  // INVALID.
  auto hasFastLoadsAndCompare = [&](unsigned NumBits) {
    const TargetLowering &TLI = DAG.getTargetLoweringInfo();
    MVT LVT = TLI.hasFastEqualityCompare(NumBits);
    if (LVT != MVT::INVALID_SIMPLE_VALUE_TYPE) {
      // TODO: Handle 5 byte compare as 4-byte + 1 byte.
      // TODO: Handle 8 byte compare on x86-32 as two 32-bit loads.
      // TODO: Check alignment of src and dest ptrs.
      unsigned DstAS = LHS->getType()->getPointerAddressSpace();
      unsigned SrcAS = RHS->getType()->getPointerAddressSpace();
      if (!TLI.isTypeLegal(LVT) ||
          !TLI.allowsMisalignedMemoryAccesses(LVT, SrcAS) ||
          !TLI.allowsMisalignedMemoryAccesses(LVT, DstAS))
        LVT = MVT::INVALID_SIMPLE_VALUE_TYPE;
    }

    return LVT;
  };

  // This turns into unaligned loads. We only do this if the target natively
  // supports the MVT we'll be loading or if it is small enough (<= 4) that
  // we'll only produce a small number of byte loads.
  MVT LoadVT;
  unsigned NumBitsToCompare = CSize->getZExtValue() * 8;
  switch (NumBitsToCompare) {
  default:
    return false;
  case 16:
    LoadVT = MVT::i16;
    break;
  case 32:
    LoadVT = MVT::i32;
    break;
  case 64:
  case 128:
  case 256:
    LoadVT = hasFastLoadsAndCompare(NumBitsToCompare);
    break;
  }

  if (LoadVT == MVT::INVALID_SIMPLE_VALUE_TYPE)
    return false;

  SDValue LoadL = getMemCmpLoad(LHS, LoadVT, *this);
  SDValue LoadR = getMemCmpLoad(RHS, LoadVT, *this);

  // Bitcast to a wide integer type if the loads are vectors.
  if (LoadVT.isVector()) {
    EVT CmpVT = EVT::getIntegerVT(LHS->getContext(), LoadVT.getSizeInBits());
    LoadL = DAG.getBitcast(CmpVT, LoadL);
    LoadR = DAG.getBitcast(CmpVT, LoadR);
  }

  SDValue Cmp = DAG.getSetCC(getCurSDLoc(), MVT::i1, LoadL, LoadR, ISD::SETNE);
  processIntegerCallValue(I, Cmp, false);
  return true;
}

/// See if we can lower a memchr call into an optimized form. If so, return
/// true and lower it. Otherwise return false, and it will be lowered like a
/// normal call.
/// The caller already checked that \p I calls the appropriate LibFunc with a
/// correct prototype.
bool SelectionDAGBuilder::visitMemChrCall(const CallInst &I) {
  const Value *Src = I.getArgOperand(0);
  const Value *Char = I.getArgOperand(1);
  const Value *Length = I.getArgOperand(2);

  const SelectionDAGTargetInfo &TSI = DAG.getSelectionDAGInfo();
  std::pair<SDValue, SDValue> Res =
    TSI.EmitTargetCodeForMemchr(DAG, getCurSDLoc(), DAG.getRoot(),
                                getValue(Src), getValue(Char), getValue(Length),
                                MachinePointerInfo(Src));
  if (Res.first.getNode()) {
    setValue(&I, Res.first);
    PendingLoads.push_back(Res.second);
    return true;
  }

  return false;
}

/// See if we can lower a mempcpy call into an optimized form. If so, return
/// true and lower it. Otherwise return false, and it will be lowered like a
/// normal call.
/// The caller already checked that \p I calls the appropriate LibFunc with a
/// correct prototype.
bool SelectionDAGBuilder::visitMemPCpyCall(const CallInst &I) {
  SDValue Dst = getValue(I.getArgOperand(0));
  SDValue Src = getValue(I.getArgOperand(1));
  SDValue Size = getValue(I.getArgOperand(2));

  Align DstAlign = DAG.InferPtrAlign(Dst).valueOrOne();
  Align SrcAlign = DAG.InferPtrAlign(Src).valueOrOne();
  // DAG::getMemcpy needs Alignment to be defined.
  Align Alignment = std::min(DstAlign, SrcAlign);

  bool isVol = false;
  SDLoc sdl = getCurSDLoc();

  // In the mempcpy context we need to pass in a false value for isTailCall
  // because the return pointer needs to be adjusted by the size of
  // the copied memory.
  SDValue Root = isVol ? getRoot() : getMemoryRoot();
  SDValue MC = DAG.getMemcpy(Root, sdl, Dst, Src, Size, Alignment, isVol, false,
                             /*isTailCall=*/false,
                             MachinePointerInfo(I.getArgOperand(0)),
                             MachinePointerInfo(I.getArgOperand(1)));
  assert(MC.getNode() != nullptr &&
         "** memcpy should not be lowered as TailCall in mempcpy context **");
  DAG.setRoot(MC);

  // Check if Size needs to be truncated or extended.
  Size = DAG.getSExtOrTrunc(Size, sdl, Dst.getValueType());

  // Adjust return pointer to point just past the last dst byte.
  SDValue DstPlusSize = DAG.getNode(ISD::ADD, sdl, Dst.getValueType(),
                                    Dst, Size);
  setValue(&I, DstPlusSize);
  return true;
}

/// See if we can lower a strcpy call into an optimized form.  If so, return
/// true and lower it, otherwise return false and it will be lowered like a
/// normal call.
/// The caller already checked that \p I calls the appropriate LibFunc with a
/// correct prototype.
bool SelectionDAGBuilder::visitStrCpyCall(const CallInst &I, bool isStpcpy) {
  const Value *Arg0 = I.getArgOperand(0), *Arg1 = I.getArgOperand(1);

  const SelectionDAGTargetInfo &TSI = DAG.getSelectionDAGInfo();
  std::pair<SDValue, SDValue> Res =
    TSI.EmitTargetCodeForStrcpy(DAG, getCurSDLoc(), getRoot(),
                                getValue(Arg0), getValue(Arg1),
                                MachinePointerInfo(Arg0),
                                MachinePointerInfo(Arg1), isStpcpy);
  if (Res.first.getNode()) {
    setValue(&I, Res.first);
    DAG.setRoot(Res.second);
    return true;
  }

  return false;
}

/// See if we can lower a strcmp call into an optimized form.  If so, return
/// true and lower it, otherwise return false and it will be lowered like a
/// normal call.
/// The caller already checked that \p I calls the appropriate LibFunc with a
/// correct prototype.
bool SelectionDAGBuilder::visitStrCmpCall(const CallInst &I) {
  const Value *Arg0 = I.getArgOperand(0), *Arg1 = I.getArgOperand(1);

  const SelectionDAGTargetInfo &TSI = DAG.getSelectionDAGInfo();
  std::pair<SDValue, SDValue> Res =
    TSI.EmitTargetCodeForStrcmp(DAG, getCurSDLoc(), DAG.getRoot(),
                                getValue(Arg0), getValue(Arg1),
                                MachinePointerInfo(Arg0),
                                MachinePointerInfo(Arg1));
  if (Res.first.getNode()) {
    processIntegerCallValue(I, Res.first, true);
    PendingLoads.push_back(Res.second);
    return true;
  }

  return false;
}

/// See if we can lower a strlen call into an optimized form.  If so, return
/// true and lower it, otherwise return false and it will be lowered like a
/// normal call.
/// The caller already checked that \p I calls the appropriate LibFunc with a
/// correct prototype.
bool SelectionDAGBuilder::visitStrLenCall(const CallInst &I) {
  const Value *Arg0 = I.getArgOperand(0);

  const SelectionDAGTargetInfo &TSI = DAG.getSelectionDAGInfo();
  std::pair<SDValue, SDValue> Res =
    TSI.EmitTargetCodeForStrlen(DAG, getCurSDLoc(), DAG.getRoot(),
                                getValue(Arg0), MachinePointerInfo(Arg0));
  if (Res.first.getNode()) {
    processIntegerCallValue(I, Res.first, false);
    PendingLoads.push_back(Res.second);
    return true;
  }

  return false;
}

/// See if we can lower a strnlen call into an optimized form.  If so, return
/// true and lower it, otherwise return false and it will be lowered like a
/// normal call.
/// The caller already checked that \p I calls the appropriate LibFunc with a
/// correct prototype.
bool SelectionDAGBuilder::visitStrNLenCall(const CallInst &I) {
  const Value *Arg0 = I.getArgOperand(0), *Arg1 = I.getArgOperand(1);

  const SelectionDAGTargetInfo &TSI = DAG.getSelectionDAGInfo();
  std::pair<SDValue, SDValue> Res =
    TSI.EmitTargetCodeForStrnlen(DAG, getCurSDLoc(), DAG.getRoot(),
                                 getValue(Arg0), getValue(Arg1),
                                 MachinePointerInfo(Arg0));
  if (Res.first.getNode()) {
    processIntegerCallValue(I, Res.first, false);
    PendingLoads.push_back(Res.second);
    return true;
  }

  return false;
}

/// See if we can lower a unary floating-point operation into an SDNode with
/// the specified Opcode.  If so, return true and lower it, otherwise return
/// false and it will be lowered like a normal call.
/// The caller already checked that \p I calls the appropriate LibFunc with a
/// correct prototype.
bool SelectionDAGBuilder::visitUnaryFloatCall(const CallInst &I,
                                              unsigned Opcode) {
  // We already checked this call's prototype; verify it doesn't modify errno.
  if (!I.onlyReadsMemory())
    return false;

  SDNodeFlags Flags;
  Flags.copyFMF(cast<FPMathOperator>(I));

  SDValue Tmp = getValue(I.getArgOperand(0));
  setValue(&I,
           DAG.getNode(Opcode, getCurSDLoc(), Tmp.getValueType(), Tmp, Flags));
  return true;
}

/// See if we can lower a binary floating-point operation into an SDNode with
/// the specified Opcode. If so, return true and lower it. Otherwise return
/// false, and it will be lowered like a normal call.
/// The caller already checked that \p I calls the appropriate LibFunc with a
/// correct prototype.
bool SelectionDAGBuilder::visitBinaryFloatCall(const CallInst &I,
                                               unsigned Opcode) {
  // We already checked this call's prototype; verify it doesn't modify errno.
  if (!I.onlyReadsMemory())
    return false;

  SDNodeFlags Flags;
  Flags.copyFMF(cast<FPMathOperator>(I));

  SDValue Tmp0 = getValue(I.getArgOperand(0));
  SDValue Tmp1 = getValue(I.getArgOperand(1));
  EVT VT = Tmp0.getValueType();
  setValue(&I, DAG.getNode(Opcode, getCurSDLoc(), VT, Tmp0, Tmp1, Flags));
  return true;
}

void SelectionDAGBuilder::visitCall(const CallInst &I) {
  // Handle inline assembly differently.
  if (I.isInlineAsm()) {
    visitInlineAsm(I);
    return;
  }

  if (Function *F = I.getCalledFunction()) {
    if (F->isDeclaration()) {
      // Is this an LLVM intrinsic or a target-specific intrinsic?
      unsigned IID = F->getIntrinsicID();
      if (!IID)
        if (const TargetIntrinsicInfo *II = TM.getIntrinsicInfo())
          IID = II->getIntrinsicID(F);

      if (IID) {
        visitIntrinsicCall(I, IID);
        return;
      }
    }

    // Check for well-known libc/libm calls.  If the function is internal, it
    // can't be a library call.  Don't do the check if marked as nobuiltin for
    // some reason or the call site requires strict floating point semantics.
    LibFunc Func;
    if (!I.isNoBuiltin() && !I.isStrictFP() && !F->hasLocalLinkage() &&
        F->hasName() && LibInfo->getLibFunc(*F, Func) &&
        LibInfo->hasOptimizedCodeGen(Func)) {
      switch (Func) {
      default: break;
      case LibFunc_bcmp:
        if (visitMemCmpBCmpCall(I))
          return;
        break;
      case LibFunc_copysign:
      case LibFunc_copysignf:
      case LibFunc_copysignl:
        // We already checked this call's prototype; verify it doesn't modify
        // errno.
        if (I.onlyReadsMemory()) {
          SDValue LHS = getValue(I.getArgOperand(0));
          SDValue RHS = getValue(I.getArgOperand(1));
          setValue(&I, DAG.getNode(ISD::FCOPYSIGN, getCurSDLoc(),
                                   LHS.getValueType(), LHS, RHS));
          return;
        }
        break;
      case LibFunc_fabs:
      case LibFunc_fabsf:
      case LibFunc_fabsl:
        if (visitUnaryFloatCall(I, ISD::FABS))
          return;
        break;
      case LibFunc_fmin:
      case LibFunc_fminf:
      case LibFunc_fminl:
        if (visitBinaryFloatCall(I, ISD::FMINNUM))
          return;
        break;
      case LibFunc_fmax:
      case LibFunc_fmaxf:
      case LibFunc_fmaxl:
        if (visitBinaryFloatCall(I, ISD::FMAXNUM))
          return;
        break;
      case LibFunc_sin:
      case LibFunc_sinf:
      case LibFunc_sinl:
        if (visitUnaryFloatCall(I, ISD::FSIN))
          return;
        break;
      case LibFunc_cos:
      case LibFunc_cosf:
      case LibFunc_cosl:
        if (visitUnaryFloatCall(I, ISD::FCOS))
          return;
        break;
      case LibFunc_sqrt:
      case LibFunc_sqrtf:
      case LibFunc_sqrtl:
      case LibFunc_sqrt_finite:
      case LibFunc_sqrtf_finite:
      case LibFunc_sqrtl_finite:
        if (visitUnaryFloatCall(I, ISD::FSQRT))
          return;
        break;
      case LibFunc_floor:
      case LibFunc_floorf:
      case LibFunc_floorl:
        if (visitUnaryFloatCall(I, ISD::FFLOOR))
          return;
        break;
      case LibFunc_nearbyint:
      case LibFunc_nearbyintf:
      case LibFunc_nearbyintl:
        if (visitUnaryFloatCall(I, ISD::FNEARBYINT))
          return;
        break;
      case LibFunc_ceil:
      case LibFunc_ceilf:
      case LibFunc_ceill:
        if (visitUnaryFloatCall(I, ISD::FCEIL))
          return;
        break;
      case LibFunc_rint:
      case LibFunc_rintf:
      case LibFunc_rintl:
        if (visitUnaryFloatCall(I, ISD::FRINT))
          return;
        break;
      case LibFunc_round:
      case LibFunc_roundf:
      case LibFunc_roundl:
        if (visitUnaryFloatCall(I, ISD::FROUND))
          return;
        break;
      case LibFunc_trunc:
      case LibFunc_truncf:
      case LibFunc_truncl:
        if (visitUnaryFloatCall(I, ISD::FTRUNC))
          return;
        break;
      case LibFunc_log2:
      case LibFunc_log2f:
      case LibFunc_log2l:
        if (visitUnaryFloatCall(I, ISD::FLOG2))
          return;
        break;
      case LibFunc_exp2:
      case LibFunc_exp2f:
      case LibFunc_exp2l:
        if (visitUnaryFloatCall(I, ISD::FEXP2))
          return;
        break;
#if INTEL_CUSTOMIZATION
      case LibFunc_log:
      case LibFunc_logf:
      case LibFunc_logl:
        if (visitUnaryFloatCall(I, ISD::FLOG))
          return;
        break;
      case LibFunc_exp:
      case LibFunc_expf:
      case LibFunc_expl:
        if (visitUnaryFloatCall(I, ISD::FEXP))
          return;
        break;
      case LibFunc_tan:
      case LibFunc_tanf:
      case LibFunc_tanl:
        if (visitUnaryFloatCall(I, ISD::FTAN))
          return;
        break;
      case LibFunc_atan:
      case LibFunc_atanf:
      case LibFunc_atanl:
        if (visitUnaryFloatCall(I, ISD::FATAN))
          return;
        break;
      case LibFunc_atan2:
      case LibFunc_atan2f:
      case LibFunc_atan2l:
        if (visitBinaryFloatCall(I, ISD::FATAN2))
          return;
        break;
#endif  // INTEL_CUSTOMIZATION
      case LibFunc_memcmp:
        if (visitMemCmpBCmpCall(I))
          return;
        break;
      case LibFunc_mempcpy:
        if (visitMemPCpyCall(I))
          return;
        break;
      case LibFunc_memchr:
        if (visitMemChrCall(I))
          return;
        break;
      case LibFunc_strcpy:
        if (visitStrCpyCall(I, false))
          return;
        break;
      case LibFunc_stpcpy:
        if (visitStrCpyCall(I, true))
          return;
        break;
      case LibFunc_strcmp:
        if (visitStrCmpCall(I))
          return;
        break;
      case LibFunc_strlen:
        if (visitStrLenCall(I))
          return;
        break;
      case LibFunc_strnlen:
        if (visitStrNLenCall(I))
          return;
        break;
      }
    }
  }

  // Deopt bundles are lowered in LowerCallSiteWithDeoptBundle, and we don't
  // have to do anything here to lower funclet bundles.
  // CFGuardTarget bundles are lowered in LowerCallTo.
  assert(!I.hasOperandBundlesOtherThan(
             {LLVMContext::OB_deopt, LLVMContext::OB_funclet,
              LLVMContext::OB_cfguardtarget, LLVMContext::OB_preallocated,
              LLVMContext::OB_clang_arc_attachedcall}) &&
         "Cannot lower calls with arbitrary operand bundles!");

  SDValue Callee = getValue(I.getCalledOperand());

  if (I.countOperandBundlesOfType(LLVMContext::OB_deopt))
    LowerCallSiteWithDeoptBundle(&I, Callee, nullptr);
  else
    // Check if we can potentially perform a tail call. More detailed checking
    // is be done within LowerCallTo, after more information about the call is
    // known.
    LowerCallTo(I, Callee, I.isTailCall());
}

namespace {

/// AsmOperandInfo - This contains information for each constraint that we are
/// lowering.
class SDISelAsmOperandInfo : public TargetLowering::AsmOperandInfo {
public:
  /// CallOperand - If this is the result output operand or a clobber
  /// this is null, otherwise it is the incoming operand to the CallInst.
  /// This gets modified as the asm is processed.
  SDValue CallOperand;

  /// AssignedRegs - If this is a register or register class operand, this
  /// contains the set of register corresponding to the operand.
  RegsForValue AssignedRegs;

  explicit SDISelAsmOperandInfo(const TargetLowering::AsmOperandInfo &info)
    : TargetLowering::AsmOperandInfo(info), CallOperand(nullptr, 0) {
  }

  /// Whether or not this operand accesses memory
  bool hasMemory(const TargetLowering &TLI) const {
    // Indirect operand accesses access memory.
    if (isIndirect)
      return true;

    for (const auto &Code : Codes)
      if (TLI.getConstraintType(Code) == TargetLowering::C_Memory)
        return true;

    return false;
  }

  /// getCallOperandValEVT - Return the EVT of the Value* that this operand
  /// corresponds to.  If there is no Value* for this operand, it returns
  /// MVT::Other.
  EVT getCallOperandValEVT(LLVMContext &Context, const TargetLowering &TLI,
                           const DataLayout &DL) const {
    if (!CallOperandVal) return MVT::Other;

    if (isa<BasicBlock>(CallOperandVal))
      return TLI.getProgramPointerTy(DL);

    llvm::Type *OpTy = CallOperandVal->getType();

    // FIXME: code duplicated from TargetLowering::ParseConstraints().
    // If this is an indirect operand, the operand is a pointer to the
    // accessed type.
    if (isIndirect) {
      PointerType *PtrTy = dyn_cast<PointerType>(OpTy);
      if (!PtrTy)
        report_fatal_error("Indirect operand for inline asm not a pointer!");
      OpTy = PtrTy->getElementType();
    }

    // Look for vector wrapped in a struct. e.g. { <16 x i8> }.
    if (StructType *STy = dyn_cast<StructType>(OpTy))
      if (STy->getNumElements() == 1)
        OpTy = STy->getElementType(0);

    // If OpTy is not a single value, it may be a struct/union that we
    // can tile with integers.
    if (!OpTy->isSingleValueType() && OpTy->isSized()) {
      unsigned BitSize = DL.getTypeSizeInBits(OpTy);
      switch (BitSize) {
      default: break;
      case 1:
      case 8:
      case 16:
      case 32:
      case 64:
      case 128:
        OpTy = IntegerType::get(Context, BitSize);
        break;
      }
    }

    return TLI.getValueType(DL, OpTy, true);
  }
};


} // end anonymous namespace

/// Make sure that the output operand \p OpInfo and its corresponding input
/// operand \p MatchingOpInfo have compatible constraint types (otherwise error
/// out).
static void patchMatchingInput(const SDISelAsmOperandInfo &OpInfo,
                               SDISelAsmOperandInfo &MatchingOpInfo,
                               SelectionDAG &DAG) {
  if (OpInfo.ConstraintVT == MatchingOpInfo.ConstraintVT)
    return;

  const TargetRegisterInfo *TRI = DAG.getSubtarget().getRegisterInfo();
  const auto &TLI = DAG.getTargetLoweringInfo();

  std::pair<unsigned, const TargetRegisterClass *> MatchRC =
      TLI.getRegForInlineAsmConstraint(TRI, OpInfo.ConstraintCode,
                                       OpInfo.ConstraintVT);
  std::pair<unsigned, const TargetRegisterClass *> InputRC =
      TLI.getRegForInlineAsmConstraint(TRI, MatchingOpInfo.ConstraintCode,
                                       MatchingOpInfo.ConstraintVT);
  if ((OpInfo.ConstraintVT.isInteger() !=
       MatchingOpInfo.ConstraintVT.isInteger()) ||
      (MatchRC.second != InputRC.second)) {
    // FIXME: error out in a more elegant fashion
    report_fatal_error("Unsupported asm: input constraint"
                       " with a matching output constraint of"
                       " incompatible type!");
  }
  MatchingOpInfo.ConstraintVT = OpInfo.ConstraintVT;
}

/// Get a direct memory input to behave well as an indirect operand.
/// This may introduce stores, hence the need for a \p Chain.
/// \return The (possibly updated) chain.
static SDValue getAddressForMemoryInput(SDValue Chain, const SDLoc &Location,
                                        SDISelAsmOperandInfo &OpInfo,
                                        SelectionDAG &DAG) {
  const TargetLowering &TLI = DAG.getTargetLoweringInfo();

  // If we don't have an indirect input, put it in the constpool if we can,
  // otherwise spill it to a stack slot.
  // TODO: This isn't quite right. We need to handle these according to
  // the addressing mode that the constraint wants. Also, this may take
  // an additional register for the computation and we don't want that
  // either.

  // If the operand is a float, integer, or vector constant, spill to a
  // constant pool entry to get its address.
  const Value *OpVal = OpInfo.CallOperandVal;
  if (isa<ConstantFP>(OpVal) || isa<ConstantInt>(OpVal) ||
      isa<ConstantVector>(OpVal) || isa<ConstantDataVector>(OpVal)) {
    OpInfo.CallOperand = DAG.getConstantPool(
        cast<Constant>(OpVal), TLI.getPointerTy(DAG.getDataLayout()));
    return Chain;
  }

  // Otherwise, create a stack slot and emit a store to it before the asm.
  Type *Ty = OpVal->getType();
  auto &DL = DAG.getDataLayout();
  uint64_t TySize = DL.getTypeAllocSize(Ty);
  MachineFunction &MF = DAG.getMachineFunction();
  int SSFI = MF.getFrameInfo().CreateStackObject(
      TySize, DL.getPrefTypeAlign(Ty), false);
  SDValue StackSlot = DAG.getFrameIndex(SSFI, TLI.getFrameIndexTy(DL));
  Chain = DAG.getTruncStore(Chain, Location, OpInfo.CallOperand, StackSlot,
                            MachinePointerInfo::getFixedStack(MF, SSFI),
                            TLI.getMemValueType(DL, Ty));
  OpInfo.CallOperand = StackSlot;

  return Chain;
}

/// GetRegistersForValue - Assign registers (virtual or physical) for the
/// specified operand.  We prefer to assign virtual registers, to allow the
/// register allocator to handle the assignment process.  However, if the asm
/// uses features that we can't model on machineinstrs, we have SDISel do the
/// allocation.  This produces generally horrible, but correct, code.
///
///   OpInfo describes the operand
///   RefOpInfo describes the matching operand if any, the operand otherwise
static void GetRegistersForValue(SelectionDAG &DAG, const SDLoc &DL,
                                 SDISelAsmOperandInfo &OpInfo,
                                 SDISelAsmOperandInfo &RefOpInfo) {
  LLVMContext &Context = *DAG.getContext();
  const TargetLowering &TLI = DAG.getTargetLoweringInfo();

  MachineFunction &MF = DAG.getMachineFunction();
  SmallVector<unsigned, 4> Regs;
  const TargetRegisterInfo &TRI = *MF.getSubtarget().getRegisterInfo();

  // No work to do for memory operations.
  if (OpInfo.ConstraintType == TargetLowering::C_Memory)
    return;

  // If this is a constraint for a single physreg, or a constraint for a
  // register class, find it.
  unsigned AssignedReg;
  const TargetRegisterClass *RC;
  std::tie(AssignedReg, RC) = TLI.getRegForInlineAsmConstraint(
      &TRI, RefOpInfo.ConstraintCode, RefOpInfo.ConstraintVT);
  // RC is unset only on failure. Return immediately.
  if (!RC)
    return;

  // Get the actual register value type.  This is important, because the user
  // may have asked for (e.g.) the AX register in i32 type.  We need to
  // remember that AX is actually i16 to get the right extension.
  const MVT RegVT = *TRI.legalclasstypes_begin(*RC);

  if (OpInfo.ConstraintVT != MVT::Other) {
    // If this is an FP operand in an integer register (or visa versa), or more
    // generally if the operand value disagrees with the register class we plan
    // to stick it in, fix the operand type.
    //
    // If this is an input value, the bitcast to the new type is done now.
    // Bitcast for output value is done at the end of visitInlineAsm().
    if ((OpInfo.Type == InlineAsm::isOutput ||
         OpInfo.Type == InlineAsm::isInput) &&
        !TRI.isTypeLegalForClass(*RC, OpInfo.ConstraintVT)) {
      // Try to convert to the first EVT that the reg class contains.  If the
      // types are identical size, use a bitcast to convert (e.g. two differing
      // vector types).  Note: output bitcast is done at the end of
      // visitInlineAsm().
      if (RegVT.getSizeInBits() == OpInfo.ConstraintVT.getSizeInBits()) {
        // Exclude indirect inputs while they are unsupported because the code
        // to perform the load is missing and thus OpInfo.CallOperand still
        // refers to the input address rather than the pointed-to value.
        if (OpInfo.Type == InlineAsm::isInput && !OpInfo.isIndirect)
          OpInfo.CallOperand =
              DAG.getNode(ISD::BITCAST, DL, RegVT, OpInfo.CallOperand);
        OpInfo.ConstraintVT = RegVT;
        // If the operand is an FP value and we want it in integer registers,
        // use the corresponding integer type. This turns an f64 value into
        // i64, which can be passed with two i32 values on a 32-bit machine.
      } else if (RegVT.isInteger() && OpInfo.ConstraintVT.isFloatingPoint()) {
        MVT VT = MVT::getIntegerVT(OpInfo.ConstraintVT.getSizeInBits());
        if (OpInfo.Type == InlineAsm::isInput)
          OpInfo.CallOperand =
              DAG.getNode(ISD::BITCAST, DL, VT, OpInfo.CallOperand);
        OpInfo.ConstraintVT = VT;
      }
    }
  }

  // No need to allocate a matching input constraint since the constraint it's
  // matching to has already been allocated.
  if (OpInfo.isMatchingInputConstraint())
    return;

  EVT ValueVT = OpInfo.ConstraintVT;
  if (OpInfo.ConstraintVT == MVT::Other)
    ValueVT = RegVT;

  // Initialize NumRegs.
  unsigned NumRegs = 1;
  if (OpInfo.ConstraintVT != MVT::Other)
    NumRegs = TLI.getNumRegisters(Context, OpInfo.ConstraintVT);

  // If this is a constraint for a specific physical register, like {r17},
  // assign it now.

  // If this associated to a specific register, initialize iterator to correct
  // place. If virtual, make sure we have enough registers

  // Initialize iterator if necessary
  TargetRegisterClass::iterator I = RC->begin();
  MachineRegisterInfo &RegInfo = MF.getRegInfo();

  // Do not check for single registers.
  if (AssignedReg) {
      for (; *I != AssignedReg; ++I)
        assert(I != RC->end() && "AssignedReg should be member of RC");
  }

  for (; NumRegs; --NumRegs, ++I) {
    assert(I != RC->end() && "Ran out of registers to allocate!");
    Register R = AssignedReg ? Register(*I) : RegInfo.createVirtualRegister(RC);
    Regs.push_back(R);
  }

  OpInfo.AssignedRegs = RegsForValue(Regs, RegVT, ValueVT);
}

static unsigned
findMatchingInlineAsmOperand(unsigned OperandNo,
                             const std::vector<SDValue> &AsmNodeOperands) {
  // Scan until we find the definition we already emitted of this operand.
  unsigned CurOp = InlineAsm::Op_FirstOperand;
  for (; OperandNo; --OperandNo) {
    // Advance to the next operand.
    unsigned OpFlag =
        cast<ConstantSDNode>(AsmNodeOperands[CurOp])->getZExtValue();
    assert((InlineAsm::isRegDefKind(OpFlag) ||
            InlineAsm::isRegDefEarlyClobberKind(OpFlag) ||
            InlineAsm::isMemKind(OpFlag)) &&
           "Skipped past definitions?");
    CurOp += InlineAsm::getNumOperandRegisters(OpFlag) + 1;
  }
  return CurOp;
}

namespace {

class ExtraFlags {
  unsigned Flags = 0;

public:
  explicit ExtraFlags(const CallBase &Call) {
    const InlineAsm *IA = cast<InlineAsm>(Call.getCalledOperand());
    if (IA->hasSideEffects())
      Flags |= InlineAsm::Extra_HasSideEffects;
    if (IA->isAlignStack())
      Flags |= InlineAsm::Extra_IsAlignStack;
    if (Call.isConvergent())
      Flags |= InlineAsm::Extra_IsConvergent;
    Flags |= IA->getDialect() * InlineAsm::Extra_AsmDialect;
  }

  void update(const TargetLowering::AsmOperandInfo &OpInfo) {
    // Ideally, we would only check against memory constraints.  However, the
    // meaning of an Other constraint can be target-specific and we can't easily
    // reason about it.  Therefore, be conservative and set MayLoad/MayStore
    // for Other constraints as well.
    if (OpInfo.ConstraintType == TargetLowering::C_Memory ||
        OpInfo.ConstraintType == TargetLowering::C_Other) {
      if (OpInfo.Type == InlineAsm::isInput)
        Flags |= InlineAsm::Extra_MayLoad;
      else if (OpInfo.Type == InlineAsm::isOutput)
        Flags |= InlineAsm::Extra_MayStore;
      else if (OpInfo.Type == InlineAsm::isClobber)
        Flags |= (InlineAsm::Extra_MayLoad | InlineAsm::Extra_MayStore);
    }
  }

  unsigned get() const { return Flags; }
};

} // end anonymous namespace

/// visitInlineAsm - Handle a call to an InlineAsm object.
void SelectionDAGBuilder::visitInlineAsm(const CallBase &Call) {
  const InlineAsm *IA = cast<InlineAsm>(Call.getCalledOperand());

  /// ConstraintOperands - Information about all of the constraints.
  SmallVector<SDISelAsmOperandInfo, 16> ConstraintOperands;

  const TargetLowering &TLI = DAG.getTargetLoweringInfo();
  TargetLowering::AsmOperandInfoVector TargetConstraints = TLI.ParseConstraints(
      DAG.getDataLayout(), DAG.getSubtarget().getRegisterInfo(), Call);

  // First Pass: Calculate HasSideEffects and ExtraFlags (AlignStack,
  // AsmDialect, MayLoad, MayStore).
  bool HasSideEffect = IA->hasSideEffects();
  ExtraFlags ExtraInfo(Call);

  unsigned ArgNo = 0;   // ArgNo - The argument of the CallInst.
  unsigned ResNo = 0;   // ResNo - The result number of the next output.
  unsigned NumMatchingOps = 0;
  for (auto &T : TargetConstraints) {
    ConstraintOperands.push_back(SDISelAsmOperandInfo(T));
    SDISelAsmOperandInfo &OpInfo = ConstraintOperands.back();

    // Compute the value type for each operand.
    if (OpInfo.Type == InlineAsm::isInput ||
        (OpInfo.Type == InlineAsm::isOutput && OpInfo.isIndirect)) {
      OpInfo.CallOperandVal = Call.getArgOperand(ArgNo++);

      // Process the call argument. BasicBlocks are labels, currently appearing
      // only in asm's.
      if (isa<CallBrInst>(Call) &&
          ArgNo - 1 >= (cast<CallBrInst>(&Call)->getNumArgOperands() -
                        cast<CallBrInst>(&Call)->getNumIndirectDests() -
                        NumMatchingOps) &&
          (NumMatchingOps == 0 ||
           ArgNo - 1 < (cast<CallBrInst>(&Call)->getNumArgOperands() -
                        NumMatchingOps))) {
        const auto *BA = cast<BlockAddress>(OpInfo.CallOperandVal);
        EVT VT = TLI.getValueType(DAG.getDataLayout(), BA->getType(), true);
        OpInfo.CallOperand = DAG.getTargetBlockAddress(BA, VT);
      } else if (const auto *BB = dyn_cast<BasicBlock>(OpInfo.CallOperandVal)) {
        OpInfo.CallOperand = DAG.getBasicBlock(FuncInfo.MBBMap[BB]);
      } else {
        OpInfo.CallOperand = getValue(OpInfo.CallOperandVal);
      }

      EVT VT = OpInfo.getCallOperandValEVT(*DAG.getContext(), TLI,
                                           DAG.getDataLayout());
      OpInfo.ConstraintVT = VT.isSimple() ? VT.getSimpleVT() : MVT::Other;
    } else if (OpInfo.Type == InlineAsm::isOutput && !OpInfo.isIndirect) {
      // The return value of the call is this value.  As such, there is no
      // corresponding argument.
      assert(!Call.getType()->isVoidTy() && "Bad inline asm!");
      if (StructType *STy = dyn_cast<StructType>(Call.getType())) {
        OpInfo.ConstraintVT = TLI.getSimpleValueType(
            DAG.getDataLayout(), STy->getElementType(ResNo));
      } else {
        assert(ResNo == 0 && "Asm only has one result!");
        OpInfo.ConstraintVT =
            TLI.getSimpleValueType(DAG.getDataLayout(), Call.getType());
      }
      ++ResNo;
    } else {
      OpInfo.ConstraintVT = MVT::Other;
    }

    if (OpInfo.hasMatchingInput())
      ++NumMatchingOps;

    if (!HasSideEffect)
      HasSideEffect = OpInfo.hasMemory(TLI);

    // Determine if this InlineAsm MayLoad or MayStore based on the constraints.
    // FIXME: Could we compute this on OpInfo rather than T?

    // Compute the constraint code and ConstraintType to use.
    TLI.ComputeConstraintToUse(T, SDValue());

    if (T.ConstraintType == TargetLowering::C_Immediate &&
        OpInfo.CallOperand && !isa<ConstantSDNode>(OpInfo.CallOperand))
      // We've delayed emitting a diagnostic like the "n" constraint because
      // inlining could cause an integer showing up.
      return emitInlineAsmError(Call, "constraint '" + Twine(T.ConstraintCode) +
                                          "' expects an integer constant "
                                          "expression");

    ExtraInfo.update(T);
  }


  // We won't need to flush pending loads if this asm doesn't touch
  // memory and is nonvolatile.
  SDValue Flag, Chain = (HasSideEffect) ? getRoot() : DAG.getRoot();

  bool IsCallBr = isa<CallBrInst>(Call);
  if (IsCallBr) {
    // If this is a callbr we need to flush pending exports since inlineasm_br
    // is a terminator. We need to do this before nodes are glued to
    // the inlineasm_br node.
    Chain = getControlRoot();
  }

  // Second pass over the constraints: compute which constraint option to use.
  for (SDISelAsmOperandInfo &OpInfo : ConstraintOperands) {
    // If this is an output operand with a matching input operand, look up the
    // matching input. If their types mismatch, e.g. one is an integer, the
    // other is floating point, or their sizes are different, flag it as an
    // error.
    if (OpInfo.hasMatchingInput()) {
      SDISelAsmOperandInfo &Input = ConstraintOperands[OpInfo.MatchingInput];
      patchMatchingInput(OpInfo, Input, DAG);
    }

    // Compute the constraint code and ConstraintType to use.
    TLI.ComputeConstraintToUse(OpInfo, OpInfo.CallOperand, &DAG);

    if (OpInfo.ConstraintType == TargetLowering::C_Memory &&
        OpInfo.Type == InlineAsm::isClobber)
      continue;

    // If this is a memory input, and if the operand is not indirect, do what we
    // need to provide an address for the memory input.
    if (OpInfo.ConstraintType == TargetLowering::C_Memory &&
        !OpInfo.isIndirect) {
      assert((OpInfo.isMultipleAlternative ||
              (OpInfo.Type == InlineAsm::isInput)) &&
             "Can only indirectify direct input operands!");

      // Memory operands really want the address of the value.
      Chain = getAddressForMemoryInput(Chain, getCurSDLoc(), OpInfo, DAG);

      // There is no longer a Value* corresponding to this operand.
      OpInfo.CallOperandVal = nullptr;

      // It is now an indirect operand.
      OpInfo.isIndirect = true;
    }

  }

  // AsmNodeOperands - The operands for the ISD::INLINEASM node.
  std::vector<SDValue> AsmNodeOperands;
  AsmNodeOperands.push_back(SDValue());  // reserve space for input chain
  AsmNodeOperands.push_back(DAG.getTargetExternalSymbol(
      IA->getAsmString().c_str(), TLI.getProgramPointerTy(DAG.getDataLayout())));

  // If we have a !srcloc metadata node associated with it, we want to attach
  // this to the ultimately generated inline asm machineinstr.  To do this, we
  // pass in the third operand as this (potentially null) inline asm MDNode.
  const MDNode *SrcLoc = Call.getMetadata("srcloc");
  AsmNodeOperands.push_back(DAG.getMDNode(SrcLoc));

  // Remember the HasSideEffect, AlignStack, AsmDialect, MayLoad and MayStore
  // bits as operand 3.
  AsmNodeOperands.push_back(DAG.getTargetConstant(
      ExtraInfo.get(), getCurSDLoc(), TLI.getPointerTy(DAG.getDataLayout())));

  // Third pass: Loop over operands to prepare DAG-level operands.. As part of
  // this, assign virtual and physical registers for inputs and otput.
  for (SDISelAsmOperandInfo &OpInfo : ConstraintOperands) {
    // Assign Registers.
    SDISelAsmOperandInfo &RefOpInfo =
        OpInfo.isMatchingInputConstraint()
            ? ConstraintOperands[OpInfo.getMatchedOperand()]
            : OpInfo;
    GetRegistersForValue(DAG, getCurSDLoc(), OpInfo, RefOpInfo);

    auto DetectWriteToReservedRegister = [&]() {
      const MachineFunction &MF = DAG.getMachineFunction();
      const TargetRegisterInfo &TRI = *MF.getSubtarget().getRegisterInfo();
      for (unsigned Reg : OpInfo.AssignedRegs.Regs) {
        if (Register::isPhysicalRegister(Reg) &&
            TRI.isInlineAsmReadOnlyReg(MF, Reg)) {
          const char *RegName = TRI.getName(Reg);
          emitInlineAsmError(Call, "write to reserved register '" +
                                       Twine(RegName) + "'");
          return true;
        }
      }
      return false;
    };

    switch (OpInfo.Type) {
    case InlineAsm::isOutput:
      if (OpInfo.ConstraintType == TargetLowering::C_Memory) {
        unsigned ConstraintID =
            TLI.getInlineAsmMemConstraint(OpInfo.ConstraintCode);
        assert(ConstraintID != InlineAsm::Constraint_Unknown &&
               "Failed to convert memory constraint code to constraint id.");

        // Add information to the INLINEASM node to know about this output.
        unsigned OpFlags = InlineAsm::getFlagWord(InlineAsm::Kind_Mem, 1);
        OpFlags = InlineAsm::getFlagWordForMem(OpFlags, ConstraintID);
        AsmNodeOperands.push_back(DAG.getTargetConstant(OpFlags, getCurSDLoc(),
                                                        MVT::i32));
        AsmNodeOperands.push_back(OpInfo.CallOperand);
      } else {
        // Otherwise, this outputs to a register (directly for C_Register /
        // C_RegisterClass, and a target-defined fashion for
        // C_Immediate/C_Other). Find a register that we can use.
        if (OpInfo.AssignedRegs.Regs.empty()) {
          emitInlineAsmError(
              Call, "couldn't allocate output register for constraint '" +
                        Twine(OpInfo.ConstraintCode) + "'");
          return;
        }

        if (DetectWriteToReservedRegister())
          return;

        // Add information to the INLINEASM node to know that this register is
        // set.
        OpInfo.AssignedRegs.AddInlineAsmOperands(
            OpInfo.isEarlyClobber ? InlineAsm::Kind_RegDefEarlyClobber
                                  : InlineAsm::Kind_RegDef,
            false, 0, getCurSDLoc(), DAG, AsmNodeOperands);
      }
      break;

    case InlineAsm::isInput: {
      SDValue InOperandVal = OpInfo.CallOperand;

      if (OpInfo.isMatchingInputConstraint()) {
        // If this is required to match an output register we have already set,
        // just use its register.
        auto CurOp = findMatchingInlineAsmOperand(OpInfo.getMatchedOperand(),
                                                  AsmNodeOperands);
        unsigned OpFlag =
          cast<ConstantSDNode>(AsmNodeOperands[CurOp])->getZExtValue();
        if (InlineAsm::isRegDefKind(OpFlag) ||
            InlineAsm::isRegDefEarlyClobberKind(OpFlag)) {
          // Add (OpFlag&0xffff)>>3 registers to MatchedRegs.
          if (OpInfo.isIndirect) {
            // This happens on gcc/testsuite/gcc.dg/pr8788-1.c
            emitInlineAsmError(Call, "inline asm not supported yet: "
                                     "don't know how to handle tied "
                                     "indirect register inputs");
            return;
          }

          MVT RegVT = AsmNodeOperands[CurOp+1].getSimpleValueType();
          SmallVector<unsigned, 4> Regs;

          if (const TargetRegisterClass *RC = TLI.getRegClassFor(RegVT)) {
            unsigned NumRegs = InlineAsm::getNumOperandRegisters(OpFlag);
            MachineRegisterInfo &RegInfo =
                DAG.getMachineFunction().getRegInfo();
            for (unsigned i = 0; i != NumRegs; ++i)
              Regs.push_back(RegInfo.createVirtualRegister(RC));
          } else {
            emitInlineAsmError(Call,
                               "inline asm error: This value type register "
                               "class is not natively supported!");
            return;
          }

          RegsForValue MatchedRegs(Regs, RegVT, InOperandVal.getValueType());

          SDLoc dl = getCurSDLoc();
          // Use the produced MatchedRegs object to
          MatchedRegs.getCopyToRegs(InOperandVal, DAG, dl, Chain, &Flag, &Call);
          MatchedRegs.AddInlineAsmOperands(InlineAsm::Kind_RegUse,
                                           true, OpInfo.getMatchedOperand(), dl,
                                           DAG, AsmNodeOperands);
          break;
        }

        assert(InlineAsm::isMemKind(OpFlag) && "Unknown matching constraint!");
        assert(InlineAsm::getNumOperandRegisters(OpFlag) == 1 &&
               "Unexpected number of operands");
        // Add information to the INLINEASM node to know about this input.
        // See InlineAsm.h isUseOperandTiedToDef.
        OpFlag = InlineAsm::convertMemFlagWordToMatchingFlagWord(OpFlag);
        OpFlag = InlineAsm::getFlagWordForMatchingOp(OpFlag,
                                                    OpInfo.getMatchedOperand());
        AsmNodeOperands.push_back(DAG.getTargetConstant(
            OpFlag, getCurSDLoc(), TLI.getPointerTy(DAG.getDataLayout())));
        AsmNodeOperands.push_back(AsmNodeOperands[CurOp+1]);
        break;
      }

      // Treat indirect 'X' constraint as memory.
      if (OpInfo.ConstraintType == TargetLowering::C_Other &&
          OpInfo.isIndirect)
        OpInfo.ConstraintType = TargetLowering::C_Memory;

      if (OpInfo.ConstraintType == TargetLowering::C_Immediate ||
          OpInfo.ConstraintType == TargetLowering::C_Other) {
        std::vector<SDValue> Ops;
        TLI.LowerAsmOperandForConstraint(InOperandVal, OpInfo.ConstraintCode,
                                          Ops, DAG);
        if (Ops.empty()) {
          if (OpInfo.ConstraintType == TargetLowering::C_Immediate)
            if (isa<ConstantSDNode>(InOperandVal)) {
              emitInlineAsmError(Call, "value out of range for constraint '" +
                                           Twine(OpInfo.ConstraintCode) + "'");
              return;
            }

          emitInlineAsmError(Call,
                             "invalid operand for inline asm constraint '" +
                                 Twine(OpInfo.ConstraintCode) + "'");
          return;
        }

        // Add information to the INLINEASM node to know about this input.
        unsigned ResOpType =
          InlineAsm::getFlagWord(InlineAsm::Kind_Imm, Ops.size());
        AsmNodeOperands.push_back(DAG.getTargetConstant(
            ResOpType, getCurSDLoc(), TLI.getPointerTy(DAG.getDataLayout())));
        llvm::append_range(AsmNodeOperands, Ops);
        break;
      }

      if (OpInfo.ConstraintType == TargetLowering::C_Memory) {
        assert(OpInfo.isIndirect && "Operand must be indirect to be a mem!");
        assert(InOperandVal.getValueType() ==
                   TLI.getPointerTy(DAG.getDataLayout()) &&
               "Memory operands expect pointer values");

        unsigned ConstraintID =
            TLI.getInlineAsmMemConstraint(OpInfo.ConstraintCode);
        assert(ConstraintID != InlineAsm::Constraint_Unknown &&
               "Failed to convert memory constraint code to constraint id.");

        // Add information to the INLINEASM node to know about this input.
        unsigned ResOpType = InlineAsm::getFlagWord(InlineAsm::Kind_Mem, 1);
        ResOpType = InlineAsm::getFlagWordForMem(ResOpType, ConstraintID);
        AsmNodeOperands.push_back(DAG.getTargetConstant(ResOpType,
                                                        getCurSDLoc(),
                                                        MVT::i32));
        AsmNodeOperands.push_back(InOperandVal);
        break;
      }

      assert((OpInfo.ConstraintType == TargetLowering::C_RegisterClass ||
              OpInfo.ConstraintType == TargetLowering::C_Register) &&
             "Unknown constraint type!");

      // TODO: Support this.
      if (OpInfo.isIndirect) {
        emitInlineAsmError(
            Call, "Don't know how to handle indirect register inputs yet "
                  "for constraint '" +
                      Twine(OpInfo.ConstraintCode) + "'");
        return;
      }

      // Copy the input into the appropriate registers.
      if (OpInfo.AssignedRegs.Regs.empty()) {
        emitInlineAsmError(Call,
                           "couldn't allocate input reg for constraint '" +
                               Twine(OpInfo.ConstraintCode) + "'");
        return;
      }

      if (DetectWriteToReservedRegister())
        return;

      SDLoc dl = getCurSDLoc();

      OpInfo.AssignedRegs.getCopyToRegs(InOperandVal, DAG, dl, Chain, &Flag,
                                        &Call);

      OpInfo.AssignedRegs.AddInlineAsmOperands(InlineAsm::Kind_RegUse, false, 0,
                                               dl, DAG, AsmNodeOperands);
      break;
    }
    case InlineAsm::isClobber:
      // Add the clobbered value to the operand list, so that the register
      // allocator is aware that the physreg got clobbered.
      if (!OpInfo.AssignedRegs.Regs.empty())
        OpInfo.AssignedRegs.AddInlineAsmOperands(InlineAsm::Kind_Clobber,
                                                 false, 0, getCurSDLoc(), DAG,
                                                 AsmNodeOperands);
      break;
    }
  }

  // Finish up input operands.  Set the input chain and add the flag last.
  AsmNodeOperands[InlineAsm::Op_InputChain] = Chain;
  if (Flag.getNode()) AsmNodeOperands.push_back(Flag);

  unsigned ISDOpc = IsCallBr ? ISD::INLINEASM_BR : ISD::INLINEASM;
  Chain = DAG.getNode(ISDOpc, getCurSDLoc(),
                      DAG.getVTList(MVT::Other, MVT::Glue), AsmNodeOperands);
  Flag = Chain.getValue(1);

  // Do additional work to generate outputs.

  SmallVector<EVT, 1> ResultVTs;
  SmallVector<SDValue, 1> ResultValues;
  SmallVector<SDValue, 8> OutChains;

  llvm::Type *CallResultType = Call.getType();
  ArrayRef<Type *> ResultTypes;
  if (StructType *StructResult = dyn_cast<StructType>(CallResultType))
    ResultTypes = StructResult->elements();
  else if (!CallResultType->isVoidTy())
    ResultTypes = makeArrayRef(CallResultType);

  auto CurResultType = ResultTypes.begin();
  auto handleRegAssign = [&](SDValue V) {
    assert(CurResultType != ResultTypes.end() && "Unexpected value");
    assert((*CurResultType)->isSized() && "Unexpected unsized type");
    EVT ResultVT = TLI.getValueType(DAG.getDataLayout(), *CurResultType);
    ++CurResultType;
    // If the type of the inline asm call site return value is different but has
    // same size as the type of the asm output bitcast it.  One example of this
    // is for vectors with different width / number of elements.  This can
    // happen for register classes that can contain multiple different value
    // types.  The preg or vreg allocated may not have the same VT as was
    // expected.
    //
    // This can also happen for a return value that disagrees with the register
    // class it is put in, eg. a double in a general-purpose register on a
    // 32-bit machine.
    if (ResultVT != V.getValueType() &&
        ResultVT.getSizeInBits() == V.getValueSizeInBits())
      V = DAG.getNode(ISD::BITCAST, getCurSDLoc(), ResultVT, V);
    else if (ResultVT != V.getValueType() && ResultVT.isInteger() &&
             V.getValueType().isInteger()) {
      // If a result value was tied to an input value, the computed result
      // may have a wider width than the expected result.  Extract the
      // relevant portion.
      V = DAG.getNode(ISD::TRUNCATE, getCurSDLoc(), ResultVT, V);
    }
    assert(ResultVT == V.getValueType() && "Asm result value mismatch!");
    ResultVTs.push_back(ResultVT);
    ResultValues.push_back(V);
  };

  // Deal with output operands.
  for (SDISelAsmOperandInfo &OpInfo : ConstraintOperands) {
    if (OpInfo.Type == InlineAsm::isOutput) {
      SDValue Val;
      // Skip trivial output operands.
      if (OpInfo.AssignedRegs.Regs.empty())
        continue;

      switch (OpInfo.ConstraintType) {
      case TargetLowering::C_Register:
      case TargetLowering::C_RegisterClass:
        Val = OpInfo.AssignedRegs.getCopyFromRegs(DAG, FuncInfo, getCurSDLoc(),
                                                  Chain, &Flag, &Call);
        break;
      case TargetLowering::C_Immediate:
      case TargetLowering::C_Other:
        Val = TLI.LowerAsmOutputForConstraint(Chain, Flag, getCurSDLoc(),
                                              OpInfo, DAG);
        break;
      case TargetLowering::C_Memory:
        break; // Already handled.
      case TargetLowering::C_Unknown:
        assert(false && "Unexpected unknown constraint");
      }

      // Indirect output manifest as stores. Record output chains.
      if (OpInfo.isIndirect) {
        const Value *Ptr = OpInfo.CallOperandVal;
        assert(Ptr && "Expected value CallOperandVal for indirect asm operand");
        SDValue Store = DAG.getStore(Chain, getCurSDLoc(), Val, getValue(Ptr),
                                     MachinePointerInfo(Ptr));
        OutChains.push_back(Store);
      } else {
        // generate CopyFromRegs to associated registers.
        assert(!Call.getType()->isVoidTy() && "Bad inline asm!");
        if (Val.getOpcode() == ISD::MERGE_VALUES) {
          for (const SDValue &V : Val->op_values())
            handleRegAssign(V);
        } else
          handleRegAssign(Val);
      }
    }
  }

  // Set results.
  if (!ResultValues.empty()) {
    assert(CurResultType == ResultTypes.end() &&
           "Mismatch in number of ResultTypes");
    assert(ResultValues.size() == ResultTypes.size() &&
           "Mismatch in number of output operands in asm result");

    SDValue V = DAG.getNode(ISD::MERGE_VALUES, getCurSDLoc(),
                            DAG.getVTList(ResultVTs), ResultValues);
    setValue(&Call, V);
  }

  // Collect store chains.
  if (!OutChains.empty())
    Chain = DAG.getNode(ISD::TokenFactor, getCurSDLoc(), MVT::Other, OutChains);

  // Only Update Root if inline assembly has a memory effect.
  if (ResultValues.empty() || HasSideEffect || !OutChains.empty() || IsCallBr)
    DAG.setRoot(Chain);
}

void SelectionDAGBuilder::emitInlineAsmError(const CallBase &Call,
                                             const Twine &Message) {
  LLVMContext &Ctx = *DAG.getContext();
  Ctx.emitError(&Call, Message);

  // Make sure we leave the DAG in a valid state
  const TargetLowering &TLI = DAG.getTargetLoweringInfo();
  SmallVector<EVT, 1> ValueVTs;
  ComputeValueVTs(TLI, DAG.getDataLayout(), Call.getType(), ValueVTs);

  if (ValueVTs.empty())
    return;

  SmallVector<SDValue, 1> Ops;
  for (unsigned i = 0, e = ValueVTs.size(); i != e; ++i)
    Ops.push_back(DAG.getUNDEF(ValueVTs[i]));

  setValue(&Call, DAG.getMergeValues(Ops, getCurSDLoc()));
}

void SelectionDAGBuilder::visitVAStart(const CallInst &I) {
  DAG.setRoot(DAG.getNode(ISD::VASTART, getCurSDLoc(),
                          MVT::Other, getRoot(),
                          getValue(I.getArgOperand(0)),
                          DAG.getSrcValue(I.getArgOperand(0))));
}

void SelectionDAGBuilder::visitVAArg(const VAArgInst &I) {
  const TargetLowering &TLI = DAG.getTargetLoweringInfo();
  const DataLayout &DL = DAG.getDataLayout();
  SDValue V = DAG.getVAArg(
      TLI.getMemValueType(DAG.getDataLayout(), I.getType()), getCurSDLoc(),
      getRoot(), getValue(I.getOperand(0)), DAG.getSrcValue(I.getOperand(0)),
      DL.getABITypeAlign(I.getType()).value());
  DAG.setRoot(V.getValue(1));

  if (I.getType()->isPointerTy())
    V = DAG.getPtrExtOrTrunc(
        V, getCurSDLoc(), TLI.getValueType(DAG.getDataLayout(), I.getType()));
  setValue(&I, V);
}

void SelectionDAGBuilder::visitVAEnd(const CallInst &I) {
  DAG.setRoot(DAG.getNode(ISD::VAEND, getCurSDLoc(),
                          MVT::Other, getRoot(),
                          getValue(I.getArgOperand(0)),
                          DAG.getSrcValue(I.getArgOperand(0))));
}

void SelectionDAGBuilder::visitVACopy(const CallInst &I) {
  DAG.setRoot(DAG.getNode(ISD::VACOPY, getCurSDLoc(),
                          MVT::Other, getRoot(),
                          getValue(I.getArgOperand(0)),
                          getValue(I.getArgOperand(1)),
                          DAG.getSrcValue(I.getArgOperand(0)),
                          DAG.getSrcValue(I.getArgOperand(1))));
}

SDValue SelectionDAGBuilder::lowerRangeToAssertZExt(SelectionDAG &DAG,
                                                    const Instruction &I,
                                                    SDValue Op) {
  const MDNode *Range = I.getMetadata(LLVMContext::MD_range);
  if (!Range)
    return Op;

  ConstantRange CR = getConstantRangeFromMetadata(*Range);
  if (CR.isFullSet() || CR.isEmptySet() || CR.isUpperWrapped())
    return Op;

  APInt Lo = CR.getUnsignedMin();
  if (!Lo.isMinValue())
    return Op;

  APInt Hi = CR.getUnsignedMax();
  unsigned Bits = std::max(Hi.getActiveBits(),
                           static_cast<unsigned>(IntegerType::MIN_INT_BITS));

  EVT SmallVT = EVT::getIntegerVT(*DAG.getContext(), Bits);

  SDLoc SL = getCurSDLoc();

  SDValue ZExt = DAG.getNode(ISD::AssertZext, SL, Op.getValueType(), Op,
                             DAG.getValueType(SmallVT));
  unsigned NumVals = Op.getNode()->getNumValues();
  if (NumVals == 1)
    return ZExt;

  SmallVector<SDValue, 4> Ops;

  Ops.push_back(ZExt);
  for (unsigned I = 1; I != NumVals; ++I)
    Ops.push_back(Op.getValue(I));

  return DAG.getMergeValues(Ops, SL);
}

/// Populate a CallLowerinInfo (into \p CLI) based on the properties of
/// the call being lowered.
///
/// This is a helper for lowering intrinsics that follow a target calling
/// convention or require stack pointer adjustment. Only a subset of the
/// intrinsic's operands need to participate in the calling convention.
void SelectionDAGBuilder::populateCallLoweringInfo(
    TargetLowering::CallLoweringInfo &CLI, const CallBase *Call,
    unsigned ArgIdx, unsigned NumArgs, SDValue Callee, Type *ReturnTy,
    bool IsPatchPoint) {
  TargetLowering::ArgListTy Args;
  Args.reserve(NumArgs);

  // Populate the argument list.
  // Attributes for args start at offset 1, after the return attribute.
  for (unsigned ArgI = ArgIdx, ArgE = ArgIdx + NumArgs;
       ArgI != ArgE; ++ArgI) {
    const Value *V = Call->getOperand(ArgI);

    assert(!V->getType()->isEmptyTy() && "Empty type passed to intrinsic.");

    TargetLowering::ArgListEntry Entry;
    Entry.Node = getValue(V);
    Entry.Ty = V->getType();
    Entry.setAttributes(Call, ArgI);
    Args.push_back(Entry);
  }

  CLI.setDebugLoc(getCurSDLoc())
      .setChain(getRoot())
      .setCallee(Call->getCallingConv(), ReturnTy, Callee, std::move(Args))
      .setDiscardResult(Call->use_empty())
      .setIsPatchPoint(IsPatchPoint)
      .setIsPreallocated(
          Call->countOperandBundlesOfType(LLVMContext::OB_preallocated) != 0);
}

/// Add a stack map intrinsic call's live variable operands to a stackmap
/// or patchpoint target node's operand list.
///
/// Constants are converted to TargetConstants purely as an optimization to
/// avoid constant materialization and register allocation.
///
/// FrameIndex operands are converted to TargetFrameIndex so that ISEL does not
/// generate addess computation nodes, and so FinalizeISel can convert the
/// TargetFrameIndex into a DirectMemRefOp StackMap location. This avoids
/// address materialization and register allocation, but may also be required
/// for correctness. If a StackMap (or PatchPoint) intrinsic directly uses an
/// alloca in the entry block, then the runtime may assume that the alloca's
/// StackMap location can be read immediately after compilation and that the
/// location is valid at any point during execution (this is similar to the
/// assumption made by the llvm.gcroot intrinsic). If the alloca's location were
/// only available in a register, then the runtime would need to trap when
/// execution reaches the StackMap in order to read the alloca's location.
static void addStackMapLiveVars(const CallBase &Call, unsigned StartIdx,
                                const SDLoc &DL, SmallVectorImpl<SDValue> &Ops,
                                SelectionDAGBuilder &Builder) {
  for (unsigned i = StartIdx, e = Call.arg_size(); i != e; ++i) {
    SDValue OpVal = Builder.getValue(Call.getArgOperand(i));
    if (ConstantSDNode *C = dyn_cast<ConstantSDNode>(OpVal)) {
      Ops.push_back(
        Builder.DAG.getTargetConstant(StackMaps::ConstantOp, DL, MVT::i64));
      Ops.push_back(
        Builder.DAG.getTargetConstant(C->getSExtValue(), DL, MVT::i64));
    } else if (FrameIndexSDNode *FI = dyn_cast<FrameIndexSDNode>(OpVal)) {
      const TargetLowering &TLI = Builder.DAG.getTargetLoweringInfo();
      Ops.push_back(Builder.DAG.getTargetFrameIndex(
          FI->getIndex(), TLI.getFrameIndexTy(Builder.DAG.getDataLayout())));
    } else
      Ops.push_back(OpVal);
  }
}

/// Lower llvm.experimental.stackmap directly to its target opcode.
void SelectionDAGBuilder::visitStackmap(const CallInst &CI) {
  // void @llvm.experimental.stackmap(i32 <id>, i32 <numShadowBytes>,
  //                                  [live variables...])

  assert(CI.getType()->isVoidTy() && "Stackmap cannot return a value.");

  SDValue Chain, InFlag, Callee, NullPtr;
  SmallVector<SDValue, 32> Ops;

  SDLoc DL = getCurSDLoc();
  Callee = getValue(CI.getCalledOperand());
  NullPtr = DAG.getIntPtrConstant(0, DL, true);

  // The stackmap intrinsic only records the live variables (the arguments
  // passed to it) and emits NOPS (if requested). Unlike the patchpoint
  // intrinsic, this won't be lowered to a function call. This means we don't
  // have to worry about calling conventions and target specific lowering code.
  // Instead we perform the call lowering right here.
  //
  // chain, flag = CALLSEQ_START(chain, 0, 0)
  // chain, flag = STACKMAP(id, nbytes, ..., chain, flag)
  // chain, flag = CALLSEQ_END(chain, 0, 0, flag)
  //
  Chain = DAG.getCALLSEQ_START(getRoot(), 0, 0, DL);
  InFlag = Chain.getValue(1);

  // Add the <id> and <numBytes> constants.
  SDValue IDVal = getValue(CI.getOperand(PatchPointOpers::IDPos));
  Ops.push_back(DAG.getTargetConstant(
                  cast<ConstantSDNode>(IDVal)->getZExtValue(), DL, MVT::i64));
  SDValue NBytesVal = getValue(CI.getOperand(PatchPointOpers::NBytesPos));
  Ops.push_back(DAG.getTargetConstant(
                  cast<ConstantSDNode>(NBytesVal)->getZExtValue(), DL,
                  MVT::i32));

  // Push live variables for the stack map.
  addStackMapLiveVars(CI, 2, DL, Ops, *this);

  // We are not pushing any register mask info here on the operands list,
  // because the stackmap doesn't clobber anything.

  // Push the chain and the glue flag.
  Ops.push_back(Chain);
  Ops.push_back(InFlag);

  // Create the STACKMAP node.
  SDVTList NodeTys = DAG.getVTList(MVT::Other, MVT::Glue);
  SDNode *SM = DAG.getMachineNode(TargetOpcode::STACKMAP, DL, NodeTys, Ops);
  Chain = SDValue(SM, 0);
  InFlag = Chain.getValue(1);

  Chain = DAG.getCALLSEQ_END(Chain, NullPtr, NullPtr, InFlag, DL);

  // Stackmaps don't generate values, so nothing goes into the NodeMap.

  // Set the root to the target-lowered call chain.
  DAG.setRoot(Chain);

  // Inform the Frame Information that we have a stackmap in this function.
  FuncInfo.MF->getFrameInfo().setHasStackMap();
}

/// Lower llvm.experimental.patchpoint directly to its target opcode.
void SelectionDAGBuilder::visitPatchpoint(const CallBase &CB,
                                          const BasicBlock *EHPadBB) {
  // void|i64 @llvm.experimental.patchpoint.void|i64(i64 <id>,
  //                                                 i32 <numBytes>,
  //                                                 i8* <target>,
  //                                                 i32 <numArgs>,
  //                                                 [Args...],
  //                                                 [live variables...])

  CallingConv::ID CC = CB.getCallingConv();
  bool IsAnyRegCC = CC == CallingConv::AnyReg;
  bool HasDef = !CB.getType()->isVoidTy();
  SDLoc dl = getCurSDLoc();
  SDValue Callee = getValue(CB.getArgOperand(PatchPointOpers::TargetPos));

  // Handle immediate and symbolic callees.
  if (auto* ConstCallee = dyn_cast<ConstantSDNode>(Callee))
    Callee = DAG.getIntPtrConstant(ConstCallee->getZExtValue(), dl,
                                   /*isTarget=*/true);
  else if (auto* SymbolicCallee = dyn_cast<GlobalAddressSDNode>(Callee))
    Callee =  DAG.getTargetGlobalAddress(SymbolicCallee->getGlobal(),
                                         SDLoc(SymbolicCallee),
                                         SymbolicCallee->getValueType(0));

  // Get the real number of arguments participating in the call <numArgs>
  SDValue NArgVal = getValue(CB.getArgOperand(PatchPointOpers::NArgPos));
  unsigned NumArgs = cast<ConstantSDNode>(NArgVal)->getZExtValue();

  // Skip the four meta args: <id>, <numNopBytes>, <target>, <numArgs>
  // Intrinsics include all meta-operands up to but not including CC.
  unsigned NumMetaOpers = PatchPointOpers::CCPos;
  assert(CB.arg_size() >= NumMetaOpers + NumArgs &&
         "Not enough arguments provided to the patchpoint intrinsic");

  // For AnyRegCC the arguments are lowered later on manually.
  unsigned NumCallArgs = IsAnyRegCC ? 0 : NumArgs;
  Type *ReturnTy =
      IsAnyRegCC ? Type::getVoidTy(*DAG.getContext()) : CB.getType();

  TargetLowering::CallLoweringInfo CLI(DAG);
  populateCallLoweringInfo(CLI, &CB, NumMetaOpers, NumCallArgs, Callee,
                           ReturnTy, true);
  std::pair<SDValue, SDValue> Result = lowerInvokable(CLI, EHPadBB);

  SDNode *CallEnd = Result.second.getNode();
  if (HasDef && (CallEnd->getOpcode() == ISD::CopyFromReg))
    CallEnd = CallEnd->getOperand(0).getNode();

  /// Get a call instruction from the call sequence chain.
  /// Tail calls are not allowed.
  assert(CallEnd->getOpcode() == ISD::CALLSEQ_END &&
         "Expected a callseq node.");
  SDNode *Call = CallEnd->getOperand(0).getNode();
  bool HasGlue = Call->getGluedNode();

  // Replace the target specific call node with the patchable intrinsic.
  SmallVector<SDValue, 8> Ops;

  // Add the <id> and <numBytes> constants.
  SDValue IDVal = getValue(CB.getArgOperand(PatchPointOpers::IDPos));
  Ops.push_back(DAG.getTargetConstant(
                  cast<ConstantSDNode>(IDVal)->getZExtValue(), dl, MVT::i64));
  SDValue NBytesVal = getValue(CB.getArgOperand(PatchPointOpers::NBytesPos));
  Ops.push_back(DAG.getTargetConstant(
                  cast<ConstantSDNode>(NBytesVal)->getZExtValue(), dl,
                  MVT::i32));

  // Add the callee.
  Ops.push_back(Callee);

  // Adjust <numArgs> to account for any arguments that have been passed on the
  // stack instead.
  // Call Node: Chain, Target, {Args}, RegMask, [Glue]
  unsigned NumCallRegArgs = Call->getNumOperands() - (HasGlue ? 4 : 3);
  NumCallRegArgs = IsAnyRegCC ? NumArgs : NumCallRegArgs;
  Ops.push_back(DAG.getTargetConstant(NumCallRegArgs, dl, MVT::i32));

  // Add the calling convention
  Ops.push_back(DAG.getTargetConstant((unsigned)CC, dl, MVT::i32));

  // Add the arguments we omitted previously. The register allocator should
  // place these in any free register.
  if (IsAnyRegCC)
    for (unsigned i = NumMetaOpers, e = NumMetaOpers + NumArgs; i != e; ++i)
      Ops.push_back(getValue(CB.getArgOperand(i)));

  // Push the arguments from the call instruction up to the register mask.
  SDNode::op_iterator e = HasGlue ? Call->op_end()-2 : Call->op_end()-1;
  Ops.append(Call->op_begin() + 2, e);

  // Push live variables for the stack map.
  addStackMapLiveVars(CB, NumMetaOpers + NumArgs, dl, Ops, *this);

  // Push the register mask info.
  if (HasGlue)
    Ops.push_back(*(Call->op_end()-2));
  else
    Ops.push_back(*(Call->op_end()-1));

  // Push the chain (this is originally the first operand of the call, but
  // becomes now the last or second to last operand).
  Ops.push_back(*(Call->op_begin()));

  // Push the glue flag (last operand).
  if (HasGlue)
    Ops.push_back(*(Call->op_end()-1));

  SDVTList NodeTys;
  if (IsAnyRegCC && HasDef) {
    // Create the return types based on the intrinsic definition
    const TargetLowering &TLI = DAG.getTargetLoweringInfo();
    SmallVector<EVT, 3> ValueVTs;
    ComputeValueVTs(TLI, DAG.getDataLayout(), CB.getType(), ValueVTs);
    assert(ValueVTs.size() == 1 && "Expected only one return value type.");

    // There is always a chain and a glue type at the end
    ValueVTs.push_back(MVT::Other);
    ValueVTs.push_back(MVT::Glue);
    NodeTys = DAG.getVTList(ValueVTs);
  } else
    NodeTys = DAG.getVTList(MVT::Other, MVT::Glue);

  // Replace the target specific call node with a PATCHPOINT node.
  MachineSDNode *MN = DAG.getMachineNode(TargetOpcode::PATCHPOINT,
                                         dl, NodeTys, Ops);

  // Update the NodeMap.
  if (HasDef) {
    if (IsAnyRegCC)
      setValue(&CB, SDValue(MN, 0));
    else
      setValue(&CB, Result.first);
  }

  // Fixup the consumers of the intrinsic. The chain and glue may be used in the
  // call sequence. Furthermore the location of the chain and glue can change
  // when the AnyReg calling convention is used and the intrinsic returns a
  // value.
  if (IsAnyRegCC && HasDef) {
    SDValue From[] = {SDValue(Call, 0), SDValue(Call, 1)};
    SDValue To[] = {SDValue(MN, 1), SDValue(MN, 2)};
    DAG.ReplaceAllUsesOfValuesWith(From, To, 2);
  } else
    DAG.ReplaceAllUsesWith(Call, MN);
  DAG.DeleteNode(Call);

  // Inform the Frame Information that we have a patchpoint in this function.
  FuncInfo.MF->getFrameInfo().setHasPatchPoint();
}

void SelectionDAGBuilder::visitVectorReduce(const CallInst &I,
                                            unsigned Intrinsic) {
  const TargetLowering &TLI = DAG.getTargetLoweringInfo();
  SDValue Op1 = getValue(I.getArgOperand(0));
  SDValue Op2;
  if (I.getNumArgOperands() > 1)
    Op2 = getValue(I.getArgOperand(1));
  SDLoc dl = getCurSDLoc();
  EVT VT = TLI.getValueType(DAG.getDataLayout(), I.getType());
  SDValue Res;
  SDNodeFlags SDFlags;
  if (auto *FPMO = dyn_cast<FPMathOperator>(&I))
    SDFlags.copyFMF(*FPMO);

  switch (Intrinsic) {
  case Intrinsic::vector_reduce_fadd:
    if (SDFlags.hasAllowReassociation())
      Res = DAG.getNode(ISD::FADD, dl, VT, Op1,
                        DAG.getNode(ISD::VECREDUCE_FADD, dl, VT, Op2, SDFlags),
                        SDFlags);
    else
      Res = DAG.getNode(ISD::VECREDUCE_SEQ_FADD, dl, VT, Op1, Op2, SDFlags);
    break;
  case Intrinsic::vector_reduce_fmul:
    if (SDFlags.hasAllowReassociation())
      Res = DAG.getNode(ISD::FMUL, dl, VT, Op1,
                        DAG.getNode(ISD::VECREDUCE_FMUL, dl, VT, Op2, SDFlags),
                        SDFlags);
    else
      Res = DAG.getNode(ISD::VECREDUCE_SEQ_FMUL, dl, VT, Op1, Op2, SDFlags);
    break;
  case Intrinsic::vector_reduce_add:
    Res = DAG.getNode(ISD::VECREDUCE_ADD, dl, VT, Op1);
    break;
  case Intrinsic::vector_reduce_mul:
    Res = DAG.getNode(ISD::VECREDUCE_MUL, dl, VT, Op1);
    break;
  case Intrinsic::vector_reduce_and:
    Res = DAG.getNode(ISD::VECREDUCE_AND, dl, VT, Op1);
    break;
  case Intrinsic::vector_reduce_or:
    Res = DAG.getNode(ISD::VECREDUCE_OR, dl, VT, Op1);
    break;
  case Intrinsic::vector_reduce_xor:
    Res = DAG.getNode(ISD::VECREDUCE_XOR, dl, VT, Op1);
    break;
  case Intrinsic::vector_reduce_smax:
    Res = DAG.getNode(ISD::VECREDUCE_SMAX, dl, VT, Op1);
    break;
  case Intrinsic::vector_reduce_smin:
    Res = DAG.getNode(ISD::VECREDUCE_SMIN, dl, VT, Op1);
    break;
  case Intrinsic::vector_reduce_umax:
    Res = DAG.getNode(ISD::VECREDUCE_UMAX, dl, VT, Op1);
    break;
  case Intrinsic::vector_reduce_umin:
    Res = DAG.getNode(ISD::VECREDUCE_UMIN, dl, VT, Op1);
    break;
  case Intrinsic::vector_reduce_fmax:
    Res = DAG.getNode(ISD::VECREDUCE_FMAX, dl, VT, Op1, SDFlags);
    break;
  case Intrinsic::vector_reduce_fmin:
    Res = DAG.getNode(ISD::VECREDUCE_FMIN, dl, VT, Op1, SDFlags);
    break;
  default:
    llvm_unreachable("Unhandled vector reduce intrinsic");
  }
  setValue(&I, Res);
}

/// Returns an AttributeList representing the attributes applied to the return
/// value of the given call.
static AttributeList getReturnAttrs(TargetLowering::CallLoweringInfo &CLI) {
  SmallVector<Attribute::AttrKind, 2> Attrs;
  if (CLI.RetSExt)
    Attrs.push_back(Attribute::SExt);
  if (CLI.RetZExt)
    Attrs.push_back(Attribute::ZExt);
  if (CLI.IsInReg)
    Attrs.push_back(Attribute::InReg);

  return AttributeList::get(CLI.RetTy->getContext(), AttributeList::ReturnIndex,
                            Attrs);
}

/// TargetLowering::LowerCallTo - This is the default LowerCallTo
/// implementation, which just calls LowerCall.
/// FIXME: When all targets are
/// migrated to using LowerCall, this hook should be integrated into SDISel.
std::pair<SDValue, SDValue>
TargetLowering::LowerCallTo(TargetLowering::CallLoweringInfo &CLI) const {
  // Handle the incoming return values from the call.
  CLI.Ins.clear();
  Type *OrigRetTy = CLI.RetTy;
  SmallVector<EVT, 4> RetTys;
  SmallVector<uint64_t, 4> Offsets;
  auto &DL = CLI.DAG.getDataLayout();
  ComputeValueVTs(*this, DL, CLI.RetTy, RetTys, &Offsets);

  if (CLI.IsPostTypeLegalization) {
    // If we are lowering a libcall after legalization, split the return type.
    SmallVector<EVT, 4> OldRetTys;
    SmallVector<uint64_t, 4> OldOffsets;
    RetTys.swap(OldRetTys);
    Offsets.swap(OldOffsets);

    for (size_t i = 0, e = OldRetTys.size(); i != e; ++i) {
      EVT RetVT = OldRetTys[i];
      uint64_t Offset = OldOffsets[i];
      MVT RegisterVT = getRegisterType(CLI.RetTy->getContext(), RetVT);
      unsigned NumRegs = getNumRegisters(CLI.RetTy->getContext(), RetVT);
      unsigned RegisterVTByteSZ = RegisterVT.getSizeInBits() / 8;
      RetTys.append(NumRegs, RegisterVT);
      for (unsigned j = 0; j != NumRegs; ++j)
        Offsets.push_back(Offset + j * RegisterVTByteSZ);
    }
  }

  SmallVector<ISD::OutputArg, 4> Outs;
  GetReturnInfo(CLI.CallConv, CLI.RetTy, getReturnAttrs(CLI), Outs, *this, DL);

  bool CanLowerReturn =
      this->CanLowerReturn(CLI.CallConv, CLI.DAG.getMachineFunction(),
                           CLI.IsVarArg, Outs, CLI.RetTy->getContext());

  SDValue DemoteStackSlot;
  int DemoteStackIdx = -100;
  if (!CanLowerReturn) {
    // FIXME: equivalent assert?
    // assert(!CS.hasInAllocaArgument() &&
    //        "sret demotion is incompatible with inalloca");
    uint64_t TySize = DL.getTypeAllocSize(CLI.RetTy);
    Align Alignment = DL.getPrefTypeAlign(CLI.RetTy);
    MachineFunction &MF = CLI.DAG.getMachineFunction();
    DemoteStackIdx =
        MF.getFrameInfo().CreateStackObject(TySize, Alignment, false);
    Type *StackSlotPtrType = PointerType::get(CLI.RetTy,
                                              DL.getAllocaAddrSpace());

    DemoteStackSlot = CLI.DAG.getFrameIndex(DemoteStackIdx, getFrameIndexTy(DL));
    ArgListEntry Entry;
    Entry.Node = DemoteStackSlot;
    Entry.Ty = StackSlotPtrType;
    Entry.IsSExt = false;
    Entry.IsZExt = false;
    Entry.IsInReg = false;
    Entry.IsSRet = true;
    Entry.IsNest = false;
    Entry.IsByVal = false;
    Entry.IsByRef = false;
    Entry.IsReturned = false;
    Entry.IsSwiftSelf = false;
    Entry.IsSwiftError = false;
    Entry.IsCFGuardTarget = false;
    Entry.Alignment = Alignment;
    CLI.getArgs().insert(CLI.getArgs().begin(), Entry);
    CLI.NumFixedArgs += 1;
    CLI.RetTy = Type::getVoidTy(CLI.RetTy->getContext());

    // sret demotion isn't compatible with tail-calls, since the sret argument
    // points into the callers stack frame.
    CLI.IsTailCall = false;
  } else {
    bool NeedsRegBlock = functionArgumentNeedsConsecutiveRegisters(
        CLI.RetTy, CLI.CallConv, CLI.IsVarArg);
    for (unsigned I = 0, E = RetTys.size(); I != E; ++I) {
      ISD::ArgFlagsTy Flags;
      if (NeedsRegBlock) {
        Flags.setInConsecutiveRegs();
        if (I == RetTys.size() - 1)
          Flags.setInConsecutiveRegsLast();
      }
      EVT VT = RetTys[I];
      MVT RegisterVT = getRegisterTypeForCallingConv(CLI.RetTy->getContext(),
                                                     CLI.CallConv, VT);
      unsigned NumRegs = getNumRegistersForCallingConv(CLI.RetTy->getContext(),
                                                       CLI.CallConv, VT);
      for (unsigned i = 0; i != NumRegs; ++i) {
        ISD::InputArg MyFlags;
        MyFlags.Flags = Flags;
        MyFlags.VT = RegisterVT;
        MyFlags.ArgVT = VT;
        MyFlags.Used = CLI.IsReturnValueUsed;
        if (CLI.RetTy->isPointerTy()) {
          MyFlags.Flags.setPointer();
          MyFlags.Flags.setPointerAddrSpace(
              cast<PointerType>(CLI.RetTy)->getAddressSpace());
        }
        if (CLI.RetSExt)
          MyFlags.Flags.setSExt();
        if (CLI.RetZExt)
          MyFlags.Flags.setZExt();
        if (CLI.IsInReg)
          MyFlags.Flags.setInReg();
        CLI.Ins.push_back(MyFlags);
      }
    }
  }

  // We push in swifterror return as the last element of CLI.Ins.
  ArgListTy &Args = CLI.getArgs();
  if (supportSwiftError()) {
    for (unsigned i = 0, e = Args.size(); i != e; ++i) {
      if (Args[i].IsSwiftError) {
        ISD::InputArg MyFlags;
        MyFlags.VT = getPointerTy(DL);
        MyFlags.ArgVT = EVT(getPointerTy(DL));
        MyFlags.Flags.setSwiftError();
        CLI.Ins.push_back(MyFlags);
      }
    }
  }

  // Handle all of the outgoing arguments.
  CLI.Outs.clear();
  CLI.OutVals.clear();
  for (unsigned i = 0, e = Args.size(); i != e; ++i) {
    SmallVector<EVT, 4> ValueVTs;
    ComputeValueVTs(*this, DL, Args[i].Ty, ValueVTs);
    // FIXME: Split arguments if CLI.IsPostTypeLegalization
    Type *FinalType = Args[i].Ty;
    if (Args[i].IsByVal)
      FinalType = cast<PointerType>(Args[i].Ty)->getElementType();
    bool NeedsRegBlock = functionArgumentNeedsConsecutiveRegisters(
        FinalType, CLI.CallConv, CLI.IsVarArg);
    for (unsigned Value = 0, NumValues = ValueVTs.size(); Value != NumValues;
         ++Value) {
      EVT VT = ValueVTs[Value];
      Type *ArgTy = VT.getTypeForEVT(CLI.RetTy->getContext());
      SDValue Op = SDValue(Args[i].Node.getNode(),
                           Args[i].Node.getResNo() + Value);
      ISD::ArgFlagsTy Flags;

      // Certain targets (such as MIPS), may have a different ABI alignment
      // for a type depending on the context. Give the target a chance to
      // specify the alignment it wants.
      const Align OriginalAlignment(getABIAlignmentForCallingConv(ArgTy, DL));

      if (Args[i].Ty->isPointerTy()) {
        Flags.setPointer();
        Flags.setPointerAddrSpace(
            cast<PointerType>(Args[i].Ty)->getAddressSpace());
      }
      if (Args[i].IsZExt)
        Flags.setZExt();
      if (Args[i].IsSExt)
        Flags.setSExt();
      if (Args[i].IsInReg) {
        // If we are using vectorcall calling convention, a structure that is
        // passed InReg - is surely an HVA
        if (CLI.CallConv == CallingConv::X86_VectorCall &&
            isa<StructType>(FinalType)) {
          // The first value of a structure is marked
          if (0 == Value)
            Flags.setHvaStart();
          Flags.setHva();
        }
        // Set InReg Flag
        Flags.setInReg();
      }
      if (Args[i].IsSRet)
        Flags.setSRet();
      if (Args[i].IsSwiftSelf)
        Flags.setSwiftSelf();
      if (Args[i].IsSwiftError)
        Flags.setSwiftError();
      if (Args[i].IsCFGuardTarget)
        Flags.setCFGuardTarget();
      if (Args[i].IsByVal)
        Flags.setByVal();
      if (Args[i].IsByRef)
        Flags.setByRef();
      if (Args[i].IsPreallocated) {
        Flags.setPreallocated();
        // Set the byval flag for CCAssignFn callbacks that don't know about
        // preallocated.  This way we can know how many bytes we should've
        // allocated and how many bytes a callee cleanup function will pop.  If
        // we port preallocated to more targets, we'll have to add custom
        // preallocated handling in the various CC lowering callbacks.
        Flags.setByVal();
      }
      if (Args[i].IsInAlloca) {
        Flags.setInAlloca();
        // Set the byval flag for CCAssignFn callbacks that don't know about
        // inalloca.  This way we can know how many bytes we should've allocated
        // and how many bytes a callee cleanup function will pop.  If we port
        // inalloca to more targets, we'll have to add custom inalloca handling
        // in the various CC lowering callbacks.
        Flags.setByVal();
      }
      if (Args[i].IsByVal || Args[i].IsInAlloca || Args[i].IsPreallocated) {
        PointerType *Ty = cast<PointerType>(Args[i].Ty);
        Type *ElementTy = Ty->getElementType();

        unsigned FrameSize = DL.getTypeAllocSize(
            Args[i].ByValType ? Args[i].ByValType : ElementTy);
        Flags.setByValSize(FrameSize);

        // info is not there but there are cases it cannot get right.
        Align FrameAlign;
        if (auto MA = Args[i].Alignment)
          FrameAlign = *MA;
        else
          FrameAlign = Align(getByValTypeAlignment(ElementTy, DL));
        Flags.setByValAlign(FrameAlign);
      }
      if (Args[i].IsNest)
        Flags.setNest();
      if (NeedsRegBlock)
        Flags.setInConsecutiveRegs();
      Flags.setOrigAlign(OriginalAlignment);

      MVT PartVT = getRegisterTypeForCallingConv(CLI.RetTy->getContext(),
                                                 CLI.CallConv, VT);
      unsigned NumParts = getNumRegistersForCallingConv(CLI.RetTy->getContext(),
                                                        CLI.CallConv, VT);
      SmallVector<SDValue, 4> Parts(NumParts);
      ISD::NodeType ExtendKind = ISD::ANY_EXTEND;

      if (Args[i].IsSExt)
        ExtendKind = ISD::SIGN_EXTEND;
      else if (Args[i].IsZExt)
        ExtendKind = ISD::ZERO_EXTEND;

      // Conservatively only handle 'returned' on non-vectors that can be lowered,
      // for now.
      if (Args[i].IsReturned && !Op.getValueType().isVector() &&
          CanLowerReturn) {
        assert((CLI.RetTy == Args[i].Ty ||
                (CLI.RetTy->isPointerTy() && Args[i].Ty->isPointerTy() &&
                 CLI.RetTy->getPointerAddressSpace() ==
                     Args[i].Ty->getPointerAddressSpace())) &&
               RetTys.size() == NumValues && "unexpected use of 'returned'");
        // Before passing 'returned' to the target lowering code, ensure that
        // either the register MVT and the actual EVT are the same size or that
        // the return value and argument are extended in the same way; in these
        // cases it's safe to pass the argument register value unchanged as the
        // return register value (although it's at the target's option whether
        // to do so)
        // TODO: allow code generation to take advantage of partially preserved
        // registers rather than clobbering the entire register when the
        // parameter extension method is not compatible with the return
        // extension method
        if ((NumParts * PartVT.getSizeInBits() == VT.getSizeInBits()) ||
            (ExtendKind != ISD::ANY_EXTEND && CLI.RetSExt == Args[i].IsSExt &&
             CLI.RetZExt == Args[i].IsZExt))
          Flags.setReturned();
      }

      getCopyToParts(CLI.DAG, CLI.DL, Op, &Parts[0], NumParts, PartVT, CLI.CB,
                     CLI.CallConv, ExtendKind);

      for (unsigned j = 0; j != NumParts; ++j) {
        // if it isn't first piece, alignment must be 1
        // For scalable vectors the scalable part is currently handled
        // by individual targets, so we just use the known minimum size here.
        ISD::OutputArg MyFlags(Flags, Parts[j].getValueType(), VT,
                    i < CLI.NumFixedArgs, i,
                    j*Parts[j].getValueType().getStoreSize().getKnownMinSize());
        if (NumParts > 1 && j == 0)
          MyFlags.Flags.setSplit();
        else if (j != 0) {
          MyFlags.Flags.setOrigAlign(Align(1));
          if (j == NumParts - 1)
            MyFlags.Flags.setSplitEnd();
        }

        CLI.Outs.push_back(MyFlags);
        CLI.OutVals.push_back(Parts[j]);
      }

      if (NeedsRegBlock && Value == NumValues - 1)
        CLI.Outs[CLI.Outs.size() - 1].Flags.setInConsecutiveRegsLast();
    }
  }

  SmallVector<SDValue, 4> InVals;
  CLI.Chain = LowerCall(CLI, InVals);

  // Update CLI.InVals to use outside of this function.
  CLI.InVals = InVals;

  // Verify that the target's LowerCall behaved as expected.
  assert(CLI.Chain.getNode() && CLI.Chain.getValueType() == MVT::Other &&
         "LowerCall didn't return a valid chain!");
  assert((!CLI.IsTailCall || InVals.empty()) &&
         "LowerCall emitted a return value for a tail call!");
  assert((CLI.IsTailCall || InVals.size() == CLI.Ins.size()) &&
         "LowerCall didn't emit the correct number of values!");

  // For a tail call, the return value is merely live-out and there aren't
  // any nodes in the DAG representing it. Return a special value to
  // indicate that a tail call has been emitted and no more Instructions
  // should be processed in the current block.
  if (CLI.IsTailCall) {
    CLI.DAG.setRoot(CLI.Chain);
    return std::make_pair(SDValue(), SDValue());
  }

#ifndef NDEBUG
  for (unsigned i = 0, e = CLI.Ins.size(); i != e; ++i) {
    assert(InVals[i].getNode() && "LowerCall emitted a null value!");
    assert(EVT(CLI.Ins[i].VT) == InVals[i].getValueType() &&
           "LowerCall emitted a value with the wrong type!");
  }
#endif

  SmallVector<SDValue, 4> ReturnValues;
  if (!CanLowerReturn) {
    // The instruction result is the result of loading from the
    // hidden sret parameter.
    SmallVector<EVT, 1> PVTs;
    Type *PtrRetTy = OrigRetTy->getPointerTo(DL.getAllocaAddrSpace());

    ComputeValueVTs(*this, DL, PtrRetTy, PVTs);
    assert(PVTs.size() == 1 && "Pointers should fit in one register");
    EVT PtrVT = PVTs[0];

    unsigned NumValues = RetTys.size();
    ReturnValues.resize(NumValues);
    SmallVector<SDValue, 4> Chains(NumValues);

    // An aggregate return value cannot wrap around the address space, so
    // offsets to its parts don't wrap either.
    SDNodeFlags Flags;
    Flags.setNoUnsignedWrap(true);

    MachineFunction &MF = CLI.DAG.getMachineFunction();
    Align HiddenSRetAlign = MF.getFrameInfo().getObjectAlign(DemoteStackIdx);
    for (unsigned i = 0; i < NumValues; ++i) {
      SDValue Add = CLI.DAG.getNode(ISD::ADD, CLI.DL, PtrVT, DemoteStackSlot,
                                    CLI.DAG.getConstant(Offsets[i], CLI.DL,
                                                        PtrVT), Flags);
      SDValue L = CLI.DAG.getLoad(
          RetTys[i], CLI.DL, CLI.Chain, Add,
          MachinePointerInfo::getFixedStack(CLI.DAG.getMachineFunction(),
                                            DemoteStackIdx, Offsets[i]),
          HiddenSRetAlign);
      ReturnValues[i] = L;
      Chains[i] = L.getValue(1);
    }

    CLI.Chain = CLI.DAG.getNode(ISD::TokenFactor, CLI.DL, MVT::Other, Chains);
  } else {
    // Collect the legal value parts into potentially illegal values
    // that correspond to the original function's return values.
    Optional<ISD::NodeType> AssertOp;
    if (CLI.RetSExt)
      AssertOp = ISD::AssertSext;
    else if (CLI.RetZExt)
      AssertOp = ISD::AssertZext;
    unsigned CurReg = 0;
    for (unsigned I = 0, E = RetTys.size(); I != E; ++I) {
      EVT VT = RetTys[I];
      MVT RegisterVT = getRegisterTypeForCallingConv(CLI.RetTy->getContext(),
                                                     CLI.CallConv, VT);
      unsigned NumRegs = getNumRegistersForCallingConv(CLI.RetTy->getContext(),
                                                       CLI.CallConv, VT);

      ReturnValues.push_back(getCopyFromParts(CLI.DAG, CLI.DL, &InVals[CurReg],
                                              NumRegs, RegisterVT, VT, nullptr,
                                              CLI.CallConv, AssertOp));
      CurReg += NumRegs;
    }

    // For a function returning void, there is no return value. We can't create
    // such a node, so we just return a null return value in that case. In
    // that case, nothing will actually look at the value.
    if (ReturnValues.empty())
      return std::make_pair(SDValue(), CLI.Chain);
  }

  SDValue Res = CLI.DAG.getNode(ISD::MERGE_VALUES, CLI.DL,
                                CLI.DAG.getVTList(RetTys), ReturnValues);
  return std::make_pair(Res, CLI.Chain);
}

/// Places new result values for the node in Results (their number
/// and types must exactly match those of the original return values of
/// the node), or leaves Results empty, which indicates that the node is not
/// to be custom lowered after all.
void TargetLowering::LowerOperationWrapper(SDNode *N,
                                           SmallVectorImpl<SDValue> &Results,
                                           SelectionDAG &DAG) const {
  SDValue Res = LowerOperation(SDValue(N, 0), DAG);

  if (!Res.getNode())
    return;

  // If the original node has one result, take the return value from
  // LowerOperation as is. It might not be result number 0.
  if (N->getNumValues() == 1) {
    Results.push_back(Res);
    return;
  }

  // If the original node has multiple results, then the return node should
  // have the same number of results.
  assert((N->getNumValues() == Res->getNumValues()) &&
      "Lowering returned the wrong number of results!");

  // Places new result values base on N result number.
  for (unsigned I = 0, E = N->getNumValues(); I != E; ++I)
    Results.push_back(Res.getValue(I));
}

SDValue TargetLowering::LowerOperation(SDValue Op, SelectionDAG &DAG) const {
  llvm_unreachable("LowerOperation not implemented for this target!");
}

void
SelectionDAGBuilder::CopyValueToVirtualRegister(const Value *V, unsigned Reg) {
  SDValue Op = getNonRegisterValue(V);
  assert((Op.getOpcode() != ISD::CopyFromReg ||
          cast<RegisterSDNode>(Op.getOperand(1))->getReg() != Reg) &&
         "Copy from a reg to the same reg!");
  assert(!Register::isPhysicalRegister(Reg) && "Is a physreg");

  const TargetLowering &TLI = DAG.getTargetLoweringInfo();
  // If this is an InlineAsm we have to match the registers required, not the
  // notional registers required by the type.

  RegsForValue RFV(V->getContext(), TLI, DAG.getDataLayout(), Reg, V->getType(),
                   None); // This is not an ABI copy.
  SDValue Chain = DAG.getEntryNode();

  ISD::NodeType ExtendType = (FuncInfo.PreferredExtendType.find(V) ==
                              FuncInfo.PreferredExtendType.end())
                                 ? ISD::ANY_EXTEND
                                 : FuncInfo.PreferredExtendType[V];
  RFV.getCopyToRegs(Op, DAG, getCurSDLoc(), Chain, nullptr, V, ExtendType);
  PendingExports.push_back(Chain);
}

#include "llvm/CodeGen/SelectionDAGISel.h"

/// isOnlyUsedInEntryBlock - If the specified argument is only used in the
/// entry block, return true.  This includes arguments used by switches, since
/// the switch may expand into multiple basic blocks.
static bool isOnlyUsedInEntryBlock(const Argument *A, bool FastISel) {
  // With FastISel active, we may be splitting blocks, so force creation
  // of virtual registers for all non-dead arguments.
  if (FastISel)
    return A->use_empty();

  const BasicBlock &Entry = A->getParent()->front();
  for (const User *U : A->users())
    if (cast<Instruction>(U)->getParent() != &Entry || isa<SwitchInst>(U))
      return false;  // Use not in entry block.

  return true;
}

using ArgCopyElisionMapTy =
    DenseMap<const Argument *,
             std::pair<const AllocaInst *, const StoreInst *>>;

/// Scan the entry block of the function in FuncInfo for arguments that look
/// like copies into a local alloca. Record any copied arguments in
/// ArgCopyElisionCandidates.
static void
findArgumentCopyElisionCandidates(const DataLayout &DL,
                                  FunctionLoweringInfo *FuncInfo,
                                  ArgCopyElisionMapTy &ArgCopyElisionCandidates) {
  // Record the state of every static alloca used in the entry block. Argument
  // allocas are all used in the entry block, so we need approximately as many
  // entries as we have arguments.
  enum StaticAllocaInfo { Unknown, Clobbered, Elidable };
  SmallDenseMap<const AllocaInst *, StaticAllocaInfo, 8> StaticAllocas;
  unsigned NumArgs = FuncInfo->Fn->arg_size();
  StaticAllocas.reserve(NumArgs * 2);

  auto GetInfoIfStaticAlloca = [&](const Value *V) -> StaticAllocaInfo * {
    if (!V)
      return nullptr;
    V = V->stripPointerCasts();
    const auto *AI = dyn_cast<AllocaInst>(V);
    if (!AI || !AI->isStaticAlloca() || !FuncInfo->StaticAllocaMap.count(AI))
      return nullptr;
    auto Iter = StaticAllocas.insert({AI, Unknown});
    return &Iter.first->second;
  };

  // Look for stores of arguments to static allocas. Look through bitcasts and
  // GEPs to handle type coercions, as long as the alloca is fully initialized
  // by the store. Any non-store use of an alloca escapes it and any subsequent
  // unanalyzed store might write it.
  // FIXME: Handle structs initialized with multiple stores.
  for (const Instruction &I : FuncInfo->Fn->getEntryBlock()) {
    // Look for stores, and handle non-store uses conservatively.
    const auto *SI = dyn_cast<StoreInst>(&I);
    if (!SI) {
      // We will look through cast uses, so ignore them completely.
      if (I.isCast())
        continue;
      // Ignore debug info and pseudo op intrinsics, they don't escape or store
      // to allocas.
      if (I.isDebugOrPseudoInst())
        continue;
      // This is an unknown instruction. Assume it escapes or writes to all
      // static alloca operands.
      for (const Use &U : I.operands()) {
        if (StaticAllocaInfo *Info = GetInfoIfStaticAlloca(U))
          *Info = StaticAllocaInfo::Clobbered;
      }
      continue;
    }

    // If the stored value is a static alloca, mark it as escaped.
    if (StaticAllocaInfo *Info = GetInfoIfStaticAlloca(SI->getValueOperand()))
      *Info = StaticAllocaInfo::Clobbered;

    // Check if the destination is a static alloca.
    const Value *Dst = SI->getPointerOperand()->stripPointerCasts();
    StaticAllocaInfo *Info = GetInfoIfStaticAlloca(Dst);
    if (!Info)
      continue;
    const AllocaInst *AI = cast<AllocaInst>(Dst);

    // Skip allocas that have been initialized or clobbered.
    if (*Info != StaticAllocaInfo::Unknown)
      continue;

    // Check if the stored value is an argument, and that this store fully
    // initializes the alloca. Don't elide copies from the same argument twice.
    const Value *Val = SI->getValueOperand()->stripPointerCasts();
    const auto *Arg = dyn_cast<Argument>(Val);
    if (!Arg || Arg->hasPassPointeeByValueCopyAttr() ||
        Arg->getType()->isEmptyTy() ||
        DL.getTypeStoreSize(Arg->getType()) !=
            DL.getTypeAllocSize(AI->getAllocatedType()) ||
        ArgCopyElisionCandidates.count(Arg)) {
      *Info = StaticAllocaInfo::Clobbered;
      continue;
    }

    LLVM_DEBUG(dbgs() << "Found argument copy elision candidate: " << *AI
                      << '\n');

    // Mark this alloca and store for argument copy elision.
    *Info = StaticAllocaInfo::Elidable;
    ArgCopyElisionCandidates.insert({Arg, {AI, SI}});

    // Stop scanning if we've seen all arguments. This will happen early in -O0
    // builds, which is useful, because -O0 builds have large entry blocks and
    // many allocas.
    if (ArgCopyElisionCandidates.size() == NumArgs)
      break;
  }
}

/// Try to elide argument copies from memory into a local alloca. Succeeds if
/// ArgVal is a load from a suitable fixed stack object.
static void tryToElideArgumentCopy(
    FunctionLoweringInfo &FuncInfo, SmallVectorImpl<SDValue> &Chains,
    DenseMap<int, int> &ArgCopyElisionFrameIndexMap,
    SmallPtrSetImpl<const Instruction *> &ElidedArgCopyInstrs,
    ArgCopyElisionMapTy &ArgCopyElisionCandidates, const Argument &Arg,
    SDValue ArgVal, bool &ArgHasUses) {
  // Check if this is a load from a fixed stack object.
  auto *LNode = dyn_cast<LoadSDNode>(ArgVal);
  if (!LNode)
    return;
  auto *FINode = dyn_cast<FrameIndexSDNode>(LNode->getBasePtr().getNode());
  if (!FINode)
    return;

  // Check that the fixed stack object is the right size and alignment.
  // Look at the alignment that the user wrote on the alloca instead of looking
  // at the stack object.
  auto ArgCopyIter = ArgCopyElisionCandidates.find(&Arg);
  assert(ArgCopyIter != ArgCopyElisionCandidates.end());
  const AllocaInst *AI = ArgCopyIter->second.first;
  int FixedIndex = FINode->getIndex();
  int &AllocaIndex = FuncInfo.StaticAllocaMap[AI];
  int OldIndex = AllocaIndex;
  MachineFrameInfo &MFI = FuncInfo.MF->getFrameInfo();
  if (MFI.getObjectSize(FixedIndex) != MFI.getObjectSize(OldIndex)) {
    LLVM_DEBUG(
        dbgs() << "  argument copy elision failed due to bad fixed stack "
                  "object size\n");
    return;
  }
  Align RequiredAlignment = AI->getAlign();
  if (MFI.getObjectAlign(FixedIndex) < RequiredAlignment) {
    LLVM_DEBUG(dbgs() << "  argument copy elision failed: alignment of alloca "
                         "greater than stack argument alignment ("
                      << DebugStr(RequiredAlignment) << " vs "
                      << DebugStr(MFI.getObjectAlign(FixedIndex)) << ")\n");
    return;
  }

  // Perform the elision. Delete the old stack object and replace its only use
  // in the variable info map. Mark the stack object as mutable.
  LLVM_DEBUG({
    dbgs() << "Eliding argument copy from " << Arg << " to " << *AI << '\n'
           << "  Replacing frame index " << OldIndex << " with " << FixedIndex
           << '\n';
  });
  MFI.RemoveStackObject(OldIndex);
  MFI.setIsImmutableObjectIndex(FixedIndex, false);
  AllocaIndex = FixedIndex;
  ArgCopyElisionFrameIndexMap.insert({OldIndex, FixedIndex});
  Chains.push_back(ArgVal.getValue(1));

  // Avoid emitting code for the store implementing the copy.
  const StoreInst *SI = ArgCopyIter->second.second;
  ElidedArgCopyInstrs.insert(SI);

  // Check for uses of the argument again so that we can avoid exporting ArgVal
  // if it is't used by anything other than the store.
  for (const Value *U : Arg.users()) {
    if (U != SI) {
      ArgHasUses = true;
      break;
    }
  }
}

void SelectionDAGISel::LowerArguments(const Function &F) {
  SelectionDAG &DAG = SDB->DAG;
  SDLoc dl = SDB->getCurSDLoc();
  const DataLayout &DL = DAG.getDataLayout();
  SmallVector<ISD::InputArg, 16> Ins;

  // In Naked functions we aren't going to save any registers.
  if (F.hasFnAttribute(Attribute::Naked))
    return;

  if (!FuncInfo->CanLowerReturn) {
    // Put in an sret pointer parameter before all the other parameters.
    SmallVector<EVT, 1> ValueVTs;
    ComputeValueVTs(*TLI, DAG.getDataLayout(),
                    F.getReturnType()->getPointerTo(
                        DAG.getDataLayout().getAllocaAddrSpace()),
                    ValueVTs);

    // NOTE: Assuming that a pointer will never break down to more than one VT
    // or one register.
    ISD::ArgFlagsTy Flags;
    Flags.setSRet();
    MVT RegisterVT = TLI->getRegisterType(*DAG.getContext(), ValueVTs[0]);
    ISD::InputArg RetArg(Flags, RegisterVT, ValueVTs[0], true,
                         ISD::InputArg::NoArgIndex, 0);
    Ins.push_back(RetArg);
  }

  // Look for stores of arguments to static allocas. Mark such arguments with a
  // flag to ask the target to give us the memory location of that argument if
  // available.
  ArgCopyElisionMapTy ArgCopyElisionCandidates;
  findArgumentCopyElisionCandidates(DL, FuncInfo.get(),
                                    ArgCopyElisionCandidates);

  // Set up the incoming argument description vector.
  for (const Argument &Arg : F.args()) {
    unsigned ArgNo = Arg.getArgNo();
    SmallVector<EVT, 4> ValueVTs;
    ComputeValueVTs(*TLI, DAG.getDataLayout(), Arg.getType(), ValueVTs);
    bool isArgValueUsed = !Arg.use_empty();
    unsigned PartBase = 0;
    Type *FinalType = Arg.getType();
    if (Arg.hasAttribute(Attribute::ByVal))
      FinalType = Arg.getParamByValType();
    bool NeedsRegBlock = TLI->functionArgumentNeedsConsecutiveRegisters(
        FinalType, F.getCallingConv(), F.isVarArg());
    for (unsigned Value = 0, NumValues = ValueVTs.size();
         Value != NumValues; ++Value) {
      EVT VT = ValueVTs[Value];
      Type *ArgTy = VT.getTypeForEVT(*DAG.getContext());
      ISD::ArgFlagsTy Flags;

      // Certain targets (such as MIPS), may have a different ABI alignment
      // for a type depending on the context. Give the target a chance to
      // specify the alignment it wants.
      const Align OriginalAlignment(
          TLI->getABIAlignmentForCallingConv(ArgTy, DL));

      if (Arg.getType()->isPointerTy()) {
        Flags.setPointer();
        Flags.setPointerAddrSpace(
            cast<PointerType>(Arg.getType())->getAddressSpace());
      }
      if (Arg.hasAttribute(Attribute::ZExt))
        Flags.setZExt();
      if (Arg.hasAttribute(Attribute::SExt))
        Flags.setSExt();
      if (Arg.hasAttribute(Attribute::InReg)) {
        // If we are using vectorcall calling convention, a structure that is
        // passed InReg - is surely an HVA
        if (F.getCallingConv() == CallingConv::X86_VectorCall &&
            isa<StructType>(Arg.getType())) {
          // The first value of a structure is marked
          if (0 == Value)
            Flags.setHvaStart();
          Flags.setHva();
        }
        // Set InReg Flag
        Flags.setInReg();
      }
      if (Arg.hasAttribute(Attribute::StructRet))
        Flags.setSRet();
      if (Arg.hasAttribute(Attribute::SwiftSelf))
        Flags.setSwiftSelf();
      if (Arg.hasAttribute(Attribute::SwiftError))
        Flags.setSwiftError();
      if (Arg.hasAttribute(Attribute::ByVal))
        Flags.setByVal();
      if (Arg.hasAttribute(Attribute::ByRef))
        Flags.setByRef();
      if (Arg.hasAttribute(Attribute::InAlloca)) {
        Flags.setInAlloca();
        // Set the byval flag for CCAssignFn callbacks that don't know about
        // inalloca.  This way we can know how many bytes we should've allocated
        // and how many bytes a callee cleanup function will pop.  If we port
        // inalloca to more targets, we'll have to add custom inalloca handling
        // in the various CC lowering callbacks.
        Flags.setByVal();
      }
      if (Arg.hasAttribute(Attribute::Preallocated)) {
        Flags.setPreallocated();
        // Set the byval flag for CCAssignFn callbacks that don't know about
        // preallocated.  This way we can know how many bytes we should've
        // allocated and how many bytes a callee cleanup function will pop.  If
        // we port preallocated to more targets, we'll have to add custom
        // preallocated handling in the various CC lowering callbacks.
        Flags.setByVal();
      }

      Type *ArgMemTy = nullptr;
      if (Flags.isByVal() || Flags.isInAlloca() || Flags.isPreallocated() ||
          Flags.isByRef()) {
        if (!ArgMemTy)
          ArgMemTy = Arg.getPointeeInMemoryValueType();

        uint64_t MemSize = DL.getTypeAllocSize(ArgMemTy);

        // For in-memory arguments, size and alignment should be passed from FE.
        // BE will guess if this info is not there but there are cases it cannot
        // get right.
        MaybeAlign MemAlign = Arg.getParamAlign();
        if (!MemAlign)
          MemAlign = Align(TLI->getByValTypeAlignment(ArgMemTy, DL));

        if (Flags.isByRef()) {
          Flags.setByRefSize(MemSize);
          Flags.setByRefAlign(*MemAlign);
        } else {
          Flags.setByValSize(MemSize);
          Flags.setByValAlign(*MemAlign);
        }
      }

      if (Arg.hasAttribute(Attribute::Nest))
        Flags.setNest();
      if (NeedsRegBlock)
        Flags.setInConsecutiveRegs();
      Flags.setOrigAlign(OriginalAlignment);
      if (ArgCopyElisionCandidates.count(&Arg))
        Flags.setCopyElisionCandidate();
      if (Arg.hasAttribute(Attribute::Returned))
        Flags.setReturned();

      MVT RegisterVT = TLI->getRegisterTypeForCallingConv(
          *CurDAG->getContext(), F.getCallingConv(), VT);
      unsigned NumRegs = TLI->getNumRegistersForCallingConv(
          *CurDAG->getContext(), F.getCallingConv(), VT);
      for (unsigned i = 0; i != NumRegs; ++i) {
        // For scalable vectors, use the minimum size; individual targets
        // are responsible for handling scalable vector arguments and
        // return values.
        ISD::InputArg MyFlags(Flags, RegisterVT, VT, isArgValueUsed,
                 ArgNo, PartBase+i*RegisterVT.getStoreSize().getKnownMinSize());
        if (NumRegs > 1 && i == 0)
          MyFlags.Flags.setSplit();
        // if it isn't first piece, alignment must be 1
        else if (i > 0) {
          MyFlags.Flags.setOrigAlign(Align(1));
          if (i == NumRegs - 1)
            MyFlags.Flags.setSplitEnd();
        }
        Ins.push_back(MyFlags);
      }
      if (NeedsRegBlock && Value == NumValues - 1)
        Ins[Ins.size() - 1].Flags.setInConsecutiveRegsLast();
      PartBase += VT.getStoreSize().getKnownMinSize();
    }
  }

  // Call the target to set up the argument values.
  SmallVector<SDValue, 8> InVals;
  SDValue NewRoot = TLI->LowerFormalArguments(
      DAG.getRoot(), F.getCallingConv(), F.isVarArg(), Ins, dl, DAG, InVals);

  // Verify that the target's LowerFormalArguments behaved as expected.
  assert(NewRoot.getNode() && NewRoot.getValueType() == MVT::Other &&
         "LowerFormalArguments didn't return a valid chain!");
  assert(InVals.size() == Ins.size() &&
         "LowerFormalArguments didn't emit the correct number of values!");
  LLVM_DEBUG({
    for (unsigned i = 0, e = Ins.size(); i != e; ++i) {
      assert(InVals[i].getNode() &&
             "LowerFormalArguments emitted a null value!");
      assert(EVT(Ins[i].VT) == InVals[i].getValueType() &&
             "LowerFormalArguments emitted a value with the wrong type!");
    }
  });

  // Update the DAG with the new chain value resulting from argument lowering.
  DAG.setRoot(NewRoot);

  // Set up the argument values.
  unsigned i = 0;
  if (!FuncInfo->CanLowerReturn) {
    // Create a virtual register for the sret pointer, and put in a copy
    // from the sret argument into it.
    SmallVector<EVT, 1> ValueVTs;
    ComputeValueVTs(*TLI, DAG.getDataLayout(),
                    F.getReturnType()->getPointerTo(
                        DAG.getDataLayout().getAllocaAddrSpace()),
                    ValueVTs);
    MVT VT = ValueVTs[0].getSimpleVT();
    MVT RegVT = TLI->getRegisterType(*CurDAG->getContext(), VT);
    Optional<ISD::NodeType> AssertOp = None;
    SDValue ArgValue = getCopyFromParts(DAG, dl, &InVals[0], 1, RegVT, VT,
                                        nullptr, F.getCallingConv(), AssertOp);

    MachineFunction& MF = SDB->DAG.getMachineFunction();
    MachineRegisterInfo& RegInfo = MF.getRegInfo();
    Register SRetReg =
        RegInfo.createVirtualRegister(TLI->getRegClassFor(RegVT));
    FuncInfo->DemoteRegister = SRetReg;
    NewRoot =
        SDB->DAG.getCopyToReg(NewRoot, SDB->getCurSDLoc(), SRetReg, ArgValue);
    DAG.setRoot(NewRoot);

    // i indexes lowered arguments.  Bump it past the hidden sret argument.
    ++i;
  }

  SmallVector<SDValue, 4> Chains;
  DenseMap<int, int> ArgCopyElisionFrameIndexMap;
  for (const Argument &Arg : F.args()) {
    SmallVector<SDValue, 4> ArgValues;
    SmallVector<EVT, 4> ValueVTs;
    ComputeValueVTs(*TLI, DAG.getDataLayout(), Arg.getType(), ValueVTs);
    unsigned NumValues = ValueVTs.size();
    if (NumValues == 0)
      continue;

    bool ArgHasUses = !Arg.use_empty();

    // Elide the copying store if the target loaded this argument from a
    // suitable fixed stack object.
    if (Ins[i].Flags.isCopyElisionCandidate()) {
      tryToElideArgumentCopy(*FuncInfo, Chains, ArgCopyElisionFrameIndexMap,
                             ElidedArgCopyInstrs, ArgCopyElisionCandidates, Arg,
                             InVals[i], ArgHasUses);
    }

    // If this argument is unused then remember its value. It is used to generate
    // debugging information.
    bool isSwiftErrorArg =
        TLI->supportSwiftError() &&
        Arg.hasAttribute(Attribute::SwiftError);
    if (!ArgHasUses && !isSwiftErrorArg) {
      SDB->setUnusedArgValue(&Arg, InVals[i]);

      // Also remember any frame index for use in FastISel.
      if (FrameIndexSDNode *FI =
          dyn_cast<FrameIndexSDNode>(InVals[i].getNode()))
        FuncInfo->setArgumentFrameIndex(&Arg, FI->getIndex());
    }

    for (unsigned Val = 0; Val != NumValues; ++Val) {
      EVT VT = ValueVTs[Val];
      MVT PartVT = TLI->getRegisterTypeForCallingConv(*CurDAG->getContext(),
                                                      F.getCallingConv(), VT);
      unsigned NumParts = TLI->getNumRegistersForCallingConv(
          *CurDAG->getContext(), F.getCallingConv(), VT);

      // Even an apparent 'unused' swifterror argument needs to be returned. So
      // we do generate a copy for it that can be used on return from the
      // function.
      if (ArgHasUses || isSwiftErrorArg) {
        Optional<ISD::NodeType> AssertOp;
        if (Arg.hasAttribute(Attribute::SExt))
          AssertOp = ISD::AssertSext;
        else if (Arg.hasAttribute(Attribute::ZExt))
          AssertOp = ISD::AssertZext;

        ArgValues.push_back(getCopyFromParts(DAG, dl, &InVals[i], NumParts,
                                             PartVT, VT, nullptr,
                                             F.getCallingConv(), AssertOp));
      }

      i += NumParts;
    }

    // We don't need to do anything else for unused arguments.
    if (ArgValues.empty())
      continue;

    // Note down frame index.
    if (FrameIndexSDNode *FI =
        dyn_cast<FrameIndexSDNode>(ArgValues[0].getNode()))
      FuncInfo->setArgumentFrameIndex(&Arg, FI->getIndex());

    SDValue Res = DAG.getMergeValues(makeArrayRef(ArgValues.data(), NumValues),
                                     SDB->getCurSDLoc());

    SDB->setValue(&Arg, Res);
    if (!TM.Options.EnableFastISel && Res.getOpcode() == ISD::BUILD_PAIR) {
      // We want to associate the argument with the frame index, among
      // involved operands, that correspond to the lowest address. The
      // getCopyFromParts function, called earlier, is swapping the order of
      // the operands to BUILD_PAIR depending on endianness. The result of
      // that swapping is that the least significant bits of the argument will
      // be in the first operand of the BUILD_PAIR node, and the most
      // significant bits will be in the second operand.
      unsigned LowAddressOp = DAG.getDataLayout().isBigEndian() ? 1 : 0;
      if (LoadSDNode *LNode =
          dyn_cast<LoadSDNode>(Res.getOperand(LowAddressOp).getNode()))
        if (FrameIndexSDNode *FI =
            dyn_cast<FrameIndexSDNode>(LNode->getBasePtr().getNode()))
          FuncInfo->setArgumentFrameIndex(&Arg, FI->getIndex());
    }

    // Analyses past this point are naive and don't expect an assertion.
    if (Res.getOpcode() == ISD::AssertZext)
      Res = Res.getOperand(0);

    // Update the SwiftErrorVRegDefMap.
    if (Res.getOpcode() == ISD::CopyFromReg && isSwiftErrorArg) {
      unsigned Reg = cast<RegisterSDNode>(Res.getOperand(1))->getReg();
      if (Register::isVirtualRegister(Reg))
        SwiftError->setCurrentVReg(FuncInfo->MBB, SwiftError->getFunctionArg(),
                                   Reg);
    }

    // If this argument is live outside of the entry block, insert a copy from
    // wherever we got it to the vreg that other BB's will reference it as.
    if (Res.getOpcode() == ISD::CopyFromReg) {
      // If we can, though, try to skip creating an unnecessary vreg.
      // FIXME: This isn't very clean... it would be nice to make this more
      // general.
      unsigned Reg = cast<RegisterSDNode>(Res.getOperand(1))->getReg();
      if (Register::isVirtualRegister(Reg)) {
        FuncInfo->ValueMap[&Arg] = Reg;
        continue;
      }
    }
    if (!isOnlyUsedInEntryBlock(&Arg, TM.Options.EnableFastISel)) {
      FuncInfo->InitializeRegForValue(&Arg);
      SDB->CopyToExportRegsIfNeeded(&Arg);
    }
  }

  if (!Chains.empty()) {
    Chains.push_back(NewRoot);
    NewRoot = DAG.getNode(ISD::TokenFactor, dl, MVT::Other, Chains);
  }

  DAG.setRoot(NewRoot);

  assert(i == InVals.size() && "Argument register count mismatch!");

  // If any argument copy elisions occurred and we have debug info, update the
  // stale frame indices used in the dbg.declare variable info table.
  MachineFunction::VariableDbgInfoMapTy &DbgDeclareInfo = MF->getVariableDbgInfo();
  if (!DbgDeclareInfo.empty() && !ArgCopyElisionFrameIndexMap.empty()) {
    for (MachineFunction::VariableDbgInfo &VI : DbgDeclareInfo) {
      auto I = ArgCopyElisionFrameIndexMap.find(VI.Slot);
      if (I != ArgCopyElisionFrameIndexMap.end())
        VI.Slot = I->second;
    }
  }

  // Finally, if the target has anything special to do, allow it to do so.
  emitFunctionEntryCode();
}

/// Handle PHI nodes in successor blocks.  Emit code into the SelectionDAG to
/// ensure constants are generated when needed.  Remember the virtual registers
/// that need to be added to the Machine PHI nodes as input.  We cannot just
/// directly add them, because expansion might result in multiple MBB's for one
/// BB.  As such, the start of the BB might correspond to a different MBB than
/// the end.
void
SelectionDAGBuilder::HandlePHINodesInSuccessorBlocks(const BasicBlock *LLVMBB) {
  const Instruction *TI = LLVMBB->getTerminator();

  SmallPtrSet<MachineBasicBlock *, 4> SuccsHandled;

  // Check PHI nodes in successors that expect a value to be available from this
  // block.
  for (unsigned succ = 0, e = TI->getNumSuccessors(); succ != e; ++succ) {
    const BasicBlock *SuccBB = TI->getSuccessor(succ);
    if (!isa<PHINode>(SuccBB->begin())) continue;
    MachineBasicBlock *SuccMBB = FuncInfo.MBBMap[SuccBB];

    // If this terminator has multiple identical successors (common for
    // switches), only handle each succ once.
    if (!SuccsHandled.insert(SuccMBB).second)
      continue;

    MachineBasicBlock::iterator MBBI = SuccMBB->begin();

    // At this point we know that there is a 1-1 correspondence between LLVM PHI
    // nodes and Machine PHI nodes, but the incoming operands have not been
    // emitted yet.
    for (const PHINode &PN : SuccBB->phis()) {
      // Ignore dead phi's.
      if (PN.use_empty())
        continue;

      // Skip empty types
      if (PN.getType()->isEmptyTy())
        continue;

      unsigned Reg;
      const Value *PHIOp = PN.getIncomingValueForBlock(LLVMBB);

      if (const Constant *C = dyn_cast<Constant>(PHIOp)) {
        unsigned &RegOut = ConstantsOut[C];
        if (RegOut == 0) {
          RegOut = FuncInfo.CreateRegs(C);
          CopyValueToVirtualRegister(C, RegOut);
        }
        Reg = RegOut;
      } else {
        DenseMap<const Value *, Register>::iterator I =
          FuncInfo.ValueMap.find(PHIOp);
        if (I != FuncInfo.ValueMap.end())
          Reg = I->second;
        else {
          assert(isa<AllocaInst>(PHIOp) &&
                 FuncInfo.StaticAllocaMap.count(cast<AllocaInst>(PHIOp)) &&
                 "Didn't codegen value into a register!??");
          Reg = FuncInfo.CreateRegs(PHIOp);
          CopyValueToVirtualRegister(PHIOp, Reg);
        }
      }

      // Remember that this register needs to added to the machine PHI node as
      // the input for this MBB.
      SmallVector<EVT, 4> ValueVTs;
      const TargetLowering &TLI = DAG.getTargetLoweringInfo();
      ComputeValueVTs(TLI, DAG.getDataLayout(), PN.getType(), ValueVTs);
      for (unsigned vti = 0, vte = ValueVTs.size(); vti != vte; ++vti) {
        EVT VT = ValueVTs[vti];
        unsigned NumRegisters = TLI.getNumRegisters(*DAG.getContext(), VT);
        for (unsigned i = 0, e = NumRegisters; i != e; ++i)
          FuncInfo.PHINodesToUpdate.push_back(
              std::make_pair(&*MBBI++, Reg + i));
        Reg += NumRegisters;
      }
    }
  }

  ConstantsOut.clear();
}

/// Add a successor MBB to ParentMBB< creating a new MachineBB for BB if SuccMBB
/// is 0.
MachineBasicBlock *
SelectionDAGBuilder::StackProtectorDescriptor::
AddSuccessorMBB(const BasicBlock *BB,
                MachineBasicBlock *ParentMBB,
                bool IsLikely,
                MachineBasicBlock *SuccMBB) {
  // If SuccBB has not been created yet, create it.
  if (!SuccMBB) {
    MachineFunction *MF = ParentMBB->getParent();
    MachineFunction::iterator BBI(ParentMBB);
    SuccMBB = MF->CreateMachineBasicBlock(BB);
    MF->insert(++BBI, SuccMBB);
  }
  // Add it as a successor of ParentMBB.
  ParentMBB->addSuccessor(
      SuccMBB, BranchProbabilityInfo::getBranchProbStackProtector(IsLikely));
  return SuccMBB;
}

MachineBasicBlock *SelectionDAGBuilder::NextBlock(MachineBasicBlock *MBB) {
  MachineFunction::iterator I(MBB);
  if (++I == FuncInfo.MF->end())
    return nullptr;
  return &*I;
}

/// During lowering new call nodes can be created (such as memset, etc.).
/// Those will become new roots of the current DAG, but complications arise
/// when they are tail calls. In such cases, the call lowering will update
/// the root, but the builder still needs to know that a tail call has been
/// lowered in order to avoid generating an additional return.
void SelectionDAGBuilder::updateDAGForMaybeTailCall(SDValue MaybeTC) {
  // If the node is null, we do have a tail call.
  if (MaybeTC.getNode() != nullptr)
    DAG.setRoot(MaybeTC);
  else
    HasTailCall = true;
}

void SelectionDAGBuilder::lowerWorkItem(SwitchWorkListItem W, Value *Cond,
                                        MachineBasicBlock *SwitchMBB,
                                        MachineBasicBlock *DefaultMBB) {
  MachineFunction *CurMF = FuncInfo.MF;
  MachineBasicBlock *NextMBB = nullptr;
  MachineFunction::iterator BBI(W.MBB);
  if (++BBI != FuncInfo.MF->end())
    NextMBB = &*BBI;

  unsigned Size = W.LastCluster - W.FirstCluster + 1;

  BranchProbabilityInfo *BPI = FuncInfo.BPI;

  if (Size == 2 && W.MBB == SwitchMBB) {
    // If any two of the cases has the same destination, and if one value
    // is the same as the other, but has one bit unset that the other has set,
    // use bit manipulation to do two compares at once.  For example:
    // "if (X == 6 || X == 4)" -> "if ((X|2) == 6)"
    // TODO: This could be extended to merge any 2 cases in switches with 3
    // cases.
    // TODO: Handle cases where W.CaseBB != SwitchBB.
    CaseCluster &Small = *W.FirstCluster;
    CaseCluster &Big = *W.LastCluster;

    if (Small.Low == Small.High && Big.Low == Big.High &&
        Small.MBB == Big.MBB) {
      const APInt &SmallValue = Small.Low->getValue();
      const APInt &BigValue = Big.Low->getValue();

      // Check that there is only one bit different.
      APInt CommonBit = BigValue ^ SmallValue;
      if (CommonBit.isPowerOf2()) {
        SDValue CondLHS = getValue(Cond);
        EVT VT = CondLHS.getValueType();
        SDLoc DL = getCurSDLoc();

        SDValue Or = DAG.getNode(ISD::OR, DL, VT, CondLHS,
                                 DAG.getConstant(CommonBit, DL, VT));
        SDValue Cond = DAG.getSetCC(
            DL, MVT::i1, Or, DAG.getConstant(BigValue | SmallValue, DL, VT),
            ISD::SETEQ);

        // Update successor info.
        // Both Small and Big will jump to Small.BB, so we sum up the
        // probabilities.
        addSuccessorWithProb(SwitchMBB, Small.MBB, Small.Prob + Big.Prob);
        if (BPI)
          addSuccessorWithProb(
              SwitchMBB, DefaultMBB,
              // The default destination is the first successor in IR.
              BPI->getEdgeProbability(SwitchMBB->getBasicBlock(), (unsigned)0));
        else
          addSuccessorWithProb(SwitchMBB, DefaultMBB);

        // Insert the true branch.
        SDValue BrCond =
            DAG.getNode(ISD::BRCOND, DL, MVT::Other, getControlRoot(), Cond,
                        DAG.getBasicBlock(Small.MBB));
        // Insert the false branch.
        BrCond = DAG.getNode(ISD::BR, DL, MVT::Other, BrCond,
                             DAG.getBasicBlock(DefaultMBB));

        DAG.setRoot(BrCond);
        return;
      }
    }
  }

  if (TM.getOptLevel() != CodeGenOpt::None) {
    // Here, we order cases by probability so the most likely case will be
    // checked first. However, two clusters can have the same probability in
    // which case their relative ordering is non-deterministic. So we use Low
    // as a tie-breaker as clusters are guaranteed to never overlap.
    llvm::sort(W.FirstCluster, W.LastCluster + 1,
               [](const CaseCluster &a, const CaseCluster &b) {
      return a.Prob != b.Prob ?
             a.Prob > b.Prob :
             a.Low->getValue().slt(b.Low->getValue());
    });

    // Rearrange the case blocks so that the last one falls through if possible
    // without changing the order of probabilities.
    for (CaseClusterIt I = W.LastCluster; I > W.FirstCluster; ) {
      --I;
      if (I->Prob > W.LastCluster->Prob)
        break;
      if (I->Kind == CC_Range && I->MBB == NextMBB) {
        std::swap(*I, *W.LastCluster);
        break;
      }
    }
  }

  // Compute total probability.
  BranchProbability DefaultProb = W.DefaultProb;
  BranchProbability UnhandledProbs = DefaultProb;
  for (CaseClusterIt I = W.FirstCluster; I <= W.LastCluster; ++I)
    UnhandledProbs += I->Prob;

  MachineBasicBlock *CurMBB = W.MBB;
  for (CaseClusterIt I = W.FirstCluster, E = W.LastCluster; I <= E; ++I) {
    bool FallthroughUnreachable = false;
    MachineBasicBlock *Fallthrough;
    if (I == W.LastCluster) {
      // For the last cluster, fall through to the default destination.
      Fallthrough = DefaultMBB;
      FallthroughUnreachable = isa<UnreachableInst>(
          DefaultMBB->getBasicBlock()->getFirstNonPHIOrDbg());
    } else {
      Fallthrough = CurMF->CreateMachineBasicBlock(CurMBB->getBasicBlock());
      CurMF->insert(BBI, Fallthrough);
      // Put Cond in a virtual register to make it available from the new blocks.
      ExportFromCurrentBlock(Cond);
    }
    UnhandledProbs -= I->Prob;

    switch (I->Kind) {
      case CC_JumpTable: {
        // FIXME: Optimize away range check based on pivot comparisons.
        JumpTableHeader *JTH = &SL->JTCases[I->JTCasesIndex].first;
        SwitchCG::JumpTable *JT = &SL->JTCases[I->JTCasesIndex].second;

        // The jump block hasn't been inserted yet; insert it here.
        MachineBasicBlock *JumpMBB = JT->MBB;
        CurMF->insert(BBI, JumpMBB);

        auto JumpProb = I->Prob;
        auto FallthroughProb = UnhandledProbs;

        // If the default statement is a target of the jump table, we evenly
        // distribute the default probability to successors of CurMBB. Also
        // update the probability on the edge from JumpMBB to Fallthrough.
        for (MachineBasicBlock::succ_iterator SI = JumpMBB->succ_begin(),
                                              SE = JumpMBB->succ_end();
             SI != SE; ++SI) {
          if (*SI == DefaultMBB) {
            JumpProb += DefaultProb / 2;
            FallthroughProb -= DefaultProb / 2;
            JumpMBB->setSuccProbability(SI, DefaultProb / 2);
            JumpMBB->normalizeSuccProbs();
            break;
          }
        }

        if (FallthroughUnreachable) {
          // Skip the range check if the fallthrough block is unreachable.
          JTH->OmitRangeCheck = true;
        }

        if (!JTH->OmitRangeCheck)
          addSuccessorWithProb(CurMBB, Fallthrough, FallthroughProb);
        addSuccessorWithProb(CurMBB, JumpMBB, JumpProb);
        CurMBB->normalizeSuccProbs();

        // The jump table header will be inserted in our current block, do the
        // range check, and fall through to our fallthrough block.
        JTH->HeaderBB = CurMBB;
        JT->Default = Fallthrough; // FIXME: Move Default to JumpTableHeader.

        // If we're in the right place, emit the jump table header right now.
        if (CurMBB == SwitchMBB) {
          visitJumpTableHeader(*JT, *JTH, SwitchMBB);
          JTH->Emitted = true;
        }
        break;
      }
      case CC_BitTests: {
        // FIXME: Optimize away range check based on pivot comparisons.
        BitTestBlock *BTB = &SL->BitTestCases[I->BTCasesIndex];

        // The bit test blocks haven't been inserted yet; insert them here.
        for (BitTestCase &BTC : BTB->Cases)
          CurMF->insert(BBI, BTC.ThisBB);

        // Fill in fields of the BitTestBlock.
        BTB->Parent = CurMBB;
        BTB->Default = Fallthrough;

        BTB->DefaultProb = UnhandledProbs;
        // If the cases in bit test don't form a contiguous range, we evenly
        // distribute the probability on the edge to Fallthrough to two
        // successors of CurMBB.
        if (!BTB->ContiguousRange) {
          BTB->Prob += DefaultProb / 2;
          BTB->DefaultProb -= DefaultProb / 2;
        }

        if (FallthroughUnreachable) {
          // Skip the range check if the fallthrough block is unreachable.
          BTB->OmitRangeCheck = true;
        }

        // If we're in the right place, emit the bit test header right now.
        if (CurMBB == SwitchMBB) {
          visitBitTestHeader(*BTB, SwitchMBB);
          BTB->Emitted = true;
        }
        break;
      }
      case CC_Range: {
        const Value *RHS, *LHS, *MHS;
        ISD::CondCode CC;
        if (I->Low == I->High) {
          // Check Cond == I->Low.
          CC = ISD::SETEQ;
          LHS = Cond;
          RHS=I->Low;
          MHS = nullptr;
        } else {
          // Check I->Low <= Cond <= I->High.
          CC = ISD::SETLE;
          LHS = I->Low;
          MHS = Cond;
          RHS = I->High;
        }

        // If Fallthrough is unreachable, fold away the comparison.
        if (FallthroughUnreachable)
          CC = ISD::SETTRUE;

        // The false probability is the sum of all unhandled cases.
        CaseBlock CB(CC, LHS, RHS, MHS, I->MBB, Fallthrough, CurMBB,
                     getCurSDLoc(), I->Prob, UnhandledProbs);

        if (CurMBB == SwitchMBB)
          visitSwitchCase(CB, SwitchMBB);
        else
          SL->SwitchCases.push_back(CB);

        break;
      }
    }
    CurMBB = Fallthrough;
  }
}

unsigned SelectionDAGBuilder::caseClusterRank(const CaseCluster &CC,
                                              CaseClusterIt First,
                                              CaseClusterIt Last) {
  return std::count_if(First, Last + 1, [&](const CaseCluster &X) {
    if (X.Prob != CC.Prob)
      return X.Prob > CC.Prob;

    // Ties are broken by comparing the case value.
    return X.Low->getValue().slt(CC.Low->getValue());
  });
}

void SelectionDAGBuilder::splitWorkItem(SwitchWorkList &WorkList,
                                        const SwitchWorkListItem &W,
                                        Value *Cond,
                                        MachineBasicBlock *SwitchMBB) {
  assert(W.FirstCluster->Low->getValue().slt(W.LastCluster->Low->getValue()) &&
         "Clusters not sorted?");

  assert(W.LastCluster - W.FirstCluster + 1 >= 2 && "Too small to split!");

  // Balance the tree based on branch probabilities to create a near-optimal (in
  // terms of search time given key frequency) binary search tree. See e.g. Kurt
  // Mehlhorn "Nearly Optimal Binary Search Trees" (1975).
  CaseClusterIt LastLeft = W.FirstCluster;
  CaseClusterIt FirstRight = W.LastCluster;
  auto LeftProb = LastLeft->Prob + W.DefaultProb / 2;
  auto RightProb = FirstRight->Prob + W.DefaultProb / 2;

  // Move LastLeft and FirstRight towards each other from opposite directions to
  // find a partitioning of the clusters which balances the probability on both
  // sides. If LeftProb and RightProb are equal, alternate which side is
  // taken to ensure 0-probability nodes are distributed evenly.
  unsigned I = 0;
  while (LastLeft + 1 < FirstRight) {
    if (LeftProb < RightProb || (LeftProb == RightProb && (I & 1)))
      LeftProb += (++LastLeft)->Prob;
    else
      RightProb += (--FirstRight)->Prob;
    I++;
  }

  while (true) {
    // Our binary search tree differs from a typical BST in that ours can have up
    // to three values in each leaf. The pivot selection above doesn't take that
    // into account, which means the tree might require more nodes and be less
    // efficient. We compensate for this here.

    unsigned NumLeft = LastLeft - W.FirstCluster + 1;
    unsigned NumRight = W.LastCluster - FirstRight + 1;

    if (std::min(NumLeft, NumRight) < 3 && std::max(NumLeft, NumRight) > 3) {
      // If one side has less than 3 clusters, and the other has more than 3,
      // consider taking a cluster from the other side.

      if (NumLeft < NumRight) {
        // Consider moving the first cluster on the right to the left side.
        CaseCluster &CC = *FirstRight;
        unsigned RightSideRank = caseClusterRank(CC, FirstRight, W.LastCluster);
        unsigned LeftSideRank = caseClusterRank(CC, W.FirstCluster, LastLeft);
        if (LeftSideRank <= RightSideRank) {
          // Moving the cluster to the left does not demote it.
          ++LastLeft;
          ++FirstRight;
          continue;
        }
      } else {
        assert(NumRight < NumLeft);
        // Consider moving the last element on the left to the right side.
        CaseCluster &CC = *LastLeft;
        unsigned LeftSideRank = caseClusterRank(CC, W.FirstCluster, LastLeft);
        unsigned RightSideRank = caseClusterRank(CC, FirstRight, W.LastCluster);
        if (RightSideRank <= LeftSideRank) {
          // Moving the cluster to the right does not demot it.
          --LastLeft;
          --FirstRight;
          continue;
        }
      }
    }
    break;
  }

  assert(LastLeft + 1 == FirstRight);
  assert(LastLeft >= W.FirstCluster);
  assert(FirstRight <= W.LastCluster);

  // Use the first element on the right as pivot since we will make less-than
  // comparisons against it.
  CaseClusterIt PivotCluster = FirstRight;
  assert(PivotCluster > W.FirstCluster);
  assert(PivotCluster <= W.LastCluster);

  CaseClusterIt FirstLeft = W.FirstCluster;
  CaseClusterIt LastRight = W.LastCluster;

  const ConstantInt *Pivot = PivotCluster->Low;

  // New blocks will be inserted immediately after the current one.
  MachineFunction::iterator BBI(W.MBB);
  ++BBI;

  // We will branch to the LHS if Value < Pivot. If LHS is a single cluster,
  // we can branch to its destination directly if it's squeezed exactly in
  // between the known lower bound and Pivot - 1.
  MachineBasicBlock *LeftMBB;
  if (FirstLeft == LastLeft && FirstLeft->Kind == CC_Range &&
      FirstLeft->Low == W.GE &&
      (FirstLeft->High->getValue() + 1LL) == Pivot->getValue()) {
    LeftMBB = FirstLeft->MBB;
  } else {
    LeftMBB = FuncInfo.MF->CreateMachineBasicBlock(W.MBB->getBasicBlock());
    FuncInfo.MF->insert(BBI, LeftMBB);
    WorkList.push_back(
        {LeftMBB, FirstLeft, LastLeft, W.GE, Pivot, W.DefaultProb / 2});
    // Put Cond in a virtual register to make it available from the new blocks.
    ExportFromCurrentBlock(Cond);
  }

  // Similarly, we will branch to the RHS if Value >= Pivot. If RHS is a
  // single cluster, RHS.Low == Pivot, and we can branch to its destination
  // directly if RHS.High equals the current upper bound.
  MachineBasicBlock *RightMBB;
  if (FirstRight == LastRight && FirstRight->Kind == CC_Range &&
      W.LT && (FirstRight->High->getValue() + 1ULL) == W.LT->getValue()) {
    RightMBB = FirstRight->MBB;
  } else {
    RightMBB = FuncInfo.MF->CreateMachineBasicBlock(W.MBB->getBasicBlock());
    FuncInfo.MF->insert(BBI, RightMBB);
    WorkList.push_back(
        {RightMBB, FirstRight, LastRight, Pivot, W.LT, W.DefaultProb / 2});
    // Put Cond in a virtual register to make it available from the new blocks.
    ExportFromCurrentBlock(Cond);
  }

  // Create the CaseBlock record that will be used to lower the branch.
  CaseBlock CB(ISD::SETLT, Cond, Pivot, nullptr, LeftMBB, RightMBB, W.MBB,
               getCurSDLoc(), LeftProb, RightProb);

  if (W.MBB == SwitchMBB)
    visitSwitchCase(CB, SwitchMBB);
  else
    SL->SwitchCases.push_back(CB);
}

// Scale CaseProb after peeling a case with the probablity of PeeledCaseProb
// from the swith statement.
static BranchProbability scaleCaseProbality(BranchProbability CaseProb,
                                            BranchProbability PeeledCaseProb) {
  if (PeeledCaseProb == BranchProbability::getOne())
    return BranchProbability::getZero();
  BranchProbability SwitchProb = PeeledCaseProb.getCompl();

  uint32_t Numerator = CaseProb.getNumerator();
  uint32_t Denominator = SwitchProb.scale(CaseProb.getDenominator());
  return BranchProbability(Numerator, std::max(Numerator, Denominator));
}

// Try to peel the top probability case if it exceeds the threshold.
// Return current MachineBasicBlock for the switch statement if the peeling
// does not occur.
// If the peeling is performed, return the newly created MachineBasicBlock
// for the peeled switch statement. Also update Clusters to remove the peeled
// case. PeeledCaseProb is the BranchProbability for the peeled case.
MachineBasicBlock *SelectionDAGBuilder::peelDominantCaseCluster(
    const SwitchInst &SI, CaseClusterVector &Clusters,
    BranchProbability &PeeledCaseProb) {
  MachineBasicBlock *SwitchMBB = FuncInfo.MBB;
  // Don't perform if there is only one cluster or optimizing for size.
  if (SwitchPeelThreshold > 100 || !FuncInfo.BPI || Clusters.size() < 2 ||
      TM.getOptLevel() == CodeGenOpt::None ||
      SwitchMBB->getParent()->getFunction().hasMinSize())
    return SwitchMBB;

  BranchProbability TopCaseProb = BranchProbability(SwitchPeelThreshold, 100);
  unsigned PeeledCaseIndex = 0;
  bool SwitchPeeled = false;
  for (unsigned Index = 0; Index < Clusters.size(); ++Index) {
    CaseCluster &CC = Clusters[Index];
    if (CC.Prob < TopCaseProb)
      continue;
    TopCaseProb = CC.Prob;
    PeeledCaseIndex = Index;
    SwitchPeeled = true;
  }
  if (!SwitchPeeled)
    return SwitchMBB;

  LLVM_DEBUG(dbgs() << "Peeled one top case in switch stmt, prob: "
                    << TopCaseProb << "\n");

  // Record the MBB for the peeled switch statement.
  MachineFunction::iterator BBI(SwitchMBB);
  ++BBI;
  MachineBasicBlock *PeeledSwitchMBB =
      FuncInfo.MF->CreateMachineBasicBlock(SwitchMBB->getBasicBlock());
  FuncInfo.MF->insert(BBI, PeeledSwitchMBB);

  ExportFromCurrentBlock(SI.getCondition());
  auto PeeledCaseIt = Clusters.begin() + PeeledCaseIndex;
  SwitchWorkListItem W = {SwitchMBB, PeeledCaseIt, PeeledCaseIt,
                          nullptr,   nullptr,      TopCaseProb.getCompl()};
  lowerWorkItem(W, SI.getCondition(), SwitchMBB, PeeledSwitchMBB);

  Clusters.erase(PeeledCaseIt);
  for (CaseCluster &CC : Clusters) {
    LLVM_DEBUG(
        dbgs() << "Scale the probablity for one cluster, before scaling: "
               << CC.Prob << "\n");
    CC.Prob = scaleCaseProbality(CC.Prob, TopCaseProb);
    LLVM_DEBUG(dbgs() << "After scaling: " << CC.Prob << "\n");
  }
  PeeledCaseProb = TopCaseProb;
  return PeeledSwitchMBB;
}

void SelectionDAGBuilder::visitSwitch(const SwitchInst &SI) {
  // Extract cases from the switch.
  BranchProbabilityInfo *BPI = FuncInfo.BPI;
  CaseClusterVector Clusters;
  Clusters.reserve(SI.getNumCases());
  for (auto I : SI.cases()) {
    MachineBasicBlock *Succ = FuncInfo.MBBMap[I.getCaseSuccessor()];
    const ConstantInt *CaseVal = I.getCaseValue();
    BranchProbability Prob =
        BPI ? BPI->getEdgeProbability(SI.getParent(), I.getSuccessorIndex())
            : BranchProbability(1, SI.getNumCases() + 1);
    Clusters.push_back(CaseCluster::range(CaseVal, CaseVal, Succ, Prob));
  }

  MachineBasicBlock *DefaultMBB = FuncInfo.MBBMap[SI.getDefaultDest()];

  // Cluster adjacent cases with the same destination. We do this at all
  // optimization levels because it's cheap to do and will make codegen faster
  // if there are many clusters.
  sortAndRangeify(Clusters);

  // The branch probablity of the peeled case.
  BranchProbability PeeledCaseProb = BranchProbability::getZero();
  MachineBasicBlock *PeeledSwitchMBB =
      peelDominantCaseCluster(SI, Clusters, PeeledCaseProb);

  // If there is only the default destination, jump there directly.
  MachineBasicBlock *SwitchMBB = FuncInfo.MBB;
  if (Clusters.empty()) {
    assert(PeeledSwitchMBB == SwitchMBB);
    SwitchMBB->addSuccessor(DefaultMBB);
    if (DefaultMBB != NextBlock(SwitchMBB)) {
      DAG.setRoot(DAG.getNode(ISD::BR, getCurSDLoc(), MVT::Other,
                              getControlRoot(), DAG.getBasicBlock(DefaultMBB)));
    }
    return;
  }

  SL->findJumpTables(Clusters, &SI, DefaultMBB, DAG.getPSI(), DAG.getBFI());
  SL->findBitTestClusters(Clusters, &SI);

  LLVM_DEBUG({
    dbgs() << "Case clusters: ";
    for (const CaseCluster &C : Clusters) {
      if (C.Kind == CC_JumpTable)
        dbgs() << "JT:";
      if (C.Kind == CC_BitTests)
        dbgs() << "BT:";

      C.Low->getValue().print(dbgs(), true);
      if (C.Low != C.High) {
        dbgs() << '-';
        C.High->getValue().print(dbgs(), true);
      }
      dbgs() << ' ';
    }
    dbgs() << '\n';
  });

  assert(!Clusters.empty());
  SwitchWorkList WorkList;
  CaseClusterIt First = Clusters.begin();
  CaseClusterIt Last = Clusters.end() - 1;
  auto DefaultProb = getEdgeProbability(PeeledSwitchMBB, DefaultMBB);
  // Scale the branchprobability for DefaultMBB if the peel occurs and
  // DefaultMBB is not replaced.
  if (PeeledCaseProb != BranchProbability::getZero() &&
      DefaultMBB == FuncInfo.MBBMap[SI.getDefaultDest()])
    DefaultProb = scaleCaseProbality(DefaultProb, PeeledCaseProb);
  WorkList.push_back(
      {PeeledSwitchMBB, First, Last, nullptr, nullptr, DefaultProb});

  while (!WorkList.empty()) {
    SwitchWorkListItem W = WorkList.pop_back_val();
    unsigned NumClusters = W.LastCluster - W.FirstCluster + 1;

    if (NumClusters > 3 && TM.getOptLevel() != CodeGenOpt::None &&
        !DefaultMBB->getParent()->getFunction().hasMinSize()) {
      // For optimized builds, lower large range as a balanced binary tree.
      splitWorkItem(WorkList, W, SI.getCondition(), SwitchMBB);
      continue;
    }

    lowerWorkItem(W, SI.getCondition(), SwitchMBB, DefaultMBB);
  }
}

void SelectionDAGBuilder::visitVectorReverse(const CallInst &I) {
  const TargetLowering &TLI = DAG.getTargetLoweringInfo();
  EVT VT = TLI.getValueType(DAG.getDataLayout(), I.getType());

  SDLoc DL = getCurSDLoc();
  SDValue V = getValue(I.getOperand(0));
  assert(VT == V.getValueType() && "Malformed vector.reverse!");

  if (VT.isScalableVector()) {
    setValue(&I, DAG.getNode(ISD::VECTOR_REVERSE, DL, VT, V));
    return;
  }

  // Use VECTOR_SHUFFLE for the fixed-length vector
  // to maintain existing behavior.
  SmallVector<int, 8> Mask;
  unsigned NumElts = VT.getVectorMinNumElements();
  for (unsigned i = 0; i != NumElts; ++i)
    Mask.push_back(NumElts - 1 - i);

  setValue(&I, DAG.getVectorShuffle(VT, DL, V, DAG.getUNDEF(VT), Mask));
}

void SelectionDAGBuilder::visitFreeze(const FreezeInst &I) {
  SmallVector<EVT, 4> ValueVTs;
  ComputeValueVTs(DAG.getTargetLoweringInfo(), DAG.getDataLayout(), I.getType(),
                  ValueVTs);
  unsigned NumValues = ValueVTs.size();
  if (NumValues == 0) return;

  SmallVector<SDValue, 4> Values(NumValues);
  SDValue Op = getValue(I.getOperand(0));

  for (unsigned i = 0; i != NumValues; ++i)
    Values[i] = DAG.getNode(ISD::FREEZE, getCurSDLoc(), ValueVTs[i],
                            SDValue(Op.getNode(), Op.getResNo() + i));

  setValue(&I, DAG.getNode(ISD::MERGE_VALUES, getCurSDLoc(),
                           DAG.getVTList(ValueVTs), Values));
}

void SelectionDAGBuilder::visitVectorSplice(const CallInst &I) {
  const TargetLowering &TLI = DAG.getTargetLoweringInfo();
  EVT VT = TLI.getValueType(DAG.getDataLayout(), I.getType());

  SDLoc DL = getCurSDLoc();
  SDValue V1 = getValue(I.getOperand(0));
  SDValue V2 = getValue(I.getOperand(1));
  int64_t Imm = cast<ConstantInt>(I.getOperand(2))->getSExtValue();

  // VECTOR_SHUFFLE doesn't support a scalable mask so use a dedicated node.
  if (VT.isScalableVector()) {
    MVT IdxVT = TLI.getVectorIdxTy(DAG.getDataLayout());
    setValue(&I, DAG.getNode(ISD::VECTOR_SPLICE, DL, VT, V1, V2,
                             DAG.getConstant(Imm, DL, IdxVT)));
    return;
  }

  unsigned NumElts = VT.getVectorNumElements();

  if ((-Imm > NumElts) || (Imm >= NumElts)) {
    // Result is undefined if immediate is out-of-bounds.
    setValue(&I, DAG.getUNDEF(VT));
    return;
  }

  uint64_t Idx = (NumElts + Imm) % NumElts;

  // Use VECTOR_SHUFFLE to maintain original behaviour for fixed-length vectors.
  SmallVector<int, 8> Mask;
  for (unsigned i = 0; i < NumElts; ++i)
    Mask.push_back(Idx + i);
  setValue(&I, DAG.getVectorShuffle(VT, DL, V1, V2, Mask));
}<|MERGE_RESOLUTION|>--- conflicted
+++ resolved
@@ -1185,8 +1185,6 @@
     const DbgValueInst *DI = DDI.getDI();
     assert(!DI->hasArgList() && "Not implemented for variadic dbg_values");
     assert(DI && "Ill-formed DanglingDebugInfo");
-    assert(!DDI.getDI()->hasArgList() &&
-           "Variadic dbg.values should not yet be left dangling.");
     DebugLoc dl = DDI.getdl();
     unsigned ValSDNodeOrder = Val.getNode()->getIROrder();
     unsigned DbgSDNodeOrder = DDI.getSDNodeOrder();
@@ -1232,11 +1230,7 @@
 
 void SelectionDAGBuilder::salvageUnresolvedDbgValue(DanglingDebugInfo &DDI) {
   assert(!DDI.getDI()->hasArgList() &&
-<<<<<<< HEAD
-         "Variadic dbg.values should not yet be left dangling.");
-=======
          "Not implemented for variadic dbg_values");
->>>>>>> 3ab0b8c2
   Value *V = DDI.getDI()->getValue(0);
   DILocalVariable *Var = DDI.getDI()->getVariable();
   DIExpression *Expr = DDI.getDI()->getExpression();
@@ -6114,13 +6108,8 @@
     DILocalVariable *Variable = DI.getVariable();
     DIExpression *Expression = DI.getExpression();
     dropDanglingDebugInfo(Variable, Expression);
-<<<<<<< HEAD
-    const Value *V = DI.getValue(0);
-    if (!V)
-=======
     SmallVector<Value *> Values(DI.getValues());
     if (Values.empty())
->>>>>>> 3ab0b8c2
       return;
 
     if (std::count(Values.begin(), Values.end(), nullptr))
