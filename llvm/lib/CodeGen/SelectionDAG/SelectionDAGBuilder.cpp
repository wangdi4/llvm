--- conflicted
+++ resolved
@@ -5460,15 +5460,13 @@
   }
   case Intrinsic::annotation:
   case Intrinsic::ptr_annotation:
-<<<<<<< HEAD
+  case Intrinsic::invariant_group_barrier:
 #if INTEL_CUSTOMIZATION
   case Intrinsic::intel_std_container_ptr:
   case Intrinsic::intel_std_container_ptr_iter:
   case Intrinsic::intel_fakeload: 
 #endif // INTEL_CUSTOMIZATION
-=======
-  case Intrinsic::invariant_group_barrier:
->>>>>>> 47e577eb
+
     // Drop the intrinsic, but forward the value
     setValue(&I, getValue(I.getOperand(0)));
     return nullptr;
