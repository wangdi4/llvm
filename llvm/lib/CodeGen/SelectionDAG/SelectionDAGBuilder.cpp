//===-- SelectionDAGBuilder.cpp - Selection-DAG building ------------------===//
//
//                     The LLVM Compiler Infrastructure
//
// This file is distributed under the University of Illinois Open Source
// License. See LICENSE.TXT for details.
//
//===----------------------------------------------------------------------===//
//
// This implements routines for translating from LLVM IR into SelectionDAG IR.
//
//===----------------------------------------------------------------------===//

#include "SelectionDAGBuilder.h"
#include "SDNodeDbgValue.h"
#include "llvm/ADT/BitVector.h"
#include "llvm/ADT/Optional.h"
#include "llvm/ADT/SmallSet.h"
#include "llvm/ADT/Statistic.h"
#include "llvm/Analysis/AliasAnalysis.h"
#include "llvm/Analysis/BranchProbabilityInfo.h"
#include "llvm/Analysis/ConstantFolding.h"
#include "llvm/Analysis/Loads.h"
#include "llvm/Analysis/TargetLibraryInfo.h"
#include "llvm/Analysis/ValueTracking.h"
#include "llvm/Analysis/VectorUtils.h"
#include "llvm/CodeGen/Analysis.h"
#include "llvm/CodeGen/FastISel.h"
#include "llvm/CodeGen/FunctionLoweringInfo.h"
#include "llvm/CodeGen/GCMetadata.h"
#include "llvm/CodeGen/GCStrategy.h"
#include "llvm/CodeGen/MachineFrameInfo.h"
#include "llvm/CodeGen/MachineFunction.h"
#include "llvm/CodeGen/MachineInstrBuilder.h"
#include "llvm/CodeGen/MachineJumpTableInfo.h"
#include "llvm/CodeGen/MachineModuleInfo.h"
#include "llvm/CodeGen/MachineRegisterInfo.h"
#include "llvm/CodeGen/SelectionDAG.h"
#include "llvm/CodeGen/SelectionDAGTargetInfo.h"
#include "llvm/CodeGen/StackMaps.h"
#include "llvm/CodeGen/WinEHFuncInfo.h"
#include "llvm/IR/CallingConv.h"
#include "llvm/IR/ConstantRange.h"
#include "llvm/IR/Constants.h"
#include "llvm/IR/DataLayout.h"
#include "llvm/IR/DebugInfo.h"
#include "llvm/IR/DerivedTypes.h"
#include "llvm/IR/Function.h"
#include "llvm/IR/GetElementPtrTypeIterator.h"
#include "llvm/IR/GlobalVariable.h"
#include "llvm/IR/InlineAsm.h"
#include "llvm/IR/Instructions.h"
#include "llvm/IR/IntrinsicInst.h"
#include "llvm/IR/Intrinsics.h"
#include "llvm/IR/LLVMContext.h"
#include "llvm/IR/Module.h"
#include "llvm/IR/Statepoint.h"
#include "llvm/MC/MCSymbol.h"
#include "llvm/Support/CommandLine.h"
#include "llvm/Support/Debug.h"
#include "llvm/Support/ErrorHandling.h"
#include "llvm/Support/MathExtras.h"
#include "llvm/Support/raw_ostream.h"
#include "llvm/Target/TargetFrameLowering.h"
#include "llvm/Target/TargetInstrInfo.h"
#include "llvm/Target/TargetIntrinsicInfo.h"
#include "llvm/Target/TargetLowering.h"
#include "llvm/Target/TargetOptions.h"
#include "llvm/Target/TargetSubtargetInfo.h"
#include <algorithm>
#include <utility>
using namespace llvm;

#define DEBUG_TYPE "isel"

/// LimitFloatPrecision - Generate low-precision inline sequences for
/// some float libcalls (6, 8 or 12 bits).
static unsigned LimitFloatPrecision;

static cl::opt<unsigned, true>
LimitFPPrecision("limit-float-precision",
                 cl::desc("Generate low-precision inline sequences "
                          "for some float libcalls"),
                 cl::location(LimitFloatPrecision),
                 cl::init(0));
// Limit the width of DAG chains. This is important in general to prevent
// DAG-based analysis from blowing up. For example, alias analysis and
// load clustering may not complete in reasonable time. It is difficult to
// recognize and avoid this situation within each individual analysis, and
// future analyses are likely to have the same behavior. Limiting DAG width is
// the safe approach and will be especially important with global DAGs.
//
// MaxParallelChains default is arbitrarily high to avoid affecting
// optimization, but could be lowered to improve compile time. Any ld-ld-st-st
// sequence over this should have been converted to llvm.memcpy by the
// frontend. It is easy to induce this behavior with .ll code such as:
// %buffer = alloca [4096 x i8]
// %data = load [4096 x i8]* %argPtr
// store [4096 x i8] %data, [4096 x i8]* %buffer
static const unsigned MaxParallelChains = 64;

static SDValue getCopyFromPartsVector(SelectionDAG &DAG, const SDLoc &DL,
                                      const SDValue *Parts, unsigned NumParts,
                                      MVT PartVT, EVT ValueVT, const Value *V,
                                      bool IsABIRegCopy);

/// getCopyFromParts - Create a value that contains the specified legal parts
/// combined into the value they represent.  If the parts combine to a type
/// larger than ValueVT then AssertOp can be used to specify whether the extra
/// bits are known to be zero (ISD::AssertZext) or sign extended from ValueVT
/// (ISD::AssertSext).
static SDValue getCopyFromParts(SelectionDAG &DAG, const SDLoc &DL,
                                const SDValue *Parts, unsigned NumParts,
                                MVT PartVT, EVT ValueVT, const Value *V,
                                Optional<ISD::NodeType> AssertOp = None,
                                bool IsABIRegCopy = false) {
  if (ValueVT.isVector())
    return getCopyFromPartsVector(DAG, DL, Parts, NumParts,
                                  PartVT, ValueVT, V, IsABIRegCopy);

  assert(NumParts > 0 && "No parts to assemble!");
  const TargetLowering &TLI = DAG.getTargetLoweringInfo();
  SDValue Val = Parts[0];

  if (NumParts > 1) {
    // Assemble the value from multiple parts.
    if (ValueVT.isInteger()) {
      unsigned PartBits = PartVT.getSizeInBits();
      unsigned ValueBits = ValueVT.getSizeInBits();

      // Assemble the power of 2 part.
      unsigned RoundParts = NumParts & (NumParts - 1) ?
        1 << Log2_32(NumParts) : NumParts;
      unsigned RoundBits = PartBits * RoundParts;
      EVT RoundVT = RoundBits == ValueBits ?
        ValueVT : EVT::getIntegerVT(*DAG.getContext(), RoundBits);
      SDValue Lo, Hi;

      EVT HalfVT = EVT::getIntegerVT(*DAG.getContext(), RoundBits/2);

      if (RoundParts > 2) {
        Lo = getCopyFromParts(DAG, DL, Parts, RoundParts / 2,
                              PartVT, HalfVT, V);
        Hi = getCopyFromParts(DAG, DL, Parts + RoundParts / 2,
                              RoundParts / 2, PartVT, HalfVT, V);
      } else {
        Lo = DAG.getNode(ISD::BITCAST, DL, HalfVT, Parts[0]);
        Hi = DAG.getNode(ISD::BITCAST, DL, HalfVT, Parts[1]);
      }

      if (DAG.getDataLayout().isBigEndian())
        std::swap(Lo, Hi);

      Val = DAG.getNode(ISD::BUILD_PAIR, DL, RoundVT, Lo, Hi);

      if (RoundParts < NumParts) {
        // Assemble the trailing non-power-of-2 part.
        unsigned OddParts = NumParts - RoundParts;
        EVT OddVT = EVT::getIntegerVT(*DAG.getContext(), OddParts * PartBits);
        Hi = getCopyFromParts(DAG, DL,
                              Parts + RoundParts, OddParts, PartVT, OddVT, V);

        // Combine the round and odd parts.
        Lo = Val;
        if (DAG.getDataLayout().isBigEndian())
          std::swap(Lo, Hi);
        EVT TotalVT = EVT::getIntegerVT(*DAG.getContext(), NumParts * PartBits);
        Hi = DAG.getNode(ISD::ANY_EXTEND, DL, TotalVT, Hi);
        Hi =
            DAG.getNode(ISD::SHL, DL, TotalVT, Hi,
                        DAG.getConstant(Lo.getValueSizeInBits(), DL,
                                        TLI.getPointerTy(DAG.getDataLayout())));
        Lo = DAG.getNode(ISD::ZERO_EXTEND, DL, TotalVT, Lo);
        Val = DAG.getNode(ISD::OR, DL, TotalVT, Lo, Hi);
      }
    } else if (PartVT.isFloatingPoint()) {
      // FP split into multiple FP parts (for ppcf128)
      assert(ValueVT == EVT(MVT::ppcf128) && PartVT == MVT::f64 &&
             "Unexpected split");
      SDValue Lo, Hi;
      Lo = DAG.getNode(ISD::BITCAST, DL, EVT(MVT::f64), Parts[0]);
      Hi = DAG.getNode(ISD::BITCAST, DL, EVT(MVT::f64), Parts[1]);
      if (TLI.hasBigEndianPartOrdering(ValueVT, DAG.getDataLayout()))
        std::swap(Lo, Hi);
      Val = DAG.getNode(ISD::BUILD_PAIR, DL, ValueVT, Lo, Hi);
    } else {
      // FP split into integer parts (soft fp)
      assert(ValueVT.isFloatingPoint() && PartVT.isInteger() &&
             !PartVT.isVector() && "Unexpected split");
      EVT IntVT = EVT::getIntegerVT(*DAG.getContext(), ValueVT.getSizeInBits());
      Val = getCopyFromParts(DAG, DL, Parts, NumParts, PartVT, IntVT, V);
    }
  }

  // There is now one part, held in Val.  Correct it to match ValueVT.
  // PartEVT is the type of the register class that holds the value.
  // ValueVT is the type of the inline asm operation.
  EVT PartEVT = Val.getValueType();

  if (PartEVT == ValueVT)
    return Val;

  if (PartEVT.isInteger() && ValueVT.isFloatingPoint() &&
      ValueVT.bitsLT(PartEVT)) {
    // For an FP value in an integer part, we need to truncate to the right
    // width first.
    PartEVT = EVT::getIntegerVT(*DAG.getContext(),  ValueVT.getSizeInBits());
    Val = DAG.getNode(ISD::TRUNCATE, DL, PartEVT, Val);
  }

  // Handle types that have the same size.
  if (PartEVT.getSizeInBits() == ValueVT.getSizeInBits())
    return DAG.getNode(ISD::BITCAST, DL, ValueVT, Val);

  // Handle types with different sizes.
  if (PartEVT.isInteger() && ValueVT.isInteger()) {
    if (ValueVT.bitsLT(PartEVT)) {
      // For a truncate, see if we have any information to
      // indicate whether the truncated bits will always be
      // zero or sign-extension.
      if (AssertOp.hasValue())
        Val = DAG.getNode(*AssertOp, DL, PartEVT, Val,
                          DAG.getValueType(ValueVT));
      return DAG.getNode(ISD::TRUNCATE, DL, ValueVT, Val);
    }
    return DAG.getNode(ISD::ANY_EXTEND, DL, ValueVT, Val);
  }

  if (PartEVT.isFloatingPoint() && ValueVT.isFloatingPoint()) {
    // FP_ROUND's are always exact here.
    if (ValueVT.bitsLT(Val.getValueType()))
      return DAG.getNode(
          ISD::FP_ROUND, DL, ValueVT, Val,
          DAG.getTargetConstant(1, DL, TLI.getPointerTy(DAG.getDataLayout())));

    return DAG.getNode(ISD::FP_EXTEND, DL, ValueVT, Val);
  }

  llvm_unreachable("Unknown mismatch!");
}

static void diagnosePossiblyInvalidConstraint(LLVMContext &Ctx, const Value *V,
                                              const Twine &ErrMsg) {
  const Instruction *I = dyn_cast_or_null<Instruction>(V);
  if (!V)
    return Ctx.emitError(ErrMsg);

  const char *AsmError = ", possible invalid constraint for vector type";
  if (const CallInst *CI = dyn_cast<CallInst>(I))
    if (isa<InlineAsm>(CI->getCalledValue()))
      return Ctx.emitError(I, ErrMsg + AsmError);

  return Ctx.emitError(I, ErrMsg);
}

/// getCopyFromPartsVector - Create a value that contains the specified legal
/// parts combined into the value they represent.  If the parts combine to a
/// type larger than ValueVT then AssertOp can be used to specify whether the
/// extra bits are known to be zero (ISD::AssertZext) or sign extended from
/// ValueVT (ISD::AssertSext).
static SDValue getCopyFromPartsVector(SelectionDAG &DAG, const SDLoc &DL,
                                      const SDValue *Parts, unsigned NumParts,
                                      MVT PartVT, EVT ValueVT, const Value *V,
                                      bool IsABIRegCopy) {
  assert(ValueVT.isVector() && "Not a vector value");
  assert(NumParts > 0 && "No parts to assemble!");
  const TargetLowering &TLI = DAG.getTargetLoweringInfo();
  SDValue Val = Parts[0];

  // Handle a multi-element vector.
  if (NumParts > 1) {
    EVT IntermediateVT;
    MVT RegisterVT;
    unsigned NumIntermediates;
    unsigned NumRegs;

    if (IsABIRegCopy) {
      NumRegs = TLI.getVectorTypeBreakdownForCallingConv(
          *DAG.getContext(), ValueVT, IntermediateVT, NumIntermediates,
          RegisterVT);
    } else {
      NumRegs =
          TLI.getVectorTypeBreakdown(*DAG.getContext(), ValueVT, IntermediateVT,
                                     NumIntermediates, RegisterVT);
    }

    assert(NumRegs == NumParts && "Part count doesn't match vector breakdown!");
    NumParts = NumRegs; // Silence a compiler warning.
    assert(RegisterVT == PartVT && "Part type doesn't match vector breakdown!");
    assert(RegisterVT.getSizeInBits() ==
           Parts[0].getSimpleValueType().getSizeInBits() &&
           "Part type sizes don't match!");

    // Assemble the parts into intermediate operands.
    SmallVector<SDValue, 8> Ops(NumIntermediates);
    if (NumIntermediates == NumParts) {
      // If the register was not expanded, truncate or copy the value,
      // as appropriate.
      for (unsigned i = 0; i != NumParts; ++i)
        Ops[i] = getCopyFromParts(DAG, DL, &Parts[i], 1,
                                  PartVT, IntermediateVT, V);
    } else if (NumParts > 0) {
      // If the intermediate type was expanded, build the intermediate
      // operands from the parts.
      assert(NumParts % NumIntermediates == 0 &&
             "Must expand into a divisible number of parts!");
      unsigned Factor = NumParts / NumIntermediates;
      for (unsigned i = 0; i != NumIntermediates; ++i)
        Ops[i] = getCopyFromParts(DAG, DL, &Parts[i * Factor], Factor,
                                  PartVT, IntermediateVT, V);
    }

    // Build a vector with BUILD_VECTOR or CONCAT_VECTORS from the
    // intermediate operands.
    EVT BuiltVectorTy =
        EVT::getVectorVT(*DAG.getContext(), IntermediateVT.getScalarType(),
                         (IntermediateVT.isVector()
                              ? IntermediateVT.getVectorNumElements() * NumParts
                              : NumIntermediates));
    Val = DAG.getNode(IntermediateVT.isVector() ? ISD::CONCAT_VECTORS
                                                : ISD::BUILD_VECTOR,
                      DL, BuiltVectorTy, Ops);
  }

  // There is now one part, held in Val.  Correct it to match ValueVT.
  EVT PartEVT = Val.getValueType();

  if (PartEVT == ValueVT)
    return Val;

  if (PartEVT.isVector()) {
    // If the element type of the source/dest vectors are the same, but the
    // parts vector has more elements than the value vector, then we have a
    // vector widening case (e.g. <2 x float> -> <4 x float>).  Extract the
    // elements we want.
    if (PartEVT.getVectorElementType() == ValueVT.getVectorElementType()) {
      assert(PartEVT.getVectorNumElements() > ValueVT.getVectorNumElements() &&
             "Cannot narrow, it would be a lossy transformation");
      return DAG.getNode(
          ISD::EXTRACT_SUBVECTOR, DL, ValueVT, Val,
          DAG.getConstant(0, DL, TLI.getVectorIdxTy(DAG.getDataLayout())));
    }

    // Vector/Vector bitcast.
    if (ValueVT.getSizeInBits() == PartEVT.getSizeInBits())
      return DAG.getNode(ISD::BITCAST, DL, ValueVT, Val);

    assert(PartEVT.getVectorNumElements() == ValueVT.getVectorNumElements() &&
      "Cannot handle this kind of promotion");
    // Promoted vector extract
    return DAG.getAnyExtOrTrunc(Val, DL, ValueVT);

  }

  // Trivial bitcast if the types are the same size and the destination
  // vector type is legal.
  if (PartEVT.getSizeInBits() == ValueVT.getSizeInBits() &&
      TLI.isTypeLegal(ValueVT))
    return DAG.getNode(ISD::BITCAST, DL, ValueVT, Val);

  if (ValueVT.getVectorNumElements() != 1) {
     // Certain ABIs require that vectors are passed as integers. For vectors
     // are the same size, this is an obvious bitcast.
     if (ValueVT.getSizeInBits() == PartEVT.getSizeInBits()) {
       return DAG.getNode(ISD::BITCAST, DL, ValueVT, Val);
     } else if (ValueVT.getSizeInBits() < PartEVT.getSizeInBits()) {
       // Bitcast Val back the original type and extract the corresponding
       // vector we want.
       unsigned Elts = PartEVT.getSizeInBits() / ValueVT.getScalarSizeInBits();
       EVT WiderVecType = EVT::getVectorVT(*DAG.getContext(),
                                           ValueVT.getVectorElementType(), Elts);
       Val = DAG.getBitcast(WiderVecType, Val);
       return DAG.getNode(
           ISD::EXTRACT_SUBVECTOR, DL, ValueVT, Val,
           DAG.getConstant(0, DL, TLI.getVectorIdxTy(DAG.getDataLayout())));
     }

     diagnosePossiblyInvalidConstraint(
         *DAG.getContext(), V, "non-trivial scalar-to-vector conversion");
     return DAG.getUNDEF(ValueVT);
  }

  // Handle cases such as i8 -> <1 x i1>
  EVT ValueSVT = ValueVT.getVectorElementType();
  if (ValueVT.getVectorNumElements() == 1 && ValueSVT != PartEVT)
    Val = ValueVT.isFloatingPoint() ? DAG.getFPExtendOrRound(Val, DL, ValueSVT)
                                    : DAG.getAnyExtOrTrunc(Val, DL, ValueSVT);

  return DAG.getBuildVector(ValueVT, DL, Val);
}

static void getCopyToPartsVector(SelectionDAG &DAG, const SDLoc &dl,
                                 SDValue Val, SDValue *Parts, unsigned NumParts,
                                 MVT PartVT, const Value *V, bool IsABIRegCopy);

/// getCopyToParts - Create a series of nodes that contain the specified value
/// split into legal parts.  If the parts contain more bits than Val, then, for
/// integers, ExtendKind can be used to specify how to generate the extra bits.
static void getCopyToParts(SelectionDAG &DAG, const SDLoc &DL, SDValue Val,
                           SDValue *Parts, unsigned NumParts, MVT PartVT,
                           const Value *V,
                           ISD::NodeType ExtendKind = ISD::ANY_EXTEND,
                           bool IsABIRegCopy = false) {
  EVT ValueVT = Val.getValueType();

  // Handle the vector case separately.
  if (ValueVT.isVector())
    return getCopyToPartsVector(DAG, DL, Val, Parts, NumParts, PartVT, V,
                                IsABIRegCopy);

  unsigned PartBits = PartVT.getSizeInBits();
  unsigned OrigNumParts = NumParts;
  assert(DAG.getTargetLoweringInfo().isTypeLegal(PartVT) &&
         "Copying to an illegal type!");

  if (NumParts == 0)
    return;

  assert(!ValueVT.isVector() && "Vector case handled elsewhere");
  EVT PartEVT = PartVT;
  if (PartEVT == ValueVT) {
    assert(NumParts == 1 && "No-op copy with multiple parts!");
    Parts[0] = Val;
    return;
  }

  if (NumParts * PartBits > ValueVT.getSizeInBits()) {
    // If the parts cover more bits than the value has, promote the value.
    if (PartVT.isFloatingPoint() && ValueVT.isFloatingPoint()) {
      assert(NumParts == 1 && "Do not know what to promote to!");
      Val = DAG.getNode(ISD::FP_EXTEND, DL, PartVT, Val);
    } else {
      if (ValueVT.isFloatingPoint()) {
        // FP values need to be bitcast, then extended if they are being put
        // into a larger container.
        ValueVT = EVT::getIntegerVT(*DAG.getContext(),  ValueVT.getSizeInBits());
        Val = DAG.getNode(ISD::BITCAST, DL, ValueVT, Val);
      }
      assert((PartVT.isInteger() || PartVT == MVT::x86mmx) &&
             ValueVT.isInteger() &&
             "Unknown mismatch!");
      ValueVT = EVT::getIntegerVT(*DAG.getContext(), NumParts * PartBits);
      Val = DAG.getNode(ExtendKind, DL, ValueVT, Val);
      if (PartVT == MVT::x86mmx)
        Val = DAG.getNode(ISD::BITCAST, DL, PartVT, Val);
    }
  } else if (PartBits == ValueVT.getSizeInBits()) {
    // Different types of the same size.
    assert(NumParts == 1 && PartEVT != ValueVT);
    Val = DAG.getNode(ISD::BITCAST, DL, PartVT, Val);
  } else if (NumParts * PartBits < ValueVT.getSizeInBits()) {
    // If the parts cover less bits than value has, truncate the value.
    assert((PartVT.isInteger() || PartVT == MVT::x86mmx) &&
           ValueVT.isInteger() &&
           "Unknown mismatch!");
    ValueVT = EVT::getIntegerVT(*DAG.getContext(), NumParts * PartBits);
    Val = DAG.getNode(ISD::TRUNCATE, DL, ValueVT, Val);
    if (PartVT == MVT::x86mmx)
      Val = DAG.getNode(ISD::BITCAST, DL, PartVT, Val);
  }

  // The value may have changed - recompute ValueVT.
  ValueVT = Val.getValueType();
  assert(NumParts * PartBits == ValueVT.getSizeInBits() &&
         "Failed to tile the value with PartVT!");

  if (NumParts == 1) {
    if (PartEVT != ValueVT) {
      diagnosePossiblyInvalidConstraint(*DAG.getContext(), V,
                                        "scalar-to-vector conversion failed");
      Val = DAG.getNode(ISD::BITCAST, DL, PartVT, Val);
    }

    Parts[0] = Val;
    return;
  }

  // Expand the value into multiple parts.
  if (NumParts & (NumParts - 1)) {
    // The number of parts is not a power of 2.  Split off and copy the tail.
    assert(PartVT.isInteger() && ValueVT.isInteger() &&
           "Do not know what to expand to!");
    unsigned RoundParts = 1 << Log2_32(NumParts);
    unsigned RoundBits = RoundParts * PartBits;
    unsigned OddParts = NumParts - RoundParts;
    SDValue OddVal = DAG.getNode(ISD::SRL, DL, ValueVT, Val,
                                 DAG.getIntPtrConstant(RoundBits, DL));
    getCopyToParts(DAG, DL, OddVal, Parts + RoundParts, OddParts, PartVT, V);

    if (DAG.getDataLayout().isBigEndian())
      // The odd parts were reversed by getCopyToParts - unreverse them.
      std::reverse(Parts + RoundParts, Parts + NumParts);

    NumParts = RoundParts;
    ValueVT = EVT::getIntegerVT(*DAG.getContext(), NumParts * PartBits);
    Val = DAG.getNode(ISD::TRUNCATE, DL, ValueVT, Val);
  }

  // The number of parts is a power of 2.  Repeatedly bisect the value using
  // EXTRACT_ELEMENT.
  Parts[0] = DAG.getNode(ISD::BITCAST, DL,
                         EVT::getIntegerVT(*DAG.getContext(),
                                           ValueVT.getSizeInBits()),
                         Val);

  for (unsigned StepSize = NumParts; StepSize > 1; StepSize /= 2) {
    for (unsigned i = 0; i < NumParts; i += StepSize) {
      unsigned ThisBits = StepSize * PartBits / 2;
      EVT ThisVT = EVT::getIntegerVT(*DAG.getContext(), ThisBits);
      SDValue &Part0 = Parts[i];
      SDValue &Part1 = Parts[i+StepSize/2];

      Part1 = DAG.getNode(ISD::EXTRACT_ELEMENT, DL,
                          ThisVT, Part0, DAG.getIntPtrConstant(1, DL));
      Part0 = DAG.getNode(ISD::EXTRACT_ELEMENT, DL,
                          ThisVT, Part0, DAG.getIntPtrConstant(0, DL));

      if (ThisBits == PartBits && ThisVT != PartVT) {
        Part0 = DAG.getNode(ISD::BITCAST, DL, PartVT, Part0);
        Part1 = DAG.getNode(ISD::BITCAST, DL, PartVT, Part1);
      }
    }
  }

  if (DAG.getDataLayout().isBigEndian())
    std::reverse(Parts, Parts + OrigNumParts);
}


/// getCopyToPartsVector - Create a series of nodes that contain the specified
/// value split into legal parts.
static void getCopyToPartsVector(SelectionDAG &DAG, const SDLoc &DL,
                                 SDValue Val, SDValue *Parts, unsigned NumParts,
                                 MVT PartVT, const Value *V,
                                 bool IsABIRegCopy) {

  EVT ValueVT = Val.getValueType();
  assert(ValueVT.isVector() && "Not a vector");
  const TargetLowering &TLI = DAG.getTargetLoweringInfo();

  if (NumParts == 1) {
    EVT PartEVT = PartVT;
    if (PartEVT == ValueVT) {
      // Nothing to do.
    } else if (PartVT.getSizeInBits() == ValueVT.getSizeInBits()) {
      // Bitconvert vector->vector case.
      Val = DAG.getNode(ISD::BITCAST, DL, PartVT, Val);
    } else if (PartVT.isVector() &&
               PartEVT.getVectorElementType() == ValueVT.getVectorElementType() &&
               PartEVT.getVectorNumElements() > ValueVT.getVectorNumElements()) {
      EVT ElementVT = PartVT.getVectorElementType();
      // Vector widening case, e.g. <2 x float> -> <4 x float>.  Shuffle in
      // undef elements.
      SmallVector<SDValue, 16> Ops;
      for (unsigned i = 0, e = ValueVT.getVectorNumElements(); i != e; ++i)
        Ops.push_back(DAG.getNode(
            ISD::EXTRACT_VECTOR_ELT, DL, ElementVT, Val,
            DAG.getConstant(i, DL, TLI.getVectorIdxTy(DAG.getDataLayout()))));

      for (unsigned i = ValueVT.getVectorNumElements(),
           e = PartVT.getVectorNumElements(); i != e; ++i)
        Ops.push_back(DAG.getUNDEF(ElementVT));

      Val = DAG.getBuildVector(PartVT, DL, Ops);

      // FIXME: Use CONCAT for 2x -> 4x.

      //SDValue UndefElts = DAG.getUNDEF(VectorTy);
      //Val = DAG.getNode(ISD::CONCAT_VECTORS, DL, PartVT, Val, UndefElts);
    } else if (PartVT.isVector() &&
               PartEVT.getVectorElementType().bitsGE(
                 ValueVT.getVectorElementType()) &&
               PartEVT.getVectorNumElements() == ValueVT.getVectorNumElements()) {

      // Promoted vector extract
      Val = DAG.getAnyExtOrTrunc(Val, DL, PartVT);
    } else {
      if (ValueVT.getVectorNumElements() == 1) {
        Val = DAG.getNode(
            ISD::EXTRACT_VECTOR_ELT, DL, PartVT, Val,
            DAG.getConstant(0, DL, TLI.getVectorIdxTy(DAG.getDataLayout())));

      } else {
        assert(PartVT.getSizeInBits() > ValueVT.getSizeInBits() &&
               "lossy conversion of vector to scalar type");
        EVT IntermediateType =
            EVT::getIntegerVT(*DAG.getContext(), ValueVT.getSizeInBits());
        Val = DAG.getBitcast(IntermediateType, Val);
        Val = DAG.getAnyExtOrTrunc(Val, DL, PartVT);
      }
    }

    assert(Val.getValueType() == PartVT && "Unexpected vector part value type");
    Parts[0] = Val;
    return;
  }

  // Handle a multi-element vector.
  EVT IntermediateVT;
  MVT RegisterVT;
  unsigned NumIntermediates;
  unsigned NumRegs;
  if (IsABIRegCopy) {
    NumRegs = TLI.getVectorTypeBreakdownForCallingConv(
        *DAG.getContext(), ValueVT, IntermediateVT, NumIntermediates,
        RegisterVT);
  } else {
    NumRegs =
        TLI.getVectorTypeBreakdown(*DAG.getContext(), ValueVT, IntermediateVT,
                                   NumIntermediates, RegisterVT);
  }
  unsigned NumElements = ValueVT.getVectorNumElements();

  assert(NumRegs == NumParts && "Part count doesn't match vector breakdown!");
  NumParts = NumRegs; // Silence a compiler warning.
  assert(RegisterVT == PartVT && "Part type doesn't match vector breakdown!");

  // Convert the vector to the appropiate type if necessary.
  unsigned DestVectorNoElts =
      NumIntermediates *
      (IntermediateVT.isVector() ? IntermediateVT.getVectorNumElements() : 1);
  EVT BuiltVectorTy = EVT::getVectorVT(
      *DAG.getContext(), IntermediateVT.getScalarType(), DestVectorNoElts);
  if (Val.getValueType() != BuiltVectorTy)
    Val = DAG.getNode(ISD::BITCAST, DL, BuiltVectorTy, Val);

  // Split the vector into intermediate operands.
  SmallVector<SDValue, 8> Ops(NumIntermediates);
  for (unsigned i = 0; i != NumIntermediates; ++i) {
    if (IntermediateVT.isVector())
      Ops[i] =
          DAG.getNode(ISD::EXTRACT_SUBVECTOR, DL, IntermediateVT, Val,
                      DAG.getConstant(i * (NumElements / NumIntermediates), DL,
                                      TLI.getVectorIdxTy(DAG.getDataLayout())));
    else
      Ops[i] = DAG.getNode(
          ISD::EXTRACT_VECTOR_ELT, DL, IntermediateVT, Val,
          DAG.getConstant(i, DL, TLI.getVectorIdxTy(DAG.getDataLayout())));
  }

  // Split the intermediate operands into legal parts.
  if (NumParts == NumIntermediates) {
    // If the register was not expanded, promote or copy the value,
    // as appropriate.
    for (unsigned i = 0; i != NumParts; ++i)
      getCopyToParts(DAG, DL, Ops[i], &Parts[i], 1, PartVT, V);
  } else if (NumParts > 0) {
    // If the intermediate type was expanded, split each the value into
    // legal parts.
    assert(NumIntermediates != 0 && "division by zero");
    assert(NumParts % NumIntermediates == 0 &&
           "Must expand into a divisible number of parts!");
    unsigned Factor = NumParts / NumIntermediates;
    for (unsigned i = 0; i != NumIntermediates; ++i)
      getCopyToParts(DAG, DL, Ops[i], &Parts[i*Factor], Factor, PartVT, V);
  }
}

RegsForValue::RegsForValue() { IsABIMangled = false; }

RegsForValue::RegsForValue(const SmallVector<unsigned, 4> &regs, MVT regvt,
                           EVT valuevt, bool IsABIMangledValue)
    : ValueVTs(1, valuevt), RegVTs(1, regvt), Regs(regs),
      RegCount(1, regs.size()), IsABIMangled(IsABIMangledValue) {}

RegsForValue::RegsForValue(LLVMContext &Context, const TargetLowering &TLI,
                           const DataLayout &DL, unsigned Reg, Type *Ty,
                           bool IsABIMangledValue) {
  ComputeValueVTs(TLI, DL, Ty, ValueVTs);

  IsABIMangled = IsABIMangledValue;

  for (EVT ValueVT : ValueVTs) {
    unsigned NumRegs = IsABIMangledValue
                           ? TLI.getNumRegistersForCallingConv(Context, ValueVT)
                           : TLI.getNumRegisters(Context, ValueVT);
    MVT RegisterVT = IsABIMangledValue
                         ? TLI.getRegisterTypeForCallingConv(Context, ValueVT)
                         : TLI.getRegisterType(Context, ValueVT);
    for (unsigned i = 0; i != NumRegs; ++i)
      Regs.push_back(Reg + i);
    RegVTs.push_back(RegisterVT);
    RegCount.push_back(NumRegs);
    Reg += NumRegs;
  }
}

SDValue RegsForValue::getCopyFromRegs(SelectionDAG &DAG,
                                      FunctionLoweringInfo &FuncInfo,
                                      const SDLoc &dl, SDValue &Chain,
                                      SDValue *Flag, const Value *V) const {
  // A Value with type {} or [0 x %t] needs no registers.
  if (ValueVTs.empty())
    return SDValue();

  const TargetLowering &TLI = DAG.getTargetLoweringInfo();

  // Assemble the legal parts into the final values.
  SmallVector<SDValue, 4> Values(ValueVTs.size());
  SmallVector<SDValue, 8> Parts;
  for (unsigned Value = 0, Part = 0, e = ValueVTs.size(); Value != e; ++Value) {
    // Copy the legal parts from the registers.
    EVT ValueVT = ValueVTs[Value];
    unsigned NumRegs = RegCount[Value];
    MVT RegisterVT = IsABIMangled
                         ? TLI.getRegisterTypeForCallingConv(RegVTs[Value])
                         : RegVTs[Value];

    Parts.resize(NumRegs);
    for (unsigned i = 0; i != NumRegs; ++i) {
      SDValue P;
      if (!Flag) {
        P = DAG.getCopyFromReg(Chain, dl, Regs[Part+i], RegisterVT);
      } else {
        P = DAG.getCopyFromReg(Chain, dl, Regs[Part+i], RegisterVT, *Flag);
        *Flag = P.getValue(2);
      }

      Chain = P.getValue(1);
      Parts[i] = P;

      // If the source register was virtual and if we know something about it,
      // add an assert node.
      if (!TargetRegisterInfo::isVirtualRegister(Regs[Part+i]) ||
          !RegisterVT.isInteger() || RegisterVT.isVector())
        continue;

      const FunctionLoweringInfo::LiveOutInfo *LOI =
        FuncInfo.GetLiveOutRegInfo(Regs[Part+i]);
      if (!LOI)
        continue;

      unsigned RegSize = RegisterVT.getSizeInBits();
      unsigned NumSignBits = LOI->NumSignBits;
      unsigned NumZeroBits = LOI->Known.countMinLeadingZeros();

      if (NumZeroBits == RegSize) {
        // The current value is a zero.
        // Explicitly express that as it would be easier for
        // optimizations to kick in.
        Parts[i] = DAG.getConstant(0, dl, RegisterVT);
        continue;
      }

      // FIXME: We capture more information than the dag can represent.  For
      // now, just use the tightest assertzext/assertsext possible.
      bool isSExt = true;
      EVT FromVT(MVT::Other);
      if (NumSignBits == RegSize) {
        isSExt = true;   // ASSERT SEXT 1
        FromVT = MVT::i1;
      } else if (NumZeroBits >= RegSize - 1) {
        isSExt = false;  // ASSERT ZEXT 1
        FromVT = MVT::i1;
      } else if (NumSignBits > RegSize - 8) {
        isSExt = true;   // ASSERT SEXT 8
        FromVT = MVT::i8;
      } else if (NumZeroBits >= RegSize - 8) {
        isSExt = false;  // ASSERT ZEXT 8
        FromVT = MVT::i8;
      } else if (NumSignBits > RegSize - 16) {
        isSExt = true;   // ASSERT SEXT 16
        FromVT = MVT::i16;
      } else if (NumZeroBits >= RegSize - 16) {
        isSExt = false;  // ASSERT ZEXT 16
        FromVT = MVT::i16;
      } else if (NumSignBits > RegSize - 32) {
        isSExt = true;   // ASSERT SEXT 32
        FromVT = MVT::i32;
      } else if (NumZeroBits >= RegSize - 32) {
        isSExt = false;  // ASSERT ZEXT 32
        FromVT = MVT::i32;
      } else {
        continue;
      }
      // Add an assertion node.
      assert(FromVT != MVT::Other);
      Parts[i] = DAG.getNode(isSExt ? ISD::AssertSext : ISD::AssertZext, dl,
                             RegisterVT, P, DAG.getValueType(FromVT));
    }

    Values[Value] = getCopyFromParts(DAG, dl, Parts.begin(),
                                     NumRegs, RegisterVT, ValueVT, V);
    Part += NumRegs;
    Parts.clear();
  }

  return DAG.getNode(ISD::MERGE_VALUES, dl, DAG.getVTList(ValueVTs), Values);
}

void RegsForValue::getCopyToRegs(SDValue Val, SelectionDAG &DAG,
                                 const SDLoc &dl, SDValue &Chain, SDValue *Flag,
                                 const Value *V,
                                 ISD::NodeType PreferredExtendType) const {
  const TargetLowering &TLI = DAG.getTargetLoweringInfo();
  ISD::NodeType ExtendKind = PreferredExtendType;

  // Get the list of the values's legal parts.
  unsigned NumRegs = Regs.size();
  SmallVector<SDValue, 8> Parts(NumRegs);
  for (unsigned Value = 0, Part = 0, e = ValueVTs.size(); Value != e; ++Value) {
    unsigned NumParts = RegCount[Value];

    MVT RegisterVT = IsABIMangled
                         ? TLI.getRegisterTypeForCallingConv(RegVTs[Value])
                         : RegVTs[Value];

    if (ExtendKind == ISD::ANY_EXTEND && TLI.isZExtFree(Val, RegisterVT))
      ExtendKind = ISD::ZERO_EXTEND;

    getCopyToParts(DAG, dl, Val.getValue(Val.getResNo() + Value),
                   &Parts[Part], NumParts, RegisterVT, V, ExtendKind);
    Part += NumParts;
  }

  // Copy the parts into the registers.
  SmallVector<SDValue, 8> Chains(NumRegs);
  for (unsigned i = 0; i != NumRegs; ++i) {
    SDValue Part;
    if (!Flag) {
      Part = DAG.getCopyToReg(Chain, dl, Regs[i], Parts[i]);
    } else {
      Part = DAG.getCopyToReg(Chain, dl, Regs[i], Parts[i], *Flag);
      *Flag = Part.getValue(1);
    }

    Chains[i] = Part.getValue(0);
  }

  if (NumRegs == 1 || Flag)
    // If NumRegs > 1 && Flag is used then the use of the last CopyToReg is
    // flagged to it. That is the CopyToReg nodes and the user are considered
    // a single scheduling unit. If we create a TokenFactor and return it as
    // chain, then the TokenFactor is both a predecessor (operand) of the
    // user as well as a successor (the TF operands are flagged to the user).
    // c1, f1 = CopyToReg
    // c2, f2 = CopyToReg
    // c3     = TokenFactor c1, c2
    // ...
    //        = op c3, ..., f2
    Chain = Chains[NumRegs-1];
  else
    Chain = DAG.getNode(ISD::TokenFactor, dl, MVT::Other, Chains);
}

void RegsForValue::AddInlineAsmOperands(unsigned Code, bool HasMatching,
                                        unsigned MatchingIdx, const SDLoc &dl,
                                        SelectionDAG &DAG,
                                        std::vector<SDValue> &Ops) const {
  const TargetLowering &TLI = DAG.getTargetLoweringInfo();

  unsigned Flag = InlineAsm::getFlagWord(Code, Regs.size());
  if (HasMatching)
    Flag = InlineAsm::getFlagWordForMatchingOp(Flag, MatchingIdx);
  else if (!Regs.empty() &&
           TargetRegisterInfo::isVirtualRegister(Regs.front())) {
    // Put the register class of the virtual registers in the flag word.  That
    // way, later passes can recompute register class constraints for inline
    // assembly as well as normal instructions.
    // Don't do this for tied operands that can use the regclass information
    // from the def.
    const MachineRegisterInfo &MRI = DAG.getMachineFunction().getRegInfo();
    const TargetRegisterClass *RC = MRI.getRegClass(Regs.front());
    Flag = InlineAsm::getFlagWordForRegClass(Flag, RC->getID());
  }

  SDValue Res = DAG.getTargetConstant(Flag, dl, MVT::i32);
  Ops.push_back(Res);

  unsigned SP = TLI.getStackPointerRegisterToSaveRestore();
  for (unsigned Value = 0, Reg = 0, e = ValueVTs.size(); Value != e; ++Value) {
    unsigned NumRegs = TLI.getNumRegisters(*DAG.getContext(), ValueVTs[Value]);
    MVT RegisterVT = RegVTs[Value];
    for (unsigned i = 0; i != NumRegs; ++i) {
      assert(Reg < Regs.size() && "Mismatch in # registers expected");
      unsigned TheReg = Regs[Reg++];
      Ops.push_back(DAG.getRegister(TheReg, RegisterVT));

      if (TheReg == SP && Code == InlineAsm::Kind_Clobber) {
        // If we clobbered the stack pointer, MFI should know about it.
        assert(DAG.getMachineFunction().getFrameInfo().hasOpaqueSPAdjustment());
      }
    }
  }
}

void SelectionDAGBuilder::init(GCFunctionInfo *gfi, AliasAnalysis *aa,
                               const TargetLibraryInfo *li) {
  AA = aa;
  GFI = gfi;
  LibInfo = li;
  DL = &DAG.getDataLayout();
  Context = DAG.getContext();
  LPadToCallSiteMap.clear();
}

void SelectionDAGBuilder::clear() {
  NodeMap.clear();
  UnusedArgNodeMap.clear();
  PendingLoads.clear();
  PendingExports.clear();
  CurInst = nullptr;
  HasTailCall = false;
  SDNodeOrder = LowestSDNodeOrder;
  StatepointLowering.clear();
}

void SelectionDAGBuilder::clearDanglingDebugInfo() {
  DanglingDebugInfoMap.clear();
}

SDValue SelectionDAGBuilder::getRoot() {
  if (PendingLoads.empty())
    return DAG.getRoot();

  if (PendingLoads.size() == 1) {
    SDValue Root = PendingLoads[0];
    DAG.setRoot(Root);
    PendingLoads.clear();
    return Root;
  }

  // Otherwise, we have to make a token factor node.
  SDValue Root = DAG.getNode(ISD::TokenFactor, getCurSDLoc(), MVT::Other,
                             PendingLoads);
  PendingLoads.clear();
  DAG.setRoot(Root);
  return Root;
}

SDValue SelectionDAGBuilder::getControlRoot() {
  SDValue Root = DAG.getRoot();

  if (PendingExports.empty())
    return Root;

  // Turn all of the CopyToReg chains into one factored node.
  if (Root.getOpcode() != ISD::EntryToken) {
    unsigned i = 0, e = PendingExports.size();
    for (; i != e; ++i) {
      assert(PendingExports[i].getNode()->getNumOperands() > 1);
      if (PendingExports[i].getNode()->getOperand(0) == Root)
        break;  // Don't add the root if we already indirectly depend on it.
    }

    if (i == e)
      PendingExports.push_back(Root);
  }

  Root = DAG.getNode(ISD::TokenFactor, getCurSDLoc(), MVT::Other,
                     PendingExports);
  PendingExports.clear();
  DAG.setRoot(Root);
  return Root;
}

void SelectionDAGBuilder::visit(const Instruction &I) {
  // Set up outgoing PHI node register values before emitting the terminator.
  if (isa<TerminatorInst>(&I)) {
    HandlePHINodesInSuccessorBlocks(I.getParent());
  }

  // Increase the SDNodeOrder if dealing with a non-debug instruction.
  if (!isa<DbgInfoIntrinsic>(I))
    ++SDNodeOrder;

  CurInst = &I;

  visit(I.getOpcode(), I);

  if (!isa<TerminatorInst>(&I) && !HasTailCall &&
      !isStatepoint(&I)) // statepoints handle their exports internally
    CopyToExportRegsIfNeeded(&I);

  CurInst = nullptr;
}

void SelectionDAGBuilder::visitPHI(const PHINode &) {
  llvm_unreachable("SelectionDAGBuilder shouldn't visit PHI nodes!");
}

void SelectionDAGBuilder::visit(unsigned Opcode, const User &I) {
  // Note: this doesn't use InstVisitor, because it has to work with
  // ConstantExpr's in addition to instructions.
  switch (Opcode) {
  default: llvm_unreachable("Unknown instruction type encountered!");
    // Build the switch statement using the Instruction.def file.
#define HANDLE_INST(NUM, OPCODE, CLASS) \
    case Instruction::OPCODE: visit##OPCODE((const CLASS&)I); break;
#include "llvm/IR/Instruction.def"
  }
}

// resolveDanglingDebugInfo - if we saw an earlier dbg_value referring to V,
// generate the debug data structures now that we've seen its definition.
void SelectionDAGBuilder::resolveDanglingDebugInfo(const Value *V,
                                                   SDValue Val) {
  DanglingDebugInfo &DDI = DanglingDebugInfoMap[V];
  if (DDI.getDI()) {
    const DbgValueInst *DI = DDI.getDI();
    DebugLoc dl = DDI.getdl();
    unsigned DbgSDNodeOrder = DDI.getSDNodeOrder();
    DILocalVariable *Variable = DI->getVariable();
    DIExpression *Expr = DI->getExpression();
    assert(Variable->isValidLocationForIntrinsic(dl) &&
           "Expected inlined-at fields to agree");
    uint64_t Offset = DI->getOffset();
    SDDbgValue *SDV;
    if (Val.getNode()) {
      if (!EmitFuncArgumentDbgValue(V, Variable, Expr, dl, Offset, false,
                                    Val)) {
        SDV = getDbgValue(Val, Variable, Expr, Offset, dl, DbgSDNodeOrder);
        DAG.AddDbgValue(SDV, Val.getNode(), false);
      }
    } else
      DEBUG(dbgs() << "Dropping debug info for " << *DI << "\n");
    DanglingDebugInfoMap[V] = DanglingDebugInfo();
  }
}

/// getCopyFromRegs - If there was virtual register allocated for the value V
/// emit CopyFromReg of the specified type Ty. Return empty SDValue() otherwise.
SDValue SelectionDAGBuilder::getCopyFromRegs(const Value *V, Type *Ty) {
  DenseMap<const Value *, unsigned>::iterator It = FuncInfo.ValueMap.find(V);
  SDValue Result;

  if (It != FuncInfo.ValueMap.end()) {
    unsigned InReg = It->second;
    bool IsABIRegCopy =
        V && ((isa<CallInst>(V) &&
               !(static_cast<const CallInst *>(V))->isInlineAsm()) ||
              isa<ReturnInst>(V));

    RegsForValue RFV(*DAG.getContext(), DAG.getTargetLoweringInfo(),
                     DAG.getDataLayout(), InReg, Ty, IsABIRegCopy);
    SDValue Chain = DAG.getEntryNode();
    Result = RFV.getCopyFromRegs(DAG, FuncInfo, getCurSDLoc(), Chain, nullptr,
                                 V);
    resolveDanglingDebugInfo(V, Result);
  }

  return Result;
}

/// getValue - Return an SDValue for the given Value.
SDValue SelectionDAGBuilder::getValue(const Value *V) {
  // If we already have an SDValue for this value, use it. It's important
  // to do this first, so that we don't create a CopyFromReg if we already
  // have a regular SDValue.
  SDValue &N = NodeMap[V];
  if (N.getNode()) return N;

  // If there's a virtual register allocated and initialized for this
  // value, use it.
  if (SDValue copyFromReg = getCopyFromRegs(V, V->getType()))
    return copyFromReg;

  // Otherwise create a new SDValue and remember it.
  SDValue Val = getValueImpl(V);
  NodeMap[V] = Val;
  resolveDanglingDebugInfo(V, Val);
  return Val;
}

// Return true if SDValue exists for the given Value
bool SelectionDAGBuilder::findValue(const Value *V) const {
  return (NodeMap.find(V) != NodeMap.end()) ||
    (FuncInfo.ValueMap.find(V) != FuncInfo.ValueMap.end());
}

/// getNonRegisterValue - Return an SDValue for the given Value, but
/// don't look in FuncInfo.ValueMap for a virtual register.
SDValue SelectionDAGBuilder::getNonRegisterValue(const Value *V) {
  // If we already have an SDValue for this value, use it.
  SDValue &N = NodeMap[V];
  if (N.getNode()) {
    if (isa<ConstantSDNode>(N) || isa<ConstantFPSDNode>(N)) {
      // Remove the debug location from the node as the node is about to be used
      // in a location which may differ from the original debug location.  This
      // is relevant to Constant and ConstantFP nodes because they can appear
      // as constant expressions inside PHI nodes.
      N->setDebugLoc(DebugLoc());
    }
    return N;
  }

  // Otherwise create a new SDValue and remember it.
  SDValue Val = getValueImpl(V);
  NodeMap[V] = Val;
  resolveDanglingDebugInfo(V, Val);
  return Val;
}

/// getValueImpl - Helper function for getValue and getNonRegisterValue.
/// Create an SDValue for the given value.
SDValue SelectionDAGBuilder::getValueImpl(const Value *V) {
  const TargetLowering &TLI = DAG.getTargetLoweringInfo();

  if (const Constant *C = dyn_cast<Constant>(V)) {
    EVT VT = TLI.getValueType(DAG.getDataLayout(), V->getType(), true);

    if (const ConstantInt *CI = dyn_cast<ConstantInt>(C))
      return DAG.getConstant(*CI, getCurSDLoc(), VT);

    if (const GlobalValue *GV = dyn_cast<GlobalValue>(C))
      return DAG.getGlobalAddress(GV, getCurSDLoc(), VT);

    if (isa<ConstantPointerNull>(C)) {
      unsigned AS = V->getType()->getPointerAddressSpace();
      return DAG.getConstant(0, getCurSDLoc(),
                             TLI.getPointerTy(DAG.getDataLayout(), AS));
    }

    if (const ConstantFP *CFP = dyn_cast<ConstantFP>(C))
      return DAG.getConstantFP(*CFP, getCurSDLoc(), VT);

    if (isa<UndefValue>(C) && !V->getType()->isAggregateType())
      return DAG.getUNDEF(VT);

    if (const ConstantExpr *CE = dyn_cast<ConstantExpr>(C)) {
      visit(CE->getOpcode(), *CE);
      SDValue N1 = NodeMap[V];
      assert(N1.getNode() && "visit didn't populate the NodeMap!");
      return N1;
    }

    if (isa<ConstantStruct>(C) || isa<ConstantArray>(C)) {
      SmallVector<SDValue, 4> Constants;
      for (User::const_op_iterator OI = C->op_begin(), OE = C->op_end();
           OI != OE; ++OI) {
        SDNode *Val = getValue(*OI).getNode();
        // If the operand is an empty aggregate, there are no values.
        if (!Val) continue;
        // Add each leaf value from the operand to the Constants list
        // to form a flattened list of all the values.
        for (unsigned i = 0, e = Val->getNumValues(); i != e; ++i)
          Constants.push_back(SDValue(Val, i));
      }

      return DAG.getMergeValues(Constants, getCurSDLoc());
    }

    if (const ConstantDataSequential *CDS =
          dyn_cast<ConstantDataSequential>(C)) {
      SmallVector<SDValue, 4> Ops;
      for (unsigned i = 0, e = CDS->getNumElements(); i != e; ++i) {
        SDNode *Val = getValue(CDS->getElementAsConstant(i)).getNode();
        // Add each leaf value from the operand to the Constants list
        // to form a flattened list of all the values.
        for (unsigned i = 0, e = Val->getNumValues(); i != e; ++i)
          Ops.push_back(SDValue(Val, i));
      }

      if (isa<ArrayType>(CDS->getType()))
        return DAG.getMergeValues(Ops, getCurSDLoc());
      return NodeMap[V] = DAG.getBuildVector(VT, getCurSDLoc(), Ops);
    }

    if (C->getType()->isStructTy() || C->getType()->isArrayTy()) {
      assert((isa<ConstantAggregateZero>(C) || isa<UndefValue>(C)) &&
             "Unknown struct or array constant!");

      SmallVector<EVT, 4> ValueVTs;
      ComputeValueVTs(TLI, DAG.getDataLayout(), C->getType(), ValueVTs);
      unsigned NumElts = ValueVTs.size();
      if (NumElts == 0)
        return SDValue(); // empty struct
      SmallVector<SDValue, 4> Constants(NumElts);
      for (unsigned i = 0; i != NumElts; ++i) {
        EVT EltVT = ValueVTs[i];
        if (isa<UndefValue>(C))
          Constants[i] = DAG.getUNDEF(EltVT);
        else if (EltVT.isFloatingPoint())
          Constants[i] = DAG.getConstantFP(0, getCurSDLoc(), EltVT);
        else
          Constants[i] = DAG.getConstant(0, getCurSDLoc(), EltVT);
      }

      return DAG.getMergeValues(Constants, getCurSDLoc());
    }

    if (const BlockAddress *BA = dyn_cast<BlockAddress>(C))
      return DAG.getBlockAddress(BA, VT);

    VectorType *VecTy = cast<VectorType>(V->getType());
    unsigned NumElements = VecTy->getNumElements();

    // Now that we know the number and type of the elements, get that number of
    // elements into the Ops array based on what kind of constant it is.
    SmallVector<SDValue, 16> Ops;
    if (const ConstantVector *CV = dyn_cast<ConstantVector>(C)) {
      for (unsigned i = 0; i != NumElements; ++i)
        Ops.push_back(getValue(CV->getOperand(i)));
    } else {
      assert(isa<ConstantAggregateZero>(C) && "Unknown vector constant!");
      EVT EltVT =
          TLI.getValueType(DAG.getDataLayout(), VecTy->getElementType());

      SDValue Op;
      if (EltVT.isFloatingPoint())
        Op = DAG.getConstantFP(0, getCurSDLoc(), EltVT);
      else
        Op = DAG.getConstant(0, getCurSDLoc(), EltVT);
      Ops.assign(NumElements, Op);
    }

    // Create a BUILD_VECTOR node.
    return NodeMap[V] = DAG.getBuildVector(VT, getCurSDLoc(), Ops);
  }

  // If this is a static alloca, generate it as the frameindex instead of
  // computation.
  if (const AllocaInst *AI = dyn_cast<AllocaInst>(V)) {
    DenseMap<const AllocaInst*, int>::iterator SI =
      FuncInfo.StaticAllocaMap.find(AI);
    if (SI != FuncInfo.StaticAllocaMap.end())
      return DAG.getFrameIndex(SI->second,
                               TLI.getFrameIndexTy(DAG.getDataLayout()));
  }

  // If this is an instruction which fast-isel has deferred, select it now.
  if (const Instruction *Inst = dyn_cast<Instruction>(V)) {
    unsigned InReg = FuncInfo.InitializeRegForValue(Inst);
    bool IsABIRegCopy =
        V && ((isa<CallInst>(V) &&
               !(static_cast<const CallInst *>(V))->isInlineAsm()) ||
              isa<ReturnInst>(V));

    RegsForValue RFV(*DAG.getContext(), TLI, DAG.getDataLayout(), InReg,
                     Inst->getType(), IsABIRegCopy);
    SDValue Chain = DAG.getEntryNode();
    return RFV.getCopyFromRegs(DAG, FuncInfo, getCurSDLoc(), Chain, nullptr, V);
  }

  llvm_unreachable("Can't get register for value!");
}

void SelectionDAGBuilder::visitCatchPad(const CatchPadInst &I) {
  auto Pers = classifyEHPersonality(FuncInfo.Fn->getPersonalityFn());
  bool IsMSVCCXX = Pers == EHPersonality::MSVC_CXX;
  bool IsCoreCLR = Pers == EHPersonality::CoreCLR;
  MachineBasicBlock *CatchPadMBB = FuncInfo.MBB;
  // In MSVC C++ and CoreCLR, catchblocks are funclets and need prologues.
  if (IsMSVCCXX || IsCoreCLR)
    CatchPadMBB->setIsEHFuncletEntry();

  DAG.setRoot(DAG.getNode(ISD::CATCHPAD, getCurSDLoc(), MVT::Other, getControlRoot()));
}

void SelectionDAGBuilder::visitCatchRet(const CatchReturnInst &I) {
  // Update machine-CFG edge.
  MachineBasicBlock *TargetMBB = FuncInfo.MBBMap[I.getSuccessor()];
  FuncInfo.MBB->addSuccessor(TargetMBB);

  auto Pers = classifyEHPersonality(FuncInfo.Fn->getPersonalityFn());
  bool IsSEH = isAsynchronousEHPersonality(Pers);
  if (IsSEH) {
    // If this is not a fall-through branch or optimizations are switched off,
    // emit the branch.
    if (TargetMBB != NextBlock(FuncInfo.MBB) ||
        TM.getOptLevel() == CodeGenOpt::None)
      DAG.setRoot(DAG.getNode(ISD::BR, getCurSDLoc(), MVT::Other,
                              getControlRoot(), DAG.getBasicBlock(TargetMBB)));
    return;
  }

  // Figure out the funclet membership for the catchret's successor.
  // This will be used by the FuncletLayout pass to determine how to order the
  // BB's.
  // A 'catchret' returns to the outer scope's color.
  Value *ParentPad = I.getCatchSwitchParentPad();
  const BasicBlock *SuccessorColor;
  if (isa<ConstantTokenNone>(ParentPad))
    SuccessorColor = &FuncInfo.Fn->getEntryBlock();
  else
    SuccessorColor = cast<Instruction>(ParentPad)->getParent();
  assert(SuccessorColor && "No parent funclet for catchret!");
  MachineBasicBlock *SuccessorColorMBB = FuncInfo.MBBMap[SuccessorColor];
  assert(SuccessorColorMBB && "No MBB for SuccessorColor!");

  // Create the terminator node.
  SDValue Ret = DAG.getNode(ISD::CATCHRET, getCurSDLoc(), MVT::Other,
                            getControlRoot(), DAG.getBasicBlock(TargetMBB),
                            DAG.getBasicBlock(SuccessorColorMBB));
  DAG.setRoot(Ret);
}

void SelectionDAGBuilder::visitCleanupPad(const CleanupPadInst &CPI) {
  // Don't emit any special code for the cleanuppad instruction. It just marks
  // the start of a funclet.
  FuncInfo.MBB->setIsEHFuncletEntry();
  FuncInfo.MBB->setIsCleanupFuncletEntry();
}

/// When an invoke or a cleanupret unwinds to the next EH pad, there are
/// many places it could ultimately go. In the IR, we have a single unwind
/// destination, but in the machine CFG, we enumerate all the possible blocks.
/// This function skips over imaginary basic blocks that hold catchswitch
/// instructions, and finds all the "real" machine
/// basic block destinations. As those destinations may not be successors of
/// EHPadBB, here we also calculate the edge probability to those destinations.
/// The passed-in Prob is the edge probability to EHPadBB.
static void findUnwindDestinations(
    FunctionLoweringInfo &FuncInfo, const BasicBlock *EHPadBB,
    BranchProbability Prob,
    SmallVectorImpl<std::pair<MachineBasicBlock *, BranchProbability>>
        &UnwindDests) {
  EHPersonality Personality =
    classifyEHPersonality(FuncInfo.Fn->getPersonalityFn());
  bool IsMSVCCXX = Personality == EHPersonality::MSVC_CXX;
  bool IsCoreCLR = Personality == EHPersonality::CoreCLR;

  while (EHPadBB) {
    const Instruction *Pad = EHPadBB->getFirstNonPHI();
    BasicBlock *NewEHPadBB = nullptr;
    if (isa<LandingPadInst>(Pad)) {
      // Stop on landingpads. They are not funclets.
      UnwindDests.emplace_back(FuncInfo.MBBMap[EHPadBB], Prob);
      break;
    } else if (isa<CleanupPadInst>(Pad)) {
      // Stop on cleanup pads. Cleanups are always funclet entries for all known
      // personalities.
      UnwindDests.emplace_back(FuncInfo.MBBMap[EHPadBB], Prob);
      UnwindDests.back().first->setIsEHFuncletEntry();
      break;
    } else if (auto *CatchSwitch = dyn_cast<CatchSwitchInst>(Pad)) {
      // Add the catchpad handlers to the possible destinations.
      for (const BasicBlock *CatchPadBB : CatchSwitch->handlers()) {
        UnwindDests.emplace_back(FuncInfo.MBBMap[CatchPadBB], Prob);
        // For MSVC++ and the CLR, catchblocks are funclets and need prologues.
        if (IsMSVCCXX || IsCoreCLR)
          UnwindDests.back().first->setIsEHFuncletEntry();
      }
      NewEHPadBB = CatchSwitch->getUnwindDest();
    } else {
      continue;
    }

    BranchProbabilityInfo *BPI = FuncInfo.BPI;
    if (BPI && NewEHPadBB)
      Prob *= BPI->getEdgeProbability(EHPadBB, NewEHPadBB);
    EHPadBB = NewEHPadBB;
  }
}

void SelectionDAGBuilder::visitCleanupRet(const CleanupReturnInst &I) {
  // Update successor info.
  SmallVector<std::pair<MachineBasicBlock *, BranchProbability>, 1> UnwindDests;
  auto UnwindDest = I.getUnwindDest();
  BranchProbabilityInfo *BPI = FuncInfo.BPI;
  BranchProbability UnwindDestProb =
      (BPI && UnwindDest)
          ? BPI->getEdgeProbability(FuncInfo.MBB->getBasicBlock(), UnwindDest)
          : BranchProbability::getZero();
  findUnwindDestinations(FuncInfo, UnwindDest, UnwindDestProb, UnwindDests);
  for (auto &UnwindDest : UnwindDests) {
    UnwindDest.first->setIsEHPad();
    addSuccessorWithProb(FuncInfo.MBB, UnwindDest.first, UnwindDest.second);
  }
  FuncInfo.MBB->normalizeSuccProbs();

  // Create the terminator node.
  SDValue Ret =
      DAG.getNode(ISD::CLEANUPRET, getCurSDLoc(), MVT::Other, getControlRoot());
  DAG.setRoot(Ret);
}

void SelectionDAGBuilder::visitCatchSwitch(const CatchSwitchInst &CSI) {
  report_fatal_error("visitCatchSwitch not yet implemented!");
}

void SelectionDAGBuilder::visitRet(const ReturnInst &I) {
  const TargetLowering &TLI = DAG.getTargetLoweringInfo();
  auto &DL = DAG.getDataLayout();
  SDValue Chain = getControlRoot();
  SmallVector<ISD::OutputArg, 8> Outs;
  SmallVector<SDValue, 8> OutVals;

  // Calls to @llvm.experimental.deoptimize don't generate a return value, so
  // lower
  //
  //   %val = call <ty> @llvm.experimental.deoptimize()
  //   ret <ty> %val
  //
  // differently.
  if (I.getParent()->getTerminatingDeoptimizeCall()) {
    LowerDeoptimizingReturn();
    return;
  }

  if (!FuncInfo.CanLowerReturn) {
    unsigned DemoteReg = FuncInfo.DemoteRegister;
    const Function *F = I.getParent()->getParent();

    // Emit a store of the return value through the virtual register.
    // Leave Outs empty so that LowerReturn won't try to load return
    // registers the usual way.
    SmallVector<EVT, 1> PtrValueVTs;
    ComputeValueVTs(TLI, DL, PointerType::getUnqual(F->getReturnType()),
                    PtrValueVTs);

    SDValue RetPtr = DAG.getCopyFromReg(DAG.getEntryNode(), getCurSDLoc(),
                                        DemoteReg, PtrValueVTs[0]);
    SDValue RetOp = getValue(I.getOperand(0));

    SmallVector<EVT, 4> ValueVTs;
    SmallVector<uint64_t, 4> Offsets;
    ComputeValueVTs(TLI, DL, I.getOperand(0)->getType(), ValueVTs, &Offsets);
    unsigned NumValues = ValueVTs.size();

    // An aggregate return value cannot wrap around the address space, so
    // offsets to its parts don't wrap either.
    SDNodeFlags Flags;
    Flags.setNoUnsignedWrap(true);

    SmallVector<SDValue, 4> Chains(NumValues);
    for (unsigned i = 0; i != NumValues; ++i) {
      SDValue Add = DAG.getNode(ISD::ADD, getCurSDLoc(),
                                RetPtr.getValueType(), RetPtr,
                                DAG.getIntPtrConstant(Offsets[i],
                                                      getCurSDLoc()),
                                Flags);
      Chains[i] = DAG.getStore(Chain, getCurSDLoc(),
                               SDValue(RetOp.getNode(), RetOp.getResNo() + i),
                               // FIXME: better loc info would be nice.
                               Add, MachinePointerInfo());
    }

    Chain = DAG.getNode(ISD::TokenFactor, getCurSDLoc(),
                        MVT::Other, Chains);
  } else if (I.getNumOperands() != 0) {
    SmallVector<EVT, 4> ValueVTs;
    ComputeValueVTs(TLI, DL, I.getOperand(0)->getType(), ValueVTs);
    unsigned NumValues = ValueVTs.size();
    if (NumValues) {
      SDValue RetOp = getValue(I.getOperand(0));

      const Function *F = I.getParent()->getParent();

      ISD::NodeType ExtendKind = ISD::ANY_EXTEND;
      if (F->getAttributes().hasAttribute(AttributeList::ReturnIndex,
                                          Attribute::SExt))
        ExtendKind = ISD::SIGN_EXTEND;
      else if (F->getAttributes().hasAttribute(AttributeList::ReturnIndex,
                                               Attribute::ZExt))
        ExtendKind = ISD::ZERO_EXTEND;

      LLVMContext &Context = F->getContext();
      bool RetInReg = F->getAttributes().hasAttribute(
          AttributeList::ReturnIndex, Attribute::InReg);

      for (unsigned j = 0; j != NumValues; ++j) {
        EVT VT = ValueVTs[j];

        if (ExtendKind != ISD::ANY_EXTEND && VT.isInteger())
          VT = TLI.getTypeForExtReturn(Context, VT, ExtendKind);

        unsigned NumParts = TLI.getNumRegistersForCallingConv(Context, VT);
        MVT PartVT = TLI.getRegisterTypeForCallingConv(Context, VT);
        SmallVector<SDValue, 4> Parts(NumParts);
        getCopyToParts(DAG, getCurSDLoc(),
                       SDValue(RetOp.getNode(), RetOp.getResNo() + j),
                       &Parts[0], NumParts, PartVT, &I, ExtendKind, true);

        // 'inreg' on function refers to return value
        ISD::ArgFlagsTy Flags = ISD::ArgFlagsTy();
        if (RetInReg)
          Flags.setInReg();

        // Propagate extension type if any
        if (ExtendKind == ISD::SIGN_EXTEND)
          Flags.setSExt();
        else if (ExtendKind == ISD::ZERO_EXTEND)
          Flags.setZExt();

        for (unsigned i = 0; i < NumParts; ++i) {
          Outs.push_back(ISD::OutputArg(Flags, Parts[i].getValueType(),
                                        VT, /*isfixed=*/true, 0, 0));
          OutVals.push_back(Parts[i]);
        }
      }
    }
  }

  // Push in swifterror virtual register as the last element of Outs. This makes
  // sure swifterror virtual register will be returned in the swifterror
  // physical register.
  const Function *F = I.getParent()->getParent();
  if (TLI.supportSwiftError() &&
      F->getAttributes().hasAttrSomewhere(Attribute::SwiftError)) {
    assert(FuncInfo.SwiftErrorArg && "Need a swift error argument");
    ISD::ArgFlagsTy Flags = ISD::ArgFlagsTy();
    Flags.setSwiftError();
    Outs.push_back(ISD::OutputArg(Flags, EVT(TLI.getPointerTy(DL)) /*vt*/,
                                  EVT(TLI.getPointerTy(DL)) /*argvt*/,
                                  true /*isfixed*/, 1 /*origidx*/,
                                  0 /*partOffs*/));
    // Create SDNode for the swifterror virtual register.
    OutVals.push_back(
        DAG.getRegister(FuncInfo.getOrCreateSwiftErrorVRegUseAt(
                            &I, FuncInfo.MBB, FuncInfo.SwiftErrorArg).first,
                        EVT(TLI.getPointerTy(DL))));
  }

  bool isVarArg = DAG.getMachineFunction().getFunction()->isVarArg();
  CallingConv::ID CallConv =
    DAG.getMachineFunction().getFunction()->getCallingConv();
  Chain = DAG.getTargetLoweringInfo().LowerReturn(
      Chain, CallConv, isVarArg, Outs, OutVals, getCurSDLoc(), DAG);

  // Verify that the target's LowerReturn behaved as expected.
  assert(Chain.getNode() && Chain.getValueType() == MVT::Other &&
         "LowerReturn didn't return a valid chain!");

  // Update the DAG with the new chain value resulting from return lowering.
  DAG.setRoot(Chain);
}

/// CopyToExportRegsIfNeeded - If the given value has virtual registers
/// created for it, emit nodes to copy the value into the virtual
/// registers.
void SelectionDAGBuilder::CopyToExportRegsIfNeeded(const Value *V) {
  // Skip empty types
  if (V->getType()->isEmptyTy())
    return;

  DenseMap<const Value *, unsigned>::iterator VMI = FuncInfo.ValueMap.find(V);
  if (VMI != FuncInfo.ValueMap.end()) {
    assert(!V->use_empty() && "Unused value assigned virtual registers!");
    CopyValueToVirtualRegister(V, VMI->second);
  }
}

/// ExportFromCurrentBlock - If this condition isn't known to be exported from
/// the current basic block, add it to ValueMap now so that we'll get a
/// CopyTo/FromReg.
void SelectionDAGBuilder::ExportFromCurrentBlock(const Value *V) {
  // No need to export constants.
  if (!isa<Instruction>(V) && !isa<Argument>(V)) return;

  // Already exported?
  if (FuncInfo.isExportedInst(V)) return;

  unsigned Reg = FuncInfo.InitializeRegForValue(V);
  CopyValueToVirtualRegister(V, Reg);
}

bool SelectionDAGBuilder::isExportableFromCurrentBlock(const Value *V,
                                                     const BasicBlock *FromBB) {
  // The operands of the setcc have to be in this block.  We don't know
  // how to export them from some other block.
  if (const Instruction *VI = dyn_cast<Instruction>(V)) {
    // Can export from current BB.
    if (VI->getParent() == FromBB)
      return true;

    // Is already exported, noop.
    return FuncInfo.isExportedInst(V);
  }

  // If this is an argument, we can export it if the BB is the entry block or
  // if it is already exported.
  if (isa<Argument>(V)) {
    if (FromBB == &FromBB->getParent()->getEntryBlock())
      return true;

    // Otherwise, can only export this if it is already exported.
    return FuncInfo.isExportedInst(V);
  }

  // Otherwise, constants can always be exported.
  return true;
}

/// Return branch probability calculated by BranchProbabilityInfo for IR blocks.
BranchProbability
SelectionDAGBuilder::getEdgeProbability(const MachineBasicBlock *Src,
                                        const MachineBasicBlock *Dst) const {
  BranchProbabilityInfo *BPI = FuncInfo.BPI;
  const BasicBlock *SrcBB = Src->getBasicBlock();
  const BasicBlock *DstBB = Dst->getBasicBlock();
  if (!BPI) {
    // If BPI is not available, set the default probability as 1 / N, where N is
    // the number of successors.
    auto SuccSize = std::max<uint32_t>(
        std::distance(succ_begin(SrcBB), succ_end(SrcBB)), 1);
    return BranchProbability(1, SuccSize);
  }
  return BPI->getEdgeProbability(SrcBB, DstBB);
}

void SelectionDAGBuilder::addSuccessorWithProb(MachineBasicBlock *Src,
                                               MachineBasicBlock *Dst,
                                               BranchProbability Prob) {
  if (!FuncInfo.BPI)
    Src->addSuccessorWithoutProb(Dst);
  else {
    if (Prob.isUnknown())
      Prob = getEdgeProbability(Src, Dst);
    Src->addSuccessor(Dst, Prob);
  }
}

static bool InBlock(const Value *V, const BasicBlock *BB) {
  if (const Instruction *I = dyn_cast<Instruction>(V))
    return I->getParent() == BB;
  return true;
}

/// EmitBranchForMergedCondition - Helper method for FindMergedConditions.
/// This function emits a branch and is used at the leaves of an OR or an
/// AND operator tree.
///
void
SelectionDAGBuilder::EmitBranchForMergedCondition(const Value *Cond,
                                                  MachineBasicBlock *TBB,
                                                  MachineBasicBlock *FBB,
                                                  MachineBasicBlock *CurBB,
                                                  MachineBasicBlock *SwitchBB,
                                                  BranchProbability TProb,
                                                  BranchProbability FProb,
                                                  bool InvertCond) {
  const BasicBlock *BB = CurBB->getBasicBlock();

  // If the leaf of the tree is a comparison, merge the condition into
  // the caseblock.
  if (const CmpInst *BOp = dyn_cast<CmpInst>(Cond)) {
    // The operands of the cmp have to be in this block.  We don't know
    // how to export them from some other block.  If this is the first block
    // of the sequence, no exporting is needed.
    if (CurBB == SwitchBB ||
        (isExportableFromCurrentBlock(BOp->getOperand(0), BB) &&
         isExportableFromCurrentBlock(BOp->getOperand(1), BB))) {
      ISD::CondCode Condition;
      if (const ICmpInst *IC = dyn_cast<ICmpInst>(Cond)) {
        ICmpInst::Predicate Pred =
            InvertCond ? IC->getInversePredicate() : IC->getPredicate();
        Condition = getICmpCondCode(Pred);
      } else {
        const FCmpInst *FC = cast<FCmpInst>(Cond);
        FCmpInst::Predicate Pred =
            InvertCond ? FC->getInversePredicate() : FC->getPredicate();
        Condition = getFCmpCondCode(Pred);
        if (TM.Options.NoNaNsFPMath)
          Condition = getFCmpCodeWithoutNaN(Condition);
      }

      CaseBlock CB(Condition, BOp->getOperand(0), BOp->getOperand(1), nullptr,
                   TBB, FBB, CurBB, TProb, FProb);
      SwitchCases.push_back(CB);
      return;
    }
  }

  // Create a CaseBlock record representing this branch.
  ISD::CondCode Opc = InvertCond ? ISD::SETNE : ISD::SETEQ;
  CaseBlock CB(Opc, Cond, ConstantInt::getTrue(*DAG.getContext()),
               nullptr, TBB, FBB, CurBB, TProb, FProb);
  SwitchCases.push_back(CB);
}

/// FindMergedConditions - If Cond is an expression like
void SelectionDAGBuilder::FindMergedConditions(const Value *Cond,
                                               MachineBasicBlock *TBB,
                                               MachineBasicBlock *FBB,
                                               MachineBasicBlock *CurBB,
                                               MachineBasicBlock *SwitchBB,
                                               Instruction::BinaryOps Opc,
                                               BranchProbability TProb,
                                               BranchProbability FProb,
                                               bool InvertCond) {
  // Skip over not part of the tree and remember to invert op and operands at
  // next level.
  if (BinaryOperator::isNot(Cond) && Cond->hasOneUse()) {
    const Value *CondOp = BinaryOperator::getNotArgument(Cond);
    if (InBlock(CondOp, CurBB->getBasicBlock())) {
      FindMergedConditions(CondOp, TBB, FBB, CurBB, SwitchBB, Opc, TProb, FProb,
                           !InvertCond);
      return;
    }
  }

  const Instruction *BOp = dyn_cast<Instruction>(Cond);
  // Compute the effective opcode for Cond, taking into account whether it needs
  // to be inverted, e.g.
  //   and (not (or A, B)), C
  // gets lowered as
  //   and (and (not A, not B), C)
  unsigned BOpc = 0;
  if (BOp) {
    BOpc = BOp->getOpcode();
    if (InvertCond) {
      if (BOpc == Instruction::And)
        BOpc = Instruction::Or;
      else if (BOpc == Instruction::Or)
        BOpc = Instruction::And;
    }
  }

  // If this node is not part of the or/and tree, emit it as a branch.
  if (!BOp || !(isa<BinaryOperator>(BOp) || isa<CmpInst>(BOp)) ||
      BOpc != Opc || !BOp->hasOneUse() ||
      BOp->getParent() != CurBB->getBasicBlock() ||
      !InBlock(BOp->getOperand(0), CurBB->getBasicBlock()) ||
      !InBlock(BOp->getOperand(1), CurBB->getBasicBlock())) {
    EmitBranchForMergedCondition(Cond, TBB, FBB, CurBB, SwitchBB,
                                 TProb, FProb, InvertCond);
    return;
  }

  //  Create TmpBB after CurBB.
  MachineFunction::iterator BBI(CurBB);
  MachineFunction &MF = DAG.getMachineFunction();
  MachineBasicBlock *TmpBB = MF.CreateMachineBasicBlock(CurBB->getBasicBlock());
  CurBB->getParent()->insert(++BBI, TmpBB);

  if (Opc == Instruction::Or) {
    // Codegen X | Y as:
    // BB1:
    //   jmp_if_X TBB
    //   jmp TmpBB
    // TmpBB:
    //   jmp_if_Y TBB
    //   jmp FBB
    //

    // We have flexibility in setting Prob for BB1 and Prob for TmpBB.
    // The requirement is that
    //   TrueProb for BB1 + (FalseProb for BB1 * TrueProb for TmpBB)
    //     = TrueProb for original BB.
    // Assuming the original probabilities are A and B, one choice is to set
    // BB1's probabilities to A/2 and A/2+B, and set TmpBB's probabilities to
    // A/(1+B) and 2B/(1+B). This choice assumes that
    //   TrueProb for BB1 == FalseProb for BB1 * TrueProb for TmpBB.
    // Another choice is to assume TrueProb for BB1 equals to TrueProb for
    // TmpBB, but the math is more complicated.

    auto NewTrueProb = TProb / 2;
    auto NewFalseProb = TProb / 2 + FProb;
    // Emit the LHS condition.
    FindMergedConditions(BOp->getOperand(0), TBB, TmpBB, CurBB, SwitchBB, Opc,
                         NewTrueProb, NewFalseProb, InvertCond);

    // Normalize A/2 and B to get A/(1+B) and 2B/(1+B).
    SmallVector<BranchProbability, 2> Probs{TProb / 2, FProb};
    BranchProbability::normalizeProbabilities(Probs.begin(), Probs.end());
    // Emit the RHS condition into TmpBB.
    FindMergedConditions(BOp->getOperand(1), TBB, FBB, TmpBB, SwitchBB, Opc,
                         Probs[0], Probs[1], InvertCond);
  } else {
    assert(Opc == Instruction::And && "Unknown merge op!");
    // Codegen X & Y as:
    // BB1:
    //   jmp_if_X TmpBB
    //   jmp FBB
    // TmpBB:
    //   jmp_if_Y TBB
    //   jmp FBB
    //
    //  This requires creation of TmpBB after CurBB.

    // We have flexibility in setting Prob for BB1 and Prob for TmpBB.
    // The requirement is that
    //   FalseProb for BB1 + (TrueProb for BB1 * FalseProb for TmpBB)
    //     = FalseProb for original BB.
    // Assuming the original probabilities are A and B, one choice is to set
    // BB1's probabilities to A+B/2 and B/2, and set TmpBB's probabilities to
    // 2A/(1+A) and B/(1+A). This choice assumes that FalseProb for BB1 ==
    // TrueProb for BB1 * FalseProb for TmpBB.

    auto NewTrueProb = TProb + FProb / 2;
    auto NewFalseProb = FProb / 2;
    // Emit the LHS condition.
    FindMergedConditions(BOp->getOperand(0), TmpBB, FBB, CurBB, SwitchBB, Opc,
                         NewTrueProb, NewFalseProb, InvertCond);

    // Normalize A and B/2 to get 2A/(1+A) and B/(1+A).
    SmallVector<BranchProbability, 2> Probs{TProb, FProb / 2};
    BranchProbability::normalizeProbabilities(Probs.begin(), Probs.end());
    // Emit the RHS condition into TmpBB.
    FindMergedConditions(BOp->getOperand(1), TBB, FBB, TmpBB, SwitchBB, Opc,
                         Probs[0], Probs[1], InvertCond);
  }
}

/// If the set of cases should be emitted as a series of branches, return true.
/// If we should emit this as a bunch of and/or'd together conditions, return
/// false.
bool
SelectionDAGBuilder::ShouldEmitAsBranches(const std::vector<CaseBlock> &Cases) {
  if (Cases.size() != 2) return true;

  // If this is two comparisons of the same values or'd or and'd together, they
  // will get folded into a single comparison, so don't emit two blocks.
  if ((Cases[0].CmpLHS == Cases[1].CmpLHS &&
       Cases[0].CmpRHS == Cases[1].CmpRHS) ||
      (Cases[0].CmpRHS == Cases[1].CmpLHS &&
       Cases[0].CmpLHS == Cases[1].CmpRHS)) {
    return false;
  }

  // Handle: (X != null) | (Y != null) --> (X|Y) != 0
  // Handle: (X == null) & (Y == null) --> (X|Y) == 0
  if (Cases[0].CmpRHS == Cases[1].CmpRHS &&
      Cases[0].CC == Cases[1].CC &&
      isa<Constant>(Cases[0].CmpRHS) &&
      cast<Constant>(Cases[0].CmpRHS)->isNullValue()) {
    if (Cases[0].CC == ISD::SETEQ && Cases[0].TrueBB == Cases[1].ThisBB)
      return false;
    if (Cases[0].CC == ISD::SETNE && Cases[0].FalseBB == Cases[1].ThisBB)
      return false;
  }

  return true;
}

void SelectionDAGBuilder::visitBr(const BranchInst &I) {
  MachineBasicBlock *BrMBB = FuncInfo.MBB;

  // Update machine-CFG edges.
  MachineBasicBlock *Succ0MBB = FuncInfo.MBBMap[I.getSuccessor(0)];

  if (I.isUnconditional()) {
    // Update machine-CFG edges.
    BrMBB->addSuccessor(Succ0MBB);

    // If this is not a fall-through branch or optimizations are switched off,
    // emit the branch.
    if (Succ0MBB != NextBlock(BrMBB) || TM.getOptLevel() == CodeGenOpt::None)
      DAG.setRoot(DAG.getNode(ISD::BR, getCurSDLoc(),
                              MVT::Other, getControlRoot(),
                              DAG.getBasicBlock(Succ0MBB)));

    return;
  }

  // If this condition is one of the special cases we handle, do special stuff
  // now.
  const Value *CondVal = I.getCondition();
  MachineBasicBlock *Succ1MBB = FuncInfo.MBBMap[I.getSuccessor(1)];

  // If this is a series of conditions that are or'd or and'd together, emit
  // this as a sequence of branches instead of setcc's with and/or operations.
  // As long as jumps are not expensive, this should improve performance.
  // For example, instead of something like:
  //     cmp A, B
  //     C = seteq
  //     cmp D, E
  //     F = setle
  //     or C, F
  //     jnz foo
  // Emit:
  //     cmp A, B
  //     je foo
  //     cmp D, E
  //     jle foo
  //
  if (const BinaryOperator *BOp = dyn_cast<BinaryOperator>(CondVal)) {
    Instruction::BinaryOps Opcode = BOp->getOpcode();
    if (!DAG.getTargetLoweringInfo().isJumpExpensive() && BOp->hasOneUse() &&
        !I.getMetadata(LLVMContext::MD_unpredictable) &&
        (Opcode == Instruction::And || Opcode == Instruction::Or)) {
      FindMergedConditions(BOp, Succ0MBB, Succ1MBB, BrMBB, BrMBB,
                           Opcode,
                           getEdgeProbability(BrMBB, Succ0MBB),
                           getEdgeProbability(BrMBB, Succ1MBB),
                           /*InvertCond=*/false);
      // If the compares in later blocks need to use values not currently
      // exported from this block, export them now.  This block should always
      // be the first entry.
      assert(SwitchCases[0].ThisBB == BrMBB && "Unexpected lowering!");

      // Allow some cases to be rejected.
      if (ShouldEmitAsBranches(SwitchCases)) {
        for (unsigned i = 1, e = SwitchCases.size(); i != e; ++i) {
          ExportFromCurrentBlock(SwitchCases[i].CmpLHS);
          ExportFromCurrentBlock(SwitchCases[i].CmpRHS);
        }

        // Emit the branch for this block.
        visitSwitchCase(SwitchCases[0], BrMBB);
        SwitchCases.erase(SwitchCases.begin());
        return;
      }

      // Okay, we decided not to do this, remove any inserted MBB's and clear
      // SwitchCases.
      for (unsigned i = 1, e = SwitchCases.size(); i != e; ++i)
        FuncInfo.MF->erase(SwitchCases[i].ThisBB);

      SwitchCases.clear();
    }
  }

  // Create a CaseBlock record representing this branch.
  CaseBlock CB(ISD::SETEQ, CondVal, ConstantInt::getTrue(*DAG.getContext()),
               nullptr, Succ0MBB, Succ1MBB, BrMBB);

  // Use visitSwitchCase to actually insert the fast branch sequence for this
  // cond branch.
  visitSwitchCase(CB, BrMBB);
}

/// visitSwitchCase - Emits the necessary code to represent a single node in
/// the binary search tree resulting from lowering a switch instruction.
void SelectionDAGBuilder::visitSwitchCase(CaseBlock &CB,
                                          MachineBasicBlock *SwitchBB) {
  SDValue Cond;
  SDValue CondLHS = getValue(CB.CmpLHS);
  SDLoc dl = getCurSDLoc();

  // Build the setcc now.
  if (!CB.CmpMHS) {
    // Fold "(X == true)" to X and "(X == false)" to !X to
    // handle common cases produced by branch lowering.
    if (CB.CmpRHS == ConstantInt::getTrue(*DAG.getContext()) &&
        CB.CC == ISD::SETEQ)
      Cond = CondLHS;
    else if (CB.CmpRHS == ConstantInt::getFalse(*DAG.getContext()) &&
             CB.CC == ISD::SETEQ) {
      SDValue True = DAG.getConstant(1, dl, CondLHS.getValueType());
      Cond = DAG.getNode(ISD::XOR, dl, CondLHS.getValueType(), CondLHS, True);
    } else
      Cond = DAG.getSetCC(dl, MVT::i1, CondLHS, getValue(CB.CmpRHS), CB.CC);
  } else {
    assert(CB.CC == ISD::SETLE && "Can handle only LE ranges now");

    const APInt& Low = cast<ConstantInt>(CB.CmpLHS)->getValue();
    const APInt& High = cast<ConstantInt>(CB.CmpRHS)->getValue();

    SDValue CmpOp = getValue(CB.CmpMHS);
    EVT VT = CmpOp.getValueType();

    if (cast<ConstantInt>(CB.CmpLHS)->isMinValue(true)) {
      Cond = DAG.getSetCC(dl, MVT::i1, CmpOp, DAG.getConstant(High, dl, VT),
                          ISD::SETLE);
    } else {
      SDValue SUB = DAG.getNode(ISD::SUB, dl,
                                VT, CmpOp, DAG.getConstant(Low, dl, VT));
      Cond = DAG.getSetCC(dl, MVT::i1, SUB,
                          DAG.getConstant(High-Low, dl, VT), ISD::SETULE);
    }
  }

  // Update successor info
  addSuccessorWithProb(SwitchBB, CB.TrueBB, CB.TrueProb);
  // TrueBB and FalseBB are always different unless the incoming IR is
  // degenerate. This only happens when running llc on weird IR.
  if (CB.TrueBB != CB.FalseBB)
    addSuccessorWithProb(SwitchBB, CB.FalseBB, CB.FalseProb);
  SwitchBB->normalizeSuccProbs();

  // If the lhs block is the next block, invert the condition so that we can
  // fall through to the lhs instead of the rhs block.
  if (CB.TrueBB == NextBlock(SwitchBB)) {
    std::swap(CB.TrueBB, CB.FalseBB);
    SDValue True = DAG.getConstant(1, dl, Cond.getValueType());
    Cond = DAG.getNode(ISD::XOR, dl, Cond.getValueType(), Cond, True);
  }

  SDValue BrCond = DAG.getNode(ISD::BRCOND, dl,
                               MVT::Other, getControlRoot(), Cond,
                               DAG.getBasicBlock(CB.TrueBB));

  // Insert the false branch. Do this even if it's a fall through branch,
  // this makes it easier to do DAG optimizations which require inverting
  // the branch condition.
  BrCond = DAG.getNode(ISD::BR, dl, MVT::Other, BrCond,
                       DAG.getBasicBlock(CB.FalseBB));

  DAG.setRoot(BrCond);
}

/// visitJumpTable - Emit JumpTable node in the current MBB
void SelectionDAGBuilder::visitJumpTable(JumpTable &JT) {
  // Emit the code for the jump table
  assert(JT.Reg != -1U && "Should lower JT Header first!");
  EVT PTy = DAG.getTargetLoweringInfo().getPointerTy(DAG.getDataLayout());
  SDValue Index = DAG.getCopyFromReg(getControlRoot(), getCurSDLoc(),
                                     JT.Reg, PTy);
  SDValue Table = DAG.getJumpTable(JT.JTI, PTy);
  SDValue BrJumpTable = DAG.getNode(ISD::BR_JT, getCurSDLoc(),
                                    MVT::Other, Index.getValue(1),
                                    Table, Index);
  DAG.setRoot(BrJumpTable);
}

/// visitJumpTableHeader - This function emits necessary code to produce index
/// in the JumpTable from switch case.
void SelectionDAGBuilder::visitJumpTableHeader(JumpTable &JT,
                                               JumpTableHeader &JTH,
                                               MachineBasicBlock *SwitchBB) {
  SDLoc dl = getCurSDLoc();

  // Subtract the lowest switch case value from the value being switched on and
  // conditional branch to default mbb if the result is greater than the
  // difference between smallest and largest cases.
  SDValue SwitchOp = getValue(JTH.SValue);
  EVT VT = SwitchOp.getValueType();
  SDValue Sub = DAG.getNode(ISD::SUB, dl, VT, SwitchOp,
                            DAG.getConstant(JTH.First, dl, VT));

  // The SDNode we just created, which holds the value being switched on minus
  // the smallest case value, needs to be copied to a virtual register so it
  // can be used as an index into the jump table in a subsequent basic block.
  // This value may be smaller or larger than the target's pointer type, and
  // therefore require extension or truncating.
  const TargetLowering &TLI = DAG.getTargetLoweringInfo();
  SwitchOp = DAG.getZExtOrTrunc(Sub, dl, TLI.getPointerTy(DAG.getDataLayout()));

  unsigned JumpTableReg =
      FuncInfo.CreateReg(TLI.getPointerTy(DAG.getDataLayout()));
  SDValue CopyTo = DAG.getCopyToReg(getControlRoot(), dl,
                                    JumpTableReg, SwitchOp);
  JT.Reg = JumpTableReg;

  // Emit the range check for the jump table, and branch to the default block
  // for the switch statement if the value being switched on exceeds the largest
  // case in the switch.
  SDValue CMP = DAG.getSetCC(
      dl, TLI.getSetCCResultType(DAG.getDataLayout(), *DAG.getContext(),
                                 Sub.getValueType()),
      Sub, DAG.getConstant(JTH.Last - JTH.First, dl, VT), ISD::SETUGT);

  SDValue BrCond = DAG.getNode(ISD::BRCOND, dl,
                               MVT::Other, CopyTo, CMP,
                               DAG.getBasicBlock(JT.Default));

  // Avoid emitting unnecessary branches to the next block.
  if (JT.MBB != NextBlock(SwitchBB))
    BrCond = DAG.getNode(ISD::BR, dl, MVT::Other, BrCond,
                         DAG.getBasicBlock(JT.MBB));

  DAG.setRoot(BrCond);
}

/// Create a LOAD_STACK_GUARD node, and let it carry the target specific global
/// variable if there exists one.
static SDValue getLoadStackGuard(SelectionDAG &DAG, const SDLoc &DL,
                                 SDValue &Chain) {
  const TargetLowering &TLI = DAG.getTargetLoweringInfo();
  EVT PtrTy = TLI.getPointerTy(DAG.getDataLayout());
  MachineFunction &MF = DAG.getMachineFunction();
  Value *Global = TLI.getSDagStackGuard(*MF.getFunction()->getParent());
  MachineSDNode *Node =
      DAG.getMachineNode(TargetOpcode::LOAD_STACK_GUARD, DL, PtrTy, Chain);
  if (Global) {
    MachinePointerInfo MPInfo(Global);
    MachineInstr::mmo_iterator MemRefs = MF.allocateMemRefsArray(1);
    auto Flags = MachineMemOperand::MOLoad | MachineMemOperand::MOInvariant |
                 MachineMemOperand::MODereferenceable;
    *MemRefs = MF.getMachineMemOperand(MPInfo, Flags, PtrTy.getSizeInBits() / 8,
                                       DAG.getEVTAlignment(PtrTy));
    Node->setMemRefs(MemRefs, MemRefs + 1);
  }
  return SDValue(Node, 0);
}

/// Codegen a new tail for a stack protector check ParentMBB which has had its
/// tail spliced into a stack protector check success bb.
///
/// For a high level explanation of how this fits into the stack protector
/// generation see the comment on the declaration of class
/// StackProtectorDescriptor.
void SelectionDAGBuilder::visitSPDescriptorParent(StackProtectorDescriptor &SPD,
                                                  MachineBasicBlock *ParentBB) {

  // First create the loads to the guard/stack slot for the comparison.
  const TargetLowering &TLI = DAG.getTargetLoweringInfo();
  EVT PtrTy = TLI.getPointerTy(DAG.getDataLayout());

  MachineFrameInfo &MFI = ParentBB->getParent()->getFrameInfo();
  int FI = MFI.getStackProtectorIndex();

  SDValue Guard;
  SDLoc dl = getCurSDLoc();
  SDValue StackSlotPtr = DAG.getFrameIndex(FI, PtrTy);
  const Module &M = *ParentBB->getParent()->getFunction()->getParent();
  unsigned Align = DL->getPrefTypeAlignment(Type::getInt8PtrTy(M.getContext()));

  // Generate code to load the content of the guard slot.
  SDValue StackSlot = DAG.getLoad(
      PtrTy, dl, DAG.getEntryNode(), StackSlotPtr,
      MachinePointerInfo::getFixedStack(DAG.getMachineFunction(), FI), Align,
      MachineMemOperand::MOVolatile);

  // Retrieve guard check function, nullptr if instrumentation is inlined.
  if (const Value *GuardCheck = TLI.getSSPStackGuardCheck(M)) {
    // The target provides a guard check function to validate the guard value.
    // Generate a call to that function with the content of the guard slot as
    // argument.
    auto *Fn = cast<Function>(GuardCheck);
    FunctionType *FnTy = Fn->getFunctionType();
    assert(FnTy->getNumParams() == 1 && "Invalid function signature");

    TargetLowering::ArgListTy Args;
    TargetLowering::ArgListEntry Entry;
    Entry.Node = StackSlot;
    Entry.Ty = FnTy->getParamType(0);
    if (Fn->hasAttribute(1, Attribute::AttrKind::InReg))
      Entry.IsInReg = true;
    Args.push_back(Entry);

    TargetLowering::CallLoweringInfo CLI(DAG);
    CLI.setDebugLoc(getCurSDLoc())
      .setChain(DAG.getEntryNode())
      .setCallee(Fn->getCallingConv(), FnTy->getReturnType(),
                 getValue(GuardCheck), std::move(Args));

    std::pair<SDValue, SDValue> Result = TLI.LowerCallTo(CLI);
    DAG.setRoot(Result.second);
    return;
  }

  // If useLoadStackGuardNode returns true, generate LOAD_STACK_GUARD.
  // Otherwise, emit a volatile load to retrieve the stack guard value.
  SDValue Chain = DAG.getEntryNode();
  if (TLI.useLoadStackGuardNode()) {
    Guard = getLoadStackGuard(DAG, dl, Chain);
  } else {
    const Value *IRGuard = TLI.getSDagStackGuard(M);
    SDValue GuardPtr = getValue(IRGuard);

    Guard =
        DAG.getLoad(PtrTy, dl, Chain, GuardPtr, MachinePointerInfo(IRGuard, 0),
                    Align, MachineMemOperand::MOVolatile);
  }

  // Perform the comparison via a subtract/getsetcc.
  EVT VT = Guard.getValueType();
  SDValue Sub = DAG.getNode(ISD::SUB, dl, VT, Guard, StackSlot);

  SDValue Cmp = DAG.getSetCC(dl, TLI.getSetCCResultType(DAG.getDataLayout(),
                                                        *DAG.getContext(),
                                                        Sub.getValueType()),
                             Sub, DAG.getConstant(0, dl, VT), ISD::SETNE);

  // If the sub is not 0, then we know the guard/stackslot do not equal, so
  // branch to failure MBB.
  SDValue BrCond = DAG.getNode(ISD::BRCOND, dl,
                               MVT::Other, StackSlot.getOperand(0),
                               Cmp, DAG.getBasicBlock(SPD.getFailureMBB()));
  // Otherwise branch to success MBB.
  SDValue Br = DAG.getNode(ISD::BR, dl,
                           MVT::Other, BrCond,
                           DAG.getBasicBlock(SPD.getSuccessMBB()));

  DAG.setRoot(Br);
}

/// Codegen the failure basic block for a stack protector check.
///
/// A failure stack protector machine basic block consists simply of a call to
/// __stack_chk_fail().
///
/// For a high level explanation of how this fits into the stack protector
/// generation see the comment on the declaration of class
/// StackProtectorDescriptor.
void
SelectionDAGBuilder::visitSPDescriptorFailure(StackProtectorDescriptor &SPD) {
  const TargetLowering &TLI = DAG.getTargetLoweringInfo();
  SDValue Chain =
      TLI.makeLibCall(DAG, RTLIB::STACKPROTECTOR_CHECK_FAIL, MVT::isVoid,
                      None, false, getCurSDLoc(), false, false).second;
  DAG.setRoot(Chain);
}

/// visitBitTestHeader - This function emits necessary code to produce value
/// suitable for "bit tests"
void SelectionDAGBuilder::visitBitTestHeader(BitTestBlock &B,
                                             MachineBasicBlock *SwitchBB) {
  SDLoc dl = getCurSDLoc();

  // Subtract the minimum value
  SDValue SwitchOp = getValue(B.SValue);
  EVT VT = SwitchOp.getValueType();
  SDValue Sub = DAG.getNode(ISD::SUB, dl, VT, SwitchOp,
                            DAG.getConstant(B.First, dl, VT));

  // Check range
  const TargetLowering &TLI = DAG.getTargetLoweringInfo();
  SDValue RangeCmp = DAG.getSetCC(
      dl, TLI.getSetCCResultType(DAG.getDataLayout(), *DAG.getContext(),
                                 Sub.getValueType()),
      Sub, DAG.getConstant(B.Range, dl, VT), ISD::SETUGT);

  // Determine the type of the test operands.
  bool UsePtrType = false;
  if (!TLI.isTypeLegal(VT))
    UsePtrType = true;
  else {
    for (unsigned i = 0, e = B.Cases.size(); i != e; ++i)
      if (!isUIntN(VT.getSizeInBits(), B.Cases[i].Mask)) {
        // Switch table case range are encoded into series of masks.
        // Just use pointer type, it's guaranteed to fit.
        UsePtrType = true;
        break;
      }
  }
  if (UsePtrType) {
    VT = TLI.getPointerTy(DAG.getDataLayout());
    Sub = DAG.getZExtOrTrunc(Sub, dl, VT);
  }

  B.RegVT = VT.getSimpleVT();
  B.Reg = FuncInfo.CreateReg(B.RegVT);
  SDValue CopyTo = DAG.getCopyToReg(getControlRoot(), dl, B.Reg, Sub);

  MachineBasicBlock* MBB = B.Cases[0].ThisBB;

  addSuccessorWithProb(SwitchBB, B.Default, B.DefaultProb);
  addSuccessorWithProb(SwitchBB, MBB, B.Prob);
  SwitchBB->normalizeSuccProbs();

  SDValue BrRange = DAG.getNode(ISD::BRCOND, dl,
                                MVT::Other, CopyTo, RangeCmp,
                                DAG.getBasicBlock(B.Default));

  // Avoid emitting unnecessary branches to the next block.
  if (MBB != NextBlock(SwitchBB))
    BrRange = DAG.getNode(ISD::BR, dl, MVT::Other, BrRange,
                          DAG.getBasicBlock(MBB));

  DAG.setRoot(BrRange);
}

/// visitBitTestCase - this function produces one "bit test"
void SelectionDAGBuilder::visitBitTestCase(BitTestBlock &BB,
                                           MachineBasicBlock* NextMBB,
                                           BranchProbability BranchProbToNext,
                                           unsigned Reg,
                                           BitTestCase &B,
                                           MachineBasicBlock *SwitchBB) {
  SDLoc dl = getCurSDLoc();
  MVT VT = BB.RegVT;
  SDValue ShiftOp = DAG.getCopyFromReg(getControlRoot(), dl, Reg, VT);
  SDValue Cmp;
  unsigned PopCount = countPopulation(B.Mask);
  const TargetLowering &TLI = DAG.getTargetLoweringInfo();
  if (PopCount == 1) {
    // Testing for a single bit; just compare the shift count with what it
    // would need to be to shift a 1 bit in that position.
    Cmp = DAG.getSetCC(
        dl, TLI.getSetCCResultType(DAG.getDataLayout(), *DAG.getContext(), VT),
        ShiftOp, DAG.getConstant(countTrailingZeros(B.Mask), dl, VT),
        ISD::SETEQ);
  } else if (PopCount == BB.Range) {
    // There is only one zero bit in the range, test for it directly.
    Cmp = DAG.getSetCC(
        dl, TLI.getSetCCResultType(DAG.getDataLayout(), *DAG.getContext(), VT),
        ShiftOp, DAG.getConstant(countTrailingOnes(B.Mask), dl, VT),
        ISD::SETNE);
  } else {
    // Make desired shift
    SDValue SwitchVal = DAG.getNode(ISD::SHL, dl, VT,
                                    DAG.getConstant(1, dl, VT), ShiftOp);

    // Emit bit tests and jumps
    SDValue AndOp = DAG.getNode(ISD::AND, dl,
                                VT, SwitchVal, DAG.getConstant(B.Mask, dl, VT));
    Cmp = DAG.getSetCC(
        dl, TLI.getSetCCResultType(DAG.getDataLayout(), *DAG.getContext(), VT),
        AndOp, DAG.getConstant(0, dl, VT), ISD::SETNE);
  }

  // The branch probability from SwitchBB to B.TargetBB is B.ExtraProb.
  addSuccessorWithProb(SwitchBB, B.TargetBB, B.ExtraProb);
  // The branch probability from SwitchBB to NextMBB is BranchProbToNext.
  addSuccessorWithProb(SwitchBB, NextMBB, BranchProbToNext);
  // It is not guaranteed that the sum of B.ExtraProb and BranchProbToNext is
  // one as they are relative probabilities (and thus work more like weights),
  // and hence we need to normalize them to let the sum of them become one.
  SwitchBB->normalizeSuccProbs();

  SDValue BrAnd = DAG.getNode(ISD::BRCOND, dl,
                              MVT::Other, getControlRoot(),
                              Cmp, DAG.getBasicBlock(B.TargetBB));

  // Avoid emitting unnecessary branches to the next block.
  if (NextMBB != NextBlock(SwitchBB))
    BrAnd = DAG.getNode(ISD::BR, dl, MVT::Other, BrAnd,
                        DAG.getBasicBlock(NextMBB));

  DAG.setRoot(BrAnd);
}

void SelectionDAGBuilder::visitInvoke(const InvokeInst &I) {
  MachineBasicBlock *InvokeMBB = FuncInfo.MBB;

  // Retrieve successors. Look through artificial IR level blocks like
  // catchswitch for successors.
  MachineBasicBlock *Return = FuncInfo.MBBMap[I.getSuccessor(0)];
  const BasicBlock *EHPadBB = I.getSuccessor(1);

  // Deopt bundles are lowered in LowerCallSiteWithDeoptBundle, and we don't
  // have to do anything here to lower funclet bundles.
  assert(!I.hasOperandBundlesOtherThan(
             {LLVMContext::OB_deopt, LLVMContext::OB_funclet}) &&
         "Cannot lower invokes with arbitrary operand bundles yet!");

  const Value *Callee(I.getCalledValue());
  const Function *Fn = dyn_cast<Function>(Callee);
  if (isa<InlineAsm>(Callee))
    visitInlineAsm(&I);
  else if (Fn && Fn->isIntrinsic()) {
    switch (Fn->getIntrinsicID()) {
    default:
      llvm_unreachable("Cannot invoke this intrinsic");
    case Intrinsic::donothing:
      // Ignore invokes to @llvm.donothing: jump directly to the next BB.
      break;
    case Intrinsic::experimental_patchpoint_void:
    case Intrinsic::experimental_patchpoint_i64:
      visitPatchpoint(&I, EHPadBB);
      break;
    case Intrinsic::experimental_gc_statepoint:
      LowerStatepoint(ImmutableStatepoint(&I), EHPadBB);
      break;
    }
  } else if (I.countOperandBundlesOfType(LLVMContext::OB_deopt)) {
    // Currently we do not lower any intrinsic calls with deopt operand bundles.
    // Eventually we will support lowering the @llvm.experimental.deoptimize
    // intrinsic, and right now there are no plans to support other intrinsics
    // with deopt state.
    LowerCallSiteWithDeoptBundle(&I, getValue(Callee), EHPadBB);
  } else {
    LowerCallTo(&I, getValue(Callee), false, EHPadBB);
  }

  // If the value of the invoke is used outside of its defining block, make it
  // available as a virtual register.
  // We already took care of the exported value for the statepoint instruction
  // during call to the LowerStatepoint.
  if (!isStatepoint(I)) {
    CopyToExportRegsIfNeeded(&I);
  }

  SmallVector<std::pair<MachineBasicBlock *, BranchProbability>, 1> UnwindDests;
  BranchProbabilityInfo *BPI = FuncInfo.BPI;
  BranchProbability EHPadBBProb =
      BPI ? BPI->getEdgeProbability(InvokeMBB->getBasicBlock(), EHPadBB)
          : BranchProbability::getZero();
  findUnwindDestinations(FuncInfo, EHPadBB, EHPadBBProb, UnwindDests);

  // Update successor info.
  addSuccessorWithProb(InvokeMBB, Return);
  for (auto &UnwindDest : UnwindDests) {
    UnwindDest.first->setIsEHPad();
    addSuccessorWithProb(InvokeMBB, UnwindDest.first, UnwindDest.second);
  }
  InvokeMBB->normalizeSuccProbs();

  // Drop into normal successor.
  DAG.setRoot(DAG.getNode(ISD::BR, getCurSDLoc(),
                          MVT::Other, getControlRoot(),
                          DAG.getBasicBlock(Return)));
}

void SelectionDAGBuilder::visitResume(const ResumeInst &RI) {
  llvm_unreachable("SelectionDAGBuilder shouldn't visit resume instructions!");
}

void SelectionDAGBuilder::visitLandingPad(const LandingPadInst &LP) {
  assert(FuncInfo.MBB->isEHPad() &&
         "Call to landingpad not in landing pad!");

  MachineBasicBlock *MBB = FuncInfo.MBB;
  addLandingPadInfo(LP, *MBB);

  // If there aren't registers to copy the values into (e.g., during SjLj
  // exceptions), then don't bother to create these DAG nodes.
  const TargetLowering &TLI = DAG.getTargetLoweringInfo();
  const Constant *PersonalityFn = FuncInfo.Fn->getPersonalityFn();
  if (TLI.getExceptionPointerRegister(PersonalityFn) == 0 &&
      TLI.getExceptionSelectorRegister(PersonalityFn) == 0)
    return;

  // If landingpad's return type is token type, we don't create DAG nodes
  // for its exception pointer and selector value. The extraction of exception
  // pointer or selector value from token type landingpads is not currently
  // supported.
  if (LP.getType()->isTokenTy())
    return;

  SmallVector<EVT, 2> ValueVTs;
  SDLoc dl = getCurSDLoc();
  ComputeValueVTs(TLI, DAG.getDataLayout(), LP.getType(), ValueVTs);
  assert(ValueVTs.size() == 2 && "Only two-valued landingpads are supported");

  // Get the two live-in registers as SDValues. The physregs have already been
  // copied into virtual registers.
  SDValue Ops[2];
  if (FuncInfo.ExceptionPointerVirtReg) {
    Ops[0] = DAG.getZExtOrTrunc(
        DAG.getCopyFromReg(DAG.getEntryNode(), dl,
                           FuncInfo.ExceptionPointerVirtReg,
                           TLI.getPointerTy(DAG.getDataLayout())),
        dl, ValueVTs[0]);
  } else {
    Ops[0] = DAG.getConstant(0, dl, TLI.getPointerTy(DAG.getDataLayout()));
  }
  Ops[1] = DAG.getZExtOrTrunc(
      DAG.getCopyFromReg(DAG.getEntryNode(), dl,
                         FuncInfo.ExceptionSelectorVirtReg,
                         TLI.getPointerTy(DAG.getDataLayout())),
      dl, ValueVTs[1]);

  // Merge into one.
  SDValue Res = DAG.getNode(ISD::MERGE_VALUES, dl,
                            DAG.getVTList(ValueVTs), Ops);
  setValue(&LP, Res);
}

void SelectionDAGBuilder::sortAndRangeify(CaseClusterVector &Clusters) {
#ifndef NDEBUG
  for (const CaseCluster &CC : Clusters)
    assert(CC.Low == CC.High && "Input clusters must be single-case");
#endif

  std::sort(Clusters.begin(), Clusters.end(),
            [](const CaseCluster &a, const CaseCluster &b) {
    return a.Low->getValue().slt(b.Low->getValue());
  });

  // Merge adjacent clusters with the same destination.
  const unsigned N = Clusters.size();
  unsigned DstIndex = 0;
  for (unsigned SrcIndex = 0; SrcIndex < N; ++SrcIndex) {
    CaseCluster &CC = Clusters[SrcIndex];
    const ConstantInt *CaseVal = CC.Low;
    MachineBasicBlock *Succ = CC.MBB;

    if (DstIndex != 0 && Clusters[DstIndex - 1].MBB == Succ &&
        (CaseVal->getValue() - Clusters[DstIndex - 1].High->getValue()) == 1) {
      // If this case has the same successor and is a neighbour, merge it into
      // the previous cluster.
      Clusters[DstIndex - 1].High = CaseVal;
      Clusters[DstIndex - 1].Prob += CC.Prob;
    } else {
      std::memmove(&Clusters[DstIndex++], &Clusters[SrcIndex],
                   sizeof(Clusters[SrcIndex]));
    }
  }
  Clusters.resize(DstIndex);
}

void SelectionDAGBuilder::UpdateSplitBlock(MachineBasicBlock *First,
                                           MachineBasicBlock *Last) {
  // Update JTCases.
  for (unsigned i = 0, e = JTCases.size(); i != e; ++i)
    if (JTCases[i].first.HeaderBB == First)
      JTCases[i].first.HeaderBB = Last;

  // Update BitTestCases.
  for (unsigned i = 0, e = BitTestCases.size(); i != e; ++i)
    if (BitTestCases[i].Parent == First)
      BitTestCases[i].Parent = Last;
}

void SelectionDAGBuilder::visitIndirectBr(const IndirectBrInst &I) {
  MachineBasicBlock *IndirectBrMBB = FuncInfo.MBB;

  // Update machine-CFG edges with unique successors.
  SmallSet<BasicBlock*, 32> Done;
  for (unsigned i = 0, e = I.getNumSuccessors(); i != e; ++i) {
    BasicBlock *BB = I.getSuccessor(i);
    bool Inserted = Done.insert(BB).second;
    if (!Inserted)
        continue;

    MachineBasicBlock *Succ = FuncInfo.MBBMap[BB];
    addSuccessorWithProb(IndirectBrMBB, Succ);
  }
  IndirectBrMBB->normalizeSuccProbs();

  DAG.setRoot(DAG.getNode(ISD::BRIND, getCurSDLoc(),
                          MVT::Other, getControlRoot(),
                          getValue(I.getAddress())));
}

void SelectionDAGBuilder::visitUnreachable(const UnreachableInst &I) {
  if (DAG.getTarget().Options.TrapUnreachable)
    DAG.setRoot(
        DAG.getNode(ISD::TRAP, getCurSDLoc(), MVT::Other, DAG.getRoot()));
}

void SelectionDAGBuilder::visitFSub(const User &I) {
  // -0.0 - X --> fneg
  Type *Ty = I.getType();
  if (isa<Constant>(I.getOperand(0)) &&
      I.getOperand(0) == ConstantFP::getZeroValueForNegation(Ty)) {
    SDValue Op2 = getValue(I.getOperand(1));
    setValue(&I, DAG.getNode(ISD::FNEG, getCurSDLoc(),
                             Op2.getValueType(), Op2));
    return;
  }

  visitBinary(I, ISD::FSUB);
}

/// Checks if the given instruction performs a vector reduction, in which case
/// we have the freedom to alter the elements in the result as long as the
/// reduction of them stays unchanged.
static bool isVectorReductionOp(const User *I) {
  const Instruction *Inst = dyn_cast<Instruction>(I);
  if (!Inst || !Inst->getType()->isVectorTy())
    return false;

  auto OpCode = Inst->getOpcode();
  switch (OpCode) {
  case Instruction::Add:
  case Instruction::Mul:
  case Instruction::And:
  case Instruction::Or:
  case Instruction::Xor:
    break;
  case Instruction::FAdd:
  case Instruction::FMul:
    if (const FPMathOperator *FPOp = dyn_cast<const FPMathOperator>(Inst))
      if (FPOp->getFastMathFlags().unsafeAlgebra())
        break;
    LLVM_FALLTHROUGH;
  default:
    return false;
  }

  unsigned ElemNum = Inst->getType()->getVectorNumElements();
  unsigned ElemNumToReduce = ElemNum;

  // Do DFS search on the def-use chain from the given instruction. We only
  // allow four kinds of operations during the search until we reach the
  // instruction that extracts the first element from the vector:
  //
  //   1. The reduction operation of the same opcode as the given instruction.
  //
  //   2. PHI node.
  //
  //   3. ShuffleVector instruction together with a reduction operation that
  //      does a partial reduction.
  //
  //   4. ExtractElement that extracts the first element from the vector, and we
  //      stop searching the def-use chain here.
  //
  // 3 & 4 above perform a reduction on all elements of the vector. We push defs
  // from 1-3 to the stack to continue the DFS. The given instruction is not
  // a reduction operation if we meet any other instructions other than those
  // listed above.

  SmallVector<const User *, 16> UsersToVisit{Inst};
  SmallPtrSet<const User *, 16> Visited;
  bool ReduxExtracted = false;

  while (!UsersToVisit.empty()) {
    auto User = UsersToVisit.back();
    UsersToVisit.pop_back();
    if (!Visited.insert(User).second)
      continue;

    for (const auto &U : User->users()) {
      auto Inst = dyn_cast<Instruction>(U);
      if (!Inst)
        return false;

      if (Inst->getOpcode() == OpCode || isa<PHINode>(U)) {
        if (const FPMathOperator *FPOp = dyn_cast<const FPMathOperator>(Inst))
          if (!isa<PHINode>(FPOp) && !FPOp->getFastMathFlags().unsafeAlgebra())
            return false;
        UsersToVisit.push_back(U);
      } else if (const ShuffleVectorInst *ShufInst =
                     dyn_cast<ShuffleVectorInst>(U)) {
        // Detect the following pattern: A ShuffleVector instruction together
        // with a reduction that do partial reduction on the first and second
        // ElemNumToReduce / 2 elements, and store the result in
        // ElemNumToReduce / 2 elements in another vector.

        unsigned ResultElements = ShufInst->getType()->getVectorNumElements();
        if (ResultElements < ElemNum)
          return false;

        if (ElemNumToReduce == 1)
          return false;
        if (!isa<UndefValue>(U->getOperand(1)))
          return false;
        for (unsigned i = 0; i < ElemNumToReduce / 2; ++i)
          if (ShufInst->getMaskValue(i) != int(i + ElemNumToReduce / 2))
            return false;
        for (unsigned i = ElemNumToReduce / 2; i < ElemNum; ++i)
          if (ShufInst->getMaskValue(i) != -1)
            return false;

        // There is only one user of this ShuffleVector instruction, which
        // must be a reduction operation.
        if (!U->hasOneUse())
          return false;

        auto U2 = dyn_cast<Instruction>(*U->user_begin());
        if (!U2 || U2->getOpcode() != OpCode)
          return false;

        // Check operands of the reduction operation.
        if ((U2->getOperand(0) == U->getOperand(0) && U2->getOperand(1) == U) ||
            (U2->getOperand(1) == U->getOperand(0) && U2->getOperand(0) == U)) {
          UsersToVisit.push_back(U2);
          ElemNumToReduce /= 2;
        } else
          return false;
      } else if (isa<ExtractElementInst>(U)) {
        // At this moment we should have reduced all elements in the vector.
        if (ElemNumToReduce != 1)
          return false;

        const ConstantInt *Val = dyn_cast<ConstantInt>(U->getOperand(1));
        if (!Val || Val->getZExtValue() != 0)
          return false;

        ReduxExtracted = true;
      } else
        return false;
    }
  }
  return ReduxExtracted;
}

void SelectionDAGBuilder::visitBinary(const User &I, unsigned OpCode) {
  SDValue Op1 = getValue(I.getOperand(0));
  SDValue Op2 = getValue(I.getOperand(1));

  bool nuw = false;
  bool nsw = false;
  bool exact = false;
  bool vec_redux = false;
  FastMathFlags FMF;

  if (const OverflowingBinaryOperator *OFBinOp =
          dyn_cast<const OverflowingBinaryOperator>(&I)) {
    nuw = OFBinOp->hasNoUnsignedWrap();
    nsw = OFBinOp->hasNoSignedWrap();
  }
  if (const PossiblyExactOperator *ExactOp =
          dyn_cast<const PossiblyExactOperator>(&I))
    exact = ExactOp->isExact();
  if (const FPMathOperator *FPOp = dyn_cast<const FPMathOperator>(&I))
    FMF = FPOp->getFastMathFlags();

  if (isVectorReductionOp(&I)) {
    vec_redux = true;
    DEBUG(dbgs() << "Detected a reduction operation:" << I << "\n");
  }

  SDNodeFlags Flags;
  Flags.setExact(exact);
  Flags.setNoSignedWrap(nsw);
  Flags.setNoUnsignedWrap(nuw);
  Flags.setVectorReduction(vec_redux);
  Flags.setAllowReciprocal(FMF.allowReciprocal());
  Flags.setAllowContract(FMF.allowContract());
  Flags.setNoInfs(FMF.noInfs());
  Flags.setNoNaNs(FMF.noNaNs());
  Flags.setNoSignedZeros(FMF.noSignedZeros());
  Flags.setUnsafeAlgebra(FMF.unsafeAlgebra());

  SDValue BinNodeValue = DAG.getNode(OpCode, getCurSDLoc(), Op1.getValueType(),
                                     Op1, Op2, Flags);
  setValue(&I, BinNodeValue);
}

void SelectionDAGBuilder::visitShift(const User &I, unsigned Opcode) {
  SDValue Op1 = getValue(I.getOperand(0));
  SDValue Op2 = getValue(I.getOperand(1));

  EVT ShiftTy = DAG.getTargetLoweringInfo().getShiftAmountTy(
      Op2.getValueType(), DAG.getDataLayout());

  // Coerce the shift amount to the right type if we can.
  if (!I.getType()->isVectorTy() && Op2.getValueType() != ShiftTy) {
    unsigned ShiftSize = ShiftTy.getSizeInBits();
    unsigned Op2Size = Op2.getValueSizeInBits();
    SDLoc DL = getCurSDLoc();

    // If the operand is smaller than the shift count type, promote it.
    if (ShiftSize > Op2Size)
      Op2 = DAG.getNode(ISD::ZERO_EXTEND, DL, ShiftTy, Op2);

    // If the operand is larger than the shift count type but the shift
    // count type has enough bits to represent any shift value, truncate
    // it now. This is a common case and it exposes the truncate to
    // optimization early.
    else if (ShiftSize >= Log2_32_Ceil(Op2.getValueSizeInBits()))
      Op2 = DAG.getNode(ISD::TRUNCATE, DL, ShiftTy, Op2);
    // Otherwise we'll need to temporarily settle for some other convenient
    // type.  Type legalization will make adjustments once the shiftee is split.
    else
      Op2 = DAG.getZExtOrTrunc(Op2, DL, MVT::i32);
  }

  bool nuw = false;
  bool nsw = false;
  bool exact = false;

  if (Opcode == ISD::SRL || Opcode == ISD::SRA || Opcode == ISD::SHL) {

    if (const OverflowingBinaryOperator *OFBinOp =
            dyn_cast<const OverflowingBinaryOperator>(&I)) {
      nuw = OFBinOp->hasNoUnsignedWrap();
      nsw = OFBinOp->hasNoSignedWrap();
    }
    if (const PossiblyExactOperator *ExactOp =
            dyn_cast<const PossiblyExactOperator>(&I))
      exact = ExactOp->isExact();
  }
  SDNodeFlags Flags;
  Flags.setExact(exact);
  Flags.setNoSignedWrap(nsw);
  Flags.setNoUnsignedWrap(nuw);
  SDValue Res = DAG.getNode(Opcode, getCurSDLoc(), Op1.getValueType(), Op1, Op2,
                            Flags);
  setValue(&I, Res);
}

void SelectionDAGBuilder::visitSDiv(const User &I) {
  SDValue Op1 = getValue(I.getOperand(0));
  SDValue Op2 = getValue(I.getOperand(1));

  SDNodeFlags Flags;
  Flags.setExact(isa<PossiblyExactOperator>(&I) &&
                 cast<PossiblyExactOperator>(&I)->isExact());
  setValue(&I, DAG.getNode(ISD::SDIV, getCurSDLoc(), Op1.getValueType(), Op1,
                           Op2, Flags));
}

void SelectionDAGBuilder::visitICmp(const User &I) {
  ICmpInst::Predicate predicate = ICmpInst::BAD_ICMP_PREDICATE;
  if (const ICmpInst *IC = dyn_cast<ICmpInst>(&I))
    predicate = IC->getPredicate();
  else if (const ConstantExpr *IC = dyn_cast<ConstantExpr>(&I))
    predicate = ICmpInst::Predicate(IC->getPredicate());
  SDValue Op1 = getValue(I.getOperand(0));
  SDValue Op2 = getValue(I.getOperand(1));
  ISD::CondCode Opcode = getICmpCondCode(predicate);

  EVT DestVT = DAG.getTargetLoweringInfo().getValueType(DAG.getDataLayout(),
                                                        I.getType());
  setValue(&I, DAG.getSetCC(getCurSDLoc(), DestVT, Op1, Op2, Opcode));
}

void SelectionDAGBuilder::visitFCmp(const User &I) {
  FCmpInst::Predicate predicate = FCmpInst::BAD_FCMP_PREDICATE;
  if (const FCmpInst *FC = dyn_cast<FCmpInst>(&I))
    predicate = FC->getPredicate();
  else if (const ConstantExpr *FC = dyn_cast<ConstantExpr>(&I))
    predicate = FCmpInst::Predicate(FC->getPredicate());
  SDValue Op1 = getValue(I.getOperand(0));
  SDValue Op2 = getValue(I.getOperand(1));
  ISD::CondCode Condition = getFCmpCondCode(predicate);

  // FIXME: Fcmp instructions have fast-math-flags in IR, so we should use them.
  // FIXME: We should propagate the fast-math-flags to the DAG node itself for
  // further optimization, but currently FMF is only applicable to binary nodes.
  if (TM.Options.NoNaNsFPMath)
    Condition = getFCmpCodeWithoutNaN(Condition);
  EVT DestVT = DAG.getTargetLoweringInfo().getValueType(DAG.getDataLayout(),
                                                        I.getType());
  setValue(&I, DAG.getSetCC(getCurSDLoc(), DestVT, Op1, Op2, Condition));
}

// Check if the condition of the select has one use or two users that are both
// selects with the same condition.
static bool hasOnlySelectUsers(const Value *Cond) {
  return all_of(Cond->users(), [](const Value *V) {
    return isa<SelectInst>(V);
  });
}

void SelectionDAGBuilder::visitSelect(const User &I) {
  SmallVector<EVT, 4> ValueVTs;
  ComputeValueVTs(DAG.getTargetLoweringInfo(), DAG.getDataLayout(), I.getType(),
                  ValueVTs);
  unsigned NumValues = ValueVTs.size();
  if (NumValues == 0) return;

  SmallVector<SDValue, 4> Values(NumValues);
  SDValue Cond     = getValue(I.getOperand(0));
  SDValue LHSVal   = getValue(I.getOperand(1));
  SDValue RHSVal   = getValue(I.getOperand(2));
  auto BaseOps = {Cond};
  ISD::NodeType OpCode = Cond.getValueType().isVector() ?
    ISD::VSELECT : ISD::SELECT;

  // Min/max matching is only viable if all output VTs are the same.
  if (std::equal(ValueVTs.begin(), ValueVTs.end(), ValueVTs.begin())) {
    EVT VT = ValueVTs[0];
    LLVMContext &Ctx = *DAG.getContext();
    auto &TLI = DAG.getTargetLoweringInfo();

    // We care about the legality of the operation after it has been type
    // legalized.
    while (TLI.getTypeAction(Ctx, VT) != TargetLoweringBase::TypeLegal &&
           VT != TLI.getTypeToTransformTo(Ctx, VT))
      VT = TLI.getTypeToTransformTo(Ctx, VT);

    // If the vselect is legal, assume we want to leave this as a vector setcc +
    // vselect. Otherwise, if this is going to be scalarized, we want to see if
    // min/max is legal on the scalar type.
    bool UseScalarMinMax = VT.isVector() &&
      !TLI.isOperationLegalOrCustom(ISD::VSELECT, VT);

    Value *LHS, *RHS;
    auto SPR = matchSelectPattern(const_cast<User*>(&I), LHS, RHS);
    ISD::NodeType Opc = ISD::DELETED_NODE;
    switch (SPR.Flavor) {
    case SPF_UMAX:    Opc = ISD::UMAX; break;
    case SPF_UMIN:    Opc = ISD::UMIN; break;
    case SPF_SMAX:    Opc = ISD::SMAX; break;
    case SPF_SMIN:    Opc = ISD::SMIN; break;
    case SPF_FMINNUM:
      switch (SPR.NaNBehavior) {
      case SPNB_NA: llvm_unreachable("No NaN behavior for FP op?");
      case SPNB_RETURNS_NAN:   Opc = ISD::FMINNAN; break;
      case SPNB_RETURNS_OTHER: Opc = ISD::FMINNUM; break;
      case SPNB_RETURNS_ANY: {
        if (TLI.isOperationLegalOrCustom(ISD::FMINNUM, VT))
          Opc = ISD::FMINNUM;
        else if (TLI.isOperationLegalOrCustom(ISD::FMINNAN, VT))
          Opc = ISD::FMINNAN;
        else if (UseScalarMinMax)
          Opc = TLI.isOperationLegalOrCustom(ISD::FMINNUM, VT.getScalarType()) ?
            ISD::FMINNUM : ISD::FMINNAN;
        break;
      }
      }
      break;
    case SPF_FMAXNUM:
      switch (SPR.NaNBehavior) {
      case SPNB_NA: llvm_unreachable("No NaN behavior for FP op?");
      case SPNB_RETURNS_NAN:   Opc = ISD::FMAXNAN; break;
      case SPNB_RETURNS_OTHER: Opc = ISD::FMAXNUM; break;
      case SPNB_RETURNS_ANY:

        if (TLI.isOperationLegalOrCustom(ISD::FMAXNUM, VT))
          Opc = ISD::FMAXNUM;
        else if (TLI.isOperationLegalOrCustom(ISD::FMAXNAN, VT))
          Opc = ISD::FMAXNAN;
        else if (UseScalarMinMax)
          Opc = TLI.isOperationLegalOrCustom(ISD::FMAXNUM, VT.getScalarType()) ?
            ISD::FMAXNUM : ISD::FMAXNAN;
        break;
      }
      break;
    default: break;
    }

    if (Opc != ISD::DELETED_NODE &&
        (TLI.isOperationLegalOrCustom(Opc, VT) ||
         (UseScalarMinMax &&
          TLI.isOperationLegalOrCustom(Opc, VT.getScalarType()))) &&
        // If the underlying comparison instruction is used by any other
        // instruction, the consumed instructions won't be destroyed, so it is
        // not profitable to convert to a min/max.
        hasOnlySelectUsers(cast<SelectInst>(I).getCondition())) {
      OpCode = Opc;
      LHSVal = getValue(LHS);
      RHSVal = getValue(RHS);
      BaseOps = {};
    }
  }

  for (unsigned i = 0; i != NumValues; ++i) {
    SmallVector<SDValue, 3> Ops(BaseOps.begin(), BaseOps.end());
    Ops.push_back(SDValue(LHSVal.getNode(), LHSVal.getResNo() + i));
    Ops.push_back(SDValue(RHSVal.getNode(), RHSVal.getResNo() + i));
    Values[i] = DAG.getNode(OpCode, getCurSDLoc(),
                            LHSVal.getNode()->getValueType(LHSVal.getResNo()+i),
                            Ops);
  }

  setValue(&I, DAG.getNode(ISD::MERGE_VALUES, getCurSDLoc(),
                           DAG.getVTList(ValueVTs), Values));
}

void SelectionDAGBuilder::visitTrunc(const User &I) {
  // TruncInst cannot be a no-op cast because sizeof(src) > sizeof(dest).
  SDValue N = getValue(I.getOperand(0));
  EVT DestVT = DAG.getTargetLoweringInfo().getValueType(DAG.getDataLayout(),
                                                        I.getType());
  setValue(&I, DAG.getNode(ISD::TRUNCATE, getCurSDLoc(), DestVT, N));
}

void SelectionDAGBuilder::visitZExt(const User &I) {
  // ZExt cannot be a no-op cast because sizeof(src) < sizeof(dest).
  // ZExt also can't be a cast to bool for same reason. So, nothing much to do
  SDValue N = getValue(I.getOperand(0));
  EVT DestVT = DAG.getTargetLoweringInfo().getValueType(DAG.getDataLayout(),
                                                        I.getType());
  setValue(&I, DAG.getNode(ISD::ZERO_EXTEND, getCurSDLoc(), DestVT, N));
}

void SelectionDAGBuilder::visitSExt(const User &I) {
  // SExt cannot be a no-op cast because sizeof(src) < sizeof(dest).
  // SExt also can't be a cast to bool for same reason. So, nothing much to do
  SDValue N = getValue(I.getOperand(0));
  EVT DestVT = DAG.getTargetLoweringInfo().getValueType(DAG.getDataLayout(),
                                                        I.getType());
  setValue(&I, DAG.getNode(ISD::SIGN_EXTEND, getCurSDLoc(), DestVT, N));
}

void SelectionDAGBuilder::visitFPTrunc(const User &I) {
  // FPTrunc is never a no-op cast, no need to check
  SDValue N = getValue(I.getOperand(0));
  SDLoc dl = getCurSDLoc();
  const TargetLowering &TLI = DAG.getTargetLoweringInfo();
  EVT DestVT = TLI.getValueType(DAG.getDataLayout(), I.getType());
  setValue(&I, DAG.getNode(ISD::FP_ROUND, dl, DestVT, N,
                           DAG.getTargetConstant(
                               0, dl, TLI.getPointerTy(DAG.getDataLayout()))));
}

void SelectionDAGBuilder::visitFPExt(const User &I) {
  // FPExt is never a no-op cast, no need to check
  SDValue N = getValue(I.getOperand(0));
  EVT DestVT = DAG.getTargetLoweringInfo().getValueType(DAG.getDataLayout(),
                                                        I.getType());
  setValue(&I, DAG.getNode(ISD::FP_EXTEND, getCurSDLoc(), DestVT, N));
}

void SelectionDAGBuilder::visitFPToUI(const User &I) {
  // FPToUI is never a no-op cast, no need to check
  SDValue N = getValue(I.getOperand(0));
  EVT DestVT = DAG.getTargetLoweringInfo().getValueType(DAG.getDataLayout(),
                                                        I.getType());
  setValue(&I, DAG.getNode(ISD::FP_TO_UINT, getCurSDLoc(), DestVT, N));
}

void SelectionDAGBuilder::visitFPToSI(const User &I) {
  // FPToSI is never a no-op cast, no need to check
  SDValue N = getValue(I.getOperand(0));
  EVT DestVT = DAG.getTargetLoweringInfo().getValueType(DAG.getDataLayout(),
                                                        I.getType());
  setValue(&I, DAG.getNode(ISD::FP_TO_SINT, getCurSDLoc(), DestVT, N));
}

void SelectionDAGBuilder::visitUIToFP(const User &I) {
  // UIToFP is never a no-op cast, no need to check
  SDValue N = getValue(I.getOperand(0));
  EVT DestVT = DAG.getTargetLoweringInfo().getValueType(DAG.getDataLayout(),
                                                        I.getType());
  setValue(&I, DAG.getNode(ISD::UINT_TO_FP, getCurSDLoc(), DestVT, N));
}

void SelectionDAGBuilder::visitSIToFP(const User &I) {
  // SIToFP is never a no-op cast, no need to check
  SDValue N = getValue(I.getOperand(0));
  EVT DestVT = DAG.getTargetLoweringInfo().getValueType(DAG.getDataLayout(),
                                                        I.getType());
  setValue(&I, DAG.getNode(ISD::SINT_TO_FP, getCurSDLoc(), DestVT, N));
}

void SelectionDAGBuilder::visitPtrToInt(const User &I) {
  // What to do depends on the size of the integer and the size of the pointer.
  // We can either truncate, zero extend, or no-op, accordingly.
  SDValue N = getValue(I.getOperand(0));
  EVT DestVT = DAG.getTargetLoweringInfo().getValueType(DAG.getDataLayout(),
                                                        I.getType());
  setValue(&I, DAG.getZExtOrTrunc(N, getCurSDLoc(), DestVT));
}

void SelectionDAGBuilder::visitIntToPtr(const User &I) {
  // What to do depends on the size of the integer and the size of the pointer.
  // We can either truncate, zero extend, or no-op, accordingly.
  SDValue N = getValue(I.getOperand(0));
  EVT DestVT = DAG.getTargetLoweringInfo().getValueType(DAG.getDataLayout(),
                                                        I.getType());
  setValue(&I, DAG.getZExtOrTrunc(N, getCurSDLoc(), DestVT));
}

void SelectionDAGBuilder::visitBitCast(const User &I) {
  SDValue N = getValue(I.getOperand(0));
  SDLoc dl = getCurSDLoc();
  EVT DestVT = DAG.getTargetLoweringInfo().getValueType(DAG.getDataLayout(),
                                                        I.getType());

  // BitCast assures us that source and destination are the same size so this is
  // either a BITCAST or a no-op.
  if (DestVT != N.getValueType())
    setValue(&I, DAG.getNode(ISD::BITCAST, dl,
                             DestVT, N)); // convert types.
  // Check if the original LLVM IR Operand was a ConstantInt, because getValue()
  // might fold any kind of constant expression to an integer constant and that
  // is not what we are looking for. Only recognize a bitcast of a genuine
  // constant integer as an opaque constant.
  else if(ConstantInt *C = dyn_cast<ConstantInt>(I.getOperand(0)))
    setValue(&I, DAG.getConstant(C->getValue(), dl, DestVT, /*isTarget=*/false,
                                 /*isOpaque*/true));
  else
    setValue(&I, N);            // noop cast.
}

void SelectionDAGBuilder::visitAddrSpaceCast(const User &I) {
  const TargetLowering &TLI = DAG.getTargetLoweringInfo();
  const Value *SV = I.getOperand(0);
  SDValue N = getValue(SV);
  EVT DestVT = TLI.getValueType(DAG.getDataLayout(), I.getType());

  unsigned SrcAS = SV->getType()->getPointerAddressSpace();
  unsigned DestAS = I.getType()->getPointerAddressSpace();

  if (!TLI.isNoopAddrSpaceCast(SrcAS, DestAS))
    N = DAG.getAddrSpaceCast(getCurSDLoc(), DestVT, N, SrcAS, DestAS);

  setValue(&I, N);
}

void SelectionDAGBuilder::visitInsertElement(const User &I) {
  const TargetLowering &TLI = DAG.getTargetLoweringInfo();
  SDValue InVec = getValue(I.getOperand(0));
  SDValue InVal = getValue(I.getOperand(1));
  SDValue InIdx = DAG.getSExtOrTrunc(getValue(I.getOperand(2)), getCurSDLoc(),
                                     TLI.getVectorIdxTy(DAG.getDataLayout()));
  setValue(&I, DAG.getNode(ISD::INSERT_VECTOR_ELT, getCurSDLoc(),
                           TLI.getValueType(DAG.getDataLayout(), I.getType()),
                           InVec, InVal, InIdx));
}

void SelectionDAGBuilder::visitExtractElement(const User &I) {
  const TargetLowering &TLI = DAG.getTargetLoweringInfo();
  SDValue InVec = getValue(I.getOperand(0));
  SDValue InIdx = DAG.getSExtOrTrunc(getValue(I.getOperand(1)), getCurSDLoc(),
                                     TLI.getVectorIdxTy(DAG.getDataLayout()));
  setValue(&I, DAG.getNode(ISD::EXTRACT_VECTOR_ELT, getCurSDLoc(),
                           TLI.getValueType(DAG.getDataLayout(), I.getType()),
                           InVec, InIdx));
}

void SelectionDAGBuilder::visitShuffleVector(const User &I) {
  SDValue Src1 = getValue(I.getOperand(0));
  SDValue Src2 = getValue(I.getOperand(1));
  SDLoc DL = getCurSDLoc();

  SmallVector<int, 8> Mask;
  ShuffleVectorInst::getShuffleMask(cast<Constant>(I.getOperand(2)), Mask);
  unsigned MaskNumElts = Mask.size();

  const TargetLowering &TLI = DAG.getTargetLoweringInfo();
  EVT VT = TLI.getValueType(DAG.getDataLayout(), I.getType());
  EVT SrcVT = Src1.getValueType();
  unsigned SrcNumElts = SrcVT.getVectorNumElements();

  if (SrcNumElts == MaskNumElts) {
    setValue(&I, DAG.getVectorShuffle(VT, DL, Src1, Src2, Mask));
    return;
  }

  // Normalize the shuffle vector since mask and vector length don't match.
  if (SrcNumElts < MaskNumElts) {
    // Mask is longer than the source vectors. We can use concatenate vector to
    // make the mask and vectors lengths match.

    if (MaskNumElts % SrcNumElts == 0) {
      // Mask length is a multiple of the source vector length.
      // Check if the shuffle is some kind of concatenation of the input
      // vectors.
      unsigned NumConcat = MaskNumElts / SrcNumElts;
      bool IsConcat = true;
      SmallVector<int, 8> ConcatSrcs(NumConcat, -1);
      for (unsigned i = 0; i != MaskNumElts; ++i) {
        int Idx = Mask[i];
        if (Idx < 0)
          continue;
        // Ensure the indices in each SrcVT sized piece are sequential and that
        // the same source is used for the whole piece.
        if ((Idx % SrcNumElts != (i % SrcNumElts)) ||
            (ConcatSrcs[i / SrcNumElts] >= 0 &&
             ConcatSrcs[i / SrcNumElts] != (int)(Idx / SrcNumElts))) {
          IsConcat = false;
          break;
        }
        // Remember which source this index came from.
        ConcatSrcs[i / SrcNumElts] = Idx / SrcNumElts;
      }

      // The shuffle is concatenating multiple vectors together. Just emit
      // a CONCAT_VECTORS operation.
      if (IsConcat) {
        SmallVector<SDValue, 8> ConcatOps;
        for (auto Src : ConcatSrcs) {
          if (Src < 0)
            ConcatOps.push_back(DAG.getUNDEF(SrcVT));
          else if (Src == 0)
            ConcatOps.push_back(Src1);
          else
            ConcatOps.push_back(Src2);
        }
        setValue(&I, DAG.getNode(ISD::CONCAT_VECTORS, DL, VT, ConcatOps));
        return;
      }
    }

    unsigned PaddedMaskNumElts = alignTo(MaskNumElts, SrcNumElts);
    unsigned NumConcat = PaddedMaskNumElts / SrcNumElts;
    EVT PaddedVT = EVT::getVectorVT(*DAG.getContext(), VT.getScalarType(),
                                    PaddedMaskNumElts);

    // Pad both vectors with undefs to make them the same length as the mask.
    SDValue UndefVal = DAG.getUNDEF(SrcVT);

    SmallVector<SDValue, 8> MOps1(NumConcat, UndefVal);
    SmallVector<SDValue, 8> MOps2(NumConcat, UndefVal);
    MOps1[0] = Src1;
    MOps2[0] = Src2;

    Src1 = Src1.isUndef()
               ? DAG.getUNDEF(PaddedVT)
               : DAG.getNode(ISD::CONCAT_VECTORS, DL, PaddedVT, MOps1);
    Src2 = Src2.isUndef()
               ? DAG.getUNDEF(PaddedVT)
               : DAG.getNode(ISD::CONCAT_VECTORS, DL, PaddedVT, MOps2);

    // Readjust mask for new input vector length.
    SmallVector<int, 8> MappedOps(PaddedMaskNumElts, -1);
    for (unsigned i = 0; i != MaskNumElts; ++i) {
      int Idx = Mask[i];
      if (Idx >= (int)SrcNumElts)
        Idx -= SrcNumElts - PaddedMaskNumElts;
      MappedOps[i] = Idx;
    }

    SDValue Result = DAG.getVectorShuffle(PaddedVT, DL, Src1, Src2, MappedOps);

    // If the concatenated vector was padded, extract a subvector with the
    // correct number of elements.
    if (MaskNumElts != PaddedMaskNumElts)
      Result = DAG.getNode(
          ISD::EXTRACT_SUBVECTOR, DL, VT, Result,
          DAG.getConstant(0, DL, TLI.getVectorIdxTy(DAG.getDataLayout())));

    setValue(&I, Result);
    return;
  }

  if (SrcNumElts > MaskNumElts) {
    // Analyze the access pattern of the vector to see if we can extract
    // two subvectors and do the shuffle.
    int StartIdx[2] = { -1, -1 };  // StartIdx to extract from
    bool CanExtract = true;
    for (int Idx : Mask) {
      unsigned Input = 0;
      if (Idx < 0)
        continue;

      if (Idx >= (int)SrcNumElts) {
        Input = 1;
        Idx -= SrcNumElts;
      }

      // If all the indices come from the same MaskNumElts sized portion of
      // the sources we can use extract. Also make sure the extract wouldn't
      // extract past the end of the source.
      int NewStartIdx = alignDown(Idx, MaskNumElts);
      if (NewStartIdx + MaskNumElts > SrcNumElts ||
          (StartIdx[Input] >= 0 && StartIdx[Input] != NewStartIdx))
        CanExtract = false;
      // Make sure we always update StartIdx as we use it to track if all
      // elements are undef.
      StartIdx[Input] = NewStartIdx;
    }

    if (StartIdx[0] < 0 && StartIdx[1] < 0) {
      setValue(&I, DAG.getUNDEF(VT)); // Vectors are not used.
      return;
    }
    if (CanExtract) {
      // Extract appropriate subvector and generate a vector shuffle
      for (unsigned Input = 0; Input < 2; ++Input) {
        SDValue &Src = Input == 0 ? Src1 : Src2;
        if (StartIdx[Input] < 0)
          Src = DAG.getUNDEF(VT);
        else {
          Src = DAG.getNode(
              ISD::EXTRACT_SUBVECTOR, DL, VT, Src,
              DAG.getConstant(StartIdx[Input], DL,
                              TLI.getVectorIdxTy(DAG.getDataLayout())));
        }
      }

      // Calculate new mask.
      SmallVector<int, 8> MappedOps(Mask.begin(), Mask.end());
      for (int &Idx : MappedOps) {
        if (Idx >= (int)SrcNumElts)
          Idx -= SrcNumElts + StartIdx[1] - MaskNumElts;
        else if (Idx >= 0)
          Idx -= StartIdx[0];
      }

      setValue(&I, DAG.getVectorShuffle(VT, DL, Src1, Src2, MappedOps));
      return;
    }
  }

  // We can't use either concat vectors or extract subvectors so fall back to
  // replacing the shuffle with extract and build vector.
  // to insert and build vector.
  EVT EltVT = VT.getVectorElementType();
  EVT IdxVT = TLI.getVectorIdxTy(DAG.getDataLayout());
  SmallVector<SDValue,8> Ops;
  for (int Idx : Mask) {
    SDValue Res;

    if (Idx < 0) {
      Res = DAG.getUNDEF(EltVT);
    } else {
      SDValue &Src = Idx < (int)SrcNumElts ? Src1 : Src2;
      if (Idx >= (int)SrcNumElts) Idx -= SrcNumElts;

      Res = DAG.getNode(ISD::EXTRACT_VECTOR_ELT, DL,
                        EltVT, Src, DAG.getConstant(Idx, DL, IdxVT));
    }

    Ops.push_back(Res);
  }

  setValue(&I, DAG.getBuildVector(VT, DL, Ops));
}

void SelectionDAGBuilder::visitInsertValue(const User &I) {
  ArrayRef<unsigned> Indices;
  if (const InsertValueInst *IV = dyn_cast<InsertValueInst>(&I))
    Indices = IV->getIndices();
  else
    Indices = cast<ConstantExpr>(&I)->getIndices();

  const Value *Op0 = I.getOperand(0);
  const Value *Op1 = I.getOperand(1);
  Type *AggTy = I.getType();
  Type *ValTy = Op1->getType();
  bool IntoUndef = isa<UndefValue>(Op0);
  bool FromUndef = isa<UndefValue>(Op1);

  unsigned LinearIndex = ComputeLinearIndex(AggTy, Indices);

  const TargetLowering &TLI = DAG.getTargetLoweringInfo();
  SmallVector<EVT, 4> AggValueVTs;
  ComputeValueVTs(TLI, DAG.getDataLayout(), AggTy, AggValueVTs);
  SmallVector<EVT, 4> ValValueVTs;
  ComputeValueVTs(TLI, DAG.getDataLayout(), ValTy, ValValueVTs);

  unsigned NumAggValues = AggValueVTs.size();
  unsigned NumValValues = ValValueVTs.size();
  SmallVector<SDValue, 4> Values(NumAggValues);

  // Ignore an insertvalue that produces an empty object
  if (!NumAggValues) {
    setValue(&I, DAG.getUNDEF(MVT(MVT::Other)));
    return;
  }

  SDValue Agg = getValue(Op0);
  unsigned i = 0;
  // Copy the beginning value(s) from the original aggregate.
  for (; i != LinearIndex; ++i)
    Values[i] = IntoUndef ? DAG.getUNDEF(AggValueVTs[i]) :
                SDValue(Agg.getNode(), Agg.getResNo() + i);
  // Copy values from the inserted value(s).
  if (NumValValues) {
    SDValue Val = getValue(Op1);
    for (; i != LinearIndex + NumValValues; ++i)
      Values[i] = FromUndef ? DAG.getUNDEF(AggValueVTs[i]) :
                  SDValue(Val.getNode(), Val.getResNo() + i - LinearIndex);
  }
  // Copy remaining value(s) from the original aggregate.
  for (; i != NumAggValues; ++i)
    Values[i] = IntoUndef ? DAG.getUNDEF(AggValueVTs[i]) :
                SDValue(Agg.getNode(), Agg.getResNo() + i);

  setValue(&I, DAG.getNode(ISD::MERGE_VALUES, getCurSDLoc(),
                           DAG.getVTList(AggValueVTs), Values));
}

void SelectionDAGBuilder::visitExtractValue(const User &I) {
  ArrayRef<unsigned> Indices;
  if (const ExtractValueInst *EV = dyn_cast<ExtractValueInst>(&I))
    Indices = EV->getIndices();
  else
    Indices = cast<ConstantExpr>(&I)->getIndices();

  const Value *Op0 = I.getOperand(0);
  Type *AggTy = Op0->getType();
  Type *ValTy = I.getType();
  bool OutOfUndef = isa<UndefValue>(Op0);

  unsigned LinearIndex = ComputeLinearIndex(AggTy, Indices);

  const TargetLowering &TLI = DAG.getTargetLoweringInfo();
  SmallVector<EVT, 4> ValValueVTs;
  ComputeValueVTs(TLI, DAG.getDataLayout(), ValTy, ValValueVTs);

  unsigned NumValValues = ValValueVTs.size();

  // Ignore a extractvalue that produces an empty object
  if (!NumValValues) {
    setValue(&I, DAG.getUNDEF(MVT(MVT::Other)));
    return;
  }

  SmallVector<SDValue, 4> Values(NumValValues);

  SDValue Agg = getValue(Op0);
  // Copy out the selected value(s).
  for (unsigned i = LinearIndex; i != LinearIndex + NumValValues; ++i)
    Values[i - LinearIndex] =
      OutOfUndef ?
        DAG.getUNDEF(Agg.getNode()->getValueType(Agg.getResNo() + i)) :
        SDValue(Agg.getNode(), Agg.getResNo() + i);

  setValue(&I, DAG.getNode(ISD::MERGE_VALUES, getCurSDLoc(),
                           DAG.getVTList(ValValueVTs), Values));
}

void SelectionDAGBuilder::visitGetElementPtr(const User &I) {
  Value *Op0 = I.getOperand(0);
  // Note that the pointer operand may be a vector of pointers. Take the scalar
  // element which holds a pointer.
  unsigned AS = Op0->getType()->getScalarType()->getPointerAddressSpace();
  SDValue N = getValue(Op0);
  SDLoc dl = getCurSDLoc();

  // Normalize Vector GEP - all scalar operands should be converted to the
  // splat vector.
  unsigned VectorWidth = I.getType()->isVectorTy() ?
    cast<VectorType>(I.getType())->getVectorNumElements() : 0;

  if (VectorWidth && !N.getValueType().isVector()) {
    LLVMContext &Context = *DAG.getContext();
    EVT VT = EVT::getVectorVT(Context, N.getValueType(), VectorWidth);
    N = DAG.getSplatBuildVector(VT, dl, N);
  }

  for (gep_type_iterator GTI = gep_type_begin(&I), E = gep_type_end(&I);
       GTI != E; ++GTI) {
    const Value *Idx = GTI.getOperand();
    if (StructType *StTy = GTI.getStructTypeOrNull()) {
      unsigned Field = cast<Constant>(Idx)->getUniqueInteger().getZExtValue();
      if (Field) {
        // N = N + Offset
        uint64_t Offset = DL->getStructLayout(StTy)->getElementOffset(Field);

        // In an inbounds GEP with an offset that is nonnegative even when
        // interpreted as signed, assume there is no unsigned overflow.
        SDNodeFlags Flags;
        if (int64_t(Offset) >= 0 && cast<GEPOperator>(I).isInBounds())
          Flags.setNoUnsignedWrap(true);

        N = DAG.getNode(ISD::ADD, dl, N.getValueType(), N,
                        DAG.getConstant(Offset, dl, N.getValueType()), Flags);
      }
    } else {
      MVT PtrTy =
          DAG.getTargetLoweringInfo().getPointerTy(DAG.getDataLayout(), AS);
      unsigned PtrSize = PtrTy.getSizeInBits();
      APInt ElementSize(PtrSize, DL->getTypeAllocSize(GTI.getIndexedType()));

      // If this is a scalar constant or a splat vector of constants,
      // handle it quickly.
      const auto *CI = dyn_cast<ConstantInt>(Idx);
      if (!CI && isa<ConstantDataVector>(Idx) &&
          cast<ConstantDataVector>(Idx)->getSplatValue())
        CI = cast<ConstantInt>(cast<ConstantDataVector>(Idx)->getSplatValue());

      if (CI) {
        if (CI->isZero())
          continue;
        APInt Offs = ElementSize * CI->getValue().sextOrTrunc(PtrSize);
        LLVMContext &Context = *DAG.getContext();
        SDValue OffsVal = VectorWidth ?
          DAG.getConstant(Offs, dl, EVT::getVectorVT(Context, PtrTy, VectorWidth)) :
          DAG.getConstant(Offs, dl, PtrTy);

        // In an inbouds GEP with an offset that is nonnegative even when
        // interpreted as signed, assume there is no unsigned overflow.
        SDNodeFlags Flags;
        if (Offs.isNonNegative() && cast<GEPOperator>(I).isInBounds())
          Flags.setNoUnsignedWrap(true);

        N = DAG.getNode(ISD::ADD, dl, N.getValueType(), N, OffsVal, Flags);
        continue;
      }

      // N = N + Idx * ElementSize;
      SDValue IdxN = getValue(Idx);

      if (!IdxN.getValueType().isVector() && VectorWidth) {
        EVT VT = EVT::getVectorVT(*Context, IdxN.getValueType(), VectorWidth);
        IdxN = DAG.getSplatBuildVector(VT, dl, IdxN);
      }

      // If the index is smaller or larger than intptr_t, truncate or extend
      // it.
      IdxN = DAG.getSExtOrTrunc(IdxN, dl, N.getValueType());

      // If this is a multiply by a power of two, turn it into a shl
      // immediately.  This is a very common case.
      if (ElementSize != 1) {
        if (ElementSize.isPowerOf2()) {
          unsigned Amt = ElementSize.logBase2();
          IdxN = DAG.getNode(ISD::SHL, dl,
                             N.getValueType(), IdxN,
                             DAG.getConstant(Amt, dl, IdxN.getValueType()));
        } else {
          SDValue Scale = DAG.getConstant(ElementSize, dl, IdxN.getValueType());
          IdxN = DAG.getNode(ISD::MUL, dl,
                             N.getValueType(), IdxN, Scale);
        }
      }

      N = DAG.getNode(ISD::ADD, dl,
                      N.getValueType(), N, IdxN);
    }
  }

  setValue(&I, N);
}

void SelectionDAGBuilder::visitAlloca(const AllocaInst &I) {
  // If this is a fixed sized alloca in the entry block of the function,
  // allocate it statically on the stack.
  if (FuncInfo.StaticAllocaMap.count(&I))
    return;   // getValue will auto-populate this.

  SDLoc dl = getCurSDLoc();
  Type *Ty = I.getAllocatedType();
  const TargetLowering &TLI = DAG.getTargetLoweringInfo();
  auto &DL = DAG.getDataLayout();
  uint64_t TySize = DL.getTypeAllocSize(Ty);
  unsigned Align =
      std::max((unsigned)DL.getPrefTypeAlignment(Ty), I.getAlignment());

  SDValue AllocSize = getValue(I.getArraySize());

  EVT IntPtr = TLI.getPointerTy(DAG.getDataLayout());
  if (AllocSize.getValueType() != IntPtr)
    AllocSize = DAG.getZExtOrTrunc(AllocSize, dl, IntPtr);

  AllocSize = DAG.getNode(ISD::MUL, dl, IntPtr,
                          AllocSize,
                          DAG.getConstant(TySize, dl, IntPtr));

  // Handle alignment.  If the requested alignment is less than or equal to
  // the stack alignment, ignore it.  If the size is greater than or equal to
  // the stack alignment, we note this in the DYNAMIC_STACKALLOC node.
  unsigned StackAlign =
      DAG.getSubtarget().getFrameLowering()->getStackAlignment();
  if (Align <= StackAlign)
    Align = 0;

  // Round the size of the allocation up to the stack alignment size
  // by add SA-1 to the size. This doesn't overflow because we're computing
  // an address inside an alloca.
  SDNodeFlags Flags;
  Flags.setNoUnsignedWrap(true);
  AllocSize = DAG.getNode(ISD::ADD, dl,
                          AllocSize.getValueType(), AllocSize,
                          DAG.getIntPtrConstant(StackAlign - 1, dl), Flags);

  // Mask out the low bits for alignment purposes.
  AllocSize = DAG.getNode(ISD::AND, dl,
                          AllocSize.getValueType(), AllocSize,
                          DAG.getIntPtrConstant(~(uint64_t)(StackAlign - 1),
                                                dl));

  SDValue Ops[] = { getRoot(), AllocSize, DAG.getIntPtrConstant(Align, dl) };
  SDVTList VTs = DAG.getVTList(AllocSize.getValueType(), MVT::Other);
  SDValue DSA = DAG.getNode(ISD::DYNAMIC_STACKALLOC, dl, VTs, Ops);
  setValue(&I, DSA);
  DAG.setRoot(DSA.getValue(1));

  assert(FuncInfo.MF->getFrameInfo().hasVarSizedObjects());
}

void SelectionDAGBuilder::visitLoad(const LoadInst &I) {
  if (I.isAtomic())
    return visitAtomicLoad(I);

  const TargetLowering &TLI = DAG.getTargetLoweringInfo();
  const Value *SV = I.getOperand(0);
  if (TLI.supportSwiftError()) {
    // Swifterror values can come from either a function parameter with
    // swifterror attribute or an alloca with swifterror attribute.
    if (const Argument *Arg = dyn_cast<Argument>(SV)) {
      if (Arg->hasSwiftErrorAttr())
        return visitLoadFromSwiftError(I);
    }

    if (const AllocaInst *Alloca = dyn_cast<AllocaInst>(SV)) {
      if (Alloca->isSwiftError())
        return visitLoadFromSwiftError(I);
    }
  }

  SDValue Ptr = getValue(SV);

  Type *Ty = I.getType();

  bool isVolatile = I.isVolatile();
  bool isNonTemporal = I.getMetadata(LLVMContext::MD_nontemporal) != nullptr;
  bool isInvariant = I.getMetadata(LLVMContext::MD_invariant_load) != nullptr;
  bool isDereferenceable = isDereferenceablePointer(SV, DAG.getDataLayout());
  unsigned Alignment = I.getAlignment();

  AAMDNodes AAInfo;
  I.getAAMetadata(AAInfo);
  const MDNode *Ranges = I.getMetadata(LLVMContext::MD_range);

  SmallVector<EVT, 4> ValueVTs;
  SmallVector<uint64_t, 4> Offsets;
  ComputeValueVTs(TLI, DAG.getDataLayout(), Ty, ValueVTs, &Offsets);
  unsigned NumValues = ValueVTs.size();
  if (NumValues == 0)
    return;

  SDValue Root;
  bool ConstantMemory = false;
  if (isVolatile || NumValues > MaxParallelChains)
    // Serialize volatile loads with other side effects.
    Root = getRoot();
  else if (AA && AA->pointsToConstantMemory(MemoryLocation(
               SV, DAG.getDataLayout().getTypeStoreSize(Ty), AAInfo))) {
    // Do not serialize (non-volatile) loads of constant memory with anything.
    Root = DAG.getEntryNode();
    ConstantMemory = true;
  } else {
    // Do not serialize non-volatile loads against each other.
    Root = DAG.getRoot();
  }

  SDLoc dl = getCurSDLoc();

  if (isVolatile)
    Root = TLI.prepareVolatileOrAtomicLoad(Root, dl, DAG);

  // An aggregate load cannot wrap around the address space, so offsets to its
  // parts don't wrap either.
  SDNodeFlags Flags;
  Flags.setNoUnsignedWrap(true);

  SmallVector<SDValue, 4> Values(NumValues);
  SmallVector<SDValue, 4> Chains(std::min(MaxParallelChains, NumValues));
  EVT PtrVT = Ptr.getValueType();
  unsigned ChainI = 0;
  for (unsigned i = 0; i != NumValues; ++i, ++ChainI) {
    // Serializing loads here may result in excessive register pressure, and
    // TokenFactor places arbitrary choke points on the scheduler. SD scheduling
    // could recover a bit by hoisting nodes upward in the chain by recognizing
    // they are side-effect free or do not alias. The optimizer should really
    // avoid this case by converting large object/array copies to llvm.memcpy
    // (MaxParallelChains should always remain as failsafe).
    if (ChainI == MaxParallelChains) {
      assert(PendingLoads.empty() && "PendingLoads must be serialized first");
      SDValue Chain = DAG.getNode(ISD::TokenFactor, dl, MVT::Other,
                                  makeArrayRef(Chains.data(), ChainI));
      Root = Chain;
      ChainI = 0;
    }
    SDValue A = DAG.getNode(ISD::ADD, dl,
                            PtrVT, Ptr,
                            DAG.getConstant(Offsets[i], dl, PtrVT),
                            Flags);
    auto MMOFlags = MachineMemOperand::MONone;
    if (isVolatile)
      MMOFlags |= MachineMemOperand::MOVolatile;
    if (isNonTemporal)
      MMOFlags |= MachineMemOperand::MONonTemporal;
    if (isInvariant)
      MMOFlags |= MachineMemOperand::MOInvariant;
    if (isDereferenceable)
      MMOFlags |= MachineMemOperand::MODereferenceable;
    MMOFlags |= TLI.getMMOFlags(I);

    SDValue L = DAG.getLoad(ValueVTs[i], dl, Root, A,
                            MachinePointerInfo(SV, Offsets[i]), Alignment,
                            MMOFlags, AAInfo, Ranges);

    Values[i] = L;
    Chains[ChainI] = L.getValue(1);
  }

  if (!ConstantMemory) {
    SDValue Chain = DAG.getNode(ISD::TokenFactor, dl, MVT::Other,
                                makeArrayRef(Chains.data(), ChainI));
    if (isVolatile)
      DAG.setRoot(Chain);
    else
      PendingLoads.push_back(Chain);
  }

  setValue(&I, DAG.getNode(ISD::MERGE_VALUES, dl,
                           DAG.getVTList(ValueVTs), Values));
}

void SelectionDAGBuilder::visitStoreToSwiftError(const StoreInst &I) {
  assert(DAG.getTargetLoweringInfo().supportSwiftError() &&
         "call visitStoreToSwiftError when backend supports swifterror");

  SmallVector<EVT, 4> ValueVTs;
  SmallVector<uint64_t, 4> Offsets;
  const Value *SrcV = I.getOperand(0);
  ComputeValueVTs(DAG.getTargetLoweringInfo(), DAG.getDataLayout(),
                  SrcV->getType(), ValueVTs, &Offsets);
  assert(ValueVTs.size() == 1 && Offsets[0] == 0 &&
         "expect a single EVT for swifterror");

  SDValue Src = getValue(SrcV);
  // Create a virtual register, then update the virtual register.
  unsigned VReg; bool CreatedVReg;
  std::tie(VReg, CreatedVReg) = FuncInfo.getOrCreateSwiftErrorVRegDefAt(&I);
  // Chain, DL, Reg, N or Chain, DL, Reg, N, Glue
  // Chain can be getRoot or getControlRoot.
  SDValue CopyNode = DAG.getCopyToReg(getRoot(), getCurSDLoc(), VReg,
                                      SDValue(Src.getNode(), Src.getResNo()));
  DAG.setRoot(CopyNode);
  if (CreatedVReg)
    FuncInfo.setCurrentSwiftErrorVReg(FuncInfo.MBB, I.getOperand(1), VReg);
}

void SelectionDAGBuilder::visitLoadFromSwiftError(const LoadInst &I) {
  assert(DAG.getTargetLoweringInfo().supportSwiftError() &&
         "call visitLoadFromSwiftError when backend supports swifterror");

  assert(!I.isVolatile() &&
         I.getMetadata(LLVMContext::MD_nontemporal) == nullptr &&
         I.getMetadata(LLVMContext::MD_invariant_load) == nullptr &&
         "Support volatile, non temporal, invariant for load_from_swift_error");

  const Value *SV = I.getOperand(0);
  Type *Ty = I.getType();
  AAMDNodes AAInfo;
  I.getAAMetadata(AAInfo);
  assert((!AA || !AA->pointsToConstantMemory(MemoryLocation(
             SV, DAG.getDataLayout().getTypeStoreSize(Ty), AAInfo))) &&
         "load_from_swift_error should not be constant memory");

  SmallVector<EVT, 4> ValueVTs;
  SmallVector<uint64_t, 4> Offsets;
  ComputeValueVTs(DAG.getTargetLoweringInfo(), DAG.getDataLayout(), Ty,
                  ValueVTs, &Offsets);
  assert(ValueVTs.size() == 1 && Offsets[0] == 0 &&
         "expect a single EVT for swifterror");

  // Chain, DL, Reg, VT, Glue or Chain, DL, Reg, VT
  SDValue L = DAG.getCopyFromReg(
      getRoot(), getCurSDLoc(),
      FuncInfo.getOrCreateSwiftErrorVRegUseAt(&I, FuncInfo.MBB, SV).first,
      ValueVTs[0]);

  setValue(&I, L);
}

void SelectionDAGBuilder::visitStore(const StoreInst &I) {
  if (I.isAtomic())
    return visitAtomicStore(I);

  const Value *SrcV = I.getOperand(0);
  const Value *PtrV = I.getOperand(1);

  const TargetLowering &TLI = DAG.getTargetLoweringInfo();
  if (TLI.supportSwiftError()) {
    // Swifterror values can come from either a function parameter with
    // swifterror attribute or an alloca with swifterror attribute.
    if (const Argument *Arg = dyn_cast<Argument>(PtrV)) {
      if (Arg->hasSwiftErrorAttr())
        return visitStoreToSwiftError(I);
    }

    if (const AllocaInst *Alloca = dyn_cast<AllocaInst>(PtrV)) {
      if (Alloca->isSwiftError())
        return visitStoreToSwiftError(I);
    }
  }

  SmallVector<EVT, 4> ValueVTs;
  SmallVector<uint64_t, 4> Offsets;
  ComputeValueVTs(DAG.getTargetLoweringInfo(), DAG.getDataLayout(),
                  SrcV->getType(), ValueVTs, &Offsets);
  unsigned NumValues = ValueVTs.size();
  if (NumValues == 0)
    return;

  // Get the lowered operands. Note that we do this after
  // checking if NumResults is zero, because with zero results
  // the operands won't have values in the map.
  SDValue Src = getValue(SrcV);
  SDValue Ptr = getValue(PtrV);

  SDValue Root = getRoot();
  SmallVector<SDValue, 4> Chains(std::min(MaxParallelChains, NumValues));
  SDLoc dl = getCurSDLoc();
  EVT PtrVT = Ptr.getValueType();
  unsigned Alignment = I.getAlignment();
  AAMDNodes AAInfo;
  I.getAAMetadata(AAInfo);

  auto MMOFlags = MachineMemOperand::MONone;
  if (I.isVolatile())
    MMOFlags |= MachineMemOperand::MOVolatile;
  if (I.getMetadata(LLVMContext::MD_nontemporal) != nullptr)
    MMOFlags |= MachineMemOperand::MONonTemporal;
  MMOFlags |= TLI.getMMOFlags(I);

  // An aggregate load cannot wrap around the address space, so offsets to its
  // parts don't wrap either.
  SDNodeFlags Flags;
  Flags.setNoUnsignedWrap(true);

  unsigned ChainI = 0;
  for (unsigned i = 0; i != NumValues; ++i, ++ChainI) {
    // See visitLoad comments.
    if (ChainI == MaxParallelChains) {
      SDValue Chain = DAG.getNode(ISD::TokenFactor, dl, MVT::Other,
                                  makeArrayRef(Chains.data(), ChainI));
      Root = Chain;
      ChainI = 0;
    }
    SDValue Add = DAG.getNode(ISD::ADD, dl, PtrVT, Ptr,
                              DAG.getConstant(Offsets[i], dl, PtrVT), Flags);
    SDValue St = DAG.getStore(
        Root, dl, SDValue(Src.getNode(), Src.getResNo() + i), Add,
        MachinePointerInfo(PtrV, Offsets[i]), Alignment, MMOFlags, AAInfo);
    Chains[ChainI] = St;
  }

  SDValue StoreNode = DAG.getNode(ISD::TokenFactor, dl, MVT::Other,
                                  makeArrayRef(Chains.data(), ChainI));
  DAG.setRoot(StoreNode);
}

void SelectionDAGBuilder::visitMaskedStore(const CallInst &I,
                                           bool IsCompressing) {
  SDLoc sdl = getCurSDLoc();

  auto getMaskedStoreOps = [&](Value* &Ptr, Value* &Mask, Value* &Src0,
                           unsigned& Alignment) {
    // llvm.masked.store.*(Src0, Ptr, alignment, Mask)
    Src0 = I.getArgOperand(0);
    Ptr = I.getArgOperand(1);
    Alignment = cast<ConstantInt>(I.getArgOperand(2))->getZExtValue();
    Mask = I.getArgOperand(3);
  };
  auto getCompressingStoreOps = [&](Value* &Ptr, Value* &Mask, Value* &Src0,
                           unsigned& Alignment) {
    // llvm.masked.compressstore.*(Src0, Ptr, Mask)
    Src0 = I.getArgOperand(0);
    Ptr = I.getArgOperand(1);
    Mask = I.getArgOperand(2);
    Alignment = 0;
  };

  Value  *PtrOperand, *MaskOperand, *Src0Operand;
  unsigned Alignment;
  if (IsCompressing)
    getCompressingStoreOps(PtrOperand, MaskOperand, Src0Operand, Alignment);
  else
    getMaskedStoreOps(PtrOperand, MaskOperand, Src0Operand, Alignment);

  SDValue Ptr = getValue(PtrOperand);
  SDValue Src0 = getValue(Src0Operand);
  SDValue Mask = getValue(MaskOperand);

  EVT VT = Src0.getValueType();
  if (!Alignment)
    Alignment = DAG.getEVTAlignment(VT);

  AAMDNodes AAInfo;
  I.getAAMetadata(AAInfo);

  MachineMemOperand *MMO =
    DAG.getMachineFunction().
    getMachineMemOperand(MachinePointerInfo(PtrOperand),
                          MachineMemOperand::MOStore,  VT.getStoreSize(),
                          Alignment, AAInfo);
  SDValue StoreNode = DAG.getMaskedStore(getRoot(), sdl, Src0, Ptr, Mask, VT,
                                         MMO, false /* Truncating */,
                                         IsCompressing);
  DAG.setRoot(StoreNode);
  setValue(&I, StoreNode);
}

// Get a uniform base for the Gather/Scatter intrinsic.
// The first argument of the Gather/Scatter intrinsic is a vector of pointers.
// We try to represent it as a base pointer + vector of indices.
// Usually, the vector of pointers comes from a 'getelementptr' instruction.
// The first operand of the GEP may be a single pointer or a vector of pointers
// Example:
//   %gep.ptr = getelementptr i32, <8 x i32*> %vptr, <8 x i32> %ind
//  or
//   %gep.ptr = getelementptr i32, i32* %ptr,        <8 x i32> %ind
// %res = call <8 x i32> @llvm.masked.gather.v8i32(<8 x i32*> %gep.ptr, ..
//
// When the first GEP operand is a single pointer - it is the uniform base we
// are looking for. If first operand of the GEP is a splat vector - we
// extract the spalt value and use it as a uniform base.
// In all other cases the function returns 'false'.
//
static bool getUniformBase(const Value* &Ptr, SDValue& Base, SDValue& Index,
                           SelectionDAGBuilder* SDB) {

  SelectionDAG& DAG = SDB->DAG;
  LLVMContext &Context = *DAG.getContext();

  assert(Ptr->getType()->isVectorTy() && "Uexpected pointer type");
  const GetElementPtrInst *GEP = dyn_cast<GetElementPtrInst>(Ptr);
  if (!GEP || GEP->getNumOperands() > 2)
    return false;

  const Value *GEPPtr = GEP->getPointerOperand();
  if (!GEPPtr->getType()->isVectorTy())
    Ptr = GEPPtr;
  else if (!(Ptr = getSplatValue(GEPPtr)))
    return false;

  Value *IndexVal = GEP->getOperand(1);

  // The operands of the GEP may be defined in another basic block.
  // In this case we'll not find nodes for the operands.
  if (!SDB->findValue(Ptr) || !SDB->findValue(IndexVal))
    return false;

  Base = SDB->getValue(Ptr);
  Index = SDB->getValue(IndexVal);

  // Suppress sign extension.
  if (SExtInst* Sext = dyn_cast<SExtInst>(IndexVal)) {
    if (SDB->findValue(Sext->getOperand(0))) {
      IndexVal = Sext->getOperand(0);
      Index = SDB->getValue(IndexVal);
    }
  }
  if (!Index.getValueType().isVector()) {
    unsigned GEPWidth = GEP->getType()->getVectorNumElements();
    EVT VT = EVT::getVectorVT(Context, Index.getValueType(), GEPWidth);
    Index = DAG.getSplatBuildVector(VT, SDLoc(Index), Index);
  }
  return true;
}

void SelectionDAGBuilder::visitMaskedScatter(const CallInst &I) {
  SDLoc sdl = getCurSDLoc();

  // llvm.masked.scatter.*(Src0, Ptrs, alignemt, Mask)
  const Value *Ptr = I.getArgOperand(1);
  SDValue Src0 = getValue(I.getArgOperand(0));
  SDValue Mask = getValue(I.getArgOperand(3));
  EVT VT = Src0.getValueType();
  unsigned Alignment = (cast<ConstantInt>(I.getArgOperand(2)))->getZExtValue();
  if (!Alignment)
    Alignment = DAG.getEVTAlignment(VT);
  const TargetLowering &TLI = DAG.getTargetLoweringInfo();

  AAMDNodes AAInfo;
  I.getAAMetadata(AAInfo);

  SDValue Base;
  SDValue Index;
  const Value *BasePtr = Ptr;
  bool UniformBase = getUniformBase(BasePtr, Base, Index, this);

  const Value *MemOpBasePtr = UniformBase ? BasePtr : nullptr;
  MachineMemOperand *MMO = DAG.getMachineFunction().
    getMachineMemOperand(MachinePointerInfo(MemOpBasePtr),
                         MachineMemOperand::MOStore,  VT.getStoreSize(),
                         Alignment, AAInfo);
  if (!UniformBase) {
    Base = DAG.getTargetConstant(0, sdl, TLI.getPointerTy(DAG.getDataLayout()));
    Index = getValue(Ptr);
  }
  SDValue Ops[] = { getRoot(), Src0, Mask, Base, Index };
  SDValue Scatter = DAG.getMaskedScatter(DAG.getVTList(MVT::Other), VT, sdl,
                                         Ops, MMO);
  DAG.setRoot(Scatter);
  setValue(&I, Scatter);
}

void SelectionDAGBuilder::visitMaskedLoad(const CallInst &I, bool IsExpanding) {
  SDLoc sdl = getCurSDLoc();

  auto getMaskedLoadOps = [&](Value* &Ptr, Value* &Mask, Value* &Src0,
                           unsigned& Alignment) {
    // @llvm.masked.load.*(Ptr, alignment, Mask, Src0)
    Ptr = I.getArgOperand(0);
    Alignment = cast<ConstantInt>(I.getArgOperand(1))->getZExtValue();
    Mask = I.getArgOperand(2);
    Src0 = I.getArgOperand(3);
  };
  auto getExpandingLoadOps = [&](Value* &Ptr, Value* &Mask, Value* &Src0,
                           unsigned& Alignment) {
    // @llvm.masked.expandload.*(Ptr, Mask, Src0)
    Ptr = I.getArgOperand(0);
    Alignment = 0;
    Mask = I.getArgOperand(1);
    Src0 = I.getArgOperand(2);
  };

  Value  *PtrOperand, *MaskOperand, *Src0Operand;
  unsigned Alignment;
  if (IsExpanding)
    getExpandingLoadOps(PtrOperand, MaskOperand, Src0Operand, Alignment);
  else
    getMaskedLoadOps(PtrOperand, MaskOperand, Src0Operand, Alignment);

  SDValue Ptr = getValue(PtrOperand);
  SDValue Src0 = getValue(Src0Operand);
  SDValue Mask = getValue(MaskOperand);

  EVT VT = Src0.getValueType();
  if (!Alignment)
    Alignment = DAG.getEVTAlignment(VT);

  AAMDNodes AAInfo;
  I.getAAMetadata(AAInfo);
  const MDNode *Ranges = I.getMetadata(LLVMContext::MD_range);

  // Do not serialize masked loads of constant memory with anything.
  bool AddToChain = !AA || !AA->pointsToConstantMemory(MemoryLocation(
      PtrOperand, DAG.getDataLayout().getTypeStoreSize(I.getType()), AAInfo));
  SDValue InChain = AddToChain ? DAG.getRoot() : DAG.getEntryNode();

  MachineMemOperand *MMO =
    DAG.getMachineFunction().
    getMachineMemOperand(MachinePointerInfo(PtrOperand),
                          MachineMemOperand::MOLoad,  VT.getStoreSize(),
                          Alignment, AAInfo, Ranges);

  SDValue Load = DAG.getMaskedLoad(VT, sdl, InChain, Ptr, Mask, Src0, VT, MMO,
                                   ISD::NON_EXTLOAD, IsExpanding);
  if (AddToChain) {
    SDValue OutChain = Load.getValue(1);
    DAG.setRoot(OutChain);
  }
  setValue(&I, Load);
}

void SelectionDAGBuilder::visitMaskedGather(const CallInst &I) {
  SDLoc sdl = getCurSDLoc();

  // @llvm.masked.gather.*(Ptrs, alignment, Mask, Src0)
  const Value *Ptr = I.getArgOperand(0);
  SDValue Src0 = getValue(I.getArgOperand(3));
  SDValue Mask = getValue(I.getArgOperand(2));

  const TargetLowering &TLI = DAG.getTargetLoweringInfo();
  EVT VT = TLI.getValueType(DAG.getDataLayout(), I.getType());
  unsigned Alignment = (cast<ConstantInt>(I.getArgOperand(1)))->getZExtValue();
  if (!Alignment)
    Alignment = DAG.getEVTAlignment(VT);

  AAMDNodes AAInfo;
  I.getAAMetadata(AAInfo);
  const MDNode *Ranges = I.getMetadata(LLVMContext::MD_range);

  SDValue Root = DAG.getRoot();
  SDValue Base;
  SDValue Index;
  const Value *BasePtr = Ptr;
  bool UniformBase = getUniformBase(BasePtr, Base, Index, this);
  bool ConstantMemory = false;
  if (UniformBase &&
      AA && AA->pointsToConstantMemory(MemoryLocation(
          BasePtr, DAG.getDataLayout().getTypeStoreSize(I.getType()),
          AAInfo))) {
    // Do not serialize (non-volatile) loads of constant memory with anything.
    Root = DAG.getEntryNode();
    ConstantMemory = true;
  }

  MachineMemOperand *MMO =
    DAG.getMachineFunction().
    getMachineMemOperand(MachinePointerInfo(UniformBase ? BasePtr : nullptr),
                         MachineMemOperand::MOLoad,  VT.getStoreSize(),
                         Alignment, AAInfo, Ranges);

  if (!UniformBase) {
    Base = DAG.getTargetConstant(0, sdl, TLI.getPointerTy(DAG.getDataLayout()));
    Index = getValue(Ptr);
  }
  SDValue Ops[] = { Root, Src0, Mask, Base, Index };
  SDValue Gather = DAG.getMaskedGather(DAG.getVTList(VT, MVT::Other), VT, sdl,
                                       Ops, MMO);

  SDValue OutChain = Gather.getValue(1);
  if (!ConstantMemory)
    PendingLoads.push_back(OutChain);
  setValue(&I, Gather);
}

void SelectionDAGBuilder::visitAtomicCmpXchg(const AtomicCmpXchgInst &I) {
  SDLoc dl = getCurSDLoc();
  AtomicOrdering SuccessOrder = I.getSuccessOrdering();
  AtomicOrdering FailureOrder = I.getFailureOrdering();
  SyncScope::ID SSID = I.getSyncScopeID();

  SDValue InChain = getRoot();

  MVT MemVT = getValue(I.getCompareOperand()).getSimpleValueType();
  SDVTList VTs = DAG.getVTList(MemVT, MVT::i1, MVT::Other);
  SDValue L = DAG.getAtomicCmpSwap(
      ISD::ATOMIC_CMP_SWAP_WITH_SUCCESS, dl, MemVT, VTs, InChain,
      getValue(I.getPointerOperand()), getValue(I.getCompareOperand()),
      getValue(I.getNewValOperand()), MachinePointerInfo(I.getPointerOperand()),
      /*Alignment=*/ 0, SuccessOrder, FailureOrder, SSID);

  SDValue OutChain = L.getValue(2);

  setValue(&I, L);
  DAG.setRoot(OutChain);
}

void SelectionDAGBuilder::visitAtomicRMW(const AtomicRMWInst &I) {
  SDLoc dl = getCurSDLoc();
  ISD::NodeType NT;
  switch (I.getOperation()) {
  default: llvm_unreachable("Unknown atomicrmw operation");
  case AtomicRMWInst::Xchg: NT = ISD::ATOMIC_SWAP; break;
  case AtomicRMWInst::Add:  NT = ISD::ATOMIC_LOAD_ADD; break;
  case AtomicRMWInst::Sub:  NT = ISD::ATOMIC_LOAD_SUB; break;
  case AtomicRMWInst::And:  NT = ISD::ATOMIC_LOAD_AND; break;
  case AtomicRMWInst::Nand: NT = ISD::ATOMIC_LOAD_NAND; break;
  case AtomicRMWInst::Or:   NT = ISD::ATOMIC_LOAD_OR; break;
  case AtomicRMWInst::Xor:  NT = ISD::ATOMIC_LOAD_XOR; break;
  case AtomicRMWInst::Max:  NT = ISD::ATOMIC_LOAD_MAX; break;
  case AtomicRMWInst::Min:  NT = ISD::ATOMIC_LOAD_MIN; break;
  case AtomicRMWInst::UMax: NT = ISD::ATOMIC_LOAD_UMAX; break;
  case AtomicRMWInst::UMin: NT = ISD::ATOMIC_LOAD_UMIN; break;
  }
  AtomicOrdering Order = I.getOrdering();
  SyncScope::ID SSID = I.getSyncScopeID();

  SDValue InChain = getRoot();

  SDValue L =
    DAG.getAtomic(NT, dl,
                  getValue(I.getValOperand()).getSimpleValueType(),
                  InChain,
                  getValue(I.getPointerOperand()),
                  getValue(I.getValOperand()),
                  I.getPointerOperand(),
                  /* Alignment=*/ 0, Order, SSID);

  SDValue OutChain = L.getValue(1);

  setValue(&I, L);
  DAG.setRoot(OutChain);
}

void SelectionDAGBuilder::visitFence(const FenceInst &I) {
  SDLoc dl = getCurSDLoc();
  const TargetLowering &TLI = DAG.getTargetLoweringInfo();
  SDValue Ops[3];
  Ops[0] = getRoot();
  Ops[1] = DAG.getConstant((unsigned)I.getOrdering(), dl,
                           TLI.getFenceOperandTy(DAG.getDataLayout()));
  Ops[2] = DAG.getConstant(I.getSyncScopeID(), dl,
                           TLI.getFenceOperandTy(DAG.getDataLayout()));
  DAG.setRoot(DAG.getNode(ISD::ATOMIC_FENCE, dl, MVT::Other, Ops));
}

void SelectionDAGBuilder::visitAtomicLoad(const LoadInst &I) {
  SDLoc dl = getCurSDLoc();
  AtomicOrdering Order = I.getOrdering();
  SyncScope::ID SSID = I.getSyncScopeID();

  SDValue InChain = getRoot();

  const TargetLowering &TLI = DAG.getTargetLoweringInfo();
  EVT VT = TLI.getValueType(DAG.getDataLayout(), I.getType());

  if (I.getAlignment() < VT.getSizeInBits() / 8)
    report_fatal_error("Cannot generate unaligned atomic load");

  MachineMemOperand *MMO =
      DAG.getMachineFunction().
      getMachineMemOperand(MachinePointerInfo(I.getPointerOperand()),
                           MachineMemOperand::MOVolatile |
                           MachineMemOperand::MOLoad,
                           VT.getStoreSize(),
                           I.getAlignment() ? I.getAlignment() :
                                              DAG.getEVTAlignment(VT),
                           AAMDNodes(), nullptr, SSID, Order);

  InChain = TLI.prepareVolatileOrAtomicLoad(InChain, dl, DAG);
  SDValue L =
      DAG.getAtomic(ISD::ATOMIC_LOAD, dl, VT, VT, InChain,
                    getValue(I.getPointerOperand()), MMO);

  SDValue OutChain = L.getValue(1);

  setValue(&I, L);
  DAG.setRoot(OutChain);
}

void SelectionDAGBuilder::visitAtomicStore(const StoreInst &I) {
  SDLoc dl = getCurSDLoc();

  AtomicOrdering Order = I.getOrdering();
  SyncScope::ID SSID = I.getSyncScopeID();

  SDValue InChain = getRoot();

  const TargetLowering &TLI = DAG.getTargetLoweringInfo();
  EVT VT =
      TLI.getValueType(DAG.getDataLayout(), I.getValueOperand()->getType());

  if (I.getAlignment() < VT.getSizeInBits() / 8)
    report_fatal_error("Cannot generate unaligned atomic store");

  SDValue OutChain =
    DAG.getAtomic(ISD::ATOMIC_STORE, dl, VT,
                  InChain,
                  getValue(I.getPointerOperand()),
                  getValue(I.getValueOperand()),
                  I.getPointerOperand(), I.getAlignment(),
                  Order, SSID);

  DAG.setRoot(OutChain);
}

/// visitTargetIntrinsic - Lower a call of a target intrinsic to an INTRINSIC
/// node.
void SelectionDAGBuilder::visitTargetIntrinsic(const CallInst &I,
                                               unsigned Intrinsic) {
  // Ignore the callsite's attributes. A specific call site may be marked with
  // readnone, but the lowering code will expect the chain based on the
  // definition.
  const Function *F = I.getCalledFunction();
  bool HasChain = !F->doesNotAccessMemory();
  bool OnlyLoad = HasChain && F->onlyReadsMemory();

  // Build the operand list.
  SmallVector<SDValue, 8> Ops;
  if (HasChain) {  // If this intrinsic has side-effects, chainify it.
    if (OnlyLoad) {
      // We don't need to serialize loads against other loads.
      Ops.push_back(DAG.getRoot());
    } else {
      Ops.push_back(getRoot());
    }
  }

  // Info is set by getTgtMemInstrinsic
  TargetLowering::IntrinsicInfo Info;
  const TargetLowering &TLI = DAG.getTargetLoweringInfo();
  bool IsTgtIntrinsic = TLI.getTgtMemIntrinsic(Info, I, Intrinsic);

  // Add the intrinsic ID as an integer operand if it's not a target intrinsic.
  if (!IsTgtIntrinsic || Info.opc == ISD::INTRINSIC_VOID ||
      Info.opc == ISD::INTRINSIC_W_CHAIN)
    Ops.push_back(DAG.getTargetConstant(Intrinsic, getCurSDLoc(),
                                        TLI.getPointerTy(DAG.getDataLayout())));

  // Add all operands of the call to the operand list.
  for (unsigned i = 0, e = I.getNumArgOperands(); i != e; ++i) {
    SDValue Op = getValue(I.getArgOperand(i));
    Ops.push_back(Op);
  }

  SmallVector<EVT, 4> ValueVTs;
  ComputeValueVTs(TLI, DAG.getDataLayout(), I.getType(), ValueVTs);

  if (HasChain)
    ValueVTs.push_back(MVT::Other);

  SDVTList VTs = DAG.getVTList(ValueVTs);

  // Create the node.
  SDValue Result;
  if (IsTgtIntrinsic) {
    // This is target intrinsic that touches memory
    Result = DAG.getMemIntrinsicNode(Info.opc, getCurSDLoc(),
                                     VTs, Ops, Info.memVT,
                                   MachinePointerInfo(Info.ptrVal, Info.offset),
                                     Info.align, Info.vol,
                                     Info.readMem, Info.writeMem, Info.size);
  } else if (!HasChain) {
    Result = DAG.getNode(ISD::INTRINSIC_WO_CHAIN, getCurSDLoc(), VTs, Ops);
  } else if (!I.getType()->isVoidTy()) {
    Result = DAG.getNode(ISD::INTRINSIC_W_CHAIN, getCurSDLoc(), VTs, Ops);
  } else {
    Result = DAG.getNode(ISD::INTRINSIC_VOID, getCurSDLoc(), VTs, Ops);
  }

  if (HasChain) {
    SDValue Chain = Result.getValue(Result.getNode()->getNumValues()-1);
    if (OnlyLoad)
      PendingLoads.push_back(Chain);
    else
      DAG.setRoot(Chain);
  }

  if (!I.getType()->isVoidTy()) {
    if (VectorType *PTy = dyn_cast<VectorType>(I.getType())) {
      EVT VT = TLI.getValueType(DAG.getDataLayout(), PTy);
      Result = DAG.getNode(ISD::BITCAST, getCurSDLoc(), VT, Result);
    } else
      Result = lowerRangeToAssertZExt(DAG, I, Result);

    setValue(&I, Result);
  }
}

/// GetSignificand - Get the significand and build it into a floating-point
/// number with exponent of 1:
///
///   Op = (Op & 0x007fffff) | 0x3f800000;
///
/// where Op is the hexadecimal representation of floating point value.
static SDValue GetSignificand(SelectionDAG &DAG, SDValue Op, const SDLoc &dl) {
  SDValue t1 = DAG.getNode(ISD::AND, dl, MVT::i32, Op,
                           DAG.getConstant(0x007fffff, dl, MVT::i32));
  SDValue t2 = DAG.getNode(ISD::OR, dl, MVT::i32, t1,
                           DAG.getConstant(0x3f800000, dl, MVT::i32));
  return DAG.getNode(ISD::BITCAST, dl, MVT::f32, t2);
}

/// GetExponent - Get the exponent:
///
///   (float)(int)(((Op & 0x7f800000) >> 23) - 127);
///
/// where Op is the hexadecimal representation of floating point value.
static SDValue GetExponent(SelectionDAG &DAG, SDValue Op,
                           const TargetLowering &TLI, const SDLoc &dl) {
  SDValue t0 = DAG.getNode(ISD::AND, dl, MVT::i32, Op,
                           DAG.getConstant(0x7f800000, dl, MVT::i32));
  SDValue t1 = DAG.getNode(
      ISD::SRL, dl, MVT::i32, t0,
      DAG.getConstant(23, dl, TLI.getPointerTy(DAG.getDataLayout())));
  SDValue t2 = DAG.getNode(ISD::SUB, dl, MVT::i32, t1,
                           DAG.getConstant(127, dl, MVT::i32));
  return DAG.getNode(ISD::SINT_TO_FP, dl, MVT::f32, t2);
}

/// getF32Constant - Get 32-bit floating point constant.
static SDValue getF32Constant(SelectionDAG &DAG, unsigned Flt,
                              const SDLoc &dl) {
  return DAG.getConstantFP(APFloat(APFloat::IEEEsingle(), APInt(32, Flt)), dl,
                           MVT::f32);
}

static SDValue getLimitedPrecisionExp2(SDValue t0, const SDLoc &dl,
                                       SelectionDAG &DAG) {
  // TODO: What fast-math-flags should be set on the floating-point nodes?

  //   IntegerPartOfX = ((int32_t)(t0);
  SDValue IntegerPartOfX = DAG.getNode(ISD::FP_TO_SINT, dl, MVT::i32, t0);

  //   FractionalPartOfX = t0 - (float)IntegerPartOfX;
  SDValue t1 = DAG.getNode(ISD::SINT_TO_FP, dl, MVT::f32, IntegerPartOfX);
  SDValue X = DAG.getNode(ISD::FSUB, dl, MVT::f32, t0, t1);

  //   IntegerPartOfX <<= 23;
  IntegerPartOfX = DAG.getNode(
      ISD::SHL, dl, MVT::i32, IntegerPartOfX,
      DAG.getConstant(23, dl, DAG.getTargetLoweringInfo().getPointerTy(
                                  DAG.getDataLayout())));

  SDValue TwoToFractionalPartOfX;
  if (LimitFloatPrecision <= 6) {
    // For floating-point precision of 6:
    //
    //   TwoToFractionalPartOfX =
    //     0.997535578f +
    //       (0.735607626f + 0.252464424f * x) * x;
    //
    // error 0.0144103317, which is 6 bits
    SDValue t2 = DAG.getNode(ISD::FMUL, dl, MVT::f32, X,
                             getF32Constant(DAG, 0x3e814304, dl));
    SDValue t3 = DAG.getNode(ISD::FADD, dl, MVT::f32, t2,
                             getF32Constant(DAG, 0x3f3c50c8, dl));
    SDValue t4 = DAG.getNode(ISD::FMUL, dl, MVT::f32, t3, X);
    TwoToFractionalPartOfX = DAG.getNode(ISD::FADD, dl, MVT::f32, t4,
                                         getF32Constant(DAG, 0x3f7f5e7e, dl));
  } else if (LimitFloatPrecision <= 12) {
    // For floating-point precision of 12:
    //
    //   TwoToFractionalPartOfX =
    //     0.999892986f +
    //       (0.696457318f +
    //         (0.224338339f + 0.792043434e-1f * x) * x) * x;
    //
    // error 0.000107046256, which is 13 to 14 bits
    SDValue t2 = DAG.getNode(ISD::FMUL, dl, MVT::f32, X,
                             getF32Constant(DAG, 0x3da235e3, dl));
    SDValue t3 = DAG.getNode(ISD::FADD, dl, MVT::f32, t2,
                             getF32Constant(DAG, 0x3e65b8f3, dl));
    SDValue t4 = DAG.getNode(ISD::FMUL, dl, MVT::f32, t3, X);
    SDValue t5 = DAG.getNode(ISD::FADD, dl, MVT::f32, t4,
                             getF32Constant(DAG, 0x3f324b07, dl));
    SDValue t6 = DAG.getNode(ISD::FMUL, dl, MVT::f32, t5, X);
    TwoToFractionalPartOfX = DAG.getNode(ISD::FADD, dl, MVT::f32, t6,
                                         getF32Constant(DAG, 0x3f7ff8fd, dl));
  } else { // LimitFloatPrecision <= 18
    // For floating-point precision of 18:
    //
    //   TwoToFractionalPartOfX =
    //     0.999999982f +
    //       (0.693148872f +
    //         (0.240227044f +
    //           (0.554906021e-1f +
    //             (0.961591928e-2f +
    //               (0.136028312e-2f + 0.157059148e-3f *x)*x)*x)*x)*x)*x;
    // error 2.47208000*10^(-7), which is better than 18 bits
    SDValue t2 = DAG.getNode(ISD::FMUL, dl, MVT::f32, X,
                             getF32Constant(DAG, 0x3924b03e, dl));
    SDValue t3 = DAG.getNode(ISD::FADD, dl, MVT::f32, t2,
                             getF32Constant(DAG, 0x3ab24b87, dl));
    SDValue t4 = DAG.getNode(ISD::FMUL, dl, MVT::f32, t3, X);
    SDValue t5 = DAG.getNode(ISD::FADD, dl, MVT::f32, t4,
                             getF32Constant(DAG, 0x3c1d8c17, dl));
    SDValue t6 = DAG.getNode(ISD::FMUL, dl, MVT::f32, t5, X);
    SDValue t7 = DAG.getNode(ISD::FADD, dl, MVT::f32, t6,
                             getF32Constant(DAG, 0x3d634a1d, dl));
    SDValue t8 = DAG.getNode(ISD::FMUL, dl, MVT::f32, t7, X);
    SDValue t9 = DAG.getNode(ISD::FADD, dl, MVT::f32, t8,
                             getF32Constant(DAG, 0x3e75fe14, dl));
    SDValue t10 = DAG.getNode(ISD::FMUL, dl, MVT::f32, t9, X);
    SDValue t11 = DAG.getNode(ISD::FADD, dl, MVT::f32, t10,
                              getF32Constant(DAG, 0x3f317234, dl));
    SDValue t12 = DAG.getNode(ISD::FMUL, dl, MVT::f32, t11, X);
    TwoToFractionalPartOfX = DAG.getNode(ISD::FADD, dl, MVT::f32, t12,
                                         getF32Constant(DAG, 0x3f800000, dl));
  }

  // Add the exponent into the result in integer domain.
  SDValue t13 = DAG.getNode(ISD::BITCAST, dl, MVT::i32, TwoToFractionalPartOfX);
  return DAG.getNode(ISD::BITCAST, dl, MVT::f32,
                     DAG.getNode(ISD::ADD, dl, MVT::i32, t13, IntegerPartOfX));
}

/// expandExp - Lower an exp intrinsic. Handles the special sequences for
/// limited-precision mode.
static SDValue expandExp(const SDLoc &dl, SDValue Op, SelectionDAG &DAG,
                         const TargetLowering &TLI) {
  if (Op.getValueType() == MVT::f32 &&
      LimitFloatPrecision > 0 && LimitFloatPrecision <= 18) {

    // Put the exponent in the right bit position for later addition to the
    // final result:
    //
    //   #define LOG2OFe 1.4426950f
    //   t0 = Op * LOG2OFe

    // TODO: What fast-math-flags should be set here?
    SDValue t0 = DAG.getNode(ISD::FMUL, dl, MVT::f32, Op,
                             getF32Constant(DAG, 0x3fb8aa3b, dl));
    return getLimitedPrecisionExp2(t0, dl, DAG);
  }

  // No special expansion.
  return DAG.getNode(ISD::FEXP, dl, Op.getValueType(), Op);
}

/// expandLog - Lower a log intrinsic. Handles the special sequences for
/// limited-precision mode.
static SDValue expandLog(const SDLoc &dl, SDValue Op, SelectionDAG &DAG,
                         const TargetLowering &TLI) {

  // TODO: What fast-math-flags should be set on the floating-point nodes?

  if (Op.getValueType() == MVT::f32 &&
      LimitFloatPrecision > 0 && LimitFloatPrecision <= 18) {
    SDValue Op1 = DAG.getNode(ISD::BITCAST, dl, MVT::i32, Op);

    // Scale the exponent by log(2) [0.69314718f].
    SDValue Exp = GetExponent(DAG, Op1, TLI, dl);
    SDValue LogOfExponent = DAG.getNode(ISD::FMUL, dl, MVT::f32, Exp,
                                        getF32Constant(DAG, 0x3f317218, dl));

    // Get the significand and build it into a floating-point number with
    // exponent of 1.
    SDValue X = GetSignificand(DAG, Op1, dl);

    SDValue LogOfMantissa;
    if (LimitFloatPrecision <= 6) {
      // For floating-point precision of 6:
      //
      //   LogofMantissa =
      //     -1.1609546f +
      //       (1.4034025f - 0.23903021f * x) * x;
      //
      // error 0.0034276066, which is better than 8 bits
      SDValue t0 = DAG.getNode(ISD::FMUL, dl, MVT::f32, X,
                               getF32Constant(DAG, 0xbe74c456, dl));
      SDValue t1 = DAG.getNode(ISD::FADD, dl, MVT::f32, t0,
                               getF32Constant(DAG, 0x3fb3a2b1, dl));
      SDValue t2 = DAG.getNode(ISD::FMUL, dl, MVT::f32, t1, X);
      LogOfMantissa = DAG.getNode(ISD::FSUB, dl, MVT::f32, t2,
                                  getF32Constant(DAG, 0x3f949a29, dl));
    } else if (LimitFloatPrecision <= 12) {
      // For floating-point precision of 12:
      //
      //   LogOfMantissa =
      //     -1.7417939f +
      //       (2.8212026f +
      //         (-1.4699568f +
      //           (0.44717955f - 0.56570851e-1f * x) * x) * x) * x;
      //
      // error 0.000061011436, which is 14 bits
      SDValue t0 = DAG.getNode(ISD::FMUL, dl, MVT::f32, X,
                               getF32Constant(DAG, 0xbd67b6d6, dl));
      SDValue t1 = DAG.getNode(ISD::FADD, dl, MVT::f32, t0,
                               getF32Constant(DAG, 0x3ee4f4b8, dl));
      SDValue t2 = DAG.getNode(ISD::FMUL, dl, MVT::f32, t1, X);
      SDValue t3 = DAG.getNode(ISD::FSUB, dl, MVT::f32, t2,
                               getF32Constant(DAG, 0x3fbc278b, dl));
      SDValue t4 = DAG.getNode(ISD::FMUL, dl, MVT::f32, t3, X);
      SDValue t5 = DAG.getNode(ISD::FADD, dl, MVT::f32, t4,
                               getF32Constant(DAG, 0x40348e95, dl));
      SDValue t6 = DAG.getNode(ISD::FMUL, dl, MVT::f32, t5, X);
      LogOfMantissa = DAG.getNode(ISD::FSUB, dl, MVT::f32, t6,
                                  getF32Constant(DAG, 0x3fdef31a, dl));
    } else { // LimitFloatPrecision <= 18
      // For floating-point precision of 18:
      //
      //   LogOfMantissa =
      //     -2.1072184f +
      //       (4.2372794f +
      //         (-3.7029485f +
      //           (2.2781945f +
      //             (-0.87823314f +
      //               (0.19073739f - 0.17809712e-1f * x) * x) * x) * x) * x)*x;
      //
      // error 0.0000023660568, which is better than 18 bits
      SDValue t0 = DAG.getNode(ISD::FMUL, dl, MVT::f32, X,
                               getF32Constant(DAG, 0xbc91e5ac, dl));
      SDValue t1 = DAG.getNode(ISD::FADD, dl, MVT::f32, t0,
                               getF32Constant(DAG, 0x3e4350aa, dl));
      SDValue t2 = DAG.getNode(ISD::FMUL, dl, MVT::f32, t1, X);
      SDValue t3 = DAG.getNode(ISD::FSUB, dl, MVT::f32, t2,
                               getF32Constant(DAG, 0x3f60d3e3, dl));
      SDValue t4 = DAG.getNode(ISD::FMUL, dl, MVT::f32, t3, X);
      SDValue t5 = DAG.getNode(ISD::FADD, dl, MVT::f32, t4,
                               getF32Constant(DAG, 0x4011cdf0, dl));
      SDValue t6 = DAG.getNode(ISD::FMUL, dl, MVT::f32, t5, X);
      SDValue t7 = DAG.getNode(ISD::FSUB, dl, MVT::f32, t6,
                               getF32Constant(DAG, 0x406cfd1c, dl));
      SDValue t8 = DAG.getNode(ISD::FMUL, dl, MVT::f32, t7, X);
      SDValue t9 = DAG.getNode(ISD::FADD, dl, MVT::f32, t8,
                               getF32Constant(DAG, 0x408797cb, dl));
      SDValue t10 = DAG.getNode(ISD::FMUL, dl, MVT::f32, t9, X);
      LogOfMantissa = DAG.getNode(ISD::FSUB, dl, MVT::f32, t10,
                                  getF32Constant(DAG, 0x4006dcab, dl));
    }

    return DAG.getNode(ISD::FADD, dl, MVT::f32, LogOfExponent, LogOfMantissa);
  }

  // No special expansion.
  return DAG.getNode(ISD::FLOG, dl, Op.getValueType(), Op);
}

/// expandLog2 - Lower a log2 intrinsic. Handles the special sequences for
/// limited-precision mode.
static SDValue expandLog2(const SDLoc &dl, SDValue Op, SelectionDAG &DAG,
                          const TargetLowering &TLI) {

  // TODO: What fast-math-flags should be set on the floating-point nodes?

  if (Op.getValueType() == MVT::f32 &&
      LimitFloatPrecision > 0 && LimitFloatPrecision <= 18) {
    SDValue Op1 = DAG.getNode(ISD::BITCAST, dl, MVT::i32, Op);

    // Get the exponent.
    SDValue LogOfExponent = GetExponent(DAG, Op1, TLI, dl);

    // Get the significand and build it into a floating-point number with
    // exponent of 1.
    SDValue X = GetSignificand(DAG, Op1, dl);

    // Different possible minimax approximations of significand in
    // floating-point for various degrees of accuracy over [1,2].
    SDValue Log2ofMantissa;
    if (LimitFloatPrecision <= 6) {
      // For floating-point precision of 6:
      //
      //   Log2ofMantissa = -1.6749035f + (2.0246817f - .34484768f * x) * x;
      //
      // error 0.0049451742, which is more than 7 bits
      SDValue t0 = DAG.getNode(ISD::FMUL, dl, MVT::f32, X,
                               getF32Constant(DAG, 0xbeb08fe0, dl));
      SDValue t1 = DAG.getNode(ISD::FADD, dl, MVT::f32, t0,
                               getF32Constant(DAG, 0x40019463, dl));
      SDValue t2 = DAG.getNode(ISD::FMUL, dl, MVT::f32, t1, X);
      Log2ofMantissa = DAG.getNode(ISD::FSUB, dl, MVT::f32, t2,
                                   getF32Constant(DAG, 0x3fd6633d, dl));
    } else if (LimitFloatPrecision <= 12) {
      // For floating-point precision of 12:
      //
      //   Log2ofMantissa =
      //     -2.51285454f +
      //       (4.07009056f +
      //         (-2.12067489f +
      //           (.645142248f - 0.816157886e-1f * x) * x) * x) * x;
      //
      // error 0.0000876136000, which is better than 13 bits
      SDValue t0 = DAG.getNode(ISD::FMUL, dl, MVT::f32, X,
                               getF32Constant(DAG, 0xbda7262e, dl));
      SDValue t1 = DAG.getNode(ISD::FADD, dl, MVT::f32, t0,
                               getF32Constant(DAG, 0x3f25280b, dl));
      SDValue t2 = DAG.getNode(ISD::FMUL, dl, MVT::f32, t1, X);
      SDValue t3 = DAG.getNode(ISD::FSUB, dl, MVT::f32, t2,
                               getF32Constant(DAG, 0x4007b923, dl));
      SDValue t4 = DAG.getNode(ISD::FMUL, dl, MVT::f32, t3, X);
      SDValue t5 = DAG.getNode(ISD::FADD, dl, MVT::f32, t4,
                               getF32Constant(DAG, 0x40823e2f, dl));
      SDValue t6 = DAG.getNode(ISD::FMUL, dl, MVT::f32, t5, X);
      Log2ofMantissa = DAG.getNode(ISD::FSUB, dl, MVT::f32, t6,
                                   getF32Constant(DAG, 0x4020d29c, dl));
    } else { // LimitFloatPrecision <= 18
      // For floating-point precision of 18:
      //
      //   Log2ofMantissa =
      //     -3.0400495f +
      //       (6.1129976f +
      //         (-5.3420409f +
      //           (3.2865683f +
      //             (-1.2669343f +
      //               (0.27515199f -
      //                 0.25691327e-1f * x) * x) * x) * x) * x) * x;
      //
      // error 0.0000018516, which is better than 18 bits
      SDValue t0 = DAG.getNode(ISD::FMUL, dl, MVT::f32, X,
                               getF32Constant(DAG, 0xbcd2769e, dl));
      SDValue t1 = DAG.getNode(ISD::FADD, dl, MVT::f32, t0,
                               getF32Constant(DAG, 0x3e8ce0b9, dl));
      SDValue t2 = DAG.getNode(ISD::FMUL, dl, MVT::f32, t1, X);
      SDValue t3 = DAG.getNode(ISD::FSUB, dl, MVT::f32, t2,
                               getF32Constant(DAG, 0x3fa22ae7, dl));
      SDValue t4 = DAG.getNode(ISD::FMUL, dl, MVT::f32, t3, X);
      SDValue t5 = DAG.getNode(ISD::FADD, dl, MVT::f32, t4,
                               getF32Constant(DAG, 0x40525723, dl));
      SDValue t6 = DAG.getNode(ISD::FMUL, dl, MVT::f32, t5, X);
      SDValue t7 = DAG.getNode(ISD::FSUB, dl, MVT::f32, t6,
                               getF32Constant(DAG, 0x40aaf200, dl));
      SDValue t8 = DAG.getNode(ISD::FMUL, dl, MVT::f32, t7, X);
      SDValue t9 = DAG.getNode(ISD::FADD, dl, MVT::f32, t8,
                               getF32Constant(DAG, 0x40c39dad, dl));
      SDValue t10 = DAG.getNode(ISD::FMUL, dl, MVT::f32, t9, X);
      Log2ofMantissa = DAG.getNode(ISD::FSUB, dl, MVT::f32, t10,
                                   getF32Constant(DAG, 0x4042902c, dl));
    }

    return DAG.getNode(ISD::FADD, dl, MVT::f32, LogOfExponent, Log2ofMantissa);
  }

  // No special expansion.
  return DAG.getNode(ISD::FLOG2, dl, Op.getValueType(), Op);
}

/// expandLog10 - Lower a log10 intrinsic. Handles the special sequences for
/// limited-precision mode.
static SDValue expandLog10(const SDLoc &dl, SDValue Op, SelectionDAG &DAG,
                           const TargetLowering &TLI) {

  // TODO: What fast-math-flags should be set on the floating-point nodes?

  if (Op.getValueType() == MVT::f32 &&
      LimitFloatPrecision > 0 && LimitFloatPrecision <= 18) {
    SDValue Op1 = DAG.getNode(ISD::BITCAST, dl, MVT::i32, Op);

    // Scale the exponent by log10(2) [0.30102999f].
    SDValue Exp = GetExponent(DAG, Op1, TLI, dl);
    SDValue LogOfExponent = DAG.getNode(ISD::FMUL, dl, MVT::f32, Exp,
                                        getF32Constant(DAG, 0x3e9a209a, dl));

    // Get the significand and build it into a floating-point number with
    // exponent of 1.
    SDValue X = GetSignificand(DAG, Op1, dl);

    SDValue Log10ofMantissa;
    if (LimitFloatPrecision <= 6) {
      // For floating-point precision of 6:
      //
      //   Log10ofMantissa =
      //     -0.50419619f +
      //       (0.60948995f - 0.10380950f * x) * x;
      //
      // error 0.0014886165, which is 6 bits
      SDValue t0 = DAG.getNode(ISD::FMUL, dl, MVT::f32, X,
                               getF32Constant(DAG, 0xbdd49a13, dl));
      SDValue t1 = DAG.getNode(ISD::FADD, dl, MVT::f32, t0,
                               getF32Constant(DAG, 0x3f1c0789, dl));
      SDValue t2 = DAG.getNode(ISD::FMUL, dl, MVT::f32, t1, X);
      Log10ofMantissa = DAG.getNode(ISD::FSUB, dl, MVT::f32, t2,
                                    getF32Constant(DAG, 0x3f011300, dl));
    } else if (LimitFloatPrecision <= 12) {
      // For floating-point precision of 12:
      //
      //   Log10ofMantissa =
      //     -0.64831180f +
      //       (0.91751397f +
      //         (-0.31664806f + 0.47637168e-1f * x) * x) * x;
      //
      // error 0.00019228036, which is better than 12 bits
      SDValue t0 = DAG.getNode(ISD::FMUL, dl, MVT::f32, X,
                               getF32Constant(DAG, 0x3d431f31, dl));
      SDValue t1 = DAG.getNode(ISD::FSUB, dl, MVT::f32, t0,
                               getF32Constant(DAG, 0x3ea21fb2, dl));
      SDValue t2 = DAG.getNode(ISD::FMUL, dl, MVT::f32, t1, X);
      SDValue t3 = DAG.getNode(ISD::FADD, dl, MVT::f32, t2,
                               getF32Constant(DAG, 0x3f6ae232, dl));
      SDValue t4 = DAG.getNode(ISD::FMUL, dl, MVT::f32, t3, X);
      Log10ofMantissa = DAG.getNode(ISD::FSUB, dl, MVT::f32, t4,
                                    getF32Constant(DAG, 0x3f25f7c3, dl));
    } else { // LimitFloatPrecision <= 18
      // For floating-point precision of 18:
      //
      //   Log10ofMantissa =
      //     -0.84299375f +
      //       (1.5327582f +
      //         (-1.0688956f +
      //           (0.49102474f +
      //             (-0.12539807f + 0.13508273e-1f * x) * x) * x) * x) * x;
      //
      // error 0.0000037995730, which is better than 18 bits
      SDValue t0 = DAG.getNode(ISD::FMUL, dl, MVT::f32, X,
                               getF32Constant(DAG, 0x3c5d51ce, dl));
      SDValue t1 = DAG.getNode(ISD::FSUB, dl, MVT::f32, t0,
                               getF32Constant(DAG, 0x3e00685a, dl));
      SDValue t2 = DAG.getNode(ISD::FMUL, dl, MVT::f32, t1, X);
      SDValue t3 = DAG.getNode(ISD::FADD, dl, MVT::f32, t2,
                               getF32Constant(DAG, 0x3efb6798, dl));
      SDValue t4 = DAG.getNode(ISD::FMUL, dl, MVT::f32, t3, X);
      SDValue t5 = DAG.getNode(ISD::FSUB, dl, MVT::f32, t4,
                               getF32Constant(DAG, 0x3f88d192, dl));
      SDValue t6 = DAG.getNode(ISD::FMUL, dl, MVT::f32, t5, X);
      SDValue t7 = DAG.getNode(ISD::FADD, dl, MVT::f32, t6,
                               getF32Constant(DAG, 0x3fc4316c, dl));
      SDValue t8 = DAG.getNode(ISD::FMUL, dl, MVT::f32, t7, X);
      Log10ofMantissa = DAG.getNode(ISD::FSUB, dl, MVT::f32, t8,
                                    getF32Constant(DAG, 0x3f57ce70, dl));
    }

    return DAG.getNode(ISD::FADD, dl, MVT::f32, LogOfExponent, Log10ofMantissa);
  }

  // No special expansion.
  return DAG.getNode(ISD::FLOG10, dl, Op.getValueType(), Op);
}

/// expandExp2 - Lower an exp2 intrinsic. Handles the special sequences for
/// limited-precision mode.
static SDValue expandExp2(const SDLoc &dl, SDValue Op, SelectionDAG &DAG,
                          const TargetLowering &TLI) {
  if (Op.getValueType() == MVT::f32 &&
      LimitFloatPrecision > 0 && LimitFloatPrecision <= 18)
    return getLimitedPrecisionExp2(Op, dl, DAG);

  // No special expansion.
  return DAG.getNode(ISD::FEXP2, dl, Op.getValueType(), Op);
}

/// visitPow - Lower a pow intrinsic. Handles the special sequences for
/// limited-precision mode with x == 10.0f.
static SDValue expandPow(const SDLoc &dl, SDValue LHS, SDValue RHS,
                         SelectionDAG &DAG, const TargetLowering &TLI) {
  bool IsExp10 = false;
  if (LHS.getValueType() == MVT::f32 && RHS.getValueType() == MVT::f32 &&
      LimitFloatPrecision > 0 && LimitFloatPrecision <= 18) {
    if (ConstantFPSDNode *LHSC = dyn_cast<ConstantFPSDNode>(LHS)) {
      APFloat Ten(10.0f);
      IsExp10 = LHSC->isExactlyValue(Ten);
    }
  }

  // TODO: What fast-math-flags should be set on the FMUL node?
  if (IsExp10) {
    // Put the exponent in the right bit position for later addition to the
    // final result:
    //
    //   #define LOG2OF10 3.3219281f
    //   t0 = Op * LOG2OF10;
    SDValue t0 = DAG.getNode(ISD::FMUL, dl, MVT::f32, RHS,
                             getF32Constant(DAG, 0x40549a78, dl));
    return getLimitedPrecisionExp2(t0, dl, DAG);
  }

  // No special expansion.
  return DAG.getNode(ISD::FPOW, dl, LHS.getValueType(), LHS, RHS);
}


/// ExpandPowI - Expand a llvm.powi intrinsic.
static SDValue ExpandPowI(const SDLoc &DL, SDValue LHS, SDValue RHS,
                          SelectionDAG &DAG) {
  // If RHS is a constant, we can expand this out to a multiplication tree,
  // otherwise we end up lowering to a call to __powidf2 (for example).  When
  // optimizing for size, we only want to do this if the expansion would produce
  // a small number of multiplies, otherwise we do the full expansion.
  if (ConstantSDNode *RHSC = dyn_cast<ConstantSDNode>(RHS)) {
    // Get the exponent as a positive value.
    unsigned Val = RHSC->getSExtValue();
    if ((int)Val < 0) Val = -Val;

    // powi(x, 0) -> 1.0
    if (Val == 0)
      return DAG.getConstantFP(1.0, DL, LHS.getValueType());

    const Function *F = DAG.getMachineFunction().getFunction();
    if (!F->optForSize() ||
        // If optimizing for size, don't insert too many multiplies.
        // This inserts up to 5 multiplies.
        countPopulation(Val) + Log2_32(Val) < 7) {
      // We use the simple binary decomposition method to generate the multiply
      // sequence.  There are more optimal ways to do this (for example,
      // powi(x,15) generates one more multiply than it should), but this has
      // the benefit of being both really simple and much better than a libcall.
      SDValue Res;  // Logically starts equal to 1.0
      SDValue CurSquare = LHS;
      // TODO: Intrinsics should have fast-math-flags that propagate to these
      // nodes.
      while (Val) {
        if (Val & 1) {
          if (Res.getNode())
            Res = DAG.getNode(ISD::FMUL, DL,Res.getValueType(), Res, CurSquare);
          else
            Res = CurSquare;  // 1.0*CurSquare.
        }

        CurSquare = DAG.getNode(ISD::FMUL, DL, CurSquare.getValueType(),
                                CurSquare, CurSquare);
        Val >>= 1;
      }

      // If the original was negative, invert the result, producing 1/(x*x*x).
      if (RHSC->getSExtValue() < 0)
        Res = DAG.getNode(ISD::FDIV, DL, LHS.getValueType(),
                          DAG.getConstantFP(1.0, DL, LHS.getValueType()), Res);
      return Res;
    }
  }

  // Otherwise, expand to a libcall.
  return DAG.getNode(ISD::FPOWI, DL, LHS.getValueType(), LHS, RHS);
}

// getUnderlyingArgReg - Find underlying register used for a truncated or
// bitcasted argument.
static unsigned getUnderlyingArgReg(const SDValue &N) {
  switch (N.getOpcode()) {
  case ISD::CopyFromReg:
    return cast<RegisterSDNode>(N.getOperand(1))->getReg();
  case ISD::BITCAST:
  case ISD::AssertZext:
  case ISD::AssertSext:
  case ISD::TRUNCATE:
    return getUnderlyingArgReg(N.getOperand(0));
  default:
    return 0;
  }
}

/// EmitFuncArgumentDbgValue - If the DbgValueInst is a dbg_value of a function
/// argument, create the corresponding DBG_VALUE machine instruction for it now.
/// At the end of instruction selection, they will be inserted to the entry BB.
bool SelectionDAGBuilder::EmitFuncArgumentDbgValue(
    const Value *V, DILocalVariable *Variable, DIExpression *Expr,
    DILocation *DL, int64_t Offset, bool IsDbgDeclare, const SDValue &N) {
  const Argument *Arg = dyn_cast<Argument>(V);
  if (!Arg)
    return false;

  MachineFunction &MF = DAG.getMachineFunction();
  const TargetInstrInfo *TII = DAG.getSubtarget().getInstrInfo();

  // Ignore inlined function arguments here.
  //
  // FIXME: Should we be checking DL->inlinedAt() to determine this?
  if (!Variable->getScope()->getSubprogram()->describes(MF.getFunction()))
    return false;

  bool IsIndirect = false;
  Optional<MachineOperand> Op;
  // Some arguments' frame index is recorded during argument lowering.
  int FI = FuncInfo.getArgumentFrameIndex(Arg);
  if (FI != INT_MAX)
    Op = MachineOperand::CreateFI(FI);

  if (!Op && N.getNode()) {
    unsigned Reg = getUnderlyingArgReg(N);
    if (Reg && TargetRegisterInfo::isVirtualRegister(Reg)) {
      MachineRegisterInfo &RegInfo = MF.getRegInfo();
      unsigned PR = RegInfo.getLiveInPhysReg(Reg);
      if (PR)
        Reg = PR;
    }
    if (Reg) {
      Op = MachineOperand::CreateReg(Reg, false);
      IsIndirect = IsDbgDeclare;
    }
  }

  if (!Op) {
    // Check if ValueMap has reg number.
    DenseMap<const Value *, unsigned>::iterator VMI = FuncInfo.ValueMap.find(V);
    if (VMI != FuncInfo.ValueMap.end()) {
      Op = MachineOperand::CreateReg(VMI->second, false);
      IsIndirect = IsDbgDeclare;
    }
  }

  if (!Op && N.getNode())
    // Check if frame index is available.
    if (LoadSDNode *LNode = dyn_cast<LoadSDNode>(N.getNode()))
      if (FrameIndexSDNode *FINode =
          dyn_cast<FrameIndexSDNode>(LNode->getBasePtr().getNode()))
        Op = MachineOperand::CreateFI(FINode->getIndex());

  if (!Op)
    return false;

  assert(Variable->isValidLocationForIntrinsic(DL) &&
         "Expected inlined-at fields to agree");
  if (Op->isReg())
    FuncInfo.ArgDbgValues.push_back(
        BuildMI(MF, DL, TII->get(TargetOpcode::DBG_VALUE), IsIndirect,
                Op->getReg(), Offset, Variable, Expr));
  else
    FuncInfo.ArgDbgValues.push_back(
        BuildMI(MF, DL, TII->get(TargetOpcode::DBG_VALUE))
            .add(*Op)
            .addImm(Offset)
            .addMetadata(Variable)
            .addMetadata(Expr));

  return true;
}

/// Return the appropriate SDDbgValue based on N.
SDDbgValue *SelectionDAGBuilder::getDbgValue(SDValue N,
                                             DILocalVariable *Variable,
                                             DIExpression *Expr, int64_t Offset,
                                             const DebugLoc &dl,
                                             unsigned DbgSDNodeOrder) {
  if (auto *FISDN = dyn_cast<FrameIndexSDNode>(N.getNode())) {
    // Construct a FrameIndexDbgValue for FrameIndexSDNodes so we can describe
    // stack slot locations as such instead of as indirectly addressed
    // locations.
    return DAG.getFrameIndexDbgValue(Variable, Expr, FISDN->getIndex(), 0, dl,
                                     DbgSDNodeOrder);
  }
  return DAG.getDbgValue(Variable, Expr, N.getNode(), N.getResNo(), false,
                         Offset, dl, DbgSDNodeOrder);
}

// VisualStudio defines setjmp as _setjmp
#if defined(_MSC_VER) && defined(setjmp) && \
                         !defined(setjmp_undefined_for_msvc)
#  pragma push_macro("setjmp")
#  undef setjmp
#  define setjmp_undefined_for_msvc
#endif

/// Lower the call to the specified intrinsic function. If we want to emit this
/// as a call to a named external function, return the name. Otherwise, lower it
/// and return null.
const char *
SelectionDAGBuilder::visitIntrinsicCall(const CallInst &I, unsigned Intrinsic) {
  const TargetLowering &TLI = DAG.getTargetLoweringInfo();
  SDLoc sdl = getCurSDLoc();
  DebugLoc dl = getCurDebugLoc();
  SDValue Res;

  switch (Intrinsic) {
  default:
    // By default, turn this into a target intrinsic node.
    visitTargetIntrinsic(I, Intrinsic);
    return nullptr;
  case Intrinsic::vastart:  visitVAStart(I); return nullptr;
  case Intrinsic::vaend:    visitVAEnd(I); return nullptr;
  case Intrinsic::vacopy:   visitVACopy(I); return nullptr;
  case Intrinsic::returnaddress:
    setValue(&I, DAG.getNode(ISD::RETURNADDR, sdl,
                             TLI.getPointerTy(DAG.getDataLayout()),
                             getValue(I.getArgOperand(0))));
    return nullptr;
  case Intrinsic::addressofreturnaddress:
    setValue(&I, DAG.getNode(ISD::ADDROFRETURNADDR, sdl,
                             TLI.getPointerTy(DAG.getDataLayout())));
    return nullptr;
  case Intrinsic::frameaddress:
    setValue(&I, DAG.getNode(ISD::FRAMEADDR, sdl,
                             TLI.getPointerTy(DAG.getDataLayout()),
                             getValue(I.getArgOperand(0))));
    return nullptr;
  case Intrinsic::read_register: {
    Value *Reg = I.getArgOperand(0);
    SDValue Chain = getRoot();
    SDValue RegName =
        DAG.getMDNode(cast<MDNode>(cast<MetadataAsValue>(Reg)->getMetadata()));
    EVT VT = TLI.getValueType(DAG.getDataLayout(), I.getType());
    Res = DAG.getNode(ISD::READ_REGISTER, sdl,
      DAG.getVTList(VT, MVT::Other), Chain, RegName);
    setValue(&I, Res);
    DAG.setRoot(Res.getValue(1));
    return nullptr;
  }
  case Intrinsic::write_register: {
    Value *Reg = I.getArgOperand(0);
    Value *RegValue = I.getArgOperand(1);
    SDValue Chain = getRoot();
    SDValue RegName =
        DAG.getMDNode(cast<MDNode>(cast<MetadataAsValue>(Reg)->getMetadata()));
    DAG.setRoot(DAG.getNode(ISD::WRITE_REGISTER, sdl, MVT::Other, Chain,
                            RegName, getValue(RegValue)));
    return nullptr;
  }
  case Intrinsic::setjmp:
    return &"_setjmp"[!TLI.usesUnderscoreSetJmp()];
  case Intrinsic::longjmp:
    return &"_longjmp"[!TLI.usesUnderscoreLongJmp()];
  case Intrinsic::memcpy: {
    SDValue Op1 = getValue(I.getArgOperand(0));
    SDValue Op2 = getValue(I.getArgOperand(1));
    SDValue Op3 = getValue(I.getArgOperand(2));
    unsigned Align = cast<ConstantInt>(I.getArgOperand(3))->getZExtValue();
    if (!Align)
      Align = 1; // @llvm.memcpy defines 0 and 1 to both mean no alignment.
    bool isVol = cast<ConstantInt>(I.getArgOperand(4))->getZExtValue();
    bool isTC = I.isTailCall() && isInTailCallPosition(&I, DAG.getTarget());
    SDValue MC = DAG.getMemcpy(getRoot(), sdl, Op1, Op2, Op3, Align, isVol,
                               false, isTC,
                               MachinePointerInfo(I.getArgOperand(0)),
                               MachinePointerInfo(I.getArgOperand(1)));
    updateDAGForMaybeTailCall(MC);
    return nullptr;
  }
  case Intrinsic::memset: {
    SDValue Op1 = getValue(I.getArgOperand(0));
    SDValue Op2 = getValue(I.getArgOperand(1));
    SDValue Op3 = getValue(I.getArgOperand(2));
    unsigned Align = cast<ConstantInt>(I.getArgOperand(3))->getZExtValue();
    if (!Align)
      Align = 1; // @llvm.memset defines 0 and 1 to both mean no alignment.
    bool isVol = cast<ConstantInt>(I.getArgOperand(4))->getZExtValue();
    bool isTC = I.isTailCall() && isInTailCallPosition(&I, DAG.getTarget());
    SDValue MS = DAG.getMemset(getRoot(), sdl, Op1, Op2, Op3, Align, isVol,
                               isTC, MachinePointerInfo(I.getArgOperand(0)));
    updateDAGForMaybeTailCall(MS);
    return nullptr;
  }
  case Intrinsic::memmove: {
    SDValue Op1 = getValue(I.getArgOperand(0));
    SDValue Op2 = getValue(I.getArgOperand(1));
    SDValue Op3 = getValue(I.getArgOperand(2));
    unsigned Align = cast<ConstantInt>(I.getArgOperand(3))->getZExtValue();
    if (!Align)
      Align = 1; // @llvm.memmove defines 0 and 1 to both mean no alignment.
    bool isVol = cast<ConstantInt>(I.getArgOperand(4))->getZExtValue();
    bool isTC = I.isTailCall() && isInTailCallPosition(&I, DAG.getTarget());
    SDValue MM = DAG.getMemmove(getRoot(), sdl, Op1, Op2, Op3, Align, isVol,
                                isTC, MachinePointerInfo(I.getArgOperand(0)),
                                MachinePointerInfo(I.getArgOperand(1)));
    updateDAGForMaybeTailCall(MM);
    return nullptr;
  }
  case Intrinsic::memcpy_element_unordered_atomic: {
    const ElementUnorderedAtomicMemCpyInst &MI =
        cast<ElementUnorderedAtomicMemCpyInst>(I);
    SDValue Dst = getValue(MI.getRawDest());
    SDValue Src = getValue(MI.getRawSource());
    SDValue Length = getValue(MI.getLength());

    // Emit a library call.
    TargetLowering::ArgListTy Args;
    TargetLowering::ArgListEntry Entry;
    Entry.Ty = DAG.getDataLayout().getIntPtrType(*DAG.getContext());
    Entry.Node = Dst;
    Args.push_back(Entry);

    Entry.Node = Src;
    Args.push_back(Entry);

    Entry.Ty = MI.getLength()->getType();
    Entry.Node = Length;
    Args.push_back(Entry);

    uint64_t ElementSizeConstant = MI.getElementSizeInBytes();
    RTLIB::Libcall LibraryCall =
        RTLIB::getMEMCPY_ELEMENT_UNORDERED_ATOMIC(ElementSizeConstant);
    if (LibraryCall == RTLIB::UNKNOWN_LIBCALL)
      report_fatal_error("Unsupported element size");

    TargetLowering::CallLoweringInfo CLI(DAG);
    CLI.setDebugLoc(sdl).setChain(getRoot()).setLibCallee(
        TLI.getLibcallCallingConv(LibraryCall),
        Type::getVoidTy(*DAG.getContext()),
        DAG.getExternalSymbol(TLI.getLibcallName(LibraryCall),
                              TLI.getPointerTy(DAG.getDataLayout())),
        std::move(Args));

    std::pair<SDValue, SDValue> CallResult = TLI.LowerCallTo(CLI);
    DAG.setRoot(CallResult.second);
    return nullptr;
  }
  case Intrinsic::memmove_element_unordered_atomic: {
    auto &MI = cast<ElementUnorderedAtomicMemMoveInst>(I);
    SDValue Dst = getValue(MI.getRawDest());
    SDValue Src = getValue(MI.getRawSource());
    SDValue Length = getValue(MI.getLength());

    // Emit a library call.
    TargetLowering::ArgListTy Args;
    TargetLowering::ArgListEntry Entry;
    Entry.Ty = DAG.getDataLayout().getIntPtrType(*DAG.getContext());
    Entry.Node = Dst;
    Args.push_back(Entry);

    Entry.Node = Src;
    Args.push_back(Entry);

    Entry.Ty = MI.getLength()->getType();
    Entry.Node = Length;
    Args.push_back(Entry);

    uint64_t ElementSizeConstant = MI.getElementSizeInBytes();
    RTLIB::Libcall LibraryCall =
        RTLIB::getMEMMOVE_ELEMENT_UNORDERED_ATOMIC(ElementSizeConstant);
    if (LibraryCall == RTLIB::UNKNOWN_LIBCALL)
      report_fatal_error("Unsupported element size");

    TargetLowering::CallLoweringInfo CLI(DAG);
    CLI.setDebugLoc(sdl).setChain(getRoot()).setLibCallee(
        TLI.getLibcallCallingConv(LibraryCall),
        Type::getVoidTy(*DAG.getContext()),
        DAG.getExternalSymbol(TLI.getLibcallName(LibraryCall),
                              TLI.getPointerTy(DAG.getDataLayout())),
        std::move(Args));

    std::pair<SDValue, SDValue> CallResult = TLI.LowerCallTo(CLI);
    DAG.setRoot(CallResult.second);
    return nullptr;
  }
  case Intrinsic::memset_element_unordered_atomic: {
    auto &MI = cast<ElementUnorderedAtomicMemSetInst>(I);
    SDValue Dst = getValue(MI.getRawDest());
    SDValue Val = getValue(MI.getValue());
    SDValue Length = getValue(MI.getLength());

    // Emit a library call.
    TargetLowering::ArgListTy Args;
    TargetLowering::ArgListEntry Entry;
    Entry.Ty = DAG.getDataLayout().getIntPtrType(*DAG.getContext());
    Entry.Node = Dst;
    Args.push_back(Entry);

    Entry.Ty = Type::getInt8Ty(*DAG.getContext());
    Entry.Node = Val;
    Args.push_back(Entry);

    Entry.Ty = MI.getLength()->getType();
    Entry.Node = Length;
    Args.push_back(Entry);

<<<<<<< HEAD
    uint64_t ElementSizeConstant =
        cast<ConstantInt>(I.getArgOperand(3))->getZExtValue();
#if INTEL_CUSTOMIZATION  // CSA_XMAIN
    RTLIB::Libcall LibraryCall =
        RTLIB::getMEMCPY_ELEMENT_UNORDERED_ATOMIC(ElementSizeConstant);
#endif
=======
    uint64_t ElementSizeConstant = MI.getElementSizeInBytes();
    RTLIB::Libcall LibraryCall =
        RTLIB::getMEMSET_ELEMENT_UNORDERED_ATOMIC(ElementSizeConstant);
>>>>>>> 2ac0970f
    if (LibraryCall == RTLIB::UNKNOWN_LIBCALL)
      report_fatal_error("Unsupported element size");

    TargetLowering::CallLoweringInfo CLI(DAG);
    CLI.setDebugLoc(sdl).setChain(getRoot()).setLibCallee(
        TLI.getLibcallCallingConv(LibraryCall),
        Type::getVoidTy(*DAG.getContext()),
        DAG.getExternalSymbol(TLI.getLibcallName(LibraryCall),
                              TLI.getPointerTy(DAG.getDataLayout())),
        std::move(Args));

    std::pair<SDValue, SDValue> CallResult = TLI.LowerCallTo(CLI);
    DAG.setRoot(CallResult.second);
    return nullptr;
  }
  case Intrinsic::dbg_declare: {
    const DbgDeclareInst &DI = cast<DbgDeclareInst>(I);
    DILocalVariable *Variable = DI.getVariable();
    DIExpression *Expression = DI.getExpression();
    const Value *Address = DI.getAddress();
    assert(Variable && "Missing variable");
    if (!Address) {
      DEBUG(dbgs() << "Dropping debug info for " << DI << "\n");
      return nullptr;
    }

    // Check if address has undef value.
    if (isa<UndefValue>(Address) ||
        (Address->use_empty() && !isa<Argument>(Address))) {
      DEBUG(dbgs() << "Dropping debug info for " << DI << "\n");
      return nullptr;
    }

    // Byval arguments with frame indices were already handled after argument
    // lowering and before isel.
    const auto *Arg =
        dyn_cast<Argument>(Address->stripInBoundsConstantOffsets());
    if (Arg && FuncInfo.getArgumentFrameIndex(Arg) != INT_MAX)
      return nullptr;

    SDValue &N = NodeMap[Address];
    if (!N.getNode() && isa<Argument>(Address))
      // Check unused arguments map.
      N = UnusedArgNodeMap[Address];
    SDDbgValue *SDV;
    if (N.getNode()) {
      if (const BitCastInst *BCI = dyn_cast<BitCastInst>(Address))
        Address = BCI->getOperand(0);
      // Parameters are handled specially.
      bool isParameter = Variable->isParameter() || isa<Argument>(Address);
      auto FINode = dyn_cast<FrameIndexSDNode>(N.getNode());
      if (isParameter && FINode) {
        // Byval parameter. We have a frame index at this point.
        SDV = DAG.getFrameIndexDbgValue(Variable, Expression,
                                        FINode->getIndex(), 0, dl, SDNodeOrder);
      } else if (isa<Argument>(Address)) {
        // Address is an argument, so try to emit its dbg value using
        // virtual register info from the FuncInfo.ValueMap.
        EmitFuncArgumentDbgValue(Address, Variable, Expression, dl, 0, true, N);
        return nullptr;
      } else {
        SDV = DAG.getDbgValue(Variable, Expression, N.getNode(), N.getResNo(),
                              true, 0, dl, SDNodeOrder);
      }
      DAG.AddDbgValue(SDV, N.getNode(), isParameter);
    } else {
      // If Address is an argument then try to emit its dbg value using
      // virtual register info from the FuncInfo.ValueMap.
      if (!EmitFuncArgumentDbgValue(Address, Variable, Expression, dl, 0, true,
                                    N)) {
        DEBUG(dbgs() << "Dropping debug info for " << DI << "\n");
      }
    }
    return nullptr;
  }
  case Intrinsic::dbg_value: {
    const DbgValueInst &DI = cast<DbgValueInst>(I);
    assert(DI.getVariable() && "Missing variable");

    DILocalVariable *Variable = DI.getVariable();
    DIExpression *Expression = DI.getExpression();
    uint64_t Offset = DI.getOffset();
    const Value *V = DI.getValue();
    if (!V)
      return nullptr;

    SDDbgValue *SDV;
    if (isa<ConstantInt>(V) || isa<ConstantFP>(V) || isa<UndefValue>(V)) {
      SDV = DAG.getConstantDbgValue(Variable, Expression, V, Offset, dl,
                                    SDNodeOrder);
      DAG.AddDbgValue(SDV, nullptr, false);
      return nullptr;
    }

    // Do not use getValue() in here; we don't want to generate code at
    // this point if it hasn't been done yet.
    SDValue N = NodeMap[V];
    if (!N.getNode() && isa<Argument>(V)) // Check unused arguments map.
      N = UnusedArgNodeMap[V];
    if (N.getNode()) {
      if (EmitFuncArgumentDbgValue(V, Variable, Expression, dl, Offset, false,
                                   N))
        return nullptr;
      SDV = getDbgValue(N, Variable, Expression, Offset, dl, SDNodeOrder);
      DAG.AddDbgValue(SDV, N.getNode(), false);
      return nullptr;
    }

    if (!V->use_empty() ) {
      // Do not call getValue(V) yet, as we don't want to generate code.
      // Remember it for later.
      DanglingDebugInfo DDI(&DI, dl, SDNodeOrder);
      DanglingDebugInfoMap[V] = DDI;
      return nullptr;
    }

    DEBUG(dbgs() << "Dropping debug location info for:\n  " << DI << "\n");
    DEBUG(dbgs() << "  Last seen at:\n    " << *V << "\n");
    return nullptr;
  }

  case Intrinsic::eh_typeid_for: {
    // Find the type id for the given typeinfo.
    GlobalValue *GV = ExtractTypeInfo(I.getArgOperand(0));
    unsigned TypeID = DAG.getMachineFunction().getTypeIDFor(GV);
    Res = DAG.getConstant(TypeID, sdl, MVT::i32);
    setValue(&I, Res);
    return nullptr;
  }

  case Intrinsic::eh_return_i32:
  case Intrinsic::eh_return_i64:
    DAG.getMachineFunction().setCallsEHReturn(true);
    DAG.setRoot(DAG.getNode(ISD::EH_RETURN, sdl,
                            MVT::Other,
                            getControlRoot(),
                            getValue(I.getArgOperand(0)),
                            getValue(I.getArgOperand(1))));
    return nullptr;
  case Intrinsic::eh_unwind_init:
    DAG.getMachineFunction().setCallsUnwindInit(true);
    return nullptr;
  case Intrinsic::eh_dwarf_cfa: {
    setValue(&I, DAG.getNode(ISD::EH_DWARF_CFA, sdl,
                             TLI.getPointerTy(DAG.getDataLayout()),
                             getValue(I.getArgOperand(0))));
    return nullptr;
  }
  case Intrinsic::eh_sjlj_callsite: {
    MachineModuleInfo &MMI = DAG.getMachineFunction().getMMI();
    ConstantInt *CI = dyn_cast<ConstantInt>(I.getArgOperand(0));
    assert(CI && "Non-constant call site value in eh.sjlj.callsite!");
    assert(MMI.getCurrentCallSite() == 0 && "Overlapping call sites!");

    MMI.setCurrentCallSite(CI->getZExtValue());
    return nullptr;
  }
  case Intrinsic::eh_sjlj_functioncontext: {
    // Get and store the index of the function context.
    MachineFrameInfo &MFI = DAG.getMachineFunction().getFrameInfo();
    AllocaInst *FnCtx =
      cast<AllocaInst>(I.getArgOperand(0)->stripPointerCasts());
    int FI = FuncInfo.StaticAllocaMap[FnCtx];
    MFI.setFunctionContextIndex(FI);
    return nullptr;
  }
  case Intrinsic::eh_sjlj_setjmp: {
    SDValue Ops[2];
    Ops[0] = getRoot();
    Ops[1] = getValue(I.getArgOperand(0));
    SDValue Op = DAG.getNode(ISD::EH_SJLJ_SETJMP, sdl,
                             DAG.getVTList(MVT::i32, MVT::Other), Ops);
    setValue(&I, Op.getValue(0));
    DAG.setRoot(Op.getValue(1));
    return nullptr;
  }
  case Intrinsic::eh_sjlj_longjmp: {
    DAG.setRoot(DAG.getNode(ISD::EH_SJLJ_LONGJMP, sdl, MVT::Other,
                            getRoot(), getValue(I.getArgOperand(0))));
    return nullptr;
  }
  case Intrinsic::eh_sjlj_setup_dispatch: {
    DAG.setRoot(DAG.getNode(ISD::EH_SJLJ_SETUP_DISPATCH, sdl, MVT::Other,
                            getRoot()));
    return nullptr;
  }

  case Intrinsic::masked_gather:
    visitMaskedGather(I);
    return nullptr;
  case Intrinsic::masked_load:
    visitMaskedLoad(I);
    return nullptr;
  case Intrinsic::masked_scatter:
    visitMaskedScatter(I);
    return nullptr;
  case Intrinsic::masked_store:
    visitMaskedStore(I);
    return nullptr;
  case Intrinsic::masked_expandload:
    visitMaskedLoad(I, true /* IsExpanding */);
    return nullptr;
  case Intrinsic::masked_compressstore:
    visitMaskedStore(I, true /* IsCompressing */);
    return nullptr;
  case Intrinsic::x86_mmx_pslli_w:
  case Intrinsic::x86_mmx_pslli_d:
  case Intrinsic::x86_mmx_pslli_q:
  case Intrinsic::x86_mmx_psrli_w:
  case Intrinsic::x86_mmx_psrli_d:
  case Intrinsic::x86_mmx_psrli_q:
  case Intrinsic::x86_mmx_psrai_w:
  case Intrinsic::x86_mmx_psrai_d: {
    SDValue ShAmt = getValue(I.getArgOperand(1));
    if (isa<ConstantSDNode>(ShAmt)) {
      visitTargetIntrinsic(I, Intrinsic);
      return nullptr;
    }
    unsigned NewIntrinsic = 0;
    EVT ShAmtVT = MVT::v2i32;
    switch (Intrinsic) {
    case Intrinsic::x86_mmx_pslli_w:
      NewIntrinsic = Intrinsic::x86_mmx_psll_w;
      break;
    case Intrinsic::x86_mmx_pslli_d:
      NewIntrinsic = Intrinsic::x86_mmx_psll_d;
      break;
    case Intrinsic::x86_mmx_pslli_q:
      NewIntrinsic = Intrinsic::x86_mmx_psll_q;
      break;
    case Intrinsic::x86_mmx_psrli_w:
      NewIntrinsic = Intrinsic::x86_mmx_psrl_w;
      break;
    case Intrinsic::x86_mmx_psrli_d:
      NewIntrinsic = Intrinsic::x86_mmx_psrl_d;
      break;
    case Intrinsic::x86_mmx_psrli_q:
      NewIntrinsic = Intrinsic::x86_mmx_psrl_q;
      break;
    case Intrinsic::x86_mmx_psrai_w:
      NewIntrinsic = Intrinsic::x86_mmx_psra_w;
      break;
    case Intrinsic::x86_mmx_psrai_d:
      NewIntrinsic = Intrinsic::x86_mmx_psra_d;
      break;
    default: llvm_unreachable("Impossible intrinsic");  // Can't reach here.
    }

    // The vector shift intrinsics with scalars uses 32b shift amounts but
    // the sse2/mmx shift instructions reads 64 bits. Set the upper 32 bits
    // to be zero.
    // We must do this early because v2i32 is not a legal type.
    SDValue ShOps[2];
    ShOps[0] = ShAmt;
    ShOps[1] = DAG.getConstant(0, sdl, MVT::i32);
    ShAmt =  DAG.getBuildVector(ShAmtVT, sdl, ShOps);
    EVT DestVT = TLI.getValueType(DAG.getDataLayout(), I.getType());
    ShAmt = DAG.getNode(ISD::BITCAST, sdl, DestVT, ShAmt);
    Res = DAG.getNode(ISD::INTRINSIC_WO_CHAIN, sdl, DestVT,
                       DAG.getConstant(NewIntrinsic, sdl, MVT::i32),
                       getValue(I.getArgOperand(0)), ShAmt);
    setValue(&I, Res);
    return nullptr;
  }
  case Intrinsic::powi:
    setValue(&I, ExpandPowI(sdl, getValue(I.getArgOperand(0)),
                            getValue(I.getArgOperand(1)), DAG));
    return nullptr;
  case Intrinsic::log:
    setValue(&I, expandLog(sdl, getValue(I.getArgOperand(0)), DAG, TLI));
    return nullptr;
  case Intrinsic::log2:
    setValue(&I, expandLog2(sdl, getValue(I.getArgOperand(0)), DAG, TLI));
    return nullptr;
  case Intrinsic::log10:
    setValue(&I, expandLog10(sdl, getValue(I.getArgOperand(0)), DAG, TLI));
    return nullptr;
  case Intrinsic::exp:
    setValue(&I, expandExp(sdl, getValue(I.getArgOperand(0)), DAG, TLI));
    return nullptr;
  case Intrinsic::exp2:
    setValue(&I, expandExp2(sdl, getValue(I.getArgOperand(0)), DAG, TLI));
    return nullptr;
  case Intrinsic::pow:
    setValue(&I, expandPow(sdl, getValue(I.getArgOperand(0)),
                           getValue(I.getArgOperand(1)), DAG, TLI));
    return nullptr;
  case Intrinsic::sqrt:
  case Intrinsic::fabs:
  case Intrinsic::sin:
  case Intrinsic::cos:
  case Intrinsic::floor:
  case Intrinsic::ceil:
  case Intrinsic::trunc:
  case Intrinsic::rint:
  case Intrinsic::nearbyint:
  case Intrinsic::round:
  case Intrinsic::canonicalize: {
    unsigned Opcode;
    switch (Intrinsic) {
    default: llvm_unreachable("Impossible intrinsic");  // Can't reach here.
    case Intrinsic::sqrt:      Opcode = ISD::FSQRT;      break;
    case Intrinsic::fabs:      Opcode = ISD::FABS;       break;
    case Intrinsic::sin:       Opcode = ISD::FSIN;       break;
    case Intrinsic::cos:       Opcode = ISD::FCOS;       break;
    case Intrinsic::floor:     Opcode = ISD::FFLOOR;     break;
    case Intrinsic::ceil:      Opcode = ISD::FCEIL;      break;
    case Intrinsic::trunc:     Opcode = ISD::FTRUNC;     break;
    case Intrinsic::rint:      Opcode = ISD::FRINT;      break;
    case Intrinsic::nearbyint: Opcode = ISD::FNEARBYINT; break;
    case Intrinsic::round:     Opcode = ISD::FROUND;     break;
    case Intrinsic::canonicalize: Opcode = ISD::FCANONICALIZE; break;
    }

    setValue(&I, DAG.getNode(Opcode, sdl,
                             getValue(I.getArgOperand(0)).getValueType(),
                             getValue(I.getArgOperand(0))));
    return nullptr;
  }
  case Intrinsic::minnum: {
    auto VT = getValue(I.getArgOperand(0)).getValueType();
    unsigned Opc =
        I.hasNoNaNs() && TLI.isOperationLegalOrCustom(ISD::FMINNAN, VT)
            ? ISD::FMINNAN
            : ISD::FMINNUM;
    setValue(&I, DAG.getNode(Opc, sdl, VT,
                             getValue(I.getArgOperand(0)),
                             getValue(I.getArgOperand(1))));
    return nullptr;
  }
  case Intrinsic::maxnum: {
    auto VT = getValue(I.getArgOperand(0)).getValueType();
    unsigned Opc =
        I.hasNoNaNs() && TLI.isOperationLegalOrCustom(ISD::FMAXNAN, VT)
            ? ISD::FMAXNAN
            : ISD::FMAXNUM;
    setValue(&I, DAG.getNode(Opc, sdl, VT,
                             getValue(I.getArgOperand(0)),
                             getValue(I.getArgOperand(1))));
    return nullptr;
  }
  case Intrinsic::copysign:
    setValue(&I, DAG.getNode(ISD::FCOPYSIGN, sdl,
                             getValue(I.getArgOperand(0)).getValueType(),
                             getValue(I.getArgOperand(0)),
                             getValue(I.getArgOperand(1))));
    return nullptr;
  case Intrinsic::fma:
    setValue(&I, DAG.getNode(ISD::FMA, sdl,
                             getValue(I.getArgOperand(0)).getValueType(),
                             getValue(I.getArgOperand(0)),
                             getValue(I.getArgOperand(1)),
                             getValue(I.getArgOperand(2))));
    return nullptr;
  case Intrinsic::experimental_constrained_fadd:
  case Intrinsic::experimental_constrained_fsub:
  case Intrinsic::experimental_constrained_fmul:
  case Intrinsic::experimental_constrained_fdiv:
  case Intrinsic::experimental_constrained_frem:
  case Intrinsic::experimental_constrained_sqrt:
  case Intrinsic::experimental_constrained_pow:
  case Intrinsic::experimental_constrained_powi:
  case Intrinsic::experimental_constrained_sin:
  case Intrinsic::experimental_constrained_cos:
  case Intrinsic::experimental_constrained_exp:
  case Intrinsic::experimental_constrained_exp2:
  case Intrinsic::experimental_constrained_log:
  case Intrinsic::experimental_constrained_log10:
  case Intrinsic::experimental_constrained_log2:
  case Intrinsic::experimental_constrained_rint:
  case Intrinsic::experimental_constrained_nearbyint:
    visitConstrainedFPIntrinsic(cast<ConstrainedFPIntrinsic>(I));
    return nullptr;
  case Intrinsic::fmuladd: {
    EVT VT = TLI.getValueType(DAG.getDataLayout(), I.getType());
    if (TM.Options.AllowFPOpFusion != FPOpFusion::Strict &&
        TLI.isFMAFasterThanFMulAndFAdd(VT)) {
      setValue(&I, DAG.getNode(ISD::FMA, sdl,
                               getValue(I.getArgOperand(0)).getValueType(),
                               getValue(I.getArgOperand(0)),
                               getValue(I.getArgOperand(1)),
                               getValue(I.getArgOperand(2))));
    } else {
      // TODO: Intrinsic calls should have fast-math-flags.
      SDValue Mul = DAG.getNode(ISD::FMUL, sdl,
                                getValue(I.getArgOperand(0)).getValueType(),
                                getValue(I.getArgOperand(0)),
                                getValue(I.getArgOperand(1)));
      SDValue Add = DAG.getNode(ISD::FADD, sdl,
                                getValue(I.getArgOperand(0)).getValueType(),
                                Mul,
                                getValue(I.getArgOperand(2)));
      setValue(&I, Add);
    }
    return nullptr;
  }
  case Intrinsic::convert_to_fp16:
    setValue(&I, DAG.getNode(ISD::BITCAST, sdl, MVT::i16,
                             DAG.getNode(ISD::FP_ROUND, sdl, MVT::f16,
                                         getValue(I.getArgOperand(0)),
                                         DAG.getTargetConstant(0, sdl,
                                                               MVT::i32))));
    return nullptr;
  case Intrinsic::convert_from_fp16:
    setValue(&I, DAG.getNode(ISD::FP_EXTEND, sdl,
                             TLI.getValueType(DAG.getDataLayout(), I.getType()),
                             DAG.getNode(ISD::BITCAST, sdl, MVT::f16,
                                         getValue(I.getArgOperand(0)))));
    return nullptr;
  case Intrinsic::pcmarker: {
    SDValue Tmp = getValue(I.getArgOperand(0));
    DAG.setRoot(DAG.getNode(ISD::PCMARKER, sdl, MVT::Other, getRoot(), Tmp));
    return nullptr;
  }
  case Intrinsic::readcyclecounter: {
    SDValue Op = getRoot();
    Res = DAG.getNode(ISD::READCYCLECOUNTER, sdl,
                      DAG.getVTList(MVT::i64, MVT::Other), Op);
    setValue(&I, Res);
    DAG.setRoot(Res.getValue(1));
    return nullptr;
  }
  case Intrinsic::bitreverse:
    setValue(&I, DAG.getNode(ISD::BITREVERSE, sdl,
                             getValue(I.getArgOperand(0)).getValueType(),
                             getValue(I.getArgOperand(0))));
    return nullptr;
  case Intrinsic::bswap:
    setValue(&I, DAG.getNode(ISD::BSWAP, sdl,
                             getValue(I.getArgOperand(0)).getValueType(),
                             getValue(I.getArgOperand(0))));
    return nullptr;
  case Intrinsic::cttz: {
    SDValue Arg = getValue(I.getArgOperand(0));
    ConstantInt *CI = cast<ConstantInt>(I.getArgOperand(1));
    EVT Ty = Arg.getValueType();
    setValue(&I, DAG.getNode(CI->isZero() ? ISD::CTTZ : ISD::CTTZ_ZERO_UNDEF,
                             sdl, Ty, Arg));
    return nullptr;
  }
  case Intrinsic::ctlz: {
    SDValue Arg = getValue(I.getArgOperand(0));
    ConstantInt *CI = cast<ConstantInt>(I.getArgOperand(1));
    EVT Ty = Arg.getValueType();
    setValue(&I, DAG.getNode(CI->isZero() ? ISD::CTLZ : ISD::CTLZ_ZERO_UNDEF,
                             sdl, Ty, Arg));
    return nullptr;
  }
  case Intrinsic::ctpop: {
    SDValue Arg = getValue(I.getArgOperand(0));
    EVT Ty = Arg.getValueType();
    setValue(&I, DAG.getNode(ISD::CTPOP, sdl, Ty, Arg));
    return nullptr;
  }
  case Intrinsic::stacksave: {
    SDValue Op = getRoot();
    Res = DAG.getNode(
        ISD::STACKSAVE, sdl,
        DAG.getVTList(TLI.getPointerTy(DAG.getDataLayout()), MVT::Other), Op);
    setValue(&I, Res);
    DAG.setRoot(Res.getValue(1));
    return nullptr;
  }
  case Intrinsic::stackrestore: {
    Res = getValue(I.getArgOperand(0));
    DAG.setRoot(DAG.getNode(ISD::STACKRESTORE, sdl, MVT::Other, getRoot(), Res));
    return nullptr;
  }
  case Intrinsic::get_dynamic_area_offset: {
    SDValue Op = getRoot();
    EVT PtrTy = TLI.getPointerTy(DAG.getDataLayout());
    EVT ResTy = TLI.getValueType(DAG.getDataLayout(), I.getType());
    // Result type for @llvm.get.dynamic.area.offset should match PtrTy for
    // target.
    if (PtrTy != ResTy)
      report_fatal_error("Wrong result type for @llvm.get.dynamic.area.offset"
                         " intrinsic!");
    Res = DAG.getNode(ISD::GET_DYNAMIC_AREA_OFFSET, sdl, DAG.getVTList(ResTy),
                      Op);
    DAG.setRoot(Op);
    setValue(&I, Res);
    return nullptr;
  }
  case Intrinsic::stackguard: {
    EVT PtrTy = TLI.getPointerTy(DAG.getDataLayout());
    MachineFunction &MF = DAG.getMachineFunction();
    const Module &M = *MF.getFunction()->getParent();
    SDValue Chain = getRoot();
    if (TLI.useLoadStackGuardNode()) {
      Res = getLoadStackGuard(DAG, sdl, Chain);
    } else {
      const Value *Global = TLI.getSDagStackGuard(M);
      unsigned Align = DL->getPrefTypeAlignment(Global->getType());
      Res = DAG.getLoad(PtrTy, sdl, Chain, getValue(Global),
                        MachinePointerInfo(Global, 0), Align,
                        MachineMemOperand::MOVolatile);
    }
    DAG.setRoot(Chain);
    setValue(&I, Res);
    return nullptr;
  }
  case Intrinsic::stackprotector: {
    // Emit code into the DAG to store the stack guard onto the stack.
    MachineFunction &MF = DAG.getMachineFunction();
    MachineFrameInfo &MFI = MF.getFrameInfo();
    EVT PtrTy = TLI.getPointerTy(DAG.getDataLayout());
    SDValue Src, Chain = getRoot();

    if (TLI.useLoadStackGuardNode())
      Src = getLoadStackGuard(DAG, sdl, Chain);
    else
      Src = getValue(I.getArgOperand(0));   // The guard's value.

    AllocaInst *Slot = cast<AllocaInst>(I.getArgOperand(1));

    int FI = FuncInfo.StaticAllocaMap[Slot];
    MFI.setStackProtectorIndex(FI);

    SDValue FIN = DAG.getFrameIndex(FI, PtrTy);

    // Store the stack protector onto the stack.
    Res = DAG.getStore(Chain, sdl, Src, FIN, MachinePointerInfo::getFixedStack(
                                                 DAG.getMachineFunction(), FI),
                       /* Alignment = */ 0, MachineMemOperand::MOVolatile);
    setValue(&I, Res);
    DAG.setRoot(Res);
    return nullptr;
  }
  case Intrinsic::objectsize: {
    // If we don't know by now, we're never going to know.
    ConstantInt *CI = dyn_cast<ConstantInt>(I.getArgOperand(1));

    assert(CI && "Non-constant type in __builtin_object_size?");

    SDValue Arg = getValue(I.getCalledValue());
    EVT Ty = Arg.getValueType();

    if (CI->isZero())
      Res = DAG.getConstant(-1ULL, sdl, Ty);
    else
      Res = DAG.getConstant(0, sdl, Ty);

    setValue(&I, Res);
    return nullptr;
  }
  case Intrinsic::annotation:
  case Intrinsic::ptr_annotation:
  case Intrinsic::invariant_group_barrier:
#if INTEL_CUSTOMIZATION
  case Intrinsic::intel_std_container_ptr:
  case Intrinsic::intel_std_container_ptr_iter:
  case Intrinsic::intel_fakeload: 
#endif // INTEL_CUSTOMIZATION

    // Drop the intrinsic, but forward the value
    setValue(&I, getValue(I.getOperand(0)));
    return nullptr;
  case Intrinsic::assume:
  case Intrinsic::var_annotation:
    // Discard annotate attributes and assumptions
    return nullptr;
#ifdef INTEL_SPECIFIC_IL0_BACKEND
  case Intrinsic::intel_pragma:
    // Discard everything
    return nullptr;
#endif  // INTEL_SPECIFIC_IL0_BACKEND
  case Intrinsic::init_trampoline: {
    const Function *F = cast<Function>(I.getArgOperand(1)->stripPointerCasts());

    SDValue Ops[6];
    Ops[0] = getRoot();
    Ops[1] = getValue(I.getArgOperand(0));
    Ops[2] = getValue(I.getArgOperand(1));
    Ops[3] = getValue(I.getArgOperand(2));
    Ops[4] = DAG.getSrcValue(I.getArgOperand(0));
    Ops[5] = DAG.getSrcValue(F);

    Res = DAG.getNode(ISD::INIT_TRAMPOLINE, sdl, MVT::Other, Ops);

    DAG.setRoot(Res);
    return nullptr;
  }
  case Intrinsic::adjust_trampoline: {
    setValue(&I, DAG.getNode(ISD::ADJUST_TRAMPOLINE, sdl,
                             TLI.getPointerTy(DAG.getDataLayout()),
                             getValue(I.getArgOperand(0))));
    return nullptr;
  }
  case Intrinsic::gcroot: {
    MachineFunction &MF = DAG.getMachineFunction();
    const Function *F = MF.getFunction();
    (void)F;
    assert(F->hasGC() &&
           "only valid in functions with gc specified, enforced by Verifier");
    assert(GFI && "implied by previous");
    const Value *Alloca = I.getArgOperand(0)->stripPointerCasts();
    const Constant *TypeMap = cast<Constant>(I.getArgOperand(1));

    FrameIndexSDNode *FI = cast<FrameIndexSDNode>(getValue(Alloca).getNode());
    GFI->addStackRoot(FI->getIndex(), TypeMap);
    return nullptr;
  }
  case Intrinsic::gcread:
  case Intrinsic::gcwrite:
    llvm_unreachable("GC failed to lower gcread/gcwrite intrinsics!");
  case Intrinsic::flt_rounds:
    setValue(&I, DAG.getNode(ISD::FLT_ROUNDS_, sdl, MVT::i32));
    return nullptr;

  case Intrinsic::expect: {
    // Just replace __builtin_expect(exp, c) with EXP.
    setValue(&I, getValue(I.getArgOperand(0)));
    return nullptr;
  }

  case Intrinsic::debugtrap:
  case Intrinsic::trap: {
    StringRef TrapFuncName =
        I.getAttributes()
            .getAttribute(AttributeList::FunctionIndex, "trap-func-name")
            .getValueAsString();
    if (TrapFuncName.empty()) {
      ISD::NodeType Op = (Intrinsic == Intrinsic::trap) ?
        ISD::TRAP : ISD::DEBUGTRAP;
      DAG.setRoot(DAG.getNode(Op, sdl,MVT::Other, getRoot()));
      return nullptr;
    }
    TargetLowering::ArgListTy Args;

    TargetLowering::CallLoweringInfo CLI(DAG);
    CLI.setDebugLoc(sdl).setChain(getRoot()).setLibCallee(
        CallingConv::C, I.getType(),
        DAG.getExternalSymbol(TrapFuncName.data(),
                              TLI.getPointerTy(DAG.getDataLayout())),
        std::move(Args));

    std::pair<SDValue, SDValue> Result = TLI.LowerCallTo(CLI);
    DAG.setRoot(Result.second);
    return nullptr;
  }

  case Intrinsic::uadd_with_overflow:
  case Intrinsic::sadd_with_overflow:
  case Intrinsic::usub_with_overflow:
  case Intrinsic::ssub_with_overflow:
  case Intrinsic::umul_with_overflow:
  case Intrinsic::smul_with_overflow: {
    ISD::NodeType Op;
    switch (Intrinsic) {
    default: llvm_unreachable("Impossible intrinsic");  // Can't reach here.
    case Intrinsic::uadd_with_overflow: Op = ISD::UADDO; break;
    case Intrinsic::sadd_with_overflow: Op = ISD::SADDO; break;
    case Intrinsic::usub_with_overflow: Op = ISD::USUBO; break;
    case Intrinsic::ssub_with_overflow: Op = ISD::SSUBO; break;
    case Intrinsic::umul_with_overflow: Op = ISD::UMULO; break;
    case Intrinsic::smul_with_overflow: Op = ISD::SMULO; break;
    }
    SDValue Op1 = getValue(I.getArgOperand(0));
    SDValue Op2 = getValue(I.getArgOperand(1));

    SDVTList VTs = DAG.getVTList(Op1.getValueType(), MVT::i1);
    setValue(&I, DAG.getNode(Op, sdl, VTs, Op1, Op2));
    return nullptr;
  }
  case Intrinsic::prefetch: {
    SDValue Ops[5];
    unsigned rw = cast<ConstantInt>(I.getArgOperand(1))->getZExtValue();
    Ops[0] = getRoot();
    Ops[1] = getValue(I.getArgOperand(0));
    Ops[2] = getValue(I.getArgOperand(1));
    Ops[3] = getValue(I.getArgOperand(2));
    Ops[4] = getValue(I.getArgOperand(3));
    DAG.setRoot(DAG.getMemIntrinsicNode(ISD::PREFETCH, sdl,
                                        DAG.getVTList(MVT::Other), Ops,
                                        EVT::getIntegerVT(*Context, 8),
                                        MachinePointerInfo(I.getArgOperand(0)),
                                        0, /* align */
                                        false, /* volatile */
                                        rw==0, /* read */
                                        rw==1)); /* write */
    return nullptr;
  }
  case Intrinsic::lifetime_start:
  case Intrinsic::lifetime_end: {
    bool IsStart = (Intrinsic == Intrinsic::lifetime_start);
    // Stack coloring is not enabled in O0, discard region information.
    if (TM.getOptLevel() == CodeGenOpt::None)
      return nullptr;

    SmallVector<Value *, 4> Allocas;
    GetUnderlyingObjects(I.getArgOperand(1), Allocas, *DL);

    for (SmallVectorImpl<Value*>::iterator Object = Allocas.begin(),
           E = Allocas.end(); Object != E; ++Object) {
      AllocaInst *LifetimeObject = dyn_cast_or_null<AllocaInst>(*Object);

      // Could not find an Alloca.
      if (!LifetimeObject)
        continue;

      // First check that the Alloca is static, otherwise it won't have a
      // valid frame index.
      auto SI = FuncInfo.StaticAllocaMap.find(LifetimeObject);
      if (SI == FuncInfo.StaticAllocaMap.end())
        return nullptr;

      int FI = SI->second;

      SDValue Ops[2];
      Ops[0] = getRoot();
      Ops[1] =
          DAG.getFrameIndex(FI, TLI.getFrameIndexTy(DAG.getDataLayout()), true);
      unsigned Opcode = (IsStart ? ISD::LIFETIME_START : ISD::LIFETIME_END);

      Res = DAG.getNode(Opcode, sdl, MVT::Other, Ops);
      DAG.setRoot(Res);
    }
    return nullptr;
  }
  case Intrinsic::invariant_start:
    // Discard region information.
    setValue(&I, DAG.getUNDEF(TLI.getPointerTy(DAG.getDataLayout())));
    return nullptr;
  case Intrinsic::invariant_end:
    // Discard region information.
    return nullptr;
  case Intrinsic::clear_cache:
    return TLI.getClearCacheBuiltinName();
  case Intrinsic::donothing:
    // ignore
    return nullptr;
  case Intrinsic::experimental_stackmap: {
    visitStackmap(I);
    return nullptr;
  }
  case Intrinsic::experimental_patchpoint_void:
  case Intrinsic::experimental_patchpoint_i64: {
    visitPatchpoint(&I);
    return nullptr;
  }
  case Intrinsic::experimental_gc_statepoint: {
    LowerStatepoint(ImmutableStatepoint(&I));
    return nullptr;
  }
  case Intrinsic::experimental_gc_result: {
    visitGCResult(cast<GCResultInst>(I));
    return nullptr;
  }
  case Intrinsic::experimental_gc_relocate: {
    visitGCRelocate(cast<GCRelocateInst>(I));
    return nullptr;
  }
  case Intrinsic::instrprof_increment:
    llvm_unreachable("instrprof failed to lower an increment");
  case Intrinsic::instrprof_value_profile:
    llvm_unreachable("instrprof failed to lower a value profiling call");
  case Intrinsic::localescape: {
    MachineFunction &MF = DAG.getMachineFunction();
    const TargetInstrInfo *TII = DAG.getSubtarget().getInstrInfo();

    // Directly emit some LOCAL_ESCAPE machine instrs. Label assignment emission
    // is the same on all targets.
    for (unsigned Idx = 0, E = I.getNumArgOperands(); Idx < E; ++Idx) {
      Value *Arg = I.getArgOperand(Idx)->stripPointerCasts();
      if (isa<ConstantPointerNull>(Arg))
        continue; // Skip null pointers. They represent a hole in index space.
      AllocaInst *Slot = cast<AllocaInst>(Arg);
      assert(FuncInfo.StaticAllocaMap.count(Slot) &&
             "can only escape static allocas");
      int FI = FuncInfo.StaticAllocaMap[Slot];
      MCSymbol *FrameAllocSym =
          MF.getMMI().getContext().getOrCreateFrameAllocSymbol(
              GlobalValue::dropLLVMManglingEscape(MF.getName()), Idx);
      BuildMI(*FuncInfo.MBB, FuncInfo.InsertPt, dl,
              TII->get(TargetOpcode::LOCAL_ESCAPE))
          .addSym(FrameAllocSym)
          .addFrameIndex(FI);
    }

    return nullptr;
  }

  case Intrinsic::localrecover: {
    // i8* @llvm.localrecover(i8* %fn, i8* %fp, i32 %idx)
    MachineFunction &MF = DAG.getMachineFunction();
    MVT PtrVT = TLI.getPointerTy(DAG.getDataLayout(), 0);

    // Get the symbol that defines the frame offset.
    auto *Fn = cast<Function>(I.getArgOperand(0)->stripPointerCasts());
    auto *Idx = cast<ConstantInt>(I.getArgOperand(2));
    unsigned IdxVal = unsigned(Idx->getLimitedValue(INT_MAX));
    MCSymbol *FrameAllocSym =
        MF.getMMI().getContext().getOrCreateFrameAllocSymbol(
            GlobalValue::dropLLVMManglingEscape(Fn->getName()), IdxVal);

    // Create a MCSymbol for the label to avoid any target lowering
    // that would make this PC relative.
    SDValue OffsetSym = DAG.getMCSymbol(FrameAllocSym, PtrVT);
    SDValue OffsetVal =
        DAG.getNode(ISD::LOCAL_RECOVER, sdl, PtrVT, OffsetSym);

    // Add the offset to the FP.
    Value *FP = I.getArgOperand(1);
    SDValue FPVal = getValue(FP);
    SDValue Add = DAG.getNode(ISD::ADD, sdl, PtrVT, FPVal, OffsetVal);
    setValue(&I, Add);

    return nullptr;
  }

  case Intrinsic::eh_exceptionpointer:
  case Intrinsic::eh_exceptioncode: {
    // Get the exception pointer vreg, copy from it, and resize it to fit.
    const auto *CPI = cast<CatchPadInst>(I.getArgOperand(0));
    MVT PtrVT = TLI.getPointerTy(DAG.getDataLayout());
    const TargetRegisterClass *PtrRC = TLI.getRegClassFor(PtrVT);
    unsigned VReg = FuncInfo.getCatchPadExceptionPointerVReg(CPI, PtrRC);
    SDValue N =
        DAG.getCopyFromReg(DAG.getEntryNode(), getCurSDLoc(), VReg, PtrVT);
    if (Intrinsic == Intrinsic::eh_exceptioncode)
      N = DAG.getZExtOrTrunc(N, getCurSDLoc(), MVT::i32);
    setValue(&I, N);
    return nullptr;
  }
  case Intrinsic::xray_customevent: {
    // Here we want to make sure that the intrinsic behaves as if it has a
    // specific calling convention, and only for x86_64.
    // FIXME: Support other platforms later.
    const auto &Triple = DAG.getTarget().getTargetTriple();
    if (Triple.getArch() != Triple::x86_64 || !Triple.isOSLinux())
      return nullptr;

    SDLoc DL = getCurSDLoc();
    SmallVector<SDValue, 8> Ops;

    // We want to say that we always want the arguments in registers.
    SDValue LogEntryVal = getValue(I.getArgOperand(0));
    SDValue StrSizeVal = getValue(I.getArgOperand(1));
    SDVTList NodeTys = DAG.getVTList(MVT::Other, MVT::Glue);
    SDValue Chain = getRoot();
    Ops.push_back(LogEntryVal);
    Ops.push_back(StrSizeVal);
    Ops.push_back(Chain);

    // We need to enforce the calling convention for the callsite, so that
    // argument ordering is enforced correctly, and that register allocation can
    // see that some registers may be assumed clobbered and have to preserve
    // them across calls to the intrinsic.
    MachineSDNode *MN = DAG.getMachineNode(TargetOpcode::PATCHABLE_EVENT_CALL,
                                           DL, NodeTys, Ops);
    SDValue patchableNode = SDValue(MN, 0);
    DAG.setRoot(patchableNode);
    setValue(&I, patchableNode);
    return nullptr;
  }
  case Intrinsic::experimental_deoptimize:
    LowerDeoptimizeCall(&I);
    return nullptr;

  case Intrinsic::experimental_vector_reduce_fadd:
  case Intrinsic::experimental_vector_reduce_fmul:
  case Intrinsic::experimental_vector_reduce_add:
  case Intrinsic::experimental_vector_reduce_mul:
  case Intrinsic::experimental_vector_reduce_and:
  case Intrinsic::experimental_vector_reduce_or:
  case Intrinsic::experimental_vector_reduce_xor:
  case Intrinsic::experimental_vector_reduce_smax:
  case Intrinsic::experimental_vector_reduce_smin:
  case Intrinsic::experimental_vector_reduce_umax:
  case Intrinsic::experimental_vector_reduce_umin:
  case Intrinsic::experimental_vector_reduce_fmax:
  case Intrinsic::experimental_vector_reduce_fmin: {
    visitVectorReduce(I, Intrinsic);
    return nullptr;
  }

  }
}

void SelectionDAGBuilder::visitConstrainedFPIntrinsic(
    const ConstrainedFPIntrinsic &FPI) {
  SDLoc sdl = getCurSDLoc();
  unsigned Opcode;
  switch (FPI.getIntrinsicID()) {
  default: llvm_unreachable("Impossible intrinsic");  // Can't reach here.
  case Intrinsic::experimental_constrained_fadd:
    Opcode = ISD::STRICT_FADD;
    break;
  case Intrinsic::experimental_constrained_fsub:
    Opcode = ISD::STRICT_FSUB;
    break;
  case Intrinsic::experimental_constrained_fmul:
    Opcode = ISD::STRICT_FMUL;
    break;
  case Intrinsic::experimental_constrained_fdiv:
    Opcode = ISD::STRICT_FDIV;
    break;
  case Intrinsic::experimental_constrained_frem:
    Opcode = ISD::STRICT_FREM;
    break;
  case Intrinsic::experimental_constrained_sqrt:
    Opcode = ISD::STRICT_FSQRT;
    break;
  case Intrinsic::experimental_constrained_pow:
    Opcode = ISD::STRICT_FPOW;
    break;
  case Intrinsic::experimental_constrained_powi:
    Opcode = ISD::STRICT_FPOWI;
    break;
  case Intrinsic::experimental_constrained_sin:
    Opcode = ISD::STRICT_FSIN;
    break;
  case Intrinsic::experimental_constrained_cos:
    Opcode = ISD::STRICT_FCOS;
    break;
  case Intrinsic::experimental_constrained_exp:
    Opcode = ISD::STRICT_FEXP;
    break;
  case Intrinsic::experimental_constrained_exp2:
    Opcode = ISD::STRICT_FEXP2;
    break;
  case Intrinsic::experimental_constrained_log:
    Opcode = ISD::STRICT_FLOG;
    break;
  case Intrinsic::experimental_constrained_log10:
    Opcode = ISD::STRICT_FLOG10;
    break;
  case Intrinsic::experimental_constrained_log2:
    Opcode = ISD::STRICT_FLOG2;
    break;
  case Intrinsic::experimental_constrained_rint:
    Opcode = ISD::STRICT_FRINT;
    break;
  case Intrinsic::experimental_constrained_nearbyint:
    Opcode = ISD::STRICT_FNEARBYINT;
    break;
  }
  const TargetLowering &TLI = DAG.getTargetLoweringInfo();
  SDValue Chain = getRoot();
  SmallVector<EVT, 4> ValueVTs;
  ComputeValueVTs(TLI, DAG.getDataLayout(), FPI.getType(), ValueVTs);
  ValueVTs.push_back(MVT::Other); // Out chain

  SDVTList VTs = DAG.getVTList(ValueVTs);
  SDValue Result;
  if (FPI.isUnaryOp())
    Result = DAG.getNode(Opcode, sdl, VTs, 
                         { Chain, getValue(FPI.getArgOperand(0)) });
  else
    Result = DAG.getNode(Opcode, sdl, VTs, 
                         { Chain, getValue(FPI.getArgOperand(0)),
                           getValue(FPI.getArgOperand(1))  });

  assert(Result.getNode()->getNumValues() == 2);
  SDValue OutChain = Result.getValue(1);
  DAG.setRoot(OutChain);
  SDValue FPResult = Result.getValue(0);
  setValue(&FPI, FPResult);
}

std::pair<SDValue, SDValue>
SelectionDAGBuilder::lowerInvokable(TargetLowering::CallLoweringInfo &CLI,
                                    const BasicBlock *EHPadBB) {
  MachineFunction &MF = DAG.getMachineFunction();
  MachineModuleInfo &MMI = MF.getMMI();
  MCSymbol *BeginLabel = nullptr;

  if (EHPadBB) {
    // Insert a label before the invoke call to mark the try range.  This can be
    // used to detect deletion of the invoke via the MachineModuleInfo.
    BeginLabel = MMI.getContext().createTempSymbol();

    // For SjLj, keep track of which landing pads go with which invokes
    // so as to maintain the ordering of pads in the LSDA.
    unsigned CallSiteIndex = MMI.getCurrentCallSite();
    if (CallSiteIndex) {
      MF.setCallSiteBeginLabel(BeginLabel, CallSiteIndex);
      LPadToCallSiteMap[FuncInfo.MBBMap[EHPadBB]].push_back(CallSiteIndex);

      // Now that the call site is handled, stop tracking it.
      MMI.setCurrentCallSite(0);
    }

    // Both PendingLoads and PendingExports must be flushed here;
    // this call might not return.
    (void)getRoot();
    DAG.setRoot(DAG.getEHLabel(getCurSDLoc(), getControlRoot(), BeginLabel));

    CLI.setChain(getRoot());
  }
  const TargetLowering &TLI = DAG.getTargetLoweringInfo();
  std::pair<SDValue, SDValue> Result = TLI.LowerCallTo(CLI);

  assert((CLI.IsTailCall || Result.second.getNode()) &&
         "Non-null chain expected with non-tail call!");
  assert((Result.second.getNode() || !Result.first.getNode()) &&
         "Null value expected with tail call!");

  if (!Result.second.getNode()) {
    // As a special case, a null chain means that a tail call has been emitted
    // and the DAG root is already updated.
    HasTailCall = true;

    // Since there's no actual continuation from this block, nothing can be
    // relying on us setting vregs for them.
    PendingExports.clear();
  } else {
    DAG.setRoot(Result.second);
  }

  if (EHPadBB) {
    // Insert a label at the end of the invoke call to mark the try range.  This
    // can be used to detect deletion of the invoke via the MachineModuleInfo.
    MCSymbol *EndLabel = MMI.getContext().createTempSymbol();
    DAG.setRoot(DAG.getEHLabel(getCurSDLoc(), getRoot(), EndLabel));

    // Inform MachineModuleInfo of range.
    if (MF.hasEHFunclets()) {
      assert(CLI.CS);
      WinEHFuncInfo *EHInfo = DAG.getMachineFunction().getWinEHFuncInfo();
      EHInfo->addIPToStateRange(cast<InvokeInst>(CLI.CS->getInstruction()),
                                BeginLabel, EndLabel);
    } else {
      MF.addInvoke(FuncInfo.MBBMap[EHPadBB], BeginLabel, EndLabel);
    }
  }

  return Result;
}

void SelectionDAGBuilder::LowerCallTo(ImmutableCallSite CS, SDValue Callee,
                                      bool isTailCall,
                                      const BasicBlock *EHPadBB) {
  auto &DL = DAG.getDataLayout();
  FunctionType *FTy = CS.getFunctionType();
  Type *RetTy = CS.getType();

  TargetLowering::ArgListTy Args;
  Args.reserve(CS.arg_size());

  const Value *SwiftErrorVal = nullptr;
  const TargetLowering &TLI = DAG.getTargetLoweringInfo();

  // We can't tail call inside a function with a swifterror argument. Lowering
  // does not support this yet. It would have to move into the swifterror
  // register before the call.
  auto *Caller = CS.getInstruction()->getParent()->getParent();
  if (TLI.supportSwiftError() &&
      Caller->getAttributes().hasAttrSomewhere(Attribute::SwiftError))
    isTailCall = false;

  for (ImmutableCallSite::arg_iterator i = CS.arg_begin(), e = CS.arg_end();
       i != e; ++i) {
    TargetLowering::ArgListEntry Entry;
    const Value *V = *i;

    // Skip empty types
    if (V->getType()->isEmptyTy())
      continue;

    SDValue ArgNode = getValue(V);
    Entry.Node = ArgNode; Entry.Ty = V->getType();

    Entry.setAttributes(&CS, i - CS.arg_begin());

    // Use swifterror virtual register as input to the call.
    if (Entry.IsSwiftError && TLI.supportSwiftError()) {
      SwiftErrorVal = V;
      // We find the virtual register for the actual swifterror argument.
      // Instead of using the Value, we use the virtual register instead.
      Entry.Node = DAG.getRegister(FuncInfo
                                       .getOrCreateSwiftErrorVRegUseAt(
                                           CS.getInstruction(), FuncInfo.MBB, V)
                                       .first,
                                   EVT(TLI.getPointerTy(DL)));
    }

    Args.push_back(Entry);

    // If we have an explicit sret argument that is an Instruction, (i.e., it
    // might point to function-local memory), we can't meaningfully tail-call.
    if (Entry.IsSRet && isa<Instruction>(V))
      isTailCall = false;
  }

  // Check if target-independent constraints permit a tail call here.
  // Target-dependent constraints are checked within TLI->LowerCallTo.
  if (isTailCall && !isInTailCallPosition(CS, DAG.getTarget()))
    isTailCall = false;

  // Disable tail calls if there is an swifterror argument. Targets have not
  // been updated to support tail calls.
  if (TLI.supportSwiftError() && SwiftErrorVal)
    isTailCall = false;

  TargetLowering::CallLoweringInfo CLI(DAG);
  CLI.setDebugLoc(getCurSDLoc())
      .setChain(getRoot())
      .setCallee(RetTy, FTy, Callee, std::move(Args), CS)
      .setTailCall(isTailCall)
      .setConvergent(CS.isConvergent());
  std::pair<SDValue, SDValue> Result = lowerInvokable(CLI, EHPadBB);

  if (Result.first.getNode()) {
    const Instruction *Inst = CS.getInstruction();
    Result.first = lowerRangeToAssertZExt(DAG, *Inst, Result.first);
    setValue(Inst, Result.first);
  }

  // The last element of CLI.InVals has the SDValue for swifterror return.
  // Here we copy it to a virtual register and update SwiftErrorMap for
  // book-keeping.
  if (SwiftErrorVal && TLI.supportSwiftError()) {
    // Get the last element of InVals.
    SDValue Src = CLI.InVals.back();
    unsigned VReg; bool CreatedVReg;
    std::tie(VReg, CreatedVReg) =
        FuncInfo.getOrCreateSwiftErrorVRegDefAt(CS.getInstruction());
    SDValue CopyNode = CLI.DAG.getCopyToReg(Result.second, CLI.DL, VReg, Src);
    // We update the virtual register for the actual swifterror argument.
    if (CreatedVReg)
      FuncInfo.setCurrentSwiftErrorVReg(FuncInfo.MBB, SwiftErrorVal, VReg);
    DAG.setRoot(CopyNode);
  }
}

static SDValue getMemCmpLoad(const Value *PtrVal, MVT LoadVT,
                             SelectionDAGBuilder &Builder) {

  // Check to see if this load can be trivially constant folded, e.g. if the
  // input is from a string literal.
  if (const Constant *LoadInput = dyn_cast<Constant>(PtrVal)) {
    // Cast pointer to the type we really want to load.
    Type *LoadTy =
        Type::getIntNTy(PtrVal->getContext(), LoadVT.getScalarSizeInBits());
    if (LoadVT.isVector())
      LoadTy = VectorType::get(LoadTy, LoadVT.getVectorNumElements());

    LoadInput = ConstantExpr::getBitCast(const_cast<Constant *>(LoadInput),
                                         PointerType::getUnqual(LoadTy));

    if (const Constant *LoadCst = ConstantFoldLoadFromConstPtr(
            const_cast<Constant *>(LoadInput), LoadTy, *Builder.DL))
      return Builder.getValue(LoadCst);
  }

  // Otherwise, we have to emit the load.  If the pointer is to unfoldable but
  // still constant memory, the input chain can be the entry node.
  SDValue Root;
  bool ConstantMemory = false;

  // Do not serialize (non-volatile) loads of constant memory with anything.
  if (Builder.AA && Builder.AA->pointsToConstantMemory(PtrVal)) {
    Root = Builder.DAG.getEntryNode();
    ConstantMemory = true;
  } else {
    // Do not serialize non-volatile loads against each other.
    Root = Builder.DAG.getRoot();
  }

  SDValue Ptr = Builder.getValue(PtrVal);
  SDValue LoadVal = Builder.DAG.getLoad(LoadVT, Builder.getCurSDLoc(), Root,
                                        Ptr, MachinePointerInfo(PtrVal),
                                        /* Alignment = */ 1);

  if (!ConstantMemory)
    Builder.PendingLoads.push_back(LoadVal.getValue(1));
  return LoadVal;
}

/// Record the value for an instruction that produces an integer result,
/// converting the type where necessary.
void SelectionDAGBuilder::processIntegerCallValue(const Instruction &I,
                                                  SDValue Value,
                                                  bool IsSigned) {
  EVT VT = DAG.getTargetLoweringInfo().getValueType(DAG.getDataLayout(),
                                                    I.getType(), true);
  if (IsSigned)
    Value = DAG.getSExtOrTrunc(Value, getCurSDLoc(), VT);
  else
    Value = DAG.getZExtOrTrunc(Value, getCurSDLoc(), VT);
  setValue(&I, Value);
}

/// See if we can lower a memcmp call into an optimized form. If so, return
/// true and lower it. Otherwise return false, and it will be lowered like a
/// normal call.
/// The caller already checked that \p I calls the appropriate LibFunc with a
/// correct prototype.
bool SelectionDAGBuilder::visitMemCmpCall(const CallInst &I) {
  const Value *LHS = I.getArgOperand(0), *RHS = I.getArgOperand(1);
  const Value *Size = I.getArgOperand(2);
  const ConstantInt *CSize = dyn_cast<ConstantInt>(Size);
  if (CSize && CSize->getZExtValue() == 0) {
    EVT CallVT = DAG.getTargetLoweringInfo().getValueType(DAG.getDataLayout(),
                                                          I.getType(), true);
    setValue(&I, DAG.getConstant(0, getCurSDLoc(), CallVT));
    return true;
  }

  const SelectionDAGTargetInfo &TSI = DAG.getSelectionDAGInfo();
  std::pair<SDValue, SDValue> Res = TSI.EmitTargetCodeForMemcmp(
      DAG, getCurSDLoc(), DAG.getRoot(), getValue(LHS), getValue(RHS),
      getValue(Size), MachinePointerInfo(LHS), MachinePointerInfo(RHS));
  if (Res.first.getNode()) {
    processIntegerCallValue(I, Res.first, true);
    PendingLoads.push_back(Res.second);
    return true;
  }

  // memcmp(S1,S2,2) != 0 -> (*(short*)LHS != *(short*)RHS)  != 0
  // memcmp(S1,S2,4) != 0 -> (*(int*)LHS != *(int*)RHS)  != 0
  if (!CSize || !isOnlyUsedInZeroEqualityComparison(&I))
    return false;

  // If the target has a fast compare for the given size, it will return a
  // preferred load type for that size. Require that the load VT is legal and
  // that the target supports unaligned loads of that type. Otherwise, return
  // INVALID.
  auto hasFastLoadsAndCompare = [&](unsigned NumBits) {
    const TargetLowering &TLI = DAG.getTargetLoweringInfo();
    MVT LVT = TLI.hasFastEqualityCompare(NumBits);
    if (LVT != MVT::INVALID_SIMPLE_VALUE_TYPE) {
      // TODO: Handle 5 byte compare as 4-byte + 1 byte.
      // TODO: Handle 8 byte compare on x86-32 as two 32-bit loads.
      // TODO: Check alignment of src and dest ptrs.
      unsigned DstAS = LHS->getType()->getPointerAddressSpace();
      unsigned SrcAS = RHS->getType()->getPointerAddressSpace();
      if (!TLI.isTypeLegal(LVT) ||
          !TLI.allowsMisalignedMemoryAccesses(LVT, SrcAS) ||
          !TLI.allowsMisalignedMemoryAccesses(LVT, DstAS))
        LVT = MVT::INVALID_SIMPLE_VALUE_TYPE;
    }

    return LVT;
  };

  // This turns into unaligned loads. We only do this if the target natively
  // supports the MVT we'll be loading or if it is small enough (<= 4) that
  // we'll only produce a small number of byte loads.
  MVT LoadVT;
  unsigned NumBitsToCompare = CSize->getZExtValue() * 8;
  switch (NumBitsToCompare) {
  default:
    return false;
  case 16:
    LoadVT = MVT::i16;
    break;
  case 32:
    LoadVT = MVT::i32;
    break;
  case 64:
  case 128:
  case 256:
    LoadVT = hasFastLoadsAndCompare(NumBitsToCompare);
    break;
  }

  if (LoadVT == MVT::INVALID_SIMPLE_VALUE_TYPE)
    return false;

  SDValue LoadL = getMemCmpLoad(LHS, LoadVT, *this);
  SDValue LoadR = getMemCmpLoad(RHS, LoadVT, *this);

  // Bitcast to a wide integer type if the loads are vectors.
  if (LoadVT.isVector()) {
    EVT CmpVT = EVT::getIntegerVT(LHS->getContext(), LoadVT.getSizeInBits());
    LoadL = DAG.getBitcast(CmpVT, LoadL);
    LoadR = DAG.getBitcast(CmpVT, LoadR);
  }

  SDValue Cmp = DAG.getSetCC(getCurSDLoc(), MVT::i1, LoadL, LoadR, ISD::SETNE);
  processIntegerCallValue(I, Cmp, false);
  return true;
}

/// See if we can lower a memchr call into an optimized form. If so, return
/// true and lower it. Otherwise return false, and it will be lowered like a
/// normal call.
/// The caller already checked that \p I calls the appropriate LibFunc with a
/// correct prototype.
bool SelectionDAGBuilder::visitMemChrCall(const CallInst &I) {
  const Value *Src = I.getArgOperand(0);
  const Value *Char = I.getArgOperand(1);
  const Value *Length = I.getArgOperand(2);

  const SelectionDAGTargetInfo &TSI = DAG.getSelectionDAGInfo();
  std::pair<SDValue, SDValue> Res =
    TSI.EmitTargetCodeForMemchr(DAG, getCurSDLoc(), DAG.getRoot(),
                                getValue(Src), getValue(Char), getValue(Length),
                                MachinePointerInfo(Src));
  if (Res.first.getNode()) {
    setValue(&I, Res.first);
    PendingLoads.push_back(Res.second);
    return true;
  }

  return false;
}

/// See if we can lower a mempcpy call into an optimized form. If so, return
/// true and lower it. Otherwise return false, and it will be lowered like a
/// normal call.
/// The caller already checked that \p I calls the appropriate LibFunc with a
/// correct prototype.
bool SelectionDAGBuilder::visitMemPCpyCall(const CallInst &I) {
  SDValue Dst = getValue(I.getArgOperand(0));
  SDValue Src = getValue(I.getArgOperand(1));
  SDValue Size = getValue(I.getArgOperand(2));

  unsigned DstAlign = DAG.InferPtrAlignment(Dst);
  unsigned SrcAlign = DAG.InferPtrAlignment(Src);
  unsigned Align = std::min(DstAlign, SrcAlign);
  if (Align == 0) // Alignment of one or both could not be inferred.
    Align = 1; // 0 and 1 both specify no alignment, but 0 is reserved.

  bool isVol = false;
  SDLoc sdl = getCurSDLoc();

  // In the mempcpy context we need to pass in a false value for isTailCall
  // because the return pointer needs to be adjusted by the size of
  // the copied memory.
  SDValue MC = DAG.getMemcpy(getRoot(), sdl, Dst, Src, Size, Align, isVol,
                             false, /*isTailCall=*/false,
                             MachinePointerInfo(I.getArgOperand(0)),
                             MachinePointerInfo(I.getArgOperand(1)));
  assert(MC.getNode() != nullptr &&
         "** memcpy should not be lowered as TailCall in mempcpy context **");
  DAG.setRoot(MC);

  // Check if Size needs to be truncated or extended.
  Size = DAG.getSExtOrTrunc(Size, sdl, Dst.getValueType());

  // Adjust return pointer to point just past the last dst byte.
  SDValue DstPlusSize = DAG.getNode(ISD::ADD, sdl, Dst.getValueType(),
                                    Dst, Size);
  setValue(&I, DstPlusSize);
  return true;
}

/// See if we can lower a strcpy call into an optimized form.  If so, return
/// true and lower it, otherwise return false and it will be lowered like a
/// normal call.
/// The caller already checked that \p I calls the appropriate LibFunc with a
/// correct prototype.
bool SelectionDAGBuilder::visitStrCpyCall(const CallInst &I, bool isStpcpy) {
  const Value *Arg0 = I.getArgOperand(0), *Arg1 = I.getArgOperand(1);

  const SelectionDAGTargetInfo &TSI = DAG.getSelectionDAGInfo();
  std::pair<SDValue, SDValue> Res =
    TSI.EmitTargetCodeForStrcpy(DAG, getCurSDLoc(), getRoot(),
                                getValue(Arg0), getValue(Arg1),
                                MachinePointerInfo(Arg0),
                                MachinePointerInfo(Arg1), isStpcpy);
  if (Res.first.getNode()) {
    setValue(&I, Res.first);
    DAG.setRoot(Res.second);
    return true;
  }

  return false;
}

/// See if we can lower a strcmp call into an optimized form.  If so, return
/// true and lower it, otherwise return false and it will be lowered like a
/// normal call.
/// The caller already checked that \p I calls the appropriate LibFunc with a
/// correct prototype.
bool SelectionDAGBuilder::visitStrCmpCall(const CallInst &I) {
  const Value *Arg0 = I.getArgOperand(0), *Arg1 = I.getArgOperand(1);

  const SelectionDAGTargetInfo &TSI = DAG.getSelectionDAGInfo();
  std::pair<SDValue, SDValue> Res =
    TSI.EmitTargetCodeForStrcmp(DAG, getCurSDLoc(), DAG.getRoot(),
                                getValue(Arg0), getValue(Arg1),
                                MachinePointerInfo(Arg0),
                                MachinePointerInfo(Arg1));
  if (Res.first.getNode()) {
    processIntegerCallValue(I, Res.first, true);
    PendingLoads.push_back(Res.second);
    return true;
  }

  return false;
}

/// See if we can lower a strlen call into an optimized form.  If so, return
/// true and lower it, otherwise return false and it will be lowered like a
/// normal call.
/// The caller already checked that \p I calls the appropriate LibFunc with a
/// correct prototype.
bool SelectionDAGBuilder::visitStrLenCall(const CallInst &I) {
  const Value *Arg0 = I.getArgOperand(0);

  const SelectionDAGTargetInfo &TSI = DAG.getSelectionDAGInfo();
  std::pair<SDValue, SDValue> Res =
    TSI.EmitTargetCodeForStrlen(DAG, getCurSDLoc(), DAG.getRoot(),
                                getValue(Arg0), MachinePointerInfo(Arg0));
  if (Res.first.getNode()) {
    processIntegerCallValue(I, Res.first, false);
    PendingLoads.push_back(Res.second);
    return true;
  }

  return false;
}

/// See if we can lower a strnlen call into an optimized form.  If so, return
/// true and lower it, otherwise return false and it will be lowered like a
/// normal call.
/// The caller already checked that \p I calls the appropriate LibFunc with a
/// correct prototype.
bool SelectionDAGBuilder::visitStrNLenCall(const CallInst &I) {
  const Value *Arg0 = I.getArgOperand(0), *Arg1 = I.getArgOperand(1);

  const SelectionDAGTargetInfo &TSI = DAG.getSelectionDAGInfo();
  std::pair<SDValue, SDValue> Res =
    TSI.EmitTargetCodeForStrnlen(DAG, getCurSDLoc(), DAG.getRoot(),
                                 getValue(Arg0), getValue(Arg1),
                                 MachinePointerInfo(Arg0));
  if (Res.first.getNode()) {
    processIntegerCallValue(I, Res.first, false);
    PendingLoads.push_back(Res.second);
    return true;
  }

  return false;
}

/// See if we can lower a unary floating-point operation into an SDNode with
/// the specified Opcode.  If so, return true and lower it, otherwise return
/// false and it will be lowered like a normal call.
/// The caller already checked that \p I calls the appropriate LibFunc with a
/// correct prototype.
bool SelectionDAGBuilder::visitUnaryFloatCall(const CallInst &I,
                                              unsigned Opcode) {
  // We already checked this call's prototype; verify it doesn't modify errno.
  if (!I.onlyReadsMemory())
    return false;

  SDValue Tmp = getValue(I.getArgOperand(0));
  setValue(&I, DAG.getNode(Opcode, getCurSDLoc(), Tmp.getValueType(), Tmp));
  return true;
}

/// See if we can lower a binary floating-point operation into an SDNode with
/// the specified Opcode. If so, return true and lower it. Otherwise return
/// false, and it will be lowered like a normal call.
/// The caller already checked that \p I calls the appropriate LibFunc with a
/// correct prototype.
bool SelectionDAGBuilder::visitBinaryFloatCall(const CallInst &I,
                                               unsigned Opcode) {
  // We already checked this call's prototype; verify it doesn't modify errno.
  if (!I.onlyReadsMemory())
    return false;

  SDValue Tmp0 = getValue(I.getArgOperand(0));
  SDValue Tmp1 = getValue(I.getArgOperand(1));
  EVT VT = Tmp0.getValueType();
  setValue(&I, DAG.getNode(Opcode, getCurSDLoc(), VT, Tmp0, Tmp1));
  return true;
}

void SelectionDAGBuilder::visitCall(const CallInst &I) {
  // Handle inline assembly differently.
  if (isa<InlineAsm>(I.getCalledValue())) {
    visitInlineAsm(&I);
    return;
  }

  MachineModuleInfo &MMI = DAG.getMachineFunction().getMMI();
  computeUsesVAFloatArgument(I, MMI);

  const char *RenameFn = nullptr;
  if (Function *F = I.getCalledFunction()) {
    if (F->isDeclaration()) {
      if (const TargetIntrinsicInfo *II = TM.getIntrinsicInfo()) {
        if (unsigned IID = II->getIntrinsicID(F)) {
          RenameFn = visitIntrinsicCall(I, IID);
          if (!RenameFn)
            return;
        }
      }
      if (Intrinsic::ID IID = F->getIntrinsicID()) {
        RenameFn = visitIntrinsicCall(I, IID);
        if (!RenameFn)
          return;
      }
    }

    // Check for well-known libc/libm calls.  If the function is internal, it
    // can't be a library call.  Don't do the check if marked as nobuiltin for
    // some reason.
    LibFunc Func;
    if (!I.isNoBuiltin() && !F->hasLocalLinkage() && F->hasName() &&
        LibInfo->getLibFunc(*F, Func) &&
        LibInfo->hasOptimizedCodeGen(Func)) {
      switch (Func) {
      default: break;
      case LibFunc_copysign:
      case LibFunc_copysignf:
      case LibFunc_copysignl:
        // We already checked this call's prototype; verify it doesn't modify
        // errno.
        if (I.onlyReadsMemory()) {
          SDValue LHS = getValue(I.getArgOperand(0));
          SDValue RHS = getValue(I.getArgOperand(1));
          setValue(&I, DAG.getNode(ISD::FCOPYSIGN, getCurSDLoc(),
                                   LHS.getValueType(), LHS, RHS));
          return;
        }
        break;
      case LibFunc_fabs:
      case LibFunc_fabsf:
      case LibFunc_fabsl:
        if (visitUnaryFloatCall(I, ISD::FABS))
          return;
        break;
      case LibFunc_fmin:
      case LibFunc_fminf:
      case LibFunc_fminl:
        if (visitBinaryFloatCall(I, ISD::FMINNUM))
          return;
        break;
      case LibFunc_fmax:
      case LibFunc_fmaxf:
      case LibFunc_fmaxl:
        if (visitBinaryFloatCall(I, ISD::FMAXNUM))
          return;
        break;
      case LibFunc_sin:
      case LibFunc_sinf:
      case LibFunc_sinl:
        if (visitUnaryFloatCall(I, ISD::FSIN))
          return;
        break;
      case LibFunc_cos:
      case LibFunc_cosf:
      case LibFunc_cosl:
        if (visitUnaryFloatCall(I, ISD::FCOS))
          return;
        break;
#if INTEL_CUSTOMIZATION
      case LibFunc_tan:
      case LibFunc_tanf:
      case LibFunc_tanl:
        if (visitUnaryFloatCall(I, ISD::FTAN))
          return;
        break;
      case LibFunc_atan:
      case LibFunc_atanf:
      case LibFunc_atanl:
        if (visitUnaryFloatCall(I, ISD::FATAN))
          return;
        break;
      case LibFunc_atan2:
      case LibFunc_atan2f:
      case LibFunc_atan2l:
        if (visitBinaryFloatCall(I, ISD::FATAN2))
          return;
        break;
#endif
      case LibFunc_sqrt:
      case LibFunc_sqrtf:
      case LibFunc_sqrtl:
      case LibFunc_sqrt_finite:
      case LibFunc_sqrtf_finite:
      case LibFunc_sqrtl_finite:
        if (visitUnaryFloatCall(I, ISD::FSQRT))
          return;
        break;
      case LibFunc_floor:
      case LibFunc_floorf:
      case LibFunc_floorl:
        if (visitUnaryFloatCall(I, ISD::FFLOOR))
          return;
        break;
      case LibFunc_nearbyint:
      case LibFunc_nearbyintf:
      case LibFunc_nearbyintl:
        if (visitUnaryFloatCall(I, ISD::FNEARBYINT))
          return;
        break;
      case LibFunc_ceil:
      case LibFunc_ceilf:
      case LibFunc_ceill:
        if (visitUnaryFloatCall(I, ISD::FCEIL))
          return;
        break;
      case LibFunc_rint:
      case LibFunc_rintf:
      case LibFunc_rintl:
        if (visitUnaryFloatCall(I, ISD::FRINT))
          return;
        break;
      case LibFunc_round:
      case LibFunc_roundf:
      case LibFunc_roundl:
        if (visitUnaryFloatCall(I, ISD::FROUND))
          return;
        break;
      case LibFunc_trunc:
      case LibFunc_truncf:
      case LibFunc_truncl:
        if (visitUnaryFloatCall(I, ISD::FTRUNC))
          return;
        break;
#if INTEL_CUSTOMIZATION
      case LibFunc_log2:
      case LibFunc_log2f:
      case LibFunc_log2l:
        if (visitUnaryFloatCall(I, ISD::FLOG2))
          return;
        break;
      case LibFunc_exp2:
      case LibFunc_exp2f:
      case LibFunc_exp2l:
        if (visitUnaryFloatCall(I, ISD::FEXP2))
          return;
        break;
      case LibFunc_log:
      case LibFunc_logf:
      case LibFunc_logl:
        if (visitUnaryFloatCall(I, ISD::FLOG))
          return;
        break;
      case LibFunc_exp:
      case LibFunc_expf:
      case LibFunc_expl:
        if (visitUnaryFloatCall(I, ISD::FEXP))
          return;
        break;
#endif
      case LibFunc_memcmp:
        if (visitMemCmpCall(I))
          return;
        break;
      case LibFunc_mempcpy:
        if (visitMemPCpyCall(I))
          return;
        break;
      case LibFunc_memchr:
        if (visitMemChrCall(I))
          return;
        break;
      case LibFunc_strcpy:
        if (visitStrCpyCall(I, false))
          return;
        break;
      case LibFunc_stpcpy:
        if (visitStrCpyCall(I, true))
          return;
        break;
      case LibFunc_strcmp:
        if (visitStrCmpCall(I))
          return;
        break;
      case LibFunc_strlen:
        if (visitStrLenCall(I))
          return;
        break;
      case LibFunc_strnlen:
        if (visitStrNLenCall(I))
          return;
        break;
      }
    }
  }

  SDValue Callee;
  if (!RenameFn)
    Callee = getValue(I.getCalledValue());
  else
    Callee = DAG.getExternalSymbol(
        RenameFn,
        DAG.getTargetLoweringInfo().getPointerTy(DAG.getDataLayout()));

  // Deopt bundles are lowered in LowerCallSiteWithDeoptBundle, and we don't
  // have to do anything here to lower funclet bundles.
  assert(!I.hasOperandBundlesOtherThan(
             {LLVMContext::OB_deopt, LLVMContext::OB_funclet}) &&
         "Cannot lower calls with arbitrary operand bundles!");

  if (I.countOperandBundlesOfType(LLVMContext::OB_deopt))
    LowerCallSiteWithDeoptBundle(&I, Callee, nullptr);
  else
    // Check if we can potentially perform a tail call. More detailed checking
    // is be done within LowerCallTo, after more information about the call is
    // known.
    LowerCallTo(&I, Callee, I.isTailCall());
}

namespace {

/// AsmOperandInfo - This contains information for each constraint that we are
/// lowering.
class SDISelAsmOperandInfo : public TargetLowering::AsmOperandInfo {
public:
  /// CallOperand - If this is the result output operand or a clobber
  /// this is null, otherwise it is the incoming operand to the CallInst.
  /// This gets modified as the asm is processed.
  SDValue CallOperand;

  /// AssignedRegs - If this is a register or register class operand, this
  /// contains the set of register corresponding to the operand.
  RegsForValue AssignedRegs;

  explicit SDISelAsmOperandInfo(const TargetLowering::AsmOperandInfo &info)
    : TargetLowering::AsmOperandInfo(info), CallOperand(nullptr,0) {
  }

  /// Whether or not this operand accesses memory
  bool hasMemory(const TargetLowering &TLI) const {
    // Indirect operand accesses access memory.
    if (isIndirect)
      return true;

    for (const auto &Code : Codes)
      if (TLI.getConstraintType(Code) == TargetLowering::C_Memory)
        return true;

    return false;
  }

  /// getCallOperandValEVT - Return the EVT of the Value* that this operand
  /// corresponds to.  If there is no Value* for this operand, it returns
  /// MVT::Other.
  EVT getCallOperandValEVT(LLVMContext &Context, const TargetLowering &TLI,
                           const DataLayout &DL) const {
    if (!CallOperandVal) return MVT::Other;

    if (isa<BasicBlock>(CallOperandVal))
      return TLI.getPointerTy(DL);

    llvm::Type *OpTy = CallOperandVal->getType();

    // FIXME: code duplicated from TargetLowering::ParseConstraints().
    // If this is an indirect operand, the operand is a pointer to the
    // accessed type.
    if (isIndirect) {
      llvm::PointerType *PtrTy = dyn_cast<PointerType>(OpTy);
      if (!PtrTy)
        report_fatal_error("Indirect operand for inline asm not a pointer!");
      OpTy = PtrTy->getElementType();
    }

    // Look for vector wrapped in a struct. e.g. { <16 x i8> }.
    if (StructType *STy = dyn_cast<StructType>(OpTy))
      if (STy->getNumElements() == 1)
        OpTy = STy->getElementType(0);

    // If OpTy is not a single value, it may be a struct/union that we
    // can tile with integers.
    if (!OpTy->isSingleValueType() && OpTy->isSized()) {
      unsigned BitSize = DL.getTypeSizeInBits(OpTy);
      switch (BitSize) {
      default: break;
      case 1:
      case 8:
      case 16:
      case 32:
      case 64:
      case 128:
        OpTy = IntegerType::get(Context, BitSize);
        break;
      }
    }

    return TLI.getValueType(DL, OpTy, true);
  }
};

typedef SmallVector<SDISelAsmOperandInfo,16> SDISelAsmOperandInfoVector;

} // end anonymous namespace

/// Make sure that the output operand \p OpInfo and its corresponding input
/// operand \p MatchingOpInfo have compatible constraint types (otherwise error
/// out).
static void patchMatchingInput(const SDISelAsmOperandInfo &OpInfo,
                               SDISelAsmOperandInfo &MatchingOpInfo,
                               SelectionDAG &DAG) {
  if (OpInfo.ConstraintVT == MatchingOpInfo.ConstraintVT)
    return;

  const TargetRegisterInfo *TRI = DAG.getSubtarget().getRegisterInfo();
  const auto &TLI = DAG.getTargetLoweringInfo();

  std::pair<unsigned, const TargetRegisterClass *> MatchRC =
      TLI.getRegForInlineAsmConstraint(TRI, OpInfo.ConstraintCode,
                                       OpInfo.ConstraintVT);
  std::pair<unsigned, const TargetRegisterClass *> InputRC =
      TLI.getRegForInlineAsmConstraint(TRI, MatchingOpInfo.ConstraintCode,
                                       MatchingOpInfo.ConstraintVT);
  if ((OpInfo.ConstraintVT.isInteger() !=
       MatchingOpInfo.ConstraintVT.isInteger()) ||
      (MatchRC.second != InputRC.second)) {
    // FIXME: error out in a more elegant fashion
    report_fatal_error("Unsupported asm: input constraint"
                       " with a matching output constraint of"
                       " incompatible type!");
  }
  MatchingOpInfo.ConstraintVT = OpInfo.ConstraintVT;
}

/// Get a direct memory input to behave well as an indirect operand.
/// This may introduce stores, hence the need for a \p Chain.
/// \return The (possibly updated) chain.
static SDValue getAddressForMemoryInput(SDValue Chain, const SDLoc &Location,
                                        SDISelAsmOperandInfo &OpInfo,
                                        SelectionDAG &DAG) {
  const TargetLowering &TLI = DAG.getTargetLoweringInfo();

  // If we don't have an indirect input, put it in the constpool if we can,
  // otherwise spill it to a stack slot.
  // TODO: This isn't quite right. We need to handle these according to
  // the addressing mode that the constraint wants. Also, this may take
  // an additional register for the computation and we don't want that
  // either.

  // If the operand is a float, integer, or vector constant, spill to a
  // constant pool entry to get its address.
  const Value *OpVal = OpInfo.CallOperandVal;
  if (isa<ConstantFP>(OpVal) || isa<ConstantInt>(OpVal) ||
      isa<ConstantVector>(OpVal) || isa<ConstantDataVector>(OpVal)) {
    OpInfo.CallOperand = DAG.getConstantPool(
        cast<Constant>(OpVal), TLI.getPointerTy(DAG.getDataLayout()));
    return Chain;
  }

  // Otherwise, create a stack slot and emit a store to it before the asm.
  Type *Ty = OpVal->getType();
  auto &DL = DAG.getDataLayout();
  uint64_t TySize = DL.getTypeAllocSize(Ty);
  unsigned Align = DL.getPrefTypeAlignment(Ty);
  MachineFunction &MF = DAG.getMachineFunction();
  int SSFI = MF.getFrameInfo().CreateStackObject(TySize, Align, false);
  SDValue StackSlot = DAG.getFrameIndex(SSFI, TLI.getFrameIndexTy(DL));
  Chain = DAG.getStore(Chain, Location, OpInfo.CallOperand, StackSlot,
                       MachinePointerInfo::getFixedStack(MF, SSFI));
  OpInfo.CallOperand = StackSlot;

  return Chain;
}

/// GetRegistersForValue - Assign registers (virtual or physical) for the
/// specified operand.  We prefer to assign virtual registers, to allow the
/// register allocator to handle the assignment process.  However, if the asm
/// uses features that we can't model on machineinstrs, we have SDISel do the
/// allocation.  This produces generally horrible, but correct, code.
///
///   OpInfo describes the operand.
///
static void GetRegistersForValue(SelectionDAG &DAG, const TargetLowering &TLI,
                                 const SDLoc &DL,
                                 SDISelAsmOperandInfo &OpInfo) {
  LLVMContext &Context = *DAG.getContext();

  MachineFunction &MF = DAG.getMachineFunction();
  SmallVector<unsigned, 4> Regs;
  const TargetRegisterInfo &TRI = *MF.getSubtarget().getRegisterInfo();

  // If this is a constraint for a single physreg, or a constraint for a
  // register class, find it.
  std::pair<unsigned, const TargetRegisterClass *> PhysReg =
      TLI.getRegForInlineAsmConstraint(&TRI, OpInfo.ConstraintCode,
                                       OpInfo.ConstraintVT);

  unsigned NumRegs = 1;
  if (OpInfo.ConstraintVT != MVT::Other) {
    // If this is a FP input in an integer register (or visa versa) insert a bit
    // cast of the input value.  More generally, handle any case where the input
    // value disagrees with the register class we plan to stick this in.
    if (OpInfo.Type == InlineAsm::isInput && PhysReg.second &&
        !TRI.isTypeLegalForClass(*PhysReg.second, OpInfo.ConstraintVT)) {
      // Try to convert to the first EVT that the reg class contains.  If the
      // types are identical size, use a bitcast to convert (e.g. two differing
      // vector types).
      MVT RegVT = *TRI.legalclasstypes_begin(*PhysReg.second);
      if (RegVT.getSizeInBits() == OpInfo.CallOperand.getValueSizeInBits()) {
        OpInfo.CallOperand = DAG.getNode(ISD::BITCAST, DL,
                                         RegVT, OpInfo.CallOperand);
        OpInfo.ConstraintVT = RegVT;
      } else if (RegVT.isInteger() && OpInfo.ConstraintVT.isFloatingPoint()) {
        // If the input is a FP value and we want it in FP registers, do a
        // bitcast to the corresponding integer type.  This turns an f64 value
        // into i64, which can be passed with two i32 values on a 32-bit
        // machine.
        RegVT = MVT::getIntegerVT(OpInfo.ConstraintVT.getSizeInBits());
        OpInfo.CallOperand = DAG.getNode(ISD::BITCAST, DL,
                                         RegVT, OpInfo.CallOperand);
        OpInfo.ConstraintVT = RegVT;
      }
    }

    NumRegs = TLI.getNumRegisters(Context, OpInfo.ConstraintVT);
  }

  MVT RegVT;
  EVT ValueVT = OpInfo.ConstraintVT;

  // If this is a constraint for a specific physical register, like {r17},
  // assign it now.
  if (unsigned AssignedReg = PhysReg.first) {
    const TargetRegisterClass *RC = PhysReg.second;
    if (OpInfo.ConstraintVT == MVT::Other)
      ValueVT = *TRI.legalclasstypes_begin(*RC);

    // Get the actual register value type.  This is important, because the user
    // may have asked for (e.g.) the AX register in i32 type.  We need to
    // remember that AX is actually i16 to get the right extension.
    RegVT = *TRI.legalclasstypes_begin(*RC);

    // This is a explicit reference to a physical register.
    Regs.push_back(AssignedReg);

    // If this is an expanded reference, add the rest of the regs to Regs.
    if (NumRegs != 1) {
      TargetRegisterClass::iterator I = RC->begin();
      for (; *I != AssignedReg; ++I)
        assert(I != RC->end() && "Didn't find reg!");

      // Already added the first reg.
      --NumRegs; ++I;
      for (; NumRegs; --NumRegs, ++I) {
        assert(I != RC->end() && "Ran out of registers to allocate!");
        Regs.push_back(*I);
      }
    }

    OpInfo.AssignedRegs = RegsForValue(Regs, RegVT, ValueVT);
    return;
  }

  // Otherwise, if this was a reference to an LLVM register class, create vregs
  // for this reference.
  if (const TargetRegisterClass *RC = PhysReg.second) {
    RegVT = *TRI.legalclasstypes_begin(*RC);
    if (OpInfo.ConstraintVT == MVT::Other)
      ValueVT = RegVT;

    // Create the appropriate number of virtual registers.
    MachineRegisterInfo &RegInfo = MF.getRegInfo();
    for (; NumRegs; --NumRegs)
      Regs.push_back(RegInfo.createVirtualRegister(RC));

    OpInfo.AssignedRegs = RegsForValue(Regs, RegVT, ValueVT);
    return;
  }

  // Otherwise, we couldn't allocate enough registers for this.
}

static unsigned
findMatchingInlineAsmOperand(unsigned OperandNo,
                             const std::vector<SDValue> &AsmNodeOperands) {
  // Scan until we find the definition we already emitted of this operand.
  unsigned CurOp = InlineAsm::Op_FirstOperand;
  for (; OperandNo; --OperandNo) {
    // Advance to the next operand.
    unsigned OpFlag =
        cast<ConstantSDNode>(AsmNodeOperands[CurOp])->getZExtValue();
    assert((InlineAsm::isRegDefKind(OpFlag) ||
            InlineAsm::isRegDefEarlyClobberKind(OpFlag) ||
            InlineAsm::isMemKind(OpFlag)) &&
           "Skipped past definitions?");
    CurOp += InlineAsm::getNumOperandRegisters(OpFlag) + 1;
  }
  return CurOp;
}

/// Fill \p Regs with \p NumRegs new virtual registers of type \p RegVT
/// \return true if it has succeeded, false otherwise
static bool createVirtualRegs(SmallVector<unsigned, 4> &Regs, unsigned NumRegs,
                              MVT RegVT, SelectionDAG &DAG) {
  const TargetLowering &TLI = DAG.getTargetLoweringInfo();
  MachineRegisterInfo &RegInfo = DAG.getMachineFunction().getRegInfo();
  for (unsigned i = 0, e = NumRegs; i != e; ++i) {
    if (const TargetRegisterClass *RC = TLI.getRegClassFor(RegVT))
      Regs.push_back(RegInfo.createVirtualRegister(RC));
    else
      return false;
  }
  return true;
}

class ExtraFlags {
  unsigned Flags = 0;

public:
  explicit ExtraFlags(ImmutableCallSite CS) {
    const InlineAsm *IA = cast<InlineAsm>(CS.getCalledValue());
    if (IA->hasSideEffects())
      Flags |= InlineAsm::Extra_HasSideEffects;
    if (IA->isAlignStack())
      Flags |= InlineAsm::Extra_IsAlignStack;
    if (CS.isConvergent())
      Flags |= InlineAsm::Extra_IsConvergent;
    Flags |= IA->getDialect() * InlineAsm::Extra_AsmDialect;
  }

  void update(const llvm::TargetLowering::AsmOperandInfo &OpInfo) {
    // Ideally, we would only check against memory constraints.  However, the
    // meaning of an Other constraint can be target-specific and we can't easily
    // reason about it.  Therefore, be conservative and set MayLoad/MayStore
    // for Other constraints as well.
    if (OpInfo.ConstraintType == TargetLowering::C_Memory ||
        OpInfo.ConstraintType == TargetLowering::C_Other) {
      if (OpInfo.Type == InlineAsm::isInput)
        Flags |= InlineAsm::Extra_MayLoad;
      else if (OpInfo.Type == InlineAsm::isOutput)
        Flags |= InlineAsm::Extra_MayStore;
      else if (OpInfo.Type == InlineAsm::isClobber)
        Flags |= (InlineAsm::Extra_MayLoad | InlineAsm::Extra_MayStore);
    }
  }

  unsigned get() const { return Flags; }
};

/// visitInlineAsm - Handle a call to an InlineAsm object.
///
void SelectionDAGBuilder::visitInlineAsm(ImmutableCallSite CS) {
  const InlineAsm *IA = cast<InlineAsm>(CS.getCalledValue());

  /// ConstraintOperands - Information about all of the constraints.
  SDISelAsmOperandInfoVector ConstraintOperands;

  const TargetLowering &TLI = DAG.getTargetLoweringInfo();
  TargetLowering::AsmOperandInfoVector TargetConstraints = TLI.ParseConstraints(
      DAG.getDataLayout(), DAG.getSubtarget().getRegisterInfo(), CS);

  bool hasMemory = false;

  // Remember the HasSideEffect, AlignStack, AsmDialect, MayLoad and MayStore
  ExtraFlags ExtraInfo(CS);

  unsigned ArgNo = 0;   // ArgNo - The argument of the CallInst.
  unsigned ResNo = 0;   // ResNo - The result number of the next output.
  for (unsigned i = 0, e = TargetConstraints.size(); i != e; ++i) {
    ConstraintOperands.push_back(SDISelAsmOperandInfo(TargetConstraints[i]));
    SDISelAsmOperandInfo &OpInfo = ConstraintOperands.back();

    MVT OpVT = MVT::Other;

    // Compute the value type for each operand.
    if (OpInfo.Type == InlineAsm::isInput ||
        (OpInfo.Type == InlineAsm::isOutput && OpInfo.isIndirect)) {
      OpInfo.CallOperandVal = const_cast<Value *>(CS.getArgument(ArgNo++));

      // Process the call argument. BasicBlocks are labels, currently appearing
      // only in asm's.
      if (const BasicBlock *BB = dyn_cast<BasicBlock>(OpInfo.CallOperandVal)) {
        OpInfo.CallOperand = DAG.getBasicBlock(FuncInfo.MBBMap[BB]);
      } else {
        OpInfo.CallOperand = getValue(OpInfo.CallOperandVal);
      }

      OpVT =
          OpInfo
              .getCallOperandValEVT(*DAG.getContext(), TLI, DAG.getDataLayout())
              .getSimpleVT();
    }

    if (OpInfo.Type == InlineAsm::isOutput && !OpInfo.isIndirect) {
      // The return value of the call is this value.  As such, there is no
      // corresponding argument.
      assert(!CS.getType()->isVoidTy() && "Bad inline asm!");
      if (StructType *STy = dyn_cast<StructType>(CS.getType())) {
        OpVT = TLI.getSimpleValueType(DAG.getDataLayout(),
                                      STy->getElementType(ResNo));
      } else {
        assert(ResNo == 0 && "Asm only has one result!");
        OpVT = TLI.getSimpleValueType(DAG.getDataLayout(), CS.getType());
      }
      ++ResNo;
    }

    OpInfo.ConstraintVT = OpVT;

    if (!hasMemory)
      hasMemory = OpInfo.hasMemory(TLI);

    // Determine if this InlineAsm MayLoad or MayStore based on the constraints.
    // FIXME: Could we compute this on OpInfo rather than TargetConstraints[i]?
    auto TargetConstraint = TargetConstraints[i];

    // Compute the constraint code and ConstraintType to use.
    TLI.ComputeConstraintToUse(TargetConstraint, SDValue());

    ExtraInfo.update(TargetConstraint);
  }

  SDValue Chain, Flag;

  // We won't need to flush pending loads if this asm doesn't touch
  // memory and is nonvolatile.
  if (hasMemory || IA->hasSideEffects())
    Chain = getRoot();
  else
    Chain = DAG.getRoot();

  // Second pass over the constraints: compute which constraint option to use
  // and assign registers to constraints that want a specific physreg.
  for (unsigned i = 0, e = ConstraintOperands.size(); i != e; ++i) {
    SDISelAsmOperandInfo &OpInfo = ConstraintOperands[i];

    // If this is an output operand with a matching input operand, look up the
    // matching input. If their types mismatch, e.g. one is an integer, the
    // other is floating point, or their sizes are different, flag it as an
    // error.
    if (OpInfo.hasMatchingInput()) {
      SDISelAsmOperandInfo &Input = ConstraintOperands[OpInfo.MatchingInput];
      patchMatchingInput(OpInfo, Input, DAG);
    }

    // Compute the constraint code and ConstraintType to use.
    TLI.ComputeConstraintToUse(OpInfo, OpInfo.CallOperand, &DAG);

    if (OpInfo.ConstraintType == TargetLowering::C_Memory &&
        OpInfo.Type == InlineAsm::isClobber)
      continue;

    // If this is a memory input, and if the operand is not indirect, do what we
    // need to to provide an address for the memory input.
    if (OpInfo.ConstraintType == TargetLowering::C_Memory &&
        !OpInfo.isIndirect) {
      assert((OpInfo.isMultipleAlternative ||
              (OpInfo.Type == InlineAsm::isInput)) &&
             "Can only indirectify direct input operands!");

      // Memory operands really want the address of the value.
      Chain = getAddressForMemoryInput(Chain, getCurSDLoc(), OpInfo, DAG);

      // There is no longer a Value* corresponding to this operand.
      OpInfo.CallOperandVal = nullptr;

      // It is now an indirect operand.
      OpInfo.isIndirect = true;
    }

    // If this constraint is for a specific register, allocate it before
    // anything else.
    if (OpInfo.ConstraintType == TargetLowering::C_Register)
      GetRegistersForValue(DAG, TLI, getCurSDLoc(), OpInfo);
  }

  // Third pass - Loop over all of the operands, assigning virtual or physregs
  // to register class operands.
  for (unsigned i = 0, e = ConstraintOperands.size(); i != e; ++i) {
    SDISelAsmOperandInfo &OpInfo = ConstraintOperands[i];

    // C_Register operands have already been allocated, Other/Memory don't need
    // to be.
    if (OpInfo.ConstraintType == TargetLowering::C_RegisterClass)
      GetRegistersForValue(DAG, TLI, getCurSDLoc(), OpInfo);
  }

  // AsmNodeOperands - The operands for the ISD::INLINEASM node.
  std::vector<SDValue> AsmNodeOperands;
  AsmNodeOperands.push_back(SDValue());  // reserve space for input chain
  AsmNodeOperands.push_back(DAG.getTargetExternalSymbol(
      IA->getAsmString().c_str(), TLI.getPointerTy(DAG.getDataLayout())));

  // If we have a !srcloc metadata node associated with it, we want to attach
  // this to the ultimately generated inline asm machineinstr.  To do this, we
  // pass in the third operand as this (potentially null) inline asm MDNode.
  const MDNode *SrcLoc = CS.getInstruction()->getMetadata("srcloc");
  AsmNodeOperands.push_back(DAG.getMDNode(SrcLoc));

  // Remember the HasSideEffect, AlignStack, AsmDialect, MayLoad and MayStore
  // bits as operand 3.
  AsmNodeOperands.push_back(DAG.getTargetConstant(
      ExtraInfo.get(), getCurSDLoc(), TLI.getPointerTy(DAG.getDataLayout())));

  // Loop over all of the inputs, copying the operand values into the
  // appropriate registers and processing the output regs.
  RegsForValue RetValRegs;

  // IndirectStoresToEmit - The set of stores to emit after the inline asm node.
  std::vector<std::pair<RegsForValue, Value*> > IndirectStoresToEmit;

  for (unsigned i = 0, e = ConstraintOperands.size(); i != e; ++i) {
    SDISelAsmOperandInfo &OpInfo = ConstraintOperands[i];

    switch (OpInfo.Type) {
    case InlineAsm::isOutput: {
      if (OpInfo.ConstraintType != TargetLowering::C_RegisterClass &&
          OpInfo.ConstraintType != TargetLowering::C_Register) {
        // Memory output, or 'other' output (e.g. 'X' constraint).
        assert(OpInfo.isIndirect && "Memory output must be indirect operand");

        unsigned ConstraintID =
            TLI.getInlineAsmMemConstraint(OpInfo.ConstraintCode);
        assert(ConstraintID != InlineAsm::Constraint_Unknown &&
               "Failed to convert memory constraint code to constraint id.");

        // Add information to the INLINEASM node to know about this output.
        unsigned OpFlags = InlineAsm::getFlagWord(InlineAsm::Kind_Mem, 1);
        OpFlags = InlineAsm::getFlagWordForMem(OpFlags, ConstraintID);
        AsmNodeOperands.push_back(DAG.getTargetConstant(OpFlags, getCurSDLoc(),
                                                        MVT::i32));
        AsmNodeOperands.push_back(OpInfo.CallOperand);
        break;
      }

      // Otherwise, this is a register or register class output.

      // Copy the output from the appropriate register.  Find a register that
      // we can use.
      if (OpInfo.AssignedRegs.Regs.empty()) {
        emitInlineAsmError(
            CS, "couldn't allocate output register for constraint '" +
                    Twine(OpInfo.ConstraintCode) + "'");
        return;
      }

      // If this is an indirect operand, store through the pointer after the
      // asm.
      if (OpInfo.isIndirect) {
        IndirectStoresToEmit.push_back(std::make_pair(OpInfo.AssignedRegs,
                                                      OpInfo.CallOperandVal));
      } else {
        // This is the result value of the call.
        assert(!CS.getType()->isVoidTy() && "Bad inline asm!");
        // Concatenate this output onto the outputs list.
        RetValRegs.append(OpInfo.AssignedRegs);
      }

      // Add information to the INLINEASM node to know that this register is
      // set.
      OpInfo.AssignedRegs
          .AddInlineAsmOperands(OpInfo.isEarlyClobber
                                    ? InlineAsm::Kind_RegDefEarlyClobber
                                    : InlineAsm::Kind_RegDef,
                                false, 0, getCurSDLoc(), DAG, AsmNodeOperands);
      break;
    }
    case InlineAsm::isInput: {
      SDValue InOperandVal = OpInfo.CallOperand;

      if (OpInfo.isMatchingInputConstraint()) {
        // If this is required to match an output register we have already set,
        // just use its register.
        auto CurOp = findMatchingInlineAsmOperand(OpInfo.getMatchedOperand(),
                                                  AsmNodeOperands);
        unsigned OpFlag =
          cast<ConstantSDNode>(AsmNodeOperands[CurOp])->getZExtValue();
        if (InlineAsm::isRegDefKind(OpFlag) ||
            InlineAsm::isRegDefEarlyClobberKind(OpFlag)) {
          // Add (OpFlag&0xffff)>>3 registers to MatchedRegs.
          if (OpInfo.isIndirect) {
            // This happens on gcc/testsuite/gcc.dg/pr8788-1.c
            emitInlineAsmError(CS, "inline asm not supported yet:"
                                   " don't know how to handle tied "
                                   "indirect register inputs");
            return;
          }

          MVT RegVT = AsmNodeOperands[CurOp+1].getSimpleValueType();
          SmallVector<unsigned, 4> Regs;

          if (!createVirtualRegs(Regs,
                                 InlineAsm::getNumOperandRegisters(OpFlag),
                                 RegVT, DAG)) {
            emitInlineAsmError(CS, "inline asm error: This value type register "
                                   "class is not natively supported!");
            return;
          }

          RegsForValue MatchedRegs(Regs, RegVT, InOperandVal.getValueType());

          SDLoc dl = getCurSDLoc();
          // Use the produced MatchedRegs object to
          MatchedRegs.getCopyToRegs(InOperandVal, DAG, dl, Chain, &Flag,
                                    CS.getInstruction());
          MatchedRegs.AddInlineAsmOperands(InlineAsm::Kind_RegUse,
                                           true, OpInfo.getMatchedOperand(), dl,
                                           DAG, AsmNodeOperands);
          break;
        }

        assert(InlineAsm::isMemKind(OpFlag) && "Unknown matching constraint!");
        assert(InlineAsm::getNumOperandRegisters(OpFlag) == 1 &&
               "Unexpected number of operands");
        // Add information to the INLINEASM node to know about this input.
        // See InlineAsm.h isUseOperandTiedToDef.
        OpFlag = InlineAsm::convertMemFlagWordToMatchingFlagWord(OpFlag);
        OpFlag = InlineAsm::getFlagWordForMatchingOp(OpFlag,
                                                    OpInfo.getMatchedOperand());
        AsmNodeOperands.push_back(DAG.getTargetConstant(
            OpFlag, getCurSDLoc(), TLI.getPointerTy(DAG.getDataLayout())));
        AsmNodeOperands.push_back(AsmNodeOperands[CurOp+1]);
        break;
      }

      // Treat indirect 'X' constraint as memory.
      if (OpInfo.ConstraintType == TargetLowering::C_Other &&
          OpInfo.isIndirect)
        OpInfo.ConstraintType = TargetLowering::C_Memory;

      if (OpInfo.ConstraintType == TargetLowering::C_Other) {
        std::vector<SDValue> Ops;
        TLI.LowerAsmOperandForConstraint(InOperandVal, OpInfo.ConstraintCode,
                                          Ops, DAG);
        if (Ops.empty()) {
          emitInlineAsmError(CS, "invalid operand for inline asm constraint '" +
                                     Twine(OpInfo.ConstraintCode) + "'");
          return;
        }

        // Add information to the INLINEASM node to know about this input.
        unsigned ResOpType =
          InlineAsm::getFlagWord(InlineAsm::Kind_Imm, Ops.size());
        AsmNodeOperands.push_back(DAG.getTargetConstant(
            ResOpType, getCurSDLoc(), TLI.getPointerTy(DAG.getDataLayout())));
        AsmNodeOperands.insert(AsmNodeOperands.end(), Ops.begin(), Ops.end());
        break;
      }

      if (OpInfo.ConstraintType == TargetLowering::C_Memory) {
        assert(OpInfo.isIndirect && "Operand must be indirect to be a mem!");
        assert(InOperandVal.getValueType() ==
                   TLI.getPointerTy(DAG.getDataLayout()) &&
               "Memory operands expect pointer values");

        unsigned ConstraintID =
            TLI.getInlineAsmMemConstraint(OpInfo.ConstraintCode);
        assert(ConstraintID != InlineAsm::Constraint_Unknown &&
               "Failed to convert memory constraint code to constraint id.");

        // Add information to the INLINEASM node to know about this input.
        unsigned ResOpType = InlineAsm::getFlagWord(InlineAsm::Kind_Mem, 1);
        ResOpType = InlineAsm::getFlagWordForMem(ResOpType, ConstraintID);
        AsmNodeOperands.push_back(DAG.getTargetConstant(ResOpType,
                                                        getCurSDLoc(),
                                                        MVT::i32));
        AsmNodeOperands.push_back(InOperandVal);
        break;
      }

      assert((OpInfo.ConstraintType == TargetLowering::C_RegisterClass ||
              OpInfo.ConstraintType == TargetLowering::C_Register) &&
             "Unknown constraint type!");

      // TODO: Support this.
      if (OpInfo.isIndirect) {
        emitInlineAsmError(
            CS, "Don't know how to handle indirect register inputs yet "
                "for constraint '" +
                    Twine(OpInfo.ConstraintCode) + "'");
        return;
      }

      // Copy the input into the appropriate registers.
      if (OpInfo.AssignedRegs.Regs.empty()) {
        emitInlineAsmError(CS, "couldn't allocate input reg for constraint '" +
                                   Twine(OpInfo.ConstraintCode) + "'");
        return;
      }

      SDLoc dl = getCurSDLoc();

      OpInfo.AssignedRegs.getCopyToRegs(InOperandVal, DAG, dl,
                                        Chain, &Flag, CS.getInstruction());

      OpInfo.AssignedRegs.AddInlineAsmOperands(InlineAsm::Kind_RegUse, false, 0,
                                               dl, DAG, AsmNodeOperands);
      break;
    }
    case InlineAsm::isClobber: {
      // Add the clobbered value to the operand list, so that the register
      // allocator is aware that the physreg got clobbered.
      if (!OpInfo.AssignedRegs.Regs.empty())
        OpInfo.AssignedRegs.AddInlineAsmOperands(InlineAsm::Kind_Clobber,
                                                 false, 0, getCurSDLoc(), DAG,
                                                 AsmNodeOperands);
      break;
    }
    }
  }

  // Finish up input operands.  Set the input chain and add the flag last.
  AsmNodeOperands[InlineAsm::Op_InputChain] = Chain;
  if (Flag.getNode()) AsmNodeOperands.push_back(Flag);

  Chain = DAG.getNode(ISD::INLINEASM, getCurSDLoc(),
                      DAG.getVTList(MVT::Other, MVT::Glue), AsmNodeOperands);
  Flag = Chain.getValue(1);

  // If this asm returns a register value, copy the result from that register
  // and set it as the value of the call.
  if (!RetValRegs.Regs.empty()) {
    SDValue Val = RetValRegs.getCopyFromRegs(DAG, FuncInfo, getCurSDLoc(),
                                             Chain, &Flag, CS.getInstruction());

    // FIXME: Why don't we do this for inline asms with MRVs?
    if (CS.getType()->isSingleValueType() && CS.getType()->isSized()) {
      EVT ResultType = TLI.getValueType(DAG.getDataLayout(), CS.getType());

      // If any of the results of the inline asm is a vector, it may have the
      // wrong width/num elts.  This can happen for register classes that can
      // contain multiple different value types.  The preg or vreg allocated may
      // not have the same VT as was expected.  Convert it to the right type
      // with bit_convert.
      if (ResultType != Val.getValueType() && Val.getValueType().isVector()) {
        Val = DAG.getNode(ISD::BITCAST, getCurSDLoc(),
                          ResultType, Val);

      } else if (ResultType != Val.getValueType() &&
                 ResultType.isInteger() && Val.getValueType().isInteger()) {
        // If a result value was tied to an input value, the computed result may
        // have a wider width than the expected result.  Extract the relevant
        // portion.
        Val = DAG.getNode(ISD::TRUNCATE, getCurSDLoc(), ResultType, Val);
      }

      assert(ResultType == Val.getValueType() && "Asm result value mismatch!");
    }

    setValue(CS.getInstruction(), Val);
    // Don't need to use this as a chain in this case.
    if (!IA->hasSideEffects() && !hasMemory && IndirectStoresToEmit.empty())
      return;
  }

  std::vector<std::pair<SDValue, const Value *> > StoresToEmit;

  // Process indirect outputs, first output all of the flagged copies out of
  // physregs.
  for (unsigned i = 0, e = IndirectStoresToEmit.size(); i != e; ++i) {
    RegsForValue &OutRegs = IndirectStoresToEmit[i].first;
    const Value *Ptr = IndirectStoresToEmit[i].second;
    SDValue OutVal = OutRegs.getCopyFromRegs(DAG, FuncInfo, getCurSDLoc(),
                                             Chain, &Flag, IA);
    StoresToEmit.push_back(std::make_pair(OutVal, Ptr));
  }

  // Emit the non-flagged stores from the physregs.
  SmallVector<SDValue, 8> OutChains;
  for (unsigned i = 0, e = StoresToEmit.size(); i != e; ++i) {
    SDValue Val = DAG.getStore(Chain, getCurSDLoc(), StoresToEmit[i].first,
                               getValue(StoresToEmit[i].second),
                               MachinePointerInfo(StoresToEmit[i].second));
    OutChains.push_back(Val);
  }

  if (!OutChains.empty())
    Chain = DAG.getNode(ISD::TokenFactor, getCurSDLoc(), MVT::Other, OutChains);

  DAG.setRoot(Chain);
}

void SelectionDAGBuilder::emitInlineAsmError(ImmutableCallSite CS,
                                             const Twine &Message) {
  LLVMContext &Ctx = *DAG.getContext();
  Ctx.emitError(CS.getInstruction(), Message);

  // Make sure we leave the DAG in a valid state
  const TargetLowering &TLI = DAG.getTargetLoweringInfo();
  auto VT = TLI.getValueType(DAG.getDataLayout(), CS.getType());
  setValue(CS.getInstruction(), DAG.getUNDEF(VT));
}

void SelectionDAGBuilder::visitVAStart(const CallInst &I) {
  DAG.setRoot(DAG.getNode(ISD::VASTART, getCurSDLoc(),
                          MVT::Other, getRoot(),
                          getValue(I.getArgOperand(0)),
                          DAG.getSrcValue(I.getArgOperand(0))));
}

void SelectionDAGBuilder::visitVAArg(const VAArgInst &I) {
  const TargetLowering &TLI = DAG.getTargetLoweringInfo();
  const DataLayout &DL = DAG.getDataLayout();
  SDValue V = DAG.getVAArg(TLI.getValueType(DAG.getDataLayout(), I.getType()),
                           getCurSDLoc(), getRoot(), getValue(I.getOperand(0)),
                           DAG.getSrcValue(I.getOperand(0)),
                           DL.getABITypeAlignment(I.getType()));
  setValue(&I, V);
  DAG.setRoot(V.getValue(1));
}

void SelectionDAGBuilder::visitVAEnd(const CallInst &I) {
  DAG.setRoot(DAG.getNode(ISD::VAEND, getCurSDLoc(),
                          MVT::Other, getRoot(),
                          getValue(I.getArgOperand(0)),
                          DAG.getSrcValue(I.getArgOperand(0))));
}

void SelectionDAGBuilder::visitVACopy(const CallInst &I) {
  DAG.setRoot(DAG.getNode(ISD::VACOPY, getCurSDLoc(),
                          MVT::Other, getRoot(),
                          getValue(I.getArgOperand(0)),
                          getValue(I.getArgOperand(1)),
                          DAG.getSrcValue(I.getArgOperand(0)),
                          DAG.getSrcValue(I.getArgOperand(1))));
}

SDValue SelectionDAGBuilder::lowerRangeToAssertZExt(SelectionDAG &DAG,
                                                    const Instruction &I,
                                                    SDValue Op) {
  const MDNode *Range = I.getMetadata(LLVMContext::MD_range);
  if (!Range)
    return Op;

  ConstantRange CR = getConstantRangeFromMetadata(*Range);
  if (CR.isFullSet() || CR.isEmptySet() || CR.isWrappedSet())
    return Op;

  APInt Lo = CR.getUnsignedMin();
  if (!Lo.isMinValue())
    return Op;

  APInt Hi = CR.getUnsignedMax();
  unsigned Bits = Hi.getActiveBits();

  EVT SmallVT = EVT::getIntegerVT(*DAG.getContext(), Bits);

  SDLoc SL = getCurSDLoc();

  SDValue ZExt = DAG.getNode(ISD::AssertZext, SL, Op.getValueType(), Op,
                             DAG.getValueType(SmallVT));
  unsigned NumVals = Op.getNode()->getNumValues();
  if (NumVals == 1)
    return ZExt;

  SmallVector<SDValue, 4> Ops;

  Ops.push_back(ZExt);
  for (unsigned I = 1; I != NumVals; ++I)
    Ops.push_back(Op.getValue(I));

  return DAG.getMergeValues(Ops, SL);
}

/// \brief Populate a CallLowerinInfo (into \p CLI) based on the properties of
/// the call being lowered.
///
/// This is a helper for lowering intrinsics that follow a target calling
/// convention or require stack pointer adjustment. Only a subset of the
/// intrinsic's operands need to participate in the calling convention.
void SelectionDAGBuilder::populateCallLoweringInfo(
    TargetLowering::CallLoweringInfo &CLI, ImmutableCallSite CS,
    unsigned ArgIdx, unsigned NumArgs, SDValue Callee, Type *ReturnTy,
    bool IsPatchPoint) {
  TargetLowering::ArgListTy Args;
  Args.reserve(NumArgs);

  // Populate the argument list.
  // Attributes for args start at offset 1, after the return attribute.
  for (unsigned ArgI = ArgIdx, ArgE = ArgIdx + NumArgs;
       ArgI != ArgE; ++ArgI) {
    const Value *V = CS->getOperand(ArgI);

    assert(!V->getType()->isEmptyTy() && "Empty type passed to intrinsic.");

    TargetLowering::ArgListEntry Entry;
    Entry.Node = getValue(V);
    Entry.Ty = V->getType();
    Entry.setAttributes(&CS, ArgIdx);
    Args.push_back(Entry);
  }

  CLI.setDebugLoc(getCurSDLoc())
      .setChain(getRoot())
      .setCallee(CS.getCallingConv(), ReturnTy, Callee, std::move(Args))
      .setDiscardResult(CS->use_empty())
      .setIsPatchPoint(IsPatchPoint);
}

/// \brief Add a stack map intrinsic call's live variable operands to a stackmap
/// or patchpoint target node's operand list.
///
/// Constants are converted to TargetConstants purely as an optimization to
/// avoid constant materialization and register allocation.
///
/// FrameIndex operands are converted to TargetFrameIndex so that ISEL does not
/// generate addess computation nodes, and so ExpandISelPseudo can convert the
/// TargetFrameIndex into a DirectMemRefOp StackMap location. This avoids
/// address materialization and register allocation, but may also be required
/// for correctness. If a StackMap (or PatchPoint) intrinsic directly uses an
/// alloca in the entry block, then the runtime may assume that the alloca's
/// StackMap location can be read immediately after compilation and that the
/// location is valid at any point during execution (this is similar to the
/// assumption made by the llvm.gcroot intrinsic). If the alloca's location were
/// only available in a register, then the runtime would need to trap when
/// execution reaches the StackMap in order to read the alloca's location.
static void addStackMapLiveVars(ImmutableCallSite CS, unsigned StartIdx,
                                const SDLoc &DL, SmallVectorImpl<SDValue> &Ops,
                                SelectionDAGBuilder &Builder) {
  for (unsigned i = StartIdx, e = CS.arg_size(); i != e; ++i) {
    SDValue OpVal = Builder.getValue(CS.getArgument(i));
    if (ConstantSDNode *C = dyn_cast<ConstantSDNode>(OpVal)) {
      Ops.push_back(
        Builder.DAG.getTargetConstant(StackMaps::ConstantOp, DL, MVT::i64));
      Ops.push_back(
        Builder.DAG.getTargetConstant(C->getSExtValue(), DL, MVT::i64));
    } else if (FrameIndexSDNode *FI = dyn_cast<FrameIndexSDNode>(OpVal)) {
      const TargetLowering &TLI = Builder.DAG.getTargetLoweringInfo();
      Ops.push_back(Builder.DAG.getTargetFrameIndex(
          FI->getIndex(), TLI.getFrameIndexTy(Builder.DAG.getDataLayout())));
    } else
      Ops.push_back(OpVal);
  }
}

/// \brief Lower llvm.experimental.stackmap directly to its target opcode.
void SelectionDAGBuilder::visitStackmap(const CallInst &CI) {
  // void @llvm.experimental.stackmap(i32 <id>, i32 <numShadowBytes>,
  //                                  [live variables...])

  assert(CI.getType()->isVoidTy() && "Stackmap cannot return a value.");

  SDValue Chain, InFlag, Callee, NullPtr;
  SmallVector<SDValue, 32> Ops;

  SDLoc DL = getCurSDLoc();
  Callee = getValue(CI.getCalledValue());
  NullPtr = DAG.getIntPtrConstant(0, DL, true);

  // The stackmap intrinsic only records the live variables (the arguemnts
  // passed to it) and emits NOPS (if requested). Unlike the patchpoint
  // intrinsic, this won't be lowered to a function call. This means we don't
  // have to worry about calling conventions and target specific lowering code.
  // Instead we perform the call lowering right here.
  //
  // chain, flag = CALLSEQ_START(chain, 0, 0)
  // chain, flag = STACKMAP(id, nbytes, ..., chain, flag)
  // chain, flag = CALLSEQ_END(chain, 0, 0, flag)
  //
  Chain = DAG.getCALLSEQ_START(getRoot(), 0, 0, DL);
  InFlag = Chain.getValue(1);

  // Add the <id> and <numBytes> constants.
  SDValue IDVal = getValue(CI.getOperand(PatchPointOpers::IDPos));
  Ops.push_back(DAG.getTargetConstant(
                  cast<ConstantSDNode>(IDVal)->getZExtValue(), DL, MVT::i64));
  SDValue NBytesVal = getValue(CI.getOperand(PatchPointOpers::NBytesPos));
  Ops.push_back(DAG.getTargetConstant(
                  cast<ConstantSDNode>(NBytesVal)->getZExtValue(), DL,
                  MVT::i32));

  // Push live variables for the stack map.
  addStackMapLiveVars(&CI, 2, DL, Ops, *this);

  // We are not pushing any register mask info here on the operands list,
  // because the stackmap doesn't clobber anything.

  // Push the chain and the glue flag.
  Ops.push_back(Chain);
  Ops.push_back(InFlag);

  // Create the STACKMAP node.
  SDVTList NodeTys = DAG.getVTList(MVT::Other, MVT::Glue);
  SDNode *SM = DAG.getMachineNode(TargetOpcode::STACKMAP, DL, NodeTys, Ops);
  Chain = SDValue(SM, 0);
  InFlag = Chain.getValue(1);

  Chain = DAG.getCALLSEQ_END(Chain, NullPtr, NullPtr, InFlag, DL);

  // Stackmaps don't generate values, so nothing goes into the NodeMap.

  // Set the root to the target-lowered call chain.
  DAG.setRoot(Chain);

  // Inform the Frame Information that we have a stackmap in this function.
  FuncInfo.MF->getFrameInfo().setHasStackMap();
}

/// \brief Lower llvm.experimental.patchpoint directly to its target opcode.
void SelectionDAGBuilder::visitPatchpoint(ImmutableCallSite CS,
                                          const BasicBlock *EHPadBB) {
  // void|i64 @llvm.experimental.patchpoint.void|i64(i64 <id>,
  //                                                 i32 <numBytes>,
  //                                                 i8* <target>,
  //                                                 i32 <numArgs>,
  //                                                 [Args...],
  //                                                 [live variables...])

  CallingConv::ID CC = CS.getCallingConv();
  bool IsAnyRegCC = CC == CallingConv::AnyReg;
  bool HasDef = !CS->getType()->isVoidTy();
  SDLoc dl = getCurSDLoc();
  SDValue Callee = getValue(CS->getOperand(PatchPointOpers::TargetPos));

  // Handle immediate and symbolic callees.
  if (auto* ConstCallee = dyn_cast<ConstantSDNode>(Callee))
    Callee = DAG.getIntPtrConstant(ConstCallee->getZExtValue(), dl,
                                   /*isTarget=*/true);
  else if (auto* SymbolicCallee = dyn_cast<GlobalAddressSDNode>(Callee))
    Callee =  DAG.getTargetGlobalAddress(SymbolicCallee->getGlobal(),
                                         SDLoc(SymbolicCallee),
                                         SymbolicCallee->getValueType(0));

  // Get the real number of arguments participating in the call <numArgs>
  SDValue NArgVal = getValue(CS.getArgument(PatchPointOpers::NArgPos));
  unsigned NumArgs = cast<ConstantSDNode>(NArgVal)->getZExtValue();

  // Skip the four meta args: <id>, <numNopBytes>, <target>, <numArgs>
  // Intrinsics include all meta-operands up to but not including CC.
  unsigned NumMetaOpers = PatchPointOpers::CCPos;
  assert(CS.arg_size() >= NumMetaOpers + NumArgs &&
         "Not enough arguments provided to the patchpoint intrinsic");

  // For AnyRegCC the arguments are lowered later on manually.
  unsigned NumCallArgs = IsAnyRegCC ? 0 : NumArgs;
  Type *ReturnTy =
    IsAnyRegCC ? Type::getVoidTy(*DAG.getContext()) : CS->getType();

  TargetLowering::CallLoweringInfo CLI(DAG);
  populateCallLoweringInfo(CLI, CS, NumMetaOpers, NumCallArgs, Callee, ReturnTy,
                           true);
  std::pair<SDValue, SDValue> Result = lowerInvokable(CLI, EHPadBB);

  SDNode *CallEnd = Result.second.getNode();
  if (HasDef && (CallEnd->getOpcode() == ISD::CopyFromReg))
    CallEnd = CallEnd->getOperand(0).getNode();

  /// Get a call instruction from the call sequence chain.
  /// Tail calls are not allowed.
  assert(CallEnd->getOpcode() == ISD::CALLSEQ_END &&
         "Expected a callseq node.");
  SDNode *Call = CallEnd->getOperand(0).getNode();
  bool HasGlue = Call->getGluedNode();

  // Replace the target specific call node with the patchable intrinsic.
  SmallVector<SDValue, 8> Ops;

  // Add the <id> and <numBytes> constants.
  SDValue IDVal = getValue(CS->getOperand(PatchPointOpers::IDPos));
  Ops.push_back(DAG.getTargetConstant(
                  cast<ConstantSDNode>(IDVal)->getZExtValue(), dl, MVT::i64));
  SDValue NBytesVal = getValue(CS->getOperand(PatchPointOpers::NBytesPos));
  Ops.push_back(DAG.getTargetConstant(
                  cast<ConstantSDNode>(NBytesVal)->getZExtValue(), dl,
                  MVT::i32));

  // Add the callee.
  Ops.push_back(Callee);

  // Adjust <numArgs> to account for any arguments that have been passed on the
  // stack instead.
  // Call Node: Chain, Target, {Args}, RegMask, [Glue]
  unsigned NumCallRegArgs = Call->getNumOperands() - (HasGlue ? 4 : 3);
  NumCallRegArgs = IsAnyRegCC ? NumArgs : NumCallRegArgs;
  Ops.push_back(DAG.getTargetConstant(NumCallRegArgs, dl, MVT::i32));

  // Add the calling convention
  Ops.push_back(DAG.getTargetConstant((unsigned)CC, dl, MVT::i32));

  // Add the arguments we omitted previously. The register allocator should
  // place these in any free register.
  if (IsAnyRegCC)
    for (unsigned i = NumMetaOpers, e = NumMetaOpers + NumArgs; i != e; ++i)
      Ops.push_back(getValue(CS.getArgument(i)));

  // Push the arguments from the call instruction up to the register mask.
  SDNode::op_iterator e = HasGlue ? Call->op_end()-2 : Call->op_end()-1;
  Ops.append(Call->op_begin() + 2, e);

  // Push live variables for the stack map.
  addStackMapLiveVars(CS, NumMetaOpers + NumArgs, dl, Ops, *this);

  // Push the register mask info.
  if (HasGlue)
    Ops.push_back(*(Call->op_end()-2));
  else
    Ops.push_back(*(Call->op_end()-1));

  // Push the chain (this is originally the first operand of the call, but
  // becomes now the last or second to last operand).
  Ops.push_back(*(Call->op_begin()));

  // Push the glue flag (last operand).
  if (HasGlue)
    Ops.push_back(*(Call->op_end()-1));

  SDVTList NodeTys;
  if (IsAnyRegCC && HasDef) {
    // Create the return types based on the intrinsic definition
    const TargetLowering &TLI = DAG.getTargetLoweringInfo();
    SmallVector<EVT, 3> ValueVTs;
    ComputeValueVTs(TLI, DAG.getDataLayout(), CS->getType(), ValueVTs);
    assert(ValueVTs.size() == 1 && "Expected only one return value type.");

    // There is always a chain and a glue type at the end
    ValueVTs.push_back(MVT::Other);
    ValueVTs.push_back(MVT::Glue);
    NodeTys = DAG.getVTList(ValueVTs);
  } else
    NodeTys = DAG.getVTList(MVT::Other, MVT::Glue);

  // Replace the target specific call node with a PATCHPOINT node.
  MachineSDNode *MN = DAG.getMachineNode(TargetOpcode::PATCHPOINT,
                                         dl, NodeTys, Ops);

  // Update the NodeMap.
  if (HasDef) {
    if (IsAnyRegCC)
      setValue(CS.getInstruction(), SDValue(MN, 0));
    else
      setValue(CS.getInstruction(), Result.first);
  }

  // Fixup the consumers of the intrinsic. The chain and glue may be used in the
  // call sequence. Furthermore the location of the chain and glue can change
  // when the AnyReg calling convention is used and the intrinsic returns a
  // value.
  if (IsAnyRegCC && HasDef) {
    SDValue From[] = {SDValue(Call, 0), SDValue(Call, 1)};
    SDValue To[] = {SDValue(MN, 1), SDValue(MN, 2)};
    DAG.ReplaceAllUsesOfValuesWith(From, To, 2);
  } else
    DAG.ReplaceAllUsesWith(Call, MN);
  DAG.DeleteNode(Call);

  // Inform the Frame Information that we have a patchpoint in this function.
  FuncInfo.MF->getFrameInfo().setHasPatchPoint();
}

void SelectionDAGBuilder::visitVectorReduce(const CallInst &I,
                                            unsigned Intrinsic) {
  const TargetLowering &TLI = DAG.getTargetLoweringInfo();
  SDValue Op1 = getValue(I.getArgOperand(0));
  SDValue Op2;
  if (I.getNumArgOperands() > 1)
    Op2 = getValue(I.getArgOperand(1));
  SDLoc dl = getCurSDLoc();
  EVT VT = TLI.getValueType(DAG.getDataLayout(), I.getType());
  SDValue Res;
  FastMathFlags FMF;
  if (isa<FPMathOperator>(I))
    FMF = I.getFastMathFlags();
  SDNodeFlags SDFlags;
  SDFlags.setNoNaNs(FMF.noNaNs());

  switch (Intrinsic) {
  case Intrinsic::experimental_vector_reduce_fadd:
    if (FMF.unsafeAlgebra())
      Res = DAG.getNode(ISD::VECREDUCE_FADD, dl, VT, Op2);
    else
      Res = DAG.getNode(ISD::VECREDUCE_STRICT_FADD, dl, VT, Op1, Op2);
    break;
  case Intrinsic::experimental_vector_reduce_fmul:
    if (FMF.unsafeAlgebra())
      Res = DAG.getNode(ISD::VECREDUCE_FMUL, dl, VT, Op2);
    else
      Res = DAG.getNode(ISD::VECREDUCE_STRICT_FMUL, dl, VT, Op1, Op2);
    break;
  case Intrinsic::experimental_vector_reduce_add:
    Res = DAG.getNode(ISD::VECREDUCE_ADD, dl, VT, Op1);
    break;
  case Intrinsic::experimental_vector_reduce_mul:
    Res = DAG.getNode(ISD::VECREDUCE_MUL, dl, VT, Op1);
    break;
  case Intrinsic::experimental_vector_reduce_and:
    Res = DAG.getNode(ISD::VECREDUCE_AND, dl, VT, Op1);
    break;
  case Intrinsic::experimental_vector_reduce_or:
    Res = DAG.getNode(ISD::VECREDUCE_OR, dl, VT, Op1);
    break;
  case Intrinsic::experimental_vector_reduce_xor:
    Res = DAG.getNode(ISD::VECREDUCE_XOR, dl, VT, Op1);
    break;
  case Intrinsic::experimental_vector_reduce_smax:
    Res = DAG.getNode(ISD::VECREDUCE_SMAX, dl, VT, Op1);
    break;
  case Intrinsic::experimental_vector_reduce_smin:
    Res = DAG.getNode(ISD::VECREDUCE_SMIN, dl, VT, Op1);
    break;
  case Intrinsic::experimental_vector_reduce_umax:
    Res = DAG.getNode(ISD::VECREDUCE_UMAX, dl, VT, Op1);
    break;
  case Intrinsic::experimental_vector_reduce_umin:
    Res = DAG.getNode(ISD::VECREDUCE_UMIN, dl, VT, Op1);
    break;
  case Intrinsic::experimental_vector_reduce_fmax: {
    Res = DAG.getNode(ISD::VECREDUCE_FMAX, dl, VT, Op1, SDFlags);
    break;
  }
  case Intrinsic::experimental_vector_reduce_fmin: {
    Res = DAG.getNode(ISD::VECREDUCE_FMIN, dl, VT, Op1, SDFlags);
    break;
  }
  default:
    llvm_unreachable("Unhandled vector reduce intrinsic");
  }
  setValue(&I, Res);
}

/// Returns an AttributeList representing the attributes applied to the return
/// value of the given call.
static AttributeList getReturnAttrs(TargetLowering::CallLoweringInfo &CLI) {
  SmallVector<Attribute::AttrKind, 2> Attrs;
  if (CLI.RetSExt)
    Attrs.push_back(Attribute::SExt);
  if (CLI.RetZExt)
    Attrs.push_back(Attribute::ZExt);
  if (CLI.IsInReg)
    Attrs.push_back(Attribute::InReg);

  return AttributeList::get(CLI.RetTy->getContext(), AttributeList::ReturnIndex,
                            Attrs);
}

/// TargetLowering::LowerCallTo - This is the default LowerCallTo
/// implementation, which just calls LowerCall.
/// FIXME: When all targets are
/// migrated to using LowerCall, this hook should be integrated into SDISel.
std::pair<SDValue, SDValue>
TargetLowering::LowerCallTo(TargetLowering::CallLoweringInfo &CLI) const {
  // Handle the incoming return values from the call.
  CLI.Ins.clear();
  Type *OrigRetTy = CLI.RetTy;
  SmallVector<EVT, 4> RetTys;
  SmallVector<uint64_t, 4> Offsets;
  auto &DL = CLI.DAG.getDataLayout();
  ComputeValueVTs(*this, DL, CLI.RetTy, RetTys, &Offsets);

  if (CLI.IsPostTypeLegalization) {
    // If we are lowering a libcall after legalization, split the return type.
    SmallVector<EVT, 4> OldRetTys = std::move(RetTys);
    SmallVector<uint64_t, 4> OldOffsets = std::move(Offsets);
    for (size_t i = 0, e = OldRetTys.size(); i != e; ++i) {
      EVT RetVT = OldRetTys[i];
      uint64_t Offset = OldOffsets[i];
      MVT RegisterVT = getRegisterType(CLI.RetTy->getContext(), RetVT);
      unsigned NumRegs = getNumRegisters(CLI.RetTy->getContext(), RetVT);
      unsigned RegisterVTSize = RegisterVT.getSizeInBits();
      RetTys.append(NumRegs, RegisterVT);
      for (unsigned j = 0; j != NumRegs; ++j)
        Offsets.push_back(Offset + j * RegisterVTSize);
    }
  }

  SmallVector<ISD::OutputArg, 4> Outs;
  GetReturnInfo(CLI.RetTy, getReturnAttrs(CLI), Outs, *this, DL);

  bool CanLowerReturn =
      this->CanLowerReturn(CLI.CallConv, CLI.DAG.getMachineFunction(),
                           CLI.IsVarArg, Outs, CLI.RetTy->getContext());

  SDValue DemoteStackSlot;
  int DemoteStackIdx = -100;
  if (!CanLowerReturn) {
    // FIXME: equivalent assert?
    // assert(!CS.hasInAllocaArgument() &&
    //        "sret demotion is incompatible with inalloca");
    uint64_t TySize = DL.getTypeAllocSize(CLI.RetTy);
    unsigned Align = DL.getPrefTypeAlignment(CLI.RetTy);
    MachineFunction &MF = CLI.DAG.getMachineFunction();
    DemoteStackIdx = MF.getFrameInfo().CreateStackObject(TySize, Align, false);
    Type *StackSlotPtrType = PointerType::getUnqual(CLI.RetTy);

    DemoteStackSlot = CLI.DAG.getFrameIndex(DemoteStackIdx, getFrameIndexTy(DL));
    ArgListEntry Entry;
    Entry.Node = DemoteStackSlot;
    Entry.Ty = StackSlotPtrType;
    Entry.IsSExt = false;
    Entry.IsZExt = false;
    Entry.IsInReg = false;
    Entry.IsSRet = true;
    Entry.IsNest = false;
    Entry.IsByVal = false;
    Entry.IsReturned = false;
    Entry.IsSwiftSelf = false;
    Entry.IsSwiftError = false;
    Entry.Alignment = Align;
    CLI.getArgs().insert(CLI.getArgs().begin(), Entry);
    CLI.RetTy = Type::getVoidTy(CLI.RetTy->getContext());

    // sret demotion isn't compatible with tail-calls, since the sret argument
    // points into the callers stack frame.
    CLI.IsTailCall = false;
  } else {
    for (unsigned I = 0, E = RetTys.size(); I != E; ++I) {
      EVT VT = RetTys[I];
      MVT RegisterVT =
          getRegisterTypeForCallingConv(CLI.RetTy->getContext(), VT);
      unsigned NumRegs =
          getNumRegistersForCallingConv(CLI.RetTy->getContext(), VT);
      for (unsigned i = 0; i != NumRegs; ++i) {
        ISD::InputArg MyFlags;
        MyFlags.VT = RegisterVT;
        MyFlags.ArgVT = VT;
        MyFlags.Used = CLI.IsReturnValueUsed;
        if (CLI.RetSExt)
          MyFlags.Flags.setSExt();
        if (CLI.RetZExt)
          MyFlags.Flags.setZExt();
        if (CLI.IsInReg)
          MyFlags.Flags.setInReg();
        CLI.Ins.push_back(MyFlags);
      }
    }
  }

  // We push in swifterror return as the last element of CLI.Ins.
  ArgListTy &Args = CLI.getArgs();
  if (supportSwiftError()) {
    for (unsigned i = 0, e = Args.size(); i != e; ++i) {
      if (Args[i].IsSwiftError) {
        ISD::InputArg MyFlags;
        MyFlags.VT = getPointerTy(DL);
        MyFlags.ArgVT = EVT(getPointerTy(DL));
        MyFlags.Flags.setSwiftError();
        CLI.Ins.push_back(MyFlags);
      }
    }
  }

  // Handle all of the outgoing arguments.
  CLI.Outs.clear();
  CLI.OutVals.clear();
  for (unsigned i = 0, e = Args.size(); i != e; ++i) {
    SmallVector<EVT, 4> ValueVTs;
    ComputeValueVTs(*this, DL, Args[i].Ty, ValueVTs);
    // FIXME: Split arguments if CLI.IsPostTypeLegalization
    Type *FinalType = Args[i].Ty;
    if (Args[i].IsByVal)
      FinalType = cast<PointerType>(Args[i].Ty)->getElementType();
    bool NeedsRegBlock = functionArgumentNeedsConsecutiveRegisters(
        FinalType, CLI.CallConv, CLI.IsVarArg);
    for (unsigned Value = 0, NumValues = ValueVTs.size(); Value != NumValues;
         ++Value) {
      EVT VT = ValueVTs[Value];
      Type *ArgTy = VT.getTypeForEVT(CLI.RetTy->getContext());
      SDValue Op = SDValue(Args[i].Node.getNode(),
                           Args[i].Node.getResNo() + Value);
      ISD::ArgFlagsTy Flags;

      // Certain targets (such as MIPS), may have a different ABI alignment
      // for a type depending on the context. Give the target a chance to
      // specify the alignment it wants.
      unsigned OriginalAlignment = getABIAlignmentForCallingConv(ArgTy, DL);

      if (Args[i].IsZExt)
        Flags.setZExt();
      if (Args[i].IsSExt)
        Flags.setSExt();
      if (Args[i].IsInReg) {
        // If we are using vectorcall calling convention, a structure that is
        // passed InReg - is surely an HVA
        if (CLI.CallConv == CallingConv::X86_VectorCall &&
            isa<StructType>(FinalType)) {
          // The first value of a structure is marked
          if (0 == Value)
            Flags.setHvaStart();
          Flags.setHva();
        }
        // Set InReg Flag
        Flags.setInReg();
      }
      if (Args[i].IsSRet)
        Flags.setSRet();
      if (Args[i].IsSwiftSelf)
        Flags.setSwiftSelf();
      if (Args[i].IsSwiftError)
        Flags.setSwiftError();
      if (Args[i].IsByVal)
        Flags.setByVal();
      if (Args[i].IsInAlloca) {
        Flags.setInAlloca();
        // Set the byval flag for CCAssignFn callbacks that don't know about
        // inalloca.  This way we can know how many bytes we should've allocated
        // and how many bytes a callee cleanup function will pop.  If we port
        // inalloca to more targets, we'll have to add custom inalloca handling
        // in the various CC lowering callbacks.
        Flags.setByVal();
      }
      if (Args[i].IsByVal || Args[i].IsInAlloca) {
        PointerType *Ty = cast<PointerType>(Args[i].Ty);
        Type *ElementTy = Ty->getElementType();
        Flags.setByValSize(DL.getTypeAllocSize(ElementTy));
        // For ByVal, alignment should come from FE.  BE will guess if this
        // info is not there but there are cases it cannot get right.
        unsigned FrameAlign;
        if (Args[i].Alignment)
          FrameAlign = Args[i].Alignment;
        else
          FrameAlign = getByValTypeAlignment(ElementTy, DL);
        Flags.setByValAlign(FrameAlign);
      }
      if (Args[i].IsNest)
        Flags.setNest();
      if (NeedsRegBlock)
        Flags.setInConsecutiveRegs();
      Flags.setOrigAlign(OriginalAlignment);

      MVT PartVT = getRegisterTypeForCallingConv(CLI.RetTy->getContext(), VT);
      unsigned NumParts =
          getNumRegistersForCallingConv(CLI.RetTy->getContext(), VT);
      SmallVector<SDValue, 4> Parts(NumParts);
      ISD::NodeType ExtendKind = ISD::ANY_EXTEND;

      if (Args[i].IsSExt)
        ExtendKind = ISD::SIGN_EXTEND;
      else if (Args[i].IsZExt)
        ExtendKind = ISD::ZERO_EXTEND;

      // Conservatively only handle 'returned' on non-vectors for now
      if (Args[i].IsReturned && !Op.getValueType().isVector()) {
        assert(CLI.RetTy == Args[i].Ty && RetTys.size() == NumValues &&
               "unexpected use of 'returned'");
        // Before passing 'returned' to the target lowering code, ensure that
        // either the register MVT and the actual EVT are the same size or that
        // the return value and argument are extended in the same way; in these
        // cases it's safe to pass the argument register value unchanged as the
        // return register value (although it's at the target's option whether
        // to do so)
        // TODO: allow code generation to take advantage of partially preserved
        // registers rather than clobbering the entire register when the
        // parameter extension method is not compatible with the return
        // extension method
        if ((NumParts * PartVT.getSizeInBits() == VT.getSizeInBits()) ||
            (ExtendKind != ISD::ANY_EXTEND && CLI.RetSExt == Args[i].IsSExt &&
             CLI.RetZExt == Args[i].IsZExt))
          Flags.setReturned();
      }

      getCopyToParts(CLI.DAG, CLI.DL, Op, &Parts[0], NumParts, PartVT,
                     CLI.CS ? CLI.CS->getInstruction() : nullptr, ExtendKind,
                     true);

      for (unsigned j = 0; j != NumParts; ++j) {
        // if it isn't first piece, alignment must be 1
        ISD::OutputArg MyFlags(Flags, Parts[j].getValueType(), VT,
                               i < CLI.NumFixedArgs,
                               i, j*Parts[j].getValueType().getStoreSize());
        if (NumParts > 1 && j == 0)
          MyFlags.Flags.setSplit();
        else if (j != 0) {
          MyFlags.Flags.setOrigAlign(1);
          if (j == NumParts - 1)
            MyFlags.Flags.setSplitEnd();
        }

        CLI.Outs.push_back(MyFlags);
        CLI.OutVals.push_back(Parts[j]);
      }

      if (NeedsRegBlock && Value == NumValues - 1)
        CLI.Outs[CLI.Outs.size() - 1].Flags.setInConsecutiveRegsLast();
    }
  }

  SmallVector<SDValue, 4> InVals;
  CLI.Chain = LowerCall(CLI, InVals);

  // Update CLI.InVals to use outside of this function.
  CLI.InVals = InVals;

  // Verify that the target's LowerCall behaved as expected.
  assert(CLI.Chain.getNode() && CLI.Chain.getValueType() == MVT::Other &&
         "LowerCall didn't return a valid chain!");
  assert((!CLI.IsTailCall || InVals.empty()) &&
         "LowerCall emitted a return value for a tail call!");
  assert((CLI.IsTailCall || InVals.size() == CLI.Ins.size()) &&
         "LowerCall didn't emit the correct number of values!");

  // For a tail call, the return value is merely live-out and there aren't
  // any nodes in the DAG representing it. Return a special value to
  // indicate that a tail call has been emitted and no more Instructions
  // should be processed in the current block.
  if (CLI.IsTailCall) {
    CLI.DAG.setRoot(CLI.Chain);
    return std::make_pair(SDValue(), SDValue());
  }

#ifndef NDEBUG
  for (unsigned i = 0, e = CLI.Ins.size(); i != e; ++i) {
    assert(InVals[i].getNode() && "LowerCall emitted a null value!");
    assert(EVT(CLI.Ins[i].VT) == InVals[i].getValueType() &&
           "LowerCall emitted a value with the wrong type!");
  }
#endif

  SmallVector<SDValue, 4> ReturnValues;
  if (!CanLowerReturn) {
    // The instruction result is the result of loading from the
    // hidden sret parameter.
    SmallVector<EVT, 1> PVTs;
    Type *PtrRetTy = PointerType::getUnqual(OrigRetTy);

    ComputeValueVTs(*this, DL, PtrRetTy, PVTs);
    assert(PVTs.size() == 1 && "Pointers should fit in one register");
    EVT PtrVT = PVTs[0];

    unsigned NumValues = RetTys.size();
    ReturnValues.resize(NumValues);
    SmallVector<SDValue, 4> Chains(NumValues);

    // An aggregate return value cannot wrap around the address space, so
    // offsets to its parts don't wrap either.
    SDNodeFlags Flags;
    Flags.setNoUnsignedWrap(true);

    for (unsigned i = 0; i < NumValues; ++i) {
      SDValue Add = CLI.DAG.getNode(ISD::ADD, CLI.DL, PtrVT, DemoteStackSlot,
                                    CLI.DAG.getConstant(Offsets[i], CLI.DL,
                                                        PtrVT), Flags);
      SDValue L = CLI.DAG.getLoad(
          RetTys[i], CLI.DL, CLI.Chain, Add,
          MachinePointerInfo::getFixedStack(CLI.DAG.getMachineFunction(),
                                            DemoteStackIdx, Offsets[i]),
          /* Alignment = */ 1);
      ReturnValues[i] = L;
      Chains[i] = L.getValue(1);
    }

    CLI.Chain = CLI.DAG.getNode(ISD::TokenFactor, CLI.DL, MVT::Other, Chains);
  } else {
    // Collect the legal value parts into potentially illegal values
    // that correspond to the original function's return values.
    Optional<ISD::NodeType> AssertOp;
    if (CLI.RetSExt)
      AssertOp = ISD::AssertSext;
    else if (CLI.RetZExt)
      AssertOp = ISD::AssertZext;
    unsigned CurReg = 0;
    for (unsigned I = 0, E = RetTys.size(); I != E; ++I) {
      EVT VT = RetTys[I];
      MVT RegisterVT =
          getRegisterTypeForCallingConv(CLI.RetTy->getContext(), VT);
      unsigned NumRegs =
          getNumRegistersForCallingConv(CLI.RetTy->getContext(), VT);

      ReturnValues.push_back(getCopyFromParts(CLI.DAG, CLI.DL, &InVals[CurReg],
                                              NumRegs, RegisterVT, VT, nullptr,
                                              AssertOp, true));
      CurReg += NumRegs;
    }

    // For a function returning void, there is no return value. We can't create
    // such a node, so we just return a null return value in that case. In
    // that case, nothing will actually look at the value.
    if (ReturnValues.empty())
      return std::make_pair(SDValue(), CLI.Chain);
  }

  SDValue Res = CLI.DAG.getNode(ISD::MERGE_VALUES, CLI.DL,
                                CLI.DAG.getVTList(RetTys), ReturnValues);
  return std::make_pair(Res, CLI.Chain);
}

void TargetLowering::LowerOperationWrapper(SDNode *N,
                                           SmallVectorImpl<SDValue> &Results,
                                           SelectionDAG &DAG) const {
  if (SDValue Res = LowerOperation(SDValue(N, 0), DAG))
    Results.push_back(Res);
}

SDValue TargetLowering::LowerOperation(SDValue Op, SelectionDAG &DAG) const {
  llvm_unreachable("LowerOperation not implemented for this target!");
}

void
SelectionDAGBuilder::CopyValueToVirtualRegister(const Value *V, unsigned Reg) {
  SDValue Op = getNonRegisterValue(V);
  assert((Op.getOpcode() != ISD::CopyFromReg ||
          cast<RegisterSDNode>(Op.getOperand(1))->getReg() != Reg) &&
         "Copy from a reg to the same reg!");
  assert(!TargetRegisterInfo::isPhysicalRegister(Reg) && "Is a physreg");

  const TargetLowering &TLI = DAG.getTargetLoweringInfo();
  // If this is an InlineAsm we have to match the registers required, not the
  // notional registers required by the type.
  bool IsABIRegCopy =
    V && ((isa<CallInst>(V) &&
           !(static_cast<const CallInst *>(V))->isInlineAsm()) ||
          isa<ReturnInst>(V));

  RegsForValue RFV(V->getContext(), TLI, DAG.getDataLayout(), Reg,
                   V->getType(), IsABIRegCopy);
  SDValue Chain = DAG.getEntryNode();

  ISD::NodeType ExtendType = (FuncInfo.PreferredExtendType.find(V) ==
                              FuncInfo.PreferredExtendType.end())
                                 ? ISD::ANY_EXTEND
                                 : FuncInfo.PreferredExtendType[V];
  RFV.getCopyToRegs(Op, DAG, getCurSDLoc(), Chain, nullptr, V, ExtendType);
  PendingExports.push_back(Chain);
}

#include "llvm/CodeGen/SelectionDAGISel.h"

/// isOnlyUsedInEntryBlock - If the specified argument is only used in the
/// entry block, return true.  This includes arguments used by switches, since
/// the switch may expand into multiple basic blocks.
static bool isOnlyUsedInEntryBlock(const Argument *A, bool FastISel) {
  // With FastISel active, we may be splitting blocks, so force creation
  // of virtual registers for all non-dead arguments.
  if (FastISel)
    return A->use_empty();

  const BasicBlock &Entry = A->getParent()->front();
  for (const User *U : A->users())
    if (cast<Instruction>(U)->getParent() != &Entry || isa<SwitchInst>(U))
      return false;  // Use not in entry block.

  return true;
}

typedef DenseMap<const Argument *,
                 std::pair<const AllocaInst *, const StoreInst *>>
    ArgCopyElisionMapTy;

/// Scan the entry block of the function in FuncInfo for arguments that look
/// like copies into a local alloca. Record any copied arguments in
/// ArgCopyElisionCandidates.
static void
findArgumentCopyElisionCandidates(const DataLayout &DL,
                                  FunctionLoweringInfo *FuncInfo,
                                  ArgCopyElisionMapTy &ArgCopyElisionCandidates) {
  // Record the state of every static alloca used in the entry block. Argument
  // allocas are all used in the entry block, so we need approximately as many
  // entries as we have arguments.
  enum StaticAllocaInfo { Unknown, Clobbered, Elidable };
  SmallDenseMap<const AllocaInst *, StaticAllocaInfo, 8> StaticAllocas;
  unsigned NumArgs = FuncInfo->Fn->arg_size();
  StaticAllocas.reserve(NumArgs * 2);

  auto GetInfoIfStaticAlloca = [&](const Value *V) -> StaticAllocaInfo * {
    if (!V)
      return nullptr;
    V = V->stripPointerCasts();
    const auto *AI = dyn_cast<AllocaInst>(V);
    if (!AI || !AI->isStaticAlloca() || !FuncInfo->StaticAllocaMap.count(AI))
      return nullptr;
    auto Iter = StaticAllocas.insert({AI, Unknown});
    return &Iter.first->second;
  };

  // Look for stores of arguments to static allocas. Look through bitcasts and
  // GEPs to handle type coercions, as long as the alloca is fully initialized
  // by the store. Any non-store use of an alloca escapes it and any subsequent
  // unanalyzed store might write it.
  // FIXME: Handle structs initialized with multiple stores.
  for (const Instruction &I : FuncInfo->Fn->getEntryBlock()) {
    // Look for stores, and handle non-store uses conservatively.
    const auto *SI = dyn_cast<StoreInst>(&I);
    if (!SI) {
      // We will look through cast uses, so ignore them completely.
      if (I.isCast())
        continue;
      // Ignore debug info intrinsics, they don't escape or store to allocas.
      if (isa<DbgInfoIntrinsic>(I))
        continue;
      // This is an unknown instruction. Assume it escapes or writes to all
      // static alloca operands.
      for (const Use &U : I.operands()) {
        if (StaticAllocaInfo *Info = GetInfoIfStaticAlloca(U))
          *Info = StaticAllocaInfo::Clobbered;
      }
      continue;
    }

    // If the stored value is a static alloca, mark it as escaped.
    if (StaticAllocaInfo *Info = GetInfoIfStaticAlloca(SI->getValueOperand()))
      *Info = StaticAllocaInfo::Clobbered;

    // Check if the destination is a static alloca.
    const Value *Dst = SI->getPointerOperand()->stripPointerCasts();
    StaticAllocaInfo *Info = GetInfoIfStaticAlloca(Dst);
    if (!Info)
      continue;
    const AllocaInst *AI = cast<AllocaInst>(Dst);

    // Skip allocas that have been initialized or clobbered.
    if (*Info != StaticAllocaInfo::Unknown)
      continue;

    // Check if the stored value is an argument, and that this store fully
    // initializes the alloca. Don't elide copies from the same argument twice.
    const Value *Val = SI->getValueOperand()->stripPointerCasts();
    const auto *Arg = dyn_cast<Argument>(Val);
    if (!Arg || Arg->hasInAllocaAttr() || Arg->hasByValAttr() ||
        Arg->getType()->isEmptyTy() ||
        DL.getTypeStoreSize(Arg->getType()) !=
            DL.getTypeAllocSize(AI->getAllocatedType()) ||
        ArgCopyElisionCandidates.count(Arg)) {
      *Info = StaticAllocaInfo::Clobbered;
      continue;
    }

    DEBUG(dbgs() << "Found argument copy elision candidate: " << *AI << '\n');

    // Mark this alloca and store for argument copy elision.
    *Info = StaticAllocaInfo::Elidable;
    ArgCopyElisionCandidates.insert({Arg, {AI, SI}});

    // Stop scanning if we've seen all arguments. This will happen early in -O0
    // builds, which is useful, because -O0 builds have large entry blocks and
    // many allocas.
    if (ArgCopyElisionCandidates.size() == NumArgs)
      break;
  }
}

/// Try to elide argument copies from memory into a local alloca. Succeeds if
/// ArgVal is a load from a suitable fixed stack object.
static void tryToElideArgumentCopy(
    FunctionLoweringInfo *FuncInfo, SmallVectorImpl<SDValue> &Chains,
    DenseMap<int, int> &ArgCopyElisionFrameIndexMap,
    SmallPtrSetImpl<const Instruction *> &ElidedArgCopyInstrs,
    ArgCopyElisionMapTy &ArgCopyElisionCandidates, const Argument &Arg,
    SDValue ArgVal, bool &ArgHasUses) {
  // Check if this is a load from a fixed stack object.
  auto *LNode = dyn_cast<LoadSDNode>(ArgVal);
  if (!LNode)
    return;
  auto *FINode = dyn_cast<FrameIndexSDNode>(LNode->getBasePtr().getNode());
  if (!FINode)
    return;

  // Check that the fixed stack object is the right size and alignment.
  // Look at the alignment that the user wrote on the alloca instead of looking
  // at the stack object.
  auto ArgCopyIter = ArgCopyElisionCandidates.find(&Arg);
  assert(ArgCopyIter != ArgCopyElisionCandidates.end());
  const AllocaInst *AI = ArgCopyIter->second.first;
  int FixedIndex = FINode->getIndex();
  int &AllocaIndex = FuncInfo->StaticAllocaMap[AI];
  int OldIndex = AllocaIndex;
  MachineFrameInfo &MFI = FuncInfo->MF->getFrameInfo();
  if (MFI.getObjectSize(FixedIndex) != MFI.getObjectSize(OldIndex)) {
    DEBUG(dbgs() << "  argument copy elision failed due to bad fixed stack "
                    "object size\n");
    return;
  }
  unsigned RequiredAlignment = AI->getAlignment();
  if (!RequiredAlignment) {
    RequiredAlignment = FuncInfo->MF->getDataLayout().getABITypeAlignment(
        AI->getAllocatedType());
  }
  if (MFI.getObjectAlignment(FixedIndex) < RequiredAlignment) {
    DEBUG(dbgs() << "  argument copy elision failed: alignment of alloca "
                    "greater than stack argument alignment ("
                 << RequiredAlignment << " vs "
                 << MFI.getObjectAlignment(FixedIndex) << ")\n");
    return;
  }

  // Perform the elision. Delete the old stack object and replace its only use
  // in the variable info map. Mark the stack object as mutable.
  DEBUG({
    dbgs() << "Eliding argument copy from " << Arg << " to " << *AI << '\n'
           << "  Replacing frame index " << OldIndex << " with " << FixedIndex
           << '\n';
  });
  MFI.RemoveStackObject(OldIndex);
  MFI.setIsImmutableObjectIndex(FixedIndex, false);
  AllocaIndex = FixedIndex;
  ArgCopyElisionFrameIndexMap.insert({OldIndex, FixedIndex});
  Chains.push_back(ArgVal.getValue(1));

  // Avoid emitting code for the store implementing the copy.
  const StoreInst *SI = ArgCopyIter->second.second;
  ElidedArgCopyInstrs.insert(SI);

  // Check for uses of the argument again so that we can avoid exporting ArgVal
  // if it is't used by anything other than the store.
  for (const Value *U : Arg.users()) {
    if (U != SI) {
      ArgHasUses = true;
      break;
    }
  }
}

void SelectionDAGISel::LowerArguments(const Function &F) {
  SelectionDAG &DAG = SDB->DAG;
  SDLoc dl = SDB->getCurSDLoc();
  const DataLayout &DL = DAG.getDataLayout();
  SmallVector<ISD::InputArg, 16> Ins;

  if (!FuncInfo->CanLowerReturn) {
    // Put in an sret pointer parameter before all the other parameters.
    SmallVector<EVT, 1> ValueVTs;
    ComputeValueVTs(*TLI, DAG.getDataLayout(),
                    PointerType::getUnqual(F.getReturnType()), ValueVTs);

    // NOTE: Assuming that a pointer will never break down to more than one VT
    // or one register.
    ISD::ArgFlagsTy Flags;
    Flags.setSRet();
    MVT RegisterVT = TLI->getRegisterType(*DAG.getContext(), ValueVTs[0]);
    ISD::InputArg RetArg(Flags, RegisterVT, ValueVTs[0], true,
                         ISD::InputArg::NoArgIndex, 0);
    Ins.push_back(RetArg);
  }

  // Look for stores of arguments to static allocas. Mark such arguments with a
  // flag to ask the target to give us the memory location of that argument if
  // available.
  ArgCopyElisionMapTy ArgCopyElisionCandidates;
  findArgumentCopyElisionCandidates(DL, FuncInfo, ArgCopyElisionCandidates);

  // Set up the incoming argument description vector.
  for (const Argument &Arg : F.args()) {
    unsigned ArgNo = Arg.getArgNo();
    SmallVector<EVT, 4> ValueVTs;
    ComputeValueVTs(*TLI, DAG.getDataLayout(), Arg.getType(), ValueVTs);
    bool isArgValueUsed = !Arg.use_empty();
    unsigned PartBase = 0;
    Type *FinalType = Arg.getType();
    if (Arg.hasAttribute(Attribute::ByVal))
      FinalType = cast<PointerType>(FinalType)->getElementType();
    bool NeedsRegBlock = TLI->functionArgumentNeedsConsecutiveRegisters(
        FinalType, F.getCallingConv(), F.isVarArg());
    for (unsigned Value = 0, NumValues = ValueVTs.size();
         Value != NumValues; ++Value) {
      EVT VT = ValueVTs[Value];
      Type *ArgTy = VT.getTypeForEVT(*DAG.getContext());
      ISD::ArgFlagsTy Flags;

      // Certain targets (such as MIPS), may have a different ABI alignment
      // for a type depending on the context. Give the target a chance to
      // specify the alignment it wants.
      unsigned OriginalAlignment =
          TLI->getABIAlignmentForCallingConv(ArgTy, DL);

      if (Arg.hasAttribute(Attribute::ZExt))
        Flags.setZExt();
      if (Arg.hasAttribute(Attribute::SExt))
        Flags.setSExt();
      if (Arg.hasAttribute(Attribute::InReg)) {
        // If we are using vectorcall calling convention, a structure that is
        // passed InReg - is surely an HVA
        if (F.getCallingConv() == CallingConv::X86_VectorCall &&
            isa<StructType>(Arg.getType())) {
          // The first value of a structure is marked
          if (0 == Value)
            Flags.setHvaStart();
          Flags.setHva();
        }
        // Set InReg Flag
        Flags.setInReg();
      }
      if (Arg.hasAttribute(Attribute::StructRet))
        Flags.setSRet();
      if (Arg.hasAttribute(Attribute::SwiftSelf))
        Flags.setSwiftSelf();
      if (Arg.hasAttribute(Attribute::SwiftError))
        Flags.setSwiftError();
      if (Arg.hasAttribute(Attribute::ByVal))
        Flags.setByVal();
      if (Arg.hasAttribute(Attribute::InAlloca)) {
        Flags.setInAlloca();
        // Set the byval flag for CCAssignFn callbacks that don't know about
        // inalloca.  This way we can know how many bytes we should've allocated
        // and how many bytes a callee cleanup function will pop.  If we port
        // inalloca to more targets, we'll have to add custom inalloca handling
        // in the various CC lowering callbacks.
        Flags.setByVal();
      }
      if (F.getCallingConv() == CallingConv::X86_INTR) {
        // IA Interrupt passes frame (1st parameter) by value in the stack.
        if (ArgNo == 0)
          Flags.setByVal();
      }
      if (Flags.isByVal() || Flags.isInAlloca()) {
        PointerType *Ty = cast<PointerType>(Arg.getType());
        Type *ElementTy = Ty->getElementType();
        Flags.setByValSize(DL.getTypeAllocSize(ElementTy));
        // For ByVal, alignment should be passed from FE.  BE will guess if
        // this info is not there but there are cases it cannot get right.
        unsigned FrameAlign;
        if (Arg.getParamAlignment())
          FrameAlign = Arg.getParamAlignment();
        else
          FrameAlign = TLI->getByValTypeAlignment(ElementTy, DL);
        Flags.setByValAlign(FrameAlign);
      }
      if (Arg.hasAttribute(Attribute::Nest))
        Flags.setNest();
      if (NeedsRegBlock)
        Flags.setInConsecutiveRegs();
      Flags.setOrigAlign(OriginalAlignment);
      if (ArgCopyElisionCandidates.count(&Arg))
        Flags.setCopyElisionCandidate();

      MVT RegisterVT =
          TLI->getRegisterTypeForCallingConv(*CurDAG->getContext(), VT);
      unsigned NumRegs =
          TLI->getNumRegistersForCallingConv(*CurDAG->getContext(), VT);
      for (unsigned i = 0; i != NumRegs; ++i) {
        ISD::InputArg MyFlags(Flags, RegisterVT, VT, isArgValueUsed,
                              ArgNo, PartBase+i*RegisterVT.getStoreSize());
        if (NumRegs > 1 && i == 0)
          MyFlags.Flags.setSplit();
        // if it isn't first piece, alignment must be 1
        else if (i > 0) {
          MyFlags.Flags.setOrigAlign(1);
          if (i == NumRegs - 1)
            MyFlags.Flags.setSplitEnd();
        }
        Ins.push_back(MyFlags);
      }
      if (NeedsRegBlock && Value == NumValues - 1)
        Ins[Ins.size() - 1].Flags.setInConsecutiveRegsLast();
      PartBase += VT.getStoreSize();
    }
  }

  // Call the target to set up the argument values.
  SmallVector<SDValue, 8> InVals;
  SDValue NewRoot = TLI->LowerFormalArguments(
      DAG.getRoot(), F.getCallingConv(), F.isVarArg(), Ins, dl, DAG, InVals);

  // Verify that the target's LowerFormalArguments behaved as expected.
  assert(NewRoot.getNode() && NewRoot.getValueType() == MVT::Other &&
         "LowerFormalArguments didn't return a valid chain!");
  assert(InVals.size() == Ins.size() &&
         "LowerFormalArguments didn't emit the correct number of values!");
  DEBUG({
      for (unsigned i = 0, e = Ins.size(); i != e; ++i) {
        assert(InVals[i].getNode() &&
               "LowerFormalArguments emitted a null value!");
        assert(EVT(Ins[i].VT) == InVals[i].getValueType() &&
               "LowerFormalArguments emitted a value with the wrong type!");
      }
    });

  // Update the DAG with the new chain value resulting from argument lowering.
  DAG.setRoot(NewRoot);

  // Set up the argument values.
  unsigned i = 0;
  if (!FuncInfo->CanLowerReturn) {
    // Create a virtual register for the sret pointer, and put in a copy
    // from the sret argument into it.
    SmallVector<EVT, 1> ValueVTs;
    ComputeValueVTs(*TLI, DAG.getDataLayout(),
                    PointerType::getUnqual(F.getReturnType()), ValueVTs);
    MVT VT = ValueVTs[0].getSimpleVT();
    MVT RegVT = TLI->getRegisterType(*CurDAG->getContext(), VT);
    Optional<ISD::NodeType> AssertOp = None;
    SDValue ArgValue = getCopyFromParts(DAG, dl, &InVals[0], 1,
                                        RegVT, VT, nullptr, AssertOp);

    MachineFunction& MF = SDB->DAG.getMachineFunction();
    MachineRegisterInfo& RegInfo = MF.getRegInfo();
    unsigned SRetReg = RegInfo.createVirtualRegister(TLI->getRegClassFor(RegVT));
    FuncInfo->DemoteRegister = SRetReg;
    NewRoot =
        SDB->DAG.getCopyToReg(NewRoot, SDB->getCurSDLoc(), SRetReg, ArgValue);
    DAG.setRoot(NewRoot);

    // i indexes lowered arguments.  Bump it past the hidden sret argument.
    ++i;
  }

  SmallVector<SDValue, 4> Chains;
  DenseMap<int, int> ArgCopyElisionFrameIndexMap;
  for (const Argument &Arg : F.args()) {
    SmallVector<SDValue, 4> ArgValues;
    SmallVector<EVT, 4> ValueVTs;
    ComputeValueVTs(*TLI, DAG.getDataLayout(), Arg.getType(), ValueVTs);
    unsigned NumValues = ValueVTs.size();
    if (NumValues == 0)
      continue;

    bool ArgHasUses = !Arg.use_empty();

    // Elide the copying store if the target loaded this argument from a
    // suitable fixed stack object.
    if (Ins[i].Flags.isCopyElisionCandidate()) {
      tryToElideArgumentCopy(FuncInfo, Chains, ArgCopyElisionFrameIndexMap,
                             ElidedArgCopyInstrs, ArgCopyElisionCandidates, Arg,
                             InVals[i], ArgHasUses);
    }

    // If this argument is unused then remember its value. It is used to generate
    // debugging information.
    bool isSwiftErrorArg =
        TLI->supportSwiftError() &&
        Arg.hasAttribute(Attribute::SwiftError);
    if (!ArgHasUses && !isSwiftErrorArg) {
      SDB->setUnusedArgValue(&Arg, InVals[i]);

      // Also remember any frame index for use in FastISel.
      if (FrameIndexSDNode *FI =
          dyn_cast<FrameIndexSDNode>(InVals[i].getNode()))
        FuncInfo->setArgumentFrameIndex(&Arg, FI->getIndex());
    }

    for (unsigned Val = 0; Val != NumValues; ++Val) {
      EVT VT = ValueVTs[Val];
      MVT PartVT =
          TLI->getRegisterTypeForCallingConv(*CurDAG->getContext(), VT);
      unsigned NumParts =
          TLI->getNumRegistersForCallingConv(*CurDAG->getContext(), VT);

      // Even an apparant 'unused' swifterror argument needs to be returned. So
      // we do generate a copy for it that can be used on return from the
      // function.
      if (ArgHasUses || isSwiftErrorArg) {
        Optional<ISD::NodeType> AssertOp;
        if (Arg.hasAttribute(Attribute::SExt))
          AssertOp = ISD::AssertSext;
        else if (Arg.hasAttribute(Attribute::ZExt))
          AssertOp = ISD::AssertZext;

        ArgValues.push_back(getCopyFromParts(DAG, dl, &InVals[i], NumParts,
                                             PartVT, VT, nullptr, AssertOp,
                                             true));
      }

      i += NumParts;
    }

    // We don't need to do anything else for unused arguments.
    if (ArgValues.empty())
      continue;

    // Note down frame index.
    if (FrameIndexSDNode *FI =
        dyn_cast<FrameIndexSDNode>(ArgValues[0].getNode()))
      FuncInfo->setArgumentFrameIndex(&Arg, FI->getIndex());

    SDValue Res = DAG.getMergeValues(makeArrayRef(ArgValues.data(), NumValues),
                                     SDB->getCurSDLoc());

    SDB->setValue(&Arg, Res);
    if (!TM.Options.EnableFastISel && Res.getOpcode() == ISD::BUILD_PAIR) {
      if (LoadSDNode *LNode =
          dyn_cast<LoadSDNode>(Res.getOperand(0).getNode()))
        if (FrameIndexSDNode *FI =
            dyn_cast<FrameIndexSDNode>(LNode->getBasePtr().getNode()))
        FuncInfo->setArgumentFrameIndex(&Arg, FI->getIndex());
    }

    // Update the SwiftErrorVRegDefMap.
    if (Res.getOpcode() == ISD::CopyFromReg && isSwiftErrorArg) {
      unsigned Reg = cast<RegisterSDNode>(Res.getOperand(1))->getReg();
      if (TargetRegisterInfo::isVirtualRegister(Reg))
        FuncInfo->setCurrentSwiftErrorVReg(FuncInfo->MBB,
                                           FuncInfo->SwiftErrorArg, Reg);
    }

    // If this argument is live outside of the entry block, insert a copy from
    // wherever we got it to the vreg that other BB's will reference it as.
    if (!TM.Options.EnableFastISel && Res.getOpcode() == ISD::CopyFromReg) {
      // If we can, though, try to skip creating an unnecessary vreg.
      // FIXME: This isn't very clean... it would be nice to make this more
      // general.  It's also subtly incompatible with the hacks FastISel
      // uses with vregs.
      unsigned Reg = cast<RegisterSDNode>(Res.getOperand(1))->getReg();
      if (TargetRegisterInfo::isVirtualRegister(Reg)) {
        FuncInfo->ValueMap[&Arg] = Reg;
        continue;
      }
    }
    if (!isOnlyUsedInEntryBlock(&Arg, TM.Options.EnableFastISel)) {
      FuncInfo->InitializeRegForValue(&Arg);
      SDB->CopyToExportRegsIfNeeded(&Arg);
    }
  }

  if (!Chains.empty()) {
    Chains.push_back(NewRoot);
    NewRoot = DAG.getNode(ISD::TokenFactor, dl, MVT::Other, Chains);
  }

  DAG.setRoot(NewRoot);

  assert(i == InVals.size() && "Argument register count mismatch!");

  // If any argument copy elisions occurred and we have debug info, update the
  // stale frame indices used in the dbg.declare variable info table.
  MachineFunction::VariableDbgInfoMapTy &DbgDeclareInfo = MF->getVariableDbgInfo();
  if (!DbgDeclareInfo.empty() && !ArgCopyElisionFrameIndexMap.empty()) {
    for (MachineFunction::VariableDbgInfo &VI : DbgDeclareInfo) {
      auto I = ArgCopyElisionFrameIndexMap.find(VI.Slot);
      if (I != ArgCopyElisionFrameIndexMap.end())
        VI.Slot = I->second;
    }
  }

  // Finally, if the target has anything special to do, allow it to do so.
  EmitFunctionEntryCode();
}

/// Handle PHI nodes in successor blocks.  Emit code into the SelectionDAG to
/// ensure constants are generated when needed.  Remember the virtual registers
/// that need to be added to the Machine PHI nodes as input.  We cannot just
/// directly add them, because expansion might result in multiple MBB's for one
/// BB.  As such, the start of the BB might correspond to a different MBB than
/// the end.
///
void
SelectionDAGBuilder::HandlePHINodesInSuccessorBlocks(const BasicBlock *LLVMBB) {
  const TerminatorInst *TI = LLVMBB->getTerminator();

  SmallPtrSet<MachineBasicBlock *, 4> SuccsHandled;

  // Check PHI nodes in successors that expect a value to be available from this
  // block.
  for (unsigned succ = 0, e = TI->getNumSuccessors(); succ != e; ++succ) {
    const BasicBlock *SuccBB = TI->getSuccessor(succ);
    if (!isa<PHINode>(SuccBB->begin())) continue;
    MachineBasicBlock *SuccMBB = FuncInfo.MBBMap[SuccBB];

    // If this terminator has multiple identical successors (common for
    // switches), only handle each succ once.
    if (!SuccsHandled.insert(SuccMBB).second)
      continue;

    MachineBasicBlock::iterator MBBI = SuccMBB->begin();

    // At this point we know that there is a 1-1 correspondence between LLVM PHI
    // nodes and Machine PHI nodes, but the incoming operands have not been
    // emitted yet.
    for (BasicBlock::const_iterator I = SuccBB->begin();
         const PHINode *PN = dyn_cast<PHINode>(I); ++I) {
      // Ignore dead phi's.
      if (PN->use_empty()) continue;

      // Skip empty types
      if (PN->getType()->isEmptyTy())
        continue;

      unsigned Reg;
      const Value *PHIOp = PN->getIncomingValueForBlock(LLVMBB);

      if (const Constant *C = dyn_cast<Constant>(PHIOp)) {
        unsigned &RegOut = ConstantsOut[C];
        if (RegOut == 0) {
          RegOut = FuncInfo.CreateRegs(C->getType());
          CopyValueToVirtualRegister(C, RegOut);
        }
        Reg = RegOut;
      } else {
        DenseMap<const Value *, unsigned>::iterator I =
          FuncInfo.ValueMap.find(PHIOp);
        if (I != FuncInfo.ValueMap.end())
          Reg = I->second;
        else {
          assert(isa<AllocaInst>(PHIOp) &&
                 FuncInfo.StaticAllocaMap.count(cast<AllocaInst>(PHIOp)) &&
                 "Didn't codegen value into a register!??");
          Reg = FuncInfo.CreateRegs(PHIOp->getType());
          CopyValueToVirtualRegister(PHIOp, Reg);
        }
      }

      // Remember that this register needs to added to the machine PHI node as
      // the input for this MBB.
      SmallVector<EVT, 4> ValueVTs;
      const TargetLowering &TLI = DAG.getTargetLoweringInfo();
      ComputeValueVTs(TLI, DAG.getDataLayout(), PN->getType(), ValueVTs);
      for (unsigned vti = 0, vte = ValueVTs.size(); vti != vte; ++vti) {
        EVT VT = ValueVTs[vti];
        unsigned NumRegisters = TLI.getNumRegisters(*DAG.getContext(), VT);
        for (unsigned i = 0, e = NumRegisters; i != e; ++i)
          FuncInfo.PHINodesToUpdate.push_back(
              std::make_pair(&*MBBI++, Reg + i));
        Reg += NumRegisters;
      }
    }
  }

  ConstantsOut.clear();
}

/// Add a successor MBB to ParentMBB< creating a new MachineBB for BB if SuccMBB
/// is 0.
MachineBasicBlock *
SelectionDAGBuilder::StackProtectorDescriptor::
AddSuccessorMBB(const BasicBlock *BB,
                MachineBasicBlock *ParentMBB,
                bool IsLikely,
                MachineBasicBlock *SuccMBB) {
  // If SuccBB has not been created yet, create it.
  if (!SuccMBB) {
    MachineFunction *MF = ParentMBB->getParent();
    MachineFunction::iterator BBI(ParentMBB);
    SuccMBB = MF->CreateMachineBasicBlock(BB);
    MF->insert(++BBI, SuccMBB);
  }
  // Add it as a successor of ParentMBB.
  ParentMBB->addSuccessor(
      SuccMBB, BranchProbabilityInfo::getBranchProbStackProtector(IsLikely));
  return SuccMBB;
}

MachineBasicBlock *SelectionDAGBuilder::NextBlock(MachineBasicBlock *MBB) {
  MachineFunction::iterator I(MBB);
  if (++I == FuncInfo.MF->end())
    return nullptr;
  return &*I;
}

/// During lowering new call nodes can be created (such as memset, etc.).
/// Those will become new roots of the current DAG, but complications arise
/// when they are tail calls. In such cases, the call lowering will update
/// the root, but the builder still needs to know that a tail call has been
/// lowered in order to avoid generating an additional return.
void SelectionDAGBuilder::updateDAGForMaybeTailCall(SDValue MaybeTC) {
  // If the node is null, we do have a tail call.
  if (MaybeTC.getNode() != nullptr)
    DAG.setRoot(MaybeTC);
  else
    HasTailCall = true;
}

uint64_t
SelectionDAGBuilder::getJumpTableRange(const CaseClusterVector &Clusters,
                                       unsigned First, unsigned Last) const {
  assert(Last >= First);
  const APInt &LowCase = Clusters[First].Low->getValue();
  const APInt &HighCase = Clusters[Last].High->getValue();
  assert(LowCase.getBitWidth() == HighCase.getBitWidth());

  // FIXME: A range of consecutive cases has 100% density, but only requires one
  // comparison to lower. We should discriminate against such consecutive ranges
  // in jump tables.

  return (HighCase - LowCase).getLimitedValue((UINT64_MAX - 1) / 100) + 1;
}

uint64_t SelectionDAGBuilder::getJumpTableNumCases(
    const SmallVectorImpl<unsigned> &TotalCases, unsigned First,
    unsigned Last) const {
  assert(Last >= First);
  assert(TotalCases[Last] >= TotalCases[First]);
  uint64_t NumCases =
      TotalCases[Last] - (First == 0 ? 0 : TotalCases[First - 1]);
  return NumCases;
}

bool SelectionDAGBuilder::buildJumpTable(const CaseClusterVector &Clusters,
                                         unsigned First, unsigned Last,
                                         const SwitchInst *SI,
                                         MachineBasicBlock *DefaultMBB,
                                         CaseCluster &JTCluster) {
  assert(First <= Last);

  auto Prob = BranchProbability::getZero();
  unsigned NumCmps = 0;
  std::vector<MachineBasicBlock*> Table;
  DenseMap<MachineBasicBlock*, BranchProbability> JTProbs;

  // Initialize probabilities in JTProbs.
  for (unsigned I = First; I <= Last; ++I)
    JTProbs[Clusters[I].MBB] = BranchProbability::getZero();

  for (unsigned I = First; I <= Last; ++I) {
    assert(Clusters[I].Kind == CC_Range);
    Prob += Clusters[I].Prob;
    const APInt &Low = Clusters[I].Low->getValue();
    const APInt &High = Clusters[I].High->getValue();
    NumCmps += (Low == High) ? 1 : 2;
    if (I != First) {
      // Fill the gap between this and the previous cluster.
      const APInt &PreviousHigh = Clusters[I - 1].High->getValue();
      assert(PreviousHigh.slt(Low));
      uint64_t Gap = (Low - PreviousHigh).getLimitedValue() - 1;
      for (uint64_t J = 0; J < Gap; J++)
        Table.push_back(DefaultMBB);
    }
    uint64_t ClusterSize = (High - Low).getLimitedValue() + 1;
    for (uint64_t J = 0; J < ClusterSize; ++J)
      Table.push_back(Clusters[I].MBB);
    JTProbs[Clusters[I].MBB] += Clusters[I].Prob;
  }

  const TargetLowering &TLI = DAG.getTargetLoweringInfo();
  unsigned NumDests = JTProbs.size();
  if (TLI.isSuitableForBitTests(
          NumDests, NumCmps, Clusters[First].Low->getValue(),
          Clusters[Last].High->getValue(), DAG.getDataLayout())) {
    // Clusters[First..Last] should be lowered as bit tests instead.
    return false;
  }

  // Create the MBB that will load from and jump through the table.
  // Note: We create it here, but it's not inserted into the function yet.
  MachineFunction *CurMF = FuncInfo.MF;
  MachineBasicBlock *JumpTableMBB =
      CurMF->CreateMachineBasicBlock(SI->getParent());

  // Add successors. Note: use table order for determinism.
  SmallPtrSet<MachineBasicBlock *, 8> Done;
  for (MachineBasicBlock *Succ : Table) {
    if (Done.count(Succ))
      continue;
    addSuccessorWithProb(JumpTableMBB, Succ, JTProbs[Succ]);
    Done.insert(Succ);
  }
  JumpTableMBB->normalizeSuccProbs();

  unsigned JTI = CurMF->getOrCreateJumpTableInfo(TLI.getJumpTableEncoding())
                     ->createJumpTableIndex(Table);

  // Set up the jump table info.
  JumpTable JT(-1U, JTI, JumpTableMBB, nullptr);
  JumpTableHeader JTH(Clusters[First].Low->getValue(),
                      Clusters[Last].High->getValue(), SI->getCondition(),
                      nullptr, false);
  JTCases.emplace_back(std::move(JTH), std::move(JT));

  JTCluster = CaseCluster::jumpTable(Clusters[First].Low, Clusters[Last].High,
                                     JTCases.size() - 1, Prob);
  return true;
}

void SelectionDAGBuilder::findJumpTables(CaseClusterVector &Clusters,
                                         const SwitchInst *SI,
                                         MachineBasicBlock *DefaultMBB) {
#ifndef NDEBUG
  // Clusters must be non-empty, sorted, and only contain Range clusters.
  assert(!Clusters.empty());
  for (CaseCluster &C : Clusters)
    assert(C.Kind == CC_Range);
  for (unsigned i = 1, e = Clusters.size(); i < e; ++i)
    assert(Clusters[i - 1].High->getValue().slt(Clusters[i].Low->getValue()));
#endif

  const TargetLowering &TLI = DAG.getTargetLoweringInfo();
  if (!TLI.areJTsAllowed(SI->getParent()->getParent()))
    return;

  const int64_t N = Clusters.size();
  const unsigned MinJumpTableEntries = TLI.getMinimumJumpTableEntries();
  const unsigned SmallNumberOfEntries = MinJumpTableEntries / 2;

  if (N < 2 || N < MinJumpTableEntries)
    return;

  // TotalCases[i]: Total nbr of cases in Clusters[0..i].
  SmallVector<unsigned, 8> TotalCases(N);
  for (unsigned i = 0; i < N; ++i) {
    const APInt &Hi = Clusters[i].High->getValue();
    const APInt &Lo = Clusters[i].Low->getValue();
    TotalCases[i] = (Hi - Lo).getLimitedValue() + 1;
    if (i != 0)
      TotalCases[i] += TotalCases[i - 1];
  }

  // Cheap case: the whole range may be suitable for jump table.
  uint64_t Range = getJumpTableRange(Clusters,0, N - 1);
  uint64_t NumCases = getJumpTableNumCases(TotalCases, 0, N - 1);
  assert(NumCases < UINT64_MAX / 100);
  assert(Range >= NumCases);
  if (TLI.isSuitableForJumpTable(SI, NumCases, Range)) {
    CaseCluster JTCluster;
    if (buildJumpTable(Clusters, 0, N - 1, SI, DefaultMBB, JTCluster)) {
      Clusters[0] = JTCluster;
      Clusters.resize(1);
      return;
    }
  }

  // The algorithm below is not suitable for -O0.
  if (TM.getOptLevel() == CodeGenOpt::None)
    return;

  // Split Clusters into minimum number of dense partitions. The algorithm uses
  // the same idea as Kannan & Proebsting "Correction to 'Producing Good Code
  // for the Case Statement'" (1994), but builds the MinPartitions array in
  // reverse order to make it easier to reconstruct the partitions in ascending
  // order. In the choice between two optimal partitionings, it picks the one
  // which yields more jump tables.

  // MinPartitions[i] is the minimum nbr of partitions of Clusters[i..N-1].
  SmallVector<unsigned, 8> MinPartitions(N);
  // LastElement[i] is the last element of the partition starting at i.
  SmallVector<unsigned, 8> LastElement(N);
  // PartitionsScore[i] is used to break ties when choosing between two
  // partitionings resulting in the same number of partitions.
  SmallVector<unsigned, 8> PartitionsScore(N);
  // For PartitionsScore, a small number of comparisons is considered as good as
  // a jump table and a single comparison is considered better than a jump
  // table.
  enum PartitionScores : unsigned {
    NoTable = 0,
    Table = 1,
    FewCases = 1,
    SingleCase = 2
  };

  // Base case: There is only one way to partition Clusters[N-1].
  MinPartitions[N - 1] = 1;
  LastElement[N - 1] = N - 1;
  PartitionsScore[N - 1] = PartitionScores::SingleCase;

  // Note: loop indexes are signed to avoid underflow.
  for (int64_t i = N - 2; i >= 0; i--) {
    // Find optimal partitioning of Clusters[i..N-1].
    // Baseline: Put Clusters[i] into a partition on its own.
    MinPartitions[i] = MinPartitions[i + 1] + 1;
    LastElement[i] = i;
    PartitionsScore[i] = PartitionsScore[i + 1] + PartitionScores::SingleCase;

    // Search for a solution that results in fewer partitions.
    for (int64_t j = N - 1; j > i; j--) {
      // Try building a partition from Clusters[i..j].
      uint64_t Range = getJumpTableRange(Clusters, i, j);
      uint64_t NumCases = getJumpTableNumCases(TotalCases, i, j);
      assert(NumCases < UINT64_MAX / 100);
      assert(Range >= NumCases);
      if (TLI.isSuitableForJumpTable(SI, NumCases, Range)) {
        unsigned NumPartitions = 1 + (j == N - 1 ? 0 : MinPartitions[j + 1]);
        unsigned Score = j == N - 1 ? 0 : PartitionsScore[j + 1];
        int64_t NumEntries = j - i + 1;

        if (NumEntries == 1)
          Score += PartitionScores::SingleCase;
        else if (NumEntries <= SmallNumberOfEntries)
          Score += PartitionScores::FewCases;
        else if (NumEntries >= MinJumpTableEntries)
          Score += PartitionScores::Table;

        // If this leads to fewer partitions, or to the same number of
        // partitions with better score, it is a better partitioning.
        if (NumPartitions < MinPartitions[i] ||
            (NumPartitions == MinPartitions[i] && Score > PartitionsScore[i])) {
          MinPartitions[i] = NumPartitions;
          LastElement[i] = j;
          PartitionsScore[i] = Score;
        }
      }
    }
  }

  // Iterate over the partitions, replacing some with jump tables in-place.
  unsigned DstIndex = 0;
  for (unsigned First = 0, Last; First < N; First = Last + 1) {
    Last = LastElement[First];
    assert(Last >= First);
    assert(DstIndex <= First);
    unsigned NumClusters = Last - First + 1;

    CaseCluster JTCluster;
    if (NumClusters >= MinJumpTableEntries &&
        buildJumpTable(Clusters, First, Last, SI, DefaultMBB, JTCluster)) {
      Clusters[DstIndex++] = JTCluster;
    } else {
      for (unsigned I = First; I <= Last; ++I)
        std::memmove(&Clusters[DstIndex++], &Clusters[I], sizeof(Clusters[I]));
    }
  }
  Clusters.resize(DstIndex);
}

bool SelectionDAGBuilder::buildBitTests(CaseClusterVector &Clusters,
                                        unsigned First, unsigned Last,
                                        const SwitchInst *SI,
                                        CaseCluster &BTCluster) {
  assert(First <= Last);
  if (First == Last)
    return false;

  BitVector Dests(FuncInfo.MF->getNumBlockIDs());
  unsigned NumCmps = 0;
  for (int64_t I = First; I <= Last; ++I) {
    assert(Clusters[I].Kind == CC_Range);
    Dests.set(Clusters[I].MBB->getNumber());
    NumCmps += (Clusters[I].Low == Clusters[I].High) ? 1 : 2;
  }
  unsigned NumDests = Dests.count();

  APInt Low = Clusters[First].Low->getValue();
  APInt High = Clusters[Last].High->getValue();
  assert(Low.slt(High));

  const TargetLowering &TLI = DAG.getTargetLoweringInfo();
  const DataLayout &DL = DAG.getDataLayout();
  if (!TLI.isSuitableForBitTests(NumDests, NumCmps, Low, High, DL))
    return false;

  APInt LowBound;
  APInt CmpRange;

  const int BitWidth = TLI.getPointerTy(DL).getSizeInBits();
  assert(TLI.rangeFitsInWord(Low, High, DL) &&
         "Case range must fit in bit mask!");

  // Check if the clusters cover a contiguous range such that no value in the
  // range will jump to the default statement.
  bool ContiguousRange = true;
  for (int64_t I = First + 1; I <= Last; ++I) {
    if (Clusters[I].Low->getValue() != Clusters[I - 1].High->getValue() + 1) {
      ContiguousRange = false;
      break;
    }
  }

  if (Low.isStrictlyPositive() && High.slt(BitWidth)) {
    // Optimize the case where all the case values fit in a word without having
    // to subtract minValue. In this case, we can optimize away the subtraction.
    LowBound = APInt::getNullValue(Low.getBitWidth());
    CmpRange = High;
    ContiguousRange = false;
  } else {
    LowBound = Low;
    CmpRange = High - Low;
  }

  CaseBitsVector CBV;
  auto TotalProb = BranchProbability::getZero();
  for (unsigned i = First; i <= Last; ++i) {
    // Find the CaseBits for this destination.
    unsigned j;
    for (j = 0; j < CBV.size(); ++j)
      if (CBV[j].BB == Clusters[i].MBB)
        break;
    if (j == CBV.size())
      CBV.push_back(
          CaseBits(0, Clusters[i].MBB, 0, BranchProbability::getZero()));
    CaseBits *CB = &CBV[j];

    // Update Mask, Bits and ExtraProb.
    uint64_t Lo = (Clusters[i].Low->getValue() - LowBound).getZExtValue();
    uint64_t Hi = (Clusters[i].High->getValue() - LowBound).getZExtValue();
    assert(Hi >= Lo && Hi < 64 && "Invalid bit case!");
    CB->Mask |= (-1ULL >> (63 - (Hi - Lo))) << Lo;
    CB->Bits += Hi - Lo + 1;
    CB->ExtraProb += Clusters[i].Prob;
    TotalProb += Clusters[i].Prob;
  }

  BitTestInfo BTI;
  std::sort(CBV.begin(), CBV.end(), [](const CaseBits &a, const CaseBits &b) {
    // Sort by probability first, number of bits second.
    if (a.ExtraProb != b.ExtraProb)
      return a.ExtraProb > b.ExtraProb;
    return a.Bits > b.Bits;
  });

  for (auto &CB : CBV) {
    MachineBasicBlock *BitTestBB =
        FuncInfo.MF->CreateMachineBasicBlock(SI->getParent());
    BTI.push_back(BitTestCase(CB.Mask, BitTestBB, CB.BB, CB.ExtraProb));
  }
  BitTestCases.emplace_back(std::move(LowBound), std::move(CmpRange),
                            SI->getCondition(), -1U, MVT::Other, false,
                            ContiguousRange, nullptr, nullptr, std::move(BTI),
                            TotalProb);

  BTCluster = CaseCluster::bitTests(Clusters[First].Low, Clusters[Last].High,
                                    BitTestCases.size() - 1, TotalProb);
  return true;
}

void SelectionDAGBuilder::findBitTestClusters(CaseClusterVector &Clusters,
                                              const SwitchInst *SI) {
// Partition Clusters into as few subsets as possible, where each subset has a
// range that fits in a machine word and has <= 3 unique destinations.

#ifndef NDEBUG
  // Clusters must be sorted and contain Range or JumpTable clusters.
  assert(!Clusters.empty());
  assert(Clusters[0].Kind == CC_Range || Clusters[0].Kind == CC_JumpTable);
  for (const CaseCluster &C : Clusters)
    assert(C.Kind == CC_Range || C.Kind == CC_JumpTable);
  for (unsigned i = 1; i < Clusters.size(); ++i)
    assert(Clusters[i-1].High->getValue().slt(Clusters[i].Low->getValue()));
#endif

  // The algorithm below is not suitable for -O0.
  if (TM.getOptLevel() == CodeGenOpt::None)
    return;

  // If target does not have legal shift left, do not emit bit tests at all.
  const TargetLowering &TLI = DAG.getTargetLoweringInfo();
  const DataLayout &DL = DAG.getDataLayout();

  EVT PTy = TLI.getPointerTy(DL);
  if (!TLI.isOperationLegal(ISD::SHL, PTy))
    return;

  int BitWidth = PTy.getSizeInBits();
  const int64_t N = Clusters.size();

  // MinPartitions[i] is the minimum nbr of partitions of Clusters[i..N-1].
  SmallVector<unsigned, 8> MinPartitions(N);
  // LastElement[i] is the last element of the partition starting at i.
  SmallVector<unsigned, 8> LastElement(N);

  // FIXME: This might not be the best algorithm for finding bit test clusters.

  // Base case: There is only one way to partition Clusters[N-1].
  MinPartitions[N - 1] = 1;
  LastElement[N - 1] = N - 1;

  // Note: loop indexes are signed to avoid underflow.
  for (int64_t i = N - 2; i >= 0; --i) {
    // Find optimal partitioning of Clusters[i..N-1].
    // Baseline: Put Clusters[i] into a partition on its own.
    MinPartitions[i] = MinPartitions[i + 1] + 1;
    LastElement[i] = i;

    // Search for a solution that results in fewer partitions.
    // Note: the search is limited by BitWidth, reducing time complexity.
    for (int64_t j = std::min(N - 1, i + BitWidth - 1); j > i; --j) {
      // Try building a partition from Clusters[i..j].

      // Check the range.
      if (!TLI.rangeFitsInWord(Clusters[i].Low->getValue(),
                               Clusters[j].High->getValue(), DL))
        continue;

      // Check nbr of destinations and cluster types.
      // FIXME: This works, but doesn't seem very efficient.
      bool RangesOnly = true;
      BitVector Dests(FuncInfo.MF->getNumBlockIDs());
      for (int64_t k = i; k <= j; k++) {
        if (Clusters[k].Kind != CC_Range) {
          RangesOnly = false;
          break;
        }
        Dests.set(Clusters[k].MBB->getNumber());
      }
      if (!RangesOnly || Dests.count() > 3)
        break;

      // Check if it's a better partition.
      unsigned NumPartitions = 1 + (j == N - 1 ? 0 : MinPartitions[j + 1]);
      if (NumPartitions < MinPartitions[i]) {
        // Found a better partition.
        MinPartitions[i] = NumPartitions;
        LastElement[i] = j;
      }
    }
  }

  // Iterate over the partitions, replacing with bit-test clusters in-place.
  unsigned DstIndex = 0;
  for (unsigned First = 0, Last; First < N; First = Last + 1) {
    Last = LastElement[First];
    assert(First <= Last);
    assert(DstIndex <= First);

    CaseCluster BitTestCluster;
    if (buildBitTests(Clusters, First, Last, SI, BitTestCluster)) {
      Clusters[DstIndex++] = BitTestCluster;
    } else {
      size_t NumClusters = Last - First + 1;
      std::memmove(&Clusters[DstIndex], &Clusters[First],
                   sizeof(Clusters[0]) * NumClusters);
      DstIndex += NumClusters;
    }
  }
  Clusters.resize(DstIndex);
}

void SelectionDAGBuilder::lowerWorkItem(SwitchWorkListItem W, Value *Cond,
                                        MachineBasicBlock *SwitchMBB,
                                        MachineBasicBlock *DefaultMBB) {
  MachineFunction *CurMF = FuncInfo.MF;
  MachineBasicBlock *NextMBB = nullptr;
  MachineFunction::iterator BBI(W.MBB);
  if (++BBI != FuncInfo.MF->end())
    NextMBB = &*BBI;

  unsigned Size = W.LastCluster - W.FirstCluster + 1;

  BranchProbabilityInfo *BPI = FuncInfo.BPI;

  if (Size == 2 && W.MBB == SwitchMBB) {
    // If any two of the cases has the same destination, and if one value
    // is the same as the other, but has one bit unset that the other has set,
    // use bit manipulation to do two compares at once.  For example:
    // "if (X == 6 || X == 4)" -> "if ((X|2) == 6)"
    // TODO: This could be extended to merge any 2 cases in switches with 3
    // cases.
    // TODO: Handle cases where W.CaseBB != SwitchBB.
    CaseCluster &Small = *W.FirstCluster;
    CaseCluster &Big = *W.LastCluster;

    if (Small.Low == Small.High && Big.Low == Big.High &&
        Small.MBB == Big.MBB) {
      const APInt &SmallValue = Small.Low->getValue();
      const APInt &BigValue = Big.Low->getValue();

      // Check that there is only one bit different.
      APInt CommonBit = BigValue ^ SmallValue;
      if (CommonBit.isPowerOf2()) {
        SDValue CondLHS = getValue(Cond);
        EVT VT = CondLHS.getValueType();
        SDLoc DL = getCurSDLoc();

        SDValue Or = DAG.getNode(ISD::OR, DL, VT, CondLHS,
                                 DAG.getConstant(CommonBit, DL, VT));
        SDValue Cond = DAG.getSetCC(
            DL, MVT::i1, Or, DAG.getConstant(BigValue | SmallValue, DL, VT),
            ISD::SETEQ);

        // Update successor info.
        // Both Small and Big will jump to Small.BB, so we sum up the
        // probabilities.
        addSuccessorWithProb(SwitchMBB, Small.MBB, Small.Prob + Big.Prob);
        if (BPI)
          addSuccessorWithProb(
              SwitchMBB, DefaultMBB,
              // The default destination is the first successor in IR.
              BPI->getEdgeProbability(SwitchMBB->getBasicBlock(), (unsigned)0));
        else
          addSuccessorWithProb(SwitchMBB, DefaultMBB);

        // Insert the true branch.
        SDValue BrCond =
            DAG.getNode(ISD::BRCOND, DL, MVT::Other, getControlRoot(), Cond,
                        DAG.getBasicBlock(Small.MBB));
        // Insert the false branch.
        BrCond = DAG.getNode(ISD::BR, DL, MVT::Other, BrCond,
                             DAG.getBasicBlock(DefaultMBB));

        DAG.setRoot(BrCond);
        return;
      }
    }
  }

  if (TM.getOptLevel() != CodeGenOpt::None) {
    // Order cases by probability so the most likely case will be checked first.
    std::sort(W.FirstCluster, W.LastCluster + 1,
              [](const CaseCluster &a, const CaseCluster &b) {
      return a.Prob > b.Prob;
    });

    // Rearrange the case blocks so that the last one falls through if possible
    // without without changing the order of probabilities.
    for (CaseClusterIt I = W.LastCluster; I > W.FirstCluster; ) {
      --I;
      if (I->Prob > W.LastCluster->Prob)
        break;
      if (I->Kind == CC_Range && I->MBB == NextMBB) {
        std::swap(*I, *W.LastCluster);
        break;
      }
    }
  }

  // Compute total probability.
  BranchProbability DefaultProb = W.DefaultProb;
  BranchProbability UnhandledProbs = DefaultProb;
  for (CaseClusterIt I = W.FirstCluster; I <= W.LastCluster; ++I)
    UnhandledProbs += I->Prob;

  MachineBasicBlock *CurMBB = W.MBB;
  for (CaseClusterIt I = W.FirstCluster, E = W.LastCluster; I <= E; ++I) {
    MachineBasicBlock *Fallthrough;
    if (I == W.LastCluster) {
      // For the last cluster, fall through to the default destination.
      Fallthrough = DefaultMBB;
    } else {
      Fallthrough = CurMF->CreateMachineBasicBlock(CurMBB->getBasicBlock());
      CurMF->insert(BBI, Fallthrough);
      // Put Cond in a virtual register to make it available from the new blocks.
      ExportFromCurrentBlock(Cond);
    }
    UnhandledProbs -= I->Prob;

    switch (I->Kind) {
      case CC_JumpTable: {
        // FIXME: Optimize away range check based on pivot comparisons.
        JumpTableHeader *JTH = &JTCases[I->JTCasesIndex].first;
        JumpTable *JT = &JTCases[I->JTCasesIndex].second;

        // The jump block hasn't been inserted yet; insert it here.
        MachineBasicBlock *JumpMBB = JT->MBB;
        CurMF->insert(BBI, JumpMBB);

        auto JumpProb = I->Prob;
        auto FallthroughProb = UnhandledProbs;

        // If the default statement is a target of the jump table, we evenly
        // distribute the default probability to successors of CurMBB. Also
        // update the probability on the edge from JumpMBB to Fallthrough.
        for (MachineBasicBlock::succ_iterator SI = JumpMBB->succ_begin(),
                                              SE = JumpMBB->succ_end();
             SI != SE; ++SI) {
          if (*SI == DefaultMBB) {
            JumpProb += DefaultProb / 2;
            FallthroughProb -= DefaultProb / 2;
            JumpMBB->setSuccProbability(SI, DefaultProb / 2);
            JumpMBB->normalizeSuccProbs();
            break;
          }
        }

        addSuccessorWithProb(CurMBB, Fallthrough, FallthroughProb);
        addSuccessorWithProb(CurMBB, JumpMBB, JumpProb);
        CurMBB->normalizeSuccProbs();

        // The jump table header will be inserted in our current block, do the
        // range check, and fall through to our fallthrough block.
        JTH->HeaderBB = CurMBB;
        JT->Default = Fallthrough; // FIXME: Move Default to JumpTableHeader.

        // If we're in the right place, emit the jump table header right now.
        if (CurMBB == SwitchMBB) {
          visitJumpTableHeader(*JT, *JTH, SwitchMBB);
          JTH->Emitted = true;
        }
        break;
      }
      case CC_BitTests: {
        // FIXME: Optimize away range check based on pivot comparisons.
        BitTestBlock *BTB = &BitTestCases[I->BTCasesIndex];

        // The bit test blocks haven't been inserted yet; insert them here.
        for (BitTestCase &BTC : BTB->Cases)
          CurMF->insert(BBI, BTC.ThisBB);

        // Fill in fields of the BitTestBlock.
        BTB->Parent = CurMBB;
        BTB->Default = Fallthrough;

        BTB->DefaultProb = UnhandledProbs;
        // If the cases in bit test don't form a contiguous range, we evenly
        // distribute the probability on the edge to Fallthrough to two
        // successors of CurMBB.
        if (!BTB->ContiguousRange) {
          BTB->Prob += DefaultProb / 2;
          BTB->DefaultProb -= DefaultProb / 2;
        }

        // If we're in the right place, emit the bit test header right now.
        if (CurMBB == SwitchMBB) {
          visitBitTestHeader(*BTB, SwitchMBB);
          BTB->Emitted = true;
        }
        break;
      }
      case CC_Range: {
        const Value *RHS, *LHS, *MHS;
        ISD::CondCode CC;
        if (I->Low == I->High) {
          // Check Cond == I->Low.
          CC = ISD::SETEQ;
          LHS = Cond;
          RHS=I->Low;
          MHS = nullptr;
        } else {
          // Check I->Low <= Cond <= I->High.
          CC = ISD::SETLE;
          LHS = I->Low;
          MHS = Cond;
          RHS = I->High;
        }

        // The false probability is the sum of all unhandled cases.
        CaseBlock CB(CC, LHS, RHS, MHS, I->MBB, Fallthrough, CurMBB, I->Prob,
                     UnhandledProbs);

        if (CurMBB == SwitchMBB)
          visitSwitchCase(CB, SwitchMBB);
        else
          SwitchCases.push_back(CB);

        break;
      }
    }
    CurMBB = Fallthrough;
  }
}

unsigned SelectionDAGBuilder::caseClusterRank(const CaseCluster &CC,
                                              CaseClusterIt First,
                                              CaseClusterIt Last) {
  return std::count_if(First, Last + 1, [&](const CaseCluster &X) {
    if (X.Prob != CC.Prob)
      return X.Prob > CC.Prob;

    // Ties are broken by comparing the case value.
    return X.Low->getValue().slt(CC.Low->getValue());
  });
}

void SelectionDAGBuilder::splitWorkItem(SwitchWorkList &WorkList,
                                        const SwitchWorkListItem &W,
                                        Value *Cond,
                                        MachineBasicBlock *SwitchMBB) {
  assert(W.FirstCluster->Low->getValue().slt(W.LastCluster->Low->getValue()) &&
         "Clusters not sorted?");

  assert(W.LastCluster - W.FirstCluster + 1 >= 2 && "Too small to split!");

  // Balance the tree based on branch probabilities to create a near-optimal (in
  // terms of search time given key frequency) binary search tree. See e.g. Kurt
  // Mehlhorn "Nearly Optimal Binary Search Trees" (1975).
  CaseClusterIt LastLeft = W.FirstCluster;
  CaseClusterIt FirstRight = W.LastCluster;
  auto LeftProb = LastLeft->Prob + W.DefaultProb / 2;
  auto RightProb = FirstRight->Prob + W.DefaultProb / 2;

  // Move LastLeft and FirstRight towards each other from opposite directions to
  // find a partitioning of the clusters which balances the probability on both
  // sides. If LeftProb and RightProb are equal, alternate which side is
  // taken to ensure 0-probability nodes are distributed evenly.
  unsigned I = 0;
  while (LastLeft + 1 < FirstRight) {
    if (LeftProb < RightProb || (LeftProb == RightProb && (I & 1)))
      LeftProb += (++LastLeft)->Prob;
    else
      RightProb += (--FirstRight)->Prob;
    I++;
  }

  for (;;) {
    // Our binary search tree differs from a typical BST in that ours can have up
    // to three values in each leaf. The pivot selection above doesn't take that
    // into account, which means the tree might require more nodes and be less
    // efficient. We compensate for this here.

    unsigned NumLeft = LastLeft - W.FirstCluster + 1;
    unsigned NumRight = W.LastCluster - FirstRight + 1;

    if (std::min(NumLeft, NumRight) < 3 && std::max(NumLeft, NumRight) > 3) {
      // If one side has less than 3 clusters, and the other has more than 3,
      // consider taking a cluster from the other side.

      if (NumLeft < NumRight) {
        // Consider moving the first cluster on the right to the left side.
        CaseCluster &CC = *FirstRight;
        unsigned RightSideRank = caseClusterRank(CC, FirstRight, W.LastCluster);
        unsigned LeftSideRank = caseClusterRank(CC, W.FirstCluster, LastLeft);
        if (LeftSideRank <= RightSideRank) {
          // Moving the cluster to the left does not demote it.
          ++LastLeft;
          ++FirstRight;
          continue;
        }
      } else {
        assert(NumRight < NumLeft);
        // Consider moving the last element on the left to the right side.
        CaseCluster &CC = *LastLeft;
        unsigned LeftSideRank = caseClusterRank(CC, W.FirstCluster, LastLeft);
        unsigned RightSideRank = caseClusterRank(CC, FirstRight, W.LastCluster);
        if (RightSideRank <= LeftSideRank) {
          // Moving the cluster to the right does not demot it.
          --LastLeft;
          --FirstRight;
          continue;
        }
      }
    }
    break;
  }

  assert(LastLeft + 1 == FirstRight);
  assert(LastLeft >= W.FirstCluster);
  assert(FirstRight <= W.LastCluster);

  // Use the first element on the right as pivot since we will make less-than
  // comparisons against it.
  CaseClusterIt PivotCluster = FirstRight;
  assert(PivotCluster > W.FirstCluster);
  assert(PivotCluster <= W.LastCluster);

  CaseClusterIt FirstLeft = W.FirstCluster;
  CaseClusterIt LastRight = W.LastCluster;

  const ConstantInt *Pivot = PivotCluster->Low;

  // New blocks will be inserted immediately after the current one.
  MachineFunction::iterator BBI(W.MBB);
  ++BBI;

  // We will branch to the LHS if Value < Pivot. If LHS is a single cluster,
  // we can branch to its destination directly if it's squeezed exactly in
  // between the known lower bound and Pivot - 1.
  MachineBasicBlock *LeftMBB;
  if (FirstLeft == LastLeft && FirstLeft->Kind == CC_Range &&
      FirstLeft->Low == W.GE &&
      (FirstLeft->High->getValue() + 1LL) == Pivot->getValue()) {
    LeftMBB = FirstLeft->MBB;
  } else {
    LeftMBB = FuncInfo.MF->CreateMachineBasicBlock(W.MBB->getBasicBlock());
    FuncInfo.MF->insert(BBI, LeftMBB);
    WorkList.push_back(
        {LeftMBB, FirstLeft, LastLeft, W.GE, Pivot, W.DefaultProb / 2});
    // Put Cond in a virtual register to make it available from the new blocks.
    ExportFromCurrentBlock(Cond);
  }

  // Similarly, we will branch to the RHS if Value >= Pivot. If RHS is a
  // single cluster, RHS.Low == Pivot, and we can branch to its destination
  // directly if RHS.High equals the current upper bound.
  MachineBasicBlock *RightMBB;
  if (FirstRight == LastRight && FirstRight->Kind == CC_Range &&
      W.LT && (FirstRight->High->getValue() + 1ULL) == W.LT->getValue()) {
    RightMBB = FirstRight->MBB;
  } else {
    RightMBB = FuncInfo.MF->CreateMachineBasicBlock(W.MBB->getBasicBlock());
    FuncInfo.MF->insert(BBI, RightMBB);
    WorkList.push_back(
        {RightMBB, FirstRight, LastRight, Pivot, W.LT, W.DefaultProb / 2});
    // Put Cond in a virtual register to make it available from the new blocks.
    ExportFromCurrentBlock(Cond);
  }

  // Create the CaseBlock record that will be used to lower the branch.
  CaseBlock CB(ISD::SETLT, Cond, Pivot, nullptr, LeftMBB, RightMBB, W.MBB,
               LeftProb, RightProb);

  if (W.MBB == SwitchMBB)
    visitSwitchCase(CB, SwitchMBB);
  else
    SwitchCases.push_back(CB);
}

void SelectionDAGBuilder::visitSwitch(const SwitchInst &SI) {
  // Extract cases from the switch.
  BranchProbabilityInfo *BPI = FuncInfo.BPI;
  CaseClusterVector Clusters;
  Clusters.reserve(SI.getNumCases());
  for (auto I : SI.cases()) {
    MachineBasicBlock *Succ = FuncInfo.MBBMap[I.getCaseSuccessor()];
    const ConstantInt *CaseVal = I.getCaseValue();
    BranchProbability Prob =
        BPI ? BPI->getEdgeProbability(SI.getParent(), I.getSuccessorIndex())
            : BranchProbability(1, SI.getNumCases() + 1);
    Clusters.push_back(CaseCluster::range(CaseVal, CaseVal, Succ, Prob));
  }

  MachineBasicBlock *DefaultMBB = FuncInfo.MBBMap[SI.getDefaultDest()];

  // Cluster adjacent cases with the same destination. We do this at all
  // optimization levels because it's cheap to do and will make codegen faster
  // if there are many clusters.
  sortAndRangeify(Clusters);

  if (TM.getOptLevel() != CodeGenOpt::None) {
    // Replace an unreachable default with the most popular destination.
    // FIXME: Exploit unreachable default more aggressively.
    bool UnreachableDefault =
        isa<UnreachableInst>(SI.getDefaultDest()->getFirstNonPHIOrDbg());
    if (UnreachableDefault && !Clusters.empty()) {
      DenseMap<const BasicBlock *, unsigned> Popularity;
      unsigned MaxPop = 0;
      const BasicBlock *MaxBB = nullptr;
      for (auto I : SI.cases()) {
        const BasicBlock *BB = I.getCaseSuccessor();
        if (++Popularity[BB] > MaxPop) {
          MaxPop = Popularity[BB];
          MaxBB = BB;
        }
      }
      // Set new default.
      assert(MaxPop > 0 && MaxBB);
      DefaultMBB = FuncInfo.MBBMap[MaxBB];

      // Remove cases that were pointing to the destination that is now the
      // default.
      CaseClusterVector New;
      New.reserve(Clusters.size());
      for (CaseCluster &CC : Clusters) {
        if (CC.MBB != DefaultMBB)
          New.push_back(CC);
      }
      Clusters = std::move(New);
    }
  }

  // If there is only the default destination, jump there directly.
  MachineBasicBlock *SwitchMBB = FuncInfo.MBB;
  if (Clusters.empty()) {
    SwitchMBB->addSuccessor(DefaultMBB);
    if (DefaultMBB != NextBlock(SwitchMBB)) {
      DAG.setRoot(DAG.getNode(ISD::BR, getCurSDLoc(), MVT::Other,
                              getControlRoot(), DAG.getBasicBlock(DefaultMBB)));
    }
    return;
  }

  findJumpTables(Clusters, &SI, DefaultMBB);
  findBitTestClusters(Clusters, &SI);

  DEBUG({
    dbgs() << "Case clusters: ";
    for (const CaseCluster &C : Clusters) {
      if (C.Kind == CC_JumpTable) dbgs() << "JT:";
      if (C.Kind == CC_BitTests) dbgs() << "BT:";

      C.Low->getValue().print(dbgs(), true);
      if (C.Low != C.High) {
        dbgs() << '-';
        C.High->getValue().print(dbgs(), true);
      }
      dbgs() << ' ';
    }
    dbgs() << '\n';
  });

  assert(!Clusters.empty());
  SwitchWorkList WorkList;
  CaseClusterIt First = Clusters.begin();
  CaseClusterIt Last = Clusters.end() - 1;
  auto DefaultProb = getEdgeProbability(SwitchMBB, DefaultMBB);
  WorkList.push_back({SwitchMBB, First, Last, nullptr, nullptr, DefaultProb});

  while (!WorkList.empty()) {
    SwitchWorkListItem W = WorkList.back();
    WorkList.pop_back();
    unsigned NumClusters = W.LastCluster - W.FirstCluster + 1;

    if (NumClusters > 3 && TM.getOptLevel() != CodeGenOpt::None &&
        !DefaultMBB->getParent()->getFunction()->optForMinSize()) {
      // For optimized builds, lower large range as a balanced binary tree.
      splitWorkItem(WorkList, W, SI.getCondition(), SwitchMBB);
      continue;
    }

    lowerWorkItem(W, SI.getCondition(), SwitchMBB, DefaultMBB);
  }
}<|MERGE_RESOLUTION|>--- conflicted
+++ resolved
@@ -5055,18 +5055,9 @@
     Entry.Node = Length;
     Args.push_back(Entry);
 
-<<<<<<< HEAD
-    uint64_t ElementSizeConstant =
-        cast<ConstantInt>(I.getArgOperand(3))->getZExtValue();
-#if INTEL_CUSTOMIZATION  // CSA_XMAIN
-    RTLIB::Libcall LibraryCall =
-        RTLIB::getMEMCPY_ELEMENT_UNORDERED_ATOMIC(ElementSizeConstant);
-#endif
-=======
     uint64_t ElementSizeConstant = MI.getElementSizeInBytes();
     RTLIB::Libcall LibraryCall =
         RTLIB::getMEMSET_ELEMENT_UNORDERED_ATOMIC(ElementSizeConstant);
->>>>>>> 2ac0970f
     if (LibraryCall == RTLIB::UNKNOWN_LIBCALL)
       report_fatal_error("Unsupported element size");
 
@@ -6609,26 +6600,6 @@
         if (visitUnaryFloatCall(I, ISD::FCOS))
           return;
         break;
-#if INTEL_CUSTOMIZATION
-      case LibFunc_tan:
-      case LibFunc_tanf:
-      case LibFunc_tanl:
-        if (visitUnaryFloatCall(I, ISD::FTAN))
-          return;
-        break;
-      case LibFunc_atan:
-      case LibFunc_atanf:
-      case LibFunc_atanl:
-        if (visitUnaryFloatCall(I, ISD::FATAN))
-          return;
-        break;
-      case LibFunc_atan2:
-      case LibFunc_atan2f:
-      case LibFunc_atan2l:
-        if (visitBinaryFloatCall(I, ISD::FATAN2))
-          return;
-        break;
-#endif
       case LibFunc_sqrt:
       case LibFunc_sqrtf:
       case LibFunc_sqrtl:
@@ -6674,7 +6645,6 @@
         if (visitUnaryFloatCall(I, ISD::FTRUNC))
           return;
         break;
-#if INTEL_CUSTOMIZATION
       case LibFunc_log2:
       case LibFunc_log2f:
       case LibFunc_log2l:
@@ -6687,19 +6657,6 @@
         if (visitUnaryFloatCall(I, ISD::FEXP2))
           return;
         break;
-      case LibFunc_log:
-      case LibFunc_logf:
-      case LibFunc_logl:
-        if (visitUnaryFloatCall(I, ISD::FLOG))
-          return;
-        break;
-      case LibFunc_exp:
-      case LibFunc_expf:
-      case LibFunc_expl:
-        if (visitUnaryFloatCall(I, ISD::FEXP))
-          return;
-        break;
-#endif
       case LibFunc_memcmp:
         if (visitMemCmpCall(I))
           return;
