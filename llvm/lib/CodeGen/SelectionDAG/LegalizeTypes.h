--- conflicted
+++ resolved
@@ -675,13 +675,10 @@
   // Vector Operand Splitting: <128 x ty> -> 2 x <64 x ty>.
   bool SplitVectorOperand(SDNode *N, unsigned OpNo);
   SDValue SplitVecOp_VSELECT(SDNode *N, unsigned OpNo);
-<<<<<<< HEAD
 #if INTEL_CUSTOMIZATION
   SDValue SplitVecOp_SATDCNV(SDNode *N, unsigned OpNo);
 #endif // INTEL_CUSTOMIZATION
-=======
   SDValue SplitVecOp_VECREDUCE(SDNode *N, unsigned OpNo);
->>>>>>> dc4c8926
   SDValue SplitVecOp_UnaryOp(SDNode *N);
   SDValue SplitVecOp_TruncateHelper(SDNode *N);
 
