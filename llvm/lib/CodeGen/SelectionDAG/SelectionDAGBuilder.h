//===-- SelectionDAGBuilder.h - Selection-DAG building --------*- C++ -*---===//
//
//                     The LLVM Compiler Infrastructure
//
// This file is distributed under the University of Illinois Open Source
// License. See LICENSE.TXT for details.
//
//===----------------------------------------------------------------------===//
//
// This implements routines for translating from LLVM IR into SelectionDAG IR.
//
//===----------------------------------------------------------------------===//

#ifndef LLVM_LIB_CODEGEN_SELECTIONDAG_SELECTIONDAGBUILDER_H
#define LLVM_LIB_CODEGEN_SELECTIONDAG_SELECTIONDAGBUILDER_H

#include "StatepointLowering.h"
#include "llvm/ADT/APInt.h"
#include "llvm/ADT/DenseMap.h"
#include "llvm/CodeGen/Analysis.h"
#include "llvm/CodeGen/SelectionDAG.h"
#include "llvm/CodeGen/SelectionDAGNodes.h"
#include "llvm/IR/CallSite.h"
#include "llvm/IR/Statepoint.h"
#include "llvm/IR/Constants.h"
#include "llvm/Support/ErrorHandling.h"
#include "llvm/Target/TargetLowering.h"
#include <vector>

namespace llvm {

class AddrSpaceCastInst;
class AliasAnalysis;
class AllocaInst;
class BasicBlock;
class BitCastInst;
class BranchInst;
class CallInst;
class DbgValueInst;
class ExtractElementInst;
class ExtractValueInst;
class FCmpInst;
class FPExtInst;
class FPToSIInst;
class FPToUIInst;
class FPTruncInst;
class Function;
class FunctionLoweringInfo;
class GetElementPtrInst;
class GCFunctionInfo;
class ICmpInst;
class IntToPtrInst;
class IndirectBrInst;
class InvokeInst;
class InsertElementInst;
class InsertValueInst;
class Instruction;
class LoadInst;
class MachineBasicBlock;
class MachineInstr;
class MachineRegisterInfo;
class MDNode;
class MVT;
class PHINode;
class PtrToIntInst;
class ReturnInst;
class SDDbgValue;
class SExtInst;
class SelectInst;
class ShuffleVectorInst;
class SIToFPInst;
class StoreInst;
class SwitchInst;
class DataLayout;
class TargetLibraryInfo;
class TargetLowering;
class TruncInst;
class UIToFPInst;
class UnreachableInst;
class VAArgInst;
class ZExtInst;

//===----------------------------------------------------------------------===//
/// SelectionDAGBuilder - This is the common target-independent lowering
/// implementation that is parameterized by a TargetLowering object.
///
class SelectionDAGBuilder {
  /// CurInst - The current instruction being visited
  const Instruction *CurInst;

  DenseMap<const Value*, SDValue> NodeMap;

  /// UnusedArgNodeMap - Maps argument value for unused arguments. This is used
  /// to preserve debug information for incoming arguments.
  DenseMap<const Value*, SDValue> UnusedArgNodeMap;

  /// DanglingDebugInfo - Helper type for DanglingDebugInfoMap.
  class DanglingDebugInfo {
    const DbgValueInst* DI;
    DebugLoc dl;
    unsigned SDNodeOrder;
  public:
    DanglingDebugInfo() : DI(nullptr), dl(DebugLoc()), SDNodeOrder(0) { }
    DanglingDebugInfo(const DbgValueInst *di, DebugLoc DL, unsigned SDNO) :
      DI(di), dl(DL), SDNodeOrder(SDNO) { }
    const DbgValueInst* getDI() { return DI; }
    DebugLoc getdl() { return dl; }
    unsigned getSDNodeOrder() { return SDNodeOrder; }
  };

  /// DanglingDebugInfoMap - Keeps track of dbg_values for which we have not
  /// yet seen the referent.  We defer handling these until we do see it.
  DenseMap<const Value*, DanglingDebugInfo> DanglingDebugInfoMap;

public:
  /// PendingLoads - Loads are not emitted to the program immediately.  We bunch
  /// them up and then emit token factor nodes when possible.  This allows us to
  /// get simple disambiguation between loads without worrying about alias
  /// analysis.
  SmallVector<SDValue, 8> PendingLoads;

  /// State used while lowering a statepoint sequence (gc_statepoint,
  /// gc_relocate, and gc_result).  See StatepointLowering.hpp/cpp for details.
  StatepointLoweringState StatepointLowering;
private:

  /// PendingExports - CopyToReg nodes that copy values to virtual registers
  /// for export to other blocks need to be emitted before any terminator
  /// instruction, but they have no other ordering requirements. We bunch them
  /// up and the emit a single tokenfactor for them just before terminator
  /// instructions.
  SmallVector<SDValue, 8> PendingExports;

  /// SDNodeOrder - A unique monotonically increasing number used to order the
  /// SDNodes we create.
  unsigned SDNodeOrder;

  enum CaseClusterKind {
    /// A cluster of adjacent case labels with the same destination, or just one
    /// case.
    CC_Range,
    /// A cluster of cases suitable for jump table lowering.
    CC_JumpTable,
    /// A cluster of cases suitable for bit test lowering.
    CC_BitTests
  };

  /// A cluster of case labels.
  struct CaseCluster {
    CaseClusterKind Kind;
    const ConstantInt *Low, *High;
    union {
      MachineBasicBlock *MBB;
      unsigned JTCasesIndex;
      unsigned BTCasesIndex;
    };
    uint32_t Weight;

    static CaseCluster range(const ConstantInt *Low, const ConstantInt *High,
                             MachineBasicBlock *MBB, uint32_t Weight) {
      CaseCluster C;
      C.Kind = CC_Range;
      C.Low = Low;
      C.High = High;
      C.MBB = MBB;
      C.Weight = Weight;
      return C;
    }

    static CaseCluster jumpTable(const ConstantInt *Low,
                                 const ConstantInt *High, unsigned JTCasesIndex,
                                 uint32_t Weight) {
      CaseCluster C;
      C.Kind = CC_JumpTable;
      C.Low = Low;
      C.High = High;
      C.JTCasesIndex = JTCasesIndex;
      C.Weight = Weight;
      return C;
    }

    static CaseCluster bitTests(const ConstantInt *Low, const ConstantInt *High,
                                unsigned BTCasesIndex, uint32_t Weight) {
      CaseCluster C;
      C.Kind = CC_BitTests;
      C.Low = Low;
      C.High = High;
      C.BTCasesIndex = BTCasesIndex;
      C.Weight = Weight;
      return C;
    }
  };

  typedef std::vector<CaseCluster> CaseClusterVector;
  typedef CaseClusterVector::iterator CaseClusterIt;

  struct CaseBits {
    uint64_t Mask;
    MachineBasicBlock* BB;
    unsigned Bits;
    uint32_t ExtraWeight;

    CaseBits(uint64_t mask, MachineBasicBlock* bb, unsigned bits,
             uint32_t Weight):
      Mask(mask), BB(bb), Bits(bits), ExtraWeight(Weight) { }

    CaseBits() : Mask(0), BB(nullptr), Bits(0), ExtraWeight(0) {}
  };

  typedef std::vector<CaseBits> CaseBitsVector;

  /// Sort Clusters and merge adjacent cases.
  void sortAndRangeify(CaseClusterVector &Clusters);

  /// CaseBlock - This structure is used to communicate between
  /// SelectionDAGBuilder and SDISel for the code generation of additional basic
  /// blocks needed by multi-case switch statements.
  struct CaseBlock {
    CaseBlock(ISD::CondCode cc, const Value *cmplhs, const Value *cmprhs,
              const Value *cmpmiddle,
              MachineBasicBlock *truebb, MachineBasicBlock *falsebb,
              MachineBasicBlock *me,
              uint32_t trueweight = 0, uint32_t falseweight = 0)
      : CC(cc), CmpLHS(cmplhs), CmpMHS(cmpmiddle), CmpRHS(cmprhs),
        TrueBB(truebb), FalseBB(falsebb), ThisBB(me),
        TrueWeight(trueweight), FalseWeight(falseweight) { }

    // CC - the condition code to use for the case block's setcc node
    ISD::CondCode CC;

    // CmpLHS/CmpRHS/CmpMHS - The LHS/MHS/RHS of the comparison to emit.
    // Emit by default LHS op RHS. MHS is used for range comparisons:
    // If MHS is not null: (LHS <= MHS) and (MHS <= RHS).
    const Value *CmpLHS, *CmpMHS, *CmpRHS;

    // TrueBB/FalseBB - the block to branch to if the setcc is true/false.
    MachineBasicBlock *TrueBB, *FalseBB;

    // ThisBB - the block into which to emit the code for the setcc and branches
    MachineBasicBlock *ThisBB;

    // TrueWeight/FalseWeight - branch weights.
    uint32_t TrueWeight, FalseWeight;
  };

  struct JumpTable {
    JumpTable(unsigned R, unsigned J, MachineBasicBlock *M,
              MachineBasicBlock *D): Reg(R), JTI(J), MBB(M), Default(D) {}

    /// Reg - the virtual register containing the index of the jump table entry
    //. to jump to.
    unsigned Reg;
    /// JTI - the JumpTableIndex for this jump table in the function.
    unsigned JTI;
    /// MBB - the MBB into which to emit the code for the indirect jump.
    MachineBasicBlock *MBB;
    /// Default - the MBB of the default bb, which is a successor of the range
    /// check MBB.  This is when updating PHI nodes in successors.
    MachineBasicBlock *Default;
  };
  struct JumpTableHeader {
    JumpTableHeader(APInt F, APInt L, const Value *SV, MachineBasicBlock *H,
                    bool E = false):
      First(F), Last(L), SValue(SV), HeaderBB(H), Emitted(E) {}
    APInt First;
    APInt Last;
    const Value *SValue;
    MachineBasicBlock *HeaderBB;
    bool Emitted;
  };
  typedef std::pair<JumpTableHeader, JumpTable> JumpTableBlock;

  struct BitTestCase {
    BitTestCase(uint64_t M, MachineBasicBlock* T, MachineBasicBlock* Tr,
                uint32_t Weight):
      Mask(M), ThisBB(T), TargetBB(Tr), ExtraWeight(Weight) { }
    uint64_t Mask;
    MachineBasicBlock *ThisBB;
    MachineBasicBlock *TargetBB;
    uint32_t ExtraWeight;
  };

  typedef SmallVector<BitTestCase, 3> BitTestInfo;

  struct BitTestBlock {
    BitTestBlock(APInt F, APInt R, const Value* SV,
                 unsigned Rg, MVT RgVT, bool E,
                 MachineBasicBlock* P, MachineBasicBlock* D,
                 BitTestInfo C):
      First(F), Range(R), SValue(SV), Reg(Rg), RegVT(RgVT), Emitted(E),
      Parent(P), Default(D), Cases(std::move(C)) { }
    APInt First;
    APInt Range;
    const Value *SValue;
    unsigned Reg;
    MVT RegVT;
    bool Emitted;
    MachineBasicBlock *Parent;
    MachineBasicBlock *Default;
    BitTestInfo Cases;
  };

  /// Minimum jump table density, in percent.
  enum { MinJumpTableDensity = 40 };

  /// Check whether a range of clusters is dense enough for a jump table.
  bool isDense(const CaseClusterVector &Clusters, unsigned *TotalCases,
               unsigned First, unsigned Last);

  /// Build a jump table cluster from Clusters[First..Last]. Returns false if it
  /// decides it's not a good idea.
  bool buildJumpTable(CaseClusterVector &Clusters, unsigned First,
                      unsigned Last, const SwitchInst *SI,
                      MachineBasicBlock *DefaultMBB, CaseCluster &JTCluster);

  /// Find clusters of cases suitable for jump table lowering.
  void findJumpTables(CaseClusterVector &Clusters, const SwitchInst *SI,
                      MachineBasicBlock *DefaultMBB);

  /// Check whether the range [Low,High] fits in a machine word.
  bool rangeFitsInWord(const APInt &Low, const APInt &High);

  /// Check whether these clusters are suitable for lowering with bit tests based
  /// on the number of destinations, comparison metric, and range.
  bool isSuitableForBitTests(unsigned NumDests, unsigned NumCmps,
                             const APInt &Low, const APInt &High);

  /// Build a bit test cluster from Clusters[First..Last]. Returns false if it
  /// decides it's not a good idea.
  bool buildBitTests(CaseClusterVector &Clusters, unsigned First, unsigned Last,
                     const SwitchInst *SI, CaseCluster &BTCluster);

  /// Find clusters of cases suitable for bit test lowering.
  void findBitTestClusters(CaseClusterVector &Clusters, const SwitchInst *SI);

  struct SwitchWorkListItem {
    MachineBasicBlock *MBB;
    CaseClusterIt FirstCluster;
    CaseClusterIt LastCluster;
    const ConstantInt *GE;
    const ConstantInt *LT;
  };
  typedef SmallVector<SwitchWorkListItem, 4> SwitchWorkList;

  /// Emit comparison and split W into two subtrees.
  void splitWorkItem(SwitchWorkList &WorkList, const SwitchWorkListItem &W,
                     Value *Cond, MachineBasicBlock *SwitchMBB);

  /// Lower W.
  void lowerWorkItem(SwitchWorkListItem W, Value *Cond,
                     MachineBasicBlock *SwitchMBB,
                     MachineBasicBlock *DefaultMBB);


  /// A class which encapsulates all of the information needed to generate a
  /// stack protector check and signals to isel via its state being initialized
  /// that a stack protector needs to be generated.
  ///
  /// *NOTE* The following is a high level documentation of SelectionDAG Stack
  /// Protector Generation. The reason that it is placed here is for a lack of
  /// other good places to stick it.
  ///
  /// High Level Overview of SelectionDAG Stack Protector Generation:
  ///
  /// Previously, generation of stack protectors was done exclusively in the
  /// pre-SelectionDAG Codegen LLVM IR Pass "Stack Protector". This necessitated
  /// splitting basic blocks at the IR level to create the success/failure basic
  /// blocks in the tail of the basic block in question. As a result of this,
  /// calls that would have qualified for the sibling call optimization were no
  /// longer eligible for optimization since said calls were no longer right in
  /// the "tail position" (i.e. the immediate predecessor of a ReturnInst
  /// instruction).
  ///
  /// Then it was noticed that since the sibling call optimization causes the
  /// callee to reuse the caller's stack, if we could delay the generation of
  /// the stack protector check until later in CodeGen after the sibling call
  /// decision was made, we get both the tail call optimization and the stack
  /// protector check!
  ///
  /// A few goals in solving this problem were:
  ///
  ///   1. Preserve the architecture independence of stack protector generation.
  ///
  ///   2. Preserve the normal IR level stack protector check for platforms like
  ///      OpenBSD for which we support platform-specific stack protector
  ///      generation.
  ///
  /// The main problem that guided the present solution is that one can not
  /// solve this problem in an architecture independent manner at the IR level
  /// only. This is because:
  ///
  ///   1. The decision on whether or not to perform a sibling call on certain
  ///      platforms (for instance i386) requires lower level information
  ///      related to available registers that can not be known at the IR level.
  ///
  ///   2. Even if the previous point were not true, the decision on whether to
  ///      perform a tail call is done in LowerCallTo in SelectionDAG which
  ///      occurs after the Stack Protector Pass. As a result, one would need to
  ///      put the relevant callinst into the stack protector check success
  ///      basic block (where the return inst is placed) and then move it back
  ///      later at SelectionDAG/MI time before the stack protector check if the
  ///      tail call optimization failed. The MI level option was nixed
  ///      immediately since it would require platform-specific pattern
  ///      matching. The SelectionDAG level option was nixed because
  ///      SelectionDAG only processes one IR level basic block at a time
  ///      implying one could not create a DAG Combine to move the callinst.
  ///
  /// To get around this problem a few things were realized:
  ///
  ///   1. While one can not handle multiple IR level basic blocks at the
  ///      SelectionDAG Level, one can generate multiple machine basic blocks
  ///      for one IR level basic block. This is how we handle bit tests and
  ///      switches.
  ///
  ///   2. At the MI level, tail calls are represented via a special return
  ///      MIInst called "tcreturn". Thus if we know the basic block in which we
  ///      wish to insert the stack protector check, we get the correct behavior
  ///      by always inserting the stack protector check right before the return
  ///      statement. This is a "magical transformation" since no matter where
  ///      the stack protector check intrinsic is, we always insert the stack
  ///      protector check code at the end of the BB.
  ///
  /// Given the aforementioned constraints, the following solution was devised:
  ///
  ///   1. On platforms that do not support SelectionDAG stack protector check
  ///      generation, allow for the normal IR level stack protector check
  ///      generation to continue.
  ///
  ///   2. On platforms that do support SelectionDAG stack protector check
  ///      generation:
  ///
  ///     a. Use the IR level stack protector pass to decide if a stack
  ///        protector is required/which BB we insert the stack protector check
  ///        in by reusing the logic already therein. If we wish to generate a
  ///        stack protector check in a basic block, we place a special IR
  ///        intrinsic called llvm.stackprotectorcheck right before the BB's
  ///        returninst or if there is a callinst that could potentially be
  ///        sibling call optimized, before the call inst.
  ///
  ///     b. Then when a BB with said intrinsic is processed, we codegen the BB
  ///        normally via SelectBasicBlock. In said process, when we visit the
  ///        stack protector check, we do not actually emit anything into the
  ///        BB. Instead, we just initialize the stack protector descriptor
  ///        class (which involves stashing information/creating the success
  ///        mbbb and the failure mbb if we have not created one for this
  ///        function yet) and export the guard variable that we are going to
  ///        compare.
  ///
  ///     c. After we finish selecting the basic block, in FinishBasicBlock if
  ///        the StackProtectorDescriptor attached to the SelectionDAGBuilder is
  ///        initialized, we first find a splice point in the parent basic block
  ///        before the terminator and then splice the terminator of said basic
  ///        block into the success basic block. Then we code-gen a new tail for
  ///        the parent basic block consisting of the two loads, the comparison,
  ///        and finally two branches to the success/failure basic blocks. We
  ///        conclude by code-gening the failure basic block if we have not
  ///        code-gened it already (all stack protector checks we generate in
  ///        the same function, use the same failure basic block).
  class StackProtectorDescriptor {
  public:
    StackProtectorDescriptor() : ParentMBB(nullptr), SuccessMBB(nullptr),
                                 FailureMBB(nullptr), Guard(nullptr),
                                 GuardReg(0) { }

    /// Returns true if all fields of the stack protector descriptor are
    /// initialized implying that we should/are ready to emit a stack protector.
    bool shouldEmitStackProtector() const {
      return ParentMBB && SuccessMBB && FailureMBB && Guard;
    }

    /// Initialize the stack protector descriptor structure for a new basic
    /// block.
    void initialize(const BasicBlock *BB,
                    MachineBasicBlock *MBB,
                    const CallInst &StackProtCheckCall) {
      // Make sure we are not initialized yet.
      assert(!shouldEmitStackProtector() && "Stack Protector Descriptor is "
             "already initialized!");
      ParentMBB = MBB;
      SuccessMBB = AddSuccessorMBB(BB, MBB, /* IsLikely */ true);
      FailureMBB = AddSuccessorMBB(BB, MBB, /* IsLikely */ false, FailureMBB);
      if (!Guard)
        Guard = StackProtCheckCall.getArgOperand(0);
    }

    /// Reset state that changes when we handle different basic blocks.
    ///
    /// This currently includes:
    ///
    /// 1. The specific basic block we are generating a
    /// stack protector for (ParentMBB).
    ///
    /// 2. The successor machine basic block that will contain the tail of
    /// parent mbb after we create the stack protector check (SuccessMBB). This
    /// BB is visited only on stack protector check success.
    void resetPerBBState() {
      ParentMBB = nullptr;
      SuccessMBB = nullptr;
    }

    /// Reset state that only changes when we switch functions.
    ///
    /// This currently includes:
    ///
    /// 1. FailureMBB since we reuse the failure code path for all stack
    /// protector checks created in an individual function.
    ///
    /// 2.The guard variable since the guard variable we are checking against is
    /// always the same.
    void resetPerFunctionState() {
      FailureMBB = nullptr;
      Guard = nullptr;
    }

    MachineBasicBlock *getParentMBB() { return ParentMBB; }
    MachineBasicBlock *getSuccessMBB() { return SuccessMBB; }
    MachineBasicBlock *getFailureMBB() { return FailureMBB; }
    const Value *getGuard() { return Guard; }

    unsigned getGuardReg() const { return GuardReg; }
    void setGuardReg(unsigned R) { GuardReg = R; }

  private:
    /// The basic block for which we are generating the stack protector.
    ///
    /// As a result of stack protector generation, we will splice the
    /// terminators of this basic block into the successor mbb SuccessMBB and
    /// replace it with a compare/branch to the successor mbbs
    /// SuccessMBB/FailureMBB depending on whether or not the stack protector
    /// was violated.
    MachineBasicBlock *ParentMBB;

    /// A basic block visited on stack protector check success that contains the
    /// terminators of ParentMBB.
    MachineBasicBlock *SuccessMBB;

    /// This basic block visited on stack protector check failure that will
    /// contain a call to __stack_chk_fail().
    MachineBasicBlock *FailureMBB;

    /// The guard variable which we will compare against the stored value in the
    /// stack protector stack slot.
    const Value *Guard;

    /// The virtual register holding the stack guard value.
    unsigned GuardReg;

    /// Add a successor machine basic block to ParentMBB. If the successor mbb
    /// has not been created yet (i.e. if SuccMBB = 0), then the machine basic
    /// block will be created. Assign a large weight if IsLikely is true.
    MachineBasicBlock *AddSuccessorMBB(const BasicBlock *BB,
                                       MachineBasicBlock *ParentMBB,
                                       bool IsLikely,
                                       MachineBasicBlock *SuccMBB = nullptr);
  };

private:
  const TargetMachine &TM;
public:
  /// Lowest valid SDNodeOrder. The special case 0 is reserved for scheduling
  /// nodes without a corresponding SDNode.
  static const unsigned LowestSDNodeOrder = 1;

  SelectionDAG &DAG;
  const DataLayout *DL;
  AliasAnalysis *AA;
  const TargetLibraryInfo *LibInfo;

  /// SwitchCases - Vector of CaseBlock structures used to communicate
  /// SwitchInst code generation information.
  std::vector<CaseBlock> SwitchCases;
  /// JTCases - Vector of JumpTable structures used to communicate
  /// SwitchInst code generation information.
  std::vector<JumpTableBlock> JTCases;
  /// BitTestCases - Vector of BitTestBlock structures used to communicate
  /// SwitchInst code generation information.
  std::vector<BitTestBlock> BitTestCases;
  /// A StackProtectorDescriptor structure used to communicate stack protector
  /// information in between SelectBasicBlock and FinishBasicBlock.
  StackProtectorDescriptor SPDescriptor;

  // Emit PHI-node-operand constants only once even if used by multiple
  // PHI nodes.
  DenseMap<const Constant *, unsigned> ConstantsOut;

  /// FuncInfo - Information about the function as a whole.
  ///
  FunctionLoweringInfo &FuncInfo;

  /// OptLevel - What optimization level we're generating code for.
  ///
  CodeGenOpt::Level OptLevel;

  /// GFI - Garbage collection metadata for the function.
  GCFunctionInfo *GFI;

  /// LPadToCallSiteMap - Map a landing pad to the call site indexes.
  DenseMap<MachineBasicBlock*, SmallVector<unsigned, 4> > LPadToCallSiteMap;

  /// HasTailCall - This is set to true if a call in the current
  /// block has been translated as a tail call. In this case,
  /// no subsequent DAG nodes should be created.
  ///
  bool HasTailCall;

  LLVMContext *Context;

  SelectionDAGBuilder(SelectionDAG &dag, FunctionLoweringInfo &funcinfo,
                      CodeGenOpt::Level ol)
    : CurInst(nullptr), SDNodeOrder(LowestSDNodeOrder), TM(dag.getTarget()),
      DAG(dag), FuncInfo(funcinfo), OptLevel(ol),
      HasTailCall(false) {
  }

  void init(GCFunctionInfo *gfi, AliasAnalysis &aa,
            const TargetLibraryInfo *li);

  /// clear - Clear out the current SelectionDAG and the associated
  /// state and prepare this SelectionDAGBuilder object to be used
  /// for a new block. This doesn't clear out information about
  /// additional blocks that are needed to complete switch lowering
  /// or PHI node updating; that information is cleared out as it is
  /// consumed.
  void clear();

  /// clearDanglingDebugInfo - Clear the dangling debug information
  /// map. This function is separated from the clear so that debug
  /// information that is dangling in a basic block can be properly
  /// resolved in a different basic block. This allows the
  /// SelectionDAG to resolve dangling debug information attached
  /// to PHI nodes.
  void clearDanglingDebugInfo();

  /// getRoot - Return the current virtual root of the Selection DAG,
  /// flushing any PendingLoad items. This must be done before emitting
  /// a store or any other node that may need to be ordered after any
  /// prior load instructions.
  ///
  SDValue getRoot();

  /// getControlRoot - Similar to getRoot, but instead of flushing all the
  /// PendingLoad items, flush all the PendingExports items. It is necessary
  /// to do this before emitting a terminator instruction.
  ///
  SDValue getControlRoot();

  SDLoc getCurSDLoc() const {
    return SDLoc(CurInst, SDNodeOrder);
  }

  DebugLoc getCurDebugLoc() const {
    return CurInst ? CurInst->getDebugLoc() : DebugLoc();
  }

  unsigned getSDNodeOrder() const { return SDNodeOrder; }

  void CopyValueToVirtualRegister(const Value *V, unsigned Reg);

  void visit(const Instruction &I);

  void visit(unsigned Opcode, const User &I);

  /// getCopyFromRegs - If there was virtual register allocated for the value V
  /// emit CopyFromReg of the specified type Ty. Return empty SDValue() otherwise.
  SDValue getCopyFromRegs(const Value *V, Type *Ty);

  // resolveDanglingDebugInfo - if we saw an earlier dbg_value referring to V,
  // generate the debug data structures now that we've seen its definition.
  void resolveDanglingDebugInfo(const Value *V, SDValue Val);
  SDValue getValue(const Value *V);
  bool findValue(const Value *V) const;

  SDValue getNonRegisterValue(const Value *V);
  SDValue getValueImpl(const Value *V);

  void setValue(const Value *V, SDValue NewN) {
    SDValue &N = NodeMap[V];
    assert(!N.getNode() && "Already set a value for this node!");
    N = NewN;
  }

  void setUnusedArgValue(const Value *V, SDValue NewN) {
    SDValue &N = UnusedArgNodeMap[V];
    assert(!N.getNode() && "Already set a value for this node!");
    N = NewN;
  }

  void FindMergedConditions(const Value *Cond, MachineBasicBlock *TBB,
                            MachineBasicBlock *FBB, MachineBasicBlock *CurBB,
                            MachineBasicBlock *SwitchBB, unsigned Opc,
                            uint32_t TW, uint32_t FW);
  void EmitBranchForMergedCondition(const Value *Cond, MachineBasicBlock *TBB,
                                    MachineBasicBlock *FBB,
                                    MachineBasicBlock *CurBB,
                                    MachineBasicBlock *SwitchBB,
                                    uint32_t TW, uint32_t FW);
  bool ShouldEmitAsBranches(const std::vector<CaseBlock> &Cases);
  bool isExportableFromCurrentBlock(const Value *V, const BasicBlock *FromBB);
  void CopyToExportRegsIfNeeded(const Value *V);
  void ExportFromCurrentBlock(const Value *V);
  void LowerCallTo(ImmutableCallSite CS, SDValue Callee, bool IsTailCall,
                   MachineBasicBlock *LandingPad = nullptr);

  std::pair<SDValue, SDValue> lowerCallOperands(
          ImmutableCallSite CS,
          unsigned ArgIdx,
          unsigned NumArgs,
          SDValue Callee,
          Type *ReturnTy,
          MachineBasicBlock *LandingPad = nullptr,
          bool IsPatchPoint = false);

  /// UpdateSplitBlock - When an MBB was split during scheduling, update the
  /// references that need to refer to the last resulting block.
  void UpdateSplitBlock(MachineBasicBlock *First, MachineBasicBlock *Last);

  // This function is responsible for the whole statepoint lowering process.
  // It uniformly handles invoke and call statepoints.
  void LowerStatepoint(ImmutableStatepoint Statepoint,
                       MachineBasicBlock *LandingPad = nullptr);
private:
  std::pair<SDValue, SDValue> lowerInvokable(
          TargetLowering::CallLoweringInfo &CLI,
          MachineBasicBlock *LandingPad);

  // Terminator instructions.
  void visitRet(const ReturnInst &I);
  void visitBr(const BranchInst &I);
  void visitSwitch(const SwitchInst &I);
  void visitIndirectBr(const IndirectBrInst &I);
  void visitUnreachable(const UnreachableInst &I);

  uint32_t getEdgeWeight(const MachineBasicBlock *Src,
                         const MachineBasicBlock *Dst) const;
  void addSuccessorWithWeight(MachineBasicBlock *Src, MachineBasicBlock *Dst,
                              uint32_t Weight = 0);
public:
  void visitSwitchCase(CaseBlock &CB,
                       MachineBasicBlock *SwitchBB);
  void visitSPDescriptorParent(StackProtectorDescriptor &SPD,
                               MachineBasicBlock *ParentBB);
  void visitSPDescriptorFailure(StackProtectorDescriptor &SPD);
  void visitBitTestHeader(BitTestBlock &B, MachineBasicBlock *SwitchBB);
  void visitBitTestCase(BitTestBlock &BB,
                        MachineBasicBlock* NextMBB,
                        uint32_t BranchWeightToNext,
                        unsigned Reg,
                        BitTestCase &B,
                        MachineBasicBlock *SwitchBB);
  void visitJumpTable(JumpTable &JT);
  void visitJumpTableHeader(JumpTable &JT, JumpTableHeader &JTH,
                            MachineBasicBlock *SwitchBB);
  unsigned visitLandingPadClauseBB(GlobalValue *ClauseGV,
                                   MachineBasicBlock *LPadMBB);

private:
  // These all get lowered before this pass.
  void visitInvoke(const InvokeInst &I);
  void visitResume(const ResumeInst &I);

  void visitBinary(const User &I, unsigned OpCode);
  void visitShift(const User &I, unsigned Opcode);
  void visitAdd(const User &I)  { visitBinary(I, ISD::ADD); }
  void visitFAdd(const User &I) { visitBinary(I, ISD::FADD); }
  void visitSub(const User &I)  { visitBinary(I, ISD::SUB); }
  void visitFSub(const User &I);
  void visitMul(const User &I)  { visitBinary(I, ISD::MUL); }
  void visitFMul(const User &I) { visitBinary(I, ISD::FMUL); }
  void visitURem(const User &I) { visitBinary(I, ISD::UREM); }
  void visitSRem(const User &I) { visitBinary(I, ISD::SREM); }
  void visitFRem(const User &I) { visitBinary(I, ISD::FREM); }
  void visitUDiv(const User &I) { visitBinary(I, ISD::UDIV); }
  void visitSDiv(const User &I);
  void visitFDiv(const User &I) { visitBinary(I, ISD::FDIV); }
  void visitAnd (const User &I) { visitBinary(I, ISD::AND); }
  void visitOr  (const User &I) { visitBinary(I, ISD::OR); }
  void visitXor (const User &I) { visitBinary(I, ISD::XOR); }
  void visitShl (const User &I) { visitShift(I, ISD::SHL); }
  void visitLShr(const User &I) { visitShift(I, ISD::SRL); }
  void visitAShr(const User &I) { visitShift(I, ISD::SRA); }
  void visitICmp(const User &I);
  void visitFCmp(const User &I);
  // Visit the conversion instructions
  void visitTrunc(const User &I);
  void visitZExt(const User &I);
  void visitSExt(const User &I);
  void visitFPTrunc(const User &I);
  void visitFPExt(const User &I);
  void visitFPToUI(const User &I);
  void visitFPToSI(const User &I);
  void visitUIToFP(const User &I);
  void visitSIToFP(const User &I);
  void visitPtrToInt(const User &I);
  void visitIntToPtr(const User &I);
  void visitBitCast(const User &I);
  void visitAddrSpaceCast(const User &I);

  void visitExtractElement(const User &I);
  void visitInsertElement(const User &I);
  void visitShuffleVector(const User &I);

  void visitExtractValue(const ExtractValueInst &I);
  void visitInsertValue(const InsertValueInst &I);
  void visitLandingPad(const LandingPadInst &I);

  void visitGetElementPtr(const User &I);
  void visitSelect(const User &I);

  void visitAlloca(const AllocaInst &I);
  void visitLoad(const LoadInst &I);
  void visitStore(const StoreInst &I);
  void visitMaskedLoad(const CallInst &I);
  void visitMaskedStore(const CallInst &I);
<<<<<<< HEAD
#if INTEL_CUSTOMIZATION
  void visitSatAddSub(const CallInst &I, unsigned Intrinsic);
  void visitSatDcnv(const CallInst &I, unsigned Intrinsic);
#endif // INTEL_CUSTOMIZATION
=======
  void visitMaskedGather(const CallInst &I);
  void visitMaskedScatter(const CallInst &I);
>>>>>>> 851d2f11
  void visitAtomicCmpXchg(const AtomicCmpXchgInst &I);
  void visitAtomicRMW(const AtomicRMWInst &I);
  void visitFence(const FenceInst &I);
  void visitPHI(const PHINode &I);
  void visitCall(const CallInst &I);
  bool visitMemCmpCall(const CallInst &I);
  bool visitMemChrCall(const CallInst &I);
  bool visitStrCpyCall(const CallInst &I, bool isStpcpy);
  bool visitStrCmpCall(const CallInst &I);
  bool visitStrLenCall(const CallInst &I);
  bool visitStrNLenCall(const CallInst &I);
  bool visitUnaryFloatCall(const CallInst &I, unsigned Opcode);
  bool visitBinaryFloatCall(const CallInst &I, unsigned Opcode);
  void visitAtomicLoad(const LoadInst &I);
  void visitAtomicStore(const StoreInst &I);

  void visitInlineAsm(ImmutableCallSite CS);
  const char *visitIntrinsicCall(const CallInst &I, unsigned Intrinsic);
  void visitTargetIntrinsic(const CallInst &I, unsigned Intrinsic);

  void visitVAStart(const CallInst &I);
  void visitVAArg(const VAArgInst &I);
  void visitVAEnd(const CallInst &I);
  void visitVACopy(const CallInst &I);
  void visitStackmap(const CallInst &I);
  void visitPatchpoint(ImmutableCallSite CS,
                       MachineBasicBlock *LandingPad = nullptr);

  // These three are implemented in StatepointLowering.cpp
  void visitStatepoint(const CallInst &I);
  void visitGCRelocate(const CallInst &I);
  void visitGCResult(const CallInst &I);

  void visitUserOp1(const Instruction &I) {
    llvm_unreachable("UserOp1 should not exist at instruction selection time!");
  }
  void visitUserOp2(const Instruction &I) {
    llvm_unreachable("UserOp2 should not exist at instruction selection time!");
  }

  void processIntegerCallValue(const Instruction &I,
                               SDValue Value, bool IsSigned);

  void HandlePHINodesInSuccessorBlocks(const BasicBlock *LLVMBB);

  /// EmitFuncArgumentDbgValue - If V is an function argument then create
  /// corresponding DBG_VALUE machine instruction for it now. At the end of
  /// instruction selection, they will be inserted to the entry BB.
  bool EmitFuncArgumentDbgValue(const Value *V, DILocalVariable *Variable,
                                DIExpression *Expr, DILocation *DL,
                                int64_t Offset, bool IsIndirect,
                                const SDValue &N);

  /// Return the next block after MBB, or nullptr if there is none.
  MachineBasicBlock *NextBlock(MachineBasicBlock *MBB);

  /// Update the DAG and DAG builder with the relevant information after
  /// a new root node has been created which could be a tail call.
  void updateDAGForMaybeTailCall(SDValue MaybeTC);
};

/// RegsForValue - This struct represents the registers (physical or virtual)
/// that a particular set of values is assigned, and the type information about
/// the value. The most common situation is to represent one value at a time,
/// but struct or array values are handled element-wise as multiple values.  The
/// splitting of aggregates is performed recursively, so that we never have
/// aggregate-typed registers. The values at this point do not necessarily have
/// legal types, so each value may require one or more registers of some legal
/// type.
///
struct RegsForValue {
  /// ValueVTs - The value types of the values, which may not be legal, and
  /// may need be promoted or synthesized from one or more registers.
  ///
  SmallVector<EVT, 4> ValueVTs;

  /// RegVTs - The value types of the registers. This is the same size as
  /// ValueVTs and it records, for each value, what the type of the assigned
  /// register or registers are. (Individual values are never synthesized
  /// from more than one type of register.)
  ///
  /// With virtual registers, the contents of RegVTs is redundant with TLI's
  /// getRegisterType member function, however when with physical registers
  /// it is necessary to have a separate record of the types.
  ///
  SmallVector<MVT, 4> RegVTs;

  /// Regs - This list holds the registers assigned to the values.
  /// Each legal or promoted value requires one register, and each
  /// expanded value requires multiple registers.
  ///
  SmallVector<unsigned, 4> Regs;

  RegsForValue();

  RegsForValue(const SmallVector<unsigned, 4> &regs, MVT regvt, EVT valuevt);

  RegsForValue(LLVMContext &Context, const TargetLowering &tli, unsigned Reg,
               Type *Ty);

  /// append - Add the specified values to this one.
  void append(const RegsForValue &RHS) {
    ValueVTs.append(RHS.ValueVTs.begin(), RHS.ValueVTs.end());
    RegVTs.append(RHS.RegVTs.begin(), RHS.RegVTs.end());
    Regs.append(RHS.Regs.begin(), RHS.Regs.end());
  }

  /// getCopyFromRegs - Emit a series of CopyFromReg nodes that copies from
  /// this value and returns the result as a ValueVTs value.  This uses
  /// Chain/Flag as the input and updates them for the output Chain/Flag.
  /// If the Flag pointer is NULL, no flag is used.
  SDValue getCopyFromRegs(SelectionDAG &DAG, FunctionLoweringInfo &FuncInfo,
                          SDLoc dl,
                          SDValue &Chain, SDValue *Flag,
                          const Value *V = nullptr) const;

  /// getCopyToRegs - Emit a series of CopyToReg nodes that copies the specified
  /// value into the registers specified by this object.  This uses Chain/Flag
  /// as the input and updates them for the output Chain/Flag.  If the Flag
  /// pointer is nullptr, no flag is used.  If V is not nullptr, then it is used
  /// in printing better diagnostic messages on error.
  void
  getCopyToRegs(SDValue Val, SelectionDAG &DAG, SDLoc dl, SDValue &Chain,
                SDValue *Flag, const Value *V = nullptr,
                ISD::NodeType PreferredExtendType = ISD::ANY_EXTEND) const;

  /// AddInlineAsmOperands - Add this value to the specified inlineasm node
  /// operand list.  This adds the code marker, matching input operand index
  /// (if applicable), and includes the number of values added into it.
  void AddInlineAsmOperands(unsigned Kind,
                            bool HasMatching, unsigned MatchingIdx, SDLoc dl,
                            SelectionDAG &DAG,
                            std::vector<SDValue> &Ops) const;
};

} // end namespace llvm

#endif<|MERGE_RESOLUTION|>--- conflicted
+++ resolved
@@ -811,15 +811,12 @@
   void visitStore(const StoreInst &I);
   void visitMaskedLoad(const CallInst &I);
   void visitMaskedStore(const CallInst &I);
-<<<<<<< HEAD
 #if INTEL_CUSTOMIZATION
   void visitSatAddSub(const CallInst &I, unsigned Intrinsic);
   void visitSatDcnv(const CallInst &I, unsigned Intrinsic);
 #endif // INTEL_CUSTOMIZATION
-=======
   void visitMaskedGather(const CallInst &I);
   void visitMaskedScatter(const CallInst &I);
->>>>>>> 851d2f11
   void visitAtomicCmpXchg(const AtomicCmpXchgInst &I);
   void visitAtomicRMW(const AtomicRMWInst &I);
   void visitFence(const FenceInst &I);
