--- conflicted
+++ resolved
@@ -490,10 +490,7 @@
                                     Node->getOperand(0).getValueType());
     break;
   case ISD::VECREDUCE_SEQ_FADD:
-<<<<<<< HEAD
-=======
   case ISD::VECREDUCE_SEQ_FMUL:
->>>>>>> 194afac9
     Action = TLI.getOperationAction(Node->getOpcode(),
                                     Node->getOperand(1).getValueType());
     break;
@@ -879,10 +876,7 @@
     Results.push_back(TLI.expandVecReduce(Node, DAG));
     return;
   case ISD::VECREDUCE_SEQ_FADD:
-<<<<<<< HEAD
-=======
   case ISD::VECREDUCE_SEQ_FMUL:
->>>>>>> 194afac9
     Results.push_back(TLI.expandVecReduceSeq(Node, DAG));
     return;
   case ISD::SREM:
