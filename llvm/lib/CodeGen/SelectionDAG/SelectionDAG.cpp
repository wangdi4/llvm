//===- SelectionDAG.cpp - Implement the SelectionDAG data structures ------===//
//
//                     The LLVM Compiler Infrastructure
//
// This file is distributed under the University of Illinois Open Source
// License. See LICENSE.TXT for details.
//
//===----------------------------------------------------------------------===//
//
// This implements the SelectionDAG class.
//
//===----------------------------------------------------------------------===//

#include "llvm/CodeGen/SelectionDAG.h"
#include "SDNodeDbgValue.h"
#include "llvm/ADT/APFloat.h"
#include "llvm/ADT/APInt.h"
#include "llvm/ADT/APSInt.h"
#include "llvm/ADT/ArrayRef.h"
#include "llvm/ADT/BitVector.h"
#include "llvm/ADT/FoldingSet.h"
#include "llvm/ADT/None.h"
#include "llvm/ADT/STLExtras.h"
#include "llvm/ADT/SmallPtrSet.h"
#include "llvm/ADT/SmallVector.h"
#include "llvm/ADT/Triple.h"
#include "llvm/ADT/Twine.h"
#include "llvm/Analysis/ValueTracking.h"
#include "llvm/Analysis/TargetLibraryInfo.h" // INTEL
#include "llvm/CodeGen/ISDOpcodes.h"
#include "llvm/CodeGen/MachineBasicBlock.h"
#include "llvm/CodeGen/MachineConstantPool.h"
#include "llvm/CodeGen/MachineFrameInfo.h"
#include "llvm/CodeGen/MachineFunction.h"
#include "llvm/CodeGen/MachineMemOperand.h"
#include "llvm/CodeGen/MachineValueType.h"
#include "llvm/CodeGen/RuntimeLibcalls.h"
#include "llvm/CodeGen/SelectionDAGAddressAnalysis.h"
#include "llvm/CodeGen/SelectionDAGNodes.h"
#include "llvm/CodeGen/SelectionDAGTargetInfo.h"
#include "llvm/CodeGen/TargetLowering.h"
#include "llvm/CodeGen/TargetRegisterInfo.h"
#include "llvm/CodeGen/TargetSubtargetInfo.h"
#include "llvm/CodeGen/ValueTypes.h"
#include "llvm/IR/Constant.h"
#include "llvm/IR/Constants.h"
#include "llvm/IR/DataLayout.h"
#include "llvm/IR/DebugInfoMetadata.h"
#include "llvm/IR/DebugLoc.h"
#include "llvm/IR/DerivedTypes.h"
#include "llvm/IR/Function.h"
#include "llvm/IR/GlobalValue.h"
#include "llvm/IR/Metadata.h"
#include "llvm/IR/Type.h"
#include "llvm/IR/Value.h"
#include "llvm/Support/Casting.h"
#include "llvm/Support/CodeGen.h"
#include "llvm/Support/Compiler.h"
#include "llvm/Support/Debug.h"
#include "llvm/Support/ErrorHandling.h"
#include "llvm/Support/KnownBits.h"
#include "llvm/Support/ManagedStatic.h"
#include "llvm/Support/MathExtras.h"
#include "llvm/Support/Mutex.h"
#include "llvm/Support/raw_ostream.h"
#include "llvm/Target/TargetMachine.h"
#include "llvm/Target/TargetOptions.h"
#include <algorithm>
#include <cassert>
#include <cstdint>
#include <cstdlib>
#include <limits>
#include <set>
#include <string>
#include <utility>
#include <vector>

using namespace llvm;

/// makeVTList - Return an instance of the SDVTList struct initialized with the
/// specified members.
static SDVTList makeVTList(const EVT *VTs, unsigned NumVTs) {
  SDVTList Res = {VTs, NumVTs};
  return Res;
}

// Default null implementations of the callbacks.
void SelectionDAG::DAGUpdateListener::NodeDeleted(SDNode*, SDNode*) {}
void SelectionDAG::DAGUpdateListener::NodeUpdated(SDNode*) {}

#define DEBUG_TYPE "selectiondag"

static void NewSDValueDbgMsg(SDValue V, StringRef Msg, SelectionDAG *G) {
  DEBUG(
    dbgs() << Msg;
    V.getNode()->dump(G);
  );
}

//===----------------------------------------------------------------------===//
//                              ConstantFPSDNode Class
//===----------------------------------------------------------------------===//

/// isExactlyValue - We don't rely on operator== working on double values, as
/// it returns true for things that are clearly not equal, like -0.0 and 0.0.
/// As such, this method can be used to do an exact bit-for-bit comparison of
/// two floating point values.
bool ConstantFPSDNode::isExactlyValue(const APFloat& V) const {
  return getValueAPF().bitwiseIsEqual(V);
}

bool ConstantFPSDNode::isValueValidForType(EVT VT,
                                           const APFloat& Val) {
  assert(VT.isFloatingPoint() && "Can only convert between FP types");

  // convert modifies in place, so make a copy.
  APFloat Val2 = APFloat(Val);
  bool losesInfo;
  (void) Val2.convert(SelectionDAG::EVTToAPFloatSemantics(VT),
                      APFloat::rmNearestTiesToEven,
                      &losesInfo);
  return !losesInfo;
}

//===----------------------------------------------------------------------===//
//                              ISD Namespace
//===----------------------------------------------------------------------===//

bool ISD::isConstantSplatVector(const SDNode *N, APInt &SplatVal) {
  auto *BV = dyn_cast<BuildVectorSDNode>(N);
  if (!BV)
    return false;

  APInt SplatUndef;
  unsigned SplatBitSize;
  bool HasUndefs;
  unsigned EltSize = N->getValueType(0).getVectorElementType().getSizeInBits();
  return BV->isConstantSplat(SplatVal, SplatUndef, SplatBitSize, HasUndefs,
                             EltSize) &&
         EltSize == SplatBitSize;
}

// FIXME: AllOnes and AllZeros duplicate a lot of code. Could these be
// specializations of the more general isConstantSplatVector()?

bool ISD::isBuildVectorAllOnes(const SDNode *N) {
  // Look through a bit convert.
  while (N->getOpcode() == ISD::BITCAST)
    N = N->getOperand(0).getNode();

  if (N->getOpcode() != ISD::BUILD_VECTOR) return false;

  unsigned i = 0, e = N->getNumOperands();

  // Skip over all of the undef values.
  while (i != e && N->getOperand(i).isUndef())
    ++i;

  // Do not accept an all-undef vector.
  if (i == e) return false;

  // Do not accept build_vectors that aren't all constants or which have non-~0
  // elements. We have to be a bit careful here, as the type of the constant
  // may not be the same as the type of the vector elements due to type
  // legalization (the elements are promoted to a legal type for the target and
  // a vector of a type may be legal when the base element type is not).
  // We only want to check enough bits to cover the vector elements, because
  // we care if the resultant vector is all ones, not whether the individual
  // constants are.
  SDValue NotZero = N->getOperand(i);
  unsigned EltSize = N->getValueType(0).getScalarSizeInBits();
  if (ConstantSDNode *CN = dyn_cast<ConstantSDNode>(NotZero)) {
    if (CN->getAPIntValue().countTrailingOnes() < EltSize)
      return false;
  } else if (ConstantFPSDNode *CFPN = dyn_cast<ConstantFPSDNode>(NotZero)) {
    if (CFPN->getValueAPF().bitcastToAPInt().countTrailingOnes() < EltSize)
      return false;
  } else
    return false;

  // Okay, we have at least one ~0 value, check to see if the rest match or are
  // undefs. Even with the above element type twiddling, this should be OK, as
  // the same type legalization should have applied to all the elements.
  for (++i; i != e; ++i)
    if (N->getOperand(i) != NotZero && !N->getOperand(i).isUndef())
      return false;
  return true;
}

bool ISD::isBuildVectorAllZeros(const SDNode *N) {
  // Look through a bit convert.
  while (N->getOpcode() == ISD::BITCAST)
    N = N->getOperand(0).getNode();

  if (N->getOpcode() != ISD::BUILD_VECTOR) return false;

  bool IsAllUndef = true;
  for (const SDValue &Op : N->op_values()) {
    if (Op.isUndef())
      continue;
    IsAllUndef = false;
    // Do not accept build_vectors that aren't all constants or which have non-0
    // elements. We have to be a bit careful here, as the type of the constant
    // may not be the same as the type of the vector elements due to type
    // legalization (the elements are promoted to a legal type for the target
    // and a vector of a type may be legal when the base element type is not).
    // We only want to check enough bits to cover the vector elements, because
    // we care if the resultant vector is all zeros, not whether the individual
    // constants are.
    unsigned EltSize = N->getValueType(0).getScalarSizeInBits();
    if (ConstantSDNode *CN = dyn_cast<ConstantSDNode>(Op)) {
      if (CN->getAPIntValue().countTrailingZeros() < EltSize)
        return false;
    } else if (ConstantFPSDNode *CFPN = dyn_cast<ConstantFPSDNode>(Op)) {
      if (CFPN->getValueAPF().bitcastToAPInt().countTrailingZeros() < EltSize)
        return false;
    } else
      return false;
  }

  // Do not accept an all-undef vector.
  if (IsAllUndef)
    return false;
  return true;
}

bool ISD::isBuildVectorOfConstantSDNodes(const SDNode *N) {
  if (N->getOpcode() != ISD::BUILD_VECTOR)
    return false;

  for (const SDValue &Op : N->op_values()) {
    if (Op.isUndef())
      continue;
    if (!isa<ConstantSDNode>(Op))
      return false;
  }
  return true;
}

bool ISD::isBuildVectorOfConstantFPSDNodes(const SDNode *N) {
  if (N->getOpcode() != ISD::BUILD_VECTOR)
    return false;

  for (const SDValue &Op : N->op_values()) {
    if (Op.isUndef())
      continue;
    if (!isa<ConstantFPSDNode>(Op))
      return false;
  }
  return true;
}

bool ISD::allOperandsUndef(const SDNode *N) {
  // Return false if the node has no operands.
  // This is "logically inconsistent" with the definition of "all" but
  // is probably the desired behavior.
  if (N->getNumOperands() == 0)
    return false;

  for (const SDValue &Op : N->op_values())
    if (!Op.isUndef())
      return false;

  return true;
}

bool ISD::matchUnaryPredicate(SDValue Op,
                              std::function<bool(ConstantSDNode *)> Match) {
  if (auto *Cst = dyn_cast<ConstantSDNode>(Op))
    return Match(Cst);

  if (ISD::BUILD_VECTOR != Op.getOpcode())
    return false;

  EVT SVT = Op.getValueType().getScalarType();
  for (unsigned i = 0, e = Op.getNumOperands(); i != e; ++i) {
    auto *Cst = dyn_cast<ConstantSDNode>(Op.getOperand(i));
    if (!Cst || Cst->getValueType(0) != SVT || !Match(Cst))
      return false;
  }
  return true;
}

bool ISD::matchBinaryPredicate(
    SDValue LHS, SDValue RHS,
    std::function<bool(ConstantSDNode *, ConstantSDNode *)> Match) {
  if (LHS.getValueType() != RHS.getValueType())
    return false;

  if (auto *LHSCst = dyn_cast<ConstantSDNode>(LHS))
    if (auto *RHSCst = dyn_cast<ConstantSDNode>(RHS))
      return Match(LHSCst, RHSCst);

  if (ISD::BUILD_VECTOR != LHS.getOpcode() ||
      ISD::BUILD_VECTOR != RHS.getOpcode())
    return false;

  EVT SVT = LHS.getValueType().getScalarType();
  for (unsigned i = 0, e = LHS.getNumOperands(); i != e; ++i) {
    auto *LHSCst = dyn_cast<ConstantSDNode>(LHS.getOperand(i));
    auto *RHSCst = dyn_cast<ConstantSDNode>(RHS.getOperand(i));
    if (!LHSCst || !RHSCst)
      return false;
    if (LHSCst->getValueType(0) != SVT ||
        LHSCst->getValueType(0) != RHSCst->getValueType(0))
      return false;
    if (!Match(LHSCst, RHSCst))
      return false;
  }
  return true;
}

ISD::NodeType ISD::getExtForLoadExtType(bool IsFP, ISD::LoadExtType ExtType) {
  switch (ExtType) {
  case ISD::EXTLOAD:
    return IsFP ? ISD::FP_EXTEND : ISD::ANY_EXTEND;
  case ISD::SEXTLOAD:
    return ISD::SIGN_EXTEND;
  case ISD::ZEXTLOAD:
    return ISD::ZERO_EXTEND;
  default:
    break;
  }

  llvm_unreachable("Invalid LoadExtType");
}

ISD::CondCode ISD::getSetCCSwappedOperands(ISD::CondCode Operation) {
  // To perform this operation, we just need to swap the L and G bits of the
  // operation.
  unsigned OldL = (Operation >> 2) & 1;
  unsigned OldG = (Operation >> 1) & 1;
  return ISD::CondCode((Operation & ~6) |  // Keep the N, U, E bits
                       (OldL << 1) |       // New G bit
                       (OldG << 2));       // New L bit.
}

ISD::CondCode ISD::getSetCCInverse(ISD::CondCode Op, bool isInteger) {
  unsigned Operation = Op;
  if (isInteger)
    Operation ^= 7;   // Flip L, G, E bits, but not U.
  else
    Operation ^= 15;  // Flip all of the condition bits.

  if (Operation > ISD::SETTRUE2)
    Operation &= ~8;  // Don't let N and U bits get set.

  return ISD::CondCode(Operation);
}

/// For an integer comparison, return 1 if the comparison is a signed operation
/// and 2 if the result is an unsigned comparison. Return zero if the operation
/// does not depend on the sign of the input (setne and seteq).
static int isSignedOp(ISD::CondCode Opcode) {
  switch (Opcode) {
  default: llvm_unreachable("Illegal integer setcc operation!");
  case ISD::SETEQ:
  case ISD::SETNE: return 0;
  case ISD::SETLT:
  case ISD::SETLE:
  case ISD::SETGT:
  case ISD::SETGE: return 1;
  case ISD::SETULT:
  case ISD::SETULE:
  case ISD::SETUGT:
  case ISD::SETUGE: return 2;
  }
}

ISD::CondCode ISD::getSetCCOrOperation(ISD::CondCode Op1, ISD::CondCode Op2,
                                       bool IsInteger) {
  if (IsInteger && (isSignedOp(Op1) | isSignedOp(Op2)) == 3)
    // Cannot fold a signed integer setcc with an unsigned integer setcc.
    return ISD::SETCC_INVALID;

  unsigned Op = Op1 | Op2;  // Combine all of the condition bits.

  // If the N and U bits get set, then the resultant comparison DOES suddenly
  // care about orderedness, and it is true when ordered.
  if (Op > ISD::SETTRUE2)
    Op &= ~16;     // Clear the U bit if the N bit is set.

  // Canonicalize illegal integer setcc's.
  if (IsInteger && Op == ISD::SETUNE)  // e.g. SETUGT | SETULT
    Op = ISD::SETNE;

  return ISD::CondCode(Op);
}

ISD::CondCode ISD::getSetCCAndOperation(ISD::CondCode Op1, ISD::CondCode Op2,
                                        bool IsInteger) {
  if (IsInteger && (isSignedOp(Op1) | isSignedOp(Op2)) == 3)
    // Cannot fold a signed setcc with an unsigned setcc.
    return ISD::SETCC_INVALID;

  // Combine all of the condition bits.
  ISD::CondCode Result = ISD::CondCode(Op1 & Op2);

  // Canonicalize illegal integer setcc's.
  if (IsInteger) {
    switch (Result) {
    default: break;
    case ISD::SETUO : Result = ISD::SETFALSE; break;  // SETUGT & SETULT
    case ISD::SETOEQ:                                 // SETEQ  & SETU[LG]E
    case ISD::SETUEQ: Result = ISD::SETEQ   ; break;  // SETUGE & SETULE
    case ISD::SETOLT: Result = ISD::SETULT  ; break;  // SETULT & SETNE
    case ISD::SETOGT: Result = ISD::SETUGT  ; break;  // SETUGT & SETNE
    }
  }

  return Result;
}

//===----------------------------------------------------------------------===//
//                           SDNode Profile Support
//===----------------------------------------------------------------------===//

/// AddNodeIDOpcode - Add the node opcode to the NodeID data.
static void AddNodeIDOpcode(FoldingSetNodeID &ID, unsigned OpC)  {
  ID.AddInteger(OpC);
}

/// AddNodeIDValueTypes - Value type lists are intern'd so we can represent them
/// solely with their pointer.
static void AddNodeIDValueTypes(FoldingSetNodeID &ID, SDVTList VTList) {
  ID.AddPointer(VTList.VTs);
}

/// AddNodeIDOperands - Various routines for adding operands to the NodeID data.
static void AddNodeIDOperands(FoldingSetNodeID &ID,
                              ArrayRef<SDValue> Ops) {
  for (auto& Op : Ops) {
    ID.AddPointer(Op.getNode());
    ID.AddInteger(Op.getResNo());
  }
}

/// AddNodeIDOperands - Various routines for adding operands to the NodeID data.
static void AddNodeIDOperands(FoldingSetNodeID &ID,
                              ArrayRef<SDUse> Ops) {
  for (auto& Op : Ops) {
    ID.AddPointer(Op.getNode());
    ID.AddInteger(Op.getResNo());
  }
}

static void AddNodeIDNode(FoldingSetNodeID &ID, unsigned short OpC,
                          SDVTList VTList, ArrayRef<SDValue> OpList) {
  AddNodeIDOpcode(ID, OpC);
  AddNodeIDValueTypes(ID, VTList);
  AddNodeIDOperands(ID, OpList);
}

/// If this is an SDNode with special info, add this info to the NodeID data.
static void AddNodeIDCustom(FoldingSetNodeID &ID, const SDNode *N) {
  switch (N->getOpcode()) {
  case ISD::TargetExternalSymbol:
  case ISD::ExternalSymbol:
  case ISD::MCSymbol:
    llvm_unreachable("Should only be used on nodes with operands");
  default: break;  // Normal nodes don't need extra info.
  case ISD::TargetConstant:
  case ISD::Constant: {
    const ConstantSDNode *C = cast<ConstantSDNode>(N);
    ID.AddPointer(C->getConstantIntValue());
    ID.AddBoolean(C->isOpaque());
    break;
  }
  case ISD::TargetConstantFP:
  case ISD::ConstantFP:
    ID.AddPointer(cast<ConstantFPSDNode>(N)->getConstantFPValue());
    break;
  case ISD::TargetGlobalAddress:
  case ISD::GlobalAddress:
  case ISD::TargetGlobalTLSAddress:
  case ISD::GlobalTLSAddress: {
    const GlobalAddressSDNode *GA = cast<GlobalAddressSDNode>(N);
    ID.AddPointer(GA->getGlobal());
    ID.AddInteger(GA->getOffset());
    ID.AddInteger(GA->getTargetFlags());
    break;
  }
  case ISD::BasicBlock:
    ID.AddPointer(cast<BasicBlockSDNode>(N)->getBasicBlock());
    break;
  case ISD::Register:
    ID.AddInteger(cast<RegisterSDNode>(N)->getReg());
    break;
  case ISD::RegisterMask:
    ID.AddPointer(cast<RegisterMaskSDNode>(N)->getRegMask());
    break;
  case ISD::SRCVALUE:
    ID.AddPointer(cast<SrcValueSDNode>(N)->getValue());
    break;
  case ISD::FrameIndex:
  case ISD::TargetFrameIndex:
    ID.AddInteger(cast<FrameIndexSDNode>(N)->getIndex());
    break;
  case ISD::JumpTable:
  case ISD::TargetJumpTable:
    ID.AddInteger(cast<JumpTableSDNode>(N)->getIndex());
    ID.AddInteger(cast<JumpTableSDNode>(N)->getTargetFlags());
    break;
  case ISD::ConstantPool:
  case ISD::TargetConstantPool: {
    const ConstantPoolSDNode *CP = cast<ConstantPoolSDNode>(N);
    ID.AddInteger(CP->getAlignment());
    ID.AddInteger(CP->getOffset());
    if (CP->isMachineConstantPoolEntry())
      CP->getMachineCPVal()->addSelectionDAGCSEId(ID);
    else
      ID.AddPointer(CP->getConstVal());
    ID.AddInteger(CP->getTargetFlags());
    break;
  }
  case ISD::TargetIndex: {
    const TargetIndexSDNode *TI = cast<TargetIndexSDNode>(N);
    ID.AddInteger(TI->getIndex());
    ID.AddInteger(TI->getOffset());
    ID.AddInteger(TI->getTargetFlags());
    break;
  }
  case ISD::LOAD: {
    const LoadSDNode *LD = cast<LoadSDNode>(N);
    ID.AddInteger(LD->getMemoryVT().getRawBits());
    ID.AddInteger(LD->getRawSubclassData());
    ID.AddInteger(LD->getPointerInfo().getAddrSpace());
    break;
  }
  case ISD::STORE: {
    const StoreSDNode *ST = cast<StoreSDNode>(N);
    ID.AddInteger(ST->getMemoryVT().getRawBits());
    ID.AddInteger(ST->getRawSubclassData());
    ID.AddInteger(ST->getPointerInfo().getAddrSpace());
    break;
  }
  case ISD::ATOMIC_CMP_SWAP:
  case ISD::ATOMIC_CMP_SWAP_WITH_SUCCESS:
  case ISD::ATOMIC_SWAP:
  case ISD::ATOMIC_LOAD_ADD:
  case ISD::ATOMIC_LOAD_SUB:
  case ISD::ATOMIC_LOAD_AND:
  case ISD::ATOMIC_LOAD_CLR:
  case ISD::ATOMIC_LOAD_OR:
  case ISD::ATOMIC_LOAD_XOR:
  case ISD::ATOMIC_LOAD_NAND:
  case ISD::ATOMIC_LOAD_MIN:
  case ISD::ATOMIC_LOAD_MAX:
  case ISD::ATOMIC_LOAD_UMIN:
  case ISD::ATOMIC_LOAD_UMAX:
  case ISD::ATOMIC_LOAD:
  case ISD::ATOMIC_STORE: {
    const AtomicSDNode *AT = cast<AtomicSDNode>(N);
    ID.AddInteger(AT->getMemoryVT().getRawBits());
    ID.AddInteger(AT->getRawSubclassData());
    ID.AddInteger(AT->getPointerInfo().getAddrSpace());
    break;
  }
  case ISD::PREFETCH: {
    const MemSDNode *PF = cast<MemSDNode>(N);
    ID.AddInteger(PF->getPointerInfo().getAddrSpace());
    break;
  }
  case ISD::VECTOR_SHUFFLE: {
    const ShuffleVectorSDNode *SVN = cast<ShuffleVectorSDNode>(N);
    for (unsigned i = 0, e = N->getValueType(0).getVectorNumElements();
         i != e; ++i)
      ID.AddInteger(SVN->getMaskElt(i));
    break;
  }
  case ISD::TargetBlockAddress:
  case ISD::BlockAddress: {
    const BlockAddressSDNode *BA = cast<BlockAddressSDNode>(N);
    ID.AddPointer(BA->getBlockAddress());
    ID.AddInteger(BA->getOffset());
    ID.AddInteger(BA->getTargetFlags());
    break;
  }
  } // end switch (N->getOpcode())

  // Target specific memory nodes could also have address spaces to check.
  if (N->isTargetMemoryOpcode())
    ID.AddInteger(cast<MemSDNode>(N)->getPointerInfo().getAddrSpace());
}

/// AddNodeIDNode - Generic routine for adding a nodes info to the NodeID
/// data.
static void AddNodeIDNode(FoldingSetNodeID &ID, const SDNode *N) {
  AddNodeIDOpcode(ID, N->getOpcode());
  // Add the return value info.
  AddNodeIDValueTypes(ID, N->getVTList());
  // Add the operand info.
  AddNodeIDOperands(ID, N->ops());

  // Handle SDNode leafs with special info.
  AddNodeIDCustom(ID, N);
}

//===----------------------------------------------------------------------===//
//                              SelectionDAG Class
//===----------------------------------------------------------------------===//

/// doNotCSE - Return true if CSE should not be performed for this node.
static bool doNotCSE(SDNode *N) {
  if (N->getValueType(0) == MVT::Glue)
    return true; // Never CSE anything that produces a flag.

  switch (N->getOpcode()) {
  default: break;
  case ISD::HANDLENODE:
  case ISD::EH_LABEL:
    return true;   // Never CSE these nodes.
  }

  // Check that remaining values produced are not flags.
  for (unsigned i = 1, e = N->getNumValues(); i != e; ++i)
    if (N->getValueType(i) == MVT::Glue)
      return true; // Never CSE anything that produces a flag.

  return false;
}

/// RemoveDeadNodes - This method deletes all unreachable nodes in the
/// SelectionDAG.
void SelectionDAG::RemoveDeadNodes() {
  // Create a dummy node (which is not added to allnodes), that adds a reference
  // to the root node, preventing it from being deleted.
  HandleSDNode Dummy(getRoot());

  SmallVector<SDNode*, 128> DeadNodes;

  // Add all obviously-dead nodes to the DeadNodes worklist.
  for (SDNode &Node : allnodes())
    if (Node.use_empty())
      DeadNodes.push_back(&Node);

  RemoveDeadNodes(DeadNodes);

  // If the root changed (e.g. it was a dead load, update the root).
  setRoot(Dummy.getValue());
}

/// RemoveDeadNodes - This method deletes the unreachable nodes in the
/// given list, and any nodes that become unreachable as a result.
void SelectionDAG::RemoveDeadNodes(SmallVectorImpl<SDNode *> &DeadNodes) {

  // Process the worklist, deleting the nodes and adding their uses to the
  // worklist.
  while (!DeadNodes.empty()) {
    SDNode *N = DeadNodes.pop_back_val();
    // Skip to next node if we've already managed to delete the node. This could
    // happen if replacing a node causes a node previously added to the node to
    // be deleted.
    if (N->getOpcode() == ISD::DELETED_NODE)
      continue;

    for (DAGUpdateListener *DUL = UpdateListeners; DUL; DUL = DUL->Next)
      DUL->NodeDeleted(N, nullptr);

    // Take the node out of the appropriate CSE map.
    RemoveNodeFromCSEMaps(N);

    // Next, brutally remove the operand list.  This is safe to do, as there are
    // no cycles in the graph.
    for (SDNode::op_iterator I = N->op_begin(), E = N->op_end(); I != E; ) {
      SDUse &Use = *I++;
      SDNode *Operand = Use.getNode();
      Use.set(SDValue());

      // Now that we removed this operand, see if there are no uses of it left.
      if (Operand->use_empty())
        DeadNodes.push_back(Operand);
    }

    DeallocateNode(N);
  }
}

void SelectionDAG::RemoveDeadNode(SDNode *N){
  SmallVector<SDNode*, 16> DeadNodes(1, N);

  // Create a dummy node that adds a reference to the root node, preventing
  // it from being deleted.  (This matters if the root is an operand of the
  // dead node.)
  HandleSDNode Dummy(getRoot());

  RemoveDeadNodes(DeadNodes);
}

void SelectionDAG::DeleteNode(SDNode *N) {
  // First take this out of the appropriate CSE map.
  RemoveNodeFromCSEMaps(N);

  // Finally, remove uses due to operands of this node, remove from the
  // AllNodes list, and delete the node.
  DeleteNodeNotInCSEMaps(N);
}

void SelectionDAG::DeleteNodeNotInCSEMaps(SDNode *N) {
  assert(N->getIterator() != AllNodes.begin() &&
         "Cannot delete the entry node!");
  assert(N->use_empty() && "Cannot delete a node that is not dead!");

  // Drop all of the operands and decrement used node's use counts.
  N->DropOperands();

  DeallocateNode(N);
}

void SDDbgInfo::erase(const SDNode *Node) {
  DbgValMapType::iterator I = DbgValMap.find(Node);
  if (I == DbgValMap.end())
    return;
  for (auto &Val: I->second)
    Val->setIsInvalidated();
  DbgValMap.erase(I);
}

void SelectionDAG::DeallocateNode(SDNode *N) {
  // If we have operands, deallocate them.
  removeOperands(N);

  NodeAllocator.Deallocate(AllNodes.remove(N));

  // Set the opcode to DELETED_NODE to help catch bugs when node
  // memory is reallocated.
  // FIXME: There are places in SDag that have grown a dependency on the opcode
  // value in the released node.
  __asan_unpoison_memory_region(&N->NodeType, sizeof(N->NodeType));
  N->NodeType = ISD::DELETED_NODE;

  // If any of the SDDbgValue nodes refer to this SDNode, invalidate
  // them and forget about that node.
  DbgInfo->erase(N);
}

#ifndef NDEBUG
/// VerifySDNode - Sanity check the given SDNode.  Aborts if it is invalid.
static void VerifySDNode(SDNode *N) {
  switch (N->getOpcode()) {
  default:
    break;
  case ISD::BUILD_PAIR: {
    EVT VT = N->getValueType(0);
    assert(N->getNumValues() == 1 && "Too many results!");
    assert(!VT.isVector() && (VT.isInteger() || VT.isFloatingPoint()) &&
           "Wrong return type!");
    assert(N->getNumOperands() == 2 && "Wrong number of operands!");
    assert(N->getOperand(0).getValueType() == N->getOperand(1).getValueType() &&
           "Mismatched operand types!");
    assert(N->getOperand(0).getValueType().isInteger() == VT.isInteger() &&
           "Wrong operand type!");
    assert(VT.getSizeInBits() == 2 * N->getOperand(0).getValueSizeInBits() &&
           "Wrong return type size");
    break;
  }
  case ISD::BUILD_VECTOR: {
    assert(N->getNumValues() == 1 && "Too many results!");
    assert(N->getValueType(0).isVector() && "Wrong return type!");
    assert(N->getNumOperands() == N->getValueType(0).getVectorNumElements() &&
           "Wrong number of operands!");
    EVT EltVT = N->getValueType(0).getVectorElementType();
    for (SDNode::op_iterator I = N->op_begin(), E = N->op_end(); I != E; ++I) {
      assert((I->getValueType() == EltVT ||
             (EltVT.isInteger() && I->getValueType().isInteger() &&
              EltVT.bitsLE(I->getValueType()))) &&
            "Wrong operand type!");
      assert(I->getValueType() == N->getOperand(0).getValueType() &&
             "Operands must all have the same type");
    }
    break;
  }
  }
}
#endif // NDEBUG

/// \brief Insert a newly allocated node into the DAG.
///
/// Handles insertion into the all nodes list and CSE map, as well as
/// verification and other common operations when a new node is allocated.
void SelectionDAG::InsertNode(SDNode *N) {
  AllNodes.push_back(N);
#ifndef NDEBUG
  N->PersistentId = NextPersistentId++;
  VerifySDNode(N);
#endif
}

/// RemoveNodeFromCSEMaps - Take the specified node out of the CSE map that
/// correspond to it.  This is useful when we're about to delete or repurpose
/// the node.  We don't want future request for structurally identical nodes
/// to return N anymore.
bool SelectionDAG::RemoveNodeFromCSEMaps(SDNode *N) {
  bool Erased = false;
  switch (N->getOpcode()) {
  case ISD::HANDLENODE: return false;  // noop.
  case ISD::CONDCODE:
    assert(CondCodeNodes[cast<CondCodeSDNode>(N)->get()] &&
           "Cond code doesn't exist!");
    Erased = CondCodeNodes[cast<CondCodeSDNode>(N)->get()] != nullptr;
    CondCodeNodes[cast<CondCodeSDNode>(N)->get()] = nullptr;
    break;
  case ISD::ExternalSymbol:
    Erased = ExternalSymbols.erase(cast<ExternalSymbolSDNode>(N)->getSymbol());
    break;
  case ISD::TargetExternalSymbol: {
    ExternalSymbolSDNode *ESN = cast<ExternalSymbolSDNode>(N);
    Erased = TargetExternalSymbols.erase(
               std::pair<std::string,unsigned char>(ESN->getSymbol(),
                                                    ESN->getTargetFlags()));
    break;
  }
  case ISD::MCSymbol: {
    auto *MCSN = cast<MCSymbolSDNode>(N);
    Erased = MCSymbols.erase(MCSN->getMCSymbol());
    break;
  }
  case ISD::VALUETYPE: {
    EVT VT = cast<VTSDNode>(N)->getVT();
    if (VT.isExtended()) {
      Erased = ExtendedValueTypeNodes.erase(VT);
    } else {
      Erased = ValueTypeNodes[VT.getSimpleVT().SimpleTy] != nullptr;
      ValueTypeNodes[VT.getSimpleVT().SimpleTy] = nullptr;
    }
    break;
  }
  default:
    // Remove it from the CSE Map.
    assert(N->getOpcode() != ISD::DELETED_NODE && "DELETED_NODE in CSEMap!");
    assert(N->getOpcode() != ISD::EntryToken && "EntryToken in CSEMap!");
    Erased = CSEMap.RemoveNode(N);
    break;
  }
#ifndef NDEBUG
  // Verify that the node was actually in one of the CSE maps, unless it has a
  // flag result (which cannot be CSE'd) or is one of the special cases that are
  // not subject to CSE.
  if (!Erased && N->getValueType(N->getNumValues()-1) != MVT::Glue &&
      !N->isMachineOpcode() && !doNotCSE(N)) {
    N->dump(this);
    dbgs() << "\n";
    llvm_unreachable("Node is not in map!");
  }
#endif
  return Erased;
}

/// AddModifiedNodeToCSEMaps - The specified node has been removed from the CSE
/// maps and modified in place. Add it back to the CSE maps, unless an identical
/// node already exists, in which case transfer all its users to the existing
/// node. This transfer can potentially trigger recursive merging.
void
SelectionDAG::AddModifiedNodeToCSEMaps(SDNode *N) {
  // For node types that aren't CSE'd, just act as if no identical node
  // already exists.
  if (!doNotCSE(N)) {
    SDNode *Existing = CSEMap.GetOrInsertNode(N);
    if (Existing != N) {
      // If there was already an existing matching node, use ReplaceAllUsesWith
      // to replace the dead one with the existing one.  This can cause
      // recursive merging of other unrelated nodes down the line.
      ReplaceAllUsesWith(N, Existing);

      // N is now dead. Inform the listeners and delete it.
      for (DAGUpdateListener *DUL = UpdateListeners; DUL; DUL = DUL->Next)
        DUL->NodeDeleted(N, Existing);
      DeleteNodeNotInCSEMaps(N);
      return;
    }
  }

  // If the node doesn't already exist, we updated it.  Inform listeners.
  for (DAGUpdateListener *DUL = UpdateListeners; DUL; DUL = DUL->Next)
    DUL->NodeUpdated(N);
}

/// FindModifiedNodeSlot - Find a slot for the specified node if its operands
/// were replaced with those specified.  If this node is never memoized,
/// return null, otherwise return a pointer to the slot it would take.  If a
/// node already exists with these operands, the slot will be non-null.
SDNode *SelectionDAG::FindModifiedNodeSlot(SDNode *N, SDValue Op,
                                           void *&InsertPos) {
  if (doNotCSE(N))
    return nullptr;

  SDValue Ops[] = { Op };
  FoldingSetNodeID ID;
  AddNodeIDNode(ID, N->getOpcode(), N->getVTList(), Ops);
  AddNodeIDCustom(ID, N);
  SDNode *Node = FindNodeOrInsertPos(ID, SDLoc(N), InsertPos);
  if (Node)
    Node->intersectFlagsWith(N->getFlags());
  return Node;
}

/// FindModifiedNodeSlot - Find a slot for the specified node if its operands
/// were replaced with those specified.  If this node is never memoized,
/// return null, otherwise return a pointer to the slot it would take.  If a
/// node already exists with these operands, the slot will be non-null.
SDNode *SelectionDAG::FindModifiedNodeSlot(SDNode *N,
                                           SDValue Op1, SDValue Op2,
                                           void *&InsertPos) {
  if (doNotCSE(N))
    return nullptr;

  SDValue Ops[] = { Op1, Op2 };
  FoldingSetNodeID ID;
  AddNodeIDNode(ID, N->getOpcode(), N->getVTList(), Ops);
  AddNodeIDCustom(ID, N);
  SDNode *Node = FindNodeOrInsertPos(ID, SDLoc(N), InsertPos);
  if (Node)
    Node->intersectFlagsWith(N->getFlags());
  return Node;
}

/// FindModifiedNodeSlot - Find a slot for the specified node if its operands
/// were replaced with those specified.  If this node is never memoized,
/// return null, otherwise return a pointer to the slot it would take.  If a
/// node already exists with these operands, the slot will be non-null.
SDNode *SelectionDAG::FindModifiedNodeSlot(SDNode *N, ArrayRef<SDValue> Ops,
                                           void *&InsertPos) {
  if (doNotCSE(N))
    return nullptr;

  FoldingSetNodeID ID;
  AddNodeIDNode(ID, N->getOpcode(), N->getVTList(), Ops);
  AddNodeIDCustom(ID, N);
  SDNode *Node = FindNodeOrInsertPos(ID, SDLoc(N), InsertPos);
  if (Node)
    Node->intersectFlagsWith(N->getFlags());
  return Node;
}

unsigned SelectionDAG::getEVTAlignment(EVT VT) const {
  Type *Ty = VT == MVT::iPTR ?
                   PointerType::get(Type::getInt8Ty(*getContext()), 0) :
                   VT.getTypeForEVT(*getContext());

  return getDataLayout().getABITypeAlignment(Ty);
}

// EntryNode could meaningfully have debug info if we can find it...
SelectionDAG::SelectionDAG(const TargetMachine &tm, CodeGenOpt::Level OL)
    : TM(tm), OptLevel(OL),
      EntryNode(ISD::EntryToken, 0, DebugLoc(), getVTList(MVT::Other)),
      Root(getEntryNode()) {
  InsertNode(&EntryNode);
  DbgInfo = new SDDbgInfo();
}

void SelectionDAG::init(MachineFunction &NewMF,
                        OptimizationRemarkEmitter &NewORE,
<<<<<<< HEAD
                        Pass *PassPtr, // INTEL
                        const TargetLibraryInfo *libInfo) { // INTEL
=======
                        Pass *PassPtr, const TargetLibraryInfo *LibraryInfo,
                        DivergenceAnalysis * Divergence) {
>>>>>>> 87d2f746
  MF = &NewMF;
  SDAGISelPass = PassPtr;
  ORE = &NewORE;
  TLI = getSubtarget().getTargetLowering();
  TSI = getSubtarget().getSelectionDAGInfo();
  LibInfo = LibraryInfo;
  Context = &MF->getFunction().getContext();
<<<<<<< HEAD
  TLibI = libInfo; // INTEL
=======
  DA = Divergence;
>>>>>>> 87d2f746
}

SelectionDAG::~SelectionDAG() {
  assert(!UpdateListeners && "Dangling registered DAGUpdateListeners");
  allnodes_clear();
  OperandRecycler.clear(OperandAllocator);
  delete DbgInfo;
}

void SelectionDAG::allnodes_clear() {
  assert(&*AllNodes.begin() == &EntryNode);
  AllNodes.remove(AllNodes.begin());
  while (!AllNodes.empty())
    DeallocateNode(&AllNodes.front());
#ifndef NDEBUG
  NextPersistentId = 0;
#endif
}

SDNode *SelectionDAG::FindNodeOrInsertPos(const FoldingSetNodeID &ID,
                                          void *&InsertPos) {
  SDNode *N = CSEMap.FindNodeOrInsertPos(ID, InsertPos);
  if (N) {
    switch (N->getOpcode()) {
    default: break;
    case ISD::Constant:
    case ISD::ConstantFP:
      llvm_unreachable("Querying for Constant and ConstantFP nodes requires "
                       "debug location.  Use another overload.");
    }
  }
  return N;
}

SDNode *SelectionDAG::FindNodeOrInsertPos(const FoldingSetNodeID &ID,
                                          const SDLoc &DL, void *&InsertPos) {
  SDNode *N = CSEMap.FindNodeOrInsertPos(ID, InsertPos);
  if (N) {
    switch (N->getOpcode()) {
    case ISD::Constant:
    case ISD::ConstantFP:
      // Erase debug location from the node if the node is used at several
      // different places. Do not propagate one location to all uses as it
      // will cause a worse single stepping debugging experience.
      if (N->getDebugLoc() != DL.getDebugLoc())
        N->setDebugLoc(DebugLoc());
      break;
    default:
      // When the node's point of use is located earlier in the instruction
      // sequence than its prior point of use, update its debug info to the
      // earlier location.
      if (DL.getIROrder() && DL.getIROrder() < N->getIROrder())
        N->setDebugLoc(DL.getDebugLoc());
      break;
    }
  }
  return N;
}

void SelectionDAG::clear() {
  allnodes_clear();
  OperandRecycler.clear(OperandAllocator);
  OperandAllocator.Reset();
  CSEMap.clear();

  ExtendedValueTypeNodes.clear();
  ExternalSymbols.clear();
  TargetExternalSymbols.clear();
  MCSymbols.clear();
  std::fill(CondCodeNodes.begin(), CondCodeNodes.end(),
            static_cast<CondCodeSDNode*>(nullptr));
  std::fill(ValueTypeNodes.begin(), ValueTypeNodes.end(),
            static_cast<SDNode*>(nullptr));

  EntryNode.UseList = nullptr;
  InsertNode(&EntryNode);
  Root = getEntryNode();
  DbgInfo->clear();
}

SDValue SelectionDAG::getFPExtendOrRound(SDValue Op, const SDLoc &DL, EVT VT) {
  return VT.bitsGT(Op.getValueType())
             ? getNode(ISD::FP_EXTEND, DL, VT, Op)
             : getNode(ISD::FP_ROUND, DL, VT, Op, getIntPtrConstant(0, DL));
}

SDValue SelectionDAG::getAnyExtOrTrunc(SDValue Op, const SDLoc &DL, EVT VT) {
  return VT.bitsGT(Op.getValueType()) ?
    getNode(ISD::ANY_EXTEND, DL, VT, Op) :
    getNode(ISD::TRUNCATE, DL, VT, Op);
}

SDValue SelectionDAG::getSExtOrTrunc(SDValue Op, const SDLoc &DL, EVT VT) {
  return VT.bitsGT(Op.getValueType()) ?
    getNode(ISD::SIGN_EXTEND, DL, VT, Op) :
    getNode(ISD::TRUNCATE, DL, VT, Op);
}

SDValue SelectionDAG::getZExtOrTrunc(SDValue Op, const SDLoc &DL, EVT VT) {
  return VT.bitsGT(Op.getValueType()) ?
    getNode(ISD::ZERO_EXTEND, DL, VT, Op) :
    getNode(ISD::TRUNCATE, DL, VT, Op);
}

SDValue SelectionDAG::getBoolExtOrTrunc(SDValue Op, const SDLoc &SL, EVT VT,
                                        EVT OpVT) {
  if (VT.bitsLE(Op.getValueType()))
    return getNode(ISD::TRUNCATE, SL, VT, Op);

  TargetLowering::BooleanContent BType = TLI->getBooleanContents(OpVT);
  return getNode(TLI->getExtendForContent(BType), SL, VT, Op);
}

SDValue SelectionDAG::getZeroExtendInReg(SDValue Op, const SDLoc &DL, EVT VT) {
  assert(!VT.isVector() &&
         "getZeroExtendInReg should use the vector element type instead of "
         "the vector type!");
  if (Op.getValueType().getScalarType() == VT) return Op;
  unsigned BitWidth = Op.getScalarValueSizeInBits();
  APInt Imm = APInt::getLowBitsSet(BitWidth,
                                   VT.getSizeInBits());
  return getNode(ISD::AND, DL, Op.getValueType(), Op,
                 getConstant(Imm, DL, Op.getValueType()));
}

SDValue SelectionDAG::getAnyExtendVectorInReg(SDValue Op, const SDLoc &DL,
                                              EVT VT) {
  assert(VT.isVector() && "This DAG node is restricted to vector types.");
  assert(VT.getSizeInBits() == Op.getValueSizeInBits() &&
         "The sizes of the input and result must match in order to perform the "
         "extend in-register.");
  assert(VT.getVectorNumElements() < Op.getValueType().getVectorNumElements() &&
         "The destination vector type must have fewer lanes than the input.");
  return getNode(ISD::ANY_EXTEND_VECTOR_INREG, DL, VT, Op);
}

SDValue SelectionDAG::getSignExtendVectorInReg(SDValue Op, const SDLoc &DL,
                                               EVT VT) {
  assert(VT.isVector() && "This DAG node is restricted to vector types.");
  assert(VT.getSizeInBits() == Op.getValueSizeInBits() &&
         "The sizes of the input and result must match in order to perform the "
         "extend in-register.");
  assert(VT.getVectorNumElements() < Op.getValueType().getVectorNumElements() &&
         "The destination vector type must have fewer lanes than the input.");
  return getNode(ISD::SIGN_EXTEND_VECTOR_INREG, DL, VT, Op);
}

SDValue SelectionDAG::getZeroExtendVectorInReg(SDValue Op, const SDLoc &DL,
                                               EVT VT) {
  assert(VT.isVector() && "This DAG node is restricted to vector types.");
  assert(VT.getSizeInBits() == Op.getValueSizeInBits() &&
         "The sizes of the input and result must match in order to perform the "
         "extend in-register.");
  assert(VT.getVectorNumElements() < Op.getValueType().getVectorNumElements() &&
         "The destination vector type must have fewer lanes than the input.");
  return getNode(ISD::ZERO_EXTEND_VECTOR_INREG, DL, VT, Op);
}

/// getNOT - Create a bitwise NOT operation as (XOR Val, -1).
SDValue SelectionDAG::getNOT(const SDLoc &DL, SDValue Val, EVT VT) {
  EVT EltVT = VT.getScalarType();
  SDValue NegOne =
    getConstant(APInt::getAllOnesValue(EltVT.getSizeInBits()), DL, VT);
  return getNode(ISD::XOR, DL, VT, Val, NegOne);
}

SDValue SelectionDAG::getLogicalNOT(const SDLoc &DL, SDValue Val, EVT VT) {
  SDValue TrueValue = getBoolConstant(true, DL, VT, VT);
  return getNode(ISD::XOR, DL, VT, Val, TrueValue);
}

SDValue SelectionDAG::getBoolConstant(bool V, const SDLoc &DL, EVT VT,
                                      EVT OpVT) {
  if (!V)
    return getConstant(0, DL, VT);

  switch (TLI->getBooleanContents(OpVT)) {
  case TargetLowering::ZeroOrOneBooleanContent:
  case TargetLowering::UndefinedBooleanContent:
    return getConstant(1, DL, VT);
  case TargetLowering::ZeroOrNegativeOneBooleanContent:
    return getAllOnesConstant(DL, VT);
  }
  llvm_unreachable("Unexpected boolean content enum!");
}

SDValue SelectionDAG::getConstant(uint64_t Val, const SDLoc &DL, EVT VT,
                                  bool isT, bool isO) {
  EVT EltVT = VT.getScalarType();
  assert((EltVT.getSizeInBits() >= 64 ||
         (uint64_t)((int64_t)Val >> EltVT.getSizeInBits()) + 1 < 2) &&
         "getConstant with a uint64_t value that doesn't fit in the type!");
  return getConstant(APInt(EltVT.getSizeInBits(), Val), DL, VT, isT, isO);
}

SDValue SelectionDAG::getConstant(const APInt &Val, const SDLoc &DL, EVT VT,
                                  bool isT, bool isO) {
  return getConstant(*ConstantInt::get(*Context, Val), DL, VT, isT, isO);
}

SDValue SelectionDAG::getConstant(const ConstantInt &Val, const SDLoc &DL,
                                  EVT VT, bool isT, bool isO) {
  assert(VT.isInteger() && "Cannot create FP integer constant!");

  EVT EltVT = VT.getScalarType();
  const ConstantInt *Elt = &Val;

  // In some cases the vector type is legal but the element type is illegal and
  // needs to be promoted, for example v8i8 on ARM.  In this case, promote the
  // inserted value (the type does not need to match the vector element type).
  // Any extra bits introduced will be truncated away.
  if (VT.isVector() && TLI->getTypeAction(*getContext(), EltVT) ==
      TargetLowering::TypePromoteInteger) {
   EltVT = TLI->getTypeToTransformTo(*getContext(), EltVT);
   APInt NewVal = Elt->getValue().zextOrTrunc(EltVT.getSizeInBits());
   Elt = ConstantInt::get(*getContext(), NewVal);
  }
  // In other cases the element type is illegal and needs to be expanded, for
  // example v2i64 on MIPS32. In this case, find the nearest legal type, split
  // the value into n parts and use a vector type with n-times the elements.
  // Then bitcast to the type requested.
  // Legalizing constants too early makes the DAGCombiner's job harder so we
  // only legalize if the DAG tells us we must produce legal types.
  else if (NewNodesMustHaveLegalTypes && VT.isVector() &&
           TLI->getTypeAction(*getContext(), EltVT) ==
           TargetLowering::TypeExpandInteger) {
    const APInt &NewVal = Elt->getValue();
    EVT ViaEltVT = TLI->getTypeToTransformTo(*getContext(), EltVT);
    unsigned ViaEltSizeInBits = ViaEltVT.getSizeInBits();
    unsigned ViaVecNumElts = VT.getSizeInBits() / ViaEltSizeInBits;
    EVT ViaVecVT = EVT::getVectorVT(*getContext(), ViaEltVT, ViaVecNumElts);

    // Check the temporary vector is the correct size. If this fails then
    // getTypeToTransformTo() probably returned a type whose size (in bits)
    // isn't a power-of-2 factor of the requested type size.
    assert(ViaVecVT.getSizeInBits() == VT.getSizeInBits());

    SmallVector<SDValue, 2> EltParts;
    for (unsigned i = 0; i < ViaVecNumElts / VT.getVectorNumElements(); ++i) {
      EltParts.push_back(getConstant(NewVal.lshr(i * ViaEltSizeInBits)
                                           .zextOrTrunc(ViaEltSizeInBits), DL,
                                     ViaEltVT, isT, isO));
    }

    // EltParts is currently in little endian order. If we actually want
    // big-endian order then reverse it now.
    if (getDataLayout().isBigEndian())
      std::reverse(EltParts.begin(), EltParts.end());

    // The elements must be reversed when the element order is different
    // to the endianness of the elements (because the BITCAST is itself a
    // vector shuffle in this situation). However, we do not need any code to
    // perform this reversal because getConstant() is producing a vector
    // splat.
    // This situation occurs in MIPS MSA.

    SmallVector<SDValue, 8> Ops;
    for (unsigned i = 0, e = VT.getVectorNumElements(); i != e; ++i)
      Ops.insert(Ops.end(), EltParts.begin(), EltParts.end());

    SDValue V = getNode(ISD::BITCAST, DL, VT, getBuildVector(ViaVecVT, DL, Ops));
    return V;
  }

  assert(Elt->getBitWidth() == EltVT.getSizeInBits() &&
         "APInt size does not match type size!");
  unsigned Opc = isT ? ISD::TargetConstant : ISD::Constant;
  FoldingSetNodeID ID;
  AddNodeIDNode(ID, Opc, getVTList(EltVT), None);
  ID.AddPointer(Elt);
  ID.AddBoolean(isO);
  void *IP = nullptr;
  SDNode *N = nullptr;
  if ((N = FindNodeOrInsertPos(ID, DL, IP)))
    if (!VT.isVector())
      return SDValue(N, 0);

  if (!N) {
    N = newSDNode<ConstantSDNode>(isT, isO, Elt, DL.getDebugLoc(), EltVT);
    CSEMap.InsertNode(N, IP);
    InsertNode(N);
    NewSDValueDbgMsg(SDValue(N, 0), "Creating constant: ", this);
  }

  SDValue Result(N, 0);
  if (VT.isVector())
    Result = getSplatBuildVector(VT, DL, Result);

  return Result;
}

SDValue SelectionDAG::getIntPtrConstant(uint64_t Val, const SDLoc &DL,
                                        bool isTarget) {
  return getConstant(Val, DL, TLI->getPointerTy(getDataLayout()), isTarget);
}

SDValue SelectionDAG::getConstantFP(const APFloat &V, const SDLoc &DL, EVT VT,
                                    bool isTarget) {
  return getConstantFP(*ConstantFP::get(*getContext(), V), DL, VT, isTarget);
}

SDValue SelectionDAG::getConstantFP(const ConstantFP &V, const SDLoc &DL,
                                    EVT VT, bool isTarget) {
  assert(VT.isFloatingPoint() && "Cannot create integer FP constant!");

  EVT EltVT = VT.getScalarType();

  // Do the map lookup using the actual bit pattern for the floating point
  // value, so that we don't have problems with 0.0 comparing equal to -0.0, and
  // we don't have issues with SNANs.
  unsigned Opc = isTarget ? ISD::TargetConstantFP : ISD::ConstantFP;
  FoldingSetNodeID ID;
  AddNodeIDNode(ID, Opc, getVTList(EltVT), None);
  ID.AddPointer(&V);
  void *IP = nullptr;
  SDNode *N = nullptr;
  if ((N = FindNodeOrInsertPos(ID, DL, IP)))
    if (!VT.isVector())
      return SDValue(N, 0);

  if (!N) {
    N = newSDNode<ConstantFPSDNode>(isTarget, &V, DL.getDebugLoc(), EltVT);
    CSEMap.InsertNode(N, IP);
    InsertNode(N);
  }

  SDValue Result(N, 0);
  if (VT.isVector())
    Result = getSplatBuildVector(VT, DL, Result);
  NewSDValueDbgMsg(Result, "Creating fp constant: ", this);
  return Result;
}

SDValue SelectionDAG::getConstantFP(double Val, const SDLoc &DL, EVT VT,
                                    bool isTarget) {
  EVT EltVT = VT.getScalarType();
  if (EltVT == MVT::f32)
    return getConstantFP(APFloat((float)Val), DL, VT, isTarget);
  else if (EltVT == MVT::f64)
    return getConstantFP(APFloat(Val), DL, VT, isTarget);
  else if (EltVT == MVT::f80 || EltVT == MVT::f128 || EltVT == MVT::ppcf128 ||
           EltVT == MVT::f16) {
    bool Ignored;
    APFloat APF = APFloat(Val);
    APF.convert(EVTToAPFloatSemantics(EltVT), APFloat::rmNearestTiesToEven,
                &Ignored);
    return getConstantFP(APF, DL, VT, isTarget);
  } else
    llvm_unreachable("Unsupported type in getConstantFP");
}

SDValue SelectionDAG::getGlobalAddress(const GlobalValue *GV, const SDLoc &DL,
                                       EVT VT, int64_t Offset, bool isTargetGA,
                                       unsigned char TargetFlags) {
  assert((TargetFlags == 0 || isTargetGA) &&
         "Cannot set target flags on target-independent globals");

  // Truncate (with sign-extension) the offset value to the pointer size.
  unsigned BitWidth = getDataLayout().getPointerTypeSizeInBits(GV->getType());
  if (BitWidth < 64)
    Offset = SignExtend64(Offset, BitWidth);

  unsigned Opc;
  if (GV->isThreadLocal())
    Opc = isTargetGA ? ISD::TargetGlobalTLSAddress : ISD::GlobalTLSAddress;
  else
    Opc = isTargetGA ? ISD::TargetGlobalAddress : ISD::GlobalAddress;

  FoldingSetNodeID ID;
  AddNodeIDNode(ID, Opc, getVTList(VT), None);
  ID.AddPointer(GV);
  ID.AddInteger(Offset);
  ID.AddInteger(TargetFlags);
  void *IP = nullptr;
  if (SDNode *E = FindNodeOrInsertPos(ID, DL, IP))
    return SDValue(E, 0);

  auto *N = newSDNode<GlobalAddressSDNode>(
      Opc, DL.getIROrder(), DL.getDebugLoc(), GV, VT, Offset, TargetFlags);
  CSEMap.InsertNode(N, IP);
    InsertNode(N);
  return SDValue(N, 0);
}

SDValue SelectionDAG::getFrameIndex(int FI, EVT VT, bool isTarget) {
  unsigned Opc = isTarget ? ISD::TargetFrameIndex : ISD::FrameIndex;
  FoldingSetNodeID ID;
  AddNodeIDNode(ID, Opc, getVTList(VT), None);
  ID.AddInteger(FI);
  void *IP = nullptr;
  if (SDNode *E = FindNodeOrInsertPos(ID, IP))
    return SDValue(E, 0);

  auto *N = newSDNode<FrameIndexSDNode>(FI, VT, isTarget);
  CSEMap.InsertNode(N, IP);
  InsertNode(N);
  return SDValue(N, 0);
}

SDValue SelectionDAG::getJumpTable(int JTI, EVT VT, bool isTarget,
                                   unsigned char TargetFlags) {
  assert((TargetFlags == 0 || isTarget) &&
         "Cannot set target flags on target-independent jump tables");
  unsigned Opc = isTarget ? ISD::TargetJumpTable : ISD::JumpTable;
  FoldingSetNodeID ID;
  AddNodeIDNode(ID, Opc, getVTList(VT), None);
  ID.AddInteger(JTI);
  ID.AddInteger(TargetFlags);
  void *IP = nullptr;
  if (SDNode *E = FindNodeOrInsertPos(ID, IP))
    return SDValue(E, 0);

  auto *N = newSDNode<JumpTableSDNode>(JTI, VT, isTarget, TargetFlags);
  CSEMap.InsertNode(N, IP);
  InsertNode(N);
  return SDValue(N, 0);
}

SDValue SelectionDAG::getConstantPool(const Constant *C, EVT VT,
                                      unsigned Alignment, int Offset,
                                      bool isTarget,
                                      unsigned char TargetFlags) {
  assert((TargetFlags == 0 || isTarget) &&
         "Cannot set target flags on target-independent globals");
  if (Alignment == 0)
    Alignment = MF->getFunction().optForSize()
                    ? getDataLayout().getABITypeAlignment(C->getType())
                    : getDataLayout().getPrefTypeAlignment(C->getType());
  unsigned Opc = isTarget ? ISD::TargetConstantPool : ISD::ConstantPool;
  FoldingSetNodeID ID;
  AddNodeIDNode(ID, Opc, getVTList(VT), None);
  ID.AddInteger(Alignment);
  ID.AddInteger(Offset);
  ID.AddPointer(C);
  ID.AddInteger(TargetFlags);
  void *IP = nullptr;
  if (SDNode *E = FindNodeOrInsertPos(ID, IP))
    return SDValue(E, 0);

  auto *N = newSDNode<ConstantPoolSDNode>(isTarget, C, VT, Offset, Alignment,
                                          TargetFlags);
  CSEMap.InsertNode(N, IP);
  InsertNode(N);
  return SDValue(N, 0);
}

SDValue SelectionDAG::getConstantPool(MachineConstantPoolValue *C, EVT VT,
                                      unsigned Alignment, int Offset,
                                      bool isTarget,
                                      unsigned char TargetFlags) {
  assert((TargetFlags == 0 || isTarget) &&
         "Cannot set target flags on target-independent globals");
  if (Alignment == 0)
    Alignment = getDataLayout().getPrefTypeAlignment(C->getType());
  unsigned Opc = isTarget ? ISD::TargetConstantPool : ISD::ConstantPool;
  FoldingSetNodeID ID;
  AddNodeIDNode(ID, Opc, getVTList(VT), None);
  ID.AddInteger(Alignment);
  ID.AddInteger(Offset);
  C->addSelectionDAGCSEId(ID);
  ID.AddInteger(TargetFlags);
  void *IP = nullptr;
  if (SDNode *E = FindNodeOrInsertPos(ID, IP))
    return SDValue(E, 0);

  auto *N = newSDNode<ConstantPoolSDNode>(isTarget, C, VT, Offset, Alignment,
                                          TargetFlags);
  CSEMap.InsertNode(N, IP);
  InsertNode(N);
  return SDValue(N, 0);
}

SDValue SelectionDAG::getTargetIndex(int Index, EVT VT, int64_t Offset,
                                     unsigned char TargetFlags) {
  FoldingSetNodeID ID;
  AddNodeIDNode(ID, ISD::TargetIndex, getVTList(VT), None);
  ID.AddInteger(Index);
  ID.AddInteger(Offset);
  ID.AddInteger(TargetFlags);
  void *IP = nullptr;
  if (SDNode *E = FindNodeOrInsertPos(ID, IP))
    return SDValue(E, 0);

  auto *N = newSDNode<TargetIndexSDNode>(Index, VT, Offset, TargetFlags);
  CSEMap.InsertNode(N, IP);
  InsertNode(N);
  return SDValue(N, 0);
}

SDValue SelectionDAG::getBasicBlock(MachineBasicBlock *MBB) {
  FoldingSetNodeID ID;
  AddNodeIDNode(ID, ISD::BasicBlock, getVTList(MVT::Other), None);
  ID.AddPointer(MBB);
  void *IP = nullptr;
  if (SDNode *E = FindNodeOrInsertPos(ID, IP))
    return SDValue(E, 0);

  auto *N = newSDNode<BasicBlockSDNode>(MBB);
  CSEMap.InsertNode(N, IP);
  InsertNode(N);
  return SDValue(N, 0);
}

SDValue SelectionDAG::getValueType(EVT VT) {
  if (VT.isSimple() && (unsigned)VT.getSimpleVT().SimpleTy >=
      ValueTypeNodes.size())
    ValueTypeNodes.resize(VT.getSimpleVT().SimpleTy+1);

  SDNode *&N = VT.isExtended() ?
    ExtendedValueTypeNodes[VT] : ValueTypeNodes[VT.getSimpleVT().SimpleTy];

  if (N) return SDValue(N, 0);
  N = newSDNode<VTSDNode>(VT);
  InsertNode(N);
  return SDValue(N, 0);
}

SDValue SelectionDAG::getExternalSymbol(const char *Sym, EVT VT) {
  SDNode *&N = ExternalSymbols[Sym];
  if (N) return SDValue(N, 0);
  N = newSDNode<ExternalSymbolSDNode>(false, Sym, 0, VT);
  InsertNode(N);
  return SDValue(N, 0);
}

SDValue SelectionDAG::getMCSymbol(MCSymbol *Sym, EVT VT) {
  SDNode *&N = MCSymbols[Sym];
  if (N)
    return SDValue(N, 0);
  N = newSDNode<MCSymbolSDNode>(Sym, VT);
  InsertNode(N);
  return SDValue(N, 0);
}

SDValue SelectionDAG::getTargetExternalSymbol(const char *Sym, EVT VT,
                                              unsigned char TargetFlags) {
  SDNode *&N =
    TargetExternalSymbols[std::pair<std::string,unsigned char>(Sym,
                                                               TargetFlags)];
  if (N) return SDValue(N, 0);
  N = newSDNode<ExternalSymbolSDNode>(true, Sym, TargetFlags, VT);
  InsertNode(N);
  return SDValue(N, 0);
}

SDValue SelectionDAG::getCondCode(ISD::CondCode Cond) {
  if ((unsigned)Cond >= CondCodeNodes.size())
    CondCodeNodes.resize(Cond+1);

  if (!CondCodeNodes[Cond]) {
    auto *N = newSDNode<CondCodeSDNode>(Cond);
    CondCodeNodes[Cond] = N;
    InsertNode(N);
  }

  return SDValue(CondCodeNodes[Cond], 0);
}

/// Swaps the values of N1 and N2. Swaps all indices in the shuffle mask M that
/// point at N1 to point at N2 and indices that point at N2 to point at N1.
static void commuteShuffle(SDValue &N1, SDValue &N2, MutableArrayRef<int> M) {
  std::swap(N1, N2);
  ShuffleVectorSDNode::commuteMask(M);
}

SDValue SelectionDAG::getVectorShuffle(EVT VT, const SDLoc &dl, SDValue N1,
                                       SDValue N2, ArrayRef<int> Mask) {
  assert(VT.getVectorNumElements() == Mask.size() &&
           "Must have the same number of vector elements as mask elements!");
  assert(VT == N1.getValueType() && VT == N2.getValueType() &&
         "Invalid VECTOR_SHUFFLE");

  // Canonicalize shuffle undef, undef -> undef
  if (N1.isUndef() && N2.isUndef())
    return getUNDEF(VT);

  // Validate that all indices in Mask are within the range of the elements
  // input to the shuffle.
  int NElts = Mask.size();
  assert(llvm::all_of(Mask,
                      [&](int M) { return M < (NElts * 2) && M >= -1; }) &&
         "Index out of range");

  // Copy the mask so we can do any needed cleanup.
  SmallVector<int, 8> MaskVec(Mask.begin(), Mask.end());

  // Canonicalize shuffle v, v -> v, undef
  if (N1 == N2) {
    N2 = getUNDEF(VT);
    for (int i = 0; i != NElts; ++i)
      if (MaskVec[i] >= NElts) MaskVec[i] -= NElts;
  }

  // Canonicalize shuffle undef, v -> v, undef.  Commute the shuffle mask.
  if (N1.isUndef())
    commuteShuffle(N1, N2, MaskVec);

  if (TLI->hasVectorBlend()) {
    // If shuffling a splat, try to blend the splat instead. We do this here so
    // that even when this arises during lowering we don't have to re-handle it.
    auto BlendSplat = [&](BuildVectorSDNode *BV, int Offset) {
      BitVector UndefElements;
      SDValue Splat = BV->getSplatValue(&UndefElements);
      if (!Splat)
        return;

      for (int i = 0; i < NElts; ++i) {
        if (MaskVec[i] < Offset || MaskVec[i] >= (Offset + NElts))
          continue;

        // If this input comes from undef, mark it as such.
        if (UndefElements[MaskVec[i] - Offset]) {
          MaskVec[i] = -1;
          continue;
        }

        // If we can blend a non-undef lane, use that instead.
        if (!UndefElements[i])
          MaskVec[i] = i + Offset;
      }
    };
    if (auto *N1BV = dyn_cast<BuildVectorSDNode>(N1))
      BlendSplat(N1BV, 0);
    if (auto *N2BV = dyn_cast<BuildVectorSDNode>(N2))
      BlendSplat(N2BV, NElts);
  }

  // Canonicalize all index into lhs, -> shuffle lhs, undef
  // Canonicalize all index into rhs, -> shuffle rhs, undef
  bool AllLHS = true, AllRHS = true;
  bool N2Undef = N2.isUndef();
  for (int i = 0; i != NElts; ++i) {
    if (MaskVec[i] >= NElts) {
      if (N2Undef)
        MaskVec[i] = -1;
      else
        AllLHS = false;
    } else if (MaskVec[i] >= 0) {
      AllRHS = false;
    }
  }
  if (AllLHS && AllRHS)
    return getUNDEF(VT);
  if (AllLHS && !N2Undef)
    N2 = getUNDEF(VT);
  if (AllRHS) {
    N1 = getUNDEF(VT);
    commuteShuffle(N1, N2, MaskVec);
  }
  // Reset our undef status after accounting for the mask.
  N2Undef = N2.isUndef();
  // Re-check whether both sides ended up undef.
  if (N1.isUndef() && N2Undef)
    return getUNDEF(VT);

  // If Identity shuffle return that node.
  bool Identity = true, AllSame = true;
  for (int i = 0; i != NElts; ++i) {
    if (MaskVec[i] >= 0 && MaskVec[i] != i) Identity = false;
    if (MaskVec[i] != MaskVec[0]) AllSame = false;
  }
  if (Identity && NElts)
    return N1;

  // Shuffling a constant splat doesn't change the result.
  if (N2Undef) {
    SDValue V = N1;

    // Look through any bitcasts. We check that these don't change the number
    // (and size) of elements and just changes their types.
    while (V.getOpcode() == ISD::BITCAST)
      V = V->getOperand(0);

    // A splat should always show up as a build vector node.
    if (auto *BV = dyn_cast<BuildVectorSDNode>(V)) {
      BitVector UndefElements;
      SDValue Splat = BV->getSplatValue(&UndefElements);
      // If this is a splat of an undef, shuffling it is also undef.
      if (Splat && Splat.isUndef())
        return getUNDEF(VT);

      bool SameNumElts =
          V.getValueType().getVectorNumElements() == VT.getVectorNumElements();

      // We only have a splat which can skip shuffles if there is a splatted
      // value and no undef lanes rearranged by the shuffle.
      if (Splat && UndefElements.none()) {
        // Splat of <x, x, ..., x>, return <x, x, ..., x>, provided that the
        // number of elements match or the value splatted is a zero constant.
        if (SameNumElts)
          return N1;
        if (auto *C = dyn_cast<ConstantSDNode>(Splat))
          if (C->isNullValue())
            return N1;
      }

      // If the shuffle itself creates a splat, build the vector directly.
      if (AllSame && SameNumElts) {
        EVT BuildVT = BV->getValueType(0);
        const SDValue &Splatted = BV->getOperand(MaskVec[0]);
        SDValue NewBV = getSplatBuildVector(BuildVT, dl, Splatted);

        // We may have jumped through bitcasts, so the type of the
        // BUILD_VECTOR may not match the type of the shuffle.
        if (BuildVT != VT)
          NewBV = getNode(ISD::BITCAST, dl, VT, NewBV);
        return NewBV;
      }
    }
  }

  FoldingSetNodeID ID;
  SDValue Ops[2] = { N1, N2 };
  AddNodeIDNode(ID, ISD::VECTOR_SHUFFLE, getVTList(VT), Ops);
  for (int i = 0; i != NElts; ++i)
    ID.AddInteger(MaskVec[i]);

  void* IP = nullptr;
  if (SDNode *E = FindNodeOrInsertPos(ID, dl, IP))
    return SDValue(E, 0);

  // Allocate the mask array for the node out of the BumpPtrAllocator, since
  // SDNode doesn't have access to it.  This memory will be "leaked" when
  // the node is deallocated, but recovered when the NodeAllocator is released.
  int *MaskAlloc = OperandAllocator.Allocate<int>(NElts);
  std::copy(MaskVec.begin(), MaskVec.end(), MaskAlloc);

  auto *N = newSDNode<ShuffleVectorSDNode>(VT, dl.getIROrder(),
                                           dl.getDebugLoc(), MaskAlloc);
  createOperands(N, Ops);

  CSEMap.InsertNode(N, IP);
  InsertNode(N);
  SDValue V = SDValue(N, 0);
  NewSDValueDbgMsg(V, "Creating new node: ", this);
  return V;
}

SDValue SelectionDAG::getCommutedVectorShuffle(const ShuffleVectorSDNode &SV) {
  EVT VT = SV.getValueType(0);
  SmallVector<int, 8> MaskVec(SV.getMask().begin(), SV.getMask().end());
  ShuffleVectorSDNode::commuteMask(MaskVec);

  SDValue Op0 = SV.getOperand(0);
  SDValue Op1 = SV.getOperand(1);
  return getVectorShuffle(VT, SDLoc(&SV), Op1, Op0, MaskVec);
}

SDValue SelectionDAG::getRegister(unsigned RegNo, EVT VT) {
  FoldingSetNodeID ID;
  AddNodeIDNode(ID, ISD::Register, getVTList(VT), None);
  ID.AddInteger(RegNo);
  void *IP = nullptr;
  if (SDNode *E = FindNodeOrInsertPos(ID, IP))
    return SDValue(E, 0);

  auto *N = newSDNode<RegisterSDNode>(RegNo, VT);
  N->SDNodeBits.IsDivergent = TLI->isSDNodeSourceOfDivergence(N, FLI, DA);
  CSEMap.InsertNode(N, IP);
  InsertNode(N);
  return SDValue(N, 0);
}

SDValue SelectionDAG::getRegisterMask(const uint32_t *RegMask) {
  FoldingSetNodeID ID;
  AddNodeIDNode(ID, ISD::RegisterMask, getVTList(MVT::Untyped), None);
  ID.AddPointer(RegMask);
  void *IP = nullptr;
  if (SDNode *E = FindNodeOrInsertPos(ID, IP))
    return SDValue(E, 0);

  auto *N = newSDNode<RegisterMaskSDNode>(RegMask);
  CSEMap.InsertNode(N, IP);
  InsertNode(N);
  return SDValue(N, 0);
}

SDValue SelectionDAG::getEHLabel(const SDLoc &dl, SDValue Root,
                                 MCSymbol *Label) {
  return getLabelNode(ISD::EH_LABEL, dl, Root, Label);
}

SDValue SelectionDAG::getLabelNode(unsigned Opcode, const SDLoc &dl,
                                   SDValue Root, MCSymbol *Label) {
  FoldingSetNodeID ID;
  SDValue Ops[] = { Root };
  AddNodeIDNode(ID, Opcode, getVTList(MVT::Other), Ops);
  ID.AddPointer(Label);
  void *IP = nullptr;
  if (SDNode *E = FindNodeOrInsertPos(ID, IP))
    return SDValue(E, 0);

  auto *N = newSDNode<LabelSDNode>(dl.getIROrder(), dl.getDebugLoc(), Label);
  createOperands(N, Ops);

  CSEMap.InsertNode(N, IP);
  InsertNode(N);
  return SDValue(N, 0);
}

SDValue SelectionDAG::getBlockAddress(const BlockAddress *BA, EVT VT,
                                      int64_t Offset,
                                      bool isTarget,
                                      unsigned char TargetFlags) {
  unsigned Opc = isTarget ? ISD::TargetBlockAddress : ISD::BlockAddress;

  FoldingSetNodeID ID;
  AddNodeIDNode(ID, Opc, getVTList(VT), None);
  ID.AddPointer(BA);
  ID.AddInteger(Offset);
  ID.AddInteger(TargetFlags);
  void *IP = nullptr;
  if (SDNode *E = FindNodeOrInsertPos(ID, IP))
    return SDValue(E, 0);

  auto *N = newSDNode<BlockAddressSDNode>(Opc, VT, BA, Offset, TargetFlags);
  CSEMap.InsertNode(N, IP);
  InsertNode(N);
  return SDValue(N, 0);
}

SDValue SelectionDAG::getSrcValue(const Value *V) {
  assert((!V || V->getType()->isPointerTy()) &&
         "SrcValue is not a pointer?");

  FoldingSetNodeID ID;
  AddNodeIDNode(ID, ISD::SRCVALUE, getVTList(MVT::Other), None);
  ID.AddPointer(V);

  void *IP = nullptr;
  if (SDNode *E = FindNodeOrInsertPos(ID, IP))
    return SDValue(E, 0);

  auto *N = newSDNode<SrcValueSDNode>(V);
  CSEMap.InsertNode(N, IP);
  InsertNode(N);
  return SDValue(N, 0);
}

SDValue SelectionDAG::getMDNode(const MDNode *MD) {
  FoldingSetNodeID ID;
  AddNodeIDNode(ID, ISD::MDNODE_SDNODE, getVTList(MVT::Other), None);
  ID.AddPointer(MD);

  void *IP = nullptr;
  if (SDNode *E = FindNodeOrInsertPos(ID, IP))
    return SDValue(E, 0);

  auto *N = newSDNode<MDNodeSDNode>(MD);
  CSEMap.InsertNode(N, IP);
  InsertNode(N);
  return SDValue(N, 0);
}

SDValue SelectionDAG::getBitcast(EVT VT, SDValue V) {
  if (VT == V.getValueType())
    return V;

  return getNode(ISD::BITCAST, SDLoc(V), VT, V);
}

SDValue SelectionDAG::getAddrSpaceCast(const SDLoc &dl, EVT VT, SDValue Ptr,
                                       unsigned SrcAS, unsigned DestAS) {
  SDValue Ops[] = {Ptr};
  FoldingSetNodeID ID;
  AddNodeIDNode(ID, ISD::ADDRSPACECAST, getVTList(VT), Ops);
  ID.AddInteger(SrcAS);
  ID.AddInteger(DestAS);

  void *IP = nullptr;
  if (SDNode *E = FindNodeOrInsertPos(ID, dl, IP))
    return SDValue(E, 0);

  auto *N = newSDNode<AddrSpaceCastSDNode>(dl.getIROrder(), dl.getDebugLoc(),
                                           VT, SrcAS, DestAS);
  createOperands(N, Ops);

  CSEMap.InsertNode(N, IP);
  InsertNode(N);
  return SDValue(N, 0);
}

/// getShiftAmountOperand - Return the specified value casted to
/// the target's desired shift amount type.
SDValue SelectionDAG::getShiftAmountOperand(EVT LHSTy, SDValue Op) {
  EVT OpTy = Op.getValueType();
  EVT ShTy = TLI->getShiftAmountTy(LHSTy, getDataLayout());
  if (OpTy == ShTy || OpTy.isVector()) return Op;

  return getZExtOrTrunc(Op, SDLoc(Op), ShTy);
}

SDValue SelectionDAG::expandVAArg(SDNode *Node) {
  SDLoc dl(Node);
  const TargetLowering &TLI = getTargetLoweringInfo();
  const Value *V = cast<SrcValueSDNode>(Node->getOperand(2))->getValue();
  EVT VT = Node->getValueType(0);
  SDValue Tmp1 = Node->getOperand(0);
  SDValue Tmp2 = Node->getOperand(1);
  unsigned Align = Node->getConstantOperandVal(3);

  SDValue VAListLoad = getLoad(TLI.getPointerTy(getDataLayout()), dl, Tmp1,
                               Tmp2, MachinePointerInfo(V));
  SDValue VAList = VAListLoad;

  if (Align > TLI.getMinStackArgumentAlignment()) {
    assert(((Align & (Align-1)) == 0) && "Expected Align to be a power of 2");

    VAList = getNode(ISD::ADD, dl, VAList.getValueType(), VAList,
                     getConstant(Align - 1, dl, VAList.getValueType()));

    VAList = getNode(ISD::AND, dl, VAList.getValueType(), VAList,
                     getConstant(-(int64_t)Align, dl, VAList.getValueType()));
  }

  // Increment the pointer, VAList, to the next vaarg
  Tmp1 = getNode(ISD::ADD, dl, VAList.getValueType(), VAList,
                 getConstant(getDataLayout().getTypeAllocSize(
                                               VT.getTypeForEVT(*getContext())),
                             dl, VAList.getValueType()));
  // Store the incremented VAList to the legalized pointer
  Tmp1 =
      getStore(VAListLoad.getValue(1), dl, Tmp1, Tmp2, MachinePointerInfo(V));
  // Load the actual argument out of the pointer VAList
  return getLoad(VT, dl, Tmp1, VAList, MachinePointerInfo());
}

SDValue SelectionDAG::expandVACopy(SDNode *Node) {
  SDLoc dl(Node);
  const TargetLowering &TLI = getTargetLoweringInfo();
  // This defaults to loading a pointer from the input and storing it to the
  // output, returning the chain.
  const Value *VD = cast<SrcValueSDNode>(Node->getOperand(3))->getValue();
  const Value *VS = cast<SrcValueSDNode>(Node->getOperand(4))->getValue();
  SDValue Tmp1 =
      getLoad(TLI.getPointerTy(getDataLayout()), dl, Node->getOperand(0),
              Node->getOperand(2), MachinePointerInfo(VS));
  return getStore(Tmp1.getValue(1), dl, Tmp1, Node->getOperand(1),
                  MachinePointerInfo(VD));
}

SDValue SelectionDAG::CreateStackTemporary(EVT VT, unsigned minAlign) {
  MachineFrameInfo &MFI = getMachineFunction().getFrameInfo();
  unsigned ByteSize = VT.getStoreSize();
  Type *Ty = VT.getTypeForEVT(*getContext());
  unsigned StackAlign =
      std::max((unsigned)getDataLayout().getPrefTypeAlignment(Ty), minAlign);

  int FrameIdx = MFI.CreateStackObject(ByteSize, StackAlign, false);
  return getFrameIndex(FrameIdx, TLI->getFrameIndexTy(getDataLayout()));
}

SDValue SelectionDAG::CreateStackTemporary(EVT VT1, EVT VT2) {
  unsigned Bytes = std::max(VT1.getStoreSize(), VT2.getStoreSize());
  Type *Ty1 = VT1.getTypeForEVT(*getContext());
  Type *Ty2 = VT2.getTypeForEVT(*getContext());
  const DataLayout &DL = getDataLayout();
  unsigned Align =
      std::max(DL.getPrefTypeAlignment(Ty1), DL.getPrefTypeAlignment(Ty2));

  MachineFrameInfo &MFI = getMachineFunction().getFrameInfo();
  int FrameIdx = MFI.CreateStackObject(Bytes, Align, false);
  return getFrameIndex(FrameIdx, TLI->getFrameIndexTy(getDataLayout()));
}

SDValue SelectionDAG::FoldSetCC(EVT VT, SDValue N1, SDValue N2,
                                ISD::CondCode Cond, const SDLoc &dl) {
  EVT OpVT = N1.getValueType();

  // These setcc operations always fold.
  switch (Cond) {
  default: break;
  case ISD::SETFALSE:
  case ISD::SETFALSE2: return getBoolConstant(false, dl, VT, OpVT);
  case ISD::SETTRUE:
  case ISD::SETTRUE2: return getBoolConstant(true, dl, VT, OpVT);

  case ISD::SETOEQ:
  case ISD::SETOGT:
  case ISD::SETOGE:
  case ISD::SETOLT:
  case ISD::SETOLE:
  case ISD::SETONE:
  case ISD::SETO:
  case ISD::SETUO:
  case ISD::SETUEQ:
  case ISD::SETUNE:
    assert(!N1.getValueType().isInteger() && "Illegal setcc for integer!");
    break;
  }

  if (ConstantSDNode *N2C = dyn_cast<ConstantSDNode>(N2)) {
    const APInt &C2 = N2C->getAPIntValue();
    if (ConstantSDNode *N1C = dyn_cast<ConstantSDNode>(N1)) {
      const APInt &C1 = N1C->getAPIntValue();

      switch (Cond) {
      default: llvm_unreachable("Unknown integer setcc!");
      case ISD::SETEQ:  return getBoolConstant(C1 == C2, dl, VT, OpVT);
      case ISD::SETNE:  return getBoolConstant(C1 != C2, dl, VT, OpVT);
      case ISD::SETULT: return getBoolConstant(C1.ult(C2), dl, VT, OpVT);
      case ISD::SETUGT: return getBoolConstant(C1.ugt(C2), dl, VT, OpVT);
      case ISD::SETULE: return getBoolConstant(C1.ule(C2), dl, VT, OpVT);
      case ISD::SETUGE: return getBoolConstant(C1.uge(C2), dl, VT, OpVT);
      case ISD::SETLT:  return getBoolConstant(C1.slt(C2), dl, VT, OpVT);
      case ISD::SETGT:  return getBoolConstant(C1.sgt(C2), dl, VT, OpVT);
      case ISD::SETLE:  return getBoolConstant(C1.sle(C2), dl, VT, OpVT);
      case ISD::SETGE:  return getBoolConstant(C1.sge(C2), dl, VT, OpVT);
      }
    }
  }
  if (ConstantFPSDNode *N1C = dyn_cast<ConstantFPSDNode>(N1)) {
    if (ConstantFPSDNode *N2C = dyn_cast<ConstantFPSDNode>(N2)) {
      APFloat::cmpResult R = N1C->getValueAPF().compare(N2C->getValueAPF());
      switch (Cond) {
      default: break;
      case ISD::SETEQ:  if (R==APFloat::cmpUnordered)
                          return getUNDEF(VT);
                        LLVM_FALLTHROUGH;
      case ISD::SETOEQ: return getBoolConstant(R==APFloat::cmpEqual, dl, VT,
                                               OpVT);
      case ISD::SETNE:  if (R==APFloat::cmpUnordered)
                          return getUNDEF(VT);
                        LLVM_FALLTHROUGH;
      case ISD::SETONE: return getBoolConstant(R==APFloat::cmpGreaterThan ||
                                               R==APFloat::cmpLessThan, dl, VT,
                                               OpVT);
      case ISD::SETLT:  if (R==APFloat::cmpUnordered)
                          return getUNDEF(VT);
                        LLVM_FALLTHROUGH;
      case ISD::SETOLT: return getBoolConstant(R==APFloat::cmpLessThan, dl, VT,
                                               OpVT);
      case ISD::SETGT:  if (R==APFloat::cmpUnordered)
                          return getUNDEF(VT);
                        LLVM_FALLTHROUGH;
      case ISD::SETOGT: return getBoolConstant(R==APFloat::cmpGreaterThan, dl,
                                               VT, OpVT);
      case ISD::SETLE:  if (R==APFloat::cmpUnordered)
                          return getUNDEF(VT);
                        LLVM_FALLTHROUGH;
      case ISD::SETOLE: return getBoolConstant(R==APFloat::cmpLessThan ||
                                               R==APFloat::cmpEqual, dl, VT,
                                               OpVT);
      case ISD::SETGE:  if (R==APFloat::cmpUnordered)
                          return getUNDEF(VT);
                        LLVM_FALLTHROUGH;
      case ISD::SETOGE: return getBoolConstant(R==APFloat::cmpGreaterThan ||
                                           R==APFloat::cmpEqual, dl, VT, OpVT);
      case ISD::SETO:   return getBoolConstant(R!=APFloat::cmpUnordered, dl, VT,
                                               OpVT);
      case ISD::SETUO:  return getBoolConstant(R==APFloat::cmpUnordered, dl, VT,
                                               OpVT);
      case ISD::SETUEQ: return getBoolConstant(R==APFloat::cmpUnordered ||
                                               R==APFloat::cmpEqual, dl, VT,
                                               OpVT);
      case ISD::SETUNE: return getBoolConstant(R!=APFloat::cmpEqual, dl, VT,
                                               OpVT);
      case ISD::SETULT: return getBoolConstant(R==APFloat::cmpUnordered ||
                                               R==APFloat::cmpLessThan, dl, VT,
                                               OpVT);
      case ISD::SETUGT: return getBoolConstant(R==APFloat::cmpGreaterThan ||
                                               R==APFloat::cmpUnordered, dl, VT,
                                               OpVT);
      case ISD::SETULE: return getBoolConstant(R!=APFloat::cmpGreaterThan, dl,
                                               VT, OpVT);
      case ISD::SETUGE: return getBoolConstant(R!=APFloat::cmpLessThan, dl, VT,
                                               OpVT);
      }
    } else {
      // Ensure that the constant occurs on the RHS.
      ISD::CondCode SwappedCond = ISD::getSetCCSwappedOperands(Cond);
      MVT CompVT = N1.getValueType().getSimpleVT();
      if (!TLI->isCondCodeLegal(SwappedCond, CompVT))
        return SDValue();

      return getSetCC(dl, VT, N2, N1, SwappedCond);
    }
  }

  // Could not fold it.
  return SDValue();
}

/// See if the specified operand can be simplified with the knowledge that only
/// the bits specified by Mask are used.
SDValue SelectionDAG::GetDemandedBits(SDValue V, const APInt &Mask) {
  switch (V.getOpcode()) {
  default:
    break;
  case ISD::Constant: {
    const ConstantSDNode *CV = cast<ConstantSDNode>(V.getNode());
    assert(CV && "Const value should be ConstSDNode.");
    const APInt &CVal = CV->getAPIntValue();
    APInt NewVal = CVal & Mask;
    if (NewVal != CVal)
      return getConstant(NewVal, SDLoc(V), V.getValueType());
    break;
  }
  case ISD::OR:
  case ISD::XOR:
    // If the LHS or RHS don't contribute bits to the or, drop them.
    if (MaskedValueIsZero(V.getOperand(0), Mask))
      return V.getOperand(1);
    if (MaskedValueIsZero(V.getOperand(1), Mask))
      return V.getOperand(0);
    break;
  case ISD::SRL:
    // Only look at single-use SRLs.
    if (!V.getNode()->hasOneUse())
      break;
    if (ConstantSDNode *RHSC = dyn_cast<ConstantSDNode>(V.getOperand(1))) {
      // See if we can recursively simplify the LHS.
      unsigned Amt = RHSC->getZExtValue();

      // Watch out for shift count overflow though.
      if (Amt >= Mask.getBitWidth())
        break;
      APInt NewMask = Mask << Amt;
      if (SDValue SimplifyLHS = GetDemandedBits(V.getOperand(0), NewMask))
        return getNode(ISD::SRL, SDLoc(V), V.getValueType(), SimplifyLHS,
                       V.getOperand(1));
    }
    break;
  case ISD::AND: {
    // X & -1 -> X (ignoring bits which aren't demanded).
    ConstantSDNode *AndVal = isConstOrConstSplat(V.getOperand(1));
    if (AndVal && Mask.isSubsetOf(AndVal->getAPIntValue()))
      return V.getOperand(0);
    break;
  }
  case ISD::ANY_EXTEND: {
    SDValue Src = V.getOperand(0);
    unsigned SrcBitWidth = Src.getScalarValueSizeInBits();
    // Being conservative here - only peek through if we only demand bits in the
    // non-extended source (even though the extended bits are technically undef).
    if (Mask.getActiveBits() > SrcBitWidth)
      break;
    APInt SrcMask = Mask.trunc(SrcBitWidth);
    if (SDValue DemandedSrc = GetDemandedBits(Src, SrcMask))
      return getNode(ISD::ANY_EXTEND, SDLoc(V), V.getValueType(), DemandedSrc);
    break;
  }
  }
  return SDValue();
}

/// SignBitIsZero - Return true if the sign bit of Op is known to be zero.  We
/// use this predicate to simplify operations downstream.
bool SelectionDAG::SignBitIsZero(SDValue Op, unsigned Depth) const {
  unsigned BitWidth = Op.getScalarValueSizeInBits();
  return MaskedValueIsZero(Op, APInt::getSignMask(BitWidth), Depth);
}

/// MaskedValueIsZero - Return true if 'V & Mask' is known to be zero.  We use
/// this predicate to simplify operations downstream.  Mask is known to be zero
/// for bits that V cannot have.
bool SelectionDAG::MaskedValueIsZero(SDValue Op, const APInt &Mask,
                                     unsigned Depth) const {
  KnownBits Known;
  computeKnownBits(Op, Known, Depth);
  return Mask.isSubsetOf(Known.Zero);
}

/// Helper function that checks to see if a node is a constant or a
/// build vector of splat constants at least within the demanded elts.
static ConstantSDNode *isConstOrDemandedConstSplat(SDValue N,
                                                   const APInt &DemandedElts) {
  if (ConstantSDNode *CN = dyn_cast<ConstantSDNode>(N))
    return CN;
  if (N.getOpcode() != ISD::BUILD_VECTOR)
    return nullptr;
  EVT VT = N.getValueType();
  ConstantSDNode *Cst = nullptr;
  unsigned NumElts = VT.getVectorNumElements();
  assert(DemandedElts.getBitWidth() == NumElts && "Unexpected vector size");
  for (unsigned i = 0; i != NumElts; ++i) {
    if (!DemandedElts[i])
      continue;
    ConstantSDNode *C = dyn_cast<ConstantSDNode>(N.getOperand(i));
    if (!C || (Cst && Cst->getAPIntValue() != C->getAPIntValue()) ||
        C->getValueType(0) != VT.getScalarType())
      return nullptr;
    Cst = C;
  }
  return Cst;
}

/// If a SHL/SRA/SRL node has a constant or splat constant shift amount that
/// is less than the element bit-width of the shift node, return it.
static const APInt *getValidShiftAmountConstant(SDValue V) {
  if (ConstantSDNode *SA = isConstOrConstSplat(V.getOperand(1))) {
    // Shifting more than the bitwidth is not valid.
    const APInt &ShAmt = SA->getAPIntValue();
    if (ShAmt.ult(V.getScalarValueSizeInBits()))
      return &ShAmt;
  }
  return nullptr;
}

/// Determine which bits of Op are known to be either zero or one and return
/// them in Known. For vectors, the known bits are those that are shared by
/// every vector element.
void SelectionDAG::computeKnownBits(SDValue Op, KnownBits &Known,
                                    unsigned Depth) const {
  EVT VT = Op.getValueType();
  APInt DemandedElts = VT.isVector()
                           ? APInt::getAllOnesValue(VT.getVectorNumElements())
                           : APInt(1, 1);
  computeKnownBits(Op, Known, DemandedElts, Depth);
}

/// Determine which bits of Op are known to be either zero or one and return
/// them in Known. The DemandedElts argument allows us to only collect the known
/// bits that are shared by the requested vector elements.
void SelectionDAG::computeKnownBits(SDValue Op, KnownBits &Known,
                                    const APInt &DemandedElts,
                                    unsigned Depth) const {
  unsigned BitWidth = Op.getScalarValueSizeInBits();

  Known = KnownBits(BitWidth);   // Don't know anything.

  if (auto *C = dyn_cast<ConstantSDNode>(Op)) {
    // We know all of the bits for a constant!
    Known.One = C->getAPIntValue();
    Known.Zero = ~Known.One;
    return;
  }
  if (auto *C = dyn_cast<ConstantFPSDNode>(Op)) {
    // We know all of the bits for a constant fp!
    Known.One = C->getValueAPF().bitcastToAPInt();
    Known.Zero = ~Known.One;
    return;
  }

  if (Depth == 6)
    return;  // Limit search depth.

  KnownBits Known2;
  unsigned NumElts = DemandedElts.getBitWidth();

  if (!DemandedElts)
    return;  // No demanded elts, better to assume we don't know anything.

  unsigned Opcode = Op.getOpcode();
  switch (Opcode) {
  case ISD::BUILD_VECTOR:
    // Collect the known bits that are shared by every demanded vector element.
    assert(NumElts == Op.getValueType().getVectorNumElements() &&
           "Unexpected vector size");
    Known.Zero.setAllBits(); Known.One.setAllBits();
    for (unsigned i = 0, e = Op.getNumOperands(); i != e; ++i) {
      if (!DemandedElts[i])
        continue;

      SDValue SrcOp = Op.getOperand(i);
      computeKnownBits(SrcOp, Known2, Depth + 1);

      // BUILD_VECTOR can implicitly truncate sources, we must handle this.
      if (SrcOp.getValueSizeInBits() != BitWidth) {
        assert(SrcOp.getValueSizeInBits() > BitWidth &&
               "Expected BUILD_VECTOR implicit truncation");
        Known2 = Known2.trunc(BitWidth);
      }

      // Known bits are the values that are shared by every demanded element.
      Known.One &= Known2.One;
      Known.Zero &= Known2.Zero;

      // If we don't know any bits, early out.
      if (Known.isUnknown())
        break;
    }
    break;
  case ISD::VECTOR_SHUFFLE: {
    // Collect the known bits that are shared by every vector element referenced
    // by the shuffle.
    APInt DemandedLHS(NumElts, 0), DemandedRHS(NumElts, 0);
    Known.Zero.setAllBits(); Known.One.setAllBits();
    const ShuffleVectorSDNode *SVN = cast<ShuffleVectorSDNode>(Op);
    assert(NumElts == SVN->getMask().size() && "Unexpected vector size");
    for (unsigned i = 0; i != NumElts; ++i) {
      if (!DemandedElts[i])
        continue;

      int M = SVN->getMaskElt(i);
      if (M < 0) {
        // For UNDEF elements, we don't know anything about the common state of
        // the shuffle result.
        Known.resetAll();
        DemandedLHS.clearAllBits();
        DemandedRHS.clearAllBits();
        break;
      }

      if ((unsigned)M < NumElts)
        DemandedLHS.setBit((unsigned)M % NumElts);
      else
        DemandedRHS.setBit((unsigned)M % NumElts);
    }
    // Known bits are the values that are shared by every demanded element.
    if (!!DemandedLHS) {
      SDValue LHS = Op.getOperand(0);
      computeKnownBits(LHS, Known2, DemandedLHS, Depth + 1);
      Known.One &= Known2.One;
      Known.Zero &= Known2.Zero;
    }
    // If we don't know any bits, early out.
    if (Known.isUnknown())
      break;
    if (!!DemandedRHS) {
      SDValue RHS = Op.getOperand(1);
      computeKnownBits(RHS, Known2, DemandedRHS, Depth + 1);
      Known.One &= Known2.One;
      Known.Zero &= Known2.Zero;
    }
    break;
  }
  case ISD::CONCAT_VECTORS: {
    // Split DemandedElts and test each of the demanded subvectors.
    Known.Zero.setAllBits(); Known.One.setAllBits();
    EVT SubVectorVT = Op.getOperand(0).getValueType();
    unsigned NumSubVectorElts = SubVectorVT.getVectorNumElements();
    unsigned NumSubVectors = Op.getNumOperands();
    for (unsigned i = 0; i != NumSubVectors; ++i) {
      APInt DemandedSub = DemandedElts.lshr(i * NumSubVectorElts);
      DemandedSub = DemandedSub.trunc(NumSubVectorElts);
      if (!!DemandedSub) {
        SDValue Sub = Op.getOperand(i);
        computeKnownBits(Sub, Known2, DemandedSub, Depth + 1);
        Known.One &= Known2.One;
        Known.Zero &= Known2.Zero;
      }
      // If we don't know any bits, early out.
      if (Known.isUnknown())
        break;
    }
    break;
  }
  case ISD::INSERT_SUBVECTOR: {
    // If we know the element index, demand any elements from the subvector and
    // the remainder from the src its inserted into, otherwise demand them all.
    SDValue Src = Op.getOperand(0);
    SDValue Sub = Op.getOperand(1);
    ConstantSDNode *SubIdx = dyn_cast<ConstantSDNode>(Op.getOperand(2));
    unsigned NumSubElts = Sub.getValueType().getVectorNumElements();
    if (SubIdx && SubIdx->getAPIntValue().ule(NumElts - NumSubElts)) {
      Known.One.setAllBits();
      Known.Zero.setAllBits();
      uint64_t Idx = SubIdx->getZExtValue();
      APInt DemandedSubElts = DemandedElts.extractBits(NumSubElts, Idx);
      if (!!DemandedSubElts) {
        computeKnownBits(Sub, Known, DemandedSubElts, Depth + 1);
        if (Known.isUnknown())
          break; // early-out.
      }
      APInt SubMask = APInt::getBitsSet(NumElts, Idx, Idx + NumSubElts);
      APInt DemandedSrcElts = DemandedElts & ~SubMask;
      if (!!DemandedSrcElts) {
        computeKnownBits(Src, Known2, DemandedSrcElts, Depth + 1);
        Known.One &= Known2.One;
        Known.Zero &= Known2.Zero;
      }
    } else {
      computeKnownBits(Sub, Known, Depth + 1);
      if (Known.isUnknown())
        break; // early-out.
      computeKnownBits(Src, Known2, Depth + 1);
      Known.One &= Known2.One;
      Known.Zero &= Known2.Zero;
    }
    break;
  }
  case ISD::EXTRACT_SUBVECTOR: {
    // If we know the element index, just demand that subvector elements,
    // otherwise demand them all.
    SDValue Src = Op.getOperand(0);
    ConstantSDNode *SubIdx = dyn_cast<ConstantSDNode>(Op.getOperand(1));
    unsigned NumSrcElts = Src.getValueType().getVectorNumElements();
    if (SubIdx && SubIdx->getAPIntValue().ule(NumSrcElts - NumElts)) {
      // Offset the demanded elts by the subvector index.
      uint64_t Idx = SubIdx->getZExtValue();
      APInt DemandedSrc = DemandedElts.zext(NumSrcElts).shl(Idx);
      computeKnownBits(Src, Known, DemandedSrc, Depth + 1);
    } else {
      computeKnownBits(Src, Known, Depth + 1);
    }
    break;
  }
  case ISD::BITCAST: {
    SDValue N0 = Op.getOperand(0);
    EVT SubVT = N0.getValueType();
    unsigned SubBitWidth = SubVT.getScalarSizeInBits();

    // Ignore bitcasts from unsupported types.
    if (!(SubVT.isInteger() || SubVT.isFloatingPoint()))
      break;

    // Fast handling of 'identity' bitcasts.
    if (BitWidth == SubBitWidth) {
      computeKnownBits(N0, Known, DemandedElts, Depth + 1);
      break;
    }

    bool IsLE = getDataLayout().isLittleEndian();

    // Bitcast 'small element' vector to 'large element' scalar/vector.
    if ((BitWidth % SubBitWidth) == 0) {
      assert(N0.getValueType().isVector() && "Expected bitcast from vector");

      // Collect known bits for the (larger) output by collecting the known
      // bits from each set of sub elements and shift these into place.
      // We need to separately call computeKnownBits for each set of
      // sub elements as the knownbits for each is likely to be different.
      unsigned SubScale = BitWidth / SubBitWidth;
      APInt SubDemandedElts(NumElts * SubScale, 0);
      for (unsigned i = 0; i != NumElts; ++i)
        if (DemandedElts[i])
          SubDemandedElts.setBit(i * SubScale);

      for (unsigned i = 0; i != SubScale; ++i) {
        computeKnownBits(N0, Known2, SubDemandedElts.shl(i),
                         Depth + 1);
        unsigned Shifts = IsLE ? i : SubScale - 1 - i;
        Known.One |= Known2.One.zext(BitWidth).shl(SubBitWidth * Shifts);
        Known.Zero |= Known2.Zero.zext(BitWidth).shl(SubBitWidth * Shifts);
      }
    }

    // Bitcast 'large element' scalar/vector to 'small element' vector.
    if ((SubBitWidth % BitWidth) == 0) {
      assert(Op.getValueType().isVector() && "Expected bitcast to vector");

      // Collect known bits for the (smaller) output by collecting the known
      // bits from the overlapping larger input elements and extracting the
      // sub sections we actually care about.
      unsigned SubScale = SubBitWidth / BitWidth;
      APInt SubDemandedElts(NumElts / SubScale, 0);
      for (unsigned i = 0; i != NumElts; ++i)
        if (DemandedElts[i])
          SubDemandedElts.setBit(i / SubScale);

      computeKnownBits(N0, Known2, SubDemandedElts, Depth + 1);

      Known.Zero.setAllBits(); Known.One.setAllBits();
      for (unsigned i = 0; i != NumElts; ++i)
        if (DemandedElts[i]) {
          unsigned Shifts = IsLE ? i : NumElts - 1 - i;
          unsigned Offset = (Shifts % SubScale) * BitWidth;
          Known.One &= Known2.One.lshr(Offset).trunc(BitWidth);
          Known.Zero &= Known2.Zero.lshr(Offset).trunc(BitWidth);
          // If we don't know any bits, early out.
          if (Known.isUnknown())
            break;
        }
    }
    break;
  }
  case ISD::AND:
    // If either the LHS or the RHS are Zero, the result is zero.
    computeKnownBits(Op.getOperand(1), Known, DemandedElts, Depth + 1);
    computeKnownBits(Op.getOperand(0), Known2, DemandedElts, Depth + 1);

    // Output known-1 bits are only known if set in both the LHS & RHS.
    Known.One &= Known2.One;
    // Output known-0 are known to be clear if zero in either the LHS | RHS.
    Known.Zero |= Known2.Zero;
    break;
  case ISD::OR:
    computeKnownBits(Op.getOperand(1), Known, DemandedElts, Depth + 1);
    computeKnownBits(Op.getOperand(0), Known2, DemandedElts, Depth + 1);

    // Output known-0 bits are only known if clear in both the LHS & RHS.
    Known.Zero &= Known2.Zero;
    // Output known-1 are known to be set if set in either the LHS | RHS.
    Known.One |= Known2.One;
    break;
  case ISD::XOR: {
    computeKnownBits(Op.getOperand(1), Known, DemandedElts, Depth + 1);
    computeKnownBits(Op.getOperand(0), Known2, DemandedElts, Depth + 1);

    // Output known-0 bits are known if clear or set in both the LHS & RHS.
    APInt KnownZeroOut = (Known.Zero & Known2.Zero) | (Known.One & Known2.One);
    // Output known-1 are known to be set if set in only one of the LHS, RHS.
    Known.One = (Known.Zero & Known2.One) | (Known.One & Known2.Zero);
    Known.Zero = KnownZeroOut;
    break;
  }
  case ISD::MUL: {
    computeKnownBits(Op.getOperand(1), Known, DemandedElts, Depth + 1);
    computeKnownBits(Op.getOperand(0), Known2, DemandedElts, Depth + 1);

    // If low bits are zero in either operand, output low known-0 bits.
    // Also compute a conservative estimate for high known-0 bits.
    // More trickiness is possible, but this is sufficient for the
    // interesting case of alignment computation.
    unsigned TrailZ = Known.countMinTrailingZeros() +
                      Known2.countMinTrailingZeros();
    unsigned LeadZ =  std::max(Known.countMinLeadingZeros() +
                               Known2.countMinLeadingZeros(),
                               BitWidth) - BitWidth;

    Known.resetAll();
    Known.Zero.setLowBits(std::min(TrailZ, BitWidth));
    Known.Zero.setHighBits(std::min(LeadZ, BitWidth));
    break;
  }
  case ISD::UDIV: {
    // For the purposes of computing leading zeros we can conservatively
    // treat a udiv as a logical right shift by the power of 2 known to
    // be less than the denominator.
    computeKnownBits(Op.getOperand(0), Known2, DemandedElts, Depth + 1);
    unsigned LeadZ = Known2.countMinLeadingZeros();

    computeKnownBits(Op.getOperand(1), Known2, DemandedElts, Depth + 1);
    unsigned RHSMaxLeadingZeros = Known2.countMaxLeadingZeros();
    if (RHSMaxLeadingZeros != BitWidth)
      LeadZ = std::min(BitWidth, LeadZ + BitWidth - RHSMaxLeadingZeros - 1);

    Known.Zero.setHighBits(LeadZ);
    break;
  }
  case ISD::SELECT:
  case ISD::VSELECT:
    computeKnownBits(Op.getOperand(2), Known, DemandedElts, Depth+1);
    // If we don't know any bits, early out.
    if (Known.isUnknown())
      break;
    computeKnownBits(Op.getOperand(1), Known2, DemandedElts, Depth+1);

    // Only known if known in both the LHS and RHS.
    Known.One &= Known2.One;
    Known.Zero &= Known2.Zero;
    break;
  case ISD::SELECT_CC:
    computeKnownBits(Op.getOperand(3), Known, DemandedElts, Depth+1);
    // If we don't know any bits, early out.
    if (Known.isUnknown())
      break;
    computeKnownBits(Op.getOperand(2), Known2, DemandedElts, Depth+1);

    // Only known if known in both the LHS and RHS.
    Known.One &= Known2.One;
    Known.Zero &= Known2.Zero;
    break;
  case ISD::SMULO:
  case ISD::UMULO:
  case ISD::ATOMIC_CMP_SWAP_WITH_SUCCESS:
    if (Op.getResNo() != 1)
      break;
    // The boolean result conforms to getBooleanContents.
    // If we know the result of a setcc has the top bits zero, use this info.
    // We know that we have an integer-based boolean since these operations
    // are only available for integer.
    if (TLI->getBooleanContents(Op.getValueType().isVector(), false) ==
            TargetLowering::ZeroOrOneBooleanContent &&
        BitWidth > 1)
      Known.Zero.setBitsFrom(1);
    break;
  case ISD::SETCC:
    // If we know the result of a setcc has the top bits zero, use this info.
    if (TLI->getBooleanContents(Op.getOperand(0).getValueType()) ==
            TargetLowering::ZeroOrOneBooleanContent &&
        BitWidth > 1)
      Known.Zero.setBitsFrom(1);
    break;
  case ISD::SHL:
    if (const APInt *ShAmt = getValidShiftAmountConstant(Op)) {
      computeKnownBits(Op.getOperand(0), Known, DemandedElts, Depth + 1);
      unsigned Shift = ShAmt->getZExtValue();
      Known.Zero <<= Shift;
      Known.One <<= Shift;
      // Low bits are known zero.
      Known.Zero.setLowBits(Shift);
    }
    break;
  case ISD::SRL:
    if (const APInt *ShAmt = getValidShiftAmountConstant(Op)) {
      computeKnownBits(Op.getOperand(0), Known, DemandedElts, Depth + 1);
      unsigned Shift = ShAmt->getZExtValue();
      Known.Zero.lshrInPlace(Shift);
      Known.One.lshrInPlace(Shift);
      // High bits are known zero.
      Known.Zero.setHighBits(Shift);
    } else if (auto *BV = dyn_cast<BuildVectorSDNode>(Op.getOperand(1))) {
      // If the shift amount is a vector of constants see if we can bound
      // the number of upper zero bits.
      unsigned ShiftAmountMin = BitWidth;
      for (unsigned i = 0; i != BV->getNumOperands(); ++i) {
        if (auto *C = dyn_cast<ConstantSDNode>(BV->getOperand(i))) {
          const APInt &ShAmt = C->getAPIntValue();
          if (ShAmt.ult(BitWidth)) {
            ShiftAmountMin = std::min<unsigned>(ShiftAmountMin,
                                                ShAmt.getZExtValue());
            continue;
          }
        }
        // Don't know anything.
        ShiftAmountMin = 0;
        break;
      }

      Known.Zero.setHighBits(ShiftAmountMin);
    }
    break;
  case ISD::SRA:
    if (const APInt *ShAmt = getValidShiftAmountConstant(Op)) {
      computeKnownBits(Op.getOperand(0), Known, DemandedElts, Depth + 1);
      unsigned Shift = ShAmt->getZExtValue();
      // Sign extend known zero/one bit (else is unknown).
      Known.Zero.ashrInPlace(Shift);
      Known.One.ashrInPlace(Shift);
    }
    break;
  case ISD::SIGN_EXTEND_INREG: {
    EVT EVT = cast<VTSDNode>(Op.getOperand(1))->getVT();
    unsigned EBits = EVT.getScalarSizeInBits();

    // Sign extension.  Compute the demanded bits in the result that are not
    // present in the input.
    APInt NewBits = APInt::getHighBitsSet(BitWidth, BitWidth - EBits);

    APInt InSignMask = APInt::getSignMask(EBits);
    APInt InputDemandedBits = APInt::getLowBitsSet(BitWidth, EBits);

    // If the sign extended bits are demanded, we know that the sign
    // bit is demanded.
    InSignMask = InSignMask.zext(BitWidth);
    if (NewBits.getBoolValue())
      InputDemandedBits |= InSignMask;

    computeKnownBits(Op.getOperand(0), Known, DemandedElts, Depth + 1);
    Known.One &= InputDemandedBits;
    Known.Zero &= InputDemandedBits;

    // If the sign bit of the input is known set or clear, then we know the
    // top bits of the result.
    if (Known.Zero.intersects(InSignMask)) {        // Input sign bit known clear
      Known.Zero |= NewBits;
      Known.One  &= ~NewBits;
    } else if (Known.One.intersects(InSignMask)) {  // Input sign bit known set
      Known.One  |= NewBits;
      Known.Zero &= ~NewBits;
    } else {                              // Input sign bit unknown
      Known.Zero &= ~NewBits;
      Known.One  &= ~NewBits;
    }
    break;
  }
  case ISD::CTTZ:
  case ISD::CTTZ_ZERO_UNDEF: {
    computeKnownBits(Op.getOperand(0), Known2, DemandedElts, Depth + 1);
    // If we have a known 1, its position is our upper bound.
    unsigned PossibleTZ = Known2.countMaxTrailingZeros();
    unsigned LowBits = Log2_32(PossibleTZ) + 1;
    Known.Zero.setBitsFrom(LowBits);
    break;
  }
  case ISD::CTLZ:
  case ISD::CTLZ_ZERO_UNDEF: {
    computeKnownBits(Op.getOperand(0), Known2, DemandedElts, Depth + 1);
    // If we have a known 1, its position is our upper bound.
    unsigned PossibleLZ = Known2.countMaxLeadingZeros();
    unsigned LowBits = Log2_32(PossibleLZ) + 1;
    Known.Zero.setBitsFrom(LowBits);
    break;
  }
  case ISD::CTPOP: {
    computeKnownBits(Op.getOperand(0), Known2, DemandedElts, Depth + 1);
    // If we know some of the bits are zero, they can't be one.
    unsigned PossibleOnes = Known2.countMaxPopulation();
    Known.Zero.setBitsFrom(Log2_32(PossibleOnes) + 1);
    break;
  }
  case ISD::LOAD: {
    LoadSDNode *LD = cast<LoadSDNode>(Op);
    // If this is a ZEXTLoad and we are looking at the loaded value.
    if (ISD::isZEXTLoad(Op.getNode()) && Op.getResNo() == 0) {
      EVT VT = LD->getMemoryVT();
      unsigned MemBits = VT.getScalarSizeInBits();
      Known.Zero.setBitsFrom(MemBits);
    } else if (const MDNode *Ranges = LD->getRanges()) {
      if (LD->getExtensionType() == ISD::NON_EXTLOAD)
        computeKnownBitsFromRangeMetadata(*Ranges, Known);
    }
    break;
  }
  case ISD::ZERO_EXTEND_VECTOR_INREG: {
    EVT InVT = Op.getOperand(0).getValueType();
    APInt InDemandedElts = DemandedElts.zext(InVT.getVectorNumElements());
    computeKnownBits(Op.getOperand(0), Known, InDemandedElts, Depth + 1);
    Known = Known.zext(BitWidth);
    Known.Zero.setBitsFrom(InVT.getScalarSizeInBits());
    break;
  }
  case ISD::ZERO_EXTEND: {
    EVT InVT = Op.getOperand(0).getValueType();
    computeKnownBits(Op.getOperand(0), Known, DemandedElts, Depth + 1);
    Known = Known.zext(BitWidth);
    Known.Zero.setBitsFrom(InVT.getScalarSizeInBits());
    break;
  }
  // TODO ISD::SIGN_EXTEND_VECTOR_INREG
  case ISD::SIGN_EXTEND: {
    computeKnownBits(Op.getOperand(0), Known, DemandedElts, Depth + 1);
    // If the sign bit is known to be zero or one, then sext will extend
    // it to the top bits, else it will just zext.
    Known = Known.sext(BitWidth);
    break;
  }
  case ISD::ANY_EXTEND: {
    computeKnownBits(Op.getOperand(0), Known, Depth+1);
    Known = Known.zext(BitWidth);
    break;
  }
  case ISD::TRUNCATE: {
    computeKnownBits(Op.getOperand(0), Known, DemandedElts, Depth + 1);
    Known = Known.trunc(BitWidth);
    break;
  }
  case ISD::AssertZext: {
    EVT VT = cast<VTSDNode>(Op.getOperand(1))->getVT();
    APInt InMask = APInt::getLowBitsSet(BitWidth, VT.getSizeInBits());
    computeKnownBits(Op.getOperand(0), Known, Depth+1);
    Known.Zero |= (~InMask);
    Known.One  &= (~Known.Zero);
    break;
  }
  case ISD::FGETSIGN:
    // All bits are zero except the low bit.
    Known.Zero.setBitsFrom(1);
    break;
  case ISD::USUBO:
  case ISD::SSUBO:
    if (Op.getResNo() == 1) {
      // If we know the result of a setcc has the top bits zero, use this info.
      if (TLI->getBooleanContents(Op.getOperand(0).getValueType()) ==
              TargetLowering::ZeroOrOneBooleanContent &&
          BitWidth > 1)
        Known.Zero.setBitsFrom(1);
      break;
    }
    LLVM_FALLTHROUGH;
  case ISD::SUB:
  case ISD::SUBC: {
    if (ConstantSDNode *CLHS = isConstOrConstSplat(Op.getOperand(0))) {
      // We know that the top bits of C-X are clear if X contains less bits
      // than C (i.e. no wrap-around can happen).  For example, 20-X is
      // positive if we can prove that X is >= 0 and < 16.
      if (CLHS->getAPIntValue().isNonNegative()) {
        unsigned NLZ = (CLHS->getAPIntValue()+1).countLeadingZeros();
        // NLZ can't be BitWidth with no sign bit
        APInt MaskV = APInt::getHighBitsSet(BitWidth, NLZ+1);
        computeKnownBits(Op.getOperand(1), Known2, DemandedElts,
                         Depth + 1);

        // If all of the MaskV bits are known to be zero, then we know the
        // output top bits are zero, because we now know that the output is
        // from [0-C].
        if ((Known2.Zero & MaskV) == MaskV) {
          unsigned NLZ2 = CLHS->getAPIntValue().countLeadingZeros();
          // Top bits known zero.
          Known.Zero.setHighBits(NLZ2);
        }
      }
    }

    // If low bits are know to be zero in both operands, then we know they are
    // going to be 0 in the result. Both addition and complement operations
    // preserve the low zero bits.
    computeKnownBits(Op.getOperand(0), Known2, DemandedElts, Depth + 1);
    unsigned KnownZeroLow = Known2.countMinTrailingZeros();
    if (KnownZeroLow == 0)
      break;

    computeKnownBits(Op.getOperand(1), Known2, DemandedElts, Depth + 1);
    KnownZeroLow = std::min(KnownZeroLow, Known2.countMinTrailingZeros());
    Known.Zero.setLowBits(KnownZeroLow);
    break;
  }
  case ISD::UADDO:
  case ISD::SADDO:
  case ISD::ADDCARRY:
    if (Op.getResNo() == 1) {
      // If we know the result of a setcc has the top bits zero, use this info.
      if (TLI->getBooleanContents(Op.getOperand(0).getValueType()) ==
              TargetLowering::ZeroOrOneBooleanContent &&
          BitWidth > 1)
        Known.Zero.setBitsFrom(1);
      break;
    }
    LLVM_FALLTHROUGH;
  case ISD::ADD:
  case ISD::ADDC:
  case ISD::ADDE: {
    // Output known-0 bits are known if clear or set in both the low clear bits
    // common to both LHS & RHS.  For example, 8+(X<<3) is known to have the
    // low 3 bits clear.
    // Output known-0 bits are also known if the top bits of each input are
    // known to be clear. For example, if one input has the top 10 bits clear
    // and the other has the top 8 bits clear, we know the top 7 bits of the
    // output must be clear.
    computeKnownBits(Op.getOperand(0), Known2, DemandedElts, Depth + 1);
    unsigned KnownZeroHigh = Known2.countMinLeadingZeros();
    unsigned KnownZeroLow = Known2.countMinTrailingZeros();

    computeKnownBits(Op.getOperand(1), Known2, DemandedElts,
                     Depth + 1);
    KnownZeroHigh = std::min(KnownZeroHigh, Known2.countMinLeadingZeros());
    KnownZeroLow = std::min(KnownZeroLow, Known2.countMinTrailingZeros());

    if (Opcode == ISD::ADDE || Opcode == ISD::ADDCARRY) {
      // With ADDE and ADDCARRY, a carry bit may be added in, so we can only
      // use this information if we know (at least) that the low two bits are
      // clear. We then return to the caller that the low bit is unknown but
      // that other bits are known zero.
      if (KnownZeroLow >= 2)
        Known.Zero.setBits(1, KnownZeroLow);
      break;
    }

    Known.Zero.setLowBits(KnownZeroLow);
    if (KnownZeroHigh > 1)
      Known.Zero.setHighBits(KnownZeroHigh - 1);
    break;
  }
  case ISD::SREM:
    if (ConstantSDNode *Rem = isConstOrConstSplat(Op.getOperand(1))) {
      const APInt &RA = Rem->getAPIntValue().abs();
      if (RA.isPowerOf2()) {
        APInt LowBits = RA - 1;
        computeKnownBits(Op.getOperand(0), Known2, DemandedElts, Depth + 1);

        // The low bits of the first operand are unchanged by the srem.
        Known.Zero = Known2.Zero & LowBits;
        Known.One = Known2.One & LowBits;

        // If the first operand is non-negative or has all low bits zero, then
        // the upper bits are all zero.
        if (Known2.Zero[BitWidth-1] || ((Known2.Zero & LowBits) == LowBits))
          Known.Zero |= ~LowBits;

        // If the first operand is negative and not all low bits are zero, then
        // the upper bits are all one.
        if (Known2.One[BitWidth-1] && ((Known2.One & LowBits) != 0))
          Known.One |= ~LowBits;
        assert((Known.Zero & Known.One) == 0&&"Bits known to be one AND zero?");
      }
    }
    break;
  case ISD::UREM: {
    if (ConstantSDNode *Rem = isConstOrConstSplat(Op.getOperand(1))) {
      const APInt &RA = Rem->getAPIntValue();
      if (RA.isPowerOf2()) {
        APInt LowBits = (RA - 1);
        computeKnownBits(Op.getOperand(0), Known2, DemandedElts, Depth + 1);

        // The upper bits are all zero, the lower ones are unchanged.
        Known.Zero = Known2.Zero | ~LowBits;
        Known.One = Known2.One & LowBits;
        break;
      }
    }

    // Since the result is less than or equal to either operand, any leading
    // zero bits in either operand must also exist in the result.
    computeKnownBits(Op.getOperand(0), Known, DemandedElts, Depth + 1);
    computeKnownBits(Op.getOperand(1), Known2, DemandedElts, Depth + 1);

    uint32_t Leaders =
        std::max(Known.countMinLeadingZeros(), Known2.countMinLeadingZeros());
    Known.resetAll();
    Known.Zero.setHighBits(Leaders);
    break;
  }
  case ISD::EXTRACT_ELEMENT: {
    computeKnownBits(Op.getOperand(0), Known, Depth+1);
    const unsigned Index = Op.getConstantOperandVal(1);
    const unsigned BitWidth = Op.getValueSizeInBits();

    // Remove low part of known bits mask
    Known.Zero = Known.Zero.getHiBits(Known.Zero.getBitWidth() - Index * BitWidth);
    Known.One = Known.One.getHiBits(Known.One.getBitWidth() - Index * BitWidth);

    // Remove high part of known bit mask
    Known = Known.trunc(BitWidth);
    break;
  }
  case ISD::EXTRACT_VECTOR_ELT: {
    SDValue InVec = Op.getOperand(0);
    SDValue EltNo = Op.getOperand(1);
    EVT VecVT = InVec.getValueType();
    const unsigned BitWidth = Op.getValueSizeInBits();
    const unsigned EltBitWidth = VecVT.getScalarSizeInBits();
    const unsigned NumSrcElts = VecVT.getVectorNumElements();
    // If BitWidth > EltBitWidth the value is anyext:ed. So we do not know
    // anything about the extended bits.
    if (BitWidth > EltBitWidth)
      Known = Known.trunc(EltBitWidth);
    ConstantSDNode *ConstEltNo = dyn_cast<ConstantSDNode>(EltNo);
    if (ConstEltNo && ConstEltNo->getAPIntValue().ult(NumSrcElts)) {
      // If we know the element index, just demand that vector element.
      unsigned Idx = ConstEltNo->getZExtValue();
      APInt DemandedElt = APInt::getOneBitSet(NumSrcElts, Idx);
      computeKnownBits(InVec, Known, DemandedElt, Depth + 1);
    } else {
      // Unknown element index, so ignore DemandedElts and demand them all.
      computeKnownBits(InVec, Known, Depth + 1);
    }
    if (BitWidth > EltBitWidth)
      Known = Known.zext(BitWidth);
    break;
  }
  case ISD::INSERT_VECTOR_ELT: {
    SDValue InVec = Op.getOperand(0);
    SDValue InVal = Op.getOperand(1);
    SDValue EltNo = Op.getOperand(2);

    ConstantSDNode *CEltNo = dyn_cast<ConstantSDNode>(EltNo);
    if (CEltNo && CEltNo->getAPIntValue().ult(NumElts)) {
      // If we know the element index, split the demand between the
      // source vector and the inserted element.
      Known.Zero = Known.One = APInt::getAllOnesValue(BitWidth);
      unsigned EltIdx = CEltNo->getZExtValue();

      // If we demand the inserted element then add its common known bits.
      if (DemandedElts[EltIdx]) {
        computeKnownBits(InVal, Known2, Depth + 1);
        Known.One &= Known2.One.zextOrTrunc(Known.One.getBitWidth());
        Known.Zero &= Known2.Zero.zextOrTrunc(Known.Zero.getBitWidth());
      }

      // If we demand the source vector then add its common known bits, ensuring
      // that we don't demand the inserted element.
      APInt VectorElts = DemandedElts & ~(APInt::getOneBitSet(NumElts, EltIdx));
      if (!!VectorElts) {
        computeKnownBits(InVec, Known2, VectorElts, Depth + 1);
        Known.One &= Known2.One;
        Known.Zero &= Known2.Zero;
      }
    } else {
      // Unknown element index, so ignore DemandedElts and demand them all.
      computeKnownBits(InVec, Known, Depth + 1);
      computeKnownBits(InVal, Known2, Depth + 1);
      Known.One &= Known2.One.zextOrTrunc(Known.One.getBitWidth());
      Known.Zero &= Known2.Zero.zextOrTrunc(Known.Zero.getBitWidth());
    }
    break;
  }
  case ISD::BITREVERSE: {
    computeKnownBits(Op.getOperand(0), Known2, DemandedElts, Depth + 1);
    Known.Zero = Known2.Zero.reverseBits();
    Known.One = Known2.One.reverseBits();
    break;
  }
  case ISD::BSWAP: {
    computeKnownBits(Op.getOperand(0), Known2, DemandedElts, Depth + 1);
    Known.Zero = Known2.Zero.byteSwap();
    Known.One = Known2.One.byteSwap();
    break;
  }
  case ISD::ABS: {
    computeKnownBits(Op.getOperand(0), Known2, DemandedElts, Depth + 1);

    // If the source's MSB is zero then we know the rest of the bits already.
    if (Known2.isNonNegative()) {
      Known.Zero = Known2.Zero;
      Known.One = Known2.One;
      break;
    }

    // We only know that the absolute values's MSB will be zero iff there is
    // a set bit that isn't the sign bit (otherwise it could be INT_MIN).
    Known2.One.clearSignBit();
    if (Known2.One.getBoolValue()) {
      Known.Zero = APInt::getSignMask(BitWidth);
      break;
    }
    break;
  }
  case ISD::UMIN: {
    computeKnownBits(Op.getOperand(0), Known, DemandedElts, Depth + 1);
    computeKnownBits(Op.getOperand(1), Known2, DemandedElts, Depth + 1);

    // UMIN - we know that the result will have the maximum of the
    // known zero leading bits of the inputs.
    unsigned LeadZero = Known.countMinLeadingZeros();
    LeadZero = std::max(LeadZero, Known2.countMinLeadingZeros());

    Known.Zero &= Known2.Zero;
    Known.One &= Known2.One;
    Known.Zero.setHighBits(LeadZero);
    break;
  }
  case ISD::UMAX: {
    computeKnownBits(Op.getOperand(0), Known, DemandedElts,
                     Depth + 1);
    computeKnownBits(Op.getOperand(1), Known2, DemandedElts, Depth + 1);

    // UMAX - we know that the result will have the maximum of the
    // known one leading bits of the inputs.
    unsigned LeadOne = Known.countMinLeadingOnes();
    LeadOne = std::max(LeadOne, Known2.countMinLeadingOnes());

    Known.Zero &= Known2.Zero;
    Known.One &= Known2.One;
    Known.One.setHighBits(LeadOne);
    break;
  }
  case ISD::SMIN:
  case ISD::SMAX: {
    // If we have a clamp pattern, we know that the number of sign bits will be
    // the minimum of the clamp min/max range.
    bool IsMax = (Opcode == ISD::SMAX);
    ConstantSDNode *CstLow = nullptr, *CstHigh = nullptr;
    if ((CstLow = isConstOrDemandedConstSplat(Op.getOperand(1), DemandedElts)))
      if (Op.getOperand(0).getOpcode() == (IsMax ? ISD::SMIN : ISD::SMAX))
        CstHigh = isConstOrDemandedConstSplat(Op.getOperand(0).getOperand(1),
                                              DemandedElts);
    if (CstLow && CstHigh) {
      if (!IsMax)
        std::swap(CstLow, CstHigh);

      const APInt &ValueLow = CstLow->getAPIntValue();
      const APInt &ValueHigh = CstHigh->getAPIntValue();
      if (ValueLow.sle(ValueHigh)) {
        unsigned LowSignBits = ValueLow.getNumSignBits();
        unsigned HighSignBits = ValueHigh.getNumSignBits();
        unsigned MinSignBits = std::min(LowSignBits, HighSignBits);
        if (ValueLow.isNegative() && ValueHigh.isNegative()) {
          Known.One.setHighBits(MinSignBits);
          break;
        }
        if (ValueLow.isNonNegative() && ValueHigh.isNonNegative()) {
          Known.Zero.setHighBits(MinSignBits);
          break;
        }
      }
    }

    // Fallback - just get the shared known bits of the operands.
    computeKnownBits(Op.getOperand(0), Known, DemandedElts, Depth + 1);
    if (Known.isUnknown()) break; // Early-out
    computeKnownBits(Op.getOperand(1), Known2, DemandedElts, Depth + 1);
    Known.Zero &= Known2.Zero;
    Known.One &= Known2.One;
    break;
  }
  case ISD::FrameIndex:
  case ISD::TargetFrameIndex:
    TLI->computeKnownBitsForFrameIndex(Op, Known, DemandedElts, *this, Depth);
    break;

  default:
    if (Opcode < ISD::BUILTIN_OP_END)
      break;
    LLVM_FALLTHROUGH;
  case ISD::INTRINSIC_WO_CHAIN:
  case ISD::INTRINSIC_W_CHAIN:
  case ISD::INTRINSIC_VOID:
    // Allow the target to implement this method for its nodes.
    TLI->computeKnownBitsForTargetNode(Op, Known, DemandedElts, *this, Depth);
    break;
  }

  assert(!Known.hasConflict() && "Bits known to be one AND zero?");
}

SelectionDAG::OverflowKind SelectionDAG::computeOverflowKind(SDValue N0,
                                                             SDValue N1) const {
  // X + 0 never overflow
  if (isNullConstant(N1))
    return OFK_Never;

  KnownBits N1Known;
  computeKnownBits(N1, N1Known);
  if (N1Known.Zero.getBoolValue()) {
    KnownBits N0Known;
    computeKnownBits(N0, N0Known);

    bool overflow;
    (void)(~N0Known.Zero).uadd_ov(~N1Known.Zero, overflow);
    if (!overflow)
      return OFK_Never;
  }

  // mulhi + 1 never overflow
  if (N0.getOpcode() == ISD::UMUL_LOHI && N0.getResNo() == 1 &&
      (~N1Known.Zero & 0x01) == ~N1Known.Zero)
    return OFK_Never;

  if (N1.getOpcode() == ISD::UMUL_LOHI && N1.getResNo() == 1) {
    KnownBits N0Known;
    computeKnownBits(N0, N0Known);

    if ((~N0Known.Zero & 0x01) == ~N0Known.Zero)
      return OFK_Never;
  }

  return OFK_Sometime;
}

bool SelectionDAG::isKnownToBeAPowerOfTwo(SDValue Val) const {
  EVT OpVT = Val.getValueType();
  unsigned BitWidth = OpVT.getScalarSizeInBits();

  // Is the constant a known power of 2?
  if (ConstantSDNode *Const = dyn_cast<ConstantSDNode>(Val))
    return Const->getAPIntValue().zextOrTrunc(BitWidth).isPowerOf2();

  // A left-shift of a constant one will have exactly one bit set because
  // shifting the bit off the end is undefined.
  if (Val.getOpcode() == ISD::SHL) {
    auto *C = isConstOrConstSplat(Val.getOperand(0));
    if (C && C->getAPIntValue() == 1)
      return true;
  }

  // Similarly, a logical right-shift of a constant sign-bit will have exactly
  // one bit set.
  if (Val.getOpcode() == ISD::SRL) {
    auto *C = isConstOrConstSplat(Val.getOperand(0));
    if (C && C->getAPIntValue().isSignMask())
      return true;
  }

  // Are all operands of a build vector constant powers of two?
  if (Val.getOpcode() == ISD::BUILD_VECTOR)
    if (llvm::all_of(Val->ops(), [BitWidth](SDValue E) {
          if (ConstantSDNode *C = dyn_cast<ConstantSDNode>(E))
            return C->getAPIntValue().zextOrTrunc(BitWidth).isPowerOf2();
          return false;
        }))
      return true;

  // More could be done here, though the above checks are enough
  // to handle some common cases.

  // Fall back to computeKnownBits to catch other known cases.
  KnownBits Known;
  computeKnownBits(Val, Known);
  return (Known.countMaxPopulation() == 1) && (Known.countMinPopulation() == 1);
}

unsigned SelectionDAG::ComputeNumSignBits(SDValue Op, unsigned Depth) const {
  EVT VT = Op.getValueType();
  APInt DemandedElts = VT.isVector()
                           ? APInt::getAllOnesValue(VT.getVectorNumElements())
                           : APInt(1, 1);
  return ComputeNumSignBits(Op, DemandedElts, Depth);
}

unsigned SelectionDAG::ComputeNumSignBits(SDValue Op, const APInt &DemandedElts,
                                          unsigned Depth) const {
  EVT VT = Op.getValueType();
  assert((VT.isInteger() || VT.isFloatingPoint()) && "Invalid VT!");
  unsigned VTBits = VT.getScalarSizeInBits();
  unsigned NumElts = DemandedElts.getBitWidth();
  unsigned Tmp, Tmp2;
  unsigned FirstAnswer = 1;

  if (auto *C = dyn_cast<ConstantSDNode>(Op)) {
    const APInt &Val = C->getAPIntValue();
    return Val.getNumSignBits();
  }

  if (Depth == 6)
    return 1;  // Limit search depth.

  if (!DemandedElts)
    return 1;  // No demanded elts, better to assume we don't know anything.

  unsigned Opcode = Op.getOpcode();
  switch (Opcode) {
  default: break;
  case ISD::AssertSext:
    Tmp = cast<VTSDNode>(Op.getOperand(1))->getVT().getSizeInBits();
    return VTBits-Tmp+1;
  case ISD::AssertZext:
    Tmp = cast<VTSDNode>(Op.getOperand(1))->getVT().getSizeInBits();
    return VTBits-Tmp;

  case ISD::BUILD_VECTOR:
    Tmp = VTBits;
    for (unsigned i = 0, e = Op.getNumOperands(); (i < e) && (Tmp > 1); ++i) {
      if (!DemandedElts[i])
        continue;

      SDValue SrcOp = Op.getOperand(i);
      Tmp2 = ComputeNumSignBits(Op.getOperand(i), Depth + 1);

      // BUILD_VECTOR can implicitly truncate sources, we must handle this.
      if (SrcOp.getValueSizeInBits() != VTBits) {
        assert(SrcOp.getValueSizeInBits() > VTBits &&
               "Expected BUILD_VECTOR implicit truncation");
        unsigned ExtraBits = SrcOp.getValueSizeInBits() - VTBits;
        Tmp2 = (Tmp2 > ExtraBits ? Tmp2 - ExtraBits : 1);
      }
      Tmp = std::min(Tmp, Tmp2);
    }
    return Tmp;

  case ISD::VECTOR_SHUFFLE: {
    // Collect the minimum number of sign bits that are shared by every vector
    // element referenced by the shuffle.
    APInt DemandedLHS(NumElts, 0), DemandedRHS(NumElts, 0);
    const ShuffleVectorSDNode *SVN = cast<ShuffleVectorSDNode>(Op);
    assert(NumElts == SVN->getMask().size() && "Unexpected vector size");
    for (unsigned i = 0; i != NumElts; ++i) {
      int M = SVN->getMaskElt(i);
      if (!DemandedElts[i])
        continue;
      // For UNDEF elements, we don't know anything about the common state of
      // the shuffle result.
      if (M < 0)
        return 1;
      if ((unsigned)M < NumElts)
        DemandedLHS.setBit((unsigned)M % NumElts);
      else
        DemandedRHS.setBit((unsigned)M % NumElts);
    }
    Tmp = std::numeric_limits<unsigned>::max();
    if (!!DemandedLHS)
      Tmp = ComputeNumSignBits(Op.getOperand(0), DemandedLHS, Depth + 1);
    if (!!DemandedRHS) {
      Tmp2 = ComputeNumSignBits(Op.getOperand(1), DemandedRHS, Depth + 1);
      Tmp = std::min(Tmp, Tmp2);
    }
    // If we don't know anything, early out and try computeKnownBits fall-back.
    if (Tmp == 1)
      break;
    assert(Tmp <= VTBits && "Failed to determine minimum sign bits");
    return Tmp;
  }

  case ISD::BITCAST: {
    SDValue N0 = Op.getOperand(0);
    EVT SrcVT = N0.getValueType();
    unsigned SrcBits = SrcVT.getScalarSizeInBits();

    // Ignore bitcasts from unsupported types..
    if (!(SrcVT.isInteger() || SrcVT.isFloatingPoint()))
      break;

    // Fast handling of 'identity' bitcasts.
    if (VTBits == SrcBits)
      return ComputeNumSignBits(N0, DemandedElts, Depth + 1);

    // Bitcast 'large element' scalar/vector to 'small element' vector.
    // TODO: Handle cases other than 'sign splat' when we have a use case.
    // Requires handling of DemandedElts and Endianness.
    if ((SrcBits % VTBits) == 0) {
      assert(Op.getValueType().isVector() && "Expected bitcast to vector");
      Tmp = ComputeNumSignBits(N0, Depth + 1);
      if (Tmp == SrcBits)
        return VTBits;
    }
    break;
  }

  case ISD::SIGN_EXTEND:
    Tmp = VTBits - Op.getOperand(0).getScalarValueSizeInBits();
    return ComputeNumSignBits(Op.getOperand(0), DemandedElts, Depth+1) + Tmp;
  case ISD::SIGN_EXTEND_INREG:
    // Max of the input and what this extends.
    Tmp = cast<VTSDNode>(Op.getOperand(1))->getVT().getScalarSizeInBits();
    Tmp = VTBits-Tmp+1;
    Tmp2 = ComputeNumSignBits(Op.getOperand(0), DemandedElts, Depth+1);
    return std::max(Tmp, Tmp2);
  case ISD::SIGN_EXTEND_VECTOR_INREG: {
    SDValue Src = Op.getOperand(0);
    EVT SrcVT = Src.getValueType();
    APInt DemandedSrcElts = DemandedElts.zext(SrcVT.getVectorNumElements());
    Tmp = VTBits - SrcVT.getScalarSizeInBits();
    return ComputeNumSignBits(Src, DemandedSrcElts, Depth+1) + Tmp;
  }

  case ISD::SRA:
    Tmp = ComputeNumSignBits(Op.getOperand(0), DemandedElts, Depth+1);
    // SRA X, C   -> adds C sign bits.
    if (ConstantSDNode *C =
            isConstOrDemandedConstSplat(Op.getOperand(1), DemandedElts)) {
      APInt ShiftVal = C->getAPIntValue();
      ShiftVal += Tmp;
      Tmp = ShiftVal.uge(VTBits) ? VTBits : ShiftVal.getZExtValue();
    }
    return Tmp;
  case ISD::SHL:
    if (ConstantSDNode *C =
            isConstOrDemandedConstSplat(Op.getOperand(1), DemandedElts)) {
      // shl destroys sign bits.
      Tmp = ComputeNumSignBits(Op.getOperand(0), DemandedElts, Depth+1);
      if (C->getAPIntValue().uge(VTBits) ||      // Bad shift.
          C->getAPIntValue().uge(Tmp)) break;    // Shifted all sign bits out.
      return Tmp - C->getZExtValue();
    }
    break;
  case ISD::AND:
  case ISD::OR:
  case ISD::XOR:    // NOT is handled here.
    // Logical binary ops preserve the number of sign bits at the worst.
    Tmp = ComputeNumSignBits(Op.getOperand(0), DemandedElts, Depth+1);
    if (Tmp != 1) {
      Tmp2 = ComputeNumSignBits(Op.getOperand(1), DemandedElts, Depth+1);
      FirstAnswer = std::min(Tmp, Tmp2);
      // We computed what we know about the sign bits as our first
      // answer. Now proceed to the generic code that uses
      // computeKnownBits, and pick whichever answer is better.
    }
    break;

  case ISD::SELECT:
  case ISD::VSELECT:
    Tmp = ComputeNumSignBits(Op.getOperand(1), DemandedElts, Depth+1);
    if (Tmp == 1) return 1;  // Early out.
    Tmp2 = ComputeNumSignBits(Op.getOperand(2), DemandedElts, Depth+1);
    return std::min(Tmp, Tmp2);
  case ISD::SELECT_CC:
    Tmp = ComputeNumSignBits(Op.getOperand(2), DemandedElts, Depth+1);
    if (Tmp == 1) return 1;  // Early out.
    Tmp2 = ComputeNumSignBits(Op.getOperand(3), DemandedElts, Depth+1);
    return std::min(Tmp, Tmp2);

  case ISD::SMIN:
  case ISD::SMAX: {
    // If we have a clamp pattern, we know that the number of sign bits will be
    // the minimum of the clamp min/max range.
    bool IsMax = (Opcode == ISD::SMAX);
    ConstantSDNode *CstLow = nullptr, *CstHigh = nullptr;
    if ((CstLow = isConstOrDemandedConstSplat(Op.getOperand(1), DemandedElts)))
      if (Op.getOperand(0).getOpcode() == (IsMax ? ISD::SMIN : ISD::SMAX))
        CstHigh = isConstOrDemandedConstSplat(Op.getOperand(0).getOperand(1),
                                              DemandedElts);
    if (CstLow && CstHigh) {
      if (!IsMax)
        std::swap(CstLow, CstHigh);
      if (CstLow->getAPIntValue().sle(CstHigh->getAPIntValue())) {
        Tmp = CstLow->getAPIntValue().getNumSignBits();
        Tmp2 = CstHigh->getAPIntValue().getNumSignBits();
        return std::min(Tmp, Tmp2);
      }
    }

    // Fallback - just get the minimum number of sign bits of the operands.
    Tmp = ComputeNumSignBits(Op.getOperand(0), Depth + 1);
    if (Tmp == 1)
      return 1;  // Early out.
    Tmp2 = ComputeNumSignBits(Op.getOperand(1), Depth + 1);
    return std::min(Tmp, Tmp2);
  }
  case ISD::UMIN:
  case ISD::UMAX:
    Tmp = ComputeNumSignBits(Op.getOperand(0), Depth + 1);
    if (Tmp == 1)
      return 1;  // Early out.
    Tmp2 = ComputeNumSignBits(Op.getOperand(1), Depth + 1);
    return std::min(Tmp, Tmp2);
  case ISD::SADDO:
  case ISD::UADDO:
  case ISD::SSUBO:
  case ISD::USUBO:
  case ISD::SMULO:
  case ISD::UMULO:
    if (Op.getResNo() != 1)
      break;
    // The boolean result conforms to getBooleanContents.  Fall through.
    // If setcc returns 0/-1, all bits are sign bits.
    // We know that we have an integer-based boolean since these operations
    // are only available for integer.
    if (TLI->getBooleanContents(Op.getValueType().isVector(), false) ==
        TargetLowering::ZeroOrNegativeOneBooleanContent)
      return VTBits;
    break;
  case ISD::SETCC:
    // If setcc returns 0/-1, all bits are sign bits.
    if (TLI->getBooleanContents(Op.getOperand(0).getValueType()) ==
        TargetLowering::ZeroOrNegativeOneBooleanContent)
      return VTBits;
    break;
  case ISD::ROTL:
  case ISD::ROTR:
    if (ConstantSDNode *C = dyn_cast<ConstantSDNode>(Op.getOperand(1))) {
      unsigned RotAmt = C->getAPIntValue().urem(VTBits);

      // Handle rotate right by N like a rotate left by 32-N.
      if (Opcode == ISD::ROTR)
        RotAmt = (VTBits - RotAmt) % VTBits;

      // If we aren't rotating out all of the known-in sign bits, return the
      // number that are left.  This handles rotl(sext(x), 1) for example.
      Tmp = ComputeNumSignBits(Op.getOperand(0), Depth+1);
      if (Tmp > (RotAmt + 1)) return (Tmp - RotAmt);
    }
    break;
  case ISD::ADD:
  case ISD::ADDC:
    // Add can have at most one carry bit.  Thus we know that the output
    // is, at worst, one more bit than the inputs.
    Tmp = ComputeNumSignBits(Op.getOperand(0), Depth+1);
    if (Tmp == 1) return 1;  // Early out.

    // Special case decrementing a value (ADD X, -1):
    if (ConstantSDNode *CRHS = dyn_cast<ConstantSDNode>(Op.getOperand(1)))
      if (CRHS->isAllOnesValue()) {
        KnownBits Known;
        computeKnownBits(Op.getOperand(0), Known, Depth+1);

        // If the input is known to be 0 or 1, the output is 0/-1, which is all
        // sign bits set.
        if ((Known.Zero | 1).isAllOnesValue())
          return VTBits;

        // If we are subtracting one from a positive number, there is no carry
        // out of the result.
        if (Known.isNonNegative())
          return Tmp;
      }

    Tmp2 = ComputeNumSignBits(Op.getOperand(1), Depth+1);
    if (Tmp2 == 1) return 1;
    return std::min(Tmp, Tmp2)-1;

  case ISD::SUB:
    Tmp2 = ComputeNumSignBits(Op.getOperand(1), Depth+1);
    if (Tmp2 == 1) return 1;

    // Handle NEG.
    if (ConstantSDNode *CLHS = isConstOrConstSplat(Op.getOperand(0)))
      if (CLHS->isNullValue()) {
        KnownBits Known;
        computeKnownBits(Op.getOperand(1), Known, Depth+1);
        // If the input is known to be 0 or 1, the output is 0/-1, which is all
        // sign bits set.
        if ((Known.Zero | 1).isAllOnesValue())
          return VTBits;

        // If the input is known to be positive (the sign bit is known clear),
        // the output of the NEG has the same number of sign bits as the input.
        if (Known.isNonNegative())
          return Tmp2;

        // Otherwise, we treat this like a SUB.
      }

    // Sub can have at most one carry bit.  Thus we know that the output
    // is, at worst, one more bit than the inputs.
    Tmp = ComputeNumSignBits(Op.getOperand(0), Depth+1);
    if (Tmp == 1) return 1;  // Early out.
    return std::min(Tmp, Tmp2)-1;
  case ISD::TRUNCATE: {
    // Check if the sign bits of source go down as far as the truncated value.
    unsigned NumSrcBits = Op.getOperand(0).getScalarValueSizeInBits();
    unsigned NumSrcSignBits = ComputeNumSignBits(Op.getOperand(0), Depth + 1);
    if (NumSrcSignBits > (NumSrcBits - VTBits))
      return NumSrcSignBits - (NumSrcBits - VTBits);
    break;
  }
  case ISD::EXTRACT_ELEMENT: {
    const int KnownSign = ComputeNumSignBits(Op.getOperand(0), Depth+1);
    const int BitWidth = Op.getValueSizeInBits();
    const int Items = Op.getOperand(0).getValueSizeInBits() / BitWidth;

    // Get reverse index (starting from 1), Op1 value indexes elements from
    // little end. Sign starts at big end.
    const int rIndex = Items - 1 - Op.getConstantOperandVal(1);

    // If the sign portion ends in our element the subtraction gives correct
    // result. Otherwise it gives either negative or > bitwidth result
    return std::max(std::min(KnownSign - rIndex * BitWidth, BitWidth), 0);
  }
  case ISD::INSERT_VECTOR_ELT: {
    SDValue InVec = Op.getOperand(0);
    SDValue InVal = Op.getOperand(1);
    SDValue EltNo = Op.getOperand(2);
    unsigned NumElts = InVec.getValueType().getVectorNumElements();

    ConstantSDNode *CEltNo = dyn_cast<ConstantSDNode>(EltNo);
    if (CEltNo && CEltNo->getAPIntValue().ult(NumElts)) {
      // If we know the element index, split the demand between the
      // source vector and the inserted element.
      unsigned EltIdx = CEltNo->getZExtValue();

      // If we demand the inserted element then get its sign bits.
      Tmp = std::numeric_limits<unsigned>::max();
      if (DemandedElts[EltIdx]) {
        // TODO - handle implicit truncation of inserted elements.
        if (InVal.getScalarValueSizeInBits() != VTBits)
          break;
        Tmp = ComputeNumSignBits(InVal, Depth + 1);
      }

      // If we demand the source vector then get its sign bits, and determine
      // the minimum.
      APInt VectorElts = DemandedElts;
      VectorElts.clearBit(EltIdx);
      if (!!VectorElts) {
        Tmp2 = ComputeNumSignBits(InVec, VectorElts, Depth + 1);
        Tmp = std::min(Tmp, Tmp2);
      }
    } else {
      // Unknown element index, so ignore DemandedElts and demand them all.
      Tmp = ComputeNumSignBits(InVec, Depth + 1);
      Tmp2 = ComputeNumSignBits(InVal, Depth + 1);
      Tmp = std::min(Tmp, Tmp2);
    }
    assert(Tmp <= VTBits && "Failed to determine minimum sign bits");
    return Tmp;
  }
  case ISD::EXTRACT_VECTOR_ELT: {
    SDValue InVec = Op.getOperand(0);
    SDValue EltNo = Op.getOperand(1);
    EVT VecVT = InVec.getValueType();
    const unsigned BitWidth = Op.getValueSizeInBits();
    const unsigned EltBitWidth = Op.getOperand(0).getScalarValueSizeInBits();
    const unsigned NumSrcElts = VecVT.getVectorNumElements();

    // If BitWidth > EltBitWidth the value is anyext:ed, and we do not know
    // anything about sign bits. But if the sizes match we can derive knowledge
    // about sign bits from the vector operand.
    if (BitWidth != EltBitWidth)
      break;

    // If we know the element index, just demand that vector element, else for
    // an unknown element index, ignore DemandedElts and demand them all.
    APInt DemandedSrcElts = APInt::getAllOnesValue(NumSrcElts);
    ConstantSDNode *ConstEltNo = dyn_cast<ConstantSDNode>(EltNo);
    if (ConstEltNo && ConstEltNo->getAPIntValue().ult(NumSrcElts))
      DemandedSrcElts =
          APInt::getOneBitSet(NumSrcElts, ConstEltNo->getZExtValue());

    return ComputeNumSignBits(InVec, DemandedSrcElts, Depth + 1);
  }
  case ISD::EXTRACT_SUBVECTOR: {
    // If we know the element index, just demand that subvector elements,
    // otherwise demand them all.
    SDValue Src = Op.getOperand(0);
    ConstantSDNode *SubIdx = dyn_cast<ConstantSDNode>(Op.getOperand(1));
    unsigned NumSrcElts = Src.getValueType().getVectorNumElements();
    if (SubIdx && SubIdx->getAPIntValue().ule(NumSrcElts - NumElts)) {
      // Offset the demanded elts by the subvector index.
      uint64_t Idx = SubIdx->getZExtValue();
      APInt DemandedSrc = DemandedElts.zext(NumSrcElts).shl(Idx);
      return ComputeNumSignBits(Src, DemandedSrc, Depth + 1);
    }
    return ComputeNumSignBits(Src, Depth + 1);
  }
  case ISD::CONCAT_VECTORS:
    // Determine the minimum number of sign bits across all demanded
    // elts of the input vectors. Early out if the result is already 1.
    Tmp = std::numeric_limits<unsigned>::max();
    EVT SubVectorVT = Op.getOperand(0).getValueType();
    unsigned NumSubVectorElts = SubVectorVT.getVectorNumElements();
    unsigned NumSubVectors = Op.getNumOperands();
    for (unsigned i = 0; (i < NumSubVectors) && (Tmp > 1); ++i) {
      APInt DemandedSub = DemandedElts.lshr(i * NumSubVectorElts);
      DemandedSub = DemandedSub.trunc(NumSubVectorElts);
      if (!DemandedSub)
        continue;
      Tmp2 = ComputeNumSignBits(Op.getOperand(i), DemandedSub, Depth + 1);
      Tmp = std::min(Tmp, Tmp2);
    }
    assert(Tmp <= VTBits && "Failed to determine minimum sign bits");
    return Tmp;
  }

  // If we are looking at the loaded value of the SDNode.
  if (Op.getResNo() == 0) {
    // Handle LOADX separately here. EXTLOAD case will fallthrough.
    if (LoadSDNode *LD = dyn_cast<LoadSDNode>(Op)) {
      unsigned ExtType = LD->getExtensionType();
      switch (ExtType) {
        default: break;
        case ISD::SEXTLOAD:    // '17' bits known
          Tmp = LD->getMemoryVT().getScalarSizeInBits();
          return VTBits-Tmp+1;
        case ISD::ZEXTLOAD:    // '16' bits known
          Tmp = LD->getMemoryVT().getScalarSizeInBits();
          return VTBits-Tmp;
      }
    }
  }

  // Allow the target to implement this method for its nodes.
  if (Opcode >= ISD::BUILTIN_OP_END ||
      Opcode == ISD::INTRINSIC_WO_CHAIN ||
      Opcode == ISD::INTRINSIC_W_CHAIN ||
      Opcode == ISD::INTRINSIC_VOID) {
    unsigned NumBits =
        TLI->ComputeNumSignBitsForTargetNode(Op, DemandedElts, *this, Depth);
    if (NumBits > 1)
      FirstAnswer = std::max(FirstAnswer, NumBits);
  }

  // Finally, if we can prove that the top bits of the result are 0's or 1's,
  // use this information.
  KnownBits Known;
  computeKnownBits(Op, Known, DemandedElts, Depth);

  APInt Mask;
  if (Known.isNonNegative()) {        // sign bit is 0
    Mask = Known.Zero;
  } else if (Known.isNegative()) {  // sign bit is 1;
    Mask = Known.One;
  } else {
    // Nothing known.
    return FirstAnswer;
  }

  // Okay, we know that the sign bit in Mask is set.  Use CLZ to determine
  // the number of identical bits in the top of the input value.
  Mask = ~Mask;
  Mask <<= Mask.getBitWidth()-VTBits;
  // Return # leading zeros.  We use 'min' here in case Val was zero before
  // shifting.  We don't want to return '64' as for an i32 "0".
  return std::max(FirstAnswer, std::min(VTBits, Mask.countLeadingZeros()));
}

bool SelectionDAG::isBaseWithConstantOffset(SDValue Op) const {
  if ((Op.getOpcode() != ISD::ADD && Op.getOpcode() != ISD::OR) ||
      !isa<ConstantSDNode>(Op.getOperand(1)))
    return false;

  if (Op.getOpcode() == ISD::OR &&
      !MaskedValueIsZero(Op.getOperand(0),
                     cast<ConstantSDNode>(Op.getOperand(1))->getAPIntValue()))
    return false;

  return true;
}

bool SelectionDAG::isKnownNeverNaN(SDValue Op) const {
  // If we're told that NaNs won't happen, assume they won't.
  if (getTarget().Options.NoNaNsFPMath)
    return true;

  if (Op->getFlags().hasNoNaNs())
    return true;

  // If the value is a constant, we can obviously see if it is a NaN or not.
  if (const ConstantFPSDNode *C = dyn_cast<ConstantFPSDNode>(Op))
    return !C->getValueAPF().isNaN();

  // TODO: Recognize more cases here.

  return false;
}

bool SelectionDAG::isKnownNeverZero(SDValue Op) const {
  // If the value is a constant, we can obviously see if it is a zero or not.
  if (const ConstantFPSDNode *C = dyn_cast<ConstantFPSDNode>(Op))
    return !C->isZero();

  // TODO: Recognize more cases here.
  switch (Op.getOpcode()) {
  default: break;
  case ISD::OR:
    if (const ConstantSDNode *C = dyn_cast<ConstantSDNode>(Op.getOperand(1)))
      return !C->isNullValue();
    break;
  }

  return false;
}

bool SelectionDAG::isEqualTo(SDValue A, SDValue B) const {
  // Check the obvious case.
  if (A == B) return true;

  // For for negative and positive zero.
  if (const ConstantFPSDNode *CA = dyn_cast<ConstantFPSDNode>(A))
    if (const ConstantFPSDNode *CB = dyn_cast<ConstantFPSDNode>(B))
      if (CA->isZero() && CB->isZero()) return true;

  // Otherwise they may not be equal.
  return false;
}

bool SelectionDAG::haveNoCommonBitsSet(SDValue A, SDValue B) const {
  assert(A.getValueType() == B.getValueType() &&
         "Values must have the same type");
  KnownBits AKnown, BKnown;
  computeKnownBits(A, AKnown);
  computeKnownBits(B, BKnown);
  return (AKnown.Zero | BKnown.Zero).isAllOnesValue();
}

static SDValue FoldCONCAT_VECTORS(const SDLoc &DL, EVT VT,
                                  ArrayRef<SDValue> Ops,
                                  SelectionDAG &DAG) {
  assert(!Ops.empty() && "Can't concatenate an empty list of vectors!");
  assert(llvm::all_of(Ops,
                      [Ops](SDValue Op) {
                        return Ops[0].getValueType() == Op.getValueType();
                      }) &&
         "Concatenation of vectors with inconsistent value types!");
  assert((Ops.size() * Ops[0].getValueType().getVectorNumElements()) ==
             VT.getVectorNumElements() &&
         "Incorrect element count in vector concatenation!");

  if (Ops.size() == 1)
    return Ops[0];

  // Concat of UNDEFs is UNDEF.
  if (llvm::all_of(Ops, [](SDValue Op) { return Op.isUndef(); }))
    return DAG.getUNDEF(VT);

  // A CONCAT_VECTOR with all UNDEF/BUILD_VECTOR operands can be
  // simplified to one big BUILD_VECTOR.
  // FIXME: Add support for SCALAR_TO_VECTOR as well.
  EVT SVT = VT.getScalarType();
  SmallVector<SDValue, 16> Elts;
  for (SDValue Op : Ops) {
    EVT OpVT = Op.getValueType();
    if (Op.isUndef())
      Elts.append(OpVT.getVectorNumElements(), DAG.getUNDEF(SVT));
    else if (Op.getOpcode() == ISD::BUILD_VECTOR)
      Elts.append(Op->op_begin(), Op->op_end());
    else
      return SDValue();
  }

  // BUILD_VECTOR requires all inputs to be of the same type, find the
  // maximum type and extend them all.
  for (SDValue Op : Elts)
    SVT = (SVT.bitsLT(Op.getValueType()) ? Op.getValueType() : SVT);

  if (SVT.bitsGT(VT.getScalarType()))
    for (SDValue &Op : Elts)
      Op = DAG.getTargetLoweringInfo().isZExtFree(Op.getValueType(), SVT)
               ? DAG.getZExtOrTrunc(Op, DL, SVT)
               : DAG.getSExtOrTrunc(Op, DL, SVT);

  SDValue V = DAG.getBuildVector(VT, DL, Elts);
  NewSDValueDbgMsg(V, "New node fold concat vectors: ", &DAG);
  return V;
}

/// Gets or creates the specified node.
SDValue SelectionDAG::getNode(unsigned Opcode, const SDLoc &DL, EVT VT) {
  FoldingSetNodeID ID;
  AddNodeIDNode(ID, Opcode, getVTList(VT), None);
  void *IP = nullptr;
  if (SDNode *E = FindNodeOrInsertPos(ID, DL, IP))
    return SDValue(E, 0);

  auto *N = newSDNode<SDNode>(Opcode, DL.getIROrder(), DL.getDebugLoc(),
                              getVTList(VT));
  CSEMap.InsertNode(N, IP);

  InsertNode(N);
  SDValue V = SDValue(N, 0);
  NewSDValueDbgMsg(V, "Creating new node: ", this);
  return V;
}

SDValue SelectionDAG::getNode(unsigned Opcode, const SDLoc &DL, EVT VT,
                              SDValue Operand, const SDNodeFlags Flags) {
  // Constant fold unary operations with an integer constant operand. Even
  // opaque constant will be folded, because the folding of unary operations
  // doesn't create new constants with different values. Nevertheless, the
  // opaque flag is preserved during folding to prevent future folding with
  // other constants.
  if (ConstantSDNode *C = dyn_cast<ConstantSDNode>(Operand)) {
    const APInt &Val = C->getAPIntValue();
    switch (Opcode) {
    default: break;
    case ISD::SIGN_EXTEND:
      return getConstant(Val.sextOrTrunc(VT.getSizeInBits()), DL, VT,
                         C->isTargetOpcode(), C->isOpaque());
    case ISD::ANY_EXTEND:
    case ISD::ZERO_EXTEND:
    case ISD::TRUNCATE:
      return getConstant(Val.zextOrTrunc(VT.getSizeInBits()), DL, VT,
                         C->isTargetOpcode(), C->isOpaque());
    case ISD::UINT_TO_FP:
    case ISD::SINT_TO_FP: {
      APFloat apf(EVTToAPFloatSemantics(VT),
                  APInt::getNullValue(VT.getSizeInBits()));
      (void)apf.convertFromAPInt(Val,
                                 Opcode==ISD::SINT_TO_FP,
                                 APFloat::rmNearestTiesToEven);
      return getConstantFP(apf, DL, VT);
    }
    case ISD::BITCAST:
      if (VT == MVT::f16 && C->getValueType(0) == MVT::i16)
        return getConstantFP(APFloat(APFloat::IEEEhalf(), Val), DL, VT);
      if (VT == MVT::f32 && C->getValueType(0) == MVT::i32)
        return getConstantFP(APFloat(APFloat::IEEEsingle(), Val), DL, VT);
      if (VT == MVT::f64 && C->getValueType(0) == MVT::i64)
        return getConstantFP(APFloat(APFloat::IEEEdouble(), Val), DL, VT);
      if (VT == MVT::f128 && C->getValueType(0) == MVT::i128)
        return getConstantFP(APFloat(APFloat::IEEEquad(), Val), DL, VT);
      break;
    case ISD::ABS:
      return getConstant(Val.abs(), DL, VT, C->isTargetOpcode(),
                         C->isOpaque());
    case ISD::BITREVERSE:
      return getConstant(Val.reverseBits(), DL, VT, C->isTargetOpcode(),
                         C->isOpaque());
    case ISD::BSWAP:
      return getConstant(Val.byteSwap(), DL, VT, C->isTargetOpcode(),
                         C->isOpaque());
    case ISD::CTPOP:
      return getConstant(Val.countPopulation(), DL, VT, C->isTargetOpcode(),
                         C->isOpaque());
    case ISD::CTLZ:
    case ISD::CTLZ_ZERO_UNDEF:
      return getConstant(Val.countLeadingZeros(), DL, VT, C->isTargetOpcode(),
                         C->isOpaque());
    case ISD::CTTZ:
    case ISD::CTTZ_ZERO_UNDEF:
      return getConstant(Val.countTrailingZeros(), DL, VT, C->isTargetOpcode(),
                         C->isOpaque());
    case ISD::FP16_TO_FP: {
      bool Ignored;
      APFloat FPV(APFloat::IEEEhalf(),
                  (Val.getBitWidth() == 16) ? Val : Val.trunc(16));

      // This can return overflow, underflow, or inexact; we don't care.
      // FIXME need to be more flexible about rounding mode.
      (void)FPV.convert(EVTToAPFloatSemantics(VT),
                        APFloat::rmNearestTiesToEven, &Ignored);
      return getConstantFP(FPV, DL, VT);
    }
    }
  }

  // Constant fold unary operations with a floating point constant operand.
  if (ConstantFPSDNode *C = dyn_cast<ConstantFPSDNode>(Operand)) {
    APFloat V = C->getValueAPF();    // make copy
    switch (Opcode) {
    case ISD::FNEG:
      V.changeSign();
      return getConstantFP(V, DL, VT);
    case ISD::FABS:
      V.clearSign();
      return getConstantFP(V, DL, VT);
    case ISD::FCEIL: {
      APFloat::opStatus fs = V.roundToIntegral(APFloat::rmTowardPositive);
      if (fs == APFloat::opOK || fs == APFloat::opInexact)
        return getConstantFP(V, DL, VT);
      break;
    }
    case ISD::FTRUNC: {
      APFloat::opStatus fs = V.roundToIntegral(APFloat::rmTowardZero);
      if (fs == APFloat::opOK || fs == APFloat::opInexact)
        return getConstantFP(V, DL, VT);
      break;
    }
    case ISD::FFLOOR: {
      APFloat::opStatus fs = V.roundToIntegral(APFloat::rmTowardNegative);
      if (fs == APFloat::opOK || fs == APFloat::opInexact)
        return getConstantFP(V, DL, VT);
      break;
    }
    case ISD::FP_EXTEND: {
      bool ignored;
      // This can return overflow, underflow, or inexact; we don't care.
      // FIXME need to be more flexible about rounding mode.
      (void)V.convert(EVTToAPFloatSemantics(VT),
                      APFloat::rmNearestTiesToEven, &ignored);
      return getConstantFP(V, DL, VT);
    }
    case ISD::FP_TO_SINT:
    case ISD::FP_TO_UINT: {
      bool ignored;
      APSInt IntVal(VT.getSizeInBits(), Opcode == ISD::FP_TO_UINT);
      // FIXME need to be more flexible about rounding mode.
      APFloat::opStatus s =
          V.convertToInteger(IntVal, APFloat::rmTowardZero, &ignored);
      if (s == APFloat::opInvalidOp) // inexact is OK, in fact usual
        break;
      return getConstant(IntVal, DL, VT);
    }
    case ISD::BITCAST:
      if (VT == MVT::i16 && C->getValueType(0) == MVT::f16)
        return getConstant((uint16_t)V.bitcastToAPInt().getZExtValue(), DL, VT);
      else if (VT == MVT::i32 && C->getValueType(0) == MVT::f32)
        return getConstant((uint32_t)V.bitcastToAPInt().getZExtValue(), DL, VT);
      else if (VT == MVT::i64 && C->getValueType(0) == MVT::f64)
        return getConstant(V.bitcastToAPInt().getZExtValue(), DL, VT);
      break;
    case ISD::FP_TO_FP16: {
      bool Ignored;
      // This can return overflow, underflow, or inexact; we don't care.
      // FIXME need to be more flexible about rounding mode.
      (void)V.convert(APFloat::IEEEhalf(),
                      APFloat::rmNearestTiesToEven, &Ignored);
      return getConstant(V.bitcastToAPInt(), DL, VT);
    }
    }
  }

  // Constant fold unary operations with a vector integer or float operand.
  if (BuildVectorSDNode *BV = dyn_cast<BuildVectorSDNode>(Operand)) {
    if (BV->isConstant()) {
      switch (Opcode) {
      default:
        // FIXME: Entirely reasonable to perform folding of other unary
        // operations here as the need arises.
        break;
      case ISD::FNEG:
      case ISD::FABS:
      case ISD::FCEIL:
      case ISD::FTRUNC:
      case ISD::FFLOOR:
      case ISD::FP_EXTEND:
      case ISD::FP_TO_SINT:
      case ISD::FP_TO_UINT:
      case ISD::TRUNCATE:
      case ISD::ANY_EXTEND:
      case ISD::ZERO_EXTEND:
      case ISD::SIGN_EXTEND:
      case ISD::UINT_TO_FP:
      case ISD::SINT_TO_FP:
      case ISD::ABS:
      case ISD::BITREVERSE:
      case ISD::BSWAP:
      case ISD::CTLZ:
      case ISD::CTLZ_ZERO_UNDEF:
      case ISD::CTTZ:
      case ISD::CTTZ_ZERO_UNDEF:
      case ISD::CTPOP: {
        SDValue Ops = { Operand };
        if (SDValue Fold = FoldConstantVectorArithmetic(Opcode, DL, VT, Ops))
          return Fold;
      }
      }
    }
  }

  unsigned OpOpcode = Operand.getNode()->getOpcode();
  switch (Opcode) {
  case ISD::TokenFactor:
  case ISD::MERGE_VALUES:
  case ISD::CONCAT_VECTORS:
    return Operand;         // Factor, merge or concat of one node?  No need.
  case ISD::FP_ROUND: llvm_unreachable("Invalid method to make FP_ROUND node");
  case ISD::FP_EXTEND:
    assert(VT.isFloatingPoint() &&
           Operand.getValueType().isFloatingPoint() && "Invalid FP cast!");
    if (Operand.getValueType() == VT) return Operand;  // noop conversion.
    assert((!VT.isVector() ||
            VT.getVectorNumElements() ==
            Operand.getValueType().getVectorNumElements()) &&
           "Vector element count mismatch!");
    assert(Operand.getValueType().bitsLT(VT) &&
           "Invalid fpext node, dst < src!");
    if (Operand.isUndef())
      return getUNDEF(VT);
    break;
  case ISD::SIGN_EXTEND:
    assert(VT.isInteger() && Operand.getValueType().isInteger() &&
           "Invalid SIGN_EXTEND!");
    if (Operand.getValueType() == VT) return Operand;   // noop extension
    assert((!VT.isVector() ||
            VT.getVectorNumElements() ==
            Operand.getValueType().getVectorNumElements()) &&
           "Vector element count mismatch!");
    assert(Operand.getValueType().bitsLT(VT) &&
           "Invalid sext node, dst < src!");
    if (OpOpcode == ISD::SIGN_EXTEND || OpOpcode == ISD::ZERO_EXTEND)
      return getNode(OpOpcode, DL, VT, Operand.getOperand(0));
    else if (OpOpcode == ISD::UNDEF)
      // sext(undef) = 0, because the top bits will all be the same.
      return getConstant(0, DL, VT);
    break;
  case ISD::ZERO_EXTEND:
    assert(VT.isInteger() && Operand.getValueType().isInteger() &&
           "Invalid ZERO_EXTEND!");
    if (Operand.getValueType() == VT) return Operand;   // noop extension
    assert((!VT.isVector() ||
            VT.getVectorNumElements() ==
            Operand.getValueType().getVectorNumElements()) &&
           "Vector element count mismatch!");
    assert(Operand.getValueType().bitsLT(VT) &&
           "Invalid zext node, dst < src!");
    if (OpOpcode == ISD::ZERO_EXTEND)   // (zext (zext x)) -> (zext x)
      return getNode(ISD::ZERO_EXTEND, DL, VT, Operand.getOperand(0));
    else if (OpOpcode == ISD::UNDEF)
      // zext(undef) = 0, because the top bits will be zero.
      return getConstant(0, DL, VT);
    break;
  case ISD::ANY_EXTEND:
    assert(VT.isInteger() && Operand.getValueType().isInteger() &&
           "Invalid ANY_EXTEND!");
    if (Operand.getValueType() == VT) return Operand;   // noop extension
    assert((!VT.isVector() ||
            VT.getVectorNumElements() ==
            Operand.getValueType().getVectorNumElements()) &&
           "Vector element count mismatch!");
    assert(Operand.getValueType().bitsLT(VT) &&
           "Invalid anyext node, dst < src!");

    if (OpOpcode == ISD::ZERO_EXTEND || OpOpcode == ISD::SIGN_EXTEND ||
        OpOpcode == ISD::ANY_EXTEND)
      // (ext (zext x)) -> (zext x)  and  (ext (sext x)) -> (sext x)
      return getNode(OpOpcode, DL, VT, Operand.getOperand(0));
    else if (OpOpcode == ISD::UNDEF)
      return getUNDEF(VT);

    // (ext (trunx x)) -> x
    if (OpOpcode == ISD::TRUNCATE) {
      SDValue OpOp = Operand.getOperand(0);
      if (OpOp.getValueType() == VT)
        return OpOp;
    }
    break;
  case ISD::TRUNCATE:
    assert(VT.isInteger() && Operand.getValueType().isInteger() &&
           "Invalid TRUNCATE!");
    if (Operand.getValueType() == VT) return Operand;   // noop truncate
    assert((!VT.isVector() ||
            VT.getVectorNumElements() ==
            Operand.getValueType().getVectorNumElements()) &&
           "Vector element count mismatch!");
    assert(Operand.getValueType().bitsGT(VT) &&
           "Invalid truncate node, src < dst!");
    if (OpOpcode == ISD::TRUNCATE)
      return getNode(ISD::TRUNCATE, DL, VT, Operand.getOperand(0));
    if (OpOpcode == ISD::ZERO_EXTEND || OpOpcode == ISD::SIGN_EXTEND ||
        OpOpcode == ISD::ANY_EXTEND) {
      // If the source is smaller than the dest, we still need an extend.
      if (Operand.getOperand(0).getValueType().getScalarType()
            .bitsLT(VT.getScalarType()))
        return getNode(OpOpcode, DL, VT, Operand.getOperand(0));
      if (Operand.getOperand(0).getValueType().bitsGT(VT))
        return getNode(ISD::TRUNCATE, DL, VT, Operand.getOperand(0));
      return Operand.getOperand(0);
    }
    if (OpOpcode == ISD::UNDEF)
      return getUNDEF(VT);
    break;
  case ISD::ABS:
    assert(VT.isInteger() && VT == Operand.getValueType() &&
           "Invalid ABS!");
    if (OpOpcode == ISD::UNDEF)
      return getUNDEF(VT);
    break;
  case ISD::BSWAP:
    assert(VT.isInteger() && VT == Operand.getValueType() &&
           "Invalid BSWAP!");
    assert((VT.getScalarSizeInBits() % 16 == 0) &&
           "BSWAP types must be a multiple of 16 bits!");
    if (OpOpcode == ISD::UNDEF)
      return getUNDEF(VT);
    break;
  case ISD::BITREVERSE:
    assert(VT.isInteger() && VT == Operand.getValueType() &&
           "Invalid BITREVERSE!");
    if (OpOpcode == ISD::UNDEF)
      return getUNDEF(VT);
    break;
  case ISD::BITCAST:
    // Basic sanity checking.
    assert(VT.getSizeInBits() == Operand.getValueSizeInBits() &&
           "Cannot BITCAST between types of different sizes!");
    if (VT == Operand.getValueType()) return Operand;  // noop conversion.
    if (OpOpcode == ISD::BITCAST)  // bitconv(bitconv(x)) -> bitconv(x)
      return getNode(ISD::BITCAST, DL, VT, Operand.getOperand(0));
    if (OpOpcode == ISD::UNDEF)
      return getUNDEF(VT);
    break;
  case ISD::SCALAR_TO_VECTOR:
    assert(VT.isVector() && !Operand.getValueType().isVector() &&
           (VT.getVectorElementType() == Operand.getValueType() ||
            (VT.getVectorElementType().isInteger() &&
             Operand.getValueType().isInteger() &&
             VT.getVectorElementType().bitsLE(Operand.getValueType()))) &&
           "Illegal SCALAR_TO_VECTOR node!");
    if (OpOpcode == ISD::UNDEF)
      return getUNDEF(VT);
    // scalar_to_vector(extract_vector_elt V, 0) -> V, top bits are undefined.
    if (OpOpcode == ISD::EXTRACT_VECTOR_ELT &&
        isa<ConstantSDNode>(Operand.getOperand(1)) &&
        Operand.getConstantOperandVal(1) == 0 &&
        Operand.getOperand(0).getValueType() == VT)
      return Operand.getOperand(0);
    break;
  case ISD::FNEG:
    // -(X-Y) -> (Y-X) is unsafe because when X==Y, -0.0 != +0.0
    if (getTarget().Options.UnsafeFPMath && OpOpcode == ISD::FSUB)
      // FIXME: FNEG has no fast-math-flags to propagate; use the FSUB's flags?
      return getNode(ISD::FSUB, DL, VT, Operand.getOperand(1),
                     Operand.getOperand(0), Operand.getNode()->getFlags());
    if (OpOpcode == ISD::FNEG)  // --X -> X
      return Operand.getOperand(0);
    break;
  case ISD::FABS:
    if (OpOpcode == ISD::FNEG)  // abs(-X) -> abs(X)
      return getNode(ISD::FABS, DL, VT, Operand.getOperand(0));
    break;
  }

  SDNode *N;
  SDVTList VTs = getVTList(VT);
  SDValue Ops[] = {Operand};
  if (VT != MVT::Glue) { // Don't CSE flag producing nodes
    FoldingSetNodeID ID;
    AddNodeIDNode(ID, Opcode, VTs, Ops);
    void *IP = nullptr;
    if (SDNode *E = FindNodeOrInsertPos(ID, DL, IP)) {
      E->intersectFlagsWith(Flags);
      return SDValue(E, 0);
    }

    N = newSDNode<SDNode>(Opcode, DL.getIROrder(), DL.getDebugLoc(), VTs);
    N->setFlags(Flags);
    createOperands(N, Ops);
    CSEMap.InsertNode(N, IP);
  } else {
    N = newSDNode<SDNode>(Opcode, DL.getIROrder(), DL.getDebugLoc(), VTs);
    createOperands(N, Ops);
  }

  InsertNode(N);
  SDValue V = SDValue(N, 0);
  NewSDValueDbgMsg(V, "Creating new node: ", this);
  return V;
}

static std::pair<APInt, bool> FoldValue(unsigned Opcode, const APInt &C1,
                                        const APInt &C2) {
  switch (Opcode) {
  case ISD::ADD:  return std::make_pair(C1 + C2, true);
  case ISD::SUB:  return std::make_pair(C1 - C2, true);
  case ISD::MUL:  return std::make_pair(C1 * C2, true);
  case ISD::AND:  return std::make_pair(C1 & C2, true);
  case ISD::OR:   return std::make_pair(C1 | C2, true);
  case ISD::XOR:  return std::make_pair(C1 ^ C2, true);
  case ISD::SHL:  return std::make_pair(C1 << C2, true);
  case ISD::SRL:  return std::make_pair(C1.lshr(C2), true);
  case ISD::SRA:  return std::make_pair(C1.ashr(C2), true);
  case ISD::ROTL: return std::make_pair(C1.rotl(C2), true);
  case ISD::ROTR: return std::make_pair(C1.rotr(C2), true);
  case ISD::SMIN: return std::make_pair(C1.sle(C2) ? C1 : C2, true);
  case ISD::SMAX: return std::make_pair(C1.sge(C2) ? C1 : C2, true);
  case ISD::UMIN: return std::make_pair(C1.ule(C2) ? C1 : C2, true);
  case ISD::UMAX: return std::make_pair(C1.uge(C2) ? C1 : C2, true);
  case ISD::UDIV:
    if (!C2.getBoolValue())
      break;
    return std::make_pair(C1.udiv(C2), true);
  case ISD::UREM:
    if (!C2.getBoolValue())
      break;
    return std::make_pair(C1.urem(C2), true);
  case ISD::SDIV:
    if (!C2.getBoolValue())
      break;
    return std::make_pair(C1.sdiv(C2), true);
  case ISD::SREM:
    if (!C2.getBoolValue())
      break;
    return std::make_pair(C1.srem(C2), true);
  }
  return std::make_pair(APInt(1, 0), false);
}

SDValue SelectionDAG::FoldConstantArithmetic(unsigned Opcode, const SDLoc &DL,
                                             EVT VT, const ConstantSDNode *Cst1,
                                             const ConstantSDNode *Cst2) {
  if (Cst1->isOpaque() || Cst2->isOpaque())
    return SDValue();

  std::pair<APInt, bool> Folded = FoldValue(Opcode, Cst1->getAPIntValue(),
                                            Cst2->getAPIntValue());
  if (!Folded.second)
    return SDValue();
  return getConstant(Folded.first, DL, VT);
}

SDValue SelectionDAG::FoldSymbolOffset(unsigned Opcode, EVT VT,
                                       const GlobalAddressSDNode *GA,
                                       const SDNode *N2) {
  if (GA->getOpcode() != ISD::GlobalAddress)
    return SDValue();
  if (!TLI->isOffsetFoldingLegal(GA))
    return SDValue();
  const ConstantSDNode *Cst2 = dyn_cast<ConstantSDNode>(N2);
  if (!Cst2)
    return SDValue();
  int64_t Offset = Cst2->getSExtValue();
  switch (Opcode) {
  case ISD::ADD: break;
  case ISD::SUB: Offset = -uint64_t(Offset); break;
  default: return SDValue();
  }
  return getGlobalAddress(GA->getGlobal(), SDLoc(Cst2), VT,
                          GA->getOffset() + uint64_t(Offset));
}

bool SelectionDAG::isUndef(unsigned Opcode, ArrayRef<SDValue> Ops) {
  switch (Opcode) {
  case ISD::SDIV:
  case ISD::UDIV:
  case ISD::SREM:
  case ISD::UREM: {
    // If a divisor is zero/undef or any element of a divisor vector is
    // zero/undef, the whole op is undef.
    assert(Ops.size() == 2 && "Div/rem should have 2 operands");
    SDValue Divisor = Ops[1];
    if (Divisor.isUndef() || isNullConstant(Divisor))
      return true;

    return ISD::isBuildVectorOfConstantSDNodes(Divisor.getNode()) &&
           llvm::any_of(Divisor->op_values(),
                        [](SDValue V) { return V.isUndef() ||
                                        isNullConstant(V); });
    // TODO: Handle signed overflow.
  }
  // TODO: Handle oversized shifts.
  default:
    return false;
  }
}

SDValue SelectionDAG::FoldConstantArithmetic(unsigned Opcode, const SDLoc &DL,
                                             EVT VT, SDNode *Cst1,
                                             SDNode *Cst2) {
  // If the opcode is a target-specific ISD node, there's nothing we can
  // do here and the operand rules may not line up with the below, so
  // bail early.
  if (Opcode >= ISD::BUILTIN_OP_END)
    return SDValue();

  if (isUndef(Opcode, {SDValue(Cst1, 0), SDValue(Cst2, 0)}))
    return getUNDEF(VT);

  // Handle the case of two scalars.
  if (const ConstantSDNode *Scalar1 = dyn_cast<ConstantSDNode>(Cst1)) {
    if (const ConstantSDNode *Scalar2 = dyn_cast<ConstantSDNode>(Cst2)) {
      SDValue Folded = FoldConstantArithmetic(Opcode, DL, VT, Scalar1, Scalar2);
      assert((!Folded || !VT.isVector()) &&
             "Can't fold vectors ops with scalar operands");
      return Folded;
    }
  }

  // fold (add Sym, c) -> Sym+c
  if (GlobalAddressSDNode *GA = dyn_cast<GlobalAddressSDNode>(Cst1))
    return FoldSymbolOffset(Opcode, VT, GA, Cst2);
  if (TLI->isCommutativeBinOp(Opcode))
    if (GlobalAddressSDNode *GA = dyn_cast<GlobalAddressSDNode>(Cst2))
      return FoldSymbolOffset(Opcode, VT, GA, Cst1);

  // For vectors extract each constant element into Inputs so we can constant
  // fold them individually.
  BuildVectorSDNode *BV1 = dyn_cast<BuildVectorSDNode>(Cst1);
  BuildVectorSDNode *BV2 = dyn_cast<BuildVectorSDNode>(Cst2);
  if (!BV1 || !BV2)
    return SDValue();

  assert(BV1->getNumOperands() == BV2->getNumOperands() && "Out of sync!");

  EVT SVT = VT.getScalarType();
  EVT LegalSVT = SVT;
  if (NewNodesMustHaveLegalTypes && LegalSVT.isInteger()) {
    LegalSVT = TLI->getTypeToTransformTo(*getContext(), LegalSVT);
    if (LegalSVT.bitsLT(SVT))
      return SDValue();
  }
  SmallVector<SDValue, 4> Outputs;
  for (unsigned I = 0, E = BV1->getNumOperands(); I != E; ++I) {
    SDValue V1 = BV1->getOperand(I);
    SDValue V2 = BV2->getOperand(I);

    if (SVT.isInteger()) {
        if (V1->getValueType(0).bitsGT(SVT))
          V1 = getNode(ISD::TRUNCATE, DL, SVT, V1);
        if (V2->getValueType(0).bitsGT(SVT))
          V2 = getNode(ISD::TRUNCATE, DL, SVT, V2);
    }

    if (V1->getValueType(0) != SVT || V2->getValueType(0) != SVT)
      return SDValue();

    // Fold one vector element.
    SDValue ScalarResult = getNode(Opcode, DL, SVT, V1, V2);
    if (LegalSVT != SVT)
      ScalarResult = getNode(ISD::SIGN_EXTEND, DL, LegalSVT, ScalarResult);

    // Scalar folding only succeeded if the result is a constant or UNDEF.
    if (!ScalarResult.isUndef() && ScalarResult.getOpcode() != ISD::Constant &&
        ScalarResult.getOpcode() != ISD::ConstantFP)
      return SDValue();
    Outputs.push_back(ScalarResult);
  }

  assert(VT.getVectorNumElements() == Outputs.size() &&
         "Vector size mismatch!");

  // We may have a vector type but a scalar result. Create a splat.
  Outputs.resize(VT.getVectorNumElements(), Outputs.back());

  // Build a big vector out of the scalar elements we generated.
  return getBuildVector(VT, SDLoc(), Outputs);
}

// TODO: Merge with FoldConstantArithmetic
SDValue SelectionDAG::FoldConstantVectorArithmetic(unsigned Opcode,
                                                   const SDLoc &DL, EVT VT,
                                                   ArrayRef<SDValue> Ops,
                                                   const SDNodeFlags Flags) {
  // If the opcode is a target-specific ISD node, there's nothing we can
  // do here and the operand rules may not line up with the below, so
  // bail early.
  if (Opcode >= ISD::BUILTIN_OP_END)
    return SDValue();

  if (isUndef(Opcode, Ops))
    return getUNDEF(VT);

  // We can only fold vectors - maybe merge with FoldConstantArithmetic someday?
  if (!VT.isVector())
    return SDValue();

  unsigned NumElts = VT.getVectorNumElements();

  auto IsScalarOrSameVectorSize = [&](const SDValue &Op) {
    return !Op.getValueType().isVector() ||
           Op.getValueType().getVectorNumElements() == NumElts;
  };

  auto IsConstantBuildVectorOrUndef = [&](const SDValue &Op) {
    BuildVectorSDNode *BV = dyn_cast<BuildVectorSDNode>(Op);
    return (Op.isUndef()) || (Op.getOpcode() == ISD::CONDCODE) ||
           (BV && BV->isConstant());
  };

  // All operands must be vector types with the same number of elements as
  // the result type and must be either UNDEF or a build vector of constant
  // or UNDEF scalars.
  if (!llvm::all_of(Ops, IsConstantBuildVectorOrUndef) ||
      !llvm::all_of(Ops, IsScalarOrSameVectorSize))
    return SDValue();

  // If we are comparing vectors, then the result needs to be a i1 boolean
  // that is then sign-extended back to the legal result type.
  EVT SVT = (Opcode == ISD::SETCC ? MVT::i1 : VT.getScalarType());

  // Find legal integer scalar type for constant promotion and
  // ensure that its scalar size is at least as large as source.
  EVT LegalSVT = VT.getScalarType();
  if (NewNodesMustHaveLegalTypes && LegalSVT.isInteger()) {
    LegalSVT = TLI->getTypeToTransformTo(*getContext(), LegalSVT);
    if (LegalSVT.bitsLT(VT.getScalarType()))
      return SDValue();
  }

  // Constant fold each scalar lane separately.
  SmallVector<SDValue, 4> ScalarResults;
  for (unsigned i = 0; i != NumElts; i++) {
    SmallVector<SDValue, 4> ScalarOps;
    for (SDValue Op : Ops) {
      EVT InSVT = Op.getValueType().getScalarType();
      BuildVectorSDNode *InBV = dyn_cast<BuildVectorSDNode>(Op);
      if (!InBV) {
        // We've checked that this is UNDEF or a constant of some kind.
        if (Op.isUndef())
          ScalarOps.push_back(getUNDEF(InSVT));
        else
          ScalarOps.push_back(Op);
        continue;
      }

      SDValue ScalarOp = InBV->getOperand(i);
      EVT ScalarVT = ScalarOp.getValueType();

      // Build vector (integer) scalar operands may need implicit
      // truncation - do this before constant folding.
      if (ScalarVT.isInteger() && ScalarVT.bitsGT(InSVT))
        ScalarOp = getNode(ISD::TRUNCATE, DL, InSVT, ScalarOp);

      ScalarOps.push_back(ScalarOp);
    }

    // Constant fold the scalar operands.
    SDValue ScalarResult = getNode(Opcode, DL, SVT, ScalarOps, Flags);

    // Legalize the (integer) scalar constant if necessary.
    if (LegalSVT != SVT)
      ScalarResult = getNode(ISD::SIGN_EXTEND, DL, LegalSVT, ScalarResult);

    // Scalar folding only succeeded if the result is a constant or UNDEF.
    if (!ScalarResult.isUndef() && ScalarResult.getOpcode() != ISD::Constant &&
        ScalarResult.getOpcode() != ISD::ConstantFP)
      return SDValue();
    ScalarResults.push_back(ScalarResult);
  }

  SDValue V = getBuildVector(VT, DL, ScalarResults);
  NewSDValueDbgMsg(V, "New node fold constant vector: ", this);
  return V;
}

SDValue SelectionDAG::getNode(unsigned Opcode, const SDLoc &DL, EVT VT,
                              SDValue N1, SDValue N2, const SDNodeFlags Flags) {
  ConstantSDNode *N1C = dyn_cast<ConstantSDNode>(N1);
  ConstantSDNode *N2C = dyn_cast<ConstantSDNode>(N2);
  ConstantFPSDNode *N1CFP = dyn_cast<ConstantFPSDNode>(N1);
  ConstantFPSDNode *N2CFP = dyn_cast<ConstantFPSDNode>(N2);

  // Canonicalize constant to RHS if commutative.
  if (TLI->isCommutativeBinOp(Opcode)) {
    if (N1C && !N2C) {
      std::swap(N1C, N2C);
      std::swap(N1, N2);
    } else if (N1CFP && !N2CFP) {
      std::swap(N1CFP, N2CFP);
      std::swap(N1, N2);
    }
  }

  switch (Opcode) {
  default: break;
  case ISD::TokenFactor:
    assert(VT == MVT::Other && N1.getValueType() == MVT::Other &&
           N2.getValueType() == MVT::Other && "Invalid token factor!");
    // Fold trivial token factors.
    if (N1.getOpcode() == ISD::EntryToken) return N2;
    if (N2.getOpcode() == ISD::EntryToken) return N1;
    if (N1 == N2) return N1;
    break;
  case ISD::CONCAT_VECTORS: {
    // Attempt to fold CONCAT_VECTORS into BUILD_VECTOR or UNDEF.
    SDValue Ops[] = {N1, N2};
    if (SDValue V = FoldCONCAT_VECTORS(DL, VT, Ops, *this))
      return V;
    break;
  }
  case ISD::AND:
    assert(VT.isInteger() && "This operator does not apply to FP types!");
    assert(N1.getValueType() == N2.getValueType() &&
           N1.getValueType() == VT && "Binary operator types must match!");
    // (X & 0) -> 0.  This commonly occurs when legalizing i64 values, so it's
    // worth handling here.
    if (N2C && N2C->isNullValue())
      return N2;
    if (N2C && N2C->isAllOnesValue())  // X & -1 -> X
      return N1;
    break;
  case ISD::OR:
  case ISD::XOR:
  case ISD::ADD:
  case ISD::SUB:
    assert(VT.isInteger() && "This operator does not apply to FP types!");
    assert(N1.getValueType() == N2.getValueType() &&
           N1.getValueType() == VT && "Binary operator types must match!");
    // (X ^|+- 0) -> X.  This commonly occurs when legalizing i64 values, so
    // it's worth handling here.
    if (N2C && N2C->isNullValue())
      return N1;
    break;
  case ISD::UDIV:
  case ISD::UREM:
  case ISD::MULHU:
  case ISD::MULHS:
  case ISD::MUL:
  case ISD::SDIV:
  case ISD::SREM:
  case ISD::SMIN:
  case ISD::SMAX:
  case ISD::UMIN:
  case ISD::UMAX:
    assert(VT.isInteger() && "This operator does not apply to FP types!");
    assert(N1.getValueType() == N2.getValueType() &&
           N1.getValueType() == VT && "Binary operator types must match!");
    break;
  case ISD::FADD:
  case ISD::FSUB:
  case ISD::FMUL:
  case ISD::FDIV:
  case ISD::FREM:
    if (getTarget().Options.UnsafeFPMath) {
      if (Opcode == ISD::FADD) {
        // x+0 --> x
        if (N2CFP && N2CFP->getValueAPF().isZero())
          return N1;
      } else if (Opcode == ISD::FSUB) {
        // x-0 --> x
        if (N2CFP && N2CFP->getValueAPF().isZero())
          return N1;
      } else if (Opcode == ISD::FMUL) {
        // x*0 --> 0
        if (N2CFP && N2CFP->isZero())
          return N2;
        // x*1 --> x
        if (N2CFP && N2CFP->isExactlyValue(1.0))
          return N1;
      }
    }
    assert(VT.isFloatingPoint() && "This operator only applies to FP types!");
    assert(N1.getValueType() == N2.getValueType() &&
           N1.getValueType() == VT && "Binary operator types must match!");
    break;
  case ISD::FCOPYSIGN:   // N1 and result must match.  N1/N2 need not match.
    assert(N1.getValueType() == VT &&
           N1.getValueType().isFloatingPoint() &&
           N2.getValueType().isFloatingPoint() &&
           "Invalid FCOPYSIGN!");
    break;
  case ISD::SHL:
  case ISD::SRA:
  case ISD::SRL:
  case ISD::ROTL:
  case ISD::ROTR:
    assert(VT == N1.getValueType() &&
           "Shift operators return type must be the same as their first arg");
    assert(VT.isInteger() && N2.getValueType().isInteger() &&
           "Shifts only work on integers");
    assert((!VT.isVector() || VT == N2.getValueType()) &&
           "Vector shift amounts must be in the same as their first arg");
    // Verify that the shift amount VT is bit enough to hold valid shift
    // amounts.  This catches things like trying to shift an i1024 value by an
    // i8, which is easy to fall into in generic code that uses
    // TLI.getShiftAmount().
    assert(N2.getValueSizeInBits() >= Log2_32_Ceil(N1.getValueSizeInBits()) &&
           "Invalid use of small shift amount with oversized value!");

    // Always fold shifts of i1 values so the code generator doesn't need to
    // handle them.  Since we know the size of the shift has to be less than the
    // size of the value, the shift/rotate count is guaranteed to be zero.
    if (VT == MVT::i1)
      return N1;
    if (N2C && N2C->isNullValue())
      return N1;
    break;
  case ISD::FP_ROUND_INREG: {
    EVT EVT = cast<VTSDNode>(N2)->getVT();
    assert(VT == N1.getValueType() && "Not an inreg round!");
    assert(VT.isFloatingPoint() && EVT.isFloatingPoint() &&
           "Cannot FP_ROUND_INREG integer types");
    assert(EVT.isVector() == VT.isVector() &&
           "FP_ROUND_INREG type should be vector iff the operand "
           "type is vector!");
    assert((!EVT.isVector() ||
            EVT.getVectorNumElements() == VT.getVectorNumElements()) &&
           "Vector element counts must match in FP_ROUND_INREG");
    assert(EVT.bitsLE(VT) && "Not rounding down!");
    (void)EVT;
    if (cast<VTSDNode>(N2)->getVT() == VT) return N1;  // Not actually rounding.
    break;
  }
  case ISD::FP_ROUND:
    assert(VT.isFloatingPoint() &&
           N1.getValueType().isFloatingPoint() &&
           VT.bitsLE(N1.getValueType()) &&
           N2C && (N2C->getZExtValue() == 0 || N2C->getZExtValue() == 1) &&
           "Invalid FP_ROUND!");
    if (N1.getValueType() == VT) return N1;  // noop conversion.
    break;
  case ISD::AssertSext:
  case ISD::AssertZext: {
    EVT EVT = cast<VTSDNode>(N2)->getVT();
    assert(VT == N1.getValueType() && "Not an inreg extend!");
    assert(VT.isInteger() && EVT.isInteger() &&
           "Cannot *_EXTEND_INREG FP types");
    assert(!EVT.isVector() &&
           "AssertSExt/AssertZExt type should be the vector element type "
           "rather than the vector type!");
    assert(EVT.bitsLE(VT) && "Not extending!");
    if (VT == EVT) return N1; // noop assertion.
    break;
  }
  case ISD::SIGN_EXTEND_INREG: {
    EVT EVT = cast<VTSDNode>(N2)->getVT();
    assert(VT == N1.getValueType() && "Not an inreg extend!");
    assert(VT.isInteger() && EVT.isInteger() &&
           "Cannot *_EXTEND_INREG FP types");
    assert(EVT.isVector() == VT.isVector() &&
           "SIGN_EXTEND_INREG type should be vector iff the operand "
           "type is vector!");
    assert((!EVT.isVector() ||
            EVT.getVectorNumElements() == VT.getVectorNumElements()) &&
           "Vector element counts must match in SIGN_EXTEND_INREG");
    assert(EVT.bitsLE(VT) && "Not extending!");
    if (EVT == VT) return N1;  // Not actually extending

    auto SignExtendInReg = [&](APInt Val, llvm::EVT ConstantVT) {
      unsigned FromBits = EVT.getScalarSizeInBits();
      Val <<= Val.getBitWidth() - FromBits;
      Val.ashrInPlace(Val.getBitWidth() - FromBits);
      return getConstant(Val, DL, ConstantVT);
    };

    if (N1C) {
      const APInt &Val = N1C->getAPIntValue();
      return SignExtendInReg(Val, VT);
    }
    if (ISD::isBuildVectorOfConstantSDNodes(N1.getNode())) {
      SmallVector<SDValue, 8> Ops;
      llvm::EVT OpVT = N1.getOperand(0).getValueType();
      for (int i = 0, e = VT.getVectorNumElements(); i != e; ++i) {
        SDValue Op = N1.getOperand(i);
        if (Op.isUndef()) {
          Ops.push_back(getUNDEF(OpVT));
          continue;
        }
        ConstantSDNode *C = cast<ConstantSDNode>(Op);
        APInt Val = C->getAPIntValue();
        Ops.push_back(SignExtendInReg(Val, OpVT));
      }
      return getBuildVector(VT, DL, Ops);
    }
    break;
  }
  case ISD::EXTRACT_VECTOR_ELT:
    assert(VT.getSizeInBits() >= N1.getValueType().getScalarSizeInBits() &&
           "The result of EXTRACT_VECTOR_ELT must be at least as wide as the \
             element type of the vector.");

    // EXTRACT_VECTOR_ELT of an UNDEF is an UNDEF.
    if (N1.isUndef())
      return getUNDEF(VT);

    // EXTRACT_VECTOR_ELT of out-of-bounds element is an UNDEF
    if (N2C && N2C->getAPIntValue().uge(N1.getValueType().getVectorNumElements()))
      return getUNDEF(VT);

    // EXTRACT_VECTOR_ELT of CONCAT_VECTORS is often formed while lowering is
    // expanding copies of large vectors from registers.
    if (N2C &&
        N1.getOpcode() == ISD::CONCAT_VECTORS &&
        N1.getNumOperands() > 0) {
      unsigned Factor =
        N1.getOperand(0).getValueType().getVectorNumElements();
      return getNode(ISD::EXTRACT_VECTOR_ELT, DL, VT,
                     N1.getOperand(N2C->getZExtValue() / Factor),
                     getConstant(N2C->getZExtValue() % Factor, DL,
                                 N2.getValueType()));
    }

    // EXTRACT_VECTOR_ELT of BUILD_VECTOR is often formed while lowering is
    // expanding large vector constants.
    if (N2C && N1.getOpcode() == ISD::BUILD_VECTOR) {
      SDValue Elt = N1.getOperand(N2C->getZExtValue());

      if (VT != Elt.getValueType())
        // If the vector element type is not legal, the BUILD_VECTOR operands
        // are promoted and implicitly truncated, and the result implicitly
        // extended. Make that explicit here.
        Elt = getAnyExtOrTrunc(Elt, DL, VT);

      return Elt;
    }

    // EXTRACT_VECTOR_ELT of INSERT_VECTOR_ELT is often formed when vector
    // operations are lowered to scalars.
    if (N1.getOpcode() == ISD::INSERT_VECTOR_ELT) {
      // If the indices are the same, return the inserted element else
      // if the indices are known different, extract the element from
      // the original vector.
      SDValue N1Op2 = N1.getOperand(2);
      ConstantSDNode *N1Op2C = dyn_cast<ConstantSDNode>(N1Op2);

      if (N1Op2C && N2C) {
        if (N1Op2C->getZExtValue() == N2C->getZExtValue()) {
          if (VT == N1.getOperand(1).getValueType())
            return N1.getOperand(1);
          else
            return getSExtOrTrunc(N1.getOperand(1), DL, VT);
        }

        return getNode(ISD::EXTRACT_VECTOR_ELT, DL, VT, N1.getOperand(0), N2);
      }
    }

    // EXTRACT_VECTOR_ELT of v1iX EXTRACT_SUBVECTOR could be formed
    // when vector types are scalarized and v1iX is legal.
    // vextract (v1iX extract_subvector(vNiX, Idx)) -> vextract(vNiX,Idx)
    if (N1.getOpcode() == ISD::EXTRACT_SUBVECTOR &&
        N1.getValueType().getVectorNumElements() == 1) {
      return getNode(ISD::EXTRACT_VECTOR_ELT, DL, VT, N1.getOperand(0),
                     N1.getOperand(1));
    }
    break;
  case ISD::EXTRACT_ELEMENT:
    assert(N2C && (unsigned)N2C->getZExtValue() < 2 && "Bad EXTRACT_ELEMENT!");
    assert(!N1.getValueType().isVector() && !VT.isVector() &&
           (N1.getValueType().isInteger() == VT.isInteger()) &&
           N1.getValueType() != VT &&
           "Wrong types for EXTRACT_ELEMENT!");

    // EXTRACT_ELEMENT of BUILD_PAIR is often formed while legalize is expanding
    // 64-bit integers into 32-bit parts.  Instead of building the extract of
    // the BUILD_PAIR, only to have legalize rip it apart, just do it now.
    if (N1.getOpcode() == ISD::BUILD_PAIR)
      return N1.getOperand(N2C->getZExtValue());

    // EXTRACT_ELEMENT of a constant int is also very common.
    if (N1C) {
      unsigned ElementSize = VT.getSizeInBits();
      unsigned Shift = ElementSize * N2C->getZExtValue();
      APInt ShiftedVal = N1C->getAPIntValue().lshr(Shift);
      return getConstant(ShiftedVal.trunc(ElementSize), DL, VT);
    }
    break;
  case ISD::EXTRACT_SUBVECTOR:
    if (VT.isSimple() && N1.getValueType().isSimple()) {
      assert(VT.isVector() && N1.getValueType().isVector() &&
             "Extract subvector VTs must be a vectors!");
      assert(VT.getVectorElementType() ==
             N1.getValueType().getVectorElementType() &&
             "Extract subvector VTs must have the same element type!");
      assert(VT.getSimpleVT() <= N1.getSimpleValueType() &&
             "Extract subvector must be from larger vector to smaller vector!");

      if (N2C) {
        assert((VT.getVectorNumElements() + N2C->getZExtValue()
                <= N1.getValueType().getVectorNumElements())
               && "Extract subvector overflow!");
      }

      // Trivial extraction.
      if (VT.getSimpleVT() == N1.getSimpleValueType())
        return N1;

      // EXTRACT_SUBVECTOR of an UNDEF is an UNDEF.
      if (N1.isUndef())
        return getUNDEF(VT);

      // EXTRACT_SUBVECTOR of CONCAT_VECTOR can be simplified if the pieces of
      // the concat have the same type as the extract.
      if (N2C && N1.getOpcode() == ISD::CONCAT_VECTORS &&
          N1.getNumOperands() > 0 &&
          VT == N1.getOperand(0).getValueType()) {
        unsigned Factor = VT.getVectorNumElements();
        return N1.getOperand(N2C->getZExtValue() / Factor);
      }

      // EXTRACT_SUBVECTOR of INSERT_SUBVECTOR is often created
      // during shuffle legalization.
      if (N1.getOpcode() == ISD::INSERT_SUBVECTOR && N2 == N1.getOperand(2) &&
          VT == N1.getOperand(1).getValueType())
        return N1.getOperand(1);
    }
    break;
  }

  // Perform trivial constant folding.
  if (SDValue SV =
          FoldConstantArithmetic(Opcode, DL, VT, N1.getNode(), N2.getNode()))
    return SV;

  // Constant fold FP operations.
  bool HasFPExceptions = TLI->hasFloatingPointExceptions();
  if (N1CFP) {
    if (N2CFP) {
      APFloat V1 = N1CFP->getValueAPF(), V2 = N2CFP->getValueAPF();
      APFloat::opStatus s;
      switch (Opcode) {
      case ISD::FADD:
        s = V1.add(V2, APFloat::rmNearestTiesToEven);
        if (!HasFPExceptions || s != APFloat::opInvalidOp)
          return getConstantFP(V1, DL, VT);
        break;
      case ISD::FSUB:
        s = V1.subtract(V2, APFloat::rmNearestTiesToEven);
        if (!HasFPExceptions || s!=APFloat::opInvalidOp)
          return getConstantFP(V1, DL, VT);
        break;
      case ISD::FMUL:
        s = V1.multiply(V2, APFloat::rmNearestTiesToEven);
        if (!HasFPExceptions || s!=APFloat::opInvalidOp)
          return getConstantFP(V1, DL, VT);
        break;
      case ISD::FDIV:
        s = V1.divide(V2, APFloat::rmNearestTiesToEven);
        if (!HasFPExceptions || (s!=APFloat::opInvalidOp &&
                                 s!=APFloat::opDivByZero)) {
          return getConstantFP(V1, DL, VT);
        }
        break;
      case ISD::FREM :
        s = V1.mod(V2);
        if (!HasFPExceptions || (s!=APFloat::opInvalidOp &&
                                 s!=APFloat::opDivByZero)) {
          return getConstantFP(V1, DL, VT);
        }
        break;
      case ISD::FCOPYSIGN:
        V1.copySign(V2);
        return getConstantFP(V1, DL, VT);
      default: break;
      }
    }

    if (Opcode == ISD::FP_ROUND) {
      APFloat V = N1CFP->getValueAPF();    // make copy
      bool ignored;
      // This can return overflow, underflow, or inexact; we don't care.
      // FIXME need to be more flexible about rounding mode.
      (void)V.convert(EVTToAPFloatSemantics(VT),
                      APFloat::rmNearestTiesToEven, &ignored);
      return getConstantFP(V, DL, VT);
    }
  }

  // Canonicalize an UNDEF to the RHS, even over a constant.
  if (N1.isUndef()) {
    if (TLI->isCommutativeBinOp(Opcode)) {
      std::swap(N1, N2);
    } else {
      switch (Opcode) {
      case ISD::FP_ROUND_INREG:
      case ISD::SIGN_EXTEND_INREG:
      case ISD::SUB:
      case ISD::FSUB:
      case ISD::FDIV:
      case ISD::FREM:
        return getUNDEF(VT);     // fold op(undef, arg2) -> undef
      case ISD::UDIV:
      case ISD::SDIV:
      case ISD::UREM:
      case ISD::SREM:
      case ISD::SRA:
      case ISD::SRL:
      case ISD::SHL:
        return getConstant(0, DL, VT);    // fold op(undef, arg2) -> 0
      }
    }
  }

  // Fold a bunch of operators when the RHS is undef.
  if (N2.isUndef()) {
    switch (Opcode) {
    case ISD::XOR:
      if (N1.isUndef())
        // Handle undef ^ undef -> 0 special case. This is a common
        // idiom (misuse).
        return getConstant(0, DL, VT);
      LLVM_FALLTHROUGH;
    case ISD::ADD:
    case ISD::ADDC:
    case ISD::ADDE:
    case ISD::SUB:
    case ISD::UDIV:
    case ISD::SDIV:
    case ISD::UREM:
    case ISD::SREM:
    case ISD::SRA:
    case ISD::SRL:
    case ISD::SHL:
      return getUNDEF(VT);       // fold op(arg1, undef) -> undef
    case ISD::FADD:
    case ISD::FSUB:
    case ISD::FMUL:
    case ISD::FDIV:
    case ISD::FREM:
      if (getTarget().Options.UnsafeFPMath)
        return N2;
      break;
    case ISD::MUL:
    case ISD::AND:
      return getConstant(0, DL, VT);  // fold op(arg1, undef) -> 0
    case ISD::OR:
      return getAllOnesConstant(DL, VT);
    }
  }

  // Memoize this node if possible.
  SDNode *N;
  SDVTList VTs = getVTList(VT);
  SDValue Ops[] = {N1, N2};
  if (VT != MVT::Glue) {
    FoldingSetNodeID ID;
    AddNodeIDNode(ID, Opcode, VTs, Ops);
    void *IP = nullptr;
    if (SDNode *E = FindNodeOrInsertPos(ID, DL, IP)) {
      E->intersectFlagsWith(Flags);
      return SDValue(E, 0);
    }

    N = newSDNode<SDNode>(Opcode, DL.getIROrder(), DL.getDebugLoc(), VTs);
    N->setFlags(Flags);
    createOperands(N, Ops);
    CSEMap.InsertNode(N, IP);
  } else {
    N = newSDNode<SDNode>(Opcode, DL.getIROrder(), DL.getDebugLoc(), VTs);
    createOperands(N, Ops);
  }

  InsertNode(N);
  SDValue V = SDValue(N, 0);
  NewSDValueDbgMsg(V, "Creating new node: ", this);
  return V;
}

SDValue SelectionDAG::getNode(unsigned Opcode, const SDLoc &DL, EVT VT,
                              SDValue N1, SDValue N2, SDValue N3) {
  // Perform various simplifications.
  switch (Opcode) {
  case ISD::FMA: {
    ConstantFPSDNode *N1CFP = dyn_cast<ConstantFPSDNode>(N1);
    ConstantFPSDNode *N2CFP = dyn_cast<ConstantFPSDNode>(N2);
    ConstantFPSDNode *N3CFP = dyn_cast<ConstantFPSDNode>(N3);
    if (N1CFP && N2CFP && N3CFP) {
      APFloat  V1 = N1CFP->getValueAPF();
      const APFloat &V2 = N2CFP->getValueAPF();
      const APFloat &V3 = N3CFP->getValueAPF();
      APFloat::opStatus s =
        V1.fusedMultiplyAdd(V2, V3, APFloat::rmNearestTiesToEven);
      if (!TLI->hasFloatingPointExceptions() || s != APFloat::opInvalidOp)
        return getConstantFP(V1, DL, VT);
    }
    break;
  }
  case ISD::CONCAT_VECTORS: {
    // Attempt to fold CONCAT_VECTORS into BUILD_VECTOR or UNDEF.
    SDValue Ops[] = {N1, N2, N3};
    if (SDValue V = FoldCONCAT_VECTORS(DL, VT, Ops, *this))
      return V;
    break;
  }
  case ISD::SETCC: {
    // Use FoldSetCC to simplify SETCC's.
    if (SDValue V = FoldSetCC(VT, N1, N2, cast<CondCodeSDNode>(N3)->get(), DL))
      return V;
    // Vector constant folding.
    SDValue Ops[] = {N1, N2, N3};
    if (SDValue V = FoldConstantVectorArithmetic(Opcode, DL, VT, Ops)) {
      NewSDValueDbgMsg(V, "New node vector constant folding: ", this);
      return V;
    }
    break;
  }
  case ISD::SELECT:
    if (ConstantSDNode *N1C = dyn_cast<ConstantSDNode>(N1)) {
     if (N1C->getZExtValue())
       return N2;             // select true, X, Y -> X
     return N3;             // select false, X, Y -> Y
    }

    if (N2 == N3) return N2;   // select C, X, X -> X
    break;
  case ISD::VECTOR_SHUFFLE:
    llvm_unreachable("should use getVectorShuffle constructor!");
  case ISD::INSERT_VECTOR_ELT: {
    ConstantSDNode *N3C = dyn_cast<ConstantSDNode>(N3);
    // INSERT_VECTOR_ELT into out-of-bounds element is an UNDEF
    if (N3C && N3C->getZExtValue() >= N1.getValueType().getVectorNumElements())
      return getUNDEF(VT);
    break;
  }
  case ISD::INSERT_SUBVECTOR: {
    SDValue Index = N3;
    if (VT.isSimple() && N1.getValueType().isSimple()
        && N2.getValueType().isSimple()) {
      assert(VT.isVector() && N1.getValueType().isVector() &&
             N2.getValueType().isVector() &&
             "Insert subvector VTs must be a vectors");
      assert(VT == N1.getValueType() &&
             "Dest and insert subvector source types must match!");
      assert(N2.getSimpleValueType() <= N1.getSimpleValueType() &&
             "Insert subvector must be from smaller vector to larger vector!");
      if (isa<ConstantSDNode>(Index)) {
        assert((N2.getValueType().getVectorNumElements() +
                cast<ConstantSDNode>(Index)->getZExtValue()
                <= VT.getVectorNumElements())
               && "Insert subvector overflow!");
      }

      // Trivial insertion.
      if (VT.getSimpleVT() == N2.getSimpleValueType())
        return N2;
    }
    break;
  }
  case ISD::BITCAST:
    // Fold bit_convert nodes from a type to themselves.
    if (N1.getValueType() == VT)
      return N1;
    break;
  }

  // Memoize node if it doesn't produce a flag.
  SDNode *N;
  SDVTList VTs = getVTList(VT);
  SDValue Ops[] = {N1, N2, N3};
  if (VT != MVT::Glue) {
    FoldingSetNodeID ID;
    AddNodeIDNode(ID, Opcode, VTs, Ops);
    void *IP = nullptr;
    if (SDNode *E = FindNodeOrInsertPos(ID, DL, IP))
      return SDValue(E, 0);

    N = newSDNode<SDNode>(Opcode, DL.getIROrder(), DL.getDebugLoc(), VTs);
    createOperands(N, Ops);
    CSEMap.InsertNode(N, IP);
  } else {
    N = newSDNode<SDNode>(Opcode, DL.getIROrder(), DL.getDebugLoc(), VTs);
    createOperands(N, Ops);
  }

  InsertNode(N);
  SDValue V = SDValue(N, 0);
  NewSDValueDbgMsg(V, "Creating new node: ", this);
  return V;
}

SDValue SelectionDAG::getNode(unsigned Opcode, const SDLoc &DL, EVT VT,
                              SDValue N1, SDValue N2, SDValue N3, SDValue N4) {
  SDValue Ops[] = { N1, N2, N3, N4 };
  return getNode(Opcode, DL, VT, Ops);
}

SDValue SelectionDAG::getNode(unsigned Opcode, const SDLoc &DL, EVT VT,
                              SDValue N1, SDValue N2, SDValue N3, SDValue N4,
                              SDValue N5) {
  SDValue Ops[] = { N1, N2, N3, N4, N5 };
  return getNode(Opcode, DL, VT, Ops);
}

/// getStackArgumentTokenFactor - Compute a TokenFactor to force all
/// the incoming stack arguments to be loaded from the stack.
SDValue SelectionDAG::getStackArgumentTokenFactor(SDValue Chain) {
  SmallVector<SDValue, 8> ArgChains;

  // Include the original chain at the beginning of the list. When this is
  // used by target LowerCall hooks, this helps legalize find the
  // CALLSEQ_BEGIN node.
  ArgChains.push_back(Chain);

  // Add a chain value for each stack argument.
  for (SDNode::use_iterator U = getEntryNode().getNode()->use_begin(),
       UE = getEntryNode().getNode()->use_end(); U != UE; ++U)
    if (LoadSDNode *L = dyn_cast<LoadSDNode>(*U))
      if (FrameIndexSDNode *FI = dyn_cast<FrameIndexSDNode>(L->getBasePtr()))
        if (FI->getIndex() < 0)
          ArgChains.push_back(SDValue(L, 1));

  // Build a tokenfactor for all the chains.
  return getNode(ISD::TokenFactor, SDLoc(Chain), MVT::Other, ArgChains);
}

/// getMemsetValue - Vectorized representation of the memset value
/// operand.
static SDValue getMemsetValue(SDValue Value, EVT VT, SelectionDAG &DAG,
                              const SDLoc &dl) {
  assert(!Value.isUndef());

  unsigned NumBits = VT.getScalarSizeInBits();
  if (ConstantSDNode *C = dyn_cast<ConstantSDNode>(Value)) {
    assert(C->getAPIntValue().getBitWidth() == 8);
    APInt Val = APInt::getSplat(NumBits, C->getAPIntValue());
    if (VT.isInteger())
      return DAG.getConstant(Val, dl, VT);
    return DAG.getConstantFP(APFloat(DAG.EVTToAPFloatSemantics(VT), Val), dl,
                             VT);
  }

  assert(Value.getValueType() == MVT::i8 && "memset with non-byte fill value?");
  EVT IntVT = VT.getScalarType();
  if (!IntVT.isInteger())
    IntVT = EVT::getIntegerVT(*DAG.getContext(), IntVT.getSizeInBits());

  Value = DAG.getNode(ISD::ZERO_EXTEND, dl, IntVT, Value);
  if (NumBits > 8) {
    // Use a multiplication with 0x010101... to extend the input to the
    // required length.
    APInt Magic = APInt::getSplat(NumBits, APInt(8, 0x01));
    Value = DAG.getNode(ISD::MUL, dl, IntVT, Value,
                        DAG.getConstant(Magic, dl, IntVT));
  }

  if (VT != Value.getValueType() && !VT.isInteger())
    Value = DAG.getBitcast(VT.getScalarType(), Value);
  if (VT != Value.getValueType())
    Value = DAG.getSplatBuildVector(VT, dl, Value);

  return Value;
}

/// getMemsetStringVal - Similar to getMemsetValue. Except this is only
/// used when a memcpy is turned into a memset when the source is a constant
/// string ptr.
static SDValue getMemsetStringVal(EVT VT, const SDLoc &dl, SelectionDAG &DAG,
                                  const TargetLowering &TLI,
                                  const ConstantDataArraySlice &Slice) {
  // Handle vector with all elements zero.
  if (Slice.Array == nullptr) {
    if (VT.isInteger())
      return DAG.getConstant(0, dl, VT);
    else if (VT == MVT::f32 || VT == MVT::f64 || VT == MVT::f128)
      return DAG.getConstantFP(0.0, dl, VT);
    else if (VT.isVector()) {
      unsigned NumElts = VT.getVectorNumElements();
      MVT EltVT = (VT.getVectorElementType() == MVT::f32) ? MVT::i32 : MVT::i64;
      return DAG.getNode(ISD::BITCAST, dl, VT,
                         DAG.getConstant(0, dl,
                                         EVT::getVectorVT(*DAG.getContext(),
                                                          EltVT, NumElts)));
    } else
      llvm_unreachable("Expected type!");
  }

  assert(!VT.isVector() && "Can't handle vector type here!");
  unsigned NumVTBits = VT.getSizeInBits();
  unsigned NumVTBytes = NumVTBits / 8;
  unsigned NumBytes = std::min(NumVTBytes, unsigned(Slice.Length));

  APInt Val(NumVTBits, 0);
  if (DAG.getDataLayout().isLittleEndian()) {
    for (unsigned i = 0; i != NumBytes; ++i)
      Val |= (uint64_t)(unsigned char)Slice[i] << i*8;
  } else {
    for (unsigned i = 0; i != NumBytes; ++i)
      Val |= (uint64_t)(unsigned char)Slice[i] << (NumVTBytes-i-1)*8;
  }

  // If the "cost" of materializing the integer immediate is less than the cost
  // of a load, then it is cost effective to turn the load into the immediate.
  Type *Ty = VT.getTypeForEVT(*DAG.getContext());
  if (TLI.shouldConvertConstantLoadToIntImm(Val, Ty))
    return DAG.getConstant(Val, dl, VT);
  return SDValue(nullptr, 0);
}

SDValue SelectionDAG::getMemBasePlusOffset(SDValue Base, unsigned Offset,
                                           const SDLoc &DL) {
  EVT VT = Base.getValueType();
  return getNode(ISD::ADD, DL, VT, Base, getConstant(Offset, DL, VT));
}

/// Returns true if memcpy source is constant data.
static bool isMemSrcFromConstant(SDValue Src, ConstantDataArraySlice &Slice) {
  uint64_t SrcDelta = 0;
  GlobalAddressSDNode *G = nullptr;
  if (Src.getOpcode() == ISD::GlobalAddress)
    G = cast<GlobalAddressSDNode>(Src);
  else if (Src.getOpcode() == ISD::ADD &&
           Src.getOperand(0).getOpcode() == ISD::GlobalAddress &&
           Src.getOperand(1).getOpcode() == ISD::Constant) {
    G = cast<GlobalAddressSDNode>(Src.getOperand(0));
    SrcDelta = cast<ConstantSDNode>(Src.getOperand(1))->getZExtValue();
  }
  if (!G)
    return false;

  return getConstantDataArrayInfo(G->getGlobal(), Slice, 8,
                                  SrcDelta + G->getOffset());
}

/// Determines the optimal series of memory ops to replace the memset / memcpy.
/// Return true if the number of memory ops is below the threshold (Limit).
/// It returns the types of the sequence of memory ops to perform
/// memset / memcpy by reference.
static bool FindOptimalMemOpLowering(std::vector<EVT> &MemOps,
                                     unsigned Limit, uint64_t Size,
                                     unsigned DstAlign, unsigned SrcAlign,
                                     bool IsMemset,
                                     bool ZeroMemset,
                                     bool MemcpyStrSrc,
                                     bool AllowOverlap,
                                     unsigned DstAS, unsigned SrcAS,
                                     SelectionDAG &DAG,
                                     const TargetLowering &TLI) {
  assert((SrcAlign == 0 || SrcAlign >= DstAlign) &&
         "Expecting memcpy / memset source to meet alignment requirement!");
  // If 'SrcAlign' is zero, that means the memory operation does not need to
  // load the value, i.e. memset or memcpy from constant string. Otherwise,
  // it's the inferred alignment of the source. 'DstAlign', on the other hand,
  // is the specified alignment of the memory operation. If it is zero, that
  // means it's possible to change the alignment of the destination.
  // 'MemcpyStrSrc' indicates whether the memcpy source is constant so it does
  // not need to be loaded.
  EVT VT = TLI.getOptimalMemOpType(Size, DstAlign, SrcAlign,
                                   IsMemset, ZeroMemset, MemcpyStrSrc,
                                   DAG.getMachineFunction());

  if (VT == MVT::Other) {
    // Use the largest integer type whose alignment constraints are satisfied.
    // We only need to check DstAlign here as SrcAlign is always greater or
    // equal to DstAlign (or zero).
    VT = MVT::i64;
    while (DstAlign && DstAlign < VT.getSizeInBits() / 8 &&
           !TLI.allowsMisalignedMemoryAccesses(VT, DstAS, DstAlign))
      VT = (MVT::SimpleValueType)(VT.getSimpleVT().SimpleTy - 1);
    assert(VT.isInteger());

    // Find the largest legal integer type.
    MVT LVT = MVT::i64;
    while (!TLI.isTypeLegal(LVT))
      LVT = (MVT::SimpleValueType)(LVT.SimpleTy - 1);
    assert(LVT.isInteger());

    // If the type we've chosen is larger than the largest legal integer type
    // then use that instead.
    if (VT.bitsGT(LVT))
      VT = LVT;
  }

  unsigned NumMemOps = 0;
  while (Size != 0) {
    unsigned VTSize = VT.getSizeInBits() / 8;
    while (VTSize > Size) {
      // For now, only use non-vector load / store's for the left-over pieces.
      EVT NewVT = VT;
      unsigned NewVTSize;

      bool Found = false;
      if (VT.isVector() || VT.isFloatingPoint()) {
        NewVT = (VT.getSizeInBits() > 64) ? MVT::i64 : MVT::i32;
        if (TLI.isOperationLegalOrCustom(ISD::STORE, NewVT) &&
            TLI.isSafeMemOpType(NewVT.getSimpleVT()))
          Found = true;
        else if (NewVT == MVT::i64 &&
                 TLI.isOperationLegalOrCustom(ISD::STORE, MVT::f64) &&
                 TLI.isSafeMemOpType(MVT::f64)) {
          // i64 is usually not legal on 32-bit targets, but f64 may be.
          NewVT = MVT::f64;
          Found = true;
        }
      }

      if (!Found) {
        do {
          NewVT = (MVT::SimpleValueType)(NewVT.getSimpleVT().SimpleTy - 1);
          if (NewVT == MVT::i8)
            break;
        } while (!TLI.isSafeMemOpType(NewVT.getSimpleVT()));
      }
      NewVTSize = NewVT.getSizeInBits() / 8;

      // If the new VT cannot cover all of the remaining bits, then consider
      // issuing a (or a pair of) unaligned and overlapping load / store.
      // FIXME: Only does this for 64-bit or more since we don't have proper
      // cost model for unaligned load / store.
      bool Fast;
      if (NumMemOps && AllowOverlap &&
          VTSize >= 8 && NewVTSize < Size &&
          TLI.allowsMisalignedMemoryAccesses(VT, DstAS, DstAlign, &Fast) && Fast)
        VTSize = Size;
      else {
        VT = NewVT;
        VTSize = NewVTSize;
      }
    }

    if (++NumMemOps > Limit)
      return false;

    MemOps.push_back(VT);
    Size -= VTSize;
  }

  return true;
}

static bool shouldLowerMemFuncForSize(const MachineFunction &MF) {
  // On Darwin, -Os means optimize for size without hurting performance, so
  // only really optimize for size when -Oz (MinSize) is used.
  if (MF.getTarget().getTargetTriple().isOSDarwin())
    return MF.getFunction().optForMinSize();
  return MF.getFunction().optForSize();
}

static SDValue getMemcpyLoadsAndStores(SelectionDAG &DAG, const SDLoc &dl,
                                       SDValue Chain, SDValue Dst, SDValue Src,
                                       uint64_t Size, unsigned Align,
                                       bool isVol, bool AlwaysInline,
                                       MachinePointerInfo DstPtrInfo,
                                       MachinePointerInfo SrcPtrInfo) {
  // Turn a memcpy of undef to nop.
  if (Src.isUndef())
    return Chain;

  // Expand memcpy to a series of load and store ops if the size operand falls
  // below a certain threshold.
  // TODO: In the AlwaysInline case, if the size is big then generate a loop
  // rather than maybe a humongous number of loads and stores.
  const TargetLowering &TLI = DAG.getTargetLoweringInfo();
  const DataLayout &DL = DAG.getDataLayout();
  LLVMContext &C = *DAG.getContext();
  std::vector<EVT> MemOps;
  bool DstAlignCanChange = false;
  MachineFunction &MF = DAG.getMachineFunction();
  MachineFrameInfo &MFI = MF.getFrameInfo();
  bool OptSize = shouldLowerMemFuncForSize(MF);
  FrameIndexSDNode *FI = dyn_cast<FrameIndexSDNode>(Dst);
  if (FI && !MFI.isFixedObjectIndex(FI->getIndex()))
    DstAlignCanChange = true;
  unsigned SrcAlign = DAG.InferPtrAlignment(Src);
  if (Align > SrcAlign)
    SrcAlign = Align;
  ConstantDataArraySlice Slice;
  bool CopyFromConstant = isMemSrcFromConstant(Src, Slice);
  bool isZeroConstant = CopyFromConstant && Slice.Array == nullptr;
  unsigned Limit = AlwaysInline ? ~0U : TLI.getMaxStoresPerMemcpy(OptSize);

  if (!FindOptimalMemOpLowering(MemOps, Limit, Size,
                                (DstAlignCanChange ? 0 : Align),
                                (isZeroConstant ? 0 : SrcAlign),
                                false, false, CopyFromConstant, true,
                                DstPtrInfo.getAddrSpace(),
                                SrcPtrInfo.getAddrSpace(),
                                DAG, TLI))
    return SDValue();

  if (DstAlignCanChange) {
    Type *Ty = MemOps[0].getTypeForEVT(C);
    unsigned NewAlign = (unsigned)DL.getABITypeAlignment(Ty);

    // Don't promote to an alignment that would require dynamic stack
    // realignment.
    const TargetRegisterInfo *TRI = MF.getSubtarget().getRegisterInfo();
    if (!TRI->needsStackRealignment(MF))
      while (NewAlign > Align &&
             DL.exceedsNaturalStackAlignment(NewAlign))
          NewAlign /= 2;

    if (NewAlign > Align) {
      // Give the stack frame object a larger alignment if needed.
      if (MFI.getObjectAlignment(FI->getIndex()) < NewAlign)
        MFI.setObjectAlignment(FI->getIndex(), NewAlign);
      Align = NewAlign;
    }
  }

  MachineMemOperand::Flags MMOFlags =
      isVol ? MachineMemOperand::MOVolatile : MachineMemOperand::MONone;
  SmallVector<SDValue, 8> OutChains;
  unsigned NumMemOps = MemOps.size();
  uint64_t SrcOff = 0, DstOff = 0;
  for (unsigned i = 0; i != NumMemOps; ++i) {
    EVT VT = MemOps[i];
    unsigned VTSize = VT.getSizeInBits() / 8;
    SDValue Value, Store;

    if (VTSize > Size) {
      // Issuing an unaligned load / store pair  that overlaps with the previous
      // pair. Adjust the offset accordingly.
      assert(i == NumMemOps-1 && i != 0);
      SrcOff -= VTSize - Size;
      DstOff -= VTSize - Size;
    }

    if (CopyFromConstant &&
        (isZeroConstant || (VT.isInteger() && !VT.isVector()))) {
      // It's unlikely a store of a vector immediate can be done in a single
      // instruction. It would require a load from a constantpool first.
      // We only handle zero vectors here.
      // FIXME: Handle other cases where store of vector immediate is done in
      // a single instruction.
      ConstantDataArraySlice SubSlice;
      if (SrcOff < Slice.Length) {
        SubSlice = Slice;
        SubSlice.move(SrcOff);
      } else {
        // This is an out-of-bounds access and hence UB. Pretend we read zero.
        SubSlice.Array = nullptr;
        SubSlice.Offset = 0;
        SubSlice.Length = VTSize;
      }
      Value = getMemsetStringVal(VT, dl, DAG, TLI, SubSlice);
      if (Value.getNode())
        Store = DAG.getStore(Chain, dl, Value,
                             DAG.getMemBasePlusOffset(Dst, DstOff, dl),
                             DstPtrInfo.getWithOffset(DstOff), Align,
                             MMOFlags);
    }

    if (!Store.getNode()) {
      // The type might not be legal for the target.  This should only happen
      // if the type is smaller than a legal type, as on PPC, so the right
      // thing to do is generate a LoadExt/StoreTrunc pair.  These simplify
      // to Load/Store if NVT==VT.
      // FIXME does the case above also need this?
      EVT NVT = TLI.getTypeToTransformTo(C, VT);
      assert(NVT.bitsGE(VT));

      bool isDereferenceable =
        SrcPtrInfo.getWithOffset(SrcOff).isDereferenceable(VTSize, C, DL);
      MachineMemOperand::Flags SrcMMOFlags = MMOFlags;
      if (isDereferenceable)
        SrcMMOFlags |= MachineMemOperand::MODereferenceable;

      Value = DAG.getExtLoad(ISD::EXTLOAD, dl, NVT, Chain,
                             DAG.getMemBasePlusOffset(Src, SrcOff, dl),
                             SrcPtrInfo.getWithOffset(SrcOff), VT,
                             MinAlign(SrcAlign, SrcOff), SrcMMOFlags);
      OutChains.push_back(Value.getValue(1));
      Store = DAG.getTruncStore(
          Chain, dl, Value, DAG.getMemBasePlusOffset(Dst, DstOff, dl),
          DstPtrInfo.getWithOffset(DstOff), VT, Align, MMOFlags);
    }
    OutChains.push_back(Store);
    SrcOff += VTSize;
    DstOff += VTSize;
    Size -= VTSize;
  }

  return DAG.getNode(ISD::TokenFactor, dl, MVT::Other, OutChains);
}

static SDValue getMemmoveLoadsAndStores(SelectionDAG &DAG, const SDLoc &dl,
                                        SDValue Chain, SDValue Dst, SDValue Src,
                                        uint64_t Size, unsigned Align,
                                        bool isVol, bool AlwaysInline,
                                        MachinePointerInfo DstPtrInfo,
                                        MachinePointerInfo SrcPtrInfo) {
  // Turn a memmove of undef to nop.
  if (Src.isUndef())
    return Chain;

  // Expand memmove to a series of load and store ops if the size operand falls
  // below a certain threshold.
  const TargetLowering &TLI = DAG.getTargetLoweringInfo();
  const DataLayout &DL = DAG.getDataLayout();
  LLVMContext &C = *DAG.getContext();
  std::vector<EVT> MemOps;
  bool DstAlignCanChange = false;
  MachineFunction &MF = DAG.getMachineFunction();
  MachineFrameInfo &MFI = MF.getFrameInfo();
  bool OptSize = shouldLowerMemFuncForSize(MF);
  FrameIndexSDNode *FI = dyn_cast<FrameIndexSDNode>(Dst);
  if (FI && !MFI.isFixedObjectIndex(FI->getIndex()))
    DstAlignCanChange = true;
  unsigned SrcAlign = DAG.InferPtrAlignment(Src);
  if (Align > SrcAlign)
    SrcAlign = Align;
  unsigned Limit = AlwaysInline ? ~0U : TLI.getMaxStoresPerMemmove(OptSize);

  if (!FindOptimalMemOpLowering(MemOps, Limit, Size,
                                (DstAlignCanChange ? 0 : Align), SrcAlign,
                                false, false, false, false,
                                DstPtrInfo.getAddrSpace(),
                                SrcPtrInfo.getAddrSpace(),
                                DAG, TLI))
    return SDValue();

  if (DstAlignCanChange) {
    Type *Ty = MemOps[0].getTypeForEVT(C);
    unsigned NewAlign = (unsigned)DL.getABITypeAlignment(Ty);
    if (NewAlign > Align) {
      // Give the stack frame object a larger alignment if needed.
      if (MFI.getObjectAlignment(FI->getIndex()) < NewAlign)
        MFI.setObjectAlignment(FI->getIndex(), NewAlign);
      Align = NewAlign;
    }
  }

  MachineMemOperand::Flags MMOFlags =
      isVol ? MachineMemOperand::MOVolatile : MachineMemOperand::MONone;
  uint64_t SrcOff = 0, DstOff = 0;
  SmallVector<SDValue, 8> LoadValues;
  SmallVector<SDValue, 8> LoadChains;
  SmallVector<SDValue, 8> OutChains;
  unsigned NumMemOps = MemOps.size();
  for (unsigned i = 0; i < NumMemOps; i++) {
    EVT VT = MemOps[i];
    unsigned VTSize = VT.getSizeInBits() / 8;
    SDValue Value;

    bool isDereferenceable =
      SrcPtrInfo.getWithOffset(SrcOff).isDereferenceable(VTSize, C, DL);
    MachineMemOperand::Flags SrcMMOFlags = MMOFlags;
    if (isDereferenceable)
      SrcMMOFlags |= MachineMemOperand::MODereferenceable;

    Value =
        DAG.getLoad(VT, dl, Chain, DAG.getMemBasePlusOffset(Src, SrcOff, dl),
                    SrcPtrInfo.getWithOffset(SrcOff), SrcAlign, SrcMMOFlags);
    LoadValues.push_back(Value);
    LoadChains.push_back(Value.getValue(1));
    SrcOff += VTSize;
  }
  Chain = DAG.getNode(ISD::TokenFactor, dl, MVT::Other, LoadChains);
  OutChains.clear();
  for (unsigned i = 0; i < NumMemOps; i++) {
    EVT VT = MemOps[i];
    unsigned VTSize = VT.getSizeInBits() / 8;
    SDValue Store;

    Store = DAG.getStore(Chain, dl, LoadValues[i],
                         DAG.getMemBasePlusOffset(Dst, DstOff, dl),
                         DstPtrInfo.getWithOffset(DstOff), Align, MMOFlags);
    OutChains.push_back(Store);
    DstOff += VTSize;
  }

  return DAG.getNode(ISD::TokenFactor, dl, MVT::Other, OutChains);
}

/// \brief Lower the call to 'memset' intrinsic function into a series of store
/// operations.
///
/// \param DAG Selection DAG where lowered code is placed.
/// \param dl Link to corresponding IR location.
/// \param Chain Control flow dependency.
/// \param Dst Pointer to destination memory location.
/// \param Src Value of byte to write into the memory.
/// \param Size Number of bytes to write.
/// \param Align Alignment of the destination in bytes.
/// \param isVol True if destination is volatile.
/// \param DstPtrInfo IR information on the memory pointer.
/// \returns New head in the control flow, if lowering was successful, empty
/// SDValue otherwise.
///
/// The function tries to replace 'llvm.memset' intrinsic with several store
/// operations and value calculation code. This is usually profitable for small
/// memory size.
static SDValue getMemsetStores(SelectionDAG &DAG, const SDLoc &dl,
                               SDValue Chain, SDValue Dst, SDValue Src,
                               uint64_t Size, unsigned Align, bool isVol,
                               MachinePointerInfo DstPtrInfo) {
  // Turn a memset of undef to nop.
  if (Src.isUndef())
    return Chain;

  // Expand memset to a series of load/store ops if the size operand
  // falls below a certain threshold.
  const TargetLowering &TLI = DAG.getTargetLoweringInfo();
  std::vector<EVT> MemOps;
  bool DstAlignCanChange = false;
  MachineFunction &MF = DAG.getMachineFunction();
  MachineFrameInfo &MFI = MF.getFrameInfo();
  bool OptSize = shouldLowerMemFuncForSize(MF);
  FrameIndexSDNode *FI = dyn_cast<FrameIndexSDNode>(Dst);
  if (FI && !MFI.isFixedObjectIndex(FI->getIndex()))
    DstAlignCanChange = true;
  bool IsZeroVal =
    isa<ConstantSDNode>(Src) && cast<ConstantSDNode>(Src)->isNullValue();
  if (!FindOptimalMemOpLowering(MemOps, TLI.getMaxStoresPerMemset(OptSize),
                                Size, (DstAlignCanChange ? 0 : Align), 0,
                                true, IsZeroVal, false, true,
                                DstPtrInfo.getAddrSpace(), ~0u,
                                DAG, TLI))
    return SDValue();

  if (DstAlignCanChange) {
    Type *Ty = MemOps[0].getTypeForEVT(*DAG.getContext());
    unsigned NewAlign = (unsigned)DAG.getDataLayout().getABITypeAlignment(Ty);
    if (NewAlign > Align) {
      // Give the stack frame object a larger alignment if needed.
      if (MFI.getObjectAlignment(FI->getIndex()) < NewAlign)
        MFI.setObjectAlignment(FI->getIndex(), NewAlign);
      Align = NewAlign;
    }
  }

  SmallVector<SDValue, 8> OutChains;
  uint64_t DstOff = 0;
  unsigned NumMemOps = MemOps.size();

  // Find the largest store and generate the bit pattern for it.
  EVT LargestVT = MemOps[0];
  for (unsigned i = 1; i < NumMemOps; i++)
    if (MemOps[i].bitsGT(LargestVT))
      LargestVT = MemOps[i];
  SDValue MemSetValue = getMemsetValue(Src, LargestVT, DAG, dl);

  for (unsigned i = 0; i < NumMemOps; i++) {
    EVT VT = MemOps[i];
    unsigned VTSize = VT.getSizeInBits() / 8;
    if (VTSize > Size) {
      // Issuing an unaligned load / store pair  that overlaps with the previous
      // pair. Adjust the offset accordingly.
      assert(i == NumMemOps-1 && i != 0);
      DstOff -= VTSize - Size;
    }

    // If this store is smaller than the largest store see whether we can get
    // the smaller value for free with a truncate.
    SDValue Value = MemSetValue;
    if (VT.bitsLT(LargestVT)) {
      if (!LargestVT.isVector() && !VT.isVector() &&
          TLI.isTruncateFree(LargestVT, VT))
        Value = DAG.getNode(ISD::TRUNCATE, dl, VT, MemSetValue);
      else
        Value = getMemsetValue(Src, VT, DAG, dl);
    }
    assert(Value.getValueType() == VT && "Value with wrong type.");
    SDValue Store = DAG.getStore(
        Chain, dl, Value, DAG.getMemBasePlusOffset(Dst, DstOff, dl),
        DstPtrInfo.getWithOffset(DstOff), Align,
        isVol ? MachineMemOperand::MOVolatile : MachineMemOperand::MONone);
    OutChains.push_back(Store);
    DstOff += VT.getSizeInBits() / 8;
    Size -= VTSize;
  }

  return DAG.getNode(ISD::TokenFactor, dl, MVT::Other, OutChains);
}

static void checkAddrSpaceIsValidForLibcall(const TargetLowering *TLI,
                                            unsigned AS) {
  // Lowering memcpy / memset / memmove intrinsics to calls is only valid if all
  // pointer operands can be losslessly bitcasted to pointers of address space 0
  if (AS != 0 && !TLI->isNoopAddrSpaceCast(AS, 0)) {
    report_fatal_error("cannot lower memory intrinsic in address space " +
                       Twine(AS));
  }
}

SDValue SelectionDAG::getMemcpy(SDValue Chain, const SDLoc &dl, SDValue Dst,
                                SDValue Src, SDValue Size, unsigned Align,
                                bool isVol, bool AlwaysInline, bool isTailCall,
                                MachinePointerInfo DstPtrInfo,
                                MachinePointerInfo SrcPtrInfo) {
  assert(Align && "The SDAG layer expects explicit alignment and reserves 0");

  // Check to see if we should lower the memcpy to loads and stores first.
  // For cases within the target-specified limits, this is the best choice.
  ConstantSDNode *ConstantSize = dyn_cast<ConstantSDNode>(Size);
  if (ConstantSize) {
    // Memcpy with size zero? Just return the original chain.
    if (ConstantSize->isNullValue())
      return Chain;

    SDValue Result = getMemcpyLoadsAndStores(*this, dl, Chain, Dst, Src,
                                             ConstantSize->getZExtValue(),Align,
                                isVol, false, DstPtrInfo, SrcPtrInfo);
    if (Result.getNode())
      return Result;
  }

  // Then check to see if we should lower the memcpy with target-specific
  // code. If the target chooses to do this, this is the next best.
  if (TSI) {
    SDValue Result = TSI->EmitTargetCodeForMemcpy(
        *this, dl, Chain, Dst, Src, Size, Align, isVol, AlwaysInline,
        DstPtrInfo, SrcPtrInfo);
    if (Result.getNode())
      return Result;
  }

  // If we really need inline code and the target declined to provide it,
  // use a (potentially long) sequence of loads and stores.
  if (AlwaysInline) {
    assert(ConstantSize && "AlwaysInline requires a constant size!");
    return getMemcpyLoadsAndStores(*this, dl, Chain, Dst, Src,
                                   ConstantSize->getZExtValue(), Align, isVol,
                                   true, DstPtrInfo, SrcPtrInfo);
  }

  checkAddrSpaceIsValidForLibcall(TLI, DstPtrInfo.getAddrSpace());
  checkAddrSpaceIsValidForLibcall(TLI, SrcPtrInfo.getAddrSpace());

  // FIXME: If the memcpy is volatile (isVol), lowering it to a plain libc
  // memcpy is not guaranteed to be safe. libc memcpys aren't required to
  // respect volatile, so they may do things like read or write memory
  // beyond the given memory regions. But fixing this isn't easy, and most
  // people don't care.

  // Emit a library call.
  TargetLowering::ArgListTy Args;
  TargetLowering::ArgListEntry Entry;
  Entry.Ty = getDataLayout().getIntPtrType(*getContext());
  Entry.Node = Dst; Args.push_back(Entry);
  Entry.Node = Src; Args.push_back(Entry);
  Entry.Node = Size; Args.push_back(Entry);
  // FIXME: pass in SDLoc

#if INTEL_CUSTOMIZATION
  // Determine the RTL::Libcall to use based upon whether or not
  // the corresponding standard library function is available in the
  // targeted environment and Intel's libirc can be used.
  RTLIB::Libcall libcall = RTLIB::MEMCPY;
  if (TLibI->has(LibFunc_memcpy) &&
      MF->getTarget().Options.IntelLibIRCAllowed) {
    libcall = RTLIB::INTEL_MEMCPY;
  }
#endif // INTEL_CUSTOMIZATION

  TargetLowering::CallLoweringInfo CLI(*this);
  CLI.setDebugLoc(dl)
      .setChain(Chain)
      .setLibCallee(TLI->getLibcallCallingConv(libcall), // INTEL
                    Dst.getValueType().getTypeForEVT(*getContext()),
                    getExternalSymbol(TLI->getLibcallName(libcall), // INTEL
                                      TLI->getPointerTy(getDataLayout())),
                    std::move(Args))
      .setDiscardResult()
      .setTailCall(isTailCall);

  std::pair<SDValue,SDValue> CallResult = TLI->LowerCallTo(CLI);
  return CallResult.second;
}

SDValue SelectionDAG::getMemmove(SDValue Chain, const SDLoc &dl, SDValue Dst,
                                 SDValue Src, SDValue Size, unsigned Align,
                                 bool isVol, bool isTailCall,
                                 MachinePointerInfo DstPtrInfo,
                                 MachinePointerInfo SrcPtrInfo) {
  assert(Align && "The SDAG layer expects explicit alignment and reserves 0");

  // Check to see if we should lower the memmove to loads and stores first.
  // For cases within the target-specified limits, this is the best choice.
  ConstantSDNode *ConstantSize = dyn_cast<ConstantSDNode>(Size);
  if (ConstantSize) {
    // Memmove with size zero? Just return the original chain.
    if (ConstantSize->isNullValue())
      return Chain;

    SDValue Result =
      getMemmoveLoadsAndStores(*this, dl, Chain, Dst, Src,
                               ConstantSize->getZExtValue(), Align, isVol,
                               false, DstPtrInfo, SrcPtrInfo);
    if (Result.getNode())
      return Result;
  }

  // Then check to see if we should lower the memmove with target-specific
  // code. If the target chooses to do this, this is the next best.
  if (TSI) {
    SDValue Result = TSI->EmitTargetCodeForMemmove(
        *this, dl, Chain, Dst, Src, Size, Align, isVol, DstPtrInfo, SrcPtrInfo);
    if (Result.getNode())
      return Result;
  }

  checkAddrSpaceIsValidForLibcall(TLI, DstPtrInfo.getAddrSpace());
  checkAddrSpaceIsValidForLibcall(TLI, SrcPtrInfo.getAddrSpace());

  // FIXME: If the memmove is volatile, lowering it to plain libc memmove may
  // not be safe.  See memcpy above for more details.

  // Emit a library call.
  TargetLowering::ArgListTy Args;
  TargetLowering::ArgListEntry Entry;
  Entry.Ty = getDataLayout().getIntPtrType(*getContext());
  Entry.Node = Dst; Args.push_back(Entry);
  Entry.Node = Src; Args.push_back(Entry);
  Entry.Node = Size; Args.push_back(Entry);
  // FIXME:  pass in SDLoc
  TargetLowering::CallLoweringInfo CLI(*this);
  CLI.setDebugLoc(dl)
      .setChain(Chain)
      .setLibCallee(TLI->getLibcallCallingConv(RTLIB::MEMMOVE),
                    Dst.getValueType().getTypeForEVT(*getContext()),
                    getExternalSymbol(TLI->getLibcallName(RTLIB::MEMMOVE),
                                      TLI->getPointerTy(getDataLayout())),
                    std::move(Args))
      .setDiscardResult()
      .setTailCall(isTailCall);

  std::pair<SDValue,SDValue> CallResult = TLI->LowerCallTo(CLI);
  return CallResult.second;
}

SDValue SelectionDAG::getMemset(SDValue Chain, const SDLoc &dl, SDValue Dst,
                                SDValue Src, SDValue Size, unsigned Align,
                                bool isVol, bool isTailCall,
                                MachinePointerInfo DstPtrInfo) {
  assert(Align && "The SDAG layer expects explicit alignment and reserves 0");

  // Check to see if we should lower the memset to stores first.
  // For cases within the target-specified limits, this is the best choice.
  ConstantSDNode *ConstantSize = dyn_cast<ConstantSDNode>(Size);
  if (ConstantSize) {
    // Memset with size zero? Just return the original chain.
    if (ConstantSize->isNullValue())
      return Chain;

    SDValue Result =
      getMemsetStores(*this, dl, Chain, Dst, Src, ConstantSize->getZExtValue(),
                      Align, isVol, DstPtrInfo);

    if (Result.getNode())
      return Result;
  }

  // Then check to see if we should lower the memset with target-specific
  // code. If the target chooses to do this, this is the next best.
  if (TSI) {
    SDValue Result = TSI->EmitTargetCodeForMemset(
        *this, dl, Chain, Dst, Src, Size, Align, isVol, DstPtrInfo);
    if (Result.getNode())
      return Result;
  }

  checkAddrSpaceIsValidForLibcall(TLI, DstPtrInfo.getAddrSpace());

  // Emit a library call.
  Type *IntPtrTy = getDataLayout().getIntPtrType(*getContext());
  TargetLowering::ArgListTy Args;
  TargetLowering::ArgListEntry Entry;
  Entry.Node = Dst; Entry.Ty = IntPtrTy;
  Args.push_back(Entry);
  Entry.Node = Src;
  Entry.Ty = Src.getValueType().getTypeForEVT(*getContext());
  Args.push_back(Entry);
  Entry.Node = Size;
  Entry.Ty = IntPtrTy;
  Args.push_back(Entry);

  // FIXME: pass in SDLoc

#if INTEL_CUSTOMIZATION
  // Determine the RTL::Libcall to use based upon whether or not
  // the corresponding standard library function is available in the
  // targeted environment and Intel's libirc can be used.
  RTLIB::Libcall libcall = RTLIB::MEMSET;
  if (TLibI->has(LibFunc_memset) &&
      MF->getTarget().Options.IntelLibIRCAllowed) {
    libcall = RTLIB::INTEL_MEMSET;
  }
#endif // INTEL_CUSTOMIZATION

  TargetLowering::CallLoweringInfo CLI(*this);
  CLI.setDebugLoc(dl)
      .setChain(Chain)
      .setLibCallee(TLI->getLibcallCallingConv(libcall), // INTEL
                    Dst.getValueType().getTypeForEVT(*getContext()),
                    getExternalSymbol(TLI->getLibcallName(libcall), // INTEL
                                      TLI->getPointerTy(getDataLayout())),
                    std::move(Args))
      .setDiscardResult()
      .setTailCall(isTailCall);

  std::pair<SDValue,SDValue> CallResult = TLI->LowerCallTo(CLI);
  return CallResult.second;
}

SDValue SelectionDAG::getAtomic(unsigned Opcode, const SDLoc &dl, EVT MemVT,
                                SDVTList VTList, ArrayRef<SDValue> Ops,
                                MachineMemOperand *MMO) {
  FoldingSetNodeID ID;
  ID.AddInteger(MemVT.getRawBits());
  AddNodeIDNode(ID, Opcode, VTList, Ops);
  ID.AddInteger(MMO->getPointerInfo().getAddrSpace());
  void* IP = nullptr;
  if (SDNode *E = FindNodeOrInsertPos(ID, dl, IP)) {
    cast<AtomicSDNode>(E)->refineAlignment(MMO);
    return SDValue(E, 0);
  }

  auto *N = newSDNode<AtomicSDNode>(Opcode, dl.getIROrder(), dl.getDebugLoc(),
                                    VTList, MemVT, MMO);
  createOperands(N, Ops);

  CSEMap.InsertNode(N, IP);
  InsertNode(N);
  return SDValue(N, 0);
}

SDValue SelectionDAG::getAtomicCmpSwap(
    unsigned Opcode, const SDLoc &dl, EVT MemVT, SDVTList VTs, SDValue Chain,
    SDValue Ptr, SDValue Cmp, SDValue Swp, MachinePointerInfo PtrInfo,
    unsigned Alignment, AtomicOrdering SuccessOrdering,
    AtomicOrdering FailureOrdering, SyncScope::ID SSID) {
  assert(Opcode == ISD::ATOMIC_CMP_SWAP ||
         Opcode == ISD::ATOMIC_CMP_SWAP_WITH_SUCCESS);
  assert(Cmp.getValueType() == Swp.getValueType() && "Invalid Atomic Op Types");

  if (Alignment == 0)  // Ensure that codegen never sees alignment 0
    Alignment = getEVTAlignment(MemVT);

  MachineFunction &MF = getMachineFunction();

  // FIXME: Volatile isn't really correct; we should keep track of atomic
  // orderings in the memoperand.
  auto Flags = MachineMemOperand::MOVolatile | MachineMemOperand::MOLoad |
               MachineMemOperand::MOStore;
  MachineMemOperand *MMO =
    MF.getMachineMemOperand(PtrInfo, Flags, MemVT.getStoreSize(), Alignment,
                            AAMDNodes(), nullptr, SSID, SuccessOrdering,
                            FailureOrdering);

  return getAtomicCmpSwap(Opcode, dl, MemVT, VTs, Chain, Ptr, Cmp, Swp, MMO);
}

SDValue SelectionDAG::getAtomicCmpSwap(unsigned Opcode, const SDLoc &dl,
                                       EVT MemVT, SDVTList VTs, SDValue Chain,
                                       SDValue Ptr, SDValue Cmp, SDValue Swp,
                                       MachineMemOperand *MMO) {
  assert(Opcode == ISD::ATOMIC_CMP_SWAP ||
         Opcode == ISD::ATOMIC_CMP_SWAP_WITH_SUCCESS);
  assert(Cmp.getValueType() == Swp.getValueType() && "Invalid Atomic Op Types");

  SDValue Ops[] = {Chain, Ptr, Cmp, Swp};
  return getAtomic(Opcode, dl, MemVT, VTs, Ops, MMO);
}

SDValue SelectionDAG::getAtomic(unsigned Opcode, const SDLoc &dl, EVT MemVT,
                                SDValue Chain, SDValue Ptr, SDValue Val,
                                const Value *PtrVal, unsigned Alignment,
                                AtomicOrdering Ordering,
                                SyncScope::ID SSID) {
  if (Alignment == 0)  // Ensure that codegen never sees alignment 0
    Alignment = getEVTAlignment(MemVT);

  MachineFunction &MF = getMachineFunction();
  // An atomic store does not load. An atomic load does not store.
  // (An atomicrmw obviously both loads and stores.)
  // For now, atomics are considered to be volatile always, and they are
  // chained as such.
  // FIXME: Volatile isn't really correct; we should keep track of atomic
  // orderings in the memoperand.
  auto Flags = MachineMemOperand::MOVolatile;
  if (Opcode != ISD::ATOMIC_STORE)
    Flags |= MachineMemOperand::MOLoad;
  if (Opcode != ISD::ATOMIC_LOAD)
    Flags |= MachineMemOperand::MOStore;

  MachineMemOperand *MMO =
    MF.getMachineMemOperand(MachinePointerInfo(PtrVal), Flags,
                            MemVT.getStoreSize(), Alignment, AAMDNodes(),
                            nullptr, SSID, Ordering);

  return getAtomic(Opcode, dl, MemVT, Chain, Ptr, Val, MMO);
}

SDValue SelectionDAG::getAtomic(unsigned Opcode, const SDLoc &dl, EVT MemVT,
                                SDValue Chain, SDValue Ptr, SDValue Val,
                                MachineMemOperand *MMO) {
  assert((Opcode == ISD::ATOMIC_LOAD_ADD ||
          Opcode == ISD::ATOMIC_LOAD_SUB ||
          Opcode == ISD::ATOMIC_LOAD_AND ||
          Opcode == ISD::ATOMIC_LOAD_CLR ||
          Opcode == ISD::ATOMIC_LOAD_OR ||
          Opcode == ISD::ATOMIC_LOAD_XOR ||
          Opcode == ISD::ATOMIC_LOAD_NAND ||
          Opcode == ISD::ATOMIC_LOAD_MIN ||
          Opcode == ISD::ATOMIC_LOAD_MAX ||
          Opcode == ISD::ATOMIC_LOAD_UMIN ||
          Opcode == ISD::ATOMIC_LOAD_UMAX ||
          Opcode == ISD::ATOMIC_SWAP ||
          Opcode == ISD::ATOMIC_STORE) &&
         "Invalid Atomic Op");

  EVT VT = Val.getValueType();

  SDVTList VTs = Opcode == ISD::ATOMIC_STORE ? getVTList(MVT::Other) :
                                               getVTList(VT, MVT::Other);
  SDValue Ops[] = {Chain, Ptr, Val};
  return getAtomic(Opcode, dl, MemVT, VTs, Ops, MMO);
}

SDValue SelectionDAG::getAtomic(unsigned Opcode, const SDLoc &dl, EVT MemVT,
                                EVT VT, SDValue Chain, SDValue Ptr,
                                MachineMemOperand *MMO) {
  assert(Opcode == ISD::ATOMIC_LOAD && "Invalid Atomic Op");

  SDVTList VTs = getVTList(VT, MVT::Other);
  SDValue Ops[] = {Chain, Ptr};
  return getAtomic(Opcode, dl, MemVT, VTs, Ops, MMO);
}

/// getMergeValues - Create a MERGE_VALUES node from the given operands.
SDValue SelectionDAG::getMergeValues(ArrayRef<SDValue> Ops, const SDLoc &dl) {
  if (Ops.size() == 1)
    return Ops[0];

  SmallVector<EVT, 4> VTs;
  VTs.reserve(Ops.size());
  for (unsigned i = 0; i < Ops.size(); ++i)
    VTs.push_back(Ops[i].getValueType());
  return getNode(ISD::MERGE_VALUES, dl, getVTList(VTs), Ops);
}

SDValue SelectionDAG::getMemIntrinsicNode(
    unsigned Opcode, const SDLoc &dl, SDVTList VTList, ArrayRef<SDValue> Ops,
    EVT MemVT, MachinePointerInfo PtrInfo, unsigned Align,
    MachineMemOperand::Flags Flags, unsigned Size) {
  if (Align == 0)  // Ensure that codegen never sees alignment 0
    Align = getEVTAlignment(MemVT);

  if (!Size)
    Size = MemVT.getStoreSize();

  MachineFunction &MF = getMachineFunction();
  MachineMemOperand *MMO =
    MF.getMachineMemOperand(PtrInfo, Flags, Size, Align);

  return getMemIntrinsicNode(Opcode, dl, VTList, Ops, MemVT, MMO);
}

SDValue SelectionDAG::getMemIntrinsicNode(unsigned Opcode, const SDLoc &dl,
                                          SDVTList VTList,
                                          ArrayRef<SDValue> Ops, EVT MemVT,
                                          MachineMemOperand *MMO) {
  assert((Opcode == ISD::INTRINSIC_VOID ||
          Opcode == ISD::INTRINSIC_W_CHAIN ||
          Opcode == ISD::PREFETCH ||
          Opcode == ISD::LIFETIME_START ||
          Opcode == ISD::LIFETIME_END ||
          ((int)Opcode <= std::numeric_limits<int>::max() &&
           (int)Opcode >= ISD::FIRST_TARGET_MEMORY_OPCODE)) &&
         "Opcode is not a memory-accessing opcode!");

  // Memoize the node unless it returns a flag.
  MemIntrinsicSDNode *N;
  if (VTList.VTs[VTList.NumVTs-1] != MVT::Glue) {
    FoldingSetNodeID ID;
    AddNodeIDNode(ID, Opcode, VTList, Ops);
    ID.AddInteger(getSyntheticNodeSubclassData<MemIntrinsicSDNode>(
        Opcode, dl.getIROrder(), VTList, MemVT, MMO));
    ID.AddInteger(MMO->getPointerInfo().getAddrSpace());
    void *IP = nullptr;
    if (SDNode *E = FindNodeOrInsertPos(ID, dl, IP)) {
      cast<MemIntrinsicSDNode>(E)->refineAlignment(MMO);
      return SDValue(E, 0);
    }

    N = newSDNode<MemIntrinsicSDNode>(Opcode, dl.getIROrder(), dl.getDebugLoc(),
                                      VTList, MemVT, MMO);
    createOperands(N, Ops);

  CSEMap.InsertNode(N, IP);
  } else {
    N = newSDNode<MemIntrinsicSDNode>(Opcode, dl.getIROrder(), dl.getDebugLoc(),
                                      VTList, MemVT, MMO);
    createOperands(N, Ops);
  }
  InsertNode(N);
  return SDValue(N, 0);
}

/// InferPointerInfo - If the specified ptr/offset is a frame index, infer a
/// MachinePointerInfo record from it.  This is particularly useful because the
/// code generator has many cases where it doesn't bother passing in a
/// MachinePointerInfo to getLoad or getStore when it has "FI+Cst".
static MachinePointerInfo InferPointerInfo(const MachinePointerInfo &Info,
                                           SelectionDAG &DAG, SDValue Ptr,
                                           int64_t Offset = 0) {
  // If this is FI+Offset, we can model it.
  if (const FrameIndexSDNode *FI = dyn_cast<FrameIndexSDNode>(Ptr))
    return MachinePointerInfo::getFixedStack(DAG.getMachineFunction(),
                                             FI->getIndex(), Offset);

  // If this is (FI+Offset1)+Offset2, we can model it.
  if (Ptr.getOpcode() != ISD::ADD ||
      !isa<ConstantSDNode>(Ptr.getOperand(1)) ||
      !isa<FrameIndexSDNode>(Ptr.getOperand(0)))
    return Info;

  int FI = cast<FrameIndexSDNode>(Ptr.getOperand(0))->getIndex();
  return MachinePointerInfo::getFixedStack(
      DAG.getMachineFunction(), FI,
      Offset + cast<ConstantSDNode>(Ptr.getOperand(1))->getSExtValue());
}

/// InferPointerInfo - If the specified ptr/offset is a frame index, infer a
/// MachinePointerInfo record from it.  This is particularly useful because the
/// code generator has many cases where it doesn't bother passing in a
/// MachinePointerInfo to getLoad or getStore when it has "FI+Cst".
static MachinePointerInfo InferPointerInfo(const MachinePointerInfo &Info,
                                           SelectionDAG &DAG, SDValue Ptr,
                                           SDValue OffsetOp) {
  // If the 'Offset' value isn't a constant, we can't handle this.
  if (ConstantSDNode *OffsetNode = dyn_cast<ConstantSDNode>(OffsetOp))
    return InferPointerInfo(Info, DAG, Ptr, OffsetNode->getSExtValue());
  if (OffsetOp.isUndef())
    return InferPointerInfo(Info, DAG, Ptr);
  return Info;
}

SDValue SelectionDAG::getLoad(ISD::MemIndexedMode AM, ISD::LoadExtType ExtType,
                              EVT VT, const SDLoc &dl, SDValue Chain,
                              SDValue Ptr, SDValue Offset,
                              MachinePointerInfo PtrInfo, EVT MemVT,
                              unsigned Alignment,
                              MachineMemOperand::Flags MMOFlags,
                              const AAMDNodes &AAInfo, const MDNode *Ranges) {
  assert(Chain.getValueType() == MVT::Other &&
        "Invalid chain type");
  if (Alignment == 0)  // Ensure that codegen never sees alignment 0
    Alignment = getEVTAlignment(MemVT);

  MMOFlags |= MachineMemOperand::MOLoad;
  assert((MMOFlags & MachineMemOperand::MOStore) == 0);
  // If we don't have a PtrInfo, infer the trivial frame index case to simplify
  // clients.
  if (PtrInfo.V.isNull())
    PtrInfo = InferPointerInfo(PtrInfo, *this, Ptr, Offset);

  MachineFunction &MF = getMachineFunction();
  MachineMemOperand *MMO = MF.getMachineMemOperand(
      PtrInfo, MMOFlags, MemVT.getStoreSize(), Alignment, AAInfo, Ranges);
  return getLoad(AM, ExtType, VT, dl, Chain, Ptr, Offset, MemVT, MMO);
}

SDValue SelectionDAG::getLoad(ISD::MemIndexedMode AM, ISD::LoadExtType ExtType,
                              EVT VT, const SDLoc &dl, SDValue Chain,
                              SDValue Ptr, SDValue Offset, EVT MemVT,
                              MachineMemOperand *MMO) {
  if (VT == MemVT) {
    ExtType = ISD::NON_EXTLOAD;
  } else if (ExtType == ISD::NON_EXTLOAD) {
    assert(VT == MemVT && "Non-extending load from different memory type!");
  } else {
    // Extending load.
    assert(MemVT.getScalarType().bitsLT(VT.getScalarType()) &&
           "Should only be an extending load, not truncating!");
    assert(VT.isInteger() == MemVT.isInteger() &&
           "Cannot convert from FP to Int or Int -> FP!");
    assert(VT.isVector() == MemVT.isVector() &&
           "Cannot use an ext load to convert to or from a vector!");
    assert((!VT.isVector() ||
            VT.getVectorNumElements() == MemVT.getVectorNumElements()) &&
           "Cannot use an ext load to change the number of vector elements!");
  }

  bool Indexed = AM != ISD::UNINDEXED;
  assert((Indexed || Offset.isUndef()) && "Unindexed load with an offset!");

  SDVTList VTs = Indexed ?
    getVTList(VT, Ptr.getValueType(), MVT::Other) : getVTList(VT, MVT::Other);
  SDValue Ops[] = { Chain, Ptr, Offset };
  FoldingSetNodeID ID;
  AddNodeIDNode(ID, ISD::LOAD, VTs, Ops);
  ID.AddInteger(MemVT.getRawBits());
  ID.AddInteger(getSyntheticNodeSubclassData<LoadSDNode>(
      dl.getIROrder(), VTs, AM, ExtType, MemVT, MMO));
  ID.AddInteger(MMO->getPointerInfo().getAddrSpace());
  void *IP = nullptr;
  if (SDNode *E = FindNodeOrInsertPos(ID, dl, IP)) {
    cast<LoadSDNode>(E)->refineAlignment(MMO);
    return SDValue(E, 0);
  }
  auto *N = newSDNode<LoadSDNode>(dl.getIROrder(), dl.getDebugLoc(), VTs, AM,
                                  ExtType, MemVT, MMO);
  createOperands(N, Ops);

  CSEMap.InsertNode(N, IP);
  InsertNode(N);
  SDValue V(N, 0);
  NewSDValueDbgMsg(V, "Creating new node: ", this);
  return V;
}

SDValue SelectionDAG::getLoad(EVT VT, const SDLoc &dl, SDValue Chain,
                              SDValue Ptr, MachinePointerInfo PtrInfo,
                              unsigned Alignment,
                              MachineMemOperand::Flags MMOFlags,
                              const AAMDNodes &AAInfo, const MDNode *Ranges) {
  SDValue Undef = getUNDEF(Ptr.getValueType());
  return getLoad(ISD::UNINDEXED, ISD::NON_EXTLOAD, VT, dl, Chain, Ptr, Undef,
                 PtrInfo, VT, Alignment, MMOFlags, AAInfo, Ranges);
}

SDValue SelectionDAG::getLoad(EVT VT, const SDLoc &dl, SDValue Chain,
                              SDValue Ptr, MachineMemOperand *MMO) {
  SDValue Undef = getUNDEF(Ptr.getValueType());
  return getLoad(ISD::UNINDEXED, ISD::NON_EXTLOAD, VT, dl, Chain, Ptr, Undef,
                 VT, MMO);
}

SDValue SelectionDAG::getExtLoad(ISD::LoadExtType ExtType, const SDLoc &dl,
                                 EVT VT, SDValue Chain, SDValue Ptr,
                                 MachinePointerInfo PtrInfo, EVT MemVT,
                                 unsigned Alignment,
                                 MachineMemOperand::Flags MMOFlags,
                                 const AAMDNodes &AAInfo) {
  SDValue Undef = getUNDEF(Ptr.getValueType());
  return getLoad(ISD::UNINDEXED, ExtType, VT, dl, Chain, Ptr, Undef, PtrInfo,
                 MemVT, Alignment, MMOFlags, AAInfo);
}

SDValue SelectionDAG::getExtLoad(ISD::LoadExtType ExtType, const SDLoc &dl,
                                 EVT VT, SDValue Chain, SDValue Ptr, EVT MemVT,
                                 MachineMemOperand *MMO) {
  SDValue Undef = getUNDEF(Ptr.getValueType());
  return getLoad(ISD::UNINDEXED, ExtType, VT, dl, Chain, Ptr, Undef,
                 MemVT, MMO);
}

SDValue SelectionDAG::getIndexedLoad(SDValue OrigLoad, const SDLoc &dl,
                                     SDValue Base, SDValue Offset,
                                     ISD::MemIndexedMode AM) {
  LoadSDNode *LD = cast<LoadSDNode>(OrigLoad);
  assert(LD->getOffset().isUndef() && "Load is already a indexed load!");
  // Don't propagate the invariant or dereferenceable flags.
  auto MMOFlags =
      LD->getMemOperand()->getFlags() &
      ~(MachineMemOperand::MOInvariant | MachineMemOperand::MODereferenceable);
  return getLoad(AM, LD->getExtensionType(), OrigLoad.getValueType(), dl,
                 LD->getChain(), Base, Offset, LD->getPointerInfo(),
                 LD->getMemoryVT(), LD->getAlignment(), MMOFlags,
                 LD->getAAInfo());
}

SDValue SelectionDAG::getStore(SDValue Chain, const SDLoc &dl, SDValue Val,
                               SDValue Ptr, MachinePointerInfo PtrInfo,
                               unsigned Alignment,
                               MachineMemOperand::Flags MMOFlags,
                               const AAMDNodes &AAInfo) {
  assert(Chain.getValueType() == MVT::Other && "Invalid chain type");
  if (Alignment == 0)  // Ensure that codegen never sees alignment 0
    Alignment = getEVTAlignment(Val.getValueType());

  MMOFlags |= MachineMemOperand::MOStore;
  assert((MMOFlags & MachineMemOperand::MOLoad) == 0);

  if (PtrInfo.V.isNull())
    PtrInfo = InferPointerInfo(PtrInfo, *this, Ptr);

  MachineFunction &MF = getMachineFunction();
  MachineMemOperand *MMO = MF.getMachineMemOperand(
      PtrInfo, MMOFlags, Val.getValueType().getStoreSize(), Alignment, AAInfo);
  return getStore(Chain, dl, Val, Ptr, MMO);
}

SDValue SelectionDAG::getStore(SDValue Chain, const SDLoc &dl, SDValue Val,
                               SDValue Ptr, MachineMemOperand *MMO) {
  assert(Chain.getValueType() == MVT::Other &&
        "Invalid chain type");
  EVT VT = Val.getValueType();
  SDVTList VTs = getVTList(MVT::Other);
  SDValue Undef = getUNDEF(Ptr.getValueType());
  SDValue Ops[] = { Chain, Val, Ptr, Undef };
  FoldingSetNodeID ID;
  AddNodeIDNode(ID, ISD::STORE, VTs, Ops);
  ID.AddInteger(VT.getRawBits());
  ID.AddInteger(getSyntheticNodeSubclassData<StoreSDNode>(
      dl.getIROrder(), VTs, ISD::UNINDEXED, false, VT, MMO));
  ID.AddInteger(MMO->getPointerInfo().getAddrSpace());
  void *IP = nullptr;
  if (SDNode *E = FindNodeOrInsertPos(ID, dl, IP)) {
    cast<StoreSDNode>(E)->refineAlignment(MMO);
    return SDValue(E, 0);
  }
  auto *N = newSDNode<StoreSDNode>(dl.getIROrder(), dl.getDebugLoc(), VTs,
                                   ISD::UNINDEXED, false, VT, MMO);
  createOperands(N, Ops);

  CSEMap.InsertNode(N, IP);
  InsertNode(N);
  SDValue V(N, 0);
  NewSDValueDbgMsg(V, "Creating new node: ", this);
  return V;
}

SDValue SelectionDAG::getTruncStore(SDValue Chain, const SDLoc &dl, SDValue Val,
                                    SDValue Ptr, MachinePointerInfo PtrInfo,
                                    EVT SVT, unsigned Alignment,
                                    MachineMemOperand::Flags MMOFlags,
                                    const AAMDNodes &AAInfo) {
  assert(Chain.getValueType() == MVT::Other &&
        "Invalid chain type");
  if (Alignment == 0)  // Ensure that codegen never sees alignment 0
    Alignment = getEVTAlignment(SVT);

  MMOFlags |= MachineMemOperand::MOStore;
  assert((MMOFlags & MachineMemOperand::MOLoad) == 0);

  if (PtrInfo.V.isNull())
    PtrInfo = InferPointerInfo(PtrInfo, *this, Ptr);

  MachineFunction &MF = getMachineFunction();
  MachineMemOperand *MMO = MF.getMachineMemOperand(
      PtrInfo, MMOFlags, SVT.getStoreSize(), Alignment, AAInfo);
  return getTruncStore(Chain, dl, Val, Ptr, SVT, MMO);
}

SDValue SelectionDAG::getTruncStore(SDValue Chain, const SDLoc &dl, SDValue Val,
                                    SDValue Ptr, EVT SVT,
                                    MachineMemOperand *MMO) {
  EVT VT = Val.getValueType();

  assert(Chain.getValueType() == MVT::Other &&
        "Invalid chain type");
  if (VT == SVT)
    return getStore(Chain, dl, Val, Ptr, MMO);

  assert(SVT.getScalarType().bitsLT(VT.getScalarType()) &&
         "Should only be a truncating store, not extending!");
  assert(VT.isInteger() == SVT.isInteger() &&
         "Can't do FP-INT conversion!");
  assert(VT.isVector() == SVT.isVector() &&
         "Cannot use trunc store to convert to or from a vector!");
  assert((!VT.isVector() ||
          VT.getVectorNumElements() == SVT.getVectorNumElements()) &&
         "Cannot use trunc store to change the number of vector elements!");

  SDVTList VTs = getVTList(MVT::Other);
  SDValue Undef = getUNDEF(Ptr.getValueType());
  SDValue Ops[] = { Chain, Val, Ptr, Undef };
  FoldingSetNodeID ID;
  AddNodeIDNode(ID, ISD::STORE, VTs, Ops);
  ID.AddInteger(SVT.getRawBits());
  ID.AddInteger(getSyntheticNodeSubclassData<StoreSDNode>(
      dl.getIROrder(), VTs, ISD::UNINDEXED, true, SVT, MMO));
  ID.AddInteger(MMO->getPointerInfo().getAddrSpace());
  void *IP = nullptr;
  if (SDNode *E = FindNodeOrInsertPos(ID, dl, IP)) {
    cast<StoreSDNode>(E)->refineAlignment(MMO);
    return SDValue(E, 0);
  }
  auto *N = newSDNode<StoreSDNode>(dl.getIROrder(), dl.getDebugLoc(), VTs,
                                   ISD::UNINDEXED, true, SVT, MMO);
  createOperands(N, Ops);

  CSEMap.InsertNode(N, IP);
  InsertNode(N);
  SDValue V(N, 0);
  NewSDValueDbgMsg(V, "Creating new node: ", this);
  return V;
}

SDValue SelectionDAG::getIndexedStore(SDValue OrigStore, const SDLoc &dl,
                                      SDValue Base, SDValue Offset,
                                      ISD::MemIndexedMode AM) {
  StoreSDNode *ST = cast<StoreSDNode>(OrigStore);
  assert(ST->getOffset().isUndef() && "Store is already a indexed store!");
  SDVTList VTs = getVTList(Base.getValueType(), MVT::Other);
  SDValue Ops[] = { ST->getChain(), ST->getValue(), Base, Offset };
  FoldingSetNodeID ID;
  AddNodeIDNode(ID, ISD::STORE, VTs, Ops);
  ID.AddInteger(ST->getMemoryVT().getRawBits());
  ID.AddInteger(ST->getRawSubclassData());
  ID.AddInteger(ST->getPointerInfo().getAddrSpace());
  void *IP = nullptr;
  if (SDNode *E = FindNodeOrInsertPos(ID, dl, IP))
    return SDValue(E, 0);

  auto *N = newSDNode<StoreSDNode>(dl.getIROrder(), dl.getDebugLoc(), VTs, AM,
                                   ST->isTruncatingStore(), ST->getMemoryVT(),
                                   ST->getMemOperand());
  createOperands(N, Ops);

  CSEMap.InsertNode(N, IP);
  InsertNode(N);
  SDValue V(N, 0);
  NewSDValueDbgMsg(V, "Creating new node: ", this);
  return V;
}

SDValue SelectionDAG::getMaskedLoad(EVT VT, const SDLoc &dl, SDValue Chain,
                                    SDValue Ptr, SDValue Mask, SDValue Src0,
                                    EVT MemVT, MachineMemOperand *MMO,
                                    ISD::LoadExtType ExtTy, bool isExpanding) {
  SDVTList VTs = getVTList(VT, MVT::Other);
  SDValue Ops[] = { Chain, Ptr, Mask, Src0 };
  FoldingSetNodeID ID;
  AddNodeIDNode(ID, ISD::MLOAD, VTs, Ops);
  ID.AddInteger(VT.getRawBits());
  ID.AddInteger(getSyntheticNodeSubclassData<MaskedLoadSDNode>(
      dl.getIROrder(), VTs, ExtTy, isExpanding, MemVT, MMO));
  ID.AddInteger(MMO->getPointerInfo().getAddrSpace());
  void *IP = nullptr;
  if (SDNode *E = FindNodeOrInsertPos(ID, dl, IP)) {
    cast<MaskedLoadSDNode>(E)->refineAlignment(MMO);
    return SDValue(E, 0);
  }
  auto *N = newSDNode<MaskedLoadSDNode>(dl.getIROrder(), dl.getDebugLoc(), VTs,
                                        ExtTy, isExpanding, MemVT, MMO);
  createOperands(N, Ops);

  CSEMap.InsertNode(N, IP);
  InsertNode(N);
  SDValue V(N, 0);
  NewSDValueDbgMsg(V, "Creating new node: ", this);
  return V;
}

SDValue SelectionDAG::getMaskedStore(SDValue Chain, const SDLoc &dl,
                                     SDValue Val, SDValue Ptr, SDValue Mask,
                                     EVT MemVT, MachineMemOperand *MMO,
                                     bool IsTruncating, bool IsCompressing) {
  assert(Chain.getValueType() == MVT::Other &&
        "Invalid chain type");
  EVT VT = Val.getValueType();
  SDVTList VTs = getVTList(MVT::Other);
  SDValue Ops[] = { Chain, Ptr, Mask, Val };
  FoldingSetNodeID ID;
  AddNodeIDNode(ID, ISD::MSTORE, VTs, Ops);
  ID.AddInteger(VT.getRawBits());
  ID.AddInteger(getSyntheticNodeSubclassData<MaskedStoreSDNode>(
      dl.getIROrder(), VTs, IsTruncating, IsCompressing, MemVT, MMO));
  ID.AddInteger(MMO->getPointerInfo().getAddrSpace());
  void *IP = nullptr;
  if (SDNode *E = FindNodeOrInsertPos(ID, dl, IP)) {
    cast<MaskedStoreSDNode>(E)->refineAlignment(MMO);
    return SDValue(E, 0);
  }
  auto *N = newSDNode<MaskedStoreSDNode>(dl.getIROrder(), dl.getDebugLoc(), VTs,
                                         IsTruncating, IsCompressing, MemVT, MMO);
  createOperands(N, Ops);

  CSEMap.InsertNode(N, IP);
  InsertNode(N);
  SDValue V(N, 0);
  NewSDValueDbgMsg(V, "Creating new node: ", this);
  return V;
}

SDValue SelectionDAG::getMaskedGather(SDVTList VTs, EVT VT, const SDLoc &dl,
                                      ArrayRef<SDValue> Ops,
                                      MachineMemOperand *MMO) {
  assert(Ops.size() == 6 && "Incompatible number of operands");

  FoldingSetNodeID ID;
  AddNodeIDNode(ID, ISD::MGATHER, VTs, Ops);
  ID.AddInteger(VT.getRawBits());
  ID.AddInteger(getSyntheticNodeSubclassData<MaskedGatherSDNode>(
      dl.getIROrder(), VTs, VT, MMO));
  ID.AddInteger(MMO->getPointerInfo().getAddrSpace());
  void *IP = nullptr;
  if (SDNode *E = FindNodeOrInsertPos(ID, dl, IP)) {
    cast<MaskedGatherSDNode>(E)->refineAlignment(MMO);
    return SDValue(E, 0);
  }

  auto *N = newSDNode<MaskedGatherSDNode>(dl.getIROrder(), dl.getDebugLoc(),
                                          VTs, VT, MMO);
  createOperands(N, Ops);

  assert(N->getValue().getValueType() == N->getValueType(0) &&
         "Incompatible type of the PassThru value in MaskedGatherSDNode");
  assert(N->getMask().getValueType().getVectorNumElements() ==
             N->getValueType(0).getVectorNumElements() &&
         "Vector width mismatch between mask and data");
  assert(N->getIndex().getValueType().getVectorNumElements() ==
             N->getValueType(0).getVectorNumElements() &&
         "Vector width mismatch between index and data");
  assert(isa<ConstantSDNode>(N->getScale()) &&
         cast<ConstantSDNode>(N->getScale())->getAPIntValue().isPowerOf2() &&
         "Scale should be a constant power of 2");

  CSEMap.InsertNode(N, IP);
  InsertNode(N);
  SDValue V(N, 0);
  NewSDValueDbgMsg(V, "Creating new node: ", this);
  return V;
}

SDValue SelectionDAG::getMaskedScatter(SDVTList VTs, EVT VT, const SDLoc &dl,
                                       ArrayRef<SDValue> Ops,
                                       MachineMemOperand *MMO) {
  assert(Ops.size() == 6 && "Incompatible number of operands");

  FoldingSetNodeID ID;
  AddNodeIDNode(ID, ISD::MSCATTER, VTs, Ops);
  ID.AddInteger(VT.getRawBits());
  ID.AddInteger(getSyntheticNodeSubclassData<MaskedScatterSDNode>(
      dl.getIROrder(), VTs, VT, MMO));
  ID.AddInteger(MMO->getPointerInfo().getAddrSpace());
  void *IP = nullptr;
  if (SDNode *E = FindNodeOrInsertPos(ID, dl, IP)) {
    cast<MaskedScatterSDNode>(E)->refineAlignment(MMO);
    return SDValue(E, 0);
  }
  auto *N = newSDNode<MaskedScatterSDNode>(dl.getIROrder(), dl.getDebugLoc(),
                                           VTs, VT, MMO);
  createOperands(N, Ops);

  assert(N->getMask().getValueType().getVectorNumElements() ==
             N->getValue().getValueType().getVectorNumElements() &&
         "Vector width mismatch between mask and data");
  assert(N->getIndex().getValueType().getVectorNumElements() ==
             N->getValue().getValueType().getVectorNumElements() &&
         "Vector width mismatch between index and data");
  assert(isa<ConstantSDNode>(N->getScale()) &&
         cast<ConstantSDNode>(N->getScale())->getAPIntValue().isPowerOf2() &&
         "Scale should be a constant power of 2");

  CSEMap.InsertNode(N, IP);
  InsertNode(N);
  SDValue V(N, 0);
  NewSDValueDbgMsg(V, "Creating new node: ", this);
  return V;
}

SDValue SelectionDAG::getVAArg(EVT VT, const SDLoc &dl, SDValue Chain,
                               SDValue Ptr, SDValue SV, unsigned Align) {
  SDValue Ops[] = { Chain, Ptr, SV, getTargetConstant(Align, dl, MVT::i32) };
  return getNode(ISD::VAARG, dl, getVTList(VT, MVT::Other), Ops);
}

SDValue SelectionDAG::getNode(unsigned Opcode, const SDLoc &DL, EVT VT,
                              ArrayRef<SDUse> Ops) {
  switch (Ops.size()) {
  case 0: return getNode(Opcode, DL, VT);
  case 1: return getNode(Opcode, DL, VT, static_cast<const SDValue>(Ops[0]));
  case 2: return getNode(Opcode, DL, VT, Ops[0], Ops[1]);
  case 3: return getNode(Opcode, DL, VT, Ops[0], Ops[1], Ops[2]);
  default: break;
  }

  // Copy from an SDUse array into an SDValue array for use with
  // the regular getNode logic.
  SmallVector<SDValue, 8> NewOps(Ops.begin(), Ops.end());
  return getNode(Opcode, DL, VT, NewOps);
}

SDValue SelectionDAG::getNode(unsigned Opcode, const SDLoc &DL, EVT VT,
                              ArrayRef<SDValue> Ops, const SDNodeFlags Flags) {
  unsigned NumOps = Ops.size();
  switch (NumOps) {
  case 0: return getNode(Opcode, DL, VT);
  case 1: return getNode(Opcode, DL, VT, Ops[0], Flags);
  case 2: return getNode(Opcode, DL, VT, Ops[0], Ops[1], Flags);
  case 3: return getNode(Opcode, DL, VT, Ops[0], Ops[1], Ops[2]);
  default: break;
  }

  switch (Opcode) {
  default: break;
  case ISD::CONCAT_VECTORS:
    // Attempt to fold CONCAT_VECTORS into BUILD_VECTOR or UNDEF.
    if (SDValue V = FoldCONCAT_VECTORS(DL, VT, Ops, *this))
      return V;
    break;
  case ISD::SELECT_CC:
    assert(NumOps == 5 && "SELECT_CC takes 5 operands!");
    assert(Ops[0].getValueType() == Ops[1].getValueType() &&
           "LHS and RHS of condition must have same type!");
    assert(Ops[2].getValueType() == Ops[3].getValueType() &&
           "True and False arms of SelectCC must have same type!");
    assert(Ops[2].getValueType() == VT &&
           "select_cc node must be of same type as true and false value!");
    break;
  case ISD::BR_CC:
    assert(NumOps == 5 && "BR_CC takes 5 operands!");
    assert(Ops[2].getValueType() == Ops[3].getValueType() &&
           "LHS/RHS of comparison should match types!");
    break;
  }

  // Memoize nodes.
  SDNode *N;
  SDVTList VTs = getVTList(VT);

  if (VT != MVT::Glue) {
    FoldingSetNodeID ID;
    AddNodeIDNode(ID, Opcode, VTs, Ops);
    void *IP = nullptr;

    if (SDNode *E = FindNodeOrInsertPos(ID, DL, IP))
      return SDValue(E, 0);

    N = newSDNode<SDNode>(Opcode, DL.getIROrder(), DL.getDebugLoc(), VTs);
    createOperands(N, Ops);

    CSEMap.InsertNode(N, IP);
  } else {
    N = newSDNode<SDNode>(Opcode, DL.getIROrder(), DL.getDebugLoc(), VTs);
    createOperands(N, Ops);
  }

  InsertNode(N);
  SDValue V(N, 0);
  NewSDValueDbgMsg(V, "Creating new node: ", this);
  return V;
}

SDValue SelectionDAG::getNode(unsigned Opcode, const SDLoc &DL,
                              ArrayRef<EVT> ResultTys, ArrayRef<SDValue> Ops) {
  return getNode(Opcode, DL, getVTList(ResultTys), Ops);
}

SDValue SelectionDAG::getNode(unsigned Opcode, const SDLoc &DL, SDVTList VTList,
                              ArrayRef<SDValue> Ops) {
  if (VTList.NumVTs == 1)
    return getNode(Opcode, DL, VTList.VTs[0], Ops);

#if 0
  switch (Opcode) {
  // FIXME: figure out how to safely handle things like
  // int foo(int x) { return 1 << (x & 255); }
  // int bar() { return foo(256); }
  case ISD::SRA_PARTS:
  case ISD::SRL_PARTS:
  case ISD::SHL_PARTS:
    if (N3.getOpcode() == ISD::SIGN_EXTEND_INREG &&
        cast<VTSDNode>(N3.getOperand(1))->getVT() != MVT::i1)
      return getNode(Opcode, DL, VT, N1, N2, N3.getOperand(0));
    else if (N3.getOpcode() == ISD::AND)
      if (ConstantSDNode *AndRHS = dyn_cast<ConstantSDNode>(N3.getOperand(1))) {
        // If the and is only masking out bits that cannot effect the shift,
        // eliminate the and.
        unsigned NumBits = VT.getScalarSizeInBits()*2;
        if ((AndRHS->getValue() & (NumBits-1)) == NumBits-1)
          return getNode(Opcode, DL, VT, N1, N2, N3.getOperand(0));
      }
    break;
  }
#endif

  // Memoize the node unless it returns a flag.
  SDNode *N;
  if (VTList.VTs[VTList.NumVTs-1] != MVT::Glue) {
    FoldingSetNodeID ID;
    AddNodeIDNode(ID, Opcode, VTList, Ops);
    void *IP = nullptr;
    if (SDNode *E = FindNodeOrInsertPos(ID, DL, IP))
      return SDValue(E, 0);

    N = newSDNode<SDNode>(Opcode, DL.getIROrder(), DL.getDebugLoc(), VTList);
    createOperands(N, Ops);
    CSEMap.InsertNode(N, IP);
  } else {
    N = newSDNode<SDNode>(Opcode, DL.getIROrder(), DL.getDebugLoc(), VTList);
    createOperands(N, Ops);
  }
  InsertNode(N);
  SDValue V(N, 0);
  NewSDValueDbgMsg(V, "Creating new node: ", this);
  return V;
}

SDValue SelectionDAG::getNode(unsigned Opcode, const SDLoc &DL,
                              SDVTList VTList) {
  return getNode(Opcode, DL, VTList, None);
}

SDValue SelectionDAG::getNode(unsigned Opcode, const SDLoc &DL, SDVTList VTList,
                              SDValue N1) {
  SDValue Ops[] = { N1 };
  return getNode(Opcode, DL, VTList, Ops);
}

SDValue SelectionDAG::getNode(unsigned Opcode, const SDLoc &DL, SDVTList VTList,
                              SDValue N1, SDValue N2) {
  SDValue Ops[] = { N1, N2 };
  return getNode(Opcode, DL, VTList, Ops);
}

SDValue SelectionDAG::getNode(unsigned Opcode, const SDLoc &DL, SDVTList VTList,
                              SDValue N1, SDValue N2, SDValue N3) {
  SDValue Ops[] = { N1, N2, N3 };
  return getNode(Opcode, DL, VTList, Ops);
}

SDValue SelectionDAG::getNode(unsigned Opcode, const SDLoc &DL, SDVTList VTList,
                              SDValue N1, SDValue N2, SDValue N3, SDValue N4) {
  SDValue Ops[] = { N1, N2, N3, N4 };
  return getNode(Opcode, DL, VTList, Ops);
}

SDValue SelectionDAG::getNode(unsigned Opcode, const SDLoc &DL, SDVTList VTList,
                              SDValue N1, SDValue N2, SDValue N3, SDValue N4,
                              SDValue N5) {
  SDValue Ops[] = { N1, N2, N3, N4, N5 };
  return getNode(Opcode, DL, VTList, Ops);
}

SDVTList SelectionDAG::getVTList(EVT VT) {
  return makeVTList(SDNode::getValueTypeList(VT), 1);
}

SDVTList SelectionDAG::getVTList(EVT VT1, EVT VT2) {
  FoldingSetNodeID ID;
  ID.AddInteger(2U);
  ID.AddInteger(VT1.getRawBits());
  ID.AddInteger(VT2.getRawBits());

  void *IP = nullptr;
  SDVTListNode *Result = VTListMap.FindNodeOrInsertPos(ID, IP);
  if (!Result) {
    EVT *Array = Allocator.Allocate<EVT>(2);
    Array[0] = VT1;
    Array[1] = VT2;
    Result = new (Allocator) SDVTListNode(ID.Intern(Allocator), Array, 2);
    VTListMap.InsertNode(Result, IP);
  }
  return Result->getSDVTList();
}

SDVTList SelectionDAG::getVTList(EVT VT1, EVT VT2, EVT VT3) {
  FoldingSetNodeID ID;
  ID.AddInteger(3U);
  ID.AddInteger(VT1.getRawBits());
  ID.AddInteger(VT2.getRawBits());
  ID.AddInteger(VT3.getRawBits());

  void *IP = nullptr;
  SDVTListNode *Result = VTListMap.FindNodeOrInsertPos(ID, IP);
  if (!Result) {
    EVT *Array = Allocator.Allocate<EVT>(3);
    Array[0] = VT1;
    Array[1] = VT2;
    Array[2] = VT3;
    Result = new (Allocator) SDVTListNode(ID.Intern(Allocator), Array, 3);
    VTListMap.InsertNode(Result, IP);
  }
  return Result->getSDVTList();
}

SDVTList SelectionDAG::getVTList(EVT VT1, EVT VT2, EVT VT3, EVT VT4) {
  FoldingSetNodeID ID;
  ID.AddInteger(4U);
  ID.AddInteger(VT1.getRawBits());
  ID.AddInteger(VT2.getRawBits());
  ID.AddInteger(VT3.getRawBits());
  ID.AddInteger(VT4.getRawBits());

  void *IP = nullptr;
  SDVTListNode *Result = VTListMap.FindNodeOrInsertPos(ID, IP);
  if (!Result) {
    EVT *Array = Allocator.Allocate<EVT>(4);
    Array[0] = VT1;
    Array[1] = VT2;
    Array[2] = VT3;
    Array[3] = VT4;
    Result = new (Allocator) SDVTListNode(ID.Intern(Allocator), Array, 4);
    VTListMap.InsertNode(Result, IP);
  }
  return Result->getSDVTList();
}

SDVTList SelectionDAG::getVTList(ArrayRef<EVT> VTs) {
  unsigned NumVTs = VTs.size();
  FoldingSetNodeID ID;
  ID.AddInteger(NumVTs);
  for (unsigned index = 0; index < NumVTs; index++) {
    ID.AddInteger(VTs[index].getRawBits());
  }

  void *IP = nullptr;
  SDVTListNode *Result = VTListMap.FindNodeOrInsertPos(ID, IP);
  if (!Result) {
    EVT *Array = Allocator.Allocate<EVT>(NumVTs);
    std::copy(VTs.begin(), VTs.end(), Array);
    Result = new (Allocator) SDVTListNode(ID.Intern(Allocator), Array, NumVTs);
    VTListMap.InsertNode(Result, IP);
  }
  return Result->getSDVTList();
}


/// UpdateNodeOperands - *Mutate* the specified node in-place to have the
/// specified operands.  If the resultant node already exists in the DAG,
/// this does not modify the specified node, instead it returns the node that
/// already exists.  If the resultant node does not exist in the DAG, the
/// input node is returned.  As a degenerate case, if you specify the same
/// input operands as the node already has, the input node is returned.
SDNode *SelectionDAG::UpdateNodeOperands(SDNode *N, SDValue Op) {
  assert(N->getNumOperands() == 1 && "Update with wrong number of operands");

  // Check to see if there is no change.
  if (Op == N->getOperand(0)) return N;

  // See if the modified node already exists.
  void *InsertPos = nullptr;
  if (SDNode *Existing = FindModifiedNodeSlot(N, Op, InsertPos))
    return Existing;

  // Nope it doesn't.  Remove the node from its current place in the maps.
  if (InsertPos)
    if (!RemoveNodeFromCSEMaps(N))
      InsertPos = nullptr;

  // Now we update the operands.
  N->OperandList[0].set(Op);

  // If this gets put into a CSE map, add it.
  if (InsertPos) CSEMap.InsertNode(N, InsertPos);
  return N;
}

SDNode *SelectionDAG::UpdateNodeOperands(SDNode *N, SDValue Op1, SDValue Op2) {
  assert(N->getNumOperands() == 2 && "Update with wrong number of operands");

  // Check to see if there is no change.
  if (Op1 == N->getOperand(0) && Op2 == N->getOperand(1))
    return N;   // No operands changed, just return the input node.

  // See if the modified node already exists.
  void *InsertPos = nullptr;
  if (SDNode *Existing = FindModifiedNodeSlot(N, Op1, Op2, InsertPos))
    return Existing;

  // Nope it doesn't.  Remove the node from its current place in the maps.
  if (InsertPos)
    if (!RemoveNodeFromCSEMaps(N))
      InsertPos = nullptr;

  // Now we update the operands.
  if (N->OperandList[0] != Op1)
    N->OperandList[0].set(Op1);
  if (N->OperandList[1] != Op2)
    N->OperandList[1].set(Op2);

  updateDivergence(N);
  // If this gets put into a CSE map, add it.
  if (InsertPos) CSEMap.InsertNode(N, InsertPos);
  return N;
}

SDNode *SelectionDAG::
UpdateNodeOperands(SDNode *N, SDValue Op1, SDValue Op2, SDValue Op3) {
  SDValue Ops[] = { Op1, Op2, Op3 };
  return UpdateNodeOperands(N, Ops);
}

SDNode *SelectionDAG::
UpdateNodeOperands(SDNode *N, SDValue Op1, SDValue Op2,
                   SDValue Op3, SDValue Op4) {
  SDValue Ops[] = { Op1, Op2, Op3, Op4 };
  return UpdateNodeOperands(N, Ops);
}

SDNode *SelectionDAG::
UpdateNodeOperands(SDNode *N, SDValue Op1, SDValue Op2,
                   SDValue Op3, SDValue Op4, SDValue Op5) {
  SDValue Ops[] = { Op1, Op2, Op3, Op4, Op5 };
  return UpdateNodeOperands(N, Ops);
}

SDNode *SelectionDAG::
UpdateNodeOperands(SDNode *N, ArrayRef<SDValue> Ops) {
  unsigned NumOps = Ops.size();
  assert(N->getNumOperands() == NumOps &&
         "Update with wrong number of operands");

  // If no operands changed just return the input node.
  if (std::equal(Ops.begin(), Ops.end(), N->op_begin()))
    return N;

  // See if the modified node already exists.
  void *InsertPos = nullptr;
  if (SDNode *Existing = FindModifiedNodeSlot(N, Ops, InsertPos))
    return Existing;

  // Nope it doesn't.  Remove the node from its current place in the maps.
  if (InsertPos)
    if (!RemoveNodeFromCSEMaps(N))
      InsertPos = nullptr;

  // Now we update the operands.
  for (unsigned i = 0; i != NumOps; ++i)
    if (N->OperandList[i] != Ops[i])
      N->OperandList[i].set(Ops[i]);

  // If this gets put into a CSE map, add it.
  if (InsertPos) CSEMap.InsertNode(N, InsertPos);
  return N;
}

/// DropOperands - Release the operands and set this node to have
/// zero operands.
void SDNode::DropOperands() {
  // Unlike the code in MorphNodeTo that does this, we don't need to
  // watch for dead nodes here.
  for (op_iterator I = op_begin(), E = op_end(); I != E; ) {
    SDUse &Use = *I++;
    Use.set(SDValue());
  }
}

/// SelectNodeTo - These are wrappers around MorphNodeTo that accept a
/// machine opcode.
///
SDNode *SelectionDAG::SelectNodeTo(SDNode *N, unsigned MachineOpc,
                                   EVT VT) {
  SDVTList VTs = getVTList(VT);
  return SelectNodeTo(N, MachineOpc, VTs, None);
}

SDNode *SelectionDAG::SelectNodeTo(SDNode *N, unsigned MachineOpc,
                                   EVT VT, SDValue Op1) {
  SDVTList VTs = getVTList(VT);
  SDValue Ops[] = { Op1 };
  return SelectNodeTo(N, MachineOpc, VTs, Ops);
}

SDNode *SelectionDAG::SelectNodeTo(SDNode *N, unsigned MachineOpc,
                                   EVT VT, SDValue Op1,
                                   SDValue Op2) {
  SDVTList VTs = getVTList(VT);
  SDValue Ops[] = { Op1, Op2 };
  return SelectNodeTo(N, MachineOpc, VTs, Ops);
}

SDNode *SelectionDAG::SelectNodeTo(SDNode *N, unsigned MachineOpc,
                                   EVT VT, SDValue Op1,
                                   SDValue Op2, SDValue Op3) {
  SDVTList VTs = getVTList(VT);
  SDValue Ops[] = { Op1, Op2, Op3 };
  return SelectNodeTo(N, MachineOpc, VTs, Ops);
}

SDNode *SelectionDAG::SelectNodeTo(SDNode *N, unsigned MachineOpc,
                                   EVT VT, ArrayRef<SDValue> Ops) {
  SDVTList VTs = getVTList(VT);
  return SelectNodeTo(N, MachineOpc, VTs, Ops);
}

SDNode *SelectionDAG::SelectNodeTo(SDNode *N, unsigned MachineOpc,
                                   EVT VT1, EVT VT2, ArrayRef<SDValue> Ops) {
  SDVTList VTs = getVTList(VT1, VT2);
  return SelectNodeTo(N, MachineOpc, VTs, Ops);
}

SDNode *SelectionDAG::SelectNodeTo(SDNode *N, unsigned MachineOpc,
                                   EVT VT1, EVT VT2) {
  SDVTList VTs = getVTList(VT1, VT2);
  return SelectNodeTo(N, MachineOpc, VTs, None);
}

SDNode *SelectionDAG::SelectNodeTo(SDNode *N, unsigned MachineOpc,
                                   EVT VT1, EVT VT2, EVT VT3,
                                   ArrayRef<SDValue> Ops) {
  SDVTList VTs = getVTList(VT1, VT2, VT3);
  return SelectNodeTo(N, MachineOpc, VTs, Ops);
}

SDNode *SelectionDAG::SelectNodeTo(SDNode *N, unsigned MachineOpc,
                                   EVT VT1, EVT VT2,
                                   SDValue Op1, SDValue Op2) {
  SDVTList VTs = getVTList(VT1, VT2);
  SDValue Ops[] = { Op1, Op2 };
  return SelectNodeTo(N, MachineOpc, VTs, Ops);
}

SDNode *SelectionDAG::SelectNodeTo(SDNode *N, unsigned MachineOpc,
                                   SDVTList VTs,ArrayRef<SDValue> Ops) {
  SDNode *New = MorphNodeTo(N, ~MachineOpc, VTs, Ops);
  // Reset the NodeID to -1.
  New->setNodeId(-1);
  if (New != N) {
    ReplaceAllUsesWith(N, New);
    RemoveDeadNode(N);
  }
  return New;
}

/// UpdateSDLocOnMergeSDNode - If the opt level is -O0 then it throws away
/// the line number information on the merged node since it is not possible to
/// preserve the information that operation is associated with multiple lines.
/// This will make the debugger working better at -O0, were there is a higher
/// probability having other instructions associated with that line.
///
/// For IROrder, we keep the smaller of the two
SDNode *SelectionDAG::UpdateSDLocOnMergeSDNode(SDNode *N, const SDLoc &OLoc) {
  DebugLoc NLoc = N->getDebugLoc();
  if (NLoc && OptLevel == CodeGenOpt::None && OLoc.getDebugLoc() != NLoc) {
    N->setDebugLoc(DebugLoc());
  }
  unsigned Order = std::min(N->getIROrder(), OLoc.getIROrder());
  N->setIROrder(Order);
  return N;
}

/// MorphNodeTo - This *mutates* the specified node to have the specified
/// return type, opcode, and operands.
///
/// Note that MorphNodeTo returns the resultant node.  If there is already a
/// node of the specified opcode and operands, it returns that node instead of
/// the current one.  Note that the SDLoc need not be the same.
///
/// Using MorphNodeTo is faster than creating a new node and swapping it in
/// with ReplaceAllUsesWith both because it often avoids allocating a new
/// node, and because it doesn't require CSE recalculation for any of
/// the node's users.
///
/// However, note that MorphNodeTo recursively deletes dead nodes from the DAG.
/// As a consequence it isn't appropriate to use from within the DAG combiner or
/// the legalizer which maintain worklists that would need to be updated when
/// deleting things.
SDNode *SelectionDAG::MorphNodeTo(SDNode *N, unsigned Opc,
                                  SDVTList VTs, ArrayRef<SDValue> Ops) {
  // If an identical node already exists, use it.
  void *IP = nullptr;
  if (VTs.VTs[VTs.NumVTs-1] != MVT::Glue) {
    FoldingSetNodeID ID;
    AddNodeIDNode(ID, Opc, VTs, Ops);
    if (SDNode *ON = FindNodeOrInsertPos(ID, SDLoc(N), IP))
      return UpdateSDLocOnMergeSDNode(ON, SDLoc(N));
  }

  if (!RemoveNodeFromCSEMaps(N))
    IP = nullptr;

  // Start the morphing.
  N->NodeType = Opc;
  N->ValueList = VTs.VTs;
  N->NumValues = VTs.NumVTs;

  // Clear the operands list, updating used nodes to remove this from their
  // use list.  Keep track of any operands that become dead as a result.
  SmallPtrSet<SDNode*, 16> DeadNodeSet;
  for (SDNode::op_iterator I = N->op_begin(), E = N->op_end(); I != E; ) {
    SDUse &Use = *I++;
    SDNode *Used = Use.getNode();
    Use.set(SDValue());
    if (Used->use_empty())
      DeadNodeSet.insert(Used);
  }

  // For MachineNode, initialize the memory references information.
  if (MachineSDNode *MN = dyn_cast<MachineSDNode>(N))
    MN->setMemRefs(nullptr, nullptr);

  // Swap for an appropriately sized array from the recycler.
  removeOperands(N);
  createOperands(N, Ops);

  // Delete any nodes that are still dead after adding the uses for the
  // new operands.
  if (!DeadNodeSet.empty()) {
    SmallVector<SDNode *, 16> DeadNodes;
    for (SDNode *N : DeadNodeSet)
      if (N->use_empty())
        DeadNodes.push_back(N);
    RemoveDeadNodes(DeadNodes);
  }

  if (IP)
    CSEMap.InsertNode(N, IP);   // Memoize the new node.
  return N;
}

SDNode* SelectionDAG::mutateStrictFPToFP(SDNode *Node) {
  unsigned OrigOpc = Node->getOpcode();
  unsigned NewOpc;
  bool IsUnary = false;
  bool IsTernary = false;
  switch (OrigOpc) {
  default:
    llvm_unreachable("mutateStrictFPToFP called with unexpected opcode!");
  case ISD::STRICT_FADD: NewOpc = ISD::FADD; break;
  case ISD::STRICT_FSUB: NewOpc = ISD::FSUB; break;
  case ISD::STRICT_FMUL: NewOpc = ISD::FMUL; break;
  case ISD::STRICT_FDIV: NewOpc = ISD::FDIV; break;
  case ISD::STRICT_FREM: NewOpc = ISD::FREM; break;
  case ISD::STRICT_FMA: NewOpc = ISD::FMA; IsTernary = true; break;
  case ISD::STRICT_FSQRT: NewOpc = ISD::FSQRT; IsUnary = true; break;
  case ISD::STRICT_FPOW: NewOpc = ISD::FPOW; break;
  case ISD::STRICT_FPOWI: NewOpc = ISD::FPOWI; break;
  case ISD::STRICT_FSIN: NewOpc = ISD::FSIN; IsUnary = true; break;
  case ISD::STRICT_FCOS: NewOpc = ISD::FCOS; IsUnary = true; break;
  case ISD::STRICT_FEXP: NewOpc = ISD::FEXP; IsUnary = true; break;
  case ISD::STRICT_FEXP2: NewOpc = ISD::FEXP2; IsUnary = true; break;
  case ISD::STRICT_FLOG: NewOpc = ISD::FLOG; IsUnary = true; break;
  case ISD::STRICT_FLOG10: NewOpc = ISD::FLOG10; IsUnary = true; break;
  case ISD::STRICT_FLOG2: NewOpc = ISD::FLOG2; IsUnary = true; break;
  case ISD::STRICT_FRINT: NewOpc = ISD::FRINT; IsUnary = true; break;
  case ISD::STRICT_FNEARBYINT:
    NewOpc = ISD::FNEARBYINT;
    IsUnary = true;
    break;
  }

  // We're taking this node out of the chain, so we need to re-link things.
  SDValue InputChain = Node->getOperand(0);
  SDValue OutputChain = SDValue(Node, 1);
  ReplaceAllUsesOfValueWith(OutputChain, InputChain);

  SDVTList VTs = getVTList(Node->getOperand(1).getValueType());
  SDNode *Res = nullptr;
  if (IsUnary)
    Res = MorphNodeTo(Node, NewOpc, VTs, { Node->getOperand(1) });
  else if (IsTernary)
    Res = MorphNodeTo(Node, NewOpc, VTs, { Node->getOperand(1),
                                           Node->getOperand(2),
                                           Node->getOperand(3)});
  else
    Res = MorphNodeTo(Node, NewOpc, VTs, { Node->getOperand(1),
                                           Node->getOperand(2) });

  // MorphNodeTo can operate in two ways: if an existing node with the
  // specified operands exists, it can just return it.  Otherwise, it
  // updates the node in place to have the requested operands.
  if (Res == Node) {
    // If we updated the node in place, reset the node ID.  To the isel,
    // this should be just like a newly allocated machine node.
    Res->setNodeId(-1);
  } else {
    ReplaceAllUsesWith(Node, Res);
    RemoveDeadNode(Node);
  }

  return Res;
}

/// getMachineNode - These are used for target selectors to create a new node
/// with specified return type(s), MachineInstr opcode, and operands.
///
/// Note that getMachineNode returns the resultant node.  If there is already a
/// node of the specified opcode and operands, it returns that node instead of
/// the current one.
MachineSDNode *SelectionDAG::getMachineNode(unsigned Opcode, const SDLoc &dl,
                                            EVT VT) {
  SDVTList VTs = getVTList(VT);
  return getMachineNode(Opcode, dl, VTs, None);
}

MachineSDNode *SelectionDAG::getMachineNode(unsigned Opcode, const SDLoc &dl,
                                            EVT VT, SDValue Op1) {
  SDVTList VTs = getVTList(VT);
  SDValue Ops[] = { Op1 };
  return getMachineNode(Opcode, dl, VTs, Ops);
}

MachineSDNode *SelectionDAG::getMachineNode(unsigned Opcode, const SDLoc &dl,
                                            EVT VT, SDValue Op1, SDValue Op2) {
  SDVTList VTs = getVTList(VT);
  SDValue Ops[] = { Op1, Op2 };
  return getMachineNode(Opcode, dl, VTs, Ops);
}

MachineSDNode *SelectionDAG::getMachineNode(unsigned Opcode, const SDLoc &dl,
                                            EVT VT, SDValue Op1, SDValue Op2,
                                            SDValue Op3) {
  SDVTList VTs = getVTList(VT);
  SDValue Ops[] = { Op1, Op2, Op3 };
  return getMachineNode(Opcode, dl, VTs, Ops);
}

MachineSDNode *SelectionDAG::getMachineNode(unsigned Opcode, const SDLoc &dl,
                                            EVT VT, ArrayRef<SDValue> Ops) {
  SDVTList VTs = getVTList(VT);
  return getMachineNode(Opcode, dl, VTs, Ops);
}

MachineSDNode *SelectionDAG::getMachineNode(unsigned Opcode, const SDLoc &dl,
                                            EVT VT1, EVT VT2, SDValue Op1,
                                            SDValue Op2) {
  SDVTList VTs = getVTList(VT1, VT2);
  SDValue Ops[] = { Op1, Op2 };
  return getMachineNode(Opcode, dl, VTs, Ops);
}

MachineSDNode *SelectionDAG::getMachineNode(unsigned Opcode, const SDLoc &dl,
                                            EVT VT1, EVT VT2, SDValue Op1,
                                            SDValue Op2, SDValue Op3) {
  SDVTList VTs = getVTList(VT1, VT2);
  SDValue Ops[] = { Op1, Op2, Op3 };
  return getMachineNode(Opcode, dl, VTs, Ops);
}

MachineSDNode *SelectionDAG::getMachineNode(unsigned Opcode, const SDLoc &dl,
                                            EVT VT1, EVT VT2,
                                            ArrayRef<SDValue> Ops) {
  SDVTList VTs = getVTList(VT1, VT2);
  return getMachineNode(Opcode, dl, VTs, Ops);
}

MachineSDNode *SelectionDAG::getMachineNode(unsigned Opcode, const SDLoc &dl,
                                            EVT VT1, EVT VT2, EVT VT3,
                                            SDValue Op1, SDValue Op2) {
  SDVTList VTs = getVTList(VT1, VT2, VT3);
  SDValue Ops[] = { Op1, Op2 };
  return getMachineNode(Opcode, dl, VTs, Ops);
}

MachineSDNode *SelectionDAG::getMachineNode(unsigned Opcode, const SDLoc &dl,
                                            EVT VT1, EVT VT2, EVT VT3,
                                            SDValue Op1, SDValue Op2,
                                            SDValue Op3) {
  SDVTList VTs = getVTList(VT1, VT2, VT3);
  SDValue Ops[] = { Op1, Op2, Op3 };
  return getMachineNode(Opcode, dl, VTs, Ops);
}

MachineSDNode *SelectionDAG::getMachineNode(unsigned Opcode, const SDLoc &dl,
                                            EVT VT1, EVT VT2, EVT VT3,
                                            ArrayRef<SDValue> Ops) {
  SDVTList VTs = getVTList(VT1, VT2, VT3);
  return getMachineNode(Opcode, dl, VTs, Ops);
}

MachineSDNode *SelectionDAG::getMachineNode(unsigned Opcode, const SDLoc &dl,
                                            ArrayRef<EVT> ResultTys,
                                            ArrayRef<SDValue> Ops) {
  SDVTList VTs = getVTList(ResultTys);
  return getMachineNode(Opcode, dl, VTs, Ops);
}

MachineSDNode *SelectionDAG::getMachineNode(unsigned Opcode, const SDLoc &DL,
                                            SDVTList VTs,
                                            ArrayRef<SDValue> Ops) {
  bool DoCSE = VTs.VTs[VTs.NumVTs-1] != MVT::Glue;
  MachineSDNode *N;
  void *IP = nullptr;

  if (DoCSE) {
    FoldingSetNodeID ID;
    AddNodeIDNode(ID, ~Opcode, VTs, Ops);
    IP = nullptr;
    if (SDNode *E = FindNodeOrInsertPos(ID, DL, IP)) {
      return cast<MachineSDNode>(UpdateSDLocOnMergeSDNode(E, DL));
    }
  }

  // Allocate a new MachineSDNode.
  N = newSDNode<MachineSDNode>(~Opcode, DL.getIROrder(), DL.getDebugLoc(), VTs);
  createOperands(N, Ops);

  if (DoCSE)
    CSEMap.InsertNode(N, IP);

  InsertNode(N);
  return N;
}

/// getTargetExtractSubreg - A convenience function for creating
/// TargetOpcode::EXTRACT_SUBREG nodes.
SDValue SelectionDAG::getTargetExtractSubreg(int SRIdx, const SDLoc &DL, EVT VT,
                                             SDValue Operand) {
  SDValue SRIdxVal = getTargetConstant(SRIdx, DL, MVT::i32);
  SDNode *Subreg = getMachineNode(TargetOpcode::EXTRACT_SUBREG, DL,
                                  VT, Operand, SRIdxVal);
  return SDValue(Subreg, 0);
}

/// getTargetInsertSubreg - A convenience function for creating
/// TargetOpcode::INSERT_SUBREG nodes.
SDValue SelectionDAG::getTargetInsertSubreg(int SRIdx, const SDLoc &DL, EVT VT,
                                            SDValue Operand, SDValue Subreg) {
  SDValue SRIdxVal = getTargetConstant(SRIdx, DL, MVT::i32);
  SDNode *Result = getMachineNode(TargetOpcode::INSERT_SUBREG, DL,
                                  VT, Operand, Subreg, SRIdxVal);
  return SDValue(Result, 0);
}

/// getNodeIfExists - Get the specified node if it's already available, or
/// else return NULL.
SDNode *SelectionDAG::getNodeIfExists(unsigned Opcode, SDVTList VTList,
                                      ArrayRef<SDValue> Ops,
                                      const SDNodeFlags Flags) {
  if (VTList.VTs[VTList.NumVTs - 1] != MVT::Glue) {
    FoldingSetNodeID ID;
    AddNodeIDNode(ID, Opcode, VTList, Ops);
    void *IP = nullptr;
    if (SDNode *E = FindNodeOrInsertPos(ID, SDLoc(), IP)) {
      E->intersectFlagsWith(Flags);
      return E;
    }
  }
  return nullptr;
}

/// getDbgValue - Creates a SDDbgValue node.
///
/// SDNode
SDDbgValue *SelectionDAG::getDbgValue(DIVariable *Var, DIExpression *Expr,
                                      SDNode *N, unsigned R, bool IsIndirect,
                                      const DebugLoc &DL, unsigned O) {
  assert(cast<DILocalVariable>(Var)->isValidLocationForIntrinsic(DL) &&
         "Expected inlined-at fields to agree");
  return new (DbgInfo->getAlloc())
      SDDbgValue(Var, Expr, N, R, IsIndirect, DL, O);
}

/// Constant
SDDbgValue *SelectionDAG::getConstantDbgValue(DIVariable *Var,
                                              DIExpression *Expr,
                                              const Value *C,
                                              const DebugLoc &DL, unsigned O) {
  assert(cast<DILocalVariable>(Var)->isValidLocationForIntrinsic(DL) &&
         "Expected inlined-at fields to agree");
  return new (DbgInfo->getAlloc()) SDDbgValue(Var, Expr, C, DL, O);
}

/// FrameIndex
SDDbgValue *SelectionDAG::getFrameIndexDbgValue(DIVariable *Var,
                                                DIExpression *Expr, unsigned FI,
                                                const DebugLoc &DL,
                                                unsigned O) {
  assert(cast<DILocalVariable>(Var)->isValidLocationForIntrinsic(DL) &&
         "Expected inlined-at fields to agree");
  return new (DbgInfo->getAlloc()) SDDbgValue(Var, Expr, FI, DL, O);
}

void SelectionDAG::transferDbgValues(SDValue From, SDValue To,
                                     unsigned OffsetInBits, unsigned SizeInBits,
                                     bool InvalidateDbg) {
  SDNode *FromNode = From.getNode();
  SDNode *ToNode = To.getNode();
  assert(FromNode && ToNode && "Can't modify dbg values");

  // PR35338
  // TODO: assert(From != To && "Redundant dbg value transfer");
  // TODO: assert(FromNode != ToNode && "Intranode dbg value transfer");
  if (From == To || FromNode == ToNode)
    return;

  if (!FromNode->getHasDebugValue())
    return;

  SmallVector<SDDbgValue *, 2> ClonedDVs;
  for (SDDbgValue *Dbg : GetDbgValues(FromNode)) {
    if (Dbg->getKind() != SDDbgValue::SDNODE || Dbg->isInvalidated())
      continue;

    // TODO: assert(!Dbg->isInvalidated() && "Transfer of invalid dbg value");

    // Just transfer the dbg value attached to From.
    if (Dbg->getResNo() != From.getResNo())
      continue;

    DIVariable *Var = Dbg->getVariable();
    auto *Expr = Dbg->getExpression();
    // If a fragment is requested, update the expression.
    if (SizeInBits) {
      // When splitting a larger (e.g., sign-extended) value whose
      // lower bits are described with an SDDbgValue, do not attempt
      // to transfer the SDDbgValue to the upper bits.
      if (auto FI = Expr->getFragmentInfo())
        if (OffsetInBits + SizeInBits > FI->SizeInBits)
          continue;
      auto Fragment = DIExpression::createFragmentExpression(Expr, OffsetInBits,
                                                             SizeInBits);
      if (!Fragment)
        continue;
      Expr = *Fragment;
    }
    // Clone the SDDbgValue and move it to To.
    SDDbgValue *Clone =
        getDbgValue(Var, Expr, ToNode, To.getResNo(), Dbg->isIndirect(),
                    Dbg->getDebugLoc(), Dbg->getOrder());
    ClonedDVs.push_back(Clone);

    if (InvalidateDbg)
      Dbg->setIsInvalidated();
  }

  for (SDDbgValue *Dbg : ClonedDVs)
    AddDbgValue(Dbg, ToNode, false);
}

void SelectionDAG::salvageDebugInfo(SDNode &N) {
  if (!N.getHasDebugValue())
    return;

  SmallVector<SDDbgValue *, 2> ClonedDVs;
  for (auto DV : GetDbgValues(&N)) {
    if (DV->isInvalidated())
      continue;
    switch (N.getOpcode()) {
    default:
      break;
    case ISD::ADD:
      SDValue N0 = N.getOperand(0);
      SDValue N1 = N.getOperand(1);
      if (!isConstantIntBuildVectorOrConstantInt(N0) &&
          isConstantIntBuildVectorOrConstantInt(N1)) {
        uint64_t Offset = N.getConstantOperandVal(1);
        // Rewrite an ADD constant node into a DIExpression. Since we are
        // performing arithmetic to compute the variable's *value* in the
        // DIExpression, we need to mark the expression with a
        // DW_OP_stack_value.
        auto *DIExpr = DV->getExpression();
        DIExpr = DIExpression::prepend(DIExpr, DIExpression::NoDeref, Offset,
                                       DIExpression::NoDeref,
                                       DIExpression::WithStackValue);
        SDDbgValue *Clone =
            getDbgValue(DV->getVariable(), DIExpr, N0.getNode(), N0.getResNo(),
                        DV->isIndirect(), DV->getDebugLoc(), DV->getOrder());
        ClonedDVs.push_back(Clone);
        DV->setIsInvalidated();
        DEBUG(dbgs() << "SALVAGE: Rewriting"; N0.getNode()->dumprFull(this);
              dbgs() << " into " << *DIExpr << '\n');
      }
    }
  }

  for (SDDbgValue *Dbg : ClonedDVs)
    AddDbgValue(Dbg, Dbg->getSDNode(), false);
}

namespace {

/// RAUWUpdateListener - Helper for ReplaceAllUsesWith - When the node
/// pointed to by a use iterator is deleted, increment the use iterator
/// so that it doesn't dangle.
///
class RAUWUpdateListener : public SelectionDAG::DAGUpdateListener {
  SDNode::use_iterator &UI;
  SDNode::use_iterator &UE;

  void NodeDeleted(SDNode *N, SDNode *E) override {
    // Increment the iterator as needed.
    while (UI != UE && N == *UI)
      ++UI;
  }

public:
  RAUWUpdateListener(SelectionDAG &d,
                     SDNode::use_iterator &ui,
                     SDNode::use_iterator &ue)
    : SelectionDAG::DAGUpdateListener(d), UI(ui), UE(ue) {}
};

} // end anonymous namespace

/// ReplaceAllUsesWith - Modify anything using 'From' to use 'To' instead.
/// This can cause recursive merging of nodes in the DAG.
///
/// This version assumes From has a single result value.
///
void SelectionDAG::ReplaceAllUsesWith(SDValue FromN, SDValue To) {
  SDNode *From = FromN.getNode();
  assert(From->getNumValues() == 1 && FromN.getResNo() == 0 &&
         "Cannot replace with this method!");
  assert(From != To.getNode() && "Cannot replace uses of with self");

  // Preserve Debug Values
  transferDbgValues(FromN, To);

  // Iterate over all the existing uses of From. New uses will be added
  // to the beginning of the use list, which we avoid visiting.
  // This specifically avoids visiting uses of From that arise while the
  // replacement is happening, because any such uses would be the result
  // of CSE: If an existing node looks like From after one of its operands
  // is replaced by To, we don't want to replace of all its users with To
  // too. See PR3018 for more info.
  SDNode::use_iterator UI = From->use_begin(), UE = From->use_end();
  RAUWUpdateListener Listener(*this, UI, UE);
  while (UI != UE) {
    SDNode *User = *UI;

    // This node is about to morph, remove its old self from the CSE maps.
    RemoveNodeFromCSEMaps(User);

    // A user can appear in a use list multiple times, and when this
    // happens the uses are usually next to each other in the list.
    // To help reduce the number of CSE recomputations, process all
    // the uses of this user that we can find this way.
    do {
      SDUse &Use = UI.getUse();
      ++UI;
      Use.set(To);
      if (To->isDivergent() != From->isDivergent())
        updateDivergence(User);
    } while (UI != UE && *UI == User);
    // Now that we have modified User, add it back to the CSE maps.  If it
    // already exists there, recursively merge the results together.
    AddModifiedNodeToCSEMaps(User);
  }

  // If we just RAUW'd the root, take note.
  if (FromN == getRoot())
    setRoot(To);
}

/// ReplaceAllUsesWith - Modify anything using 'From' to use 'To' instead.
/// This can cause recursive merging of nodes in the DAG.
///
/// This version assumes that for each value of From, there is a
/// corresponding value in To in the same position with the same type.
///
void SelectionDAG::ReplaceAllUsesWith(SDNode *From, SDNode *To) {
#ifndef NDEBUG
  for (unsigned i = 0, e = From->getNumValues(); i != e; ++i)
    assert((!From->hasAnyUseOfValue(i) ||
            From->getValueType(i) == To->getValueType(i)) &&
           "Cannot use this version of ReplaceAllUsesWith!");
#endif

  // Handle the trivial case.
  if (From == To)
    return;

  // Preserve Debug Info. Only do this if there's a use.
  for (unsigned i = 0, e = From->getNumValues(); i != e; ++i)
    if (From->hasAnyUseOfValue(i)) {
      assert((i < To->getNumValues()) && "Invalid To location");
      transferDbgValues(SDValue(From, i), SDValue(To, i));
    }

  // Iterate over just the existing users of From. See the comments in
  // the ReplaceAllUsesWith above.
  SDNode::use_iterator UI = From->use_begin(), UE = From->use_end();
  RAUWUpdateListener Listener(*this, UI, UE);
  while (UI != UE) {
    SDNode *User = *UI;

    // This node is about to morph, remove its old self from the CSE maps.
    RemoveNodeFromCSEMaps(User);

    // A user can appear in a use list multiple times, and when this
    // happens the uses are usually next to each other in the list.
    // To help reduce the number of CSE recomputations, process all
    // the uses of this user that we can find this way.
    do {
      SDUse &Use = UI.getUse();
      ++UI;
      Use.setNode(To);
      if (To->isDivergent() != From->isDivergent())
        updateDivergence(User);
    } while (UI != UE && *UI == User);

    // Now that we have modified User, add it back to the CSE maps.  If it
    // already exists there, recursively merge the results together.
    AddModifiedNodeToCSEMaps(User);
  }

  // If we just RAUW'd the root, take note.
  if (From == getRoot().getNode())
    setRoot(SDValue(To, getRoot().getResNo()));
}

/// ReplaceAllUsesWith - Modify anything using 'From' to use 'To' instead.
/// This can cause recursive merging of nodes in the DAG.
///
/// This version can replace From with any result values.  To must match the
/// number and types of values returned by From.
void SelectionDAG::ReplaceAllUsesWith(SDNode *From, const SDValue *To) {
  if (From->getNumValues() == 1)  // Handle the simple case efficiently.
    return ReplaceAllUsesWith(SDValue(From, 0), To[0]);

  // Preserve Debug Info.
  for (unsigned i = 0, e = From->getNumValues(); i != e; ++i)
    transferDbgValues(SDValue(From, i), *To);

  // Iterate over just the existing users of From. See the comments in
  // the ReplaceAllUsesWith above.
  SDNode::use_iterator UI = From->use_begin(), UE = From->use_end();
  RAUWUpdateListener Listener(*this, UI, UE);
  while (UI != UE) {
    SDNode *User = *UI;

    // This node is about to morph, remove its old self from the CSE maps.
    RemoveNodeFromCSEMaps(User);

    // A user can appear in a use list multiple times, and when this
    // happens the uses are usually next to each other in the list.
    // To help reduce the number of CSE recomputations, process all
    // the uses of this user that we can find this way.
    do {
      SDUse &Use = UI.getUse();
      const SDValue &ToOp = To[Use.getResNo()];
      ++UI;
      Use.set(ToOp);
      if (To->getNode()->isDivergent() != From->isDivergent())
        updateDivergence(User);
    } while (UI != UE && *UI == User);
    // Now that we have modified User, add it back to the CSE maps.  If it
    // already exists there, recursively merge the results together.
    AddModifiedNodeToCSEMaps(User);
  }

  // If we just RAUW'd the root, take note.
  if (From == getRoot().getNode())
    setRoot(SDValue(To[getRoot().getResNo()]));
}

/// ReplaceAllUsesOfValueWith - Replace any uses of From with To, leaving
/// uses of other values produced by From.getNode() alone.  The Deleted
/// vector is handled the same way as for ReplaceAllUsesWith.
void SelectionDAG::ReplaceAllUsesOfValueWith(SDValue From, SDValue To){
  // Handle the really simple, really trivial case efficiently.
  if (From == To) return;

  // Handle the simple, trivial, case efficiently.
  if (From.getNode()->getNumValues() == 1) {
    ReplaceAllUsesWith(From, To);
    return;
  }

  // Preserve Debug Info.
  transferDbgValues(From, To);

  // Iterate over just the existing users of From. See the comments in
  // the ReplaceAllUsesWith above.
  SDNode::use_iterator UI = From.getNode()->use_begin(),
                       UE = From.getNode()->use_end();
  RAUWUpdateListener Listener(*this, UI, UE);
  while (UI != UE) {
    SDNode *User = *UI;
    bool UserRemovedFromCSEMaps = false;

    // A user can appear in a use list multiple times, and when this
    // happens the uses are usually next to each other in the list.
    // To help reduce the number of CSE recomputations, process all
    // the uses of this user that we can find this way.
    do {
      SDUse &Use = UI.getUse();

      // Skip uses of different values from the same node.
      if (Use.getResNo() != From.getResNo()) {
        ++UI;
        continue;
      }

      // If this node hasn't been modified yet, it's still in the CSE maps,
      // so remove its old self from the CSE maps.
      if (!UserRemovedFromCSEMaps) {
        RemoveNodeFromCSEMaps(User);
        UserRemovedFromCSEMaps = true;
      }

      ++UI;
      Use.set(To);
      if (To->isDivergent() != From->isDivergent())
        updateDivergence(User);
    } while (UI != UE && *UI == User);
    // We are iterating over all uses of the From node, so if a use
    // doesn't use the specific value, no changes are made.
    if (!UserRemovedFromCSEMaps)
      continue;

    // Now that we have modified User, add it back to the CSE maps.  If it
    // already exists there, recursively merge the results together.
    AddModifiedNodeToCSEMaps(User);
  }

  // If we just RAUW'd the root, take note.
  if (From == getRoot())
    setRoot(To);
}

namespace {

  /// UseMemo - This class is used by SelectionDAG::ReplaceAllUsesOfValuesWith
  /// to record information about a use.
  struct UseMemo {
    SDNode *User;
    unsigned Index;
    SDUse *Use;
  };

  /// operator< - Sort Memos by User.
  bool operator<(const UseMemo &L, const UseMemo &R) {
    return (intptr_t)L.User < (intptr_t)R.User;
  }

} // end anonymous namespace

void SelectionDAG::updateDivergence(SDNode * N)
{
  if (TLI->isSDNodeAlwaysUniform(N))
    return;
  bool IsDivergent = TLI->isSDNodeSourceOfDivergence(N, FLI, DA);
  for (auto &Op : N->ops()) {
    if (Op.Val.getValueType() != MVT::Other)
      IsDivergent |= Op.getNode()->isDivergent();
  }
  if (N->SDNodeBits.IsDivergent != IsDivergent) {
    N->SDNodeBits.IsDivergent = IsDivergent;
    for (auto U : N->uses()) {
      updateDivergence(U);
    }
  }
}


void SelectionDAG::CreateTopologicalOrder(std::vector<SDNode*>& Order) {
  DenseMap<SDNode *, unsigned> Degree;
  Order.reserve(AllNodes.size());
  for (auto & N : allnodes()) {
    unsigned NOps = N.getNumOperands();
    Degree[&N] = NOps;
    if (0 == NOps)
      Order.push_back(&N);
  }
  for (std::vector<SDNode *>::iterator I = Order.begin();
  I!=Order.end();++I) {
    SDNode * N = *I;
    for (auto U : N->uses()) {
      unsigned &UnsortedOps = Degree[U];
      if (0 == --UnsortedOps)
        Order.push_back(U);
    }
  }
}

void SelectionDAG::VerifyDAGDiverence()
{
  std::vector<SDNode*> TopoOrder;
  CreateTopologicalOrder(TopoOrder);
  const TargetLowering &TLI = getTargetLoweringInfo();
  DenseMap<const SDNode *, bool> DivergenceMap;
  for (auto &N : allnodes()) {
    DivergenceMap[&N] = false;
  }
  for (auto N : TopoOrder) {
    bool IsDivergent = DivergenceMap[N];
    bool IsSDNodeDivergent = TLI.isSDNodeSourceOfDivergence(N, FLI, DA);
    for (auto &Op : N->ops()) {
      if (Op.Val.getValueType() != MVT::Other)
        IsSDNodeDivergent |= DivergenceMap[Op.getNode()];
    }
    if (!IsDivergent && IsSDNodeDivergent && !TLI.isSDNodeAlwaysUniform(N)) {
      DivergenceMap[N] = true;
    }
  }
  for (auto &N : allnodes()) {
    (void)N;
    assert(DivergenceMap[&N] == N.isDivergent() &&
           "Divergence bit inconsistency detected\n");
  }
}


/// ReplaceAllUsesOfValuesWith - Replace any uses of From with To, leaving
/// uses of other values produced by From.getNode() alone.  The same value
/// may appear in both the From and To list.  The Deleted vector is
/// handled the same way as for ReplaceAllUsesWith.
void SelectionDAG::ReplaceAllUsesOfValuesWith(const SDValue *From,
                                              const SDValue *To,
                                              unsigned Num){
  // Handle the simple, trivial case efficiently.
  if (Num == 1)
    return ReplaceAllUsesOfValueWith(*From, *To);

  transferDbgValues(*From, *To);

  // Read up all the uses and make records of them. This helps
  // processing new uses that are introduced during the
  // replacement process.
  SmallVector<UseMemo, 4> Uses;
  for (unsigned i = 0; i != Num; ++i) {
    unsigned FromResNo = From[i].getResNo();
    SDNode *FromNode = From[i].getNode();
    for (SDNode::use_iterator UI = FromNode->use_begin(),
         E = FromNode->use_end(); UI != E; ++UI) {
      SDUse &Use = UI.getUse();
      if (Use.getResNo() == FromResNo) {
        UseMemo Memo = { *UI, i, &Use };
        Uses.push_back(Memo);
      }
    }
  }

  // Sort the uses, so that all the uses from a given User are together.
  std::sort(Uses.begin(), Uses.end());

  for (unsigned UseIndex = 0, UseIndexEnd = Uses.size();
       UseIndex != UseIndexEnd; ) {
    // We know that this user uses some value of From.  If it is the right
    // value, update it.
    SDNode *User = Uses[UseIndex].User;

    // This node is about to morph, remove its old self from the CSE maps.
    RemoveNodeFromCSEMaps(User);

    // The Uses array is sorted, so all the uses for a given User
    // are next to each other in the list.
    // To help reduce the number of CSE recomputations, process all
    // the uses of this user that we can find this way.
    do {
      unsigned i = Uses[UseIndex].Index;
      SDUse &Use = *Uses[UseIndex].Use;
      ++UseIndex;

      Use.set(To[i]);
    } while (UseIndex != UseIndexEnd && Uses[UseIndex].User == User);

    // Now that we have modified User, add it back to the CSE maps.  If it
    // already exists there, recursively merge the results together.
    AddModifiedNodeToCSEMaps(User);
  }
}

/// AssignTopologicalOrder - Assign a unique node id for each node in the DAG
/// based on their topological order. It returns the maximum id and a vector
/// of the SDNodes* in assigned order by reference.
unsigned SelectionDAG::AssignTopologicalOrder() {
  unsigned DAGSize = 0;

  // SortedPos tracks the progress of the algorithm. Nodes before it are
  // sorted, nodes after it are unsorted. When the algorithm completes
  // it is at the end of the list.
  allnodes_iterator SortedPos = allnodes_begin();

  // Visit all the nodes. Move nodes with no operands to the front of
  // the list immediately. Annotate nodes that do have operands with their
  // operand count. Before we do this, the Node Id fields of the nodes
  // may contain arbitrary values. After, the Node Id fields for nodes
  // before SortedPos will contain the topological sort index, and the
  // Node Id fields for nodes At SortedPos and after will contain the
  // count of outstanding operands.
  for (allnodes_iterator I = allnodes_begin(),E = allnodes_end(); I != E; ) {
    SDNode *N = &*I++;
    checkForCycles(N, this);
    unsigned Degree = N->getNumOperands();
    if (Degree == 0) {
      // A node with no uses, add it to the result array immediately.
      N->setNodeId(DAGSize++);
      allnodes_iterator Q(N);
      if (Q != SortedPos)
        SortedPos = AllNodes.insert(SortedPos, AllNodes.remove(Q));
      assert(SortedPos != AllNodes.end() && "Overran node list");
      ++SortedPos;
    } else {
      // Temporarily use the Node Id as scratch space for the degree count.
      N->setNodeId(Degree);
    }
  }

  // Visit all the nodes. As we iterate, move nodes into sorted order,
  // such that by the time the end is reached all nodes will be sorted.
  for (SDNode &Node : allnodes()) {
    SDNode *N = &Node;
    checkForCycles(N, this);
    // N is in sorted position, so all its uses have one less operand
    // that needs to be sorted.
    for (SDNode::use_iterator UI = N->use_begin(), UE = N->use_end();
         UI != UE; ++UI) {
      SDNode *P = *UI;
      unsigned Degree = P->getNodeId();
      assert(Degree != 0 && "Invalid node degree");
      --Degree;
      if (Degree == 0) {
        // All of P's operands are sorted, so P may sorted now.
        P->setNodeId(DAGSize++);
        if (P->getIterator() != SortedPos)
          SortedPos = AllNodes.insert(SortedPos, AllNodes.remove(P));
        assert(SortedPos != AllNodes.end() && "Overran node list");
        ++SortedPos;
      } else {
        // Update P's outstanding operand count.
        P->setNodeId(Degree);
      }
    }
    if (Node.getIterator() == SortedPos) {
#ifndef NDEBUG
      allnodes_iterator I(N);
      SDNode *S = &*++I;
      dbgs() << "Overran sorted position:\n";
      S->dumprFull(this); dbgs() << "\n";
      dbgs() << "Checking if this is due to cycles\n";
      checkForCycles(this, true);
#endif
      llvm_unreachable(nullptr);
    }
  }

  assert(SortedPos == AllNodes.end() &&
         "Topological sort incomplete!");
  assert(AllNodes.front().getOpcode() == ISD::EntryToken &&
         "First node in topological sort is not the entry token!");
  assert(AllNodes.front().getNodeId() == 0 &&
         "First node in topological sort has non-zero id!");
  assert(AllNodes.front().getNumOperands() == 0 &&
         "First node in topological sort has operands!");
  assert(AllNodes.back().getNodeId() == (int)DAGSize-1 &&
         "Last node in topologic sort has unexpected id!");
  assert(AllNodes.back().use_empty() &&
         "Last node in topologic sort has users!");
  assert(DAGSize == allnodes_size() && "Node count mismatch!");
  return DAGSize;
}

/// AddDbgValue - Add a dbg_value SDNode. If SD is non-null that means the
/// value is produced by SD.
void SelectionDAG::AddDbgValue(SDDbgValue *DB, SDNode *SD, bool isParameter) {
  if (SD) {
    assert(DbgInfo->getSDDbgValues(SD).empty() || SD->getHasDebugValue());
    SD->setHasDebugValue(true);
  }
  DbgInfo->add(DB, SD, isParameter);
}

SDValue SelectionDAG::makeEquivalentMemoryOrdering(LoadSDNode *OldLoad,
                                                   SDValue NewMemOp) {
  assert(isa<MemSDNode>(NewMemOp.getNode()) && "Expected a memop node");
  // The new memory operation must have the same position as the old load in
  // terms of memory dependency. Create a TokenFactor for the old load and new
  // memory operation and update uses of the old load's output chain to use that
  // TokenFactor.
  SDValue OldChain = SDValue(OldLoad, 1);
  SDValue NewChain = SDValue(NewMemOp.getNode(), 1);
  if (!OldLoad->hasAnyUseOfValue(1))
    return NewChain;

  SDValue TokenFactor =
      getNode(ISD::TokenFactor, SDLoc(OldLoad), MVT::Other, OldChain, NewChain);
  ReplaceAllUsesOfValueWith(OldChain, TokenFactor);
  UpdateNodeOperands(TokenFactor.getNode(), OldChain, NewChain);
  return TokenFactor;
}

//===----------------------------------------------------------------------===//
//                              SDNode Class
//===----------------------------------------------------------------------===//

bool llvm::isNullConstant(SDValue V) {
  ConstantSDNode *Const = dyn_cast<ConstantSDNode>(V);
  return Const != nullptr && Const->isNullValue();
}

bool llvm::isNullFPConstant(SDValue V) {
  ConstantFPSDNode *Const = dyn_cast<ConstantFPSDNode>(V);
  return Const != nullptr && Const->isZero() && !Const->isNegative();
}

bool llvm::isAllOnesConstant(SDValue V) {
  ConstantSDNode *Const = dyn_cast<ConstantSDNode>(V);
  return Const != nullptr && Const->isAllOnesValue();
}

bool llvm::isOneConstant(SDValue V) {
  ConstantSDNode *Const = dyn_cast<ConstantSDNode>(V);
  return Const != nullptr && Const->isOne();
}

bool llvm::isBitwiseNot(SDValue V) {
  return V.getOpcode() == ISD::XOR && isAllOnesConstant(V.getOperand(1));
}

ConstantSDNode *llvm::isConstOrConstSplat(SDValue N) {
  if (ConstantSDNode *CN = dyn_cast<ConstantSDNode>(N))
    return CN;

  if (BuildVectorSDNode *BV = dyn_cast<BuildVectorSDNode>(N)) {
    BitVector UndefElements;
    ConstantSDNode *CN = BV->getConstantSplatNode(&UndefElements);

    // BuildVectors can truncate their operands. Ignore that case here.
    // FIXME: We blindly ignore splats which include undef which is overly
    // pessimistic.
    if (CN && UndefElements.none() &&
        CN->getValueType(0) == N.getValueType().getScalarType())
      return CN;
  }

  return nullptr;
}

ConstantFPSDNode *llvm::isConstOrConstSplatFP(SDValue N) {
  if (ConstantFPSDNode *CN = dyn_cast<ConstantFPSDNode>(N))
    return CN;

  if (BuildVectorSDNode *BV = dyn_cast<BuildVectorSDNode>(N)) {
    BitVector UndefElements;
    ConstantFPSDNode *CN = BV->getConstantFPSplatNode(&UndefElements);

    if (CN && UndefElements.none())
      return CN;
  }

  return nullptr;
}

HandleSDNode::~HandleSDNode() {
  DropOperands();
}

GlobalAddressSDNode::GlobalAddressSDNode(unsigned Opc, unsigned Order,
                                         const DebugLoc &DL,
                                         const GlobalValue *GA, EVT VT,
                                         int64_t o, unsigned char TF)
    : SDNode(Opc, Order, DL, getSDVTList(VT)), Offset(o), TargetFlags(TF) {
  TheGlobal = GA;
}

AddrSpaceCastSDNode::AddrSpaceCastSDNode(unsigned Order, const DebugLoc &dl,
                                         EVT VT, unsigned SrcAS,
                                         unsigned DestAS)
    : SDNode(ISD::ADDRSPACECAST, Order, dl, getSDVTList(VT)),
      SrcAddrSpace(SrcAS), DestAddrSpace(DestAS) {}

MemSDNode::MemSDNode(unsigned Opc, unsigned Order, const DebugLoc &dl,
                     SDVTList VTs, EVT memvt, MachineMemOperand *mmo)
    : SDNode(Opc, Order, dl, VTs), MemoryVT(memvt), MMO(mmo) {
  MemSDNodeBits.IsVolatile = MMO->isVolatile();
  MemSDNodeBits.IsNonTemporal = MMO->isNonTemporal();
  MemSDNodeBits.IsDereferenceable = MMO->isDereferenceable();
  MemSDNodeBits.IsInvariant = MMO->isInvariant();

  // We check here that the size of the memory operand fits within the size of
  // the MMO. This is because the MMO might indicate only a possible address
  // range instead of specifying the affected memory addresses precisely.
  assert(memvt.getStoreSize() <= MMO->getSize() && "Size mismatch!");
}

/// Profile - Gather unique data for the node.
///
void SDNode::Profile(FoldingSetNodeID &ID) const {
  AddNodeIDNode(ID, this);
}

namespace {

  struct EVTArray {
    std::vector<EVT> VTs;

    EVTArray() {
      VTs.reserve(MVT::LAST_VALUETYPE);
      for (unsigned i = 0; i < MVT::LAST_VALUETYPE; ++i)
        VTs.push_back(MVT((MVT::SimpleValueType)i));
    }
  };

} // end anonymous namespace

static ManagedStatic<std::set<EVT, EVT::compareRawBits>> EVTs;
static ManagedStatic<EVTArray> SimpleVTArray;
static ManagedStatic<sys::SmartMutex<true>> VTMutex;

/// getValueTypeList - Return a pointer to the specified value type.
///
const EVT *SDNode::getValueTypeList(EVT VT) {
  if (VT.isExtended()) {
    sys::SmartScopedLock<true> Lock(*VTMutex);
    return &(*EVTs->insert(VT).first);
  } else {
    assert(VT.getSimpleVT() < MVT::LAST_VALUETYPE &&
           "Value type out of range!");
    return &SimpleVTArray->VTs[VT.getSimpleVT().SimpleTy];
  }
}

/// hasNUsesOfValue - Return true if there are exactly NUSES uses of the
/// indicated value.  This method ignores uses of other values defined by this
/// operation.
bool SDNode::hasNUsesOfValue(unsigned NUses, unsigned Value) const {
  assert(Value < getNumValues() && "Bad value!");

  // TODO: Only iterate over uses of a given value of the node
  for (SDNode::use_iterator UI = use_begin(), E = use_end(); UI != E; ++UI) {
    if (UI.getUse().getResNo() == Value) {
      if (NUses == 0)
        return false;
      --NUses;
    }
  }

  // Found exactly the right number of uses?
  return NUses == 0;
}

/// hasAnyUseOfValue - Return true if there are any use of the indicated
/// value. This method ignores uses of other values defined by this operation.
bool SDNode::hasAnyUseOfValue(unsigned Value) const {
  assert(Value < getNumValues() && "Bad value!");

  for (SDNode::use_iterator UI = use_begin(), E = use_end(); UI != E; ++UI)
    if (UI.getUse().getResNo() == Value)
      return true;

  return false;
}

/// isOnlyUserOf - Return true if this node is the only use of N.
bool SDNode::isOnlyUserOf(const SDNode *N) const {
  bool Seen = false;
  for (SDNode::use_iterator I = N->use_begin(), E = N->use_end(); I != E; ++I) {
    SDNode *User = *I;
    if (User == this)
      Seen = true;
    else
      return false;
  }

  return Seen;
}

/// Return true if the only users of N are contained in Nodes.
bool SDNode::areOnlyUsersOf(ArrayRef<const SDNode *> Nodes, const SDNode *N) {
  bool Seen = false;
  for (SDNode::use_iterator I = N->use_begin(), E = N->use_end(); I != E; ++I) {
    SDNode *User = *I;
    if (llvm::any_of(Nodes,
                     [&User](const SDNode *Node) { return User == Node; }))
      Seen = true;
    else
      return false;
  }

  return Seen;
}

/// isOperand - Return true if this node is an operand of N.
bool SDValue::isOperandOf(const SDNode *N) const {
  for (const SDValue &Op : N->op_values())
    if (*this == Op)
      return true;
  return false;
}

bool SDNode::isOperandOf(const SDNode *N) const {
  for (const SDValue &Op : N->op_values())
    if (this == Op.getNode())
      return true;
  return false;
}

/// reachesChainWithoutSideEffects - Return true if this operand (which must
/// be a chain) reaches the specified operand without crossing any
/// side-effecting instructions on any chain path.  In practice, this looks
/// through token factors and non-volatile loads.  In order to remain efficient,
/// this only looks a couple of nodes in, it does not do an exhaustive search.
///
/// Note that we only need to examine chains when we're searching for
/// side-effects; SelectionDAG requires that all side-effects are represented
/// by chains, even if another operand would force a specific ordering. This
/// constraint is necessary to allow transformations like splitting loads.
bool SDValue::reachesChainWithoutSideEffects(SDValue Dest,
                                             unsigned Depth) const {
  if (*this == Dest) return true;

  // Don't search too deeply, we just want to be able to see through
  // TokenFactor's etc.
  if (Depth == 0) return false;

  // If this is a token factor, all inputs to the TF happen in parallel.
  if (getOpcode() == ISD::TokenFactor) {
    // First, try a shallow search.
    if (is_contained((*this)->ops(), Dest)) {
      // We found the chain we want as an operand of this TokenFactor.
      // Essentially, we reach the chain without side-effects if we could
      // serialize the TokenFactor into a simple chain of operations with
      // Dest as the last operation. This is automatically true if the
      // chain has one use: there are no other ordering constraints.
      // If the chain has more than one use, we give up: some other
      // use of Dest might force a side-effect between Dest and the current
      // node.
      if (Dest.hasOneUse())
        return true;
    }
    // Next, try a deep search: check whether every operand of the TokenFactor
    // reaches Dest.
    return llvm::all_of((*this)->ops(), [=](SDValue Op) {
      return Op.reachesChainWithoutSideEffects(Dest, Depth - 1);
    });
  }

  // Loads don't have side effects, look through them.
  if (LoadSDNode *Ld = dyn_cast<LoadSDNode>(*this)) {
    if (!Ld->isVolatile())
      return Ld->getChain().reachesChainWithoutSideEffects(Dest, Depth-1);
  }
  return false;
}

bool SDNode::hasPredecessor(const SDNode *N) const {
  SmallPtrSet<const SDNode *, 32> Visited;
  SmallVector<const SDNode *, 16> Worklist;
  Worklist.push_back(this);
  return hasPredecessorHelper(N, Visited, Worklist);
}

void SDNode::intersectFlagsWith(const SDNodeFlags Flags) {
  this->Flags.intersectWith(Flags);
}

SDValue SelectionDAG::UnrollVectorOp(SDNode *N, unsigned ResNE) {
  assert(N->getNumValues() == 1 &&
         "Can't unroll a vector with multiple results!");

  EVT VT = N->getValueType(0);
  unsigned NE = VT.getVectorNumElements();
  EVT EltVT = VT.getVectorElementType();
  SDLoc dl(N);

  SmallVector<SDValue, 8> Scalars;
  SmallVector<SDValue, 4> Operands(N->getNumOperands());

  // If ResNE is 0, fully unroll the vector op.
  if (ResNE == 0)
    ResNE = NE;
  else if (NE > ResNE)
    NE = ResNE;

  unsigned i;
  for (i= 0; i != NE; ++i) {
    for (unsigned j = 0, e = N->getNumOperands(); j != e; ++j) {
      SDValue Operand = N->getOperand(j);
      EVT OperandVT = Operand.getValueType();
      if (OperandVT.isVector()) {
        // A vector operand; extract a single element.
        EVT OperandEltVT = OperandVT.getVectorElementType();
        Operands[j] =
            getNode(ISD::EXTRACT_VECTOR_ELT, dl, OperandEltVT, Operand,
                    getConstant(i, dl, TLI->getVectorIdxTy(getDataLayout())));
      } else {
        // A scalar operand; just use it as is.
        Operands[j] = Operand;
      }
    }

    switch (N->getOpcode()) {
    default: {
      Scalars.push_back(getNode(N->getOpcode(), dl, EltVT, Operands,
                                N->getFlags()));
      break;
    }
    case ISD::VSELECT:
      Scalars.push_back(getNode(ISD::SELECT, dl, EltVT, Operands));
      break;
    case ISD::SHL:
    case ISD::SRA:
    case ISD::SRL:
    case ISD::ROTL:
    case ISD::ROTR:
      Scalars.push_back(getNode(N->getOpcode(), dl, EltVT, Operands[0],
                               getShiftAmountOperand(Operands[0].getValueType(),
                                                     Operands[1])));
      break;
    case ISD::SIGN_EXTEND_INREG:
    case ISD::FP_ROUND_INREG: {
      EVT ExtVT = cast<VTSDNode>(Operands[1])->getVT().getVectorElementType();
      Scalars.push_back(getNode(N->getOpcode(), dl, EltVT,
                                Operands[0],
                                getValueType(ExtVT)));
    }
    }
  }

  for (; i < ResNE; ++i)
    Scalars.push_back(getUNDEF(EltVT));

  EVT VecVT = EVT::getVectorVT(*getContext(), EltVT, ResNE);
  return getBuildVector(VecVT, dl, Scalars);
}

bool SelectionDAG::areNonVolatileConsecutiveLoads(LoadSDNode *LD,
                                                  LoadSDNode *Base,
                                                  unsigned Bytes,
                                                  int Dist) const {
  if (LD->isVolatile() || Base->isVolatile())
    return false;
  if (LD->isIndexed() || Base->isIndexed())
    return false;
  if (LD->getChain() != Base->getChain())
    return false;
  EVT VT = LD->getValueType(0);
  if (VT.getSizeInBits() / 8 != Bytes)
    return false;

  auto BaseLocDecomp = BaseIndexOffset::match(Base, *this);
  auto LocDecomp = BaseIndexOffset::match(LD, *this);

  int64_t Offset = 0;
  if (BaseLocDecomp.equalBaseIndex(LocDecomp, *this, Offset))
    return (Dist * Bytes == Offset);
  return false;
}

/// InferPtrAlignment - Infer alignment of a load / store address. Return 0 if
/// it cannot be inferred.
unsigned SelectionDAG::InferPtrAlignment(SDValue Ptr) const {
  // If this is a GlobalAddress + cst, return the alignment.
  const GlobalValue *GV;
  int64_t GVOffset = 0;
  if (TLI->isGAPlusOffset(Ptr.getNode(), GV, GVOffset)) {
    unsigned IdxWidth = getDataLayout().getIndexTypeSizeInBits(GV->getType());
    KnownBits Known(IdxWidth);
    llvm::computeKnownBits(GV, Known, getDataLayout());
    unsigned AlignBits = Known.countMinTrailingZeros();
    unsigned Align = AlignBits ? 1 << std::min(31U, AlignBits) : 0;
    if (Align)
      return MinAlign(Align, GVOffset);
  }

  // If this is a direct reference to a stack slot, use information about the
  // stack slot's alignment.
  int FrameIdx = 1 << 31;
  int64_t FrameOffset = 0;
  if (FrameIndexSDNode *FI = dyn_cast<FrameIndexSDNode>(Ptr)) {
    FrameIdx = FI->getIndex();
  } else if (isBaseWithConstantOffset(Ptr) &&
             isa<FrameIndexSDNode>(Ptr.getOperand(0))) {
    // Handle FI+Cst
    FrameIdx = cast<FrameIndexSDNode>(Ptr.getOperand(0))->getIndex();
    FrameOffset = Ptr.getConstantOperandVal(1);
  }

  if (FrameIdx != (1 << 31)) {
    const MachineFrameInfo &MFI = getMachineFunction().getFrameInfo();
    unsigned FIInfoAlign = MinAlign(MFI.getObjectAlignment(FrameIdx),
                                    FrameOffset);
    return FIInfoAlign;
  }

  return 0;
}

/// GetSplitDestVTs - Compute the VTs needed for the low/hi parts of a type
/// which is split (or expanded) into two not necessarily identical pieces.
std::pair<EVT, EVT> SelectionDAG::GetSplitDestVTs(const EVT &VT) const {
  // Currently all types are split in half.
  EVT LoVT, HiVT;
  if (!VT.isVector())
    LoVT = HiVT = TLI->getTypeToTransformTo(*getContext(), VT);
  else
    LoVT = HiVT = VT.getHalfNumVectorElementsVT(*getContext());

  return std::make_pair(LoVT, HiVT);
}

/// SplitVector - Split the vector with EXTRACT_SUBVECTOR and return the
/// low/high part.
std::pair<SDValue, SDValue>
SelectionDAG::SplitVector(const SDValue &N, const SDLoc &DL, const EVT &LoVT,
                          const EVT &HiVT) {
  assert(LoVT.getVectorNumElements() + HiVT.getVectorNumElements() <=
         N.getValueType().getVectorNumElements() &&
         "More vector elements requested than available!");
  SDValue Lo, Hi;
  Lo = getNode(ISD::EXTRACT_SUBVECTOR, DL, LoVT, N,
               getConstant(0, DL, TLI->getVectorIdxTy(getDataLayout())));
  Hi = getNode(ISD::EXTRACT_SUBVECTOR, DL, HiVT, N,
               getConstant(LoVT.getVectorNumElements(), DL,
                           TLI->getVectorIdxTy(getDataLayout())));
  return std::make_pair(Lo, Hi);
}

void SelectionDAG::ExtractVectorElements(SDValue Op,
                                         SmallVectorImpl<SDValue> &Args,
                                         unsigned Start, unsigned Count) {
  EVT VT = Op.getValueType();
  if (Count == 0)
    Count = VT.getVectorNumElements();

  EVT EltVT = VT.getVectorElementType();
  EVT IdxTy = TLI->getVectorIdxTy(getDataLayout());
  SDLoc SL(Op);
  for (unsigned i = Start, e = Start + Count; i != e; ++i) {
    Args.push_back(getNode(ISD::EXTRACT_VECTOR_ELT, SL, EltVT,
                           Op, getConstant(i, SL, IdxTy)));
  }
}

// getAddressSpace - Return the address space this GlobalAddress belongs to.
unsigned GlobalAddressSDNode::getAddressSpace() const {
  return getGlobal()->getType()->getAddressSpace();
}

Type *ConstantPoolSDNode::getType() const {
  if (isMachineConstantPoolEntry())
    return Val.MachineCPVal->getType();
  return Val.ConstVal->getType();
}

bool BuildVectorSDNode::isConstantSplat(APInt &SplatValue, APInt &SplatUndef,
                                        unsigned &SplatBitSize,
                                        bool &HasAnyUndefs,
                                        unsigned MinSplatBits,
                                        bool IsBigEndian) const {
  EVT VT = getValueType(0);
  assert(VT.isVector() && "Expected a vector type");
  unsigned VecWidth = VT.getSizeInBits();
  if (MinSplatBits > VecWidth)
    return false;

  // FIXME: The widths are based on this node's type, but build vectors can
  // truncate their operands.
  SplatValue = APInt(VecWidth, 0);
  SplatUndef = APInt(VecWidth, 0);

  // Get the bits. Bits with undefined values (when the corresponding element
  // of the vector is an ISD::UNDEF value) are set in SplatUndef and cleared
  // in SplatValue. If any of the values are not constant, give up and return
  // false.
  unsigned int NumOps = getNumOperands();
  assert(NumOps > 0 && "isConstantSplat has 0-size build vector");
  unsigned EltWidth = VT.getScalarSizeInBits();

  for (unsigned j = 0; j < NumOps; ++j) {
    unsigned i = IsBigEndian ? NumOps - 1 - j : j;
    SDValue OpVal = getOperand(i);
    unsigned BitPos = j * EltWidth;

    if (OpVal.isUndef())
      SplatUndef.setBits(BitPos, BitPos + EltWidth);
    else if (auto *CN = dyn_cast<ConstantSDNode>(OpVal))
      SplatValue.insertBits(CN->getAPIntValue().zextOrTrunc(EltWidth), BitPos);
    else if (auto *CN = dyn_cast<ConstantFPSDNode>(OpVal))
      SplatValue.insertBits(CN->getValueAPF().bitcastToAPInt(), BitPos);
    else
      return false;
  }

  // The build_vector is all constants or undefs. Find the smallest element
  // size that splats the vector.
  HasAnyUndefs = (SplatUndef != 0);

  // FIXME: This does not work for vectors with elements less than 8 bits.
  while (VecWidth > 8) {
    unsigned HalfSize = VecWidth / 2;
    APInt HighValue = SplatValue.lshr(HalfSize).trunc(HalfSize);
    APInt LowValue = SplatValue.trunc(HalfSize);
    APInt HighUndef = SplatUndef.lshr(HalfSize).trunc(HalfSize);
    APInt LowUndef = SplatUndef.trunc(HalfSize);

    // If the two halves do not match (ignoring undef bits), stop here.
    if ((HighValue & ~LowUndef) != (LowValue & ~HighUndef) ||
        MinSplatBits > HalfSize)
      break;

    SplatValue = HighValue | LowValue;
    SplatUndef = HighUndef & LowUndef;

    VecWidth = HalfSize;
  }

  SplatBitSize = VecWidth;
  return true;
}

SDValue BuildVectorSDNode::getSplatValue(BitVector *UndefElements) const {
  if (UndefElements) {
    UndefElements->clear();
    UndefElements->resize(getNumOperands());
  }
  SDValue Splatted;
  for (unsigned i = 0, e = getNumOperands(); i != e; ++i) {
    SDValue Op = getOperand(i);
    if (Op.isUndef()) {
      if (UndefElements)
        (*UndefElements)[i] = true;
    } else if (!Splatted) {
      Splatted = Op;
    } else if (Splatted != Op) {
      return SDValue();
    }
  }

  if (!Splatted) {
    assert(getOperand(0).isUndef() &&
           "Can only have a splat without a constant for all undefs.");
    return getOperand(0);
  }

  return Splatted;
}

ConstantSDNode *
BuildVectorSDNode::getConstantSplatNode(BitVector *UndefElements) const {
  return dyn_cast_or_null<ConstantSDNode>(getSplatValue(UndefElements));
}

ConstantFPSDNode *
BuildVectorSDNode::getConstantFPSplatNode(BitVector *UndefElements) const {
  return dyn_cast_or_null<ConstantFPSDNode>(getSplatValue(UndefElements));
}

int32_t
BuildVectorSDNode::getConstantFPSplatPow2ToLog2Int(BitVector *UndefElements,
                                                   uint32_t BitWidth) const {
  if (ConstantFPSDNode *CN =
          dyn_cast_or_null<ConstantFPSDNode>(getSplatValue(UndefElements))) {
    bool IsExact;
    APSInt IntVal(BitWidth);
    const APFloat &APF = CN->getValueAPF();
    if (APF.convertToInteger(IntVal, APFloat::rmTowardZero, &IsExact) !=
            APFloat::opOK ||
        !IsExact)
      return -1;

    return IntVal.exactLogBase2();
  }
  return -1;
}

bool BuildVectorSDNode::isConstant() const {
  for (const SDValue &Op : op_values()) {
    unsigned Opc = Op.getOpcode();
    if (Opc != ISD::UNDEF && Opc != ISD::Constant && Opc != ISD::ConstantFP)
      return false;
  }
  return true;
}

bool ShuffleVectorSDNode::isSplatMask(const int *Mask, EVT VT) {
  // Find the first non-undef value in the shuffle mask.
  unsigned i, e;
  for (i = 0, e = VT.getVectorNumElements(); i != e && Mask[i] < 0; ++i)
    /* search */;

  assert(i != e && "VECTOR_SHUFFLE node with all undef indices!");

  // Make sure all remaining elements are either undef or the same as the first
  // non-undef value.
  for (int Idx = Mask[i]; i != e; ++i)
    if (Mask[i] >= 0 && Mask[i] != Idx)
      return false;
  return true;
}

// \brief Returns the SDNode if it is a constant integer BuildVector
// or constant integer.
SDNode *SelectionDAG::isConstantIntBuildVectorOrConstantInt(SDValue N) {
  if (isa<ConstantSDNode>(N))
    return N.getNode();
  if (ISD::isBuildVectorOfConstantSDNodes(N.getNode()))
    return N.getNode();
  // Treat a GlobalAddress supporting constant offset folding as a
  // constant integer.
  if (GlobalAddressSDNode *GA = dyn_cast<GlobalAddressSDNode>(N))
    if (GA->getOpcode() == ISD::GlobalAddress &&
        TLI->isOffsetFoldingLegal(GA))
      return GA;
  return nullptr;
}

SDNode *SelectionDAG::isConstantFPBuildVectorOrConstantFP(SDValue N) {
  if (isa<ConstantFPSDNode>(N))
    return N.getNode();

  if (ISD::isBuildVectorOfConstantFPSDNodes(N.getNode()))
    return N.getNode();

  return nullptr;
}

void SelectionDAG::createOperands(SDNode *Node, ArrayRef<SDValue> Vals) {
  assert(!Node->OperandList && "Node already has operands");
  SDUse *Ops = OperandRecycler.allocate(
    ArrayRecycler<SDUse>::Capacity::get(Vals.size()), OperandAllocator);

  bool IsDivergent = false;
  for (unsigned I = 0; I != Vals.size(); ++I) {
    Ops[I].setUser(Node);
    Ops[I].setInitial(Vals[I]);
    if (Ops[I].Val.getValueType() != MVT::Other) // Skip Chain. It does not carry divergence.
      IsDivergent = IsDivergent || Ops[I].getNode()->isDivergent();
  }
  Node->NumOperands = Vals.size();
  Node->OperandList = Ops;
  IsDivergent |= TLI->isSDNodeSourceOfDivergence(Node, FLI, DA);
  if (!TLI->isSDNodeAlwaysUniform(Node))
    Node->SDNodeBits.IsDivergent = IsDivergent;
  checkForCycles(Node);
}

#ifndef NDEBUG
static void checkForCyclesHelper(const SDNode *N,
                                 SmallPtrSetImpl<const SDNode*> &Visited,
                                 SmallPtrSetImpl<const SDNode*> &Checked,
                                 const llvm::SelectionDAG *DAG) {
  // If this node has already been checked, don't check it again.
  if (Checked.count(N))
    return;

  // If a node has already been visited on this depth-first walk, reject it as
  // a cycle.
  if (!Visited.insert(N).second) {
    errs() << "Detected cycle in SelectionDAG\n";
    dbgs() << "Offending node:\n";
    N->dumprFull(DAG); dbgs() << "\n";
    abort();
  }

  for (const SDValue &Op : N->op_values())
    checkForCyclesHelper(Op.getNode(), Visited, Checked, DAG);

  Checked.insert(N);
  Visited.erase(N);
}
#endif

void llvm::checkForCycles(const llvm::SDNode *N,
                          const llvm::SelectionDAG *DAG,
                          bool force) {
#ifndef NDEBUG
  bool check = force;
#ifdef EXPENSIVE_CHECKS
  check = true;
#endif  // EXPENSIVE_CHECKS
  if (check) {
    assert(N && "Checking nonexistent SDNode");
    SmallPtrSet<const SDNode*, 32> visited;
    SmallPtrSet<const SDNode*, 32> checked;
    checkForCyclesHelper(N, visited, checked, DAG);
  }
#endif  // !NDEBUG
}

void llvm::checkForCycles(const llvm::SelectionDAG *DAG, bool force) {
  checkForCycles(DAG->getRoot().getNode(), DAG, force);
}<|MERGE_RESOLUTION|>--- conflicted
+++ resolved
@@ -951,13 +951,8 @@
 
 void SelectionDAG::init(MachineFunction &NewMF,
                         OptimizationRemarkEmitter &NewORE,
-<<<<<<< HEAD
-                        Pass *PassPtr, // INTEL
-                        const TargetLibraryInfo *libInfo) { // INTEL
-=======
                         Pass *PassPtr, const TargetLibraryInfo *LibraryInfo,
                         DivergenceAnalysis * Divergence) {
->>>>>>> 87d2f746
   MF = &NewMF;
   SDAGISelPass = PassPtr;
   ORE = &NewORE;
@@ -965,11 +960,7 @@
   TSI = getSubtarget().getSelectionDAGInfo();
   LibInfo = LibraryInfo;
   Context = &MF->getFunction().getContext();
-<<<<<<< HEAD
-  TLibI = libInfo; // INTEL
-=======
   DA = Divergence;
->>>>>>> 87d2f746
 }
 
 SelectionDAG::~SelectionDAG() {
@@ -5629,7 +5620,7 @@
   // the corresponding standard library function is available in the
   // targeted environment and Intel's libirc can be used.
   RTLIB::Libcall libcall = RTLIB::MEMCPY;
-  if (TLibI->has(LibFunc_memcpy) &&
+  if (LibInfo->has(LibFunc_memcpy) &&
       MF->getTarget().Options.IntelLibIRCAllowed) {
     libcall = RTLIB::INTEL_MEMCPY;
   }
@@ -5764,7 +5755,7 @@
   // the corresponding standard library function is available in the
   // targeted environment and Intel's libirc can be used.
   RTLIB::Libcall libcall = RTLIB::MEMSET;
-  if (TLibI->has(LibFunc_memset) &&
+  if (LibInfo->has(LibFunc_memset) &&
       MF->getTarget().Options.IntelLibIRCAllowed) {
     libcall = RTLIB::INTEL_MEMSET;
   }
