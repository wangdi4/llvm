//===------- LegalizeVectorTypes.cpp - Legalization of vector types -------===//
//
// Part of the LLVM Project, under the Apache License v2.0 with LLVM Exceptions.
// See https://llvm.org/LICENSE.txt for license information.
// SPDX-License-Identifier: Apache-2.0 WITH LLVM-exception
//
//===----------------------------------------------------------------------===//
//
// This file performs vector type splitting and scalarization for LegalizeTypes.
// Scalarization is the act of changing a computation in an illegal one-element
// vector type to be a computation in its scalar element type.  For example,
// implementing <1 x f32> arithmetic in a scalar f32 register.  This is needed
// as a base case when scalarizing vector arithmetic like <4 x f32>, which
// eventually decomposes to scalars if the target doesn't support v4f32 or v2f32
// types.
// Splitting is the act of changing a computation in an invalid vector type to
// be a computation in two vectors of half the size.  For example, implementing
// <128 x f32> operations in terms of two <64 x f32> operations.
//
//===----------------------------------------------------------------------===//

#include "LegalizeTypes.h"
#include "llvm/Analysis/MemoryLocation.h"
#include "llvm/IR/DataLayout.h"
#include "llvm/Support/ErrorHandling.h"
#include "llvm/Support/TypeSize.h"
#include "llvm/Support/raw_ostream.h"
using namespace llvm;

#define DEBUG_TYPE "legalize-types"

//===----------------------------------------------------------------------===//
//  Result Vector Scalarization: <1 x ty> -> ty.
//===----------------------------------------------------------------------===//

void DAGTypeLegalizer::ScalarizeVectorResult(SDNode *N, unsigned ResNo) {
  LLVM_DEBUG(dbgs() << "Scalarize node result " << ResNo << ": "; N->dump(&DAG);
             dbgs() << "\n");
  SDValue R = SDValue();

  switch (N->getOpcode()) {
  default:
#ifndef NDEBUG
    dbgs() << "ScalarizeVectorResult #" << ResNo << ": ";
    N->dump(&DAG);
    dbgs() << "\n";
#endif
#if INTEL_CUSTOMIZATION
#if INTEL_FEATURE_CSA
    {
      std::string Str;
      raw_string_ostream SS(Str);
      N->print(SS, &DAG);
      report_fatal_error("Do not know how to scalarize the result of this "
                         "operator!\n  " +
                         SS.str());
    }
#else  // INTEL_FEATURE_CSA
    report_fatal_error("Do not know how to scalarize the result of this "
                       "operator!\n");
#endif // INTEL_FEATURE_CSA
#endif // INTEL_CUSTOMIZATION

  case ISD::MERGE_VALUES:      R = ScalarizeVecRes_MERGE_VALUES(N, ResNo);break;
  case ISD::BITCAST:           R = ScalarizeVecRes_BITCAST(N); break;
  case ISD::BUILD_VECTOR:      R = ScalarizeVecRes_BUILD_VECTOR(N); break;
  case ISD::EXTRACT_SUBVECTOR: R = ScalarizeVecRes_EXTRACT_SUBVECTOR(N); break;
  case ISD::FP_ROUND:          R = ScalarizeVecRes_FP_ROUND(N); break;
  case ISD::FPOWI:             R = ScalarizeVecRes_FPOWI(N); break;
#if INTEL_CUSTOMIZATION
  case ISD::LDEXP:             R = ScalarizeVecRes_LDEXP(N); break;
#endif // INTEL_CUSTOMIZATION
  case ISD::INSERT_VECTOR_ELT: R = ScalarizeVecRes_INSERT_VECTOR_ELT(N); break;
  case ISD::LOAD:           R = ScalarizeVecRes_LOAD(cast<LoadSDNode>(N));break;
  case ISD::SCALAR_TO_VECTOR:  R = ScalarizeVecRes_SCALAR_TO_VECTOR(N); break;
  case ISD::SIGN_EXTEND_INREG: R = ScalarizeVecRes_InregOp(N); break;
  case ISD::VSELECT:           R = ScalarizeVecRes_VSELECT(N); break;
  case ISD::SELECT:            R = ScalarizeVecRes_SELECT(N); break;
  case ISD::SELECT_CC:         R = ScalarizeVecRes_SELECT_CC(N); break;
  case ISD::SETCC:             R = ScalarizeVecRes_SETCC(N); break;
  case ISD::UNDEF:             R = ScalarizeVecRes_UNDEF(N); break;
  case ISD::VECTOR_SHUFFLE:    R = ScalarizeVecRes_VECTOR_SHUFFLE(N); break;
  case ISD::ANY_EXTEND_VECTOR_INREG:
  case ISD::SIGN_EXTEND_VECTOR_INREG:
  case ISD::ZERO_EXTEND_VECTOR_INREG:
    R = ScalarizeVecRes_VecInregOp(N);
    break;
  case ISD::ABS:
  case ISD::ANY_EXTEND:
  case ISD::BITREVERSE:
  case ISD::BSWAP:
  case ISD::CTLZ:
  case ISD::CTLZ_ZERO_UNDEF:
  case ISD::CTPOP:
  case ISD::CTTZ:
  case ISD::CTTZ_ZERO_UNDEF:
  case ISD::FABS:
  case ISD::FCEIL:
  case ISD::FCOS:
  case ISD::FEXP:
  case ISD::FEXP2:
  case ISD::FFLOOR:
  case ISD::FLOG:
  case ISD::FLOG10:
  case ISD::FLOG2:
  case ISD::FNEARBYINT:
  case ISD::FNEG:
  case ISD::FREEZE:
  case ISD::FP_EXTEND:
  case ISD::FP_TO_SINT:
  case ISD::FP_TO_UINT:
  case ISD::FRINT:
  case ISD::FROUND:
  case ISD::FROUNDEVEN:
  case ISD::FSIN:
  case ISD::FSQRT:
  case ISD::FTRUNC:
  case ISD::SIGN_EXTEND:
  case ISD::SINT_TO_FP:
  case ISD::TRUNCATE:
  case ISD::UINT_TO_FP:
  case ISD::ZERO_EXTEND:
  case ISD::FCANONICALIZE:
    R = ScalarizeVecRes_UnaryOp(N);
    break;

  case ISD::ADD:
  case ISD::AND:
  case ISD::FADD:
  case ISD::FCOPYSIGN:
  case ISD::FDIV:
  case ISD::FMUL:
  case ISD::FMINNUM:
  case ISD::FMAXNUM:
  case ISD::FMINNUM_IEEE:
  case ISD::FMAXNUM_IEEE:
  case ISD::FMINIMUM:
  case ISD::FMAXIMUM:
  case ISD::SMIN:
  case ISD::SMAX:
  case ISD::UMIN:
  case ISD::UMAX:

  case ISD::SADDSAT:
  case ISD::UADDSAT:
  case ISD::SSUBSAT:
  case ISD::USUBSAT:
  case ISD::SSHLSAT:
  case ISD::USHLSAT:

  case ISD::FPOW:
  case ISD::FREM:
  case ISD::FSUB:
  case ISD::MUL:
  case ISD::OR:
  case ISD::SDIV:
  case ISD::SREM:
  case ISD::SUB:
  case ISD::UDIV:
  case ISD::UREM:
  case ISD::XOR:
  case ISD::SHL:
  case ISD::SRA:
  case ISD::SRL:
  case ISD::ROTL:
  case ISD::ROTR:
    R = ScalarizeVecRes_BinOp(N);
    break;
  case ISD::FMA:
  case ISD::FSHL:
  case ISD::FSHR:
    R = ScalarizeVecRes_TernaryOp(N);
    break;

#define DAG_INSTRUCTION(NAME, NARG, ROUND_MODE, INTRINSIC, DAGN)               \
  case ISD::STRICT_##DAGN:
#include "llvm/IR/ConstrainedOps.def"
    R = ScalarizeVecRes_StrictFPOp(N);
    break;

  case ISD::FP_TO_UINT_SAT:
  case ISD::FP_TO_SINT_SAT:
    R = ScalarizeVecRes_FP_TO_XINT_SAT(N);
    break;

  case ISD::UADDO:
  case ISD::SADDO:
  case ISD::USUBO:
  case ISD::SSUBO:
  case ISD::UMULO:
  case ISD::SMULO:
    R = ScalarizeVecRes_OverflowOp(N, ResNo);
    break;
  case ISD::SMULFIX:
  case ISD::SMULFIXSAT:
  case ISD::UMULFIX:
  case ISD::UMULFIXSAT:
  case ISD::SDIVFIX:
  case ISD::SDIVFIXSAT:
  case ISD::UDIVFIX:
  case ISD::UDIVFIXSAT:
    R = ScalarizeVecRes_FIX(N);
    break;
  }

  // If R is null, the sub-method took care of registering the result.
  if (R.getNode())
    SetScalarizedVector(SDValue(N, ResNo), R);
}

SDValue DAGTypeLegalizer::ScalarizeVecRes_BinOp(SDNode *N) {
  SDValue LHS = GetScalarizedVector(N->getOperand(0));
  SDValue RHS = GetScalarizedVector(N->getOperand(1));
  return DAG.getNode(N->getOpcode(), SDLoc(N),
                     LHS.getValueType(), LHS, RHS, N->getFlags());
}

SDValue DAGTypeLegalizer::ScalarizeVecRes_TernaryOp(SDNode *N) {
  SDValue Op0 = GetScalarizedVector(N->getOperand(0));
  SDValue Op1 = GetScalarizedVector(N->getOperand(1));
  SDValue Op2 = GetScalarizedVector(N->getOperand(2));
  return DAG.getNode(N->getOpcode(), SDLoc(N), Op0.getValueType(), Op0, Op1,
                     Op2, N->getFlags());
}

SDValue DAGTypeLegalizer::ScalarizeVecRes_FIX(SDNode *N) {
  SDValue Op0 = GetScalarizedVector(N->getOperand(0));
  SDValue Op1 = GetScalarizedVector(N->getOperand(1));
  SDValue Op2 = N->getOperand(2);
  return DAG.getNode(N->getOpcode(), SDLoc(N), Op0.getValueType(), Op0, Op1,
                     Op2, N->getFlags());
}

SDValue DAGTypeLegalizer::ScalarizeVecRes_StrictFPOp(SDNode *N) {
  EVT VT = N->getValueType(0).getVectorElementType();
  unsigned NumOpers = N->getNumOperands();
  SDValue Chain = N->getOperand(0);
  EVT ValueVTs[] = {VT, MVT::Other};
  SDLoc dl(N);

  SmallVector<SDValue, 4> Opers(NumOpers);

  // The Chain is the first operand.
  Opers[0] = Chain;

  // Now process the remaining operands.
  for (unsigned i = 1; i < NumOpers; ++i) {
    SDValue Oper = N->getOperand(i);

    if (Oper.getValueType().isVector())
      Oper = GetScalarizedVector(Oper);

    Opers[i] = Oper;
  }

  SDValue Result = DAG.getNode(N->getOpcode(), dl, DAG.getVTList(ValueVTs),
                               Opers, N->getFlags());

  // Legalize the chain result - switch anything that used the old chain to
  // use the new one.
  ReplaceValueWith(SDValue(N, 1), Result.getValue(1));
  return Result;
}

SDValue DAGTypeLegalizer::ScalarizeVecRes_OverflowOp(SDNode *N,
                                                     unsigned ResNo) {
  SDLoc DL(N);
  EVT ResVT = N->getValueType(0);
  EVT OvVT = N->getValueType(1);

  SDValue ScalarLHS, ScalarRHS;
  if (getTypeAction(ResVT) == TargetLowering::TypeScalarizeVector) {
    ScalarLHS = GetScalarizedVector(N->getOperand(0));
    ScalarRHS = GetScalarizedVector(N->getOperand(1));
  } else {
    SmallVector<SDValue, 1> ElemsLHS, ElemsRHS;
    DAG.ExtractVectorElements(N->getOperand(0), ElemsLHS);
    DAG.ExtractVectorElements(N->getOperand(1), ElemsRHS);
    ScalarLHS = ElemsLHS[0];
    ScalarRHS = ElemsRHS[0];
  }

  SDVTList ScalarVTs = DAG.getVTList(
      ResVT.getVectorElementType(), OvVT.getVectorElementType());
  SDNode *ScalarNode = DAG.getNode(
      N->getOpcode(), DL, ScalarVTs, ScalarLHS, ScalarRHS).getNode();
  ScalarNode->setFlags(N->getFlags());

  // Replace the other vector result not being explicitly scalarized here.
  unsigned OtherNo = 1 - ResNo;
  EVT OtherVT = N->getValueType(OtherNo);
  if (getTypeAction(OtherVT) == TargetLowering::TypeScalarizeVector) {
    SetScalarizedVector(SDValue(N, OtherNo), SDValue(ScalarNode, OtherNo));
  } else {
    SDValue OtherVal = DAG.getNode(
        ISD::SCALAR_TO_VECTOR, DL, OtherVT, SDValue(ScalarNode, OtherNo));
    ReplaceValueWith(SDValue(N, OtherNo), OtherVal);
  }

  return SDValue(ScalarNode, ResNo);
}

SDValue DAGTypeLegalizer::ScalarizeVecRes_MERGE_VALUES(SDNode *N,
                                                       unsigned ResNo) {
  SDValue Op = DisintegrateMERGE_VALUES(N, ResNo);
  return GetScalarizedVector(Op);
}

SDValue DAGTypeLegalizer::ScalarizeVecRes_BITCAST(SDNode *N) {
  SDValue Op = N->getOperand(0);
  if (Op.getValueType().isVector()
      && Op.getValueType().getVectorNumElements() == 1
      && !isSimpleLegalType(Op.getValueType()))
    Op = GetScalarizedVector(Op);
  EVT NewVT = N->getValueType(0).getVectorElementType();
  return DAG.getNode(ISD::BITCAST, SDLoc(N),
                     NewVT, Op);
}

SDValue DAGTypeLegalizer::ScalarizeVecRes_BUILD_VECTOR(SDNode *N) {
  EVT EltVT = N->getValueType(0).getVectorElementType();
  SDValue InOp = N->getOperand(0);
  // The BUILD_VECTOR operands may be of wider element types and
  // we may need to truncate them back to the requested return type.
  if (EltVT.isInteger())
    return DAG.getNode(ISD::TRUNCATE, SDLoc(N), EltVT, InOp);
  return InOp;
}

SDValue DAGTypeLegalizer::ScalarizeVecRes_EXTRACT_SUBVECTOR(SDNode *N) {
  return DAG.getNode(ISD::EXTRACT_VECTOR_ELT, SDLoc(N),
                     N->getValueType(0).getVectorElementType(),
                     N->getOperand(0), N->getOperand(1));
}

SDValue DAGTypeLegalizer::ScalarizeVecRes_FP_ROUND(SDNode *N) {
  EVT NewVT = N->getValueType(0).getVectorElementType();
  SDValue Op = GetScalarizedVector(N->getOperand(0));
  return DAG.getNode(ISD::FP_ROUND, SDLoc(N),
                     NewVT, Op, N->getOperand(1));
}

SDValue DAGTypeLegalizer::ScalarizeVecRes_FPOWI(SDNode *N) {
  SDValue Op = GetScalarizedVector(N->getOperand(0));
  return DAG.getNode(ISD::FPOWI, SDLoc(N),
                     Op.getValueType(), Op, N->getOperand(1));
}

#if INTEL_CUSTOMIZATION
SDValue DAGTypeLegalizer::ScalarizeVecRes_LDEXP(SDNode *N) {
  SDValue Op = GetScalarizedVector(N->getOperand(0));
  return DAG.getNode(ISD::LDEXP, SDLoc(N),
                     Op.getValueType(), Op, N->getOperand(1));
}
#endif // INTEL_CUSTOMIZATION

SDValue DAGTypeLegalizer::ScalarizeVecRes_INSERT_VECTOR_ELT(SDNode *N) {
  // The value to insert may have a wider type than the vector element type,
  // so be sure to truncate it to the element type if necessary.
  SDValue Op = N->getOperand(1);
  EVT EltVT = N->getValueType(0).getVectorElementType();
  if (Op.getValueType() != EltVT)
    // FIXME: Can this happen for floating point types?
    Op = DAG.getNode(ISD::TRUNCATE, SDLoc(N), EltVT, Op);
  return Op;
}

SDValue DAGTypeLegalizer::ScalarizeVecRes_LOAD(LoadSDNode *N) {
  assert(N->isUnindexed() && "Indexed vector load?");

  SDValue Result = DAG.getLoad(
      ISD::UNINDEXED, N->getExtensionType(),
      N->getValueType(0).getVectorElementType(), SDLoc(N), N->getChain(),
      N->getBasePtr(), DAG.getUNDEF(N->getBasePtr().getValueType()),
      N->getPointerInfo(), N->getMemoryVT().getVectorElementType(),
      N->getOriginalAlign(), N->getMemOperand()->getFlags(), N->getAAInfo());

  // Legalize the chain result - switch anything that used the old chain to
  // use the new one.
  ReplaceValueWith(SDValue(N, 1), Result.getValue(1));
  return Result;
}

SDValue DAGTypeLegalizer::ScalarizeVecRes_UnaryOp(SDNode *N) {
  // Get the dest type - it doesn't always match the input type, e.g. int_to_fp.
  EVT DestVT = N->getValueType(0).getVectorElementType();
  SDValue Op = N->getOperand(0);
  EVT OpVT = Op.getValueType();
  SDLoc DL(N);
  // The result needs scalarizing, but it's not a given that the source does.
  // This is a workaround for targets where it's impossible to scalarize the
  // result of a conversion, because the source type is legal.
  // For instance, this happens on AArch64: v1i1 is illegal but v1i{8,16,32}
  // are widened to v8i8, v4i16, and v2i32, which is legal, because v1i64 is
  // legal and was not scalarized.
  // See the similar logic in ScalarizeVecRes_SETCC
  if (getTypeAction(OpVT) == TargetLowering::TypeScalarizeVector) {
    Op = GetScalarizedVector(Op);
  } else {
    EVT VT = OpVT.getVectorElementType();
    Op = DAG.getNode(ISD::EXTRACT_VECTOR_ELT, DL, VT, Op,
                     DAG.getVectorIdxConstant(0, DL));
  }
  return DAG.getNode(N->getOpcode(), SDLoc(N), DestVT, Op, N->getFlags());
}

SDValue DAGTypeLegalizer::ScalarizeVecRes_InregOp(SDNode *N) {
  EVT EltVT = N->getValueType(0).getVectorElementType();
  EVT ExtVT = cast<VTSDNode>(N->getOperand(1))->getVT().getVectorElementType();
  SDValue LHS = GetScalarizedVector(N->getOperand(0));
  return DAG.getNode(N->getOpcode(), SDLoc(N), EltVT,
                     LHS, DAG.getValueType(ExtVT));
}

SDValue DAGTypeLegalizer::ScalarizeVecRes_VecInregOp(SDNode *N) {
  SDLoc DL(N);
  SDValue Op = N->getOperand(0);

  EVT OpVT = Op.getValueType();
  EVT OpEltVT = OpVT.getVectorElementType();
  EVT EltVT = N->getValueType(0).getVectorElementType();

  if (getTypeAction(OpVT) == TargetLowering::TypeScalarizeVector) {
    Op = GetScalarizedVector(Op);
  } else {
    Op = DAG.getNode(ISD::EXTRACT_VECTOR_ELT, DL, OpEltVT, Op,
                     DAG.getVectorIdxConstant(0, DL));
  }

  switch (N->getOpcode()) {
  case ISD::ANY_EXTEND_VECTOR_INREG:
    return DAG.getNode(ISD::ANY_EXTEND, DL, EltVT, Op);
  case ISD::SIGN_EXTEND_VECTOR_INREG:
    return DAG.getNode(ISD::SIGN_EXTEND, DL, EltVT, Op);
  case ISD::ZERO_EXTEND_VECTOR_INREG:
    return DAG.getNode(ISD::ZERO_EXTEND, DL, EltVT, Op);
  }

  llvm_unreachable("Illegal extend_vector_inreg opcode");
}

SDValue DAGTypeLegalizer::ScalarizeVecRes_SCALAR_TO_VECTOR(SDNode *N) {
  // If the operand is wider than the vector element type then it is implicitly
  // truncated.  Make that explicit here.
  EVT EltVT = N->getValueType(0).getVectorElementType();
  SDValue InOp = N->getOperand(0);
  if (InOp.getValueType() != EltVT)
    return DAG.getNode(ISD::TRUNCATE, SDLoc(N), EltVT, InOp);
  return InOp;
}

SDValue DAGTypeLegalizer::ScalarizeVecRes_VSELECT(SDNode *N) {
  SDValue Cond = N->getOperand(0);
  EVT OpVT = Cond.getValueType();
  SDLoc DL(N);
  // The vselect result and true/value operands needs scalarizing, but it's
  // not a given that the Cond does. For instance, in AVX512 v1i1 is legal.
  // See the similar logic in ScalarizeVecRes_SETCC
  if (getTypeAction(OpVT) == TargetLowering::TypeScalarizeVector) {
    Cond = GetScalarizedVector(Cond);
  } else {
    EVT VT = OpVT.getVectorElementType();
    Cond = DAG.getNode(ISD::EXTRACT_VECTOR_ELT, DL, VT, Cond,
                       DAG.getVectorIdxConstant(0, DL));
  }

  SDValue LHS = GetScalarizedVector(N->getOperand(1));
  TargetLowering::BooleanContent ScalarBool =
      TLI.getBooleanContents(false, false);
  TargetLowering::BooleanContent VecBool = TLI.getBooleanContents(true, false);

  // If integer and float booleans have different contents then we can't
  // reliably optimize in all cases. There is a full explanation for this in
  // DAGCombiner::visitSELECT() where the same issue affects folding
  // (select C, 0, 1) to (xor C, 1).
  if (TLI.getBooleanContents(false, false) !=
      TLI.getBooleanContents(false, true)) {
    // At least try the common case where the boolean is generated by a
    // comparison.
    if (Cond->getOpcode() == ISD::SETCC) {
      EVT OpVT = Cond->getOperand(0).getValueType();
      ScalarBool = TLI.getBooleanContents(OpVT.getScalarType());
      VecBool = TLI.getBooleanContents(OpVT);
    } else
      ScalarBool = TargetLowering::UndefinedBooleanContent;
  }

  EVT CondVT = Cond.getValueType();
  if (ScalarBool != VecBool) {
    switch (ScalarBool) {
      case TargetLowering::UndefinedBooleanContent:
        break;
      case TargetLowering::ZeroOrOneBooleanContent:
        assert(VecBool == TargetLowering::UndefinedBooleanContent ||
               VecBool == TargetLowering::ZeroOrNegativeOneBooleanContent);
        // Vector read from all ones, scalar expects a single 1 so mask.
        Cond = DAG.getNode(ISD::AND, SDLoc(N), CondVT,
                           Cond, DAG.getConstant(1, SDLoc(N), CondVT));
        break;
      case TargetLowering::ZeroOrNegativeOneBooleanContent:
        assert(VecBool == TargetLowering::UndefinedBooleanContent ||
               VecBool == TargetLowering::ZeroOrOneBooleanContent);
        // Vector reads from a one, scalar from all ones so sign extend.
        Cond = DAG.getNode(ISD::SIGN_EXTEND_INREG, SDLoc(N), CondVT,
                           Cond, DAG.getValueType(MVT::i1));
        break;
    }
  }

  // Truncate the condition if needed
  auto BoolVT = getSetCCResultType(CondVT);
  if (BoolVT.bitsLT(CondVT))
    Cond = DAG.getNode(ISD::TRUNCATE, SDLoc(N), BoolVT, Cond);

  return DAG.getSelect(SDLoc(N),
                       LHS.getValueType(), Cond, LHS,
                       GetScalarizedVector(N->getOperand(2)));
}

SDValue DAGTypeLegalizer::ScalarizeVecRes_SELECT(SDNode *N) {
  SDValue LHS = GetScalarizedVector(N->getOperand(1));
  return DAG.getSelect(SDLoc(N),
                       LHS.getValueType(), N->getOperand(0), LHS,
                       GetScalarizedVector(N->getOperand(2)));
}

SDValue DAGTypeLegalizer::ScalarizeVecRes_SELECT_CC(SDNode *N) {
  SDValue LHS = GetScalarizedVector(N->getOperand(2));
  return DAG.getNode(ISD::SELECT_CC, SDLoc(N), LHS.getValueType(),
                     N->getOperand(0), N->getOperand(1),
                     LHS, GetScalarizedVector(N->getOperand(3)),
                     N->getOperand(4));
}

SDValue DAGTypeLegalizer::ScalarizeVecRes_UNDEF(SDNode *N) {
  return DAG.getUNDEF(N->getValueType(0).getVectorElementType());
}

SDValue DAGTypeLegalizer::ScalarizeVecRes_VECTOR_SHUFFLE(SDNode *N) {
  // Figure out if the scalar is the LHS or RHS and return it.
  SDValue Arg = N->getOperand(2).getOperand(0);
  if (Arg.isUndef())
    return DAG.getUNDEF(N->getValueType(0).getVectorElementType());
  unsigned Op = !cast<ConstantSDNode>(Arg)->isNullValue();
  return GetScalarizedVector(N->getOperand(Op));
}

SDValue DAGTypeLegalizer::ScalarizeVecRes_FP_TO_XINT_SAT(SDNode *N) {
  SDValue Src = N->getOperand(0);
  EVT SrcVT = Src.getValueType();
  SDLoc dl(N);

  // Handle case where result is scalarized but operand is not
  if (getTypeAction(SrcVT) == TargetLowering::TypeScalarizeVector)
    Src = GetScalarizedVector(Src);
  else
    Src = DAG.getNode(
        ISD::EXTRACT_VECTOR_ELT, dl, SrcVT.getVectorElementType(), Src,
        DAG.getConstant(0, dl, TLI.getVectorIdxTy(DAG.getDataLayout())));

  EVT DstVT = N->getValueType(0).getVectorElementType();
  return DAG.getNode(N->getOpcode(), dl, DstVT, Src, N->getOperand(1));
}

SDValue DAGTypeLegalizer::ScalarizeVecRes_SETCC(SDNode *N) {
  assert(N->getValueType(0).isVector() &&
         N->getOperand(0).getValueType().isVector() &&
         "Operand types must be vectors");
  SDValue LHS = N->getOperand(0);
  SDValue RHS = N->getOperand(1);
  EVT OpVT = LHS.getValueType();
  EVT NVT = N->getValueType(0).getVectorElementType();
  SDLoc DL(N);

  // The result needs scalarizing, but it's not a given that the source does.
  if (getTypeAction(OpVT) == TargetLowering::TypeScalarizeVector) {
    LHS = GetScalarizedVector(LHS);
    RHS = GetScalarizedVector(RHS);
  } else {
    EVT VT = OpVT.getVectorElementType();
    LHS = DAG.getNode(ISD::EXTRACT_VECTOR_ELT, DL, VT, LHS,
                      DAG.getVectorIdxConstant(0, DL));
    RHS = DAG.getNode(ISD::EXTRACT_VECTOR_ELT, DL, VT, RHS,
                      DAG.getVectorIdxConstant(0, DL));
  }

  // Turn it into a scalar SETCC.
  SDValue Res = DAG.getNode(ISD::SETCC, DL, MVT::i1, LHS, RHS,
                            N->getOperand(2));
  // Vectors may have a different boolean contents to scalars.  Promote the
  // value appropriately.
  ISD::NodeType ExtendCode =
      TargetLowering::getExtendForContent(TLI.getBooleanContents(OpVT));
  return DAG.getNode(ExtendCode, DL, NVT, Res);
}


//===----------------------------------------------------------------------===//
//  Operand Vector Scalarization <1 x ty> -> ty.
//===----------------------------------------------------------------------===//

bool DAGTypeLegalizer::ScalarizeVectorOperand(SDNode *N, unsigned OpNo) {
  LLVM_DEBUG(dbgs() << "Scalarize node operand " << OpNo << ": "; N->dump(&DAG);
             dbgs() << "\n");
  SDValue Res = SDValue();

  switch (N->getOpcode()) {
  default:
#ifndef NDEBUG
    dbgs() << "ScalarizeVectorOperand Op #" << OpNo << ": ";
    N->dump(&DAG);
    dbgs() << "\n";
#endif
    report_fatal_error("Do not know how to scalarize this operator's "
                       "operand!\n");
  case ISD::BITCAST:
    Res = ScalarizeVecOp_BITCAST(N);
    break;
  case ISD::ANY_EXTEND:
  case ISD::ZERO_EXTEND:
  case ISD::SIGN_EXTEND:
  case ISD::TRUNCATE:
  case ISD::FP_TO_SINT:
  case ISD::FP_TO_UINT:
  case ISD::SINT_TO_FP:
  case ISD::UINT_TO_FP:
    Res = ScalarizeVecOp_UnaryOp(N);
    break;
  case ISD::STRICT_SINT_TO_FP:
  case ISD::STRICT_UINT_TO_FP:
  case ISD::STRICT_FP_TO_SINT:
  case ISD::STRICT_FP_TO_UINT:
    Res = ScalarizeVecOp_UnaryOp_StrictFP(N);
    break;
  case ISD::CONCAT_VECTORS:
    Res = ScalarizeVecOp_CONCAT_VECTORS(N);
    break;
  case ISD::EXTRACT_VECTOR_ELT:
    Res = ScalarizeVecOp_EXTRACT_VECTOR_ELT(N);
    break;
  case ISD::VSELECT:
    Res = ScalarizeVecOp_VSELECT(N);
    break;
  case ISD::SETCC:
    Res = ScalarizeVecOp_VSETCC(N);
    break;
  case ISD::STORE:
    Res = ScalarizeVecOp_STORE(cast<StoreSDNode>(N), OpNo);
    break;
  case ISD::STRICT_FP_ROUND:
    Res = ScalarizeVecOp_STRICT_FP_ROUND(N, OpNo);
    break;
  case ISD::FP_ROUND:
    Res = ScalarizeVecOp_FP_ROUND(N, OpNo);
    break;
  case ISD::STRICT_FP_EXTEND:
    Res = ScalarizeVecOp_STRICT_FP_EXTEND(N);
    break;
  case ISD::FP_EXTEND:
    Res = ScalarizeVecOp_FP_EXTEND(N);
    break;
  case ISD::VECREDUCE_FADD:
  case ISD::VECREDUCE_FMUL:
  case ISD::VECREDUCE_ADD:
  case ISD::VECREDUCE_MUL:
  case ISD::VECREDUCE_AND:
  case ISD::VECREDUCE_OR:
  case ISD::VECREDUCE_XOR:
  case ISD::VECREDUCE_SMAX:
  case ISD::VECREDUCE_SMIN:
  case ISD::VECREDUCE_UMAX:
  case ISD::VECREDUCE_UMIN:
  case ISD::VECREDUCE_FMAX:
  case ISD::VECREDUCE_FMIN:
    Res = ScalarizeVecOp_VECREDUCE(N);
    break;
  case ISD::VECREDUCE_SEQ_FADD:
  case ISD::VECREDUCE_SEQ_FMUL:
    Res = ScalarizeVecOp_VECREDUCE_SEQ(N);
    break;
  }

  // If the result is null, the sub-method took care of registering results etc.
  if (!Res.getNode()) return false;

  // If the result is N, the sub-method updated N in place.  Tell the legalizer
  // core about this.
  if (Res.getNode() == N)
    return true;

  assert(Res.getValueType() == N->getValueType(0) && N->getNumValues() == 1 &&
         "Invalid operand expansion");

  ReplaceValueWith(SDValue(N, 0), Res);
  return false;
}

/// If the value to convert is a vector that needs to be scalarized, it must be
/// <1 x ty>. Convert the element instead.
SDValue DAGTypeLegalizer::ScalarizeVecOp_BITCAST(SDNode *N) {
  SDValue Elt = GetScalarizedVector(N->getOperand(0));
  return DAG.getNode(ISD::BITCAST, SDLoc(N),
                     N->getValueType(0), Elt);
}

/// If the input is a vector that needs to be scalarized, it must be <1 x ty>.
/// Do the operation on the element instead.
SDValue DAGTypeLegalizer::ScalarizeVecOp_UnaryOp(SDNode *N) {
  assert(N->getValueType(0).getVectorNumElements() == 1 &&
         "Unexpected vector type!");
  SDValue Elt = GetScalarizedVector(N->getOperand(0));
  SDValue Op = DAG.getNode(N->getOpcode(), SDLoc(N),
                           N->getValueType(0).getScalarType(), Elt);
  // Revectorize the result so the types line up with what the uses of this
  // expression expect.
  return DAG.getNode(ISD::SCALAR_TO_VECTOR, SDLoc(N), N->getValueType(0), Op);
}

/// If the input is a vector that needs to be scalarized, it must be <1 x ty>.
/// Do the strict FP operation on the element instead.
SDValue DAGTypeLegalizer::ScalarizeVecOp_UnaryOp_StrictFP(SDNode *N) {
  assert(N->getValueType(0).getVectorNumElements() == 1 &&
         "Unexpected vector type!");
  SDValue Elt = GetScalarizedVector(N->getOperand(1));
  SDValue Res = DAG.getNode(N->getOpcode(), SDLoc(N),
                            { N->getValueType(0).getScalarType(), MVT::Other },
                            { N->getOperand(0), Elt });
  // Legalize the chain result - switch anything that used the old chain to
  // use the new one.
  ReplaceValueWith(SDValue(N, 1), Res.getValue(1));
  // Revectorize the result so the types line up with what the uses of this
  // expression expect.
  Res = DAG.getNode(ISD::SCALAR_TO_VECTOR, SDLoc(N), N->getValueType(0), Res);

  // Do our own replacement and return SDValue() to tell the caller that we
  // handled all replacements since caller can only handle a single result.
  ReplaceValueWith(SDValue(N, 0), Res);
  return SDValue();
}

/// The vectors to concatenate have length one - use a BUILD_VECTOR instead.
SDValue DAGTypeLegalizer::ScalarizeVecOp_CONCAT_VECTORS(SDNode *N) {
  SmallVector<SDValue, 8> Ops(N->getNumOperands());
  for (unsigned i = 0, e = N->getNumOperands(); i < e; ++i)
    Ops[i] = GetScalarizedVector(N->getOperand(i));
  return DAG.getBuildVector(N->getValueType(0), SDLoc(N), Ops);
}

/// If the input is a vector that needs to be scalarized, it must be <1 x ty>,
/// so just return the element, ignoring the index.
SDValue DAGTypeLegalizer::ScalarizeVecOp_EXTRACT_VECTOR_ELT(SDNode *N) {
  EVT VT = N->getValueType(0);
  SDValue Res = GetScalarizedVector(N->getOperand(0));
  if (Res.getValueType() != VT)
    Res = VT.isFloatingPoint()
              ? DAG.getNode(ISD::FP_EXTEND, SDLoc(N), VT, Res)
              : DAG.getNode(ISD::ANY_EXTEND, SDLoc(N), VT, Res);
  return Res;
}

/// If the input condition is a vector that needs to be scalarized, it must be
/// <1 x i1>, so just convert to a normal ISD::SELECT
/// (still with vector output type since that was acceptable if we got here).
SDValue DAGTypeLegalizer::ScalarizeVecOp_VSELECT(SDNode *N) {
  SDValue ScalarCond = GetScalarizedVector(N->getOperand(0));
  EVT VT = N->getValueType(0);

  return DAG.getNode(ISD::SELECT, SDLoc(N), VT, ScalarCond, N->getOperand(1),
                     N->getOperand(2));
}

/// If the operand is a vector that needs to be scalarized then the
/// result must be v1i1, so just convert to a scalar SETCC and wrap
/// with a scalar_to_vector since the res type is legal if we got here
SDValue DAGTypeLegalizer::ScalarizeVecOp_VSETCC(SDNode *N) {
  assert(N->getValueType(0).isVector() &&
         N->getOperand(0).getValueType().isVector() &&
         "Operand types must be vectors");
  assert(N->getValueType(0) == MVT::v1i1 && "Expected v1i1 type");

  EVT VT = N->getValueType(0);
  SDValue LHS = GetScalarizedVector(N->getOperand(0));
  SDValue RHS = GetScalarizedVector(N->getOperand(1));

  EVT OpVT = N->getOperand(0).getValueType();
  EVT NVT = VT.getVectorElementType();
  SDLoc DL(N);
  // Turn it into a scalar SETCC.
  SDValue Res = DAG.getNode(ISD::SETCC, DL, MVT::i1, LHS, RHS,
      N->getOperand(2));

  // Vectors may have a different boolean contents to scalars.  Promote the
  // value appropriately.
  ISD::NodeType ExtendCode =
      TargetLowering::getExtendForContent(TLI.getBooleanContents(OpVT));

  Res = DAG.getNode(ExtendCode, DL, NVT, Res);

  return DAG.getNode(ISD::SCALAR_TO_VECTOR, DL, VT, Res);
}

/// If the value to store is a vector that needs to be scalarized, it must be
/// <1 x ty>. Just store the element.
SDValue DAGTypeLegalizer::ScalarizeVecOp_STORE(StoreSDNode *N, unsigned OpNo){
  assert(N->isUnindexed() && "Indexed store of one-element vector?");
  assert(OpNo == 1 && "Do not know how to scalarize this operand!");
  SDLoc dl(N);

  if (N->isTruncatingStore())
    return DAG.getTruncStore(
        N->getChain(), dl, GetScalarizedVector(N->getOperand(1)),
        N->getBasePtr(), N->getPointerInfo(),
        N->getMemoryVT().getVectorElementType(), N->getOriginalAlign(),
        N->getMemOperand()->getFlags(), N->getAAInfo());

  return DAG.getStore(N->getChain(), dl, GetScalarizedVector(N->getOperand(1)),
                      N->getBasePtr(), N->getPointerInfo(),
                      N->getOriginalAlign(), N->getMemOperand()->getFlags(),
                      N->getAAInfo());
}

/// If the value to round is a vector that needs to be scalarized, it must be
/// <1 x ty>. Convert the element instead.
SDValue DAGTypeLegalizer::ScalarizeVecOp_FP_ROUND(SDNode *N, unsigned OpNo) {
  assert(OpNo == 0 && "Wrong operand for scalarization!");
  SDValue Elt = GetScalarizedVector(N->getOperand(0));
  SDValue Res = DAG.getNode(ISD::FP_ROUND, SDLoc(N),
                            N->getValueType(0).getVectorElementType(), Elt,
                            N->getOperand(1));
  return DAG.getNode(ISD::SCALAR_TO_VECTOR, SDLoc(N), N->getValueType(0), Res);
}

SDValue DAGTypeLegalizer::ScalarizeVecOp_STRICT_FP_ROUND(SDNode *N, 
                                                         unsigned OpNo) {
  assert(OpNo == 1 && "Wrong operand for scalarization!");
  SDValue Elt = GetScalarizedVector(N->getOperand(1));
  SDValue Res = DAG.getNode(ISD::STRICT_FP_ROUND, SDLoc(N),
                            { N->getValueType(0).getVectorElementType(), 
                              MVT::Other },
                            { N->getOperand(0), Elt, N->getOperand(2) });
  // Legalize the chain result - switch anything that used the old chain to
  // use the new one.
  ReplaceValueWith(SDValue(N, 1), Res.getValue(1));

  Res = DAG.getNode(ISD::SCALAR_TO_VECTOR, SDLoc(N), N->getValueType(0), Res);

  // Do our own replacement and return SDValue() to tell the caller that we
  // handled all replacements since caller can only handle a single result.
  ReplaceValueWith(SDValue(N, 0), Res);
  return SDValue();
}

/// If the value to extend is a vector that needs to be scalarized, it must be
/// <1 x ty>. Convert the element instead.
SDValue DAGTypeLegalizer::ScalarizeVecOp_FP_EXTEND(SDNode *N) {
  SDValue Elt = GetScalarizedVector(N->getOperand(0));
  SDValue Res = DAG.getNode(ISD::FP_EXTEND, SDLoc(N),
                            N->getValueType(0).getVectorElementType(), Elt);
  return DAG.getNode(ISD::SCALAR_TO_VECTOR, SDLoc(N), N->getValueType(0), Res);
}

/// If the value to extend is a vector that needs to be scalarized, it must be
/// <1 x ty>. Convert the element instead.
SDValue DAGTypeLegalizer::ScalarizeVecOp_STRICT_FP_EXTEND(SDNode *N) {
  SDValue Elt = GetScalarizedVector(N->getOperand(1));
  SDValue Res =
      DAG.getNode(ISD::STRICT_FP_EXTEND, SDLoc(N),
                  {N->getValueType(0).getVectorElementType(), MVT::Other},
                  {N->getOperand(0), Elt});
  // Legalize the chain result - switch anything that used the old chain to
  // use the new one.
  ReplaceValueWith(SDValue(N, 1), Res.getValue(1));

  Res = DAG.getNode(ISD::SCALAR_TO_VECTOR, SDLoc(N), N->getValueType(0), Res);

  // Do our own replacement and return SDValue() to tell the caller that we
  // handled all replacements since caller can only handle a single result.
  ReplaceValueWith(SDValue(N, 0), Res);
  return SDValue();
}

SDValue DAGTypeLegalizer::ScalarizeVecOp_VECREDUCE(SDNode *N) {
  SDValue Res = GetScalarizedVector(N->getOperand(0));
  // Result type may be wider than element type.
  if (Res.getValueType() != N->getValueType(0))
    Res = DAG.getNode(ISD::ANY_EXTEND, SDLoc(N), N->getValueType(0), Res);
  return Res;
}

SDValue DAGTypeLegalizer::ScalarizeVecOp_VECREDUCE_SEQ(SDNode *N) {
  SDValue AccOp = N->getOperand(0);
  SDValue VecOp = N->getOperand(1);

  unsigned BaseOpc = ISD::getVecReduceBaseOpcode(N->getOpcode());

  SDValue Op = GetScalarizedVector(VecOp);
  return DAG.getNode(BaseOpc, SDLoc(N), N->getValueType(0),
                     AccOp, Op, N->getFlags());
}

//===----------------------------------------------------------------------===//
//  Result Vector Splitting
//===----------------------------------------------------------------------===//

/// This method is called when the specified result of the specified node is
/// found to need vector splitting. At this point, the node may also have
/// invalid operands or may have other results that need legalization, we just
/// know that (at least) one result needs vector splitting.
void DAGTypeLegalizer::SplitVectorResult(SDNode *N, unsigned ResNo) {
  LLVM_DEBUG(dbgs() << "Split node result: "; N->dump(&DAG); dbgs() << "\n");
  SDValue Lo, Hi;

  // See if the target wants to custom expand this node.
  if (CustomLowerNode(N, N->getValueType(ResNo), true))
    return;

  switch (N->getOpcode()) {
  default:
#ifndef NDEBUG
    dbgs() << "SplitVectorResult #" << ResNo << ": ";
    N->dump(&DAG);
    dbgs() << "\n";
#endif
    report_fatal_error("Do not know how to split the result of this "
                       "operator!\n");

  case ISD::MERGE_VALUES: SplitRes_MERGE_VALUES(N, ResNo, Lo, Hi); break;
  case ISD::VSELECT:
  case ISD::SELECT:       SplitRes_SELECT(N, Lo, Hi); break;
  case ISD::SELECT_CC:    SplitRes_SELECT_CC(N, Lo, Hi); break;
  case ISD::UNDEF:        SplitRes_UNDEF(N, Lo, Hi); break;
  case ISD::BITCAST:           SplitVecRes_BITCAST(N, Lo, Hi); break;
  case ISD::BUILD_VECTOR:      SplitVecRes_BUILD_VECTOR(N, Lo, Hi); break;
  case ISD::CONCAT_VECTORS:    SplitVecRes_CONCAT_VECTORS(N, Lo, Hi); break;
  case ISD::EXTRACT_SUBVECTOR: SplitVecRes_EXTRACT_SUBVECTOR(N, Lo, Hi); break;
  case ISD::INSERT_SUBVECTOR:  SplitVecRes_INSERT_SUBVECTOR(N, Lo, Hi); break;
  case ISD::FPOWI:             SplitVecRes_FPOWI(N, Lo, Hi); break;
#if INTEL_CUSTOMIZATION
  case ISD::LDEXP:             SplitVecRes_LDEXP(N, Lo, Hi); break;
#endif // INTEL_CUSTOMIZATION
  case ISD::FCOPYSIGN:         SplitVecRes_FCOPYSIGN(N, Lo, Hi); break;
  case ISD::INSERT_VECTOR_ELT: SplitVecRes_INSERT_VECTOR_ELT(N, Lo, Hi); break;
  case ISD::SPLAT_VECTOR:
  case ISD::SCALAR_TO_VECTOR:
    SplitVecRes_ScalarOp(N, Lo, Hi);
    break;
  case ISD::SIGN_EXTEND_INREG: SplitVecRes_InregOp(N, Lo, Hi); break;
  case ISD::LOAD:
    SplitVecRes_LOAD(cast<LoadSDNode>(N), Lo, Hi);
    break;
  case ISD::MLOAD:
    SplitVecRes_MLOAD(cast<MaskedLoadSDNode>(N), Lo, Hi);
    break;
  case ISD::MGATHER:
    SplitVecRes_MGATHER(cast<MaskedGatherSDNode>(N), Lo, Hi);
    break;
  case ISD::SETCC:
    SplitVecRes_SETCC(N, Lo, Hi);
    break;
  case ISD::VECTOR_SHUFFLE:
    SplitVecRes_VECTOR_SHUFFLE(cast<ShuffleVectorSDNode>(N), Lo, Hi);
    break;
  case ISD::VAARG:
    SplitVecRes_VAARG(N, Lo, Hi);
    break;

  case ISD::ANY_EXTEND_VECTOR_INREG:
  case ISD::SIGN_EXTEND_VECTOR_INREG:
  case ISD::ZERO_EXTEND_VECTOR_INREG:
    SplitVecRes_ExtVecInRegOp(N, Lo, Hi);
    break;

  case ISD::ABS:
  case ISD::BITREVERSE:
  case ISD::BSWAP:
  case ISD::CTLZ:
  case ISD::CTTZ:
  case ISD::CTLZ_ZERO_UNDEF:
  case ISD::CTTZ_ZERO_UNDEF:
  case ISD::CTPOP:
  case ISD::FABS:
  case ISD::FCEIL:
  case ISD::FCOS:
  case ISD::FEXP:
  case ISD::FEXP2:
  case ISD::FFLOOR:
  case ISD::FLOG:
  case ISD::FLOG10:
  case ISD::FLOG2:
  case ISD::FNEARBYINT:
  case ISD::FNEG:
  case ISD::FREEZE:
  case ISD::FP_EXTEND:
  case ISD::FP_ROUND:
  case ISD::FP_TO_SINT:
  case ISD::FP_TO_UINT:
  case ISD::FRINT:
  case ISD::FROUND:
  case ISD::FROUNDEVEN:
  case ISD::FSIN:
  case ISD::FSQRT:
  case ISD::FTRUNC:
  case ISD::SINT_TO_FP:
  case ISD::TRUNCATE:
  case ISD::UINT_TO_FP:
  case ISD::FCANONICALIZE:
    SplitVecRes_UnaryOp(N, Lo, Hi);
    break;

  case ISD::ANY_EXTEND:
  case ISD::SIGN_EXTEND:
  case ISD::ZERO_EXTEND:
    SplitVecRes_ExtendOp(N, Lo, Hi);
    break;

  case ISD::ADD:
  case ISD::SUB:
  case ISD::MUL:
  case ISD::MULHS:
  case ISD::MULHU:
  case ISD::FADD:
  case ISD::FSUB:
  case ISD::FMUL:
  case ISD::FMINNUM:
  case ISD::FMAXNUM:
  case ISD::FMINIMUM:
  case ISD::FMAXIMUM:
  case ISD::SDIV:
  case ISD::UDIV:
  case ISD::FDIV:
  case ISD::FPOW:
  case ISD::AND:
  case ISD::OR:
  case ISD::XOR:
  case ISD::SHL:
  case ISD::SRA:
  case ISD::SRL:
  case ISD::UREM:
  case ISD::SREM:
  case ISD::FREM:
  case ISD::SMIN:
  case ISD::SMAX:
  case ISD::UMIN:
  case ISD::UMAX:
  case ISD::SADDSAT:
  case ISD::UADDSAT:
  case ISD::SSUBSAT:
  case ISD::USUBSAT:
  case ISD::SSHLSAT:
  case ISD::USHLSAT:
  case ISD::ROTL:
  case ISD::ROTR:
    SplitVecRes_BinOp(N, Lo, Hi);
    break;
  case ISD::FMA:
  case ISD::FSHL:
  case ISD::FSHR:
    SplitVecRes_TernaryOp(N, Lo, Hi);
    break;

#define DAG_INSTRUCTION(NAME, NARG, ROUND_MODE, INTRINSIC, DAGN)               \
  case ISD::STRICT_##DAGN:
#include "llvm/IR/ConstrainedOps.def"
    SplitVecRes_StrictFPOp(N, Lo, Hi);
    break;

  case ISD::FP_TO_UINT_SAT:
  case ISD::FP_TO_SINT_SAT:
    SplitVecRes_FP_TO_XINT_SAT(N, Lo, Hi);
    break;

  case ISD::UADDO:
  case ISD::SADDO:
  case ISD::USUBO:
  case ISD::SSUBO:
  case ISD::UMULO:
  case ISD::SMULO:
    SplitVecRes_OverflowOp(N, ResNo, Lo, Hi);
    break;
  case ISD::SMULFIX:
  case ISD::SMULFIXSAT:
  case ISD::UMULFIX:
  case ISD::UMULFIXSAT:
  case ISD::SDIVFIX:
  case ISD::SDIVFIXSAT:
  case ISD::UDIVFIX:
  case ISD::UDIVFIXSAT:
    SplitVecRes_FIX(N, Lo, Hi);
    break;
  }

  // If Lo/Hi is null, the sub-method took care of registering results etc.
  if (Lo.getNode())
    SetSplitVector(SDValue(N, ResNo), Lo, Hi);
}

void DAGTypeLegalizer::IncrementPointer(MemSDNode *N, EVT MemVT,
                                        MachinePointerInfo &MPI, SDValue &Ptr,
                                        uint64_t *ScaledOffset) {
  SDLoc DL(N);
  unsigned IncrementSize = MemVT.getSizeInBits().getKnownMinSize() / 8;

  if (MemVT.isScalableVector()) {
    SDNodeFlags Flags;
    SDValue BytesIncrement = DAG.getVScale(
        DL, Ptr.getValueType(),
        APInt(Ptr.getValueSizeInBits().getFixedSize(), IncrementSize));
    MPI = MachinePointerInfo(N->getPointerInfo().getAddrSpace());
    Flags.setNoUnsignedWrap(true);
    if (ScaledOffset)
      *ScaledOffset += IncrementSize;
    Ptr = DAG.getNode(ISD::ADD, DL, Ptr.getValueType(), Ptr, BytesIncrement,
                      Flags);
  } else {
    MPI = N->getPointerInfo().getWithOffset(IncrementSize);
    // Increment the pointer to the other half.
    Ptr = DAG.getObjectPtrOffset(DL, Ptr, TypeSize::Fixed(IncrementSize));
  }
}

void DAGTypeLegalizer::SplitVecRes_BinOp(SDNode *N, SDValue &Lo,
                                         SDValue &Hi) {
  SDValue LHSLo, LHSHi;
  GetSplitVector(N->getOperand(0), LHSLo, LHSHi);
  SDValue RHSLo, RHSHi;
  GetSplitVector(N->getOperand(1), RHSLo, RHSHi);
  SDLoc dl(N);

  const SDNodeFlags Flags = N->getFlags();
  unsigned Opcode = N->getOpcode();
  Lo = DAG.getNode(Opcode, dl, LHSLo.getValueType(), LHSLo, RHSLo, Flags);
  Hi = DAG.getNode(Opcode, dl, LHSHi.getValueType(), LHSHi, RHSHi, Flags);
}

void DAGTypeLegalizer::SplitVecRes_TernaryOp(SDNode *N, SDValue &Lo,
                                             SDValue &Hi) {
  SDValue Op0Lo, Op0Hi;
  GetSplitVector(N->getOperand(0), Op0Lo, Op0Hi);
  SDValue Op1Lo, Op1Hi;
  GetSplitVector(N->getOperand(1), Op1Lo, Op1Hi);
  SDValue Op2Lo, Op2Hi;
  GetSplitVector(N->getOperand(2), Op2Lo, Op2Hi);
  SDLoc dl(N);

  Lo = DAG.getNode(N->getOpcode(), dl, Op0Lo.getValueType(), Op0Lo, Op1Lo,
                   Op2Lo, N->getFlags());
  Hi = DAG.getNode(N->getOpcode(), dl, Op0Hi.getValueType(), Op0Hi, Op1Hi,
                   Op2Hi, N->getFlags());
}

void DAGTypeLegalizer::SplitVecRes_FIX(SDNode *N, SDValue &Lo, SDValue &Hi) {
  SDValue LHSLo, LHSHi;
  GetSplitVector(N->getOperand(0), LHSLo, LHSHi);
  SDValue RHSLo, RHSHi;
  GetSplitVector(N->getOperand(1), RHSLo, RHSHi);
  SDLoc dl(N);
  SDValue Op2 = N->getOperand(2);

  unsigned Opcode = N->getOpcode();
  Lo = DAG.getNode(Opcode, dl, LHSLo.getValueType(), LHSLo, RHSLo, Op2,
                   N->getFlags());
  Hi = DAG.getNode(Opcode, dl, LHSHi.getValueType(), LHSHi, RHSHi, Op2,
                   N->getFlags());
}

void DAGTypeLegalizer::SplitVecRes_BITCAST(SDNode *N, SDValue &Lo,
                                           SDValue &Hi) {
  // We know the result is a vector.  The input may be either a vector or a
  // scalar value.
  EVT LoVT, HiVT;
  std::tie(LoVT, HiVT) = DAG.GetSplitDestVTs(N->getValueType(0));
  SDLoc dl(N);

  SDValue InOp = N->getOperand(0);
  EVT InVT = InOp.getValueType();

  // Handle some special cases efficiently.
  switch (getTypeAction(InVT)) {
  case TargetLowering::TypeLegal:
  case TargetLowering::TypePromoteInteger:
  case TargetLowering::TypePromoteFloat:
  case TargetLowering::TypeSoftPromoteHalf:
  case TargetLowering::TypeSoftenFloat:
  case TargetLowering::TypeScalarizeVector:
  case TargetLowering::TypeWidenVector:
    break;
  case TargetLowering::TypeExpandInteger:
  case TargetLowering::TypeExpandFloat:
    // A scalar to vector conversion, where the scalar needs expansion.
    // If the vector is being split in two then we can just convert the
    // expanded pieces.
    if (LoVT == HiVT) {
      GetExpandedOp(InOp, Lo, Hi);
      if (DAG.getDataLayout().isBigEndian())
        std::swap(Lo, Hi);
      Lo = DAG.getNode(ISD::BITCAST, dl, LoVT, Lo);
      Hi = DAG.getNode(ISD::BITCAST, dl, HiVT, Hi);
      return;
    }
    break;
  case TargetLowering::TypeSplitVector:
    // If the input is a vector that needs to be split, convert each split
    // piece of the input now.
    GetSplitVector(InOp, Lo, Hi);
    Lo = DAG.getNode(ISD::BITCAST, dl, LoVT, Lo);
    Hi = DAG.getNode(ISD::BITCAST, dl, HiVT, Hi);
    return;
  case TargetLowering::TypeScalarizeScalableVector:
    report_fatal_error("Scalarization of scalable vectors is not supported.");
  }

  // In the general case, convert the input to an integer and split it by hand.
  EVT LoIntVT = EVT::getIntegerVT(*DAG.getContext(), LoVT.getSizeInBits());
  EVT HiIntVT = EVT::getIntegerVT(*DAG.getContext(), HiVT.getSizeInBits());
  if (DAG.getDataLayout().isBigEndian())
    std::swap(LoIntVT, HiIntVT);

  SplitInteger(BitConvertToInteger(InOp), LoIntVT, HiIntVT, Lo, Hi);

  if (DAG.getDataLayout().isBigEndian())
    std::swap(Lo, Hi);
  Lo = DAG.getNode(ISD::BITCAST, dl, LoVT, Lo);
  Hi = DAG.getNode(ISD::BITCAST, dl, HiVT, Hi);
}

void DAGTypeLegalizer::SplitVecRes_BUILD_VECTOR(SDNode *N, SDValue &Lo,
                                                SDValue &Hi) {
  EVT LoVT, HiVT;
  SDLoc dl(N);
  std::tie(LoVT, HiVT) = DAG.GetSplitDestVTs(N->getValueType(0));
  unsigned LoNumElts = LoVT.getVectorNumElements();
  SmallVector<SDValue, 8> LoOps(N->op_begin(), N->op_begin()+LoNumElts);
  Lo = DAG.getBuildVector(LoVT, dl, LoOps);

  SmallVector<SDValue, 8> HiOps(N->op_begin()+LoNumElts, N->op_end());
  Hi = DAG.getBuildVector(HiVT, dl, HiOps);
}

void DAGTypeLegalizer::SplitVecRes_CONCAT_VECTORS(SDNode *N, SDValue &Lo,
                                                  SDValue &Hi) {
  assert(!(N->getNumOperands() & 1) && "Unsupported CONCAT_VECTORS");
  SDLoc dl(N);
  unsigned NumSubvectors = N->getNumOperands() / 2;
  if (NumSubvectors == 1) {
    Lo = N->getOperand(0);
    Hi = N->getOperand(1);
    return;
  }

  EVT LoVT, HiVT;
  std::tie(LoVT, HiVT) = DAG.GetSplitDestVTs(N->getValueType(0));

  SmallVector<SDValue, 8> LoOps(N->op_begin(), N->op_begin()+NumSubvectors);
  Lo = DAG.getNode(ISD::CONCAT_VECTORS, dl, LoVT, LoOps);

  SmallVector<SDValue, 8> HiOps(N->op_begin()+NumSubvectors, N->op_end());
  Hi = DAG.getNode(ISD::CONCAT_VECTORS, dl, HiVT, HiOps);
}

void DAGTypeLegalizer::SplitVecRes_EXTRACT_SUBVECTOR(SDNode *N, SDValue &Lo,
                                                     SDValue &Hi) {
  SDValue Vec = N->getOperand(0);
  SDValue Idx = N->getOperand(1);
  SDLoc dl(N);

  EVT LoVT, HiVT;
  std::tie(LoVT, HiVT) = DAG.GetSplitDestVTs(N->getValueType(0));

  Lo = DAG.getNode(ISD::EXTRACT_SUBVECTOR, dl, LoVT, Vec, Idx);
  uint64_t IdxVal = cast<ConstantSDNode>(Idx)->getZExtValue();
  Hi = DAG.getNode(
      ISD::EXTRACT_SUBVECTOR, dl, HiVT, Vec,
      DAG.getVectorIdxConstant(IdxVal + LoVT.getVectorNumElements(), dl));
}

void DAGTypeLegalizer::SplitVecRes_INSERT_SUBVECTOR(SDNode *N, SDValue &Lo,
                                                    SDValue &Hi) {
  SDValue Vec = N->getOperand(0);
  SDValue SubVec = N->getOperand(1);
  SDValue Idx = N->getOperand(2);
  SDLoc dl(N);
  GetSplitVector(Vec, Lo, Hi);

  EVT VecVT = Vec.getValueType();
  unsigned VecElems = VecVT.getVectorNumElements();
  unsigned SubElems = SubVec.getValueType().getVectorNumElements();

  // If we know the index is 0, and we know the subvector doesn't cross the
  // boundary between the halves, we can avoid spilling the vector, and insert
  // into the lower half of the split vector directly.
  // TODO: The IdxVal == 0 constraint is artificial, we could do this whenever
  // there is no boundary crossing. But those cases don't seem to get hit in
  // practice.
  unsigned IdxVal = cast<ConstantSDNode>(Idx)->getZExtValue();
  if ((IdxVal == 0) && (IdxVal + SubElems <= VecElems / 2)) {
    EVT LoVT, HiVT;
    std::tie(LoVT, HiVT) = DAG.GetSplitDestVTs(N->getValueType(0));
    Lo = DAG.getNode(ISD::INSERT_SUBVECTOR, dl, LoVT, Lo, SubVec, Idx);
    return;
  }

  // Spill the vector to the stack.
  // In cases where the vector is illegal it will be broken down into parts
  // and stored in parts - we should use the alignment for the smallest part.
  Align SmallestAlign = DAG.getReducedAlign(VecVT, /*UseABI=*/false);
  SDValue StackPtr =
      DAG.CreateStackTemporary(VecVT.getStoreSize(), SmallestAlign);
  auto &MF = DAG.getMachineFunction();
  auto FrameIndex = cast<FrameIndexSDNode>(StackPtr.getNode())->getIndex();
  auto PtrInfo = MachinePointerInfo::getFixedStack(MF, FrameIndex);

  SDValue Store = DAG.getStore(DAG.getEntryNode(), dl, Vec, StackPtr, PtrInfo,
                               SmallestAlign);

  // Store the new subvector into the specified index.
  SDValue SubVecPtr = TLI.getVectorElementPointer(DAG, StackPtr, VecVT, Idx);
  Store = DAG.getStore(Store, dl, SubVec, SubVecPtr,
                       MachinePointerInfo::getUnknownStack(MF));

  // Load the Lo part from the stack slot.
  Lo = DAG.getLoad(Lo.getValueType(), dl, Store, StackPtr, PtrInfo,
                   SmallestAlign);

  // Increment the pointer to the other part.
  unsigned IncrementSize = Lo.getValueSizeInBits() / 8;
  StackPtr =
      DAG.getMemBasePlusOffset(StackPtr, TypeSize::Fixed(IncrementSize), dl);

  // Load the Hi part from the stack slot.
  Hi = DAG.getLoad(Hi.getValueType(), dl, Store, StackPtr,
                   PtrInfo.getWithOffset(IncrementSize), SmallestAlign);
}

void DAGTypeLegalizer::SplitVecRes_FPOWI(SDNode *N, SDValue &Lo,
                                         SDValue &Hi) {
  SDLoc dl(N);
  GetSplitVector(N->getOperand(0), Lo, Hi);
  Lo = DAG.getNode(ISD::FPOWI, dl, Lo.getValueType(), Lo, N->getOperand(1));
  Hi = DAG.getNode(ISD::FPOWI, dl, Hi.getValueType(), Hi, N->getOperand(1));
}

#if INTEL_CUSTOMIZATION
void DAGTypeLegalizer::SplitVecRes_LDEXP(SDNode *N, SDValue &Lo,
                                         SDValue &Hi) {
  SDLoc dl(N);
  GetSplitVector(N->getOperand(0), Lo, Hi);
  Lo = DAG.getNode(ISD::LDEXP, dl, Lo.getValueType(), Lo, N->getOperand(1));
  Hi = DAG.getNode(ISD::LDEXP, dl, Hi.getValueType(), Hi, N->getOperand(1));
}
#endif // INTEL_CUSTOMIZATION

void DAGTypeLegalizer::SplitVecRes_FCOPYSIGN(SDNode *N, SDValue &Lo,
                                             SDValue &Hi) {
  SDValue LHSLo, LHSHi;
  GetSplitVector(N->getOperand(0), LHSLo, LHSHi);
  SDLoc DL(N);

  SDValue RHSLo, RHSHi;
  SDValue RHS = N->getOperand(1);
  EVT RHSVT = RHS.getValueType();
  if (getTypeAction(RHSVT) == TargetLowering::TypeSplitVector)
    GetSplitVector(RHS, RHSLo, RHSHi);
  else
    std::tie(RHSLo, RHSHi) = DAG.SplitVector(RHS, SDLoc(RHS));


  Lo = DAG.getNode(ISD::FCOPYSIGN, DL, LHSLo.getValueType(), LHSLo, RHSLo);
  Hi = DAG.getNode(ISD::FCOPYSIGN, DL, LHSHi.getValueType(), LHSHi, RHSHi);
}

void DAGTypeLegalizer::SplitVecRes_InregOp(SDNode *N, SDValue &Lo,
                                           SDValue &Hi) {
  SDValue LHSLo, LHSHi;
  GetSplitVector(N->getOperand(0), LHSLo, LHSHi);
  SDLoc dl(N);

  EVT LoVT, HiVT;
  std::tie(LoVT, HiVT) =
    DAG.GetSplitDestVTs(cast<VTSDNode>(N->getOperand(1))->getVT());

  Lo = DAG.getNode(N->getOpcode(), dl, LHSLo.getValueType(), LHSLo,
                   DAG.getValueType(LoVT));
  Hi = DAG.getNode(N->getOpcode(), dl, LHSHi.getValueType(), LHSHi,
                   DAG.getValueType(HiVT));
}

void DAGTypeLegalizer::SplitVecRes_ExtVecInRegOp(SDNode *N, SDValue &Lo,
                                                 SDValue &Hi) {
  unsigned Opcode = N->getOpcode();
  SDValue N0 = N->getOperand(0);

  SDLoc dl(N);
  SDValue InLo, InHi;

  if (getTypeAction(N0.getValueType()) == TargetLowering::TypeSplitVector)
    GetSplitVector(N0, InLo, InHi);
  else
    std::tie(InLo, InHi) = DAG.SplitVectorOperand(N, 0);

  EVT InLoVT = InLo.getValueType();
  unsigned InNumElements = InLoVT.getVectorNumElements();

  EVT OutLoVT, OutHiVT;
  std::tie(OutLoVT, OutHiVT) = DAG.GetSplitDestVTs(N->getValueType(0));
  unsigned OutNumElements = OutLoVT.getVectorNumElements();
  assert((2 * OutNumElements) <= InNumElements &&
         "Illegal extend vector in reg split");

  // *_EXTEND_VECTOR_INREG instructions extend the lowest elements of the
  // input vector (i.e. we only use InLo):
  // OutLo will extend the first OutNumElements from InLo.
  // OutHi will extend the next OutNumElements from InLo.

  // Shuffle the elements from InLo for OutHi into the bottom elements to
  // create a 'fake' InHi.
  SmallVector<int, 8> SplitHi(InNumElements, -1);
  for (unsigned i = 0; i != OutNumElements; ++i)
    SplitHi[i] = i + OutNumElements;
  InHi = DAG.getVectorShuffle(InLoVT, dl, InLo, DAG.getUNDEF(InLoVT), SplitHi);

  Lo = DAG.getNode(Opcode, dl, OutLoVT, InLo);
  Hi = DAG.getNode(Opcode, dl, OutHiVT, InHi);
}

void DAGTypeLegalizer::SplitVecRes_StrictFPOp(SDNode *N, SDValue &Lo,
                                              SDValue &Hi) {
  unsigned NumOps = N->getNumOperands();
  SDValue Chain = N->getOperand(0);
  EVT LoVT, HiVT;
  SDLoc dl(N);
  std::tie(LoVT, HiVT) = DAG.GetSplitDestVTs(N->getValueType(0));

  SmallVector<SDValue, 4> OpsLo(NumOps);
  SmallVector<SDValue, 4> OpsHi(NumOps);

  // The Chain is the first operand.
  OpsLo[0] = Chain;
  OpsHi[0] = Chain;

  // Now process the remaining operands.
  for (unsigned i = 1; i < NumOps; ++i) {
    SDValue Op = N->getOperand(i);
    SDValue OpLo = Op;
    SDValue OpHi = Op;

    EVT InVT = Op.getValueType();
    if (InVT.isVector()) {
      // If the input also splits, handle it directly for a
      // compile time speedup. Otherwise split it by hand.
      if (getTypeAction(InVT) == TargetLowering::TypeSplitVector)
        GetSplitVector(Op, OpLo, OpHi);
      else
        std::tie(OpLo, OpHi) = DAG.SplitVectorOperand(N, i);
    }

    OpsLo[i] = OpLo;
    OpsHi[i] = OpHi;
  }

  EVT LoValueVTs[] = {LoVT, MVT::Other};
  EVT HiValueVTs[] = {HiVT, MVT::Other};
  Lo = DAG.getNode(N->getOpcode(), dl, DAG.getVTList(LoValueVTs), OpsLo,
                   N->getFlags());
  Hi = DAG.getNode(N->getOpcode(), dl, DAG.getVTList(HiValueVTs), OpsHi,
                   N->getFlags());

  // Build a factor node to remember that this Op is independent of the
  // other one.
  Chain = DAG.getNode(ISD::TokenFactor, dl, MVT::Other,
                      Lo.getValue(1), Hi.getValue(1));

  // Legalize the chain result - switch anything that used the old chain to
  // use the new one.
  ReplaceValueWith(SDValue(N, 1), Chain);
}

SDValue DAGTypeLegalizer::UnrollVectorOp_StrictFP(SDNode *N, unsigned ResNE) {
  SDValue Chain = N->getOperand(0);
  EVT VT = N->getValueType(0);
  unsigned NE = VT.getVectorNumElements();
  EVT EltVT = VT.getVectorElementType();
  SDLoc dl(N);

  SmallVector<SDValue, 8> Scalars;
  SmallVector<SDValue, 4> Operands(N->getNumOperands());

  // If ResNE is 0, fully unroll the vector op.
  if (ResNE == 0)
    ResNE = NE;
  else if (NE > ResNE)
    NE = ResNE;

  //The results of each unrolled operation, including the chain.
  EVT ChainVTs[] = {EltVT, MVT::Other};
  SmallVector<SDValue, 8> Chains;

  unsigned i;
  for (i = 0; i != NE; ++i) {
    Operands[0] = Chain;
    for (unsigned j = 1, e = N->getNumOperands(); j != e; ++j) {
      SDValue Operand = N->getOperand(j);
      EVT OperandVT = Operand.getValueType();
      if (OperandVT.isVector()) {
        EVT OperandEltVT = OperandVT.getVectorElementType();
        Operands[j] = DAG.getNode(ISD::EXTRACT_VECTOR_ELT, dl, OperandEltVT,
                                  Operand, DAG.getVectorIdxConstant(i, dl));
      } else {
        Operands[j] = Operand;
      }
    }
    SDValue Scalar = DAG.getNode(N->getOpcode(), dl, ChainVTs, Operands);
    Scalar.getNode()->setFlags(N->getFlags());

    //Add in the scalar as well as its chain value to the
    //result vectors.
    Scalars.push_back(Scalar);
    Chains.push_back(Scalar.getValue(1));
  }

  for (; i < ResNE; ++i)
    Scalars.push_back(DAG.getUNDEF(EltVT));

  // Build a new factor node to connect the chain back together.
  Chain = DAG.getNode(ISD::TokenFactor, dl, MVT::Other, Chains);
  ReplaceValueWith(SDValue(N, 1), Chain);

  // Create a new BUILD_VECTOR node
  EVT VecVT = EVT::getVectorVT(*DAG.getContext(), EltVT, ResNE);
  return DAG.getBuildVector(VecVT, dl, Scalars);
}

void DAGTypeLegalizer::SplitVecRes_OverflowOp(SDNode *N, unsigned ResNo,
                                              SDValue &Lo, SDValue &Hi) {
  SDLoc dl(N);
  EVT ResVT = N->getValueType(0);
  EVT OvVT = N->getValueType(1);
  EVT LoResVT, HiResVT, LoOvVT, HiOvVT;
  std::tie(LoResVT, HiResVT) = DAG.GetSplitDestVTs(ResVT);
  std::tie(LoOvVT, HiOvVT) = DAG.GetSplitDestVTs(OvVT);

  SDValue LoLHS, HiLHS, LoRHS, HiRHS;
  if (getTypeAction(ResVT) == TargetLowering::TypeSplitVector) {
    GetSplitVector(N->getOperand(0), LoLHS, HiLHS);
    GetSplitVector(N->getOperand(1), LoRHS, HiRHS);
  } else {
    std::tie(LoLHS, HiLHS) = DAG.SplitVectorOperand(N, 0);
    std::tie(LoRHS, HiRHS) = DAG.SplitVectorOperand(N, 1);
  }

  unsigned Opcode = N->getOpcode();
  SDVTList LoVTs = DAG.getVTList(LoResVT, LoOvVT);
  SDVTList HiVTs = DAG.getVTList(HiResVT, HiOvVT);
  SDNode *LoNode = DAG.getNode(Opcode, dl, LoVTs, LoLHS, LoRHS).getNode();
  SDNode *HiNode = DAG.getNode(Opcode, dl, HiVTs, HiLHS, HiRHS).getNode();
  LoNode->setFlags(N->getFlags());
  HiNode->setFlags(N->getFlags());

  Lo = SDValue(LoNode, ResNo);
  Hi = SDValue(HiNode, ResNo);

  // Replace the other vector result not being explicitly split here.
  unsigned OtherNo = 1 - ResNo;
  EVT OtherVT = N->getValueType(OtherNo);
  if (getTypeAction(OtherVT) == TargetLowering::TypeSplitVector) {
    SetSplitVector(SDValue(N, OtherNo),
                   SDValue(LoNode, OtherNo), SDValue(HiNode, OtherNo));
  } else {
    SDValue OtherVal = DAG.getNode(
        ISD::CONCAT_VECTORS, dl, OtherVT,
        SDValue(LoNode, OtherNo), SDValue(HiNode, OtherNo));
    ReplaceValueWith(SDValue(N, OtherNo), OtherVal);
  }
}

void DAGTypeLegalizer::SplitVecRes_INSERT_VECTOR_ELT(SDNode *N, SDValue &Lo,
                                                     SDValue &Hi) {
  SDValue Vec = N->getOperand(0);
  SDValue Elt = N->getOperand(1);
  SDValue Idx = N->getOperand(2);
  SDLoc dl(N);
  GetSplitVector(Vec, Lo, Hi);

  if (ConstantSDNode *CIdx = dyn_cast<ConstantSDNode>(Idx)) {
    unsigned IdxVal = CIdx->getZExtValue();
    unsigned LoNumElts = Lo.getValueType().getVectorMinNumElements();
    if (IdxVal < LoNumElts) {
      Lo = DAG.getNode(ISD::INSERT_VECTOR_ELT, dl,
                       Lo.getValueType(), Lo, Elt, Idx);
      return;
    } else if (!Vec.getValueType().isScalableVector()) {
      Hi = DAG.getNode(ISD::INSERT_VECTOR_ELT, dl, Hi.getValueType(), Hi, Elt,
                       DAG.getVectorIdxConstant(IdxVal - LoNumElts, dl));
      return;
    }
  }

  // See if the target wants to custom expand this node.
  if (CustomLowerNode(N, N->getValueType(0), true))
    return;

  // Make the vector elements byte-addressable if they aren't already.
  EVT VecVT = Vec.getValueType();
  EVT EltVT = VecVT.getVectorElementType();
  if (VecVT.getScalarSizeInBits() < 8) {
    EltVT = MVT::i8;
    VecVT = EVT::getVectorVT(*DAG.getContext(), EltVT,
                             VecVT.getVectorElementCount());
    Vec = DAG.getNode(ISD::ANY_EXTEND, dl, VecVT, Vec);
    // Extend the element type to match if needed.
    if (EltVT.bitsGT(Elt.getValueType()))
      Elt = DAG.getNode(ISD::ANY_EXTEND, dl, EltVT, Elt);
  }

  // Spill the vector to the stack.
  // In cases where the vector is illegal it will be broken down into parts
  // and stored in parts - we should use the alignment for the smallest part.
  Align SmallestAlign = DAG.getReducedAlign(VecVT, /*UseABI=*/false);
  SDValue StackPtr =
      DAG.CreateStackTemporary(VecVT.getStoreSize(), SmallestAlign);
  auto &MF = DAG.getMachineFunction();
  auto FrameIndex = cast<FrameIndexSDNode>(StackPtr.getNode())->getIndex();
  auto PtrInfo = MachinePointerInfo::getFixedStack(MF, FrameIndex);

  SDValue Store = DAG.getStore(DAG.getEntryNode(), dl, Vec, StackPtr, PtrInfo,
                               SmallestAlign);

  // Store the new element.  This may be larger than the vector element type,
  // so use a truncating store.
  SDValue EltPtr = TLI.getVectorElementPointer(DAG, StackPtr, VecVT, Idx);
  Store = DAG.getTruncStore(
      Store, dl, Elt, EltPtr, MachinePointerInfo::getUnknownStack(MF), EltVT,
      commonAlignment(SmallestAlign,
                      EltVT.getFixedSizeInBits() / 8));

  EVT LoVT, HiVT;
  std::tie(LoVT, HiVT) = DAG.GetSplitDestVTs(VecVT);

  // Load the Lo part from the stack slot.
  Lo = DAG.getLoad(LoVT, dl, Store, StackPtr, PtrInfo, SmallestAlign);

  // Increment the pointer to the other part.
  auto Load = cast<LoadSDNode>(Lo);
  MachinePointerInfo MPI = Load->getPointerInfo();
  IncrementPointer(Load, LoVT, MPI, StackPtr);

  Hi = DAG.getLoad(HiVT, dl, Store, StackPtr, MPI, SmallestAlign);

  // If we adjusted the original type, we need to truncate the results.
  std::tie(LoVT, HiVT) = DAG.GetSplitDestVTs(N->getValueType(0));
  if (LoVT != Lo.getValueType())
    Lo = DAG.getNode(ISD::TRUNCATE, dl, LoVT, Lo);
  if (HiVT != Hi.getValueType())
    Hi = DAG.getNode(ISD::TRUNCATE, dl, HiVT, Hi);
}

void DAGTypeLegalizer::SplitVecRes_ScalarOp(SDNode *N, SDValue &Lo,
                                            SDValue &Hi) {
  EVT LoVT, HiVT;
  SDLoc dl(N);
  std::tie(LoVT, HiVT) = DAG.GetSplitDestVTs(N->getValueType(0));
  Lo = DAG.getNode(N->getOpcode(), dl, LoVT, N->getOperand(0));
  if (N->getOpcode() == ISD::SCALAR_TO_VECTOR) {
    Hi = DAG.getUNDEF(HiVT);
  } else {
    assert(N->getOpcode() == ISD::SPLAT_VECTOR && "Unexpected opcode");
    Hi = Lo;
  }
}

void DAGTypeLegalizer::SplitVecRes_LOAD(LoadSDNode *LD, SDValue &Lo,
                                        SDValue &Hi) {
  assert(ISD::isUNINDEXEDLoad(LD) && "Indexed load during type legalization!");
  EVT LoVT, HiVT;
  SDLoc dl(LD);
  std::tie(LoVT, HiVT) = DAG.GetSplitDestVTs(LD->getValueType(0));

  ISD::LoadExtType ExtType = LD->getExtensionType();
  SDValue Ch = LD->getChain();
  SDValue Ptr = LD->getBasePtr();
  SDValue Offset = DAG.getUNDEF(Ptr.getValueType());
  EVT MemoryVT = LD->getMemoryVT();
  MachineMemOperand::Flags MMOFlags = LD->getMemOperand()->getFlags();
  AAMDNodes AAInfo = LD->getAAInfo();

  EVT LoMemVT, HiMemVT;
  std::tie(LoMemVT, HiMemVT) = DAG.GetSplitDestVTs(MemoryVT);

  if (!LoMemVT.isByteSized() || !HiMemVT.isByteSized()) {
    SDValue Value, NewChain;
    std::tie(Value, NewChain) = TLI.scalarizeVectorLoad(LD, DAG);
    std::tie(Lo, Hi) = DAG.SplitVector(Value, dl);
    ReplaceValueWith(SDValue(LD, 1), NewChain);
    return;
  }

  Lo = DAG.getLoad(ISD::UNINDEXED, ExtType, LoVT, dl, Ch, Ptr, Offset,
                   LD->getPointerInfo(), LoMemVT, LD->getOriginalAlign(),
                   MMOFlags, AAInfo);

  MachinePointerInfo MPI;
  IncrementPointer(LD, LoMemVT, MPI, Ptr);

  Hi = DAG.getLoad(ISD::UNINDEXED, ExtType, HiVT, dl, Ch, Ptr, Offset, MPI,
                   HiMemVT, LD->getOriginalAlign(), MMOFlags, AAInfo);

  // Build a factor node to remember that this load is independent of the
  // other one.
  Ch = DAG.getNode(ISD::TokenFactor, dl, MVT::Other, Lo.getValue(1),
                   Hi.getValue(1));

  // Legalize the chain result - switch anything that used the old chain to
  // use the new one.
  ReplaceValueWith(SDValue(LD, 1), Ch);
}

void DAGTypeLegalizer::SplitVecRes_MLOAD(MaskedLoadSDNode *MLD,
                                         SDValue &Lo, SDValue &Hi) {
  assert(MLD->isUnindexed() && "Indexed masked load during type legalization!");
  EVT LoVT, HiVT;
  SDLoc dl(MLD);
  std::tie(LoVT, HiVT) = DAG.GetSplitDestVTs(MLD->getValueType(0));

  SDValue Ch = MLD->getChain();
  SDValue Ptr = MLD->getBasePtr();
  SDValue Offset = MLD->getOffset();
  assert(Offset.isUndef() && "Unexpected indexed masked load offset");
  SDValue Mask = MLD->getMask();
  SDValue PassThru = MLD->getPassThru();
  Align Alignment = MLD->getOriginalAlign();
  ISD::LoadExtType ExtType = MLD->getExtensionType();

  // Split Mask operand
  SDValue MaskLo, MaskHi;
  if (Mask.getOpcode() == ISD::SETCC) {
    SplitVecRes_SETCC(Mask.getNode(), MaskLo, MaskHi);
  } else {
    if (getTypeAction(Mask.getValueType()) == TargetLowering::TypeSplitVector)
      GetSplitVector(Mask, MaskLo, MaskHi);
    else
      std::tie(MaskLo, MaskHi) = DAG.SplitVector(Mask, dl);
  }

  EVT MemoryVT = MLD->getMemoryVT();
  EVT LoMemVT, HiMemVT;
  bool HiIsEmpty = false;
  std::tie(LoMemVT, HiMemVT) =
      DAG.GetDependentSplitDestVTs(MemoryVT, LoVT, &HiIsEmpty);

  SDValue PassThruLo, PassThruHi;
  if (getTypeAction(PassThru.getValueType()) == TargetLowering::TypeSplitVector)
    GetSplitVector(PassThru, PassThruLo, PassThruHi);
  else
    std::tie(PassThruLo, PassThruHi) = DAG.SplitVector(PassThru, dl);

  unsigned LoSize = MemoryLocation::getSizeOrUnknown(LoMemVT.getStoreSize());
  MachineMemOperand *MMO = DAG.getMachineFunction().getMachineMemOperand(
      MLD->getPointerInfo(), MachineMemOperand::MOLoad, LoSize, Alignment,
      MLD->getAAInfo(), MLD->getRanges());

  Lo = DAG.getMaskedLoad(LoVT, dl, Ch, Ptr, Offset, MaskLo, PassThruLo, LoMemVT,
                         MMO, MLD->getAddressingMode(), ExtType,
                         MLD->isExpandingLoad());

  if (HiIsEmpty) {
    // The hi masked load has zero storage size. We therefore simply set it to
    // the low masked load and rely on subsequent removal from the chain.
    Hi = Lo;
  } else {
    // Generate hi masked load.
    Ptr = TLI.IncrementMemoryAddress(Ptr, MaskLo, dl, LoMemVT, DAG,
                                     MLD->isExpandingLoad());
    unsigned HiSize = MemoryLocation::getSizeOrUnknown(HiMemVT.getStoreSize());

    MachinePointerInfo MPI;
    if (LoMemVT.isScalableVector())
      MPI = MachinePointerInfo(MLD->getPointerInfo().getAddrSpace());
    else
      MPI = MLD->getPointerInfo().getWithOffset(
          LoMemVT.getStoreSize().getFixedSize());

    MMO = DAG.getMachineFunction().getMachineMemOperand(
        MPI, MachineMemOperand::MOLoad, HiSize, Alignment, MLD->getAAInfo(),
        MLD->getRanges());

    Hi = DAG.getMaskedLoad(HiVT, dl, Ch, Ptr, Offset, MaskHi, PassThruHi,
                           HiMemVT, MMO, MLD->getAddressingMode(), ExtType,
                           MLD->isExpandingLoad());
  }

  // Build a factor node to remember that this load is independent of the
  // other one.
  Ch = DAG.getNode(ISD::TokenFactor, dl, MVT::Other, Lo.getValue(1),
                   Hi.getValue(1));

  // Legalize the chain result - switch anything that used the old chain to
  // use the new one.
  ReplaceValueWith(SDValue(MLD, 1), Ch);

}

void DAGTypeLegalizer::SplitVecRes_MGATHER(MaskedGatherSDNode *MGT,
                                         SDValue &Lo, SDValue &Hi) {
  EVT LoVT, HiVT;
  SDLoc dl(MGT);
  std::tie(LoVT, HiVT) = DAG.GetSplitDestVTs(MGT->getValueType(0));

  SDValue Ch = MGT->getChain();
  SDValue Ptr = MGT->getBasePtr();
  SDValue Mask = MGT->getMask();
  SDValue PassThru = MGT->getPassThru();
  SDValue Index = MGT->getIndex();
  SDValue Scale = MGT->getScale();
  EVT MemoryVT = MGT->getMemoryVT();
  Align Alignment = MGT->getOriginalAlign();
  ISD::LoadExtType ExtType = MGT->getExtensionType();

  // Split Mask operand
  SDValue MaskLo, MaskHi;
  if (Mask.getOpcode() == ISD::SETCC) {
    SplitVecRes_SETCC(Mask.getNode(), MaskLo, MaskHi);
  } else {
    if (getTypeAction(Mask.getValueType()) == TargetLowering::TypeSplitVector)
      GetSplitVector(Mask, MaskLo, MaskHi);
    else
      std::tie(MaskLo, MaskHi) = DAG.SplitVector(Mask, dl);
  }

  EVT LoMemVT, HiMemVT;
  // Split MemoryVT
  std::tie(LoMemVT, HiMemVT) = DAG.GetSplitDestVTs(MemoryVT);

  SDValue PassThruLo, PassThruHi;
  if (getTypeAction(PassThru.getValueType()) == TargetLowering::TypeSplitVector)
    GetSplitVector(PassThru, PassThruLo, PassThruHi);
  else
    std::tie(PassThruLo, PassThruHi) = DAG.SplitVector(PassThru, dl);

  SDValue IndexHi, IndexLo;
  if (getTypeAction(Index.getValueType()) == TargetLowering::TypeSplitVector)
    GetSplitVector(Index, IndexLo, IndexHi);
  else
    std::tie(IndexLo, IndexHi) = DAG.SplitVector(Index, dl);

  MachineMemOperand *MMO = DAG.getMachineFunction().getMachineMemOperand(
      MGT->getPointerInfo(), MachineMemOperand::MOLoad,
      MemoryLocation::UnknownSize, Alignment, MGT->getAAInfo(),
      MGT->getRanges());

  SDValue OpsLo[] = {Ch, PassThruLo, MaskLo, Ptr, IndexLo, Scale};
  Lo = DAG.getMaskedGather(DAG.getVTList(LoVT, MVT::Other), LoMemVT, dl, OpsLo,
                           MMO, MGT->getIndexType(), ExtType);

  SDValue OpsHi[] = {Ch, PassThruHi, MaskHi, Ptr, IndexHi, Scale};
  Hi = DAG.getMaskedGather(DAG.getVTList(HiVT, MVT::Other), HiMemVT, dl, OpsHi,
                           MMO, MGT->getIndexType(), ExtType);

  // Build a factor node to remember that this load is independent of the
  // other one.
  Ch = DAG.getNode(ISD::TokenFactor, dl, MVT::Other, Lo.getValue(1),
                   Hi.getValue(1));

  // Legalize the chain result - switch anything that used the old chain to
  // use the new one.
  ReplaceValueWith(SDValue(MGT, 1), Ch);
}


void DAGTypeLegalizer::SplitVecRes_SETCC(SDNode *N, SDValue &Lo, SDValue &Hi) {
  assert(N->getValueType(0).isVector() &&
         N->getOperand(0).getValueType().isVector() &&
         "Operand types must be vectors");

  EVT LoVT, HiVT;
  SDLoc DL(N);
  std::tie(LoVT, HiVT) = DAG.GetSplitDestVTs(N->getValueType(0));

  // If the input also splits, handle it directly. Otherwise split it by hand.
  SDValue LL, LH, RL, RH;
  if (getTypeAction(N->getOperand(0).getValueType()) ==
      TargetLowering::TypeSplitVector)
    GetSplitVector(N->getOperand(0), LL, LH);
  else
    std::tie(LL, LH) = DAG.SplitVectorOperand(N, 0);

  if (getTypeAction(N->getOperand(1).getValueType()) ==
      TargetLowering::TypeSplitVector)
    GetSplitVector(N->getOperand(1), RL, RH);
  else
    std::tie(RL, RH) = DAG.SplitVectorOperand(N, 1);

  Lo = DAG.getNode(N->getOpcode(), DL, LoVT, LL, RL, N->getOperand(2));
  Hi = DAG.getNode(N->getOpcode(), DL, HiVT, LH, RH, N->getOperand(2));
}

void DAGTypeLegalizer::SplitVecRes_UnaryOp(SDNode *N, SDValue &Lo,
                                           SDValue &Hi) {
  // Get the dest types - they may not match the input types, e.g. int_to_fp.
  EVT LoVT, HiVT;
  SDLoc dl(N);
  std::tie(LoVT, HiVT) = DAG.GetSplitDestVTs(N->getValueType(0));

  // If the input also splits, handle it directly for a compile time speedup.
  // Otherwise split it by hand.
  unsigned OpNo = N->isStrictFPOpcode() ? 1 : 0;
  EVT InVT = N->getOperand(OpNo).getValueType();
  if (getTypeAction(InVT) == TargetLowering::TypeSplitVector)
    GetSplitVector(N->getOperand(OpNo), Lo, Hi);
  else
    std::tie(Lo, Hi) = DAG.SplitVectorOperand(N, OpNo);

  if (N->getOpcode() == ISD::FP_ROUND) {
    Lo = DAG.getNode(N->getOpcode(), dl, LoVT, Lo, N->getOperand(1),
                     N->getFlags());
    Hi = DAG.getNode(N->getOpcode(), dl, HiVT, Hi, N->getOperand(1),
                     N->getFlags());
  } else {
    Lo = DAG.getNode(N->getOpcode(), dl, LoVT, Lo, N->getFlags());
    Hi = DAG.getNode(N->getOpcode(), dl, HiVT, Hi, N->getFlags());
  }
}

void DAGTypeLegalizer::SplitVecRes_ExtendOp(SDNode *N, SDValue &Lo,
                                            SDValue &Hi) {
  SDLoc dl(N);
  EVT SrcVT = N->getOperand(0).getValueType();
  EVT DestVT = N->getValueType(0);
  EVT LoVT, HiVT;
  std::tie(LoVT, HiVT) = DAG.GetSplitDestVTs(DestVT);

  // We can do better than a generic split operation if the extend is doing
  // more than just doubling the width of the elements and the following are
  // true:
  //   - The number of vector elements is even,
  //   - the source type is legal,
  //   - the type of a split source is illegal,
  //   - the type of an extended (by doubling element size) source is legal, and
  //   - the type of that extended source when split is legal.
  //
  // This won't necessarily completely legalize the operation, but it will
  // more effectively move in the right direction and prevent falling down
  // to scalarization in many cases due to the input vector being split too
  // far.
  if (SrcVT.getVectorElementCount().isKnownEven() &&
      SrcVT.getScalarSizeInBits() * 2 < DestVT.getScalarSizeInBits()) {
    LLVMContext &Ctx = *DAG.getContext();
    EVT NewSrcVT = SrcVT.widenIntegerVectorElementType(Ctx);
    EVT SplitSrcVT = SrcVT.getHalfNumVectorElementsVT(Ctx);

    EVT SplitLoVT, SplitHiVT;
    std::tie(SplitLoVT, SplitHiVT) = DAG.GetSplitDestVTs(NewSrcVT);
    if (TLI.isTypeLegal(SrcVT) && !TLI.isTypeLegal(SplitSrcVT) &&
        TLI.isTypeLegal(NewSrcVT) && TLI.isTypeLegal(SplitLoVT)) {
      LLVM_DEBUG(dbgs() << "Split vector extend via incremental extend:";
                 N->dump(&DAG); dbgs() << "\n");
      // Extend the source vector by one step.
      SDValue NewSrc =
          DAG.getNode(N->getOpcode(), dl, NewSrcVT, N->getOperand(0));
      // Get the low and high halves of the new, extended one step, vector.
      std::tie(Lo, Hi) = DAG.SplitVector(NewSrc, dl);
      // Extend those vector halves the rest of the way.
      Lo = DAG.getNode(N->getOpcode(), dl, LoVT, Lo);
      Hi = DAG.getNode(N->getOpcode(), dl, HiVT, Hi);
      return;
    }
  }
  // Fall back to the generic unary operator splitting otherwise.
  SplitVecRes_UnaryOp(N, Lo, Hi);
}

void DAGTypeLegalizer::SplitVecRes_VECTOR_SHUFFLE(ShuffleVectorSDNode *N,
                                                  SDValue &Lo, SDValue &Hi) {
  // The low and high parts of the original input give four input vectors.
  SDValue Inputs[4];
  SDLoc dl(N);
  GetSplitVector(N->getOperand(0), Inputs[0], Inputs[1]);
  GetSplitVector(N->getOperand(1), Inputs[2], Inputs[3]);
  EVT NewVT = Inputs[0].getValueType();
  unsigned NewElts = NewVT.getVectorNumElements();

  // If Lo or Hi uses elements from at most two of the four input vectors, then
  // express it as a vector shuffle of those two inputs.  Otherwise extract the
  // input elements by hand and construct the Lo/Hi output using a BUILD_VECTOR.
  SmallVector<int, 16> Ops;
  for (unsigned High = 0; High < 2; ++High) {
    SDValue &Output = High ? Hi : Lo;

    // Build a shuffle mask for the output, discovering on the fly which
    // input vectors to use as shuffle operands (recorded in InputUsed).
    // If building a suitable shuffle vector proves too hard, then bail
    // out with useBuildVector set.
    unsigned InputUsed[2] = { -1U, -1U }; // Not yet discovered.
    unsigned FirstMaskIdx = High * NewElts;
    bool useBuildVector = false;
    for (unsigned MaskOffset = 0; MaskOffset < NewElts; ++MaskOffset) {
      // The mask element.  This indexes into the input.
      int Idx = N->getMaskElt(FirstMaskIdx + MaskOffset);

      // The input vector this mask element indexes into.
      unsigned Input = (unsigned)Idx / NewElts;

      if (Input >= array_lengthof(Inputs)) {
        // The mask element does not index into any input vector.
        Ops.push_back(-1);
        continue;
      }

      // Turn the index into an offset from the start of the input vector.
      Idx -= Input * NewElts;

      // Find or create a shuffle vector operand to hold this input.
      unsigned OpNo;
      for (OpNo = 0; OpNo < array_lengthof(InputUsed); ++OpNo) {
        if (InputUsed[OpNo] == Input) {
          // This input vector is already an operand.
          break;
        } else if (InputUsed[OpNo] == -1U) {
          // Create a new operand for this input vector.
          InputUsed[OpNo] = Input;
          break;
        }
      }

      if (OpNo >= array_lengthof(InputUsed)) {
        // More than two input vectors used!  Give up on trying to create a
        // shuffle vector.  Insert all elements into a BUILD_VECTOR instead.
        useBuildVector = true;
        break;
      }

      // Add the mask index for the new shuffle vector.
      Ops.push_back(Idx + OpNo * NewElts);
    }

    if (useBuildVector) {
      EVT EltVT = NewVT.getVectorElementType();
      SmallVector<SDValue, 16> SVOps;

      // Extract the input elements by hand.
      for (unsigned MaskOffset = 0; MaskOffset < NewElts; ++MaskOffset) {
        // The mask element.  This indexes into the input.
        int Idx = N->getMaskElt(FirstMaskIdx + MaskOffset);

        // The input vector this mask element indexes into.
        unsigned Input = (unsigned)Idx / NewElts;

        if (Input >= array_lengthof(Inputs)) {
          // The mask element is "undef" or indexes off the end of the input.
          SVOps.push_back(DAG.getUNDEF(EltVT));
          continue;
        }

        // Turn the index into an offset from the start of the input vector.
        Idx -= Input * NewElts;

        // Extract the vector element by hand.
        SVOps.push_back(DAG.getNode(ISD::EXTRACT_VECTOR_ELT, dl, EltVT,
                                    Inputs[Input],
                                    DAG.getVectorIdxConstant(Idx, dl)));
      }

      // Construct the Lo/Hi output using a BUILD_VECTOR.
      Output = DAG.getBuildVector(NewVT, dl, SVOps);
    } else if (InputUsed[0] == -1U) {
      // No input vectors were used!  The result is undefined.
      Output = DAG.getUNDEF(NewVT);
    } else {
      SDValue Op0 = Inputs[InputUsed[0]];
      // If only one input was used, use an undefined vector for the other.
      SDValue Op1 = InputUsed[1] == -1U ?
        DAG.getUNDEF(NewVT) : Inputs[InputUsed[1]];
      // At least one input vector was used.  Create a new shuffle vector.
      Output =  DAG.getVectorShuffle(NewVT, dl, Op0, Op1, Ops);
    }

    Ops.clear();
  }
}

void DAGTypeLegalizer::SplitVecRes_VAARG(SDNode *N, SDValue &Lo, SDValue &Hi) {
  EVT OVT = N->getValueType(0);
  EVT NVT = OVT.getHalfNumVectorElementsVT(*DAG.getContext());
  SDValue Chain = N->getOperand(0);
  SDValue Ptr = N->getOperand(1);
  SDValue SV = N->getOperand(2);
  SDLoc dl(N);

  const Align Alignment =
      DAG.getDataLayout().getABITypeAlign(NVT.getTypeForEVT(*DAG.getContext()));

  Lo = DAG.getVAArg(NVT, dl, Chain, Ptr, SV, Alignment.value());
  Hi = DAG.getVAArg(NVT, dl, Lo.getValue(1), Ptr, SV, Alignment.value());
  Chain = Hi.getValue(1);

  // Modified the chain - switch anything that used the old chain to use
  // the new one.
  ReplaceValueWith(SDValue(N, 1), Chain);
}

void DAGTypeLegalizer::SplitVecRes_FP_TO_XINT_SAT(SDNode *N, SDValue &Lo,
                                                  SDValue &Hi) {
  EVT DstVTLo, DstVTHi;
  std::tie(DstVTLo, DstVTHi) = DAG.GetSplitDestVTs(N->getValueType(0));
  SDLoc dl(N);

  SDValue SrcLo, SrcHi;
  EVT SrcVT = N->getOperand(0).getValueType();
  if (getTypeAction(SrcVT) == TargetLowering::TypeSplitVector)
    GetSplitVector(N->getOperand(0), SrcLo, SrcHi);
  else
    std::tie(SrcLo, SrcHi) = DAG.SplitVectorOperand(N, 0);

  Lo = DAG.getNode(N->getOpcode(), dl, DstVTLo, SrcLo, N->getOperand(1));
  Hi = DAG.getNode(N->getOpcode(), dl, DstVTHi, SrcHi, N->getOperand(1));
}

//===----------------------------------------------------------------------===//
//  Operand Vector Splitting
//===----------------------------------------------------------------------===//

/// This method is called when the specified operand of the specified node is
/// found to need vector splitting. At this point, all of the result types of
/// the node are known to be legal, but other operands of the node may need
/// legalization as well as the specified one.
bool DAGTypeLegalizer::SplitVectorOperand(SDNode *N, unsigned OpNo) {
  LLVM_DEBUG(dbgs() << "Split node operand: "; N->dump(&DAG); dbgs() << "\n");
  SDValue Res = SDValue();

  // See if the target wants to custom split this node.
  if (CustomLowerNode(N, N->getOperand(OpNo).getValueType(), false))
    return false;

  switch (N->getOpcode()) {
  default:
#ifndef NDEBUG
    dbgs() << "SplitVectorOperand Op #" << OpNo << ": ";
    N->dump(&DAG);
    dbgs() << "\n";
#endif
    report_fatal_error("Do not know how to split this operator's "
                       "operand!\n");

  case ISD::SETCC:             Res = SplitVecOp_VSETCC(N); break;
  case ISD::BITCAST:           Res = SplitVecOp_BITCAST(N); break;
  case ISD::EXTRACT_SUBVECTOR: Res = SplitVecOp_EXTRACT_SUBVECTOR(N); break;
  case ISD::INSERT_SUBVECTOR:  Res = SplitVecOp_INSERT_SUBVECTOR(N, OpNo); break;
  case ISD::EXTRACT_VECTOR_ELT:Res = SplitVecOp_EXTRACT_VECTOR_ELT(N); break;
  case ISD::CONCAT_VECTORS:    Res = SplitVecOp_CONCAT_VECTORS(N); break;
  case ISD::TRUNCATE:
    Res = SplitVecOp_TruncateHelper(N);
    break;
  case ISD::STRICT_FP_ROUND:
  case ISD::FP_ROUND:          Res = SplitVecOp_FP_ROUND(N); break;
  case ISD::FCOPYSIGN:         Res = SplitVecOp_FCOPYSIGN(N); break;
  case ISD::STORE:
    Res = SplitVecOp_STORE(cast<StoreSDNode>(N), OpNo);
    break;
  case ISD::MSTORE:
    Res = SplitVecOp_MSTORE(cast<MaskedStoreSDNode>(N), OpNo);
    break;
  case ISD::MSCATTER:
    Res = SplitVecOp_MSCATTER(cast<MaskedScatterSDNode>(N), OpNo);
    break;
  case ISD::MGATHER:
    Res = SplitVecOp_MGATHER(cast<MaskedGatherSDNode>(N), OpNo);
    break;
  case ISD::VSELECT:
    Res = SplitVecOp_VSELECT(N, OpNo);
    break;
  case ISD::STRICT_SINT_TO_FP:
  case ISD::STRICT_UINT_TO_FP:
  case ISD::SINT_TO_FP:
  case ISD::UINT_TO_FP:
    if (N->getValueType(0).bitsLT(
            N->getOperand(N->isStrictFPOpcode() ? 1 : 0).getValueType()))
      Res = SplitVecOp_TruncateHelper(N);
    else
      Res = SplitVecOp_UnaryOp(N);
    break;
  case ISD::FP_TO_SINT_SAT:
  case ISD::FP_TO_UINT_SAT:
    Res = SplitVecOp_FP_TO_XINT_SAT(N);
    break;
  case ISD::FP_TO_SINT:
  case ISD::FP_TO_UINT:
  case ISD::STRICT_FP_TO_SINT:
  case ISD::STRICT_FP_TO_UINT:
  case ISD::STRICT_FP_EXTEND:
  case ISD::FP_EXTEND:
  case ISD::SIGN_EXTEND:
  case ISD::ZERO_EXTEND:
  case ISD::ANY_EXTEND:
  case ISD::FTRUNC:
    Res = SplitVecOp_UnaryOp(N);
    break;

  case ISD::ANY_EXTEND_VECTOR_INREG:
  case ISD::SIGN_EXTEND_VECTOR_INREG:
  case ISD::ZERO_EXTEND_VECTOR_INREG:
    Res = SplitVecOp_ExtVecInRegOp(N);
    break;

  case ISD::VECREDUCE_FADD:
  case ISD::VECREDUCE_FMUL:
  case ISD::VECREDUCE_ADD:
  case ISD::VECREDUCE_MUL:
  case ISD::VECREDUCE_AND:
  case ISD::VECREDUCE_OR:
  case ISD::VECREDUCE_XOR:
  case ISD::VECREDUCE_SMAX:
  case ISD::VECREDUCE_SMIN:
  case ISD::VECREDUCE_UMAX:
  case ISD::VECREDUCE_UMIN:
  case ISD::VECREDUCE_FMAX:
  case ISD::VECREDUCE_FMIN:
    Res = SplitVecOp_VECREDUCE(N, OpNo);
    break;
  case ISD::VECREDUCE_SEQ_FADD:
  case ISD::VECREDUCE_SEQ_FMUL:
    Res = SplitVecOp_VECREDUCE_SEQ(N);
    break;
  }

  // If the result is null, the sub-method took care of registering results etc.
  if (!Res.getNode()) return false;

  // If the result is N, the sub-method updated N in place.  Tell the legalizer
  // core about this.
  if (Res.getNode() == N)
    return true;

  if (N->isStrictFPOpcode())
    assert(Res.getValueType() == N->getValueType(0) && N->getNumValues() == 2 &&
           "Invalid operand expansion");
  else
    assert(Res.getValueType() == N->getValueType(0) && N->getNumValues() == 1 &&
         "Invalid operand expansion");

  ReplaceValueWith(SDValue(N, 0), Res);
  return false;
}

SDValue DAGTypeLegalizer::SplitVecOp_VSELECT(SDNode *N, unsigned OpNo) {
  // The only possibility for an illegal operand is the mask, since result type
  // legalization would have handled this node already otherwise.
  assert(OpNo == 0 && "Illegal operand must be mask");

  SDValue Mask = N->getOperand(0);
  SDValue Src0 = N->getOperand(1);
  SDValue Src1 = N->getOperand(2);
  EVT Src0VT = Src0.getValueType();
  SDLoc DL(N);
  assert(Mask.getValueType().isVector() && "VSELECT without a vector mask?");

  SDValue Lo, Hi;
  GetSplitVector(N->getOperand(0), Lo, Hi);
  assert(Lo.getValueType() == Hi.getValueType() &&
         "Lo and Hi have differing types");

  EVT LoOpVT, HiOpVT;
  std::tie(LoOpVT, HiOpVT) = DAG.GetSplitDestVTs(Src0VT);
  assert(LoOpVT == HiOpVT && "Asymmetric vector split?");

  SDValue LoOp0, HiOp0, LoOp1, HiOp1, LoMask, HiMask;
  std::tie(LoOp0, HiOp0) = DAG.SplitVector(Src0, DL);
  std::tie(LoOp1, HiOp1) = DAG.SplitVector(Src1, DL);
  std::tie(LoMask, HiMask) = DAG.SplitVector(Mask, DL);

  SDValue LoSelect =
    DAG.getNode(ISD::VSELECT, DL, LoOpVT, LoMask, LoOp0, LoOp1);
  SDValue HiSelect =
    DAG.getNode(ISD::VSELECT, DL, HiOpVT, HiMask, HiOp0, HiOp1);

  return DAG.getNode(ISD::CONCAT_VECTORS, DL, Src0VT, LoSelect, HiSelect);
}

SDValue DAGTypeLegalizer::SplitVecOp_VECREDUCE(SDNode *N, unsigned OpNo) {
  EVT ResVT = N->getValueType(0);
  SDValue Lo, Hi;
  SDLoc dl(N);

  SDValue VecOp = N->getOperand(OpNo);
  EVT VecVT = VecOp.getValueType();
  assert(VecVT.isVector() && "Can only split reduce vector operand");
  GetSplitVector(VecOp, Lo, Hi);
  EVT LoOpVT, HiOpVT;
  std::tie(LoOpVT, HiOpVT) = DAG.GetSplitDestVTs(VecVT);

  // Use the appropriate scalar instruction on the split subvectors before
  // reducing the now partially reduced smaller vector.
  unsigned CombineOpc = ISD::getVecReduceBaseOpcode(N->getOpcode());
  SDValue Partial = DAG.getNode(CombineOpc, dl, LoOpVT, Lo, Hi, N->getFlags());
  return DAG.getNode(N->getOpcode(), dl, ResVT, Partial, N->getFlags());
}

SDValue DAGTypeLegalizer::SplitVecOp_VECREDUCE_SEQ(SDNode *N) {
  EVT ResVT = N->getValueType(0);
  SDValue Lo, Hi;
  SDLoc dl(N);

  SDValue AccOp = N->getOperand(0);
  SDValue VecOp = N->getOperand(1);
  SDNodeFlags Flags = N->getFlags();

  EVT VecVT = VecOp.getValueType();
  assert(VecVT.isVector() && "Can only split reduce vector operand");
  GetSplitVector(VecOp, Lo, Hi);
  EVT LoOpVT, HiOpVT;
  std::tie(LoOpVT, HiOpVT) = DAG.GetSplitDestVTs(VecVT);

  // Reduce low half.
  SDValue Partial = DAG.getNode(N->getOpcode(), dl, ResVT, AccOp, Lo, Flags);

  // Reduce high half, using low half result as initial value.
  return DAG.getNode(N->getOpcode(), dl, ResVT, Partial, Hi, Flags);
}

SDValue DAGTypeLegalizer::SplitVecOp_UnaryOp(SDNode *N) {
  // The result has a legal vector type, but the input needs splitting.
  EVT ResVT = N->getValueType(0);
  SDValue Lo, Hi;
  SDLoc dl(N);
  GetSplitVector(N->getOperand(N->isStrictFPOpcode() ? 1 : 0), Lo, Hi);
  EVT InVT = Lo.getValueType();

  EVT OutVT = EVT::getVectorVT(*DAG.getContext(), ResVT.getVectorElementType(),
                               InVT.getVectorElementCount());

  if (N->isStrictFPOpcode()) {
    Lo = DAG.getNode(N->getOpcode(), dl, { OutVT, MVT::Other }, 
                     { N->getOperand(0), Lo });
    Hi = DAG.getNode(N->getOpcode(), dl, { OutVT, MVT::Other }, 
                     { N->getOperand(0), Hi });

    // Build a factor node to remember that this operation is independent
    // of the other one.
    SDValue Ch = DAG.getNode(ISD::TokenFactor, dl, MVT::Other, Lo.getValue(1),
                             Hi.getValue(1));
  
    // Legalize the chain result - switch anything that used the old chain to
    // use the new one.
    ReplaceValueWith(SDValue(N, 1), Ch);
  } else {
    Lo = DAG.getNode(N->getOpcode(), dl, OutVT, Lo);
    Hi = DAG.getNode(N->getOpcode(), dl, OutVT, Hi);
  }

  return DAG.getNode(ISD::CONCAT_VECTORS, dl, ResVT, Lo, Hi);
}

SDValue DAGTypeLegalizer::SplitVecOp_BITCAST(SDNode *N) {
  // For example, i64 = BITCAST v4i16 on alpha.  Typically the vector will
  // end up being split all the way down to individual components.  Convert the
  // split pieces into integers and reassemble.
  SDValue Lo, Hi;
  GetSplitVector(N->getOperand(0), Lo, Hi);
  Lo = BitConvertToInteger(Lo);
  Hi = BitConvertToInteger(Hi);

  if (DAG.getDataLayout().isBigEndian())
    std::swap(Lo, Hi);

  return DAG.getNode(ISD::BITCAST, SDLoc(N), N->getValueType(0),
                     JoinIntegers(Lo, Hi));
}

SDValue DAGTypeLegalizer::SplitVecOp_INSERT_SUBVECTOR(SDNode *N,
                                                      unsigned OpNo) {
  assert(OpNo == 1 && "Invalid OpNo; can only split SubVec.");
  // We know that the result type is legal.
  EVT ResVT = N->getValueType(0);

  SDValue Vec = N->getOperand(0);
  SDValue SubVec = N->getOperand(1);
  SDValue Idx = N->getOperand(2);
  SDLoc dl(N);

  SDValue Lo, Hi;
  GetSplitVector(SubVec, Lo, Hi);

  uint64_t IdxVal = cast<ConstantSDNode>(Idx)->getZExtValue();
  uint64_t LoElts = Lo.getValueType().getVectorMinNumElements();

  SDValue FirstInsertion =
      DAG.getNode(ISD::INSERT_SUBVECTOR, dl, ResVT, Vec, Lo, Idx);
  SDValue SecondInsertion =
      DAG.getNode(ISD::INSERT_SUBVECTOR, dl, ResVT, FirstInsertion, Hi,
                  DAG.getVectorIdxConstant(IdxVal + LoElts, dl));

  return SecondInsertion;
}

SDValue DAGTypeLegalizer::SplitVecOp_EXTRACT_SUBVECTOR(SDNode *N) {
  // We know that the extracted result type is legal.
  EVT SubVT = N->getValueType(0);

  SDValue Idx = N->getOperand(1);
  SDLoc dl(N);
  SDValue Lo, Hi;

  if (SubVT.isScalableVector() !=
      N->getOperand(0).getValueType().isScalableVector())
    report_fatal_error("Extracting a fixed-length vector from an illegal "
                       "scalable vector is not yet supported");

  GetSplitVector(N->getOperand(0), Lo, Hi);

  uint64_t LoElts = Lo.getValueType().getVectorMinNumElements();
  uint64_t IdxVal = cast<ConstantSDNode>(Idx)->getZExtValue();

  if (IdxVal < LoElts) {
    assert(IdxVal + SubVT.getVectorMinNumElements() <= LoElts &&
           "Extracted subvector crosses vector split!");
    return DAG.getNode(ISD::EXTRACT_SUBVECTOR, dl, SubVT, Lo, Idx);
  } else {
    return DAG.getNode(ISD::EXTRACT_SUBVECTOR, dl, SubVT, Hi,
                       DAG.getVectorIdxConstant(IdxVal - LoElts, dl));
  }
}

SDValue DAGTypeLegalizer::SplitVecOp_EXTRACT_VECTOR_ELT(SDNode *N) {
  SDValue Vec = N->getOperand(0);
  SDValue Idx = N->getOperand(1);
  EVT VecVT = Vec.getValueType();

  if (isa<ConstantSDNode>(Idx)) {
    uint64_t IdxVal = cast<ConstantSDNode>(Idx)->getZExtValue();

    SDValue Lo, Hi;
    GetSplitVector(Vec, Lo, Hi);

    uint64_t LoElts = Lo.getValueType().getVectorMinNumElements();

    if (IdxVal < LoElts)
      return SDValue(DAG.UpdateNodeOperands(N, Lo, Idx), 0);
    else if (!Vec.getValueType().isScalableVector())
      return SDValue(DAG.UpdateNodeOperands(N, Hi,
                                    DAG.getConstant(IdxVal - LoElts, SDLoc(N),
                                                    Idx.getValueType())), 0);
  }

  // See if the target wants to custom expand this node.
  if (CustomLowerNode(N, N->getValueType(0), true))
    return SDValue();

  // Make the vector elements byte-addressable if they aren't already.
  SDLoc dl(N);
  EVT EltVT = VecVT.getVectorElementType();
  if (VecVT.getScalarSizeInBits() < 8) {
    EltVT = MVT::i8;
    VecVT = EVT::getVectorVT(*DAG.getContext(), EltVT,
                             VecVT.getVectorElementCount());
    Vec = DAG.getNode(ISD::ANY_EXTEND, dl, VecVT, Vec);
  }

  // Store the vector to the stack.
  // In cases where the vector is illegal it will be broken down into parts
  // and stored in parts - we should use the alignment for the smallest part.
  Align SmallestAlign = DAG.getReducedAlign(VecVT, /*UseABI=*/false);
  SDValue StackPtr =
      DAG.CreateStackTemporary(VecVT.getStoreSize(), SmallestAlign);
  auto &MF = DAG.getMachineFunction();
  auto FrameIndex = cast<FrameIndexSDNode>(StackPtr.getNode())->getIndex();
  auto PtrInfo = MachinePointerInfo::getFixedStack(MF, FrameIndex);
  SDValue Store = DAG.getStore(DAG.getEntryNode(), dl, Vec, StackPtr, PtrInfo,
                               SmallestAlign);

  // Load back the required element.
  StackPtr = TLI.getVectorElementPointer(DAG, StackPtr, VecVT, Idx);

  // FIXME: This is to handle i1 vectors with elements promoted to i8.
  // i1 vector handling needs general improvement.
  if (N->getValueType(0).bitsLT(EltVT)) {
    SDValue Load = DAG.getLoad(EltVT, dl, Store, StackPtr,
      MachinePointerInfo::getUnknownStack(DAG.getMachineFunction()));
    return DAG.getZExtOrTrunc(Load, dl, N->getValueType(0));
  }

  return DAG.getExtLoad(
      ISD::EXTLOAD, dl, N->getValueType(0), Store, StackPtr,
      MachinePointerInfo::getUnknownStack(DAG.getMachineFunction()), EltVT,
      commonAlignment(SmallestAlign, EltVT.getFixedSizeInBits() / 8));
}

SDValue DAGTypeLegalizer::SplitVecOp_ExtVecInRegOp(SDNode *N) {
  SDValue Lo, Hi;

  // *_EXTEND_VECTOR_INREG only reference the lower half of the input, so
  // splitting the result has the same effect as splitting the input operand.
  SplitVecRes_ExtVecInRegOp(N, Lo, Hi);

  return DAG.getNode(ISD::CONCAT_VECTORS, SDLoc(N), N->getValueType(0), Lo, Hi);
}

SDValue DAGTypeLegalizer::SplitVecOp_MGATHER(MaskedGatherSDNode *MGT,
                                             unsigned OpNo) {
  EVT LoVT, HiVT;
  SDLoc dl(MGT);
  std::tie(LoVT, HiVT) = DAG.GetSplitDestVTs(MGT->getValueType(0));

  SDValue Ch = MGT->getChain();
  SDValue Ptr = MGT->getBasePtr();
  SDValue Index = MGT->getIndex();
  SDValue Scale = MGT->getScale();
  SDValue Mask = MGT->getMask();
  SDValue PassThru = MGT->getPassThru();
  Align Alignment = MGT->getOriginalAlign();
  ISD::LoadExtType ExtType = MGT->getExtensionType();

  SDValue MaskLo, MaskHi;
  if (getTypeAction(Mask.getValueType()) == TargetLowering::TypeSplitVector)
    // Split Mask operand
    GetSplitVector(Mask, MaskLo, MaskHi);
  else
    std::tie(MaskLo, MaskHi) = DAG.SplitVector(Mask, dl);

  EVT MemoryVT = MGT->getMemoryVT();
  EVT LoMemVT, HiMemVT;
  std::tie(LoMemVT, HiMemVT) = DAG.GetSplitDestVTs(MemoryVT);

  SDValue PassThruLo, PassThruHi;
  if (getTypeAction(PassThru.getValueType()) == TargetLowering::TypeSplitVector)
    GetSplitVector(PassThru, PassThruLo, PassThruHi);
  else
    std::tie(PassThruLo, PassThruHi) = DAG.SplitVector(PassThru, dl);

  SDValue IndexHi, IndexLo;
  if (getTypeAction(Index.getValueType()) == TargetLowering::TypeSplitVector)
    GetSplitVector(Index, IndexLo, IndexHi);
  else
    std::tie(IndexLo, IndexHi) = DAG.SplitVector(Index, dl);

  MachineMemOperand *MMO = DAG.getMachineFunction().getMachineMemOperand(
      MGT->getPointerInfo(), MachineMemOperand::MOLoad,
      MemoryLocation::UnknownSize, Alignment, MGT->getAAInfo(),
      MGT->getRanges());

  SDValue OpsLo[] = {Ch, PassThruLo, MaskLo, Ptr, IndexLo, Scale};
  SDValue Lo = DAG.getMaskedGather(DAG.getVTList(LoVT, MVT::Other), LoMemVT, dl,
                                   OpsLo, MMO, MGT->getIndexType(), ExtType);

  SDValue OpsHi[] = {Ch, PassThruHi, MaskHi, Ptr, IndexHi, Scale};
  SDValue Hi = DAG.getMaskedGather(DAG.getVTList(HiVT, MVT::Other), HiMemVT, dl,
                                   OpsHi, MMO, MGT->getIndexType(), ExtType);

  // Build a factor node to remember that this load is independent of the
  // other one.
  Ch = DAG.getNode(ISD::TokenFactor, dl, MVT::Other, Lo.getValue(1),
                   Hi.getValue(1));

  // Legalize the chain result - switch anything that used the old chain to
  // use the new one.
  ReplaceValueWith(SDValue(MGT, 1), Ch);

  SDValue Res = DAG.getNode(ISD::CONCAT_VECTORS, dl, MGT->getValueType(0), Lo,
                            Hi);
  ReplaceValueWith(SDValue(MGT, 0), Res);
  return SDValue();
}

SDValue DAGTypeLegalizer::SplitVecOp_MSTORE(MaskedStoreSDNode *N,
                                            unsigned OpNo) {
  assert(N->isUnindexed() && "Indexed masked store of vector?");
  SDValue Ch  = N->getChain();
  SDValue Ptr = N->getBasePtr();
  SDValue Offset = N->getOffset();
  assert(Offset.isUndef() && "Unexpected indexed masked store offset");
  SDValue Mask = N->getMask();
  SDValue Data = N->getValue();
  Align Alignment = N->getOriginalAlign();
  SDLoc DL(N);

  SDValue DataLo, DataHi;
  if (getTypeAction(Data.getValueType()) == TargetLowering::TypeSplitVector)
    // Split Data operand
    GetSplitVector(Data, DataLo, DataHi);
  else
    std::tie(DataLo, DataHi) = DAG.SplitVector(Data, DL);

  // Split Mask operand
  SDValue MaskLo, MaskHi;
  if (OpNo == 1 && Mask.getOpcode() == ISD::SETCC) {
    SplitVecRes_SETCC(Mask.getNode(), MaskLo, MaskHi);
  } else {
    if (getTypeAction(Mask.getValueType()) == TargetLowering::TypeSplitVector)
      GetSplitVector(Mask, MaskLo, MaskHi);
    else
      std::tie(MaskLo, MaskHi) = DAG.SplitVector(Mask, DL);
  }

  EVT MemoryVT = N->getMemoryVT();
  EVT LoMemVT, HiMemVT;
  bool HiIsEmpty = false;
  std::tie(LoMemVT, HiMemVT) =
      DAG.GetDependentSplitDestVTs(MemoryVT, DataLo.getValueType(), &HiIsEmpty);

  SDValue Lo, Hi, Res;
  unsigned LoSize = MemoryLocation::getSizeOrUnknown(LoMemVT.getStoreSize());
  MachineMemOperand *MMO = DAG.getMachineFunction().getMachineMemOperand(
      N->getPointerInfo(), MachineMemOperand::MOStore, LoSize, Alignment,
      N->getAAInfo(), N->getRanges());

  Lo = DAG.getMaskedStore(Ch, DL, DataLo, Ptr, Offset, MaskLo, LoMemVT, MMO,
                          N->getAddressingMode(), N->isTruncatingStore(),
                          N->isCompressingStore());

  if (HiIsEmpty) {
    // The hi masked store has zero storage size.
    // Only the lo masked store is needed.
    Res = Lo;
  } else {

    Ptr = TLI.IncrementMemoryAddress(Ptr, MaskLo, DL, LoMemVT, DAG,
                                     N->isCompressingStore());

    MachinePointerInfo MPI;
    if (LoMemVT.isScalableVector()) {
      Alignment = commonAlignment(
          Alignment, LoMemVT.getSizeInBits().getKnownMinSize() / 8);
      MPI = MachinePointerInfo(N->getPointerInfo().getAddrSpace());
    } else
      MPI = N->getPointerInfo().getWithOffset(
          LoMemVT.getStoreSize().getFixedSize());

    unsigned HiSize = MemoryLocation::getSizeOrUnknown(HiMemVT.getStoreSize());
    MMO = DAG.getMachineFunction().getMachineMemOperand(
        MPI, MachineMemOperand::MOStore, HiSize, Alignment, N->getAAInfo(),
        N->getRanges());

    Hi = DAG.getMaskedStore(Ch, DL, DataHi, Ptr, Offset, MaskHi, HiMemVT, MMO,
                            N->getAddressingMode(), N->isTruncatingStore(),
                            N->isCompressingStore());

    // Build a factor node to remember that this store is independent of the
    // other one.
    Res = DAG.getNode(ISD::TokenFactor, DL, MVT::Other, Lo, Hi);
  }

  return Res;
}

SDValue DAGTypeLegalizer::SplitVecOp_MSCATTER(MaskedScatterSDNode *N,
                                              unsigned OpNo) {
  SDValue Ch  = N->getChain();
  SDValue Ptr = N->getBasePtr();
  SDValue Mask = N->getMask();
  SDValue Index = N->getIndex();
  SDValue Scale = N->getScale();
  SDValue Data = N->getValue();
  EVT MemoryVT = N->getMemoryVT();
  Align Alignment = N->getOriginalAlign();
  SDLoc DL(N);

  // Split all operands

  EVT LoMemVT, HiMemVT;
  std::tie(LoMemVT, HiMemVT) = DAG.GetSplitDestVTs(MemoryVT);

  SDValue DataLo, DataHi;
  if (getTypeAction(Data.getValueType()) == TargetLowering::TypeSplitVector)
    // Split Data operand
    GetSplitVector(Data, DataLo, DataHi);
  else
    std::tie(DataLo, DataHi) = DAG.SplitVector(Data, DL);

  // Split Mask operand
  SDValue MaskLo, MaskHi;
  if (OpNo == 1 && Mask.getOpcode() == ISD::SETCC) {
    SplitVecRes_SETCC(Mask.getNode(), MaskLo, MaskHi);
  } else {
    if (getTypeAction(Mask.getValueType()) == TargetLowering::TypeSplitVector)
      GetSplitVector(Mask, MaskLo, MaskHi);
    else
      std::tie(MaskLo, MaskHi) = DAG.SplitVector(Mask, DL);
  }

  SDValue IndexHi, IndexLo;
  if (getTypeAction(Index.getValueType()) == TargetLowering::TypeSplitVector)
    GetSplitVector(Index, IndexLo, IndexHi);
  else
    std::tie(IndexLo, IndexHi) = DAG.SplitVector(Index, DL);

  SDValue Lo;
  MachineMemOperand *MMO = DAG.getMachineFunction().getMachineMemOperand(
      N->getPointerInfo(), MachineMemOperand::MOStore,
      MemoryLocation::UnknownSize, Alignment, N->getAAInfo(), N->getRanges());

  SDValue OpsLo[] = {Ch, DataLo, MaskLo, Ptr, IndexLo, Scale};
  Lo = DAG.getMaskedScatter(DAG.getVTList(MVT::Other), LoMemVT,
                            DL, OpsLo, MMO, N->getIndexType(),
                            N->isTruncatingStore());

  // The order of the Scatter operation after split is well defined. The "Hi"
  // part comes after the "Lo". So these two operations should be chained one
  // after another.
  SDValue OpsHi[] = {Lo, DataHi, MaskHi, Ptr, IndexHi, Scale};
  return DAG.getMaskedScatter(DAG.getVTList(MVT::Other), HiMemVT,
                              DL, OpsHi, MMO, N->getIndexType(),
                              N->isTruncatingStore());
}

SDValue DAGTypeLegalizer::SplitVecOp_STORE(StoreSDNode *N, unsigned OpNo) {
  assert(N->isUnindexed() && "Indexed store of vector?");
  assert(OpNo == 1 && "Can only split the stored value");
  SDLoc DL(N);

  bool isTruncating = N->isTruncatingStore();
  SDValue Ch  = N->getChain();
  SDValue Ptr = N->getBasePtr();
  EVT MemoryVT = N->getMemoryVT();
  Align Alignment = N->getOriginalAlign();
  MachineMemOperand::Flags MMOFlags = N->getMemOperand()->getFlags();
  AAMDNodes AAInfo = N->getAAInfo();
  SDValue Lo, Hi;
  GetSplitVector(N->getOperand(1), Lo, Hi);

  EVT LoMemVT, HiMemVT;
  std::tie(LoMemVT, HiMemVT) = DAG.GetSplitDestVTs(MemoryVT);

  // Scalarize if the split halves are not byte-sized.
  if (!LoMemVT.isByteSized() || !HiMemVT.isByteSized())
    return TLI.scalarizeVectorStore(N, DAG);

  if (isTruncating)
    Lo = DAG.getTruncStore(Ch, DL, Lo, Ptr, N->getPointerInfo(), LoMemVT,
                           Alignment, MMOFlags, AAInfo);
  else
    Lo = DAG.getStore(Ch, DL, Lo, Ptr, N->getPointerInfo(), Alignment, MMOFlags,
                      AAInfo);

  MachinePointerInfo MPI;
  IncrementPointer(N, LoMemVT, MPI, Ptr);

  if (isTruncating)
    Hi = DAG.getTruncStore(Ch, DL, Hi, Ptr, MPI,
                           HiMemVT, Alignment, MMOFlags, AAInfo);
  else
    Hi = DAG.getStore(Ch, DL, Hi, Ptr, MPI, Alignment, MMOFlags, AAInfo);

  return DAG.getNode(ISD::TokenFactor, DL, MVT::Other, Lo, Hi);
}

SDValue DAGTypeLegalizer::SplitVecOp_CONCAT_VECTORS(SDNode *N) {
  SDLoc DL(N);

  // The input operands all must have the same type, and we know the result
  // type is valid.  Convert this to a buildvector which extracts all the
  // input elements.
  // TODO: If the input elements are power-two vectors, we could convert this to
  // a new CONCAT_VECTORS node with elements that are half-wide.
  SmallVector<SDValue, 32> Elts;
  EVT EltVT = N->getValueType(0).getVectorElementType();
  for (const SDValue &Op : N->op_values()) {
    for (unsigned i = 0, e = Op.getValueType().getVectorNumElements();
         i != e; ++i) {
      Elts.push_back(DAG.getNode(ISD::EXTRACT_VECTOR_ELT, DL, EltVT, Op,
                                 DAG.getVectorIdxConstant(i, DL)));
    }
  }

  return DAG.getBuildVector(N->getValueType(0), DL, Elts);
}

SDValue DAGTypeLegalizer::SplitVecOp_TruncateHelper(SDNode *N) {
  // The result type is legal, but the input type is illegal.  If splitting
  // ends up with the result type of each half still being legal, just
  // do that.  If, however, that would result in an illegal result type,
  // we can try to get more clever with power-two vectors. Specifically,
  // split the input type, but also widen the result element size, then
  // concatenate the halves and truncate again.  For example, consider a target
  // where v8i8 is legal and v8i32 is not (ARM, which doesn't have 256-bit
  // vectors). To perform a "%res = v8i8 trunc v8i32 %in" we do:
  //   %inlo = v4i32 extract_subvector %in, 0
  //   %inhi = v4i32 extract_subvector %in, 4
  //   %lo16 = v4i16 trunc v4i32 %inlo
  //   %hi16 = v4i16 trunc v4i32 %inhi
  //   %in16 = v8i16 concat_vectors v4i16 %lo16, v4i16 %hi16
  //   %res = v8i8 trunc v8i16 %in16
  //
  // Without this transform, the original truncate would end up being
  // scalarized, which is pretty much always a last resort.
  unsigned OpNo = N->isStrictFPOpcode() ? 1 : 0;
  SDValue InVec = N->getOperand(OpNo);
  EVT InVT = InVec->getValueType(0);
  EVT OutVT = N->getValueType(0);
  ElementCount NumElements = OutVT.getVectorElementCount();
  bool IsFloat = OutVT.isFloatingPoint();

  unsigned InElementSize = InVT.getScalarSizeInBits();
  unsigned OutElementSize = OutVT.getScalarSizeInBits();

  // Determine the split output VT. If its legal we can just split dirctly.
  EVT LoOutVT, HiOutVT;
  std::tie(LoOutVT, HiOutVT) = DAG.GetSplitDestVTs(OutVT);
  assert(LoOutVT == HiOutVT && "Unequal split?");

  // If the input elements are only 1/2 the width of the result elements,
  // just use the normal splitting. Our trick only work if there's room
  // to split more than once.
  if (isTypeLegal(LoOutVT) ||
      InElementSize <= OutElementSize * 2)
    return SplitVecOp_UnaryOp(N);
  SDLoc DL(N);

  // Don't touch if this will be scalarized.
  EVT FinalVT = InVT;
  while (getTypeAction(FinalVT) == TargetLowering::TypeSplitVector)
    FinalVT = FinalVT.getHalfNumVectorElementsVT(*DAG.getContext());

  if (getTypeAction(FinalVT) == TargetLowering::TypeScalarizeVector)
    return SplitVecOp_UnaryOp(N);

  // Get the split input vector.
  SDValue InLoVec, InHiVec;
  GetSplitVector(InVec, InLoVec, InHiVec);

  // Truncate them to 1/2 the element size.
  //
  // This assumes the number of elements is a power of two; any vector that
  // isn't should be widened, not split.
  EVT HalfElementVT = IsFloat ?
    EVT::getFloatingPointVT(InElementSize/2) :
    EVT::getIntegerVT(*DAG.getContext(), InElementSize/2);
  EVT HalfVT = EVT::getVectorVT(*DAG.getContext(), HalfElementVT,
                                NumElements.divideCoefficientBy(2));

  SDValue HalfLo;
  SDValue HalfHi;
  SDValue Chain;
  if (N->isStrictFPOpcode()) {
    HalfLo = DAG.getNode(N->getOpcode(), DL, {HalfVT, MVT::Other},
                         {N->getOperand(0), InLoVec});
    HalfHi = DAG.getNode(N->getOpcode(), DL, {HalfVT, MVT::Other},
                         {N->getOperand(0), InHiVec});
    // Legalize the chain result - switch anything that used the old chain to
    // use the new one.
    Chain = DAG.getNode(ISD::TokenFactor, DL, MVT::Other, HalfLo.getValue(1),
                        HalfHi.getValue(1));
  } else {
    HalfLo = DAG.getNode(N->getOpcode(), DL, HalfVT, InLoVec);
    HalfHi = DAG.getNode(N->getOpcode(), DL, HalfVT, InHiVec);
  }
  // Concatenate them to get the full intermediate truncation result.
  EVT InterVT = EVT::getVectorVT(*DAG.getContext(), HalfElementVT, NumElements);
  SDValue InterVec = DAG.getNode(ISD::CONCAT_VECTORS, DL, InterVT, HalfLo,
                                 HalfHi);
  // Now finish up by truncating all the way down to the original result
  // type. This should normally be something that ends up being legal directly,
  // but in theory if a target has very wide vectors and an annoyingly
  // restricted set of legal types, this split can chain to build things up.

  if (N->isStrictFPOpcode()) {
    SDValue Res = DAG.getNode(
        ISD::STRICT_FP_ROUND, DL, {OutVT, MVT::Other},
        {Chain, InterVec,
         DAG.getTargetConstant(0, DL, TLI.getPointerTy(DAG.getDataLayout()))});
    // Relink the chain
    ReplaceValueWith(SDValue(N, 1), SDValue(Res.getNode(), 1));
    return Res;
  }

  return IsFloat
             ? DAG.getNode(ISD::FP_ROUND, DL, OutVT, InterVec,
                           DAG.getTargetConstant(
                               0, DL, TLI.getPointerTy(DAG.getDataLayout())))
             : DAG.getNode(ISD::TRUNCATE, DL, OutVT, InterVec);
}

SDValue DAGTypeLegalizer::SplitVecOp_VSETCC(SDNode *N) {
  assert(N->getValueType(0).isVector() &&
         N->getOperand(0).getValueType().isVector() &&
         "Operand types must be vectors");
  // The result has a legal vector type, but the input needs splitting.
  SDValue Lo0, Hi0, Lo1, Hi1, LoRes, HiRes;
  SDLoc DL(N);
  GetSplitVector(N->getOperand(0), Lo0, Hi0);
  GetSplitVector(N->getOperand(1), Lo1, Hi1);
  auto PartEltCnt = Lo0.getValueType().getVectorElementCount();

  LLVMContext &Context = *DAG.getContext();
  EVT PartResVT = EVT::getVectorVT(Context, MVT::i1, PartEltCnt);
  EVT WideResVT = EVT::getVectorVT(Context, MVT::i1, PartEltCnt*2);

  LoRes = DAG.getNode(ISD::SETCC, DL, PartResVT, Lo0, Lo1, N->getOperand(2));
  HiRes = DAG.getNode(ISD::SETCC, DL, PartResVT, Hi0, Hi1, N->getOperand(2));
  SDValue Con = DAG.getNode(ISD::CONCAT_VECTORS, DL, WideResVT, LoRes, HiRes);

  EVT OpVT = N->getOperand(0).getValueType();
  ISD::NodeType ExtendCode =
      TargetLowering::getExtendForContent(TLI.getBooleanContents(OpVT));
  return DAG.getNode(ExtendCode, DL, N->getValueType(0), Con);
}


SDValue DAGTypeLegalizer::SplitVecOp_FP_ROUND(SDNode *N) {
  // The result has a legal vector type, but the input needs splitting.
  EVT ResVT = N->getValueType(0);
  SDValue Lo, Hi;
  SDLoc DL(N);
  GetSplitVector(N->getOperand(N->isStrictFPOpcode() ? 1 : 0), Lo, Hi);
  EVT InVT = Lo.getValueType();

  EVT OutVT = EVT::getVectorVT(*DAG.getContext(), ResVT.getVectorElementType(),
                               InVT.getVectorElementCount());

  if (N->isStrictFPOpcode()) {
    Lo = DAG.getNode(N->getOpcode(), DL, { OutVT, MVT::Other }, 
                     { N->getOperand(0), Lo, N->getOperand(2) });
    Hi = DAG.getNode(N->getOpcode(), DL, { OutVT, MVT::Other }, 
                     { N->getOperand(0), Hi, N->getOperand(2) });
    // Legalize the chain result - switch anything that used the old chain to
    // use the new one.
    SDValue NewChain = DAG.getNode(ISD::TokenFactor, DL, MVT::Other, 
                                   Lo.getValue(1), Hi.getValue(1));
    ReplaceValueWith(SDValue(N, 1), NewChain);
  } else {
    Lo = DAG.getNode(ISD::FP_ROUND, DL, OutVT, Lo, N->getOperand(1));
    Hi = DAG.getNode(ISD::FP_ROUND, DL, OutVT, Hi, N->getOperand(1));
  }

  return DAG.getNode(ISD::CONCAT_VECTORS, DL, ResVT, Lo, Hi);
}

SDValue DAGTypeLegalizer::SplitVecOp_FCOPYSIGN(SDNode *N) {
  // The result (and the first input) has a legal vector type, but the second
  // input needs splitting.
  return DAG.UnrollVectorOp(N, N->getValueType(0).getVectorNumElements());
}

SDValue DAGTypeLegalizer::SplitVecOp_FP_TO_XINT_SAT(SDNode *N) {
  EVT ResVT = N->getValueType(0);
  SDValue Lo, Hi;
  SDLoc dl(N);
  GetSplitVector(N->getOperand(0), Lo, Hi);
  EVT InVT = Lo.getValueType();

  EVT NewResVT =
      EVT::getVectorVT(*DAG.getContext(), ResVT.getVectorElementType(),
                       InVT.getVectorElementCount());

  Lo = DAG.getNode(N->getOpcode(), dl, NewResVT, Lo, N->getOperand(1));
  Hi = DAG.getNode(N->getOpcode(), dl, NewResVT, Hi, N->getOperand(1));

  return DAG.getNode(ISD::CONCAT_VECTORS, dl, ResVT, Lo, Hi);
}

//===----------------------------------------------------------------------===//
//  Result Vector Widening
//===----------------------------------------------------------------------===//

void DAGTypeLegalizer::WidenVectorResult(SDNode *N, unsigned ResNo) {
  LLVM_DEBUG(dbgs() << "Widen node result " << ResNo << ": "; N->dump(&DAG);
             dbgs() << "\n");

  // See if the target wants to custom widen this node.
  if (CustomWidenLowerNode(N, N->getValueType(ResNo)))
    return;

  SDValue Res = SDValue();
  switch (N->getOpcode()) {
  default:
#ifndef NDEBUG
    dbgs() << "WidenVectorResult #" << ResNo << ": ";
    N->dump(&DAG);
    dbgs() << "\n";
#endif
    llvm_unreachable("Do not know how to widen the result of this operator!");

  case ISD::MERGE_VALUES:      Res = WidenVecRes_MERGE_VALUES(N, ResNo); break;
  case ISD::BITCAST:           Res = WidenVecRes_BITCAST(N); break;
  case ISD::BUILD_VECTOR:      Res = WidenVecRes_BUILD_VECTOR(N); break;
  case ISD::CONCAT_VECTORS:    Res = WidenVecRes_CONCAT_VECTORS(N); break;
  case ISD::EXTRACT_SUBVECTOR: Res = WidenVecRes_EXTRACT_SUBVECTOR(N); break;
  case ISD::INSERT_VECTOR_ELT: Res = WidenVecRes_INSERT_VECTOR_ELT(N); break;
  case ISD::LOAD:              Res = WidenVecRes_LOAD(N); break;
  case ISD::SPLAT_VECTOR:
  case ISD::SCALAR_TO_VECTOR:
    Res = WidenVecRes_ScalarOp(N);
    break;
  case ISD::SIGN_EXTEND_INREG: Res = WidenVecRes_InregOp(N); break;
  case ISD::VSELECT:
  case ISD::SELECT:            Res = WidenVecRes_SELECT(N); break;
  case ISD::SELECT_CC:         Res = WidenVecRes_SELECT_CC(N); break;
  case ISD::SETCC:             Res = WidenVecRes_SETCC(N); break;
  case ISD::UNDEF:             Res = WidenVecRes_UNDEF(N); break;
  case ISD::VECTOR_SHUFFLE:
    Res = WidenVecRes_VECTOR_SHUFFLE(cast<ShuffleVectorSDNode>(N));
    break;
  case ISD::MLOAD:
    Res = WidenVecRes_MLOAD(cast<MaskedLoadSDNode>(N));
    break;
  case ISD::MGATHER:
    Res = WidenVecRes_MGATHER(cast<MaskedGatherSDNode>(N));
    break;

  case ISD::ADD:
  case ISD::AND:
  case ISD::MUL:
  case ISD::MULHS:
  case ISD::MULHU:
  case ISD::OR:
  case ISD::SUB:
  case ISD::XOR:
  case ISD::SHL:
  case ISD::SRA:
  case ISD::SRL:
  case ISD::FMINNUM:
  case ISD::FMAXNUM:
  case ISD::FMINIMUM:
  case ISD::FMAXIMUM:
  case ISD::SMIN:
  case ISD::SMAX:
  case ISD::UMIN:
  case ISD::UMAX:
  case ISD::UADDSAT:
  case ISD::SADDSAT:
  case ISD::USUBSAT:
  case ISD::SSUBSAT:
  case ISD::SSHLSAT:
  case ISD::USHLSAT:
  case ISD::ROTL:
  case ISD::ROTR:
    Res = WidenVecRes_Binary(N);
    break;

  case ISD::FADD:
  case ISD::FMUL:
  case ISD::FPOW:
  case ISD::FSUB:
  case ISD::FDIV:
  case ISD::FREM:
  case ISD::SDIV:
  case ISD::UDIV:
  case ISD::SREM:
  case ISD::UREM:
    Res = WidenVecRes_BinaryCanTrap(N);
    break;

  case ISD::SMULFIX:
  case ISD::SMULFIXSAT:
  case ISD::UMULFIX:
  case ISD::UMULFIXSAT:
    // These are binary operations, but with an extra operand that shouldn't
    // be widened (the scale).
    Res = WidenVecRes_BinaryWithExtraScalarOp(N);
    break;

#define DAG_INSTRUCTION(NAME, NARG, ROUND_MODE, INTRINSIC, DAGN)               \
  case ISD::STRICT_##DAGN:
#include "llvm/IR/ConstrainedOps.def"
    Res = WidenVecRes_StrictFP(N);
    break;

  case ISD::UADDO:
  case ISD::SADDO:
  case ISD::USUBO:
  case ISD::SSUBO:
  case ISD::UMULO:
  case ISD::SMULO:
    Res = WidenVecRes_OverflowOp(N, ResNo);
    break;

  case ISD::FCOPYSIGN:
    Res = WidenVecRes_FCOPYSIGN(N);
    break;

  case ISD::FPOWI:
    Res = WidenVecRes_POWI(N);
    break;

  case ISD::ANY_EXTEND_VECTOR_INREG:
  case ISD::SIGN_EXTEND_VECTOR_INREG:
  case ISD::ZERO_EXTEND_VECTOR_INREG:
    Res = WidenVecRes_EXTEND_VECTOR_INREG(N);
    break;

  case ISD::ANY_EXTEND:
  case ISD::FP_EXTEND:
  case ISD::FP_ROUND:
  case ISD::FP_TO_SINT:
  case ISD::FP_TO_UINT:
  case ISD::SIGN_EXTEND:
  case ISD::SINT_TO_FP:
  case ISD::TRUNCATE:
  case ISD::UINT_TO_FP:
  case ISD::ZERO_EXTEND:
    Res = WidenVecRes_Convert(N);
    break;

  case ISD::FP_TO_SINT_SAT:
  case ISD::FP_TO_UINT_SAT:
    Res = WidenVecRes_FP_TO_XINT_SAT(N);
    break;

  case ISD::FABS:
  case ISD::FCEIL:
  case ISD::FCOS:
  case ISD::FEXP:
  case ISD::FEXP2:
  case ISD::FFLOOR:
  case ISD::FLOG:
  case ISD::FLOG10:
  case ISD::FLOG2:
  case ISD::FNEARBYINT:
  case ISD::FRINT:
  case ISD::FROUND:
  case ISD::FROUNDEVEN:
  case ISD::FSIN:
  case ISD::FSQRT:
  case ISD::FTRUNC: {
    // We're going to widen this vector op to a legal type by padding with undef
    // elements. If the wide vector op is eventually going to be expanded to
    // scalar libcalls, then unroll into scalar ops now to avoid unnecessary
    // libcalls on the undef elements.
    EVT VT = N->getValueType(0);
    EVT WideVecVT = TLI.getTypeToTransformTo(*DAG.getContext(), VT);
    if (!TLI.isOperationLegalOrCustom(N->getOpcode(), WideVecVT) &&
        TLI.isOperationExpand(N->getOpcode(), VT.getScalarType())) {
      Res = DAG.UnrollVectorOp(N, WideVecVT.getVectorNumElements());
      break;
    }
  }
  // If the target has custom/legal support for the scalar FP intrinsic ops
  // (they are probably not destined to become libcalls), then widen those like
  // any other unary ops.
  LLVM_FALLTHROUGH;

  case ISD::ABS:
  case ISD::BITREVERSE:
  case ISD::BSWAP:
  case ISD::CTLZ:
  case ISD::CTLZ_ZERO_UNDEF:
  case ISD::CTPOP:
  case ISD::CTTZ:
  case ISD::CTTZ_ZERO_UNDEF:
  case ISD::FNEG:
  case ISD::FREEZE:
  case ISD::FCANONICALIZE:
    Res = WidenVecRes_Unary(N);
    break;
  case ISD::FMA:
  case ISD::FSHL:
  case ISD::FSHR:
    Res = WidenVecRes_Ternary(N);
    break;
  }

  // If Res is null, the sub-method took care of registering the result.
  if (Res.getNode())
    SetWidenedVector(SDValue(N, ResNo), Res);
}

SDValue DAGTypeLegalizer::WidenVecRes_Ternary(SDNode *N) {
  // Ternary op widening.
  SDLoc dl(N);
  EVT WidenVT = TLI.getTypeToTransformTo(*DAG.getContext(), N->getValueType(0));
  SDValue InOp1 = GetWidenedVector(N->getOperand(0));
  SDValue InOp2 = GetWidenedVector(N->getOperand(1));
  SDValue InOp3 = GetWidenedVector(N->getOperand(2));
  return DAG.getNode(N->getOpcode(), dl, WidenVT, InOp1, InOp2, InOp3);
}

SDValue DAGTypeLegalizer::WidenVecRes_Binary(SDNode *N) {
  // Binary op widening.
  SDLoc dl(N);
  EVT WidenVT = TLI.getTypeToTransformTo(*DAG.getContext(), N->getValueType(0));
  SDValue InOp1 = GetWidenedVector(N->getOperand(0));
  SDValue InOp2 = GetWidenedVector(N->getOperand(1));
  return DAG.getNode(N->getOpcode(), dl, WidenVT, InOp1, InOp2, N->getFlags());
}

SDValue DAGTypeLegalizer::WidenVecRes_BinaryWithExtraScalarOp(SDNode *N) {
  // Binary op widening, but with an extra operand that shouldn't be widened.
  SDLoc dl(N);
  EVT WidenVT = TLI.getTypeToTransformTo(*DAG.getContext(), N->getValueType(0));
  SDValue InOp1 = GetWidenedVector(N->getOperand(0));
  SDValue InOp2 = GetWidenedVector(N->getOperand(1));
  SDValue InOp3 = N->getOperand(2);
  return DAG.getNode(N->getOpcode(), dl, WidenVT, InOp1, InOp2, InOp3,
                     N->getFlags());
}

// Given a vector of operations that have been broken up to widen, see
// if we can collect them together into the next widest legal VT. This
// implementation is trap-safe.
static SDValue CollectOpsToWiden(SelectionDAG &DAG, const TargetLowering &TLI,
                                 SmallVectorImpl<SDValue> &ConcatOps,
                                 unsigned ConcatEnd, EVT VT, EVT MaxVT,
                                 EVT WidenVT) {
  // Check to see if we have a single operation with the widen type.
  if (ConcatEnd == 1) {
    VT = ConcatOps[0].getValueType();
    if (VT == WidenVT)
      return ConcatOps[0];
  }

  SDLoc dl(ConcatOps[0]);
  EVT WidenEltVT = WidenVT.getVectorElementType();

  // while (Some element of ConcatOps is not of type MaxVT) {
  //   From the end of ConcatOps, collect elements of the same type and put
  //   them into an op of the next larger supported type
  // }
  while (ConcatOps[ConcatEnd-1].getValueType() != MaxVT) {
    int Idx = ConcatEnd - 1;
    VT = ConcatOps[Idx--].getValueType();
    while (Idx >= 0 && ConcatOps[Idx].getValueType() == VT)
      Idx--;

    int NextSize = VT.isVector() ? VT.getVectorNumElements() : 1;
    EVT NextVT;
    do {
      NextSize *= 2;
      NextVT = EVT::getVectorVT(*DAG.getContext(), WidenEltVT, NextSize);
    } while (!TLI.isTypeLegal(NextVT));

    if (!VT.isVector()) {
      // Scalar type, create an INSERT_VECTOR_ELEMENT of type NextVT
      SDValue VecOp = DAG.getUNDEF(NextVT);
      unsigned NumToInsert = ConcatEnd - Idx - 1;
      for (unsigned i = 0, OpIdx = Idx+1; i < NumToInsert; i++, OpIdx++) {
        VecOp = DAG.getNode(ISD::INSERT_VECTOR_ELT, dl, NextVT, VecOp,
                            ConcatOps[OpIdx], DAG.getVectorIdxConstant(i, dl));
      }
      ConcatOps[Idx+1] = VecOp;
      ConcatEnd = Idx + 2;
    } else {
      // Vector type, create a CONCAT_VECTORS of type NextVT
      SDValue undefVec = DAG.getUNDEF(VT);
      unsigned OpsToConcat = NextSize/VT.getVectorNumElements();
      SmallVector<SDValue, 16> SubConcatOps(OpsToConcat);
      unsigned RealVals = ConcatEnd - Idx - 1;
      unsigned SubConcatEnd = 0;
      unsigned SubConcatIdx = Idx + 1;
      while (SubConcatEnd < RealVals)
        SubConcatOps[SubConcatEnd++] = ConcatOps[++Idx];
      while (SubConcatEnd < OpsToConcat)
        SubConcatOps[SubConcatEnd++] = undefVec;
      ConcatOps[SubConcatIdx] = DAG.getNode(ISD::CONCAT_VECTORS, dl,
                                            NextVT, SubConcatOps);
      ConcatEnd = SubConcatIdx + 1;
    }
  }

  // Check to see if we have a single operation with the widen type.
  if (ConcatEnd == 1) {
    VT = ConcatOps[0].getValueType();
    if (VT == WidenVT)
      return ConcatOps[0];
  }

  // add undefs of size MaxVT until ConcatOps grows to length of WidenVT
  unsigned NumOps = WidenVT.getVectorNumElements()/MaxVT.getVectorNumElements();
  if (NumOps != ConcatEnd ) {
    SDValue UndefVal = DAG.getUNDEF(MaxVT);
    for (unsigned j = ConcatEnd; j < NumOps; ++j)
      ConcatOps[j] = UndefVal;
  }
  return DAG.getNode(ISD::CONCAT_VECTORS, dl, WidenVT,
                     makeArrayRef(ConcatOps.data(), NumOps));
}

SDValue DAGTypeLegalizer::WidenVecRes_BinaryCanTrap(SDNode *N) {
  // Binary op widening for operations that can trap.
  unsigned Opcode = N->getOpcode();
  SDLoc dl(N);
  EVT WidenVT = TLI.getTypeToTransformTo(*DAG.getContext(), N->getValueType(0));
  EVT WidenEltVT = WidenVT.getVectorElementType();
  EVT VT = WidenVT;
  unsigned NumElts =  VT.getVectorNumElements();
  const SDNodeFlags Flags = N->getFlags();
  while (!TLI.isTypeLegal(VT) && NumElts != 1) {
    NumElts = NumElts / 2;
    VT = EVT::getVectorVT(*DAG.getContext(), WidenEltVT, NumElts);
  }

  if (NumElts != 1 && !TLI.canOpTrap(N->getOpcode(), VT)) {
    // Operation doesn't trap so just widen as normal.
    SDValue InOp1 = GetWidenedVector(N->getOperand(0));
    SDValue InOp2 = GetWidenedVector(N->getOperand(1));
    return DAG.getNode(N->getOpcode(), dl, WidenVT, InOp1, InOp2, Flags);
  }

  // No legal vector version so unroll the vector operation and then widen.
  if (NumElts == 1)
    return DAG.UnrollVectorOp(N, WidenVT.getVectorNumElements());

  // Since the operation can trap, apply operation on the original vector.
  EVT MaxVT = VT;
  SDValue InOp1 = GetWidenedVector(N->getOperand(0));
  SDValue InOp2 = GetWidenedVector(N->getOperand(1));
  unsigned CurNumElts = N->getValueType(0).getVectorNumElements();

  SmallVector<SDValue, 16> ConcatOps(CurNumElts);
  unsigned ConcatEnd = 0;  // Current ConcatOps index.
  int Idx = 0;        // Current Idx into input vectors.

  // NumElts := greatest legal vector size (at most WidenVT)
  // while (orig. vector has unhandled elements) {
  //   take munches of size NumElts from the beginning and add to ConcatOps
  //   NumElts := next smaller supported vector size or 1
  // }
  while (CurNumElts != 0) {
    while (CurNumElts >= NumElts) {
      SDValue EOp1 = DAG.getNode(ISD::EXTRACT_SUBVECTOR, dl, VT, InOp1,
                                 DAG.getVectorIdxConstant(Idx, dl));
      SDValue EOp2 = DAG.getNode(ISD::EXTRACT_SUBVECTOR, dl, VT, InOp2,
                                 DAG.getVectorIdxConstant(Idx, dl));
      ConcatOps[ConcatEnd++] = DAG.getNode(Opcode, dl, VT, EOp1, EOp2, Flags);
      Idx += NumElts;
      CurNumElts -= NumElts;
    }
    do {
      NumElts = NumElts / 2;
      VT = EVT::getVectorVT(*DAG.getContext(), WidenEltVT, NumElts);
    } while (!TLI.isTypeLegal(VT) && NumElts != 1);

    if (NumElts == 1) {
      for (unsigned i = 0; i != CurNumElts; ++i, ++Idx) {
        SDValue EOp1 = DAG.getNode(ISD::EXTRACT_VECTOR_ELT, dl, WidenEltVT,
                                   InOp1, DAG.getVectorIdxConstant(Idx, dl));
        SDValue EOp2 = DAG.getNode(ISD::EXTRACT_VECTOR_ELT, dl, WidenEltVT,
                                   InOp2, DAG.getVectorIdxConstant(Idx, dl));
        ConcatOps[ConcatEnd++] = DAG.getNode(Opcode, dl, WidenEltVT,
                                             EOp1, EOp2, Flags);
      }
      CurNumElts = 0;
    }
  }

  return CollectOpsToWiden(DAG, TLI, ConcatOps, ConcatEnd, VT, MaxVT, WidenVT);
}

SDValue DAGTypeLegalizer::WidenVecRes_StrictFP(SDNode *N) {
  switch (N->getOpcode()) {
  case ISD::STRICT_FSETCC:
  case ISD::STRICT_FSETCCS:
    return WidenVecRes_STRICT_FSETCC(N);
  case ISD::STRICT_FP_EXTEND:
  case ISD::STRICT_FP_ROUND:
  case ISD::STRICT_FP_TO_SINT:
  case ISD::STRICT_FP_TO_UINT:
  case ISD::STRICT_SINT_TO_FP:
  case ISD::STRICT_UINT_TO_FP:
   return WidenVecRes_Convert_StrictFP(N);
  default:
    break;
  }

  // StrictFP op widening for operations that can trap.
  unsigned NumOpers = N->getNumOperands();
  unsigned Opcode = N->getOpcode();
  SDLoc dl(N);
  EVT WidenVT = TLI.getTypeToTransformTo(*DAG.getContext(), N->getValueType(0));
  EVT WidenEltVT = WidenVT.getVectorElementType();
  EVT VT = WidenVT;
  unsigned NumElts = VT.getVectorNumElements();
  while (!TLI.isTypeLegal(VT) && NumElts != 1) {
    NumElts = NumElts / 2;
    VT = EVT::getVectorVT(*DAG.getContext(), WidenEltVT, NumElts);
  }

  // No legal vector version so unroll the vector operation and then widen.
  if (NumElts == 1)
    return UnrollVectorOp_StrictFP(N, WidenVT.getVectorNumElements());

  // Since the operation can trap, apply operation on the original vector.
  EVT MaxVT = VT;
  SmallVector<SDValue, 4> InOps;
  unsigned CurNumElts = N->getValueType(0).getVectorNumElements();

  SmallVector<SDValue, 16> ConcatOps(CurNumElts);
  SmallVector<SDValue, 16> Chains;
  unsigned ConcatEnd = 0;  // Current ConcatOps index.
  int Idx = 0;        // Current Idx into input vectors.

  // The Chain is the first operand.
  InOps.push_back(N->getOperand(0));

  // Now process the remaining operands.
  for (unsigned i = 1; i < NumOpers; ++i) {
    SDValue Oper = N->getOperand(i);

    if (Oper.getValueType().isVector()) {
      assert(Oper.getValueType() == N->getValueType(0) && 
             "Invalid operand type to widen!");
      Oper = GetWidenedVector(Oper);
    }

    InOps.push_back(Oper);
  }

  // NumElts := greatest legal vector size (at most WidenVT)
  // while (orig. vector has unhandled elements) {
  //   take munches of size NumElts from the beginning and add to ConcatOps
  //   NumElts := next smaller supported vector size or 1
  // }
  while (CurNumElts != 0) {
    while (CurNumElts >= NumElts) {
      SmallVector<SDValue, 4> EOps;

      for (unsigned i = 0; i < NumOpers; ++i) {
        SDValue Op = InOps[i];

        if (Op.getValueType().isVector())
          Op = DAG.getNode(ISD::EXTRACT_SUBVECTOR, dl, VT, Op,
                           DAG.getVectorIdxConstant(Idx, dl));

        EOps.push_back(Op);
      }

      EVT OperVT[] = {VT, MVT::Other};
      SDValue Oper = DAG.getNode(Opcode, dl, OperVT, EOps);
      ConcatOps[ConcatEnd++] = Oper;
      Chains.push_back(Oper.getValue(1));
      Idx += NumElts;
      CurNumElts -= NumElts;
    }
    do {
      NumElts = NumElts / 2;
      VT = EVT::getVectorVT(*DAG.getContext(), WidenEltVT, NumElts);
    } while (!TLI.isTypeLegal(VT) && NumElts != 1);

    if (NumElts == 1) {
      for (unsigned i = 0; i != CurNumElts; ++i, ++Idx) {
        SmallVector<SDValue, 4> EOps;

        for (unsigned i = 0; i < NumOpers; ++i) {
          SDValue Op = InOps[i];

          if (Op.getValueType().isVector())
            Op = DAG.getNode(ISD::EXTRACT_VECTOR_ELT, dl, WidenEltVT, Op,
                             DAG.getVectorIdxConstant(Idx, dl));

          EOps.push_back(Op);
        }

        EVT WidenVT[] = {WidenEltVT, MVT::Other}; 
        SDValue Oper = DAG.getNode(Opcode, dl, WidenVT, EOps);
        ConcatOps[ConcatEnd++] = Oper;
        Chains.push_back(Oper.getValue(1));
      }
      CurNumElts = 0;
    }
  }

  // Build a factor node to remember all the Ops that have been created.
  SDValue NewChain;
  if (Chains.size() == 1)
    NewChain = Chains[0];
  else
    NewChain = DAG.getNode(ISD::TokenFactor, dl, MVT::Other, Chains);
  ReplaceValueWith(SDValue(N, 1), NewChain);

  return CollectOpsToWiden(DAG, TLI, ConcatOps, ConcatEnd, VT, MaxVT, WidenVT);
}

SDValue DAGTypeLegalizer::WidenVecRes_OverflowOp(SDNode *N, unsigned ResNo) {
  SDLoc DL(N);
  EVT ResVT = N->getValueType(0);
  EVT OvVT = N->getValueType(1);
  EVT WideResVT, WideOvVT;
  SDValue WideLHS, WideRHS;

  // TODO: This might result in a widen/split loop.
  if (ResNo == 0) {
    WideResVT = TLI.getTypeToTransformTo(*DAG.getContext(), ResVT);
    WideOvVT = EVT::getVectorVT(
        *DAG.getContext(), OvVT.getVectorElementType(),
        WideResVT.getVectorNumElements());

    WideLHS = GetWidenedVector(N->getOperand(0));
    WideRHS = GetWidenedVector(N->getOperand(1));
  } else {
    WideOvVT = TLI.getTypeToTransformTo(*DAG.getContext(), OvVT);
    WideResVT = EVT::getVectorVT(
        *DAG.getContext(), ResVT.getVectorElementType(),
        WideOvVT.getVectorNumElements());

    SDValue Zero = DAG.getVectorIdxConstant(0, DL);
    WideLHS = DAG.getNode(
        ISD::INSERT_SUBVECTOR, DL, WideResVT, DAG.getUNDEF(WideResVT),
        N->getOperand(0), Zero);
    WideRHS = DAG.getNode(
        ISD::INSERT_SUBVECTOR, DL, WideResVT, DAG.getUNDEF(WideResVT),
        N->getOperand(1), Zero);
  }

  SDVTList WideVTs = DAG.getVTList(WideResVT, WideOvVT);
  SDNode *WideNode = DAG.getNode(
      N->getOpcode(), DL, WideVTs, WideLHS, WideRHS).getNode();

  // Replace the other vector result not being explicitly widened here.
  unsigned OtherNo = 1 - ResNo;
  EVT OtherVT = N->getValueType(OtherNo);
  if (getTypeAction(OtherVT) == TargetLowering::TypeWidenVector) {
    SetWidenedVector(SDValue(N, OtherNo), SDValue(WideNode, OtherNo));
  } else {
    SDValue Zero = DAG.getVectorIdxConstant(0, DL);
    SDValue OtherVal = DAG.getNode(
        ISD::EXTRACT_SUBVECTOR, DL, OtherVT, SDValue(WideNode, OtherNo), Zero);
    ReplaceValueWith(SDValue(N, OtherNo), OtherVal);
  }

  return SDValue(WideNode, ResNo);
}

SDValue DAGTypeLegalizer::WidenVecRes_Convert(SDNode *N) {
  LLVMContext &Ctx = *DAG.getContext();
  SDValue InOp = N->getOperand(0);
  SDLoc DL(N);

  EVT WidenVT = TLI.getTypeToTransformTo(Ctx, N->getValueType(0));
  unsigned WidenNumElts = WidenVT.getVectorNumElements();

  EVT InVT = InOp.getValueType();

  unsigned Opcode = N->getOpcode();
  const SDNodeFlags Flags = N->getFlags();

  // Handle the case of ZERO_EXTEND where the promoted InVT element size does
  // not equal that of WidenVT.
  if (N->getOpcode() == ISD::ZERO_EXTEND &&
      getTypeAction(InVT) == TargetLowering::TypePromoteInteger &&
      TLI.getTypeToTransformTo(Ctx, InVT).getScalarSizeInBits() !=
      WidenVT.getScalarSizeInBits()) {
    InOp = ZExtPromotedInteger(InOp);
    InVT = InOp.getValueType();
    if (WidenVT.getScalarSizeInBits() < InVT.getScalarSizeInBits())
      Opcode = ISD::TRUNCATE;
  }

  EVT InEltVT = InVT.getVectorElementType();
  EVT InWidenVT = EVT::getVectorVT(Ctx, InEltVT, WidenNumElts);
  unsigned InVTNumElts = InVT.getVectorNumElements();

  if (getTypeAction(InVT) == TargetLowering::TypeWidenVector) {
    InOp = GetWidenedVector(N->getOperand(0));
    InVT = InOp.getValueType();
    InVTNumElts = InVT.getVectorNumElements();
    if (InVTNumElts == WidenNumElts) {
      if (N->getNumOperands() == 1)
        return DAG.getNode(Opcode, DL, WidenVT, InOp);
      return DAG.getNode(Opcode, DL, WidenVT, InOp, N->getOperand(1), Flags);
    }
    if (WidenVT.getSizeInBits() == InVT.getSizeInBits()) {
      // If both input and result vector types are of same width, extend
      // operations should be done with SIGN/ZERO_EXTEND_VECTOR_INREG, which
      // accepts fewer elements in the result than in the input.
      if (Opcode == ISD::ANY_EXTEND)
        return DAG.getNode(ISD::ANY_EXTEND_VECTOR_INREG, DL, WidenVT, InOp);
      if (Opcode == ISD::SIGN_EXTEND)
        return DAG.getNode(ISD::SIGN_EXTEND_VECTOR_INREG, DL, WidenVT, InOp);
      if (Opcode == ISD::ZERO_EXTEND)
        return DAG.getNode(ISD::ZERO_EXTEND_VECTOR_INREG, DL, WidenVT, InOp);
    }
  }

  if (TLI.isTypeLegal(InWidenVT)) {
    // Because the result and the input are different vector types, widening
    // the result could create a legal type but widening the input might make
    // it an illegal type that might lead to repeatedly splitting the input
    // and then widening it. To avoid this, we widen the input only if
    // it results in a legal type.
    if (WidenNumElts % InVTNumElts == 0) {
      // Widen the input and call convert on the widened input vector.
      unsigned NumConcat = WidenNumElts/InVTNumElts;
      SmallVector<SDValue, 16> Ops(NumConcat, DAG.getUNDEF(InVT));
      Ops[0] = InOp;
      SDValue InVec = DAG.getNode(ISD::CONCAT_VECTORS, DL, InWidenVT, Ops);
      if (N->getNumOperands() == 1)
        return DAG.getNode(Opcode, DL, WidenVT, InVec);
      return DAG.getNode(Opcode, DL, WidenVT, InVec, N->getOperand(1), Flags);
    }

    if (InVTNumElts % WidenNumElts == 0) {
      SDValue InVal = DAG.getNode(ISD::EXTRACT_SUBVECTOR, DL, InWidenVT, InOp,
                                  DAG.getVectorIdxConstant(0, DL));
      // Extract the input and convert the shorten input vector.
      if (N->getNumOperands() == 1)
        return DAG.getNode(Opcode, DL, WidenVT, InVal);
      return DAG.getNode(Opcode, DL, WidenVT, InVal, N->getOperand(1), Flags);
    }
  }

  // Otherwise unroll into some nasty scalar code and rebuild the vector.
  EVT EltVT = WidenVT.getVectorElementType();
  SmallVector<SDValue, 16> Ops(WidenNumElts, DAG.getUNDEF(EltVT));
  // Use the original element count so we don't do more scalar opts than
  // necessary.
  unsigned MinElts = N->getValueType(0).getVectorNumElements();
  for (unsigned i=0; i < MinElts; ++i) {
    SDValue Val = DAG.getNode(ISD::EXTRACT_VECTOR_ELT, DL, InEltVT, InOp,
                              DAG.getVectorIdxConstant(i, DL));
    if (N->getNumOperands() == 1)
      Ops[i] = DAG.getNode(Opcode, DL, EltVT, Val);
    else
      Ops[i] = DAG.getNode(Opcode, DL, EltVT, Val, N->getOperand(1), Flags);
  }

  return DAG.getBuildVector(WidenVT, DL, Ops);
}

SDValue DAGTypeLegalizer::WidenVecRes_FP_TO_XINT_SAT(SDNode *N) {
  SDLoc dl(N);
  EVT WidenVT = TLI.getTypeToTransformTo(*DAG.getContext(), N->getValueType(0));
  ElementCount WidenNumElts = WidenVT.getVectorElementCount();

  SDValue Src = N->getOperand(0);
  EVT SrcVT = Src.getValueType();

  // Also widen the input.
  if (getTypeAction(SrcVT) == TargetLowering::TypeWidenVector) {
    Src = GetWidenedVector(Src);
    SrcVT = Src.getValueType();
  }

  // Input and output not widened to the same size, give up.
  if (WidenNumElts != SrcVT.getVectorElementCount())
    return DAG.UnrollVectorOp(N, WidenNumElts.getKnownMinValue());

  return DAG.getNode(N->getOpcode(), dl, WidenVT, Src, N->getOperand(1));
}

SDValue DAGTypeLegalizer::WidenVecRes_Convert_StrictFP(SDNode *N) {
  SDValue InOp = N->getOperand(1);
  SDLoc DL(N);
  SmallVector<SDValue, 4> NewOps(N->op_begin(), N->op_end());

  EVT WidenVT = TLI.getTypeToTransformTo(*DAG.getContext(), N->getValueType(0));
  unsigned WidenNumElts = WidenVT.getVectorNumElements();

  EVT InVT = InOp.getValueType();
  EVT InEltVT = InVT.getVectorElementType();

  unsigned Opcode = N->getOpcode();

  // FIXME: Optimizations need to be implemented here.

  // Otherwise unroll into some nasty scalar code and rebuild the vector.
  EVT EltVT = WidenVT.getVectorElementType();
  std::array<EVT, 2> EltVTs = {{EltVT, MVT::Other}};
  SmallVector<SDValue, 16> Ops(WidenNumElts, DAG.getUNDEF(EltVT));
  SmallVector<SDValue, 32> OpChains;
  // Use the original element count so we don't do more scalar opts than
  // necessary.
  unsigned MinElts = N->getValueType(0).getVectorNumElements();
  for (unsigned i=0; i < MinElts; ++i) {
    NewOps[1] = DAG.getNode(ISD::EXTRACT_VECTOR_ELT, DL, InEltVT, InOp,
                            DAG.getVectorIdxConstant(i, DL));
    Ops[i] = DAG.getNode(Opcode, DL, EltVTs, NewOps);
    OpChains.push_back(Ops[i].getValue(1));
  }
  SDValue NewChain = DAG.getNode(ISD::TokenFactor, DL, MVT::Other, OpChains);
  ReplaceValueWith(SDValue(N, 1), NewChain);

  return DAG.getBuildVector(WidenVT, DL, Ops);
}

SDValue DAGTypeLegalizer::WidenVecRes_EXTEND_VECTOR_INREG(SDNode *N) {
  unsigned Opcode = N->getOpcode();
  SDValue InOp = N->getOperand(0);
  SDLoc DL(N);

  EVT WidenVT = TLI.getTypeToTransformTo(*DAG.getContext(), N->getValueType(0));
  EVT WidenSVT = WidenVT.getVectorElementType();
  unsigned WidenNumElts = WidenVT.getVectorNumElements();

  EVT InVT = InOp.getValueType();
  EVT InSVT = InVT.getVectorElementType();
  unsigned InVTNumElts = InVT.getVectorNumElements();

  if (getTypeAction(InVT) == TargetLowering::TypeWidenVector) {
    InOp = GetWidenedVector(InOp);
    InVT = InOp.getValueType();
    if (InVT.getSizeInBits() == WidenVT.getSizeInBits()) {
      switch (Opcode) {
      case ISD::ANY_EXTEND_VECTOR_INREG:
      case ISD::SIGN_EXTEND_VECTOR_INREG:
      case ISD::ZERO_EXTEND_VECTOR_INREG:
        return DAG.getNode(Opcode, DL, WidenVT, InOp);
      }
    }
  }

  // Unroll, extend the scalars and rebuild the vector.
  SmallVector<SDValue, 16> Ops;
  for (unsigned i = 0, e = std::min(InVTNumElts, WidenNumElts); i != e; ++i) {
    SDValue Val = DAG.getNode(ISD::EXTRACT_VECTOR_ELT, DL, InSVT, InOp,
                              DAG.getVectorIdxConstant(i, DL));
    switch (Opcode) {
    case ISD::ANY_EXTEND_VECTOR_INREG:
      Val = DAG.getNode(ISD::ANY_EXTEND, DL, WidenSVT, Val);
      break;
    case ISD::SIGN_EXTEND_VECTOR_INREG:
      Val = DAG.getNode(ISD::SIGN_EXTEND, DL, WidenSVT, Val);
      break;
    case ISD::ZERO_EXTEND_VECTOR_INREG:
      Val = DAG.getNode(ISD::ZERO_EXTEND, DL, WidenSVT, Val);
      break;
    default:
      llvm_unreachable("A *_EXTEND_VECTOR_INREG node was expected");
    }
    Ops.push_back(Val);
  }

  while (Ops.size() != WidenNumElts)
    Ops.push_back(DAG.getUNDEF(WidenSVT));

  return DAG.getBuildVector(WidenVT, DL, Ops);
}

SDValue DAGTypeLegalizer::WidenVecRes_FCOPYSIGN(SDNode *N) {
  // If this is an FCOPYSIGN with same input types, we can treat it as a
  // normal (can trap) binary op.
  if (N->getOperand(0).getValueType() == N->getOperand(1).getValueType())
    return WidenVecRes_BinaryCanTrap(N);

  // If the types are different, fall back to unrolling.
  EVT WidenVT = TLI.getTypeToTransformTo(*DAG.getContext(), N->getValueType(0));
  return DAG.UnrollVectorOp(N, WidenVT.getVectorNumElements());
}

SDValue DAGTypeLegalizer::WidenVecRes_POWI(SDNode *N) {
  EVT WidenVT = TLI.getTypeToTransformTo(*DAG.getContext(), N->getValueType(0));
  SDValue InOp = GetWidenedVector(N->getOperand(0));
  SDValue ShOp = N->getOperand(1);
  return DAG.getNode(N->getOpcode(), SDLoc(N), WidenVT, InOp, ShOp);
}

SDValue DAGTypeLegalizer::WidenVecRes_Unary(SDNode *N) {
  // Unary op widening.
  EVT WidenVT = TLI.getTypeToTransformTo(*DAG.getContext(), N->getValueType(0));
  SDValue InOp = GetWidenedVector(N->getOperand(0));
  return DAG.getNode(N->getOpcode(), SDLoc(N), WidenVT, InOp);
}

SDValue DAGTypeLegalizer::WidenVecRes_InregOp(SDNode *N) {
  EVT WidenVT = TLI.getTypeToTransformTo(*DAG.getContext(), N->getValueType(0));
  EVT ExtVT = EVT::getVectorVT(*DAG.getContext(),
                               cast<VTSDNode>(N->getOperand(1))->getVT()
                                 .getVectorElementType(),
                               WidenVT.getVectorNumElements());
  SDValue WidenLHS = GetWidenedVector(N->getOperand(0));
  return DAG.getNode(N->getOpcode(), SDLoc(N),
                     WidenVT, WidenLHS, DAG.getValueType(ExtVT));
}

SDValue DAGTypeLegalizer::WidenVecRes_MERGE_VALUES(SDNode *N, unsigned ResNo) {
  SDValue WidenVec = DisintegrateMERGE_VALUES(N, ResNo);
  return GetWidenedVector(WidenVec);
}

SDValue DAGTypeLegalizer::WidenVecRes_BITCAST(SDNode *N) {
  SDValue InOp = N->getOperand(0);
  EVT InVT = InOp.getValueType();
  EVT VT = N->getValueType(0);
  EVT WidenVT = TLI.getTypeToTransformTo(*DAG.getContext(), VT);
  SDLoc dl(N);

  switch (getTypeAction(InVT)) {
  case TargetLowering::TypeLegal:
    break;
  case TargetLowering::TypeScalarizeScalableVector:
    report_fatal_error("Scalarization of scalable vectors is not supported.");
  case TargetLowering::TypePromoteInteger: {
    // If the incoming type is a vector that is being promoted, then
    // we know that the elements are arranged differently and that we
    // must perform the conversion using a stack slot.
    if (InVT.isVector())
      break;

    // If the InOp is promoted to the same size, convert it.  Otherwise,
    // fall out of the switch and widen the promoted input.
    SDValue NInOp = GetPromotedInteger(InOp);
    EVT NInVT = NInOp.getValueType();
    if (WidenVT.bitsEq(NInVT)) {
      // For big endian targets we need to shift the input integer or the
      // interesting bits will end up at the wrong place.
      if (DAG.getDataLayout().isBigEndian()) {
        unsigned ShiftAmt = NInVT.getSizeInBits() - InVT.getSizeInBits();
        EVT ShiftAmtTy = TLI.getShiftAmountTy(NInVT, DAG.getDataLayout());
        assert(ShiftAmt < WidenVT.getSizeInBits() && "Too large shift amount!");
        NInOp = DAG.getNode(ISD::SHL, dl, NInVT, NInOp,
                           DAG.getConstant(ShiftAmt, dl, ShiftAmtTy));
      }
      return DAG.getNode(ISD::BITCAST, dl, WidenVT, NInOp);
    }
    InOp = NInOp;
    InVT = NInVT;
    break;
  }
  case TargetLowering::TypeSoftenFloat:
  case TargetLowering::TypePromoteFloat:
  case TargetLowering::TypeSoftPromoteHalf:
  case TargetLowering::TypeExpandInteger:
  case TargetLowering::TypeExpandFloat:
  case TargetLowering::TypeScalarizeVector:
  case TargetLowering::TypeSplitVector:
    break;
  case TargetLowering::TypeWidenVector:
    // If the InOp is widened to the same size, convert it.  Otherwise, fall
    // out of the switch and widen the widened input.
    InOp = GetWidenedVector(InOp);
    InVT = InOp.getValueType();
    if (WidenVT.bitsEq(InVT))
      // The input widens to the same size. Convert to the widen value.
      return DAG.getNode(ISD::BITCAST, dl, WidenVT, InOp);
    break;
  }

  unsigned WidenSize = WidenVT.getSizeInBits();
  unsigned InSize = InVT.getSizeInBits();
  // x86mmx is not an acceptable vector element type, so don't try.
  if (WidenSize % InSize == 0 && InVT != MVT::x86mmx) {
    // Determine new input vector type.  The new input vector type will use
    // the same element type (if its a vector) or use the input type as a
    // vector.  It is the same size as the type to widen to.
    EVT NewInVT;
    unsigned NewNumElts = WidenSize / InSize;
    if (InVT.isVector()) {
      EVT InEltVT = InVT.getVectorElementType();
      NewInVT = EVT::getVectorVT(*DAG.getContext(), InEltVT,
                                 WidenSize / InEltVT.getSizeInBits());
    } else {
      NewInVT = EVT::getVectorVT(*DAG.getContext(), InVT, NewNumElts);
    }

    if (TLI.isTypeLegal(NewInVT)) {
      SDValue NewVec;
      if (InVT.isVector()) {
        // Because the result and the input are different vector types, widening
        // the result could create a legal type but widening the input might make
        // it an illegal type that might lead to repeatedly splitting the input
        // and then widening it. To avoid this, we widen the input only if
        // it results in a legal type.
        SmallVector<SDValue, 16> Ops(NewNumElts, DAG.getUNDEF(InVT));
        Ops[0] = InOp;

        NewVec = DAG.getNode(ISD::CONCAT_VECTORS, dl, NewInVT, Ops);
      } else {
        NewVec = DAG.getNode(ISD::SCALAR_TO_VECTOR, dl, NewInVT, InOp);
      }
      return DAG.getNode(ISD::BITCAST, dl, WidenVT, NewVec);
    }
  }

  return CreateStackStoreLoad(InOp, WidenVT);
}

SDValue DAGTypeLegalizer::WidenVecRes_BUILD_VECTOR(SDNode *N) {
  SDLoc dl(N);
  // Build a vector with undefined for the new nodes.
  EVT VT = N->getValueType(0);

  // Integer BUILD_VECTOR operands may be larger than the node's vector element
  // type. The UNDEFs need to have the same type as the existing operands.
  EVT EltVT = N->getOperand(0).getValueType();
  unsigned NumElts = VT.getVectorNumElements();

  EVT WidenVT = TLI.getTypeToTransformTo(*DAG.getContext(), VT);
  unsigned WidenNumElts = WidenVT.getVectorNumElements();

  SmallVector<SDValue, 16> NewOps(N->op_begin(), N->op_end());
  assert(WidenNumElts >= NumElts && "Shrinking vector instead of widening!");
  NewOps.append(WidenNumElts - NumElts, DAG.getUNDEF(EltVT));

  return DAG.getBuildVector(WidenVT, dl, NewOps);
}

SDValue DAGTypeLegalizer::WidenVecRes_CONCAT_VECTORS(SDNode *N) {
  EVT InVT = N->getOperand(0).getValueType();
  EVT WidenVT = TLI.getTypeToTransformTo(*DAG.getContext(), N->getValueType(0));
  SDLoc dl(N);
  unsigned NumOperands = N->getNumOperands();

  bool InputWidened = false; // Indicates we need to widen the input.
  if (getTypeAction(InVT) != TargetLowering::TypeWidenVector) {
    unsigned WidenNumElts = WidenVT.getVectorMinNumElements();
    unsigned NumInElts = InVT.getVectorMinNumElements();
    if (WidenNumElts % NumInElts == 0) {
      // Add undef vectors to widen to correct length.
      unsigned NumConcat = WidenNumElts / NumInElts;
      SDValue UndefVal = DAG.getUNDEF(InVT);
      SmallVector<SDValue, 16> Ops(NumConcat);
      for (unsigned i=0; i < NumOperands; ++i)
        Ops[i] = N->getOperand(i);
      for (unsigned i = NumOperands; i != NumConcat; ++i)
        Ops[i] = UndefVal;
      return DAG.getNode(ISD::CONCAT_VECTORS, dl, WidenVT, Ops);
    }
  } else {
    InputWidened = true;
    if (WidenVT == TLI.getTypeToTransformTo(*DAG.getContext(), InVT)) {
      // The inputs and the result are widen to the same value.
      unsigned i;
      for (i=1; i < NumOperands; ++i)
        if (!N->getOperand(i).isUndef())
          break;

      if (i == NumOperands)
        // Everything but the first operand is an UNDEF so just return the
        // widened first operand.
        return GetWidenedVector(N->getOperand(0));

      if (NumOperands == 2) {
        assert(!WidenVT.isScalableVector() &&
               "Cannot use vector shuffles to widen CONCAT_VECTOR result");
        unsigned WidenNumElts = WidenVT.getVectorNumElements();
        unsigned NumInElts = InVT.getVectorNumElements();

        // Replace concat of two operands with a shuffle.
        SmallVector<int, 16> MaskOps(WidenNumElts, -1);
        for (unsigned i = 0; i < NumInElts; ++i) {
          MaskOps[i] = i;
          MaskOps[i + NumInElts] = i + WidenNumElts;
        }
        return DAG.getVectorShuffle(WidenVT, dl,
                                    GetWidenedVector(N->getOperand(0)),
                                    GetWidenedVector(N->getOperand(1)),
                                    MaskOps);
      }
    }
  }

  assert(!WidenVT.isScalableVector() &&
         "Cannot use build vectors to widen CONCAT_VECTOR result");
  unsigned WidenNumElts = WidenVT.getVectorNumElements();
  unsigned NumInElts = InVT.getVectorNumElements();

  // Fall back to use extracts and build vector.
  EVT EltVT = WidenVT.getVectorElementType();
  SmallVector<SDValue, 16> Ops(WidenNumElts);
  unsigned Idx = 0;
  for (unsigned i=0; i < NumOperands; ++i) {
    SDValue InOp = N->getOperand(i);
    if (InputWidened)
      InOp = GetWidenedVector(InOp);
    for (unsigned j = 0; j < NumInElts; ++j)
      Ops[Idx++] = DAG.getNode(ISD::EXTRACT_VECTOR_ELT, dl, EltVT, InOp,
                               DAG.getVectorIdxConstant(j, dl));
  }
  SDValue UndefVal = DAG.getUNDEF(EltVT);
  for (; Idx < WidenNumElts; ++Idx)
    Ops[Idx] = UndefVal;
  return DAG.getBuildVector(WidenVT, dl, Ops);
}

SDValue DAGTypeLegalizer::WidenVecRes_EXTRACT_SUBVECTOR(SDNode *N) {
  EVT      VT = N->getValueType(0);
  EVT      WidenVT = TLI.getTypeToTransformTo(*DAG.getContext(), VT);
  unsigned WidenNumElts = WidenVT.getVectorNumElements();
  SDValue  InOp = N->getOperand(0);
  SDValue  Idx  = N->getOperand(1);
  SDLoc dl(N);

  if (getTypeAction(InOp.getValueType()) == TargetLowering::TypeWidenVector)
    InOp = GetWidenedVector(InOp);

  EVT InVT = InOp.getValueType();

  // Check if we can just return the input vector after widening.
  uint64_t IdxVal = cast<ConstantSDNode>(Idx)->getZExtValue();
  if (IdxVal == 0 && InVT == WidenVT)
    return InOp;

  // Check if we can extract from the vector.
  unsigned InNumElts = InVT.getVectorNumElements();
  if (IdxVal % WidenNumElts == 0 && IdxVal + WidenNumElts < InNumElts)
    return DAG.getNode(ISD::EXTRACT_SUBVECTOR, dl, WidenVT, InOp, Idx);

  // We could try widening the input to the right length but for now, extract
  // the original elements, fill the rest with undefs and build a vector.
  SmallVector<SDValue, 16> Ops(WidenNumElts);
  EVT EltVT = VT.getVectorElementType();
  unsigned NumElts = VT.getVectorNumElements();
  unsigned i;
  for (i = 0; i < NumElts; ++i)
    Ops[i] = DAG.getNode(ISD::EXTRACT_VECTOR_ELT, dl, EltVT, InOp,
                         DAG.getVectorIdxConstant(IdxVal + i, dl));

  SDValue UndefVal = DAG.getUNDEF(EltVT);
  for (; i < WidenNumElts; ++i)
    Ops[i] = UndefVal;
  return DAG.getBuildVector(WidenVT, dl, Ops);
}

SDValue DAGTypeLegalizer::WidenVecRes_INSERT_VECTOR_ELT(SDNode *N) {
  SDValue InOp = GetWidenedVector(N->getOperand(0));
  return DAG.getNode(ISD::INSERT_VECTOR_ELT, SDLoc(N),
                     InOp.getValueType(), InOp,
                     N->getOperand(1), N->getOperand(2));
}

SDValue DAGTypeLegalizer::WidenVecRes_LOAD(SDNode *N) {
  LoadSDNode *LD = cast<LoadSDNode>(N);
  ISD::LoadExtType ExtType = LD->getExtensionType();

  // A vector must always be stored in memory as-is, i.e. without any padding
  // between the elements, since various code depend on it, e.g. in the
  // handling of a bitcast of a vector type to int, which may be done with a
  // vector store followed by an integer load. A vector that does not have
  // elements that are byte-sized must therefore be stored as an integer
  // built out of the extracted vector elements.
  if (!LD->getMemoryVT().isByteSized()) {
    SDValue Value, NewChain;
    std::tie(Value, NewChain) = TLI.scalarizeVectorLoad(LD, DAG);
    ReplaceValueWith(SDValue(LD, 0), Value);
    ReplaceValueWith(SDValue(LD, 1), NewChain);
    return SDValue();
  }

  SDValue Result;
  SmallVector<SDValue, 16> LdChain;  // Chain for the series of load
  if (ExtType != ISD::NON_EXTLOAD)
    Result = GenWidenVectorExtLoads(LdChain, LD, ExtType);
  else
    Result = GenWidenVectorLoads(LdChain, LD);

  // If we generate a single load, we can use that for the chain.  Otherwise,
  // build a factor node to remember the multiple loads are independent and
  // chain to that.
  SDValue NewChain;
  if (LdChain.size() == 1)
    NewChain = LdChain[0];
  else
    NewChain = DAG.getNode(ISD::TokenFactor, SDLoc(LD), MVT::Other, LdChain);

  // Modified the chain - switch anything that used the old chain to use
  // the new one.
  ReplaceValueWith(SDValue(N, 1), NewChain);

  return Result;
}

SDValue DAGTypeLegalizer::WidenVecRes_MLOAD(MaskedLoadSDNode *N) {

  EVT WidenVT = TLI.getTypeToTransformTo(*DAG.getContext(),N->getValueType(0));
  SDValue Mask = N->getMask();
  EVT MaskVT = Mask.getValueType();
  SDValue PassThru = GetWidenedVector(N->getPassThru());
  ISD::LoadExtType ExtType = N->getExtensionType();
  SDLoc dl(N);

  // The mask should be widened as well
  EVT WideMaskVT = EVT::getVectorVT(*DAG.getContext(),
                                    MaskVT.getVectorElementType(),
                                    WidenVT.getVectorNumElements());
  Mask = ModifyToType(Mask, WideMaskVT, true);

  SDValue Res = DAG.getMaskedLoad(
      WidenVT, dl, N->getChain(), N->getBasePtr(), N->getOffset(), Mask,
      PassThru, N->getMemoryVT(), N->getMemOperand(), N->getAddressingMode(),
      ExtType, N->isExpandingLoad());
  // Legalize the chain result - switch anything that used the old chain to
  // use the new one.
  ReplaceValueWith(SDValue(N, 1), Res.getValue(1));
  return Res;
}

SDValue DAGTypeLegalizer::WidenVecRes_MGATHER(MaskedGatherSDNode *N) {

  EVT WideVT = TLI.getTypeToTransformTo(*DAG.getContext(), N->getValueType(0));
  SDValue Mask = N->getMask();
  EVT MaskVT = Mask.getValueType();
  SDValue PassThru = GetWidenedVector(N->getPassThru());
  SDValue Scale = N->getScale();
  unsigned NumElts = WideVT.getVectorNumElements();
  SDLoc dl(N);

  // The mask should be widened as well
  EVT WideMaskVT = EVT::getVectorVT(*DAG.getContext(),
                                    MaskVT.getVectorElementType(),
                                    WideVT.getVectorNumElements());
  Mask = ModifyToType(Mask, WideMaskVT, true);

  // Widen the Index operand
  SDValue Index = N->getIndex();
  EVT WideIndexVT = EVT::getVectorVT(*DAG.getContext(),
                                     Index.getValueType().getScalarType(),
                                     NumElts);
  Index = ModifyToType(Index, WideIndexVT);
  SDValue Ops[] = { N->getChain(), PassThru, Mask, N->getBasePtr(), Index,
                    Scale };
<<<<<<< HEAD
#if INTEL_CUSTOMIZATION
=======

>>>>>>> e8ade456
  // Widen the MemoryType
  EVT WideMemVT = EVT::getVectorVT(*DAG.getContext(),
                                   N->getMemoryVT().getScalarType(), NumElts);
  SDValue Res = DAG.getMaskedGather(DAG.getVTList(WideVT, MVT::Other),
                                    WideMemVT, dl, Ops, N->getMemOperand(),
                                    N->getIndexType(), N->getExtensionType());
<<<<<<< HEAD
#endif // INTEL_CUSTOMIZATION
=======

>>>>>>> e8ade456
  // Legalize the chain result - switch anything that used the old chain to
  // use the new one.
  ReplaceValueWith(SDValue(N, 1), Res.getValue(1));
  return Res;
}

SDValue DAGTypeLegalizer::WidenVecRes_ScalarOp(SDNode *N) {
  EVT WidenVT = TLI.getTypeToTransformTo(*DAG.getContext(), N->getValueType(0));
  return DAG.getNode(N->getOpcode(), SDLoc(N), WidenVT, N->getOperand(0));
}

// Return true is this is a SETCC node or a strict version of it.
static inline bool isSETCCOp(unsigned Opcode) {
  switch (Opcode) {
  case ISD::SETCC:
  case ISD::STRICT_FSETCC:
  case ISD::STRICT_FSETCCS:
    return true;
  }
  return false;
}

// Return true if this is a node that could have two SETCCs as operands.
static inline bool isLogicalMaskOp(unsigned Opcode) {
  switch (Opcode) {
  case ISD::AND:
  case ISD::OR:
  case ISD::XOR:
    return true;
  }
  return false;
}

// If N is a SETCC or a strict variant of it, return the type
// of the compare operands.
static inline EVT getSETCCOperandType(SDValue N) {
  unsigned OpNo = N->isStrictFPOpcode() ? 1 : 0;
  return N->getOperand(OpNo).getValueType();
}

// This is used just for the assert in convertMask(). Check that this either
// a SETCC or a previously handled SETCC by convertMask().
#ifndef NDEBUG
static inline bool isSETCCorConvertedSETCC(SDValue N) {
  if (N.getOpcode() == ISD::EXTRACT_SUBVECTOR)
    N = N.getOperand(0);
  else if (N.getOpcode() == ISD::CONCAT_VECTORS) {
    for (unsigned i = 1; i < N->getNumOperands(); ++i)
      if (!N->getOperand(i)->isUndef())
        return false;
    N = N.getOperand(0);
  }

  if (N.getOpcode() == ISD::TRUNCATE)
    N = N.getOperand(0);
  else if (N.getOpcode() == ISD::SIGN_EXTEND)
    N = N.getOperand(0);

  if (isLogicalMaskOp(N.getOpcode()))
    return isSETCCorConvertedSETCC(N.getOperand(0)) &&
           isSETCCorConvertedSETCC(N.getOperand(1));

  return (isSETCCOp(N.getOpcode()) ||
          ISD::isBuildVectorOfConstantSDNodes(N.getNode()));
}
#endif

// Return a mask of vector type MaskVT to replace InMask. Also adjust MaskVT
// to ToMaskVT if needed with vector extension or truncation.
SDValue DAGTypeLegalizer::convertMask(SDValue InMask, EVT MaskVT,
                                      EVT ToMaskVT) {
  // Currently a SETCC or a AND/OR/XOR with two SETCCs are handled.
  // FIXME: This code seems to be too restrictive, we might consider
  // generalizing it or dropping it.
  assert(isSETCCorConvertedSETCC(InMask) && "Unexpected mask argument.");

  // Make a new Mask node, with a legal result VT.
  SDValue Mask;
  SmallVector<SDValue, 4> Ops;
  for (unsigned i = 0, e = InMask->getNumOperands(); i < e; ++i)
    Ops.push_back(InMask->getOperand(i));
  if (InMask->isStrictFPOpcode()) {
    Mask = DAG.getNode(InMask->getOpcode(), SDLoc(InMask),
                       { MaskVT, MVT::Other }, Ops);
    ReplaceValueWith(InMask.getValue(1), Mask.getValue(1));
  }
  else
    Mask = DAG.getNode(InMask->getOpcode(), SDLoc(InMask), MaskVT, Ops);

  // If MaskVT has smaller or bigger elements than ToMaskVT, a vector sign
  // extend or truncate is needed.
  LLVMContext &Ctx = *DAG.getContext();
  unsigned MaskScalarBits = MaskVT.getScalarSizeInBits();
  unsigned ToMaskScalBits = ToMaskVT.getScalarSizeInBits();
  if (MaskScalarBits < ToMaskScalBits) {
    EVT ExtVT = EVT::getVectorVT(Ctx, ToMaskVT.getVectorElementType(),
                                 MaskVT.getVectorNumElements());
    Mask = DAG.getNode(ISD::SIGN_EXTEND, SDLoc(Mask), ExtVT, Mask);
  } else if (MaskScalarBits > ToMaskScalBits) {
    EVT TruncVT = EVT::getVectorVT(Ctx, ToMaskVT.getVectorElementType(),
                                   MaskVT.getVectorNumElements());
    Mask = DAG.getNode(ISD::TRUNCATE, SDLoc(Mask), TruncVT, Mask);
  }

  assert(Mask->getValueType(0).getScalarSizeInBits() ==
             ToMaskVT.getScalarSizeInBits() &&
         "Mask should have the right element size by now.");

  // Adjust Mask to the right number of elements.
  unsigned CurrMaskNumEls = Mask->getValueType(0).getVectorNumElements();
  if (CurrMaskNumEls > ToMaskVT.getVectorNumElements()) {
    SDValue ZeroIdx = DAG.getVectorIdxConstant(0, SDLoc(Mask));
    Mask = DAG.getNode(ISD::EXTRACT_SUBVECTOR, SDLoc(Mask), ToMaskVT, Mask,
                       ZeroIdx);
  } else if (CurrMaskNumEls < ToMaskVT.getVectorNumElements()) {
    unsigned NumSubVecs = (ToMaskVT.getVectorNumElements() / CurrMaskNumEls);
    EVT SubVT = Mask->getValueType(0);
    SmallVector<SDValue, 16> SubOps(NumSubVecs, DAG.getUNDEF(SubVT));
    SubOps[0] = Mask;
    Mask = DAG.getNode(ISD::CONCAT_VECTORS, SDLoc(Mask), ToMaskVT, SubOps);
  }

  assert((Mask->getValueType(0) == ToMaskVT) &&
         "A mask of ToMaskVT should have been produced by now.");

  return Mask;
}

// This method tries to handle some special cases for the vselect mask
// and if needed adjusting the mask vector type to match that of the VSELECT.
// Without it, many cases end up with scalarization of the SETCC, with many
// unnecessary instructions.
SDValue DAGTypeLegalizer::WidenVSELECTMask(SDNode *N) {
  LLVMContext &Ctx = *DAG.getContext();
  SDValue Cond = N->getOperand(0);

  if (N->getOpcode() != ISD::VSELECT)
    return SDValue();

  if (!isSETCCOp(Cond->getOpcode()) && !isLogicalMaskOp(Cond->getOpcode()))
    return SDValue();

  // If this is a splitted VSELECT that was previously already handled, do
  // nothing.
  EVT CondVT = Cond->getValueType(0);
  if (CondVT.getScalarSizeInBits() != 1)
    return SDValue();

  EVT VSelVT = N->getValueType(0);
  // Only handle vector types which are a power of 2.
  if (!isPowerOf2_64(VSelVT.getSizeInBits()))
    return SDValue();

  // Don't touch if this will be scalarized.
  EVT FinalVT = VSelVT;
  while (getTypeAction(FinalVT) == TargetLowering::TypeSplitVector)
    FinalVT = FinalVT.getHalfNumVectorElementsVT(Ctx);

  if (FinalVT.getVectorNumElements() == 1)
    return SDValue();

  // If there is support for an i1 vector mask, don't touch.
  if (isSETCCOp(Cond.getOpcode())) {
    EVT SetCCOpVT = getSETCCOperandType(Cond);
    while (TLI.getTypeAction(Ctx, SetCCOpVT) != TargetLowering::TypeLegal)
      SetCCOpVT = TLI.getTypeToTransformTo(Ctx, SetCCOpVT);
    EVT SetCCResVT = getSetCCResultType(SetCCOpVT);
    if (SetCCResVT.getScalarSizeInBits() == 1)
      return SDValue();
  } else if (CondVT.getScalarType() == MVT::i1) {
    // If there is support for an i1 vector mask (or only scalar i1 conditions),
    // don't touch.
    while (TLI.getTypeAction(Ctx, CondVT) != TargetLowering::TypeLegal)
      CondVT = TLI.getTypeToTransformTo(Ctx, CondVT);

    if (CondVT.getScalarType() == MVT::i1)
      return SDValue();
  }

  // Widen the vselect result type if needed.
  if (getTypeAction(VSelVT) == TargetLowering::TypeWidenVector)
    VSelVT = TLI.getTypeToTransformTo(Ctx, VSelVT);

  // The mask of the VSELECT should have integer elements.
  EVT ToMaskVT = VSelVT;
  if (!ToMaskVT.getScalarType().isInteger())
    ToMaskVT = ToMaskVT.changeVectorElementTypeToInteger();

  SDValue Mask;
  if (isSETCCOp(Cond->getOpcode())) {
    EVT MaskVT = getSetCCResultType(getSETCCOperandType(Cond));
    Mask = convertMask(Cond, MaskVT, ToMaskVT);
  } else if (isLogicalMaskOp(Cond->getOpcode()) &&
             isSETCCOp(Cond->getOperand(0).getOpcode()) &&
             isSETCCOp(Cond->getOperand(1).getOpcode())) {
    // Cond is (AND/OR/XOR (SETCC, SETCC))
    SDValue SETCC0 = Cond->getOperand(0);
    SDValue SETCC1 = Cond->getOperand(1);
    EVT VT0 = getSetCCResultType(getSETCCOperandType(SETCC0));
    EVT VT1 = getSetCCResultType(getSETCCOperandType(SETCC1));
    unsigned ScalarBits0 = VT0.getScalarSizeInBits();
    unsigned ScalarBits1 = VT1.getScalarSizeInBits();
    unsigned ScalarBits_ToMask = ToMaskVT.getScalarSizeInBits();
    EVT MaskVT;
    // If the two SETCCs have different VTs, either extend/truncate one of
    // them to the other "towards" ToMaskVT, or truncate one and extend the
    // other to ToMaskVT.
    if (ScalarBits0 != ScalarBits1) {
      EVT NarrowVT = ((ScalarBits0 < ScalarBits1) ? VT0 : VT1);
      EVT WideVT = ((NarrowVT == VT0) ? VT1 : VT0);
      if (ScalarBits_ToMask >= WideVT.getScalarSizeInBits())
        MaskVT = WideVT;
      else if (ScalarBits_ToMask <= NarrowVT.getScalarSizeInBits())
        MaskVT = NarrowVT;
      else
        MaskVT = ToMaskVT;
    } else
      // If the two SETCCs have the same VT, don't change it.
      MaskVT = VT0;

    // Make new SETCCs and logical nodes.
    SETCC0 = convertMask(SETCC0, VT0, MaskVT);
    SETCC1 = convertMask(SETCC1, VT1, MaskVT);
    Cond = DAG.getNode(Cond->getOpcode(), SDLoc(Cond), MaskVT, SETCC0, SETCC1);

    // Convert the logical op for VSELECT if needed.
    Mask = convertMask(Cond, MaskVT, ToMaskVT);
  } else
    return SDValue();

  return Mask;
}

SDValue DAGTypeLegalizer::WidenVecRes_SELECT(SDNode *N) {
  EVT WidenVT = TLI.getTypeToTransformTo(*DAG.getContext(), N->getValueType(0));
  unsigned WidenNumElts = WidenVT.getVectorNumElements();

  SDValue Cond1 = N->getOperand(0);
  EVT CondVT = Cond1.getValueType();
  if (CondVT.isVector()) {
    if (SDValue WideCond = WidenVSELECTMask(N)) {
      SDValue InOp1 = GetWidenedVector(N->getOperand(1));
      SDValue InOp2 = GetWidenedVector(N->getOperand(2));
      assert(InOp1.getValueType() == WidenVT && InOp2.getValueType() == WidenVT);
      return DAG.getNode(N->getOpcode(), SDLoc(N),
                         WidenVT, WideCond, InOp1, InOp2);
    }

    EVT CondEltVT = CondVT.getVectorElementType();
    EVT CondWidenVT =  EVT::getVectorVT(*DAG.getContext(),
                                        CondEltVT, WidenNumElts);
    if (getTypeAction(CondVT) == TargetLowering::TypeWidenVector)
      Cond1 = GetWidenedVector(Cond1);

    // If we have to split the condition there is no point in widening the
    // select. This would result in an cycle of widening the select ->
    // widening the condition operand -> splitting the condition operand ->
    // splitting the select -> widening the select. Instead split this select
    // further and widen the resulting type.
    if (getTypeAction(CondVT) == TargetLowering::TypeSplitVector) {
      SDValue SplitSelect = SplitVecOp_VSELECT(N, 0);
      SDValue Res = ModifyToType(SplitSelect, WidenVT);
      return Res;
    }

    if (Cond1.getValueType() != CondWidenVT)
      Cond1 = ModifyToType(Cond1, CondWidenVT);
  }

  SDValue InOp1 = GetWidenedVector(N->getOperand(1));
  SDValue InOp2 = GetWidenedVector(N->getOperand(2));
  assert(InOp1.getValueType() == WidenVT && InOp2.getValueType() == WidenVT);
  return DAG.getNode(N->getOpcode(), SDLoc(N),
                     WidenVT, Cond1, InOp1, InOp2);
}

SDValue DAGTypeLegalizer::WidenVecRes_SELECT_CC(SDNode *N) {
  SDValue InOp1 = GetWidenedVector(N->getOperand(2));
  SDValue InOp2 = GetWidenedVector(N->getOperand(3));
  return DAG.getNode(ISD::SELECT_CC, SDLoc(N),
                     InOp1.getValueType(), N->getOperand(0),
                     N->getOperand(1), InOp1, InOp2, N->getOperand(4));
}

SDValue DAGTypeLegalizer::WidenVecRes_UNDEF(SDNode *N) {
 EVT WidenVT = TLI.getTypeToTransformTo(*DAG.getContext(), N->getValueType(0));
 return DAG.getUNDEF(WidenVT);
}

SDValue DAGTypeLegalizer::WidenVecRes_VECTOR_SHUFFLE(ShuffleVectorSDNode *N) {
  EVT VT = N->getValueType(0);
  SDLoc dl(N);

  EVT WidenVT = TLI.getTypeToTransformTo(*DAG.getContext(), VT);
  unsigned NumElts = VT.getVectorNumElements();
  unsigned WidenNumElts = WidenVT.getVectorNumElements();

  SDValue InOp1 = GetWidenedVector(N->getOperand(0));
  SDValue InOp2 = GetWidenedVector(N->getOperand(1));

  // Adjust mask based on new input vector length.
  SmallVector<int, 16> NewMask;
  for (unsigned i = 0; i != NumElts; ++i) {
    int Idx = N->getMaskElt(i);
    if (Idx < (int)NumElts)
      NewMask.push_back(Idx);
    else
      NewMask.push_back(Idx - NumElts + WidenNumElts);
  }
  for (unsigned i = NumElts; i != WidenNumElts; ++i)
    NewMask.push_back(-1);
  return DAG.getVectorShuffle(WidenVT, dl, InOp1, InOp2, NewMask);
}

SDValue DAGTypeLegalizer::WidenVecRes_SETCC(SDNode *N) {
  assert(N->getValueType(0).isVector() &&
         N->getOperand(0).getValueType().isVector() &&
         "Operands must be vectors");
  EVT WidenVT = TLI.getTypeToTransformTo(*DAG.getContext(), N->getValueType(0));
  unsigned WidenNumElts = WidenVT.getVectorNumElements();

  SDValue InOp1 = N->getOperand(0);
  EVT InVT = InOp1.getValueType();
  assert(InVT.isVector() && "can not widen non-vector type");
  EVT WidenInVT = EVT::getVectorVT(*DAG.getContext(),
                                   InVT.getVectorElementType(), WidenNumElts);

  // The input and output types often differ here, and it could be that while
  // we'd prefer to widen the result type, the input operands have been split.
  // In this case, we also need to split the result of this node as well.
  if (getTypeAction(InVT) == TargetLowering::TypeSplitVector) {
    SDValue SplitVSetCC = SplitVecOp_VSETCC(N);
    SDValue Res = ModifyToType(SplitVSetCC, WidenVT);
    return Res;
  }

  // If the inputs also widen, handle them directly. Otherwise widen by hand.
  SDValue InOp2 = N->getOperand(1);
  if (getTypeAction(InVT) == TargetLowering::TypeWidenVector) {
    InOp1 = GetWidenedVector(InOp1);
    InOp2 = GetWidenedVector(InOp2);
  } else {
    InOp1 = DAG.WidenVector(InOp1, SDLoc(N));
    InOp2 = DAG.WidenVector(InOp2, SDLoc(N));
  }

  // Assume that the input and output will be widen appropriately.  If not,
  // we will have to unroll it at some point.
  assert(InOp1.getValueType() == WidenInVT &&
         InOp2.getValueType() == WidenInVT &&
         "Input not widened to expected type!");
  (void)WidenInVT;
  return DAG.getNode(ISD::SETCC, SDLoc(N),
                     WidenVT, InOp1, InOp2, N->getOperand(2));
}

SDValue DAGTypeLegalizer::WidenVecRes_STRICT_FSETCC(SDNode *N) {
  assert(N->getValueType(0).isVector() &&
         N->getOperand(1).getValueType().isVector() &&
         "Operands must be vectors");
  EVT VT = N->getValueType(0);
  EVT WidenVT = TLI.getTypeToTransformTo(*DAG.getContext(), VT);
  unsigned WidenNumElts = WidenVT.getVectorNumElements();
  unsigned NumElts = VT.getVectorNumElements();
  EVT EltVT = VT.getVectorElementType();

  SDLoc dl(N);
  SDValue Chain = N->getOperand(0);
  SDValue LHS = N->getOperand(1);
  SDValue RHS = N->getOperand(2);
  SDValue CC = N->getOperand(3);
  EVT TmpEltVT = LHS.getValueType().getVectorElementType();

  // Fully unroll and reassemble.
  SmallVector<SDValue, 8> Scalars(WidenNumElts, DAG.getUNDEF(EltVT));
  SmallVector<SDValue, 8> Chains(NumElts);
  for (unsigned i = 0; i != NumElts; ++i) {
    SDValue LHSElem = DAG.getNode(ISD::EXTRACT_VECTOR_ELT, dl, TmpEltVT, LHS,
                                  DAG.getVectorIdxConstant(i, dl));
    SDValue RHSElem = DAG.getNode(ISD::EXTRACT_VECTOR_ELT, dl, TmpEltVT, RHS,
                                  DAG.getVectorIdxConstant(i, dl));

    Scalars[i] = DAG.getNode(N->getOpcode(), dl, {MVT::i1, MVT::Other},
                             {Chain, LHSElem, RHSElem, CC});
    Chains[i] = Scalars[i].getValue(1);
    Scalars[i] = DAG.getSelect(dl, EltVT, Scalars[i],
                               DAG.getBoolConstant(true, dl, EltVT, VT),
                               DAG.getBoolConstant(false, dl, EltVT, VT));
  }

  SDValue NewChain = DAG.getNode(ISD::TokenFactor, dl, MVT::Other, Chains);
  ReplaceValueWith(SDValue(N, 1), NewChain);

  return DAG.getBuildVector(WidenVT, dl, Scalars);
}

//===----------------------------------------------------------------------===//
// Widen Vector Operand
//===----------------------------------------------------------------------===//
bool DAGTypeLegalizer::WidenVectorOperand(SDNode *N, unsigned OpNo) {
  LLVM_DEBUG(dbgs() << "Widen node operand " << OpNo << ": "; N->dump(&DAG);
             dbgs() << "\n");
  SDValue Res = SDValue();

  // See if the target wants to custom widen this node.
  if (CustomLowerNode(N, N->getOperand(OpNo).getValueType(), false))
    return false;

  switch (N->getOpcode()) {
  default:
#ifndef NDEBUG
    dbgs() << "WidenVectorOperand op #" << OpNo << ": ";
    N->dump(&DAG);
    dbgs() << "\n";
#endif
    llvm_unreachable("Do not know how to widen this operator's operand!");

  case ISD::BITCAST:            Res = WidenVecOp_BITCAST(N); break;
  case ISD::CONCAT_VECTORS:     Res = WidenVecOp_CONCAT_VECTORS(N); break;
  case ISD::EXTRACT_SUBVECTOR:  Res = WidenVecOp_EXTRACT_SUBVECTOR(N); break;
  case ISD::EXTRACT_VECTOR_ELT: Res = WidenVecOp_EXTRACT_VECTOR_ELT(N); break;
  case ISD::STORE:              Res = WidenVecOp_STORE(N); break;
  case ISD::MSTORE:             Res = WidenVecOp_MSTORE(N, OpNo); break;
  case ISD::MGATHER:            Res = WidenVecOp_MGATHER(N, OpNo); break;
  case ISD::MSCATTER:           Res = WidenVecOp_MSCATTER(N, OpNo); break;
  case ISD::SETCC:              Res = WidenVecOp_SETCC(N); break;
  case ISD::STRICT_FSETCC:
  case ISD::STRICT_FSETCCS:     Res = WidenVecOp_STRICT_FSETCC(N); break;
  case ISD::VSELECT:            Res = WidenVecOp_VSELECT(N); break;
  case ISD::FCOPYSIGN:          Res = WidenVecOp_FCOPYSIGN(N); break;

  case ISD::ANY_EXTEND:
  case ISD::SIGN_EXTEND:
  case ISD::ZERO_EXTEND:
    Res = WidenVecOp_EXTEND(N);
    break;

  case ISD::FP_EXTEND:
  case ISD::STRICT_FP_EXTEND:
  case ISD::FP_ROUND:
  case ISD::STRICT_FP_ROUND:
  case ISD::FP_TO_SINT:
  case ISD::STRICT_FP_TO_SINT:
  case ISD::FP_TO_UINT:
  case ISD::STRICT_FP_TO_UINT:
  case ISD::SINT_TO_FP:
  case ISD::STRICT_SINT_TO_FP:
  case ISD::UINT_TO_FP:
  case ISD::STRICT_UINT_TO_FP:
  case ISD::TRUNCATE:
    Res = WidenVecOp_Convert(N);
    break;

  case ISD::FP_TO_SINT_SAT:
  case ISD::FP_TO_UINT_SAT:
    Res = WidenVecOp_FP_TO_XINT_SAT(N);
    break;

  case ISD::VECREDUCE_FADD:
  case ISD::VECREDUCE_FMUL:
  case ISD::VECREDUCE_ADD:
  case ISD::VECREDUCE_MUL:
  case ISD::VECREDUCE_AND:
  case ISD::VECREDUCE_OR:
  case ISD::VECREDUCE_XOR:
  case ISD::VECREDUCE_SMAX:
  case ISD::VECREDUCE_SMIN:
  case ISD::VECREDUCE_UMAX:
  case ISD::VECREDUCE_UMIN:
  case ISD::VECREDUCE_FMAX:
  case ISD::VECREDUCE_FMIN:
    Res = WidenVecOp_VECREDUCE(N);
    break;
  case ISD::VECREDUCE_SEQ_FADD:
  case ISD::VECREDUCE_SEQ_FMUL:
    Res = WidenVecOp_VECREDUCE_SEQ(N);
    break;
  }

  // If Res is null, the sub-method took care of registering the result.
  if (!Res.getNode()) return false;

  // If the result is N, the sub-method updated N in place.  Tell the legalizer
  // core about this.
  if (Res.getNode() == N)
    return true;


  if (N->isStrictFPOpcode())
    assert(Res.getValueType() == N->getValueType(0) && N->getNumValues() == 2 &&
           "Invalid operand expansion");
  else
    assert(Res.getValueType() == N->getValueType(0) && N->getNumValues() == 1 &&
           "Invalid operand expansion");

  ReplaceValueWith(SDValue(N, 0), Res);
  return false;
}

SDValue DAGTypeLegalizer::WidenVecOp_EXTEND(SDNode *N) {
  SDLoc DL(N);
  EVT VT = N->getValueType(0);

  SDValue InOp = N->getOperand(0);
  assert(getTypeAction(InOp.getValueType()) ==
             TargetLowering::TypeWidenVector &&
         "Unexpected type action");
  InOp = GetWidenedVector(InOp);
  assert(VT.getVectorNumElements() <
             InOp.getValueType().getVectorNumElements() &&
         "Input wasn't widened!");

  // We may need to further widen the operand until it has the same total
  // vector size as the result.
  EVT InVT = InOp.getValueType();
  if (InVT.getSizeInBits() != VT.getSizeInBits()) {
    EVT InEltVT = InVT.getVectorElementType();
    for (int i = MVT::FIRST_VECTOR_VALUETYPE, e = MVT::LAST_VECTOR_VALUETYPE; i < e; ++i) {
      EVT FixedVT = (MVT::SimpleValueType)i;
      EVT FixedEltVT = FixedVT.getVectorElementType();
      if (TLI.isTypeLegal(FixedVT) &&
          FixedVT.getSizeInBits() == VT.getSizeInBits() &&
          FixedEltVT == InEltVT) {
        assert(FixedVT.getVectorNumElements() >= VT.getVectorNumElements() &&
               "Not enough elements in the fixed type for the operand!");
        assert(FixedVT.getVectorNumElements() != InVT.getVectorNumElements() &&
               "We can't have the same type as we started with!");
        if (FixedVT.getVectorNumElements() > InVT.getVectorNumElements())
          InOp = DAG.getNode(ISD::INSERT_SUBVECTOR, DL, FixedVT,
                             DAG.getUNDEF(FixedVT), InOp,
                             DAG.getVectorIdxConstant(0, DL));
        else
          InOp = DAG.getNode(ISD::EXTRACT_SUBVECTOR, DL, FixedVT, InOp,
                             DAG.getVectorIdxConstant(0, DL));
        break;
      }
    }
    InVT = InOp.getValueType();
    if (InVT.getSizeInBits() != VT.getSizeInBits())
      // We couldn't find a legal vector type that was a widening of the input
      // and could be extended in-register to the result type, so we have to
      // scalarize.
      return WidenVecOp_Convert(N);
  }

  // Use special DAG nodes to represent the operation of extending the
  // low lanes.
  switch (N->getOpcode()) {
  default:
    llvm_unreachable("Extend legalization on extend operation!");
  case ISD::ANY_EXTEND:
    return DAG.getNode(ISD::ANY_EXTEND_VECTOR_INREG, DL, VT, InOp);
  case ISD::SIGN_EXTEND:
    return DAG.getNode(ISD::SIGN_EXTEND_VECTOR_INREG, DL, VT, InOp);
  case ISD::ZERO_EXTEND:
    return DAG.getNode(ISD::ZERO_EXTEND_VECTOR_INREG, DL, VT, InOp);
  }
}

SDValue DAGTypeLegalizer::WidenVecOp_FCOPYSIGN(SDNode *N) {
  // The result (and first input) is legal, but the second input is illegal.
  // We can't do much to fix that, so just unroll and let the extracts off of
  // the second input be widened as needed later.
  return DAG.UnrollVectorOp(N);
}

SDValue DAGTypeLegalizer::WidenVecOp_Convert(SDNode *N) {
  // Since the result is legal and the input is illegal.
  EVT VT = N->getValueType(0);
  EVT EltVT = VT.getVectorElementType();
  SDLoc dl(N);
  unsigned NumElts = VT.getVectorNumElements();
  SDValue InOp = N->getOperand(N->isStrictFPOpcode() ? 1 : 0);
  assert(getTypeAction(InOp.getValueType()) ==
             TargetLowering::TypeWidenVector &&
         "Unexpected type action");
  InOp = GetWidenedVector(InOp);
  EVT InVT = InOp.getValueType();
  unsigned Opcode = N->getOpcode();

  // See if a widened result type would be legal, if so widen the node.
  // FIXME: This isn't safe for StrictFP. Other optimization here is needed.
  EVT WideVT = EVT::getVectorVT(*DAG.getContext(), EltVT,
                                InVT.getVectorNumElements());
  if (TLI.isTypeLegal(WideVT) && !N->isStrictFPOpcode()) {
    SDValue Res;
    if (N->isStrictFPOpcode()) {
      if (Opcode == ISD::STRICT_FP_ROUND)
        Res = DAG.getNode(Opcode, dl, { WideVT, MVT::Other },
                          { N->getOperand(0), InOp, N->getOperand(2) });
      else
        Res = DAG.getNode(Opcode, dl, { WideVT, MVT::Other },
                          { N->getOperand(0), InOp });
      // Legalize the chain result - switch anything that used the old chain to
      // use the new one.
      ReplaceValueWith(SDValue(N, 1), Res.getValue(1));
    } else {
      if (Opcode == ISD::FP_ROUND)
        Res = DAG.getNode(Opcode, dl, WideVT, InOp, N->getOperand(1));
      else
        Res = DAG.getNode(Opcode, dl, WideVT, InOp);
    }
    return DAG.getNode(ISD::EXTRACT_SUBVECTOR, dl, VT, Res,
                       DAG.getVectorIdxConstant(0, dl));
  }

  EVT InEltVT = InVT.getVectorElementType();

  // Unroll the convert into some scalar code and create a nasty build vector.
  SmallVector<SDValue, 16> Ops(NumElts);
  if (N->isStrictFPOpcode()) {
    SmallVector<SDValue, 4> NewOps(N->op_begin(), N->op_end());
    SmallVector<SDValue, 32> OpChains;
    for (unsigned i=0; i < NumElts; ++i) {
      NewOps[1] = DAG.getNode(ISD::EXTRACT_VECTOR_ELT, dl, InEltVT, InOp,
                              DAG.getVectorIdxConstant(i, dl));
      Ops[i] = DAG.getNode(Opcode, dl, { EltVT, MVT::Other }, NewOps);
      OpChains.push_back(Ops[i].getValue(1));
    }
    SDValue NewChain = DAG.getNode(ISD::TokenFactor, dl, MVT::Other, OpChains);
    ReplaceValueWith(SDValue(N, 1), NewChain);
  } else {
    for (unsigned i = 0; i < NumElts; ++i)
      Ops[i] = DAG.getNode(Opcode, dl, EltVT,
                           DAG.getNode(ISD::EXTRACT_VECTOR_ELT, dl, InEltVT,
                                       InOp, DAG.getVectorIdxConstant(i, dl)));
  }

  return DAG.getBuildVector(VT, dl, Ops);
}

SDValue DAGTypeLegalizer::WidenVecOp_FP_TO_XINT_SAT(SDNode *N) {
  EVT DstVT = N->getValueType(0);
  SDValue Src = GetWidenedVector(N->getOperand(0));
  EVT SrcVT = Src.getValueType();
  ElementCount WideNumElts = SrcVT.getVectorElementCount();
  SDLoc dl(N);

  // See if a widened result type would be legal, if so widen the node.
  EVT WideDstVT = EVT::getVectorVT(*DAG.getContext(),
                                   DstVT.getVectorElementType(), WideNumElts);
  if (TLI.isTypeLegal(WideDstVT)) {
    SDValue Res =
        DAG.getNode(N->getOpcode(), dl, WideDstVT, Src, N->getOperand(1));
    return DAG.getNode(
        ISD::EXTRACT_SUBVECTOR, dl, DstVT, Res,
        DAG.getConstant(0, dl, TLI.getVectorIdxTy(DAG.getDataLayout())));
  }

  // Give up and unroll.
  return DAG.UnrollVectorOp(N);
}

SDValue DAGTypeLegalizer::WidenVecOp_BITCAST(SDNode *N) {
  EVT VT = N->getValueType(0);
  SDValue InOp = GetWidenedVector(N->getOperand(0));
  EVT InWidenVT = InOp.getValueType();
  SDLoc dl(N);

  // Check if we can convert between two legal vector types and extract.
  unsigned InWidenSize = InWidenVT.getSizeInBits();
  unsigned Size = VT.getSizeInBits();
  // x86mmx is not an acceptable vector element type, so don't try.
  if (InWidenSize % Size == 0 && !VT.isVector() && VT != MVT::x86mmx) {
    unsigned NewNumElts = InWidenSize / Size;
    EVT NewVT = EVT::getVectorVT(*DAG.getContext(), VT, NewNumElts);
    if (TLI.isTypeLegal(NewVT)) {
      SDValue BitOp = DAG.getNode(ISD::BITCAST, dl, NewVT, InOp);
      return DAG.getNode(ISD::EXTRACT_VECTOR_ELT, dl, VT, BitOp,
                         DAG.getVectorIdxConstant(0, dl));
    }
  }

  // Handle a case like bitcast v12i8 -> v3i32. Normally that would get widened
  // to v16i8 -> v4i32, but for a target where v3i32 is legal but v12i8 is not,
  // we end up here. Handling the case here with EXTRACT_SUBVECTOR avoids
  // having to copy via memory.
  if (VT.isVector()) {
    EVT EltVT = VT.getVectorElementType();
    unsigned EltSize = EltVT.getSizeInBits();
    if (InWidenSize % EltSize == 0) {
      unsigned NewNumElts = InWidenSize / EltSize;
      EVT NewVT = EVT::getVectorVT(*DAG.getContext(), EltVT, NewNumElts);
      if (TLI.isTypeLegal(NewVT)) {
        SDValue BitOp = DAG.getNode(ISD::BITCAST, dl, NewVT, InOp);
        return DAG.getNode(ISD::EXTRACT_SUBVECTOR, dl, VT, BitOp,
                           DAG.getVectorIdxConstant(0, dl));
      }
    }
  }

  return CreateStackStoreLoad(InOp, VT);
}

SDValue DAGTypeLegalizer::WidenVecOp_CONCAT_VECTORS(SDNode *N) {
  EVT VT = N->getValueType(0);
  EVT EltVT = VT.getVectorElementType();
  EVT InVT = N->getOperand(0).getValueType();
  SDLoc dl(N);

  // If the widen width for this operand is the same as the width of the concat
  // and all but the first operand is undef, just use the widened operand.
  unsigned NumOperands = N->getNumOperands();
  if (VT == TLI.getTypeToTransformTo(*DAG.getContext(), InVT)) {
    unsigned i;
    for (i = 1; i < NumOperands; ++i)
      if (!N->getOperand(i).isUndef())
        break;

    if (i == NumOperands)
      return GetWidenedVector(N->getOperand(0));
  }

  // Otherwise, fall back to a nasty build vector.
  unsigned NumElts = VT.getVectorNumElements();
  SmallVector<SDValue, 16> Ops(NumElts);

  unsigned NumInElts = InVT.getVectorNumElements();

  unsigned Idx = 0;
  for (unsigned i=0; i < NumOperands; ++i) {
    SDValue InOp = N->getOperand(i);
    assert(getTypeAction(InOp.getValueType()) ==
               TargetLowering::TypeWidenVector &&
           "Unexpected type action");
    InOp = GetWidenedVector(InOp);
    for (unsigned j = 0; j < NumInElts; ++j)
      Ops[Idx++] = DAG.getNode(ISD::EXTRACT_VECTOR_ELT, dl, EltVT, InOp,
                               DAG.getVectorIdxConstant(j, dl));
  }
  return DAG.getBuildVector(VT, dl, Ops);
}

SDValue DAGTypeLegalizer::WidenVecOp_EXTRACT_SUBVECTOR(SDNode *N) {
  SDValue InOp = GetWidenedVector(N->getOperand(0));
  return DAG.getNode(ISD::EXTRACT_SUBVECTOR, SDLoc(N),
                     N->getValueType(0), InOp, N->getOperand(1));
}

SDValue DAGTypeLegalizer::WidenVecOp_EXTRACT_VECTOR_ELT(SDNode *N) {
  SDValue InOp = GetWidenedVector(N->getOperand(0));
  return DAG.getNode(ISD::EXTRACT_VECTOR_ELT, SDLoc(N),
                     N->getValueType(0), InOp, N->getOperand(1));
}

SDValue DAGTypeLegalizer::WidenVecOp_STORE(SDNode *N) {
  // We have to widen the value, but we want only to store the original
  // vector type.
  StoreSDNode *ST = cast<StoreSDNode>(N);

  if (!ST->getMemoryVT().getScalarType().isByteSized())
    return TLI.scalarizeVectorStore(ST, DAG);

  if (ST->isTruncatingStore())
    return TLI.scalarizeVectorStore(ST, DAG);

  SmallVector<SDValue, 16> StChain;
  GenWidenVectorStores(StChain, ST);

  if (StChain.size() == 1)
    return StChain[0];
  else
    return DAG.getNode(ISD::TokenFactor, SDLoc(ST), MVT::Other, StChain);
}

SDValue DAGTypeLegalizer::WidenVecOp_MSTORE(SDNode *N, unsigned OpNo) {
  assert((OpNo == 1 || OpNo == 3) &&
         "Can widen only data or mask operand of mstore");
  MaskedStoreSDNode *MST = cast<MaskedStoreSDNode>(N);
  SDValue Mask = MST->getMask();
  EVT MaskVT = Mask.getValueType();
  SDValue StVal = MST->getValue();
  SDLoc dl(N);

  if (OpNo == 1) {
    // Widen the value.
    StVal = GetWidenedVector(StVal);

    // The mask should be widened as well.
    EVT WideVT = StVal.getValueType();
    EVT WideMaskVT = EVT::getVectorVT(*DAG.getContext(),
                                      MaskVT.getVectorElementType(),
                                      WideVT.getVectorNumElements());
    Mask = ModifyToType(Mask, WideMaskVT, true);
  } else {
    // Widen the mask.
    EVT WideMaskVT = TLI.getTypeToTransformTo(*DAG.getContext(), MaskVT);
    Mask = ModifyToType(Mask, WideMaskVT, true);

    EVT ValueVT = StVal.getValueType();
    EVT WideVT = EVT::getVectorVT(*DAG.getContext(),
                                  ValueVT.getVectorElementType(),
                                  WideMaskVT.getVectorNumElements());
    StVal = ModifyToType(StVal, WideVT);
  }

  assert(Mask.getValueType().getVectorNumElements() ==
         StVal.getValueType().getVectorNumElements() &&
         "Mask and data vectors should have the same number of elements");
  return DAG.getMaskedStore(MST->getChain(), dl, StVal, MST->getBasePtr(),
                            MST->getOffset(), Mask, MST->getMemoryVT(),
                            MST->getMemOperand(), MST->getAddressingMode(),
                            false, MST->isCompressingStore());
}

SDValue DAGTypeLegalizer::WidenVecOp_MGATHER(SDNode *N, unsigned OpNo) {
  assert(OpNo == 4 && "Can widen only the index of mgather");
  auto *MG = cast<MaskedGatherSDNode>(N);
  SDValue DataOp = MG->getPassThru();
  SDValue Mask = MG->getMask();
  SDValue Scale = MG->getScale();

  // Just widen the index. It's allowed to have extra elements.
  SDValue Index = GetWidenedVector(MG->getIndex());

  SDLoc dl(N);
  SDValue Ops[] = {MG->getChain(), DataOp, Mask, MG->getBasePtr(), Index,
                   Scale};
  SDValue Res = DAG.getMaskedGather(MG->getVTList(), MG->getMemoryVT(), dl, Ops,
                                    MG->getMemOperand(), MG->getIndexType(),
                                    MG->getExtensionType());
  ReplaceValueWith(SDValue(N, 1), Res.getValue(1));
  ReplaceValueWith(SDValue(N, 0), Res.getValue(0));
  return SDValue();
}

SDValue DAGTypeLegalizer::WidenVecOp_MSCATTER(SDNode *N, unsigned OpNo) {
  MaskedScatterSDNode *MSC = cast<MaskedScatterSDNode>(N);
  SDValue DataOp = MSC->getValue();
  SDValue Mask = MSC->getMask();
  SDValue Index = MSC->getIndex();
  SDValue Scale = MSC->getScale();
<<<<<<< HEAD
#if INTEL_CUSTOMIZATION
  EVT WideMemVT = MSC->getMemoryVT();
#endif // INTEL_CUSTOMIZATION
=======
  EVT WideMemVT = MSC->getMemoryVT();
>>>>>>> e8ade456

  if (OpNo == 1) {
    DataOp = GetWidenedVector(DataOp);
    unsigned NumElts = DataOp.getValueType().getVectorNumElements();

    // Widen index.
    EVT IndexVT = Index.getValueType();
    EVT WideIndexVT = EVT::getVectorVT(*DAG.getContext(),
                                       IndexVT.getVectorElementType(), NumElts);
    Index = ModifyToType(Index, WideIndexVT);

    // The mask should be widened as well.
    EVT MaskVT = Mask.getValueType();
    EVT WideMaskVT = EVT::getVectorVT(*DAG.getContext(),
                                      MaskVT.getVectorElementType(), NumElts);
    Mask = ModifyToType(Mask, WideMaskVT, true);

<<<<<<< HEAD
#if INTEL_CUSTOMIZATION
    // Widen the MemoryType
    WideMemVT = EVT::getVectorVT(*DAG.getContext(),
                                 MSC->getMemoryVT().getScalarType(), NumElts);
#endif // INTEL_CUSTOMIZATION
=======
    // Widen the MemoryType
    WideMemVT = EVT::getVectorVT(*DAG.getContext(),
                                 MSC->getMemoryVT().getScalarType(), NumElts);
>>>>>>> e8ade456
  } else if (OpNo == 4) {
    // Just widen the index. It's allowed to have extra elements.
    Index = GetWidenedVector(Index);
  } else
    llvm_unreachable("Can't widen this operand of mscatter");

  SDValue Ops[] = {MSC->getChain(), DataOp, Mask, MSC->getBasePtr(), Index,
                   Scale};
<<<<<<< HEAD
#if INTEL_CUSTOMIZATION
=======
>>>>>>> e8ade456
  return DAG.getMaskedScatter(DAG.getVTList(MVT::Other), WideMemVT, SDLoc(N),
                              Ops, MSC->getMemOperand(), MSC->getIndexType(),
                              MSC->isTruncatingStore());
#endif // INTEL_CUSTOMIZATION
}

SDValue DAGTypeLegalizer::WidenVecOp_SETCC(SDNode *N) {
  SDValue InOp0 = GetWidenedVector(N->getOperand(0));
  SDValue InOp1 = GetWidenedVector(N->getOperand(1));
  SDLoc dl(N);
  EVT VT = N->getValueType(0);

  // WARNING: In this code we widen the compare instruction with garbage.
  // This garbage may contain denormal floats which may be slow. Is this a real
  // concern ? Should we zero the unused lanes if this is a float compare ?

  // Get a new SETCC node to compare the newly widened operands.
  // Only some of the compared elements are legal.
  EVT SVT = getSetCCResultType(InOp0.getValueType());
  // The result type is legal, if its vXi1, keep vXi1 for the new SETCC.
  if (VT.getScalarType() == MVT::i1)
    SVT = EVT::getVectorVT(*DAG.getContext(), MVT::i1,
                           SVT.getVectorNumElements());

  SDValue WideSETCC = DAG.getNode(ISD::SETCC, SDLoc(N),
                                  SVT, InOp0, InOp1, N->getOperand(2));

  // Extract the needed results from the result vector.
  EVT ResVT = EVT::getVectorVT(*DAG.getContext(),
                               SVT.getVectorElementType(),
                               VT.getVectorNumElements());
  SDValue CC = DAG.getNode(ISD::EXTRACT_SUBVECTOR, dl, ResVT, WideSETCC,
                           DAG.getVectorIdxConstant(0, dl));

  EVT OpVT = N->getOperand(0).getValueType();
  ISD::NodeType ExtendCode =
      TargetLowering::getExtendForContent(TLI.getBooleanContents(OpVT));
  return DAG.getNode(ExtendCode, dl, VT, CC);
}

SDValue DAGTypeLegalizer::WidenVecOp_STRICT_FSETCC(SDNode *N) {
  SDValue Chain = N->getOperand(0);
  SDValue LHS = GetWidenedVector(N->getOperand(1));
  SDValue RHS = GetWidenedVector(N->getOperand(2));
  SDValue CC = N->getOperand(3);
  SDLoc dl(N);

  EVT VT = N->getValueType(0);
  EVT EltVT = VT.getVectorElementType();
  EVT TmpEltVT = LHS.getValueType().getVectorElementType();
  unsigned NumElts = VT.getVectorNumElements();

  // Unroll into a build vector.
  SmallVector<SDValue, 8> Scalars(NumElts);
  SmallVector<SDValue, 8> Chains(NumElts);

  for (unsigned i = 0; i != NumElts; ++i) {
    SDValue LHSElem = DAG.getNode(ISD::EXTRACT_VECTOR_ELT, dl, TmpEltVT, LHS,
                                  DAG.getVectorIdxConstant(i, dl));
    SDValue RHSElem = DAG.getNode(ISD::EXTRACT_VECTOR_ELT, dl, TmpEltVT, RHS,
                                  DAG.getVectorIdxConstant(i, dl));

    Scalars[i] = DAG.getNode(N->getOpcode(), dl, {MVT::i1, MVT::Other},
                             {Chain, LHSElem, RHSElem, CC});
    Chains[i] = Scalars[i].getValue(1);
    Scalars[i] = DAG.getSelect(dl, EltVT, Scalars[i],
                               DAG.getBoolConstant(true, dl, EltVT, VT),
                               DAG.getBoolConstant(false, dl, EltVT, VT));
  }

  SDValue NewChain = DAG.getNode(ISD::TokenFactor, dl, MVT::Other, Chains);
  ReplaceValueWith(SDValue(N, 1), NewChain);

  return DAG.getBuildVector(VT, dl, Scalars);
}

SDValue DAGTypeLegalizer::WidenVecOp_VECREDUCE(SDNode *N) {
  SDLoc dl(N);
  SDValue Op = GetWidenedVector(N->getOperand(0));
  EVT OrigVT = N->getOperand(0).getValueType();
  EVT WideVT = Op.getValueType();
  EVT ElemVT = OrigVT.getVectorElementType();
  SDNodeFlags Flags = N->getFlags();

  unsigned Opc = N->getOpcode();
  unsigned BaseOpc = ISD::getVecReduceBaseOpcode(Opc);
  SDValue NeutralElem = DAG.getNeutralElement(BaseOpc, dl, ElemVT, Flags);
  assert(NeutralElem && "Neutral element must exist");

  // Pad the vector with the neutral element.
  unsigned OrigElts = OrigVT.getVectorNumElements();
  unsigned WideElts = WideVT.getVectorNumElements();
  for (unsigned Idx = OrigElts; Idx < WideElts; Idx++)
    Op = DAG.getNode(ISD::INSERT_VECTOR_ELT, dl, WideVT, Op, NeutralElem,
                     DAG.getVectorIdxConstant(Idx, dl));

  return DAG.getNode(Opc, dl, N->getValueType(0), Op, Flags);
}

SDValue DAGTypeLegalizer::WidenVecOp_VECREDUCE_SEQ(SDNode *N) {
  SDLoc dl(N);
  SDValue AccOp = N->getOperand(0);
  SDValue VecOp = N->getOperand(1);
  SDValue Op = GetWidenedVector(VecOp);

  EVT OrigVT = VecOp.getValueType();
  EVT WideVT = Op.getValueType();
  EVT ElemVT = OrigVT.getVectorElementType();
  SDNodeFlags Flags = N->getFlags();

  unsigned Opc = N->getOpcode();
  unsigned BaseOpc = ISD::getVecReduceBaseOpcode(Opc);
  SDValue NeutralElem = DAG.getNeutralElement(BaseOpc, dl, ElemVT, Flags);

  // Pad the vector with the neutral element.
  unsigned OrigElts = OrigVT.getVectorNumElements();
  unsigned WideElts = WideVT.getVectorNumElements();
  for (unsigned Idx = OrigElts; Idx < WideElts; Idx++)
    Op = DAG.getNode(ISD::INSERT_VECTOR_ELT, dl, WideVT, Op, NeutralElem,
                     DAG.getVectorIdxConstant(Idx, dl));

  return DAG.getNode(Opc, dl, N->getValueType(0), AccOp, Op, Flags);
}

SDValue DAGTypeLegalizer::WidenVecOp_VSELECT(SDNode *N) {
  // This only gets called in the case that the left and right inputs and
  // result are of a legal odd vector type, and the condition is illegal i1 of
  // the same odd width that needs widening.
  EVT VT = N->getValueType(0);
  assert(VT.isVector() && !VT.isPow2VectorType() && isTypeLegal(VT));

  SDValue Cond = GetWidenedVector(N->getOperand(0));
  SDValue LeftIn = DAG.WidenVector(N->getOperand(1), SDLoc(N));
  SDValue RightIn = DAG.WidenVector(N->getOperand(2), SDLoc(N));
  SDLoc DL(N);

  SDValue Select = DAG.getNode(N->getOpcode(), DL, LeftIn.getValueType(), Cond,
                               LeftIn, RightIn);
  return DAG.getNode(ISD::EXTRACT_SUBVECTOR, DL, VT, Select,
                     DAG.getVectorIdxConstant(0, DL));
}

//===----------------------------------------------------------------------===//
// Vector Widening Utilities
//===----------------------------------------------------------------------===//

// Utility function to find the type to chop up a widen vector for load/store
//  TLI:       Target lowering used to determine legal types.
//  Width:     Width left need to load/store.
//  WidenVT:   The widen vector type to load to/store from
//  Align:     If 0, don't allow use of a wider type
//  WidenEx:   If Align is not 0, the amount additional we can load/store from.

static EVT FindMemType(SelectionDAG& DAG, const TargetLowering &TLI,
                       unsigned Width, EVT WidenVT,
                       unsigned Align = 0, unsigned WidenEx = 0) {
  EVT WidenEltVT = WidenVT.getVectorElementType();
  const bool Scalable = WidenVT.isScalableVector();
  unsigned WidenWidth = WidenVT.getSizeInBits().getKnownMinSize();
  unsigned WidenEltWidth = WidenEltVT.getSizeInBits();
  unsigned AlignInBits = Align*8;

  // If we have one element to load/store, return it.
  EVT RetVT = WidenEltVT;
  if (!Scalable && Width == WidenEltWidth)
    return RetVT;

  // See if there is larger legal integer than the element type to load/store.
  unsigned VT;
  // Don't bother looking for an integer type if the vector is scalable, skip
  // to vector types.
  if (!Scalable) {
    for (VT = (unsigned)MVT::LAST_INTEGER_VALUETYPE;
         VT >= (unsigned)MVT::FIRST_INTEGER_VALUETYPE; --VT) {
      EVT MemVT((MVT::SimpleValueType) VT);
      unsigned MemVTWidth = MemVT.getSizeInBits();
      if (MemVT.getSizeInBits() <= WidenEltWidth)
        break;
      auto Action = TLI.getTypeAction(*DAG.getContext(), MemVT);
      if ((Action == TargetLowering::TypeLegal ||
           Action == TargetLowering::TypePromoteInteger) &&
          (WidenWidth % MemVTWidth) == 0 &&
          isPowerOf2_32(WidenWidth / MemVTWidth) &&
          (MemVTWidth <= Width ||
           (Align!=0 && MemVTWidth<=AlignInBits && MemVTWidth<=Width+WidenEx))) {
        if (MemVTWidth == WidenWidth)
          return MemVT;
        RetVT = MemVT;
        break;
      }
    }
  }

  // See if there is a larger vector type to load/store that has the same vector
  // element type and is evenly divisible with the WidenVT.
  for (VT = (unsigned)MVT::LAST_VECTOR_VALUETYPE;
       VT >= (unsigned)MVT::FIRST_VECTOR_VALUETYPE; --VT) {
    EVT MemVT = (MVT::SimpleValueType) VT;
    // Skip vector MVTs which don't match the scalable property of WidenVT.
    if (Scalable != MemVT.isScalableVector())
      continue;
    unsigned MemVTWidth = MemVT.getSizeInBits().getKnownMinSize();
    auto Action = TLI.getTypeAction(*DAG.getContext(), MemVT);
    if ((Action == TargetLowering::TypeLegal ||
         Action == TargetLowering::TypePromoteInteger) &&
        WidenEltVT == MemVT.getVectorElementType() &&
        (WidenWidth % MemVTWidth) == 0 &&
        isPowerOf2_32(WidenWidth / MemVTWidth) &&
        (MemVTWidth <= Width ||
         (Align!=0 && MemVTWidth<=AlignInBits && MemVTWidth<=Width+WidenEx))) {
      if (RetVT.getFixedSizeInBits() < MemVTWidth || MemVT == WidenVT)
        return MemVT;
    }
  }

  if (Scalable)
    report_fatal_error("Using element-wise loads and stores for widening "
                       "operations is not supported for scalable vectors");
  return RetVT;
}

// Builds a vector type from scalar loads
//  VecTy: Resulting Vector type
//  LDOps: Load operators to build a vector type
//  [Start,End) the list of loads to use.
static SDValue BuildVectorFromScalar(SelectionDAG& DAG, EVT VecTy,
                                     SmallVectorImpl<SDValue> &LdOps,
                                     unsigned Start, unsigned End) {
  SDLoc dl(LdOps[Start]);
  EVT LdTy = LdOps[Start].getValueType();
  unsigned Width = VecTy.getSizeInBits();
  unsigned NumElts = Width / LdTy.getSizeInBits();
  EVT NewVecVT = EVT::getVectorVT(*DAG.getContext(), LdTy, NumElts);

  unsigned Idx = 1;
  SDValue VecOp = DAG.getNode(ISD::SCALAR_TO_VECTOR, dl, NewVecVT,LdOps[Start]);

  for (unsigned i = Start + 1; i != End; ++i) {
    EVT NewLdTy = LdOps[i].getValueType();
    if (NewLdTy != LdTy) {
      NumElts = Width / NewLdTy.getSizeInBits();
      NewVecVT = EVT::getVectorVT(*DAG.getContext(), NewLdTy, NumElts);
      VecOp = DAG.getNode(ISD::BITCAST, dl, NewVecVT, VecOp);
      // Readjust position and vector position based on new load type.
      Idx = Idx * LdTy.getSizeInBits() / NewLdTy.getSizeInBits();
      LdTy = NewLdTy;
    }
    VecOp = DAG.getNode(ISD::INSERT_VECTOR_ELT, dl, NewVecVT, VecOp, LdOps[i],
                        DAG.getVectorIdxConstant(Idx++, dl));
  }
  return DAG.getNode(ISD::BITCAST, dl, VecTy, VecOp);
}

SDValue DAGTypeLegalizer::GenWidenVectorLoads(SmallVectorImpl<SDValue> &LdChain,
                                              LoadSDNode *LD) {
  // The strategy assumes that we can efficiently load power-of-two widths.
  // The routine chops the vector into the largest vector loads with the same
  // element type or scalar loads and then recombines it to the widen vector
  // type.
  EVT WidenVT = TLI.getTypeToTransformTo(*DAG.getContext(),LD->getValueType(0));
  EVT LdVT    = LD->getMemoryVT();
  SDLoc dl(LD);
  assert(LdVT.isVector() && WidenVT.isVector());
  assert(LdVT.isScalableVector() == WidenVT.isScalableVector());
  assert(LdVT.getVectorElementType() == WidenVT.getVectorElementType());

  // Load information
  SDValue Chain = LD->getChain();
  SDValue BasePtr = LD->getBasePtr();
  MachineMemOperand::Flags MMOFlags = LD->getMemOperand()->getFlags();
  AAMDNodes AAInfo = LD->getAAInfo();

  TypeSize LdWidth = LdVT.getSizeInBits();
  TypeSize WidenWidth = WidenVT.getSizeInBits();
  TypeSize WidthDiff = WidenWidth - LdWidth;
  // Allow wider loads if they are sufficiently aligned to avoid memory faults
  // and if the original load is simple.
  unsigned LdAlign = (!LD->isSimple()) ? 0 : LD->getAlignment();

  // Find the vector type that can load from.
  EVT NewVT = FindMemType(DAG, TLI, LdWidth.getKnownMinSize(), WidenVT, LdAlign,
                          WidthDiff.getKnownMinSize());
  TypeSize NewVTWidth = NewVT.getSizeInBits();
  SDValue LdOp = DAG.getLoad(NewVT, dl, Chain, BasePtr, LD->getPointerInfo(),
                             LD->getOriginalAlign(), MMOFlags, AAInfo);
  LdChain.push_back(LdOp.getValue(1));

  // Check if we can load the element with one instruction.
  if (TypeSize::isKnownLE(LdWidth, NewVTWidth)) {
    if (!NewVT.isVector()) {
      unsigned NumElts = WidenWidth.getFixedSize() / NewVTWidth.getFixedSize();
      EVT NewVecVT = EVT::getVectorVT(*DAG.getContext(), NewVT, NumElts);
      SDValue VecOp = DAG.getNode(ISD::SCALAR_TO_VECTOR, dl, NewVecVT, LdOp);
      return DAG.getNode(ISD::BITCAST, dl, WidenVT, VecOp);
    }
    if (NewVT == WidenVT)
      return LdOp;

    // TODO: We don't currently have any tests that exercise this code path.
    assert(WidenWidth.getFixedSize() % NewVTWidth.getFixedSize() == 0);
    unsigned NumConcat = WidenWidth.getFixedSize() / NewVTWidth.getFixedSize();
    SmallVector<SDValue, 16> ConcatOps(NumConcat);
    SDValue UndefVal = DAG.getUNDEF(NewVT);
    ConcatOps[0] = LdOp;
    for (unsigned i = 1; i != NumConcat; ++i)
      ConcatOps[i] = UndefVal;
    return DAG.getNode(ISD::CONCAT_VECTORS, dl, WidenVT, ConcatOps);
  }

  // Load vector by using multiple loads from largest vector to scalar.
  SmallVector<SDValue, 16> LdOps;
  LdOps.push_back(LdOp);

  uint64_t ScaledOffset = 0;
  MachinePointerInfo MPI = LD->getPointerInfo();
  do {
    LdWidth -= NewVTWidth;
    IncrementPointer(cast<LoadSDNode>(LdOp), NewVT, MPI, BasePtr,
                     &ScaledOffset);

    if (TypeSize::isKnownLT(LdWidth, NewVTWidth)) {
      // The current type we are using is too large. Find a better size.
      NewVT = FindMemType(DAG, TLI, LdWidth.getKnownMinSize(), WidenVT, LdAlign,
                          WidthDiff.getKnownMinSize());
      NewVTWidth = NewVT.getSizeInBits();
    }

    Align NewAlign = ScaledOffset == 0
                         ? LD->getOriginalAlign()
                         : commonAlignment(LD->getAlign(), ScaledOffset);
    SDValue L =
        DAG.getLoad(NewVT, dl, Chain, BasePtr, MPI, NewAlign, MMOFlags, AAInfo);
    LdChain.push_back(L.getValue(1));

    LdOps.push_back(L);
    LdOp = L;
  } while (TypeSize::isKnownGT(LdWidth, NewVTWidth));

  // Build the vector from the load operations.
  unsigned End = LdOps.size();
  if (!LdOps[0].getValueType().isVector())
    // All the loads are scalar loads.
    return BuildVectorFromScalar(DAG, WidenVT, LdOps, 0, End);

  // If the load contains vectors, build the vector using concat vector.
  // All of the vectors used to load are power-of-2, and the scalar loads can be
  // combined to make a power-of-2 vector.
  SmallVector<SDValue, 16> ConcatOps(End);
  int i = End - 1;
  int Idx = End;
  EVT LdTy = LdOps[i].getValueType();
  // First, combine the scalar loads to a vector.
  if (!LdTy.isVector())  {
    for (--i; i >= 0; --i) {
      LdTy = LdOps[i].getValueType();
      if (LdTy.isVector())
        break;
    }
    ConcatOps[--Idx] = BuildVectorFromScalar(DAG, LdTy, LdOps, i + 1, End);
  }

  ConcatOps[--Idx] = LdOps[i];
  for (--i; i >= 0; --i) {
    EVT NewLdTy = LdOps[i].getValueType();
    if (NewLdTy != LdTy) {
      // Create a larger vector.
      TypeSize LdTySize = LdTy.getSizeInBits();
      TypeSize NewLdTySize = NewLdTy.getSizeInBits();
      assert(NewLdTySize.isScalable() == LdTySize.isScalable() &&
             NewLdTySize.isKnownMultipleOf(LdTySize.getKnownMinSize()));
      unsigned NumOps =
          NewLdTySize.getKnownMinSize() / LdTySize.getKnownMinSize();
      SmallVector<SDValue, 16> WidenOps(NumOps);
      unsigned j = 0;
      for (; j != End-Idx; ++j)
        WidenOps[j] = ConcatOps[Idx+j];
      for (; j != NumOps; ++j)
        WidenOps[j] = DAG.getUNDEF(LdTy);

      ConcatOps[End-1] = DAG.getNode(ISD::CONCAT_VECTORS, dl, NewLdTy,
                                     WidenOps);
      Idx = End - 1;
      LdTy = NewLdTy;
    }
    ConcatOps[--Idx] = LdOps[i];
  }

  if (WidenWidth == LdTy.getSizeInBits() * (End - Idx))
    return DAG.getNode(ISD::CONCAT_VECTORS, dl, WidenVT,
                       makeArrayRef(&ConcatOps[Idx], End - Idx));

  // We need to fill the rest with undefs to build the vector.
  unsigned NumOps =
      WidenWidth.getKnownMinSize() / LdTy.getSizeInBits().getKnownMinSize();
  SmallVector<SDValue, 16> WidenOps(NumOps);
  SDValue UndefVal = DAG.getUNDEF(LdTy);
  {
    unsigned i = 0;
    for (; i != End-Idx; ++i)
      WidenOps[i] = ConcatOps[Idx+i];
    for (; i != NumOps; ++i)
      WidenOps[i] = UndefVal;
  }
  return DAG.getNode(ISD::CONCAT_VECTORS, dl, WidenVT, WidenOps);
}

SDValue
DAGTypeLegalizer::GenWidenVectorExtLoads(SmallVectorImpl<SDValue> &LdChain,
                                         LoadSDNode *LD,
                                         ISD::LoadExtType ExtType) {
  // For extension loads, it may not be more efficient to chop up the vector
  // and then extend it. Instead, we unroll the load and build a new vector.
  EVT WidenVT = TLI.getTypeToTransformTo(*DAG.getContext(),LD->getValueType(0));
  EVT LdVT    = LD->getMemoryVT();
  SDLoc dl(LD);
  assert(LdVT.isVector() && WidenVT.isVector());
  assert(LdVT.isScalableVector() == WidenVT.isScalableVector());

  // Load information
  SDValue Chain = LD->getChain();
  SDValue BasePtr = LD->getBasePtr();
  MachineMemOperand::Flags MMOFlags = LD->getMemOperand()->getFlags();
  AAMDNodes AAInfo = LD->getAAInfo();

  if (LdVT.isScalableVector())
    report_fatal_error("Generating widen scalable extending vector loads is "
                       "not yet supported");

  EVT EltVT = WidenVT.getVectorElementType();
  EVT LdEltVT = LdVT.getVectorElementType();
  unsigned NumElts = LdVT.getVectorNumElements();

  // Load each element and widen.
  unsigned WidenNumElts = WidenVT.getVectorNumElements();
  SmallVector<SDValue, 16> Ops(WidenNumElts);
  unsigned Increment = LdEltVT.getSizeInBits() / 8;
  Ops[0] =
      DAG.getExtLoad(ExtType, dl, EltVT, Chain, BasePtr, LD->getPointerInfo(),
                     LdEltVT, LD->getOriginalAlign(), MMOFlags, AAInfo);
  LdChain.push_back(Ops[0].getValue(1));
  unsigned i = 0, Offset = Increment;
  for (i=1; i < NumElts; ++i, Offset += Increment) {
    SDValue NewBasePtr =
        DAG.getObjectPtrOffset(dl, BasePtr, TypeSize::Fixed(Offset));
    Ops[i] = DAG.getExtLoad(ExtType, dl, EltVT, Chain, NewBasePtr,
                            LD->getPointerInfo().getWithOffset(Offset), LdEltVT,
                            LD->getOriginalAlign(), MMOFlags, AAInfo);
    LdChain.push_back(Ops[i].getValue(1));
  }

  // Fill the rest with undefs.
  SDValue UndefVal = DAG.getUNDEF(EltVT);
  for (; i != WidenNumElts; ++i)
    Ops[i] = UndefVal;

  return DAG.getBuildVector(WidenVT, dl, Ops);
}

void DAGTypeLegalizer::GenWidenVectorStores(SmallVectorImpl<SDValue> &StChain,
                                            StoreSDNode *ST) {
  // The strategy assumes that we can efficiently store power-of-two widths.
  // The routine chops the vector into the largest vector stores with the same
  // element type or scalar stores.
  SDValue  Chain = ST->getChain();
  SDValue  BasePtr = ST->getBasePtr();
  MachineMemOperand::Flags MMOFlags = ST->getMemOperand()->getFlags();
  AAMDNodes AAInfo = ST->getAAInfo();
  SDValue  ValOp = GetWidenedVector(ST->getValue());
  SDLoc dl(ST);

  EVT StVT = ST->getMemoryVT();
  TypeSize StWidth = StVT.getSizeInBits();
  EVT ValVT = ValOp.getValueType();
  TypeSize ValWidth = ValVT.getSizeInBits();
  EVT ValEltVT = ValVT.getVectorElementType();
  unsigned ValEltWidth = ValEltVT.getFixedSizeInBits();
  assert(StVT.getVectorElementType() == ValEltVT);
  assert(StVT.isScalableVector() == ValVT.isScalableVector() &&
         "Mismatch between store and value types");

  int Idx = 0;          // current index to store

  MachinePointerInfo MPI = ST->getPointerInfo();
  uint64_t ScaledOffset = 0;
  while (StWidth.isNonZero()) {
    // Find the largest vector type we can store with.
    EVT NewVT = FindMemType(DAG, TLI, StWidth.getKnownMinSize(), ValVT);
    TypeSize NewVTWidth = NewVT.getSizeInBits();

    if (NewVT.isVector()) {
      unsigned NumVTElts = NewVT.getVectorMinNumElements();
      do {
        Align NewAlign = ScaledOffset == 0
                             ? ST->getOriginalAlign()
                             : commonAlignment(ST->getAlign(), ScaledOffset);
        SDValue EOp = DAG.getNode(ISD::EXTRACT_SUBVECTOR, dl, NewVT, ValOp,
                                  DAG.getVectorIdxConstant(Idx, dl));
        SDValue PartStore = DAG.getStore(Chain, dl, EOp, BasePtr, MPI, NewAlign,
                                         MMOFlags, AAInfo);
        StChain.push_back(PartStore);

        StWidth -= NewVTWidth;
        Idx += NumVTElts;

        IncrementPointer(cast<StoreSDNode>(PartStore), NewVT, MPI, BasePtr,
                         &ScaledOffset);
      } while (StWidth.isNonZero() && TypeSize::isKnownGE(StWidth, NewVTWidth));
    } else {
      // Cast the vector to the scalar type we can store.
      unsigned NumElts = ValWidth.getFixedSize() / NewVTWidth.getFixedSize();
      EVT NewVecVT = EVT::getVectorVT(*DAG.getContext(), NewVT, NumElts);
      SDValue VecOp = DAG.getNode(ISD::BITCAST, dl, NewVecVT, ValOp);
      // Readjust index position based on new vector type.
      Idx = Idx * ValEltWidth / NewVTWidth.getFixedSize();
      do {
        SDValue EOp = DAG.getNode(ISD::EXTRACT_VECTOR_ELT, dl, NewVT, VecOp,
                                  DAG.getVectorIdxConstant(Idx++, dl));
        SDValue PartStore =
            DAG.getStore(Chain, dl, EOp, BasePtr, MPI, ST->getOriginalAlign(),
                         MMOFlags, AAInfo);
        StChain.push_back(PartStore);

        StWidth -= NewVTWidth;
        IncrementPointer(cast<StoreSDNode>(PartStore), NewVT, MPI, BasePtr);
      } while (StWidth.isNonZero() && TypeSize::isKnownGE(StWidth, NewVTWidth));
      // Restore index back to be relative to the original widen element type.
      Idx = Idx * NewVTWidth.getFixedSize() / ValEltWidth;
    }
  }
}

/// Modifies a vector input (widen or narrows) to a vector of NVT.  The
/// input vector must have the same element type as NVT.
/// FillWithZeroes specifies that the vector should be widened with zeroes.
SDValue DAGTypeLegalizer::ModifyToType(SDValue InOp, EVT NVT,
                                       bool FillWithZeroes) {
  // Note that InOp might have been widened so it might already have
  // the right width or it might need be narrowed.
  EVT InVT = InOp.getValueType();
  assert(InVT.getVectorElementType() == NVT.getVectorElementType() &&
         "input and widen element type must match");
  SDLoc dl(InOp);

  // Check if InOp already has the right width.
  if (InVT == NVT)
    return InOp;

  unsigned InNumElts = InVT.getVectorNumElements();
  unsigned WidenNumElts = NVT.getVectorNumElements();
  if (WidenNumElts > InNumElts && WidenNumElts % InNumElts == 0) {
    unsigned NumConcat = WidenNumElts / InNumElts;
    SmallVector<SDValue, 16> Ops(NumConcat);
    SDValue FillVal = FillWithZeroes ? DAG.getConstant(0, dl, InVT) :
      DAG.getUNDEF(InVT);
    Ops[0] = InOp;
    for (unsigned i = 1; i != NumConcat; ++i)
      Ops[i] = FillVal;

    return DAG.getNode(ISD::CONCAT_VECTORS, dl, NVT, Ops);
  }

  if (WidenNumElts < InNumElts && InNumElts % WidenNumElts)
    return DAG.getNode(ISD::EXTRACT_SUBVECTOR, dl, NVT, InOp,
                       DAG.getVectorIdxConstant(0, dl));

  // Fall back to extract and build.
  SmallVector<SDValue, 16> Ops(WidenNumElts);
  EVT EltVT = NVT.getVectorElementType();
  unsigned MinNumElts = std::min(WidenNumElts, InNumElts);
  unsigned Idx;
  for (Idx = 0; Idx < MinNumElts; ++Idx)
    Ops[Idx] = DAG.getNode(ISD::EXTRACT_VECTOR_ELT, dl, EltVT, InOp,
                           DAG.getVectorIdxConstant(Idx, dl));

  SDValue FillVal = FillWithZeroes ? DAG.getConstant(0, dl, EltVT) :
    DAG.getUNDEF(EltVT);
  for ( ; Idx < WidenNumElts; ++Idx)
    Ops[Idx] = FillVal;
  return DAG.getBuildVector(NVT, dl, Ops);
}<|MERGE_RESOLUTION|>--- conflicted
+++ resolved
@@ -4081,22 +4081,14 @@
   Index = ModifyToType(Index, WideIndexVT);
   SDValue Ops[] = { N->getChain(), PassThru, Mask, N->getBasePtr(), Index,
                     Scale };
-<<<<<<< HEAD
-#if INTEL_CUSTOMIZATION
-=======
-
->>>>>>> e8ade456
+
   // Widen the MemoryType
   EVT WideMemVT = EVT::getVectorVT(*DAG.getContext(),
                                    N->getMemoryVT().getScalarType(), NumElts);
   SDValue Res = DAG.getMaskedGather(DAG.getVTList(WideVT, MVT::Other),
                                     WideMemVT, dl, Ops, N->getMemOperand(),
                                     N->getIndexType(), N->getExtensionType());
-<<<<<<< HEAD
-#endif // INTEL_CUSTOMIZATION
-=======
-
->>>>>>> e8ade456
+
   // Legalize the chain result - switch anything that used the old chain to
   // use the new one.
   ReplaceValueWith(SDValue(N, 1), Res.getValue(1));
@@ -4929,13 +4921,7 @@
   SDValue Mask = MSC->getMask();
   SDValue Index = MSC->getIndex();
   SDValue Scale = MSC->getScale();
-<<<<<<< HEAD
-#if INTEL_CUSTOMIZATION
   EVT WideMemVT = MSC->getMemoryVT();
-#endif // INTEL_CUSTOMIZATION
-=======
-  EVT WideMemVT = MSC->getMemoryVT();
->>>>>>> e8ade456
 
   if (OpNo == 1) {
     DataOp = GetWidenedVector(DataOp);
@@ -4953,17 +4939,9 @@
                                       MaskVT.getVectorElementType(), NumElts);
     Mask = ModifyToType(Mask, WideMaskVT, true);
 
-<<<<<<< HEAD
-#if INTEL_CUSTOMIZATION
     // Widen the MemoryType
     WideMemVT = EVT::getVectorVT(*DAG.getContext(),
                                  MSC->getMemoryVT().getScalarType(), NumElts);
-#endif // INTEL_CUSTOMIZATION
-=======
-    // Widen the MemoryType
-    WideMemVT = EVT::getVectorVT(*DAG.getContext(),
-                                 MSC->getMemoryVT().getScalarType(), NumElts);
->>>>>>> e8ade456
   } else if (OpNo == 4) {
     // Just widen the index. It's allowed to have extra elements.
     Index = GetWidenedVector(Index);
@@ -4972,14 +4950,9 @@
 
   SDValue Ops[] = {MSC->getChain(), DataOp, Mask, MSC->getBasePtr(), Index,
                    Scale};
-<<<<<<< HEAD
-#if INTEL_CUSTOMIZATION
-=======
->>>>>>> e8ade456
   return DAG.getMaskedScatter(DAG.getVTList(MVT::Other), WideMemVT, SDLoc(N),
                               Ops, MSC->getMemOperand(), MSC->getIndexType(),
                               MSC->isTruncatingStore());
-#endif // INTEL_CUSTOMIZATION
 }
 
 SDValue DAGTypeLegalizer::WidenVecOp_SETCC(SDNode *N) {
