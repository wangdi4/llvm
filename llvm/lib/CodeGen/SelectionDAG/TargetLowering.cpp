//===-- TargetLowering.cpp - Implement the TargetLowering class -----------===//
//
// Part of the LLVM Project, under the Apache License v2.0 with LLVM Exceptions.
// See https://llvm.org/LICENSE.txt for license information.
// SPDX-License-Identifier: Apache-2.0 WITH LLVM-exception
//
//===----------------------------------------------------------------------===//
//
// This implements the TargetLowering class.
//
//===----------------------------------------------------------------------===//

#include "llvm/CodeGen/TargetLowering.h"
#include "llvm/ADT/STLExtras.h"
#include "llvm/CodeGen/CallingConvLower.h"
#include "llvm/CodeGen/MachineFrameInfo.h"
#include "llvm/CodeGen/MachineFunction.h"
#include "llvm/CodeGen/MachineJumpTableInfo.h"
#include "llvm/CodeGen/MachineRegisterInfo.h"
#include "llvm/CodeGen/SelectionDAG.h"
#include "llvm/CodeGen/TargetRegisterInfo.h"
#include "llvm/CodeGen/TargetSubtargetInfo.h"
#include "llvm/IR/DataLayout.h"
#include "llvm/IR/DerivedTypes.h"
#include "llvm/IR/GlobalVariable.h"
#include "llvm/IR/LLVMContext.h"
#include "llvm/MC/MCAsmInfo.h"
#include "llvm/MC/MCExpr.h"
#include "llvm/Support/DivisionByConstantInfo.h"
#include "llvm/Support/ErrorHandling.h"
#include "llvm/Support/KnownBits.h"
#include "llvm/Support/MathExtras.h"
#include "llvm/Target/TargetLoweringObjectFile.h"
#include "llvm/Target/TargetMachine.h"
#include <cctype>
using namespace llvm;

/// NOTE: The TargetMachine owns TLOF.
TargetLowering::TargetLowering(const TargetMachine &tm)
    : TargetLoweringBase(tm) {}

const char *TargetLowering::getTargetNodeName(unsigned Opcode) const {
  return nullptr;
}

bool TargetLowering::isPositionIndependent() const {
  return getTargetMachine().isPositionIndependent();
}

/// Check whether a given call node is in tail position within its function. If
/// so, it sets Chain to the input chain of the tail call.
bool TargetLowering::isInTailCallPosition(SelectionDAG &DAG, SDNode *Node,
                                          SDValue &Chain) const {
  const Function &F = DAG.getMachineFunction().getFunction();

  // First, check if tail calls have been disabled in this function.
  if (F.getFnAttribute("disable-tail-calls").getValueAsBool())
    return false;

  // Conservatively require the attributes of the call to match those of
  // the return. Ignore following attributes because they don't affect the
  // call sequence.
  AttrBuilder CallerAttrs(F.getContext(), F.getAttributes(), AttributeList::ReturnIndex);
  for (const auto &Attr : {Attribute::Alignment, Attribute::Dereferenceable,
                           Attribute::DereferenceableOrNull, Attribute::NoAlias,
                           Attribute::NonNull})
    CallerAttrs.removeAttribute(Attr);

  if (CallerAttrs.hasAttributes())
    return false;

  // It's not safe to eliminate the sign / zero extension of the return value.
  if (CallerAttrs.contains(Attribute::ZExt) ||
      CallerAttrs.contains(Attribute::SExt))
    return false;

  // Check if the only use is a function return node.
  return isUsedByReturnOnly(Node, Chain);
}

bool TargetLowering::parametersInCSRMatch(const MachineRegisterInfo &MRI,
    const uint32_t *CallerPreservedMask,
    const SmallVectorImpl<CCValAssign> &ArgLocs,
    const SmallVectorImpl<SDValue> &OutVals) const {
  for (unsigned I = 0, E = ArgLocs.size(); I != E; ++I) {
    const CCValAssign &ArgLoc = ArgLocs[I];
    if (!ArgLoc.isRegLoc())
      continue;
    MCRegister Reg = ArgLoc.getLocReg();
    // Only look at callee saved registers.
    if (MachineOperand::clobbersPhysReg(CallerPreservedMask, Reg))
      continue;
    // Check that we pass the value used for the caller.
    // (We look for a CopyFromReg reading a virtual register that is used
    //  for the function live-in value of register Reg)
    SDValue Value = OutVals[I];
    if (Value->getOpcode() != ISD::CopyFromReg)
      return false;
    Register ArgReg = cast<RegisterSDNode>(Value->getOperand(1))->getReg();
    if (MRI.getLiveInPhysReg(ArgReg) != Reg)
      return false;
  }
  return true;
}

/// Set CallLoweringInfo attribute flags based on a call instruction
/// and called function attributes.
void TargetLoweringBase::ArgListEntry::setAttributes(const CallBase *Call,
                                                     unsigned ArgIdx) {
  IsSExt = Call->paramHasAttr(ArgIdx, Attribute::SExt);
  IsZExt = Call->paramHasAttr(ArgIdx, Attribute::ZExt);
  IsInReg = Call->paramHasAttr(ArgIdx, Attribute::InReg);
  IsSRet = Call->paramHasAttr(ArgIdx, Attribute::StructRet);
  IsNest = Call->paramHasAttr(ArgIdx, Attribute::Nest);
  IsByVal = Call->paramHasAttr(ArgIdx, Attribute::ByVal);
  IsPreallocated = Call->paramHasAttr(ArgIdx, Attribute::Preallocated);
  IsInAlloca = Call->paramHasAttr(ArgIdx, Attribute::InAlloca);
  IsReturned = Call->paramHasAttr(ArgIdx, Attribute::Returned);
  IsSwiftSelf = Call->paramHasAttr(ArgIdx, Attribute::SwiftSelf);
  IsSwiftAsync = Call->paramHasAttr(ArgIdx, Attribute::SwiftAsync);
  IsSwiftError = Call->paramHasAttr(ArgIdx, Attribute::SwiftError);
  Alignment = Call->getParamStackAlign(ArgIdx);
  IndirectType = nullptr;
  assert(IsByVal + IsPreallocated + IsInAlloca <= 1 &&
         "multiple ABI attributes?");
  if (IsByVal) {
    IndirectType = Call->getParamByValType(ArgIdx);
    if (!Alignment)
      Alignment = Call->getParamAlign(ArgIdx);
  }
  if (IsPreallocated)
    IndirectType = Call->getParamPreallocatedType(ArgIdx);
  if (IsInAlloca)
    IndirectType = Call->getParamInAllocaType(ArgIdx);
}

/// Generate a libcall taking the given operands as arguments and returning a
/// result of type RetVT.
std::pair<SDValue, SDValue>
TargetLowering::makeLibCall(SelectionDAG &DAG, RTLIB::Libcall LC, EVT RetVT,
                            ArrayRef<SDValue> Ops,
                            MakeLibCallOptions CallOptions,
                            const SDLoc &dl,
                            SDValue InChain) const {
  if (!InChain)
    InChain = DAG.getEntryNode();

  TargetLowering::ArgListTy Args;
  Args.reserve(Ops.size());

  TargetLowering::ArgListEntry Entry;
  for (unsigned i = 0; i < Ops.size(); ++i) {
    SDValue NewOp = Ops[i];
    Entry.Node = NewOp;
    Entry.Ty = Entry.Node.getValueType().getTypeForEVT(*DAG.getContext());
    Entry.IsSExt = shouldSignExtendTypeInLibCall(NewOp.getValueType(),
                                                 CallOptions.IsSExt);
    Entry.IsZExt = !Entry.IsSExt;

    if (CallOptions.IsSoften &&
        !shouldExtendTypeInLibCall(CallOptions.OpsVTBeforeSoften[i])) {
      Entry.IsSExt = Entry.IsZExt = false;
    }
    Args.push_back(Entry);
  }

  if (LC == RTLIB::UNKNOWN_LIBCALL)
    report_fatal_error("Unsupported library call operation!");
  SDValue Callee = DAG.getExternalSymbol(getLibcallName(LC),
                                         getPointerTy(DAG.getDataLayout()));

  Type *RetTy = RetVT.getTypeForEVT(*DAG.getContext());
  TargetLowering::CallLoweringInfo CLI(DAG);
  bool signExtend = shouldSignExtendTypeInLibCall(RetVT, CallOptions.IsSExt);
  bool zeroExtend = !signExtend;

  if (CallOptions.IsSoften &&
      !shouldExtendTypeInLibCall(CallOptions.RetVTBeforeSoften)) {
    signExtend = zeroExtend = false;
  }

  CLI.setDebugLoc(dl)
      .setChain(InChain)
      .setLibCallee(getLibcallCallingConv(LC), RetTy, Callee, std::move(Args))
      .setNoReturn(CallOptions.DoesNotReturn)
      .setDiscardResult(!CallOptions.IsReturnValueUsed)
      .setIsPostTypeLegalization(CallOptions.IsPostTypeLegalization)
      .setSExtResult(signExtend)
      .setZExtResult(zeroExtend);
  return LowerCallTo(CLI);
}

bool TargetLowering::findOptimalMemOpLowering(
    std::vector<EVT> &MemOps, unsigned Limit, const MemOp &Op, unsigned DstAS,
    unsigned SrcAS, const AttributeList &FuncAttributes) const {
  if (Op.isMemcpyWithFixedDstAlign() && Op.getSrcAlign() < Op.getDstAlign())
    return false;

  EVT VT = getOptimalMemOpType(Op, FuncAttributes);

  if (VT == MVT::Other) {
    // Use the largest integer type whose alignment constraints are satisfied.
    // We only need to check DstAlign here as SrcAlign is always greater or
    // equal to DstAlign (or zero).
    VT = MVT::i64;
    if (Op.isFixedDstAlign())
      while (Op.getDstAlign() < (VT.getSizeInBits() / 8) &&
             !allowsMisalignedMemoryAccesses(VT, DstAS, Op.getDstAlign()))
        VT = (MVT::SimpleValueType)(VT.getSimpleVT().SimpleTy - 1);
    assert(VT.isInteger());

    // Find the largest legal integer type.
    MVT LVT = MVT::i64;
    while (!isTypeLegal(LVT))
      LVT = (MVT::SimpleValueType)(LVT.SimpleTy - 1);
    assert(LVT.isInteger());

    // If the type we've chosen is larger than the largest legal integer type
    // then use that instead.
    if (VT.bitsGT(LVT))
      VT = LVT;
  }

  unsigned NumMemOps = 0;
  uint64_t Size = Op.size();
  while (Size) {
    unsigned VTSize = VT.getSizeInBits() / 8;
    while (VTSize > Size) {
      // For now, only use non-vector load / store's for the left-over pieces.
      EVT NewVT = VT;
      unsigned NewVTSize;

      bool Found = false;
      if (VT.isVector() || VT.isFloatingPoint()) {
        NewVT = (VT.getSizeInBits() > 64) ? MVT::i64 : MVT::i32;
        if (isOperationLegalOrCustom(ISD::STORE, NewVT) &&
            isSafeMemOpType(NewVT.getSimpleVT()))
          Found = true;
        else if (NewVT == MVT::i64 &&
                 isOperationLegalOrCustom(ISD::STORE, MVT::f64) &&
                 isSafeMemOpType(MVT::f64)) {
          // i64 is usually not legal on 32-bit targets, but f64 may be.
          NewVT = MVT::f64;
          Found = true;
        }
      }

      if (!Found) {
        do {
          NewVT = (MVT::SimpleValueType)(NewVT.getSimpleVT().SimpleTy - 1);
          if (NewVT == MVT::i8)
            break;
        } while (!isSafeMemOpType(NewVT.getSimpleVT()));
      }
      NewVTSize = NewVT.getSizeInBits() / 8;

      // If the new VT cannot cover all of the remaining bits, then consider
      // issuing a (or a pair of) unaligned and overlapping load / store.
      bool Fast;
      if (NumMemOps && Op.allowOverlap() && NewVTSize < Size &&
          allowsMisalignedMemoryAccesses(
              VT, DstAS, Op.isFixedDstAlign() ? Op.getDstAlign() : Align(1),
              MachineMemOperand::MONone, &Fast) &&
          Fast)
        VTSize = Size;
      else {
        VT = NewVT;
        VTSize = NewVTSize;
      }
    }

    if (++NumMemOps > Limit)
      return false;

    MemOps.push_back(VT);
    Size -= VTSize;
  }

  return true;
}

/// Soften the operands of a comparison. This code is shared among BR_CC,
/// SELECT_CC, and SETCC handlers.
void TargetLowering::softenSetCCOperands(SelectionDAG &DAG, EVT VT,
                                         SDValue &NewLHS, SDValue &NewRHS,
                                         ISD::CondCode &CCCode,
                                         const SDLoc &dl, const SDValue OldLHS,
                                         const SDValue OldRHS) const {
  SDValue Chain;
  return softenSetCCOperands(DAG, VT, NewLHS, NewRHS, CCCode, dl, OldLHS,
                             OldRHS, Chain);
}

void TargetLowering::softenSetCCOperands(SelectionDAG &DAG, EVT VT,
                                         SDValue &NewLHS, SDValue &NewRHS,
                                         ISD::CondCode &CCCode,
                                         const SDLoc &dl, const SDValue OldLHS,
                                         const SDValue OldRHS,
                                         SDValue &Chain,
                                         bool IsSignaling) const {
  // FIXME: Currently we cannot really respect all IEEE predicates due to libgcc
  // not supporting it. We can update this code when libgcc provides such
  // functions.

  assert((VT == MVT::f32 || VT == MVT::f64 || VT == MVT::f128 || VT == MVT::ppcf128)
         && "Unsupported setcc type!");

  // Expand into one or more soft-fp libcall(s).
  RTLIB::Libcall LC1 = RTLIB::UNKNOWN_LIBCALL, LC2 = RTLIB::UNKNOWN_LIBCALL;
  bool ShouldInvertCC = false;
  switch (CCCode) {
  case ISD::SETEQ:
  case ISD::SETOEQ:
    LC1 = (VT == MVT::f32) ? RTLIB::OEQ_F32 :
          (VT == MVT::f64) ? RTLIB::OEQ_F64 :
          (VT == MVT::f128) ? RTLIB::OEQ_F128 : RTLIB::OEQ_PPCF128;
    break;
  case ISD::SETNE:
  case ISD::SETUNE:
    LC1 = (VT == MVT::f32) ? RTLIB::UNE_F32 :
          (VT == MVT::f64) ? RTLIB::UNE_F64 :
          (VT == MVT::f128) ? RTLIB::UNE_F128 : RTLIB::UNE_PPCF128;
    break;
  case ISD::SETGE:
  case ISD::SETOGE:
    LC1 = (VT == MVT::f32) ? RTLIB::OGE_F32 :
          (VT == MVT::f64) ? RTLIB::OGE_F64 :
          (VT == MVT::f128) ? RTLIB::OGE_F128 : RTLIB::OGE_PPCF128;
    break;
  case ISD::SETLT:
  case ISD::SETOLT:
    LC1 = (VT == MVT::f32) ? RTLIB::OLT_F32 :
          (VT == MVT::f64) ? RTLIB::OLT_F64 :
          (VT == MVT::f128) ? RTLIB::OLT_F128 : RTLIB::OLT_PPCF128;
    break;
  case ISD::SETLE:
  case ISD::SETOLE:
    LC1 = (VT == MVT::f32) ? RTLIB::OLE_F32 :
          (VT == MVT::f64) ? RTLIB::OLE_F64 :
          (VT == MVT::f128) ? RTLIB::OLE_F128 : RTLIB::OLE_PPCF128;
    break;
  case ISD::SETGT:
  case ISD::SETOGT:
    LC1 = (VT == MVT::f32) ? RTLIB::OGT_F32 :
          (VT == MVT::f64) ? RTLIB::OGT_F64 :
          (VT == MVT::f128) ? RTLIB::OGT_F128 : RTLIB::OGT_PPCF128;
    break;
  case ISD::SETO:
    ShouldInvertCC = true;
    LLVM_FALLTHROUGH;
  case ISD::SETUO:
    LC1 = (VT == MVT::f32) ? RTLIB::UO_F32 :
          (VT == MVT::f64) ? RTLIB::UO_F64 :
          (VT == MVT::f128) ? RTLIB::UO_F128 : RTLIB::UO_PPCF128;
    break;
  case ISD::SETONE:
    // SETONE = O && UNE
    ShouldInvertCC = true;
    LLVM_FALLTHROUGH;
  case ISD::SETUEQ:
    LC1 = (VT == MVT::f32) ? RTLIB::UO_F32 :
          (VT == MVT::f64) ? RTLIB::UO_F64 :
          (VT == MVT::f128) ? RTLIB::UO_F128 : RTLIB::UO_PPCF128;
    LC2 = (VT == MVT::f32) ? RTLIB::OEQ_F32 :
          (VT == MVT::f64) ? RTLIB::OEQ_F64 :
          (VT == MVT::f128) ? RTLIB::OEQ_F128 : RTLIB::OEQ_PPCF128;
    break;
  default:
    // Invert CC for unordered comparisons
    ShouldInvertCC = true;
    switch (CCCode) {
    case ISD::SETULT:
      LC1 = (VT == MVT::f32) ? RTLIB::OGE_F32 :
            (VT == MVT::f64) ? RTLIB::OGE_F64 :
            (VT == MVT::f128) ? RTLIB::OGE_F128 : RTLIB::OGE_PPCF128;
      break;
    case ISD::SETULE:
      LC1 = (VT == MVT::f32) ? RTLIB::OGT_F32 :
            (VT == MVT::f64) ? RTLIB::OGT_F64 :
            (VT == MVT::f128) ? RTLIB::OGT_F128 : RTLIB::OGT_PPCF128;
      break;
    case ISD::SETUGT:
      LC1 = (VT == MVT::f32) ? RTLIB::OLE_F32 :
            (VT == MVT::f64) ? RTLIB::OLE_F64 :
            (VT == MVT::f128) ? RTLIB::OLE_F128 : RTLIB::OLE_PPCF128;
      break;
    case ISD::SETUGE:
      LC1 = (VT == MVT::f32) ? RTLIB::OLT_F32 :
            (VT == MVT::f64) ? RTLIB::OLT_F64 :
            (VT == MVT::f128) ? RTLIB::OLT_F128 : RTLIB::OLT_PPCF128;
      break;
    default: llvm_unreachable("Do not know how to soften this setcc!");
    }
  }

  // Use the target specific return value for comparions lib calls.
  EVT RetVT = getCmpLibcallReturnType();
  SDValue Ops[2] = {NewLHS, NewRHS};
  TargetLowering::MakeLibCallOptions CallOptions;
  EVT OpsVT[2] = { OldLHS.getValueType(),
                   OldRHS.getValueType() };
  CallOptions.setTypeListBeforeSoften(OpsVT, RetVT, true);
  auto Call = makeLibCall(DAG, LC1, RetVT, Ops, CallOptions, dl, Chain);
  NewLHS = Call.first;
  NewRHS = DAG.getConstant(0, dl, RetVT);

  CCCode = getCmpLibcallCC(LC1);
  if (ShouldInvertCC) {
    assert(RetVT.isInteger());
    CCCode = getSetCCInverse(CCCode, RetVT);
  }

  if (LC2 == RTLIB::UNKNOWN_LIBCALL) {
    // Update Chain.
    Chain = Call.second;
  } else {
    EVT SetCCVT =
        getSetCCResultType(DAG.getDataLayout(), *DAG.getContext(), RetVT);
    SDValue Tmp = DAG.getSetCC(dl, SetCCVT, NewLHS, NewRHS, CCCode);
    auto Call2 = makeLibCall(DAG, LC2, RetVT, Ops, CallOptions, dl, Chain);
    CCCode = getCmpLibcallCC(LC2);
    if (ShouldInvertCC)
      CCCode = getSetCCInverse(CCCode, RetVT);
    NewLHS = DAG.getSetCC(dl, SetCCVT, Call2.first, NewRHS, CCCode);
    if (Chain)
      Chain = DAG.getNode(ISD::TokenFactor, dl, MVT::Other, Call.second,
                          Call2.second);
    NewLHS = DAG.getNode(ShouldInvertCC ? ISD::AND : ISD::OR, dl,
                         Tmp.getValueType(), Tmp, NewLHS);
    NewRHS = SDValue();
  }
}

/// Return the entry encoding for a jump table in the current function. The
/// returned value is a member of the MachineJumpTableInfo::JTEntryKind enum.
unsigned TargetLowering::getJumpTableEncoding() const {
  // In non-pic modes, just use the address of a block.
  if (!isPositionIndependent())
    return MachineJumpTableInfo::EK_BlockAddress;

  // In PIC mode, if the target supports a GPRel32 directive, use it.
  if (getTargetMachine().getMCAsmInfo()->getGPRel32Directive() != nullptr)
    return MachineJumpTableInfo::EK_GPRel32BlockAddress;

  // Otherwise, use a label difference.
  return MachineJumpTableInfo::EK_LabelDifference32;
}

SDValue TargetLowering::getPICJumpTableRelocBase(SDValue Table,
                                                 SelectionDAG &DAG) const {
  // If our PIC model is GP relative, use the global offset table as the base.
  unsigned JTEncoding = getJumpTableEncoding();

  if ((JTEncoding == MachineJumpTableInfo::EK_GPRel64BlockAddress) ||
      (JTEncoding == MachineJumpTableInfo::EK_GPRel32BlockAddress))
    return DAG.getGLOBAL_OFFSET_TABLE(getPointerTy(DAG.getDataLayout()));

  return Table;
}

/// This returns the relocation base for the given PIC jumptable, the same as
/// getPICJumpTableRelocBase, but as an MCExpr.
const MCExpr *
TargetLowering::getPICJumpTableRelocBaseExpr(const MachineFunction *MF,
                                             unsigned JTI,MCContext &Ctx) const{
  // The normal PIC reloc base is the label at the start of the jump table.
  return MCSymbolRefExpr::create(MF->getJTISymbol(JTI, Ctx), Ctx);
}

bool
TargetLowering::isOffsetFoldingLegal(const GlobalAddressSDNode *GA) const {
  const TargetMachine &TM = getTargetMachine();
  const GlobalValue *GV = GA->getGlobal();

  // If the address is not even local to this DSO we will have to load it from
  // a got and then add the offset.
  if (!TM.shouldAssumeDSOLocal(*GV->getParent(), GV))
    return false;

  // If the code is position independent we will have to add a base register.
  if (isPositionIndependent())
    return false;

  // Otherwise we can do it.
  return true;
}

//===----------------------------------------------------------------------===//
//  Optimization Methods
//===----------------------------------------------------------------------===//

/// If the specified instruction has a constant integer operand and there are
/// bits set in that constant that are not demanded, then clear those bits and
/// return true.
bool TargetLowering::ShrinkDemandedConstant(SDValue Op,
                                            const APInt &DemandedBits,
                                            const APInt &DemandedElts,
                                            TargetLoweringOpt &TLO) const {
  SDLoc DL(Op);
  unsigned Opcode = Op.getOpcode();

  // Do target-specific constant optimization.
  if (targetShrinkDemandedConstant(Op, DemandedBits, DemandedElts, TLO))
    return TLO.New.getNode();

  // FIXME: ISD::SELECT, ISD::SELECT_CC
  switch (Opcode) {
  default:
    break;
  case ISD::XOR:
  case ISD::AND:
  case ISD::OR: {
    auto *Op1C = dyn_cast<ConstantSDNode>(Op.getOperand(1));
    if (!Op1C || Op1C->isOpaque())
      return false;

    // If this is a 'not' op, don't touch it because that's a canonical form.
    const APInt &C = Op1C->getAPIntValue();
    if (Opcode == ISD::XOR && DemandedBits.isSubsetOf(C))
      return false;

    if (!C.isSubsetOf(DemandedBits)) {
      EVT VT = Op.getValueType();
      SDValue NewC = TLO.DAG.getConstant(DemandedBits & C, DL, VT);
      SDValue NewOp = TLO.DAG.getNode(Opcode, DL, VT, Op.getOperand(0), NewC);
      return TLO.CombineTo(Op, NewOp);
    }

    break;
  }
  }

  return false;
}

bool TargetLowering::ShrinkDemandedConstant(SDValue Op,
                                            const APInt &DemandedBits,
                                            TargetLoweringOpt &TLO) const {
  EVT VT = Op.getValueType();
  APInt DemandedElts = VT.isVector()
                           ? APInt::getAllOnes(VT.getVectorNumElements())
                           : APInt(1, 1);
  return ShrinkDemandedConstant(Op, DemandedBits, DemandedElts, TLO);
}

/// Convert x+y to (VT)((SmallVT)x+(SmallVT)y) if the casts are free.
/// This uses isZExtFree and ZERO_EXTEND for the widening cast, but it could be
/// generalized for targets with other types of implicit widening casts.
bool TargetLowering::ShrinkDemandedOp(SDValue Op, unsigned BitWidth,
                                      const APInt &Demanded,
                                      TargetLoweringOpt &TLO) const {
  assert(Op.getNumOperands() == 2 &&
         "ShrinkDemandedOp only supports binary operators!");
  assert(Op.getNode()->getNumValues() == 1 &&
         "ShrinkDemandedOp only supports nodes with one result!");

  SelectionDAG &DAG = TLO.DAG;
  SDLoc dl(Op);

  // Early return, as this function cannot handle vector types.
  if (Op.getValueType().isVector())
    return false;

  // Don't do this if the node has another user, which may require the
  // full value.
  if (!Op.getNode()->hasOneUse())
    return false;

  // Search for the smallest integer type with free casts to and from
  // Op's type. For expedience, just check power-of-2 integer types.
  const TargetLowering &TLI = DAG.getTargetLoweringInfo();
  unsigned DemandedSize = Demanded.getActiveBits();
  unsigned SmallVTBits = DemandedSize;
  if (!isPowerOf2_32(SmallVTBits))
    SmallVTBits = NextPowerOf2(SmallVTBits);
  for (; SmallVTBits < BitWidth; SmallVTBits = NextPowerOf2(SmallVTBits)) {
    EVT SmallVT = EVT::getIntegerVT(*DAG.getContext(), SmallVTBits);
    if (TLI.isTruncateFree(Op.getValueType(), SmallVT) &&
        TLI.isZExtFree(SmallVT, Op.getValueType())) {
      // We found a type with free casts.
      SDValue X = DAG.getNode(
          Op.getOpcode(), dl, SmallVT,
          DAG.getNode(ISD::TRUNCATE, dl, SmallVT, Op.getOperand(0)),
          DAG.getNode(ISD::TRUNCATE, dl, SmallVT, Op.getOperand(1)));
      assert(DemandedSize <= SmallVTBits && "Narrowed below demanded bits?");
      SDValue Z = DAG.getNode(ISD::ANY_EXTEND, dl, Op.getValueType(), X);
      return TLO.CombineTo(Op, Z);
    }
  }
  return false;
}

bool TargetLowering::SimplifyDemandedBits(SDValue Op, const APInt &DemandedBits,
                                          DAGCombinerInfo &DCI) const {
  SelectionDAG &DAG = DCI.DAG;
  TargetLoweringOpt TLO(DAG, !DCI.isBeforeLegalize(),
                        !DCI.isBeforeLegalizeOps());
  KnownBits Known;

  bool Simplified = SimplifyDemandedBits(Op, DemandedBits, Known, TLO);
  if (Simplified) {
    DCI.AddToWorklist(Op.getNode());
    DCI.CommitTargetLoweringOpt(TLO);
  }
  return Simplified;
}

bool TargetLowering::SimplifyDemandedBits(SDValue Op, const APInt &DemandedBits,
                                          KnownBits &Known,
                                          TargetLoweringOpt &TLO,
                                          unsigned Depth,
                                          bool AssumeSingleUse) const {
  EVT VT = Op.getValueType();

  // TODO: We can probably do more work on calculating the known bits and
  // simplifying the operations for scalable vectors, but for now we just
  // bail out.
  if (VT.isScalableVector()) {
    // Pretend we don't know anything for now.
    Known = KnownBits(DemandedBits.getBitWidth());
    return false;
  }

  APInt DemandedElts = VT.isVector()
                           ? APInt::getAllOnes(VT.getVectorNumElements())
                           : APInt(1, 1);
  return SimplifyDemandedBits(Op, DemandedBits, DemandedElts, Known, TLO, Depth,
                              AssumeSingleUse);
}

// TODO: Can we merge SelectionDAG::GetDemandedBits into this?
// TODO: Under what circumstances can we create nodes? Constant folding?
SDValue TargetLowering::SimplifyMultipleUseDemandedBits(
    SDValue Op, const APInt &DemandedBits, const APInt &DemandedElts,
    SelectionDAG &DAG, unsigned Depth) const {
  // Limit search depth.
  if (Depth >= SelectionDAG::MaxRecursionDepth)
    return SDValue();

  // Ignore UNDEFs.
  if (Op.isUndef())
    return SDValue();

  // Not demanding any bits/elts from Op.
  if (DemandedBits == 0 || DemandedElts == 0)
    return DAG.getUNDEF(Op.getValueType());

  bool IsLE = DAG.getDataLayout().isLittleEndian();
  unsigned NumElts = DemandedElts.getBitWidth();
  unsigned BitWidth = DemandedBits.getBitWidth();
  KnownBits LHSKnown, RHSKnown;
  switch (Op.getOpcode()) {
  case ISD::BITCAST: {
    SDValue Src = peekThroughBitcasts(Op.getOperand(0));
    EVT SrcVT = Src.getValueType();
    EVT DstVT = Op.getValueType();
    if (SrcVT == DstVT)
      return Src;

    unsigned NumSrcEltBits = SrcVT.getScalarSizeInBits();
    unsigned NumDstEltBits = DstVT.getScalarSizeInBits();
    if (NumSrcEltBits == NumDstEltBits)
      if (SDValue V = SimplifyMultipleUseDemandedBits(
              Src, DemandedBits, DemandedElts, DAG, Depth + 1))
        return DAG.getBitcast(DstVT, V);

    if (SrcVT.isVector() && (NumDstEltBits % NumSrcEltBits) == 0) {
      unsigned Scale = NumDstEltBits / NumSrcEltBits;
      unsigned NumSrcElts = SrcVT.getVectorNumElements();
      APInt DemandedSrcBits = APInt::getZero(NumSrcEltBits);
      APInt DemandedSrcElts = APInt::getZero(NumSrcElts);
      for (unsigned i = 0; i != Scale; ++i) {
        unsigned EltOffset = IsLE ? i : (Scale - 1 - i);
        unsigned BitOffset = EltOffset * NumSrcEltBits;
        APInt Sub = DemandedBits.extractBits(NumSrcEltBits, BitOffset);
        if (!Sub.isZero()) {
          DemandedSrcBits |= Sub;
          for (unsigned j = 0; j != NumElts; ++j)
            if (DemandedElts[j])
              DemandedSrcElts.setBit((j * Scale) + i);
        }
      }

      if (SDValue V = SimplifyMultipleUseDemandedBits(
              Src, DemandedSrcBits, DemandedSrcElts, DAG, Depth + 1))
        return DAG.getBitcast(DstVT, V);
    }

    // TODO - bigendian once we have test coverage.
    if (IsLE && (NumSrcEltBits % NumDstEltBits) == 0) {
      unsigned Scale = NumSrcEltBits / NumDstEltBits;
      unsigned NumSrcElts = SrcVT.isVector() ? SrcVT.getVectorNumElements() : 1;
      APInt DemandedSrcBits = APInt::getZero(NumSrcEltBits);
      APInt DemandedSrcElts = APInt::getZero(NumSrcElts);
      for (unsigned i = 0; i != NumElts; ++i)
        if (DemandedElts[i]) {
          unsigned Offset = (i % Scale) * NumDstEltBits;
          DemandedSrcBits.insertBits(DemandedBits, Offset);
          DemandedSrcElts.setBit(i / Scale);
        }

      if (SDValue V = SimplifyMultipleUseDemandedBits(
              Src, DemandedSrcBits, DemandedSrcElts, DAG, Depth + 1))
        return DAG.getBitcast(DstVT, V);
    }

    break;
  }
  case ISD::AND: {
    LHSKnown = DAG.computeKnownBits(Op.getOperand(0), DemandedElts, Depth + 1);
    RHSKnown = DAG.computeKnownBits(Op.getOperand(1), DemandedElts, Depth + 1);

    // If all of the demanded bits are known 1 on one side, return the other.
    // These bits cannot contribute to the result of the 'and' in this
    // context.
    if (DemandedBits.isSubsetOf(LHSKnown.Zero | RHSKnown.One))
      return Op.getOperand(0);
    if (DemandedBits.isSubsetOf(RHSKnown.Zero | LHSKnown.One))
      return Op.getOperand(1);
    break;
  }
  case ISD::OR: {
    LHSKnown = DAG.computeKnownBits(Op.getOperand(0), DemandedElts, Depth + 1);
    RHSKnown = DAG.computeKnownBits(Op.getOperand(1), DemandedElts, Depth + 1);

    // If all of the demanded bits are known zero on one side, return the
    // other.  These bits cannot contribute to the result of the 'or' in this
    // context.
    if (DemandedBits.isSubsetOf(LHSKnown.One | RHSKnown.Zero))
      return Op.getOperand(0);
    if (DemandedBits.isSubsetOf(RHSKnown.One | LHSKnown.Zero))
      return Op.getOperand(1);
    break;
  }
  case ISD::XOR: {
    LHSKnown = DAG.computeKnownBits(Op.getOperand(0), DemandedElts, Depth + 1);
    RHSKnown = DAG.computeKnownBits(Op.getOperand(1), DemandedElts, Depth + 1);

    // If all of the demanded bits are known zero on one side, return the
    // other.
    if (DemandedBits.isSubsetOf(RHSKnown.Zero))
      return Op.getOperand(0);
    if (DemandedBits.isSubsetOf(LHSKnown.Zero))
      return Op.getOperand(1);
    break;
  }
  case ISD::SHL: {
    // If we are only demanding sign bits then we can use the shift source
    // directly.
    if (const APInt *MaxSA =
            DAG.getValidMaximumShiftAmountConstant(Op, DemandedElts)) {
      SDValue Op0 = Op.getOperand(0);
      unsigned ShAmt = MaxSA->getZExtValue();
      unsigned NumSignBits =
          DAG.ComputeNumSignBits(Op0, DemandedElts, Depth + 1);
      unsigned UpperDemandedBits = BitWidth - DemandedBits.countTrailingZeros();
      if (NumSignBits > ShAmt && (NumSignBits - ShAmt) >= (UpperDemandedBits))
        return Op0;
    }
    break;
  }
  case ISD::SETCC: {
    SDValue Op0 = Op.getOperand(0);
    SDValue Op1 = Op.getOperand(1);
    ISD::CondCode CC = cast<CondCodeSDNode>(Op.getOperand(2))->get();
    // If (1) we only need the sign-bit, (2) the setcc operands are the same
    // width as the setcc result, and (3) the result of a setcc conforms to 0 or
    // -1, we may be able to bypass the setcc.
    if (DemandedBits.isSignMask() &&
        Op0.getScalarValueSizeInBits() == BitWidth &&
        getBooleanContents(Op0.getValueType()) ==
            BooleanContent::ZeroOrNegativeOneBooleanContent) {
      // If we're testing X < 0, then this compare isn't needed - just use X!
      // FIXME: We're limiting to integer types here, but this should also work
      // if we don't care about FP signed-zero. The use of SETLT with FP means
      // that we don't care about NaNs.
      if (CC == ISD::SETLT && Op1.getValueType().isInteger() &&
          (isNullConstant(Op1) || ISD::isBuildVectorAllZeros(Op1.getNode())))
        return Op0;
    }
    break;
  }
  case ISD::SIGN_EXTEND_INREG: {
    // If none of the extended bits are demanded, eliminate the sextinreg.
    SDValue Op0 = Op.getOperand(0);
    EVT ExVT = cast<VTSDNode>(Op.getOperand(1))->getVT();
    unsigned ExBits = ExVT.getScalarSizeInBits();
    if (DemandedBits.getActiveBits() <= ExBits)
      return Op0;
    // If the input is already sign extended, just drop the extension.
    unsigned NumSignBits = DAG.ComputeNumSignBits(Op0, DemandedElts, Depth + 1);
    if (NumSignBits >= (BitWidth - ExBits + 1))
      return Op0;
    break;
  }
  case ISD::ANY_EXTEND_VECTOR_INREG:
  case ISD::SIGN_EXTEND_VECTOR_INREG:
  case ISD::ZERO_EXTEND_VECTOR_INREG: {
    // If we only want the lowest element and none of extended bits, then we can
    // return the bitcasted source vector.
    SDValue Src = Op.getOperand(0);
    EVT SrcVT = Src.getValueType();
    EVT DstVT = Op.getValueType();
    if (IsLE && DemandedElts == 1 &&
        DstVT.getSizeInBits() == SrcVT.getSizeInBits() &&
        DemandedBits.getActiveBits() <= SrcVT.getScalarSizeInBits()) {
      return DAG.getBitcast(DstVT, Src);
    }
    break;
  }
  case ISD::INSERT_VECTOR_ELT: {
    // If we don't demand the inserted element, return the base vector.
    SDValue Vec = Op.getOperand(0);
    auto *CIdx = dyn_cast<ConstantSDNode>(Op.getOperand(2));
    EVT VecVT = Vec.getValueType();
    if (CIdx && CIdx->getAPIntValue().ult(VecVT.getVectorNumElements()) &&
        !DemandedElts[CIdx->getZExtValue()])
      return Vec;
    break;
  }
  case ISD::INSERT_SUBVECTOR: {
    SDValue Vec = Op.getOperand(0);
    SDValue Sub = Op.getOperand(1);
    uint64_t Idx = Op.getConstantOperandVal(2);
    unsigned NumSubElts = Sub.getValueType().getVectorNumElements();
    APInt DemandedSubElts = DemandedElts.extractBits(NumSubElts, Idx);
    // If we don't demand the inserted subvector, return the base vector.
    if (DemandedSubElts == 0)
      return Vec;
    // If this simply widens the lowest subvector, see if we can do it earlier.
    if (Idx == 0 && Vec.isUndef()) {
      if (SDValue NewSub = SimplifyMultipleUseDemandedBits(
              Sub, DemandedBits, DemandedSubElts, DAG, Depth + 1))
        return DAG.getNode(Op.getOpcode(), SDLoc(Op), Op.getValueType(),
                           Op.getOperand(0), NewSub, Op.getOperand(2));
    }
    break;
  }
  case ISD::VECTOR_SHUFFLE: {
    ArrayRef<int> ShuffleMask = cast<ShuffleVectorSDNode>(Op)->getMask();

    // If all the demanded elts are from one operand and are inline,
    // then we can use the operand directly.
    bool AllUndef = true, IdentityLHS = true, IdentityRHS = true;
    for (unsigned i = 0; i != NumElts; ++i) {
      int M = ShuffleMask[i];
      if (M < 0 || !DemandedElts[i])
        continue;
      AllUndef = false;
      IdentityLHS &= (M == (int)i);
      IdentityRHS &= ((M - NumElts) == i);
    }

    if (AllUndef)
      return DAG.getUNDEF(Op.getValueType());
    if (IdentityLHS)
      return Op.getOperand(0);
    if (IdentityRHS)
      return Op.getOperand(1);
    break;
  }
  default:
    if (Op.getOpcode() >= ISD::BUILTIN_OP_END)
      if (SDValue V = SimplifyMultipleUseDemandedBitsForTargetNode(
              Op, DemandedBits, DemandedElts, DAG, Depth))
        return V;
    break;
  }
  return SDValue();
}

SDValue TargetLowering::SimplifyMultipleUseDemandedBits(
    SDValue Op, const APInt &DemandedBits, SelectionDAG &DAG,
    unsigned Depth) const {
  EVT VT = Op.getValueType();
  APInt DemandedElts = VT.isVector()
                           ? APInt::getAllOnes(VT.getVectorNumElements())
                           : APInt(1, 1);
  return SimplifyMultipleUseDemandedBits(Op, DemandedBits, DemandedElts, DAG,
                                         Depth);
}

SDValue TargetLowering::SimplifyMultipleUseDemandedVectorElts(
    SDValue Op, const APInt &DemandedElts, SelectionDAG &DAG,
    unsigned Depth) const {
  APInt DemandedBits = APInt::getAllOnes(Op.getScalarValueSizeInBits());
  return SimplifyMultipleUseDemandedBits(Op, DemandedBits, DemandedElts, DAG,
                                         Depth);
}

/// Look at Op. At this point, we know that only the OriginalDemandedBits of the
/// result of Op are ever used downstream. If we can use this information to
/// simplify Op, create a new simplified DAG node and return true, returning the
/// original and new nodes in Old and New. Otherwise, analyze the expression and
/// return a mask of Known bits for the expression (used to simplify the
/// caller).  The Known bits may only be accurate for those bits in the
/// OriginalDemandedBits and OriginalDemandedElts.
bool TargetLowering::SimplifyDemandedBits(
    SDValue Op, const APInt &OriginalDemandedBits,
    const APInt &OriginalDemandedElts, KnownBits &Known, TargetLoweringOpt &TLO,
    unsigned Depth, bool AssumeSingleUse) const {
  unsigned BitWidth = OriginalDemandedBits.getBitWidth();
  assert(Op.getScalarValueSizeInBits() == BitWidth &&
         "Mask size mismatches value type size!");

  // Don't know anything.
  Known = KnownBits(BitWidth);

  // TODO: We can probably do more work on calculating the known bits and
  // simplifying the operations for scalable vectors, but for now we just
  // bail out.
  if (Op.getValueType().isScalableVector())
    return false;

  bool IsLE = TLO.DAG.getDataLayout().isLittleEndian();
  unsigned NumElts = OriginalDemandedElts.getBitWidth();
  assert((!Op.getValueType().isVector() ||
          NumElts == Op.getValueType().getVectorNumElements()) &&
         "Unexpected vector size");

  APInt DemandedBits = OriginalDemandedBits;
  APInt DemandedElts = OriginalDemandedElts;
  SDLoc dl(Op);
  auto &DL = TLO.DAG.getDataLayout();

  // Undef operand.
  if (Op.isUndef())
    return false;

  if (Op.getOpcode() == ISD::Constant) {
    // We know all of the bits for a constant!
    Known = KnownBits::makeConstant(cast<ConstantSDNode>(Op)->getAPIntValue());
    return false;
  }

  if (Op.getOpcode() == ISD::ConstantFP) {
    // We know all of the bits for a floating point constant!
    Known = KnownBits::makeConstant(
        cast<ConstantFPSDNode>(Op)->getValueAPF().bitcastToAPInt());
    return false;
  }

  // Other users may use these bits.
  EVT VT = Op.getValueType();
  if (!Op.getNode()->hasOneUse() && !AssumeSingleUse) {
    if (Depth != 0) {
      // If not at the root, Just compute the Known bits to
      // simplify things downstream.
      Known = TLO.DAG.computeKnownBits(Op, DemandedElts, Depth);
      return false;
    }
    // If this is the root being simplified, allow it to have multiple uses,
    // just set the DemandedBits/Elts to all bits.
    DemandedBits = APInt::getAllOnes(BitWidth);
    DemandedElts = APInt::getAllOnes(NumElts);
  } else if (OriginalDemandedBits == 0 || OriginalDemandedElts == 0) {
    // Not demanding any bits/elts from Op.
    return TLO.CombineTo(Op, TLO.DAG.getUNDEF(VT));
  } else if (Depth >= SelectionDAG::MaxRecursionDepth) {
    // Limit search depth.
    return false;
  }

  KnownBits Known2;
  switch (Op.getOpcode()) {
  case ISD::TargetConstant:
    llvm_unreachable("Can't simplify this node");
  case ISD::SCALAR_TO_VECTOR: {
    if (!DemandedElts[0])
      return TLO.CombineTo(Op, TLO.DAG.getUNDEF(VT));

    KnownBits SrcKnown;
    SDValue Src = Op.getOperand(0);
    unsigned SrcBitWidth = Src.getScalarValueSizeInBits();
    APInt SrcDemandedBits = DemandedBits.zextOrSelf(SrcBitWidth);
    if (SimplifyDemandedBits(Src, SrcDemandedBits, SrcKnown, TLO, Depth + 1))
      return true;

    // Upper elements are undef, so only get the knownbits if we just demand
    // the bottom element.
    if (DemandedElts == 1)
      Known = SrcKnown.anyextOrTrunc(BitWidth);
    break;
  }
  case ISD::BUILD_VECTOR:
    // Collect the known bits that are shared by every demanded element.
    // TODO: Call SimplifyDemandedBits for non-constant demanded elements.
    Known = TLO.DAG.computeKnownBits(Op, DemandedElts, Depth);
    return false; // Don't fall through, will infinitely loop.
  case ISD::LOAD: {
    auto *LD = cast<LoadSDNode>(Op);
    if (getTargetConstantFromLoad(LD)) {
      Known = TLO.DAG.computeKnownBits(Op, DemandedElts, Depth);
      return false; // Don't fall through, will infinitely loop.
    }
    if (ISD::isZEXTLoad(Op.getNode()) && Op.getResNo() == 0) {
      // If this is a ZEXTLoad and we are looking at the loaded value.
      EVT MemVT = LD->getMemoryVT();
      unsigned MemBits = MemVT.getScalarSizeInBits();
      Known.Zero.setBitsFrom(MemBits);
      return false; // Don't fall through, will infinitely loop.
    }
    break;
  }
  case ISD::INSERT_VECTOR_ELT: {
    SDValue Vec = Op.getOperand(0);
    SDValue Scl = Op.getOperand(1);
    auto *CIdx = dyn_cast<ConstantSDNode>(Op.getOperand(2));
    EVT VecVT = Vec.getValueType();

    // If index isn't constant, assume we need all vector elements AND the
    // inserted element.
    APInt DemandedVecElts(DemandedElts);
    if (CIdx && CIdx->getAPIntValue().ult(VecVT.getVectorNumElements())) {
      unsigned Idx = CIdx->getZExtValue();
      DemandedVecElts.clearBit(Idx);

      // Inserted element is not required.
      if (!DemandedElts[Idx])
        return TLO.CombineTo(Op, Vec);
    }

    KnownBits KnownScl;
    unsigned NumSclBits = Scl.getScalarValueSizeInBits();
    APInt DemandedSclBits = DemandedBits.zextOrTrunc(NumSclBits);
    if (SimplifyDemandedBits(Scl, DemandedSclBits, KnownScl, TLO, Depth + 1))
      return true;

    Known = KnownScl.anyextOrTrunc(BitWidth);

    KnownBits KnownVec;
    if (SimplifyDemandedBits(Vec, DemandedBits, DemandedVecElts, KnownVec, TLO,
                             Depth + 1))
      return true;

    if (!!DemandedVecElts)
      Known = KnownBits::commonBits(Known, KnownVec);

    return false;
  }
  case ISD::INSERT_SUBVECTOR: {
    // Demand any elements from the subvector and the remainder from the src its
    // inserted into.
    SDValue Src = Op.getOperand(0);
    SDValue Sub = Op.getOperand(1);
    uint64_t Idx = Op.getConstantOperandVal(2);
    unsigned NumSubElts = Sub.getValueType().getVectorNumElements();
    APInt DemandedSubElts = DemandedElts.extractBits(NumSubElts, Idx);
    APInt DemandedSrcElts = DemandedElts;
    DemandedSrcElts.insertBits(APInt::getZero(NumSubElts), Idx);

    KnownBits KnownSub, KnownSrc;
    if (SimplifyDemandedBits(Sub, DemandedBits, DemandedSubElts, KnownSub, TLO,
                             Depth + 1))
      return true;
    if (SimplifyDemandedBits(Src, DemandedBits, DemandedSrcElts, KnownSrc, TLO,
                             Depth + 1))
      return true;

    Known.Zero.setAllBits();
    Known.One.setAllBits();
    if (!!DemandedSubElts)
      Known = KnownBits::commonBits(Known, KnownSub);
    if (!!DemandedSrcElts)
      Known = KnownBits::commonBits(Known, KnownSrc);

    // Attempt to avoid multi-use src if we don't need anything from it.
    if (!DemandedBits.isAllOnes() || !DemandedSubElts.isAllOnes() ||
        !DemandedSrcElts.isAllOnes()) {
      SDValue NewSub = SimplifyMultipleUseDemandedBits(
          Sub, DemandedBits, DemandedSubElts, TLO.DAG, Depth + 1);
      SDValue NewSrc = SimplifyMultipleUseDemandedBits(
          Src, DemandedBits, DemandedSrcElts, TLO.DAG, Depth + 1);
      if (NewSub || NewSrc) {
        NewSub = NewSub ? NewSub : Sub;
        NewSrc = NewSrc ? NewSrc : Src;
        SDValue NewOp = TLO.DAG.getNode(Op.getOpcode(), dl, VT, NewSrc, NewSub,
                                        Op.getOperand(2));
        return TLO.CombineTo(Op, NewOp);
      }
    }
    break;
  }
  case ISD::EXTRACT_SUBVECTOR: {
    // Offset the demanded elts by the subvector index.
    SDValue Src = Op.getOperand(0);
    if (Src.getValueType().isScalableVector())
      break;
    uint64_t Idx = Op.getConstantOperandVal(1);
    unsigned NumSrcElts = Src.getValueType().getVectorNumElements();
    APInt DemandedSrcElts = DemandedElts.zextOrSelf(NumSrcElts).shl(Idx);

    if (SimplifyDemandedBits(Src, DemandedBits, DemandedSrcElts, Known, TLO,
                             Depth + 1))
      return true;

    // Attempt to avoid multi-use src if we don't need anything from it.
    if (!DemandedBits.isAllOnes() || !DemandedSrcElts.isAllOnes()) {
      SDValue DemandedSrc = SimplifyMultipleUseDemandedBits(
          Src, DemandedBits, DemandedSrcElts, TLO.DAG, Depth + 1);
      if (DemandedSrc) {
        SDValue NewOp = TLO.DAG.getNode(Op.getOpcode(), dl, VT, DemandedSrc,
                                        Op.getOperand(1));
        return TLO.CombineTo(Op, NewOp);
      }
    }
    break;
  }
  case ISD::CONCAT_VECTORS: {
    Known.Zero.setAllBits();
    Known.One.setAllBits();
    EVT SubVT = Op.getOperand(0).getValueType();
    unsigned NumSubVecs = Op.getNumOperands();
    unsigned NumSubElts = SubVT.getVectorNumElements();
    for (unsigned i = 0; i != NumSubVecs; ++i) {
      APInt DemandedSubElts =
          DemandedElts.extractBits(NumSubElts, i * NumSubElts);
      if (SimplifyDemandedBits(Op.getOperand(i), DemandedBits, DemandedSubElts,
                               Known2, TLO, Depth + 1))
        return true;
      // Known bits are shared by every demanded subvector element.
      if (!!DemandedSubElts)
        Known = KnownBits::commonBits(Known, Known2);
    }
    break;
  }
  case ISD::VECTOR_SHUFFLE: {
    ArrayRef<int> ShuffleMask = cast<ShuffleVectorSDNode>(Op)->getMask();

    // Collect demanded elements from shuffle operands..
    APInt DemandedLHS(NumElts, 0);
    APInt DemandedRHS(NumElts, 0);
    for (unsigned i = 0; i != NumElts; ++i) {
      if (!DemandedElts[i])
        continue;
      int M = ShuffleMask[i];
      if (M < 0) {
        // For UNDEF elements, we don't know anything about the common state of
        // the shuffle result.
        DemandedLHS.clearAllBits();
        DemandedRHS.clearAllBits();
        break;
      }
      assert(0 <= M && M < (int)(2 * NumElts) && "Shuffle index out of range");
      if (M < (int)NumElts)
        DemandedLHS.setBit(M);
      else
        DemandedRHS.setBit(M - NumElts);
    }

    if (!!DemandedLHS || !!DemandedRHS) {
      SDValue Op0 = Op.getOperand(0);
      SDValue Op1 = Op.getOperand(1);

      Known.Zero.setAllBits();
      Known.One.setAllBits();
      if (!!DemandedLHS) {
        if (SimplifyDemandedBits(Op0, DemandedBits, DemandedLHS, Known2, TLO,
                                 Depth + 1))
          return true;
        Known = KnownBits::commonBits(Known, Known2);
      }
      if (!!DemandedRHS) {
        if (SimplifyDemandedBits(Op1, DemandedBits, DemandedRHS, Known2, TLO,
                                 Depth + 1))
          return true;
        Known = KnownBits::commonBits(Known, Known2);
      }

      // Attempt to avoid multi-use ops if we don't need anything from them.
      SDValue DemandedOp0 = SimplifyMultipleUseDemandedBits(
          Op0, DemandedBits, DemandedLHS, TLO.DAG, Depth + 1);
      SDValue DemandedOp1 = SimplifyMultipleUseDemandedBits(
          Op1, DemandedBits, DemandedRHS, TLO.DAG, Depth + 1);
      if (DemandedOp0 || DemandedOp1) {
        Op0 = DemandedOp0 ? DemandedOp0 : Op0;
        Op1 = DemandedOp1 ? DemandedOp1 : Op1;
        SDValue NewOp = TLO.DAG.getVectorShuffle(VT, dl, Op0, Op1, ShuffleMask);
        return TLO.CombineTo(Op, NewOp);
      }
    }
    break;
  }
  case ISD::AND: {
    SDValue Op0 = Op.getOperand(0);
    SDValue Op1 = Op.getOperand(1);

    // If the RHS is a constant, check to see if the LHS would be zero without
    // using the bits from the RHS.  Below, we use knowledge about the RHS to
    // simplify the LHS, here we're using information from the LHS to simplify
    // the RHS.
    if (ConstantSDNode *RHSC = isConstOrConstSplat(Op1)) {
      // Do not increment Depth here; that can cause an infinite loop.
      KnownBits LHSKnown = TLO.DAG.computeKnownBits(Op0, DemandedElts, Depth);
      // If the LHS already has zeros where RHSC does, this 'and' is dead.
      if ((LHSKnown.Zero & DemandedBits) ==
          (~RHSC->getAPIntValue() & DemandedBits))
        return TLO.CombineTo(Op, Op0);

      // If any of the set bits in the RHS are known zero on the LHS, shrink
      // the constant.
      if (ShrinkDemandedConstant(Op, ~LHSKnown.Zero & DemandedBits,
                                 DemandedElts, TLO))
        return true;

      // Bitwise-not (xor X, -1) is a special case: we don't usually shrink its
      // constant, but if this 'and' is only clearing bits that were just set by
      // the xor, then this 'and' can be eliminated by shrinking the mask of
      // the xor. For example, for a 32-bit X:
      // and (xor (srl X, 31), -1), 1 --> xor (srl X, 31), 1
      if (isBitwiseNot(Op0) && Op0.hasOneUse() &&
          LHSKnown.One == ~RHSC->getAPIntValue()) {
        SDValue Xor = TLO.DAG.getNode(ISD::XOR, dl, VT, Op0.getOperand(0), Op1);
        return TLO.CombineTo(Op, Xor);
      }
    }

    if (SimplifyDemandedBits(Op1, DemandedBits, DemandedElts, Known, TLO,
                             Depth + 1))
      return true;
    assert(!Known.hasConflict() && "Bits known to be one AND zero?");
    if (SimplifyDemandedBits(Op0, ~Known.Zero & DemandedBits, DemandedElts,
                             Known2, TLO, Depth + 1))
      return true;
    assert(!Known2.hasConflict() && "Bits known to be one AND zero?");

    // Attempt to avoid multi-use ops if we don't need anything from them.
    if (!DemandedBits.isAllOnes() || !DemandedElts.isAllOnes()) {
      SDValue DemandedOp0 = SimplifyMultipleUseDemandedBits(
          Op0, DemandedBits, DemandedElts, TLO.DAG, Depth + 1);
      SDValue DemandedOp1 = SimplifyMultipleUseDemandedBits(
          Op1, DemandedBits, DemandedElts, TLO.DAG, Depth + 1);
      if (DemandedOp0 || DemandedOp1) {
        Op0 = DemandedOp0 ? DemandedOp0 : Op0;
        Op1 = DemandedOp1 ? DemandedOp1 : Op1;
        SDValue NewOp = TLO.DAG.getNode(Op.getOpcode(), dl, VT, Op0, Op1);
        return TLO.CombineTo(Op, NewOp);
      }
    }

    // If all of the demanded bits are known one on one side, return the other.
    // These bits cannot contribute to the result of the 'and'.
    if (DemandedBits.isSubsetOf(Known2.Zero | Known.One))
      return TLO.CombineTo(Op, Op0);
    if (DemandedBits.isSubsetOf(Known.Zero | Known2.One))
      return TLO.CombineTo(Op, Op1);
    // If all of the demanded bits in the inputs are known zeros, return zero.
    if (DemandedBits.isSubsetOf(Known.Zero | Known2.Zero))
      return TLO.CombineTo(Op, TLO.DAG.getConstant(0, dl, VT));
    // If the RHS is a constant, see if we can simplify it.
    if (ShrinkDemandedConstant(Op, ~Known2.Zero & DemandedBits, DemandedElts,
                               TLO))
      return true;
    // If the operation can be done in a smaller type, do so.
    if (ShrinkDemandedOp(Op, BitWidth, DemandedBits, TLO))
      return true;

    Known &= Known2;
    break;
  }
  case ISD::OR: {
    SDValue Op0 = Op.getOperand(0);
    SDValue Op1 = Op.getOperand(1);

    if (SimplifyDemandedBits(Op1, DemandedBits, DemandedElts, Known, TLO,
                             Depth + 1))
      return true;
    assert(!Known.hasConflict() && "Bits known to be one AND zero?");
    if (SimplifyDemandedBits(Op0, ~Known.One & DemandedBits, DemandedElts,
                             Known2, TLO, Depth + 1))
      return true;
    assert(!Known2.hasConflict() && "Bits known to be one AND zero?");

    // Attempt to avoid multi-use ops if we don't need anything from them.
    if (!DemandedBits.isAllOnes() || !DemandedElts.isAllOnes()) {
      SDValue DemandedOp0 = SimplifyMultipleUseDemandedBits(
          Op0, DemandedBits, DemandedElts, TLO.DAG, Depth + 1);
      SDValue DemandedOp1 = SimplifyMultipleUseDemandedBits(
          Op1, DemandedBits, DemandedElts, TLO.DAG, Depth + 1);
      if (DemandedOp0 || DemandedOp1) {
        Op0 = DemandedOp0 ? DemandedOp0 : Op0;
        Op1 = DemandedOp1 ? DemandedOp1 : Op1;
        SDValue NewOp = TLO.DAG.getNode(Op.getOpcode(), dl, VT, Op0, Op1);
        return TLO.CombineTo(Op, NewOp);
      }
    }

    // If all of the demanded bits are known zero on one side, return the other.
    // These bits cannot contribute to the result of the 'or'.
    if (DemandedBits.isSubsetOf(Known2.One | Known.Zero))
      return TLO.CombineTo(Op, Op0);
    if (DemandedBits.isSubsetOf(Known.One | Known2.Zero))
      return TLO.CombineTo(Op, Op1);
    // If the RHS is a constant, see if we can simplify it.
    if (ShrinkDemandedConstant(Op, DemandedBits, DemandedElts, TLO))
      return true;
    // If the operation can be done in a smaller type, do so.
    if (ShrinkDemandedOp(Op, BitWidth, DemandedBits, TLO))
      return true;

    Known |= Known2;
    break;
  }
  case ISD::XOR: {
    SDValue Op0 = Op.getOperand(0);
    SDValue Op1 = Op.getOperand(1);

    if (SimplifyDemandedBits(Op1, DemandedBits, DemandedElts, Known, TLO,
                             Depth + 1))
      return true;
    assert(!Known.hasConflict() && "Bits known to be one AND zero?");
    if (SimplifyDemandedBits(Op0, DemandedBits, DemandedElts, Known2, TLO,
                             Depth + 1))
      return true;
    assert(!Known2.hasConflict() && "Bits known to be one AND zero?");

    // Attempt to avoid multi-use ops if we don't need anything from them.
    if (!DemandedBits.isAllOnes() || !DemandedElts.isAllOnes()) {
      SDValue DemandedOp0 = SimplifyMultipleUseDemandedBits(
          Op0, DemandedBits, DemandedElts, TLO.DAG, Depth + 1);
      SDValue DemandedOp1 = SimplifyMultipleUseDemandedBits(
          Op1, DemandedBits, DemandedElts, TLO.DAG, Depth + 1);
      if (DemandedOp0 || DemandedOp1) {
        Op0 = DemandedOp0 ? DemandedOp0 : Op0;
        Op1 = DemandedOp1 ? DemandedOp1 : Op1;
        SDValue NewOp = TLO.DAG.getNode(Op.getOpcode(), dl, VT, Op0, Op1);
        return TLO.CombineTo(Op, NewOp);
      }
    }

    // If all of the demanded bits are known zero on one side, return the other.
    // These bits cannot contribute to the result of the 'xor'.
    if (DemandedBits.isSubsetOf(Known.Zero))
      return TLO.CombineTo(Op, Op0);
    if (DemandedBits.isSubsetOf(Known2.Zero))
      return TLO.CombineTo(Op, Op1);
    // If the operation can be done in a smaller type, do so.
    if (ShrinkDemandedOp(Op, BitWidth, DemandedBits, TLO))
      return true;

    // If all of the unknown bits are known to be zero on one side or the other
    // turn this into an *inclusive* or.
    //    e.g. (A & C1)^(B & C2) -> (A & C1)|(B & C2) iff C1&C2 == 0
    if (DemandedBits.isSubsetOf(Known.Zero | Known2.Zero))
      return TLO.CombineTo(Op, TLO.DAG.getNode(ISD::OR, dl, VT, Op0, Op1));

    ConstantSDNode* C = isConstOrConstSplat(Op1, DemandedElts);
    if (C) {
      // If one side is a constant, and all of the set bits in the constant are
      // also known set on the other side, turn this into an AND, as we know
      // the bits will be cleared.
      //    e.g. (X | C1) ^ C2 --> (X | C1) & ~C2 iff (C1&C2) == C2
      // NB: it is okay if more bits are known than are requested
      if (C->getAPIntValue() == Known2.One) {
        SDValue ANDC =
            TLO.DAG.getConstant(~C->getAPIntValue() & DemandedBits, dl, VT);
        return TLO.CombineTo(Op, TLO.DAG.getNode(ISD::AND, dl, VT, Op0, ANDC));
      }

      // If the RHS is a constant, see if we can change it. Don't alter a -1
      // constant because that's a 'not' op, and that is better for combining
      // and codegen.
      if (!C->isAllOnes() && DemandedBits.isSubsetOf(C->getAPIntValue())) {
        // We're flipping all demanded bits. Flip the undemanded bits too.
        SDValue New = TLO.DAG.getNOT(dl, Op0, VT);
        return TLO.CombineTo(Op, New);
      }
    }

    // If we can't turn this into a 'not', try to shrink the constant.
    if (!C || !C->isAllOnes())
      if (ShrinkDemandedConstant(Op, DemandedBits, DemandedElts, TLO))
        return true;

    Known ^= Known2;
    break;
  }
  case ISD::SELECT:
    if (SimplifyDemandedBits(Op.getOperand(2), DemandedBits, Known, TLO,
                             Depth + 1))
      return true;
    if (SimplifyDemandedBits(Op.getOperand(1), DemandedBits, Known2, TLO,
                             Depth + 1))
      return true;
    assert(!Known.hasConflict() && "Bits known to be one AND zero?");
    assert(!Known2.hasConflict() && "Bits known to be one AND zero?");

    // If the operands are constants, see if we can simplify them.
    if (ShrinkDemandedConstant(Op, DemandedBits, DemandedElts, TLO))
      return true;

    // Only known if known in both the LHS and RHS.
    Known = KnownBits::commonBits(Known, Known2);
    break;
  case ISD::SELECT_CC:
    if (SimplifyDemandedBits(Op.getOperand(3), DemandedBits, Known, TLO,
                             Depth + 1))
      return true;
    if (SimplifyDemandedBits(Op.getOperand(2), DemandedBits, Known2, TLO,
                             Depth + 1))
      return true;
    assert(!Known.hasConflict() && "Bits known to be one AND zero?");
    assert(!Known2.hasConflict() && "Bits known to be one AND zero?");

    // If the operands are constants, see if we can simplify them.
    if (ShrinkDemandedConstant(Op, DemandedBits, DemandedElts, TLO))
      return true;

    // Only known if known in both the LHS and RHS.
    Known = KnownBits::commonBits(Known, Known2);
    break;
  case ISD::SETCC: {
    SDValue Op0 = Op.getOperand(0);
    SDValue Op1 = Op.getOperand(1);
    ISD::CondCode CC = cast<CondCodeSDNode>(Op.getOperand(2))->get();
    // If (1) we only need the sign-bit, (2) the setcc operands are the same
    // width as the setcc result, and (3) the result of a setcc conforms to 0 or
    // -1, we may be able to bypass the setcc.
    if (DemandedBits.isSignMask() &&
        Op0.getScalarValueSizeInBits() == BitWidth &&
        getBooleanContents(Op0.getValueType()) ==
            BooleanContent::ZeroOrNegativeOneBooleanContent) {
      // If we're testing X < 0, then this compare isn't needed - just use X!
      // FIXME: We're limiting to integer types here, but this should also work
      // if we don't care about FP signed-zero. The use of SETLT with FP means
      // that we don't care about NaNs.
      if (CC == ISD::SETLT && Op1.getValueType().isInteger() &&
          (isNullConstant(Op1) || ISD::isBuildVectorAllZeros(Op1.getNode())))
        return TLO.CombineTo(Op, Op0);

      // TODO: Should we check for other forms of sign-bit comparisons?
      // Examples: X <= -1, X >= 0
    }
    if (getBooleanContents(Op0.getValueType()) ==
            TargetLowering::ZeroOrOneBooleanContent &&
        BitWidth > 1)
      Known.Zero.setBitsFrom(1);
    break;
  }
  case ISD::SHL: {
    SDValue Op0 = Op.getOperand(0);
    SDValue Op1 = Op.getOperand(1);
    EVT ShiftVT = Op1.getValueType();

    if (const APInt *SA =
            TLO.DAG.getValidShiftAmountConstant(Op, DemandedElts)) {
      unsigned ShAmt = SA->getZExtValue();
      if (ShAmt == 0)
        return TLO.CombineTo(Op, Op0);

      // If this is ((X >>u C1) << ShAmt), see if we can simplify this into a
      // single shift.  We can do this if the bottom bits (which are shifted
      // out) are never demanded.
      // TODO - support non-uniform vector amounts.
      if (Op0.getOpcode() == ISD::SRL) {
        if (!DemandedBits.intersects(APInt::getLowBitsSet(BitWidth, ShAmt))) {
          if (const APInt *SA2 =
                  TLO.DAG.getValidShiftAmountConstant(Op0, DemandedElts)) {
            unsigned C1 = SA2->getZExtValue();
            unsigned Opc = ISD::SHL;
            int Diff = ShAmt - C1;
            if (Diff < 0) {
              Diff = -Diff;
              Opc = ISD::SRL;
            }
            SDValue NewSA = TLO.DAG.getConstant(Diff, dl, ShiftVT);
            return TLO.CombineTo(
                Op, TLO.DAG.getNode(Opc, dl, VT, Op0.getOperand(0), NewSA));
          }
        }
      }

      // Convert (shl (anyext x, c)) to (anyext (shl x, c)) if the high bits
      // are not demanded. This will likely allow the anyext to be folded away.
      // TODO - support non-uniform vector amounts.
      if (Op0.getOpcode() == ISD::ANY_EXTEND) {
        SDValue InnerOp = Op0.getOperand(0);
        EVT InnerVT = InnerOp.getValueType();
        unsigned InnerBits = InnerVT.getScalarSizeInBits();
        if (ShAmt < InnerBits && DemandedBits.getActiveBits() <= InnerBits &&
            isTypeDesirableForOp(ISD::SHL, InnerVT)) {
          EVT ShTy = getShiftAmountTy(InnerVT, DL);
          if (!APInt(BitWidth, ShAmt).isIntN(ShTy.getSizeInBits()))
            ShTy = InnerVT;
          SDValue NarrowShl =
              TLO.DAG.getNode(ISD::SHL, dl, InnerVT, InnerOp,
                              TLO.DAG.getConstant(ShAmt, dl, ShTy));
          return TLO.CombineTo(
              Op, TLO.DAG.getNode(ISD::ANY_EXTEND, dl, VT, NarrowShl));
        }

        // Repeat the SHL optimization above in cases where an extension
        // intervenes: (shl (anyext (shr x, c1)), c2) to
        // (shl (anyext x), c2-c1).  This requires that the bottom c1 bits
        // aren't demanded (as above) and that the shifted upper c1 bits of
        // x aren't demanded.
        // TODO - support non-uniform vector amounts.
        if (Op0.hasOneUse() && InnerOp.getOpcode() == ISD::SRL &&
            InnerOp.hasOneUse()) {
          if (const APInt *SA2 =
                  TLO.DAG.getValidShiftAmountConstant(InnerOp, DemandedElts)) {
            unsigned InnerShAmt = SA2->getZExtValue();
            if (InnerShAmt < ShAmt && InnerShAmt < InnerBits &&
                DemandedBits.getActiveBits() <=
                    (InnerBits - InnerShAmt + ShAmt) &&
                DemandedBits.countTrailingZeros() >= ShAmt) {
              SDValue NewSA =
                  TLO.DAG.getConstant(ShAmt - InnerShAmt, dl, ShiftVT);
              SDValue NewExt = TLO.DAG.getNode(ISD::ANY_EXTEND, dl, VT,
                                               InnerOp.getOperand(0));
              return TLO.CombineTo(
                  Op, TLO.DAG.getNode(ISD::SHL, dl, VT, NewExt, NewSA));
            }
          }
        }
      }

      APInt InDemandedMask = DemandedBits.lshr(ShAmt);
      if (SimplifyDemandedBits(Op0, InDemandedMask, DemandedElts, Known, TLO,
                               Depth + 1))
        return true;
      assert(!Known.hasConflict() && "Bits known to be one AND zero?");
      Known.Zero <<= ShAmt;
      Known.One <<= ShAmt;
      // low bits known zero.
      Known.Zero.setLowBits(ShAmt);

      // Try shrinking the operation as long as the shift amount will still be
      // in range.
      if ((ShAmt < DemandedBits.getActiveBits()) &&
          ShrinkDemandedOp(Op, BitWidth, DemandedBits, TLO))
        return true;
    }

    // If we are only demanding sign bits then we can use the shift source
    // directly.
    if (const APInt *MaxSA =
            TLO.DAG.getValidMaximumShiftAmountConstant(Op, DemandedElts)) {
      unsigned ShAmt = MaxSA->getZExtValue();
      unsigned NumSignBits =
          TLO.DAG.ComputeNumSignBits(Op0, DemandedElts, Depth + 1);
      unsigned UpperDemandedBits = BitWidth - DemandedBits.countTrailingZeros();
      if (NumSignBits > ShAmt && (NumSignBits - ShAmt) >= (UpperDemandedBits))
        return TLO.CombineTo(Op, Op0);
    }
    break;
  }
  case ISD::SRL: {
    SDValue Op0 = Op.getOperand(0);
    SDValue Op1 = Op.getOperand(1);
    EVT ShiftVT = Op1.getValueType();

    if (const APInt *SA =
            TLO.DAG.getValidShiftAmountConstant(Op, DemandedElts)) {
      unsigned ShAmt = SA->getZExtValue();
      if (ShAmt == 0)
        return TLO.CombineTo(Op, Op0);

      // If this is ((X << C1) >>u ShAmt), see if we can simplify this into a
      // single shift.  We can do this if the top bits (which are shifted out)
      // are never demanded.
      // TODO - support non-uniform vector amounts.
      if (Op0.getOpcode() == ISD::SHL) {
        if (!DemandedBits.intersects(APInt::getHighBitsSet(BitWidth, ShAmt))) {
          if (const APInt *SA2 =
                  TLO.DAG.getValidShiftAmountConstant(Op0, DemandedElts)) {
            unsigned C1 = SA2->getZExtValue();
            unsigned Opc = ISD::SRL;
            int Diff = ShAmt - C1;
            if (Diff < 0) {
              Diff = -Diff;
              Opc = ISD::SHL;
            }
            SDValue NewSA = TLO.DAG.getConstant(Diff, dl, ShiftVT);
            return TLO.CombineTo(
                Op, TLO.DAG.getNode(Opc, dl, VT, Op0.getOperand(0), NewSA));
          }
        }
      }

      APInt InDemandedMask = (DemandedBits << ShAmt);

      // If the shift is exact, then it does demand the low bits (and knows that
      // they are zero).
      if (Op->getFlags().hasExact())
        InDemandedMask.setLowBits(ShAmt);

      // Compute the new bits that are at the top now.
      if (SimplifyDemandedBits(Op0, InDemandedMask, DemandedElts, Known, TLO,
                               Depth + 1))
        return true;
      assert(!Known.hasConflict() && "Bits known to be one AND zero?");
      Known.Zero.lshrInPlace(ShAmt);
      Known.One.lshrInPlace(ShAmt);
      // High bits known zero.
      Known.Zero.setHighBits(ShAmt);
    }
    break;
  }
  case ISD::SRA: {
    SDValue Op0 = Op.getOperand(0);
    SDValue Op1 = Op.getOperand(1);
    EVT ShiftVT = Op1.getValueType();

    // If we only want bits that already match the signbit then we don't need
    // to shift.
    unsigned NumHiDemandedBits = BitWidth - DemandedBits.countTrailingZeros();
    if (TLO.DAG.ComputeNumSignBits(Op0, DemandedElts, Depth + 1) >=
        NumHiDemandedBits)
      return TLO.CombineTo(Op, Op0);

    // If this is an arithmetic shift right and only the low-bit is set, we can
    // always convert this into a logical shr, even if the shift amount is
    // variable.  The low bit of the shift cannot be an input sign bit unless
    // the shift amount is >= the size of the datatype, which is undefined.
    if (DemandedBits.isOne())
      return TLO.CombineTo(Op, TLO.DAG.getNode(ISD::SRL, dl, VT, Op0, Op1));

    if (const APInt *SA =
            TLO.DAG.getValidShiftAmountConstant(Op, DemandedElts)) {
      unsigned ShAmt = SA->getZExtValue();
      if (ShAmt == 0)
        return TLO.CombineTo(Op, Op0);

      APInt InDemandedMask = (DemandedBits << ShAmt);

      // If the shift is exact, then it does demand the low bits (and knows that
      // they are zero).
      if (Op->getFlags().hasExact())
        InDemandedMask.setLowBits(ShAmt);

      // If any of the demanded bits are produced by the sign extension, we also
      // demand the input sign bit.
      if (DemandedBits.countLeadingZeros() < ShAmt)
        InDemandedMask.setSignBit();

      if (SimplifyDemandedBits(Op0, InDemandedMask, DemandedElts, Known, TLO,
                               Depth + 1))
        return true;
      assert(!Known.hasConflict() && "Bits known to be one AND zero?");
      Known.Zero.lshrInPlace(ShAmt);
      Known.One.lshrInPlace(ShAmt);

      // If the input sign bit is known to be zero, or if none of the top bits
      // are demanded, turn this into an unsigned shift right.
      if (Known.Zero[BitWidth - ShAmt - 1] ||
          DemandedBits.countLeadingZeros() >= ShAmt) {
        SDNodeFlags Flags;
        Flags.setExact(Op->getFlags().hasExact());
        return TLO.CombineTo(
            Op, TLO.DAG.getNode(ISD::SRL, dl, VT, Op0, Op1, Flags));
      }

      int Log2 = DemandedBits.exactLogBase2();
      if (Log2 >= 0) {
        // The bit must come from the sign.
        SDValue NewSA = TLO.DAG.getConstant(BitWidth - 1 - Log2, dl, ShiftVT);
        return TLO.CombineTo(Op, TLO.DAG.getNode(ISD::SRL, dl, VT, Op0, NewSA));
      }

      if (Known.One[BitWidth - ShAmt - 1])
        // New bits are known one.
        Known.One.setHighBits(ShAmt);

      // Attempt to avoid multi-use ops if we don't need anything from them.
      if (!InDemandedMask.isAllOnes() || !DemandedElts.isAllOnes()) {
        SDValue DemandedOp0 = SimplifyMultipleUseDemandedBits(
            Op0, InDemandedMask, DemandedElts, TLO.DAG, Depth + 1);
        if (DemandedOp0) {
          SDValue NewOp = TLO.DAG.getNode(ISD::SRA, dl, VT, DemandedOp0, Op1);
          return TLO.CombineTo(Op, NewOp);
        }
      }
    }
    break;
  }
  case ISD::FSHL:
  case ISD::FSHR: {
    SDValue Op0 = Op.getOperand(0);
    SDValue Op1 = Op.getOperand(1);
    SDValue Op2 = Op.getOperand(2);
    bool IsFSHL = (Op.getOpcode() == ISD::FSHL);

    if (ConstantSDNode *SA = isConstOrConstSplat(Op2, DemandedElts)) {
      unsigned Amt = SA->getAPIntValue().urem(BitWidth);

      // For fshl, 0-shift returns the 1st arg.
      // For fshr, 0-shift returns the 2nd arg.
      if (Amt == 0) {
        if (SimplifyDemandedBits(IsFSHL ? Op0 : Op1, DemandedBits, DemandedElts,
                                 Known, TLO, Depth + 1))
          return true;
        break;
      }

      // fshl: (Op0 << Amt) | (Op1 >> (BW - Amt))
      // fshr: (Op0 << (BW - Amt)) | (Op1 >> Amt)
      APInt Demanded0 = DemandedBits.lshr(IsFSHL ? Amt : (BitWidth - Amt));
      APInt Demanded1 = DemandedBits << (IsFSHL ? (BitWidth - Amt) : Amt);
      if (SimplifyDemandedBits(Op0, Demanded0, DemandedElts, Known2, TLO,
                               Depth + 1))
        return true;
      if (SimplifyDemandedBits(Op1, Demanded1, DemandedElts, Known, TLO,
                               Depth + 1))
        return true;

      Known2.One <<= (IsFSHL ? Amt : (BitWidth - Amt));
      Known2.Zero <<= (IsFSHL ? Amt : (BitWidth - Amt));
      Known.One.lshrInPlace(IsFSHL ? (BitWidth - Amt) : Amt);
      Known.Zero.lshrInPlace(IsFSHL ? (BitWidth - Amt) : Amt);
      Known.One |= Known2.One;
      Known.Zero |= Known2.Zero;
    }

    // For pow-2 bitwidths we only demand the bottom modulo amt bits.
    if (isPowerOf2_32(BitWidth)) {
      APInt DemandedAmtBits(Op2.getScalarValueSizeInBits(), BitWidth - 1);
      if (SimplifyDemandedBits(Op2, DemandedAmtBits, DemandedElts,
                               Known2, TLO, Depth + 1))
        return true;
    }
    break;
  }
  case ISD::ROTL:
  case ISD::ROTR: {
    SDValue Op0 = Op.getOperand(0);
    SDValue Op1 = Op.getOperand(1);
    bool IsROTL = (Op.getOpcode() == ISD::ROTL);

    // If we're rotating an 0/-1 value, then it stays an 0/-1 value.
    if (BitWidth == TLO.DAG.ComputeNumSignBits(Op0, DemandedElts, Depth + 1))
      return TLO.CombineTo(Op, Op0);

    if (ConstantSDNode *SA = isConstOrConstSplat(Op1, DemandedElts)) {
      unsigned Amt = SA->getAPIntValue().urem(BitWidth);
      unsigned RevAmt = BitWidth - Amt;

      // rotl: (Op0 << Amt) | (Op0 >> (BW - Amt))
      // rotr: (Op0 << (BW - Amt)) | (Op0 >> Amt)
      APInt Demanded0 = DemandedBits.rotr(IsROTL ? Amt : RevAmt);
      if (SimplifyDemandedBits(Op0, Demanded0, DemandedElts, Known2, TLO,
                               Depth + 1))
        return true;

      // rot*(x, 0) --> x
      if (Amt == 0)
        return TLO.CombineTo(Op, Op0);

      // See if we don't demand either half of the rotated bits.
      if ((!TLO.LegalOperations() || isOperationLegal(ISD::SHL, VT)) &&
          DemandedBits.countTrailingZeros() >= (IsROTL ? Amt : RevAmt)) {
        Op1 = TLO.DAG.getConstant(IsROTL ? Amt : RevAmt, dl, Op1.getValueType());
        return TLO.CombineTo(Op, TLO.DAG.getNode(ISD::SHL, dl, VT, Op0, Op1));
      }
      if ((!TLO.LegalOperations() || isOperationLegal(ISD::SRL, VT)) &&
          DemandedBits.countLeadingZeros() >= (IsROTL ? RevAmt : Amt)) {
        Op1 = TLO.DAG.getConstant(IsROTL ? RevAmt : Amt, dl, Op1.getValueType());
        return TLO.CombineTo(Op, TLO.DAG.getNode(ISD::SRL, dl, VT, Op0, Op1));
      }
    }

    // For pow-2 bitwidths we only demand the bottom modulo amt bits.
    if (isPowerOf2_32(BitWidth)) {
      APInt DemandedAmtBits(Op1.getScalarValueSizeInBits(), BitWidth - 1);
      if (SimplifyDemandedBits(Op1, DemandedAmtBits, DemandedElts, Known2, TLO,
                               Depth + 1))
        return true;
    }
    break;
  }
  case ISD::UMIN: {
    // Check if one arg is always less than (or equal) to the other arg.
    SDValue Op0 = Op.getOperand(0);
    SDValue Op1 = Op.getOperand(1);
    KnownBits Known0 = TLO.DAG.computeKnownBits(Op0, DemandedElts, Depth + 1);
    KnownBits Known1 = TLO.DAG.computeKnownBits(Op1, DemandedElts, Depth + 1);
    Known = KnownBits::umin(Known0, Known1);
    if (Optional<bool> IsULE = KnownBits::ule(Known0, Known1))
      return TLO.CombineTo(Op, IsULE.getValue() ? Op0 : Op1);
    if (Optional<bool> IsULT = KnownBits::ult(Known0, Known1))
      return TLO.CombineTo(Op, IsULT.getValue() ? Op0 : Op1);
    break;
  }
  case ISD::UMAX: {
    // Check if one arg is always greater than (or equal) to the other arg.
    SDValue Op0 = Op.getOperand(0);
    SDValue Op1 = Op.getOperand(1);
    KnownBits Known0 = TLO.DAG.computeKnownBits(Op0, DemandedElts, Depth + 1);
    KnownBits Known1 = TLO.DAG.computeKnownBits(Op1, DemandedElts, Depth + 1);
    Known = KnownBits::umax(Known0, Known1);
    if (Optional<bool> IsUGE = KnownBits::uge(Known0, Known1))
      return TLO.CombineTo(Op, IsUGE.getValue() ? Op0 : Op1);
    if (Optional<bool> IsUGT = KnownBits::ugt(Known0, Known1))
      return TLO.CombineTo(Op, IsUGT.getValue() ? Op0 : Op1);
    break;
  }
  case ISD::BITREVERSE: {
    SDValue Src = Op.getOperand(0);
    APInt DemandedSrcBits = DemandedBits.reverseBits();
    if (SimplifyDemandedBits(Src, DemandedSrcBits, DemandedElts, Known2, TLO,
                             Depth + 1))
      return true;
    Known.One = Known2.One.reverseBits();
    Known.Zero = Known2.Zero.reverseBits();
    break;
  }
  case ISD::BSWAP: {
    SDValue Src = Op.getOperand(0);
    APInt DemandedSrcBits = DemandedBits.byteSwap();
    if (SimplifyDemandedBits(Src, DemandedSrcBits, DemandedElts, Known2, TLO,
                             Depth + 1))
      return true;
    Known.One = Known2.One.byteSwap();
    Known.Zero = Known2.Zero.byteSwap();
    break;
  }
  case ISD::CTPOP: {
    // If only 1 bit is demanded, replace with PARITY as long as we're before
    // op legalization.
    // FIXME: Limit to scalars for now.
    if (DemandedBits.isOne() && !TLO.LegalOps && !VT.isVector())
      return TLO.CombineTo(Op, TLO.DAG.getNode(ISD::PARITY, dl, VT,
                                               Op.getOperand(0)));

    Known = TLO.DAG.computeKnownBits(Op, DemandedElts, Depth);
    break;
  }
  case ISD::SIGN_EXTEND_INREG: {
    SDValue Op0 = Op.getOperand(0);
    EVT ExVT = cast<VTSDNode>(Op.getOperand(1))->getVT();
    unsigned ExVTBits = ExVT.getScalarSizeInBits();

    // If we only care about the highest bit, don't bother shifting right.
    if (DemandedBits.isSignMask()) {
      unsigned MinSignedBits =
          TLO.DAG.ComputeMaxSignificantBits(Op0, DemandedElts, Depth + 1);
      bool AlreadySignExtended = ExVTBits >= MinSignedBits;
      // However if the input is already sign extended we expect the sign
      // extension to be dropped altogether later and do not simplify.
      if (!AlreadySignExtended) {
        // Compute the correct shift amount type, which must be getShiftAmountTy
        // for scalar types after legalization.
        EVT ShiftAmtTy = VT;
        if (TLO.LegalTypes() && !ShiftAmtTy.isVector())
          ShiftAmtTy = getShiftAmountTy(ShiftAmtTy, DL);

        SDValue ShiftAmt =
            TLO.DAG.getConstant(BitWidth - ExVTBits, dl, ShiftAmtTy);
        return TLO.CombineTo(Op,
                             TLO.DAG.getNode(ISD::SHL, dl, VT, Op0, ShiftAmt));
      }
    }

    // If none of the extended bits are demanded, eliminate the sextinreg.
    if (DemandedBits.getActiveBits() <= ExVTBits)
      return TLO.CombineTo(Op, Op0);

    APInt InputDemandedBits = DemandedBits.getLoBits(ExVTBits);

    // Since the sign extended bits are demanded, we know that the sign
    // bit is demanded.
    InputDemandedBits.setBit(ExVTBits - 1);

    if (SimplifyDemandedBits(Op0, InputDemandedBits, Known, TLO, Depth + 1))
      return true;
    assert(!Known.hasConflict() && "Bits known to be one AND zero?");

    // If the sign bit of the input is known set or clear, then we know the
    // top bits of the result.

    // If the input sign bit is known zero, convert this into a zero extension.
    if (Known.Zero[ExVTBits - 1])
      return TLO.CombineTo(Op, TLO.DAG.getZeroExtendInReg(Op0, dl, ExVT));

    APInt Mask = APInt::getLowBitsSet(BitWidth, ExVTBits);
    if (Known.One[ExVTBits - 1]) { // Input sign bit known set
      Known.One.setBitsFrom(ExVTBits);
      Known.Zero &= Mask;
    } else { // Input sign bit unknown
      Known.Zero &= Mask;
      Known.One &= Mask;
    }
    break;
  }
  case ISD::BUILD_PAIR: {
    EVT HalfVT = Op.getOperand(0).getValueType();
    unsigned HalfBitWidth = HalfVT.getScalarSizeInBits();

    APInt MaskLo = DemandedBits.getLoBits(HalfBitWidth).trunc(HalfBitWidth);
    APInt MaskHi = DemandedBits.getHiBits(HalfBitWidth).trunc(HalfBitWidth);

    KnownBits KnownLo, KnownHi;

    if (SimplifyDemandedBits(Op.getOperand(0), MaskLo, KnownLo, TLO, Depth + 1))
      return true;

    if (SimplifyDemandedBits(Op.getOperand(1), MaskHi, KnownHi, TLO, Depth + 1))
      return true;

    Known.Zero = KnownLo.Zero.zext(BitWidth) |
                 KnownHi.Zero.zext(BitWidth).shl(HalfBitWidth);

    Known.One = KnownLo.One.zext(BitWidth) |
                KnownHi.One.zext(BitWidth).shl(HalfBitWidth);
    break;
  }
  case ISD::ZERO_EXTEND:
  case ISD::ZERO_EXTEND_VECTOR_INREG: {
    SDValue Src = Op.getOperand(0);
    EVT SrcVT = Src.getValueType();
    unsigned InBits = SrcVT.getScalarSizeInBits();
    unsigned InElts = SrcVT.isVector() ? SrcVT.getVectorNumElements() : 1;
    bool IsVecInReg = Op.getOpcode() == ISD::ZERO_EXTEND_VECTOR_INREG;

    // If none of the top bits are demanded, convert this into an any_extend.
    if (DemandedBits.getActiveBits() <= InBits) {
      // If we only need the non-extended bits of the bottom element
      // then we can just bitcast to the result.
      if (IsLE && IsVecInReg && DemandedElts == 1 &&
          VT.getSizeInBits() == SrcVT.getSizeInBits())
        return TLO.CombineTo(Op, TLO.DAG.getBitcast(VT, Src));

      unsigned Opc =
          IsVecInReg ? ISD::ANY_EXTEND_VECTOR_INREG : ISD::ANY_EXTEND;
      if (!TLO.LegalOperations() || isOperationLegal(Opc, VT))
        return TLO.CombineTo(Op, TLO.DAG.getNode(Opc, dl, VT, Src));
    }

    APInt InDemandedBits = DemandedBits.trunc(InBits);
    APInt InDemandedElts = DemandedElts.zextOrSelf(InElts);
    if (SimplifyDemandedBits(Src, InDemandedBits, InDemandedElts, Known, TLO,
                             Depth + 1))
      return true;
    assert(!Known.hasConflict() && "Bits known to be one AND zero?");
    assert(Known.getBitWidth() == InBits && "Src width has changed?");
    Known = Known.zext(BitWidth);

    // Attempt to avoid multi-use ops if we don't need anything from them.
    if (SDValue NewSrc = SimplifyMultipleUseDemandedBits(
            Src, InDemandedBits, InDemandedElts, TLO.DAG, Depth + 1))
      return TLO.CombineTo(Op, TLO.DAG.getNode(Op.getOpcode(), dl, VT, NewSrc));
    break;
  }
  case ISD::SIGN_EXTEND:
  case ISD::SIGN_EXTEND_VECTOR_INREG: {
    SDValue Src = Op.getOperand(0);
    EVT SrcVT = Src.getValueType();
    unsigned InBits = SrcVT.getScalarSizeInBits();
    unsigned InElts = SrcVT.isVector() ? SrcVT.getVectorNumElements() : 1;
    bool IsVecInReg = Op.getOpcode() == ISD::SIGN_EXTEND_VECTOR_INREG;

    // If none of the top bits are demanded, convert this into an any_extend.
    if (DemandedBits.getActiveBits() <= InBits) {
      // If we only need the non-extended bits of the bottom element
      // then we can just bitcast to the result.
      if (IsLE && IsVecInReg && DemandedElts == 1 &&
          VT.getSizeInBits() == SrcVT.getSizeInBits())
        return TLO.CombineTo(Op, TLO.DAG.getBitcast(VT, Src));

      unsigned Opc =
          IsVecInReg ? ISD::ANY_EXTEND_VECTOR_INREG : ISD::ANY_EXTEND;
      if (!TLO.LegalOperations() || isOperationLegal(Opc, VT))
        return TLO.CombineTo(Op, TLO.DAG.getNode(Opc, dl, VT, Src));
    }

    APInt InDemandedBits = DemandedBits.trunc(InBits);
    APInt InDemandedElts = DemandedElts.zextOrSelf(InElts);

    // Since some of the sign extended bits are demanded, we know that the sign
    // bit is demanded.
    InDemandedBits.setBit(InBits - 1);

    if (SimplifyDemandedBits(Src, InDemandedBits, InDemandedElts, Known, TLO,
                             Depth + 1))
      return true;
    assert(!Known.hasConflict() && "Bits known to be one AND zero?");
    assert(Known.getBitWidth() == InBits && "Src width has changed?");

    // If the sign bit is known one, the top bits match.
    Known = Known.sext(BitWidth);

    // If the sign bit is known zero, convert this to a zero extend.
    if (Known.isNonNegative()) {
      unsigned Opc =
          IsVecInReg ? ISD::ZERO_EXTEND_VECTOR_INREG : ISD::ZERO_EXTEND;
      if (!TLO.LegalOperations() || isOperationLegal(Opc, VT))
        return TLO.CombineTo(Op, TLO.DAG.getNode(Opc, dl, VT, Src));
    }

    // Attempt to avoid multi-use ops if we don't need anything from them.
    if (SDValue NewSrc = SimplifyMultipleUseDemandedBits(
            Src, InDemandedBits, InDemandedElts, TLO.DAG, Depth + 1))
      return TLO.CombineTo(Op, TLO.DAG.getNode(Op.getOpcode(), dl, VT, NewSrc));
    break;
  }
  case ISD::ANY_EXTEND:
  case ISD::ANY_EXTEND_VECTOR_INREG: {
    SDValue Src = Op.getOperand(0);
    EVT SrcVT = Src.getValueType();
    unsigned InBits = SrcVT.getScalarSizeInBits();
    unsigned InElts = SrcVT.isVector() ? SrcVT.getVectorNumElements() : 1;
    bool IsVecInReg = Op.getOpcode() == ISD::ANY_EXTEND_VECTOR_INREG;

    // If we only need the bottom element then we can just bitcast.
    // TODO: Handle ANY_EXTEND?
    if (IsLE && IsVecInReg && DemandedElts == 1 &&
        VT.getSizeInBits() == SrcVT.getSizeInBits())
      return TLO.CombineTo(Op, TLO.DAG.getBitcast(VT, Src));

    APInt InDemandedBits = DemandedBits.trunc(InBits);
    APInt InDemandedElts = DemandedElts.zextOrSelf(InElts);
    if (SimplifyDemandedBits(Src, InDemandedBits, InDemandedElts, Known, TLO,
                             Depth + 1))
      return true;
    assert(!Known.hasConflict() && "Bits known to be one AND zero?");
    assert(Known.getBitWidth() == InBits && "Src width has changed?");
    Known = Known.anyext(BitWidth);

    // Attempt to avoid multi-use ops if we don't need anything from them.
    if (SDValue NewSrc = SimplifyMultipleUseDemandedBits(
            Src, InDemandedBits, InDemandedElts, TLO.DAG, Depth + 1))
      return TLO.CombineTo(Op, TLO.DAG.getNode(Op.getOpcode(), dl, VT, NewSrc));
    break;
  }
  case ISD::TRUNCATE: {
    SDValue Src = Op.getOperand(0);

    // Simplify the input, using demanded bit information, and compute the known
    // zero/one bits live out.
    unsigned OperandBitWidth = Src.getScalarValueSizeInBits();
    APInt TruncMask = DemandedBits.zext(OperandBitWidth);
    if (SimplifyDemandedBits(Src, TruncMask, DemandedElts, Known, TLO,
                             Depth + 1))
      return true;
    Known = Known.trunc(BitWidth);

    // Attempt to avoid multi-use ops if we don't need anything from them.
    if (SDValue NewSrc = SimplifyMultipleUseDemandedBits(
            Src, TruncMask, DemandedElts, TLO.DAG, Depth + 1))
      return TLO.CombineTo(Op, TLO.DAG.getNode(ISD::TRUNCATE, dl, VT, NewSrc));

    // If the input is only used by this truncate, see if we can shrink it based
    // on the known demanded bits.
    if (Src.getNode()->hasOneUse()) {
      switch (Src.getOpcode()) {
      default:
        break;
      case ISD::SRL:
        // Shrink SRL by a constant if none of the high bits shifted in are
        // demanded.
        if (TLO.LegalTypes() && !isTypeDesirableForOp(ISD::SRL, VT))
          // Do not turn (vt1 truncate (vt2 srl)) into (vt1 srl) if vt1 is
          // undesirable.
          break;

        const APInt *ShAmtC =
            TLO.DAG.getValidShiftAmountConstant(Src, DemandedElts);
        if (!ShAmtC || ShAmtC->uge(BitWidth))
          break;
        uint64_t ShVal = ShAmtC->getZExtValue();

        APInt HighBits =
            APInt::getHighBitsSet(OperandBitWidth, OperandBitWidth - BitWidth);
        HighBits.lshrInPlace(ShVal);
        HighBits = HighBits.trunc(BitWidth);

        if (!(HighBits & DemandedBits)) {
          // None of the shifted in bits are needed.  Add a truncate of the
          // shift input, then shift it.
          SDValue NewShAmt = TLO.DAG.getConstant(
              ShVal, dl, getShiftAmountTy(VT, DL, TLO.LegalTypes()));
          SDValue NewTrunc =
              TLO.DAG.getNode(ISD::TRUNCATE, dl, VT, Src.getOperand(0));
          return TLO.CombineTo(
              Op, TLO.DAG.getNode(ISD::SRL, dl, VT, NewTrunc, NewShAmt));
        }
        break;
      }
    }

    assert(!Known.hasConflict() && "Bits known to be one AND zero?");
    break;
  }
  case ISD::AssertZext: {
    // AssertZext demands all of the high bits, plus any of the low bits
    // demanded by its users.
    EVT ZVT = cast<VTSDNode>(Op.getOperand(1))->getVT();
    APInt InMask = APInt::getLowBitsSet(BitWidth, ZVT.getSizeInBits());
    if (SimplifyDemandedBits(Op.getOperand(0), ~InMask | DemandedBits, Known,
                             TLO, Depth + 1))
      return true;
    assert(!Known.hasConflict() && "Bits known to be one AND zero?");

    Known.Zero |= ~InMask;
    break;
  }
  case ISD::EXTRACT_VECTOR_ELT: {
    SDValue Src = Op.getOperand(0);
    SDValue Idx = Op.getOperand(1);
    ElementCount SrcEltCnt = Src.getValueType().getVectorElementCount();
    unsigned EltBitWidth = Src.getScalarValueSizeInBits();

    if (SrcEltCnt.isScalable())
      return false;

    // Demand the bits from every vector element without a constant index.
    unsigned NumSrcElts = SrcEltCnt.getFixedValue();
    APInt DemandedSrcElts = APInt::getAllOnes(NumSrcElts);
    if (auto *CIdx = dyn_cast<ConstantSDNode>(Idx))
      if (CIdx->getAPIntValue().ult(NumSrcElts))
        DemandedSrcElts = APInt::getOneBitSet(NumSrcElts, CIdx->getZExtValue());

    // If BitWidth > EltBitWidth the value is anyext:ed. So we do not know
    // anything about the extended bits.
    APInt DemandedSrcBits = DemandedBits;
    if (BitWidth > EltBitWidth)
      DemandedSrcBits = DemandedSrcBits.trunc(EltBitWidth);

    if (SimplifyDemandedBits(Src, DemandedSrcBits, DemandedSrcElts, Known2, TLO,
                             Depth + 1))
      return true;

    // Attempt to avoid multi-use ops if we don't need anything from them.
    if (!DemandedSrcBits.isAllOnes() || !DemandedSrcElts.isAllOnes()) {
      if (SDValue DemandedSrc = SimplifyMultipleUseDemandedBits(
              Src, DemandedSrcBits, DemandedSrcElts, TLO.DAG, Depth + 1)) {
        SDValue NewOp =
            TLO.DAG.getNode(Op.getOpcode(), dl, VT, DemandedSrc, Idx);
        return TLO.CombineTo(Op, NewOp);
      }
    }

    Known = Known2;
    if (BitWidth > EltBitWidth)
      Known = Known.anyext(BitWidth);
    break;
  }
  case ISD::BITCAST: {
    SDValue Src = Op.getOperand(0);
    EVT SrcVT = Src.getValueType();
    unsigned NumSrcEltBits = SrcVT.getScalarSizeInBits();

    // If this is an FP->Int bitcast and if the sign bit is the only
    // thing demanded, turn this into a FGETSIGN.
    if (!TLO.LegalOperations() && !VT.isVector() && !SrcVT.isVector() &&
        DemandedBits == APInt::getSignMask(Op.getValueSizeInBits()) &&
        SrcVT.isFloatingPoint()) {
      bool OpVTLegal = isOperationLegalOrCustom(ISD::FGETSIGN, VT);
      bool i32Legal = isOperationLegalOrCustom(ISD::FGETSIGN, MVT::i32);
      if ((OpVTLegal || i32Legal) && VT.isSimple() && SrcVT != MVT::f16 &&
          SrcVT != MVT::f128) {
        // Cannot eliminate/lower SHL for f128 yet.
        EVT Ty = OpVTLegal ? VT : MVT::i32;
        // Make a FGETSIGN + SHL to move the sign bit into the appropriate
        // place.  We expect the SHL to be eliminated by other optimizations.
        SDValue Sign = TLO.DAG.getNode(ISD::FGETSIGN, dl, Ty, Src);
        unsigned OpVTSizeInBits = Op.getValueSizeInBits();
        if (!OpVTLegal && OpVTSizeInBits > 32)
          Sign = TLO.DAG.getNode(ISD::ZERO_EXTEND, dl, VT, Sign);
        unsigned ShVal = Op.getValueSizeInBits() - 1;
        SDValue ShAmt = TLO.DAG.getConstant(ShVal, dl, VT);
        return TLO.CombineTo(Op,
                             TLO.DAG.getNode(ISD::SHL, dl, VT, Sign, ShAmt));
      }
    }

    // Bitcast from a vector using SimplifyDemanded Bits/VectorElts.
    // Demand the elt/bit if any of the original elts/bits are demanded.
    if (SrcVT.isVector() && (BitWidth % NumSrcEltBits) == 0) {
      unsigned Scale = BitWidth / NumSrcEltBits;
      unsigned NumSrcElts = SrcVT.getVectorNumElements();
      APInt DemandedSrcBits = APInt::getZero(NumSrcEltBits);
      APInt DemandedSrcElts = APInt::getZero(NumSrcElts);
      for (unsigned i = 0; i != Scale; ++i) {
        unsigned EltOffset = IsLE ? i : (Scale - 1 - i);
        unsigned BitOffset = EltOffset * NumSrcEltBits;
        APInt Sub = DemandedBits.extractBits(NumSrcEltBits, BitOffset);
        if (!Sub.isZero()) {
          DemandedSrcBits |= Sub;
          for (unsigned j = 0; j != NumElts; ++j)
            if (DemandedElts[j])
              DemandedSrcElts.setBit((j * Scale) + i);
        }
      }

      APInt KnownSrcUndef, KnownSrcZero;
      if (SimplifyDemandedVectorElts(Src, DemandedSrcElts, KnownSrcUndef,
                                     KnownSrcZero, TLO, Depth + 1))
        return true;

      KnownBits KnownSrcBits;
      if (SimplifyDemandedBits(Src, DemandedSrcBits, DemandedSrcElts,
                               KnownSrcBits, TLO, Depth + 1))
        return true;
    } else if (IsLE && (NumSrcEltBits % BitWidth) == 0) {
      // TODO - bigendian once we have test coverage.
      unsigned Scale = NumSrcEltBits / BitWidth;
      unsigned NumSrcElts = SrcVT.isVector() ? SrcVT.getVectorNumElements() : 1;
      APInt DemandedSrcBits = APInt::getZero(NumSrcEltBits);
      APInt DemandedSrcElts = APInt::getZero(NumSrcElts);
      for (unsigned i = 0; i != NumElts; ++i)
        if (DemandedElts[i]) {
          unsigned Offset = (i % Scale) * BitWidth;
          DemandedSrcBits.insertBits(DemandedBits, Offset);
          DemandedSrcElts.setBit(i / Scale);
        }

      if (SrcVT.isVector()) {
        APInt KnownSrcUndef, KnownSrcZero;
        if (SimplifyDemandedVectorElts(Src, DemandedSrcElts, KnownSrcUndef,
                                       KnownSrcZero, TLO, Depth + 1))
          return true;
      }

      KnownBits KnownSrcBits;
      if (SimplifyDemandedBits(Src, DemandedSrcBits, DemandedSrcElts,
                               KnownSrcBits, TLO, Depth + 1))
        return true;
    }

    // If this is a bitcast, let computeKnownBits handle it.  Only do this on a
    // recursive call where Known may be useful to the caller.
    if (Depth > 0) {
      Known = TLO.DAG.computeKnownBits(Op, DemandedElts, Depth);
      return false;
    }
    break;
  }
  case ISD::ADD:
  case ISD::MUL:
  case ISD::SUB: {
    // Add, Sub, and Mul don't demand any bits in positions beyond that
    // of the highest bit demanded of them.
    SDValue Op0 = Op.getOperand(0), Op1 = Op.getOperand(1);
    SDNodeFlags Flags = Op.getNode()->getFlags();
    unsigned DemandedBitsLZ = DemandedBits.countLeadingZeros();
    APInt LoMask = APInt::getLowBitsSet(BitWidth, BitWidth - DemandedBitsLZ);
    if (SimplifyDemandedBits(Op0, LoMask, DemandedElts, Known2, TLO,
                             Depth + 1) ||
        SimplifyDemandedBits(Op1, LoMask, DemandedElts, Known2, TLO,
                             Depth + 1) ||
        // See if the operation should be performed at a smaller bit width.
        ShrinkDemandedOp(Op, BitWidth, DemandedBits, TLO)) {
      if (Flags.hasNoSignedWrap() || Flags.hasNoUnsignedWrap()) {
        // Disable the nsw and nuw flags. We can no longer guarantee that we
        // won't wrap after simplification.
        Flags.setNoSignedWrap(false);
        Flags.setNoUnsignedWrap(false);
        SDValue NewOp =
            TLO.DAG.getNode(Op.getOpcode(), dl, VT, Op0, Op1, Flags);
        return TLO.CombineTo(Op, NewOp);
      }
      return true;
    }

    // Attempt to avoid multi-use ops if we don't need anything from them.
    if (!LoMask.isAllOnes() || !DemandedElts.isAllOnes()) {
      SDValue DemandedOp0 = SimplifyMultipleUseDemandedBits(
          Op0, LoMask, DemandedElts, TLO.DAG, Depth + 1);
      SDValue DemandedOp1 = SimplifyMultipleUseDemandedBits(
          Op1, LoMask, DemandedElts, TLO.DAG, Depth + 1);
      if (DemandedOp0 || DemandedOp1) {
        Flags.setNoSignedWrap(false);
        Flags.setNoUnsignedWrap(false);
        Op0 = DemandedOp0 ? DemandedOp0 : Op0;
        Op1 = DemandedOp1 ? DemandedOp1 : Op1;
        SDValue NewOp =
            TLO.DAG.getNode(Op.getOpcode(), dl, VT, Op0, Op1, Flags);
        return TLO.CombineTo(Op, NewOp);
      }
    }

    // If we have a constant operand, we may be able to turn it into -1 if we
    // do not demand the high bits. This can make the constant smaller to
    // encode, allow more general folding, or match specialized instruction
    // patterns (eg, 'blsr' on x86). Don't bother changing 1 to -1 because that
    // is probably not useful (and could be detrimental).
    ConstantSDNode *C = isConstOrConstSplat(Op1);
    APInt HighMask = APInt::getHighBitsSet(BitWidth, DemandedBitsLZ);
    if (C && !C->isAllOnes() && !C->isOne() &&
        (C->getAPIntValue() | HighMask).isAllOnes()) {
      SDValue Neg1 = TLO.DAG.getAllOnesConstant(dl, VT);
      // Disable the nsw and nuw flags. We can no longer guarantee that we
      // won't wrap after simplification.
      Flags.setNoSignedWrap(false);
      Flags.setNoUnsignedWrap(false);
      SDValue NewOp = TLO.DAG.getNode(Op.getOpcode(), dl, VT, Op0, Neg1, Flags);
      return TLO.CombineTo(Op, NewOp);
    }

    LLVM_FALLTHROUGH;
  }
  default:
    if (Op.getOpcode() >= ISD::BUILTIN_OP_END) {
      if (SimplifyDemandedBitsForTargetNode(Op, DemandedBits, DemandedElts,
                                            Known, TLO, Depth))
        return true;
      break;
    }

    // Just use computeKnownBits to compute output bits.
    Known = TLO.DAG.computeKnownBits(Op, DemandedElts, Depth);
    break;
  }

  // If we know the value of all of the demanded bits, return this as a
  // constant.
  if (DemandedBits.isSubsetOf(Known.Zero | Known.One)) {
    // Avoid folding to a constant if any OpaqueConstant is involved.
    const SDNode *N = Op.getNode();
    for (SDNode *Op :
         llvm::make_range(SDNodeIterator::begin(N), SDNodeIterator::end(N))) {
      if (ConstantSDNode *C = dyn_cast<ConstantSDNode>(Op))
        if (C->isOpaque())
          return false;
    }
    if (VT.isInteger())
      return TLO.CombineTo(Op, TLO.DAG.getConstant(Known.One, dl, VT));
    if (VT.isFloatingPoint())
      return TLO.CombineTo(
          Op,
          TLO.DAG.getConstantFP(
              APFloat(TLO.DAG.EVTToAPFloatSemantics(VT), Known.One), dl, VT));
  }

  return false;
}

bool TargetLowering::SimplifyDemandedVectorElts(SDValue Op,
                                                const APInt &DemandedElts,
                                                APInt &KnownUndef,
                                                APInt &KnownZero,
                                                DAGCombinerInfo &DCI) const {
  SelectionDAG &DAG = DCI.DAG;
  TargetLoweringOpt TLO(DAG, !DCI.isBeforeLegalize(),
                        !DCI.isBeforeLegalizeOps());

  bool Simplified =
      SimplifyDemandedVectorElts(Op, DemandedElts, KnownUndef, KnownZero, TLO);
  if (Simplified) {
    DCI.AddToWorklist(Op.getNode());
    DCI.CommitTargetLoweringOpt(TLO);
  }

  return Simplified;
}

/// Given a vector binary operation and known undefined elements for each input
/// operand, compute whether each element of the output is undefined.
static APInt getKnownUndefForVectorBinop(SDValue BO, SelectionDAG &DAG,
                                         const APInt &UndefOp0,
                                         const APInt &UndefOp1) {
  EVT VT = BO.getValueType();
  assert(DAG.getTargetLoweringInfo().isBinOp(BO.getOpcode()) && VT.isVector() &&
         "Vector binop only");

  EVT EltVT = VT.getVectorElementType();
  unsigned NumElts = VT.getVectorNumElements();
  assert(UndefOp0.getBitWidth() == NumElts &&
         UndefOp1.getBitWidth() == NumElts && "Bad type for undef analysis");

  auto getUndefOrConstantElt = [&](SDValue V, unsigned Index,
                                   const APInt &UndefVals) {
    if (UndefVals[Index])
      return DAG.getUNDEF(EltVT);

    if (auto *BV = dyn_cast<BuildVectorSDNode>(V)) {
      // Try hard to make sure that the getNode() call is not creating temporary
      // nodes. Ignore opaque integers because they do not constant fold.
      SDValue Elt = BV->getOperand(Index);
      auto *C = dyn_cast<ConstantSDNode>(Elt);
      if (isa<ConstantFPSDNode>(Elt) || Elt.isUndef() || (C && !C->isOpaque()))
        return Elt;
    }

    return SDValue();
  };

  APInt KnownUndef = APInt::getZero(NumElts);
  for (unsigned i = 0; i != NumElts; ++i) {
    // If both inputs for this element are either constant or undef and match
    // the element type, compute the constant/undef result for this element of
    // the vector.
    // TODO: Ideally we would use FoldConstantArithmetic() here, but that does
    // not handle FP constants. The code within getNode() should be refactored
    // to avoid the danger of creating a bogus temporary node here.
    SDValue C0 = getUndefOrConstantElt(BO.getOperand(0), i, UndefOp0);
    SDValue C1 = getUndefOrConstantElt(BO.getOperand(1), i, UndefOp1);
    if (C0 && C1 && C0.getValueType() == EltVT && C1.getValueType() == EltVT)
      if (DAG.getNode(BO.getOpcode(), SDLoc(BO), EltVT, C0, C1).isUndef())
        KnownUndef.setBit(i);
  }
  return KnownUndef;
}

bool TargetLowering::SimplifyDemandedVectorElts(
    SDValue Op, const APInt &OriginalDemandedElts, APInt &KnownUndef,
    APInt &KnownZero, TargetLoweringOpt &TLO, unsigned Depth,
    bool AssumeSingleUse) const {
  EVT VT = Op.getValueType();
  unsigned Opcode = Op.getOpcode();
  APInt DemandedElts = OriginalDemandedElts;
  unsigned NumElts = DemandedElts.getBitWidth();
  assert(VT.isVector() && "Expected vector op");

  KnownUndef = KnownZero = APInt::getZero(NumElts);

  // TODO: For now we assume we know nothing about scalable vectors.
  if (VT.isScalableVector())
    return false;

  assert(VT.getVectorNumElements() == NumElts &&
         "Mask size mismatches value type element count!");

  // Undef operand.
  if (Op.isUndef()) {
    KnownUndef.setAllBits();
    return false;
  }

  // If Op has other users, assume that all elements are needed.
  if (!Op.getNode()->hasOneUse() && !AssumeSingleUse)
    DemandedElts.setAllBits();

  // Not demanding any elements from Op.
  if (DemandedElts == 0) {
    KnownUndef.setAllBits();
    return TLO.CombineTo(Op, TLO.DAG.getUNDEF(VT));
  }

  // Limit search depth.
  if (Depth >= SelectionDAG::MaxRecursionDepth)
    return false;

  SDLoc DL(Op);
  unsigned EltSizeInBits = VT.getScalarSizeInBits();
  bool IsLE = TLO.DAG.getDataLayout().isLittleEndian();

  // Helper for demanding the specified elements and all the bits of both binary
  // operands.
  auto SimplifyDemandedVectorEltsBinOp = [&](SDValue Op0, SDValue Op1) {
    SDValue NewOp0 = SimplifyMultipleUseDemandedVectorElts(Op0, DemandedElts,
                                                           TLO.DAG, Depth + 1);
    SDValue NewOp1 = SimplifyMultipleUseDemandedVectorElts(Op1, DemandedElts,
                                                           TLO.DAG, Depth + 1);
    if (NewOp0 || NewOp1) {
      SDValue NewOp = TLO.DAG.getNode(
          Opcode, SDLoc(Op), VT, NewOp0 ? NewOp0 : Op0, NewOp1 ? NewOp1 : Op1);
      return TLO.CombineTo(Op, NewOp);
    }
    return false;
  };

  switch (Opcode) {
  case ISD::SCALAR_TO_VECTOR: {
    if (!DemandedElts[0]) {
      KnownUndef.setAllBits();
      return TLO.CombineTo(Op, TLO.DAG.getUNDEF(VT));
    }
    SDValue ScalarSrc = Op.getOperand(0);
    if (ScalarSrc.getOpcode() == ISD::EXTRACT_VECTOR_ELT) {
      SDValue Src = ScalarSrc.getOperand(0);
      SDValue Idx = ScalarSrc.getOperand(1);
      EVT SrcVT = Src.getValueType();

      ElementCount SrcEltCnt = SrcVT.getVectorElementCount();

      if (SrcEltCnt.isScalable())
        return false;

      unsigned NumSrcElts = SrcEltCnt.getFixedValue();
      if (isNullConstant(Idx)) {
        APInt SrcDemandedElts = APInt::getOneBitSet(NumSrcElts, 0);
        APInt SrcUndef = KnownUndef.zextOrTrunc(NumSrcElts);
        APInt SrcZero = KnownZero.zextOrTrunc(NumSrcElts);
        if (SimplifyDemandedVectorElts(Src, SrcDemandedElts, SrcUndef, SrcZero,
                                       TLO, Depth + 1))
          return true;
      }
    }
    KnownUndef.setHighBits(NumElts - 1);
    break;
  }
  case ISD::BITCAST: {
    SDValue Src = Op.getOperand(0);
    EVT SrcVT = Src.getValueType();

    // We only handle vectors here.
    // TODO - investigate calling SimplifyDemandedBits/ComputeKnownBits?
    if (!SrcVT.isVector())
      break;

    // Fast handling of 'identity' bitcasts.
    unsigned NumSrcElts = SrcVT.getVectorNumElements();
    if (NumSrcElts == NumElts)
      return SimplifyDemandedVectorElts(Src, DemandedElts, KnownUndef,
                                        KnownZero, TLO, Depth + 1);

    APInt SrcDemandedElts, SrcZero, SrcUndef;

    // Bitcast from 'large element' src vector to 'small element' vector, we
    // must demand a source element if any DemandedElt maps to it.
    if ((NumElts % NumSrcElts) == 0) {
      unsigned Scale = NumElts / NumSrcElts;
      SrcDemandedElts = APIntOps::ScaleBitMask(DemandedElts, NumSrcElts);
      if (SimplifyDemandedVectorElts(Src, SrcDemandedElts, SrcUndef, SrcZero,
                                     TLO, Depth + 1))
        return true;

      // Try calling SimplifyDemandedBits, converting demanded elts to the bits
      // of the large element.
      // TODO - bigendian once we have test coverage.
      if (IsLE) {
        unsigned SrcEltSizeInBits = SrcVT.getScalarSizeInBits();
        APInt SrcDemandedBits = APInt::getZero(SrcEltSizeInBits);
        for (unsigned i = 0; i != NumElts; ++i)
          if (DemandedElts[i]) {
            unsigned Ofs = (i % Scale) * EltSizeInBits;
            SrcDemandedBits.setBits(Ofs, Ofs + EltSizeInBits);
          }

        KnownBits Known;
        if (SimplifyDemandedBits(Src, SrcDemandedBits, SrcDemandedElts, Known,
                                 TLO, Depth + 1))
          return true;
      }

      // If the src element is zero/undef then all the output elements will be -
      // only demanded elements are guaranteed to be correct.
      for (unsigned i = 0; i != NumSrcElts; ++i) {
        if (SrcDemandedElts[i]) {
          if (SrcZero[i])
            KnownZero.setBits(i * Scale, (i + 1) * Scale);
          if (SrcUndef[i])
            KnownUndef.setBits(i * Scale, (i + 1) * Scale);
        }
      }
    }

    // Bitcast from 'small element' src vector to 'large element' vector, we
    // demand all smaller source elements covered by the larger demanded element
    // of this vector.
    if ((NumSrcElts % NumElts) == 0) {
      unsigned Scale = NumSrcElts / NumElts;
      SrcDemandedElts = APIntOps::ScaleBitMask(DemandedElts, NumSrcElts);
      if (SimplifyDemandedVectorElts(Src, SrcDemandedElts, SrcUndef, SrcZero,
                                     TLO, Depth + 1))
        return true;

      // If all the src elements covering an output element are zero/undef, then
      // the output element will be as well, assuming it was demanded.
      for (unsigned i = 0; i != NumElts; ++i) {
        if (DemandedElts[i]) {
          if (SrcZero.extractBits(Scale, i * Scale).isAllOnes())
            KnownZero.setBit(i);
          if (SrcUndef.extractBits(Scale, i * Scale).isAllOnes())
            KnownUndef.setBit(i);
        }
      }
    }
    break;
  }
  case ISD::BUILD_VECTOR: {
    // Check all elements and simplify any unused elements with UNDEF.
    if (!DemandedElts.isAllOnes()) {
      // Don't simplify BROADCASTS.
      if (llvm::any_of(Op->op_values(),
                       [&](SDValue Elt) { return Op.getOperand(0) != Elt; })) {
        SmallVector<SDValue, 32> Ops(Op->op_begin(), Op->op_end());
        bool Updated = false;
        for (unsigned i = 0; i != NumElts; ++i) {
          if (!DemandedElts[i] && !Ops[i].isUndef()) {
            Ops[i] = TLO.DAG.getUNDEF(Ops[0].getValueType());
            KnownUndef.setBit(i);
            Updated = true;
          }
        }
        if (Updated)
          return TLO.CombineTo(Op, TLO.DAG.getBuildVector(VT, DL, Ops));
      }
    }
    for (unsigned i = 0; i != NumElts; ++i) {
      SDValue SrcOp = Op.getOperand(i);
      if (SrcOp.isUndef()) {
        KnownUndef.setBit(i);
      } else if (EltSizeInBits == SrcOp.getScalarValueSizeInBits() &&
                 (isNullConstant(SrcOp) || isNullFPConstant(SrcOp))) {
        KnownZero.setBit(i);
      }
    }
    break;
  }
  case ISD::CONCAT_VECTORS: {
    EVT SubVT = Op.getOperand(0).getValueType();
    unsigned NumSubVecs = Op.getNumOperands();
    unsigned NumSubElts = SubVT.getVectorNumElements();
    for (unsigned i = 0; i != NumSubVecs; ++i) {
      SDValue SubOp = Op.getOperand(i);
      APInt SubElts = DemandedElts.extractBits(NumSubElts, i * NumSubElts);
      APInt SubUndef, SubZero;
      if (SimplifyDemandedVectorElts(SubOp, SubElts, SubUndef, SubZero, TLO,
                                     Depth + 1))
        return true;
      KnownUndef.insertBits(SubUndef, i * NumSubElts);
      KnownZero.insertBits(SubZero, i * NumSubElts);
    }
    break;
  }
  case ISD::INSERT_SUBVECTOR: {
    // Demand any elements from the subvector and the remainder from the src its
    // inserted into.
    SDValue Src = Op.getOperand(0);
    SDValue Sub = Op.getOperand(1);
    uint64_t Idx = Op.getConstantOperandVal(2);
    unsigned NumSubElts = Sub.getValueType().getVectorNumElements();
    APInt DemandedSubElts = DemandedElts.extractBits(NumSubElts, Idx);
    APInt DemandedSrcElts = DemandedElts;
    DemandedSrcElts.insertBits(APInt::getZero(NumSubElts), Idx);

    APInt SubUndef, SubZero;
    if (SimplifyDemandedVectorElts(Sub, DemandedSubElts, SubUndef, SubZero, TLO,
                                   Depth + 1))
      return true;

    // If none of the src operand elements are demanded, replace it with undef.
    if (!DemandedSrcElts && !Src.isUndef())
      return TLO.CombineTo(Op, TLO.DAG.getNode(ISD::INSERT_SUBVECTOR, DL, VT,
                                               TLO.DAG.getUNDEF(VT), Sub,
                                               Op.getOperand(2)));

    if (SimplifyDemandedVectorElts(Src, DemandedSrcElts, KnownUndef, KnownZero,
                                   TLO, Depth + 1))
      return true;
    KnownUndef.insertBits(SubUndef, Idx);
    KnownZero.insertBits(SubZero, Idx);

    // Attempt to avoid multi-use ops if we don't need anything from them.
    if (!DemandedSrcElts.isAllOnes() || !DemandedSubElts.isAllOnes()) {
      SDValue NewSrc = SimplifyMultipleUseDemandedVectorElts(
          Src, DemandedSrcElts, TLO.DAG, Depth + 1);
      SDValue NewSub = SimplifyMultipleUseDemandedVectorElts(
          Sub, DemandedSubElts, TLO.DAG, Depth + 1);
      if (NewSrc || NewSub) {
        NewSrc = NewSrc ? NewSrc : Src;
        NewSub = NewSub ? NewSub : Sub;
        SDValue NewOp = TLO.DAG.getNode(Op.getOpcode(), SDLoc(Op), VT, NewSrc,
                                        NewSub, Op.getOperand(2));
        return TLO.CombineTo(Op, NewOp);
      }
    }
    break;
  }
  case ISD::EXTRACT_SUBVECTOR: {
    // Offset the demanded elts by the subvector index.
    SDValue Src = Op.getOperand(0);
    if (Src.getValueType().isScalableVector())
      break;
    uint64_t Idx = Op.getConstantOperandVal(1);
    unsigned NumSrcElts = Src.getValueType().getVectorNumElements();
    APInt DemandedSrcElts = DemandedElts.zextOrSelf(NumSrcElts).shl(Idx);

    APInt SrcUndef, SrcZero;
    if (SimplifyDemandedVectorElts(Src, DemandedSrcElts, SrcUndef, SrcZero, TLO,
                                   Depth + 1))
      return true;
    KnownUndef = SrcUndef.extractBits(NumElts, Idx);
    KnownZero = SrcZero.extractBits(NumElts, Idx);

    // Attempt to avoid multi-use ops if we don't need anything from them.
    if (!DemandedElts.isAllOnes()) {
      SDValue NewSrc = SimplifyMultipleUseDemandedVectorElts(
          Src, DemandedSrcElts, TLO.DAG, Depth + 1);
      if (NewSrc) {
        SDValue NewOp = TLO.DAG.getNode(Op.getOpcode(), SDLoc(Op), VT, NewSrc,
                                        Op.getOperand(1));
        return TLO.CombineTo(Op, NewOp);
      }
    }
    break;
  }
  case ISD::INSERT_VECTOR_ELT: {
    SDValue Vec = Op.getOperand(0);
    SDValue Scl = Op.getOperand(1);
    auto *CIdx = dyn_cast<ConstantSDNode>(Op.getOperand(2));

    // For a legal, constant insertion index, if we don't need this insertion
    // then strip it, else remove it from the demanded elts.
    if (CIdx && CIdx->getAPIntValue().ult(NumElts)) {
      unsigned Idx = CIdx->getZExtValue();
      if (!DemandedElts[Idx])
        return TLO.CombineTo(Op, Vec);

      APInt DemandedVecElts(DemandedElts);
      DemandedVecElts.clearBit(Idx);
      if (SimplifyDemandedVectorElts(Vec, DemandedVecElts, KnownUndef,
                                     KnownZero, TLO, Depth + 1))
        return true;

      KnownUndef.setBitVal(Idx, Scl.isUndef());

      KnownZero.setBitVal(Idx, isNullConstant(Scl) || isNullFPConstant(Scl));
      break;
    }

    APInt VecUndef, VecZero;
    if (SimplifyDemandedVectorElts(Vec, DemandedElts, VecUndef, VecZero, TLO,
                                   Depth + 1))
      return true;
    // Without knowing the insertion index we can't set KnownUndef/KnownZero.
    break;
  }
  case ISD::VSELECT: {
    // Try to transform the select condition based on the current demanded
    // elements.
    // TODO: If a condition element is undef, we can choose from one arm of the
    //       select (and if one arm is undef, then we can propagate that to the
    //       result).
    // TODO - add support for constant vselect masks (see IR version of this).
    APInt UnusedUndef, UnusedZero;
    if (SimplifyDemandedVectorElts(Op.getOperand(0), DemandedElts, UnusedUndef,
                                   UnusedZero, TLO, Depth + 1))
      return true;

    // See if we can simplify either vselect operand.
    APInt DemandedLHS(DemandedElts);
    APInt DemandedRHS(DemandedElts);
    APInt UndefLHS, ZeroLHS;
    APInt UndefRHS, ZeroRHS;
    if (SimplifyDemandedVectorElts(Op.getOperand(1), DemandedLHS, UndefLHS,
                                   ZeroLHS, TLO, Depth + 1))
      return true;
    if (SimplifyDemandedVectorElts(Op.getOperand(2), DemandedRHS, UndefRHS,
                                   ZeroRHS, TLO, Depth + 1))
      return true;

    KnownUndef = UndefLHS & UndefRHS;
    KnownZero = ZeroLHS & ZeroRHS;
    break;
  }
  case ISD::VECTOR_SHUFFLE: {
    ArrayRef<int> ShuffleMask = cast<ShuffleVectorSDNode>(Op)->getMask();

    // Collect demanded elements from shuffle operands..
    APInt DemandedLHS(NumElts, 0);
    APInt DemandedRHS(NumElts, 0);
    for (unsigned i = 0; i != NumElts; ++i) {
      int M = ShuffleMask[i];
      if (M < 0 || !DemandedElts[i])
        continue;
      assert(0 <= M && M < (int)(2 * NumElts) && "Shuffle index out of range");
      if (M < (int)NumElts)
        DemandedLHS.setBit(M);
      else
        DemandedRHS.setBit(M - NumElts);
    }

    // See if we can simplify either shuffle operand.
    APInt UndefLHS, ZeroLHS;
    APInt UndefRHS, ZeroRHS;
    if (SimplifyDemandedVectorElts(Op.getOperand(0), DemandedLHS, UndefLHS,
                                   ZeroLHS, TLO, Depth + 1))
      return true;
    if (SimplifyDemandedVectorElts(Op.getOperand(1), DemandedRHS, UndefRHS,
                                   ZeroRHS, TLO, Depth + 1))
      return true;

    // Simplify mask using undef elements from LHS/RHS.
    bool Updated = false;
    bool IdentityLHS = true, IdentityRHS = true;
    SmallVector<int, 32> NewMask(ShuffleMask.begin(), ShuffleMask.end());
    for (unsigned i = 0; i != NumElts; ++i) {
      int &M = NewMask[i];
      if (M < 0)
        continue;
      if (!DemandedElts[i] || (M < (int)NumElts && UndefLHS[M]) ||
          (M >= (int)NumElts && UndefRHS[M - NumElts])) {
        Updated = true;
        M = -1;
      }
      IdentityLHS &= (M < 0) || (M == (int)i);
      IdentityRHS &= (M < 0) || ((M - NumElts) == i);
    }

    // Update legal shuffle masks based on demanded elements if it won't reduce
    // to Identity which can cause premature removal of the shuffle mask.
    if (Updated && !IdentityLHS && !IdentityRHS && !TLO.LegalOps) {
      SDValue LegalShuffle =
          buildLegalVectorShuffle(VT, DL, Op.getOperand(0), Op.getOperand(1),
                                  NewMask, TLO.DAG);
      if (LegalShuffle)
        return TLO.CombineTo(Op, LegalShuffle);
    }

    // Propagate undef/zero elements from LHS/RHS.
    for (unsigned i = 0; i != NumElts; ++i) {
      int M = ShuffleMask[i];
      if (M < 0) {
        KnownUndef.setBit(i);
      } else if (M < (int)NumElts) {
        if (UndefLHS[M])
          KnownUndef.setBit(i);
        if (ZeroLHS[M])
          KnownZero.setBit(i);
      } else {
        if (UndefRHS[M - NumElts])
          KnownUndef.setBit(i);
        if (ZeroRHS[M - NumElts])
          KnownZero.setBit(i);
      }
    }
    break;
  }
  case ISD::ANY_EXTEND_VECTOR_INREG:
  case ISD::SIGN_EXTEND_VECTOR_INREG:
  case ISD::ZERO_EXTEND_VECTOR_INREG: {
    APInt SrcUndef, SrcZero;
    SDValue Src = Op.getOperand(0);
    unsigned NumSrcElts = Src.getValueType().getVectorNumElements();
    APInt DemandedSrcElts = DemandedElts.zextOrSelf(NumSrcElts);
    if (SimplifyDemandedVectorElts(Src, DemandedSrcElts, SrcUndef, SrcZero, TLO,
                                   Depth + 1))
      return true;
    KnownZero = SrcZero.zextOrTrunc(NumElts);
    KnownUndef = SrcUndef.zextOrTrunc(NumElts);

    if (IsLE && Op.getOpcode() == ISD::ANY_EXTEND_VECTOR_INREG &&
        Op.getValueSizeInBits() == Src.getValueSizeInBits() &&
        DemandedSrcElts == 1) {
      // aext - if we just need the bottom element then we can bitcast.
      return TLO.CombineTo(Op, TLO.DAG.getBitcast(VT, Src));
    }

    if (Op.getOpcode() == ISD::ZERO_EXTEND_VECTOR_INREG) {
      // zext(undef) upper bits are guaranteed to be zero.
      if (DemandedElts.isSubsetOf(KnownUndef))
        return TLO.CombineTo(Op, TLO.DAG.getConstant(0, SDLoc(Op), VT));
      KnownUndef.clearAllBits();

      // zext - if we just need the bottom element then we can mask:
      // zext(and(x,c)) -> and(x,c') iff the zext is the only user of the and.
      if (IsLE && DemandedSrcElts == 1 && Src.getOpcode() == ISD::AND &&
          Op->isOnlyUserOf(Src.getNode()) &&
          Op.getValueSizeInBits() == Src.getValueSizeInBits()) {
        SDLoc DL(Op);
        EVT SrcVT = Src.getValueType();
        EVT SrcSVT = SrcVT.getScalarType();
        SmallVector<SDValue> MaskElts;
        MaskElts.push_back(TLO.DAG.getAllOnesConstant(DL, SrcSVT));
        MaskElts.append(NumSrcElts - 1, TLO.DAG.getConstant(0, DL, SrcSVT));
        SDValue Mask = TLO.DAG.getBuildVector(SrcVT, DL, MaskElts);
        if (SDValue Fold = TLO.DAG.FoldConstantArithmetic(
                ISD::AND, DL, SrcVT, {Src.getOperand(1), Mask})) {
          Fold = TLO.DAG.getNode(ISD::AND, DL, SrcVT, Src.getOperand(0), Fold);
          return TLO.CombineTo(Op, TLO.DAG.getBitcast(VT, Fold));
        }
      }
    }
    break;
  }

  // TODO: There are more binop opcodes that could be handled here - MIN,
  // MAX, saturated math, etc.
  case ISD::ADD: {
    SDValue Op0 = Op.getOperand(0);
    SDValue Op1 = Op.getOperand(1);
    if (Op0 == Op1 && Op->isOnlyUserOf(Op0.getNode())) {
      APInt UndefLHS, ZeroLHS;
      if (SimplifyDemandedVectorElts(Op0, DemandedElts, UndefLHS, ZeroLHS, TLO,
                                     Depth + 1, /*AssumeSingleUse*/ true))
        return true;
    }
    LLVM_FALLTHROUGH;
  }
  case ISD::OR:
  case ISD::XOR:
  case ISD::SUB:
  case ISD::FADD:
  case ISD::FSUB:
  case ISD::FMUL:
  case ISD::FDIV:
  case ISD::FREM: {
    SDValue Op0 = Op.getOperand(0);
    SDValue Op1 = Op.getOperand(1);

    APInt UndefRHS, ZeroRHS;
    if (SimplifyDemandedVectorElts(Op1, DemandedElts, UndefRHS, ZeroRHS, TLO,
                                   Depth + 1))
      return true;
    APInt UndefLHS, ZeroLHS;
    if (SimplifyDemandedVectorElts(Op0, DemandedElts, UndefLHS, ZeroLHS, TLO,
                                   Depth + 1))
      return true;

    KnownZero = ZeroLHS & ZeroRHS;
    KnownUndef = getKnownUndefForVectorBinop(Op, TLO.DAG, UndefLHS, UndefRHS);

    // Attempt to avoid multi-use ops if we don't need anything from them.
    // TODO - use KnownUndef to relax the demandedelts?
    if (!DemandedElts.isAllOnes())
      if (SimplifyDemandedVectorEltsBinOp(Op0, Op1))
        return true;
    break;
  }
  case ISD::SHL:
  case ISD::SRL:
  case ISD::SRA:
  case ISD::ROTL:
  case ISD::ROTR: {
    SDValue Op0 = Op.getOperand(0);
    SDValue Op1 = Op.getOperand(1);

    APInt UndefRHS, ZeroRHS;
    if (SimplifyDemandedVectorElts(Op1, DemandedElts, UndefRHS, ZeroRHS, TLO,
                                   Depth + 1))
      return true;
    APInt UndefLHS, ZeroLHS;
    if (SimplifyDemandedVectorElts(Op0, DemandedElts, UndefLHS, ZeroLHS, TLO,
                                   Depth + 1))
      return true;

    KnownZero = ZeroLHS;
    KnownUndef = UndefLHS & UndefRHS; // TODO: use getKnownUndefForVectorBinop?

    // Attempt to avoid multi-use ops if we don't need anything from them.
    // TODO - use KnownUndef to relax the demandedelts?
    if (!DemandedElts.isAllOnes())
      if (SimplifyDemandedVectorEltsBinOp(Op0, Op1))
        return true;
    break;
  }
  case ISD::MUL:
  case ISD::AND: {
    SDValue Op0 = Op.getOperand(0);
    SDValue Op1 = Op.getOperand(1);

    APInt SrcUndef, SrcZero;
    if (SimplifyDemandedVectorElts(Op1, DemandedElts, SrcUndef, SrcZero, TLO,
                                   Depth + 1))
      return true;
    if (SimplifyDemandedVectorElts(Op0, DemandedElts, KnownUndef, KnownZero,
                                   TLO, Depth + 1))
      return true;

    // If either side has a zero element, then the result element is zero, even
    // if the other is an UNDEF.
    // TODO: Extend getKnownUndefForVectorBinop to also deal with known zeros
    // and then handle 'and' nodes with the rest of the binop opcodes.
    KnownZero |= SrcZero;
    KnownUndef &= SrcUndef;
    KnownUndef &= ~KnownZero;

    // Attempt to avoid multi-use ops if we don't need anything from them.
    // TODO - use KnownUndef to relax the demandedelts?
    if (!DemandedElts.isAllOnes())
      if (SimplifyDemandedVectorEltsBinOp(Op0, Op1))
        return true;
    break;
  }
  case ISD::TRUNCATE:
  case ISD::SIGN_EXTEND:
  case ISD::ZERO_EXTEND:
    if (SimplifyDemandedVectorElts(Op.getOperand(0), DemandedElts, KnownUndef,
                                   KnownZero, TLO, Depth + 1))
      return true;

    if (Op.getOpcode() == ISD::ZERO_EXTEND) {
      // zext(undef) upper bits are guaranteed to be zero.
      if (DemandedElts.isSubsetOf(KnownUndef))
        return TLO.CombineTo(Op, TLO.DAG.getConstant(0, SDLoc(Op), VT));
      KnownUndef.clearAllBits();
    }
    break;
  default: {
    if (Op.getOpcode() >= ISD::BUILTIN_OP_END) {
      if (SimplifyDemandedVectorEltsForTargetNode(Op, DemandedElts, KnownUndef,
                                                  KnownZero, TLO, Depth))
        return true;
    } else {
      KnownBits Known;
      APInt DemandedBits = APInt::getAllOnes(EltSizeInBits);
      if (SimplifyDemandedBits(Op, DemandedBits, OriginalDemandedElts, Known,
                               TLO, Depth, AssumeSingleUse))
        return true;
    }
    break;
  }
  }
  assert((KnownUndef & KnownZero) == 0 && "Elements flagged as undef AND zero");

  // Constant fold all undef cases.
  // TODO: Handle zero cases as well.
  if (DemandedElts.isSubsetOf(KnownUndef))
    return TLO.CombineTo(Op, TLO.DAG.getUNDEF(VT));

  return false;
}

/// Determine which of the bits specified in Mask are known to be either zero or
/// one and return them in the Known.
void TargetLowering::computeKnownBitsForTargetNode(const SDValue Op,
                                                   KnownBits &Known,
                                                   const APInt &DemandedElts,
                                                   const SelectionDAG &DAG,
                                                   unsigned Depth) const {
  assert((Op.getOpcode() >= ISD::BUILTIN_OP_END ||
          Op.getOpcode() == ISD::INTRINSIC_WO_CHAIN ||
          Op.getOpcode() == ISD::INTRINSIC_W_CHAIN ||
          Op.getOpcode() == ISD::INTRINSIC_VOID) &&
         "Should use MaskedValueIsZero if you don't know whether Op"
         " is a target node!");
  Known.resetAll();
}

void TargetLowering::computeKnownBitsForTargetInstr(
    GISelKnownBits &Analysis, Register R, KnownBits &Known,
    const APInt &DemandedElts, const MachineRegisterInfo &MRI,
    unsigned Depth) const {
  Known.resetAll();
}

void TargetLowering::computeKnownBitsForFrameIndex(
  const int FrameIdx, KnownBits &Known, const MachineFunction &MF) const {
  // The low bits are known zero if the pointer is aligned.
  Known.Zero.setLowBits(Log2(MF.getFrameInfo().getObjectAlign(FrameIdx)));
}

Align TargetLowering::computeKnownAlignForTargetInstr(
  GISelKnownBits &Analysis, Register R, const MachineRegisterInfo &MRI,
  unsigned Depth) const {
  return Align(1);
}

/// This method can be implemented by targets that want to expose additional
/// information about sign bits to the DAG Combiner.
unsigned TargetLowering::ComputeNumSignBitsForTargetNode(SDValue Op,
                                                         const APInt &,
                                                         const SelectionDAG &,
                                                         unsigned Depth) const {
  assert((Op.getOpcode() >= ISD::BUILTIN_OP_END ||
          Op.getOpcode() == ISD::INTRINSIC_WO_CHAIN ||
          Op.getOpcode() == ISD::INTRINSIC_W_CHAIN ||
          Op.getOpcode() == ISD::INTRINSIC_VOID) &&
         "Should use ComputeNumSignBits if you don't know whether Op"
         " is a target node!");
  return 1;
}

unsigned TargetLowering::computeNumSignBitsForTargetInstr(
  GISelKnownBits &Analysis, Register R, const APInt &DemandedElts,
  const MachineRegisterInfo &MRI, unsigned Depth) const {
  return 1;
}

bool TargetLowering::SimplifyDemandedVectorEltsForTargetNode(
    SDValue Op, const APInt &DemandedElts, APInt &KnownUndef, APInt &KnownZero,
    TargetLoweringOpt &TLO, unsigned Depth) const {
  assert((Op.getOpcode() >= ISD::BUILTIN_OP_END ||
          Op.getOpcode() == ISD::INTRINSIC_WO_CHAIN ||
          Op.getOpcode() == ISD::INTRINSIC_W_CHAIN ||
          Op.getOpcode() == ISD::INTRINSIC_VOID) &&
         "Should use SimplifyDemandedVectorElts if you don't know whether Op"
         " is a target node!");
  return false;
}

bool TargetLowering::SimplifyDemandedBitsForTargetNode(
    SDValue Op, const APInt &DemandedBits, const APInt &DemandedElts,
    KnownBits &Known, TargetLoweringOpt &TLO, unsigned Depth) const {
  assert((Op.getOpcode() >= ISD::BUILTIN_OP_END ||
          Op.getOpcode() == ISD::INTRINSIC_WO_CHAIN ||
          Op.getOpcode() == ISD::INTRINSIC_W_CHAIN ||
          Op.getOpcode() == ISD::INTRINSIC_VOID) &&
         "Should use SimplifyDemandedBits if you don't know whether Op"
         " is a target node!");
  computeKnownBitsForTargetNode(Op, Known, DemandedElts, TLO.DAG, Depth);
  return false;
}

SDValue TargetLowering::SimplifyMultipleUseDemandedBitsForTargetNode(
    SDValue Op, const APInt &DemandedBits, const APInt &DemandedElts,
    SelectionDAG &DAG, unsigned Depth) const {
  assert(
      (Op.getOpcode() >= ISD::BUILTIN_OP_END ||
       Op.getOpcode() == ISD::INTRINSIC_WO_CHAIN ||
       Op.getOpcode() == ISD::INTRINSIC_W_CHAIN ||
       Op.getOpcode() == ISD::INTRINSIC_VOID) &&
      "Should use SimplifyMultipleUseDemandedBits if you don't know whether Op"
      " is a target node!");
  return SDValue();
}

SDValue
TargetLowering::buildLegalVectorShuffle(EVT VT, const SDLoc &DL, SDValue N0,
                                        SDValue N1, MutableArrayRef<int> Mask,
                                        SelectionDAG &DAG) const {
  bool LegalMask = isShuffleMaskLegal(Mask, VT);
  if (!LegalMask) {
    std::swap(N0, N1);
    ShuffleVectorSDNode::commuteMask(Mask);
    LegalMask = isShuffleMaskLegal(Mask, VT);
  }

  if (!LegalMask)
    return SDValue();

  return DAG.getVectorShuffle(VT, DL, N0, N1, Mask);
}

const Constant *TargetLowering::getTargetConstantFromLoad(LoadSDNode*) const {
  return nullptr;
}

bool TargetLowering::isGuaranteedNotToBeUndefOrPoisonForTargetNode(
    SDValue Op, const APInt &DemandedElts, const SelectionDAG &DAG,
    bool PoisonOnly, unsigned Depth) const {
  assert(
      (Op.getOpcode() >= ISD::BUILTIN_OP_END ||
       Op.getOpcode() == ISD::INTRINSIC_WO_CHAIN ||
       Op.getOpcode() == ISD::INTRINSIC_W_CHAIN ||
       Op.getOpcode() == ISD::INTRINSIC_VOID) &&
      "Should use isGuaranteedNotToBeUndefOrPoison if you don't know whether Op"
      " is a target node!");
  return false;
}

bool TargetLowering::isKnownNeverNaNForTargetNode(SDValue Op,
                                                  const SelectionDAG &DAG,
                                                  bool SNaN,
                                                  unsigned Depth) const {
  assert((Op.getOpcode() >= ISD::BUILTIN_OP_END ||
          Op.getOpcode() == ISD::INTRINSIC_WO_CHAIN ||
          Op.getOpcode() == ISD::INTRINSIC_W_CHAIN ||
          Op.getOpcode() == ISD::INTRINSIC_VOID) &&
         "Should use isKnownNeverNaN if you don't know whether Op"
         " is a target node!");
  return false;
}

bool TargetLowering::isSplatValueForTargetNode(SDValue Op,
                                               const APInt &DemandedElts,
                                               APInt &UndefElts,
                                               unsigned Depth) const {
  assert((Op.getOpcode() >= ISD::BUILTIN_OP_END ||
          Op.getOpcode() == ISD::INTRINSIC_WO_CHAIN ||
          Op.getOpcode() == ISD::INTRINSIC_W_CHAIN ||
          Op.getOpcode() == ISD::INTRINSIC_VOID) &&
         "Should use isSplatValue if you don't know whether Op"
         " is a target node!");
  return false;
}

// FIXME: Ideally, this would use ISD::isConstantSplatVector(), but that must
// work with truncating build vectors and vectors with elements of less than
// 8 bits.
bool TargetLowering::isConstTrueVal(const SDNode *N) const {
  if (!N)
    return false;

  APInt CVal;
  if (auto *CN = dyn_cast<ConstantSDNode>(N)) {
    CVal = CN->getAPIntValue();
  } else if (auto *BV = dyn_cast<BuildVectorSDNode>(N)) {
    auto *CN = BV->getConstantSplatNode();
    if (!CN)
      return false;

    // If this is a truncating build vector, truncate the splat value.
    // Otherwise, we may fail to match the expected values below.
    unsigned BVEltWidth = BV->getValueType(0).getScalarSizeInBits();
    CVal = CN->getAPIntValue();
    if (BVEltWidth < CVal.getBitWidth())
      CVal = CVal.trunc(BVEltWidth);
  } else {
    return false;
  }

  switch (getBooleanContents(N->getValueType(0))) {
  case UndefinedBooleanContent:
    return CVal[0];
  case ZeroOrOneBooleanContent:
    return CVal.isOne();
  case ZeroOrNegativeOneBooleanContent:
    return CVal.isAllOnes();
  }

  llvm_unreachable("Invalid boolean contents");
}

bool TargetLowering::isConstFalseVal(const SDNode *N) const {
  if (!N)
    return false;

  const ConstantSDNode *CN = dyn_cast<ConstantSDNode>(N);
  if (!CN) {
    const BuildVectorSDNode *BV = dyn_cast<BuildVectorSDNode>(N);
    if (!BV)
      return false;

    // Only interested in constant splats, we don't care about undef
    // elements in identifying boolean constants and getConstantSplatNode
    // returns NULL if all ops are undef;
    CN = BV->getConstantSplatNode();
    if (!CN)
      return false;
  }

  if (getBooleanContents(N->getValueType(0)) == UndefinedBooleanContent)
    return !CN->getAPIntValue()[0];

  return CN->isZero();
}

bool TargetLowering::isExtendedTrueVal(const ConstantSDNode *N, EVT VT,
                                       bool SExt) const {
  if (VT == MVT::i1)
    return N->isOne();

  TargetLowering::BooleanContent Cnt = getBooleanContents(VT);
  switch (Cnt) {
  case TargetLowering::ZeroOrOneBooleanContent:
    // An extended value of 1 is always true, unless its original type is i1,
    // in which case it will be sign extended to -1.
    return (N->isOne() && !SExt) || (SExt && (N->getValueType(0) != MVT::i1));
  case TargetLowering::UndefinedBooleanContent:
  case TargetLowering::ZeroOrNegativeOneBooleanContent:
    return N->isAllOnes() && SExt;
  }
  llvm_unreachable("Unexpected enumeration.");
}

/// This helper function of SimplifySetCC tries to optimize the comparison when
/// either operand of the SetCC node is a bitwise-and instruction.
SDValue TargetLowering::foldSetCCWithAnd(EVT VT, SDValue N0, SDValue N1,
                                         ISD::CondCode Cond, const SDLoc &DL,
                                         DAGCombinerInfo &DCI) const {
  // Match these patterns in any of their permutations:
  // (X & Y) == Y
  // (X & Y) != Y
  if (N1.getOpcode() == ISD::AND && N0.getOpcode() != ISD::AND)
    std::swap(N0, N1);

  EVT OpVT = N0.getValueType();
  if (N0.getOpcode() != ISD::AND || !OpVT.isInteger() ||
      (Cond != ISD::SETEQ && Cond != ISD::SETNE))
    return SDValue();

  SDValue X, Y;
  if (N0.getOperand(0) == N1) {
    X = N0.getOperand(1);
    Y = N0.getOperand(0);
  } else if (N0.getOperand(1) == N1) {
    X = N0.getOperand(0);
    Y = N0.getOperand(1);
  } else {
    return SDValue();
  }

  SelectionDAG &DAG = DCI.DAG;
  SDValue Zero = DAG.getConstant(0, DL, OpVT);
  if (DAG.isKnownToBeAPowerOfTwo(Y)) {
    // Simplify X & Y == Y to X & Y != 0 if Y has exactly one bit set.
    // Note that where Y is variable and is known to have at most one bit set
    // (for example, if it is Z & 1) we cannot do this; the expressions are not
    // equivalent when Y == 0.
    assert(OpVT.isInteger());
    Cond = ISD::getSetCCInverse(Cond, OpVT);
    if (DCI.isBeforeLegalizeOps() ||
        isCondCodeLegal(Cond, N0.getSimpleValueType()))
      return DAG.getSetCC(DL, VT, N0, Zero, Cond);
  } else if (N0.hasOneUse() && hasAndNotCompare(Y)) {
    // If the target supports an 'and-not' or 'and-complement' logic operation,
    // try to use that to make a comparison operation more efficient.
    // But don't do this transform if the mask is a single bit because there are
    // more efficient ways to deal with that case (for example, 'bt' on x86 or
    // 'rlwinm' on PPC).

    // Bail out if the compare operand that we want to turn into a zero is
    // already a zero (otherwise, infinite loop).
    auto *YConst = dyn_cast<ConstantSDNode>(Y);
    if (YConst && YConst->isZero())
      return SDValue();

    // Transform this into: ~X & Y == 0.
    SDValue NotX = DAG.getNOT(SDLoc(X), X, OpVT);
    SDValue NewAnd = DAG.getNode(ISD::AND, SDLoc(N0), OpVT, NotX, Y);
    return DAG.getSetCC(DL, VT, NewAnd, Zero, Cond);
  }

  return SDValue();
}

/// There are multiple IR patterns that could be checking whether certain
/// truncation of a signed number would be lossy or not. The pattern which is
/// best at IR level, may not lower optimally. Thus, we want to unfold it.
/// We are looking for the following pattern: (KeptBits is a constant)
///   (add %x, (1 << (KeptBits-1))) srccond (1 << KeptBits)
/// KeptBits won't be bitwidth(x), that will be constant-folded to true/false.
/// KeptBits also can't be 1, that would have been folded to  %x dstcond 0
/// We will unfold it into the natural trunc+sext pattern:
///   ((%x << C) a>> C) dstcond %x
/// Where  C = bitwidth(x) - KeptBits  and  C u< bitwidth(x)
SDValue TargetLowering::optimizeSetCCOfSignedTruncationCheck(
    EVT SCCVT, SDValue N0, SDValue N1, ISD::CondCode Cond, DAGCombinerInfo &DCI,
    const SDLoc &DL) const {
  // We must be comparing with a constant.
  ConstantSDNode *C1;
  if (!(C1 = dyn_cast<ConstantSDNode>(N1)))
    return SDValue();

  // N0 should be:  add %x, (1 << (KeptBits-1))
  if (N0->getOpcode() != ISD::ADD)
    return SDValue();

  // And we must be 'add'ing a constant.
  ConstantSDNode *C01;
  if (!(C01 = dyn_cast<ConstantSDNode>(N0->getOperand(1))))
    return SDValue();

  SDValue X = N0->getOperand(0);
  EVT XVT = X.getValueType();

  // Validate constants ...

  APInt I1 = C1->getAPIntValue();

  ISD::CondCode NewCond;
  if (Cond == ISD::CondCode::SETULT) {
    NewCond = ISD::CondCode::SETEQ;
  } else if (Cond == ISD::CondCode::SETULE) {
    NewCond = ISD::CondCode::SETEQ;
    // But need to 'canonicalize' the constant.
    I1 += 1;
  } else if (Cond == ISD::CondCode::SETUGT) {
    NewCond = ISD::CondCode::SETNE;
    // But need to 'canonicalize' the constant.
    I1 += 1;
  } else if (Cond == ISD::CondCode::SETUGE) {
    NewCond = ISD::CondCode::SETNE;
  } else
    return SDValue();

  APInt I01 = C01->getAPIntValue();

  auto checkConstants = [&I1, &I01]() -> bool {
    // Both of them must be power-of-two, and the constant from setcc is bigger.
    return I1.ugt(I01) && I1.isPowerOf2() && I01.isPowerOf2();
  };

  if (checkConstants()) {
    // Great, e.g. got  icmp ult i16 (add i16 %x, 128), 256
  } else {
    // What if we invert constants? (and the target predicate)
    I1.negate();
    I01.negate();
    assert(XVT.isInteger());
    NewCond = getSetCCInverse(NewCond, XVT);
    if (!checkConstants())
      return SDValue();
    // Great, e.g. got  icmp uge i16 (add i16 %x, -128), -256
  }

  // They are power-of-two, so which bit is set?
  const unsigned KeptBits = I1.logBase2();
  const unsigned KeptBitsMinusOne = I01.logBase2();

  // Magic!
  if (KeptBits != (KeptBitsMinusOne + 1))
    return SDValue();
  assert(KeptBits > 0 && KeptBits < XVT.getSizeInBits() && "unreachable");

  // We don't want to do this in every single case.
  SelectionDAG &DAG = DCI.DAG;
  if (!DAG.getTargetLoweringInfo().shouldTransformSignedTruncationCheck(
          XVT, KeptBits))
    return SDValue();

  const unsigned MaskedBits = XVT.getSizeInBits() - KeptBits;
  assert(MaskedBits > 0 && MaskedBits < XVT.getSizeInBits() && "unreachable");

  // Unfold into:  ((%x << C) a>> C) cond %x
  // Where 'cond' will be either 'eq' or 'ne'.
  SDValue ShiftAmt = DAG.getConstant(MaskedBits, DL, XVT);
  SDValue T0 = DAG.getNode(ISD::SHL, DL, XVT, X, ShiftAmt);
  SDValue T1 = DAG.getNode(ISD::SRA, DL, XVT, T0, ShiftAmt);
  SDValue T2 = DAG.getSetCC(DL, SCCVT, T1, X, NewCond);

  return T2;
}

// (X & (C l>>/<< Y)) ==/!= 0  -->  ((X <</l>> Y) & C) ==/!= 0
SDValue TargetLowering::optimizeSetCCByHoistingAndByConstFromLogicalShift(
    EVT SCCVT, SDValue N0, SDValue N1C, ISD::CondCode Cond,
    DAGCombinerInfo &DCI, const SDLoc &DL) const {
  assert(isConstOrConstSplat(N1C) &&
         isConstOrConstSplat(N1C)->getAPIntValue().isZero() &&
         "Should be a comparison with 0.");
  assert((Cond == ISD::SETEQ || Cond == ISD::SETNE) &&
         "Valid only for [in]equality comparisons.");

  unsigned NewShiftOpcode;
  SDValue X, C, Y;

  SelectionDAG &DAG = DCI.DAG;
  const TargetLowering &TLI = DAG.getTargetLoweringInfo();

  // Look for '(C l>>/<< Y)'.
  auto Match = [&NewShiftOpcode, &X, &C, &Y, &TLI, &DAG](SDValue V) {
    // The shift should be one-use.
    if (!V.hasOneUse())
      return false;
    unsigned OldShiftOpcode = V.getOpcode();
    switch (OldShiftOpcode) {
    case ISD::SHL:
      NewShiftOpcode = ISD::SRL;
      break;
    case ISD::SRL:
      NewShiftOpcode = ISD::SHL;
      break;
    default:
      return false; // must be a logical shift.
    }
    // We should be shifting a constant.
    // FIXME: best to use isConstantOrConstantVector().
    C = V.getOperand(0);
    ConstantSDNode *CC =
        isConstOrConstSplat(C, /*AllowUndefs=*/true, /*AllowTruncation=*/true);
    if (!CC)
      return false;
    Y = V.getOperand(1);

    ConstantSDNode *XC =
        isConstOrConstSplat(X, /*AllowUndefs=*/true, /*AllowTruncation=*/true);
    return TLI.shouldProduceAndByConstByHoistingConstFromShiftsLHSOfAnd(
        X, XC, CC, Y, OldShiftOpcode, NewShiftOpcode, DAG);
  };

  // LHS of comparison should be an one-use 'and'.
  if (N0.getOpcode() != ISD::AND || !N0.hasOneUse())
    return SDValue();

  X = N0.getOperand(0);
  SDValue Mask = N0.getOperand(1);

  // 'and' is commutative!
  if (!Match(Mask)) {
    std::swap(X, Mask);
    if (!Match(Mask))
      return SDValue();
  }

  EVT VT = X.getValueType();

  // Produce:
  // ((X 'OppositeShiftOpcode' Y) & C) Cond 0
  SDValue T0 = DAG.getNode(NewShiftOpcode, DL, VT, X, Y);
  SDValue T1 = DAG.getNode(ISD::AND, DL, VT, T0, C);
  SDValue T2 = DAG.getSetCC(DL, SCCVT, T1, N1C, Cond);
  return T2;
}

/// Try to fold an equality comparison with a {add/sub/xor} binary operation as
/// the 1st operand (N0). Callers are expected to swap the N0/N1 parameters to
/// handle the commuted versions of these patterns.
SDValue TargetLowering::foldSetCCWithBinOp(EVT VT, SDValue N0, SDValue N1,
                                           ISD::CondCode Cond, const SDLoc &DL,
                                           DAGCombinerInfo &DCI) const {
  unsigned BOpcode = N0.getOpcode();
  assert((BOpcode == ISD::ADD || BOpcode == ISD::SUB || BOpcode == ISD::XOR) &&
         "Unexpected binop");
  assert((Cond == ISD::SETEQ || Cond == ISD::SETNE) && "Unexpected condcode");

  // (X + Y) == X --> Y == 0
  // (X - Y) == X --> Y == 0
  // (X ^ Y) == X --> Y == 0
  SelectionDAG &DAG = DCI.DAG;
  EVT OpVT = N0.getValueType();
  SDValue X = N0.getOperand(0);
  SDValue Y = N0.getOperand(1);
  if (X == N1)
    return DAG.getSetCC(DL, VT, Y, DAG.getConstant(0, DL, OpVT), Cond);

  if (Y != N1)
    return SDValue();

  // (X + Y) == Y --> X == 0
  // (X ^ Y) == Y --> X == 0
  if (BOpcode == ISD::ADD || BOpcode == ISD::XOR)
    return DAG.getSetCC(DL, VT, X, DAG.getConstant(0, DL, OpVT), Cond);

  // The shift would not be valid if the operands are boolean (i1).
  if (!N0.hasOneUse() || OpVT.getScalarSizeInBits() == 1)
    return SDValue();

  // (X - Y) == Y --> X == Y << 1
  EVT ShiftVT = getShiftAmountTy(OpVT, DAG.getDataLayout(),
                                 !DCI.isBeforeLegalize());
  SDValue One = DAG.getConstant(1, DL, ShiftVT);
  SDValue YShl1 = DAG.getNode(ISD::SHL, DL, N1.getValueType(), Y, One);
  if (!DCI.isCalledByLegalizer())
    DCI.AddToWorklist(YShl1.getNode());
  return DAG.getSetCC(DL, VT, X, YShl1, Cond);
}

static SDValue simplifySetCCWithCTPOP(const TargetLowering &TLI, EVT VT,
                                      SDValue N0, const APInt &C1,
                                      ISD::CondCode Cond, const SDLoc &dl,
                                      SelectionDAG &DAG) {
  // Look through truncs that don't change the value of a ctpop.
  // FIXME: Add vector support? Need to be careful with setcc result type below.
  SDValue CTPOP = N0;
  if (N0.getOpcode() == ISD::TRUNCATE && N0.hasOneUse() && !VT.isVector() &&
      N0.getScalarValueSizeInBits() > Log2_32(N0.getOperand(0).getScalarValueSizeInBits()))
    CTPOP = N0.getOperand(0);

  if (CTPOP.getOpcode() != ISD::CTPOP || !CTPOP.hasOneUse())
    return SDValue();

  EVT CTVT = CTPOP.getValueType();
  SDValue CTOp = CTPOP.getOperand(0);

  // If this is a vector CTPOP, keep the CTPOP if it is legal.
  // TODO: Should we check if CTPOP is legal(or custom) for scalars?
  if (VT.isVector() && TLI.isOperationLegal(ISD::CTPOP, CTVT))
    return SDValue();

  // (ctpop x) u< 2 -> (x & x-1) == 0
  // (ctpop x) u> 1 -> (x & x-1) != 0
  if (Cond == ISD::SETULT || Cond == ISD::SETUGT) {
    unsigned CostLimit = TLI.getCustomCtpopCost(CTVT, Cond);
    if (C1.ugt(CostLimit + (Cond == ISD::SETULT)))
      return SDValue();
    if (C1 == 0 && (Cond == ISD::SETULT))
      return SDValue(); // This is handled elsewhere.

    unsigned Passes = C1.getLimitedValue() - (Cond == ISD::SETULT);

    SDValue NegOne = DAG.getAllOnesConstant(dl, CTVT);
    SDValue Result = CTOp;
    for (unsigned i = 0; i < Passes; i++) {
      SDValue Add = DAG.getNode(ISD::ADD, dl, CTVT, Result, NegOne);
      Result = DAG.getNode(ISD::AND, dl, CTVT, Result, Add);
    }
    ISD::CondCode CC = Cond == ISD::SETULT ? ISD::SETEQ : ISD::SETNE;
    return DAG.getSetCC(dl, VT, Result, DAG.getConstant(0, dl, CTVT), CC);
  }

  // If ctpop is not supported, expand a power-of-2 comparison based on it.
  if ((Cond == ISD::SETEQ || Cond == ISD::SETNE) && C1 == 1) {
    // For scalars, keep CTPOP if it is legal or custom.
    if (!VT.isVector() && TLI.isOperationLegalOrCustom(ISD::CTPOP, CTVT))
      return SDValue();
    // This is based on X86's custom lowering for CTPOP which produces more
    // instructions than the expansion here.

    // (ctpop x) == 1 --> (x != 0) && ((x & x-1) == 0)
    // (ctpop x) != 1 --> (x == 0) || ((x & x-1) != 0)
    SDValue Zero = DAG.getConstant(0, dl, CTVT);
    SDValue NegOne = DAG.getAllOnesConstant(dl, CTVT);
    assert(CTVT.isInteger());
    ISD::CondCode InvCond = ISD::getSetCCInverse(Cond, CTVT);
    SDValue Add = DAG.getNode(ISD::ADD, dl, CTVT, CTOp, NegOne);
    SDValue And = DAG.getNode(ISD::AND, dl, CTVT, CTOp, Add);
    SDValue LHS = DAG.getSetCC(dl, VT, CTOp, Zero, InvCond);
    SDValue RHS = DAG.getSetCC(dl, VT, And, Zero, Cond);
    unsigned LogicOpcode = Cond == ISD::SETEQ ? ISD::AND : ISD::OR;
    return DAG.getNode(LogicOpcode, dl, VT, LHS, RHS);
  }

  return SDValue();
}

/// Try to simplify a setcc built with the specified operands and cc. If it is
/// unable to simplify it, return a null SDValue.
SDValue TargetLowering::SimplifySetCC(EVT VT, SDValue N0, SDValue N1,
                                      ISD::CondCode Cond, bool foldBooleans,
                                      DAGCombinerInfo &DCI,
                                      const SDLoc &dl) const {
  SelectionDAG &DAG = DCI.DAG;
  const DataLayout &Layout = DAG.getDataLayout();
  EVT OpVT = N0.getValueType();

  // Constant fold or commute setcc.
  if (SDValue Fold = DAG.FoldSetCC(VT, N0, N1, Cond, dl))
    return Fold;

  // Ensure that the constant occurs on the RHS and fold constant comparisons.
  // TODO: Handle non-splat vector constants. All undef causes trouble.
  // FIXME: We can't yet fold constant scalable vector splats, so avoid an
  // infinite loop here when we encounter one.
  ISD::CondCode SwappedCC = ISD::getSetCCSwappedOperands(Cond);
  if (isConstOrConstSplat(N0) &&
      (!OpVT.isScalableVector() || !isConstOrConstSplat(N1)) &&
      (DCI.isBeforeLegalizeOps() ||
       isCondCodeLegal(SwappedCC, N0.getSimpleValueType())))
    return DAG.getSetCC(dl, VT, N1, N0, SwappedCC);

  // If we have a subtract with the same 2 non-constant operands as this setcc
  // -- but in reverse order -- then try to commute the operands of this setcc
  // to match. A matching pair of setcc (cmp) and sub may be combined into 1
  // instruction on some targets.
  if (!isConstOrConstSplat(N0) && !isConstOrConstSplat(N1) &&
      (DCI.isBeforeLegalizeOps() ||
       isCondCodeLegal(SwappedCC, N0.getSimpleValueType())) &&
      DAG.doesNodeExist(ISD::SUB, DAG.getVTList(OpVT), {N1, N0}) &&
      !DAG.doesNodeExist(ISD::SUB, DAG.getVTList(OpVT), {N0, N1}))
    return DAG.getSetCC(dl, VT, N1, N0, SwappedCC);

  if (auto *N1C = isConstOrConstSplat(N1)) {
    const APInt &C1 = N1C->getAPIntValue();

    // Optimize some CTPOP cases.
    if (SDValue V = simplifySetCCWithCTPOP(*this, VT, N0, C1, Cond, dl, DAG))
      return V;

    // If the LHS is '(srl (ctlz x), 5)', the RHS is 0/1, and this is an
    // equality comparison, then we're just comparing whether X itself is
    // zero.
    if (N0.getOpcode() == ISD::SRL && (C1.isZero() || C1.isOne()) &&
        N0.getOperand(0).getOpcode() == ISD::CTLZ &&
        isPowerOf2_32(N0.getScalarValueSizeInBits())) {
      if (ConstantSDNode *ShAmt = isConstOrConstSplat(N0.getOperand(1))) {
        if ((Cond == ISD::SETEQ || Cond == ISD::SETNE) &&
            ShAmt->getAPIntValue() == Log2_32(N0.getScalarValueSizeInBits())) {
          if ((C1 == 0) == (Cond == ISD::SETEQ)) {
            // (srl (ctlz x), 5) == 0  -> X != 0
            // (srl (ctlz x), 5) != 1  -> X != 0
            Cond = ISD::SETNE;
          } else {
            // (srl (ctlz x), 5) != 0  -> X == 0
            // (srl (ctlz x), 5) == 1  -> X == 0
            Cond = ISD::SETEQ;
          }
          SDValue Zero = DAG.getConstant(0, dl, N0.getValueType());
          return DAG.getSetCC(dl, VT, N0.getOperand(0).getOperand(0), Zero,
                              Cond);
        }
      }
    }
  }

  // FIXME: Support vectors.
  if (auto *N1C = dyn_cast<ConstantSDNode>(N1.getNode())) {
    const APInt &C1 = N1C->getAPIntValue();

    // (zext x) == C --> x == (trunc C)
    // (sext x) == C --> x == (trunc C)
    if ((Cond == ISD::SETEQ || Cond == ISD::SETNE) &&
        DCI.isBeforeLegalize() && N0->hasOneUse()) {
      unsigned MinBits = N0.getValueSizeInBits();
      SDValue PreExt;
      bool Signed = false;
      if (N0->getOpcode() == ISD::ZERO_EXTEND) {
        // ZExt
        MinBits = N0->getOperand(0).getValueSizeInBits();
        PreExt = N0->getOperand(0);
      } else if (N0->getOpcode() == ISD::AND) {
        // DAGCombine turns costly ZExts into ANDs
        if (auto *C = dyn_cast<ConstantSDNode>(N0->getOperand(1)))
          if ((C->getAPIntValue()+1).isPowerOf2()) {
            MinBits = C->getAPIntValue().countTrailingOnes();
            PreExt = N0->getOperand(0);
          }
      } else if (N0->getOpcode() == ISD::SIGN_EXTEND) {
        // SExt
        MinBits = N0->getOperand(0).getValueSizeInBits();
        PreExt = N0->getOperand(0);
        Signed = true;
      } else if (auto *LN0 = dyn_cast<LoadSDNode>(N0)) {
        // ZEXTLOAD / SEXTLOAD
        if (LN0->getExtensionType() == ISD::ZEXTLOAD) {
          MinBits = LN0->getMemoryVT().getSizeInBits();
          PreExt = N0;
        } else if (LN0->getExtensionType() == ISD::SEXTLOAD) {
          Signed = true;
          MinBits = LN0->getMemoryVT().getSizeInBits();
          PreExt = N0;
        }
      }

      // Figure out how many bits we need to preserve this constant.
      unsigned ReqdBits = Signed ? C1.getMinSignedBits() : C1.getActiveBits();

      // Make sure we're not losing bits from the constant.
      if (MinBits > 0 &&
          MinBits < C1.getBitWidth() &&
          MinBits >= ReqdBits) {
        EVT MinVT = EVT::getIntegerVT(*DAG.getContext(), MinBits);
        if (isTypeDesirableForOp(ISD::SETCC, MinVT)) {
          // Will get folded away.
          SDValue Trunc = DAG.getNode(ISD::TRUNCATE, dl, MinVT, PreExt);
          if (MinBits == 1 && C1 == 1)
            // Invert the condition.
            return DAG.getSetCC(dl, VT, Trunc, DAG.getConstant(0, dl, MVT::i1),
                                Cond == ISD::SETEQ ? ISD::SETNE : ISD::SETEQ);
          SDValue C = DAG.getConstant(C1.trunc(MinBits), dl, MinVT);
          return DAG.getSetCC(dl, VT, Trunc, C, Cond);
        }

        // If truncating the setcc operands is not desirable, we can still
        // simplify the expression in some cases:
        // setcc ([sz]ext (setcc x, y, cc)), 0, setne) -> setcc (x, y, cc)
        // setcc ([sz]ext (setcc x, y, cc)), 0, seteq) -> setcc (x, y, inv(cc))
        // setcc (zext (setcc x, y, cc)), 1, setne) -> setcc (x, y, inv(cc))
        // setcc (zext (setcc x, y, cc)), 1, seteq) -> setcc (x, y, cc)
        // setcc (sext (setcc x, y, cc)), -1, setne) -> setcc (x, y, inv(cc))
        // setcc (sext (setcc x, y, cc)), -1, seteq) -> setcc (x, y, cc)
        SDValue TopSetCC = N0->getOperand(0);
        unsigned N0Opc = N0->getOpcode();
        bool SExt = (N0Opc == ISD::SIGN_EXTEND);
        if (TopSetCC.getValueType() == MVT::i1 && VT == MVT::i1 &&
            TopSetCC.getOpcode() == ISD::SETCC &&
            (N0Opc == ISD::ZERO_EXTEND || N0Opc == ISD::SIGN_EXTEND) &&
            (isConstFalseVal(N1C) ||
             isExtendedTrueVal(N1C, N0->getValueType(0), SExt))) {

          bool Inverse = (N1C->isZero() && Cond == ISD::SETEQ) ||
                         (!N1C->isZero() && Cond == ISD::SETNE);

          if (!Inverse)
            return TopSetCC;

          ISD::CondCode InvCond = ISD::getSetCCInverse(
              cast<CondCodeSDNode>(TopSetCC.getOperand(2))->get(),
              TopSetCC.getOperand(0).getValueType());
          return DAG.getSetCC(dl, VT, TopSetCC.getOperand(0),
                                      TopSetCC.getOperand(1),
                                      InvCond);
        }
      }
    }

    // If the LHS is '(and load, const)', the RHS is 0, the test is for
    // equality or unsigned, and all 1 bits of the const are in the same
    // partial word, see if we can shorten the load.
    if (DCI.isBeforeLegalize() &&
        !ISD::isSignedIntSetCC(Cond) &&
        N0.getOpcode() == ISD::AND && C1 == 0 &&
        N0.getNode()->hasOneUse() &&
        isa<LoadSDNode>(N0.getOperand(0)) &&
        N0.getOperand(0).getNode()->hasOneUse() &&
        isa<ConstantSDNode>(N0.getOperand(1))) {
      LoadSDNode *Lod = cast<LoadSDNode>(N0.getOperand(0));
      APInt bestMask;
      unsigned bestWidth = 0, bestOffset = 0;
      if (Lod->isSimple() && Lod->isUnindexed()) {
        unsigned origWidth = N0.getValueSizeInBits();
        unsigned maskWidth = origWidth;
        // We can narrow (e.g.) 16-bit extending loads on 32-bit target to
        // 8 bits, but have to be careful...
        if (Lod->getExtensionType() != ISD::NON_EXTLOAD)
          origWidth = Lod->getMemoryVT().getSizeInBits();
        const APInt &Mask = N0.getConstantOperandAPInt(1);
        for (unsigned width = origWidth / 2; width>=8; width /= 2) {
          APInt newMask = APInt::getLowBitsSet(maskWidth, width);
          for (unsigned offset=0; offset<origWidth/width; offset++) {
            if (Mask.isSubsetOf(newMask)) {
              if (Layout.isLittleEndian())
                bestOffset = (uint64_t)offset * (width/8);
              else
                bestOffset = (origWidth/width - offset - 1) * (width/8);
              bestMask = Mask.lshr(offset * (width/8) * 8);
              bestWidth = width;
              break;
            }
            newMask <<= width;
          }
        }
      }
      if (bestWidth) {
        EVT newVT = EVT::getIntegerVT(*DAG.getContext(), bestWidth);
        if (newVT.isRound() &&
            shouldReduceLoadWidth(Lod, ISD::NON_EXTLOAD, newVT)) {
          SDValue Ptr = Lod->getBasePtr();
          if (bestOffset != 0)
            Ptr =
                DAG.getMemBasePlusOffset(Ptr, TypeSize::Fixed(bestOffset), dl);
          SDValue NewLoad =
              DAG.getLoad(newVT, dl, Lod->getChain(), Ptr,
                          Lod->getPointerInfo().getWithOffset(bestOffset),
                          Lod->getOriginalAlign());
          return DAG.getSetCC(dl, VT,
                              DAG.getNode(ISD::AND, dl, newVT, NewLoad,
                                      DAG.getConstant(bestMask.trunc(bestWidth),
                                                      dl, newVT)),
                              DAG.getConstant(0LL, dl, newVT), Cond);
        }
      }
    }

    // If the LHS is a ZERO_EXTEND, perform the comparison on the input.
    if (N0.getOpcode() == ISD::ZERO_EXTEND) {
      unsigned InSize = N0.getOperand(0).getValueSizeInBits();

      // If the comparison constant has bits in the upper part, the
      // zero-extended value could never match.
      if (C1.intersects(APInt::getHighBitsSet(C1.getBitWidth(),
                                              C1.getBitWidth() - InSize))) {
        switch (Cond) {
        case ISD::SETUGT:
        case ISD::SETUGE:
        case ISD::SETEQ:
          return DAG.getConstant(0, dl, VT);
        case ISD::SETULT:
        case ISD::SETULE:
        case ISD::SETNE:
          return DAG.getConstant(1, dl, VT);
        case ISD::SETGT:
        case ISD::SETGE:
          // True if the sign bit of C1 is set.
          return DAG.getConstant(C1.isNegative(), dl, VT);
        case ISD::SETLT:
        case ISD::SETLE:
          // True if the sign bit of C1 isn't set.
          return DAG.getConstant(C1.isNonNegative(), dl, VT);
        default:
          break;
        }
      }

      // Otherwise, we can perform the comparison with the low bits.
      switch (Cond) {
      case ISD::SETEQ:
      case ISD::SETNE:
      case ISD::SETUGT:
      case ISD::SETUGE:
      case ISD::SETULT:
      case ISD::SETULE: {
        EVT newVT = N0.getOperand(0).getValueType();
        if (DCI.isBeforeLegalizeOps() ||
            (isOperationLegal(ISD::SETCC, newVT) &&
             isCondCodeLegal(Cond, newVT.getSimpleVT()))) {
          EVT NewSetCCVT = getSetCCResultType(Layout, *DAG.getContext(), newVT);
          SDValue NewConst = DAG.getConstant(C1.trunc(InSize), dl, newVT);

          SDValue NewSetCC = DAG.getSetCC(dl, NewSetCCVT, N0.getOperand(0),
                                          NewConst, Cond);
          return DAG.getBoolExtOrTrunc(NewSetCC, dl, VT, N0.getValueType());
        }
        break;
      }
      default:
        break; // todo, be more careful with signed comparisons
      }
    } else if (N0.getOpcode() == ISD::SIGN_EXTEND_INREG &&
               (Cond == ISD::SETEQ || Cond == ISD::SETNE) &&
               !isSExtCheaperThanZExt(cast<VTSDNode>(N0.getOperand(1))->getVT(),
                                      OpVT)) {
      EVT ExtSrcTy = cast<VTSDNode>(N0.getOperand(1))->getVT();
      unsigned ExtSrcTyBits = ExtSrcTy.getSizeInBits();
      EVT ExtDstTy = N0.getValueType();
      unsigned ExtDstTyBits = ExtDstTy.getSizeInBits();

      // If the constant doesn't fit into the number of bits for the source of
      // the sign extension, it is impossible for both sides to be equal.
      if (C1.getMinSignedBits() > ExtSrcTyBits)
        return DAG.getBoolConstant(Cond == ISD::SETNE, dl, VT, OpVT);

      assert(ExtDstTy == N0.getOperand(0).getValueType() &&
             ExtDstTy != ExtSrcTy && "Unexpected types!");
      APInt Imm = APInt::getLowBitsSet(ExtDstTyBits, ExtSrcTyBits);
      SDValue ZextOp = DAG.getNode(ISD::AND, dl, ExtDstTy, N0.getOperand(0),
                                   DAG.getConstant(Imm, dl, ExtDstTy));
      if (!DCI.isCalledByLegalizer())
        DCI.AddToWorklist(ZextOp.getNode());
      // Otherwise, make this a use of a zext.
      return DAG.getSetCC(dl, VT, ZextOp,
                          DAG.getConstant(C1 & Imm, dl, ExtDstTy), Cond);
    } else if ((N1C->isZero() || N1C->isOne()) &&
               (Cond == ISD::SETEQ || Cond == ISD::SETNE)) {
      // SETCC (SETCC), [0|1], [EQ|NE]  -> SETCC
      if (N0.getOpcode() == ISD::SETCC &&
          isTypeLegal(VT) && VT.bitsLE(N0.getValueType()) &&
          (N0.getValueType() == MVT::i1 ||
           getBooleanContents(N0.getOperand(0).getValueType()) ==
                       ZeroOrOneBooleanContent)) {
        bool TrueWhenTrue = (Cond == ISD::SETEQ) ^ (!N1C->isOne());
        if (TrueWhenTrue)
          return DAG.getNode(ISD::TRUNCATE, dl, VT, N0);
        // Invert the condition.
        ISD::CondCode CC = cast<CondCodeSDNode>(N0.getOperand(2))->get();
        CC = ISD::getSetCCInverse(CC, N0.getOperand(0).getValueType());
        if (DCI.isBeforeLegalizeOps() ||
            isCondCodeLegal(CC, N0.getOperand(0).getSimpleValueType()))
          return DAG.getSetCC(dl, VT, N0.getOperand(0), N0.getOperand(1), CC);
      }

      if ((N0.getOpcode() == ISD::XOR ||
           (N0.getOpcode() == ISD::AND &&
            N0.getOperand(0).getOpcode() == ISD::XOR &&
            N0.getOperand(1) == N0.getOperand(0).getOperand(1))) &&
          isOneConstant(N0.getOperand(1))) {
        // If this is (X^1) == 0/1, swap the RHS and eliminate the xor.  We
        // can only do this if the top bits are known zero.
        unsigned BitWidth = N0.getValueSizeInBits();
        if (DAG.MaskedValueIsZero(N0,
                                  APInt::getHighBitsSet(BitWidth,
                                                        BitWidth-1))) {
          // Okay, get the un-inverted input value.
          SDValue Val;
          if (N0.getOpcode() == ISD::XOR) {
            Val = N0.getOperand(0);
          } else {
            assert(N0.getOpcode() == ISD::AND &&
                    N0.getOperand(0).getOpcode() == ISD::XOR);
            // ((X^1)&1)^1 -> X & 1
            Val = DAG.getNode(ISD::AND, dl, N0.getValueType(),
                              N0.getOperand(0).getOperand(0),
                              N0.getOperand(1));
          }

          return DAG.getSetCC(dl, VT, Val, N1,
                              Cond == ISD::SETEQ ? ISD::SETNE : ISD::SETEQ);
        }
      } else if (N1C->isOne()) {
        SDValue Op0 = N0;
        if (Op0.getOpcode() == ISD::TRUNCATE)
          Op0 = Op0.getOperand(0);

        if ((Op0.getOpcode() == ISD::XOR) &&
            Op0.getOperand(0).getOpcode() == ISD::SETCC &&
            Op0.getOperand(1).getOpcode() == ISD::SETCC) {
          SDValue XorLHS = Op0.getOperand(0);
          SDValue XorRHS = Op0.getOperand(1);
          // Ensure that the input setccs return an i1 type or 0/1 value.
          if (Op0.getValueType() == MVT::i1 ||
              (getBooleanContents(XorLHS.getOperand(0).getValueType()) ==
                      ZeroOrOneBooleanContent &&
               getBooleanContents(XorRHS.getOperand(0).getValueType()) ==
                        ZeroOrOneBooleanContent)) {
            // (xor (setcc), (setcc)) == / != 1 -> (setcc) != / == (setcc)
            Cond = (Cond == ISD::SETEQ) ? ISD::SETNE : ISD::SETEQ;
            return DAG.getSetCC(dl, VT, XorLHS, XorRHS, Cond);
          }
        }
        if (Op0.getOpcode() == ISD::AND && isOneConstant(Op0.getOperand(1))) {
          // If this is (X&1) == / != 1, normalize it to (X&1) != / == 0.
          if (Op0.getValueType().bitsGT(VT))
            Op0 = DAG.getNode(ISD::AND, dl, VT,
                          DAG.getNode(ISD::TRUNCATE, dl, VT, Op0.getOperand(0)),
                          DAG.getConstant(1, dl, VT));
          else if (Op0.getValueType().bitsLT(VT))
            Op0 = DAG.getNode(ISD::AND, dl, VT,
                        DAG.getNode(ISD::ANY_EXTEND, dl, VT, Op0.getOperand(0)),
                        DAG.getConstant(1, dl, VT));

          return DAG.getSetCC(dl, VT, Op0,
                              DAG.getConstant(0, dl, Op0.getValueType()),
                              Cond == ISD::SETEQ ? ISD::SETNE : ISD::SETEQ);
        }
        if (Op0.getOpcode() == ISD::AssertZext &&
            cast<VTSDNode>(Op0.getOperand(1))->getVT() == MVT::i1)
          return DAG.getSetCC(dl, VT, Op0,
                              DAG.getConstant(0, dl, Op0.getValueType()),
                              Cond == ISD::SETEQ ? ISD::SETNE : ISD::SETEQ);
      }
    }

    // Given:
    //   icmp eq/ne (urem %x, %y), 0
    // Iff %x has 0 or 1 bits set, and %y has at least 2 bits set, omit 'urem':
    //   icmp eq/ne %x, 0
    if (N0.getOpcode() == ISD::UREM && N1C->isZero() &&
        (Cond == ISD::SETEQ || Cond == ISD::SETNE)) {
      KnownBits XKnown = DAG.computeKnownBits(N0.getOperand(0));
      KnownBits YKnown = DAG.computeKnownBits(N0.getOperand(1));
      if (XKnown.countMaxPopulation() == 1 && YKnown.countMinPopulation() >= 2)
        return DAG.getSetCC(dl, VT, N0.getOperand(0), N1, Cond);
    }

    // Fold set_cc seteq (ashr X, BW-1), -1 -> set_cc setlt X, 0
    //  and set_cc setne (ashr X, BW-1), -1 -> set_cc setge X, 0
    if ((Cond == ISD::SETEQ || Cond == ISD::SETNE) &&
        N0.getOpcode() == ISD::SRA && isa<ConstantSDNode>(N0.getOperand(1)) &&
        N0.getConstantOperandAPInt(1) == OpVT.getScalarSizeInBits() - 1 &&
        N1C && N1C->isAllOnes()) {
      return DAG.getSetCC(dl, VT, N0.getOperand(0),
                          DAG.getConstant(0, dl, OpVT),
                          Cond == ISD::SETEQ ? ISD::SETLT : ISD::SETGE);
    }

    if (SDValue V =
            optimizeSetCCOfSignedTruncationCheck(VT, N0, N1, Cond, DCI, dl))
      return V;
  }

  // These simplifications apply to splat vectors as well.
  // TODO: Handle more splat vector cases.
  if (auto *N1C = isConstOrConstSplat(N1)) {
    const APInt &C1 = N1C->getAPIntValue();

    APInt MinVal, MaxVal;
    unsigned OperandBitSize = N1C->getValueType(0).getScalarSizeInBits();
    if (ISD::isSignedIntSetCC(Cond)) {
      MinVal = APInt::getSignedMinValue(OperandBitSize);
      MaxVal = APInt::getSignedMaxValue(OperandBitSize);
    } else {
      MinVal = APInt::getMinValue(OperandBitSize);
      MaxVal = APInt::getMaxValue(OperandBitSize);
    }

    // Canonicalize GE/LE comparisons to use GT/LT comparisons.
    if (Cond == ISD::SETGE || Cond == ISD::SETUGE) {
      // X >= MIN --> true
      if (C1 == MinVal)
        return DAG.getBoolConstant(true, dl, VT, OpVT);

      if (!VT.isVector()) { // TODO: Support this for vectors.
        // X >= C0 --> X > (C0 - 1)
        APInt C = C1 - 1;
        ISD::CondCode NewCC = (Cond == ISD::SETGE) ? ISD::SETGT : ISD::SETUGT;
        if ((DCI.isBeforeLegalizeOps() ||
             isCondCodeLegal(NewCC, VT.getSimpleVT())) &&
            (!N1C->isOpaque() || (C.getBitWidth() <= 64 &&
                                  isLegalICmpImmediate(C.getSExtValue())))) {
          return DAG.getSetCC(dl, VT, N0,
                              DAG.getConstant(C, dl, N1.getValueType()),
                              NewCC);
        }
      }
    }

    if (Cond == ISD::SETLE || Cond == ISD::SETULE) {
      // X <= MAX --> true
      if (C1 == MaxVal)
        return DAG.getBoolConstant(true, dl, VT, OpVT);

      // X <= C0 --> X < (C0 + 1)
      if (!VT.isVector()) { // TODO: Support this for vectors.
        APInt C = C1 + 1;
        ISD::CondCode NewCC = (Cond == ISD::SETLE) ? ISD::SETLT : ISD::SETULT;
        if ((DCI.isBeforeLegalizeOps() ||
             isCondCodeLegal(NewCC, VT.getSimpleVT())) &&
            (!N1C->isOpaque() || (C.getBitWidth() <= 64 &&
                                  isLegalICmpImmediate(C.getSExtValue())))) {
          return DAG.getSetCC(dl, VT, N0,
                              DAG.getConstant(C, dl, N1.getValueType()),
                              NewCC);
        }
      }
    }

    if (Cond == ISD::SETLT || Cond == ISD::SETULT) {
      if (C1 == MinVal)
        return DAG.getBoolConstant(false, dl, VT, OpVT); // X < MIN --> false

      // TODO: Support this for vectors after legalize ops.
      if (!VT.isVector() || DCI.isBeforeLegalizeOps()) {
        // Canonicalize setlt X, Max --> setne X, Max
        if (C1 == MaxVal)
          return DAG.getSetCC(dl, VT, N0, N1, ISD::SETNE);

        // If we have setult X, 1, turn it into seteq X, 0
        if (C1 == MinVal+1)
          return DAG.getSetCC(dl, VT, N0,
                              DAG.getConstant(MinVal, dl, N0.getValueType()),
                              ISD::SETEQ);
      }
    }

    if (Cond == ISD::SETGT || Cond == ISD::SETUGT) {
      if (C1 == MaxVal)
        return DAG.getBoolConstant(false, dl, VT, OpVT); // X > MAX --> false

      // TODO: Support this for vectors after legalize ops.
      if (!VT.isVector() || DCI.isBeforeLegalizeOps()) {
        // Canonicalize setgt X, Min --> setne X, Min
        if (C1 == MinVal)
          return DAG.getSetCC(dl, VT, N0, N1, ISD::SETNE);

        // If we have setugt X, Max-1, turn it into seteq X, Max
        if (C1 == MaxVal-1)
          return DAG.getSetCC(dl, VT, N0,
                              DAG.getConstant(MaxVal, dl, N0.getValueType()),
                              ISD::SETEQ);
      }
    }

    if (Cond == ISD::SETEQ || Cond == ISD::SETNE) {
      // (X & (C l>>/<< Y)) ==/!= 0  -->  ((X <</l>> Y) & C) ==/!= 0
      if (C1.isZero())
        if (SDValue CC = optimizeSetCCByHoistingAndByConstFromLogicalShift(
                VT, N0, N1, Cond, DCI, dl))
          return CC;

      // For all/any comparisons, replace or(x,shl(y,bw/2)) with and/or(x,y).
      // For example, when high 32-bits of i64 X are known clear:
      // all bits clear: (X | (Y<<32)) ==  0 --> (X | Y) ==  0
      // all bits set:   (X | (Y<<32)) == -1 --> (X & Y) == -1
      bool CmpZero = N1C->getAPIntValue().isZero();
      bool CmpNegOne = N1C->getAPIntValue().isAllOnes();
      if ((CmpZero || CmpNegOne) && N0.hasOneUse()) {
        // Match or(lo,shl(hi,bw/2)) pattern.
        auto IsConcat = [&](SDValue V, SDValue &Lo, SDValue &Hi) {
          unsigned EltBits = V.getScalarValueSizeInBits();
          if (V.getOpcode() != ISD::OR || (EltBits % 2) != 0)
            return false;
          SDValue LHS = V.getOperand(0);
          SDValue RHS = V.getOperand(1);
          APInt HiBits = APInt::getHighBitsSet(EltBits, EltBits / 2);
          // Unshifted element must have zero upperbits.
          if (RHS.getOpcode() == ISD::SHL &&
              isa<ConstantSDNode>(RHS.getOperand(1)) &&
              RHS.getConstantOperandAPInt(1) == (EltBits / 2) &&
              DAG.MaskedValueIsZero(LHS, HiBits)) {
            Lo = LHS;
            Hi = RHS.getOperand(0);
            return true;
          }
          if (LHS.getOpcode() == ISD::SHL &&
              isa<ConstantSDNode>(LHS.getOperand(1)) &&
              LHS.getConstantOperandAPInt(1) == (EltBits / 2) &&
              DAG.MaskedValueIsZero(RHS, HiBits)) {
            Lo = RHS;
            Hi = LHS.getOperand(0);
            return true;
          }
          return false;
        };

        auto MergeConcat = [&](SDValue Lo, SDValue Hi) {
          unsigned EltBits = N0.getScalarValueSizeInBits();
          unsigned HalfBits = EltBits / 2;
          APInt HiBits = APInt::getHighBitsSet(EltBits, HalfBits);
          SDValue LoBits = DAG.getConstant(~HiBits, dl, OpVT);
          SDValue HiMask = DAG.getNode(ISD::AND, dl, OpVT, Hi, LoBits);
          SDValue NewN0 =
              DAG.getNode(CmpZero ? ISD::OR : ISD::AND, dl, OpVT, Lo, HiMask);
          SDValue NewN1 = CmpZero ? DAG.getConstant(0, dl, OpVT) : LoBits;
          return DAG.getSetCC(dl, VT, NewN0, NewN1, Cond);
        };

        SDValue Lo, Hi;
        if (IsConcat(N0, Lo, Hi))
          return MergeConcat(Lo, Hi);

        if (N0.getOpcode() == ISD::AND || N0.getOpcode() == ISD::OR) {
          SDValue Lo0, Lo1, Hi0, Hi1;
          if (IsConcat(N0.getOperand(0), Lo0, Hi0) &&
              IsConcat(N0.getOperand(1), Lo1, Hi1)) {
            return MergeConcat(DAG.getNode(N0.getOpcode(), dl, OpVT, Lo0, Lo1),
                               DAG.getNode(N0.getOpcode(), dl, OpVT, Hi0, Hi1));
          }
        }
      }
    }

    // If we have "setcc X, C0", check to see if we can shrink the immediate
    // by changing cc.
    // TODO: Support this for vectors after legalize ops.
    if (!VT.isVector() || DCI.isBeforeLegalizeOps()) {
      // SETUGT X, SINTMAX  -> SETLT X, 0
      // SETUGE X, SINTMIN -> SETLT X, 0
      if ((Cond == ISD::SETUGT && C1.isMaxSignedValue()) ||
          (Cond == ISD::SETUGE && C1.isMinSignedValue()))
        return DAG.getSetCC(dl, VT, N0,
                            DAG.getConstant(0, dl, N1.getValueType()),
                            ISD::SETLT);

      // SETULT X, SINTMIN  -> SETGT X, -1
      // SETULE X, SINTMAX  -> SETGT X, -1
      if ((Cond == ISD::SETULT && C1.isMinSignedValue()) ||
          (Cond == ISD::SETULE && C1.isMaxSignedValue()))
        return DAG.getSetCC(dl, VT, N0,
                            DAG.getAllOnesConstant(dl, N1.getValueType()),
                            ISD::SETGT);
    }
  }

  // Back to non-vector simplifications.
  // TODO: Can we do these for vector splats?
  if (auto *N1C = dyn_cast<ConstantSDNode>(N1.getNode())) {
    const TargetLowering &TLI = DAG.getTargetLoweringInfo();
    const APInt &C1 = N1C->getAPIntValue();
    EVT ShValTy = N0.getValueType();

    // Fold bit comparisons when we can. This will result in an
    // incorrect value when boolean false is negative one, unless
    // the bitsize is 1 in which case the false value is the same
    // in practice regardless of the representation.
    if ((VT.getSizeInBits() == 1 ||
         getBooleanContents(N0.getValueType()) == ZeroOrOneBooleanContent) &&
        (Cond == ISD::SETEQ || Cond == ISD::SETNE) &&
        (VT == ShValTy || (isTypeLegal(VT) && VT.bitsLE(ShValTy))) &&
        N0.getOpcode() == ISD::AND) {
      if (auto *AndRHS = dyn_cast<ConstantSDNode>(N0.getOperand(1))) {
        EVT ShiftTy =
            getShiftAmountTy(ShValTy, Layout, !DCI.isBeforeLegalize());
        if (Cond == ISD::SETNE && C1 == 0) {// (X & 8) != 0  -->  (X & 8) >> 3
          // Perform the xform if the AND RHS is a single bit.
          unsigned ShCt = AndRHS->getAPIntValue().logBase2();
          if (AndRHS->getAPIntValue().isPowerOf2() &&
              !TLI.shouldAvoidTransformToShift(ShValTy, ShCt)) {
            return DAG.getNode(ISD::TRUNCATE, dl, VT,
                               DAG.getNode(ISD::SRL, dl, ShValTy, N0,
                                           DAG.getConstant(ShCt, dl, ShiftTy)));
          }
        } else if (Cond == ISD::SETEQ && C1 == AndRHS->getAPIntValue()) {
          // (X & 8) == 8  -->  (X & 8) >> 3
          // Perform the xform if C1 is a single bit.
          unsigned ShCt = C1.logBase2();
          if (C1.isPowerOf2() &&
              !TLI.shouldAvoidTransformToShift(ShValTy, ShCt)) {
            return DAG.getNode(ISD::TRUNCATE, dl, VT,
                               DAG.getNode(ISD::SRL, dl, ShValTy, N0,
                                           DAG.getConstant(ShCt, dl, ShiftTy)));
          }
        }
      }
    }

    if (C1.getMinSignedBits() <= 64 &&
        !isLegalICmpImmediate(C1.getSExtValue())) {
      EVT ShiftTy = getShiftAmountTy(ShValTy, Layout, !DCI.isBeforeLegalize());
      // (X & -256) == 256 -> (X >> 8) == 1
      if ((Cond == ISD::SETEQ || Cond == ISD::SETNE) &&
          N0.getOpcode() == ISD::AND && N0.hasOneUse()) {
        if (auto *AndRHS = dyn_cast<ConstantSDNode>(N0.getOperand(1))) {
          const APInt &AndRHSC = AndRHS->getAPIntValue();
          if (AndRHSC.isNegatedPowerOf2() && (AndRHSC & C1) == C1) {
            unsigned ShiftBits = AndRHSC.countTrailingZeros();
            if (!TLI.shouldAvoidTransformToShift(ShValTy, ShiftBits)) {
              SDValue Shift =
                DAG.getNode(ISD::SRL, dl, ShValTy, N0.getOperand(0),
                            DAG.getConstant(ShiftBits, dl, ShiftTy));
              SDValue CmpRHS = DAG.getConstant(C1.lshr(ShiftBits), dl, ShValTy);
              return DAG.getSetCC(dl, VT, Shift, CmpRHS, Cond);
            }
          }
        }
      } else if (Cond == ISD::SETULT || Cond == ISD::SETUGE ||
                 Cond == ISD::SETULE || Cond == ISD::SETUGT) {
        bool AdjOne = (Cond == ISD::SETULE || Cond == ISD::SETUGT);
        // X <  0x100000000 -> (X >> 32) <  1
        // X >= 0x100000000 -> (X >> 32) >= 1
        // X <= 0x0ffffffff -> (X >> 32) <  1
        // X >  0x0ffffffff -> (X >> 32) >= 1
        unsigned ShiftBits;
        APInt NewC = C1;
        ISD::CondCode NewCond = Cond;
        if (AdjOne) {
          ShiftBits = C1.countTrailingOnes();
          NewC = NewC + 1;
          NewCond = (Cond == ISD::SETULE) ? ISD::SETULT : ISD::SETUGE;
        } else {
          ShiftBits = C1.countTrailingZeros();
        }
        NewC.lshrInPlace(ShiftBits);
        if (ShiftBits && NewC.getMinSignedBits() <= 64 &&
            isLegalICmpImmediate(NewC.getSExtValue()) &&
            !TLI.shouldAvoidTransformToShift(ShValTy, ShiftBits)) {
          SDValue Shift = DAG.getNode(ISD::SRL, dl, ShValTy, N0,
                                      DAG.getConstant(ShiftBits, dl, ShiftTy));
          SDValue CmpRHS = DAG.getConstant(NewC, dl, ShValTy);
          return DAG.getSetCC(dl, VT, Shift, CmpRHS, NewCond);
        }
      }
    }
  }

  if (!isa<ConstantFPSDNode>(N0) && isa<ConstantFPSDNode>(N1)) {
    auto *CFP = cast<ConstantFPSDNode>(N1);
    assert(!CFP->getValueAPF().isNaN() && "Unexpected NaN value");

    // Otherwise, we know the RHS is not a NaN.  Simplify the node to drop the
    // constant if knowing that the operand is non-nan is enough.  We prefer to
    // have SETO(x,x) instead of SETO(x, 0.0) because this avoids having to
    // materialize 0.0.
    if (Cond == ISD::SETO || Cond == ISD::SETUO)
      return DAG.getSetCC(dl, VT, N0, N0, Cond);

    // setcc (fneg x), C -> setcc swap(pred) x, -C
    if (N0.getOpcode() == ISD::FNEG) {
      ISD::CondCode SwapCond = ISD::getSetCCSwappedOperands(Cond);
      if (DCI.isBeforeLegalizeOps() ||
          isCondCodeLegal(SwapCond, N0.getSimpleValueType())) {
        SDValue NegN1 = DAG.getNode(ISD::FNEG, dl, N0.getValueType(), N1);
        return DAG.getSetCC(dl, VT, N0.getOperand(0), NegN1, SwapCond);
      }
    }

    // If the condition is not legal, see if we can find an equivalent one
    // which is legal.
    if (!isCondCodeLegal(Cond, N0.getSimpleValueType())) {
      // If the comparison was an awkward floating-point == or != and one of
      // the comparison operands is infinity or negative infinity, convert the
      // condition to a less-awkward <= or >=.
      if (CFP->getValueAPF().isInfinity()) {
        bool IsNegInf = CFP->getValueAPF().isNegative();
        ISD::CondCode NewCond = ISD::SETCC_INVALID;
        switch (Cond) {
        case ISD::SETOEQ: NewCond = IsNegInf ? ISD::SETOLE : ISD::SETOGE; break;
        case ISD::SETUEQ: NewCond = IsNegInf ? ISD::SETULE : ISD::SETUGE; break;
        case ISD::SETUNE: NewCond = IsNegInf ? ISD::SETUGT : ISD::SETULT; break;
        case ISD::SETONE: NewCond = IsNegInf ? ISD::SETOGT : ISD::SETOLT; break;
        default: break;
        }
        if (NewCond != ISD::SETCC_INVALID &&
            isCondCodeLegal(NewCond, N0.getSimpleValueType()))
          return DAG.getSetCC(dl, VT, N0, N1, NewCond);
      }
    }
  }

  if (N0 == N1) {
    // The sext(setcc()) => setcc() optimization relies on the appropriate
    // constant being emitted.
    assert(!N0.getValueType().isInteger() &&
           "Integer types should be handled by FoldSetCC");

    bool EqTrue = ISD::isTrueWhenEqual(Cond);
    unsigned UOF = ISD::getUnorderedFlavor(Cond);
    if (UOF == 2) // FP operators that are undefined on NaNs.
      return DAG.getBoolConstant(EqTrue, dl, VT, OpVT);
    if (UOF == unsigned(EqTrue))
      return DAG.getBoolConstant(EqTrue, dl, VT, OpVT);
    // Otherwise, we can't fold it.  However, we can simplify it to SETUO/SETO
    // if it is not already.
    ISD::CondCode NewCond = UOF == 0 ? ISD::SETO : ISD::SETUO;
    if (NewCond != Cond &&
        (DCI.isBeforeLegalizeOps() ||
                            isCondCodeLegal(NewCond, N0.getSimpleValueType())))
      return DAG.getSetCC(dl, VT, N0, N1, NewCond);
  }

  if ((Cond == ISD::SETEQ || Cond == ISD::SETNE) &&
      N0.getValueType().isInteger()) {
    if (N0.getOpcode() == ISD::ADD || N0.getOpcode() == ISD::SUB ||
        N0.getOpcode() == ISD::XOR) {
      // Simplify (X+Y) == (X+Z) -->  Y == Z
      if (N0.getOpcode() == N1.getOpcode()) {
        if (N0.getOperand(0) == N1.getOperand(0))
          return DAG.getSetCC(dl, VT, N0.getOperand(1), N1.getOperand(1), Cond);
        if (N0.getOperand(1) == N1.getOperand(1))
          return DAG.getSetCC(dl, VT, N0.getOperand(0), N1.getOperand(0), Cond);
        if (isCommutativeBinOp(N0.getOpcode())) {
          // If X op Y == Y op X, try other combinations.
          if (N0.getOperand(0) == N1.getOperand(1))
            return DAG.getSetCC(dl, VT, N0.getOperand(1), N1.getOperand(0),
                                Cond);
          if (N0.getOperand(1) == N1.getOperand(0))
            return DAG.getSetCC(dl, VT, N0.getOperand(0), N1.getOperand(1),
                                Cond);
        }
      }

      // If RHS is a legal immediate value for a compare instruction, we need
      // to be careful about increasing register pressure needlessly.
      bool LegalRHSImm = false;

      if (auto *RHSC = dyn_cast<ConstantSDNode>(N1)) {
        if (auto *LHSR = dyn_cast<ConstantSDNode>(N0.getOperand(1))) {
          // Turn (X+C1) == C2 --> X == C2-C1
          if (N0.getOpcode() == ISD::ADD && N0.getNode()->hasOneUse()) {
            return DAG.getSetCC(dl, VT, N0.getOperand(0),
                                DAG.getConstant(RHSC->getAPIntValue()-
                                                LHSR->getAPIntValue(),
                                dl, N0.getValueType()), Cond);
          }

          // Turn (X^C1) == C2 into X == C1^C2 iff X&~C1 = 0.
          if (N0.getOpcode() == ISD::XOR)
            // If we know that all of the inverted bits are zero, don't bother
            // performing the inversion.
            if (DAG.MaskedValueIsZero(N0.getOperand(0), ~LHSR->getAPIntValue()))
              return
                DAG.getSetCC(dl, VT, N0.getOperand(0),
                             DAG.getConstant(LHSR->getAPIntValue() ^
                                               RHSC->getAPIntValue(),
                                             dl, N0.getValueType()),
                             Cond);
        }

        // Turn (C1-X) == C2 --> X == C1-C2
        if (auto *SUBC = dyn_cast<ConstantSDNode>(N0.getOperand(0))) {
          if (N0.getOpcode() == ISD::SUB && N0.getNode()->hasOneUse()) {
            return
              DAG.getSetCC(dl, VT, N0.getOperand(1),
                           DAG.getConstant(SUBC->getAPIntValue() -
                                             RHSC->getAPIntValue(),
                                           dl, N0.getValueType()),
                           Cond);
          }
        }

        // Could RHSC fold directly into a compare?
        if (RHSC->getValueType(0).getSizeInBits() <= 64)
          LegalRHSImm = isLegalICmpImmediate(RHSC->getSExtValue());
      }

      // (X+Y) == X --> Y == 0 and similar folds.
      // Don't do this if X is an immediate that can fold into a cmp
      // instruction and X+Y has other uses. It could be an induction variable
      // chain, and the transform would increase register pressure.
      if (!LegalRHSImm || N0.hasOneUse())
        if (SDValue V = foldSetCCWithBinOp(VT, N0, N1, Cond, dl, DCI))
          return V;
    }

    if (N1.getOpcode() == ISD::ADD || N1.getOpcode() == ISD::SUB ||
        N1.getOpcode() == ISD::XOR)
      if (SDValue V = foldSetCCWithBinOp(VT, N1, N0, Cond, dl, DCI))
        return V;

    if (SDValue V = foldSetCCWithAnd(VT, N0, N1, Cond, dl, DCI))
      return V;
  }

  // Fold remainder of division by a constant.
  if ((N0.getOpcode() == ISD::UREM || N0.getOpcode() == ISD::SREM) &&
      N0.hasOneUse() && (Cond == ISD::SETEQ || Cond == ISD::SETNE)) {
    AttributeList Attr = DAG.getMachineFunction().getFunction().getAttributes();

    // When division is cheap or optimizing for minimum size,
    // fall through to DIVREM creation by skipping this fold.
    if (!isIntDivCheap(VT, Attr) && !Attr.hasFnAttr(Attribute::MinSize)) {
      if (N0.getOpcode() == ISD::UREM) {
        if (SDValue Folded = buildUREMEqFold(VT, N0, N1, Cond, DCI, dl))
          return Folded;
      } else if (N0.getOpcode() == ISD::SREM) {
        if (SDValue Folded = buildSREMEqFold(VT, N0, N1, Cond, DCI, dl))
          return Folded;
      }
    }
  }

  // Fold away ALL boolean setcc's.
  if (N0.getValueType().getScalarType() == MVT::i1 && foldBooleans) {
    SDValue Temp;
    switch (Cond) {
    default: llvm_unreachable("Unknown integer setcc!");
    case ISD::SETEQ:  // X == Y  -> ~(X^Y)
      Temp = DAG.getNode(ISD::XOR, dl, OpVT, N0, N1);
      N0 = DAG.getNOT(dl, Temp, OpVT);
      if (!DCI.isCalledByLegalizer())
        DCI.AddToWorklist(Temp.getNode());
      break;
    case ISD::SETNE:  // X != Y   -->  (X^Y)
      N0 = DAG.getNode(ISD::XOR, dl, OpVT, N0, N1);
      break;
    case ISD::SETGT:  // X >s Y   -->  X == 0 & Y == 1  -->  ~X & Y
    case ISD::SETULT: // X <u Y   -->  X == 0 & Y == 1  -->  ~X & Y
      Temp = DAG.getNOT(dl, N0, OpVT);
      N0 = DAG.getNode(ISD::AND, dl, OpVT, N1, Temp);
      if (!DCI.isCalledByLegalizer())
        DCI.AddToWorklist(Temp.getNode());
      break;
    case ISD::SETLT:  // X <s Y   --> X == 1 & Y == 0  -->  ~Y & X
    case ISD::SETUGT: // X >u Y   --> X == 1 & Y == 0  -->  ~Y & X
      Temp = DAG.getNOT(dl, N1, OpVT);
      N0 = DAG.getNode(ISD::AND, dl, OpVT, N0, Temp);
      if (!DCI.isCalledByLegalizer())
        DCI.AddToWorklist(Temp.getNode());
      break;
    case ISD::SETULE: // X <=u Y  --> X == 0 | Y == 1  -->  ~X | Y
    case ISD::SETGE:  // X >=s Y  --> X == 0 | Y == 1  -->  ~X | Y
      Temp = DAG.getNOT(dl, N0, OpVT);
      N0 = DAG.getNode(ISD::OR, dl, OpVT, N1, Temp);
      if (!DCI.isCalledByLegalizer())
        DCI.AddToWorklist(Temp.getNode());
      break;
    case ISD::SETUGE: // X >=u Y  --> X == 1 | Y == 0  -->  ~Y | X
    case ISD::SETLE:  // X <=s Y  --> X == 1 | Y == 0  -->  ~Y | X
      Temp = DAG.getNOT(dl, N1, OpVT);
      N0 = DAG.getNode(ISD::OR, dl, OpVT, N0, Temp);
      break;
    }
    if (VT.getScalarType() != MVT::i1) {
      if (!DCI.isCalledByLegalizer())
        DCI.AddToWorklist(N0.getNode());
      // FIXME: If running after legalize, we probably can't do this.
      ISD::NodeType ExtendCode = getExtendForContent(getBooleanContents(OpVT));
      N0 = DAG.getNode(ExtendCode, dl, VT, N0);
    }
    return N0;
  }

  // Could not fold it.
  return SDValue();
}

/// Returns true (and the GlobalValue and the offset) if the node is a
/// GlobalAddress + offset.
bool TargetLowering::isGAPlusOffset(SDNode *WN, const GlobalValue *&GA,
                                    int64_t &Offset) const {

  SDNode *N = unwrapAddress(SDValue(WN, 0)).getNode();

  if (auto *GASD = dyn_cast<GlobalAddressSDNode>(N)) {
    GA = GASD->getGlobal();
    Offset += GASD->getOffset();
    return true;
  }

  if (N->getOpcode() == ISD::ADD) {
    SDValue N1 = N->getOperand(0);
    SDValue N2 = N->getOperand(1);
    if (isGAPlusOffset(N1.getNode(), GA, Offset)) {
      if (auto *V = dyn_cast<ConstantSDNode>(N2)) {
        Offset += V->getSExtValue();
        return true;
      }
    } else if (isGAPlusOffset(N2.getNode(), GA, Offset)) {
      if (auto *V = dyn_cast<ConstantSDNode>(N1)) {
        Offset += V->getSExtValue();
        return true;
      }
    }
  }

  return false;
}

SDValue TargetLowering::PerformDAGCombine(SDNode *N,
                                          DAGCombinerInfo &DCI) const {
  // Default implementation: no optimization.
  return SDValue();
}

//===----------------------------------------------------------------------===//
//  Inline Assembler Implementation Methods
//===----------------------------------------------------------------------===//

TargetLowering::ConstraintType
TargetLowering::getConstraintType(StringRef Constraint) const {
  unsigned S = Constraint.size();

  if (S == 1) {
    switch (Constraint[0]) {
    default: break;
    case 'r':
      return C_RegisterClass;
    case 'm': // memory
    case 'o': // offsetable
    case 'V': // not offsetable
      return C_Memory;
    case 'n': // Simple Integer
    case 'E': // Floating Point Constant
    case 'F': // Floating Point Constant
      return C_Immediate;
    case 'i': // Simple Integer or Relocatable Constant
    case 's': // Relocatable Constant
    case 'p': // Address.
    case 'X': // Allow ANY value.
    case 'I': // Target registers.
    case 'J':
    case 'K':
    case 'L':
    case 'M':
    case 'N':
    case 'O':
    case 'P':
    case '<':
    case '>':
      return C_Other;
    }
  }

  if (S > 1 && Constraint[0] == '{' && Constraint[S - 1] == '}') {
    if (S == 8 && Constraint.substr(1, 6) == "memory") // "{memory}"
      return C_Memory;
    return C_Register;
  }
  return C_Unknown;
}

/// Try to replace an X constraint, which matches anything, with another that
/// has more specific requirements based on the type of the corresponding
/// operand.
const char *TargetLowering::LowerXConstraint(EVT ConstraintVT) const {
  if (ConstraintVT.isInteger())
    return "r";
  if (ConstraintVT.isFloatingPoint())
    return "f"; // works for many targets
  return nullptr;
}

SDValue TargetLowering::LowerAsmOutputForConstraint(
    SDValue &Chain, SDValue &Flag, const SDLoc &DL,
    const AsmOperandInfo &OpInfo, SelectionDAG &DAG) const {
  return SDValue();
}

/// Lower the specified operand into the Ops vector.
/// If it is invalid, don't add anything to Ops.
void TargetLowering::LowerAsmOperandForConstraint(SDValue Op,
                                                  std::string &Constraint,
                                                  std::vector<SDValue> &Ops,
                                                  SelectionDAG &DAG) const {

  if (Constraint.length() > 1) return;

  char ConstraintLetter = Constraint[0];
  switch (ConstraintLetter) {
  default: break;
  case 'X':    // Allows any operand
  case 'i':    // Simple Integer or Relocatable Constant
  case 'n':    // Simple Integer
  case 's': {  // Relocatable Constant

    ConstantSDNode *C;
    uint64_t Offset = 0;

    // Match (GA) or (C) or (GA+C) or (GA-C) or ((GA+C)+C) or (((GA+C)+C)+C),
    // etc., since getelementpointer is variadic. We can't use
    // SelectionDAG::FoldSymbolOffset because it expects the GA to be accessible
    // while in this case the GA may be furthest from the root node which is
    // likely an ISD::ADD.
    while (true) {
      if ((C = dyn_cast<ConstantSDNode>(Op)) && ConstraintLetter != 's') {
        // gcc prints these as sign extended.  Sign extend value to 64 bits
        // now; without this it would get ZExt'd later in
        // ScheduleDAGSDNodes::EmitNode, which is very generic.
        bool IsBool = C->getConstantIntValue()->getBitWidth() == 1;
        BooleanContent BCont = getBooleanContents(MVT::i64);
        ISD::NodeType ExtOpc =
            IsBool ? getExtendForContent(BCont) : ISD::SIGN_EXTEND;
        int64_t ExtVal =
            ExtOpc == ISD::ZERO_EXTEND ? C->getZExtValue() : C->getSExtValue();
        Ops.push_back(
            DAG.getTargetConstant(Offset + ExtVal, SDLoc(C), MVT::i64));
        return;
      }
      if (ConstraintLetter != 'n') {
        if (const auto *GA = dyn_cast<GlobalAddressSDNode>(Op)) {
          Ops.push_back(DAG.getTargetGlobalAddress(GA->getGlobal(), SDLoc(Op),
                                                   GA->getValueType(0),
                                                   Offset + GA->getOffset()));
          return;
        }
        if (const auto *BA = dyn_cast<BlockAddressSDNode>(Op)) {
          Ops.push_back(DAG.getTargetBlockAddress(
              BA->getBlockAddress(), BA->getValueType(0),
              Offset + BA->getOffset(), BA->getTargetFlags()));
          return;
        }
<<<<<<< HEAD
=======
        if (isa<BasicBlockSDNode>(Op)) {
          Ops.push_back(Op);
          return;
        }
>>>>>>> 23bd79d1
      }
      const unsigned OpCode = Op.getOpcode();
      if (OpCode == ISD::ADD || OpCode == ISD::SUB) {
        if ((C = dyn_cast<ConstantSDNode>(Op.getOperand(0))))
          Op = Op.getOperand(1);
        // Subtraction is not commutative.
        else if (OpCode == ISD::ADD &&
                 (C = dyn_cast<ConstantSDNode>(Op.getOperand(1))))
          Op = Op.getOperand(0);
        else
          return;
        Offset += (OpCode == ISD::ADD ? 1 : -1) * C->getSExtValue();
        continue;
      }
      return;
    }
    break;
  }
  }
}

std::pair<unsigned, const TargetRegisterClass *>
TargetLowering::getRegForInlineAsmConstraint(const TargetRegisterInfo *RI,
                                             StringRef Constraint,
                                             MVT VT) const {
  if (Constraint.empty() || Constraint[0] != '{')
    return std::make_pair(0u, static_cast<TargetRegisterClass *>(nullptr));
  assert(*(Constraint.end() - 1) == '}' && "Not a brace enclosed constraint?");

  // Remove the braces from around the name.
  StringRef RegName(Constraint.data() + 1, Constraint.size() - 2);

  std::pair<unsigned, const TargetRegisterClass *> R =
      std::make_pair(0u, static_cast<const TargetRegisterClass *>(nullptr));

  // Figure out which register class contains this reg.
  for (const TargetRegisterClass *RC : RI->regclasses()) {
    // If none of the value types for this register class are valid, we
    // can't use it.  For example, 64-bit reg classes on 32-bit targets.
    if (!isLegalRC(*RI, *RC))
      continue;

    for (const MCPhysReg &PR : *RC) {
      if (RegName.equals_insensitive(RI->getRegAsmName(PR))) {
        std::pair<unsigned, const TargetRegisterClass *> S =
            std::make_pair(PR, RC);

        // If this register class has the requested value type, return it,
        // otherwise keep searching and return the first class found
        // if no other is found which explicitly has the requested type.
        if (RI->isTypeLegalForClass(*RC, VT))
          return S;
        if (!R.second)
          R = S;
      }
    }
  }

  return R;
}

//===----------------------------------------------------------------------===//
// Constraint Selection.

/// Return true of this is an input operand that is a matching constraint like
/// "4".
bool TargetLowering::AsmOperandInfo::isMatchingInputConstraint() const {
  assert(!ConstraintCode.empty() && "No known constraint!");
  return isdigit(static_cast<unsigned char>(ConstraintCode[0]));
}

/// If this is an input matching constraint, this method returns the output
/// operand it matches.
unsigned TargetLowering::AsmOperandInfo::getMatchedOperand() const {
  assert(!ConstraintCode.empty() && "No known constraint!");
  return atoi(ConstraintCode.c_str());
}

/// Split up the constraint string from the inline assembly value into the
/// specific constraints and their prefixes, and also tie in the associated
/// operand values.
/// If this returns an empty vector, and if the constraint string itself
/// isn't empty, there was an error parsing.
TargetLowering::AsmOperandInfoVector
TargetLowering::ParseConstraints(const DataLayout &DL,
                                 const TargetRegisterInfo *TRI,
                                 const CallBase &Call) const {
  /// Information about all of the constraints.
  AsmOperandInfoVector ConstraintOperands;
  const InlineAsm *IA = cast<InlineAsm>(Call.getCalledOperand());
  unsigned maCount = 0; // Largest number of multiple alternative constraints.

  // Do a prepass over the constraints, canonicalizing them, and building up the
  // ConstraintOperands list.
  unsigned ArgNo = 0; // ArgNo - The argument of the CallInst.
  unsigned ResNo = 0; // ResNo - The result number of the next output.

  for (InlineAsm::ConstraintInfo &CI : IA->ParseConstraints()) {
    ConstraintOperands.emplace_back(std::move(CI));
    AsmOperandInfo &OpInfo = ConstraintOperands.back();

    // Update multiple alternative constraint count.
    if (OpInfo.multipleAlternatives.size() > maCount)
      maCount = OpInfo.multipleAlternatives.size();

    OpInfo.ConstraintVT = MVT::Other;

    // Compute the value type for each operand.
    switch (OpInfo.Type) {
    case InlineAsm::isOutput:
      // Indirect outputs just consume an argument.
      if (OpInfo.isIndirect) {
        OpInfo.CallOperandVal = Call.getArgOperand(ArgNo);
        break;
      }

      // The return value of the call is this value.  As such, there is no
      // corresponding argument.
      assert(!Call.getType()->isVoidTy() && "Bad inline asm!");
      if (StructType *STy = dyn_cast<StructType>(Call.getType())) {
        OpInfo.ConstraintVT =
            getSimpleValueType(DL, STy->getElementType(ResNo));
      } else {
        assert(ResNo == 0 && "Asm only has one result!");
        OpInfo.ConstraintVT =
            getAsmOperandValueType(DL, Call.getType()).getSimpleVT();
      }
      ++ResNo;
      break;
    case InlineAsm::isInput:
      OpInfo.CallOperandVal = Call.getArgOperand(ArgNo);
      break;
    case InlineAsm::isClobber:
      // Nothing to do.
      break;
    }

    if (OpInfo.CallOperandVal) {
      llvm::Type *OpTy = OpInfo.CallOperandVal->getType();
      if (OpInfo.isIndirect) {
        OpTy = Call.getAttributes().getParamElementType(ArgNo);
        assert(OpTy && "Indirect opernad must have elementtype attribute");
      }

      // Look for vector wrapped in a struct. e.g. { <16 x i8> }.
      if (StructType *STy = dyn_cast<StructType>(OpTy))
        if (STy->getNumElements() == 1)
          OpTy = STy->getElementType(0);

      // If OpTy is not a single value, it may be a struct/union that we
      // can tile with integers.
      if (!OpTy->isSingleValueType() && OpTy->isSized()) {
        unsigned BitSize = DL.getTypeSizeInBits(OpTy);
        switch (BitSize) {
        default: break;
        case 1:
        case 8:
        case 16:
        case 32:
        case 64:
        case 128:
          OpInfo.ConstraintVT =
              MVT::getVT(IntegerType::get(OpTy->getContext(), BitSize), true);
          break;
        }
      } else if (PointerType *PT = dyn_cast<PointerType>(OpTy)) {
        unsigned PtrSize = DL.getPointerSizeInBits(PT->getAddressSpace());
        OpInfo.ConstraintVT = MVT::getIntegerVT(PtrSize);
      } else {
        OpInfo.ConstraintVT = MVT::getVT(OpTy, true);
      }

      ArgNo++;
    }
  }

  // If we have multiple alternative constraints, select the best alternative.
  if (!ConstraintOperands.empty()) {
    if (maCount) {
      unsigned bestMAIndex = 0;
      int bestWeight = -1;
      // weight:  -1 = invalid match, and 0 = so-so match to 5 = good match.
      int weight = -1;
      unsigned maIndex;
      // Compute the sums of the weights for each alternative, keeping track
      // of the best (highest weight) one so far.
      for (maIndex = 0; maIndex < maCount; ++maIndex) {
        int weightSum = 0;
        for (unsigned cIndex = 0, eIndex = ConstraintOperands.size();
             cIndex != eIndex; ++cIndex) {
          AsmOperandInfo &OpInfo = ConstraintOperands[cIndex];
          if (OpInfo.Type == InlineAsm::isClobber)
            continue;

          // If this is an output operand with a matching input operand,
          // look up the matching input. If their types mismatch, e.g. one
          // is an integer, the other is floating point, or their sizes are
          // different, flag it as an maCantMatch.
          if (OpInfo.hasMatchingInput()) {
            AsmOperandInfo &Input = ConstraintOperands[OpInfo.MatchingInput];
            if (OpInfo.ConstraintVT != Input.ConstraintVT) {
              if ((OpInfo.ConstraintVT.isInteger() !=
                   Input.ConstraintVT.isInteger()) ||
                  (OpInfo.ConstraintVT.getSizeInBits() !=
                   Input.ConstraintVT.getSizeInBits())) {
                weightSum = -1; // Can't match.
                break;
              }
            }
          }
          weight = getMultipleConstraintMatchWeight(OpInfo, maIndex);
          if (weight == -1) {
            weightSum = -1;
            break;
          }
          weightSum += weight;
        }
        // Update best.
        if (weightSum > bestWeight) {
          bestWeight = weightSum;
          bestMAIndex = maIndex;
        }
      }

      // Now select chosen alternative in each constraint.
      for (AsmOperandInfo &cInfo : ConstraintOperands)
        if (cInfo.Type != InlineAsm::isClobber)
          cInfo.selectAlternative(bestMAIndex);
    }
  }

  // Check and hook up tied operands, choose constraint code to use.
  for (unsigned cIndex = 0, eIndex = ConstraintOperands.size();
       cIndex != eIndex; ++cIndex) {
    AsmOperandInfo &OpInfo = ConstraintOperands[cIndex];

    // If this is an output operand with a matching input operand, look up the
    // matching input. If their types mismatch, e.g. one is an integer, the
    // other is floating point, or their sizes are different, flag it as an
    // error.
    if (OpInfo.hasMatchingInput()) {
      AsmOperandInfo &Input = ConstraintOperands[OpInfo.MatchingInput];

      if (OpInfo.ConstraintVT != Input.ConstraintVT) {
        std::pair<unsigned, const TargetRegisterClass *> MatchRC =
            getRegForInlineAsmConstraint(TRI, OpInfo.ConstraintCode,
                                         OpInfo.ConstraintVT);
        std::pair<unsigned, const TargetRegisterClass *> InputRC =
            getRegForInlineAsmConstraint(TRI, Input.ConstraintCode,
                                         Input.ConstraintVT);
        if ((OpInfo.ConstraintVT.isInteger() !=
             Input.ConstraintVT.isInteger()) ||
            (MatchRC.second != InputRC.second)) {
          report_fatal_error("Unsupported asm: input constraint"
                             " with a matching output constraint of"
                             " incompatible type!");
        }
      }
    }
  }

  return ConstraintOperands;
}

/// Return an integer indicating how general CT is.
static unsigned getConstraintGenerality(TargetLowering::ConstraintType CT) {
  switch (CT) {
  case TargetLowering::C_Immediate:
  case TargetLowering::C_Other:
  case TargetLowering::C_Unknown:
    return 0;
  case TargetLowering::C_Register:
    return 1;
  case TargetLowering::C_RegisterClass:
    return 2;
  case TargetLowering::C_Memory:
    return 3;
  }
  llvm_unreachable("Invalid constraint type");
}

/// Examine constraint type and operand type and determine a weight value.
/// This object must already have been set up with the operand type
/// and the current alternative constraint selected.
TargetLowering::ConstraintWeight
  TargetLowering::getMultipleConstraintMatchWeight(
    AsmOperandInfo &info, int maIndex) const {
  InlineAsm::ConstraintCodeVector *rCodes;
  if (maIndex >= (int)info.multipleAlternatives.size())
    rCodes = &info.Codes;
  else
    rCodes = &info.multipleAlternatives[maIndex].Codes;
  ConstraintWeight BestWeight = CW_Invalid;

  // Loop over the options, keeping track of the most general one.
  for (const std::string &rCode : *rCodes) {
    ConstraintWeight weight =
        getSingleConstraintMatchWeight(info, rCode.c_str());
    if (weight > BestWeight)
      BestWeight = weight;
  }

  return BestWeight;
}

/// Examine constraint type and operand type and determine a weight value.
/// This object must already have been set up with the operand type
/// and the current alternative constraint selected.
TargetLowering::ConstraintWeight
  TargetLowering::getSingleConstraintMatchWeight(
    AsmOperandInfo &info, const char *constraint) const {
  ConstraintWeight weight = CW_Invalid;
  Value *CallOperandVal = info.CallOperandVal;
    // If we don't have a value, we can't do a match,
    // but allow it at the lowest weight.
  if (!CallOperandVal)
    return CW_Default;
  // Look at the constraint type.
  switch (*constraint) {
    case 'i': // immediate integer.
    case 'n': // immediate integer with a known value.
      if (isa<ConstantInt>(CallOperandVal))
        weight = CW_Constant;
      break;
    case 's': // non-explicit intregal immediate.
      if (isa<GlobalValue>(CallOperandVal))
        weight = CW_Constant;
      break;
    case 'E': // immediate float if host format.
    case 'F': // immediate float.
      if (isa<ConstantFP>(CallOperandVal))
        weight = CW_Constant;
      break;
    case '<': // memory operand with autodecrement.
    case '>': // memory operand with autoincrement.
    case 'm': // memory operand.
    case 'o': // offsettable memory operand
    case 'V': // non-offsettable memory operand
      weight = CW_Memory;
      break;
    case 'r': // general register.
    case 'g': // general register, memory operand or immediate integer.
              // note: Clang converts "g" to "imr".
      if (CallOperandVal->getType()->isIntegerTy())
        weight = CW_Register;
      break;
    case 'X': // any operand.
  default:
    weight = CW_Default;
    break;
  }
  return weight;
}

/// If there are multiple different constraints that we could pick for this
/// operand (e.g. "imr") try to pick the 'best' one.
/// This is somewhat tricky: constraints fall into four classes:
///    Other         -> immediates and magic values
///    Register      -> one specific register
///    RegisterClass -> a group of regs
///    Memory        -> memory
/// Ideally, we would pick the most specific constraint possible: if we have
/// something that fits into a register, we would pick it.  The problem here
/// is that if we have something that could either be in a register or in
/// memory that use of the register could cause selection of *other*
/// operands to fail: they might only succeed if we pick memory.  Because of
/// this the heuristic we use is:
///
///  1) If there is an 'other' constraint, and if the operand is valid for
///     that constraint, use it.  This makes us take advantage of 'i'
///     constraints when available.
///  2) Otherwise, pick the most general constraint present.  This prefers
///     'm' over 'r', for example.
///
static void ChooseConstraint(TargetLowering::AsmOperandInfo &OpInfo,
                             const TargetLowering &TLI,
                             SDValue Op, SelectionDAG *DAG) {
  assert(OpInfo.Codes.size() > 1 && "Doesn't have multiple constraint options");
  unsigned BestIdx = 0;
  TargetLowering::ConstraintType BestType = TargetLowering::C_Unknown;
  int BestGenerality = -1;

  // Loop over the options, keeping track of the most general one.
  for (unsigned i = 0, e = OpInfo.Codes.size(); i != e; ++i) {
    TargetLowering::ConstraintType CType =
      TLI.getConstraintType(OpInfo.Codes[i]);

    // Indirect 'other' or 'immediate' constraints are not allowed.
    if (OpInfo.isIndirect && !(CType == TargetLowering::C_Memory ||
                               CType == TargetLowering::C_Register ||
                               CType == TargetLowering::C_RegisterClass))
      continue;

    // If this is an 'other' or 'immediate' constraint, see if the operand is
    // valid for it. For example, on X86 we might have an 'rI' constraint. If
    // the operand is an integer in the range [0..31] we want to use I (saving a
    // load of a register), otherwise we must use 'r'.
    if ((CType == TargetLowering::C_Other ||
         CType == TargetLowering::C_Immediate) && Op.getNode()) {
      assert(OpInfo.Codes[i].size() == 1 &&
             "Unhandled multi-letter 'other' constraint");
      std::vector<SDValue> ResultOps;
      TLI.LowerAsmOperandForConstraint(Op, OpInfo.Codes[i],
                                       ResultOps, *DAG);
      if (!ResultOps.empty()) {
        BestType = CType;
        BestIdx = i;
        break;
      }
    }

    // Things with matching constraints can only be registers, per gcc
    // documentation.  This mainly affects "g" constraints.
    if (CType == TargetLowering::C_Memory && OpInfo.hasMatchingInput())
      continue;

    // This constraint letter is more general than the previous one, use it.
    int Generality = getConstraintGenerality(CType);
    if (Generality > BestGenerality) {
      BestType = CType;
      BestIdx = i;
      BestGenerality = Generality;
    }
  }

  OpInfo.ConstraintCode = OpInfo.Codes[BestIdx];
  OpInfo.ConstraintType = BestType;
}

/// Determines the constraint code and constraint type to use for the specific
/// AsmOperandInfo, setting OpInfo.ConstraintCode and OpInfo.ConstraintType.
void TargetLowering::ComputeConstraintToUse(AsmOperandInfo &OpInfo,
                                            SDValue Op,
                                            SelectionDAG *DAG) const {
  assert(!OpInfo.Codes.empty() && "Must have at least one constraint");

  // Single-letter constraints ('r') are very common.
  if (OpInfo.Codes.size() == 1) {
    OpInfo.ConstraintCode = OpInfo.Codes[0];
    OpInfo.ConstraintType = getConstraintType(OpInfo.ConstraintCode);
  } else {
    ChooseConstraint(OpInfo, *this, Op, DAG);
  }

  // 'X' matches anything.
  if (OpInfo.ConstraintCode == "X" && OpInfo.CallOperandVal) {
    // Constants are handled elsewhere.  For Functions, the type here is the
    // type of the result, which is not what we want to look at; leave them
    // alone.
    Value *v = OpInfo.CallOperandVal;
    if (isa<ConstantInt>(v) || isa<Function>(v)) {
      return;
    }

    if (isa<BasicBlock>(v) || isa<BlockAddress>(v)) {
      OpInfo.ConstraintCode = "i";
      return;
    }

    // Otherwise, try to resolve it to something we know about by looking at
    // the actual operand type.
    if (const char *Repl = LowerXConstraint(OpInfo.ConstraintVT)) {
      OpInfo.ConstraintCode = Repl;
      OpInfo.ConstraintType = getConstraintType(OpInfo.ConstraintCode);
    }
  }
}

/// Given an exact SDIV by a constant, create a multiplication
/// with the multiplicative inverse of the constant.
static SDValue BuildExactSDIV(const TargetLowering &TLI, SDNode *N,
                              const SDLoc &dl, SelectionDAG &DAG,
                              SmallVectorImpl<SDNode *> &Created) {
  SDValue Op0 = N->getOperand(0);
  SDValue Op1 = N->getOperand(1);
  EVT VT = N->getValueType(0);
  EVT SVT = VT.getScalarType();
  EVT ShVT = TLI.getShiftAmountTy(VT, DAG.getDataLayout());
  EVT ShSVT = ShVT.getScalarType();

  bool UseSRA = false;
  SmallVector<SDValue, 16> Shifts, Factors;

  auto BuildSDIVPattern = [&](ConstantSDNode *C) {
    if (C->isZero())
      return false;
    APInt Divisor = C->getAPIntValue();
    unsigned Shift = Divisor.countTrailingZeros();
    if (Shift) {
      Divisor.ashrInPlace(Shift);
      UseSRA = true;
    }
    // Calculate the multiplicative inverse, using Newton's method.
    APInt t;
    APInt Factor = Divisor;
    while ((t = Divisor * Factor) != 1)
      Factor *= APInt(Divisor.getBitWidth(), 2) - t;
    Shifts.push_back(DAG.getConstant(Shift, dl, ShSVT));
    Factors.push_back(DAG.getConstant(Factor, dl, SVT));
    return true;
  };

  // Collect all magic values from the build vector.
  if (!ISD::matchUnaryPredicate(Op1, BuildSDIVPattern))
    return SDValue();

  SDValue Shift, Factor;
  if (Op1.getOpcode() == ISD::BUILD_VECTOR) {
    Shift = DAG.getBuildVector(ShVT, dl, Shifts);
    Factor = DAG.getBuildVector(VT, dl, Factors);
  } else if (Op1.getOpcode() == ISD::SPLAT_VECTOR) {
    assert(Shifts.size() == 1 && Factors.size() == 1 &&
           "Expected matchUnaryPredicate to return one element for scalable "
           "vectors");
    Shift = DAG.getSplatVector(ShVT, dl, Shifts[0]);
    Factor = DAG.getSplatVector(VT, dl, Factors[0]);
  } else {
    assert(isa<ConstantSDNode>(Op1) && "Expected a constant");
    Shift = Shifts[0];
    Factor = Factors[0];
  }

  SDValue Res = Op0;

  // Shift the value upfront if it is even, so the LSB is one.
  if (UseSRA) {
    // TODO: For UDIV use SRL instead of SRA.
    SDNodeFlags Flags;
    Flags.setExact(true);
    Res = DAG.getNode(ISD::SRA, dl, VT, Res, Shift, Flags);
    Created.push_back(Res.getNode());
  }

  return DAG.getNode(ISD::MUL, dl, VT, Res, Factor);
}

SDValue TargetLowering::BuildSDIVPow2(SDNode *N, const APInt &Divisor,
                              SelectionDAG &DAG,
                              SmallVectorImpl<SDNode *> &Created) const {
  AttributeList Attr = DAG.getMachineFunction().getFunction().getAttributes();
  const TargetLowering &TLI = DAG.getTargetLoweringInfo();
  if (TLI.isIntDivCheap(N->getValueType(0), Attr))
    return SDValue(N, 0); // Lower SDIV as SDIV
  return SDValue();
}

/// Given an ISD::SDIV node expressing a divide by constant,
/// return a DAG expression to select that will generate the same value by
/// multiplying by a magic number.
/// Ref: "Hacker's Delight" or "The PowerPC Compiler Writer's Guide".
SDValue TargetLowering::BuildSDIV(SDNode *N, SelectionDAG &DAG,
                                  bool IsAfterLegalization,
                                  SmallVectorImpl<SDNode *> &Created) const {
  SDLoc dl(N);
  EVT VT = N->getValueType(0);
  EVT SVT = VT.getScalarType();
  EVT ShVT = getShiftAmountTy(VT, DAG.getDataLayout());
  EVT ShSVT = ShVT.getScalarType();
  unsigned EltBits = VT.getScalarSizeInBits();
  EVT MulVT;

  // Check to see if we can do this.
  // FIXME: We should be more aggressive here.
  if (!isTypeLegal(VT)) {
    // Limit this to simple scalars for now.
    if (VT.isVector() || !VT.isSimple())
      return SDValue();

    // If this type will be promoted to a large enough type with a legal
    // multiply operation, we can go ahead and do this transform.
    if (getTypeAction(VT.getSimpleVT()) != TypePromoteInteger)
      return SDValue();

    MulVT = getTypeToTransformTo(*DAG.getContext(), VT);
    if (MulVT.getSizeInBits() < (2 * EltBits) ||
        !isOperationLegal(ISD::MUL, MulVT))
      return SDValue();
  }

  // If the sdiv has an 'exact' bit we can use a simpler lowering.
  if (N->getFlags().hasExact())
    return BuildExactSDIV(*this, N, dl, DAG, Created);

  SmallVector<SDValue, 16> MagicFactors, Factors, Shifts, ShiftMasks;

  auto BuildSDIVPattern = [&](ConstantSDNode *C) {
    if (C->isZero())
      return false;

    const APInt &Divisor = C->getAPIntValue();
    SignedDivisionByConstantInfo magics = SignedDivisionByConstantInfo::get(Divisor);
    int NumeratorFactor = 0;
    int ShiftMask = -1;

    if (Divisor.isOne() || Divisor.isAllOnes()) {
      // If d is +1/-1, we just multiply the numerator by +1/-1.
      NumeratorFactor = Divisor.getSExtValue();
      magics.Magic = 0;
      magics.ShiftAmount = 0;
      ShiftMask = 0;
    } else if (Divisor.isStrictlyPositive() && magics.Magic.isNegative()) {
      // If d > 0 and m < 0, add the numerator.
      NumeratorFactor = 1;
    } else if (Divisor.isNegative() && magics.Magic.isStrictlyPositive()) {
      // If d < 0 and m > 0, subtract the numerator.
      NumeratorFactor = -1;
    }

    MagicFactors.push_back(DAG.getConstant(magics.Magic, dl, SVT));
    Factors.push_back(DAG.getConstant(NumeratorFactor, dl, SVT));
    Shifts.push_back(DAG.getConstant(magics.ShiftAmount, dl, ShSVT));
    ShiftMasks.push_back(DAG.getConstant(ShiftMask, dl, SVT));
    return true;
  };

  SDValue N0 = N->getOperand(0);
  SDValue N1 = N->getOperand(1);

  // Collect the shifts / magic values from each element.
  if (!ISD::matchUnaryPredicate(N1, BuildSDIVPattern))
    return SDValue();

  SDValue MagicFactor, Factor, Shift, ShiftMask;
  if (N1.getOpcode() == ISD::BUILD_VECTOR) {
    MagicFactor = DAG.getBuildVector(VT, dl, MagicFactors);
    Factor = DAG.getBuildVector(VT, dl, Factors);
    Shift = DAG.getBuildVector(ShVT, dl, Shifts);
    ShiftMask = DAG.getBuildVector(VT, dl, ShiftMasks);
  } else if (N1.getOpcode() == ISD::SPLAT_VECTOR) {
    assert(MagicFactors.size() == 1 && Factors.size() == 1 &&
           Shifts.size() == 1 && ShiftMasks.size() == 1 &&
           "Expected matchUnaryPredicate to return one element for scalable "
           "vectors");
    MagicFactor = DAG.getSplatVector(VT, dl, MagicFactors[0]);
    Factor = DAG.getSplatVector(VT, dl, Factors[0]);
    Shift = DAG.getSplatVector(ShVT, dl, Shifts[0]);
    ShiftMask = DAG.getSplatVector(VT, dl, ShiftMasks[0]);
  } else {
    assert(isa<ConstantSDNode>(N1) && "Expected a constant");
    MagicFactor = MagicFactors[0];
    Factor = Factors[0];
    Shift = Shifts[0];
    ShiftMask = ShiftMasks[0];
  }

  // Multiply the numerator (operand 0) by the magic value.
  // FIXME: We should support doing a MUL in a wider type.
  auto GetMULHS = [&](SDValue X, SDValue Y) {
    // If the type isn't legal, use a wider mul of the the type calculated
    // earlier.
    if (!isTypeLegal(VT)) {
      X = DAG.getNode(ISD::SIGN_EXTEND, dl, MulVT, X);
      Y = DAG.getNode(ISD::SIGN_EXTEND, dl, MulVT, Y);
      Y = DAG.getNode(ISD::MUL, dl, MulVT, X, Y);
      Y = DAG.getNode(ISD::SRL, dl, MulVT, Y,
                      DAG.getShiftAmountConstant(EltBits, MulVT, dl));
      return DAG.getNode(ISD::TRUNCATE, dl, VT, Y);
    }

    if (isOperationLegalOrCustom(ISD::MULHS, VT, IsAfterLegalization))
      return DAG.getNode(ISD::MULHS, dl, VT, X, Y);
    if (isOperationLegalOrCustom(ISD::SMUL_LOHI, VT, IsAfterLegalization)) {
      SDValue LoHi =
          DAG.getNode(ISD::SMUL_LOHI, dl, DAG.getVTList(VT, VT), X, Y);
      return SDValue(LoHi.getNode(), 1);
    }
    return SDValue();
  };

  SDValue Q = GetMULHS(N0, MagicFactor);
  if (!Q)
    return SDValue();

  Created.push_back(Q.getNode());

  // (Optionally) Add/subtract the numerator using Factor.
  Factor = DAG.getNode(ISD::MUL, dl, VT, N0, Factor);
  Created.push_back(Factor.getNode());
  Q = DAG.getNode(ISD::ADD, dl, VT, Q, Factor);
  Created.push_back(Q.getNode());

  // Shift right algebraic by shift value.
  Q = DAG.getNode(ISD::SRA, dl, VT, Q, Shift);
  Created.push_back(Q.getNode());

  // Extract the sign bit, mask it and add it to the quotient.
  SDValue SignShift = DAG.getConstant(EltBits - 1, dl, ShVT);
  SDValue T = DAG.getNode(ISD::SRL, dl, VT, Q, SignShift);
  Created.push_back(T.getNode());
  T = DAG.getNode(ISD::AND, dl, VT, T, ShiftMask);
  Created.push_back(T.getNode());
  return DAG.getNode(ISD::ADD, dl, VT, Q, T);
}

/// Given an ISD::UDIV node expressing a divide by constant,
/// return a DAG expression to select that will generate the same value by
/// multiplying by a magic number.
/// Ref: "Hacker's Delight" or "The PowerPC Compiler Writer's Guide".
SDValue TargetLowering::BuildUDIV(SDNode *N, SelectionDAG &DAG,
                                  bool IsAfterLegalization,
                                  SmallVectorImpl<SDNode *> &Created) const {
  SDLoc dl(N);
  EVT VT = N->getValueType(0);
  EVT SVT = VT.getScalarType();
  EVT ShVT = getShiftAmountTy(VT, DAG.getDataLayout());
  EVT ShSVT = ShVT.getScalarType();
  unsigned EltBits = VT.getScalarSizeInBits();
  EVT MulVT;

  // Check to see if we can do this.
  // FIXME: We should be more aggressive here.
  if (!isTypeLegal(VT)) {
    // Limit this to simple scalars for now.
    if (VT.isVector() || !VT.isSimple())
      return SDValue();

    // If this type will be promoted to a large enough type with a legal
    // multiply operation, we can go ahead and do this transform.
    if (getTypeAction(VT.getSimpleVT()) != TypePromoteInteger)
      return SDValue();

    MulVT = getTypeToTransformTo(*DAG.getContext(), VT);
    if (MulVT.getSizeInBits() < (2 * EltBits) ||
        !isOperationLegal(ISD::MUL, MulVT))
      return SDValue();
  }

  bool UseNPQ = false;
  SmallVector<SDValue, 16> PreShifts, PostShifts, MagicFactors, NPQFactors;

  auto BuildUDIVPattern = [&](ConstantSDNode *C) {
    if (C->isZero())
      return false;
    // FIXME: We should use a narrower constant when the upper
    // bits are known to be zero.
    const APInt& Divisor = C->getAPIntValue();
    UnsignedDivisonByConstantInfo magics = UnsignedDivisonByConstantInfo::get(Divisor);
    unsigned PreShift = 0, PostShift = 0;

    // If the divisor is even, we can avoid using the expensive fixup by
    // shifting the divided value upfront.
    if (magics.IsAdd != 0 && !Divisor[0]) {
      PreShift = Divisor.countTrailingZeros();
      // Get magic number for the shifted divisor.
      magics = UnsignedDivisonByConstantInfo::get(Divisor.lshr(PreShift), PreShift);
      assert(magics.IsAdd == 0 && "Should use cheap fixup now");
    }

    APInt Magic = magics.Magic;

    unsigned SelNPQ;
    if (magics.IsAdd == 0 || Divisor.isOne()) {
      assert(magics.ShiftAmount < Divisor.getBitWidth() &&
             "We shouldn't generate an undefined shift!");
      PostShift = magics.ShiftAmount;
      SelNPQ = false;
    } else {
      PostShift = magics.ShiftAmount - 1;
      SelNPQ = true;
    }

    PreShifts.push_back(DAG.getConstant(PreShift, dl, ShSVT));
    MagicFactors.push_back(DAG.getConstant(Magic, dl, SVT));
    NPQFactors.push_back(
        DAG.getConstant(SelNPQ ? APInt::getOneBitSet(EltBits, EltBits - 1)
                               : APInt::getZero(EltBits),
                        dl, SVT));
    PostShifts.push_back(DAG.getConstant(PostShift, dl, ShSVT));
    UseNPQ |= SelNPQ;
    return true;
  };

  SDValue N0 = N->getOperand(0);
  SDValue N1 = N->getOperand(1);

  // Collect the shifts/magic values from each element.
  if (!ISD::matchUnaryPredicate(N1, BuildUDIVPattern))
    return SDValue();

  SDValue PreShift, PostShift, MagicFactor, NPQFactor;
  if (N1.getOpcode() == ISD::BUILD_VECTOR) {
    PreShift = DAG.getBuildVector(ShVT, dl, PreShifts);
    MagicFactor = DAG.getBuildVector(VT, dl, MagicFactors);
    NPQFactor = DAG.getBuildVector(VT, dl, NPQFactors);
    PostShift = DAG.getBuildVector(ShVT, dl, PostShifts);
  } else if (N1.getOpcode() == ISD::SPLAT_VECTOR) {
    assert(PreShifts.size() == 1 && MagicFactors.size() == 1 &&
           NPQFactors.size() == 1 && PostShifts.size() == 1 &&
           "Expected matchUnaryPredicate to return one for scalable vectors");
    PreShift = DAG.getSplatVector(ShVT, dl, PreShifts[0]);
    MagicFactor = DAG.getSplatVector(VT, dl, MagicFactors[0]);
    NPQFactor = DAG.getSplatVector(VT, dl, NPQFactors[0]);
    PostShift = DAG.getSplatVector(ShVT, dl, PostShifts[0]);
  } else {
    assert(isa<ConstantSDNode>(N1) && "Expected a constant");
    PreShift = PreShifts[0];
    MagicFactor = MagicFactors[0];
    PostShift = PostShifts[0];
  }

  SDValue Q = N0;
  Q = DAG.getNode(ISD::SRL, dl, VT, Q, PreShift);
  Created.push_back(Q.getNode());

  // FIXME: We should support doing a MUL in a wider type.
  auto GetMULHU = [&](SDValue X, SDValue Y) {
    // If the type isn't legal, use a wider mul of the the type calculated
    // earlier.
    if (!isTypeLegal(VT)) {
      X = DAG.getNode(ISD::ZERO_EXTEND, dl, MulVT, X);
      Y = DAG.getNode(ISD::ZERO_EXTEND, dl, MulVT, Y);
      Y = DAG.getNode(ISD::MUL, dl, MulVT, X, Y);
      Y = DAG.getNode(ISD::SRL, dl, MulVT, Y,
                      DAG.getShiftAmountConstant(EltBits, MulVT, dl));
      return DAG.getNode(ISD::TRUNCATE, dl, VT, Y);
    }

    if (isOperationLegalOrCustom(ISD::MULHU, VT, IsAfterLegalization))
      return DAG.getNode(ISD::MULHU, dl, VT, X, Y);
    if (isOperationLegalOrCustom(ISD::UMUL_LOHI, VT, IsAfterLegalization)) {
      SDValue LoHi =
          DAG.getNode(ISD::UMUL_LOHI, dl, DAG.getVTList(VT, VT), X, Y);
      return SDValue(LoHi.getNode(), 1);
    }
    return SDValue(); // No mulhu or equivalent
  };

  // Multiply the numerator (operand 0) by the magic value.
  Q = GetMULHU(Q, MagicFactor);
  if (!Q)
    return SDValue();

  Created.push_back(Q.getNode());

  if (UseNPQ) {
    SDValue NPQ = DAG.getNode(ISD::SUB, dl, VT, N0, Q);
    Created.push_back(NPQ.getNode());

    // For vectors we might have a mix of non-NPQ/NPQ paths, so use
    // MULHU to act as a SRL-by-1 for NPQ, else multiply by zero.
    if (VT.isVector())
      NPQ = GetMULHU(NPQ, NPQFactor);
    else
      NPQ = DAG.getNode(ISD::SRL, dl, VT, NPQ, DAG.getConstant(1, dl, ShVT));

    Created.push_back(NPQ.getNode());

    Q = DAG.getNode(ISD::ADD, dl, VT, NPQ, Q);
    Created.push_back(Q.getNode());
  }

  Q = DAG.getNode(ISD::SRL, dl, VT, Q, PostShift);
  Created.push_back(Q.getNode());

  EVT SetCCVT = getSetCCResultType(DAG.getDataLayout(), *DAG.getContext(), VT);

  SDValue One = DAG.getConstant(1, dl, VT);
  SDValue IsOne = DAG.getSetCC(dl, SetCCVT, N1, One, ISD::SETEQ);
  return DAG.getSelect(dl, VT, IsOne, N0, Q);
}

/// If all values in Values that *don't* match the predicate are same 'splat'
/// value, then replace all values with that splat value.
/// Else, if AlternativeReplacement was provided, then replace all values that
/// do match predicate with AlternativeReplacement value.
static void
turnVectorIntoSplatVector(MutableArrayRef<SDValue> Values,
                          std::function<bool(SDValue)> Predicate,
                          SDValue AlternativeReplacement = SDValue()) {
  SDValue Replacement;
  // Is there a value for which the Predicate does *NOT* match? What is it?
  auto SplatValue = llvm::find_if_not(Values, Predicate);
  if (SplatValue != Values.end()) {
    // Does Values consist only of SplatValue's and values matching Predicate?
    if (llvm::all_of(Values, [Predicate, SplatValue](SDValue Value) {
          return Value == *SplatValue || Predicate(Value);
        })) // Then we shall replace values matching predicate with SplatValue.
      Replacement = *SplatValue;
  }
  if (!Replacement) {
    // Oops, we did not find the "baseline" splat value.
    if (!AlternativeReplacement)
      return; // Nothing to do.
    // Let's replace with provided value then.
    Replacement = AlternativeReplacement;
  }
  std::replace_if(Values.begin(), Values.end(), Predicate, Replacement);
}

/// Given an ISD::UREM used only by an ISD::SETEQ or ISD::SETNE
/// where the divisor is constant and the comparison target is zero,
/// return a DAG expression that will generate the same comparison result
/// using only multiplications, additions and shifts/rotations.
/// Ref: "Hacker's Delight" 10-17.
SDValue TargetLowering::buildUREMEqFold(EVT SETCCVT, SDValue REMNode,
                                        SDValue CompTargetNode,
                                        ISD::CondCode Cond,
                                        DAGCombinerInfo &DCI,
                                        const SDLoc &DL) const {
  SmallVector<SDNode *, 5> Built;
  if (SDValue Folded = prepareUREMEqFold(SETCCVT, REMNode, CompTargetNode, Cond,
                                         DCI, DL, Built)) {
    for (SDNode *N : Built)
      DCI.AddToWorklist(N);
    return Folded;
  }

  return SDValue();
}

SDValue
TargetLowering::prepareUREMEqFold(EVT SETCCVT, SDValue REMNode,
                                  SDValue CompTargetNode, ISD::CondCode Cond,
                                  DAGCombinerInfo &DCI, const SDLoc &DL,
                                  SmallVectorImpl<SDNode *> &Created) const {
  // fold (seteq/ne (urem N, D), 0) -> (setule/ugt (rotr (mul N, P), K), Q)
  // - D must be constant, with D = D0 * 2^K where D0 is odd
  // - P is the multiplicative inverse of D0 modulo 2^W
  // - Q = floor(((2^W) - 1) / D)
  // where W is the width of the common type of N and D.
  assert((Cond == ISD::SETEQ || Cond == ISD::SETNE) &&
         "Only applicable for (in)equality comparisons.");

  SelectionDAG &DAG = DCI.DAG;

  EVT VT = REMNode.getValueType();
  EVT SVT = VT.getScalarType();
  EVT ShVT = getShiftAmountTy(VT, DAG.getDataLayout(), !DCI.isBeforeLegalize());
  EVT ShSVT = ShVT.getScalarType();

  // If MUL is unavailable, we cannot proceed in any case.
  if (!DCI.isBeforeLegalizeOps() && !isOperationLegalOrCustom(ISD::MUL, VT))
    return SDValue();

  bool ComparingWithAllZeros = true;
  bool AllComparisonsWithNonZerosAreTautological = true;
  bool HadTautologicalLanes = false;
  bool AllLanesAreTautological = true;
  bool HadEvenDivisor = false;
  bool AllDivisorsArePowerOfTwo = true;
  bool HadTautologicalInvertedLanes = false;
  SmallVector<SDValue, 16> PAmts, KAmts, QAmts, IAmts;

  auto BuildUREMPattern = [&](ConstantSDNode *CDiv, ConstantSDNode *CCmp) {
    // Division by 0 is UB. Leave it to be constant-folded elsewhere.
    if (CDiv->isZero())
      return false;

    const APInt &D = CDiv->getAPIntValue();
    const APInt &Cmp = CCmp->getAPIntValue();

    ComparingWithAllZeros &= Cmp.isZero();

    // x u% C1` is *always* less than C1. So given `x u% C1 == C2`,
    // if C2 is not less than C1, the comparison is always false.
    // But we will only be able to produce the comparison that will give the
    // opposive tautological answer. So this lane would need to be fixed up.
    bool TautologicalInvertedLane = D.ule(Cmp);
    HadTautologicalInvertedLanes |= TautologicalInvertedLane;

    // If all lanes are tautological (either all divisors are ones, or divisor
    // is not greater than the constant we are comparing with),
    // we will prefer to avoid the fold.
    bool TautologicalLane = D.isOne() || TautologicalInvertedLane;
    HadTautologicalLanes |= TautologicalLane;
    AllLanesAreTautological &= TautologicalLane;

    // If we are comparing with non-zero, we need'll need  to subtract said
    // comparison value from the LHS. But there is no point in doing that if
    // every lane where we are comparing with non-zero is tautological..
    if (!Cmp.isZero())
      AllComparisonsWithNonZerosAreTautological &= TautologicalLane;

    // Decompose D into D0 * 2^K
    unsigned K = D.countTrailingZeros();
    assert((!D.isOne() || (K == 0)) && "For divisor '1' we won't rotate.");
    APInt D0 = D.lshr(K);

    // D is even if it has trailing zeros.
    HadEvenDivisor |= (K != 0);
    // D is a power-of-two if D0 is one.
    // If all divisors are power-of-two, we will prefer to avoid the fold.
    AllDivisorsArePowerOfTwo &= D0.isOne();

    // P = inv(D0, 2^W)
    // 2^W requires W + 1 bits, so we have to extend and then truncate.
    unsigned W = D.getBitWidth();
    APInt P = D0.zext(W + 1)
                  .multiplicativeInverse(APInt::getSignedMinValue(W + 1))
                  .trunc(W);
    assert(!P.isZero() && "No multiplicative inverse!"); // unreachable
    assert((D0 * P).isOne() && "Multiplicative inverse basic check failed.");

    // Q = floor((2^W - 1) u/ D)
    // R = ((2^W - 1) u% D)
    APInt Q, R;
    APInt::udivrem(APInt::getAllOnes(W), D, Q, R);

    // If we are comparing with zero, then that comparison constant is okay,
    // else it may need to be one less than that.
    if (Cmp.ugt(R))
      Q -= 1;

    assert(APInt::getAllOnes(ShSVT.getSizeInBits()).ugt(K) &&
           "We are expecting that K is always less than all-ones for ShSVT");

    // If the lane is tautological the result can be constant-folded.
    if (TautologicalLane) {
      // Set P and K amount to a bogus values so we can try to splat them.
      P = 0;
      K = -1;
      // And ensure that comparison constant is tautological,
      // it will always compare true/false.
      Q = -1;
    }

    PAmts.push_back(DAG.getConstant(P, DL, SVT));
    KAmts.push_back(
        DAG.getConstant(APInt(ShSVT.getSizeInBits(), K), DL, ShSVT));
    QAmts.push_back(DAG.getConstant(Q, DL, SVT));
    return true;
  };

  SDValue N = REMNode.getOperand(0);
  SDValue D = REMNode.getOperand(1);

  // Collect the values from each element.
  if (!ISD::matchBinaryPredicate(D, CompTargetNode, BuildUREMPattern))
    return SDValue();

  // If all lanes are tautological, the result can be constant-folded.
  if (AllLanesAreTautological)
    return SDValue();

  // If this is a urem by a powers-of-two, avoid the fold since it can be
  // best implemented as a bit test.
  if (AllDivisorsArePowerOfTwo)
    return SDValue();

  SDValue PVal, KVal, QVal;
  if (D.getOpcode() == ISD::BUILD_VECTOR) {
    if (HadTautologicalLanes) {
      // Try to turn PAmts into a splat, since we don't care about the values
      // that are currently '0'. If we can't, just keep '0'`s.
      turnVectorIntoSplatVector(PAmts, isNullConstant);
      // Try to turn KAmts into a splat, since we don't care about the values
      // that are currently '-1'. If we can't, change them to '0'`s.
      turnVectorIntoSplatVector(KAmts, isAllOnesConstant,
                                DAG.getConstant(0, DL, ShSVT));
    }

    PVal = DAG.getBuildVector(VT, DL, PAmts);
    KVal = DAG.getBuildVector(ShVT, DL, KAmts);
    QVal = DAG.getBuildVector(VT, DL, QAmts);
  } else if (D.getOpcode() == ISD::SPLAT_VECTOR) {
    assert(PAmts.size() == 1 && KAmts.size() == 1 && QAmts.size() == 1 &&
           "Expected matchBinaryPredicate to return one element for "
           "SPLAT_VECTORs");
    PVal = DAG.getSplatVector(VT, DL, PAmts[0]);
    KVal = DAG.getSplatVector(ShVT, DL, KAmts[0]);
    QVal = DAG.getSplatVector(VT, DL, QAmts[0]);
  } else {
    PVal = PAmts[0];
    KVal = KAmts[0];
    QVal = QAmts[0];
  }

  if (!ComparingWithAllZeros && !AllComparisonsWithNonZerosAreTautological) {
    if (!DCI.isBeforeLegalizeOps() && !isOperationLegalOrCustom(ISD::SUB, VT))
      return SDValue(); // FIXME: Could/should use `ISD::ADD`?
    assert(CompTargetNode.getValueType() == N.getValueType() &&
           "Expecting that the types on LHS and RHS of comparisons match.");
    N = DAG.getNode(ISD::SUB, DL, VT, N, CompTargetNode);
  }

  // (mul N, P)
  SDValue Op0 = DAG.getNode(ISD::MUL, DL, VT, N, PVal);
  Created.push_back(Op0.getNode());

  // Rotate right only if any divisor was even. We avoid rotates for all-odd
  // divisors as a performance improvement, since rotating by 0 is a no-op.
  if (HadEvenDivisor) {
    // We need ROTR to do this.
    if (!DCI.isBeforeLegalizeOps() && !isOperationLegalOrCustom(ISD::ROTR, VT))
      return SDValue();
    // UREM: (rotr (mul N, P), K)
    Op0 = DAG.getNode(ISD::ROTR, DL, VT, Op0, KVal);
    Created.push_back(Op0.getNode());
  }

  // UREM: (setule/setugt (rotr (mul N, P), K), Q)
  SDValue NewCC =
      DAG.getSetCC(DL, SETCCVT, Op0, QVal,
                   ((Cond == ISD::SETEQ) ? ISD::SETULE : ISD::SETUGT));
  if (!HadTautologicalInvertedLanes)
    return NewCC;

  // If any lanes previously compared always-false, the NewCC will give
  // always-true result for them, so we need to fixup those lanes.
  // Or the other way around for inequality predicate.
  assert(VT.isVector() && "Can/should only get here for vectors.");
  Created.push_back(NewCC.getNode());

  // x u% C1` is *always* less than C1. So given `x u% C1 == C2`,
  // if C2 is not less than C1, the comparison is always false.
  // But we have produced the comparison that will give the
  // opposive tautological answer. So these lanes would need to be fixed up.
  SDValue TautologicalInvertedChannels =
      DAG.getSetCC(DL, SETCCVT, D, CompTargetNode, ISD::SETULE);
  Created.push_back(TautologicalInvertedChannels.getNode());

  // NOTE: we avoid letting illegal types through even if we're before legalize
  // ops – legalization has a hard time producing good code for this.
  if (isOperationLegalOrCustom(ISD::VSELECT, SETCCVT)) {
    // If we have a vector select, let's replace the comparison results in the
    // affected lanes with the correct tautological result.
    SDValue Replacement = DAG.getBoolConstant(Cond == ISD::SETEQ ? false : true,
                                              DL, SETCCVT, SETCCVT);
    return DAG.getNode(ISD::VSELECT, DL, SETCCVT, TautologicalInvertedChannels,
                       Replacement, NewCC);
  }

  // Else, we can just invert the comparison result in the appropriate lanes.
  //
  // NOTE: see the note above VSELECT above.
  if (isOperationLegalOrCustom(ISD::XOR, SETCCVT))
    return DAG.getNode(ISD::XOR, DL, SETCCVT, NewCC,
                       TautologicalInvertedChannels);

  return SDValue(); // Don't know how to lower.
}

/// Given an ISD::SREM used only by an ISD::SETEQ or ISD::SETNE
/// where the divisor is constant and the comparison target is zero,
/// return a DAG expression that will generate the same comparison result
/// using only multiplications, additions and shifts/rotations.
/// Ref: "Hacker's Delight" 10-17.
SDValue TargetLowering::buildSREMEqFold(EVT SETCCVT, SDValue REMNode,
                                        SDValue CompTargetNode,
                                        ISD::CondCode Cond,
                                        DAGCombinerInfo &DCI,
                                        const SDLoc &DL) const {
  SmallVector<SDNode *, 7> Built;
  if (SDValue Folded = prepareSREMEqFold(SETCCVT, REMNode, CompTargetNode, Cond,
                                         DCI, DL, Built)) {
    assert(Built.size() <= 7 && "Max size prediction failed.");
    for (SDNode *N : Built)
      DCI.AddToWorklist(N);
    return Folded;
  }

  return SDValue();
}

SDValue
TargetLowering::prepareSREMEqFold(EVT SETCCVT, SDValue REMNode,
                                  SDValue CompTargetNode, ISD::CondCode Cond,
                                  DAGCombinerInfo &DCI, const SDLoc &DL,
                                  SmallVectorImpl<SDNode *> &Created) const {
  // Fold:
  //   (seteq/ne (srem N, D), 0)
  // To:
  //   (setule/ugt (rotr (add (mul N, P), A), K), Q)
  //
  // - D must be constant, with D = D0 * 2^K where D0 is odd
  // - P is the multiplicative inverse of D0 modulo 2^W
  // - A = bitwiseand(floor((2^(W - 1) - 1) / D0), (-(2^k)))
  // - Q = floor((2 * A) / (2^K))
  // where W is the width of the common type of N and D.
  assert((Cond == ISD::SETEQ || Cond == ISD::SETNE) &&
         "Only applicable for (in)equality comparisons.");

  SelectionDAG &DAG = DCI.DAG;

  EVT VT = REMNode.getValueType();
  EVT SVT = VT.getScalarType();
  EVT ShVT = getShiftAmountTy(VT, DAG.getDataLayout(), !DCI.isBeforeLegalize());
  EVT ShSVT = ShVT.getScalarType();

  // If we are after ops legalization, and MUL is unavailable, we can not
  // proceed.
  if (!DCI.isBeforeLegalizeOps() && !isOperationLegalOrCustom(ISD::MUL, VT))
    return SDValue();

  // TODO: Could support comparing with non-zero too.
  ConstantSDNode *CompTarget = isConstOrConstSplat(CompTargetNode);
  if (!CompTarget || !CompTarget->isZero())
    return SDValue();

  bool HadIntMinDivisor = false;
  bool HadOneDivisor = false;
  bool AllDivisorsAreOnes = true;
  bool HadEvenDivisor = false;
  bool NeedToApplyOffset = false;
  bool AllDivisorsArePowerOfTwo = true;
  SmallVector<SDValue, 16> PAmts, AAmts, KAmts, QAmts;

  auto BuildSREMPattern = [&](ConstantSDNode *C) {
    // Division by 0 is UB. Leave it to be constant-folded elsewhere.
    if (C->isZero())
      return false;

    // FIXME: we don't fold `rem %X, -C` to `rem %X, C` in DAGCombine.

    // WARNING: this fold is only valid for positive divisors!
    APInt D = C->getAPIntValue();
    if (D.isNegative())
      D.negate(); //  `rem %X, -C` is equivalent to `rem %X, C`

    HadIntMinDivisor |= D.isMinSignedValue();

    // If all divisors are ones, we will prefer to avoid the fold.
    HadOneDivisor |= D.isOne();
    AllDivisorsAreOnes &= D.isOne();

    // Decompose D into D0 * 2^K
    unsigned K = D.countTrailingZeros();
    assert((!D.isOne() || (K == 0)) && "For divisor '1' we won't rotate.");
    APInt D0 = D.lshr(K);

    if (!D.isMinSignedValue()) {
      // D is even if it has trailing zeros; unless it's INT_MIN, in which case
      // we don't care about this lane in this fold, we'll special-handle it.
      HadEvenDivisor |= (K != 0);
    }

    // D is a power-of-two if D0 is one. This includes INT_MIN.
    // If all divisors are power-of-two, we will prefer to avoid the fold.
    AllDivisorsArePowerOfTwo &= D0.isOne();

    // P = inv(D0, 2^W)
    // 2^W requires W + 1 bits, so we have to extend and then truncate.
    unsigned W = D.getBitWidth();
    APInt P = D0.zext(W + 1)
                  .multiplicativeInverse(APInt::getSignedMinValue(W + 1))
                  .trunc(W);
    assert(!P.isZero() && "No multiplicative inverse!"); // unreachable
    assert((D0 * P).isOne() && "Multiplicative inverse basic check failed.");

    // A = floor((2^(W - 1) - 1) / D0) & -2^K
    APInt A = APInt::getSignedMaxValue(W).udiv(D0);
    A.clearLowBits(K);

    if (!D.isMinSignedValue()) {
      // If divisor INT_MIN, then we don't care about this lane in this fold,
      // we'll special-handle it.
      NeedToApplyOffset |= A != 0;
    }

    // Q = floor((2 * A) / (2^K))
    APInt Q = (2 * A).udiv(APInt::getOneBitSet(W, K));

    assert(APInt::getAllOnes(SVT.getSizeInBits()).ugt(A) &&
           "We are expecting that A is always less than all-ones for SVT");
    assert(APInt::getAllOnes(ShSVT.getSizeInBits()).ugt(K) &&
           "We are expecting that K is always less than all-ones for ShSVT");

    // If the divisor is 1 the result can be constant-folded. Likewise, we
    // don't care about INT_MIN lanes, those can be set to undef if appropriate.
    if (D.isOne()) {
      // Set P, A and K to a bogus values so we can try to splat them.
      P = 0;
      A = -1;
      K = -1;

      // x ?% 1 == 0  <-->  true  <-->  x u<= -1
      Q = -1;
    }

    PAmts.push_back(DAG.getConstant(P, DL, SVT));
    AAmts.push_back(DAG.getConstant(A, DL, SVT));
    KAmts.push_back(
        DAG.getConstant(APInt(ShSVT.getSizeInBits(), K), DL, ShSVT));
    QAmts.push_back(DAG.getConstant(Q, DL, SVT));
    return true;
  };

  SDValue N = REMNode.getOperand(0);
  SDValue D = REMNode.getOperand(1);

  // Collect the values from each element.
  if (!ISD::matchUnaryPredicate(D, BuildSREMPattern))
    return SDValue();

  // If this is a srem by a one, avoid the fold since it can be constant-folded.
  if (AllDivisorsAreOnes)
    return SDValue();

  // If this is a srem by a powers-of-two (including INT_MIN), avoid the fold
  // since it can be best implemented as a bit test.
  if (AllDivisorsArePowerOfTwo)
    return SDValue();

  SDValue PVal, AVal, KVal, QVal;
  if (D.getOpcode() == ISD::BUILD_VECTOR) {
    if (HadOneDivisor) {
      // Try to turn PAmts into a splat, since we don't care about the values
      // that are currently '0'. If we can't, just keep '0'`s.
      turnVectorIntoSplatVector(PAmts, isNullConstant);
      // Try to turn AAmts into a splat, since we don't care about the
      // values that are currently '-1'. If we can't, change them to '0'`s.
      turnVectorIntoSplatVector(AAmts, isAllOnesConstant,
                                DAG.getConstant(0, DL, SVT));
      // Try to turn KAmts into a splat, since we don't care about the values
      // that are currently '-1'. If we can't, change them to '0'`s.
      turnVectorIntoSplatVector(KAmts, isAllOnesConstant,
                                DAG.getConstant(0, DL, ShSVT));
    }

    PVal = DAG.getBuildVector(VT, DL, PAmts);
    AVal = DAG.getBuildVector(VT, DL, AAmts);
    KVal = DAG.getBuildVector(ShVT, DL, KAmts);
    QVal = DAG.getBuildVector(VT, DL, QAmts);
  } else if (D.getOpcode() == ISD::SPLAT_VECTOR) {
    assert(PAmts.size() == 1 && AAmts.size() == 1 && KAmts.size() == 1 &&
           QAmts.size() == 1 &&
           "Expected matchUnaryPredicate to return one element for scalable "
           "vectors");
    PVal = DAG.getSplatVector(VT, DL, PAmts[0]);
    AVal = DAG.getSplatVector(VT, DL, AAmts[0]);
    KVal = DAG.getSplatVector(ShVT, DL, KAmts[0]);
    QVal = DAG.getSplatVector(VT, DL, QAmts[0]);
  } else {
    assert(isa<ConstantSDNode>(D) && "Expected a constant");
    PVal = PAmts[0];
    AVal = AAmts[0];
    KVal = KAmts[0];
    QVal = QAmts[0];
  }

  // (mul N, P)
  SDValue Op0 = DAG.getNode(ISD::MUL, DL, VT, N, PVal);
  Created.push_back(Op0.getNode());

  if (NeedToApplyOffset) {
    // We need ADD to do this.
    if (!DCI.isBeforeLegalizeOps() && !isOperationLegalOrCustom(ISD::ADD, VT))
      return SDValue();

    // (add (mul N, P), A)
    Op0 = DAG.getNode(ISD::ADD, DL, VT, Op0, AVal);
    Created.push_back(Op0.getNode());
  }

  // Rotate right only if any divisor was even. We avoid rotates for all-odd
  // divisors as a performance improvement, since rotating by 0 is a no-op.
  if (HadEvenDivisor) {
    // We need ROTR to do this.
    if (!DCI.isBeforeLegalizeOps() && !isOperationLegalOrCustom(ISD::ROTR, VT))
      return SDValue();
    // SREM: (rotr (add (mul N, P), A), K)
    Op0 = DAG.getNode(ISD::ROTR, DL, VT, Op0, KVal);
    Created.push_back(Op0.getNode());
  }

  // SREM: (setule/setugt (rotr (add (mul N, P), A), K), Q)
  SDValue Fold =
      DAG.getSetCC(DL, SETCCVT, Op0, QVal,
                   ((Cond == ISD::SETEQ) ? ISD::SETULE : ISD::SETUGT));

  // If we didn't have lanes with INT_MIN divisor, then we're done.
  if (!HadIntMinDivisor)
    return Fold;

  // That fold is only valid for positive divisors. Which effectively means,
  // it is invalid for INT_MIN divisors. So if we have such a lane,
  // we must fix-up results for said lanes.
  assert(VT.isVector() && "Can/should only get here for vectors.");

  // NOTE: we avoid letting illegal types through even if we're before legalize
  // ops – legalization has a hard time producing good code for the code that
  // follows.
  if (!isOperationLegalOrCustom(ISD::SETEQ, VT) ||
      !isOperationLegalOrCustom(ISD::AND, VT) ||
      !isOperationLegalOrCustom(Cond, VT) ||
      !isOperationLegalOrCustom(ISD::VSELECT, SETCCVT))
    return SDValue();

  Created.push_back(Fold.getNode());

  SDValue IntMin = DAG.getConstant(
      APInt::getSignedMinValue(SVT.getScalarSizeInBits()), DL, VT);
  SDValue IntMax = DAG.getConstant(
      APInt::getSignedMaxValue(SVT.getScalarSizeInBits()), DL, VT);
  SDValue Zero =
      DAG.getConstant(APInt::getZero(SVT.getScalarSizeInBits()), DL, VT);

  // Which lanes had INT_MIN divisors? Divisor is constant, so const-folded.
  SDValue DivisorIsIntMin = DAG.getSetCC(DL, SETCCVT, D, IntMin, ISD::SETEQ);
  Created.push_back(DivisorIsIntMin.getNode());

  // (N s% INT_MIN) ==/!= 0  <-->  (N & INT_MAX) ==/!= 0
  SDValue Masked = DAG.getNode(ISD::AND, DL, VT, N, IntMax);
  Created.push_back(Masked.getNode());
  SDValue MaskedIsZero = DAG.getSetCC(DL, SETCCVT, Masked, Zero, Cond);
  Created.push_back(MaskedIsZero.getNode());

  // To produce final result we need to blend 2 vectors: 'SetCC' and
  // 'MaskedIsZero'. If the divisor for channel was *NOT* INT_MIN, we pick
  // from 'Fold', else pick from 'MaskedIsZero'. Since 'DivisorIsIntMin' is
  // constant-folded, select can get lowered to a shuffle with constant mask.
  SDValue Blended = DAG.getNode(ISD::VSELECT, DL, SETCCVT, DivisorIsIntMin,
                                MaskedIsZero, Fold);

  return Blended;
}

bool TargetLowering::
verifyReturnAddressArgumentIsConstant(SDValue Op, SelectionDAG &DAG) const {
  if (!isa<ConstantSDNode>(Op.getOperand(0))) {
    DAG.getContext()->emitError("argument to '__builtin_return_address' must "
                                "be a constant integer");
    return true;
  }

  return false;
}

SDValue TargetLowering::getSqrtInputTest(SDValue Op, SelectionDAG &DAG,
                                         const DenormalMode &Mode) const {
  SDLoc DL(Op);
  EVT VT = Op.getValueType();
  EVT CCVT = getSetCCResultType(DAG.getDataLayout(), *DAG.getContext(), VT);
  SDValue FPZero = DAG.getConstantFP(0.0, DL, VT);
  // Testing it with denormal inputs to avoid wrong estimate.
  if (Mode.Input == DenormalMode::IEEE) {
    // This is specifically a check for the handling of denormal inputs,
    // not the result.

    // Test = fabs(X) < SmallestNormal
    const fltSemantics &FltSem = DAG.EVTToAPFloatSemantics(VT);
    APFloat SmallestNorm = APFloat::getSmallestNormalized(FltSem);
    SDValue NormC = DAG.getConstantFP(SmallestNorm, DL, VT);
    SDValue Fabs = DAG.getNode(ISD::FABS, DL, VT, Op);
    return DAG.getSetCC(DL, CCVT, Fabs, NormC, ISD::SETLT);
  }
  // Test = X == 0.0
  return DAG.getSetCC(DL, CCVT, Op, FPZero, ISD::SETEQ);
}

SDValue TargetLowering::getNegatedExpression(SDValue Op, SelectionDAG &DAG,
                                             bool LegalOps, bool OptForSize,
                                             NegatibleCost &Cost,
                                             unsigned Depth) const {
  // fneg is removable even if it has multiple uses.
  if (Op.getOpcode() == ISD::FNEG) {
    Cost = NegatibleCost::Cheaper;
    return Op.getOperand(0);
  }

  // Don't recurse exponentially.
  if (Depth > SelectionDAG::MaxRecursionDepth)
    return SDValue();

  // Pre-increment recursion depth for use in recursive calls.
  ++Depth;
  const SDNodeFlags Flags = Op->getFlags();
  const TargetOptions &Options = DAG.getTarget().Options;
  EVT VT = Op.getValueType();
  unsigned Opcode = Op.getOpcode();

  // Don't allow anything with multiple uses unless we know it is free.
  if (!Op.hasOneUse() && Opcode != ISD::ConstantFP) {
    bool IsFreeExtend = Opcode == ISD::FP_EXTEND &&
                        isFPExtFree(VT, Op.getOperand(0).getValueType());
    if (!IsFreeExtend)
      return SDValue();
  }

  auto RemoveDeadNode = [&](SDValue N) {
    if (N && N.getNode()->use_empty())
      DAG.RemoveDeadNode(N.getNode());
  };

  SDLoc DL(Op);

  // Because getNegatedExpression can delete nodes we need a handle to keep
  // temporary nodes alive in case the recursion manages to create an identical
  // node.
  std::list<HandleSDNode> Handles;

  switch (Opcode) {
  case ISD::ConstantFP: {
    // Don't invert constant FP values after legalization unless the target says
    // the negated constant is legal.
    bool IsOpLegal =
        isOperationLegal(ISD::ConstantFP, VT) ||
        isFPImmLegal(neg(cast<ConstantFPSDNode>(Op)->getValueAPF()), VT,
                     OptForSize);

    if (LegalOps && !IsOpLegal)
      break;

    APFloat V = cast<ConstantFPSDNode>(Op)->getValueAPF();
    V.changeSign();
    SDValue CFP = DAG.getConstantFP(V, DL, VT);

    // If we already have the use of the negated floating constant, it is free
    // to negate it even it has multiple uses.
    if (!Op.hasOneUse() && CFP.use_empty())
      break;
    Cost = NegatibleCost::Neutral;
    return CFP;
  }
  case ISD::BUILD_VECTOR: {
    // Only permit BUILD_VECTOR of constants.
    if (llvm::any_of(Op->op_values(), [&](SDValue N) {
          return !N.isUndef() && !isa<ConstantFPSDNode>(N);
        }))
      break;

    bool IsOpLegal =
        (isOperationLegal(ISD::ConstantFP, VT) &&
         isOperationLegal(ISD::BUILD_VECTOR, VT)) ||
        llvm::all_of(Op->op_values(), [&](SDValue N) {
          return N.isUndef() ||
                 isFPImmLegal(neg(cast<ConstantFPSDNode>(N)->getValueAPF()), VT,
                              OptForSize);
        });

    if (LegalOps && !IsOpLegal)
      break;

    SmallVector<SDValue, 4> Ops;
    for (SDValue C : Op->op_values()) {
      if (C.isUndef()) {
        Ops.push_back(C);
        continue;
      }
      APFloat V = cast<ConstantFPSDNode>(C)->getValueAPF();
      V.changeSign();
      Ops.push_back(DAG.getConstantFP(V, DL, C.getValueType()));
    }
    Cost = NegatibleCost::Neutral;
    return DAG.getBuildVector(VT, DL, Ops);
  }
  case ISD::FADD: {
    if (!Options.NoSignedZerosFPMath && !Flags.hasNoSignedZeros())
      break;

    // After operation legalization, it might not be legal to create new FSUBs.
    if (LegalOps && !isOperationLegalOrCustom(ISD::FSUB, VT))
      break;
    SDValue X = Op.getOperand(0), Y = Op.getOperand(1);

    // fold (fneg (fadd X, Y)) -> (fsub (fneg X), Y)
    NegatibleCost CostX = NegatibleCost::Expensive;
    SDValue NegX =
        getNegatedExpression(X, DAG, LegalOps, OptForSize, CostX, Depth);
    // Prevent this node from being deleted by the next call.
    if (NegX)
      Handles.emplace_back(NegX);

    // fold (fneg (fadd X, Y)) -> (fsub (fneg Y), X)
    NegatibleCost CostY = NegatibleCost::Expensive;
    SDValue NegY =
        getNegatedExpression(Y, DAG, LegalOps, OptForSize, CostY, Depth);

    // We're done with the handles.
    Handles.clear();

    // Negate the X if its cost is less or equal than Y.
    if (NegX && (CostX <= CostY)) {
      Cost = CostX;
      SDValue N = DAG.getNode(ISD::FSUB, DL, VT, NegX, Y, Flags);
      if (NegY != N)
        RemoveDeadNode(NegY);
      return N;
    }

    // Negate the Y if it is not expensive.
    if (NegY) {
      Cost = CostY;
      SDValue N = DAG.getNode(ISD::FSUB, DL, VT, NegY, X, Flags);
      if (NegX != N)
        RemoveDeadNode(NegX);
      return N;
    }
    break;
  }
  case ISD::FSUB: {
    // We can't turn -(A-B) into B-A when we honor signed zeros.
    if (!Options.NoSignedZerosFPMath && !Flags.hasNoSignedZeros())
      break;

    SDValue X = Op.getOperand(0), Y = Op.getOperand(1);
    // fold (fneg (fsub 0, Y)) -> Y
    if (ConstantFPSDNode *C = isConstOrConstSplatFP(X, /*AllowUndefs*/ true))
      if (C->isZero()) {
        Cost = NegatibleCost::Cheaper;
        return Y;
      }

    // fold (fneg (fsub X, Y)) -> (fsub Y, X)
    Cost = NegatibleCost::Neutral;
    return DAG.getNode(ISD::FSUB, DL, VT, Y, X, Flags);
  }
  case ISD::FMUL:
  case ISD::FDIV: {
    SDValue X = Op.getOperand(0), Y = Op.getOperand(1);

    // fold (fneg (fmul X, Y)) -> (fmul (fneg X), Y)
    NegatibleCost CostX = NegatibleCost::Expensive;
    SDValue NegX =
        getNegatedExpression(X, DAG, LegalOps, OptForSize, CostX, Depth);
    // Prevent this node from being deleted by the next call.
    if (NegX)
      Handles.emplace_back(NegX);

    // fold (fneg (fmul X, Y)) -> (fmul X, (fneg Y))
    NegatibleCost CostY = NegatibleCost::Expensive;
    SDValue NegY =
        getNegatedExpression(Y, DAG, LegalOps, OptForSize, CostY, Depth);

    // We're done with the handles.
    Handles.clear();

    // Negate the X if its cost is less or equal than Y.
    if (NegX && (CostX <= CostY)) {
      Cost = CostX;
      SDValue N = DAG.getNode(Opcode, DL, VT, NegX, Y, Flags);
      if (NegY != N)
        RemoveDeadNode(NegY);
      return N;
    }

    // Ignore X * 2.0 because that is expected to be canonicalized to X + X.
    if (auto *C = isConstOrConstSplatFP(Op.getOperand(1)))
      if (C->isExactlyValue(2.0) && Op.getOpcode() == ISD::FMUL)
        break;

    // Negate the Y if it is not expensive.
    if (NegY) {
      Cost = CostY;
      SDValue N = DAG.getNode(Opcode, DL, VT, X, NegY, Flags);
      if (NegX != N)
        RemoveDeadNode(NegX);
      return N;
    }
    break;
  }
  case ISD::FMA:
  case ISD::FMAD: {
    if (!Options.NoSignedZerosFPMath && !Flags.hasNoSignedZeros())
      break;

    SDValue X = Op.getOperand(0), Y = Op.getOperand(1), Z = Op.getOperand(2);
    NegatibleCost CostZ = NegatibleCost::Expensive;
    SDValue NegZ =
        getNegatedExpression(Z, DAG, LegalOps, OptForSize, CostZ, Depth);
    // Give up if fail to negate the Z.
    if (!NegZ)
      break;

    // Prevent this node from being deleted by the next two calls.
    Handles.emplace_back(NegZ);

    // fold (fneg (fma X, Y, Z)) -> (fma (fneg X), Y, (fneg Z))
    NegatibleCost CostX = NegatibleCost::Expensive;
    SDValue NegX =
        getNegatedExpression(X, DAG, LegalOps, OptForSize, CostX, Depth);
    // Prevent this node from being deleted by the next call.
    if (NegX)
      Handles.emplace_back(NegX);

    // fold (fneg (fma X, Y, Z)) -> (fma X, (fneg Y), (fneg Z))
    NegatibleCost CostY = NegatibleCost::Expensive;
    SDValue NegY =
        getNegatedExpression(Y, DAG, LegalOps, OptForSize, CostY, Depth);

    // We're done with the handles.
    Handles.clear();

    // Negate the X if its cost is less or equal than Y.
    if (NegX && (CostX <= CostY)) {
      Cost = std::min(CostX, CostZ);
      SDValue N = DAG.getNode(Opcode, DL, VT, NegX, Y, NegZ, Flags);
      if (NegY != N)
        RemoveDeadNode(NegY);
      return N;
    }

    // Negate the Y if it is not expensive.
    if (NegY) {
      Cost = std::min(CostY, CostZ);
      SDValue N = DAG.getNode(Opcode, DL, VT, X, NegY, NegZ, Flags);
      if (NegX != N)
        RemoveDeadNode(NegX);
      return N;
    }
    break;
  }

  case ISD::FP_EXTEND:
  case ISD::FSIN:
    if (SDValue NegV = getNegatedExpression(Op.getOperand(0), DAG, LegalOps,
                                            OptForSize, Cost, Depth))
      return DAG.getNode(Opcode, DL, VT, NegV);
    break;
  case ISD::FP_ROUND:
    if (SDValue NegV = getNegatedExpression(Op.getOperand(0), DAG, LegalOps,
                                            OptForSize, Cost, Depth))
      return DAG.getNode(ISD::FP_ROUND, DL, VT, NegV, Op.getOperand(1));
    break;
  }

  return SDValue();
}

//===----------------------------------------------------------------------===//
// Legalization Utilities
//===----------------------------------------------------------------------===//

bool TargetLowering::expandMUL_LOHI(unsigned Opcode, EVT VT, const SDLoc &dl,
                                    SDValue LHS, SDValue RHS,
                                    SmallVectorImpl<SDValue> &Result,
                                    EVT HiLoVT, SelectionDAG &DAG,
                                    MulExpansionKind Kind, SDValue LL,
                                    SDValue LH, SDValue RL, SDValue RH) const {
  assert(Opcode == ISD::MUL || Opcode == ISD::UMUL_LOHI ||
         Opcode == ISD::SMUL_LOHI);

  bool HasMULHS = (Kind == MulExpansionKind::Always) ||
                  isOperationLegalOrCustom(ISD::MULHS, HiLoVT);
  bool HasMULHU = (Kind == MulExpansionKind::Always) ||
                  isOperationLegalOrCustom(ISD::MULHU, HiLoVT);
  bool HasSMUL_LOHI = (Kind == MulExpansionKind::Always) ||
                      isOperationLegalOrCustom(ISD::SMUL_LOHI, HiLoVT);
  bool HasUMUL_LOHI = (Kind == MulExpansionKind::Always) ||
                      isOperationLegalOrCustom(ISD::UMUL_LOHI, HiLoVT);

  if (!HasMULHU && !HasMULHS && !HasUMUL_LOHI && !HasSMUL_LOHI)
    return false;

  unsigned OuterBitSize = VT.getScalarSizeInBits();
  unsigned InnerBitSize = HiLoVT.getScalarSizeInBits();

  // LL, LH, RL, and RH must be either all NULL or all set to a value.
  assert((LL.getNode() && LH.getNode() && RL.getNode() && RH.getNode()) ||
         (!LL.getNode() && !LH.getNode() && !RL.getNode() && !RH.getNode()));

  SDVTList VTs = DAG.getVTList(HiLoVT, HiLoVT);
  auto MakeMUL_LOHI = [&](SDValue L, SDValue R, SDValue &Lo, SDValue &Hi,
                          bool Signed) -> bool {
    if ((Signed && HasSMUL_LOHI) || (!Signed && HasUMUL_LOHI)) {
      Lo = DAG.getNode(Signed ? ISD::SMUL_LOHI : ISD::UMUL_LOHI, dl, VTs, L, R);
      Hi = SDValue(Lo.getNode(), 1);
      return true;
    }
    if ((Signed && HasMULHS) || (!Signed && HasMULHU)) {
      Lo = DAG.getNode(ISD::MUL, dl, HiLoVT, L, R);
      Hi = DAG.getNode(Signed ? ISD::MULHS : ISD::MULHU, dl, HiLoVT, L, R);
      return true;
    }
    return false;
  };

  SDValue Lo, Hi;

  if (!LL.getNode() && !RL.getNode() &&
      isOperationLegalOrCustom(ISD::TRUNCATE, HiLoVT)) {
    LL = DAG.getNode(ISD::TRUNCATE, dl, HiLoVT, LHS);
    RL = DAG.getNode(ISD::TRUNCATE, dl, HiLoVT, RHS);
  }

  if (!LL.getNode())
    return false;

  APInt HighMask = APInt::getHighBitsSet(OuterBitSize, InnerBitSize);
  if (DAG.MaskedValueIsZero(LHS, HighMask) &&
      DAG.MaskedValueIsZero(RHS, HighMask)) {
    // The inputs are both zero-extended.
    if (MakeMUL_LOHI(LL, RL, Lo, Hi, false)) {
      Result.push_back(Lo);
      Result.push_back(Hi);
      if (Opcode != ISD::MUL) {
        SDValue Zero = DAG.getConstant(0, dl, HiLoVT);
        Result.push_back(Zero);
        Result.push_back(Zero);
      }
      return true;
    }
  }

  if (!VT.isVector() && Opcode == ISD::MUL &&
      DAG.ComputeNumSignBits(LHS) > InnerBitSize &&
      DAG.ComputeNumSignBits(RHS) > InnerBitSize) {
    // The input values are both sign-extended.
    // TODO non-MUL case?
    if (MakeMUL_LOHI(LL, RL, Lo, Hi, true)) {
      Result.push_back(Lo);
      Result.push_back(Hi);
      return true;
    }
  }

  unsigned ShiftAmount = OuterBitSize - InnerBitSize;
  EVT ShiftAmountTy = getShiftAmountTy(VT, DAG.getDataLayout());
  SDValue Shift = DAG.getConstant(ShiftAmount, dl, ShiftAmountTy);

  if (!LH.getNode() && !RH.getNode() &&
      isOperationLegalOrCustom(ISD::SRL, VT) &&
      isOperationLegalOrCustom(ISD::TRUNCATE, HiLoVT)) {
    LH = DAG.getNode(ISD::SRL, dl, VT, LHS, Shift);
    LH = DAG.getNode(ISD::TRUNCATE, dl, HiLoVT, LH);
    RH = DAG.getNode(ISD::SRL, dl, VT, RHS, Shift);
    RH = DAG.getNode(ISD::TRUNCATE, dl, HiLoVT, RH);
  }

  if (!LH.getNode())
    return false;

  if (!MakeMUL_LOHI(LL, RL, Lo, Hi, false))
    return false;

  Result.push_back(Lo);

  if (Opcode == ISD::MUL) {
    RH = DAG.getNode(ISD::MUL, dl, HiLoVT, LL, RH);
    LH = DAG.getNode(ISD::MUL, dl, HiLoVT, LH, RL);
    Hi = DAG.getNode(ISD::ADD, dl, HiLoVT, Hi, RH);
    Hi = DAG.getNode(ISD::ADD, dl, HiLoVT, Hi, LH);
    Result.push_back(Hi);
    return true;
  }

  // Compute the full width result.
  auto Merge = [&](SDValue Lo, SDValue Hi) -> SDValue {
    Lo = DAG.getNode(ISD::ZERO_EXTEND, dl, VT, Lo);
    Hi = DAG.getNode(ISD::ZERO_EXTEND, dl, VT, Hi);
    Hi = DAG.getNode(ISD::SHL, dl, VT, Hi, Shift);
    return DAG.getNode(ISD::OR, dl, VT, Lo, Hi);
  };

  SDValue Next = DAG.getNode(ISD::ZERO_EXTEND, dl, VT, Hi);
  if (!MakeMUL_LOHI(LL, RH, Lo, Hi, false))
    return false;

  // This is effectively the add part of a multiply-add of half-sized operands,
  // so it cannot overflow.
  Next = DAG.getNode(ISD::ADD, dl, VT, Next, Merge(Lo, Hi));

  if (!MakeMUL_LOHI(LH, RL, Lo, Hi, false))
    return false;

  SDValue Zero = DAG.getConstant(0, dl, HiLoVT);
  EVT BoolType = getSetCCResultType(DAG.getDataLayout(), *DAG.getContext(), VT);

  bool UseGlue = (isOperationLegalOrCustom(ISD::ADDC, VT) &&
                  isOperationLegalOrCustom(ISD::ADDE, VT));
  if (UseGlue)
    Next = DAG.getNode(ISD::ADDC, dl, DAG.getVTList(VT, MVT::Glue), Next,
                       Merge(Lo, Hi));
  else
    Next = DAG.getNode(ISD::ADDCARRY, dl, DAG.getVTList(VT, BoolType), Next,
                       Merge(Lo, Hi), DAG.getConstant(0, dl, BoolType));

  SDValue Carry = Next.getValue(1);
  Result.push_back(DAG.getNode(ISD::TRUNCATE, dl, HiLoVT, Next));
  Next = DAG.getNode(ISD::SRL, dl, VT, Next, Shift);

  if (!MakeMUL_LOHI(LH, RH, Lo, Hi, Opcode == ISD::SMUL_LOHI))
    return false;

  if (UseGlue)
    Hi = DAG.getNode(ISD::ADDE, dl, DAG.getVTList(HiLoVT, MVT::Glue), Hi, Zero,
                     Carry);
  else
    Hi = DAG.getNode(ISD::ADDCARRY, dl, DAG.getVTList(HiLoVT, BoolType), Hi,
                     Zero, Carry);

  Next = DAG.getNode(ISD::ADD, dl, VT, Next, Merge(Lo, Hi));

  if (Opcode == ISD::SMUL_LOHI) {
    SDValue NextSub = DAG.getNode(ISD::SUB, dl, VT, Next,
                                  DAG.getNode(ISD::ZERO_EXTEND, dl, VT, RL));
    Next = DAG.getSelectCC(dl, LH, Zero, NextSub, Next, ISD::SETLT);

    NextSub = DAG.getNode(ISD::SUB, dl, VT, Next,
                          DAG.getNode(ISD::ZERO_EXTEND, dl, VT, LL));
    Next = DAG.getSelectCC(dl, RH, Zero, NextSub, Next, ISD::SETLT);
  }

  Result.push_back(DAG.getNode(ISD::TRUNCATE, dl, HiLoVT, Next));
  Next = DAG.getNode(ISD::SRL, dl, VT, Next, Shift);
  Result.push_back(DAG.getNode(ISD::TRUNCATE, dl, HiLoVT, Next));
  return true;
}

bool TargetLowering::expandMUL(SDNode *N, SDValue &Lo, SDValue &Hi, EVT HiLoVT,
                               SelectionDAG &DAG, MulExpansionKind Kind,
                               SDValue LL, SDValue LH, SDValue RL,
                               SDValue RH) const {
  SmallVector<SDValue, 2> Result;
  bool Ok = expandMUL_LOHI(N->getOpcode(), N->getValueType(0), SDLoc(N),
                           N->getOperand(0), N->getOperand(1), Result, HiLoVT,
                           DAG, Kind, LL, LH, RL, RH);
  if (Ok) {
    assert(Result.size() == 2);
    Lo = Result[0];
    Hi = Result[1];
  }
  return Ok;
}

// Check that (every element of) Z is undef or not an exact multiple of BW.
static bool isNonZeroModBitWidthOrUndef(SDValue Z, unsigned BW) {
  return ISD::matchUnaryPredicate(
      Z,
      [=](ConstantSDNode *C) { return !C || C->getAPIntValue().urem(BW) != 0; },
      true);
}

SDValue TargetLowering::expandFunnelShift(SDNode *Node,
                                          SelectionDAG &DAG) const {
  EVT VT = Node->getValueType(0);

  if (VT.isVector() && (!isOperationLegalOrCustom(ISD::SHL, VT) ||
                        !isOperationLegalOrCustom(ISD::SRL, VT) ||
                        !isOperationLegalOrCustom(ISD::SUB, VT) ||
                        !isOperationLegalOrCustomOrPromote(ISD::OR, VT)))
    return SDValue();

  SDValue X = Node->getOperand(0);
  SDValue Y = Node->getOperand(1);
  SDValue Z = Node->getOperand(2);

  unsigned BW = VT.getScalarSizeInBits();
  bool IsFSHL = Node->getOpcode() == ISD::FSHL;
  SDLoc DL(SDValue(Node, 0));

  EVT ShVT = Z.getValueType();

  // If a funnel shift in the other direction is more supported, use it.
  unsigned RevOpcode = IsFSHL ? ISD::FSHR : ISD::FSHL;
  if (!isOperationLegalOrCustom(Node->getOpcode(), VT) &&
      isOperationLegalOrCustom(RevOpcode, VT) && isPowerOf2_32(BW)) {
    if (isNonZeroModBitWidthOrUndef(Z, BW)) {
      // fshl X, Y, Z -> fshr X, Y, -Z
      // fshr X, Y, Z -> fshl X, Y, -Z
      SDValue Zero = DAG.getConstant(0, DL, ShVT);
      Z = DAG.getNode(ISD::SUB, DL, VT, Zero, Z);
    } else {
      // fshl X, Y, Z -> fshr (srl X, 1), (fshr X, Y, 1), ~Z
      // fshr X, Y, Z -> fshl (fshl X, Y, 1), (shl Y, 1), ~Z
      SDValue One = DAG.getConstant(1, DL, ShVT);
      if (IsFSHL) {
        Y = DAG.getNode(RevOpcode, DL, VT, X, Y, One);
        X = DAG.getNode(ISD::SRL, DL, VT, X, One);
      } else {
        X = DAG.getNode(RevOpcode, DL, VT, X, Y, One);
        Y = DAG.getNode(ISD::SHL, DL, VT, Y, One);
      }
      Z = DAG.getNOT(DL, Z, ShVT);
    }
    return DAG.getNode(RevOpcode, DL, VT, X, Y, Z);
  }

  SDValue ShX, ShY;
  SDValue ShAmt, InvShAmt;
  if (isNonZeroModBitWidthOrUndef(Z, BW)) {
    // fshl: X << C | Y >> (BW - C)
    // fshr: X << (BW - C) | Y >> C
    // where C = Z % BW is not zero
    SDValue BitWidthC = DAG.getConstant(BW, DL, ShVT);
    ShAmt = DAG.getNode(ISD::UREM, DL, ShVT, Z, BitWidthC);
    InvShAmt = DAG.getNode(ISD::SUB, DL, ShVT, BitWidthC, ShAmt);
    ShX = DAG.getNode(ISD::SHL, DL, VT, X, IsFSHL ? ShAmt : InvShAmt);
    ShY = DAG.getNode(ISD::SRL, DL, VT, Y, IsFSHL ? InvShAmt : ShAmt);
  } else {
    // fshl: X << (Z % BW) | Y >> 1 >> (BW - 1 - (Z % BW))
    // fshr: X << 1 << (BW - 1 - (Z % BW)) | Y >> (Z % BW)
    SDValue Mask = DAG.getConstant(BW - 1, DL, ShVT);
    if (isPowerOf2_32(BW)) {
      // Z % BW -> Z & (BW - 1)
      ShAmt = DAG.getNode(ISD::AND, DL, ShVT, Z, Mask);
      // (BW - 1) - (Z % BW) -> ~Z & (BW - 1)
      InvShAmt = DAG.getNode(ISD::AND, DL, ShVT, DAG.getNOT(DL, Z, ShVT), Mask);
    } else {
      SDValue BitWidthC = DAG.getConstant(BW, DL, ShVT);
      ShAmt = DAG.getNode(ISD::UREM, DL, ShVT, Z, BitWidthC);
      InvShAmt = DAG.getNode(ISD::SUB, DL, ShVT, Mask, ShAmt);
    }

    SDValue One = DAG.getConstant(1, DL, ShVT);
    if (IsFSHL) {
      ShX = DAG.getNode(ISD::SHL, DL, VT, X, ShAmt);
      SDValue ShY1 = DAG.getNode(ISD::SRL, DL, VT, Y, One);
      ShY = DAG.getNode(ISD::SRL, DL, VT, ShY1, InvShAmt);
    } else {
      SDValue ShX1 = DAG.getNode(ISD::SHL, DL, VT, X, One);
      ShX = DAG.getNode(ISD::SHL, DL, VT, ShX1, InvShAmt);
      ShY = DAG.getNode(ISD::SRL, DL, VT, Y, ShAmt);
    }
  }
  return DAG.getNode(ISD::OR, DL, VT, ShX, ShY);
}

// TODO: Merge with expandFunnelShift.
SDValue TargetLowering::expandROT(SDNode *Node, bool AllowVectorOps,
                                  SelectionDAG &DAG) const {
  EVT VT = Node->getValueType(0);
  unsigned EltSizeInBits = VT.getScalarSizeInBits();
  bool IsLeft = Node->getOpcode() == ISD::ROTL;
  SDValue Op0 = Node->getOperand(0);
  SDValue Op1 = Node->getOperand(1);
  SDLoc DL(SDValue(Node, 0));

  EVT ShVT = Op1.getValueType();
  SDValue Zero = DAG.getConstant(0, DL, ShVT);

  // If a rotate in the other direction is more supported, use it.
  unsigned RevRot = IsLeft ? ISD::ROTR : ISD::ROTL;
  if (!isOperationLegalOrCustom(Node->getOpcode(), VT) &&
      isOperationLegalOrCustom(RevRot, VT) && isPowerOf2_32(EltSizeInBits)) {
    SDValue Sub = DAG.getNode(ISD::SUB, DL, ShVT, Zero, Op1);
    return DAG.getNode(RevRot, DL, VT, Op0, Sub);
  }

  if (!AllowVectorOps && VT.isVector() &&
      (!isOperationLegalOrCustom(ISD::SHL, VT) ||
       !isOperationLegalOrCustom(ISD::SRL, VT) ||
       !isOperationLegalOrCustom(ISD::SUB, VT) ||
       !isOperationLegalOrCustomOrPromote(ISD::OR, VT) ||
       !isOperationLegalOrCustomOrPromote(ISD::AND, VT)))
    return SDValue();

  unsigned ShOpc = IsLeft ? ISD::SHL : ISD::SRL;
  unsigned HsOpc = IsLeft ? ISD::SRL : ISD::SHL;
  SDValue BitWidthMinusOneC = DAG.getConstant(EltSizeInBits - 1, DL, ShVT);
  SDValue ShVal;
  SDValue HsVal;
  if (isPowerOf2_32(EltSizeInBits)) {
    // (rotl x, c) -> x << (c & (w - 1)) | x >> (-c & (w - 1))
    // (rotr x, c) -> x >> (c & (w - 1)) | x << (-c & (w - 1))
    SDValue NegOp1 = DAG.getNode(ISD::SUB, DL, ShVT, Zero, Op1);
    SDValue ShAmt = DAG.getNode(ISD::AND, DL, ShVT, Op1, BitWidthMinusOneC);
    ShVal = DAG.getNode(ShOpc, DL, VT, Op0, ShAmt);
    SDValue HsAmt = DAG.getNode(ISD::AND, DL, ShVT, NegOp1, BitWidthMinusOneC);
    HsVal = DAG.getNode(HsOpc, DL, VT, Op0, HsAmt);
  } else {
    // (rotl x, c) -> x << (c % w) | x >> 1 >> (w - 1 - (c % w))
    // (rotr x, c) -> x >> (c % w) | x << 1 << (w - 1 - (c % w))
    SDValue BitWidthC = DAG.getConstant(EltSizeInBits, DL, ShVT);
    SDValue ShAmt = DAG.getNode(ISD::UREM, DL, ShVT, Op1, BitWidthC);
    ShVal = DAG.getNode(ShOpc, DL, VT, Op0, ShAmt);
    SDValue HsAmt = DAG.getNode(ISD::SUB, DL, ShVT, BitWidthMinusOneC, ShAmt);
    SDValue One = DAG.getConstant(1, DL, ShVT);
    HsVal =
        DAG.getNode(HsOpc, DL, VT, DAG.getNode(HsOpc, DL, VT, Op0, One), HsAmt);
  }
  return DAG.getNode(ISD::OR, DL, VT, ShVal, HsVal);
}

void TargetLowering::expandShiftParts(SDNode *Node, SDValue &Lo, SDValue &Hi,
                                      SelectionDAG &DAG) const {
  assert(Node->getNumOperands() == 3 && "Not a double-shift!");
  EVT VT = Node->getValueType(0);
  unsigned VTBits = VT.getScalarSizeInBits();
  assert(isPowerOf2_32(VTBits) && "Power-of-two integer type expected");

  bool IsSHL = Node->getOpcode() == ISD::SHL_PARTS;
  bool IsSRA = Node->getOpcode() == ISD::SRA_PARTS;
  SDValue ShOpLo = Node->getOperand(0);
  SDValue ShOpHi = Node->getOperand(1);
  SDValue ShAmt = Node->getOperand(2);
  EVT ShAmtVT = ShAmt.getValueType();
  EVT ShAmtCCVT =
      getSetCCResultType(DAG.getDataLayout(), *DAG.getContext(), ShAmtVT);
  SDLoc dl(Node);

  // ISD::FSHL and ISD::FSHR have defined overflow behavior but ISD::SHL and
  // ISD::SRA/L nodes haven't. Insert an AND to be safe, it's usually optimized
  // away during isel.
  SDValue SafeShAmt = DAG.getNode(ISD::AND, dl, ShAmtVT, ShAmt,
                                  DAG.getConstant(VTBits - 1, dl, ShAmtVT));
  SDValue Tmp1 = IsSRA ? DAG.getNode(ISD::SRA, dl, VT, ShOpHi,
                                     DAG.getConstant(VTBits - 1, dl, ShAmtVT))
                       : DAG.getConstant(0, dl, VT);

  SDValue Tmp2, Tmp3;
  if (IsSHL) {
    Tmp2 = DAG.getNode(ISD::FSHL, dl, VT, ShOpHi, ShOpLo, ShAmt);
    Tmp3 = DAG.getNode(ISD::SHL, dl, VT, ShOpLo, SafeShAmt);
  } else {
    Tmp2 = DAG.getNode(ISD::FSHR, dl, VT, ShOpHi, ShOpLo, ShAmt);
    Tmp3 = DAG.getNode(IsSRA ? ISD::SRA : ISD::SRL, dl, VT, ShOpHi, SafeShAmt);
  }

  // If the shift amount is larger or equal than the width of a part we don't
  // use the result from the FSHL/FSHR. Insert a test and select the appropriate
  // values for large shift amounts.
  SDValue AndNode = DAG.getNode(ISD::AND, dl, ShAmtVT, ShAmt,
                                DAG.getConstant(VTBits, dl, ShAmtVT));
  SDValue Cond = DAG.getSetCC(dl, ShAmtCCVT, AndNode,
                              DAG.getConstant(0, dl, ShAmtVT), ISD::SETNE);

  if (IsSHL) {
    Hi = DAG.getNode(ISD::SELECT, dl, VT, Cond, Tmp3, Tmp2);
    Lo = DAG.getNode(ISD::SELECT, dl, VT, Cond, Tmp1, Tmp3);
  } else {
    Lo = DAG.getNode(ISD::SELECT, dl, VT, Cond, Tmp3, Tmp2);
    Hi = DAG.getNode(ISD::SELECT, dl, VT, Cond, Tmp1, Tmp3);
  }
}

bool TargetLowering::expandFP_TO_SINT(SDNode *Node, SDValue &Result,
                                      SelectionDAG &DAG) const {
  unsigned OpNo = Node->isStrictFPOpcode() ? 1 : 0;
  SDValue Src = Node->getOperand(OpNo);
  EVT SrcVT = Src.getValueType();
  EVT DstVT = Node->getValueType(0);
  SDLoc dl(SDValue(Node, 0));

  // FIXME: Only f32 to i64 conversions are supported.
  if (SrcVT != MVT::f32 || DstVT != MVT::i64)
    return false;

  if (Node->isStrictFPOpcode())
    // When a NaN is converted to an integer a trap is allowed. We can't
    // use this expansion here because it would eliminate that trap. Other
    // traps are also allowed and cannot be eliminated. See
    // IEEE 754-2008 sec 5.8.
    return false;

  // Expand f32 -> i64 conversion
  // This algorithm comes from compiler-rt's implementation of fixsfdi:
  // https://github.com/llvm/llvm-project/blob/main/compiler-rt/lib/builtins/fixsfdi.c
  unsigned SrcEltBits = SrcVT.getScalarSizeInBits();
  EVT IntVT = SrcVT.changeTypeToInteger();
  EVT IntShVT = getShiftAmountTy(IntVT, DAG.getDataLayout());

  SDValue ExponentMask = DAG.getConstant(0x7F800000, dl, IntVT);
  SDValue ExponentLoBit = DAG.getConstant(23, dl, IntVT);
  SDValue Bias = DAG.getConstant(127, dl, IntVT);
  SDValue SignMask = DAG.getConstant(APInt::getSignMask(SrcEltBits), dl, IntVT);
  SDValue SignLowBit = DAG.getConstant(SrcEltBits - 1, dl, IntVT);
  SDValue MantissaMask = DAG.getConstant(0x007FFFFF, dl, IntVT);

  SDValue Bits = DAG.getNode(ISD::BITCAST, dl, IntVT, Src);

  SDValue ExponentBits = DAG.getNode(
      ISD::SRL, dl, IntVT, DAG.getNode(ISD::AND, dl, IntVT, Bits, ExponentMask),
      DAG.getZExtOrTrunc(ExponentLoBit, dl, IntShVT));
  SDValue Exponent = DAG.getNode(ISD::SUB, dl, IntVT, ExponentBits, Bias);

  SDValue Sign = DAG.getNode(ISD::SRA, dl, IntVT,
                             DAG.getNode(ISD::AND, dl, IntVT, Bits, SignMask),
                             DAG.getZExtOrTrunc(SignLowBit, dl, IntShVT));
  Sign = DAG.getSExtOrTrunc(Sign, dl, DstVT);

  SDValue R = DAG.getNode(ISD::OR, dl, IntVT,
                          DAG.getNode(ISD::AND, dl, IntVT, Bits, MantissaMask),
                          DAG.getConstant(0x00800000, dl, IntVT));

  R = DAG.getZExtOrTrunc(R, dl, DstVT);

  R = DAG.getSelectCC(
      dl, Exponent, ExponentLoBit,
      DAG.getNode(ISD::SHL, dl, DstVT, R,
                  DAG.getZExtOrTrunc(
                      DAG.getNode(ISD::SUB, dl, IntVT, Exponent, ExponentLoBit),
                      dl, IntShVT)),
      DAG.getNode(ISD::SRL, dl, DstVT, R,
                  DAG.getZExtOrTrunc(
                      DAG.getNode(ISD::SUB, dl, IntVT, ExponentLoBit, Exponent),
                      dl, IntShVT)),
      ISD::SETGT);

  SDValue Ret = DAG.getNode(ISD::SUB, dl, DstVT,
                            DAG.getNode(ISD::XOR, dl, DstVT, R, Sign), Sign);

  Result = DAG.getSelectCC(dl, Exponent, DAG.getConstant(0, dl, IntVT),
                           DAG.getConstant(0, dl, DstVT), Ret, ISD::SETLT);
  return true;
}

bool TargetLowering::expandFP_TO_UINT(SDNode *Node, SDValue &Result,
                                      SDValue &Chain,
                                      SelectionDAG &DAG) const {
  SDLoc dl(SDValue(Node, 0));
  unsigned OpNo = Node->isStrictFPOpcode() ? 1 : 0;
  SDValue Src = Node->getOperand(OpNo);

  EVT SrcVT = Src.getValueType();
  EVT DstVT = Node->getValueType(0);
  EVT SetCCVT =
      getSetCCResultType(DAG.getDataLayout(), *DAG.getContext(), SrcVT);
  EVT DstSetCCVT =
      getSetCCResultType(DAG.getDataLayout(), *DAG.getContext(), DstVT);

  // Only expand vector types if we have the appropriate vector bit operations.
  unsigned SIntOpcode = Node->isStrictFPOpcode() ? ISD::STRICT_FP_TO_SINT :
                                                   ISD::FP_TO_SINT;
  if (DstVT.isVector() && (!isOperationLegalOrCustom(SIntOpcode, DstVT) ||
                           !isOperationLegalOrCustomOrPromote(ISD::XOR, SrcVT)))
    return false;

  // If the maximum float value is smaller then the signed integer range,
  // the destination signmask can't be represented by the float, so we can
  // just use FP_TO_SINT directly.
  const fltSemantics &APFSem = DAG.EVTToAPFloatSemantics(SrcVT);
  APFloat APF(APFSem, APInt::getZero(SrcVT.getScalarSizeInBits()));
  APInt SignMask = APInt::getSignMask(DstVT.getScalarSizeInBits());
  if (APFloat::opOverflow &
      APF.convertFromAPInt(SignMask, false, APFloat::rmNearestTiesToEven)) {
    if (Node->isStrictFPOpcode()) {
      Result = DAG.getNode(ISD::STRICT_FP_TO_SINT, dl, { DstVT, MVT::Other },
                           { Node->getOperand(0), Src });
      Chain = Result.getValue(1);
    } else
      Result = DAG.getNode(ISD::FP_TO_SINT, dl, DstVT, Src);
    return true;
  }

  // Don't expand it if there isn't cheap fsub instruction.
  if (!isOperationLegalOrCustom(
          Node->isStrictFPOpcode() ? ISD::STRICT_FSUB : ISD::FSUB, SrcVT))
    return false;

  SDValue Cst = DAG.getConstantFP(APF, dl, SrcVT);
  SDValue Sel;

  if (Node->isStrictFPOpcode()) {
    Sel = DAG.getSetCC(dl, SetCCVT, Src, Cst, ISD::SETLT,
                       Node->getOperand(0), /*IsSignaling*/ true);
    Chain = Sel.getValue(1);
  } else {
    Sel = DAG.getSetCC(dl, SetCCVT, Src, Cst, ISD::SETLT);
  }

  bool Strict = Node->isStrictFPOpcode() ||
                shouldUseStrictFP_TO_INT(SrcVT, DstVT, /*IsSigned*/ false);

  if (Strict) {
    // Expand based on maximum range of FP_TO_SINT, if the value exceeds the
    // signmask then offset (the result of which should be fully representable).
    // Sel = Src < 0x8000000000000000
    // FltOfs = select Sel, 0, 0x8000000000000000
    // IntOfs = select Sel, 0, 0x8000000000000000
    // Result = fp_to_sint(Src - FltOfs) ^ IntOfs

    // TODO: Should any fast-math-flags be set for the FSUB?
    SDValue FltOfs = DAG.getSelect(dl, SrcVT, Sel,
                                   DAG.getConstantFP(0.0, dl, SrcVT), Cst);
    Sel = DAG.getBoolExtOrTrunc(Sel, dl, DstSetCCVT, DstVT);
    SDValue IntOfs = DAG.getSelect(dl, DstVT, Sel,
                                   DAG.getConstant(0, dl, DstVT),
                                   DAG.getConstant(SignMask, dl, DstVT));
    SDValue SInt;
    if (Node->isStrictFPOpcode()) {
      SDValue Val = DAG.getNode(ISD::STRICT_FSUB, dl, { SrcVT, MVT::Other },
                                { Chain, Src, FltOfs });
      SInt = DAG.getNode(ISD::STRICT_FP_TO_SINT, dl, { DstVT, MVT::Other },
                         { Val.getValue(1), Val });
      Chain = SInt.getValue(1);
    } else {
      SDValue Val = DAG.getNode(ISD::FSUB, dl, SrcVT, Src, FltOfs);
      SInt = DAG.getNode(ISD::FP_TO_SINT, dl, DstVT, Val);
    }
    Result = DAG.getNode(ISD::XOR, dl, DstVT, SInt, IntOfs);
  } else {
    // Expand based on maximum range of FP_TO_SINT:
    // True = fp_to_sint(Src)
    // False = 0x8000000000000000 + fp_to_sint(Src - 0x8000000000000000)
    // Result = select (Src < 0x8000000000000000), True, False

    SDValue True = DAG.getNode(ISD::FP_TO_SINT, dl, DstVT, Src);
    // TODO: Should any fast-math-flags be set for the FSUB?
    SDValue False = DAG.getNode(ISD::FP_TO_SINT, dl, DstVT,
                                DAG.getNode(ISD::FSUB, dl, SrcVT, Src, Cst));
    False = DAG.getNode(ISD::XOR, dl, DstVT, False,
                        DAG.getConstant(SignMask, dl, DstVT));
    Sel = DAG.getBoolExtOrTrunc(Sel, dl, DstSetCCVT, DstVT);
    Result = DAG.getSelect(dl, DstVT, Sel, True, False);
  }
  return true;
}

bool TargetLowering::expandUINT_TO_FP(SDNode *Node, SDValue &Result,
                                      SDValue &Chain,
                                      SelectionDAG &DAG) const {
  // This transform is not correct for converting 0 when rounding mode is set
  // to round toward negative infinity which will produce -0.0. So disable under
  // strictfp.
  if (Node->isStrictFPOpcode())
    return false;

  SDValue Src = Node->getOperand(0);
  EVT SrcVT = Src.getValueType();
  EVT DstVT = Node->getValueType(0);

  if (SrcVT.getScalarType() != MVT::i64 || DstVT.getScalarType() != MVT::f64)
    return false;

  // Only expand vector types if we have the appropriate vector bit operations.
  if (SrcVT.isVector() && (!isOperationLegalOrCustom(ISD::SRL, SrcVT) ||
                           !isOperationLegalOrCustom(ISD::FADD, DstVT) ||
                           !isOperationLegalOrCustom(ISD::FSUB, DstVT) ||
                           !isOperationLegalOrCustomOrPromote(ISD::OR, SrcVT) ||
                           !isOperationLegalOrCustomOrPromote(ISD::AND, SrcVT)))
    return false;

  SDLoc dl(SDValue(Node, 0));
  EVT ShiftVT = getShiftAmountTy(SrcVT, DAG.getDataLayout());

  // Implementation of unsigned i64 to f64 following the algorithm in
  // __floatundidf in compiler_rt.  This implementation performs rounding
  // correctly in all rounding modes with the exception of converting 0
  // when rounding toward negative infinity. In that case the fsub will produce
  // -0.0. This will be added to +0.0 and produce -0.0 which is incorrect.
  SDValue TwoP52 = DAG.getConstant(UINT64_C(0x4330000000000000), dl, SrcVT);
  SDValue TwoP84PlusTwoP52 = DAG.getConstantFP(
      BitsToDouble(UINT64_C(0x4530000000100000)), dl, DstVT);
  SDValue TwoP84 = DAG.getConstant(UINT64_C(0x4530000000000000), dl, SrcVT);
  SDValue LoMask = DAG.getConstant(UINT64_C(0x00000000FFFFFFFF), dl, SrcVT);
  SDValue HiShift = DAG.getConstant(32, dl, ShiftVT);

  SDValue Lo = DAG.getNode(ISD::AND, dl, SrcVT, Src, LoMask);
  SDValue Hi = DAG.getNode(ISD::SRL, dl, SrcVT, Src, HiShift);
  SDValue LoOr = DAG.getNode(ISD::OR, dl, SrcVT, Lo, TwoP52);
  SDValue HiOr = DAG.getNode(ISD::OR, dl, SrcVT, Hi, TwoP84);
  SDValue LoFlt = DAG.getBitcast(DstVT, LoOr);
  SDValue HiFlt = DAG.getBitcast(DstVT, HiOr);
  SDValue HiSub =
      DAG.getNode(ISD::FSUB, dl, DstVT, HiFlt, TwoP84PlusTwoP52);
  Result = DAG.getNode(ISD::FADD, dl, DstVT, LoFlt, HiSub);
  return true;
}

SDValue TargetLowering::expandFMINNUM_FMAXNUM(SDNode *Node,
                                              SelectionDAG &DAG) const {
  SDLoc dl(Node);
  unsigned NewOp = Node->getOpcode() == ISD::FMINNUM ?
    ISD::FMINNUM_IEEE : ISD::FMAXNUM_IEEE;
  EVT VT = Node->getValueType(0);

  if (VT.isScalableVector())
    report_fatal_error(
        "Expanding fminnum/fmaxnum for scalable vectors is undefined.");

  if (isOperationLegalOrCustom(NewOp, VT)) {
    SDValue Quiet0 = Node->getOperand(0);
    SDValue Quiet1 = Node->getOperand(1);

    if (!Node->getFlags().hasNoNaNs()) {
      // Insert canonicalizes if it's possible we need to quiet to get correct
      // sNaN behavior.
      if (!DAG.isKnownNeverSNaN(Quiet0)) {
        Quiet0 = DAG.getNode(ISD::FCANONICALIZE, dl, VT, Quiet0,
                             Node->getFlags());
      }
      if (!DAG.isKnownNeverSNaN(Quiet1)) {
        Quiet1 = DAG.getNode(ISD::FCANONICALIZE, dl, VT, Quiet1,
                             Node->getFlags());
      }
    }

    return DAG.getNode(NewOp, dl, VT, Quiet0, Quiet1, Node->getFlags());
  }

  // If the target has FMINIMUM/FMAXIMUM but not FMINNUM/FMAXNUM use that
  // instead if there are no NaNs.
  if (Node->getFlags().hasNoNaNs()) {
    unsigned IEEE2018Op =
        Node->getOpcode() == ISD::FMINNUM ? ISD::FMINIMUM : ISD::FMAXIMUM;
    if (isOperationLegalOrCustom(IEEE2018Op, VT)) {
      return DAG.getNode(IEEE2018Op, dl, VT, Node->getOperand(0),
                         Node->getOperand(1), Node->getFlags());
    }
  }

  // If none of the above worked, but there are no NaNs, then expand to
  // a compare/select sequence.  This is required for correctness since
  // InstCombine might have canonicalized a fcmp+select sequence to a
  // FMINNUM/FMAXNUM node.  If we were to fall through to the default
  // expansion to libcall, we might introduce a link-time dependency
  // on libm into a file that originally did not have one.
  if (Node->getFlags().hasNoNaNs()) {
    ISD::CondCode Pred =
        Node->getOpcode() == ISD::FMINNUM ? ISD::SETLT : ISD::SETGT;
    SDValue Op1 = Node->getOperand(0);
    SDValue Op2 = Node->getOperand(1);
    SDValue SelCC = DAG.getSelectCC(dl, Op1, Op2, Op1, Op2, Pred);
    // Copy FMF flags, but always set the no-signed-zeros flag
    // as this is implied by the FMINNUM/FMAXNUM semantics.
    SDNodeFlags Flags = Node->getFlags();
    Flags.setNoSignedZeros(true);
    SelCC->setFlags(Flags);
    return SelCC;
  }

  return SDValue();
}

// Only expand vector types if we have the appropriate vector bit operations.
static bool canExpandVectorCTPOP(const TargetLowering &TLI, EVT VT) {
  assert(VT.isVector() && "Expected vector type");
  unsigned Len = VT.getScalarSizeInBits();
  return TLI.isOperationLegalOrCustom(ISD::ADD, VT) &&
         TLI.isOperationLegalOrCustom(ISD::SUB, VT) &&
         TLI.isOperationLegalOrCustom(ISD::SRL, VT) &&
         (Len == 8 || TLI.isOperationLegalOrCustom(ISD::MUL, VT)) &&
         TLI.isOperationLegalOrCustomOrPromote(ISD::AND, VT);
}

SDValue TargetLowering::expandCTPOP(SDNode *Node, SelectionDAG &DAG) const {
  SDLoc dl(Node);
  EVT VT = Node->getValueType(0);
  EVT ShVT = getShiftAmountTy(VT, DAG.getDataLayout());
  SDValue Op = Node->getOperand(0);
  unsigned Len = VT.getScalarSizeInBits();
  assert(VT.isInteger() && "CTPOP not implemented for this type.");

  // TODO: Add support for irregular type lengths.
  if (!(Len <= 128 && Len % 8 == 0))
    return SDValue();

  // Only expand vector types if we have the appropriate vector bit operations.
  if (VT.isVector() && !canExpandVectorCTPOP(*this, VT))
    return SDValue();

  // This is the "best" algorithm from
  // http://graphics.stanford.edu/~seander/bithacks.html#CountBitsSetParallel
  SDValue Mask55 =
      DAG.getConstant(APInt::getSplat(Len, APInt(8, 0x55)), dl, VT);
  SDValue Mask33 =
      DAG.getConstant(APInt::getSplat(Len, APInt(8, 0x33)), dl, VT);
  SDValue Mask0F =
      DAG.getConstant(APInt::getSplat(Len, APInt(8, 0x0F)), dl, VT);
  SDValue Mask01 =
      DAG.getConstant(APInt::getSplat(Len, APInt(8, 0x01)), dl, VT);

  // v = v - ((v >> 1) & 0x55555555...)
  Op = DAG.getNode(ISD::SUB, dl, VT, Op,
                   DAG.getNode(ISD::AND, dl, VT,
                               DAG.getNode(ISD::SRL, dl, VT, Op,
                                           DAG.getConstant(1, dl, ShVT)),
                               Mask55));
  // v = (v & 0x33333333...) + ((v >> 2) & 0x33333333...)
  Op = DAG.getNode(ISD::ADD, dl, VT, DAG.getNode(ISD::AND, dl, VT, Op, Mask33),
                   DAG.getNode(ISD::AND, dl, VT,
                               DAG.getNode(ISD::SRL, dl, VT, Op,
                                           DAG.getConstant(2, dl, ShVT)),
                               Mask33));
  // v = (v + (v >> 4)) & 0x0F0F0F0F...
  Op = DAG.getNode(ISD::AND, dl, VT,
                   DAG.getNode(ISD::ADD, dl, VT, Op,
                               DAG.getNode(ISD::SRL, dl, VT, Op,
                                           DAG.getConstant(4, dl, ShVT))),
                   Mask0F);
  // v = (v * 0x01010101...) >> (Len - 8)
  if (Len > 8)
    Op =
        DAG.getNode(ISD::SRL, dl, VT, DAG.getNode(ISD::MUL, dl, VT, Op, Mask01),
                    DAG.getConstant(Len - 8, dl, ShVT));

  return Op;
}

SDValue TargetLowering::expandCTLZ(SDNode *Node, SelectionDAG &DAG) const {
  SDLoc dl(Node);
  EVT VT = Node->getValueType(0);
  EVT ShVT = getShiftAmountTy(VT, DAG.getDataLayout());
  SDValue Op = Node->getOperand(0);
  unsigned NumBitsPerElt = VT.getScalarSizeInBits();

  // If the non-ZERO_UNDEF version is supported we can use that instead.
  if (Node->getOpcode() == ISD::CTLZ_ZERO_UNDEF &&
      isOperationLegalOrCustom(ISD::CTLZ, VT))
    return DAG.getNode(ISD::CTLZ, dl, VT, Op);

  // If the ZERO_UNDEF version is supported use that and handle the zero case.
  if (isOperationLegalOrCustom(ISD::CTLZ_ZERO_UNDEF, VT)) {
    EVT SetCCVT =
        getSetCCResultType(DAG.getDataLayout(), *DAG.getContext(), VT);
    SDValue CTLZ = DAG.getNode(ISD::CTLZ_ZERO_UNDEF, dl, VT, Op);
    SDValue Zero = DAG.getConstant(0, dl, VT);
    SDValue SrcIsZero = DAG.getSetCC(dl, SetCCVT, Op, Zero, ISD::SETEQ);
    return DAG.getSelect(dl, VT, SrcIsZero,
                         DAG.getConstant(NumBitsPerElt, dl, VT), CTLZ);
  }

  // Only expand vector types if we have the appropriate vector bit operations.
  // This includes the operations needed to expand CTPOP if it isn't supported.
  if (VT.isVector() && (!isPowerOf2_32(NumBitsPerElt) ||
                        (!isOperationLegalOrCustom(ISD::CTPOP, VT) &&
                         !canExpandVectorCTPOP(*this, VT)) ||
                        !isOperationLegalOrCustom(ISD::SRL, VT) ||
                        !isOperationLegalOrCustomOrPromote(ISD::OR, VT)))
    return SDValue();

  // for now, we do this:
  // x = x | (x >> 1);
  // x = x | (x >> 2);
  // ...
  // x = x | (x >>16);
  // x = x | (x >>32); // for 64-bit input
  // return popcount(~x);
  //
  // Ref: "Hacker's Delight" by Henry Warren
  for (unsigned i = 0; (1U << i) <= (NumBitsPerElt / 2); ++i) {
    SDValue Tmp = DAG.getConstant(1ULL << i, dl, ShVT);
    Op = DAG.getNode(ISD::OR, dl, VT, Op,
                     DAG.getNode(ISD::SRL, dl, VT, Op, Tmp));
  }
  Op = DAG.getNOT(dl, Op, VT);
  return DAG.getNode(ISD::CTPOP, dl, VT, Op);
}

SDValue TargetLowering::expandCTTZ(SDNode *Node, SelectionDAG &DAG) const {
  SDLoc dl(Node);
  EVT VT = Node->getValueType(0);
  SDValue Op = Node->getOperand(0);
  unsigned NumBitsPerElt = VT.getScalarSizeInBits();

  // If the non-ZERO_UNDEF version is supported we can use that instead.
  if (Node->getOpcode() == ISD::CTTZ_ZERO_UNDEF &&
      isOperationLegalOrCustom(ISD::CTTZ, VT))
    return DAG.getNode(ISD::CTTZ, dl, VT, Op);

  // If the ZERO_UNDEF version is supported use that and handle the zero case.
  if (isOperationLegalOrCustom(ISD::CTTZ_ZERO_UNDEF, VT)) {
    EVT SetCCVT =
        getSetCCResultType(DAG.getDataLayout(), *DAG.getContext(), VT);
    SDValue CTTZ = DAG.getNode(ISD::CTTZ_ZERO_UNDEF, dl, VT, Op);
    SDValue Zero = DAG.getConstant(0, dl, VT);
    SDValue SrcIsZero = DAG.getSetCC(dl, SetCCVT, Op, Zero, ISD::SETEQ);
    return DAG.getSelect(dl, VT, SrcIsZero,
                         DAG.getConstant(NumBitsPerElt, dl, VT), CTTZ);
  }

  // Only expand vector types if we have the appropriate vector bit operations.
  // This includes the operations needed to expand CTPOP if it isn't supported.
  if (VT.isVector() && (!isPowerOf2_32(NumBitsPerElt) ||
                        (!isOperationLegalOrCustom(ISD::CTPOP, VT) &&
                         !isOperationLegalOrCustom(ISD::CTLZ, VT) &&
                         !canExpandVectorCTPOP(*this, VT)) ||
                        !isOperationLegalOrCustom(ISD::SUB, VT) ||
                        !isOperationLegalOrCustomOrPromote(ISD::AND, VT) ||
                        !isOperationLegalOrCustomOrPromote(ISD::XOR, VT)))
    return SDValue();

  // for now, we use: { return popcount(~x & (x - 1)); }
  // unless the target has ctlz but not ctpop, in which case we use:
  // { return 32 - nlz(~x & (x-1)); }
  // Ref: "Hacker's Delight" by Henry Warren
  SDValue Tmp = DAG.getNode(
      ISD::AND, dl, VT, DAG.getNOT(dl, Op, VT),
      DAG.getNode(ISD::SUB, dl, VT, Op, DAG.getConstant(1, dl, VT)));

  // If ISD::CTLZ is legal and CTPOP isn't, then do that instead.
  if (isOperationLegal(ISD::CTLZ, VT) && !isOperationLegal(ISD::CTPOP, VT)) {
    return DAG.getNode(ISD::SUB, dl, VT, DAG.getConstant(NumBitsPerElt, dl, VT),
                       DAG.getNode(ISD::CTLZ, dl, VT, Tmp));
  }

  return DAG.getNode(ISD::CTPOP, dl, VT, Tmp);
}

SDValue TargetLowering::expandABS(SDNode *N, SelectionDAG &DAG,
                                  bool IsNegative) const {
  SDLoc dl(N);
  EVT VT = N->getValueType(0);
  EVT ShVT = getShiftAmountTy(VT, DAG.getDataLayout());
  SDValue Op = N->getOperand(0);

  // abs(x) -> smax(x,sub(0,x))
  if (!IsNegative && isOperationLegal(ISD::SUB, VT) &&
      isOperationLegal(ISD::SMAX, VT)) {
    SDValue Zero = DAG.getConstant(0, dl, VT);
    return DAG.getNode(ISD::SMAX, dl, VT, Op,
                       DAG.getNode(ISD::SUB, dl, VT, Zero, Op));
  }

  // abs(x) -> umin(x,sub(0,x))
  if (!IsNegative && isOperationLegal(ISD::SUB, VT) &&
      isOperationLegal(ISD::UMIN, VT)) {
    SDValue Zero = DAG.getConstant(0, dl, VT);
    return DAG.getNode(ISD::UMIN, dl, VT, Op,
                       DAG.getNode(ISD::SUB, dl, VT, Zero, Op));
  }

  // 0 - abs(x) -> smin(x, sub(0,x))
  if (IsNegative && isOperationLegal(ISD::SUB, VT) &&
      isOperationLegal(ISD::SMIN, VT)) {
    SDValue Zero = DAG.getConstant(0, dl, VT);
    return DAG.getNode(ISD::SMIN, dl, VT, Op,
                       DAG.getNode(ISD::SUB, dl, VT, Zero, Op));
  }

  // Only expand vector types if we have the appropriate vector operations.
  if (VT.isVector() &&
      (!isOperationLegalOrCustom(ISD::SRA, VT) ||
       (!IsNegative && !isOperationLegalOrCustom(ISD::ADD, VT)) ||
       (IsNegative && !isOperationLegalOrCustom(ISD::SUB, VT)) ||
       !isOperationLegalOrCustomOrPromote(ISD::XOR, VT)))
    return SDValue();

  SDValue Shift =
      DAG.getNode(ISD::SRA, dl, VT, Op,
                  DAG.getConstant(VT.getScalarSizeInBits() - 1, dl, ShVT));
  if (!IsNegative) {
    SDValue Add = DAG.getNode(ISD::ADD, dl, VT, Op, Shift);
    return DAG.getNode(ISD::XOR, dl, VT, Add, Shift);
  }

  // 0 - abs(x) -> Y = sra (X, size(X)-1); sub (Y, xor (X, Y))
  SDValue Xor = DAG.getNode(ISD::XOR, dl, VT, Op, Shift);
  return DAG.getNode(ISD::SUB, dl, VT, Shift, Xor);
}

SDValue TargetLowering::expandBSWAP(SDNode *N, SelectionDAG &DAG) const {
  SDLoc dl(N);
  EVT VT = N->getValueType(0);
  SDValue Op = N->getOperand(0);

  if (!VT.isSimple())
    return SDValue();

  EVT SHVT = getShiftAmountTy(VT, DAG.getDataLayout());
  SDValue Tmp1, Tmp2, Tmp3, Tmp4, Tmp5, Tmp6, Tmp7, Tmp8;
  switch (VT.getSimpleVT().getScalarType().SimpleTy) {
  default:
    return SDValue();
  case MVT::i16:
    // Use a rotate by 8. This can be further expanded if necessary.
    return DAG.getNode(ISD::ROTL, dl, VT, Op, DAG.getConstant(8, dl, SHVT));
  case MVT::i32:
    Tmp4 = DAG.getNode(ISD::SHL, dl, VT, Op, DAG.getConstant(24, dl, SHVT));
    Tmp3 = DAG.getNode(ISD::SHL, dl, VT, Op, DAG.getConstant(8, dl, SHVT));
    Tmp2 = DAG.getNode(ISD::SRL, dl, VT, Op, DAG.getConstant(8, dl, SHVT));
    Tmp1 = DAG.getNode(ISD::SRL, dl, VT, Op, DAG.getConstant(24, dl, SHVT));
    Tmp3 = DAG.getNode(ISD::AND, dl, VT, Tmp3,
                       DAG.getConstant(0xFF0000, dl, VT));
    Tmp2 = DAG.getNode(ISD::AND, dl, VT, Tmp2, DAG.getConstant(0xFF00, dl, VT));
    Tmp4 = DAG.getNode(ISD::OR, dl, VT, Tmp4, Tmp3);
    Tmp2 = DAG.getNode(ISD::OR, dl, VT, Tmp2, Tmp1);
    return DAG.getNode(ISD::OR, dl, VT, Tmp4, Tmp2);
  case MVT::i64:
    Tmp8 = DAG.getNode(ISD::SHL, dl, VT, Op, DAG.getConstant(56, dl, SHVT));
    Tmp7 = DAG.getNode(ISD::SHL, dl, VT, Op, DAG.getConstant(40, dl, SHVT));
    Tmp6 = DAG.getNode(ISD::SHL, dl, VT, Op, DAG.getConstant(24, dl, SHVT));
    Tmp5 = DAG.getNode(ISD::SHL, dl, VT, Op, DAG.getConstant(8, dl, SHVT));
    Tmp4 = DAG.getNode(ISD::SRL, dl, VT, Op, DAG.getConstant(8, dl, SHVT));
    Tmp3 = DAG.getNode(ISD::SRL, dl, VT, Op, DAG.getConstant(24, dl, SHVT));
    Tmp2 = DAG.getNode(ISD::SRL, dl, VT, Op, DAG.getConstant(40, dl, SHVT));
    Tmp1 = DAG.getNode(ISD::SRL, dl, VT, Op, DAG.getConstant(56, dl, SHVT));
    Tmp7 = DAG.getNode(ISD::AND, dl, VT, Tmp7,
                       DAG.getConstant(255ULL<<48, dl, VT));
    Tmp6 = DAG.getNode(ISD::AND, dl, VT, Tmp6,
                       DAG.getConstant(255ULL<<40, dl, VT));
    Tmp5 = DAG.getNode(ISD::AND, dl, VT, Tmp5,
                       DAG.getConstant(255ULL<<32, dl, VT));
    Tmp4 = DAG.getNode(ISD::AND, dl, VT, Tmp4,
                       DAG.getConstant(255ULL<<24, dl, VT));
    Tmp3 = DAG.getNode(ISD::AND, dl, VT, Tmp3,
                       DAG.getConstant(255ULL<<16, dl, VT));
    Tmp2 = DAG.getNode(ISD::AND, dl, VT, Tmp2,
                       DAG.getConstant(255ULL<<8 , dl, VT));
    Tmp8 = DAG.getNode(ISD::OR, dl, VT, Tmp8, Tmp7);
    Tmp6 = DAG.getNode(ISD::OR, dl, VT, Tmp6, Tmp5);
    Tmp4 = DAG.getNode(ISD::OR, dl, VT, Tmp4, Tmp3);
    Tmp2 = DAG.getNode(ISD::OR, dl, VT, Tmp2, Tmp1);
    Tmp8 = DAG.getNode(ISD::OR, dl, VT, Tmp8, Tmp6);
    Tmp4 = DAG.getNode(ISD::OR, dl, VT, Tmp4, Tmp2);
    return DAG.getNode(ISD::OR, dl, VT, Tmp8, Tmp4);
  }
}

SDValue TargetLowering::expandBITREVERSE(SDNode *N, SelectionDAG &DAG) const {
  SDLoc dl(N);
  EVT VT = N->getValueType(0);
  SDValue Op = N->getOperand(0);
  EVT SHVT = getShiftAmountTy(VT, DAG.getDataLayout());
  unsigned Sz = VT.getScalarSizeInBits();

  SDValue Tmp, Tmp2, Tmp3;

  // If we can, perform BSWAP first and then the mask+swap the i4, then i2
  // and finally the i1 pairs.
  // TODO: We can easily support i4/i2 legal types if any target ever does.
  if (Sz >= 8 && isPowerOf2_32(Sz)) {
    // Create the masks - repeating the pattern every byte.
    APInt Mask4 = APInt::getSplat(Sz, APInt(8, 0x0F));
    APInt Mask2 = APInt::getSplat(Sz, APInt(8, 0x33));
    APInt Mask1 = APInt::getSplat(Sz, APInt(8, 0x55));

    // BSWAP if the type is wider than a single byte.
    Tmp = (Sz > 8 ? DAG.getNode(ISD::BSWAP, dl, VT, Op) : Op);

    // swap i4: ((V >> 4) & 0x0F) | ((V & 0x0F) << 4)
    Tmp2 = DAG.getNode(ISD::SRL, dl, VT, Tmp, DAG.getConstant(4, dl, SHVT));
    Tmp2 = DAG.getNode(ISD::AND, dl, VT, Tmp2, DAG.getConstant(Mask4, dl, VT));
    Tmp3 = DAG.getNode(ISD::AND, dl, VT, Tmp, DAG.getConstant(Mask4, dl, VT));
    Tmp3 = DAG.getNode(ISD::SHL, dl, VT, Tmp3, DAG.getConstant(4, dl, SHVT));
    Tmp = DAG.getNode(ISD::OR, dl, VT, Tmp2, Tmp3);

    // swap i2: ((V >> 2) & 0x33) | ((V & 0x33) << 2)
    Tmp2 = DAG.getNode(ISD::SRL, dl, VT, Tmp, DAG.getConstant(2, dl, SHVT));
    Tmp2 = DAG.getNode(ISD::AND, dl, VT, Tmp2, DAG.getConstant(Mask2, dl, VT));
    Tmp3 = DAG.getNode(ISD::AND, dl, VT, Tmp, DAG.getConstant(Mask2, dl, VT));
    Tmp3 = DAG.getNode(ISD::SHL, dl, VT, Tmp3, DAG.getConstant(2, dl, SHVT));
    Tmp = DAG.getNode(ISD::OR, dl, VT, Tmp2, Tmp3);

    // swap i1: ((V >> 1) & 0x55) | ((V & 0x55) << 1)
    Tmp2 = DAG.getNode(ISD::SRL, dl, VT, Tmp, DAG.getConstant(1, dl, SHVT));
    Tmp2 = DAG.getNode(ISD::AND, dl, VT, Tmp2, DAG.getConstant(Mask1, dl, VT));
    Tmp3 = DAG.getNode(ISD::AND, dl, VT, Tmp, DAG.getConstant(Mask1, dl, VT));
    Tmp3 = DAG.getNode(ISD::SHL, dl, VT, Tmp3, DAG.getConstant(1, dl, SHVT));
    Tmp = DAG.getNode(ISD::OR, dl, VT, Tmp2, Tmp3);
    return Tmp;
  }

  Tmp = DAG.getConstant(0, dl, VT);
  for (unsigned I = 0, J = Sz-1; I < Sz; ++I, --J) {
    if (I < J)
      Tmp2 =
          DAG.getNode(ISD::SHL, dl, VT, Op, DAG.getConstant(J - I, dl, SHVT));
    else
      Tmp2 =
          DAG.getNode(ISD::SRL, dl, VT, Op, DAG.getConstant(I - J, dl, SHVT));

    APInt Shift(Sz, 1);
    Shift <<= J;
    Tmp2 = DAG.getNode(ISD::AND, dl, VT, Tmp2, DAG.getConstant(Shift, dl, VT));
    Tmp = DAG.getNode(ISD::OR, dl, VT, Tmp, Tmp2);
  }

  return Tmp;
}

std::pair<SDValue, SDValue>
TargetLowering::scalarizeVectorLoad(LoadSDNode *LD,
                                    SelectionDAG &DAG) const {
  SDLoc SL(LD);
  SDValue Chain = LD->getChain();
  SDValue BasePTR = LD->getBasePtr();
  EVT SrcVT = LD->getMemoryVT();
  EVT DstVT = LD->getValueType(0);
  ISD::LoadExtType ExtType = LD->getExtensionType();

  if (SrcVT.isScalableVector())
    report_fatal_error("Cannot scalarize scalable vector loads");

  unsigned NumElem = SrcVT.getVectorNumElements();

  EVT SrcEltVT = SrcVT.getScalarType();
  EVT DstEltVT = DstVT.getScalarType();

  // A vector must always be stored in memory as-is, i.e. without any padding
  // between the elements, since various code depend on it, e.g. in the
  // handling of a bitcast of a vector type to int, which may be done with a
  // vector store followed by an integer load. A vector that does not have
  // elements that are byte-sized must therefore be stored as an integer
  // built out of the extracted vector elements.
  if (!SrcEltVT.isByteSized()) {
    unsigned NumLoadBits = SrcVT.getStoreSizeInBits();
    EVT LoadVT = EVT::getIntegerVT(*DAG.getContext(), NumLoadBits);

    unsigned NumSrcBits = SrcVT.getSizeInBits();
    EVT SrcIntVT = EVT::getIntegerVT(*DAG.getContext(), NumSrcBits);

    unsigned SrcEltBits = SrcEltVT.getSizeInBits();
    SDValue SrcEltBitMask = DAG.getConstant(
        APInt::getLowBitsSet(NumLoadBits, SrcEltBits), SL, LoadVT);

    // Load the whole vector and avoid masking off the top bits as it makes
    // the codegen worse.
    SDValue Load =
        DAG.getExtLoad(ISD::EXTLOAD, SL, LoadVT, Chain, BasePTR,
                       LD->getPointerInfo(), SrcIntVT, LD->getOriginalAlign(),
                       LD->getMemOperand()->getFlags(), LD->getAAInfo());

    SmallVector<SDValue, 8> Vals;
    for (unsigned Idx = 0; Idx < NumElem; ++Idx) {
      unsigned ShiftIntoIdx =
          (DAG.getDataLayout().isBigEndian() ? (NumElem - 1) - Idx : Idx);
      SDValue ShiftAmount =
          DAG.getShiftAmountConstant(ShiftIntoIdx * SrcEltVT.getSizeInBits(),
                                     LoadVT, SL, /*LegalTypes=*/false);
      SDValue ShiftedElt = DAG.getNode(ISD::SRL, SL, LoadVT, Load, ShiftAmount);
      SDValue Elt =
          DAG.getNode(ISD::AND, SL, LoadVT, ShiftedElt, SrcEltBitMask);
      SDValue Scalar = DAG.getNode(ISD::TRUNCATE, SL, SrcEltVT, Elt);

      if (ExtType != ISD::NON_EXTLOAD) {
        unsigned ExtendOp = ISD::getExtForLoadExtType(false, ExtType);
        Scalar = DAG.getNode(ExtendOp, SL, DstEltVT, Scalar);
      }

      Vals.push_back(Scalar);
    }

    SDValue Value = DAG.getBuildVector(DstVT, SL, Vals);
    return std::make_pair(Value, Load.getValue(1));
  }

  unsigned Stride = SrcEltVT.getSizeInBits() / 8;
  assert(SrcEltVT.isByteSized());

  SmallVector<SDValue, 8> Vals;
  SmallVector<SDValue, 8> LoadChains;

  for (unsigned Idx = 0; Idx < NumElem; ++Idx) {
    SDValue ScalarLoad =
        DAG.getExtLoad(ExtType, SL, DstEltVT, Chain, BasePTR,
                       LD->getPointerInfo().getWithOffset(Idx * Stride),
                       SrcEltVT, LD->getOriginalAlign(),
                       LD->getMemOperand()->getFlags(), LD->getAAInfo());

    BasePTR = DAG.getObjectPtrOffset(SL, BasePTR, TypeSize::Fixed(Stride));

    Vals.push_back(ScalarLoad.getValue(0));
    LoadChains.push_back(ScalarLoad.getValue(1));
  }

  SDValue NewChain = DAG.getNode(ISD::TokenFactor, SL, MVT::Other, LoadChains);
  SDValue Value = DAG.getBuildVector(DstVT, SL, Vals);

  return std::make_pair(Value, NewChain);
}

SDValue TargetLowering::scalarizeVectorStore(StoreSDNode *ST,
                                             SelectionDAG &DAG) const {
  SDLoc SL(ST);

  SDValue Chain = ST->getChain();
  SDValue BasePtr = ST->getBasePtr();
  SDValue Value = ST->getValue();
  EVT StVT = ST->getMemoryVT();

  if (StVT.isScalableVector())
    report_fatal_error("Cannot scalarize scalable vector stores");

  // The type of the data we want to save
  EVT RegVT = Value.getValueType();
  EVT RegSclVT = RegVT.getScalarType();

  // The type of data as saved in memory.
  EVT MemSclVT = StVT.getScalarType();

  unsigned NumElem = StVT.getVectorNumElements();

  // A vector must always be stored in memory as-is, i.e. without any padding
  // between the elements, since various code depend on it, e.g. in the
  // handling of a bitcast of a vector type to int, which may be done with a
  // vector store followed by an integer load. A vector that does not have
  // elements that are byte-sized must therefore be stored as an integer
  // built out of the extracted vector elements.
  if (!MemSclVT.isByteSized()) {
    unsigned NumBits = StVT.getSizeInBits();
    EVT IntVT = EVT::getIntegerVT(*DAG.getContext(), NumBits);

    SDValue CurrVal = DAG.getConstant(0, SL, IntVT);

    for (unsigned Idx = 0; Idx < NumElem; ++Idx) {
      SDValue Elt = DAG.getNode(ISD::EXTRACT_VECTOR_ELT, SL, RegSclVT, Value,
                                DAG.getVectorIdxConstant(Idx, SL));
      SDValue Trunc = DAG.getNode(ISD::TRUNCATE, SL, MemSclVT, Elt);
      SDValue ExtElt = DAG.getNode(ISD::ZERO_EXTEND, SL, IntVT, Trunc);
      unsigned ShiftIntoIdx =
          (DAG.getDataLayout().isBigEndian() ? (NumElem - 1) - Idx : Idx);
      SDValue ShiftAmount =
          DAG.getConstant(ShiftIntoIdx * MemSclVT.getSizeInBits(), SL, IntVT);
      SDValue ShiftedElt =
          DAG.getNode(ISD::SHL, SL, IntVT, ExtElt, ShiftAmount);
      CurrVal = DAG.getNode(ISD::OR, SL, IntVT, CurrVal, ShiftedElt);
    }

    return DAG.getStore(Chain, SL, CurrVal, BasePtr, ST->getPointerInfo(),
                        ST->getOriginalAlign(), ST->getMemOperand()->getFlags(),
                        ST->getAAInfo());
  }

  // Store Stride in bytes
  unsigned Stride = MemSclVT.getSizeInBits() / 8;
  assert(Stride && "Zero stride!");
  // Extract each of the elements from the original vector and save them into
  // memory individually.
  SmallVector<SDValue, 8> Stores;
  for (unsigned Idx = 0; Idx < NumElem; ++Idx) {
    SDValue Elt = DAG.getNode(ISD::EXTRACT_VECTOR_ELT, SL, RegSclVT, Value,
                              DAG.getVectorIdxConstant(Idx, SL));

    SDValue Ptr =
        DAG.getObjectPtrOffset(SL, BasePtr, TypeSize::Fixed(Idx * Stride));

    // This scalar TruncStore may be illegal, but we legalize it later.
    SDValue Store = DAG.getTruncStore(
        Chain, SL, Elt, Ptr, ST->getPointerInfo().getWithOffset(Idx * Stride),
        MemSclVT, ST->getOriginalAlign(), ST->getMemOperand()->getFlags(),
        ST->getAAInfo());

    Stores.push_back(Store);
  }

  return DAG.getNode(ISD::TokenFactor, SL, MVT::Other, Stores);
}

std::pair<SDValue, SDValue>
TargetLowering::expandUnalignedLoad(LoadSDNode *LD, SelectionDAG &DAG) const {
  assert(LD->getAddressingMode() == ISD::UNINDEXED &&
         "unaligned indexed loads not implemented!");
  SDValue Chain = LD->getChain();
  SDValue Ptr = LD->getBasePtr();
  EVT VT = LD->getValueType(0);
  EVT LoadedVT = LD->getMemoryVT();
  SDLoc dl(LD);
  auto &MF = DAG.getMachineFunction();

  if (VT.isFloatingPoint() || VT.isVector()) {
    EVT intVT = EVT::getIntegerVT(*DAG.getContext(), LoadedVT.getSizeInBits());
    if (isTypeLegal(intVT) && isTypeLegal(LoadedVT)) {
      if (!isOperationLegalOrCustom(ISD::LOAD, intVT) &&
          LoadedVT.isVector()) {
        // Scalarize the load and let the individual components be handled.
        return scalarizeVectorLoad(LD, DAG);
      }

      // Expand to a (misaligned) integer load of the same size,
      // then bitconvert to floating point or vector.
      SDValue newLoad = DAG.getLoad(intVT, dl, Chain, Ptr,
                                    LD->getMemOperand());
      SDValue Result = DAG.getNode(ISD::BITCAST, dl, LoadedVT, newLoad);
      if (LoadedVT != VT)
        Result = DAG.getNode(VT.isFloatingPoint() ? ISD::FP_EXTEND :
                             ISD::ANY_EXTEND, dl, VT, Result);

      return std::make_pair(Result, newLoad.getValue(1));
    }

    // Copy the value to a (aligned) stack slot using (unaligned) integer
    // loads and stores, then do a (aligned) load from the stack slot.
    MVT RegVT = getRegisterType(*DAG.getContext(), intVT);
    unsigned LoadedBytes = LoadedVT.getStoreSize();
    unsigned RegBytes = RegVT.getSizeInBits() / 8;
    unsigned NumRegs = (LoadedBytes + RegBytes - 1) / RegBytes;

    // Make sure the stack slot is also aligned for the register type.
    SDValue StackBase = DAG.CreateStackTemporary(LoadedVT, RegVT);
    auto FrameIndex = cast<FrameIndexSDNode>(StackBase.getNode())->getIndex();
    SmallVector<SDValue, 8> Stores;
    SDValue StackPtr = StackBase;
    unsigned Offset = 0;

    EVT PtrVT = Ptr.getValueType();
    EVT StackPtrVT = StackPtr.getValueType();

    SDValue PtrIncrement = DAG.getConstant(RegBytes, dl, PtrVT);
    SDValue StackPtrIncrement = DAG.getConstant(RegBytes, dl, StackPtrVT);

    // Do all but one copies using the full register width.
    for (unsigned i = 1; i < NumRegs; i++) {
      // Load one integer register's worth from the original location.
      SDValue Load = DAG.getLoad(
          RegVT, dl, Chain, Ptr, LD->getPointerInfo().getWithOffset(Offset),
          LD->getOriginalAlign(), LD->getMemOperand()->getFlags(),
          LD->getAAInfo());
      // Follow the load with a store to the stack slot.  Remember the store.
      Stores.push_back(DAG.getStore(
          Load.getValue(1), dl, Load, StackPtr,
          MachinePointerInfo::getFixedStack(MF, FrameIndex, Offset)));
      // Increment the pointers.
      Offset += RegBytes;

      Ptr = DAG.getObjectPtrOffset(dl, Ptr, PtrIncrement);
      StackPtr = DAG.getObjectPtrOffset(dl, StackPtr, StackPtrIncrement);
    }

    // The last copy may be partial.  Do an extending load.
    EVT MemVT = EVT::getIntegerVT(*DAG.getContext(),
                                  8 * (LoadedBytes - Offset));
    SDValue Load =
        DAG.getExtLoad(ISD::EXTLOAD, dl, RegVT, Chain, Ptr,
                       LD->getPointerInfo().getWithOffset(Offset), MemVT,
                       LD->getOriginalAlign(), LD->getMemOperand()->getFlags(),
                       LD->getAAInfo());
    // Follow the load with a store to the stack slot.  Remember the store.
    // On big-endian machines this requires a truncating store to ensure
    // that the bits end up in the right place.
    Stores.push_back(DAG.getTruncStore(
        Load.getValue(1), dl, Load, StackPtr,
        MachinePointerInfo::getFixedStack(MF, FrameIndex, Offset), MemVT));

    // The order of the stores doesn't matter - say it with a TokenFactor.
    SDValue TF = DAG.getNode(ISD::TokenFactor, dl, MVT::Other, Stores);

    // Finally, perform the original load only redirected to the stack slot.
    Load = DAG.getExtLoad(LD->getExtensionType(), dl, VT, TF, StackBase,
                          MachinePointerInfo::getFixedStack(MF, FrameIndex, 0),
                          LoadedVT);

    // Callers expect a MERGE_VALUES node.
    return std::make_pair(Load, TF);
  }

  assert(LoadedVT.isInteger() && !LoadedVT.isVector() &&
         "Unaligned load of unsupported type.");

  // Compute the new VT that is half the size of the old one.  This is an
  // integer MVT.
  unsigned NumBits = LoadedVT.getSizeInBits();
  EVT NewLoadedVT;
  NewLoadedVT = EVT::getIntegerVT(*DAG.getContext(), NumBits/2);
  NumBits >>= 1;

  Align Alignment = LD->getOriginalAlign();
  unsigned IncrementSize = NumBits / 8;
  ISD::LoadExtType HiExtType = LD->getExtensionType();

  // If the original load is NON_EXTLOAD, the hi part load must be ZEXTLOAD.
  if (HiExtType == ISD::NON_EXTLOAD)
    HiExtType = ISD::ZEXTLOAD;

  // Load the value in two parts
  SDValue Lo, Hi;
  if (DAG.getDataLayout().isLittleEndian()) {
    Lo = DAG.getExtLoad(ISD::ZEXTLOAD, dl, VT, Chain, Ptr, LD->getPointerInfo(),
                        NewLoadedVT, Alignment, LD->getMemOperand()->getFlags(),
                        LD->getAAInfo());

    Ptr = DAG.getObjectPtrOffset(dl, Ptr, TypeSize::Fixed(IncrementSize));
    Hi = DAG.getExtLoad(HiExtType, dl, VT, Chain, Ptr,
                        LD->getPointerInfo().getWithOffset(IncrementSize),
                        NewLoadedVT, Alignment, LD->getMemOperand()->getFlags(),
                        LD->getAAInfo());
  } else {
    Hi = DAG.getExtLoad(HiExtType, dl, VT, Chain, Ptr, LD->getPointerInfo(),
                        NewLoadedVT, Alignment, LD->getMemOperand()->getFlags(),
                        LD->getAAInfo());

    Ptr = DAG.getObjectPtrOffset(dl, Ptr, TypeSize::Fixed(IncrementSize));
    Lo = DAG.getExtLoad(ISD::ZEXTLOAD, dl, VT, Chain, Ptr,
                        LD->getPointerInfo().getWithOffset(IncrementSize),
                        NewLoadedVT, Alignment, LD->getMemOperand()->getFlags(),
                        LD->getAAInfo());
  }

  // aggregate the two parts
  SDValue ShiftAmount =
      DAG.getConstant(NumBits, dl, getShiftAmountTy(Hi.getValueType(),
                                                    DAG.getDataLayout()));
  SDValue Result = DAG.getNode(ISD::SHL, dl, VT, Hi, ShiftAmount);
  Result = DAG.getNode(ISD::OR, dl, VT, Result, Lo);

  SDValue TF = DAG.getNode(ISD::TokenFactor, dl, MVT::Other, Lo.getValue(1),
                             Hi.getValue(1));

  return std::make_pair(Result, TF);
}

SDValue TargetLowering::expandUnalignedStore(StoreSDNode *ST,
                                             SelectionDAG &DAG) const {
  assert(ST->getAddressingMode() == ISD::UNINDEXED &&
         "unaligned indexed stores not implemented!");
  SDValue Chain = ST->getChain();
  SDValue Ptr = ST->getBasePtr();
  SDValue Val = ST->getValue();
  EVT VT = Val.getValueType();
  Align Alignment = ST->getOriginalAlign();
  auto &MF = DAG.getMachineFunction();
  EVT StoreMemVT = ST->getMemoryVT();

  SDLoc dl(ST);
  if (StoreMemVT.isFloatingPoint() || StoreMemVT.isVector()) {
    EVT intVT = EVT::getIntegerVT(*DAG.getContext(), VT.getSizeInBits());
    if (isTypeLegal(intVT)) {
      if (!isOperationLegalOrCustom(ISD::STORE, intVT) &&
          StoreMemVT.isVector()) {
        // Scalarize the store and let the individual components be handled.
        SDValue Result = scalarizeVectorStore(ST, DAG);
        return Result;
      }
      // Expand to a bitconvert of the value to the integer type of the
      // same size, then a (misaligned) int store.
      // FIXME: Does not handle truncating floating point stores!
      SDValue Result = DAG.getNode(ISD::BITCAST, dl, intVT, Val);
      Result = DAG.getStore(Chain, dl, Result, Ptr, ST->getPointerInfo(),
                            Alignment, ST->getMemOperand()->getFlags());
      return Result;
    }
    // Do a (aligned) store to a stack slot, then copy from the stack slot
    // to the final destination using (unaligned) integer loads and stores.
    MVT RegVT = getRegisterType(
        *DAG.getContext(),
        EVT::getIntegerVT(*DAG.getContext(), StoreMemVT.getSizeInBits()));
    EVT PtrVT = Ptr.getValueType();
    unsigned StoredBytes = StoreMemVT.getStoreSize();
    unsigned RegBytes = RegVT.getSizeInBits() / 8;
    unsigned NumRegs = (StoredBytes + RegBytes - 1) / RegBytes;

    // Make sure the stack slot is also aligned for the register type.
    SDValue StackPtr = DAG.CreateStackTemporary(StoreMemVT, RegVT);
    auto FrameIndex = cast<FrameIndexSDNode>(StackPtr.getNode())->getIndex();

    // Perform the original store, only redirected to the stack slot.
    SDValue Store = DAG.getTruncStore(
        Chain, dl, Val, StackPtr,
        MachinePointerInfo::getFixedStack(MF, FrameIndex, 0), StoreMemVT);

    EVT StackPtrVT = StackPtr.getValueType();

    SDValue PtrIncrement = DAG.getConstant(RegBytes, dl, PtrVT);
    SDValue StackPtrIncrement = DAG.getConstant(RegBytes, dl, StackPtrVT);
    SmallVector<SDValue, 8> Stores;
    unsigned Offset = 0;

    // Do all but one copies using the full register width.
    for (unsigned i = 1; i < NumRegs; i++) {
      // Load one integer register's worth from the stack slot.
      SDValue Load = DAG.getLoad(
          RegVT, dl, Store, StackPtr,
          MachinePointerInfo::getFixedStack(MF, FrameIndex, Offset));
      // Store it to the final location.  Remember the store.
      Stores.push_back(DAG.getStore(Load.getValue(1), dl, Load, Ptr,
                                    ST->getPointerInfo().getWithOffset(Offset),
                                    ST->getOriginalAlign(),
                                    ST->getMemOperand()->getFlags()));
      // Increment the pointers.
      Offset += RegBytes;
      StackPtr = DAG.getObjectPtrOffset(dl, StackPtr, StackPtrIncrement);
      Ptr = DAG.getObjectPtrOffset(dl, Ptr, PtrIncrement);
    }

    // The last store may be partial.  Do a truncating store.  On big-endian
    // machines this requires an extending load from the stack slot to ensure
    // that the bits are in the right place.
    EVT LoadMemVT =
        EVT::getIntegerVT(*DAG.getContext(), 8 * (StoredBytes - Offset));

    // Load from the stack slot.
    SDValue Load = DAG.getExtLoad(
        ISD::EXTLOAD, dl, RegVT, Store, StackPtr,
        MachinePointerInfo::getFixedStack(MF, FrameIndex, Offset), LoadMemVT);

    Stores.push_back(
        DAG.getTruncStore(Load.getValue(1), dl, Load, Ptr,
                          ST->getPointerInfo().getWithOffset(Offset), LoadMemVT,
                          ST->getOriginalAlign(),
                          ST->getMemOperand()->getFlags(), ST->getAAInfo()));
    // The order of the stores doesn't matter - say it with a TokenFactor.
    SDValue Result = DAG.getNode(ISD::TokenFactor, dl, MVT::Other, Stores);
    return Result;
  }

  assert(StoreMemVT.isInteger() && !StoreMemVT.isVector() &&
         "Unaligned store of unknown type.");
  // Get the half-size VT
  EVT NewStoredVT = StoreMemVT.getHalfSizedIntegerVT(*DAG.getContext());
  unsigned NumBits = NewStoredVT.getFixedSizeInBits();
  unsigned IncrementSize = NumBits / 8;

  // Divide the stored value in two parts.
  SDValue ShiftAmount = DAG.getConstant(
      NumBits, dl, getShiftAmountTy(Val.getValueType(), DAG.getDataLayout()));
  SDValue Lo = Val;
  SDValue Hi = DAG.getNode(ISD::SRL, dl, VT, Val, ShiftAmount);

  // Store the two parts
  SDValue Store1, Store2;
  Store1 = DAG.getTruncStore(Chain, dl,
                             DAG.getDataLayout().isLittleEndian() ? Lo : Hi,
                             Ptr, ST->getPointerInfo(), NewStoredVT, Alignment,
                             ST->getMemOperand()->getFlags());

  Ptr = DAG.getObjectPtrOffset(dl, Ptr, TypeSize::Fixed(IncrementSize));
  Store2 = DAG.getTruncStore(
      Chain, dl, DAG.getDataLayout().isLittleEndian() ? Hi : Lo, Ptr,
      ST->getPointerInfo().getWithOffset(IncrementSize), NewStoredVT, Alignment,
      ST->getMemOperand()->getFlags(), ST->getAAInfo());

  SDValue Result =
      DAG.getNode(ISD::TokenFactor, dl, MVT::Other, Store1, Store2);
  return Result;
}

SDValue
TargetLowering::IncrementMemoryAddress(SDValue Addr, SDValue Mask,
                                       const SDLoc &DL, EVT DataVT,
                                       SelectionDAG &DAG,
                                       bool IsCompressedMemory) const {
  SDValue Increment;
  EVT AddrVT = Addr.getValueType();
  EVT MaskVT = Mask.getValueType();
  assert(DataVT.getVectorElementCount() == MaskVT.getVectorElementCount() &&
         "Incompatible types of Data and Mask");
  if (IsCompressedMemory) {
    if (DataVT.isScalableVector())
      report_fatal_error(
          "Cannot currently handle compressed memory with scalable vectors");
    // Incrementing the pointer according to number of '1's in the mask.
    EVT MaskIntVT = EVT::getIntegerVT(*DAG.getContext(), MaskVT.getSizeInBits());
    SDValue MaskInIntReg = DAG.getBitcast(MaskIntVT, Mask);
    if (MaskIntVT.getSizeInBits() < 32) {
      MaskInIntReg = DAG.getNode(ISD::ZERO_EXTEND, DL, MVT::i32, MaskInIntReg);
      MaskIntVT = MVT::i32;
    }

    // Count '1's with POPCNT.
    Increment = DAG.getNode(ISD::CTPOP, DL, MaskIntVT, MaskInIntReg);
    Increment = DAG.getZExtOrTrunc(Increment, DL, AddrVT);
    // Scale is an element size in bytes.
    SDValue Scale = DAG.getConstant(DataVT.getScalarSizeInBits() / 8, DL,
                                    AddrVT);
    Increment = DAG.getNode(ISD::MUL, DL, AddrVT, Increment, Scale);
  } else if (DataVT.isScalableVector()) {
    Increment = DAG.getVScale(DL, AddrVT,
                              APInt(AddrVT.getFixedSizeInBits(),
                                    DataVT.getStoreSize().getKnownMinSize()));
  } else
    Increment = DAG.getConstant(DataVT.getStoreSize(), DL, AddrVT);

  return DAG.getNode(ISD::ADD, DL, AddrVT, Addr, Increment);
}

static SDValue clampDynamicVectorIndex(SelectionDAG &DAG, SDValue Idx,
                                       EVT VecVT, const SDLoc &dl,
                                       ElementCount SubEC) {
  assert(!(SubEC.isScalable() && VecVT.isFixedLengthVector()) &&
         "Cannot index a scalable vector within a fixed-width vector");

  unsigned NElts = VecVT.getVectorMinNumElements();
  unsigned NumSubElts = SubEC.getKnownMinValue();
  EVT IdxVT = Idx.getValueType();

  if (VecVT.isScalableVector() && !SubEC.isScalable()) {
    // If this is a constant index and we know the value plus the number of the
    // elements in the subvector minus one is less than the minimum number of
    // elements then it's safe to return Idx.
    if (auto *IdxCst = dyn_cast<ConstantSDNode>(Idx))
      if (IdxCst->getZExtValue() + (NumSubElts - 1) < NElts)
        return Idx;
    SDValue VS =
        DAG.getVScale(dl, IdxVT, APInt(IdxVT.getFixedSizeInBits(), NElts));
    unsigned SubOpcode = NumSubElts <= NElts ? ISD::SUB : ISD::USUBSAT;
    SDValue Sub = DAG.getNode(SubOpcode, dl, IdxVT, VS,
                              DAG.getConstant(NumSubElts, dl, IdxVT));
    return DAG.getNode(ISD::UMIN, dl, IdxVT, Idx, Sub);
  }
  if (isPowerOf2_32(NElts) && NumSubElts == 1) {
    APInt Imm = APInt::getLowBitsSet(IdxVT.getSizeInBits(), Log2_32(NElts));
    return DAG.getNode(ISD::AND, dl, IdxVT, Idx,
                       DAG.getConstant(Imm, dl, IdxVT));
  }
  unsigned MaxIndex = NumSubElts < NElts ? NElts - NumSubElts : 0;
  return DAG.getNode(ISD::UMIN, dl, IdxVT, Idx,
                     DAG.getConstant(MaxIndex, dl, IdxVT));
}

SDValue TargetLowering::getVectorElementPointer(SelectionDAG &DAG,
                                                SDValue VecPtr, EVT VecVT,
                                                SDValue Index) const {
  return getVectorSubVecPointer(
      DAG, VecPtr, VecVT,
      EVT::getVectorVT(*DAG.getContext(), VecVT.getVectorElementType(), 1),
      Index);
}

SDValue TargetLowering::getVectorSubVecPointer(SelectionDAG &DAG,
                                               SDValue VecPtr, EVT VecVT,
                                               EVT SubVecVT,
                                               SDValue Index) const {
  SDLoc dl(Index);
  // Make sure the index type is big enough to compute in.
  Index = DAG.getZExtOrTrunc(Index, dl, VecPtr.getValueType());

  EVT EltVT = VecVT.getVectorElementType();

  // Calculate the element offset and add it to the pointer.
  unsigned EltSize = EltVT.getFixedSizeInBits() / 8; // FIXME: should be ABI size.
  assert(EltSize * 8 == EltVT.getFixedSizeInBits() &&
         "Converting bits to bytes lost precision");
  assert(SubVecVT.getVectorElementType() == EltVT &&
         "Sub-vector must be a vector with matching element type");
  Index = clampDynamicVectorIndex(DAG, Index, VecVT, dl,
                                  SubVecVT.getVectorElementCount());

  EVT IdxVT = Index.getValueType();
  if (SubVecVT.isScalableVector())
    Index =
        DAG.getNode(ISD::MUL, dl, IdxVT, Index,
                    DAG.getVScale(dl, IdxVT, APInt(IdxVT.getSizeInBits(), 1)));

  Index = DAG.getNode(ISD::MUL, dl, IdxVT, Index,
                      DAG.getConstant(EltSize, dl, IdxVT));
  return DAG.getMemBasePlusOffset(VecPtr, Index, dl);
}

//===----------------------------------------------------------------------===//
// Implementation of Emulated TLS Model
//===----------------------------------------------------------------------===//

SDValue TargetLowering::LowerToTLSEmulatedModel(const GlobalAddressSDNode *GA,
                                                SelectionDAG &DAG) const {
  // Access to address of TLS varialbe xyz is lowered to a function call:
  //   __emutls_get_address( address of global variable named "__emutls_v.xyz" )
  EVT PtrVT = getPointerTy(DAG.getDataLayout());
  PointerType *VoidPtrType = Type::getInt8PtrTy(*DAG.getContext());
  SDLoc dl(GA);

  ArgListTy Args;
  ArgListEntry Entry;
  std::string NameString = ("__emutls_v." + GA->getGlobal()->getName()).str();
  Module *VariableModule = const_cast<Module*>(GA->getGlobal()->getParent());
  StringRef EmuTlsVarName(NameString);
  GlobalVariable *EmuTlsVar = VariableModule->getNamedGlobal(EmuTlsVarName);
  assert(EmuTlsVar && "Cannot find EmuTlsVar ");
  Entry.Node = DAG.getGlobalAddress(EmuTlsVar, dl, PtrVT);
  Entry.Ty = VoidPtrType;
  Args.push_back(Entry);

  SDValue EmuTlsGetAddr = DAG.getExternalSymbol("__emutls_get_address", PtrVT);

  TargetLowering::CallLoweringInfo CLI(DAG);
  CLI.setDebugLoc(dl).setChain(DAG.getEntryNode());
  CLI.setLibCallee(CallingConv::C, VoidPtrType, EmuTlsGetAddr, std::move(Args));
  std::pair<SDValue, SDValue> CallResult = LowerCallTo(CLI);

  // TLSADDR will be codegen'ed as call. Inform MFI that function has calls.
  // At last for X86 targets, maybe good for other targets too?
  MachineFrameInfo &MFI = DAG.getMachineFunction().getFrameInfo();
  MFI.setAdjustsStack(true); // Is this only for X86 target?
  MFI.setHasCalls(true);

  assert((GA->getOffset() == 0) &&
         "Emulated TLS must have zero offset in GlobalAddressSDNode");
  return CallResult.first;
}

SDValue TargetLowering::lowerCmpEqZeroToCtlzSrl(SDValue Op,
                                                SelectionDAG &DAG) const {
  assert((Op->getOpcode() == ISD::SETCC) && "Input has to be a SETCC node.");
  if (!isCtlzFast())
    return SDValue();
  ISD::CondCode CC = cast<CondCodeSDNode>(Op.getOperand(2))->get();
  SDLoc dl(Op);
  if (ConstantSDNode *C = dyn_cast<ConstantSDNode>(Op.getOperand(1))) {
    if (C->isZero() && CC == ISD::SETEQ) {
      EVT VT = Op.getOperand(0).getValueType();
      SDValue Zext = Op.getOperand(0);
      if (VT.bitsLT(MVT::i32)) {
        VT = MVT::i32;
        Zext = DAG.getNode(ISD::ZERO_EXTEND, dl, VT, Op.getOperand(0));
      }
      unsigned Log2b = Log2_32(VT.getSizeInBits());
      SDValue Clz = DAG.getNode(ISD::CTLZ, dl, VT, Zext);
      SDValue Scc = DAG.getNode(ISD::SRL, dl, VT, Clz,
                                DAG.getConstant(Log2b, dl, MVT::i32));
      return DAG.getNode(ISD::TRUNCATE, dl, MVT::i32, Scc);
    }
  }
  return SDValue();
}

// Convert redundant addressing modes (e.g. scaling is redundant
// when accessing bytes).
ISD::MemIndexType
TargetLowering::getCanonicalIndexType(ISD::MemIndexType IndexType, EVT MemVT,
                                      SDValue Offsets) const {
  bool IsScaledIndex =
      (IndexType == ISD::SIGNED_SCALED) || (IndexType == ISD::UNSIGNED_SCALED);
  bool IsSignedIndex =
      (IndexType == ISD::SIGNED_SCALED) || (IndexType == ISD::SIGNED_UNSCALED);

  // Scaling is unimportant for bytes, canonicalize to unscaled.
  if (IsScaledIndex && MemVT.getScalarType() == MVT::i8)
    return IsSignedIndex ? ISD::SIGNED_UNSCALED : ISD::UNSIGNED_UNSCALED;

  return IndexType;
}

SDValue TargetLowering::expandIntMINMAX(SDNode *Node, SelectionDAG &DAG) const {
  SDValue Op0 = Node->getOperand(0);
  SDValue Op1 = Node->getOperand(1);
  EVT VT = Op0.getValueType();
  unsigned Opcode = Node->getOpcode();
  SDLoc DL(Node);

  // umin(x,y) -> sub(x,usubsat(x,y))
  if (Opcode == ISD::UMIN && isOperationLegal(ISD::SUB, VT) &&
      isOperationLegal(ISD::USUBSAT, VT)) {
    return DAG.getNode(ISD::SUB, DL, VT, Op0,
                       DAG.getNode(ISD::USUBSAT, DL, VT, Op0, Op1));
  }

  // umax(x,y) -> add(x,usubsat(y,x))
  if (Opcode == ISD::UMAX && isOperationLegal(ISD::ADD, VT) &&
      isOperationLegal(ISD::USUBSAT, VT)) {
    return DAG.getNode(ISD::ADD, DL, VT, Op0,
                       DAG.getNode(ISD::USUBSAT, DL, VT, Op1, Op0));
  }

  // Expand Y = MAX(A, B) -> Y = (A > B) ? A : B
  ISD::CondCode CC;
  switch (Opcode) {
  default: llvm_unreachable("How did we get here?");
  case ISD::SMAX: CC = ISD::SETGT; break;
  case ISD::SMIN: CC = ISD::SETLT; break;
  case ISD::UMAX: CC = ISD::SETUGT; break;
  case ISD::UMIN: CC = ISD::SETULT; break;
  }

  // FIXME: Should really try to split the vector in case it's legal on a
  // subvector.
  if (VT.isVector() && !isOperationLegalOrCustom(ISD::VSELECT, VT))
    return DAG.UnrollVectorOp(Node);

  EVT BoolVT = getSetCCResultType(DAG.getDataLayout(), *DAG.getContext(), VT);
  SDValue Cond = DAG.getSetCC(DL, BoolVT, Op0, Op1, CC);
  return DAG.getSelect(DL, VT, Cond, Op0, Op1);
}

SDValue TargetLowering::expandAddSubSat(SDNode *Node, SelectionDAG &DAG) const {
  unsigned Opcode = Node->getOpcode();
  SDValue LHS = Node->getOperand(0);
  SDValue RHS = Node->getOperand(1);
  EVT VT = LHS.getValueType();
  SDLoc dl(Node);

  assert(VT == RHS.getValueType() && "Expected operands to be the same type");
  assert(VT.isInteger() && "Expected operands to be integers");

  // usub.sat(a, b) -> umax(a, b) - b
  if (Opcode == ISD::USUBSAT && isOperationLegal(ISD::UMAX, VT)) {
    SDValue Max = DAG.getNode(ISD::UMAX, dl, VT, LHS, RHS);
    return DAG.getNode(ISD::SUB, dl, VT, Max, RHS);
  }

  // uadd.sat(a, b) -> umin(a, ~b) + b
  if (Opcode == ISD::UADDSAT && isOperationLegal(ISD::UMIN, VT)) {
    SDValue InvRHS = DAG.getNOT(dl, RHS, VT);
    SDValue Min = DAG.getNode(ISD::UMIN, dl, VT, LHS, InvRHS);
    return DAG.getNode(ISD::ADD, dl, VT, Min, RHS);
  }

  unsigned OverflowOp;
  switch (Opcode) {
  case ISD::SADDSAT:
    OverflowOp = ISD::SADDO;
    break;
  case ISD::UADDSAT:
    OverflowOp = ISD::UADDO;
    break;
  case ISD::SSUBSAT:
    OverflowOp = ISD::SSUBO;
    break;
  case ISD::USUBSAT:
    OverflowOp = ISD::USUBO;
    break;
  default:
    llvm_unreachable("Expected method to receive signed or unsigned saturation "
                     "addition or subtraction node.");
  }

  // FIXME: Should really try to split the vector in case it's legal on a
  // subvector.
  if (VT.isVector() && !isOperationLegalOrCustom(ISD::VSELECT, VT))
    return DAG.UnrollVectorOp(Node);

  unsigned BitWidth = LHS.getScalarValueSizeInBits();
  EVT BoolVT = getSetCCResultType(DAG.getDataLayout(), *DAG.getContext(), VT);
  SDValue Result = DAG.getNode(OverflowOp, dl, DAG.getVTList(VT, BoolVT), LHS, RHS);
  SDValue SumDiff = Result.getValue(0);
  SDValue Overflow = Result.getValue(1);
  SDValue Zero = DAG.getConstant(0, dl, VT);
  SDValue AllOnes = DAG.getAllOnesConstant(dl, VT);

  if (Opcode == ISD::UADDSAT) {
    if (getBooleanContents(VT) == ZeroOrNegativeOneBooleanContent) {
      // (LHS + RHS) | OverflowMask
      SDValue OverflowMask = DAG.getSExtOrTrunc(Overflow, dl, VT);
      return DAG.getNode(ISD::OR, dl, VT, SumDiff, OverflowMask);
    }
    // Overflow ? 0xffff.... : (LHS + RHS)
    return DAG.getSelect(dl, VT, Overflow, AllOnes, SumDiff);
  }

  if (Opcode == ISD::USUBSAT) {
    if (getBooleanContents(VT) == ZeroOrNegativeOneBooleanContent) {
      // (LHS - RHS) & ~OverflowMask
      SDValue OverflowMask = DAG.getSExtOrTrunc(Overflow, dl, VT);
      SDValue Not = DAG.getNOT(dl, OverflowMask, VT);
      return DAG.getNode(ISD::AND, dl, VT, SumDiff, Not);
    }
    // Overflow ? 0 : (LHS - RHS)
    return DAG.getSelect(dl, VT, Overflow, Zero, SumDiff);
  }

  // Overflow ? (SumDiff >> BW) ^ MinVal : SumDiff
  APInt MinVal = APInt::getSignedMinValue(BitWidth);
  SDValue SatMin = DAG.getConstant(MinVal, dl, VT);
  SDValue Shift = DAG.getNode(ISD::SRA, dl, VT, SumDiff,
                              DAG.getConstant(BitWidth - 1, dl, VT));
  Result = DAG.getNode(ISD::XOR, dl, VT, Shift, SatMin);
  return DAG.getSelect(dl, VT, Overflow, Result, SumDiff);
}

SDValue TargetLowering::expandShlSat(SDNode *Node, SelectionDAG &DAG) const {
  unsigned Opcode = Node->getOpcode();
  bool IsSigned = Opcode == ISD::SSHLSAT;
  SDValue LHS = Node->getOperand(0);
  SDValue RHS = Node->getOperand(1);
  EVT VT = LHS.getValueType();
  SDLoc dl(Node);

  assert((Node->getOpcode() == ISD::SSHLSAT ||
          Node->getOpcode() == ISD::USHLSAT) &&
          "Expected a SHLSAT opcode");
  assert(VT == RHS.getValueType() && "Expected operands to be the same type");
  assert(VT.isInteger() && "Expected operands to be integers");

  // If LHS != (LHS << RHS) >> RHS, we have overflow and must saturate.

  unsigned BW = VT.getScalarSizeInBits();
  SDValue Result = DAG.getNode(ISD::SHL, dl, VT, LHS, RHS);
  SDValue Orig =
      DAG.getNode(IsSigned ? ISD::SRA : ISD::SRL, dl, VT, Result, RHS);

  SDValue SatVal;
  if (IsSigned) {
    SDValue SatMin = DAG.getConstant(APInt::getSignedMinValue(BW), dl, VT);
    SDValue SatMax = DAG.getConstant(APInt::getSignedMaxValue(BW), dl, VT);
    SatVal = DAG.getSelectCC(dl, LHS, DAG.getConstant(0, dl, VT),
                             SatMin, SatMax, ISD::SETLT);
  } else {
    SatVal = DAG.getConstant(APInt::getMaxValue(BW), dl, VT);
  }
  Result = DAG.getSelectCC(dl, LHS, Orig, SatVal, Result, ISD::SETNE);

  return Result;
}

SDValue
TargetLowering::expandFixedPointMul(SDNode *Node, SelectionDAG &DAG) const {
  assert((Node->getOpcode() == ISD::SMULFIX ||
          Node->getOpcode() == ISD::UMULFIX ||
          Node->getOpcode() == ISD::SMULFIXSAT ||
          Node->getOpcode() == ISD::UMULFIXSAT) &&
         "Expected a fixed point multiplication opcode");

  SDLoc dl(Node);
  SDValue LHS = Node->getOperand(0);
  SDValue RHS = Node->getOperand(1);
  EVT VT = LHS.getValueType();
  unsigned Scale = Node->getConstantOperandVal(2);
  bool Saturating = (Node->getOpcode() == ISD::SMULFIXSAT ||
                     Node->getOpcode() == ISD::UMULFIXSAT);
  bool Signed = (Node->getOpcode() == ISD::SMULFIX ||
                 Node->getOpcode() == ISD::SMULFIXSAT);
  EVT BoolVT = getSetCCResultType(DAG.getDataLayout(), *DAG.getContext(), VT);
  unsigned VTSize = VT.getScalarSizeInBits();

  if (!Scale) {
    // [us]mul.fix(a, b, 0) -> mul(a, b)
    if (!Saturating) {
      if (isOperationLegalOrCustom(ISD::MUL, VT))
        return DAG.getNode(ISD::MUL, dl, VT, LHS, RHS);
    } else if (Signed && isOperationLegalOrCustom(ISD::SMULO, VT)) {
      SDValue Result =
          DAG.getNode(ISD::SMULO, dl, DAG.getVTList(VT, BoolVT), LHS, RHS);
      SDValue Product = Result.getValue(0);
      SDValue Overflow = Result.getValue(1);
      SDValue Zero = DAG.getConstant(0, dl, VT);

      APInt MinVal = APInt::getSignedMinValue(VTSize);
      APInt MaxVal = APInt::getSignedMaxValue(VTSize);
      SDValue SatMin = DAG.getConstant(MinVal, dl, VT);
      SDValue SatMax = DAG.getConstant(MaxVal, dl, VT);
      // Xor the inputs, if resulting sign bit is 0 the product will be
      // positive, else negative.
      SDValue Xor = DAG.getNode(ISD::XOR, dl, VT, LHS, RHS);
      SDValue ProdNeg = DAG.getSetCC(dl, BoolVT, Xor, Zero, ISD::SETLT);
      Result = DAG.getSelect(dl, VT, ProdNeg, SatMin, SatMax);
      return DAG.getSelect(dl, VT, Overflow, Result, Product);
    } else if (!Signed && isOperationLegalOrCustom(ISD::UMULO, VT)) {
      SDValue Result =
          DAG.getNode(ISD::UMULO, dl, DAG.getVTList(VT, BoolVT), LHS, RHS);
      SDValue Product = Result.getValue(0);
      SDValue Overflow = Result.getValue(1);

      APInt MaxVal = APInt::getMaxValue(VTSize);
      SDValue SatMax = DAG.getConstant(MaxVal, dl, VT);
      return DAG.getSelect(dl, VT, Overflow, SatMax, Product);
    }
  }

  assert(((Signed && Scale < VTSize) || (!Signed && Scale <= VTSize)) &&
         "Expected scale to be less than the number of bits if signed or at "
         "most the number of bits if unsigned.");
  assert(LHS.getValueType() == RHS.getValueType() &&
         "Expected both operands to be the same type");

  // Get the upper and lower bits of the result.
  SDValue Lo, Hi;
  unsigned LoHiOp = Signed ? ISD::SMUL_LOHI : ISD::UMUL_LOHI;
  unsigned HiOp = Signed ? ISD::MULHS : ISD::MULHU;
  if (isOperationLegalOrCustom(LoHiOp, VT)) {
    SDValue Result = DAG.getNode(LoHiOp, dl, DAG.getVTList(VT, VT), LHS, RHS);
    Lo = Result.getValue(0);
    Hi = Result.getValue(1);
  } else if (isOperationLegalOrCustom(HiOp, VT)) {
    Lo = DAG.getNode(ISD::MUL, dl, VT, LHS, RHS);
    Hi = DAG.getNode(HiOp, dl, VT, LHS, RHS);
  } else if (VT.isVector()) {
    return SDValue();
  } else {
    report_fatal_error("Unable to expand fixed point multiplication.");
  }

  if (Scale == VTSize)
    // Result is just the top half since we'd be shifting by the width of the
    // operand. Overflow impossible so this works for both UMULFIX and
    // UMULFIXSAT.
    return Hi;

  // The result will need to be shifted right by the scale since both operands
  // are scaled. The result is given to us in 2 halves, so we only want part of
  // both in the result.
  EVT ShiftTy = getShiftAmountTy(VT, DAG.getDataLayout());
  SDValue Result = DAG.getNode(ISD::FSHR, dl, VT, Hi, Lo,
                               DAG.getConstant(Scale, dl, ShiftTy));
  if (!Saturating)
    return Result;

  if (!Signed) {
    // Unsigned overflow happened if the upper (VTSize - Scale) bits (of the
    // widened multiplication) aren't all zeroes.

    // Saturate to max if ((Hi >> Scale) != 0),
    // which is the same as if (Hi > ((1 << Scale) - 1))
    APInt MaxVal = APInt::getMaxValue(VTSize);
    SDValue LowMask = DAG.getConstant(APInt::getLowBitsSet(VTSize, Scale),
                                      dl, VT);
    Result = DAG.getSelectCC(dl, Hi, LowMask,
                             DAG.getConstant(MaxVal, dl, VT), Result,
                             ISD::SETUGT);

    return Result;
  }

  // Signed overflow happened if the upper (VTSize - Scale + 1) bits (of the
  // widened multiplication) aren't all ones or all zeroes.

  SDValue SatMin = DAG.getConstant(APInt::getSignedMinValue(VTSize), dl, VT);
  SDValue SatMax = DAG.getConstant(APInt::getSignedMaxValue(VTSize), dl, VT);

  if (Scale == 0) {
    SDValue Sign = DAG.getNode(ISD::SRA, dl, VT, Lo,
                               DAG.getConstant(VTSize - 1, dl, ShiftTy));
    SDValue Overflow = DAG.getSetCC(dl, BoolVT, Hi, Sign, ISD::SETNE);
    // Saturated to SatMin if wide product is negative, and SatMax if wide
    // product is positive ...
    SDValue Zero = DAG.getConstant(0, dl, VT);
    SDValue ResultIfOverflow = DAG.getSelectCC(dl, Hi, Zero, SatMin, SatMax,
                                               ISD::SETLT);
    // ... but only if we overflowed.
    return DAG.getSelect(dl, VT, Overflow, ResultIfOverflow, Result);
  }

  //  We handled Scale==0 above so all the bits to examine is in Hi.

  // Saturate to max if ((Hi >> (Scale - 1)) > 0),
  // which is the same as if (Hi > (1 << (Scale - 1)) - 1)
  SDValue LowMask = DAG.getConstant(APInt::getLowBitsSet(VTSize, Scale - 1),
                                    dl, VT);
  Result = DAG.getSelectCC(dl, Hi, LowMask, SatMax, Result, ISD::SETGT);
  // Saturate to min if (Hi >> (Scale - 1)) < -1),
  // which is the same as if (HI < (-1 << (Scale - 1))
  SDValue HighMask =
      DAG.getConstant(APInt::getHighBitsSet(VTSize, VTSize - Scale + 1),
                      dl, VT);
  Result = DAG.getSelectCC(dl, Hi, HighMask, SatMin, Result, ISD::SETLT);
  return Result;
}

SDValue
TargetLowering::expandFixedPointDiv(unsigned Opcode, const SDLoc &dl,
                                    SDValue LHS, SDValue RHS,
                                    unsigned Scale, SelectionDAG &DAG) const {
  assert((Opcode == ISD::SDIVFIX || Opcode == ISD::SDIVFIXSAT ||
          Opcode == ISD::UDIVFIX || Opcode == ISD::UDIVFIXSAT) &&
         "Expected a fixed point division opcode");

  EVT VT = LHS.getValueType();
  bool Signed = Opcode == ISD::SDIVFIX || Opcode == ISD::SDIVFIXSAT;
  bool Saturating = Opcode == ISD::SDIVFIXSAT || Opcode == ISD::UDIVFIXSAT;
  EVT BoolVT = getSetCCResultType(DAG.getDataLayout(), *DAG.getContext(), VT);

  // If there is enough room in the type to upscale the LHS or downscale the
  // RHS before the division, we can perform it in this type without having to
  // resize. For signed operations, the LHS headroom is the number of
  // redundant sign bits, and for unsigned ones it is the number of zeroes.
  // The headroom for the RHS is the number of trailing zeroes.
  unsigned LHSLead = Signed ? DAG.ComputeNumSignBits(LHS) - 1
                            : DAG.computeKnownBits(LHS).countMinLeadingZeros();
  unsigned RHSTrail = DAG.computeKnownBits(RHS).countMinTrailingZeros();

  // For signed saturating operations, we need to be able to detect true integer
  // division overflow; that is, when you have MIN / -EPS. However, this
  // is undefined behavior and if we emit divisions that could take such
  // values it may cause undesired behavior (arithmetic exceptions on x86, for
  // example).
  // Avoid this by requiring an extra bit so that we never get this case.
  // FIXME: This is a bit unfortunate as it means that for an 8-bit 7-scale
  // signed saturating division, we need to emit a whopping 32-bit division.
  if (LHSLead + RHSTrail < Scale + (unsigned)(Saturating && Signed))
    return SDValue();

  unsigned LHSShift = std::min(LHSLead, Scale);
  unsigned RHSShift = Scale - LHSShift;

  // At this point, we know that if we shift the LHS up by LHSShift and the
  // RHS down by RHSShift, we can emit a regular division with a final scaling
  // factor of Scale.

  EVT ShiftTy = getShiftAmountTy(VT, DAG.getDataLayout());
  if (LHSShift)
    LHS = DAG.getNode(ISD::SHL, dl, VT, LHS,
                      DAG.getConstant(LHSShift, dl, ShiftTy));
  if (RHSShift)
    RHS = DAG.getNode(Signed ? ISD::SRA : ISD::SRL, dl, VT, RHS,
                      DAG.getConstant(RHSShift, dl, ShiftTy));

  SDValue Quot;
  if (Signed) {
    // For signed operations, if the resulting quotient is negative and the
    // remainder is nonzero, subtract 1 from the quotient to round towards
    // negative infinity.
    SDValue Rem;
    // FIXME: Ideally we would always produce an SDIVREM here, but if the
    // type isn't legal, SDIVREM cannot be expanded. There is no reason why
    // we couldn't just form a libcall, but the type legalizer doesn't do it.
    if (isTypeLegal(VT) &&
        isOperationLegalOrCustom(ISD::SDIVREM, VT)) {
      Quot = DAG.getNode(ISD::SDIVREM, dl,
                         DAG.getVTList(VT, VT),
                         LHS, RHS);
      Rem = Quot.getValue(1);
      Quot = Quot.getValue(0);
    } else {
      Quot = DAG.getNode(ISD::SDIV, dl, VT,
                         LHS, RHS);
      Rem = DAG.getNode(ISD::SREM, dl, VT,
                        LHS, RHS);
    }
    SDValue Zero = DAG.getConstant(0, dl, VT);
    SDValue RemNonZero = DAG.getSetCC(dl, BoolVT, Rem, Zero, ISD::SETNE);
    SDValue LHSNeg = DAG.getSetCC(dl, BoolVT, LHS, Zero, ISD::SETLT);
    SDValue RHSNeg = DAG.getSetCC(dl, BoolVT, RHS, Zero, ISD::SETLT);
    SDValue QuotNeg = DAG.getNode(ISD::XOR, dl, BoolVT, LHSNeg, RHSNeg);
    SDValue Sub1 = DAG.getNode(ISD::SUB, dl, VT, Quot,
                               DAG.getConstant(1, dl, VT));
    Quot = DAG.getSelect(dl, VT,
                         DAG.getNode(ISD::AND, dl, BoolVT, RemNonZero, QuotNeg),
                         Sub1, Quot);
  } else
    Quot = DAG.getNode(ISD::UDIV, dl, VT,
                       LHS, RHS);

  return Quot;
}

void TargetLowering::expandUADDSUBO(
    SDNode *Node, SDValue &Result, SDValue &Overflow, SelectionDAG &DAG) const {
  SDLoc dl(Node);
  SDValue LHS = Node->getOperand(0);
  SDValue RHS = Node->getOperand(1);
  bool IsAdd = Node->getOpcode() == ISD::UADDO;

  // If ADD/SUBCARRY is legal, use that instead.
  unsigned OpcCarry = IsAdd ? ISD::ADDCARRY : ISD::SUBCARRY;
  if (isOperationLegalOrCustom(OpcCarry, Node->getValueType(0))) {
    SDValue CarryIn = DAG.getConstant(0, dl, Node->getValueType(1));
    SDValue NodeCarry = DAG.getNode(OpcCarry, dl, Node->getVTList(),
                                    { LHS, RHS, CarryIn });
    Result = SDValue(NodeCarry.getNode(), 0);
    Overflow = SDValue(NodeCarry.getNode(), 1);
    return;
  }

  Result = DAG.getNode(IsAdd ? ISD::ADD : ISD::SUB, dl,
                            LHS.getValueType(), LHS, RHS);

  EVT ResultType = Node->getValueType(1);
  EVT SetCCType = getSetCCResultType(
      DAG.getDataLayout(), *DAG.getContext(), Node->getValueType(0));
  ISD::CondCode CC = IsAdd ? ISD::SETULT : ISD::SETUGT;
  SDValue SetCC = DAG.getSetCC(dl, SetCCType, Result, LHS, CC);
  Overflow = DAG.getBoolExtOrTrunc(SetCC, dl, ResultType, ResultType);
}

void TargetLowering::expandSADDSUBO(
    SDNode *Node, SDValue &Result, SDValue &Overflow, SelectionDAG &DAG) const {
  SDLoc dl(Node);
  SDValue LHS = Node->getOperand(0);
  SDValue RHS = Node->getOperand(1);
  bool IsAdd = Node->getOpcode() == ISD::SADDO;

  Result = DAG.getNode(IsAdd ? ISD::ADD : ISD::SUB, dl,
                            LHS.getValueType(), LHS, RHS);

  EVT ResultType = Node->getValueType(1);
  EVT OType = getSetCCResultType(
      DAG.getDataLayout(), *DAG.getContext(), Node->getValueType(0));

  // If SADDSAT/SSUBSAT is legal, compare results to detect overflow.
  unsigned OpcSat = IsAdd ? ISD::SADDSAT : ISD::SSUBSAT;
  if (isOperationLegal(OpcSat, LHS.getValueType())) {
    SDValue Sat = DAG.getNode(OpcSat, dl, LHS.getValueType(), LHS, RHS);
    SDValue SetCC = DAG.getSetCC(dl, OType, Result, Sat, ISD::SETNE);
    Overflow = DAG.getBoolExtOrTrunc(SetCC, dl, ResultType, ResultType);
    return;
  }

  SDValue Zero = DAG.getConstant(0, dl, LHS.getValueType());

  // For an addition, the result should be less than one of the operands (LHS)
  // if and only if the other operand (RHS) is negative, otherwise there will
  // be overflow.
  // For a subtraction, the result should be less than one of the operands
  // (LHS) if and only if the other operand (RHS) is (non-zero) positive,
  // otherwise there will be overflow.
  SDValue ResultLowerThanLHS = DAG.getSetCC(dl, OType, Result, LHS, ISD::SETLT);
  SDValue ConditionRHS =
      DAG.getSetCC(dl, OType, RHS, Zero, IsAdd ? ISD::SETLT : ISD::SETGT);

  Overflow = DAG.getBoolExtOrTrunc(
      DAG.getNode(ISD::XOR, dl, OType, ConditionRHS, ResultLowerThanLHS), dl,
      ResultType, ResultType);
}

bool TargetLowering::expandMULO(SDNode *Node, SDValue &Result,
                                SDValue &Overflow, SelectionDAG &DAG) const {
  SDLoc dl(Node);
  EVT VT = Node->getValueType(0);
  EVT SetCCVT = getSetCCResultType(DAG.getDataLayout(), *DAG.getContext(), VT);
  SDValue LHS = Node->getOperand(0);
  SDValue RHS = Node->getOperand(1);
  bool isSigned = Node->getOpcode() == ISD::SMULO;

  // For power-of-two multiplications we can use a simpler shift expansion.
  if (ConstantSDNode *RHSC = isConstOrConstSplat(RHS)) {
    const APInt &C = RHSC->getAPIntValue();
    // mulo(X, 1 << S) -> { X << S, (X << S) >> S != X }
    if (C.isPowerOf2()) {
      // smulo(x, signed_min) is same as umulo(x, signed_min).
      bool UseArithShift = isSigned && !C.isMinSignedValue();
      EVT ShiftAmtTy = getShiftAmountTy(VT, DAG.getDataLayout());
      SDValue ShiftAmt = DAG.getConstant(C.logBase2(), dl, ShiftAmtTy);
      Result = DAG.getNode(ISD::SHL, dl, VT, LHS, ShiftAmt);
      Overflow = DAG.getSetCC(dl, SetCCVT,
          DAG.getNode(UseArithShift ? ISD::SRA : ISD::SRL,
                      dl, VT, Result, ShiftAmt),
          LHS, ISD::SETNE);
      return true;
    }
  }

  EVT WideVT = EVT::getIntegerVT(*DAG.getContext(), VT.getScalarSizeInBits() * 2);
  if (VT.isVector())
    WideVT =
        EVT::getVectorVT(*DAG.getContext(), WideVT, VT.getVectorElementCount());

  SDValue BottomHalf;
  SDValue TopHalf;
  static const unsigned Ops[2][3] =
      { { ISD::MULHU, ISD::UMUL_LOHI, ISD::ZERO_EXTEND },
        { ISD::MULHS, ISD::SMUL_LOHI, ISD::SIGN_EXTEND }};
  if (isOperationLegalOrCustom(Ops[isSigned][0], VT)) {
    BottomHalf = DAG.getNode(ISD::MUL, dl, VT, LHS, RHS);
    TopHalf = DAG.getNode(Ops[isSigned][0], dl, VT, LHS, RHS);
  } else if (isOperationLegalOrCustom(Ops[isSigned][1], VT)) {
    BottomHalf = DAG.getNode(Ops[isSigned][1], dl, DAG.getVTList(VT, VT), LHS,
                             RHS);
    TopHalf = BottomHalf.getValue(1);
  } else if (isTypeLegal(WideVT)) {
    LHS = DAG.getNode(Ops[isSigned][2], dl, WideVT, LHS);
    RHS = DAG.getNode(Ops[isSigned][2], dl, WideVT, RHS);
    SDValue Mul = DAG.getNode(ISD::MUL, dl, WideVT, LHS, RHS);
    BottomHalf = DAG.getNode(ISD::TRUNCATE, dl, VT, Mul);
    SDValue ShiftAmt = DAG.getConstant(VT.getScalarSizeInBits(), dl,
        getShiftAmountTy(WideVT, DAG.getDataLayout()));
    TopHalf = DAG.getNode(ISD::TRUNCATE, dl, VT,
                          DAG.getNode(ISD::SRL, dl, WideVT, Mul, ShiftAmt));
  } else {
    if (VT.isVector())
      return false;

    // We can fall back to a libcall with an illegal type for the MUL if we
    // have a libcall big enough.
    // Also, we can fall back to a division in some cases, but that's a big
    // performance hit in the general case.
    RTLIB::Libcall LC = RTLIB::UNKNOWN_LIBCALL;
    if (WideVT == MVT::i16)
      LC = RTLIB::MUL_I16;
    else if (WideVT == MVT::i32)
      LC = RTLIB::MUL_I32;
    else if (WideVT == MVT::i64)
      LC = RTLIB::MUL_I64;
    else if (WideVT == MVT::i128)
      LC = RTLIB::MUL_I128;
    assert(LC != RTLIB::UNKNOWN_LIBCALL && "Cannot expand this operation!");

    SDValue HiLHS;
    SDValue HiRHS;
    if (isSigned) {
      // The high part is obtained by SRA'ing all but one of the bits of low
      // part.
      unsigned LoSize = VT.getFixedSizeInBits();
      HiLHS =
          DAG.getNode(ISD::SRA, dl, VT, LHS,
                      DAG.getConstant(LoSize - 1, dl,
                                      getPointerTy(DAG.getDataLayout())));
      HiRHS =
          DAG.getNode(ISD::SRA, dl, VT, RHS,
                      DAG.getConstant(LoSize - 1, dl,
                                      getPointerTy(DAG.getDataLayout())));
    } else {
        HiLHS = DAG.getConstant(0, dl, VT);
        HiRHS = DAG.getConstant(0, dl, VT);
    }

    // Here we're passing the 2 arguments explicitly as 4 arguments that are
    // pre-lowered to the correct types. This all depends upon WideVT not
    // being a legal type for the architecture and thus has to be split to
    // two arguments.
    SDValue Ret;
    TargetLowering::MakeLibCallOptions CallOptions;
    CallOptions.setSExt(isSigned);
    CallOptions.setIsPostTypeLegalization(true);
    if (shouldSplitFunctionArgumentsAsLittleEndian(DAG.getDataLayout())) {
      // Halves of WideVT are packed into registers in different order
      // depending on platform endianness. This is usually handled by
      // the C calling convention, but we can't defer to it in
      // the legalizer.
      SDValue Args[] = { LHS, HiLHS, RHS, HiRHS };
      Ret = makeLibCall(DAG, LC, WideVT, Args, CallOptions, dl).first;
    } else {
      SDValue Args[] = { HiLHS, LHS, HiRHS, RHS };
      Ret = makeLibCall(DAG, LC, WideVT, Args, CallOptions, dl).first;
    }
    assert(Ret.getOpcode() == ISD::MERGE_VALUES &&
           "Ret value is a collection of constituent nodes holding result.");
    if (DAG.getDataLayout().isLittleEndian()) {
      // Same as above.
      BottomHalf = Ret.getOperand(0);
      TopHalf = Ret.getOperand(1);
    } else {
      BottomHalf = Ret.getOperand(1);
      TopHalf = Ret.getOperand(0);
    }
  }

  Result = BottomHalf;
  if (isSigned) {
    SDValue ShiftAmt = DAG.getConstant(
        VT.getScalarSizeInBits() - 1, dl,
        getShiftAmountTy(BottomHalf.getValueType(), DAG.getDataLayout()));
    SDValue Sign = DAG.getNode(ISD::SRA, dl, VT, BottomHalf, ShiftAmt);
    Overflow = DAG.getSetCC(dl, SetCCVT, TopHalf, Sign, ISD::SETNE);
  } else {
    Overflow = DAG.getSetCC(dl, SetCCVT, TopHalf,
                            DAG.getConstant(0, dl, VT), ISD::SETNE);
  }

  // Truncate the result if SetCC returns a larger type than needed.
  EVT RType = Node->getValueType(1);
  if (RType.bitsLT(Overflow.getValueType()))
    Overflow = DAG.getNode(ISD::TRUNCATE, dl, RType, Overflow);

  assert(RType.getSizeInBits() == Overflow.getValueSizeInBits() &&
         "Unexpected result type for S/UMULO legalization");
  return true;
}

SDValue TargetLowering::expandVecReduce(SDNode *Node, SelectionDAG &DAG) const {
  SDLoc dl(Node);
  unsigned BaseOpcode = ISD::getVecReduceBaseOpcode(Node->getOpcode());
  SDValue Op = Node->getOperand(0);
  EVT VT = Op.getValueType();

  if (VT.isScalableVector())
    report_fatal_error(
        "Expanding reductions for scalable vectors is undefined.");

  // Try to use a shuffle reduction for power of two vectors.
  if (VT.isPow2VectorType()) {
    while (VT.getVectorNumElements() > 1) {
      EVT HalfVT = VT.getHalfNumVectorElementsVT(*DAG.getContext());
      if (!isOperationLegalOrCustom(BaseOpcode, HalfVT))
        break;

      SDValue Lo, Hi;
      std::tie(Lo, Hi) = DAG.SplitVector(Op, dl);
      Op = DAG.getNode(BaseOpcode, dl, HalfVT, Lo, Hi);
      VT = HalfVT;
    }
  }

  EVT EltVT = VT.getVectorElementType();
  unsigned NumElts = VT.getVectorNumElements();

  SmallVector<SDValue, 8> Ops;
  DAG.ExtractVectorElements(Op, Ops, 0, NumElts);

  SDValue Res = Ops[0];
  for (unsigned i = 1; i < NumElts; i++)
    Res = DAG.getNode(BaseOpcode, dl, EltVT, Res, Ops[i], Node->getFlags());

  // Result type may be wider than element type.
  if (EltVT != Node->getValueType(0))
    Res = DAG.getNode(ISD::ANY_EXTEND, dl, Node->getValueType(0), Res);
  return Res;
}

SDValue TargetLowering::expandVecReduceSeq(SDNode *Node, SelectionDAG &DAG) const {
  SDLoc dl(Node);
  SDValue AccOp = Node->getOperand(0);
  SDValue VecOp = Node->getOperand(1);
  SDNodeFlags Flags = Node->getFlags();

  EVT VT = VecOp.getValueType();
  EVT EltVT = VT.getVectorElementType();

  if (VT.isScalableVector())
    report_fatal_error(
        "Expanding reductions for scalable vectors is undefined.");

  unsigned NumElts = VT.getVectorNumElements();

  SmallVector<SDValue, 8> Ops;
  DAG.ExtractVectorElements(VecOp, Ops, 0, NumElts);

  unsigned BaseOpcode = ISD::getVecReduceBaseOpcode(Node->getOpcode());

  SDValue Res = AccOp;
  for (unsigned i = 0; i < NumElts; i++)
    Res = DAG.getNode(BaseOpcode, dl, EltVT, Res, Ops[i], Flags);

  return Res;
}

bool TargetLowering::expandREM(SDNode *Node, SDValue &Result,
                               SelectionDAG &DAG) const {
  EVT VT = Node->getValueType(0);
  SDLoc dl(Node);
  bool isSigned = Node->getOpcode() == ISD::SREM;
  unsigned DivOpc = isSigned ? ISD::SDIV : ISD::UDIV;
  unsigned DivRemOpc = isSigned ? ISD::SDIVREM : ISD::UDIVREM;
  SDValue Dividend = Node->getOperand(0);
  SDValue Divisor = Node->getOperand(1);
  if (isOperationLegalOrCustom(DivRemOpc, VT)) {
    SDVTList VTs = DAG.getVTList(VT, VT);
    Result = DAG.getNode(DivRemOpc, dl, VTs, Dividend, Divisor).getValue(1);
    return true;
  }
  if (isOperationLegalOrCustom(DivOpc, VT)) {
    // X % Y -> X-X/Y*Y
    SDValue Divide = DAG.getNode(DivOpc, dl, VT, Dividend, Divisor);
    SDValue Mul = DAG.getNode(ISD::MUL, dl, VT, Divide, Divisor);
    Result = DAG.getNode(ISD::SUB, dl, VT, Dividend, Mul);
    return true;
  }
  return false;
}

SDValue TargetLowering::expandFP_TO_INT_SAT(SDNode *Node,
                                            SelectionDAG &DAG) const {
  bool IsSigned = Node->getOpcode() == ISD::FP_TO_SINT_SAT;
  SDLoc dl(SDValue(Node, 0));
  SDValue Src = Node->getOperand(0);

  // DstVT is the result type, while SatVT is the size to which we saturate
  EVT SrcVT = Src.getValueType();
  EVT DstVT = Node->getValueType(0);

  EVT SatVT = cast<VTSDNode>(Node->getOperand(1))->getVT();
  unsigned SatWidth = SatVT.getScalarSizeInBits();
  unsigned DstWidth = DstVT.getScalarSizeInBits();
  assert(SatWidth <= DstWidth &&
         "Expected saturation width smaller than result width");

  // Determine minimum and maximum integer values and their corresponding
  // floating-point values.
  APInt MinInt, MaxInt;
  if (IsSigned) {
    MinInt = APInt::getSignedMinValue(SatWidth).sextOrSelf(DstWidth);
    MaxInt = APInt::getSignedMaxValue(SatWidth).sextOrSelf(DstWidth);
  } else {
    MinInt = APInt::getMinValue(SatWidth).zextOrSelf(DstWidth);
    MaxInt = APInt::getMaxValue(SatWidth).zextOrSelf(DstWidth);
  }

  // We cannot risk emitting FP_TO_XINT nodes with a source VT of f16, as
  // libcall emission cannot handle this. Large result types will fail.
  if (SrcVT == MVT::f16) {
    Src = DAG.getNode(ISD::FP_EXTEND, dl, MVT::f32, Src);
    SrcVT = Src.getValueType();
  }

  APFloat MinFloat(DAG.EVTToAPFloatSemantics(SrcVT));
  APFloat MaxFloat(DAG.EVTToAPFloatSemantics(SrcVT));

  APFloat::opStatus MinStatus =
      MinFloat.convertFromAPInt(MinInt, IsSigned, APFloat::rmTowardZero);
  APFloat::opStatus MaxStatus =
      MaxFloat.convertFromAPInt(MaxInt, IsSigned, APFloat::rmTowardZero);
  bool AreExactFloatBounds = !(MinStatus & APFloat::opStatus::opInexact) &&
                             !(MaxStatus & APFloat::opStatus::opInexact);

  SDValue MinFloatNode = DAG.getConstantFP(MinFloat, dl, SrcVT);
  SDValue MaxFloatNode = DAG.getConstantFP(MaxFloat, dl, SrcVT);

  // If the integer bounds are exactly representable as floats and min/max are
  // legal, emit a min+max+fptoi sequence. Otherwise we have to use a sequence
  // of comparisons and selects.
  bool MinMaxLegal = isOperationLegal(ISD::FMINNUM, SrcVT) &&
                     isOperationLegal(ISD::FMAXNUM, SrcVT);
  if (AreExactFloatBounds && MinMaxLegal) {
    SDValue Clamped = Src;

    // Clamp Src by MinFloat from below. If Src is NaN the result is MinFloat.
    Clamped = DAG.getNode(ISD::FMAXNUM, dl, SrcVT, Clamped, MinFloatNode);
    // Clamp by MaxFloat from above. NaN cannot occur.
    Clamped = DAG.getNode(ISD::FMINNUM, dl, SrcVT, Clamped, MaxFloatNode);
    // Convert clamped value to integer.
    SDValue FpToInt = DAG.getNode(IsSigned ? ISD::FP_TO_SINT : ISD::FP_TO_UINT,
                                  dl, DstVT, Clamped);

    // In the unsigned case we're done, because we mapped NaN to MinFloat,
    // which will cast to zero.
    if (!IsSigned)
      return FpToInt;

    // Otherwise, select 0 if Src is NaN.
    SDValue ZeroInt = DAG.getConstant(0, dl, DstVT);
    return DAG.getSelectCC(dl, Src, Src, ZeroInt, FpToInt,
                           ISD::CondCode::SETUO);
  }

  SDValue MinIntNode = DAG.getConstant(MinInt, dl, DstVT);
  SDValue MaxIntNode = DAG.getConstant(MaxInt, dl, DstVT);

  // Result of direct conversion. The assumption here is that the operation is
  // non-trapping and it's fine to apply it to an out-of-range value if we
  // select it away later.
  SDValue FpToInt =
      DAG.getNode(IsSigned ? ISD::FP_TO_SINT : ISD::FP_TO_UINT, dl, DstVT, Src);

  SDValue Select = FpToInt;

  // If Src ULT MinFloat, select MinInt. In particular, this also selects
  // MinInt if Src is NaN.
  Select = DAG.getSelectCC(dl, Src, MinFloatNode, MinIntNode, Select,
                           ISD::CondCode::SETULT);
  // If Src OGT MaxFloat, select MaxInt.
  Select = DAG.getSelectCC(dl, Src, MaxFloatNode, MaxIntNode, Select,
                           ISD::CondCode::SETOGT);

  // In the unsigned case we are done, because we mapped NaN to MinInt, which
  // is already zero.
  if (!IsSigned)
    return Select;

  // Otherwise, select 0 if Src is NaN.
  SDValue ZeroInt = DAG.getConstant(0, dl, DstVT);
  return DAG.getSelectCC(dl, Src, Src, ZeroInt, Select, ISD::CondCode::SETUO);
}

SDValue TargetLowering::expandVectorSplice(SDNode *Node,
                                           SelectionDAG &DAG) const {
  assert(Node->getOpcode() == ISD::VECTOR_SPLICE && "Unexpected opcode!");
  assert(Node->getValueType(0).isScalableVector() &&
         "Fixed length vector types expected to use SHUFFLE_VECTOR!");

  EVT VT = Node->getValueType(0);
  SDValue V1 = Node->getOperand(0);
  SDValue V2 = Node->getOperand(1);
  int64_t Imm = cast<ConstantSDNode>(Node->getOperand(2))->getSExtValue();
  SDLoc DL(Node);

  // Expand through memory thusly:
  //  Alloca CONCAT_VECTORS_TYPES(V1, V2) Ptr
  //  Store V1, Ptr
  //  Store V2, Ptr + sizeof(V1)
  //  If (Imm < 0)
  //    TrailingElts = -Imm
  //    Ptr = Ptr + sizeof(V1) - (TrailingElts * sizeof(VT.Elt))
  //  else
  //    Ptr = Ptr + (Imm * sizeof(VT.Elt))
  //  Res = Load Ptr

  Align Alignment = DAG.getReducedAlign(VT, /*UseABI=*/false);

  EVT MemVT = EVT::getVectorVT(*DAG.getContext(), VT.getVectorElementType(),
                               VT.getVectorElementCount() * 2);
  SDValue StackPtr = DAG.CreateStackTemporary(MemVT.getStoreSize(), Alignment);
  EVT PtrVT = StackPtr.getValueType();
  auto &MF = DAG.getMachineFunction();
  auto FrameIndex = cast<FrameIndexSDNode>(StackPtr.getNode())->getIndex();
  auto PtrInfo = MachinePointerInfo::getFixedStack(MF, FrameIndex);

  // Store the lo part of CONCAT_VECTORS(V1, V2)
  SDValue StoreV1 = DAG.getStore(DAG.getEntryNode(), DL, V1, StackPtr, PtrInfo);
  // Store the hi part of CONCAT_VECTORS(V1, V2)
  SDValue OffsetToV2 = DAG.getVScale(
      DL, PtrVT,
      APInt(PtrVT.getFixedSizeInBits(), VT.getStoreSize().getKnownMinSize()));
  SDValue StackPtr2 = DAG.getNode(ISD::ADD, DL, PtrVT, StackPtr, OffsetToV2);
  SDValue StoreV2 = DAG.getStore(StoreV1, DL, V2, StackPtr2, PtrInfo);

  if (Imm >= 0) {
    // Load back the required element. getVectorElementPointer takes care of
    // clamping the index if it's out-of-bounds.
    StackPtr = getVectorElementPointer(DAG, StackPtr, VT, Node->getOperand(2));
    // Load the spliced result
    return DAG.getLoad(VT, DL, StoreV2, StackPtr,
                       MachinePointerInfo::getUnknownStack(MF));
  }

  uint64_t TrailingElts = -Imm;

  // NOTE: TrailingElts must be clamped so as not to read outside of V1:V2.
  TypeSize EltByteSize = VT.getVectorElementType().getStoreSize();
  SDValue TrailingBytes =
      DAG.getConstant(TrailingElts * EltByteSize, DL, PtrVT);

  if (TrailingElts > VT.getVectorMinNumElements()) {
    SDValue VLBytes = DAG.getVScale(
        DL, PtrVT,
        APInt(PtrVT.getFixedSizeInBits(), VT.getStoreSize().getKnownMinSize()));
    TrailingBytes = DAG.getNode(ISD::UMIN, DL, PtrVT, TrailingBytes, VLBytes);
  }

  // Calculate the start address of the spliced result.
  StackPtr2 = DAG.getNode(ISD::SUB, DL, PtrVT, StackPtr2, TrailingBytes);

  // Load the spliced result
  return DAG.getLoad(VT, DL, StoreV2, StackPtr2,
                     MachinePointerInfo::getUnknownStack(MF));
}

bool TargetLowering::LegalizeSetCCCondCode(SelectionDAG &DAG, EVT VT,
                                           SDValue &LHS, SDValue &RHS,
                                           SDValue &CC, bool &NeedInvert,
                                           const SDLoc &dl, SDValue &Chain,
                                           bool IsSignaling) const {
  const TargetLowering &TLI = DAG.getTargetLoweringInfo();
  MVT OpVT = LHS.getSimpleValueType();
  ISD::CondCode CCCode = cast<CondCodeSDNode>(CC)->get();
  NeedInvert = false;
  switch (TLI.getCondCodeAction(CCCode, OpVT)) {
  default:
    llvm_unreachable("Unknown condition code action!");
  case TargetLowering::Legal:
    // Nothing to do.
    break;
  case TargetLowering::Expand: {
    ISD::CondCode InvCC = ISD::getSetCCSwappedOperands(CCCode);
    if (TLI.isCondCodeLegalOrCustom(InvCC, OpVT)) {
      std::swap(LHS, RHS);
      CC = DAG.getCondCode(InvCC);
      return true;
    }
    // Swapping operands didn't work. Try inverting the condition.
    bool NeedSwap = false;
    InvCC = getSetCCInverse(CCCode, OpVT);
    if (!TLI.isCondCodeLegalOrCustom(InvCC, OpVT)) {
      // If inverting the condition is not enough, try swapping operands
      // on top of it.
      InvCC = ISD::getSetCCSwappedOperands(InvCC);
      NeedSwap = true;
    }
    if (TLI.isCondCodeLegalOrCustom(InvCC, OpVT)) {
      CC = DAG.getCondCode(InvCC);
      NeedInvert = true;
      if (NeedSwap)
        std::swap(LHS, RHS);
      return true;
    }

    ISD::CondCode CC1 = ISD::SETCC_INVALID, CC2 = ISD::SETCC_INVALID;
    unsigned Opc = 0;
    switch (CCCode) {
    default:
      llvm_unreachable("Don't know how to expand this condition!");
    case ISD::SETUO:
      if (TLI.isCondCodeLegal(ISD::SETUNE, OpVT)) {
        CC1 = ISD::SETUNE;
        CC2 = ISD::SETUNE;
        Opc = ISD::OR;
        break;
      }
      assert(TLI.isCondCodeLegal(ISD::SETOEQ, OpVT) &&
             "If SETUE is expanded, SETOEQ or SETUNE must be legal!");
      NeedInvert = true;
      LLVM_FALLTHROUGH;
    case ISD::SETO:
      assert(TLI.isCondCodeLegal(ISD::SETOEQ, OpVT) &&
             "If SETO is expanded, SETOEQ must be legal!");
      CC1 = ISD::SETOEQ;
      CC2 = ISD::SETOEQ;
      Opc = ISD::AND;
      break;
    case ISD::SETONE:
    case ISD::SETUEQ:
      // If the SETUO or SETO CC isn't legal, we might be able to use
      // SETOGT || SETOLT, inverting the result for SETUEQ. We only need one
      // of SETOGT/SETOLT to be legal, the other can be emulated by swapping
      // the operands.
      CC2 = ((unsigned)CCCode & 0x8U) ? ISD::SETUO : ISD::SETO;
      if (!TLI.isCondCodeLegal(CC2, OpVT) &&
          (TLI.isCondCodeLegal(ISD::SETOGT, OpVT) ||
           TLI.isCondCodeLegal(ISD::SETOLT, OpVT))) {
        CC1 = ISD::SETOGT;
        CC2 = ISD::SETOLT;
        Opc = ISD::OR;
        NeedInvert = ((unsigned)CCCode & 0x8U);
        break;
      }
      LLVM_FALLTHROUGH;
    case ISD::SETOEQ:
    case ISD::SETOGT:
    case ISD::SETOGE:
    case ISD::SETOLT:
    case ISD::SETOLE:
    case ISD::SETUNE:
    case ISD::SETUGT:
    case ISD::SETUGE:
    case ISD::SETULT:
    case ISD::SETULE:
      // If we are floating point, assign and break, otherwise fall through.
      if (!OpVT.isInteger()) {
        // We can use the 4th bit to tell if we are the unordered
        // or ordered version of the opcode.
        CC2 = ((unsigned)CCCode & 0x8U) ? ISD::SETUO : ISD::SETO;
        Opc = ((unsigned)CCCode & 0x8U) ? ISD::OR : ISD::AND;
        CC1 = (ISD::CondCode)(((int)CCCode & 0x7) | 0x10);
        break;
      }
      // Fallthrough if we are unsigned integer.
      LLVM_FALLTHROUGH;
    case ISD::SETLE:
    case ISD::SETGT:
    case ISD::SETGE:
    case ISD::SETLT:
    case ISD::SETNE:
    case ISD::SETEQ:
      // If all combinations of inverting the condition and swapping operands
      // didn't work then we have no means to expand the condition.
      llvm_unreachable("Don't know how to expand this condition!");
    }

    SDValue SetCC1, SetCC2;
    if (CCCode != ISD::SETO && CCCode != ISD::SETUO) {
      // If we aren't the ordered or unorder operation,
      // then the pattern is (LHS CC1 RHS) Opc (LHS CC2 RHS).
      SetCC1 = DAG.getSetCC(dl, VT, LHS, RHS, CC1, Chain, IsSignaling);
      SetCC2 = DAG.getSetCC(dl, VT, LHS, RHS, CC2, Chain, IsSignaling);
    } else {
      // Otherwise, the pattern is (LHS CC1 LHS) Opc (RHS CC2 RHS)
      SetCC1 = DAG.getSetCC(dl, VT, LHS, LHS, CC1, Chain, IsSignaling);
      SetCC2 = DAG.getSetCC(dl, VT, RHS, RHS, CC2, Chain, IsSignaling);
    }
    if (Chain)
      Chain = DAG.getNode(ISD::TokenFactor, dl, MVT::Other, SetCC1.getValue(1),
                          SetCC2.getValue(1));
    LHS = DAG.getNode(Opc, dl, VT, SetCC1, SetCC2);
    RHS = SDValue();
    CC = SDValue();
    return true;
  }
  }
  return false;
}<|MERGE_RESOLUTION|>--- conflicted
+++ resolved
@@ -4633,13 +4633,10 @@
               Offset + BA->getOffset(), BA->getTargetFlags()));
           return;
         }
-<<<<<<< HEAD
-=======
         if (isa<BasicBlockSDNode>(Op)) {
           Ops.push_back(Op);
           return;
         }
->>>>>>> 23bd79d1
       }
       const unsigned OpCode = Op.getOpcode();
       if (OpCode == ISD::ADD || OpCode == ISD::SUB) {
