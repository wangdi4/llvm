//===-- TargetLowering.cpp - Implement the TargetLowering class -----------===//
//
//                     The LLVM Compiler Infrastructure
//
// This file is distributed under the University of Illinois Open Source
// License. See LICENSE.TXT for details.
//
//===----------------------------------------------------------------------===//
//
// This implements the TargetLowering class.
//
//===----------------------------------------------------------------------===//

#include "llvm/Target/TargetLowering.h"
#include "llvm/ADT/BitVector.h"
#include "llvm/ADT/STLExtras.h"
#include "llvm/CodeGen/Analysis.h"
#include "llvm/CodeGen/MachineFrameInfo.h"
#include "llvm/CodeGen/MachineFunction.h"
#include "llvm/CodeGen/MachineJumpTableInfo.h"
#include "llvm/CodeGen/SelectionDAG.h"
#include "llvm/IR/DataLayout.h"
#include "llvm/IR/DerivedTypes.h"
#include "llvm/IR/GlobalVariable.h"
#include "llvm/IR/LLVMContext.h"
#include "llvm/MC/MCAsmInfo.h"
#include "llvm/MC/MCExpr.h"
#include "llvm/Support/CommandLine.h"
#include "llvm/Support/ErrorHandling.h"
#include "llvm/Support/MathExtras.h"
#include "llvm/Target/TargetLoweringObjectFile.h"
#include "llvm/Target/TargetMachine.h"
#include "llvm/Target/TargetRegisterInfo.h"
#include "llvm/Target/TargetSubtargetInfo.h"
#include <cctype>
using namespace llvm;

/// NOTE: The TargetMachine owns TLOF.
TargetLowering::TargetLowering(const TargetMachine &tm)
  : TargetLoweringBase(tm) {}

const char *TargetLowering::getTargetNodeName(unsigned Opcode) const {
  return nullptr;
}

/// Check whether a given call node is in tail position within its function. If
/// so, it sets Chain to the input chain of the tail call.
bool TargetLowering::isInTailCallPosition(SelectionDAG &DAG, SDNode *Node,
                                          SDValue &Chain) const {
  const Function *F = DAG.getMachineFunction().getFunction();

  // Conservatively require the attributes of the call to match those of
  // the return. Ignore noalias because it doesn't affect the call sequence.
  AttributeSet CallerAttrs = F->getAttributes();
  if (AttrBuilder(CallerAttrs, AttributeSet::ReturnIndex)
      .removeAttribute(Attribute::NoAlias).hasAttributes())
    return false;

  // It's not safe to eliminate the sign / zero extension of the return value.
  if (CallerAttrs.hasAttribute(AttributeSet::ReturnIndex, Attribute::ZExt) ||
      CallerAttrs.hasAttribute(AttributeSet::ReturnIndex, Attribute::SExt))
    return false;

  // Check if the only use is a function return node.
  return isUsedByReturnOnly(Node, Chain);
}

/// \brief Set CallLoweringInfo attribute flags based on a call instruction
/// and called function attributes.
void TargetLowering::ArgListEntry::setAttributes(ImmutableCallSite *CS,
                                                 unsigned AttrIdx) {
  isSExt     = CS->paramHasAttr(AttrIdx, Attribute::SExt);
  isZExt     = CS->paramHasAttr(AttrIdx, Attribute::ZExt);
  isInReg    = CS->paramHasAttr(AttrIdx, Attribute::InReg);
  isSRet     = CS->paramHasAttr(AttrIdx, Attribute::StructRet);
  isNest     = CS->paramHasAttr(AttrIdx, Attribute::Nest);
  isByVal    = CS->paramHasAttr(AttrIdx, Attribute::ByVal);
  isInAlloca = CS->paramHasAttr(AttrIdx, Attribute::InAlloca);
  isReturned = CS->paramHasAttr(AttrIdx, Attribute::Returned);
  Alignment  = CS->getParamAlignment(AttrIdx);
}

/// Generate a libcall taking the given operands as arguments and returning a
/// result of type RetVT.
std::pair<SDValue, SDValue>
TargetLowering::makeLibCall(SelectionDAG &DAG,
                            RTLIB::Libcall LC, EVT RetVT,
                            ArrayRef<SDValue> Ops,
                            bool isSigned, SDLoc dl,
                            bool doesNotReturn,
                            bool isReturnValueUsed) const {
  TargetLowering::ArgListTy Args;
  Args.reserve(Ops.size());

  TargetLowering::ArgListEntry Entry;
  for (SDValue Op : Ops) {
    Entry.Node = Op;
    Entry.Ty = Entry.Node.getValueType().getTypeForEVT(*DAG.getContext());
    Entry.isSExt = shouldSignExtendTypeInLibCall(Op.getValueType(), isSigned);
    Entry.isZExt = !shouldSignExtendTypeInLibCall(Op.getValueType(), isSigned);
    Args.push_back(Entry);
  }

<<<<<<< HEAD
#ifndef INTEL_CUSTOMIZATION
  markInRegArguments(DAG, Args);
#endif //INTEL_CUSTOMIZATION

=======
>>>>>>> 9e934b0c
  if (LC == RTLIB::UNKNOWN_LIBCALL)
    report_fatal_error("Unsupported library call operation!");
  SDValue Callee = DAG.getExternalSymbol(getLibcallName(LC),
                                         getPointerTy(DAG.getDataLayout()));

  Type *RetTy = RetVT.getTypeForEVT(*DAG.getContext());
  TargetLowering::CallLoweringInfo CLI(DAG);
  bool signExtend = shouldSignExtendTypeInLibCall(RetVT, isSigned);
  CLI.setDebugLoc(dl).setChain(DAG.getEntryNode())
    .setCallee(getLibcallCallingConv(LC), RetTy, Callee, std::move(Args), 0)
    .setNoReturn(doesNotReturn).setDiscardResult(!isReturnValueUsed)
    .setSExtResult(signExtend).setZExtResult(!signExtend);
  return LowerCallTo(CLI);
}

/// Soften the operands of a comparison. This code is shared among BR_CC,
/// SELECT_CC, and SETCC handlers.
void TargetLowering::softenSetCCOperands(SelectionDAG &DAG, EVT VT,
                                         SDValue &NewLHS, SDValue &NewRHS,
                                         ISD::CondCode &CCCode,
                                         SDLoc dl) const {
  assert((VT == MVT::f32 || VT == MVT::f64 || VT == MVT::f128)
         && "Unsupported setcc type!");

  // Expand into one or more soft-fp libcall(s).
  RTLIB::Libcall LC1 = RTLIB::UNKNOWN_LIBCALL, LC2 = RTLIB::UNKNOWN_LIBCALL;
  bool ShouldInvertCC = false;
  switch (CCCode) {
  case ISD::SETEQ:
  case ISD::SETOEQ:
    LC1 = (VT == MVT::f32) ? RTLIB::OEQ_F32 :
          (VT == MVT::f64) ? RTLIB::OEQ_F64 : RTLIB::OEQ_F128;
    break;
  case ISD::SETNE:
  case ISD::SETUNE:
    LC1 = (VT == MVT::f32) ? RTLIB::UNE_F32 :
          (VT == MVT::f64) ? RTLIB::UNE_F64 : RTLIB::UNE_F128;
    break;
  case ISD::SETGE:
  case ISD::SETOGE:
    LC1 = (VT == MVT::f32) ? RTLIB::OGE_F32 :
          (VT == MVT::f64) ? RTLIB::OGE_F64 : RTLIB::OGE_F128;
    break;
  case ISD::SETLT:
  case ISD::SETOLT:
    LC1 = (VT == MVT::f32) ? RTLIB::OLT_F32 :
          (VT == MVT::f64) ? RTLIB::OLT_F64 : RTLIB::OLT_F128;
    break;
  case ISD::SETLE:
  case ISD::SETOLE:
    LC1 = (VT == MVT::f32) ? RTLIB::OLE_F32 :
          (VT == MVT::f64) ? RTLIB::OLE_F64 : RTLIB::OLE_F128;
    break;
  case ISD::SETGT:
  case ISD::SETOGT:
    LC1 = (VT == MVT::f32) ? RTLIB::OGT_F32 :
          (VT == MVT::f64) ? RTLIB::OGT_F64 : RTLIB::OGT_F128;
    break;
  case ISD::SETUO:
    LC1 = (VT == MVT::f32) ? RTLIB::UO_F32 :
          (VT == MVT::f64) ? RTLIB::UO_F64 : RTLIB::UO_F128;
    break;
  case ISD::SETO:
    LC1 = (VT == MVT::f32) ? RTLIB::O_F32 :
          (VT == MVT::f64) ? RTLIB::O_F64 : RTLIB::O_F128;
    break;
  case ISD::SETONE:
    // SETONE = SETOLT | SETOGT
    LC1 = (VT == MVT::f32) ? RTLIB::OLT_F32 :
          (VT == MVT::f64) ? RTLIB::OLT_F64 : RTLIB::OLT_F128;
    LC2 = (VT == MVT::f32) ? RTLIB::OGT_F32 :
          (VT == MVT::f64) ? RTLIB::OGT_F64 : RTLIB::OGT_F128;
    break;
  case ISD::SETUEQ:
    LC1 = (VT == MVT::f32) ? RTLIB::UO_F32 :
          (VT == MVT::f64) ? RTLIB::UO_F64 : RTLIB::UO_F128;
    LC2 = (VT == MVT::f32) ? RTLIB::OEQ_F32 :
          (VT == MVT::f64) ? RTLIB::OEQ_F64 : RTLIB::OEQ_F128;
    break;
  default:
    // Invert CC for unordered comparisons
    ShouldInvertCC = true;
    switch (CCCode) {
    case ISD::SETULT:
      LC1 = (VT == MVT::f32) ? RTLIB::OGE_F32 :
            (VT == MVT::f64) ? RTLIB::OGE_F64 : RTLIB::OGE_F128;
      break;
    case ISD::SETULE:
      LC1 = (VT == MVT::f32) ? RTLIB::OGT_F32 :
            (VT == MVT::f64) ? RTLIB::OGT_F64 : RTLIB::OGT_F128;
      break;
    case ISD::SETUGT:
      LC1 = (VT == MVT::f32) ? RTLIB::OLE_F32 :
            (VT == MVT::f64) ? RTLIB::OLE_F64 : RTLIB::OLE_F128;
      break;
    case ISD::SETUGE:
      LC1 = (VT == MVT::f32) ? RTLIB::OLT_F32 :
            (VT == MVT::f64) ? RTLIB::OLT_F64 : RTLIB::OLT_F128;
      break;
    default: llvm_unreachable("Do not know how to soften this setcc!");
    }
  }

  // Use the target specific return value for comparions lib calls.
  EVT RetVT = getCmpLibcallReturnType();
  SDValue Ops[2] = {NewLHS, NewRHS};
  NewLHS = makeLibCall(DAG, LC1, RetVT, Ops, false /*sign irrelevant*/,
                       dl).first;
  NewRHS = DAG.getConstant(0, dl, RetVT);

  CCCode = getCmpLibcallCC(LC1);
  if (ShouldInvertCC)
    CCCode = getSetCCInverse(CCCode, /*isInteger=*/true);

  if (LC2 != RTLIB::UNKNOWN_LIBCALL) {
    SDValue Tmp = DAG.getNode(
        ISD::SETCC, dl,
        getSetCCResultType(DAG.getDataLayout(), *DAG.getContext(), RetVT),
        NewLHS, NewRHS, DAG.getCondCode(CCCode));
    NewLHS = makeLibCall(DAG, LC2, RetVT, Ops, false/*sign irrelevant*/,
                         dl).first;
    NewLHS = DAG.getNode(
        ISD::SETCC, dl,
        getSetCCResultType(DAG.getDataLayout(), *DAG.getContext(), RetVT),
        NewLHS, NewRHS, DAG.getCondCode(getCmpLibcallCC(LC2)));
    NewLHS = DAG.getNode(ISD::OR, dl, Tmp.getValueType(), Tmp, NewLHS);
    NewRHS = SDValue();
  }
}

/// Return the entry encoding for a jump table in the current function. The
/// returned value is a member of the MachineJumpTableInfo::JTEntryKind enum.
unsigned TargetLowering::getJumpTableEncoding() const {
  // In non-pic modes, just use the address of a block.
  if (getTargetMachine().getRelocationModel() != Reloc::PIC_)
    return MachineJumpTableInfo::EK_BlockAddress;

  // In PIC mode, if the target supports a GPRel32 directive, use it.
  if (getTargetMachine().getMCAsmInfo()->getGPRel32Directive() != nullptr)
    return MachineJumpTableInfo::EK_GPRel32BlockAddress;

  // Otherwise, use a label difference.
  return MachineJumpTableInfo::EK_LabelDifference32;
}

SDValue TargetLowering::getPICJumpTableRelocBase(SDValue Table,
                                                 SelectionDAG &DAG) const {
  // If our PIC model is GP relative, use the global offset table as the base.
  unsigned JTEncoding = getJumpTableEncoding();

  if ((JTEncoding == MachineJumpTableInfo::EK_GPRel64BlockAddress) ||
      (JTEncoding == MachineJumpTableInfo::EK_GPRel32BlockAddress))
    return DAG.getGLOBAL_OFFSET_TABLE(getPointerTy(DAG.getDataLayout()));

  return Table;
}

/// This returns the relocation base for the given PIC jumptable, the same as
/// getPICJumpTableRelocBase, but as an MCExpr.
const MCExpr *
TargetLowering::getPICJumpTableRelocBaseExpr(const MachineFunction *MF,
                                             unsigned JTI,MCContext &Ctx) const{
  // The normal PIC reloc base is the label at the start of the jump table.
  return MCSymbolRefExpr::create(MF->getJTISymbol(JTI, Ctx), Ctx);
}

bool
TargetLowering::isOffsetFoldingLegal(const GlobalAddressSDNode *GA) const {
  // Assume that everything is safe in static mode.
  if (getTargetMachine().getRelocationModel() == Reloc::Static)
    return true;

  // In dynamic-no-pic mode, assume that known defined values are safe.
  if (getTargetMachine().getRelocationModel() == Reloc::DynamicNoPIC &&
      GA && GA->getGlobal()->isStrongDefinitionForLinker())
    return true;

  // Otherwise assume nothing is safe.
  return false;
}

//===----------------------------------------------------------------------===//
//  Optimization Methods
//===----------------------------------------------------------------------===//

/// Check to see if the specified operand of the specified instruction is a
/// constant integer. If so, check to see if there are any bits set in the
/// constant that are not demanded. If so, shrink the constant and return true.
bool TargetLowering::TargetLoweringOpt::ShrinkDemandedConstant(SDValue Op,
                                                        const APInt &Demanded) {
  SDLoc dl(Op);

  // FIXME: ISD::SELECT, ISD::SELECT_CC
  switch (Op.getOpcode()) {
  default: break;
  case ISD::XOR:
  case ISD::AND:
  case ISD::OR: {
    ConstantSDNode *C = dyn_cast<ConstantSDNode>(Op.getOperand(1));
    if (!C) return false;

    if (Op.getOpcode() == ISD::XOR &&
        (C->getAPIntValue() | (~Demanded)).isAllOnesValue())
      return false;

    // if we can expand it to have all bits set, do it
    if (C->getAPIntValue().intersects(~Demanded)) {
      EVT VT = Op.getValueType();
      SDValue New = DAG.getNode(Op.getOpcode(), dl, VT, Op.getOperand(0),
                                DAG.getConstant(Demanded &
                                                C->getAPIntValue(),
                                                dl, VT));
      return CombineTo(Op, New);
    }

    break;
  }
  }

  return false;
}

/// Convert x+y to (VT)((SmallVT)x+(SmallVT)y) if the casts are free.
/// This uses isZExtFree and ZERO_EXTEND for the widening cast, but it could be
/// generalized for targets with other types of implicit widening casts.
bool
TargetLowering::TargetLoweringOpt::ShrinkDemandedOp(SDValue Op,
                                                    unsigned BitWidth,
                                                    const APInt &Demanded,
                                                    SDLoc dl) {
  assert(Op.getNumOperands() == 2 &&
         "ShrinkDemandedOp only supports binary operators!");
  assert(Op.getNode()->getNumValues() == 1 &&
         "ShrinkDemandedOp only supports nodes with one result!");

  // Early return, as this function cannot handle vector types.
  if (Op.getValueType().isVector())
    return false;

  // Don't do this if the node has another user, which may require the
  // full value.
  if (!Op.getNode()->hasOneUse())
    return false;

  // Search for the smallest integer type with free casts to and from
  // Op's type. For expedience, just check power-of-2 integer types.
  const TargetLowering &TLI = DAG.getTargetLoweringInfo();
  unsigned DemandedSize = BitWidth - Demanded.countLeadingZeros();
  unsigned SmallVTBits = DemandedSize;
  if (!isPowerOf2_32(SmallVTBits))
    SmallVTBits = NextPowerOf2(SmallVTBits);
  for (; SmallVTBits < BitWidth; SmallVTBits = NextPowerOf2(SmallVTBits)) {
    EVT SmallVT = EVT::getIntegerVT(*DAG.getContext(), SmallVTBits);
    if (TLI.isTruncateFree(Op.getValueType(), SmallVT) &&
        TLI.isZExtFree(SmallVT, Op.getValueType())) {
      // We found a type with free casts.
      SDValue X = DAG.getNode(Op.getOpcode(), dl, SmallVT,
                              DAG.getNode(ISD::TRUNCATE, dl, SmallVT,
                                          Op.getNode()->getOperand(0)),
                              DAG.getNode(ISD::TRUNCATE, dl, SmallVT,
                                          Op.getNode()->getOperand(1)));
      bool NeedZext = DemandedSize > SmallVTBits;
      SDValue Z = DAG.getNode(NeedZext ? ISD::ZERO_EXTEND : ISD::ANY_EXTEND,
                              dl, Op.getValueType(), X);
      return CombineTo(Op, Z);
    }
  }
  return false;
}

/// Look at Op. At this point, we know that only the DemandedMask bits of the
/// result of Op are ever used downstream. If we can use this information to
/// simplify Op, create a new simplified DAG node and return true, returning the
/// original and new nodes in Old and New. Otherwise, analyze the expression and
/// return a mask of KnownOne and KnownZero bits for the expression (used to
/// simplify the caller).  The KnownZero/One bits may only be accurate for those
/// bits in the DemandedMask.
bool TargetLowering::SimplifyDemandedBits(SDValue Op,
                                          const APInt &DemandedMask,
                                          APInt &KnownZero,
                                          APInt &KnownOne,
                                          TargetLoweringOpt &TLO,
                                          unsigned Depth) const {
  unsigned BitWidth = DemandedMask.getBitWidth();
  assert(Op.getValueType().getScalarType().getSizeInBits() == BitWidth &&
         "Mask size mismatches value type size!");
  APInt NewMask = DemandedMask;
  SDLoc dl(Op);
  auto &DL = TLO.DAG.getDataLayout();

  // Don't know anything.
  KnownZero = KnownOne = APInt(BitWidth, 0);

  // Other users may use these bits.
  if (!Op.getNode()->hasOneUse()) {
    if (Depth != 0) {
      // If not at the root, Just compute the KnownZero/KnownOne bits to
      // simplify things downstream.
      TLO.DAG.computeKnownBits(Op, KnownZero, KnownOne, Depth);
      return false;
    }
    // If this is the root being simplified, allow it to have multiple uses,
    // just set the NewMask to all bits.
    NewMask = APInt::getAllOnesValue(BitWidth);
  } else if (DemandedMask == 0) {
    // Not demanding any bits from Op.
    if (Op.getOpcode() != ISD::UNDEF)
      return TLO.CombineTo(Op, TLO.DAG.getUNDEF(Op.getValueType()));
    return false;
  } else if (Depth == 6) {        // Limit search depth.
    return false;
  }

  APInt KnownZero2, KnownOne2, KnownZeroOut, KnownOneOut;
  switch (Op.getOpcode()) {
  case ISD::Constant:
    // We know all of the bits for a constant!
    KnownOne = cast<ConstantSDNode>(Op)->getAPIntValue();
    KnownZero = ~KnownOne;
    return false;   // Don't fall through, will infinitely loop.
  case ISD::AND:
    // If the RHS is a constant, check to see if the LHS would be zero without
    // using the bits from the RHS.  Below, we use knowledge about the RHS to
    // simplify the LHS, here we're using information from the LHS to simplify
    // the RHS.
    if (ConstantSDNode *RHSC = dyn_cast<ConstantSDNode>(Op.getOperand(1))) {
      APInt LHSZero, LHSOne;
      // Do not increment Depth here; that can cause an infinite loop.
      TLO.DAG.computeKnownBits(Op.getOperand(0), LHSZero, LHSOne, Depth);
      // If the LHS already has zeros where RHSC does, this and is dead.
      if ((LHSZero & NewMask) == (~RHSC->getAPIntValue() & NewMask))
        return TLO.CombineTo(Op, Op.getOperand(0));
      // If any of the set bits in the RHS are known zero on the LHS, shrink
      // the constant.
      if (TLO.ShrinkDemandedConstant(Op, ~LHSZero & NewMask))
        return true;
    }

    if (SimplifyDemandedBits(Op.getOperand(1), NewMask, KnownZero,
                             KnownOne, TLO, Depth+1))
      return true;
    assert((KnownZero & KnownOne) == 0 && "Bits known to be one AND zero?");
    if (SimplifyDemandedBits(Op.getOperand(0), ~KnownZero & NewMask,
                             KnownZero2, KnownOne2, TLO, Depth+1))
      return true;
    assert((KnownZero2 & KnownOne2) == 0 && "Bits known to be one AND zero?");

    // If all of the demanded bits are known one on one side, return the other.
    // These bits cannot contribute to the result of the 'and'.
    if ((NewMask & ~KnownZero2 & KnownOne) == (~KnownZero2 & NewMask))
      return TLO.CombineTo(Op, Op.getOperand(0));
    if ((NewMask & ~KnownZero & KnownOne2) == (~KnownZero & NewMask))
      return TLO.CombineTo(Op, Op.getOperand(1));
    // If all of the demanded bits in the inputs are known zeros, return zero.
    if ((NewMask & (KnownZero|KnownZero2)) == NewMask)
      return TLO.CombineTo(Op, TLO.DAG.getConstant(0, dl, Op.getValueType()));
    // If the RHS is a constant, see if we can simplify it.
    if (TLO.ShrinkDemandedConstant(Op, ~KnownZero2 & NewMask))
      return true;
    // If the operation can be done in a smaller type, do so.
    if (TLO.ShrinkDemandedOp(Op, BitWidth, NewMask, dl))
      return true;

    // Output known-1 bits are only known if set in both the LHS & RHS.
    KnownOne &= KnownOne2;
    // Output known-0 are known to be clear if zero in either the LHS | RHS.
    KnownZero |= KnownZero2;
    break;
  case ISD::OR:
    if (SimplifyDemandedBits(Op.getOperand(1), NewMask, KnownZero,
                             KnownOne, TLO, Depth+1))
      return true;
    assert((KnownZero & KnownOne) == 0 && "Bits known to be one AND zero?");
    if (SimplifyDemandedBits(Op.getOperand(0), ~KnownOne & NewMask,
                             KnownZero2, KnownOne2, TLO, Depth+1))
      return true;
    assert((KnownZero2 & KnownOne2) == 0 && "Bits known to be one AND zero?");

    // If all of the demanded bits are known zero on one side, return the other.
    // These bits cannot contribute to the result of the 'or'.
    if ((NewMask & ~KnownOne2 & KnownZero) == (~KnownOne2 & NewMask))
      return TLO.CombineTo(Op, Op.getOperand(0));
    if ((NewMask & ~KnownOne & KnownZero2) == (~KnownOne & NewMask))
      return TLO.CombineTo(Op, Op.getOperand(1));
    // If all of the potentially set bits on one side are known to be set on
    // the other side, just use the 'other' side.
    if ((NewMask & ~KnownZero & KnownOne2) == (~KnownZero & NewMask))
      return TLO.CombineTo(Op, Op.getOperand(0));
    if ((NewMask & ~KnownZero2 & KnownOne) == (~KnownZero2 & NewMask))
      return TLO.CombineTo(Op, Op.getOperand(1));
    // If the RHS is a constant, see if we can simplify it.
    if (TLO.ShrinkDemandedConstant(Op, NewMask))
      return true;
    // If the operation can be done in a smaller type, do so.
    if (TLO.ShrinkDemandedOp(Op, BitWidth, NewMask, dl))
      return true;

    // Output known-0 bits are only known if clear in both the LHS & RHS.
    KnownZero &= KnownZero2;
    // Output known-1 are known to be set if set in either the LHS | RHS.
    KnownOne |= KnownOne2;
    break;
  case ISD::XOR:
    if (SimplifyDemandedBits(Op.getOperand(1), NewMask, KnownZero,
                             KnownOne, TLO, Depth+1))
      return true;
    assert((KnownZero & KnownOne) == 0 && "Bits known to be one AND zero?");
    if (SimplifyDemandedBits(Op.getOperand(0), NewMask, KnownZero2,
                             KnownOne2, TLO, Depth+1))
      return true;
    assert((KnownZero2 & KnownOne2) == 0 && "Bits known to be one AND zero?");

    // If all of the demanded bits are known zero on one side, return the other.
    // These bits cannot contribute to the result of the 'xor'.
    if ((KnownZero & NewMask) == NewMask)
      return TLO.CombineTo(Op, Op.getOperand(0));
    if ((KnownZero2 & NewMask) == NewMask)
      return TLO.CombineTo(Op, Op.getOperand(1));
    // If the operation can be done in a smaller type, do so.
    if (TLO.ShrinkDemandedOp(Op, BitWidth, NewMask, dl))
      return true;

    // If all of the unknown bits are known to be zero on one side or the other
    // (but not both) turn this into an *inclusive* or.
    //    e.g. (A & C1)^(B & C2) -> (A & C1)|(B & C2) iff C1&C2 == 0
    if ((NewMask & ~KnownZero & ~KnownZero2) == 0)
      return TLO.CombineTo(Op, TLO.DAG.getNode(ISD::OR, dl, Op.getValueType(),
                                               Op.getOperand(0),
                                               Op.getOperand(1)));

    // Output known-0 bits are known if clear or set in both the LHS & RHS.
    KnownZeroOut = (KnownZero & KnownZero2) | (KnownOne & KnownOne2);
    // Output known-1 are known to be set if set in only one of the LHS, RHS.
    KnownOneOut = (KnownZero & KnownOne2) | (KnownOne & KnownZero2);

    // If all of the demanded bits on one side are known, and all of the set
    // bits on that side are also known to be set on the other side, turn this
    // into an AND, as we know the bits will be cleared.
    //    e.g. (X | C1) ^ C2 --> (X | C1) & ~C2 iff (C1&C2) == C2
    // NB: it is okay if more bits are known than are requested
    if ((NewMask & (KnownZero|KnownOne)) == NewMask) { // all known on one side
      if (KnownOne == KnownOne2) { // set bits are the same on both sides
        EVT VT = Op.getValueType();
        SDValue ANDC = TLO.DAG.getConstant(~KnownOne & NewMask, dl, VT);
        return TLO.CombineTo(Op, TLO.DAG.getNode(ISD::AND, dl, VT,
                                                 Op.getOperand(0), ANDC));
      }
    }

    // If the RHS is a constant, see if we can simplify it.
    // for XOR, we prefer to force bits to 1 if they will make a -1.
    // if we can't force bits, try to shrink constant
    if (ConstantSDNode *C = dyn_cast<ConstantSDNode>(Op.getOperand(1))) {
      APInt Expanded = C->getAPIntValue() | (~NewMask);
      // if we can expand it to have all bits set, do it
      if (Expanded.isAllOnesValue()) {
        if (Expanded != C->getAPIntValue()) {
          EVT VT = Op.getValueType();
          SDValue New = TLO.DAG.getNode(Op.getOpcode(), dl,VT, Op.getOperand(0),
                                        TLO.DAG.getConstant(Expanded, dl, VT));
          return TLO.CombineTo(Op, New);
        }
        // if it already has all the bits set, nothing to change
        // but don't shrink either!
      } else if (TLO.ShrinkDemandedConstant(Op, NewMask)) {
        return true;
      }
    }

    KnownZero = KnownZeroOut;
    KnownOne  = KnownOneOut;
    break;
  case ISD::SELECT:
    if (SimplifyDemandedBits(Op.getOperand(2), NewMask, KnownZero,
                             KnownOne, TLO, Depth+1))
      return true;
    if (SimplifyDemandedBits(Op.getOperand(1), NewMask, KnownZero2,
                             KnownOne2, TLO, Depth+1))
      return true;
    assert((KnownZero & KnownOne) == 0 && "Bits known to be one AND zero?");
    assert((KnownZero2 & KnownOne2) == 0 && "Bits known to be one AND zero?");

    // If the operands are constants, see if we can simplify them.
    if (TLO.ShrinkDemandedConstant(Op, NewMask))
      return true;

    // Only known if known in both the LHS and RHS.
    KnownOne &= KnownOne2;
    KnownZero &= KnownZero2;
    break;
  case ISD::SELECT_CC:
    if (SimplifyDemandedBits(Op.getOperand(3), NewMask, KnownZero,
                             KnownOne, TLO, Depth+1))
      return true;
    if (SimplifyDemandedBits(Op.getOperand(2), NewMask, KnownZero2,
                             KnownOne2, TLO, Depth+1))
      return true;
    assert((KnownZero & KnownOne) == 0 && "Bits known to be one AND zero?");
    assert((KnownZero2 & KnownOne2) == 0 && "Bits known to be one AND zero?");

    // If the operands are constants, see if we can simplify them.
    if (TLO.ShrinkDemandedConstant(Op, NewMask))
      return true;

    // Only known if known in both the LHS and RHS.
    KnownOne &= KnownOne2;
    KnownZero &= KnownZero2;
    break;
  case ISD::SHL:
    if (ConstantSDNode *SA = dyn_cast<ConstantSDNode>(Op.getOperand(1))) {
      unsigned ShAmt = SA->getZExtValue();
      SDValue InOp = Op.getOperand(0);

      // If the shift count is an invalid immediate, don't do anything.
      if (ShAmt >= BitWidth)
        break;

      // If this is ((X >>u C1) << ShAmt), see if we can simplify this into a
      // single shift.  We can do this if the bottom bits (which are shifted
      // out) are never demanded.
      if (InOp.getOpcode() == ISD::SRL &&
          isa<ConstantSDNode>(InOp.getOperand(1))) {
        if (ShAmt && (NewMask & APInt::getLowBitsSet(BitWidth, ShAmt)) == 0) {
          unsigned C1= cast<ConstantSDNode>(InOp.getOperand(1))->getZExtValue();
          unsigned Opc = ISD::SHL;
          int Diff = ShAmt-C1;
          if (Diff < 0) {
            Diff = -Diff;
            Opc = ISD::SRL;
          }

          SDValue NewSA =
            TLO.DAG.getConstant(Diff, dl, Op.getOperand(1).getValueType());
          EVT VT = Op.getValueType();
          return TLO.CombineTo(Op, TLO.DAG.getNode(Opc, dl, VT,
                                                   InOp.getOperand(0), NewSA));
        }
      }

      if (SimplifyDemandedBits(InOp, NewMask.lshr(ShAmt),
                               KnownZero, KnownOne, TLO, Depth+1))
        return true;

      // Convert (shl (anyext x, c)) to (anyext (shl x, c)) if the high bits
      // are not demanded. This will likely allow the anyext to be folded away.
      if (InOp.getNode()->getOpcode() == ISD::ANY_EXTEND) {
        SDValue InnerOp = InOp.getNode()->getOperand(0);
        EVT InnerVT = InnerOp.getValueType();
        unsigned InnerBits = InnerVT.getSizeInBits();
        if (ShAmt < InnerBits && NewMask.lshr(InnerBits) == 0 &&
            isTypeDesirableForOp(ISD::SHL, InnerVT)) {
          EVT ShTy = getShiftAmountTy(InnerVT, DL);
          if (!APInt(BitWidth, ShAmt).isIntN(ShTy.getSizeInBits()))
            ShTy = InnerVT;
          SDValue NarrowShl =
            TLO.DAG.getNode(ISD::SHL, dl, InnerVT, InnerOp,
                            TLO.DAG.getConstant(ShAmt, dl, ShTy));
          return
            TLO.CombineTo(Op,
                          TLO.DAG.getNode(ISD::ANY_EXTEND, dl, Op.getValueType(),
                                          NarrowShl));
        }
        // Repeat the SHL optimization above in cases where an extension
        // intervenes: (shl (anyext (shr x, c1)), c2) to
        // (shl (anyext x), c2-c1).  This requires that the bottom c1 bits
        // aren't demanded (as above) and that the shifted upper c1 bits of
        // x aren't demanded.
        if (InOp.hasOneUse() &&
            InnerOp.getOpcode() == ISD::SRL &&
            InnerOp.hasOneUse() &&
            isa<ConstantSDNode>(InnerOp.getOperand(1))) {
          uint64_t InnerShAmt = cast<ConstantSDNode>(InnerOp.getOperand(1))
            ->getZExtValue();
          if (InnerShAmt < ShAmt &&
              InnerShAmt < InnerBits &&
              NewMask.lshr(InnerBits - InnerShAmt + ShAmt) == 0 &&
              NewMask.trunc(ShAmt) == 0) {
            SDValue NewSA =
              TLO.DAG.getConstant(ShAmt - InnerShAmt, dl,
                                  Op.getOperand(1).getValueType());
            EVT VT = Op.getValueType();
            SDValue NewExt = TLO.DAG.getNode(ISD::ANY_EXTEND, dl, VT,
                                             InnerOp.getOperand(0));
            return TLO.CombineTo(Op, TLO.DAG.getNode(ISD::SHL, dl, VT,
                                                     NewExt, NewSA));
          }
        }
      }

      KnownZero <<= SA->getZExtValue();
      KnownOne  <<= SA->getZExtValue();
      // low bits known zero.
      KnownZero |= APInt::getLowBitsSet(BitWidth, SA->getZExtValue());
    }
    break;
  case ISD::SRL:
    if (ConstantSDNode *SA = dyn_cast<ConstantSDNode>(Op.getOperand(1))) {
      EVT VT = Op.getValueType();
      unsigned ShAmt = SA->getZExtValue();
      unsigned VTSize = VT.getSizeInBits();
      SDValue InOp = Op.getOperand(0);

      // If the shift count is an invalid immediate, don't do anything.
      if (ShAmt >= BitWidth)
        break;

      APInt InDemandedMask = (NewMask << ShAmt);

      // If the shift is exact, then it does demand the low bits (and knows that
      // they are zero).
      if (cast<BinaryWithFlagsSDNode>(Op)->Flags.hasExact())
        InDemandedMask |= APInt::getLowBitsSet(BitWidth, ShAmt);

      // If this is ((X << C1) >>u ShAmt), see if we can simplify this into a
      // single shift.  We can do this if the top bits (which are shifted out)
      // are never demanded.
      if (InOp.getOpcode() == ISD::SHL &&
          isa<ConstantSDNode>(InOp.getOperand(1))) {
        if (ShAmt && (NewMask & APInt::getHighBitsSet(VTSize, ShAmt)) == 0) {
          unsigned C1= cast<ConstantSDNode>(InOp.getOperand(1))->getZExtValue();
          unsigned Opc = ISD::SRL;
          int Diff = ShAmt-C1;
          if (Diff < 0) {
            Diff = -Diff;
            Opc = ISD::SHL;
          }

          SDValue NewSA =
            TLO.DAG.getConstant(Diff, dl, Op.getOperand(1).getValueType());
          return TLO.CombineTo(Op, TLO.DAG.getNode(Opc, dl, VT,
                                                   InOp.getOperand(0), NewSA));
        }
      }

      // Compute the new bits that are at the top now.
      if (SimplifyDemandedBits(InOp, InDemandedMask,
                               KnownZero, KnownOne, TLO, Depth+1))
        return true;
      assert((KnownZero & KnownOne) == 0 && "Bits known to be one AND zero?");
      KnownZero = KnownZero.lshr(ShAmt);
      KnownOne  = KnownOne.lshr(ShAmt);

      APInt HighBits = APInt::getHighBitsSet(BitWidth, ShAmt);
      KnownZero |= HighBits;  // High bits known zero.
    }
    break;
  case ISD::SRA:
    // If this is an arithmetic shift right and only the low-bit is set, we can
    // always convert this into a logical shr, even if the shift amount is
    // variable.  The low bit of the shift cannot be an input sign bit unless
    // the shift amount is >= the size of the datatype, which is undefined.
    if (NewMask == 1)
      return TLO.CombineTo(Op,
                           TLO.DAG.getNode(ISD::SRL, dl, Op.getValueType(),
                                           Op.getOperand(0), Op.getOperand(1)));

    if (ConstantSDNode *SA = dyn_cast<ConstantSDNode>(Op.getOperand(1))) {
      EVT VT = Op.getValueType();
      unsigned ShAmt = SA->getZExtValue();

      // If the shift count is an invalid immediate, don't do anything.
      if (ShAmt >= BitWidth)
        break;

      APInt InDemandedMask = (NewMask << ShAmt);

      // If the shift is exact, then it does demand the low bits (and knows that
      // they are zero).
      if (cast<BinaryWithFlagsSDNode>(Op)->Flags.hasExact())
        InDemandedMask |= APInt::getLowBitsSet(BitWidth, ShAmt);

      // If any of the demanded bits are produced by the sign extension, we also
      // demand the input sign bit.
      APInt HighBits = APInt::getHighBitsSet(BitWidth, ShAmt);
      if (HighBits.intersects(NewMask))
        InDemandedMask |= APInt::getSignBit(VT.getScalarType().getSizeInBits());

      if (SimplifyDemandedBits(Op.getOperand(0), InDemandedMask,
                               KnownZero, KnownOne, TLO, Depth+1))
        return true;
      assert((KnownZero & KnownOne) == 0 && "Bits known to be one AND zero?");
      KnownZero = KnownZero.lshr(ShAmt);
      KnownOne  = KnownOne.lshr(ShAmt);

      // Handle the sign bit, adjusted to where it is now in the mask.
      APInt SignBit = APInt::getSignBit(BitWidth).lshr(ShAmt);

      // If the input sign bit is known to be zero, or if none of the top bits
      // are demanded, turn this into an unsigned shift right.
      if (KnownZero.intersects(SignBit) || (HighBits & ~NewMask) == HighBits) {
        SDNodeFlags Flags;
        Flags.setExact(cast<BinaryWithFlagsSDNode>(Op)->Flags.hasExact());
        return TLO.CombineTo(Op,
                             TLO.DAG.getNode(ISD::SRL, dl, VT, Op.getOperand(0),
                                             Op.getOperand(1), &Flags));
      }

      int Log2 = NewMask.exactLogBase2();
      if (Log2 >= 0) {
        // The bit must come from the sign.
        SDValue NewSA =
          TLO.DAG.getConstant(BitWidth - 1 - Log2, dl,
                              Op.getOperand(1).getValueType());
        return TLO.CombineTo(Op, TLO.DAG.getNode(ISD::SRL, dl, VT,
                                                 Op.getOperand(0), NewSA));
      }

      if (KnownOne.intersects(SignBit))
        // New bits are known one.
        KnownOne |= HighBits;
    }
    break;
  case ISD::SIGN_EXTEND_INREG: {
    EVT ExVT = cast<VTSDNode>(Op.getOperand(1))->getVT();

    APInt MsbMask = APInt::getHighBitsSet(BitWidth, 1);
    // If we only care about the highest bit, don't bother shifting right.
    if (MsbMask == NewMask) {
      unsigned ShAmt = ExVT.getScalarType().getSizeInBits();
      SDValue InOp = Op.getOperand(0);
      unsigned VTBits = Op->getValueType(0).getScalarType().getSizeInBits();
      bool AlreadySignExtended =
        TLO.DAG.ComputeNumSignBits(InOp) >= VTBits-ShAmt+1;
      // However if the input is already sign extended we expect the sign
      // extension to be dropped altogether later and do not simplify.
      if (!AlreadySignExtended) {
        // Compute the correct shift amount type, which must be getShiftAmountTy
        // for scalar types after legalization.
        EVT ShiftAmtTy = Op.getValueType();
        if (TLO.LegalTypes() && !ShiftAmtTy.isVector())
          ShiftAmtTy = getShiftAmountTy(ShiftAmtTy, DL);

        SDValue ShiftAmt = TLO.DAG.getConstant(BitWidth - ShAmt, dl,
                                               ShiftAmtTy);
        return TLO.CombineTo(Op, TLO.DAG.getNode(ISD::SHL, dl,
                                                 Op.getValueType(), InOp,
                                                 ShiftAmt));
      }
    }

    // Sign extension.  Compute the demanded bits in the result that are not
    // present in the input.
    APInt NewBits =
      APInt::getHighBitsSet(BitWidth,
                            BitWidth - ExVT.getScalarType().getSizeInBits());

    // If none of the extended bits are demanded, eliminate the sextinreg.
    if ((NewBits & NewMask) == 0)
      return TLO.CombineTo(Op, Op.getOperand(0));

    APInt InSignBit =
      APInt::getSignBit(ExVT.getScalarType().getSizeInBits()).zext(BitWidth);
    APInt InputDemandedBits =
      APInt::getLowBitsSet(BitWidth,
                           ExVT.getScalarType().getSizeInBits()) &
      NewMask;

    // Since the sign extended bits are demanded, we know that the sign
    // bit is demanded.
    InputDemandedBits |= InSignBit;

    if (SimplifyDemandedBits(Op.getOperand(0), InputDemandedBits,
                             KnownZero, KnownOne, TLO, Depth+1))
      return true;
    assert((KnownZero & KnownOne) == 0 && "Bits known to be one AND zero?");

    // If the sign bit of the input is known set or clear, then we know the
    // top bits of the result.

    // If the input sign bit is known zero, convert this into a zero extension.
    if (KnownZero.intersects(InSignBit))
      return TLO.CombineTo(Op,
                          TLO.DAG.getZeroExtendInReg(Op.getOperand(0),dl,ExVT));

    if (KnownOne.intersects(InSignBit)) {    // Input sign bit known set
      KnownOne |= NewBits;
      KnownZero &= ~NewBits;
    } else {                       // Input sign bit unknown
      KnownZero &= ~NewBits;
      KnownOne &= ~NewBits;
    }
    break;
  }
  case ISD::BUILD_PAIR: {
    EVT HalfVT = Op.getOperand(0).getValueType();
    unsigned HalfBitWidth = HalfVT.getScalarSizeInBits();

    APInt MaskLo = NewMask.getLoBits(HalfBitWidth).trunc(HalfBitWidth);
    APInt MaskHi = NewMask.getHiBits(HalfBitWidth).trunc(HalfBitWidth);

    APInt KnownZeroLo, KnownOneLo;
    APInt KnownZeroHi, KnownOneHi;

    if (SimplifyDemandedBits(Op.getOperand(0), MaskLo, KnownZeroLo,
                             KnownOneLo, TLO, Depth + 1))
      return true;

    if (SimplifyDemandedBits(Op.getOperand(1), MaskHi, KnownZeroHi,
                             KnownOneHi, TLO, Depth + 1))
      return true;

    KnownZero = KnownZeroLo.zext(BitWidth) |
                KnownZeroHi.zext(BitWidth).shl(HalfBitWidth);

    KnownOne = KnownOneLo.zext(BitWidth) |
               KnownOneHi.zext(BitWidth).shl(HalfBitWidth);
    break;
  }
  case ISD::ZERO_EXTEND: {
    unsigned OperandBitWidth =
      Op.getOperand(0).getValueType().getScalarType().getSizeInBits();
    APInt InMask = NewMask.trunc(OperandBitWidth);

    // If none of the top bits are demanded, convert this into an any_extend.
    APInt NewBits =
      APInt::getHighBitsSet(BitWidth, BitWidth - OperandBitWidth) & NewMask;
    if (!NewBits.intersects(NewMask))
      return TLO.CombineTo(Op, TLO.DAG.getNode(ISD::ANY_EXTEND, dl,
                                               Op.getValueType(),
                                               Op.getOperand(0)));

    if (SimplifyDemandedBits(Op.getOperand(0), InMask,
                             KnownZero, KnownOne, TLO, Depth+1))
      return true;
    assert((KnownZero & KnownOne) == 0 && "Bits known to be one AND zero?");
    KnownZero = KnownZero.zext(BitWidth);
    KnownOne = KnownOne.zext(BitWidth);
    KnownZero |= NewBits;
    break;
  }
  case ISD::SIGN_EXTEND: {
    EVT InVT = Op.getOperand(0).getValueType();
    unsigned InBits = InVT.getScalarType().getSizeInBits();
    APInt InMask    = APInt::getLowBitsSet(BitWidth, InBits);
    APInt InSignBit = APInt::getBitsSet(BitWidth, InBits - 1, InBits);
    APInt NewBits   = ~InMask & NewMask;

    // If none of the top bits are demanded, convert this into an any_extend.
    if (NewBits == 0)
      return TLO.CombineTo(Op,TLO.DAG.getNode(ISD::ANY_EXTEND, dl,
                                              Op.getValueType(),
                                              Op.getOperand(0)));

    // Since some of the sign extended bits are demanded, we know that the sign
    // bit is demanded.
    APInt InDemandedBits = InMask & NewMask;
    InDemandedBits |= InSignBit;
    InDemandedBits = InDemandedBits.trunc(InBits);

    if (SimplifyDemandedBits(Op.getOperand(0), InDemandedBits, KnownZero,
                             KnownOne, TLO, Depth+1))
      return true;
    KnownZero = KnownZero.zext(BitWidth);
    KnownOne = KnownOne.zext(BitWidth);

    // If the sign bit is known zero, convert this to a zero extend.
    if (KnownZero.intersects(InSignBit))
      return TLO.CombineTo(Op, TLO.DAG.getNode(ISD::ZERO_EXTEND, dl,
                                               Op.getValueType(),
                                               Op.getOperand(0)));

    // If the sign bit is known one, the top bits match.
    if (KnownOne.intersects(InSignBit)) {
      KnownOne |= NewBits;
      assert((KnownZero & NewBits) == 0);
    } else {   // Otherwise, top bits aren't known.
      assert((KnownOne & NewBits) == 0);
      assert((KnownZero & NewBits) == 0);
    }
    break;
  }
  case ISD::ANY_EXTEND: {
    unsigned OperandBitWidth =
      Op.getOperand(0).getValueType().getScalarType().getSizeInBits();
    APInt InMask = NewMask.trunc(OperandBitWidth);
    if (SimplifyDemandedBits(Op.getOperand(0), InMask,
                             KnownZero, KnownOne, TLO, Depth+1))
      return true;
    assert((KnownZero & KnownOne) == 0 && "Bits known to be one AND zero?");
    KnownZero = KnownZero.zext(BitWidth);
    KnownOne = KnownOne.zext(BitWidth);
    break;
  }
  case ISD::TRUNCATE: {
    // Simplify the input, using demanded bit information, and compute the known
    // zero/one bits live out.
    unsigned OperandBitWidth =
      Op.getOperand(0).getValueType().getScalarType().getSizeInBits();
    APInt TruncMask = NewMask.zext(OperandBitWidth);
    if (SimplifyDemandedBits(Op.getOperand(0), TruncMask,
                             KnownZero, KnownOne, TLO, Depth+1))
      return true;
    KnownZero = KnownZero.trunc(BitWidth);
    KnownOne = KnownOne.trunc(BitWidth);

    // If the input is only used by this truncate, see if we can shrink it based
    // on the known demanded bits.
    if (Op.getOperand(0).getNode()->hasOneUse()) {
      SDValue In = Op.getOperand(0);
      switch (In.getOpcode()) {
      default: break;
      case ISD::SRL:
        // Shrink SRL by a constant if none of the high bits shifted in are
        // demanded.
        if (TLO.LegalTypes() &&
            !isTypeDesirableForOp(ISD::SRL, Op.getValueType()))
          // Do not turn (vt1 truncate (vt2 srl)) into (vt1 srl) if vt1 is
          // undesirable.
          break;
        ConstantSDNode *ShAmt = dyn_cast<ConstantSDNode>(In.getOperand(1));
        if (!ShAmt)
          break;
        SDValue Shift = In.getOperand(1);
        if (TLO.LegalTypes()) {
          uint64_t ShVal = ShAmt->getZExtValue();
          Shift = TLO.DAG.getConstant(ShVal, dl,
                                      getShiftAmountTy(Op.getValueType(), DL));
        }

        APInt HighBits = APInt::getHighBitsSet(OperandBitWidth,
                                               OperandBitWidth - BitWidth);
        HighBits = HighBits.lshr(ShAmt->getZExtValue()).trunc(BitWidth);

        if (ShAmt->getZExtValue() < BitWidth && !(HighBits & NewMask)) {
          // None of the shifted in bits are needed.  Add a truncate of the
          // shift input, then shift it.
          SDValue NewTrunc = TLO.DAG.getNode(ISD::TRUNCATE, dl,
                                             Op.getValueType(),
                                             In.getOperand(0));
          return TLO.CombineTo(Op, TLO.DAG.getNode(ISD::SRL, dl,
                                                   Op.getValueType(),
                                                   NewTrunc,
                                                   Shift));
        }
        break;
      }
    }

    assert((KnownZero & KnownOne) == 0 && "Bits known to be one AND zero?");
    break;
  }
  case ISD::AssertZext: {
    // AssertZext demands all of the high bits, plus any of the low bits
    // demanded by its users.
    EVT VT = cast<VTSDNode>(Op.getOperand(1))->getVT();
    APInt InMask = APInt::getLowBitsSet(BitWidth,
                                        VT.getSizeInBits());
    if (SimplifyDemandedBits(Op.getOperand(0), ~InMask | NewMask,
                             KnownZero, KnownOne, TLO, Depth+1))
      return true;
    assert((KnownZero & KnownOne) == 0 && "Bits known to be one AND zero?");

    KnownZero |= ~InMask & NewMask;
    break;
  }
  case ISD::BITCAST:
    // If this is an FP->Int bitcast and if the sign bit is the only
    // thing demanded, turn this into a FGETSIGN.
    if (!TLO.LegalOperations() &&
        !Op.getValueType().isVector() &&
        !Op.getOperand(0).getValueType().isVector() &&
        NewMask == APInt::getSignBit(Op.getValueType().getSizeInBits()) &&
        Op.getOperand(0).getValueType().isFloatingPoint()) {
      bool OpVTLegal = isOperationLegalOrCustom(ISD::FGETSIGN, Op.getValueType());
      bool i32Legal  = isOperationLegalOrCustom(ISD::FGETSIGN, MVT::i32);
      if ((OpVTLegal || i32Legal) && Op.getValueType().isSimple() &&
           Op.getOperand(0).getValueType() != MVT::f128) {
        // Cannot eliminate/lower SHL for f128 yet.
        EVT Ty = OpVTLegal ? Op.getValueType() : MVT::i32;
        // Make a FGETSIGN + SHL to move the sign bit into the appropriate
        // place.  We expect the SHL to be eliminated by other optimizations.
        SDValue Sign = TLO.DAG.getNode(ISD::FGETSIGN, dl, Ty, Op.getOperand(0));
        unsigned OpVTSizeInBits = Op.getValueType().getSizeInBits();
        if (!OpVTLegal && OpVTSizeInBits > 32)
          Sign = TLO.DAG.getNode(ISD::ZERO_EXTEND, dl, Op.getValueType(), Sign);
        unsigned ShVal = Op.getValueType().getSizeInBits()-1;
        SDValue ShAmt = TLO.DAG.getConstant(ShVal, dl, Op.getValueType());
        return TLO.CombineTo(Op, TLO.DAG.getNode(ISD::SHL, dl,
                                                 Op.getValueType(),
                                                 Sign, ShAmt));
      }
    }
    break;
  case ISD::ADD:
  case ISD::MUL:
  case ISD::SUB: {
    // Add, Sub, and Mul don't demand any bits in positions beyond that
    // of the highest bit demanded of them.
    APInt LoMask = APInt::getLowBitsSet(BitWidth,
                                        BitWidth - NewMask.countLeadingZeros());
    if (SimplifyDemandedBits(Op.getOperand(0), LoMask, KnownZero2,
                             KnownOne2, TLO, Depth+1))
      return true;
    if (SimplifyDemandedBits(Op.getOperand(1), LoMask, KnownZero2,
                             KnownOne2, TLO, Depth+1))
      return true;
    // See if the operation should be performed at a smaller bit width.
    if (TLO.ShrinkDemandedOp(Op, BitWidth, NewMask, dl))
      return true;
  }
  // FALL THROUGH
  default:
    // Just use computeKnownBits to compute output bits.
    TLO.DAG.computeKnownBits(Op, KnownZero, KnownOne, Depth);
    break;
  }

  // If we know the value of all of the demanded bits, return this as a
  // constant.
  if ((NewMask & (KnownZero|KnownOne)) == NewMask) {
    // Avoid folding to a constant if any OpaqueConstant is involved.
    const SDNode *N = Op.getNode();
    for (SDNodeIterator I = SDNodeIterator::begin(N),
         E = SDNodeIterator::end(N); I != E; ++I) {
      SDNode *Op = *I;
      if (ConstantSDNode *C = dyn_cast<ConstantSDNode>(Op))
        if (C->isOpaque())
          return false;
    }
    return TLO.CombineTo(Op,
                         TLO.DAG.getConstant(KnownOne, dl, Op.getValueType()));
  }

  return false;
}

/// Determine which of the bits specified in Mask are known to be either zero or
/// one and return them in the KnownZero/KnownOne bitsets.
void TargetLowering::computeKnownBitsForTargetNode(const SDValue Op,
                                                   APInt &KnownZero,
                                                   APInt &KnownOne,
                                                   const SelectionDAG &DAG,
                                                   unsigned Depth) const {
  assert((Op.getOpcode() >= ISD::BUILTIN_OP_END ||
          Op.getOpcode() == ISD::INTRINSIC_WO_CHAIN ||
          Op.getOpcode() == ISD::INTRINSIC_W_CHAIN ||
          Op.getOpcode() == ISD::INTRINSIC_VOID) &&
         "Should use MaskedValueIsZero if you don't know whether Op"
         " is a target node!");
  KnownZero = KnownOne = APInt(KnownOne.getBitWidth(), 0);
}

/// This method can be implemented by targets that want to expose additional
/// information about sign bits to the DAG Combiner.
unsigned TargetLowering::ComputeNumSignBitsForTargetNode(SDValue Op,
                                                         const SelectionDAG &,
                                                         unsigned Depth) const {
  assert((Op.getOpcode() >= ISD::BUILTIN_OP_END ||
          Op.getOpcode() == ISD::INTRINSIC_WO_CHAIN ||
          Op.getOpcode() == ISD::INTRINSIC_W_CHAIN ||
          Op.getOpcode() == ISD::INTRINSIC_VOID) &&
         "Should use ComputeNumSignBits if you don't know whether Op"
         " is a target node!");
  return 1;
}

/// Test if the given value is known to have exactly one bit set. This differs
/// from computeKnownBits in that it doesn't need to determine which bit is set.
static bool ValueHasExactlyOneBitSet(SDValue Val, const SelectionDAG &DAG) {
  // A left-shift of a constant one will have exactly one bit set, because
  // shifting the bit off the end is undefined.
  if (Val.getOpcode() == ISD::SHL)
    if (ConstantSDNode *C =
         dyn_cast<ConstantSDNode>(Val.getNode()->getOperand(0)))
      if (C->getAPIntValue() == 1)
        return true;

  // Similarly, a right-shift of a constant sign-bit will have exactly
  // one bit set.
  if (Val.getOpcode() == ISD::SRL)
    if (ConstantSDNode *C =
         dyn_cast<ConstantSDNode>(Val.getNode()->getOperand(0)))
      if (C->getAPIntValue().isSignBit())
        return true;

  // More could be done here, though the above checks are enough
  // to handle some common cases.

  // Fall back to computeKnownBits to catch other known cases.
  EVT OpVT = Val.getValueType();
  unsigned BitWidth = OpVT.getScalarType().getSizeInBits();
  APInt KnownZero, KnownOne;
  DAG.computeKnownBits(Val, KnownZero, KnownOne);
  return (KnownZero.countPopulation() == BitWidth - 1) &&
         (KnownOne.countPopulation() == 1);
}

bool TargetLowering::isConstTrueVal(const SDNode *N) const {
  if (!N)
    return false;

  const ConstantSDNode *CN = dyn_cast<ConstantSDNode>(N);
  if (!CN) {
    const BuildVectorSDNode *BV = dyn_cast<BuildVectorSDNode>(N);
    if (!BV)
      return false;

    BitVector UndefElements;
    CN = BV->getConstantSplatNode(&UndefElements);
    // Only interested in constant splats, and we don't try to handle undef
    // elements in identifying boolean constants.
    if (!CN || UndefElements.none())
      return false;
  }

  switch (getBooleanContents(N->getValueType(0))) {
  case UndefinedBooleanContent:
    return CN->getAPIntValue()[0];
  case ZeroOrOneBooleanContent:
    return CN->isOne();
  case ZeroOrNegativeOneBooleanContent:
    return CN->isAllOnesValue();
  }

  llvm_unreachable("Invalid boolean contents");
}

bool TargetLowering::isConstFalseVal(const SDNode *N) const {
  if (!N)
    return false;

  const ConstantSDNode *CN = dyn_cast<ConstantSDNode>(N);
  if (!CN) {
    const BuildVectorSDNode *BV = dyn_cast<BuildVectorSDNode>(N);
    if (!BV)
      return false;

    BitVector UndefElements;
    CN = BV->getConstantSplatNode(&UndefElements);
    // Only interested in constant splats, and we don't try to handle undef
    // elements in identifying boolean constants.
    if (!CN || UndefElements.none())
      return false;
  }

  if (getBooleanContents(N->getValueType(0)) == UndefinedBooleanContent)
    return !CN->getAPIntValue()[0];

  return CN->isNullValue();
}

/// Try to simplify a setcc built with the specified operands and cc. If it is
/// unable to simplify it, return a null SDValue.
SDValue
TargetLowering::SimplifySetCC(EVT VT, SDValue N0, SDValue N1,
                              ISD::CondCode Cond, bool foldBooleans,
                              DAGCombinerInfo &DCI, SDLoc dl) const {
  SelectionDAG &DAG = DCI.DAG;

  // These setcc operations always fold.
  switch (Cond) {
  default: break;
  case ISD::SETFALSE:
  case ISD::SETFALSE2: return DAG.getConstant(0, dl, VT);
  case ISD::SETTRUE:
  case ISD::SETTRUE2: {
    TargetLowering::BooleanContent Cnt =
        getBooleanContents(N0->getValueType(0));
    return DAG.getConstant(
        Cnt == TargetLowering::ZeroOrNegativeOneBooleanContent ? -1ULL : 1, dl,
        VT);
  }
  }

  // Ensure that the constant occurs on the RHS, and fold constant
  // comparisons.
  ISD::CondCode SwappedCC = ISD::getSetCCSwappedOperands(Cond);
  if (isa<ConstantSDNode>(N0.getNode()) &&
      (DCI.isBeforeLegalizeOps() ||
       isCondCodeLegal(SwappedCC, N0.getSimpleValueType())))
    return DAG.getSetCC(dl, VT, N1, N0, SwappedCC);

  if (auto *N1C = dyn_cast<ConstantSDNode>(N1.getNode())) {
    const APInt &C1 = N1C->getAPIntValue();

    // If the LHS is '(srl (ctlz x), 5)', the RHS is 0/1, and this is an
    // equality comparison, then we're just comparing whether X itself is
    // zero.
    if (N0.getOpcode() == ISD::SRL && (C1 == 0 || C1 == 1) &&
        N0.getOperand(0).getOpcode() == ISD::CTLZ &&
        N0.getOperand(1).getOpcode() == ISD::Constant) {
      const APInt &ShAmt
        = cast<ConstantSDNode>(N0.getOperand(1))->getAPIntValue();
      if ((Cond == ISD::SETEQ || Cond == ISD::SETNE) &&
          ShAmt == Log2_32(N0.getValueType().getSizeInBits())) {
        if ((C1 == 0) == (Cond == ISD::SETEQ)) {
          // (srl (ctlz x), 5) == 0  -> X != 0
          // (srl (ctlz x), 5) != 1  -> X != 0
          Cond = ISD::SETNE;
        } else {
          // (srl (ctlz x), 5) != 0  -> X == 0
          // (srl (ctlz x), 5) == 1  -> X == 0
          Cond = ISD::SETEQ;
        }
        SDValue Zero = DAG.getConstant(0, dl, N0.getValueType());
        return DAG.getSetCC(dl, VT, N0.getOperand(0).getOperand(0),
                            Zero, Cond);
      }
    }

    SDValue CTPOP = N0;
    // Look through truncs that don't change the value of a ctpop.
    if (N0.hasOneUse() && N0.getOpcode() == ISD::TRUNCATE)
      CTPOP = N0.getOperand(0);

    if (CTPOP.hasOneUse() && CTPOP.getOpcode() == ISD::CTPOP &&
        (N0 == CTPOP || N0.getValueType().getSizeInBits() >
                        Log2_32_Ceil(CTPOP.getValueType().getSizeInBits()))) {
      EVT CTVT = CTPOP.getValueType();
      SDValue CTOp = CTPOP.getOperand(0);

      // (ctpop x) u< 2 -> (x & x-1) == 0
      // (ctpop x) u> 1 -> (x & x-1) != 0
      if ((Cond == ISD::SETULT && C1 == 2) || (Cond == ISD::SETUGT && C1 == 1)){
        SDValue Sub = DAG.getNode(ISD::SUB, dl, CTVT, CTOp,
                                  DAG.getConstant(1, dl, CTVT));
        SDValue And = DAG.getNode(ISD::AND, dl, CTVT, CTOp, Sub);
        ISD::CondCode CC = Cond == ISD::SETULT ? ISD::SETEQ : ISD::SETNE;
        return DAG.getSetCC(dl, VT, And, DAG.getConstant(0, dl, CTVT), CC);
      }

      // TODO: (ctpop x) == 1 -> x && (x & x-1) == 0 iff ctpop is illegal.
    }

    // (zext x) == C --> x == (trunc C)
    // (sext x) == C --> x == (trunc C)
    if ((Cond == ISD::SETEQ || Cond == ISD::SETNE) &&
        DCI.isBeforeLegalize() && N0->hasOneUse()) {
      unsigned MinBits = N0.getValueSizeInBits();
      SDValue PreExt;
      bool Signed = false;
      if (N0->getOpcode() == ISD::ZERO_EXTEND) {
        // ZExt
        MinBits = N0->getOperand(0).getValueSizeInBits();
        PreExt = N0->getOperand(0);
      } else if (N0->getOpcode() == ISD::AND) {
        // DAGCombine turns costly ZExts into ANDs
        if (auto *C = dyn_cast<ConstantSDNode>(N0->getOperand(1)))
          if ((C->getAPIntValue()+1).isPowerOf2()) {
            MinBits = C->getAPIntValue().countTrailingOnes();
            PreExt = N0->getOperand(0);
          }
      } else if (N0->getOpcode() == ISD::SIGN_EXTEND) {
        // SExt
        MinBits = N0->getOperand(0).getValueSizeInBits();
        PreExt = N0->getOperand(0);
        Signed = true;
      } else if (auto *LN0 = dyn_cast<LoadSDNode>(N0)) {
        // ZEXTLOAD / SEXTLOAD
        if (LN0->getExtensionType() == ISD::ZEXTLOAD) {
          MinBits = LN0->getMemoryVT().getSizeInBits();
          PreExt = N0;
        } else if (LN0->getExtensionType() == ISD::SEXTLOAD) {
          Signed = true;
          MinBits = LN0->getMemoryVT().getSizeInBits();
          PreExt = N0;
        }
      }

      // Figure out how many bits we need to preserve this constant.
      unsigned ReqdBits = Signed ?
        C1.getBitWidth() - C1.getNumSignBits() + 1 :
        C1.getActiveBits();

      // Make sure we're not losing bits from the constant.
      if (MinBits > 0 &&
          MinBits < C1.getBitWidth() &&
          MinBits >= ReqdBits) {
        EVT MinVT = EVT::getIntegerVT(*DAG.getContext(), MinBits);
        if (isTypeDesirableForOp(ISD::SETCC, MinVT)) {
          // Will get folded away.
          SDValue Trunc = DAG.getNode(ISD::TRUNCATE, dl, MinVT, PreExt);
          SDValue C = DAG.getConstant(C1.trunc(MinBits), dl, MinVT);
          return DAG.getSetCC(dl, VT, Trunc, C, Cond);
        }
      }
    }

    // If the LHS is '(and load, const)', the RHS is 0,
    // the test is for equality or unsigned, and all 1 bits of the const are
    // in the same partial word, see if we can shorten the load.
    if (DCI.isBeforeLegalize() &&
        !ISD::isSignedIntSetCC(Cond) &&
        N0.getOpcode() == ISD::AND && C1 == 0 &&
        N0.getNode()->hasOneUse() &&
        isa<LoadSDNode>(N0.getOperand(0)) &&
        N0.getOperand(0).getNode()->hasOneUse() &&
        isa<ConstantSDNode>(N0.getOperand(1))) {
      LoadSDNode *Lod = cast<LoadSDNode>(N0.getOperand(0));
      APInt bestMask;
      unsigned bestWidth = 0, bestOffset = 0;
      if (!Lod->isVolatile() && Lod->isUnindexed()) {
        unsigned origWidth = N0.getValueType().getSizeInBits();
        unsigned maskWidth = origWidth;
        // We can narrow (e.g.) 16-bit extending loads on 32-bit target to
        // 8 bits, but have to be careful...
        if (Lod->getExtensionType() != ISD::NON_EXTLOAD)
          origWidth = Lod->getMemoryVT().getSizeInBits();
        const APInt &Mask =
          cast<ConstantSDNode>(N0.getOperand(1))->getAPIntValue();
        for (unsigned width = origWidth / 2; width>=8; width /= 2) {
          APInt newMask = APInt::getLowBitsSet(maskWidth, width);
          for (unsigned offset=0; offset<origWidth/width; offset++) {
            if ((newMask & Mask) == Mask) {
              if (!DAG.getDataLayout().isLittleEndian())
                bestOffset = (origWidth/width - offset - 1) * (width/8);
              else
                bestOffset = (uint64_t)offset * (width/8);
              bestMask = Mask.lshr(offset * (width/8) * 8);
              bestWidth = width;
              break;
            }
            newMask = newMask << width;
          }
        }
      }
      if (bestWidth) {
        EVT newVT = EVT::getIntegerVT(*DAG.getContext(), bestWidth);
        if (newVT.isRound()) {
          EVT PtrType = Lod->getOperand(1).getValueType();
          SDValue Ptr = Lod->getBasePtr();
          if (bestOffset != 0)
            Ptr = DAG.getNode(ISD::ADD, dl, PtrType, Lod->getBasePtr(),
                              DAG.getConstant(bestOffset, dl, PtrType));
          unsigned NewAlign = MinAlign(Lod->getAlignment(), bestOffset);
          SDValue NewLoad = DAG.getLoad(newVT, dl, Lod->getChain(), Ptr,
                                Lod->getPointerInfo().getWithOffset(bestOffset),
                                        false, false, false, NewAlign);
          return DAG.getSetCC(dl, VT,
                              DAG.getNode(ISD::AND, dl, newVT, NewLoad,
                                      DAG.getConstant(bestMask.trunc(bestWidth),
                                                      dl, newVT)),
                              DAG.getConstant(0LL, dl, newVT), Cond);
        }
      }
    }

    // If the LHS is a ZERO_EXTEND, perform the comparison on the input.
    if (N0.getOpcode() == ISD::ZERO_EXTEND) {
      unsigned InSize = N0.getOperand(0).getValueType().getSizeInBits();

      // If the comparison constant has bits in the upper part, the
      // zero-extended value could never match.
      if (C1.intersects(APInt::getHighBitsSet(C1.getBitWidth(),
                                              C1.getBitWidth() - InSize))) {
        switch (Cond) {
        case ISD::SETUGT:
        case ISD::SETUGE:
        case ISD::SETEQ: return DAG.getConstant(0, dl, VT);
        case ISD::SETULT:
        case ISD::SETULE:
        case ISD::SETNE: return DAG.getConstant(1, dl, VT);
        case ISD::SETGT:
        case ISD::SETGE:
          // True if the sign bit of C1 is set.
          return DAG.getConstant(C1.isNegative(), dl, VT);
        case ISD::SETLT:
        case ISD::SETLE:
          // True if the sign bit of C1 isn't set.
          return DAG.getConstant(C1.isNonNegative(), dl, VT);
        default:
          break;
        }
      }

      // Otherwise, we can perform the comparison with the low bits.
      switch (Cond) {
      case ISD::SETEQ:
      case ISD::SETNE:
      case ISD::SETUGT:
      case ISD::SETUGE:
      case ISD::SETULT:
      case ISD::SETULE: {
        EVT newVT = N0.getOperand(0).getValueType();
        if (DCI.isBeforeLegalizeOps() ||
            (isOperationLegal(ISD::SETCC, newVT) &&
             getCondCodeAction(Cond, newVT.getSimpleVT()) == Legal)) {
          EVT NewSetCCVT =
              getSetCCResultType(DAG.getDataLayout(), *DAG.getContext(), newVT);
          SDValue NewConst = DAG.getConstant(C1.trunc(InSize), dl, newVT);

          SDValue NewSetCC = DAG.getSetCC(dl, NewSetCCVT, N0.getOperand(0),
                                          NewConst, Cond);
          return DAG.getBoolExtOrTrunc(NewSetCC, dl, VT, N0.getValueType());
        }
        break;
      }
      default:
        break;   // todo, be more careful with signed comparisons
      }
    } else if (N0.getOpcode() == ISD::SIGN_EXTEND_INREG &&
               (Cond == ISD::SETEQ || Cond == ISD::SETNE)) {
      EVT ExtSrcTy = cast<VTSDNode>(N0.getOperand(1))->getVT();
      unsigned ExtSrcTyBits = ExtSrcTy.getSizeInBits();
      EVT ExtDstTy = N0.getValueType();
      unsigned ExtDstTyBits = ExtDstTy.getSizeInBits();

      // If the constant doesn't fit into the number of bits for the source of
      // the sign extension, it is impossible for both sides to be equal.
      if (C1.getMinSignedBits() > ExtSrcTyBits)
        return DAG.getConstant(Cond == ISD::SETNE, dl, VT);

      SDValue ZextOp;
      EVT Op0Ty = N0.getOperand(0).getValueType();
      if (Op0Ty == ExtSrcTy) {
        ZextOp = N0.getOperand(0);
      } else {
        APInt Imm = APInt::getLowBitsSet(ExtDstTyBits, ExtSrcTyBits);
        ZextOp = DAG.getNode(ISD::AND, dl, Op0Ty, N0.getOperand(0),
                              DAG.getConstant(Imm, dl, Op0Ty));
      }
      if (!DCI.isCalledByLegalizer())
        DCI.AddToWorklist(ZextOp.getNode());
      // Otherwise, make this a use of a zext.
      return DAG.getSetCC(dl, VT, ZextOp,
                          DAG.getConstant(C1 & APInt::getLowBitsSet(
                                                              ExtDstTyBits,
                                                              ExtSrcTyBits),
                                          dl, ExtDstTy),
                          Cond);
    } else if ((N1C->isNullValue() || N1C->getAPIntValue() == 1) &&
                (Cond == ISD::SETEQ || Cond == ISD::SETNE)) {
      // SETCC (SETCC), [0|1], [EQ|NE]  -> SETCC
      if (N0.getOpcode() == ISD::SETCC &&
          isTypeLegal(VT) && VT.bitsLE(N0.getValueType())) {
        bool TrueWhenTrue = (Cond == ISD::SETEQ) ^ (N1C->getAPIntValue() != 1);
        if (TrueWhenTrue)
          return DAG.getNode(ISD::TRUNCATE, dl, VT, N0);
        // Invert the condition.
        ISD::CondCode CC = cast<CondCodeSDNode>(N0.getOperand(2))->get();
        CC = ISD::getSetCCInverse(CC,
                                  N0.getOperand(0).getValueType().isInteger());
        if (DCI.isBeforeLegalizeOps() ||
            isCondCodeLegal(CC, N0.getOperand(0).getSimpleValueType()))
          return DAG.getSetCC(dl, VT, N0.getOperand(0), N0.getOperand(1), CC);
      }

      if ((N0.getOpcode() == ISD::XOR ||
           (N0.getOpcode() == ISD::AND &&
            N0.getOperand(0).getOpcode() == ISD::XOR &&
            N0.getOperand(1) == N0.getOperand(0).getOperand(1))) &&
          isa<ConstantSDNode>(N0.getOperand(1)) &&
          cast<ConstantSDNode>(N0.getOperand(1))->getAPIntValue() == 1) {
        // If this is (X^1) == 0/1, swap the RHS and eliminate the xor.  We
        // can only do this if the top bits are known zero.
        unsigned BitWidth = N0.getValueSizeInBits();
        if (DAG.MaskedValueIsZero(N0,
                                  APInt::getHighBitsSet(BitWidth,
                                                        BitWidth-1))) {
          // Okay, get the un-inverted input value.
          SDValue Val;
          if (N0.getOpcode() == ISD::XOR)
            Val = N0.getOperand(0);
          else {
            assert(N0.getOpcode() == ISD::AND &&
                    N0.getOperand(0).getOpcode() == ISD::XOR);
            // ((X^1)&1)^1 -> X & 1
            Val = DAG.getNode(ISD::AND, dl, N0.getValueType(),
                              N0.getOperand(0).getOperand(0),
                              N0.getOperand(1));
          }

          return DAG.getSetCC(dl, VT, Val, N1,
                              Cond == ISD::SETEQ ? ISD::SETNE : ISD::SETEQ);
        }
      } else if (N1C->getAPIntValue() == 1 &&
                 (VT == MVT::i1 ||
                  getBooleanContents(N0->getValueType(0)) ==
                      ZeroOrOneBooleanContent)) {
        SDValue Op0 = N0;
        if (Op0.getOpcode() == ISD::TRUNCATE)
          Op0 = Op0.getOperand(0);

        if ((Op0.getOpcode() == ISD::XOR) &&
            Op0.getOperand(0).getOpcode() == ISD::SETCC &&
            Op0.getOperand(1).getOpcode() == ISD::SETCC) {
          // (xor (setcc), (setcc)) == / != 1 -> (setcc) != / == (setcc)
          Cond = (Cond == ISD::SETEQ) ? ISD::SETNE : ISD::SETEQ;
          return DAG.getSetCC(dl, VT, Op0.getOperand(0), Op0.getOperand(1),
                              Cond);
        }
        if (Op0.getOpcode() == ISD::AND &&
            isa<ConstantSDNode>(Op0.getOperand(1)) &&
            cast<ConstantSDNode>(Op0.getOperand(1))->getAPIntValue() == 1) {
          // If this is (X&1) == / != 1, normalize it to (X&1) != / == 0.
          if (Op0.getValueType().bitsGT(VT))
            Op0 = DAG.getNode(ISD::AND, dl, VT,
                          DAG.getNode(ISD::TRUNCATE, dl, VT, Op0.getOperand(0)),
                          DAG.getConstant(1, dl, VT));
          else if (Op0.getValueType().bitsLT(VT))
            Op0 = DAG.getNode(ISD::AND, dl, VT,
                        DAG.getNode(ISD::ANY_EXTEND, dl, VT, Op0.getOperand(0)),
                        DAG.getConstant(1, dl, VT));

          return DAG.getSetCC(dl, VT, Op0,
                              DAG.getConstant(0, dl, Op0.getValueType()),
                              Cond == ISD::SETEQ ? ISD::SETNE : ISD::SETEQ);
        }
        if (Op0.getOpcode() == ISD::AssertZext &&
            cast<VTSDNode>(Op0.getOperand(1))->getVT() == MVT::i1)
          return DAG.getSetCC(dl, VT, Op0,
                              DAG.getConstant(0, dl, Op0.getValueType()),
                              Cond == ISD::SETEQ ? ISD::SETNE : ISD::SETEQ);
      }
    }

    APInt MinVal, MaxVal;
    unsigned OperandBitSize = N1C->getValueType(0).getSizeInBits();
    if (ISD::isSignedIntSetCC(Cond)) {
      MinVal = APInt::getSignedMinValue(OperandBitSize);
      MaxVal = APInt::getSignedMaxValue(OperandBitSize);
    } else {
      MinVal = APInt::getMinValue(OperandBitSize);
      MaxVal = APInt::getMaxValue(OperandBitSize);
    }

    // Canonicalize GE/LE comparisons to use GT/LT comparisons.
    if (Cond == ISD::SETGE || Cond == ISD::SETUGE) {
      if (C1 == MinVal) return DAG.getConstant(1, dl, VT);  // X >= MIN --> true
      // X >= C0 --> X > (C0 - 1)
      APInt C = C1 - 1;
      ISD::CondCode NewCC = (Cond == ISD::SETGE) ? ISD::SETGT : ISD::SETUGT;
      if ((DCI.isBeforeLegalizeOps() ||
           isCondCodeLegal(NewCC, VT.getSimpleVT())) &&
          (!N1C->isOpaque() || (N1C->isOpaque() && C.getBitWidth() <= 64 &&
                                isLegalICmpImmediate(C.getSExtValue())))) {
        return DAG.getSetCC(dl, VT, N0,
                            DAG.getConstant(C, dl, N1.getValueType()),
                            NewCC);
      }
    }

    if (Cond == ISD::SETLE || Cond == ISD::SETULE) {
      if (C1 == MaxVal) return DAG.getConstant(1, dl, VT);  // X <= MAX --> true
      // X <= C0 --> X < (C0 + 1)
      APInt C = C1 + 1;
      ISD::CondCode NewCC = (Cond == ISD::SETLE) ? ISD::SETLT : ISD::SETULT;
      if ((DCI.isBeforeLegalizeOps() ||
           isCondCodeLegal(NewCC, VT.getSimpleVT())) &&
          (!N1C->isOpaque() || (N1C->isOpaque() && C.getBitWidth() <= 64 &&
                                isLegalICmpImmediate(C.getSExtValue())))) {
        return DAG.getSetCC(dl, VT, N0,
                            DAG.getConstant(C, dl, N1.getValueType()),
                            NewCC);
      }
    }

    if ((Cond == ISD::SETLT || Cond == ISD::SETULT) && C1 == MinVal)
      return DAG.getConstant(0, dl, VT);      // X < MIN --> false
    if ((Cond == ISD::SETGE || Cond == ISD::SETUGE) && C1 == MinVal)
      return DAG.getConstant(1, dl, VT);      // X >= MIN --> true
    if ((Cond == ISD::SETGT || Cond == ISD::SETUGT) && C1 == MaxVal)
      return DAG.getConstant(0, dl, VT);      // X > MAX --> false
    if ((Cond == ISD::SETLE || Cond == ISD::SETULE) && C1 == MaxVal)
      return DAG.getConstant(1, dl, VT);      // X <= MAX --> true

    // Canonicalize setgt X, Min --> setne X, Min
    if ((Cond == ISD::SETGT || Cond == ISD::SETUGT) && C1 == MinVal)
      return DAG.getSetCC(dl, VT, N0, N1, ISD::SETNE);
    // Canonicalize setlt X, Max --> setne X, Max
    if ((Cond == ISD::SETLT || Cond == ISD::SETULT) && C1 == MaxVal)
      return DAG.getSetCC(dl, VT, N0, N1, ISD::SETNE);

    // If we have setult X, 1, turn it into seteq X, 0
    if ((Cond == ISD::SETLT || Cond == ISD::SETULT) && C1 == MinVal+1)
      return DAG.getSetCC(dl, VT, N0,
                          DAG.getConstant(MinVal, dl, N0.getValueType()),
                          ISD::SETEQ);
    // If we have setugt X, Max-1, turn it into seteq X, Max
    if ((Cond == ISD::SETGT || Cond == ISD::SETUGT) && C1 == MaxVal-1)
      return DAG.getSetCC(dl, VT, N0,
                          DAG.getConstant(MaxVal, dl, N0.getValueType()),
                          ISD::SETEQ);

    // If we have "setcc X, C0", check to see if we can shrink the immediate
    // by changing cc.

    // SETUGT X, SINTMAX  -> SETLT X, 0
    if (Cond == ISD::SETUGT &&
        C1 == APInt::getSignedMaxValue(OperandBitSize))
      return DAG.getSetCC(dl, VT, N0,
                          DAG.getConstant(0, dl, N1.getValueType()),
                          ISD::SETLT);

    // SETULT X, SINTMIN  -> SETGT X, -1
    if (Cond == ISD::SETULT &&
        C1 == APInt::getSignedMinValue(OperandBitSize)) {
      SDValue ConstMinusOne =
          DAG.getConstant(APInt::getAllOnesValue(OperandBitSize), dl,
                          N1.getValueType());
      return DAG.getSetCC(dl, VT, N0, ConstMinusOne, ISD::SETGT);
    }

    // Fold bit comparisons when we can.
    if ((Cond == ISD::SETEQ || Cond == ISD::SETNE) &&
        (VT == N0.getValueType() ||
         (isTypeLegal(VT) && VT.bitsLE(N0.getValueType()))) &&
        N0.getOpcode() == ISD::AND) {
      auto &DL = DAG.getDataLayout();
      if (auto *AndRHS = dyn_cast<ConstantSDNode>(N0.getOperand(1))) {
        EVT ShiftTy = DCI.isBeforeLegalize()
                          ? getPointerTy(DL)
                          : getShiftAmountTy(N0.getValueType(), DL);
        if (Cond == ISD::SETNE && C1 == 0) {// (X & 8) != 0  -->  (X & 8) >> 3
          // Perform the xform if the AND RHS is a single bit.
          if (AndRHS->getAPIntValue().isPowerOf2()) {
            return DAG.getNode(ISD::TRUNCATE, dl, VT,
                              DAG.getNode(ISD::SRL, dl, N0.getValueType(), N0,
                   DAG.getConstant(AndRHS->getAPIntValue().logBase2(), dl,
                                   ShiftTy)));
          }
        } else if (Cond == ISD::SETEQ && C1 == AndRHS->getAPIntValue()) {
          // (X & 8) == 8  -->  (X & 8) >> 3
          // Perform the xform if C1 is a single bit.
          if (C1.isPowerOf2()) {
            return DAG.getNode(ISD::TRUNCATE, dl, VT,
                               DAG.getNode(ISD::SRL, dl, N0.getValueType(), N0,
                                      DAG.getConstant(C1.logBase2(), dl,
                                                      ShiftTy)));
          }
        }
      }
    }

    if (C1.getMinSignedBits() <= 64 &&
        !isLegalICmpImmediate(C1.getSExtValue())) {
      // (X & -256) == 256 -> (X >> 8) == 1
      if ((Cond == ISD::SETEQ || Cond == ISD::SETNE) &&
          N0.getOpcode() == ISD::AND && N0.hasOneUse()) {
        if (auto *AndRHS = dyn_cast<ConstantSDNode>(N0.getOperand(1))) {
          const APInt &AndRHSC = AndRHS->getAPIntValue();
          if ((-AndRHSC).isPowerOf2() && (AndRHSC & C1) == C1) {
            unsigned ShiftBits = AndRHSC.countTrailingZeros();
            auto &DL = DAG.getDataLayout();
            EVT ShiftTy = DCI.isBeforeLegalize()
                              ? getPointerTy(DL)
                              : getShiftAmountTy(N0.getValueType(), DL);
            EVT CmpTy = N0.getValueType();
            SDValue Shift = DAG.getNode(ISD::SRL, dl, CmpTy, N0.getOperand(0),
                                        DAG.getConstant(ShiftBits, dl,
                                                        ShiftTy));
            SDValue CmpRHS = DAG.getConstant(C1.lshr(ShiftBits), dl, CmpTy);
            return DAG.getSetCC(dl, VT, Shift, CmpRHS, Cond);
          }
        }
      } else if (Cond == ISD::SETULT || Cond == ISD::SETUGE ||
                 Cond == ISD::SETULE || Cond == ISD::SETUGT) {
        bool AdjOne = (Cond == ISD::SETULE || Cond == ISD::SETUGT);
        // X <  0x100000000 -> (X >> 32) <  1
        // X >= 0x100000000 -> (X >> 32) >= 1
        // X <= 0x0ffffffff -> (X >> 32) <  1
        // X >  0x0ffffffff -> (X >> 32) >= 1
        unsigned ShiftBits;
        APInt NewC = C1;
        ISD::CondCode NewCond = Cond;
        if (AdjOne) {
          ShiftBits = C1.countTrailingOnes();
          NewC = NewC + 1;
          NewCond = (Cond == ISD::SETULE) ? ISD::SETULT : ISD::SETUGE;
        } else {
          ShiftBits = C1.countTrailingZeros();
        }
        NewC = NewC.lshr(ShiftBits);
        if (ShiftBits && NewC.getMinSignedBits() <= 64 &&
          isLegalICmpImmediate(NewC.getSExtValue())) {
          auto &DL = DAG.getDataLayout();
          EVT ShiftTy = DCI.isBeforeLegalize()
                            ? getPointerTy(DL)
                            : getShiftAmountTy(N0.getValueType(), DL);
          EVT CmpTy = N0.getValueType();
          SDValue Shift = DAG.getNode(ISD::SRL, dl, CmpTy, N0,
                                      DAG.getConstant(ShiftBits, dl, ShiftTy));
          SDValue CmpRHS = DAG.getConstant(NewC, dl, CmpTy);
          return DAG.getSetCC(dl, VT, Shift, CmpRHS, NewCond);
        }
      }
    }
  }

  if (isa<ConstantFPSDNode>(N0.getNode())) {
    // Constant fold or commute setcc.
    SDValue O = DAG.FoldSetCC(VT, N0, N1, Cond, dl);
    if (O.getNode()) return O;
  } else if (auto *CFP = dyn_cast<ConstantFPSDNode>(N1.getNode())) {
    // If the RHS of an FP comparison is a constant, simplify it away in
    // some cases.
    if (CFP->getValueAPF().isNaN()) {
      // If an operand is known to be a nan, we can fold it.
      switch (ISD::getUnorderedFlavor(Cond)) {
      default: llvm_unreachable("Unknown flavor!");
      case 0:  // Known false.
        return DAG.getConstant(0, dl, VT);
      case 1:  // Known true.
        return DAG.getConstant(1, dl, VT);
      case 2:  // Undefined.
        return DAG.getUNDEF(VT);
      }
    }

    // Otherwise, we know the RHS is not a NaN.  Simplify the node to drop the
    // constant if knowing that the operand is non-nan is enough.  We prefer to
    // have SETO(x,x) instead of SETO(x, 0.0) because this avoids having to
    // materialize 0.0.
    if (Cond == ISD::SETO || Cond == ISD::SETUO)
      return DAG.getSetCC(dl, VT, N0, N0, Cond);

    // If the condition is not legal, see if we can find an equivalent one
    // which is legal.
    if (!isCondCodeLegal(Cond, N0.getSimpleValueType())) {
      // If the comparison was an awkward floating-point == or != and one of
      // the comparison operands is infinity or negative infinity, convert the
      // condition to a less-awkward <= or >=.
      if (CFP->getValueAPF().isInfinity()) {
        if (CFP->getValueAPF().isNegative()) {
          if (Cond == ISD::SETOEQ &&
              isCondCodeLegal(ISD::SETOLE, N0.getSimpleValueType()))
            return DAG.getSetCC(dl, VT, N0, N1, ISD::SETOLE);
          if (Cond == ISD::SETUEQ &&
              isCondCodeLegal(ISD::SETOLE, N0.getSimpleValueType()))
            return DAG.getSetCC(dl, VT, N0, N1, ISD::SETULE);
          if (Cond == ISD::SETUNE &&
              isCondCodeLegal(ISD::SETUGT, N0.getSimpleValueType()))
            return DAG.getSetCC(dl, VT, N0, N1, ISD::SETUGT);
          if (Cond == ISD::SETONE &&
              isCondCodeLegal(ISD::SETUGT, N0.getSimpleValueType()))
            return DAG.getSetCC(dl, VT, N0, N1, ISD::SETOGT);
        } else {
          if (Cond == ISD::SETOEQ &&
              isCondCodeLegal(ISD::SETOGE, N0.getSimpleValueType()))
            return DAG.getSetCC(dl, VT, N0, N1, ISD::SETOGE);
          if (Cond == ISD::SETUEQ &&
              isCondCodeLegal(ISD::SETOGE, N0.getSimpleValueType()))
            return DAG.getSetCC(dl, VT, N0, N1, ISD::SETUGE);
          if (Cond == ISD::SETUNE &&
              isCondCodeLegal(ISD::SETULT, N0.getSimpleValueType()))
            return DAG.getSetCC(dl, VT, N0, N1, ISD::SETULT);
          if (Cond == ISD::SETONE &&
              isCondCodeLegal(ISD::SETULT, N0.getSimpleValueType()))
            return DAG.getSetCC(dl, VT, N0, N1, ISD::SETOLT);
        }
      }
    }
  }

  if (N0 == N1) {
    // The sext(setcc()) => setcc() optimization relies on the appropriate
    // constant being emitted.
    uint64_t EqVal = 0;
    switch (getBooleanContents(N0.getValueType())) {
    case UndefinedBooleanContent:
    case ZeroOrOneBooleanContent:
      EqVal = ISD::isTrueWhenEqual(Cond);
      break;
    case ZeroOrNegativeOneBooleanContent:
      EqVal = ISD::isTrueWhenEqual(Cond) ? -1 : 0;
      break;
    }

    // We can always fold X == X for integer setcc's.
    if (N0.getValueType().isInteger()) {
      return DAG.getConstant(EqVal, dl, VT);
    }
    unsigned UOF = ISD::getUnorderedFlavor(Cond);
    if (UOF == 2)   // FP operators that are undefined on NaNs.
      return DAG.getConstant(EqVal, dl, VT);
    if (UOF == unsigned(ISD::isTrueWhenEqual(Cond)))
      return DAG.getConstant(EqVal, dl, VT);
    // Otherwise, we can't fold it.  However, we can simplify it to SETUO/SETO
    // if it is not already.
    ISD::CondCode NewCond = UOF == 0 ? ISD::SETO : ISD::SETUO;
    if (NewCond != Cond && (DCI.isBeforeLegalizeOps() ||
          getCondCodeAction(NewCond, N0.getSimpleValueType()) == Legal))
      return DAG.getSetCC(dl, VT, N0, N1, NewCond);
  }

  if ((Cond == ISD::SETEQ || Cond == ISD::SETNE) &&
      N0.getValueType().isInteger()) {
    if (N0.getOpcode() == ISD::ADD || N0.getOpcode() == ISD::SUB ||
        N0.getOpcode() == ISD::XOR) {
      // Simplify (X+Y) == (X+Z) -->  Y == Z
      if (N0.getOpcode() == N1.getOpcode()) {
        if (N0.getOperand(0) == N1.getOperand(0))
          return DAG.getSetCC(dl, VT, N0.getOperand(1), N1.getOperand(1), Cond);
        if (N0.getOperand(1) == N1.getOperand(1))
          return DAG.getSetCC(dl, VT, N0.getOperand(0), N1.getOperand(0), Cond);
        if (DAG.isCommutativeBinOp(N0.getOpcode())) {
          // If X op Y == Y op X, try other combinations.
          if (N0.getOperand(0) == N1.getOperand(1))
            return DAG.getSetCC(dl, VT, N0.getOperand(1), N1.getOperand(0),
                                Cond);
          if (N0.getOperand(1) == N1.getOperand(0))
            return DAG.getSetCC(dl, VT, N0.getOperand(0), N1.getOperand(1),
                                Cond);
        }
      }

      // If RHS is a legal immediate value for a compare instruction, we need
      // to be careful about increasing register pressure needlessly.
      bool LegalRHSImm = false;

      if (auto *RHSC = dyn_cast<ConstantSDNode>(N1)) {
        if (auto *LHSR = dyn_cast<ConstantSDNode>(N0.getOperand(1))) {
          // Turn (X+C1) == C2 --> X == C2-C1
          if (N0.getOpcode() == ISD::ADD && N0.getNode()->hasOneUse()) {
            return DAG.getSetCC(dl, VT, N0.getOperand(0),
                                DAG.getConstant(RHSC->getAPIntValue()-
                                                LHSR->getAPIntValue(),
                                dl, N0.getValueType()), Cond);
          }

          // Turn (X^C1) == C2 into X == C1^C2 iff X&~C1 = 0.
          if (N0.getOpcode() == ISD::XOR)
            // If we know that all of the inverted bits are zero, don't bother
            // performing the inversion.
            if (DAG.MaskedValueIsZero(N0.getOperand(0), ~LHSR->getAPIntValue()))
              return
                DAG.getSetCC(dl, VT, N0.getOperand(0),
                             DAG.getConstant(LHSR->getAPIntValue() ^
                                               RHSC->getAPIntValue(),
                                             dl, N0.getValueType()),
                             Cond);
        }

        // Turn (C1-X) == C2 --> X == C1-C2
        if (auto *SUBC = dyn_cast<ConstantSDNode>(N0.getOperand(0))) {
          if (N0.getOpcode() == ISD::SUB && N0.getNode()->hasOneUse()) {
            return
              DAG.getSetCC(dl, VT, N0.getOperand(1),
                           DAG.getConstant(SUBC->getAPIntValue() -
                                             RHSC->getAPIntValue(),
                                           dl, N0.getValueType()),
                           Cond);
          }
        }

        // Could RHSC fold directly into a compare?
        if (RHSC->getValueType(0).getSizeInBits() <= 64)
          LegalRHSImm = isLegalICmpImmediate(RHSC->getSExtValue());
      }

      // Simplify (X+Z) == X -->  Z == 0
      // Don't do this if X is an immediate that can fold into a cmp
      // instruction and X+Z has other uses. It could be an induction variable
      // chain, and the transform would increase register pressure.
      if (!LegalRHSImm || N0.getNode()->hasOneUse()) {
        if (N0.getOperand(0) == N1)
          return DAG.getSetCC(dl, VT, N0.getOperand(1),
                              DAG.getConstant(0, dl, N0.getValueType()), Cond);
        if (N0.getOperand(1) == N1) {
          if (DAG.isCommutativeBinOp(N0.getOpcode()))
            return DAG.getSetCC(dl, VT, N0.getOperand(0),
                                DAG.getConstant(0, dl, N0.getValueType()),
                                Cond);
          if (N0.getNode()->hasOneUse()) {
            assert(N0.getOpcode() == ISD::SUB && "Unexpected operation!");
            auto &DL = DAG.getDataLayout();
            // (Z-X) == X  --> Z == X<<1
            SDValue SH = DAG.getNode(
                ISD::SHL, dl, N1.getValueType(), N1,
                DAG.getConstant(1, dl,
                                getShiftAmountTy(N1.getValueType(), DL)));
            if (!DCI.isCalledByLegalizer())
              DCI.AddToWorklist(SH.getNode());
            return DAG.getSetCC(dl, VT, N0.getOperand(0), SH, Cond);
          }
        }
      }
    }

    if (N1.getOpcode() == ISD::ADD || N1.getOpcode() == ISD::SUB ||
        N1.getOpcode() == ISD::XOR) {
      // Simplify  X == (X+Z) -->  Z == 0
      if (N1.getOperand(0) == N0)
        return DAG.getSetCC(dl, VT, N1.getOperand(1),
                        DAG.getConstant(0, dl, N1.getValueType()), Cond);
      if (N1.getOperand(1) == N0) {
        if (DAG.isCommutativeBinOp(N1.getOpcode()))
          return DAG.getSetCC(dl, VT, N1.getOperand(0),
                          DAG.getConstant(0, dl, N1.getValueType()), Cond);
        if (N1.getNode()->hasOneUse()) {
          assert(N1.getOpcode() == ISD::SUB && "Unexpected operation!");
          auto &DL = DAG.getDataLayout();
          // X == (Z-X)  --> X<<1 == Z
          SDValue SH = DAG.getNode(
              ISD::SHL, dl, N1.getValueType(), N0,
              DAG.getConstant(1, dl, getShiftAmountTy(N0.getValueType(), DL)));
          if (!DCI.isCalledByLegalizer())
            DCI.AddToWorklist(SH.getNode());
          return DAG.getSetCC(dl, VT, SH, N1.getOperand(0), Cond);
        }
      }
    }

    // Simplify x&y == y to x&y != 0 if y has exactly one bit set.
    // Note that where y is variable and is known to have at most
    // one bit set (for example, if it is z&1) we cannot do this;
    // the expressions are not equivalent when y==0.
    if (N0.getOpcode() == ISD::AND)
      if (N0.getOperand(0) == N1 || N0.getOperand(1) == N1) {
        if (ValueHasExactlyOneBitSet(N1, DAG)) {
          Cond = ISD::getSetCCInverse(Cond, /*isInteger=*/true);
          if (DCI.isBeforeLegalizeOps() ||
              isCondCodeLegal(Cond, N0.getSimpleValueType())) {
            SDValue Zero = DAG.getConstant(0, dl, N1.getValueType());
            return DAG.getSetCC(dl, VT, N0, Zero, Cond);
          }
        }
      }
    if (N1.getOpcode() == ISD::AND)
      if (N1.getOperand(0) == N0 || N1.getOperand(1) == N0) {
        if (ValueHasExactlyOneBitSet(N0, DAG)) {
          Cond = ISD::getSetCCInverse(Cond, /*isInteger=*/true);
          if (DCI.isBeforeLegalizeOps() ||
              isCondCodeLegal(Cond, N1.getSimpleValueType())) {
            SDValue Zero = DAG.getConstant(0, dl, N0.getValueType());
            return DAG.getSetCC(dl, VT, N1, Zero, Cond);
          }
        }
      }
  }

  // Fold away ALL boolean setcc's.
  SDValue Temp;
  if (N0.getValueType() == MVT::i1 && foldBooleans) {
    switch (Cond) {
    default: llvm_unreachable("Unknown integer setcc!");
    case ISD::SETEQ:  // X == Y  -> ~(X^Y)
      Temp = DAG.getNode(ISD::XOR, dl, MVT::i1, N0, N1);
      N0 = DAG.getNOT(dl, Temp, MVT::i1);
      if (!DCI.isCalledByLegalizer())
        DCI.AddToWorklist(Temp.getNode());
      break;
    case ISD::SETNE:  // X != Y   -->  (X^Y)
      N0 = DAG.getNode(ISD::XOR, dl, MVT::i1, N0, N1);
      break;
    case ISD::SETGT:  // X >s Y   -->  X == 0 & Y == 1  -->  ~X & Y
    case ISD::SETULT: // X <u Y   -->  X == 0 & Y == 1  -->  ~X & Y
      Temp = DAG.getNOT(dl, N0, MVT::i1);
      N0 = DAG.getNode(ISD::AND, dl, MVT::i1, N1, Temp);
      if (!DCI.isCalledByLegalizer())
        DCI.AddToWorklist(Temp.getNode());
      break;
    case ISD::SETLT:  // X <s Y   --> X == 1 & Y == 0  -->  ~Y & X
    case ISD::SETUGT: // X >u Y   --> X == 1 & Y == 0  -->  ~Y & X
      Temp = DAG.getNOT(dl, N1, MVT::i1);
      N0 = DAG.getNode(ISD::AND, dl, MVT::i1, N0, Temp);
      if (!DCI.isCalledByLegalizer())
        DCI.AddToWorklist(Temp.getNode());
      break;
    case ISD::SETULE: // X <=u Y  --> X == 0 | Y == 1  -->  ~X | Y
    case ISD::SETGE:  // X >=s Y  --> X == 0 | Y == 1  -->  ~X | Y
      Temp = DAG.getNOT(dl, N0, MVT::i1);
      N0 = DAG.getNode(ISD::OR, dl, MVT::i1, N1, Temp);
      if (!DCI.isCalledByLegalizer())
        DCI.AddToWorklist(Temp.getNode());
      break;
    case ISD::SETUGE: // X >=u Y  --> X == 1 | Y == 0  -->  ~Y | X
    case ISD::SETLE:  // X <=s Y  --> X == 1 | Y == 0  -->  ~Y | X
      Temp = DAG.getNOT(dl, N1, MVT::i1);
      N0 = DAG.getNode(ISD::OR, dl, MVT::i1, N0, Temp);
      break;
    }
    if (VT != MVT::i1) {
      if (!DCI.isCalledByLegalizer())
        DCI.AddToWorklist(N0.getNode());
      // FIXME: If running after legalize, we probably can't do this.
      N0 = DAG.getNode(ISD::ZERO_EXTEND, dl, VT, N0);
    }
    return N0;
  }

  // Could not fold it.
  return SDValue();
}

/// Returns true (and the GlobalValue and the offset) if the node is a
/// GlobalAddress + offset.
bool TargetLowering::isGAPlusOffset(SDNode *N, const GlobalValue *&GA,
                                    int64_t &Offset) const {
  if (auto *GASD = dyn_cast<GlobalAddressSDNode>(N)) {
    GA = GASD->getGlobal();
    Offset += GASD->getOffset();
    return true;
  }

  if (N->getOpcode() == ISD::ADD) {
    SDValue N1 = N->getOperand(0);
    SDValue N2 = N->getOperand(1);
    if (isGAPlusOffset(N1.getNode(), GA, Offset)) {
      if (auto *V = dyn_cast<ConstantSDNode>(N2)) {
        Offset += V->getSExtValue();
        return true;
      }
    } else if (isGAPlusOffset(N2.getNode(), GA, Offset)) {
      if (auto *V = dyn_cast<ConstantSDNode>(N1)) {
        Offset += V->getSExtValue();
        return true;
      }
    }
  }

  return false;
}

SDValue TargetLowering::PerformDAGCombine(SDNode *N,
                                          DAGCombinerInfo &DCI) const {
  // Default implementation: no optimization.
  return SDValue();
}

//===----------------------------------------------------------------------===//
//  Inline Assembler Implementation Methods
//===----------------------------------------------------------------------===//

TargetLowering::ConstraintType
TargetLowering::getConstraintType(StringRef Constraint) const {
  unsigned S = Constraint.size();

  if (S == 1) {
    switch (Constraint[0]) {
    default: break;
    case 'r': return C_RegisterClass;
    case 'm':    // memory
    case 'o':    // offsetable
    case 'V':    // not offsetable
      return C_Memory;
    case 'i':    // Simple Integer or Relocatable Constant
    case 'n':    // Simple Integer
    case 'E':    // Floating Point Constant
    case 'F':    // Floating Point Constant
    case 's':    // Relocatable Constant
    case 'p':    // Address.
    case 'X':    // Allow ANY value.
    case 'I':    // Target registers.
    case 'J':
    case 'K':
    case 'L':
    case 'M':
    case 'N':
    case 'O':
    case 'P':
    case '<':
    case '>':
      return C_Other;
    }
  }

  if (S > 1 && Constraint[0] == '{' && Constraint[S-1] == '}') {
    if (S == 8 && Constraint.substr(1, 6) == "memory") // "{memory}"
      return C_Memory;
    return C_Register;
  }
  return C_Unknown;
}

/// Try to replace an X constraint, which matches anything, with another that
/// has more specific requirements based on the type of the corresponding
/// operand.
const char *TargetLowering::LowerXConstraint(EVT ConstraintVT) const{
  if (ConstraintVT.isInteger())
    return "r";
  if (ConstraintVT.isFloatingPoint())
    return "f";      // works for many targets
  return nullptr;
}

/// Lower the specified operand into the Ops vector.
/// If it is invalid, don't add anything to Ops.
void TargetLowering::LowerAsmOperandForConstraint(SDValue Op,
                                                  std::string &Constraint,
                                                  std::vector<SDValue> &Ops,
                                                  SelectionDAG &DAG) const {

  if (Constraint.length() > 1) return;

  char ConstraintLetter = Constraint[0];
  switch (ConstraintLetter) {
  default: break;
  case 'X':     // Allows any operand; labels (basic block) use this.
    if (Op.getOpcode() == ISD::BasicBlock) {
      Ops.push_back(Op);
      return;
    }
    // fall through
  case 'i':    // Simple Integer or Relocatable Constant
  case 'n':    // Simple Integer
  case 's': {  // Relocatable Constant
    // These operands are interested in values of the form (GV+C), where C may
    // be folded in as an offset of GV, or it may be explicitly added.  Also, it
    // is possible and fine if either GV or C are missing.
    ConstantSDNode *C = dyn_cast<ConstantSDNode>(Op);
    GlobalAddressSDNode *GA = dyn_cast<GlobalAddressSDNode>(Op);

    // If we have "(add GV, C)", pull out GV/C
    if (Op.getOpcode() == ISD::ADD) {
      C = dyn_cast<ConstantSDNode>(Op.getOperand(1));
      GA = dyn_cast<GlobalAddressSDNode>(Op.getOperand(0));
      if (!C || !GA) {
        C = dyn_cast<ConstantSDNode>(Op.getOperand(0));
        GA = dyn_cast<GlobalAddressSDNode>(Op.getOperand(1));
      }
      if (!C || !GA)
        C = nullptr, GA = nullptr;
    }

    // If we find a valid operand, map to the TargetXXX version so that the
    // value itself doesn't get selected.
    if (GA) {   // Either &GV   or   &GV+C
      if (ConstraintLetter != 'n') {
        int64_t Offs = GA->getOffset();
        if (C) Offs += C->getZExtValue();
        Ops.push_back(DAG.getTargetGlobalAddress(GA->getGlobal(),
                                                 C ? SDLoc(C) : SDLoc(),
                                                 Op.getValueType(), Offs));
      }
      return;
    }
    if (C) {   // just C, no GV.
      // Simple constants are not allowed for 's'.
      if (ConstraintLetter != 's') {
        // gcc prints these as sign extended.  Sign extend value to 64 bits
        // now; without this it would get ZExt'd later in
        // ScheduleDAGSDNodes::EmitNode, which is very generic.
        Ops.push_back(DAG.getTargetConstant(C->getAPIntValue().getSExtValue(),
                                            SDLoc(C), MVT::i64));
      }
      return;
    }
    break;
  }
  }
}

std::pair<unsigned, const TargetRegisterClass *>
TargetLowering::getRegForInlineAsmConstraint(const TargetRegisterInfo *RI,
                                             StringRef Constraint,
                                             MVT VT) const {
  if (Constraint.empty() || Constraint[0] != '{')
    return std::make_pair(0u, static_cast<TargetRegisterClass*>(nullptr));
  assert(*(Constraint.end()-1) == '}' && "Not a brace enclosed constraint?");

  // Remove the braces from around the name.
  StringRef RegName(Constraint.data()+1, Constraint.size()-2);

  std::pair<unsigned, const TargetRegisterClass*> R =
    std::make_pair(0u, static_cast<const TargetRegisterClass*>(nullptr));

  // Figure out which register class contains this reg.
  for (TargetRegisterInfo::regclass_iterator RCI = RI->regclass_begin(),
       E = RI->regclass_end(); RCI != E; ++RCI) {
    const TargetRegisterClass *RC = *RCI;

    // If none of the value types for this register class are valid, we
    // can't use it.  For example, 64-bit reg classes on 32-bit targets.
    if (!isLegalRC(RC))
      continue;

    for (TargetRegisterClass::iterator I = RC->begin(), E = RC->end();
         I != E; ++I) {
      if (RegName.equals_lower(RI->getName(*I))) {
        std::pair<unsigned, const TargetRegisterClass*> S =
          std::make_pair(*I, RC);

        // If this register class has the requested value type, return it,
        // otherwise keep searching and return the first class found
        // if no other is found which explicitly has the requested type.
        if (RC->hasType(VT))
          return S;
        else if (!R.second)
          R = S;
      }
    }
  }

  return R;
}

//===----------------------------------------------------------------------===//
// Constraint Selection.

/// Return true of this is an input operand that is a matching constraint like
/// "4".
bool TargetLowering::AsmOperandInfo::isMatchingInputConstraint() const {
  assert(!ConstraintCode.empty() && "No known constraint!");
  return isdigit(static_cast<unsigned char>(ConstraintCode[0]));
}

/// If this is an input matching constraint, this method returns the output
/// operand it matches.
unsigned TargetLowering::AsmOperandInfo::getMatchedOperand() const {
  assert(!ConstraintCode.empty() && "No known constraint!");
  return atoi(ConstraintCode.c_str());
}

/// Split up the constraint string from the inline assembly value into the
/// specific constraints and their prefixes, and also tie in the associated
/// operand values.
/// If this returns an empty vector, and if the constraint string itself
/// isn't empty, there was an error parsing.
TargetLowering::AsmOperandInfoVector
TargetLowering::ParseConstraints(const DataLayout &DL,
                                 const TargetRegisterInfo *TRI,
                                 ImmutableCallSite CS) const {
  /// Information about all of the constraints.
  AsmOperandInfoVector ConstraintOperands;
  const InlineAsm *IA = cast<InlineAsm>(CS.getCalledValue());
  unsigned maCount = 0; // Largest number of multiple alternative constraints.

  // Do a prepass over the constraints, canonicalizing them, and building up the
  // ConstraintOperands list.
  unsigned ArgNo = 0;   // ArgNo - The argument of the CallInst.
  unsigned ResNo = 0;   // ResNo - The result number of the next output.

  for (InlineAsm::ConstraintInfo &CI : IA->ParseConstraints()) {
    ConstraintOperands.emplace_back(std::move(CI));
    AsmOperandInfo &OpInfo = ConstraintOperands.back();

    // Update multiple alternative constraint count.
    if (OpInfo.multipleAlternatives.size() > maCount)
      maCount = OpInfo.multipleAlternatives.size();

    OpInfo.ConstraintVT = MVT::Other;

    // Compute the value type for each operand.
    switch (OpInfo.Type) {
    case InlineAsm::isOutput:
      // Indirect outputs just consume an argument.
      if (OpInfo.isIndirect) {
        OpInfo.CallOperandVal = const_cast<Value *>(CS.getArgument(ArgNo++));
        break;
      }

      // The return value of the call is this value.  As such, there is no
      // corresponding argument.
      assert(!CS.getType()->isVoidTy() &&
             "Bad inline asm!");
      if (StructType *STy = dyn_cast<StructType>(CS.getType())) {
        OpInfo.ConstraintVT =
            getSimpleValueType(DL, STy->getElementType(ResNo));
      } else {
        assert(ResNo == 0 && "Asm only has one result!");
        OpInfo.ConstraintVT = getSimpleValueType(DL, CS.getType());
      }
      ++ResNo;
      break;
    case InlineAsm::isInput:
      OpInfo.CallOperandVal = const_cast<Value *>(CS.getArgument(ArgNo++));
      break;
    case InlineAsm::isClobber:
      // Nothing to do.
      break;
    }

    if (OpInfo.CallOperandVal) {
      llvm::Type *OpTy = OpInfo.CallOperandVal->getType();
      if (OpInfo.isIndirect) {
        llvm::PointerType *PtrTy = dyn_cast<PointerType>(OpTy);
        if (!PtrTy)
          report_fatal_error("Indirect operand for inline asm not a pointer!");
        OpTy = PtrTy->getElementType();
      }

      // Look for vector wrapped in a struct. e.g. { <16 x i8> }.
      if (StructType *STy = dyn_cast<StructType>(OpTy))
        if (STy->getNumElements() == 1)
          OpTy = STy->getElementType(0);

      // If OpTy is not a single value, it may be a struct/union that we
      // can tile with integers.
      if (!OpTy->isSingleValueType() && OpTy->isSized()) {
        unsigned BitSize = DL.getTypeSizeInBits(OpTy);
        switch (BitSize) {
        default: break;
        case 1:
        case 8:
        case 16:
        case 32:
        case 64:
        case 128:
          OpInfo.ConstraintVT =
            MVT::getVT(IntegerType::get(OpTy->getContext(), BitSize), true);
          break;
        }
      } else if (PointerType *PT = dyn_cast<PointerType>(OpTy)) {
        unsigned PtrSize = DL.getPointerSizeInBits(PT->getAddressSpace());
        OpInfo.ConstraintVT = MVT::getIntegerVT(PtrSize);
      } else {
        OpInfo.ConstraintVT = MVT::getVT(OpTy, true);
      }
    }
  }

  // If we have multiple alternative constraints, select the best alternative.
  if (!ConstraintOperands.empty()) {
    if (maCount) {
      unsigned bestMAIndex = 0;
      int bestWeight = -1;
      // weight:  -1 = invalid match, and 0 = so-so match to 5 = good match.
      int weight = -1;
      unsigned maIndex;
      // Compute the sums of the weights for each alternative, keeping track
      // of the best (highest weight) one so far.
      for (maIndex = 0; maIndex < maCount; ++maIndex) {
        int weightSum = 0;
        for (unsigned cIndex = 0, eIndex = ConstraintOperands.size();
            cIndex != eIndex; ++cIndex) {
          AsmOperandInfo& OpInfo = ConstraintOperands[cIndex];
          if (OpInfo.Type == InlineAsm::isClobber)
            continue;

          // If this is an output operand with a matching input operand,
          // look up the matching input. If their types mismatch, e.g. one
          // is an integer, the other is floating point, or their sizes are
          // different, flag it as an maCantMatch.
          if (OpInfo.hasMatchingInput()) {
            AsmOperandInfo &Input = ConstraintOperands[OpInfo.MatchingInput];
            if (OpInfo.ConstraintVT != Input.ConstraintVT) {
              if ((OpInfo.ConstraintVT.isInteger() !=
                   Input.ConstraintVT.isInteger()) ||
                  (OpInfo.ConstraintVT.getSizeInBits() !=
                   Input.ConstraintVT.getSizeInBits())) {
                weightSum = -1;  // Can't match.
                break;
              }
            }
          }
          weight = getMultipleConstraintMatchWeight(OpInfo, maIndex);
          if (weight == -1) {
            weightSum = -1;
            break;
          }
          weightSum += weight;
        }
        // Update best.
        if (weightSum > bestWeight) {
          bestWeight = weightSum;
          bestMAIndex = maIndex;
        }
      }

      // Now select chosen alternative in each constraint.
      for (unsigned cIndex = 0, eIndex = ConstraintOperands.size();
          cIndex != eIndex; ++cIndex) {
        AsmOperandInfo& cInfo = ConstraintOperands[cIndex];
        if (cInfo.Type == InlineAsm::isClobber)
          continue;
        cInfo.selectAlternative(bestMAIndex);
      }
    }
  }

  // Check and hook up tied operands, choose constraint code to use.
  for (unsigned cIndex = 0, eIndex = ConstraintOperands.size();
      cIndex != eIndex; ++cIndex) {
    AsmOperandInfo& OpInfo = ConstraintOperands[cIndex];

    // If this is an output operand with a matching input operand, look up the
    // matching input. If their types mismatch, e.g. one is an integer, the
    // other is floating point, or their sizes are different, flag it as an
    // error.
    if (OpInfo.hasMatchingInput()) {
      AsmOperandInfo &Input = ConstraintOperands[OpInfo.MatchingInput];

      if (OpInfo.ConstraintVT != Input.ConstraintVT) {
        std::pair<unsigned, const TargetRegisterClass *> MatchRC =
            getRegForInlineAsmConstraint(TRI, OpInfo.ConstraintCode,
                                         OpInfo.ConstraintVT);
        std::pair<unsigned, const TargetRegisterClass *> InputRC =
            getRegForInlineAsmConstraint(TRI, Input.ConstraintCode,
                                         Input.ConstraintVT);
        if ((OpInfo.ConstraintVT.isInteger() !=
             Input.ConstraintVT.isInteger()) ||
            (MatchRC.second != InputRC.second)) {
          report_fatal_error("Unsupported asm: input constraint"
                             " with a matching output constraint of"
                             " incompatible type!");
        }
      }
    }
  }

  return ConstraintOperands;
}

/// Return an integer indicating how general CT is.
static unsigned getConstraintGenerality(TargetLowering::ConstraintType CT) {
  switch (CT) {
  case TargetLowering::C_Other:
  case TargetLowering::C_Unknown:
    return 0;
  case TargetLowering::C_Register:
    return 1;
  case TargetLowering::C_RegisterClass:
    return 2;
  case TargetLowering::C_Memory:
    return 3;
  }
  llvm_unreachable("Invalid constraint type");
}

/// Examine constraint type and operand type and determine a weight value.
/// This object must already have been set up with the operand type
/// and the current alternative constraint selected.
TargetLowering::ConstraintWeight
  TargetLowering::getMultipleConstraintMatchWeight(
    AsmOperandInfo &info, int maIndex) const {
  InlineAsm::ConstraintCodeVector *rCodes;
  if (maIndex >= (int)info.multipleAlternatives.size())
    rCodes = &info.Codes;
  else
    rCodes = &info.multipleAlternatives[maIndex].Codes;
  ConstraintWeight BestWeight = CW_Invalid;

  // Loop over the options, keeping track of the most general one.
  for (unsigned i = 0, e = rCodes->size(); i != e; ++i) {
    ConstraintWeight weight =
      getSingleConstraintMatchWeight(info, (*rCodes)[i].c_str());
    if (weight > BestWeight)
      BestWeight = weight;
  }

  return BestWeight;
}

/// Examine constraint type and operand type and determine a weight value.
/// This object must already have been set up with the operand type
/// and the current alternative constraint selected.
TargetLowering::ConstraintWeight
  TargetLowering::getSingleConstraintMatchWeight(
    AsmOperandInfo &info, const char *constraint) const {
  ConstraintWeight weight = CW_Invalid;
  Value *CallOperandVal = info.CallOperandVal;
    // If we don't have a value, we can't do a match,
    // but allow it at the lowest weight.
  if (!CallOperandVal)
    return CW_Default;
  // Look at the constraint type.
  switch (*constraint) {
    case 'i': // immediate integer.
    case 'n': // immediate integer with a known value.
      if (isa<ConstantInt>(CallOperandVal))
        weight = CW_Constant;
      break;
    case 's': // non-explicit intregal immediate.
      if (isa<GlobalValue>(CallOperandVal))
        weight = CW_Constant;
      break;
    case 'E': // immediate float if host format.
    case 'F': // immediate float.
      if (isa<ConstantFP>(CallOperandVal))
        weight = CW_Constant;
      break;
    case '<': // memory operand with autodecrement.
    case '>': // memory operand with autoincrement.
    case 'm': // memory operand.
    case 'o': // offsettable memory operand
    case 'V': // non-offsettable memory operand
      weight = CW_Memory;
      break;
    case 'r': // general register.
    case 'g': // general register, memory operand or immediate integer.
              // note: Clang converts "g" to "imr".
      if (CallOperandVal->getType()->isIntegerTy())
        weight = CW_Register;
      break;
    case 'X': // any operand.
    default:
      weight = CW_Default;
      break;
  }
  return weight;
}

/// If there are multiple different constraints that we could pick for this
/// operand (e.g. "imr") try to pick the 'best' one.
/// This is somewhat tricky: constraints fall into four classes:
///    Other         -> immediates and magic values
///    Register      -> one specific register
///    RegisterClass -> a group of regs
///    Memory        -> memory
/// Ideally, we would pick the most specific constraint possible: if we have
/// something that fits into a register, we would pick it.  The problem here
/// is that if we have something that could either be in a register or in
/// memory that use of the register could cause selection of *other*
/// operands to fail: they might only succeed if we pick memory.  Because of
/// this the heuristic we use is:
///
///  1) If there is an 'other' constraint, and if the operand is valid for
///     that constraint, use it.  This makes us take advantage of 'i'
///     constraints when available.
///  2) Otherwise, pick the most general constraint present.  This prefers
///     'm' over 'r', for example.
///
static void ChooseConstraint(TargetLowering::AsmOperandInfo &OpInfo,
                             const TargetLowering &TLI,
                             SDValue Op, SelectionDAG *DAG) {
  assert(OpInfo.Codes.size() > 1 && "Doesn't have multiple constraint options");
  unsigned BestIdx = 0;
  TargetLowering::ConstraintType BestType = TargetLowering::C_Unknown;
  int BestGenerality = -1;

  // Loop over the options, keeping track of the most general one.
  for (unsigned i = 0, e = OpInfo.Codes.size(); i != e; ++i) {
    TargetLowering::ConstraintType CType =
      TLI.getConstraintType(OpInfo.Codes[i]);

    // If this is an 'other' constraint, see if the operand is valid for it.
    // For example, on X86 we might have an 'rI' constraint.  If the operand
    // is an integer in the range [0..31] we want to use I (saving a load
    // of a register), otherwise we must use 'r'.
    if (CType == TargetLowering::C_Other && Op.getNode()) {
      assert(OpInfo.Codes[i].size() == 1 &&
             "Unhandled multi-letter 'other' constraint");
      std::vector<SDValue> ResultOps;
      TLI.LowerAsmOperandForConstraint(Op, OpInfo.Codes[i],
                                       ResultOps, *DAG);
      if (!ResultOps.empty()) {
        BestType = CType;
        BestIdx = i;
        break;
      }
    }

    // Things with matching constraints can only be registers, per gcc
    // documentation.  This mainly affects "g" constraints.
    if (CType == TargetLowering::C_Memory && OpInfo.hasMatchingInput())
      continue;

    // This constraint letter is more general than the previous one, use it.
    int Generality = getConstraintGenerality(CType);
    if (Generality > BestGenerality) {
      BestType = CType;
      BestIdx = i;
      BestGenerality = Generality;
    }
  }

  OpInfo.ConstraintCode = OpInfo.Codes[BestIdx];
  OpInfo.ConstraintType = BestType;
}

/// Determines the constraint code and constraint type to use for the specific
/// AsmOperandInfo, setting OpInfo.ConstraintCode and OpInfo.ConstraintType.
void TargetLowering::ComputeConstraintToUse(AsmOperandInfo &OpInfo,
                                            SDValue Op,
                                            SelectionDAG *DAG) const {
  assert(!OpInfo.Codes.empty() && "Must have at least one constraint");

  // Single-letter constraints ('r') are very common.
  if (OpInfo.Codes.size() == 1) {
    OpInfo.ConstraintCode = OpInfo.Codes[0];
    OpInfo.ConstraintType = getConstraintType(OpInfo.ConstraintCode);
  } else {
    ChooseConstraint(OpInfo, *this, Op, DAG);
  }

  // 'X' matches anything.
  if (OpInfo.ConstraintCode == "X" && OpInfo.CallOperandVal) {
    // Labels and constants are handled elsewhere ('X' is the only thing
    // that matches labels).  For Functions, the type here is the type of
    // the result, which is not what we want to look at; leave them alone.
    Value *v = OpInfo.CallOperandVal;
    if (isa<BasicBlock>(v) || isa<ConstantInt>(v) || isa<Function>(v)) {
      OpInfo.CallOperandVal = v;
      return;
    }

    // Otherwise, try to resolve it to something we know about by looking at
    // the actual operand type.
    if (const char *Repl = LowerXConstraint(OpInfo.ConstraintVT)) {
      OpInfo.ConstraintCode = Repl;
      OpInfo.ConstraintType = getConstraintType(OpInfo.ConstraintCode);
    }
  }
}

/// \brief Given an exact SDIV by a constant, create a multiplication
/// with the multiplicative inverse of the constant.
static SDValue BuildExactSDIV(const TargetLowering &TLI, SDValue Op1, APInt d,
                              SDLoc dl, SelectionDAG &DAG,
                              std::vector<SDNode *> &Created) {
  assert(d != 0 && "Division by zero!");

  // Shift the value upfront if it is even, so the LSB is one.
  unsigned ShAmt = d.countTrailingZeros();
  if (ShAmt) {
    // TODO: For UDIV use SRL instead of SRA.
    SDValue Amt =
        DAG.getConstant(ShAmt, dl, TLI.getShiftAmountTy(Op1.getValueType(),
                                                        DAG.getDataLayout()));
    SDNodeFlags Flags;
    Flags.setExact(true);
    Op1 = DAG.getNode(ISD::SRA, dl, Op1.getValueType(), Op1, Amt, &Flags);
    Created.push_back(Op1.getNode());
    d = d.ashr(ShAmt);
  }

  // Calculate the multiplicative inverse, using Newton's method.
  APInt t, xn = d;
  while ((t = d*xn) != 1)
    xn *= APInt(d.getBitWidth(), 2) - t;

  SDValue Op2 = DAG.getConstant(xn, dl, Op1.getValueType());
  SDValue Mul = DAG.getNode(ISD::MUL, dl, Op1.getValueType(), Op1, Op2);
  Created.push_back(Mul.getNode());
  return Mul;
}

SDValue TargetLowering::BuildSDIVPow2(SDNode *N, const APInt &Divisor,
                                      SelectionDAG &DAG,
                                      std::vector<SDNode *> *Created) const {
  AttributeSet Attr = DAG.getMachineFunction().getFunction()->getAttributes();
  const TargetLowering &TLI = DAG.getTargetLoweringInfo();
  if (TLI.isIntDivCheap(N->getValueType(0), Attr))
    return SDValue(N,0); // Lower SDIV as SDIV
  return SDValue();
}

/// \brief Given an ISD::SDIV node expressing a divide by constant,
/// return a DAG expression to select that will generate the same value by
/// multiplying by a magic number.
/// Ref: "Hacker's Delight" or "The PowerPC Compiler Writer's Guide".
SDValue TargetLowering::BuildSDIV(SDNode *N, const APInt &Divisor,
                                  SelectionDAG &DAG, bool IsAfterLegalization,
                                  std::vector<SDNode *> *Created) const {
  assert(Created && "No vector to hold sdiv ops.");

  EVT VT = N->getValueType(0);
  SDLoc dl(N);

  // Check to see if we can do this.
  // FIXME: We should be more aggressive here.
  if (!isTypeLegal(VT))
    return SDValue();

  // If the sdiv has an 'exact' bit we can use a simpler lowering.
  if (cast<BinaryWithFlagsSDNode>(N)->Flags.hasExact())
    return BuildExactSDIV(*this, N->getOperand(0), Divisor, dl, DAG, *Created);

  APInt::ms magics = Divisor.magic();

  // Multiply the numerator (operand 0) by the magic value
  // FIXME: We should support doing a MUL in a wider type
  SDValue Q;
  if (IsAfterLegalization ? isOperationLegal(ISD::MULHS, VT) :
                            isOperationLegalOrCustom(ISD::MULHS, VT))
    Q = DAG.getNode(ISD::MULHS, dl, VT, N->getOperand(0),
                    DAG.getConstant(magics.m, dl, VT));
  else if (IsAfterLegalization ? isOperationLegal(ISD::SMUL_LOHI, VT) :
                                 isOperationLegalOrCustom(ISD::SMUL_LOHI, VT))
    Q = SDValue(DAG.getNode(ISD::SMUL_LOHI, dl, DAG.getVTList(VT, VT),
                              N->getOperand(0),
                              DAG.getConstant(magics.m, dl, VT)).getNode(), 1);
  else
    return SDValue();       // No mulhs or equvialent
  // If d > 0 and m < 0, add the numerator
  if (Divisor.isStrictlyPositive() && magics.m.isNegative()) {
    Q = DAG.getNode(ISD::ADD, dl, VT, Q, N->getOperand(0));
    Created->push_back(Q.getNode());
  }
  // If d < 0 and m > 0, subtract the numerator.
  if (Divisor.isNegative() && magics.m.isStrictlyPositive()) {
    Q = DAG.getNode(ISD::SUB, dl, VT, Q, N->getOperand(0));
    Created->push_back(Q.getNode());
  }
  auto &DL = DAG.getDataLayout();
  // Shift right algebraic if shift value is nonzero
  if (magics.s > 0) {
    Q = DAG.getNode(
        ISD::SRA, dl, VT, Q,
        DAG.getConstant(magics.s, dl, getShiftAmountTy(Q.getValueType(), DL)));
    Created->push_back(Q.getNode());
  }
  // Extract the sign bit and add it to the quotient
  SDValue T =
      DAG.getNode(ISD::SRL, dl, VT, Q,
                  DAG.getConstant(VT.getScalarSizeInBits() - 1, dl,
                                  getShiftAmountTy(Q.getValueType(), DL)));
  Created->push_back(T.getNode());
  return DAG.getNode(ISD::ADD, dl, VT, Q, T);
}

/// \brief Given an ISD::UDIV node expressing a divide by constant,
/// return a DAG expression to select that will generate the same value by
/// multiplying by a magic number.
/// Ref: "Hacker's Delight" or "The PowerPC Compiler Writer's Guide".
SDValue TargetLowering::BuildUDIV(SDNode *N, const APInt &Divisor,
                                  SelectionDAG &DAG, bool IsAfterLegalization,
                                  std::vector<SDNode *> *Created) const {
  assert(Created && "No vector to hold udiv ops.");

  EVT VT = N->getValueType(0);
  SDLoc dl(N);
  auto &DL = DAG.getDataLayout();

  // Check to see if we can do this.
  // FIXME: We should be more aggressive here.
  if (!isTypeLegal(VT))
    return SDValue();

  // FIXME: We should use a narrower constant when the upper
  // bits are known to be zero.
  APInt::mu magics = Divisor.magicu();

  SDValue Q = N->getOperand(0);

  // If the divisor is even, we can avoid using the expensive fixup by shifting
  // the divided value upfront.
  if (magics.a != 0 && !Divisor[0]) {
    unsigned Shift = Divisor.countTrailingZeros();
    Q = DAG.getNode(
        ISD::SRL, dl, VT, Q,
        DAG.getConstant(Shift, dl, getShiftAmountTy(Q.getValueType(), DL)));
    Created->push_back(Q.getNode());

    // Get magic number for the shifted divisor.
    magics = Divisor.lshr(Shift).magicu(Shift);
    assert(magics.a == 0 && "Should use cheap fixup now");
  }

  // Multiply the numerator (operand 0) by the magic value
  // FIXME: We should support doing a MUL in a wider type
  if (IsAfterLegalization ? isOperationLegal(ISD::MULHU, VT) :
                            isOperationLegalOrCustom(ISD::MULHU, VT))
    Q = DAG.getNode(ISD::MULHU, dl, VT, Q, DAG.getConstant(magics.m, dl, VT));
  else if (IsAfterLegalization ? isOperationLegal(ISD::UMUL_LOHI, VT) :
                                 isOperationLegalOrCustom(ISD::UMUL_LOHI, VT))
    Q = SDValue(DAG.getNode(ISD::UMUL_LOHI, dl, DAG.getVTList(VT, VT), Q,
                            DAG.getConstant(magics.m, dl, VT)).getNode(), 1);
  else
    return SDValue();       // No mulhu or equvialent

  Created->push_back(Q.getNode());

  if (magics.a == 0) {
    assert(magics.s < Divisor.getBitWidth() &&
           "We shouldn't generate an undefined shift!");
    return DAG.getNode(
        ISD::SRL, dl, VT, Q,
        DAG.getConstant(magics.s, dl, getShiftAmountTy(Q.getValueType(), DL)));
  } else {
    SDValue NPQ = DAG.getNode(ISD::SUB, dl, VT, N->getOperand(0), Q);
    Created->push_back(NPQ.getNode());
    NPQ = DAG.getNode(
        ISD::SRL, dl, VT, NPQ,
        DAG.getConstant(1, dl, getShiftAmountTy(NPQ.getValueType(), DL)));
    Created->push_back(NPQ.getNode());
    NPQ = DAG.getNode(ISD::ADD, dl, VT, NPQ, Q);
    Created->push_back(NPQ.getNode());
    return DAG.getNode(
        ISD::SRL, dl, VT, NPQ,
        DAG.getConstant(magics.s - 1, dl,
                        getShiftAmountTy(NPQ.getValueType(), DL)));
  }
}

bool TargetLowering::
verifyReturnAddressArgumentIsConstant(SDValue Op, SelectionDAG &DAG) const {
  if (!isa<ConstantSDNode>(Op.getOperand(0))) {
    DAG.getContext()->emitError("argument to '__builtin_return_address' must "
                                "be a constant integer");
    return true;
  }

  return false;
}

//===----------------------------------------------------------------------===//
// Legalization Utilities
//===----------------------------------------------------------------------===//

bool TargetLowering::expandMUL(SDNode *N, SDValue &Lo, SDValue &Hi, EVT HiLoVT,
                               SelectionDAG &DAG, SDValue LL, SDValue LH,
                               SDValue RL, SDValue RH) const {
  EVT VT = N->getValueType(0);
  SDLoc dl(N);

  bool HasMULHS = isOperationLegalOrCustom(ISD::MULHS, HiLoVT);
  bool HasMULHU = isOperationLegalOrCustom(ISD::MULHU, HiLoVT);
  bool HasSMUL_LOHI = isOperationLegalOrCustom(ISD::SMUL_LOHI, HiLoVT);
  bool HasUMUL_LOHI = isOperationLegalOrCustom(ISD::UMUL_LOHI, HiLoVT);
  if (HasMULHU || HasMULHS || HasUMUL_LOHI || HasSMUL_LOHI) {
    unsigned OuterBitSize = VT.getSizeInBits();
    unsigned InnerBitSize = HiLoVT.getSizeInBits();
    unsigned LHSSB = DAG.ComputeNumSignBits(N->getOperand(0));
    unsigned RHSSB = DAG.ComputeNumSignBits(N->getOperand(1));

    // LL, LH, RL, and RH must be either all NULL or all set to a value.
    assert((LL.getNode() && LH.getNode() && RL.getNode() && RH.getNode()) ||
           (!LL.getNode() && !LH.getNode() && !RL.getNode() && !RH.getNode()));

    if (!LL.getNode() && !RL.getNode() &&
        isOperationLegalOrCustom(ISD::TRUNCATE, HiLoVT)) {
      LL = DAG.getNode(ISD::TRUNCATE, dl, HiLoVT, N->getOperand(0));
      RL = DAG.getNode(ISD::TRUNCATE, dl, HiLoVT, N->getOperand(1));
    }

    if (!LL.getNode())
      return false;

    APInt HighMask = APInt::getHighBitsSet(OuterBitSize, InnerBitSize);
    if (DAG.MaskedValueIsZero(N->getOperand(0), HighMask) &&
        DAG.MaskedValueIsZero(N->getOperand(1), HighMask)) {
      // The inputs are both zero-extended.
      if (HasUMUL_LOHI) {
        // We can emit a umul_lohi.
        Lo = DAG.getNode(ISD::UMUL_LOHI, dl, DAG.getVTList(HiLoVT, HiLoVT), LL,
                         RL);
        Hi = SDValue(Lo.getNode(), 1);
        return true;
      }
      if (HasMULHU) {
        // We can emit a mulhu+mul.
        Lo = DAG.getNode(ISD::MUL, dl, HiLoVT, LL, RL);
        Hi = DAG.getNode(ISD::MULHU, dl, HiLoVT, LL, RL);
        return true;
      }
    }
    if (LHSSB > InnerBitSize && RHSSB > InnerBitSize) {
      // The input values are both sign-extended.
      if (HasSMUL_LOHI) {
        // We can emit a smul_lohi.
        Lo = DAG.getNode(ISD::SMUL_LOHI, dl, DAG.getVTList(HiLoVT, HiLoVT), LL,
                         RL);
        Hi = SDValue(Lo.getNode(), 1);
        return true;
      }
      if (HasMULHS) {
        // We can emit a mulhs+mul.
        Lo = DAG.getNode(ISD::MUL, dl, HiLoVT, LL, RL);
        Hi = DAG.getNode(ISD::MULHS, dl, HiLoVT, LL, RL);
        return true;
      }
    }

    if (!LH.getNode() && !RH.getNode() &&
        isOperationLegalOrCustom(ISD::SRL, VT) &&
        isOperationLegalOrCustom(ISD::TRUNCATE, HiLoVT)) {
      auto &DL = DAG.getDataLayout();
      unsigned ShiftAmt = VT.getSizeInBits() - HiLoVT.getSizeInBits();
      SDValue Shift = DAG.getConstant(ShiftAmt, dl, getShiftAmountTy(VT, DL));
      LH = DAG.getNode(ISD::SRL, dl, VT, N->getOperand(0), Shift);
      LH = DAG.getNode(ISD::TRUNCATE, dl, HiLoVT, LH);
      RH = DAG.getNode(ISD::SRL, dl, VT, N->getOperand(1), Shift);
      RH = DAG.getNode(ISD::TRUNCATE, dl, HiLoVT, RH);
    }

    if (!LH.getNode())
      return false;

    if (HasUMUL_LOHI) {
      // Lo,Hi = umul LHS, RHS.
      SDValue UMulLOHI = DAG.getNode(ISD::UMUL_LOHI, dl,
                                     DAG.getVTList(HiLoVT, HiLoVT), LL, RL);
      Lo = UMulLOHI;
      Hi = UMulLOHI.getValue(1);
      RH = DAG.getNode(ISD::MUL, dl, HiLoVT, LL, RH);
      LH = DAG.getNode(ISD::MUL, dl, HiLoVT, LH, RL);
      Hi = DAG.getNode(ISD::ADD, dl, HiLoVT, Hi, RH);
      Hi = DAG.getNode(ISD::ADD, dl, HiLoVT, Hi, LH);
      return true;
    }
    if (HasMULHU) {
      Lo = DAG.getNode(ISD::MUL, dl, HiLoVT, LL, RL);
      Hi = DAG.getNode(ISD::MULHU, dl, HiLoVT, LL, RL);
      RH = DAG.getNode(ISD::MUL, dl, HiLoVT, LL, RH);
      LH = DAG.getNode(ISD::MUL, dl, HiLoVT, LH, RL);
      Hi = DAG.getNode(ISD::ADD, dl, HiLoVT, Hi, RH);
      Hi = DAG.getNode(ISD::ADD, dl, HiLoVT, Hi, LH);
      return true;
    }
  }
  return false;
}

bool TargetLowering::expandFP_TO_SINT(SDNode *Node, SDValue &Result,
                               SelectionDAG &DAG) const {
  EVT VT = Node->getOperand(0).getValueType();
  EVT NVT = Node->getValueType(0);
  SDLoc dl(SDValue(Node, 0));

  // FIXME: Only f32 to i64 conversions are supported.
  if (VT != MVT::f32 || NVT != MVT::i64)
    return false;

  // Expand f32 -> i64 conversion
  // This algorithm comes from compiler-rt's implementation of fixsfdi:
  // https://github.com/llvm-mirror/compiler-rt/blob/master/lib/builtins/fixsfdi.c
  EVT IntVT = EVT::getIntegerVT(*DAG.getContext(),
                                VT.getSizeInBits());
  SDValue ExponentMask = DAG.getConstant(0x7F800000, dl, IntVT);
  SDValue ExponentLoBit = DAG.getConstant(23, dl, IntVT);
  SDValue Bias = DAG.getConstant(127, dl, IntVT);
  SDValue SignMask = DAG.getConstant(APInt::getSignBit(VT.getSizeInBits()), dl,
                                     IntVT);
  SDValue SignLowBit = DAG.getConstant(VT.getSizeInBits() - 1, dl, IntVT);
  SDValue MantissaMask = DAG.getConstant(0x007FFFFF, dl, IntVT);

  SDValue Bits = DAG.getNode(ISD::BITCAST, dl, IntVT, Node->getOperand(0));

  auto &DL = DAG.getDataLayout();
  SDValue ExponentBits = DAG.getNode(
      ISD::SRL, dl, IntVT, DAG.getNode(ISD::AND, dl, IntVT, Bits, ExponentMask),
      DAG.getZExtOrTrunc(ExponentLoBit, dl, getShiftAmountTy(IntVT, DL)));
  SDValue Exponent = DAG.getNode(ISD::SUB, dl, IntVT, ExponentBits, Bias);

  SDValue Sign = DAG.getNode(
      ISD::SRA, dl, IntVT, DAG.getNode(ISD::AND, dl, IntVT, Bits, SignMask),
      DAG.getZExtOrTrunc(SignLowBit, dl, getShiftAmountTy(IntVT, DL)));
  Sign = DAG.getSExtOrTrunc(Sign, dl, NVT);

  SDValue R = DAG.getNode(ISD::OR, dl, IntVT,
      DAG.getNode(ISD::AND, dl, IntVT, Bits, MantissaMask),
      DAG.getConstant(0x00800000, dl, IntVT));

  R = DAG.getZExtOrTrunc(R, dl, NVT);

  R = DAG.getSelectCC(
      dl, Exponent, ExponentLoBit,
      DAG.getNode(ISD::SHL, dl, NVT, R,
                  DAG.getZExtOrTrunc(
                      DAG.getNode(ISD::SUB, dl, IntVT, Exponent, ExponentLoBit),
                      dl, getShiftAmountTy(IntVT, DL))),
      DAG.getNode(ISD::SRL, dl, NVT, R,
                  DAG.getZExtOrTrunc(
                      DAG.getNode(ISD::SUB, dl, IntVT, ExponentLoBit, Exponent),
                      dl, getShiftAmountTy(IntVT, DL))),
      ISD::SETGT);

  SDValue Ret = DAG.getNode(ISD::SUB, dl, NVT,
      DAG.getNode(ISD::XOR, dl, NVT, R, Sign),
      Sign);

  Result = DAG.getSelectCC(dl, Exponent, DAG.getConstant(0, dl, IntVT),
      DAG.getConstant(0, dl, NVT), Ret, ISD::SETLT);
  return true;
}

//===----------------------------------------------------------------------===//
// Implementation of Emulated TLS Model
//===----------------------------------------------------------------------===//

SDValue TargetLowering::LowerToTLSEmulatedModel(const GlobalAddressSDNode *GA,
                                                SelectionDAG &DAG) const {
  // Access to address of TLS varialbe xyz is lowered to a function call:
  //   __emutls_get_address( address of global variable named "__emutls_v.xyz" )
  EVT PtrVT = getPointerTy(DAG.getDataLayout());
  PointerType *VoidPtrType = Type::getInt8PtrTy(*DAG.getContext());
  SDLoc dl(GA);

  ArgListTy Args;
  ArgListEntry Entry;
  std::string NameString = ("__emutls_v." + GA->getGlobal()->getName()).str();
  Module *VariableModule = const_cast<Module*>(GA->getGlobal()->getParent());
  StringRef EmuTlsVarName(NameString);
  GlobalVariable *EmuTlsVar = VariableModule->getNamedGlobal(EmuTlsVarName);
  if (!EmuTlsVar)
    EmuTlsVar = dyn_cast_or_null<GlobalVariable>(
        VariableModule->getOrInsertGlobal(EmuTlsVarName, VoidPtrType));
  Entry.Node = DAG.getGlobalAddress(EmuTlsVar, dl, PtrVT);
  Entry.Ty = VoidPtrType;
  Args.push_back(Entry);

  SDValue EmuTlsGetAddr = DAG.getExternalSymbol("__emutls_get_address", PtrVT);

  TargetLowering::CallLoweringInfo CLI(DAG);
  CLI.setDebugLoc(dl).setChain(DAG.getEntryNode());
  CLI.setCallee(CallingConv::C, VoidPtrType, EmuTlsGetAddr, std::move(Args), 0);
  std::pair<SDValue, SDValue> CallResult = LowerCallTo(CLI);

  // TLSADDR will be codegen'ed as call. Inform MFI that function has calls.
  // At last for X86 targets, maybe good for other targets too?
  MachineFrameInfo *MFI = DAG.getMachineFunction().getFrameInfo();
  MFI->setAdjustsStack(true);  // Is this only for X86 target?
  MFI->setHasCalls(true);

  assert((GA->getOffset() == 0) &&
         "Emulated TLS must have zero offset in GlobalAddressSDNode");
  return CallResult.first;
}<|MERGE_RESOLUTION|>--- conflicted
+++ resolved
@@ -101,13 +101,6 @@
     Args.push_back(Entry);
   }
 
-<<<<<<< HEAD
-#ifndef INTEL_CUSTOMIZATION
-  markInRegArguments(DAG, Args);
-#endif //INTEL_CUSTOMIZATION
-
-=======
->>>>>>> 9e934b0c
   if (LC == RTLIB::UNKNOWN_LIBCALL)
     report_fatal_error("Unsupported library call operation!");
   SDValue Callee = DAG.getExternalSymbol(getLibcallName(LC),
