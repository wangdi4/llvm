--- conflicted
+++ resolved
@@ -148,10 +148,7 @@
       R = SoftenFloatRes_VECREDUCE(N);
       break;
     case ISD::VECREDUCE_SEQ_FADD:
-<<<<<<< HEAD
-=======
     case ISD::VECREDUCE_SEQ_FMUL:
->>>>>>> 194afac9
       R = SoftenFloatRes_VECREDUCE_SEQ(N);
       break;
   }
@@ -2360,10 +2357,7 @@
       R = PromoteFloatRes_VECREDUCE(N);
       break;
     case ISD::VECREDUCE_SEQ_FADD:
-<<<<<<< HEAD
-=======
     case ISD::VECREDUCE_SEQ_FMUL:
->>>>>>> 194afac9
       R = PromoteFloatRes_VECREDUCE_SEQ(N);
       break;
   }
@@ -2726,10 +2720,7 @@
     R = SoftPromoteHalfRes_VECREDUCE(N);
     break;
   case ISD::VECREDUCE_SEQ_FADD:
-<<<<<<< HEAD
-=======
   case ISD::VECREDUCE_SEQ_FMUL:
->>>>>>> 194afac9
     R = SoftPromoteHalfRes_VECREDUCE_SEQ(N);
     break;
   }
