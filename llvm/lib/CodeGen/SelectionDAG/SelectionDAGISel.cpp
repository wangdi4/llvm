--- conflicted
+++ resolved
@@ -424,20 +424,8 @@
 
   SplitCriticalSideEffectEdges(const_cast<Function &>(Fn), DT, LI);
 
-<<<<<<< HEAD
-#if INTEL_CUSTOMIZATION
-  // SelectionDAG uses LibInfo to determine if library functions
-  // such as memcpy, for which we want to use libirc implementations,
-  // are available in the targeted environment depending upon whether
-  // or not it is freestanding.
-  CurDAG->init(*MF, *ORE, this, LibInfo);
-#else
-  CurDAG->init(*MF, *ORE, this);
-#endif // INTEL_CUSTOMIZATION
-=======
   CurDAG->init(*MF, *ORE, this, LibInfo,
    getAnalysisIfAvailable<DivergenceAnalysis>());
->>>>>>> 87d2f746
   FuncInfo->set(Fn, *MF, CurDAG);
 
   // Now get the optional analyzes if we want to.
