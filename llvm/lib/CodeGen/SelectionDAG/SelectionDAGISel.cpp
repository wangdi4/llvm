//===-- SelectionDAGISel.cpp - Implement the SelectionDAGISel class -------===//
//
//                     The LLVM Compiler Infrastructure
//
// This file is distributed under the University of Illinois Open Source
// License. See LICENSE.TXT for details.
//
//===----------------------------------------------------------------------===//
//
// This implements the SelectionDAGISel class.
//
//===----------------------------------------------------------------------===//

#include "ScheduleDAGSDNodes.h"
#include "SelectionDAGBuilder.h"
#include "llvm/ADT/APInt.h"
#include "llvm/ADT/DenseMap.h"
#include "llvm/ADT/None.h"
#include "llvm/ADT/PostOrderIterator.h"
#include "llvm/ADT/SmallPtrSet.h"
#include "llvm/ADT/SmallSet.h"
#include "llvm/ADT/SmallVector.h"
#include "llvm/ADT/Statistic.h"
#include "llvm/ADT/STLExtras.h"
#include "llvm/ADT/StringRef.h"
#include "llvm/Analysis/AliasAnalysis.h"
#include "llvm/Analysis/BranchProbabilityInfo.h"
#include "llvm/Analysis/CFG.h"
#include "llvm/Analysis/OptimizationDiagnosticInfo.h"
#include "llvm/Analysis/TargetLibraryInfo.h"
#include "llvm/CodeGen/FastISel.h"
#include "llvm/CodeGen/FunctionLoweringInfo.h"
#include "llvm/CodeGen/GCMetadata.h"
#include "llvm/CodeGen/MachineBasicBlock.h"
#include "llvm/CodeGen/MachineFrameInfo.h"
#include "llvm/CodeGen/MachineFunction.h"
#include "llvm/CodeGen/MachineFunctionPass.h"
#include "llvm/CodeGen/MachineInstr.h"
#include "llvm/CodeGen/MachineInstrBuilder.h"
#include "llvm/CodeGen/MachineMemOperand.h"
#include "llvm/CodeGen/MachineOperand.h"
#include "llvm/CodeGen/MachinePassRegistry.h"
#include "llvm/CodeGen/MachineRegisterInfo.h"
#include "llvm/CodeGen/MachineValueType.h"
#include "llvm/CodeGen/SchedulerRegistry.h"
#include "llvm/CodeGen/SelectionDAG.h"
#include "llvm/CodeGen/SelectionDAGISel.h"
#include "llvm/CodeGen/SelectionDAGNodes.h"
#include "llvm/CodeGen/StackProtector.h"
#include "llvm/CodeGen/ValueTypes.h"
#include "llvm/IR/BasicBlock.h"
#include "llvm/IR/Constants.h"
#include "llvm/IR/DebugInfoMetadata.h"
#include "llvm/IR/DebugLoc.h"
#include "llvm/IR/DiagnosticInfo.h"
#include "llvm/IR/Function.h"
#include "llvm/IR/InlineAsm.h"
#include "llvm/IR/InstrTypes.h"
#include "llvm/IR/Instruction.h"
#include "llvm/IR/Instructions.h"
#include "llvm/IR/IntrinsicInst.h"
#include "llvm/IR/Intrinsics.h"
#include "llvm/IR/Metadata.h"
#include "llvm/IR/Type.h"
#include "llvm/IR/User.h"
#include "llvm/MC/MCInstrDesc.h"
#include "llvm/MC/MCRegisterInfo.h"
#include "llvm/Pass.h"
#include "llvm/Support/BranchProbability.h"
#include "llvm/Support/Casting.h"
#include "llvm/Support/CodeGen.h"
#include "llvm/Support/CommandLine.h"
#include "llvm/Support/Compiler.h"
#include "llvm/Support/Debug.h"
#include "llvm/Support/ErrorHandling.h"
#include "llvm/Support/Timer.h"
#include "llvm/Support/raw_ostream.h"
#include "llvm/Target/TargetInstrInfo.h"
#include "llvm/Target/TargetIntrinsicInfo.h"
#include "llvm/Target/TargetLowering.h"
#include "llvm/Target/TargetMachine.h"
#include "llvm/Target/TargetOptions.h"
#include "llvm/Target/TargetRegisterInfo.h"
#include "llvm/Target/TargetSubtargetInfo.h"
#include "llvm/Transforms/Utils/BasicBlockUtils.h"
#include <algorithm>
#include <cassert>
#include <cstdint>
#include <iterator>
#include <memory>
#include <string>
#include <utility>
#include <vector>

using namespace llvm;

#define DEBUG_TYPE "isel"

STATISTIC(NumFastIselFailures, "Number of instructions fast isel failed on");
STATISTIC(NumFastIselSuccess, "Number of instructions fast isel selected");
STATISTIC(NumFastIselBlocks, "Number of blocks selected entirely by fast isel");
STATISTIC(NumDAGBlocks, "Number of blocks selected using DAG");
STATISTIC(NumDAGIselRetries,"Number of times dag isel has to try another path");
STATISTIC(NumEntryBlocks, "Number of entry blocks encountered");
STATISTIC(NumFastIselFailLowerArguments,
          "Number of entry blocks where fast isel failed to lower arguments");

<<<<<<< HEAD
#ifndef NDEBUG
static cl::opt<bool>
EnableFastISelVerbose2("fast-isel-verbose2", cl::Hidden,
          cl::desc("Enable extra verbose messages in the \"fast\" "
                   "instruction selector"));

  // Terminators
STATISTIC(NumFastIselFailRet,"Fast isel fails on Ret");
STATISTIC(NumFastIselFailBr,"Fast isel fails on Br");
STATISTIC(NumFastIselFailSwitch,"Fast isel fails on Switch");
STATISTIC(NumFastIselFailIndirectBr,"Fast isel fails on IndirectBr");
STATISTIC(NumFastIselFailInvoke,"Fast isel fails on Invoke");
STATISTIC(NumFastIselFailResume,"Fast isel fails on Resume");
STATISTIC(NumFastIselFailUnreachable,"Fast isel fails on Unreachable");

  // Standard binary operators...
STATISTIC(NumFastIselFailAdd,"Fast isel fails on Add");
STATISTIC(NumFastIselFailFAdd,"Fast isel fails on FAdd");
STATISTIC(NumFastIselFailSub,"Fast isel fails on Sub");
STATISTIC(NumFastIselFailFSub,"Fast isel fails on FSub");
STATISTIC(NumFastIselFailMul,"Fast isel fails on Mul");
STATISTIC(NumFastIselFailFMul,"Fast isel fails on FMul");
STATISTIC(NumFastIselFailUDiv,"Fast isel fails on UDiv");
STATISTIC(NumFastIselFailSDiv,"Fast isel fails on SDiv");
STATISTIC(NumFastIselFailFDiv,"Fast isel fails on FDiv");
STATISTIC(NumFastIselFailURem,"Fast isel fails on URem");
STATISTIC(NumFastIselFailSRem,"Fast isel fails on SRem");
STATISTIC(NumFastIselFailFRem,"Fast isel fails on FRem");

  // Logical operators...
STATISTIC(NumFastIselFailAnd,"Fast isel fails on And");
STATISTIC(NumFastIselFailOr,"Fast isel fails on Or");
STATISTIC(NumFastIselFailXor,"Fast isel fails on Xor");

  // Memory instructions...
STATISTIC(NumFastIselFailAlloca,"Fast isel fails on Alloca");
STATISTIC(NumFastIselFailLoad,"Fast isel fails on Load");
STATISTIC(NumFastIselFailStore,"Fast isel fails on Store");
STATISTIC(NumFastIselFailAtomicCmpXchg,"Fast isel fails on AtomicCmpXchg");
STATISTIC(NumFastIselFailAtomicRMW,"Fast isel fails on AtomicRWM");
STATISTIC(NumFastIselFailFence,"Fast isel fails on Frence");
STATISTIC(NumFastIselFailGetElementPtr,"Fast isel fails on GetElementPtr");

  // Convert instructions...
STATISTIC(NumFastIselFailTrunc,"Fast isel fails on Trunc");
STATISTIC(NumFastIselFailZExt,"Fast isel fails on ZExt");
STATISTIC(NumFastIselFailSExt,"Fast isel fails on SExt");
STATISTIC(NumFastIselFailFPTrunc,"Fast isel fails on FPTrunc");
STATISTIC(NumFastIselFailFPExt,"Fast isel fails on FPExt");
STATISTIC(NumFastIselFailFPToUI,"Fast isel fails on FPToUI");
STATISTIC(NumFastIselFailFPToSI,"Fast isel fails on FPToSI");
STATISTIC(NumFastIselFailUIToFP,"Fast isel fails on UIToFP");
STATISTIC(NumFastIselFailSIToFP,"Fast isel fails on SIToFP");
STATISTIC(NumFastIselFailIntToPtr,"Fast isel fails on IntToPtr");
STATISTIC(NumFastIselFailPtrToInt,"Fast isel fails on PtrToInt");
STATISTIC(NumFastIselFailBitCast,"Fast isel fails on BitCast");

  // Other instructions...
STATISTIC(NumFastIselFailICmp,"Fast isel fails on ICmp");
STATISTIC(NumFastIselFailFCmp,"Fast isel fails on FCmp");
STATISTIC(NumFastIselFailPHI,"Fast isel fails on PHI");
STATISTIC(NumFastIselFailSelect,"Fast isel fails on Select");
STATISTIC(NumFastIselFailCall,"Fast isel fails on Call");
STATISTIC(NumFastIselFailShl,"Fast isel fails on Shl");
STATISTIC(NumFastIselFailLShr,"Fast isel fails on LShr");
STATISTIC(NumFastIselFailAShr,"Fast isel fails on AShr");
STATISTIC(NumFastIselFailVAArg,"Fast isel fails on VAArg");
STATISTIC(NumFastIselFailExtractElement,"Fast isel fails on ExtractElement");
STATISTIC(NumFastIselFailInsertElement,"Fast isel fails on InsertElement");
STATISTIC(NumFastIselFailShuffleVector,"Fast isel fails on ShuffleVector");
STATISTIC(NumFastIselFailExtractValue,"Fast isel fails on ExtractValue");
STATISTIC(NumFastIselFailInsertValue,"Fast isel fails on InsertValue");
STATISTIC(NumFastIselFailLandingPad,"Fast isel fails on LandingPad");

// Intrinsic instructions...
STATISTIC(NumFastIselFailIntrinsicCall, "Fast isel fails on Intrinsic call");
STATISTIC(NumFastIselFailSAddWithOverflow,
          "Fast isel fails on sadd.with.overflow");
STATISTIC(NumFastIselFailUAddWithOverflow,
          "Fast isel fails on uadd.with.overflow");
STATISTIC(NumFastIselFailSSubWithOverflow,
          "Fast isel fails on ssub.with.overflow");
STATISTIC(NumFastIselFailUSubWithOverflow,
          "Fast isel fails on usub.with.overflow");
STATISTIC(NumFastIselFailSMulWithOverflow,
          "Fast isel fails on smul.with.overflow");
STATISTIC(NumFastIselFailUMulWithOverflow,
          "Fast isel fails on umul.with.overflow");
STATISTIC(NumFastIselFailFrameaddress, "Fast isel fails on Frameaddress");
STATISTIC(NumFastIselFailSqrt, "Fast isel fails on sqrt call");
STATISTIC(NumFastIselFailStackMap, "Fast isel fails on StackMap call");
STATISTIC(NumFastIselFailPatchPoint, "Fast isel fails on PatchPoint call");
#endif

#if INTEL_CUSTOMIZATION
static cl::opt<bool>
IntelLibIRCAllowed("intel-libirc-allowed",
                    cl::desc("Allow the generation of calls to libirc."),
                    cl::init(false));
#endif // INTEL_CUSTOMIZATION

static cl::opt<bool>
EnableFastISelVerbose("fast-isel-verbose", cl::Hidden,
          cl::desc("Enable verbose messages in the \"fast\" "
                   "instruction selector"));
=======
>>>>>>> 7d65b669
static cl::opt<int> EnableFastISelAbort(
    "fast-isel-abort", cl::Hidden,
    cl::desc("Enable abort calls when \"fast\" instruction selection "
             "fails to lower an instruction: 0 disable the abort, 1 will "
             "abort but for args, calls and terminators, 2 will also "
             "abort for argument lowering, and 3 will never fallback "
             "to SelectionDAG."));

static cl::opt<bool> EnableFastISelFallbackReport(
    "fast-isel-report-on-fallback", cl::Hidden,
    cl::desc("Emit a diagnostic when \"fast\" instruction selection "
             "falls back to SelectionDAG."));

static cl::opt<bool>
UseMBPI("use-mbpi",
        cl::desc("use Machine Branch Probability Info"),
        cl::init(true), cl::Hidden);

#ifndef NDEBUG
static cl::opt<std::string>
FilterDAGBasicBlockName("filter-view-dags", cl::Hidden,
                        cl::desc("Only display the basic block whose name "
                                 "matches this for all view-*-dags options"));
static cl::opt<bool>
ViewDAGCombine1("view-dag-combine1-dags", cl::Hidden,
          cl::desc("Pop up a window to show dags before the first "
                   "dag combine pass"));
static cl::opt<bool>
ViewLegalizeTypesDAGs("view-legalize-types-dags", cl::Hidden,
          cl::desc("Pop up a window to show dags before legalize types"));
static cl::opt<bool>
ViewLegalizeDAGs("view-legalize-dags", cl::Hidden,
          cl::desc("Pop up a window to show dags before legalize"));
static cl::opt<bool>
ViewDAGCombine2("view-dag-combine2-dags", cl::Hidden,
          cl::desc("Pop up a window to show dags before the second "
                   "dag combine pass"));
static cl::opt<bool>
ViewDAGCombineLT("view-dag-combine-lt-dags", cl::Hidden,
          cl::desc("Pop up a window to show dags before the post legalize types"
                   " dag combine pass"));
static cl::opt<bool>
ViewISelDAGs("view-isel-dags", cl::Hidden,
          cl::desc("Pop up a window to show isel dags as they are selected"));
static cl::opt<bool>
ViewSchedDAGs("view-sched-dags", cl::Hidden,
          cl::desc("Pop up a window to show sched dags as they are processed"));
static cl::opt<bool>
ViewSUnitDAGs("view-sunit-dags", cl::Hidden,
      cl::desc("Pop up a window to show SUnit dags after they are processed"));
#else
static const bool ViewDAGCombine1 = false,
                  ViewLegalizeTypesDAGs = false, ViewLegalizeDAGs = false,
                  ViewDAGCombine2 = false,
                  ViewDAGCombineLT = false,
                  ViewISelDAGs = false, ViewSchedDAGs = false,
                  ViewSUnitDAGs = false;
#endif

//===---------------------------------------------------------------------===//
///
/// RegisterScheduler class - Track the registration of instruction schedulers.
///
//===---------------------------------------------------------------------===//
MachinePassRegistry RegisterScheduler::Registry;

//===---------------------------------------------------------------------===//
///
/// ISHeuristic command line option for instruction schedulers.
///
//===---------------------------------------------------------------------===//
static cl::opt<RegisterScheduler::FunctionPassCtor, false,
               RegisterPassParser<RegisterScheduler>>
ISHeuristic("pre-RA-sched",
            cl::init(&createDefaultScheduler), cl::Hidden,
            cl::desc("Instruction schedulers available (before register"
                     " allocation):"));

static RegisterScheduler
defaultListDAGScheduler("default", "Best scheduler for the target",
                        createDefaultScheduler);

namespace llvm {

  //===--------------------------------------------------------------------===//
  /// \brief This class is used by SelectionDAGISel to temporarily override
  /// the optimization level on a per-function basis.
  class OptLevelChanger {
    SelectionDAGISel &IS;
    CodeGenOpt::Level SavedOptLevel;
    bool SavedFastISel;

  public:
    OptLevelChanger(SelectionDAGISel &ISel,
                    CodeGenOpt::Level NewOptLevel) : IS(ISel) {
      SavedOptLevel = IS.OptLevel;
      if (NewOptLevel == SavedOptLevel)
        return;
      IS.OptLevel = NewOptLevel;
      IS.TM.setOptLevel(NewOptLevel);
      DEBUG(dbgs() << "\nChanging optimization level for Function "
            << IS.MF->getFunction()->getName() << "\n");
      DEBUG(dbgs() << "\tBefore: -O" << SavedOptLevel
            << " ; After: -O" << NewOptLevel << "\n");
      SavedFastISel = IS.TM.Options.EnableFastISel;
      if (NewOptLevel == CodeGenOpt::None) {
        IS.TM.setFastISel(IS.TM.getO0WantsFastISel());
        DEBUG(dbgs() << "\tFastISel is "
              << (IS.TM.Options.EnableFastISel ? "enabled" : "disabled")
              << "\n");
      }
    }

    ~OptLevelChanger() {
      if (IS.OptLevel == SavedOptLevel)
        return;
      DEBUG(dbgs() << "\nRestoring optimization level for Function "
            << IS.MF->getFunction()->getName() << "\n");
      DEBUG(dbgs() << "\tBefore: -O" << IS.OptLevel
            << " ; After: -O" << SavedOptLevel << "\n");
      IS.OptLevel = SavedOptLevel;
      IS.TM.setOptLevel(SavedOptLevel);
      IS.TM.setFastISel(SavedFastISel);
    }
  };

  //===--------------------------------------------------------------------===//
  /// createDefaultScheduler - This creates an instruction scheduler appropriate
  /// for the target.
  ScheduleDAGSDNodes* createDefaultScheduler(SelectionDAGISel *IS,
                                             CodeGenOpt::Level OptLevel) {
    const TargetLowering *TLI = IS->TLI;
    const TargetSubtargetInfo &ST = IS->MF->getSubtarget();

    // Try first to see if the Target has its own way of selecting a scheduler
    if (auto *SchedulerCtor = ST.getDAGScheduler(OptLevel)) {
      return SchedulerCtor(IS, OptLevel);
    }

    if (OptLevel == CodeGenOpt::None ||
        (ST.enableMachineScheduler() && ST.enableMachineSchedDefaultSched()) ||
        TLI->getSchedulingPreference() == Sched::Source)
      return createSourceListDAGScheduler(IS, OptLevel);
    if (TLI->getSchedulingPreference() == Sched::RegPressure)
      return createBURRListDAGScheduler(IS, OptLevel);
    if (TLI->getSchedulingPreference() == Sched::Hybrid)
      return createHybridListDAGScheduler(IS, OptLevel);
    if (TLI->getSchedulingPreference() == Sched::VLIW)
      return createVLIWDAGScheduler(IS, OptLevel);
    assert(TLI->getSchedulingPreference() == Sched::ILP &&
           "Unknown sched type!");
    return createILPListDAGScheduler(IS, OptLevel);
  }

} // end namespace llvm

// EmitInstrWithCustomInserter - This method should be implemented by targets
// that mark instructions with the 'usesCustomInserter' flag.  These
// instructions are special in various ways, which require special support to
// insert.  The specified MachineInstr is created but not inserted into any
// basic blocks, and this method is called to expand it into a sequence of
// instructions, potentially also creating new basic blocks and control flow.
// When new basic blocks are inserted and the edges from MBB to its successors
// are modified, the method should insert pairs of <OldSucc, NewSucc> into the
// DenseMap.
MachineBasicBlock *
TargetLowering::EmitInstrWithCustomInserter(MachineInstr &MI,
                                            MachineBasicBlock *MBB) const {
#ifndef NDEBUG
  dbgs() << "If a target marks an instruction with "
          "'usesCustomInserter', it must implement "
          "TargetLowering::EmitInstrWithCustomInserter!";
#endif
  llvm_unreachable(nullptr);
}

void TargetLowering::AdjustInstrPostInstrSelection(MachineInstr &MI,
                                                   SDNode *Node) const {
  assert(!MI.hasPostISelHook() &&
         "If a target marks an instruction with 'hasPostISelHook', "
         "it must implement TargetLowering::AdjustInstrPostInstrSelection!");
}

//===----------------------------------------------------------------------===//
// SelectionDAGISel code
//===----------------------------------------------------------------------===//

SelectionDAGISel::SelectionDAGISel(TargetMachine &tm,
                                   CodeGenOpt::Level OL) :
  MachineFunctionPass(ID), TM(tm),
  FuncInfo(new FunctionLoweringInfo()),
  CurDAG(new SelectionDAG(tm, OL)),
  SDB(new SelectionDAGBuilder(*CurDAG, *FuncInfo, OL)),
  GFI(),
  OptLevel(OL),
  DAGSize(0) {
    initializeGCModuleInfoPass(*PassRegistry::getPassRegistry());
    initializeBranchProbabilityInfoWrapperPassPass(
        *PassRegistry::getPassRegistry());
    initializeAAResultsWrapperPassPass(*PassRegistry::getPassRegistry());
    initializeTargetLibraryInfoWrapperPassPass(
        *PassRegistry::getPassRegistry());
    TM.setIntelLibIRCAllowed(IntelLibIRCAllowed); // INTEL
  }

SelectionDAGISel::~SelectionDAGISel() {
  delete SDB;
  delete CurDAG;
  delete FuncInfo;
}

void SelectionDAGISel::getAnalysisUsage(AnalysisUsage &AU) const {
  AU.addRequired<AAResultsWrapperPass>();
  AU.addRequired<GCModuleInfo>();
  AU.addRequired<StackProtector>();
  AU.addPreserved<StackProtector>();
  AU.addPreserved<GCModuleInfo>();
  AU.addRequired<TargetLibraryInfoWrapperPass>();
  if (UseMBPI && OptLevel != CodeGenOpt::None)
    AU.addRequired<BranchProbabilityInfoWrapperPass>();
  MachineFunctionPass::getAnalysisUsage(AU);
}

/// SplitCriticalSideEffectEdges - Look for critical edges with a PHI value that
/// may trap on it.  In this case we have to split the edge so that the path
/// through the predecessor block that doesn't go to the phi block doesn't
/// execute the possibly trapping instruction.
///
/// This is required for correctness, so it must be done at -O0.
///
static void SplitCriticalSideEffectEdges(Function &Fn) {
  // Loop for blocks with phi nodes.
  for (BasicBlock &BB : Fn) {
    PHINode *PN = dyn_cast<PHINode>(BB.begin());
    if (!PN) continue;

  ReprocessBlock:
    // For each block with a PHI node, check to see if any of the input values
    // are potentially trapping constant expressions.  Constant expressions are
    // the only potentially trapping value that can occur as the argument to a
    // PHI.
    for (BasicBlock::iterator I = BB.begin(); (PN = dyn_cast<PHINode>(I)); ++I)
      for (unsigned i = 0, e = PN->getNumIncomingValues(); i != e; ++i) {
        ConstantExpr *CE = dyn_cast<ConstantExpr>(PN->getIncomingValue(i));
        if (!CE || !CE->canTrap()) continue;

        // The only case we have to worry about is when the edge is critical.
        // Since this block has a PHI Node, we assume it has multiple input
        // edges: check to see if the pred has multiple successors.
        BasicBlock *Pred = PN->getIncomingBlock(i);
        if (Pred->getTerminator()->getNumSuccessors() == 1)
          continue;

        // Okay, we have to split this edge.
        SplitCriticalEdge(
            Pred->getTerminator(), GetSuccessorNumber(Pred, &BB),
            CriticalEdgeSplittingOptions().setMergeIdenticalEdges());
        goto ReprocessBlock;
      }
  }
}

bool SelectionDAGISel::runOnMachineFunction(MachineFunction &mf) {
  // If we already selected that function, we do not need to run SDISel.
  if (mf.getProperties().hasProperty(
          MachineFunctionProperties::Property::Selected))
    return false;
  // Do some sanity-checking on the command-line options.
  assert((!EnableFastISelAbort || TM.Options.EnableFastISel) &&
         "-fast-isel-abort > 0 requires -fast-isel");

  const Function &Fn = *mf.getFunction();
  MF = &mf;

  // Reset the target options before resetting the optimization
  // level below.
  // FIXME: This is a horrible hack and should be processed via
  // codegen looking at the optimization level explicitly when
  // it wants to look at it.
  TM.resetTargetOptions(Fn);
  // Reset OptLevel to None for optnone functions.
  CodeGenOpt::Level NewOptLevel = OptLevel;
  if (OptLevel != CodeGenOpt::None && skipFunction(Fn))
    NewOptLevel = CodeGenOpt::None;
  OptLevelChanger OLC(*this, NewOptLevel);

  TII = MF->getSubtarget().getInstrInfo();
  TLI = MF->getSubtarget().getTargetLowering();
  RegInfo = &MF->getRegInfo();
  AA = &getAnalysis<AAResultsWrapperPass>().getAAResults();
  LibInfo = &getAnalysis<TargetLibraryInfoWrapperPass>().getTLI();
  GFI = Fn.hasGC() ? &getAnalysis<GCModuleInfo>().getFunctionInfo(Fn) : nullptr;
  ORE = make_unique<OptimizationRemarkEmitter>(&Fn);

  DEBUG(dbgs() << "\n\n\n=== " << Fn.getName() << "\n");

  SplitCriticalSideEffectEdges(const_cast<Function &>(Fn));

<<<<<<< HEAD
#if INTEL_CUSTOMIZATION
  // SelectionDAG uses LibInfo to determine if library functions
  // such as memcpy, for which we want to use libirc implementations,
  // are available in the targeted environment depending upon whether
  // or not it is freestanding.
  CurDAG->init(*MF, LibInfo);
#else
  CurDAG->init(*MF);
#endif // INTEL_CUSTOMIZATION
=======
  CurDAG->init(*MF, *ORE);
>>>>>>> 7d65b669
  FuncInfo->set(Fn, *MF, CurDAG);

  if (UseMBPI && OptLevel != CodeGenOpt::None)
    FuncInfo->BPI = &getAnalysis<BranchProbabilityInfoWrapperPass>().getBPI();
  else
    FuncInfo->BPI = nullptr;

  SDB->init(GFI, *AA, LibInfo);

  MF->setHasInlineAsm(false);

  FuncInfo->SplitCSR = false;

  // We split CSR if the target supports it for the given function
  // and the function has only return exits.
  if (OptLevel != CodeGenOpt::None && TLI->supportSplitCSR(MF)) {
    FuncInfo->SplitCSR = true;

    // Collect all the return blocks.
    for (const BasicBlock &BB : Fn) {
      if (!succ_empty(&BB))
        continue;

      const TerminatorInst *Term = BB.getTerminator();
      if (isa<UnreachableInst>(Term) || isa<ReturnInst>(Term))
        continue;

      // Bail out if the exit block is not Return nor Unreachable.
      FuncInfo->SplitCSR = false;
      break;
    }
  }

  MachineBasicBlock *EntryMBB = &MF->front();
  if (FuncInfo->SplitCSR)
    // This performs initialization so lowering for SplitCSR will be correct.
    TLI->initializeSplitCSR(EntryMBB);

  SelectAllBasicBlocks(Fn);
  if (FastISelFailed && EnableFastISelFallbackReport) {
    DiagnosticInfoISelFallback DiagFallback(Fn);
    Fn.getContext().diagnose(DiagFallback);
  }

  // If the first basic block in the function has live ins that need to be
  // copied into vregs, emit the copies into the top of the block before
  // emitting the code for the block.
  const TargetRegisterInfo &TRI = *MF->getSubtarget().getRegisterInfo();
  RegInfo->EmitLiveInCopies(EntryMBB, TRI, *TII);

  // Insert copies in the entry block and the return blocks.
  if (FuncInfo->SplitCSR) {
    SmallVector<MachineBasicBlock*, 4> Returns;
    // Collect all the return blocks.
    for (MachineBasicBlock &MBB : mf) {
      if (!MBB.succ_empty())
        continue;

      MachineBasicBlock::iterator Term = MBB.getFirstTerminator();
      if (Term != MBB.end() && Term->isReturn()) {
        Returns.push_back(&MBB);
        continue;
      }
    }
    TLI->insertCopiesSplitCSR(EntryMBB, Returns);
  }

  DenseMap<unsigned, unsigned> LiveInMap;
  if (!FuncInfo->ArgDbgValues.empty())
    for (MachineRegisterInfo::livein_iterator LI = RegInfo->livein_begin(),
           E = RegInfo->livein_end(); LI != E; ++LI)
      if (LI->second)
        LiveInMap.insert(std::make_pair(LI->first, LI->second));

  // Insert DBG_VALUE instructions for function arguments to the entry block.
  for (unsigned i = 0, e = FuncInfo->ArgDbgValues.size(); i != e; ++i) {
    MachineInstr *MI = FuncInfo->ArgDbgValues[e-i-1];
    bool hasFI = MI->getOperand(0).isFI();
    unsigned Reg =
        hasFI ? TRI.getFrameRegister(*MF) : MI->getOperand(0).getReg();
    if (TargetRegisterInfo::isPhysicalRegister(Reg))
      EntryMBB->insert(EntryMBB->begin(), MI);
    else {
      MachineInstr *Def = RegInfo->getVRegDef(Reg);
      if (Def) {
        MachineBasicBlock::iterator InsertPos = Def;
        // FIXME: VR def may not be in entry block.
        Def->getParent()->insert(std::next(InsertPos), MI);
      } else
        DEBUG(dbgs() << "Dropping debug info for dead vreg"
              << TargetRegisterInfo::virtReg2Index(Reg) << "\n");
    }

    // If Reg is live-in then update debug info to track its copy in a vreg.
    DenseMap<unsigned, unsigned>::iterator LDI = LiveInMap.find(Reg);
    if (LDI != LiveInMap.end()) {
      assert(!hasFI && "There's no handling of frame pointer updating here yet "
                       "- add if needed");
      MachineInstr *Def = RegInfo->getVRegDef(LDI->second);
      MachineBasicBlock::iterator InsertPos = Def;
      const MDNode *Variable = MI->getDebugVariable();
      const MDNode *Expr = MI->getDebugExpression();
      DebugLoc DL = MI->getDebugLoc();
      bool IsIndirect = MI->isIndirectDebugValue();
      unsigned Offset = IsIndirect ? MI->getOperand(1).getImm() : 0;
      assert(cast<DILocalVariable>(Variable)->isValidLocationForIntrinsic(DL) &&
             "Expected inlined-at fields to agree");
      // Def is never a terminator here, so it is ok to increment InsertPos.
      BuildMI(*EntryMBB, ++InsertPos, DL, TII->get(TargetOpcode::DBG_VALUE),
              IsIndirect, LDI->second, Offset, Variable, Expr);

      // If this vreg is directly copied into an exported register then
      // that COPY instructions also need DBG_VALUE, if it is the only
      // user of LDI->second.
      MachineInstr *CopyUseMI = nullptr;
      for (MachineRegisterInfo::use_instr_iterator
           UI = RegInfo->use_instr_begin(LDI->second),
           E = RegInfo->use_instr_end(); UI != E; ) {
        MachineInstr *UseMI = &*(UI++);
        if (UseMI->isDebugValue()) continue;
        if (UseMI->isCopy() && !CopyUseMI && UseMI->getParent() == EntryMBB) {
          CopyUseMI = UseMI; continue;
        }
        // Otherwise this is another use or second copy use.
        CopyUseMI = nullptr; break;
      }
      if (CopyUseMI) {
        // Use MI's debug location, which describes where Variable was
        // declared, rather than whatever is attached to CopyUseMI.
        MachineInstr *NewMI =
            BuildMI(*MF, DL, TII->get(TargetOpcode::DBG_VALUE), IsIndirect,
                    CopyUseMI->getOperand(0).getReg(), Offset, Variable, Expr);
        MachineBasicBlock::iterator Pos = CopyUseMI;
        EntryMBB->insertAfter(Pos, NewMI);
      }
    }
  }

  // Determine if there are any calls in this machine function.
  MachineFrameInfo &MFI = MF->getFrameInfo();
  for (const auto &MBB : *MF) {
    if (MFI.hasCalls() && MF->hasInlineAsm())
      break;

    for (const auto &MI : MBB) {
      const MCInstrDesc &MCID = TII->get(MI.getOpcode());
      if ((MCID.isCall() && !MCID.isReturn()) ||
          MI.isStackAligningInlineAsm()) {
        MFI.setHasCalls(true);
      }
      if (MI.isInlineAsm()) {
        MF->setHasInlineAsm(true);
      }
    }
  }

  // Determine if there is a call to setjmp in the machine function.
  MF->setExposesReturnsTwice(Fn.callsFunctionThatReturnsTwice());

  // Replace forward-declared registers with the registers containing
  // the desired value.
  MachineRegisterInfo &MRI = MF->getRegInfo();
  for (DenseMap<unsigned, unsigned>::iterator
       I = FuncInfo->RegFixups.begin(), E = FuncInfo->RegFixups.end();
       I != E; ++I) {
    unsigned From = I->first;
    unsigned To = I->second;
    // If To is also scheduled to be replaced, find what its ultimate
    // replacement is.
    while (true) {
      DenseMap<unsigned, unsigned>::iterator J = FuncInfo->RegFixups.find(To);
      if (J == E) break;
      To = J->second;
    }
    // Make sure the new register has a sufficiently constrained register class.
    if (TargetRegisterInfo::isVirtualRegister(From) &&
        TargetRegisterInfo::isVirtualRegister(To))
      MRI.constrainRegClass(To, MRI.getRegClass(From));
    // Replace it.


    // Replacing one register with another won't touch the kill flags.
    // We need to conservatively clear the kill flags as a kill on the old
    // register might dominate existing uses of the new register.
    if (!MRI.use_empty(To))
      MRI.clearKillFlags(From);
    MRI.replaceRegWith(From, To);
  }

  if (TLI->hasCopyImplyingStackAdjustment(MF))
    MFI.setHasCopyImplyingStackAdjustment(true);

  // Freeze the set of reserved registers now that MachineFrameInfo has been
  // set up. All the information required by getReservedRegs() should be
  // available now.
  MRI.freezeReservedRegs(*MF);

  // Release function-specific state. SDB and CurDAG are already cleared
  // at this point.
  FuncInfo->clear();

  DEBUG(dbgs() << "*** MachineFunction at end of ISel ***\n");
  DEBUG(MF->print(dbgs()));

  return true;
}

static void reportFastISelFailure(MachineFunction &MF,
                                  OptimizationRemarkEmitter &ORE,
                                  OptimizationRemarkMissed &R,
                                  bool ShouldAbort) {
  // Print the function name explicitly if we don't have a debug location (which
  // makes the diagnostic less useful) or if we're going to emit a raw error.
  if (!R.getLocation().isValid() || ShouldAbort)
    R << (" (in function: " + MF.getName() + ")").str();

  if (ShouldAbort)
    report_fatal_error(R.getMsg());

  ORE.emit(R);
}

void SelectionDAGISel::SelectBasicBlock(BasicBlock::const_iterator Begin,
                                        BasicBlock::const_iterator End,
                                        bool &HadTailCall) {
  // Lower the instructions. If a call is emitted as a tail call, cease emitting
  // nodes for this block.
  for (BasicBlock::const_iterator I = Begin; I != End && !SDB->HasTailCall; ++I) {
    if (!ElidedArgCopyInstrs.count(&*I))
      SDB->visit(*I);
  }

  // Make sure the root of the DAG is up-to-date.
  CurDAG->setRoot(SDB->getControlRoot());
  HadTailCall = SDB->HasTailCall;
  SDB->clear();

  // Final step, emit the lowered DAG as machine code.
  CodeGenAndEmitDAG();
}

void SelectionDAGISel::ComputeLiveOutVRegInfo() {
  SmallPtrSet<SDNode*, 16> VisitedNodes;
  SmallVector<SDNode*, 128> Worklist;

  Worklist.push_back(CurDAG->getRoot().getNode());

  APInt KnownZero;
  APInt KnownOne;

  do {
    SDNode *N = Worklist.pop_back_val();

    // If we've already seen this node, ignore it.
    if (!VisitedNodes.insert(N).second)
      continue;

    // Otherwise, add all chain operands to the worklist.
    for (const SDValue &Op : N->op_values())
      if (Op.getValueType() == MVT::Other)
        Worklist.push_back(Op.getNode());

    // If this is a CopyToReg with a vreg dest, process it.
    if (N->getOpcode() != ISD::CopyToReg)
      continue;

    unsigned DestReg = cast<RegisterSDNode>(N->getOperand(1))->getReg();
    if (!TargetRegisterInfo::isVirtualRegister(DestReg))
      continue;

    // Ignore non-scalar or non-integer values.
    SDValue Src = N->getOperand(2);
    EVT SrcVT = Src.getValueType();
    if (!SrcVT.isInteger() || SrcVT.isVector())
      continue;

    unsigned NumSignBits = CurDAG->ComputeNumSignBits(Src);
    CurDAG->computeKnownBits(Src, KnownZero, KnownOne);
    FuncInfo->AddLiveOutRegInfo(DestReg, NumSignBits, KnownZero, KnownOne);
  } while (!Worklist.empty());
}

void SelectionDAGISel::CodeGenAndEmitDAG() {
  StringRef GroupName = "sdag";
  StringRef GroupDescription = "Instruction Selection and Scheduling";
  std::string BlockName;
  int BlockNumber = -1;
  (void)BlockNumber;
  bool MatchFilterBB = false; (void)MatchFilterBB;

  // Pre-type legalization allow creation of any node types.
  CurDAG->NewNodesMustHaveLegalTypes = false;

#ifndef NDEBUG
  MatchFilterBB = (FilterDAGBasicBlockName.empty() ||
                   FilterDAGBasicBlockName ==
                       FuncInfo->MBB->getBasicBlock()->getName().str());
#endif
#ifdef NDEBUG
  if (ViewDAGCombine1 || ViewLegalizeTypesDAGs || ViewLegalizeDAGs ||
      ViewDAGCombine2 || ViewDAGCombineLT || ViewISelDAGs || ViewSchedDAGs ||
      ViewSUnitDAGs)
#endif
  {
    BlockNumber = FuncInfo->MBB->getNumber();
    BlockName =
        (MF->getName() + ":" + FuncInfo->MBB->getBasicBlock()->getName()).str();
  }
  DEBUG(dbgs() << "Initial selection DAG: BB#" << BlockNumber
        << " '" << BlockName << "'\n"; CurDAG->dump());

  if (ViewDAGCombine1 && MatchFilterBB)
    CurDAG->viewGraph("dag-combine1 input for " + BlockName);

  // Run the DAG combiner in pre-legalize mode.
  {
    NamedRegionTimer T("combine1", "DAG Combining 1", GroupName,
                       GroupDescription, TimePassesIsEnabled);
    CurDAG->Combine(BeforeLegalizeTypes, *AA, OptLevel);
  }

  DEBUG(dbgs() << "Optimized lowered selection DAG: BB#" << BlockNumber
        << " '" << BlockName << "'\n"; CurDAG->dump());

  // Second step, hack on the DAG until it only uses operations and types that
  // the target supports.
  if (ViewLegalizeTypesDAGs && MatchFilterBB)
    CurDAG->viewGraph("legalize-types input for " + BlockName);

  bool Changed;
  {
    NamedRegionTimer T("legalize_types", "Type Legalization", GroupName,
                       GroupDescription, TimePassesIsEnabled);
    Changed = CurDAG->LegalizeTypes();
  }

  DEBUG(dbgs() << "Type-legalized selection DAG: BB#" << BlockNumber
        << " '" << BlockName << "'\n"; CurDAG->dump());

  // Only allow creation of legal node types.
  CurDAG->NewNodesMustHaveLegalTypes = true;

  if (Changed) {
    if (ViewDAGCombineLT && MatchFilterBB)
      CurDAG->viewGraph("dag-combine-lt input for " + BlockName);

    // Run the DAG combiner in post-type-legalize mode.
    {
      NamedRegionTimer T("combine_lt", "DAG Combining after legalize types",
                         GroupName, GroupDescription, TimePassesIsEnabled);
      CurDAG->Combine(AfterLegalizeTypes, *AA, OptLevel);
    }

    DEBUG(dbgs() << "Optimized type-legalized selection DAG: BB#" << BlockNumber
          << " '" << BlockName << "'\n"; CurDAG->dump());

  }

  {
    NamedRegionTimer T("legalize_vec", "Vector Legalization", GroupName,
                       GroupDescription, TimePassesIsEnabled);
    Changed = CurDAG->LegalizeVectors();
  }

  if (Changed) {
    DEBUG(dbgs() << "Vector-legalized selection DAG: BB#" << BlockNumber
          << " '" << BlockName << "'\n"; CurDAG->dump());

    {
      NamedRegionTimer T("legalize_types2", "Type Legalization 2", GroupName,
                         GroupDescription, TimePassesIsEnabled);
      CurDAG->LegalizeTypes();
    }

    DEBUG(dbgs() << "Vector/type-legalized selection DAG: BB#" << BlockNumber
          << " '" << BlockName << "'\n"; CurDAG->dump());

    if (ViewDAGCombineLT && MatchFilterBB)
      CurDAG->viewGraph("dag-combine-lv input for " + BlockName);

    // Run the DAG combiner in post-type-legalize mode.
    {
      NamedRegionTimer T("combine_lv", "DAG Combining after legalize vectors",
                         GroupName, GroupDescription, TimePassesIsEnabled);
      CurDAG->Combine(AfterLegalizeVectorOps, *AA, OptLevel);
    }

    DEBUG(dbgs() << "Optimized vector-legalized selection DAG: BB#"
          << BlockNumber << " '" << BlockName << "'\n"; CurDAG->dump());
  }

  if (ViewLegalizeDAGs && MatchFilterBB)
    CurDAG->viewGraph("legalize input for " + BlockName);

  {
    NamedRegionTimer T("legalize", "DAG Legalization", GroupName,
                       GroupDescription, TimePassesIsEnabled);
    CurDAG->Legalize();
  }

  DEBUG(dbgs() << "Legalized selection DAG: BB#" << BlockNumber
        << " '" << BlockName << "'\n"; CurDAG->dump());

  if (ViewDAGCombine2 && MatchFilterBB)
    CurDAG->viewGraph("dag-combine2 input for " + BlockName);

  // Run the DAG combiner in post-legalize mode.
  {
    NamedRegionTimer T("combine2", "DAG Combining 2", GroupName,
                       GroupDescription, TimePassesIsEnabled);
    CurDAG->Combine(AfterLegalizeDAG, *AA, OptLevel);
  }

  DEBUG(dbgs() << "Optimized legalized selection DAG: BB#" << BlockNumber
        << " '" << BlockName << "'\n"; CurDAG->dump());

  if (OptLevel != CodeGenOpt::None)
    ComputeLiveOutVRegInfo();

  if (ViewISelDAGs && MatchFilterBB)
    CurDAG->viewGraph("isel input for " + BlockName);

  // Third, instruction select all of the operations to machine code, adding the
  // code to the MachineBasicBlock.
  {
    NamedRegionTimer T("isel", "Instruction Selection", GroupName,
                       GroupDescription, TimePassesIsEnabled);
    DoInstructionSelection();
  }

  DEBUG(dbgs() << "Selected selection DAG: BB#" << BlockNumber
        << " '" << BlockName << "'\n"; CurDAG->dump());

  if (ViewSchedDAGs && MatchFilterBB)
    CurDAG->viewGraph("scheduler input for " + BlockName);

  // Schedule machine code.
  ScheduleDAGSDNodes *Scheduler = CreateScheduler();
  {
    NamedRegionTimer T("sched", "Instruction Scheduling", GroupName,
                       GroupDescription, TimePassesIsEnabled);
    Scheduler->Run(CurDAG, FuncInfo->MBB);
  }

  if (ViewSUnitDAGs && MatchFilterBB)
    Scheduler->viewGraph();

  // Emit machine code to BB.  This can change 'BB' to the last block being
  // inserted into.
  MachineBasicBlock *FirstMBB = FuncInfo->MBB, *LastMBB;
  {
    NamedRegionTimer T("emit", "Instruction Creation", GroupName,
                       GroupDescription, TimePassesIsEnabled);

    // FuncInfo->InsertPt is passed by reference and set to the end of the
    // scheduled instructions.
    LastMBB = FuncInfo->MBB = Scheduler->EmitSchedule(FuncInfo->InsertPt);
  }

  // If the block was split, make sure we update any references that are used to
  // update PHI nodes later on.
  if (FirstMBB != LastMBB)
    SDB->UpdateSplitBlock(FirstMBB, LastMBB);

  // Free the scheduler state.
  {
    NamedRegionTimer T("cleanup", "Instruction Scheduling Cleanup", GroupName,
                       GroupDescription, TimePassesIsEnabled);
    delete Scheduler;
  }

  // Free the SelectionDAG state, now that we're finished with it.
  CurDAG->clear();
}

namespace {

/// ISelUpdater - helper class to handle updates of the instruction selection
/// graph.
class ISelUpdater : public SelectionDAG::DAGUpdateListener {
  SelectionDAG::allnodes_iterator &ISelPosition;

public:
  ISelUpdater(SelectionDAG &DAG, SelectionDAG::allnodes_iterator &isp)
    : SelectionDAG::DAGUpdateListener(DAG), ISelPosition(isp) {}

  /// NodeDeleted - Handle nodes deleted from the graph. If the node being
  /// deleted is the current ISelPosition node, update ISelPosition.
  ///
  void NodeDeleted(SDNode *N, SDNode *E) override {
    if (ISelPosition == SelectionDAG::allnodes_iterator(N))
      ++ISelPosition;
  }
};

} // end anonymous namespace

static bool isStrictFPOp(SDNode *Node, unsigned &NewOpc) {
  unsigned OrigOpc = Node->getOpcode();
  switch (OrigOpc) {
    case ISD::STRICT_FADD: NewOpc = ISD::FADD; return true;
    case ISD::STRICT_FSUB: NewOpc = ISD::FSUB; return true;
    case ISD::STRICT_FMUL: NewOpc = ISD::FMUL; return true;
    case ISD::STRICT_FDIV: NewOpc = ISD::FDIV; return true;
    case ISD::STRICT_FREM: NewOpc = ISD::FREM; return true;
    default: return false;
  }
}

SDNode* SelectionDAGISel::MutateStrictFPToFP(SDNode *Node, unsigned NewOpc) {
  assert(((Node->getOpcode() == ISD::STRICT_FADD && NewOpc == ISD::FADD) ||
          (Node->getOpcode() == ISD::STRICT_FSUB && NewOpc == ISD::FSUB) ||
          (Node->getOpcode() == ISD::STRICT_FMUL && NewOpc == ISD::FMUL) ||
          (Node->getOpcode() == ISD::STRICT_FDIV && NewOpc == ISD::FDIV) ||
          (Node->getOpcode() == ISD::STRICT_FREM && NewOpc == ISD::FREM)) &&
          "Unexpected StrictFP opcode!");

  // We're taking this node out of the chain, so we need to re-link things.
  SDValue InputChain = Node->getOperand(0);
  SDValue OutputChain = SDValue(Node, 1);
  CurDAG->ReplaceAllUsesOfValueWith(OutputChain, InputChain);

  SDVTList VTs = CurDAG->getVTList(Node->getOperand(1).getValueType());
  SDValue Ops[2] = { Node->getOperand(1), Node->getOperand(2) };
  SDNode *Res = CurDAG->MorphNodeTo(Node, NewOpc, VTs, Ops);
  
  // MorphNodeTo can operate in two ways: if an existing node with the
  // specified operands exists, it can just return it.  Otherwise, it
  // updates the node in place to have the requested operands.
  if (Res == Node) {
    // If we updated the node in place, reset the node ID.  To the isel,
    // this should be just like a newly allocated machine node.
    Res->setNodeId(-1);
  } else {
    CurDAG->ReplaceAllUsesWith(Node, Res);
    CurDAG->RemoveDeadNode(Node);
  }

  return Res; 
}

void SelectionDAGISel::DoInstructionSelection() {
  DEBUG(dbgs() << "===== Instruction selection begins: BB#"
        << FuncInfo->MBB->getNumber()
        << " '" << FuncInfo->MBB->getName() << "'\n");

  PreprocessISelDAG();

  // Select target instructions for the DAG.
  {
    // Number all nodes with a topological order and set DAGSize.
    DAGSize = CurDAG->AssignTopologicalOrder();

    // Create a dummy node (which is not added to allnodes), that adds
    // a reference to the root node, preventing it from being deleted,
    // and tracking any changes of the root.
    HandleSDNode Dummy(CurDAG->getRoot());
    SelectionDAG::allnodes_iterator ISelPosition (CurDAG->getRoot().getNode());
    ++ISelPosition;

    // Make sure that ISelPosition gets properly updated when nodes are deleted
    // in calls made from this function.
    ISelUpdater ISU(*CurDAG, ISelPosition);

    // The AllNodes list is now topological-sorted. Visit the
    // nodes by starting at the end of the list (the root of the
    // graph) and preceding back toward the beginning (the entry
    // node).
    while (ISelPosition != CurDAG->allnodes_begin()) {
      SDNode *Node = &*--ISelPosition;
      // Skip dead nodes. DAGCombiner is expected to eliminate all dead nodes,
      // but there are currently some corner cases that it misses. Also, this
      // makes it theoretically possible to disable the DAGCombiner.
      if (Node->use_empty())
        continue;

      // When we are using non-default rounding modes or FP exception behavior
      // FP operations are represented by StrictFP pseudo-operations.  They
      // need to be simplified here so that the target-specific instruction
      // selectors know how to handle them.
      //
      // If the current node is a strict FP pseudo-op, the isStrictFPOp()
      // function will provide the corresponding normal FP opcode to which the
      // node should be mutated.
      unsigned NormalFPOpc = ISD::UNDEF;
      bool IsStrictFPOp = isStrictFPOp(Node, NormalFPOpc);
      if (IsStrictFPOp)
        Node = MutateStrictFPToFP(Node, NormalFPOpc);

      Select(Node);

      // FIXME: Add code here to attach an implicit def and use of
      // target-specific FP environment registers.
    }

    CurDAG->setRoot(Dummy.getValue());
  }

  DEBUG(dbgs() << "===== Instruction selection ends:\n");

  PostprocessISelDAG();
}

static bool hasExceptionPointerOrCodeUser(const CatchPadInst *CPI) {
  for (const User *U : CPI->users()) {
    if (const IntrinsicInst *EHPtrCall = dyn_cast<IntrinsicInst>(U)) {
      Intrinsic::ID IID = EHPtrCall->getIntrinsicID();
      if (IID == Intrinsic::eh_exceptionpointer ||
          IID == Intrinsic::eh_exceptioncode)
        return true;
    }
  }
  return false;
}

/// PrepareEHLandingPad - Emit an EH_LABEL, set up live-in registers, and
/// do other setup for EH landing-pad blocks.
bool SelectionDAGISel::PrepareEHLandingPad() {
  MachineBasicBlock *MBB = FuncInfo->MBB;
  const Constant *PersonalityFn = FuncInfo->Fn->getPersonalityFn();
  const BasicBlock *LLVMBB = MBB->getBasicBlock();
  const TargetRegisterClass *PtrRC =
      TLI->getRegClassFor(TLI->getPointerTy(CurDAG->getDataLayout()));

  // Catchpads have one live-in register, which typically holds the exception
  // pointer or code.
  if (const auto *CPI = dyn_cast<CatchPadInst>(LLVMBB->getFirstNonPHI())) {
    if (hasExceptionPointerOrCodeUser(CPI)) {
      // Get or create the virtual register to hold the pointer or code.  Mark
      // the live in physreg and copy into the vreg.
      MCPhysReg EHPhysReg = TLI->getExceptionPointerRegister(PersonalityFn);
      assert(EHPhysReg && "target lacks exception pointer register");
      MBB->addLiveIn(EHPhysReg);
      unsigned VReg = FuncInfo->getCatchPadExceptionPointerVReg(CPI, PtrRC);
      BuildMI(*MBB, FuncInfo->InsertPt, SDB->getCurDebugLoc(),
              TII->get(TargetOpcode::COPY), VReg)
          .addReg(EHPhysReg, RegState::Kill);
    }
    return true;
  }

  if (!LLVMBB->isLandingPad())
    return true;

  // Add a label to mark the beginning of the landing pad.  Deletion of the
  // landing pad can thus be detected via the MachineModuleInfo.
  MCSymbol *Label = MF->addLandingPad(MBB);

  // Assign the call site to the landing pad's begin label.
  MF->setCallSiteLandingPad(Label, SDB->LPadToCallSiteMap[MBB]);

  const MCInstrDesc &II = TII->get(TargetOpcode::EH_LABEL);
  BuildMI(*MBB, FuncInfo->InsertPt, SDB->getCurDebugLoc(), II)
    .addSym(Label);

  // Mark exception register as live in.
  if (unsigned Reg = TLI->getExceptionPointerRegister(PersonalityFn))
    FuncInfo->ExceptionPointerVirtReg = MBB->addLiveIn(Reg, PtrRC);

  // Mark exception selector register as live in.
  if (unsigned Reg = TLI->getExceptionSelectorRegister(PersonalityFn))
    FuncInfo->ExceptionSelectorVirtReg = MBB->addLiveIn(Reg, PtrRC);

  return true;
}

/// isFoldedOrDeadInstruction - Return true if the specified instruction is
/// side-effect free and is either dead or folded into a generated instruction.
/// Return false if it needs to be emitted.
static bool isFoldedOrDeadInstruction(const Instruction *I,
                                      FunctionLoweringInfo *FuncInfo) {
  return !I->mayWriteToMemory() && // Side-effecting instructions aren't folded.
         !isa<TerminatorInst>(I) &&    // Terminators aren't folded.
         !isa<DbgInfoIntrinsic>(I) &&  // Debug instructions aren't folded.
         !I->isEHPad() &&              // EH pad instructions aren't folded.
         !FuncInfo->isExportedInst(I); // Exported instrs must be computed.
}

/// Set up SwiftErrorVals by going through the function. If the function has
/// swifterror argument, it will be the first entry.
static void setupSwiftErrorVals(const Function &Fn, const TargetLowering *TLI,
                                FunctionLoweringInfo *FuncInfo) {
  if (!TLI->supportSwiftError())
    return;

  FuncInfo->SwiftErrorVals.clear();
  FuncInfo->SwiftErrorVRegDefMap.clear();
  FuncInfo->SwiftErrorVRegUpwardsUse.clear();
  FuncInfo->SwiftErrorArg = nullptr;

  // Check if function has a swifterror argument.
  bool HaveSeenSwiftErrorArg = false;
  for (Function::const_arg_iterator AI = Fn.arg_begin(), AE = Fn.arg_end();
       AI != AE; ++AI)
    if (AI->hasSwiftErrorAttr()) {
      assert(!HaveSeenSwiftErrorArg &&
             "Must have only one swifterror parameter");
      (void)HaveSeenSwiftErrorArg; // silence warning.
      HaveSeenSwiftErrorArg = true;
      FuncInfo->SwiftErrorArg = &*AI;
      FuncInfo->SwiftErrorVals.push_back(&*AI);
    }

  for (const auto &LLVMBB : Fn)
    for (const auto &Inst : LLVMBB) {
      if (const AllocaInst *Alloca = dyn_cast<AllocaInst>(&Inst))
        if (Alloca->isSwiftError())
          FuncInfo->SwiftErrorVals.push_back(Alloca);
    }
}

static void createSwiftErrorEntriesInEntryBlock(FunctionLoweringInfo *FuncInfo,
                                                FastISel *FastIS,
                                                const TargetLowering *TLI,
                                                const TargetInstrInfo *TII,
                                                SelectionDAGBuilder *SDB) {
  if (!TLI->supportSwiftError())
    return;

  // We only need to do this when we have swifterror parameter or swifterror
  // alloc.
  if (FuncInfo->SwiftErrorVals.empty())
    return;

  assert(FuncInfo->MBB == &*FuncInfo->MF->begin() &&
         "expected to insert into entry block");
  auto &DL = FuncInfo->MF->getDataLayout();
  auto const *RC = TLI->getRegClassFor(TLI->getPointerTy(DL));
  for (const auto *SwiftErrorVal : FuncInfo->SwiftErrorVals) {
    // We will always generate a copy from the argument. It is always used at
    // least by the 'return' of the swifterror.
    if (FuncInfo->SwiftErrorArg && FuncInfo->SwiftErrorArg == SwiftErrorVal)
      continue;
    unsigned VReg = FuncInfo->MF->getRegInfo().createVirtualRegister(RC);
    // Assign Undef to Vreg. We construct MI directly to make sure it works
    // with FastISel.
    BuildMI(*FuncInfo->MBB, FuncInfo->MBB->getFirstNonPHI(),
            SDB->getCurDebugLoc(), TII->get(TargetOpcode::IMPLICIT_DEF),
            VReg);

    // Keep FastIS informed about the value we just inserted.
    if (FastIS)
      FastIS->setLastLocalValue(&*std::prev(FuncInfo->InsertPt));

    FuncInfo->setCurrentSwiftErrorVReg(FuncInfo->MBB, SwiftErrorVal, VReg);
  }
}

/// Propagate swifterror values through the machine function CFG.
static void propagateSwiftErrorVRegs(FunctionLoweringInfo *FuncInfo) {
  auto *TLI = FuncInfo->TLI;
  if (!TLI->supportSwiftError())
    return;

  // We only need to do this when we have swifterror parameter or swifterror
  // alloc.
  if (FuncInfo->SwiftErrorVals.empty())
    return;

  // For each machine basic block in reverse post order.
  ReversePostOrderTraversal<MachineFunction *> RPOT(FuncInfo->MF);
  for (ReversePostOrderTraversal<MachineFunction *>::rpo_iterator
           It = RPOT.begin(),
           E = RPOT.end();
       It != E; ++It) {
    MachineBasicBlock *MBB = *It;

    // For each swifterror value in the function.
    for(const auto *SwiftErrorVal : FuncInfo->SwiftErrorVals) {
      auto Key = std::make_pair(MBB, SwiftErrorVal);
      auto UUseIt = FuncInfo->SwiftErrorVRegUpwardsUse.find(Key);
      auto VRegDefIt = FuncInfo->SwiftErrorVRegDefMap.find(Key);
      bool UpwardsUse = UUseIt != FuncInfo->SwiftErrorVRegUpwardsUse.end();
      unsigned UUseVReg = UpwardsUse ? UUseIt->second : 0;
      bool DownwardDef = VRegDefIt != FuncInfo->SwiftErrorVRegDefMap.end();
      assert(!(UpwardsUse && !DownwardDef) &&
             "We can't have an upwards use but no downwards def");

      // If there is no upwards exposed use and an entry for the swifterror in
      // the def map for this value we don't need to do anything: We already
      // have a downward def for this basic block.
      if (!UpwardsUse && DownwardDef)
        continue;

      // Otherwise we either have an upwards exposed use vreg that we need to
      // materialize or need to forward the downward def from predecessors.

      // Check whether we have a single vreg def from all predecessors.
      // Otherwise we need a phi.
      SmallVector<std::pair<MachineBasicBlock *, unsigned>, 4> VRegs;
      SmallSet<const MachineBasicBlock*, 8> Visited;
      for (auto *Pred : MBB->predecessors()) {
        if (!Visited.insert(Pred).second)
          continue;
        VRegs.push_back(std::make_pair(
            Pred, FuncInfo->getOrCreateSwiftErrorVReg(Pred, SwiftErrorVal)));
        if (Pred != MBB)
          continue;
        // We have a self-edge.
        // If there was no upwards use in this basic block there is now one: the
        // phi needs to use it self.
        if (!UpwardsUse) {
          UpwardsUse = true;
          UUseIt = FuncInfo->SwiftErrorVRegUpwardsUse.find(Key);
          assert(UUseIt != FuncInfo->SwiftErrorVRegUpwardsUse.end());
          UUseVReg = UUseIt->second;
        }
      }

      // We need a phi node if we have more than one predecessor with different
      // downward defs.
      bool needPHI =
          VRegs.size() >= 1 &&
          std::find_if(
              VRegs.begin(), VRegs.end(),
              [&](const std::pair<const MachineBasicBlock *, unsigned> &V)
                  -> bool { return V.second != VRegs[0].second; }) !=
              VRegs.end();

      // If there is no upwards exposed used and we don't need a phi just
      // forward the swifterror vreg from the predecessor(s).
      if (!UpwardsUse && !needPHI) {
        assert(!VRegs.empty() &&
               "No predecessors? The entry block should bail out earlier");
        // Just forward the swifterror vreg from the predecessor(s).
        FuncInfo->setCurrentSwiftErrorVReg(MBB, SwiftErrorVal, VRegs[0].second);
        continue;
      }

      auto DLoc = isa<Instruction>(SwiftErrorVal)
                      ? dyn_cast<Instruction>(SwiftErrorVal)->getDebugLoc()
                      : DebugLoc();
      const auto *TII = FuncInfo->MF->getSubtarget().getInstrInfo();

      // If we don't need a phi create a copy to the upward exposed vreg.
      if (!needPHI) {
        assert(UpwardsUse);
        unsigned DestReg = UUseVReg;
        BuildMI(*MBB, MBB->getFirstNonPHI(), DLoc, TII->get(TargetOpcode::COPY),
                DestReg)
            .addReg(VRegs[0].second);
        continue;
      }

      // We need a phi: if there is an upwards exposed use we already have a
      // destination virtual register number otherwise we generate a new one.
      auto &DL = FuncInfo->MF->getDataLayout();
      auto const *RC = TLI->getRegClassFor(TLI->getPointerTy(DL));
      unsigned PHIVReg =
          UpwardsUse ? UUseVReg
                     : FuncInfo->MF->getRegInfo().createVirtualRegister(RC);
      MachineInstrBuilder SwiftErrorPHI =
          BuildMI(*MBB, MBB->getFirstNonPHI(), DLoc,
                  TII->get(TargetOpcode::PHI), PHIVReg);
      for (auto BBRegPair : VRegs) {
        SwiftErrorPHI.addReg(BBRegPair.second).addMBB(BBRegPair.first);
      }

      // We did not have a definition in this block before: store the phi's vreg
      // as this block downward exposed def.
      if (!UpwardsUse)
        FuncInfo->setCurrentSwiftErrorVReg(MBB, SwiftErrorVal, PHIVReg);
    }
  }
}

void SelectionDAGISel::SelectAllBasicBlocks(const Function &Fn) {
  FastISelFailed = false;
  // Initialize the Fast-ISel state, if needed.
  FastISel *FastIS = nullptr;
  if (TM.Options.EnableFastISel)
    FastIS = TLI->createFastISel(*FuncInfo, LibInfo);

  setupSwiftErrorVals(Fn, TLI, FuncInfo);

  ReversePostOrderTraversal<const Function*> RPOT(&Fn);

  // Lower arguments up front. An RPO iteration always visits the entry block
  // first.
  assert(*RPOT.begin() == &Fn.getEntryBlock());
  ++NumEntryBlocks;

  // Set up FuncInfo for ISel. Entry blocks never have PHIs.
  FuncInfo->MBB = FuncInfo->MBBMap[&Fn.getEntryBlock()];
  FuncInfo->InsertPt = FuncInfo->MBB->begin();

  if (!FastIS) {
    LowerArguments(Fn);
  } else {
    // See if fast isel can lower the arguments.
    FastIS->startNewBlock();
    if (!FastIS->lowerArguments()) {
      FastISelFailed = true;
      // Fast isel failed to lower these arguments
      ++NumFastIselFailLowerArguments;

      OptimizationRemarkMissed R("sdagisel", "FastISelFailure",
                                 Fn.getSubprogram(),
                                 &Fn.getEntryBlock());
      R << "FastISel didn't lower all arguments: "
        << ore::NV("Prototype", Fn.getType());
      reportFastISelFailure(*MF, *ORE, R, EnableFastISelAbort > 1);

      // Use SelectionDAG argument lowering
      LowerArguments(Fn);
      CurDAG->setRoot(SDB->getControlRoot());
      SDB->clear();
      CodeGenAndEmitDAG();
    }

    // If we inserted any instructions at the beginning, make a note of
    // where they are, so we can be sure to emit subsequent instructions
    // after them.
    if (FuncInfo->InsertPt != FuncInfo->MBB->begin())
      FastIS->setLastLocalValue(&*std::prev(FuncInfo->InsertPt));
    else
      FastIS->setLastLocalValue(nullptr);
  }
  createSwiftErrorEntriesInEntryBlock(FuncInfo, FastIS, TLI, TII, SDB);

  // Iterate over all basic blocks in the function.
  for (const BasicBlock *LLVMBB : RPOT) {
    if (OptLevel != CodeGenOpt::None) {
      bool AllPredsVisited = true;
      for (const_pred_iterator PI = pred_begin(LLVMBB), PE = pred_end(LLVMBB);
           PI != PE; ++PI) {
        if (!FuncInfo->VisitedBBs.count(*PI)) {
          AllPredsVisited = false;
          break;
        }
      }

      if (AllPredsVisited) {
        for (BasicBlock::const_iterator I = LLVMBB->begin();
             const PHINode *PN = dyn_cast<PHINode>(I); ++I)
          FuncInfo->ComputePHILiveOutRegInfo(PN);
      } else {
        for (BasicBlock::const_iterator I = LLVMBB->begin();
             const PHINode *PN = dyn_cast<PHINode>(I); ++I)
          FuncInfo->InvalidatePHILiveOutRegInfo(PN);
      }

      FuncInfo->VisitedBBs.insert(LLVMBB);
    }

    BasicBlock::const_iterator const Begin =
        LLVMBB->getFirstNonPHI()->getIterator();
    BasicBlock::const_iterator const End = LLVMBB->end();
    BasicBlock::const_iterator BI = End;

    FuncInfo->MBB = FuncInfo->MBBMap[LLVMBB];
    if (!FuncInfo->MBB)
      continue; // Some blocks like catchpads have no code or MBB.

    // Insert new instructions after any phi or argument setup code.
    FuncInfo->InsertPt = FuncInfo->MBB->end();

    // Setup an EH landing-pad block.
    FuncInfo->ExceptionPointerVirtReg = 0;
    FuncInfo->ExceptionSelectorVirtReg = 0;
    if (LLVMBB->isEHPad())
      if (!PrepareEHLandingPad())
        continue;

    // Before doing SelectionDAG ISel, see if FastISel has been requested.
    if (FastIS) {
      if (LLVMBB != &Fn.getEntryBlock())
        FastIS->startNewBlock();

      unsigned NumFastIselRemaining = std::distance(Begin, End);
      // Do FastISel on as many instructions as possible.
      for (; BI != Begin; --BI) {
        const Instruction *Inst = &*std::prev(BI);

        // If we no longer require this instruction, skip it.
        if (isFoldedOrDeadInstruction(Inst, FuncInfo) ||
            ElidedArgCopyInstrs.count(Inst)) {
          --NumFastIselRemaining;
          continue;
        }

        // Bottom-up: reset the insert pos at the top, after any local-value
        // instructions.
        FastIS->recomputeInsertPt();

        // Try to select the instruction with FastISel.
        if (FastIS->selectInstruction(Inst)) {
          FastISelFailed = true;
          --NumFastIselRemaining;
          ++NumFastIselSuccess;
          // If fast isel succeeded, skip over all the folded instructions, and
          // then see if there is a load right before the selected instructions.
          // Try to fold the load if so.
          const Instruction *BeforeInst = Inst;
          while (BeforeInst != &*Begin) {
            BeforeInst = &*std::prev(BasicBlock::const_iterator(BeforeInst));
            if (!isFoldedOrDeadInstruction(BeforeInst, FuncInfo))
              break;
          }
          if (BeforeInst != Inst && isa<LoadInst>(BeforeInst) &&
              BeforeInst->hasOneUse() &&
              FastIS->tryToFoldLoad(cast<LoadInst>(BeforeInst), Inst)) {
            // If we succeeded, don't re-select the load.
            BI = std::next(BasicBlock::const_iterator(BeforeInst));
            --NumFastIselRemaining;
            ++NumFastIselSuccess;
          }
          continue;
        }

        // Then handle certain instructions as single-LLVM-Instruction blocks.
        if (isa<CallInst>(Inst)) {
          OptimizationRemarkMissed R("sdagisel", "FastISelFailure",
                                     Inst->getDebugLoc(), LLVMBB);

          R << "FastISel missed call";

          if (R.isEnabled() || EnableFastISelAbort) {
            std::string InstStrStorage;
            raw_string_ostream InstStr(InstStrStorage);
            InstStr << *Inst;

            R << ": " << InstStr.str();
          }

          reportFastISelFailure(*MF, *ORE, R, EnableFastISelAbort > 2);

          if (!Inst->getType()->isVoidTy() && !Inst->getType()->isTokenTy() &&
              !Inst->use_empty()) {
            unsigned &R = FuncInfo->ValueMap[Inst];
            if (!R)
              R = FuncInfo->CreateRegs(Inst->getType());
          }

          bool HadTailCall = false;
          MachineBasicBlock::iterator SavedInsertPt = FuncInfo->InsertPt;
          SelectBasicBlock(Inst->getIterator(), BI, HadTailCall);

          // If the call was emitted as a tail call, we're done with the block.
          // We also need to delete any previously emitted instructions.
          if (HadTailCall) {
            FastIS->removeDeadCode(SavedInsertPt, FuncInfo->MBB->end());
            --BI;
            break;
          }

          // Recompute NumFastIselRemaining as Selection DAG instruction
          // selection may have handled the call, input args, etc.
          unsigned RemainingNow = std::distance(Begin, BI);
          NumFastIselFailures += NumFastIselRemaining - RemainingNow;
          NumFastIselRemaining = RemainingNow;
          continue;
        }

        OptimizationRemarkMissed R("sdagisel", "FastISelFailure",
                                   Inst->getDebugLoc(), LLVMBB);

        bool ShouldAbort = EnableFastISelAbort;
        if (isa<TerminatorInst>(Inst)) {
          // Use a different message for terminator misses.
          R << "FastISel missed terminator";
          // Don't abort for terminator unless the level is really high
          ShouldAbort = (EnableFastISelAbort > 2);
        } else {
          R << "FastISel missed";
        }

        if (R.isEnabled() || EnableFastISelAbort) {
          std::string InstStrStorage;
          raw_string_ostream InstStr(InstStrStorage);
          InstStr << *Inst;
          R << ": " << InstStr.str();
        }

        reportFastISelFailure(*MF, *ORE, R, ShouldAbort);

        NumFastIselFailures += NumFastIselRemaining;
        break;
      }

      FastIS->recomputeInsertPt();
    }

    if (getAnalysis<StackProtector>().shouldEmitSDCheck(*LLVMBB)) {
      bool FunctionBasedInstrumentation =
          TLI->getSSPStackGuardCheck(*Fn.getParent());
      SDB->SPDescriptor.initialize(LLVMBB, FuncInfo->MBBMap[LLVMBB],
                                   FunctionBasedInstrumentation);
    }

    if (Begin != BI)
      ++NumDAGBlocks;
    else
      ++NumFastIselBlocks;

    if (Begin != BI) {
      // Run SelectionDAG instruction selection on the remainder of the block
      // not handled by FastISel. If FastISel is not run, this is the entire
      // block.
      bool HadTailCall;
      SelectBasicBlock(Begin, BI, HadTailCall);

      // But if FastISel was run, we already selected some of the block.
      // If we emitted a tail-call, we need to delete any previously emitted
      // instruction that follows it.
      if (HadTailCall && FuncInfo->InsertPt != FuncInfo->MBB->end())
        FastIS->removeDeadCode(FuncInfo->InsertPt, FuncInfo->MBB->end());
    }

    FinishBasicBlock();
    FuncInfo->PHINodesToUpdate.clear();
    ElidedArgCopyInstrs.clear();
  }

  propagateSwiftErrorVRegs(FuncInfo);

  delete FastIS;
  SDB->clearDanglingDebugInfo();
  SDB->SPDescriptor.resetPerFunctionState();
}

/// Given that the input MI is before a partial terminator sequence TSeq, return
/// true if M + TSeq also a partial terminator sequence.
///
/// A Terminator sequence is a sequence of MachineInstrs which at this point in
/// lowering copy vregs into physical registers, which are then passed into
/// terminator instructors so we can satisfy ABI constraints. A partial
/// terminator sequence is an improper subset of a terminator sequence (i.e. it
/// may be the whole terminator sequence).
static bool MIIsInTerminatorSequence(const MachineInstr &MI) {
  // If we do not have a copy or an implicit def, we return true if and only if
  // MI is a debug value.
  if (!MI.isCopy() && !MI.isImplicitDef())
    // Sometimes DBG_VALUE MI sneak in between the copies from the vregs to the
    // physical registers if there is debug info associated with the terminator
    // of our mbb. We want to include said debug info in our terminator
    // sequence, so we return true in that case.
    return MI.isDebugValue();

  // We have left the terminator sequence if we are not doing one of the
  // following:
  //
  // 1. Copying a vreg into a physical register.
  // 2. Copying a vreg into a vreg.
  // 3. Defining a register via an implicit def.

  // OPI should always be a register definition...
  MachineInstr::const_mop_iterator OPI = MI.operands_begin();
  if (!OPI->isReg() || !OPI->isDef())
    return false;

  // Defining any register via an implicit def is always ok.
  if (MI.isImplicitDef())
    return true;

  // Grab the copy source...
  MachineInstr::const_mop_iterator OPI2 = OPI;
  ++OPI2;
  assert(OPI2 != MI.operands_end()
         && "Should have a copy implying we should have 2 arguments.");

  // Make sure that the copy dest is not a vreg when the copy source is a
  // physical register.
  if (!OPI2->isReg() ||
      (!TargetRegisterInfo::isPhysicalRegister(OPI->getReg()) &&
       TargetRegisterInfo::isPhysicalRegister(OPI2->getReg())))
    return false;

  return true;
}

/// Find the split point at which to splice the end of BB into its success stack
/// protector check machine basic block.
///
/// On many platforms, due to ABI constraints, terminators, even before register
/// allocation, use physical registers. This creates an issue for us since
/// physical registers at this point can not travel across basic
/// blocks. Luckily, selectiondag always moves physical registers into vregs
/// when they enter functions and moves them through a sequence of copies back
/// into the physical registers right before the terminator creating a
/// ``Terminator Sequence''. This function is searching for the beginning of the
/// terminator sequence so that we can ensure that we splice off not just the
/// terminator, but additionally the copies that move the vregs into the
/// physical registers.
static MachineBasicBlock::iterator
FindSplitPointForStackProtector(MachineBasicBlock *BB) {
  MachineBasicBlock::iterator SplitPoint = BB->getFirstTerminator();
  //
  if (SplitPoint == BB->begin())
    return SplitPoint;

  MachineBasicBlock::iterator Start = BB->begin();
  MachineBasicBlock::iterator Previous = SplitPoint;
  --Previous;

  while (MIIsInTerminatorSequence(*Previous)) {
    SplitPoint = Previous;
    if (Previous == Start)
      break;
    --Previous;
  }

  return SplitPoint;
}

void
SelectionDAGISel::FinishBasicBlock() {
  DEBUG(dbgs() << "Total amount of phi nodes to update: "
               << FuncInfo->PHINodesToUpdate.size() << "\n";
        for (unsigned i = 0, e = FuncInfo->PHINodesToUpdate.size(); i != e; ++i)
          dbgs() << "Node " << i << " : ("
                 << FuncInfo->PHINodesToUpdate[i].first
                 << ", " << FuncInfo->PHINodesToUpdate[i].second << ")\n");

  // Next, now that we know what the last MBB the LLVM BB expanded is, update
  // PHI nodes in successors.
  for (unsigned i = 0, e = FuncInfo->PHINodesToUpdate.size(); i != e; ++i) {
    MachineInstrBuilder PHI(*MF, FuncInfo->PHINodesToUpdate[i].first);
    assert(PHI->isPHI() &&
           "This is not a machine PHI node that we are updating!");
    if (!FuncInfo->MBB->isSuccessor(PHI->getParent()))
      continue;
    PHI.addReg(FuncInfo->PHINodesToUpdate[i].second).addMBB(FuncInfo->MBB);
  }

  // Handle stack protector.
  if (SDB->SPDescriptor.shouldEmitFunctionBasedCheckStackProtector()) {
    // The target provides a guard check function. There is no need to
    // generate error handling code or to split current basic block.
    MachineBasicBlock *ParentMBB = SDB->SPDescriptor.getParentMBB();

    // Add load and check to the basicblock.
    FuncInfo->MBB = ParentMBB;
    FuncInfo->InsertPt =
        FindSplitPointForStackProtector(ParentMBB);
    SDB->visitSPDescriptorParent(SDB->SPDescriptor, ParentMBB);
    CurDAG->setRoot(SDB->getRoot());
    SDB->clear();
    CodeGenAndEmitDAG();

    // Clear the Per-BB State.
    SDB->SPDescriptor.resetPerBBState();
  } else if (SDB->SPDescriptor.shouldEmitStackProtector()) {
    MachineBasicBlock *ParentMBB = SDB->SPDescriptor.getParentMBB();
    MachineBasicBlock *SuccessMBB = SDB->SPDescriptor.getSuccessMBB();

    // Find the split point to split the parent mbb. At the same time copy all
    // physical registers used in the tail of parent mbb into virtual registers
    // before the split point and back into physical registers after the split
    // point. This prevents us needing to deal with Live-ins and many other
    // register allocation issues caused by us splitting the parent mbb. The
    // register allocator will clean up said virtual copies later on.
    MachineBasicBlock::iterator SplitPoint =
        FindSplitPointForStackProtector(ParentMBB);

    // Splice the terminator of ParentMBB into SuccessMBB.
    SuccessMBB->splice(SuccessMBB->end(), ParentMBB,
                       SplitPoint,
                       ParentMBB->end());

    // Add compare/jump on neq/jump to the parent BB.
    FuncInfo->MBB = ParentMBB;
    FuncInfo->InsertPt = ParentMBB->end();
    SDB->visitSPDescriptorParent(SDB->SPDescriptor, ParentMBB);
    CurDAG->setRoot(SDB->getRoot());
    SDB->clear();
    CodeGenAndEmitDAG();

    // CodeGen Failure MBB if we have not codegened it yet.
    MachineBasicBlock *FailureMBB = SDB->SPDescriptor.getFailureMBB();
    if (FailureMBB->empty()) {
      FuncInfo->MBB = FailureMBB;
      FuncInfo->InsertPt = FailureMBB->end();
      SDB->visitSPDescriptorFailure(SDB->SPDescriptor);
      CurDAG->setRoot(SDB->getRoot());
      SDB->clear();
      CodeGenAndEmitDAG();
    }

    // Clear the Per-BB State.
    SDB->SPDescriptor.resetPerBBState();
  }

  // Lower each BitTestBlock.
  for (auto &BTB : SDB->BitTestCases) {
    // Lower header first, if it wasn't already lowered
    if (!BTB.Emitted) {
      // Set the current basic block to the mbb we wish to insert the code into
      FuncInfo->MBB = BTB.Parent;
      FuncInfo->InsertPt = FuncInfo->MBB->end();
      // Emit the code
      SDB->visitBitTestHeader(BTB, FuncInfo->MBB);
      CurDAG->setRoot(SDB->getRoot());
      SDB->clear();
      CodeGenAndEmitDAG();
    }

    BranchProbability UnhandledProb = BTB.Prob;
    for (unsigned j = 0, ej = BTB.Cases.size(); j != ej; ++j) {
      UnhandledProb -= BTB.Cases[j].ExtraProb;
      // Set the current basic block to the mbb we wish to insert the code into
      FuncInfo->MBB = BTB.Cases[j].ThisBB;
      FuncInfo->InsertPt = FuncInfo->MBB->end();
      // Emit the code

      // If all cases cover a contiguous range, it is not necessary to jump to
      // the default block after the last bit test fails. This is because the
      // range check during bit test header creation has guaranteed that every
      // case here doesn't go outside the range. In this case, there is no need
      // to perform the last bit test, as it will always be true. Instead, make
      // the second-to-last bit-test fall through to the target of the last bit
      // test, and delete the last bit test.

      MachineBasicBlock *NextMBB;
      if (BTB.ContiguousRange && j + 2 == ej) {
        // Second-to-last bit-test with contiguous range: fall through to the
        // target of the final bit test.
        NextMBB = BTB.Cases[j + 1].TargetBB;
      } else if (j + 1 == ej) {
        // For the last bit test, fall through to Default.
        NextMBB = BTB.Default;
      } else {
        // Otherwise, fall through to the next bit test.
        NextMBB = BTB.Cases[j + 1].ThisBB;
      }

      SDB->visitBitTestCase(BTB, NextMBB, UnhandledProb, BTB.Reg, BTB.Cases[j],
                            FuncInfo->MBB);

      CurDAG->setRoot(SDB->getRoot());
      SDB->clear();
      CodeGenAndEmitDAG();

      if (BTB.ContiguousRange && j + 2 == ej) {
        // Since we're not going to use the final bit test, remove it.
        BTB.Cases.pop_back();
        break;
      }
    }

    // Update PHI Nodes
    for (unsigned pi = 0, pe = FuncInfo->PHINodesToUpdate.size();
         pi != pe; ++pi) {
      MachineInstrBuilder PHI(*MF, FuncInfo->PHINodesToUpdate[pi].first);
      MachineBasicBlock *PHIBB = PHI->getParent();
      assert(PHI->isPHI() &&
             "This is not a machine PHI node that we are updating!");
      // This is "default" BB. We have two jumps to it. From "header" BB and
      // from last "case" BB, unless the latter was skipped.
      if (PHIBB == BTB.Default) {
        PHI.addReg(FuncInfo->PHINodesToUpdate[pi].second).addMBB(BTB.Parent);
        if (!BTB.ContiguousRange) {
          PHI.addReg(FuncInfo->PHINodesToUpdate[pi].second)
              .addMBB(BTB.Cases.back().ThisBB);
         }
      }
      // One of "cases" BB.
      for (unsigned j = 0, ej = BTB.Cases.size();
           j != ej; ++j) {
        MachineBasicBlock* cBB = BTB.Cases[j].ThisBB;
        if (cBB->isSuccessor(PHIBB))
          PHI.addReg(FuncInfo->PHINodesToUpdate[pi].second).addMBB(cBB);
      }
    }
  }
  SDB->BitTestCases.clear();

  // If the JumpTable record is filled in, then we need to emit a jump table.
  // Updating the PHI nodes is tricky in this case, since we need to determine
  // whether the PHI is a successor of the range check MBB or the jump table MBB
  for (unsigned i = 0, e = SDB->JTCases.size(); i != e; ++i) {
    // Lower header first, if it wasn't already lowered
    if (!SDB->JTCases[i].first.Emitted) {
      // Set the current basic block to the mbb we wish to insert the code into
      FuncInfo->MBB = SDB->JTCases[i].first.HeaderBB;
      FuncInfo->InsertPt = FuncInfo->MBB->end();
      // Emit the code
      SDB->visitJumpTableHeader(SDB->JTCases[i].second, SDB->JTCases[i].first,
                                FuncInfo->MBB);
      CurDAG->setRoot(SDB->getRoot());
      SDB->clear();
      CodeGenAndEmitDAG();
    }

    // Set the current basic block to the mbb we wish to insert the code into
    FuncInfo->MBB = SDB->JTCases[i].second.MBB;
    FuncInfo->InsertPt = FuncInfo->MBB->end();
    // Emit the code
    SDB->visitJumpTable(SDB->JTCases[i].second);
    CurDAG->setRoot(SDB->getRoot());
    SDB->clear();
    CodeGenAndEmitDAG();

    // Update PHI Nodes
    for (unsigned pi = 0, pe = FuncInfo->PHINodesToUpdate.size();
         pi != pe; ++pi) {
      MachineInstrBuilder PHI(*MF, FuncInfo->PHINodesToUpdate[pi].first);
      MachineBasicBlock *PHIBB = PHI->getParent();
      assert(PHI->isPHI() &&
             "This is not a machine PHI node that we are updating!");
      // "default" BB. We can go there only from header BB.
      if (PHIBB == SDB->JTCases[i].second.Default)
        PHI.addReg(FuncInfo->PHINodesToUpdate[pi].second)
           .addMBB(SDB->JTCases[i].first.HeaderBB);
      // JT BB. Just iterate over successors here
      if (FuncInfo->MBB->isSuccessor(PHIBB))
        PHI.addReg(FuncInfo->PHINodesToUpdate[pi].second).addMBB(FuncInfo->MBB);
    }
  }
  SDB->JTCases.clear();

  // If we generated any switch lowering information, build and codegen any
  // additional DAGs necessary.
  for (unsigned i = 0, e = SDB->SwitchCases.size(); i != e; ++i) {
    // Set the current basic block to the mbb we wish to insert the code into
    FuncInfo->MBB = SDB->SwitchCases[i].ThisBB;
    FuncInfo->InsertPt = FuncInfo->MBB->end();

    // Determine the unique successors.
    SmallVector<MachineBasicBlock *, 2> Succs;
    Succs.push_back(SDB->SwitchCases[i].TrueBB);
    if (SDB->SwitchCases[i].TrueBB != SDB->SwitchCases[i].FalseBB)
      Succs.push_back(SDB->SwitchCases[i].FalseBB);

    // Emit the code. Note that this could result in FuncInfo->MBB being split.
    SDB->visitSwitchCase(SDB->SwitchCases[i], FuncInfo->MBB);
    CurDAG->setRoot(SDB->getRoot());
    SDB->clear();
    CodeGenAndEmitDAG();

    // Remember the last block, now that any splitting is done, for use in
    // populating PHI nodes in successors.
    MachineBasicBlock *ThisBB = FuncInfo->MBB;

    // Handle any PHI nodes in successors of this chunk, as if we were coming
    // from the original BB before switch expansion.  Note that PHI nodes can
    // occur multiple times in PHINodesToUpdate.  We have to be very careful to
    // handle them the right number of times.
    for (unsigned i = 0, e = Succs.size(); i != e; ++i) {
      FuncInfo->MBB = Succs[i];
      FuncInfo->InsertPt = FuncInfo->MBB->end();
      // FuncInfo->MBB may have been removed from the CFG if a branch was
      // constant folded.
      if (ThisBB->isSuccessor(FuncInfo->MBB)) {
        for (MachineBasicBlock::iterator
             MBBI = FuncInfo->MBB->begin(), MBBE = FuncInfo->MBB->end();
             MBBI != MBBE && MBBI->isPHI(); ++MBBI) {
          MachineInstrBuilder PHI(*MF, MBBI);
          // This value for this PHI node is recorded in PHINodesToUpdate.
          for (unsigned pn = 0; ; ++pn) {
            assert(pn != FuncInfo->PHINodesToUpdate.size() &&
                   "Didn't find PHI entry!");
            if (FuncInfo->PHINodesToUpdate[pn].first == PHI) {
              PHI.addReg(FuncInfo->PHINodesToUpdate[pn].second).addMBB(ThisBB);
              break;
            }
          }
        }
      }
    }
  }
  SDB->SwitchCases.clear();
}

/// Create the scheduler. If a specific scheduler was specified
/// via the SchedulerRegistry, use it, otherwise select the
/// one preferred by the target.
///
ScheduleDAGSDNodes *SelectionDAGISel::CreateScheduler() {
  return ISHeuristic(this, OptLevel);
}

//===----------------------------------------------------------------------===//
// Helper functions used by the generated instruction selector.
//===----------------------------------------------------------------------===//
// Calls to these methods are generated by tblgen.

/// CheckAndMask - The isel is trying to match something like (and X, 255).  If
/// the dag combiner simplified the 255, we still want to match.  RHS is the
/// actual value in the DAG on the RHS of an AND, and DesiredMaskS is the value
/// specified in the .td file (e.g. 255).
bool SelectionDAGISel::CheckAndMask(SDValue LHS, ConstantSDNode *RHS,
                                    int64_t DesiredMaskS) const {
  const APInt &ActualMask = RHS->getAPIntValue();
  const APInt &DesiredMask = APInt(LHS.getValueSizeInBits(), DesiredMaskS);

  // If the actual mask exactly matches, success!
  if (ActualMask == DesiredMask)
    return true;

  // If the actual AND mask is allowing unallowed bits, this doesn't match.
  if (ActualMask.intersects(~DesiredMask))
    return false;

  // Otherwise, the DAG Combiner may have proven that the value coming in is
  // either already zero or is not demanded.  Check for known zero input bits.
  APInt NeededMask = DesiredMask & ~ActualMask;
  if (CurDAG->MaskedValueIsZero(LHS, NeededMask))
    return true;

  // TODO: check to see if missing bits are just not demanded.

  // Otherwise, this pattern doesn't match.
  return false;
}

/// CheckOrMask - The isel is trying to match something like (or X, 255).  If
/// the dag combiner simplified the 255, we still want to match.  RHS is the
/// actual value in the DAG on the RHS of an OR, and DesiredMaskS is the value
/// specified in the .td file (e.g. 255).
bool SelectionDAGISel::CheckOrMask(SDValue LHS, ConstantSDNode *RHS,
                                   int64_t DesiredMaskS) const {
  const APInt &ActualMask = RHS->getAPIntValue();
  const APInt &DesiredMask = APInt(LHS.getValueSizeInBits(), DesiredMaskS);

  // If the actual mask exactly matches, success!
  if (ActualMask == DesiredMask)
    return true;

  // If the actual AND mask is allowing unallowed bits, this doesn't match.
  if (ActualMask.intersects(~DesiredMask))
    return false;

  // Otherwise, the DAG Combiner may have proven that the value coming in is
  // either already zero or is not demanded.  Check for known zero input bits.
  APInt NeededMask = DesiredMask & ~ActualMask;

  APInt KnownZero, KnownOne;
  CurDAG->computeKnownBits(LHS, KnownZero, KnownOne);

  // If all the missing bits in the or are already known to be set, match!
  if ((NeededMask & KnownOne) == NeededMask)
    return true;

  // TODO: check to see if missing bits are just not demanded.

  // Otherwise, this pattern doesn't match.
  return false;
}

/// SelectInlineAsmMemoryOperands - Calls to this are automatically generated
/// by tblgen.  Others should not call it.
void SelectionDAGISel::SelectInlineAsmMemoryOperands(std::vector<SDValue> &Ops,
                                                     const SDLoc &DL) {
  std::vector<SDValue> InOps;
  std::swap(InOps, Ops);

  Ops.push_back(InOps[InlineAsm::Op_InputChain]); // 0
  Ops.push_back(InOps[InlineAsm::Op_AsmString]);  // 1
  Ops.push_back(InOps[InlineAsm::Op_MDNode]);     // 2, !srcloc
  Ops.push_back(InOps[InlineAsm::Op_ExtraInfo]);  // 3 (SideEffect, AlignStack)

  unsigned i = InlineAsm::Op_FirstOperand, e = InOps.size();
  if (InOps[e-1].getValueType() == MVT::Glue)
    --e;  // Don't process a glue operand if it is here.

  while (i != e) {
    unsigned Flags = cast<ConstantSDNode>(InOps[i])->getZExtValue();
    if (!InlineAsm::isMemKind(Flags)) {
      // Just skip over this operand, copying the operands verbatim.
      Ops.insert(Ops.end(), InOps.begin()+i,
                 InOps.begin()+i+InlineAsm::getNumOperandRegisters(Flags) + 1);
      i += InlineAsm::getNumOperandRegisters(Flags) + 1;
    } else {
      assert(InlineAsm::getNumOperandRegisters(Flags) == 1 &&
             "Memory operand with multiple values?");

      unsigned TiedToOperand;
      if (InlineAsm::isUseOperandTiedToDef(Flags, TiedToOperand)) {
        // We need the constraint ID from the operand this is tied to.
        unsigned CurOp = InlineAsm::Op_FirstOperand;
        Flags = cast<ConstantSDNode>(InOps[CurOp])->getZExtValue();
        for (; TiedToOperand; --TiedToOperand) {
          CurOp += InlineAsm::getNumOperandRegisters(Flags)+1;
          Flags = cast<ConstantSDNode>(InOps[CurOp])->getZExtValue();
        }
      }

      // Otherwise, this is a memory operand.  Ask the target to select it.
      std::vector<SDValue> SelOps;
      unsigned ConstraintID = InlineAsm::getMemoryConstraintID(Flags);
      if (SelectInlineAsmMemoryOperand(InOps[i+1], ConstraintID, SelOps))
        report_fatal_error("Could not match memory address.  Inline asm"
                           " failure!");

      // Add this to the output node.
      unsigned NewFlags =
        InlineAsm::getFlagWord(InlineAsm::Kind_Mem, SelOps.size());
      NewFlags = InlineAsm::getFlagWordForMem(NewFlags, ConstraintID);
      Ops.push_back(CurDAG->getTargetConstant(NewFlags, DL, MVT::i32));
      Ops.insert(Ops.end(), SelOps.begin(), SelOps.end());
      i += 2;
    }
  }

  // Add the glue input back if present.
  if (e != InOps.size())
    Ops.push_back(InOps.back());
}

/// findGlueUse - Return use of MVT::Glue value produced by the specified
/// SDNode.
///
static SDNode *findGlueUse(SDNode *N) {
  unsigned FlagResNo = N->getNumValues()-1;
  for (SDNode::use_iterator I = N->use_begin(), E = N->use_end(); I != E; ++I) {
    SDUse &Use = I.getUse();
    if (Use.getResNo() == FlagResNo)
      return Use.getUser();
  }
  return nullptr;
}

/// findNonImmUse - Return true if "Use" is a non-immediate use of "Def".
/// This function recursively traverses up the operand chain, ignoring
/// certain nodes.
static bool findNonImmUse(SDNode *Use, SDNode* Def, SDNode *ImmedUse,
                          SDNode *Root, SmallPtrSetImpl<SDNode*> &Visited,
                          bool IgnoreChains) {
  // The NodeID's are given uniques ID's where a node ID is guaranteed to be
  // greater than all of its (recursive) operands.  If we scan to a point where
  // 'use' is smaller than the node we're scanning for, then we know we will
  // never find it.
  //
  // The Use may be -1 (unassigned) if it is a newly allocated node.  This can
  // happen because we scan down to newly selected nodes in the case of glue
  // uses.
  if ((Use->getNodeId() < Def->getNodeId() && Use->getNodeId() != -1))
    return false;

  // Don't revisit nodes if we already scanned it and didn't fail, we know we
  // won't fail if we scan it again.
  if (!Visited.insert(Use).second)
    return false;

  for (const SDValue &Op : Use->op_values()) {
    // Ignore chain uses, they are validated by HandleMergeInputChains.
    if (Op.getValueType() == MVT::Other && IgnoreChains)
      continue;

    SDNode *N = Op.getNode();
    if (N == Def) {
      if (Use == ImmedUse || Use == Root)
        continue;  // We are not looking for immediate use.
      assert(N != Root);
      return true;
    }

    // Traverse up the operand chain.
    if (findNonImmUse(N, Def, ImmedUse, Root, Visited, IgnoreChains))
      return true;
  }
  return false;
}

/// IsProfitableToFold - Returns true if it's profitable to fold the specific
/// operand node N of U during instruction selection that starts at Root.
bool SelectionDAGISel::IsProfitableToFold(SDValue N, SDNode *U,
                                          SDNode *Root) const {
  if (OptLevel == CodeGenOpt::None) return false;
  return N.hasOneUse();
}

/// IsLegalToFold - Returns true if the specific operand node N of
/// U can be folded during instruction selection that starts at Root.
bool SelectionDAGISel::IsLegalToFold(SDValue N, SDNode *U, SDNode *Root,
                                     CodeGenOpt::Level OptLevel,
                                     bool IgnoreChains) {
  if (OptLevel == CodeGenOpt::None) return false;

  // If Root use can somehow reach N through a path that that doesn't contain
  // U then folding N would create a cycle. e.g. In the following
  // diagram, Root can reach N through X. If N is folded into into Root, then
  // X is both a predecessor and a successor of U.
  //
  //          [N*]           //
  //         ^   ^           //
  //        /     \          //
  //      [U*]    [X]?       //
  //        ^     ^          //
  //         \   /           //
  //          \ /            //
  //         [Root*]         //
  //
  // * indicates nodes to be folded together.
  //
  // If Root produces glue, then it gets (even more) interesting. Since it
  // will be "glued" together with its glue use in the scheduler, we need to
  // check if it might reach N.
  //
  //          [N*]           //
  //         ^   ^           //
  //        /     \          //
  //      [U*]    [X]?       //
  //        ^       ^        //
  //         \       \       //
  //          \      |       //
  //         [Root*] |       //
  //          ^      |       //
  //          f      |       //
  //          |      /       //
  //         [Y]    /        //
  //           ^   /         //
  //           f  /          //
  //           | /           //
  //          [GU]           //
  //
  // If GU (glue use) indirectly reaches N (the load), and Root folds N
  // (call it Fold), then X is a predecessor of GU and a successor of
  // Fold. But since Fold and GU are glued together, this will create
  // a cycle in the scheduling graph.

  // If the node has glue, walk down the graph to the "lowest" node in the
  // glueged set.
  EVT VT = Root->getValueType(Root->getNumValues()-1);
  while (VT == MVT::Glue) {
    SDNode *GU = findGlueUse(Root);
    if (!GU)
      break;
    Root = GU;
    VT = Root->getValueType(Root->getNumValues()-1);

    // If our query node has a glue result with a use, we've walked up it.  If
    // the user (which has already been selected) has a chain or indirectly uses
    // the chain, our WalkChainUsers predicate will not consider it.  Because of
    // this, we cannot ignore chains in this predicate.
    IgnoreChains = false;
  }

  SmallPtrSet<SDNode*, 16> Visited;
  return !findNonImmUse(Root, N.getNode(), U, Root, Visited, IgnoreChains);
}

void SelectionDAGISel::Select_INLINEASM(SDNode *N) {
  SDLoc DL(N);

  std::vector<SDValue> Ops(N->op_begin(), N->op_end());
  SelectInlineAsmMemoryOperands(Ops, DL);

  const EVT VTs[] = {MVT::Other, MVT::Glue};
  SDValue New = CurDAG->getNode(ISD::INLINEASM, DL, VTs, Ops);
  New->setNodeId(-1);
  ReplaceUses(N, New.getNode());
  CurDAG->RemoveDeadNode(N);
}

void SelectionDAGISel::Select_READ_REGISTER(SDNode *Op) {
  SDLoc dl(Op);
  MDNodeSDNode *MD = dyn_cast<MDNodeSDNode>(Op->getOperand(1));
  const MDString *RegStr = dyn_cast<MDString>(MD->getMD()->getOperand(0));
  unsigned Reg =
      TLI->getRegisterByName(RegStr->getString().data(), Op->getValueType(0),
                             *CurDAG);
  SDValue New = CurDAG->getCopyFromReg(
                        Op->getOperand(0), dl, Reg, Op->getValueType(0));
  New->setNodeId(-1);
  ReplaceUses(Op, New.getNode());
  CurDAG->RemoveDeadNode(Op);
}

void SelectionDAGISel::Select_WRITE_REGISTER(SDNode *Op) {
  SDLoc dl(Op);
  MDNodeSDNode *MD = dyn_cast<MDNodeSDNode>(Op->getOperand(1));
  const MDString *RegStr = dyn_cast<MDString>(MD->getMD()->getOperand(0));
  unsigned Reg = TLI->getRegisterByName(RegStr->getString().data(),
                                        Op->getOperand(2).getValueType(),
                                        *CurDAG);
  SDValue New = CurDAG->getCopyToReg(
                        Op->getOperand(0), dl, Reg, Op->getOperand(2));
  New->setNodeId(-1);
  ReplaceUses(Op, New.getNode());
  CurDAG->RemoveDeadNode(Op);
}

void SelectionDAGISel::Select_UNDEF(SDNode *N) {
  CurDAG->SelectNodeTo(N, TargetOpcode::IMPLICIT_DEF, N->getValueType(0));
}

/// GetVBR - decode a vbr encoding whose top bit is set.
LLVM_ATTRIBUTE_ALWAYS_INLINE static inline uint64_t
GetVBR(uint64_t Val, const unsigned char *MatcherTable, unsigned &Idx) {
  assert(Val >= 128 && "Not a VBR");
  Val &= 127;  // Remove first vbr bit.

  unsigned Shift = 7;
  uint64_t NextBits;
  do {
    NextBits = MatcherTable[Idx++];
    Val |= (NextBits&127) << Shift;
    Shift += 7;
  } while (NextBits & 128);

  return Val;
}

/// When a match is complete, this method updates uses of interior chain results
/// to use the new results.
void SelectionDAGISel::UpdateChains(
    SDNode *NodeToMatch, SDValue InputChain,
    SmallVectorImpl<SDNode *> &ChainNodesMatched, bool isMorphNodeTo) {
  SmallVector<SDNode*, 4> NowDeadNodes;

  // Now that all the normal results are replaced, we replace the chain and
  // glue results if present.
  if (!ChainNodesMatched.empty()) {
    assert(InputChain.getNode() &&
           "Matched input chains but didn't produce a chain");
    // Loop over all of the nodes we matched that produced a chain result.
    // Replace all the chain results with the final chain we ended up with.
    for (unsigned i = 0, e = ChainNodesMatched.size(); i != e; ++i) {
      SDNode *ChainNode = ChainNodesMatched[i];
      // If ChainNode is null, it's because we replaced it on a previous
      // iteration and we cleared it out of the map. Just skip it.
      if (!ChainNode)
        continue;

      assert(ChainNode->getOpcode() != ISD::DELETED_NODE &&
             "Deleted node left in chain");

      // Don't replace the results of the root node if we're doing a
      // MorphNodeTo.
      if (ChainNode == NodeToMatch && isMorphNodeTo)
        continue;

      SDValue ChainVal = SDValue(ChainNode, ChainNode->getNumValues()-1);
      if (ChainVal.getValueType() == MVT::Glue)
        ChainVal = ChainVal.getValue(ChainVal->getNumValues()-2);
      assert(ChainVal.getValueType() == MVT::Other && "Not a chain?");
      SelectionDAG::DAGNodeDeletedListener NDL(
          *CurDAG, [&](SDNode *N, SDNode *E) {
            std::replace(ChainNodesMatched.begin(), ChainNodesMatched.end(), N,
                         static_cast<SDNode *>(nullptr));
          });
      CurDAG->ReplaceAllUsesOfValueWith(ChainVal, InputChain);

      // If the node became dead and we haven't already seen it, delete it.
      if (ChainNode != NodeToMatch && ChainNode->use_empty() &&
          !std::count(NowDeadNodes.begin(), NowDeadNodes.end(), ChainNode))
        NowDeadNodes.push_back(ChainNode);
    }
  }

  if (!NowDeadNodes.empty())
    CurDAG->RemoveDeadNodes(NowDeadNodes);

  DEBUG(dbgs() << "ISEL: Match complete!\n");
}

enum ChainResult {
  CR_Simple,
  CR_InducesCycle,
  CR_LeadsToInteriorNode
};

/// WalkChainUsers - Walk down the users of the specified chained node that is
/// part of the pattern we're matching, looking at all of the users we find.
/// This determines whether something is an interior node, whether we have a
/// non-pattern node in between two pattern nodes (which prevent folding because
/// it would induce a cycle) and whether we have a TokenFactor node sandwiched
/// between pattern nodes (in which case the TF becomes part of the pattern).
///
/// The walk we do here is guaranteed to be small because we quickly get down to
/// already selected nodes "below" us.
static ChainResult
WalkChainUsers(const SDNode *ChainedNode,
               SmallVectorImpl<SDNode *> &ChainedNodesInPattern,
               DenseMap<const SDNode *, ChainResult> &TokenFactorResult,
               SmallVectorImpl<SDNode *> &InteriorChainedNodes) {
  ChainResult Result = CR_Simple;

  for (SDNode::use_iterator UI = ChainedNode->use_begin(),
         E = ChainedNode->use_end(); UI != E; ++UI) {
    // Make sure the use is of the chain, not some other value we produce.
    if (UI.getUse().getValueType() != MVT::Other) continue;

    SDNode *User = *UI;

    if (User->getOpcode() == ISD::HANDLENODE)  // Root of the graph.
      continue;

    // If we see an already-selected machine node, then we've gone beyond the
    // pattern that we're selecting down into the already selected chunk of the
    // DAG.
    unsigned UserOpcode = User->getOpcode();
    if (User->isMachineOpcode() ||
        UserOpcode == ISD::CopyToReg ||
        UserOpcode == ISD::CopyFromReg ||
        UserOpcode == ISD::INLINEASM ||
        UserOpcode == ISD::EH_LABEL ||
        UserOpcode == ISD::LIFETIME_START ||
        UserOpcode == ISD::LIFETIME_END) {
      // If their node ID got reset to -1 then they've already been selected.
      // Treat them like a MachineOpcode.
      if (User->getNodeId() == -1)
        continue;
    }

    // If we have a TokenFactor, we handle it specially.
    if (User->getOpcode() != ISD::TokenFactor) {
      // If the node isn't a token factor and isn't part of our pattern, then it
      // must be a random chained node in between two nodes we're selecting.
      // This happens when we have something like:
      //   x = load ptr
      //   call
      //   y = x+4
      //   store y -> ptr
      // Because we structurally match the load/store as a read/modify/write,
      // but the call is chained between them.  We cannot fold in this case
      // because it would induce a cycle in the graph.
      if (!std::count(ChainedNodesInPattern.begin(),
                      ChainedNodesInPattern.end(), User))
        return CR_InducesCycle;

      // Otherwise we found a node that is part of our pattern.  For example in:
      //   x = load ptr
      //   y = x+4
      //   store y -> ptr
      // This would happen when we're scanning down from the load and see the
      // store as a user.  Record that there is a use of ChainedNode that is
      // part of the pattern and keep scanning uses.
      Result = CR_LeadsToInteriorNode;
      InteriorChainedNodes.push_back(User);
      continue;
    }

    // If we found a TokenFactor, there are two cases to consider: first if the
    // TokenFactor is just hanging "below" the pattern we're matching (i.e. no
    // uses of the TF are in our pattern) we just want to ignore it.  Second,
    // the TokenFactor can be sandwiched in between two chained nodes, like so:
    //     [Load chain]
    //         ^
    //         |
    //       [Load]
    //       ^    ^
    //       |    \                    DAG's like cheese
    //      /       \                       do you?
    //     /         |
    // [TokenFactor] [Op]
    //     ^          ^
    //     |          |
    //      \        /
    //       \      /
    //       [Store]
    //
    // In this case, the TokenFactor becomes part of our match and we rewrite it
    // as a new TokenFactor.
    //
    // To distinguish these two cases, do a recursive walk down the uses.
    auto MemoizeResult = TokenFactorResult.find(User);
    bool Visited = MemoizeResult != TokenFactorResult.end();
    // Recursively walk chain users only if the result is not memoized.
    if (!Visited) {
      auto Res = WalkChainUsers(User, ChainedNodesInPattern, TokenFactorResult,
                                InteriorChainedNodes);
      MemoizeResult = TokenFactorResult.insert(std::make_pair(User, Res)).first;
    }
    switch (MemoizeResult->second) {
    case CR_Simple:
      // If the uses of the TokenFactor are just already-selected nodes, ignore
      // it, it is "below" our pattern.
      continue;
    case CR_InducesCycle:
      // If the uses of the TokenFactor lead to nodes that are not part of our
      // pattern that are not selected, folding would turn this into a cycle,
      // bail out now.
      return CR_InducesCycle;
    case CR_LeadsToInteriorNode:
      break;  // Otherwise, keep processing.
    }

    // Okay, we know we're in the interesting interior case.  The TokenFactor
    // is now going to be considered part of the pattern so that we rewrite its
    // uses (it may have uses that are not part of the pattern) with the
    // ultimate chain result of the generated code.  We will also add its chain
    // inputs as inputs to the ultimate TokenFactor we create.
    Result = CR_LeadsToInteriorNode;
    if (!Visited) {
      ChainedNodesInPattern.push_back(User);
      InteriorChainedNodes.push_back(User);
    }
  }

  return Result;
}

/// HandleMergeInputChains - This implements the OPC_EmitMergeInputChains
/// operation for when the pattern matched at least one node with a chains.  The
/// input vector contains a list of all of the chained nodes that we match.  We
/// must determine if this is a valid thing to cover (i.e. matching it won't
/// induce cycles in the DAG) and if so, creating a TokenFactor node. that will
/// be used as the input node chain for the generated nodes.
static SDValue
HandleMergeInputChains(SmallVectorImpl<SDNode*> &ChainNodesMatched,
                       SelectionDAG *CurDAG) {
  // Used for memoization. Without it WalkChainUsers could take exponential
  // time to run.
  DenseMap<const SDNode *, ChainResult> TokenFactorResult;
  // Walk all of the chained nodes we've matched, recursively scanning down the
  // users of the chain result. This adds any TokenFactor nodes that are caught
  // in between chained nodes to the chained and interior nodes list.
  SmallVector<SDNode*, 3> InteriorChainedNodes;
  for (unsigned i = 0, e = ChainNodesMatched.size(); i != e; ++i) {
    if (WalkChainUsers(ChainNodesMatched[i], ChainNodesMatched,
                       TokenFactorResult,
                       InteriorChainedNodes) == CR_InducesCycle)
      return SDValue(); // Would induce a cycle.
  }

  // Okay, we have walked all the matched nodes and collected TokenFactor nodes
  // that we are interested in.  Form our input TokenFactor node.
  SmallVector<SDValue, 3> InputChains;
  for (unsigned i = 0, e = ChainNodesMatched.size(); i != e; ++i) {
    // Add the input chain of this node to the InputChains list (which will be
    // the operands of the generated TokenFactor) if it's not an interior node.
    SDNode *N = ChainNodesMatched[i];
    if (N->getOpcode() != ISD::TokenFactor) {
      if (std::count(InteriorChainedNodes.begin(),InteriorChainedNodes.end(),N))
        continue;

      // Otherwise, add the input chain.
      SDValue InChain = ChainNodesMatched[i]->getOperand(0);
      assert(InChain.getValueType() == MVT::Other && "Not a chain");
      InputChains.push_back(InChain);
      continue;
    }

    // If we have a token factor, we want to add all inputs of the token factor
    // that are not part of the pattern we're matching.
    for (const SDValue &Op : N->op_values()) {
      if (!std::count(ChainNodesMatched.begin(), ChainNodesMatched.end(),
                      Op.getNode()))
        InputChains.push_back(Op);
    }
  }

  if (InputChains.size() == 1)
    return InputChains[0];
  return CurDAG->getNode(ISD::TokenFactor, SDLoc(ChainNodesMatched[0]),
                         MVT::Other, InputChains);
}

/// MorphNode - Handle morphing a node in place for the selector.
SDNode *SelectionDAGISel::
MorphNode(SDNode *Node, unsigned TargetOpc, SDVTList VTList,
          ArrayRef<SDValue> Ops, unsigned EmitNodeInfo) {
  // It is possible we're using MorphNodeTo to replace a node with no
  // normal results with one that has a normal result (or we could be
  // adding a chain) and the input could have glue and chains as well.
  // In this case we need to shift the operands down.
  // FIXME: This is a horrible hack and broken in obscure cases, no worse
  // than the old isel though.
  int OldGlueResultNo = -1, OldChainResultNo = -1;

  unsigned NTMNumResults = Node->getNumValues();
  if (Node->getValueType(NTMNumResults-1) == MVT::Glue) {
    OldGlueResultNo = NTMNumResults-1;
    if (NTMNumResults != 1 &&
        Node->getValueType(NTMNumResults-2) == MVT::Other)
      OldChainResultNo = NTMNumResults-2;
  } else if (Node->getValueType(NTMNumResults-1) == MVT::Other)
    OldChainResultNo = NTMNumResults-1;

  // Call the underlying SelectionDAG routine to do the transmogrification. Note
  // that this deletes operands of the old node that become dead.
  SDNode *Res = CurDAG->MorphNodeTo(Node, ~TargetOpc, VTList, Ops);

  // MorphNodeTo can operate in two ways: if an existing node with the
  // specified operands exists, it can just return it.  Otherwise, it
  // updates the node in place to have the requested operands.
  if (Res == Node) {
    // If we updated the node in place, reset the node ID.  To the isel,
    // this should be just like a newly allocated machine node.
    Res->setNodeId(-1);
  }

  unsigned ResNumResults = Res->getNumValues();
  // Move the glue if needed.
  if ((EmitNodeInfo & OPFL_GlueOutput) && OldGlueResultNo != -1 &&
      (unsigned)OldGlueResultNo != ResNumResults-1)
    CurDAG->ReplaceAllUsesOfValueWith(SDValue(Node, OldGlueResultNo),
                                      SDValue(Res, ResNumResults-1));

  if ((EmitNodeInfo & OPFL_GlueOutput) != 0)
    --ResNumResults;

  // Move the chain reference if needed.
  if ((EmitNodeInfo & OPFL_Chain) && OldChainResultNo != -1 &&
      (unsigned)OldChainResultNo != ResNumResults-1)
    CurDAG->ReplaceAllUsesOfValueWith(SDValue(Node, OldChainResultNo),
                                      SDValue(Res, ResNumResults-1));

  // Otherwise, no replacement happened because the node already exists. Replace
  // Uses of the old node with the new one.
  if (Res != Node) {
    CurDAG->ReplaceAllUsesWith(Node, Res);
    CurDAG->RemoveDeadNode(Node);
  }

  return Res;
}

/// CheckSame - Implements OP_CheckSame.
LLVM_ATTRIBUTE_ALWAYS_INLINE static inline bool
CheckSame(const unsigned char *MatcherTable, unsigned &MatcherIndex,
          SDValue N,
          const SmallVectorImpl<std::pair<SDValue, SDNode*>> &RecordedNodes) {
  // Accept if it is exactly the same as a previously recorded node.
  unsigned RecNo = MatcherTable[MatcherIndex++];
  assert(RecNo < RecordedNodes.size() && "Invalid CheckSame");
  return N == RecordedNodes[RecNo].first;
}

/// CheckChildSame - Implements OP_CheckChildXSame.
LLVM_ATTRIBUTE_ALWAYS_INLINE static inline bool
CheckChildSame(const unsigned char *MatcherTable, unsigned &MatcherIndex,
              SDValue N,
              const SmallVectorImpl<std::pair<SDValue, SDNode*>> &RecordedNodes,
              unsigned ChildNo) {
  if (ChildNo >= N.getNumOperands())
    return false;  // Match fails if out of range child #.
  return ::CheckSame(MatcherTable, MatcherIndex, N.getOperand(ChildNo),
                     RecordedNodes);
}

/// CheckPatternPredicate - Implements OP_CheckPatternPredicate.
LLVM_ATTRIBUTE_ALWAYS_INLINE static inline bool
CheckPatternPredicate(const unsigned char *MatcherTable, unsigned &MatcherIndex,
                      const SelectionDAGISel &SDISel) {
  return SDISel.CheckPatternPredicate(MatcherTable[MatcherIndex++]);
}

/// CheckNodePredicate - Implements OP_CheckNodePredicate.
LLVM_ATTRIBUTE_ALWAYS_INLINE static inline bool
CheckNodePredicate(const unsigned char *MatcherTable, unsigned &MatcherIndex,
                   const SelectionDAGISel &SDISel, SDNode *N) {
  return SDISel.CheckNodePredicate(N, MatcherTable[MatcherIndex++]);
}

LLVM_ATTRIBUTE_ALWAYS_INLINE static inline bool
CheckOpcode(const unsigned char *MatcherTable, unsigned &MatcherIndex,
            SDNode *N) {
  uint16_t Opc = MatcherTable[MatcherIndex++];
  Opc |= (unsigned short)MatcherTable[MatcherIndex++] << 8;
  return N->getOpcode() == Opc;
}

LLVM_ATTRIBUTE_ALWAYS_INLINE static inline bool
CheckType(const unsigned char *MatcherTable, unsigned &MatcherIndex, SDValue N,
          const TargetLowering *TLI, const DataLayout &DL) {
  MVT::SimpleValueType VT = (MVT::SimpleValueType)MatcherTable[MatcherIndex++];
  if (N.getValueType() == VT) return true;

  // Handle the case when VT is iPTR.
  return VT == MVT::iPTR && N.getValueType() == TLI->getPointerTy(DL);
}

LLVM_ATTRIBUTE_ALWAYS_INLINE static inline bool
CheckChildType(const unsigned char *MatcherTable, unsigned &MatcherIndex,
               SDValue N, const TargetLowering *TLI, const DataLayout &DL,
               unsigned ChildNo) {
  if (ChildNo >= N.getNumOperands())
    return false;  // Match fails if out of range child #.
  return ::CheckType(MatcherTable, MatcherIndex, N.getOperand(ChildNo), TLI,
                     DL);
}

LLVM_ATTRIBUTE_ALWAYS_INLINE static inline bool
CheckCondCode(const unsigned char *MatcherTable, unsigned &MatcherIndex,
              SDValue N) {
  return cast<CondCodeSDNode>(N)->get() ==
      (ISD::CondCode)MatcherTable[MatcherIndex++];
}

LLVM_ATTRIBUTE_ALWAYS_INLINE static inline bool
CheckValueType(const unsigned char *MatcherTable, unsigned &MatcherIndex,
               SDValue N, const TargetLowering *TLI, const DataLayout &DL) {
  MVT::SimpleValueType VT = (MVT::SimpleValueType)MatcherTable[MatcherIndex++];
  if (cast<VTSDNode>(N)->getVT() == VT)
    return true;

  // Handle the case when VT is iPTR.
  return VT == MVT::iPTR && cast<VTSDNode>(N)->getVT() == TLI->getPointerTy(DL);
}

LLVM_ATTRIBUTE_ALWAYS_INLINE static inline bool
CheckInteger(const unsigned char *MatcherTable, unsigned &MatcherIndex,
             SDValue N) {
  int64_t Val = MatcherTable[MatcherIndex++];
  if (Val & 128)
    Val = GetVBR(Val, MatcherTable, MatcherIndex);

  ConstantSDNode *C = dyn_cast<ConstantSDNode>(N);
  return C && C->getSExtValue() == Val;
}

LLVM_ATTRIBUTE_ALWAYS_INLINE static inline bool
CheckChildInteger(const unsigned char *MatcherTable, unsigned &MatcherIndex,
                  SDValue N, unsigned ChildNo) {
  if (ChildNo >= N.getNumOperands())
    return false;  // Match fails if out of range child #.
  return ::CheckInteger(MatcherTable, MatcherIndex, N.getOperand(ChildNo));
}

LLVM_ATTRIBUTE_ALWAYS_INLINE static inline bool
CheckAndImm(const unsigned char *MatcherTable, unsigned &MatcherIndex,
            SDValue N, const SelectionDAGISel &SDISel) {
  int64_t Val = MatcherTable[MatcherIndex++];
  if (Val & 128)
    Val = GetVBR(Val, MatcherTable, MatcherIndex);

  if (N->getOpcode() != ISD::AND) return false;

  ConstantSDNode *C = dyn_cast<ConstantSDNode>(N->getOperand(1));
  return C && SDISel.CheckAndMask(N.getOperand(0), C, Val);
}

LLVM_ATTRIBUTE_ALWAYS_INLINE static inline bool
CheckOrImm(const unsigned char *MatcherTable, unsigned &MatcherIndex,
           SDValue N, const SelectionDAGISel &SDISel) {
  int64_t Val = MatcherTable[MatcherIndex++];
  if (Val & 128)
    Val = GetVBR(Val, MatcherTable, MatcherIndex);

  if (N->getOpcode() != ISD::OR) return false;

  ConstantSDNode *C = dyn_cast<ConstantSDNode>(N->getOperand(1));
  return C && SDISel.CheckOrMask(N.getOperand(0), C, Val);
}

/// IsPredicateKnownToFail - If we know how and can do so without pushing a
/// scope, evaluate the current node.  If the current predicate is known to
/// fail, set Result=true and return anything.  If the current predicate is
/// known to pass, set Result=false and return the MatcherIndex to continue
/// with.  If the current predicate is unknown, set Result=false and return the
/// MatcherIndex to continue with.
static unsigned IsPredicateKnownToFail(const unsigned char *Table,
                                       unsigned Index, SDValue N,
                                       bool &Result,
                                       const SelectionDAGISel &SDISel,
                  SmallVectorImpl<std::pair<SDValue, SDNode*>> &RecordedNodes) {
  switch (Table[Index++]) {
  default:
    Result = false;
    return Index-1;  // Could not evaluate this predicate.
  case SelectionDAGISel::OPC_CheckSame:
    Result = !::CheckSame(Table, Index, N, RecordedNodes);
    return Index;
  case SelectionDAGISel::OPC_CheckChild0Same:
  case SelectionDAGISel::OPC_CheckChild1Same:
  case SelectionDAGISel::OPC_CheckChild2Same:
  case SelectionDAGISel::OPC_CheckChild3Same:
    Result = !::CheckChildSame(Table, Index, N, RecordedNodes,
                        Table[Index-1] - SelectionDAGISel::OPC_CheckChild0Same);
    return Index;
  case SelectionDAGISel::OPC_CheckPatternPredicate:
    Result = !::CheckPatternPredicate(Table, Index, SDISel);
    return Index;
  case SelectionDAGISel::OPC_CheckPredicate:
    Result = !::CheckNodePredicate(Table, Index, SDISel, N.getNode());
    return Index;
  case SelectionDAGISel::OPC_CheckOpcode:
    Result = !::CheckOpcode(Table, Index, N.getNode());
    return Index;
  case SelectionDAGISel::OPC_CheckType:
    Result = !::CheckType(Table, Index, N, SDISel.TLI,
                          SDISel.CurDAG->getDataLayout());
    return Index;
  case SelectionDAGISel::OPC_CheckChild0Type:
  case SelectionDAGISel::OPC_CheckChild1Type:
  case SelectionDAGISel::OPC_CheckChild2Type:
  case SelectionDAGISel::OPC_CheckChild3Type:
  case SelectionDAGISel::OPC_CheckChild4Type:
  case SelectionDAGISel::OPC_CheckChild5Type:
  case SelectionDAGISel::OPC_CheckChild6Type:
  case SelectionDAGISel::OPC_CheckChild7Type:
    Result = !::CheckChildType(
                 Table, Index, N, SDISel.TLI, SDISel.CurDAG->getDataLayout(),
                 Table[Index - 1] - SelectionDAGISel::OPC_CheckChild0Type);
    return Index;
  case SelectionDAGISel::OPC_CheckCondCode:
    Result = !::CheckCondCode(Table, Index, N);
    return Index;
  case SelectionDAGISel::OPC_CheckValueType:
    Result = !::CheckValueType(Table, Index, N, SDISel.TLI,
                               SDISel.CurDAG->getDataLayout());
    return Index;
  case SelectionDAGISel::OPC_CheckInteger:
    Result = !::CheckInteger(Table, Index, N);
    return Index;
  case SelectionDAGISel::OPC_CheckChild0Integer:
  case SelectionDAGISel::OPC_CheckChild1Integer:
  case SelectionDAGISel::OPC_CheckChild2Integer:
  case SelectionDAGISel::OPC_CheckChild3Integer:
  case SelectionDAGISel::OPC_CheckChild4Integer:
    Result = !::CheckChildInteger(Table, Index, N,
                     Table[Index-1] - SelectionDAGISel::OPC_CheckChild0Integer);
    return Index;
  case SelectionDAGISel::OPC_CheckAndImm:
    Result = !::CheckAndImm(Table, Index, N, SDISel);
    return Index;
  case SelectionDAGISel::OPC_CheckOrImm:
    Result = !::CheckOrImm(Table, Index, N, SDISel);
    return Index;
  }
}

namespace {

struct MatchScope {
  /// FailIndex - If this match fails, this is the index to continue with.
  unsigned FailIndex;

  /// NodeStack - The node stack when the scope was formed.
  SmallVector<SDValue, 4> NodeStack;

  /// NumRecordedNodes - The number of recorded nodes when the scope was formed.
  unsigned NumRecordedNodes;

  /// NumMatchedMemRefs - The number of matched memref entries.
  unsigned NumMatchedMemRefs;

  /// InputChain/InputGlue - The current chain/glue
  SDValue InputChain, InputGlue;

  /// HasChainNodesMatched - True if the ChainNodesMatched list is non-empty.
  bool HasChainNodesMatched;
};

/// \\brief A DAG update listener to keep the matching state
/// (i.e. RecordedNodes and MatchScope) uptodate if the target is allowed to
/// change the DAG while matching.  X86 addressing mode matcher is an example
/// for this.
class MatchStateUpdater : public SelectionDAG::DAGUpdateListener
{
  SDNode **NodeToMatch;
  SmallVectorImpl<std::pair<SDValue, SDNode *>> &RecordedNodes;
  SmallVectorImpl<MatchScope> &MatchScopes;

public:
  MatchStateUpdater(SelectionDAG &DAG, SDNode **NodeToMatch,
                    SmallVectorImpl<std::pair<SDValue, SDNode *>> &RN,
                    SmallVectorImpl<MatchScope> &MS)
      : SelectionDAG::DAGUpdateListener(DAG), NodeToMatch(NodeToMatch),
        RecordedNodes(RN), MatchScopes(MS) {}

  void NodeDeleted(SDNode *N, SDNode *E) override {
    // Some early-returns here to avoid the search if we deleted the node or
    // if the update comes from MorphNodeTo (MorphNodeTo is the last thing we
    // do, so it's unnecessary to update matching state at that point).
    // Neither of these can occur currently because we only install this
    // update listener during matching a complex patterns.
    if (!E || E->isMachineOpcode())
      return;
    // Check if NodeToMatch was updated.
    if (N == *NodeToMatch)
      *NodeToMatch = E;
    // Performing linear search here does not matter because we almost never
    // run this code.  You'd have to have a CSE during complex pattern
    // matching.
    for (auto &I : RecordedNodes)
      if (I.first.getNode() == N)
        I.first.setNode(E);

    for (auto &I : MatchScopes)
      for (auto &J : I.NodeStack)
        if (J.getNode() == N)
          J.setNode(E);
  }
};

} // end anonymous namespace

void SelectionDAGISel::SelectCodeCommon(SDNode *NodeToMatch,
                                        const unsigned char *MatcherTable,
                                        unsigned TableSize) {
  // FIXME: Should these even be selected?  Handle these cases in the caller?
  switch (NodeToMatch->getOpcode()) {
  default:
    break;
  case ISD::EntryToken:       // These nodes remain the same.
  case ISD::BasicBlock:
  case ISD::Register:
  case ISD::RegisterMask:
  case ISD::HANDLENODE:
  case ISD::MDNODE_SDNODE:
  case ISD::TargetConstant:
  case ISD::TargetConstantFP:
  case ISD::TargetConstantPool:
  case ISD::TargetFrameIndex:
  case ISD::TargetExternalSymbol:
  case ISD::MCSymbol:
  case ISD::TargetBlockAddress:
  case ISD::TargetJumpTable:
  case ISD::TargetGlobalTLSAddress:
  case ISD::TargetGlobalAddress:
  case ISD::TokenFactor:
  case ISD::CopyFromReg:
  case ISD::CopyToReg:
  case ISD::EH_LABEL:
  case ISD::LIFETIME_START:
  case ISD::LIFETIME_END:
    NodeToMatch->setNodeId(-1); // Mark selected.
    return;
  case ISD::AssertSext:
  case ISD::AssertZext:
    CurDAG->ReplaceAllUsesOfValueWith(SDValue(NodeToMatch, 0),
                                      NodeToMatch->getOperand(0));
    CurDAG->RemoveDeadNode(NodeToMatch);
    return;
  case ISD::INLINEASM:
    Select_INLINEASM(NodeToMatch);
    return;
  case ISD::READ_REGISTER:
    Select_READ_REGISTER(NodeToMatch);
    return;
  case ISD::WRITE_REGISTER:
    Select_WRITE_REGISTER(NodeToMatch);
    return;
  case ISD::UNDEF:
    Select_UNDEF(NodeToMatch);
    return;
  }

  assert(!NodeToMatch->isMachineOpcode() && "Node already selected!");

  // Set up the node stack with NodeToMatch as the only node on the stack.
  SmallVector<SDValue, 8> NodeStack;
  SDValue N = SDValue(NodeToMatch, 0);
  NodeStack.push_back(N);

  // MatchScopes - Scopes used when matching, if a match failure happens, this
  // indicates where to continue checking.
  SmallVector<MatchScope, 8> MatchScopes;

  // RecordedNodes - This is the set of nodes that have been recorded by the
  // state machine.  The second value is the parent of the node, or null if the
  // root is recorded.
  SmallVector<std::pair<SDValue, SDNode*>, 8> RecordedNodes;

  // MatchedMemRefs - This is the set of MemRef's we've seen in the input
  // pattern.
  SmallVector<MachineMemOperand*, 2> MatchedMemRefs;

  // These are the current input chain and glue for use when generating nodes.
  // Various Emit operations change these.  For example, emitting a copytoreg
  // uses and updates these.
  SDValue InputChain, InputGlue;

  // ChainNodesMatched - If a pattern matches nodes that have input/output
  // chains, the OPC_EmitMergeInputChains operation is emitted which indicates
  // which ones they are.  The result is captured into this list so that we can
  // update the chain results when the pattern is complete.
  SmallVector<SDNode*, 3> ChainNodesMatched;

  DEBUG(dbgs() << "ISEL: Starting pattern match on root node: ";
        NodeToMatch->dump(CurDAG);
        dbgs() << '\n');

  // Determine where to start the interpreter.  Normally we start at opcode #0,
  // but if the state machine starts with an OPC_SwitchOpcode, then we
  // accelerate the first lookup (which is guaranteed to be hot) with the
  // OpcodeOffset table.
  unsigned MatcherIndex = 0;

  if (!OpcodeOffset.empty()) {
    // Already computed the OpcodeOffset table, just index into it.
    if (N.getOpcode() < OpcodeOffset.size())
      MatcherIndex = OpcodeOffset[N.getOpcode()];
    DEBUG(dbgs() << "  Initial Opcode index to " << MatcherIndex << "\n");

  } else if (MatcherTable[0] == OPC_SwitchOpcode) {
    // Otherwise, the table isn't computed, but the state machine does start
    // with an OPC_SwitchOpcode instruction.  Populate the table now, since this
    // is the first time we're selecting an instruction.
    unsigned Idx = 1;
    while (true) {
      // Get the size of this case.
      unsigned CaseSize = MatcherTable[Idx++];
      if (CaseSize & 128)
        CaseSize = GetVBR(CaseSize, MatcherTable, Idx);
      if (CaseSize == 0) break;

      // Get the opcode, add the index to the table.
      uint16_t Opc = MatcherTable[Idx++];
      Opc |= (unsigned short)MatcherTable[Idx++] << 8;
      if (Opc >= OpcodeOffset.size())
        OpcodeOffset.resize((Opc+1)*2);
      OpcodeOffset[Opc] = Idx;
      Idx += CaseSize;
    }

    // Okay, do the lookup for the first opcode.
    if (N.getOpcode() < OpcodeOffset.size())
      MatcherIndex = OpcodeOffset[N.getOpcode()];
  }

  while (true) {
    assert(MatcherIndex < TableSize && "Invalid index");
#ifndef NDEBUG
    unsigned CurrentOpcodeIndex = MatcherIndex;
#endif
    BuiltinOpcodes Opcode = (BuiltinOpcodes)MatcherTable[MatcherIndex++];
    switch (Opcode) {
    case OPC_Scope: {
      // Okay, the semantics of this operation are that we should push a scope
      // then evaluate the first child.  However, pushing a scope only to have
      // the first check fail (which then pops it) is inefficient.  If we can
      // determine immediately that the first check (or first several) will
      // immediately fail, don't even bother pushing a scope for them.
      unsigned FailIndex;

      while (true) {
        unsigned NumToSkip = MatcherTable[MatcherIndex++];
        if (NumToSkip & 128)
          NumToSkip = GetVBR(NumToSkip, MatcherTable, MatcherIndex);
        // Found the end of the scope with no match.
        if (NumToSkip == 0) {
          FailIndex = 0;
          break;
        }

        FailIndex = MatcherIndex+NumToSkip;

        unsigned MatcherIndexOfPredicate = MatcherIndex;
        (void)MatcherIndexOfPredicate; // silence warning.

        // If we can't evaluate this predicate without pushing a scope (e.g. if
        // it is a 'MoveParent') or if the predicate succeeds on this node, we
        // push the scope and evaluate the full predicate chain.
        bool Result;
        MatcherIndex = IsPredicateKnownToFail(MatcherTable, MatcherIndex, N,
                                              Result, *this, RecordedNodes);
        if (!Result)
          break;

        DEBUG(dbgs() << "  Skipped scope entry (due to false predicate) at "
                     << "index " << MatcherIndexOfPredicate
                     << ", continuing at " << FailIndex << "\n");
        ++NumDAGIselRetries;

        // Otherwise, we know that this case of the Scope is guaranteed to fail,
        // move to the next case.
        MatcherIndex = FailIndex;
      }

      // If the whole scope failed to match, bail.
      if (FailIndex == 0) break;

      // Push a MatchScope which indicates where to go if the first child fails
      // to match.
      MatchScope NewEntry;
      NewEntry.FailIndex = FailIndex;
      NewEntry.NodeStack.append(NodeStack.begin(), NodeStack.end());
      NewEntry.NumRecordedNodes = RecordedNodes.size();
      NewEntry.NumMatchedMemRefs = MatchedMemRefs.size();
      NewEntry.InputChain = InputChain;
      NewEntry.InputGlue = InputGlue;
      NewEntry.HasChainNodesMatched = !ChainNodesMatched.empty();
      MatchScopes.push_back(NewEntry);
      continue;
    }
    case OPC_RecordNode: {
      // Remember this node, it may end up being an operand in the pattern.
      SDNode *Parent = nullptr;
      if (NodeStack.size() > 1)
        Parent = NodeStack[NodeStack.size()-2].getNode();
      RecordedNodes.push_back(std::make_pair(N, Parent));
      continue;
    }

    case OPC_RecordChild0: case OPC_RecordChild1:
    case OPC_RecordChild2: case OPC_RecordChild3:
    case OPC_RecordChild4: case OPC_RecordChild5:
    case OPC_RecordChild6: case OPC_RecordChild7: {
      unsigned ChildNo = Opcode-OPC_RecordChild0;
      if (ChildNo >= N.getNumOperands())
        break;  // Match fails if out of range child #.

      RecordedNodes.push_back(std::make_pair(N->getOperand(ChildNo),
                                             N.getNode()));
      continue;
    }
    case OPC_RecordMemRef:
      MatchedMemRefs.push_back(cast<MemSDNode>(N)->getMemOperand());
      continue;

    case OPC_CaptureGlueInput:
      // If the current node has an input glue, capture it in InputGlue.
      if (N->getNumOperands() != 0 &&
          N->getOperand(N->getNumOperands()-1).getValueType() == MVT::Glue)
        InputGlue = N->getOperand(N->getNumOperands()-1);
      continue;

    case OPC_MoveChild: {
      unsigned ChildNo = MatcherTable[MatcherIndex++];
      if (ChildNo >= N.getNumOperands())
        break;  // Match fails if out of range child #.
      N = N.getOperand(ChildNo);
      NodeStack.push_back(N);
      continue;
    }

    case OPC_MoveChild0: case OPC_MoveChild1:
    case OPC_MoveChild2: case OPC_MoveChild3:
    case OPC_MoveChild4: case OPC_MoveChild5:
    case OPC_MoveChild6: case OPC_MoveChild7: {
      unsigned ChildNo = Opcode-OPC_MoveChild0;
      if (ChildNo >= N.getNumOperands())
        break;  // Match fails if out of range child #.
      N = N.getOperand(ChildNo);
      NodeStack.push_back(N);
      continue;
    }

    case OPC_MoveParent:
      // Pop the current node off the NodeStack.
      NodeStack.pop_back();
      assert(!NodeStack.empty() && "Node stack imbalance!");
      N = NodeStack.back();
      continue;

    case OPC_CheckSame:
      if (!::CheckSame(MatcherTable, MatcherIndex, N, RecordedNodes)) break;
      continue;

    case OPC_CheckChild0Same: case OPC_CheckChild1Same:
    case OPC_CheckChild2Same: case OPC_CheckChild3Same:
      if (!::CheckChildSame(MatcherTable, MatcherIndex, N, RecordedNodes,
                            Opcode-OPC_CheckChild0Same))
        break;
      continue;

    case OPC_CheckPatternPredicate:
      if (!::CheckPatternPredicate(MatcherTable, MatcherIndex, *this)) break;
      continue;
    case OPC_CheckPredicate:
      if (!::CheckNodePredicate(MatcherTable, MatcherIndex, *this,
                                N.getNode()))
        break;
      continue;
    case OPC_CheckComplexPat: {
      unsigned CPNum = MatcherTable[MatcherIndex++];
      unsigned RecNo = MatcherTable[MatcherIndex++];
      assert(RecNo < RecordedNodes.size() && "Invalid CheckComplexPat");

      // If target can modify DAG during matching, keep the matching state
      // consistent.
      std::unique_ptr<MatchStateUpdater> MSU;
      if (ComplexPatternFuncMutatesDAG())
        MSU.reset(new MatchStateUpdater(*CurDAG, &NodeToMatch, RecordedNodes,
                                        MatchScopes));

      if (!CheckComplexPattern(NodeToMatch, RecordedNodes[RecNo].second,
                               RecordedNodes[RecNo].first, CPNum,
                               RecordedNodes))
        break;
      continue;
    }
    case OPC_CheckOpcode:
      if (!::CheckOpcode(MatcherTable, MatcherIndex, N.getNode())) break;
      continue;

    case OPC_CheckType:
      if (!::CheckType(MatcherTable, MatcherIndex, N, TLI,
                       CurDAG->getDataLayout()))
        break;
      continue;

    case OPC_SwitchOpcode: {
      unsigned CurNodeOpcode = N.getOpcode();
      unsigned SwitchStart = MatcherIndex-1; (void)SwitchStart;
      unsigned CaseSize;
      while (true) {
        // Get the size of this case.
        CaseSize = MatcherTable[MatcherIndex++];
        if (CaseSize & 128)
          CaseSize = GetVBR(CaseSize, MatcherTable, MatcherIndex);
        if (CaseSize == 0) break;

        uint16_t Opc = MatcherTable[MatcherIndex++];
        Opc |= (unsigned short)MatcherTable[MatcherIndex++] << 8;

        // If the opcode matches, then we will execute this case.
        if (CurNodeOpcode == Opc)
          break;

        // Otherwise, skip over this case.
        MatcherIndex += CaseSize;
      }

      // If no cases matched, bail out.
      if (CaseSize == 0) break;

      // Otherwise, execute the case we found.
      DEBUG(dbgs() << "  OpcodeSwitch from " << SwitchStart
                   << " to " << MatcherIndex << "\n");
      continue;
    }

    case OPC_SwitchType: {
      MVT CurNodeVT = N.getSimpleValueType();
      unsigned SwitchStart = MatcherIndex-1; (void)SwitchStart;
      unsigned CaseSize;
      while (true) {
        // Get the size of this case.
        CaseSize = MatcherTable[MatcherIndex++];
        if (CaseSize & 128)
          CaseSize = GetVBR(CaseSize, MatcherTable, MatcherIndex);
        if (CaseSize == 0) break;

        MVT CaseVT = (MVT::SimpleValueType)MatcherTable[MatcherIndex++];
        if (CaseVT == MVT::iPTR)
          CaseVT = TLI->getPointerTy(CurDAG->getDataLayout());

        // If the VT matches, then we will execute this case.
        if (CurNodeVT == CaseVT)
          break;

        // Otherwise, skip over this case.
        MatcherIndex += CaseSize;
      }

      // If no cases matched, bail out.
      if (CaseSize == 0) break;

      // Otherwise, execute the case we found.
      DEBUG(dbgs() << "  TypeSwitch[" << EVT(CurNodeVT).getEVTString()
                   << "] from " << SwitchStart << " to " << MatcherIndex<<'\n');
      continue;
    }
    case OPC_CheckChild0Type: case OPC_CheckChild1Type:
    case OPC_CheckChild2Type: case OPC_CheckChild3Type:
    case OPC_CheckChild4Type: case OPC_CheckChild5Type:
    case OPC_CheckChild6Type: case OPC_CheckChild7Type:
      if (!::CheckChildType(MatcherTable, MatcherIndex, N, TLI,
                            CurDAG->getDataLayout(),
                            Opcode - OPC_CheckChild0Type))
        break;
      continue;
    case OPC_CheckCondCode:
      if (!::CheckCondCode(MatcherTable, MatcherIndex, N)) break;
      continue;
    case OPC_CheckValueType:
      if (!::CheckValueType(MatcherTable, MatcherIndex, N, TLI,
                            CurDAG->getDataLayout()))
        break;
      continue;
    case OPC_CheckInteger:
      if (!::CheckInteger(MatcherTable, MatcherIndex, N)) break;
      continue;
    case OPC_CheckChild0Integer: case OPC_CheckChild1Integer:
    case OPC_CheckChild2Integer: case OPC_CheckChild3Integer:
    case OPC_CheckChild4Integer:
      if (!::CheckChildInteger(MatcherTable, MatcherIndex, N,
                               Opcode-OPC_CheckChild0Integer)) break;
      continue;
    case OPC_CheckAndImm:
      if (!::CheckAndImm(MatcherTable, MatcherIndex, N, *this)) break;
      continue;
    case OPC_CheckOrImm:
      if (!::CheckOrImm(MatcherTable, MatcherIndex, N, *this)) break;
      continue;

    case OPC_CheckFoldableChainNode: {
      assert(NodeStack.size() != 1 && "No parent node");
      // Verify that all intermediate nodes between the root and this one have
      // a single use.
      bool HasMultipleUses = false;
      for (unsigned i = 1, e = NodeStack.size()-1; i != e; ++i)
        if (!NodeStack[i].getNode()->hasOneUse()) {
          HasMultipleUses = true;
          break;
        }
      if (HasMultipleUses) break;

      // Check to see that the target thinks this is profitable to fold and that
      // we can fold it without inducing cycles in the graph.
      if (!IsProfitableToFold(N, NodeStack[NodeStack.size()-2].getNode(),
                              NodeToMatch) ||
          !IsLegalToFold(N, NodeStack[NodeStack.size()-2].getNode(),
                         NodeToMatch, OptLevel,
                         true/*We validate our own chains*/))
        break;

      continue;
    }
    case OPC_EmitInteger: {
      MVT::SimpleValueType VT =
        (MVT::SimpleValueType)MatcherTable[MatcherIndex++];
      int64_t Val = MatcherTable[MatcherIndex++];
      if (Val & 128)
        Val = GetVBR(Val, MatcherTable, MatcherIndex);
      RecordedNodes.push_back(std::pair<SDValue, SDNode*>(
                              CurDAG->getTargetConstant(Val, SDLoc(NodeToMatch),
                                                        VT), nullptr));
      continue;
    }
    case OPC_EmitRegister: {
      MVT::SimpleValueType VT =
        (MVT::SimpleValueType)MatcherTable[MatcherIndex++];
      unsigned RegNo = MatcherTable[MatcherIndex++];
      RecordedNodes.push_back(std::pair<SDValue, SDNode*>(
                              CurDAG->getRegister(RegNo, VT), nullptr));
      continue;
    }
    case OPC_EmitRegister2: {
      // For targets w/ more than 256 register names, the register enum
      // values are stored in two bytes in the matcher table (just like
      // opcodes).
      MVT::SimpleValueType VT =
        (MVT::SimpleValueType)MatcherTable[MatcherIndex++];
      unsigned RegNo = MatcherTable[MatcherIndex++];
      RegNo |= MatcherTable[MatcherIndex++] << 8;
      RecordedNodes.push_back(std::pair<SDValue, SDNode*>(
                              CurDAG->getRegister(RegNo, VT), nullptr));
      continue;
    }

    case OPC_EmitConvertToTarget:  {
      // Convert from IMM/FPIMM to target version.
      unsigned RecNo = MatcherTable[MatcherIndex++];
      assert(RecNo < RecordedNodes.size() && "Invalid EmitConvertToTarget");
      SDValue Imm = RecordedNodes[RecNo].first;

      if (Imm->getOpcode() == ISD::Constant) {
        const ConstantInt *Val=cast<ConstantSDNode>(Imm)->getConstantIntValue();
        Imm = CurDAG->getTargetConstant(*Val, SDLoc(NodeToMatch),
                                        Imm.getValueType());
      } else if (Imm->getOpcode() == ISD::ConstantFP) {
        const ConstantFP *Val=cast<ConstantFPSDNode>(Imm)->getConstantFPValue();
        Imm = CurDAG->getTargetConstantFP(*Val, SDLoc(NodeToMatch),
                                          Imm.getValueType());
      }

      RecordedNodes.push_back(std::make_pair(Imm, RecordedNodes[RecNo].second));
      continue;
    }

    case OPC_EmitMergeInputChains1_0:    // OPC_EmitMergeInputChains, 1, 0
    case OPC_EmitMergeInputChains1_1:    // OPC_EmitMergeInputChains, 1, 1
    case OPC_EmitMergeInputChains1_2: {  // OPC_EmitMergeInputChains, 1, 2
      // These are space-optimized forms of OPC_EmitMergeInputChains.
      assert(!InputChain.getNode() &&
             "EmitMergeInputChains should be the first chain producing node");
      assert(ChainNodesMatched.empty() &&
             "Should only have one EmitMergeInputChains per match");

      // Read all of the chained nodes.
      unsigned RecNo = Opcode - OPC_EmitMergeInputChains1_0;
      assert(RecNo < RecordedNodes.size() && "Invalid EmitMergeInputChains");
      ChainNodesMatched.push_back(RecordedNodes[RecNo].first.getNode());

      // FIXME: What if other value results of the node have uses not matched
      // by this pattern?
      if (ChainNodesMatched.back() != NodeToMatch &&
          !RecordedNodes[RecNo].first.hasOneUse()) {
        ChainNodesMatched.clear();
        break;
      }

      // Merge the input chains if they are not intra-pattern references.
      InputChain = HandleMergeInputChains(ChainNodesMatched, CurDAG);

      if (!InputChain.getNode())
        break;  // Failed to merge.
      continue;
    }

    case OPC_EmitMergeInputChains: {
      assert(!InputChain.getNode() &&
             "EmitMergeInputChains should be the first chain producing node");
      // This node gets a list of nodes we matched in the input that have
      // chains.  We want to token factor all of the input chains to these nodes
      // together.  However, if any of the input chains is actually one of the
      // nodes matched in this pattern, then we have an intra-match reference.
      // Ignore these because the newly token factored chain should not refer to
      // the old nodes.
      unsigned NumChains = MatcherTable[MatcherIndex++];
      assert(NumChains != 0 && "Can't TF zero chains");

      assert(ChainNodesMatched.empty() &&
             "Should only have one EmitMergeInputChains per match");

      // Read all of the chained nodes.
      for (unsigned i = 0; i != NumChains; ++i) {
        unsigned RecNo = MatcherTable[MatcherIndex++];
        assert(RecNo < RecordedNodes.size() && "Invalid EmitMergeInputChains");
        ChainNodesMatched.push_back(RecordedNodes[RecNo].first.getNode());

        // FIXME: What if other value results of the node have uses not matched
        // by this pattern?
        if (ChainNodesMatched.back() != NodeToMatch &&
            !RecordedNodes[RecNo].first.hasOneUse()) {
          ChainNodesMatched.clear();
          break;
        }
      }

      // If the inner loop broke out, the match fails.
      if (ChainNodesMatched.empty())
        break;

      // Merge the input chains if they are not intra-pattern references.
      InputChain = HandleMergeInputChains(ChainNodesMatched, CurDAG);

      if (!InputChain.getNode())
        break;  // Failed to merge.

      continue;
    }

    case OPC_EmitCopyToReg: {
      unsigned RecNo = MatcherTable[MatcherIndex++];
      assert(RecNo < RecordedNodes.size() && "Invalid EmitCopyToReg");
      unsigned DestPhysReg = MatcherTable[MatcherIndex++];

      if (!InputChain.getNode())
        InputChain = CurDAG->getEntryNode();

      InputChain = CurDAG->getCopyToReg(InputChain, SDLoc(NodeToMatch),
                                        DestPhysReg, RecordedNodes[RecNo].first,
                                        InputGlue);

      InputGlue = InputChain.getValue(1);
      continue;
    }

    case OPC_EmitNodeXForm: {
      unsigned XFormNo = MatcherTable[MatcherIndex++];
      unsigned RecNo = MatcherTable[MatcherIndex++];
      assert(RecNo < RecordedNodes.size() && "Invalid EmitNodeXForm");
      SDValue Res = RunSDNodeXForm(RecordedNodes[RecNo].first, XFormNo);
      RecordedNodes.push_back(std::pair<SDValue,SDNode*>(Res, nullptr));
      continue;
    }
    case OPC_Coverage: {
      // This is emitted right before MorphNode/EmitNode.
      // So it should be safe to assume that this node has been selected
      unsigned index = MatcherTable[MatcherIndex++];
      index |= (MatcherTable[MatcherIndex++] << 8);
      dbgs() << "COVERED: " << getPatternForIndex(index) << "\n";
      dbgs() << "INCLUDED: " << getIncludePathForIndex(index) << "\n";
      continue;
    }

    case OPC_EmitNode:     case OPC_MorphNodeTo:
    case OPC_EmitNode0:    case OPC_EmitNode1:    case OPC_EmitNode2:
    case OPC_MorphNodeTo0: case OPC_MorphNodeTo1: case OPC_MorphNodeTo2: {
      uint16_t TargetOpc = MatcherTable[MatcherIndex++];
      TargetOpc |= (unsigned short)MatcherTable[MatcherIndex++] << 8;
      unsigned EmitNodeInfo = MatcherTable[MatcherIndex++];
      // Get the result VT list.
      unsigned NumVTs;
      // If this is one of the compressed forms, get the number of VTs based
      // on the Opcode. Otherwise read the next byte from the table.
      if (Opcode >= OPC_MorphNodeTo0 && Opcode <= OPC_MorphNodeTo2)
        NumVTs = Opcode - OPC_MorphNodeTo0;
      else if (Opcode >= OPC_EmitNode0 && Opcode <= OPC_EmitNode2)
        NumVTs = Opcode - OPC_EmitNode0;
      else
        NumVTs = MatcherTable[MatcherIndex++];
      SmallVector<EVT, 4> VTs;
      for (unsigned i = 0; i != NumVTs; ++i) {
        MVT::SimpleValueType VT =
          (MVT::SimpleValueType)MatcherTable[MatcherIndex++];
        if (VT == MVT::iPTR)
          VT = TLI->getPointerTy(CurDAG->getDataLayout()).SimpleTy;
        VTs.push_back(VT);
      }

      if (EmitNodeInfo & OPFL_Chain)
        VTs.push_back(MVT::Other);
      if (EmitNodeInfo & OPFL_GlueOutput)
        VTs.push_back(MVT::Glue);

      // This is hot code, so optimize the two most common cases of 1 and 2
      // results.
      SDVTList VTList;
      if (VTs.size() == 1)
        VTList = CurDAG->getVTList(VTs[0]);
      else if (VTs.size() == 2)
        VTList = CurDAG->getVTList(VTs[0], VTs[1]);
      else
        VTList = CurDAG->getVTList(VTs);

      // Get the operand list.
      unsigned NumOps = MatcherTable[MatcherIndex++];
      SmallVector<SDValue, 8> Ops;
      for (unsigned i = 0; i != NumOps; ++i) {
        unsigned RecNo = MatcherTable[MatcherIndex++];
        if (RecNo & 128)
          RecNo = GetVBR(RecNo, MatcherTable, MatcherIndex);

        assert(RecNo < RecordedNodes.size() && "Invalid EmitNode");
        Ops.push_back(RecordedNodes[RecNo].first);
      }

      // If there are variadic operands to add, handle them now.
      if (EmitNodeInfo & OPFL_VariadicInfo) {
        // Determine the start index to copy from.
        unsigned FirstOpToCopy = getNumFixedFromVariadicInfo(EmitNodeInfo);
        FirstOpToCopy += (EmitNodeInfo & OPFL_Chain) ? 1 : 0;
        assert(NodeToMatch->getNumOperands() >= FirstOpToCopy &&
               "Invalid variadic node");
        // Copy all of the variadic operands, not including a potential glue
        // input.
        for (unsigned i = FirstOpToCopy, e = NodeToMatch->getNumOperands();
             i != e; ++i) {
          SDValue V = NodeToMatch->getOperand(i);
          if (V.getValueType() == MVT::Glue) break;
          Ops.push_back(V);
        }
      }

      // If this has chain/glue inputs, add them.
      if (EmitNodeInfo & OPFL_Chain)
        Ops.push_back(InputChain);
      if ((EmitNodeInfo & OPFL_GlueInput) && InputGlue.getNode() != nullptr)
        Ops.push_back(InputGlue);

      // Create the node.
      SDNode *Res = nullptr;
      bool IsMorphNodeTo = Opcode == OPC_MorphNodeTo ||
                     (Opcode >= OPC_MorphNodeTo0 && Opcode <= OPC_MorphNodeTo2);
      if (!IsMorphNodeTo) {
        // If this is a normal EmitNode command, just create the new node and
        // add the results to the RecordedNodes list.
        Res = CurDAG->getMachineNode(TargetOpc, SDLoc(NodeToMatch),
                                     VTList, Ops);

        // Add all the non-glue/non-chain results to the RecordedNodes list.
        for (unsigned i = 0, e = VTs.size(); i != e; ++i) {
          if (VTs[i] == MVT::Other || VTs[i] == MVT::Glue) break;
          RecordedNodes.push_back(std::pair<SDValue,SDNode*>(SDValue(Res, i),
                                                             nullptr));
        }
      } else {
        assert(NodeToMatch->getOpcode() != ISD::DELETED_NODE &&
               "NodeToMatch was removed partway through selection");
        SelectionDAG::DAGNodeDeletedListener NDL(*CurDAG, [&](SDNode *N,
                                                              SDNode *E) {
          auto &Chain = ChainNodesMatched;
          assert((!E || !is_contained(Chain, N)) &&
                 "Chain node replaced during MorphNode");
          Chain.erase(std::remove(Chain.begin(), Chain.end(), N), Chain.end());
        });
        Res = MorphNode(NodeToMatch, TargetOpc, VTList, Ops, EmitNodeInfo);
      }

      // If the node had chain/glue results, update our notion of the current
      // chain and glue.
      if (EmitNodeInfo & OPFL_GlueOutput) {
        InputGlue = SDValue(Res, VTs.size()-1);
        if (EmitNodeInfo & OPFL_Chain)
          InputChain = SDValue(Res, VTs.size()-2);
      } else if (EmitNodeInfo & OPFL_Chain)
        InputChain = SDValue(Res, VTs.size()-1);

      // If the OPFL_MemRefs glue is set on this node, slap all of the
      // accumulated memrefs onto it.
      //
      // FIXME: This is vastly incorrect for patterns with multiple outputs
      // instructions that access memory and for ComplexPatterns that match
      // loads.
      if (EmitNodeInfo & OPFL_MemRefs) {
        // Only attach load or store memory operands if the generated
        // instruction may load or store.
        const MCInstrDesc &MCID = TII->get(TargetOpc);
        bool mayLoad = MCID.mayLoad();
        bool mayStore = MCID.mayStore();

        unsigned NumMemRefs = 0;
        for (SmallVectorImpl<MachineMemOperand *>::const_iterator I =
               MatchedMemRefs.begin(), E = MatchedMemRefs.end(); I != E; ++I) {
          if ((*I)->isLoad()) {
            if (mayLoad)
              ++NumMemRefs;
          } else if ((*I)->isStore()) {
            if (mayStore)
              ++NumMemRefs;
          } else {
            ++NumMemRefs;
          }
        }

        MachineSDNode::mmo_iterator MemRefs =
          MF->allocateMemRefsArray(NumMemRefs);

        MachineSDNode::mmo_iterator MemRefsPos = MemRefs;
        for (SmallVectorImpl<MachineMemOperand *>::const_iterator I =
               MatchedMemRefs.begin(), E = MatchedMemRefs.end(); I != E; ++I) {
          if ((*I)->isLoad()) {
            if (mayLoad)
              *MemRefsPos++ = *I;
          } else if ((*I)->isStore()) {
            if (mayStore)
              *MemRefsPos++ = *I;
          } else {
            *MemRefsPos++ = *I;
          }
        }

        cast<MachineSDNode>(Res)
          ->setMemRefs(MemRefs, MemRefs + NumMemRefs);
      }

      DEBUG(dbgs() << "  "
                   << (IsMorphNodeTo ? "Morphed" : "Created")
                   << " node: "; Res->dump(CurDAG); dbgs() << "\n");

      // If this was a MorphNodeTo then we're completely done!
      if (IsMorphNodeTo) {
        // Update chain uses.
        UpdateChains(Res, InputChain, ChainNodesMatched, true);
        return;
      }
      continue;
    }

    case OPC_CompleteMatch: {
      // The match has been completed, and any new nodes (if any) have been
      // created.  Patch up references to the matched dag to use the newly
      // created nodes.
      unsigned NumResults = MatcherTable[MatcherIndex++];

      for (unsigned i = 0; i != NumResults; ++i) {
        unsigned ResSlot = MatcherTable[MatcherIndex++];
        if (ResSlot & 128)
          ResSlot = GetVBR(ResSlot, MatcherTable, MatcherIndex);

        assert(ResSlot < RecordedNodes.size() && "Invalid CompleteMatch");
        SDValue Res = RecordedNodes[ResSlot].first;

        assert(i < NodeToMatch->getNumValues() &&
               NodeToMatch->getValueType(i) != MVT::Other &&
               NodeToMatch->getValueType(i) != MVT::Glue &&
               "Invalid number of results to complete!");
        assert((NodeToMatch->getValueType(i) == Res.getValueType() ||
                NodeToMatch->getValueType(i) == MVT::iPTR ||
                Res.getValueType() == MVT::iPTR ||
                NodeToMatch->getValueType(i).getSizeInBits() ==
                    Res.getValueSizeInBits()) &&
               "invalid replacement");
        CurDAG->ReplaceAllUsesOfValueWith(SDValue(NodeToMatch, i), Res);
      }

      // Update chain uses.
      UpdateChains(NodeToMatch, InputChain, ChainNodesMatched, false);

      // If the root node defines glue, we need to update it to the glue result.
      // TODO: This never happens in our tests and I think it can be removed /
      // replaced with an assert, but if we do it this the way the change is
      // NFC.
      if (NodeToMatch->getValueType(NodeToMatch->getNumValues() - 1) ==
              MVT::Glue &&
          InputGlue.getNode())
        CurDAG->ReplaceAllUsesOfValueWith(
            SDValue(NodeToMatch, NodeToMatch->getNumValues() - 1), InputGlue);

      assert(NodeToMatch->use_empty() &&
             "Didn't replace all uses of the node?");
      CurDAG->RemoveDeadNode(NodeToMatch);

      return;
    }
    }

    // If the code reached this point, then the match failed.  See if there is
    // another child to try in the current 'Scope', otherwise pop it until we
    // find a case to check.
    DEBUG(dbgs() << "  Match failed at index " << CurrentOpcodeIndex << "\n");
    ++NumDAGIselRetries;
    while (true) {
      if (MatchScopes.empty()) {
        CannotYetSelect(NodeToMatch);
        return;
      }

      // Restore the interpreter state back to the point where the scope was
      // formed.
      MatchScope &LastScope = MatchScopes.back();
      RecordedNodes.resize(LastScope.NumRecordedNodes);
      NodeStack.clear();
      NodeStack.append(LastScope.NodeStack.begin(), LastScope.NodeStack.end());
      N = NodeStack.back();

      if (LastScope.NumMatchedMemRefs != MatchedMemRefs.size())
        MatchedMemRefs.resize(LastScope.NumMatchedMemRefs);
      MatcherIndex = LastScope.FailIndex;

      DEBUG(dbgs() << "  Continuing at " << MatcherIndex << "\n");

      InputChain = LastScope.InputChain;
      InputGlue = LastScope.InputGlue;
      if (!LastScope.HasChainNodesMatched)
        ChainNodesMatched.clear();

      // Check to see what the offset is at the new MatcherIndex.  If it is zero
      // we have reached the end of this scope, otherwise we have another child
      // in the current scope to try.
      unsigned NumToSkip = MatcherTable[MatcherIndex++];
      if (NumToSkip & 128)
        NumToSkip = GetVBR(NumToSkip, MatcherTable, MatcherIndex);

      // If we have another child in this scope to match, update FailIndex and
      // try it.
      if (NumToSkip != 0) {
        LastScope.FailIndex = MatcherIndex+NumToSkip;
        break;
      }

      // End of this scope, pop it and try the next child in the containing
      // scope.
      MatchScopes.pop_back();
    }
  }
}

void SelectionDAGISel::CannotYetSelect(SDNode *N) {
  std::string msg;
  raw_string_ostream Msg(msg);
  Msg << "Cannot select: ";

  if (N->getOpcode() != ISD::INTRINSIC_W_CHAIN &&
      N->getOpcode() != ISD::INTRINSIC_WO_CHAIN &&
      N->getOpcode() != ISD::INTRINSIC_VOID) {
    N->printrFull(Msg, CurDAG);
    Msg << "\nIn function: " << MF->getName();
  } else {
    bool HasInputChain = N->getOperand(0).getValueType() == MVT::Other;
    unsigned iid =
      cast<ConstantSDNode>(N->getOperand(HasInputChain))->getZExtValue();
    if (iid < Intrinsic::num_intrinsics)
      Msg << "intrinsic %" << Intrinsic::getName((Intrinsic::ID)iid, None);
    else if (const TargetIntrinsicInfo *TII = TM.getIntrinsicInfo())
      Msg << "target intrinsic %" << TII->getName(iid);
    else
      Msg << "unknown intrinsic #" << iid;
  }
  report_fatal_error(Msg.str());
}

char SelectionDAGISel::ID = 0;<|MERGE_RESOLUTION|>--- conflicted
+++ resolved
@@ -105,101 +105,6 @@
 STATISTIC(NumFastIselFailLowerArguments,
           "Number of entry blocks where fast isel failed to lower arguments");
 
-<<<<<<< HEAD
-#ifndef NDEBUG
-static cl::opt<bool>
-EnableFastISelVerbose2("fast-isel-verbose2", cl::Hidden,
-          cl::desc("Enable extra verbose messages in the \"fast\" "
-                   "instruction selector"));
-
-  // Terminators
-STATISTIC(NumFastIselFailRet,"Fast isel fails on Ret");
-STATISTIC(NumFastIselFailBr,"Fast isel fails on Br");
-STATISTIC(NumFastIselFailSwitch,"Fast isel fails on Switch");
-STATISTIC(NumFastIselFailIndirectBr,"Fast isel fails on IndirectBr");
-STATISTIC(NumFastIselFailInvoke,"Fast isel fails on Invoke");
-STATISTIC(NumFastIselFailResume,"Fast isel fails on Resume");
-STATISTIC(NumFastIselFailUnreachable,"Fast isel fails on Unreachable");
-
-  // Standard binary operators...
-STATISTIC(NumFastIselFailAdd,"Fast isel fails on Add");
-STATISTIC(NumFastIselFailFAdd,"Fast isel fails on FAdd");
-STATISTIC(NumFastIselFailSub,"Fast isel fails on Sub");
-STATISTIC(NumFastIselFailFSub,"Fast isel fails on FSub");
-STATISTIC(NumFastIselFailMul,"Fast isel fails on Mul");
-STATISTIC(NumFastIselFailFMul,"Fast isel fails on FMul");
-STATISTIC(NumFastIselFailUDiv,"Fast isel fails on UDiv");
-STATISTIC(NumFastIselFailSDiv,"Fast isel fails on SDiv");
-STATISTIC(NumFastIselFailFDiv,"Fast isel fails on FDiv");
-STATISTIC(NumFastIselFailURem,"Fast isel fails on URem");
-STATISTIC(NumFastIselFailSRem,"Fast isel fails on SRem");
-STATISTIC(NumFastIselFailFRem,"Fast isel fails on FRem");
-
-  // Logical operators...
-STATISTIC(NumFastIselFailAnd,"Fast isel fails on And");
-STATISTIC(NumFastIselFailOr,"Fast isel fails on Or");
-STATISTIC(NumFastIselFailXor,"Fast isel fails on Xor");
-
-  // Memory instructions...
-STATISTIC(NumFastIselFailAlloca,"Fast isel fails on Alloca");
-STATISTIC(NumFastIselFailLoad,"Fast isel fails on Load");
-STATISTIC(NumFastIselFailStore,"Fast isel fails on Store");
-STATISTIC(NumFastIselFailAtomicCmpXchg,"Fast isel fails on AtomicCmpXchg");
-STATISTIC(NumFastIselFailAtomicRMW,"Fast isel fails on AtomicRWM");
-STATISTIC(NumFastIselFailFence,"Fast isel fails on Frence");
-STATISTIC(NumFastIselFailGetElementPtr,"Fast isel fails on GetElementPtr");
-
-  // Convert instructions...
-STATISTIC(NumFastIselFailTrunc,"Fast isel fails on Trunc");
-STATISTIC(NumFastIselFailZExt,"Fast isel fails on ZExt");
-STATISTIC(NumFastIselFailSExt,"Fast isel fails on SExt");
-STATISTIC(NumFastIselFailFPTrunc,"Fast isel fails on FPTrunc");
-STATISTIC(NumFastIselFailFPExt,"Fast isel fails on FPExt");
-STATISTIC(NumFastIselFailFPToUI,"Fast isel fails on FPToUI");
-STATISTIC(NumFastIselFailFPToSI,"Fast isel fails on FPToSI");
-STATISTIC(NumFastIselFailUIToFP,"Fast isel fails on UIToFP");
-STATISTIC(NumFastIselFailSIToFP,"Fast isel fails on SIToFP");
-STATISTIC(NumFastIselFailIntToPtr,"Fast isel fails on IntToPtr");
-STATISTIC(NumFastIselFailPtrToInt,"Fast isel fails on PtrToInt");
-STATISTIC(NumFastIselFailBitCast,"Fast isel fails on BitCast");
-
-  // Other instructions...
-STATISTIC(NumFastIselFailICmp,"Fast isel fails on ICmp");
-STATISTIC(NumFastIselFailFCmp,"Fast isel fails on FCmp");
-STATISTIC(NumFastIselFailPHI,"Fast isel fails on PHI");
-STATISTIC(NumFastIselFailSelect,"Fast isel fails on Select");
-STATISTIC(NumFastIselFailCall,"Fast isel fails on Call");
-STATISTIC(NumFastIselFailShl,"Fast isel fails on Shl");
-STATISTIC(NumFastIselFailLShr,"Fast isel fails on LShr");
-STATISTIC(NumFastIselFailAShr,"Fast isel fails on AShr");
-STATISTIC(NumFastIselFailVAArg,"Fast isel fails on VAArg");
-STATISTIC(NumFastIselFailExtractElement,"Fast isel fails on ExtractElement");
-STATISTIC(NumFastIselFailInsertElement,"Fast isel fails on InsertElement");
-STATISTIC(NumFastIselFailShuffleVector,"Fast isel fails on ShuffleVector");
-STATISTIC(NumFastIselFailExtractValue,"Fast isel fails on ExtractValue");
-STATISTIC(NumFastIselFailInsertValue,"Fast isel fails on InsertValue");
-STATISTIC(NumFastIselFailLandingPad,"Fast isel fails on LandingPad");
-
-// Intrinsic instructions...
-STATISTIC(NumFastIselFailIntrinsicCall, "Fast isel fails on Intrinsic call");
-STATISTIC(NumFastIselFailSAddWithOverflow,
-          "Fast isel fails on sadd.with.overflow");
-STATISTIC(NumFastIselFailUAddWithOverflow,
-          "Fast isel fails on uadd.with.overflow");
-STATISTIC(NumFastIselFailSSubWithOverflow,
-          "Fast isel fails on ssub.with.overflow");
-STATISTIC(NumFastIselFailUSubWithOverflow,
-          "Fast isel fails on usub.with.overflow");
-STATISTIC(NumFastIselFailSMulWithOverflow,
-          "Fast isel fails on smul.with.overflow");
-STATISTIC(NumFastIselFailUMulWithOverflow,
-          "Fast isel fails on umul.with.overflow");
-STATISTIC(NumFastIselFailFrameaddress, "Fast isel fails on Frameaddress");
-STATISTIC(NumFastIselFailSqrt, "Fast isel fails on sqrt call");
-STATISTIC(NumFastIselFailStackMap, "Fast isel fails on StackMap call");
-STATISTIC(NumFastIselFailPatchPoint, "Fast isel fails on PatchPoint call");
-#endif
-
 #if INTEL_CUSTOMIZATION
 static cl::opt<bool>
 IntelLibIRCAllowed("intel-libirc-allowed",
@@ -207,12 +112,6 @@
                     cl::init(false));
 #endif // INTEL_CUSTOMIZATION
 
-static cl::opt<bool>
-EnableFastISelVerbose("fast-isel-verbose", cl::Hidden,
-          cl::desc("Enable verbose messages in the \"fast\" "
-                   "instruction selector"));
-=======
->>>>>>> 7d65b669
 static cl::opt<int> EnableFastISelAbort(
     "fast-isel-abort", cl::Hidden,
     cl::desc("Enable abort calls when \"fast\" instruction selection "
@@ -511,19 +410,15 @@
 
   SplitCriticalSideEffectEdges(const_cast<Function &>(Fn));
 
-<<<<<<< HEAD
 #if INTEL_CUSTOMIZATION
   // SelectionDAG uses LibInfo to determine if library functions
   // such as memcpy, for which we want to use libirc implementations,
   // are available in the targeted environment depending upon whether
   // or not it is freestanding.
-  CurDAG->init(*MF, LibInfo);
+  CurDAG->init(*MF, *ORE, LibInfo);
 #else
-  CurDAG->init(*MF);
+  CurDAG->init(*MF, *ORE);
 #endif // INTEL_CUSTOMIZATION
-=======
-  CurDAG->init(*MF, *ORE);
->>>>>>> 7d65b669
   FuncInfo->set(Fn, *MF, CurDAG);
 
   if (UseMBPI && OptLevel != CodeGenOpt::None)
