--- conflicted
+++ resolved
@@ -26,6 +26,7 @@
 #include "llvm/Target/TargetLowering.h"
 #include "llvm/Target/TargetSubtargetInfo.h"
 #include "llvm/Transforms/Scalar.h"
+#include "llvm/Transforms/Utils/SymbolRewriter.h"
 
 using namespace llvm;
 
@@ -446,12 +447,8 @@
     // FALLTHROUGH
   case ExceptionHandling::DwarfCFI:
   case ExceptionHandling::ARM:
-<<<<<<< HEAD
-  case ExceptionHandling::WinEH:
-=======
   case ExceptionHandling::ItaniumWinEH:
   case ExceptionHandling::MSVC: // FIXME: Needs preparation.
->>>>>>> 41cb3da2
     addPass(createDwarfEHPass(TM));
     break;
   case ExceptionHandling::None:
@@ -468,6 +465,7 @@
 void TargetPassConfig::addCodeGenPrepare() {
   if (getOptLevel() != CodeGenOpt::None && !DisableCGP)
     addPass(createCodeGenPreparePass(TM));
+  addPass(createRewriteSymbolsPass());
 }
 
 /// Add common passes that perform LLVM IR to IR transforms in preparation for
@@ -704,6 +702,12 @@
   return createTargetRegisterAllocator(Optimized);
 }
 
+/// Return true if the default global register allocator is in use and
+/// has not be overriden on the command line with '-regalloc=...'
+bool TargetPassConfig::usingDefaultRegAlloc() const {
+  return RegAlloc.getNumOccurrences() == 0;
+}
+
 /// Add the minimum set of target-independent passes that are required for
 /// register allocation. No coalescing or scheduling.
 void TargetPassConfig::addFastRegAlloc(FunctionPass *RegAllocPass) {
