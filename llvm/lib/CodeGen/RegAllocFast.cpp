--- conflicted
+++ resolved
@@ -1379,23 +1379,8 @@
   LiveDbgValueMap[Reg].push_back(&MI);
 }
 
-<<<<<<< HEAD
-#ifndef NDEBUG
-bool RegAllocFast::verifyRegStateMapping(const LiveReg &LR) const {
-  for (MCRegUnitIterator UI(LR.PhysReg, TRI); UI.isValid(); ++UI) {
-    if (RegUnitStates[*UI] != LR.VirtReg)
-      return false;
-  }
-
-  return true;
-}
-#endif
-
 bool RegAllocFast::allocateBasicBlock(MachineBasicBlock &MBB) { // INTEL
   bool HasVirtualRegs = false;  // INTEL
-=======
-void RegAllocFast::allocateBasicBlock(MachineBasicBlock &MBB) {
->>>>>>> 8f492f64
   this->MBB = &MBB;
   LLVM_DEBUG(dbgs() << "\nAllocating " << MBB);
 
