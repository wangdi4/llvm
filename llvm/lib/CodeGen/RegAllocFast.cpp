--- conflicted
+++ resolved
@@ -1558,19 +1558,13 @@
   for (MachineBasicBlock &MBB : MF)
     HasVirtualRegs |= allocateBasicBlock(MBB); // INTEL
 
-<<<<<<< HEAD
-  // All machine operands and other references to virtual registers have been
-  // replaced. Remove the virtual registers.
   (void)HasVirtualRegs;                                   // INTEL
   assert(!HasVirtualRegs && "Unallocated instruction.");  // INTEL
-  MRI->clearVirtRegs();
-=======
   if (ClearVirtRegs) {
     // All machine operands and other references to virtual registers have been
     // replaced. Remove the virtual registers.
     MRI->clearVirtRegs();
   }
->>>>>>> eebe841a
 
   StackSlotForVirtReg.clear();
   LiveDbgValueMap.clear();
