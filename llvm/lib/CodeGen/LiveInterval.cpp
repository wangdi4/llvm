--- conflicted
+++ resolved
@@ -226,15 +226,9 @@
 void LiveRange::RenumberValues() {
   SmallPtrSet<VNInfo*, 8> Seen;
   valnos.clear();
-<<<<<<< HEAD
-  for (const_iterator I = begin(), E = end(); I != E; ++I) {
-    VNInfo *VNI = I->valno;
-    if (!Seen.insert(VNI))
-=======
   for (const Segment &S : segments) {
     VNInfo *VNI = S.valno;
     if (!Seen.insert(VNI).second)
->>>>>>> 41cb3da2
       continue;
     assert(!VNI->isUnused() && "Unused valno used by live segment");
     VNI->id = (unsigned)valnos.size();
