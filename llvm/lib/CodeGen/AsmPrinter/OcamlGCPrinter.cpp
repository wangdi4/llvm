//===-- OcamlGCPrinter.cpp - Ocaml frametable emitter ---------------------===//
//
//                     The LLVM Compiler Infrastructure
//
// This file is distributed under the University of Illinois Open Source
// License. See LICENSE.TXT for details.
//
//===----------------------------------------------------------------------===//
//
// This file implements printing the assembly code for an Ocaml frametable.
//
//===----------------------------------------------------------------------===//

#include "llvm/CodeGen/GCs.h"
#include "llvm/ADT/SmallString.h"
#include "llvm/CodeGen/AsmPrinter.h"
#include "llvm/CodeGen/GCMetadataPrinter.h"
#include "llvm/IR/DataLayout.h"
#include "llvm/IR/Mangler.h"
#include "llvm/IR/Module.h"
#include "llvm/MC/MCAsmInfo.h"
#include "llvm/MC/MCContext.h"
#include "llvm/MC/MCStreamer.h"
#include "llvm/MC/MCSymbol.h"
#include "llvm/Support/ErrorHandling.h"
#include "llvm/Support/FormattedStream.h"
#include "llvm/Target/TargetLoweringObjectFile.h"
#include "llvm/Target/TargetMachine.h"
#include "llvm/Target/TargetSubtargetInfo.h"
#include <cctype>
using namespace llvm;

namespace {

<<<<<<< HEAD
  class OcamlGCMetadataPrinter : public GCMetadataPrinter {
  public:
    void beginAssembly(AsmPrinter &AP) override;
    void finishAssembly(AsmPrinter &AP) override;
  };

=======
class OcamlGCMetadataPrinter : public GCMetadataPrinter {
public:
  void beginAssembly(Module &M, GCModuleInfo &Info, AsmPrinter &AP) override;
  void finishAssembly(Module &M, GCModuleInfo &Info, AsmPrinter &AP) override;
};
>>>>>>> 7618b2b2
}

static GCMetadataPrinterRegistry::Add<OcamlGCMetadataPrinter>
    Y("ocaml", "ocaml 3.10-compatible collector");

void llvm::linkOcamlGCPrinter() {}

static void EmitCamlGlobal(const Module &M, AsmPrinter &AP, const char *Id) {
  const std::string &MId = M.getModuleIdentifier();

  std::string SymName;
  SymName += "caml";
  size_t Letter = SymName.size();
  SymName.append(MId.begin(), std::find(MId.begin(), MId.end(), '.'));
  SymName += "__";
  SymName += Id;

  // Capitalize the first letter of the module name.
  SymName[Letter] = toupper(SymName[Letter]);

  SmallString<128> TmpStr;
  AP.Mang->getNameWithPrefix(TmpStr, SymName);

  MCSymbol *Sym = AP.OutContext.GetOrCreateSymbol(TmpStr);

  AP.OutStreamer.EmitSymbolAttribute(Sym, MCSA_Global);
  AP.OutStreamer.EmitLabel(Sym);
}

void OcamlGCMetadataPrinter::beginAssembly(AsmPrinter &AP) {
  AP.OutStreamer.SwitchSection(AP.getObjFileLowering().getTextSection());
  EmitCamlGlobal(getModule(), AP, "code_begin");

  AP.OutStreamer.SwitchSection(AP.getObjFileLowering().getDataSection());
  EmitCamlGlobal(getModule(), AP, "data_begin");
}

/// emitAssembly - Print the frametable. The ocaml frametable format is thus:
///
///   extern "C" struct align(sizeof(intptr_t)) {
///     uint16_t NumDescriptors;
///     struct align(sizeof(intptr_t)) {
///       void *ReturnAddress;
///       uint16_t FrameSize;
///       uint16_t NumLiveOffsets;
///       uint16_t LiveOffsets[NumLiveOffsets];
///     } Descriptors[NumDescriptors];
///   } caml${module}__frametable;
///
/// Note that this precludes programs from stack frames larger than 64K
/// (FrameSize and LiveOffsets would overflow). FrameTablePrinter will abort if
/// either condition is detected in a function which uses the GC.
///
void OcamlGCMetadataPrinter::finishAssembly(AsmPrinter &AP) {
  unsigned IntPtrSize =
      AP.TM.getSubtargetImpl()->getDataLayout()->getPointerSize();

  AP.OutStreamer.SwitchSection(AP.getObjFileLowering().getTextSection());
  EmitCamlGlobal(getModule(), AP, "code_end");

  AP.OutStreamer.SwitchSection(AP.getObjFileLowering().getDataSection());
  EmitCamlGlobal(getModule(), AP, "data_end");

  // FIXME: Why does ocaml emit this??
  AP.OutStreamer.EmitIntValue(0, IntPtrSize);

  AP.OutStreamer.SwitchSection(AP.getObjFileLowering().getDataSection());
  EmitCamlGlobal(getModule(), AP, "frametable");

  int NumDescriptors = 0;
<<<<<<< HEAD
  for (iterator I = begin(), IE = end(); I != IE; ++I) {
=======
  for (GCModuleInfo::FuncInfoVec::iterator I = Info.funcinfo_begin(),
                                           IE = Info.funcinfo_end();
       I != IE; ++I) {
>>>>>>> 7618b2b2
    GCFunctionInfo &FI = **I;
    for (GCFunctionInfo::iterator J = FI.begin(), JE = FI.end(); J != JE; ++J) {
      NumDescriptors++;
    }
  }

  if (NumDescriptors >= 1 << 16) {
    // Very rude!
    report_fatal_error(" Too much descriptor for ocaml GC");
  }
  AP.EmitInt16(NumDescriptors);
  AP.EmitAlignment(IntPtrSize == 4 ? 2 : 3);

<<<<<<< HEAD
  for (iterator I = begin(), IE = end(); I != IE; ++I) {
=======
  for (GCModuleInfo::FuncInfoVec::iterator I = Info.funcinfo_begin(),
                                           IE = Info.funcinfo_end();
       I != IE; ++I) {
>>>>>>> 7618b2b2
    GCFunctionInfo &FI = **I;

    uint64_t FrameSize = FI.getFrameSize();
    if (FrameSize >= 1 << 16) {
      // Very rude!
      report_fatal_error("Function '" + FI.getFunction().getName() +
                         "' is too large for the ocaml GC! "
                         "Frame size " +
                         Twine(FrameSize) + ">= 65536.\n"
                                            "(" +
                         Twine(uintptr_t(&FI)) + ")");
    }

    AP.OutStreamer.AddComment("live roots for " +
                              Twine(FI.getFunction().getName()));
    AP.OutStreamer.AddBlankLine();

    for (GCFunctionInfo::iterator J = FI.begin(), JE = FI.end(); J != JE; ++J) {
      size_t LiveCount = FI.live_size(J);
      if (LiveCount >= 1 << 16) {
        // Very rude!
        report_fatal_error("Function '" + FI.getFunction().getName() +
                           "' is too large for the ocaml GC! "
                           "Live root count " +
                           Twine(LiveCount) + " >= 65536.");
      }

      AP.OutStreamer.EmitSymbolValue(J->Label, IntPtrSize);
      AP.EmitInt16(FrameSize);
      AP.EmitInt16(LiveCount);

      for (GCFunctionInfo::live_iterator K = FI.live_begin(J),
                                         KE = FI.live_end(J);
           K != KE; ++K) {
        if (K->StackOffset >= 1 << 16) {
          // Very rude!
          report_fatal_error(
              "GC root stack offset is outside of fixed stack frame and out "
              "of range for ocaml GC!");
        }
        AP.EmitInt16(K->StackOffset);
      }

      AP.EmitAlignment(IntPtrSize == 4 ? 2 : 3);
    }
  }
}<|MERGE_RESOLUTION|>--- conflicted
+++ resolved
@@ -32,20 +32,11 @@
 
 namespace {
 
-<<<<<<< HEAD
-  class OcamlGCMetadataPrinter : public GCMetadataPrinter {
-  public:
-    void beginAssembly(AsmPrinter &AP) override;
-    void finishAssembly(AsmPrinter &AP) override;
-  };
-
-=======
 class OcamlGCMetadataPrinter : public GCMetadataPrinter {
 public:
   void beginAssembly(Module &M, GCModuleInfo &Info, AsmPrinter &AP) override;
   void finishAssembly(Module &M, GCModuleInfo &Info, AsmPrinter &AP) override;
 };
->>>>>>> 7618b2b2
 }
 
 static GCMetadataPrinterRegistry::Add<OcamlGCMetadataPrinter>
@@ -75,12 +66,13 @@
   AP.OutStreamer.EmitLabel(Sym);
 }
 
-void OcamlGCMetadataPrinter::beginAssembly(AsmPrinter &AP) {
+void OcamlGCMetadataPrinter::beginAssembly(Module &M, GCModuleInfo &Info,
+                                           AsmPrinter &AP) {
   AP.OutStreamer.SwitchSection(AP.getObjFileLowering().getTextSection());
-  EmitCamlGlobal(getModule(), AP, "code_begin");
+  EmitCamlGlobal(M, AP, "code_begin");
 
   AP.OutStreamer.SwitchSection(AP.getObjFileLowering().getDataSection());
-  EmitCamlGlobal(getModule(), AP, "data_begin");
+  EmitCamlGlobal(M, AP, "data_begin");
 }
 
 /// emitAssembly - Print the frametable. The ocaml frametable format is thus:
@@ -99,31 +91,31 @@
 /// (FrameSize and LiveOffsets would overflow). FrameTablePrinter will abort if
 /// either condition is detected in a function which uses the GC.
 ///
-void OcamlGCMetadataPrinter::finishAssembly(AsmPrinter &AP) {
+void OcamlGCMetadataPrinter::finishAssembly(Module &M, GCModuleInfo &Info,
+                                            AsmPrinter &AP) {
   unsigned IntPtrSize =
       AP.TM.getSubtargetImpl()->getDataLayout()->getPointerSize();
 
   AP.OutStreamer.SwitchSection(AP.getObjFileLowering().getTextSection());
-  EmitCamlGlobal(getModule(), AP, "code_end");
+  EmitCamlGlobal(M, AP, "code_end");
 
   AP.OutStreamer.SwitchSection(AP.getObjFileLowering().getDataSection());
-  EmitCamlGlobal(getModule(), AP, "data_end");
+  EmitCamlGlobal(M, AP, "data_end");
 
   // FIXME: Why does ocaml emit this??
   AP.OutStreamer.EmitIntValue(0, IntPtrSize);
 
   AP.OutStreamer.SwitchSection(AP.getObjFileLowering().getDataSection());
-  EmitCamlGlobal(getModule(), AP, "frametable");
+  EmitCamlGlobal(M, AP, "frametable");
 
   int NumDescriptors = 0;
-<<<<<<< HEAD
-  for (iterator I = begin(), IE = end(); I != IE; ++I) {
-=======
   for (GCModuleInfo::FuncInfoVec::iterator I = Info.funcinfo_begin(),
                                            IE = Info.funcinfo_end();
        I != IE; ++I) {
->>>>>>> 7618b2b2
     GCFunctionInfo &FI = **I;
+    if (FI.getStrategy().getName() != getStrategy().getName())
+      // this function is managed by some other GC
+      continue;
     for (GCFunctionInfo::iterator J = FI.begin(), JE = FI.end(); J != JE; ++J) {
       NumDescriptors++;
     }
@@ -136,14 +128,13 @@
   AP.EmitInt16(NumDescriptors);
   AP.EmitAlignment(IntPtrSize == 4 ? 2 : 3);
 
-<<<<<<< HEAD
-  for (iterator I = begin(), IE = end(); I != IE; ++I) {
-=======
   for (GCModuleInfo::FuncInfoVec::iterator I = Info.funcinfo_begin(),
                                            IE = Info.funcinfo_end();
        I != IE; ++I) {
->>>>>>> 7618b2b2
     GCFunctionInfo &FI = **I;
+    if (FI.getStrategy().getName() != getStrategy().getName())
+      // this function is managed by some other GC
+      continue;
 
     uint64_t FrameSize = FI.getFrameSize();
     if (FrameSize >= 1 << 16) {
