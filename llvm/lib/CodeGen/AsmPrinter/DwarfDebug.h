//===-- llvm/CodeGen/DwarfDebug.h - Dwarf Debug Framework ------*- C++ -*--===//
//
//                     The LLVM Compiler Infrastructure
//
// This file is distributed under the University of Illinois Open Source
// License. See LICENSE.TXT for details.
//
//===----------------------------------------------------------------------===//
//
// This file contains support for writing dwarf debug info into asm files.
//
//===----------------------------------------------------------------------===//

#ifndef LLVM_LIB_CODEGEN_ASMPRINTER_DWARFDEBUG_H
#define LLVM_LIB_CODEGEN_ASMPRINTER_DWARFDEBUG_H

#include "DbgValueHistoryCalculator.h"
#include "DebugHandlerBase.h"
#include "DebugLocStream.h"
#include "DwarfAccelTable.h"
#include "DwarfFile.h"
#include "llvm/ADT/DenseMap.h"
#include "llvm/ADT/DenseSet.h"
#include "llvm/ADT/MapVector.h"
#include "llvm/ADT/SetVector.h"
#include "llvm/ADT/SmallPtrSet.h"
#include "llvm/ADT/StringMap.h"
#include "llvm/CodeGen/DIE.h"
#include "llvm/CodeGen/LexicalScopes.h"
#include "llvm/CodeGen/MachineInstr.h"
#include "llvm/IR/DebugInfo.h"
#include "llvm/IR/DebugLoc.h"
#include "llvm/MC/MCDwarf.h"
#include "llvm/MC/MachineLocation.h"
#include "llvm/Support/Allocator.h"
#include "llvm/Target/TargetOptions.h"
#include <memory>

namespace llvm {

class AsmPrinter;
class ByteStreamer;
class ConstantInt;
class ConstantFP;
class DebugLocEntry;
class DwarfCompileUnit;
class DwarfDebug;
class DwarfTypeUnit;
class DwarfUnit;
class MachineModuleInfo;

//===----------------------------------------------------------------------===//
/// This class is used to track local variable information.
///
/// Variables can be created from allocas, in which case they're generated from
/// the MMI table.  Such variables can have multiple expressions and frame
/// indices.
///
/// Variables can be created from \c DBG_VALUE instructions.  Those whose
/// location changes over time use \a DebugLocListIndex, while those with a
/// single instruction use \a MInsn and (optionally) a single entry of \a Expr.
///
/// Variables that have been optimized out use none of these fields.
class DbgVariable {
  const DILocalVariable *Var;                /// Variable Descriptor.
  const DILocation *IA;                      /// Inlined at location.
  DIE *TheDIE = nullptr;                     /// Variable DIE.
  unsigned DebugLocListIndex = ~0u;          /// Offset in DebugLocs.
  const MachineInstr *MInsn = nullptr;       /// DBG_VALUE instruction.

  struct FrameIndexExpr {
    int FI;
    const DIExpression *Expr;
  };
  mutable SmallVector<FrameIndexExpr, 1>
      FrameIndexExprs; /// Frame index + expression.

public:
  /// Construct a DbgVariable.
  ///
  /// Creates a variable without any DW_AT_location.  Call \a initializeMMI()
  /// for MMI entries, or \a initializeDbgValue() for DBG_VALUE instructions.
  DbgVariable(const DILocalVariable *V, const DILocation *IA)
      : Var(V), IA(IA) {}

  /// Initialize from the MMI table.
  void initializeMMI(const DIExpression *E, int FI) {
    assert(FrameIndexExprs.empty() && "Already initialized?");
    assert(!MInsn && "Already initialized?");

    assert((!E || E->isValid()) && "Expected valid expression");
<<<<<<< HEAD
#if !INTEL_CUSTOMIZATION
    assert(~FI && "Expected valid index");
#endif // !INTEL_CUSTOMIZATION
=======
    assert(FI != INT_MAX && "Expected valid index");
>>>>>>> 7d65b669

    FrameIndexExprs.push_back({FI, E});
  }

  /// Initialize from a DBG_VALUE instruction.
  void initializeDbgValue(const MachineInstr *DbgValue) {
    assert(FrameIndexExprs.empty() && "Already initialized?");
    assert(!MInsn && "Already initialized?");

    assert(Var == DbgValue->getDebugVariable() && "Wrong variable");
    assert(IA == DbgValue->getDebugLoc()->getInlinedAt() && "Wrong inlined-at");

    MInsn = DbgValue;
    if (auto *E = DbgValue->getDebugExpression())
      if (E->getNumElements())
        FrameIndexExprs.push_back({0, E});
  }

  // Accessors.
  const DILocalVariable *getVariable() const { return Var; }
  const DILocation *getInlinedAt() const { return IA; }
  const DIExpression *getSingleExpression() const {
    assert(MInsn && FrameIndexExprs.size() <= 1);
    return FrameIndexExprs.size() ? FrameIndexExprs[0].Expr : nullptr;
  }
  void setDIE(DIE &D) { TheDIE = &D; }
  DIE *getDIE() const { return TheDIE; }
  void setDebugLocListIndex(unsigned O) { DebugLocListIndex = O; }
  unsigned getDebugLocListIndex() const { return DebugLocListIndex; }
  StringRef getName() const { return Var->getName(); }
  const MachineInstr *getMInsn() const { return MInsn; }
  /// Get the FI entries, sorted by fragment offset.
  ArrayRef<FrameIndexExpr> getFrameIndexExprs() const;
  bool hasFrameIndexExprs() const { return !FrameIndexExprs.empty(); }

  void addMMIEntry(const DbgVariable &V) {
    assert(DebugLocListIndex == ~0U && !MInsn && "not an MMI entry");
    assert(V.DebugLocListIndex == ~0U && !V.MInsn && "not an MMI entry");
    assert(V.Var == Var && "conflicting variable");
    assert(V.IA == IA && "conflicting inlined-at location");

    assert(!FrameIndexExprs.empty() && "Expected an MMI entry");
    assert(!V.FrameIndexExprs.empty() && "Expected an MMI entry");

    FrameIndexExprs.append(V.FrameIndexExprs.begin(), V.FrameIndexExprs.end());
    assert(all_of(FrameIndexExprs,
                  [](FrameIndexExpr &FIE) {
                    return FIE.Expr && FIE.Expr->isFragment();
                  }) &&
           "conflicting locations for variable");
  }

  // Translate tag to proper Dwarf tag.
  dwarf::Tag getTag() const {
    // FIXME: Why don't we just infer this tag and store it all along?
    if (Var->isParameter())
      return dwarf::DW_TAG_formal_parameter;

    return dwarf::DW_TAG_variable;
  }
  /// Return true if DbgVariable is artificial.
  bool isArtificial() const {
    if (Var->isArtificial())
      return true;
    if (getType()->isArtificial())
      return true;
    return false;
  }

  bool isObjectPointer() const {
    if (Var->isObjectPointer())
      return true;
    if (getType()->isObjectPointer())
      return true;
    return false;
  }

  bool hasComplexAddress() const {
    assert(MInsn && "Expected DBG_VALUE, not MMI variable");
    assert((FrameIndexExprs.empty() ||
            (FrameIndexExprs.size() == 1 &&
             FrameIndexExprs[0].Expr->getNumElements())) &&
           "Invalid Expr for DBG_VALUE");
    return !FrameIndexExprs.empty();
  }
  bool isBlockByrefVariable() const;
  const DIType *getType() const;

private:
  template <typename T> T *resolve(TypedDINodeRef<T> Ref) const {
    return Ref.resolve();
  }
};


/// Helper used to pair up a symbol and its DWARF compile unit.
struct SymbolCU {
  SymbolCU(DwarfCompileUnit *CU, const MCSymbol *Sym) : Sym(Sym), CU(CU) {}
  const MCSymbol *Sym;
  DwarfCompileUnit *CU;
};

/// Collects and handles dwarf debug information.
class DwarfDebug : public DebugHandlerBase {
  /// All DIEValues are allocated through this allocator.
  BumpPtrAllocator DIEValueAllocator;

  /// Maps MDNode with its corresponding DwarfCompileUnit.
  MapVector<const MDNode *, DwarfCompileUnit *> CUMap;

  /// Maps a CU DIE with its corresponding DwarfCompileUnit.
  DenseMap<const DIE *, DwarfCompileUnit *> CUDieMap;

  /// List of all labels used in aranges generation.
  std::vector<SymbolCU> ArangeLabels;

  /// Size of each symbol emitted (for those symbols that have a specific size).
  DenseMap<const MCSymbol *, uint64_t> SymSize;

  /// Collection of abstract variables.
  DenseMap<const MDNode *, std::unique_ptr<DbgVariable>> AbstractVariables;
  SmallVector<std::unique_ptr<DbgVariable>, 64> ConcreteVariables;

  /// Collection of DebugLocEntry. Stored in a linked list so that DIELocLists
  /// can refer to them in spite of insertions into this list.
  DebugLocStream DebugLocs;

  /// This is a collection of subprogram MDNodes that are processed to
  /// create DIEs.
  SetVector<const DISubprogram *, SmallVector<const DISubprogram *, 16>,
            SmallPtrSet<const DISubprogram *, 16>>
      ProcessedSPNodes;

  /// If nonnull, stores the current machine function we're processing.
  const MachineFunction *CurFn;

  /// If nonnull, stores the CU in which the previous subprogram was contained.
  const DwarfCompileUnit *PrevCU;

  /// As an optimization, there is no need to emit an entry in the directory
  /// table for the same directory as DW_AT_comp_dir.
  StringRef CompilationDir;

  /// Holder for the file specific debug information.
  DwarfFile InfoHolder;

  /// Holders for the various debug information flags that we might need to
  /// have exposed. See accessor functions below for description.

  /// Map from MDNodes for user-defined types to their type signatures. Also
  /// used to keep track of which types we have emitted type units for.
  DenseMap<const MDNode *, uint64_t> TypeSignatures;

  SmallVector<
      std::pair<std::unique_ptr<DwarfTypeUnit>, const DICompositeType *>, 1>
      TypeUnitsUnderConstruction;

  /// Whether to emit the pubnames/pubtypes sections.
  bool HasDwarfPubSections;

  /// Whether to use the GNU TLS opcode (instead of the standard opcode).
  bool UseGNUTLSOpcode;

  /// Whether to use DWARF 2 bitfields (instead of the DWARF 4 format).
  bool UseDWARF2Bitfields;

  /// Whether to emit all linkage names, or just abstract subprograms.
  bool UseAllLinkageNames;

  /// DWARF5 Experimental Options
  /// @{
  bool HasDwarfAccelTables;
  bool HasAppleExtensionAttributes;
  bool HasSplitDwarf;

  /// Separated Dwarf Variables
  /// In general these will all be for bits that are left in the
  /// original object file, rather than things that are meant
  /// to be in the .dwo sections.

  /// Holder for the skeleton information.
  DwarfFile SkeletonHolder;

  /// Store file names for type units under fission in a line table
  /// header that will be emitted into debug_line.dwo.
  // FIXME: replace this with a map from comp_dir to table so that we
  // can emit multiple tables during LTO each of which uses directory
  // 0, referencing the comp_dir of all the type units that use it.
  MCDwarfDwoLineTable SplitTypeUnitFileTable;
  /// @}
  
  /// True iff there are multiple CUs in this module.
  bool SingleCU;
  bool IsDarwin;

  AddressPool AddrPool;

  DwarfAccelTable AccelNames;
  DwarfAccelTable AccelObjC;
  DwarfAccelTable AccelNamespace;
  DwarfAccelTable AccelTypes;

  // Identify a debugger for "tuning" the debug info.
  DebuggerKind DebuggerTuning;

  /// \defgroup DebuggerTuning Predicates to tune DWARF for a given debugger.
  ///
  /// Returns whether we are "tuning" for a given debugger.
  /// Should be used only within the constructor, to set feature flags.
  /// @{
  bool tuneForGDB() const { return DebuggerTuning == DebuggerKind::GDB; }
  bool tuneForLLDB() const { return DebuggerTuning == DebuggerKind::LLDB; }
  bool tuneForSCE() const { return DebuggerTuning == DebuggerKind::SCE; }
  /// @}

  MCDwarfDwoLineTable *getDwoLineTable(const DwarfCompileUnit &);

  const SmallVectorImpl<std::unique_ptr<DwarfCompileUnit>> &getUnits() {
    return InfoHolder.getUnits();
  }

  typedef DbgValueHistoryMap::InlinedVariable InlinedVariable;

  /// Find abstract variable associated with Var.
  DbgVariable *getExistingAbstractVariable(InlinedVariable IV,
                                           const DILocalVariable *&Cleansed);
  DbgVariable *getExistingAbstractVariable(InlinedVariable IV);
  void createAbstractVariable(const DILocalVariable *DV, LexicalScope *Scope);
  void ensureAbstractVariableIsCreated(InlinedVariable Var,
                                       const MDNode *Scope);
  void ensureAbstractVariableIsCreatedIfScoped(InlinedVariable Var,
                                               const MDNode *Scope);

  DbgVariable *createConcreteVariable(LexicalScope &Scope, InlinedVariable IV);

  /// Construct a DIE for this abstract scope.
  void constructAbstractSubprogramScopeDIE(LexicalScope *Scope);

  void finishVariableDefinitions();

  void finishSubprogramDefinitions();

  /// Finish off debug information after all functions have been
  /// processed.
  void finalizeModuleInfo();

  /// Emit the debug info section.
  void emitDebugInfo();

  /// Emit the abbreviation section.
  void emitAbbreviations();

  /// Emit a specified accelerator table.
  void emitAccel(DwarfAccelTable &Accel, MCSection *Section,
                 StringRef TableName);

  /// Emit visible names into a hashed accelerator table section.
  void emitAccelNames();

  /// Emit objective C classes and categories into a hashed
  /// accelerator table section.
  void emitAccelObjC();

  /// Emit namespace dies into a hashed accelerator table.
  void emitAccelNamespaces();

  /// Emit type dies into a hashed accelerator table.
  void emitAccelTypes();

  /// Emit visible names into a debug pubnames section.
  /// \param GnuStyle determines whether or not we want to emit
  /// additional information into the table ala newer gcc for gdb
  /// index.
  void emitDebugPubNames(bool GnuStyle = false);

  /// Emit visible types into a debug pubtypes section.
  /// \param GnuStyle determines whether or not we want to emit
  /// additional information into the table ala newer gcc for gdb
  /// index.
  void emitDebugPubTypes(bool GnuStyle = false);

  void emitDebugPubSection(
      bool GnuStyle, MCSection *PSec, StringRef Name,
      const StringMap<const DIE *> &(DwarfCompileUnit::*Accessor)() const);

  /// Emit null-terminated strings into a debug str section.
  void emitDebugStr();

  /// Emit variable locations into a debug loc section.
  void emitDebugLoc();

  /// Emit variable locations into a debug loc dwo section.
  void emitDebugLocDWO();

  /// Emit address ranges into a debug aranges section.
  void emitDebugARanges();

  /// Emit address ranges into a debug ranges section.
  void emitDebugRanges();

  /// Emit macros into a debug macinfo section.
  void emitDebugMacinfo();
  void emitMacro(DIMacro &M);
  void emitMacroFile(DIMacroFile &F, DwarfCompileUnit &U);
  void handleMacroNodes(DIMacroNodeArray Nodes, DwarfCompileUnit &U);

  /// DWARF 5 Experimental Split Dwarf Emitters

  /// Initialize common features of skeleton units.
  void initSkeletonUnit(const DwarfUnit &U, DIE &Die,
                        std::unique_ptr<DwarfCompileUnit> NewU);

  /// Construct the split debug info compile unit for the debug info
  /// section.
  DwarfCompileUnit &constructSkeletonCU(const DwarfCompileUnit &CU);

  /// Emit the debug info dwo section.
  void emitDebugInfoDWO();

  /// Emit the debug abbrev dwo section.
  void emitDebugAbbrevDWO();

  /// Emit the debug line dwo section.
  void emitDebugLineDWO();

  /// Emit the debug str dwo section.
  void emitDebugStrDWO();

  /// Flags to let the linker know we have emitted new style pubnames. Only
  /// emit it here if we don't have a skeleton CU for split dwarf.
  void addGnuPubAttributes(DwarfUnit &U, DIE &D) const;

  /// Create new DwarfCompileUnit for the given metadata node with tag
  /// DW_TAG_compile_unit.
  DwarfCompileUnit &constructDwarfCompileUnit(const DICompileUnit *DIUnit);

  /// Construct imported_module or imported_declaration DIE.
  void constructAndAddImportedEntityDIE(DwarfCompileUnit &TheCU,
                                        const DIImportedEntity *N);

  /// Register a source line with debug info. Returns the unique
  /// label that was emitted and which provides correspondence to the
  /// source line list.
  void recordSourceLine(unsigned Line, unsigned Col, const MDNode *Scope,
                        unsigned Flags);

  /// Populate LexicalScope entries with variables' info.
  void collectVariableInfo(DwarfCompileUnit &TheCU, const DISubprogram *SP,
                           DenseSet<InlinedVariable> &ProcessedVars);

  /// Build the location list for all DBG_VALUEs in the
  /// function that describe the same variable.
  void buildLocationList(SmallVectorImpl<DebugLocEntry> &DebugLoc,
                         const DbgValueHistoryMap::InstrRanges &Ranges);

  /// Collect variable information from the side table maintained by MF.
  void collectVariableInfoFromMFTable(DenseSet<InlinedVariable> &P);

protected:
  /// Gather pre-function debug information.
  void beginFunctionImpl(const MachineFunction *MF) override;

  /// Gather and emit post-function debug information.
  void endFunctionImpl(const MachineFunction *MF) override;

  void skippedNonDebugFunction() override;

public:
  //===--------------------------------------------------------------------===//
  // Main entry points.
  //
  DwarfDebug(AsmPrinter *A, Module *M);

  ~DwarfDebug() override;

  /// Emit all Dwarf sections that should come prior to the
  /// content.
  void beginModule();

  /// Emit all Dwarf sections that should come after the content.
  void endModule() override;

  /// Process beginning of an instruction.
  void beginInstruction(const MachineInstr *MI) override;

  /// Perform an MD5 checksum of \p Identifier and return the lower 64 bits.
  static uint64_t makeTypeSignature(StringRef Identifier);

  /// Add a DIE to the set of types that we're going to pull into
  /// type units.
  void addDwarfTypeUnitType(DwarfCompileUnit &CU, StringRef Identifier,
                            DIE &Die, const DICompositeType *CTy);

  /// Add a label so that arange data can be generated for it.
  void addArangeLabel(SymbolCU SCU) { ArangeLabels.push_back(SCU); }

  /// For symbols that have a size designated (e.g. common symbols),
  /// this tracks that size.
  void setSymbolSize(const MCSymbol *Sym, uint64_t Size) override {
    SymSize[Sym] = Size;
  }

  /// Returns whether we should emit all DW_AT_[MIPS_]linkage_name.
  /// If not, we still might emit certain cases.
  bool useAllLinkageNames() const { return UseAllLinkageNames; }

  /// Returns whether to use DW_OP_GNU_push_tls_address, instead of the
  /// standard DW_OP_form_tls_address opcode
  bool useGNUTLSOpcode() const { return UseGNUTLSOpcode; }

  /// Returns whether to use the DWARF2 format for bitfields instyead of the
  /// DWARF4 format.
  bool useDWARF2Bitfields() const { return UseDWARF2Bitfields; }

  // Experimental DWARF5 features.

  /// Returns whether or not to emit tables that dwarf consumers can
  /// use to accelerate lookup.
  bool useDwarfAccelTables() const { return HasDwarfAccelTables; }

  bool useAppleExtensionAttributes() const {
    return HasAppleExtensionAttributes;
  }

  /// Returns whether or not to change the current debug info for the
  /// split dwarf proposal support.
  bool useSplitDwarf() const { return HasSplitDwarf; }

  /// Returns the Dwarf Version.
  uint16_t getDwarfVersion() const;

  /// Returns the previous CU that was being updated
  const DwarfCompileUnit *getPrevCU() const { return PrevCU; }
  void setPrevCU(const DwarfCompileUnit *PrevCU) { this->PrevCU = PrevCU; }

  /// Returns the entries for the .debug_loc section.
  const DebugLocStream &getDebugLocs() const { return DebugLocs; }

  /// Emit an entry for the debug loc section. This can be used to
  /// handle an entry that's going to be emitted into the debug loc section.
  void emitDebugLocEntry(ByteStreamer &Streamer,
                         const DebugLocStream::Entry &Entry);

  /// Emit the location for a debug loc entry, including the size header.
  void emitDebugLocEntryLocation(const DebugLocStream::Entry &Entry);

  /// Find the MDNode for the given reference.
  template <typename T> T *resolve(TypedDINodeRef<T> Ref) const {
    return Ref.resolve();
  }

  void addSubprogramNames(const DISubprogram *SP, DIE &Die);

  AddressPool &getAddressPool() { return AddrPool; }

  void addAccelName(StringRef Name, const DIE &Die);

  void addAccelObjC(StringRef Name, const DIE &Die);

  void addAccelNamespace(StringRef Name, const DIE &Die);

  void addAccelType(StringRef Name, const DIE &Die, char Flags);

  const MachineFunction *getCurrentFunction() const { return CurFn; }

  /// A helper function to check whether the DIE for a given Scope is
  /// going to be null.
  bool isLexicalScopeDIENull(LexicalScope *Scope);
};
} // End of namespace llvm

#endif<|MERGE_RESOLUTION|>--- conflicted
+++ resolved
@@ -89,13 +89,7 @@
     assert(!MInsn && "Already initialized?");
 
     assert((!E || E->isValid()) && "Expected valid expression");
-<<<<<<< HEAD
-#if !INTEL_CUSTOMIZATION
-    assert(~FI && "Expected valid index");
-#endif // !INTEL_CUSTOMIZATION
-=======
     assert(FI != INT_MAX && "Expected valid index");
->>>>>>> 7d65b669
 
     FrameIndexExprs.push_back({FI, E});
   }
