--- conflicted
+++ resolved
@@ -69,9 +69,5 @@
   Remarks
   Support
   Target
-<<<<<<< HEAD
-  )
-=======
   TargetParser
   )
->>>>>>> b752b591
