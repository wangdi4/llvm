--- conflicted
+++ resolved
@@ -77,16 +77,7 @@
   /// given index. For targets using CFI (Win64, etc), this is relative to the
   /// established SP at the end of the prologue. For targets without CFI (Win32
   /// only), it is relative to the frame pointer.
-<<<<<<< HEAD
-#if INTEL_CUSTOMIZATION
-  // Cherry picking r252210
-  int getFrameIndexOffset(int FrameIndex, WinEHFuncInfo &FuncInfo);
-#else // !INTEL_CUSTOMIZATION
-  int getFrameIndexOffset(int FrameIndex);
-#endif // !INTEL_CUSTOMIZATION
-=======
   int getFrameIndexOffset(int FrameIndex, const WinEHFuncInfo &FuncInfo);
->>>>>>> 9e934b0c
 
 public:
   //===--------------------------------------------------------------------===//
