--- conflicted
+++ resolved
@@ -93,77 +93,6 @@
   const MCSymbol *Begin;
   const MCSymbol *End;
 
-<<<<<<< HEAD
-public:
-  /// A single location or constant.
-  struct Value {
-    Value(const DIExpression *Expr, int64_t i)
-        : Expression(Expr), EntryKind(E_Integer) {
-      Constant.Int = i;
-    }
-    Value(const DIExpression *Expr, const ConstantFP *CFP)
-        : Expression(Expr), EntryKind(E_ConstantFP) {
-      Constant.CFP = CFP;
-    }
-    Value(const DIExpression *Expr, const ConstantInt *CIP)
-        : Expression(Expr), EntryKind(E_ConstantInt) {
-      Constant.CIP = CIP;
-    }
-    Value(const DIExpression *Expr, MachineLocation Loc)
-        : Expression(Expr), EntryKind(E_Location), Loc(Loc) {
-      assert(cast<DIExpression>(Expr)->isValid());
-    }
-
-    /// Any complex address location expression for this Value.
-    const DIExpression *Expression;
-
-    /// Type of entry that this represents.
-    enum EntryType { E_Location, E_Integer, E_ConstantFP, E_ConstantInt };
-    enum EntryType EntryKind;
-
-    /// Either a constant,
-    union {
-      int64_t Int;
-      const ConstantFP *CFP;
-      const ConstantInt *CIP;
-    } Constant;
-
-    // Or a location in the machine frame.
-    MachineLocation Loc;
-
-    bool isLocation() const { return EntryKind == E_Location; }
-    bool isInt() const { return EntryKind == E_Integer; }
-    bool isConstantFP() const { return EntryKind == E_ConstantFP; }
-    bool isConstantInt() const { return EntryKind == E_ConstantInt; }
-    int64_t getInt() const { return Constant.Int; }
-    const ConstantFP *getConstantFP() const { return Constant.CFP; }
-    const ConstantInt *getConstantInt() const { return Constant.CIP; }
-    MachineLocation getLoc() const { return Loc; }
-    bool isFragment() const { return getExpression()->isFragment(); }
-    const DIExpression *getExpression() const { return Expression; }
-    friend bool operator==(const Value &, const Value &);
-    friend bool operator<(const Value &, const Value &);
-#if !defined(NDEBUG) || defined(LLVM_ENABLE_DUMP) // INTEL
-    LLVM_DUMP_METHOD void dump() const {
-      if (isLocation()) {
-        llvm::dbgs() << "Loc = { reg=" << Loc.getReg() << " ";
-        if (Loc.isIndirect())
-          llvm::dbgs() << "+0";
-        llvm::dbgs() << "} ";
-      }
-      else if (isConstantInt())
-        Constant.CIP->dump();
-      else if (isConstantFP())
-        Constant.CFP->dump();
-      if (Expression)
-        Expression->dump();
-    }
-#endif  // !defined(NDEBUG) || defined(LLVM_ENABLE_DUMP) // INTEL
-  };
-
-private:
-=======
->>>>>>> b617b080
   /// A nonempty list of locations/constants belonging to this entry,
   /// sorted by offset.
   SmallVector<DbgValueLoc, 1> Values;
