//===-- CodeGen/AsmPrinter/WinException.cpp - Dwarf Exception Impl ------===//
//
//                     The LLVM Compiler Infrastructure
//
// This file is distributed under the University of Illinois Open Source
// License. See LICENSE.TXT for details.
//
//===----------------------------------------------------------------------===//
//
// This file contains support for writing Win64 exception info into asm files.
//
//===----------------------------------------------------------------------===//

#include "WinException.h"
#include "llvm/ADT/SmallString.h"
#include "llvm/ADT/StringExtras.h"
#include "llvm/ADT/Twine.h"
#include "llvm/CodeGen/AsmPrinter.h"
#include "llvm/CodeGen/MachineFrameInfo.h"
#include "llvm/CodeGen/MachineFunction.h"
#include "llvm/CodeGen/MachineModuleInfo.h"
#include "llvm/CodeGen/WinEHFuncInfo.h"
#include "llvm/IR/DataLayout.h"
#include "llvm/IR/Mangler.h"
#include "llvm/IR/Module.h"
#include "llvm/MC/MCAsmInfo.h"
#include "llvm/MC/MCContext.h"
#include "llvm/MC/MCExpr.h"
#include "llvm/MC/MCSection.h"
#include "llvm/MC/MCStreamer.h"
#include "llvm/MC/MCSymbol.h"
#include "llvm/MC/MCWin64EH.h"
#include "llvm/Support/COFF.h"
#include "llvm/Support/Dwarf.h"
#include "llvm/Support/ErrorHandling.h"
#include "llvm/Support/FormattedStream.h"
#include "llvm/Target/TargetFrameLowering.h"
#include "llvm/Target/TargetLoweringObjectFile.h"
#include "llvm/Target/TargetOptions.h"
#include "llvm/Target/TargetRegisterInfo.h"
#include "llvm/Target/TargetSubtargetInfo.h"
using namespace llvm;

WinException::WinException(AsmPrinter *A) : EHStreamer(A) {
  // MSVC's EH tables are always composed of 32-bit words.  All known 64-bit
  // platforms use an imagerel32 relocation to refer to symbols.
  useImageRel32 = (A->getDataLayout().getPointerSizeInBits() == 64);
}

WinException::~WinException() {}

/// endModule - Emit all exception information that should come after the
/// content.
void WinException::endModule() {
  auto &OS = *Asm->OutStreamer;
  const Module *M = MMI->getModule();
  for (const Function &F : *M)
    if (F.hasFnAttribute("safeseh"))
      OS.EmitCOFFSafeSEH(Asm->getSymbol(&F));
}

void WinException::beginFunction(const MachineFunction *MF) {
  shouldEmitMoves = shouldEmitPersonality = shouldEmitLSDA = false;

  // If any landing pads survive, we need an EH table.
  bool hasLandingPads = !MMI->getLandingPads().empty();
  bool hasEHFunclets = MMI->hasEHFunclets();

  const Function *F = MF->getFunction();

  shouldEmitMoves = Asm->needsSEHMoves();

  const TargetLoweringObjectFile &TLOF = Asm->getObjFileLowering();
  unsigned PerEncoding = TLOF.getPersonalityEncoding();
  const Function *Per = nullptr;
  if (F->hasPersonalityFn())
    Per = dyn_cast<Function>(F->getPersonalityFn()->stripPointerCasts());

  bool forceEmitPersonality =
    F->hasPersonalityFn() && !isNoOpWithoutInvoke(classifyEHPersonality(Per)) &&
    F->needsUnwindTableEntry();

  shouldEmitPersonality =
      forceEmitPersonality || ((hasLandingPads || hasEHFunclets) &&
                               PerEncoding != dwarf::DW_EH_PE_omit && Per);

  unsigned LSDAEncoding = TLOF.getLSDAEncoding();
  shouldEmitLSDA = shouldEmitPersonality &&
    LSDAEncoding != dwarf::DW_EH_PE_omit;

  // If we're not using CFI, we don't want the CFI or the personality, but we
  // might want EH tables if we had EH pads.
  if (!Asm->MAI->usesWindowsCFI()) {
    shouldEmitLSDA = hasEHFunclets;
    shouldEmitPersonality = false;
    return;
  }

  beginFunclet(MF->front(), Asm->CurrentFnSym);
}

/// endFunction - Gather and emit post-function exception information.
///
void WinException::endFunction(const MachineFunction *MF) {
  if (!shouldEmitPersonality && !shouldEmitMoves && !shouldEmitLSDA)
    return;

  const Function *F = MF->getFunction();
  EHPersonality Per = EHPersonality::Unknown;
  if (F->hasPersonalityFn())
    Per = classifyEHPersonality(F->getPersonalityFn());

  // Get rid of any dead landing pads if we're not using funclets. In funclet
  // schemes, the landing pad is not actually reachable. It only exists so
  // that we can emit the right table data.
  if (!isFuncletEHPersonality(Per))
    MMI->TidyLandingPads();

  endFunclet();

  // endFunclet will emit the necessary .xdata tables for x64 SEH.
  if (Per == EHPersonality::MSVC_Win64SEH && MMI->hasEHFunclets())
    return;

  if (shouldEmitPersonality || shouldEmitLSDA) {
    Asm->OutStreamer->PushSection();

    // Just switch sections to the right xdata section. This use of CurrentFnSym
    // assumes that we only emit the LSDA when ending the parent function.
    MCSection *XData = WinEH::UnwindEmitter::getXDataSection(Asm->CurrentFnSym,
                                                             Asm->OutContext);
    Asm->OutStreamer->SwitchSection(XData);

    // Emit the tables appropriate to the personality function in use. If we
    // don't recognize the personality, assume it uses an Itanium-style LSDA.
    if (Per == EHPersonality::MSVC_Win64SEH)
      emitCSpecificHandlerTable(MF);
    else if (Per == EHPersonality::MSVC_X86SEH)
      emitExceptHandlerTable(MF);
    else if (Per == EHPersonality::MSVC_CXX)
      emitCXXFrameHandler3Table(MF);
    else if (Per == EHPersonality::CoreCLR)
      emitCLRExceptionTable(MF);
    else
      emitExceptionTable();

    Asm->OutStreamer->PopSection();
  }
}

/// Retreive the MCSymbol for a GlobalValue or MachineBasicBlock.
static MCSymbol *getMCSymbolForMBB(AsmPrinter *Asm,
                                   const MachineBasicBlock *MBB) {
  if (!MBB)
    return nullptr;

  assert(MBB->isEHFuncletEntry());

  // Give catches and cleanups a name based off of their parent function and
  // their funclet entry block's number.
  const MachineFunction *MF = MBB->getParent();
  const Function *F = MF->getFunction();
  StringRef FuncLinkageName = GlobalValue::getRealLinkageName(F->getName());
  MCContext &Ctx = MF->getContext();
  StringRef HandlerPrefix = MBB->isCleanupFuncletEntry() ? "dtor" : "catch";
  return Ctx.getOrCreateSymbol("?" + HandlerPrefix + "$" +
                               Twine(MBB->getNumber()) + "@?0?" +
                               FuncLinkageName + "@4HA");
}

void WinException::beginFunclet(const MachineBasicBlock &MBB,
                                MCSymbol *Sym) {
  CurrentFuncletEntry = &MBB;

  const Function *F = Asm->MF->getFunction();
  // If a symbol was not provided for the funclet, invent one.
  if (!Sym) {
    Sym = getMCSymbolForMBB(Asm, &MBB);

    // Describe our funclet symbol as a function with internal linkage.
    Asm->OutStreamer->BeginCOFFSymbolDef(Sym);
    Asm->OutStreamer->EmitCOFFSymbolStorageClass(COFF::IMAGE_SYM_CLASS_STATIC);
    Asm->OutStreamer->EmitCOFFSymbolType(COFF::IMAGE_SYM_DTYPE_FUNCTION
                                         << COFF::SCT_COMPLEX_TYPE_SHIFT);
    Asm->OutStreamer->EndCOFFSymbolDef();

    // We want our funclet's entry point to be aligned such that no nops will be
    // present after the label.
    Asm->EmitAlignment(std::max(Asm->MF->getAlignment(), MBB.getAlignment()),
                       F);

    // Now that we've emitted the alignment directive, point at our funclet.
    Asm->OutStreamer->EmitLabel(Sym);
  }

  // Mark 'Sym' as starting our funclet.
  if (shouldEmitMoves || shouldEmitPersonality)
    Asm->OutStreamer->EmitWinCFIStartProc(Sym);

  if (shouldEmitPersonality) {
    const TargetLoweringObjectFile &TLOF = Asm->getObjFileLowering();
    const Function *PerFn = nullptr;

    // Determine which personality routine we are using for this funclet.
    if (F->hasPersonalityFn())
      PerFn = dyn_cast<Function>(F->getPersonalityFn()->stripPointerCasts());
    const MCSymbol *PersHandlerSym =
        TLOF.getCFIPersonalitySymbol(PerFn, *Asm->Mang, Asm->TM, MMI);

    // Classify the personality routine so that we may reason about it.
    EHPersonality Per = EHPersonality::Unknown;
    if (F->hasPersonalityFn())
      Per = classifyEHPersonality(F->getPersonalityFn());

    // Do not emit a .seh_handler directive if it is a C++ cleanup funclet.
    if (Per != EHPersonality::MSVC_CXX ||
        !CurrentFuncletEntry->isCleanupFuncletEntry())
      Asm->OutStreamer->EmitWinEHHandler(PersHandlerSym, true, true);
  }
}

void WinException::endFunclet() {
  // No funclet to process?  Great, we have nothing to do.
  if (!CurrentFuncletEntry)
    return;

  if (shouldEmitMoves || shouldEmitPersonality) {
    const Function *F = Asm->MF->getFunction();
    EHPersonality Per = EHPersonality::Unknown;
    if (F->hasPersonalityFn())
      Per = classifyEHPersonality(F->getPersonalityFn());

    // The .seh_handlerdata directive implicitly switches section, push the
    // current section so that we may return to it.
    Asm->OutStreamer->PushSection();

    // Emit an UNWIND_INFO struct describing the prologue.
    Asm->OutStreamer->EmitWinEHHandlerData();

    if (Per == EHPersonality::MSVC_CXX && shouldEmitPersonality &&
        !CurrentFuncletEntry->isCleanupFuncletEntry()) {
      // If this is a C++ catch funclet (or the parent function),
      // emit a reference to the LSDA for the parent function.
      StringRef FuncLinkageName = GlobalValue::getRealLinkageName(F->getName());
      MCSymbol *FuncInfoXData = Asm->OutContext.getOrCreateSymbol(
          Twine("$cppxdata$", FuncLinkageName));
      Asm->OutStreamer->EmitValue(create32bitRef(FuncInfoXData), 4);
    } else if (Per == EHPersonality::MSVC_Win64SEH && MMI->hasEHFunclets() &&
               !CurrentFuncletEntry->isEHFuncletEntry()) {
      // If this is the parent function in Win64 SEH, emit the LSDA immediately
      // following .seh_handlerdata.
      emitCSpecificHandlerTable(Asm->MF);
    }

    // Switch back to the previous section now that we are done writing to
    // .xdata.
    Asm->OutStreamer->PopSection();

    // Emit a .seh_endproc directive to mark the end of the function.
    Asm->OutStreamer->EmitWinCFIEndProc();
  }

  // Let's make sure we don't try to end the same funclet twice.
  CurrentFuncletEntry = nullptr;
}

const MCExpr *WinException::create32bitRef(const MCSymbol *Value) {
  if (!Value)
    return MCConstantExpr::create(0, Asm->OutContext);
  return MCSymbolRefExpr::create(Value, useImageRel32
                                            ? MCSymbolRefExpr::VK_COFF_IMGREL32
                                            : MCSymbolRefExpr::VK_None,
                                 Asm->OutContext);
}

const MCExpr *WinException::create32bitRef(const GlobalValue *GV) {
  if (!GV)
    return MCConstantExpr::create(0, Asm->OutContext);
  return create32bitRef(Asm->getSymbol(GV));
}

const MCExpr *WinException::getLabelPlusOne(const MCSymbol *Label) {
  return MCBinaryExpr::createAdd(create32bitRef(Label),
                                 MCConstantExpr::create(1, Asm->OutContext),
                                 Asm->OutContext);
}

const MCExpr *WinException::getOffset(const MCSymbol *OffsetOf,
                                      const MCSymbol *OffsetFrom) {
  return MCBinaryExpr::createSub(
      MCSymbolRefExpr::create(OffsetOf, Asm->OutContext),
      MCSymbolRefExpr::create(OffsetFrom, Asm->OutContext), Asm->OutContext);
}

const MCExpr *WinException::getOffsetPlusOne(const MCSymbol *OffsetOf,
                                             const MCSymbol *OffsetFrom) {
  return MCBinaryExpr::createAdd(getOffset(OffsetOf, OffsetFrom),
                                 MCConstantExpr::create(1, Asm->OutContext),
                                 Asm->OutContext);
}

<<<<<<< HEAD
#if INTEL_CUSTOMIZATION
// Cherry picking r252210
int WinException::getFrameIndexOffset(int FrameIndex, WinEHFuncInfo &FuncInfo) {
  const TargetFrameLowering &TFI = *Asm->MF->getSubtarget().getFrameLowering();
  unsigned UnusedReg;
  if (Asm->MAI->usesWindowsCFI())
    return TFI.getFrameIndexReferenceFromSP(*Asm->MF, FrameIndex, UnusedReg);
  // For 32-bit, offsets should be relative to the end of the EH registration
  // node. For 64-bit, it's relative to SP at the end of the prologue.
  assert(FuncInfo.EHRegNodeEndOffset != INT_MAX);
  int Offset = TFI.getFrameIndexReference(*Asm->MF, FrameIndex, UnusedReg);
  Offset += FuncInfo.EHRegNodeEndOffset;
  return Offset;
}
#else // !INTEL_CUSTOMIZATION
int WinException::getFrameIndexOffset(int FrameIndex) {
=======
int WinException::getFrameIndexOffset(int FrameIndex,
                                      const WinEHFuncInfo &FuncInfo) {
>>>>>>> 9e934b0c
  const TargetFrameLowering &TFI = *Asm->MF->getSubtarget().getFrameLowering();
  unsigned UnusedReg;
  if (Asm->MAI->usesWindowsCFI())
    return TFI.getFrameIndexReferenceFromSP(*Asm->MF, FrameIndex, UnusedReg);
  // For 32-bit, offsets should be relative to the end of the EH registration
  // node. For 64-bit, it's relative to SP at the end of the prologue.
  assert(FuncInfo.EHRegNodeEndOffset != INT_MAX);
  int Offset = TFI.getFrameIndexReference(*Asm->MF, FrameIndex, UnusedReg);
  Offset += FuncInfo.EHRegNodeEndOffset;
  return Offset;
}
#endif // !INTEL_CUSTOMIZATION

namespace {

/// Top-level state used to represent unwind to caller
const int NullState = -1;

struct InvokeStateChange {
  /// EH Label immediately after the last invoke in the previous state, or
  /// nullptr if the previous state was the null state.
  const MCSymbol *PreviousEndLabel;

  /// EH label immediately before the first invoke in the new state, or nullptr
  /// if the new state is the null state.
  const MCSymbol *NewStartLabel;

  /// State of the invoke following NewStartLabel, or NullState to indicate
  /// the presence of calls which may unwind to caller.
  int NewState;
};

/// Iterator that reports all the invoke state changes in a range of machine
/// basic blocks.  Changes to the null state are reported whenever a call that
/// may unwind to caller is encountered.  The MBB range is expected to be an
/// entire function or funclet, and the start and end of the range are treated
/// as being in the NullState even if there's not an unwind-to-caller call
/// before the first invoke or after the last one (i.e., the first state change
/// reported is the first change to something other than NullState, and a
/// change back to NullState is always reported at the end of iteration).
class InvokeStateChangeIterator {
  InvokeStateChangeIterator(const WinEHFuncInfo &EHInfo,
                            MachineFunction::const_iterator MFI,
                            MachineFunction::const_iterator MFE,
                            MachineBasicBlock::const_iterator MBBI,
                            int BaseState)
      : EHInfo(EHInfo), MFI(MFI), MFE(MFE), MBBI(MBBI), BaseState(BaseState) {
    LastStateChange.PreviousEndLabel = nullptr;
    LastStateChange.NewStartLabel = nullptr;
    LastStateChange.NewState = BaseState;
    scan();
  }

public:
  static iterator_range<InvokeStateChangeIterator>
  range(const WinEHFuncInfo &EHInfo, MachineFunction::const_iterator Begin,
        MachineFunction::const_iterator End, int BaseState = NullState) {
    // Reject empty ranges to simplify bookkeeping by ensuring that we can get
    // the end of the last block.
    assert(Begin != End);
    auto BlockBegin = Begin->begin();
    auto BlockEnd = std::prev(End)->end();
    return make_range(
        InvokeStateChangeIterator(EHInfo, Begin, End, BlockBegin, BaseState),
        InvokeStateChangeIterator(EHInfo, End, End, BlockEnd, BaseState));
  }

  // Iterator methods.
  bool operator==(const InvokeStateChangeIterator &O) const {
    assert(BaseState == O.BaseState);
    // Must be visiting same block.
    if (MFI != O.MFI)
      return false;
    // Must be visiting same isntr.
    if (MBBI != O.MBBI)
      return false;
    // At end of block/instr iteration, we can still have two distinct states:
    // one to report the final EndLabel, and another indicating the end of the
    // state change iteration.  Check for CurrentEndLabel equality to
    // distinguish these.
    return CurrentEndLabel == O.CurrentEndLabel;
  }

  bool operator!=(const InvokeStateChangeIterator &O) const {
    return !operator==(O);
  }
  InvokeStateChange &operator*() { return LastStateChange; }
  InvokeStateChange *operator->() { return &LastStateChange; }
  InvokeStateChangeIterator &operator++() { return scan(); }

private:
  InvokeStateChangeIterator &scan();

  const WinEHFuncInfo &EHInfo;
  const MCSymbol *CurrentEndLabel = nullptr;
  MachineFunction::const_iterator MFI;
  MachineFunction::const_iterator MFE;
  MachineBasicBlock::const_iterator MBBI;
  InvokeStateChange LastStateChange;
  bool VisitingInvoke = false;
  int BaseState;
};

} // end anonymous namespace

InvokeStateChangeIterator &InvokeStateChangeIterator::scan() {
  bool IsNewBlock = false;
  for (; MFI != MFE; ++MFI, IsNewBlock = true) {
    if (IsNewBlock)
      MBBI = MFI->begin();
    for (auto MBBE = MFI->end(); MBBI != MBBE; ++MBBI) {
      const MachineInstr &MI = *MBBI;
      if (!VisitingInvoke && LastStateChange.NewState != BaseState &&
          MI.isCall() && !EHStreamer::callToNoUnwindFunction(&MI)) {
        // Indicate a change of state to the null state.  We don't have
        // start/end EH labels handy but the caller won't expect them for
        // null state regions.
        LastStateChange.PreviousEndLabel = CurrentEndLabel;
        LastStateChange.NewStartLabel = nullptr;
        LastStateChange.NewState = BaseState;
        CurrentEndLabel = nullptr;
        // Don't re-visit this instr on the next scan
        ++MBBI;
        return *this;
      }

      // All other state changes are at EH labels before/after invokes.
      if (!MI.isEHLabel())
        continue;
      MCSymbol *Label = MI.getOperand(0).getMCSymbol();
      if (Label == CurrentEndLabel) {
        VisitingInvoke = false;
        continue;
      }
      auto InvokeMapIter = EHInfo.LabelToStateMap.find(Label);
      // Ignore EH labels that aren't the ones inserted before an invoke
      if (InvokeMapIter == EHInfo.LabelToStateMap.end())
        continue;
      auto &StateAndEnd = InvokeMapIter->second;
      int NewState = StateAndEnd.first;
      // Keep track of the fact that we're between EH start/end labels so
      // we know not to treat the inoke we'll see as unwinding to caller.
      VisitingInvoke = true;
      if (NewState == LastStateChange.NewState) {
        // The state isn't actually changing here.  Record the new end and
        // keep going.
        CurrentEndLabel = StateAndEnd.second;
        continue;
      }
      // Found a state change to report
      LastStateChange.PreviousEndLabel = CurrentEndLabel;
      LastStateChange.NewStartLabel = Label;
      LastStateChange.NewState = NewState;
      // Start keeping track of the new current end
      CurrentEndLabel = StateAndEnd.second;
      // Don't re-visit this instr on the next scan
      ++MBBI;
      return *this;
    }
  }
  // Iteration hit the end of the block range.
  if (LastStateChange.NewState != BaseState) {
    // Report the end of the last new state
    LastStateChange.PreviousEndLabel = CurrentEndLabel;
    LastStateChange.NewStartLabel = nullptr;
    LastStateChange.NewState = BaseState;
    // Leave CurrentEndLabel non-null to distinguish this state from end.
    assert(CurrentEndLabel != nullptr);
    return *this;
  }
  // We've reported all state changes and hit the end state.
  CurrentEndLabel = nullptr;
  return *this;
}

/// Emit the language-specific data that __C_specific_handler expects.  This
/// handler lives in the x64 Microsoft C runtime and allows catching or cleaning
/// up after faults with __try, __except, and __finally.  The typeinfo values
/// are not really RTTI data, but pointers to filter functions that return an
/// integer (1, 0, or -1) indicating how to handle the exception. For __finally
/// blocks and other cleanups, the landing pad label is zero, and the filter
/// function is actually a cleanup handler with the same prototype.  A catch-all
/// entry is modeled with a null filter function field and a non-zero landing
/// pad label.
///
/// Possible filter function return values:
///   EXCEPTION_EXECUTE_HANDLER (1):
///     Jump to the landing pad label after cleanups.
///   EXCEPTION_CONTINUE_SEARCH (0):
///     Continue searching this table or continue unwinding.
///   EXCEPTION_CONTINUE_EXECUTION (-1):
///     Resume execution at the trapping PC.
///
/// Inferred table structure:
///   struct Table {
///     int NumEntries;
///     struct Entry {
///       imagerel32 LabelStart;
///       imagerel32 LabelEnd;
///       imagerel32 FilterOrFinally;  // One means catch-all.
///       imagerel32 LabelLPad;        // Zero means __finally.
///     } Entries[NumEntries];
///   };
void WinException::emitCSpecificHandlerTable(const MachineFunction *MF) {
  auto &OS = *Asm->OutStreamer;
  MCContext &Ctx = Asm->OutContext;
  const WinEHFuncInfo &FuncInfo = *MF->getWinEHFuncInfo();

  bool VerboseAsm = OS.isVerboseAsm();
  auto AddComment = [&](const Twine &Comment) {
    if (VerboseAsm)
      OS.AddComment(Comment);
  };

  // Emit a label assignment with the SEH frame offset so we can use it for
  // llvm.x86.seh.recoverfp.
  StringRef FLinkageName =
      GlobalValue::getRealLinkageName(MF->getFunction()->getName());
  MCSymbol *ParentFrameOffset =
      Ctx.getOrCreateParentFrameOffsetSymbol(FLinkageName);
  const MCExpr *MCOffset =
      MCConstantExpr::create(FuncInfo.SEHSetFrameOffset, Ctx);
  Asm->OutStreamer->EmitAssignment(ParentFrameOffset, MCOffset);

  // Use the assembler to compute the number of table entries through label
  // difference and division.
  MCSymbol *TableBegin =
      Ctx.createTempSymbol("lsda_begin", /*AlwaysAddSuffix=*/true);
  MCSymbol *TableEnd =
      Ctx.createTempSymbol("lsda_end", /*AlwaysAddSuffix=*/true);
  const MCExpr *LabelDiff = getOffset(TableEnd, TableBegin);
  const MCExpr *EntrySize = MCConstantExpr::create(16, Ctx);
  const MCExpr *EntryCount = MCBinaryExpr::createDiv(LabelDiff, EntrySize, Ctx);
  AddComment("Number of call sites");
  OS.EmitValue(EntryCount, 4);

  OS.EmitLabel(TableBegin);

  // Iterate over all the invoke try ranges. Unlike MSVC, LLVM currently only
  // models exceptions from invokes. LLVM also allows arbitrary reordering of
  // the code, so our tables end up looking a bit different. Rather than
  // trying to match MSVC's tables exactly, we emit a denormalized table.  For
  // each range of invokes in the same state, we emit table entries for all
  // the actions that would be taken in that state. This means our tables are
  // slightly bigger, which is OK.
  const MCSymbol *LastStartLabel = nullptr;
  int LastEHState = -1;
  // Break out before we enter into a finally funclet.
  // FIXME: We need to emit separate EH tables for cleanups.
  MachineFunction::const_iterator End = MF->end();
  MachineFunction::const_iterator Stop = std::next(MF->begin());
  while (Stop != End && !Stop->isEHFuncletEntry())
    ++Stop;
  for (const auto &StateChange :
       InvokeStateChangeIterator::range(FuncInfo, MF->begin(), Stop)) {
    // Emit all the actions for the state we just transitioned out of
    // if it was not the null state
    if (LastEHState != -1)
      emitSEHActionsForRange(FuncInfo, LastStartLabel,
                             StateChange.PreviousEndLabel, LastEHState);
    LastStartLabel = StateChange.NewStartLabel;
    LastEHState = StateChange.NewState;
  }

  OS.EmitLabel(TableEnd);
}

void WinException::emitSEHActionsForRange(const WinEHFuncInfo &FuncInfo,
                                          const MCSymbol *BeginLabel,
                                          const MCSymbol *EndLabel, int State) {
  auto &OS = *Asm->OutStreamer;
  MCContext &Ctx = Asm->OutContext;

  bool VerboseAsm = OS.isVerboseAsm();
  auto AddComment = [&](const Twine &Comment) {
    if (VerboseAsm)
      OS.AddComment(Comment);
  };

  assert(BeginLabel && EndLabel);
  while (State != -1) {
    const SEHUnwindMapEntry &UME = FuncInfo.SEHUnwindMap[State];
    const MCExpr *FilterOrFinally;
    const MCExpr *ExceptOrNull;
    auto *Handler = UME.Handler.get<MachineBasicBlock *>();
    if (UME.IsFinally) {
      FilterOrFinally = create32bitRef(getMCSymbolForMBB(Asm, Handler));
      ExceptOrNull = MCConstantExpr::create(0, Ctx);
    } else {
      // For an except, the filter can be 1 (catch-all) or a function
      // label.
      FilterOrFinally = UME.Filter ? create32bitRef(UME.Filter)
                                   : MCConstantExpr::create(1, Ctx);
      ExceptOrNull = create32bitRef(Handler->getSymbol());
    }

    AddComment("LabelStart");
    OS.EmitValue(getLabelPlusOne(BeginLabel), 4);
    AddComment("LabelEnd");
    OS.EmitValue(getLabelPlusOne(EndLabel), 4);
    AddComment(UME.IsFinally ? "FinallyFunclet" : UME.Filter ? "FilterFunction"
                                                             : "CatchAll");
    OS.EmitValue(FilterOrFinally, 4);
    AddComment(UME.IsFinally ? "Null" : "ExceptionHandler");
    OS.EmitValue(ExceptOrNull, 4);

    assert(UME.ToState < State && "states should decrease");
    State = UME.ToState;
  }
}

void WinException::emitCXXFrameHandler3Table(const MachineFunction *MF) {
  const Function *F = MF->getFunction();
  auto &OS = *Asm->OutStreamer;
  const WinEHFuncInfo &FuncInfo = *MF->getWinEHFuncInfo();

  StringRef FuncLinkageName = GlobalValue::getRealLinkageName(F->getName());

  SmallVector<std::pair<const MCExpr *, int>, 4> IPToStateTable;
  MCSymbol *FuncInfoXData = nullptr;
  if (shouldEmitPersonality) {
    // If we're 64-bit, emit a pointer to the C++ EH data, and build a map from
    // IPs to state numbers.
    FuncInfoXData =
        Asm->OutContext.getOrCreateSymbol(Twine("$cppxdata$", FuncLinkageName));
    computeIP2StateTable(MF, FuncInfo, IPToStateTable);
  } else {
    FuncInfoXData = Asm->OutContext.getOrCreateLSDASymbol(FuncLinkageName);
  }

  int UnwindHelpOffset = 0;
  if (Asm->MAI->usesWindowsCFI())
<<<<<<< HEAD
#if INTEL_CUSTOMIZATION
    // Cherry picking r252210
    UnwindHelpOffset =
        getFrameIndexOffset(FuncInfo.UnwindHelpFrameIdx, FuncInfo);
#else // !INTEL_CUSTOMIZATION
    UnwindHelpOffset = getFrameIndexOffset(FuncInfo.UnwindHelpFrameIdx);
#endif // !INTEL_CUSTOMIZATION
=======
    UnwindHelpOffset =
        getFrameIndexOffset(FuncInfo.UnwindHelpFrameIdx, FuncInfo);
>>>>>>> 9e934b0c

  MCSymbol *UnwindMapXData = nullptr;
  MCSymbol *TryBlockMapXData = nullptr;
  MCSymbol *IPToStateXData = nullptr;
  if (!FuncInfo.CxxUnwindMap.empty())
    UnwindMapXData = Asm->OutContext.getOrCreateSymbol(
        Twine("$stateUnwindMap$", FuncLinkageName));
  if (!FuncInfo.TryBlockMap.empty())
    TryBlockMapXData =
        Asm->OutContext.getOrCreateSymbol(Twine("$tryMap$", FuncLinkageName));
  if (!IPToStateTable.empty())
    IPToStateXData =
        Asm->OutContext.getOrCreateSymbol(Twine("$ip2state$", FuncLinkageName));

  bool VerboseAsm = OS.isVerboseAsm();
  auto AddComment = [&](const Twine &Comment) {
    if (VerboseAsm)
      OS.AddComment(Comment);
  };

  // FuncInfo {
  //   uint32_t           MagicNumber
  //   int32_t            MaxState;
  //   UnwindMapEntry    *UnwindMap;
  //   uint32_t           NumTryBlocks;
  //   TryBlockMapEntry  *TryBlockMap;
  //   uint32_t           IPMapEntries; // always 0 for x86
  //   IPToStateMapEntry *IPToStateMap; // always 0 for x86
  //   uint32_t           UnwindHelp;   // non-x86 only
  //   ESTypeList        *ESTypeList;
  //   int32_t            EHFlags;
  // }
  // EHFlags & 1 -> Synchronous exceptions only, no async exceptions.
  // EHFlags & 2 -> ???
  // EHFlags & 4 -> The function is noexcept(true), unwinding can't continue.
  OS.EmitValueToAlignment(4);
  OS.EmitLabel(FuncInfoXData);

  AddComment("MagicNumber");
  OS.EmitIntValue(0x19930522, 4);

  AddComment("MaxState");
  OS.EmitIntValue(FuncInfo.CxxUnwindMap.size(), 4);

  AddComment("UnwindMap");
  OS.EmitValue(create32bitRef(UnwindMapXData), 4);

  AddComment("NumTryBlocks");
  OS.EmitIntValue(FuncInfo.TryBlockMap.size(), 4);

  AddComment("TryBlockMap");
  OS.EmitValue(create32bitRef(TryBlockMapXData), 4);

  AddComment("IPMapEntries");
  OS.EmitIntValue(IPToStateTable.size(), 4);

  AddComment("IPToStateXData");
  OS.EmitValue(create32bitRef(IPToStateXData), 4);

  if (Asm->MAI->usesWindowsCFI()) {
    AddComment("UnwindHelp");
    OS.EmitIntValue(UnwindHelpOffset, 4);
  }

  AddComment("ESTypeList");
  OS.EmitIntValue(0, 4);

  AddComment("EHFlags");
  OS.EmitIntValue(1, 4);

  // UnwindMapEntry {
  //   int32_t ToState;
  //   void  (*Action)();
  // };
  if (UnwindMapXData) {
    OS.EmitLabel(UnwindMapXData);
    for (const CxxUnwindMapEntry &UME : FuncInfo.CxxUnwindMap) {
      MCSymbol *CleanupSym =
          getMCSymbolForMBB(Asm, UME.Cleanup.dyn_cast<MachineBasicBlock *>());
      AddComment("ToState");
      OS.EmitIntValue(UME.ToState, 4);

      AddComment("Action");
      OS.EmitValue(create32bitRef(CleanupSym), 4);
    }
  }

  // TryBlockMap {
  //   int32_t      TryLow;
  //   int32_t      TryHigh;
  //   int32_t      CatchHigh;
  //   int32_t      NumCatches;
  //   HandlerType *HandlerArray;
  // };
  if (TryBlockMapXData) {
    OS.EmitLabel(TryBlockMapXData);
    SmallVector<MCSymbol *, 1> HandlerMaps;
    for (size_t I = 0, E = FuncInfo.TryBlockMap.size(); I != E; ++I) {
      const WinEHTryBlockMapEntry &TBME = FuncInfo.TryBlockMap[I];

      MCSymbol *HandlerMapXData = nullptr;
      if (!TBME.HandlerArray.empty())
        HandlerMapXData =
            Asm->OutContext.getOrCreateSymbol(Twine("$handlerMap$")
                                                  .concat(Twine(I))
                                                  .concat("$")
                                                  .concat(FuncLinkageName));
      HandlerMaps.push_back(HandlerMapXData);

      // TBMEs should form intervals.
      assert(0 <= TBME.TryLow && "bad trymap interval");
      assert(TBME.TryLow <= TBME.TryHigh && "bad trymap interval");
      assert(TBME.TryHigh < TBME.CatchHigh && "bad trymap interval");
      assert(TBME.CatchHigh < int(FuncInfo.CxxUnwindMap.size()) &&
             "bad trymap interval");

      AddComment("TryLow");
      OS.EmitIntValue(TBME.TryLow, 4);

      AddComment("TryHigh");
      OS.EmitIntValue(TBME.TryHigh, 4);

      AddComment("CatchHigh");
      OS.EmitIntValue(TBME.CatchHigh, 4);

      AddComment("NumCatches");
      OS.EmitIntValue(TBME.HandlerArray.size(), 4);

      AddComment("HandlerArray");
      OS.EmitValue(create32bitRef(HandlerMapXData), 4);
    }

    // All funclets use the same parent frame offset currently.
    unsigned ParentFrameOffset = 0;
    if (shouldEmitPersonality) {
      const TargetFrameLowering *TFI = MF->getSubtarget().getFrameLowering();
      ParentFrameOffset = TFI->getWinEHParentFrameOffset(*MF);
    }

    for (size_t I = 0, E = FuncInfo.TryBlockMap.size(); I != E; ++I) {
      const WinEHTryBlockMapEntry &TBME = FuncInfo.TryBlockMap[I];
      MCSymbol *HandlerMapXData = HandlerMaps[I];
      if (!HandlerMapXData)
        continue;
      // HandlerType {
      //   int32_t         Adjectives;
      //   TypeDescriptor *Type;
      //   int32_t         CatchObjOffset;
      //   void          (*Handler)();
      //   int32_t         ParentFrameOffset; // x64 only
      // };
      OS.EmitLabel(HandlerMapXData);
      for (const WinEHHandlerType &HT : TBME.HandlerArray) {
        // Get the frame escape label with the offset of the catch object. If
        // the index is INT_MAX, then there is no catch object, and we should
        // emit an offset of zero, indicating that no copy will occur.
        const MCExpr *FrameAllocOffsetRef = nullptr;
        if (HT.CatchObj.FrameIndex != INT_MAX) {
<<<<<<< HEAD
#if INTEL_CUSTOMIZATION
          // Cherry picking r252210
          int Offset = getFrameIndexOffset(HT.CatchObj.FrameIndex, FuncInfo);
#else // !INTEL_CUSTOMIZATION
          int Offset = getFrameIndexOffset(HT.CatchObj.FrameIndex);
          // For 32-bit, the catch object offset is relative to the end of the
          // EH registration node. For 64-bit, it's relative to SP at the end of
          // the prologue.
          if (!shouldEmitPersonality) {
            assert(FuncInfo.EHRegNodeEndOffset != INT_MAX);
            Offset += FuncInfo.EHRegNodeEndOffset;
          }
#endif // !INTEL_CUSTOMIZATION
=======
          int Offset = getFrameIndexOffset(HT.CatchObj.FrameIndex, FuncInfo);
>>>>>>> 9e934b0c
          FrameAllocOffsetRef = MCConstantExpr::create(Offset, Asm->OutContext);
        } else {
          FrameAllocOffsetRef = MCConstantExpr::create(0, Asm->OutContext);
        }

        MCSymbol *HandlerSym =
            getMCSymbolForMBB(Asm, HT.Handler.dyn_cast<MachineBasicBlock *>());

        AddComment("Adjectives");
        OS.EmitIntValue(HT.Adjectives, 4);

        AddComment("Type");
        OS.EmitValue(create32bitRef(HT.TypeDescriptor), 4);

        AddComment("CatchObjOffset");
        OS.EmitValue(FrameAllocOffsetRef, 4);

        AddComment("Handler");
        OS.EmitValue(create32bitRef(HandlerSym), 4);

        if (shouldEmitPersonality) {
          AddComment("ParentFrameOffset");
          OS.EmitIntValue(ParentFrameOffset, 4);
        }
      }
    }
  }

  // IPToStateMapEntry {
  //   void   *IP;
  //   int32_t State;
  // };
  if (IPToStateXData) {
    OS.EmitLabel(IPToStateXData);
    for (auto &IPStatePair : IPToStateTable) {
      AddComment("IP");
      OS.EmitValue(IPStatePair.first, 4);
      AddComment("ToState");
      OS.EmitIntValue(IPStatePair.second, 4);
    }
  }
}

void WinException::computeIP2StateTable(
    const MachineFunction *MF, const WinEHFuncInfo &FuncInfo,
    SmallVectorImpl<std::pair<const MCExpr *, int>> &IPToStateTable) {

  for (MachineFunction::const_iterator FuncletStart = MF->begin(),
                                       FuncletEnd = MF->begin(),
                                       End = MF->end();
       FuncletStart != End; FuncletStart = FuncletEnd) {
    // Find the end of the funclet
    while (++FuncletEnd != End) {
      if (FuncletEnd->isEHFuncletEntry()) {
        break;
      }
    }

    // Don't emit ip2state entries for cleanup funclets. Any interesting
    // exceptional actions in cleanups must be handled in a separate IR
    // function.
    if (FuncletStart->isCleanupFuncletEntry())
      continue;

    MCSymbol *StartLabel;
    int BaseState;
    if (FuncletStart == MF->begin()) {
      BaseState = NullState;
      StartLabel = Asm->getFunctionBegin();
    } else {
      auto *FuncletPad =
          cast<FuncletPadInst>(FuncletStart->getBasicBlock()->getFirstNonPHI());
      assert(FuncInfo.FuncletBaseStateMap.count(FuncletPad) != 0);
      BaseState = FuncInfo.FuncletBaseStateMap.find(FuncletPad)->second;
      StartLabel = getMCSymbolForMBB(Asm, &*FuncletStart);
    }
    assert(StartLabel && "need local function start label");
    IPToStateTable.push_back(
        std::make_pair(create32bitRef(StartLabel), BaseState));

    for (const auto &StateChange : InvokeStateChangeIterator::range(
             FuncInfo, FuncletStart, FuncletEnd, BaseState)) {
      // Compute the label to report as the start of this entry; use the EH
      // start label for the invoke if we have one, otherwise (this is a call
      // which may unwind to our caller and does not have an EH start label, so)
      // use the previous end label.
      const MCSymbol *ChangeLabel = StateChange.NewStartLabel;
      if (!ChangeLabel)
        ChangeLabel = StateChange.PreviousEndLabel;
      // Emit an entry indicating that PCs after 'Label' have this EH state.
      IPToStateTable.push_back(
          std::make_pair(getLabelPlusOne(ChangeLabel), StateChange.NewState));
      // FIXME: assert that NewState is between CatchLow and CatchHigh.
    }
  }
}

void WinException::emitEHRegistrationOffsetLabel(const WinEHFuncInfo &FuncInfo,
                                                 StringRef FLinkageName) {
  // Outlined helpers called by the EH runtime need to know the offset of the EH
  // registration in order to recover the parent frame pointer. Now that we know
  // we've code generated the parent, we can emit the label assignment that
  // those helpers use to get the offset of the registration node.
  MCContext &Ctx = Asm->OutContext;
  MCSymbol *ParentFrameOffset =
      Ctx.getOrCreateParentFrameOffsetSymbol(FLinkageName);
  unsigned UnusedReg;
  const TargetFrameLowering *TFI = Asm->MF->getSubtarget().getFrameLowering();
  int64_t Offset = TFI->getFrameIndexReference(
      *Asm->MF, FuncInfo.EHRegNodeFrameIndex, UnusedReg);
  const MCExpr *MCOffset = MCConstantExpr::create(Offset, Ctx);
  Asm->OutStreamer->EmitAssignment(ParentFrameOffset, MCOffset);
}

/// Emit the language-specific data that _except_handler3 and 4 expect. This is
/// functionally equivalent to the __C_specific_handler table, except it is
/// indexed by state number instead of IP.
void WinException::emitExceptHandlerTable(const MachineFunction *MF) {
  MCStreamer &OS = *Asm->OutStreamer;
  const Function *F = MF->getFunction();
  StringRef FLinkageName = GlobalValue::getRealLinkageName(F->getName());

  bool VerboseAsm = OS.isVerboseAsm();
  auto AddComment = [&](const Twine &Comment) {
    if (VerboseAsm)
      OS.AddComment(Comment);
  };

  const WinEHFuncInfo &FuncInfo = *MF->getWinEHFuncInfo();
  emitEHRegistrationOffsetLabel(FuncInfo, FLinkageName);

  // Emit the __ehtable label that we use for llvm.x86.seh.lsda.
  MCSymbol *LSDALabel = Asm->OutContext.getOrCreateLSDASymbol(FLinkageName);
  OS.EmitValueToAlignment(4);
  OS.EmitLabel(LSDALabel);

  const Function *Per =
      dyn_cast<Function>(F->getPersonalityFn()->stripPointerCasts());
  StringRef PerName = Per->getName();
  int BaseState = -1;
  if (PerName == "_except_handler4") {
    // The LSDA for _except_handler4 starts with this struct, followed by the
    // scope table:
    //
    // struct EH4ScopeTable {
    //   int32_t GSCookieOffset;
    //   int32_t GSCookieXOROffset;
    //   int32_t EHCookieOffset;
    //   int32_t EHCookieXOROffset;
    //   ScopeTableEntry ScopeRecord[];
    // };
    //
    // Only the EHCookieOffset field appears to vary, and it appears to be the
    // offset from the final saved SP value to the retaddr.
    AddComment("GSCookieOffset");
    OS.EmitIntValue(-2, 4);
    AddComment("GSCookieXOROffset");
    OS.EmitIntValue(0, 4);
    // FIXME: Calculate.
    AddComment("EHCookieOffset");
    OS.EmitIntValue(9999, 4);
    AddComment("EHCookieXOROffset");
    OS.EmitIntValue(0, 4);
    BaseState = -2;
  }

  assert(!FuncInfo.SEHUnwindMap.empty());
  for (const SEHUnwindMapEntry &UME : FuncInfo.SEHUnwindMap) {
    auto *Handler = UME.Handler.get<MachineBasicBlock *>();
    const MCSymbol *ExceptOrFinally =
        UME.IsFinally ? getMCSymbolForMBB(Asm, Handler) : Handler->getSymbol();
    // -1 is usually the base state for "unwind to caller", but for
    // _except_handler4 it's -2. Do that replacement here if necessary.
    int ToState = UME.ToState == -1 ? BaseState : UME.ToState;
    AddComment("ToState");
    OS.EmitIntValue(ToState, 4);
    AddComment(UME.IsFinally ? "Null" : "FilterFunction");
    OS.EmitValue(create32bitRef(UME.Filter), 4);
    AddComment(UME.IsFinally ? "FinallyFunclet" : "ExceptionHandler");
    OS.EmitValue(create32bitRef(ExceptOrFinally), 4);
  }
}

static int getTryRank(const WinEHFuncInfo &FuncInfo, int State) {
  int Rank = 0;
  while (State != -1) {
    ++Rank;
    State = FuncInfo.ClrEHUnwindMap[State].TryParentState;
  }
  return Rank;
}

static int getTryAncestor(const WinEHFuncInfo &FuncInfo, int Left, int Right) {
  int LeftRank = getTryRank(FuncInfo, Left);
  int RightRank = getTryRank(FuncInfo, Right);

  while (LeftRank < RightRank) {
    Right = FuncInfo.ClrEHUnwindMap[Right].TryParentState;
    --RightRank;
  }

  while (RightRank < LeftRank) {
    Left = FuncInfo.ClrEHUnwindMap[Left].TryParentState;
    --LeftRank;
  }

  while (Left != Right) {
    Left = FuncInfo.ClrEHUnwindMap[Left].TryParentState;
    Right = FuncInfo.ClrEHUnwindMap[Right].TryParentState;
  }

  return Left;
}

void WinException::emitCLRExceptionTable(const MachineFunction *MF) {
  // CLR EH "states" are really just IDs that identify handlers/funclets;
  // states, handlers, and funclets all have 1:1 mappings between them, and a
  // handler/funclet's "state" is its index in the ClrEHUnwindMap.
  MCStreamer &OS = *Asm->OutStreamer;
  const WinEHFuncInfo &FuncInfo = *MF->getWinEHFuncInfo();
  MCSymbol *FuncBeginSym = Asm->getFunctionBegin();
  MCSymbol *FuncEndSym = Asm->getFunctionEnd();

  // A ClrClause describes a protected region.
  struct ClrClause {
    const MCSymbol *StartLabel; // Start of protected region
    const MCSymbol *EndLabel;   // End of protected region
    int State;          // Index of handler protecting the protected region
    int EnclosingState; // Index of funclet enclosing the protected region
  };
  SmallVector<ClrClause, 8> Clauses;

  // Build a map from handler MBBs to their corresponding states (i.e. their
  // indices in the ClrEHUnwindMap).
  int NumStates = FuncInfo.ClrEHUnwindMap.size();
  assert(NumStates > 0 && "Don't need exception table!");
  DenseMap<const MachineBasicBlock *, int> HandlerStates;
  for (int State = 0; State < NumStates; ++State) {
    MachineBasicBlock *HandlerBlock =
        FuncInfo.ClrEHUnwindMap[State].Handler.get<MachineBasicBlock *>();
    HandlerStates[HandlerBlock] = State;
    // Use this loop through all handlers to verify our assumption (used in
    // the MinEnclosingState computation) that enclosing funclets have lower
    // state numbers than their enclosed funclets.
    assert(FuncInfo.ClrEHUnwindMap[State].HandlerParentState < State &&
           "ill-formed state numbering");
  }
  // Map the main function to the NullState.
  HandlerStates[&MF->front()] = NullState;

  // Write out a sentinel indicating the end of the standard (Windows) xdata
  // and the start of the additional (CLR) info.
  OS.EmitIntValue(0xffffffff, 4);
  // Write out the number of funclets
  OS.EmitIntValue(NumStates, 4);

  // Walk the machine blocks/instrs, computing and emitting a few things:
  // 1. Emit a list of the offsets to each handler entry, in lexical order.
  // 2. Compute a map (EndSymbolMap) from each funclet to the symbol at its end.
  // 3. Compute the list of ClrClauses, in the required order (inner before
  //    outer, earlier before later; the order by which a forward scan with
  //    early termination will find the innermost enclosing clause covering
  //    a given address).
  // 4. A map (MinClauseMap) from each handler index to the index of the
  //    outermost funclet/function which contains a try clause targeting the
  //    key handler.  This will be used to determine IsDuplicate-ness when
  //    emitting ClrClauses.  The NullState value is used to indicate that the
  //    top-level function contains a try clause targeting the key handler.
  // HandlerStack is a stack of (PendingStartLabel, PendingState) pairs for
  // try regions we entered before entering the PendingState try but which
  // we haven't yet exited.
  SmallVector<std::pair<const MCSymbol *, int>, 4> HandlerStack;
  // EndSymbolMap and MinClauseMap are maps described above.
  std::unique_ptr<MCSymbol *[]> EndSymbolMap(new MCSymbol *[NumStates]);
  SmallVector<int, 4> MinClauseMap((size_t)NumStates, NumStates);

  // Visit the root function and each funclet.
  for (MachineFunction::const_iterator FuncletStart = MF->begin(),
                                       FuncletEnd = MF->begin(),
                                       End = MF->end();
       FuncletStart != End; FuncletStart = FuncletEnd) {
    int FuncletState = HandlerStates[&*FuncletStart];
    // Find the end of the funclet
    MCSymbol *EndSymbol = FuncEndSym;
    while (++FuncletEnd != End) {
      if (FuncletEnd->isEHFuncletEntry()) {
        EndSymbol = getMCSymbolForMBB(Asm, &*FuncletEnd);
        break;
      }
    }
    // Emit the function/funclet end and, if this is a funclet (and not the
    // root function), record it in the EndSymbolMap.
    OS.EmitValue(getOffset(EndSymbol, FuncBeginSym), 4);
    if (FuncletState != NullState) {
      // Record the end of the handler.
      EndSymbolMap[FuncletState] = EndSymbol;
    }

    // Walk the state changes in this function/funclet and compute its clauses.
    // Funclets always start in the null state.
    const MCSymbol *CurrentStartLabel = nullptr;
    int CurrentState = NullState;
    assert(HandlerStack.empty());
    for (const auto &StateChange :
         InvokeStateChangeIterator::range(FuncInfo, FuncletStart, FuncletEnd)) {
      // Close any try regions we're not still under
      int StillPendingState =
          getTryAncestor(FuncInfo, CurrentState, StateChange.NewState);
      while (CurrentState != StillPendingState) {
        assert(CurrentState != NullState &&
               "Failed to find still-pending state!");
        // Close the pending clause
        Clauses.push_back({CurrentStartLabel, StateChange.PreviousEndLabel,
                           CurrentState, FuncletState});
        // Now the next-outer try region is current
        CurrentState = FuncInfo.ClrEHUnwindMap[CurrentState].TryParentState;
        // Pop the new start label from the handler stack if we've exited all
        // inner try regions of the corresponding try region.
        if (HandlerStack.back().second == CurrentState)
          CurrentStartLabel = HandlerStack.pop_back_val().first;
      }

      if (StateChange.NewState != CurrentState) {
        // For each clause we're starting, update the MinClauseMap so we can
        // know which is the topmost funclet containing a clause targeting
        // it.
        for (int EnteredState = StateChange.NewState;
             EnteredState != CurrentState;
             EnteredState =
                 FuncInfo.ClrEHUnwindMap[EnteredState].TryParentState) {
          int &MinEnclosingState = MinClauseMap[EnteredState];
          if (FuncletState < MinEnclosingState)
            MinEnclosingState = FuncletState;
        }
        // Save the previous current start/label on the stack and update to
        // the newly-current start/state.
        HandlerStack.emplace_back(CurrentStartLabel, CurrentState);
        CurrentStartLabel = StateChange.NewStartLabel;
        CurrentState = StateChange.NewState;
      }
    }
    assert(HandlerStack.empty());
  }

  // Now emit the clause info, starting with the number of clauses.
  OS.EmitIntValue(Clauses.size(), 4);
  for (ClrClause &Clause : Clauses) {
    // Emit a CORINFO_EH_CLAUSE :
    /*
      struct CORINFO_EH_CLAUSE
      {
          CORINFO_EH_CLAUSE_FLAGS Flags;         // actually a CorExceptionFlag
          DWORD                   TryOffset;
          DWORD                   TryLength;     // actually TryEndOffset
          DWORD                   HandlerOffset;
          DWORD                   HandlerLength; // actually HandlerEndOffset
          union
          {
              DWORD               ClassToken;   // use for catch clauses
              DWORD               FilterOffset; // use for filter clauses
          };
      };

      enum CORINFO_EH_CLAUSE_FLAGS
      {
          CORINFO_EH_CLAUSE_NONE    = 0,
          CORINFO_EH_CLAUSE_FILTER  = 0x0001, // This clause is for a filter
          CORINFO_EH_CLAUSE_FINALLY = 0x0002, // This clause is a finally clause
          CORINFO_EH_CLAUSE_FAULT   = 0x0004, // This clause is a fault clause
      };
      typedef enum CorExceptionFlag
      {
          COR_ILEXCEPTION_CLAUSE_NONE,
          COR_ILEXCEPTION_CLAUSE_FILTER  = 0x0001, // This is a filter clause
          COR_ILEXCEPTION_CLAUSE_FINALLY = 0x0002, // This is a finally clause
          COR_ILEXCEPTION_CLAUSE_FAULT = 0x0004,   // This is a fault clause
          COR_ILEXCEPTION_CLAUSE_DUPLICATED = 0x0008, // duplicated clause. This
                                                      // clause was duplicated
                                                      // to a funclet which was
                                                      // pulled out of line
      } CorExceptionFlag;
    */
    // Add 1 to the start/end of the EH clause; the IP associated with a
    // call when the runtime does its scan is the IP of the next instruction
    // (the one to which control will return after the call), so we need
    // to add 1 to the end of the clause to cover that offset.  We also add
    // 1 to the start of the clause to make sure that the ranges reported
    // for all clauses are disjoint.  Note that we'll need some additional
    // logic when machine traps are supported, since in that case the IP
    // that the runtime uses is the offset of the faulting instruction
    // itself; if such an instruction immediately follows a call but the
    // two belong to different clauses, we'll need to insert a nop between
    // them so the runtime can distinguish the point to which the call will
    // return from the point at which the fault occurs.

    const MCExpr *ClauseBegin =
        getOffsetPlusOne(Clause.StartLabel, FuncBeginSym);
    const MCExpr *ClauseEnd = getOffsetPlusOne(Clause.EndLabel, FuncBeginSym);

    const ClrEHUnwindMapEntry &Entry = FuncInfo.ClrEHUnwindMap[Clause.State];
    MachineBasicBlock *HandlerBlock = Entry.Handler.get<MachineBasicBlock *>();
    MCSymbol *BeginSym = getMCSymbolForMBB(Asm, HandlerBlock);
    const MCExpr *HandlerBegin = getOffset(BeginSym, FuncBeginSym);
    MCSymbol *EndSym = EndSymbolMap[Clause.State];
    const MCExpr *HandlerEnd = getOffset(EndSym, FuncBeginSym);

    uint32_t Flags = 0;
    switch (Entry.HandlerType) {
    case ClrHandlerType::Catch:
      // Leaving bits 0-2 clear indicates catch.
      break;
    case ClrHandlerType::Filter:
      Flags |= 1;
      break;
    case ClrHandlerType::Finally:
      Flags |= 2;
      break;
    case ClrHandlerType::Fault:
      Flags |= 4;
      break;
    }
    if (Clause.EnclosingState != MinClauseMap[Clause.State]) {
      // This is a "duplicate" clause; the handler needs to be entered from a
      // frame above the one holding the invoke.
      assert(Clause.EnclosingState > MinClauseMap[Clause.State]);
      Flags |= 8;
    }
    OS.EmitIntValue(Flags, 4);

    // Write the clause start/end
    OS.EmitValue(ClauseBegin, 4);
    OS.EmitValue(ClauseEnd, 4);

    // Write out the handler start/end
    OS.EmitValue(HandlerBegin, 4);
    OS.EmitValue(HandlerEnd, 4);

    // Write out the type token or filter offset
    assert(Entry.HandlerType != ClrHandlerType::Filter && "NYI: filters");
    OS.EmitIntValue(Entry.TypeToken, 4);
  }
}<|MERGE_RESOLUTION|>--- conflicted
+++ resolved
@@ -299,10 +299,8 @@
                                  Asm->OutContext);
 }
 
-<<<<<<< HEAD
-#if INTEL_CUSTOMIZATION
-// Cherry picking r252210
-int WinException::getFrameIndexOffset(int FrameIndex, WinEHFuncInfo &FuncInfo) {
+int WinException::getFrameIndexOffset(int FrameIndex,
+                                      const WinEHFuncInfo &FuncInfo) {
   const TargetFrameLowering &TFI = *Asm->MF->getSubtarget().getFrameLowering();
   unsigned UnusedReg;
   if (Asm->MAI->usesWindowsCFI())
@@ -314,24 +312,6 @@
   Offset += FuncInfo.EHRegNodeEndOffset;
   return Offset;
 }
-#else // !INTEL_CUSTOMIZATION
-int WinException::getFrameIndexOffset(int FrameIndex) {
-=======
-int WinException::getFrameIndexOffset(int FrameIndex,
-                                      const WinEHFuncInfo &FuncInfo) {
->>>>>>> 9e934b0c
-  const TargetFrameLowering &TFI = *Asm->MF->getSubtarget().getFrameLowering();
-  unsigned UnusedReg;
-  if (Asm->MAI->usesWindowsCFI())
-    return TFI.getFrameIndexReferenceFromSP(*Asm->MF, FrameIndex, UnusedReg);
-  // For 32-bit, offsets should be relative to the end of the EH registration
-  // node. For 64-bit, it's relative to SP at the end of the prologue.
-  assert(FuncInfo.EHRegNodeEndOffset != INT_MAX);
-  int Offset = TFI.getFrameIndexReference(*Asm->MF, FrameIndex, UnusedReg);
-  Offset += FuncInfo.EHRegNodeEndOffset;
-  return Offset;
-}
-#endif // !INTEL_CUSTOMIZATION
 
 namespace {
 
@@ -652,18 +632,8 @@
 
   int UnwindHelpOffset = 0;
   if (Asm->MAI->usesWindowsCFI())
-<<<<<<< HEAD
-#if INTEL_CUSTOMIZATION
-    // Cherry picking r252210
     UnwindHelpOffset =
         getFrameIndexOffset(FuncInfo.UnwindHelpFrameIdx, FuncInfo);
-#else // !INTEL_CUSTOMIZATION
-    UnwindHelpOffset = getFrameIndexOffset(FuncInfo.UnwindHelpFrameIdx);
-#endif // !INTEL_CUSTOMIZATION
-=======
-    UnwindHelpOffset =
-        getFrameIndexOffset(FuncInfo.UnwindHelpFrameIdx, FuncInfo);
->>>>>>> 9e934b0c
 
   MCSymbol *UnwindMapXData = nullptr;
   MCSymbol *TryBlockMapXData = nullptr;
@@ -822,23 +792,7 @@
         // emit an offset of zero, indicating that no copy will occur.
         const MCExpr *FrameAllocOffsetRef = nullptr;
         if (HT.CatchObj.FrameIndex != INT_MAX) {
-<<<<<<< HEAD
-#if INTEL_CUSTOMIZATION
-          // Cherry picking r252210
           int Offset = getFrameIndexOffset(HT.CatchObj.FrameIndex, FuncInfo);
-#else // !INTEL_CUSTOMIZATION
-          int Offset = getFrameIndexOffset(HT.CatchObj.FrameIndex);
-          // For 32-bit, the catch object offset is relative to the end of the
-          // EH registration node. For 64-bit, it's relative to SP at the end of
-          // the prologue.
-          if (!shouldEmitPersonality) {
-            assert(FuncInfo.EHRegNodeEndOffset != INT_MAX);
-            Offset += FuncInfo.EHRegNodeEndOffset;
-          }
-#endif // !INTEL_CUSTOMIZATION
-=======
-          int Offset = getFrameIndexOffset(HT.CatchObj.FrameIndex, FuncInfo);
->>>>>>> 9e934b0c
           FrameAllocOffsetRef = MCConstantExpr::create(Offset, Asm->OutContext);
         } else {
           FrameAllocOffsetRef = MCConstantExpr::create(0, Asm->OutContext);
