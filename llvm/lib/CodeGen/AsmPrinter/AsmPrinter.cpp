--- conflicted
+++ resolved
@@ -14,16 +14,12 @@
 #include "CodeViewDebug.h"
 #include "DwarfDebug.h"
 #include "DwarfException.h"
-<<<<<<< HEAD
 #if INTEL_CUSTOMIZATION
 #include "Intel_TraceBackDebug.h"
 #include "intel/Intel_AsmOptReport.h"
 #include "intel/STIDebug.h"
 #include "llvm/Analysis/Intel_OptReport/OptReportOptionsPass.h"
 #endif // INTEL_CUSTOMIZATION
-#include "PseudoProbePrinter.h"
-=======
->>>>>>> 7ead5f5a
 #include "WasmException.h"
 #include "WinCFGuard.h"
 #include "WinException.h"
@@ -1400,18 +1396,12 @@
       case TargetOpcode::KILL:
         if (isVerbose()) emitKill(&MI, *this);
         break;
-<<<<<<< HEAD
 #if INTEL_CUSTOMIZATION
       case TargetOpcode::NOTIFY_LABEL: {
         emitNotifyAnnotation(this, MI, MBB, MF, MMI);
         break;
       }
 #endif // INTEL_CUSTOMIZATION
-      case TargetOpcode::PSEUDO_PROBE:
-        emitPseudoProbe(MI);
-        break;
-=======
->>>>>>> 7ead5f5a
       default:
         emitInstruction(&MI);
         if (CanDoExtraAnalysis) {
