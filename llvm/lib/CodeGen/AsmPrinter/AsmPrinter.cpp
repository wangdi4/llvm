--- conflicted
+++ resolved
@@ -14,8 +14,7 @@
 #include "llvm/CodeGen/AsmPrinter.h"
 #include "DwarfDebug.h"
 #include "DwarfException.h"
-//***INTEL
-#include "intel/STIDebug.h"
+#include "intel/STIDebug.h"    // INTEL
 #include "WinException.h"
 #include "CodeViewDebug.h"
 #include "llvm/ADT/SmallString.h"
@@ -259,23 +258,17 @@
   if (MAI->doesSupportDebugInformation()) {
     bool EmitCodeView = MMI->getModule()->getCodeViewFlag();
     if (EmitCodeView && TM.getTargetTriple().isKnownWindowsMSVCEnvironment()) {
-<<<<<<< HEAD
-//***INTEL
+#if INTEL_CUSTOMIZATION
       if (!EmitWinCodeViewLineTables) {
         Handlers.push_back(HandlerInfo(STIDebug::create(this),
                                        DbgTimerName,
                                        STIDebugGroupName));
       } else {
-        Handlers.push_back(HandlerInfo(new WinCodeViewLineTables(this),
+        Handlers.push_back(HandlerInfo(new CodeViewDebug(this),
                                        DbgTimerName,
                                        CodeViewLineTablesGroupName));
       }
-
-=======
-      Handlers.push_back(HandlerInfo(new CodeViewDebug(this),
-                                     DbgTimerName,
-                                     CodeViewLineTablesGroupName));
->>>>>>> 24557011
+#endif // INTEL_CUSTOMIZATION
     }
     if (!EmitCodeView || MMI->getModule()->getDwarfVersion()) {
       DD = new DwarfDebug(this, &M);
