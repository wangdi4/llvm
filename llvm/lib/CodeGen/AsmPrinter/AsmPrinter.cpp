//===- AsmPrinter.cpp - Common AsmPrinter code ----------------------------===//
//
// Part of the LLVM Project, under the Apache License v2.0 with LLVM Exceptions.
// See https://llvm.org/LICENSE.txt for license information.
// SPDX-License-Identifier: Apache-2.0 WITH LLVM-exception
//
//===----------------------------------------------------------------------===//
//
// This file implements the AsmPrinter class.
//
//===----------------------------------------------------------------------===//

#include "llvm/CodeGen/AsmPrinter.h"
#include "CodeViewDebug.h"
#include "DwarfDebug.h"
#include "DwarfException.h"
<<<<<<< HEAD
#if INTEL_CUSTOMIZATION
#include "Intel_TraceBackDebug.h"
#include "intel/Intel_AsmOptReport.h"
#include "intel/STIDebug.h"
#include "llvm/Analysis/Intel_OptReport/OptReportOptionsPass.h"
#endif // INTEL_CUSTOMIZATION
=======
#include "PseudoProbePrinter.h"
>>>>>>> 705a4c14
#include "WasmException.h"
#include "WinCFGuard.h"
#include "WinException.h"
#include "llvm/ADT/APFloat.h"
#include "llvm/ADT/APInt.h"
#include "llvm/ADT/DenseMap.h"
#include "llvm/ADT/STLExtras.h"
#include "llvm/ADT/SmallPtrSet.h"
#include "llvm/ADT/SmallString.h"
#include "llvm/ADT/SmallVector.h"
#include "llvm/ADT/Statistic.h"
#include "llvm/ADT/StringRef.h"
#include "llvm/ADT/Triple.h"
#include "llvm/ADT/Twine.h"
#include "llvm/Analysis/ConstantFolding.h"
#include "llvm/Analysis/EHPersonalities.h"
#include "llvm/Analysis/OptimizationRemarkEmitter.h"
#include "llvm/BinaryFormat/COFF.h"
#include "llvm/BinaryFormat/Dwarf.h"
#include "llvm/BinaryFormat/ELF.h"
#include "llvm/CodeGen/GCMetadata.h"
#include "llvm/CodeGen/GCMetadataPrinter.h"
#include "llvm/CodeGen/GCStrategy.h"
#include "llvm/CodeGen/MachineBasicBlock.h"
#include "llvm/CodeGen/MachineConstantPool.h"
#include "llvm/CodeGen/MachineDominators.h"
#include "llvm/CodeGen/MachineFrameInfo.h"
#include "llvm/CodeGen/MachineFunction.h"
#include "llvm/CodeGen/MachineFunctionPass.h"
#include "llvm/CodeGen/MachineInstr.h"
#include "llvm/CodeGen/MachineInstrBundle.h"
#include "llvm/CodeGen/MachineJumpTableInfo.h"
#include "llvm/CodeGen/MachineLoopInfo.h"
#include "llvm/CodeGen/MachineMemOperand.h"
#include "llvm/CodeGen/MachineModuleInfo.h"
#include "llvm/CodeGen/MachineModuleInfoImpls.h"
#include "llvm/CodeGen/MachineOperand.h"
#include "llvm/CodeGen/MachineOptimizationRemarkEmitter.h"
#include "llvm/CodeGen/StackMaps.h"
#include "llvm/CodeGen/TargetFrameLowering.h"
#include "llvm/CodeGen/TargetInstrInfo.h"
#include "llvm/CodeGen/TargetLowering.h"
#include "llvm/CodeGen/TargetOpcodes.h"
#include "llvm/CodeGen/TargetRegisterInfo.h"
#include "llvm/IR/BasicBlock.h"
#include "llvm/IR/Comdat.h"
#include "llvm/IR/Constant.h"
#include "llvm/IR/Constants.h"
#include "llvm/IR/DataLayout.h"
#include "llvm/IR/DebugInfoMetadata.h"
#include "llvm/IR/DerivedTypes.h"
#include "llvm/IR/Function.h"
#include "llvm/IR/GlobalAlias.h"
#include "llvm/IR/GlobalIFunc.h"
#include "llvm/IR/GlobalIndirectSymbol.h"
#include "llvm/IR/GlobalObject.h"
#include "llvm/IR/GlobalValue.h"
#include "llvm/IR/GlobalVariable.h"
#include "llvm/IR/Instruction.h"
#include "llvm/IR/Mangler.h"
#include "llvm/IR/Metadata.h"
#include "llvm/IR/Module.h"
#include "llvm/IR/Operator.h"
#include "llvm/IR/PseudoProbe.h"
#include "llvm/IR/Type.h"
#include "llvm/IR/Value.h"
#include "llvm/MC/MCAsmInfo.h"
#include "llvm/MC/MCContext.h"
#include "llvm/MC/MCDirectives.h"
#include "llvm/MC/MCDwarf.h"
#include "llvm/MC/MCExpr.h"
#include "llvm/MC/MCInst.h"
#include "llvm/MC/MCSection.h"
#include "llvm/MC/MCSectionCOFF.h"
#include "llvm/MC/MCSectionELF.h"
#include "llvm/MC/MCSectionMachO.h"
#include "llvm/MC/MCSectionXCOFF.h"
#include "llvm/MC/MCStreamer.h"
#include "llvm/MC/MCSubtargetInfo.h"
#include "llvm/MC/MCSymbol.h"
#include "llvm/MC/MCSymbolELF.h"
#include "llvm/MC/MCSymbolXCOFF.h"
#include "llvm/MC/MCTargetOptions.h"
#include "llvm/MC/MCValue.h"
#include "llvm/MC/SectionKind.h"
#include "llvm/Pass.h"
#include "llvm/Remarks/Remark.h"
#include "llvm/Remarks/RemarkFormat.h"
#include "llvm/Remarks/RemarkStreamer.h"
#include "llvm/Remarks/RemarkStringTable.h"
#include "llvm/Support/Casting.h"
#include "llvm/Support/CommandLine.h"
#include "llvm/Support/Compiler.h"
#include "llvm/Support/ErrorHandling.h"
#include "llvm/Support/Format.h"
#include "llvm/Support/MathExtras.h"
#include "llvm/Support/Path.h"
#include "llvm/Support/TargetRegistry.h"
#include "llvm/Support/Timer.h"
#include "llvm/Support/raw_ostream.h"
#include "llvm/Target/TargetLoweringObjectFile.h"
#include "llvm/Target/TargetMachine.h"
#include "llvm/Target/TargetOptions.h"
#include <algorithm>
#include <cassert>
#include <cinttypes>
#include <cstdint>
#include <iterator>
#include <limits>
#include <memory>
#include <string>
#include <utility>
#include <vector>

using namespace llvm;

#define DEBUG_TYPE "asm-printer"

// FIXME: this option currently only applies to DWARF, and not CodeView, tables
static cl::opt<bool>
    DisableDebugInfoPrinting("disable-debug-info-print", cl::Hidden,
                             cl::desc("Disable debug info printing"));

const char DWARFGroupName[] = "dwarf";
const char DWARFGroupDescription[] = "DWARF Emission";
const char DbgTimerName[] = "emit";
const char DbgTimerDescription[] = "Debug Info Emission";
const char EHTimerName[] = "write_exception";
const char EHTimerDescription[] = "DWARF Exception Writer";
const char CFGuardName[] = "Control Flow Guard";
const char CFGuardDescription[] = "Control Flow Guard";
const char CodeViewLineTablesGroupName[] = "linetables";
const char CodeViewLineTablesGroupDescription[] = "CodeView Line Tables";
const char PPTimerName[] = "emit";
const char PPTimerDescription[] = "Pseudo Probe Emission";
const char PPGroupName[] = "pseudo probe";
const char PPGroupDescription[] = "Pseudo Probe Emission";

#if INTEL_CUSTOMIZATION
static const char *const STIDebugGroupName = "sti_info";
static const char *const STIDebugGroupDescription = "STI Debug Info Emission";
static const char *const OptReportGroupName = "optreport_info";
static const char *const OptReportGroupDescription = "OptReport Info Emission";

static cl::opt<bool>
    EmbedBinaryOptReport("opt-report-embed", cl::Hidden, cl::init(false),
                         cl::desc("If an assembly/object file/executable "
                                  "is being generated, special loop info "
                                  "annotations will be emitted into the "
                                  "assembly/object file/executable for use "
                                  "by the Intel Advisor application. "
                                  "Automatically enabled when optimization "
                                  "reports are enabled."));
#endif // INTEL_CUSTOMIZATION

STATISTIC(EmittedInsts, "Number of machine instrs printed");

char AsmPrinter::ID = 0;

using gcp_map_type = DenseMap<GCStrategy *, std::unique_ptr<GCMetadataPrinter>>;

static gcp_map_type &getGCMap(void *&P) {
  if (!P)
    P = new gcp_map_type();
  return *(gcp_map_type*)P;
}

/// getGVAlignment - Return the alignment to use for the specified global
/// value.  This rounds up to the preferred alignment if possible and legal.
Align AsmPrinter::getGVAlignment(const GlobalObject *GV, const DataLayout &DL,
                                 Align InAlign) {
  Align Alignment;
  if (const GlobalVariable *GVar = dyn_cast<GlobalVariable>(GV))
    Alignment = DL.getPreferredAlign(GVar);

  // If InAlign is specified, round it to it.
  if (InAlign > Alignment)
    Alignment = InAlign;

  // If the GV has a specified alignment, take it into account.
  const MaybeAlign GVAlign(GV->getAlignment());
  if (!GVAlign)
    return Alignment;

  assert(GVAlign && "GVAlign must be set");

  // If the GVAlign is larger than NumBits, or if we are required to obey
  // NumBits because the GV has an assigned section, obey it.
  if (*GVAlign > Alignment || GV->hasSection())
    Alignment = *GVAlign;
  return Alignment;
}

AsmPrinter::AsmPrinter(TargetMachine &tm, std::unique_ptr<MCStreamer> Streamer)
    : MachineFunctionPass(ID), TM(tm), MAI(tm.getMCAsmInfo()),
      OutContext(Streamer->getContext()), OutStreamer(std::move(Streamer)) {
  VerboseAsm = OutStreamer->isVerboseAsm();
}

AsmPrinter::~AsmPrinter() {
  assert(!DD && Handlers.size() == NumUserHandlers &&
         "Debug/EH info didn't get finalized");

  if (GCMetadataPrinters) {
    gcp_map_type &GCMap = getGCMap(GCMetadataPrinters);

    delete &GCMap;
    GCMetadataPrinters = nullptr;
  }
}

bool AsmPrinter::isPositionIndependent() const {
  return TM.isPositionIndependent();
}

/// getFunctionNumber - Return a unique ID for the current function.
unsigned AsmPrinter::getFunctionNumber() const {
  return MF->getFunctionNumber();
}

const TargetLoweringObjectFile &AsmPrinter::getObjFileLowering() const {
  return *TM.getObjFileLowering();
}

const DataLayout &AsmPrinter::getDataLayout() const {
  return MMI->getModule()->getDataLayout();
}

// Do not use the cached DataLayout because some client use it without a Module
// (dsymutil, llvm-dwarfdump).
unsigned AsmPrinter::getPointerSize() const {
  return TM.getPointerSize(0); // FIXME: Default address space
}

const MCSubtargetInfo &AsmPrinter::getSubtargetInfo() const {
  assert(MF && "getSubtargetInfo requires a valid MachineFunction!");
  return MF->getSubtarget<MCSubtargetInfo>();
}

void AsmPrinter::EmitToStreamer(MCStreamer &S, const MCInst &Inst) {
  S.emitInstruction(Inst, getSubtargetInfo());
}

void AsmPrinter::emitInitialRawDwarfLocDirective(const MachineFunction &MF) {
  if (DD) {
    assert(OutStreamer->hasRawTextSupport() &&
           "Expected assembly output mode.");
    (void)DD->emitInitialLocDirective(MF, /*CUID=*/0);
  }
}

/// getCurrentSection() - Return the current section we are emitting to.
const MCSection *AsmPrinter::getCurrentSection() const {
  return OutStreamer->getCurrentSectionOnly();
}

void AsmPrinter::getAnalysisUsage(AnalysisUsage &AU) const {
  AU.setPreservesAll();
  MachineFunctionPass::getAnalysisUsage(AU);
  AU.addRequired<MachineOptimizationRemarkEmitterPass>();
  AU.addRequired<GCModuleInfo>();
}

#if INTEL_CUSTOMIZATION
namespace {
// Return true, if binary optimization reports needs to be emitted.
static bool needsBinaryOptReport() {
  OptReportOptionsPass ORO;
  return (EmbedBinaryOptReport &&
          ORO.getVerbosity() != OptReportVerbosity::None);
}
} // end anonymous namespace
#endif  // INTEL_CUSTOMIZATION

bool AsmPrinter::doInitialization(Module &M) {
  auto *MMIWP = getAnalysisIfAvailable<MachineModuleInfoWrapperPass>();
  MMI = MMIWP ? &MMIWP->getMMI() : nullptr;

  // Initialize TargetLoweringObjectFile.
  const_cast<TargetLoweringObjectFile&>(getObjFileLowering())
    .Initialize(OutContext, TM);

  const_cast<TargetLoweringObjectFile &>(getObjFileLowering())
      .getModuleMetadata(M);

  OutStreamer->InitSections(false);

  if (DisableDebugInfoPrinting)
    MMI->setDebugInfoAvailability(false);

  // Emit the version-min deployment target directive if needed.
  //
  // FIXME: If we end up with a collection of these sorts of Darwin-specific
  // or ELF-specific things, it may make sense to have a platform helper class
  // that will work with the target helper class. For now keep it here, as the
  // alternative is duplicated code in each of the target asm printers that
  // use the directive, where it would need the same conditionalization
  // anyway.
  const Triple &Target = TM.getTargetTriple();
  OutStreamer->emitVersionForTarget(Target, M.getSDKVersion());

  // Allow the target to emit any magic that it wants at the start of the file.
  emitStartOfAsmFile(M);

  // Very minimal debug info. It is ignored if we emit actual debug info. If we
  // don't, this at least helps the user find where a global came from.
  if (MAI->hasSingleParameterDotFile()) {
    // .file "foo.c"
    OutStreamer->emitFileDirective(
        llvm::sys::path::filename(M.getSourceFileName()));
  }

  GCModuleInfo *MI = getAnalysisIfAvailable<GCModuleInfo>();
  assert(MI && "AsmPrinter didn't require GCModuleInfo?");
  for (auto &I : *MI)
    if (GCMetadataPrinter *MP = GetOrCreateGCPrinter(*I))
      MP->beginAssembly(M, *MI, *this);

  // Emit module-level inline asm if it exists.
  if (!M.getModuleInlineAsm().empty()) {
    // We're at the module level. Construct MCSubtarget from the default CPU
    // and target triple.
    std::unique_ptr<MCSubtargetInfo> STI(TM.getTarget().createMCSubtargetInfo(
        TM.getTargetTriple().str(), TM.getTargetCPU(),
        TM.getTargetFeatureString()));
    assert(STI && "Unable to create subtarget info");
    OutStreamer->AddComment("Start of file scope inline assembly");
    OutStreamer->AddBlankLine();
    emitInlineAsm(M.getModuleInlineAsm() + "\n",
                  OutContext.getSubtargetCopy(*STI), TM.Options.MCOptions);
    OutStreamer->AddComment("End of file scope inline assembly");
    OutStreamer->AddBlankLine();
  }

#if INTEL_CUSTOMIZATION
  if (needsBinaryOptReport()) {
    Handlers.emplace_back(std::make_unique<OptReportAsmPrinterHandler>(this),
                       DbgTimerName, DbgTimerDescription, OptReportGroupName,
                       OptReportGroupDescription);
  }
#endif  // INTEL_CUSTOMIZATION

  if (MAI->doesSupportDebugInformation()) {
    bool EmitCodeView = M.getCodeViewFlag();
    if (EmitCodeView && TM.getTargetTriple().isOSWindows()) {
#if INTEL_CUSTOMIZATION
      if (MMI->getModule()->getModuleFlag("Intel STI") != nullptr) {
        Handlers.emplace_back(STIDebug::create(this), DbgTimerName,
                              DbgTimerDescription, STIDebugGroupName,
                              STIDebugGroupDescription);
      } else {
        Handlers.emplace_back(std::make_unique<CodeViewDebug>(this),
                              DbgTimerName, DbgTimerDescription,
                              CodeViewLineTablesGroupName,
                              CodeViewLineTablesGroupDescription);
      }
#endif // INTEL_CUSTOMIZATION
    }

#if INTEL_CUSTOMIZATION
    // Create the debug handler for traceback if there is a TraceBack
    // module flag.
    bool TraceBackFlag = M.hasTraceBackFlag();
    if (TraceBackFlag && TM.getTargetTriple().isX86()) {
      Handlers.emplace_back(std::make_unique<TraceBackDebug>(this),
                            DbgTimerName, DbgTimerDescription, nullptr,
                            nullptr);
    }

    if ((!EmitCodeView && !TraceBackFlag) || M.getDwarfVersion()) {
      if (!DisableDebugInfoPrinting) {
        DD = new DwarfDebug(this);
        Handlers.emplace_back(std::unique_ptr<DwarfDebug>(DD), DbgTimerName,
                              DbgTimerDescription, DWARFGroupName,
                              DWARFGroupDescription);
      }
    }
  }
#endif // INTEL_CUSTOMIZATION

  if (M.getNamedMetadata(PseudoProbeDescMetadataName)) {
    PP = new PseudoProbeHandler(this, &M);
    Handlers.emplace_back(std::unique_ptr<PseudoProbeHandler>(PP), PPTimerName,
                          PPTimerDescription, PPGroupName, PPGroupDescription);
  }

  switch (MAI->getExceptionHandlingType()) {
  case ExceptionHandling::SjLj:
  case ExceptionHandling::DwarfCFI:
  case ExceptionHandling::ARM:
    isCFIMoveForDebugging = true;
    if (MAI->getExceptionHandlingType() != ExceptionHandling::DwarfCFI)
      break;
    for (auto &F: M.getFunctionList()) {
      // If the module contains any function with unwind data,
      // .eh_frame has to be emitted.
      // Ignore functions that won't get emitted.
      if (!F.isDeclarationForLinker() && F.needsUnwindTableEntry()) {
        isCFIMoveForDebugging = false;
        break;
      }
    }
    break;
  default:
    isCFIMoveForDebugging = false;
    break;
  }

  EHStreamer *ES = nullptr;
  switch (MAI->getExceptionHandlingType()) {
  case ExceptionHandling::None:
    break;
  case ExceptionHandling::SjLj:
  case ExceptionHandling::DwarfCFI:
    ES = new DwarfCFIException(this);
    break;
  case ExceptionHandling::ARM:
    ES = new ARMException(this);
    break;
  case ExceptionHandling::WinEH:
    switch (MAI->getWinEHEncodingType()) {
    default: llvm_unreachable("unsupported unwinding information encoding");
    case WinEH::EncodingType::Invalid:
      break;
    case WinEH::EncodingType::X86:
    case WinEH::EncodingType::Itanium:
      ES = new WinException(this);
      break;
    }
    break;
  case ExceptionHandling::Wasm:
    ES = new WasmException(this);
    break;
  case ExceptionHandling::AIX:
    ES = new AIXException(this);
    break;
  }
  if (ES)
    Handlers.emplace_back(std::unique_ptr<EHStreamer>(ES), EHTimerName,
                          EHTimerDescription, DWARFGroupName,
                          DWARFGroupDescription);

  // Emit tables for any value of cfguard flag (i.e. cfguard=1 or cfguard=2).
  if (mdconst::extract_or_null<ConstantInt>(M.getModuleFlag("cfguard")))
    Handlers.emplace_back(std::make_unique<WinCFGuard>(this), CFGuardName,
                          CFGuardDescription, DWARFGroupName,
                          DWARFGroupDescription);

  for (const HandlerInfo &HI : Handlers) {
    NamedRegionTimer T(HI.TimerName, HI.TimerDescription, HI.TimerGroupName,
                       HI.TimerGroupDescription, TimePassesIsEnabled);
    HI.Handler->beginModule(&M);
  }

  return false;
}

static bool canBeHidden(const GlobalValue *GV, const MCAsmInfo &MAI) {
  if (!MAI.hasWeakDefCanBeHiddenDirective())
    return false;

  return GV->canBeOmittedFromSymbolTable();
}

void AsmPrinter::emitLinkage(const GlobalValue *GV, MCSymbol *GVSym) const {
  GlobalValue::LinkageTypes Linkage = GV->getLinkage();
  switch (Linkage) {
  case GlobalValue::CommonLinkage:
  case GlobalValue::LinkOnceAnyLinkage:
  case GlobalValue::LinkOnceODRLinkage:
  case GlobalValue::WeakAnyLinkage:
  case GlobalValue::WeakODRLinkage:
    if (MAI->hasWeakDefDirective()) {
      // .globl _foo
      OutStreamer->emitSymbolAttribute(GVSym, MCSA_Global);

      if (!canBeHidden(GV, *MAI))
        // .weak_definition _foo
        OutStreamer->emitSymbolAttribute(GVSym, MCSA_WeakDefinition);
      else
        OutStreamer->emitSymbolAttribute(GVSym, MCSA_WeakDefAutoPrivate);
    } else if (MAI->avoidWeakIfComdat() && GV->hasComdat()) {
      // .globl _foo
      OutStreamer->emitSymbolAttribute(GVSym, MCSA_Global);
      //NOTE: linkonce is handled by the section the symbol was assigned to.
    } else {
      // .weak _foo
      OutStreamer->emitSymbolAttribute(GVSym, MCSA_Weak);
    }
    return;
  case GlobalValue::ExternalLinkage:
    OutStreamer->emitSymbolAttribute(GVSym, MCSA_Global);
    return;
  case GlobalValue::PrivateLinkage:
  case GlobalValue::InternalLinkage:
    return;
  case GlobalValue::ExternalWeakLinkage:
  case GlobalValue::AvailableExternallyLinkage:
  case GlobalValue::AppendingLinkage:
    llvm_unreachable("Should never emit this");
  }
  llvm_unreachable("Unknown linkage type!");
}

void AsmPrinter::getNameWithPrefix(SmallVectorImpl<char> &Name,
                                   const GlobalValue *GV) const {
  TM.getNameWithPrefix(Name, GV, getObjFileLowering().getMangler());
}

MCSymbol *AsmPrinter::getSymbol(const GlobalValue *GV) const {
  return TM.getSymbol(GV);
}

MCSymbol *AsmPrinter::getSymbolPreferLocal(const GlobalValue &GV) const {
  // On ELF, use .Lfoo$local if GV is a non-interposable GlobalObject with an
  // exact definion (intersection of GlobalValue::hasExactDefinition() and
  // !isInterposable()). These linkages include: external, appending, internal,
  // private. It may be profitable to use a local alias for external. The
  // assembler would otherwise be conservative and assume a global default
  // visibility symbol can be interposable, even if the code generator already
  // assumed it.
  if (TM.getTargetTriple().isOSBinFormatELF() && GV.canBenefitFromLocalAlias()) {
    const Module &M = *GV.getParent();
    if (TM.getRelocationModel() != Reloc::Static &&
        M.getPIELevel() == PIELevel::Default)
      if (GV.isDSOLocal() || (TM.getTargetTriple().isX86() &&
                              GV.getParent()->noSemanticInterposition()))
        return getSymbolWithGlobalValueBase(&GV, "$local");
  }
  return TM.getSymbol(&GV);
}

/// EmitGlobalVariable - Emit the specified global variable to the .s file.
void AsmPrinter::emitGlobalVariable(const GlobalVariable *GV) {
  bool IsEmuTLSVar = TM.useEmulatedTLS() && GV->isThreadLocal();
  assert(!(IsEmuTLSVar && GV->hasCommonLinkage()) &&
         "No emulated TLS variables in the common section");

  // Never emit TLS variable xyz in emulated TLS model.
  // The initialization value is in __emutls_t.xyz instead of xyz.
  if (IsEmuTLSVar)
    return;

  if (GV->hasInitializer()) {
    // Check to see if this is a special global used by LLVM, if so, emit it.
    if (emitSpecialLLVMGlobal(GV))
      return;

    // Skip the emission of global equivalents. The symbol can be emitted later
    // on by emitGlobalGOTEquivs in case it turns out to be needed.
    if (GlobalGOTEquivs.count(getSymbol(GV)))
      return;

    if (isVerbose()) {
      // When printing the control variable __emutls_v.*,
      // we don't need to print the original TLS variable name.
      GV->printAsOperand(OutStreamer->GetCommentOS(),
                     /*PrintType=*/false, GV->getParent());
      OutStreamer->GetCommentOS() << '\n';
    }
  }

  MCSymbol *GVSym = getSymbol(GV);
  MCSymbol *EmittedSym = GVSym;

  // getOrCreateEmuTLSControlSym only creates the symbol with name and default
  // attributes.
  // GV's or GVSym's attributes will be used for the EmittedSym.
  emitVisibility(EmittedSym, GV->getVisibility(), !GV->isDeclaration());

  if (!GV->hasInitializer())   // External globals require no extra code.
    return;

  GVSym->redefineIfPossible();
  if (GVSym->isDefined() || GVSym->isVariable())
    report_fatal_error("symbol '" + Twine(GVSym->getName()) +
                       "' is already defined");

  if (MAI->hasDotTypeDotSizeDirective())
    OutStreamer->emitSymbolAttribute(EmittedSym, MCSA_ELF_TypeObject);

  SectionKind GVKind = TargetLoweringObjectFile::getKindForGlobal(GV, TM);

  const DataLayout &DL = GV->getParent()->getDataLayout();
  uint64_t Size = DL.getTypeAllocSize(GV->getValueType());

  // If the alignment is specified, we *must* obey it.  Overaligning a global
  // with a specified alignment is a prompt way to break globals emitted to
  // sections and expected to be contiguous (e.g. ObjC metadata).
  const Align Alignment = getGVAlignment(GV, DL);

  for (const HandlerInfo &HI : Handlers) {
    NamedRegionTimer T(HI.TimerName, HI.TimerDescription,
                       HI.TimerGroupName, HI.TimerGroupDescription,
                       TimePassesIsEnabled);
    HI.Handler->setSymbolSize(GVSym, Size);
  }

  // Handle common symbols
  if (GVKind.isCommon()) {
    if (Size == 0) Size = 1;   // .comm Foo, 0 is undefined, avoid it.
    // .comm _foo, 42, 4
    const bool SupportsAlignment =
        getObjFileLowering().getCommDirectiveSupportsAlignment();
    OutStreamer->emitCommonSymbol(GVSym, Size,
                                  SupportsAlignment ? Alignment.value() : 0);
    return;
  }

  // Determine to which section this global should be emitted.
  MCSection *TheSection = getObjFileLowering().SectionForGlobal(GV, GVKind, TM);

  // If we have a bss global going to a section that supports the
  // zerofill directive, do so here.
  if (GVKind.isBSS() && MAI->hasMachoZeroFillDirective() &&
      TheSection->isVirtualSection()) {
    if (Size == 0)
      Size = 1; // zerofill of 0 bytes is undefined.
    emitLinkage(GV, GVSym);
    // .zerofill __DATA, __bss, _foo, 400, 5
    OutStreamer->emitZerofill(TheSection, GVSym, Size, Alignment.value());
    return;
  }

  // If this is a BSS local symbol and we are emitting in the BSS
  // section use .lcomm/.comm directive.
  if (GVKind.isBSSLocal() &&
      getObjFileLowering().getBSSSection() == TheSection) {
    if (Size == 0)
      Size = 1; // .comm Foo, 0 is undefined, avoid it.

    // Use .lcomm only if it supports user-specified alignment.
    // Otherwise, while it would still be correct to use .lcomm in some
    // cases (e.g. when Align == 1), the external assembler might enfore
    // some -unknown- default alignment behavior, which could cause
    // spurious differences between external and integrated assembler.
    // Prefer to simply fall back to .local / .comm in this case.
    if (MAI->getLCOMMDirectiveAlignmentType() != LCOMM::NoAlignment) {
      // .lcomm _foo, 42
      OutStreamer->emitLocalCommonSymbol(GVSym, Size, Alignment.value());
      return;
    }

    // .local _foo
    OutStreamer->emitSymbolAttribute(GVSym, MCSA_Local);
    // .comm _foo, 42, 4
    const bool SupportsAlignment =
        getObjFileLowering().getCommDirectiveSupportsAlignment();
    OutStreamer->emitCommonSymbol(GVSym, Size,
                                  SupportsAlignment ? Alignment.value() : 0);
    return;
  }

  // Handle thread local data for mach-o which requires us to output an
  // additional structure of data and mangle the original symbol so that we
  // can reference it later.
  //
  // TODO: This should become an "emit thread local global" method on TLOF.
  // All of this macho specific stuff should be sunk down into TLOFMachO and
  // stuff like "TLSExtraDataSection" should no longer be part of the parent
  // TLOF class.  This will also make it more obvious that stuff like
  // MCStreamer::EmitTBSSSymbol is macho specific and only called from macho
  // specific code.
  if (GVKind.isThreadLocal() && MAI->hasMachoTBSSDirective()) {
    // Emit the .tbss symbol
    MCSymbol *MangSym =
        OutContext.getOrCreateSymbol(GVSym->getName() + Twine("$tlv$init"));

    if (GVKind.isThreadBSS()) {
      TheSection = getObjFileLowering().getTLSBSSSection();
      OutStreamer->emitTBSSSymbol(TheSection, MangSym, Size, Alignment.value());
    } else if (GVKind.isThreadData()) {
      OutStreamer->SwitchSection(TheSection);

      emitAlignment(Alignment, GV);
      OutStreamer->emitLabel(MangSym);

      emitGlobalConstant(GV->getParent()->getDataLayout(),
                         GV->getInitializer());
    }

    OutStreamer->AddBlankLine();

    // Emit the variable struct for the runtime.
    MCSection *TLVSect = getObjFileLowering().getTLSExtraDataSection();

    OutStreamer->SwitchSection(TLVSect);
    // Emit the linkage here.
    emitLinkage(GV, GVSym);
    OutStreamer->emitLabel(GVSym);

    // Three pointers in size:
    //   - __tlv_bootstrap - used to make sure support exists
    //   - spare pointer, used when mapped by the runtime
    //   - pointer to mangled symbol above with initializer
    unsigned PtrSize = DL.getPointerTypeSize(GV->getType());
    OutStreamer->emitSymbolValue(GetExternalSymbolSymbol("_tlv_bootstrap"),
                                PtrSize);
    OutStreamer->emitIntValue(0, PtrSize);
    OutStreamer->emitSymbolValue(MangSym, PtrSize);

    OutStreamer->AddBlankLine();
    return;
  }

  MCSymbol *EmittedInitSym = GVSym;

  OutStreamer->SwitchSection(TheSection);

  emitLinkage(GV, EmittedInitSym);
  emitAlignment(Alignment, GV);

  OutStreamer->emitLabel(EmittedInitSym);
  MCSymbol *LocalAlias = getSymbolPreferLocal(*GV);
  if (LocalAlias != EmittedInitSym)
    OutStreamer->emitLabel(LocalAlias);

  emitGlobalConstant(GV->getParent()->getDataLayout(), GV->getInitializer());

  if (MAI->hasDotTypeDotSizeDirective())
    // .size foo, 42
    OutStreamer->emitELFSize(EmittedInitSym,
                             MCConstantExpr::create(Size, OutContext));

  OutStreamer->AddBlankLine();
}

/// Emit the directive and value for debug thread local expression
///
/// \p Value - The value to emit.
/// \p Size - The size of the integer (in bytes) to emit.
void AsmPrinter::emitDebugValue(const MCExpr *Value, unsigned Size) const {
  OutStreamer->emitValue(Value, Size);
}

void AsmPrinter::emitFunctionHeaderComment() {}

/// EmitFunctionHeader - This method emits the header for the current
/// function.
void AsmPrinter::emitFunctionHeader() {
  const Function &F = MF->getFunction();

  if (isVerbose())
    OutStreamer->GetCommentOS()
        << "-- Begin function "
        << GlobalValue::dropLLVMManglingEscape(F.getName()) << '\n';

  // Print out constants referenced by the function
  emitConstantPool();

  // Print the 'header' of function.
  MF->setSection(getObjFileLowering().SectionForGlobal(&F, TM));
  OutStreamer->SwitchSection(MF->getSection());

  if (!MAI->hasVisibilityOnlyWithLinkage())
    emitVisibility(CurrentFnSym, F.getVisibility());

  if (MAI->needsFunctionDescriptors())
    emitLinkage(&F, CurrentFnDescSym);

  emitLinkage(&F, CurrentFnSym);
  if (MAI->hasFunctionAlignment())
    emitAlignment(MF->getAlignment(), &F);

  if (MAI->hasDotTypeDotSizeDirective())
    OutStreamer->emitSymbolAttribute(CurrentFnSym, MCSA_ELF_TypeFunction);

  if (F.hasFnAttribute(Attribute::Cold))
    OutStreamer->emitSymbolAttribute(CurrentFnSym, MCSA_Cold);

  if (isVerbose()) {
    F.printAsOperand(OutStreamer->GetCommentOS(),
                   /*PrintType=*/false, F.getParent());
    emitFunctionHeaderComment();
    OutStreamer->GetCommentOS() << '\n';
  }

  // Emit the prefix data.
  if (F.hasPrefixData()) {
    if (MAI->hasSubsectionsViaSymbols()) {
      // Preserving prefix data on platforms which use subsections-via-symbols
      // is a bit tricky. Here we introduce a symbol for the prefix data
      // and use the .alt_entry attribute to mark the function's real entry point
      // as an alternative entry point to the prefix-data symbol.
      MCSymbol *PrefixSym = OutContext.createLinkerPrivateTempSymbol();
      OutStreamer->emitLabel(PrefixSym);

      emitGlobalConstant(F.getParent()->getDataLayout(), F.getPrefixData());

      // Emit an .alt_entry directive for the actual function symbol.
      OutStreamer->emitSymbolAttribute(CurrentFnSym, MCSA_AltEntry);
    } else {
      emitGlobalConstant(F.getParent()->getDataLayout(), F.getPrefixData());
    }
  }

  // Emit M NOPs for -fpatchable-function-entry=N,M where M>0. We arbitrarily
  // place prefix data before NOPs.
  unsigned PatchableFunctionPrefix = 0;
  unsigned PatchableFunctionEntry = 0;
  (void)F.getFnAttribute("patchable-function-prefix")
      .getValueAsString()
      .getAsInteger(10, PatchableFunctionPrefix);
  (void)F.getFnAttribute("patchable-function-entry")
      .getValueAsString()
      .getAsInteger(10, PatchableFunctionEntry);
  if (PatchableFunctionPrefix) {
    CurrentPatchableFunctionEntrySym =
        OutContext.createLinkerPrivateTempSymbol();
    OutStreamer->emitLabel(CurrentPatchableFunctionEntrySym);
    emitNops(PatchableFunctionPrefix);
  } else if (PatchableFunctionEntry) {
    // May be reassigned when emitting the body, to reference the label after
    // the initial BTI (AArch64) or endbr32/endbr64 (x86).
    CurrentPatchableFunctionEntrySym = CurrentFnBegin;
  }

  // Emit the function descriptor. This is a virtual function to allow targets
  // to emit their specific function descriptor. Right now it is only used by
  // the AIX target. The PowerPC 64-bit V1 ELF target also uses function
  // descriptors and should be converted to use this hook as well.
  if (MAI->needsFunctionDescriptors())
    emitFunctionDescriptor();

  // Emit the CurrentFnSym. This is a virtual function to allow targets to do
  // their wild and crazy things as required.
  emitFunctionEntryLabel();

  if (CurrentFnBegin) {
    if (MAI->useAssignmentForEHBegin()) {
      MCSymbol *CurPos = OutContext.createTempSymbol();
      OutStreamer->emitLabel(CurPos);
      OutStreamer->emitAssignment(CurrentFnBegin,
                                 MCSymbolRefExpr::create(CurPos, OutContext));
    } else {
      OutStreamer->emitLabel(CurrentFnBegin);
    }
  }

  // Emit pre-function debug and/or EH information.
  for (const HandlerInfo &HI : Handlers) {
    NamedRegionTimer T(HI.TimerName, HI.TimerDescription, HI.TimerGroupName,
                       HI.TimerGroupDescription, TimePassesIsEnabled);
    HI.Handler->beginFunction(MF);
  }

  // Emit the prologue data.
  if (F.hasPrologueData())
    emitGlobalConstant(F.getParent()->getDataLayout(), F.getPrologueData());
}

/// EmitFunctionEntryLabel - Emit the label that is the entrypoint for the
/// function.  This can be overridden by targets as required to do custom stuff.
void AsmPrinter::emitFunctionEntryLabel() {
  CurrentFnSym->redefineIfPossible();

  // The function label could have already been emitted if two symbols end up
  // conflicting due to asm renaming.  Detect this and emit an error.
  if (CurrentFnSym->isVariable())
    report_fatal_error("'" + Twine(CurrentFnSym->getName()) +
                       "' is a protected alias");
  if (CurrentFnSym->isDefined())
    report_fatal_error("'" + Twine(CurrentFnSym->getName()) +
                       "' label emitted multiple times to assembly file");

  OutStreamer->emitLabel(CurrentFnSym);

  if (TM.getTargetTriple().isOSBinFormatELF()) {
    MCSymbol *Sym = getSymbolPreferLocal(MF->getFunction());
    if (Sym != CurrentFnSym)
      OutStreamer->emitLabel(Sym);
  }
}

/// emitComments - Pretty-print comments for instructions.
static void emitComments(const MachineInstr &MI, raw_ostream &CommentOS) {
  const MachineFunction *MF = MI.getMF();
  const TargetInstrInfo *TII = MF->getSubtarget().getInstrInfo();

  // Check for spills and reloads

  // We assume a single instruction only has a spill or reload, not
  // both.
  Optional<unsigned> Size;
  if ((Size = MI.getRestoreSize(TII))) {
    CommentOS << *Size << "-byte Reload\n";
  } else if ((Size = MI.getFoldedRestoreSize(TII))) {
    if (*Size)
      CommentOS << *Size << "-byte Folded Reload\n";
  } else if ((Size = MI.getSpillSize(TII))) {
    CommentOS << *Size << "-byte Spill\n";
  } else if ((Size = MI.getFoldedSpillSize(TII))) {
    if (*Size)
      CommentOS << *Size << "-byte Folded Spill\n";
  }

  // Check for spill-induced copies
  if (MI.getAsmPrinterFlag(MachineInstr::ReloadReuse))
    CommentOS << " Reload Reuse\n";
}

/// emitImplicitDef - This method emits the specified machine instruction
/// that is an implicit def.
void AsmPrinter::emitImplicitDef(const MachineInstr *MI) const {
  Register RegNo = MI->getOperand(0).getReg();

  SmallString<128> Str;
  raw_svector_ostream OS(Str);
  OS << "implicit-def: "
     << printReg(RegNo, MF->getSubtarget().getRegisterInfo());

  OutStreamer->AddComment(OS.str());
  OutStreamer->AddBlankLine();
}

static void emitKill(const MachineInstr *MI, AsmPrinter &AP) {
  std::string Str;
  raw_string_ostream OS(Str);
  OS << "kill:";
  for (unsigned i = 0, e = MI->getNumOperands(); i != e; ++i) {
    const MachineOperand &Op = MI->getOperand(i);
    assert(Op.isReg() && "KILL instruction must have only register operands");
    OS << ' ' << (Op.isDef() ? "def " : "killed ")
       << printReg(Op.getReg(), AP.MF->getSubtarget().getRegisterInfo());
  }
  AP.OutStreamer->AddComment(OS.str());
  AP.OutStreamer->AddBlankLine();
}

/// emitDebugValueComment - This method handles the target-independent form
/// of DBG_VALUE, returning true if it was able to do so.  A false return
/// means the target will need to handle MI in EmitInstruction.
static bool emitDebugValueComment(const MachineInstr *MI, AsmPrinter &AP) {
  // This code handles only the 4-operand target-independent form.
  if (MI->getNumOperands() != 4)
    return false;

  SmallString<128> Str;
  raw_svector_ostream OS(Str);
  OS << "DEBUG_VALUE: ";

  const DILocalVariable *V = MI->getDebugVariable();
  if (auto *SP = dyn_cast<DISubprogram>(V->getScope())) {
    StringRef Name = SP->getName();
    if (!Name.empty())
      OS << Name << ":";
  }
  OS << V->getName();
  OS << " <- ";

  // The second operand is only an offset if it's an immediate.
  bool MemLoc = MI->isIndirectDebugValue();
  auto Offset = StackOffset::getFixed(MemLoc ? MI->getOperand(1).getImm() : 0);
  const DIExpression *Expr = MI->getDebugExpression();
  if (Expr->getNumElements()) {
    OS << '[';
    bool NeedSep = false;
    for (auto Op : Expr->expr_ops()) {
      if (NeedSep)
        OS << ", ";
      else
        NeedSep = true;
      OS << dwarf::OperationEncodingString(Op.getOp());
      for (unsigned I = 0; I < Op.getNumArgs(); ++I)
        OS << ' ' << Op.getArg(I);
    }
    OS << "] ";
  }

  // Register or immediate value. Register 0 means undef.
  if (MI->getDebugOperand(0).isFPImm()) {
    APFloat APF = APFloat(MI->getDebugOperand(0).getFPImm()->getValueAPF());
    if (MI->getDebugOperand(0).getFPImm()->getType()->isFloatTy()) {
      OS << (double)APF.convertToFloat();
    } else if (MI->getDebugOperand(0).getFPImm()->getType()->isDoubleTy()) {
      OS << APF.convertToDouble();
    } else {
      // There is no good way to print long double.  Convert a copy to
      // double.  Ah well, it's only a comment.
      bool ignored;
      APF.convert(APFloat::IEEEdouble(), APFloat::rmNearestTiesToEven,
                  &ignored);
      OS << "(long double) " << APF.convertToDouble();
    }
  } else if (MI->getDebugOperand(0).isImm()) {
    OS << MI->getDebugOperand(0).getImm();
  } else if (MI->getDebugOperand(0).isCImm()) {
    MI->getDebugOperand(0).getCImm()->getValue().print(OS, false /*isSigned*/);
  } else if (MI->getDebugOperand(0).isTargetIndex()) {
    auto Op = MI->getDebugOperand(0);
    OS << "!target-index(" << Op.getIndex() << "," << Op.getOffset() << ")";
    return true;
  } else {
    Register Reg;
    if (MI->getDebugOperand(0).isReg()) {
      Reg = MI->getDebugOperand(0).getReg();
    } else {
      assert(MI->getDebugOperand(0).isFI() && "Unknown operand type");
      const TargetFrameLowering *TFI = AP.MF->getSubtarget().getFrameLowering();
      Offset += TFI->getFrameIndexReference(
          *AP.MF, MI->getDebugOperand(0).getIndex(), Reg);
      MemLoc = true;
    }
    if (Reg == 0) {
      // Suppress offset, it is not meaningful here.
      OS << "undef";
      // NOTE: Want this comment at start of line, don't emit with AddComment.
      AP.OutStreamer->emitRawComment(OS.str());
      return true;
    }
    if (MemLoc)
      OS << '[';
    OS << printReg(Reg, AP.MF->getSubtarget().getRegisterInfo());
  }

  if (MemLoc)
    OS << '+' << Offset.getFixed() << ']';

  // NOTE: Want this comment at start of line, don't emit with AddComment.
  AP.OutStreamer->emitRawComment(OS.str());
  return true;
}

/// This method handles the target-independent form of DBG_LABEL, returning
/// true if it was able to do so.  A false return means the target will need
/// to handle MI in EmitInstruction.
static bool emitDebugLabelComment(const MachineInstr *MI, AsmPrinter &AP) {
  if (MI->getNumOperands() != 1)
    return false;

  SmallString<128> Str;
  raw_svector_ostream OS(Str);
  OS << "DEBUG_LABEL: ";

  const DILabel *V = MI->getDebugLabel();
  if (auto *SP = dyn_cast<DISubprogram>(
          V->getScope()->getNonLexicalBlockFileScope())) {
    StringRef Name = SP->getName();
    if (!Name.empty())
      OS << Name << ":";
  }
  OS << V->getName();

  // NOTE: Want this comment at start of line, don't emit with AddComment.
  AP.OutStreamer->emitRawComment(OS.str());
  return true;
}

AsmPrinter::CFIMoveType AsmPrinter::needsCFIMoves() const {
  if (MAI->getExceptionHandlingType() == ExceptionHandling::DwarfCFI &&
      MF->getFunction().needsUnwindTableEntry())
    return CFI_M_EH;

  if (MMI->hasDebugInfo() || MF->getTarget().Options.ForceDwarfFrameSection)
    return CFI_M_Debug;

  return CFI_M_None;
}

bool AsmPrinter::needsSEHMoves() {
  return MAI->usesWindowsCFI() && MF->getFunction().needsUnwindTableEntry();
}

void AsmPrinter::emitCFIInstruction(const MachineInstr &MI) {
  ExceptionHandling ExceptionHandlingType = MAI->getExceptionHandlingType();
  if (ExceptionHandlingType != ExceptionHandling::DwarfCFI &&
      ExceptionHandlingType != ExceptionHandling::ARM)
    return;

  if (needsCFIMoves() == CFI_M_None)
    return;

  // If there is no "real" instruction following this CFI instruction, skip
  // emitting it; it would be beyond the end of the function's FDE range.
  auto *MBB = MI.getParent();
  auto I = std::next(MI.getIterator());
  while (I != MBB->end() && I->isTransient())
    ++I;
  if (I == MBB->instr_end() &&
      MBB->getReverseIterator() == MBB->getParent()->rbegin())
    return;

  const std::vector<MCCFIInstruction> &Instrs = MF->getFrameInstructions();
  unsigned CFIIndex = MI.getOperand(0).getCFIIndex();
  const MCCFIInstruction &CFI = Instrs[CFIIndex];
  emitCFIInstruction(CFI);
}

void AsmPrinter::emitFrameAlloc(const MachineInstr &MI) {
  // The operands are the MCSymbol and the frame offset of the allocation.
  MCSymbol *FrameAllocSym = MI.getOperand(0).getMCSymbol();
  int FrameOffset = MI.getOperand(1).getImm();

  // Emit a symbol assignment.
  OutStreamer->emitAssignment(FrameAllocSym,
                             MCConstantExpr::create(FrameOffset, OutContext));
}

/// Returns the BB metadata to be emitted in the .llvm_bb_addr_map section for a
/// given basic block. This can be used to capture more precise profile
/// information. We use the last 3 bits (LSBs) to ecnode the following
/// information:
///  * (1): set if return block (ret or tail call).
///  * (2): set if ends with a tail call.
///  * (3): set if exception handling (EH) landing pad.
/// The remaining bits are zero.
static unsigned getBBAddrMapMetadata(const MachineBasicBlock &MBB) {
  const TargetInstrInfo *TII = MBB.getParent()->getSubtarget().getInstrInfo();
  return ((unsigned)MBB.isReturnBlock()) |
         ((!MBB.empty() && TII->isTailCall(MBB.back())) << 1) |
         (MBB.isEHPad() << 2);
}

void AsmPrinter::emitBBAddrMapSection(const MachineFunction &MF) {
  MCSection *BBAddrMapSection =
      getObjFileLowering().getBBAddrMapSection(*MF.getSection());
  assert(BBAddrMapSection && ".llvm_bb_addr_map section is not initialized.");

  const MCSymbol *FunctionSymbol = getFunctionBegin();

  OutStreamer->PushSection();
  OutStreamer->SwitchSection(BBAddrMapSection);
  OutStreamer->emitSymbolValue(FunctionSymbol, getPointerSize());
  // Emit the total number of basic blocks in this function.
  OutStreamer->emitULEB128IntValue(MF.size());
  // Emit BB Information for each basic block in the funciton.
  for (const MachineBasicBlock &MBB : MF) {
    const MCSymbol *MBBSymbol =
        MBB.isEntryBlock() ? FunctionSymbol : MBB.getSymbol();
    // Emit the basic block offset.
    emitLabelDifferenceAsULEB128(MBBSymbol, FunctionSymbol);
    // Emit the basic block size. When BBs have alignments, their size cannot
    // always be computed from their offsets.
    emitLabelDifferenceAsULEB128(MBB.getEndSymbol(), MBBSymbol);
    OutStreamer->emitULEB128IntValue(getBBAddrMapMetadata(MBB));
  }
  OutStreamer->PopSection();
}

void AsmPrinter::emitPseudoProbe(const MachineInstr &MI) {
  auto GUID = MI.getOperand(0).getImm();
  auto Index = MI.getOperand(1).getImm();
  auto Type = MI.getOperand(2).getImm();
  auto Attr = MI.getOperand(3).getImm();
  DILocation *DebugLoc = MI.getDebugLoc();
  PP->emitPseudoProbe(GUID, Index, Type, Attr, DebugLoc);
}

void AsmPrinter::emitStackSizeSection(const MachineFunction &MF) {
  if (!MF.getTarget().Options.EmitStackSizeSection)
    return;

  MCSection *StackSizeSection =
      getObjFileLowering().getStackSizesSection(*getCurrentSection());
  if (!StackSizeSection)
    return;

  const MachineFrameInfo &FrameInfo = MF.getFrameInfo();
  // Don't emit functions with dynamic stack allocations.
  if (FrameInfo.hasVarSizedObjects())
    return;

  OutStreamer->PushSection();
  OutStreamer->SwitchSection(StackSizeSection);

  const MCSymbol *FunctionSymbol = getFunctionBegin();
  uint64_t StackSize = FrameInfo.getStackSize();
  OutStreamer->emitSymbolValue(FunctionSymbol, TM.getProgramPointerSize());
  OutStreamer->emitULEB128IntValue(StackSize);

  OutStreamer->PopSection();
}

static bool needFuncLabelsForEHOrDebugInfo(const MachineFunction &MF) {
  MachineModuleInfo &MMI = MF.getMMI();

#if INTEL_CUSTOMIZATION
#if INTEL_FEATURE_CSA
  // NOTE :  CSA does not accept function begin/end label
  // Disable until we find out why these labels are needed.
  Triple TT(MMI->getModule()->getTargetTriple());
  if (TT.getArch() == Triple::ArchType::csa)
     return false;
#endif // INTEL_FEATURE_CSA
#endif // INTEL_CUSTOMIZATION

  if (!MF.getLandingPads().empty() || MF.hasEHFunclets() || MMI.hasDebugInfo())
    return true;

  // We might emit an EH table that uses function begin and end labels even if
  // we don't have any landingpads.
  if (!MF.getFunction().hasPersonalityFn())
    return false;
  return !isNoOpWithoutInvoke(
      classifyEHPersonality(MF.getFunction().getPersonalityFn()));
}

#if INTEL_CUSTOMIZATION
static void emitNotifyAnnotation(AsmPrinter *Asm,
                                 MachineInstr &MI,
                                 MachineBasicBlock &MBB,
                                 MachineFunction *MF,
                                 MachineModuleInfo *MMI) {
  // Operand0: 0-->NOTIFY_ZC, 1-->NOTIFY_NZC, 2-->NOTIFY ProbeEnd
  const unsigned int IdxNotifyZC = 0;
  const unsigned int IdxNotifyNZC = 1;
  const unsigned int IdxProbeEnd = 2;

  // Emit a ProbeEnd label if this is a ProbeEnd MI.
  if (MI.getOperand(0).getImm() == IdxProbeEnd) {
    MCSymbol *ProbeEnd = MI.getOperand(1).getMCSymbol();
    Asm->OutStreamer->emitLabel(ProbeEnd);
    return;
  }

  // Emit the notify intrinsic information.
  MCSymbol *IP = MI.getOperand(1).getMCSymbol();
  Asm->OutStreamer->emitLabel(IP);

  NotifyEntry *Entry = MMI->getNotifyEntry(IP);
  std::string AnnoStr(Entry->Annotation.str());

  auto TII = MF->getSubtarget().getInstrInfo();
  std::string Inst("__notify_intrinsic");
  if (MI.getOperand(0).getImm() == IdxNotifyZC) {
    Inst = "__notify_zc_intrinsic";
    auto I = MachineBasicBlock::instr_iterator(&MI);
    ++I;
    MachineInstrBuilder MIB =
        BuildMI(MBB, I, MBB.findDebugLoc(I),
                TII->get(TargetOpcode::NOTIFY_LABEL));
    MIB.addImm(2);
    MIB.addSym(Entry->ProbeEnd);
  }

  // __notify_*_intrinsic (const char* str, const volatile void* expr)
  // Get the dwarf encoding of register which corresponding to expr.
  MCRegister RegNum = MI.getOperand(2).getReg();
  unsigned DwarfReg =
      MF->getSubtarget().getRegisterInfo()->getDwarfRegNum(RegNum, false);
  std::string DwarfRegStr("dwarf::DW_OP_reg");
  Entry->ExprDwarfReg = dwarf::DW_OP_reg0 + DwarfReg;

  if (DwarfReg >= 32) {
    DwarfRegStr = "dwarf::DW_OP_regx";
    Entry->ExprDwarfReg = dwarf::DW_OP_regx + DwarfReg;
  }

  // The expr need to contain the length of it at 1st byte, so "<< 8" here.
  // TBD, The dwarf size of register which corresponding to expr is always 1?
  Entry->ExprDwarfReg = (Entry->ExprDwarfReg << 8) + 0x01;

  std::string RegNumStr = APInt(32, DwarfReg).toString(10, false);
  std::string SS = Inst + "(" + AnnoStr + ", " + DwarfRegStr + RegNumStr + ")";
  Asm->OutStreamer->emitRawComment(SS);

  // __notify_intrinsic (NZC: Not Zero Cost) need to calculate probesize
  if (MI.getOperand(0).getImm() == IdxNotifyNZC) {
    unsigned int Num = 0;
    unsigned int InstSizeEstm = 0;

    auto I = MachineBasicBlock::instr_iterator(&MI);
    ++I;
    bool IsNextNZC = I != MBB.end() &&
                     I->getOpcode() == TargetOpcode::NOTIFY_LABEL &&
                     I->getOperand(0).getImm() == IdxNotifyNZC;

    do {
      assert(Num < MBB.size() && "MI is in the MBB, loop count overflow");

      // Find the end of probe and create the probe end 'label'
      if (I == MBB.end() || I->getOpcode() == TargetOpcode::NOTIFY_LABEL ||
          I->isCall() || I->isReturn() || I->isBranch()) {
        MachineInstrBuilder MIB =
            BuildMI(MBB, I, MBB.findDebugLoc(I),
                    TII->get(TargetOpcode::NOTIFY_LABEL));
        MIB.addImm(2);
        MIB.addSym(Entry->ProbeEnd);
        break;
      }

      // TBD Use instructions' num to approximately and conservatively
      // estimate the instructions size now.
      if (!MI.isMetaInstruction())
        InstSizeEstm++;

      ++I;
      ++Num;
    } while(I != MBB.end());

    // TBD refine here, here should make sure there 6 bytes minimum
    // probespace. (5 bytes if IA-32). We don't know the instruction size
    // before we do encoding. So we use the number of instructions' operands
    // approximately estimate the current probe size.
    const unsigned int ProbesMinSpace = 6;
    if (!IsNextNZC && InstSizeEstm < ProbesMinSpace)
      Asm->emitNops(ProbesMinSpace - InstSizeEstm);
  }
}
#endif // INTEL_CUSTOMIZATION

/// EmitFunctionBody - This method emits the body and trailer for a
/// function.
void AsmPrinter::emitFunctionBody() {
  emitFunctionHeader();

  // Emit target-specific gunk before the function body.
  emitFunctionBodyStart();

  if (isVerbose() || needsBinaryOptReport()) { // INTEL
    // Get MachineDominatorTree or compute it on the fly if it's unavailable
    MDT = getAnalysisIfAvailable<MachineDominatorTree>();
    if (!MDT) {
      OwnedMDT = std::make_unique<MachineDominatorTree>();
      OwnedMDT->getBase().recalculate(*MF);
      MDT = OwnedMDT.get();
    }

    // Get MachineLoopInfo or compute it on the fly if it's unavailable
    MLI = getAnalysisIfAvailable<MachineLoopInfo>();
    if (!MLI) {
      OwnedMLI = std::make_unique<MachineLoopInfo>();
      OwnedMLI->getBase().analyze(MDT->getBase());
      MLI = OwnedMLI.get();
    }
  }

  // Print out code for the function.
  bool HasAnyRealCode = false;
  int NumInstsInFunction = 0;

  bool CanDoExtraAnalysis = ORE->allowExtraAnalysis(DEBUG_TYPE);
  for (auto &MBB : *MF) {
    // Print a label for the basic block.
    emitBasicBlockStart(MBB);
    DenseMap<StringRef, unsigned> MnemonicCounts;
    for (auto &MI : MBB) {
      // Print the assembly for the instruction.
      if (!MI.isPosition() && !MI.isImplicitDef() && !MI.isKill() &&
          !MI.isDebugInstr()) {
        HasAnyRealCode = true;
        ++NumInstsInFunction;
      }

      // If there is a pre-instruction symbol, emit a label for it here.
      if (MCSymbol *S = MI.getPreInstrSymbol())
        OutStreamer->emitLabel(S);

      for (const HandlerInfo &HI : Handlers) {
        NamedRegionTimer T(HI.TimerName, HI.TimerDescription, HI.TimerGroupName,
                           HI.TimerGroupDescription, TimePassesIsEnabled);
        HI.Handler->beginInstruction(&MI);
      }

      if (isVerbose())
        emitComments(MI, OutStreamer->GetCommentOS());

      switch (MI.getOpcode()) {
      case TargetOpcode::CFI_INSTRUCTION:
        emitCFIInstruction(MI);
        break;
      case TargetOpcode::LOCAL_ESCAPE:
        emitFrameAlloc(MI);
        break;
      case TargetOpcode::ANNOTATION_LABEL:
      case TargetOpcode::EH_LABEL:
      case TargetOpcode::GC_LABEL:
        OutStreamer->emitLabel(MI.getOperand(0).getMCSymbol());
        break;
      case TargetOpcode::INLINEASM:
      case TargetOpcode::INLINEASM_BR:
        emitInlineAsm(&MI);
        break;
      case TargetOpcode::DBG_VALUE:
        if (isVerbose()) {
          if (!emitDebugValueComment(&MI, *this))
            emitInstruction(&MI);
        }
        break;
      case TargetOpcode::DBG_INSTR_REF:
        // This instruction reference will have been resolved to a machine
        // location, and a nearby DBG_VALUE created. We can safely ignore
        // the instruction reference.
        break;
      case TargetOpcode::DBG_LABEL:
        if (isVerbose()) {
          if (!emitDebugLabelComment(&MI, *this))
            emitInstruction(&MI);
        }
        break;
      case TargetOpcode::IMPLICIT_DEF:
        if (isVerbose()) emitImplicitDef(&MI);
        break;
      case TargetOpcode::KILL:
        if (isVerbose()) emitKill(&MI, *this);
        break;
<<<<<<< HEAD
#if INTEL_CUSTOMIZATION
      case TargetOpcode::NOTIFY_LABEL: {
        emitNotifyAnnotation(this, MI, MBB, MF, MMI);
        break;
      }
#endif // INTEL_CUSTOMIZATION
=======
      case TargetOpcode::PSEUDO_PROBE:
        emitPseudoProbe(MI);
        break;
>>>>>>> 705a4c14
      default:
        emitInstruction(&MI);
        if (CanDoExtraAnalysis) {
          MCInst MCI;
          MCI.setOpcode(MI.getOpcode());
          auto Name = OutStreamer->getMnemonic(MCI);
          auto I = MnemonicCounts.insert({Name, 0u});
          I.first->second++;
        }
        break;
      }

      // If there is a post-instruction symbol, emit a label for it here.
      if (MCSymbol *S = MI.getPostInstrSymbol())
        OutStreamer->emitLabel(S);

      for (const HandlerInfo &HI : Handlers) {
        NamedRegionTimer T(HI.TimerName, HI.TimerDescription, HI.TimerGroupName,
                           HI.TimerGroupDescription, TimePassesIsEnabled);
        HI.Handler->endInstruction();
      }
    }

    // We must emit temporary symbol for the end of this basic block, if either
    // we have BBLabels enabled or if this basic blocks marks the end of a
    // section (except the section containing the entry basic block as the end
    // symbol for that section is CurrentFnEnd).
    if (MF->hasBBLabels() ||
        (MAI->hasDotTypeDotSizeDirective() && MBB.isEndSection() &&
         !MBB.sameSection(&MF->front())))
      OutStreamer->emitLabel(MBB.getEndSymbol());

    if (MBB.isEndSection()) {
      // The size directive for the section containing the entry block is
      // handled separately by the function section.
      if (!MBB.sameSection(&MF->front())) {
        if (MAI->hasDotTypeDotSizeDirective()) {
          // Emit the size directive for the basic block section.
          const MCExpr *SizeExp = MCBinaryExpr::createSub(
              MCSymbolRefExpr::create(MBB.getEndSymbol(), OutContext),
              MCSymbolRefExpr::create(CurrentSectionBeginSym, OutContext),
              OutContext);
          OutStreamer->emitELFSize(CurrentSectionBeginSym, SizeExp);
        }
        MBBSectionRanges[MBB.getSectionIDNum()] =
            MBBSectionRange{CurrentSectionBeginSym, MBB.getEndSymbol()};
      }
    }
    emitBasicBlockEnd(MBB);

    if (CanDoExtraAnalysis) {
      // Skip empty blocks.
      if (MBB.empty())
        continue;

      MachineOptimizationRemarkAnalysis R(DEBUG_TYPE, "InstructionMix",
                                          MBB.begin()->getDebugLoc(), &MBB);

      // Generate instruction mix remark. First, sort counts in descending order
      // by count and name.
      SmallVector<std::pair<StringRef, unsigned>, 128> MnemonicVec;
      for (auto &KV : MnemonicCounts)
        MnemonicVec.emplace_back(KV.first, KV.second);

      sort(MnemonicVec, [](const std::pair<StringRef, unsigned> &A,
                           const std::pair<StringRef, unsigned> &B) {
        if (A.second > B.second)
          return true;
        if (A.second == B.second)
          return StringRef(A.first) < StringRef(B.first);
        return false;
      });
      R << "BasicBlock: " << ore::NV("BasicBlock", MBB.getName()) << "\n";
      for (auto &KV : MnemonicVec) {
        auto Name = (Twine("INST_") + KV.first.trim()).str();
        R << KV.first << ": " << ore::NV(Name, KV.second) << "\n";
      }
      ORE->emit(R);
    }
  }

  EmittedInsts += NumInstsInFunction;
  MachineOptimizationRemarkAnalysis R(DEBUG_TYPE, "InstructionCount",
                                      MF->getFunction().getSubprogram(),
                                      &MF->front());
  R << ore::NV("NumInstructions", NumInstsInFunction)
    << " instructions in function";
  ORE->emit(R);

  // If the function is empty and the object file uses .subsections_via_symbols,
  // then we need to emit *something* to the function body to prevent the
  // labels from collapsing together.  Just emit a noop.
  // Similarly, don't emit empty functions on Windows either. It can lead to
  // duplicate entries (two functions with the same RVA) in the Guard CF Table
  // after linking, causing the kernel not to load the binary:
  // https://developercommunity.visualstudio.com/content/problem/45366/vc-linker-creates-invalid-dll-with-clang-cl.html
  // FIXME: Hide this behind some API in e.g. MCAsmInfo or MCTargetStreamer.
  const Triple &TT = TM.getTargetTriple();
  if (!HasAnyRealCode && (MAI->hasSubsectionsViaSymbols() ||
                          (TT.isOSWindows() && TT.isOSBinFormatCOFF()))) {
    MCInst Noop;
    MF->getSubtarget().getInstrInfo()->getNoop(Noop);

    // Targets can opt-out of emitting the noop here by leaving the opcode
    // unspecified.
    if (Noop.getOpcode()) {
      OutStreamer->AddComment("avoids zero-length function");
      emitNops(1);
    }
  }

  // Switch to the original section in case basic block sections was used.
  OutStreamer->SwitchSection(MF->getSection());

  const Function &F = MF->getFunction();
  for (const auto &BB : F) {
    if (!BB.hasAddressTaken())
      continue;
    MCSymbol *Sym = GetBlockAddressSymbol(&BB);
    if (Sym->isDefined())
      continue;
    OutStreamer->AddComment("Address of block that was removed by CodeGen");
    OutStreamer->emitLabel(Sym);
  }

  // Emit target-specific gunk after the function body.
  emitFunctionBodyEnd();

  if (needFuncLabelsForEHOrDebugInfo(*MF) ||
      MAI->hasDotTypeDotSizeDirective()) {
    // Create a symbol for the end of function.
    CurrentFnEnd = createTempSymbol("func_end");
    OutStreamer->emitLabel(CurrentFnEnd);
  }

  // If the target wants a .size directive for the size of the function, emit
  // it.
  if (MAI->hasDotTypeDotSizeDirective()) {
    // We can get the size as difference between the function label and the
    // temp label.
    const MCExpr *SizeExp = MCBinaryExpr::createSub(
        MCSymbolRefExpr::create(CurrentFnEnd, OutContext),
        MCSymbolRefExpr::create(CurrentFnSymForSize, OutContext), OutContext);
    OutStreamer->emitELFSize(CurrentFnSym, SizeExp);
  }

  for (const HandlerInfo &HI : Handlers) {
    NamedRegionTimer T(HI.TimerName, HI.TimerDescription, HI.TimerGroupName,
                       HI.TimerGroupDescription, TimePassesIsEnabled);
    HI.Handler->markFunctionEnd();
  }

  MBBSectionRanges[MF->front().getSectionIDNum()] =
      MBBSectionRange{CurrentFnBegin, CurrentFnEnd};

  // Print out jump tables referenced by the function.
  emitJumpTableInfo();

  // Emit post-function debug and/or EH information.
  for (const HandlerInfo &HI : Handlers) {
    NamedRegionTimer T(HI.TimerName, HI.TimerDescription, HI.TimerGroupName,
                       HI.TimerGroupDescription, TimePassesIsEnabled);
    HI.Handler->endFunction(MF);
  }

  // Emit section containing BB address offsets and their metadata, when
  // BB labels are requested for this function.
  if (MF->hasBBLabels())
    emitBBAddrMapSection(*MF);

  // Emit section containing stack size metadata.
  emitStackSizeSection(*MF);

  emitPatchableFunctionEntries();

  if (isVerbose())
    OutStreamer->GetCommentOS() << "-- End function\n";

  OutStreamer->AddBlankLine();
}

/// Compute the number of Global Variables that uses a Constant.
static unsigned getNumGlobalVariableUses(const Constant *C) {
  if (!C)
    return 0;

  if (isa<GlobalVariable>(C))
    return 1;

  unsigned NumUses = 0;
  for (auto *CU : C->users())
    NumUses += getNumGlobalVariableUses(dyn_cast<Constant>(CU));

  return NumUses;
}

/// Only consider global GOT equivalents if at least one user is a
/// cstexpr inside an initializer of another global variables. Also, don't
/// handle cstexpr inside instructions. During global variable emission,
/// candidates are skipped and are emitted later in case at least one cstexpr
/// isn't replaced by a PC relative GOT entry access.
static bool isGOTEquivalentCandidate(const GlobalVariable *GV,
                                     unsigned &NumGOTEquivUsers) {
  // Global GOT equivalents are unnamed private globals with a constant
  // pointer initializer to another global symbol. They must point to a
  // GlobalVariable or Function, i.e., as GlobalValue.
  if (!GV->hasGlobalUnnamedAddr() || !GV->hasInitializer() ||
      !GV->isConstant() || !GV->isDiscardableIfUnused() ||
      !isa<GlobalValue>(GV->getOperand(0)))
    return false;

  // To be a got equivalent, at least one of its users need to be a constant
  // expression used by another global variable.
  for (auto *U : GV->users())
    NumGOTEquivUsers += getNumGlobalVariableUses(dyn_cast<Constant>(U));

  return NumGOTEquivUsers > 0;
}

/// Unnamed constant global variables solely contaning a pointer to
/// another globals variable is equivalent to a GOT table entry; it contains the
/// the address of another symbol. Optimize it and replace accesses to these
/// "GOT equivalents" by using the GOT entry for the final global instead.
/// Compute GOT equivalent candidates among all global variables to avoid
/// emitting them if possible later on, after it use is replaced by a GOT entry
/// access.
void AsmPrinter::computeGlobalGOTEquivs(Module &M) {
  if (!getObjFileLowering().supportIndirectSymViaGOTPCRel())
    return;

  for (const auto &G : M.globals()) {
    unsigned NumGOTEquivUsers = 0;
    if (!isGOTEquivalentCandidate(&G, NumGOTEquivUsers))
      continue;

    const MCSymbol *GOTEquivSym = getSymbol(&G);
    GlobalGOTEquivs[GOTEquivSym] = std::make_pair(&G, NumGOTEquivUsers);
  }
}

/// Constant expressions using GOT equivalent globals may not be eligible
/// for PC relative GOT entry conversion, in such cases we need to emit such
/// globals we previously omitted in EmitGlobalVariable.
void AsmPrinter::emitGlobalGOTEquivs() {
  if (!getObjFileLowering().supportIndirectSymViaGOTPCRel())
    return;

  SmallVector<const GlobalVariable *, 8> FailedCandidates;
  for (auto &I : GlobalGOTEquivs) {
    const GlobalVariable *GV = I.second.first;
    unsigned Cnt = I.second.second;
    if (Cnt)
      FailedCandidates.push_back(GV);
  }
  GlobalGOTEquivs.clear();

  for (auto *GV : FailedCandidates)
    emitGlobalVariable(GV);
}

void AsmPrinter::emitGlobalIndirectSymbol(Module &M,
                                          const GlobalIndirectSymbol& GIS) {
  MCSymbol *Name = getSymbol(&GIS);
  bool IsFunction = GIS.getValueType()->isFunctionTy();
  // Treat bitcasts of functions as functions also. This is important at least
  // on WebAssembly where object and function addresses can't alias each other.
  if (!IsFunction)
    if (auto *CE = dyn_cast<ConstantExpr>(GIS.getIndirectSymbol()))
      if (CE->getOpcode() == Instruction::BitCast)
        IsFunction =
          CE->getOperand(0)->getType()->getPointerElementType()->isFunctionTy();

  // AIX's assembly directive `.set` is not usable for aliasing purpose,
  // so AIX has to use the extra-label-at-definition strategy. At this
  // point, all the extra label is emitted, we just have to emit linkage for
  // those labels.
  if (TM.getTargetTriple().isOSBinFormatXCOFF()) {
    assert(!isa<GlobalIFunc>(GIS) && "IFunc is not supported on AIX.");
    assert(MAI->hasVisibilityOnlyWithLinkage() &&
           "Visibility should be handled with emitLinkage() on AIX.");
    emitLinkage(&GIS, Name);
    // If it's a function, also emit linkage for aliases of function entry
    // point.
    if (IsFunction)
      emitLinkage(&GIS,
                  getObjFileLowering().getFunctionEntryPointSymbol(&GIS, TM));
    return;
  }

  if (GIS.hasExternalLinkage() || !MAI->getWeakRefDirective())
    OutStreamer->emitSymbolAttribute(Name, MCSA_Global);
  else if (GIS.hasWeakLinkage() || GIS.hasLinkOnceLinkage())
    OutStreamer->emitSymbolAttribute(Name, MCSA_WeakReference);
  else
    assert(GIS.hasLocalLinkage() && "Invalid alias or ifunc linkage");

  // Set the symbol type to function if the alias has a function type.
  // This affects codegen when the aliasee is not a function.
  if (IsFunction)
    OutStreamer->emitSymbolAttribute(Name, isa<GlobalIFunc>(GIS)
                                               ? MCSA_ELF_TypeIndFunction
                                               : MCSA_ELF_TypeFunction);

  emitVisibility(Name, GIS.getVisibility());

  const MCExpr *Expr = lowerConstant(GIS.getIndirectSymbol());

  if (isa<GlobalAlias>(&GIS) && MAI->hasAltEntry() && isa<MCBinaryExpr>(Expr))
    OutStreamer->emitSymbolAttribute(Name, MCSA_AltEntry);

  // Emit the directives as assignments aka .set:
  OutStreamer->emitAssignment(Name, Expr);
  MCSymbol *LocalAlias = getSymbolPreferLocal(GIS);
  if (LocalAlias != Name)
    OutStreamer->emitAssignment(LocalAlias, Expr);

  if (auto *GA = dyn_cast<GlobalAlias>(&GIS)) {
    // If the aliasee does not correspond to a symbol in the output, i.e. the
    // alias is not of an object or the aliased object is private, then set the
    // size of the alias symbol from the type of the alias. We don't do this in
    // other situations as the alias and aliasee having differing types but same
    // size may be intentional.
    const GlobalObject *BaseObject = GA->getBaseObject();
    if (MAI->hasDotTypeDotSizeDirective() && GA->getValueType()->isSized() &&
        (!BaseObject || BaseObject->hasPrivateLinkage())) {
      const DataLayout &DL = M.getDataLayout();
      uint64_t Size = DL.getTypeAllocSize(GA->getValueType());
      OutStreamer->emitELFSize(Name, MCConstantExpr::create(Size, OutContext));
    }
  }
}

void AsmPrinter::emitRemarksSection(remarks::RemarkStreamer &RS) {
  if (!RS.needsSection())
    return;

  remarks::RemarkSerializer &RemarkSerializer = RS.getSerializer();

  Optional<SmallString<128>> Filename;
  if (Optional<StringRef> FilenameRef = RS.getFilename()) {
    Filename = *FilenameRef;
    sys::fs::make_absolute(*Filename);
    assert(!Filename->empty() && "The filename can't be empty.");
  }

  std::string Buf;
  raw_string_ostream OS(Buf);
  std::unique_ptr<remarks::MetaSerializer> MetaSerializer =
      Filename ? RemarkSerializer.metaSerializer(OS, StringRef(*Filename))
               : RemarkSerializer.metaSerializer(OS);
  MetaSerializer->emit();

  // Switch to the remarks section.
  MCSection *RemarksSection =
      OutContext.getObjectFileInfo()->getRemarksSection();
  OutStreamer->SwitchSection(RemarksSection);

  OutStreamer->emitBinaryData(OS.str());
}

bool AsmPrinter::doFinalization(Module &M) {
  // Set the MachineFunction to nullptr so that we can catch attempted
  // accesses to MF specific features at the module level and so that
  // we can conditionalize accesses based on whether or not it is nullptr.
  MF = nullptr;

  // Gather all GOT equivalent globals in the module. We really need two
  // passes over the globals: one to compute and another to avoid its emission
  // in EmitGlobalVariable, otherwise we would not be able to handle cases
  // where the got equivalent shows up before its use.
  computeGlobalGOTEquivs(M);

  // Emit global variables.
  for (const auto &G : M.globals())
    emitGlobalVariable(&G);

  // Emit remaining GOT equivalent globals.
  emitGlobalGOTEquivs();

  const TargetLoweringObjectFile &TLOF = getObjFileLowering();

  // Emit linkage(XCOFF) and visibility info for declarations
  for (const Function &F : M) {
    if (!F.isDeclarationForLinker())
      continue;

    MCSymbol *Name = getSymbol(&F);
    // Function getSymbol gives us the function descriptor symbol for XCOFF.

    if (!TM.getTargetTriple().isOSBinFormatXCOFF()) {
      GlobalValue::VisibilityTypes V = F.getVisibility();
      if (V == GlobalValue::DefaultVisibility)
        continue;

      emitVisibility(Name, V, false);
      continue;
    }

    if (F.isIntrinsic())
      continue;

    // Handle the XCOFF case.
    // Variable `Name` is the function descriptor symbol (see above). Get the
    // function entry point symbol.
    MCSymbol *FnEntryPointSym = TLOF.getFunctionEntryPointSymbol(&F, TM);
    // Emit linkage for the function entry point.
    emitLinkage(&F, FnEntryPointSym);

    // Emit linkage for the function descriptor.
    emitLinkage(&F, Name);
  }

  // Emit the remarks section contents.
  // FIXME: Figure out when is the safest time to emit this section. It should
  // not come after debug info.
  if (remarks::RemarkStreamer *RS = M.getContext().getMainRemarkStreamer())
    emitRemarksSection(*RS);

  TLOF.emitModuleMetadata(*OutStreamer, M);

  if (TM.getTargetTriple().isOSBinFormatELF()) {
    MachineModuleInfoELF &MMIELF = MMI->getObjFileInfo<MachineModuleInfoELF>();

    // Output stubs for external and common global variables.
    MachineModuleInfoELF::SymbolListTy Stubs = MMIELF.GetGVStubList();
    if (!Stubs.empty()) {
      OutStreamer->SwitchSection(TLOF.getDataSection());
      const DataLayout &DL = M.getDataLayout();

      emitAlignment(Align(DL.getPointerSize()));
      for (const auto &Stub : Stubs) {
        OutStreamer->emitLabel(Stub.first);
        OutStreamer->emitSymbolValue(Stub.second.getPointer(),
                                     DL.getPointerSize());
      }
    }
  }

  if (TM.getTargetTriple().isOSBinFormatCOFF()) {
    MachineModuleInfoCOFF &MMICOFF =
        MMI->getObjFileInfo<MachineModuleInfoCOFF>();

    // Output stubs for external and common global variables.
    MachineModuleInfoCOFF::SymbolListTy Stubs = MMICOFF.GetGVStubList();
    if (!Stubs.empty()) {
      const DataLayout &DL = M.getDataLayout();

      for (const auto &Stub : Stubs) {
        SmallString<256> SectionName = StringRef(".rdata$");
        SectionName += Stub.first->getName();
        OutStreamer->SwitchSection(OutContext.getCOFFSection(
            SectionName,
            COFF::IMAGE_SCN_CNT_INITIALIZED_DATA | COFF::IMAGE_SCN_MEM_READ |
                COFF::IMAGE_SCN_LNK_COMDAT,
            SectionKind::getReadOnly(), Stub.first->getName(),
            COFF::IMAGE_COMDAT_SELECT_ANY));
        emitAlignment(Align(DL.getPointerSize()));
        OutStreamer->emitSymbolAttribute(Stub.first, MCSA_Global);
        OutStreamer->emitLabel(Stub.first);
        OutStreamer->emitSymbolValue(Stub.second.getPointer(),
                                     DL.getPointerSize());
      }
    }
  }

  // Finalize debug and EH information.
  for (const HandlerInfo &HI : Handlers) {
    NamedRegionTimer T(HI.TimerName, HI.TimerDescription, HI.TimerGroupName,
                       HI.TimerGroupDescription, TimePassesIsEnabled);
    HI.Handler->endModule();
  }

  // This deletes all the ephemeral handlers that AsmPrinter added, while
  // keeping all the user-added handlers alive until the AsmPrinter is
  // destroyed.
  Handlers.erase(Handlers.begin() + NumUserHandlers, Handlers.end());
  DD = nullptr;

  // If the target wants to know about weak references, print them all.
  if (MAI->getWeakRefDirective()) {
    // FIXME: This is not lazy, it would be nice to only print weak references
    // to stuff that is actually used.  Note that doing so would require targets
    // to notice uses in operands (due to constant exprs etc).  This should
    // happen with the MC stuff eventually.

    // Print out module-level global objects here.
    for (const auto &GO : M.global_objects()) {
      if (!GO.hasExternalWeakLinkage())
        continue;
      OutStreamer->emitSymbolAttribute(getSymbol(&GO), MCSA_WeakReference);
    }
  }

  // Print aliases in topological order, that is, for each alias a = b,
  // b must be printed before a.
  // This is because on some targets (e.g. PowerPC) linker expects aliases in
  // such an order to generate correct TOC information.
  SmallVector<const GlobalAlias *, 16> AliasStack;
  SmallPtrSet<const GlobalAlias *, 16> AliasVisited;
  for (const auto &Alias : M.aliases()) {
    for (const GlobalAlias *Cur = &Alias; Cur;
         Cur = dyn_cast<GlobalAlias>(Cur->getAliasee())) {
      if (!AliasVisited.insert(Cur).second)
        break;
      AliasStack.push_back(Cur);
    }
    for (const GlobalAlias *AncestorAlias : llvm::reverse(AliasStack))
      emitGlobalIndirectSymbol(M, *AncestorAlias);
    AliasStack.clear();
  }
  for (const auto &IFunc : M.ifuncs())
    emitGlobalIndirectSymbol(M, IFunc);

  GCModuleInfo *MI = getAnalysisIfAvailable<GCModuleInfo>();
  assert(MI && "AsmPrinter didn't require GCModuleInfo?");
  for (GCModuleInfo::iterator I = MI->end(), E = MI->begin(); I != E; )
    if (GCMetadataPrinter *MP = GetOrCreateGCPrinter(**--I))
      MP->finishAssembly(M, *MI, *this);

  // Emit llvm.ident metadata in an '.ident' directive.
  emitModuleIdents(M);

  // Emit bytes for llvm.commandline metadata.
  emitModuleCommandLines(M);

  // Emit __morestack address if needed for indirect calls.
  if (MMI->usesMorestackAddr()) {
    Align Alignment(1);
    MCSection *ReadOnlySection = getObjFileLowering().getSectionForConstant(
        getDataLayout(), SectionKind::getReadOnly(),
        /*C=*/nullptr, Alignment);
    OutStreamer->SwitchSection(ReadOnlySection);

    MCSymbol *AddrSymbol =
        OutContext.getOrCreateSymbol(StringRef("__morestack_addr"));
    OutStreamer->emitLabel(AddrSymbol);

    unsigned PtrSize = MAI->getCodePointerSize();
    OutStreamer->emitSymbolValue(GetExternalSymbolSymbol("__morestack"),
                                 PtrSize);
  }

  // Emit .note.GNU-split-stack and .note.GNU-no-split-stack sections if
  // split-stack is used.
  if (TM.getTargetTriple().isOSBinFormatELF() && MMI->hasSplitStack()) {
    OutStreamer->SwitchSection(
        OutContext.getELFSection(".note.GNU-split-stack", ELF::SHT_PROGBITS, 0));
    if (MMI->hasNosplitStack())
      OutStreamer->SwitchSection(
          OutContext.getELFSection(".note.GNU-no-split-stack", ELF::SHT_PROGBITS, 0));
  }

  // If we don't have any trampolines, then we don't require stack memory
  // to be executable. Some targets have a directive to declare this.
  Function *InitTrampolineIntrinsic = M.getFunction("llvm.init.trampoline");
  if (!InitTrampolineIntrinsic || InitTrampolineIntrinsic->use_empty())
    if (MCSection *S = MAI->getNonexecutableStackSection(OutContext))
      OutStreamer->SwitchSection(S);

  if (TM.Options.EmitAddrsig) {
    // Emit address-significance attributes for all globals.
    OutStreamer->emitAddrsig();
    for (const GlobalValue &GV : M.global_values())
      if (!GV.use_empty() && !GV.isThreadLocal() &&
          !GV.hasDLLImportStorageClass() && !GV.getName().startswith("llvm.") &&
          !GV.hasAtLeastLocalUnnamedAddr())
        OutStreamer->emitAddrsigSym(getSymbol(&GV));
  }

  // Emit symbol partition specifications (ELF only).
  if (TM.getTargetTriple().isOSBinFormatELF()) {
    unsigned UniqueID = 0;
    for (const GlobalValue &GV : M.global_values()) {
      if (!GV.hasPartition() || GV.isDeclarationForLinker() ||
          GV.getVisibility() != GlobalValue::DefaultVisibility)
        continue;

      OutStreamer->SwitchSection(
          OutContext.getELFSection(".llvm_sympart", ELF::SHT_LLVM_SYMPART, 0, 0,
                                   "", ++UniqueID, nullptr));
      OutStreamer->emitBytes(GV.getPartition());
      OutStreamer->emitZeros(1);
      OutStreamer->emitValue(
          MCSymbolRefExpr::create(getSymbol(&GV), OutContext),
          MAI->getCodePointerSize());
    }
  }

  // Allow the target to emit any magic that it wants at the end of the file,
  // after everything else has gone out.
  emitEndOfAsmFile(M);

  MMI = nullptr;

  OutStreamer->Finish();
  OutStreamer->reset();
  OwnedMLI.reset();
  OwnedMDT.reset();

  return false;
}

MCSymbol *AsmPrinter::getMBBExceptionSym(const MachineBasicBlock &MBB) {
  auto Res = MBBSectionExceptionSyms.try_emplace(MBB.getSectionIDNum());
  if (Res.second)
    Res.first->second = createTempSymbol("exception");
  return Res.first->second;
}

void AsmPrinter::SetupMachineFunction(MachineFunction &MF) {
  this->MF = &MF;
  const Function &F = MF.getFunction();

  // Get the function symbol.
  if (!MAI->needsFunctionDescriptors()) {
    CurrentFnSym = getSymbol(&MF.getFunction());
  } else {
    assert(TM.getTargetTriple().isOSAIX() &&
           "Only AIX uses the function descriptor hooks.");
    // AIX is unique here in that the name of the symbol emitted for the
    // function body does not have the same name as the source function's
    // C-linkage name.
    assert(CurrentFnDescSym && "The function descriptor symbol needs to be"
                               " initalized first.");

    // Get the function entry point symbol.
    CurrentFnSym = getObjFileLowering().getFunctionEntryPointSymbol(&F, TM);
  }

  CurrentFnSymForSize = CurrentFnSym;
  CurrentFnBegin = nullptr;
  CurrentSectionBeginSym = nullptr;
  MBBSectionRanges.clear();
  MBBSectionExceptionSyms.clear();
  bool NeedsLocalForSize = MAI->needsLocalForSize();
  if (F.hasFnAttribute("patchable-function-entry") ||
      F.hasFnAttribute("function-instrument") ||
      F.hasFnAttribute("xray-instruction-threshold") ||
      needFuncLabelsForEHOrDebugInfo(MF) || NeedsLocalForSize ||
      MF.getTarget().Options.EmitStackSizeSection || MF.hasBBLabels()) {
    CurrentFnBegin = createTempSymbol("func_begin");
    if (NeedsLocalForSize)
      CurrentFnSymForSize = CurrentFnBegin;
  }

  ORE = &getAnalysis<MachineOptimizationRemarkEmitterPass>().getORE();
}

namespace {

// Keep track the alignment, constpool entries per Section.
  struct SectionCPs {
    MCSection *S;
    Align Alignment;
    SmallVector<unsigned, 4> CPEs;

    SectionCPs(MCSection *s, Align a) : S(s), Alignment(a) {}
  };

} // end anonymous namespace

/// EmitConstantPool - Print to the current output stream assembly
/// representations of the constants in the constant pool MCP. This is
/// used to print out constants which have been "spilled to memory" by
/// the code generator.
void AsmPrinter::emitConstantPool() {
  const MachineConstantPool *MCP = MF->getConstantPool();
  const std::vector<MachineConstantPoolEntry> &CP = MCP->getConstants();
  if (CP.empty()) return;

  // Calculate sections for constant pool entries. We collect entries to go into
  // the same section together to reduce amount of section switch statements.
  SmallVector<SectionCPs, 4> CPSections;
  for (unsigned i = 0, e = CP.size(); i != e; ++i) {
    const MachineConstantPoolEntry &CPE = CP[i];
    Align Alignment = CPE.getAlign();

    SectionKind Kind = CPE.getSectionKind(&getDataLayout());

    const Constant *C = nullptr;
    if (!CPE.isMachineConstantPoolEntry())
      C = CPE.Val.ConstVal;

    MCSection *S = getObjFileLowering().getSectionForConstant(
        getDataLayout(), Kind, C, Alignment);

    // The number of sections are small, just do a linear search from the
    // last section to the first.
    bool Found = false;
    unsigned SecIdx = CPSections.size();
    while (SecIdx != 0) {
      if (CPSections[--SecIdx].S == S) {
        Found = true;
        break;
      }
    }
    if (!Found) {
      SecIdx = CPSections.size();
      CPSections.push_back(SectionCPs(S, Alignment));
    }

    if (Alignment > CPSections[SecIdx].Alignment)
      CPSections[SecIdx].Alignment = Alignment;
    CPSections[SecIdx].CPEs.push_back(i);
  }

  // Now print stuff into the calculated sections.
  const MCSection *CurSection = nullptr;
  unsigned Offset = 0;
  for (unsigned i = 0, e = CPSections.size(); i != e; ++i) {
    for (unsigned j = 0, ee = CPSections[i].CPEs.size(); j != ee; ++j) {
      unsigned CPI = CPSections[i].CPEs[j];
      MCSymbol *Sym = GetCPISymbol(CPI);
      if (!Sym->isUndefined())
        continue;

      if (CurSection != CPSections[i].S) {
        OutStreamer->SwitchSection(CPSections[i].S);
        emitAlignment(Align(CPSections[i].Alignment));
        CurSection = CPSections[i].S;
        Offset = 0;
      }

      MachineConstantPoolEntry CPE = CP[CPI];

      // Emit inter-object padding for alignment.
      unsigned NewOffset = alignTo(Offset, CPE.getAlign());
      OutStreamer->emitZeros(NewOffset - Offset);

      Type *Ty = CPE.getType();
      Offset = NewOffset + getDataLayout().getTypeAllocSize(Ty);

      OutStreamer->emitLabel(Sym);
      if (CPE.isMachineConstantPoolEntry())
        emitMachineConstantPoolValue(CPE.Val.MachineCPVal);
      else
        emitGlobalConstant(getDataLayout(), CPE.Val.ConstVal);
    }
  }
}

// Print assembly representations of the jump tables used by the current
// function.
void AsmPrinter::emitJumpTableInfo() {
  const DataLayout &DL = MF->getDataLayout();
  const MachineJumpTableInfo *MJTI = MF->getJumpTableInfo();
  if (!MJTI) return;
  if (MJTI->getEntryKind() == MachineJumpTableInfo::EK_Inline) return;
  const std::vector<MachineJumpTableEntry> &JT = MJTI->getJumpTables();
  if (JT.empty()) return;

  // Pick the directive to use to print the jump table entries, and switch to
  // the appropriate section.
  const Function &F = MF->getFunction();
  const TargetLoweringObjectFile &TLOF = getObjFileLowering();
  bool JTInDiffSection = !TLOF.shouldPutJumpTableInFunctionSection(
      MJTI->getEntryKind() == MachineJumpTableInfo::EK_LabelDifference32,
      F);
  if (JTInDiffSection) {
    // Drop it in the readonly section.
    MCSection *ReadOnlySection = TLOF.getSectionForJumpTable(F, TM);
    OutStreamer->SwitchSection(ReadOnlySection);
  }

  emitAlignment(Align(MJTI->getEntryAlignment(DL)));

  // Jump tables in code sections are marked with a data_region directive
  // where that's supported.
  if (!JTInDiffSection)
    OutStreamer->emitDataRegion(MCDR_DataRegionJT32);

  for (unsigned JTI = 0, e = JT.size(); JTI != e; ++JTI) {
    const std::vector<MachineBasicBlock*> &JTBBs = JT[JTI].MBBs;

    // If this jump table was deleted, ignore it.
    if (JTBBs.empty()) continue;

    // For the EK_LabelDifference32 entry, if using .set avoids a relocation,
    /// emit a .set directive for each unique entry.
    if (MJTI->getEntryKind() == MachineJumpTableInfo::EK_LabelDifference32 &&
        MAI->doesSetDirectiveSuppressReloc()) {
      SmallPtrSet<const MachineBasicBlock*, 16> EmittedSets;
      const TargetLowering *TLI = MF->getSubtarget().getTargetLowering();
      const MCExpr *Base = TLI->getPICJumpTableRelocBaseExpr(MF,JTI,OutContext);
      for (unsigned ii = 0, ee = JTBBs.size(); ii != ee; ++ii) {
        const MachineBasicBlock *MBB = JTBBs[ii];
        if (!EmittedSets.insert(MBB).second)
          continue;

        // .set LJTSet, LBB32-base
        const MCExpr *LHS =
          MCSymbolRefExpr::create(MBB->getSymbol(), OutContext);
        OutStreamer->emitAssignment(GetJTSetSymbol(JTI, MBB->getNumber()),
                                    MCBinaryExpr::createSub(LHS, Base,
                                                            OutContext));
      }
    }

    // On some targets (e.g. Darwin) we want to emit two consecutive labels
    // before each jump table.  The first label is never referenced, but tells
    // the assembler and linker the extents of the jump table object.  The
    // second label is actually referenced by the code.
    if (JTInDiffSection && DL.hasLinkerPrivateGlobalPrefix())
      // FIXME: This doesn't have to have any specific name, just any randomly
      // named and numbered local label started with 'l' would work.  Simplify
      // GetJTISymbol.
      OutStreamer->emitLabel(GetJTISymbol(JTI, true));

    MCSymbol* JTISymbol = GetJTISymbol(JTI);
    OutStreamer->emitLabel(JTISymbol);

    for (unsigned ii = 0, ee = JTBBs.size(); ii != ee; ++ii)
      emitJumpTableEntry(MJTI, JTBBs[ii], JTI);
  }
  if (!JTInDiffSection)
    OutStreamer->emitDataRegion(MCDR_DataRegionEnd);
}

/// EmitJumpTableEntry - Emit a jump table entry for the specified MBB to the
/// current stream.
void AsmPrinter::emitJumpTableEntry(const MachineJumpTableInfo *MJTI,
                                    const MachineBasicBlock *MBB,
                                    unsigned UID) const {
  assert(MBB && MBB->getNumber() >= 0 && "Invalid basic block");
  const MCExpr *Value = nullptr;
  switch (MJTI->getEntryKind()) {
  case MachineJumpTableInfo::EK_Inline:
    llvm_unreachable("Cannot emit EK_Inline jump table entry");
  case MachineJumpTableInfo::EK_Custom32:
    Value = MF->getSubtarget().getTargetLowering()->LowerCustomJumpTableEntry(
        MJTI, MBB, UID, OutContext);
    break;
  case MachineJumpTableInfo::EK_BlockAddress:
    // EK_BlockAddress - Each entry is a plain address of block, e.g.:
    //     .word LBB123
    Value = MCSymbolRefExpr::create(MBB->getSymbol(), OutContext);
    break;
  case MachineJumpTableInfo::EK_GPRel32BlockAddress: {
    // EK_GPRel32BlockAddress - Each entry is an address of block, encoded
    // with a relocation as gp-relative, e.g.:
    //     .gprel32 LBB123
    MCSymbol *MBBSym = MBB->getSymbol();
    OutStreamer->emitGPRel32Value(MCSymbolRefExpr::create(MBBSym, OutContext));
    return;
  }

  case MachineJumpTableInfo::EK_GPRel64BlockAddress: {
    // EK_GPRel64BlockAddress - Each entry is an address of block, encoded
    // with a relocation as gp-relative, e.g.:
    //     .gpdword LBB123
    MCSymbol *MBBSym = MBB->getSymbol();
    OutStreamer->emitGPRel64Value(MCSymbolRefExpr::create(MBBSym, OutContext));
    return;
  }

  case MachineJumpTableInfo::EK_LabelDifference32: {
    // Each entry is the address of the block minus the address of the jump
    // table. This is used for PIC jump tables where gprel32 is not supported.
    // e.g.:
    //      .word LBB123 - LJTI1_2
    // If the .set directive avoids relocations, this is emitted as:
    //      .set L4_5_set_123, LBB123 - LJTI1_2
    //      .word L4_5_set_123
    if (MAI->doesSetDirectiveSuppressReloc()) {
      Value = MCSymbolRefExpr::create(GetJTSetSymbol(UID, MBB->getNumber()),
                                      OutContext);
      break;
    }
    Value = MCSymbolRefExpr::create(MBB->getSymbol(), OutContext);
    const TargetLowering *TLI = MF->getSubtarget().getTargetLowering();
    const MCExpr *Base = TLI->getPICJumpTableRelocBaseExpr(MF, UID, OutContext);
    Value = MCBinaryExpr::createSub(Value, Base, OutContext);
    break;
  }
  }

  assert(Value && "Unknown entry kind!");

  unsigned EntrySize = MJTI->getEntrySize(getDataLayout());
  OutStreamer->emitValue(Value, EntrySize);
}

/// EmitSpecialLLVMGlobal - Check to see if the specified global is a
/// special global used by LLVM.  If so, emit it and return true, otherwise
/// do nothing and return false.
bool AsmPrinter::emitSpecialLLVMGlobal(const GlobalVariable *GV) {
  if (GV->getName() == "llvm.used") {
    if (MAI->hasNoDeadStrip())    // No need to emit this at all.
      emitLLVMUsedList(cast<ConstantArray>(GV->getInitializer()));
    return true;
  }

  // Ignore debug and non-emitted data.  This handles llvm.compiler.used.
  if (GV->getSection() == "llvm.metadata" ||
      GV->hasAvailableExternallyLinkage())
    return true;

  if (!GV->hasAppendingLinkage()) return false;

  assert(GV->hasInitializer() && "Not a special LLVM global!");

  if (GV->getName() == "llvm.global_ctors") {
    emitXXStructorList(GV->getParent()->getDataLayout(), GV->getInitializer(),
                       /* isCtor */ true);

    return true;
  }

  if (GV->getName() == "llvm.global_dtors") {
    emitXXStructorList(GV->getParent()->getDataLayout(), GV->getInitializer(),
                       /* isCtor */ false);

    return true;
  }

  report_fatal_error("unknown special variable");
}

/// EmitLLVMUsedList - For targets that define a MAI::UsedDirective, mark each
/// global in the specified llvm.used list.
void AsmPrinter::emitLLVMUsedList(const ConstantArray *InitList) {
  // Should be an array of 'i8*'.
  for (unsigned i = 0, e = InitList->getNumOperands(); i != e; ++i) {
    const GlobalValue *GV =
      dyn_cast<GlobalValue>(InitList->getOperand(i)->stripPointerCasts());
    if (GV)
      OutStreamer->emitSymbolAttribute(getSymbol(GV), MCSA_NoDeadStrip);
  }
}

void AsmPrinter::preprocessXXStructorList(const DataLayout &DL,
                                          const Constant *List,
                                          SmallVector<Structor, 8> &Structors) {
  // Should be an array of '{ i32, void ()*, i8* }' structs.  The first value is
  // the init priority.
  if (!isa<ConstantArray>(List))
    return;

  // Gather the structors in a form that's convenient for sorting by priority.
  for (Value *O : cast<ConstantArray>(List)->operands()) {
    auto *CS = cast<ConstantStruct>(O);
    if (CS->getOperand(1)->isNullValue())
      break; // Found a null terminator, skip the rest.
    ConstantInt *Priority = dyn_cast<ConstantInt>(CS->getOperand(0));
    if (!Priority)
      continue; // Malformed.
    Structors.push_back(Structor());
    Structor &S = Structors.back();
    S.Priority = Priority->getLimitedValue(65535);
    S.Func = CS->getOperand(1);
    if (!CS->getOperand(2)->isNullValue()) {
      if (TM.getTargetTriple().isOSAIX())
        llvm::report_fatal_error(
            "associated data of XXStructor list is not yet supported on AIX");
      S.ComdatKey =
          dyn_cast<GlobalValue>(CS->getOperand(2)->stripPointerCasts());
    }
  }

  // Emit the function pointers in the target-specific order
  llvm::stable_sort(Structors, [](const Structor &L, const Structor &R) {
    return L.Priority < R.Priority;
  });
}

/// EmitXXStructorList - Emit the ctor or dtor list taking into account the init
/// priority.
void AsmPrinter::emitXXStructorList(const DataLayout &DL, const Constant *List,
                                    bool IsCtor) {
  SmallVector<Structor, 8> Structors;
  preprocessXXStructorList(DL, List, Structors);
  if (Structors.empty())
    return;

  const Align Align = DL.getPointerPrefAlignment();
  for (Structor &S : Structors) {
    const TargetLoweringObjectFile &Obj = getObjFileLowering();
    const MCSymbol *KeySym = nullptr;
    if (GlobalValue *GV = S.ComdatKey) {
      if (GV->isDeclarationForLinker())
        // If the associated variable is not defined in this module
        // (it might be available_externally, or have been an
        // available_externally definition that was dropped by the
        // EliminateAvailableExternally pass), some other TU
        // will provide its dynamic initializer.
        continue;

      KeySym = getSymbol(GV);
    }

    MCSection *OutputSection =
        (IsCtor ? Obj.getStaticCtorSection(S.Priority, KeySym)
                : Obj.getStaticDtorSection(S.Priority, KeySym));
    OutStreamer->SwitchSection(OutputSection);
    if (OutStreamer->getCurrentSection() != OutStreamer->getPreviousSection())
      emitAlignment(Align);
    emitXXStructor(DL, S.Func);
  }
}

void AsmPrinter::emitModuleIdents(Module &M) {
  if (!MAI->hasIdentDirective())
    return;

  if (const NamedMDNode *NMD = M.getNamedMetadata("llvm.ident")) {
    for (unsigned i = 0, e = NMD->getNumOperands(); i != e; ++i) {
      const MDNode *N = NMD->getOperand(i);
      assert(N->getNumOperands() == 1 &&
             "llvm.ident metadata entry can have only one operand");
      const MDString *S = cast<MDString>(N->getOperand(0));
      OutStreamer->emitIdent(S->getString());
    }
  }
}

void AsmPrinter::emitModuleCommandLines(Module &M) {
  MCSection *CommandLine = getObjFileLowering().getSectionForCommandLines();
  if (!CommandLine)
    return;

  const NamedMDNode *NMD = M.getNamedMetadata("llvm.commandline");
  if (!NMD || !NMD->getNumOperands())
    return;

  OutStreamer->PushSection();
  OutStreamer->SwitchSection(CommandLine);
  OutStreamer->emitZeros(1);
  for (unsigned i = 0, e = NMD->getNumOperands(); i != e; ++i) {
    const MDNode *N = NMD->getOperand(i);
    assert(N->getNumOperands() == 1 &&
           "llvm.commandline metadata entry can have only one operand");
    const MDString *S = cast<MDString>(N->getOperand(0));
    OutStreamer->emitBytes(S->getString());
    OutStreamer->emitZeros(1);
  }
  OutStreamer->PopSection();
}

//===--------------------------------------------------------------------===//
// Emission and print routines
//

/// Emit a byte directive and value.
///
void AsmPrinter::emitInt8(int Value) const { OutStreamer->emitInt8(Value); }

/// Emit a short directive and value.
void AsmPrinter::emitInt16(int Value) const { OutStreamer->emitInt16(Value); }

/// Emit a long directive and value.
void AsmPrinter::emitInt32(int Value) const { OutStreamer->emitInt32(Value); }

/// Emit a long long directive and value.
void AsmPrinter::emitInt64(uint64_t Value) const {
  OutStreamer->emitInt64(Value);
}

/// Emit something like ".long Hi-Lo" where the size in bytes of the directive
/// is specified by Size and Hi/Lo specify the labels. This implicitly uses
/// .set if it avoids relocations.
void AsmPrinter::emitLabelDifference(const MCSymbol *Hi, const MCSymbol *Lo,
                                     unsigned Size) const {
  OutStreamer->emitAbsoluteSymbolDiff(Hi, Lo, Size);
}

/// EmitLabelPlusOffset - Emit something like ".long Label+Offset"
/// where the size in bytes of the directive is specified by Size and Label
/// specifies the label.  This implicitly uses .set if it is available.
void AsmPrinter::emitLabelPlusOffset(const MCSymbol *Label, uint64_t Offset,
                                     unsigned Size,
                                     bool IsSectionRelative) const {
  if (MAI->needsDwarfSectionOffsetDirective() && IsSectionRelative) {
    OutStreamer->EmitCOFFSecRel32(Label, Offset);
    if (Size > 4)
      OutStreamer->emitZeros(Size - 4);
    return;
  }

  // Emit Label+Offset (or just Label if Offset is zero)
  const MCExpr *Expr = MCSymbolRefExpr::create(Label, OutContext);
  if (Offset)
    Expr = MCBinaryExpr::createAdd(
        Expr, MCConstantExpr::create(Offset, OutContext), OutContext);

  OutStreamer->emitValue(Expr, Size);
}

//===----------------------------------------------------------------------===//

// EmitAlignment - Emit an alignment directive to the specified power of
// two boundary.  If a global value is specified, and if that global has
// an explicit alignment requested, it will override the alignment request
// if required for correctness.
void AsmPrinter::emitAlignment(Align Alignment, const GlobalObject *GV) const {
  if (GV)
    Alignment = getGVAlignment(GV, GV->getParent()->getDataLayout(), Alignment);

  if (Alignment == Align(1))
    return; // 1-byte aligned: no need to emit alignment.

  if (getCurrentSection()->getKind().isText())
    OutStreamer->emitCodeAlignment(Alignment.value());
  else
    OutStreamer->emitValueToAlignment(Alignment.value());
}

//===----------------------------------------------------------------------===//
// Constant emission.
//===----------------------------------------------------------------------===//

const MCExpr *AsmPrinter::lowerConstant(const Constant *CV) {
  MCContext &Ctx = OutContext;

  if (CV->isNullValue() || isa<UndefValue>(CV))
    return MCConstantExpr::create(0, Ctx);

  if (const ConstantInt *CI = dyn_cast<ConstantInt>(CV))
    return MCConstantExpr::create(CI->getZExtValue(), Ctx);

  if (const GlobalValue *GV = dyn_cast<GlobalValue>(CV))
    return MCSymbolRefExpr::create(getSymbol(GV), Ctx);

  if (const BlockAddress *BA = dyn_cast<BlockAddress>(CV))
    return MCSymbolRefExpr::create(GetBlockAddressSymbol(BA), Ctx);

  if (const auto *Equiv = dyn_cast<DSOLocalEquivalent>(CV))
    return getObjFileLowering().lowerDSOLocalEquivalent(Equiv, TM);

  const ConstantExpr *CE = dyn_cast<ConstantExpr>(CV);
  if (!CE) {
    llvm_unreachable("Unknown constant value to lower!");
  }

  switch (CE->getOpcode()) {
  case Instruction::AddrSpaceCast: {
    const Constant *Op = CE->getOperand(0);
    unsigned DstAS = CE->getType()->getPointerAddressSpace();
    unsigned SrcAS = Op->getType()->getPointerAddressSpace();
    if (TM.isNoopAddrSpaceCast(SrcAS, DstAS))
      return lowerConstant(Op);

    // Fallthrough to error.
    LLVM_FALLTHROUGH;
  }
  default: {
    // If the code isn't optimized, there may be outstanding folding
    // opportunities. Attempt to fold the expression using DataLayout as a
    // last resort before giving up.
    Constant *C = ConstantFoldConstant(CE, getDataLayout());
    if (C != CE)
      return lowerConstant(C);

    // Otherwise report the problem to the user.
    std::string S;
    raw_string_ostream OS(S);
    OS << "Unsupported expression in static initializer: ";
    CE->printAsOperand(OS, /*PrintType=*/false,
                   !MF ? nullptr : MF->getFunction().getParent());
    report_fatal_error(OS.str());
  }
  case Instruction::GetElementPtr: {
    // Generate a symbolic expression for the byte address
    APInt OffsetAI(getDataLayout().getPointerTypeSizeInBits(CE->getType()), 0);
    cast<GEPOperator>(CE)->accumulateConstantOffset(getDataLayout(), OffsetAI);

    const MCExpr *Base = lowerConstant(CE->getOperand(0));
    if (!OffsetAI)
      return Base;

    int64_t Offset = OffsetAI.getSExtValue();
    return MCBinaryExpr::createAdd(Base, MCConstantExpr::create(Offset, Ctx),
                                   Ctx);
  }

  case Instruction::Trunc:
    // We emit the value and depend on the assembler to truncate the generated
    // expression properly.  This is important for differences between
    // blockaddress labels.  Since the two labels are in the same function, it
    // is reasonable to treat their delta as a 32-bit value.
    LLVM_FALLTHROUGH;
  case Instruction::BitCast:
    return lowerConstant(CE->getOperand(0));

  case Instruction::IntToPtr: {
    const DataLayout &DL = getDataLayout();

    // Handle casts to pointers by changing them into casts to the appropriate
    // integer type.  This promotes constant folding and simplifies this code.
    Constant *Op = CE->getOperand(0);
    Op = ConstantExpr::getIntegerCast(Op, DL.getIntPtrType(CV->getType()),
                                      false/*ZExt*/);
    return lowerConstant(Op);
  }

  case Instruction::PtrToInt: {
    const DataLayout &DL = getDataLayout();

    // Support only foldable casts to/from pointers that can be eliminated by
    // changing the pointer to the appropriately sized integer type.
    Constant *Op = CE->getOperand(0);
    Type *Ty = CE->getType();

    const MCExpr *OpExpr = lowerConstant(Op);

    // We can emit the pointer value into this slot if the slot is an
    // integer slot equal to the size of the pointer.
    //
    // If the pointer is larger than the resultant integer, then
    // as with Trunc just depend on the assembler to truncate it.
    if (DL.getTypeAllocSize(Ty).getFixedSize() <=
        DL.getTypeAllocSize(Op->getType()).getFixedSize())
      return OpExpr;

    // Otherwise the pointer is smaller than the resultant integer, mask off
    // the high bits so we are sure to get a proper truncation if the input is
    // a constant expr.
    unsigned InBits = DL.getTypeAllocSizeInBits(Op->getType());
    const MCExpr *MaskExpr = MCConstantExpr::create(~0ULL >> (64-InBits), Ctx);
    return MCBinaryExpr::createAnd(OpExpr, MaskExpr, Ctx);
  }

  case Instruction::Sub: {
    GlobalValue *LHSGV;
    APInt LHSOffset;
    DSOLocalEquivalent *DSOEquiv;
    if (IsConstantOffsetFromGlobal(CE->getOperand(0), LHSGV, LHSOffset,
                                   getDataLayout(), &DSOEquiv)) {
      GlobalValue *RHSGV;
      APInt RHSOffset;
      if (IsConstantOffsetFromGlobal(CE->getOperand(1), RHSGV, RHSOffset,
                                     getDataLayout())) {
        const MCExpr *RelocExpr =
            getObjFileLowering().lowerRelativeReference(LHSGV, RHSGV, TM);
        if (!RelocExpr) {
          const MCExpr *LHSExpr =
              MCSymbolRefExpr::create(getSymbol(LHSGV), Ctx);
          if (DSOEquiv &&
              getObjFileLowering().supportDSOLocalEquivalentLowering())
            LHSExpr =
                getObjFileLowering().lowerDSOLocalEquivalent(DSOEquiv, TM);
          RelocExpr = MCBinaryExpr::createSub(
              LHSExpr, MCSymbolRefExpr::create(getSymbol(RHSGV), Ctx), Ctx);
        }
        int64_t Addend = (LHSOffset - RHSOffset).getSExtValue();
        if (Addend != 0)
          RelocExpr = MCBinaryExpr::createAdd(
              RelocExpr, MCConstantExpr::create(Addend, Ctx), Ctx);
        return RelocExpr;
      }
    }
  }
  // else fallthrough
  LLVM_FALLTHROUGH;

  // The MC library also has a right-shift operator, but it isn't consistently
  // signed or unsigned between different targets.
  case Instruction::Add:
  case Instruction::Mul:
  case Instruction::SDiv:
  case Instruction::SRem:
  case Instruction::Shl:
  case Instruction::And:
  case Instruction::Or:
  case Instruction::Xor: {
    const MCExpr *LHS = lowerConstant(CE->getOperand(0));
    const MCExpr *RHS = lowerConstant(CE->getOperand(1));
    switch (CE->getOpcode()) {
    default: llvm_unreachable("Unknown binary operator constant cast expr");
    case Instruction::Add: return MCBinaryExpr::createAdd(LHS, RHS, Ctx);
    case Instruction::Sub: return MCBinaryExpr::createSub(LHS, RHS, Ctx);
    case Instruction::Mul: return MCBinaryExpr::createMul(LHS, RHS, Ctx);
    case Instruction::SDiv: return MCBinaryExpr::createDiv(LHS, RHS, Ctx);
    case Instruction::SRem: return MCBinaryExpr::createMod(LHS, RHS, Ctx);
    case Instruction::Shl: return MCBinaryExpr::createShl(LHS, RHS, Ctx);
    case Instruction::And: return MCBinaryExpr::createAnd(LHS, RHS, Ctx);
    case Instruction::Or:  return MCBinaryExpr::createOr (LHS, RHS, Ctx);
    case Instruction::Xor: return MCBinaryExpr::createXor(LHS, RHS, Ctx);
    }
  }
  }
}

static void emitGlobalConstantImpl(const DataLayout &DL, const Constant *C,
                                   AsmPrinter &AP,
                                   const Constant *BaseCV = nullptr,
                                   uint64_t Offset = 0);

static void emitGlobalConstantFP(const ConstantFP *CFP, AsmPrinter &AP);
static void emitGlobalConstantFP(APFloat APF, Type *ET, AsmPrinter &AP);

/// isRepeatedByteSequence - Determine whether the given value is
/// composed of a repeated sequence of identical bytes and return the
/// byte value.  If it is not a repeated sequence, return -1.
static int isRepeatedByteSequence(const ConstantDataSequential *V) {
  StringRef Data = V->getRawDataValues();
  assert(!Data.empty() && "Empty aggregates should be CAZ node");
  char C = Data[0];
  for (unsigned i = 1, e = Data.size(); i != e; ++i)
    if (Data[i] != C) return -1;
  return static_cast<uint8_t>(C); // Ensure 255 is not returned as -1.
}

/// isRepeatedByteSequence - Determine whether the given value is
/// composed of a repeated sequence of identical bytes and return the
/// byte value.  If it is not a repeated sequence, return -1.
static int isRepeatedByteSequence(const Value *V, const DataLayout &DL) {
  if (const ConstantInt *CI = dyn_cast<ConstantInt>(V)) {
    uint64_t Size = DL.getTypeAllocSizeInBits(V->getType());
    assert(Size % 8 == 0);

    // Extend the element to take zero padding into account.
    APInt Value = CI->getValue().zextOrSelf(Size);
    if (!Value.isSplat(8))
      return -1;

    return Value.zextOrTrunc(8).getZExtValue();
  }
  if (const ConstantArray *CA = dyn_cast<ConstantArray>(V)) {
    // Make sure all array elements are sequences of the same repeated
    // byte.
    assert(CA->getNumOperands() != 0 && "Should be a CAZ");
    Constant *Op0 = CA->getOperand(0);
    int Byte = isRepeatedByteSequence(Op0, DL);
    if (Byte == -1)
      return -1;

    // All array elements must be equal.
    for (unsigned i = 1, e = CA->getNumOperands(); i != e; ++i)
      if (CA->getOperand(i) != Op0)
        return -1;
    return Byte;
  }

  if (const ConstantDataSequential *CDS = dyn_cast<ConstantDataSequential>(V))
    return isRepeatedByteSequence(CDS);

  return -1;
}

static void emitGlobalConstantDataSequential(const DataLayout &DL,
                                             const ConstantDataSequential *CDS,
                                             AsmPrinter &AP) {
  // See if we can aggregate this into a .fill, if so, emit it as such.
  int Value = isRepeatedByteSequence(CDS, DL);
  if (Value != -1) {
    uint64_t Bytes = DL.getTypeAllocSize(CDS->getType());
    // Don't emit a 1-byte object as a .fill.
    if (Bytes > 1)
      return AP.OutStreamer->emitFill(Bytes, Value);
  }

  // If this can be emitted with .ascii/.asciz, emit it as such.
  if (CDS->isString())
    return AP.OutStreamer->emitBytes(CDS->getAsString());

  // Otherwise, emit the values in successive locations.
  unsigned ElementByteSize = CDS->getElementByteSize();
  if (isa<IntegerType>(CDS->getElementType())) {
    for (unsigned i = 0, e = CDS->getNumElements(); i != e; ++i) {
      if (AP.isVerbose())
        AP.OutStreamer->GetCommentOS() << format("0x%" PRIx64 "\n",
                                                 CDS->getElementAsInteger(i));
      AP.OutStreamer->emitIntValue(CDS->getElementAsInteger(i),
                                   ElementByteSize);
    }
  } else {
    Type *ET = CDS->getElementType();
    for (unsigned I = 0, E = CDS->getNumElements(); I != E; ++I)
      emitGlobalConstantFP(CDS->getElementAsAPFloat(I), ET, AP);
  }

  unsigned Size = DL.getTypeAllocSize(CDS->getType());
  unsigned EmittedSize =
      DL.getTypeAllocSize(CDS->getElementType()) * CDS->getNumElements();
  assert(EmittedSize <= Size && "Size cannot be less than EmittedSize!");
  if (unsigned Padding = Size - EmittedSize)
    AP.OutStreamer->emitZeros(Padding);
}

static void emitGlobalConstantArray(const DataLayout &DL,
                                    const ConstantArray *CA, AsmPrinter &AP,
                                    const Constant *BaseCV, uint64_t Offset) {
  // See if we can aggregate some values.  Make sure it can be
  // represented as a series of bytes of the constant value.
  int Value = isRepeatedByteSequence(CA, DL);

  if (Value != -1) {
    uint64_t Bytes = DL.getTypeAllocSize(CA->getType());
    AP.OutStreamer->emitFill(Bytes, Value);
  }
  else {
    for (unsigned i = 0, e = CA->getNumOperands(); i != e; ++i) {
      emitGlobalConstantImpl(DL, CA->getOperand(i), AP, BaseCV, Offset);
      Offset += DL.getTypeAllocSize(CA->getOperand(i)->getType());
    }
  }
}

static void emitGlobalConstantVector(const DataLayout &DL,
                                     const ConstantVector *CV, AsmPrinter &AP) {
  for (unsigned i = 0, e = CV->getType()->getNumElements(); i != e; ++i)
    emitGlobalConstantImpl(DL, CV->getOperand(i), AP);

  unsigned Size = DL.getTypeAllocSize(CV->getType());
  unsigned EmittedSize = DL.getTypeAllocSize(CV->getType()->getElementType()) *
                         CV->getType()->getNumElements();
  if (unsigned Padding = Size - EmittedSize)
    AP.OutStreamer->emitZeros(Padding);
}

static void emitGlobalConstantStruct(const DataLayout &DL,
                                     const ConstantStruct *CS, AsmPrinter &AP,
                                     const Constant *BaseCV, uint64_t Offset) {
  // Print the fields in successive locations. Pad to align if needed!
  unsigned Size = DL.getTypeAllocSize(CS->getType());
  const StructLayout *Layout = DL.getStructLayout(CS->getType());
  uint64_t SizeSoFar = 0;
  for (unsigned i = 0, e = CS->getNumOperands(); i != e; ++i) {
    const Constant *Field = CS->getOperand(i);

    // Print the actual field value.
    emitGlobalConstantImpl(DL, Field, AP, BaseCV, Offset + SizeSoFar);

    // Check if padding is needed and insert one or more 0s.
    uint64_t FieldSize = DL.getTypeAllocSize(Field->getType());
    uint64_t PadSize = ((i == e-1 ? Size : Layout->getElementOffset(i+1))
                        - Layout->getElementOffset(i)) - FieldSize;
    SizeSoFar += FieldSize + PadSize;

    // Insert padding - this may include padding to increase the size of the
    // current field up to the ABI size (if the struct is not packed) as well
    // as padding to ensure that the next field starts at the right offset.
    AP.OutStreamer->emitZeros(PadSize);
  }
  assert(SizeSoFar == Layout->getSizeInBytes() &&
         "Layout of constant struct may be incorrect!");
}

static void emitGlobalConstantFP(APFloat APF, Type *ET, AsmPrinter &AP) {
  assert(ET && "Unknown float type");
  APInt API = APF.bitcastToAPInt();

  // First print a comment with what we think the original floating-point value
  // should have been.
  if (AP.isVerbose()) {
    SmallString<8> StrVal;
    APF.toString(StrVal);
    ET->print(AP.OutStreamer->GetCommentOS());
    AP.OutStreamer->GetCommentOS() << ' ' << StrVal << '\n';
  }

  // Now iterate through the APInt chunks, emitting them in endian-correct
  // order, possibly with a smaller chunk at beginning/end (e.g. for x87 80-bit
  // floats).
  unsigned NumBytes = API.getBitWidth() / 8;
  unsigned TrailingBytes = NumBytes % sizeof(uint64_t);
  const uint64_t *p = API.getRawData();

  // PPC's long double has odd notions of endianness compared to how LLVM
  // handles it: p[0] goes first for *big* endian on PPC.
  if (AP.getDataLayout().isBigEndian() && !ET->isPPC_FP128Ty()) {
    int Chunk = API.getNumWords() - 1;

    if (TrailingBytes)
      AP.OutStreamer->emitIntValueInHexWithPadding(p[Chunk--], TrailingBytes);

    for (; Chunk >= 0; --Chunk)
      AP.OutStreamer->emitIntValueInHexWithPadding(p[Chunk], sizeof(uint64_t));
  } else {
    unsigned Chunk;
    for (Chunk = 0; Chunk < NumBytes / sizeof(uint64_t); ++Chunk)
      AP.OutStreamer->emitIntValueInHexWithPadding(p[Chunk], sizeof(uint64_t));

    if (TrailingBytes)
      AP.OutStreamer->emitIntValueInHexWithPadding(p[Chunk], TrailingBytes);
  }

  // Emit the tail padding for the long double.
  const DataLayout &DL = AP.getDataLayout();
  AP.OutStreamer->emitZeros(DL.getTypeAllocSize(ET) - DL.getTypeStoreSize(ET));
}

static void emitGlobalConstantFP(const ConstantFP *CFP, AsmPrinter &AP) {
  emitGlobalConstantFP(CFP->getValueAPF(), CFP->getType(), AP);
}

static void emitGlobalConstantLargeInt(const ConstantInt *CI, AsmPrinter &AP) {
  const DataLayout &DL = AP.getDataLayout();
  unsigned BitWidth = CI->getBitWidth();

  // Copy the value as we may massage the layout for constants whose bit width
  // is not a multiple of 64-bits.
  APInt Realigned(CI->getValue());
  uint64_t ExtraBits = 0;
  unsigned ExtraBitsSize = BitWidth & 63;

  if (ExtraBitsSize) {
    // The bit width of the data is not a multiple of 64-bits.
    // The extra bits are expected to be at the end of the chunk of the memory.
    // Little endian:
    // * Nothing to be done, just record the extra bits to emit.
    // Big endian:
    // * Record the extra bits to emit.
    // * Realign the raw data to emit the chunks of 64-bits.
    if (DL.isBigEndian()) {
      // Basically the structure of the raw data is a chunk of 64-bits cells:
      //    0        1         BitWidth / 64
      // [chunk1][chunk2] ... [chunkN].
      // The most significant chunk is chunkN and it should be emitted first.
      // However, due to the alignment issue chunkN contains useless bits.
      // Realign the chunks so that they contain only useful information:
      // ExtraBits     0       1       (BitWidth / 64) - 1
      //       chu[nk1 chu][nk2 chu] ... [nkN-1 chunkN]
      ExtraBitsSize = alignTo(ExtraBitsSize, 8);
      ExtraBits = Realigned.getRawData()[0] &
        (((uint64_t)-1) >> (64 - ExtraBitsSize));
      Realigned.lshrInPlace(ExtraBitsSize);
    } else
      ExtraBits = Realigned.getRawData()[BitWidth / 64];
  }

  // We don't expect assemblers to support integer data directives
  // for more than 64 bits, so we emit the data in at most 64-bit
  // quantities at a time.
  const uint64_t *RawData = Realigned.getRawData();
  for (unsigned i = 0, e = BitWidth / 64; i != e; ++i) {
    uint64_t Val = DL.isBigEndian() ? RawData[e - i - 1] : RawData[i];
    AP.OutStreamer->emitIntValue(Val, 8);
  }

  if (ExtraBitsSize) {
    // Emit the extra bits after the 64-bits chunks.

    // Emit a directive that fills the expected size.
    uint64_t Size = AP.getDataLayout().getTypeStoreSize(CI->getType());
    Size -= (BitWidth / 64) * 8;
    assert(Size && Size * 8 >= ExtraBitsSize &&
           (ExtraBits & (((uint64_t)-1) >> (64 - ExtraBitsSize)))
           == ExtraBits && "Directive too small for extra bits.");
    AP.OutStreamer->emitIntValue(ExtraBits, Size);
  }
}

/// Transform a not absolute MCExpr containing a reference to a GOT
/// equivalent global, by a target specific GOT pc relative access to the
/// final symbol.
static void handleIndirectSymViaGOTPCRel(AsmPrinter &AP, const MCExpr **ME,
                                         const Constant *BaseCst,
                                         uint64_t Offset) {
  // The global @foo below illustrates a global that uses a got equivalent.
  //
  //  @bar = global i32 42
  //  @gotequiv = private unnamed_addr constant i32* @bar
  //  @foo = i32 trunc (i64 sub (i64 ptrtoint (i32** @gotequiv to i64),
  //                             i64 ptrtoint (i32* @foo to i64))
  //                        to i32)
  //
  // The cstexpr in @foo is converted into the MCExpr `ME`, where we actually
  // check whether @foo is suitable to use a GOTPCREL. `ME` is usually in the
  // form:
  //
  //  foo = cstexpr, where
  //    cstexpr := <gotequiv> - "." + <cst>
  //    cstexpr := <gotequiv> - (<foo> - <offset from @foo base>) + <cst>
  //
  // After canonicalization by evaluateAsRelocatable `ME` turns into:
  //
  //  cstexpr := <gotequiv> - <foo> + gotpcrelcst, where
  //    gotpcrelcst := <offset from @foo base> + <cst>
  MCValue MV;
  if (!(*ME)->evaluateAsRelocatable(MV, nullptr, nullptr) || MV.isAbsolute())
    return;
  const MCSymbolRefExpr *SymA = MV.getSymA();
  if (!SymA)
    return;

  // Check that GOT equivalent symbol is cached.
  const MCSymbol *GOTEquivSym = &SymA->getSymbol();
  if (!AP.GlobalGOTEquivs.count(GOTEquivSym))
    return;

  const GlobalValue *BaseGV = dyn_cast_or_null<GlobalValue>(BaseCst);
  if (!BaseGV)
    return;

  // Check for a valid base symbol
  const MCSymbol *BaseSym = AP.getSymbol(BaseGV);
  const MCSymbolRefExpr *SymB = MV.getSymB();

  if (!SymB || BaseSym != &SymB->getSymbol())
    return;

  // Make sure to match:
  //
  //    gotpcrelcst := <offset from @foo base> + <cst>
  //
  // If gotpcrelcst is positive it means that we can safely fold the pc rel
  // displacement into the GOTPCREL. We can also can have an extra offset <cst>
  // if the target knows how to encode it.
  int64_t GOTPCRelCst = Offset + MV.getConstant();
  if (GOTPCRelCst < 0)
    return;
  if (!AP.getObjFileLowering().supportGOTPCRelWithOffset() && GOTPCRelCst != 0)
    return;

  // Emit the GOT PC relative to replace the got equivalent global, i.e.:
  //
  //  bar:
  //    .long 42
  //  gotequiv:
  //    .quad bar
  //  foo:
  //    .long gotequiv - "." + <cst>
  //
  // is replaced by the target specific equivalent to:
  //
  //  bar:
  //    .long 42
  //  foo:
  //    .long bar@GOTPCREL+<gotpcrelcst>
  AsmPrinter::GOTEquivUsePair Result = AP.GlobalGOTEquivs[GOTEquivSym];
  const GlobalVariable *GV = Result.first;
  int NumUses = (int)Result.second;
  const GlobalValue *FinalGV = dyn_cast<GlobalValue>(GV->getOperand(0));
  const MCSymbol *FinalSym = AP.getSymbol(FinalGV);
  *ME = AP.getObjFileLowering().getIndirectSymViaGOTPCRel(
      FinalGV, FinalSym, MV, Offset, AP.MMI, *AP.OutStreamer);

  // Update GOT equivalent usage information
  --NumUses;
  if (NumUses >= 0)
    AP.GlobalGOTEquivs[GOTEquivSym] = std::make_pair(GV, NumUses);
}

static void emitGlobalConstantImpl(const DataLayout &DL, const Constant *CV,
                                   AsmPrinter &AP, const Constant *BaseCV,
                                   uint64_t Offset) {
  uint64_t Size = DL.getTypeAllocSize(CV->getType());

  // Globals with sub-elements such as combinations of arrays and structs
  // are handled recursively by emitGlobalConstantImpl. Keep track of the
  // constant symbol base and the current position with BaseCV and Offset.
  if (!BaseCV && CV->hasOneUse())
    BaseCV = dyn_cast<Constant>(CV->user_back());

  if (isa<ConstantAggregateZero>(CV) || isa<UndefValue>(CV))
    return AP.OutStreamer->emitZeros(Size);

  if (const ConstantInt *CI = dyn_cast<ConstantInt>(CV)) {
    const uint64_t StoreSize = DL.getTypeStoreSize(CV->getType());

    if (StoreSize <= 8) {
      if (AP.isVerbose())
        AP.OutStreamer->GetCommentOS() << format("0x%" PRIx64 "\n",
                                                 CI->getZExtValue());
      AP.OutStreamer->emitIntValue(CI->getZExtValue(), StoreSize);
    } else {
      emitGlobalConstantLargeInt(CI, AP);
    }

    // Emit tail padding if needed
    if (Size != StoreSize)
      AP.OutStreamer->emitZeros(Size - StoreSize);

    return;
  }

  if (const ConstantFP *CFP = dyn_cast<ConstantFP>(CV))
    return emitGlobalConstantFP(CFP, AP);

  if (isa<ConstantPointerNull>(CV)) {
    AP.OutStreamer->emitIntValue(0, Size);
    return;
  }

  if (const ConstantDataSequential *CDS = dyn_cast<ConstantDataSequential>(CV))
    return emitGlobalConstantDataSequential(DL, CDS, AP);

  if (const ConstantArray *CVA = dyn_cast<ConstantArray>(CV))
    return emitGlobalConstantArray(DL, CVA, AP, BaseCV, Offset);

  if (const ConstantStruct *CVS = dyn_cast<ConstantStruct>(CV))
    return emitGlobalConstantStruct(DL, CVS, AP, BaseCV, Offset);

  if (const ConstantExpr *CE = dyn_cast<ConstantExpr>(CV)) {
#if INTEL_CUSTOMIZATION
    // TODO: upstream to llvm.org together with
    // test/CodeGen/X86/ConstantGlobalBlock.ll.

    // Look through bitcasts and address space casts, which might not be able
    // to be MCExpr'ized (e.g. of vectors).
    if (CE->getOpcode() == Instruction::BitCast ||
        CE->getOpcode() == Instruction::AddrSpaceCast)
#endif // INTEL_CUSTOMIZATION
      return emitGlobalConstantImpl(DL, CE->getOperand(0), AP);

    if (Size > 8) {
      // If the constant expression's size is greater than 64-bits, then we have
      // to emit the value in chunks. Try to constant fold the value and emit it
      // that way.
      Constant *New = ConstantFoldConstant(CE, DL);
      if (New != CE)
        return emitGlobalConstantImpl(DL, New, AP);
    }
  }

  if (const ConstantVector *V = dyn_cast<ConstantVector>(CV))
    return emitGlobalConstantVector(DL, V, AP);

  // Otherwise, it must be a ConstantExpr.  Lower it to an MCExpr, then emit it
  // thread the streamer with EmitValue.
  const MCExpr *ME = AP.lowerConstant(CV);

  // Since lowerConstant already folded and got rid of all IR pointer and
  // integer casts, detect GOT equivalent accesses by looking into the MCExpr
  // directly.
  if (AP.getObjFileLowering().supportIndirectSymViaGOTPCRel())
    handleIndirectSymViaGOTPCRel(AP, &ME, BaseCV, Offset);

  AP.OutStreamer->emitValue(ME, Size);
}

/// EmitGlobalConstant - Print a general LLVM constant to the .s file.
void AsmPrinter::emitGlobalConstant(const DataLayout &DL, const Constant *CV) {
  uint64_t Size = DL.getTypeAllocSize(CV->getType());
  if (Size)
    emitGlobalConstantImpl(DL, CV, *this);
  else if (MAI->hasSubsectionsViaSymbols()) {
    // If the global has zero size, emit a single byte so that two labels don't
    // look like they are at the same location.
    OutStreamer->emitIntValue(0, 1);
  }
}

void AsmPrinter::emitMachineConstantPoolValue(MachineConstantPoolValue *MCPV) {
  // Target doesn't support this yet!
  llvm_unreachable("Target does not support EmitMachineConstantPoolValue");
}

void AsmPrinter::printOffset(int64_t Offset, raw_ostream &OS) const {
  if (Offset > 0)
    OS << '+' << Offset;
  else if (Offset < 0)
    OS << Offset;
}

void AsmPrinter::emitNops(unsigned N) {
  MCInst Nop;
  MF->getSubtarget().getInstrInfo()->getNoop(Nop);
  for (; N; --N)
    EmitToStreamer(*OutStreamer, Nop);
}

//===----------------------------------------------------------------------===//
// Symbol Lowering Routines.
//===----------------------------------------------------------------------===//

MCSymbol *AsmPrinter::createTempSymbol(const Twine &Name) const {
  return OutContext.createTempSymbol(Name, true);
}

MCSymbol *AsmPrinter::GetBlockAddressSymbol(const BlockAddress *BA) const {
  return MMI->getAddrLabelSymbol(BA->getBasicBlock());
}

MCSymbol *AsmPrinter::GetBlockAddressSymbol(const BasicBlock *BB) const {
  return MMI->getAddrLabelSymbol(BB);
}

/// GetCPISymbol - Return the symbol for the specified constant pool entry.
MCSymbol *AsmPrinter::GetCPISymbol(unsigned CPID) const {
  if (getSubtargetInfo().getTargetTriple().isWindowsMSVCEnvironment()) {
    const MachineConstantPoolEntry &CPE =
        MF->getConstantPool()->getConstants()[CPID];
    if (!CPE.isMachineConstantPoolEntry()) {
      const DataLayout &DL = MF->getDataLayout();
      SectionKind Kind = CPE.getSectionKind(&DL);
      const Constant *C = CPE.Val.ConstVal;
      Align Alignment = CPE.Alignment;
      if (const MCSectionCOFF *S = dyn_cast<MCSectionCOFF>(
              getObjFileLowering().getSectionForConstant(DL, Kind, C,
                                                         Alignment))) {
        if (MCSymbol *Sym = S->getCOMDATSymbol()) {
          if (Sym->isUndefined())
            OutStreamer->emitSymbolAttribute(Sym, MCSA_Global);
          return Sym;
        }
      }
    }
  }

  const DataLayout &DL = getDataLayout();
  return OutContext.getOrCreateSymbol(Twine(DL.getPrivateGlobalPrefix()) +
                                      "CPI" + Twine(getFunctionNumber()) + "_" +
                                      Twine(CPID));
}

/// GetJTISymbol - Return the symbol for the specified jump table entry.
MCSymbol *AsmPrinter::GetJTISymbol(unsigned JTID, bool isLinkerPrivate) const {
  return MF->getJTISymbol(JTID, OutContext, isLinkerPrivate);
}

/// GetJTSetSymbol - Return the symbol for the specified jump table .set
/// FIXME: privatize to AsmPrinter.
MCSymbol *AsmPrinter::GetJTSetSymbol(unsigned UID, unsigned MBBID) const {
  const DataLayout &DL = getDataLayout();
  return OutContext.getOrCreateSymbol(Twine(DL.getPrivateGlobalPrefix()) +
                                      Twine(getFunctionNumber()) + "_" +
                                      Twine(UID) + "_set_" + Twine(MBBID));
}

MCSymbol *AsmPrinter::getSymbolWithGlobalValueBase(const GlobalValue *GV,
                                                   StringRef Suffix) const {
  return getObjFileLowering().getSymbolWithGlobalValueBase(GV, Suffix, TM);
}

/// Return the MCSymbol for the specified ExternalSymbol.
MCSymbol *AsmPrinter::GetExternalSymbolSymbol(StringRef Sym) const {
  SmallString<60> NameStr;
  Mangler::getNameWithPrefix(NameStr, Sym, getDataLayout());
  return OutContext.getOrCreateSymbol(NameStr);
}

/// PrintParentLoopComment - Print comments about parent loops of this one.
static void PrintParentLoopComment(raw_ostream &OS, const MachineLoop *Loop,
                                   unsigned FunctionNumber) {
  if (!Loop) return;
  PrintParentLoopComment(OS, Loop->getParentLoop(), FunctionNumber);
  OS.indent(Loop->getLoopDepth()*2)
    << "Parent Loop BB" << FunctionNumber << "_"
    << Loop->getHeader()->getNumber()
    << " Depth=" << Loop->getLoopDepth() << '\n';
}

/// PrintChildLoopComment - Print comments about child loops within
/// the loop for this basic block, with nesting.
static void PrintChildLoopComment(raw_ostream &OS, const MachineLoop *Loop,
                                  unsigned FunctionNumber) {
  // Add child loop information
  for (const MachineLoop *CL : *Loop) {
    OS.indent(CL->getLoopDepth()*2)
      << "Child Loop BB" << FunctionNumber << "_"
      << CL->getHeader()->getNumber() << " Depth " << CL->getLoopDepth()
      << '\n';
    PrintChildLoopComment(OS, CL, FunctionNumber);
  }
}

/// emitBasicBlockLoopComments - Pretty-print comments for basic blocks.
static void emitBasicBlockLoopComments(const MachineBasicBlock &MBB,
                                       const MachineLoopInfo *LI,
                                       const AsmPrinter &AP) {
  // Add loop depth information
  const MachineLoop *Loop = LI->getLoopFor(&MBB);
  if (!Loop) return;

  MachineBasicBlock *Header = Loop->getHeader();
  assert(Header && "No header for loop");

  // If this block is not a loop header, just print out what is the loop header
  // and return.
  if (Header != &MBB) {
    AP.OutStreamer->AddComment("  in Loop: Header=BB" +
                               Twine(AP.getFunctionNumber())+"_" +
                               Twine(Loop->getHeader()->getNumber())+
                               " Depth="+Twine(Loop->getLoopDepth()));
    return;
  }

  // Otherwise, it is a loop header.  Print out information about child and
  // parent loops.
  raw_ostream &OS = AP.OutStreamer->GetCommentOS();

  PrintParentLoopComment(OS, Loop->getParentLoop(), AP.getFunctionNumber());

  OS << "=>";
  OS.indent(Loop->getLoopDepth()*2-2);

  OS << "This ";
  if (Loop->isInnermost())
    OS << "Inner ";
  OS << "Loop Header: Depth=" + Twine(Loop->getLoopDepth()) << '\n';

  PrintChildLoopComment(OS, Loop, AP.getFunctionNumber());
}

/// emitBasicBlockStart - This method prints the label for the specified
/// MachineBasicBlock, an alignment (if present) and a comment describing
/// it if appropriate.
void AsmPrinter::emitBasicBlockStart(const MachineBasicBlock &MBB) {
  // End the previous funclet and start a new one.
  if (MBB.isEHFuncletEntry()) {
    for (const HandlerInfo &HI : Handlers) {
      HI.Handler->endFunclet();
      HI.Handler->beginFunclet(MBB);
    }
  }

  // Emit an alignment directive for this block, if needed.
  const Align Alignment = MBB.getAlignment();
  if (Alignment != Align(1))
    emitAlignment(Alignment);

  // Switch to a new section if this basic block must begin a section. The
  // entry block is always placed in the function section and is handled
  // separately.
  if (MBB.isBeginSection() && !MBB.isEntryBlock()) {
    OutStreamer->SwitchSection(
        getObjFileLowering().getSectionForMachineBasicBlock(MF->getFunction(),
                                                            MBB, TM));
    CurrentSectionBeginSym = MBB.getSymbol();
  }

  // If the block has its address taken, emit any labels that were used to
  // reference the block.  It is possible that there is more than one label
  // here, because multiple LLVM BB's may have been RAUW'd to this block after
  // the references were generated.
  if (MBB.hasAddressTaken()) {
    const BasicBlock *BB = MBB.getBasicBlock();
    if (isVerbose())
      OutStreamer->AddComment("Block address taken");

    // MBBs can have their address taken as part of CodeGen without having
    // their corresponding BB's address taken in IR
    if (BB->hasAddressTaken())
      for (MCSymbol *Sym : MMI->getAddrLabelSymbolToEmit(BB))
        OutStreamer->emitLabel(Sym);
  }

  // Print some verbose block comments.
  if (isVerbose()) {
    if (const BasicBlock *BB = MBB.getBasicBlock()) {
      if (BB->hasName()) {
        BB->printAsOperand(OutStreamer->GetCommentOS(),
                           /*PrintType=*/false, BB->getModule());
        OutStreamer->GetCommentOS() << '\n';
      }
    }

    assert(MLI != nullptr && "MachineLoopInfo should has been computed");
    emitBasicBlockLoopComments(MBB, MLI, *this);
  }

  // Print the main label for the block.
  if (shouldEmitLabelForBasicBlock(MBB)) {
    if (isVerbose() && MBB.hasLabelMustBeEmitted())
      OutStreamer->AddComment("Label of block must be emitted");
    OutStreamer->emitLabel(MBB.getSymbol());
  } else {
    if (isVerbose()) {
      // NOTE: Want this comment at start of line, don't emit with AddComment.
      OutStreamer->emitRawComment(" %bb." + Twine(MBB.getNumber()) + ":",
                                  false);
    }
  }

  // With BB sections, each basic block must handle CFI information on its own
  // if it begins a section (Entry block is handled separately by
  // AsmPrinterHandler::beginFunction).
  if (MBB.isBeginSection() && !MBB.isEntryBlock())
    for (const HandlerInfo &HI : Handlers)
      HI.Handler->beginBasicBlock(MBB);
}

void AsmPrinter::emitBasicBlockEnd(const MachineBasicBlock &MBB) {
  // Check if CFI information needs to be updated for this MBB with basic block
  // sections.
  if (MBB.isEndSection())
    for (const HandlerInfo &HI : Handlers)
      HI.Handler->endBasicBlock(MBB);
}

void AsmPrinter::emitVisibility(MCSymbol *Sym, unsigned Visibility,
                                bool IsDefinition) const {
  MCSymbolAttr Attr = MCSA_Invalid;

  switch (Visibility) {
  default: break;
  case GlobalValue::HiddenVisibility:
    if (IsDefinition)
      Attr = MAI->getHiddenVisibilityAttr();
    else
      Attr = MAI->getHiddenDeclarationVisibilityAttr();
    break;
  case GlobalValue::ProtectedVisibility:
    Attr = MAI->getProtectedVisibilityAttr();
    break;
  }

  if (Attr != MCSA_Invalid)
    OutStreamer->emitSymbolAttribute(Sym, Attr);
}

bool AsmPrinter::shouldEmitLabelForBasicBlock(
    const MachineBasicBlock &MBB) const {
  // With `-fbasic-block-sections=`, a label is needed for every non-entry block
  // in the labels mode (option `=labels`) and every section beginning in the
  // sections mode (`=all` and `=list=`).
  if ((MF->hasBBLabels() || MBB.isBeginSection()) && !MBB.isEntryBlock())
    return true;
  // A label is needed for any block with at least one predecessor (when that
  // predecessor is not the fallthrough predecessor, or if it is an EH funclet
  // entry, or if a label is forced).
  return !MBB.pred_empty() &&
         (!isBlockOnlyReachableByFallthrough(&MBB) || MBB.isEHFuncletEntry() ||
          MBB.hasLabelMustBeEmitted());
}

/// isBlockOnlyReachableByFallthough - Return true if the basic block has
/// exactly one predecessor and the control transfer mechanism between
/// the predecessor and this block is a fall-through.
bool AsmPrinter::
isBlockOnlyReachableByFallthrough(const MachineBasicBlock *MBB) const {
  // If this is a landing pad, it isn't a fall through.  If it has no preds,
  // then nothing falls through to it.
  if (MBB->isEHPad() || MBB->pred_empty())
    return false;

  // If there isn't exactly one predecessor, it can't be a fall through.
  if (MBB->pred_size() > 1)
    return false;

  // The predecessor has to be immediately before this block.
  MachineBasicBlock *Pred = *MBB->pred_begin();
  if (!Pred->isLayoutSuccessor(MBB))
    return false;

  // If the block is completely empty, then it definitely does fall through.
  if (Pred->empty())
    return true;

  // Check the terminators in the previous blocks
  for (const auto &MI : Pred->terminators()) {
    // If it is not a simple branch, we are in a table somewhere.
    if (!MI.isBranch() || MI.isIndirectBranch())
      return false;

    // If we are the operands of one of the branches, this is not a fall
    // through. Note that targets with delay slots will usually bundle
    // terminators with the delay slot instruction.
    for (ConstMIBundleOperands OP(MI); OP.isValid(); ++OP) {
      if (OP->isJTI())
        return false;
      if (OP->isMBB() && OP->getMBB() == MBB)
        return false;
    }
  }

  return true;
}

GCMetadataPrinter *AsmPrinter::GetOrCreateGCPrinter(GCStrategy &S) {
  if (!S.usesMetadata())
    return nullptr;

  gcp_map_type &GCMap = getGCMap(GCMetadataPrinters);
  gcp_map_type::iterator GCPI = GCMap.find(&S);
  if (GCPI != GCMap.end())
    return GCPI->second.get();

  auto Name = S.getName();

  for (const GCMetadataPrinterRegistry::entry &GCMetaPrinter :
       GCMetadataPrinterRegistry::entries())
    if (Name == GCMetaPrinter.getName()) {
      std::unique_ptr<GCMetadataPrinter> GMP = GCMetaPrinter.instantiate();
      GMP->S = &S;
      auto IterBool = GCMap.insert(std::make_pair(&S, std::move(GMP)));
      return IterBool.first->second.get();
    }

  report_fatal_error("no GCMetadataPrinter registered for GC: " + Twine(Name));
}

void AsmPrinter::emitStackMaps(StackMaps &SM) {
  GCModuleInfo *MI = getAnalysisIfAvailable<GCModuleInfo>();
  assert(MI && "AsmPrinter didn't require GCModuleInfo?");
  bool NeedsDefault = false;
  if (MI->begin() == MI->end())
    // No GC strategy, use the default format.
    NeedsDefault = true;
  else
    for (auto &I : *MI) {
      if (GCMetadataPrinter *MP = GetOrCreateGCPrinter(*I))
        if (MP->emitStackMaps(SM, *this))
          continue;
      // The strategy doesn't have printer or doesn't emit custom stack maps.
      // Use the default format.
      NeedsDefault = true;
    }

  if (NeedsDefault)
    SM.serializeToStackMapSection();
}

/// Pin vtable to this file.
AsmPrinterHandler::~AsmPrinterHandler() = default;

void AsmPrinterHandler::markFunctionEnd() {}

// In the binary's "xray_instr_map" section, an array of these function entries
// describes each instrumentation point.  When XRay patches your code, the index
// into this table will be given to your handler as a patch point identifier.
void AsmPrinter::XRayFunctionEntry::emit(int Bytes, MCStreamer *Out) const {
  auto Kind8 = static_cast<uint8_t>(Kind);
  Out->emitBinaryData(StringRef(reinterpret_cast<const char *>(&Kind8), 1));
  Out->emitBinaryData(
      StringRef(reinterpret_cast<const char *>(&AlwaysInstrument), 1));
  Out->emitBinaryData(StringRef(reinterpret_cast<const char *>(&Version), 1));
  auto Padding = (4 * Bytes) - ((2 * Bytes) + 3);
  assert(Padding >= 0 && "Instrumentation map entry > 4 * Word Size");
  Out->emitZeros(Padding);
}

void AsmPrinter::emitXRayTable() {
  if (Sleds.empty())
    return;

  auto PrevSection = OutStreamer->getCurrentSectionOnly();
  const Function &F = MF->getFunction();
  MCSection *InstMap = nullptr;
  MCSection *FnSledIndex = nullptr;
  const Triple &TT = TM.getTargetTriple();
  // Use PC-relative addresses on all targets.
  if (TT.isOSBinFormatELF()) {
    auto LinkedToSym = cast<MCSymbolELF>(CurrentFnSym);
    auto Flags = ELF::SHF_ALLOC | ELF::SHF_LINK_ORDER;
    StringRef GroupName;
    if (F.hasComdat()) {
      Flags |= ELF::SHF_GROUP;
      GroupName = F.getComdat()->getName();
    }
    InstMap = OutContext.getELFSection("xray_instr_map", ELF::SHT_PROGBITS,
                                       Flags, 0, GroupName,
                                       MCSection::NonUniqueID, LinkedToSym);

    if (!TM.Options.XRayOmitFunctionIndex)
      FnSledIndex = OutContext.getELFSection(
          "xray_fn_idx", ELF::SHT_PROGBITS, Flags | ELF::SHF_WRITE, 0,
          GroupName, MCSection::NonUniqueID, LinkedToSym);
  } else if (MF->getSubtarget().getTargetTriple().isOSBinFormatMachO()) {
    InstMap = OutContext.getMachOSection("__DATA", "xray_instr_map", 0,
                                         SectionKind::getReadOnlyWithRel());
    if (!TM.Options.XRayOmitFunctionIndex)
      FnSledIndex = OutContext.getMachOSection(
          "__DATA", "xray_fn_idx", 0, SectionKind::getReadOnlyWithRel());
  } else {
    llvm_unreachable("Unsupported target");
  }

  auto WordSizeBytes = MAI->getCodePointerSize();

  // Now we switch to the instrumentation map section. Because this is done
  // per-function, we are able to create an index entry that will represent the
  // range of sleds associated with a function.
  auto &Ctx = OutContext;
  MCSymbol *SledsStart = OutContext.createTempSymbol("xray_sleds_start", true);
  OutStreamer->SwitchSection(InstMap);
  OutStreamer->emitLabel(SledsStart);
  for (const auto &Sled : Sleds) {
    MCSymbol *Dot = Ctx.createTempSymbol();
    OutStreamer->emitLabel(Dot);
    OutStreamer->emitValueImpl(
        MCBinaryExpr::createSub(MCSymbolRefExpr::create(Sled.Sled, Ctx),
                                MCSymbolRefExpr::create(Dot, Ctx), Ctx),
        WordSizeBytes);
    OutStreamer->emitValueImpl(
        MCBinaryExpr::createSub(
            MCSymbolRefExpr::create(CurrentFnBegin, Ctx),
            MCBinaryExpr::createAdd(MCSymbolRefExpr::create(Dot, Ctx),
                                    MCConstantExpr::create(WordSizeBytes, Ctx),
                                    Ctx),
            Ctx),
        WordSizeBytes);
    Sled.emit(WordSizeBytes, OutStreamer.get());
  }
  MCSymbol *SledsEnd = OutContext.createTempSymbol("xray_sleds_end", true);
  OutStreamer->emitLabel(SledsEnd);

  // We then emit a single entry in the index per function. We use the symbols
  // that bound the instrumentation map as the range for a specific function.
  // Each entry here will be 2 * word size aligned, as we're writing down two
  // pointers. This should work for both 32-bit and 64-bit platforms.
  if (FnSledIndex) {
    OutStreamer->SwitchSection(FnSledIndex);
    OutStreamer->emitCodeAlignment(2 * WordSizeBytes);
    OutStreamer->emitSymbolValue(SledsStart, WordSizeBytes, false);
    OutStreamer->emitSymbolValue(SledsEnd, WordSizeBytes, false);
    OutStreamer->SwitchSection(PrevSection);
  }
  Sleds.clear();
}

void AsmPrinter::recordSled(MCSymbol *Sled, const MachineInstr &MI,
                            SledKind Kind, uint8_t Version) {
  const Function &F = MI.getMF()->getFunction();
  auto Attr = F.getFnAttribute("function-instrument");
  bool LogArgs = F.hasFnAttribute("xray-log-args");
  bool AlwaysInstrument =
    Attr.isStringAttribute() && Attr.getValueAsString() == "xray-always";
  if (Kind == SledKind::FUNCTION_ENTER && LogArgs)
    Kind = SledKind::LOG_ARGS_ENTER;
  Sleds.emplace_back(XRayFunctionEntry{Sled, CurrentFnSym, Kind,
                                       AlwaysInstrument, &F, Version});
}

void AsmPrinter::emitPatchableFunctionEntries() {
  const Function &F = MF->getFunction();
  unsigned PatchableFunctionPrefix = 0, PatchableFunctionEntry = 0;
  (void)F.getFnAttribute("patchable-function-prefix")
      .getValueAsString()
      .getAsInteger(10, PatchableFunctionPrefix);
  (void)F.getFnAttribute("patchable-function-entry")
      .getValueAsString()
      .getAsInteger(10, PatchableFunctionEntry);
  if (!PatchableFunctionPrefix && !PatchableFunctionEntry)
    return;
  const unsigned PointerSize = getPointerSize();
  if (TM.getTargetTriple().isOSBinFormatELF()) {
    auto Flags = ELF::SHF_WRITE | ELF::SHF_ALLOC;
    const MCSymbolELF *LinkedToSym = nullptr;
    StringRef GroupName;

    // GNU as < 2.35 did not support section flag 'o'. Use SHF_LINK_ORDER only
    // if we are using the integrated assembler.
    if (MAI->useIntegratedAssembler()) {
      Flags |= ELF::SHF_LINK_ORDER;
      if (F.hasComdat()) {
        Flags |= ELF::SHF_GROUP;
        GroupName = F.getComdat()->getName();
      }
      LinkedToSym = cast<MCSymbolELF>(CurrentFnSym);
    }
    OutStreamer->SwitchSection(OutContext.getELFSection(
        "__patchable_function_entries", ELF::SHT_PROGBITS, Flags, 0, GroupName,
        MCSection::NonUniqueID, LinkedToSym));
    emitAlignment(Align(PointerSize));
    OutStreamer->emitSymbolValue(CurrentPatchableFunctionEntrySym, PointerSize);
  }
}

uint16_t AsmPrinter::getDwarfVersion() const {
  return OutStreamer->getContext().getDwarfVersion();
}

void AsmPrinter::setDwarfVersion(uint16_t Version) {
  OutStreamer->getContext().setDwarfVersion(Version);
}

bool AsmPrinter::isDwarf64() const {
  return OutStreamer->getContext().getDwarfFormat() == dwarf::DWARF64;
}

unsigned int AsmPrinter::getDwarfOffsetByteSize() const {
  return dwarf::getDwarfOffsetByteSize(
      OutStreamer->getContext().getDwarfFormat());
}

unsigned int AsmPrinter::getUnitLengthFieldByteSize() const {
  return dwarf::getUnitLengthFieldByteSize(
      OutStreamer->getContext().getDwarfFormat());
}<|MERGE_RESOLUTION|>--- conflicted
+++ resolved
@@ -14,16 +14,13 @@
 #include "CodeViewDebug.h"
 #include "DwarfDebug.h"
 #include "DwarfException.h"
-<<<<<<< HEAD
 #if INTEL_CUSTOMIZATION
 #include "Intel_TraceBackDebug.h"
 #include "intel/Intel_AsmOptReport.h"
 #include "intel/STIDebug.h"
 #include "llvm/Analysis/Intel_OptReport/OptReportOptionsPass.h"
 #endif // INTEL_CUSTOMIZATION
-=======
 #include "PseudoProbePrinter.h"
->>>>>>> 705a4c14
 #include "WasmException.h"
 #include "WinCFGuard.h"
 #include "WinException.h"
@@ -1420,18 +1417,15 @@
       case TargetOpcode::KILL:
         if (isVerbose()) emitKill(&MI, *this);
         break;
-<<<<<<< HEAD
 #if INTEL_CUSTOMIZATION
       case TargetOpcode::NOTIFY_LABEL: {
         emitNotifyAnnotation(this, MI, MBB, MF, MMI);
         break;
       }
 #endif // INTEL_CUSTOMIZATION
-=======
       case TargetOpcode::PSEUDO_PROBE:
         emitPseudoProbe(MI);
         break;
->>>>>>> 705a4c14
       default:
         emitInstruction(&MI);
         if (CanDoExtraAnalysis) {
