//===-- AsmPrinter.cpp - Common AsmPrinter code ---------------------------===//
//
//                     The LLVM Compiler Infrastructure
//
// This file is distributed under the University of Illinois Open Source
// License. See LICENSE.TXT for details.
//
//===----------------------------------------------------------------------===//
//
// This file implements the AsmPrinter class.
//
//===----------------------------------------------------------------------===//

#include "llvm/CodeGen/AsmPrinter.h"
#include "DwarfDebug.h"
#include "DwarfException.h"
#include "Win64Exception.h"
#include "WinCodeViewLineTables.h"
#include "llvm/ADT/SmallString.h"
#include "llvm/ADT/Statistic.h"
#include "llvm/Analysis/ConstantFolding.h"
#include "llvm/Analysis/JumpInstrTableInfo.h"
#include "llvm/CodeGen/Analysis.h"
#include "llvm/CodeGen/GCMetadataPrinter.h"
#include "llvm/CodeGen/MachineConstantPool.h"
#include "llvm/CodeGen/MachineFrameInfo.h"
#include "llvm/CodeGen/MachineFunction.h"
#include "llvm/CodeGen/MachineInstrBundle.h"
#include "llvm/CodeGen/MachineJumpTableInfo.h"
#include "llvm/CodeGen/MachineLoopInfo.h"
#include "llvm/CodeGen/MachineModuleInfo.h"
#include "llvm/IR/DataLayout.h"
#include "llvm/IR/DebugInfo.h"
#include "llvm/IR/Mangler.h"
#include "llvm/IR/Module.h"
#include "llvm/IR/Operator.h"
#include "llvm/MC/MCAsmInfo.h"
#include "llvm/MC/MCContext.h"
#include "llvm/MC/MCExpr.h"
#include "llvm/MC/MCInst.h"
#include "llvm/MC/MCSection.h"
#include "llvm/MC/MCStreamer.h"
#include "llvm/MC/MCSymbol.h"
#include "llvm/Support/ErrorHandling.h"
#include "llvm/Support/Format.h"
#include "llvm/Support/MathExtras.h"
#include "llvm/Support/Timer.h"
#include "llvm/Target/TargetFrameLowering.h"
#include "llvm/Target/TargetInstrInfo.h"
#include "llvm/Target/TargetLowering.h"
#include "llvm/Target/TargetLoweringObjectFile.h"
#include "llvm/Target/TargetRegisterInfo.h"
#include "llvm/Target/TargetSubtargetInfo.h"
using namespace llvm;

#define DEBUG_TYPE "asm-printer"

static const char *const DWARFGroupName = "DWARF Emission";
static const char *const DbgTimerName = "Debug Info Emission";
static const char *const EHTimerName = "DWARF Exception Writer";
static const char *const CodeViewLineTablesGroupName = "CodeView Line Tables";

STATISTIC(EmittedInsts, "Number of machine instrs printed");

char AsmPrinter::ID = 0;

typedef DenseMap<GCStrategy*, std::unique_ptr<GCMetadataPrinter>> gcp_map_type;
static gcp_map_type &getGCMap(void *&P) {
  if (!P)
    P = new gcp_map_type();
  return *(gcp_map_type*)P;
}


/// getGVAlignmentLog2 - Return the alignment to use for the specified global
/// value in log2 form.  This rounds up to the preferred alignment if possible
/// and legal.
static unsigned getGVAlignmentLog2(const GlobalValue *GV, const DataLayout &TD,
                                   unsigned InBits = 0) {
  unsigned NumBits = 0;
  if (const GlobalVariable *GVar = dyn_cast<GlobalVariable>(GV))
    NumBits = TD.getPreferredAlignmentLog(GVar);

  // If InBits is specified, round it to it.
  if (InBits > NumBits)
    NumBits = InBits;

  // If the GV has a specified alignment, take it into account.
  if (GV->getAlignment() == 0)
    return NumBits;

  unsigned GVAlign = Log2_32(GV->getAlignment());

  // If the GVAlign is larger than NumBits, or if we are required to obey
  // NumBits because the GV has an assigned section, obey it.
  if (GVAlign > NumBits || GV->hasSection())
    NumBits = GVAlign;
  return NumBits;
}

AsmPrinter::AsmPrinter(TargetMachine &tm, MCStreamer &Streamer)
    : MachineFunctionPass(ID), TM(tm), MAI(tm.getMCAsmInfo()),
      MII(tm.getSubtargetImpl()->getInstrInfo()),
      OutContext(Streamer.getContext()), OutStreamer(Streamer), LastMI(nullptr),
      LastFn(0), Counter(~0U), SetCounter(0) {
  DD = nullptr; MMI = nullptr; LI = nullptr; MF = nullptr;
  CurrentFnSym = CurrentFnSymForSize = nullptr;
  GCMetadataPrinters = nullptr;
  VerboseAsm = Streamer.isVerboseAsm();
}

AsmPrinter::~AsmPrinter() {
  assert(!DD && Handlers.empty() && "Debug/EH info didn't get finalized");

  if (GCMetadataPrinters) {
    gcp_map_type &GCMap = getGCMap(GCMetadataPrinters);

    delete &GCMap;
    GCMetadataPrinters = nullptr;
  }

  delete &OutStreamer;
}

/// getFunctionNumber - Return a unique ID for the current function.
///
unsigned AsmPrinter::getFunctionNumber() const {
  return MF->getFunctionNumber();
}

const TargetLoweringObjectFile &AsmPrinter::getObjFileLowering() const {
  return TM.getSubtargetImpl()->getTargetLowering()->getObjFileLowering();
}

/// getDataLayout - Return information about data layout.
const DataLayout &AsmPrinter::getDataLayout() const {
  return *TM.getSubtargetImpl()->getDataLayout();
}

const MCSubtargetInfo &AsmPrinter::getSubtargetInfo() const {
  return TM.getSubtarget<MCSubtargetInfo>();
}

void AsmPrinter::EmitToStreamer(MCStreamer &S, const MCInst &Inst) {
  S.EmitInstruction(Inst, getSubtargetInfo());
}

StringRef AsmPrinter::getTargetTriple() const {
  return TM.getTargetTriple();
}

/// getCurrentSection() - Return the current section we are emitting to.
const MCSection *AsmPrinter::getCurrentSection() const {
  return OutStreamer.getCurrentSection().first;
}



void AsmPrinter::getAnalysisUsage(AnalysisUsage &AU) const {
  AU.setPreservesAll();
  MachineFunctionPass::getAnalysisUsage(AU);
  AU.addRequired<MachineModuleInfo>();
  AU.addRequired<GCModuleInfo>();
  if (isVerbose())
    AU.addRequired<MachineLoopInfo>();
}

bool AsmPrinter::doInitialization(Module &M) {
  MMI = getAnalysisIfAvailable<MachineModuleInfo>();
  MMI->AnalyzeModule(M);

  // Initialize TargetLoweringObjectFile.
  const_cast<TargetLoweringObjectFile&>(getObjFileLowering())
    .Initialize(OutContext, TM);

  OutStreamer.InitSections();

  Mang = new Mangler(TM.getSubtargetImpl()->getDataLayout());

  // Emit the version-min deplyment target directive if needed.
  //
  // FIXME: If we end up with a collection of these sorts of Darwin-specific
  // or ELF-specific things, it may make sense to have a platform helper class
  // that will work with the target helper class. For now keep it here, as the
  // alternative is duplicated code in each of the target asm printers that
  // use the directive, where it would need the same conditionalization
  // anyway.
  Triple TT(getTargetTriple());
  if (TT.isOSDarwin()) {
    unsigned Major, Minor, Update;
    TT.getOSVersion(Major, Minor, Update);
    // If there is a version specified, Major will be non-zero.
    if (Major)
      OutStreamer.EmitVersionMin((TT.isMacOSX() ?
                                  MCVM_OSXVersionMin : MCVM_IOSVersionMin),
                                 Major, Minor, Update);
  }

  // Allow the target to emit any magic that it wants at the start of the file.
  EmitStartOfAsmFile(M);

  // Very minimal debug info. It is ignored if we emit actual debug info. If we
  // don't, this at least helps the user find where a global came from.
  if (MAI->hasSingleParameterDotFile()) {
    // .file "foo.c"
    OutStreamer.EmitFileDirective(M.getModuleIdentifier());
  }

  GCModuleInfo *MI = getAnalysisIfAvailable<GCModuleInfo>();
  assert(MI && "AsmPrinter didn't require GCModuleInfo?");
  for (auto &I : *MI)
    if (GCMetadataPrinter *MP = GetOrCreateGCPrinter(*I))
      MP->beginAssembly(M, *MI, *this);

  // Emit module-level inline asm if it exists.
  if (!M.getModuleInlineAsm().empty()) {
    OutStreamer.AddComment("Start of file scope inline assembly");
    OutStreamer.AddBlankLine();
    EmitInlineAsm(M.getModuleInlineAsm()+"\n");
    OutStreamer.AddComment("End of file scope inline assembly");
    OutStreamer.AddBlankLine();
  }

  if (MAI->doesSupportDebugInformation()) {
<<<<<<< HEAD
=======
    bool skip_dwarf = false;
>>>>>>> 41cb3da2
    if (Triple(TM.getTargetTriple()).isKnownWindowsMSVCEnvironment()) {
      Handlers.push_back(HandlerInfo(new WinCodeViewLineTables(this),
                                     DbgTimerName,
                                     CodeViewLineTablesGroupName));
<<<<<<< HEAD
    } else {
=======
      // FIXME: Don't emit DWARF debug info if there's at least one function
      // with AddressSanitizer instrumentation.
      // This is a band-aid fix for PR22032.
      for (auto &F : M.functions()) {
        if (F.hasFnAttribute(Attribute::SanitizeAddress)) {
          skip_dwarf = true;
          break;
        }
      }
    }
    if (!skip_dwarf) {
>>>>>>> 41cb3da2
      DD = new DwarfDebug(this, &M);
      Handlers.push_back(HandlerInfo(DD, DbgTimerName, DWARFGroupName));
    }
  }

  EHStreamer *ES = nullptr;
  switch (MAI->getExceptionHandlingType()) {
  case ExceptionHandling::None:
    break;
  case ExceptionHandling::SjLj:
  case ExceptionHandling::DwarfCFI:
    ES = new DwarfCFIException(this);
    break;
  case ExceptionHandling::ARM:
    ES = new ARMException(this);
    break;
<<<<<<< HEAD
  case ExceptionHandling::WinEH:
=======
  case ExceptionHandling::ItaniumWinEH:
  case ExceptionHandling::MSVC:
>>>>>>> 41cb3da2
    switch (MAI->getWinEHEncodingType()) {
    default: llvm_unreachable("unsupported unwinding information encoding");
    case WinEH::EncodingType::Itanium:
      ES = new Win64Exception(this);
      break;
    }
    break;
  }
  if (ES)
    Handlers.push_back(HandlerInfo(ES, EHTimerName, DWARFGroupName));
  return false;
}

static bool canBeHidden(const GlobalValue *GV, const MCAsmInfo &MAI) {
  if (!MAI.hasWeakDefCanBeHiddenDirective())
    return false;

  return canBeOmittedFromSymbolTable(GV);
}

void AsmPrinter::EmitLinkage(const GlobalValue *GV, MCSymbol *GVSym) const {
  GlobalValue::LinkageTypes Linkage = GV->getLinkage();
  switch (Linkage) {
  case GlobalValue::CommonLinkage:
  case GlobalValue::LinkOnceAnyLinkage:
  case GlobalValue::LinkOnceODRLinkage:
  case GlobalValue::WeakAnyLinkage:
  case GlobalValue::WeakODRLinkage:
    if (MAI->hasWeakDefDirective()) {
      // .globl _foo
      OutStreamer.EmitSymbolAttribute(GVSym, MCSA_Global);

      if (!canBeHidden(GV, *MAI))
        // .weak_definition _foo
        OutStreamer.EmitSymbolAttribute(GVSym, MCSA_WeakDefinition);
      else
        OutStreamer.EmitSymbolAttribute(GVSym, MCSA_WeakDefAutoPrivate);
    } else if (MAI->hasLinkOnceDirective()) {
      // .globl _foo
      OutStreamer.EmitSymbolAttribute(GVSym, MCSA_Global);
      //NOTE: linkonce is handled by the section the symbol was assigned to.
    } else {
      // .weak _foo
      OutStreamer.EmitSymbolAttribute(GVSym, MCSA_Weak);
    }
    return;
  case GlobalValue::AppendingLinkage:
    // FIXME: appending linkage variables should go into a section of
    // their name or something.  For now, just emit them as external.
  case GlobalValue::ExternalLinkage:
    // If external or appending, declare as a global symbol.
    // .globl _foo
    OutStreamer.EmitSymbolAttribute(GVSym, MCSA_Global);
    return;
  case GlobalValue::PrivateLinkage:
  case GlobalValue::InternalLinkage:
    return;
  case GlobalValue::AvailableExternallyLinkage:
    llvm_unreachable("Should never emit this");
  case GlobalValue::ExternalWeakLinkage:
    llvm_unreachable("Don't know how to emit these");
  }
  llvm_unreachable("Unknown linkage type!");
}

void AsmPrinter::getNameWithPrefix(SmallVectorImpl<char> &Name,
                                   const GlobalValue *GV) const {
  TM.getNameWithPrefix(Name, GV, *Mang);
}

MCSymbol *AsmPrinter::getSymbol(const GlobalValue *GV) const {
  return TM.getSymbol(GV, *Mang);
}

/// EmitGlobalVariable - Emit the specified global variable to the .s file.
void AsmPrinter::EmitGlobalVariable(const GlobalVariable *GV) {
  if (GV->hasInitializer()) {
    // Check to see if this is a special global used by LLVM, if so, emit it.
    if (EmitSpecialLLVMGlobal(GV))
      return;

    if (isVerbose()) {
      GV->printAsOperand(OutStreamer.GetCommentOS(),
                     /*PrintType=*/false, GV->getParent());
      OutStreamer.GetCommentOS() << '\n';
    }
  }

  MCSymbol *GVSym = getSymbol(GV);
  EmitVisibility(GVSym, GV->getVisibility(), !GV->isDeclaration());

  if (!GV->hasInitializer())   // External globals require no extra code.
    return;

  GVSym->redefineIfPossible();
  if (GVSym->isDefined() || GVSym->isVariable())
    report_fatal_error("symbol '" + Twine(GVSym->getName()) +
                       "' is already defined");

  if (MAI->hasDotTypeDotSizeDirective())
    OutStreamer.EmitSymbolAttribute(GVSym, MCSA_ELF_TypeObject);

  SectionKind GVKind = TargetLoweringObjectFile::getKindForGlobal(GV, TM);

  const DataLayout *DL = TM.getSubtargetImpl()->getDataLayout();
  uint64_t Size = DL->getTypeAllocSize(GV->getType()->getElementType());

  // If the alignment is specified, we *must* obey it.  Overaligning a global
  // with a specified alignment is a prompt way to break globals emitted to
  // sections and expected to be contiguous (e.g. ObjC metadata).
  unsigned AlignLog = getGVAlignmentLog2(GV, *DL);

  for (const HandlerInfo &HI : Handlers) {
    NamedRegionTimer T(HI.TimerName, HI.TimerGroupName, TimePassesIsEnabled);
    HI.Handler->setSymbolSize(GVSym, Size);
  }

  // Handle common and BSS local symbols (.lcomm).
  if (GVKind.isCommon() || GVKind.isBSSLocal()) {
    if (Size == 0) Size = 1;   // .comm Foo, 0 is undefined, avoid it.
    unsigned Align = 1 << AlignLog;

    // Handle common symbols.
    if (GVKind.isCommon()) {
      if (!getObjFileLowering().getCommDirectiveSupportsAlignment())
        Align = 0;

      // .comm _foo, 42, 4
      OutStreamer.EmitCommonSymbol(GVSym, Size, Align);
      return;
    }

    // Handle local BSS symbols.
    if (MAI->hasMachoZeroFillDirective()) {
      const MCSection *TheSection =
        getObjFileLowering().SectionForGlobal(GV, GVKind, *Mang, TM);
      // .zerofill __DATA, __bss, _foo, 400, 5
      OutStreamer.EmitZerofill(TheSection, GVSym, Size, Align);
      return;
    }

    // Use .lcomm only if it supports user-specified alignment.
    // Otherwise, while it would still be correct to use .lcomm in some
    // cases (e.g. when Align == 1), the external assembler might enfore
    // some -unknown- default alignment behavior, which could cause
    // spurious differences between external and integrated assembler.
    // Prefer to simply fall back to .local / .comm in this case.
    if (MAI->getLCOMMDirectiveAlignmentType() != LCOMM::NoAlignment) {
      // .lcomm _foo, 42
      OutStreamer.EmitLocalCommonSymbol(GVSym, Size, Align);
      return;
    }

    if (!getObjFileLowering().getCommDirectiveSupportsAlignment())
      Align = 0;

    // .local _foo
    OutStreamer.EmitSymbolAttribute(GVSym, MCSA_Local);
    // .comm _foo, 42, 4
    OutStreamer.EmitCommonSymbol(GVSym, Size, Align);
    return;
  }

  const MCSection *TheSection =
    getObjFileLowering().SectionForGlobal(GV, GVKind, *Mang, TM);

  // Handle the zerofill directive on darwin, which is a special form of BSS
  // emission.
  if (GVKind.isBSSExtern() && MAI->hasMachoZeroFillDirective()) {
    if (Size == 0) Size = 1;  // zerofill of 0 bytes is undefined.

    // .globl _foo
    OutStreamer.EmitSymbolAttribute(GVSym, MCSA_Global);
    // .zerofill __DATA, __common, _foo, 400, 5
    OutStreamer.EmitZerofill(TheSection, GVSym, Size, 1 << AlignLog);
    return;
  }

  // Handle thread local data for mach-o which requires us to output an
  // additional structure of data and mangle the original symbol so that we
  // can reference it later.
  //
  // TODO: This should become an "emit thread local global" method on TLOF.
  // All of this macho specific stuff should be sunk down into TLOFMachO and
  // stuff like "TLSExtraDataSection" should no longer be part of the parent
  // TLOF class.  This will also make it more obvious that stuff like
  // MCStreamer::EmitTBSSSymbol is macho specific and only called from macho
  // specific code.
  if (GVKind.isThreadLocal() && MAI->hasMachoTBSSDirective()) {
    // Emit the .tbss symbol
    MCSymbol *MangSym =
      OutContext.GetOrCreateSymbol(GVSym->getName() + Twine("$tlv$init"));

    if (GVKind.isThreadBSS()) {
      TheSection = getObjFileLowering().getTLSBSSSection();
      OutStreamer.EmitTBSSSymbol(TheSection, MangSym, Size, 1 << AlignLog);
    } else if (GVKind.isThreadData()) {
      OutStreamer.SwitchSection(TheSection);

      EmitAlignment(AlignLog, GV);
      OutStreamer.EmitLabel(MangSym);

      EmitGlobalConstant(GV->getInitializer());
    }

    OutStreamer.AddBlankLine();

    // Emit the variable struct for the runtime.
    const MCSection *TLVSect
      = getObjFileLowering().getTLSExtraDataSection();

    OutStreamer.SwitchSection(TLVSect);
    // Emit the linkage here.
    EmitLinkage(GV, GVSym);
    OutStreamer.EmitLabel(GVSym);

    // Three pointers in size:
    //   - __tlv_bootstrap - used to make sure support exists
    //   - spare pointer, used when mapped by the runtime
    //   - pointer to mangled symbol above with initializer
    unsigned PtrSize = DL->getPointerTypeSize(GV->getType());
    OutStreamer.EmitSymbolValue(GetExternalSymbolSymbol("_tlv_bootstrap"),
                                PtrSize);
    OutStreamer.EmitIntValue(0, PtrSize);
    OutStreamer.EmitSymbolValue(MangSym, PtrSize);

    OutStreamer.AddBlankLine();
    return;
  }

  OutStreamer.SwitchSection(TheSection);

  EmitLinkage(GV, GVSym);
  EmitAlignment(AlignLog, GV);

  OutStreamer.EmitLabel(GVSym);

  EmitGlobalConstant(GV->getInitializer());

  if (MAI->hasDotTypeDotSizeDirective())
    // .size foo, 42
    OutStreamer.EmitELFSize(GVSym, MCConstantExpr::Create(Size, OutContext));

  OutStreamer.AddBlankLine();
}

/// EmitFunctionHeader - This method emits the header for the current
/// function.
void AsmPrinter::EmitFunctionHeader() {
  // Print out constants referenced by the function
  EmitConstantPool();

  // Print the 'header' of function.
  const Function *F = MF->getFunction();

  OutStreamer.SwitchSection(
      getObjFileLowering().SectionForGlobal(F, *Mang, TM));
  EmitVisibility(CurrentFnSym, F->getVisibility());

  EmitLinkage(F, CurrentFnSym);
  EmitAlignment(MF->getAlignment(), F);

  if (MAI->hasDotTypeDotSizeDirective())
    OutStreamer.EmitSymbolAttribute(CurrentFnSym, MCSA_ELF_TypeFunction);

  if (isVerbose()) {
    F->printAsOperand(OutStreamer.GetCommentOS(),
                   /*PrintType=*/false, F->getParent());
    OutStreamer.GetCommentOS() << '\n';
  }

  // Emit the CurrentFnSym.  This is a virtual function to allow targets to
  // do their wild and crazy things as required.
  EmitFunctionEntryLabel();

  // If the function had address-taken blocks that got deleted, then we have
  // references to the dangling symbols.  Emit them at the start of the function
  // so that we don't get references to undefined symbols.
  std::vector<MCSymbol*> DeadBlockSyms;
  MMI->takeDeletedSymbolsForFunction(F, DeadBlockSyms);
  for (unsigned i = 0, e = DeadBlockSyms.size(); i != e; ++i) {
    OutStreamer.AddComment("Address taken block that was later removed");
    OutStreamer.EmitLabel(DeadBlockSyms[i]);
  }

  // Emit pre-function debug and/or EH information.
  for (const HandlerInfo &HI : Handlers) {
    NamedRegionTimer T(HI.TimerName, HI.TimerGroupName, TimePassesIsEnabled);
    HI.Handler->beginFunction(MF);
  }

  // Emit the prefix data.
  if (F->hasPrefixData())
    EmitGlobalConstant(F->getPrefixData());
}

/// EmitFunctionEntryLabel - Emit the label that is the entrypoint for the
/// function.  This can be overridden by targets as required to do custom stuff.
void AsmPrinter::EmitFunctionEntryLabel() {
  CurrentFnSym->redefineIfPossible();

  // The function label could have already been emitted if two symbols end up
  // conflicting due to asm renaming.  Detect this and emit an error.
  if (CurrentFnSym->isVariable())
    report_fatal_error("'" + Twine(CurrentFnSym->getName()) +
                       "' is a protected alias");
  if (CurrentFnSym->isDefined())
    report_fatal_error("'" + Twine(CurrentFnSym->getName()) +
                       "' label emitted multiple times to assembly file");

  return OutStreamer.EmitLabel(CurrentFnSym);
}

/// emitComments - Pretty-print comments for instructions.
static void emitComments(const MachineInstr &MI, raw_ostream &CommentOS) {
  const MachineFunction *MF = MI.getParent()->getParent();
  const TargetMachine &TM = MF->getTarget();

  // Check for spills and reloads
  int FI;

  const MachineFrameInfo *FrameInfo = MF->getFrameInfo();

  // We assume a single instruction only has a spill or reload, not
  // both.
  const MachineMemOperand *MMO;
  if (TM.getSubtargetImpl()->getInstrInfo()->isLoadFromStackSlotPostFE(&MI,
                                                                       FI)) {
    if (FrameInfo->isSpillSlotObjectIndex(FI)) {
      MMO = *MI.memoperands_begin();
      CommentOS << MMO->getSize() << "-byte Reload\n";
    }
  } else if (TM.getSubtargetImpl()->getInstrInfo()->hasLoadFromStackSlot(
                 &MI, MMO, FI)) {
    if (FrameInfo->isSpillSlotObjectIndex(FI))
      CommentOS << MMO->getSize() << "-byte Folded Reload\n";
  } else if (TM.getSubtargetImpl()->getInstrInfo()->isStoreToStackSlotPostFE(
                 &MI, FI)) {
    if (FrameInfo->isSpillSlotObjectIndex(FI)) {
      MMO = *MI.memoperands_begin();
      CommentOS << MMO->getSize() << "-byte Spill\n";
    }
  } else if (TM.getSubtargetImpl()->getInstrInfo()->hasStoreToStackSlot(
                 &MI, MMO, FI)) {
    if (FrameInfo->isSpillSlotObjectIndex(FI))
      CommentOS << MMO->getSize() << "-byte Folded Spill\n";
  }

  // Check for spill-induced copies
  if (MI.getAsmPrinterFlag(MachineInstr::ReloadReuse))
    CommentOS << " Reload Reuse\n";
}

/// emitImplicitDef - This method emits the specified machine instruction
/// that is an implicit def.
void AsmPrinter::emitImplicitDef(const MachineInstr *MI) const {
  unsigned RegNo = MI->getOperand(0).getReg();
  OutStreamer.AddComment(
      Twine("implicit-def: ") +
      TM.getSubtargetImpl()->getRegisterInfo()->getName(RegNo));
  OutStreamer.AddBlankLine();
}

static void emitKill(const MachineInstr *MI, AsmPrinter &AP) {
  std::string Str = "kill:";
  for (unsigned i = 0, e = MI->getNumOperands(); i != e; ++i) {
    const MachineOperand &Op = MI->getOperand(i);
    assert(Op.isReg() && "KILL instruction must have only register operands");
    Str += ' ';
    Str += AP.TM.getSubtargetImpl()->getRegisterInfo()->getName(Op.getReg());
    Str += (Op.isDef() ? "<def>" : "<kill>");
  }
  AP.OutStreamer.AddComment(Str);
  AP.OutStreamer.AddBlankLine();
}

/// emitDebugValueComment - This method handles the target-independent form
/// of DBG_VALUE, returning true if it was able to do so.  A false return
/// means the target will need to handle MI in EmitInstruction.
static bool emitDebugValueComment(const MachineInstr *MI, AsmPrinter &AP) {
  // This code handles only the 3-operand target-independent form.
  if (MI->getNumOperands() != 3)
    return false;

  SmallString<128> Str;
  raw_svector_ostream OS(Str);
  OS << "DEBUG_VALUE: ";

  DIVariable V = MI->getDebugVariable();
  if (V.getContext().isSubprogram()) {
    StringRef Name = DISubprogram(V.getContext()).getDisplayName();
    if (!Name.empty())
      OS << Name << ":";
  }
  OS << V.getName();
  if (V.isVariablePiece())
    OS << " [piece offset=" << V.getPieceOffset()
       << " size="<<V.getPieceSize()<<"]";
  OS << " <- ";

  // The second operand is only an offset if it's an immediate.
  bool Deref = MI->getOperand(0).isReg() && MI->getOperand(1).isImm();
  int64_t Offset = Deref ? MI->getOperand(1).getImm() : 0;

  // Register or immediate value. Register 0 means undef.
  if (MI->getOperand(0).isFPImm()) {
    APFloat APF = APFloat(MI->getOperand(0).getFPImm()->getValueAPF());
    if (MI->getOperand(0).getFPImm()->getType()->isFloatTy()) {
      OS << (double)APF.convertToFloat();
    } else if (MI->getOperand(0).getFPImm()->getType()->isDoubleTy()) {
      OS << APF.convertToDouble();
    } else {
      // There is no good way to print long double.  Convert a copy to
      // double.  Ah well, it's only a comment.
      bool ignored;
      APF.convert(APFloat::IEEEdouble, APFloat::rmNearestTiesToEven,
                  &ignored);
      OS << "(long double) " << APF.convertToDouble();
    }
  } else if (MI->getOperand(0).isImm()) {
    OS << MI->getOperand(0).getImm();
  } else if (MI->getOperand(0).isCImm()) {
    MI->getOperand(0).getCImm()->getValue().print(OS, false /*isSigned*/);
  } else {
    unsigned Reg;
    if (MI->getOperand(0).isReg()) {
      Reg = MI->getOperand(0).getReg();
    } else {
      assert(MI->getOperand(0).isFI() && "Unknown operand type");
      const TargetFrameLowering *TFI =
          AP.TM.getSubtargetImpl()->getFrameLowering();
      Offset += TFI->getFrameIndexReference(*AP.MF,
                                            MI->getOperand(0).getIndex(), Reg);
      Deref = true;
    }
    if (Reg == 0) {
      // Suppress offset, it is not meaningful here.
      OS << "undef";
      // NOTE: Want this comment at start of line, don't emit with AddComment.
      AP.OutStreamer.emitRawComment(OS.str());
      return true;
    }
    if (Deref)
      OS << '[';
    OS << AP.TM.getSubtargetImpl()->getRegisterInfo()->getName(Reg);
  }

  if (Deref)
    OS << '+' << Offset << ']';

  // NOTE: Want this comment at start of line, don't emit with AddComment.
  AP.OutStreamer.emitRawComment(OS.str());
  return true;
}

AsmPrinter::CFIMoveType AsmPrinter::needsCFIMoves() {
  if (MAI->getExceptionHandlingType() == ExceptionHandling::DwarfCFI &&
      MF->getFunction()->needsUnwindTableEntry())
    return CFI_M_EH;

  if (MMI->hasDebugInfo())
    return CFI_M_Debug;

  return CFI_M_None;
}

bool AsmPrinter::needsSEHMoves() {
<<<<<<< HEAD
  return MAI->getExceptionHandlingType() == ExceptionHandling::WinEH &&
    MF->getFunction()->needsUnwindTableEntry();
=======
  return MAI->usesWindowsCFI() && MF->getFunction()->needsUnwindTableEntry();
>>>>>>> 41cb3da2
}

void AsmPrinter::emitCFIInstruction(const MachineInstr &MI) {
  ExceptionHandling ExceptionHandlingType = MAI->getExceptionHandlingType();
  if (ExceptionHandlingType != ExceptionHandling::DwarfCFI &&
      ExceptionHandlingType != ExceptionHandling::ARM)
    return;

  if (needsCFIMoves() == CFI_M_None)
    return;

  const MachineModuleInfo &MMI = MF->getMMI();
  const std::vector<MCCFIInstruction> &Instrs = MMI.getFrameInstructions();
  unsigned CFIIndex = MI.getOperand(0).getCFIIndex();
  const MCCFIInstruction &CFI = Instrs[CFIIndex];
  emitCFIInstruction(CFI);
}

void AsmPrinter::emitFrameAlloc(const MachineInstr &MI) {
  // The operands are the MCSymbol and the frame offset of the allocation.
  MCSymbol *FrameAllocSym = MI.getOperand(0).getMCSymbol();
  int FrameOffset = MI.getOperand(1).getImm();

  // Emit a symbol assignment.
  OutStreamer.EmitAssignment(FrameAllocSym,
                             MCConstantExpr::Create(FrameOffset, OutContext));
}

/// EmitFunctionBody - This method emits the body and trailer for a
/// function.
void AsmPrinter::EmitFunctionBody() {
  // Emit target-specific gunk before the function body.
  EmitFunctionBodyStart();

  bool ShouldPrintDebugScopes = MMI->hasDebugInfo();

  // Print out code for the function.
  bool HasAnyRealCode = false;
  for (auto &MBB : *MF) {
    // Print a label for the basic block.
    EmitBasicBlockStart(MBB);
    for (auto &MI : MBB) {

      // Print the assembly for the instruction.
      if (!MI.isPosition() && !MI.isImplicitDef() && !MI.isKill() &&
          !MI.isDebugValue()) {
        HasAnyRealCode = true;
        ++EmittedInsts;
      }

      if (ShouldPrintDebugScopes) {
        for (const HandlerInfo &HI : Handlers) {
          NamedRegionTimer T(HI.TimerName, HI.TimerGroupName,
                             TimePassesIsEnabled);
          HI.Handler->beginInstruction(&MI);
        }
      }

      if (isVerbose())
        emitComments(MI, OutStreamer.GetCommentOS());

      switch (MI.getOpcode()) {
      case TargetOpcode::CFI_INSTRUCTION:
        emitCFIInstruction(MI);
        break;

      case TargetOpcode::FRAME_ALLOC:
        emitFrameAlloc(MI);
        break;

      case TargetOpcode::EH_LABEL:
      case TargetOpcode::GC_LABEL:
        OutStreamer.EmitLabel(MI.getOperand(0).getMCSymbol());
        break;
      case TargetOpcode::INLINEASM:
        EmitInlineAsm(&MI);
        break;
      case TargetOpcode::DBG_VALUE:
        if (isVerbose()) {
          if (!emitDebugValueComment(&MI, *this))
            EmitInstruction(&MI);
        }
        break;
      case TargetOpcode::IMPLICIT_DEF:
        if (isVerbose()) emitImplicitDef(&MI);
        break;
      case TargetOpcode::KILL:
        if (isVerbose()) emitKill(&MI, *this);
        break;
      default:
        EmitInstruction(&MI);
        break;
      }

      if (ShouldPrintDebugScopes) {
        for (const HandlerInfo &HI : Handlers) {
          NamedRegionTimer T(HI.TimerName, HI.TimerGroupName,
                             TimePassesIsEnabled);
          HI.Handler->endInstruction();
        }
      }
    }

    EmitBasicBlockEnd(MBB);
  }

  // If the function is empty and the object file uses .subsections_via_symbols,
  // then we need to emit *something* to the function body to prevent the
  // labels from collapsing together.  Just emit a noop.
  if ((MAI->hasSubsectionsViaSymbols() && !HasAnyRealCode)) {
    MCInst Noop;
    TM.getSubtargetImpl()->getInstrInfo()->getNoopForMachoTarget(Noop);
    OutStreamer.AddComment("avoids zero-length function");

    // Targets can opt-out of emitting the noop here by leaving the opcode
    // unspecified.
    if (Noop.getOpcode())
      OutStreamer.EmitInstruction(Noop, getSubtargetInfo());
  }

  const Function *F = MF->getFunction();
  for (const auto &BB : *F) {
    if (!BB.hasAddressTaken())
      continue;
    MCSymbol *Sym = GetBlockAddressSymbol(&BB);
    if (Sym->isDefined())
      continue;
    OutStreamer.AddComment("Address of block that was removed by CodeGen");
    OutStreamer.EmitLabel(Sym);
  }

  // Emit target-specific gunk after the function body.
  EmitFunctionBodyEnd();

  // If the target wants a .size directive for the size of the function, emit
  // it.
  if (MAI->hasDotTypeDotSizeDirective()) {
    // Create a symbol for the end of function, so we can get the size as
    // difference between the function label and the temp label.
    MCSymbol *FnEndLabel = OutContext.CreateTempSymbol();
    OutStreamer.EmitLabel(FnEndLabel);

    const MCExpr *SizeExp =
      MCBinaryExpr::CreateSub(MCSymbolRefExpr::Create(FnEndLabel, OutContext),
                              MCSymbolRefExpr::Create(CurrentFnSymForSize,
                                                      OutContext),
                              OutContext);
    OutStreamer.EmitELFSize(CurrentFnSym, SizeExp);
  }

  // Emit post-function debug and/or EH information.
  for (const HandlerInfo &HI : Handlers) {
    NamedRegionTimer T(HI.TimerName, HI.TimerGroupName, TimePassesIsEnabled);
    HI.Handler->endFunction(MF);
  }
  MMI->EndFunction();

  // Print out jump tables referenced by the function.
  EmitJumpTableInfo();

  OutStreamer.AddBlankLine();
}

bool AsmPrinter::doFinalization(Module &M) {
  // Emit global variables.
  for (const auto &G : M.globals())
    EmitGlobalVariable(&G);

  // Emit visibility info for declarations
  for (const Function &F : M) {
    if (!F.isDeclaration())
      continue;
    GlobalValue::VisibilityTypes V = F.getVisibility();
    if (V == GlobalValue::DefaultVisibility)
      continue;

    MCSymbol *Name = getSymbol(&F);
    EmitVisibility(Name, V, false);
  }

  // Get information about jump-instruction tables to print.
  JumpInstrTableInfo *JITI = getAnalysisIfAvailable<JumpInstrTableInfo>();

  if (JITI && !JITI->getTables().empty()) {
    unsigned Arch = Triple(getTargetTriple()).getArch();
    bool IsThumb = (Arch == Triple::thumb || Arch == Triple::thumbeb);
    MCInst TrapInst;
    TM.getSubtargetImpl()->getInstrInfo()->getTrap(TrapInst);
    for (const auto &KV : JITI->getTables()) {
      uint64_t Count = 0;
      for (const auto &FunPair : KV.second) {
        // Emit the function labels to make this be a function entry point.
        MCSymbol *FunSym =
          OutContext.GetOrCreateSymbol(FunPair.second->getName());
        OutStreamer.EmitSymbolAttribute(FunSym, MCSA_Global);
        // FIXME: JumpTableInstrInfo should store information about the required
        // alignment of table entries and the size of the padding instruction.
        EmitAlignment(3);
        if (IsThumb)
          OutStreamer.EmitThumbFunc(FunSym);
        if (MAI->hasDotTypeDotSizeDirective())
          OutStreamer.EmitSymbolAttribute(FunSym, MCSA_ELF_TypeFunction);
        OutStreamer.EmitLabel(FunSym);

        // Emit the jump instruction to transfer control to the original
        // function.
        MCInst JumpToFun;
        MCSymbol *TargetSymbol =
          OutContext.GetOrCreateSymbol(FunPair.first->getName());
        const MCSymbolRefExpr *TargetSymRef =
          MCSymbolRefExpr::Create(TargetSymbol, MCSymbolRefExpr::VK_PLT,
                                  OutContext);
        TM.getSubtargetImpl()->getInstrInfo()->getUnconditionalBranch(
            JumpToFun, TargetSymRef);
        OutStreamer.EmitInstruction(JumpToFun, getSubtargetInfo());
        ++Count;
      }

      // Emit enough padding instructions to fill up to the next power of two.
      // This assumes that the trap instruction takes 8 bytes or fewer.
      uint64_t Remaining = NextPowerOf2(Count) - Count;
      for (uint64_t C = 0; C < Remaining; ++C) {
        EmitAlignment(3);
        OutStreamer.EmitInstruction(TrapInst, getSubtargetInfo());
      }

    }
  }

  // Emit module flags.
  SmallVector<Module::ModuleFlagEntry, 8> ModuleFlags;
  M.getModuleFlagsMetadata(ModuleFlags);
  if (!ModuleFlags.empty())
    getObjFileLowering().emitModuleFlags(OutStreamer, ModuleFlags, *Mang, TM);

  // Make sure we wrote out everything we need.
  OutStreamer.Flush();

  // Finalize debug and EH information.
  for (const HandlerInfo &HI : Handlers) {
    NamedRegionTimer T(HI.TimerName, HI.TimerGroupName,
                       TimePassesIsEnabled);
    HI.Handler->endModule();
    delete HI.Handler;
  }
  Handlers.clear();
  DD = nullptr;

  // If the target wants to know about weak references, print them all.
  if (MAI->getWeakRefDirective()) {
    // FIXME: This is not lazy, it would be nice to only print weak references
    // to stuff that is actually used.  Note that doing so would require targets
    // to notice uses in operands (due to constant exprs etc).  This should
    // happen with the MC stuff eventually.

    // Print out module-level global variables here.
    for (const auto &G : M.globals()) {
      if (!G.hasExternalWeakLinkage())
        continue;
      OutStreamer.EmitSymbolAttribute(getSymbol(&G), MCSA_WeakReference);
    }

    for (const auto &F : M) {
      if (!F.hasExternalWeakLinkage())
        continue;
      OutStreamer.EmitSymbolAttribute(getSymbol(&F), MCSA_WeakReference);
    }
  }

  if (MAI->hasSetDirective()) {
    OutStreamer.AddBlankLine();
    for (const auto &Alias : M.aliases()) {
      MCSymbol *Name = getSymbol(&Alias);

      if (Alias.hasExternalLinkage() || !MAI->getWeakRefDirective())
        OutStreamer.EmitSymbolAttribute(Name, MCSA_Global);
      else if (Alias.hasWeakLinkage() || Alias.hasLinkOnceLinkage())
        OutStreamer.EmitSymbolAttribute(Name, MCSA_WeakReference);
      else
        assert(Alias.hasLocalLinkage() && "Invalid alias linkage");

      EmitVisibility(Name, Alias.getVisibility());

<<<<<<< HEAD
      // Emit the directives as assignments aka .set:
      OutStreamer.EmitAssignment(Name,
                                 lowerConstant(Alias.getAliasee(), *this));
    }
=======
    // Emit the directives as assignments aka .set:
    OutStreamer.EmitAssignment(Name, lowerConstant(Alias.getAliasee()));
>>>>>>> 41cb3da2
  }

  GCModuleInfo *MI = getAnalysisIfAvailable<GCModuleInfo>();
  assert(MI && "AsmPrinter didn't require GCModuleInfo?");
  for (GCModuleInfo::iterator I = MI->end(), E = MI->begin(); I != E; )
    if (GCMetadataPrinter *MP = GetOrCreateGCPrinter(**--I))
      MP->finishAssembly(M, *MI, *this);

  // Emit llvm.ident metadata in an '.ident' directive.
  EmitModuleIdents(M);

  // Emit __morestack address if needed for indirect calls.
  if (MMI->usesMorestackAddr()) {
    const MCSection *ReadOnlySection =
        getObjFileLowering().getSectionForConstant(SectionKind::getReadOnly(),
                                                   /*C=*/nullptr);
    OutStreamer.SwitchSection(ReadOnlySection);

    MCSymbol *AddrSymbol =
        OutContext.GetOrCreateSymbol(StringRef("__morestack_addr"));
    OutStreamer.EmitLabel(AddrSymbol);

    const DataLayout &DL = *TM.getSubtargetImpl()->getDataLayout();
    unsigned PtrSize = DL.getPointerSize(0);
    OutStreamer.EmitSymbolValue(GetExternalSymbolSymbol("__morestack"),
                                PtrSize);
  }

  // If we don't have any trampolines, then we don't require stack memory
  // to be executable. Some targets have a directive to declare this.
  Function *InitTrampolineIntrinsic = M.getFunction("llvm.init.trampoline");
  if (!InitTrampolineIntrinsic || InitTrampolineIntrinsic->use_empty())
    if (const MCSection *S = MAI->getNonexecutableStackSection(OutContext))
      OutStreamer.SwitchSection(S);

  // Allow the target to emit any magic that it wants at the end of the file,
  // after everything else has gone out.
  EmitEndOfAsmFile(M);

  delete Mang; Mang = nullptr;
  MMI = nullptr;

  OutStreamer.Finish();
  OutStreamer.reset();

  return false;
}

void AsmPrinter::SetupMachineFunction(MachineFunction &MF) {
  this->MF = &MF;
  // Get the function symbol.
  CurrentFnSym = getSymbol(MF.getFunction());
  CurrentFnSymForSize = CurrentFnSym;

  if (isVerbose())
    LI = &getAnalysis<MachineLoopInfo>();
}

namespace {
  // SectionCPs - Keep track the alignment, constpool entries per Section.
  struct SectionCPs {
    const MCSection *S;
    unsigned Alignment;
    SmallVector<unsigned, 4> CPEs;
    SectionCPs(const MCSection *s, unsigned a) : S(s), Alignment(a) {}
  };
}

/// EmitConstantPool - Print to the current output stream assembly
/// representations of the constants in the constant pool MCP. This is
/// used to print out constants which have been "spilled to memory" by
/// the code generator.
///
void AsmPrinter::EmitConstantPool() {
  const MachineConstantPool *MCP = MF->getConstantPool();
  const std::vector<MachineConstantPoolEntry> &CP = MCP->getConstants();
  if (CP.empty()) return;

  // Calculate sections for constant pool entries. We collect entries to go into
  // the same section together to reduce amount of section switch statements.
  SmallVector<SectionCPs, 4> CPSections;
  for (unsigned i = 0, e = CP.size(); i != e; ++i) {
    const MachineConstantPoolEntry &CPE = CP[i];
    unsigned Align = CPE.getAlignment();

    SectionKind Kind =
        CPE.getSectionKind(TM.getSubtargetImpl()->getDataLayout());

    const Constant *C = nullptr;
    if (!CPE.isMachineConstantPoolEntry())
      C = CPE.Val.ConstVal;

    const MCSection *S = getObjFileLowering().getSectionForConstant(Kind, C);

    // The number of sections are small, just do a linear search from the
    // last section to the first.
    bool Found = false;
    unsigned SecIdx = CPSections.size();
    while (SecIdx != 0) {
      if (CPSections[--SecIdx].S == S) {
        Found = true;
        break;
      }
    }
    if (!Found) {
      SecIdx = CPSections.size();
      CPSections.push_back(SectionCPs(S, Align));
    }

    if (Align > CPSections[SecIdx].Alignment)
      CPSections[SecIdx].Alignment = Align;
    CPSections[SecIdx].CPEs.push_back(i);
  }

  // Now print stuff into the calculated sections.
  const MCSection *CurSection = nullptr;
  unsigned Offset = 0;
  for (unsigned i = 0, e = CPSections.size(); i != e; ++i) {
    for (unsigned j = 0, ee = CPSections[i].CPEs.size(); j != ee; ++j) {
      unsigned CPI = CPSections[i].CPEs[j];
      MCSymbol *Sym = GetCPISymbol(CPI);
      if (!Sym->isUndefined())
        continue;

      if (CurSection != CPSections[i].S) {
        OutStreamer.SwitchSection(CPSections[i].S);
        EmitAlignment(Log2_32(CPSections[i].Alignment));
        CurSection = CPSections[i].S;
        Offset = 0;
      }

      MachineConstantPoolEntry CPE = CP[CPI];

      // Emit inter-object padding for alignment.
      unsigned AlignMask = CPE.getAlignment() - 1;
      unsigned NewOffset = (Offset + AlignMask) & ~AlignMask;
      OutStreamer.EmitZeros(NewOffset - Offset);

      Type *Ty = CPE.getType();
      Offset = NewOffset +
               TM.getSubtargetImpl()->getDataLayout()->getTypeAllocSize(Ty);

      OutStreamer.EmitLabel(Sym);
      if (CPE.isMachineConstantPoolEntry())
        EmitMachineConstantPoolValue(CPE.Val.MachineCPVal);
      else
        EmitGlobalConstant(CPE.Val.ConstVal);
    }
  }
}

/// EmitJumpTableInfo - Print assembly representations of the jump tables used
/// by the current function to the current output stream.
///
void AsmPrinter::EmitJumpTableInfo() {
  const DataLayout *DL = MF->getSubtarget().getDataLayout();
  const MachineJumpTableInfo *MJTI = MF->getJumpTableInfo();
  if (!MJTI) return;
  if (MJTI->getEntryKind() == MachineJumpTableInfo::EK_Inline) return;
  const std::vector<MachineJumpTableEntry> &JT = MJTI->getJumpTables();
  if (JT.empty()) return;

  // Pick the directive to use to print the jump table entries, and switch to
  // the appropriate section.
  const Function *F = MF->getFunction();
  bool JTInDiffSection = false;
  if (// In PIC mode, we need to emit the jump table to the same section as the
      // function body itself, otherwise the label differences won't make sense.
      // FIXME: Need a better predicate for this: what about custom entries?
      MJTI->getEntryKind() == MachineJumpTableInfo::EK_LabelDifference32 ||
      // We should also do if the section name is NULL or function is declared
      // in discardable section
      // FIXME: this isn't the right predicate, should be based on the MCSection
      // for the function.
      F->isWeakForLinker()) {
    OutStreamer.SwitchSection(
        getObjFileLowering().SectionForGlobal(F, *Mang, TM));
  } else {
    // Otherwise, drop it in the readonly section.
    const MCSection *ReadOnlySection =
        getObjFileLowering().getSectionForConstant(SectionKind::getReadOnly(),
                                                   /*C=*/nullptr);
    OutStreamer.SwitchSection(ReadOnlySection);
    JTInDiffSection = true;
  }

  EmitAlignment(Log2_32(
      MJTI->getEntryAlignment(*TM.getSubtargetImpl()->getDataLayout())));

  // Jump tables in code sections are marked with a data_region directive
  // where that's supported.
  if (!JTInDiffSection)
    OutStreamer.EmitDataRegion(MCDR_DataRegionJT32);

  for (unsigned JTI = 0, e = JT.size(); JTI != e; ++JTI) {
    const std::vector<MachineBasicBlock*> &JTBBs = JT[JTI].MBBs;

    // If this jump table was deleted, ignore it.
    if (JTBBs.empty()) continue;

    // For the EK_LabelDifference32 entry, if the target supports .set, emit a
    // .set directive for each unique entry.  This reduces the number of
    // relocations the assembler will generate for the jump table.
    if (MJTI->getEntryKind() == MachineJumpTableInfo::EK_LabelDifference32 &&
        MAI->hasSetDirective()) {
      SmallPtrSet<const MachineBasicBlock*, 16> EmittedSets;
      const TargetLowering *TLI = TM.getSubtargetImpl()->getTargetLowering();
      const MCExpr *Base = TLI->getPICJumpTableRelocBaseExpr(MF,JTI,OutContext);
      for (unsigned ii = 0, ee = JTBBs.size(); ii != ee; ++ii) {
        const MachineBasicBlock *MBB = JTBBs[ii];
        if (!EmittedSets.insert(MBB)) continue;

        // .set LJTSet, LBB32-base
        const MCExpr *LHS =
          MCSymbolRefExpr::Create(MBB->getSymbol(), OutContext);
        OutStreamer.EmitAssignment(GetJTSetSymbol(JTI, MBB->getNumber()),
                                MCBinaryExpr::CreateSub(LHS, Base, OutContext));
      }
    }

    // On some targets (e.g. Darwin) we want to emit two consecutive labels
    // before each jump table.  The first label is never referenced, but tells
    // the assembler and linker the extents of the jump table object.  The
    // second label is actually referenced by the code.
    if (JTInDiffSection && DL->hasLinkerPrivateGlobalPrefix())
      // FIXME: This doesn't have to have any specific name, just any randomly
      // named and numbered 'l' label would work.  Simplify GetJTISymbol.
      OutStreamer.EmitLabel(GetJTISymbol(JTI, true));

    OutStreamer.EmitLabel(GetJTISymbol(JTI));

    for (unsigned ii = 0, ee = JTBBs.size(); ii != ee; ++ii)
      EmitJumpTableEntry(MJTI, JTBBs[ii], JTI);
  }
  if (!JTInDiffSection)
    OutStreamer.EmitDataRegion(MCDR_DataRegionEnd);
}

/// EmitJumpTableEntry - Emit a jump table entry for the specified MBB to the
/// current stream.
void AsmPrinter::EmitJumpTableEntry(const MachineJumpTableInfo *MJTI,
                                    const MachineBasicBlock *MBB,
                                    unsigned UID) const {
  assert(MBB && MBB->getNumber() >= 0 && "Invalid basic block");
  const MCExpr *Value = nullptr;
  switch (MJTI->getEntryKind()) {
  case MachineJumpTableInfo::EK_Inline:
    llvm_unreachable("Cannot emit EK_Inline jump table entry");
  case MachineJumpTableInfo::EK_Custom32:
    Value =
        TM.getSubtargetImpl()->getTargetLowering()->LowerCustomJumpTableEntry(
            MJTI, MBB, UID, OutContext);
    break;
  case MachineJumpTableInfo::EK_BlockAddress:
    // EK_BlockAddress - Each entry is a plain address of block, e.g.:
    //     .word LBB123
    Value = MCSymbolRefExpr::Create(MBB->getSymbol(), OutContext);
    break;
  case MachineJumpTableInfo::EK_GPRel32BlockAddress: {
    // EK_GPRel32BlockAddress - Each entry is an address of block, encoded
    // with a relocation as gp-relative, e.g.:
    //     .gprel32 LBB123
    MCSymbol *MBBSym = MBB->getSymbol();
    OutStreamer.EmitGPRel32Value(MCSymbolRefExpr::Create(MBBSym, OutContext));
    return;
  }

  case MachineJumpTableInfo::EK_GPRel64BlockAddress: {
    // EK_GPRel64BlockAddress - Each entry is an address of block, encoded
    // with a relocation as gp-relative, e.g.:
    //     .gpdword LBB123
    MCSymbol *MBBSym = MBB->getSymbol();
    OutStreamer.EmitGPRel64Value(MCSymbolRefExpr::Create(MBBSym, OutContext));
    return;
  }

  case MachineJumpTableInfo::EK_LabelDifference32: {
    // EK_LabelDifference32 - Each entry is the address of the block minus
    // the address of the jump table.  This is used for PIC jump tables where
    // gprel32 is not supported.  e.g.:
    //      .word LBB123 - LJTI1_2
    // If the .set directive is supported, this is emitted as:
    //      .set L4_5_set_123, LBB123 - LJTI1_2
    //      .word L4_5_set_123

    // If we have emitted set directives for the jump table entries, print
    // them rather than the entries themselves.  If we're emitting PIC, then
    // emit the table entries as differences between two text section labels.
    if (MAI->hasSetDirective()) {
      // If we used .set, reference the .set's symbol.
      Value = MCSymbolRefExpr::Create(GetJTSetSymbol(UID, MBB->getNumber()),
                                      OutContext);
      break;
    }
    // Otherwise, use the difference as the jump table entry.
    Value = MCSymbolRefExpr::Create(MBB->getSymbol(), OutContext);
    const MCExpr *JTI = MCSymbolRefExpr::Create(GetJTISymbol(UID), OutContext);
    Value = MCBinaryExpr::CreateSub(Value, JTI, OutContext);
    break;
  }
  }

  assert(Value && "Unknown entry kind!");

  unsigned EntrySize =
      MJTI->getEntrySize(*TM.getSubtargetImpl()->getDataLayout());
  OutStreamer.EmitValue(Value, EntrySize);
}


/// EmitSpecialLLVMGlobal - Check to see if the specified global is a
/// special global used by LLVM.  If so, emit it and return true, otherwise
/// do nothing and return false.
bool AsmPrinter::EmitSpecialLLVMGlobal(const GlobalVariable *GV) {
  if (GV->getName() == "llvm.used") {
    if (MAI->hasNoDeadStrip())    // No need to emit this at all.
      EmitLLVMUsedList(cast<ConstantArray>(GV->getInitializer()));
    return true;
  }

  // Ignore debug and non-emitted data.  This handles llvm.compiler.used.
  if (StringRef(GV->getSection()) == "llvm.metadata" ||
      GV->hasAvailableExternallyLinkage())
    return true;

  if (!GV->hasAppendingLinkage()) return false;

  assert(GV->hasInitializer() && "Not a special LLVM global!");

  if (GV->getName() == "llvm.global_ctors") {
    EmitXXStructorList(GV->getInitializer(), /* isCtor */ true);

    if (TM.getRelocationModel() == Reloc::Static &&
        MAI->hasStaticCtorDtorReferenceInStaticMode()) {
      StringRef Sym(".constructors_used");
      OutStreamer.EmitSymbolAttribute(OutContext.GetOrCreateSymbol(Sym),
                                      MCSA_Reference);
    }
    return true;
  }

  if (GV->getName() == "llvm.global_dtors") {
    EmitXXStructorList(GV->getInitializer(), /* isCtor */ false);

    if (TM.getRelocationModel() == Reloc::Static &&
        MAI->hasStaticCtorDtorReferenceInStaticMode()) {
      StringRef Sym(".destructors_used");
      OutStreamer.EmitSymbolAttribute(OutContext.GetOrCreateSymbol(Sym),
                                      MCSA_Reference);
    }
    return true;
  }

  return false;
}

/// EmitLLVMUsedList - For targets that define a MAI::UsedDirective, mark each
/// global in the specified llvm.used list for which emitUsedDirectiveFor
/// is true, as being used with this directive.
void AsmPrinter::EmitLLVMUsedList(const ConstantArray *InitList) {
  // Should be an array of 'i8*'.
  for (unsigned i = 0, e = InitList->getNumOperands(); i != e; ++i) {
    const GlobalValue *GV =
      dyn_cast<GlobalValue>(InitList->getOperand(i)->stripPointerCasts());
    if (GV)
      OutStreamer.EmitSymbolAttribute(getSymbol(GV), MCSA_NoDeadStrip);
  }
}

namespace {
struct Structor {
  Structor() : Priority(0), Func(nullptr), ComdatKey(nullptr) {}
  int Priority;
  llvm::Constant *Func;
  llvm::GlobalValue *ComdatKey;
};
} // end namespace

/// EmitXXStructorList - Emit the ctor or dtor list taking into account the init
/// priority.
void AsmPrinter::EmitXXStructorList(const Constant *List, bool isCtor) {
  // Should be an array of '{ int, void ()* }' structs.  The first value is the
  // init priority.
  if (!isa<ConstantArray>(List)) return;

  // Sanity check the structors list.
  const ConstantArray *InitList = dyn_cast<ConstantArray>(List);
  if (!InitList) return; // Not an array!
  StructType *ETy = dyn_cast<StructType>(InitList->getType()->getElementType());
  // FIXME: Only allow the 3-field form in LLVM 4.0.
  if (!ETy || ETy->getNumElements() < 2 || ETy->getNumElements() > 3)
    return; // Not an array of two or three elements!
  if (!isa<IntegerType>(ETy->getTypeAtIndex(0U)) ||
      !isa<PointerType>(ETy->getTypeAtIndex(1U))) return; // Not (int, ptr).
  if (ETy->getNumElements() == 3 && !isa<PointerType>(ETy->getTypeAtIndex(2U)))
    return; // Not (int, ptr, ptr).

  // Gather the structors in a form that's convenient for sorting by priority.
  SmallVector<Structor, 8> Structors;
  for (Value *O : InitList->operands()) {
    ConstantStruct *CS = dyn_cast<ConstantStruct>(O);
    if (!CS) continue; // Malformed.
    if (CS->getOperand(1)->isNullValue())
      break;  // Found a null terminator, skip the rest.
    ConstantInt *Priority = dyn_cast<ConstantInt>(CS->getOperand(0));
    if (!Priority) continue; // Malformed.
    Structors.push_back(Structor());
    Structor &S = Structors.back();
    S.Priority = Priority->getLimitedValue(65535);
    S.Func = CS->getOperand(1);
    if (ETy->getNumElements() == 3 && !CS->getOperand(2)->isNullValue())
      S.ComdatKey = dyn_cast<GlobalValue>(CS->getOperand(2)->stripPointerCasts());
  }

  // Emit the function pointers in the target-specific order
  const DataLayout *DL = TM.getSubtargetImpl()->getDataLayout();
  unsigned Align = Log2_32(DL->getPointerPrefAlignment());
  std::stable_sort(Structors.begin(), Structors.end(),
                   [](const Structor &L,
                      const Structor &R) { return L.Priority < R.Priority; });
  for (Structor &S : Structors) {
    const TargetLoweringObjectFile &Obj = getObjFileLowering();
    const MCSymbol *KeySym = nullptr;
    if (GlobalValue *GV = S.ComdatKey) {
      if (GV->hasAvailableExternallyLinkage())
        // If the associated variable is available_externally, some other TU
        // will provide its dynamic initializer.
        continue;

      KeySym = getSymbol(GV);
    }
    const MCSection *OutputSection =
        (isCtor ? Obj.getStaticCtorSection(S.Priority, KeySym)
                : Obj.getStaticDtorSection(S.Priority, KeySym));
    OutStreamer.SwitchSection(OutputSection);
    if (OutStreamer.getCurrentSection() != OutStreamer.getPreviousSection())
      EmitAlignment(Align);
    EmitXXStructor(S.Func);
  }
}

void AsmPrinter::EmitModuleIdents(Module &M) {
  if (!MAI->hasIdentDirective())
    return;

  if (const NamedMDNode *NMD = M.getNamedMetadata("llvm.ident")) {
    for (unsigned i = 0, e = NMD->getNumOperands(); i != e; ++i) {
      const MDNode *N = NMD->getOperand(i);
      assert(N->getNumOperands() == 1 &&
             "llvm.ident metadata entry can have only one operand");
      const MDString *S = cast<MDString>(N->getOperand(0));
      OutStreamer.EmitIdent(S->getString());
    }
  }
}

//===--------------------------------------------------------------------===//
// Emission and print routines
//

/// EmitInt8 - Emit a byte directive and value.
///
void AsmPrinter::EmitInt8(int Value) const {
  OutStreamer.EmitIntValue(Value, 1);
}

/// EmitInt16 - Emit a short directive and value.
///
void AsmPrinter::EmitInt16(int Value) const {
  OutStreamer.EmitIntValue(Value, 2);
}

/// EmitInt32 - Emit a long directive and value.
///
void AsmPrinter::EmitInt32(int Value) const {
  OutStreamer.EmitIntValue(Value, 4);
}

/// EmitLabelDifference - Emit something like ".long Hi-Lo" where the size
/// in bytes of the directive is specified by Size and Hi/Lo specify the
/// labels.  This implicitly uses .set if it is available.
void AsmPrinter::EmitLabelDifference(const MCSymbol *Hi, const MCSymbol *Lo,
                                     unsigned Size) const {
  // Get the Hi-Lo expression.
  const MCExpr *Diff =
    MCBinaryExpr::CreateSub(MCSymbolRefExpr::Create(Hi, OutContext),
                            MCSymbolRefExpr::Create(Lo, OutContext),
                            OutContext);

  if (!MAI->hasSetDirective()) {
    OutStreamer.EmitValue(Diff, Size);
    return;
  }

  // Otherwise, emit with .set (aka assignment).
  MCSymbol *SetLabel = GetTempSymbol("set", SetCounter++);
  OutStreamer.EmitAssignment(SetLabel, Diff);
  OutStreamer.EmitSymbolValue(SetLabel, Size);
}

/// EmitLabelOffsetDifference - Emit something like ".long Hi+Offset-Lo"
/// where the size in bytes of the directive is specified by Size and Hi/Lo
/// specify the labels.  This implicitly uses .set if it is available.
void AsmPrinter::EmitLabelOffsetDifference(const MCSymbol *Hi, uint64_t Offset,
                                           const MCSymbol *Lo,
                                           unsigned Size) const {

  // Emit Hi+Offset - Lo
  // Get the Hi+Offset expression.
  const MCExpr *Plus =
    MCBinaryExpr::CreateAdd(MCSymbolRefExpr::Create(Hi, OutContext),
                            MCConstantExpr::Create(Offset, OutContext),
                            OutContext);

  // Get the Hi+Offset-Lo expression.
  const MCExpr *Diff =
    MCBinaryExpr::CreateSub(Plus,
                            MCSymbolRefExpr::Create(Lo, OutContext),
                            OutContext);

  if (!MAI->hasSetDirective())
    OutStreamer.EmitValue(Diff, Size);
  else {
    // Otherwise, emit with .set (aka assignment).
    MCSymbol *SetLabel = GetTempSymbol("set", SetCounter++);
    OutStreamer.EmitAssignment(SetLabel, Diff);
    OutStreamer.EmitSymbolValue(SetLabel, Size);
  }
}

/// EmitLabelPlusOffset - Emit something like ".long Label+Offset"
/// where the size in bytes of the directive is specified by Size and Label
/// specifies the label.  This implicitly uses .set if it is available.
void AsmPrinter::EmitLabelPlusOffset(const MCSymbol *Label, uint64_t Offset,
                                     unsigned Size,
                                     bool IsSectionRelative) const {
  if (MAI->needsDwarfSectionOffsetDirective() && IsSectionRelative) {
    OutStreamer.EmitCOFFSecRel32(Label);
    return;
  }

  // Emit Label+Offset (or just Label if Offset is zero)
  const MCExpr *Expr = MCSymbolRefExpr::Create(Label, OutContext);
  if (Offset)
    Expr = MCBinaryExpr::CreateAdd(
        Expr, MCConstantExpr::Create(Offset, OutContext), OutContext);

  OutStreamer.EmitValue(Expr, Size);
}

//===----------------------------------------------------------------------===//

// EmitAlignment - Emit an alignment directive to the specified power of
// two boundary.  For example, if you pass in 3 here, you will get an 8
// byte alignment.  If a global value is specified, and if that global has
// an explicit alignment requested, it will override the alignment request
// if required for correctness.
//
void AsmPrinter::EmitAlignment(unsigned NumBits, const GlobalObject *GV) const {
  if (GV)
    NumBits = getGVAlignmentLog2(GV, *TM.getSubtargetImpl()->getDataLayout(),
                                 NumBits);

  if (NumBits == 0) return;   // 1-byte aligned: no need to emit alignment.

  assert(NumBits <
             static_cast<unsigned>(std::numeric_limits<unsigned>::digits) &&
         "undefined behavior");
  if (getCurrentSection()->getKind().isText())
    OutStreamer.EmitCodeAlignment(1u << NumBits);
  else
    OutStreamer.EmitValueToAlignment(1u << NumBits);
}

//===----------------------------------------------------------------------===//
// Constant emission.
//===----------------------------------------------------------------------===//

const MCExpr *AsmPrinter::lowerConstant(const Constant *CV) {
  MCContext &Ctx = OutContext;

  if (CV->isNullValue() || isa<UndefValue>(CV))
    return MCConstantExpr::Create(0, Ctx);

  if (const ConstantInt *CI = dyn_cast<ConstantInt>(CV))
    return MCConstantExpr::Create(CI->getZExtValue(), Ctx);

  if (const GlobalValue *GV = dyn_cast<GlobalValue>(CV))
    return MCSymbolRefExpr::Create(getSymbol(GV), Ctx);

  if (const BlockAddress *BA = dyn_cast<BlockAddress>(CV))
    return MCSymbolRefExpr::Create(GetBlockAddressSymbol(BA), Ctx);

  const ConstantExpr *CE = dyn_cast<ConstantExpr>(CV);
  if (!CE) {
    llvm_unreachable("Unknown constant value to lower!");
  }

  if (const MCExpr *RelocExpr
      = getObjFileLowering().getExecutableRelativeSymbol(CE, *Mang, TM))
    return RelocExpr;

  switch (CE->getOpcode()) {
  default:
    // If the code isn't optimized, there may be outstanding folding
    // opportunities. Attempt to fold the expression using DataLayout as a
    // last resort before giving up.
    if (Constant *C = ConstantFoldConstantExpression(
            CE, TM.getSubtargetImpl()->getDataLayout()))
      if (C != CE)
        return lowerConstant(C);

    // Otherwise report the problem to the user.
    {
      std::string S;
      raw_string_ostream OS(S);
      OS << "Unsupported expression in static initializer: ";
      CE->printAsOperand(OS, /*PrintType=*/false,
                     !MF ? nullptr : MF->getFunction()->getParent());
      report_fatal_error(OS.str());
    }
  case Instruction::GetElementPtr: {
    const DataLayout &DL = *TM.getSubtargetImpl()->getDataLayout();
    // Generate a symbolic expression for the byte address
    APInt OffsetAI(DL.getPointerTypeSizeInBits(CE->getType()), 0);
    cast<GEPOperator>(CE)->accumulateConstantOffset(DL, OffsetAI);

    const MCExpr *Base = lowerConstant(CE->getOperand(0));
    if (!OffsetAI)
      return Base;

    int64_t Offset = OffsetAI.getSExtValue();
    return MCBinaryExpr::CreateAdd(Base, MCConstantExpr::Create(Offset, Ctx),
                                   Ctx);
  }

  case Instruction::Trunc:
    // We emit the value and depend on the assembler to truncate the generated
    // expression properly.  This is important for differences between
    // blockaddress labels.  Since the two labels are in the same function, it
    // is reasonable to treat their delta as a 32-bit value.
    // FALL THROUGH.
  case Instruction::BitCast:
    return lowerConstant(CE->getOperand(0));

  case Instruction::IntToPtr: {
    const DataLayout &DL = *TM.getSubtargetImpl()->getDataLayout();
    // Handle casts to pointers by changing them into casts to the appropriate
    // integer type.  This promotes constant folding and simplifies this code.
    Constant *Op = CE->getOperand(0);
    Op = ConstantExpr::getIntegerCast(Op, DL.getIntPtrType(CV->getType()),
                                      false/*ZExt*/);
    return lowerConstant(Op);
  }

  case Instruction::PtrToInt: {
    const DataLayout &DL = *TM.getSubtargetImpl()->getDataLayout();
    // Support only foldable casts to/from pointers that can be eliminated by
    // changing the pointer to the appropriately sized integer type.
    Constant *Op = CE->getOperand(0);
    Type *Ty = CE->getType();

    const MCExpr *OpExpr = lowerConstant(Op);

    // We can emit the pointer value into this slot if the slot is an
    // integer slot equal to the size of the pointer.
    if (DL.getTypeAllocSize(Ty) == DL.getTypeAllocSize(Op->getType()))
      return OpExpr;

    // Otherwise the pointer is smaller than the resultant integer, mask off
    // the high bits so we are sure to get a proper truncation if the input is
    // a constant expr.
    unsigned InBits = DL.getTypeAllocSizeInBits(Op->getType());
    const MCExpr *MaskExpr = MCConstantExpr::Create(~0ULL >> (64-InBits), Ctx);
    return MCBinaryExpr::CreateAnd(OpExpr, MaskExpr, Ctx);
  }

  // The MC library also has a right-shift operator, but it isn't consistently
  // signed or unsigned between different targets.
  case Instruction::Add:
  case Instruction::Sub:
  case Instruction::Mul:
  case Instruction::SDiv:
  case Instruction::SRem:
  case Instruction::Shl:
  case Instruction::And:
  case Instruction::Or:
  case Instruction::Xor: {
    const MCExpr *LHS = lowerConstant(CE->getOperand(0));
    const MCExpr *RHS = lowerConstant(CE->getOperand(1));
    switch (CE->getOpcode()) {
    default: llvm_unreachable("Unknown binary operator constant cast expr");
    case Instruction::Add: return MCBinaryExpr::CreateAdd(LHS, RHS, Ctx);
    case Instruction::Sub: return MCBinaryExpr::CreateSub(LHS, RHS, Ctx);
    case Instruction::Mul: return MCBinaryExpr::CreateMul(LHS, RHS, Ctx);
    case Instruction::SDiv: return MCBinaryExpr::CreateDiv(LHS, RHS, Ctx);
    case Instruction::SRem: return MCBinaryExpr::CreateMod(LHS, RHS, Ctx);
    case Instruction::Shl: return MCBinaryExpr::CreateShl(LHS, RHS, Ctx);
    case Instruction::And: return MCBinaryExpr::CreateAnd(LHS, RHS, Ctx);
    case Instruction::Or:  return MCBinaryExpr::CreateOr (LHS, RHS, Ctx);
    case Instruction::Xor: return MCBinaryExpr::CreateXor(LHS, RHS, Ctx);
    }
  }
  }
}

static void emitGlobalConstantImpl(const Constant *C, AsmPrinter &AP);

/// isRepeatedByteSequence - Determine whether the given value is
/// composed of a repeated sequence of identical bytes and return the
/// byte value.  If it is not a repeated sequence, return -1.
static int isRepeatedByteSequence(const ConstantDataSequential *V) {
  StringRef Data = V->getRawDataValues();
  assert(!Data.empty() && "Empty aggregates should be CAZ node");
  char C = Data[0];
  for (unsigned i = 1, e = Data.size(); i != e; ++i)
    if (Data[i] != C) return -1;
  return static_cast<uint8_t>(C); // Ensure 255 is not returned as -1.
}


/// isRepeatedByteSequence - Determine whether the given value is
/// composed of a repeated sequence of identical bytes and return the
/// byte value.  If it is not a repeated sequence, return -1.
static int isRepeatedByteSequence(const Value *V, TargetMachine &TM) {

  if (const ConstantInt *CI = dyn_cast<ConstantInt>(V)) {
    if (CI->getBitWidth() > 64) return -1;

    uint64_t Size =
        TM.getSubtargetImpl()->getDataLayout()->getTypeAllocSize(V->getType());
    uint64_t Value = CI->getZExtValue();

    // Make sure the constant is at least 8 bits long and has a power
    // of 2 bit width.  This guarantees the constant bit width is
    // always a multiple of 8 bits, avoiding issues with padding out
    // to Size and other such corner cases.
    if (CI->getBitWidth() < 8 || !isPowerOf2_64(CI->getBitWidth())) return -1;

    uint8_t Byte = static_cast<uint8_t>(Value);

    for (unsigned i = 1; i < Size; ++i) {
      Value >>= 8;
      if (static_cast<uint8_t>(Value) != Byte) return -1;
    }
    return Byte;
  }
  if (const ConstantArray *CA = dyn_cast<ConstantArray>(V)) {
    // Make sure all array elements are sequences of the same repeated
    // byte.
    assert(CA->getNumOperands() != 0 && "Should be a CAZ");
    int Byte = isRepeatedByteSequence(CA->getOperand(0), TM);
    if (Byte == -1) return -1;

    for (unsigned i = 1, e = CA->getNumOperands(); i != e; ++i) {
      int ThisByte = isRepeatedByteSequence(CA->getOperand(i), TM);
      if (ThisByte == -1) return -1;
      if (Byte != ThisByte) return -1;
    }
    return Byte;
  }

  if (const ConstantDataSequential *CDS = dyn_cast<ConstantDataSequential>(V))
    return isRepeatedByteSequence(CDS);

  return -1;
}

static void emitGlobalConstantDataSequential(const ConstantDataSequential *CDS,
                                             AsmPrinter &AP){

  // See if we can aggregate this into a .fill, if so, emit it as such.
  int Value = isRepeatedByteSequence(CDS, AP.TM);
  if (Value != -1) {
    uint64_t Bytes =
        AP.TM.getSubtargetImpl()->getDataLayout()->getTypeAllocSize(
            CDS->getType());
    // Don't emit a 1-byte object as a .fill.
    if (Bytes > 1)
      return AP.OutStreamer.EmitFill(Bytes, Value);
  }

  // If this can be emitted with .ascii/.asciz, emit it as such.
  if (CDS->isString())
    return AP.OutStreamer.EmitBytes(CDS->getAsString());

  // Otherwise, emit the values in successive locations.
  unsigned ElementByteSize = CDS->getElementByteSize();
  if (isa<IntegerType>(CDS->getElementType())) {
    for (unsigned i = 0, e = CDS->getNumElements(); i != e; ++i) {
      if (AP.isVerbose())
        AP.OutStreamer.GetCommentOS() << format("0x%" PRIx64 "\n",
                                                CDS->getElementAsInteger(i));
      AP.OutStreamer.EmitIntValue(CDS->getElementAsInteger(i),
                                  ElementByteSize);
    }
  } else if (ElementByteSize == 4) {
    // FP Constants are printed as integer constants to avoid losing
    // precision.
    assert(CDS->getElementType()->isFloatTy());
    for (unsigned i = 0, e = CDS->getNumElements(); i != e; ++i) {
      union {
        float F;
        uint32_t I;
      };

      F = CDS->getElementAsFloat(i);
      if (AP.isVerbose())
        AP.OutStreamer.GetCommentOS() << "float " << F << '\n';
      AP.OutStreamer.EmitIntValue(I, 4);
    }
  } else {
    assert(CDS->getElementType()->isDoubleTy());
    for (unsigned i = 0, e = CDS->getNumElements(); i != e; ++i) {
      union {
        double F;
        uint64_t I;
      };

      F = CDS->getElementAsDouble(i);
      if (AP.isVerbose())
        AP.OutStreamer.GetCommentOS() << "double " << F << '\n';
      AP.OutStreamer.EmitIntValue(I, 8);
    }
  }

  const DataLayout &DL = *AP.TM.getSubtargetImpl()->getDataLayout();
  unsigned Size = DL.getTypeAllocSize(CDS->getType());
  unsigned EmittedSize = DL.getTypeAllocSize(CDS->getType()->getElementType()) *
                        CDS->getNumElements();
  if (unsigned Padding = Size - EmittedSize)
    AP.OutStreamer.EmitZeros(Padding);

}

static void emitGlobalConstantArray(const ConstantArray *CA, AsmPrinter &AP) {
  // See if we can aggregate some values.  Make sure it can be
  // represented as a series of bytes of the constant value.
  int Value = isRepeatedByteSequence(CA, AP.TM);

  if (Value != -1) {
    uint64_t Bytes =
        AP.TM.getSubtargetImpl()->getDataLayout()->getTypeAllocSize(
            CA->getType());
    AP.OutStreamer.EmitFill(Bytes, Value);
  }
  else {
    for (unsigned i = 0, e = CA->getNumOperands(); i != e; ++i)
      emitGlobalConstantImpl(CA->getOperand(i), AP);
  }
}

static void emitGlobalConstantVector(const ConstantVector *CV, AsmPrinter &AP) {
  for (unsigned i = 0, e = CV->getType()->getNumElements(); i != e; ++i)
    emitGlobalConstantImpl(CV->getOperand(i), AP);

  const DataLayout &DL = *AP.TM.getSubtargetImpl()->getDataLayout();
  unsigned Size = DL.getTypeAllocSize(CV->getType());
  unsigned EmittedSize = DL.getTypeAllocSize(CV->getType()->getElementType()) *
                         CV->getType()->getNumElements();
  if (unsigned Padding = Size - EmittedSize)
    AP.OutStreamer.EmitZeros(Padding);
}

static void emitGlobalConstantStruct(const ConstantStruct *CS, AsmPrinter &AP) {
  // Print the fields in successive locations. Pad to align if needed!
  const DataLayout *DL = AP.TM.getSubtargetImpl()->getDataLayout();
  unsigned Size = DL->getTypeAllocSize(CS->getType());
  const StructLayout *Layout = DL->getStructLayout(CS->getType());
  uint64_t SizeSoFar = 0;
  for (unsigned i = 0, e = CS->getNumOperands(); i != e; ++i) {
    const Constant *Field = CS->getOperand(i);

    // Check if padding is needed and insert one or more 0s.
    uint64_t FieldSize = DL->getTypeAllocSize(Field->getType());
    uint64_t PadSize = ((i == e-1 ? Size : Layout->getElementOffset(i+1))
                        - Layout->getElementOffset(i)) - FieldSize;
    SizeSoFar += FieldSize + PadSize;

    // Now print the actual field value.
    emitGlobalConstantImpl(Field, AP);

    // Insert padding - this may include padding to increase the size of the
    // current field up to the ABI size (if the struct is not packed) as well
    // as padding to ensure that the next field starts at the right offset.
    AP.OutStreamer.EmitZeros(PadSize);
  }
  assert(SizeSoFar == Layout->getSizeInBytes() &&
         "Layout of constant struct may be incorrect!");
}

static void emitGlobalConstantFP(const ConstantFP *CFP, AsmPrinter &AP) {
  APInt API = CFP->getValueAPF().bitcastToAPInt();

  // First print a comment with what we think the original floating-point value
  // should have been.
  if (AP.isVerbose()) {
    SmallString<8> StrVal;
    CFP->getValueAPF().toString(StrVal);

    if (CFP->getType())
      CFP->getType()->print(AP.OutStreamer.GetCommentOS());
    else
      AP.OutStreamer.GetCommentOS() << "Printing <null> Type";
    AP.OutStreamer.GetCommentOS() << ' ' << StrVal << '\n';
  }

  // Now iterate through the APInt chunks, emitting them in endian-correct
  // order, possibly with a smaller chunk at beginning/end (e.g. for x87 80-bit
  // floats).
  unsigned NumBytes = API.getBitWidth() / 8;
  unsigned TrailingBytes = NumBytes % sizeof(uint64_t);
  const uint64_t *p = API.getRawData();

  // PPC's long double has odd notions of endianness compared to how LLVM
  // handles it: p[0] goes first for *big* endian on PPC.
  if (AP.TM.getSubtargetImpl()->getDataLayout()->isBigEndian() &&
      !CFP->getType()->isPPC_FP128Ty()) {
    int Chunk = API.getNumWords() - 1;

    if (TrailingBytes)
      AP.OutStreamer.EmitIntValue(p[Chunk--], TrailingBytes);

    for (; Chunk >= 0; --Chunk)
      AP.OutStreamer.EmitIntValue(p[Chunk], sizeof(uint64_t));
  } else {
    unsigned Chunk;
    for (Chunk = 0; Chunk < NumBytes / sizeof(uint64_t); ++Chunk)
      AP.OutStreamer.EmitIntValue(p[Chunk], sizeof(uint64_t));

    if (TrailingBytes)
      AP.OutStreamer.EmitIntValue(p[Chunk], TrailingBytes);
  }

  // Emit the tail padding for the long double.
  const DataLayout &DL = *AP.TM.getSubtargetImpl()->getDataLayout();
  AP.OutStreamer.EmitZeros(DL.getTypeAllocSize(CFP->getType()) -
                           DL.getTypeStoreSize(CFP->getType()));
}

static void emitGlobalConstantLargeInt(const ConstantInt *CI, AsmPrinter &AP) {
  const DataLayout *DL = AP.TM.getSubtargetImpl()->getDataLayout();
  unsigned BitWidth = CI->getBitWidth();

  // Copy the value as we may massage the layout for constants whose bit width
  // is not a multiple of 64-bits.
  APInt Realigned(CI->getValue());
  uint64_t ExtraBits = 0;
  unsigned ExtraBitsSize = BitWidth & 63;

  if (ExtraBitsSize) {
    // The bit width of the data is not a multiple of 64-bits.
    // The extra bits are expected to be at the end of the chunk of the memory.
    // Little endian:
    // * Nothing to be done, just record the extra bits to emit.
    // Big endian:
    // * Record the extra bits to emit.
    // * Realign the raw data to emit the chunks of 64-bits.
    if (DL->isBigEndian()) {
      // Basically the structure of the raw data is a chunk of 64-bits cells:
      //    0        1         BitWidth / 64
      // [chunk1][chunk2] ... [chunkN].
      // The most significant chunk is chunkN and it should be emitted first.
      // However, due to the alignment issue chunkN contains useless bits.
      // Realign the chunks so that they contain only useless information:
      // ExtraBits     0       1       (BitWidth / 64) - 1
      //       chu[nk1 chu][nk2 chu] ... [nkN-1 chunkN]
      ExtraBits = Realigned.getRawData()[0] &
        (((uint64_t)-1) >> (64 - ExtraBitsSize));
      Realigned = Realigned.lshr(ExtraBitsSize);
    } else
      ExtraBits = Realigned.getRawData()[BitWidth / 64];
  }

  // We don't expect assemblers to support integer data directives
  // for more than 64 bits, so we emit the data in at most 64-bit
  // quantities at a time.
  const uint64_t *RawData = Realigned.getRawData();
  for (unsigned i = 0, e = BitWidth / 64; i != e; ++i) {
    uint64_t Val = DL->isBigEndian() ? RawData[e - i - 1] : RawData[i];
    AP.OutStreamer.EmitIntValue(Val, 8);
  }

  if (ExtraBitsSize) {
    // Emit the extra bits after the 64-bits chunks.

    // Emit a directive that fills the expected size.
    uint64_t Size = AP.TM.getSubtargetImpl()->getDataLayout()->getTypeAllocSize(
        CI->getType());
    Size -= (BitWidth / 64) * 8;
    assert(Size && Size * 8 >= ExtraBitsSize &&
           (ExtraBits & (((uint64_t)-1) >> (64 - ExtraBitsSize)))
           == ExtraBits && "Directive too small for extra bits.");
    AP.OutStreamer.EmitIntValue(ExtraBits, Size);
  }
}

static void emitGlobalConstantImpl(const Constant *CV, AsmPrinter &AP) {
  const DataLayout *DL = AP.TM.getSubtargetImpl()->getDataLayout();
  uint64_t Size = DL->getTypeAllocSize(CV->getType());
  if (isa<ConstantAggregateZero>(CV) || isa<UndefValue>(CV))
    return AP.OutStreamer.EmitZeros(Size);

  if (const ConstantInt *CI = dyn_cast<ConstantInt>(CV)) {
    switch (Size) {
    case 1:
    case 2:
    case 4:
    case 8:
      if (AP.isVerbose())
        AP.OutStreamer.GetCommentOS() << format("0x%" PRIx64 "\n",
                                                CI->getZExtValue());
      AP.OutStreamer.EmitIntValue(CI->getZExtValue(), Size);
      return;
    default:
      emitGlobalConstantLargeInt(CI, AP);
      return;
    }
  }

  if (const ConstantFP *CFP = dyn_cast<ConstantFP>(CV))
    return emitGlobalConstantFP(CFP, AP);

  if (isa<ConstantPointerNull>(CV)) {
    AP.OutStreamer.EmitIntValue(0, Size);
    return;
  }

  if (const ConstantDataSequential *CDS = dyn_cast<ConstantDataSequential>(CV))
    return emitGlobalConstantDataSequential(CDS, AP);

  if (const ConstantArray *CVA = dyn_cast<ConstantArray>(CV))
    return emitGlobalConstantArray(CVA, AP);

  if (const ConstantStruct *CVS = dyn_cast<ConstantStruct>(CV))
    return emitGlobalConstantStruct(CVS, AP);

  if (const ConstantExpr *CE = dyn_cast<ConstantExpr>(CV)) {
    // Look through bitcasts, which might not be able to be MCExpr'ized (e.g. of
    // vectors).
    if (CE->getOpcode() == Instruction::BitCast)
      return emitGlobalConstantImpl(CE->getOperand(0), AP);

    if (Size > 8) {
      // If the constant expression's size is greater than 64-bits, then we have
      // to emit the value in chunks. Try to constant fold the value and emit it
      // that way.
      Constant *New = ConstantFoldConstantExpression(CE, DL);
      if (New && New != CE)
        return emitGlobalConstantImpl(New, AP);
    }
  }

  if (const ConstantVector *V = dyn_cast<ConstantVector>(CV))
    return emitGlobalConstantVector(V, AP);

  // Otherwise, it must be a ConstantExpr.  Lower it to an MCExpr, then emit it
  // thread the streamer with EmitValue.
  AP.OutStreamer.EmitValue(AP.lowerConstant(CV), Size);
}

/// EmitGlobalConstant - Print a general LLVM constant to the .s file.
void AsmPrinter::EmitGlobalConstant(const Constant *CV) {
  uint64_t Size =
      TM.getSubtargetImpl()->getDataLayout()->getTypeAllocSize(CV->getType());
  if (Size)
    emitGlobalConstantImpl(CV, *this);
  else if (MAI->hasSubsectionsViaSymbols()) {
    // If the global has zero size, emit a single byte so that two labels don't
    // look like they are at the same location.
    OutStreamer.EmitIntValue(0, 1);
  }
}

void AsmPrinter::EmitMachineConstantPoolValue(MachineConstantPoolValue *MCPV) {
  // Target doesn't support this yet!
  llvm_unreachable("Target does not support EmitMachineConstantPoolValue");
}

void AsmPrinter::printOffset(int64_t Offset, raw_ostream &OS) const {
  if (Offset > 0)
    OS << '+' << Offset;
  else if (Offset < 0)
    OS << Offset;
}

//===----------------------------------------------------------------------===//
// Symbol Lowering Routines.
//===----------------------------------------------------------------------===//

/// GetTempSymbol - Return the MCSymbol corresponding to the assembler
/// temporary label with the specified stem and unique ID.
MCSymbol *AsmPrinter::GetTempSymbol(Twine Name, unsigned ID) const {
  const DataLayout *DL = TM.getSubtargetImpl()->getDataLayout();
  return OutContext.GetOrCreateSymbol(Twine(DL->getPrivateGlobalPrefix()) +
                                      Name + Twine(ID));
}

/// GetTempSymbol - Return an assembler temporary label with the specified
/// stem.
MCSymbol *AsmPrinter::GetTempSymbol(Twine Name) const {
  const DataLayout *DL = TM.getSubtargetImpl()->getDataLayout();
  return OutContext.GetOrCreateSymbol(Twine(DL->getPrivateGlobalPrefix())+
                                      Name);
}


MCSymbol *AsmPrinter::GetBlockAddressSymbol(const BlockAddress *BA) const {
  return MMI->getAddrLabelSymbol(BA->getBasicBlock());
}

MCSymbol *AsmPrinter::GetBlockAddressSymbol(const BasicBlock *BB) const {
  return MMI->getAddrLabelSymbol(BB);
}

/// GetCPISymbol - Return the symbol for the specified constant pool entry.
MCSymbol *AsmPrinter::GetCPISymbol(unsigned CPID) const {
  const DataLayout *DL = TM.getSubtargetImpl()->getDataLayout();
  return OutContext.GetOrCreateSymbol
    (Twine(DL->getPrivateGlobalPrefix()) + "CPI" + Twine(getFunctionNumber())
     + "_" + Twine(CPID));
}

/// GetJTISymbol - Return the symbol for the specified jump table entry.
MCSymbol *AsmPrinter::GetJTISymbol(unsigned JTID, bool isLinkerPrivate) const {
  return MF->getJTISymbol(JTID, OutContext, isLinkerPrivate);
}

/// GetJTSetSymbol - Return the symbol for the specified jump table .set
/// FIXME: privatize to AsmPrinter.
MCSymbol *AsmPrinter::GetJTSetSymbol(unsigned UID, unsigned MBBID) const {
  const DataLayout *DL = TM.getSubtargetImpl()->getDataLayout();
  return OutContext.GetOrCreateSymbol
  (Twine(DL->getPrivateGlobalPrefix()) + Twine(getFunctionNumber()) + "_" +
   Twine(UID) + "_set_" + Twine(MBBID));
}

MCSymbol *AsmPrinter::getSymbolWithGlobalValueBase(const GlobalValue *GV,
                                                   StringRef Suffix) const {
  return getObjFileLowering().getSymbolWithGlobalValueBase(GV, Suffix, *Mang,
                                                           TM);
}

/// GetExternalSymbolSymbol - Return the MCSymbol for the specified
/// ExternalSymbol.
MCSymbol *AsmPrinter::GetExternalSymbolSymbol(StringRef Sym) const {
  SmallString<60> NameStr;
  Mang->getNameWithPrefix(NameStr, Sym);
  return OutContext.GetOrCreateSymbol(NameStr.str());
}



/// PrintParentLoopComment - Print comments about parent loops of this one.
static void PrintParentLoopComment(raw_ostream &OS, const MachineLoop *Loop,
                                   unsigned FunctionNumber) {
  if (!Loop) return;
  PrintParentLoopComment(OS, Loop->getParentLoop(), FunctionNumber);
  OS.indent(Loop->getLoopDepth()*2)
    << "Parent Loop BB" << FunctionNumber << "_"
    << Loop->getHeader()->getNumber()
    << " Depth=" << Loop->getLoopDepth() << '\n';
}


/// PrintChildLoopComment - Print comments about child loops within
/// the loop for this basic block, with nesting.
static void PrintChildLoopComment(raw_ostream &OS, const MachineLoop *Loop,
                                  unsigned FunctionNumber) {
  // Add child loop information
  for (const MachineLoop *CL : *Loop) {
    OS.indent(CL->getLoopDepth()*2)
      << "Child Loop BB" << FunctionNumber << "_"
      << CL->getHeader()->getNumber() << " Depth " << CL->getLoopDepth()
      << '\n';
    PrintChildLoopComment(OS, CL, FunctionNumber);
  }
}

/// emitBasicBlockLoopComments - Pretty-print comments for basic blocks.
static void emitBasicBlockLoopComments(const MachineBasicBlock &MBB,
                                       const MachineLoopInfo *LI,
                                       const AsmPrinter &AP) {
  // Add loop depth information
  const MachineLoop *Loop = LI->getLoopFor(&MBB);
  if (!Loop) return;

  MachineBasicBlock *Header = Loop->getHeader();
  assert(Header && "No header for loop");

  // If this block is not a loop header, just print out what is the loop header
  // and return.
  if (Header != &MBB) {
    AP.OutStreamer.AddComment("  in Loop: Header=BB" +
                              Twine(AP.getFunctionNumber())+"_" +
                              Twine(Loop->getHeader()->getNumber())+
                              " Depth="+Twine(Loop->getLoopDepth()));
    return;
  }

  // Otherwise, it is a loop header.  Print out information about child and
  // parent loops.
  raw_ostream &OS = AP.OutStreamer.GetCommentOS();

  PrintParentLoopComment(OS, Loop->getParentLoop(), AP.getFunctionNumber());

  OS << "=>";
  OS.indent(Loop->getLoopDepth()*2-2);

  OS << "This ";
  if (Loop->empty())
    OS << "Inner ";
  OS << "Loop Header: Depth=" + Twine(Loop->getLoopDepth()) << '\n';

  PrintChildLoopComment(OS, Loop, AP.getFunctionNumber());
}


/// EmitBasicBlockStart - This method prints the label for the specified
/// MachineBasicBlock, an alignment (if present) and a comment describing
/// it if appropriate.
void AsmPrinter::EmitBasicBlockStart(const MachineBasicBlock &MBB) const {
  // Emit an alignment directive for this block, if needed.
  if (unsigned Align = MBB.getAlignment())
    EmitAlignment(Align);

  // If the block has its address taken, emit any labels that were used to
  // reference the block.  It is possible that there is more than one label
  // here, because multiple LLVM BB's may have been RAUW'd to this block after
  // the references were generated.
  if (MBB.hasAddressTaken()) {
    const BasicBlock *BB = MBB.getBasicBlock();
    if (isVerbose())
      OutStreamer.AddComment("Block address taken");

    std::vector<MCSymbol*> Symbols = MMI->getAddrLabelSymbolToEmit(BB);
    for (auto *Sym : Symbols)
      OutStreamer.EmitLabel(Sym);
  }

  // Print some verbose block comments.
  if (isVerbose()) {
    if (const BasicBlock *BB = MBB.getBasicBlock())
      if (BB->hasName())
        OutStreamer.AddComment("%" + BB->getName());
    emitBasicBlockLoopComments(MBB, LI, *this);
  }

  // Print the main label for the block.
  if (MBB.pred_empty() || isBlockOnlyReachableByFallthrough(&MBB)) {
    if (isVerbose()) {
      // NOTE: Want this comment at start of line, don't emit with AddComment.
      OutStreamer.emitRawComment(" BB#" + Twine(MBB.getNumber()) + ":", false);
    }
  } else {
    OutStreamer.EmitLabel(MBB.getSymbol());
  }
}

void AsmPrinter::EmitVisibility(MCSymbol *Sym, unsigned Visibility,
                                bool IsDefinition) const {
  MCSymbolAttr Attr = MCSA_Invalid;

  switch (Visibility) {
  default: break;
  case GlobalValue::HiddenVisibility:
    if (IsDefinition)
      Attr = MAI->getHiddenVisibilityAttr();
    else
      Attr = MAI->getHiddenDeclarationVisibilityAttr();
    break;
  case GlobalValue::ProtectedVisibility:
    Attr = MAI->getProtectedVisibilityAttr();
    break;
  }

  if (Attr != MCSA_Invalid)
    OutStreamer.EmitSymbolAttribute(Sym, Attr);
}

/// isBlockOnlyReachableByFallthough - Return true if the basic block has
/// exactly one predecessor and the control transfer mechanism between
/// the predecessor and this block is a fall-through.
bool AsmPrinter::
isBlockOnlyReachableByFallthrough(const MachineBasicBlock *MBB) const {
  // If this is a landing pad, it isn't a fall through.  If it has no preds,
  // then nothing falls through to it.
  if (MBB->isLandingPad() || MBB->pred_empty())
    return false;

  // If there isn't exactly one predecessor, it can't be a fall through.
  if (MBB->pred_size() > 1)
    return false;

  // The predecessor has to be immediately before this block.
  MachineBasicBlock *Pred = *MBB->pred_begin();
  if (!Pred->isLayoutSuccessor(MBB))
    return false;

  // If the block is completely empty, then it definitely does fall through.
  if (Pred->empty())
    return true;

  // Check the terminators in the previous blocks
  for (const auto &MI : Pred->terminators()) {
    // If it is not a simple branch, we are in a table somewhere.
    if (!MI.isBranch() || MI.isIndirectBranch())
      return false;

    // If we are the operands of one of the branches, this is not a fall
    // through. Note that targets with delay slots will usually bundle
    // terminators with the delay slot instruction.
    for (ConstMIBundleOperands OP(&MI); OP.isValid(); ++OP) {
      if (OP->isJTI())
        return false;
      if (OP->isMBB() && OP->getMBB() == MBB)
        return false;
    }
  }

  return true;
}



GCMetadataPrinter *AsmPrinter::GetOrCreateGCPrinter(GCStrategy &S) {
  if (!S.usesMetadata())
    return nullptr;

  assert(!S.useStatepoints() && "statepoints do not currently support custom"
         " stackmap formats, please see the documentation for a description of"
         " the default format.  If you really need a custom serialized format,"
         " please file a bug");

  gcp_map_type &GCMap = getGCMap(GCMetadataPrinters);
  gcp_map_type::iterator GCPI = GCMap.find(&S);
  if (GCPI != GCMap.end())
    return GCPI->second.get();

  const char *Name = S.getName().c_str();

  for (GCMetadataPrinterRegistry::iterator
         I = GCMetadataPrinterRegistry::begin(),
         E = GCMetadataPrinterRegistry::end(); I != E; ++I)
    if (strcmp(Name, I->getName()) == 0) {
      std::unique_ptr<GCMetadataPrinter> GMP = I->instantiate();
      GMP->S = &S;
      auto IterBool = GCMap.insert(std::make_pair(&S, std::move(GMP)));
      return IterBool.first->second.get();
    }

  report_fatal_error("no GCMetadataPrinter registered for GC: " + Twine(Name));
}

/// Pin vtable to this file.
AsmPrinterHandler::~AsmPrinterHandler() {}<|MERGE_RESOLUTION|>--- conflicted
+++ resolved
@@ -173,7 +173,7 @@
   const_cast<TargetLoweringObjectFile&>(getObjFileLowering())
     .Initialize(OutContext, TM);
 
-  OutStreamer.InitSections();
+  OutStreamer.InitSections(false);
 
   Mang = new Mangler(TM.getSubtargetImpl()->getDataLayout());
 
@@ -222,17 +222,11 @@
   }
 
   if (MAI->doesSupportDebugInformation()) {
-<<<<<<< HEAD
-=======
     bool skip_dwarf = false;
->>>>>>> 41cb3da2
     if (Triple(TM.getTargetTriple()).isKnownWindowsMSVCEnvironment()) {
       Handlers.push_back(HandlerInfo(new WinCodeViewLineTables(this),
                                      DbgTimerName,
                                      CodeViewLineTablesGroupName));
-<<<<<<< HEAD
-    } else {
-=======
       // FIXME: Don't emit DWARF debug info if there's at least one function
       // with AddressSanitizer instrumentation.
       // This is a band-aid fix for PR22032.
@@ -244,7 +238,6 @@
       }
     }
     if (!skip_dwarf) {
->>>>>>> 41cb3da2
       DD = new DwarfDebug(this, &M);
       Handlers.push_back(HandlerInfo(DD, DbgTimerName, DWARFGroupName));
     }
@@ -261,12 +254,8 @@
   case ExceptionHandling::ARM:
     ES = new ARMException(this);
     break;
-<<<<<<< HEAD
-  case ExceptionHandling::WinEH:
-=======
   case ExceptionHandling::ItaniumWinEH:
   case ExceptionHandling::MSVC:
->>>>>>> 41cb3da2
     switch (MAI->getWinEHEncodingType()) {
     default: llvm_unreachable("unsupported unwinding information encoding");
     case WinEH::EncodingType::Itanium:
@@ -538,6 +527,10 @@
     OutStreamer.GetCommentOS() << '\n';
   }
 
+  // Emit the prefix data.
+  if (F->hasPrefixData())
+    EmitGlobalConstant(F->getPrefixData());
+
   // Emit the CurrentFnSym.  This is a virtual function to allow targets to
   // do their wild and crazy things as required.
   EmitFunctionEntryLabel();
@@ -558,9 +551,9 @@
     HI.Handler->beginFunction(MF);
   }
 
-  // Emit the prefix data.
-  if (F->hasPrefixData())
-    EmitGlobalConstant(F->getPrefixData());
+  // Emit the prologue data.
+  if (F->hasPrologueData())
+    EmitGlobalConstant(F->getPrologueData());
 }
 
 /// EmitFunctionEntryLabel - Emit the label that is the entrypoint for the
@@ -647,8 +640,8 @@
 /// of DBG_VALUE, returning true if it was able to do so.  A false return
 /// means the target will need to handle MI in EmitInstruction.
 static bool emitDebugValueComment(const MachineInstr *MI, AsmPrinter &AP) {
-  // This code handles only the 3-operand target-independent form.
-  if (MI->getNumOperands() != 3)
+  // This code handles only the 4-operand target-independent form.
+  if (MI->getNumOperands() != 4)
     return false;
 
   SmallString<128> Str;
@@ -662,9 +655,11 @@
       OS << Name << ":";
   }
   OS << V.getName();
-  if (V.isVariablePiece())
-    OS << " [piece offset=" << V.getPieceOffset()
-       << " size="<<V.getPieceSize()<<"]";
+
+  DIExpression Expr = MI->getDebugExpression();
+  if (Expr.isVariablePiece())
+    OS << " [piece offset=" << Expr.getPieceOffset()
+       << " size=" << Expr.getPieceSize() << "]";
   OS << " <- ";
 
   // The second operand is only an offset if it's an immediate.
@@ -734,12 +729,7 @@
 }
 
 bool AsmPrinter::needsSEHMoves() {
-<<<<<<< HEAD
-  return MAI->getExceptionHandlingType() == ExceptionHandling::WinEH &&
-    MF->getFunction()->needsUnwindTableEntry();
-=======
   return MAI->usesWindowsCFI() && MF->getFunction()->needsUnwindTableEntry();
->>>>>>> 41cb3da2
 }
 
 void AsmPrinter::emitCFIInstruction(const MachineInstr &MI) {
@@ -928,16 +918,17 @@
     bool IsThumb = (Arch == Triple::thumb || Arch == Triple::thumbeb);
     MCInst TrapInst;
     TM.getSubtargetImpl()->getInstrInfo()->getTrap(TrapInst);
+    unsigned LogAlignment = llvm::Log2_64(JITI->entryByteAlignment());
+
+    // Emit the right section for these functions.
+    OutStreamer.SwitchSection(OutContext.getObjectFileInfo()->getTextSection());
     for (const auto &KV : JITI->getTables()) {
       uint64_t Count = 0;
       for (const auto &FunPair : KV.second) {
         // Emit the function labels to make this be a function entry point.
         MCSymbol *FunSym =
           OutContext.GetOrCreateSymbol(FunPair.second->getName());
-        OutStreamer.EmitSymbolAttribute(FunSym, MCSA_Global);
-        // FIXME: JumpTableInstrInfo should store information about the required
-        // alignment of table entries and the size of the padding instruction.
-        EmitAlignment(3);
+        EmitAlignment(LogAlignment);
         if (IsThumb)
           OutStreamer.EmitThumbFunc(FunSym);
         if (MAI->hasDotTypeDotSizeDirective())
@@ -959,10 +950,9 @@
       }
 
       // Emit enough padding instructions to fill up to the next power of two.
-      // This assumes that the trap instruction takes 8 bytes or fewer.
       uint64_t Remaining = NextPowerOf2(Count) - Count;
       for (uint64_t C = 0; C < Remaining; ++C) {
-        EmitAlignment(3);
+        EmitAlignment(LogAlignment);
         OutStreamer.EmitInstruction(TrapInst, getSubtargetInfo());
       }
 
@@ -1009,29 +999,21 @@
     }
   }
 
-  if (MAI->hasSetDirective()) {
-    OutStreamer.AddBlankLine();
-    for (const auto &Alias : M.aliases()) {
-      MCSymbol *Name = getSymbol(&Alias);
-
-      if (Alias.hasExternalLinkage() || !MAI->getWeakRefDirective())
-        OutStreamer.EmitSymbolAttribute(Name, MCSA_Global);
-      else if (Alias.hasWeakLinkage() || Alias.hasLinkOnceLinkage())
-        OutStreamer.EmitSymbolAttribute(Name, MCSA_WeakReference);
-      else
-        assert(Alias.hasLocalLinkage() && "Invalid alias linkage");
-
-      EmitVisibility(Name, Alias.getVisibility());
-
-<<<<<<< HEAD
-      // Emit the directives as assignments aka .set:
-      OutStreamer.EmitAssignment(Name,
-                                 lowerConstant(Alias.getAliasee(), *this));
-    }
-=======
+  OutStreamer.AddBlankLine();
+  for (const auto &Alias : M.aliases()) {
+    MCSymbol *Name = getSymbol(&Alias);
+
+    if (Alias.hasExternalLinkage() || !MAI->getWeakRefDirective())
+      OutStreamer.EmitSymbolAttribute(Name, MCSA_Global);
+    else if (Alias.hasWeakLinkage() || Alias.hasLinkOnceLinkage())
+      OutStreamer.EmitSymbolAttribute(Name, MCSA_WeakReference);
+    else
+      assert(Alias.hasLocalLinkage() && "Invalid alias linkage");
+
+    EmitVisibility(Name, Alias.getVisibility());
+
     // Emit the directives as assignments aka .set:
     OutStreamer.EmitAssignment(Name, lowerConstant(Alias.getAliasee()));
->>>>>>> 41cb3da2
   }
 
   GCModuleInfo *MI = getAnalysisIfAvailable<GCModuleInfo>();
@@ -1232,17 +1214,17 @@
     // If this jump table was deleted, ignore it.
     if (JTBBs.empty()) continue;
 
-    // For the EK_LabelDifference32 entry, if the target supports .set, emit a
-    // .set directive for each unique entry.  This reduces the number of
-    // relocations the assembler will generate for the jump table.
+    // For the EK_LabelDifference32 entry, if using .set avoids a relocation,
+    /// emit a .set directive for each unique entry.
     if (MJTI->getEntryKind() == MachineJumpTableInfo::EK_LabelDifference32 &&
-        MAI->hasSetDirective()) {
+        MAI->doesSetDirectiveSuppressesReloc()) {
       SmallPtrSet<const MachineBasicBlock*, 16> EmittedSets;
       const TargetLowering *TLI = TM.getSubtargetImpl()->getTargetLowering();
       const MCExpr *Base = TLI->getPICJumpTableRelocBaseExpr(MF,JTI,OutContext);
       for (unsigned ii = 0, ee = JTBBs.size(); ii != ee; ++ii) {
         const MachineBasicBlock *MBB = JTBBs[ii];
-        if (!EmittedSets.insert(MBB)) continue;
+        if (!EmittedSets.insert(MBB).second)
+          continue;
 
         // .set LJTSet, LBB32-base
         const MCExpr *LHS =
@@ -1309,27 +1291,22 @@
   }
 
   case MachineJumpTableInfo::EK_LabelDifference32: {
-    // EK_LabelDifference32 - Each entry is the address of the block minus
-    // the address of the jump table.  This is used for PIC jump tables where
-    // gprel32 is not supported.  e.g.:
+    // Each entry is the address of the block minus the address of the jump
+    // table. This is used for PIC jump tables where gprel32 is not supported.
+    // e.g.:
     //      .word LBB123 - LJTI1_2
-    // If the .set directive is supported, this is emitted as:
+    // If the .set directive avoids relocations, this is emitted as:
     //      .set L4_5_set_123, LBB123 - LJTI1_2
     //      .word L4_5_set_123
-
-    // If we have emitted set directives for the jump table entries, print
-    // them rather than the entries themselves.  If we're emitting PIC, then
-    // emit the table entries as differences between two text section labels.
-    if (MAI->hasSetDirective()) {
-      // If we used .set, reference the .set's symbol.
+    if (MAI->doesSetDirectiveSuppressesReloc()) {
       Value = MCSymbolRefExpr::Create(GetJTSetSymbol(UID, MBB->getNumber()),
                                       OutContext);
       break;
     }
-    // Otherwise, use the difference as the jump table entry.
     Value = MCSymbolRefExpr::Create(MBB->getSymbol(), OutContext);
-    const MCExpr *JTI = MCSymbolRefExpr::Create(GetJTISymbol(UID), OutContext);
-    Value = MCBinaryExpr::CreateSub(Value, JTI, OutContext);
+    const TargetLowering *TLI = TM.getSubtargetImpl()->getTargetLowering();
+    const MCExpr *Base = TLI->getPICJumpTableRelocBaseExpr(MF, UID, OutContext);
+    Value = MCBinaryExpr::CreateSub(Value, Base, OutContext);
     break;
   }
   }
@@ -1510,9 +1487,9 @@
   OutStreamer.EmitIntValue(Value, 4);
 }
 
-/// EmitLabelDifference - Emit something like ".long Hi-Lo" where the size
-/// in bytes of the directive is specified by Size and Hi/Lo specify the
-/// labels.  This implicitly uses .set if it is available.
+/// Emit something like ".long Hi-Lo" where the size in bytes of the directive
+/// is specified by Size and Hi/Lo specify the labels. This implicitly uses
+/// .set if it avoids relocations.
 void AsmPrinter::EmitLabelDifference(const MCSymbol *Hi, const MCSymbol *Lo,
                                      unsigned Size) const {
   // Get the Hi-Lo expression.
@@ -1521,7 +1498,7 @@
                             MCSymbolRefExpr::Create(Lo, OutContext),
                             OutContext);
 
-  if (!MAI->hasSetDirective()) {
+  if (!MAI->doesSetDirectiveSuppressesReloc()) {
     OutStreamer.EmitValue(Diff, Size);
     return;
   }
@@ -1530,36 +1507,6 @@
   MCSymbol *SetLabel = GetTempSymbol("set", SetCounter++);
   OutStreamer.EmitAssignment(SetLabel, Diff);
   OutStreamer.EmitSymbolValue(SetLabel, Size);
-}
-
-/// EmitLabelOffsetDifference - Emit something like ".long Hi+Offset-Lo"
-/// where the size in bytes of the directive is specified by Size and Hi/Lo
-/// specify the labels.  This implicitly uses .set if it is available.
-void AsmPrinter::EmitLabelOffsetDifference(const MCSymbol *Hi, uint64_t Offset,
-                                           const MCSymbol *Lo,
-                                           unsigned Size) const {
-
-  // Emit Hi+Offset - Lo
-  // Get the Hi+Offset expression.
-  const MCExpr *Plus =
-    MCBinaryExpr::CreateAdd(MCSymbolRefExpr::Create(Hi, OutContext),
-                            MCConstantExpr::Create(Offset, OutContext),
-                            OutContext);
-
-  // Get the Hi+Offset-Lo expression.
-  const MCExpr *Diff =
-    MCBinaryExpr::CreateSub(Plus,
-                            MCSymbolRefExpr::Create(Lo, OutContext),
-                            OutContext);
-
-  if (!MAI->hasSetDirective())
-    OutStreamer.EmitValue(Diff, Size);
-  else {
-    // Otherwise, emit with .set (aka assignment).
-    MCSymbol *SetLabel = GetTempSymbol("set", SetCounter++);
-    OutStreamer.EmitAssignment(SetLabel, Diff);
-    OutStreamer.EmitSymbolValue(SetLabel, Size);
-  }
 }
 
 /// EmitLabelPlusOffset - Emit something like ".long Label+Offset"
