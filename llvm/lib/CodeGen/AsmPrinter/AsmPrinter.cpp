--- conflicted
+++ resolved
@@ -244,37 +244,19 @@
   }
 
   if (MAI->doesSupportDebugInformation()) {
-<<<<<<< HEAD
-    bool skip_dwarf = false;
-    if (TM.getTargetTriple().isKnownWindowsMSVCEnvironment()) {
+    bool EmitCodeView = MMI->getModule()->getCodeViewFlag();
+    if (EmitCodeView && TM.getTargetTriple().isKnownWindowsMSVCEnvironment()) {
 //***INTEL
       if (!EmitWinCodeViewLineTables) {
         Handlers.push_back(HandlerInfo(STIDebug::create(this),
                                        DbgTimerName,
                                        STIDebugGroupName));
-        skip_dwarf = true;
       } else {
         Handlers.push_back(HandlerInfo(new WinCodeViewLineTables(this),
                                        DbgTimerName,
                                        CodeViewLineTablesGroupName));
       }
 
-      // FIXME: Don't emit DWARF debug info if there's at least one function
-      // with AddressSanitizer instrumentation.
-      // This is a band-aid fix for PR22032.
-      for (auto &F : M.functions()) {
-        if (F.hasFnAttribute(Attribute::SanitizeAddress)) {
-          skip_dwarf = true;
-          break;
-        }
-      }
-=======
-    bool EmitCodeView = MMI->getModule()->getCodeViewFlag();
-    if (EmitCodeView && TM.getTargetTriple().isKnownWindowsMSVCEnvironment()) {
-      Handlers.push_back(HandlerInfo(new WinCodeViewLineTables(this),
-                                     DbgTimerName,
-                                     CodeViewLineTablesGroupName));
->>>>>>> 278004be
     }
     if (!EmitCodeView || MMI->getModule()->getDwarfVersion()) {
       DD = new DwarfDebug(this, &M);
