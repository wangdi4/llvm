#include "DwarfCompileUnit.h"
#include "DwarfExpression.h"
#include "llvm/CodeGen/MachineFunction.h"
#include "llvm/IR/DataLayout.h"
#include "llvm/IR/GlobalValue.h"
#include "llvm/IR/GlobalVariable.h"
#include "llvm/IR/Instruction.h"
#include "llvm/MC/MCAsmInfo.h"
#include "llvm/MC/MCStreamer.h"
#include "llvm/Target/TargetFrameLowering.h"
#include "llvm/Target/TargetLoweringObjectFile.h"
#include "llvm/Target/TargetMachine.h"
#include "llvm/Target/TargetRegisterInfo.h"
#include "llvm/Target/TargetSubtargetInfo.h"

namespace llvm {

DwarfCompileUnit::DwarfCompileUnit(unsigned UID, DICompileUnit Node,
                                   AsmPrinter *A, DwarfDebug *DW,
                                   DwarfFile *DWU)
    : DwarfUnit(UID, dwarf::DW_TAG_compile_unit, Node, A, DW, DWU),
      Skeleton(nullptr), LabelBegin(nullptr), BaseAddress(nullptr) {
  insertDIE(Node, &getUnitDie());
}

/// addLabelAddress - Add a dwarf label attribute data and value using
/// DW_FORM_addr or DW_FORM_GNU_addr_index.
///
void DwarfCompileUnit::addLabelAddress(DIE &Die, dwarf::Attribute Attribute,
                                       const MCSymbol *Label) {

  // Don't use the address pool in non-fission or in the skeleton unit itself.
  // FIXME: Once GDB supports this, it's probably worthwhile using the address
  // pool from the skeleton - maybe even in non-fission (possibly fewer
  // relocations by sharing them in the pool, but we have other ideas about how
  // to reduce the number of relocations as well/instead).
  if (!DD->useSplitDwarf() || !Skeleton)
    return addLocalLabelAddress(Die, Attribute, Label);

  if (Label)
    DD->addArangeLabel(SymbolCU(this, Label));

  unsigned idx = DD->getAddressPool().getIndex(Label);
  DIEValue *Value = new (DIEValueAllocator) DIEInteger(idx);
  Die.addValue(Attribute, dwarf::DW_FORM_GNU_addr_index, Value);
}

void DwarfCompileUnit::addLocalLabelAddress(DIE &Die,
                                            dwarf::Attribute Attribute,
                                            const MCSymbol *Label) {
  if (Label)
    DD->addArangeLabel(SymbolCU(this, Label));

  Die.addValue(Attribute, dwarf::DW_FORM_addr,
               Label ? (DIEValue *)new (DIEValueAllocator) DIELabel(Label)
                     : new (DIEValueAllocator) DIEInteger(0));
}

unsigned DwarfCompileUnit::getOrCreateSourceID(StringRef FileName,
                                               StringRef DirName) {
  // If we print assembly, we can't separate .file entries according to
  // compile units. Thus all files will belong to the default compile unit.

  // FIXME: add a better feature test than hasRawTextSupport. Even better,
  // extend .file to support this.
  return Asm->OutStreamer.EmitDwarfFileDirective(
      0, DirName, FileName,
      Asm->OutStreamer.hasRawTextSupport() ? 0 : getUniqueID());
}

// Return const expression if value is a GEP to access merged global
// constant. e.g.
// i8* getelementptr ({ i8, i8, i8, i8 }* @_MergedGlobals, i32 0, i32 0)
static const ConstantExpr *getMergedGlobalExpr(const Value *V) {
  const ConstantExpr *CE = dyn_cast_or_null<ConstantExpr>(V);
  if (!CE || CE->getNumOperands() != 3 ||
      CE->getOpcode() != Instruction::GetElementPtr)
    return nullptr;

  // First operand points to a global struct.
  Value *Ptr = CE->getOperand(0);
  if (!isa<GlobalValue>(Ptr) ||
      !isa<StructType>(cast<PointerType>(Ptr->getType())->getElementType()))
    return nullptr;

  // Second operand is zero.
  const ConstantInt *CI = dyn_cast_or_null<ConstantInt>(CE->getOperand(1));
  if (!CI || !CI->isZero())
    return nullptr;

  // Third operand is offset.
  if (!isa<ConstantInt>(CE->getOperand(2)))
    return nullptr;

  return CE;
}

/// getOrCreateGlobalVariableDIE - get or create global variable DIE.
DIE *DwarfCompileUnit::getOrCreateGlobalVariableDIE(DIGlobalVariable GV) {
  // Check for pre-existence.
  if (DIE *Die = getDIE(GV))
    return Die;

  assert(GV.isGlobalVariable());

  DIScope GVContext = GV.getContext();
  DIType GTy = DD->resolve(GV.getType());

  // Construct the context before querying for the existence of the DIE in
  // case such construction creates the DIE.
  DIE *ContextDIE = getOrCreateContextDIE(GVContext);

  // Add to map.
  DIE *VariableDIE = &createAndAddDIE(GV.getTag(), *ContextDIE, GV);
  DIScope DeclContext;

  if (DIDerivedType SDMDecl = GV.getStaticDataMemberDeclaration()) {
    DeclContext = resolve(SDMDecl.getContext());
    assert(SDMDecl.isStaticMember() && "Expected static member decl");
    assert(GV.isDefinition());
    // We need the declaration DIE that is in the static member's class.
    DIE *VariableSpecDIE = getOrCreateStaticMemberDIE(SDMDecl);
    addDIEEntry(*VariableDIE, dwarf::DW_AT_specification, *VariableSpecDIE);
  } else {
    DeclContext = GV.getContext();
    // Add name and type.
    addString(*VariableDIE, dwarf::DW_AT_name, GV.getDisplayName());
    addType(*VariableDIE, GTy);

    // Add scoping info.
    if (!GV.isLocalToUnit())
      addFlag(*VariableDIE, dwarf::DW_AT_external);

    // Add line number info.
    addSourceLine(*VariableDIE, GV);
  }

  if (!GV.isDefinition())
    addFlag(*VariableDIE, dwarf::DW_AT_declaration);

  // Add location.
  bool addToAccelTable = false;
  bool isGlobalVariable = GV.getGlobal() != nullptr;
  if (isGlobalVariable) {
    addToAccelTable = true;
    DIELoc *Loc = new (DIEValueAllocator) DIELoc();
    const MCSymbol *Sym = Asm->getSymbol(GV.getGlobal());
    if (GV.getGlobal()->isThreadLocal()) {
      // FIXME: Make this work with -gsplit-dwarf.
      unsigned PointerSize = Asm->getDataLayout().getPointerSize();
      assert((PointerSize == 4 || PointerSize == 8) &&
             "Add support for other sizes if necessary");
      // Based on GCC's support for TLS:
      if (!DD->useSplitDwarf()) {
        // 1) Start with a constNu of the appropriate pointer size
        addUInt(*Loc, dwarf::DW_FORM_data1,
                PointerSize == 4 ? dwarf::DW_OP_const4u : dwarf::DW_OP_const8u);
        // 2) containing the (relocated) offset of the TLS variable
        //    within the module's TLS block.
        addExpr(*Loc, dwarf::DW_FORM_udata,
                Asm->getObjFileLowering().getDebugThreadLocalSymbol(Sym));
      } else {
        addUInt(*Loc, dwarf::DW_FORM_data1, dwarf::DW_OP_GNU_const_index);
        addUInt(*Loc, dwarf::DW_FORM_udata,
                DD->getAddressPool().getIndex(Sym, /* TLS */ true));
      }
      // 3) followed by a custom OP to make the debugger do a TLS lookup.
      addUInt(*Loc, dwarf::DW_FORM_data1, dwarf::DW_OP_GNU_push_tls_address);
    } else {
      DD->addArangeLabel(SymbolCU(this, Sym));
      addOpAddress(*Loc, Sym);
    }

    addBlock(*VariableDIE, dwarf::DW_AT_location, Loc);
    // Add the linkage name.
    StringRef LinkageName = GV.getLinkageName();
    if (!LinkageName.empty())
      // From DWARF4: DIEs to which DW_AT_linkage_name may apply include:
      // TAG_common_block, TAG_constant, TAG_entry_point, TAG_subprogram and
      // TAG_variable.
      addString(*VariableDIE,
                DD->getDwarfVersion() >= 4 ? dwarf::DW_AT_linkage_name
                                           : dwarf::DW_AT_MIPS_linkage_name,
                GlobalValue::getRealLinkageName(LinkageName));
  } else if (const ConstantInt *CI =
                 dyn_cast_or_null<ConstantInt>(GV.getConstant())) {
    addConstantValue(*VariableDIE, CI, GTy);
  } else if (const ConstantExpr *CE = getMergedGlobalExpr(GV.getConstant())) {
    addToAccelTable = true;
    // GV is a merged global.
    DIELoc *Loc = new (DIEValueAllocator) DIELoc();
    Value *Ptr = CE->getOperand(0);
    MCSymbol *Sym = Asm->getSymbol(cast<GlobalValue>(Ptr));
    DD->addArangeLabel(SymbolCU(this, Sym));
    addOpAddress(*Loc, Sym);
    addUInt(*Loc, dwarf::DW_FORM_data1, dwarf::DW_OP_constu);
    SmallVector<Value *, 3> Idx(CE->op_begin() + 1, CE->op_end());
    addUInt(*Loc, dwarf::DW_FORM_udata,
            Asm->getDataLayout().getIndexedOffset(Ptr->getType(), Idx));
    addUInt(*Loc, dwarf::DW_FORM_data1, dwarf::DW_OP_plus);
    addBlock(*VariableDIE, dwarf::DW_AT_location, Loc);
  }

  if (addToAccelTable) {
    DD->addAccelName(GV.getName(), *VariableDIE);

    // If the linkage name is different than the name, go ahead and output
    // that as well into the name table.
    if (GV.getLinkageName() != "" && GV.getName() != GV.getLinkageName())
      DD->addAccelName(GV.getLinkageName(), *VariableDIE);
  }

  addGlobalName(GV.getName(), *VariableDIE, DeclContext);
  return VariableDIE;
}

void DwarfCompileUnit::addRange(RangeSpan Range) {
  bool SameAsPrevCU = this == DD->getPrevCU();
  DD->setPrevCU(this);
  // If we have no current ranges just add the range and return, otherwise,
  // check the current section and CU against the previous section and CU we
  // emitted into and the subprogram was contained within. If these are the
  // same then extend our current range, otherwise add this as a new range.
  if (CURanges.empty() || !SameAsPrevCU ||
      (&CURanges.back().getEnd()->getSection() !=
       &Range.getEnd()->getSection())) {
    CURanges.push_back(Range);
    return;
  }

  CURanges.back().setEnd(Range.getEnd());
}

void DwarfCompileUnit::addSectionLabel(DIE &Die, dwarf::Attribute Attribute,
                                       const MCSymbol *Label,
                                       const MCSymbol *Sec) {
  if (Asm->MAI->doesDwarfUseRelocationsAcrossSections())
    addLabel(Die, Attribute,
             DD->getDwarfVersion() >= 4 ? dwarf::DW_FORM_sec_offset
                                        : dwarf::DW_FORM_data4,
             Label);
  else
    addSectionDelta(Die, Attribute, Label, Sec);
}

void DwarfCompileUnit::initStmtList(MCSymbol *DwarfLineSectionSym) {
  // Define start line table label for each Compile Unit.
  MCSymbol *LineTableStartSym =
      Asm->OutStreamer.getDwarfLineTableSymbol(getUniqueID());

  stmtListIndex = UnitDie.getValues().size();

  // DW_AT_stmt_list is a offset of line number information for this
  // compile unit in debug_line section. For split dwarf this is
  // left in the skeleton CU and so not included.
  // The line table entries are not always emitted in assembly, so it
  // is not okay to use line_table_start here.
  addSectionLabel(UnitDie, dwarf::DW_AT_stmt_list, LineTableStartSym,
                  DwarfLineSectionSym);
}

void DwarfCompileUnit::applyStmtList(DIE &D) {
  D.addValue(dwarf::DW_AT_stmt_list,
             UnitDie.getAbbrev().getData()[stmtListIndex].getForm(),
             UnitDie.getValues()[stmtListIndex]);
}

void DwarfCompileUnit::attachLowHighPC(DIE &D, const MCSymbol *Begin,
                                       const MCSymbol *End) {
  assert(Begin && "Begin label should not be null!");
  assert(End && "End label should not be null!");
  assert(Begin->isDefined() && "Invalid starting label");
  assert(End->isDefined() && "Invalid end label");

  addLabelAddress(D, dwarf::DW_AT_low_pc, Begin);
  if (DD->getDwarfVersion() < 4)
    addLabelAddress(D, dwarf::DW_AT_high_pc, End);
  else
    addLabelDelta(D, dwarf::DW_AT_high_pc, End, Begin);
}

// Find DIE for the given subprogram and attach appropriate DW_AT_low_pc
// and DW_AT_high_pc attributes. If there are global variables in this
// scope then create and insert DIEs for these variables.
DIE &DwarfCompileUnit::updateSubprogramScopeDIE(DISubprogram SP) {
  DIE *SPDie = getOrCreateSubprogramDIE(SP, includeMinimalInlineScopes());

  attachLowHighPC(*SPDie, DD->getFunctionBeginSym(), DD->getFunctionEndSym());
  if (!DD->getCurrentFunction()->getTarget().Options.DisableFramePointerElim(
          *DD->getCurrentFunction()))
    addFlag(*SPDie, dwarf::DW_AT_APPLE_omit_frame_ptr);

  // Only include DW_AT_frame_base in full debug info
  if (!includeMinimalInlineScopes()) {
    const TargetRegisterInfo *RI =
        Asm->TM.getSubtargetImpl()->getRegisterInfo();
    MachineLocation Location(RI->getFrameRegister(*Asm->MF));
    if (RI->isPhysicalRegister(Location.getReg()))
      addAddress(*SPDie, dwarf::DW_AT_frame_base, Location);
  }

  // Add name to the name table, we do this here because we're guaranteed
  // to have concrete versions of our DW_TAG_subprogram nodes.
  DD->addSubprogramNames(SP, *SPDie);

  return *SPDie;
}

// Construct a DIE for this scope.
void DwarfCompileUnit::constructScopeDIE(
    LexicalScope *Scope, SmallVectorImpl<std::unique_ptr<DIE>> &FinalChildren) {
  if (!Scope || !Scope->getScopeNode())
    return;

  DIScope DS(Scope->getScopeNode());

  assert((Scope->getInlinedAt() || !DS.isSubprogram()) &&
         "Only handle inlined subprograms here, use "
         "constructSubprogramScopeDIE for non-inlined "
         "subprograms");

  SmallVector<std::unique_ptr<DIE>, 8> Children;

  // We try to create the scope DIE first, then the children DIEs. This will
  // avoid creating un-used children then removing them later when we find out
  // the scope DIE is null.
  std::unique_ptr<DIE> ScopeDIE;
  if (Scope->getParent() && DS.isSubprogram()) {
    ScopeDIE = constructInlinedScopeDIE(Scope);
    if (!ScopeDIE)
      return;
    // We create children when the scope DIE is not null.
    createScopeChildrenDIE(Scope, Children);
  } else {
    // Early exit when we know the scope DIE is going to be null.
    if (DD->isLexicalScopeDIENull(Scope))
      return;

    unsigned ChildScopeCount;

    // We create children here when we know the scope DIE is not going to be
    // null and the children will be added to the scope DIE.
    createScopeChildrenDIE(Scope, Children, &ChildScopeCount);

    // Skip imported directives in gmlt-like data.
    if (!includeMinimalInlineScopes()) {
      // There is no need to emit empty lexical block DIE.
      for (const auto &E : DD->findImportedEntitiesForScope(DS))
        Children.push_back(
            constructImportedEntityDIE(DIImportedEntity(E.second)));
    }

    // If there are only other scopes as children, put them directly in the
    // parent instead, as this scope would serve no purpose.
    if (Children.size() == ChildScopeCount) {
      FinalChildren.insert(FinalChildren.end(),
                           std::make_move_iterator(Children.begin()),
                           std::make_move_iterator(Children.end()));
      return;
    }
    ScopeDIE = constructLexicalScopeDIE(Scope);
    assert(ScopeDIE && "Scope DIE should not be null.");
  }

  // Add children
  for (auto &I : Children)
    ScopeDIE->addChild(std::move(I));

  FinalChildren.push_back(std::move(ScopeDIE));
}

void DwarfCompileUnit::addSectionDelta(DIE &Die, dwarf::Attribute Attribute,
                                       const MCSymbol *Hi, const MCSymbol *Lo) {
  DIEValue *Value = new (DIEValueAllocator) DIEDelta(Hi, Lo);
  Die.addValue(Attribute, DD->getDwarfVersion() >= 4 ? dwarf::DW_FORM_sec_offset
                                                     : dwarf::DW_FORM_data4,
               Value);
}

void DwarfCompileUnit::addScopeRangeList(DIE &ScopeDIE,
                                         SmallVector<RangeSpan, 2> Range) {
  // Emit offset in .debug_range as a relocatable label. emitDIE will handle
  // emitting it appropriately.
  auto *RangeSectionSym = DD->getRangeSectionSym();

  RangeSpanList List(
      Asm->GetTempSymbol("debug_ranges", DD->getNextRangeNumber()),
      std::move(Range));

  // Under fission, ranges are specified by constant offsets relative to the
  // CU's DW_AT_GNU_ranges_base.
  if (isDwoUnit())
    addSectionDelta(ScopeDIE, dwarf::DW_AT_ranges, List.getSym(),
                    RangeSectionSym);
  else
    addSectionLabel(ScopeDIE, dwarf::DW_AT_ranges, List.getSym(),
                    RangeSectionSym);

  // Add the range list to the set of ranges to be emitted.
  (Skeleton ? Skeleton : this)->CURangeLists.push_back(std::move(List));
}

void DwarfCompileUnit::attachRangesOrLowHighPC(
    DIE &Die, SmallVector<RangeSpan, 2> Ranges) {
  if (Ranges.size() == 1) {
    const auto &single = Ranges.front();
    attachLowHighPC(Die, single.getStart(), single.getEnd());
  } else
    addScopeRangeList(Die, std::move(Ranges));
}

void DwarfCompileUnit::attachRangesOrLowHighPC(
    DIE &Die, const SmallVectorImpl<InsnRange> &Ranges) {
  SmallVector<RangeSpan, 2> List;
  List.reserve(Ranges.size());
  for (const InsnRange &R : Ranges)
    List.push_back(RangeSpan(DD->getLabelBeforeInsn(R.first),
                             DD->getLabelAfterInsn(R.second)));
  attachRangesOrLowHighPC(Die, std::move(List));
}

// This scope represents inlined body of a function. Construct DIE to
// represent this concrete inlined copy of the function.
std::unique_ptr<DIE>
DwarfCompileUnit::constructInlinedScopeDIE(LexicalScope *Scope) {
  assert(Scope->getScopeNode());
  DIScope DS(Scope->getScopeNode());
  DISubprogram InlinedSP = getDISubprogram(DS);
  // Find the subprogram's DwarfCompileUnit in the SPMap in case the subprogram
  // was inlined from another compile unit.
  DIE *OriginDIE = DU->getAbstractSPDies()[InlinedSP];
  assert(OriginDIE && "Unable to find original DIE for an inlined subprogram.");

  auto ScopeDIE = make_unique<DIE>(dwarf::DW_TAG_inlined_subroutine);
  addDIEEntry(*ScopeDIE, dwarf::DW_AT_abstract_origin, *OriginDIE);

  attachRangesOrLowHighPC(*ScopeDIE, Scope->getRanges());

  // Add the call site information to the DIE.
  DILocation DL(Scope->getInlinedAt());
  addUInt(*ScopeDIE, dwarf::DW_AT_call_file, None,
          getOrCreateSourceID(DL.getFilename(), DL.getDirectory()));
  addUInt(*ScopeDIE, dwarf::DW_AT_call_line, None, DL.getLineNumber());

  // Add name to the name table, we do this here because we're guaranteed
  // to have concrete versions of our DW_TAG_inlined_subprogram nodes.
  DD->addSubprogramNames(InlinedSP, *ScopeDIE);

  return ScopeDIE;
}

// Construct new DW_TAG_lexical_block for this scope and attach
// DW_AT_low_pc/DW_AT_high_pc labels.
std::unique_ptr<DIE>
DwarfCompileUnit::constructLexicalScopeDIE(LexicalScope *Scope) {
  if (DD->isLexicalScopeDIENull(Scope))
    return nullptr;

  auto ScopeDIE = make_unique<DIE>(dwarf::DW_TAG_lexical_block);
  if (Scope->isAbstractScope())
    return ScopeDIE;

  attachRangesOrLowHighPC(*ScopeDIE, Scope->getRanges());

  return ScopeDIE;
}

/// constructVariableDIE - Construct a DIE for the given DbgVariable.
std::unique_ptr<DIE> DwarfCompileUnit::constructVariableDIE(DbgVariable &DV,
                                                            bool Abstract) {
  auto D = constructVariableDIEImpl(DV, Abstract);
  DV.setDIE(*D);
  return D;
}

std::unique_ptr<DIE>
DwarfCompileUnit::constructVariableDIEImpl(const DbgVariable &DV,
                                           bool Abstract) {
  // Define variable debug information entry.
  auto VariableDie = make_unique<DIE>(DV.getTag());

  if (Abstract) {
    applyVariableAttributes(DV, *VariableDie);
    return VariableDie;
  }

  // Add variable address.

  unsigned Offset = DV.getDotDebugLocOffset();
  if (Offset != ~0U) {
    addLocationList(*VariableDie, dwarf::DW_AT_location, Offset);
    return VariableDie;
  }

  // Check if variable is described by a DBG_VALUE instruction.
  if (const MachineInstr *DVInsn = DV.getMInsn()) {
    assert(DVInsn->getNumOperands() == 4);
    if (DVInsn->getOperand(0).isReg()) {
      const MachineOperand RegOp = DVInsn->getOperand(0);
      // If the second operand is an immediate, this is an indirect value.
      if (DVInsn->getOperand(1).isImm()) {
        MachineLocation Location(RegOp.getReg(),
                                 DVInsn->getOperand(1).getImm());
        addVariableAddress(DV, *VariableDie, Location);
      } else if (RegOp.getReg())
        addVariableAddress(DV, *VariableDie, MachineLocation(RegOp.getReg()));
    } else if (DVInsn->getOperand(0).isImm())
      addConstantValue(*VariableDie, DVInsn->getOperand(0), DV.getType());
    else if (DVInsn->getOperand(0).isFPImm())
      addConstantFPValue(*VariableDie, DVInsn->getOperand(0));
    else if (DVInsn->getOperand(0).isCImm())
      addConstantValue(*VariableDie, DVInsn->getOperand(0).getCImm(),
                       DV.getType());

    return VariableDie;
  }

  // .. else use frame index.
  int FI = DV.getFrameIndex();
  if (FI != ~0) {
    unsigned FrameReg = 0;
    const TargetFrameLowering *TFI =
        Asm->TM.getSubtargetImpl()->getFrameLowering();
    int Offset = TFI->getFrameIndexReference(*Asm->MF, FI, FrameReg);
    MachineLocation Location(FrameReg, Offset);
    addVariableAddress(DV, *VariableDie, Location);
  }

  return VariableDie;
}

std::unique_ptr<DIE> DwarfCompileUnit::constructVariableDIE(
    DbgVariable &DV, const LexicalScope &Scope, DIE *&ObjectPointer) {
  auto Var = constructVariableDIE(DV, Scope.isAbstractScope());
  if (DV.isObjectPointer())
    ObjectPointer = Var.get();
  return Var;
}

DIE *DwarfCompileUnit::createScopeChildrenDIE(
    LexicalScope *Scope, SmallVectorImpl<std::unique_ptr<DIE>> &Children,
    unsigned *ChildScopeCount) {
  DIE *ObjectPointer = nullptr;

  for (DbgVariable *DV : DU->getScopeVariables().lookup(Scope))
    Children.push_back(constructVariableDIE(*DV, *Scope, ObjectPointer));

  unsigned ChildCountWithoutScopes = Children.size();

  for (LexicalScope *LS : Scope->getChildren())
    constructScopeDIE(LS, Children);

  if (ChildScopeCount)
    *ChildScopeCount = Children.size() - ChildCountWithoutScopes;

  return ObjectPointer;
}

void DwarfCompileUnit::constructSubprogramScopeDIE(LexicalScope *Scope) {
  assert(Scope && Scope->getScopeNode());
  assert(!Scope->getInlinedAt());
  assert(!Scope->isAbstractScope());
  DISubprogram Sub(Scope->getScopeNode());

  assert(Sub.isSubprogram());

  DD->getProcessedSPNodes().insert(Sub);

  DIE &ScopeDIE = updateSubprogramScopeDIE(Sub);

  // If this is a variadic function, add an unspecified parameter.
  DITypeArray FnArgs = Sub.getType().getTypeArray();

  // Collect lexical scope children first.
  // ObjectPointer might be a local (non-argument) local variable if it's a
  // block's synthetic this pointer.
  if (DIE *ObjectPointer = createAndAddScopeChildren(Scope, ScopeDIE))
    addDIEEntry(ScopeDIE, dwarf::DW_AT_object_pointer, *ObjectPointer);

  // If we have a single element of null, it is a function that returns void.
  // If we have more than one elements and the last one is null, it is a
  // variadic function.
  if (FnArgs.getNumElements() > 1 &&
      !FnArgs.getElement(FnArgs.getNumElements() - 1) &&
      !includeMinimalInlineScopes())
    ScopeDIE.addChild(make_unique<DIE>(dwarf::DW_TAG_unspecified_parameters));
}

DIE *DwarfCompileUnit::createAndAddScopeChildren(LexicalScope *Scope,
                                                 DIE &ScopeDIE) {
  // We create children when the scope DIE is not null.
  SmallVector<std::unique_ptr<DIE>, 8> Children;
  DIE *ObjectPointer = createScopeChildrenDIE(Scope, Children);

  // Add children
  for (auto &I : Children)
    ScopeDIE.addChild(std::move(I));

  return ObjectPointer;
}

void
DwarfCompileUnit::constructAbstractSubprogramScopeDIE(LexicalScope *Scope) {
  DIE *&AbsDef = DU->getAbstractSPDies()[Scope->getScopeNode()];
  if (AbsDef)
    return;

  DISubprogram SP(Scope->getScopeNode());

  DIE *ContextDIE;

  if (includeMinimalInlineScopes())
    ContextDIE = &getUnitDie();
  // Some of this is duplicated from DwarfUnit::getOrCreateSubprogramDIE, with
  // the important distinction that the DIDescriptor is not associated with the
  // DIE (since the DIDescriptor will be associated with the concrete DIE, if
  // any). It could be refactored to some common utility function.
  else if (DISubprogram SPDecl = SP.getFunctionDeclaration()) {
    ContextDIE = &getUnitDie();
    getOrCreateSubprogramDIE(SPDecl);
  } else
    ContextDIE = getOrCreateContextDIE(resolve(SP.getContext()));

  // Passing null as the associated DIDescriptor because the abstract definition
  // shouldn't be found by lookup.
  AbsDef =
      &createAndAddDIE(dwarf::DW_TAG_subprogram, *ContextDIE, DIDescriptor());
  applySubprogramAttributesToDefinition(SP, *AbsDef);

  if (!includeMinimalInlineScopes())
    addUInt(*AbsDef, dwarf::DW_AT_inline, None, dwarf::DW_INL_inlined);
  if (DIE *ObjectPointer = createAndAddScopeChildren(Scope, *AbsDef))
    addDIEEntry(*AbsDef, dwarf::DW_AT_object_pointer, *ObjectPointer);
}

std::unique_ptr<DIE>
DwarfCompileUnit::constructImportedEntityDIE(const DIImportedEntity &Module) {
  assert(Module.Verify() &&
         "Use one of the MDNode * overloads to handle invalid metadata");
  std::unique_ptr<DIE> IMDie = make_unique<DIE>((dwarf::Tag)Module.getTag());
  insertDIE(Module, IMDie.get());
  DIE *EntityDie;
  DIDescriptor Entity = resolve(Module.getEntity());
  if (Entity.isNameSpace())
    EntityDie = getOrCreateNameSpace(DINameSpace(Entity));
  else if (Entity.isSubprogram())
    EntityDie = getOrCreateSubprogramDIE(DISubprogram(Entity));
  else if (Entity.isType())
    EntityDie = getOrCreateTypeDIE(DIType(Entity));
  else if (Entity.isGlobalVariable())
    EntityDie = getOrCreateGlobalVariableDIE(DIGlobalVariable(Entity));
  else
    EntityDie = getDIE(Entity);
  assert(EntityDie);
  addSourceLine(*IMDie, Module.getLineNumber(),
                Module.getContext().getFilename(),
                Module.getContext().getDirectory());
  addDIEEntry(*IMDie, dwarf::DW_AT_import, *EntityDie);
  StringRef Name = Module.getName();
  if (!Name.empty())
    addString(*IMDie, dwarf::DW_AT_name, Name);

  return IMDie;
}

void DwarfCompileUnit::finishSubprogramDefinition(DISubprogram SP) {
  DIE *D = getDIE(SP);
  if (DIE *AbsSPDIE = DU->getAbstractSPDies().lookup(SP)) {
    if (D)
      // If this subprogram has an abstract definition, reference that
      addDIEEntry(*D, dwarf::DW_AT_abstract_origin, *AbsSPDIE);
  } else {
    if (!D && !includeMinimalInlineScopes())
      // Lazily construct the subprogram if we didn't see either concrete or
      // inlined versions during codegen. (except in -gmlt ^ where we want
      // to omit these entirely)
      D = getOrCreateSubprogramDIE(SP);
    if (D)
      // And attach the attributes
      applySubprogramAttributesToDefinition(SP, *D);
  }
}
void DwarfCompileUnit::collectDeadVariables(DISubprogram SP) {
  assert(SP.isSubprogram() && "CU's subprogram list contains a non-subprogram");
  assert(SP.isDefinition() &&
         "CU's subprogram list contains a subprogram declaration");
  DIArray Variables = SP.getVariables();
  if (Variables.getNumElements() == 0)
    return;

  DIE *SPDIE = DU->getAbstractSPDies().lookup(SP);
  if (!SPDIE)
    SPDIE = getDIE(SP);
  assert(SPDIE);
  for (unsigned vi = 0, ve = Variables.getNumElements(); vi != ve; ++vi) {
    DIVariable DV(Variables.getElement(vi));
    assert(DV.isVariable());
    DbgVariable NewVar(DV, DIExpression(nullptr), DD);
    auto VariableDie = constructVariableDIE(NewVar);
    applyVariableAttributes(NewVar, *VariableDie);
    SPDIE->addChild(std::move(VariableDie));
  }
}

void DwarfCompileUnit::emitHeader(const MCSymbol *ASectionSym) const {
  // Don't bother labeling the .dwo unit, as its offset isn't used.
  if (!Skeleton)
    Asm->OutStreamer.EmitLabel(LabelBegin);

  DwarfUnit::emitHeader(ASectionSym);
}

/// addGlobalName - Add a new global name to the compile unit.
void DwarfCompileUnit::addGlobalName(StringRef Name, DIE &Die,
                                     DIScope Context) {
  if (includeMinimalInlineScopes())
    return;
  std::string FullName = getParentContextString(Context) + Name.str();
  GlobalNames[FullName] = &Die;
}

/// Add a new global type to the unit.
void DwarfCompileUnit::addGlobalType(DIType Ty, const DIE &Die,
                                     DIScope Context) {
  if (includeMinimalInlineScopes())
    return;
  std::string FullName = getParentContextString(Context) + Ty.getName().str();
  GlobalTypes[FullName] = &Die;
}

/// addVariableAddress - Add DW_AT_location attribute for a
/// DbgVariable based on provided MachineLocation.
void DwarfCompileUnit::addVariableAddress(const DbgVariable &DV, DIE &Die,
                                          MachineLocation Location) {
  if (DV.variableHasComplexAddress())
    addComplexAddress(DV, Die, dwarf::DW_AT_location, Location);
  else if (DV.isBlockByrefVariable())
    addBlockByrefAddress(DV, Die, dwarf::DW_AT_location, Location);
  else
    addAddress(Die, dwarf::DW_AT_location, Location,
               DV.getVariable().isIndirect());
}

/// Add an address attribute to a die based on the location provided.
void DwarfCompileUnit::addAddress(DIE &Die, dwarf::Attribute Attribute,
                                  const MachineLocation &Location,
                                  bool Indirect) {
  DIELoc *Loc = new (DIEValueAllocator) DIELoc();

  if (Location.isReg() && !Indirect)
    addRegisterOpPiece(*Loc, Location.getReg());
  else {
    addRegisterOffset(*Loc, Location.getReg(), Location.getOffset());
    if (Indirect && !Location.isReg()) {
      addUInt(*Loc, dwarf::DW_FORM_data1, dwarf::DW_OP_deref);
    }
  }

  // Now attach the location information to the DIE.
  addBlock(Die, Attribute, Loc);
}

/// Start with the address based on the location provided, and generate the
/// DWARF information necessary to find the actual variable given the extra
/// address information encoded in the DbgVariable, starting from the starting
/// location.  Add the DWARF information to the die.
void DwarfCompileUnit::addComplexAddress(const DbgVariable &DV, DIE &Die,
                                         dwarf::Attribute Attribute,
                                         const MachineLocation &Location) {
  DIELoc *Loc = new (DIEValueAllocator) DIELoc();
<<<<<<< HEAD
  unsigned N = DV.getNumAddrElements();
  unsigned i = 0;
  if (Location.isReg()) {
    if (N >= 2 && DV.getAddrElement(0) == dwarf::DW_OP_plus) {
      assert(!DV.getVariable().isIndirect() &&
             "double indirection not handled");
      // If first address element is OpPlus then emit
      // DW_OP_breg + Offset instead of DW_OP_reg + Offset.
      addRegisterOffset(*Loc, Location.getReg(), DV.getAddrElement(1));
      i = 2;
    } else if (N >= 2 && DV.getAddrElement(0) == dwarf::DW_OP_deref) {
      assert(!DV.getVariable().isIndirect() &&
             "double indirection not handled");
      addRegisterOpPiece(*Loc, Location.getReg(),
                         DV.getExpression().getPieceSize(),
                         DV.getExpression().getPieceOffset());
      i = 3;
    } else
      addRegisterOpPiece(*Loc, Location.getReg());
  } else
    addRegisterOffset(*Loc, Location.getReg(), Location.getOffset());

  for (; i < N; ++i) {
    uint64_t Element = DV.getAddrElement(i);
    if (Element == dwarf::DW_OP_plus) {
      addUInt(*Loc, dwarf::DW_FORM_data1, dwarf::DW_OP_plus_uconst);
      addUInt(*Loc, dwarf::DW_FORM_udata, DV.getAddrElement(++i));

    } else if (Element == dwarf::DW_OP_deref) {
      if (!Location.isReg())
        addUInt(*Loc, dwarf::DW_FORM_data1, dwarf::DW_OP_deref);

    } else if (Element == dwarf::DW_OP_piece) {
      const unsigned SizeOfByte = 8;
      unsigned PieceOffsetInBits = DV.getAddrElement(++i) * SizeOfByte;
      unsigned PieceSizeInBits = DV.getAddrElement(++i) * SizeOfByte;
      // Emit DW_OP_bit_piece Size Offset.
      assert(PieceSizeInBits > 0 && "piece has zero size");
      addUInt(*Loc, dwarf::DW_FORM_data1, dwarf::DW_OP_bit_piece);
      addUInt(*Loc, dwarf::DW_FORM_udata, PieceSizeInBits);
      addUInt(*Loc, dwarf::DW_FORM_udata, PieceOffsetInBits);
    } else
      llvm_unreachable("unknown DIBuilder Opcode");
=======
  DIEDwarfExpression DwarfExpr(*Asm, *this, *Loc);
  DIExpression Expr = DV.getExpression();
  if (Location.getOffset()) {
    if (DwarfExpr.AddMachineRegIndirect(Location.getReg(),
                                        Location.getOffset())) {
      DwarfExpr.AddExpression(Expr);
      assert(!DV.getVariable().isIndirect()
             && "double indirection not handled");
    }
  } else {
    if (DwarfExpr.AddMachineRegExpression(Expr, Location.getReg()))
      if (DV.getVariable().isIndirect())
        DwarfExpr.EmitOp(dwarf::DW_OP_deref);
>>>>>>> 7618b2b2
  }

  // Now attach the location information to the DIE.
  addBlock(Die, Attribute, Loc);
}

/// Add a Dwarf loclistptr attribute data and value.
void DwarfCompileUnit::addLocationList(DIE &Die, dwarf::Attribute Attribute,
                                       unsigned Index) {
  DIEValue *Value = new (DIEValueAllocator) DIELocList(Index);
  dwarf::Form Form = DD->getDwarfVersion() >= 4 ? dwarf::DW_FORM_sec_offset
                                                : dwarf::DW_FORM_data4;
  Die.addValue(Attribute, Form, Value);
}

void DwarfCompileUnit::applyVariableAttributes(const DbgVariable &Var,
                                               DIE &VariableDie) {
  StringRef Name = Var.getName();
  if (!Name.empty())
    addString(VariableDie, dwarf::DW_AT_name, Name);
  addSourceLine(VariableDie, Var.getVariable());
  addType(VariableDie, Var.getType());
  if (Var.isArtificial())
    addFlag(VariableDie, dwarf::DW_AT_artificial);
}

/// Add a Dwarf expression attribute data and value.
void DwarfCompileUnit::addExpr(DIELoc &Die, dwarf::Form Form,
                               const MCExpr *Expr) {
  DIEValue *Value = new (DIEValueAllocator) DIEExpr(Expr);
  Die.addValue((dwarf::Attribute)0, Form, Value);
}

void DwarfCompileUnit::applySubprogramAttributesToDefinition(DISubprogram SP,
                                                             DIE &SPDie) {
  DISubprogram SPDecl = SP.getFunctionDeclaration();
  DIScope Context = resolve(SPDecl ? SPDecl.getContext() : SP.getContext());
  applySubprogramAttributes(SP, SPDie, includeMinimalInlineScopes());
  addGlobalName(SP.getName(), SPDie, Context);
}

bool DwarfCompileUnit::isDwoUnit() const {
  return DD->useSplitDwarf() && Skeleton;
}

bool DwarfCompileUnit::includeMinimalInlineScopes() const {
  return getCUNode().getEmissionKind() == DIBuilder::LineTablesOnly ||
         (DD->useSplitDwarf() && !Skeleton);
}
} // end llvm namespace<|MERGE_RESOLUTION|>--- conflicted
+++ resolved
@@ -747,14 +747,17 @@
                                   bool Indirect) {
   DIELoc *Loc = new (DIEValueAllocator) DIELoc();
 
+  bool validReg;
   if (Location.isReg() && !Indirect)
-    addRegisterOpPiece(*Loc, Location.getReg());
-  else {
-    addRegisterOffset(*Loc, Location.getReg(), Location.getOffset());
-    if (Indirect && !Location.isReg()) {
-      addUInt(*Loc, dwarf::DW_FORM_data1, dwarf::DW_OP_deref);
-    }
-  }
+    validReg = addRegisterOpPiece(*Loc, Location.getReg());
+  else
+    validReg = addRegisterOffset(*Loc, Location.getReg(), Location.getOffset());
+
+  if (!validReg)
+    return;
+
+  if (!Location.isReg() && Indirect)
+    addUInt(*Loc, dwarf::DW_FORM_data1, dwarf::DW_OP_deref);
 
   // Now attach the location information to the DIE.
   addBlock(Die, Attribute, Loc);
@@ -768,51 +771,6 @@
                                          dwarf::Attribute Attribute,
                                          const MachineLocation &Location) {
   DIELoc *Loc = new (DIEValueAllocator) DIELoc();
-<<<<<<< HEAD
-  unsigned N = DV.getNumAddrElements();
-  unsigned i = 0;
-  if (Location.isReg()) {
-    if (N >= 2 && DV.getAddrElement(0) == dwarf::DW_OP_plus) {
-      assert(!DV.getVariable().isIndirect() &&
-             "double indirection not handled");
-      // If first address element is OpPlus then emit
-      // DW_OP_breg + Offset instead of DW_OP_reg + Offset.
-      addRegisterOffset(*Loc, Location.getReg(), DV.getAddrElement(1));
-      i = 2;
-    } else if (N >= 2 && DV.getAddrElement(0) == dwarf::DW_OP_deref) {
-      assert(!DV.getVariable().isIndirect() &&
-             "double indirection not handled");
-      addRegisterOpPiece(*Loc, Location.getReg(),
-                         DV.getExpression().getPieceSize(),
-                         DV.getExpression().getPieceOffset());
-      i = 3;
-    } else
-      addRegisterOpPiece(*Loc, Location.getReg());
-  } else
-    addRegisterOffset(*Loc, Location.getReg(), Location.getOffset());
-
-  for (; i < N; ++i) {
-    uint64_t Element = DV.getAddrElement(i);
-    if (Element == dwarf::DW_OP_plus) {
-      addUInt(*Loc, dwarf::DW_FORM_data1, dwarf::DW_OP_plus_uconst);
-      addUInt(*Loc, dwarf::DW_FORM_udata, DV.getAddrElement(++i));
-
-    } else if (Element == dwarf::DW_OP_deref) {
-      if (!Location.isReg())
-        addUInt(*Loc, dwarf::DW_FORM_data1, dwarf::DW_OP_deref);
-
-    } else if (Element == dwarf::DW_OP_piece) {
-      const unsigned SizeOfByte = 8;
-      unsigned PieceOffsetInBits = DV.getAddrElement(++i) * SizeOfByte;
-      unsigned PieceSizeInBits = DV.getAddrElement(++i) * SizeOfByte;
-      // Emit DW_OP_bit_piece Size Offset.
-      assert(PieceSizeInBits > 0 && "piece has zero size");
-      addUInt(*Loc, dwarf::DW_FORM_data1, dwarf::DW_OP_bit_piece);
-      addUInt(*Loc, dwarf::DW_FORM_udata, PieceSizeInBits);
-      addUInt(*Loc, dwarf::DW_FORM_udata, PieceOffsetInBits);
-    } else
-      llvm_unreachable("unknown DIBuilder Opcode");
-=======
   DIEDwarfExpression DwarfExpr(*Asm, *this, *Loc);
   DIExpression Expr = DV.getExpression();
   if (Location.getOffset()) {
@@ -826,7 +784,6 @@
     if (DwarfExpr.AddMachineRegExpression(Expr, Location.getReg()))
       if (DV.getVariable().isIndirect())
         DwarfExpr.EmitOp(dwarf::DW_OP_deref);
->>>>>>> 7618b2b2
   }
 
   // Now attach the location information to the DIE.
