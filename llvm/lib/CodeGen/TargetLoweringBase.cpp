--- conflicted
+++ resolved
@@ -119,11 +119,7 @@
     Names[RTLIB::FPROUND_F32_F16] = "__gnu_f2h_ieee";
   }
 
-<<<<<<< HEAD
-  if (TT.isGNUEnvironment()) {
-=======
   if (TT.isGNUEnvironment() || TT.isOSFuchsia()) {
->>>>>>> 0e95ba0d
     Names[RTLIB::SINCOS_F32] = "sincosf";
     Names[RTLIB::SINCOS_F64] = "sincos";
     Names[RTLIB::SINCOS_F80] = "sincosl";
