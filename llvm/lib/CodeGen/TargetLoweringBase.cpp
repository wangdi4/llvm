//===- TargetLoweringBase.cpp - Implement the TargetLoweringBase class ----===//
//
// Part of the LLVM Project, under the Apache License v2.0 with LLVM Exceptions.
// See https://llvm.org/LICENSE.txt for license information.
// SPDX-License-Identifier: Apache-2.0 WITH LLVM-exception
//
//===----------------------------------------------------------------------===//
//
// This implements the TargetLoweringBase class.
//
//===----------------------------------------------------------------------===//

#include "llvm/ADT/BitVector.h"
#include "llvm/ADT/STLExtras.h"
#include "llvm/ADT/SmallVector.h"
#include "llvm/ADT/StringExtras.h"
#include "llvm/ADT/StringRef.h"
#include "llvm/ADT/Triple.h"
#include "llvm/ADT/Twine.h"
#include "llvm/Analysis/Loads.h"
#include "llvm/Analysis/TargetTransformInfo.h"
#include "llvm/CodeGen/Analysis.h"
#include "llvm/CodeGen/ISDOpcodes.h"
#include "llvm/CodeGen/MachineBasicBlock.h"
#include "llvm/CodeGen/MachineFrameInfo.h"
#include "llvm/CodeGen/MachineFunction.h"
#include "llvm/CodeGen/MachineInstr.h"
#include "llvm/CodeGen/MachineInstrBuilder.h"
#include "llvm/CodeGen/MachineMemOperand.h"
#include "llvm/CodeGen/MachineOperand.h"
#include "llvm/CodeGen/MachineRegisterInfo.h"
#include "llvm/CodeGen/RuntimeLibcalls.h"
#include "llvm/CodeGen/StackMaps.h"
#include "llvm/CodeGen/TargetLowering.h"
#include "llvm/CodeGen/TargetOpcodes.h"
#include "llvm/CodeGen/TargetRegisterInfo.h"
#include "llvm/CodeGen/ValueTypes.h"
#include "llvm/IR/Attributes.h"
#include "llvm/IR/CallingConv.h"
#include "llvm/IR/DataLayout.h"
#include "llvm/IR/DerivedTypes.h"
#include "llvm/IR/Function.h"
#include "llvm/IR/GlobalValue.h"
#include "llvm/IR/GlobalVariable.h"
#include "llvm/IR/IRBuilder.h"
#include "llvm/IR/Module.h"
#include "llvm/IR/Type.h"
#include "llvm/Support/BranchProbability.h"
#include "llvm/Support/Casting.h"
#include "llvm/Support/CommandLine.h"
#include "llvm/Support/Compiler.h"
#include "llvm/Support/ErrorHandling.h"
#include "llvm/Support/MachineValueType.h"
#include "llvm/Support/MathExtras.h"
#include "llvm/Target/TargetMachine.h"
#include "llvm/Transforms/Utils/SizeOpts.h"
#include <algorithm>
#include <cassert>
#include <cstddef>
#include <cstdint>
#include <cstring>
#include <iterator>
#include <string>
#include <tuple>
#include <utility>

using namespace llvm;

static cl::opt<bool> JumpIsExpensiveOverride(
    "jump-is-expensive", cl::init(false),
    cl::desc("Do not create extra branches to split comparison logic."),
    cl::Hidden);

static cl::opt<unsigned> MinimumJumpTableEntries
  ("min-jump-table-entries", cl::init(4), cl::Hidden,
   cl::desc("Set minimum number of entries to use a jump table."));

static cl::opt<unsigned> MaximumJumpTableSize
  ("max-jump-table-size", cl::init(UINT_MAX), cl::Hidden,
   cl::desc("Set maximum size of jump tables."));

/// Minimum jump table density for normal functions.
static cl::opt<unsigned>
    JumpTableDensity("jump-table-density", cl::init(10), cl::Hidden,
                     cl::desc("Minimum density for building a jump table in "
                              "a normal function"));

/// Minimum jump table density for -Os or -Oz functions.
static cl::opt<unsigned> OptsizeJumpTableDensity(
    "optsize-jump-table-density", cl::init(40), cl::Hidden,
    cl::desc("Minimum density for building a jump table in "
             "an optsize function"));

// FIXME: This option is only to test if the strict fp operation processed
// correctly by preventing mutating strict fp operation to normal fp operation
// during development. When the backend supports strict float operation, this
// option will be meaningless.
static cl::opt<bool> DisableStrictNodeMutation("disable-strictnode-mutation",
       cl::desc("Don't mutate strict-float node to a legalize node"),
       cl::init(false), cl::Hidden);

static bool darwinHasSinCos(const Triple &TT) {
  assert(TT.isOSDarwin() && "should be called with darwin triple");
  // Don't bother with 32 bit x86.
  if (TT.getArch() == Triple::x86)
    return false;
  // Macos < 10.9 has no sincos_stret.
  if (TT.isMacOSX())
    return !TT.isMacOSXVersionLT(10, 9) && TT.isArch64Bit();
  // iOS < 7.0 has no sincos_stret.
  if (TT.isiOS())
    return !TT.isOSVersionLT(7, 0);
  // Any other darwin such as WatchOS/TvOS is new enough.
  return true;
}

// Although this default value is arbitrary, it is not random. It is assumed
// that a condition that evaluates the same way by a higher percentage than this
// is best represented as control flow. Therefore, the default value N should be
// set such that the win from N% correct executions is greater than the loss
// from (100 - N)% mispredicted executions for the majority of intended targets.
static cl::opt<int> MinPercentageForPredictableBranch(
    "min-predictable-branch", cl::init(99),
    cl::desc("Minimum percentage (0-100) that a condition must be either true "
             "or false to assume that the condition is predictable"),
    cl::Hidden);

void TargetLoweringBase::InitLibcalls(const Triple &TT) {
#define HANDLE_LIBCALL(code, name) \
  setLibcallName(RTLIB::code, name);
#include "llvm/IR/RuntimeLibcalls.def"
#undef HANDLE_LIBCALL
  // Initialize calling conventions to their default.
  for (int LC = 0; LC < RTLIB::UNKNOWN_LIBCALL; ++LC)
    setLibcallCallingConv((RTLIB::Libcall)LC, CallingConv::C);

  // For IEEE quad-precision libcall names, PPC uses "kf" instead of "tf".
  if (TT.getArch() == Triple::ppc || TT.isPPC64()) {
    setLibcallName(RTLIB::ADD_F128, "__addkf3");
    setLibcallName(RTLIB::SUB_F128, "__subkf3");
    setLibcallName(RTLIB::MUL_F128, "__mulkf3");
    setLibcallName(RTLIB::DIV_F128, "__divkf3");
    setLibcallName(RTLIB::FPEXT_F32_F128, "__extendsfkf2");
    setLibcallName(RTLIB::FPEXT_F64_F128, "__extenddfkf2");
    setLibcallName(RTLIB::FPROUND_F128_F32, "__trunckfsf2");
    setLibcallName(RTLIB::FPROUND_F128_F64, "__trunckfdf2");
    setLibcallName(RTLIB::FPTOSINT_F128_I32, "__fixkfsi");
    setLibcallName(RTLIB::FPTOSINT_F128_I64, "__fixkfdi");
    setLibcallName(RTLIB::FPTOUINT_F128_I32, "__fixunskfsi");
    setLibcallName(RTLIB::FPTOUINT_F128_I64, "__fixunskfdi");
    setLibcallName(RTLIB::SINTTOFP_I32_F128, "__floatsikf");
    setLibcallName(RTLIB::SINTTOFP_I64_F128, "__floatdikf");
    setLibcallName(RTLIB::UINTTOFP_I32_F128, "__floatunsikf");
    setLibcallName(RTLIB::UINTTOFP_I64_F128, "__floatundikf");
    setLibcallName(RTLIB::OEQ_F128, "__eqkf2");
    setLibcallName(RTLIB::UNE_F128, "__nekf2");
    setLibcallName(RTLIB::OGE_F128, "__gekf2");
    setLibcallName(RTLIB::OLT_F128, "__ltkf2");
    setLibcallName(RTLIB::OLE_F128, "__lekf2");
    setLibcallName(RTLIB::OGT_F128, "__gtkf2");
    setLibcallName(RTLIB::UO_F128, "__unordkf2");
  }

  // A few names are different on particular architectures or environments.
  if (TT.isOSDarwin()) {
    // For f16/f32 conversions, Darwin uses the standard naming scheme, instead
    // of the gnueabi-style __gnu_*_ieee.
    // FIXME: What about other targets?
    setLibcallName(RTLIB::FPEXT_F16_F32, "__extendhfsf2");
    setLibcallName(RTLIB::FPROUND_F32_F16, "__truncsfhf2");

    // Some darwins have an optimized __bzero/bzero function.
    switch (TT.getArch()) {
    case Triple::x86:
    case Triple::x86_64:
      if (TT.isMacOSX() && !TT.isMacOSXVersionLT(10, 6))
        setLibcallName(RTLIB::BZERO, "__bzero");
      break;
    case Triple::aarch64:
    case Triple::aarch64_32:
      setLibcallName(RTLIB::BZERO, "bzero");
      break;
    default:
      break;
    }

    if (darwinHasSinCos(TT)) {
      setLibcallName(RTLIB::SINCOS_STRET_F32, "__sincosf_stret");
      setLibcallName(RTLIB::SINCOS_STRET_F64, "__sincos_stret");
      if (TT.isWatchABI()) {
        setLibcallCallingConv(RTLIB::SINCOS_STRET_F32,
                              CallingConv::ARM_AAPCS_VFP);
        setLibcallCallingConv(RTLIB::SINCOS_STRET_F64,
                              CallingConv::ARM_AAPCS_VFP);
      }
    }
  } else {
    setLibcallName(RTLIB::FPEXT_F16_F32, "__gnu_h2f_ieee");
    setLibcallName(RTLIB::FPROUND_F32_F16, "__gnu_f2h_ieee");
  }

  if (TT.isGNUEnvironment() || TT.isOSFuchsia() ||
      (TT.isAndroid() && !TT.isAndroidVersionLT(9))) {
    setLibcallName(RTLIB::SINCOS_F32, "sincosf");
    setLibcallName(RTLIB::SINCOS_F64, "sincos");
    setLibcallName(RTLIB::SINCOS_F80, "sincosl");
    setLibcallName(RTLIB::SINCOS_F128, "sincosl");
    setLibcallName(RTLIB::SINCOS_PPCF128, "sincosl");
  }

  if (TT.isPS4CPU()) {
    setLibcallName(RTLIB::SINCOS_F32, "sincosf");
    setLibcallName(RTLIB::SINCOS_F64, "sincos");
  }

  if (TT.isOSOpenBSD()) {
    setLibcallName(RTLIB::STACKPROTECTOR_CHECK_FAIL, nullptr);
  }
}

/// getFPEXT - Return the FPEXT_*_* value for the given types, or
/// UNKNOWN_LIBCALL if there is none.
RTLIB::Libcall RTLIB::getFPEXT(EVT OpVT, EVT RetVT) {
  if (OpVT == MVT::f16) {
    if (RetVT == MVT::f32)
      return FPEXT_F16_F32;
<<<<<<< HEAD
#if INTEL_CUSTOMIZATION
#if INTEL_FEATURE_ISA_FP16
    if (RetVT == MVT::f80)
      return FPEXT_F16_F80;
    if (RetVT == MVT::f128)
      return FPEXT_F16_F128;
#endif // INTEL_FEATURE_ISA_FP16
#endif // INTEL_CUSTOMIZATION
=======
    if (RetVT == MVT::f128)
      return FPEXT_F16_F128;
>>>>>>> 80732011
  } else if (OpVT == MVT::f32) {
    if (RetVT == MVT::f64)
      return FPEXT_F32_F64;
    if (RetVT == MVT::f128)
      return FPEXT_F32_F128;
    if (RetVT == MVT::ppcf128)
      return FPEXT_F32_PPCF128;
  } else if (OpVT == MVT::f64) {
    if (RetVT == MVT::f128)
      return FPEXT_F64_F128;
    else if (RetVT == MVT::ppcf128)
      return FPEXT_F64_PPCF128;
  } else if (OpVT == MVT::f80) {
    if (RetVT == MVT::f128)
      return FPEXT_F80_F128;
  }

  return UNKNOWN_LIBCALL;
}

/// getFPROUND - Return the FPROUND_*_* value for the given types, or
/// UNKNOWN_LIBCALL if there is none.
RTLIB::Libcall RTLIB::getFPROUND(EVT OpVT, EVT RetVT) {
  if (RetVT == MVT::f16) {
    if (OpVT == MVT::f32)
      return FPROUND_F32_F16;
    if (OpVT == MVT::f64)
      return FPROUND_F64_F16;
    if (OpVT == MVT::f80)
      return FPROUND_F80_F16;
    if (OpVT == MVT::f128)
      return FPROUND_F128_F16;
    if (OpVT == MVT::ppcf128)
      return FPROUND_PPCF128_F16;
  } else if (RetVT == MVT::f32) {
    if (OpVT == MVT::f64)
      return FPROUND_F64_F32;
    if (OpVT == MVT::f80)
      return FPROUND_F80_F32;
    if (OpVT == MVT::f128)
      return FPROUND_F128_F32;
    if (OpVT == MVT::ppcf128)
      return FPROUND_PPCF128_F32;
  } else if (RetVT == MVT::f64) {
    if (OpVT == MVT::f80)
      return FPROUND_F80_F64;
    if (OpVT == MVT::f128)
      return FPROUND_F128_F64;
    if (OpVT == MVT::ppcf128)
      return FPROUND_PPCF128_F64;
  } else if (RetVT == MVT::f80) {
    if (OpVT == MVT::f128)
      return FPROUND_F128_F80;
  }

  return UNKNOWN_LIBCALL;
}

/// getFPTOSINT - Return the FPTOSINT_*_* value for the given types, or
/// UNKNOWN_LIBCALL if there is none.
RTLIB::Libcall RTLIB::getFPTOSINT(EVT OpVT, EVT RetVT) {
#if INTEL_CUSTOMIZATION
#if INTEL_FEATURE_ISA_FP16
  if (OpVT == MVT::f16) {
    if (RetVT == MVT::i128)
      return FPTOSINT_F16_I128;
  }
#endif // INTEL_FEATURE_ISA_FP16
#endif // INTEL_CUSTOMIZATION
  if (OpVT == MVT::f32) {
    if (RetVT == MVT::i32)
      return FPTOSINT_F32_I32;
    if (RetVT == MVT::i64)
      return FPTOSINT_F32_I64;
    if (RetVT == MVT::i128)
      return FPTOSINT_F32_I128;
  } else if (OpVT == MVT::f64) {
    if (RetVT == MVT::i32)
      return FPTOSINT_F64_I32;
    if (RetVT == MVT::i64)
      return FPTOSINT_F64_I64;
    if (RetVT == MVT::i128)
      return FPTOSINT_F64_I128;
  } else if (OpVT == MVT::f80) {
    if (RetVT == MVT::i32)
      return FPTOSINT_F80_I32;
    if (RetVT == MVT::i64)
      return FPTOSINT_F80_I64;
    if (RetVT == MVT::i128)
      return FPTOSINT_F80_I128;
  } else if (OpVT == MVT::f128) {
    if (RetVT == MVT::i32)
      return FPTOSINT_F128_I32;
    if (RetVT == MVT::i64)
      return FPTOSINT_F128_I64;
    if (RetVT == MVT::i128)
      return FPTOSINT_F128_I128;
  } else if (OpVT == MVT::ppcf128) {
    if (RetVT == MVT::i32)
      return FPTOSINT_PPCF128_I32;
    if (RetVT == MVT::i64)
      return FPTOSINT_PPCF128_I64;
    if (RetVT == MVT::i128)
      return FPTOSINT_PPCF128_I128;
  }
  return UNKNOWN_LIBCALL;
}

/// getFPTOUINT - Return the FPTOUINT_*_* value for the given types, or
/// UNKNOWN_LIBCALL if there is none.
RTLIB::Libcall RTLIB::getFPTOUINT(EVT OpVT, EVT RetVT) {
#if INTEL_CUSTOMIZATION
#if INTEL_FEATURE_ISA_FP16
  if (OpVT == MVT::f16) {
    if (RetVT == MVT::i128)
      return FPTOUINT_F16_I128;
  }
#endif // INTEL_FEATURE_ISA_FP16
#endif // INTEL_CUSTOMIZATION
  if (OpVT == MVT::f32) {
    if (RetVT == MVT::i32)
      return FPTOUINT_F32_I32;
    if (RetVT == MVT::i64)
      return FPTOUINT_F32_I64;
    if (RetVT == MVT::i128)
      return FPTOUINT_F32_I128;
  } else if (OpVT == MVT::f64) {
    if (RetVT == MVT::i32)
      return FPTOUINT_F64_I32;
    if (RetVT == MVT::i64)
      return FPTOUINT_F64_I64;
    if (RetVT == MVT::i128)
      return FPTOUINT_F64_I128;
  } else if (OpVT == MVT::f80) {
    if (RetVT == MVT::i32)
      return FPTOUINT_F80_I32;
    if (RetVT == MVT::i64)
      return FPTOUINT_F80_I64;
    if (RetVT == MVT::i128)
      return FPTOUINT_F80_I128;
  } else if (OpVT == MVT::f128) {
    if (RetVT == MVT::i32)
      return FPTOUINT_F128_I32;
    if (RetVT == MVT::i64)
      return FPTOUINT_F128_I64;
    if (RetVT == MVT::i128)
      return FPTOUINT_F128_I128;
  } else if (OpVT == MVT::ppcf128) {
    if (RetVT == MVT::i32)
      return FPTOUINT_PPCF128_I32;
    if (RetVT == MVT::i64)
      return FPTOUINT_PPCF128_I64;
    if (RetVT == MVT::i128)
      return FPTOUINT_PPCF128_I128;
  }
  return UNKNOWN_LIBCALL;
}

/// getSINTTOFP - Return the SINTTOFP_*_* value for the given types, or
/// UNKNOWN_LIBCALL if there is none.
RTLIB::Libcall RTLIB::getSINTTOFP(EVT OpVT, EVT RetVT) {
  if (OpVT == MVT::i32) {
    if (RetVT == MVT::f32)
      return SINTTOFP_I32_F32;
    if (RetVT == MVT::f64)
      return SINTTOFP_I32_F64;
    if (RetVT == MVT::f80)
      return SINTTOFP_I32_F80;
    if (RetVT == MVT::f128)
      return SINTTOFP_I32_F128;
    if (RetVT == MVT::ppcf128)
      return SINTTOFP_I32_PPCF128;
  } else if (OpVT == MVT::i64) {
    if (RetVT == MVT::f32)
      return SINTTOFP_I64_F32;
    if (RetVT == MVT::f64)
      return SINTTOFP_I64_F64;
    if (RetVT == MVT::f80)
      return SINTTOFP_I64_F80;
    if (RetVT == MVT::f128)
      return SINTTOFP_I64_F128;
    if (RetVT == MVT::ppcf128)
      return SINTTOFP_I64_PPCF128;
  } else if (OpVT == MVT::i128) {
#if INTEL_CUSTOMIZATION
#if INTEL_FEATURE_ISA_FP16
    if (RetVT == MVT::f16)
      return SINTTOFP_I128_F16;
#endif // INTEL_FEATURE_ISA_FP16
#endif // INTEL_CUSTOMIZATION
    if (RetVT == MVT::f32)
      return SINTTOFP_I128_F32;
    if (RetVT == MVT::f64)
      return SINTTOFP_I128_F64;
    if (RetVT == MVT::f80)
      return SINTTOFP_I128_F80;
    if (RetVT == MVT::f128)
      return SINTTOFP_I128_F128;
    if (RetVT == MVT::ppcf128)
      return SINTTOFP_I128_PPCF128;
  }
  return UNKNOWN_LIBCALL;
}

/// getUINTTOFP - Return the UINTTOFP_*_* value for the given types, or
/// UNKNOWN_LIBCALL if there is none.
RTLIB::Libcall RTLIB::getUINTTOFP(EVT OpVT, EVT RetVT) {
  if (OpVT == MVT::i32) {
    if (RetVT == MVT::f32)
      return UINTTOFP_I32_F32;
    if (RetVT == MVT::f64)
      return UINTTOFP_I32_F64;
    if (RetVT == MVT::f80)
      return UINTTOFP_I32_F80;
    if (RetVT == MVT::f128)
      return UINTTOFP_I32_F128;
    if (RetVT == MVT::ppcf128)
      return UINTTOFP_I32_PPCF128;
  } else if (OpVT == MVT::i64) {
    if (RetVT == MVT::f32)
      return UINTTOFP_I64_F32;
    if (RetVT == MVT::f64)
      return UINTTOFP_I64_F64;
    if (RetVT == MVT::f80)
      return UINTTOFP_I64_F80;
    if (RetVT == MVT::f128)
      return UINTTOFP_I64_F128;
    if (RetVT == MVT::ppcf128)
      return UINTTOFP_I64_PPCF128;
  } else if (OpVT == MVT::i128) {
#if INTEL_CUSTOMIZATION
#if INTEL_FEATURE_ISA_FP16
    if (RetVT == MVT::f16)
      return UINTTOFP_I128_F16;
#endif // INTEL_FEATURE_ISA_FP16
#endif // INTEL_CUSTOMIZATION
    if (RetVT == MVT::f32)
      return UINTTOFP_I128_F32;
    if (RetVT == MVT::f64)
      return UINTTOFP_I128_F64;
    if (RetVT == MVT::f80)
      return UINTTOFP_I128_F80;
    if (RetVT == MVT::f128)
      return UINTTOFP_I128_F128;
    if (RetVT == MVT::ppcf128)
      return UINTTOFP_I128_PPCF128;
  }
  return UNKNOWN_LIBCALL;
}

RTLIB::Libcall RTLIB::getSYNC(unsigned Opc, MVT VT) {
#define OP_TO_LIBCALL(Name, Enum)                                              \
  case Name:                                                                   \
    switch (VT.SimpleTy) {                                                     \
    default:                                                                   \
      return UNKNOWN_LIBCALL;                                                  \
    case MVT::i8:                                                              \
      return Enum##_1;                                                         \
    case MVT::i16:                                                             \
      return Enum##_2;                                                         \
    case MVT::i32:                                                             \
      return Enum##_4;                                                         \
    case MVT::i64:                                                             \
      return Enum##_8;                                                         \
    case MVT::i128:                                                            \
      return Enum##_16;                                                        \
    }

  switch (Opc) {
    OP_TO_LIBCALL(ISD::ATOMIC_SWAP, SYNC_LOCK_TEST_AND_SET)
    OP_TO_LIBCALL(ISD::ATOMIC_CMP_SWAP, SYNC_VAL_COMPARE_AND_SWAP)
    OP_TO_LIBCALL(ISD::ATOMIC_LOAD_ADD, SYNC_FETCH_AND_ADD)
    OP_TO_LIBCALL(ISD::ATOMIC_LOAD_SUB, SYNC_FETCH_AND_SUB)
    OP_TO_LIBCALL(ISD::ATOMIC_LOAD_AND, SYNC_FETCH_AND_AND)
    OP_TO_LIBCALL(ISD::ATOMIC_LOAD_OR, SYNC_FETCH_AND_OR)
    OP_TO_LIBCALL(ISD::ATOMIC_LOAD_XOR, SYNC_FETCH_AND_XOR)
    OP_TO_LIBCALL(ISD::ATOMIC_LOAD_NAND, SYNC_FETCH_AND_NAND)
    OP_TO_LIBCALL(ISD::ATOMIC_LOAD_MAX, SYNC_FETCH_AND_MAX)
    OP_TO_LIBCALL(ISD::ATOMIC_LOAD_UMAX, SYNC_FETCH_AND_UMAX)
    OP_TO_LIBCALL(ISD::ATOMIC_LOAD_MIN, SYNC_FETCH_AND_MIN)
    OP_TO_LIBCALL(ISD::ATOMIC_LOAD_UMIN, SYNC_FETCH_AND_UMIN)
  }

#undef OP_TO_LIBCALL

  return UNKNOWN_LIBCALL;
}

RTLIB::Libcall RTLIB::getMEMCPY_ELEMENT_UNORDERED_ATOMIC(uint64_t ElementSize) {
  switch (ElementSize) {
  case 1:
    return MEMCPY_ELEMENT_UNORDERED_ATOMIC_1;
  case 2:
    return MEMCPY_ELEMENT_UNORDERED_ATOMIC_2;
  case 4:
    return MEMCPY_ELEMENT_UNORDERED_ATOMIC_4;
  case 8:
    return MEMCPY_ELEMENT_UNORDERED_ATOMIC_8;
  case 16:
    return MEMCPY_ELEMENT_UNORDERED_ATOMIC_16;
  default:
    return UNKNOWN_LIBCALL;
  }
}

RTLIB::Libcall RTLIB::getMEMMOVE_ELEMENT_UNORDERED_ATOMIC(uint64_t ElementSize) {
  switch (ElementSize) {
  case 1:
    return MEMMOVE_ELEMENT_UNORDERED_ATOMIC_1;
  case 2:
    return MEMMOVE_ELEMENT_UNORDERED_ATOMIC_2;
  case 4:
    return MEMMOVE_ELEMENT_UNORDERED_ATOMIC_4;
  case 8:
    return MEMMOVE_ELEMENT_UNORDERED_ATOMIC_8;
  case 16:
    return MEMMOVE_ELEMENT_UNORDERED_ATOMIC_16;
  default:
    return UNKNOWN_LIBCALL;
  }
}

RTLIB::Libcall RTLIB::getMEMSET_ELEMENT_UNORDERED_ATOMIC(uint64_t ElementSize) {
  switch (ElementSize) {
  case 1:
    return MEMSET_ELEMENT_UNORDERED_ATOMIC_1;
  case 2:
    return MEMSET_ELEMENT_UNORDERED_ATOMIC_2;
  case 4:
    return MEMSET_ELEMENT_UNORDERED_ATOMIC_4;
  case 8:
    return MEMSET_ELEMENT_UNORDERED_ATOMIC_8;
  case 16:
    return MEMSET_ELEMENT_UNORDERED_ATOMIC_16;
  default:
    return UNKNOWN_LIBCALL;
  }
}

/// InitCmpLibcallCCs - Set default comparison libcall CC.
static void InitCmpLibcallCCs(ISD::CondCode *CCs) {
  memset(CCs, ISD::SETCC_INVALID, sizeof(ISD::CondCode)*RTLIB::UNKNOWN_LIBCALL);
  CCs[RTLIB::OEQ_F32] = ISD::SETEQ;
  CCs[RTLIB::OEQ_F64] = ISD::SETEQ;
  CCs[RTLIB::OEQ_F128] = ISD::SETEQ;
  CCs[RTLIB::OEQ_PPCF128] = ISD::SETEQ;
  CCs[RTLIB::UNE_F32] = ISD::SETNE;
  CCs[RTLIB::UNE_F64] = ISD::SETNE;
  CCs[RTLIB::UNE_F128] = ISD::SETNE;
  CCs[RTLIB::UNE_PPCF128] = ISD::SETNE;
  CCs[RTLIB::OGE_F32] = ISD::SETGE;
  CCs[RTLIB::OGE_F64] = ISD::SETGE;
  CCs[RTLIB::OGE_F128] = ISD::SETGE;
  CCs[RTLIB::OGE_PPCF128] = ISD::SETGE;
  CCs[RTLIB::OLT_F32] = ISD::SETLT;
  CCs[RTLIB::OLT_F64] = ISD::SETLT;
  CCs[RTLIB::OLT_F128] = ISD::SETLT;
  CCs[RTLIB::OLT_PPCF128] = ISD::SETLT;
  CCs[RTLIB::OLE_F32] = ISD::SETLE;
  CCs[RTLIB::OLE_F64] = ISD::SETLE;
  CCs[RTLIB::OLE_F128] = ISD::SETLE;
  CCs[RTLIB::OLE_PPCF128] = ISD::SETLE;
  CCs[RTLIB::OGT_F32] = ISD::SETGT;
  CCs[RTLIB::OGT_F64] = ISD::SETGT;
  CCs[RTLIB::OGT_F128] = ISD::SETGT;
  CCs[RTLIB::OGT_PPCF128] = ISD::SETGT;
  CCs[RTLIB::UO_F32] = ISD::SETNE;
  CCs[RTLIB::UO_F64] = ISD::SETNE;
  CCs[RTLIB::UO_F128] = ISD::SETNE;
  CCs[RTLIB::UO_PPCF128] = ISD::SETNE;
}

/// NOTE: The TargetMachine owns TLOF.
TargetLoweringBase::TargetLoweringBase(const TargetMachine &tm) : TM(tm) {
  initActions();

  // Perform these initializations only once.
  MaxStoresPerMemset = MaxStoresPerMemcpy = MaxStoresPerMemmove =
      MaxLoadsPerMemcmp = 8;
  MaxGluedStoresPerMemcpy = 0;
  MaxStoresPerMemsetOptSize = MaxStoresPerMemcpyOptSize =
      MaxStoresPerMemmoveOptSize = MaxLoadsPerMemcmpOptSize = 4;
  HasMultipleConditionRegisters = false;
  HasExtractBitsInsn = false;
  JumpIsExpensive = JumpIsExpensiveOverride;
  PredictableSelectIsExpensive = false;
  EnableExtLdPromotion = false;
  StackPointerRegisterToSaveRestore = 0;
  BooleanContents = UndefinedBooleanContent;
  BooleanFloatContents = UndefinedBooleanContent;
  BooleanVectorContents = UndefinedBooleanContent;
  SchedPreferenceInfo = Sched::ILP;
  GatherAllAliasesMaxDepth = 18;
  IsStrictFPEnabled = DisableStrictNodeMutation;
  // TODO: the default will be switched to 0 in the next commit, along
  // with the Target-specific changes necessary.
  MaxAtomicSizeInBitsSupported = 1024;

  MinCmpXchgSizeInBits = 0;
  SupportsUnalignedAtomics = false;

  std::fill(std::begin(LibcallRoutineNames), std::end(LibcallRoutineNames), nullptr);

  InitLibcalls(TM.getTargetTriple());
  InitCmpLibcallCCs(CmpLibcallCCs);
}

void TargetLoweringBase::initActions() {
  // All operations default to being supported.
  memset(OpActions, 0, sizeof(OpActions));
  memset(LoadExtActions, 0, sizeof(LoadExtActions));
  memset(TruncStoreActions, 0, sizeof(TruncStoreActions));
  memset(IndexedModeActions, 0, sizeof(IndexedModeActions));
  memset(CondCodeActions, 0, sizeof(CondCodeActions));
  std::fill(std::begin(RegClassForVT), std::end(RegClassForVT), nullptr);
  std::fill(std::begin(TargetDAGCombineArray),
            std::end(TargetDAGCombineArray), 0);

  for (MVT VT : MVT::fp_valuetypes()) {
    MVT IntVT = MVT::getIntegerVT(VT.getFixedSizeInBits());
    if (IntVT.isValid()) {
      setOperationAction(ISD::ATOMIC_SWAP, VT, Promote);
      AddPromotedToType(ISD::ATOMIC_SWAP, VT, IntVT);
    }
  }

  // Set default actions for various operations.
  for (MVT VT : MVT::all_valuetypes()) {
    // Default all indexed load / store to expand.
    for (unsigned IM = (unsigned)ISD::PRE_INC;
         IM != (unsigned)ISD::LAST_INDEXED_MODE; ++IM) {
      setIndexedLoadAction(IM, VT, Expand);
      setIndexedStoreAction(IM, VT, Expand);
      setIndexedMaskedLoadAction(IM, VT, Expand);
      setIndexedMaskedStoreAction(IM, VT, Expand);
    }

    // Most backends expect to see the node which just returns the value loaded.
    setOperationAction(ISD::ATOMIC_CMP_SWAP_WITH_SUCCESS, VT, Expand);

    // These operations default to expand.
    setOperationAction(ISD::FGETSIGN, VT, Expand);
    setOperationAction(ISD::CONCAT_VECTORS, VT, Expand);
    setOperationAction(ISD::FMINNUM, VT, Expand);
    setOperationAction(ISD::FMAXNUM, VT, Expand);
    setOperationAction(ISD::FMINNUM_IEEE, VT, Expand);
    setOperationAction(ISD::FMAXNUM_IEEE, VT, Expand);
    setOperationAction(ISD::FMINIMUM, VT, Expand);
    setOperationAction(ISD::FMAXIMUM, VT, Expand);
    setOperationAction(ISD::FMAD, VT, Expand);
    setOperationAction(ISD::SMIN, VT, Expand);
    setOperationAction(ISD::SMAX, VT, Expand);
    setOperationAction(ISD::UMIN, VT, Expand);
    setOperationAction(ISD::UMAX, VT, Expand);
    setOperationAction(ISD::ABS, VT, Expand);
    setOperationAction(ISD::FSHL, VT, Expand);
    setOperationAction(ISD::FSHR, VT, Expand);
    setOperationAction(ISD::SADDSAT, VT, Expand);
    setOperationAction(ISD::UADDSAT, VT, Expand);
    setOperationAction(ISD::SSUBSAT, VT, Expand);
    setOperationAction(ISD::USUBSAT, VT, Expand);
    setOperationAction(ISD::SSHLSAT, VT, Expand);
    setOperationAction(ISD::USHLSAT, VT, Expand);
    setOperationAction(ISD::SMULFIX, VT, Expand);
    setOperationAction(ISD::SMULFIXSAT, VT, Expand);
    setOperationAction(ISD::UMULFIX, VT, Expand);
    setOperationAction(ISD::UMULFIXSAT, VT, Expand);
    setOperationAction(ISD::SDIVFIX, VT, Expand);
    setOperationAction(ISD::SDIVFIXSAT, VT, Expand);
    setOperationAction(ISD::UDIVFIX, VT, Expand);
    setOperationAction(ISD::UDIVFIXSAT, VT, Expand);

    // Overflow operations default to expand
    setOperationAction(ISD::SADDO, VT, Expand);
    setOperationAction(ISD::SSUBO, VT, Expand);
    setOperationAction(ISD::UADDO, VT, Expand);
    setOperationAction(ISD::USUBO, VT, Expand);
    setOperationAction(ISD::SMULO, VT, Expand);
    setOperationAction(ISD::UMULO, VT, Expand);

    // ADDCARRY operations default to expand
    setOperationAction(ISD::ADDCARRY, VT, Expand);
    setOperationAction(ISD::SUBCARRY, VT, Expand);
    setOperationAction(ISD::SETCCCARRY, VT, Expand);
    setOperationAction(ISD::SADDO_CARRY, VT, Expand);
    setOperationAction(ISD::SSUBO_CARRY, VT, Expand);

    // ADDC/ADDE/SUBC/SUBE default to expand.
    setOperationAction(ISD::ADDC, VT, Expand);
    setOperationAction(ISD::ADDE, VT, Expand);
    setOperationAction(ISD::SUBC, VT, Expand);
    setOperationAction(ISD::SUBE, VT, Expand);

    // These default to Expand so they will be expanded to CTLZ/CTTZ by default.
    setOperationAction(ISD::CTLZ_ZERO_UNDEF, VT, Expand);
    setOperationAction(ISD::CTTZ_ZERO_UNDEF, VT, Expand);

    setOperationAction(ISD::BITREVERSE, VT, Expand);
    setOperationAction(ISD::PARITY, VT, Expand);

    // These library functions default to expand.
    setOperationAction(ISD::FROUND, VT, Expand);
    setOperationAction(ISD::FROUNDEVEN, VT, Expand);
    setOperationAction(ISD::FPOWI, VT, Expand);
#if INTEL_CUSTOMIZATION
    setOperationAction(ISD::FTAN, VT, Expand);
    setOperationAction(ISD::FATAN, VT, Expand);
    setOperationAction(ISD::FATAN2, VT, Expand);
#endif  // INTEL_CUSTOMIZATION

    // These operations default to expand for vector types.
    if (VT.isVector()) {
      setOperationAction(ISD::FCOPYSIGN, VT, Expand);
      setOperationAction(ISD::SIGN_EXTEND_INREG, VT, Expand);
      setOperationAction(ISD::ANY_EXTEND_VECTOR_INREG, VT, Expand);
      setOperationAction(ISD::SIGN_EXTEND_VECTOR_INREG, VT, Expand);
      setOperationAction(ISD::ZERO_EXTEND_VECTOR_INREG, VT, Expand);
      setOperationAction(ISD::SPLAT_VECTOR, VT, Expand);
    }

    // Constrained floating-point operations default to expand.
#define DAG_INSTRUCTION(NAME, NARG, ROUND_MODE, INTRINSIC, DAGN)               \
    setOperationAction(ISD::STRICT_##DAGN, VT, Expand);
#include "llvm/IR/ConstrainedOps.def"

    // For most targets @llvm.get.dynamic.area.offset just returns 0.
    setOperationAction(ISD::GET_DYNAMIC_AREA_OFFSET, VT, Expand);

    // Vector reduction default to expand.
    setOperationAction(ISD::VECREDUCE_FADD, VT, Expand);
    setOperationAction(ISD::VECREDUCE_FMUL, VT, Expand);
    setOperationAction(ISD::VECREDUCE_ADD, VT, Expand);
    setOperationAction(ISD::VECREDUCE_MUL, VT, Expand);
    setOperationAction(ISD::VECREDUCE_AND, VT, Expand);
    setOperationAction(ISD::VECREDUCE_OR, VT, Expand);
    setOperationAction(ISD::VECREDUCE_XOR, VT, Expand);
    setOperationAction(ISD::VECREDUCE_SMAX, VT, Expand);
    setOperationAction(ISD::VECREDUCE_SMIN, VT, Expand);
    setOperationAction(ISD::VECREDUCE_UMAX, VT, Expand);
    setOperationAction(ISD::VECREDUCE_UMIN, VT, Expand);
    setOperationAction(ISD::VECREDUCE_FMAX, VT, Expand);
    setOperationAction(ISD::VECREDUCE_FMIN, VT, Expand);
    setOperationAction(ISD::VECREDUCE_SEQ_FADD, VT, Expand);
    setOperationAction(ISD::VECREDUCE_SEQ_FMUL, VT, Expand);
  }

  // Most targets ignore the @llvm.prefetch intrinsic.
  setOperationAction(ISD::PREFETCH, MVT::Other, Expand);

  // Most targets also ignore the @llvm.readcyclecounter intrinsic.
  setOperationAction(ISD::READCYCLECOUNTER, MVT::i64, Expand);

  // ConstantFP nodes default to expand.  Targets can either change this to
  // Legal, in which case all fp constants are legal, or use isFPImmLegal()
  // to optimize expansions for certain constants.
  setOperationAction(ISD::ConstantFP, MVT::f16, Expand);
  setOperationAction(ISD::ConstantFP, MVT::f32, Expand);
  setOperationAction(ISD::ConstantFP, MVT::f64, Expand);
  setOperationAction(ISD::ConstantFP, MVT::f80, Expand);
  setOperationAction(ISD::ConstantFP, MVT::f128, Expand);

  // These library functions default to expand.
  for (MVT VT : {MVT::f32, MVT::f64, MVT::f128}) {
    setOperationAction(ISD::FCBRT,      VT, Expand);
    setOperationAction(ISD::FLOG ,      VT, Expand);
    setOperationAction(ISD::FLOG2,      VT, Expand);
    setOperationAction(ISD::FLOG10,     VT, Expand);
    setOperationAction(ISD::FEXP ,      VT, Expand);
    setOperationAction(ISD::FEXP2,      VT, Expand);
    setOperationAction(ISD::FFLOOR,     VT, Expand);
    setOperationAction(ISD::FNEARBYINT, VT, Expand);
    setOperationAction(ISD::FCEIL,      VT, Expand);
    setOperationAction(ISD::FRINT,      VT, Expand);
    setOperationAction(ISD::FTRUNC,     VT, Expand);
    setOperationAction(ISD::FROUND,     VT, Expand);
    setOperationAction(ISD::FROUNDEVEN, VT, Expand);
    setOperationAction(ISD::LROUND,     VT, Expand);
    setOperationAction(ISD::LLROUND,    VT, Expand);
    setOperationAction(ISD::LRINT,      VT, Expand);
    setOperationAction(ISD::LLRINT,     VT, Expand);
  }

  // Default ISD::TRAP to expand (which turns it into abort).
  setOperationAction(ISD::TRAP, MVT::Other, Expand);

  // On most systems, DEBUGTRAP and TRAP have no difference. The "Expand"
  // here is to inform DAG Legalizer to replace DEBUGTRAP with TRAP.
  setOperationAction(ISD::DEBUGTRAP, MVT::Other, Expand);
}

MVT TargetLoweringBase::getScalarShiftAmountTy(const DataLayout &DL,
                                               EVT) const {
  return MVT::getIntegerVT(DL.getPointerSizeInBits(0));
}

EVT TargetLoweringBase::getShiftAmountTy(EVT LHSTy, const DataLayout &DL,
                                         bool LegalTypes) const {
  assert(LHSTy.isInteger() && "Shift amount is not an integer type!");
  if (LHSTy.isVector())
    return LHSTy;
  return LegalTypes ? getScalarShiftAmountTy(DL, LHSTy)
                    : getPointerTy(DL);
}

bool TargetLoweringBase::canOpTrap(unsigned Op, EVT VT) const {
  assert(isTypeLegal(VT));
  switch (Op) {
  default:
    return false;
  case ISD::SDIV:
  case ISD::UDIV:
  case ISD::SREM:
  case ISD::UREM:
    return true;
  }
}

bool TargetLoweringBase::isFreeAddrSpaceCast(unsigned SrcAS,
                                             unsigned DestAS) const {
  return TM.isNoopAddrSpaceCast(SrcAS, DestAS);
}

void TargetLoweringBase::setJumpIsExpensive(bool isExpensive) {
  // If the command-line option was specified, ignore this request.
  if (!JumpIsExpensiveOverride.getNumOccurrences())
    JumpIsExpensive = isExpensive;
}

TargetLoweringBase::LegalizeKind
TargetLoweringBase::getTypeConversion(LLVMContext &Context, EVT VT) const {
  // If this is a simple type, use the ComputeRegisterProp mechanism.
  if (VT.isSimple()) {
    MVT SVT = VT.getSimpleVT();
    assert((unsigned)SVT.SimpleTy < array_lengthof(TransformToType));
    MVT NVT = TransformToType[SVT.SimpleTy];
    LegalizeTypeAction LA = ValueTypeActions.getTypeAction(SVT);

    assert((LA == TypeLegal || LA == TypeSoftenFloat ||
            LA == TypeSoftPromoteHalf ||
            (NVT.isVector() ||
             ValueTypeActions.getTypeAction(NVT) != TypePromoteInteger)) &&
           "Promote may not follow Expand or Promote");

    if (LA == TypeSplitVector)
      return LegalizeKind(LA, EVT(SVT).getHalfNumVectorElementsVT(Context));
    if (LA == TypeScalarizeVector)
      return LegalizeKind(LA, SVT.getVectorElementType());
    return LegalizeKind(LA, NVT);
  }

  // Handle Extended Scalar Types.
  if (!VT.isVector()) {
    assert(VT.isInteger() && "Float types must be simple");
    unsigned BitSize = VT.getSizeInBits();
    // First promote to a power-of-two size, then expand if necessary.
    if (BitSize < 8 || !isPowerOf2_32(BitSize)) {
      EVT NVT = VT.getRoundIntegerType(Context);
      assert(NVT != VT && "Unable to round integer VT");
      LegalizeKind NextStep = getTypeConversion(Context, NVT);
      // Avoid multi-step promotion.
      if (NextStep.first == TypePromoteInteger)
        return NextStep;
      // Return rounded integer type.
      return LegalizeKind(TypePromoteInteger, NVT);
    }

    return LegalizeKind(TypeExpandInteger,
                        EVT::getIntegerVT(Context, VT.getSizeInBits() / 2));
  }

  // Handle vector types.
  ElementCount NumElts = VT.getVectorElementCount();
  EVT EltVT = VT.getVectorElementType();

  // Vectors with only one element are always scalarized.
  if (NumElts.isScalar())
    return LegalizeKind(TypeScalarizeVector, EltVT);

  if (VT.getVectorElementCount() == ElementCount::getScalable(1))
    report_fatal_error("Cannot legalize this vector");

  // Try to widen vector elements until the element type is a power of two and
  // promote it to a legal type later on, for example:
  // <3 x i8> -> <4 x i8> -> <4 x i32>
  if (EltVT.isInteger()) {
    // Vectors with a number of elements that is not a power of two are always
    // widened, for example <3 x i8> -> <4 x i8>.
    if (!VT.isPow2VectorType()) {
      NumElts = NumElts.coefficientNextPowerOf2();
      EVT NVT = EVT::getVectorVT(Context, EltVT, NumElts);
      return LegalizeKind(TypeWidenVector, NVT);
    }

    // Examine the element type.
    LegalizeKind LK = getTypeConversion(Context, EltVT);

    // If type is to be expanded, split the vector.
    //  <4 x i140> -> <2 x i140>
    if (LK.first == TypeExpandInteger)
      return LegalizeKind(TypeSplitVector,
                          VT.getHalfNumVectorElementsVT(Context));

    // Promote the integer element types until a legal vector type is found
    // or until the element integer type is too big. If a legal type was not
    // found, fallback to the usual mechanism of widening/splitting the
    // vector.
    EVT OldEltVT = EltVT;
    while (true) {
      // Increase the bitwidth of the element to the next pow-of-two
      // (which is greater than 8 bits).
      EltVT = EVT::getIntegerVT(Context, 1 + EltVT.getSizeInBits())
                  .getRoundIntegerType(Context);

      // Stop trying when getting a non-simple element type.
      // Note that vector elements may be greater than legal vector element
      // types. Example: X86 XMM registers hold 64bit element on 32bit
      // systems.
      if (!EltVT.isSimple())
        break;

      // Build a new vector type and check if it is legal.
      MVT NVT = MVT::getVectorVT(EltVT.getSimpleVT(), NumElts);
      // Found a legal promoted vector type.
      if (NVT != MVT() && ValueTypeActions.getTypeAction(NVT) == TypeLegal)
        return LegalizeKind(TypePromoteInteger,
                            EVT::getVectorVT(Context, EltVT, NumElts));
    }

    // Reset the type to the unexpanded type if we did not find a legal vector
    // type with a promoted vector element type.
    EltVT = OldEltVT;
  }

  // Try to widen the vector until a legal type is found.
  // If there is no wider legal type, split the vector.
  while (true) {
    // Round up to the next power of 2.
    NumElts = NumElts.coefficientNextPowerOf2();

    // If there is no simple vector type with this many elements then there
    // cannot be a larger legal vector type.  Note that this assumes that
    // there are no skipped intermediate vector types in the simple types.
    if (!EltVT.isSimple())
      break;
    MVT LargerVector = MVT::getVectorVT(EltVT.getSimpleVT(), NumElts);
    if (LargerVector == MVT())
      break;

    // If this type is legal then widen the vector.
    if (ValueTypeActions.getTypeAction(LargerVector) == TypeLegal)
      return LegalizeKind(TypeWidenVector, LargerVector);
  }

  // Widen odd vectors to next power of two.
  if (!VT.isPow2VectorType()) {
    EVT NVT = VT.getPow2VectorType(Context);
    return LegalizeKind(TypeWidenVector, NVT);
  }

  // Vectors with illegal element types are expanded.
  EVT NVT = EVT::getVectorVT(Context, EltVT,
                             VT.getVectorElementCount().divideCoefficientBy(2));
  return LegalizeKind(TypeSplitVector, NVT);
}

static unsigned getVectorTypeBreakdownMVT(MVT VT, MVT &IntermediateVT,
                                          unsigned &NumIntermediates,
                                          MVT &RegisterVT,
                                          TargetLoweringBase *TLI) {
  // Figure out the right, legal destination reg to copy into.
  ElementCount EC = VT.getVectorElementCount();
  MVT EltTy = VT.getVectorElementType();

  unsigned NumVectorRegs = 1;

  // Scalable vectors cannot be scalarized, so splitting or widening is
  // required.
  if (VT.isScalableVector() && !isPowerOf2_32(EC.getKnownMinValue()))
    llvm_unreachable(
        "Splitting or widening of non-power-of-2 MVTs is not implemented.");

  // FIXME: We don't support non-power-of-2-sized vectors for now.
  // Ideally we could break down into LHS/RHS like LegalizeDAG does.
  if (!isPowerOf2_32(EC.getKnownMinValue())) {
    // Split EC to unit size (scalable property is preserved).
    NumVectorRegs = EC.getKnownMinValue();
    EC = ElementCount::getFixed(1);
  }

  // Divide the input until we get to a supported size. This will
  // always end up with an EC that represent a scalar or a scalable
  // scalar.
  while (EC.getKnownMinValue() > 1 &&
         !TLI->isTypeLegal(MVT::getVectorVT(EltTy, EC))) {
    EC = EC.divideCoefficientBy(2);
    NumVectorRegs <<= 1;
  }

  NumIntermediates = NumVectorRegs;

  MVT NewVT = MVT::getVectorVT(EltTy, EC);
  if (!TLI->isTypeLegal(NewVT))
    NewVT = EltTy;
  IntermediateVT = NewVT;

  unsigned LaneSizeInBits = NewVT.getScalarSizeInBits();

  // Convert sizes such as i33 to i64.
  if (!isPowerOf2_32(LaneSizeInBits))
    LaneSizeInBits = NextPowerOf2(LaneSizeInBits);

  MVT DestVT = TLI->getRegisterType(NewVT);
  RegisterVT = DestVT;
  if (EVT(DestVT).bitsLT(NewVT))    // Value is expanded, e.g. i64 -> i16.
    return NumVectorRegs * (LaneSizeInBits / DestVT.getScalarSizeInBits());

  // Otherwise, promotion or legal types use the same number of registers as
  // the vector decimated to the appropriate level.
  return NumVectorRegs;
}

/// isLegalRC - Return true if the value types that can be represented by the
/// specified register class are all legal.
bool TargetLoweringBase::isLegalRC(const TargetRegisterInfo &TRI,
                                   const TargetRegisterClass &RC) const {
  for (auto I = TRI.legalclasstypes_begin(RC); *I != MVT::Other; ++I)
    if (isTypeLegal(*I))
      return true;
  return false;
}

/// Replace/modify any TargetFrameIndex operands with a targte-dependent
/// sequence of memory operands that is recognized by PrologEpilogInserter.
MachineBasicBlock *
TargetLoweringBase::emitPatchPoint(MachineInstr &InitialMI,
                                   MachineBasicBlock *MBB) const {
  MachineInstr *MI = &InitialMI;
  MachineFunction &MF = *MI->getMF();
  MachineFrameInfo &MFI = MF.getFrameInfo();

  // We're handling multiple types of operands here:
  // PATCHPOINT MetaArgs - live-in, read only, direct
  // STATEPOINT Deopt Spill - live-through, read only, indirect
  // STATEPOINT Deopt Alloca - live-through, read only, direct
  // (We're currently conservative and mark the deopt slots read/write in
  // practice.)
  // STATEPOINT GC Spill - live-through, read/write, indirect
  // STATEPOINT GC Alloca - live-through, read/write, direct
  // The live-in vs live-through is handled already (the live through ones are
  // all stack slots), but we need to handle the different type of stackmap
  // operands and memory effects here.

  if (!llvm::any_of(MI->operands(),
                    [](MachineOperand &Operand) { return Operand.isFI(); }))
    return MBB;

  MachineInstrBuilder MIB = BuildMI(MF, MI->getDebugLoc(), MI->getDesc());

  // Inherit previous memory operands.
  MIB.cloneMemRefs(*MI);

  for (unsigned i = 0; i < MI->getNumOperands(); ++i) {
    MachineOperand &MO = MI->getOperand(i);
    if (!MO.isFI()) {
      // Index of Def operand this Use it tied to.
      // Since Defs are coming before Uses, if Use is tied, then
      // index of Def must be smaller that index of that Use.
      // Also, Defs preserve their position in new MI.
      unsigned TiedTo = i;
      if (MO.isReg() && MO.isTied())
        TiedTo = MI->findTiedOperandIdx(i);
      MIB.add(MO);
      if (TiedTo < i)
        MIB->tieOperands(TiedTo, MIB->getNumOperands() - 1);
      continue;
    }

    // foldMemoryOperand builds a new MI after replacing a single FI operand
    // with the canonical set of five x86 addressing-mode operands.
    int FI = MO.getIndex();

    // Add frame index operands recognized by stackmaps.cpp
    if (MFI.isStatepointSpillSlotObjectIndex(FI)) {
      // indirect-mem-ref tag, size, #FI, offset.
      // Used for spills inserted by StatepointLowering.  This codepath is not
      // used for patchpoints/stackmaps at all, for these spilling is done via
      // foldMemoryOperand callback only.
      assert(MI->getOpcode() == TargetOpcode::STATEPOINT && "sanity");
      MIB.addImm(StackMaps::IndirectMemRefOp);
      MIB.addImm(MFI.getObjectSize(FI));
      MIB.add(MO);
      MIB.addImm(0);
    } else {
      // direct-mem-ref tag, #FI, offset.
      // Used by patchpoint, and direct alloca arguments to statepoints
      MIB.addImm(StackMaps::DirectMemRefOp);
      MIB.add(MO);
      MIB.addImm(0);
    }

    assert(MIB->mayLoad() && "Folded a stackmap use to a non-load!");

    // Add a new memory operand for this FI.
    assert(MFI.getObjectOffset(FI) != -1);

    // Note: STATEPOINT MMOs are added during SelectionDAG.  STACKMAP, and
    // PATCHPOINT should be updated to do the same. (TODO)
    if (MI->getOpcode() != TargetOpcode::STATEPOINT) {
      auto Flags = MachineMemOperand::MOLoad;
      MachineMemOperand *MMO = MF.getMachineMemOperand(
          MachinePointerInfo::getFixedStack(MF, FI), Flags,
          MF.getDataLayout().getPointerSize(), MFI.getObjectAlign(FI));
      MIB->addMemOperand(MF, MMO);
    }
  }
  MBB->insert(MachineBasicBlock::iterator(MI), MIB);
  MI->eraseFromParent();
  return MBB;
}

MachineBasicBlock *
TargetLoweringBase::emitXRayCustomEvent(MachineInstr &MI,
                                        MachineBasicBlock *MBB) const {
  assert(MI.getOpcode() == TargetOpcode::PATCHABLE_EVENT_CALL &&
         "Called emitXRayCustomEvent on the wrong MI!");
  auto &MF = *MI.getMF();
  auto MIB = BuildMI(MF, MI.getDebugLoc(), MI.getDesc());
  for (unsigned OpIdx = 0; OpIdx != MI.getNumOperands(); ++OpIdx)
    MIB.add(MI.getOperand(OpIdx));

  MBB->insert(MachineBasicBlock::iterator(MI), MIB);
  MI.eraseFromParent();
  return MBB;
}

MachineBasicBlock *
TargetLoweringBase::emitXRayTypedEvent(MachineInstr &MI,
                                       MachineBasicBlock *MBB) const {
  assert(MI.getOpcode() == TargetOpcode::PATCHABLE_TYPED_EVENT_CALL &&
         "Called emitXRayTypedEvent on the wrong MI!");
  auto &MF = *MI.getMF();
  auto MIB = BuildMI(MF, MI.getDebugLoc(), MI.getDesc());
  for (unsigned OpIdx = 0; OpIdx != MI.getNumOperands(); ++OpIdx)
    MIB.add(MI.getOperand(OpIdx));

  MBB->insert(MachineBasicBlock::iterator(MI), MIB);
  MI.eraseFromParent();
  return MBB;
}

/// findRepresentativeClass - Return the largest legal super-reg register class
/// of the register class for the specified type and its associated "cost".
// This function is in TargetLowering because it uses RegClassForVT which would
// need to be moved to TargetRegisterInfo and would necessitate moving
// isTypeLegal over as well - a massive change that would just require
// TargetLowering having a TargetRegisterInfo class member that it would use.
std::pair<const TargetRegisterClass *, uint8_t>
TargetLoweringBase::findRepresentativeClass(const TargetRegisterInfo *TRI,
                                            MVT VT) const {
  const TargetRegisterClass *RC = RegClassForVT[VT.SimpleTy];
  if (!RC)
    return std::make_pair(RC, 0);

  // Compute the set of all super-register classes.
  BitVector SuperRegRC(TRI->getNumRegClasses());
  for (SuperRegClassIterator RCI(RC, TRI); RCI.isValid(); ++RCI)
    SuperRegRC.setBitsInMask(RCI.getMask());

  // Find the first legal register class with the largest spill size.
  const TargetRegisterClass *BestRC = RC;
  for (unsigned i : SuperRegRC.set_bits()) {
    const TargetRegisterClass *SuperRC = TRI->getRegClass(i);
    // We want the largest possible spill size.
    if (TRI->getSpillSize(*SuperRC) <= TRI->getSpillSize(*BestRC))
      continue;
    if (!isLegalRC(*TRI, *SuperRC))
      continue;
    BestRC = SuperRC;
  }
  return std::make_pair(BestRC, 1);
}

/// computeRegisterProperties - Once all of the register classes are added,
/// this allows us to compute derived properties we expose.
void TargetLoweringBase::computeRegisterProperties(
    const TargetRegisterInfo *TRI) {
  static_assert(MVT::LAST_VALUETYPE <= MVT::MAX_ALLOWED_VALUETYPE,
                "Too many value types for ValueTypeActions to hold!");

  // Everything defaults to needing one register.
  for (unsigned i = 0; i != MVT::LAST_VALUETYPE; ++i) {
    NumRegistersForVT[i] = 1;
    RegisterTypeForVT[i] = TransformToType[i] = (MVT::SimpleValueType)i;
  }
  // ...except isVoid, which doesn't need any registers.
  NumRegistersForVT[MVT::isVoid] = 0;

  // Find the largest integer register class.
  unsigned LargestIntReg = MVT::LAST_INTEGER_VALUETYPE;
  for (; RegClassForVT[LargestIntReg] == nullptr; --LargestIntReg)
    assert(LargestIntReg != MVT::i1 && "No integer registers defined!");

  // Every integer value type larger than this largest register takes twice as
  // many registers to represent as the previous ValueType.
  for (unsigned ExpandedReg = LargestIntReg + 1;
       ExpandedReg <= MVT::LAST_INTEGER_VALUETYPE; ++ExpandedReg) {
    NumRegistersForVT[ExpandedReg] = 2*NumRegistersForVT[ExpandedReg-1];
    RegisterTypeForVT[ExpandedReg] = (MVT::SimpleValueType)LargestIntReg;
    TransformToType[ExpandedReg] = (MVT::SimpleValueType)(ExpandedReg - 1);
    ValueTypeActions.setTypeAction((MVT::SimpleValueType)ExpandedReg,
                                   TypeExpandInteger);
  }

  // Inspect all of the ValueType's smaller than the largest integer
  // register to see which ones need promotion.
  unsigned LegalIntReg = LargestIntReg;
  for (unsigned IntReg = LargestIntReg - 1;
       IntReg >= (unsigned)MVT::i1; --IntReg) {
    MVT IVT = (MVT::SimpleValueType)IntReg;
    if (isTypeLegal(IVT)) {
      LegalIntReg = IntReg;
    } else {
      RegisterTypeForVT[IntReg] = TransformToType[IntReg] =
        (MVT::SimpleValueType)LegalIntReg;
      ValueTypeActions.setTypeAction(IVT, TypePromoteInteger);
    }
  }

  // ppcf128 type is really two f64's.
  if (!isTypeLegal(MVT::ppcf128)) {
    if (isTypeLegal(MVT::f64)) {
      NumRegistersForVT[MVT::ppcf128] = 2*NumRegistersForVT[MVT::f64];
      RegisterTypeForVT[MVT::ppcf128] = MVT::f64;
      TransformToType[MVT::ppcf128] = MVT::f64;
      ValueTypeActions.setTypeAction(MVT::ppcf128, TypeExpandFloat);
    } else {
      NumRegistersForVT[MVT::ppcf128] = NumRegistersForVT[MVT::i128];
      RegisterTypeForVT[MVT::ppcf128] = RegisterTypeForVT[MVT::i128];
      TransformToType[MVT::ppcf128] = MVT::i128;
      ValueTypeActions.setTypeAction(MVT::ppcf128, TypeSoftenFloat);
    }
  }

  // Decide how to handle f128. If the target does not have native f128 support,
  // expand it to i128 and we will be generating soft float library calls.
  if (!isTypeLegal(MVT::f128)) {
    NumRegistersForVT[MVT::f128] = NumRegistersForVT[MVT::i128];
    RegisterTypeForVT[MVT::f128] = RegisterTypeForVT[MVT::i128];
    TransformToType[MVT::f128] = MVT::i128;
    ValueTypeActions.setTypeAction(MVT::f128, TypeSoftenFloat);
  }

  // Decide how to handle f64. If the target does not have native f64 support,
  // expand it to i64 and we will be generating soft float library calls.
  if (!isTypeLegal(MVT::f64)) {
    NumRegistersForVT[MVT::f64] = NumRegistersForVT[MVT::i64];
    RegisterTypeForVT[MVT::f64] = RegisterTypeForVT[MVT::i64];
    TransformToType[MVT::f64] = MVT::i64;
    ValueTypeActions.setTypeAction(MVT::f64, TypeSoftenFloat);
  }

  // Decide how to handle f32. If the target does not have native f32 support,
  // expand it to i32 and we will be generating soft float library calls.
  if (!isTypeLegal(MVT::f32)) {
    NumRegistersForVT[MVT::f32] = NumRegistersForVT[MVT::i32];
    RegisterTypeForVT[MVT::f32] = RegisterTypeForVT[MVT::i32];
    TransformToType[MVT::f32] = MVT::i32;
    ValueTypeActions.setTypeAction(MVT::f32, TypeSoftenFloat);
  }

  // Decide how to handle f16. If the target does not have native f16 support,
  // promote it to f32, because there are no f16 library calls (except for
  // conversions).
  if (!isTypeLegal(MVT::f16)) {
    // Allow targets to control how we legalize half.
    if (softPromoteHalfType()) {
      NumRegistersForVT[MVT::f16] = NumRegistersForVT[MVT::i16];
      RegisterTypeForVT[MVT::f16] = RegisterTypeForVT[MVT::i16];
      TransformToType[MVT::f16] = MVT::f32;
      ValueTypeActions.setTypeAction(MVT::f16, TypeSoftPromoteHalf);
    } else {
      NumRegistersForVT[MVT::f16] = NumRegistersForVT[MVT::f32];
      RegisterTypeForVT[MVT::f16] = RegisterTypeForVT[MVT::f32];
      TransformToType[MVT::f16] = MVT::f32;
      ValueTypeActions.setTypeAction(MVT::f16, TypePromoteFloat);
    }
  }

  // Loop over all of the vector value types to see which need transformations.
  for (unsigned i = MVT::FIRST_VECTOR_VALUETYPE;
       i <= (unsigned)MVT::LAST_VECTOR_VALUETYPE; ++i) {
    MVT VT = (MVT::SimpleValueType) i;
    if (isTypeLegal(VT))
      continue;

    MVT EltVT = VT.getVectorElementType();
    ElementCount EC = VT.getVectorElementCount();
    bool IsLegalWiderType = false;
    bool IsScalable = VT.isScalableVector();
    LegalizeTypeAction PreferredAction = getPreferredVectorAction(VT);
    switch (PreferredAction) {
    case TypePromoteInteger: {
      MVT::SimpleValueType EndVT = IsScalable ?
                                   MVT::LAST_INTEGER_SCALABLE_VECTOR_VALUETYPE :
                                   MVT::LAST_INTEGER_FIXEDLEN_VECTOR_VALUETYPE;
      // Try to promote the elements of integer vectors. If no legal
      // promotion was found, fall through to the widen-vector method.
      for (unsigned nVT = i + 1;
           (MVT::SimpleValueType)nVT <= EndVT; ++nVT) {
        MVT SVT = (MVT::SimpleValueType) nVT;
        // Promote vectors of integers to vectors with the same number
        // of elements, with a wider element type.
        if (SVT.getScalarSizeInBits() > EltVT.getFixedSizeInBits() &&
            SVT.getVectorElementCount() == EC && isTypeLegal(SVT)) {
          TransformToType[i] = SVT;
          RegisterTypeForVT[i] = SVT;
          NumRegistersForVT[i] = 1;
          ValueTypeActions.setTypeAction(VT, TypePromoteInteger);
          IsLegalWiderType = true;
          break;
        }
      }
      if (IsLegalWiderType)
        break;
      LLVM_FALLTHROUGH;
    }

    case TypeWidenVector:
      if (isPowerOf2_32(EC.getKnownMinValue())) {
        // Try to widen the vector.
        for (unsigned nVT = i + 1; nVT <= MVT::LAST_VECTOR_VALUETYPE; ++nVT) {
          MVT SVT = (MVT::SimpleValueType) nVT;
          if (SVT.getVectorElementType() == EltVT &&
              SVT.isScalableVector() == IsScalable &&
              SVT.getVectorElementCount().getKnownMinValue() >
                  EC.getKnownMinValue() &&
              isTypeLegal(SVT)) {
            TransformToType[i] = SVT;
            RegisterTypeForVT[i] = SVT;
            NumRegistersForVT[i] = 1;
            ValueTypeActions.setTypeAction(VT, TypeWidenVector);
            IsLegalWiderType = true;
            break;
          }
        }
        if (IsLegalWiderType)
          break;
      } else {
        // Only widen to the next power of 2 to keep consistency with EVT.
        MVT NVT = VT.getPow2VectorType();
        if (isTypeLegal(NVT)) {
          TransformToType[i] = NVT;
          ValueTypeActions.setTypeAction(VT, TypeWidenVector);
          RegisterTypeForVT[i] = NVT;
          NumRegistersForVT[i] = 1;
          break;
        }
      }
      LLVM_FALLTHROUGH;

    case TypeSplitVector:
    case TypeScalarizeVector: {
      MVT IntermediateVT;
      MVT RegisterVT;
      unsigned NumIntermediates;
      unsigned NumRegisters = getVectorTypeBreakdownMVT(VT, IntermediateVT,
          NumIntermediates, RegisterVT, this);
      NumRegistersForVT[i] = NumRegisters;
      assert(NumRegistersForVT[i] == NumRegisters &&
             "NumRegistersForVT size cannot represent NumRegisters!");
      RegisterTypeForVT[i] = RegisterVT;

      MVT NVT = VT.getPow2VectorType();
      if (NVT == VT) {
        // Type is already a power of 2.  The default action is to split.
        TransformToType[i] = MVT::Other;
        if (PreferredAction == TypeScalarizeVector)
          ValueTypeActions.setTypeAction(VT, TypeScalarizeVector);
        else if (PreferredAction == TypeSplitVector)
          ValueTypeActions.setTypeAction(VT, TypeSplitVector);
        else if (EC.getKnownMinValue() > 1)
          ValueTypeActions.setTypeAction(VT, TypeSplitVector);
        else
          ValueTypeActions.setTypeAction(VT, EC.isScalable()
                                                 ? TypeScalarizeScalableVector
                                                 : TypeScalarizeVector);
      } else {
        TransformToType[i] = NVT;
        ValueTypeActions.setTypeAction(VT, TypeWidenVector);
      }
      break;
    }
    default:
      llvm_unreachable("Unknown vector legalization action!");
    }
  }

  // Determine the 'representative' register class for each value type.
  // An representative register class is the largest (meaning one which is
  // not a sub-register class / subreg register class) legal register class for
  // a group of value types. For example, on i386, i8, i16, and i32
  // representative would be GR32; while on x86_64 it's GR64.
  for (unsigned i = 0; i != MVT::LAST_VALUETYPE; ++i) {
    const TargetRegisterClass* RRC;
    uint8_t Cost;
    std::tie(RRC, Cost) = findRepresentativeClass(TRI, (MVT::SimpleValueType)i);
    RepRegClassForVT[i] = RRC;
    RepRegClassCostForVT[i] = Cost;
  }
}

EVT TargetLoweringBase::getSetCCResultType(const DataLayout &DL, LLVMContext &,
                                           EVT VT) const {
  assert(!VT.isVector() && "No default SetCC type for vectors!");
  return getPointerTy(DL).SimpleTy;
}

MVT::SimpleValueType TargetLoweringBase::getCmpLibcallReturnType() const {
  return MVT::i32; // return the default value
}

/// getVectorTypeBreakdown - Vector types are broken down into some number of
/// legal first class types.  For example, MVT::v8f32 maps to 2 MVT::v4f32
/// with Altivec or SSE1, or 8 promoted MVT::f64 values with the X86 FP stack.
/// Similarly, MVT::v2i64 turns into 4 MVT::i32 values with both PPC and X86.
///
/// This method returns the number of registers needed, and the VT for each
/// register.  It also returns the VT and quantity of the intermediate values
/// before they are promoted/expanded.
unsigned TargetLoweringBase::getVectorTypeBreakdown(LLVMContext &Context, EVT VT,
                                                EVT &IntermediateVT,
                                                unsigned &NumIntermediates,
                                                MVT &RegisterVT) const {
  ElementCount EltCnt = VT.getVectorElementCount();

  // If there is a wider vector type with the same element type as this one,
  // or a promoted vector type that has the same number of elements which
  // are wider, then we should convert to that legal vector type.
  // This handles things like <2 x float> -> <4 x float> and
  // <4 x i1> -> <4 x i32>.
  LegalizeTypeAction TA = getTypeAction(Context, VT);
  if (EltCnt.getKnownMinValue() != 1 &&
      (TA == TypeWidenVector || TA == TypePromoteInteger)) {
#if INTEL_CUSTOMIZATION
    EVT RegisterEVT = VT;
    do  {
      RegisterEVT = getTypeToTransformTo(Context, RegisterEVT);
      if (isTypeLegal(RegisterEVT)) {
        IntermediateVT = RegisterEVT;
        RegisterVT = RegisterEVT.getSimpleVT();
        NumIntermediates = 1;
        return 1;
      }
      TA = getTypeAction(Context, RegisterEVT);
    } while (TA == TypeWidenVector);
#endif // INTEL_CUSTOMIZATION
  }

  // Figure out the right, legal destination reg to copy into.
  EVT EltTy = VT.getVectorElementType();

  unsigned NumVectorRegs = 1;

  // Scalable vectors cannot be scalarized, so handle the legalisation of the
  // types like done elsewhere in SelectionDAG.
  if (VT.isScalableVector() && !isPowerOf2_32(EltCnt.getKnownMinValue())) {
    LegalizeKind LK;
    EVT PartVT = VT;
    do {
      // Iterate until we've found a legal (part) type to hold VT.
      LK = getTypeConversion(Context, PartVT);
      PartVT = LK.second;
    } while (LK.first != TypeLegal);

    NumIntermediates = VT.getVectorElementCount().getKnownMinValue() /
                       PartVT.getVectorElementCount().getKnownMinValue();

    // FIXME: This code needs to be extended to handle more complex vector
    // breakdowns, like nxv7i64 -> nxv8i64 -> 4 x nxv2i64. Currently the only
    // supported cases are vectors that are broken down into equal parts
    // such as nxv6i64 -> 3 x nxv2i64.
    assert((PartVT.getVectorElementCount() * NumIntermediates) ==
               VT.getVectorElementCount() &&
           "Expected an integer multiple of PartVT");
    IntermediateVT = PartVT;
    RegisterVT = getRegisterType(Context, IntermediateVT);
    return NumIntermediates;
  }

  // FIXME: We don't support non-power-of-2-sized vectors for now.  Ideally
  // we could break down into LHS/RHS like LegalizeDAG does.
  if (!isPowerOf2_32(EltCnt.getKnownMinValue())) {
    NumVectorRegs = EltCnt.getKnownMinValue();
    EltCnt = ElementCount::getFixed(1);
  }

  // Divide the input until we get to a supported size.  This will always
  // end with a scalar if the target doesn't support vectors.
  while (EltCnt.getKnownMinValue() > 1 &&
         !isTypeLegal(EVT::getVectorVT(Context, EltTy, EltCnt))) {
    EltCnt = EltCnt.divideCoefficientBy(2);
    NumVectorRegs <<= 1;
  }

  NumIntermediates = NumVectorRegs;

  EVT NewVT = EVT::getVectorVT(Context, EltTy, EltCnt);
  if (!isTypeLegal(NewVT))
    NewVT = EltTy;
  IntermediateVT = NewVT;

  MVT DestVT = getRegisterType(Context, NewVT);
  RegisterVT = DestVT;

  if (EVT(DestVT).bitsLT(NewVT)) {  // Value is expanded, e.g. i64 -> i16.
    TypeSize NewVTSize = NewVT.getSizeInBits();
    // Convert sizes such as i33 to i64.
    if (!isPowerOf2_32(NewVTSize.getKnownMinSize()))
      NewVTSize = NewVTSize.coefficientNextPowerOf2();
    return NumVectorRegs*(NewVTSize/DestVT.getSizeInBits());
  }

  // Otherwise, promotion or legal types use the same number of registers as
  // the vector decimated to the appropriate level.
  return NumVectorRegs;
}

bool TargetLoweringBase::isSuitableForJumpTable(const SwitchInst *SI,
                                                uint64_t NumCases,
                                                uint64_t Range,
                                                ProfileSummaryInfo *PSI,
                                                BlockFrequencyInfo *BFI) const {
  // FIXME: This function check the maximum table size and density, but the
  // minimum size is not checked. It would be nice if the minimum size is
  // also combined within this function. Currently, the minimum size check is
  // performed in findJumpTable() in SelectionDAGBuiler and
  // getEstimatedNumberOfCaseClusters() in BasicTTIImpl.
  const bool OptForSize =
      SI->getParent()->getParent()->hasOptSize() ||
      llvm::shouldOptimizeForSize(SI->getParent(), PSI, BFI);
  const unsigned MinDensity = getMinimumJumpTableDensity(OptForSize);
  const unsigned MaxJumpTableSize = getMaximumJumpTableSize();

  // Check whether the number of cases is small enough and
  // the range is dense enough for a jump table.
  return (OptForSize || Range <= MaxJumpTableSize) &&
         (NumCases * 100 >= Range * MinDensity);
}

/// Get the EVTs and ArgFlags collections that represent the legalized return
/// type of the given function.  This does not require a DAG or a return value,
/// and is suitable for use before any DAGs for the function are constructed.
/// TODO: Move this out of TargetLowering.cpp.
void llvm::GetReturnInfo(CallingConv::ID CC, Type *ReturnType,
                         AttributeList attr,
                         SmallVectorImpl<ISD::OutputArg> &Outs,
                         const TargetLowering &TLI, const DataLayout &DL) {
  SmallVector<EVT, 4> ValueVTs;
  ComputeValueVTs(TLI, DL, ReturnType, ValueVTs);
  unsigned NumValues = ValueVTs.size();
  if (NumValues == 0) return;

  for (unsigned j = 0, f = NumValues; j != f; ++j) {
    EVT VT = ValueVTs[j];
    ISD::NodeType ExtendKind = ISD::ANY_EXTEND;

    if (attr.hasAttribute(AttributeList::ReturnIndex, Attribute::SExt))
      ExtendKind = ISD::SIGN_EXTEND;
    else if (attr.hasAttribute(AttributeList::ReturnIndex, Attribute::ZExt))
      ExtendKind = ISD::ZERO_EXTEND;

    // FIXME: C calling convention requires the return type to be promoted to
    // at least 32-bit. But this is not necessary for non-C calling
    // conventions. The frontend should mark functions whose return values
    // require promoting with signext or zeroext attributes.
    if (ExtendKind != ISD::ANY_EXTEND && VT.isInteger()) {
      MVT MinVT = TLI.getRegisterType(ReturnType->getContext(), MVT::i32);
      if (VT.bitsLT(MinVT))
        VT = MinVT;
    }

    unsigned NumParts =
        TLI.getNumRegistersForCallingConv(ReturnType->getContext(), CC, VT);
    MVT PartVT =
        TLI.getRegisterTypeForCallingConv(ReturnType->getContext(), CC, VT);

    // 'inreg' on function refers to return value
    ISD::ArgFlagsTy Flags = ISD::ArgFlagsTy();
    if (attr.hasAttribute(AttributeList::ReturnIndex, Attribute::InReg))
      Flags.setInReg();

    // Propagate extension type if any
    if (attr.hasAttribute(AttributeList::ReturnIndex, Attribute::SExt))
      Flags.setSExt();
    else if (attr.hasAttribute(AttributeList::ReturnIndex, Attribute::ZExt))
      Flags.setZExt();

    for (unsigned i = 0; i < NumParts; ++i)
      Outs.push_back(ISD::OutputArg(Flags, PartVT, VT, /*isfixed=*/true, 0, 0));
  }
}

/// getByValTypeAlignment - Return the desired alignment for ByVal aggregate
/// function arguments in the caller parameter area.  This is the actual
/// alignment, not its logarithm.
unsigned TargetLoweringBase::getByValTypeAlignment(Type *Ty,
                                                   const DataLayout &DL) const {
  return DL.getABITypeAlign(Ty).value();
}

bool TargetLoweringBase::allowsMemoryAccessForAlignment(
    LLVMContext &Context, const DataLayout &DL, EVT VT, unsigned AddrSpace,
    Align Alignment, MachineMemOperand::Flags Flags, bool *Fast) const {
  // Check if the specified alignment is sufficient based on the data layout.
  // TODO: While using the data layout works in practice, a better solution
  // would be to implement this check directly (make this a virtual function).
  // For example, the ABI alignment may change based on software platform while
  // this function should only be affected by hardware implementation.
  Type *Ty = VT.getTypeForEVT(Context);
  if (Alignment >= DL.getABITypeAlign(Ty)) {
    // Assume that an access that meets the ABI-specified alignment is fast.
    if (Fast != nullptr)
      *Fast = true;
    return true;
  }

  // This is a misaligned access.
  return allowsMisalignedMemoryAccesses(VT, AddrSpace, Alignment.value(), Flags,
                                        Fast);
}

bool TargetLoweringBase::allowsMemoryAccessForAlignment(
    LLVMContext &Context, const DataLayout &DL, EVT VT,
    const MachineMemOperand &MMO, bool *Fast) const {
  return allowsMemoryAccessForAlignment(Context, DL, VT, MMO.getAddrSpace(),
                                        MMO.getAlign(), MMO.getFlags(), Fast);
}

bool TargetLoweringBase::allowsMemoryAccess(LLVMContext &Context,
                                            const DataLayout &DL, EVT VT,
                                            unsigned AddrSpace, Align Alignment,
                                            MachineMemOperand::Flags Flags,
                                            bool *Fast) const {
  return allowsMemoryAccessForAlignment(Context, DL, VT, AddrSpace, Alignment,
                                        Flags, Fast);
}

bool TargetLoweringBase::allowsMemoryAccess(LLVMContext &Context,
                                            const DataLayout &DL, EVT VT,
                                            const MachineMemOperand &MMO,
                                            bool *Fast) const {
  return allowsMemoryAccess(Context, DL, VT, MMO.getAddrSpace(), MMO.getAlign(),
                            MMO.getFlags(), Fast);
}

BranchProbability TargetLoweringBase::getPredictableBranchThreshold() const {
  return BranchProbability(MinPercentageForPredictableBranch, 100);
}

//===----------------------------------------------------------------------===//
//  TargetTransformInfo Helpers
//===----------------------------------------------------------------------===//

int TargetLoweringBase::InstructionOpcodeToISD(unsigned Opcode) const {
  enum InstructionOpcodes {
#define HANDLE_INST(NUM, OPCODE, CLASS) OPCODE = NUM,
#define LAST_OTHER_INST(NUM) InstructionOpcodesCount = NUM
#include "llvm/IR/Instruction.def"
  };
  switch (static_cast<InstructionOpcodes>(Opcode)) {
  case Ret:            return 0;
  case Br:             return 0;
  case Switch:         return 0;
  case IndirectBr:     return 0;
  case Invoke:         return 0;
  case CallBr:         return 0;
  case Resume:         return 0;
  case Unreachable:    return 0;
  case CleanupRet:     return 0;
  case CatchRet:       return 0;
  case CatchPad:       return 0;
  case CatchSwitch:    return 0;
  case CleanupPad:     return 0;
  case FNeg:           return ISD::FNEG;
  case Add:            return ISD::ADD;
  case FAdd:           return ISD::FADD;
  case Sub:            return ISD::SUB;
  case FSub:           return ISD::FSUB;
  case Mul:            return ISD::MUL;
  case FMul:           return ISD::FMUL;
  case UDiv:           return ISD::UDIV;
  case SDiv:           return ISD::SDIV;
  case FDiv:           return ISD::FDIV;
  case URem:           return ISD::UREM;
  case SRem:           return ISD::SREM;
  case FRem:           return ISD::FREM;
  case Shl:            return ISD::SHL;
  case LShr:           return ISD::SRL;
  case AShr:           return ISD::SRA;
  case And:            return ISD::AND;
  case Or:             return ISD::OR;
  case Xor:            return ISD::XOR;
  case Alloca:         return 0;
  case Load:           return ISD::LOAD;
  case Store:          return ISD::STORE;
  case GetElementPtr:  return 0;
  case Fence:          return 0;
  case AtomicCmpXchg:  return 0;
  case AtomicRMW:      return 0;
  case Trunc:          return ISD::TRUNCATE;
  case ZExt:           return ISD::ZERO_EXTEND;
  case SExt:           return ISD::SIGN_EXTEND;
  case FPToUI:         return ISD::FP_TO_UINT;
  case FPToSI:         return ISD::FP_TO_SINT;
  case UIToFP:         return ISD::UINT_TO_FP;
  case SIToFP:         return ISD::SINT_TO_FP;
  case FPTrunc:        return ISD::FP_ROUND;
  case FPExt:          return ISD::FP_EXTEND;
  case PtrToInt:       return ISD::BITCAST;
  case IntToPtr:       return ISD::BITCAST;
  case BitCast:        return ISD::BITCAST;
  case AddrSpaceCast:  return ISD::ADDRSPACECAST;
  case ICmp:           return ISD::SETCC;
  case FCmp:           return ISD::SETCC;
  case PHI:            return 0;
  case Call:           return 0;
  case Select:         return ISD::SELECT;
  case UserOp1:        return 0;
  case UserOp2:        return 0;
  case VAArg:          return 0;
  case ExtractElement: return ISD::EXTRACT_VECTOR_ELT;
  case InsertElement:  return ISD::INSERT_VECTOR_ELT;
  case ShuffleVector:  return ISD::VECTOR_SHUFFLE;
  case ExtractValue:   return ISD::MERGE_VALUES;
  case InsertValue:    return ISD::MERGE_VALUES;
  case LandingPad:     return 0;
  case Freeze:         return ISD::FREEZE;
  }

  llvm_unreachable("Unknown instruction type encountered!");
}

std::pair<int, MVT>
TargetLoweringBase::getTypeLegalizationCost(const DataLayout &DL,
                                            Type *Ty) const {
  LLVMContext &C = Ty->getContext();
  EVT MTy = getValueType(DL, Ty);

  int Cost = 1;
  // We keep legalizing the type until we find a legal kind. We assume that
  // the only operation that costs anything is the split. After splitting
  // we need to handle two types.
  while (true) {
    LegalizeKind LK = getTypeConversion(C, MTy);

    if (LK.first == TypeLegal)
      return std::make_pair(Cost, MTy.getSimpleVT());

    if (LK.first == TypeSplitVector || LK.first == TypeExpandInteger)
      Cost *= 2;

    // Do not loop with f128 type.
    if (MTy == LK.second)
      return std::make_pair(Cost, MTy.getSimpleVT());

    // Keep legalizing the type.
    MTy = LK.second;
  }
}

Value *TargetLoweringBase::getDefaultSafeStackPointerLocation(IRBuilder<> &IRB,
                                                              bool UseTLS) const {
  // compiler-rt provides a variable with a magic name.  Targets that do not
  // link with compiler-rt may also provide such a variable.
  Module *M = IRB.GetInsertBlock()->getParent()->getParent();
  const char *UnsafeStackPtrVar = "__safestack_unsafe_stack_ptr";
  auto UnsafeStackPtr =
      dyn_cast_or_null<GlobalVariable>(M->getNamedValue(UnsafeStackPtrVar));

  Type *StackPtrTy = Type::getInt8PtrTy(M->getContext());

  if (!UnsafeStackPtr) {
    auto TLSModel = UseTLS ?
        GlobalValue::InitialExecTLSModel :
        GlobalValue::NotThreadLocal;
    // The global variable is not defined yet, define it ourselves.
    // We use the initial-exec TLS model because we do not support the
    // variable living anywhere other than in the main executable.
    UnsafeStackPtr = new GlobalVariable(
        *M, StackPtrTy, false, GlobalValue::ExternalLinkage, nullptr,
        UnsafeStackPtrVar, nullptr, TLSModel);
  } else {
    // The variable exists, check its type and attributes.
    if (UnsafeStackPtr->getValueType() != StackPtrTy)
      report_fatal_error(Twine(UnsafeStackPtrVar) + " must have void* type");
    if (UseTLS != UnsafeStackPtr->isThreadLocal())
      report_fatal_error(Twine(UnsafeStackPtrVar) + " must " +
                         (UseTLS ? "" : "not ") + "be thread-local");
  }
  return UnsafeStackPtr;
}

Value *TargetLoweringBase::getSafeStackPointerLocation(IRBuilder<> &IRB) const {
  if (!TM.getTargetTriple().isAndroid())
    return getDefaultSafeStackPointerLocation(IRB, true);

  // Android provides a libc function to retrieve the address of the current
  // thread's unsafe stack pointer.
  Module *M = IRB.GetInsertBlock()->getParent()->getParent();
  Type *StackPtrTy = Type::getInt8PtrTy(M->getContext());
  FunctionCallee Fn = M->getOrInsertFunction("__safestack_pointer_address",
                                             StackPtrTy->getPointerTo(0));
  return IRB.CreateCall(Fn);
}

//===----------------------------------------------------------------------===//
//  Loop Strength Reduction hooks
//===----------------------------------------------------------------------===//

/// isLegalAddressingMode - Return true if the addressing mode represented
/// by AM is legal for this target, for a load/store of the specified type.
bool TargetLoweringBase::isLegalAddressingMode(const DataLayout &DL,
                                               const AddrMode &AM, Type *Ty,
                                               unsigned AS, Instruction *I) const {
  // The default implementation of this implements a conservative RISCy, r+r and
  // r+i addr mode.

  // Allows a sign-extended 16-bit immediate field.
  if (AM.BaseOffs <= -(1LL << 16) || AM.BaseOffs >= (1LL << 16)-1)
    return false;

  // No global is ever allowed as a base.
  if (AM.BaseGV)
    return false;

  // Only support r+r,
  switch (AM.Scale) {
  case 0:  // "r+i" or just "i", depending on HasBaseReg.
    break;
  case 1:
    if (AM.HasBaseReg && AM.BaseOffs)  // "r+r+i" is not allowed.
      return false;
    // Otherwise we have r+r or r+i.
    break;
  case 2:
    if (AM.HasBaseReg || AM.BaseOffs)  // 2*r+r  or  2*r+i is not allowed.
      return false;
    // Allow 2*r as r+r.
    break;
  default: // Don't allow n * r
    return false;
  }

  return true;
}

//===----------------------------------------------------------------------===//
//  Stack Protector
//===----------------------------------------------------------------------===//

// For OpenBSD return its special guard variable. Otherwise return nullptr,
// so that SelectionDAG handle SSP.
Value *TargetLoweringBase::getIRStackGuard(IRBuilder<> &IRB) const {
  if (getTargetMachine().getTargetTriple().isOSOpenBSD()) {
    Module &M = *IRB.GetInsertBlock()->getParent()->getParent();
    PointerType *PtrTy = Type::getInt8PtrTy(M.getContext());
    Constant *C = M.getOrInsertGlobal("__guard_local", PtrTy);
    if (GlobalVariable *G = dyn_cast_or_null<GlobalVariable>(C))
      G->setVisibility(GlobalValue::HiddenVisibility);
    return C;
  }
  return nullptr;
}

// Currently only support "standard" __stack_chk_guard.
// TODO: add LOAD_STACK_GUARD support.
void TargetLoweringBase::insertSSPDeclarations(Module &M) const {
  if (!M.getNamedValue("__stack_chk_guard"))
    new GlobalVariable(M, Type::getInt8PtrTy(M.getContext()), false,
                       GlobalVariable::ExternalLinkage,
                       nullptr, "__stack_chk_guard");
}

// Currently only support "standard" __stack_chk_guard.
// TODO: add LOAD_STACK_GUARD support.
Value *TargetLoweringBase::getSDagStackGuard(const Module &M) const {
  return M.getNamedValue("__stack_chk_guard");
}

Function *TargetLoweringBase::getSSPStackGuardCheck(const Module &M) const {
  return nullptr;
}

unsigned TargetLoweringBase::getMinimumJumpTableEntries() const {
  return MinimumJumpTableEntries;
}

void TargetLoweringBase::setMinimumJumpTableEntries(unsigned Val) {
  MinimumJumpTableEntries = Val;
}

unsigned TargetLoweringBase::getMinimumJumpTableDensity(bool OptForSize) const {
  return OptForSize ? OptsizeJumpTableDensity : JumpTableDensity;
}

unsigned TargetLoweringBase::getMaximumJumpTableSize() const {
  return MaximumJumpTableSize;
}

void TargetLoweringBase::setMaximumJumpTableSize(unsigned Val) {
  MaximumJumpTableSize = Val;
}

bool TargetLoweringBase::isJumpTableRelative() const {
  return getTargetMachine().isPositionIndependent();
}

//===----------------------------------------------------------------------===//
//  Reciprocal Estimates
//===----------------------------------------------------------------------===//

/// Get the reciprocal estimate attribute string for a function that will
/// override the target defaults.
static StringRef getRecipEstimateForFunc(MachineFunction &MF) {
  const Function &F = MF.getFunction();
  return F.getFnAttribute("reciprocal-estimates").getValueAsString();
}

/// Construct a string for the given reciprocal operation of the given type.
/// This string should match the corresponding option to the front-end's
/// "-mrecip" flag assuming those strings have been passed through in an
/// attribute string. For example, "vec-divf" for a division of a vXf32.
static std::string getReciprocalOpName(bool IsSqrt, EVT VT) {
  std::string Name = VT.isVector() ? "vec-" : "";

  Name += IsSqrt ? "sqrt" : "div";

  // TODO: Handle "half" or other float types?
  if (VT.getScalarType() == MVT::f64) {
    Name += "d";
  } else {
    assert(VT.getScalarType() == MVT::f32 &&
           "Unexpected FP type for reciprocal estimate");
    Name += "f";
  }

  return Name;
}

/// Return the character position and value (a single numeric character) of a
/// customized refinement operation in the input string if it exists. Return
/// false if there is no customized refinement step count.
static bool parseRefinementStep(StringRef In, size_t &Position,
                                uint8_t &Value) {
  const char RefStepToken = ':';
  Position = In.find(RefStepToken);
  if (Position == StringRef::npos)
    return false;

  StringRef RefStepString = In.substr(Position + 1);
  // Allow exactly one numeric character for the additional refinement
  // step parameter.
  if (RefStepString.size() == 1) {
    char RefStepChar = RefStepString[0];
    if (RefStepChar >= '0' && RefStepChar <= '9') {
      Value = RefStepChar - '0';
      return true;
    }
  }
  report_fatal_error("Invalid refinement step for -recip.");
}

/// For the input attribute string, return one of the ReciprocalEstimate enum
/// status values (enabled, disabled, or not specified) for this operation on
/// the specified data type.
static int getOpEnabled(bool IsSqrt, EVT VT, StringRef Override) {
  if (Override.empty())
    return TargetLoweringBase::ReciprocalEstimate::Unspecified;

  SmallVector<StringRef, 4> OverrideVector;
  Override.split(OverrideVector, ',');
  unsigned NumArgs = OverrideVector.size();

  // Check if "all", "none", or "default" was specified.
  if (NumArgs == 1) {
    // Look for an optional setting of the number of refinement steps needed
    // for this type of reciprocal operation.
    size_t RefPos;
    uint8_t RefSteps;
    if (parseRefinementStep(Override, RefPos, RefSteps)) {
      // Split the string for further processing.
      Override = Override.substr(0, RefPos);
    }

    // All reciprocal types are enabled.
    if (Override == "all")
      return TargetLoweringBase::ReciprocalEstimate::Enabled;

    // All reciprocal types are disabled.
    if (Override == "none")
      return TargetLoweringBase::ReciprocalEstimate::Disabled;

    // Target defaults for enablement are used.
    if (Override == "default")
      return TargetLoweringBase::ReciprocalEstimate::Unspecified;
  }

  // The attribute string may omit the size suffix ('f'/'d').
  std::string VTName = getReciprocalOpName(IsSqrt, VT);
  std::string VTNameNoSize = VTName;
  VTNameNoSize.pop_back();
  static const char DisabledPrefix = '!';

  for (StringRef RecipType : OverrideVector) {
    size_t RefPos;
    uint8_t RefSteps;
    if (parseRefinementStep(RecipType, RefPos, RefSteps))
      RecipType = RecipType.substr(0, RefPos);

    // Ignore the disablement token for string matching.
    bool IsDisabled = RecipType[0] == DisabledPrefix;
    if (IsDisabled)
      RecipType = RecipType.substr(1);

    if (RecipType.equals(VTName) || RecipType.equals(VTNameNoSize))
      return IsDisabled ? TargetLoweringBase::ReciprocalEstimate::Disabled
                        : TargetLoweringBase::ReciprocalEstimate::Enabled;
  }

  return TargetLoweringBase::ReciprocalEstimate::Unspecified;
}

/// For the input attribute string, return the customized refinement step count
/// for this operation on the specified data type. If the step count does not
/// exist, return the ReciprocalEstimate enum value for unspecified.
static int getOpRefinementSteps(bool IsSqrt, EVT VT, StringRef Override) {
  if (Override.empty())
    return TargetLoweringBase::ReciprocalEstimate::Unspecified;

  SmallVector<StringRef, 4> OverrideVector;
  Override.split(OverrideVector, ',');
  unsigned NumArgs = OverrideVector.size();

  // Check if "all", "default", or "none" was specified.
  if (NumArgs == 1) {
    // Look for an optional setting of the number of refinement steps needed
    // for this type of reciprocal operation.
    size_t RefPos;
    uint8_t RefSteps;
    if (!parseRefinementStep(Override, RefPos, RefSteps))
      return TargetLoweringBase::ReciprocalEstimate::Unspecified;

    // Split the string for further processing.
    Override = Override.substr(0, RefPos);
    assert(Override != "none" &&
           "Disabled reciprocals, but specifed refinement steps?");

    // If this is a general override, return the specified number of steps.
    if (Override == "all" || Override == "default")
      return RefSteps;
  }

  // The attribute string may omit the size suffix ('f'/'d').
  std::string VTName = getReciprocalOpName(IsSqrt, VT);
  std::string VTNameNoSize = VTName;
  VTNameNoSize.pop_back();

  for (StringRef RecipType : OverrideVector) {
    size_t RefPos;
    uint8_t RefSteps;
    if (!parseRefinementStep(RecipType, RefPos, RefSteps))
      continue;

    RecipType = RecipType.substr(0, RefPos);
    if (RecipType.equals(VTName) || RecipType.equals(VTNameNoSize))
      return RefSteps;
  }

  return TargetLoweringBase::ReciprocalEstimate::Unspecified;
}

int TargetLoweringBase::getRecipEstimateSqrtEnabled(EVT VT,
                                                    MachineFunction &MF) const {
  return getOpEnabled(true, VT, getRecipEstimateForFunc(MF));
}

int TargetLoweringBase::getRecipEstimateDivEnabled(EVT VT,
                                                   MachineFunction &MF) const {
  return getOpEnabled(false, VT, getRecipEstimateForFunc(MF));
}

int TargetLoweringBase::getSqrtRefinementSteps(EVT VT,
                                               MachineFunction &MF) const {
  return getOpRefinementSteps(true, VT, getRecipEstimateForFunc(MF));
}

int TargetLoweringBase::getDivRefinementSteps(EVT VT,
                                              MachineFunction &MF) const {
  return getOpRefinementSteps(false, VT, getRecipEstimateForFunc(MF));
}

void TargetLoweringBase::finalizeLowering(MachineFunction &MF) const {
  MF.getRegInfo().freezeReservedRegs(MF);
}

MachineMemOperand::Flags
TargetLoweringBase::getLoadMemOperandFlags(const LoadInst &LI,
                                           const DataLayout &DL) const {
  MachineMemOperand::Flags Flags = MachineMemOperand::MOLoad;
  if (LI.isVolatile())
    Flags |= MachineMemOperand::MOVolatile;

  if (LI.hasMetadata(LLVMContext::MD_nontemporal))
    Flags |= MachineMemOperand::MONonTemporal;

  if (LI.hasMetadata(LLVMContext::MD_invariant_load))
    Flags |= MachineMemOperand::MOInvariant;

  if (isDereferenceablePointer(LI.getPointerOperand(), LI.getType(), DL))
    Flags |= MachineMemOperand::MODereferenceable;

  Flags |= getTargetMMOFlags(LI);
  return Flags;
}

MachineMemOperand::Flags
TargetLoweringBase::getStoreMemOperandFlags(const StoreInst &SI,
                                            const DataLayout &DL) const {
  MachineMemOperand::Flags Flags = MachineMemOperand::MOStore;

  if (SI.isVolatile())
    Flags |= MachineMemOperand::MOVolatile;

  if (SI.hasMetadata(LLVMContext::MD_nontemporal))
    Flags |= MachineMemOperand::MONonTemporal;

  // FIXME: Not preserving dereferenceable
  Flags |= getTargetMMOFlags(SI);
  return Flags;
}

MachineMemOperand::Flags
TargetLoweringBase::getAtomicMemOperandFlags(const Instruction &AI,
                                             const DataLayout &DL) const {
  auto Flags = MachineMemOperand::MOLoad | MachineMemOperand::MOStore;

  if (const AtomicRMWInst *RMW = dyn_cast<AtomicRMWInst>(&AI)) {
    if (RMW->isVolatile())
      Flags |= MachineMemOperand::MOVolatile;
  } else if (const AtomicCmpXchgInst *CmpX = dyn_cast<AtomicCmpXchgInst>(&AI)) {
    if (CmpX->isVolatile())
      Flags |= MachineMemOperand::MOVolatile;
  } else
    llvm_unreachable("not an atomic instruction");

  // FIXME: Not preserving dereferenceable
  Flags |= getTargetMMOFlags(AI);
  return Flags;
}

//===----------------------------------------------------------------------===//
//  GlobalISel Hooks
//===----------------------------------------------------------------------===//

bool TargetLoweringBase::shouldLocalize(const MachineInstr &MI,
                                        const TargetTransformInfo *TTI) const {
  auto &MF = *MI.getMF();
  auto &MRI = MF.getRegInfo();
  // Assuming a spill and reload of a value has a cost of 1 instruction each,
  // this helper function computes the maximum number of uses we should consider
  // for remat. E.g. on arm64 global addresses take 2 insts to materialize. We
  // break even in terms of code size when the original MI has 2 users vs
  // choosing to potentially spill. Any more than 2 users we we have a net code
  // size increase. This doesn't take into account register pressure though.
  auto maxUses = [](unsigned RematCost) {
    // A cost of 1 means remats are basically free.
    if (RematCost == 1)
      return UINT_MAX;
    if (RematCost == 2)
      return 2U;

    // Remat is too expensive, only sink if there's one user.
    if (RematCost > 2)
      return 1U;
    llvm_unreachable("Unexpected remat cost");
  };

  // Helper to walk through uses and terminate if we've reached a limit. Saves
  // us spending time traversing uses if all we want to know is if it's >= min.
  auto isUsesAtMost = [&](unsigned Reg, unsigned MaxUses) {
    unsigned NumUses = 0;
    auto UI = MRI.use_instr_nodbg_begin(Reg), UE = MRI.use_instr_nodbg_end();
    for (; UI != UE && NumUses < MaxUses; ++UI) {
      NumUses++;
    }
    // If we haven't reached the end yet then there are more than MaxUses users.
    return UI == UE;
  };

  switch (MI.getOpcode()) {
  default:
    return false;
  // Constants-like instructions should be close to their users.
  // We don't want long live-ranges for them.
  case TargetOpcode::G_CONSTANT:
  case TargetOpcode::G_FCONSTANT:
  case TargetOpcode::G_FRAME_INDEX:
  case TargetOpcode::G_INTTOPTR:
    return true;
  case TargetOpcode::G_GLOBAL_VALUE: {
    unsigned RematCost = TTI->getGISelRematGlobalCost();
    Register Reg = MI.getOperand(0).getReg();
    unsigned MaxUses = maxUses(RematCost);
    if (MaxUses == UINT_MAX)
      return true; // Remats are "free" so always localize.
    bool B = isUsesAtMost(Reg, MaxUses);
    return B;
  }
  }
}<|MERGE_RESOLUTION|>--- conflicted
+++ resolved
@@ -224,19 +224,14 @@
   if (OpVT == MVT::f16) {
     if (RetVT == MVT::f32)
       return FPEXT_F16_F32;
-<<<<<<< HEAD
 #if INTEL_CUSTOMIZATION
 #if INTEL_FEATURE_ISA_FP16
     if (RetVT == MVT::f80)
       return FPEXT_F16_F80;
+#endif // INTEL_FEATURE_ISA_FP16
+#endif // INTEL_CUSTOMIZATION
     if (RetVT == MVT::f128)
       return FPEXT_F16_F128;
-#endif // INTEL_FEATURE_ISA_FP16
-#endif // INTEL_CUSTOMIZATION
-=======
-    if (RetVT == MVT::f128)
-      return FPEXT_F16_F128;
->>>>>>> 80732011
   } else if (OpVT == MVT::f32) {
     if (RetVT == MVT::f64)
       return FPEXT_F32_F64;
