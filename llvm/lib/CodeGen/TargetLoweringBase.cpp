//===- TargetLoweringBase.cpp - Implement the TargetLoweringBase class ----===//
//
// Part of the LLVM Project, under the Apache License v2.0 with LLVM Exceptions.
// See https://llvm.org/LICENSE.txt for license information.
// SPDX-License-Identifier: Apache-2.0 WITH LLVM-exception
//
//===----------------------------------------------------------------------===//
//
// This implements the TargetLoweringBase class.
//
//===----------------------------------------------------------------------===//

#include "llvm/ADT/BitVector.h"
#include "llvm/ADT/STLExtras.h"
#include "llvm/ADT/SmallVector.h"
#include "llvm/ADT/StringExtras.h"
#include "llvm/ADT/StringRef.h"
#include "llvm/ADT/Triple.h"
#include "llvm/ADT/Twine.h"
#include "llvm/Analysis/Loads.h"
#include "llvm/Analysis/TargetTransformInfo.h"
#include "llvm/CodeGen/Analysis.h"
#include "llvm/CodeGen/ISDOpcodes.h"
#include "llvm/CodeGen/MachineBasicBlock.h"
#include "llvm/CodeGen/MachineFrameInfo.h"
#include "llvm/CodeGen/MachineFunction.h"
#include "llvm/CodeGen/MachineInstr.h"
#include "llvm/CodeGen/MachineInstrBuilder.h"
#include "llvm/CodeGen/MachineMemOperand.h"
#include "llvm/CodeGen/MachineOperand.h"
#include "llvm/CodeGen/MachineRegisterInfo.h"
#include "llvm/CodeGen/RuntimeLibcalls.h"
#include "llvm/CodeGen/StackMaps.h"
#include "llvm/CodeGen/TargetLowering.h"
#include "llvm/CodeGen/TargetOpcodes.h"
#include "llvm/CodeGen/TargetRegisterInfo.h"
#include "llvm/CodeGen/ValueTypes.h"
#include "llvm/IR/Attributes.h"
#include "llvm/IR/CallingConv.h"
#include "llvm/IR/DataLayout.h"
#include "llvm/IR/DerivedTypes.h"
#include "llvm/IR/Function.h"
#include "llvm/IR/GlobalValue.h"
#include "llvm/IR/GlobalVariable.h"
#include "llvm/IR/IRBuilder.h"
#include "llvm/IR/Module.h"
#include "llvm/IR/Type.h"
#include "llvm/Support/BranchProbability.h"
#include "llvm/Support/Casting.h"
#include "llvm/Support/CommandLine.h"
#include "llvm/Support/Compiler.h"
#include "llvm/Support/ErrorHandling.h"
#include "llvm/Support/MachineValueType.h"
#include "llvm/Support/MathExtras.h"
#include "llvm/Target/TargetMachine.h"
#include "llvm/Transforms/Utils/SizeOpts.h"
#include <algorithm>
#include <cassert>
#include <cstddef>
#include <cstdint>
#include <cstring>
#include <iterator>
#include <string>
#include <tuple>
#include <utility>

using namespace llvm;

static cl::opt<bool> JumpIsExpensiveOverride(
    "jump-is-expensive", cl::init(false),
    cl::desc("Do not create extra branches to split comparison logic."),
    cl::Hidden);

static cl::opt<unsigned> MinimumJumpTableEntries
  ("min-jump-table-entries", cl::init(4), cl::Hidden,
   cl::desc("Set minimum number of entries to use a jump table."));

static cl::opt<unsigned> MaximumJumpTableSize
  ("max-jump-table-size", cl::init(UINT_MAX), cl::Hidden,
   cl::desc("Set maximum size of jump tables."));

/// Minimum jump table density for normal functions.
static cl::opt<unsigned>
    JumpTableDensity("jump-table-density", cl::init(10), cl::Hidden,
                     cl::desc("Minimum density for building a jump table in "
                              "a normal function"));

/// Minimum jump table density for -Os or -Oz functions.
static cl::opt<unsigned> OptsizeJumpTableDensity(
    "optsize-jump-table-density", cl::init(40), cl::Hidden,
    cl::desc("Minimum density for building a jump table in "
             "an optsize function"));

// FIXME: This option is only to test if the strict fp operation processed
// correctly by preventing mutating strict fp operation to normal fp operation
// during development. When the backend supports strict float operation, this
// option will be meaningless.
static cl::opt<bool> DisableStrictNodeMutation("disable-strictnode-mutation",
       cl::desc("Don't mutate strict-float node to a legalize node"),
       cl::init(false), cl::Hidden);

static bool darwinHasSinCos(const Triple &TT) {
  assert(TT.isOSDarwin() && "should be called with darwin triple");
  // Don't bother with 32 bit x86.
  if (TT.getArch() == Triple::x86)
    return false;
  // Macos < 10.9 has no sincos_stret.
  if (TT.isMacOSX())
    return !TT.isMacOSXVersionLT(10, 9) && TT.isArch64Bit();
  // iOS < 7.0 has no sincos_stret.
  if (TT.isiOS())
    return !TT.isOSVersionLT(7, 0);
  // Any other darwin such as WatchOS/TvOS is new enough.
  return true;
}

// Although this default value is arbitrary, it is not random. It is assumed
// that a condition that evaluates the same way by a higher percentage than this
// is best represented as control flow. Therefore, the default value N should be
// set such that the win from N% correct executions is greater than the loss
// from (100 - N)% mispredicted executions for the majority of intended targets.
static cl::opt<int> MinPercentageForPredictableBranch(
    "min-predictable-branch", cl::init(99),
    cl::desc("Minimum percentage (0-100) that a condition must be either true "
             "or false to assume that the condition is predictable"),
    cl::Hidden);

void TargetLoweringBase::InitLibcalls(const Triple &TT) {
#define HANDLE_LIBCALL(code, name) \
  setLibcallName(RTLIB::code, name);
#include "llvm/IR/RuntimeLibcalls.def"
#undef HANDLE_LIBCALL
  // Initialize calling conventions to their default.
  for (int LC = 0; LC < RTLIB::UNKNOWN_LIBCALL; ++LC)
    setLibcallCallingConv((RTLIB::Libcall)LC, CallingConv::C);

  // For IEEE quad-precision libcall names, PPC uses "kf" instead of "tf".
  if (TT.getArch() == Triple::ppc || TT.isPPC64()) {
    setLibcallName(RTLIB::ADD_F128, "__addkf3");
    setLibcallName(RTLIB::SUB_F128, "__subkf3");
    setLibcallName(RTLIB::MUL_F128, "__mulkf3");
    setLibcallName(RTLIB::DIV_F128, "__divkf3");
    setLibcallName(RTLIB::FPEXT_F32_F128, "__extendsfkf2");
    setLibcallName(RTLIB::FPEXT_F64_F128, "__extenddfkf2");
    setLibcallName(RTLIB::FPROUND_F128_F32, "__trunckfsf2");
    setLibcallName(RTLIB::FPROUND_F128_F64, "__trunckfdf2");
    setLibcallName(RTLIB::FPTOSINT_F128_I32, "__fixkfsi");
    setLibcallName(RTLIB::FPTOSINT_F128_I64, "__fixkfdi");
    setLibcallName(RTLIB::FPTOUINT_F128_I32, "__fixunskfsi");
    setLibcallName(RTLIB::FPTOUINT_F128_I64, "__fixunskfdi");
    setLibcallName(RTLIB::SINTTOFP_I32_F128, "__floatsikf");
    setLibcallName(RTLIB::SINTTOFP_I64_F128, "__floatdikf");
    setLibcallName(RTLIB::UINTTOFP_I32_F128, "__floatunsikf");
    setLibcallName(RTLIB::UINTTOFP_I64_F128, "__floatundikf");
    setLibcallName(RTLIB::OEQ_F128, "__eqkf2");
    setLibcallName(RTLIB::UNE_F128, "__nekf2");
    setLibcallName(RTLIB::OGE_F128, "__gekf2");
    setLibcallName(RTLIB::OLT_F128, "__ltkf2");
    setLibcallName(RTLIB::OLE_F128, "__lekf2");
    setLibcallName(RTLIB::OGT_F128, "__gtkf2");
    setLibcallName(RTLIB::UO_F128, "__unordkf2");
  }

  // A few names are different on particular architectures or environments.
  if (TT.isOSDarwin()) {
    // For f16/f32 conversions, Darwin uses the standard naming scheme, instead
    // of the gnueabi-style __gnu_*_ieee.
    // FIXME: What about other targets?
    setLibcallName(RTLIB::FPEXT_F16_F32, "__extendhfsf2");
    setLibcallName(RTLIB::FPROUND_F32_F16, "__truncsfhf2");

    // Some darwins have an optimized __bzero/bzero function.
    switch (TT.getArch()) {
    case Triple::x86:
    case Triple::x86_64:
      if (TT.isMacOSX() && !TT.isMacOSXVersionLT(10, 6))
        setLibcallName(RTLIB::BZERO, "__bzero");
      break;
    case Triple::aarch64:
    case Triple::aarch64_32:
      setLibcallName(RTLIB::BZERO, "bzero");
      break;
    default:
      break;
    }

    if (darwinHasSinCos(TT)) {
      setLibcallName(RTLIB::SINCOS_STRET_F32, "__sincosf_stret");
      setLibcallName(RTLIB::SINCOS_STRET_F64, "__sincos_stret");
      if (TT.isWatchABI()) {
        setLibcallCallingConv(RTLIB::SINCOS_STRET_F32,
                              CallingConv::ARM_AAPCS_VFP);
        setLibcallCallingConv(RTLIB::SINCOS_STRET_F64,
                              CallingConv::ARM_AAPCS_VFP);
      }
    }
  } else {
    setLibcallName(RTLIB::FPEXT_F16_F32, "__gnu_h2f_ieee");
    setLibcallName(RTLIB::FPROUND_F32_F16, "__gnu_f2h_ieee");
  }

  if (TT.isGNUEnvironment() || TT.isOSFuchsia() ||
      (TT.isAndroid() && !TT.isAndroidVersionLT(9))) {
    setLibcallName(RTLIB::SINCOS_F32, "sincosf");
    setLibcallName(RTLIB::SINCOS_F64, "sincos");
    setLibcallName(RTLIB::SINCOS_F80, "sincosl");
    setLibcallName(RTLIB::SINCOS_F128, "sincosl");
    setLibcallName(RTLIB::SINCOS_PPCF128, "sincosl");
  }

  if (TT.isPS4CPU()) {
    setLibcallName(RTLIB::SINCOS_F32, "sincosf");
    setLibcallName(RTLIB::SINCOS_F64, "sincos");
  }

  if (TT.isOSOpenBSD()) {
    setLibcallName(RTLIB::STACKPROTECTOR_CHECK_FAIL, nullptr);
  }
}

/// getFPEXT - Return the FPEXT_*_* value for the given types, or
/// UNKNOWN_LIBCALL if there is none.
RTLIB::Libcall RTLIB::getFPEXT(EVT OpVT, EVT RetVT) {
  if (OpVT == MVT::f16) {
    if (RetVT == MVT::f32)
      return FPEXT_F16_F32;
<<<<<<< HEAD
#if INTEL_CUSTOMIZATION
#if INTEL_FEATURE_ISA_FP16
    if (RetVT == MVT::f80)
      return FPEXT_F16_F80;
#endif // INTEL_FEATURE_ISA_FP16
#endif // INTEL_CUSTOMIZATION
=======
    if (RetVT == MVT::f64)
      return FPEXT_F16_F64;
>>>>>>> f7bc7c29
    if (RetVT == MVT::f128)
      return FPEXT_F16_F128;
  } else if (OpVT == MVT::f32) {
    if (RetVT == MVT::f64)
      return FPEXT_F32_F64;
    if (RetVT == MVT::f128)
      return FPEXT_F32_F128;
    if (RetVT == MVT::ppcf128)
      return FPEXT_F32_PPCF128;
  } else if (OpVT == MVT::f64) {
    if (RetVT == MVT::f128)
      return FPEXT_F64_F128;
    else if (RetVT == MVT::ppcf128)
      return FPEXT_F64_PPCF128;
  } else if (OpVT == MVT::f80) {
    if (RetVT == MVT::f128)
      return FPEXT_F80_F128;
  }

  return UNKNOWN_LIBCALL;
}

/// getFPROUND - Return the FPROUND_*_* value for the given types, or
/// UNKNOWN_LIBCALL if there is none.
RTLIB::Libcall RTLIB::getFPROUND(EVT OpVT, EVT RetVT) {
  if (RetVT == MVT::f16) {
    if (OpVT == MVT::f32)
      return FPROUND_F32_F16;
    if (OpVT == MVT::f64)
      return FPROUND_F64_F16;
    if (OpVT == MVT::f80)
      return FPROUND_F80_F16;
    if (OpVT == MVT::f128)
      return FPROUND_F128_F16;
    if (OpVT == MVT::ppcf128)
      return FPROUND_PPCF128_F16;
  } else if (RetVT == MVT::f32) {
    if (OpVT == MVT::f64)
      return FPROUND_F64_F32;
    if (OpVT == MVT::f80)
      return FPROUND_F80_F32;
    if (OpVT == MVT::f128)
      return FPROUND_F128_F32;
    if (OpVT == MVT::ppcf128)
      return FPROUND_PPCF128_F32;
  } else if (RetVT == MVT::f64) {
    if (OpVT == MVT::f80)
      return FPROUND_F80_F64;
    if (OpVT == MVT::f128)
      return FPROUND_F128_F64;
    if (OpVT == MVT::ppcf128)
      return FPROUND_PPCF128_F64;
  } else if (RetVT == MVT::f80) {
    if (OpVT == MVT::f128)
      return FPROUND_F128_F80;
  }

  return UNKNOWN_LIBCALL;
}

/// getFPTOSINT - Return the FPTOSINT_*_* value for the given types, or
/// UNKNOWN_LIBCALL if there is none.
RTLIB::Libcall RTLIB::getFPTOSINT(EVT OpVT, EVT RetVT) {
<<<<<<< HEAD
#if INTEL_CUSTOMIZATION
#if INTEL_FEATURE_ISA_FP16
  if (OpVT == MVT::f16) {
    if (RetVT == MVT::i128)
      return FPTOSINT_F16_I128;
  }
#endif // INTEL_FEATURE_ISA_FP16
#endif // INTEL_CUSTOMIZATION
  if (OpVT == MVT::f32) {
=======
  if (OpVT == MVT::f16) {
    if (RetVT == MVT::i32)
      return FPTOSINT_F16_I32;
    if (RetVT == MVT::i64)
      return FPTOSINT_F16_I64;
    if (RetVT == MVT::i128)
      return FPTOSINT_F16_I128;
  } else if (OpVT == MVT::f32) {
>>>>>>> f7bc7c29
    if (RetVT == MVT::i32)
      return FPTOSINT_F32_I32;
    if (RetVT == MVT::i64)
      return FPTOSINT_F32_I64;
    if (RetVT == MVT::i128)
      return FPTOSINT_F32_I128;
  } else if (OpVT == MVT::f64) {
    if (RetVT == MVT::i32)
      return FPTOSINT_F64_I32;
    if (RetVT == MVT::i64)
      return FPTOSINT_F64_I64;
    if (RetVT == MVT::i128)
      return FPTOSINT_F64_I128;
  } else if (OpVT == MVT::f80) {
    if (RetVT == MVT::i32)
      return FPTOSINT_F80_I32;
    if (RetVT == MVT::i64)
      return FPTOSINT_F80_I64;
    if (RetVT == MVT::i128)
      return FPTOSINT_F80_I128;
  } else if (OpVT == MVT::f128) {
    if (RetVT == MVT::i32)
      return FPTOSINT_F128_I32;
    if (RetVT == MVT::i64)
      return FPTOSINT_F128_I64;
    if (RetVT == MVT::i128)
      return FPTOSINT_F128_I128;
  } else if (OpVT == MVT::ppcf128) {
    if (RetVT == MVT::i32)
      return FPTOSINT_PPCF128_I32;
    if (RetVT == MVT::i64)
      return FPTOSINT_PPCF128_I64;
    if (RetVT == MVT::i128)
      return FPTOSINT_PPCF128_I128;
  }
  return UNKNOWN_LIBCALL;
}

/// getFPTOUINT - Return the FPTOUINT_*_* value for the given types, or
/// UNKNOWN_LIBCALL if there is none.
RTLIB::Libcall RTLIB::getFPTOUINT(EVT OpVT, EVT RetVT) {
<<<<<<< HEAD
#if INTEL_CUSTOMIZATION
#if INTEL_FEATURE_ISA_FP16
  if (OpVT == MVT::f16) {
    if (RetVT == MVT::i128)
      return FPTOUINT_F16_I128;
  }
#endif // INTEL_FEATURE_ISA_FP16
#endif // INTEL_CUSTOMIZATION
  if (OpVT == MVT::f32) {
=======
  if (OpVT == MVT::f16) {
    if (RetVT == MVT::i32)
      return FPTOUINT_F16_I32;
    if (RetVT == MVT::i64)
      return FPTOUINT_F16_I64;
    if (RetVT == MVT::i128)
      return FPTOUINT_F16_I128;
  } else if (OpVT == MVT::f32) {
>>>>>>> f7bc7c29
    if (RetVT == MVT::i32)
      return FPTOUINT_F32_I32;
    if (RetVT == MVT::i64)
      return FPTOUINT_F32_I64;
    if (RetVT == MVT::i128)
      return FPTOUINT_F32_I128;
  } else if (OpVT == MVT::f64) {
    if (RetVT == MVT::i32)
      return FPTOUINT_F64_I32;
    if (RetVT == MVT::i64)
      return FPTOUINT_F64_I64;
    if (RetVT == MVT::i128)
      return FPTOUINT_F64_I128;
  } else if (OpVT == MVT::f80) {
    if (RetVT == MVT::i32)
      return FPTOUINT_F80_I32;
    if (RetVT == MVT::i64)
      return FPTOUINT_F80_I64;
    if (RetVT == MVT::i128)
      return FPTOUINT_F80_I128;
  } else if (OpVT == MVT::f128) {
    if (RetVT == MVT::i32)
      return FPTOUINT_F128_I32;
    if (RetVT == MVT::i64)
      return FPTOUINT_F128_I64;
    if (RetVT == MVT::i128)
      return FPTOUINT_F128_I128;
  } else if (OpVT == MVT::ppcf128) {
    if (RetVT == MVT::i32)
      return FPTOUINT_PPCF128_I32;
    if (RetVT == MVT::i64)
      return FPTOUINT_PPCF128_I64;
    if (RetVT == MVT::i128)
      return FPTOUINT_PPCF128_I128;
  }
  return UNKNOWN_LIBCALL;
}

/// getSINTTOFP - Return the SINTTOFP_*_* value for the given types, or
/// UNKNOWN_LIBCALL if there is none.
RTLIB::Libcall RTLIB::getSINTTOFP(EVT OpVT, EVT RetVT) {
  if (OpVT == MVT::i32) {
    if (RetVT == MVT::f16)
      return SINTTOFP_I32_F16;
    if (RetVT == MVT::f32)
      return SINTTOFP_I32_F32;
    if (RetVT == MVT::f64)
      return SINTTOFP_I32_F64;
    if (RetVT == MVT::f80)
      return SINTTOFP_I32_F80;
    if (RetVT == MVT::f128)
      return SINTTOFP_I32_F128;
    if (RetVT == MVT::ppcf128)
      return SINTTOFP_I32_PPCF128;
  } else if (OpVT == MVT::i64) {
    if (RetVT == MVT::f16)
      return SINTTOFP_I64_F16;
    if (RetVT == MVT::f32)
      return SINTTOFP_I64_F32;
    if (RetVT == MVT::f64)
      return SINTTOFP_I64_F64;
    if (RetVT == MVT::f80)
      return SINTTOFP_I64_F80;
    if (RetVT == MVT::f128)
      return SINTTOFP_I64_F128;
    if (RetVT == MVT::ppcf128)
      return SINTTOFP_I64_PPCF128;
  } else if (OpVT == MVT::i128) {
<<<<<<< HEAD
#if INTEL_CUSTOMIZATION
#if INTEL_FEATURE_ISA_FP16
    if (RetVT == MVT::f16)
      return SINTTOFP_I128_F16;
#endif // INTEL_FEATURE_ISA_FP16
#endif // INTEL_CUSTOMIZATION
=======
    if (RetVT == MVT::f16)
      return SINTTOFP_I128_F16;
>>>>>>> f7bc7c29
    if (RetVT == MVT::f32)
      return SINTTOFP_I128_F32;
    if (RetVT == MVT::f64)
      return SINTTOFP_I128_F64;
    if (RetVT == MVT::f80)
      return SINTTOFP_I128_F80;
    if (RetVT == MVT::f128)
      return SINTTOFP_I128_F128;
    if (RetVT == MVT::ppcf128)
      return SINTTOFP_I128_PPCF128;
  }
  return UNKNOWN_LIBCALL;
}

/// getUINTTOFP - Return the UINTTOFP_*_* value for the given types, or
/// UNKNOWN_LIBCALL if there is none.
RTLIB::Libcall RTLIB::getUINTTOFP(EVT OpVT, EVT RetVT) {
  if (OpVT == MVT::i32) {
    if (RetVT == MVT::f16)
      return UINTTOFP_I32_F16;
    if (RetVT == MVT::f32)
      return UINTTOFP_I32_F32;
    if (RetVT == MVT::f64)
      return UINTTOFP_I32_F64;
    if (RetVT == MVT::f80)
      return UINTTOFP_I32_F80;
    if (RetVT == MVT::f128)
      return UINTTOFP_I32_F128;
    if (RetVT == MVT::ppcf128)
      return UINTTOFP_I32_PPCF128;
  } else if (OpVT == MVT::i64) {
    if (RetVT == MVT::f16)
      return UINTTOFP_I64_F16;
    if (RetVT == MVT::f32)
      return UINTTOFP_I64_F32;
    if (RetVT == MVT::f64)
      return UINTTOFP_I64_F64;
    if (RetVT == MVT::f80)
      return UINTTOFP_I64_F80;
    if (RetVT == MVT::f128)
      return UINTTOFP_I64_F128;
    if (RetVT == MVT::ppcf128)
      return UINTTOFP_I64_PPCF128;
  } else if (OpVT == MVT::i128) {
<<<<<<< HEAD
#if INTEL_CUSTOMIZATION
#if INTEL_FEATURE_ISA_FP16
    if (RetVT == MVT::f16)
      return UINTTOFP_I128_F16;
#endif // INTEL_FEATURE_ISA_FP16
#endif // INTEL_CUSTOMIZATION
=======
    if (RetVT == MVT::f16)
      return UINTTOFP_I128_F16;
>>>>>>> f7bc7c29
    if (RetVT == MVT::f32)
      return UINTTOFP_I128_F32;
    if (RetVT == MVT::f64)
      return UINTTOFP_I128_F64;
    if (RetVT == MVT::f80)
      return UINTTOFP_I128_F80;
    if (RetVT == MVT::f128)
      return UINTTOFP_I128_F128;
    if (RetVT == MVT::ppcf128)
      return UINTTOFP_I128_PPCF128;
  }
  return UNKNOWN_LIBCALL;
}

RTLIB::Libcall RTLIB::getOUTLINE_ATOMIC(unsigned Opc, AtomicOrdering Order,
                                        MVT VT) {
  unsigned ModeN, ModelN;
  switch (VT.SimpleTy) {
  case MVT::i8:
    ModeN = 0;
    break;
  case MVT::i16:
    ModeN = 1;
    break;
  case MVT::i32:
    ModeN = 2;
    break;
  case MVT::i64:
    ModeN = 3;
    break;
  case MVT::i128:
    ModeN = 4;
    break;
  default:
    return UNKNOWN_LIBCALL;
  }

  switch (Order) {
  case AtomicOrdering::Monotonic:
    ModelN = 0;
    break;
  case AtomicOrdering::Acquire:
    ModelN = 1;
    break;
  case AtomicOrdering::Release:
    ModelN = 2;
    break;
  case AtomicOrdering::AcquireRelease:
  case AtomicOrdering::SequentiallyConsistent:
    ModelN = 3;
    break;
  default:
    return UNKNOWN_LIBCALL;
  }

#define LCALLS(A, B)                                                           \
  { A##B##_RELAX, A##B##_ACQ, A##B##_REL, A##B##_ACQ_REL }
#define LCALL5(A)                                                              \
  LCALLS(A, 1), LCALLS(A, 2), LCALLS(A, 4), LCALLS(A, 8), LCALLS(A, 16)
  switch (Opc) {
  case ISD::ATOMIC_CMP_SWAP: {
    const Libcall LC[5][4] = {LCALL5(OUTLINE_ATOMIC_CAS)};
    return LC[ModeN][ModelN];
  }
  case ISD::ATOMIC_SWAP: {
    const Libcall LC[5][4] = {LCALL5(OUTLINE_ATOMIC_SWP)};
    return LC[ModeN][ModelN];
  }
  case ISD::ATOMIC_LOAD_ADD: {
    const Libcall LC[5][4] = {LCALL5(OUTLINE_ATOMIC_LDADD)};
    return LC[ModeN][ModelN];
  }
  case ISD::ATOMIC_LOAD_OR: {
    const Libcall LC[5][4] = {LCALL5(OUTLINE_ATOMIC_LDSET)};
    return LC[ModeN][ModelN];
  }
  case ISD::ATOMIC_LOAD_CLR: {
    const Libcall LC[5][4] = {LCALL5(OUTLINE_ATOMIC_LDCLR)};
    return LC[ModeN][ModelN];
  }
  case ISD::ATOMIC_LOAD_XOR: {
    const Libcall LC[5][4] = {LCALL5(OUTLINE_ATOMIC_LDEOR)};
    return LC[ModeN][ModelN];
  }
  default:
    return UNKNOWN_LIBCALL;
  }
#undef LCALLS
#undef LCALL5
}

RTLIB::Libcall RTLIB::getSYNC(unsigned Opc, MVT VT) {
#define OP_TO_LIBCALL(Name, Enum)                                              \
  case Name:                                                                   \
    switch (VT.SimpleTy) {                                                     \
    default:                                                                   \
      return UNKNOWN_LIBCALL;                                                  \
    case MVT::i8:                                                              \
      return Enum##_1;                                                         \
    case MVT::i16:                                                             \
      return Enum##_2;                                                         \
    case MVT::i32:                                                             \
      return Enum##_4;                                                         \
    case MVT::i64:                                                             \
      return Enum##_8;                                                         \
    case MVT::i128:                                                            \
      return Enum##_16;                                                        \
    }

  switch (Opc) {
    OP_TO_LIBCALL(ISD::ATOMIC_SWAP, SYNC_LOCK_TEST_AND_SET)
    OP_TO_LIBCALL(ISD::ATOMIC_CMP_SWAP, SYNC_VAL_COMPARE_AND_SWAP)
    OP_TO_LIBCALL(ISD::ATOMIC_LOAD_ADD, SYNC_FETCH_AND_ADD)
    OP_TO_LIBCALL(ISD::ATOMIC_LOAD_SUB, SYNC_FETCH_AND_SUB)
    OP_TO_LIBCALL(ISD::ATOMIC_LOAD_AND, SYNC_FETCH_AND_AND)
    OP_TO_LIBCALL(ISD::ATOMIC_LOAD_OR, SYNC_FETCH_AND_OR)
    OP_TO_LIBCALL(ISD::ATOMIC_LOAD_XOR, SYNC_FETCH_AND_XOR)
    OP_TO_LIBCALL(ISD::ATOMIC_LOAD_NAND, SYNC_FETCH_AND_NAND)
    OP_TO_LIBCALL(ISD::ATOMIC_LOAD_MAX, SYNC_FETCH_AND_MAX)
    OP_TO_LIBCALL(ISD::ATOMIC_LOAD_UMAX, SYNC_FETCH_AND_UMAX)
    OP_TO_LIBCALL(ISD::ATOMIC_LOAD_MIN, SYNC_FETCH_AND_MIN)
    OP_TO_LIBCALL(ISD::ATOMIC_LOAD_UMIN, SYNC_FETCH_AND_UMIN)
  }

#undef OP_TO_LIBCALL

  return UNKNOWN_LIBCALL;
}

RTLIB::Libcall RTLIB::getMEMCPY_ELEMENT_UNORDERED_ATOMIC(uint64_t ElementSize) {
  switch (ElementSize) {
  case 1:
    return MEMCPY_ELEMENT_UNORDERED_ATOMIC_1;
  case 2:
    return MEMCPY_ELEMENT_UNORDERED_ATOMIC_2;
  case 4:
    return MEMCPY_ELEMENT_UNORDERED_ATOMIC_4;
  case 8:
    return MEMCPY_ELEMENT_UNORDERED_ATOMIC_8;
  case 16:
    return MEMCPY_ELEMENT_UNORDERED_ATOMIC_16;
  default:
    return UNKNOWN_LIBCALL;
  }
}

RTLIB::Libcall RTLIB::getMEMMOVE_ELEMENT_UNORDERED_ATOMIC(uint64_t ElementSize) {
  switch (ElementSize) {
  case 1:
    return MEMMOVE_ELEMENT_UNORDERED_ATOMIC_1;
  case 2:
    return MEMMOVE_ELEMENT_UNORDERED_ATOMIC_2;
  case 4:
    return MEMMOVE_ELEMENT_UNORDERED_ATOMIC_4;
  case 8:
    return MEMMOVE_ELEMENT_UNORDERED_ATOMIC_8;
  case 16:
    return MEMMOVE_ELEMENT_UNORDERED_ATOMIC_16;
  default:
    return UNKNOWN_LIBCALL;
  }
}

RTLIB::Libcall RTLIB::getMEMSET_ELEMENT_UNORDERED_ATOMIC(uint64_t ElementSize) {
  switch (ElementSize) {
  case 1:
    return MEMSET_ELEMENT_UNORDERED_ATOMIC_1;
  case 2:
    return MEMSET_ELEMENT_UNORDERED_ATOMIC_2;
  case 4:
    return MEMSET_ELEMENT_UNORDERED_ATOMIC_4;
  case 8:
    return MEMSET_ELEMENT_UNORDERED_ATOMIC_8;
  case 16:
    return MEMSET_ELEMENT_UNORDERED_ATOMIC_16;
  default:
    return UNKNOWN_LIBCALL;
  }
}

/// InitCmpLibcallCCs - Set default comparison libcall CC.
static void InitCmpLibcallCCs(ISD::CondCode *CCs) {
  memset(CCs, ISD::SETCC_INVALID, sizeof(ISD::CondCode)*RTLIB::UNKNOWN_LIBCALL);
  CCs[RTLIB::OEQ_F32] = ISD::SETEQ;
  CCs[RTLIB::OEQ_F64] = ISD::SETEQ;
  CCs[RTLIB::OEQ_F128] = ISD::SETEQ;
  CCs[RTLIB::OEQ_PPCF128] = ISD::SETEQ;
  CCs[RTLIB::UNE_F32] = ISD::SETNE;
  CCs[RTLIB::UNE_F64] = ISD::SETNE;
  CCs[RTLIB::UNE_F128] = ISD::SETNE;
  CCs[RTLIB::UNE_PPCF128] = ISD::SETNE;
  CCs[RTLIB::OGE_F32] = ISD::SETGE;
  CCs[RTLIB::OGE_F64] = ISD::SETGE;
  CCs[RTLIB::OGE_F128] = ISD::SETGE;
  CCs[RTLIB::OGE_PPCF128] = ISD::SETGE;
  CCs[RTLIB::OLT_F32] = ISD::SETLT;
  CCs[RTLIB::OLT_F64] = ISD::SETLT;
  CCs[RTLIB::OLT_F128] = ISD::SETLT;
  CCs[RTLIB::OLT_PPCF128] = ISD::SETLT;
  CCs[RTLIB::OLE_F32] = ISD::SETLE;
  CCs[RTLIB::OLE_F64] = ISD::SETLE;
  CCs[RTLIB::OLE_F128] = ISD::SETLE;
  CCs[RTLIB::OLE_PPCF128] = ISD::SETLE;
  CCs[RTLIB::OGT_F32] = ISD::SETGT;
  CCs[RTLIB::OGT_F64] = ISD::SETGT;
  CCs[RTLIB::OGT_F128] = ISD::SETGT;
  CCs[RTLIB::OGT_PPCF128] = ISD::SETGT;
  CCs[RTLIB::UO_F32] = ISD::SETNE;
  CCs[RTLIB::UO_F64] = ISD::SETNE;
  CCs[RTLIB::UO_F128] = ISD::SETNE;
  CCs[RTLIB::UO_PPCF128] = ISD::SETNE;
}

/// NOTE: The TargetMachine owns TLOF.
TargetLoweringBase::TargetLoweringBase(const TargetMachine &tm) : TM(tm) {
  initActions();

  // Perform these initializations only once.
  MaxStoresPerMemset = MaxStoresPerMemcpy = MaxStoresPerMemmove =
      MaxLoadsPerMemcmp = 8;
  MaxGluedStoresPerMemcpy = 0;
  MaxStoresPerMemsetOptSize = MaxStoresPerMemcpyOptSize =
      MaxStoresPerMemmoveOptSize = MaxLoadsPerMemcmpOptSize = 4;
  HasMultipleConditionRegisters = false;
  HasExtractBitsInsn = false;
  JumpIsExpensive = JumpIsExpensiveOverride;
  PredictableSelectIsExpensive = false;
  EnableExtLdPromotion = false;
  StackPointerRegisterToSaveRestore = 0;
  BooleanContents = UndefinedBooleanContent;
  BooleanFloatContents = UndefinedBooleanContent;
  BooleanVectorContents = UndefinedBooleanContent;
  SchedPreferenceInfo = Sched::ILP;
  GatherAllAliasesMaxDepth = 18;
  IsStrictFPEnabled = DisableStrictNodeMutation;
  // TODO: the default will be switched to 0 in the next commit, along
  // with the Target-specific changes necessary.
  MaxAtomicSizeInBitsSupported = 1024;

  MinCmpXchgSizeInBits = 0;
  SupportsUnalignedAtomics = false;

  std::fill(std::begin(LibcallRoutineNames), std::end(LibcallRoutineNames), nullptr);

  InitLibcalls(TM.getTargetTriple());
  InitCmpLibcallCCs(CmpLibcallCCs);
}

void TargetLoweringBase::initActions() {
  // All operations default to being supported.
  memset(OpActions, 0, sizeof(OpActions));
  memset(LoadExtActions, 0, sizeof(LoadExtActions));
  memset(TruncStoreActions, 0, sizeof(TruncStoreActions));
  memset(IndexedModeActions, 0, sizeof(IndexedModeActions));
  memset(CondCodeActions, 0, sizeof(CondCodeActions));
  std::fill(std::begin(RegClassForVT), std::end(RegClassForVT), nullptr);
  std::fill(std::begin(TargetDAGCombineArray),
            std::end(TargetDAGCombineArray), 0);

  for (MVT VT : MVT::fp_valuetypes()) {
    MVT IntVT = MVT::getIntegerVT(VT.getFixedSizeInBits());
    if (IntVT.isValid()) {
      setOperationAction(ISD::ATOMIC_SWAP, VT, Promote);
      AddPromotedToType(ISD::ATOMIC_SWAP, VT, IntVT);
    }
  }

  // Set default actions for various operations.
  for (MVT VT : MVT::all_valuetypes()) {
    // Default all indexed load / store to expand.
    for (unsigned IM = (unsigned)ISD::PRE_INC;
         IM != (unsigned)ISD::LAST_INDEXED_MODE; ++IM) {
      setIndexedLoadAction(IM, VT, Expand);
      setIndexedStoreAction(IM, VT, Expand);
      setIndexedMaskedLoadAction(IM, VT, Expand);
      setIndexedMaskedStoreAction(IM, VT, Expand);
    }

    // Most backends expect to see the node which just returns the value loaded.
    setOperationAction(ISD::ATOMIC_CMP_SWAP_WITH_SUCCESS, VT, Expand);

    // These operations default to expand.
    setOperationAction(ISD::FGETSIGN, VT, Expand);
    setOperationAction(ISD::CONCAT_VECTORS, VT, Expand);
    setOperationAction(ISD::FMINNUM, VT, Expand);
    setOperationAction(ISD::FMAXNUM, VT, Expand);
    setOperationAction(ISD::FMINNUM_IEEE, VT, Expand);
    setOperationAction(ISD::FMAXNUM_IEEE, VT, Expand);
    setOperationAction(ISD::FMINIMUM, VT, Expand);
    setOperationAction(ISD::FMAXIMUM, VT, Expand);
    setOperationAction(ISD::FMAD, VT, Expand);
    setOperationAction(ISD::SMIN, VT, Expand);
    setOperationAction(ISD::SMAX, VT, Expand);
    setOperationAction(ISD::UMIN, VT, Expand);
    setOperationAction(ISD::UMAX, VT, Expand);
    setOperationAction(ISD::ABS, VT, Expand);
    setOperationAction(ISD::FSHL, VT, Expand);
    setOperationAction(ISD::FSHR, VT, Expand);
    setOperationAction(ISD::SADDSAT, VT, Expand);
    setOperationAction(ISD::UADDSAT, VT, Expand);
    setOperationAction(ISD::SSUBSAT, VT, Expand);
    setOperationAction(ISD::USUBSAT, VT, Expand);
    setOperationAction(ISD::SSHLSAT, VT, Expand);
    setOperationAction(ISD::USHLSAT, VT, Expand);
    setOperationAction(ISD::SMULFIX, VT, Expand);
    setOperationAction(ISD::SMULFIXSAT, VT, Expand);
    setOperationAction(ISD::UMULFIX, VT, Expand);
    setOperationAction(ISD::UMULFIXSAT, VT, Expand);
    setOperationAction(ISD::SDIVFIX, VT, Expand);
    setOperationAction(ISD::SDIVFIXSAT, VT, Expand);
    setOperationAction(ISD::UDIVFIX, VT, Expand);
    setOperationAction(ISD::UDIVFIXSAT, VT, Expand);

    // Overflow operations default to expand
    setOperationAction(ISD::SADDO, VT, Expand);
    setOperationAction(ISD::SSUBO, VT, Expand);
    setOperationAction(ISD::UADDO, VT, Expand);
    setOperationAction(ISD::USUBO, VT, Expand);
    setOperationAction(ISD::SMULO, VT, Expand);
    setOperationAction(ISD::UMULO, VT, Expand);

    // ADDCARRY operations default to expand
    setOperationAction(ISD::ADDCARRY, VT, Expand);
    setOperationAction(ISD::SUBCARRY, VT, Expand);
    setOperationAction(ISD::SETCCCARRY, VT, Expand);
    setOperationAction(ISD::SADDO_CARRY, VT, Expand);
    setOperationAction(ISD::SSUBO_CARRY, VT, Expand);

    // ADDC/ADDE/SUBC/SUBE default to expand.
    setOperationAction(ISD::ADDC, VT, Expand);
    setOperationAction(ISD::ADDE, VT, Expand);
    setOperationAction(ISD::SUBC, VT, Expand);
    setOperationAction(ISD::SUBE, VT, Expand);

    // These default to Expand so they will be expanded to CTLZ/CTTZ by default.
    setOperationAction(ISD::CTLZ_ZERO_UNDEF, VT, Expand);
    setOperationAction(ISD::CTTZ_ZERO_UNDEF, VT, Expand);

    setOperationAction(ISD::BITREVERSE, VT, Expand);
    setOperationAction(ISD::PARITY, VT, Expand);

    // These library functions default to expand.
    setOperationAction(ISD::FROUND, VT, Expand);
    setOperationAction(ISD::FROUNDEVEN, VT, Expand);
    setOperationAction(ISD::FPOWI, VT, Expand);
#if INTEL_CUSTOMIZATION
    setOperationAction(ISD::FTAN, VT, Expand);
    setOperationAction(ISD::FATAN, VT, Expand);
    setOperationAction(ISD::FATAN2, VT, Expand);
#endif  // INTEL_CUSTOMIZATION

    // These operations default to expand for vector types.
    if (VT.isVector()) {
      setOperationAction(ISD::FCOPYSIGN, VT, Expand);
      setOperationAction(ISD::SIGN_EXTEND_INREG, VT, Expand);
      setOperationAction(ISD::ANY_EXTEND_VECTOR_INREG, VT, Expand);
      setOperationAction(ISD::SIGN_EXTEND_VECTOR_INREG, VT, Expand);
      setOperationAction(ISD::ZERO_EXTEND_VECTOR_INREG, VT, Expand);
      setOperationAction(ISD::SPLAT_VECTOR, VT, Expand);
    }

    // Constrained floating-point operations default to expand.
#define DAG_INSTRUCTION(NAME, NARG, ROUND_MODE, INTRINSIC, DAGN)               \
    setOperationAction(ISD::STRICT_##DAGN, VT, Expand);
#include "llvm/IR/ConstrainedOps.def"

    // For most targets @llvm.get.dynamic.area.offset just returns 0.
    setOperationAction(ISD::GET_DYNAMIC_AREA_OFFSET, VT, Expand);

    // Vector reduction default to expand.
    setOperationAction(ISD::VECREDUCE_FADD, VT, Expand);
    setOperationAction(ISD::VECREDUCE_FMUL, VT, Expand);
    setOperationAction(ISD::VECREDUCE_ADD, VT, Expand);
    setOperationAction(ISD::VECREDUCE_MUL, VT, Expand);
    setOperationAction(ISD::VECREDUCE_AND, VT, Expand);
    setOperationAction(ISD::VECREDUCE_OR, VT, Expand);
    setOperationAction(ISD::VECREDUCE_XOR, VT, Expand);
    setOperationAction(ISD::VECREDUCE_SMAX, VT, Expand);
    setOperationAction(ISD::VECREDUCE_SMIN, VT, Expand);
    setOperationAction(ISD::VECREDUCE_UMAX, VT, Expand);
    setOperationAction(ISD::VECREDUCE_UMIN, VT, Expand);
    setOperationAction(ISD::VECREDUCE_FMAX, VT, Expand);
    setOperationAction(ISD::VECREDUCE_FMIN, VT, Expand);
    setOperationAction(ISD::VECREDUCE_SEQ_FADD, VT, Expand);
    setOperationAction(ISD::VECREDUCE_SEQ_FMUL, VT, Expand);
  }

  // Most targets ignore the @llvm.prefetch intrinsic.
  setOperationAction(ISD::PREFETCH, MVT::Other, Expand);

  // Most targets also ignore the @llvm.readcyclecounter intrinsic.
  setOperationAction(ISD::READCYCLECOUNTER, MVT::i64, Expand);

  // ConstantFP nodes default to expand.  Targets can either change this to
  // Legal, in which case all fp constants are legal, or use isFPImmLegal()
  // to optimize expansions for certain constants.
  setOperationAction(ISD::ConstantFP, MVT::f16, Expand);
  setOperationAction(ISD::ConstantFP, MVT::f32, Expand);
  setOperationAction(ISD::ConstantFP, MVT::f64, Expand);
  setOperationAction(ISD::ConstantFP, MVT::f80, Expand);
  setOperationAction(ISD::ConstantFP, MVT::f128, Expand);

  // These library functions default to expand.
  for (MVT VT : {MVT::f32, MVT::f64, MVT::f128}) {
    setOperationAction(ISD::FCBRT,      VT, Expand);
    setOperationAction(ISD::FLOG ,      VT, Expand);
    setOperationAction(ISD::FLOG2,      VT, Expand);
    setOperationAction(ISD::FLOG10,     VT, Expand);
    setOperationAction(ISD::FEXP ,      VT, Expand);
    setOperationAction(ISD::FEXP2,      VT, Expand);
    setOperationAction(ISD::FFLOOR,     VT, Expand);
    setOperationAction(ISD::FNEARBYINT, VT, Expand);
    setOperationAction(ISD::FCEIL,      VT, Expand);
    setOperationAction(ISD::FRINT,      VT, Expand);
    setOperationAction(ISD::FTRUNC,     VT, Expand);
    setOperationAction(ISD::FROUND,     VT, Expand);
    setOperationAction(ISD::FROUNDEVEN, VT, Expand);
    setOperationAction(ISD::LROUND,     VT, Expand);
    setOperationAction(ISD::LLROUND,    VT, Expand);
    setOperationAction(ISD::LRINT,      VT, Expand);
    setOperationAction(ISD::LLRINT,     VT, Expand);
  }

  // Default ISD::TRAP to expand (which turns it into abort).
  setOperationAction(ISD::TRAP, MVT::Other, Expand);

  // On most systems, DEBUGTRAP and TRAP have no difference. The "Expand"
  // here is to inform DAG Legalizer to replace DEBUGTRAP with TRAP.
  setOperationAction(ISD::DEBUGTRAP, MVT::Other, Expand);
}

MVT TargetLoweringBase::getScalarShiftAmountTy(const DataLayout &DL,
                                               EVT) const {
  return MVT::getIntegerVT(DL.getPointerSizeInBits(0));
}

EVT TargetLoweringBase::getShiftAmountTy(EVT LHSTy, const DataLayout &DL,
                                         bool LegalTypes) const {
  assert(LHSTy.isInteger() && "Shift amount is not an integer type!");
  if (LHSTy.isVector())
    return LHSTy;
  return LegalTypes ? getScalarShiftAmountTy(DL, LHSTy)
                    : getPointerTy(DL);
}

bool TargetLoweringBase::canOpTrap(unsigned Op, EVT VT) const {
  assert(isTypeLegal(VT));
  switch (Op) {
  default:
    return false;
  case ISD::SDIV:
  case ISD::UDIV:
  case ISD::SREM:
  case ISD::UREM:
    return true;
  }
}

bool TargetLoweringBase::isFreeAddrSpaceCast(unsigned SrcAS,
                                             unsigned DestAS) const {
  return TM.isNoopAddrSpaceCast(SrcAS, DestAS);
}

void TargetLoweringBase::setJumpIsExpensive(bool isExpensive) {
  // If the command-line option was specified, ignore this request.
  if (!JumpIsExpensiveOverride.getNumOccurrences())
    JumpIsExpensive = isExpensive;
}

TargetLoweringBase::LegalizeKind
TargetLoweringBase::getTypeConversion(LLVMContext &Context, EVT VT) const {
  // If this is a simple type, use the ComputeRegisterProp mechanism.
  if (VT.isSimple()) {
    MVT SVT = VT.getSimpleVT();
    assert((unsigned)SVT.SimpleTy < array_lengthof(TransformToType));
    MVT NVT = TransformToType[SVT.SimpleTy];
    LegalizeTypeAction LA = ValueTypeActions.getTypeAction(SVT);

    assert((LA == TypeLegal || LA == TypeSoftenFloat ||
            LA == TypeSoftPromoteHalf ||
            (NVT.isVector() ||
             ValueTypeActions.getTypeAction(NVT) != TypePromoteInteger)) &&
           "Promote may not follow Expand or Promote");

    if (LA == TypeSplitVector)
      return LegalizeKind(LA, EVT(SVT).getHalfNumVectorElementsVT(Context));
    if (LA == TypeScalarizeVector)
      return LegalizeKind(LA, SVT.getVectorElementType());
    return LegalizeKind(LA, NVT);
  }

  // Handle Extended Scalar Types.
  if (!VT.isVector()) {
    assert(VT.isInteger() && "Float types must be simple");
    unsigned BitSize = VT.getSizeInBits();
    // First promote to a power-of-two size, then expand if necessary.
    if (BitSize < 8 || !isPowerOf2_32(BitSize)) {
      EVT NVT = VT.getRoundIntegerType(Context);
      assert(NVT != VT && "Unable to round integer VT");
      LegalizeKind NextStep = getTypeConversion(Context, NVT);
      // Avoid multi-step promotion.
      if (NextStep.first == TypePromoteInteger)
        return NextStep;
      // Return rounded integer type.
      return LegalizeKind(TypePromoteInteger, NVT);
    }

    return LegalizeKind(TypeExpandInteger,
                        EVT::getIntegerVT(Context, VT.getSizeInBits() / 2));
  }

  // Handle vector types.
  ElementCount NumElts = VT.getVectorElementCount();
  EVT EltVT = VT.getVectorElementType();

  // Vectors with only one element are always scalarized.
  if (NumElts.isScalar())
    return LegalizeKind(TypeScalarizeVector, EltVT);

  if (VT.getVectorElementCount() == ElementCount::getScalable(1))
    report_fatal_error("Cannot legalize this vector");

  // Try to widen vector elements until the element type is a power of two and
  // promote it to a legal type later on, for example:
  // <3 x i8> -> <4 x i8> -> <4 x i32>
  if (EltVT.isInteger()) {
    // Vectors with a number of elements that is not a power of two are always
    // widened, for example <3 x i8> -> <4 x i8>.
    if (!VT.isPow2VectorType()) {
      NumElts = NumElts.coefficientNextPowerOf2();
      EVT NVT = EVT::getVectorVT(Context, EltVT, NumElts);
      return LegalizeKind(TypeWidenVector, NVT);
    }

    // Examine the element type.
    LegalizeKind LK = getTypeConversion(Context, EltVT);

    // If type is to be expanded, split the vector.
    //  <4 x i140> -> <2 x i140>
    if (LK.first == TypeExpandInteger)
      return LegalizeKind(TypeSplitVector,
                          VT.getHalfNumVectorElementsVT(Context));

    // Promote the integer element types until a legal vector type is found
    // or until the element integer type is too big. If a legal type was not
    // found, fallback to the usual mechanism of widening/splitting the
    // vector.
    EVT OldEltVT = EltVT;
    while (true) {
      // Increase the bitwidth of the element to the next pow-of-two
      // (which is greater than 8 bits).
      EltVT = EVT::getIntegerVT(Context, 1 + EltVT.getSizeInBits())
                  .getRoundIntegerType(Context);

      // Stop trying when getting a non-simple element type.
      // Note that vector elements may be greater than legal vector element
      // types. Example: X86 XMM registers hold 64bit element on 32bit
      // systems.
      if (!EltVT.isSimple())
        break;

      // Build a new vector type and check if it is legal.
      MVT NVT = MVT::getVectorVT(EltVT.getSimpleVT(), NumElts);
      // Found a legal promoted vector type.
      if (NVT != MVT() && ValueTypeActions.getTypeAction(NVT) == TypeLegal)
        return LegalizeKind(TypePromoteInteger,
                            EVT::getVectorVT(Context, EltVT, NumElts));
    }

    // Reset the type to the unexpanded type if we did not find a legal vector
    // type with a promoted vector element type.
    EltVT = OldEltVT;
  }

  // Try to widen the vector until a legal type is found.
  // If there is no wider legal type, split the vector.
  while (true) {
    // Round up to the next power of 2.
    NumElts = NumElts.coefficientNextPowerOf2();

    // If there is no simple vector type with this many elements then there
    // cannot be a larger legal vector type.  Note that this assumes that
    // there are no skipped intermediate vector types in the simple types.
    if (!EltVT.isSimple())
      break;
    MVT LargerVector = MVT::getVectorVT(EltVT.getSimpleVT(), NumElts);
    if (LargerVector == MVT())
      break;

    // If this type is legal then widen the vector.
    if (ValueTypeActions.getTypeAction(LargerVector) == TypeLegal)
      return LegalizeKind(TypeWidenVector, LargerVector);
  }

  // Widen odd vectors to next power of two.
  if (!VT.isPow2VectorType()) {
    EVT NVT = VT.getPow2VectorType(Context);
    return LegalizeKind(TypeWidenVector, NVT);
  }

  // Vectors with illegal element types are expanded.
  EVT NVT = EVT::getVectorVT(Context, EltVT,
                             VT.getVectorElementCount().divideCoefficientBy(2));
  return LegalizeKind(TypeSplitVector, NVT);
}

static unsigned getVectorTypeBreakdownMVT(MVT VT, MVT &IntermediateVT,
                                          unsigned &NumIntermediates,
                                          MVT &RegisterVT,
                                          TargetLoweringBase *TLI) {
  // Figure out the right, legal destination reg to copy into.
  ElementCount EC = VT.getVectorElementCount();
  MVT EltTy = VT.getVectorElementType();

  unsigned NumVectorRegs = 1;

  // Scalable vectors cannot be scalarized, so splitting or widening is
  // required.
  if (VT.isScalableVector() && !isPowerOf2_32(EC.getKnownMinValue()))
    llvm_unreachable(
        "Splitting or widening of non-power-of-2 MVTs is not implemented.");

  // FIXME: We don't support non-power-of-2-sized vectors for now.
  // Ideally we could break down into LHS/RHS like LegalizeDAG does.
  if (!isPowerOf2_32(EC.getKnownMinValue())) {
    // Split EC to unit size (scalable property is preserved).
    NumVectorRegs = EC.getKnownMinValue();
    EC = ElementCount::getFixed(1);
  }

  // Divide the input until we get to a supported size. This will
  // always end up with an EC that represent a scalar or a scalable
  // scalar.
  while (EC.getKnownMinValue() > 1 &&
         !TLI->isTypeLegal(MVT::getVectorVT(EltTy, EC))) {
    EC = EC.divideCoefficientBy(2);
    NumVectorRegs <<= 1;
  }

  NumIntermediates = NumVectorRegs;

  MVT NewVT = MVT::getVectorVT(EltTy, EC);
  if (!TLI->isTypeLegal(NewVT))
    NewVT = EltTy;
  IntermediateVT = NewVT;

  unsigned LaneSizeInBits = NewVT.getScalarSizeInBits();

  // Convert sizes such as i33 to i64.
  if (!isPowerOf2_32(LaneSizeInBits))
    LaneSizeInBits = NextPowerOf2(LaneSizeInBits);

  MVT DestVT = TLI->getRegisterType(NewVT);
  RegisterVT = DestVT;
  if (EVT(DestVT).bitsLT(NewVT))    // Value is expanded, e.g. i64 -> i16.
    return NumVectorRegs * (LaneSizeInBits / DestVT.getScalarSizeInBits());

  // Otherwise, promotion or legal types use the same number of registers as
  // the vector decimated to the appropriate level.
  return NumVectorRegs;
}

/// isLegalRC - Return true if the value types that can be represented by the
/// specified register class are all legal.
bool TargetLoweringBase::isLegalRC(const TargetRegisterInfo &TRI,
                                   const TargetRegisterClass &RC) const {
  for (auto I = TRI.legalclasstypes_begin(RC); *I != MVT::Other; ++I)
    if (isTypeLegal(*I))
      return true;
  return false;
}

/// Replace/modify any TargetFrameIndex operands with a targte-dependent
/// sequence of memory operands that is recognized by PrologEpilogInserter.
MachineBasicBlock *
TargetLoweringBase::emitPatchPoint(MachineInstr &InitialMI,
                                   MachineBasicBlock *MBB) const {
  MachineInstr *MI = &InitialMI;
  MachineFunction &MF = *MI->getMF();
  MachineFrameInfo &MFI = MF.getFrameInfo();

  // We're handling multiple types of operands here:
  // PATCHPOINT MetaArgs - live-in, read only, direct
  // STATEPOINT Deopt Spill - live-through, read only, indirect
  // STATEPOINT Deopt Alloca - live-through, read only, direct
  // (We're currently conservative and mark the deopt slots read/write in
  // practice.)
  // STATEPOINT GC Spill - live-through, read/write, indirect
  // STATEPOINT GC Alloca - live-through, read/write, direct
  // The live-in vs live-through is handled already (the live through ones are
  // all stack slots), but we need to handle the different type of stackmap
  // operands and memory effects here.

  if (!llvm::any_of(MI->operands(),
                    [](MachineOperand &Operand) { return Operand.isFI(); }))
    return MBB;

  MachineInstrBuilder MIB = BuildMI(MF, MI->getDebugLoc(), MI->getDesc());

  // Inherit previous memory operands.
  MIB.cloneMemRefs(*MI);

  for (unsigned i = 0; i < MI->getNumOperands(); ++i) {
    MachineOperand &MO = MI->getOperand(i);
    if (!MO.isFI()) {
      // Index of Def operand this Use it tied to.
      // Since Defs are coming before Uses, if Use is tied, then
      // index of Def must be smaller that index of that Use.
      // Also, Defs preserve their position in new MI.
      unsigned TiedTo = i;
      if (MO.isReg() && MO.isTied())
        TiedTo = MI->findTiedOperandIdx(i);
      MIB.add(MO);
      if (TiedTo < i)
        MIB->tieOperands(TiedTo, MIB->getNumOperands() - 1);
      continue;
    }

    // foldMemoryOperand builds a new MI after replacing a single FI operand
    // with the canonical set of five x86 addressing-mode operands.
    int FI = MO.getIndex();

    // Add frame index operands recognized by stackmaps.cpp
    if (MFI.isStatepointSpillSlotObjectIndex(FI)) {
      // indirect-mem-ref tag, size, #FI, offset.
      // Used for spills inserted by StatepointLowering.  This codepath is not
      // used for patchpoints/stackmaps at all, for these spilling is done via
      // foldMemoryOperand callback only.
      assert(MI->getOpcode() == TargetOpcode::STATEPOINT && "sanity");
      MIB.addImm(StackMaps::IndirectMemRefOp);
      MIB.addImm(MFI.getObjectSize(FI));
      MIB.add(MO);
      MIB.addImm(0);
    } else {
      // direct-mem-ref tag, #FI, offset.
      // Used by patchpoint, and direct alloca arguments to statepoints
      MIB.addImm(StackMaps::DirectMemRefOp);
      MIB.add(MO);
      MIB.addImm(0);
    }

    assert(MIB->mayLoad() && "Folded a stackmap use to a non-load!");

    // Add a new memory operand for this FI.
    assert(MFI.getObjectOffset(FI) != -1);

    // Note: STATEPOINT MMOs are added during SelectionDAG.  STACKMAP, and
    // PATCHPOINT should be updated to do the same. (TODO)
    if (MI->getOpcode() != TargetOpcode::STATEPOINT) {
      auto Flags = MachineMemOperand::MOLoad;
      MachineMemOperand *MMO = MF.getMachineMemOperand(
          MachinePointerInfo::getFixedStack(MF, FI), Flags,
          MF.getDataLayout().getPointerSize(), MFI.getObjectAlign(FI));
      MIB->addMemOperand(MF, MMO);
    }
  }
  MBB->insert(MachineBasicBlock::iterator(MI), MIB);
  MI->eraseFromParent();
  return MBB;
}

MachineBasicBlock *
TargetLoweringBase::emitXRayCustomEvent(MachineInstr &MI,
                                        MachineBasicBlock *MBB) const {
  assert(MI.getOpcode() == TargetOpcode::PATCHABLE_EVENT_CALL &&
         "Called emitXRayCustomEvent on the wrong MI!");
  auto &MF = *MI.getMF();
  auto MIB = BuildMI(MF, MI.getDebugLoc(), MI.getDesc());
  for (unsigned OpIdx = 0; OpIdx != MI.getNumOperands(); ++OpIdx)
    MIB.add(MI.getOperand(OpIdx));

  MBB->insert(MachineBasicBlock::iterator(MI), MIB);
  MI.eraseFromParent();
  return MBB;
}

MachineBasicBlock *
TargetLoweringBase::emitXRayTypedEvent(MachineInstr &MI,
                                       MachineBasicBlock *MBB) const {
  assert(MI.getOpcode() == TargetOpcode::PATCHABLE_TYPED_EVENT_CALL &&
         "Called emitXRayTypedEvent on the wrong MI!");
  auto &MF = *MI.getMF();
  auto MIB = BuildMI(MF, MI.getDebugLoc(), MI.getDesc());
  for (unsigned OpIdx = 0; OpIdx != MI.getNumOperands(); ++OpIdx)
    MIB.add(MI.getOperand(OpIdx));

  MBB->insert(MachineBasicBlock::iterator(MI), MIB);
  MI.eraseFromParent();
  return MBB;
}

/// findRepresentativeClass - Return the largest legal super-reg register class
/// of the register class for the specified type and its associated "cost".
// This function is in TargetLowering because it uses RegClassForVT which would
// need to be moved to TargetRegisterInfo and would necessitate moving
// isTypeLegal over as well - a massive change that would just require
// TargetLowering having a TargetRegisterInfo class member that it would use.
std::pair<const TargetRegisterClass *, uint8_t>
TargetLoweringBase::findRepresentativeClass(const TargetRegisterInfo *TRI,
                                            MVT VT) const {
  const TargetRegisterClass *RC = RegClassForVT[VT.SimpleTy];
  if (!RC)
    return std::make_pair(RC, 0);

  // Compute the set of all super-register classes.
  BitVector SuperRegRC(TRI->getNumRegClasses());
  for (SuperRegClassIterator RCI(RC, TRI); RCI.isValid(); ++RCI)
    SuperRegRC.setBitsInMask(RCI.getMask());

  // Find the first legal register class with the largest spill size.
  const TargetRegisterClass *BestRC = RC;
  for (unsigned i : SuperRegRC.set_bits()) {
    const TargetRegisterClass *SuperRC = TRI->getRegClass(i);
    // We want the largest possible spill size.
    if (TRI->getSpillSize(*SuperRC) <= TRI->getSpillSize(*BestRC))
      continue;
    if (!isLegalRC(*TRI, *SuperRC))
      continue;
    BestRC = SuperRC;
  }
  return std::make_pair(BestRC, 1);
}

/// computeRegisterProperties - Once all of the register classes are added,
/// this allows us to compute derived properties we expose.
void TargetLoweringBase::computeRegisterProperties(
    const TargetRegisterInfo *TRI) {
  static_assert(MVT::LAST_VALUETYPE <= MVT::MAX_ALLOWED_VALUETYPE,
                "Too many value types for ValueTypeActions to hold!");

  // Everything defaults to needing one register.
  for (unsigned i = 0; i != MVT::LAST_VALUETYPE; ++i) {
    NumRegistersForVT[i] = 1;
    RegisterTypeForVT[i] = TransformToType[i] = (MVT::SimpleValueType)i;
  }
  // ...except isVoid, which doesn't need any registers.
  NumRegistersForVT[MVT::isVoid] = 0;

  // Find the largest integer register class.
  unsigned LargestIntReg = MVT::LAST_INTEGER_VALUETYPE;
  for (; RegClassForVT[LargestIntReg] == nullptr; --LargestIntReg)
    assert(LargestIntReg != MVT::i1 && "No integer registers defined!");

  // Every integer value type larger than this largest register takes twice as
  // many registers to represent as the previous ValueType.
  for (unsigned ExpandedReg = LargestIntReg + 1;
       ExpandedReg <= MVT::LAST_INTEGER_VALUETYPE; ++ExpandedReg) {
    NumRegistersForVT[ExpandedReg] = 2*NumRegistersForVT[ExpandedReg-1];
    RegisterTypeForVT[ExpandedReg] = (MVT::SimpleValueType)LargestIntReg;
    TransformToType[ExpandedReg] = (MVT::SimpleValueType)(ExpandedReg - 1);
    ValueTypeActions.setTypeAction((MVT::SimpleValueType)ExpandedReg,
                                   TypeExpandInteger);
  }

  // Inspect all of the ValueType's smaller than the largest integer
  // register to see which ones need promotion.
  unsigned LegalIntReg = LargestIntReg;
  for (unsigned IntReg = LargestIntReg - 1;
       IntReg >= (unsigned)MVT::i1; --IntReg) {
    MVT IVT = (MVT::SimpleValueType)IntReg;
    if (isTypeLegal(IVT)) {
      LegalIntReg = IntReg;
    } else {
      RegisterTypeForVT[IntReg] = TransformToType[IntReg] =
        (MVT::SimpleValueType)LegalIntReg;
      ValueTypeActions.setTypeAction(IVT, TypePromoteInteger);
    }
  }

  // ppcf128 type is really two f64's.
  if (!isTypeLegal(MVT::ppcf128)) {
    if (isTypeLegal(MVT::f64)) {
      NumRegistersForVT[MVT::ppcf128] = 2*NumRegistersForVT[MVT::f64];
      RegisterTypeForVT[MVT::ppcf128] = MVT::f64;
      TransformToType[MVT::ppcf128] = MVT::f64;
      ValueTypeActions.setTypeAction(MVT::ppcf128, TypeExpandFloat);
    } else {
      NumRegistersForVT[MVT::ppcf128] = NumRegistersForVT[MVT::i128];
      RegisterTypeForVT[MVT::ppcf128] = RegisterTypeForVT[MVT::i128];
      TransformToType[MVT::ppcf128] = MVT::i128;
      ValueTypeActions.setTypeAction(MVT::ppcf128, TypeSoftenFloat);
    }
  }

  // Decide how to handle f128. If the target does not have native f128 support,
  // expand it to i128 and we will be generating soft float library calls.
  if (!isTypeLegal(MVT::f128)) {
    NumRegistersForVT[MVT::f128] = NumRegistersForVT[MVT::i128];
    RegisterTypeForVT[MVT::f128] = RegisterTypeForVT[MVT::i128];
    TransformToType[MVT::f128] = MVT::i128;
    ValueTypeActions.setTypeAction(MVT::f128, TypeSoftenFloat);
  }

  // Decide how to handle f64. If the target does not have native f64 support,
  // expand it to i64 and we will be generating soft float library calls.
  if (!isTypeLegal(MVT::f64)) {
    NumRegistersForVT[MVT::f64] = NumRegistersForVT[MVT::i64];
    RegisterTypeForVT[MVT::f64] = RegisterTypeForVT[MVT::i64];
    TransformToType[MVT::f64] = MVT::i64;
    ValueTypeActions.setTypeAction(MVT::f64, TypeSoftenFloat);
  }

  // Decide how to handle f32. If the target does not have native f32 support,
  // expand it to i32 and we will be generating soft float library calls.
  if (!isTypeLegal(MVT::f32)) {
    NumRegistersForVT[MVT::f32] = NumRegistersForVT[MVT::i32];
    RegisterTypeForVT[MVT::f32] = RegisterTypeForVT[MVT::i32];
    TransformToType[MVT::f32] = MVT::i32;
    ValueTypeActions.setTypeAction(MVT::f32, TypeSoftenFloat);
  }

  // Decide how to handle f16. If the target does not have native f16 support,
  // promote it to f32, because there are no f16 library calls (except for
  // conversions).
  if (!isTypeLegal(MVT::f16)) {
    // Allow targets to control how we legalize half.
    if (softPromoteHalfType()) {
      NumRegistersForVT[MVT::f16] = NumRegistersForVT[MVT::i16];
      RegisterTypeForVT[MVT::f16] = RegisterTypeForVT[MVT::i16];
      TransformToType[MVT::f16] = MVT::f32;
      ValueTypeActions.setTypeAction(MVT::f16, TypeSoftPromoteHalf);
    } else {
      NumRegistersForVT[MVT::f16] = NumRegistersForVT[MVT::f32];
      RegisterTypeForVT[MVT::f16] = RegisterTypeForVT[MVT::f32];
      TransformToType[MVT::f16] = MVT::f32;
      ValueTypeActions.setTypeAction(MVT::f16, TypePromoteFloat);
    }
  }

  // Loop over all of the vector value types to see which need transformations.
  for (unsigned i = MVT::FIRST_VECTOR_VALUETYPE;
       i <= (unsigned)MVT::LAST_VECTOR_VALUETYPE; ++i) {
    MVT VT = (MVT::SimpleValueType) i;
    if (isTypeLegal(VT))
      continue;

    MVT EltVT = VT.getVectorElementType();
    ElementCount EC = VT.getVectorElementCount();
    bool IsLegalWiderType = false;
    bool IsScalable = VT.isScalableVector();
    LegalizeTypeAction PreferredAction = getPreferredVectorAction(VT);
    switch (PreferredAction) {
    case TypePromoteInteger: {
      MVT::SimpleValueType EndVT = IsScalable ?
                                   MVT::LAST_INTEGER_SCALABLE_VECTOR_VALUETYPE :
                                   MVT::LAST_INTEGER_FIXEDLEN_VECTOR_VALUETYPE;
      // Try to promote the elements of integer vectors. If no legal
      // promotion was found, fall through to the widen-vector method.
      for (unsigned nVT = i + 1;
           (MVT::SimpleValueType)nVT <= EndVT; ++nVT) {
        MVT SVT = (MVT::SimpleValueType) nVT;
        // Promote vectors of integers to vectors with the same number
        // of elements, with a wider element type.
        if (SVT.getScalarSizeInBits() > EltVT.getFixedSizeInBits() &&
            SVT.getVectorElementCount() == EC && isTypeLegal(SVT)) {
          TransformToType[i] = SVT;
          RegisterTypeForVT[i] = SVT;
          NumRegistersForVT[i] = 1;
          ValueTypeActions.setTypeAction(VT, TypePromoteInteger);
          IsLegalWiderType = true;
          break;
        }
      }
      if (IsLegalWiderType)
        break;
      LLVM_FALLTHROUGH;
    }

    case TypeWidenVector:
      if (isPowerOf2_32(EC.getKnownMinValue())) {
        // Try to widen the vector.
        for (unsigned nVT = i + 1; nVT <= MVT::LAST_VECTOR_VALUETYPE; ++nVT) {
          MVT SVT = (MVT::SimpleValueType) nVT;
          if (SVT.getVectorElementType() == EltVT &&
              SVT.isScalableVector() == IsScalable &&
              SVT.getVectorElementCount().getKnownMinValue() >
                  EC.getKnownMinValue() &&
              isTypeLegal(SVT)) {
            TransformToType[i] = SVT;
            RegisterTypeForVT[i] = SVT;
            NumRegistersForVT[i] = 1;
            ValueTypeActions.setTypeAction(VT, TypeWidenVector);
            IsLegalWiderType = true;
            break;
          }
        }
        if (IsLegalWiderType)
          break;
      } else {
        // Only widen to the next power of 2 to keep consistency with EVT.
        MVT NVT = VT.getPow2VectorType();
        if (isTypeLegal(NVT)) {
          TransformToType[i] = NVT;
          ValueTypeActions.setTypeAction(VT, TypeWidenVector);
          RegisterTypeForVT[i] = NVT;
          NumRegistersForVT[i] = 1;
          break;
        }
      }
      LLVM_FALLTHROUGH;

    case TypeSplitVector:
    case TypeScalarizeVector: {
      MVT IntermediateVT;
      MVT RegisterVT;
      unsigned NumIntermediates;
      unsigned NumRegisters = getVectorTypeBreakdownMVT(VT, IntermediateVT,
          NumIntermediates, RegisterVT, this);
      NumRegistersForVT[i] = NumRegisters;
      assert(NumRegistersForVT[i] == NumRegisters &&
             "NumRegistersForVT size cannot represent NumRegisters!");
      RegisterTypeForVT[i] = RegisterVT;

      MVT NVT = VT.getPow2VectorType();
      if (NVT == VT) {
        // Type is already a power of 2.  The default action is to split.
        TransformToType[i] = MVT::Other;
        if (PreferredAction == TypeScalarizeVector)
          ValueTypeActions.setTypeAction(VT, TypeScalarizeVector);
        else if (PreferredAction == TypeSplitVector)
          ValueTypeActions.setTypeAction(VT, TypeSplitVector);
        else if (EC.getKnownMinValue() > 1)
          ValueTypeActions.setTypeAction(VT, TypeSplitVector);
        else
          ValueTypeActions.setTypeAction(VT, EC.isScalable()
                                                 ? TypeScalarizeScalableVector
                                                 : TypeScalarizeVector);
      } else {
        TransformToType[i] = NVT;
        ValueTypeActions.setTypeAction(VT, TypeWidenVector);
      }
      break;
    }
    default:
      llvm_unreachable("Unknown vector legalization action!");
    }
  }

  // Determine the 'representative' register class for each value type.
  // An representative register class is the largest (meaning one which is
  // not a sub-register class / subreg register class) legal register class for
  // a group of value types. For example, on i386, i8, i16, and i32
  // representative would be GR32; while on x86_64 it's GR64.
  for (unsigned i = 0; i != MVT::LAST_VALUETYPE; ++i) {
    const TargetRegisterClass* RRC;
    uint8_t Cost;
    std::tie(RRC, Cost) = findRepresentativeClass(TRI, (MVT::SimpleValueType)i);
    RepRegClassForVT[i] = RRC;
    RepRegClassCostForVT[i] = Cost;
  }
}

EVT TargetLoweringBase::getSetCCResultType(const DataLayout &DL, LLVMContext &,
                                           EVT VT) const {
  assert(!VT.isVector() && "No default SetCC type for vectors!");
  return getPointerTy(DL).SimpleTy;
}

MVT::SimpleValueType TargetLoweringBase::getCmpLibcallReturnType() const {
  return MVT::i32; // return the default value
}

/// getVectorTypeBreakdown - Vector types are broken down into some number of
/// legal first class types.  For example, MVT::v8f32 maps to 2 MVT::v4f32
/// with Altivec or SSE1, or 8 promoted MVT::f64 values with the X86 FP stack.
/// Similarly, MVT::v2i64 turns into 4 MVT::i32 values with both PPC and X86.
///
/// This method returns the number of registers needed, and the VT for each
/// register.  It also returns the VT and quantity of the intermediate values
/// before they are promoted/expanded.
unsigned TargetLoweringBase::getVectorTypeBreakdown(LLVMContext &Context, EVT VT,
                                                EVT &IntermediateVT,
                                                unsigned &NumIntermediates,
                                                MVT &RegisterVT) const {
  ElementCount EltCnt = VT.getVectorElementCount();

  // If there is a wider vector type with the same element type as this one,
  // or a promoted vector type that has the same number of elements which
  // are wider, then we should convert to that legal vector type.
  // This handles things like <2 x float> -> <4 x float> and
  // <4 x i1> -> <4 x i32>.
  LegalizeTypeAction TA = getTypeAction(Context, VT);
  if (EltCnt.getKnownMinValue() != 1 &&
      (TA == TypeWidenVector || TA == TypePromoteInteger)) {
#if INTEL_CUSTOMIZATION
    EVT RegisterEVT = VT;
    do  {
      RegisterEVT = getTypeToTransformTo(Context, RegisterEVT);
      if (isTypeLegal(RegisterEVT)) {
        IntermediateVT = RegisterEVT;
        RegisterVT = RegisterEVT.getSimpleVT();
        NumIntermediates = 1;
        return 1;
      }
      TA = getTypeAction(Context, RegisterEVT);
    } while (TA == TypeWidenVector);
#endif // INTEL_CUSTOMIZATION
  }

  // Figure out the right, legal destination reg to copy into.
  EVT EltTy = VT.getVectorElementType();

  unsigned NumVectorRegs = 1;

  // Scalable vectors cannot be scalarized, so handle the legalisation of the
  // types like done elsewhere in SelectionDAG.
  if (VT.isScalableVector() && !isPowerOf2_32(EltCnt.getKnownMinValue())) {
    LegalizeKind LK;
    EVT PartVT = VT;
    do {
      // Iterate until we've found a legal (part) type to hold VT.
      LK = getTypeConversion(Context, PartVT);
      PartVT = LK.second;
    } while (LK.first != TypeLegal);

    NumIntermediates = VT.getVectorElementCount().getKnownMinValue() /
                       PartVT.getVectorElementCount().getKnownMinValue();

    // FIXME: This code needs to be extended to handle more complex vector
    // breakdowns, like nxv7i64 -> nxv8i64 -> 4 x nxv2i64. Currently the only
    // supported cases are vectors that are broken down into equal parts
    // such as nxv6i64 -> 3 x nxv2i64.
    assert((PartVT.getVectorElementCount() * NumIntermediates) ==
               VT.getVectorElementCount() &&
           "Expected an integer multiple of PartVT");
    IntermediateVT = PartVT;
    RegisterVT = getRegisterType(Context, IntermediateVT);
    return NumIntermediates;
  }

  // FIXME: We don't support non-power-of-2-sized vectors for now.  Ideally
  // we could break down into LHS/RHS like LegalizeDAG does.
  if (!isPowerOf2_32(EltCnt.getKnownMinValue())) {
    NumVectorRegs = EltCnt.getKnownMinValue();
    EltCnt = ElementCount::getFixed(1);
  }

  // Divide the input until we get to a supported size.  This will always
  // end with a scalar if the target doesn't support vectors.
  while (EltCnt.getKnownMinValue() > 1 &&
         !isTypeLegal(EVT::getVectorVT(Context, EltTy, EltCnt))) {
    EltCnt = EltCnt.divideCoefficientBy(2);
    NumVectorRegs <<= 1;
  }

  NumIntermediates = NumVectorRegs;

  EVT NewVT = EVT::getVectorVT(Context, EltTy, EltCnt);
  if (!isTypeLegal(NewVT))
    NewVT = EltTy;
  IntermediateVT = NewVT;

  MVT DestVT = getRegisterType(Context, NewVT);
  RegisterVT = DestVT;

  if (EVT(DestVT).bitsLT(NewVT)) {  // Value is expanded, e.g. i64 -> i16.
    TypeSize NewVTSize = NewVT.getSizeInBits();
    // Convert sizes such as i33 to i64.
    if (!isPowerOf2_32(NewVTSize.getKnownMinSize()))
      NewVTSize = NewVTSize.coefficientNextPowerOf2();
    return NumVectorRegs*(NewVTSize/DestVT.getSizeInBits());
  }

  // Otherwise, promotion or legal types use the same number of registers as
  // the vector decimated to the appropriate level.
  return NumVectorRegs;
}

bool TargetLoweringBase::isSuitableForJumpTable(const SwitchInst *SI,
                                                uint64_t NumCases,
                                                uint64_t Range,
                                                ProfileSummaryInfo *PSI,
                                                BlockFrequencyInfo *BFI) const {
  // FIXME: This function check the maximum table size and density, but the
  // minimum size is not checked. It would be nice if the minimum size is
  // also combined within this function. Currently, the minimum size check is
  // performed in findJumpTable() in SelectionDAGBuiler and
  // getEstimatedNumberOfCaseClusters() in BasicTTIImpl.
  const bool OptForSize =
      SI->getParent()->getParent()->hasOptSize() ||
      llvm::shouldOptimizeForSize(SI->getParent(), PSI, BFI);
  const unsigned MinDensity = getMinimumJumpTableDensity(OptForSize);
  const unsigned MaxJumpTableSize = getMaximumJumpTableSize();

  // Check whether the number of cases is small enough and
  // the range is dense enough for a jump table.
  return (OptForSize || Range <= MaxJumpTableSize) &&
         (NumCases * 100 >= Range * MinDensity);
}

/// Get the EVTs and ArgFlags collections that represent the legalized return
/// type of the given function.  This does not require a DAG or a return value,
/// and is suitable for use before any DAGs for the function are constructed.
/// TODO: Move this out of TargetLowering.cpp.
void llvm::GetReturnInfo(CallingConv::ID CC, Type *ReturnType,
                         AttributeList attr,
                         SmallVectorImpl<ISD::OutputArg> &Outs,
                         const TargetLowering &TLI, const DataLayout &DL) {
  SmallVector<EVT, 4> ValueVTs;
  ComputeValueVTs(TLI, DL, ReturnType, ValueVTs);
  unsigned NumValues = ValueVTs.size();
  if (NumValues == 0) return;

  for (unsigned j = 0, f = NumValues; j != f; ++j) {
    EVT VT = ValueVTs[j];
    ISD::NodeType ExtendKind = ISD::ANY_EXTEND;

    if (attr.hasAttribute(AttributeList::ReturnIndex, Attribute::SExt))
      ExtendKind = ISD::SIGN_EXTEND;
    else if (attr.hasAttribute(AttributeList::ReturnIndex, Attribute::ZExt))
      ExtendKind = ISD::ZERO_EXTEND;

    // FIXME: C calling convention requires the return type to be promoted to
    // at least 32-bit. But this is not necessary for non-C calling
    // conventions. The frontend should mark functions whose return values
    // require promoting with signext or zeroext attributes.
    if (ExtendKind != ISD::ANY_EXTEND && VT.isInteger()) {
      MVT MinVT = TLI.getRegisterType(ReturnType->getContext(), MVT::i32);
      if (VT.bitsLT(MinVT))
        VT = MinVT;
    }

    unsigned NumParts =
        TLI.getNumRegistersForCallingConv(ReturnType->getContext(), CC, VT);
    MVT PartVT =
        TLI.getRegisterTypeForCallingConv(ReturnType->getContext(), CC, VT);

    // 'inreg' on function refers to return value
    ISD::ArgFlagsTy Flags = ISD::ArgFlagsTy();
    if (attr.hasAttribute(AttributeList::ReturnIndex, Attribute::InReg))
      Flags.setInReg();

    // Propagate extension type if any
    if (attr.hasAttribute(AttributeList::ReturnIndex, Attribute::SExt))
      Flags.setSExt();
    else if (attr.hasAttribute(AttributeList::ReturnIndex, Attribute::ZExt))
      Flags.setZExt();

    for (unsigned i = 0; i < NumParts; ++i)
      Outs.push_back(ISD::OutputArg(Flags, PartVT, VT, /*isfixed=*/true, 0, 0));
  }
}

/// getByValTypeAlignment - Return the desired alignment for ByVal aggregate
/// function arguments in the caller parameter area.  This is the actual
/// alignment, not its logarithm.
unsigned TargetLoweringBase::getByValTypeAlignment(Type *Ty,
                                                   const DataLayout &DL) const {
  return DL.getABITypeAlign(Ty).value();
}

bool TargetLoweringBase::allowsMemoryAccessForAlignment(
    LLVMContext &Context, const DataLayout &DL, EVT VT, unsigned AddrSpace,
    Align Alignment, MachineMemOperand::Flags Flags, bool *Fast) const {
  // Check if the specified alignment is sufficient based on the data layout.
  // TODO: While using the data layout works in practice, a better solution
  // would be to implement this check directly (make this a virtual function).
  // For example, the ABI alignment may change based on software platform while
  // this function should only be affected by hardware implementation.
  Type *Ty = VT.getTypeForEVT(Context);
  if (Alignment >= DL.getABITypeAlign(Ty)) {
    // Assume that an access that meets the ABI-specified alignment is fast.
    if (Fast != nullptr)
      *Fast = true;
    return true;
  }

  // This is a misaligned access.
  return allowsMisalignedMemoryAccesses(VT, AddrSpace, Alignment.value(), Flags,
                                        Fast);
}

bool TargetLoweringBase::allowsMemoryAccessForAlignment(
    LLVMContext &Context, const DataLayout &DL, EVT VT,
    const MachineMemOperand &MMO, bool *Fast) const {
  return allowsMemoryAccessForAlignment(Context, DL, VT, MMO.getAddrSpace(),
                                        MMO.getAlign(), MMO.getFlags(), Fast);
}

bool TargetLoweringBase::allowsMemoryAccess(LLVMContext &Context,
                                            const DataLayout &DL, EVT VT,
                                            unsigned AddrSpace, Align Alignment,
                                            MachineMemOperand::Flags Flags,
                                            bool *Fast) const {
  return allowsMemoryAccessForAlignment(Context, DL, VT, AddrSpace, Alignment,
                                        Flags, Fast);
}

bool TargetLoweringBase::allowsMemoryAccess(LLVMContext &Context,
                                            const DataLayout &DL, EVT VT,
                                            const MachineMemOperand &MMO,
                                            bool *Fast) const {
  return allowsMemoryAccess(Context, DL, VT, MMO.getAddrSpace(), MMO.getAlign(),
                            MMO.getFlags(), Fast);
}

BranchProbability TargetLoweringBase::getPredictableBranchThreshold() const {
  return BranchProbability(MinPercentageForPredictableBranch, 100);
}

//===----------------------------------------------------------------------===//
//  TargetTransformInfo Helpers
//===----------------------------------------------------------------------===//

int TargetLoweringBase::InstructionOpcodeToISD(unsigned Opcode) const {
  enum InstructionOpcodes {
#define HANDLE_INST(NUM, OPCODE, CLASS) OPCODE = NUM,
#define LAST_OTHER_INST(NUM) InstructionOpcodesCount = NUM
#include "llvm/IR/Instruction.def"
  };
  switch (static_cast<InstructionOpcodes>(Opcode)) {
  case Ret:            return 0;
  case Br:             return 0;
  case Switch:         return 0;
  case IndirectBr:     return 0;
  case Invoke:         return 0;
  case CallBr:         return 0;
  case Resume:         return 0;
  case Unreachable:    return 0;
  case CleanupRet:     return 0;
  case CatchRet:       return 0;
  case CatchPad:       return 0;
  case CatchSwitch:    return 0;
  case CleanupPad:     return 0;
  case FNeg:           return ISD::FNEG;
  case Add:            return ISD::ADD;
  case FAdd:           return ISD::FADD;
  case Sub:            return ISD::SUB;
  case FSub:           return ISD::FSUB;
  case Mul:            return ISD::MUL;
  case FMul:           return ISD::FMUL;
  case UDiv:           return ISD::UDIV;
  case SDiv:           return ISD::SDIV;
  case FDiv:           return ISD::FDIV;
  case URem:           return ISD::UREM;
  case SRem:           return ISD::SREM;
  case FRem:           return ISD::FREM;
  case Shl:            return ISD::SHL;
  case LShr:           return ISD::SRL;
  case AShr:           return ISD::SRA;
  case And:            return ISD::AND;
  case Or:             return ISD::OR;
  case Xor:            return ISD::XOR;
  case Alloca:         return 0;
  case Load:           return ISD::LOAD;
  case Store:          return ISD::STORE;
  case GetElementPtr:  return 0;
  case Fence:          return 0;
  case AtomicCmpXchg:  return 0;
  case AtomicRMW:      return 0;
  case Trunc:          return ISD::TRUNCATE;
  case ZExt:           return ISD::ZERO_EXTEND;
  case SExt:           return ISD::SIGN_EXTEND;
  case FPToUI:         return ISD::FP_TO_UINT;
  case FPToSI:         return ISD::FP_TO_SINT;
  case UIToFP:         return ISD::UINT_TO_FP;
  case SIToFP:         return ISD::SINT_TO_FP;
  case FPTrunc:        return ISD::FP_ROUND;
  case FPExt:          return ISD::FP_EXTEND;
  case PtrToInt:       return ISD::BITCAST;
  case IntToPtr:       return ISD::BITCAST;
  case BitCast:        return ISD::BITCAST;
  case AddrSpaceCast:  return ISD::ADDRSPACECAST;
  case ICmp:           return ISD::SETCC;
  case FCmp:           return ISD::SETCC;
  case PHI:            return 0;
  case Call:           return 0;
  case Select:         return ISD::SELECT;
  case UserOp1:        return 0;
  case UserOp2:        return 0;
  case VAArg:          return 0;
  case ExtractElement: return ISD::EXTRACT_VECTOR_ELT;
  case InsertElement:  return ISD::INSERT_VECTOR_ELT;
  case ShuffleVector:  return ISD::VECTOR_SHUFFLE;
  case ExtractValue:   return ISD::MERGE_VALUES;
  case InsertValue:    return ISD::MERGE_VALUES;
  case LandingPad:     return 0;
  case Freeze:         return ISD::FREEZE;
  }

  llvm_unreachable("Unknown instruction type encountered!");
}

std::pair<int, MVT>
TargetLoweringBase::getTypeLegalizationCost(const DataLayout &DL,
                                            Type *Ty) const {
  LLVMContext &C = Ty->getContext();
  EVT MTy = getValueType(DL, Ty);

  int Cost = 1;
  // We keep legalizing the type until we find a legal kind. We assume that
  // the only operation that costs anything is the split. After splitting
  // we need to handle two types.
  while (true) {
    LegalizeKind LK = getTypeConversion(C, MTy);

    if (LK.first == TypeLegal)
      return std::make_pair(Cost, MTy.getSimpleVT());

    if (LK.first == TypeSplitVector || LK.first == TypeExpandInteger)
      Cost *= 2;

    // Do not loop with f128 type.
    if (MTy == LK.second)
      return std::make_pair(Cost, MTy.getSimpleVT());

    // Keep legalizing the type.
    MTy = LK.second;
  }
}

Value *TargetLoweringBase::getDefaultSafeStackPointerLocation(IRBuilder<> &IRB,
                                                              bool UseTLS) const {
  // compiler-rt provides a variable with a magic name.  Targets that do not
  // link with compiler-rt may also provide such a variable.
  Module *M = IRB.GetInsertBlock()->getParent()->getParent();
  const char *UnsafeStackPtrVar = "__safestack_unsafe_stack_ptr";
  auto UnsafeStackPtr =
      dyn_cast_or_null<GlobalVariable>(M->getNamedValue(UnsafeStackPtrVar));

  Type *StackPtrTy = Type::getInt8PtrTy(M->getContext());

  if (!UnsafeStackPtr) {
    auto TLSModel = UseTLS ?
        GlobalValue::InitialExecTLSModel :
        GlobalValue::NotThreadLocal;
    // The global variable is not defined yet, define it ourselves.
    // We use the initial-exec TLS model because we do not support the
    // variable living anywhere other than in the main executable.
    UnsafeStackPtr = new GlobalVariable(
        *M, StackPtrTy, false, GlobalValue::ExternalLinkage, nullptr,
        UnsafeStackPtrVar, nullptr, TLSModel);
  } else {
    // The variable exists, check its type and attributes.
    if (UnsafeStackPtr->getValueType() != StackPtrTy)
      report_fatal_error(Twine(UnsafeStackPtrVar) + " must have void* type");
    if (UseTLS != UnsafeStackPtr->isThreadLocal())
      report_fatal_error(Twine(UnsafeStackPtrVar) + " must " +
                         (UseTLS ? "" : "not ") + "be thread-local");
  }
  return UnsafeStackPtr;
}

Value *TargetLoweringBase::getSafeStackPointerLocation(IRBuilder<> &IRB) const {
  if (!TM.getTargetTriple().isAndroid())
    return getDefaultSafeStackPointerLocation(IRB, true);

  // Android provides a libc function to retrieve the address of the current
  // thread's unsafe stack pointer.
  Module *M = IRB.GetInsertBlock()->getParent()->getParent();
  Type *StackPtrTy = Type::getInt8PtrTy(M->getContext());
  FunctionCallee Fn = M->getOrInsertFunction("__safestack_pointer_address",
                                             StackPtrTy->getPointerTo(0));
  return IRB.CreateCall(Fn);
}

//===----------------------------------------------------------------------===//
//  Loop Strength Reduction hooks
//===----------------------------------------------------------------------===//

/// isLegalAddressingMode - Return true if the addressing mode represented
/// by AM is legal for this target, for a load/store of the specified type.
bool TargetLoweringBase::isLegalAddressingMode(const DataLayout &DL,
                                               const AddrMode &AM, Type *Ty,
                                               unsigned AS, Instruction *I) const {
  // The default implementation of this implements a conservative RISCy, r+r and
  // r+i addr mode.

  // Allows a sign-extended 16-bit immediate field.
  if (AM.BaseOffs <= -(1LL << 16) || AM.BaseOffs >= (1LL << 16)-1)
    return false;

  // No global is ever allowed as a base.
  if (AM.BaseGV)
    return false;

  // Only support r+r,
  switch (AM.Scale) {
  case 0:  // "r+i" or just "i", depending on HasBaseReg.
    break;
  case 1:
    if (AM.HasBaseReg && AM.BaseOffs)  // "r+r+i" is not allowed.
      return false;
    // Otherwise we have r+r or r+i.
    break;
  case 2:
    if (AM.HasBaseReg || AM.BaseOffs)  // 2*r+r  or  2*r+i is not allowed.
      return false;
    // Allow 2*r as r+r.
    break;
  default: // Don't allow n * r
    return false;
  }

  return true;
}

//===----------------------------------------------------------------------===//
//  Stack Protector
//===----------------------------------------------------------------------===//

// For OpenBSD return its special guard variable. Otherwise return nullptr,
// so that SelectionDAG handle SSP.
Value *TargetLoweringBase::getIRStackGuard(IRBuilder<> &IRB) const {
  if (getTargetMachine().getTargetTriple().isOSOpenBSD()) {
    Module &M = *IRB.GetInsertBlock()->getParent()->getParent();
    PointerType *PtrTy = Type::getInt8PtrTy(M.getContext());
    Constant *C = M.getOrInsertGlobal("__guard_local", PtrTy);
    if (GlobalVariable *G = dyn_cast_or_null<GlobalVariable>(C))
      G->setVisibility(GlobalValue::HiddenVisibility);
    return C;
  }
  return nullptr;
}

// Currently only support "standard" __stack_chk_guard.
// TODO: add LOAD_STACK_GUARD support.
void TargetLoweringBase::insertSSPDeclarations(Module &M) const {
  if (!M.getNamedValue("__stack_chk_guard"))
    new GlobalVariable(M, Type::getInt8PtrTy(M.getContext()), false,
                       GlobalVariable::ExternalLinkage,
                       nullptr, "__stack_chk_guard");
}

// Currently only support "standard" __stack_chk_guard.
// TODO: add LOAD_STACK_GUARD support.
Value *TargetLoweringBase::getSDagStackGuard(const Module &M) const {
  return M.getNamedValue("__stack_chk_guard");
}

Function *TargetLoweringBase::getSSPStackGuardCheck(const Module &M) const {
  return nullptr;
}

unsigned TargetLoweringBase::getMinimumJumpTableEntries() const {
  return MinimumJumpTableEntries;
}

void TargetLoweringBase::setMinimumJumpTableEntries(unsigned Val) {
  MinimumJumpTableEntries = Val;
}

unsigned TargetLoweringBase::getMinimumJumpTableDensity(bool OptForSize) const {
  return OptForSize ? OptsizeJumpTableDensity : JumpTableDensity;
}

unsigned TargetLoweringBase::getMaximumJumpTableSize() const {
  return MaximumJumpTableSize;
}

void TargetLoweringBase::setMaximumJumpTableSize(unsigned Val) {
  MaximumJumpTableSize = Val;
}

bool TargetLoweringBase::isJumpTableRelative() const {
  return getTargetMachine().isPositionIndependent();
}

//===----------------------------------------------------------------------===//
//  Reciprocal Estimates
//===----------------------------------------------------------------------===//

/// Get the reciprocal estimate attribute string for a function that will
/// override the target defaults.
static StringRef getRecipEstimateForFunc(MachineFunction &MF) {
  const Function &F = MF.getFunction();
  return F.getFnAttribute("reciprocal-estimates").getValueAsString();
}

/// Construct a string for the given reciprocal operation of the given type.
/// This string should match the corresponding option to the front-end's
/// "-mrecip" flag assuming those strings have been passed through in an
/// attribute string. For example, "vec-divf" for a division of a vXf32.
static std::string getReciprocalOpName(bool IsSqrt, EVT VT) {
  std::string Name = VT.isVector() ? "vec-" : "";

  Name += IsSqrt ? "sqrt" : "div";

  // TODO: Handle "half" or other float types?
  if (VT.getScalarType() == MVT::f64) {
    Name += "d";
  } else {
    assert(VT.getScalarType() == MVT::f32 &&
           "Unexpected FP type for reciprocal estimate");
    Name += "f";
  }

  return Name;
}

/// Return the character position and value (a single numeric character) of a
/// customized refinement operation in the input string if it exists. Return
/// false if there is no customized refinement step count.
static bool parseRefinementStep(StringRef In, size_t &Position,
                                uint8_t &Value) {
  const char RefStepToken = ':';
  Position = In.find(RefStepToken);
  if (Position == StringRef::npos)
    return false;

  StringRef RefStepString = In.substr(Position + 1);
  // Allow exactly one numeric character for the additional refinement
  // step parameter.
  if (RefStepString.size() == 1) {
    char RefStepChar = RefStepString[0];
    if (RefStepChar >= '0' && RefStepChar <= '9') {
      Value = RefStepChar - '0';
      return true;
    }
  }
  report_fatal_error("Invalid refinement step for -recip.");
}

/// For the input attribute string, return one of the ReciprocalEstimate enum
/// status values (enabled, disabled, or not specified) for this operation on
/// the specified data type.
static int getOpEnabled(bool IsSqrt, EVT VT, StringRef Override) {
  if (Override.empty())
    return TargetLoweringBase::ReciprocalEstimate::Unspecified;

  SmallVector<StringRef, 4> OverrideVector;
  Override.split(OverrideVector, ',');
  unsigned NumArgs = OverrideVector.size();

  // Check if "all", "none", or "default" was specified.
  if (NumArgs == 1) {
    // Look for an optional setting of the number of refinement steps needed
    // for this type of reciprocal operation.
    size_t RefPos;
    uint8_t RefSteps;
    if (parseRefinementStep(Override, RefPos, RefSteps)) {
      // Split the string for further processing.
      Override = Override.substr(0, RefPos);
    }

    // All reciprocal types are enabled.
    if (Override == "all")
      return TargetLoweringBase::ReciprocalEstimate::Enabled;

    // All reciprocal types are disabled.
    if (Override == "none")
      return TargetLoweringBase::ReciprocalEstimate::Disabled;

    // Target defaults for enablement are used.
    if (Override == "default")
      return TargetLoweringBase::ReciprocalEstimate::Unspecified;
  }

  // The attribute string may omit the size suffix ('f'/'d').
  std::string VTName = getReciprocalOpName(IsSqrt, VT);
  std::string VTNameNoSize = VTName;
  VTNameNoSize.pop_back();
  static const char DisabledPrefix = '!';

  for (StringRef RecipType : OverrideVector) {
    size_t RefPos;
    uint8_t RefSteps;
    if (parseRefinementStep(RecipType, RefPos, RefSteps))
      RecipType = RecipType.substr(0, RefPos);

    // Ignore the disablement token for string matching.
    bool IsDisabled = RecipType[0] == DisabledPrefix;
    if (IsDisabled)
      RecipType = RecipType.substr(1);

    if (RecipType.equals(VTName) || RecipType.equals(VTNameNoSize))
      return IsDisabled ? TargetLoweringBase::ReciprocalEstimate::Disabled
                        : TargetLoweringBase::ReciprocalEstimate::Enabled;
  }

  return TargetLoweringBase::ReciprocalEstimate::Unspecified;
}

/// For the input attribute string, return the customized refinement step count
/// for this operation on the specified data type. If the step count does not
/// exist, return the ReciprocalEstimate enum value for unspecified.
static int getOpRefinementSteps(bool IsSqrt, EVT VT, StringRef Override) {
  if (Override.empty())
    return TargetLoweringBase::ReciprocalEstimate::Unspecified;

  SmallVector<StringRef, 4> OverrideVector;
  Override.split(OverrideVector, ',');
  unsigned NumArgs = OverrideVector.size();

  // Check if "all", "default", or "none" was specified.
  if (NumArgs == 1) {
    // Look for an optional setting of the number of refinement steps needed
    // for this type of reciprocal operation.
    size_t RefPos;
    uint8_t RefSteps;
    if (!parseRefinementStep(Override, RefPos, RefSteps))
      return TargetLoweringBase::ReciprocalEstimate::Unspecified;

    // Split the string for further processing.
    Override = Override.substr(0, RefPos);
    assert(Override != "none" &&
           "Disabled reciprocals, but specifed refinement steps?");

    // If this is a general override, return the specified number of steps.
    if (Override == "all" || Override == "default")
      return RefSteps;
  }

  // The attribute string may omit the size suffix ('f'/'d').
  std::string VTName = getReciprocalOpName(IsSqrt, VT);
  std::string VTNameNoSize = VTName;
  VTNameNoSize.pop_back();

  for (StringRef RecipType : OverrideVector) {
    size_t RefPos;
    uint8_t RefSteps;
    if (!parseRefinementStep(RecipType, RefPos, RefSteps))
      continue;

    RecipType = RecipType.substr(0, RefPos);
    if (RecipType.equals(VTName) || RecipType.equals(VTNameNoSize))
      return RefSteps;
  }

  return TargetLoweringBase::ReciprocalEstimate::Unspecified;
}

int TargetLoweringBase::getRecipEstimateSqrtEnabled(EVT VT,
                                                    MachineFunction &MF) const {
  return getOpEnabled(true, VT, getRecipEstimateForFunc(MF));
}

int TargetLoweringBase::getRecipEstimateDivEnabled(EVT VT,
                                                   MachineFunction &MF) const {
  return getOpEnabled(false, VT, getRecipEstimateForFunc(MF));
}

int TargetLoweringBase::getSqrtRefinementSteps(EVT VT,
                                               MachineFunction &MF) const {
  return getOpRefinementSteps(true, VT, getRecipEstimateForFunc(MF));
}

int TargetLoweringBase::getDivRefinementSteps(EVT VT,
                                              MachineFunction &MF) const {
  return getOpRefinementSteps(false, VT, getRecipEstimateForFunc(MF));
}

void TargetLoweringBase::finalizeLowering(MachineFunction &MF) const {
  MF.getRegInfo().freezeReservedRegs(MF);
}

MachineMemOperand::Flags
TargetLoweringBase::getLoadMemOperandFlags(const LoadInst &LI,
                                           const DataLayout &DL) const {
  MachineMemOperand::Flags Flags = MachineMemOperand::MOLoad;
  if (LI.isVolatile())
    Flags |= MachineMemOperand::MOVolatile;

  if (LI.hasMetadata(LLVMContext::MD_nontemporal))
    Flags |= MachineMemOperand::MONonTemporal;

  if (LI.hasMetadata(LLVMContext::MD_invariant_load))
    Flags |= MachineMemOperand::MOInvariant;

  if (isDereferenceablePointer(LI.getPointerOperand(), LI.getType(), DL))
    Flags |= MachineMemOperand::MODereferenceable;

  Flags |= getTargetMMOFlags(LI);
  return Flags;
}

MachineMemOperand::Flags
TargetLoweringBase::getStoreMemOperandFlags(const StoreInst &SI,
                                            const DataLayout &DL) const {
  MachineMemOperand::Flags Flags = MachineMemOperand::MOStore;

  if (SI.isVolatile())
    Flags |= MachineMemOperand::MOVolatile;

  if (SI.hasMetadata(LLVMContext::MD_nontemporal))
    Flags |= MachineMemOperand::MONonTemporal;

  // FIXME: Not preserving dereferenceable
  Flags |= getTargetMMOFlags(SI);
  return Flags;
}

MachineMemOperand::Flags
TargetLoweringBase::getAtomicMemOperandFlags(const Instruction &AI,
                                             const DataLayout &DL) const {
  auto Flags = MachineMemOperand::MOLoad | MachineMemOperand::MOStore;

  if (const AtomicRMWInst *RMW = dyn_cast<AtomicRMWInst>(&AI)) {
    if (RMW->isVolatile())
      Flags |= MachineMemOperand::MOVolatile;
  } else if (const AtomicCmpXchgInst *CmpX = dyn_cast<AtomicCmpXchgInst>(&AI)) {
    if (CmpX->isVolatile())
      Flags |= MachineMemOperand::MOVolatile;
  } else
    llvm_unreachable("not an atomic instruction");

  // FIXME: Not preserving dereferenceable
  Flags |= getTargetMMOFlags(AI);
  return Flags;
}

//===----------------------------------------------------------------------===//
//  GlobalISel Hooks
//===----------------------------------------------------------------------===//

bool TargetLoweringBase::shouldLocalize(const MachineInstr &MI,
                                        const TargetTransformInfo *TTI) const {
  auto &MF = *MI.getMF();
  auto &MRI = MF.getRegInfo();
  // Assuming a spill and reload of a value has a cost of 1 instruction each,
  // this helper function computes the maximum number of uses we should consider
  // for remat. E.g. on arm64 global addresses take 2 insts to materialize. We
  // break even in terms of code size when the original MI has 2 users vs
  // choosing to potentially spill. Any more than 2 users we we have a net code
  // size increase. This doesn't take into account register pressure though.
  auto maxUses = [](unsigned RematCost) {
    // A cost of 1 means remats are basically free.
    if (RematCost == 1)
      return UINT_MAX;
    if (RematCost == 2)
      return 2U;

    // Remat is too expensive, only sink if there's one user.
    if (RematCost > 2)
      return 1U;
    llvm_unreachable("Unexpected remat cost");
  };

  // Helper to walk through uses and terminate if we've reached a limit. Saves
  // us spending time traversing uses if all we want to know is if it's >= min.
  auto isUsesAtMost = [&](unsigned Reg, unsigned MaxUses) {
    unsigned NumUses = 0;
    auto UI = MRI.use_instr_nodbg_begin(Reg), UE = MRI.use_instr_nodbg_end();
    for (; UI != UE && NumUses < MaxUses; ++UI) {
      NumUses++;
    }
    // If we haven't reached the end yet then there are more than MaxUses users.
    return UI == UE;
  };

  switch (MI.getOpcode()) {
  default:
    return false;
  // Constants-like instructions should be close to their users.
  // We don't want long live-ranges for them.
  case TargetOpcode::G_CONSTANT:
  case TargetOpcode::G_FCONSTANT:
  case TargetOpcode::G_FRAME_INDEX:
  case TargetOpcode::G_INTTOPTR:
    return true;
  case TargetOpcode::G_GLOBAL_VALUE: {
    unsigned RematCost = TTI->getGISelRematGlobalCost();
    Register Reg = MI.getOperand(0).getReg();
    unsigned MaxUses = maxUses(RematCost);
    if (MaxUses == UINT_MAX)
      return true; // Remats are "free" so always localize.
    bool B = isUsesAtMost(Reg, MaxUses);
    return B;
  }
  }
}<|MERGE_RESOLUTION|>--- conflicted
+++ resolved
@@ -224,17 +224,14 @@
   if (OpVT == MVT::f16) {
     if (RetVT == MVT::f32)
       return FPEXT_F16_F32;
-<<<<<<< HEAD
+    if (RetVT == MVT::f64)
+      return FPEXT_F16_F64;
 #if INTEL_CUSTOMIZATION
 #if INTEL_FEATURE_ISA_FP16
     if (RetVT == MVT::f80)
       return FPEXT_F16_F80;
 #endif // INTEL_FEATURE_ISA_FP16
 #endif // INTEL_CUSTOMIZATION
-=======
-    if (RetVT == MVT::f64)
-      return FPEXT_F16_F64;
->>>>>>> f7bc7c29
     if (RetVT == MVT::f128)
       return FPEXT_F16_F128;
   } else if (OpVT == MVT::f32) {
@@ -298,17 +295,6 @@
 /// getFPTOSINT - Return the FPTOSINT_*_* value for the given types, or
 /// UNKNOWN_LIBCALL if there is none.
 RTLIB::Libcall RTLIB::getFPTOSINT(EVT OpVT, EVT RetVT) {
-<<<<<<< HEAD
-#if INTEL_CUSTOMIZATION
-#if INTEL_FEATURE_ISA_FP16
-  if (OpVT == MVT::f16) {
-    if (RetVT == MVT::i128)
-      return FPTOSINT_F16_I128;
-  }
-#endif // INTEL_FEATURE_ISA_FP16
-#endif // INTEL_CUSTOMIZATION
-  if (OpVT == MVT::f32) {
-=======
   if (OpVT == MVT::f16) {
     if (RetVT == MVT::i32)
       return FPTOSINT_F16_I32;
@@ -317,7 +303,6 @@
     if (RetVT == MVT::i128)
       return FPTOSINT_F16_I128;
   } else if (OpVT == MVT::f32) {
->>>>>>> f7bc7c29
     if (RetVT == MVT::i32)
       return FPTOSINT_F32_I32;
     if (RetVT == MVT::i64)
@@ -359,17 +344,6 @@
 /// getFPTOUINT - Return the FPTOUINT_*_* value for the given types, or
 /// UNKNOWN_LIBCALL if there is none.
 RTLIB::Libcall RTLIB::getFPTOUINT(EVT OpVT, EVT RetVT) {
-<<<<<<< HEAD
-#if INTEL_CUSTOMIZATION
-#if INTEL_FEATURE_ISA_FP16
-  if (OpVT == MVT::f16) {
-    if (RetVT == MVT::i128)
-      return FPTOUINT_F16_I128;
-  }
-#endif // INTEL_FEATURE_ISA_FP16
-#endif // INTEL_CUSTOMIZATION
-  if (OpVT == MVT::f32) {
-=======
   if (OpVT == MVT::f16) {
     if (RetVT == MVT::i32)
       return FPTOUINT_F16_I32;
@@ -378,7 +352,6 @@
     if (RetVT == MVT::i128)
       return FPTOUINT_F16_I128;
   } else if (OpVT == MVT::f32) {
->>>>>>> f7bc7c29
     if (RetVT == MVT::i32)
       return FPTOUINT_F32_I32;
     if (RetVT == MVT::i64)
@@ -447,17 +420,8 @@
     if (RetVT == MVT::ppcf128)
       return SINTTOFP_I64_PPCF128;
   } else if (OpVT == MVT::i128) {
-<<<<<<< HEAD
-#if INTEL_CUSTOMIZATION
-#if INTEL_FEATURE_ISA_FP16
     if (RetVT == MVT::f16)
       return SINTTOFP_I128_F16;
-#endif // INTEL_FEATURE_ISA_FP16
-#endif // INTEL_CUSTOMIZATION
-=======
-    if (RetVT == MVT::f16)
-      return SINTTOFP_I128_F16;
->>>>>>> f7bc7c29
     if (RetVT == MVT::f32)
       return SINTTOFP_I128_F32;
     if (RetVT == MVT::f64)
@@ -502,17 +466,8 @@
     if (RetVT == MVT::ppcf128)
       return UINTTOFP_I64_PPCF128;
   } else if (OpVT == MVT::i128) {
-<<<<<<< HEAD
-#if INTEL_CUSTOMIZATION
-#if INTEL_FEATURE_ISA_FP16
     if (RetVT == MVT::f16)
       return UINTTOFP_I128_F16;
-#endif // INTEL_FEATURE_ISA_FP16
-#endif // INTEL_CUSTOMIZATION
-=======
-    if (RetVT == MVT::f16)
-      return UINTTOFP_I128_F16;
->>>>>>> f7bc7c29
     if (RetVT == MVT::f32)
       return UINTTOFP_I128_F32;
     if (RetVT == MVT::f64)
