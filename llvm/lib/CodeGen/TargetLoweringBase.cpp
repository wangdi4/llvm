--- conflicted
+++ resolved
@@ -206,6 +206,16 @@
   Names[RTLIB::FLOOR_F80] = "floorl";
   Names[RTLIB::FLOOR_F128] = "floorl";
   Names[RTLIB::FLOOR_PPCF128] = "floorl";
+  Names[RTLIB::FMIN_F32] = "fminf";
+  Names[RTLIB::FMIN_F64] = "fmin";
+  Names[RTLIB::FMIN_F80] = "fminl";
+  Names[RTLIB::FMIN_F128] = "fminl";
+  Names[RTLIB::FMIN_PPCF128] = "fminl";
+  Names[RTLIB::FMAX_F32] = "fmaxf";
+  Names[RTLIB::FMAX_F64] = "fmax";
+  Names[RTLIB::FMAX_F80] = "fmaxl";
+  Names[RTLIB::FMAX_F128] = "fmaxl";
+  Names[RTLIB::FMAX_PPCF128] = "fmaxl";
   Names[RTLIB::ROUND_F32] = "roundf";
   Names[RTLIB::ROUND_F64] = "round";
   Names[RTLIB::ROUND_F80] = "roundl";
@@ -404,7 +414,7 @@
     Names[RTLIB::SINCOS_PPCF128] = nullptr;
   }
 
-  if (TT.getOS() != Triple::OpenBSD) {
+  if (!TT.isOSOpenBSD()) {
     Names[RTLIB::STACKPROTECTOR_CHECK_FAIL] = "__stack_chk_fail";
   } else {
     // These are generally not available.
@@ -684,10 +694,9 @@
   CCs[RTLIB::O_F128] = ISD::SETEQ;
 }
 
-/// NOTE: The constructor takes ownership of TLOF.
-TargetLoweringBase::TargetLoweringBase(const TargetMachine &tm,
-                                       const TargetLoweringObjectFile *tlof)
-    : TM(tm), DL(TM.getSubtargetImpl()->getDataLayout()), TLOF(*tlof) {
+/// NOTE: The TargetMachine owns TLOF.
+TargetLoweringBase::TargetLoweringBase(const TargetMachine &tm)
+    : TM(tm), DL(TM.getSubtargetImpl()->getDataLayout()) {
   initActions();
 
   // Perform these initializations only once.
@@ -729,10 +738,6 @@
   InitLibcallCallingConvs(LibcallCallingConvs);
 }
 
-TargetLoweringBase::~TargetLoweringBase() {
-  delete &TLOF;
-}
-
 void TargetLoweringBase::initActions() {
   // All operations default to being supported.
   memset(OpActions, 0, sizeof(OpActions));
@@ -756,15 +761,10 @@
     setOperationAction(ISD::ATOMIC_CMP_SWAP_WITH_SUCCESS, VT, Expand);
 
     // These operations default to expand.
-<<<<<<< HEAD
-    setOperationAction(ISD::FGETSIGN, (MVT::SimpleValueType)VT, Expand);
-    setOperationAction(ISD::CONCAT_VECTORS, (MVT::SimpleValueType)VT, Expand);
-=======
     setOperationAction(ISD::FGETSIGN, VT, Expand);
     setOperationAction(ISD::CONCAT_VECTORS, VT, Expand);
     setOperationAction(ISD::FMINNUM, VT, Expand);
     setOperationAction(ISD::FMAXNUM, VT, Expand);
->>>>>>> 41cb3da2
 
     // These library functions default to expand.
     setOperationAction(ISD::FROUND, VT, Expand);
@@ -797,6 +797,8 @@
   setOperationAction(ISD::FEXP ,  MVT::f16, Expand);
   setOperationAction(ISD::FEXP2,  MVT::f16, Expand);
   setOperationAction(ISD::FFLOOR, MVT::f16, Expand);
+  setOperationAction(ISD::FMINNUM, MVT::f16, Expand);
+  setOperationAction(ISD::FMAXNUM, MVT::f16, Expand);
   setOperationAction(ISD::FNEARBYINT, MVT::f16, Expand);
   setOperationAction(ISD::FCEIL,  MVT::f16, Expand);
   setOperationAction(ISD::FRINT,  MVT::f16, Expand);
@@ -808,6 +810,8 @@
   setOperationAction(ISD::FEXP ,  MVT::f32, Expand);
   setOperationAction(ISD::FEXP2,  MVT::f32, Expand);
   setOperationAction(ISD::FFLOOR, MVT::f32, Expand);
+  setOperationAction(ISD::FMINNUM, MVT::f32, Expand);
+  setOperationAction(ISD::FMAXNUM, MVT::f32, Expand);
   setOperationAction(ISD::FNEARBYINT, MVT::f32, Expand);
   setOperationAction(ISD::FCEIL,  MVT::f32, Expand);
   setOperationAction(ISD::FRINT,  MVT::f32, Expand);
@@ -819,6 +823,8 @@
   setOperationAction(ISD::FEXP ,  MVT::f64, Expand);
   setOperationAction(ISD::FEXP2,  MVT::f64, Expand);
   setOperationAction(ISD::FFLOOR, MVT::f64, Expand);
+  setOperationAction(ISD::FMINNUM, MVT::f64, Expand);
+  setOperationAction(ISD::FMAXNUM, MVT::f64, Expand);
   setOperationAction(ISD::FNEARBYINT, MVT::f64, Expand);
   setOperationAction(ISD::FCEIL,  MVT::f64, Expand);
   setOperationAction(ISD::FRINT,  MVT::f64, Expand);
@@ -830,6 +836,8 @@
   setOperationAction(ISD::FEXP ,  MVT::f128, Expand);
   setOperationAction(ISD::FEXP2,  MVT::f128, Expand);
   setOperationAction(ISD::FFLOOR, MVT::f128, Expand);
+  setOperationAction(ISD::FMINNUM, MVT::f128, Expand);
+  setOperationAction(ISD::FMAXNUM, MVT::f128, Expand);
   setOperationAction(ISD::FNEARBYINT, MVT::f128, Expand);
   setOperationAction(ISD::FCEIL,  MVT::f128, Expand);
   setOperationAction(ISD::FRINT,  MVT::f128, Expand);
@@ -981,8 +989,14 @@
     // Add a new memory operand for this FI.
     const MachineFrameInfo &MFI = *MF.getFrameInfo();
     assert(MFI.getObjectOffset(FI) != -1);
+
+    unsigned Flags = MachineMemOperand::MOLoad;
+    if (MI->getOpcode() == TargetOpcode::STATEPOINT) {
+      Flags |= MachineMemOperand::MOStore;
+      Flags |= MachineMemOperand::MOVolatile;
+    }
     MachineMemOperand *MMO = MF.getMachineMemOperand(
-        MachinePointerInfo::getFixedStack(FI), MachineMemOperand::MOLoad,
+        MachinePointerInfo::getFixedStack(FI), Flags,
         TM.getSubtargetImpl()->getDataLayout()->getPointerSize(),
         MFI.getObjectAlignment(FI));
     MIB->addMemOperand(MF, MMO);
@@ -1028,8 +1042,8 @@
 /// computeRegisterProperties - Once all of the register classes are added,
 /// this allows us to compute derived properties we expose.
 void TargetLoweringBase::computeRegisterProperties() {
-  assert(MVT::LAST_VALUETYPE <= MVT::MAX_ALLOWED_VALUETYPE &&
-         "Too many value types for ValueTypeActions to hold!");
+  static_assert(MVT::LAST_VALUETYPE <= MVT::MAX_ALLOWED_VALUETYPE,
+                "Too many value types for ValueTypeActions to hold!");
 
   // Everything defaults to needing one register.
   for (unsigned i = 0; i != MVT::LAST_VALUETYPE; ++i) {
@@ -1184,8 +1198,12 @@
         TransformToType[i] = MVT::Other;
         if (PreferredAction == TypeScalarizeVector)
           ValueTypeActions.setTypeAction(VT, TypeScalarizeVector);
+        else if (PreferredAction == TypeSplitVector)
+          ValueTypeActions.setTypeAction(VT, TypeSplitVector);
         else
-          ValueTypeActions.setTypeAction(VT, TypeSplitVector);
+          // Set type action according to the number of elements.
+          ValueTypeActions.setTypeAction(VT, NElts == 1 ? TypeScalarizeVector
+                                                        : TypeSplitVector);
       } else {
         TransformToType[i] = NVT;
         ValueTypeActions.setTypeAction(VT, TypeWidenVector);
