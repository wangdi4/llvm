--- conflicted
+++ resolved
@@ -224,15 +224,12 @@
   if (OpVT == MVT::f16) {
     if (RetVT == MVT::f32)
       return FPEXT_F16_F32;
-<<<<<<< HEAD
 #if INTEL_CUSTOMIZATION
 #if INTEL_FEATURE_ISA_FP16
     if (RetVT == MVT::f80)
       return FPEXT_F16_F80;
 #endif // INTEL_FEATURE_ISA_FP16
 #endif // INTEL_CUSTOMIZATION
-=======
->>>>>>> 9f8b3e04
     if (RetVT == MVT::f128)
       return FPEXT_F16_F128;
   } else if (OpVT == MVT::f32) {
