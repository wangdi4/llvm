--- conflicted
+++ resolved
@@ -1802,17 +1802,8 @@
   // Trim unneeded kill operands.
   while (!DeadOps.empty()) {
     unsigned OpIdx = DeadOps.back();
-<<<<<<< HEAD
-#if INTEL_CUSTOMIZATION
-    // This was taken from D51829 in community to unblock a pulldown. This
-    // should be removed if that patch is eventually committed.
     if (getOperand(OpIdx).isImplicit() &&
         (!isInlineAsm() || findInlineAsmFlagIdx(OpIdx) < 0))
-#endif
-=======
-    if (getOperand(OpIdx).isImplicit() &&
-        (!isInlineAsm() || findInlineAsmFlagIdx(OpIdx) < 0))
->>>>>>> 2afc22ed
       RemoveOperand(OpIdx);
     else
       getOperand(OpIdx).setIsKill(false);
@@ -1876,17 +1867,8 @@
   // Trim unneeded dead operands.
   while (!DeadOps.empty()) {
     unsigned OpIdx = DeadOps.back();
-<<<<<<< HEAD
-#if INTEL_CUSTOMIZATION
-    // This was taken from D51829 in community to unblock a pulldown. This
-    // should be removed if that patch is eventually committed.
     if (getOperand(OpIdx).isImplicit() &&
         (!isInlineAsm() || findInlineAsmFlagIdx(OpIdx) < 0))
-#endif
-=======
-    if (getOperand(OpIdx).isImplicit() &&
-        (!isInlineAsm() || findInlineAsmFlagIdx(OpIdx) < 0))
->>>>>>> 2afc22ed
       RemoveOperand(OpIdx);
     else
       getOperand(OpIdx).setIsDead(false);
