//===- LLLexer.cpp - Lexer for .ll Files ----------------------------------===//
//
//                     The LLVM Compiler Infrastructure
//
// This file is distributed under the University of Illinois Open Source
// License. See LICENSE.TXT for details.
//
//===----------------------------------------------------------------------===//
//
// Implement the Lexer for .ll files.
//
//===----------------------------------------------------------------------===//

#include "LLLexer.h"
#include "llvm/ADT/APInt.h"
#include "llvm/ADT/STLExtras.h"
#include "llvm/ADT/StringExtras.h"
#include "llvm/ADT/Twine.h"
#include "llvm/IR/DerivedTypes.h"
#include "llvm/IR/Instruction.h"
#include "llvm/Support/ErrorHandling.h"
#include "llvm/Support/SourceMgr.h"
#include <cassert>
#include <cctype>
#include <cstdio>

using namespace llvm;

bool LLLexer::Error(LocTy ErrorLoc, const Twine &Msg) const {
  ErrorInfo = SM.GetMessage(ErrorLoc, SourceMgr::DK_Error, Msg);
  return true;
}

void LLLexer::Warning(LocTy WarningLoc, const Twine &Msg) const {
  SM.PrintMessage(WarningLoc, SourceMgr::DK_Warning, Msg);
}

//===----------------------------------------------------------------------===//
// Helper functions.
//===----------------------------------------------------------------------===//

// atoull - Convert an ascii string of decimal digits into the unsigned long
// long representation... this does not have to do input error checking,
// because we know that the input will be matched by a suitable regex...
//
uint64_t LLLexer::atoull(const char *Buffer, const char *End) {
  uint64_t Result = 0;
  for (; Buffer != End; Buffer++) {
    uint64_t OldRes = Result;
    Result *= 10;
    Result += *Buffer-'0';
    if (Result < OldRes) {  // Uh, oh, overflow detected!!!
      Error("constant bigger than 64 bits detected!");
      return 0;
    }
  }
  return Result;
}

uint64_t LLLexer::HexIntToVal(const char *Buffer, const char *End) {
  uint64_t Result = 0;
  for (; Buffer != End; ++Buffer) {
    uint64_t OldRes = Result;
    Result *= 16;
    Result += hexDigitValue(*Buffer);

    if (Result < OldRes) {   // Uh, oh, overflow detected!!!
      Error("constant bigger than 64 bits detected!");
      return 0;
    }
  }
  return Result;
}

void LLLexer::HexToIntPair(const char *Buffer, const char *End,
                           uint64_t Pair[2]) {
  Pair[0] = 0;
  if (End - Buffer >= 16) {
    for (int i = 0; i < 16; i++, Buffer++) {
      assert(Buffer != End);
      Pair[0] *= 16;
      Pair[0] += hexDigitValue(*Buffer);
    }
  }
  Pair[1] = 0;
  for (int i = 0; i < 16 && Buffer != End; i++, Buffer++) {
    Pair[1] *= 16;
    Pair[1] += hexDigitValue(*Buffer);
  }
  if (Buffer != End)
    Error("constant bigger than 128 bits detected!");
}

/// FP80HexToIntPair - translate an 80 bit FP80 number (20 hexits) into
/// { low64, high16 } as usual for an APInt.
void LLLexer::FP80HexToIntPair(const char *Buffer, const char *End,
                           uint64_t Pair[2]) {
  Pair[1] = 0;
  for (int i=0; i<4 && Buffer != End; i++, Buffer++) {
    assert(Buffer != End);
    Pair[1] *= 16;
    Pair[1] += hexDigitValue(*Buffer);
  }
  Pair[0] = 0;
  for (int i = 0; i < 16 && Buffer != End; i++, Buffer++) {
    Pair[0] *= 16;
    Pair[0] += hexDigitValue(*Buffer);
  }
  if (Buffer != End)
    Error("constant bigger than 128 bits detected!");
}

// UnEscapeLexed - Run through the specified buffer and change \xx codes to the
// appropriate character.
static void UnEscapeLexed(std::string &Str) {
  if (Str.empty()) return;

  char *Buffer = &Str[0], *EndBuffer = Buffer+Str.size();
  char *BOut = Buffer;
  for (char *BIn = Buffer; BIn != EndBuffer; ) {
    if (BIn[0] == '\\') {
      if (BIn < EndBuffer-1 && BIn[1] == '\\') {
        *BOut++ = '\\'; // Two \ becomes one
        BIn += 2;
      } else if (BIn < EndBuffer-2 &&
                 isxdigit(static_cast<unsigned char>(BIn[1])) &&
                 isxdigit(static_cast<unsigned char>(BIn[2]))) {
        *BOut = hexDigitValue(BIn[1]) * 16 + hexDigitValue(BIn[2]);
        BIn += 3;                           // Skip over handled chars
        ++BOut;
      } else {
        *BOut++ = *BIn++;
      }
    } else {
      *BOut++ = *BIn++;
    }
  }
  Str.resize(BOut-Buffer);
}

/// isLabelChar - Return true for [-a-zA-Z$._0-9].
static bool isLabelChar(char C) {
  return isalnum(static_cast<unsigned char>(C)) || C == '-' || C == '$' ||
         C == '.' || C == '_';
}

/// isLabelTail - Return true if this pointer points to a valid end of a label.
static const char *isLabelTail(const char *CurPtr) {
  while (true) {
    if (CurPtr[0] == ':') return CurPtr+1;
    if (!isLabelChar(CurPtr[0])) return nullptr;
    ++CurPtr;
  }
}

//===----------------------------------------------------------------------===//
// Lexer definition.
//===----------------------------------------------------------------------===//

LLLexer::LLLexer(StringRef StartBuf, SourceMgr &sm, SMDiagnostic &Err,
                 LLVMContext &C)
  : CurBuf(StartBuf), ErrorInfo(Err), SM(sm), Context(C), APFloatVal(0.0) {
  CurPtr = CurBuf.begin();
}

int LLLexer::getNextChar() {
  char CurChar = *CurPtr++;
  switch (CurChar) {
  default: return (unsigned char)CurChar;
  case 0:
    // A nul character in the stream is either the end of the current buffer or
    // a random nul in the file.  Disambiguate that here.
    if (CurPtr-1 != CurBuf.end())
      return 0;  // Just whitespace.

    // Otherwise, return end of file.
    --CurPtr;  // Another call to lex will return EOF again.
    return EOF;
  }
}

lltok::Kind LLLexer::LexToken() {
  while (true) {
    TokStart = CurPtr;

    int CurChar = getNextChar();
    switch (CurChar) {
    default:
      // Handle letters: [a-zA-Z_]
      if (isalpha(static_cast<unsigned char>(CurChar)) || CurChar == '_')
        return LexIdentifier();

      return lltok::Error;
    case EOF: return lltok::Eof;
    case 0:
    case ' ':
    case '\t':
    case '\n':
    case '\r':
      // Ignore whitespace.
      continue;
    case '+': return LexPositive();
    case '@': return LexAt();
    case '$': return LexDollar();
    case '%': return LexPercent();
    case '"': return LexQuote();
    case '.':
      if (const char *Ptr = isLabelTail(CurPtr)) {
        CurPtr = Ptr;
        StrVal.assign(TokStart, CurPtr-1);
        return lltok::LabelStr;
      }
      if (CurPtr[0] == '.' && CurPtr[1] == '.') {
        CurPtr += 2;
        return lltok::dotdotdot;
      }
      return lltok::Error;
    case ';':
      SkipLineComment();
      continue;
    case '!': return LexExclaim();
    case '#': return LexHash();
    case '0': case '1': case '2': case '3': case '4':
    case '5': case '6': case '7': case '8': case '9':
    case '-':
      return LexDigitOrNegative();
    case '=': return lltok::equal;
    case '[': return lltok::lsquare;
    case ']': return lltok::rsquare;
    case '{': return lltok::lbrace;
    case '}': return lltok::rbrace;
    case '<': return lltok::less;
    case '>': return lltok::greater;
    case '(': return lltok::lparen;
    case ')': return lltok::rparen;
    case ',': return lltok::comma;
    case '*': return lltok::star;
    case '|': return lltok::bar;
    }
  }
}

void LLLexer::SkipLineComment() {
  while (true) {
    if (CurPtr[0] == '\n' || CurPtr[0] == '\r' || getNextChar() == EOF)
      return;
  }
}

/// Lex all tokens that start with an @ character.
///   GlobalVar   @\"[^\"]*\"
///   GlobalVar   @[-a-zA-Z$._][-a-zA-Z$._0-9]*
///   GlobalVarID @[0-9]+
lltok::Kind LLLexer::LexAt() {
  return LexVar(lltok::GlobalVar, lltok::GlobalID);
}

lltok::Kind LLLexer::LexDollar() {
  if (const char *Ptr = isLabelTail(TokStart)) {
    CurPtr = Ptr;
    StrVal.assign(TokStart, CurPtr - 1);
    return lltok::LabelStr;
  }

  // Handle DollarStringConstant: $\"[^\"]*\"
  if (CurPtr[0] == '"') {
    ++CurPtr;

    while (true) {
      int CurChar = getNextChar();

      if (CurChar == EOF) {
        Error("end of file in COMDAT variable name");
        return lltok::Error;
      }
      if (CurChar == '"') {
        StrVal.assign(TokStart + 2, CurPtr - 1);
        UnEscapeLexed(StrVal);
        if (StringRef(StrVal).find_first_of(0) != StringRef::npos) {
          Error("Null bytes are not allowed in names");
          return lltok::Error;
        }
        return lltok::ComdatVar;
      }
    }
  }

  // Handle ComdatVarName: $[-a-zA-Z$._][-a-zA-Z$._0-9]*
  if (ReadVarName())
    return lltok::ComdatVar;

  return lltok::Error;
}

/// ReadString - Read a string until the closing quote.
lltok::Kind LLLexer::ReadString(lltok::Kind kind) {
  const char *Start = CurPtr;
  while (true) {
    int CurChar = getNextChar();

    if (CurChar == EOF) {
      Error("end of file in string constant");
      return lltok::Error;
    }
    if (CurChar == '"') {
      StrVal.assign(Start, CurPtr-1);
      UnEscapeLexed(StrVal);
      return kind;
    }
  }
}

/// ReadVarName - Read the rest of a token containing a variable name.
bool LLLexer::ReadVarName() {
  const char *NameStart = CurPtr;
  if (isalpha(static_cast<unsigned char>(CurPtr[0])) ||
      CurPtr[0] == '-' || CurPtr[0] == '$' ||
      CurPtr[0] == '.' || CurPtr[0] == '_') {
    ++CurPtr;
    while (isalnum(static_cast<unsigned char>(CurPtr[0])) ||
           CurPtr[0] == '-' || CurPtr[0] == '$' ||
           CurPtr[0] == '.' || CurPtr[0] == '_')
      ++CurPtr;

    StrVal.assign(NameStart, CurPtr);
    return true;
  }
  return false;
}

lltok::Kind LLLexer::LexVar(lltok::Kind Var, lltok::Kind VarID) {
  // Handle StringConstant: \"[^\"]*\"
  if (CurPtr[0] == '"') {
    ++CurPtr;

    while (true) {
      int CurChar = getNextChar();

      if (CurChar == EOF) {
        Error("end of file in global variable name");
        return lltok::Error;
      }
      if (CurChar == '"') {
        StrVal.assign(TokStart+2, CurPtr-1);
        UnEscapeLexed(StrVal);
        if (StringRef(StrVal).find_first_of(0) != StringRef::npos) {
          Error("Null bytes are not allowed in names");
          return lltok::Error;
        }
        return Var;
      }
    }
  }

  // Handle VarName: [-a-zA-Z$._][-a-zA-Z$._0-9]*
  if (ReadVarName())
    return Var;

  // Handle VarID: [0-9]+
  if (isdigit(static_cast<unsigned char>(CurPtr[0]))) {
    for (++CurPtr; isdigit(static_cast<unsigned char>(CurPtr[0])); ++CurPtr)
      /*empty*/;

    uint64_t Val = atoull(TokStart+1, CurPtr);
    if ((unsigned)Val != Val)
      Error("invalid value number (too large)!");
    UIntVal = unsigned(Val);
    return VarID;
  }
  return lltok::Error;
}

/// Lex all tokens that start with a % character.
///   LocalVar   ::= %\"[^\"]*\"
///   LocalVar   ::= %[-a-zA-Z$._][-a-zA-Z$._0-9]*
///   LocalVarID ::= %[0-9]+
lltok::Kind LLLexer::LexPercent() {
  return LexVar(lltok::LocalVar, lltok::LocalVarID);
}

/// Lex all tokens that start with a " character.
///   QuoteLabel        "[^"]+":
///   StringConstant    "[^"]*"
lltok::Kind LLLexer::LexQuote() {
  lltok::Kind kind = ReadString(lltok::StringConstant);
  if (kind == lltok::Error || kind == lltok::Eof)
    return kind;

  if (CurPtr[0] == ':') {
    ++CurPtr;
    if (StringRef(StrVal).find_first_of(0) != StringRef::npos) {
      Error("Null bytes are not allowed in names");
      kind = lltok::Error;
    } else {
      kind = lltok::LabelStr;
    }
  }

  return kind;
}

/// Lex all tokens that start with a ! character.
///    !foo
///    !
lltok::Kind LLLexer::LexExclaim() {
  // Lex a metadata name as a MetadataVar.
  if (isalpha(static_cast<unsigned char>(CurPtr[0])) ||
      CurPtr[0] == '-' || CurPtr[0] == '$' ||
      CurPtr[0] == '.' || CurPtr[0] == '_' || CurPtr[0] == '\\') {
    ++CurPtr;
    while (isalnum(static_cast<unsigned char>(CurPtr[0])) ||
           CurPtr[0] == '-' || CurPtr[0] == '$' ||
           CurPtr[0] == '.' || CurPtr[0] == '_' || CurPtr[0] == '\\')
      ++CurPtr;

    StrVal.assign(TokStart+1, CurPtr);   // Skip !
    UnEscapeLexed(StrVal);
    return lltok::MetadataVar;
  }
  return lltok::exclaim;
}

/// Lex all tokens that start with a # character.
///    AttrGrpID ::= #[0-9]+
lltok::Kind LLLexer::LexHash() {
  // Handle AttrGrpID: #[0-9]+
  if (isdigit(static_cast<unsigned char>(CurPtr[0]))) {
    for (++CurPtr; isdigit(static_cast<unsigned char>(CurPtr[0])); ++CurPtr)
      /*empty*/;

    uint64_t Val = atoull(TokStart+1, CurPtr);
    if ((unsigned)Val != Val)
      Error("invalid value number (too large)!");
    UIntVal = unsigned(Val);
    return lltok::AttrGrpID;
  }

  return lltok::Error;
}

/// Lex a label, integer type, keyword, or hexadecimal integer constant.
///    Label           [-a-zA-Z$._0-9]+:
///    IntegerType     i[0-9]+
///    Keyword         sdiv, float, ...
///    HexIntConstant  [us]0x[0-9A-Fa-f]+
lltok::Kind LLLexer::LexIdentifier() {
  const char *StartChar = CurPtr;
  const char *IntEnd = CurPtr[-1] == 'i' ? nullptr : StartChar;
  const char *KeywordEnd = nullptr;

  for (; isLabelChar(*CurPtr); ++CurPtr) {
    // If we decide this is an integer, remember the end of the sequence.
    if (!IntEnd && !isdigit(static_cast<unsigned char>(*CurPtr)))
      IntEnd = CurPtr;
    if (!KeywordEnd && !isalnum(static_cast<unsigned char>(*CurPtr)) &&
        *CurPtr != '_')
      KeywordEnd = CurPtr;
  }

  // If we stopped due to a colon, this really is a label.
  if (*CurPtr == ':') {
    StrVal.assign(StartChar-1, CurPtr++);
    return lltok::LabelStr;
  }

  // Otherwise, this wasn't a label.  If this was valid as an integer type,
  // return it.
  if (!IntEnd) IntEnd = CurPtr;
  if (IntEnd != StartChar) {
    CurPtr = IntEnd;
    uint64_t NumBits = atoull(StartChar, CurPtr);
    if (NumBits < IntegerType::MIN_INT_BITS ||
        NumBits > IntegerType::MAX_INT_BITS) {
      Error("bitwidth for integer type out of range!");
      return lltok::Error;
    }
    TyVal = IntegerType::get(Context, NumBits);
    return lltok::Type;
  }

  // Otherwise, this was a letter sequence.  See which keyword this is.
  if (!KeywordEnd) KeywordEnd = CurPtr;
  CurPtr = KeywordEnd;
  --StartChar;
  StringRef Keyword(StartChar, CurPtr - StartChar);

#define KEYWORD(STR)                                                           \
  do {                                                                         \
    if (Keyword == #STR)                                                       \
      return lltok::kw_##STR;                                                  \
  } while (false)

  KEYWORD(true);    KEYWORD(false);
  KEYWORD(declare); KEYWORD(define);
  KEYWORD(global);  KEYWORD(constant);

  KEYWORD(private);
  KEYWORD(internal);
  KEYWORD(available_externally);
  KEYWORD(linkonce);
  KEYWORD(linkonce_odr);
  KEYWORD(weak); // Use as a linkage, and a modifier for "cmpxchg".
  KEYWORD(weak_odr);
  KEYWORD(appending);
  KEYWORD(dllimport);
  KEYWORD(dllexport);
  KEYWORD(common);
  KEYWORD(default);
  KEYWORD(hidden);
  KEYWORD(protected);
  KEYWORD(unnamed_addr);
  KEYWORD(local_unnamed_addr);
  KEYWORD(externally_initialized);
  KEYWORD(extern_weak);
  KEYWORD(external);
  KEYWORD(thread_local);
  KEYWORD(thread_private); // INTEL
  KEYWORD(localdynamic);
  KEYWORD(initialexec);
  KEYWORD(localexec);
  KEYWORD(zeroinitializer);
  KEYWORD(undef);
  KEYWORD(null);
  KEYWORD(none);
  KEYWORD(to);
  KEYWORD(caller);
  KEYWORD(within);
  KEYWORD(from);
  KEYWORD(tail);
  KEYWORD(musttail);
  KEYWORD(notail);
  KEYWORD(target);
  KEYWORD(triple);
  KEYWORD(source_filename);
  KEYWORD(unwind);
  KEYWORD(deplibs);             // FIXME: Remove in 4.0.
  KEYWORD(datalayout);
  KEYWORD(volatile);
  KEYWORD(atomic);
  KEYWORD(unordered);
  KEYWORD(monotonic);
  KEYWORD(acquire);
  KEYWORD(release);
  KEYWORD(acq_rel);
  KEYWORD(seq_cst);
  KEYWORD(singlethread);

  KEYWORD(nnan);
  KEYWORD(ninf);
  KEYWORD(nsz);
  KEYWORD(arcp);
  KEYWORD(fast);
  KEYWORD(nuw);
  KEYWORD(nsw);
  KEYWORD(exact);
  KEYWORD(inbounds);
  KEYWORD(inrange);
  KEYWORD(align);
  KEYWORD(addrspace);
  KEYWORD(section);
  KEYWORD(alias);
  KEYWORD(ifunc);
  KEYWORD(module);
  KEYWORD(asm);
  KEYWORD(sideeffect);
  KEYWORD(alignstack);
  KEYWORD(inteldialect);
  KEYWORD(gc);
  KEYWORD(prefix);
  KEYWORD(prologue);

  KEYWORD(ccc);
  KEYWORD(fastcc);
  KEYWORD(coldcc);
  KEYWORD(x86_stdcallcc);
  KEYWORD(x86_fastcallcc);
  KEYWORD(x86_thiscallcc);
  KEYWORD(x86_vectorcallcc);
  KEYWORD(arm_apcscc);
  KEYWORD(arm_aapcscc);
  KEYWORD(arm_aapcs_vfpcc);
  KEYWORD(msp430_intrcc);
  KEYWORD(avr_intrcc);
  KEYWORD(avr_signalcc);
  KEYWORD(ptx_kernel);
  KEYWORD(ptx_device);
  KEYWORD(spir_kernel);
  KEYWORD(spir_func);
  KEYWORD(intel_ocl_bicc);
#if INTEL_CUSTOMIZATION
  KEYWORD(svml_cc);
#endif // INTEL_CUSTOMIZATION
  KEYWORD(x86_64_sysvcc);
  KEYWORD(x86_64_win64cc);
<<<<<<< HEAD
  KEYWORD(x86_regcallcc); // INTEL
=======
  KEYWORD(x86_regcallcc);
>>>>>>> 47e577eb
  KEYWORD(webkit_jscc);
  KEYWORD(swiftcc);
  KEYWORD(anyregcc);
  KEYWORD(preserve_mostcc);
  KEYWORD(preserve_allcc);
  KEYWORD(ghccc);
  KEYWORD(x86_intrcc);
  KEYWORD(hhvmcc);
  KEYWORD(hhvm_ccc);
  KEYWORD(cxx_fast_tlscc);
  KEYWORD(amdgpu_vs);
  KEYWORD(amdgpu_gs);
  KEYWORD(amdgpu_ps);
  KEYWORD(amdgpu_cs);
  KEYWORD(amdgpu_kernel);

  KEYWORD(cc);
  KEYWORD(c);

  KEYWORD(attributes);

  KEYWORD(alwaysinline);
  KEYWORD(allocsize);
  KEYWORD(argmemonly);
  KEYWORD(builtin);
  KEYWORD(byval);
  KEYWORD(inalloca);
  KEYWORD(cold);
  KEYWORD(convergent);
  KEYWORD(dereferenceable);
  KEYWORD(dereferenceable_or_null);
  KEYWORD(inaccessiblememonly);
  KEYWORD(inaccessiblemem_or_argmemonly);
  KEYWORD(inlinehint);
  KEYWORD(inreg);
  KEYWORD(jumptable);
  KEYWORD(minsize);
  KEYWORD(naked);
  KEYWORD(nest);
  KEYWORD(noalias);
  KEYWORD(nobuiltin);
  KEYWORD(nocapture);
  KEYWORD(noduplicate);
  KEYWORD(noimplicitfloat);
  KEYWORD(noinline);
  KEYWORD(norecurse);
  KEYWORD(nonlazybind);
  KEYWORD(nonnull);
  KEYWORD(noredzone);
  KEYWORD(noreturn);
  KEYWORD(nounwind);
  KEYWORD(optnone);
  KEYWORD(optsize);
  KEYWORD(readnone);
  KEYWORD(readonly);
  KEYWORD(returned);
  KEYWORD(returns_twice);
  KEYWORD(signext);
  KEYWORD(sret);
  KEYWORD(ssp);
  KEYWORD(sspreq);
  KEYWORD(sspstrong);
  KEYWORD(safestack);
  KEYWORD(sanitize_address);
  KEYWORD(sanitize_thread);
  KEYWORD(sanitize_memory);
  KEYWORD(swifterror);
  KEYWORD(swiftself);
  KEYWORD(uwtable);
  KEYWORD(writeonly);
  KEYWORD(zeroext);

  KEYWORD(type);
  KEYWORD(opaque);

  KEYWORD(comdat);

  // Comdat types
  KEYWORD(any);
  KEYWORD(exactmatch);
  KEYWORD(largest);
  KEYWORD(noduplicates);
  KEYWORD(samesize);

  KEYWORD(eq); KEYWORD(ne); KEYWORD(slt); KEYWORD(sgt); KEYWORD(sle);
  KEYWORD(sge); KEYWORD(ult); KEYWORD(ugt); KEYWORD(ule); KEYWORD(uge);
  KEYWORD(oeq); KEYWORD(one); KEYWORD(olt); KEYWORD(ogt); KEYWORD(ole);
  KEYWORD(oge); KEYWORD(ord); KEYWORD(uno); KEYWORD(ueq); KEYWORD(une);

  KEYWORD(xchg); KEYWORD(nand); KEYWORD(max); KEYWORD(min); KEYWORD(umax);
  KEYWORD(umin);

  KEYWORD(x);
  KEYWORD(blockaddress);

  // Metadata types.
  KEYWORD(distinct);

  // Use-list order directives.
  KEYWORD(uselistorder);
  KEYWORD(uselistorder_bb);

  KEYWORD(personality);
  KEYWORD(cleanup);
  KEYWORD(catch);
  KEYWORD(filter);

#undef KEYWORD

  // Keywords for types.
#define TYPEKEYWORD(STR, LLVMTY)                                               \
  do {                                                                         \
    if (Keyword == STR) {                                                      \
      TyVal = LLVMTY;                                                          \
      return lltok::Type;                                                      \
    }                                                                          \
  } while (false)

  TYPEKEYWORD("void",      Type::getVoidTy(Context));
  TYPEKEYWORD("half",      Type::getHalfTy(Context));
  TYPEKEYWORD("float",     Type::getFloatTy(Context));
  TYPEKEYWORD("double",    Type::getDoubleTy(Context));
  TYPEKEYWORD("x86_fp80",  Type::getX86_FP80Ty(Context));
  TYPEKEYWORD("fp128",     Type::getFP128Ty(Context));
  TYPEKEYWORD("ppc_fp128", Type::getPPC_FP128Ty(Context));
  TYPEKEYWORD("label",     Type::getLabelTy(Context));
  TYPEKEYWORD("metadata",  Type::getMetadataTy(Context));
  TYPEKEYWORD("x86_mmx",   Type::getX86_MMXTy(Context));
  TYPEKEYWORD("token",     Type::getTokenTy(Context));

#undef TYPEKEYWORD

  // Keywords for instructions.
#define INSTKEYWORD(STR, Enum)                                                 \
  do {                                                                         \
    if (Keyword == #STR) {                                                     \
      UIntVal = Instruction::Enum;                                             \
      return lltok::kw_##STR;                                                  \
    }                                                                          \
  } while (false)

  INSTKEYWORD(add,   Add);  INSTKEYWORD(fadd,   FAdd);
  INSTKEYWORD(sub,   Sub);  INSTKEYWORD(fsub,   FSub);
  INSTKEYWORD(mul,   Mul);  INSTKEYWORD(fmul,   FMul);
  INSTKEYWORD(udiv,  UDiv); INSTKEYWORD(sdiv,  SDiv); INSTKEYWORD(fdiv,  FDiv);
  INSTKEYWORD(urem,  URem); INSTKEYWORD(srem,  SRem); INSTKEYWORD(frem,  FRem);
  INSTKEYWORD(shl,   Shl);  INSTKEYWORD(lshr,  LShr); INSTKEYWORD(ashr,  AShr);
  INSTKEYWORD(and,   And);  INSTKEYWORD(or,    Or);   INSTKEYWORD(xor,   Xor);
  INSTKEYWORD(icmp,  ICmp); INSTKEYWORD(fcmp,  FCmp);

  INSTKEYWORD(phi,         PHI);
  INSTKEYWORD(call,        Call);
  INSTKEYWORD(trunc,       Trunc);
  INSTKEYWORD(zext,        ZExt);
  INSTKEYWORD(sext,        SExt);
  INSTKEYWORD(fptrunc,     FPTrunc);
  INSTKEYWORD(fpext,       FPExt);
  INSTKEYWORD(uitofp,      UIToFP);
  INSTKEYWORD(sitofp,      SIToFP);
  INSTKEYWORD(fptoui,      FPToUI);
  INSTKEYWORD(fptosi,      FPToSI);
  INSTKEYWORD(inttoptr,    IntToPtr);
  INSTKEYWORD(ptrtoint,    PtrToInt);
  INSTKEYWORD(bitcast,     BitCast);
  INSTKEYWORD(addrspacecast, AddrSpaceCast);
  INSTKEYWORD(select,      Select);
  INSTKEYWORD(va_arg,      VAArg);
  INSTKEYWORD(ret,         Ret);
  INSTKEYWORD(br,          Br);
  INSTKEYWORD(switch,      Switch);
  INSTKEYWORD(indirectbr,  IndirectBr);
  INSTKEYWORD(invoke,      Invoke);
  INSTKEYWORD(resume,      Resume);
  INSTKEYWORD(unreachable, Unreachable);

  INSTKEYWORD(alloca,      Alloca);
  INSTKEYWORD(load,        Load);
  INSTKEYWORD(store,       Store);
  INSTKEYWORD(cmpxchg,     AtomicCmpXchg);
  INSTKEYWORD(atomicrmw,   AtomicRMW);
  INSTKEYWORD(fence,       Fence);
  INSTKEYWORD(getelementptr, GetElementPtr);

  INSTKEYWORD(extractelement, ExtractElement);
  INSTKEYWORD(insertelement,  InsertElement);
  INSTKEYWORD(shufflevector,  ShuffleVector);
  INSTKEYWORD(extractvalue,   ExtractValue);
  INSTKEYWORD(insertvalue,    InsertValue);
  INSTKEYWORD(landingpad,     LandingPad);
  INSTKEYWORD(cleanupret,     CleanupRet);
  INSTKEYWORD(catchret,       CatchRet);
  INSTKEYWORD(catchswitch,  CatchSwitch);
  INSTKEYWORD(catchpad,     CatchPad);
  INSTKEYWORD(cleanuppad,   CleanupPad);

#undef INSTKEYWORD

#define DWKEYWORD(TYPE, TOKEN)                                                 \
  do {                                                                         \
    if (Keyword.startswith("DW_" #TYPE "_")) {                                 \
      StrVal.assign(Keyword.begin(), Keyword.end());                           \
      return lltok::TOKEN;                                                     \
    }                                                                          \
  } while (false)

  DWKEYWORD(TAG, DwarfTag);
  DWKEYWORD(ATE, DwarfAttEncoding);
  DWKEYWORD(VIRTUALITY, DwarfVirtuality);
  DWKEYWORD(LANG, DwarfLang);
  DWKEYWORD(CC, DwarfCC);
  DWKEYWORD(OP, DwarfOp);
  DWKEYWORD(MACINFO, DwarfMacinfo);

#undef DWKEYWORD

  if (Keyword.startswith("DIFlag")) {
    StrVal.assign(Keyword.begin(), Keyword.end());
    return lltok::DIFlag;
  }
  if (Keyword == "NoDebug" || Keyword == "FullDebug" ||
      Keyword == "LineTablesOnly") {
    StrVal.assign(Keyword.begin(), Keyword.end());
    return lltok::EmissionKind;
  }

  // Check for [us]0x[0-9A-Fa-f]+ which are Hexadecimal constant generated by
  // the CFE to avoid forcing it to deal with 64-bit numbers.
  if ((TokStart[0] == 'u' || TokStart[0] == 's') &&
      TokStart[1] == '0' && TokStart[2] == 'x' &&
      isxdigit(static_cast<unsigned char>(TokStart[3]))) {
    int len = CurPtr-TokStart-3;
    uint32_t bits = len * 4;
    StringRef HexStr(TokStart + 3, len);
    if (!all_of(HexStr, isxdigit)) {
      // Bad token, return it as an error.
      CurPtr = TokStart+3;
      return lltok::Error;
    }
    APInt Tmp(bits, HexStr, 16);
    uint32_t activeBits = Tmp.getActiveBits();
    if (activeBits > 0 && activeBits < bits)
      Tmp = Tmp.trunc(activeBits);
    APSIntVal = APSInt(Tmp, TokStart[0] == 'u');
    return lltok::APSInt;
  }

  // If this is "cc1234", return this as just "cc".
  if (TokStart[0] == 'c' && TokStart[1] == 'c') {
    CurPtr = TokStart+2;
    return lltok::kw_cc;
  }

  // Finally, if this isn't known, return an error.
  CurPtr = TokStart+1;
  return lltok::Error;
}

/// Lex all tokens that start with a 0x prefix, knowing they match and are not
/// labels.
///    HexFPConstant     0x[0-9A-Fa-f]+
///    HexFP80Constant   0xK[0-9A-Fa-f]+
///    HexFP128Constant  0xL[0-9A-Fa-f]+
///    HexPPC128Constant 0xM[0-9A-Fa-f]+
///    HexHalfConstant   0xH[0-9A-Fa-f]+
lltok::Kind LLLexer::Lex0x() {
  CurPtr = TokStart + 2;

  char Kind;
  if ((CurPtr[0] >= 'K' && CurPtr[0] <= 'M') || CurPtr[0] == 'H') {
    Kind = *CurPtr++;
  } else {
    Kind = 'J';
  }

  if (!isxdigit(static_cast<unsigned char>(CurPtr[0]))) {
    // Bad token, return it as an error.
    CurPtr = TokStart+1;
    return lltok::Error;
  }

  while (isxdigit(static_cast<unsigned char>(CurPtr[0])))
    ++CurPtr;

  if (Kind == 'J') {
    // HexFPConstant - Floating point constant represented in IEEE format as a
    // hexadecimal number for when exponential notation is not precise enough.
    // Half, Float, and double only.
    APFloatVal = APFloat(APFloat::IEEEdouble,
                         APInt(64, HexIntToVal(TokStart + 2, CurPtr)));
    return lltok::APFloat;
  }

  uint64_t Pair[2];
  switch (Kind) {
  default: llvm_unreachable("Unknown kind!");
  case 'K':
    // F80HexFPConstant - x87 long double in hexadecimal format (10 bytes)
    FP80HexToIntPair(TokStart+3, CurPtr, Pair);
    APFloatVal = APFloat(APFloat::x87DoubleExtended, APInt(80, Pair));
    return lltok::APFloat;
  case 'L':
    // F128HexFPConstant - IEEE 128-bit in hexadecimal format (16 bytes)
    HexToIntPair(TokStart+3, CurPtr, Pair);
    APFloatVal = APFloat(APFloat::IEEEquad, APInt(128, Pair));
    return lltok::APFloat;
  case 'M':
    // PPC128HexFPConstant - PowerPC 128-bit in hexadecimal format (16 bytes)
    HexToIntPair(TokStart+3, CurPtr, Pair);
    APFloatVal = APFloat(APFloat::PPCDoubleDouble, APInt(128, Pair));
    return lltok::APFloat;
  case 'H':
    APFloatVal = APFloat(APFloat::IEEEhalf,
                         APInt(16,HexIntToVal(TokStart+3, CurPtr)));
    return lltok::APFloat;
  }
}

/// Lex tokens for a label or a numeric constant, possibly starting with -.
///    Label             [-a-zA-Z$._0-9]+:
///    NInteger          -[0-9]+
///    FPConstant        [-+]?[0-9]+[.][0-9]*([eE][-+]?[0-9]+)?
///    PInteger          [0-9]+
///    HexFPConstant     0x[0-9A-Fa-f]+
///    HexFP80Constant   0xK[0-9A-Fa-f]+
///    HexFP128Constant  0xL[0-9A-Fa-f]+
///    HexPPC128Constant 0xM[0-9A-Fa-f]+
lltok::Kind LLLexer::LexDigitOrNegative() {
  // If the letter after the negative is not a number, this is probably a label.
  if (!isdigit(static_cast<unsigned char>(TokStart[0])) &&
      !isdigit(static_cast<unsigned char>(CurPtr[0]))) {
    // Okay, this is not a number after the -, it's probably a label.
    if (const char *End = isLabelTail(CurPtr)) {
      StrVal.assign(TokStart, End-1);
      CurPtr = End;
      return lltok::LabelStr;
    }

    return lltok::Error;
  }

  // At this point, it is either a label, int or fp constant.

  // Skip digits, we have at least one.
  for (; isdigit(static_cast<unsigned char>(CurPtr[0])); ++CurPtr)
    /*empty*/;

  // Check to see if this really is a label afterall, e.g. "-1:".
  if (isLabelChar(CurPtr[0]) || CurPtr[0] == ':') {
    if (const char *End = isLabelTail(CurPtr)) {
      StrVal.assign(TokStart, End-1);
      CurPtr = End;
      return lltok::LabelStr;
    }
  }

  // If the next character is a '.', then it is a fp value, otherwise its
  // integer.
  if (CurPtr[0] != '.') {
    if (TokStart[0] == '0' && TokStart[1] == 'x')
      return Lex0x();
    APSIntVal = APSInt(StringRef(TokStart, CurPtr - TokStart));
    return lltok::APSInt;
  }

  ++CurPtr;

  // Skip over [0-9]*([eE][-+]?[0-9]+)?
  while (isdigit(static_cast<unsigned char>(CurPtr[0]))) ++CurPtr;

  if (CurPtr[0] == 'e' || CurPtr[0] == 'E') {
    if (isdigit(static_cast<unsigned char>(CurPtr[1])) ||
        ((CurPtr[1] == '-' || CurPtr[1] == '+') &&
          isdigit(static_cast<unsigned char>(CurPtr[2])))) {
      CurPtr += 2;
      while (isdigit(static_cast<unsigned char>(CurPtr[0]))) ++CurPtr;
    }
  }

  APFloatVal = APFloat(APFloat::IEEEdouble,
                       StringRef(TokStart, CurPtr - TokStart));
  return lltok::APFloat;
}

/// Lex a floating point constant starting with +.
///    FPConstant  [-+]?[0-9]+[.][0-9]*([eE][-+]?[0-9]+)?
lltok::Kind LLLexer::LexPositive() {
  // If the letter after the negative is a number, this is probably not a
  // label.
  if (!isdigit(static_cast<unsigned char>(CurPtr[0])))
    return lltok::Error;

  // Skip digits.
  for (++CurPtr; isdigit(static_cast<unsigned char>(CurPtr[0])); ++CurPtr)
    /*empty*/;

  // At this point, we need a '.'.
  if (CurPtr[0] != '.') {
    CurPtr = TokStart+1;
    return lltok::Error;
  }

  ++CurPtr;

  // Skip over [0-9]*([eE][-+]?[0-9]+)?
  while (isdigit(static_cast<unsigned char>(CurPtr[0]))) ++CurPtr;

  if (CurPtr[0] == 'e' || CurPtr[0] == 'E') {
    if (isdigit(static_cast<unsigned char>(CurPtr[1])) ||
        ((CurPtr[1] == '-' || CurPtr[1] == '+') &&
        isdigit(static_cast<unsigned char>(CurPtr[2])))) {
      CurPtr += 2;
      while (isdigit(static_cast<unsigned char>(CurPtr[0]))) ++CurPtr;
    }
  }

  APFloatVal = APFloat(APFloat::IEEEdouble,
                       StringRef(TokStart, CurPtr - TokStart));
  return lltok::APFloat;
}<|MERGE_RESOLUTION|>--- conflicted
+++ resolved
@@ -592,11 +592,7 @@
 #endif // INTEL_CUSTOMIZATION
   KEYWORD(x86_64_sysvcc);
   KEYWORD(x86_64_win64cc);
-<<<<<<< HEAD
-  KEYWORD(x86_regcallcc); // INTEL
-=======
   KEYWORD(x86_regcallcc);
->>>>>>> 47e577eb
   KEYWORD(webkit_jscc);
   KEYWORD(swiftcc);
   KEYWORD(anyregcc);
