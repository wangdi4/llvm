--- conflicted
+++ resolved
@@ -592,13 +592,7 @@
   KEYWORD(preserve_mostcc);
   KEYWORD(preserve_allcc);
   KEYWORD(ghccc);
-<<<<<<< HEAD
-#if INTEL_CUSTOMIZATION
   KEYWORD(x86_intrcc);
-#endif //INTEL_CUSTOMIZATION
-=======
-  KEYWORD(x86_intrcc);
->>>>>>> 9e934b0c
   KEYWORD(hhvmcc);
   KEYWORD(hhvm_ccc);
   KEYWORD(cxx_fast_tlscc);
