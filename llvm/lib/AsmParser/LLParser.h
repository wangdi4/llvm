--- conflicted
+++ resolved
@@ -329,14 +329,9 @@
                      bool IsThreadPrivate, bool IsTargetDeclare);
 #else
                      GlobalVariable::UnnamedAddr UnnamedAddr);
-<<<<<<< HEAD
 #endif // INTEL_COLLAB
-    bool parseIndirectSymbol(const std::string &Name, LocTy Loc,
-                             unsigned Linkage, unsigned Visibility,
-=======
     bool parseIndirectSymbol(const std::string &Name, LocTy NameLoc,
                              unsigned L, unsigned Visibility,
->>>>>>> d553ff3e
                              unsigned DLLStorageClass, bool DSOLocal,
                              GlobalVariable::ThreadLocalMode TLM,
 #if INTEL_COLLAB
