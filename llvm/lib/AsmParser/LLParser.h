--- conflicted
+++ resolved
@@ -250,25 +250,16 @@
 
     bool parseStringAttribute(AttrBuilder &B);
 
-<<<<<<< HEAD
-    bool ParseTLSModel(GlobalVariable::ThreadLocalMode &TLM);
-    bool ParseOptionalThreadLocal(GlobalVariable::ThreadLocalMode &TLM);
-  #if INTEL_COLLAB
-    bool ParseOptionalThreadPrivate(bool &IsThreadPrivate);
-    bool ParseOptionalTargetDeclare(bool &IsTargetDeclare);
-  #endif // INTEL_COLLAB
-    bool ParseOptionalUnnamedAddr(GlobalVariable::UnnamedAddr &UnnamedAddr);
-    bool ParseOptionalAddrSpace(unsigned &AddrSpace, unsigned DefaultAS = 0);
-    bool ParseOptionalProgramAddrSpace(unsigned &AddrSpace) {
-      return ParseOptionalAddrSpace(
-=======
     bool parseTLSModel(GlobalVariable::ThreadLocalMode &TLM);
     bool parseOptionalThreadLocal(GlobalVariable::ThreadLocalMode &TLM);
+  #if INTEL_COLLAB
+    bool parseOptionalThreadPrivate(bool &IsThreadPrivate);
+    bool parseOptionalTargetDeclare(bool &IsTargetDeclare);
+  #endif // INTEL_COLLAB
     bool parseOptionalUnnamedAddr(GlobalVariable::UnnamedAddr &UnnamedAddr);
     bool parseOptionalAddrSpace(unsigned &AddrSpace, unsigned DefaultAS = 0);
     bool parseOptionalProgramAddrSpace(unsigned &AddrSpace) {
       return parseOptionalAddrSpace(
->>>>>>> 467db11c
           AddrSpace, M->getDataLayout().getProgramAddressSpace());
     };
     bool parseOptionalParamAttrs(AttrBuilder &B);
