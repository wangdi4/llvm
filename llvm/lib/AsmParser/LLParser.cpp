//===-- LLParser.cpp - Parser Class ---------------------------------------===//
//
// Part of the LLVM Project, under the Apache License v2.0 with LLVM Exceptions.
// See https://llvm.org/LICENSE.txt for license information.
// SPDX-License-Identifier: Apache-2.0 WITH LLVM-exception
//
//===----------------------------------------------------------------------===//
//
//  This file defines the parser class for .ll files.
//
//===----------------------------------------------------------------------===//

#include "LLParser.h"
#include "LLToken.h"
#include "llvm/ADT/APSInt.h"
#include "llvm/ADT/DenseMap.h"
#include "llvm/ADT/None.h"
#include "llvm/ADT/STLExtras.h"
#include "llvm/ADT/SmallPtrSet.h"
#include "llvm/AsmParser/SlotMapping.h"
#include "llvm/BinaryFormat/Dwarf.h"
#include "llvm/IR/Argument.h"
#include "llvm/IR/AutoUpgrade.h"
#include "llvm/IR/BasicBlock.h"
#include "llvm/IR/CallingConv.h"
#include "llvm/IR/Comdat.h"
#include "llvm/IR/ConstantRange.h"
#include "llvm/IR/Constants.h"
#include "llvm/IR/DebugInfoMetadata.h"
#include "llvm/IR/DerivedTypes.h"
#include "llvm/IR/Function.h"
#include "llvm/IR/GlobalIFunc.h"
#include "llvm/IR/GlobalObject.h"
#include "llvm/IR/InlineAsm.h"
#include "llvm/IR/Intrinsics.h"
#include "llvm/IR/LLVMContext.h"
#include "llvm/IR/Metadata.h"
#include "llvm/IR/Module.h"
#include "llvm/IR/Value.h"
#include "llvm/IR/ValueSymbolTable.h"
#include "llvm/Support/Casting.h"
#include "llvm/Support/ErrorHandling.h"
#include "llvm/Support/MathExtras.h"
#include "llvm/Support/SaveAndRestore.h"
#include "llvm/Support/raw_ostream.h"
#include <algorithm>
#include <cassert>
#include <cstring>
#include <iterator>
#include <vector>

using namespace llvm;

static std::string getTypeString(Type *T) {
  std::string Result;
  raw_string_ostream Tmp(Result);
  Tmp << *T;
  return Tmp.str();
}

/// Run: module ::= toplevelentity*
bool LLParser::Run(bool UpgradeDebugInfo,
                   DataLayoutCallbackTy DataLayoutCallback) {
  // Prime the lexer.
  Lex.Lex();

  if (Context.shouldDiscardValueNames())
    return error(
        Lex.getLoc(),
        "Can't read textual IR with a Context that discards named Values");

  if (M) {
    if (parseTargetDefinitions())
      return true;

    if (auto LayoutOverride = DataLayoutCallback(M->getTargetTriple()))
      M->setDataLayout(*LayoutOverride);
  }

  return parseTopLevelEntities() || validateEndOfModule(UpgradeDebugInfo) ||
         validateEndOfIndex();
}

bool LLParser::parseStandaloneConstantValue(Constant *&C,
                                            const SlotMapping *Slots) {
  restoreParsingState(Slots);
  Lex.Lex();

  Type *Ty = nullptr;
  if (parseType(Ty) || parseConstantValue(Ty, C))
    return true;
  if (Lex.getKind() != lltok::Eof)
    return error(Lex.getLoc(), "expected end of string");
  return false;
}

bool LLParser::parseTypeAtBeginning(Type *&Ty, unsigned &Read,
                                    const SlotMapping *Slots) {
  restoreParsingState(Slots);
  Lex.Lex();

  Read = 0;
  SMLoc Start = Lex.getLoc();
  Ty = nullptr;
  if (parseType(Ty))
    return true;
  SMLoc End = Lex.getLoc();
  Read = End.getPointer() - Start.getPointer();

  return false;
}

void LLParser::restoreParsingState(const SlotMapping *Slots) {
  if (!Slots)
    return;
  NumberedVals = Slots->GlobalValues;
  NumberedMetadata = Slots->MetadataNodes;
  for (const auto &I : Slots->NamedTypes)
    NamedTypes.insert(
        std::make_pair(I.getKey(), std::make_pair(I.second, LocTy())));
  for (const auto &I : Slots->Types)
    NumberedTypes.insert(
        std::make_pair(I.first, std::make_pair(I.second, LocTy())));
}

/// validateEndOfModule - Do final validity and sanity checks at the end of the
/// module.
bool LLParser::validateEndOfModule(bool UpgradeDebugInfo) {
  if (!M)
    return false;
  // Handle any function attribute group forward references.
  for (const auto &RAG : ForwardRefAttrGroups) {
    Value *V = RAG.first;
    const std::vector<unsigned> &Attrs = RAG.second;
    AttrBuilder B;

    for (const auto &Attr : Attrs)
      B.merge(NumberedAttrBuilders[Attr]);

    if (Function *Fn = dyn_cast<Function>(V)) {
      AttributeList AS = Fn->getAttributes();
      AttrBuilder FnAttrs(AS.getFnAttributes());
      AS = AS.removeAttributes(Context, AttributeList::FunctionIndex);

      FnAttrs.merge(B);

      // If the alignment was parsed as an attribute, move to the alignment
      // field.
      if (FnAttrs.hasAlignmentAttr()) {
        Fn->setAlignment(FnAttrs.getAlignment());
        FnAttrs.removeAttribute(Attribute::Alignment);
      }

      AS = AS.addAttributes(Context, AttributeList::FunctionIndex,
                            AttributeSet::get(Context, FnAttrs));
      Fn->setAttributes(AS);
    } else if (CallInst *CI = dyn_cast<CallInst>(V)) {
      AttributeList AS = CI->getAttributes();
      AttrBuilder FnAttrs(AS.getFnAttributes());
      AS = AS.removeAttributes(Context, AttributeList::FunctionIndex);
      FnAttrs.merge(B);
      AS = AS.addAttributes(Context, AttributeList::FunctionIndex,
                            AttributeSet::get(Context, FnAttrs));
      CI->setAttributes(AS);
    } else if (InvokeInst *II = dyn_cast<InvokeInst>(V)) {
      AttributeList AS = II->getAttributes();
      AttrBuilder FnAttrs(AS.getFnAttributes());
      AS = AS.removeAttributes(Context, AttributeList::FunctionIndex);
      FnAttrs.merge(B);
      AS = AS.addAttributes(Context, AttributeList::FunctionIndex,
                            AttributeSet::get(Context, FnAttrs));
      II->setAttributes(AS);
    } else if (CallBrInst *CBI = dyn_cast<CallBrInst>(V)) {
      AttributeList AS = CBI->getAttributes();
      AttrBuilder FnAttrs(AS.getFnAttributes());
      AS = AS.removeAttributes(Context, AttributeList::FunctionIndex);
      FnAttrs.merge(B);
      AS = AS.addAttributes(Context, AttributeList::FunctionIndex,
                            AttributeSet::get(Context, FnAttrs));
      CBI->setAttributes(AS);
    } else if (auto *GV = dyn_cast<GlobalVariable>(V)) {
      AttrBuilder Attrs(GV->getAttributes());
      Attrs.merge(B);
      GV->setAttributes(AttributeSet::get(Context,Attrs));
    } else {
      llvm_unreachable("invalid object with forward attribute group reference");
    }
  }

  // If there are entries in ForwardRefBlockAddresses at this point, the
  // function was never defined.
  if (!ForwardRefBlockAddresses.empty())
    return error(ForwardRefBlockAddresses.begin()->first.Loc,
                 "expected function name in blockaddress");

  for (const auto &NT : NumberedTypes)
    if (NT.second.second.isValid())
      return error(NT.second.second,
                   "use of undefined type '%" + Twine(NT.first) + "'");

  for (StringMap<std::pair<Type*, LocTy> >::iterator I =
       NamedTypes.begin(), E = NamedTypes.end(); I != E; ++I)
    if (I->second.second.isValid())
      return error(I->second.second,
                   "use of undefined type named '" + I->getKey() + "'");

  if (!ForwardRefComdats.empty())
    return error(ForwardRefComdats.begin()->second,
                 "use of undefined comdat '$" +
                     ForwardRefComdats.begin()->first + "'");

  if (!ForwardRefVals.empty())
    return error(ForwardRefVals.begin()->second.second,
                 "use of undefined value '@" + ForwardRefVals.begin()->first +
                     "'");

  if (!ForwardRefValIDs.empty())
    return error(ForwardRefValIDs.begin()->second.second,
                 "use of undefined value '@" +
                     Twine(ForwardRefValIDs.begin()->first) + "'");

  if (!ForwardRefMDNodes.empty())
    return error(ForwardRefMDNodes.begin()->second.second,
                 "use of undefined metadata '!" +
                     Twine(ForwardRefMDNodes.begin()->first) + "'");

  // Resolve metadata cycles.
  for (auto &N : NumberedMetadata) {
    if (N.second && !N.second->isResolved())
      N.second->resolveCycles();
  }

  for (auto *Inst : InstsWithTBAATag) {
    MDNode *MD = Inst->getMetadata(LLVMContext::MD_tbaa);
    assert(MD && "UpgradeInstWithTBAATag should have a TBAA tag");
    auto *UpgradedMD = UpgradeTBAANode(*MD);
    if (MD != UpgradedMD)
      Inst->setMetadata(LLVMContext::MD_tbaa, UpgradedMD);
  }

  // Look for intrinsic functions and CallInst that need to be upgraded
  for (Module::iterator FI = M->begin(), FE = M->end(); FI != FE; )
    UpgradeCallsToIntrinsic(&*FI++); // must be post-increment, as we remove

  // Some types could be renamed during loading if several modules are
  // loaded in the same LLVMContext (LTO scenario). In this case we should
  // remangle intrinsics names as well.
  for (Module::iterator FI = M->begin(), FE = M->end(); FI != FE; ) {
    Function *F = &*FI++;
    if (auto Remangled = Intrinsic::remangleIntrinsicFunction(F)) {
      F->replaceAllUsesWith(Remangled.getValue());
      F->eraseFromParent();
    }
  }

  if (UpgradeDebugInfo)
    llvm::UpgradeDebugInfo(*M);

  UpgradeModuleFlags(*M);
  UpgradeSectionAttributes(*M);

  if (!Slots)
    return false;
  // Initialize the slot mapping.
  // Because by this point we've parsed and validated everything, we can "steal"
  // the mapping from LLParser as it doesn't need it anymore.
  Slots->GlobalValues = std::move(NumberedVals);
  Slots->MetadataNodes = std::move(NumberedMetadata);
  for (const auto &I : NamedTypes)
    Slots->NamedTypes.insert(std::make_pair(I.getKey(), I.second.first));
  for (const auto &I : NumberedTypes)
    Slots->Types.insert(std::make_pair(I.first, I.second.first));

  return false;
}

/// Do final validity and sanity checks at the end of the index.
bool LLParser::validateEndOfIndex() {
  if (!Index)
    return false;

  if (!ForwardRefValueInfos.empty())
    return error(ForwardRefValueInfos.begin()->second.front().second,
                 "use of undefined summary '^" +
                     Twine(ForwardRefValueInfos.begin()->first) + "'");

  if (!ForwardRefAliasees.empty())
    return error(ForwardRefAliasees.begin()->second.front().second,
                 "use of undefined summary '^" +
                     Twine(ForwardRefAliasees.begin()->first) + "'");

  if (!ForwardRefTypeIds.empty())
    return error(ForwardRefTypeIds.begin()->second.front().second,
                 "use of undefined type id summary '^" +
                     Twine(ForwardRefTypeIds.begin()->first) + "'");

  return false;
}

//===----------------------------------------------------------------------===//
// Top-Level Entities
//===----------------------------------------------------------------------===//

bool LLParser::parseTargetDefinitions() {
  while (true) {
    switch (Lex.getKind()) {
    case lltok::kw_target:
      if (parseTargetDefinition())
        return true;
      break;
    case lltok::kw_source_filename:
      if (parseSourceFileName())
        return true;
      break;
    default:
      return false;
    }
  }
}

bool LLParser::parseTopLevelEntities() {
  // If there is no Module, then parse just the summary index entries.
  if (!M) {
    while (true) {
      switch (Lex.getKind()) {
      case lltok::Eof:
        return false;
      case lltok::SummaryID:
        if (parseSummaryEntry())
          return true;
        break;
      case lltok::kw_source_filename:
        if (parseSourceFileName())
          return true;
        break;
      default:
        // Skip everything else
        Lex.Lex();
      }
    }
  }
  while (true) {
    switch (Lex.getKind()) {
    default:
      return tokError("expected top-level entity");
    case lltok::Eof: return false;
    case lltok::kw_declare:
      if (parseDeclare())
        return true;
      break;
    case lltok::kw_define:
      if (parseDefine())
        return true;
      break;
    case lltok::kw_module:
      if (parseModuleAsm())
        return true;
      break;
    case lltok::kw_deplibs:
      if (parseDepLibs())
        return true;
      break;
    case lltok::LocalVarID:
      if (parseUnnamedType())
        return true;
      break;
    case lltok::LocalVar:
      if (parseNamedType())
        return true;
      break;
    case lltok::GlobalID:
      if (parseUnnamedGlobal())
        return true;
      break;
    case lltok::GlobalVar:
      if (parseNamedGlobal())
        return true;
      break;
    case lltok::ComdatVar:  if (parseComdat()) return true; break;
    case lltok::exclaim:
      if (parseStandaloneMetadata())
        return true;
      break;
    case lltok::SummaryID:
      if (parseSummaryEntry())
        return true;
      break;
    case lltok::MetadataVar:
      if (parseNamedMetadata())
        return true;
      break;
    case lltok::kw_attributes:
      if (parseUnnamedAttrGrp())
        return true;
      break;
    case lltok::kw_uselistorder:
      if (parseUseListOrder())
        return true;
      break;
    case lltok::kw_uselistorder_bb:
      if (parseUseListOrderBB())
        return true;
      break;
    }
  }
}

/// toplevelentity
///   ::= 'module' 'asm' STRINGCONSTANT
bool LLParser::parseModuleAsm() {
  assert(Lex.getKind() == lltok::kw_module);
  Lex.Lex();

  std::string AsmStr;
  if (parseToken(lltok::kw_asm, "expected 'module asm'") ||
      parseStringConstant(AsmStr))
    return true;

  M->appendModuleInlineAsm(AsmStr);
  return false;
}

/// toplevelentity
///   ::= 'target' 'triple' '=' STRINGCONSTANT
///   ::= 'target' 'datalayout' '=' STRINGCONSTANT
bool LLParser::parseTargetDefinition() {
  assert(Lex.getKind() == lltok::kw_target);
  std::string Str;
  switch (Lex.Lex()) {
  default:
    return tokError("unknown target property");
  case lltok::kw_triple:
    Lex.Lex();
    if (parseToken(lltok::equal, "expected '=' after target triple") ||
        parseStringConstant(Str))
      return true;
    M->setTargetTriple(Str);
    return false;
#if INTEL_COLLAB
  case lltok::kw_device_triples:
    Lex.Lex();
    if (ParseToken(lltok::equal, "expected '=' after target devices") ||
        ParseStringConstant(Str))
      return true;
    M->setTargetDevices(Str);
    return false;
#endif // INTEL_COLLAB
  case lltok::kw_datalayout:
    Lex.Lex();
    if (parseToken(lltok::equal, "expected '=' after target datalayout") ||
        parseStringConstant(Str))
      return true;
    M->setDataLayout(Str);
    return false;
  }
}

/// toplevelentity
///   ::= 'source_filename' '=' STRINGCONSTANT
bool LLParser::parseSourceFileName() {
  assert(Lex.getKind() == lltok::kw_source_filename);
  Lex.Lex();
  if (parseToken(lltok::equal, "expected '=' after source_filename") ||
      parseStringConstant(SourceFileName))
    return true;
  if (M)
    M->setSourceFileName(SourceFileName);
  return false;
}

/// toplevelentity
///   ::= 'deplibs' '=' '[' ']'
///   ::= 'deplibs' '=' '[' STRINGCONSTANT (',' STRINGCONSTANT)* ']'
/// FIXME: Remove in 4.0. Currently parse, but ignore.
bool LLParser::parseDepLibs() {
  assert(Lex.getKind() == lltok::kw_deplibs);
  Lex.Lex();
  if (parseToken(lltok::equal, "expected '=' after deplibs") ||
      parseToken(lltok::lsquare, "expected '=' after deplibs"))
    return true;

  if (EatIfPresent(lltok::rsquare))
    return false;

  do {
    std::string Str;
    if (parseStringConstant(Str))
      return true;
  } while (EatIfPresent(lltok::comma));

  return parseToken(lltok::rsquare, "expected ']' at end of list");
}

/// parseUnnamedType:
///   ::= LocalVarID '=' 'type' type
bool LLParser::parseUnnamedType() {
  LocTy TypeLoc = Lex.getLoc();
  unsigned TypeID = Lex.getUIntVal();
  Lex.Lex(); // eat LocalVarID;

  if (parseToken(lltok::equal, "expected '=' after name") ||
      parseToken(lltok::kw_type, "expected 'type' after '='"))
    return true;

  Type *Result = nullptr;
  if (parseStructDefinition(TypeLoc, "", NumberedTypes[TypeID], Result))
    return true;

  if (!isa<StructType>(Result)) {
    std::pair<Type*, LocTy> &Entry = NumberedTypes[TypeID];
    if (Entry.first)
      return error(TypeLoc, "non-struct types may not be recursive");
    Entry.first = Result;
    Entry.second = SMLoc();
  }

  return false;
}

/// toplevelentity
///   ::= LocalVar '=' 'type' type
bool LLParser::parseNamedType() {
  std::string Name = Lex.getStrVal();
  LocTy NameLoc = Lex.getLoc();
  Lex.Lex();  // eat LocalVar.

  if (parseToken(lltok::equal, "expected '=' after name") ||
      parseToken(lltok::kw_type, "expected 'type' after name"))
    return true;

  Type *Result = nullptr;
  if (parseStructDefinition(NameLoc, Name, NamedTypes[Name], Result))
    return true;

  if (!isa<StructType>(Result)) {
    std::pair<Type*, LocTy> &Entry = NamedTypes[Name];
    if (Entry.first)
      return error(NameLoc, "non-struct types may not be recursive");
    Entry.first = Result;
    Entry.second = SMLoc();
  }

  return false;
}

/// toplevelentity
///   ::= 'declare' FunctionHeader
bool LLParser::parseDeclare() {
  assert(Lex.getKind() == lltok::kw_declare);
  Lex.Lex();

  std::vector<std::pair<unsigned, MDNode *>> MDs;
  while (Lex.getKind() == lltok::MetadataVar) {
    unsigned MDK;
    MDNode *N;
    if (parseMetadataAttachment(MDK, N))
      return true;
    MDs.push_back({MDK, N});
  }

  Function *F;
  if (parseFunctionHeader(F, false))
    return true;
  for (auto &MD : MDs)
    F->addMetadata(MD.first, *MD.second);
  return false;
}

/// toplevelentity
///   ::= 'define' FunctionHeader (!dbg !56)* '{' ...
bool LLParser::parseDefine() {
  assert(Lex.getKind() == lltok::kw_define);
  Lex.Lex();

  Function *F;
  return parseFunctionHeader(F, true) || parseOptionalFunctionMetadata(*F) ||
         parseFunctionBody(*F);
}

/// parseGlobalType
///   ::= 'constant'
///   ::= 'global'
bool LLParser::parseGlobalType(bool &IsConstant) {
  if (Lex.getKind() == lltok::kw_constant)
    IsConstant = true;
  else if (Lex.getKind() == lltok::kw_global)
    IsConstant = false;
  else {
    IsConstant = false;
    return tokError("expected 'global' or 'constant'");
  }
  Lex.Lex();
  return false;
}

bool LLParser::parseOptionalUnnamedAddr(
    GlobalVariable::UnnamedAddr &UnnamedAddr) {
  if (EatIfPresent(lltok::kw_unnamed_addr))
    UnnamedAddr = GlobalValue::UnnamedAddr::Global;
  else if (EatIfPresent(lltok::kw_local_unnamed_addr))
    UnnamedAddr = GlobalValue::UnnamedAddr::Local;
  else
    UnnamedAddr = GlobalValue::UnnamedAddr::None;
  return false;
}

/// parseUnnamedGlobal:
///   OptionalVisibility (ALIAS | IFUNC) ...
///   OptionalLinkage OptionalPreemptionSpecifier OptionalVisibility
///   OptionalDLLStorageClass
///                                                     ...   -> global variable
///   GlobalID '=' OptionalVisibility (ALIAS | IFUNC) ...
///   GlobalID '=' OptionalLinkage OptionalPreemptionSpecifier
///   OptionalVisibility
///                OptionalDLLStorageClass
///                                                     ...   -> global variable
bool LLParser::parseUnnamedGlobal() {
  unsigned VarID = NumberedVals.size();
  std::string Name;
  LocTy NameLoc = Lex.getLoc();

  // Handle the GlobalID form.
  if (Lex.getKind() == lltok::GlobalID) {
    if (Lex.getUIntVal() != VarID)
      return error(Lex.getLoc(),
                   "variable expected to be numbered '%" + Twine(VarID) + "'");
    Lex.Lex(); // eat GlobalID;

    if (parseToken(lltok::equal, "expected '=' after name"))
      return true;
  }

  bool HasLinkage;
  unsigned Linkage, Visibility, DLLStorageClass;
  bool DSOLocal;
  GlobalVariable::ThreadLocalMode TLM;
  GlobalVariable::UnnamedAddr UnnamedAddr;
<<<<<<< HEAD
#if INTEL_COLLAB
  bool IsThreadPrivate = false;
  bool IsTargetDeclare = false;
#endif // INTEL_COLLAB
  if (ParseOptionalLinkage(Linkage, HasLinkage, Visibility, DLLStorageClass,
                           DSOLocal) ||
#if INTEL_COLLAB
      ParseOptionalThreadPrivate(IsThreadPrivate) ||
      ParseOptionalTargetDeclare(IsTargetDeclare) ||
#endif // INTEL_COLLAB
      ParseOptionalThreadLocal(TLM) || ParseOptionalUnnamedAddr(UnnamedAddr))
    return true;

  if (Lex.getKind() != lltok::kw_alias && Lex.getKind() != lltok::kw_ifunc)
#if INTEL_COLLAB
    return ParseGlobal(Name, NameLoc, Linkage, HasLinkage, Visibility,
                       DLLStorageClass, DSOLocal, TLM, UnnamedAddr,
                       IsThreadPrivate, IsTargetDeclare);
  return parseIndirectSymbol(Name, NameLoc, Linkage, Visibility,
                             DLLStorageClass, DSOLocal, TLM, UnnamedAddr,
                             IsThreadPrivate, IsTargetDeclare);
#else // INTEL_COLLAB
    return ParseGlobal(Name, NameLoc, Linkage, HasLinkage, Visibility,
=======
  if (parseOptionalLinkage(Linkage, HasLinkage, Visibility, DLLStorageClass,
                           DSOLocal) ||
      parseOptionalThreadLocal(TLM) || parseOptionalUnnamedAddr(UnnamedAddr))
    return true;

  if (Lex.getKind() != lltok::kw_alias && Lex.getKind() != lltok::kw_ifunc)
    return parseGlobal(Name, NameLoc, Linkage, HasLinkage, Visibility,
>>>>>>> 467db11c
                       DLLStorageClass, DSOLocal, TLM, UnnamedAddr);
  return parseIndirectSymbol(Name, NameLoc, Linkage, Visibility,
                             DLLStorageClass, DSOLocal, TLM, UnnamedAddr);
#endif // INTEL_COLLAB
}

/// parseNamedGlobal:
///   GlobalVar '=' OptionalVisibility (ALIAS | IFUNC) ...
///   GlobalVar '=' OptionalLinkage OptionalPreemptionSpecifier
///                 OptionalVisibility OptionalDLLStorageClass
///                                                     ...   -> global variable
bool LLParser::parseNamedGlobal() {
  assert(Lex.getKind() == lltok::GlobalVar);
  LocTy NameLoc = Lex.getLoc();
  std::string Name = Lex.getStrVal();
  Lex.Lex();

  bool HasLinkage;
  unsigned Linkage, Visibility, DLLStorageClass;
  bool DSOLocal;
  GlobalVariable::ThreadLocalMode TLM;
  GlobalVariable::UnnamedAddr UnnamedAddr;
<<<<<<< HEAD
#if INTEL_COLLAB
  bool IsThreadPrivate = false;
  bool IsTargetDeclare = false;
#endif // INTEL_COLLAB
  if (ParseToken(lltok::equal, "expected '=' in global variable") ||
      ParseOptionalLinkage(Linkage, HasLinkage, Visibility, DLLStorageClass,
                           DSOLocal) ||
#if INTEL_COLLAB
      ParseOptionalThreadPrivate(IsThreadPrivate) ||
      ParseOptionalTargetDeclare(IsTargetDeclare) ||
#endif // INTEL_COLLAB
      ParseOptionalThreadLocal(TLM) || ParseOptionalUnnamedAddr(UnnamedAddr))
    return true;

  if (Lex.getKind() != lltok::kw_alias && Lex.getKind() != lltok::kw_ifunc)
#if INTEL_COLLAB
    return ParseGlobal(Name, NameLoc, Linkage, HasLinkage, Visibility,
                       DLLStorageClass, DSOLocal, TLM, UnnamedAddr,
                       IsThreadPrivate, IsTargetDeclare);
  return parseIndirectSymbol(Name, NameLoc, Linkage, Visibility,
                             DLLStorageClass, DSOLocal, TLM, UnnamedAddr,
                             IsThreadPrivate, IsTargetDeclare);
#else
    return ParseGlobal(Name, NameLoc, Linkage, HasLinkage, Visibility,
=======
  if (parseToken(lltok::equal, "expected '=' in global variable") ||
      parseOptionalLinkage(Linkage, HasLinkage, Visibility, DLLStorageClass,
                           DSOLocal) ||
      parseOptionalThreadLocal(TLM) || parseOptionalUnnamedAddr(UnnamedAddr))
    return true;

  if (Lex.getKind() != lltok::kw_alias && Lex.getKind() != lltok::kw_ifunc)
    return parseGlobal(Name, NameLoc, Linkage, HasLinkage, Visibility,
>>>>>>> 467db11c
                       DLLStorageClass, DSOLocal, TLM, UnnamedAddr);
  return parseIndirectSymbol(Name, NameLoc, Linkage, Visibility,
                             DLLStorageClass, DSOLocal, TLM, UnnamedAddr);
#endif // INTEL_COLLAB
}

bool LLParser::parseComdat() {
  assert(Lex.getKind() == lltok::ComdatVar);
  std::string Name = Lex.getStrVal();
  LocTy NameLoc = Lex.getLoc();
  Lex.Lex();

  if (parseToken(lltok::equal, "expected '=' here"))
    return true;

  if (parseToken(lltok::kw_comdat, "expected comdat keyword"))
    return tokError("expected comdat type");

  Comdat::SelectionKind SK;
  switch (Lex.getKind()) {
  default:
    return tokError("unknown selection kind");
  case lltok::kw_any:
    SK = Comdat::Any;
    break;
  case lltok::kw_exactmatch:
    SK = Comdat::ExactMatch;
    break;
  case lltok::kw_largest:
    SK = Comdat::Largest;
    break;
  case lltok::kw_noduplicates:
    SK = Comdat::NoDuplicates;
    break;
  case lltok::kw_samesize:
    SK = Comdat::SameSize;
    break;
  }
  Lex.Lex();

  // See if the comdat was forward referenced, if so, use the comdat.
  Module::ComdatSymTabType &ComdatSymTab = M->getComdatSymbolTable();
  Module::ComdatSymTabType::iterator I = ComdatSymTab.find(Name);
  if (I != ComdatSymTab.end() && !ForwardRefComdats.erase(Name))
    return error(NameLoc, "redefinition of comdat '$" + Name + "'");

  Comdat *C;
  if (I != ComdatSymTab.end())
    C = &I->second;
  else
    C = M->getOrInsertComdat(Name);
  C->setSelectionKind(SK);

  return false;
}

// MDString:
//   ::= '!' STRINGCONSTANT
bool LLParser::parseMDString(MDString *&Result) {
  std::string Str;
  if (parseStringConstant(Str))
    return true;
  Result = MDString::get(Context, Str);
  return false;
}

// MDNode:
//   ::= '!' MDNodeNumber
bool LLParser::parseMDNodeID(MDNode *&Result) {
  // !{ ..., !42, ... }
  LocTy IDLoc = Lex.getLoc();
  unsigned MID = 0;
  if (parseUInt32(MID))
    return true;

  // If not a forward reference, just return it now.
  if (NumberedMetadata.count(MID)) {
    Result = NumberedMetadata[MID];
    return false;
  }

  // Otherwise, create MDNode forward reference.
  auto &FwdRef = ForwardRefMDNodes[MID];
  FwdRef = std::make_pair(MDTuple::getTemporary(Context, None), IDLoc);

  Result = FwdRef.first.get();
  NumberedMetadata[MID].reset(Result);
  return false;
}

/// parseNamedMetadata:
///   !foo = !{ !1, !2 }
bool LLParser::parseNamedMetadata() {
  assert(Lex.getKind() == lltok::MetadataVar);
  std::string Name = Lex.getStrVal();
  Lex.Lex();

  if (parseToken(lltok::equal, "expected '=' here") ||
      parseToken(lltok::exclaim, "Expected '!' here") ||
      parseToken(lltok::lbrace, "Expected '{' here"))
    return true;

  NamedMDNode *NMD = M->getOrInsertNamedMetadata(Name);
  if (Lex.getKind() != lltok::rbrace)
    do {
      MDNode *N = nullptr;
      // parse DIExpressions inline as a special case. They are still MDNodes,
      // so they can still appear in named metadata. Remove this logic if they
      // become plain Metadata.
      if (Lex.getKind() == lltok::MetadataVar &&
          Lex.getStrVal() == "DIExpression") {
        if (parseDIExpression(N, /*IsDistinct=*/false))
          return true;
      } else if (parseToken(lltok::exclaim, "Expected '!' here") ||
                 parseMDNodeID(N)) {
        return true;
      }
      NMD->addOperand(N);
    } while (EatIfPresent(lltok::comma));

  return parseToken(lltok::rbrace, "expected end of metadata node");
}

/// parseStandaloneMetadata:
///   !42 = !{...}
bool LLParser::parseStandaloneMetadata() {
  assert(Lex.getKind() == lltok::exclaim);
  Lex.Lex();
  unsigned MetadataID = 0;

  MDNode *Init;
  if (parseUInt32(MetadataID) || parseToken(lltok::equal, "expected '=' here"))
    return true;

  // Detect common error, from old metadata syntax.
  if (Lex.getKind() == lltok::Type)
    return tokError("unexpected type in metadata definition");

  bool IsDistinct = EatIfPresent(lltok::kw_distinct);
  if (Lex.getKind() == lltok::MetadataVar) {
    if (parseSpecializedMDNode(Init, IsDistinct))
      return true;
  } else if (parseToken(lltok::exclaim, "Expected '!' here") ||
             parseMDTuple(Init, IsDistinct))
    return true;

  // See if this was forward referenced, if so, handle it.
  auto FI = ForwardRefMDNodes.find(MetadataID);
  if (FI != ForwardRefMDNodes.end()) {
    FI->second.first->replaceAllUsesWith(Init);
    ForwardRefMDNodes.erase(FI);

    assert(NumberedMetadata[MetadataID] == Init && "Tracking VH didn't work");
  } else {
    if (NumberedMetadata.count(MetadataID))
      return tokError("Metadata id is already used");
    NumberedMetadata[MetadataID].reset(Init);
  }

  return false;
}

// Skips a single module summary entry.
bool LLParser::skipModuleSummaryEntry() {
  // Each module summary entry consists of a tag for the entry
  // type, followed by a colon, then the fields which may be surrounded by
  // nested sets of parentheses. The "tag:" looks like a Label. Once parsing
  // support is in place we will look for the tokens corresponding to the
  // expected tags.
  if (Lex.getKind() != lltok::kw_gv && Lex.getKind() != lltok::kw_module &&
      Lex.getKind() != lltok::kw_typeid && Lex.getKind() != lltok::kw_flags &&
      Lex.getKind() != lltok::kw_blockcount)
    return tokError(
        "Expected 'gv', 'module', 'typeid', 'flags' or 'blockcount' at the "
        "start of summary entry");
  if (Lex.getKind() == lltok::kw_flags)
    return parseSummaryIndexFlags();
  if (Lex.getKind() == lltok::kw_blockcount)
    return parseBlockCount();
  Lex.Lex();
  if (parseToken(lltok::colon, "expected ':' at start of summary entry") ||
      parseToken(lltok::lparen, "expected '(' at start of summary entry"))
    return true;
  // Now walk through the parenthesized entry, until the number of open
  // parentheses goes back down to 0 (the first '(' was parsed above).
  unsigned NumOpenParen = 1;
  do {
    switch (Lex.getKind()) {
    case lltok::lparen:
      NumOpenParen++;
      break;
    case lltok::rparen:
      NumOpenParen--;
      break;
    case lltok::Eof:
      return tokError("found end of file while parsing summary entry");
    default:
      // Skip everything in between parentheses.
      break;
    }
    Lex.Lex();
  } while (NumOpenParen > 0);
  return false;
}

/// SummaryEntry
///   ::= SummaryID '=' GVEntry | ModuleEntry | TypeIdEntry
bool LLParser::parseSummaryEntry() {
  assert(Lex.getKind() == lltok::SummaryID);
  unsigned SummaryID = Lex.getUIntVal();

  // For summary entries, colons should be treated as distinct tokens,
  // not an indication of the end of a label token.
  Lex.setIgnoreColonInIdentifiers(true);

  Lex.Lex();
  if (parseToken(lltok::equal, "expected '=' here"))
    return true;

  // If we don't have an index object, skip the summary entry.
  if (!Index)
    return skipModuleSummaryEntry();

  bool result = false;
  switch (Lex.getKind()) {
  case lltok::kw_gv:
    result = parseGVEntry(SummaryID);
    break;
  case lltok::kw_module:
    result = parseModuleEntry(SummaryID);
    break;
  case lltok::kw_typeid:
    result = parseTypeIdEntry(SummaryID);
    break;
  case lltok::kw_typeidCompatibleVTable:
    result = parseTypeIdCompatibleVtableEntry(SummaryID);
    break;
  case lltok::kw_flags:
    result = parseSummaryIndexFlags();
    break;
  case lltok::kw_blockcount:
    result = parseBlockCount();
    break;
  default:
    result = error(Lex.getLoc(), "unexpected summary kind");
    break;
  }
  Lex.setIgnoreColonInIdentifiers(false);
  return result;
}

static bool isValidVisibilityForLinkage(unsigned V, unsigned L) {
  return !GlobalValue::isLocalLinkage((GlobalValue::LinkageTypes)L) ||
         (GlobalValue::VisibilityTypes)V == GlobalValue::DefaultVisibility;
}

// If there was an explicit dso_local, update GV. In the absence of an explicit
// dso_local we keep the default value.
static void maybeSetDSOLocal(bool DSOLocal, GlobalValue &GV) {
  if (DSOLocal)
    GV.setDSOLocal(true);
}

/// parseIndirectSymbol:
///   ::= GlobalVar '=' OptionalLinkage OptionalPreemptionSpecifier
///                     OptionalVisibility OptionalDLLStorageClass
///                     OptionalThreadLocal OptionalUnnamedAddr
///                     'alias|ifunc' IndirectSymbol IndirectSymbolAttr*
///
/// IndirectSymbol
///   ::= TypeAndValue
///
/// IndirectSymbolAttr
///   ::= ',' 'partition' StringConstant
///
/// Everything through OptionalUnnamedAddr has already been parsed.
///
bool LLParser::parseIndirectSymbol(const std::string &Name, LocTy NameLoc,
                                   unsigned L, unsigned Visibility,
                                   unsigned DLLStorageClass, bool DSOLocal,
                                   GlobalVariable::ThreadLocalMode TLM,
#if INTEL_COLLAB
                                   GlobalVariable::UnnamedAddr UnnamedAddr,
                                   bool IsThreadPrivate,
                                   bool IsTargetDeclare) {
#else
                                   GlobalVariable::UnnamedAddr UnnamedAddr) {

#endif // INTEL_COLLAB
  bool IsAlias;
  if (Lex.getKind() == lltok::kw_alias)
    IsAlias = true;
  else if (Lex.getKind() == lltok::kw_ifunc)
    IsAlias = false;
  else
    llvm_unreachable("Not an alias or ifunc!");
  Lex.Lex();

  GlobalValue::LinkageTypes Linkage = (GlobalValue::LinkageTypes) L;

  if(IsAlias && !GlobalAlias::isValidLinkage(Linkage))
    return error(NameLoc, "invalid linkage type for alias");

  if (!isValidVisibilityForLinkage(Visibility, L))
    return error(NameLoc,
                 "symbol with local linkage must have default visibility");

  Type *Ty;
  LocTy ExplicitTypeLoc = Lex.getLoc();
  if (parseType(Ty) ||
      parseToken(lltok::comma, "expected comma after alias or ifunc's type"))
    return true;

  Constant *Aliasee;
  LocTy AliaseeLoc = Lex.getLoc();
  if (Lex.getKind() != lltok::kw_bitcast &&
      Lex.getKind() != lltok::kw_getelementptr &&
      Lex.getKind() != lltok::kw_addrspacecast &&
      Lex.getKind() != lltok::kw_inttoptr) {
    if (parseGlobalTypeAndValue(Aliasee))
      return true;
  } else {
    // The bitcast dest type is not present, it is implied by the dest type.
    ValID ID;
    if (parseValID(ID))
      return true;
    if (ID.Kind != ValID::t_Constant)
      return error(AliaseeLoc, "invalid aliasee");
    Aliasee = ID.ConstantVal;
  }

  Type *AliaseeType = Aliasee->getType();
  auto *PTy = dyn_cast<PointerType>(AliaseeType);
  if (!PTy)
    return error(AliaseeLoc, "An alias or ifunc must have pointer type");
  unsigned AddrSpace = PTy->getAddressSpace();

  if (IsAlias && Ty != PTy->getElementType())
    return error(ExplicitTypeLoc,
                 "explicit pointee type doesn't match operand's pointee type");

  if (!IsAlias && !PTy->getElementType()->isFunctionTy())
    return error(ExplicitTypeLoc,
                 "explicit pointee type should be a function type");

  GlobalValue *GVal = nullptr;

  // See if the alias was forward referenced, if so, prepare to replace the
  // forward reference.
  if (!Name.empty()) {
    GVal = M->getNamedValue(Name);
    if (GVal) {
      if (!ForwardRefVals.erase(Name))
        return error(NameLoc, "redefinition of global '@" + Name + "'");
    }
  } else {
    auto I = ForwardRefValIDs.find(NumberedVals.size());
    if (I != ForwardRefValIDs.end()) {
      GVal = I->second.first;
      ForwardRefValIDs.erase(I);
    }
  }

  // Okay, create the alias but do not insert it into the module yet.
  std::unique_ptr<GlobalIndirectSymbol> GA;
  if (IsAlias)
    GA.reset(GlobalAlias::create(Ty, AddrSpace,
                                 (GlobalValue::LinkageTypes)Linkage, Name,
                                 Aliasee, /*Parent*/ nullptr));
  else
    GA.reset(GlobalIFunc::create(Ty, AddrSpace,
                                 (GlobalValue::LinkageTypes)Linkage, Name,
                                 Aliasee, /*Parent*/ nullptr));
  GA->setThreadLocalMode(TLM);
#if INTEL_COLLAB
  GA->setThreadPrivate(IsThreadPrivate);
  GA->setTargetDeclare(IsTargetDeclare);
#endif // INTEL_COLLAB
  GA->setVisibility((GlobalValue::VisibilityTypes)Visibility);
  GA->setDLLStorageClass((GlobalValue::DLLStorageClassTypes)DLLStorageClass);
  GA->setUnnamedAddr(UnnamedAddr);
  maybeSetDSOLocal(DSOLocal, *GA);

  // At this point we've parsed everything except for the IndirectSymbolAttrs.
  // Now parse them if there are any.
  while (Lex.getKind() == lltok::comma) {
    Lex.Lex();

    if (Lex.getKind() == lltok::kw_partition) {
      Lex.Lex();
      GA->setPartition(Lex.getStrVal());
      if (parseToken(lltok::StringConstant, "expected partition string"))
        return true;
    } else {
      return tokError("unknown alias or ifunc property!");
    }
  }

  if (Name.empty())
    NumberedVals.push_back(GA.get());

  if (GVal) {
    // Verify that types agree.
    if (GVal->getType() != GA->getType())
      return error(
          ExplicitTypeLoc,
          "forward reference and definition of alias have different types");

    // If they agree, just RAUW the old value with the alias and remove the
    // forward ref info.
    GVal->replaceAllUsesWith(GA.get());
    GVal->eraseFromParent();
  }

  // Insert into the module, we know its name won't collide now.
  if (IsAlias)
    M->getAliasList().push_back(cast<GlobalAlias>(GA.get()));
  else
    M->getIFuncList().push_back(cast<GlobalIFunc>(GA.get()));
  assert(GA->getName() == Name && "Should not be a name conflict!");

  // The module owns this now
  GA.release();

  return false;
}

/// parseGlobal
///   ::= GlobalVar '=' OptionalLinkage OptionalPreemptionSpecifier
///       OptionalVisibility OptionalDLLStorageClass
///       OptionalThreadLocal OptionalUnnamedAddr OptionalAddrSpace
///       OptionalExternallyInitialized GlobalType Type Const OptionalAttrs
///   ::= OptionalLinkage OptionalPreemptionSpecifier OptionalVisibility
///       OptionalDLLStorageClass OptionalThreadLocal OptionalUnnamedAddr
///       OptionalAddrSpace OptionalExternallyInitialized GlobalType Type
///       Const OptionalAttrs
///
/// Everything up to and including OptionalUnnamedAddr has been parsed
/// already.
///
bool LLParser::parseGlobal(const std::string &Name, LocTy NameLoc,
                           unsigned Linkage, bool HasLinkage,
                           unsigned Visibility, unsigned DLLStorageClass,
                           bool DSOLocal, GlobalVariable::ThreadLocalMode TLM,
#if INTEL_COLLAB
                           GlobalVariable::UnnamedAddr UnnamedAddr,
                           bool IsThreadPrivate,
                           bool IsTargetDeclare) {
#else
                           GlobalVariable::UnnamedAddr UnnamedAddr) {
#endif // INTEL_COLLAB

  if (!isValidVisibilityForLinkage(Visibility, Linkage))
    return error(NameLoc,
                 "symbol with local linkage must have default visibility");

  unsigned AddrSpace;
  bool IsConstant, IsExternallyInitialized;
  LocTy IsExternallyInitializedLoc;
  LocTy TyLoc;

  Type *Ty = nullptr;
  if (parseOptionalAddrSpace(AddrSpace) ||
      parseOptionalToken(lltok::kw_externally_initialized,
                         IsExternallyInitialized,
                         &IsExternallyInitializedLoc) ||
      parseGlobalType(IsConstant) || parseType(Ty, TyLoc))
    return true;

  // If the linkage is specified and is external, then no initializer is
  // present.
  Constant *Init = nullptr;
  if (!HasLinkage ||
      !GlobalValue::isValidDeclarationLinkage(
          (GlobalValue::LinkageTypes)Linkage)) {
    if (parseGlobalValue(Ty, Init))
      return true;
  }

  if (Ty->isFunctionTy() || !PointerType::isValidElementType(Ty))
    return error(TyLoc, "invalid type for global variable");

  GlobalValue *GVal = nullptr;

  // See if the global was forward referenced, if so, use the global.
  if (!Name.empty()) {
    GVal = M->getNamedValue(Name);
    if (GVal) {
      if (!ForwardRefVals.erase(Name))
        return error(NameLoc, "redefinition of global '@" + Name + "'");
    }
  } else {
    auto I = ForwardRefValIDs.find(NumberedVals.size());
    if (I != ForwardRefValIDs.end()) {
      GVal = I->second.first;
      ForwardRefValIDs.erase(I);
    }
  }

  GlobalVariable *GV;
  if (!GVal) {
    GV = new GlobalVariable(*M, Ty, false, GlobalValue::ExternalLinkage, nullptr,
                            Name, nullptr, GlobalVariable::NotThreadLocal,
                            AddrSpace);
  } else {
    if (GVal->getValueType() != Ty)
      return error(
          TyLoc,
          "forward reference and definition of global have different types");

    GV = cast<GlobalVariable>(GVal);

    // Move the forward-reference to the correct spot in the module.
    M->getGlobalList().splice(M->global_end(), M->getGlobalList(), GV);
  }

  if (Name.empty())
    NumberedVals.push_back(GV);

  // Set the parsed properties on the global.
  if (Init)
    GV->setInitializer(Init);
  GV->setConstant(IsConstant);
  GV->setLinkage((GlobalValue::LinkageTypes)Linkage);
  maybeSetDSOLocal(DSOLocal, *GV);
  GV->setVisibility((GlobalValue::VisibilityTypes)Visibility);
  GV->setDLLStorageClass((GlobalValue::DLLStorageClassTypes)DLLStorageClass);
  GV->setExternallyInitialized(IsExternallyInitialized);
  GV->setThreadLocalMode(TLM);
#if INTEL_COLLAB
  GV->setThreadPrivate(IsThreadPrivate);
  GV->setTargetDeclare(IsTargetDeclare);
#endif // INTEL_COLLAB
  GV->setUnnamedAddr(UnnamedAddr);

  // parse attributes on the global.
  while (Lex.getKind() == lltok::comma) {
    Lex.Lex();

    if (Lex.getKind() == lltok::kw_section) {
      Lex.Lex();
      GV->setSection(Lex.getStrVal());
      if (parseToken(lltok::StringConstant, "expected global section string"))
        return true;
    } else if (Lex.getKind() == lltok::kw_partition) {
      Lex.Lex();
      GV->setPartition(Lex.getStrVal());
      if (parseToken(lltok::StringConstant, "expected partition string"))
        return true;
    } else if (Lex.getKind() == lltok::kw_align) {
      MaybeAlign Alignment;
      if (parseOptionalAlignment(Alignment))
        return true;
      GV->setAlignment(Alignment);
    } else if (Lex.getKind() == lltok::MetadataVar) {
      if (parseGlobalObjectMetadataAttachment(*GV))
        return true;
    } else {
      Comdat *C;
      if (parseOptionalComdat(Name, C))
        return true;
      if (C)
        GV->setComdat(C);
      else
        return tokError("unknown global variable property!");
    }
  }

  AttrBuilder Attrs;
  LocTy BuiltinLoc;
  std::vector<unsigned> FwdRefAttrGrps;
  if (parseFnAttributeValuePairs(Attrs, FwdRefAttrGrps, false, BuiltinLoc))
    return true;
  if (Attrs.hasAttributes() || !FwdRefAttrGrps.empty()) {
    GV->setAttributes(AttributeSet::get(Context, Attrs));
    ForwardRefAttrGroups[GV] = FwdRefAttrGrps;
  }

  return false;
}

/// parseUnnamedAttrGrp
///   ::= 'attributes' AttrGrpID '=' '{' AttrValPair+ '}'
bool LLParser::parseUnnamedAttrGrp() {
  assert(Lex.getKind() == lltok::kw_attributes);
  LocTy AttrGrpLoc = Lex.getLoc();
  Lex.Lex();

  if (Lex.getKind() != lltok::AttrGrpID)
    return tokError("expected attribute group id");

  unsigned VarID = Lex.getUIntVal();
  std::vector<unsigned> unused;
  LocTy BuiltinLoc;
  Lex.Lex();

  if (parseToken(lltok::equal, "expected '=' here") ||
      parseToken(lltok::lbrace, "expected '{' here") ||
      parseFnAttributeValuePairs(NumberedAttrBuilders[VarID], unused, true,
                                 BuiltinLoc) ||
      parseToken(lltok::rbrace, "expected end of attribute group"))
    return true;

  if (!NumberedAttrBuilders[VarID].hasAttributes())
    return error(AttrGrpLoc, "attribute group has no attributes");

  return false;
}

/// parseFnAttributeValuePairs
///   ::= <attr> | <attr> '=' <value>
bool LLParser::parseFnAttributeValuePairs(AttrBuilder &B,
                                          std::vector<unsigned> &FwdRefAttrGrps,
                                          bool inAttrGrp, LocTy &BuiltinLoc) {
  bool HaveError = false;

  B.clear();

  while (true) {
    lltok::Kind Token = Lex.getKind();
    if (Token == lltok::kw_builtin)
      BuiltinLoc = Lex.getLoc();
    switch (Token) {
    default:
      if (!inAttrGrp) return HaveError;
      return error(Lex.getLoc(), "unterminated attribute group");
    case lltok::rbrace:
      // Finished.
      return false;

    case lltok::AttrGrpID: {
      // Allow a function to reference an attribute group:
      //
      //   define void @foo() #1 { ... }
      if (inAttrGrp)
        HaveError |= error(
            Lex.getLoc(),
            "cannot have an attribute group reference in an attribute group");

      unsigned AttrGrpNum = Lex.getUIntVal();
      if (inAttrGrp) break;

      // Save the reference to the attribute group. We'll fill it in later.
      FwdRefAttrGrps.push_back(AttrGrpNum);
      break;
    }
    // Target-dependent attributes:
    case lltok::StringConstant: {
      if (parseStringAttribute(B))
        return true;
      continue;
    }

    // Target-independent attributes:
    case lltok::kw_align: {
      // As a hack, we allow function alignment to be initially parsed as an
      // attribute on a function declaration/definition or added to an attribute
      // group and later moved to the alignment field.
      MaybeAlign Alignment;
      if (inAttrGrp) {
        Lex.Lex();
        uint32_t Value = 0;
        if (parseToken(lltok::equal, "expected '=' here") || parseUInt32(Value))
          return true;
        Alignment = Align(Value);
      } else {
        if (parseOptionalAlignment(Alignment))
          return true;
      }
      B.addAlignmentAttr(Alignment);
      continue;
    }
    case lltok::kw_alignstack: {
      unsigned Alignment;
      if (inAttrGrp) {
        Lex.Lex();
        if (parseToken(lltok::equal, "expected '=' here") ||
            parseUInt32(Alignment))
          return true;
      } else {
        if (parseOptionalStackAlignment(Alignment))
          return true;
      }
      B.addStackAlignmentAttr(Alignment);
      continue;
    }
    case lltok::kw_allocsize: {
      unsigned ElemSizeArg;
      Optional<unsigned> NumElemsArg;
      // inAttrGrp doesn't matter; we only support allocsize(a[, b])
      if (parseAllocSizeArguments(ElemSizeArg, NumElemsArg))
        return true;
      B.addAllocSizeAttr(ElemSizeArg, NumElemsArg);
      continue;
    }
    case lltok::kw_alwaysinline: B.addAttribute(Attribute::AlwaysInline); break;
    case lltok::kw_argmemonly: B.addAttribute(Attribute::ArgMemOnly); break;
    case lltok::kw_builtin: B.addAttribute(Attribute::Builtin); break;
    case lltok::kw_cold: B.addAttribute(Attribute::Cold); break;
    case lltok::kw_convergent: B.addAttribute(Attribute::Convergent); break;
    case lltok::kw_inaccessiblememonly:
      B.addAttribute(Attribute::InaccessibleMemOnly); break;
    case lltok::kw_inaccessiblemem_or_argmemonly:
      B.addAttribute(Attribute::InaccessibleMemOrArgMemOnly); break;
    case lltok::kw_inlinehint: B.addAttribute(Attribute::InlineHint); break;
    case lltok::kw_jumptable: B.addAttribute(Attribute::JumpTable); break;
    case lltok::kw_minsize: B.addAttribute(Attribute::MinSize); break;
    case lltok::kw_mustprogress:
      B.addAttribute(Attribute::MustProgress);
      break;
    case lltok::kw_naked: B.addAttribute(Attribute::Naked); break;
    case lltok::kw_nobuiltin: B.addAttribute(Attribute::NoBuiltin); break;
    case lltok::kw_noduplicate: B.addAttribute(Attribute::NoDuplicate); break;
    case lltok::kw_nofree: B.addAttribute(Attribute::NoFree); break;
    case lltok::kw_noimplicitfloat:
      B.addAttribute(Attribute::NoImplicitFloat); break;
    case lltok::kw_noinline: B.addAttribute(Attribute::NoInline); break;
#if INTEL_CUSTOMIZATION
    case lltok::kw_inlinehint_recursive:
      B.addAttribute("inline-hint-recursive"); break;
    case lltok::kw_alwaysinline_recursive:
      B.addAttribute("always-inline-recursive"); break;
#endif //INTEL_CUSTOMIZATION
    case lltok::kw_nonlazybind: B.addAttribute(Attribute::NonLazyBind); break;
    case lltok::kw_nomerge: B.addAttribute(Attribute::NoMerge); break;
    case lltok::kw_noredzone: B.addAttribute(Attribute::NoRedZone); break;
    case lltok::kw_noreturn: B.addAttribute(Attribute::NoReturn); break;
    case lltok::kw_nosync: B.addAttribute(Attribute::NoSync); break;
    case lltok::kw_nocf_check: B.addAttribute(Attribute::NoCfCheck); break;
    case lltok::kw_norecurse: B.addAttribute(Attribute::NoRecurse); break;
    case lltok::kw_nounwind: B.addAttribute(Attribute::NoUnwind); break;
    case lltok::kw_null_pointer_is_valid:
      B.addAttribute(Attribute::NullPointerIsValid); break;
    case lltok::kw_optforfuzzing:
      B.addAttribute(Attribute::OptForFuzzing); break;
    case lltok::kw_optnone: B.addAttribute(Attribute::OptimizeNone); break;
    case lltok::kw_optsize: B.addAttribute(Attribute::OptimizeForSize); break;
    case lltok::kw_readnone: B.addAttribute(Attribute::ReadNone); break;
    case lltok::kw_readonly: B.addAttribute(Attribute::ReadOnly); break;
    case lltok::kw_returns_twice:
      B.addAttribute(Attribute::ReturnsTwice); break;
    case lltok::kw_speculatable: B.addAttribute(Attribute::Speculatable); break;
    case lltok::kw_nossp:
      B.addAttribute(Attribute::NoStackProtect);
      break;
    case lltok::kw_ssp: B.addAttribute(Attribute::StackProtect); break;
    case lltok::kw_sspreq: B.addAttribute(Attribute::StackProtectReq); break;
    case lltok::kw_sspstrong:
      B.addAttribute(Attribute::StackProtectStrong); break;
    case lltok::kw_safestack: B.addAttribute(Attribute::SafeStack); break;
    case lltok::kw_shadowcallstack:
      B.addAttribute(Attribute::ShadowCallStack); break;
    case lltok::kw_sanitize_address:
      B.addAttribute(Attribute::SanitizeAddress); break;
    case lltok::kw_sanitize_hwaddress:
      B.addAttribute(Attribute::SanitizeHWAddress); break;
    case lltok::kw_sanitize_memtag:
      B.addAttribute(Attribute::SanitizeMemTag); break;
    case lltok::kw_sanitize_thread:
      B.addAttribute(Attribute::SanitizeThread); break;
    case lltok::kw_sanitize_memory:
      B.addAttribute(Attribute::SanitizeMemory); break;
    case lltok::kw_speculative_load_hardening:
      B.addAttribute(Attribute::SpeculativeLoadHardening);
      break;
    case lltok::kw_strictfp: B.addAttribute(Attribute::StrictFP); break;
    case lltok::kw_uwtable: B.addAttribute(Attribute::UWTable); break;
    case lltok::kw_willreturn: B.addAttribute(Attribute::WillReturn); break;
    case lltok::kw_writeonly: B.addAttribute(Attribute::WriteOnly); break;
    case lltok::kw_preallocated: {
      Type *Ty;
      if (parsePreallocated(Ty))
        return true;
      B.addPreallocatedAttr(Ty);
      break;
    }

    // error handling.
    case lltok::kw_inreg:
    case lltok::kw_signext:
    case lltok::kw_zeroext:
      HaveError |=
          error(Lex.getLoc(), "invalid use of attribute on a function");
      break;
    case lltok::kw_byval:
    case lltok::kw_dereferenceable:
    case lltok::kw_dereferenceable_or_null:
    case lltok::kw_inalloca:
    case lltok::kw_nest:
    case lltok::kw_noalias:
    case lltok::kw_noundef:
    case lltok::kw_nocapture:
    case lltok::kw_nonnull:
    case lltok::kw_returned:
    case lltok::kw_sret:
    case lltok::kw_swifterror:
    case lltok::kw_swiftself:
    case lltok::kw_immarg:
    case lltok::kw_byref:
      HaveError |=
          error(Lex.getLoc(),
                "invalid use of parameter-only attribute on a function");
      break;
    }

    // parsePreallocated() consumes token
    if (Token != lltok::kw_preallocated)
      Lex.Lex();
  }
}

//===----------------------------------------------------------------------===//
// GlobalValue Reference/Resolution Routines.
//===----------------------------------------------------------------------===//

static inline GlobalValue *createGlobalFwdRef(Module *M, PointerType *PTy,
                                              const std::string &Name) {
  if (auto *FT = dyn_cast<FunctionType>(PTy->getElementType()))
    return Function::Create(FT, GlobalValue::ExternalWeakLinkage,
                            PTy->getAddressSpace(), Name, M);
  else
    return new GlobalVariable(*M, PTy->getElementType(), false,
                              GlobalValue::ExternalWeakLinkage, nullptr, Name,
                              nullptr, GlobalVariable::NotThreadLocal,
                              PTy->getAddressSpace());
}

Value *LLParser::checkValidVariableType(LocTy Loc, const Twine &Name, Type *Ty,
                                        Value *Val, bool IsCall) {
  if (Val->getType() == Ty)
    return Val;
  // For calls we also accept variables in the program address space.
  Type *SuggestedTy = Ty;
  if (IsCall && isa<PointerType>(Ty)) {
    Type *TyInProgAS = cast<PointerType>(Ty)->getElementType()->getPointerTo(
        M->getDataLayout().getProgramAddressSpace());
    SuggestedTy = TyInProgAS;
    if (Val->getType() == TyInProgAS)
      return Val;
  }
  if (Ty->isLabelTy())
    error(Loc, "'" + Name + "' is not a basic block");
  else
    error(Loc, "'" + Name + "' defined with type '" +
                   getTypeString(Val->getType()) + "' but expected '" +
                   getTypeString(SuggestedTy) + "'");
  return nullptr;
}

/// getGlobalVal - Get a value with the specified name or ID, creating a
/// forward reference record if needed.  This can return null if the value
/// exists but does not have the right type.
GlobalValue *LLParser::getGlobalVal(const std::string &Name, Type *Ty,
                                    LocTy Loc, bool IsCall) {
  PointerType *PTy = dyn_cast<PointerType>(Ty);
  if (!PTy) {
    error(Loc, "global variable reference must have pointer type");
    return nullptr;
  }

  // Look this name up in the normal function symbol table.
  GlobalValue *Val =
    cast_or_null<GlobalValue>(M->getValueSymbolTable().lookup(Name));

  // If this is a forward reference for the value, see if we already created a
  // forward ref record.
  if (!Val) {
    auto I = ForwardRefVals.find(Name);
    if (I != ForwardRefVals.end())
      Val = I->second.first;
  }

  // If we have the value in the symbol table or fwd-ref table, return it.
  if (Val)
    return cast_or_null<GlobalValue>(
        checkValidVariableType(Loc, "@" + Name, Ty, Val, IsCall));

  // Otherwise, create a new forward reference for this value and remember it.
  GlobalValue *FwdVal = createGlobalFwdRef(M, PTy, Name);
  ForwardRefVals[Name] = std::make_pair(FwdVal, Loc);
  return FwdVal;
}

GlobalValue *LLParser::getGlobalVal(unsigned ID, Type *Ty, LocTy Loc,
                                    bool IsCall) {
  PointerType *PTy = dyn_cast<PointerType>(Ty);
  if (!PTy) {
    error(Loc, "global variable reference must have pointer type");
    return nullptr;
  }

  GlobalValue *Val = ID < NumberedVals.size() ? NumberedVals[ID] : nullptr;

  // If this is a forward reference for the value, see if we already created a
  // forward ref record.
  if (!Val) {
    auto I = ForwardRefValIDs.find(ID);
    if (I != ForwardRefValIDs.end())
      Val = I->second.first;
  }

  // If we have the value in the symbol table or fwd-ref table, return it.
  if (Val)
    return cast_or_null<GlobalValue>(
        checkValidVariableType(Loc, "@" + Twine(ID), Ty, Val, IsCall));

  // Otherwise, create a new forward reference for this value and remember it.
  GlobalValue *FwdVal = createGlobalFwdRef(M, PTy, "");
  ForwardRefValIDs[ID] = std::make_pair(FwdVal, Loc);
  return FwdVal;
}

//===----------------------------------------------------------------------===//
// Comdat Reference/Resolution Routines.
//===----------------------------------------------------------------------===//

Comdat *LLParser::getComdat(const std::string &Name, LocTy Loc) {
  // Look this name up in the comdat symbol table.
  Module::ComdatSymTabType &ComdatSymTab = M->getComdatSymbolTable();
  Module::ComdatSymTabType::iterator I = ComdatSymTab.find(Name);
  if (I != ComdatSymTab.end())
    return &I->second;

  // Otherwise, create a new forward reference for this value and remember it.
  Comdat *C = M->getOrInsertComdat(Name);
  ForwardRefComdats[Name] = Loc;
  return C;
}

//===----------------------------------------------------------------------===//
// Helper Routines.
//===----------------------------------------------------------------------===//

/// parseToken - If the current token has the specified kind, eat it and return
/// success.  Otherwise, emit the specified error and return failure.
bool LLParser::parseToken(lltok::Kind T, const char *ErrMsg) {
  if (Lex.getKind() != T)
    return tokError(ErrMsg);
  Lex.Lex();
  return false;
}

/// parseStringConstant
///   ::= StringConstant
bool LLParser::parseStringConstant(std::string &Result) {
  if (Lex.getKind() != lltok::StringConstant)
    return tokError("expected string constant");
  Result = Lex.getStrVal();
  Lex.Lex();
  return false;
}

/// parseUInt32
///   ::= uint32
bool LLParser::parseUInt32(uint32_t &Val) {
  if (Lex.getKind() != lltok::APSInt || Lex.getAPSIntVal().isSigned())
    return tokError("expected integer");
  uint64_t Val64 = Lex.getAPSIntVal().getLimitedValue(0xFFFFFFFFULL+1);
  if (Val64 != unsigned(Val64))
    return tokError("expected 32-bit integer (too large)");
  Val = Val64;
  Lex.Lex();
  return false;
}

/// parseUInt64
///   ::= uint64
bool LLParser::parseUInt64(uint64_t &Val) {
  if (Lex.getKind() != lltok::APSInt || Lex.getAPSIntVal().isSigned())
    return tokError("expected integer");
  Val = Lex.getAPSIntVal().getLimitedValue();
  Lex.Lex();
  return false;
}

/// parseTLSModel
///   := 'localdynamic'
///   := 'initialexec'
///   := 'localexec'
bool LLParser::parseTLSModel(GlobalVariable::ThreadLocalMode &TLM) {
  switch (Lex.getKind()) {
    default:
      return tokError("expected localdynamic, initialexec or localexec");
    case lltok::kw_localdynamic:
      TLM = GlobalVariable::LocalDynamicTLSModel;
      break;
    case lltok::kw_initialexec:
      TLM = GlobalVariable::InitialExecTLSModel;
      break;
    case lltok::kw_localexec:
      TLM = GlobalVariable::LocalExecTLSModel;
      break;
  }

  Lex.Lex();
  return false;
}

/// parseOptionalThreadLocal
///   := /*empty*/
///   := 'thread_local'
///   := 'thread_local' '(' tlsmodel ')'
bool LLParser::parseOptionalThreadLocal(GlobalVariable::ThreadLocalMode &TLM) {
  TLM = GlobalVariable::NotThreadLocal;
  if (!EatIfPresent(lltok::kw_thread_local))
    return false;

  TLM = GlobalVariable::GeneralDynamicTLSModel;
  if (Lex.getKind() == lltok::lparen) {
    Lex.Lex();
    return parseTLSModel(TLM) ||
           parseToken(lltok::rparen, "expected ')' after thread local model");
  }
  return false;
}

<<<<<<< HEAD
#if INTEL_COLLAB
/// ParseOptionalThreadPrivate
///   := 'thread_private'
bool LLParser::ParseOptionalThreadPrivate(bool &IsThreadPrivate) {
  if (!EatIfPresent(lltok::kw_thread_private))
    return false;
  IsThreadPrivate = true;
  return false;
}

/// ParseOptionalTargetDeclare
///   := 'target_declare'
bool LLParser::ParseOptionalTargetDeclare(bool &IsTargetDeclare) {
  if (!EatIfPresent(lltok::kw_target_declare))
    return false;
  IsTargetDeclare = true;
  return false;
}
#endif // INTEL_COLLAB

/// ParseOptionalAddrSpace
=======
/// parseOptionalAddrSpace
>>>>>>> 467db11c
///   := /*empty*/
///   := 'addrspace' '(' uint32 ')'
bool LLParser::parseOptionalAddrSpace(unsigned &AddrSpace, unsigned DefaultAS) {
  AddrSpace = DefaultAS;
  if (!EatIfPresent(lltok::kw_addrspace))
    return false;
  return parseToken(lltok::lparen, "expected '(' in address space") ||
         parseUInt32(AddrSpace) ||
         parseToken(lltok::rparen, "expected ')' in address space");
}

/// parseStringAttribute
///   := StringConstant
///   := StringConstant '=' StringConstant
bool LLParser::parseStringAttribute(AttrBuilder &B) {
  std::string Attr = Lex.getStrVal();
  Lex.Lex();
  std::string Val;
  if (EatIfPresent(lltok::equal) && parseStringConstant(Val))
    return true;
  B.addAttribute(Attr, Val);
  return false;
}

/// parseOptionalParamAttrs - parse a potentially empty list of parameter
/// attributes.
bool LLParser::parseOptionalParamAttrs(AttrBuilder &B) {
  bool HaveError = false;

  B.clear();

  while (true) {
    lltok::Kind Token = Lex.getKind();
    switch (Token) {
    default:  // End of attributes.
      return HaveError;
    case lltok::StringConstant: {
      if (parseStringAttribute(B))
        return true;
      continue;
    }
    case lltok::kw_align: {
      MaybeAlign Alignment;
      if (parseOptionalAlignment(Alignment, true))
        return true;
      B.addAlignmentAttr(Alignment);
      continue;
    }
    case lltok::kw_byval: {
      Type *Ty;
      if (parseOptionalTypeAttr(Ty, lltok::kw_byval))
        return true;
      B.addByValAttr(Ty);
      continue;
    }
    case lltok::kw_sret: {
      Type *Ty;
      if (parseOptionalTypeAttr(Ty, lltok::kw_sret))
        return true;
      B.addStructRetAttr(Ty);
      continue;
    }
    case lltok::kw_preallocated: {
      Type *Ty;
      if (parsePreallocated(Ty))
        return true;
      B.addPreallocatedAttr(Ty);
      continue;
    }
    case lltok::kw_dereferenceable: {
      uint64_t Bytes;
      if (parseOptionalDerefAttrBytes(lltok::kw_dereferenceable, Bytes))
        return true;
      B.addDereferenceableAttr(Bytes);
      continue;
    }
    case lltok::kw_dereferenceable_or_null: {
      uint64_t Bytes;
      if (parseOptionalDerefAttrBytes(lltok::kw_dereferenceable_or_null, Bytes))
        return true;
      B.addDereferenceableOrNullAttr(Bytes);
      continue;
    }
    case lltok::kw_byref: {
      Type *Ty;
      if (parseByRef(Ty))
        return true;
      B.addByRefAttr(Ty);
      continue;
    }
    case lltok::kw_inalloca:        B.addAttribute(Attribute::InAlloca); break;
    case lltok::kw_inreg:           B.addAttribute(Attribute::InReg); break;
    case lltok::kw_nest:            B.addAttribute(Attribute::Nest); break;
    case lltok::kw_noundef:
      B.addAttribute(Attribute::NoUndef);
      break;
    case lltok::kw_noalias:         B.addAttribute(Attribute::NoAlias); break;
    case lltok::kw_nocapture:       B.addAttribute(Attribute::NoCapture); break;
    case lltok::kw_nofree:          B.addAttribute(Attribute::NoFree); break;
    case lltok::kw_nonnull:         B.addAttribute(Attribute::NonNull); break;
    case lltok::kw_readnone:        B.addAttribute(Attribute::ReadNone); break;
    case lltok::kw_readonly:        B.addAttribute(Attribute::ReadOnly); break;
    case lltok::kw_returned:        B.addAttribute(Attribute::Returned); break;
    case lltok::kw_signext:         B.addAttribute(Attribute::SExt); break;
    case lltok::kw_swifterror:      B.addAttribute(Attribute::SwiftError); break;
    case lltok::kw_swiftself:       B.addAttribute(Attribute::SwiftSelf); break;
    case lltok::kw_writeonly:       B.addAttribute(Attribute::WriteOnly); break;
    case lltok::kw_zeroext:         B.addAttribute(Attribute::ZExt); break;
    case lltok::kw_immarg:          B.addAttribute(Attribute::ImmArg); break;

    case lltok::kw_alignstack:
    case lltok::kw_alwaysinline:
    case lltok::kw_argmemonly:
    case lltok::kw_builtin:
    case lltok::kw_inlinehint:
    case lltok::kw_jumptable:
    case lltok::kw_minsize:
    case lltok::kw_mustprogress:
    case lltok::kw_naked:
    case lltok::kw_nobuiltin:
    case lltok::kw_noduplicate:
    case lltok::kw_noimplicitfloat:
    case lltok::kw_noinline:
#if INTEL_CUSTOMIZATION
    case lltok::kw_inlinehint_recursive:
    case lltok::kw_alwaysinline_recursive:
#endif // INTEL_CUSTOMIZATION
    case lltok::kw_nonlazybind:
    case lltok::kw_nomerge:
    case lltok::kw_noredzone:
    case lltok::kw_noreturn:
    case lltok::kw_nocf_check:
    case lltok::kw_nounwind:
    case lltok::kw_optforfuzzing:
    case lltok::kw_optnone:
    case lltok::kw_optsize:
    case lltok::kw_returns_twice:
    case lltok::kw_sanitize_address:
    case lltok::kw_sanitize_hwaddress:
    case lltok::kw_sanitize_memtag:
    case lltok::kw_sanitize_memory:
    case lltok::kw_sanitize_thread:
    case lltok::kw_speculative_load_hardening:
    case lltok::kw_nossp:
    case lltok::kw_ssp:
    case lltok::kw_sspreq:
    case lltok::kw_sspstrong:
    case lltok::kw_safestack:
    case lltok::kw_shadowcallstack:
    case lltok::kw_strictfp:
    case lltok::kw_uwtable:
      HaveError |=
          error(Lex.getLoc(), "invalid use of function-only attribute");
      break;
    }

    Lex.Lex();
  }
}

/// parseOptionalReturnAttrs - parse a potentially empty list of return
/// attributes.
bool LLParser::parseOptionalReturnAttrs(AttrBuilder &B) {
  bool HaveError = false;

  B.clear();

  while (true) {
    lltok::Kind Token = Lex.getKind();
    switch (Token) {
    default:  // End of attributes.
      return HaveError;
    case lltok::StringConstant: {
      if (parseStringAttribute(B))
        return true;
      continue;
    }
    case lltok::kw_dereferenceable: {
      uint64_t Bytes;
      if (parseOptionalDerefAttrBytes(lltok::kw_dereferenceable, Bytes))
        return true;
      B.addDereferenceableAttr(Bytes);
      continue;
    }
    case lltok::kw_dereferenceable_or_null: {
      uint64_t Bytes;
      if (parseOptionalDerefAttrBytes(lltok::kw_dereferenceable_or_null, Bytes))
        return true;
      B.addDereferenceableOrNullAttr(Bytes);
      continue;
    }
    case lltok::kw_align: {
      MaybeAlign Alignment;
      if (parseOptionalAlignment(Alignment))
        return true;
      B.addAlignmentAttr(Alignment);
      continue;
    }
    case lltok::kw_inreg:           B.addAttribute(Attribute::InReg); break;
    case lltok::kw_noalias:         B.addAttribute(Attribute::NoAlias); break;
    case lltok::kw_noundef:
      B.addAttribute(Attribute::NoUndef);
      break;
    case lltok::kw_nonnull:         B.addAttribute(Attribute::NonNull); break;
    case lltok::kw_signext:         B.addAttribute(Attribute::SExt); break;
    case lltok::kw_zeroext:         B.addAttribute(Attribute::ZExt); break;

    // error handling.
    case lltok::kw_byval:
    case lltok::kw_inalloca:
    case lltok::kw_nest:
    case lltok::kw_nocapture:
    case lltok::kw_returned:
    case lltok::kw_sret:
    case lltok::kw_swifterror:
    case lltok::kw_swiftself:
    case lltok::kw_immarg:
    case lltok::kw_byref:
      HaveError |=
          error(Lex.getLoc(), "invalid use of parameter-only attribute");
      break;

    case lltok::kw_alignstack:
    case lltok::kw_alwaysinline:
    case lltok::kw_argmemonly:
    case lltok::kw_builtin:
    case lltok::kw_cold:
    case lltok::kw_inlinehint:
    case lltok::kw_jumptable:
    case lltok::kw_minsize:
    case lltok::kw_mustprogress:
    case lltok::kw_naked:
    case lltok::kw_nobuiltin:
    case lltok::kw_noduplicate:
    case lltok::kw_noimplicitfloat:
    case lltok::kw_noinline:
#if INTEL_CUSTOMIZATION
    case lltok::kw_inlinehint_recursive:
    case lltok::kw_alwaysinline_recursive:
#endif // INTEL_CUSTOMIZATION
    case lltok::kw_nonlazybind:
    case lltok::kw_nomerge:
    case lltok::kw_noredzone:
    case lltok::kw_noreturn:
    case lltok::kw_nocf_check:
    case lltok::kw_nounwind:
    case lltok::kw_optforfuzzing:
    case lltok::kw_optnone:
    case lltok::kw_optsize:
    case lltok::kw_returns_twice:
    case lltok::kw_sanitize_address:
    case lltok::kw_sanitize_hwaddress:
    case lltok::kw_sanitize_memtag:
    case lltok::kw_sanitize_memory:
    case lltok::kw_sanitize_thread:
    case lltok::kw_speculative_load_hardening:
    case lltok::kw_nossp:
    case lltok::kw_ssp:
    case lltok::kw_sspreq:
    case lltok::kw_sspstrong:
    case lltok::kw_safestack:
    case lltok::kw_shadowcallstack:
    case lltok::kw_strictfp:
    case lltok::kw_uwtable:
      HaveError |=
          error(Lex.getLoc(), "invalid use of function-only attribute");
      break;
    case lltok::kw_readnone:
    case lltok::kw_readonly:
      HaveError |=
          error(Lex.getLoc(), "invalid use of attribute on return type");
      break;
    case lltok::kw_preallocated:
      HaveError |=
          error(Lex.getLoc(),
                "invalid use of parameter-only/call site-only attribute");
      break;
    }

    Lex.Lex();
  }
}

static unsigned parseOptionalLinkageAux(lltok::Kind Kind, bool &HasLinkage) {
  HasLinkage = true;
  switch (Kind) {
  default:
    HasLinkage = false;
    return GlobalValue::ExternalLinkage;
  case lltok::kw_private:
    return GlobalValue::PrivateLinkage;
  case lltok::kw_internal:
    return GlobalValue::InternalLinkage;
  case lltok::kw_weak:
    return GlobalValue::WeakAnyLinkage;
  case lltok::kw_weak_odr:
    return GlobalValue::WeakODRLinkage;
  case lltok::kw_linkonce:
    return GlobalValue::LinkOnceAnyLinkage;
  case lltok::kw_linkonce_odr:
    return GlobalValue::LinkOnceODRLinkage;
  case lltok::kw_available_externally:
    return GlobalValue::AvailableExternallyLinkage;
  case lltok::kw_appending:
    return GlobalValue::AppendingLinkage;
  case lltok::kw_common:
    return GlobalValue::CommonLinkage;
  case lltok::kw_extern_weak:
    return GlobalValue::ExternalWeakLinkage;
  case lltok::kw_external:
    return GlobalValue::ExternalLinkage;
  }
}

/// parseOptionalLinkage
///   ::= /*empty*/
///   ::= 'private'
///   ::= 'internal'
///   ::= 'weak'
///   ::= 'weak_odr'
///   ::= 'linkonce'
///   ::= 'linkonce_odr'
///   ::= 'available_externally'
///   ::= 'appending'
///   ::= 'common'
///   ::= 'extern_weak'
///   ::= 'external'
bool LLParser::parseOptionalLinkage(unsigned &Res, bool &HasLinkage,
                                    unsigned &Visibility,
                                    unsigned &DLLStorageClass, bool &DSOLocal) {
  Res = parseOptionalLinkageAux(Lex.getKind(), HasLinkage);
  if (HasLinkage)
    Lex.Lex();
  parseOptionalDSOLocal(DSOLocal);
  parseOptionalVisibility(Visibility);
  parseOptionalDLLStorageClass(DLLStorageClass);

  if (DSOLocal && DLLStorageClass == GlobalValue::DLLImportStorageClass) {
    return error(Lex.getLoc(), "dso_location and DLL-StorageClass mismatch");
  }

  return false;
}

void LLParser::parseOptionalDSOLocal(bool &DSOLocal) {
  switch (Lex.getKind()) {
  default:
    DSOLocal = false;
    break;
  case lltok::kw_dso_local:
    DSOLocal = true;
    Lex.Lex();
    break;
  case lltok::kw_dso_preemptable:
    DSOLocal = false;
    Lex.Lex();
    break;
  }
}

/// parseOptionalVisibility
///   ::= /*empty*/
///   ::= 'default'
///   ::= 'hidden'
///   ::= 'protected'
///
void LLParser::parseOptionalVisibility(unsigned &Res) {
  switch (Lex.getKind()) {
  default:
    Res = GlobalValue::DefaultVisibility;
    return;
  case lltok::kw_default:
    Res = GlobalValue::DefaultVisibility;
    break;
  case lltok::kw_hidden:
    Res = GlobalValue::HiddenVisibility;
    break;
  case lltok::kw_protected:
    Res = GlobalValue::ProtectedVisibility;
    break;
  }
  Lex.Lex();
}

/// parseOptionalDLLStorageClass
///   ::= /*empty*/
///   ::= 'dllimport'
///   ::= 'dllexport'
///
void LLParser::parseOptionalDLLStorageClass(unsigned &Res) {
  switch (Lex.getKind()) {
  default:
    Res = GlobalValue::DefaultStorageClass;
    return;
  case lltok::kw_dllimport:
    Res = GlobalValue::DLLImportStorageClass;
    break;
  case lltok::kw_dllexport:
    Res = GlobalValue::DLLExportStorageClass;
    break;
  }
  Lex.Lex();
}

/// parseOptionalCallingConv
///   ::= /*empty*/
///   ::= 'ccc'
///   ::= 'fastcc'
///   ::= 'intel_ocl_bicc'
///   ::= 'intel_ocl_bicc_avx' // INTEL
///   ::= 'intel_ocl_bicc_avx512' // INTEL
///   ::= 'coldcc'
///   ::= 'cfguard_checkcc'
///   ::= 'x86_stdcallcc'
///   ::= 'x86_fastcallcc'
///   ::= 'x86_regcallcc' // INTEL
///   ::= 'x86_thiscallcc'
///   ::= 'x86_vectorcallcc'
///   ::= 'arm_apcscc'
///   ::= 'arm_aapcscc'
///   ::= 'arm_aapcs_vfpcc'
///   ::= 'aarch64_vector_pcs'
///   ::= 'aarch64_sve_vector_pcs'
///   ::= 'msp430_intrcc'
///   ::= 'avr_intrcc'
///   ::= 'avr_signalcc'
///   ::= 'ptx_kernel'
///   ::= 'ptx_device'
///   ::= 'spir_func'
///   ::= 'spir_kernel'
///   ::= 'x86_64_sysvcc'
///   ::= 'win64cc'
///   ::= 'webkit_jscc'
///   ::= 'anyregcc'
///   ::= 'preserve_mostcc'
///   ::= 'preserve_allcc'
///   ::= 'ghccc'
///   ::= 'swiftcc'
///   ::= 'x86_intrcc'
///   ::= 'hhvmcc'
///   ::= 'hhvm_ccc'
///   ::= 'cxx_fast_tlscc'
///   ::= 'amdgpu_vs'
///   ::= 'amdgpu_ls'
///   ::= 'amdgpu_hs'
///   ::= 'amdgpu_es'
///   ::= 'amdgpu_gs'
///   ::= 'amdgpu_ps'
///   ::= 'amdgpu_cs'
///   ::= 'amdgpu_kernel'
///   ::= 'tailcc'
///   ::= 'cc' UINT
///
bool LLParser::parseOptionalCallingConv(unsigned &CC) {
  switch (Lex.getKind()) {
  default:                       CC = CallingConv::C; return false;
  case lltok::kw_ccc:            CC = CallingConv::C; break;
  case lltok::kw_fastcc:         CC = CallingConv::Fast; break;
  case lltok::kw_coldcc:         CC = CallingConv::Cold; break;
  case lltok::kw_cfguard_checkcc: CC = CallingConv::CFGuard_Check; break;
  case lltok::kw_x86_stdcallcc:  CC = CallingConv::X86_StdCall; break;
  case lltok::kw_x86_fastcallcc: CC = CallingConv::X86_FastCall; break;
  case lltok::kw_x86_regcallcc:  CC = CallingConv::X86_RegCall; break;
  case lltok::kw_x86_thiscallcc: CC = CallingConv::X86_ThisCall; break;
  case lltok::kw_x86_vectorcallcc:CC = CallingConv::X86_VectorCall; break;
  case lltok::kw_arm_apcscc:     CC = CallingConv::ARM_APCS; break;
  case lltok::kw_arm_aapcscc:    CC = CallingConv::ARM_AAPCS; break;
  case lltok::kw_arm_aapcs_vfpcc:CC = CallingConv::ARM_AAPCS_VFP; break;
  case lltok::kw_aarch64_vector_pcs:CC = CallingConv::AArch64_VectorCall; break;
  case lltok::kw_aarch64_sve_vector_pcs:
    CC = CallingConv::AArch64_SVE_VectorCall;
    break;
  case lltok::kw_msp430_intrcc:  CC = CallingConv::MSP430_INTR; break;
  case lltok::kw_avr_intrcc:     CC = CallingConv::AVR_INTR; break;
  case lltok::kw_avr_signalcc:   CC = CallingConv::AVR_SIGNAL; break;
  case lltok::kw_ptx_kernel:     CC = CallingConv::PTX_Kernel; break;
  case lltok::kw_ptx_device:     CC = CallingConv::PTX_Device; break;
  case lltok::kw_spir_kernel:    CC = CallingConv::SPIR_KERNEL; break;
  case lltok::kw_spir_func:      CC = CallingConv::SPIR_FUNC; break;
  case lltok::kw_intel_ocl_bicc: CC = CallingConv::Intel_OCL_BI; break;
#if INTEL_CUSTOMIZATION
  case lltok::kw_intel_ocl_bicc_avx: CC = CallingConv::Intel_OCL_BI_AVX; break;
  case lltok::kw_intel_ocl_bicc_avx512:
    CC = CallingConv::Intel_OCL_BI_AVX512;
    break;
  case lltok::kw_svml_cc:        CC = CallingConv::SVML; break;
  case lltok::kw_svml_avx_cc:    CC = CallingConv::SVML_AVX; break;
  case lltok::kw_svml_avx512_cc: CC = CallingConv::SVML_AVX512; break;
#endif // INTEL_CUSTOMIZATION
  case lltok::kw_x86_64_sysvcc:  CC = CallingConv::X86_64_SysV; break;
  case lltok::kw_win64cc:        CC = CallingConv::Win64; break;
  case lltok::kw_webkit_jscc:    CC = CallingConv::WebKit_JS; break;
  case lltok::kw_anyregcc:       CC = CallingConv::AnyReg; break;
  case lltok::kw_preserve_mostcc:CC = CallingConv::PreserveMost; break;
  case lltok::kw_preserve_allcc: CC = CallingConv::PreserveAll; break;
  case lltok::kw_ghccc:          CC = CallingConv::GHC; break;
  case lltok::kw_swiftcc:        CC = CallingConv::Swift; break;
  case lltok::kw_x86_intrcc:     CC = CallingConv::X86_INTR; break;
  case lltok::kw_hhvmcc:         CC = CallingConv::HHVM; break;
  case lltok::kw_hhvm_ccc:       CC = CallingConv::HHVM_C; break;
  case lltok::kw_cxx_fast_tlscc: CC = CallingConv::CXX_FAST_TLS; break;
  case lltok::kw_amdgpu_vs:      CC = CallingConv::AMDGPU_VS; break;
  case lltok::kw_amdgpu_ls:      CC = CallingConv::AMDGPU_LS; break;
  case lltok::kw_amdgpu_hs:      CC = CallingConv::AMDGPU_HS; break;
  case lltok::kw_amdgpu_es:      CC = CallingConv::AMDGPU_ES; break;
  case lltok::kw_amdgpu_gs:      CC = CallingConv::AMDGPU_GS; break;
  case lltok::kw_amdgpu_ps:      CC = CallingConv::AMDGPU_PS; break;
  case lltok::kw_amdgpu_cs:      CC = CallingConv::AMDGPU_CS; break;
  case lltok::kw_amdgpu_kernel:  CC = CallingConv::AMDGPU_KERNEL; break;
  case lltok::kw_tailcc:         CC = CallingConv::Tail; break;
  case lltok::kw_cc: {
      Lex.Lex();
      return parseUInt32(CC);
    }
  }

  Lex.Lex();
  return false;
}

/// parseMetadataAttachment
///   ::= !dbg !42
bool LLParser::parseMetadataAttachment(unsigned &Kind, MDNode *&MD) {
  assert(Lex.getKind() == lltok::MetadataVar && "Expected metadata attachment");

  std::string Name = Lex.getStrVal();
  Kind = M->getMDKindID(Name);
  Lex.Lex();

  return parseMDNode(MD);
}

/// parseInstructionMetadata
///   ::= !dbg !42 (',' !dbg !57)*
bool LLParser::parseInstructionMetadata(Instruction &Inst) {
  do {
    if (Lex.getKind() != lltok::MetadataVar)
      return tokError("expected metadata after comma");

    unsigned MDK;
    MDNode *N;
    if (parseMetadataAttachment(MDK, N))
      return true;

    Inst.setMetadata(MDK, N);
    if (MDK == LLVMContext::MD_tbaa)
      InstsWithTBAATag.push_back(&Inst);

    // If this is the end of the list, we're done.
  } while (EatIfPresent(lltok::comma));
  return false;
}

/// parseGlobalObjectMetadataAttachment
///   ::= !dbg !57
bool LLParser::parseGlobalObjectMetadataAttachment(GlobalObject &GO) {
  unsigned MDK;
  MDNode *N;
  if (parseMetadataAttachment(MDK, N))
    return true;

  GO.addMetadata(MDK, *N);
  return false;
}

/// parseOptionalFunctionMetadata
///   ::= (!dbg !57)*
bool LLParser::parseOptionalFunctionMetadata(Function &F) {
  while (Lex.getKind() == lltok::MetadataVar)
    if (parseGlobalObjectMetadataAttachment(F))
      return true;
  return false;
}

/// parseOptionalAlignment
///   ::= /* empty */
///   ::= 'align' 4
bool LLParser::parseOptionalAlignment(MaybeAlign &Alignment, bool AllowParens) {
  Alignment = None;
  if (!EatIfPresent(lltok::kw_align))
    return false;
  LocTy AlignLoc = Lex.getLoc();
  uint32_t Value = 0;

  LocTy ParenLoc = Lex.getLoc();
  bool HaveParens = false;
  if (AllowParens) {
    if (EatIfPresent(lltok::lparen))
      HaveParens = true;
  }

  if (parseUInt32(Value))
    return true;

  if (HaveParens && !EatIfPresent(lltok::rparen))
    return error(ParenLoc, "expected ')'");

  if (!isPowerOf2_32(Value))
    return error(AlignLoc, "alignment is not a power of two");
  if (Value > Value::MaximumAlignment)
    return error(AlignLoc, "huge alignments are not supported yet");
  Alignment = Align(Value);
  return false;
}

/// parseOptionalDerefAttrBytes
///   ::= /* empty */
///   ::= AttrKind '(' 4 ')'
///
/// where AttrKind is either 'dereferenceable' or 'dereferenceable_or_null'.
bool LLParser::parseOptionalDerefAttrBytes(lltok::Kind AttrKind,
                                           uint64_t &Bytes) {
  assert((AttrKind == lltok::kw_dereferenceable ||
          AttrKind == lltok::kw_dereferenceable_or_null) &&
         "contract!");

  Bytes = 0;
  if (!EatIfPresent(AttrKind))
    return false;
  LocTy ParenLoc = Lex.getLoc();
  if (!EatIfPresent(lltok::lparen))
    return error(ParenLoc, "expected '('");
  LocTy DerefLoc = Lex.getLoc();
  if (parseUInt64(Bytes))
    return true;
  ParenLoc = Lex.getLoc();
  if (!EatIfPresent(lltok::rparen))
    return error(ParenLoc, "expected ')'");
  if (!Bytes)
    return error(DerefLoc, "dereferenceable bytes must be non-zero");
  return false;
}

/// parseOptionalCommaAlign
///   ::=
///   ::= ',' align 4
///
/// This returns with AteExtraComma set to true if it ate an excess comma at the
/// end.
bool LLParser::parseOptionalCommaAlign(MaybeAlign &Alignment,
                                       bool &AteExtraComma) {
  AteExtraComma = false;
  while (EatIfPresent(lltok::comma)) {
    // Metadata at the end is an early exit.
    if (Lex.getKind() == lltok::MetadataVar) {
      AteExtraComma = true;
      return false;
    }

    if (Lex.getKind() != lltok::kw_align)
      return error(Lex.getLoc(), "expected metadata or 'align'");

    if (parseOptionalAlignment(Alignment))
      return true;
  }

  return false;
}

/// parseOptionalCommaAddrSpace
///   ::=
///   ::= ',' addrspace(1)
///
/// This returns with AteExtraComma set to true if it ate an excess comma at the
/// end.
bool LLParser::parseOptionalCommaAddrSpace(unsigned &AddrSpace, LocTy &Loc,
                                           bool &AteExtraComma) {
  AteExtraComma = false;
  while (EatIfPresent(lltok::comma)) {
    // Metadata at the end is an early exit.
    if (Lex.getKind() == lltok::MetadataVar) {
      AteExtraComma = true;
      return false;
    }

    Loc = Lex.getLoc();
    if (Lex.getKind() != lltok::kw_addrspace)
      return error(Lex.getLoc(), "expected metadata or 'addrspace'");

    if (parseOptionalAddrSpace(AddrSpace))
      return true;
  }

  return false;
}

bool LLParser::parseAllocSizeArguments(unsigned &BaseSizeArg,
                                       Optional<unsigned> &HowManyArg) {
  Lex.Lex();

  auto StartParen = Lex.getLoc();
  if (!EatIfPresent(lltok::lparen))
    return error(StartParen, "expected '('");

  if (parseUInt32(BaseSizeArg))
    return true;

  if (EatIfPresent(lltok::comma)) {
    auto HowManyAt = Lex.getLoc();
    unsigned HowMany;
    if (parseUInt32(HowMany))
      return true;
    if (HowMany == BaseSizeArg)
      return error(HowManyAt,
                   "'allocsize' indices can't refer to the same parameter");
    HowManyArg = HowMany;
  } else
    HowManyArg = None;

  auto EndParen = Lex.getLoc();
  if (!EatIfPresent(lltok::rparen))
    return error(EndParen, "expected ')'");
  return false;
}

/// parseScopeAndOrdering
///   if isAtomic: ::= SyncScope? AtomicOrdering
///   else: ::=
///
/// This sets Scope and Ordering to the parsed values.
bool LLParser::parseScopeAndOrdering(bool IsAtomic, SyncScope::ID &SSID,
                                     AtomicOrdering &Ordering) {
  if (!IsAtomic)
    return false;

  return parseScope(SSID) || parseOrdering(Ordering);
}

/// parseScope
///   ::= syncscope("singlethread" | "<target scope>")?
///
/// This sets synchronization scope ID to the ID of the parsed value.
bool LLParser::parseScope(SyncScope::ID &SSID) {
  SSID = SyncScope::System;
  if (EatIfPresent(lltok::kw_syncscope)) {
    auto StartParenAt = Lex.getLoc();
    if (!EatIfPresent(lltok::lparen))
      return error(StartParenAt, "Expected '(' in syncscope");

    std::string SSN;
    auto SSNAt = Lex.getLoc();
    if (parseStringConstant(SSN))
      return error(SSNAt, "Expected synchronization scope name");

    auto EndParenAt = Lex.getLoc();
    if (!EatIfPresent(lltok::rparen))
      return error(EndParenAt, "Expected ')' in syncscope");

    SSID = Context.getOrInsertSyncScopeID(SSN);
  }

  return false;
}

/// parseOrdering
///   ::= AtomicOrdering
///
/// This sets Ordering to the parsed value.
bool LLParser::parseOrdering(AtomicOrdering &Ordering) {
  switch (Lex.getKind()) {
  default:
    return tokError("Expected ordering on atomic instruction");
  case lltok::kw_unordered: Ordering = AtomicOrdering::Unordered; break;
  case lltok::kw_monotonic: Ordering = AtomicOrdering::Monotonic; break;
  // Not specified yet:
  // case lltok::kw_consume: Ordering = AtomicOrdering::Consume; break;
  case lltok::kw_acquire: Ordering = AtomicOrdering::Acquire; break;
  case lltok::kw_release: Ordering = AtomicOrdering::Release; break;
  case lltok::kw_acq_rel: Ordering = AtomicOrdering::AcquireRelease; break;
  case lltok::kw_seq_cst:
    Ordering = AtomicOrdering::SequentiallyConsistent;
    break;
  }
  Lex.Lex();
  return false;
}

/// parseOptionalStackAlignment
///   ::= /* empty */
///   ::= 'alignstack' '(' 4 ')'
bool LLParser::parseOptionalStackAlignment(unsigned &Alignment) {
  Alignment = 0;
  if (!EatIfPresent(lltok::kw_alignstack))
    return false;
  LocTy ParenLoc = Lex.getLoc();
  if (!EatIfPresent(lltok::lparen))
    return error(ParenLoc, "expected '('");
  LocTy AlignLoc = Lex.getLoc();
  if (parseUInt32(Alignment))
    return true;
  ParenLoc = Lex.getLoc();
  if (!EatIfPresent(lltok::rparen))
    return error(ParenLoc, "expected ')'");
  if (!isPowerOf2_32(Alignment))
    return error(AlignLoc, "stack alignment is not a power of two");
  return false;
}

/// parseIndexList - This parses the index list for an insert/extractvalue
/// instruction.  This sets AteExtraComma in the case where we eat an extra
/// comma at the end of the line and find that it is followed by metadata.
/// Clients that don't allow metadata can call the version of this function that
/// only takes one argument.
///
/// parseIndexList
///    ::=  (',' uint32)+
///
bool LLParser::parseIndexList(SmallVectorImpl<unsigned> &Indices,
                              bool &AteExtraComma) {
  AteExtraComma = false;

  if (Lex.getKind() != lltok::comma)
    return tokError("expected ',' as start of index list");

  while (EatIfPresent(lltok::comma)) {
    if (Lex.getKind() == lltok::MetadataVar) {
      if (Indices.empty())
        return tokError("expected index");
      AteExtraComma = true;
      return false;
    }
    unsigned Idx = 0;
    if (parseUInt32(Idx))
      return true;
    Indices.push_back(Idx);
  }

  return false;
}

//===----------------------------------------------------------------------===//
// Type Parsing.
//===----------------------------------------------------------------------===//

/// parseType - parse a type.
bool LLParser::parseType(Type *&Result, const Twine &Msg, bool AllowVoid) {
  SMLoc TypeLoc = Lex.getLoc();
  switch (Lex.getKind()) {
  default:
    return tokError(Msg);
  case lltok::Type:
    // Type ::= 'float' | 'void' (etc)
    Result = Lex.getTyVal();
    Lex.Lex();
    break;
  case lltok::lbrace:
    // Type ::= StructType
    if (parseAnonStructType(Result, false))
      return true;
    break;
  case lltok::lsquare:
    // Type ::= '[' ... ']'
    Lex.Lex(); // eat the lsquare.
    if (parseArrayVectorType(Result, false))
      return true;
    break;
  case lltok::less: // Either vector or packed struct.
    // Type ::= '<' ... '>'
    Lex.Lex();
    if (Lex.getKind() == lltok::lbrace) {
      if (parseAnonStructType(Result, true) ||
          parseToken(lltok::greater, "expected '>' at end of packed struct"))
        return true;
    } else if (parseArrayVectorType(Result, true))
      return true;
    break;
  case lltok::LocalVar: {
    // Type ::= %foo
    std::pair<Type*, LocTy> &Entry = NamedTypes[Lex.getStrVal()];

    // If the type hasn't been defined yet, create a forward definition and
    // remember where that forward def'n was seen (in case it never is defined).
    if (!Entry.first) {
      Entry.first = StructType::create(Context, Lex.getStrVal());
      Entry.second = Lex.getLoc();
    }
    Result = Entry.first;
    Lex.Lex();
    break;
  }

  case lltok::LocalVarID: {
    // Type ::= %4
    std::pair<Type*, LocTy> &Entry = NumberedTypes[Lex.getUIntVal()];

    // If the type hasn't been defined yet, create a forward definition and
    // remember where that forward def'n was seen (in case it never is defined).
    if (!Entry.first) {
      Entry.first = StructType::create(Context);
      Entry.second = Lex.getLoc();
    }
    Result = Entry.first;
    Lex.Lex();
    break;
  }
  }

  // parse the type suffixes.
  while (true) {
    switch (Lex.getKind()) {
    // End of type.
    default:
      if (!AllowVoid && Result->isVoidTy())
        return error(TypeLoc, "void type only allowed for function results");
      return false;

    // Type ::= Type '*'
    case lltok::star:
      if (Result->isLabelTy())
        return tokError("basic block pointers are invalid");
      if (Result->isVoidTy())
        return tokError("pointers to void are invalid - use i8* instead");
      if (!PointerType::isValidElementType(Result))
        return tokError("pointer to this type is invalid");
      Result = PointerType::getUnqual(Result);
      Lex.Lex();
      break;

    // Type ::= Type 'addrspace' '(' uint32 ')' '*'
    case lltok::kw_addrspace: {
      if (Result->isLabelTy())
        return tokError("basic block pointers are invalid");
      if (Result->isVoidTy())
        return tokError("pointers to void are invalid; use i8* instead");
      if (!PointerType::isValidElementType(Result))
        return tokError("pointer to this type is invalid");
      unsigned AddrSpace;
      if (parseOptionalAddrSpace(AddrSpace) ||
          parseToken(lltok::star, "expected '*' in address space"))
        return true;

      Result = PointerType::get(Result, AddrSpace);
      break;
    }

    /// Types '(' ArgTypeListI ')' OptFuncAttrs
    case lltok::lparen:
      if (parseFunctionType(Result))
        return true;
      break;
    }
  }
}

/// parseParameterList
///    ::= '(' ')'
///    ::= '(' Arg (',' Arg)* ')'
///  Arg
///    ::= Type OptionalAttributes Value OptionalAttributes
bool LLParser::parseParameterList(SmallVectorImpl<ParamInfo> &ArgList,
                                  PerFunctionState &PFS, bool IsMustTailCall,
                                  bool InVarArgsFunc) {
  if (parseToken(lltok::lparen, "expected '(' in call"))
    return true;

  while (Lex.getKind() != lltok::rparen) {
    // If this isn't the first argument, we need a comma.
    if (!ArgList.empty() &&
        parseToken(lltok::comma, "expected ',' in argument list"))
      return true;

    // parse an ellipsis if this is a musttail call in a variadic function.
    if (Lex.getKind() == lltok::dotdotdot) {
      const char *Msg = "unexpected ellipsis in argument list for ";
      if (!IsMustTailCall)
        return tokError(Twine(Msg) + "non-musttail call");
      if (!InVarArgsFunc)
        return tokError(Twine(Msg) + "musttail call in non-varargs function");
      Lex.Lex();  // Lex the '...', it is purely for readability.
      return parseToken(lltok::rparen, "expected ')' at end of argument list");
    }

    // parse the argument.
    LocTy ArgLoc;
    Type *ArgTy = nullptr;
    AttrBuilder ArgAttrs;
    Value *V;
    if (parseType(ArgTy, ArgLoc))
      return true;

    if (ArgTy->isMetadataTy()) {
      if (parseMetadataAsValue(V, PFS))
        return true;
    } else {
      // Otherwise, handle normal operands.
      if (parseOptionalParamAttrs(ArgAttrs) || parseValue(ArgTy, V, PFS))
        return true;
    }
    ArgList.push_back(ParamInfo(
        ArgLoc, V, AttributeSet::get(V->getContext(), ArgAttrs)));
  }

  if (IsMustTailCall && InVarArgsFunc)
    return tokError("expected '...' at end of argument list for musttail call "
                    "in varargs function");

  Lex.Lex();  // Lex the ')'.
  return false;
}

/// parseByValWithOptionalType
///   ::= byval
///   ::= byval(<ty>)
bool LLParser::parseOptionalTypeAttr(Type *&Result, lltok::Kind AttrName) {
  Result = nullptr;
  if (!EatIfPresent(AttrName))
    return true;
  if (!EatIfPresent(lltok::lparen))
    return false;
  if (parseType(Result))
    return true;
  if (!EatIfPresent(lltok::rparen))
    return error(Lex.getLoc(), "expected ')'");
  return false;
}

/// parseRequiredTypeAttr
///   ::= attrname(<ty>)
bool LLParser::parseRequiredTypeAttr(Type *&Result, lltok::Kind AttrName) {
  Result = nullptr;
  if (!EatIfPresent(AttrName))
    return true;
  if (!EatIfPresent(lltok::lparen))
    return error(Lex.getLoc(), "expected '('");
  if (parseType(Result))
    return true;
  if (!EatIfPresent(lltok::rparen))
    return error(Lex.getLoc(), "expected ')'");
  return false;
}

/// parsePreallocated
///   ::= preallocated(<ty>)
bool LLParser::parsePreallocated(Type *&Result) {
  return parseRequiredTypeAttr(Result, lltok::kw_preallocated);
}

/// parseByRef
///   ::= byref(<type>)
bool LLParser::parseByRef(Type *&Result) {
  return parseRequiredTypeAttr(Result, lltok::kw_byref);
}

/// parseOptionalOperandBundles
///    ::= /*empty*/
///    ::= '[' OperandBundle [, OperandBundle ]* ']'
///
/// OperandBundle
///    ::= bundle-tag '(' ')'
///    ::= bundle-tag '(' Type Value [, Type Value ]* ')'
///
/// bundle-tag ::= String Constant
bool LLParser::parseOptionalOperandBundles(
    SmallVectorImpl<OperandBundleDef> &BundleList, PerFunctionState &PFS) {
  LocTy BeginLoc = Lex.getLoc();
  if (!EatIfPresent(lltok::lsquare))
    return false;

  while (Lex.getKind() != lltok::rsquare) {
    // If this isn't the first operand bundle, we need a comma.
    if (!BundleList.empty() &&
        parseToken(lltok::comma, "expected ',' in input list"))
      return true;

    std::string Tag;
    if (parseStringConstant(Tag))
      return true;

    if (parseToken(lltok::lparen, "expected '(' in operand bundle"))
      return true;

    std::vector<Value *> Inputs;
    while (Lex.getKind() != lltok::rparen) {
      // If this isn't the first input, we need a comma.
      if (!Inputs.empty() &&
          parseToken(lltok::comma, "expected ',' in input list"))
        return true;

      Type *Ty = nullptr;
      Value *Input = nullptr;
      if (parseType(Ty) || parseValue(Ty, Input, PFS))
        return true;
      Inputs.push_back(Input);
    }

    BundleList.emplace_back(std::move(Tag), std::move(Inputs));

    Lex.Lex(); // Lex the ')'.
  }

  if (BundleList.empty())
    return error(BeginLoc, "operand bundle set must not be empty");

  Lex.Lex(); // Lex the ']'.
  return false;
}

/// parseArgumentList - parse the argument list for a function type or function
/// prototype.
///   ::= '(' ArgTypeListI ')'
/// ArgTypeListI
///   ::= /*empty*/
///   ::= '...'
///   ::= ArgTypeList ',' '...'
///   ::= ArgType (',' ArgType)*
///
bool LLParser::parseArgumentList(SmallVectorImpl<ArgInfo> &ArgList,
                                 bool &IsVarArg) {
  unsigned CurValID = 0;
  IsVarArg = false;
  assert(Lex.getKind() == lltok::lparen);
  Lex.Lex(); // eat the (.

  if (Lex.getKind() == lltok::rparen) {
    // empty
  } else if (Lex.getKind() == lltok::dotdotdot) {
    IsVarArg = true;
    Lex.Lex();
  } else {
    LocTy TypeLoc = Lex.getLoc();
    Type *ArgTy = nullptr;
    AttrBuilder Attrs;
    std::string Name;

    if (parseType(ArgTy) || parseOptionalParamAttrs(Attrs))
      return true;

    if (ArgTy->isVoidTy())
      return error(TypeLoc, "argument can not have void type");

    if (Lex.getKind() == lltok::LocalVar) {
      Name = Lex.getStrVal();
      Lex.Lex();
    } else if (Lex.getKind() == lltok::LocalVarID) {
      if (Lex.getUIntVal() != CurValID)
        return error(TypeLoc, "argument expected to be numbered '%" +
                                  Twine(CurValID) + "'");
      ++CurValID;
      Lex.Lex();
    }

    if (!FunctionType::isValidArgumentType(ArgTy))
      return error(TypeLoc, "invalid type for function argument");

    ArgList.emplace_back(TypeLoc, ArgTy,
                         AttributeSet::get(ArgTy->getContext(), Attrs),
                         std::move(Name));

    while (EatIfPresent(lltok::comma)) {
      // Handle ... at end of arg list.
      if (EatIfPresent(lltok::dotdotdot)) {
        IsVarArg = true;
        break;
      }

      // Otherwise must be an argument type.
      TypeLoc = Lex.getLoc();
      if (parseType(ArgTy) || parseOptionalParamAttrs(Attrs))
        return true;

      if (ArgTy->isVoidTy())
        return error(TypeLoc, "argument can not have void type");

      if (Lex.getKind() == lltok::LocalVar) {
        Name = Lex.getStrVal();
        Lex.Lex();
      } else {
        if (Lex.getKind() == lltok::LocalVarID) {
          if (Lex.getUIntVal() != CurValID)
            return error(TypeLoc, "argument expected to be numbered '%" +
                                      Twine(CurValID) + "'");
          Lex.Lex();
        }
        ++CurValID;
        Name = "";
      }

      if (!ArgTy->isFirstClassType())
        return error(TypeLoc, "invalid type for function argument");

      ArgList.emplace_back(TypeLoc, ArgTy,
                           AttributeSet::get(ArgTy->getContext(), Attrs),
                           std::move(Name));
    }
  }

  return parseToken(lltok::rparen, "expected ')' at end of argument list");
}

/// parseFunctionType
///  ::= Type ArgumentList OptionalAttrs
bool LLParser::parseFunctionType(Type *&Result) {
  assert(Lex.getKind() == lltok::lparen);

  if (!FunctionType::isValidReturnType(Result))
    return tokError("invalid function return type");

  SmallVector<ArgInfo, 8> ArgList;
  bool IsVarArg;
  if (parseArgumentList(ArgList, IsVarArg))
    return true;

  // Reject names on the arguments lists.
  for (unsigned i = 0, e = ArgList.size(); i != e; ++i) {
    if (!ArgList[i].Name.empty())
      return error(ArgList[i].Loc, "argument name invalid in function type");
    if (ArgList[i].Attrs.hasAttributes())
      return error(ArgList[i].Loc,
                   "argument attributes invalid in function type");
  }

  SmallVector<Type*, 16> ArgListTy;
  for (unsigned i = 0, e = ArgList.size(); i != e; ++i)
    ArgListTy.push_back(ArgList[i].Ty);

  Result = FunctionType::get(Result, ArgListTy, IsVarArg);
  return false;
}

/// parseAnonStructType - parse an anonymous struct type, which is inlined into
/// other structs.
bool LLParser::parseAnonStructType(Type *&Result, bool Packed) {
  SmallVector<Type*, 8> Elts;
  if (parseStructBody(Elts))
    return true;

  Result = StructType::get(Context, Elts, Packed);
  return false;
}

/// parseStructDefinition - parse a struct in a 'type' definition.
bool LLParser::parseStructDefinition(SMLoc TypeLoc, StringRef Name,
                                     std::pair<Type *, LocTy> &Entry,
                                     Type *&ResultTy) {
  // If the type was already defined, diagnose the redefinition.
  if (Entry.first && !Entry.second.isValid())
    return error(TypeLoc, "redefinition of type");

  // If we have opaque, just return without filling in the definition for the
  // struct.  This counts as a definition as far as the .ll file goes.
  if (EatIfPresent(lltok::kw_opaque)) {
    // This type is being defined, so clear the location to indicate this.
    Entry.second = SMLoc();

    // If this type number has never been uttered, create it.
    if (!Entry.first)
      Entry.first = StructType::create(Context, Name);
    ResultTy = Entry.first;
    return false;
  }

  // If the type starts with '<', then it is either a packed struct or a vector.
  bool isPacked = EatIfPresent(lltok::less);

  // If we don't have a struct, then we have a random type alias, which we
  // accept for compatibility with old files.  These types are not allowed to be
  // forward referenced and not allowed to be recursive.
  if (Lex.getKind() != lltok::lbrace) {
    if (Entry.first)
      return error(TypeLoc, "forward references to non-struct type");

    ResultTy = nullptr;
    if (isPacked)
      return parseArrayVectorType(ResultTy, true);
    return parseType(ResultTy);
  }

  // This type is being defined, so clear the location to indicate this.
  Entry.second = SMLoc();

  // If this type number has never been uttered, create it.
  if (!Entry.first)
    Entry.first = StructType::create(Context, Name);

  StructType *STy = cast<StructType>(Entry.first);

  SmallVector<Type*, 8> Body;
  if (parseStructBody(Body) ||
      (isPacked && parseToken(lltok::greater, "expected '>' in packed struct")))
    return true;

  STy->setBody(Body, isPacked);
  ResultTy = STy;
  return false;
}

/// parseStructType: Handles packed and unpacked types.  </> parsed elsewhere.
///   StructType
///     ::= '{' '}'
///     ::= '{' Type (',' Type)* '}'
///     ::= '<' '{' '}' '>'
///     ::= '<' '{' Type (',' Type)* '}' '>'
bool LLParser::parseStructBody(SmallVectorImpl<Type *> &Body) {
  assert(Lex.getKind() == lltok::lbrace);
  Lex.Lex(); // Consume the '{'

  // Handle the empty struct.
  if (EatIfPresent(lltok::rbrace))
    return false;

  LocTy EltTyLoc = Lex.getLoc();
  Type *Ty = nullptr;
  if (parseType(Ty))
    return true;
  Body.push_back(Ty);

  if (!StructType::isValidElementType(Ty))
    return error(EltTyLoc, "invalid element type for struct");

  while (EatIfPresent(lltok::comma)) {
    EltTyLoc = Lex.getLoc();
    if (parseType(Ty))
      return true;

    if (!StructType::isValidElementType(Ty))
      return error(EltTyLoc, "invalid element type for struct");

    Body.push_back(Ty);
  }

  return parseToken(lltok::rbrace, "expected '}' at end of struct");
}

/// parseArrayVectorType - parse an array or vector type, assuming the first
/// token has already been consumed.
///   Type
///     ::= '[' APSINTVAL 'x' Types ']'
///     ::= '<' APSINTVAL 'x' Types '>'
///     ::= '<' 'vscale' 'x' APSINTVAL 'x' Types '>'
bool LLParser::parseArrayVectorType(Type *&Result, bool IsVector) {
  bool Scalable = false;

  if (IsVector && Lex.getKind() == lltok::kw_vscale) {
    Lex.Lex(); // consume the 'vscale'
    if (parseToken(lltok::kw_x, "expected 'x' after vscale"))
      return true;

    Scalable = true;
  }

  if (Lex.getKind() != lltok::APSInt || Lex.getAPSIntVal().isSigned() ||
      Lex.getAPSIntVal().getBitWidth() > 64)
    return tokError("expected number in address space");

  LocTy SizeLoc = Lex.getLoc();
  uint64_t Size = Lex.getAPSIntVal().getZExtValue();
  Lex.Lex();

  if (parseToken(lltok::kw_x, "expected 'x' after element count"))
    return true;

  LocTy TypeLoc = Lex.getLoc();
  Type *EltTy = nullptr;
  if (parseType(EltTy))
    return true;

  if (parseToken(IsVector ? lltok::greater : lltok::rsquare,
                 "expected end of sequential type"))
    return true;

  if (IsVector) {
    if (Size == 0)
      return error(SizeLoc, "zero element vector is illegal");
    if ((unsigned)Size != Size)
      return error(SizeLoc, "size too large for vector");
    if (!VectorType::isValidElementType(EltTy))
      return error(TypeLoc, "invalid vector element type");
    Result = VectorType::get(EltTy, unsigned(Size), Scalable);
  } else {
    if (!ArrayType::isValidElementType(EltTy))
      return error(TypeLoc, "invalid array element type");
    Result = ArrayType::get(EltTy, Size);
  }
  return false;
}

//===----------------------------------------------------------------------===//
// Function Semantic Analysis.
//===----------------------------------------------------------------------===//

LLParser::PerFunctionState::PerFunctionState(LLParser &p, Function &f,
                                             int functionNumber)
  : P(p), F(f), FunctionNumber(functionNumber) {

  // Insert unnamed arguments into the NumberedVals list.
  for (Argument &A : F.args())
    if (!A.hasName())
      NumberedVals.push_back(&A);
}

LLParser::PerFunctionState::~PerFunctionState() {
  // If there were any forward referenced non-basicblock values, delete them.

  for (const auto &P : ForwardRefVals) {
    if (isa<BasicBlock>(P.second.first))
      continue;
    P.second.first->replaceAllUsesWith(
        UndefValue::get(P.second.first->getType()));
    P.second.first->deleteValue();
  }

  for (const auto &P : ForwardRefValIDs) {
    if (isa<BasicBlock>(P.second.first))
      continue;
    P.second.first->replaceAllUsesWith(
        UndefValue::get(P.second.first->getType()));
    P.second.first->deleteValue();
  }
}

bool LLParser::PerFunctionState::finishFunction() {
  if (!ForwardRefVals.empty())
    return P.error(ForwardRefVals.begin()->second.second,
                   "use of undefined value '%" + ForwardRefVals.begin()->first +
                       "'");
  if (!ForwardRefValIDs.empty())
    return P.error(ForwardRefValIDs.begin()->second.second,
                   "use of undefined value '%" +
                       Twine(ForwardRefValIDs.begin()->first) + "'");
  return false;
}

/// getVal - Get a value with the specified name or ID, creating a
/// forward reference record if needed.  This can return null if the value
/// exists but does not have the right type.
Value *LLParser::PerFunctionState::getVal(const std::string &Name, Type *Ty,
                                          LocTy Loc, bool IsCall) {
  // Look this name up in the normal function symbol table.
  Value *Val = F.getValueSymbolTable()->lookup(Name);

  // If this is a forward reference for the value, see if we already created a
  // forward ref record.
  if (!Val) {
    auto I = ForwardRefVals.find(Name);
    if (I != ForwardRefVals.end())
      Val = I->second.first;
  }

  // If we have the value in the symbol table or fwd-ref table, return it.
  if (Val)
    return P.checkValidVariableType(Loc, "%" + Name, Ty, Val, IsCall);

  // Don't make placeholders with invalid type.
  if (!Ty->isFirstClassType()) {
    P.error(Loc, "invalid use of a non-first-class type");
    return nullptr;
  }

  // Otherwise, create a new forward reference for this value and remember it.
  Value *FwdVal;
  if (Ty->isLabelTy()) {
    FwdVal = BasicBlock::Create(F.getContext(), Name, &F);
  } else {
    FwdVal = new Argument(Ty, Name);
  }

  ForwardRefVals[Name] = std::make_pair(FwdVal, Loc);
  return FwdVal;
}

Value *LLParser::PerFunctionState::getVal(unsigned ID, Type *Ty, LocTy Loc,
                                          bool IsCall) {
  // Look this name up in the normal function symbol table.
  Value *Val = ID < NumberedVals.size() ? NumberedVals[ID] : nullptr;

  // If this is a forward reference for the value, see if we already created a
  // forward ref record.
  if (!Val) {
    auto I = ForwardRefValIDs.find(ID);
    if (I != ForwardRefValIDs.end())
      Val = I->second.first;
  }

  // If we have the value in the symbol table or fwd-ref table, return it.
  if (Val)
    return P.checkValidVariableType(Loc, "%" + Twine(ID), Ty, Val, IsCall);

  if (!Ty->isFirstClassType()) {
    P.error(Loc, "invalid use of a non-first-class type");
    return nullptr;
  }

  // Otherwise, create a new forward reference for this value and remember it.
  Value *FwdVal;
  if (Ty->isLabelTy()) {
    FwdVal = BasicBlock::Create(F.getContext(), "", &F);
  } else {
    FwdVal = new Argument(Ty);
  }

  ForwardRefValIDs[ID] = std::make_pair(FwdVal, Loc);
  return FwdVal;
}

/// setInstName - After an instruction is parsed and inserted into its
/// basic block, this installs its name.
bool LLParser::PerFunctionState::setInstName(int NameID,
                                             const std::string &NameStr,
                                             LocTy NameLoc, Instruction *Inst) {
  // If this instruction has void type, it cannot have a name or ID specified.
  if (Inst->getType()->isVoidTy()) {
    if (NameID != -1 || !NameStr.empty())
      return P.error(NameLoc, "instructions returning void cannot have a name");
    return false;
  }

  // If this was a numbered instruction, verify that the instruction is the
  // expected value and resolve any forward references.
  if (NameStr.empty()) {
    // If neither a name nor an ID was specified, just use the next ID.
    if (NameID == -1)
      NameID = NumberedVals.size();

    if (unsigned(NameID) != NumberedVals.size())
      return P.error(NameLoc, "instruction expected to be numbered '%" +
                                  Twine(NumberedVals.size()) + "'");

    auto FI = ForwardRefValIDs.find(NameID);
    if (FI != ForwardRefValIDs.end()) {
      Value *Sentinel = FI->second.first;
      if (Sentinel->getType() != Inst->getType())
        return P.error(NameLoc, "instruction forward referenced with type '" +
                                    getTypeString(FI->second.first->getType()) +
                                    "'");

      Sentinel->replaceAllUsesWith(Inst);
      Sentinel->deleteValue();
      ForwardRefValIDs.erase(FI);
    }

    NumberedVals.push_back(Inst);
    return false;
  }

  // Otherwise, the instruction had a name.  Resolve forward refs and set it.
  auto FI = ForwardRefVals.find(NameStr);
  if (FI != ForwardRefVals.end()) {
    Value *Sentinel = FI->second.first;
    if (Sentinel->getType() != Inst->getType())
      return P.error(NameLoc, "instruction forward referenced with type '" +
                                  getTypeString(FI->second.first->getType()) +
                                  "'");

    Sentinel->replaceAllUsesWith(Inst);
    Sentinel->deleteValue();
    ForwardRefVals.erase(FI);
  }

  // Set the name on the instruction.
  Inst->setName(NameStr);

  if (Inst->getName() != NameStr)
    return P.error(NameLoc, "multiple definition of local value named '" +
                                NameStr + "'");
  return false;
}

/// getBB - Get a basic block with the specified name or ID, creating a
/// forward reference record if needed.
BasicBlock *LLParser::PerFunctionState::getBB(const std::string &Name,
                                              LocTy Loc) {
  return dyn_cast_or_null<BasicBlock>(
      getVal(Name, Type::getLabelTy(F.getContext()), Loc, /*IsCall=*/false));
}

BasicBlock *LLParser::PerFunctionState::getBB(unsigned ID, LocTy Loc) {
  return dyn_cast_or_null<BasicBlock>(
      getVal(ID, Type::getLabelTy(F.getContext()), Loc, /*IsCall=*/false));
}

/// defineBB - Define the specified basic block, which is either named or
/// unnamed.  If there is an error, this returns null otherwise it returns
/// the block being defined.
BasicBlock *LLParser::PerFunctionState::defineBB(const std::string &Name,
                                                 int NameID, LocTy Loc) {
  BasicBlock *BB;
  if (Name.empty()) {
    if (NameID != -1 && unsigned(NameID) != NumberedVals.size()) {
      P.error(Loc, "label expected to be numbered '" +
                       Twine(NumberedVals.size()) + "'");
      return nullptr;
    }
    BB = getBB(NumberedVals.size(), Loc);
    if (!BB) {
      P.error(Loc, "unable to create block numbered '" +
                       Twine(NumberedVals.size()) + "'");
      return nullptr;
    }
  } else {
    BB = getBB(Name, Loc);
    if (!BB) {
      P.error(Loc, "unable to create block named '" + Name + "'");
      return nullptr;
    }
  }

  // Move the block to the end of the function.  Forward ref'd blocks are
  // inserted wherever they happen to be referenced.
  F.getBasicBlockList().splice(F.end(), F.getBasicBlockList(), BB);

  // Remove the block from forward ref sets.
  if (Name.empty()) {
    ForwardRefValIDs.erase(NumberedVals.size());
    NumberedVals.push_back(BB);
  } else {
    // BB forward references are already in the function symbol table.
    ForwardRefVals.erase(Name);
  }

  return BB;
}

//===----------------------------------------------------------------------===//
// Constants.
//===----------------------------------------------------------------------===//

/// parseValID - parse an abstract value that doesn't necessarily have a
/// type implied.  For example, if we parse "4" we don't know what integer type
/// it has.  The value will later be combined with its type and checked for
/// sanity.  PFS is used to convert function-local operands of metadata (since
/// metadata operands are not just parsed here but also converted to values).
/// PFS can be null when we are not parsing metadata values inside a function.
bool LLParser::parseValID(ValID &ID, PerFunctionState *PFS) {
  ID.Loc = Lex.getLoc();
  switch (Lex.getKind()) {
  default:
    return tokError("expected value token");
  case lltok::GlobalID:  // @42
    ID.UIntVal = Lex.getUIntVal();
    ID.Kind = ValID::t_GlobalID;
    break;
  case lltok::GlobalVar:  // @foo
    ID.StrVal = Lex.getStrVal();
    ID.Kind = ValID::t_GlobalName;
    break;
  case lltok::LocalVarID:  // %42
    ID.UIntVal = Lex.getUIntVal();
    ID.Kind = ValID::t_LocalID;
    break;
  case lltok::LocalVar:  // %foo
    ID.StrVal = Lex.getStrVal();
    ID.Kind = ValID::t_LocalName;
    break;
  case lltok::APSInt:
    ID.APSIntVal = Lex.getAPSIntVal();
    ID.Kind = ValID::t_APSInt;
    break;
  case lltok::APFloat:
    ID.APFloatVal = Lex.getAPFloatVal();
    ID.Kind = ValID::t_APFloat;
    break;
  case lltok::kw_true:
    ID.ConstantVal = ConstantInt::getTrue(Context);
    ID.Kind = ValID::t_Constant;
    break;
  case lltok::kw_false:
    ID.ConstantVal = ConstantInt::getFalse(Context);
    ID.Kind = ValID::t_Constant;
    break;
  case lltok::kw_null: ID.Kind = ValID::t_Null; break;
  case lltok::kw_undef: ID.Kind = ValID::t_Undef; break;
  case lltok::kw_zeroinitializer: ID.Kind = ValID::t_Zero; break;
  case lltok::kw_none: ID.Kind = ValID::t_None; break;

  case lltok::lbrace: {
    // ValID ::= '{' ConstVector '}'
    Lex.Lex();
    SmallVector<Constant*, 16> Elts;
    if (parseGlobalValueVector(Elts) ||
        parseToken(lltok::rbrace, "expected end of struct constant"))
      return true;

    ID.ConstantStructElts = std::make_unique<Constant *[]>(Elts.size());
    ID.UIntVal = Elts.size();
    memcpy(ID.ConstantStructElts.get(), Elts.data(),
           Elts.size() * sizeof(Elts[0]));
    ID.Kind = ValID::t_ConstantStruct;
    return false;
  }
  case lltok::less: {
    // ValID ::= '<' ConstVector '>'         --> Vector.
    // ValID ::= '<' '{' ConstVector '}' '>' --> Packed Struct.
    Lex.Lex();
    bool isPackedStruct = EatIfPresent(lltok::lbrace);

    SmallVector<Constant*, 16> Elts;
    LocTy FirstEltLoc = Lex.getLoc();
    if (parseGlobalValueVector(Elts) ||
        (isPackedStruct &&
         parseToken(lltok::rbrace, "expected end of packed struct")) ||
        parseToken(lltok::greater, "expected end of constant"))
      return true;

    if (isPackedStruct) {
      ID.ConstantStructElts = std::make_unique<Constant *[]>(Elts.size());
      memcpy(ID.ConstantStructElts.get(), Elts.data(),
             Elts.size() * sizeof(Elts[0]));
      ID.UIntVal = Elts.size();
      ID.Kind = ValID::t_PackedConstantStruct;
      return false;
    }

    if (Elts.empty())
      return error(ID.Loc, "constant vector must not be empty");

    if (!Elts[0]->getType()->isIntegerTy() &&
        !Elts[0]->getType()->isFloatingPointTy() &&
        !Elts[0]->getType()->isPointerTy())
      return error(
          FirstEltLoc,
          "vector elements must have integer, pointer or floating point type");

    // Verify that all the vector elements have the same type.
    for (unsigned i = 1, e = Elts.size(); i != e; ++i)
      if (Elts[i]->getType() != Elts[0]->getType())
        return error(FirstEltLoc, "vector element #" + Twine(i) +
                                      " is not of type '" +
                                      getTypeString(Elts[0]->getType()));

    ID.ConstantVal = ConstantVector::get(Elts);
    ID.Kind = ValID::t_Constant;
    return false;
  }
  case lltok::lsquare: {   // Array Constant
    Lex.Lex();
    SmallVector<Constant*, 16> Elts;
    LocTy FirstEltLoc = Lex.getLoc();
    if (parseGlobalValueVector(Elts) ||
        parseToken(lltok::rsquare, "expected end of array constant"))
      return true;

    // Handle empty element.
    if (Elts.empty()) {
      // Use undef instead of an array because it's inconvenient to determine
      // the element type at this point, there being no elements to examine.
      ID.Kind = ValID::t_EmptyArray;
      return false;
    }

    if (!Elts[0]->getType()->isFirstClassType())
      return error(FirstEltLoc, "invalid array element type: " +
                                    getTypeString(Elts[0]->getType()));

    ArrayType *ATy = ArrayType::get(Elts[0]->getType(), Elts.size());

    // Verify all elements are correct type!
    for (unsigned i = 0, e = Elts.size(); i != e; ++i) {
      if (Elts[i]->getType() != Elts[0]->getType())
        return error(FirstEltLoc, "array element #" + Twine(i) +
                                      " is not of type '" +
                                      getTypeString(Elts[0]->getType()));
    }

    ID.ConstantVal = ConstantArray::get(ATy, Elts);
    ID.Kind = ValID::t_Constant;
    return false;
  }
  case lltok::kw_c:  // c "foo"
    Lex.Lex();
    ID.ConstantVal = ConstantDataArray::getString(Context, Lex.getStrVal(),
                                                  false);
    if (parseToken(lltok::StringConstant, "expected string"))
      return true;
    ID.Kind = ValID::t_Constant;
    return false;

  case lltok::kw_asm: {
    // ValID ::= 'asm' SideEffect? AlignStack? IntelDialect? STRINGCONSTANT ','
    //             STRINGCONSTANT
    bool HasSideEffect, AlignStack, AsmDialect;
    Lex.Lex();
    if (parseOptionalToken(lltok::kw_sideeffect, HasSideEffect) ||
        parseOptionalToken(lltok::kw_alignstack, AlignStack) ||
        parseOptionalToken(lltok::kw_inteldialect, AsmDialect) ||
        parseStringConstant(ID.StrVal) ||
        parseToken(lltok::comma, "expected comma in inline asm expression") ||
        parseToken(lltok::StringConstant, "expected constraint string"))
      return true;
    ID.StrVal2 = Lex.getStrVal();
    ID.UIntVal = unsigned(HasSideEffect) | (unsigned(AlignStack)<<1) |
      (unsigned(AsmDialect)<<2);
    ID.Kind = ValID::t_InlineAsm;
    return false;
  }

  case lltok::kw_blockaddress: {
    // ValID ::= 'blockaddress' '(' @foo ',' %bar ')'
    Lex.Lex();

    ValID Fn, Label;

    if (parseToken(lltok::lparen, "expected '(' in block address expression") ||
        parseValID(Fn) ||
        parseToken(lltok::comma,
                   "expected comma in block address expression") ||
        parseValID(Label) ||
        parseToken(lltok::rparen, "expected ')' in block address expression"))
      return true;

    if (Fn.Kind != ValID::t_GlobalID && Fn.Kind != ValID::t_GlobalName)
      return error(Fn.Loc, "expected function name in blockaddress");
    if (Label.Kind != ValID::t_LocalID && Label.Kind != ValID::t_LocalName)
      return error(Label.Loc, "expected basic block name in blockaddress");

    // Try to find the function (but skip it if it's forward-referenced).
    GlobalValue *GV = nullptr;
    if (Fn.Kind == ValID::t_GlobalID) {
      if (Fn.UIntVal < NumberedVals.size())
        GV = NumberedVals[Fn.UIntVal];
    } else if (!ForwardRefVals.count(Fn.StrVal)) {
      GV = M->getNamedValue(Fn.StrVal);
    }
    Function *F = nullptr;
    if (GV) {
      // Confirm that it's actually a function with a definition.
      if (!isa<Function>(GV))
        return error(Fn.Loc, "expected function name in blockaddress");
      F = cast<Function>(GV);
      if (F->isDeclaration())
        return error(Fn.Loc, "cannot take blockaddress inside a declaration");
    }

    if (!F) {
      // Make a global variable as a placeholder for this reference.
      GlobalValue *&FwdRef =
          ForwardRefBlockAddresses.insert(std::make_pair(
                                              std::move(Fn),
                                              std::map<ValID, GlobalValue *>()))
              .first->second.insert(std::make_pair(std::move(Label), nullptr))
              .first->second;
      if (!FwdRef)
        FwdRef = new GlobalVariable(*M, Type::getInt8Ty(Context), false,
                                    GlobalValue::InternalLinkage, nullptr, "");
      ID.ConstantVal = FwdRef;
      ID.Kind = ValID::t_Constant;
      return false;
    }

    // We found the function; now find the basic block.  Don't use PFS, since we
    // might be inside a constant expression.
    BasicBlock *BB;
    if (BlockAddressPFS && F == &BlockAddressPFS->getFunction()) {
      if (Label.Kind == ValID::t_LocalID)
        BB = BlockAddressPFS->getBB(Label.UIntVal, Label.Loc);
      else
        BB = BlockAddressPFS->getBB(Label.StrVal, Label.Loc);
      if (!BB)
        return error(Label.Loc, "referenced value is not a basic block");
    } else {
      if (Label.Kind == ValID::t_LocalID)
        return error(Label.Loc, "cannot take address of numeric label after "
                                "the function is defined");
      BB = dyn_cast_or_null<BasicBlock>(
          F->getValueSymbolTable()->lookup(Label.StrVal));
      if (!BB)
        return error(Label.Loc, "referenced value is not a basic block");
    }

    ID.ConstantVal = BlockAddress::get(F, BB);
    ID.Kind = ValID::t_Constant;
    return false;
  }

  case lltok::kw_trunc:
  case lltok::kw_zext:
  case lltok::kw_sext:
  case lltok::kw_fptrunc:
  case lltok::kw_fpext:
  case lltok::kw_bitcast:
  case lltok::kw_addrspacecast:
  case lltok::kw_uitofp:
  case lltok::kw_sitofp:
  case lltok::kw_fptoui:
  case lltok::kw_fptosi:
  case lltok::kw_inttoptr:
  case lltok::kw_ptrtoint: {
    unsigned Opc = Lex.getUIntVal();
    Type *DestTy = nullptr;
    Constant *SrcVal;
    Lex.Lex();
    if (parseToken(lltok::lparen, "expected '(' after constantexpr cast") ||
        parseGlobalTypeAndValue(SrcVal) ||
        parseToken(lltok::kw_to, "expected 'to' in constantexpr cast") ||
        parseType(DestTy) ||
        parseToken(lltok::rparen, "expected ')' at end of constantexpr cast"))
      return true;
    if (!CastInst::castIsValid((Instruction::CastOps)Opc, SrcVal, DestTy))
      return error(ID.Loc, "invalid cast opcode for cast from '" +
                               getTypeString(SrcVal->getType()) + "' to '" +
                               getTypeString(DestTy) + "'");
    ID.ConstantVal = ConstantExpr::getCast((Instruction::CastOps)Opc,
                                                 SrcVal, DestTy);
    ID.Kind = ValID::t_Constant;
    return false;
  }
  case lltok::kw_extractvalue: {
    Lex.Lex();
    Constant *Val;
    SmallVector<unsigned, 4> Indices;
    if (parseToken(lltok::lparen,
                   "expected '(' in extractvalue constantexpr") ||
        parseGlobalTypeAndValue(Val) || parseIndexList(Indices) ||
        parseToken(lltok::rparen, "expected ')' in extractvalue constantexpr"))
      return true;

    if (!Val->getType()->isAggregateType())
      return error(ID.Loc, "extractvalue operand must be aggregate type");
    if (!ExtractValueInst::getIndexedType(Val->getType(), Indices))
      return error(ID.Loc, "invalid indices for extractvalue");
    ID.ConstantVal = ConstantExpr::getExtractValue(Val, Indices);
    ID.Kind = ValID::t_Constant;
    return false;
  }
  case lltok::kw_insertvalue: {
    Lex.Lex();
    Constant *Val0, *Val1;
    SmallVector<unsigned, 4> Indices;
    if (parseToken(lltok::lparen, "expected '(' in insertvalue constantexpr") ||
        parseGlobalTypeAndValue(Val0) ||
        parseToken(lltok::comma,
                   "expected comma in insertvalue constantexpr") ||
        parseGlobalTypeAndValue(Val1) || parseIndexList(Indices) ||
        parseToken(lltok::rparen, "expected ')' in insertvalue constantexpr"))
      return true;
    if (!Val0->getType()->isAggregateType())
      return error(ID.Loc, "insertvalue operand must be aggregate type");
    Type *IndexedType =
        ExtractValueInst::getIndexedType(Val0->getType(), Indices);
    if (!IndexedType)
      return error(ID.Loc, "invalid indices for insertvalue");
    if (IndexedType != Val1->getType())
      return error(ID.Loc, "insertvalue operand and field disagree in type: '" +
                               getTypeString(Val1->getType()) +
                               "' instead of '" + getTypeString(IndexedType) +
                               "'");
    ID.ConstantVal = ConstantExpr::getInsertValue(Val0, Val1, Indices);
    ID.Kind = ValID::t_Constant;
    return false;
  }
  case lltok::kw_icmp:
  case lltok::kw_fcmp: {
    unsigned PredVal, Opc = Lex.getUIntVal();
    Constant *Val0, *Val1;
    Lex.Lex();
    if (parseCmpPredicate(PredVal, Opc) ||
        parseToken(lltok::lparen, "expected '(' in compare constantexpr") ||
        parseGlobalTypeAndValue(Val0) ||
        parseToken(lltok::comma, "expected comma in compare constantexpr") ||
        parseGlobalTypeAndValue(Val1) ||
        parseToken(lltok::rparen, "expected ')' in compare constantexpr"))
      return true;

    if (Val0->getType() != Val1->getType())
      return error(ID.Loc, "compare operands must have the same type");

    CmpInst::Predicate Pred = (CmpInst::Predicate)PredVal;

    if (Opc == Instruction::FCmp) {
      if (!Val0->getType()->isFPOrFPVectorTy())
        return error(ID.Loc, "fcmp requires floating point operands");
      ID.ConstantVal = ConstantExpr::getFCmp(Pred, Val0, Val1);
    } else {
      assert(Opc == Instruction::ICmp && "Unexpected opcode for CmpInst!");
      if (!Val0->getType()->isIntOrIntVectorTy() &&
          !Val0->getType()->isPtrOrPtrVectorTy())
        return error(ID.Loc, "icmp requires pointer or integer operands");
      ID.ConstantVal = ConstantExpr::getICmp(Pred, Val0, Val1);
    }
    ID.Kind = ValID::t_Constant;
    return false;
  }

  // Unary Operators.
  case lltok::kw_fneg: {
    unsigned Opc = Lex.getUIntVal();
    Constant *Val;
    Lex.Lex();
    if (parseToken(lltok::lparen, "expected '(' in unary constantexpr") ||
        parseGlobalTypeAndValue(Val) ||
        parseToken(lltok::rparen, "expected ')' in unary constantexpr"))
      return true;

    // Check that the type is valid for the operator.
    switch (Opc) {
    case Instruction::FNeg:
      if (!Val->getType()->isFPOrFPVectorTy())
        return error(ID.Loc, "constexpr requires fp operands");
      break;
    default: llvm_unreachable("Unknown unary operator!");
    }
    unsigned Flags = 0;
    Constant *C = ConstantExpr::get(Opc, Val, Flags);
    ID.ConstantVal = C;
    ID.Kind = ValID::t_Constant;
    return false;
  }
  // Binary Operators.
  case lltok::kw_add:
  case lltok::kw_fadd:
  case lltok::kw_sub:
  case lltok::kw_fsub:
  case lltok::kw_mul:
  case lltok::kw_fmul:
  case lltok::kw_udiv:
  case lltok::kw_sdiv:
  case lltok::kw_fdiv:
  case lltok::kw_urem:
  case lltok::kw_srem:
  case lltok::kw_frem:
  case lltok::kw_shl:
  case lltok::kw_lshr:
  case lltok::kw_ashr: {
    bool NUW = false;
    bool NSW = false;
    bool Exact = false;
    unsigned Opc = Lex.getUIntVal();
    Constant *Val0, *Val1;
    Lex.Lex();
    if (Opc == Instruction::Add || Opc == Instruction::Sub ||
        Opc == Instruction::Mul || Opc == Instruction::Shl) {
      if (EatIfPresent(lltok::kw_nuw))
        NUW = true;
      if (EatIfPresent(lltok::kw_nsw)) {
        NSW = true;
        if (EatIfPresent(lltok::kw_nuw))
          NUW = true;
      }
    } else if (Opc == Instruction::SDiv || Opc == Instruction::UDiv ||
               Opc == Instruction::LShr || Opc == Instruction::AShr) {
      if (EatIfPresent(lltok::kw_exact))
        Exact = true;
    }
    if (parseToken(lltok::lparen, "expected '(' in binary constantexpr") ||
        parseGlobalTypeAndValue(Val0) ||
        parseToken(lltok::comma, "expected comma in binary constantexpr") ||
        parseGlobalTypeAndValue(Val1) ||
        parseToken(lltok::rparen, "expected ')' in binary constantexpr"))
      return true;
    if (Val0->getType() != Val1->getType())
      return error(ID.Loc, "operands of constexpr must have same type");
    // Check that the type is valid for the operator.
    switch (Opc) {
    case Instruction::Add:
    case Instruction::Sub:
    case Instruction::Mul:
    case Instruction::UDiv:
    case Instruction::SDiv:
    case Instruction::URem:
    case Instruction::SRem:
    case Instruction::Shl:
    case Instruction::AShr:
    case Instruction::LShr:
      if (!Val0->getType()->isIntOrIntVectorTy())
        return error(ID.Loc, "constexpr requires integer operands");
      break;
    case Instruction::FAdd:
    case Instruction::FSub:
    case Instruction::FMul:
    case Instruction::FDiv:
    case Instruction::FRem:
      if (!Val0->getType()->isFPOrFPVectorTy())
        return error(ID.Loc, "constexpr requires fp operands");
      break;
    default: llvm_unreachable("Unknown binary operator!");
    }
    unsigned Flags = 0;
    if (NUW)   Flags |= OverflowingBinaryOperator::NoUnsignedWrap;
    if (NSW)   Flags |= OverflowingBinaryOperator::NoSignedWrap;
    if (Exact) Flags |= PossiblyExactOperator::IsExact;
    Constant *C = ConstantExpr::get(Opc, Val0, Val1, Flags);
    ID.ConstantVal = C;
    ID.Kind = ValID::t_Constant;
    return false;
  }

  // Logical Operations
  case lltok::kw_and:
  case lltok::kw_or:
  case lltok::kw_xor: {
    unsigned Opc = Lex.getUIntVal();
    Constant *Val0, *Val1;
    Lex.Lex();
    if (parseToken(lltok::lparen, "expected '(' in logical constantexpr") ||
        parseGlobalTypeAndValue(Val0) ||
        parseToken(lltok::comma, "expected comma in logical constantexpr") ||
        parseGlobalTypeAndValue(Val1) ||
        parseToken(lltok::rparen, "expected ')' in logical constantexpr"))
      return true;
    if (Val0->getType() != Val1->getType())
      return error(ID.Loc, "operands of constexpr must have same type");
    if (!Val0->getType()->isIntOrIntVectorTy())
      return error(ID.Loc,
                   "constexpr requires integer or integer vector operands");
    ID.ConstantVal = ConstantExpr::get(Opc, Val0, Val1);
    ID.Kind = ValID::t_Constant;
    return false;
  }

  case lltok::kw_getelementptr:
  case lltok::kw_shufflevector:
  case lltok::kw_insertelement:
  case lltok::kw_extractelement:
  case lltok::kw_select: {
    unsigned Opc = Lex.getUIntVal();
    SmallVector<Constant*, 16> Elts;
    bool InBounds = false;
    Type *Ty;
    Lex.Lex();

    if (Opc == Instruction::GetElementPtr)
      InBounds = EatIfPresent(lltok::kw_inbounds);

    if (parseToken(lltok::lparen, "expected '(' in constantexpr"))
      return true;

    LocTy ExplicitTypeLoc = Lex.getLoc();
    if (Opc == Instruction::GetElementPtr) {
      if (parseType(Ty) ||
          parseToken(lltok::comma, "expected comma after getelementptr's type"))
        return true;
    }

    Optional<unsigned> InRangeOp;
    if (parseGlobalValueVector(
            Elts, Opc == Instruction::GetElementPtr ? &InRangeOp : nullptr) ||
        parseToken(lltok::rparen, "expected ')' in constantexpr"))
      return true;

    if (Opc == Instruction::GetElementPtr) {
      if (Elts.size() == 0 ||
          !Elts[0]->getType()->isPtrOrPtrVectorTy())
        return error(ID.Loc, "base of getelementptr must be a pointer");

      Type *BaseType = Elts[0]->getType();
      auto *BasePointerType = cast<PointerType>(BaseType->getScalarType());
      if (Ty != BasePointerType->getElementType())
        return error(
            ExplicitTypeLoc,
            "explicit pointee type doesn't match operand's pointee type");

      unsigned GEPWidth =
          BaseType->isVectorTy()
              ? cast<FixedVectorType>(BaseType)->getNumElements()
              : 0;

      ArrayRef<Constant *> Indices(Elts.begin() + 1, Elts.end());
      for (Constant *Val : Indices) {
        Type *ValTy = Val->getType();
        if (!ValTy->isIntOrIntVectorTy())
          return error(ID.Loc, "getelementptr index must be an integer");
        if (auto *ValVTy = dyn_cast<VectorType>(ValTy)) {
          unsigned ValNumEl = cast<FixedVectorType>(ValVTy)->getNumElements();
          if (GEPWidth && (ValNumEl != GEPWidth))
            return error(
                ID.Loc,
                "getelementptr vector index has a wrong number of elements");
          // GEPWidth may have been unknown because the base is a scalar,
          // but it is known now.
          GEPWidth = ValNumEl;
        }
      }

      SmallPtrSet<Type*, 4> Visited;
      if (!Indices.empty() && !Ty->isSized(&Visited))
        return error(ID.Loc, "base element of getelementptr must be sized");

      if (!GetElementPtrInst::getIndexedType(Ty, Indices))
        return error(ID.Loc, "invalid getelementptr indices");

      if (InRangeOp) {
        if (*InRangeOp == 0)
          return error(ID.Loc,
                       "inrange keyword may not appear on pointer operand");
        --*InRangeOp;
      }

      ID.ConstantVal = ConstantExpr::getGetElementPtr(Ty, Elts[0], Indices,
                                                      InBounds, InRangeOp);
    } else if (Opc == Instruction::Select) {
      if (Elts.size() != 3)
        return error(ID.Loc, "expected three operands to select");
      if (const char *Reason = SelectInst::areInvalidOperands(Elts[0], Elts[1],
                                                              Elts[2]))
        return error(ID.Loc, Reason);
      ID.ConstantVal = ConstantExpr::getSelect(Elts[0], Elts[1], Elts[2]);
    } else if (Opc == Instruction::ShuffleVector) {
      if (Elts.size() != 3)
        return error(ID.Loc, "expected three operands to shufflevector");
      if (!ShuffleVectorInst::isValidOperands(Elts[0], Elts[1], Elts[2]))
        return error(ID.Loc, "invalid operands to shufflevector");
      SmallVector<int, 16> Mask;
      ShuffleVectorInst::getShuffleMask(cast<Constant>(Elts[2]), Mask);
      ID.ConstantVal = ConstantExpr::getShuffleVector(Elts[0], Elts[1], Mask);
    } else if (Opc == Instruction::ExtractElement) {
      if (Elts.size() != 2)
        return error(ID.Loc, "expected two operands to extractelement");
      if (!ExtractElementInst::isValidOperands(Elts[0], Elts[1]))
        return error(ID.Loc, "invalid extractelement operands");
      ID.ConstantVal = ConstantExpr::getExtractElement(Elts[0], Elts[1]);
    } else {
      assert(Opc == Instruction::InsertElement && "Unknown opcode");
      if (Elts.size() != 3)
        return error(ID.Loc, "expected three operands to insertelement");
      if (!InsertElementInst::isValidOperands(Elts[0], Elts[1], Elts[2]))
        return error(ID.Loc, "invalid insertelement operands");
      ID.ConstantVal =
                 ConstantExpr::getInsertElement(Elts[0], Elts[1],Elts[2]);
    }

    ID.Kind = ValID::t_Constant;
    return false;
  }
  }

  Lex.Lex();
  return false;
}

/// parseGlobalValue - parse a global value with the specified type.
bool LLParser::parseGlobalValue(Type *Ty, Constant *&C) {
  C = nullptr;
  ValID ID;
  Value *V = nullptr;
  bool Parsed = parseValID(ID) ||
                convertValIDToValue(Ty, ID, V, nullptr, /*IsCall=*/false);
  if (V && !(C = dyn_cast<Constant>(V)))
    return error(ID.Loc, "global values must be constants");
  return Parsed;
}

bool LLParser::parseGlobalTypeAndValue(Constant *&V) {
  Type *Ty = nullptr;
  return parseType(Ty) || parseGlobalValue(Ty, V);
}

bool LLParser::parseOptionalComdat(StringRef GlobalName, Comdat *&C) {
  C = nullptr;

  LocTy KwLoc = Lex.getLoc();
  if (!EatIfPresent(lltok::kw_comdat))
    return false;

  if (EatIfPresent(lltok::lparen)) {
    if (Lex.getKind() != lltok::ComdatVar)
      return tokError("expected comdat variable");
    C = getComdat(Lex.getStrVal(), Lex.getLoc());
    Lex.Lex();
    if (parseToken(lltok::rparen, "expected ')' after comdat var"))
      return true;
  } else {
    if (GlobalName.empty())
      return tokError("comdat cannot be unnamed");
    C = getComdat(std::string(GlobalName), KwLoc);
  }

  return false;
}

/// parseGlobalValueVector
///   ::= /*empty*/
///   ::= [inrange] TypeAndValue (',' [inrange] TypeAndValue)*
bool LLParser::parseGlobalValueVector(SmallVectorImpl<Constant *> &Elts,
                                      Optional<unsigned> *InRangeOp) {
  // Empty list.
  if (Lex.getKind() == lltok::rbrace ||
      Lex.getKind() == lltok::rsquare ||
      Lex.getKind() == lltok::greater ||
      Lex.getKind() == lltok::rparen)
    return false;

  do {
    if (InRangeOp && !*InRangeOp && EatIfPresent(lltok::kw_inrange))
      *InRangeOp = Elts.size();

    Constant *C;
    if (parseGlobalTypeAndValue(C))
      return true;
    Elts.push_back(C);
  } while (EatIfPresent(lltok::comma));

  return false;
}

bool LLParser::parseMDTuple(MDNode *&MD, bool IsDistinct) {
  SmallVector<Metadata *, 16> Elts;
  if (parseMDNodeVector(Elts))
    return true;

  MD = (IsDistinct ? MDTuple::getDistinct : MDTuple::get)(Context, Elts);
  return false;
}

/// MDNode:
///  ::= !{ ... }
///  ::= !7
///  ::= !DILocation(...)
bool LLParser::parseMDNode(MDNode *&N) {
  if (Lex.getKind() == lltok::MetadataVar)
    return parseSpecializedMDNode(N);

  return parseToken(lltok::exclaim, "expected '!' here") || parseMDNodeTail(N);
}

bool LLParser::parseMDNodeTail(MDNode *&N) {
  // !{ ... }
  if (Lex.getKind() == lltok::lbrace)
    return parseMDTuple(N);

  // !42
  return parseMDNodeID(N);
}

namespace {

/// Structure to represent an optional metadata field.
template <class FieldTy> struct MDFieldImpl {
  typedef MDFieldImpl ImplTy;
  FieldTy Val;
  bool Seen;

  void assign(FieldTy Val) {
    Seen = true;
    this->Val = std::move(Val);
  }

  explicit MDFieldImpl(FieldTy Default)
      : Val(std::move(Default)), Seen(false) {}
};

/// Structure to represent an optional metadata field that
/// can be of either type (A or B) and encapsulates the
/// MD<typeofA>Field and MD<typeofB>Field structs, so not
/// to reimplement the specifics for representing each Field.
template <class FieldTypeA, class FieldTypeB> struct MDEitherFieldImpl {
  typedef MDEitherFieldImpl<FieldTypeA, FieldTypeB> ImplTy;
  FieldTypeA A;
  FieldTypeB B;
  bool Seen;

  enum {
    IsInvalid = 0,
    IsTypeA = 1,
    IsTypeB = 2
  } WhatIs;

  void assign(FieldTypeA A) {
    Seen = true;
    this->A = std::move(A);
    WhatIs = IsTypeA;
  }

  void assign(FieldTypeB B) {
    Seen = true;
    this->B = std::move(B);
    WhatIs = IsTypeB;
  }

  explicit MDEitherFieldImpl(FieldTypeA DefaultA, FieldTypeB DefaultB)
      : A(std::move(DefaultA)), B(std::move(DefaultB)), Seen(false),
        WhatIs(IsInvalid) {}
};

struct MDUnsignedField : public MDFieldImpl<uint64_t> {
  uint64_t Max;

  MDUnsignedField(uint64_t Default = 0, uint64_t Max = UINT64_MAX)
      : ImplTy(Default), Max(Max) {}
};

struct LineField : public MDUnsignedField {
  LineField() : MDUnsignedField(0, UINT32_MAX) {}
};

struct ColumnField : public MDUnsignedField {
  ColumnField() : MDUnsignedField(0, UINT16_MAX) {}
};

struct DwarfTagField : public MDUnsignedField {
  DwarfTagField() : MDUnsignedField(0, dwarf::DW_TAG_hi_user) {}
  DwarfTagField(dwarf::Tag DefaultTag)
      : MDUnsignedField(DefaultTag, dwarf::DW_TAG_hi_user) {}
};

struct DwarfMacinfoTypeField : public MDUnsignedField {
  DwarfMacinfoTypeField() : MDUnsignedField(0, dwarf::DW_MACINFO_vendor_ext) {}
  DwarfMacinfoTypeField(dwarf::MacinfoRecordType DefaultType)
    : MDUnsignedField(DefaultType, dwarf::DW_MACINFO_vendor_ext) {}
};

struct DwarfAttEncodingField : public MDUnsignedField {
  DwarfAttEncodingField() : MDUnsignedField(0, dwarf::DW_ATE_hi_user) {}
};

struct DwarfVirtualityField : public MDUnsignedField {
  DwarfVirtualityField() : MDUnsignedField(0, dwarf::DW_VIRTUALITY_max) {}
};

struct DwarfLangField : public MDUnsignedField {
  DwarfLangField() : MDUnsignedField(0, dwarf::DW_LANG_hi_user) {}
};

struct DwarfCCField : public MDUnsignedField {
  DwarfCCField() : MDUnsignedField(0, dwarf::DW_CC_hi_user) {}
};

struct EmissionKindField : public MDUnsignedField {
  EmissionKindField() : MDUnsignedField(0, DICompileUnit::LastEmissionKind) {}
};

struct NameTableKindField : public MDUnsignedField {
  NameTableKindField()
      : MDUnsignedField(
            0, (unsigned)
                   DICompileUnit::DebugNameTableKind::LastDebugNameTableKind) {}
};

struct DIFlagField : public MDFieldImpl<DINode::DIFlags> {
  DIFlagField() : MDFieldImpl(DINode::FlagZero) {}
};

struct DISPFlagField : public MDFieldImpl<DISubprogram::DISPFlags> {
  DISPFlagField() : MDFieldImpl(DISubprogram::SPFlagZero) {}
};

struct MDAPSIntField : public MDFieldImpl<APSInt> {
  MDAPSIntField() : ImplTy(APSInt()) {}
};

struct MDSignedField : public MDFieldImpl<int64_t> {
  int64_t Min;
  int64_t Max;

  MDSignedField(int64_t Default = 0)
      : ImplTy(Default), Min(INT64_MIN), Max(INT64_MAX) {}
  MDSignedField(int64_t Default, int64_t Min, int64_t Max)
      : ImplTy(Default), Min(Min), Max(Max) {}
};

struct MDBoolField : public MDFieldImpl<bool> {
  MDBoolField(bool Default = false) : ImplTy(Default) {}
};

struct MDField : public MDFieldImpl<Metadata *> {
  bool AllowNull;

  MDField(bool AllowNull = true) : ImplTy(nullptr), AllowNull(AllowNull) {}
};

struct MDConstant : public MDFieldImpl<ConstantAsMetadata *> {
  MDConstant() : ImplTy(nullptr) {}
};

struct MDStringField : public MDFieldImpl<MDString *> {
  bool AllowEmpty;
  MDStringField(bool AllowEmpty = true)
      : ImplTy(nullptr), AllowEmpty(AllowEmpty) {}
};

struct MDFieldList : public MDFieldImpl<SmallVector<Metadata *, 4>> {
  MDFieldList() : ImplTy(SmallVector<Metadata *, 4>()) {}
};

struct ChecksumKindField : public MDFieldImpl<DIFile::ChecksumKind> {
  ChecksumKindField(DIFile::ChecksumKind CSKind) : ImplTy(CSKind) {}
};

struct MDSignedOrMDField : MDEitherFieldImpl<MDSignedField, MDField> {
  MDSignedOrMDField(int64_t Default = 0, bool AllowNull = true)
      : ImplTy(MDSignedField(Default), MDField(AllowNull)) {}

  MDSignedOrMDField(int64_t Default, int64_t Min, int64_t Max,
                    bool AllowNull = true)
      : ImplTy(MDSignedField(Default, Min, Max), MDField(AllowNull)) {}

  bool isMDSignedField() const { return WhatIs == IsTypeA; }
  bool isMDField() const { return WhatIs == IsTypeB; }
  int64_t getMDSignedValue() const {
    assert(isMDSignedField() && "Wrong field type");
    return A.Val;
  }
  Metadata *getMDFieldValue() const {
    assert(isMDField() && "Wrong field type");
    return B.Val;
  }
};

struct MDSignedOrUnsignedField
    : MDEitherFieldImpl<MDSignedField, MDUnsignedField> {
  MDSignedOrUnsignedField() : ImplTy(MDSignedField(0), MDUnsignedField(0)) {}

  bool isMDSignedField() const { return WhatIs == IsTypeA; }
  bool isMDUnsignedField() const { return WhatIs == IsTypeB; }
  int64_t getMDSignedValue() const {
    assert(isMDSignedField() && "Wrong field type");
    return A.Val;
  }
  uint64_t getMDUnsignedValue() const {
    assert(isMDUnsignedField() && "Wrong field type");
    return B.Val;
  }
};

} // end anonymous namespace

namespace llvm {

template <>
bool LLParser::parseMDField(LocTy Loc, StringRef Name, MDAPSIntField &Result) {
  if (Lex.getKind() != lltok::APSInt)
    return tokError("expected integer");

  Result.assign(Lex.getAPSIntVal());
  Lex.Lex();
  return false;
}

template <>
bool LLParser::parseMDField(LocTy Loc, StringRef Name,
                            MDUnsignedField &Result) {
  if (Lex.getKind() != lltok::APSInt || Lex.getAPSIntVal().isSigned())
    return tokError("expected unsigned integer");

  auto &U = Lex.getAPSIntVal();
  if (U.ugt(Result.Max))
    return tokError("value for '" + Name + "' too large, limit is " +
                    Twine(Result.Max));
  Result.assign(U.getZExtValue());
  assert(Result.Val <= Result.Max && "Expected value in range");
  Lex.Lex();
  return false;
}

template <>
bool LLParser::parseMDField(LocTy Loc, StringRef Name, LineField &Result) {
  return parseMDField(Loc, Name, static_cast<MDUnsignedField &>(Result));
}
template <>
bool LLParser::parseMDField(LocTy Loc, StringRef Name, ColumnField &Result) {
  return parseMDField(Loc, Name, static_cast<MDUnsignedField &>(Result));
}

template <>
bool LLParser::parseMDField(LocTy Loc, StringRef Name, DwarfTagField &Result) {
  if (Lex.getKind() == lltok::APSInt)
    return parseMDField(Loc, Name, static_cast<MDUnsignedField &>(Result));

  if (Lex.getKind() != lltok::DwarfTag)
    return tokError("expected DWARF tag");

  unsigned Tag = dwarf::getTag(Lex.getStrVal());
  if (Tag == dwarf::DW_TAG_invalid)
    return tokError("invalid DWARF tag" + Twine(" '") + Lex.getStrVal() + "'");
  assert(Tag <= Result.Max && "Expected valid DWARF tag");

  Result.assign(Tag);
  Lex.Lex();
  return false;
}

template <>
bool LLParser::parseMDField(LocTy Loc, StringRef Name,
                            DwarfMacinfoTypeField &Result) {
  if (Lex.getKind() == lltok::APSInt)
    return parseMDField(Loc, Name, static_cast<MDUnsignedField &>(Result));

  if (Lex.getKind() != lltok::DwarfMacinfo)
    return tokError("expected DWARF macinfo type");

  unsigned Macinfo = dwarf::getMacinfo(Lex.getStrVal());
  if (Macinfo == dwarf::DW_MACINFO_invalid)
    return tokError("invalid DWARF macinfo type" + Twine(" '") +
                    Lex.getStrVal() + "'");
  assert(Macinfo <= Result.Max && "Expected valid DWARF macinfo type");

  Result.assign(Macinfo);
  Lex.Lex();
  return false;
}

template <>
bool LLParser::parseMDField(LocTy Loc, StringRef Name,
                            DwarfVirtualityField &Result) {
  if (Lex.getKind() == lltok::APSInt)
    return parseMDField(Loc, Name, static_cast<MDUnsignedField &>(Result));

  if (Lex.getKind() != lltok::DwarfVirtuality)
    return tokError("expected DWARF virtuality code");

  unsigned Virtuality = dwarf::getVirtuality(Lex.getStrVal());
  if (Virtuality == dwarf::DW_VIRTUALITY_invalid)
    return tokError("invalid DWARF virtuality code" + Twine(" '") +
                    Lex.getStrVal() + "'");
  assert(Virtuality <= Result.Max && "Expected valid DWARF virtuality code");
  Result.assign(Virtuality);
  Lex.Lex();
  return false;
}

template <>
bool LLParser::parseMDField(LocTy Loc, StringRef Name, DwarfLangField &Result) {
  if (Lex.getKind() == lltok::APSInt)
    return parseMDField(Loc, Name, static_cast<MDUnsignedField &>(Result));

  if (Lex.getKind() != lltok::DwarfLang)
    return tokError("expected DWARF language");

  unsigned Lang = dwarf::getLanguage(Lex.getStrVal());
  if (!Lang)
    return tokError("invalid DWARF language" + Twine(" '") + Lex.getStrVal() +
                    "'");
  assert(Lang <= Result.Max && "Expected valid DWARF language");
  Result.assign(Lang);
  Lex.Lex();
  return false;
}

template <>
bool LLParser::parseMDField(LocTy Loc, StringRef Name, DwarfCCField &Result) {
  if (Lex.getKind() == lltok::APSInt)
    return parseMDField(Loc, Name, static_cast<MDUnsignedField &>(Result));

  if (Lex.getKind() != lltok::DwarfCC)
    return tokError("expected DWARF calling convention");

  unsigned CC = dwarf::getCallingConvention(Lex.getStrVal());
  if (!CC)
    return tokError("invalid DWARF calling convention" + Twine(" '") +
                    Lex.getStrVal() + "'");
  assert(CC <= Result.Max && "Expected valid DWARF calling convention");
  Result.assign(CC);
  Lex.Lex();
  return false;
}

template <>
bool LLParser::parseMDField(LocTy Loc, StringRef Name,
                            EmissionKindField &Result) {
  if (Lex.getKind() == lltok::APSInt)
    return parseMDField(Loc, Name, static_cast<MDUnsignedField &>(Result));

  if (Lex.getKind() != lltok::EmissionKind)
    return tokError("expected emission kind");

  auto Kind = DICompileUnit::getEmissionKind(Lex.getStrVal());
  if (!Kind)
    return tokError("invalid emission kind" + Twine(" '") + Lex.getStrVal() +
                    "'");
  assert(*Kind <= Result.Max && "Expected valid emission kind");
  Result.assign(*Kind);
  Lex.Lex();
  return false;
}

template <>
bool LLParser::parseMDField(LocTy Loc, StringRef Name,
                            NameTableKindField &Result) {
  if (Lex.getKind() == lltok::APSInt)
    return parseMDField(Loc, Name, static_cast<MDUnsignedField &>(Result));

  if (Lex.getKind() != lltok::NameTableKind)
    return tokError("expected nameTable kind");

  auto Kind = DICompileUnit::getNameTableKind(Lex.getStrVal());
  if (!Kind)
    return tokError("invalid nameTable kind" + Twine(" '") + Lex.getStrVal() +
                    "'");
  assert(((unsigned)*Kind) <= Result.Max && "Expected valid nameTable kind");
  Result.assign((unsigned)*Kind);
  Lex.Lex();
  return false;
}

template <>
bool LLParser::parseMDField(LocTy Loc, StringRef Name,
                            DwarfAttEncodingField &Result) {
  if (Lex.getKind() == lltok::APSInt)
    return parseMDField(Loc, Name, static_cast<MDUnsignedField &>(Result));

  if (Lex.getKind() != lltok::DwarfAttEncoding)
    return tokError("expected DWARF type attribute encoding");

  unsigned Encoding = dwarf::getAttributeEncoding(Lex.getStrVal());
  if (!Encoding)
    return tokError("invalid DWARF type attribute encoding" + Twine(" '") +
                    Lex.getStrVal() + "'");
  assert(Encoding <= Result.Max && "Expected valid DWARF language");
  Result.assign(Encoding);
  Lex.Lex();
  return false;
}

/// DIFlagField
///  ::= uint32
///  ::= DIFlagVector
///  ::= DIFlagVector '|' DIFlagFwdDecl '|' uint32 '|' DIFlagPublic
template <>
bool LLParser::parseMDField(LocTy Loc, StringRef Name, DIFlagField &Result) {

  // parser for a single flag.
  auto parseFlag = [&](DINode::DIFlags &Val) {
    if (Lex.getKind() == lltok::APSInt && !Lex.getAPSIntVal().isSigned()) {
      uint32_t TempVal = static_cast<uint32_t>(Val);
      bool Res = parseUInt32(TempVal);
      Val = static_cast<DINode::DIFlags>(TempVal);
      return Res;
    }

    if (Lex.getKind() != lltok::DIFlag)
      return tokError("expected debug info flag");

    Val = DINode::getFlag(Lex.getStrVal());
    if (!Val)
      return tokError(Twine("invalid debug info flag flag '") +
                      Lex.getStrVal() + "'");
    Lex.Lex();
    return false;
  };

  // parse the flags and combine them together.
  DINode::DIFlags Combined = DINode::FlagZero;
  do {
    DINode::DIFlags Val;
    if (parseFlag(Val))
      return true;
    Combined |= Val;
  } while (EatIfPresent(lltok::bar));

  Result.assign(Combined);
  return false;
}

/// DISPFlagField
///  ::= uint32
///  ::= DISPFlagVector
///  ::= DISPFlagVector '|' DISPFlag* '|' uint32
template <>
bool LLParser::parseMDField(LocTy Loc, StringRef Name, DISPFlagField &Result) {

  // parser for a single flag.
  auto parseFlag = [&](DISubprogram::DISPFlags &Val) {
    if (Lex.getKind() == lltok::APSInt && !Lex.getAPSIntVal().isSigned()) {
      uint32_t TempVal = static_cast<uint32_t>(Val);
      bool Res = parseUInt32(TempVal);
      Val = static_cast<DISubprogram::DISPFlags>(TempVal);
      return Res;
    }

    if (Lex.getKind() != lltok::DISPFlag)
      return tokError("expected debug info flag");

    Val = DISubprogram::getFlag(Lex.getStrVal());
    if (!Val)
      return tokError(Twine("invalid subprogram debug info flag '") +
                      Lex.getStrVal() + "'");
    Lex.Lex();
    return false;
  };

  // parse the flags and combine them together.
  DISubprogram::DISPFlags Combined = DISubprogram::SPFlagZero;
  do {
    DISubprogram::DISPFlags Val;
    if (parseFlag(Val))
      return true;
    Combined |= Val;
  } while (EatIfPresent(lltok::bar));

  Result.assign(Combined);
  return false;
}

template <>
bool LLParser::parseMDField(LocTy Loc, StringRef Name, MDSignedField &Result) {
  if (Lex.getKind() != lltok::APSInt)
    return tokError("expected signed integer");

  auto &S = Lex.getAPSIntVal();
  if (S < Result.Min)
    return tokError("value for '" + Name + "' too small, limit is " +
                    Twine(Result.Min));
  if (S > Result.Max)
    return tokError("value for '" + Name + "' too large, limit is " +
                    Twine(Result.Max));
  Result.assign(S.getExtValue());
  assert(Result.Val >= Result.Min && "Expected value in range");
  assert(Result.Val <= Result.Max && "Expected value in range");
  Lex.Lex();
  return false;
}

template <>
bool LLParser::parseMDField(LocTy Loc, StringRef Name, MDBoolField &Result) {
  switch (Lex.getKind()) {
  default:
    return tokError("expected 'true' or 'false'");
  case lltok::kw_true:
    Result.assign(true);
    break;
  case lltok::kw_false:
    Result.assign(false);
    break;
  }
  Lex.Lex();
  return false;
}

template <>
bool LLParser::parseMDField(LocTy Loc, StringRef Name, MDField &Result) {
  if (Lex.getKind() == lltok::kw_null) {
    if (!Result.AllowNull)
      return tokError("'" + Name + "' cannot be null");
    Lex.Lex();
    Result.assign(nullptr);
    return false;
  }

  Metadata *MD;
  if (parseMetadata(MD, nullptr))
    return true;

  Result.assign(MD);
  return false;
}

template <>
bool LLParser::parseMDField(LocTy Loc, StringRef Name,
                            MDSignedOrMDField &Result) {
  // Try to parse a signed int.
  if (Lex.getKind() == lltok::APSInt) {
    MDSignedField Res = Result.A;
    if (!parseMDField(Loc, Name, Res)) {
      Result.assign(Res);
      return false;
    }
    return true;
  }

  // Otherwise, try to parse as an MDField.
  MDField Res = Result.B;
  if (!parseMDField(Loc, Name, Res)) {
    Result.assign(Res);
    return false;
  }

  return true;
}

template <>
bool LLParser::parseMDField(LocTy Loc, StringRef Name, MDStringField &Result) {
  LocTy ValueLoc = Lex.getLoc();
  std::string S;
  if (parseStringConstant(S))
    return true;

  if (!Result.AllowEmpty && S.empty())
    return error(ValueLoc, "'" + Name + "' cannot be empty");

  Result.assign(S.empty() ? nullptr : MDString::get(Context, S));
  return false;
}

template <>
bool LLParser::parseMDField(LocTy Loc, StringRef Name, MDFieldList &Result) {
  SmallVector<Metadata *, 4> MDs;
  if (parseMDNodeVector(MDs))
    return true;

  Result.assign(std::move(MDs));
  return false;
}

template <>
bool LLParser::parseMDField(LocTy Loc, StringRef Name,
                            ChecksumKindField &Result) {
  Optional<DIFile::ChecksumKind> CSKind =
      DIFile::getChecksumKind(Lex.getStrVal());

  if (Lex.getKind() != lltok::ChecksumKind || !CSKind)
    return tokError("invalid checksum kind" + Twine(" '") + Lex.getStrVal() +
                    "'");

  Result.assign(*CSKind);
  Lex.Lex();
  return false;
}

} // end namespace llvm

template <class ParserTy>
bool LLParser::parseMDFieldsImplBody(ParserTy ParseField) {
  do {
    if (Lex.getKind() != lltok::LabelStr)
      return tokError("expected field label here");

    if (ParseField())
      return true;
  } while (EatIfPresent(lltok::comma));

  return false;
}

template <class ParserTy>
bool LLParser::parseMDFieldsImpl(ParserTy ParseField, LocTy &ClosingLoc) {
  assert(Lex.getKind() == lltok::MetadataVar && "Expected metadata type name");
  Lex.Lex();

  if (parseToken(lltok::lparen, "expected '(' here"))
    return true;
  if (Lex.getKind() != lltok::rparen)
    if (parseMDFieldsImplBody(ParseField))
      return true;

  ClosingLoc = Lex.getLoc();
  return parseToken(lltok::rparen, "expected ')' here");
}

template <class FieldTy>
bool LLParser::parseMDField(StringRef Name, FieldTy &Result) {
  if (Result.Seen)
    return tokError("field '" + Name + "' cannot be specified more than once");

  LocTy Loc = Lex.getLoc();
  Lex.Lex();
  return parseMDField(Loc, Name, Result);
}

bool LLParser::parseSpecializedMDNode(MDNode *&N, bool IsDistinct) {
  assert(Lex.getKind() == lltok::MetadataVar && "Expected metadata type name");

#define HANDLE_SPECIALIZED_MDNODE_LEAF(CLASS)                                  \
  if (Lex.getStrVal() == #CLASS)                                               \
    return parse##CLASS(N, IsDistinct);
#include "llvm/IR/Metadata.def"

  return tokError("expected metadata type");
}

#define DECLARE_FIELD(NAME, TYPE, INIT) TYPE NAME INIT
#define NOP_FIELD(NAME, TYPE, INIT)
#define REQUIRE_FIELD(NAME, TYPE, INIT)                                        \
  if (!NAME.Seen)                                                              \
    return error(ClosingLoc, "missing required field '" #NAME "'");
#define PARSE_MD_FIELD(NAME, TYPE, DEFAULT)                                    \
  if (Lex.getStrVal() == #NAME)                                                \
    return parseMDField(#NAME, NAME);
#define PARSE_MD_FIELDS()                                                      \
  VISIT_MD_FIELDS(DECLARE_FIELD, DECLARE_FIELD)                                \
  do {                                                                         \
    LocTy ClosingLoc;                                                          \
    if (parseMDFieldsImpl(                                                     \
            [&]() -> bool {                                                    \
              VISIT_MD_FIELDS(PARSE_MD_FIELD, PARSE_MD_FIELD)                  \
              return tokError(Twine("invalid field '") + Lex.getStrVal() +     \
                              "'");                                            \
            },                                                                 \
            ClosingLoc))                                                       \
      return true;                                                             \
    VISIT_MD_FIELDS(NOP_FIELD, REQUIRE_FIELD)                                  \
  } while (false)
#define GET_OR_DISTINCT(CLASS, ARGS)                                           \
  (IsDistinct ? CLASS::getDistinct ARGS : CLASS::get ARGS)

/// parseDILocationFields:
///   ::= !DILocation(line: 43, column: 8, scope: !5, inlinedAt: !6,
///   isImplicitCode: true)
bool LLParser::parseDILocation(MDNode *&Result, bool IsDistinct) {
#define VISIT_MD_FIELDS(OPTIONAL, REQUIRED)                                    \
  OPTIONAL(line, LineField, );                                                 \
  OPTIONAL(column, ColumnField, );                                             \
  REQUIRED(scope, MDField, (/* AllowNull */ false));                           \
  OPTIONAL(inlinedAt, MDField, );                                              \
  OPTIONAL(isImplicitCode, MDBoolField, (false));
  PARSE_MD_FIELDS();
#undef VISIT_MD_FIELDS

  Result =
      GET_OR_DISTINCT(DILocation, (Context, line.Val, column.Val, scope.Val,
                                   inlinedAt.Val, isImplicitCode.Val));
  return false;
}

/// parseGenericDINode:
///   ::= !GenericDINode(tag: 15, header: "...", operands: {...})
bool LLParser::parseGenericDINode(MDNode *&Result, bool IsDistinct) {
#define VISIT_MD_FIELDS(OPTIONAL, REQUIRED)                                    \
  REQUIRED(tag, DwarfTagField, );                                              \
  OPTIONAL(header, MDStringField, );                                           \
  OPTIONAL(operands, MDFieldList, );
  PARSE_MD_FIELDS();
#undef VISIT_MD_FIELDS

  Result = GET_OR_DISTINCT(GenericDINode,
                           (Context, tag.Val, header.Val, operands.Val));
  return false;
}

/// parseDISubrange:
///   ::= !DISubrange(count: 30, lowerBound: 2)
///   ::= !DISubrange(count: !node, lowerBound: 2)
///   ::= !DISubrange(lowerBound: !node1, upperBound: !node2, stride: !node3)
bool LLParser::parseDISubrange(MDNode *&Result, bool IsDistinct) {
#define VISIT_MD_FIELDS(OPTIONAL, REQUIRED)                                    \
  OPTIONAL(count, MDSignedOrMDField, (-1, -1, INT64_MAX, false));              \
  OPTIONAL(lowerBound, MDSignedOrMDField, );                                   \
  OPTIONAL(upperBound, MDSignedOrMDField, );                                   \
  OPTIONAL(stride, MDSignedOrMDField, );
  PARSE_MD_FIELDS();
#undef VISIT_MD_FIELDS

  Metadata *Count = nullptr;
  Metadata *LowerBound = nullptr;
  Metadata *UpperBound = nullptr;
  Metadata *Stride = nullptr;
  if (count.isMDSignedField())
    Count = ConstantAsMetadata::get(ConstantInt::getSigned(
        Type::getInt64Ty(Context), count.getMDSignedValue()));
  else if (count.isMDField())
    Count = count.getMDFieldValue();

  auto convToMetadata = [&](MDSignedOrMDField Bound) -> Metadata * {
    if (Bound.isMDSignedField())
      return ConstantAsMetadata::get(ConstantInt::getSigned(
          Type::getInt64Ty(Context), Bound.getMDSignedValue()));
    if (Bound.isMDField())
      return Bound.getMDFieldValue();
    return nullptr;
  };

  LowerBound = convToMetadata(lowerBound);
  UpperBound = convToMetadata(upperBound);
  Stride = convToMetadata(stride);

  Result = GET_OR_DISTINCT(DISubrange,
                           (Context, Count, LowerBound, UpperBound, Stride));

  return false;
}

/// parseDIEnumerator:
///   ::= !DIEnumerator(value: 30, isUnsigned: true, name: "SomeKind")
bool LLParser::parseDIEnumerator(MDNode *&Result, bool IsDistinct) {
#define VISIT_MD_FIELDS(OPTIONAL, REQUIRED)                                    \
  REQUIRED(name, MDStringField, );                                             \
  REQUIRED(value, MDAPSIntField, );                                            \
  OPTIONAL(isUnsigned, MDBoolField, (false));
  PARSE_MD_FIELDS();
#undef VISIT_MD_FIELDS

  if (isUnsigned.Val && value.Val.isNegative())
    return tokError("unsigned enumerator with negative value");

  APSInt Value(value.Val);
  // Add a leading zero so that unsigned values with the msb set are not
  // mistaken for negative values when used for signed enumerators.
  if (!isUnsigned.Val && value.Val.isUnsigned() && value.Val.isSignBitSet())
    Value = Value.zext(Value.getBitWidth() + 1);

  Result =
      GET_OR_DISTINCT(DIEnumerator, (Context, Value, isUnsigned.Val, name.Val));

  return false;
}

/// parseDIBasicType:
///   ::= !DIBasicType(tag: DW_TAG_base_type, name: "int", size: 32, align: 32,
///                    encoding: DW_ATE_encoding, flags: 0)
bool LLParser::parseDIBasicType(MDNode *&Result, bool IsDistinct) {
#define VISIT_MD_FIELDS(OPTIONAL, REQUIRED)                                    \
  OPTIONAL(tag, DwarfTagField, (dwarf::DW_TAG_base_type));                     \
  OPTIONAL(name, MDStringField, );                                             \
  OPTIONAL(size, MDUnsignedField, (0, UINT64_MAX));                            \
  OPTIONAL(align, MDUnsignedField, (0, UINT32_MAX));                           \
  OPTIONAL(encoding, DwarfAttEncodingField, );                                 \
  OPTIONAL(flags, DIFlagField, );
  PARSE_MD_FIELDS();
#undef VISIT_MD_FIELDS

  Result = GET_OR_DISTINCT(DIBasicType, (Context, tag.Val, name.Val, size.Val,
                                         align.Val, encoding.Val, flags.Val));
  return false;
}

/// parseDIStringType:
///   ::= !DIStringType(name: "character(4)", size: 32, align: 32)
bool LLParser::parseDIStringType(MDNode *&Result, bool IsDistinct) {
#define VISIT_MD_FIELDS(OPTIONAL, REQUIRED)                                    \
  OPTIONAL(tag, DwarfTagField, (dwarf::DW_TAG_string_type));                   \
  OPTIONAL(name, MDStringField, );                                             \
  OPTIONAL(stringLength, MDField, );                                           \
  OPTIONAL(stringLengthExpression, MDField, );                                 \
  OPTIONAL(size, MDUnsignedField, (0, UINT64_MAX));                            \
  OPTIONAL(align, MDUnsignedField, (0, UINT32_MAX));                           \
  OPTIONAL(encoding, DwarfAttEncodingField, );
  PARSE_MD_FIELDS();
#undef VISIT_MD_FIELDS

  Result = GET_OR_DISTINCT(DIStringType,
                           (Context, tag.Val, name.Val, stringLength.Val,
                            stringLengthExpression.Val, size.Val, align.Val,
                            encoding.Val));
  return false;
}

/// parseDIDerivedType:
///   ::= !DIDerivedType(tag: DW_TAG_pointer_type, name: "int", file: !0,
///                      line: 7, scope: !1, baseType: !2, size: 32,
///                      align: 32, offset: 0, flags: 0, extraData: !3,
///                      dwarfAddressSpace: 3)
bool LLParser::parseDIDerivedType(MDNode *&Result, bool IsDistinct) {
#define VISIT_MD_FIELDS(OPTIONAL, REQUIRED)                                    \
  REQUIRED(tag, DwarfTagField, );                                              \
  OPTIONAL(name, MDStringField, );                                             \
  OPTIONAL(file, MDField, );                                                   \
  OPTIONAL(line, LineField, );                                                 \
  OPTIONAL(scope, MDField, );                                                  \
  REQUIRED(baseType, MDField, );                                               \
  OPTIONAL(size, MDUnsignedField, (0, UINT64_MAX));                            \
  OPTIONAL(align, MDUnsignedField, (0, UINT32_MAX));                           \
  OPTIONAL(offset, MDUnsignedField, (0, UINT64_MAX));                          \
  OPTIONAL(flags, DIFlagField, );                                              \
  OPTIONAL(extraData, MDField, );                                              \
  OPTIONAL(dwarfAddressSpace, MDUnsignedField, (UINT32_MAX, UINT32_MAX));
  PARSE_MD_FIELDS();
#undef VISIT_MD_FIELDS

  Optional<unsigned> DWARFAddressSpace;
  if (dwarfAddressSpace.Val != UINT32_MAX)
    DWARFAddressSpace = dwarfAddressSpace.Val;

  Result = GET_OR_DISTINCT(DIDerivedType,
                           (Context, tag.Val, name.Val, file.Val, line.Val,
                            scope.Val, baseType.Val, size.Val, align.Val,
                            offset.Val, DWARFAddressSpace, flags.Val,
                            extraData.Val));
  return false;
}

bool LLParser::parseDICompositeType(MDNode *&Result, bool IsDistinct) {
#define VISIT_MD_FIELDS(OPTIONAL, REQUIRED)                                    \
  REQUIRED(tag, DwarfTagField, );                                              \
  OPTIONAL(name, MDStringField, );                                             \
  OPTIONAL(file, MDField, );                                                   \
  OPTIONAL(line, LineField, );                                                 \
  OPTIONAL(scope, MDField, );                                                  \
  OPTIONAL(baseType, MDField, );                                               \
  OPTIONAL(size, MDUnsignedField, (0, UINT64_MAX));                            \
  OPTIONAL(align, MDUnsignedField, (0, UINT32_MAX));                           \
  OPTIONAL(offset, MDUnsignedField, (0, UINT64_MAX));                          \
  OPTIONAL(flags, DIFlagField, );                                              \
  OPTIONAL(elements, MDField, );                                               \
  OPTIONAL(runtimeLang, DwarfLangField, );                                     \
  OPTIONAL(vtableHolder, MDField, );                                           \
  OPTIONAL(templateParams, MDField, );                                         \
  OPTIONAL(identifier, MDStringField, );                                       \
  OPTIONAL(discriminator, MDField, );                                          \
  OPTIONAL(dataLocation, MDField, );                                           \
  OPTIONAL(associated, MDField, );                                             \
  OPTIONAL(allocated, MDField, );                                              \
  OPTIONAL(rank, MDSignedOrMDField, );
  PARSE_MD_FIELDS();
#undef VISIT_MD_FIELDS

  Metadata *Rank = nullptr;
  if (rank.isMDSignedField())
    Rank = ConstantAsMetadata::get(ConstantInt::getSigned(
        Type::getInt64Ty(Context), rank.getMDSignedValue()));
  else if (rank.isMDField())
    Rank = rank.getMDFieldValue();

  // If this has an identifier try to build an ODR type.
  if (identifier.Val)
    if (auto *CT = DICompositeType::buildODRType(
            Context, *identifier.Val, tag.Val, name.Val, file.Val, line.Val,
            scope.Val, baseType.Val, size.Val, align.Val, offset.Val, flags.Val,
            elements.Val, runtimeLang.Val, vtableHolder.Val, templateParams.Val,
            discriminator.Val, dataLocation.Val, associated.Val, allocated.Val,
            Rank)) {
      Result = CT;
      return false;
    }

  // Create a new node, and save it in the context if it belongs in the type
  // map.
  Result = GET_OR_DISTINCT(
      DICompositeType,
      (Context, tag.Val, name.Val, file.Val, line.Val, scope.Val, baseType.Val,
       size.Val, align.Val, offset.Val, flags.Val, elements.Val,
       runtimeLang.Val, vtableHolder.Val, templateParams.Val, identifier.Val,
       discriminator.Val, dataLocation.Val, associated.Val, allocated.Val,
       Rank));
  return false;
}

bool LLParser::parseDISubroutineType(MDNode *&Result, bool IsDistinct) {
#define VISIT_MD_FIELDS(OPTIONAL, REQUIRED)                                    \
  OPTIONAL(flags, DIFlagField, );                                              \
  OPTIONAL(cc, DwarfCCField, );                                                \
  REQUIRED(types, MDField, );
  PARSE_MD_FIELDS();
#undef VISIT_MD_FIELDS

  Result = GET_OR_DISTINCT(DISubroutineType,
                           (Context, flags.Val, cc.Val, types.Val));
  return false;
}

/// parseDIFileType:
///   ::= !DIFileType(filename: "path/to/file", directory: "/path/to/dir",
///                   checksumkind: CSK_MD5,
///                   checksum: "000102030405060708090a0b0c0d0e0f",
///                   source: "source file contents")
bool LLParser::parseDIFile(MDNode *&Result, bool IsDistinct) {
  // The default constructed value for checksumkind is required, but will never
  // be used, as the parser checks if the field was actually Seen before using
  // the Val.
#define VISIT_MD_FIELDS(OPTIONAL, REQUIRED)                                    \
  REQUIRED(filename, MDStringField, );                                         \
  REQUIRED(directory, MDStringField, );                                        \
  OPTIONAL(checksumkind, ChecksumKindField, (DIFile::CSK_MD5));                \
  OPTIONAL(checksum, MDStringField, );                                         \
  OPTIONAL(source, MDStringField, );
  PARSE_MD_FIELDS();
#undef VISIT_MD_FIELDS

  Optional<DIFile::ChecksumInfo<MDString *>> OptChecksum;
  if (checksumkind.Seen && checksum.Seen)
    OptChecksum.emplace(checksumkind.Val, checksum.Val);
  else if (checksumkind.Seen || checksum.Seen)
    return Lex.Error("'checksumkind' and 'checksum' must be provided together");

  Optional<MDString *> OptSource;
  if (source.Seen)
    OptSource = source.Val;
  Result = GET_OR_DISTINCT(DIFile, (Context, filename.Val, directory.Val,
                                    OptChecksum, OptSource));
  return false;
}

/// parseDICompileUnit:
///   ::= !DICompileUnit(language: DW_LANG_C99, file: !0, producer: "clang",
///                      isOptimized: true, flags: "-O2", runtimeVersion: 1,
///                      splitDebugFilename: "abc.debug",
///                      emissionKind: FullDebug, enums: !1, retainedTypes: !2,
///                      globals: !4, imports: !5, macros: !6, dwoId: 0x0abcd,
///                      sysroot: "/", sdk: "MacOSX.sdk")
bool LLParser::parseDICompileUnit(MDNode *&Result, bool IsDistinct) {
  if (!IsDistinct)
    return Lex.Error("missing 'distinct', required for !DICompileUnit");

#define VISIT_MD_FIELDS(OPTIONAL, REQUIRED)                                    \
  REQUIRED(language, DwarfLangField, );                                        \
  REQUIRED(file, MDField, (/* AllowNull */ false));                            \
  OPTIONAL(producer, MDStringField, );                                         \
  OPTIONAL(isOptimized, MDBoolField, );                                        \
  OPTIONAL(flags, MDStringField, );                                            \
  OPTIONAL(runtimeVersion, MDUnsignedField, (0, UINT32_MAX));                  \
  OPTIONAL(splitDebugFilename, MDStringField, );                               \
  OPTIONAL(emissionKind, EmissionKindField, );                                 \
  OPTIONAL(enums, MDField, );                                                  \
  OPTIONAL(retainedTypes, MDField, );                                          \
  OPTIONAL(globals, MDField, );                                                \
  OPTIONAL(imports, MDField, );                                                \
  OPTIONAL(macros, MDField, );                                                 \
  OPTIONAL(dwoId, MDUnsignedField, );                                          \
  OPTIONAL(splitDebugInlining, MDBoolField, = true);                           \
  OPTIONAL(debugInfoForProfiling, MDBoolField, = false);                       \
  OPTIONAL(nameTableKind, NameTableKindField, );                               \
  OPTIONAL(rangesBaseAddress, MDBoolField, = false);                           \
  OPTIONAL(sysroot, MDStringField, );                                          \
  OPTIONAL(sdk, MDStringField, );
  PARSE_MD_FIELDS();
#undef VISIT_MD_FIELDS

  Result = DICompileUnit::getDistinct(
      Context, language.Val, file.Val, producer.Val, isOptimized.Val, flags.Val,
      runtimeVersion.Val, splitDebugFilename.Val, emissionKind.Val, enums.Val,
      retainedTypes.Val, globals.Val, imports.Val, macros.Val, dwoId.Val,
      splitDebugInlining.Val, debugInfoForProfiling.Val, nameTableKind.Val,
      rangesBaseAddress.Val, sysroot.Val, sdk.Val);
  return false;
}

/// parseDISubprogram:
///   ::= !DISubprogram(scope: !0, name: "foo", linkageName: "_Zfoo",
///                     file: !1, line: 7, type: !2, isLocal: false,
///                     isDefinition: true, scopeLine: 8, containingType: !3,
///                     virtuality: DW_VIRTUALTIY_pure_virtual,
///                     virtualIndex: 10, thisAdjustment: 4, flags: 11,
///                     spFlags: 10, isOptimized: false, templateParams: !4,
///                     declaration: !5, retainedNodes: !6, thrownTypes: !7)
bool LLParser::parseDISubprogram(MDNode *&Result, bool IsDistinct) {
  auto Loc = Lex.getLoc();
#define VISIT_MD_FIELDS(OPTIONAL, REQUIRED)                                    \
  OPTIONAL(scope, MDField, );                                                  \
  OPTIONAL(name, MDStringField, );                                             \
  OPTIONAL(linkageName, MDStringField, );                                      \
  OPTIONAL(file, MDField, );                                                   \
  OPTIONAL(line, LineField, );                                                 \
  OPTIONAL(type, MDField, );                                                   \
  OPTIONAL(isLocal, MDBoolField, );                                            \
  OPTIONAL(isDefinition, MDBoolField, (true));                                 \
  OPTIONAL(scopeLine, LineField, );                                            \
  OPTIONAL(containingType, MDField, );                                         \
  OPTIONAL(virtuality, DwarfVirtualityField, );                                \
  OPTIONAL(virtualIndex, MDUnsignedField, (0, UINT32_MAX));                    \
  OPTIONAL(thisAdjustment, MDSignedField, (0, INT32_MIN, INT32_MAX));          \
  OPTIONAL(flags, DIFlagField, );                                              \
  OPTIONAL(spFlags, DISPFlagField, );                                          \
  OPTIONAL(isOptimized, MDBoolField, );                                        \
  OPTIONAL(unit, MDField, );                                                   \
  OPTIONAL(templateParams, MDField, );                                         \
  OPTIONAL(declaration, MDField, );                                            \
  OPTIONAL(retainedNodes, MDField, );                                          \
  OPTIONAL(thrownTypes, MDField, );
  PARSE_MD_FIELDS();
#undef VISIT_MD_FIELDS

  // An explicit spFlags field takes precedence over individual fields in
  // older IR versions.
  DISubprogram::DISPFlags SPFlags =
      spFlags.Seen ? spFlags.Val
                   : DISubprogram::toSPFlags(isLocal.Val, isDefinition.Val,
                                             isOptimized.Val, virtuality.Val);
  if ((SPFlags & DISubprogram::SPFlagDefinition) && !IsDistinct)
    return Lex.Error(
        Loc,
        "missing 'distinct', required for !DISubprogram that is a Definition");
  Result = GET_OR_DISTINCT(
      DISubprogram,
      (Context, scope.Val, name.Val, linkageName.Val, file.Val, line.Val,
       type.Val, scopeLine.Val, containingType.Val, virtualIndex.Val,
       thisAdjustment.Val, flags.Val, SPFlags, unit.Val, templateParams.Val,
       declaration.Val, retainedNodes.Val, thrownTypes.Val));
  return false;
}

/// parseDILexicalBlock:
///   ::= !DILexicalBlock(scope: !0, file: !2, line: 7, column: 9)
bool LLParser::parseDILexicalBlock(MDNode *&Result, bool IsDistinct) {
#define VISIT_MD_FIELDS(OPTIONAL, REQUIRED)                                    \
  REQUIRED(scope, MDField, (/* AllowNull */ false));                           \
  OPTIONAL(file, MDField, );                                                   \
  OPTIONAL(line, LineField, );                                                 \
  OPTIONAL(column, ColumnField, );
  PARSE_MD_FIELDS();
#undef VISIT_MD_FIELDS

  Result = GET_OR_DISTINCT(
      DILexicalBlock, (Context, scope.Val, file.Val, line.Val, column.Val));
  return false;
}

/// parseDILexicalBlockFile:
///   ::= !DILexicalBlockFile(scope: !0, file: !2, discriminator: 9)
bool LLParser::parseDILexicalBlockFile(MDNode *&Result, bool IsDistinct) {
#define VISIT_MD_FIELDS(OPTIONAL, REQUIRED)                                    \
  REQUIRED(scope, MDField, (/* AllowNull */ false));                           \
  OPTIONAL(file, MDField, );                                                   \
  REQUIRED(discriminator, MDUnsignedField, (0, UINT32_MAX));
  PARSE_MD_FIELDS();
#undef VISIT_MD_FIELDS

  Result = GET_OR_DISTINCT(DILexicalBlockFile,
                           (Context, scope.Val, file.Val, discriminator.Val));
  return false;
}

/// parseDICommonBlock:
///   ::= !DICommonBlock(scope: !0, file: !2, name: "COMMON name", line: 9)
bool LLParser::parseDICommonBlock(MDNode *&Result, bool IsDistinct) {
#define VISIT_MD_FIELDS(OPTIONAL, REQUIRED)                                    \
  REQUIRED(scope, MDField, );                                                  \
  OPTIONAL(declaration, MDField, );                                            \
  OPTIONAL(name, MDStringField, );                                             \
  OPTIONAL(file, MDField, );                                                   \
  OPTIONAL(line, LineField, );
  PARSE_MD_FIELDS();
#undef VISIT_MD_FIELDS

  Result = GET_OR_DISTINCT(DICommonBlock,
                           (Context, scope.Val, declaration.Val, name.Val,
                            file.Val, line.Val));
  return false;
}

/// parseDINamespace:
///   ::= !DINamespace(scope: !0, file: !2, name: "SomeNamespace", line: 9)
bool LLParser::parseDINamespace(MDNode *&Result, bool IsDistinct) {
#define VISIT_MD_FIELDS(OPTIONAL, REQUIRED)                                    \
  REQUIRED(scope, MDField, );                                                  \
  OPTIONAL(name, MDStringField, );                                             \
  OPTIONAL(exportSymbols, MDBoolField, );
  PARSE_MD_FIELDS();
#undef VISIT_MD_FIELDS

  Result = GET_OR_DISTINCT(DINamespace,
                           (Context, scope.Val, name.Val, exportSymbols.Val));
  return false;
}

/// parseDIMacro:
///   ::= !DIMacro(macinfo: type, line: 9, name: "SomeMacro", value:
///   "SomeValue")
bool LLParser::parseDIMacro(MDNode *&Result, bool IsDistinct) {
#define VISIT_MD_FIELDS(OPTIONAL, REQUIRED)                                    \
  REQUIRED(type, DwarfMacinfoTypeField, );                                     \
  OPTIONAL(line, LineField, );                                                 \
  REQUIRED(name, MDStringField, );                                             \
  OPTIONAL(value, MDStringField, );
  PARSE_MD_FIELDS();
#undef VISIT_MD_FIELDS

  Result = GET_OR_DISTINCT(DIMacro,
                           (Context, type.Val, line.Val, name.Val, value.Val));
  return false;
}

/// parseDIMacroFile:
///   ::= !DIMacroFile(line: 9, file: !2, nodes: !3)
bool LLParser::parseDIMacroFile(MDNode *&Result, bool IsDistinct) {
#define VISIT_MD_FIELDS(OPTIONAL, REQUIRED)                                    \
  OPTIONAL(type, DwarfMacinfoTypeField, (dwarf::DW_MACINFO_start_file));       \
  OPTIONAL(line, LineField, );                                                 \
  REQUIRED(file, MDField, );                                                   \
  OPTIONAL(nodes, MDField, );
  PARSE_MD_FIELDS();
#undef VISIT_MD_FIELDS

  Result = GET_OR_DISTINCT(DIMacroFile,
                           (Context, type.Val, line.Val, file.Val, nodes.Val));
  return false;
}

/// parseDIModule:
///   ::= !DIModule(scope: !0, name: "SomeModule", configMacros:
///   "-DNDEBUG", includePath: "/usr/include", apinotes: "module.apinotes",
///   file: !1, line: 4)
bool LLParser::parseDIModule(MDNode *&Result, bool IsDistinct) {
#define VISIT_MD_FIELDS(OPTIONAL, REQUIRED)                                    \
  REQUIRED(scope, MDField, );                                                  \
  REQUIRED(name, MDStringField, );                                             \
  OPTIONAL(configMacros, MDStringField, );                                     \
  OPTIONAL(includePath, MDStringField, );                                      \
  OPTIONAL(apinotes, MDStringField, );                                         \
  OPTIONAL(file, MDField, );                                                   \
  OPTIONAL(line, LineField, );
  PARSE_MD_FIELDS();
#undef VISIT_MD_FIELDS

  Result = GET_OR_DISTINCT(DIModule, (Context, file.Val, scope.Val, name.Val,
                                      configMacros.Val, includePath.Val,
                                      apinotes.Val, line.Val));
  return false;
}

/// parseDITemplateTypeParameter:
///   ::= !DITemplateTypeParameter(name: "Ty", type: !1, defaulted: false)
bool LLParser::parseDITemplateTypeParameter(MDNode *&Result, bool IsDistinct) {
#define VISIT_MD_FIELDS(OPTIONAL, REQUIRED)                                    \
  OPTIONAL(name, MDStringField, );                                             \
  REQUIRED(type, MDField, );                                                   \
  OPTIONAL(defaulted, MDBoolField, );
  PARSE_MD_FIELDS();
#undef VISIT_MD_FIELDS

  Result = GET_OR_DISTINCT(DITemplateTypeParameter,
                           (Context, name.Val, type.Val, defaulted.Val));
  return false;
}

/// parseDITemplateValueParameter:
///   ::= !DITemplateValueParameter(tag: DW_TAG_template_value_parameter,
///                                 name: "V", type: !1, defaulted: false,
///                                 value: i32 7)
bool LLParser::parseDITemplateValueParameter(MDNode *&Result, bool IsDistinct) {
#define VISIT_MD_FIELDS(OPTIONAL, REQUIRED)                                    \
  OPTIONAL(tag, DwarfTagField, (dwarf::DW_TAG_template_value_parameter));      \
  OPTIONAL(name, MDStringField, );                                             \
  OPTIONAL(type, MDField, );                                                   \
  OPTIONAL(defaulted, MDBoolField, );                                          \
  REQUIRED(value, MDField, );

  PARSE_MD_FIELDS();
#undef VISIT_MD_FIELDS

  Result = GET_OR_DISTINCT(
      DITemplateValueParameter,
      (Context, tag.Val, name.Val, type.Val, defaulted.Val, value.Val));
  return false;
}

/// parseDIGlobalVariable:
///   ::= !DIGlobalVariable(scope: !0, name: "foo", linkageName: "foo",
///                         file: !1, line: 7, type: !2, isLocal: false,
///                         isDefinition: true, templateParams: !3,
///                         declaration: !4, align: 8)
bool LLParser::parseDIGlobalVariable(MDNode *&Result, bool IsDistinct) {
#define VISIT_MD_FIELDS(OPTIONAL, REQUIRED)                                    \
  REQUIRED(name, MDStringField, (/* AllowEmpty */ false));                     \
  OPTIONAL(scope, MDField, );                                                  \
  OPTIONAL(linkageName, MDStringField, );                                      \
  OPTIONAL(file, MDField, );                                                   \
  OPTIONAL(line, LineField, );                                                 \
  OPTIONAL(type, MDField, );                                                   \
  OPTIONAL(isLocal, MDBoolField, );                                            \
  OPTIONAL(isDefinition, MDBoolField, (true));                                 \
  OPTIONAL(templateParams, MDField, );                                         \
  OPTIONAL(declaration, MDField, );                                            \
  OPTIONAL(align, MDUnsignedField, (0, UINT32_MAX));
  PARSE_MD_FIELDS();
#undef VISIT_MD_FIELDS

  Result =
      GET_OR_DISTINCT(DIGlobalVariable,
                      (Context, scope.Val, name.Val, linkageName.Val, file.Val,
                       line.Val, type.Val, isLocal.Val, isDefinition.Val,
                       declaration.Val, templateParams.Val, align.Val));
  return false;
}

/// parseDILocalVariable:
///   ::= !DILocalVariable(arg: 7, scope: !0, name: "foo",
///                        file: !1, line: 7, type: !2, arg: 2, flags: 7,
///                        align: 8)
///   ::= !DILocalVariable(scope: !0, name: "foo",
///                        file: !1, line: 7, type: !2, arg: 2, flags: 7,
///                        align: 8)
bool LLParser::parseDILocalVariable(MDNode *&Result, bool IsDistinct) {
#define VISIT_MD_FIELDS(OPTIONAL, REQUIRED)                                    \
  REQUIRED(scope, MDField, (/* AllowNull */ false));                           \
  OPTIONAL(name, MDStringField, );                                             \
  OPTIONAL(arg, MDUnsignedField, (0, UINT16_MAX));                             \
  OPTIONAL(file, MDField, );                                                   \
  OPTIONAL(line, LineField, );                                                 \
  OPTIONAL(type, MDField, );                                                   \
  OPTIONAL(flags, DIFlagField, );                                              \
  OPTIONAL(align, MDUnsignedField, (0, UINT32_MAX));
  PARSE_MD_FIELDS();
#undef VISIT_MD_FIELDS

  Result = GET_OR_DISTINCT(DILocalVariable,
                           (Context, scope.Val, name.Val, file.Val, line.Val,
                            type.Val, arg.Val, flags.Val, align.Val));
  return false;
}

/// parseDILabel:
///   ::= !DILabel(scope: !0, name: "foo", file: !1, line: 7)
bool LLParser::parseDILabel(MDNode *&Result, bool IsDistinct) {
#define VISIT_MD_FIELDS(OPTIONAL, REQUIRED)                                    \
  REQUIRED(scope, MDField, (/* AllowNull */ false));                           \
  REQUIRED(name, MDStringField, );                                             \
  REQUIRED(file, MDField, );                                                   \
  REQUIRED(line, LineField, );
  PARSE_MD_FIELDS();
#undef VISIT_MD_FIELDS

  Result = GET_OR_DISTINCT(DILabel,
                           (Context, scope.Val, name.Val, file.Val, line.Val));
  return false;
}

/// parseDIExpression:
///   ::= !DIExpression(0, 7, -1)
bool LLParser::parseDIExpression(MDNode *&Result, bool IsDistinct) {
  assert(Lex.getKind() == lltok::MetadataVar && "Expected metadata type name");
  Lex.Lex();

  if (parseToken(lltok::lparen, "expected '(' here"))
    return true;

  SmallVector<uint64_t, 8> Elements;
  if (Lex.getKind() != lltok::rparen)
    do {
      if (Lex.getKind() == lltok::DwarfOp) {
        if (unsigned Op = dwarf::getOperationEncoding(Lex.getStrVal())) {
          Lex.Lex();
          Elements.push_back(Op);
          continue;
        }
        return tokError(Twine("invalid DWARF op '") + Lex.getStrVal() + "'");
      }

      if (Lex.getKind() == lltok::DwarfAttEncoding) {
        if (unsigned Op = dwarf::getAttributeEncoding(Lex.getStrVal())) {
          Lex.Lex();
          Elements.push_back(Op);
          continue;
        }
        return tokError(Twine("invalid DWARF attribute encoding '") +
                        Lex.getStrVal() + "'");
      }

      if (Lex.getKind() != lltok::APSInt || Lex.getAPSIntVal().isSigned())
        return tokError("expected unsigned integer");

      auto &U = Lex.getAPSIntVal();
      if (U.ugt(UINT64_MAX))
        return tokError("element too large, limit is " + Twine(UINT64_MAX));
      Elements.push_back(U.getZExtValue());
      Lex.Lex();
    } while (EatIfPresent(lltok::comma));

  if (parseToken(lltok::rparen, "expected ')' here"))
    return true;

  Result = GET_OR_DISTINCT(DIExpression, (Context, Elements));
  return false;
}

/// parseDIGlobalVariableExpression:
///   ::= !DIGlobalVariableExpression(var: !0, expr: !1)
bool LLParser::parseDIGlobalVariableExpression(MDNode *&Result,
                                               bool IsDistinct) {
#define VISIT_MD_FIELDS(OPTIONAL, REQUIRED)                                    \
  REQUIRED(var, MDField, );                                                    \
  REQUIRED(expr, MDField, );
  PARSE_MD_FIELDS();
#undef VISIT_MD_FIELDS

  Result =
      GET_OR_DISTINCT(DIGlobalVariableExpression, (Context, var.Val, expr.Val));
  return false;
}

/// parseDIObjCProperty:
///   ::= !DIObjCProperty(name: "foo", file: !1, line: 7, setter: "setFoo",
///                       getter: "getFoo", attributes: 7, type: !2)
bool LLParser::parseDIObjCProperty(MDNode *&Result, bool IsDistinct) {
#define VISIT_MD_FIELDS(OPTIONAL, REQUIRED)                                    \
  OPTIONAL(name, MDStringField, );                                             \
  OPTIONAL(file, MDField, );                                                   \
  OPTIONAL(line, LineField, );                                                 \
  OPTIONAL(setter, MDStringField, );                                           \
  OPTIONAL(getter, MDStringField, );                                           \
  OPTIONAL(attributes, MDUnsignedField, (0, UINT32_MAX));                      \
  OPTIONAL(type, MDField, );
  PARSE_MD_FIELDS();
#undef VISIT_MD_FIELDS

  Result = GET_OR_DISTINCT(DIObjCProperty,
                           (Context, name.Val, file.Val, line.Val, setter.Val,
                            getter.Val, attributes.Val, type.Val));
  return false;
}

/// parseDIImportedEntity:
///   ::= !DIImportedEntity(tag: DW_TAG_imported_module, scope: !0, entity: !1,
///                         line: 7, name: "foo")
bool LLParser::parseDIImportedEntity(MDNode *&Result, bool IsDistinct) {
#define VISIT_MD_FIELDS(OPTIONAL, REQUIRED)                                    \
  REQUIRED(tag, DwarfTagField, );                                              \
  REQUIRED(scope, MDField, );                                                  \
  OPTIONAL(entity, MDField, );                                                 \
  OPTIONAL(file, MDField, );                                                   \
  OPTIONAL(line, LineField, );                                                 \
  OPTIONAL(name, MDStringField, );
  PARSE_MD_FIELDS();
#undef VISIT_MD_FIELDS

  Result = GET_OR_DISTINCT(
      DIImportedEntity,
      (Context, tag.Val, scope.Val, entity.Val, file.Val, line.Val, name.Val));
  return false;
}

#undef PARSE_MD_FIELD
#undef NOP_FIELD
#undef REQUIRE_FIELD
#undef DECLARE_FIELD

/// parseMetadataAsValue
///  ::= metadata i32 %local
///  ::= metadata i32 @global
///  ::= metadata i32 7
///  ::= metadata !0
///  ::= metadata !{...}
///  ::= metadata !"string"
bool LLParser::parseMetadataAsValue(Value *&V, PerFunctionState &PFS) {
  // Note: the type 'metadata' has already been parsed.
  Metadata *MD;
  if (parseMetadata(MD, &PFS))
    return true;

  V = MetadataAsValue::get(Context, MD);
  return false;
}

/// parseValueAsMetadata
///  ::= i32 %local
///  ::= i32 @global
///  ::= i32 7
bool LLParser::parseValueAsMetadata(Metadata *&MD, const Twine &TypeMsg,
                                    PerFunctionState *PFS) {
  Type *Ty;
  LocTy Loc;
  if (parseType(Ty, TypeMsg, Loc))
    return true;
  if (Ty->isMetadataTy())
    return error(Loc, "invalid metadata-value-metadata roundtrip");

  Value *V;
  if (parseValue(Ty, V, PFS))
    return true;

  MD = ValueAsMetadata::get(V);
  return false;
}

/// parseMetadata
///  ::= i32 %local
///  ::= i32 @global
///  ::= i32 7
///  ::= !42
///  ::= !{...}
///  ::= !"string"
///  ::= !DILocation(...)
bool LLParser::parseMetadata(Metadata *&MD, PerFunctionState *PFS) {
  if (Lex.getKind() == lltok::MetadataVar) {
    MDNode *N;
    if (parseSpecializedMDNode(N))
      return true;
    MD = N;
    return false;
  }

  // ValueAsMetadata:
  // <type> <value>
  if (Lex.getKind() != lltok::exclaim)
    return parseValueAsMetadata(MD, "expected metadata operand", PFS);

  // '!'.
  assert(Lex.getKind() == lltok::exclaim && "Expected '!' here");
  Lex.Lex();

  // MDString:
  //   ::= '!' STRINGCONSTANT
  if (Lex.getKind() == lltok::StringConstant) {
    MDString *S;
    if (parseMDString(S))
      return true;
    MD = S;
    return false;
  }

  // MDNode:
  // !{ ... }
  // !7
  MDNode *N;
  if (parseMDNodeTail(N))
    return true;
  MD = N;
  return false;
}

//===----------------------------------------------------------------------===//
// Function Parsing.
//===----------------------------------------------------------------------===//

bool LLParser::convertValIDToValue(Type *Ty, ValID &ID, Value *&V,
                                   PerFunctionState *PFS, bool IsCall) {
  if (Ty->isFunctionTy())
    return error(ID.Loc, "functions are not values, refer to them as pointers");

  switch (ID.Kind) {
  case ValID::t_LocalID:
    if (!PFS)
      return error(ID.Loc, "invalid use of function-local name");
    V = PFS->getVal(ID.UIntVal, Ty, ID.Loc, IsCall);
    return V == nullptr;
  case ValID::t_LocalName:
    if (!PFS)
      return error(ID.Loc, "invalid use of function-local name");
    V = PFS->getVal(ID.StrVal, Ty, ID.Loc, IsCall);
    return V == nullptr;
  case ValID::t_InlineAsm: {
    if (!ID.FTy || !InlineAsm::Verify(ID.FTy, ID.StrVal2))
      return error(ID.Loc, "invalid type for inline asm constraint string");
    V = InlineAsm::get(ID.FTy, ID.StrVal, ID.StrVal2, ID.UIntVal & 1,
                       (ID.UIntVal >> 1) & 1,
                       (InlineAsm::AsmDialect(ID.UIntVal >> 2)));
    return false;
  }
  case ValID::t_GlobalName:
    V = getGlobalVal(ID.StrVal, Ty, ID.Loc, IsCall);
    return V == nullptr;
  case ValID::t_GlobalID:
    V = getGlobalVal(ID.UIntVal, Ty, ID.Loc, IsCall);
    return V == nullptr;
  case ValID::t_APSInt:
    if (!Ty->isIntegerTy())
      return error(ID.Loc, "integer constant must have integer type");
    ID.APSIntVal = ID.APSIntVal.extOrTrunc(Ty->getPrimitiveSizeInBits());
    V = ConstantInt::get(Context, ID.APSIntVal);
    return false;
  case ValID::t_APFloat:
    if (!Ty->isFloatingPointTy() ||
        !ConstantFP::isValueValidForType(Ty, ID.APFloatVal))
      return error(ID.Loc, "floating point constant invalid for type");

    // The lexer has no type info, so builds all half, bfloat, float, and double
    // FP constants as double.  Fix this here.  Long double does not need this.
    if (&ID.APFloatVal.getSemantics() == &APFloat::IEEEdouble()) {
      // Check for signaling before potentially converting and losing that info.
      bool IsSNAN = ID.APFloatVal.isSignaling();
      bool Ignored;
      if (Ty->isHalfTy())
        ID.APFloatVal.convert(APFloat::IEEEhalf(), APFloat::rmNearestTiesToEven,
                              &Ignored);
      else if (Ty->isBFloatTy())
        ID.APFloatVal.convert(APFloat::BFloat(), APFloat::rmNearestTiesToEven,
                              &Ignored);
      else if (Ty->isFloatTy())
        ID.APFloatVal.convert(APFloat::IEEEsingle(), APFloat::rmNearestTiesToEven,
                              &Ignored);
      if (IsSNAN) {
        // The convert call above may quiet an SNaN, so manufacture another
        // SNaN. The bitcast works because the payload (significand) parameter
        // is truncated to fit.
        APInt Payload = ID.APFloatVal.bitcastToAPInt();
        ID.APFloatVal = APFloat::getSNaN(ID.APFloatVal.getSemantics(),
                                         ID.APFloatVal.isNegative(), &Payload);
      }
    }
    V = ConstantFP::get(Context, ID.APFloatVal);

    if (V->getType() != Ty)
      return error(ID.Loc, "floating point constant does not have type '" +
                               getTypeString(Ty) + "'");

    return false;
  case ValID::t_Null:
    if (!Ty->isPointerTy())
      return error(ID.Loc, "null must be a pointer type");
    V = ConstantPointerNull::get(cast<PointerType>(Ty));
    return false;
  case ValID::t_Undef:
    // FIXME: LabelTy should not be a first-class type.
    if (!Ty->isFirstClassType() || Ty->isLabelTy())
      return error(ID.Loc, "invalid type for undef constant");
    V = UndefValue::get(Ty);
    return false;
  case ValID::t_EmptyArray:
    if (!Ty->isArrayTy() || cast<ArrayType>(Ty)->getNumElements() != 0)
      return error(ID.Loc, "invalid empty array initializer");
    V = UndefValue::get(Ty);
    return false;
  case ValID::t_Zero:
    // FIXME: LabelTy should not be a first-class type.
    if (!Ty->isFirstClassType() || Ty->isLabelTy())
      return error(ID.Loc, "invalid type for null constant");
    V = Constant::getNullValue(Ty);
    return false;
  case ValID::t_None:
    if (!Ty->isTokenTy())
      return error(ID.Loc, "invalid type for none constant");
    V = Constant::getNullValue(Ty);
    return false;
  case ValID::t_Constant:
    if (ID.ConstantVal->getType() != Ty)
      return error(ID.Loc, "constant expression type mismatch");

    V = ID.ConstantVal;
    return false;
  case ValID::t_ConstantStruct:
  case ValID::t_PackedConstantStruct:
    if (StructType *ST = dyn_cast<StructType>(Ty)) {
      if (ST->getNumElements() != ID.UIntVal)
        return error(ID.Loc,
                     "initializer with struct type has wrong # elements");
      if (ST->isPacked() != (ID.Kind == ValID::t_PackedConstantStruct))
        return error(ID.Loc, "packed'ness of initializer and type don't match");

      // Verify that the elements are compatible with the structtype.
      for (unsigned i = 0, e = ID.UIntVal; i != e; ++i)
        if (ID.ConstantStructElts[i]->getType() != ST->getElementType(i))
          return error(
              ID.Loc,
              "element " + Twine(i) +
                  " of struct initializer doesn't match struct element type");

      V = ConstantStruct::get(
          ST, makeArrayRef(ID.ConstantStructElts.get(), ID.UIntVal));
    } else
      return error(ID.Loc, "constant expression type mismatch");
    return false;
  }
  llvm_unreachable("Invalid ValID");
}

bool LLParser::parseConstantValue(Type *Ty, Constant *&C) {
  C = nullptr;
  ValID ID;
  auto Loc = Lex.getLoc();
  if (parseValID(ID, /*PFS=*/nullptr))
    return true;
  switch (ID.Kind) {
  case ValID::t_APSInt:
  case ValID::t_APFloat:
  case ValID::t_Undef:
  case ValID::t_Constant:
  case ValID::t_ConstantStruct:
  case ValID::t_PackedConstantStruct: {
    Value *V;
    if (convertValIDToValue(Ty, ID, V, /*PFS=*/nullptr, /*IsCall=*/false))
      return true;
    assert(isa<Constant>(V) && "Expected a constant value");
    C = cast<Constant>(V);
    return false;
  }
  case ValID::t_Null:
    C = Constant::getNullValue(Ty);
    return false;
  default:
    return error(Loc, "expected a constant value");
  }
}

bool LLParser::parseValue(Type *Ty, Value *&V, PerFunctionState *PFS) {
  V = nullptr;
  ValID ID;
  return parseValID(ID, PFS) ||
         convertValIDToValue(Ty, ID, V, PFS, /*IsCall=*/false);
}

bool LLParser::parseTypeAndValue(Value *&V, PerFunctionState *PFS) {
  Type *Ty = nullptr;
  return parseType(Ty) || parseValue(Ty, V, PFS);
}

bool LLParser::parseTypeAndBasicBlock(BasicBlock *&BB, LocTy &Loc,
                                      PerFunctionState &PFS) {
  Value *V;
  Loc = Lex.getLoc();
  if (parseTypeAndValue(V, PFS))
    return true;
  if (!isa<BasicBlock>(V))
    return error(Loc, "expected a basic block");
  BB = cast<BasicBlock>(V);
  return false;
}

/// FunctionHeader
///   ::= OptionalLinkage OptionalPreemptionSpecifier OptionalVisibility
///       OptionalCallingConv OptRetAttrs OptUnnamedAddr Type GlobalName
///       '(' ArgList ')' OptAddrSpace OptFuncAttrs OptSection OptionalAlign
///       OptGC OptionalPrefix OptionalPrologue OptPersonalityFn
bool LLParser::parseFunctionHeader(Function *&Fn, bool IsDefine) {
  // parse the linkage.
  LocTy LinkageLoc = Lex.getLoc();
  unsigned Linkage;
  unsigned Visibility;
  unsigned DLLStorageClass;
  bool DSOLocal;
  AttrBuilder RetAttrs;
  unsigned CC;
  bool HasLinkage;
  Type *RetType = nullptr;
  LocTy RetTypeLoc = Lex.getLoc();
  if (parseOptionalLinkage(Linkage, HasLinkage, Visibility, DLLStorageClass,
                           DSOLocal) ||
      parseOptionalCallingConv(CC) || parseOptionalReturnAttrs(RetAttrs) ||
      parseType(RetType, RetTypeLoc, true /*void allowed*/))
    return true;

  // Verify that the linkage is ok.
  switch ((GlobalValue::LinkageTypes)Linkage) {
  case GlobalValue::ExternalLinkage:
    break; // always ok.
  case GlobalValue::ExternalWeakLinkage:
    if (IsDefine)
      return error(LinkageLoc, "invalid linkage for function definition");
    break;
  case GlobalValue::PrivateLinkage:
  case GlobalValue::InternalLinkage:
  case GlobalValue::AvailableExternallyLinkage:
  case GlobalValue::LinkOnceAnyLinkage:
  case GlobalValue::LinkOnceODRLinkage:
  case GlobalValue::WeakAnyLinkage:
  case GlobalValue::WeakODRLinkage:
    if (!IsDefine)
      return error(LinkageLoc, "invalid linkage for function declaration");
    break;
  case GlobalValue::AppendingLinkage:
  case GlobalValue::CommonLinkage:
    return error(LinkageLoc, "invalid function linkage type");
  }

  if (!isValidVisibilityForLinkage(Visibility, Linkage))
    return error(LinkageLoc,
                 "symbol with local linkage must have default visibility");

  if (!FunctionType::isValidReturnType(RetType))
    return error(RetTypeLoc, "invalid function return type");

  LocTy NameLoc = Lex.getLoc();

  std::string FunctionName;
  if (Lex.getKind() == lltok::GlobalVar) {
    FunctionName = Lex.getStrVal();
  } else if (Lex.getKind() == lltok::GlobalID) {     // @42 is ok.
    unsigned NameID = Lex.getUIntVal();

    if (NameID != NumberedVals.size())
      return tokError("function expected to be numbered '%" +
                      Twine(NumberedVals.size()) + "'");
  } else {
    return tokError("expected function name");
  }

  Lex.Lex();

  if (Lex.getKind() != lltok::lparen)
    return tokError("expected '(' in function argument list");

  SmallVector<ArgInfo, 8> ArgList;
  bool IsVarArg;
  AttrBuilder FuncAttrs;
  std::vector<unsigned> FwdRefAttrGrps;
  LocTy BuiltinLoc;
  std::string Section;
  std::string Partition;
  MaybeAlign Alignment;
  std::string GC;
  GlobalValue::UnnamedAddr UnnamedAddr = GlobalValue::UnnamedAddr::None;
  unsigned AddrSpace = 0;
  Constant *Prefix = nullptr;
  Constant *Prologue = nullptr;
  Constant *PersonalityFn = nullptr;
  Comdat *C;

  if (parseArgumentList(ArgList, IsVarArg) ||
      parseOptionalUnnamedAddr(UnnamedAddr) ||
      parseOptionalProgramAddrSpace(AddrSpace) ||
      parseFnAttributeValuePairs(FuncAttrs, FwdRefAttrGrps, false,
                                 BuiltinLoc) ||
      (EatIfPresent(lltok::kw_section) && parseStringConstant(Section)) ||
      (EatIfPresent(lltok::kw_partition) && parseStringConstant(Partition)) ||
      parseOptionalComdat(FunctionName, C) ||
      parseOptionalAlignment(Alignment) ||
      (EatIfPresent(lltok::kw_gc) && parseStringConstant(GC)) ||
      (EatIfPresent(lltok::kw_prefix) && parseGlobalTypeAndValue(Prefix)) ||
      (EatIfPresent(lltok::kw_prologue) && parseGlobalTypeAndValue(Prologue)) ||
      (EatIfPresent(lltok::kw_personality) &&
       parseGlobalTypeAndValue(PersonalityFn)))
    return true;

  if (FuncAttrs.contains(Attribute::Builtin))
    return error(BuiltinLoc, "'builtin' attribute not valid on function");

  // If the alignment was parsed as an attribute, move to the alignment field.
  if (FuncAttrs.hasAlignmentAttr()) {
    Alignment = FuncAttrs.getAlignment();
    FuncAttrs.removeAttribute(Attribute::Alignment);
  }

  // Okay, if we got here, the function is syntactically valid.  Convert types
  // and do semantic checks.
  std::vector<Type*> ParamTypeList;
  SmallVector<AttributeSet, 8> Attrs;

  for (unsigned i = 0, e = ArgList.size(); i != e; ++i) {
    ParamTypeList.push_back(ArgList[i].Ty);
    Attrs.push_back(ArgList[i].Attrs);
  }

  AttributeList PAL =
      AttributeList::get(Context, AttributeSet::get(Context, FuncAttrs),
                         AttributeSet::get(Context, RetAttrs), Attrs);

  if (PAL.hasAttribute(1, Attribute::StructRet) && !RetType->isVoidTy())
    return error(RetTypeLoc, "functions with 'sret' argument must return void");

  FunctionType *FT = FunctionType::get(RetType, ParamTypeList, IsVarArg);
  PointerType *PFT = PointerType::get(FT, AddrSpace);

  Fn = nullptr;
  if (!FunctionName.empty()) {
    // If this was a definition of a forward reference, remove the definition
    // from the forward reference table and fill in the forward ref.
    auto FRVI = ForwardRefVals.find(FunctionName);
    if (FRVI != ForwardRefVals.end()) {
      Fn = M->getFunction(FunctionName);
      if (!Fn)
        return error(FRVI->second.second, "invalid forward reference to "
                                          "function as global value!");
      if (Fn->getType() != PFT)
        return error(FRVI->second.second,
                     "invalid forward reference to "
                     "function '" +
                         FunctionName +
                         "' with wrong type: "
                         "expected '" +
                         getTypeString(PFT) + "' but was '" +
                         getTypeString(Fn->getType()) + "'");
      ForwardRefVals.erase(FRVI);
    } else if ((Fn = M->getFunction(FunctionName))) {
      // Reject redefinitions.
      return error(NameLoc,
                   "invalid redefinition of function '" + FunctionName + "'");
    } else if (M->getNamedValue(FunctionName)) {
      return error(NameLoc, "redefinition of function '@" + FunctionName + "'");
    }

  } else {
    // If this is a definition of a forward referenced function, make sure the
    // types agree.
    auto I = ForwardRefValIDs.find(NumberedVals.size());
    if (I != ForwardRefValIDs.end()) {
      Fn = cast<Function>(I->second.first);
      if (Fn->getType() != PFT)
        return error(NameLoc, "type of definition and forward reference of '@" +
                                  Twine(NumberedVals.size()) +
                                  "' disagree: "
                                  "expected '" +
                                  getTypeString(PFT) + "' but was '" +
                                  getTypeString(Fn->getType()) + "'");
      ForwardRefValIDs.erase(I);
    }
  }

  if (!Fn)
    Fn = Function::Create(FT, GlobalValue::ExternalLinkage, AddrSpace,
                          FunctionName, M);
  else // Move the forward-reference to the correct spot in the module.
    M->getFunctionList().splice(M->end(), M->getFunctionList(), Fn);

  assert(Fn->getAddressSpace() == AddrSpace && "Created function in wrong AS");

  if (FunctionName.empty())
    NumberedVals.push_back(Fn);

  Fn->setLinkage((GlobalValue::LinkageTypes)Linkage);
  maybeSetDSOLocal(DSOLocal, *Fn);
  Fn->setVisibility((GlobalValue::VisibilityTypes)Visibility);
  Fn->setDLLStorageClass((GlobalValue::DLLStorageClassTypes)DLLStorageClass);
  Fn->setCallingConv(CC);
  Fn->setAttributes(PAL);
  Fn->setUnnamedAddr(UnnamedAddr);
  Fn->setAlignment(MaybeAlign(Alignment));
  Fn->setSection(Section);
  Fn->setPartition(Partition);
  Fn->setComdat(C);
  Fn->setPersonalityFn(PersonalityFn);
  if (!GC.empty()) Fn->setGC(GC);
  Fn->setPrefixData(Prefix);
  Fn->setPrologueData(Prologue);
  ForwardRefAttrGroups[Fn] = FwdRefAttrGrps;

  // Add all of the arguments we parsed to the function.
  Function::arg_iterator ArgIt = Fn->arg_begin();
  for (unsigned i = 0, e = ArgList.size(); i != e; ++i, ++ArgIt) {
    // If the argument has a name, insert it into the argument symbol table.
    if (ArgList[i].Name.empty()) continue;

    // Set the name, if it conflicted, it will be auto-renamed.
    ArgIt->setName(ArgList[i].Name);

    if (ArgIt->getName() != ArgList[i].Name)
      return error(ArgList[i].Loc,
                   "redefinition of argument '%" + ArgList[i].Name + "'");
  }

  if (IsDefine)
    return false;

  // Check the declaration has no block address forward references.
  ValID ID;
  if (FunctionName.empty()) {
    ID.Kind = ValID::t_GlobalID;
    ID.UIntVal = NumberedVals.size() - 1;
  } else {
    ID.Kind = ValID::t_GlobalName;
    ID.StrVal = FunctionName;
  }
  auto Blocks = ForwardRefBlockAddresses.find(ID);
  if (Blocks != ForwardRefBlockAddresses.end())
    return error(Blocks->first.Loc,
                 "cannot take blockaddress inside a declaration");
  return false;
}

bool LLParser::PerFunctionState::resolveForwardRefBlockAddresses() {
  ValID ID;
  if (FunctionNumber == -1) {
    ID.Kind = ValID::t_GlobalName;
    ID.StrVal = std::string(F.getName());
  } else {
    ID.Kind = ValID::t_GlobalID;
    ID.UIntVal = FunctionNumber;
  }

  auto Blocks = P.ForwardRefBlockAddresses.find(ID);
  if (Blocks == P.ForwardRefBlockAddresses.end())
    return false;

  for (const auto &I : Blocks->second) {
    const ValID &BBID = I.first;
    GlobalValue *GV = I.second;

    assert((BBID.Kind == ValID::t_LocalID || BBID.Kind == ValID::t_LocalName) &&
           "Expected local id or name");
    BasicBlock *BB;
    if (BBID.Kind == ValID::t_LocalName)
      BB = getBB(BBID.StrVal, BBID.Loc);
    else
      BB = getBB(BBID.UIntVal, BBID.Loc);
    if (!BB)
      return P.error(BBID.Loc, "referenced value is not a basic block");

    GV->replaceAllUsesWith(BlockAddress::get(&F, BB));
    GV->eraseFromParent();
  }

  P.ForwardRefBlockAddresses.erase(Blocks);
  return false;
}

/// parseFunctionBody
///   ::= '{' BasicBlock+ UseListOrderDirective* '}'
bool LLParser::parseFunctionBody(Function &Fn) {
  if (Lex.getKind() != lltok::lbrace)
    return tokError("expected '{' in function body");
  Lex.Lex();  // eat the {.

  int FunctionNumber = -1;
  if (!Fn.hasName()) FunctionNumber = NumberedVals.size()-1;

  PerFunctionState PFS(*this, Fn, FunctionNumber);

  // Resolve block addresses and allow basic blocks to be forward-declared
  // within this function.
  if (PFS.resolveForwardRefBlockAddresses())
    return true;
  SaveAndRestore<PerFunctionState *> ScopeExit(BlockAddressPFS, &PFS);

  // We need at least one basic block.
  if (Lex.getKind() == lltok::rbrace || Lex.getKind() == lltok::kw_uselistorder)
    return tokError("function body requires at least one basic block");

  while (Lex.getKind() != lltok::rbrace &&
         Lex.getKind() != lltok::kw_uselistorder)
    if (parseBasicBlock(PFS))
      return true;

  while (Lex.getKind() != lltok::rbrace)
    if (parseUseListOrder(&PFS))
      return true;

  // Eat the }.
  Lex.Lex();

  // Verify function is ok.
  return PFS.finishFunction();
}

/// parseBasicBlock
///   ::= (LabelStr|LabelID)? Instruction*
bool LLParser::parseBasicBlock(PerFunctionState &PFS) {
  // If this basic block starts out with a name, remember it.
  std::string Name;
  int NameID = -1;
  LocTy NameLoc = Lex.getLoc();
  if (Lex.getKind() == lltok::LabelStr) {
    Name = Lex.getStrVal();
    Lex.Lex();
  } else if (Lex.getKind() == lltok::LabelID) {
    NameID = Lex.getUIntVal();
    Lex.Lex();
  }

  BasicBlock *BB = PFS.defineBB(Name, NameID, NameLoc);
  if (!BB)
    return true;

  std::string NameStr;

  // parse the instructions in this block until we get a terminator.
  Instruction *Inst;
  do {
    // This instruction may have three possibilities for a name: a) none
    // specified, b) name specified "%foo =", c) number specified: "%4 =".
    LocTy NameLoc = Lex.getLoc();
    int NameID = -1;
    NameStr = "";

    if (Lex.getKind() == lltok::LocalVarID) {
      NameID = Lex.getUIntVal();
      Lex.Lex();
      if (parseToken(lltok::equal, "expected '=' after instruction id"))
        return true;
    } else if (Lex.getKind() == lltok::LocalVar) {
      NameStr = Lex.getStrVal();
      Lex.Lex();
      if (parseToken(lltok::equal, "expected '=' after instruction name"))
        return true;
    }

    switch (parseInstruction(Inst, BB, PFS)) {
    default:
      llvm_unreachable("Unknown parseInstruction result!");
    case InstError: return true;
    case InstNormal:
      BB->getInstList().push_back(Inst);

      // With a normal result, we check to see if the instruction is followed by
      // a comma and metadata.
      if (EatIfPresent(lltok::comma))
        if (parseInstructionMetadata(*Inst))
          return true;
      break;
    case InstExtraComma:
      BB->getInstList().push_back(Inst);

      // If the instruction parser ate an extra comma at the end of it, it
      // *must* be followed by metadata.
      if (parseInstructionMetadata(*Inst))
        return true;
      break;
    }

    // Set the name on the instruction.
    if (PFS.setInstName(NameID, NameStr, NameLoc, Inst))
      return true;
  } while (!Inst->isTerminator());

  return false;
}

//===----------------------------------------------------------------------===//
// Instruction Parsing.
//===----------------------------------------------------------------------===//

/// parseInstruction - parse one of the many different instructions.
///
int LLParser::parseInstruction(Instruction *&Inst, BasicBlock *BB,
                               PerFunctionState &PFS) {
  lltok::Kind Token = Lex.getKind();
  if (Token == lltok::Eof)
    return tokError("found end of file when expecting more instructions");
  LocTy Loc = Lex.getLoc();
  unsigned KeywordVal = Lex.getUIntVal();
  Lex.Lex();  // Eat the keyword.

  switch (Token) {
  default:
    return error(Loc, "expected instruction opcode");
  // Terminator Instructions.
  case lltok::kw_unreachable: Inst = new UnreachableInst(Context); return false;
  case lltok::kw_ret:
    return parseRet(Inst, BB, PFS);
  case lltok::kw_br:
    return parseBr(Inst, PFS);
  case lltok::kw_switch:
    return parseSwitch(Inst, PFS);
  case lltok::kw_indirectbr:
    return parseIndirectBr(Inst, PFS);
  case lltok::kw_invoke:
    return parseInvoke(Inst, PFS);
  case lltok::kw_resume:
    return parseResume(Inst, PFS);
  case lltok::kw_cleanupret:
    return parseCleanupRet(Inst, PFS);
  case lltok::kw_catchret:
    return parseCatchRet(Inst, PFS);
  case lltok::kw_catchswitch:
    return parseCatchSwitch(Inst, PFS);
  case lltok::kw_catchpad:
    return parseCatchPad(Inst, PFS);
  case lltok::kw_cleanuppad:
    return parseCleanupPad(Inst, PFS);
  case lltok::kw_callbr:
    return parseCallBr(Inst, PFS);
  // Unary Operators.
  case lltok::kw_fneg: {
    FastMathFlags FMF = EatFastMathFlagsIfPresent();
    int Res = parseUnaryOp(Inst, PFS, KeywordVal, /*IsFP*/ true);
    if (Res != 0)
      return Res;
    if (FMF.any())
      Inst->setFastMathFlags(FMF);
    return false;
  }
  // Binary Operators.
  case lltok::kw_add:
  case lltok::kw_sub:
  case lltok::kw_mul:
  case lltok::kw_shl: {
    bool NUW = EatIfPresent(lltok::kw_nuw);
    bool NSW = EatIfPresent(lltok::kw_nsw);
    if (!NUW) NUW = EatIfPresent(lltok::kw_nuw);

    if (parseArithmetic(Inst, PFS, KeywordVal, /*IsFP*/ false))
      return true;

    if (NUW) cast<BinaryOperator>(Inst)->setHasNoUnsignedWrap(true);
    if (NSW) cast<BinaryOperator>(Inst)->setHasNoSignedWrap(true);
    return false;
  }
  case lltok::kw_fadd:
  case lltok::kw_fsub:
  case lltok::kw_fmul:
  case lltok::kw_fdiv:
  case lltok::kw_frem: {
    FastMathFlags FMF = EatFastMathFlagsIfPresent();
    int Res = parseArithmetic(Inst, PFS, KeywordVal, /*IsFP*/ true);
    if (Res != 0)
      return Res;
    if (FMF.any())
      Inst->setFastMathFlags(FMF);
    return 0;
  }

  case lltok::kw_sdiv:
  case lltok::kw_udiv:
  case lltok::kw_lshr:
  case lltok::kw_ashr: {
    bool Exact = EatIfPresent(lltok::kw_exact);

    if (parseArithmetic(Inst, PFS, KeywordVal, /*IsFP*/ false))
      return true;
    if (Exact) cast<BinaryOperator>(Inst)->setIsExact(true);
    return false;
  }

  case lltok::kw_urem:
  case lltok::kw_srem:
    return parseArithmetic(Inst, PFS, KeywordVal,
                           /*IsFP*/ false);
  case lltok::kw_and:
  case lltok::kw_or:
  case lltok::kw_xor:
    return parseLogical(Inst, PFS, KeywordVal);
  case lltok::kw_icmp:
    return parseCompare(Inst, PFS, KeywordVal);
  case lltok::kw_fcmp: {
    FastMathFlags FMF = EatFastMathFlagsIfPresent();
    int Res = parseCompare(Inst, PFS, KeywordVal);
    if (Res != 0)
      return Res;
    if (FMF.any())
      Inst->setFastMathFlags(FMF);
    return 0;
  }

  // Casts.
  case lltok::kw_trunc:
  case lltok::kw_zext:
  case lltok::kw_sext:
  case lltok::kw_fptrunc:
  case lltok::kw_fpext:
  case lltok::kw_bitcast:
  case lltok::kw_addrspacecast:
  case lltok::kw_uitofp:
  case lltok::kw_sitofp:
  case lltok::kw_fptoui:
  case lltok::kw_fptosi:
  case lltok::kw_inttoptr:
  case lltok::kw_ptrtoint:
    return parseCast(Inst, PFS, KeywordVal);
  // Other.
  case lltok::kw_select: {
    FastMathFlags FMF = EatFastMathFlagsIfPresent();
    int Res = parseSelect(Inst, PFS);
    if (Res != 0)
      return Res;
    if (FMF.any()) {
      if (!isa<FPMathOperator>(Inst))
        return error(Loc, "fast-math-flags specified for select without "
                          "floating-point scalar or vector return type");
      Inst->setFastMathFlags(FMF);
    }
    return 0;
  }
  case lltok::kw_va_arg:
    return parseVAArg(Inst, PFS);
  case lltok::kw_extractelement:
    return parseExtractElement(Inst, PFS);
  case lltok::kw_insertelement:
    return parseInsertElement(Inst, PFS);
  case lltok::kw_shufflevector:
    return parseShuffleVector(Inst, PFS);
  case lltok::kw_phi: {
    FastMathFlags FMF = EatFastMathFlagsIfPresent();
    int Res = parsePHI(Inst, PFS);
    if (Res != 0)
      return Res;
    if (FMF.any()) {
      if (!isa<FPMathOperator>(Inst))
        return error(Loc, "fast-math-flags specified for phi without "
                          "floating-point scalar or vector return type");
      Inst->setFastMathFlags(FMF);
    }
    return 0;
  }
  case lltok::kw_landingpad:
    return parseLandingPad(Inst, PFS);
  case lltok::kw_freeze:
    return parseFreeze(Inst, PFS);
  // Call.
  case lltok::kw_call:
    return parseCall(Inst, PFS, CallInst::TCK_None);
  case lltok::kw_tail:
    return parseCall(Inst, PFS, CallInst::TCK_Tail);
  case lltok::kw_musttail:
    return parseCall(Inst, PFS, CallInst::TCK_MustTail);
  case lltok::kw_notail:
    return parseCall(Inst, PFS, CallInst::TCK_NoTail);
  // Memory.
  case lltok::kw_alloca:
    return parseAlloc(Inst, PFS);
  case lltok::kw_load:
    return parseLoad(Inst, PFS);
  case lltok::kw_store:
    return parseStore(Inst, PFS);
  case lltok::kw_cmpxchg:
    return parseCmpXchg(Inst, PFS);
  case lltok::kw_atomicrmw:
    return parseAtomicRMW(Inst, PFS);
  case lltok::kw_fence:
    return parseFence(Inst, PFS);
  case lltok::kw_getelementptr:
    return parseGetElementPtr(Inst, PFS);
  case lltok::kw_extractvalue:
    return parseExtractValue(Inst, PFS);
  case lltok::kw_insertvalue:
    return parseInsertValue(Inst, PFS);
  }
}

/// parseCmpPredicate - parse an integer or fp predicate, based on Kind.
bool LLParser::parseCmpPredicate(unsigned &P, unsigned Opc) {
  if (Opc == Instruction::FCmp) {
    switch (Lex.getKind()) {
    default:
      return tokError("expected fcmp predicate (e.g. 'oeq')");
    case lltok::kw_oeq: P = CmpInst::FCMP_OEQ; break;
    case lltok::kw_one: P = CmpInst::FCMP_ONE; break;
    case lltok::kw_olt: P = CmpInst::FCMP_OLT; break;
    case lltok::kw_ogt: P = CmpInst::FCMP_OGT; break;
    case lltok::kw_ole: P = CmpInst::FCMP_OLE; break;
    case lltok::kw_oge: P = CmpInst::FCMP_OGE; break;
    case lltok::kw_ord: P = CmpInst::FCMP_ORD; break;
    case lltok::kw_uno: P = CmpInst::FCMP_UNO; break;
    case lltok::kw_ueq: P = CmpInst::FCMP_UEQ; break;
    case lltok::kw_une: P = CmpInst::FCMP_UNE; break;
    case lltok::kw_ult: P = CmpInst::FCMP_ULT; break;
    case lltok::kw_ugt: P = CmpInst::FCMP_UGT; break;
    case lltok::kw_ule: P = CmpInst::FCMP_ULE; break;
    case lltok::kw_uge: P = CmpInst::FCMP_UGE; break;
    case lltok::kw_true: P = CmpInst::FCMP_TRUE; break;
    case lltok::kw_false: P = CmpInst::FCMP_FALSE; break;
    }
  } else {
    switch (Lex.getKind()) {
    default:
      return tokError("expected icmp predicate (e.g. 'eq')");
    case lltok::kw_eq:  P = CmpInst::ICMP_EQ; break;
    case lltok::kw_ne:  P = CmpInst::ICMP_NE; break;
    case lltok::kw_slt: P = CmpInst::ICMP_SLT; break;
    case lltok::kw_sgt: P = CmpInst::ICMP_SGT; break;
    case lltok::kw_sle: P = CmpInst::ICMP_SLE; break;
    case lltok::kw_sge: P = CmpInst::ICMP_SGE; break;
    case lltok::kw_ult: P = CmpInst::ICMP_ULT; break;
    case lltok::kw_ugt: P = CmpInst::ICMP_UGT; break;
    case lltok::kw_ule: P = CmpInst::ICMP_ULE; break;
    case lltok::kw_uge: P = CmpInst::ICMP_UGE; break;
    }
  }
  Lex.Lex();
  return false;
}

//===----------------------------------------------------------------------===//
// Terminator Instructions.
//===----------------------------------------------------------------------===//

/// parseRet - parse a return instruction.
///   ::= 'ret' void (',' !dbg, !1)*
///   ::= 'ret' TypeAndValue (',' !dbg, !1)*
bool LLParser::parseRet(Instruction *&Inst, BasicBlock *BB,
                        PerFunctionState &PFS) {
  SMLoc TypeLoc = Lex.getLoc();
  Type *Ty = nullptr;
  if (parseType(Ty, true /*void allowed*/))
    return true;

  Type *ResType = PFS.getFunction().getReturnType();

  if (Ty->isVoidTy()) {
    if (!ResType->isVoidTy())
      return error(TypeLoc, "value doesn't match function result type '" +
                                getTypeString(ResType) + "'");

    Inst = ReturnInst::Create(Context);
    return false;
  }

  Value *RV;
  if (parseValue(Ty, RV, PFS))
    return true;

  if (ResType != RV->getType())
    return error(TypeLoc, "value doesn't match function result type '" +
                              getTypeString(ResType) + "'");

  Inst = ReturnInst::Create(Context, RV);
  return false;
}

/// parseBr
///   ::= 'br' TypeAndValue
///   ::= 'br' TypeAndValue ',' TypeAndValue ',' TypeAndValue
bool LLParser::parseBr(Instruction *&Inst, PerFunctionState &PFS) {
  LocTy Loc, Loc2;
  Value *Op0;
  BasicBlock *Op1, *Op2;
  if (parseTypeAndValue(Op0, Loc, PFS))
    return true;

  if (BasicBlock *BB = dyn_cast<BasicBlock>(Op0)) {
    Inst = BranchInst::Create(BB);
    return false;
  }

  if (Op0->getType() != Type::getInt1Ty(Context))
    return error(Loc, "branch condition must have 'i1' type");

  if (parseToken(lltok::comma, "expected ',' after branch condition") ||
      parseTypeAndBasicBlock(Op1, Loc, PFS) ||
      parseToken(lltok::comma, "expected ',' after true destination") ||
      parseTypeAndBasicBlock(Op2, Loc2, PFS))
    return true;

  Inst = BranchInst::Create(Op1, Op2, Op0);
  return false;
}

/// parseSwitch
///  Instruction
///    ::= 'switch' TypeAndValue ',' TypeAndValue '[' JumpTable ']'
///  JumpTable
///    ::= (TypeAndValue ',' TypeAndValue)*
bool LLParser::parseSwitch(Instruction *&Inst, PerFunctionState &PFS) {
  LocTy CondLoc, BBLoc;
  Value *Cond;
  BasicBlock *DefaultBB;
  if (parseTypeAndValue(Cond, CondLoc, PFS) ||
      parseToken(lltok::comma, "expected ',' after switch condition") ||
      parseTypeAndBasicBlock(DefaultBB, BBLoc, PFS) ||
      parseToken(lltok::lsquare, "expected '[' with switch table"))
    return true;

  if (!Cond->getType()->isIntegerTy())
    return error(CondLoc, "switch condition must have integer type");

  // parse the jump table pairs.
  SmallPtrSet<Value*, 32> SeenCases;
  SmallVector<std::pair<ConstantInt*, BasicBlock*>, 32> Table;
  while (Lex.getKind() != lltok::rsquare) {
    Value *Constant;
    BasicBlock *DestBB;

    if (parseTypeAndValue(Constant, CondLoc, PFS) ||
        parseToken(lltok::comma, "expected ',' after case value") ||
        parseTypeAndBasicBlock(DestBB, PFS))
      return true;

    if (!SeenCases.insert(Constant).second)
      return error(CondLoc, "duplicate case value in switch");
    if (!isa<ConstantInt>(Constant))
      return error(CondLoc, "case value is not a constant integer");

    Table.push_back(std::make_pair(cast<ConstantInt>(Constant), DestBB));
  }

  Lex.Lex();  // Eat the ']'.

  SwitchInst *SI = SwitchInst::Create(Cond, DefaultBB, Table.size());
  for (unsigned i = 0, e = Table.size(); i != e; ++i)
    SI->addCase(Table[i].first, Table[i].second);
  Inst = SI;
  return false;
}

/// parseIndirectBr
///  Instruction
///    ::= 'indirectbr' TypeAndValue ',' '[' LabelList ']'
bool LLParser::parseIndirectBr(Instruction *&Inst, PerFunctionState &PFS) {
  LocTy AddrLoc;
  Value *Address;
  if (parseTypeAndValue(Address, AddrLoc, PFS) ||
      parseToken(lltok::comma, "expected ',' after indirectbr address") ||
      parseToken(lltok::lsquare, "expected '[' with indirectbr"))
    return true;

  if (!Address->getType()->isPointerTy())
    return error(AddrLoc, "indirectbr address must have pointer type");

  // parse the destination list.
  SmallVector<BasicBlock*, 16> DestList;

  if (Lex.getKind() != lltok::rsquare) {
    BasicBlock *DestBB;
    if (parseTypeAndBasicBlock(DestBB, PFS))
      return true;
    DestList.push_back(DestBB);

    while (EatIfPresent(lltok::comma)) {
      if (parseTypeAndBasicBlock(DestBB, PFS))
        return true;
      DestList.push_back(DestBB);
    }
  }

  if (parseToken(lltok::rsquare, "expected ']' at end of block list"))
    return true;

  IndirectBrInst *IBI = IndirectBrInst::Create(Address, DestList.size());
  for (unsigned i = 0, e = DestList.size(); i != e; ++i)
    IBI->addDestination(DestList[i]);
  Inst = IBI;
  return false;
}

/// parseInvoke
///   ::= 'invoke' OptionalCallingConv OptionalAttrs Type Value ParamList
///       OptionalAttrs 'to' TypeAndValue 'unwind' TypeAndValue
bool LLParser::parseInvoke(Instruction *&Inst, PerFunctionState &PFS) {
  LocTy CallLoc = Lex.getLoc();
  AttrBuilder RetAttrs, FnAttrs;
  std::vector<unsigned> FwdRefAttrGrps;
  LocTy NoBuiltinLoc;
  unsigned CC;
  unsigned InvokeAddrSpace;
  Type *RetType = nullptr;
  LocTy RetTypeLoc;
  ValID CalleeID;
  SmallVector<ParamInfo, 16> ArgList;
  SmallVector<OperandBundleDef, 2> BundleList;

  BasicBlock *NormalBB, *UnwindBB;
  if (parseOptionalCallingConv(CC) || parseOptionalReturnAttrs(RetAttrs) ||
      parseOptionalProgramAddrSpace(InvokeAddrSpace) ||
      parseType(RetType, RetTypeLoc, true /*void allowed*/) ||
      parseValID(CalleeID) || parseParameterList(ArgList, PFS) ||
      parseFnAttributeValuePairs(FnAttrs, FwdRefAttrGrps, false,
                                 NoBuiltinLoc) ||
      parseOptionalOperandBundles(BundleList, PFS) ||
      parseToken(lltok::kw_to, "expected 'to' in invoke") ||
      parseTypeAndBasicBlock(NormalBB, PFS) ||
      parseToken(lltok::kw_unwind, "expected 'unwind' in invoke") ||
      parseTypeAndBasicBlock(UnwindBB, PFS))
    return true;

  // If RetType is a non-function pointer type, then this is the short syntax
  // for the call, which means that RetType is just the return type.  Infer the
  // rest of the function argument types from the arguments that are present.
  FunctionType *Ty = dyn_cast<FunctionType>(RetType);
  if (!Ty) {
    // Pull out the types of all of the arguments...
    std::vector<Type*> ParamTypes;
    for (unsigned i = 0, e = ArgList.size(); i != e; ++i)
      ParamTypes.push_back(ArgList[i].V->getType());

    if (!FunctionType::isValidReturnType(RetType))
      return error(RetTypeLoc, "Invalid result type for LLVM function");

    Ty = FunctionType::get(RetType, ParamTypes, false);
  }

  CalleeID.FTy = Ty;

  // Look up the callee.
  Value *Callee;
  if (convertValIDToValue(PointerType::get(Ty, InvokeAddrSpace), CalleeID,
                          Callee, &PFS, /*IsCall=*/true))
    return true;

  // Set up the Attribute for the function.
  SmallVector<Value *, 8> Args;
  SmallVector<AttributeSet, 8> ArgAttrs;

  // Loop through FunctionType's arguments and ensure they are specified
  // correctly.  Also, gather any parameter attributes.
  FunctionType::param_iterator I = Ty->param_begin();
  FunctionType::param_iterator E = Ty->param_end();
  for (unsigned i = 0, e = ArgList.size(); i != e; ++i) {
    Type *ExpectedTy = nullptr;
    if (I != E) {
      ExpectedTy = *I++;
    } else if (!Ty->isVarArg()) {
      return error(ArgList[i].Loc, "too many arguments specified");
    }

    if (ExpectedTy && ExpectedTy != ArgList[i].V->getType())
      return error(ArgList[i].Loc, "argument is not of expected type '" +
                                       getTypeString(ExpectedTy) + "'");
    Args.push_back(ArgList[i].V);
    ArgAttrs.push_back(ArgList[i].Attrs);
  }

  if (I != E)
    return error(CallLoc, "not enough parameters specified for call");

  if (FnAttrs.hasAlignmentAttr())
    return error(CallLoc, "invoke instructions may not have an alignment");

  // Finish off the Attribute and check them
  AttributeList PAL =
      AttributeList::get(Context, AttributeSet::get(Context, FnAttrs),
                         AttributeSet::get(Context, RetAttrs), ArgAttrs);

  InvokeInst *II =
      InvokeInst::Create(Ty, Callee, NormalBB, UnwindBB, Args, BundleList);
  II->setCallingConv(CC);
  II->setAttributes(PAL);
  ForwardRefAttrGroups[II] = FwdRefAttrGrps;
  Inst = II;
  return false;
}

/// parseResume
///   ::= 'resume' TypeAndValue
bool LLParser::parseResume(Instruction *&Inst, PerFunctionState &PFS) {
  Value *Exn; LocTy ExnLoc;
  if (parseTypeAndValue(Exn, ExnLoc, PFS))
    return true;

  ResumeInst *RI = ResumeInst::Create(Exn);
  Inst = RI;
  return false;
}

bool LLParser::parseExceptionArgs(SmallVectorImpl<Value *> &Args,
                                  PerFunctionState &PFS) {
  if (parseToken(lltok::lsquare, "expected '[' in catchpad/cleanuppad"))
    return true;

  while (Lex.getKind() != lltok::rsquare) {
    // If this isn't the first argument, we need a comma.
    if (!Args.empty() &&
        parseToken(lltok::comma, "expected ',' in argument list"))
      return true;

    // parse the argument.
    LocTy ArgLoc;
    Type *ArgTy = nullptr;
    if (parseType(ArgTy, ArgLoc))
      return true;

    Value *V;
    if (ArgTy->isMetadataTy()) {
      if (parseMetadataAsValue(V, PFS))
        return true;
    } else {
      if (parseValue(ArgTy, V, PFS))
        return true;
    }
    Args.push_back(V);
  }

  Lex.Lex();  // Lex the ']'.
  return false;
}

/// parseCleanupRet
///   ::= 'cleanupret' from Value unwind ('to' 'caller' | TypeAndValue)
bool LLParser::parseCleanupRet(Instruction *&Inst, PerFunctionState &PFS) {
  Value *CleanupPad = nullptr;

  if (parseToken(lltok::kw_from, "expected 'from' after cleanupret"))
    return true;

  if (parseValue(Type::getTokenTy(Context), CleanupPad, PFS))
    return true;

  if (parseToken(lltok::kw_unwind, "expected 'unwind' in cleanupret"))
    return true;

  BasicBlock *UnwindBB = nullptr;
  if (Lex.getKind() == lltok::kw_to) {
    Lex.Lex();
    if (parseToken(lltok::kw_caller, "expected 'caller' in cleanupret"))
      return true;
  } else {
    if (parseTypeAndBasicBlock(UnwindBB, PFS)) {
      return true;
    }
  }

  Inst = CleanupReturnInst::Create(CleanupPad, UnwindBB);
  return false;
}

/// parseCatchRet
///   ::= 'catchret' from Parent Value 'to' TypeAndValue
bool LLParser::parseCatchRet(Instruction *&Inst, PerFunctionState &PFS) {
  Value *CatchPad = nullptr;

  if (parseToken(lltok::kw_from, "expected 'from' after catchret"))
    return true;

  if (parseValue(Type::getTokenTy(Context), CatchPad, PFS))
    return true;

  BasicBlock *BB;
  if (parseToken(lltok::kw_to, "expected 'to' in catchret") ||
      parseTypeAndBasicBlock(BB, PFS))
    return true;

  Inst = CatchReturnInst::Create(CatchPad, BB);
  return false;
}

/// parseCatchSwitch
///   ::= 'catchswitch' within Parent
bool LLParser::parseCatchSwitch(Instruction *&Inst, PerFunctionState &PFS) {
  Value *ParentPad;

  if (parseToken(lltok::kw_within, "expected 'within' after catchswitch"))
    return true;

  if (Lex.getKind() != lltok::kw_none && Lex.getKind() != lltok::LocalVar &&
      Lex.getKind() != lltok::LocalVarID)
    return tokError("expected scope value for catchswitch");

  if (parseValue(Type::getTokenTy(Context), ParentPad, PFS))
    return true;

  if (parseToken(lltok::lsquare, "expected '[' with catchswitch labels"))
    return true;

  SmallVector<BasicBlock *, 32> Table;
  do {
    BasicBlock *DestBB;
    if (parseTypeAndBasicBlock(DestBB, PFS))
      return true;
    Table.push_back(DestBB);
  } while (EatIfPresent(lltok::comma));

  if (parseToken(lltok::rsquare, "expected ']' after catchswitch labels"))
    return true;

  if (parseToken(lltok::kw_unwind, "expected 'unwind' after catchswitch scope"))
    return true;

  BasicBlock *UnwindBB = nullptr;
  if (EatIfPresent(lltok::kw_to)) {
    if (parseToken(lltok::kw_caller, "expected 'caller' in catchswitch"))
      return true;
  } else {
    if (parseTypeAndBasicBlock(UnwindBB, PFS))
      return true;
  }

  auto *CatchSwitch =
      CatchSwitchInst::Create(ParentPad, UnwindBB, Table.size());
  for (BasicBlock *DestBB : Table)
    CatchSwitch->addHandler(DestBB);
  Inst = CatchSwitch;
  return false;
}

/// parseCatchPad
///   ::= 'catchpad' ParamList 'to' TypeAndValue 'unwind' TypeAndValue
bool LLParser::parseCatchPad(Instruction *&Inst, PerFunctionState &PFS) {
  Value *CatchSwitch = nullptr;

  if (parseToken(lltok::kw_within, "expected 'within' after catchpad"))
    return true;

  if (Lex.getKind() != lltok::LocalVar && Lex.getKind() != lltok::LocalVarID)
    return tokError("expected scope value for catchpad");

  if (parseValue(Type::getTokenTy(Context), CatchSwitch, PFS))
    return true;

  SmallVector<Value *, 8> Args;
  if (parseExceptionArgs(Args, PFS))
    return true;

  Inst = CatchPadInst::Create(CatchSwitch, Args);
  return false;
}

/// parseCleanupPad
///   ::= 'cleanuppad' within Parent ParamList
bool LLParser::parseCleanupPad(Instruction *&Inst, PerFunctionState &PFS) {
  Value *ParentPad = nullptr;

  if (parseToken(lltok::kw_within, "expected 'within' after cleanuppad"))
    return true;

  if (Lex.getKind() != lltok::kw_none && Lex.getKind() != lltok::LocalVar &&
      Lex.getKind() != lltok::LocalVarID)
    return tokError("expected scope value for cleanuppad");

  if (parseValue(Type::getTokenTy(Context), ParentPad, PFS))
    return true;

  SmallVector<Value *, 8> Args;
  if (parseExceptionArgs(Args, PFS))
    return true;

  Inst = CleanupPadInst::Create(ParentPad, Args);
  return false;
}

//===----------------------------------------------------------------------===//
// Unary Operators.
//===----------------------------------------------------------------------===//

/// parseUnaryOp
///  ::= UnaryOp TypeAndValue ',' Value
///
/// If IsFP is false, then any integer operand is allowed, if it is true, any fp
/// operand is allowed.
bool LLParser::parseUnaryOp(Instruction *&Inst, PerFunctionState &PFS,
                            unsigned Opc, bool IsFP) {
  LocTy Loc; Value *LHS;
  if (parseTypeAndValue(LHS, Loc, PFS))
    return true;

  bool Valid = IsFP ? LHS->getType()->isFPOrFPVectorTy()
                    : LHS->getType()->isIntOrIntVectorTy();

  if (!Valid)
    return error(Loc, "invalid operand type for instruction");

  Inst = UnaryOperator::Create((Instruction::UnaryOps)Opc, LHS);
  return false;
}

/// parseCallBr
///   ::= 'callbr' OptionalCallingConv OptionalAttrs Type Value ParamList
///       OptionalAttrs OptionalOperandBundles 'to' TypeAndValue
///       '[' LabelList ']'
bool LLParser::parseCallBr(Instruction *&Inst, PerFunctionState &PFS) {
  LocTy CallLoc = Lex.getLoc();
  AttrBuilder RetAttrs, FnAttrs;
  std::vector<unsigned> FwdRefAttrGrps;
  LocTy NoBuiltinLoc;
  unsigned CC;
  Type *RetType = nullptr;
  LocTy RetTypeLoc;
  ValID CalleeID;
  SmallVector<ParamInfo, 16> ArgList;
  SmallVector<OperandBundleDef, 2> BundleList;

  BasicBlock *DefaultDest;
  if (parseOptionalCallingConv(CC) || parseOptionalReturnAttrs(RetAttrs) ||
      parseType(RetType, RetTypeLoc, true /*void allowed*/) ||
      parseValID(CalleeID) || parseParameterList(ArgList, PFS) ||
      parseFnAttributeValuePairs(FnAttrs, FwdRefAttrGrps, false,
                                 NoBuiltinLoc) ||
      parseOptionalOperandBundles(BundleList, PFS) ||
      parseToken(lltok::kw_to, "expected 'to' in callbr") ||
      parseTypeAndBasicBlock(DefaultDest, PFS) ||
      parseToken(lltok::lsquare, "expected '[' in callbr"))
    return true;

  // parse the destination list.
  SmallVector<BasicBlock *, 16> IndirectDests;

  if (Lex.getKind() != lltok::rsquare) {
    BasicBlock *DestBB;
    if (parseTypeAndBasicBlock(DestBB, PFS))
      return true;
    IndirectDests.push_back(DestBB);

    while (EatIfPresent(lltok::comma)) {
      if (parseTypeAndBasicBlock(DestBB, PFS))
        return true;
      IndirectDests.push_back(DestBB);
    }
  }

  if (parseToken(lltok::rsquare, "expected ']' at end of block list"))
    return true;

  // If RetType is a non-function pointer type, then this is the short syntax
  // for the call, which means that RetType is just the return type.  Infer the
  // rest of the function argument types from the arguments that are present.
  FunctionType *Ty = dyn_cast<FunctionType>(RetType);
  if (!Ty) {
    // Pull out the types of all of the arguments...
    std::vector<Type *> ParamTypes;
    for (unsigned i = 0, e = ArgList.size(); i != e; ++i)
      ParamTypes.push_back(ArgList[i].V->getType());

    if (!FunctionType::isValidReturnType(RetType))
      return error(RetTypeLoc, "Invalid result type for LLVM function");

    Ty = FunctionType::get(RetType, ParamTypes, false);
  }

  CalleeID.FTy = Ty;

  // Look up the callee.
  Value *Callee;
  if (convertValIDToValue(PointerType::getUnqual(Ty), CalleeID, Callee, &PFS,
                          /*IsCall=*/true))
    return true;

  // Set up the Attribute for the function.
  SmallVector<Value *, 8> Args;
  SmallVector<AttributeSet, 8> ArgAttrs;

  // Loop through FunctionType's arguments and ensure they are specified
  // correctly.  Also, gather any parameter attributes.
  FunctionType::param_iterator I = Ty->param_begin();
  FunctionType::param_iterator E = Ty->param_end();
  for (unsigned i = 0, e = ArgList.size(); i != e; ++i) {
    Type *ExpectedTy = nullptr;
    if (I != E) {
      ExpectedTy = *I++;
    } else if (!Ty->isVarArg()) {
      return error(ArgList[i].Loc, "too many arguments specified");
    }

    if (ExpectedTy && ExpectedTy != ArgList[i].V->getType())
      return error(ArgList[i].Loc, "argument is not of expected type '" +
                                       getTypeString(ExpectedTy) + "'");
    Args.push_back(ArgList[i].V);
    ArgAttrs.push_back(ArgList[i].Attrs);
  }

  if (I != E)
    return error(CallLoc, "not enough parameters specified for call");

  if (FnAttrs.hasAlignmentAttr())
    return error(CallLoc, "callbr instructions may not have an alignment");

  // Finish off the Attribute and check them
  AttributeList PAL =
      AttributeList::get(Context, AttributeSet::get(Context, FnAttrs),
                         AttributeSet::get(Context, RetAttrs), ArgAttrs);

  CallBrInst *CBI =
      CallBrInst::Create(Ty, Callee, DefaultDest, IndirectDests, Args,
                         BundleList);
  CBI->setCallingConv(CC);
  CBI->setAttributes(PAL);
  ForwardRefAttrGroups[CBI] = FwdRefAttrGrps;
  Inst = CBI;
  return false;
}

//===----------------------------------------------------------------------===//
// Binary Operators.
//===----------------------------------------------------------------------===//

/// parseArithmetic
///  ::= ArithmeticOps TypeAndValue ',' Value
///
/// If IsFP is false, then any integer operand is allowed, if it is true, any fp
/// operand is allowed.
bool LLParser::parseArithmetic(Instruction *&Inst, PerFunctionState &PFS,
                               unsigned Opc, bool IsFP) {
  LocTy Loc; Value *LHS, *RHS;
  if (parseTypeAndValue(LHS, Loc, PFS) ||
      parseToken(lltok::comma, "expected ',' in arithmetic operation") ||
      parseValue(LHS->getType(), RHS, PFS))
    return true;

  bool Valid = IsFP ? LHS->getType()->isFPOrFPVectorTy()
                    : LHS->getType()->isIntOrIntVectorTy();

  if (!Valid)
    return error(Loc, "invalid operand type for instruction");

  Inst = BinaryOperator::Create((Instruction::BinaryOps)Opc, LHS, RHS);
  return false;
}

/// parseLogical
///  ::= ArithmeticOps TypeAndValue ',' Value {
bool LLParser::parseLogical(Instruction *&Inst, PerFunctionState &PFS,
                            unsigned Opc) {
  LocTy Loc; Value *LHS, *RHS;
  if (parseTypeAndValue(LHS, Loc, PFS) ||
      parseToken(lltok::comma, "expected ',' in logical operation") ||
      parseValue(LHS->getType(), RHS, PFS))
    return true;

  if (!LHS->getType()->isIntOrIntVectorTy())
    return error(Loc,
                 "instruction requires integer or integer vector operands");

  Inst = BinaryOperator::Create((Instruction::BinaryOps)Opc, LHS, RHS);
  return false;
}

/// parseCompare
///  ::= 'icmp' IPredicates TypeAndValue ',' Value
///  ::= 'fcmp' FPredicates TypeAndValue ',' Value
bool LLParser::parseCompare(Instruction *&Inst, PerFunctionState &PFS,
                            unsigned Opc) {
  // parse the integer/fp comparison predicate.
  LocTy Loc;
  unsigned Pred;
  Value *LHS, *RHS;
  if (parseCmpPredicate(Pred, Opc) || parseTypeAndValue(LHS, Loc, PFS) ||
      parseToken(lltok::comma, "expected ',' after compare value") ||
      parseValue(LHS->getType(), RHS, PFS))
    return true;

  if (Opc == Instruction::FCmp) {
    if (!LHS->getType()->isFPOrFPVectorTy())
      return error(Loc, "fcmp requires floating point operands");
    Inst = new FCmpInst(CmpInst::Predicate(Pred), LHS, RHS);
  } else {
    assert(Opc == Instruction::ICmp && "Unknown opcode for CmpInst!");
    if (!LHS->getType()->isIntOrIntVectorTy() &&
        !LHS->getType()->isPtrOrPtrVectorTy())
      return error(Loc, "icmp requires integer operands");
    Inst = new ICmpInst(CmpInst::Predicate(Pred), LHS, RHS);
  }
  return false;
}

//===----------------------------------------------------------------------===//
// Other Instructions.
//===----------------------------------------------------------------------===//

/// parseCast
///   ::= CastOpc TypeAndValue 'to' Type
bool LLParser::parseCast(Instruction *&Inst, PerFunctionState &PFS,
                         unsigned Opc) {
  LocTy Loc;
  Value *Op;
  Type *DestTy = nullptr;
  if (parseTypeAndValue(Op, Loc, PFS) ||
      parseToken(lltok::kw_to, "expected 'to' after cast value") ||
      parseType(DestTy))
    return true;

  if (!CastInst::castIsValid((Instruction::CastOps)Opc, Op, DestTy)) {
    CastInst::castIsValid((Instruction::CastOps)Opc, Op, DestTy);
    return error(Loc, "invalid cast opcode for cast from '" +
                          getTypeString(Op->getType()) + "' to '" +
                          getTypeString(DestTy) + "'");
  }
  Inst = CastInst::Create((Instruction::CastOps)Opc, Op, DestTy);
  return false;
}

/// parseSelect
///   ::= 'select' TypeAndValue ',' TypeAndValue ',' TypeAndValue
bool LLParser::parseSelect(Instruction *&Inst, PerFunctionState &PFS) {
  LocTy Loc;
  Value *Op0, *Op1, *Op2;
  if (parseTypeAndValue(Op0, Loc, PFS) ||
      parseToken(lltok::comma, "expected ',' after select condition") ||
      parseTypeAndValue(Op1, PFS) ||
      parseToken(lltok::comma, "expected ',' after select value") ||
      parseTypeAndValue(Op2, PFS))
    return true;

  if (const char *Reason = SelectInst::areInvalidOperands(Op0, Op1, Op2))
    return error(Loc, Reason);

  Inst = SelectInst::Create(Op0, Op1, Op2);
  return false;
}

/// parseVAArg
///   ::= 'va_arg' TypeAndValue ',' Type
bool LLParser::parseVAArg(Instruction *&Inst, PerFunctionState &PFS) {
  Value *Op;
  Type *EltTy = nullptr;
  LocTy TypeLoc;
  if (parseTypeAndValue(Op, PFS) ||
      parseToken(lltok::comma, "expected ',' after vaarg operand") ||
      parseType(EltTy, TypeLoc))
    return true;

  if (!EltTy->isFirstClassType())
    return error(TypeLoc, "va_arg requires operand with first class type");

  Inst = new VAArgInst(Op, EltTy);
  return false;
}

/// parseExtractElement
///   ::= 'extractelement' TypeAndValue ',' TypeAndValue
bool LLParser::parseExtractElement(Instruction *&Inst, PerFunctionState &PFS) {
  LocTy Loc;
  Value *Op0, *Op1;
  if (parseTypeAndValue(Op0, Loc, PFS) ||
      parseToken(lltok::comma, "expected ',' after extract value") ||
      parseTypeAndValue(Op1, PFS))
    return true;

  if (!ExtractElementInst::isValidOperands(Op0, Op1))
    return error(Loc, "invalid extractelement operands");

  Inst = ExtractElementInst::Create(Op0, Op1);
  return false;
}

/// parseInsertElement
///   ::= 'insertelement' TypeAndValue ',' TypeAndValue ',' TypeAndValue
bool LLParser::parseInsertElement(Instruction *&Inst, PerFunctionState &PFS) {
  LocTy Loc;
  Value *Op0, *Op1, *Op2;
  if (parseTypeAndValue(Op0, Loc, PFS) ||
      parseToken(lltok::comma, "expected ',' after insertelement value") ||
      parseTypeAndValue(Op1, PFS) ||
      parseToken(lltok::comma, "expected ',' after insertelement value") ||
      parseTypeAndValue(Op2, PFS))
    return true;

  if (!InsertElementInst::isValidOperands(Op0, Op1, Op2))
    return error(Loc, "invalid insertelement operands");

  Inst = InsertElementInst::Create(Op0, Op1, Op2);
  return false;
}

/// parseShuffleVector
///   ::= 'shufflevector' TypeAndValue ',' TypeAndValue ',' TypeAndValue
bool LLParser::parseShuffleVector(Instruction *&Inst, PerFunctionState &PFS) {
  LocTy Loc;
  Value *Op0, *Op1, *Op2;
  if (parseTypeAndValue(Op0, Loc, PFS) ||
      parseToken(lltok::comma, "expected ',' after shuffle mask") ||
      parseTypeAndValue(Op1, PFS) ||
      parseToken(lltok::comma, "expected ',' after shuffle value") ||
      parseTypeAndValue(Op2, PFS))
    return true;

  if (!ShuffleVectorInst::isValidOperands(Op0, Op1, Op2))
    return error(Loc, "invalid shufflevector operands");

  Inst = new ShuffleVectorInst(Op0, Op1, Op2);
  return false;
}

/// parsePHI
///   ::= 'phi' Type '[' Value ',' Value ']' (',' '[' Value ',' Value ']')*
int LLParser::parsePHI(Instruction *&Inst, PerFunctionState &PFS) {
  Type *Ty = nullptr;  LocTy TypeLoc;
  Value *Op0, *Op1;

  if (parseType(Ty, TypeLoc) ||
      parseToken(lltok::lsquare, "expected '[' in phi value list") ||
      parseValue(Ty, Op0, PFS) ||
      parseToken(lltok::comma, "expected ',' after insertelement value") ||
      parseValue(Type::getLabelTy(Context), Op1, PFS) ||
      parseToken(lltok::rsquare, "expected ']' in phi value list"))
    return true;

  bool AteExtraComma = false;
  SmallVector<std::pair<Value*, BasicBlock*>, 16> PHIVals;

  while (true) {
    PHIVals.push_back(std::make_pair(Op0, cast<BasicBlock>(Op1)));

    if (!EatIfPresent(lltok::comma))
      break;

    if (Lex.getKind() == lltok::MetadataVar) {
      AteExtraComma = true;
      break;
    }

    if (parseToken(lltok::lsquare, "expected '[' in phi value list") ||
        parseValue(Ty, Op0, PFS) ||
        parseToken(lltok::comma, "expected ',' after insertelement value") ||
        parseValue(Type::getLabelTy(Context), Op1, PFS) ||
        parseToken(lltok::rsquare, "expected ']' in phi value list"))
      return true;
  }

  if (!Ty->isFirstClassType())
    return error(TypeLoc, "phi node must have first class type");

  PHINode *PN = PHINode::Create(Ty, PHIVals.size());
  for (unsigned i = 0, e = PHIVals.size(); i != e; ++i)
    PN->addIncoming(PHIVals[i].first, PHIVals[i].second);
  Inst = PN;
  return AteExtraComma ? InstExtraComma : InstNormal;
}

/// parseLandingPad
///   ::= 'landingpad' Type 'personality' TypeAndValue 'cleanup'? Clause+
/// Clause
///   ::= 'catch' TypeAndValue
///   ::= 'filter'
///   ::= 'filter' TypeAndValue ( ',' TypeAndValue )*
bool LLParser::parseLandingPad(Instruction *&Inst, PerFunctionState &PFS) {
  Type *Ty = nullptr; LocTy TyLoc;

  if (parseType(Ty, TyLoc))
    return true;

  std::unique_ptr<LandingPadInst> LP(LandingPadInst::Create(Ty, 0));
  LP->setCleanup(EatIfPresent(lltok::kw_cleanup));

  while (Lex.getKind() == lltok::kw_catch || Lex.getKind() == lltok::kw_filter){
    LandingPadInst::ClauseType CT;
    if (EatIfPresent(lltok::kw_catch))
      CT = LandingPadInst::Catch;
    else if (EatIfPresent(lltok::kw_filter))
      CT = LandingPadInst::Filter;
    else
      return tokError("expected 'catch' or 'filter' clause type");

    Value *V;
    LocTy VLoc;
    if (parseTypeAndValue(V, VLoc, PFS))
      return true;

    // A 'catch' type expects a non-array constant. A filter clause expects an
    // array constant.
    if (CT == LandingPadInst::Catch) {
      if (isa<ArrayType>(V->getType()))
        error(VLoc, "'catch' clause has an invalid type");
    } else {
      if (!isa<ArrayType>(V->getType()))
        error(VLoc, "'filter' clause has an invalid type");
    }

    Constant *CV = dyn_cast<Constant>(V);
    if (!CV)
      return error(VLoc, "clause argument must be a constant");
    LP->addClause(CV);
  }

  Inst = LP.release();
  return false;
}

/// parseFreeze
///   ::= 'freeze' Type Value
bool LLParser::parseFreeze(Instruction *&Inst, PerFunctionState &PFS) {
  LocTy Loc;
  Value *Op;
  if (parseTypeAndValue(Op, Loc, PFS))
    return true;

  Inst = new FreezeInst(Op);
  return false;
}

/// parseCall
///   ::= 'call' OptionalFastMathFlags OptionalCallingConv
///           OptionalAttrs Type Value ParameterList OptionalAttrs
///   ::= 'tail' 'call' OptionalFastMathFlags OptionalCallingConv
///           OptionalAttrs Type Value ParameterList OptionalAttrs
///   ::= 'musttail' 'call' OptionalFastMathFlags OptionalCallingConv
///           OptionalAttrs Type Value ParameterList OptionalAttrs
///   ::= 'notail' 'call'  OptionalFastMathFlags OptionalCallingConv
///           OptionalAttrs Type Value ParameterList OptionalAttrs
bool LLParser::parseCall(Instruction *&Inst, PerFunctionState &PFS,
                         CallInst::TailCallKind TCK) {
  AttrBuilder RetAttrs, FnAttrs;
  std::vector<unsigned> FwdRefAttrGrps;
  LocTy BuiltinLoc;
  unsigned CallAddrSpace;
  unsigned CC;
  Type *RetType = nullptr;
  LocTy RetTypeLoc;
  ValID CalleeID;
  SmallVector<ParamInfo, 16> ArgList;
  SmallVector<OperandBundleDef, 2> BundleList;
  LocTy CallLoc = Lex.getLoc();

  if (TCK != CallInst::TCK_None &&
      parseToken(lltok::kw_call,
                 "expected 'tail call', 'musttail call', or 'notail call'"))
    return true;

  FastMathFlags FMF = EatFastMathFlagsIfPresent();

  if (parseOptionalCallingConv(CC) || parseOptionalReturnAttrs(RetAttrs) ||
      parseOptionalProgramAddrSpace(CallAddrSpace) ||
      parseType(RetType, RetTypeLoc, true /*void allowed*/) ||
      parseValID(CalleeID) ||
      parseParameterList(ArgList, PFS, TCK == CallInst::TCK_MustTail,
                         PFS.getFunction().isVarArg()) ||
      parseFnAttributeValuePairs(FnAttrs, FwdRefAttrGrps, false, BuiltinLoc) ||
      parseOptionalOperandBundles(BundleList, PFS))
    return true;

  // If RetType is a non-function pointer type, then this is the short syntax
  // for the call, which means that RetType is just the return type.  Infer the
  // rest of the function argument types from the arguments that are present.
  FunctionType *Ty = dyn_cast<FunctionType>(RetType);
  if (!Ty) {
    // Pull out the types of all of the arguments...
    std::vector<Type*> ParamTypes;
    for (unsigned i = 0, e = ArgList.size(); i != e; ++i)
      ParamTypes.push_back(ArgList[i].V->getType());

    if (!FunctionType::isValidReturnType(RetType))
      return error(RetTypeLoc, "Invalid result type for LLVM function");

    Ty = FunctionType::get(RetType, ParamTypes, false);
  }

  CalleeID.FTy = Ty;

  // Look up the callee.
  Value *Callee;
  if (convertValIDToValue(PointerType::get(Ty, CallAddrSpace), CalleeID, Callee,
                          &PFS, /*IsCall=*/true))
    return true;

  // Set up the Attribute for the function.
  SmallVector<AttributeSet, 8> Attrs;

  SmallVector<Value*, 8> Args;

  // Loop through FunctionType's arguments and ensure they are specified
  // correctly.  Also, gather any parameter attributes.
  FunctionType::param_iterator I = Ty->param_begin();
  FunctionType::param_iterator E = Ty->param_end();
  for (unsigned i = 0, e = ArgList.size(); i != e; ++i) {
    Type *ExpectedTy = nullptr;
    if (I != E) {
      ExpectedTy = *I++;
    } else if (!Ty->isVarArg()) {
      return error(ArgList[i].Loc, "too many arguments specified");
    }

    if (ExpectedTy && ExpectedTy != ArgList[i].V->getType())
      return error(ArgList[i].Loc, "argument is not of expected type '" +
                                       getTypeString(ExpectedTy) + "'");
    Args.push_back(ArgList[i].V);
    Attrs.push_back(ArgList[i].Attrs);
  }

  if (I != E)
    return error(CallLoc, "not enough parameters specified for call");

  if (FnAttrs.hasAlignmentAttr())
    return error(CallLoc, "call instructions may not have an alignment");

  // Finish off the Attribute and check them
  AttributeList PAL =
      AttributeList::get(Context, AttributeSet::get(Context, FnAttrs),
                         AttributeSet::get(Context, RetAttrs), Attrs);

  CallInst *CI = CallInst::Create(Ty, Callee, Args, BundleList);
  CI->setTailCallKind(TCK);
  CI->setCallingConv(CC);
  if (FMF.any()) {
    if (!isa<FPMathOperator>(CI)) {
      CI->deleteValue();
      return error(CallLoc, "fast-math-flags specified for call without "
                            "floating-point scalar or vector return type");
    }
    CI->setFastMathFlags(FMF);
  }
  CI->setAttributes(PAL);
  ForwardRefAttrGroups[CI] = FwdRefAttrGrps;
  Inst = CI;
  return false;
}

//===----------------------------------------------------------------------===//
// Memory Instructions.
//===----------------------------------------------------------------------===//

/// parseAlloc
///   ::= 'alloca' 'inalloca'? 'swifterror'? Type (',' TypeAndValue)?
///       (',' 'align' i32)? (',', 'addrspace(n))?
int LLParser::parseAlloc(Instruction *&Inst, PerFunctionState &PFS) {
  Value *Size = nullptr;
  LocTy SizeLoc, TyLoc, ASLoc;
  MaybeAlign Alignment;
  unsigned AddrSpace = 0;
  Type *Ty = nullptr;

  bool IsInAlloca = EatIfPresent(lltok::kw_inalloca);
  bool IsSwiftError = EatIfPresent(lltok::kw_swifterror);

  if (parseType(Ty, TyLoc))
    return true;

  if (Ty->isFunctionTy() || !PointerType::isValidElementType(Ty))
    return error(TyLoc, "invalid type for alloca");

  bool AteExtraComma = false;
  if (EatIfPresent(lltok::comma)) {
    if (Lex.getKind() == lltok::kw_align) {
      if (parseOptionalAlignment(Alignment))
        return true;
      if (parseOptionalCommaAddrSpace(AddrSpace, ASLoc, AteExtraComma))
        return true;
    } else if (Lex.getKind() == lltok::kw_addrspace) {
      ASLoc = Lex.getLoc();
      if (parseOptionalAddrSpace(AddrSpace))
        return true;
    } else if (Lex.getKind() == lltok::MetadataVar) {
      AteExtraComma = true;
    } else {
      if (parseTypeAndValue(Size, SizeLoc, PFS))
        return true;
      if (EatIfPresent(lltok::comma)) {
        if (Lex.getKind() == lltok::kw_align) {
          if (parseOptionalAlignment(Alignment))
            return true;
          if (parseOptionalCommaAddrSpace(AddrSpace, ASLoc, AteExtraComma))
            return true;
        } else if (Lex.getKind() == lltok::kw_addrspace) {
          ASLoc = Lex.getLoc();
          if (parseOptionalAddrSpace(AddrSpace))
            return true;
        } else if (Lex.getKind() == lltok::MetadataVar) {
          AteExtraComma = true;
        }
      }
    }
  }

  if (Size && !Size->getType()->isIntegerTy())
    return error(SizeLoc, "element count must have integer type");

  SmallPtrSet<Type *, 4> Visited;
  if (!Alignment && !Ty->isSized(&Visited))
    return error(TyLoc, "Cannot allocate unsized type");
  if (!Alignment)
    Alignment = M->getDataLayout().getPrefTypeAlign(Ty);
  AllocaInst *AI = new AllocaInst(Ty, AddrSpace, Size, *Alignment);
  AI->setUsedWithInAlloca(IsInAlloca);
  AI->setSwiftError(IsSwiftError);
  Inst = AI;
  return AteExtraComma ? InstExtraComma : InstNormal;
}

/// parseLoad
///   ::= 'load' 'volatile'? TypeAndValue (',' 'align' i32)?
///   ::= 'load' 'atomic' 'volatile'? TypeAndValue
///       'singlethread'? AtomicOrdering (',' 'align' i32)?
int LLParser::parseLoad(Instruction *&Inst, PerFunctionState &PFS) {
  Value *Val; LocTy Loc;
  MaybeAlign Alignment;
  bool AteExtraComma = false;
  bool isAtomic = false;
  AtomicOrdering Ordering = AtomicOrdering::NotAtomic;
  SyncScope::ID SSID = SyncScope::System;

  if (Lex.getKind() == lltok::kw_atomic) {
    isAtomic = true;
    Lex.Lex();
  }

  bool isVolatile = false;
  if (Lex.getKind() == lltok::kw_volatile) {
    isVolatile = true;
    Lex.Lex();
  }

  Type *Ty;
  LocTy ExplicitTypeLoc = Lex.getLoc();
  if (parseType(Ty) ||
      parseToken(lltok::comma, "expected comma after load's type") ||
      parseTypeAndValue(Val, Loc, PFS) ||
      parseScopeAndOrdering(isAtomic, SSID, Ordering) ||
      parseOptionalCommaAlign(Alignment, AteExtraComma))
    return true;

  if (!Val->getType()->isPointerTy() || !Ty->isFirstClassType())
    return error(Loc, "load operand must be a pointer to a first class type");
  if (isAtomic && !Alignment)
    return error(Loc, "atomic load must have explicit non-zero alignment");
  if (Ordering == AtomicOrdering::Release ||
      Ordering == AtomicOrdering::AcquireRelease)
    return error(Loc, "atomic load cannot use Release ordering");

  if (Ty != cast<PointerType>(Val->getType())->getElementType())
    return error(ExplicitTypeLoc,
                 "explicit pointee type doesn't match operand's pointee type");
  SmallPtrSet<Type *, 4> Visited;
  if (!Alignment && !Ty->isSized(&Visited))
    return error(ExplicitTypeLoc, "loading unsized types is not allowed");
  if (!Alignment)
    Alignment = M->getDataLayout().getABITypeAlign(Ty);
  Inst = new LoadInst(Ty, Val, "", isVolatile, *Alignment, Ordering, SSID);
  return AteExtraComma ? InstExtraComma : InstNormal;
}

/// parseStore

///   ::= 'store' 'volatile'? TypeAndValue ',' TypeAndValue (',' 'align' i32)?
///   ::= 'store' 'atomic' 'volatile'? TypeAndValue ',' TypeAndValue
///       'singlethread'? AtomicOrdering (',' 'align' i32)?
int LLParser::parseStore(Instruction *&Inst, PerFunctionState &PFS) {
  Value *Val, *Ptr; LocTy Loc, PtrLoc;
  MaybeAlign Alignment;
  bool AteExtraComma = false;
  bool isAtomic = false;
  AtomicOrdering Ordering = AtomicOrdering::NotAtomic;
  SyncScope::ID SSID = SyncScope::System;

  if (Lex.getKind() == lltok::kw_atomic) {
    isAtomic = true;
    Lex.Lex();
  }

  bool isVolatile = false;
  if (Lex.getKind() == lltok::kw_volatile) {
    isVolatile = true;
    Lex.Lex();
  }

  if (parseTypeAndValue(Val, Loc, PFS) ||
      parseToken(lltok::comma, "expected ',' after store operand") ||
      parseTypeAndValue(Ptr, PtrLoc, PFS) ||
      parseScopeAndOrdering(isAtomic, SSID, Ordering) ||
      parseOptionalCommaAlign(Alignment, AteExtraComma))
    return true;

  if (!Ptr->getType()->isPointerTy())
    return error(PtrLoc, "store operand must be a pointer");
  if (!Val->getType()->isFirstClassType())
    return error(Loc, "store operand must be a first class value");
  if (cast<PointerType>(Ptr->getType())->getElementType() != Val->getType())
    return error(Loc, "stored value and pointer type do not match");
  if (isAtomic && !Alignment)
    return error(Loc, "atomic store must have explicit non-zero alignment");
  if (Ordering == AtomicOrdering::Acquire ||
      Ordering == AtomicOrdering::AcquireRelease)
    return error(Loc, "atomic store cannot use Acquire ordering");
  SmallPtrSet<Type *, 4> Visited;
  if (!Alignment && !Val->getType()->isSized(&Visited))
    return error(Loc, "storing unsized types is not allowed");
  if (!Alignment)
    Alignment = M->getDataLayout().getABITypeAlign(Val->getType());

  Inst = new StoreInst(Val, Ptr, isVolatile, *Alignment, Ordering, SSID);
  return AteExtraComma ? InstExtraComma : InstNormal;
}

/// parseCmpXchg
///   ::= 'cmpxchg' 'weak'? 'volatile'? TypeAndValue ',' TypeAndValue ','
///       TypeAndValue 'singlethread'? AtomicOrdering AtomicOrdering
int LLParser::parseCmpXchg(Instruction *&Inst, PerFunctionState &PFS) {
  Value *Ptr, *Cmp, *New; LocTy PtrLoc, CmpLoc, NewLoc;
  bool AteExtraComma = false;
  AtomicOrdering SuccessOrdering = AtomicOrdering::NotAtomic;
  AtomicOrdering FailureOrdering = AtomicOrdering::NotAtomic;
  SyncScope::ID SSID = SyncScope::System;
  bool isVolatile = false;
  bool isWeak = false;

  if (EatIfPresent(lltok::kw_weak))
    isWeak = true;

  if (EatIfPresent(lltok::kw_volatile))
    isVolatile = true;

  if (parseTypeAndValue(Ptr, PtrLoc, PFS) ||
      parseToken(lltok::comma, "expected ',' after cmpxchg address") ||
      parseTypeAndValue(Cmp, CmpLoc, PFS) ||
      parseToken(lltok::comma, "expected ',' after cmpxchg cmp operand") ||
      parseTypeAndValue(New, NewLoc, PFS) ||
      parseScopeAndOrdering(true /*Always atomic*/, SSID, SuccessOrdering) ||
      parseOrdering(FailureOrdering))
    return true;

  if (SuccessOrdering == AtomicOrdering::Unordered ||
      FailureOrdering == AtomicOrdering::Unordered)
    return tokError("cmpxchg cannot be unordered");
  if (isStrongerThan(FailureOrdering, SuccessOrdering))
    return tokError("cmpxchg failure argument shall be no stronger than the "
                    "success argument");
  if (FailureOrdering == AtomicOrdering::Release ||
      FailureOrdering == AtomicOrdering::AcquireRelease)
    return tokError(
        "cmpxchg failure ordering cannot include release semantics");
  if (!Ptr->getType()->isPointerTy())
    return error(PtrLoc, "cmpxchg operand must be a pointer");
  if (cast<PointerType>(Ptr->getType())->getElementType() != Cmp->getType())
    return error(CmpLoc, "compare value and pointer type do not match");
  if (cast<PointerType>(Ptr->getType())->getElementType() != New->getType())
    return error(NewLoc, "new value and pointer type do not match");
  if (!New->getType()->isFirstClassType())
    return error(NewLoc, "cmpxchg operand must be a first class value");

  Align Alignment(
      PFS.getFunction().getParent()->getDataLayout().getTypeStoreSize(
          Cmp->getType()));

  AtomicCmpXchgInst *CXI = new AtomicCmpXchgInst(
      Ptr, Cmp, New, Alignment, SuccessOrdering, FailureOrdering, SSID);
  CXI->setVolatile(isVolatile);
  CXI->setWeak(isWeak);
  Inst = CXI;
  return AteExtraComma ? InstExtraComma : InstNormal;
}

/// parseAtomicRMW
///   ::= 'atomicrmw' 'volatile'? BinOp TypeAndValue ',' TypeAndValue
///       'singlethread'? AtomicOrdering
int LLParser::parseAtomicRMW(Instruction *&Inst, PerFunctionState &PFS) {
  Value *Ptr, *Val; LocTy PtrLoc, ValLoc;
  bool AteExtraComma = false;
  AtomicOrdering Ordering = AtomicOrdering::NotAtomic;
  SyncScope::ID SSID = SyncScope::System;
  bool isVolatile = false;
  bool IsFP = false;
  AtomicRMWInst::BinOp Operation;

  if (EatIfPresent(lltok::kw_volatile))
    isVolatile = true;

  switch (Lex.getKind()) {
  default:
    return tokError("expected binary operation in atomicrmw");
  case lltok::kw_xchg: Operation = AtomicRMWInst::Xchg; break;
  case lltok::kw_add: Operation = AtomicRMWInst::Add; break;
  case lltok::kw_sub: Operation = AtomicRMWInst::Sub; break;
  case lltok::kw_and: Operation = AtomicRMWInst::And; break;
  case lltok::kw_nand: Operation = AtomicRMWInst::Nand; break;
  case lltok::kw_or: Operation = AtomicRMWInst::Or; break;
  case lltok::kw_xor: Operation = AtomicRMWInst::Xor; break;
  case lltok::kw_max: Operation = AtomicRMWInst::Max; break;
  case lltok::kw_min: Operation = AtomicRMWInst::Min; break;
  case lltok::kw_umax: Operation = AtomicRMWInst::UMax; break;
  case lltok::kw_umin: Operation = AtomicRMWInst::UMin; break;
  case lltok::kw_fadd:
    Operation = AtomicRMWInst::FAdd;
    IsFP = true;
    break;
  case lltok::kw_fsub:
    Operation = AtomicRMWInst::FSub;
    IsFP = true;
    break;
  }
  Lex.Lex();  // Eat the operation.

  if (parseTypeAndValue(Ptr, PtrLoc, PFS) ||
      parseToken(lltok::comma, "expected ',' after atomicrmw address") ||
      parseTypeAndValue(Val, ValLoc, PFS) ||
      parseScopeAndOrdering(true /*Always atomic*/, SSID, Ordering))
    return true;

  if (Ordering == AtomicOrdering::Unordered)
    return tokError("atomicrmw cannot be unordered");
  if (!Ptr->getType()->isPointerTy())
    return error(PtrLoc, "atomicrmw operand must be a pointer");
  if (cast<PointerType>(Ptr->getType())->getElementType() != Val->getType())
    return error(ValLoc, "atomicrmw value and pointer type do not match");

  if (Operation == AtomicRMWInst::Xchg) {
    if (!Val->getType()->isIntegerTy() &&
        !Val->getType()->isFloatingPointTy()) {
      return error(ValLoc,
                   "atomicrmw " + AtomicRMWInst::getOperationName(Operation) +
                       " operand must be an integer or floating point type");
    }
  } else if (IsFP) {
    if (!Val->getType()->isFloatingPointTy()) {
      return error(ValLoc, "atomicrmw " +
                               AtomicRMWInst::getOperationName(Operation) +
                               " operand must be a floating point type");
    }
  } else {
    if (!Val->getType()->isIntegerTy()) {
      return error(ValLoc, "atomicrmw " +
                               AtomicRMWInst::getOperationName(Operation) +
                               " operand must be an integer");
    }
  }

  unsigned Size = Val->getType()->getPrimitiveSizeInBits();
  if (Size < 8 || (Size & (Size - 1)))
    return error(ValLoc, "atomicrmw operand must be power-of-two byte-sized"
                         " integer");
  Align Alignment(
      PFS.getFunction().getParent()->getDataLayout().getTypeStoreSize(
          Val->getType()));
  AtomicRMWInst *RMWI =
      new AtomicRMWInst(Operation, Ptr, Val, Alignment, Ordering, SSID);
  RMWI->setVolatile(isVolatile);
  Inst = RMWI;
  return AteExtraComma ? InstExtraComma : InstNormal;
}

/// parseFence
///   ::= 'fence' 'singlethread'? AtomicOrdering
int LLParser::parseFence(Instruction *&Inst, PerFunctionState &PFS) {
  AtomicOrdering Ordering = AtomicOrdering::NotAtomic;
  SyncScope::ID SSID = SyncScope::System;
  if (parseScopeAndOrdering(true /*Always atomic*/, SSID, Ordering))
    return true;

  if (Ordering == AtomicOrdering::Unordered)
    return tokError("fence cannot be unordered");
  if (Ordering == AtomicOrdering::Monotonic)
    return tokError("fence cannot be monotonic");

  Inst = new FenceInst(Context, Ordering, SSID);
  return InstNormal;
}

/// parseGetElementPtr
///   ::= 'getelementptr' 'inbounds'? TypeAndValue (',' TypeAndValue)*
int LLParser::parseGetElementPtr(Instruction *&Inst, PerFunctionState &PFS) {
  Value *Ptr = nullptr;
  Value *Val = nullptr;
  LocTy Loc, EltLoc;

  bool InBounds = EatIfPresent(lltok::kw_inbounds);

  Type *Ty = nullptr;
  LocTy ExplicitTypeLoc = Lex.getLoc();
  if (parseType(Ty) ||
      parseToken(lltok::comma, "expected comma after getelementptr's type") ||
      parseTypeAndValue(Ptr, Loc, PFS))
    return true;

  Type *BaseType = Ptr->getType();
  PointerType *BasePointerType = dyn_cast<PointerType>(BaseType->getScalarType());
  if (!BasePointerType)
    return error(Loc, "base of getelementptr must be a pointer");

  if (Ty != BasePointerType->getElementType())
    return error(ExplicitTypeLoc,
                 "explicit pointee type doesn't match operand's pointee type");

  SmallVector<Value*, 16> Indices;
  bool AteExtraComma = false;
  // GEP returns a vector of pointers if at least one of parameters is a vector.
  // All vector parameters should have the same vector width.
  ElementCount GEPWidth = BaseType->isVectorTy()
                              ? cast<VectorType>(BaseType)->getElementCount()
                              : ElementCount::getFixed(0);

  while (EatIfPresent(lltok::comma)) {
    if (Lex.getKind() == lltok::MetadataVar) {
      AteExtraComma = true;
      break;
    }
    if (parseTypeAndValue(Val, EltLoc, PFS))
      return true;
    if (!Val->getType()->isIntOrIntVectorTy())
      return error(EltLoc, "getelementptr index must be an integer");

    if (auto *ValVTy = dyn_cast<VectorType>(Val->getType())) {
      ElementCount ValNumEl = ValVTy->getElementCount();
      if (GEPWidth != ElementCount::getFixed(0) && GEPWidth != ValNumEl)
        return error(
            EltLoc,
            "getelementptr vector index has a wrong number of elements");
      GEPWidth = ValNumEl;
    }
    Indices.push_back(Val);
  }

  SmallPtrSet<Type*, 4> Visited;
  if (!Indices.empty() && !Ty->isSized(&Visited))
    return error(Loc, "base element of getelementptr must be sized");

  if (!GetElementPtrInst::getIndexedType(Ty, Indices))
    return error(Loc, "invalid getelementptr indices");
  Inst = GetElementPtrInst::Create(Ty, Ptr, Indices);
  if (InBounds)
    cast<GetElementPtrInst>(Inst)->setIsInBounds(true);
  return AteExtraComma ? InstExtraComma : InstNormal;
}

/// parseExtractValue
///   ::= 'extractvalue' TypeAndValue (',' uint32)+
int LLParser::parseExtractValue(Instruction *&Inst, PerFunctionState &PFS) {
  Value *Val; LocTy Loc;
  SmallVector<unsigned, 4> Indices;
  bool AteExtraComma;
  if (parseTypeAndValue(Val, Loc, PFS) ||
      parseIndexList(Indices, AteExtraComma))
    return true;

  if (!Val->getType()->isAggregateType())
    return error(Loc, "extractvalue operand must be aggregate type");

  if (!ExtractValueInst::getIndexedType(Val->getType(), Indices))
    return error(Loc, "invalid indices for extractvalue");
  Inst = ExtractValueInst::Create(Val, Indices);
  return AteExtraComma ? InstExtraComma : InstNormal;
}

/// parseInsertValue
///   ::= 'insertvalue' TypeAndValue ',' TypeAndValue (',' uint32)+
int LLParser::parseInsertValue(Instruction *&Inst, PerFunctionState &PFS) {
  Value *Val0, *Val1; LocTy Loc0, Loc1;
  SmallVector<unsigned, 4> Indices;
  bool AteExtraComma;
  if (parseTypeAndValue(Val0, Loc0, PFS) ||
      parseToken(lltok::comma, "expected comma after insertvalue operand") ||
      parseTypeAndValue(Val1, Loc1, PFS) ||
      parseIndexList(Indices, AteExtraComma))
    return true;

  if (!Val0->getType()->isAggregateType())
    return error(Loc0, "insertvalue operand must be aggregate type");

  Type *IndexedType = ExtractValueInst::getIndexedType(Val0->getType(), Indices);
  if (!IndexedType)
    return error(Loc0, "invalid indices for insertvalue");
  if (IndexedType != Val1->getType())
    return error(Loc1, "insertvalue operand and field disagree in type: '" +
                           getTypeString(Val1->getType()) + "' instead of '" +
                           getTypeString(IndexedType) + "'");
  Inst = InsertValueInst::Create(Val0, Val1, Indices);
  return AteExtraComma ? InstExtraComma : InstNormal;
}

//===----------------------------------------------------------------------===//
// Embedded metadata.
//===----------------------------------------------------------------------===//

/// parseMDNodeVector
///   ::= { Element (',' Element)* }
/// Element
///   ::= 'null' | TypeAndValue
bool LLParser::parseMDNodeVector(SmallVectorImpl<Metadata *> &Elts) {
  if (parseToken(lltok::lbrace, "expected '{' here"))
    return true;

  // Check for an empty list.
  if (EatIfPresent(lltok::rbrace))
    return false;

  do {
    // Null is a special case since it is typeless.
    if (EatIfPresent(lltok::kw_null)) {
      Elts.push_back(nullptr);
      continue;
    }

    Metadata *MD;
    if (parseMetadata(MD, nullptr))
      return true;
    Elts.push_back(MD);
  } while (EatIfPresent(lltok::comma));

  return parseToken(lltok::rbrace, "expected end of metadata node");
}

//===----------------------------------------------------------------------===//
// Use-list order directives.
//===----------------------------------------------------------------------===//
bool LLParser::sortUseListOrder(Value *V, ArrayRef<unsigned> Indexes,
                                SMLoc Loc) {
  if (V->use_empty())
    return error(Loc, "value has no uses");

  unsigned NumUses = 0;
  SmallDenseMap<const Use *, unsigned, 16> Order;
  for (const Use &U : V->uses()) {
    if (++NumUses > Indexes.size())
      break;
    Order[&U] = Indexes[NumUses - 1];
  }
  if (NumUses < 2)
    return error(Loc, "value only has one use");
  if (Order.size() != Indexes.size() || NumUses > Indexes.size())
    return error(Loc,
                 "wrong number of indexes, expected " + Twine(V->getNumUses()));

  V->sortUseList([&](const Use &L, const Use &R) {
    return Order.lookup(&L) < Order.lookup(&R);
  });
  return false;
}

/// parseUseListOrderIndexes
///   ::= '{' uint32 (',' uint32)+ '}'
bool LLParser::parseUseListOrderIndexes(SmallVectorImpl<unsigned> &Indexes) {
  SMLoc Loc = Lex.getLoc();
  if (parseToken(lltok::lbrace, "expected '{' here"))
    return true;
  if (Lex.getKind() == lltok::rbrace)
    return Lex.Error("expected non-empty list of uselistorder indexes");

  // Use Offset, Max, and IsOrdered to check consistency of indexes.  The
  // indexes should be distinct numbers in the range [0, size-1], and should
  // not be in order.
  unsigned Offset = 0;
  unsigned Max = 0;
  bool IsOrdered = true;
  assert(Indexes.empty() && "Expected empty order vector");
  do {
    unsigned Index;
    if (parseUInt32(Index))
      return true;

    // Update consistency checks.
    Offset += Index - Indexes.size();
    Max = std::max(Max, Index);
    IsOrdered &= Index == Indexes.size();

    Indexes.push_back(Index);
  } while (EatIfPresent(lltok::comma));

  if (parseToken(lltok::rbrace, "expected '}' here"))
    return true;

  if (Indexes.size() < 2)
    return error(Loc, "expected >= 2 uselistorder indexes");
  if (Offset != 0 || Max >= Indexes.size())
    return error(Loc,
                 "expected distinct uselistorder indexes in range [0, size)");
  if (IsOrdered)
    return error(Loc, "expected uselistorder indexes to change the order");

  return false;
}

/// parseUseListOrder
///   ::= 'uselistorder' Type Value ',' UseListOrderIndexes
bool LLParser::parseUseListOrder(PerFunctionState *PFS) {
  SMLoc Loc = Lex.getLoc();
  if (parseToken(lltok::kw_uselistorder, "expected uselistorder directive"))
    return true;

  Value *V;
  SmallVector<unsigned, 16> Indexes;
  if (parseTypeAndValue(V, PFS) ||
      parseToken(lltok::comma, "expected comma in uselistorder directive") ||
      parseUseListOrderIndexes(Indexes))
    return true;

  return sortUseListOrder(V, Indexes, Loc);
}

/// parseUseListOrderBB
///   ::= 'uselistorder_bb' @foo ',' %bar ',' UseListOrderIndexes
bool LLParser::parseUseListOrderBB() {
  assert(Lex.getKind() == lltok::kw_uselistorder_bb);
  SMLoc Loc = Lex.getLoc();
  Lex.Lex();

  ValID Fn, Label;
  SmallVector<unsigned, 16> Indexes;
  if (parseValID(Fn) ||
      parseToken(lltok::comma, "expected comma in uselistorder_bb directive") ||
      parseValID(Label) ||
      parseToken(lltok::comma, "expected comma in uselistorder_bb directive") ||
      parseUseListOrderIndexes(Indexes))
    return true;

  // Check the function.
  GlobalValue *GV;
  if (Fn.Kind == ValID::t_GlobalName)
    GV = M->getNamedValue(Fn.StrVal);
  else if (Fn.Kind == ValID::t_GlobalID)
    GV = Fn.UIntVal < NumberedVals.size() ? NumberedVals[Fn.UIntVal] : nullptr;
  else
    return error(Fn.Loc, "expected function name in uselistorder_bb");
  if (!GV)
    return error(Fn.Loc,
                 "invalid function forward reference in uselistorder_bb");
  auto *F = dyn_cast<Function>(GV);
  if (!F)
    return error(Fn.Loc, "expected function name in uselistorder_bb");
  if (F->isDeclaration())
    return error(Fn.Loc, "invalid declaration in uselistorder_bb");

  // Check the basic block.
  if (Label.Kind == ValID::t_LocalID)
    return error(Label.Loc, "invalid numeric label in uselistorder_bb");
  if (Label.Kind != ValID::t_LocalName)
    return error(Label.Loc, "expected basic block name in uselistorder_bb");
  Value *V = F->getValueSymbolTable()->lookup(Label.StrVal);
  if (!V)
    return error(Label.Loc, "invalid basic block in uselistorder_bb");
  if (!isa<BasicBlock>(V))
    return error(Label.Loc, "expected basic block in uselistorder_bb");

  return sortUseListOrder(V, Indexes, Loc);
}

/// ModuleEntry
///   ::= 'module' ':' '(' 'path' ':' STRINGCONSTANT ',' 'hash' ':' Hash ')'
/// Hash ::= '(' UInt32 ',' UInt32 ',' UInt32 ',' UInt32 ',' UInt32 ')'
bool LLParser::parseModuleEntry(unsigned ID) {
  assert(Lex.getKind() == lltok::kw_module);
  Lex.Lex();

  std::string Path;
  if (parseToken(lltok::colon, "expected ':' here") ||
      parseToken(lltok::lparen, "expected '(' here") ||
      parseToken(lltok::kw_path, "expected 'path' here") ||
      parseToken(lltok::colon, "expected ':' here") ||
      parseStringConstant(Path) ||
      parseToken(lltok::comma, "expected ',' here") ||
      parseToken(lltok::kw_hash, "expected 'hash' here") ||
      parseToken(lltok::colon, "expected ':' here") ||
      parseToken(lltok::lparen, "expected '(' here"))
    return true;

  ModuleHash Hash;
  if (parseUInt32(Hash[0]) || parseToken(lltok::comma, "expected ',' here") ||
      parseUInt32(Hash[1]) || parseToken(lltok::comma, "expected ',' here") ||
      parseUInt32(Hash[2]) || parseToken(lltok::comma, "expected ',' here") ||
      parseUInt32(Hash[3]) || parseToken(lltok::comma, "expected ',' here") ||
      parseUInt32(Hash[4]))
    return true;

  if (parseToken(lltok::rparen, "expected ')' here") ||
      parseToken(lltok::rparen, "expected ')' here"))
    return true;

  auto ModuleEntry = Index->addModule(Path, ID, Hash);
  ModuleIdMap[ID] = ModuleEntry->first();

  return false;
}

/// TypeIdEntry
///   ::= 'typeid' ':' '(' 'name' ':' STRINGCONSTANT ',' TypeIdSummary ')'
bool LLParser::parseTypeIdEntry(unsigned ID) {
  assert(Lex.getKind() == lltok::kw_typeid);
  Lex.Lex();

  std::string Name;
  if (parseToken(lltok::colon, "expected ':' here") ||
      parseToken(lltok::lparen, "expected '(' here") ||
      parseToken(lltok::kw_name, "expected 'name' here") ||
      parseToken(lltok::colon, "expected ':' here") ||
      parseStringConstant(Name))
    return true;

  TypeIdSummary &TIS = Index->getOrInsertTypeIdSummary(Name);
  if (parseToken(lltok::comma, "expected ',' here") ||
      parseTypeIdSummary(TIS) || parseToken(lltok::rparen, "expected ')' here"))
    return true;

  // Check if this ID was forward referenced, and if so, update the
  // corresponding GUIDs.
  auto FwdRefTIDs = ForwardRefTypeIds.find(ID);
  if (FwdRefTIDs != ForwardRefTypeIds.end()) {
    for (auto TIDRef : FwdRefTIDs->second) {
      assert(!*TIDRef.first &&
             "Forward referenced type id GUID expected to be 0");
      *TIDRef.first = GlobalValue::getGUID(Name);
    }
    ForwardRefTypeIds.erase(FwdRefTIDs);
  }

  return false;
}

/// TypeIdSummary
///   ::= 'summary' ':' '(' TypeTestResolution [',' OptionalWpdResolutions]? ')'
bool LLParser::parseTypeIdSummary(TypeIdSummary &TIS) {
  if (parseToken(lltok::kw_summary, "expected 'summary' here") ||
      parseToken(lltok::colon, "expected ':' here") ||
      parseToken(lltok::lparen, "expected '(' here") ||
      parseTypeTestResolution(TIS.TTRes))
    return true;

  if (EatIfPresent(lltok::comma)) {
    // Expect optional wpdResolutions field
    if (parseOptionalWpdResolutions(TIS.WPDRes))
      return true;
  }

  if (parseToken(lltok::rparen, "expected ')' here"))
    return true;

  return false;
}

static ValueInfo EmptyVI =
    ValueInfo(false, (GlobalValueSummaryMapTy::value_type *)-8);

/// TypeIdCompatibleVtableEntry
///   ::= 'typeidCompatibleVTable' ':' '(' 'name' ':' STRINGCONSTANT ','
///   TypeIdCompatibleVtableInfo
///   ')'
bool LLParser::parseTypeIdCompatibleVtableEntry(unsigned ID) {
  assert(Lex.getKind() == lltok::kw_typeidCompatibleVTable);
  Lex.Lex();

  std::string Name;
  if (parseToken(lltok::colon, "expected ':' here") ||
      parseToken(lltok::lparen, "expected '(' here") ||
      parseToken(lltok::kw_name, "expected 'name' here") ||
      parseToken(lltok::colon, "expected ':' here") ||
      parseStringConstant(Name))
    return true;

  TypeIdCompatibleVtableInfo &TI =
      Index->getOrInsertTypeIdCompatibleVtableSummary(Name);
  if (parseToken(lltok::comma, "expected ',' here") ||
      parseToken(lltok::kw_summary, "expected 'summary' here") ||
      parseToken(lltok::colon, "expected ':' here") ||
      parseToken(lltok::lparen, "expected '(' here"))
    return true;

  IdToIndexMapType IdToIndexMap;
  // parse each call edge
  do {
    uint64_t Offset;
    if (parseToken(lltok::lparen, "expected '(' here") ||
        parseToken(lltok::kw_offset, "expected 'offset' here") ||
        parseToken(lltok::colon, "expected ':' here") || parseUInt64(Offset) ||
        parseToken(lltok::comma, "expected ',' here"))
      return true;

    LocTy Loc = Lex.getLoc();
    unsigned GVId;
    ValueInfo VI;
    if (parseGVReference(VI, GVId))
      return true;

    // Keep track of the TypeIdCompatibleVtableInfo array index needing a
    // forward reference. We will save the location of the ValueInfo needing an
    // update, but can only do so once the std::vector is finalized.
    if (VI == EmptyVI)
      IdToIndexMap[GVId].push_back(std::make_pair(TI.size(), Loc));
    TI.push_back({Offset, VI});

    if (parseToken(lltok::rparen, "expected ')' in call"))
      return true;
  } while (EatIfPresent(lltok::comma));

  // Now that the TI vector is finalized, it is safe to save the locations
  // of any forward GV references that need updating later.
  for (auto I : IdToIndexMap) {
    auto &Infos = ForwardRefValueInfos[I.first];
    for (auto P : I.second) {
      assert(TI[P.first].VTableVI == EmptyVI &&
             "Forward referenced ValueInfo expected to be empty");
      Infos.emplace_back(&TI[P.first].VTableVI, P.second);
    }
  }

  if (parseToken(lltok::rparen, "expected ')' here") ||
      parseToken(lltok::rparen, "expected ')' here"))
    return true;

  // Check if this ID was forward referenced, and if so, update the
  // corresponding GUIDs.
  auto FwdRefTIDs = ForwardRefTypeIds.find(ID);
  if (FwdRefTIDs != ForwardRefTypeIds.end()) {
    for (auto TIDRef : FwdRefTIDs->second) {
      assert(!*TIDRef.first &&
             "Forward referenced type id GUID expected to be 0");
      *TIDRef.first = GlobalValue::getGUID(Name);
    }
    ForwardRefTypeIds.erase(FwdRefTIDs);
  }

  return false;
}

/// TypeTestResolution
///   ::= 'typeTestRes' ':' '(' 'kind' ':'
///         ( 'unsat' | 'byteArray' | 'inline' | 'single' | 'allOnes' ) ','
///         'sizeM1BitWidth' ':' SizeM1BitWidth [',' 'alignLog2' ':' UInt64]?
///         [',' 'sizeM1' ':' UInt64]? [',' 'bitMask' ':' UInt8]?
///         [',' 'inlinesBits' ':' UInt64]? ')'
bool LLParser::parseTypeTestResolution(TypeTestResolution &TTRes) {
  if (parseToken(lltok::kw_typeTestRes, "expected 'typeTestRes' here") ||
      parseToken(lltok::colon, "expected ':' here") ||
      parseToken(lltok::lparen, "expected '(' here") ||
      parseToken(lltok::kw_kind, "expected 'kind' here") ||
      parseToken(lltok::colon, "expected ':' here"))
    return true;

  switch (Lex.getKind()) {
  case lltok::kw_unknown:
    TTRes.TheKind = TypeTestResolution::Unknown;
    break;
  case lltok::kw_unsat:
    TTRes.TheKind = TypeTestResolution::Unsat;
    break;
  case lltok::kw_byteArray:
    TTRes.TheKind = TypeTestResolution::ByteArray;
    break;
  case lltok::kw_inline:
    TTRes.TheKind = TypeTestResolution::Inline;
    break;
  case lltok::kw_single:
    TTRes.TheKind = TypeTestResolution::Single;
    break;
  case lltok::kw_allOnes:
    TTRes.TheKind = TypeTestResolution::AllOnes;
    break;
  default:
    return error(Lex.getLoc(), "unexpected TypeTestResolution kind");
  }
  Lex.Lex();

  if (parseToken(lltok::comma, "expected ',' here") ||
      parseToken(lltok::kw_sizeM1BitWidth, "expected 'sizeM1BitWidth' here") ||
      parseToken(lltok::colon, "expected ':' here") ||
      parseUInt32(TTRes.SizeM1BitWidth))
    return true;

  // parse optional fields
  while (EatIfPresent(lltok::comma)) {
    switch (Lex.getKind()) {
    case lltok::kw_alignLog2:
      Lex.Lex();
      if (parseToken(lltok::colon, "expected ':'") ||
          parseUInt64(TTRes.AlignLog2))
        return true;
      break;
    case lltok::kw_sizeM1:
      Lex.Lex();
      if (parseToken(lltok::colon, "expected ':'") || parseUInt64(TTRes.SizeM1))
        return true;
      break;
    case lltok::kw_bitMask: {
      unsigned Val;
      Lex.Lex();
      if (parseToken(lltok::colon, "expected ':'") || parseUInt32(Val))
        return true;
      assert(Val <= 0xff);
      TTRes.BitMask = (uint8_t)Val;
      break;
    }
    case lltok::kw_inlineBits:
      Lex.Lex();
      if (parseToken(lltok::colon, "expected ':'") ||
          parseUInt64(TTRes.InlineBits))
        return true;
      break;
    default:
      return error(Lex.getLoc(), "expected optional TypeTestResolution field");
    }
  }

  if (parseToken(lltok::rparen, "expected ')' here"))
    return true;

  return false;
}

/// OptionalWpdResolutions
///   ::= 'wpsResolutions' ':' '(' WpdResolution [',' WpdResolution]* ')'
/// WpdResolution ::= '(' 'offset' ':' UInt64 ',' WpdRes ')'
bool LLParser::parseOptionalWpdResolutions(
    std::map<uint64_t, WholeProgramDevirtResolution> &WPDResMap) {
  if (parseToken(lltok::kw_wpdResolutions, "expected 'wpdResolutions' here") ||
      parseToken(lltok::colon, "expected ':' here") ||
      parseToken(lltok::lparen, "expected '(' here"))
    return true;

  do {
    uint64_t Offset;
    WholeProgramDevirtResolution WPDRes;
    if (parseToken(lltok::lparen, "expected '(' here") ||
        parseToken(lltok::kw_offset, "expected 'offset' here") ||
        parseToken(lltok::colon, "expected ':' here") || parseUInt64(Offset) ||
        parseToken(lltok::comma, "expected ',' here") || parseWpdRes(WPDRes) ||
        parseToken(lltok::rparen, "expected ')' here"))
      return true;
    WPDResMap[Offset] = WPDRes;
  } while (EatIfPresent(lltok::comma));

  if (parseToken(lltok::rparen, "expected ')' here"))
    return true;

  return false;
}

/// WpdRes
///   ::= 'wpdRes' ':' '(' 'kind' ':' 'indir'
///         [',' OptionalResByArg]? ')'
///   ::= 'wpdRes' ':' '(' 'kind' ':' 'singleImpl'
///         ',' 'singleImplName' ':' STRINGCONSTANT ','
///         [',' OptionalResByArg]? ')'
///   ::= 'wpdRes' ':' '(' 'kind' ':' 'branchFunnel'
///         [',' OptionalResByArg]? ')'
bool LLParser::parseWpdRes(WholeProgramDevirtResolution &WPDRes) {
  if (parseToken(lltok::kw_wpdRes, "expected 'wpdRes' here") ||
      parseToken(lltok::colon, "expected ':' here") ||
      parseToken(lltok::lparen, "expected '(' here") ||
      parseToken(lltok::kw_kind, "expected 'kind' here") ||
      parseToken(lltok::colon, "expected ':' here"))
    return true;

  switch (Lex.getKind()) {
  case lltok::kw_indir:
    WPDRes.TheKind = WholeProgramDevirtResolution::Indir;
    break;
  case lltok::kw_singleImpl:
    WPDRes.TheKind = WholeProgramDevirtResolution::SingleImpl;
    break;
  case lltok::kw_branchFunnel:
    WPDRes.TheKind = WholeProgramDevirtResolution::BranchFunnel;
    break;
  default:
    return error(Lex.getLoc(), "unexpected WholeProgramDevirtResolution kind");
  }
  Lex.Lex();

  // parse optional fields
  while (EatIfPresent(lltok::comma)) {
    switch (Lex.getKind()) {
    case lltok::kw_singleImplName:
      Lex.Lex();
      if (parseToken(lltok::colon, "expected ':' here") ||
          parseStringConstant(WPDRes.SingleImplName))
        return true;
      break;
    case lltok::kw_resByArg:
      if (parseOptionalResByArg(WPDRes.ResByArg))
        return true;
      break;
    default:
      return error(Lex.getLoc(),
                   "expected optional WholeProgramDevirtResolution field");
    }
  }

  if (parseToken(lltok::rparen, "expected ')' here"))
    return true;

  return false;
}

/// OptionalResByArg
///   ::= 'wpdRes' ':' '(' ResByArg[, ResByArg]* ')'
/// ResByArg ::= Args ',' 'byArg' ':' '(' 'kind' ':'
///                ( 'indir' | 'uniformRetVal' | 'UniqueRetVal' |
///                  'virtualConstProp' )
///                [',' 'info' ':' UInt64]? [',' 'byte' ':' UInt32]?
///                [',' 'bit' ':' UInt32]? ')'
bool LLParser::parseOptionalResByArg(
    std::map<std::vector<uint64_t>, WholeProgramDevirtResolution::ByArg>
        &ResByArg) {
  if (parseToken(lltok::kw_resByArg, "expected 'resByArg' here") ||
      parseToken(lltok::colon, "expected ':' here") ||
      parseToken(lltok::lparen, "expected '(' here"))
    return true;

  do {
    std::vector<uint64_t> Args;
    if (parseArgs(Args) || parseToken(lltok::comma, "expected ',' here") ||
        parseToken(lltok::kw_byArg, "expected 'byArg here") ||
        parseToken(lltok::colon, "expected ':' here") ||
        parseToken(lltok::lparen, "expected '(' here") ||
        parseToken(lltok::kw_kind, "expected 'kind' here") ||
        parseToken(lltok::colon, "expected ':' here"))
      return true;

    WholeProgramDevirtResolution::ByArg ByArg;
    switch (Lex.getKind()) {
    case lltok::kw_indir:
      ByArg.TheKind = WholeProgramDevirtResolution::ByArg::Indir;
      break;
    case lltok::kw_uniformRetVal:
      ByArg.TheKind = WholeProgramDevirtResolution::ByArg::UniformRetVal;
      break;
    case lltok::kw_uniqueRetVal:
      ByArg.TheKind = WholeProgramDevirtResolution::ByArg::UniqueRetVal;
      break;
    case lltok::kw_virtualConstProp:
      ByArg.TheKind = WholeProgramDevirtResolution::ByArg::VirtualConstProp;
      break;
    default:
      return error(Lex.getLoc(),
                   "unexpected WholeProgramDevirtResolution::ByArg kind");
    }
    Lex.Lex();

    // parse optional fields
    while (EatIfPresent(lltok::comma)) {
      switch (Lex.getKind()) {
      case lltok::kw_info:
        Lex.Lex();
        if (parseToken(lltok::colon, "expected ':' here") ||
            parseUInt64(ByArg.Info))
          return true;
        break;
      case lltok::kw_byte:
        Lex.Lex();
        if (parseToken(lltok::colon, "expected ':' here") ||
            parseUInt32(ByArg.Byte))
          return true;
        break;
      case lltok::kw_bit:
        Lex.Lex();
        if (parseToken(lltok::colon, "expected ':' here") ||
            parseUInt32(ByArg.Bit))
          return true;
        break;
      default:
        return error(Lex.getLoc(),
                     "expected optional whole program devirt field");
      }
    }

    if (parseToken(lltok::rparen, "expected ')' here"))
      return true;

    ResByArg[Args] = ByArg;
  } while (EatIfPresent(lltok::comma));

  if (parseToken(lltok::rparen, "expected ')' here"))
    return true;

  return false;
}

/// OptionalResByArg
///   ::= 'args' ':' '(' UInt64[, UInt64]* ')'
bool LLParser::parseArgs(std::vector<uint64_t> &Args) {
  if (parseToken(lltok::kw_args, "expected 'args' here") ||
      parseToken(lltok::colon, "expected ':' here") ||
      parseToken(lltok::lparen, "expected '(' here"))
    return true;

  do {
    uint64_t Val;
    if (parseUInt64(Val))
      return true;
    Args.push_back(Val);
  } while (EatIfPresent(lltok::comma));

  if (parseToken(lltok::rparen, "expected ')' here"))
    return true;

  return false;
}

static const auto FwdVIRef = (GlobalValueSummaryMapTy::value_type *)-8;

static void resolveFwdRef(ValueInfo *Fwd, ValueInfo &Resolved) {
  bool ReadOnly = Fwd->isReadOnly();
  bool WriteOnly = Fwd->isWriteOnly();
  assert(!(ReadOnly && WriteOnly));
  *Fwd = Resolved;
  if (ReadOnly)
    Fwd->setReadOnly();
  if (WriteOnly)
    Fwd->setWriteOnly();
}

/// Stores the given Name/GUID and associated summary into the Index.
/// Also updates any forward references to the associated entry ID.
void LLParser::addGlobalValueToIndex(
    std::string Name, GlobalValue::GUID GUID, GlobalValue::LinkageTypes Linkage,
    unsigned ID, std::unique_ptr<GlobalValueSummary> Summary) {
  // First create the ValueInfo utilizing the Name or GUID.
  ValueInfo VI;
  if (GUID != 0) {
    assert(Name.empty());
    VI = Index->getOrInsertValueInfo(GUID);
  } else {
    assert(!Name.empty());
    if (M) {
      auto *GV = M->getNamedValue(Name);
      assert(GV);
      VI = Index->getOrInsertValueInfo(GV);
    } else {
      assert(
          (!GlobalValue::isLocalLinkage(Linkage) || !SourceFileName.empty()) &&
          "Need a source_filename to compute GUID for local");
      GUID = GlobalValue::getGUID(
          GlobalValue::getGlobalIdentifier(Name, Linkage, SourceFileName));
      VI = Index->getOrInsertValueInfo(GUID, Index->saveString(Name));
    }
  }

  // Resolve forward references from calls/refs
  auto FwdRefVIs = ForwardRefValueInfos.find(ID);
  if (FwdRefVIs != ForwardRefValueInfos.end()) {
    for (auto VIRef : FwdRefVIs->second) {
      assert(VIRef.first->getRef() == FwdVIRef &&
             "Forward referenced ValueInfo expected to be empty");
      resolveFwdRef(VIRef.first, VI);
    }
    ForwardRefValueInfos.erase(FwdRefVIs);
  }

  // Resolve forward references from aliases
  auto FwdRefAliasees = ForwardRefAliasees.find(ID);
  if (FwdRefAliasees != ForwardRefAliasees.end()) {
    for (auto AliaseeRef : FwdRefAliasees->second) {
      assert(!AliaseeRef.first->hasAliasee() &&
             "Forward referencing alias already has aliasee");
      assert(Summary && "Aliasee must be a definition");
      AliaseeRef.first->setAliasee(VI, Summary.get());
    }
    ForwardRefAliasees.erase(FwdRefAliasees);
  }

  // Add the summary if one was provided.
  if (Summary)
    Index->addGlobalValueSummary(VI, std::move(Summary));

  // Save the associated ValueInfo for use in later references by ID.
  if (ID == NumberedValueInfos.size())
    NumberedValueInfos.push_back(VI);
  else {
    // Handle non-continuous numbers (to make test simplification easier).
    if (ID > NumberedValueInfos.size())
      NumberedValueInfos.resize(ID + 1);
    NumberedValueInfos[ID] = VI;
  }
}

/// parseSummaryIndexFlags
///   ::= 'flags' ':' UInt64
bool LLParser::parseSummaryIndexFlags() {
  assert(Lex.getKind() == lltok::kw_flags);
  Lex.Lex();

  if (parseToken(lltok::colon, "expected ':' here"))
    return true;
  uint64_t Flags;
  if (parseUInt64(Flags))
    return true;
  if (Index)
    Index->setFlags(Flags);
  return false;
}

/// parseBlockCount
///   ::= 'blockcount' ':' UInt64
bool LLParser::parseBlockCount() {
  assert(Lex.getKind() == lltok::kw_blockcount);
  Lex.Lex();

  if (parseToken(lltok::colon, "expected ':' here"))
    return true;
  uint64_t BlockCount;
  if (parseUInt64(BlockCount))
    return true;
  if (Index)
    Index->setBlockCount(BlockCount);
  return false;
}

/// parseGVEntry
///   ::= 'gv' ':' '(' ('name' ':' STRINGCONSTANT | 'guid' ':' UInt64)
///         [',' 'summaries' ':' Summary[',' Summary]* ]? ')'
/// Summary ::= '(' (FunctionSummary | VariableSummary | AliasSummary) ')'
bool LLParser::parseGVEntry(unsigned ID) {
  assert(Lex.getKind() == lltok::kw_gv);
  Lex.Lex();

  if (parseToken(lltok::colon, "expected ':' here") ||
      parseToken(lltok::lparen, "expected '(' here"))
    return true;

  std::string Name;
  GlobalValue::GUID GUID = 0;
  switch (Lex.getKind()) {
  case lltok::kw_name:
    Lex.Lex();
    if (parseToken(lltok::colon, "expected ':' here") ||
        parseStringConstant(Name))
      return true;
    // Can't create GUID/ValueInfo until we have the linkage.
    break;
  case lltok::kw_guid:
    Lex.Lex();
    if (parseToken(lltok::colon, "expected ':' here") || parseUInt64(GUID))
      return true;
    break;
  default:
    return error(Lex.getLoc(), "expected name or guid tag");
  }

  if (!EatIfPresent(lltok::comma)) {
    // No summaries. Wrap up.
    if (parseToken(lltok::rparen, "expected ')' here"))
      return true;
    // This was created for a call to an external or indirect target.
    // A GUID with no summary came from a VALUE_GUID record, dummy GUID
    // created for indirect calls with VP. A Name with no GUID came from
    // an external definition. We pass ExternalLinkage since that is only
    // used when the GUID must be computed from Name, and in that case
    // the symbol must have external linkage.
    addGlobalValueToIndex(Name, GUID, GlobalValue::ExternalLinkage, ID,
                          nullptr);
    return false;
  }

  // Have a list of summaries
  if (parseToken(lltok::kw_summaries, "expected 'summaries' here") ||
      parseToken(lltok::colon, "expected ':' here") ||
      parseToken(lltok::lparen, "expected '(' here"))
    return true;
  do {
    switch (Lex.getKind()) {
    case lltok::kw_function:
      if (parseFunctionSummary(Name, GUID, ID))
        return true;
      break;
    case lltok::kw_variable:
      if (parseVariableSummary(Name, GUID, ID))
        return true;
      break;
    case lltok::kw_alias:
      if (parseAliasSummary(Name, GUID, ID))
        return true;
      break;
    default:
      return error(Lex.getLoc(), "expected summary type");
    }
  } while (EatIfPresent(lltok::comma));

  if (parseToken(lltok::rparen, "expected ')' here") ||
      parseToken(lltok::rparen, "expected ')' here"))
    return true;

  return false;
}

/// FunctionSummary
///   ::= 'function' ':' '(' 'module' ':' ModuleReference ',' GVFlags
///         ',' 'insts' ':' UInt32 [',' OptionalFFlags]? [',' OptionalCalls]?
///         [',' OptionalTypeIdInfo]? [',' OptionalParamAccesses]?
///         [',' OptionalRefs]? ')'
bool LLParser::parseFunctionSummary(std::string Name, GlobalValue::GUID GUID,
                                    unsigned ID) {
  assert(Lex.getKind() == lltok::kw_function);
  Lex.Lex();

  StringRef ModulePath;
  GlobalValueSummary::GVFlags GVFlags = GlobalValueSummary::GVFlags(
      /*Linkage=*/GlobalValue::ExternalLinkage, /*NotEligibleToImport=*/false,
      /*Live=*/false, /*IsLocal=*/false, /*CanAutoHide=*/false);
  unsigned InstCount;
  std::vector<FunctionSummary::EdgeTy> Calls;
  FunctionSummary::TypeIdInfo TypeIdInfo;
  std::vector<FunctionSummary::ParamAccess> ParamAccesses;
  std::vector<ValueInfo> Refs;
  // Default is all-zeros (conservative values).
  FunctionSummary::FFlags FFlags = {};
  if (parseToken(lltok::colon, "expected ':' here") ||
      parseToken(lltok::lparen, "expected '(' here") ||
      parseModuleReference(ModulePath) ||
      parseToken(lltok::comma, "expected ',' here") || parseGVFlags(GVFlags) ||
      parseToken(lltok::comma, "expected ',' here") ||
      parseToken(lltok::kw_insts, "expected 'insts' here") ||
      parseToken(lltok::colon, "expected ':' here") || parseUInt32(InstCount))
    return true;

  // parse optional fields
  while (EatIfPresent(lltok::comma)) {
    switch (Lex.getKind()) {
    case lltok::kw_funcFlags:
      if (parseOptionalFFlags(FFlags))
        return true;
      break;
    case lltok::kw_calls:
      if (parseOptionalCalls(Calls))
        return true;
      break;
    case lltok::kw_typeIdInfo:
      if (parseOptionalTypeIdInfo(TypeIdInfo))
        return true;
      break;
    case lltok::kw_refs:
      if (parseOptionalRefs(Refs))
        return true;
      break;
    case lltok::kw_params:
      if (parseOptionalParamAccesses(ParamAccesses))
        return true;
      break;
    default:
      return error(Lex.getLoc(), "expected optional function summary field");
    }
  }

  if (parseToken(lltok::rparen, "expected ')' here"))
    return true;

  auto FS = std::make_unique<FunctionSummary>(
      GVFlags, InstCount, FFlags, /*EntryCount=*/0, std::move(Refs),
      std::move(Calls), std::move(TypeIdInfo.TypeTests),
      std::move(TypeIdInfo.TypeTestAssumeVCalls),
      std::move(TypeIdInfo.TypeCheckedLoadVCalls),
      std::move(TypeIdInfo.TypeTestAssumeConstVCalls),
      std::move(TypeIdInfo.TypeCheckedLoadConstVCalls),
      std::move(ParamAccesses));

  FS->setModulePath(ModulePath);

  addGlobalValueToIndex(Name, GUID, (GlobalValue::LinkageTypes)GVFlags.Linkage,
                        ID, std::move(FS));

  return false;
}

/// VariableSummary
///   ::= 'variable' ':' '(' 'module' ':' ModuleReference ',' GVFlags
///         [',' OptionalRefs]? ')'
bool LLParser::parseVariableSummary(std::string Name, GlobalValue::GUID GUID,
                                    unsigned ID) {
  assert(Lex.getKind() == lltok::kw_variable);
  Lex.Lex();

  StringRef ModulePath;
  GlobalValueSummary::GVFlags GVFlags = GlobalValueSummary::GVFlags(
      /*Linkage=*/GlobalValue::ExternalLinkage, /*NotEligibleToImport=*/false,
      /*Live=*/false, /*IsLocal=*/false, /*CanAutoHide=*/false);
  GlobalVarSummary::GVarFlags GVarFlags(/*ReadOnly*/ false,
                                        /* WriteOnly */ false,
                                        /* Constant */ false,
                                        GlobalObject::VCallVisibilityPublic);
  std::vector<ValueInfo> Refs;
  VTableFuncList VTableFuncs;
  if (parseToken(lltok::colon, "expected ':' here") ||
      parseToken(lltok::lparen, "expected '(' here") ||
      parseModuleReference(ModulePath) ||
      parseToken(lltok::comma, "expected ',' here") || parseGVFlags(GVFlags) ||
      parseToken(lltok::comma, "expected ',' here") ||
      parseGVarFlags(GVarFlags))
    return true;

  // parse optional fields
  while (EatIfPresent(lltok::comma)) {
    switch (Lex.getKind()) {
    case lltok::kw_vTableFuncs:
      if (parseOptionalVTableFuncs(VTableFuncs))
        return true;
      break;
    case lltok::kw_refs:
      if (parseOptionalRefs(Refs))
        return true;
      break;
    default:
      return error(Lex.getLoc(), "expected optional variable summary field");
    }
  }

  if (parseToken(lltok::rparen, "expected ')' here"))
    return true;

  auto GS =
      std::make_unique<GlobalVarSummary>(GVFlags, GVarFlags, std::move(Refs));

  GS->setModulePath(ModulePath);
  GS->setVTableFuncs(std::move(VTableFuncs));

  addGlobalValueToIndex(Name, GUID, (GlobalValue::LinkageTypes)GVFlags.Linkage,
                        ID, std::move(GS));

  return false;
}

/// AliasSummary
///   ::= 'alias' ':' '(' 'module' ':' ModuleReference ',' GVFlags ','
///         'aliasee' ':' GVReference ')'
bool LLParser::parseAliasSummary(std::string Name, GlobalValue::GUID GUID,
                                 unsigned ID) {
  assert(Lex.getKind() == lltok::kw_alias);
  LocTy Loc = Lex.getLoc();
  Lex.Lex();

  StringRef ModulePath;
  GlobalValueSummary::GVFlags GVFlags = GlobalValueSummary::GVFlags(
      /*Linkage=*/GlobalValue::ExternalLinkage, /*NotEligibleToImport=*/false,
      /*Live=*/false, /*IsLocal=*/false, /*CanAutoHide=*/false);
  if (parseToken(lltok::colon, "expected ':' here") ||
      parseToken(lltok::lparen, "expected '(' here") ||
      parseModuleReference(ModulePath) ||
      parseToken(lltok::comma, "expected ',' here") || parseGVFlags(GVFlags) ||
      parseToken(lltok::comma, "expected ',' here") ||
      parseToken(lltok::kw_aliasee, "expected 'aliasee' here") ||
      parseToken(lltok::colon, "expected ':' here"))
    return true;

  ValueInfo AliaseeVI;
  unsigned GVId;
  if (parseGVReference(AliaseeVI, GVId))
    return true;

  if (parseToken(lltok::rparen, "expected ')' here"))
    return true;

  auto AS = std::make_unique<AliasSummary>(GVFlags);

  AS->setModulePath(ModulePath);

  // Record forward reference if the aliasee is not parsed yet.
  if (AliaseeVI.getRef() == FwdVIRef) {
    ForwardRefAliasees[GVId].emplace_back(AS.get(), Loc);
  } else {
    auto Summary = Index->findSummaryInModule(AliaseeVI, ModulePath);
    assert(Summary && "Aliasee must be a definition");
    AS->setAliasee(AliaseeVI, Summary);
  }

  addGlobalValueToIndex(Name, GUID, (GlobalValue::LinkageTypes)GVFlags.Linkage,
                        ID, std::move(AS));

  return false;
}

/// Flag
///   ::= [0|1]
bool LLParser::parseFlag(unsigned &Val) {
  if (Lex.getKind() != lltok::APSInt || Lex.getAPSIntVal().isSigned())
    return tokError("expected integer");
  Val = (unsigned)Lex.getAPSIntVal().getBoolValue();
  Lex.Lex();
  return false;
}

/// OptionalFFlags
///   := 'funcFlags' ':' '(' ['readNone' ':' Flag]?
///        [',' 'readOnly' ':' Flag]? [',' 'noRecurse' ':' Flag]?
///        [',' 'returnDoesNotAlias' ':' Flag]? ')'
///        [',' 'noInline' ':' Flag]? ')'
///        [',' 'alwaysInline' ':' Flag]? ')'

bool LLParser::parseOptionalFFlags(FunctionSummary::FFlags &FFlags) {
  assert(Lex.getKind() == lltok::kw_funcFlags);
  Lex.Lex();

  if (parseToken(lltok::colon, "expected ':' in funcFlags") |
      parseToken(lltok::lparen, "expected '(' in funcFlags"))
    return true;

  do {
    unsigned Val = 0;
    switch (Lex.getKind()) {
    case lltok::kw_readNone:
      Lex.Lex();
      if (parseToken(lltok::colon, "expected ':'") || parseFlag(Val))
        return true;
      FFlags.ReadNone = Val;
      break;
    case lltok::kw_readOnly:
      Lex.Lex();
      if (parseToken(lltok::colon, "expected ':'") || parseFlag(Val))
        return true;
      FFlags.ReadOnly = Val;
      break;
    case lltok::kw_noRecurse:
      Lex.Lex();
      if (parseToken(lltok::colon, "expected ':'") || parseFlag(Val))
        return true;
      FFlags.NoRecurse = Val;
      break;
    case lltok::kw_returnDoesNotAlias:
      Lex.Lex();
      if (parseToken(lltok::colon, "expected ':'") || parseFlag(Val))
        return true;
      FFlags.ReturnDoesNotAlias = Val;
      break;
    case lltok::kw_noInline:
      Lex.Lex();
      if (parseToken(lltok::colon, "expected ':'") || parseFlag(Val))
        return true;
      FFlags.NoInline = Val;
      break;
    case lltok::kw_alwaysInline:
      Lex.Lex();
      if (parseToken(lltok::colon, "expected ':'") || parseFlag(Val))
        return true;
      FFlags.AlwaysInline = Val;
      break;
    default:
      return error(Lex.getLoc(), "expected function flag type");
    }
  } while (EatIfPresent(lltok::comma));

  if (parseToken(lltok::rparen, "expected ')' in funcFlags"))
    return true;

  return false;
}

/// OptionalCalls
///   := 'calls' ':' '(' Call [',' Call]* ')'
/// Call ::= '(' 'callee' ':' GVReference
///            [( ',' 'hotness' ':' Hotness | ',' 'relbf' ':' UInt32 )]? ')'
bool LLParser::parseOptionalCalls(std::vector<FunctionSummary::EdgeTy> &Calls) {
  assert(Lex.getKind() == lltok::kw_calls);
  Lex.Lex();

  if (parseToken(lltok::colon, "expected ':' in calls") |
      parseToken(lltok::lparen, "expected '(' in calls"))
    return true;

  IdToIndexMapType IdToIndexMap;
  // parse each call edge
  do {
    ValueInfo VI;
    if (parseToken(lltok::lparen, "expected '(' in call") ||
        parseToken(lltok::kw_callee, "expected 'callee' in call") ||
        parseToken(lltok::colon, "expected ':'"))
      return true;

    LocTy Loc = Lex.getLoc();
    unsigned GVId;
    if (parseGVReference(VI, GVId))
      return true;

    CalleeInfo::HotnessType Hotness = CalleeInfo::HotnessType::Unknown;
    unsigned RelBF = 0;
    if (EatIfPresent(lltok::comma)) {
      // Expect either hotness or relbf
      if (EatIfPresent(lltok::kw_hotness)) {
        if (parseToken(lltok::colon, "expected ':'") || parseHotness(Hotness))
          return true;
      } else {
        if (parseToken(lltok::kw_relbf, "expected relbf") ||
            parseToken(lltok::colon, "expected ':'") || parseUInt32(RelBF))
          return true;
      }
    }
    // Keep track of the Call array index needing a forward reference.
    // We will save the location of the ValueInfo needing an update, but
    // can only do so once the std::vector is finalized.
    if (VI.getRef() == FwdVIRef)
      IdToIndexMap[GVId].push_back(std::make_pair(Calls.size(), Loc));
    Calls.push_back(FunctionSummary::EdgeTy{VI, CalleeInfo(Hotness, RelBF)});

    if (parseToken(lltok::rparen, "expected ')' in call"))
      return true;
  } while (EatIfPresent(lltok::comma));

  // Now that the Calls vector is finalized, it is safe to save the locations
  // of any forward GV references that need updating later.
  for (auto I : IdToIndexMap) {
    auto &Infos = ForwardRefValueInfos[I.first];
    for (auto P : I.second) {
      assert(Calls[P.first].first.getRef() == FwdVIRef &&
             "Forward referenced ValueInfo expected to be empty");
      Infos.emplace_back(&Calls[P.first].first, P.second);
    }
  }

  if (parseToken(lltok::rparen, "expected ')' in calls"))
    return true;

  return false;
}

/// Hotness
///   := ('unknown'|'cold'|'none'|'hot'|'critical')
bool LLParser::parseHotness(CalleeInfo::HotnessType &Hotness) {
  switch (Lex.getKind()) {
  case lltok::kw_unknown:
    Hotness = CalleeInfo::HotnessType::Unknown;
    break;
  case lltok::kw_cold:
    Hotness = CalleeInfo::HotnessType::Cold;
    break;
  case lltok::kw_none:
    Hotness = CalleeInfo::HotnessType::None;
    break;
  case lltok::kw_hot:
    Hotness = CalleeInfo::HotnessType::Hot;
    break;
  case lltok::kw_critical:
    Hotness = CalleeInfo::HotnessType::Critical;
    break;
  default:
    return error(Lex.getLoc(), "invalid call edge hotness");
  }
  Lex.Lex();
  return false;
}

/// OptionalVTableFuncs
///   := 'vTableFuncs' ':' '(' VTableFunc [',' VTableFunc]* ')'
/// VTableFunc ::= '(' 'virtFunc' ':' GVReference ',' 'offset' ':' UInt64 ')'
bool LLParser::parseOptionalVTableFuncs(VTableFuncList &VTableFuncs) {
  assert(Lex.getKind() == lltok::kw_vTableFuncs);
  Lex.Lex();

  if (parseToken(lltok::colon, "expected ':' in vTableFuncs") |
      parseToken(lltok::lparen, "expected '(' in vTableFuncs"))
    return true;

  IdToIndexMapType IdToIndexMap;
  // parse each virtual function pair
  do {
    ValueInfo VI;
    if (parseToken(lltok::lparen, "expected '(' in vTableFunc") ||
        parseToken(lltok::kw_virtFunc, "expected 'callee' in vTableFunc") ||
        parseToken(lltok::colon, "expected ':'"))
      return true;

    LocTy Loc = Lex.getLoc();
    unsigned GVId;
    if (parseGVReference(VI, GVId))
      return true;

    uint64_t Offset;
    if (parseToken(lltok::comma, "expected comma") ||
        parseToken(lltok::kw_offset, "expected offset") ||
        parseToken(lltok::colon, "expected ':'") || parseUInt64(Offset))
      return true;

    // Keep track of the VTableFuncs array index needing a forward reference.
    // We will save the location of the ValueInfo needing an update, but
    // can only do so once the std::vector is finalized.
    if (VI == EmptyVI)
      IdToIndexMap[GVId].push_back(std::make_pair(VTableFuncs.size(), Loc));
    VTableFuncs.push_back({VI, Offset});

    if (parseToken(lltok::rparen, "expected ')' in vTableFunc"))
      return true;
  } while (EatIfPresent(lltok::comma));

  // Now that the VTableFuncs vector is finalized, it is safe to save the
  // locations of any forward GV references that need updating later.
  for (auto I : IdToIndexMap) {
    auto &Infos = ForwardRefValueInfos[I.first];
    for (auto P : I.second) {
      assert(VTableFuncs[P.first].FuncVI == EmptyVI &&
             "Forward referenced ValueInfo expected to be empty");
      Infos.emplace_back(&VTableFuncs[P.first].FuncVI, P.second);
    }
  }

  if (parseToken(lltok::rparen, "expected ')' in vTableFuncs"))
    return true;

  return false;
}

/// ParamNo := 'param' ':' UInt64
bool LLParser::parseParamNo(uint64_t &ParamNo) {
  if (parseToken(lltok::kw_param, "expected 'param' here") ||
      parseToken(lltok::colon, "expected ':' here") || parseUInt64(ParamNo))
    return true;
  return false;
}

/// ParamAccessOffset := 'offset' ':' '[' APSINTVAL ',' APSINTVAL ']'
bool LLParser::parseParamAccessOffset(ConstantRange &Range) {
  APSInt Lower;
  APSInt Upper;
  auto ParseAPSInt = [&](APSInt &Val) {
    if (Lex.getKind() != lltok::APSInt)
      return tokError("expected integer");
    Val = Lex.getAPSIntVal();
    Val = Val.extOrTrunc(FunctionSummary::ParamAccess::RangeWidth);
    Val.setIsSigned(true);
    Lex.Lex();
    return false;
  };
  if (parseToken(lltok::kw_offset, "expected 'offset' here") ||
      parseToken(lltok::colon, "expected ':' here") ||
      parseToken(lltok::lsquare, "expected '[' here") || ParseAPSInt(Lower) ||
      parseToken(lltok::comma, "expected ',' here") || ParseAPSInt(Upper) ||
      parseToken(lltok::rsquare, "expected ']' here"))
    return true;

  ++Upper;
  Range =
      (Lower == Upper && !Lower.isMaxValue())
          ? ConstantRange::getEmpty(FunctionSummary::ParamAccess::RangeWidth)
          : ConstantRange(Lower, Upper);

  return false;
}

/// ParamAccessCall
///   := '(' 'callee' ':' GVReference ',' ParamNo ',' ParamAccessOffset ')'
bool LLParser::parseParamAccessCall(FunctionSummary::ParamAccess::Call &Call,
                                    IdLocListType &IdLocList) {
  if (parseToken(lltok::lparen, "expected '(' here") ||
      parseToken(lltok::kw_callee, "expected 'callee' here") ||
      parseToken(lltok::colon, "expected ':' here"))
    return true;

  unsigned GVId;
  ValueInfo VI;
  LocTy Loc = Lex.getLoc();
  if (parseGVReference(VI, GVId))
    return true;

  Call.Callee = VI;
  IdLocList.emplace_back(GVId, Loc);

  if (parseToken(lltok::comma, "expected ',' here") ||
      parseParamNo(Call.ParamNo) ||
      parseToken(lltok::comma, "expected ',' here") ||
      parseParamAccessOffset(Call.Offsets))
    return true;

  if (parseToken(lltok::rparen, "expected ')' here"))
    return true;

  return false;
}

/// ParamAccess
///   := '(' ParamNo ',' ParamAccessOffset [',' OptionalParamAccessCalls]? ')'
/// OptionalParamAccessCalls := '(' Call [',' Call]* ')'
bool LLParser::parseParamAccess(FunctionSummary::ParamAccess &Param,
                                IdLocListType &IdLocList) {
  if (parseToken(lltok::lparen, "expected '(' here") ||
      parseParamNo(Param.ParamNo) ||
      parseToken(lltok::comma, "expected ',' here") ||
      parseParamAccessOffset(Param.Use))
    return true;

  if (EatIfPresent(lltok::comma)) {
    if (parseToken(lltok::kw_calls, "expected 'calls' here") ||
        parseToken(lltok::colon, "expected ':' here") ||
        parseToken(lltok::lparen, "expected '(' here"))
      return true;
    do {
      FunctionSummary::ParamAccess::Call Call;
      if (parseParamAccessCall(Call, IdLocList))
        return true;
      Param.Calls.push_back(Call);
    } while (EatIfPresent(lltok::comma));

    if (parseToken(lltok::rparen, "expected ')' here"))
      return true;
  }

  if (parseToken(lltok::rparen, "expected ')' here"))
    return true;

  return false;
}

/// OptionalParamAccesses
///   := 'params' ':' '(' ParamAccess [',' ParamAccess]* ')'
bool LLParser::parseOptionalParamAccesses(
    std::vector<FunctionSummary::ParamAccess> &Params) {
  assert(Lex.getKind() == lltok::kw_params);
  Lex.Lex();

  if (parseToken(lltok::colon, "expected ':' here") ||
      parseToken(lltok::lparen, "expected '(' here"))
    return true;

  IdLocListType VContexts;
  size_t CallsNum = 0;
  do {
    FunctionSummary::ParamAccess ParamAccess;
    if (parseParamAccess(ParamAccess, VContexts))
      return true;
    CallsNum += ParamAccess.Calls.size();
    assert(VContexts.size() == CallsNum);
    Params.emplace_back(std::move(ParamAccess));
  } while (EatIfPresent(lltok::comma));

  if (parseToken(lltok::rparen, "expected ')' here"))
    return true;

  // Now that the Params is finalized, it is safe to save the locations
  // of any forward GV references that need updating later.
  IdLocListType::const_iterator ItContext = VContexts.begin();
  for (auto &PA : Params) {
    for (auto &C : PA.Calls) {
      if (C.Callee.getRef() == FwdVIRef)
        ForwardRefValueInfos[ItContext->first].emplace_back(&C.Callee,
                                                            ItContext->second);
      ++ItContext;
    }
  }
  assert(ItContext == VContexts.end());

  return false;
}

/// OptionalRefs
///   := 'refs' ':' '(' GVReference [',' GVReference]* ')'
bool LLParser::parseOptionalRefs(std::vector<ValueInfo> &Refs) {
  assert(Lex.getKind() == lltok::kw_refs);
  Lex.Lex();

  if (parseToken(lltok::colon, "expected ':' in refs") ||
      parseToken(lltok::lparen, "expected '(' in refs"))
    return true;

  struct ValueContext {
    ValueInfo VI;
    unsigned GVId;
    LocTy Loc;
  };
  std::vector<ValueContext> VContexts;
  // parse each ref edge
  do {
    ValueContext VC;
    VC.Loc = Lex.getLoc();
    if (parseGVReference(VC.VI, VC.GVId))
      return true;
    VContexts.push_back(VC);
  } while (EatIfPresent(lltok::comma));

  // Sort value contexts so that ones with writeonly
  // and readonly ValueInfo  are at the end of VContexts vector.
  // See FunctionSummary::specialRefCounts()
  llvm::sort(VContexts, [](const ValueContext &VC1, const ValueContext &VC2) {
    return VC1.VI.getAccessSpecifier() < VC2.VI.getAccessSpecifier();
  });

  IdToIndexMapType IdToIndexMap;
  for (auto &VC : VContexts) {
    // Keep track of the Refs array index needing a forward reference.
    // We will save the location of the ValueInfo needing an update, but
    // can only do so once the std::vector is finalized.
    if (VC.VI.getRef() == FwdVIRef)
      IdToIndexMap[VC.GVId].push_back(std::make_pair(Refs.size(), VC.Loc));
    Refs.push_back(VC.VI);
  }

  // Now that the Refs vector is finalized, it is safe to save the locations
  // of any forward GV references that need updating later.
  for (auto I : IdToIndexMap) {
    auto &Infos = ForwardRefValueInfos[I.first];
    for (auto P : I.second) {
      assert(Refs[P.first].getRef() == FwdVIRef &&
             "Forward referenced ValueInfo expected to be empty");
      Infos.emplace_back(&Refs[P.first], P.second);
    }
  }

  if (parseToken(lltok::rparen, "expected ')' in refs"))
    return true;

  return false;
}

/// OptionalTypeIdInfo
///   := 'typeidinfo' ':' '(' [',' TypeTests]? [',' TypeTestAssumeVCalls]?
///         [',' TypeCheckedLoadVCalls]?  [',' TypeTestAssumeConstVCalls]?
///         [',' TypeCheckedLoadConstVCalls]? ')'
bool LLParser::parseOptionalTypeIdInfo(
    FunctionSummary::TypeIdInfo &TypeIdInfo) {
  assert(Lex.getKind() == lltok::kw_typeIdInfo);
  Lex.Lex();

  if (parseToken(lltok::colon, "expected ':' here") ||
      parseToken(lltok::lparen, "expected '(' in typeIdInfo"))
    return true;

  do {
    switch (Lex.getKind()) {
    case lltok::kw_typeTests:
      if (parseTypeTests(TypeIdInfo.TypeTests))
        return true;
      break;
    case lltok::kw_typeTestAssumeVCalls:
      if (parseVFuncIdList(lltok::kw_typeTestAssumeVCalls,
                           TypeIdInfo.TypeTestAssumeVCalls))
        return true;
      break;
    case lltok::kw_typeCheckedLoadVCalls:
      if (parseVFuncIdList(lltok::kw_typeCheckedLoadVCalls,
                           TypeIdInfo.TypeCheckedLoadVCalls))
        return true;
      break;
    case lltok::kw_typeTestAssumeConstVCalls:
      if (parseConstVCallList(lltok::kw_typeTestAssumeConstVCalls,
                              TypeIdInfo.TypeTestAssumeConstVCalls))
        return true;
      break;
    case lltok::kw_typeCheckedLoadConstVCalls:
      if (parseConstVCallList(lltok::kw_typeCheckedLoadConstVCalls,
                              TypeIdInfo.TypeCheckedLoadConstVCalls))
        return true;
      break;
    default:
      return error(Lex.getLoc(), "invalid typeIdInfo list type");
    }
  } while (EatIfPresent(lltok::comma));

  if (parseToken(lltok::rparen, "expected ')' in typeIdInfo"))
    return true;

  return false;
}

/// TypeTests
///   ::= 'typeTests' ':' '(' (SummaryID | UInt64)
///         [',' (SummaryID | UInt64)]* ')'
bool LLParser::parseTypeTests(std::vector<GlobalValue::GUID> &TypeTests) {
  assert(Lex.getKind() == lltok::kw_typeTests);
  Lex.Lex();

  if (parseToken(lltok::colon, "expected ':' here") ||
      parseToken(lltok::lparen, "expected '(' in typeIdInfo"))
    return true;

  IdToIndexMapType IdToIndexMap;
  do {
    GlobalValue::GUID GUID = 0;
    if (Lex.getKind() == lltok::SummaryID) {
      unsigned ID = Lex.getUIntVal();
      LocTy Loc = Lex.getLoc();
      // Keep track of the TypeTests array index needing a forward reference.
      // We will save the location of the GUID needing an update, but
      // can only do so once the std::vector is finalized.
      IdToIndexMap[ID].push_back(std::make_pair(TypeTests.size(), Loc));
      Lex.Lex();
    } else if (parseUInt64(GUID))
      return true;
    TypeTests.push_back(GUID);
  } while (EatIfPresent(lltok::comma));

  // Now that the TypeTests vector is finalized, it is safe to save the
  // locations of any forward GV references that need updating later.
  for (auto I : IdToIndexMap) {
    auto &Ids = ForwardRefTypeIds[I.first];
    for (auto P : I.second) {
      assert(TypeTests[P.first] == 0 &&
             "Forward referenced type id GUID expected to be 0");
      Ids.emplace_back(&TypeTests[P.first], P.second);
    }
  }

  if (parseToken(lltok::rparen, "expected ')' in typeIdInfo"))
    return true;

  return false;
}

/// VFuncIdList
///   ::= Kind ':' '(' VFuncId [',' VFuncId]* ')'
bool LLParser::parseVFuncIdList(
    lltok::Kind Kind, std::vector<FunctionSummary::VFuncId> &VFuncIdList) {
  assert(Lex.getKind() == Kind);
  Lex.Lex();

  if (parseToken(lltok::colon, "expected ':' here") ||
      parseToken(lltok::lparen, "expected '(' here"))
    return true;

  IdToIndexMapType IdToIndexMap;
  do {
    FunctionSummary::VFuncId VFuncId;
    if (parseVFuncId(VFuncId, IdToIndexMap, VFuncIdList.size()))
      return true;
    VFuncIdList.push_back(VFuncId);
  } while (EatIfPresent(lltok::comma));

  if (parseToken(lltok::rparen, "expected ')' here"))
    return true;

  // Now that the VFuncIdList vector is finalized, it is safe to save the
  // locations of any forward GV references that need updating later.
  for (auto I : IdToIndexMap) {
    auto &Ids = ForwardRefTypeIds[I.first];
    for (auto P : I.second) {
      assert(VFuncIdList[P.first].GUID == 0 &&
             "Forward referenced type id GUID expected to be 0");
      Ids.emplace_back(&VFuncIdList[P.first].GUID, P.second);
    }
  }

  return false;
}

/// ConstVCallList
///   ::= Kind ':' '(' ConstVCall [',' ConstVCall]* ')'
bool LLParser::parseConstVCallList(
    lltok::Kind Kind,
    std::vector<FunctionSummary::ConstVCall> &ConstVCallList) {
  assert(Lex.getKind() == Kind);
  Lex.Lex();

  if (parseToken(lltok::colon, "expected ':' here") ||
      parseToken(lltok::lparen, "expected '(' here"))
    return true;

  IdToIndexMapType IdToIndexMap;
  do {
    FunctionSummary::ConstVCall ConstVCall;
    if (parseConstVCall(ConstVCall, IdToIndexMap, ConstVCallList.size()))
      return true;
    ConstVCallList.push_back(ConstVCall);
  } while (EatIfPresent(lltok::comma));

  if (parseToken(lltok::rparen, "expected ')' here"))
    return true;

  // Now that the ConstVCallList vector is finalized, it is safe to save the
  // locations of any forward GV references that need updating later.
  for (auto I : IdToIndexMap) {
    auto &Ids = ForwardRefTypeIds[I.first];
    for (auto P : I.second) {
      assert(ConstVCallList[P.first].VFunc.GUID == 0 &&
             "Forward referenced type id GUID expected to be 0");
      Ids.emplace_back(&ConstVCallList[P.first].VFunc.GUID, P.second);
    }
  }

  return false;
}

/// ConstVCall
///   ::= '(' VFuncId ',' Args ')'
bool LLParser::parseConstVCall(FunctionSummary::ConstVCall &ConstVCall,
                               IdToIndexMapType &IdToIndexMap, unsigned Index) {
  if (parseToken(lltok::lparen, "expected '(' here") ||
      parseVFuncId(ConstVCall.VFunc, IdToIndexMap, Index))
    return true;

  if (EatIfPresent(lltok::comma))
    if (parseArgs(ConstVCall.Args))
      return true;

  if (parseToken(lltok::rparen, "expected ')' here"))
    return true;

  return false;
}

/// VFuncId
///   ::= 'vFuncId' ':' '(' (SummaryID | 'guid' ':' UInt64) ','
///         'offset' ':' UInt64 ')'
bool LLParser::parseVFuncId(FunctionSummary::VFuncId &VFuncId,
                            IdToIndexMapType &IdToIndexMap, unsigned Index) {
  assert(Lex.getKind() == lltok::kw_vFuncId);
  Lex.Lex();

  if (parseToken(lltok::colon, "expected ':' here") ||
      parseToken(lltok::lparen, "expected '(' here"))
    return true;

  if (Lex.getKind() == lltok::SummaryID) {
    VFuncId.GUID = 0;
    unsigned ID = Lex.getUIntVal();
    LocTy Loc = Lex.getLoc();
    // Keep track of the array index needing a forward reference.
    // We will save the location of the GUID needing an update, but
    // can only do so once the caller's std::vector is finalized.
    IdToIndexMap[ID].push_back(std::make_pair(Index, Loc));
    Lex.Lex();
  } else if (parseToken(lltok::kw_guid, "expected 'guid' here") ||
             parseToken(lltok::colon, "expected ':' here") ||
             parseUInt64(VFuncId.GUID))
    return true;

  if (parseToken(lltok::comma, "expected ',' here") ||
      parseToken(lltok::kw_offset, "expected 'offset' here") ||
      parseToken(lltok::colon, "expected ':' here") ||
      parseUInt64(VFuncId.Offset) ||
      parseToken(lltok::rparen, "expected ')' here"))
    return true;

  return false;
}

/// GVFlags
///   ::= 'flags' ':' '(' 'linkage' ':' OptionalLinkageAux ','
///         'notEligibleToImport' ':' Flag ',' 'live' ':' Flag ','
///         'dsoLocal' ':' Flag ',' 'canAutoHide' ':' Flag ')'
bool LLParser::parseGVFlags(GlobalValueSummary::GVFlags &GVFlags) {
  assert(Lex.getKind() == lltok::kw_flags);
  Lex.Lex();

  if (parseToken(lltok::colon, "expected ':' here") ||
      parseToken(lltok::lparen, "expected '(' here"))
    return true;

  do {
    unsigned Flag = 0;
    switch (Lex.getKind()) {
    case lltok::kw_linkage:
      Lex.Lex();
      if (parseToken(lltok::colon, "expected ':'"))
        return true;
      bool HasLinkage;
      GVFlags.Linkage = parseOptionalLinkageAux(Lex.getKind(), HasLinkage);
      assert(HasLinkage && "Linkage not optional in summary entry");
      Lex.Lex();
      break;
    case lltok::kw_notEligibleToImport:
      Lex.Lex();
      if (parseToken(lltok::colon, "expected ':'") || parseFlag(Flag))
        return true;
      GVFlags.NotEligibleToImport = Flag;
      break;
    case lltok::kw_live:
      Lex.Lex();
      if (parseToken(lltok::colon, "expected ':'") || parseFlag(Flag))
        return true;
      GVFlags.Live = Flag;
      break;
    case lltok::kw_dsoLocal:
      Lex.Lex();
      if (parseToken(lltok::colon, "expected ':'") || parseFlag(Flag))
        return true;
      GVFlags.DSOLocal = Flag;
      break;
    case lltok::kw_canAutoHide:
      Lex.Lex();
      if (parseToken(lltok::colon, "expected ':'") || parseFlag(Flag))
        return true;
      GVFlags.CanAutoHide = Flag;
      break;
    default:
      return error(Lex.getLoc(), "expected gv flag type");
    }
  } while (EatIfPresent(lltok::comma));

  if (parseToken(lltok::rparen, "expected ')' here"))
    return true;

  return false;
}

/// GVarFlags
///   ::= 'varFlags' ':' '(' 'readonly' ':' Flag
///                      ',' 'writeonly' ':' Flag
///                      ',' 'constant' ':' Flag ')'
bool LLParser::parseGVarFlags(GlobalVarSummary::GVarFlags &GVarFlags) {
  assert(Lex.getKind() == lltok::kw_varFlags);
  Lex.Lex();

  if (parseToken(lltok::colon, "expected ':' here") ||
      parseToken(lltok::lparen, "expected '(' here"))
    return true;

  auto ParseRest = [this](unsigned int &Val) {
    Lex.Lex();
    if (parseToken(lltok::colon, "expected ':'"))
      return true;
    return parseFlag(Val);
  };

  do {
    unsigned Flag = 0;
    switch (Lex.getKind()) {
    case lltok::kw_readonly:
      if (ParseRest(Flag))
        return true;
      GVarFlags.MaybeReadOnly = Flag;
      break;
    case lltok::kw_writeonly:
      if (ParseRest(Flag))
        return true;
      GVarFlags.MaybeWriteOnly = Flag;
      break;
    case lltok::kw_constant:
      if (ParseRest(Flag))
        return true;
      GVarFlags.Constant = Flag;
      break;
    case lltok::kw_vcall_visibility:
      if (ParseRest(Flag))
        return true;
      GVarFlags.VCallVisibility = Flag;
      break;
    default:
      return error(Lex.getLoc(), "expected gvar flag type");
    }
  } while (EatIfPresent(lltok::comma));
  return parseToken(lltok::rparen, "expected ')' here");
}

/// ModuleReference
///   ::= 'module' ':' UInt
bool LLParser::parseModuleReference(StringRef &ModulePath) {
  // parse module id.
  if (parseToken(lltok::kw_module, "expected 'module' here") ||
      parseToken(lltok::colon, "expected ':' here") ||
      parseToken(lltok::SummaryID, "expected module ID"))
    return true;

  unsigned ModuleID = Lex.getUIntVal();
  auto I = ModuleIdMap.find(ModuleID);
  // We should have already parsed all module IDs
  assert(I != ModuleIdMap.end());
  ModulePath = I->second;
  return false;
}

/// GVReference
///   ::= SummaryID
bool LLParser::parseGVReference(ValueInfo &VI, unsigned &GVId) {
  bool WriteOnly = false, ReadOnly = EatIfPresent(lltok::kw_readonly);
  if (!ReadOnly)
    WriteOnly = EatIfPresent(lltok::kw_writeonly);
  if (parseToken(lltok::SummaryID, "expected GV ID"))
    return true;

  GVId = Lex.getUIntVal();
  // Check if we already have a VI for this GV
  if (GVId < NumberedValueInfos.size()) {
    assert(NumberedValueInfos[GVId].getRef() != FwdVIRef);
    VI = NumberedValueInfos[GVId];
  } else
    // We will create a forward reference to the stored location.
    VI = ValueInfo(false, FwdVIRef);

  if (ReadOnly)
    VI.setReadOnly();
  if (WriteOnly)
    VI.setWriteOnly();
  return false;
}<|MERGE_RESOLUTION|>--- conflicted
+++ resolved
@@ -439,8 +439,8 @@
 #if INTEL_COLLAB
   case lltok::kw_device_triples:
     Lex.Lex();
-    if (ParseToken(lltok::equal, "expected '=' after target devices") ||
-        ParseStringConstant(Str))
+    if (parseToken(lltok::equal, "expected '=' after target devices") ||
+        parseStringConstant(Str))
       return true;
     M->setTargetDevices(Str);
     return false;
@@ -635,39 +635,29 @@
   bool DSOLocal;
   GlobalVariable::ThreadLocalMode TLM;
   GlobalVariable::UnnamedAddr UnnamedAddr;
-<<<<<<< HEAD
 #if INTEL_COLLAB
   bool IsThreadPrivate = false;
   bool IsTargetDeclare = false;
 #endif // INTEL_COLLAB
-  if (ParseOptionalLinkage(Linkage, HasLinkage, Visibility, DLLStorageClass,
+  if (parseOptionalLinkage(Linkage, HasLinkage, Visibility, DLLStorageClass,
                            DSOLocal) ||
 #if INTEL_COLLAB
-      ParseOptionalThreadPrivate(IsThreadPrivate) ||
-      ParseOptionalTargetDeclare(IsTargetDeclare) ||
+      parseOptionalThreadPrivate(IsThreadPrivate) ||
+      parseOptionalTargetDeclare(IsTargetDeclare) ||
 #endif // INTEL_COLLAB
-      ParseOptionalThreadLocal(TLM) || ParseOptionalUnnamedAddr(UnnamedAddr))
+      parseOptionalThreadLocal(TLM) || parseOptionalUnnamedAddr(UnnamedAddr))
     return true;
 
   if (Lex.getKind() != lltok::kw_alias && Lex.getKind() != lltok::kw_ifunc)
 #if INTEL_COLLAB
-    return ParseGlobal(Name, NameLoc, Linkage, HasLinkage, Visibility,
+    return parseGlobal(Name, NameLoc, Linkage, HasLinkage, Visibility,
                        DLLStorageClass, DSOLocal, TLM, UnnamedAddr,
                        IsThreadPrivate, IsTargetDeclare);
   return parseIndirectSymbol(Name, NameLoc, Linkage, Visibility,
                              DLLStorageClass, DSOLocal, TLM, UnnamedAddr,
                              IsThreadPrivate, IsTargetDeclare);
 #else // INTEL_COLLAB
-    return ParseGlobal(Name, NameLoc, Linkage, HasLinkage, Visibility,
-=======
-  if (parseOptionalLinkage(Linkage, HasLinkage, Visibility, DLLStorageClass,
-                           DSOLocal) ||
-      parseOptionalThreadLocal(TLM) || parseOptionalUnnamedAddr(UnnamedAddr))
-    return true;
-
-  if (Lex.getKind() != lltok::kw_alias && Lex.getKind() != lltok::kw_ifunc)
     return parseGlobal(Name, NameLoc, Linkage, HasLinkage, Visibility,
->>>>>>> 467db11c
                        DLLStorageClass, DSOLocal, TLM, UnnamedAddr);
   return parseIndirectSymbol(Name, NameLoc, Linkage, Visibility,
                              DLLStorageClass, DSOLocal, TLM, UnnamedAddr);
@@ -690,41 +680,30 @@
   bool DSOLocal;
   GlobalVariable::ThreadLocalMode TLM;
   GlobalVariable::UnnamedAddr UnnamedAddr;
-<<<<<<< HEAD
 #if INTEL_COLLAB
   bool IsThreadPrivate = false;
   bool IsTargetDeclare = false;
 #endif // INTEL_COLLAB
-  if (ParseToken(lltok::equal, "expected '=' in global variable") ||
-      ParseOptionalLinkage(Linkage, HasLinkage, Visibility, DLLStorageClass,
+  if (parseToken(lltok::equal, "expected '=' in global variable") ||
+      parseOptionalLinkage(Linkage, HasLinkage, Visibility, DLLStorageClass,
                            DSOLocal) ||
 #if INTEL_COLLAB
-      ParseOptionalThreadPrivate(IsThreadPrivate) ||
-      ParseOptionalTargetDeclare(IsTargetDeclare) ||
+      parseOptionalThreadPrivate(IsThreadPrivate) ||
+      parseOptionalTargetDeclare(IsTargetDeclare) ||
 #endif // INTEL_COLLAB
-      ParseOptionalThreadLocal(TLM) || ParseOptionalUnnamedAddr(UnnamedAddr))
+      parseOptionalThreadLocal(TLM) || parseOptionalUnnamedAddr(UnnamedAddr))
     return true;
 
   if (Lex.getKind() != lltok::kw_alias && Lex.getKind() != lltok::kw_ifunc)
 #if INTEL_COLLAB
-    return ParseGlobal(Name, NameLoc, Linkage, HasLinkage, Visibility,
+    return parseGlobal(Name, NameLoc, Linkage, HasLinkage, Visibility,
                        DLLStorageClass, DSOLocal, TLM, UnnamedAddr,
                        IsThreadPrivate, IsTargetDeclare);
   return parseIndirectSymbol(Name, NameLoc, Linkage, Visibility,
                              DLLStorageClass, DSOLocal, TLM, UnnamedAddr,
                              IsThreadPrivate, IsTargetDeclare);
 #else
-    return ParseGlobal(Name, NameLoc, Linkage, HasLinkage, Visibility,
-=======
-  if (parseToken(lltok::equal, "expected '=' in global variable") ||
-      parseOptionalLinkage(Linkage, HasLinkage, Visibility, DLLStorageClass,
-                           DSOLocal) ||
-      parseOptionalThreadLocal(TLM) || parseOptionalUnnamedAddr(UnnamedAddr))
-    return true;
-
-  if (Lex.getKind() != lltok::kw_alias && Lex.getKind() != lltok::kw_ifunc)
     return parseGlobal(Name, NameLoc, Linkage, HasLinkage, Visibility,
->>>>>>> 467db11c
                        DLLStorageClass, DSOLocal, TLM, UnnamedAddr);
   return parseIndirectSymbol(Name, NameLoc, Linkage, Visibility,
                              DLLStorageClass, DSOLocal, TLM, UnnamedAddr);
@@ -1741,20 +1720,19 @@
   return false;
 }
 
-<<<<<<< HEAD
 #if INTEL_COLLAB
-/// ParseOptionalThreadPrivate
+/// parseOptionalThreadPrivate
 ///   := 'thread_private'
-bool LLParser::ParseOptionalThreadPrivate(bool &IsThreadPrivate) {
+bool LLParser::parseOptionalThreadPrivate(bool &IsThreadPrivate) {
   if (!EatIfPresent(lltok::kw_thread_private))
     return false;
   IsThreadPrivate = true;
   return false;
 }
 
-/// ParseOptionalTargetDeclare
+/// parseOptionalTargetDeclare
 ///   := 'target_declare'
-bool LLParser::ParseOptionalTargetDeclare(bool &IsTargetDeclare) {
+bool LLParser::parseOptionalTargetDeclare(bool &IsTargetDeclare) {
   if (!EatIfPresent(lltok::kw_target_declare))
     return false;
   IsTargetDeclare = true;
@@ -1762,10 +1740,7 @@
 }
 #endif // INTEL_COLLAB
 
-/// ParseOptionalAddrSpace
-=======
 /// parseOptionalAddrSpace
->>>>>>> 467db11c
 ///   := /*empty*/
 ///   := 'addrspace' '(' uint32 ')'
 bool LLParser::parseOptionalAddrSpace(unsigned &AddrSpace, unsigned DefaultAS) {
