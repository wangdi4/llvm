--- conflicted
+++ resolved
@@ -511,38 +511,27 @@
   bool DSOLocal;
   GlobalVariable::ThreadLocalMode TLM;
   GlobalVariable::UnnamedAddr UnnamedAddr;
-<<<<<<< HEAD
 #if INTEL_CUSTOMIZATION
   bool IsThreadPrivate = false;
   bool IsTargetDeclare = false;
 #endif // INTEL_CUSTOMIZATION
-  if (ParseOptionalLinkage(Linkage, HasLinkage, Visibility, DLLStorageClass) ||
+  if (ParseOptionalLinkage(Linkage, HasLinkage, Visibility, DLLStorageClass,
+                           DSOLocal) ||
 #if INTEL_CUSTOMIZATION
       ParseOptionalThreadPrivate(IsThreadPrivate) ||
       ParseOptionalTargetDeclare(IsTargetDeclare) ||
 #endif // INTEL_CUSTOMIZATION
-=======
-  if (ParseOptionalLinkage(Linkage, HasLinkage, Visibility, DLLStorageClass,
-                           DSOLocal) ||
->>>>>>> 9b55e997
       ParseOptionalThreadLocal(TLM) || ParseOptionalUnnamedAddr(UnnamedAddr))
     return true;
 
   if (Lex.getKind() != lltok::kw_alias && Lex.getKind() != lltok::kw_ifunc)
     return ParseGlobal(Name, NameLoc, Linkage, HasLinkage, Visibility,
-<<<<<<< HEAD
-                       DLLStorageClass, TLM, UnnamedAddr,
+                       DLLStorageClass, DSOLocal, TLM, UnnamedAddr, // INTEL
                        IsThreadPrivate, IsTargetDeclare); // INTEL
 
   return parseIndirectSymbol(Name, NameLoc, Linkage, Visibility,
-                             DLLStorageClass, TLM, UnnamedAddr,
+                             DLLStorageClass, DSOLocal, TLM, UnnamedAddr,
                              IsThreadPrivate, IsTargetDeclare); // INTEL
-=======
-                       DLLStorageClass, DSOLocal, TLM, UnnamedAddr);
-
-  return parseIndirectSymbol(Name, NameLoc, Linkage, Visibility,
-                             DLLStorageClass, DSOLocal, TLM, UnnamedAddr);
->>>>>>> 9b55e997
 }
 
 /// ParseNamedGlobal:
@@ -566,35 +555,23 @@
   bool IsTargetDeclare = false;
 #endif // INTEL_CUSTOMIZATION
   if (ParseToken(lltok::equal, "expected '=' in global variable") ||
-<<<<<<< HEAD
-      ParseOptionalLinkage(Linkage, HasLinkage, Visibility, DLLStorageClass) ||
+      ParseOptionalLinkage(Linkage, HasLinkage, Visibility, DLLStorageClass,
+                           DSOLocal) ||
 #if INTEL_CUSTOMIZATION
       ParseOptionalThreadPrivate(IsThreadPrivate) ||
       ParseOptionalTargetDeclare(IsTargetDeclare) ||
 #endif // INTEL_CUSTOMIZATION
-=======
-      ParseOptionalLinkage(Linkage, HasLinkage, Visibility, DLLStorageClass,
-                           DSOLocal) ||
->>>>>>> 9b55e997
       ParseOptionalThreadLocal(TLM) || ParseOptionalUnnamedAddr(UnnamedAddr))
     return true;
 
   if (Lex.getKind() != lltok::kw_alias && Lex.getKind() != lltok::kw_ifunc)
     return ParseGlobal(Name, NameLoc, Linkage, HasLinkage, Visibility,
-<<<<<<< HEAD
-                       DLLStorageClass, TLM, UnnamedAddr,
-                       IsThreadPrivate, IsTargetDeclare); // INTEL
+                       DLLStorageClass, DSOLocal, TLM, UnnamedAddr, // INTEL
+                       IsThreadPrivate, IsTargetDeclare);  // INTEL
 
   return parseIndirectSymbol(Name, NameLoc, Linkage, Visibility,
-                             DLLStorageClass, TLM, UnnamedAddr,
-                             IsThreadPrivate,  // INTEL
-                             IsTargetDeclare); // INTEL
-=======
-                       DLLStorageClass, DSOLocal, TLM, UnnamedAddr);
-
-  return parseIndirectSymbol(Name, NameLoc, Linkage, Visibility,
-                             DLLStorageClass, DSOLocal, TLM, UnnamedAddr);
->>>>>>> 9b55e997
+                             DLLStorageClass, DSOLocal, TLM, UnnamedAddr,
+                             IsThreadPrivate, IsTargetDeclare);  // INTEL
 }
 
 bool LLParser::parseComdat() {
@@ -771,17 +748,11 @@
 ///
 bool LLParser::parseIndirectSymbol(const std::string &Name, LocTy NameLoc,
                                    unsigned L, unsigned Visibility,
-<<<<<<< HEAD
-                                   unsigned DLLStorageClass,
+                                   unsigned DLLStorageClass, bool DSOLocal,
                                    GlobalVariable::ThreadLocalMode TLM,
                                    GlobalVariable::UnnamedAddr UnnamedAddr,
                                    bool IsThreadPrivate,   // INTEL
                                    bool IsTargetDeclare) { // INTEL
-=======
-                                   unsigned DLLStorageClass, bool DSOLocal,
-                                   GlobalVariable::ThreadLocalMode TLM,
-                                   GlobalVariable::UnnamedAddr UnnamedAddr) {
->>>>>>> 9b55e997
   bool IsAlias;
   if (Lex.getKind() == lltok::kw_alias)
     IsAlias = true;
@@ -928,15 +899,10 @@
 bool LLParser::ParseGlobal(const std::string &Name, LocTy NameLoc,
                            unsigned Linkage, bool HasLinkage,
                            unsigned Visibility, unsigned DLLStorageClass,
-<<<<<<< HEAD
-                           GlobalVariable::ThreadLocalMode TLM,
-                           GlobalVariable::UnnamedAddr UnnamedAddr,
+                           bool DSOLocal, GlobalVariable::ThreadLocalMode TLM,
+                           GlobalVariable::UnnamedAddr UnnamedAddr, // INTEL
                            bool IsThreadPrivate,   // INTEL
                            bool IsTargetDeclare) { // INTEL
-=======
-                           bool DSOLocal, GlobalVariable::ThreadLocalMode TLM,
-                           GlobalVariable::UnnamedAddr UnnamedAddr) {
->>>>>>> 9b55e997
   if (!isValidVisibilityForLinkage(Visibility, Linkage))
     return Error(NameLoc,
                  "symbol with local linkage must have default visibility");
