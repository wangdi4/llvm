--- conflicted
+++ resolved
@@ -1580,13 +1580,7 @@
   case lltok::kw_preserve_mostcc:CC = CallingConv::PreserveMost; break;
   case lltok::kw_preserve_allcc: CC = CallingConv::PreserveAll; break;
   case lltok::kw_ghccc:          CC = CallingConv::GHC; break;
-<<<<<<< HEAD
-#if INTEL_CUSTOMIZATION
   case lltok::kw_x86_intrcc:     CC = CallingConv::X86_INTR; break;
-#endif //INTEL_CUSTOMIZATION
-=======
-  case lltok::kw_x86_intrcc:     CC = CallingConv::X86_INTR; break;
->>>>>>> 9e934b0c
   case lltok::kw_hhvmcc:         CC = CallingConv::HHVM; break;
   case lltok::kw_hhvm_ccc:       CC = CallingConv::HHVM_C; break;
   case lltok::kw_cxx_fast_tlscc: CC = CallingConv::CXX_FAST_TLS; break;
