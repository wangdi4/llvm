--- conflicted
+++ resolved
@@ -101,13 +101,7 @@
     kw_webkit_jscc, kw_anyregcc,
     kw_preserve_mostcc, kw_preserve_allcc,
     kw_ghccc,
-<<<<<<< HEAD
-#if INTEL_CUSTOMIZATION
     kw_x86_intrcc,
-#endif //INTEL_CUSTOMIZATION
-=======
-    kw_x86_intrcc,
->>>>>>> 9e934b0c
     kw_hhvmcc, kw_hhvm_ccc,
     kw_cxx_fast_tlscc,
 
