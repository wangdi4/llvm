//===-- InstrinsicInst.cpp - Intrinsic Instruction Wrappers ---------------===//
//
// Part of the LLVM Project, under the Apache License v2.0 with LLVM Exceptions.
// See https://llvm.org/LICENSE.txt for license information.
// SPDX-License-Identifier: Apache-2.0 WITH LLVM-exception
//
//===----------------------------------------------------------------------===//
//
// This file implements methods that make it really easy to deal with intrinsic
// functions.
//
// All intrinsic function calls are instances of the call instruction, so these
// are all subclasses of the CallInst class.  Note that none of these classes
// has state or virtual methods, which is an important part of this gross/neat
// hack working.
//
// In some cases, arguments to intrinsics need to be generic and are defined as
// type pointer to empty struct { }*.  To access the real item of interest the
// cast instruction needs to be stripped away.
//
//===----------------------------------------------------------------------===//

#include "llvm/IR/IntrinsicInst.h"
#include "llvm/IR/Operator.h"
#include "llvm/ADT/StringSwitch.h"
#include "llvm/IR/Constants.h"
#include "llvm/IR/DebugInfoMetadata.h"
#include "llvm/IR/GlobalVariable.h"
#include "llvm/IR/Operator.h"       //INTEL
#include "llvm/IR/Metadata.h"
#include "llvm/IR/Module.h"
#include "llvm/Support/raw_ostream.h"
using namespace llvm;

#if INTEL_CUSTOMIZATION
//===----------------------------------------------------------------------===//
/// VarAnnotIntrinsic - This is the common base class for var.annotation
/// intrinsics
///

bool VarAnnotIntrinsic::hasRegisterAttributeSet() const{
  if (auto *GEPOp = dyn_cast<GEPOperator>(getOperand(1))) {
    Value *OperandVal = GEPOp->getPointerOperand();
    if (GlobalVariable *GlobalVar = dyn_cast<GlobalVariable>(OperandVal)) {
      Constant *GlobalVal = GlobalVar->getInitializer();
      ConstantDataSequential *Annotation;
      if ((Annotation = dyn_cast<ConstantDataSequential>(GlobalVal)) &&
           Annotation->isCString())
        return (Annotation->getAsCString()).contains("{register:1}");
    }
  }
  return false;
}
#endif  //INTEL_CUSTOMIZATION

//===----------------------------------------------------------------------===//
/// DbgVariableIntrinsic - This is the common base class for debug info
/// intrinsics for variables.
///

Value *DbgVariableIntrinsic::getVariableLocation(bool AllowNullOp) const {
  Value *Op = getArgOperand(0);
  if (AllowNullOp && !Op)
    return nullptr;

  auto *MD = cast<MetadataAsValue>(Op)->getMetadata();
  if (auto *V = dyn_cast<ValueAsMetadata>(MD))
    return V->getValue();

  // When the value goes to null, it gets replaced by an empty MDNode.
  assert(!cast<MDNode>(MD)->getNumOperands() && "Expected an empty MDNode");
  return nullptr;
}

Optional<uint64_t> DbgVariableIntrinsic::getFragmentSizeInBits() const {
  if (auto Fragment = getExpression()->getFragmentInfo())
    return Fragment->SizeInBits;
  return getVariable()->getSizeInBits();
}

int llvm::Intrinsic::lookupLLVMIntrinsicByName(ArrayRef<const char *> NameTable,
                                               StringRef Name) {
  assert(Name.startswith("llvm."));

  // Do successive binary searches of the dotted name components. For
  // "llvm.gc.experimental.statepoint.p1i8.p1i32", we will find the range of
  // intrinsics starting with "llvm.gc", then "llvm.gc.experimental", then
  // "llvm.gc.experimental.statepoint", and then we will stop as the range is
  // size 1. During the search, we can skip the prefix that we already know is
  // identical. By using strncmp we consider names with differing suffixes to
  // be part of the equal range.
  size_t CmpStart = 0;
  size_t CmpEnd = 4; // Skip the "llvm" component.
  const char *const *Low = NameTable.begin();
  const char *const *High = NameTable.end();
  const char *const *LastLow = Low;
  while (CmpEnd < Name.size() && High - Low > 0) {
    CmpStart = CmpEnd;
    CmpEnd = Name.find('.', CmpStart + 1);
    CmpEnd = CmpEnd == StringRef::npos ? Name.size() : CmpEnd;
    auto Cmp = [CmpStart, CmpEnd](const char *LHS, const char *RHS) {
      return strncmp(LHS + CmpStart, RHS + CmpStart, CmpEnd - CmpStart) < 0;
    };
    LastLow = Low;
    std::tie(Low, High) = std::equal_range(Low, High, Name.data(), Cmp);
  }
  if (High - Low > 0)
    LastLow = Low;

  if (LastLow == NameTable.end())
    return -1;
  StringRef NameFound = *LastLow;
  if (Name == NameFound ||
      (Name.startswith(NameFound) && Name[NameFound.size()] == '.'))
    return LastLow - NameTable.begin();
  return -1;
}

Value *InstrProfIncrementInst::getStep() const {
  if (InstrProfIncrementInstStep::classof(this)) {
    return const_cast<Value *>(getArgOperand(4));
  }
  const Module *M = getModule();
  LLVMContext &Context = M->getContext();
  return ConstantInt::get(Type::getInt64Ty(Context), 1);
}

ConstrainedFPIntrinsic::RoundingMode
ConstrainedFPIntrinsic::getRoundingMode() const {
  unsigned NumOperands = getNumArgOperands();
  Metadata *MD =
      dyn_cast<MetadataAsValue>(getArgOperand(NumOperands - 2))->getMetadata();
  if (!MD || !isa<MDString>(MD))
    return rmInvalid;
  StringRef RoundingArg = cast<MDString>(MD)->getString();

  // For dynamic rounding mode, we use round to nearest but we will set the
  // 'exact' SDNodeFlag so that the value will not be rounded.
  return StringSwitch<RoundingMode>(RoundingArg)
    .Case("round.dynamic",    rmDynamic)
    .Case("round.tonearest",  rmToNearest)
    .Case("round.downward",   rmDownward)
    .Case("round.upward",     rmUpward)
    .Case("round.towardzero", rmTowardZero)
    .Default(rmInvalid);
}

ConstrainedFPIntrinsic::ExceptionBehavior
ConstrainedFPIntrinsic::getExceptionBehavior() const {
  unsigned NumOperands = getNumArgOperands();
  Metadata *MD =
      dyn_cast<MetadataAsValue>(getArgOperand(NumOperands - 1))->getMetadata();
  if (!MD || !isa<MDString>(MD))
    return ebInvalid;
  StringRef ExceptionArg = cast<MDString>(MD)->getString();
  return StringSwitch<ExceptionBehavior>(ExceptionArg)
    .Case("fpexcept.ignore",  ebIgnore)
    .Case("fpexcept.maytrap", ebMayTrap)
    .Case("fpexcept.strict",  ebStrict)
    .Default(ebInvalid);
}

bool ConstrainedFPIntrinsic::isUnaryOp() const {
  switch (getIntrinsicID()) {
    default:
      return false;
    case Intrinsic::experimental_constrained_fptrunc:
    case Intrinsic::experimental_constrained_fpext:
    case Intrinsic::experimental_constrained_sqrt:
    case Intrinsic::experimental_constrained_sin:
    case Intrinsic::experimental_constrained_cos:
    case Intrinsic::experimental_constrained_exp:
    case Intrinsic::experimental_constrained_exp2:
    case Intrinsic::experimental_constrained_log:
    case Intrinsic::experimental_constrained_log10:
    case Intrinsic::experimental_constrained_log2:
    case Intrinsic::experimental_constrained_rint:
    case Intrinsic::experimental_constrained_nearbyint:
    case Intrinsic::experimental_constrained_ceil:
    case Intrinsic::experimental_constrained_floor:
    case Intrinsic::experimental_constrained_round:
    case Intrinsic::experimental_constrained_trunc:
      return true;
  }
}

bool ConstrainedFPIntrinsic::isTernaryOp() const {
  switch (getIntrinsicID()) {
    default:
      return false;
    case Intrinsic::experimental_constrained_fma:
      return true;
  }
}

<<<<<<< HEAD
#if INTEL_CUSTOMIZATION
unsigned SubscriptInst::getResultVectorNumElements(ArrayRef<Value *> Args) {
  unsigned VectorNumElem = 0;
  for (auto &Arg : Args) {
    Type *ArgTy = Arg->getType();
    VectorNumElem = std::max(
        VectorNumElem, ArgTy->isVectorTy() ? ArgTy->getVectorNumElements() : 0);
  }
  return VectorNumElem;
}

unsigned SubscriptInst::getResultVectorNumElements(ArrayRef<Type*> ArgTys) {
  unsigned VectorNumElem = 0;
  for (auto &ArgTy : ArgTys)
    VectorNumElem = std::max(
        VectorNumElem, ArgTy->isVectorTy() ? ArgTy->getVectorNumElements() : 0);
  return VectorNumElem;
}
#endif // INTEL_CUSTOMIZATION

Instruction::BinaryOps WithOverflowInst::getBinaryOp() const {
=======
Instruction::BinaryOps BinaryOpIntrinsic::getBinaryOp() const {
>>>>>>> 2f94203e
  switch (getIntrinsicID()) {
    case Intrinsic::uadd_with_overflow:
    case Intrinsic::sadd_with_overflow:
    case Intrinsic::uadd_sat:
    case Intrinsic::sadd_sat:
      return Instruction::Add;
    case Intrinsic::usub_with_overflow:
    case Intrinsic::ssub_with_overflow:
    case Intrinsic::usub_sat:
    case Intrinsic::ssub_sat:
      return Instruction::Sub;
    case Intrinsic::umul_with_overflow:
    case Intrinsic::smul_with_overflow:
      return Instruction::Mul;
    default:
      llvm_unreachable("Invalid intrinsic");
  }
}

bool BinaryOpIntrinsic::isSigned() const {
  switch (getIntrinsicID()) {
    case Intrinsic::sadd_with_overflow:
    case Intrinsic::ssub_with_overflow:
    case Intrinsic::smul_with_overflow:
    case Intrinsic::sadd_sat:
    case Intrinsic::ssub_sat:
      return true;
    default:
      return false;
  }
}

unsigned BinaryOpIntrinsic::getNoWrapKind() const {
  if (isSigned())
    return OverflowingBinaryOperator::NoSignedWrap;
  else
    return OverflowingBinaryOperator::NoUnsignedWrap;
}<|MERGE_RESOLUTION|>--- conflicted
+++ resolved
@@ -193,7 +193,6 @@
   }
 }
 
-<<<<<<< HEAD
 #if INTEL_CUSTOMIZATION
 unsigned SubscriptInst::getResultVectorNumElements(ArrayRef<Value *> Args) {
   unsigned VectorNumElem = 0;
@@ -214,10 +213,7 @@
 }
 #endif // INTEL_CUSTOMIZATION
 
-Instruction::BinaryOps WithOverflowInst::getBinaryOp() const {
-=======
 Instruction::BinaryOps BinaryOpIntrinsic::getBinaryOp() const {
->>>>>>> 2f94203e
   switch (getIntrinsicID()) {
     case Intrinsic::uadd_with_overflow:
     case Intrinsic::sadd_with_overflow:
