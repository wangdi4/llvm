--- conflicted
+++ resolved
@@ -486,32 +486,11 @@
       Result += "vararg";
     // Ensure nested function types are distinguishable.
     Result += "f"; 
-<<<<<<< HEAD
-  } else if (Ty) {
-    VectorType *VTyp = dyn_cast<VectorType>(Ty);
-    PointerType *PTyp = NULL;
-    if (VTyp) {
-      PTyp = dyn_cast<PointerType>(VTyp->getVectorElementType());
-    }
-    if (PTyp) {
-      // The underlying MVT class is not capable of giving us back
-      // types that involve vector of pointers, so you must avoid
-      // passing things like "<2 x double*>" to EVT::getEVT().
-      unsigned numElems = VTyp->getVectorNumElements();
-      Result += "p" + llvm::utostr(PTyp->getAddressSpace()) +
-                "v" + llvm::utostr(numElems) +
-                getMangledTypeStr(PTyp->getElementType());
-    } else {
-      Result += EVT::getEVT(Ty).getEVTString();
-    }
-  }
-=======
   } else if (isa<VectorType>(Ty))
     Result += "v" + utostr(Ty->getVectorNumElements()) +
       getMangledTypeStr(Ty->getVectorElementType());
   else if (Ty)
     Result += EVT::getEVT(Ty).getEVTString();
->>>>>>> ddbfab58
   return Result;
 }
 
