--- conflicted
+++ resolved
@@ -142,7 +142,6 @@
   }
   return true;
 }
-<<<<<<< HEAD
 
 #if INTEL_CUSTOMIZATION
 bool GEPOrSubsOperator::accumulateConstantOffset(const DataLayout &DL,
@@ -168,63 +167,4 @@
   return true;
 }
 #endif // INTEL_CUSTOMIZATION
-
-bool GEPOperator::collectOffset(
-    const DataLayout &DL, unsigned BitWidth,
-    SmallDenseMap<Value *, APInt, 8> &VariableOffsets,
-    APInt &ConstantOffset) const {
-  assert(BitWidth == DL.getIndexSizeInBits(getPointerAddressSpace()) &&
-         "The offset bit width does not match DL specification.");
-
-  auto CollectConstantOffset = [&](APInt Index, uint64_t Size) {
-    Index = Index.sextOrTrunc(BitWidth);
-    APInt IndexedSize = APInt(BitWidth, Size);
-    ConstantOffset += Index * IndexedSize;
-  };
-
-  for (gep_type_iterator GTI = gep_type_begin(this), GTE = gep_type_end(this);
-       GTI != GTE; ++GTI) {
-    // Scalable vectors are multiplied by a runtime constant.
-    bool ScalableType = isa<ScalableVectorType>(GTI.getIndexedType());
-
-    Value *V = GTI.getOperand();
-    StructType *STy = GTI.getStructTypeOrNull();
-    // Handle ConstantInt if possible.
-    if (auto ConstOffset = dyn_cast<ConstantInt>(V)) {
-      if (ConstOffset->isZero())
-        continue;
-      // If the type is scalable and the constant is not zero (vscale * n * 0 =
-      // 0) bailout.
-      // TODO: If the runtime value is accessible at any point before DWARF
-      // emission, then we could potentially keep a forward reference to it
-      // in the debug value to be filled in later.
-      if (ScalableType)
-        return false;
-      // Handle a struct index, which adds its field offset to the pointer.
-      if (STy) {
-        unsigned ElementIdx = ConstOffset->getZExtValue();
-        const StructLayout *SL = DL.getStructLayout(STy);
-        // Element offset is in bytes.
-        CollectConstantOffset(APInt(BitWidth, SL->getElementOffset(ElementIdx)),
-                              1);
-        continue;
-      }
-      CollectConstantOffset(ConstOffset->getValue(),
-                            DL.getTypeAllocSize(GTI.getIndexedType()));
-      continue;
-    }
-
-    if (STy || ScalableType)
-      return false;
-    // Insert an initial offset of 0 for V iff none exists already, then
-    // increment the offset by IndexedSize.
-    VariableOffsets.try_emplace(V, BitWidth, 0);
-    APInt IndexedSize =
-        APInt(BitWidth, DL.getTypeAllocSize(GTI.getIndexedType()));
-    VariableOffsets[V] += IndexedSize;
-  }
-  return true;
-}
-=======
->>>>>>> 4397b709
 } // namespace llvm