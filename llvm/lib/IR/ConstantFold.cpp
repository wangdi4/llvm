--- conflicted
+++ resolved
@@ -1207,38 +1207,6 @@
     Constant *CE1Op0 = CE1->getOperand(0);
 
     switch (CE1->getOpcode()) {
-<<<<<<< HEAD
-    case Instruction::Trunc:
-    case Instruction::FPTrunc:
-    case Instruction::FPExt:
-    case Instruction::FPToUI:
-    case Instruction::FPToSI:
-      break; // We can't evaluate floating point casts or truncations.
-
-    case Instruction::BitCast:
-      // If this is a global value cast, check to see if the RHS is also a
-      // GlobalValue.
-      if (const GlobalValue *GV = dyn_cast<GlobalValue>(CE1Op0))
-        if (const GlobalValue *GV2 = dyn_cast<GlobalValue>(V2))
-          return areGlobalsPotentiallyEqual(GV, GV2);
-      [[fallthrough]];
-    case Instruction::UIToFP:
-    case Instruction::SIToFP:
-      // We can't evaluate floating point casts or truncations.
-      if (CE1Op0->getType()->isFPOrFPVectorTy())
-        break;
-
-      // If the cast is not actually changing bits, and the second operand is a
-      // null pointer, do the comparison with the pre-casted value.
-      if (V2->isNullValue() && CE1->getType()->isIntOrPtrTy()) {
-        return evaluateICmpRelation(CE1Op0,
-                                    Constant::getNullValue(CE1Op0->getType()),
-                                    isSigned);
-      }
-      break;
-
-=======
->>>>>>> 754237ed
     case Instruction::GetElementPtr: {
       GEPOperator *CE1GEP = cast<GEPOperator>(CE1);
       // Ok, since this is a getelementptr, we know that the constant has a
@@ -1483,23 +1451,6 @@
     if (Result != -1)
       return ConstantInt::get(ResultTy, Result);
 
-<<<<<<< HEAD
-    // If the right hand side is a bitcast, try using its inverse to simplify
-    // it by moving it to the left hand side.  We can't do this if it would turn
-    // a vector compare into a scalar compare or visa versa, or if it would turn
-    // the operands into FP values.
-    if (ConstantExpr *CE2 = dyn_cast<ConstantExpr>(C2)) {
-      Constant *CE2Op0 = CE2->getOperand(0);
-      if (CE2->getOpcode() == Instruction::BitCast &&
-          CE2->getType()->isVectorTy() == CE2Op0->getType()->isVectorTy() &&
-          !CE2Op0->getType()->isFPOrFPVectorTy()) {
-        Constant *Inverse = ConstantExpr::getBitCast(C1, CE2Op0->getType());
-        return ConstantExpr::getICmp(Predicate, Inverse, CE2Op0);
-      }
-    }
-
-=======
->>>>>>> 754237ed
     if ((!isa<ConstantExpr>(C1) && isa<ConstantExpr>(C2)) ||
         (C1->isNullValue() && !C2->isNullValue())) {
       // If C2 is a constant expr and C1 isn't, flip them around and fold the
