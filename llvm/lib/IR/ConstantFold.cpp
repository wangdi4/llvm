--- conflicted
+++ resolved
@@ -890,12 +890,8 @@
 
   // If the mask is all zeros this is a splat, no need to go through all
   // elements.
-<<<<<<< HEAD
-  if (isa<ConstantAggregateZero>(Mask) && !MaskEltCount.Scalable) {
-=======
   if (all_of(Mask, [](int Elt) { return Elt == 0; }) &&
       !MaskEltCount.Scalable) {
->>>>>>> cc0f4bac
     Type *Ty = IntegerType::get(V1->getContext(), 32);
     Constant *Elt =
         ConstantExpr::getExtractElement(V1, ConstantInt::get(Ty, 0));
