--- conflicted
+++ resolved
@@ -72,12 +72,8 @@
 
 Module::Module(StringRef MID, LLVMContext &C)
     : Context(C), ValSymTab(std::make_unique<ValueSymbolTable>()),
-<<<<<<< HEAD
-      Materializer(), ModuleID(MID), SourceFileName(MID), DL("") {
-=======
       Materializer(), ModuleID(std::string(MID)),
       SourceFileName(std::string(MID)), DL("") {
->>>>>>> 586bea3e
   Context.addModule(this);
 }
 
