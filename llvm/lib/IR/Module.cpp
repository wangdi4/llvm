//===- Module.cpp - Implement the Module class ----------------------------===//
//
// Part of the LLVM Project, under the Apache License v2.0 with LLVM Exceptions.
// See https://llvm.org/LICENSE.txt for license information.
// SPDX-License-Identifier: Apache-2.0 WITH LLVM-exception
//
//===----------------------------------------------------------------------===//
//
// This file implements the Module class for the IR library.
//
//===----------------------------------------------------------------------===//

#include "llvm/IR/Module.h"
#include "SymbolTableListTraitsImpl.h"
#include "llvm/ADT/Optional.h"
#include "llvm/ADT/SmallPtrSet.h"
#include "llvm/ADT/SmallString.h"
#include "llvm/ADT/SmallVector.h"
#include "llvm/ADT/StringMap.h"
#include "llvm/ADT/StringRef.h"
#include "llvm/ADT/Twine.h"
#include "llvm/IR/Attributes.h"
#include "llvm/IR/Comdat.h"
#include "llvm/IR/Constants.h"
#include "llvm/IR/DataLayout.h"
#include "llvm/IR/DebugInfoMetadata.h"
#include "llvm/IR/DerivedTypes.h"
#include "llvm/IR/Function.h"
#include "llvm/IR/GVMaterializer.h"
#include "llvm/IR/GlobalAlias.h"
#include "llvm/IR/GlobalIFunc.h"
#include "llvm/IR/GlobalValue.h"
#include "llvm/IR/GlobalVariable.h"
#include "llvm/IR/LLVMContext.h"
#include "llvm/IR/Metadata.h"
#include "llvm/IR/ModuleSummaryIndex.h"
#include "llvm/IR/SymbolTableListTraits.h"
#include "llvm/IR/Type.h"
#include "llvm/IR/TypeFinder.h"
#include "llvm/IR/Value.h"
#include "llvm/IR/ValueSymbolTable.h"
#include "llvm/Pass.h"
#include "llvm/Support/Casting.h"
#include "llvm/Support/CodeGen.h"
#include "llvm/Support/Error.h"
#include "llvm/Support/MemoryBuffer.h"
#include "llvm/Support/Path.h"
#include "llvm/Support/RandomNumberGenerator.h"
#include "llvm/Support/VersionTuple.h"
#include <algorithm>
#include <cassert>
#include <cstdint>
#include <memory>
#include <utility>
#include <vector>

using namespace llvm;

//===----------------------------------------------------------------------===//
// Methods to implement the globals and functions lists.
//

// Explicit instantiations of SymbolTableListTraits since some of the methods
// are not in the public header file.
template class llvm::SymbolTableListTraits<Function>;
template class llvm::SymbolTableListTraits<GlobalVariable>;
template class llvm::SymbolTableListTraits<GlobalAlias>;
template class llvm::SymbolTableListTraits<GlobalIFunc>;

//===----------------------------------------------------------------------===//
// Primitive Module methods.
//

Module::Module(StringRef MID, LLVMContext &C)
    : Context(C), ValSymTab(std::make_unique<ValueSymbolTable>()),
      Materializer(), ModuleID(std::string(MID)),
      SourceFileName(std::string(MID)), DL("") {
  Context.addModule(this);
}

Module::~Module() {
  Context.removeModule(this);
  dropAllReferences();
  GlobalList.clear();
  FunctionList.clear();
  AliasList.clear();
  IFuncList.clear();
}

std::unique_ptr<RandomNumberGenerator>
Module::createRNG(const StringRef Name) const {
  SmallString<32> Salt(Name);

  // This RNG is guaranteed to produce the same random stream only
  // when the Module ID and thus the input filename is the same. This
  // might be problematic if the input filename extension changes
  // (e.g. from .c to .bc or .ll).
  //
  // We could store this salt in NamedMetadata, but this would make
  // the parameter non-const. This would unfortunately make this
  // interface unusable by any Machine passes, since they only have a
  // const reference to their IR Module. Alternatively we can always
  // store salt metadata from the Module constructor.
  Salt += sys::path::filename(getModuleIdentifier());

  return std::unique_ptr<RandomNumberGenerator>(
      new RandomNumberGenerator(Salt));
}

/// getNamedValue - Return the first global value in the module with
/// the specified name, of arbitrary type.  This method returns null
/// if a global with the specified name is not found.
GlobalValue *Module::getNamedValue(StringRef Name) const {
  return cast_or_null<GlobalValue>(getValueSymbolTable().lookup(Name));
}

/// getMDKindID - Return a unique non-zero ID for the specified metadata kind.
/// This ID is uniqued across modules in the current LLVMContext.
unsigned Module::getMDKindID(StringRef Name) const {
  return Context.getMDKindID(Name);
}

/// getMDKindNames - Populate client supplied SmallVector with the name for
/// custom metadata IDs registered in this LLVMContext.   ID #0 is not used,
/// so it is filled in as an empty string.
void Module::getMDKindNames(SmallVectorImpl<StringRef> &Result) const {
  return Context.getMDKindNames(Result);
}

void Module::getOperandBundleTags(SmallVectorImpl<StringRef> &Result) const {
  return Context.getOperandBundleTags(Result);
}

//===----------------------------------------------------------------------===//
// Methods for easy access to the functions in the module.
//

// getOrInsertFunction - Look up the specified function in the module symbol
// table.  If it does not exist, add a prototype for the function and return
// it.  This is nice because it allows most passes to get away with not handling
// the symbol table directly for this common task.
//
FunctionCallee Module::getOrInsertFunction(StringRef Name, FunctionType *Ty,
                                           AttributeList AttributeList) {
  // See if we have a definition for the specified function already.
  GlobalValue *F = getNamedValue(Name);
  if (!F) {
    // Nope, add it
    Function *New = Function::Create(Ty, GlobalVariable::ExternalLinkage,
                                     DL.getProgramAddressSpace(), Name);
    if (!New->isIntrinsic())       // Intrinsics get attrs set on construction
      New->setAttributes(AttributeList);
    FunctionList.push_back(New);
    return {Ty, New}; // Return the new prototype.
  }

  // If the function exists but has the wrong type, return a bitcast to the
  // right type.
  auto *PTy = PointerType::get(Ty, F->getAddressSpace());
  if (F->getType() != PTy)
    return {Ty, ConstantExpr::getBitCast(F, PTy)};

  // Otherwise, we just found the existing function or a prototype.
  return {Ty, F};
}

FunctionCallee Module::getOrInsertFunction(StringRef Name, FunctionType *Ty) {
  return getOrInsertFunction(Name, Ty, AttributeList());
}

// getFunction - Look up the specified function in the module symbol table.
// If it does not exist, return null.
//
Function *Module::getFunction(StringRef Name) const {
  return dyn_cast_or_null<Function>(getNamedValue(Name));
}

//===----------------------------------------------------------------------===//
// Methods for easy access to the global variables in the module.
//

/// getGlobalVariable - Look up the specified global variable in the module
/// symbol table.  If it does not exist, return null.  The type argument
/// should be the underlying type of the global, i.e., it should not have
/// the top-level PointerType, which represents the address of the global.
/// If AllowLocal is set to true, this function will return types that
/// have an local. By default, these types are not returned.
///
GlobalVariable *Module::getGlobalVariable(StringRef Name,
                                          bool AllowLocal) const {
  if (GlobalVariable *Result =
      dyn_cast_or_null<GlobalVariable>(getNamedValue(Name)))
    if (AllowLocal || !Result->hasLocalLinkage())
      return Result;
  return nullptr;
}

/// getOrInsertGlobal - Look up the specified global in the module symbol table.
///   1. If it does not exist, add a declaration of the global and return it.
///   2. Else, the global exists but has the wrong type: return the function
///      with a constantexpr cast to the right type.
///   3. Finally, if the existing global is the correct declaration, return the
///      existing global.
Constant *Module::getOrInsertGlobal(
    StringRef Name, Type *Ty,
    function_ref<GlobalVariable *()> CreateGlobalCallback) {
  // See if we have a definition for the specified global already.
  GlobalVariable *GV = dyn_cast_or_null<GlobalVariable>(getNamedValue(Name));
  if (!GV)
    GV = CreateGlobalCallback();
  assert(GV && "The CreateGlobalCallback is expected to create a global");

  // If the variable exists but has the wrong type, return a bitcast to the
  // right type.
  Type *GVTy = GV->getType();
  PointerType *PTy = PointerType::get(Ty, GVTy->getPointerAddressSpace());
  if (GVTy != PTy)
    return ConstantExpr::getBitCast(GV, PTy);

  // Otherwise, we just found the existing function or a prototype.
  return GV;
}

// Overload to construct a global variable using its constructor's defaults.
Constant *Module::getOrInsertGlobal(StringRef Name, Type *Ty) {
  return getOrInsertGlobal(Name, Ty, [&] {
    return new GlobalVariable(*this, Ty, false, GlobalVariable::ExternalLinkage,
                              nullptr, Name);
  });
}

//===----------------------------------------------------------------------===//
// Methods for easy access to the global variables in the module.
//

// getNamedAlias - Look up the specified global in the module symbol table.
// If it does not exist, return null.
//
GlobalAlias *Module::getNamedAlias(StringRef Name) const {
  return dyn_cast_or_null<GlobalAlias>(getNamedValue(Name));
}

GlobalIFunc *Module::getNamedIFunc(StringRef Name) const {
  return dyn_cast_or_null<GlobalIFunc>(getNamedValue(Name));
}

/// getNamedMetadata - Return the first NamedMDNode in the module with the
/// specified name. This method returns null if a NamedMDNode with the
/// specified name is not found.
NamedMDNode *Module::getNamedMetadata(const Twine &Name) const {
  SmallString<256> NameData;
  StringRef NameRef = Name.toStringRef(NameData);
  return NamedMDSymTab.lookup(NameRef);
}

/// getOrInsertNamedMetadata - Return the first named MDNode in the module
/// with the specified name. This method returns a new NamedMDNode if a
/// NamedMDNode with the specified name is not found.
NamedMDNode *Module::getOrInsertNamedMetadata(StringRef Name) {
  NamedMDNode *&NMD = NamedMDSymTab[Name];
  if (!NMD) {
    NMD = new NamedMDNode(Name);
    NMD->setParent(this);
    NamedMDList.push_back(NMD);
  }
  return NMD;
}

/// eraseNamedMetadata - Remove the given NamedMDNode from this module and
/// delete it.
void Module::eraseNamedMetadata(NamedMDNode *NMD) {
  NamedMDSymTab.erase(NMD->getName());
  NamedMDList.erase(NMD->getIterator());
}

bool Module::isValidModFlagBehavior(Metadata *MD, ModFlagBehavior &MFB) {
  if (ConstantInt *Behavior = mdconst::dyn_extract_or_null<ConstantInt>(MD)) {
    uint64_t Val = Behavior->getLimitedValue();
    if (Val >= ModFlagBehaviorFirstVal && Val <= ModFlagBehaviorLastVal) {
      MFB = static_cast<ModFlagBehavior>(Val);
      return true;
    }
  }
  return false;
}

bool Module::isValidModuleFlag(const MDNode &ModFlag, ModFlagBehavior &MFB,
                               MDString *&Key, Metadata *&Val) {
  if (ModFlag.getNumOperands() < 3)
    return false;
  if (!isValidModFlagBehavior(ModFlag.getOperand(0), MFB))
    return false;
  MDString *K = dyn_cast_or_null<MDString>(ModFlag.getOperand(1));
  if (!K)
    return false;
  Key = K;
  Val = ModFlag.getOperand(2);
  return true;
}

/// getModuleFlagsMetadata - Returns the module flags in the provided vector.
void Module::
getModuleFlagsMetadata(SmallVectorImpl<ModuleFlagEntry> &Flags) const {
  const NamedMDNode *ModFlags = getModuleFlagsMetadata();
  if (!ModFlags) return;

  for (const MDNode *Flag : ModFlags->operands()) {
    ModFlagBehavior MFB;
    MDString *Key = nullptr;
    Metadata *Val = nullptr;
    if (isValidModuleFlag(*Flag, MFB, Key, Val)) {
      // Check the operands of the MDNode before accessing the operands.
      // The verifier will actually catch these failures.
      Flags.push_back(ModuleFlagEntry(MFB, Key, Val));
    }
  }
}

/// Return the corresponding value if Key appears in module flags, otherwise
/// return null.
Metadata *Module::getModuleFlag(StringRef Key) const {
  SmallVector<Module::ModuleFlagEntry, 8> ModuleFlags;
  getModuleFlagsMetadata(ModuleFlags);
  for (const ModuleFlagEntry &MFE : ModuleFlags) {
    if (Key == MFE.Key->getString())
      return MFE.Val;
  }
  return nullptr;
}

/// getModuleFlagsMetadata - Returns the NamedMDNode in the module that
/// represents module-level flags. This method returns null if there are no
/// module-level flags.
NamedMDNode *Module::getModuleFlagsMetadata() const {
  return getNamedMetadata("llvm.module.flags");
}

/// getOrInsertModuleFlagsMetadata - Returns the NamedMDNode in the module that
/// represents module-level flags. If module-level flags aren't found, it
/// creates the named metadata that contains them.
NamedMDNode *Module::getOrInsertModuleFlagsMetadata() {
  return getOrInsertNamedMetadata("llvm.module.flags");
}

/// addModuleFlag - Add a module-level flag to the module-level flags
/// metadata. It will create the module-level flags named metadata if it doesn't
/// already exist.
void Module::addModuleFlag(ModFlagBehavior Behavior, StringRef Key,
                           Metadata *Val) {
  Type *Int32Ty = Type::getInt32Ty(Context);
  Metadata *Ops[3] = {
      ConstantAsMetadata::get(ConstantInt::get(Int32Ty, Behavior)),
      MDString::get(Context, Key), Val};
  getOrInsertModuleFlagsMetadata()->addOperand(MDNode::get(Context, Ops));
}
void Module::addModuleFlag(ModFlagBehavior Behavior, StringRef Key,
                           Constant *Val) {
  addModuleFlag(Behavior, Key, ConstantAsMetadata::get(Val));
}
void Module::addModuleFlag(ModFlagBehavior Behavior, StringRef Key,
                           uint32_t Val) {
  Type *Int32Ty = Type::getInt32Ty(Context);
  addModuleFlag(Behavior, Key, ConstantInt::get(Int32Ty, Val));
}
void Module::addModuleFlag(MDNode *Node) {
  assert(Node->getNumOperands() == 3 &&
         "Invalid number of operands for module flag!");
  assert(mdconst::hasa<ConstantInt>(Node->getOperand(0)) &&
         isa<MDString>(Node->getOperand(1)) &&
         "Invalid operand types for module flag!");
  getOrInsertModuleFlagsMetadata()->addOperand(Node);
}

void Module::setModuleFlag(ModFlagBehavior Behavior, StringRef Key,
                           Metadata *Val) {
  NamedMDNode *ModFlags = getOrInsertModuleFlagsMetadata();
  // Replace the flag if it already exists.
  for (unsigned I = 0, E = ModFlags->getNumOperands(); I != E; ++I) {
    MDNode *Flag = ModFlags->getOperand(I);
    ModFlagBehavior MFB;
    MDString *K = nullptr;
    Metadata *V = nullptr;
    if (isValidModuleFlag(*Flag, MFB, K, V) && K->getString() == Key) {
      Flag->replaceOperandWith(2, Val);
      return;
    }
  }
  addModuleFlag(Behavior, Key, Val);
}

void Module::setDataLayout(StringRef Desc) {
  DL.reset(Desc);
}

void Module::setDataLayout(const DataLayout &Other) { DL = Other; }

const DataLayout &Module::getDataLayout() const { return DL; }

DICompileUnit *Module::debug_compile_units_iterator::operator*() const {
  return cast<DICompileUnit>(CUs->getOperand(Idx));
}
DICompileUnit *Module::debug_compile_units_iterator::operator->() const {
  return cast<DICompileUnit>(CUs->getOperand(Idx));
}

void Module::debug_compile_units_iterator::SkipNoDebugCUs() {
  while (CUs && (Idx < CUs->getNumOperands()) &&
         ((*this)->getEmissionKind() == DICompileUnit::NoDebug))
    ++Idx;
}

iterator_range<Module::global_object_iterator> Module::global_objects() {
  return concat<GlobalObject>(functions(), globals());
}
iterator_range<Module::const_global_object_iterator>
Module::global_objects() const {
  return concat<const GlobalObject>(functions(), globals());
}

iterator_range<Module::global_value_iterator> Module::global_values() {
  return concat<GlobalValue>(functions(), globals(), aliases(), ifuncs());
}
iterator_range<Module::const_global_value_iterator>
Module::global_values() const {
  return concat<const GlobalValue>(functions(), globals(), aliases(), ifuncs());
}

//===----------------------------------------------------------------------===//
// Methods to control the materialization of GlobalValues in the Module.
//
void Module::setMaterializer(GVMaterializer *GVM) {
  assert(!Materializer &&
         "Module already has a GVMaterializer.  Call materializeAll"
         " to clear it out before setting another one.");
  Materializer.reset(GVM);
}

Error Module::materialize(GlobalValue *GV) {
  if (!Materializer)
    return Error::success();

  return Materializer->materialize(GV);
}

Error Module::materializeAll() {
  if (!Materializer)
    return Error::success();
  std::unique_ptr<GVMaterializer> M = std::move(Materializer);
  return M->materializeModule();
}

Error Module::materializeMetadata() {
  if (!Materializer)
    return Error::success();
  return Materializer->materializeMetadata();
}

//===----------------------------------------------------------------------===//
// Other module related stuff.
//

std::vector<StructType *> Module::getIdentifiedStructTypes() const {
  // If we have a materializer, it is possible that some unread function
  // uses a type that is currently not visible to a TypeFinder, so ask
  // the materializer which types it created.
  if (Materializer)
    return Materializer->getIdentifiedStructTypes();

  std::vector<StructType *> Ret;
  TypeFinder SrcStructTypes;
  SrcStructTypes.run(*this, true);
  Ret.assign(SrcStructTypes.begin(), SrcStructTypes.end());
  return Ret;
}

std::string Module::getUniqueIntrinsicName(StringRef BaseName, Intrinsic::ID Id,
                                           const FunctionType *Proto) {
  auto Encode = [&BaseName](unsigned Suffix) {
    return (Twine(BaseName) + "." + Twine(Suffix)).str();
  };

  {
    // fast path - the prototype is already known
    auto UinItInserted = UniquedIntrinsicNames.insert({{Id, Proto}, 0});
    if (!UinItInserted.second)
      return Encode(UinItInserted.first->second);
  }

  // Not known yet. A new entry was created with index 0. Check if there already
  // exists a matching declaration, or select a new entry.

  // Start looking for names with the current known maximum count (or 0).
  auto NiidItInserted = CurrentIntrinsicIds.insert({BaseName, 0});
  unsigned Count = NiidItInserted.first->second;

  // This might be slow if a whole population of intrinsics already existed, but
  // we cache the values for later usage.
  std::string NewName;
  while (true) {
    NewName = Encode(Count);
    GlobalValue *F = getNamedValue(NewName);
    if (!F) {
      // Reserve this entry for the new proto
      UniquedIntrinsicNames[{Id, Proto}] = Count;
      break;
    }

    // A declaration with this name already exists. Remember it.
    FunctionType *FT = dyn_cast<FunctionType>(F->getType()->getElementType());
    auto UinItInserted = UniquedIntrinsicNames.insert({{Id, FT}, Count});
    if (FT == Proto) {
      // It was a declaration for our prototype. This entry was allocated in the
      // beginning. Update the count to match the existing declaration.
      UinItInserted.first->second = Count;
      break;
    }

    ++Count;
  }

  NiidItInserted.first->second = Count + 1;

  return NewName;
}

// dropAllReferences() - This function causes all the subelements to "let go"
// of all references that they are maintaining.  This allows one to 'delete' a
// whole module at a time, even though there may be circular references... first
// all references are dropped, and all use counts go to zero.  Then everything
// is deleted for real.  Note that no operations are valid on an object that
// has "dropped all references", except operator delete.
//
void Module::dropAllReferences() {
  for (Function &F : *this)
    F.dropAllReferences();

  for (GlobalVariable &GV : globals())
    GV.dropAllReferences();

  for (GlobalAlias &GA : aliases())
    GA.dropAllReferences();

  for (GlobalIFunc &GIF : ifuncs())
    GIF.dropAllReferences();
}

unsigned Module::getNumberRegisterParameters() const {
  auto *Val =
      cast_or_null<ConstantAsMetadata>(getModuleFlag("NumRegisterParameters"));
  if (!Val)
    return 0;
  return cast<ConstantInt>(Val->getValue())->getZExtValue();
}

unsigned Module::getDwarfVersion() const {
  auto *Val = cast_or_null<ConstantAsMetadata>(getModuleFlag("Dwarf Version"));
  if (!Val)
    return 0;
  return cast<ConstantInt>(Val->getValue())->getZExtValue();
}

#if INTEL_CUSTOMIZATION
bool Module::hasTraceBackFlag() const {
  auto *Val = cast_or_null<ConstantAsMetadata>(getModuleFlag("TraceBack"));
  return Val;
}
#endif // INTEL_CUSTOMIZATION

bool Module::isDwarf64() const {
  auto *Val = cast_or_null<ConstantAsMetadata>(getModuleFlag("DWARF64"));
  return Val && cast<ConstantInt>(Val->getValue())->isOne();
}

unsigned Module::getCodeViewFlag() const {
  auto *Val = cast_or_null<ConstantAsMetadata>(getModuleFlag("CodeView"));
  if (!Val)
    return 0;
  return cast<ConstantInt>(Val->getValue())->getZExtValue();
}

<<<<<<< HEAD
#if INTEL_CUSTOMIZATION
static const StringRef IntelProprietaryFlag = "Intel Proprietary";

bool Module::isIntelProprietary() const {
  auto *Val =
      cast_or_null<ConstantAsMetadata>(getModuleFlag(IntelProprietaryFlag));
  if (!Val)
    return false;
  // We ignore the value of this flag to avoid merging dilemmas.  If the flag
  // is present, regardless of its value, the module is considered proprietary.
  return true;
}

void Module::setIntelProprietary() {
  // If this flag is already present in the module, don't add it again.
  // Duplicate flag entries are rejected by the verifier.
  if (isIntelProprietary())
    return;
  addModuleFlag(ModFlagBehavior::Warning, IntelProprietaryFlag,
                ConstantInt::getTrue(Context));
}
#endif // INTEL_CUSTOMIZATION

unsigned Module::getInstructionCount() {
=======
unsigned Module::getInstructionCount() const {
>>>>>>> 20ad206b
  unsigned NumInstrs = 0;
  for (const Function &F : FunctionList)
    NumInstrs += F.getInstructionCount();
  return NumInstrs;
}

Comdat *Module::getOrInsertComdat(StringRef Name) {
  auto &Entry = *ComdatSymTab.insert(std::make_pair(Name, Comdat())).first;
  Entry.second.Name = &Entry;
  return &Entry.second;
}

PICLevel::Level Module::getPICLevel() const {
  auto *Val = cast_or_null<ConstantAsMetadata>(getModuleFlag("PIC Level"));

  if (!Val)
    return PICLevel::NotPIC;

  return static_cast<PICLevel::Level>(
      cast<ConstantInt>(Val->getValue())->getZExtValue());
}

void Module::setPICLevel(PICLevel::Level PL) {
  addModuleFlag(ModFlagBehavior::Max, "PIC Level", PL);
}

PIELevel::Level Module::getPIELevel() const {
  auto *Val = cast_or_null<ConstantAsMetadata>(getModuleFlag("PIE Level"));

  if (!Val)
    return PIELevel::Default;

  return static_cast<PIELevel::Level>(
      cast<ConstantInt>(Val->getValue())->getZExtValue());
}

void Module::setPIELevel(PIELevel::Level PL) {
  addModuleFlag(ModFlagBehavior::Max, "PIE Level", PL);
}

Optional<CodeModel::Model> Module::getCodeModel() const {
  auto *Val = cast_or_null<ConstantAsMetadata>(getModuleFlag("Code Model"));

  if (!Val)
    return None;

  return static_cast<CodeModel::Model>(
      cast<ConstantInt>(Val->getValue())->getZExtValue());
}

void Module::setCodeModel(CodeModel::Model CL) {
  // Linking object files with different code models is undefined behavior
  // because the compiler would have to generate additional code (to span
  // longer jumps) if a larger code model is used with a smaller one.
  // Therefore we will treat attempts to mix code models as an error.
  addModuleFlag(ModFlagBehavior::Error, "Code Model", CL);
}

void Module::setProfileSummary(Metadata *M, ProfileSummary::Kind Kind) {
  if (Kind == ProfileSummary::PSK_CSInstr)
    setModuleFlag(ModFlagBehavior::Error, "CSProfileSummary", M);
  else
    setModuleFlag(ModFlagBehavior::Error, "ProfileSummary", M);
}

Metadata *Module::getProfileSummary(bool IsCS) const {
  return (IsCS ? getModuleFlag("CSProfileSummary")
               : getModuleFlag("ProfileSummary"));
}

bool Module::getSemanticInterposition() const {
  Metadata *MF = getModuleFlag("SemanticInterposition");

  auto *Val = cast_or_null<ConstantAsMetadata>(MF);
  if (!Val)
    return false;

  return cast<ConstantInt>(Val->getValue())->getZExtValue();
}

void Module::setSemanticInterposition(bool SI) {
  addModuleFlag(ModFlagBehavior::Error, "SemanticInterposition", SI);
}

void Module::setOwnedMemoryBuffer(std::unique_ptr<MemoryBuffer> MB) {
  OwnedMemoryBuffer = std::move(MB);
}

bool Module::getRtLibUseGOT() const {
  auto *Val = cast_or_null<ConstantAsMetadata>(getModuleFlag("RtLibUseGOT"));
  return Val && (cast<ConstantInt>(Val->getValue())->getZExtValue() > 0);
}

void Module::setRtLibUseGOT() {
  addModuleFlag(ModFlagBehavior::Max, "RtLibUseGOT", 1);
}

void Module::setSDKVersion(const VersionTuple &V) {
  SmallVector<unsigned, 3> Entries;
  Entries.push_back(V.getMajor());
  if (auto Minor = V.getMinor()) {
    Entries.push_back(*Minor);
    if (auto Subminor = V.getSubminor())
      Entries.push_back(*Subminor);
    // Ignore the 'build' component as it can't be represented in the object
    // file.
  }
  addModuleFlag(ModFlagBehavior::Warning, "SDK Version",
                ConstantDataArray::get(Context, Entries));
}

VersionTuple Module::getSDKVersion() const {
  auto *CM = dyn_cast_or_null<ConstantAsMetadata>(getModuleFlag("SDK Version"));
  if (!CM)
    return {};
  auto *Arr = dyn_cast_or_null<ConstantDataArray>(CM->getValue());
  if (!Arr)
    return {};
  auto getVersionComponent = [&](unsigned Index) -> Optional<unsigned> {
    if (Index >= Arr->getNumElements())
      return None;
    return (unsigned)Arr->getElementAsInteger(Index);
  };
  auto Major = getVersionComponent(0);
  if (!Major)
    return {};
  VersionTuple Result = VersionTuple(*Major);
  if (auto Minor = getVersionComponent(1)) {
    Result = VersionTuple(*Major, *Minor);
    if (auto Subminor = getVersionComponent(2)) {
      Result = VersionTuple(*Major, *Minor, *Subminor);
    }
  }
  return Result;
}

GlobalVariable *llvm::collectUsedGlobalVariables(
    const Module &M, SmallVectorImpl<GlobalValue *> &Vec, bool CompilerUsed) {
  const char *Name = CompilerUsed ? "llvm.compiler.used" : "llvm.used";
  GlobalVariable *GV = M.getGlobalVariable(Name);
  if (!GV || !GV->hasInitializer())
    return GV;

  const ConstantArray *Init = cast<ConstantArray>(GV->getInitializer());
  for (Value *Op : Init->operands()) {
    GlobalValue *G = cast<GlobalValue>(Op->stripPointerCasts());
    Vec.push_back(G);
  }
  return GV;
}

void Module::setPartialSampleProfileRatio(const ModuleSummaryIndex &Index) {
  if (auto *SummaryMD = getProfileSummary(/*IsCS*/ false)) {
    std::unique_ptr<ProfileSummary> ProfileSummary(
        ProfileSummary::getFromMD(SummaryMD));
    if (ProfileSummary) {
      if (ProfileSummary->getKind() != ProfileSummary::PSK_Sample ||
          !ProfileSummary->isPartialProfile())
        return;
      uint64_t BlockCount = Index.getBlockCount();
      uint32_t NumCounts = ProfileSummary->getNumCounts();
      if (!NumCounts)
        return;
      double Ratio = (double)BlockCount / NumCounts;
      ProfileSummary->setPartialProfileRatio(Ratio);
      setProfileSummary(ProfileSummary->getMD(getContext()),
                        ProfileSummary::PSK_Sample);
    }
  }
}<|MERGE_RESOLUTION|>--- conflicted
+++ resolved
@@ -578,7 +578,6 @@
   return cast<ConstantInt>(Val->getValue())->getZExtValue();
 }
 
-<<<<<<< HEAD
 #if INTEL_CUSTOMIZATION
 static const StringRef IntelProprietaryFlag = "Intel Proprietary";
 
@@ -602,10 +601,7 @@
 }
 #endif // INTEL_CUSTOMIZATION
 
-unsigned Module::getInstructionCount() {
-=======
 unsigned Module::getInstructionCount() const {
->>>>>>> 20ad206b
   unsigned NumInstrs = 0;
   for (const Function &F : FunctionList)
     NumInstrs += F.getInstructionCount();
