--- conflicted
+++ resolved
@@ -509,19 +509,17 @@
   return cast<ConstantInt>(Val->getValue())->getZExtValue();
 }
 
-<<<<<<< HEAD
 #if INTEL_CUSTOMIZATION
 bool Module::hasTraceBackFlag() const {
   auto *Val = cast_or_null<ConstantAsMetadata>(getModuleFlag("TraceBack"));
   return Val;
 }
 #endif // INTEL_CUSTOMIZATION
-=======
+
 bool Module::isDwarf64() const {
   auto *Val = cast_or_null<ConstantAsMetadata>(getModuleFlag("DWARF64"));
   return Val && cast<ConstantInt>(Val->getValue())->isOne();
 }
->>>>>>> aa842896
 
 unsigned Module::getCodeViewFlag() const {
   auto *Val = cast_or_null<ConstantAsMetadata>(getModuleFlag("CodeView"));
