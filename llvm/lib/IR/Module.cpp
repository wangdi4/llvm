//===- Module.cpp - Implement the Module class ----------------------------===//
//
//                     The LLVM Compiler Infrastructure
//
// This file is distributed under the University of Illinois Open Source
// License. See LICENSE.TXT for details.
//
//===----------------------------------------------------------------------===//
//
// This file implements the Module class for the IR library.
//
//===----------------------------------------------------------------------===//

#include "llvm/IR/Module.h"
#include "SymbolTableListTraitsImpl.h"
#include "llvm/ADT/SmallPtrSet.h"
#include "llvm/ADT/SmallString.h"
#include "llvm/ADT/SmallVector.h"
#include "llvm/ADT/StringMap.h"
#include "llvm/ADT/StringRef.h"
#include "llvm/ADT/Twine.h"
#include "llvm/IR/Attributes.h"
#include "llvm/IR/Comdat.h"
#include "llvm/IR/Constants.h"
#include "llvm/IR/DataLayout.h"
#include "llvm/IR/DebugInfoMetadata.h"
#include "llvm/IR/DerivedTypes.h"
#include "llvm/IR/Function.h"
#include "llvm/IR/GVMaterializer.h"
#include "llvm/IR/GlobalAlias.h"
#include "llvm/IR/GlobalIFunc.h"
#include "llvm/IR/GlobalValue.h"
#include "llvm/IR/GlobalVariable.h"
#include "llvm/IR/LLVMContext.h"
#include "llvm/IR/Metadata.h"
#include "llvm/IR/SymbolTableListTraits.h"
#include "llvm/IR/Type.h"
#include "llvm/IR/TypeFinder.h"
#include "llvm/IR/Value.h"
#include "llvm/IR/ValueSymbolTable.h"
#include "llvm/Pass.h"
#include "llvm/Support/Casting.h"
#include "llvm/Support/CodeGen.h"
#include "llvm/Support/Error.h"
#include "llvm/Support/MemoryBuffer.h"
#include "llvm/Support/Path.h"
#include "llvm/Support/RandomNumberGenerator.h"
#include <algorithm>
#include <cassert>
#include <cstdint>
#include <memory>
#include <utility>
#include <vector>

using namespace llvm;

//===----------------------------------------------------------------------===//
// Methods to implement the globals and functions lists.
//

// Explicit instantiations of SymbolTableListTraits since some of the methods
// are not in the public header file.
template class llvm::SymbolTableListTraits<Function>;
template class llvm::SymbolTableListTraits<GlobalVariable>;
template class llvm::SymbolTableListTraits<GlobalAlias>;
template class llvm::SymbolTableListTraits<GlobalIFunc>;

//===----------------------------------------------------------------------===//
// Primitive Module methods.
//

Module::Module(StringRef MID, LLVMContext &C)
    : Context(C), Materializer(), ModuleID(MID), SourceFileName(MID), DL("") {
  ValSymTab = new ValueSymbolTable();
  NamedMDSymTab = new StringMap<NamedMDNode *>();
  Context.addModule(this);
}

Module::~Module() {
  Context.removeModule(this);
  dropAllReferences();
  GlobalList.clear();
  FunctionList.clear();
  AliasList.clear();
  IFuncList.clear();
  NamedMDList.clear();
  delete ValSymTab;
  delete static_cast<StringMap<NamedMDNode *> *>(NamedMDSymTab);
}

std::unique_ptr<RandomNumberGenerator> Module::createRNG(const Pass* P) const {
  SmallString<32> Salt(P->getPassName());

  // This RNG is guaranteed to produce the same random stream only
  // when the Module ID and thus the input filename is the same. This
  // might be problematic if the input filename extension changes
  // (e.g. from .c to .bc or .ll).
  //
  // We could store this salt in NamedMetadata, but this would make
  // the parameter non-const. This would unfortunately make this
  // interface unusable by any Machine passes, since they only have a
  // const reference to their IR Module. Alternatively we can always
  // store salt metadata from the Module constructor.
  Salt += sys::path::filename(getModuleIdentifier());

  return std::unique_ptr<RandomNumberGenerator>(new RandomNumberGenerator(Salt));
}

/// getNamedValue - Return the first global value in the module with
/// the specified name, of arbitrary type.  This method returns null
/// if a global with the specified name is not found.
GlobalValue *Module::getNamedValue(StringRef Name) const {
  return cast_or_null<GlobalValue>(getValueSymbolTable().lookup(Name));
}

/// getMDKindID - Return a unique non-zero ID for the specified metadata kind.
/// This ID is uniqued across modules in the current LLVMContext.
unsigned Module::getMDKindID(StringRef Name) const {
  return Context.getMDKindID(Name);
}

/// getMDKindNames - Populate client supplied SmallVector with the name for
/// custom metadata IDs registered in this LLVMContext.   ID #0 is not used,
/// so it is filled in as an empty string.
void Module::getMDKindNames(SmallVectorImpl<StringRef> &Result) const {
  return Context.getMDKindNames(Result);
}

void Module::getOperandBundleTags(SmallVectorImpl<StringRef> &Result) const {
  return Context.getOperandBundleTags(Result);
}

//===----------------------------------------------------------------------===//
// Methods for easy access to the functions in the module.
//

// getOrInsertFunction - Look up the specified function in the module symbol
// table.  If it does not exist, add a prototype for the function and return
// it.  This is nice because it allows most passes to get away with not handling
// the symbol table directly for this common task.
//
Constant *Module::getOrInsertFunction(StringRef Name, FunctionType *Ty,
                                      AttributeList AttributeList) {
  // See if we have a definition for the specified function already.
  GlobalValue *F = getNamedValue(Name);
  if (!F) {
    // Nope, add it
    Function *New = Function::Create(Ty, GlobalVariable::ExternalLinkage, Name);
    if (!New->isIntrinsic())       // Intrinsics get attrs set on construction
      New->setAttributes(AttributeList);
    FunctionList.push_back(New);
    return New;                    // Return the new prototype.
  }

  // If the function exists but has the wrong type, return a bitcast to the
  // right type.
  if (F->getType() != PointerType::getUnqual(Ty))
    return ConstantExpr::getBitCast(F, PointerType::getUnqual(Ty));

  // Otherwise, we just found the existing function or a prototype.
  return F;
}

Constant *Module::getOrInsertFunction(StringRef Name,
                                      FunctionType *Ty) {
  return getOrInsertFunction(Name, Ty, AttributeList());
}

// getFunction - Look up the specified function in the module symbol table.
// If it does not exist, return null.
//
Function *Module::getFunction(StringRef Name) const {
  return dyn_cast_or_null<Function>(getNamedValue(Name));
}

//===----------------------------------------------------------------------===//
// Methods for easy access to the global variables in the module.
//

/// getGlobalVariable - Look up the specified global variable in the module
/// symbol table.  If it does not exist, return null.  The type argument
/// should be the underlying type of the global, i.e., it should not have
/// the top-level PointerType, which represents the address of the global.
/// If AllowLocal is set to true, this function will return types that
/// have an local. By default, these types are not returned.
///
GlobalVariable *Module::getGlobalVariable(StringRef Name,
                                          bool AllowLocal) const {
  if (GlobalVariable *Result =
      dyn_cast_or_null<GlobalVariable>(getNamedValue(Name)))
    if (AllowLocal || !Result->hasLocalLinkage())
      return Result;
  return nullptr;
}

/// getOrInsertGlobal - Look up the specified global in the module symbol table.
///   1. If it does not exist, add a declaration of the global and return it.
///   2. Else, the global exists but has the wrong type: return the function
///      with a constantexpr cast to the right type.
///   3. Finally, if the existing global is the correct declaration, return the
///      existing global.
Constant *Module::getOrInsertGlobal(StringRef Name, Type *Ty) {
  // See if we have a definition for the specified global already.
  GlobalVariable *GV = dyn_cast_or_null<GlobalVariable>(getNamedValue(Name));
  if (!GV) {
    // Nope, add it
    GlobalVariable *New =
      new GlobalVariable(*this, Ty, false, GlobalVariable::ExternalLinkage,
                         nullptr, Name);
     return New;                    // Return the new declaration.
  }

  // If the variable exists but has the wrong type, return a bitcast to the
  // right type.
  Type *GVTy = GV->getType();
  PointerType *PTy = PointerType::get(Ty, GVTy->getPointerAddressSpace());
  if (GVTy != PTy)
    return ConstantExpr::getBitCast(GV, PTy);

  // Otherwise, we just found the existing function or a prototype.
  return GV;
}

//===----------------------------------------------------------------------===//
// Methods for easy access to the global variables in the module.
//

// getNamedAlias - Look up the specified global in the module symbol table.
// If it does not exist, return null.
//
GlobalAlias *Module::getNamedAlias(StringRef Name) const {
  return dyn_cast_or_null<GlobalAlias>(getNamedValue(Name));
}

GlobalIFunc *Module::getNamedIFunc(StringRef Name) const {
  return dyn_cast_or_null<GlobalIFunc>(getNamedValue(Name));
}

/// getNamedMetadata - Return the first NamedMDNode in the module with the
/// specified name. This method returns null if a NamedMDNode with the
/// specified name is not found.
NamedMDNode *Module::getNamedMetadata(const Twine &Name) const {
  SmallString<256> NameData;
  StringRef NameRef = Name.toStringRef(NameData);
  return static_cast<StringMap<NamedMDNode*> *>(NamedMDSymTab)->lookup(NameRef);
}

/// getOrInsertNamedMetadata - Return the first named MDNode in the module
/// with the specified name. This method returns a new NamedMDNode if a
/// NamedMDNode with the specified name is not found.
NamedMDNode *Module::getOrInsertNamedMetadata(StringRef Name) {
  NamedMDNode *&NMD =
    (*static_cast<StringMap<NamedMDNode *> *>(NamedMDSymTab))[Name];
  if (!NMD) {
    NMD = new NamedMDNode(Name);
    NMD->setParent(this);
    NamedMDList.push_back(NMD);
  }
  return NMD;
}

/// eraseNamedMetadata - Remove the given NamedMDNode from this module and
/// delete it.
void Module::eraseNamedMetadata(NamedMDNode *NMD) {
  static_cast<StringMap<NamedMDNode *> *>(NamedMDSymTab)->erase(NMD->getName());
  NamedMDList.erase(NMD->getIterator());
}

bool Module::isValidModFlagBehavior(Metadata *MD, ModFlagBehavior &MFB) {
  if (ConstantInt *Behavior = mdconst::dyn_extract_or_null<ConstantInt>(MD)) {
    uint64_t Val = Behavior->getLimitedValue();
    if (Val >= ModFlagBehaviorFirstVal && Val <= ModFlagBehaviorLastVal) {
      MFB = static_cast<ModFlagBehavior>(Val);
      return true;
    }
  }
  return false;
}

/// getModuleFlagsMetadata - Returns the module flags in the provided vector.
void Module::
getModuleFlagsMetadata(SmallVectorImpl<ModuleFlagEntry> &Flags) const {
  const NamedMDNode *ModFlags = getModuleFlagsMetadata();
  if (!ModFlags) return;

  for (const MDNode *Flag : ModFlags->operands()) {
    ModFlagBehavior MFB;
    if (Flag->getNumOperands() >= 3 &&
        isValidModFlagBehavior(Flag->getOperand(0), MFB) &&
        dyn_cast_or_null<MDString>(Flag->getOperand(1))) {
      // Check the operands of the MDNode before accessing the operands.
      // The verifier will actually catch these failures.
      MDString *Key = cast<MDString>(Flag->getOperand(1));
      Metadata *Val = Flag->getOperand(2);
      Flags.push_back(ModuleFlagEntry(MFB, Key, Val));
    }
  }
}

/// Return the corresponding value if Key appears in module flags, otherwise
/// return null.
Metadata *Module::getModuleFlag(StringRef Key) const {
  SmallVector<Module::ModuleFlagEntry, 8> ModuleFlags;
  getModuleFlagsMetadata(ModuleFlags);
  for (const ModuleFlagEntry &MFE : ModuleFlags) {
    if (Key == MFE.Key->getString())
      return MFE.Val;
  }
  return nullptr;
}

/// getModuleFlagsMetadata - Returns the NamedMDNode in the module that
/// represents module-level flags. This method returns null if there are no
/// module-level flags.
NamedMDNode *Module::getModuleFlagsMetadata() const {
  return getNamedMetadata("llvm.module.flags");
}

/// getOrInsertModuleFlagsMetadata - Returns the NamedMDNode in the module that
/// represents module-level flags. If module-level flags aren't found, it
/// creates the named metadata that contains them.
NamedMDNode *Module::getOrInsertModuleFlagsMetadata() {
  return getOrInsertNamedMetadata("llvm.module.flags");
}

/// addModuleFlag - Add a module-level flag to the module-level flags
/// metadata. It will create the module-level flags named metadata if it doesn't
/// already exist.
void Module::addModuleFlag(ModFlagBehavior Behavior, StringRef Key,
                           Metadata *Val) {
  Type *Int32Ty = Type::getInt32Ty(Context);
  Metadata *Ops[3] = {
      ConstantAsMetadata::get(ConstantInt::get(Int32Ty, Behavior)),
      MDString::get(Context, Key), Val};
  getOrInsertModuleFlagsMetadata()->addOperand(MDNode::get(Context, Ops));
}
void Module::addModuleFlag(ModFlagBehavior Behavior, StringRef Key,
                           Constant *Val) {
  addModuleFlag(Behavior, Key, ConstantAsMetadata::get(Val));
}
void Module::addModuleFlag(ModFlagBehavior Behavior, StringRef Key,
                           uint32_t Val) {
  Type *Int32Ty = Type::getInt32Ty(Context);
  addModuleFlag(Behavior, Key, ConstantInt::get(Int32Ty, Val));
}
void Module::addModuleFlag(MDNode *Node) {
  assert(Node->getNumOperands() == 3 &&
         "Invalid number of operands for module flag!");
  assert(mdconst::hasa<ConstantInt>(Node->getOperand(0)) &&
         isa<MDString>(Node->getOperand(1)) &&
         "Invalid operand types for module flag!");
  getOrInsertModuleFlagsMetadata()->addOperand(Node);
}

void Module::setDataLayout(StringRef Desc) {
  DL.reset(Desc);
}

void Module::setDataLayout(const DataLayout &Other) { DL = Other; }

const DataLayout &Module::getDataLayout() const { return DL; }

DICompileUnit *Module::debug_compile_units_iterator::operator*() const {
  return cast<DICompileUnit>(CUs->getOperand(Idx));
}
DICompileUnit *Module::debug_compile_units_iterator::operator->() const {
  return cast<DICompileUnit>(CUs->getOperand(Idx));
}

void Module::debug_compile_units_iterator::SkipNoDebugCUs() {
  while (CUs && (Idx < CUs->getNumOperands()) &&
         ((*this)->getEmissionKind() == DICompileUnit::NoDebug))
    ++Idx;
}

//===----------------------------------------------------------------------===//
// Methods to control the materialization of GlobalValues in the Module.
//
void Module::setMaterializer(GVMaterializer *GVM) {
  assert(!Materializer &&
         "Module already has a GVMaterializer.  Call materializeAll"
         " to clear it out before setting another one.");
  Materializer.reset(GVM);
}

Error Module::materialize(GlobalValue *GV) {
  if (!Materializer)
    return Error::success();

  return Materializer->materialize(GV);
}

Error Module::materializeAll() {
  if (!Materializer)
    return Error::success();
  std::unique_ptr<GVMaterializer> M = std::move(Materializer);
  return M->materializeModule();
}

Error Module::materializeMetadata() {
  if (!Materializer)
    return Error::success();
  return Materializer->materializeMetadata();
}

//===----------------------------------------------------------------------===//
// Other module related stuff.
//

std::vector<StructType *> Module::getIdentifiedStructTypes() const {
  // If we have a materializer, it is possible that some unread function
  // uses a type that is currently not visible to a TypeFinder, so ask
  // the materializer which types it created.
  if (Materializer)
    return Materializer->getIdentifiedStructTypes();

  std::vector<StructType *> Ret;
  TypeFinder SrcStructTypes;
  SrcStructTypes.run(*this, true);
  Ret.assign(SrcStructTypes.begin(), SrcStructTypes.end());
  return Ret;
}

// dropAllReferences() - This function causes all the subelements to "let go"
// of all references that they are maintaining.  This allows one to 'delete' a
// whole module at a time, even though there may be circular references... first
// all references are dropped, and all use counts go to zero.  Then everything
// is deleted for real.  Note that no operations are valid on an object that
// has "dropped all references", except operator delete.
//
void Module::dropAllReferences() {
  for (Function &F : *this)
    F.dropAllReferences();

  for (GlobalVariable &GV : globals())
    GV.dropAllReferences();

  for (GlobalAlias &GA : aliases())
    GA.dropAllReferences();

  for (GlobalIFunc &GIF : ifuncs())
    GIF.dropAllReferences();
}

unsigned Module::getNumberRegisterParameters() const {
  auto *Val =
      cast_or_null<ConstantAsMetadata>(getModuleFlag("NumRegisterParameters"));
  if (!Val)
    return 0;
  return cast<ConstantInt>(Val->getValue())->getZExtValue();
}

unsigned Module::getDwarfVersion() const {
  auto *Val = cast_or_null<ConstantAsMetadata>(getModuleFlag("Dwarf Version"));
  if (!Val)
    return 0;
  return cast<ConstantInt>(Val->getValue())->getZExtValue();
}

unsigned Module::getCodeViewFlag() const {
  auto *Val = cast_or_null<ConstantAsMetadata>(getModuleFlag("CodeView"));
  if (!Val)
    return 0;
  return cast<ConstantInt>(Val->getValue())->getZExtValue();
}

<<<<<<< HEAD
#if INTEL_CUSTOMIZATION
static const StringRef IntelProprietaryFlag = "Intel Proprietary";

bool Module::isIntelProprietary() const {
  auto *Val =
      cast_or_null<ConstantAsMetadata>(getModuleFlag(IntelProprietaryFlag));
  if (!Val)
    return false;
  // We ignore the value of this flag to avoid merging dilemmas.  If the flag
  // is present, regardless of its value, the module is considered proprietary.
  return true;
}

void Module::setIntelProprietary() {
  // If this flag is already present in the module, don't add it again.
  // Duplicate flag entries are rejected by the verifier.
  if (isIntelProprietary())
    return;
  addModuleFlag(ModFlagBehavior::Warning, IntelProprietaryFlag,
                ConstantInt::getTrue(Context));
}
#endif // INTEL_CUSTOMIZATION
=======
unsigned Module::getInstructionCount() {
  unsigned NumInstrs = 0;
  for (Function &F : FunctionList)
    NumInstrs += F.getInstructionCount();
  return NumInstrs;
}
>>>>>>> 3f663631

Comdat *Module::getOrInsertComdat(StringRef Name) {
  auto &Entry = *ComdatSymTab.insert(std::make_pair(Name, Comdat())).first;
  Entry.second.Name = &Entry;
  return &Entry.second;
}

PICLevel::Level Module::getPICLevel() const {
  auto *Val = cast_or_null<ConstantAsMetadata>(getModuleFlag("PIC Level"));

  if (!Val)
    return PICLevel::NotPIC;

  return static_cast<PICLevel::Level>(
      cast<ConstantInt>(Val->getValue())->getZExtValue());
}

void Module::setPICLevel(PICLevel::Level PL) {
  addModuleFlag(ModFlagBehavior::Max, "PIC Level", PL);
}

PIELevel::Level Module::getPIELevel() const {
  auto *Val = cast_or_null<ConstantAsMetadata>(getModuleFlag("PIE Level"));

  if (!Val)
    return PIELevel::Default;

  return static_cast<PIELevel::Level>(
      cast<ConstantInt>(Val->getValue())->getZExtValue());
}

void Module::setPIELevel(PIELevel::Level PL) {
  addModuleFlag(ModFlagBehavior::Max, "PIE Level", PL);
}

void Module::setProfileSummary(Metadata *M) {
  addModuleFlag(ModFlagBehavior::Error, "ProfileSummary", M);
}

Metadata *Module::getProfileSummary() {
  return getModuleFlag("ProfileSummary");
}

void Module::setOwnedMemoryBuffer(std::unique_ptr<MemoryBuffer> MB) {
  OwnedMemoryBuffer = std::move(MB);
}

bool Module::getRtLibUseGOT() const {
  auto *Val = cast_or_null<ConstantAsMetadata>(getModuleFlag("RtLibUseGOT"));
  return Val && (cast<ConstantInt>(Val->getValue())->getZExtValue() > 0);
}

void Module::setRtLibUseGOT() {
  addModuleFlag(ModFlagBehavior::Max, "RtLibUseGOT", 1);
}

GlobalVariable *llvm::collectUsedGlobalVariables(
    const Module &M, SmallPtrSetImpl<GlobalValue *> &Set, bool CompilerUsed) {
  const char *Name = CompilerUsed ? "llvm.compiler.used" : "llvm.used";
  GlobalVariable *GV = M.getGlobalVariable(Name);
  if (!GV || !GV->hasInitializer())
    return GV;

  const ConstantArray *Init = cast<ConstantArray>(GV->getInitializer());
  for (Value *Op : Init->operands()) {
    GlobalValue *G = cast<GlobalValue>(Op->stripPointerCastsNoFollowAliases());
    Set.insert(G);
  }
  return GV;
}<|MERGE_RESOLUTION|>--- conflicted
+++ resolved
@@ -464,7 +464,6 @@
   return cast<ConstantInt>(Val->getValue())->getZExtValue();
 }
 
-<<<<<<< HEAD
 #if INTEL_CUSTOMIZATION
 static const StringRef IntelProprietaryFlag = "Intel Proprietary";
 
@@ -487,14 +486,13 @@
                 ConstantInt::getTrue(Context));
 }
 #endif // INTEL_CUSTOMIZATION
-=======
+
 unsigned Module::getInstructionCount() {
   unsigned NumInstrs = 0;
   for (Function &F : FunctionList)
     NumInstrs += F.getInstructionCount();
   return NumInstrs;
 }
->>>>>>> 3f663631
 
 Comdat *Module::getOrInsertComdat(StringRef Name) {
   auto &Entry = *ComdatSymTab.insert(std::make_pair(Name, Comdat())).first;
