--- conflicted
+++ resolved
@@ -1836,7 +1836,6 @@
 AttributeMask AttributeFuncs::typeIncompatible(Type *Ty) {
   AttributeMask Incompatible;
 
-<<<<<<< HEAD
 #if INTEL_CUSTOMIZATION
   // We want to be able to zero/sign extend vector parameters/return for
   // vector functions.
@@ -1852,15 +1851,6 @@
   if (!Ty->isPtrOrPtrVectorTy())
 #endif // INTEL_CUSTOMIZATION
     // Attribute that only apply to pointers.
-=======
-  if (!Ty->isIntegerTy())
-    // Attributes that only apply to integers.
-    Incompatible.addAttribute(Attribute::SExt)
-      .addAttribute(Attribute::ZExt);
-
-  if (!Ty->isPointerTy())
-    // Attributes that only apply to pointers.
->>>>>>> b386bb7f
     Incompatible.addAttribute(Attribute::Nest)
         .addAttribute(Attribute::NoAlias)
         .addAttribute(Attribute::NoCapture)
@@ -1868,16 +1858,6 @@
         .addAttribute(Attribute::ReadNone)
         .addAttribute(Attribute::ReadOnly)
         .addAttribute(Attribute::SwiftError)
-<<<<<<< HEAD
-        .addDereferenceableAttr(1)       // the int here is ignored
-        .addDereferenceableOrNullAttr(1) // the int here is ignored
-        .addPreallocatedAttr(Ty)
-        .addInAllocaAttr(Ty)
-        .addByValAttr(Ty)
-        .addStructRetAttr(Ty)
-        .addByRefAttr(Ty)
-        .addTypeAttr(Attribute::ElementType, Ty);
-=======
         .addAttribute(Attribute::Dereferenceable)
         .addAttribute(Attribute::DereferenceableOrNull)
         .addAttribute(Attribute::Preallocated)
@@ -1890,11 +1870,6 @@
   if (!Ty->isPtrOrPtrVectorTy())
     // Attributes that only apply to pointers or vectors of pointers.
     Incompatible.addAttribute(Attribute::Alignment);
->>>>>>> b386bb7f
-
-  if (!Ty->isPtrOrPtrVectorTy())
-    // Attributes that only apply to pointers or vectors of pointers.
-    Incompatible.addAlignmentAttr(1); // the int here is ignored
 
   // Some attributes can apply to all "values" but there are no `void` values.
   if (Ty->isVoidTy())
