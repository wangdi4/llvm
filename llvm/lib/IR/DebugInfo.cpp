//===- DebugInfo.cpp - Debug Information Helper Classes -------------------===//
//
// Part of the LLVM Project, under the Apache License v2.0 with LLVM Exceptions.
// See https://llvm.org/LICENSE.txt for license information.
// SPDX-License-Identifier: Apache-2.0 WITH LLVM-exception
//
//===----------------------------------------------------------------------===//
//
// This file implements the helper classes used to build and interpret debug
// information in LLVM IR form.
//
//===----------------------------------------------------------------------===//

#include "llvm-c/DebugInfo.h"
#include "LLVMContextImpl.h"
#include "llvm/ADT/DenseMap.h"
#include "llvm/ADT/DenseSet.h"
#include "llvm/ADT/STLExtras.h"
#include "llvm/ADT/SmallPtrSet.h"
#include "llvm/ADT/SmallVector.h"
#include "llvm/ADT/StringRef.h"
#include "llvm/IR/BasicBlock.h"
#include "llvm/IR/Constants.h"
#include "llvm/IR/DIBuilder.h"
#include "llvm/IR/DebugInfo.h"
#include "llvm/IR/DebugInfoMetadata.h"
#include "llvm/IR/DebugLoc.h"
#include "llvm/IR/Function.h"
#include "llvm/IR/GVMaterializer.h"
#include "llvm/IR/Instruction.h"
#include "llvm/IR/IntrinsicInst.h"
#include "llvm/IR/LLVMContext.h"
#include "llvm/IR/Metadata.h"
#include "llvm/IR/Module.h"
#include "llvm/IR/PassManager.h"
#include "llvm/Support/Casting.h"
#include <algorithm>
#include <cassert>
#include <utility>

using namespace llvm;
using namespace llvm::at;
using namespace llvm::dwarf;

static cl::opt<bool>
    ExperimentalAssignmentTracking("experimental-assignment-tracking",
                                   cl::init(false));
bool llvm::getEnableAssignmentTracking() {
  return ExperimentalAssignmentTracking;
}

/// Finds all intrinsics declaring local variables as living in the memory that
/// 'V' points to. This may include a mix of dbg.declare and
/// dbg.addr intrinsics.
TinyPtrVector<DbgVariableIntrinsic *> llvm::FindDbgAddrUses(Value *V) {
  // This function is hot. Check whether the value has any metadata to avoid a
  // DenseMap lookup.
  if (!V->isUsedByMetadata())
    return {};
  auto *L = LocalAsMetadata::getIfExists(V);
  if (!L)
    return {};
  auto *MDV = MetadataAsValue::getIfExists(V->getContext(), L);
  if (!MDV)
    return {};

  TinyPtrVector<DbgVariableIntrinsic *> Declares;
  for (User *U : MDV->users()) {
    if (auto *DII = dyn_cast<DbgVariableIntrinsic>(U))
      if (DII->isAddressOfVariable())
        Declares.push_back(DII);
  }

  return Declares;
}

TinyPtrVector<DbgDeclareInst *> llvm::FindDbgDeclareUses(Value *V) {
  TinyPtrVector<DbgDeclareInst *> DDIs;
  for (DbgVariableIntrinsic *DVI : FindDbgAddrUses(V))
    if (auto *DDI = dyn_cast<DbgDeclareInst>(DVI))
      DDIs.push_back(DDI);
  return DDIs;
}

void llvm::findDbgValues(SmallVectorImpl<DbgValueInst *> &DbgValues, Value *V) {
  // This function is hot. Check whether the value has any metadata to avoid a
  // DenseMap lookup.
  if (!V->isUsedByMetadata())
    return;
  // TODO: If this value appears multiple times in a DIArgList, we should still
  // only add the owning DbgValueInst once; use this set to track ArgListUsers.
  // This behaviour can be removed when we can automatically remove duplicates.
  SmallPtrSet<DbgValueInst *, 4> EncounteredDbgValues;
  if (auto *L = LocalAsMetadata::getIfExists(V)) {
    if (auto *MDV = MetadataAsValue::getIfExists(V->getContext(), L)) {
      for (User *U : MDV->users())
        if (DbgValueInst *DVI = dyn_cast<DbgValueInst>(U))
          DbgValues.push_back(DVI);
    }
    for (Metadata *AL : L->getAllArgListUsers()) {
      if (auto *MDV = MetadataAsValue::getIfExists(V->getContext(), AL)) {
        for (User *U : MDV->users())
          if (DbgValueInst *DVI = dyn_cast<DbgValueInst>(U))
            if (EncounteredDbgValues.insert(DVI).second)
              DbgValues.push_back(DVI);
      }
    }
  }
}

void llvm::findDbgUsers(SmallVectorImpl<DbgVariableIntrinsic *> &DbgUsers,
                        Value *V) {
  // This function is hot. Check whether the value has any metadata to avoid a
  // DenseMap lookup.
  if (!V->isUsedByMetadata())
    return;
  // TODO: If this value appears multiple times in a DIArgList, we should still
  // only add the owning DbgValueInst once; use this set to track ArgListUsers.
  // This behaviour can be removed when we can automatically remove duplicates.
  SmallPtrSet<DbgVariableIntrinsic *, 4> EncounteredDbgValues;
  if (auto *L = LocalAsMetadata::getIfExists(V)) {
    if (auto *MDV = MetadataAsValue::getIfExists(V->getContext(), L)) {
      for (User *U : MDV->users())
        if (DbgVariableIntrinsic *DII = dyn_cast<DbgVariableIntrinsic>(U))
          DbgUsers.push_back(DII);
    }
    for (Metadata *AL : L->getAllArgListUsers()) {
      if (auto *MDV = MetadataAsValue::getIfExists(V->getContext(), AL)) {
        for (User *U : MDV->users())
          if (DbgVariableIntrinsic *DII = dyn_cast<DbgVariableIntrinsic>(U))
            if (EncounteredDbgValues.insert(DII).second)
              DbgUsers.push_back(DII);
      }
    }
  }
}

DISubprogram *llvm::getDISubprogram(const MDNode *Scope) {
  if (auto *LocalScope = dyn_cast_or_null<DILocalScope>(Scope))
    return LocalScope->getSubprogram();
  return nullptr;
}

DebugLoc llvm::getDebugValueLoc(DbgVariableIntrinsic *DII) {
  // Original dbg.declare must have a location.
  const DebugLoc &DeclareLoc = DII->getDebugLoc();
  MDNode *Scope = DeclareLoc.getScope();
  DILocation *InlinedAt = DeclareLoc.getInlinedAt();
  // Because no machine insts can come from debug intrinsics, only the scope
  // and inlinedAt is significant. Zero line numbers are used in case this
  // DebugLoc leaks into any adjacent instructions. Produce an unknown location
  // with the correct scope / inlinedAt fields.
  return DILocation::get(DII->getContext(), 0, 0, Scope, InlinedAt);
}

//===----------------------------------------------------------------------===//
// DebugInfoFinder implementations.
//===----------------------------------------------------------------------===//

void DebugInfoFinder::reset() {
  CUs.clear();
  SPs.clear();
  GVs.clear();
  TYs.clear();
  Scopes.clear();
  NodesSeen.clear();
}

void DebugInfoFinder::processModule(const Module &M) {
  for (auto *CU : M.debug_compile_units())
    processCompileUnit(CU);
  for (auto &F : M.functions()) {
    if (auto *SP = cast_or_null<DISubprogram>(F.getSubprogram()))
      processSubprogram(SP);
    // There could be subprograms from inlined functions referenced from
    // instructions only. Walk the function to find them.
    for (const BasicBlock &BB : F)
      for (const Instruction &I : BB)
        processInstruction(M, I);
  }
}

void DebugInfoFinder::processCompileUnit(DICompileUnit *CU) {
  if (!addCompileUnit(CU))
    return;
  for (auto *DIG : CU->getGlobalVariables()) {
    if (!addGlobalVariable(DIG))
      continue;
    auto *GV = DIG->getVariable();
    processScope(GV->getScope());
    processType(GV->getType());
  }
  for (auto *ET : CU->getEnumTypes())
    processType(ET);
  for (auto *RT : CU->getRetainedTypes())
    if (auto *T = dyn_cast<DIType>(RT))
      processType(T);
    else
      processSubprogram(cast<DISubprogram>(RT));
  for (auto *Import : CU->getImportedEntities()) {
    auto *Entity = Import->getEntity();
    if (auto *T = dyn_cast<DIType>(Entity))
      processType(T);
    else if (auto *SP = dyn_cast<DISubprogram>(Entity))
      processSubprogram(SP);
    else if (auto *NS = dyn_cast<DINamespace>(Entity))
      processScope(NS->getScope());
    else if (auto *M = dyn_cast<DIModule>(Entity))
      processScope(M->getScope());
  }
}

void DebugInfoFinder::processInstruction(const Module &M,
                                         const Instruction &I) {
  if (auto *DVI = dyn_cast<DbgVariableIntrinsic>(&I))
    processVariable(M, *DVI);

  if (auto DbgLoc = I.getDebugLoc())
    processLocation(M, DbgLoc.get());
}

void DebugInfoFinder::processLocation(const Module &M, const DILocation *Loc) {
  if (!Loc)
    return;
  processScope(Loc->getScope());
  processLocation(M, Loc->getInlinedAt());
}

void DebugInfoFinder::processType(DIType *DT) {
  if (!addType(DT))
    return;
  processScope(DT->getScope());
  if (auto *ST = dyn_cast<DISubroutineType>(DT)) {
    for (DIType *Ref : ST->getTypeArray())
      processType(Ref);
    return;
  }
  if (auto *DCT = dyn_cast<DICompositeType>(DT)) {
    processType(DCT->getBaseType());
    for (Metadata *D : DCT->getElements()) {
      if (auto *T = dyn_cast<DIType>(D))
        processType(T);
      else if (auto *SP = dyn_cast<DISubprogram>(D))
        processSubprogram(SP);
    }
    return;
  }
  if (auto *DDT = dyn_cast<DIDerivedType>(DT)) {
    processType(DDT->getBaseType());
  }
}

void DebugInfoFinder::processScope(DIScope *Scope) {
  if (!Scope)
    return;
  if (auto *Ty = dyn_cast<DIType>(Scope)) {
    processType(Ty);
    return;
  }
  if (auto *CU = dyn_cast<DICompileUnit>(Scope)) {
    addCompileUnit(CU);
    return;
  }
  if (auto *SP = dyn_cast<DISubprogram>(Scope)) {
    processSubprogram(SP);
    return;
  }
  if (!addScope(Scope))
    return;
  if (auto *LB = dyn_cast<DILexicalBlockBase>(Scope)) {
    processScope(LB->getScope());
  } else if (auto *NS = dyn_cast<DINamespace>(Scope)) {
    processScope(NS->getScope());
  } else if (auto *M = dyn_cast<DIModule>(Scope)) {
    processScope(M->getScope());
  }
}

void DebugInfoFinder::processSubprogram(DISubprogram *SP) {
  if (!addSubprogram(SP))
    return;
  processScope(SP->getScope());
  // Some of the users, e.g. CloneFunctionInto / CloneModule, need to set up a
  // ValueMap containing identity mappings for all of the DICompileUnit's, not
  // just DISubprogram's, referenced from anywhere within the Function being
  // cloned prior to calling MapMetadata / RemapInstruction to avoid their
  // duplication later as DICompileUnit's are also directly referenced by
  // llvm.dbg.cu list. Thefore we need to collect DICompileUnit's here as well.
  // Also, DICompileUnit's may reference DISubprogram's too and therefore need
  // to be at least looked through.
  processCompileUnit(SP->getUnit());
  processType(SP->getType());
  for (auto *Element : SP->getTemplateParams()) {
    if (auto *TType = dyn_cast<DITemplateTypeParameter>(Element)) {
      processType(TType->getType());
    } else if (auto *TVal = dyn_cast<DITemplateValueParameter>(Element)) {
      processType(TVal->getType());
    }
  }
}

void DebugInfoFinder::processVariable(const Module &M,
                                      const DbgVariableIntrinsic &DVI) {
  auto *N = dyn_cast<MDNode>(DVI.getVariable());
  if (!N)
    return;

  auto *DV = dyn_cast<DILocalVariable>(N);
  if (!DV)
    return;

  if (!NodesSeen.insert(DV).second)
    return;
  processScope(DV->getScope());
  processType(DV->getType());
}

bool DebugInfoFinder::addType(DIType *DT) {
  if (!DT)
    return false;

  if (!NodesSeen.insert(DT).second)
    return false;

  TYs.push_back(const_cast<DIType *>(DT));
  return true;
}

bool DebugInfoFinder::addCompileUnit(DICompileUnit *CU) {
  if (!CU)
    return false;
  if (!NodesSeen.insert(CU).second)
    return false;

  CUs.push_back(CU);
  return true;
}

bool DebugInfoFinder::addGlobalVariable(DIGlobalVariableExpression *DIG) {
  if (!NodesSeen.insert(DIG).second)
    return false;

  GVs.push_back(DIG);
  return true;
}

bool DebugInfoFinder::addSubprogram(DISubprogram *SP) {
  if (!SP)
    return false;

  if (!NodesSeen.insert(SP).second)
    return false;

  SPs.push_back(SP);
  return true;
}

bool DebugInfoFinder::addScope(DIScope *Scope) {
  if (!Scope)
    return false;
  // FIXME: Ocaml binding generates a scope with no content, we treat it
  // as null for now.
  if (Scope->getNumOperands() == 0)
    return false;
  if (!NodesSeen.insert(Scope).second)
    return false;
  Scopes.push_back(Scope);
  return true;
}

static MDNode *updateLoopMetadataDebugLocationsImpl(
    MDNode *OrigLoopID, function_ref<Metadata *(Metadata *)> Updater) {
  assert(OrigLoopID && OrigLoopID->getNumOperands() > 0 &&
         "Loop ID needs at least one operand");
  assert(OrigLoopID && OrigLoopID->getOperand(0).get() == OrigLoopID &&
         "Loop ID should refer to itself");

  // Save space for the self-referential LoopID.
  SmallVector<Metadata *, 4> MDs = {nullptr};

  for (unsigned i = 1; i < OrigLoopID->getNumOperands(); ++i) {
    Metadata *MD = OrigLoopID->getOperand(i);
    if (!MD)
      MDs.push_back(nullptr);
    else if (Metadata *NewMD = Updater(MD))
      MDs.push_back(NewMD);
  }

  MDNode *NewLoopID = MDNode::getDistinct(OrigLoopID->getContext(), MDs);
  // Insert the self-referential LoopID.
  NewLoopID->replaceOperandWith(0, NewLoopID);
  return NewLoopID;
}

void llvm::updateLoopMetadataDebugLocations(
    Instruction &I, function_ref<Metadata *(Metadata *)> Updater) {
  MDNode *OrigLoopID = I.getMetadata(LLVMContext::MD_loop);
  if (!OrigLoopID)
    return;
  MDNode *NewLoopID = updateLoopMetadataDebugLocationsImpl(OrigLoopID, Updater);
  I.setMetadata(LLVMContext::MD_loop, NewLoopID);
}

/// Return true if a node is a DILocation or if a DILocation is
/// indirectly referenced by one of the node's children.
static bool isDILocationReachable(SmallPtrSetImpl<Metadata *> &Visited,
                                  SmallPtrSetImpl<Metadata *> &Reachable,
                                  Metadata *MD) {
  MDNode *N = dyn_cast_or_null<MDNode>(MD);
  if (!N)
    return false;
  if (isa<DILocation>(N) || Reachable.count(N))
    return true;
  if (!Visited.insert(N).second)
    return false;
  for (auto &OpIt : N->operands()) {
    Metadata *Op = OpIt.get();
    if (isDILocationReachable(Visited, Reachable, Op)) {
      Reachable.insert(N);
      return true;
    }
  }
  return false;
}

static MDNode *stripDebugLocFromLoopID(MDNode *N) {
  assert(!N->operands().empty() && "Missing self reference?");
  SmallPtrSet<Metadata *, 8> Visited, DILocationReachable;
  // If we already visited N, there is nothing to do.
  if (!Visited.insert(N).second)
    return N;

  // If there is no debug location, we do not have to rewrite this
  // MDNode. This loop also initializes DILocationReachable, later
  // needed by updateLoopMetadataDebugLocationsImpl; the use of
  // count_if avoids an early exit.
  if (!std::count_if(N->op_begin() + 1, N->op_end(),
                     [&Visited, &DILocationReachable](const MDOperand &Op) {
                       return isDILocationReachable(
                                  Visited, DILocationReachable, Op.get());
                     }))
    return N;

  // If there is only the debug location without any actual loop metadata, we
  // can remove the metadata.
  if (llvm::all_of(llvm::drop_begin(N->operands()),
                   [&Visited, &DILocationReachable](const MDOperand &Op) {
                     return isDILocationReachable(Visited, DILocationReachable,
                                                  Op.get());
                   }))
    return nullptr;

  return updateLoopMetadataDebugLocationsImpl(
      N, [&DILocationReachable](Metadata *MD) -> Metadata * {
        if (isa<DILocation>(MD) || DILocationReachable.count(MD))
          return nullptr;
        return MD;
      });
}

bool llvm::stripDebugInfo(Function &F) {
  bool Changed = false;
  if (F.hasMetadata(LLVMContext::MD_dbg)) {
    Changed = true;
    F.setSubprogram(nullptr);
  }

  DenseMap<MDNode *, MDNode *> LoopIDsMap;
  for (BasicBlock &BB : F) {
    for (Instruction &I : llvm::make_early_inc_range(BB)) {
      if (isa<DbgInfoIntrinsic>(&I)) {
        I.eraseFromParent();
        Changed = true;
        continue;
      }
      if (I.getDebugLoc()) {
        Changed = true;
        I.setDebugLoc(DebugLoc());
      }
      if (auto *LoopID = I.getMetadata(LLVMContext::MD_loop)) {
        auto *NewLoopID = LoopIDsMap.lookup(LoopID);
        if (!NewLoopID)
          NewLoopID = LoopIDsMap[LoopID] = stripDebugLocFromLoopID(LoopID);
        if (NewLoopID != LoopID)
          I.setMetadata(LLVMContext::MD_loop, NewLoopID);
      }
      // Strip other attachments that are or use debug info.
      if (I.hasMetadataOtherThanDebugLoc()) {
        // Heapallocsites point into the DIType system.
        I.setMetadata("heapallocsite", nullptr);
        // DIAssignID are debug info metadata primitives.
        I.setMetadata(LLVMContext::MD_DIAssignID, nullptr);
      }
    }
  }
  return Changed;
}

bool llvm::StripDebugInfo(Module &M) {
  bool Changed = false;

  for (NamedMDNode &NMD : llvm::make_early_inc_range(M.named_metadata())) {
    // We're stripping debug info, and without them, coverage information
    // doesn't quite make sense.
    if (NMD.getName().startswith("llvm.dbg.") ||
        NMD.getName() == "llvm.gcov") {
      NMD.eraseFromParent();
      Changed = true;
    }
  }

  for (Function &F : M)
    Changed |= stripDebugInfo(F);

  for (auto &GV : M.globals()) {
    Changed |= GV.eraseMetadata(LLVMContext::MD_dbg);
  }

  if (GVMaterializer *Materializer = M.getMaterializer())
    Materializer->setStripDebugInfo();

  return Changed;
}

namespace {

/// Helper class to downgrade -g metadata to -gline-tables-only metadata.
class DebugTypeInfoRemoval {
  DenseMap<Metadata *, Metadata *> Replacements;

public:
  /// The (void)() type.
  MDNode *EmptySubroutineType;

private:
  /// Remember what linkage name we originally had before stripping. If we end
  /// up making two subprograms identical who originally had different linkage
  /// names, then we need to make one of them distinct, to avoid them getting
  /// uniqued. Maps the new node to the old linkage name.
  DenseMap<DISubprogram *, StringRef> NewToLinkageName;

  // TODO: Remember the distinct subprogram we created for a given linkage name,
  // so that we can continue to unique whenever possible. Map <newly created
  // node, old linkage name> to the first (possibly distinct) mdsubprogram
  // created for that combination. This is not strictly needed for correctness,
  // but can cut down on the number of MDNodes and let us diff cleanly with the
  // output of -gline-tables-only.

public:
  DebugTypeInfoRemoval(LLVMContext &C)
      : EmptySubroutineType(DISubroutineType::get(C, DINode::FlagZero, 0,
                                                  MDNode::get(C, {}))) {}

  Metadata *map(Metadata *M) {
    if (!M)
      return nullptr;
    auto Replacement = Replacements.find(M);
    if (Replacement != Replacements.end())
      return Replacement->second;

    return M;
  }
  MDNode *mapNode(Metadata *N) { return dyn_cast_or_null<MDNode>(map(N)); }

  /// Recursively remap N and all its referenced children. Does a DF post-order
  /// traversal, so as to remap bottoms up.
  void traverseAndRemap(MDNode *N) { traverse(N); }

private:
  // Create a new DISubprogram, to replace the one given.
  DISubprogram *getReplacementSubprogram(DISubprogram *MDS) {
    auto *FileAndScope = cast_or_null<DIFile>(map(MDS->getFile()));
    StringRef LinkageName = MDS->getName().empty() ? MDS->getLinkageName() : "";
    DISubprogram *Declaration = nullptr;
    auto *Type = cast_or_null<DISubroutineType>(map(MDS->getType()));
    DIType *ContainingType =
        cast_or_null<DIType>(map(MDS->getContainingType()));
    auto *Unit = cast_or_null<DICompileUnit>(map(MDS->getUnit()));
    auto Variables = nullptr;
    auto TemplateParams = nullptr;

    // Make a distinct DISubprogram, for situations that warrent it.
    auto distinctMDSubprogram = [&]() {
      return DISubprogram::getDistinct(
          MDS->getContext(), FileAndScope, MDS->getName(), LinkageName,
          FileAndScope, MDS->getLine(), Type, MDS->getScopeLine(),
          ContainingType, MDS->getVirtualIndex(), MDS->getThisAdjustment(),
          MDS->getFlags(), MDS->getSPFlags(), Unit, TemplateParams, Declaration,
          Variables);
    };

    if (MDS->isDistinct())
      return distinctMDSubprogram();

    auto *NewMDS = DISubprogram::get(
        MDS->getContext(), FileAndScope, MDS->getName(), LinkageName,
        FileAndScope, MDS->getLine(), Type, MDS->getScopeLine(), ContainingType,
        MDS->getVirtualIndex(), MDS->getThisAdjustment(), MDS->getFlags(),
        MDS->getSPFlags(), Unit, TemplateParams, Declaration, Variables);

    StringRef OldLinkageName = MDS->getLinkageName();

    // See if we need to make a distinct one.
    auto OrigLinkage = NewToLinkageName.find(NewMDS);
    if (OrigLinkage != NewToLinkageName.end()) {
      if (OrigLinkage->second == OldLinkageName)
        // We're good.
        return NewMDS;

      // Otherwise, need to make a distinct one.
      // TODO: Query the map to see if we already have one.
      return distinctMDSubprogram();
    }

    NewToLinkageName.insert({NewMDS, MDS->getLinkageName()});
    return NewMDS;
  }

  /// Create a new compile unit, to replace the one given
  DICompileUnit *getReplacementCU(DICompileUnit *CU) {
    // Drop skeleton CUs.
    if (CU->getDWOId())
      return nullptr;

    auto *File = cast_or_null<DIFile>(map(CU->getFile()));
    MDTuple *EnumTypes = nullptr;
    MDTuple *RetainedTypes = nullptr;
    MDTuple *GlobalVariables = nullptr;
    MDTuple *ImportedEntities = nullptr;
    return DICompileUnit::getDistinct(
        CU->getContext(), CU->getSourceLanguage(), File, CU->getProducer(),
        CU->isOptimized(), CU->getFlags(), CU->getRuntimeVersion(),
        CU->getSplitDebugFilename(), DICompileUnit::LineTablesOnly, EnumTypes,
        RetainedTypes, GlobalVariables, ImportedEntities, CU->getMacros(),
        CU->getDWOId(), CU->getSplitDebugInlining(),
        CU->getDebugInfoForProfiling(), CU->getNameTableKind(),
        CU->getRangesBaseAddress(), CU->getSysRoot(), CU->getSDK());
  }

  DILocation *getReplacementMDLocation(DILocation *MLD) {
    auto *Scope = map(MLD->getScope());
    auto *InlinedAt = map(MLD->getInlinedAt());
    if (MLD->isDistinct())
      return DILocation::getDistinct(MLD->getContext(), MLD->getLine(),
                                     MLD->getColumn(), Scope, InlinedAt);
    return DILocation::get(MLD->getContext(), MLD->getLine(), MLD->getColumn(),
                           Scope, InlinedAt);
  }

  /// Create a new generic MDNode, to replace the one given
  MDNode *getReplacementMDNode(MDNode *N) {
    SmallVector<Metadata *, 8> Ops;
    Ops.reserve(N->getNumOperands());
    for (auto &I : N->operands())
      if (I)
        Ops.push_back(map(I));
    auto *Ret = MDNode::get(N->getContext(), Ops);
    return Ret;
  }

  /// Attempt to re-map N to a newly created node.
  void remap(MDNode *N) {
    if (Replacements.count(N))
      return;

    auto doRemap = [&](MDNode *N) -> MDNode * {
      if (!N)
        return nullptr;
      if (auto *MDSub = dyn_cast<DISubprogram>(N)) {
        remap(MDSub->getUnit());
        return getReplacementSubprogram(MDSub);
      }
      if (isa<DISubroutineType>(N))
        return EmptySubroutineType;
      if (auto *CU = dyn_cast<DICompileUnit>(N))
        return getReplacementCU(CU);
      if (isa<DIFile>(N))
        return N;
      if (auto *MDLB = dyn_cast<DILexicalBlockBase>(N))
        // Remap to our referenced scope (recursively).
        return mapNode(MDLB->getScope());
      if (auto *MLD = dyn_cast<DILocation>(N))
        return getReplacementMDLocation(MLD);

      // Otherwise, if we see these, just drop them now. Not strictly necessary,
      // but this speeds things up a little.
      if (isa<DINode>(N))
        return nullptr;

      return getReplacementMDNode(N);
    };
    Replacements[N] = doRemap(N);
  }

  /// Do the remapping traversal.
  void traverse(MDNode *);
};

} // end anonymous namespace

void DebugTypeInfoRemoval::traverse(MDNode *N) {
  if (!N || Replacements.count(N))
    return;

  // To avoid cycles, as well as for efficiency sake, we will sometimes prune
  // parts of the graph.
  auto prune = [](MDNode *Parent, MDNode *Child) {
    if (auto *MDS = dyn_cast<DISubprogram>(Parent))
      return Child == MDS->getRetainedNodes().get();
    return false;
  };

  SmallVector<MDNode *, 16> ToVisit;
  DenseSet<MDNode *> Opened;

  // Visit each node starting at N in post order, and map them.
  ToVisit.push_back(N);
  while (!ToVisit.empty()) {
    auto *N = ToVisit.back();
    if (!Opened.insert(N).second) {
      // Close it.
      remap(N);
      ToVisit.pop_back();
      continue;
    }
    for (auto &I : N->operands())
      if (auto *MDN = dyn_cast_or_null<MDNode>(I))
        if (!Opened.count(MDN) && !Replacements.count(MDN) && !prune(N, MDN) &&
            !isa<DICompileUnit>(MDN))
          ToVisit.push_back(MDN);
  }
}

bool llvm::stripNonLineTableDebugInfo(Module &M) {
  bool Changed = false;

  // First off, delete the debug intrinsics.
  auto RemoveUses = [&](StringRef Name) {
    if (auto *DbgVal = M.getFunction(Name)) {
      while (!DbgVal->use_empty())
        cast<Instruction>(DbgVal->user_back())->eraseFromParent();
      DbgVal->eraseFromParent();
      Changed = true;
    }
  };
  RemoveUses("llvm.dbg.addr");
  RemoveUses("llvm.dbg.declare");
  RemoveUses("llvm.dbg.label");
  RemoveUses("llvm.dbg.value");

  // Delete non-CU debug info named metadata nodes.
  for (auto NMI = M.named_metadata_begin(), NME = M.named_metadata_end();
       NMI != NME;) {
    NamedMDNode *NMD = &*NMI;
    ++NMI;
    // Specifically keep dbg.cu around.
    if (NMD->getName() == "llvm.dbg.cu")
      continue;
  }

  // Drop all dbg attachments from global variables.
  for (auto &GV : M.globals())
    GV.eraseMetadata(LLVMContext::MD_dbg);

  DebugTypeInfoRemoval Mapper(M.getContext());
  auto remap = [&](MDNode *Node) -> MDNode * {
    if (!Node)
      return nullptr;
    Mapper.traverseAndRemap(Node);
    auto *NewNode = Mapper.mapNode(Node);
    Changed |= Node != NewNode;
    Node = NewNode;
    return NewNode;
  };

  // Rewrite the DebugLocs to be equivalent to what
  // -gline-tables-only would have created.
  for (auto &F : M) {
    if (auto *SP = F.getSubprogram()) {
      Mapper.traverseAndRemap(SP);
      auto *NewSP = cast<DISubprogram>(Mapper.mapNode(SP));
      Changed |= SP != NewSP;
      F.setSubprogram(NewSP);
    }
    for (auto &BB : F) {
      for (auto &I : BB) {
        auto remapDebugLoc = [&](const DebugLoc &DL) -> DebugLoc {
          auto *Scope = DL.getScope();
          MDNode *InlinedAt = DL.getInlinedAt();
          Scope = remap(Scope);
          InlinedAt = remap(InlinedAt);
          return DILocation::get(M.getContext(), DL.getLine(), DL.getCol(),
                                 Scope, InlinedAt);
        };

        if (I.getDebugLoc() != DebugLoc())
          I.setDebugLoc(remapDebugLoc(I.getDebugLoc()));

        // Remap DILocations in llvm.loop attachments.
        updateLoopMetadataDebugLocations(I, [&](Metadata *MD) -> Metadata * {
          if (auto *Loc = dyn_cast_or_null<DILocation>(MD))
            return remapDebugLoc(Loc).get();
          return MD;
        });

        // Strip heapallocsite attachments, they point into the DIType system.
        if (I.hasMetadataOtherThanDebugLoc())
          I.setMetadata("heapallocsite", nullptr);
      }
    }
  }

  // Create a new llvm.dbg.cu, which is equivalent to the one
  // -gline-tables-only would have created.
  for (auto &NMD : M.getNamedMDList()) {
    SmallVector<MDNode *, 8> Ops;
    for (MDNode *Op : NMD.operands())
      Ops.push_back(remap(Op));

    if (!Changed)
      continue;

    NMD.clearOperands();
    for (auto *Op : Ops)
      if (Op)
        NMD.addOperand(Op);
  }
  return Changed;
}

unsigned llvm::getDebugMetadataVersionFromModule(const Module &M) {
  if (auto *Val = mdconst::dyn_extract_or_null<ConstantInt>(
          M.getModuleFlag("Debug Info Version")))
    return Val->getZExtValue();
  return 0;
}

void Instruction::applyMergedLocation(const DILocation *LocA,
                                      const DILocation *LocB) {
  setDebugLoc(DILocation::getMergedLocation(LocA, LocB));
}

void Instruction::updateLocationAfterHoist() { dropLocation(); }

void Instruction::dropLocation() {
  const DebugLoc &DL = getDebugLoc();
  if (!DL)
    return;

  // If this isn't a call, drop the location to allow a location from a
  // preceding instruction to propagate.
  bool MayLowerToCall = false;
  if (isa<CallBase>(this)) {
    auto *II = dyn_cast<IntrinsicInst>(this);
    MayLowerToCall =
        !II || IntrinsicInst::mayLowerToFunctionCall(II->getIntrinsicID());
  }

  if (!MayLowerToCall) {
    setDebugLoc(DebugLoc());
    return;
  }

  // Set a line 0 location for calls to preserve scope information in case
  // inlining occurs.
  DISubprogram *SP = getFunction()->getSubprogram();
  if (SP)
    // If a function scope is available, set it on the line 0 location. When
    // hoisting a call to a predecessor block, using the function scope avoids
    // making it look like the callee was reached earlier than it should be.
    setDebugLoc(DILocation::get(getContext(), 0, 0, SP));
  else
    // The parent function has no scope. Go ahead and drop the location. If
    // the parent function is inlined, and the callee has a subprogram, the
    // inliner will attach a location to the call.
    //
    // One alternative is to set a line 0 location with the existing scope and
    // inlinedAt info. The location might be sensitive to when inlining occurs.
    setDebugLoc(DebugLoc());
}

//===----------------------------------------------------------------------===//
// LLVM C API implementations.
//===----------------------------------------------------------------------===//

static unsigned map_from_llvmDWARFsourcelanguage(LLVMDWARFSourceLanguage lang) {
  switch (lang) {
#define HANDLE_DW_LANG(ID, NAME, LOWER_BOUND, VERSION, VENDOR)                 \
  case LLVMDWARFSourceLanguage##NAME:                                          \
    return ID;
#include "llvm/BinaryFormat/Dwarf.def"
#undef HANDLE_DW_LANG
  }
  llvm_unreachable("Unhandled Tag");
}

template <typename DIT> DIT *unwrapDI(LLVMMetadataRef Ref) {
  return (DIT *)(Ref ? unwrap<MDNode>(Ref) : nullptr);
}

static DINode::DIFlags map_from_llvmDIFlags(LLVMDIFlags Flags) {
  return static_cast<DINode::DIFlags>(Flags);
}

static LLVMDIFlags map_to_llvmDIFlags(DINode::DIFlags Flags) {
  return static_cast<LLVMDIFlags>(Flags);
}

static DISubprogram::DISPFlags
pack_into_DISPFlags(bool IsLocalToUnit, bool IsDefinition, bool IsOptimized) {
  return DISubprogram::toSPFlags(IsLocalToUnit, IsDefinition, IsOptimized);
}

unsigned LLVMDebugMetadataVersion() {
  return DEBUG_METADATA_VERSION;
}

LLVMDIBuilderRef LLVMCreateDIBuilderDisallowUnresolved(LLVMModuleRef M) {
  return wrap(new DIBuilder(*unwrap(M), false));
}

LLVMDIBuilderRef LLVMCreateDIBuilder(LLVMModuleRef M) {
  return wrap(new DIBuilder(*unwrap(M)));
}

unsigned LLVMGetModuleDebugMetadataVersion(LLVMModuleRef M) {
  return getDebugMetadataVersionFromModule(*unwrap(M));
}

LLVMBool LLVMStripModuleDebugInfo(LLVMModuleRef M) {
  return StripDebugInfo(*unwrap(M));
}

void LLVMDisposeDIBuilder(LLVMDIBuilderRef Builder) {
  delete unwrap(Builder);
}

void LLVMDIBuilderFinalize(LLVMDIBuilderRef Builder) {
  unwrap(Builder)->finalize();
}

void LLVMDIBuilderFinalizeSubprogram(LLVMDIBuilderRef Builder,
                                     LLVMMetadataRef subprogram) {
  unwrap(Builder)->finalizeSubprogram(unwrapDI<DISubprogram>(subprogram));
}

LLVMMetadataRef LLVMDIBuilderCreateCompileUnit(
    LLVMDIBuilderRef Builder, LLVMDWARFSourceLanguage Lang,
    LLVMMetadataRef FileRef, const char *Producer, size_t ProducerLen,
    LLVMBool isOptimized, const char *Flags, size_t FlagsLen,
    unsigned RuntimeVer, const char *SplitName, size_t SplitNameLen,
    LLVMDWARFEmissionKind Kind, unsigned DWOId, LLVMBool SplitDebugInlining,
    LLVMBool DebugInfoForProfiling, const char *SysRoot, size_t SysRootLen,
    const char *SDK, size_t SDKLen) {
  auto File = unwrapDI<DIFile>(FileRef);

  return wrap(unwrap(Builder)->createCompileUnit(
      map_from_llvmDWARFsourcelanguage(Lang), File,
      StringRef(Producer, ProducerLen), isOptimized, StringRef(Flags, FlagsLen),
      RuntimeVer, StringRef(SplitName, SplitNameLen),
      static_cast<DICompileUnit::DebugEmissionKind>(Kind), DWOId,
      SplitDebugInlining, DebugInfoForProfiling,
      DICompileUnit::DebugNameTableKind::Default, false,
      StringRef(SysRoot, SysRootLen), StringRef(SDK, SDKLen)));
}

LLVMMetadataRef
LLVMDIBuilderCreateFile(LLVMDIBuilderRef Builder, const char *Filename,
                        size_t FilenameLen, const char *Directory,
                        size_t DirectoryLen) {
  return wrap(unwrap(Builder)->createFile(StringRef(Filename, FilenameLen),
                                          StringRef(Directory, DirectoryLen)));
}

LLVMMetadataRef
LLVMDIBuilderCreateModule(LLVMDIBuilderRef Builder, LLVMMetadataRef ParentScope,
                          const char *Name, size_t NameLen,
                          const char *ConfigMacros, size_t ConfigMacrosLen,
                          const char *IncludePath, size_t IncludePathLen,
                          const char *APINotesFile, size_t APINotesFileLen) {
  return wrap(unwrap(Builder)->createModule(
      unwrapDI<DIScope>(ParentScope), StringRef(Name, NameLen),
      StringRef(ConfigMacros, ConfigMacrosLen),
      StringRef(IncludePath, IncludePathLen),
      StringRef(APINotesFile, APINotesFileLen)));
}

LLVMMetadataRef LLVMDIBuilderCreateNameSpace(LLVMDIBuilderRef Builder,
                                             LLVMMetadataRef ParentScope,
                                             const char *Name, size_t NameLen,
                                             LLVMBool ExportSymbols) {
  return wrap(unwrap(Builder)->createNameSpace(
      unwrapDI<DIScope>(ParentScope), StringRef(Name, NameLen), ExportSymbols));
}

LLVMMetadataRef LLVMDIBuilderCreateFunction(
    LLVMDIBuilderRef Builder, LLVMMetadataRef Scope, const char *Name,
    size_t NameLen, const char *LinkageName, size_t LinkageNameLen,
    LLVMMetadataRef File, unsigned LineNo, LLVMMetadataRef Ty,
    LLVMBool IsLocalToUnit, LLVMBool IsDefinition,
    unsigned ScopeLine, LLVMDIFlags Flags, LLVMBool IsOptimized) {
  return wrap(unwrap(Builder)->createFunction(
      unwrapDI<DIScope>(Scope), {Name, NameLen}, {LinkageName, LinkageNameLen},
      unwrapDI<DIFile>(File), LineNo, unwrapDI<DISubroutineType>(Ty), ScopeLine,
      map_from_llvmDIFlags(Flags),
      pack_into_DISPFlags(IsLocalToUnit, IsDefinition, IsOptimized), nullptr,
      nullptr, nullptr));
}


LLVMMetadataRef LLVMDIBuilderCreateLexicalBlock(
    LLVMDIBuilderRef Builder, LLVMMetadataRef Scope,
    LLVMMetadataRef File, unsigned Line, unsigned Col) {
  return wrap(unwrap(Builder)->createLexicalBlock(unwrapDI<DIScope>(Scope),
                                                  unwrapDI<DIFile>(File),
                                                  Line, Col));
}

LLVMMetadataRef
LLVMDIBuilderCreateLexicalBlockFile(LLVMDIBuilderRef Builder,
                                    LLVMMetadataRef Scope,
                                    LLVMMetadataRef File,
                                    unsigned Discriminator) {
  return wrap(unwrap(Builder)->createLexicalBlockFile(unwrapDI<DIScope>(Scope),
                                                      unwrapDI<DIFile>(File),
                                                      Discriminator));
}

LLVMMetadataRef
LLVMDIBuilderCreateImportedModuleFromNamespace(LLVMDIBuilderRef Builder,
                                               LLVMMetadataRef Scope,
                                               LLVMMetadataRef NS,
                                               LLVMMetadataRef File,
                                               unsigned Line) {
  return wrap(unwrap(Builder)->createImportedModule(unwrapDI<DIScope>(Scope),
                                                    unwrapDI<DINamespace>(NS),
                                                    unwrapDI<DIFile>(File),
                                                    Line));
}

LLVMMetadataRef LLVMDIBuilderCreateImportedModuleFromAlias(
    LLVMDIBuilderRef Builder, LLVMMetadataRef Scope,
    LLVMMetadataRef ImportedEntity, LLVMMetadataRef File, unsigned Line,
    LLVMMetadataRef *Elements, unsigned NumElements) {
  auto Elts =
      (NumElements > 0)
          ? unwrap(Builder)->getOrCreateArray({unwrap(Elements), NumElements})
          : nullptr;
  return wrap(unwrap(Builder)->createImportedModule(
      unwrapDI<DIScope>(Scope), unwrapDI<DIImportedEntity>(ImportedEntity),
      unwrapDI<DIFile>(File), Line, Elts));
}

LLVMMetadataRef LLVMDIBuilderCreateImportedModuleFromModule(
    LLVMDIBuilderRef Builder, LLVMMetadataRef Scope, LLVMMetadataRef M,
    LLVMMetadataRef File, unsigned Line, LLVMMetadataRef *Elements,
    unsigned NumElements) {
  auto Elts =
      (NumElements > 0)
          ? unwrap(Builder)->getOrCreateArray({unwrap(Elements), NumElements})
          : nullptr;
  return wrap(unwrap(Builder)->createImportedModule(
      unwrapDI<DIScope>(Scope), unwrapDI<DIModule>(M), unwrapDI<DIFile>(File),
      Line, Elts));
}

LLVMMetadataRef LLVMDIBuilderCreateImportedDeclaration(
    LLVMDIBuilderRef Builder, LLVMMetadataRef Scope, LLVMMetadataRef Decl,
    LLVMMetadataRef File, unsigned Line, const char *Name, size_t NameLen,
    LLVMMetadataRef *Elements, unsigned NumElements) {
  auto Elts =
      (NumElements > 0)
          ? unwrap(Builder)->getOrCreateArray({unwrap(Elements), NumElements})
          : nullptr;
  return wrap(unwrap(Builder)->createImportedDeclaration(
      unwrapDI<DIScope>(Scope), unwrapDI<DINode>(Decl), unwrapDI<DIFile>(File),
      Line, {Name, NameLen}, Elts));
}

LLVMMetadataRef
LLVMDIBuilderCreateDebugLocation(LLVMContextRef Ctx, unsigned Line,
                                 unsigned Column, LLVMMetadataRef Scope,
                                 LLVMMetadataRef InlinedAt) {
  return wrap(DILocation::get(*unwrap(Ctx), Line, Column, unwrap(Scope),
                              unwrap(InlinedAt)));
}

unsigned LLVMDILocationGetLine(LLVMMetadataRef Location) {
  return unwrapDI<DILocation>(Location)->getLine();
}

unsigned LLVMDILocationGetColumn(LLVMMetadataRef Location) {
  return unwrapDI<DILocation>(Location)->getColumn();
}

LLVMMetadataRef LLVMDILocationGetScope(LLVMMetadataRef Location) {
  return wrap(unwrapDI<DILocation>(Location)->getScope());
}

LLVMMetadataRef LLVMDILocationGetInlinedAt(LLVMMetadataRef Location) {
  return wrap(unwrapDI<DILocation>(Location)->getInlinedAt());
}

LLVMMetadataRef LLVMDIScopeGetFile(LLVMMetadataRef Scope) {
  return wrap(unwrapDI<DIScope>(Scope)->getFile());
}

const char *LLVMDIFileGetDirectory(LLVMMetadataRef File, unsigned *Len) {
  auto Dir = unwrapDI<DIFile>(File)->getDirectory();
  *Len = Dir.size();
  return Dir.data();
}

const char *LLVMDIFileGetFilename(LLVMMetadataRef File, unsigned *Len) {
  auto Name = unwrapDI<DIFile>(File)->getFilename();
  *Len = Name.size();
  return Name.data();
}

const char *LLVMDIFileGetSource(LLVMMetadataRef File, unsigned *Len) {
  if (auto Src = unwrapDI<DIFile>(File)->getSource()) {
    *Len = Src->size();
    return Src->data();
  }
  *Len = 0;
  return "";
}

LLVMMetadataRef LLVMDIBuilderCreateMacro(LLVMDIBuilderRef Builder,
                                         LLVMMetadataRef ParentMacroFile,
                                         unsigned Line,
                                         LLVMDWARFMacinfoRecordType RecordType,
                                         const char *Name, size_t NameLen,
                                         const char *Value, size_t ValueLen) {
  return wrap(
      unwrap(Builder)->createMacro(unwrapDI<DIMacroFile>(ParentMacroFile), Line,
                                   static_cast<MacinfoRecordType>(RecordType),
                                   {Name, NameLen}, {Value, ValueLen}));
}

LLVMMetadataRef
LLVMDIBuilderCreateTempMacroFile(LLVMDIBuilderRef Builder,
                                 LLVMMetadataRef ParentMacroFile, unsigned Line,
                                 LLVMMetadataRef File) {
  return wrap(unwrap(Builder)->createTempMacroFile(
      unwrapDI<DIMacroFile>(ParentMacroFile), Line, unwrapDI<DIFile>(File)));
}

LLVMMetadataRef LLVMDIBuilderCreateEnumerator(LLVMDIBuilderRef Builder,
                                              const char *Name, size_t NameLen,
                                              int64_t Value,
                                              LLVMBool IsUnsigned) {
  return wrap(unwrap(Builder)->createEnumerator({Name, NameLen}, Value,
                                                IsUnsigned != 0));
}

LLVMMetadataRef LLVMDIBuilderCreateEnumerationType(
  LLVMDIBuilderRef Builder, LLVMMetadataRef Scope, const char *Name,
  size_t NameLen, LLVMMetadataRef File, unsigned LineNumber,
  uint64_t SizeInBits, uint32_t AlignInBits, LLVMMetadataRef *Elements,
  unsigned NumElements, LLVMMetadataRef ClassTy) {
auto Elts = unwrap(Builder)->getOrCreateArray({unwrap(Elements),
                                               NumElements});
return wrap(unwrap(Builder)->createEnumerationType(
    unwrapDI<DIScope>(Scope), {Name, NameLen}, unwrapDI<DIFile>(File),
    LineNumber, SizeInBits, AlignInBits, Elts, unwrapDI<DIType>(ClassTy)));
}

LLVMMetadataRef LLVMDIBuilderCreateUnionType(
  LLVMDIBuilderRef Builder, LLVMMetadataRef Scope, const char *Name,
  size_t NameLen, LLVMMetadataRef File, unsigned LineNumber,
  uint64_t SizeInBits, uint32_t AlignInBits, LLVMDIFlags Flags,
  LLVMMetadataRef *Elements, unsigned NumElements, unsigned RunTimeLang,
  const char *UniqueId, size_t UniqueIdLen) {
  auto Elts = unwrap(Builder)->getOrCreateArray({unwrap(Elements),
                                                 NumElements});
  return wrap(unwrap(Builder)->createUnionType(
     unwrapDI<DIScope>(Scope), {Name, NameLen}, unwrapDI<DIFile>(File),
     LineNumber, SizeInBits, AlignInBits, map_from_llvmDIFlags(Flags),
     Elts, RunTimeLang, {UniqueId, UniqueIdLen}));
}


LLVMMetadataRef
LLVMDIBuilderCreateArrayType(LLVMDIBuilderRef Builder, uint64_t Size,
                             uint32_t AlignInBits, LLVMMetadataRef Ty,
                             LLVMMetadataRef *Subscripts,
                             unsigned NumSubscripts) {
  auto Subs = unwrap(Builder)->getOrCreateArray({unwrap(Subscripts),
                                                 NumSubscripts});
  return wrap(unwrap(Builder)->createArrayType(Size, AlignInBits,
                                               unwrapDI<DIType>(Ty), Subs));
}

LLVMMetadataRef
LLVMDIBuilderCreateVectorType(LLVMDIBuilderRef Builder, uint64_t Size,
                              uint32_t AlignInBits, LLVMMetadataRef Ty,
                              LLVMMetadataRef *Subscripts,
                              unsigned NumSubscripts) {
  auto Subs = unwrap(Builder)->getOrCreateArray({unwrap(Subscripts),
                                                 NumSubscripts});
  return wrap(unwrap(Builder)->createVectorType(Size, AlignInBits,
                                                unwrapDI<DIType>(Ty), Subs));
}

LLVMMetadataRef
LLVMDIBuilderCreateBasicType(LLVMDIBuilderRef Builder, const char *Name,
                             size_t NameLen, uint64_t SizeInBits,
                             LLVMDWARFTypeEncoding Encoding,
                             LLVMDIFlags Flags) {
  return wrap(unwrap(Builder)->createBasicType({Name, NameLen},
                                               SizeInBits, Encoding,
                                               map_from_llvmDIFlags(Flags)));
}

LLVMMetadataRef LLVMDIBuilderCreatePointerType(
    LLVMDIBuilderRef Builder, LLVMMetadataRef PointeeTy,
    uint64_t SizeInBits, uint32_t AlignInBits, unsigned AddressSpace,
    const char *Name, size_t NameLen) {
  return wrap(unwrap(Builder)->createPointerType(unwrapDI<DIType>(PointeeTy),
                                         SizeInBits, AlignInBits,
                                         AddressSpace, {Name, NameLen}));
}

LLVMMetadataRef LLVMDIBuilderCreateStructType(
    LLVMDIBuilderRef Builder, LLVMMetadataRef Scope, const char *Name,
    size_t NameLen, LLVMMetadataRef File, unsigned LineNumber,
    uint64_t SizeInBits, uint32_t AlignInBits, LLVMDIFlags Flags,
    LLVMMetadataRef DerivedFrom, LLVMMetadataRef *Elements,
    unsigned NumElements, unsigned RunTimeLang, LLVMMetadataRef VTableHolder,
    const char *UniqueId, size_t UniqueIdLen) {
  auto Elts = unwrap(Builder)->getOrCreateArray({unwrap(Elements),
                                                 NumElements});
  return wrap(unwrap(Builder)->createStructType(
      unwrapDI<DIScope>(Scope), {Name, NameLen}, unwrapDI<DIFile>(File),
      LineNumber, SizeInBits, AlignInBits, map_from_llvmDIFlags(Flags),
      unwrapDI<DIType>(DerivedFrom), Elts, RunTimeLang,
      unwrapDI<DIType>(VTableHolder), {UniqueId, UniqueIdLen}));
}

LLVMMetadataRef LLVMDIBuilderCreateMemberType(
    LLVMDIBuilderRef Builder, LLVMMetadataRef Scope, const char *Name,
    size_t NameLen, LLVMMetadataRef File, unsigned LineNo, uint64_t SizeInBits,
    uint32_t AlignInBits, uint64_t OffsetInBits, LLVMDIFlags Flags,
    LLVMMetadataRef Ty) {
  return wrap(unwrap(Builder)->createMemberType(unwrapDI<DIScope>(Scope),
      {Name, NameLen}, unwrapDI<DIFile>(File), LineNo, SizeInBits, AlignInBits,
      OffsetInBits, map_from_llvmDIFlags(Flags), unwrapDI<DIType>(Ty)));
}

LLVMMetadataRef
LLVMDIBuilderCreateUnspecifiedType(LLVMDIBuilderRef Builder, const char *Name,
                                   size_t NameLen) {
  return wrap(unwrap(Builder)->createUnspecifiedType({Name, NameLen}));
}

LLVMMetadataRef
LLVMDIBuilderCreateStaticMemberType(
    LLVMDIBuilderRef Builder, LLVMMetadataRef Scope, const char *Name,
    size_t NameLen, LLVMMetadataRef File, unsigned LineNumber,
    LLVMMetadataRef Type, LLVMDIFlags Flags, LLVMValueRef ConstantVal,
    uint32_t AlignInBits) {
  return wrap(unwrap(Builder)->createStaticMemberType(
                  unwrapDI<DIScope>(Scope), {Name, NameLen},
                  unwrapDI<DIFile>(File), LineNumber, unwrapDI<DIType>(Type),
                  map_from_llvmDIFlags(Flags), unwrap<Constant>(ConstantVal),
                  AlignInBits));
}

LLVMMetadataRef
LLVMDIBuilderCreateObjCIVar(LLVMDIBuilderRef Builder,
                            const char *Name, size_t NameLen,
                            LLVMMetadataRef File, unsigned LineNo,
                            uint64_t SizeInBits, uint32_t AlignInBits,
                            uint64_t OffsetInBits, LLVMDIFlags Flags,
                            LLVMMetadataRef Ty, LLVMMetadataRef PropertyNode) {
  return wrap(unwrap(Builder)->createObjCIVar(
                  {Name, NameLen}, unwrapDI<DIFile>(File), LineNo,
                  SizeInBits, AlignInBits, OffsetInBits,
                  map_from_llvmDIFlags(Flags), unwrapDI<DIType>(Ty),
                  unwrapDI<MDNode>(PropertyNode)));
}

LLVMMetadataRef
LLVMDIBuilderCreateObjCProperty(LLVMDIBuilderRef Builder,
                                const char *Name, size_t NameLen,
                                LLVMMetadataRef File, unsigned LineNo,
                                const char *GetterName, size_t GetterNameLen,
                                const char *SetterName, size_t SetterNameLen,
                                unsigned PropertyAttributes,
                                LLVMMetadataRef Ty) {
  return wrap(unwrap(Builder)->createObjCProperty(
                  {Name, NameLen}, unwrapDI<DIFile>(File), LineNo,
                  {GetterName, GetterNameLen}, {SetterName, SetterNameLen},
                  PropertyAttributes, unwrapDI<DIType>(Ty)));
}

LLVMMetadataRef
LLVMDIBuilderCreateObjectPointerType(LLVMDIBuilderRef Builder,
                                     LLVMMetadataRef Type) {
  return wrap(unwrap(Builder)->createObjectPointerType(unwrapDI<DIType>(Type)));
}

LLVMMetadataRef
LLVMDIBuilderCreateTypedef(LLVMDIBuilderRef Builder, LLVMMetadataRef Type,
                           const char *Name, size_t NameLen,
                           LLVMMetadataRef File, unsigned LineNo,
                           LLVMMetadataRef Scope, uint32_t AlignInBits) {
  return wrap(unwrap(Builder)->createTypedef(
      unwrapDI<DIType>(Type), {Name, NameLen}, unwrapDI<DIFile>(File), LineNo,
      unwrapDI<DIScope>(Scope), AlignInBits));
}

LLVMMetadataRef
LLVMDIBuilderCreateInheritance(LLVMDIBuilderRef Builder,
                               LLVMMetadataRef Ty, LLVMMetadataRef BaseTy,
                               uint64_t BaseOffset, uint32_t VBPtrOffset,
                               LLVMDIFlags Flags) {
  return wrap(unwrap(Builder)->createInheritance(
                  unwrapDI<DIType>(Ty), unwrapDI<DIType>(BaseTy),
                  BaseOffset, VBPtrOffset, map_from_llvmDIFlags(Flags)));
}

LLVMMetadataRef
LLVMDIBuilderCreateForwardDecl(
    LLVMDIBuilderRef Builder, unsigned Tag, const char *Name,
    size_t NameLen, LLVMMetadataRef Scope, LLVMMetadataRef File, unsigned Line,
    unsigned RuntimeLang, uint64_t SizeInBits, uint32_t AlignInBits,
    const char *UniqueIdentifier, size_t UniqueIdentifierLen) {
  return wrap(unwrap(Builder)->createForwardDecl(
                  Tag, {Name, NameLen}, unwrapDI<DIScope>(Scope),
                  unwrapDI<DIFile>(File), Line, RuntimeLang, SizeInBits,
                  AlignInBits, {UniqueIdentifier, UniqueIdentifierLen}));
}

LLVMMetadataRef
LLVMDIBuilderCreateReplaceableCompositeType(
    LLVMDIBuilderRef Builder, unsigned Tag, const char *Name,
    size_t NameLen, LLVMMetadataRef Scope, LLVMMetadataRef File, unsigned Line,
    unsigned RuntimeLang, uint64_t SizeInBits, uint32_t AlignInBits,
    LLVMDIFlags Flags, const char *UniqueIdentifier,
    size_t UniqueIdentifierLen) {
  return wrap(unwrap(Builder)->createReplaceableCompositeType(
                  Tag, {Name, NameLen}, unwrapDI<DIScope>(Scope),
                  unwrapDI<DIFile>(File), Line, RuntimeLang, SizeInBits,
                  AlignInBits, map_from_llvmDIFlags(Flags),
                  {UniqueIdentifier, UniqueIdentifierLen}));
}

LLVMMetadataRef
LLVMDIBuilderCreateQualifiedType(LLVMDIBuilderRef Builder, unsigned Tag,
                                 LLVMMetadataRef Type) {
  return wrap(unwrap(Builder)->createQualifiedType(Tag,
                                                   unwrapDI<DIType>(Type)));
}

LLVMMetadataRef
LLVMDIBuilderCreateReferenceType(LLVMDIBuilderRef Builder, unsigned Tag,
                                 LLVMMetadataRef Type) {
  return wrap(unwrap(Builder)->createReferenceType(Tag,
                                                   unwrapDI<DIType>(Type)));
}

LLVMMetadataRef
LLVMDIBuilderCreateNullPtrType(LLVMDIBuilderRef Builder) {
  return wrap(unwrap(Builder)->createNullPtrType());
}

LLVMMetadataRef
LLVMDIBuilderCreateMemberPointerType(LLVMDIBuilderRef Builder,
                                     LLVMMetadataRef PointeeType,
                                     LLVMMetadataRef ClassType,
                                     uint64_t SizeInBits,
                                     uint32_t AlignInBits,
                                     LLVMDIFlags Flags) {
  return wrap(unwrap(Builder)->createMemberPointerType(
                  unwrapDI<DIType>(PointeeType),
                  unwrapDI<DIType>(ClassType), AlignInBits, SizeInBits,
                  map_from_llvmDIFlags(Flags)));
}

LLVMMetadataRef
LLVMDIBuilderCreateBitFieldMemberType(LLVMDIBuilderRef Builder,
                                      LLVMMetadataRef Scope,
                                      const char *Name, size_t NameLen,
                                      LLVMMetadataRef File, unsigned LineNumber,
                                      uint64_t SizeInBits,
                                      uint64_t OffsetInBits,
                                      uint64_t StorageOffsetInBits,
                                      LLVMDIFlags Flags, LLVMMetadataRef Type) {
  return wrap(unwrap(Builder)->createBitFieldMemberType(
                  unwrapDI<DIScope>(Scope), {Name, NameLen},
                  unwrapDI<DIFile>(File), LineNumber,
                  SizeInBits, OffsetInBits, StorageOffsetInBits,
                  map_from_llvmDIFlags(Flags), unwrapDI<DIType>(Type)));
}

LLVMMetadataRef LLVMDIBuilderCreateClassType(LLVMDIBuilderRef Builder,
    LLVMMetadataRef Scope, const char *Name, size_t NameLen,
    LLVMMetadataRef File, unsigned LineNumber, uint64_t SizeInBits,
    uint32_t AlignInBits, uint64_t OffsetInBits, LLVMDIFlags Flags,
    LLVMMetadataRef DerivedFrom,
    LLVMMetadataRef *Elements, unsigned NumElements,
    LLVMMetadataRef VTableHolder, LLVMMetadataRef TemplateParamsNode,
    const char *UniqueIdentifier, size_t UniqueIdentifierLen) {
  auto Elts = unwrap(Builder)->getOrCreateArray({unwrap(Elements),
                                                 NumElements});
  return wrap(unwrap(Builder)->createClassType(
                  unwrapDI<DIScope>(Scope), {Name, NameLen},
                  unwrapDI<DIFile>(File), LineNumber,
                  SizeInBits, AlignInBits, OffsetInBits,
                  map_from_llvmDIFlags(Flags), unwrapDI<DIType>(DerivedFrom),
                  Elts, unwrapDI<DIType>(VTableHolder),
                  unwrapDI<MDNode>(TemplateParamsNode),
                  {UniqueIdentifier, UniqueIdentifierLen}));
}

LLVMMetadataRef
LLVMDIBuilderCreateArtificialType(LLVMDIBuilderRef Builder,
                                  LLVMMetadataRef Type) {
  return wrap(unwrap(Builder)->createArtificialType(unwrapDI<DIType>(Type)));
}

const char *LLVMDITypeGetName(LLVMMetadataRef DType, size_t *Length) {
  StringRef Str = unwrap<DIType>(DType)->getName();
  *Length = Str.size();
  return Str.data();
}

uint64_t LLVMDITypeGetSizeInBits(LLVMMetadataRef DType) {
  return unwrapDI<DIType>(DType)->getSizeInBits();
}

uint64_t LLVMDITypeGetOffsetInBits(LLVMMetadataRef DType) {
  return unwrapDI<DIType>(DType)->getOffsetInBits();
}

uint32_t LLVMDITypeGetAlignInBits(LLVMMetadataRef DType) {
  return unwrapDI<DIType>(DType)->getAlignInBits();
}

unsigned LLVMDITypeGetLine(LLVMMetadataRef DType) {
  return unwrapDI<DIType>(DType)->getLine();
}

LLVMDIFlags LLVMDITypeGetFlags(LLVMMetadataRef DType) {
  return map_to_llvmDIFlags(unwrapDI<DIType>(DType)->getFlags());
}

LLVMMetadataRef LLVMDIBuilderGetOrCreateTypeArray(LLVMDIBuilderRef Builder,
                                                  LLVMMetadataRef *Types,
                                                  size_t Length) {
  return wrap(
      unwrap(Builder)->getOrCreateTypeArray({unwrap(Types), Length}).get());
}

LLVMMetadataRef
LLVMDIBuilderCreateSubroutineType(LLVMDIBuilderRef Builder,
                                  LLVMMetadataRef File,
                                  LLVMMetadataRef *ParameterTypes,
                                  unsigned NumParameterTypes,
                                  LLVMDIFlags Flags) {
  auto Elts = unwrap(Builder)->getOrCreateTypeArray({unwrap(ParameterTypes),
                                                     NumParameterTypes});
  return wrap(unwrap(Builder)->createSubroutineType(
    Elts, map_from_llvmDIFlags(Flags)));
}

LLVMMetadataRef LLVMDIBuilderCreateExpression(LLVMDIBuilderRef Builder,
                                              uint64_t *Addr, size_t Length) {
  return wrap(
      unwrap(Builder)->createExpression(ArrayRef<uint64_t>(Addr, Length)));
}

LLVMMetadataRef
LLVMDIBuilderCreateConstantValueExpression(LLVMDIBuilderRef Builder,
                                           uint64_t Value) {
  return wrap(unwrap(Builder)->createConstantValueExpression(Value));
}

LLVMMetadataRef LLVMDIBuilderCreateGlobalVariableExpression(
    LLVMDIBuilderRef Builder, LLVMMetadataRef Scope, const char *Name,
    size_t NameLen, const char *Linkage, size_t LinkLen, LLVMMetadataRef File,
    unsigned LineNo, LLVMMetadataRef Ty, LLVMBool LocalToUnit,
    LLVMMetadataRef Expr, LLVMMetadataRef Decl, uint32_t AlignInBits) {
  return wrap(unwrap(Builder)->createGlobalVariableExpression(
      unwrapDI<DIScope>(Scope), {Name, NameLen}, {Linkage, LinkLen},
      unwrapDI<DIFile>(File), LineNo, unwrapDI<DIType>(Ty), LocalToUnit,
      true, unwrap<DIExpression>(Expr), unwrapDI<MDNode>(Decl),
      nullptr, AlignInBits));
}

LLVMMetadataRef LLVMDIGlobalVariableExpressionGetVariable(LLVMMetadataRef GVE) {
  return wrap(unwrapDI<DIGlobalVariableExpression>(GVE)->getVariable());
}

LLVMMetadataRef LLVMDIGlobalVariableExpressionGetExpression(
    LLVMMetadataRef GVE) {
  return wrap(unwrapDI<DIGlobalVariableExpression>(GVE)->getExpression());
}

LLVMMetadataRef LLVMDIVariableGetFile(LLVMMetadataRef Var) {
  return wrap(unwrapDI<DIVariable>(Var)->getFile());
}

LLVMMetadataRef LLVMDIVariableGetScope(LLVMMetadataRef Var) {
  return wrap(unwrapDI<DIVariable>(Var)->getScope());
}

unsigned LLVMDIVariableGetLine(LLVMMetadataRef Var) {
  return unwrapDI<DIVariable>(Var)->getLine();
}

LLVMMetadataRef LLVMTemporaryMDNode(LLVMContextRef Ctx, LLVMMetadataRef *Data,
                                    size_t Count) {
  return wrap(
      MDTuple::getTemporary(*unwrap(Ctx), {unwrap(Data), Count}).release());
}

void LLVMDisposeTemporaryMDNode(LLVMMetadataRef TempNode) {
  MDNode::deleteTemporary(unwrapDI<MDNode>(TempNode));
}

void LLVMMetadataReplaceAllUsesWith(LLVMMetadataRef TargetMetadata,
                                    LLVMMetadataRef Replacement) {
  auto *Node = unwrapDI<MDNode>(TargetMetadata);
  Node->replaceAllUsesWith(unwrap(Replacement));
  MDNode::deleteTemporary(Node);
}

LLVMMetadataRef LLVMDIBuilderCreateTempGlobalVariableFwdDecl(
    LLVMDIBuilderRef Builder, LLVMMetadataRef Scope, const char *Name,
    size_t NameLen, const char *Linkage, size_t LnkLen, LLVMMetadataRef File,
    unsigned LineNo, LLVMMetadataRef Ty, LLVMBool LocalToUnit,
    LLVMMetadataRef Decl, uint32_t AlignInBits) {
  return wrap(unwrap(Builder)->createTempGlobalVariableFwdDecl(
      unwrapDI<DIScope>(Scope), {Name, NameLen}, {Linkage, LnkLen},
      unwrapDI<DIFile>(File), LineNo, unwrapDI<DIType>(Ty), LocalToUnit,
      unwrapDI<MDNode>(Decl), nullptr, AlignInBits));
}

LLVMValueRef
LLVMDIBuilderInsertDeclareBefore(LLVMDIBuilderRef Builder, LLVMValueRef Storage,
                                 LLVMMetadataRef VarInfo, LLVMMetadataRef Expr,
                                 LLVMMetadataRef DL, LLVMValueRef Instr) {
  return wrap(unwrap(Builder)->insertDeclare(
                  unwrap(Storage), unwrap<DILocalVariable>(VarInfo),
                  unwrap<DIExpression>(Expr), unwrap<DILocation>(DL),
                  unwrap<Instruction>(Instr)));
}

LLVMValueRef LLVMDIBuilderInsertDeclareAtEnd(
    LLVMDIBuilderRef Builder, LLVMValueRef Storage, LLVMMetadataRef VarInfo,
    LLVMMetadataRef Expr, LLVMMetadataRef DL, LLVMBasicBlockRef Block) {
  return wrap(unwrap(Builder)->insertDeclare(
                  unwrap(Storage), unwrap<DILocalVariable>(VarInfo),
                  unwrap<DIExpression>(Expr), unwrap<DILocation>(DL),
                  unwrap(Block)));
}

LLVMValueRef LLVMDIBuilderInsertDbgValueBefore(LLVMDIBuilderRef Builder,
                                               LLVMValueRef Val,
                                               LLVMMetadataRef VarInfo,
                                               LLVMMetadataRef Expr,
                                               LLVMMetadataRef DebugLoc,
                                               LLVMValueRef Instr) {
  return wrap(unwrap(Builder)->insertDbgValueIntrinsic(
                  unwrap(Val), unwrap<DILocalVariable>(VarInfo),
                  unwrap<DIExpression>(Expr), unwrap<DILocation>(DebugLoc),
                  unwrap<Instruction>(Instr)));
}

LLVMValueRef LLVMDIBuilderInsertDbgValueAtEnd(LLVMDIBuilderRef Builder,
                                              LLVMValueRef Val,
                                              LLVMMetadataRef VarInfo,
                                              LLVMMetadataRef Expr,
                                              LLVMMetadataRef DebugLoc,
                                              LLVMBasicBlockRef Block) {
  return wrap(unwrap(Builder)->insertDbgValueIntrinsic(
                  unwrap(Val), unwrap<DILocalVariable>(VarInfo),
                  unwrap<DIExpression>(Expr), unwrap<DILocation>(DebugLoc),
                  unwrap(Block)));
}

LLVMMetadataRef LLVMDIBuilderCreateAutoVariable(
    LLVMDIBuilderRef Builder, LLVMMetadataRef Scope, const char *Name,
    size_t NameLen, LLVMMetadataRef File, unsigned LineNo, LLVMMetadataRef Ty,
    LLVMBool AlwaysPreserve, LLVMDIFlags Flags, uint32_t AlignInBits) {
  return wrap(unwrap(Builder)->createAutoVariable(
                  unwrap<DIScope>(Scope), {Name, NameLen}, unwrap<DIFile>(File),
                  LineNo, unwrap<DIType>(Ty), AlwaysPreserve,
                  map_from_llvmDIFlags(Flags), AlignInBits));
}

LLVMMetadataRef LLVMDIBuilderCreateParameterVariable(
    LLVMDIBuilderRef Builder, LLVMMetadataRef Scope, const char *Name,
    size_t NameLen, unsigned ArgNo, LLVMMetadataRef File, unsigned LineNo,
    LLVMMetadataRef Ty, LLVMBool AlwaysPreserve, LLVMDIFlags Flags) {
  return wrap(unwrap(Builder)->createParameterVariable(
                  unwrap<DIScope>(Scope), {Name, NameLen}, ArgNo, unwrap<DIFile>(File),
                  LineNo, unwrap<DIType>(Ty), AlwaysPreserve,
                  map_from_llvmDIFlags(Flags)));
}

LLVMMetadataRef LLVMDIBuilderGetOrCreateSubrange(LLVMDIBuilderRef Builder,
                                                 int64_t Lo, int64_t Count) {
  return wrap(unwrap(Builder)->getOrCreateSubrange(Lo, Count));
}

LLVMMetadataRef LLVMDIBuilderGetOrCreateArray(LLVMDIBuilderRef Builder,
                                              LLVMMetadataRef *Data,
                                              size_t Length) {
  Metadata **DataValue = unwrap(Data);
  return wrap(unwrap(Builder)->getOrCreateArray({DataValue, Length}).get());
}

LLVMMetadataRef LLVMGetSubprogram(LLVMValueRef Func) {
  return wrap(unwrap<Function>(Func)->getSubprogram());
}

void LLVMSetSubprogram(LLVMValueRef Func, LLVMMetadataRef SP) {
  unwrap<Function>(Func)->setSubprogram(unwrap<DISubprogram>(SP));
}

unsigned LLVMDISubprogramGetLine(LLVMMetadataRef Subprogram) {
  return unwrapDI<DISubprogram>(Subprogram)->getLine();
}

LLVMMetadataRef LLVMInstructionGetDebugLoc(LLVMValueRef Inst) {
  return wrap(unwrap<Instruction>(Inst)->getDebugLoc().getAsMDNode());
}

void LLVMInstructionSetDebugLoc(LLVMValueRef Inst, LLVMMetadataRef Loc) {
  if (Loc)
    unwrap<Instruction>(Inst)->setDebugLoc(DebugLoc(unwrap<MDNode>(Loc)));
  else
    unwrap<Instruction>(Inst)->setDebugLoc(DebugLoc());
}

LLVMMetadataKind LLVMGetMetadataKind(LLVMMetadataRef Metadata) {
  switch(unwrap(Metadata)->getMetadataID()) {
#define HANDLE_METADATA_LEAF(CLASS) \
  case Metadata::CLASS##Kind: \
    return (LLVMMetadataKind)LLVM##CLASS##MetadataKind;
#include "llvm/IR/Metadata.def"
  default:
    return (LLVMMetadataKind)LLVMGenericDINodeMetadataKind;
  }
}

AssignmentInstRange at::getAssignmentInsts(DIAssignID *ID) {
  assert(ID && "Expected non-null ID");
  LLVMContext &Ctx = ID->getContext();
  auto &Map = Ctx.pImpl->AssignmentIDToInstrs;

  auto MapIt = Map.find(ID);
  if (MapIt == Map.end())
    return make_range(nullptr, nullptr);

  return make_range(MapIt->second.begin(), MapIt->second.end());
}

AssignmentMarkerRange at::getAssignmentMarkers(DIAssignID *ID) {
  assert(ID && "Expected non-null ID");
  LLVMContext &Ctx = ID->getContext();

  auto *IDAsValue = MetadataAsValue::getIfExists(Ctx, ID);

  // The ID is only used wrapped in MetadataAsValue(ID), so lets check that
  // one of those already exists first.
  if (!IDAsValue)
    return make_range(Value::user_iterator(), Value::user_iterator());

  return make_range(IDAsValue->user_begin(), IDAsValue->user_end());
}

void at::deleteAssignmentMarkers(const Instruction *Inst) {
  auto Range = getAssignmentMarkers(Inst);
  if (Range.empty())
    return;
  SmallVector<DbgAssignIntrinsic *> ToDelete(Range.begin(), Range.end());
  for (auto *DAI : ToDelete)
    DAI->eraseFromParent();
}

void at::RAUW(DIAssignID *Old, DIAssignID *New) {
  // Replace MetadataAsValue uses.
  if (auto *OldIDAsValue =
          MetadataAsValue::getIfExists(Old->getContext(), Old)) {
    auto *NewIDAsValue = MetadataAsValue::get(Old->getContext(), New);
    OldIDAsValue->replaceAllUsesWith(NewIDAsValue);
  }

  // Replace attachments.
  AssignmentInstRange InstRange = getAssignmentInsts(Old);
  // Use intermediate storage for the instruction ptrs because the
  // getAssignmentInsts range iterators will be invalidated by adding and
  // removing DIAssignID attachments.
  SmallVector<Instruction *> InstVec(InstRange.begin(), InstRange.end());
  for (auto *I : InstVec)
    I->setMetadata(LLVMContext::MD_DIAssignID, New);
}

void at::deleteAll(Function *F) {
  SmallVector<DbgAssignIntrinsic *, 12> ToDelete;
  for (BasicBlock &BB : *F) {
    for (Instruction &I : BB) {
      if (auto *DAI = dyn_cast<DbgAssignIntrinsic>(&I))
        ToDelete.push_back(DAI);
      else
        I.setMetadata(LLVMContext::MD_DIAssignID, nullptr);
    }
  }
  for (auto *DAI : ToDelete)
    DAI->eraseFromParent();
<<<<<<< HEAD
}
=======
}

/// Collect constant properies (base, size, offset) of \p StoreDest.
/// Return None if any properties are not constants.
static Optional<AssignmentInfo> getAssignmentInfoImpl(const DataLayout &DL,
                                                      const Value *StoreDest,
                                                      uint64_t SizeInBits) {
  APInt GEPOffset(DL.getIndexTypeSizeInBits(StoreDest->getType()), 0);
  const Value *Base = StoreDest->stripAndAccumulateConstantOffsets(
      DL, GEPOffset, /*AllowNonInbounds*/ true);
  uint64_t OffsetInBytes = GEPOffset.getLimitedValue();
  // Check for overflow.
  if (OffsetInBytes == UINT64_MAX)
    return None;
  if (const auto *Alloca = dyn_cast<AllocaInst>(Base))
    return AssignmentInfo(DL, Alloca, OffsetInBytes * 8, SizeInBits);
  return None;
}

Optional<AssignmentInfo> at::getAssignmentInfo(const DataLayout &DL,
                                               const MemIntrinsic *I) {
  const Value *StoreDest = I->getRawDest();
  // Assume 8 bit bytes.
  auto *ConstLengthInBytes = dyn_cast<ConstantInt>(I->getLength());
  if (!ConstLengthInBytes)
    // We can't use a non-const size, bail.
    return None;
  uint64_t SizeInBits = 8 * ConstLengthInBytes->getZExtValue();
  return getAssignmentInfoImpl(DL, StoreDest, SizeInBits);
}

Optional<AssignmentInfo> at::getAssignmentInfo(const DataLayout &DL,
                                               const StoreInst *SI) {
  const Value *StoreDest = SI->getPointerOperand();
  uint64_t SizeInBits = DL.getTypeSizeInBits(SI->getValueOperand()->getType());
  return getAssignmentInfoImpl(DL, StoreDest, SizeInBits);
}

Optional<AssignmentInfo> at::getAssignmentInfo(const DataLayout &DL,
                                               const AllocaInst *AI) {
  uint64_t SizeInBits = DL.getTypeSizeInBits(AI->getAllocatedType());
  return getAssignmentInfoImpl(DL, AI, SizeInBits);
}

static CallInst *emitDbgAssign(AssignmentInfo Info, Value *Val, Value *Dest,
                               Instruction &StoreLikeInst,
                               const VarRecord &VarRec, DIBuilder &DIB) {
  auto *ID = StoreLikeInst.getMetadata(LLVMContext::MD_DIAssignID);
  assert(ID && "Store instruction must have DIAssignID metadata");

  DIExpression *Expr = DIExpression::get(StoreLikeInst.getContext(), None);
  if (!Info.StoreToWholeAlloca) {
    auto R = DIExpression::createFragmentExpression(Expr, Info.OffsetInBits,
                                                    Info.SizeInBits);
    assert(R.has_value() && "failed to create fragment expression");
    Expr = R.value();
  }
  DIExpression *AddrExpr = DIExpression::get(StoreLikeInst.getContext(), None);
  return DIB.insertDbgAssign(&StoreLikeInst, Val, VarRec.Var, Expr, Dest,
                             AddrExpr, VarRec.DL);
}

#undef DEBUG_TYPE // Silence redefinition warning (from ConstantsContext.h).
#define DEBUG_TYPE "assignment-tracking"

void at::trackAssignments(Function::iterator Start, Function::iterator End,
                          const StorageToVarsMap &Vars, const DataLayout &DL,
                          bool DebugPrints) {
  // Early-exit if there are no interesting variables.
  if (Vars.empty())
    return;

  auto &Ctx = Start->getContext();
  auto &Module = *Start->getModule();

  // Undef type doesn't matter, so long as it isn't void. Let's just use i1.
  auto *Undef = UndefValue::get(Type::getInt1Ty(Ctx));
  DIBuilder DIB(Module, /*AllowUnresolved*/ false);

  // Scan the instructions looking for stores to local variables' storage.
  LLVM_DEBUG(errs() << "# Scanning instructions\n");
  for (auto BBI = Start; BBI != End; ++BBI) {
    for (Instruction &I : *BBI) {

      Optional<AssignmentInfo> Info = None;
      Value *ValueComponent = nullptr;
      Value *DestComponent = nullptr;
      if (auto *AI = dyn_cast<AllocaInst>(&I)) {
        // We want to track the variable's stack home from its alloca's
        // position onwards so we treat it as an assignment (where the stored
        // value is Undef).
        Info = getAssignmentInfo(DL, AI);
        ValueComponent = Undef;
        DestComponent = AI;
      } else if (auto *SI = dyn_cast<StoreInst>(&I)) {
        Info = getAssignmentInfo(DL, SI);
        ValueComponent = SI->getValueOperand();
        DestComponent = SI->getPointerOperand();
      } else if (auto *MI = dyn_cast<MemTransferInst>(&I)) {
        Info = getAssignmentInfo(DL, MI);
        // May not be able to represent this value easily.
        ValueComponent = Undef;
        DestComponent = MI->getOperand(0);
      } else if (auto *MI = dyn_cast<MemSetInst>(&I)) {
        Info = getAssignmentInfo(DL, MI);
        // If we're zero-initing we can state the assigned value is zero,
        // otherwise use undef.
        auto *ConstValue = dyn_cast<ConstantInt>(MI->getOperand(1));
        if (ConstValue && ConstValue->isZero())
          ValueComponent = ConstValue;
        else
          ValueComponent = Undef;
        DestComponent = MI->getOperand(0);
      } else {
        // Not a store-like instruction.
        continue;
      }

      assert(ValueComponent && DestComponent);
      LLVM_DEBUG(errs() << "SCAN: Found store-like: " << I << "\n");

      // Check if getAssignmentInfo failed to understand this store.
      if (!Info.has_value()) {
        LLVM_DEBUG(
            errs()
            << " | SKIP: Untrackable store (e.g. through non-const gep)\n");
        continue;
      }
      LLVM_DEBUG(errs() << " | BASE: " << *Info->Base << "\n");

      //  Check if the store destination is a local variable with debug info.
      auto LocalIt = Vars.find(Info->Base);
      if (LocalIt == Vars.end()) {
        LLVM_DEBUG(
            errs()
            << " | SKIP: Base address not associated with local variable\n");
        continue;
      }

      DIAssignID *ID =
          cast_or_null<DIAssignID>(I.getMetadata(LLVMContext::MD_DIAssignID));
      if (!ID) {
        ID = DIAssignID::getDistinct(Ctx);
        I.setMetadata(LLVMContext::MD_DIAssignID, ID);
      }

      for (const VarRecord &R : LocalIt->second) {
        auto *Assign =
            emitDbgAssign(*Info, ValueComponent, DestComponent, I, R, DIB);
        (void)Assign;
        LLVM_DEBUG(errs() << " > INSERT: " << *Assign << "\n");
      }
    }
  }
}

void AssignmentTrackingPass::runOnFunction(Function &F) {
  // Collect a map of {backing storage : dbg.declares} (currently "backing
  // storage" is limited to Allocas). We'll use this to find dbg.declares to
  // delete after running `trackAssignments`.
  DenseMap<const AllocaInst *, SmallPtrSet<DbgDeclareInst *, 2>> DbgDeclares;
  // Create another similar map of {storage : variables} that we'll pass to
  // trackAssignments.
  StorageToVarsMap Vars;
  for (auto &BB : F) {
    for (auto &I : BB) {
      DbgDeclareInst *DDI = dyn_cast<DbgDeclareInst>(&I);
      if (!DDI)
        continue;
      // FIXME: trackAssignments doesn't let you specify any modifiers to the
      // variable (e.g. fragment) or location (e.g. offset), so we have to
      // leave dbg.declares with non-empty expressions in place.
      if (DDI->getExpression()->getNumElements() != 0)
        continue;
      if (AllocaInst *Alloca =
              dyn_cast<AllocaInst>(DDI->getAddress()->stripPointerCasts())) {
        DbgDeclares[Alloca].insert(DDI);
        Vars[Alloca].insert(VarRecord(DDI));
      }
    }
  }

  auto DL = std::make_unique<DataLayout>(F.getParent());
  // FIXME: Locals can be backed by caller allocas (sret, byval).
  // Note: trackAssignments doesn't respect dbg.declare's IR positions (as it
  // doesn't "understand" dbg.declares). However, this doesn't appear to break
  // any rules given this description of dbg.declare from
  // llvm/docs/SourceLevelDebugging.rst:
  //
  //   It is not control-dependent, meaning that if a call to llvm.dbg.declare
  //   exists and has a valid location argument, that address is considered to
  //   be the true home of the variable across its entire lifetime.
  trackAssignments(F.begin(), F.end(), Vars, *DL);

  // Delete dbg.declares for variables now tracked with assignment tracking.
  for (auto &P : DbgDeclares) {
    const AllocaInst *Alloca = P.first;
    auto Markers = at::getAssignmentMarkers(Alloca);
    for (DbgDeclareInst *DDI : P.second) {
      // Assert that the alloca that DDI uses is now linked to a dbg.assign
      // describing the same variable (i.e. check that this dbg.declare
      // has been replaced by a dbg.assign).
      assert(std::find_if(Markers.begin(), Markers.end(),
                          [DDI](DbgAssignIntrinsic *DAI) {
                            return DebugVariable(DAI) == DebugVariable(DDI);
                          }) != Markers.end());
      // Delete DDI because the variable location is now tracked using
      // assignment tracking.
      DDI->eraseFromParent();
    }
  }
}

PreservedAnalyses AssignmentTrackingPass::run(Function &F,
                                              FunctionAnalysisManager &AM) {
  runOnFunction(F);
  // Q: Can we return a less conservative set than just CFGAnalyses? Can we
  // return PreservedAnalyses::all()?
  PreservedAnalyses PA;
  PA.preserveSet<CFGAnalyses>();
  return PA;
}

PreservedAnalyses AssignmentTrackingPass::run(Module &M,
                                              ModuleAnalysisManager &AM) {
  for (auto &F : M)
    runOnFunction(F);
  // Q: Can we return a less conservative set than just CFGAnalyses? Can we
  // return PreservedAnalyses::all()?
  PreservedAnalyses PA;
  PA.preserveSet<CFGAnalyses>();
  return PA;
}

#undef DEBUG_TYPE
>>>>>>> a7bc1a77
<|MERGE_RESOLUTION|>--- conflicted
+++ resolved
@@ -1713,9 +1713,6 @@
   }
   for (auto *DAI : ToDelete)
     DAI->eraseFromParent();
-<<<<<<< HEAD
-}
-=======
 }
 
 /// Collect constant properies (base, size, offset) of \p StoreDest.
@@ -1950,5 +1947,4 @@
   return PA;
 }
 
-#undef DEBUG_TYPE
->>>>>>> a7bc1a77
+#undef DEBUG_TYPE