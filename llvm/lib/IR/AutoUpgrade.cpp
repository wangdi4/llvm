//===-- AutoUpgrade.cpp - Implement auto-upgrade helper functions ---------===//
//
// Part of the LLVM Project, under the Apache License v2.0 with LLVM Exceptions.
// See https://llvm.org/LICENSE.txt for license information.
// SPDX-License-Identifier: Apache-2.0 WITH LLVM-exception
//
//===----------------------------------------------------------------------===//
//
// This file implements the auto-upgrade helper functions.
// This is where deprecated IR intrinsics and other IR features are updated to
// current specifications.
//
//===----------------------------------------------------------------------===//

#include "llvm/IR/AutoUpgrade.h"
#include "llvm/ADT/StringSwitch.h"
#include "llvm/IR/Constants.h"
#include "llvm/IR/DIBuilder.h"
#include "llvm/IR/DebugInfo.h"
#include "llvm/IR/DiagnosticInfo.h"
#include "llvm/IR/Function.h"
#include "llvm/IR/IRBuilder.h"
#include "llvm/IR/InstVisitor.h"
#include "llvm/IR/Instruction.h"
#include "llvm/IR/IntrinsicInst.h"
#include "llvm/IR/Intrinsics.h"
#include "llvm/IR/IntrinsicsAArch64.h"
#include "llvm/IR/IntrinsicsARM.h"
#include "llvm/IR/IntrinsicsX86.h"
#include "llvm/IR/LLVMContext.h"
#include "llvm/IR/Module.h"
#include "llvm/IR/Verifier.h"
#include "llvm/Support/ErrorHandling.h"
#include "llvm/Support/Regex.h"
#include <cstring>
using namespace llvm;

static void rename(GlobalValue *GV) { GV->setName(GV->getName() + ".old"); }

// Upgrade the declarations of the SSE4.1 ptest intrinsics whose arguments have
// changed their type from v4f32 to v2i64.
static bool UpgradePTESTIntrinsic(Function* F, Intrinsic::ID IID,
                                  Function *&NewFn) {
  // Check whether this is an old version of the function, which received
  // v4f32 arguments.
  Type *Arg0Type = F->getFunctionType()->getParamType(0);
  if (Arg0Type != FixedVectorType::get(Type::getFloatTy(F->getContext()), 4))
    return false;

  // Yes, it's old, replace it with new version.
  rename(F);
  NewFn = Intrinsic::getDeclaration(F->getParent(), IID);
  return true;
}

// Upgrade the declarations of intrinsic functions whose 8-bit immediate mask
// arguments have changed their type from i32 to i8.
static bool UpgradeX86IntrinsicsWith8BitMask(Function *F, Intrinsic::ID IID,
                                             Function *&NewFn) {
  // Check that the last argument is an i32.
  Type *LastArgType = F->getFunctionType()->getParamType(
     F->getFunctionType()->getNumParams() - 1);
  if (!LastArgType->isIntegerTy(32))
    return false;

  // Move this function aside and map down.
  rename(F);
  NewFn = Intrinsic::getDeclaration(F->getParent(), IID);
  return true;
}

// Upgrade the declaration of fp compare intrinsics that change return type
// from scalar to vXi1 mask.
static bool UpgradeX86MaskedFPCompare(Function *F, Intrinsic::ID IID,
                                      Function *&NewFn) {
  // Check if the return type is a vector.
  if (F->getReturnType()->isVectorTy())
    return false;

  rename(F);
  NewFn = Intrinsic::getDeclaration(F->getParent(), IID);
  return true;
}

static bool ShouldUpgradeX86Intrinsic(Function *F, StringRef Name) {
  // All of the intrinsics matches below should be marked with which llvm
  // version started autoupgrading them. At some point in the future we would
  // like to use this information to remove upgrade code for some older
  // intrinsics. It is currently undecided how we will determine that future
  // point.
  if (Name == "addcarryx.u32" || // Added in 8.0
      Name == "addcarryx.u64" || // Added in 8.0
      Name == "addcarry.u32" || // Added in 8.0
      Name == "addcarry.u64" || // Added in 8.0
      Name == "subborrow.u32" || // Added in 8.0
      Name == "subborrow.u64" || // Added in 8.0
      Name.startswith("sse2.padds.") || // Added in 8.0
      Name.startswith("sse2.psubs.") || // Added in 8.0
      Name.startswith("sse2.paddus.") || // Added in 8.0
      Name.startswith("sse2.psubus.") || // Added in 8.0
      Name.startswith("avx2.padds.") || // Added in 8.0
      Name.startswith("avx2.psubs.") || // Added in 8.0
      Name.startswith("avx2.paddus.") || // Added in 8.0
      Name.startswith("avx2.psubus.") || // Added in 8.0
      Name.startswith("avx512.padds.") || // Added in 8.0
      Name.startswith("avx512.psubs.") || // Added in 8.0
      Name.startswith("avx512.mask.padds.") || // Added in 8.0
      Name.startswith("avx512.mask.psubs.") || // Added in 8.0
      Name.startswith("avx512.mask.paddus.") || // Added in 8.0
      Name.startswith("avx512.mask.psubus.") || // Added in 8.0
      Name=="ssse3.pabs.b.128" || // Added in 6.0
      Name=="ssse3.pabs.w.128" || // Added in 6.0
      Name=="ssse3.pabs.d.128" || // Added in 6.0
      Name.startswith("fma4.vfmadd.s") || // Added in 7.0
      Name.startswith("fma.vfmadd.") || // Added in 7.0
      Name.startswith("fma.vfmsub.") || // Added in 7.0
      Name.startswith("fma.vfmsubadd.") || // Added in 7.0
      Name.startswith("fma.vfnmadd.") || // Added in 7.0
      Name.startswith("fma.vfnmsub.") || // Added in 7.0
      Name.startswith("avx512.mask.vfmadd.") || // Added in 7.0
      Name.startswith("avx512.mask.vfnmadd.") || // Added in 7.0
      Name.startswith("avx512.mask.vfnmsub.") || // Added in 7.0
      Name.startswith("avx512.mask3.vfmadd.") || // Added in 7.0
      Name.startswith("avx512.maskz.vfmadd.") || // Added in 7.0
      Name.startswith("avx512.mask3.vfmsub.") || // Added in 7.0
      Name.startswith("avx512.mask3.vfnmsub.") || // Added in 7.0
      Name.startswith("avx512.mask.vfmaddsub.") || // Added in 7.0
      Name.startswith("avx512.maskz.vfmaddsub.") || // Added in 7.0
      Name.startswith("avx512.mask3.vfmaddsub.") || // Added in 7.0
      Name.startswith("avx512.mask3.vfmsubadd.") || // Added in 7.0
      Name.startswith("avx512.mask.shuf.i") || // Added in 6.0
      Name.startswith("avx512.mask.shuf.f") || // Added in 6.0
      Name.startswith("avx512.kunpck") || //added in 6.0
      Name.startswith("avx2.pabs.") || // Added in 6.0
      Name.startswith("avx512.mask.pabs.") || // Added in 6.0
      Name.startswith("avx512.broadcastm") || // Added in 6.0
      Name == "sse.sqrt.ss" || // Added in 7.0
      Name == "sse2.sqrt.sd" || // Added in 7.0
      Name.startswith("avx512.mask.sqrt.p") || // Added in 7.0
      Name.startswith("avx.sqrt.p") || // Added in 7.0
      Name.startswith("sse2.sqrt.p") || // Added in 7.0
      Name.startswith("sse.sqrt.p") || // Added in 7.0
      Name.startswith("avx512.mask.pbroadcast") || // Added in 6.0
      Name.startswith("sse2.pcmpeq.") || // Added in 3.1
      Name.startswith("sse2.pcmpgt.") || // Added in 3.1
      Name.startswith("avx2.pcmpeq.") || // Added in 3.1
      Name.startswith("avx2.pcmpgt.") || // Added in 3.1
      Name.startswith("avx512.mask.pcmpeq.") || // Added in 3.9
      Name.startswith("avx512.mask.pcmpgt.") || // Added in 3.9
      Name.startswith("avx.vperm2f128.") || // Added in 6.0
      Name == "avx2.vperm2i128" || // Added in 6.0
      Name == "sse.add.ss" || // Added in 4.0
      Name == "sse2.add.sd" || // Added in 4.0
      Name == "sse.sub.ss" || // Added in 4.0
      Name == "sse2.sub.sd" || // Added in 4.0
      Name == "sse.mul.ss" || // Added in 4.0
      Name == "sse2.mul.sd" || // Added in 4.0
      Name == "sse.div.ss" || // Added in 4.0
      Name == "sse2.div.sd" || // Added in 4.0
      Name == "sse41.pmaxsb" || // Added in 3.9
      Name == "sse2.pmaxs.w" || // Added in 3.9
      Name == "sse41.pmaxsd" || // Added in 3.9
      Name == "sse2.pmaxu.b" || // Added in 3.9
      Name == "sse41.pmaxuw" || // Added in 3.9
      Name == "sse41.pmaxud" || // Added in 3.9
      Name == "sse41.pminsb" || // Added in 3.9
      Name == "sse2.pmins.w" || // Added in 3.9
      Name == "sse41.pminsd" || // Added in 3.9
      Name == "sse2.pminu.b" || // Added in 3.9
      Name == "sse41.pminuw" || // Added in 3.9
      Name == "sse41.pminud" || // Added in 3.9
      Name == "avx512.kand.w" || // Added in 7.0
      Name == "avx512.kandn.w" || // Added in 7.0
      Name == "avx512.knot.w" || // Added in 7.0
      Name == "avx512.kor.w" || // Added in 7.0
      Name == "avx512.kxor.w" || // Added in 7.0
      Name == "avx512.kxnor.w" || // Added in 7.0
      Name == "avx512.kortestc.w" || // Added in 7.0
      Name == "avx512.kortestz.w" || // Added in 7.0
      Name.startswith("avx512.mask.pshuf.b.") || // Added in 4.0
      Name.startswith("avx2.pmax") || // Added in 3.9
      Name.startswith("avx2.pmin") || // Added in 3.9
      Name.startswith("avx512.mask.pmax") || // Added in 4.0
      Name.startswith("avx512.mask.pmin") || // Added in 4.0
      Name.startswith("avx2.vbroadcast") || // Added in 3.8
      Name.startswith("avx2.pbroadcast") || // Added in 3.8
      Name.startswith("avx.vpermil.") || // Added in 3.1
      Name.startswith("sse2.pshuf") || // Added in 3.9
      Name.startswith("avx512.pbroadcast") || // Added in 3.9
      Name.startswith("avx512.mask.broadcast.s") || // Added in 3.9
      Name.startswith("avx512.mask.movddup") || // Added in 3.9
      Name.startswith("avx512.mask.movshdup") || // Added in 3.9
      Name.startswith("avx512.mask.movsldup") || // Added in 3.9
      Name.startswith("avx512.mask.pshuf.d.") || // Added in 3.9
      Name.startswith("avx512.mask.pshufl.w.") || // Added in 3.9
      Name.startswith("avx512.mask.pshufh.w.") || // Added in 3.9
      Name.startswith("avx512.mask.shuf.p") || // Added in 4.0
      Name.startswith("avx512.mask.vpermil.p") || // Added in 3.9
      Name.startswith("avx512.mask.perm.df.") || // Added in 3.9
      Name.startswith("avx512.mask.perm.di.") || // Added in 3.9
      Name.startswith("avx512.mask.punpckl") || // Added in 3.9
      Name.startswith("avx512.mask.punpckh") || // Added in 3.9
      Name.startswith("avx512.mask.unpckl.") || // Added in 3.9
      Name.startswith("avx512.mask.unpckh.") || // Added in 3.9
      Name.startswith("avx512.mask.pand.") || // Added in 3.9
      Name.startswith("avx512.mask.pandn.") || // Added in 3.9
      Name.startswith("avx512.mask.por.") || // Added in 3.9
      Name.startswith("avx512.mask.pxor.") || // Added in 3.9
      Name.startswith("avx512.mask.and.") || // Added in 3.9
      Name.startswith("avx512.mask.andn.") || // Added in 3.9
      Name.startswith("avx512.mask.or.") || // Added in 3.9
      Name.startswith("avx512.mask.xor.") || // Added in 3.9
      Name.startswith("avx512.mask.padd.") || // Added in 4.0
      Name.startswith("avx512.mask.psub.") || // Added in 4.0
      Name.startswith("avx512.mask.pmull.") || // Added in 4.0
      Name.startswith("avx512.mask.cvtdq2pd.") || // Added in 4.0
      Name.startswith("avx512.mask.cvtudq2pd.") || // Added in 4.0
      Name.startswith("avx512.mask.cvtudq2ps.") || // Added in 7.0 updated 9.0
      Name.startswith("avx512.mask.cvtqq2pd.") || // Added in 7.0 updated 9.0
      Name.startswith("avx512.mask.cvtuqq2pd.") || // Added in 7.0 updated 9.0
      Name.startswith("avx512.mask.cvtdq2ps.") || // Added in 7.0 updated 9.0
      Name == "avx512.mask.vcvtph2ps.128" || // Added in 11.0
      Name == "avx512.mask.vcvtph2ps.256" || // Added in 11.0
      Name == "avx512.mask.cvtqq2ps.256" || // Added in 9.0
      Name == "avx512.mask.cvtqq2ps.512" || // Added in 9.0
      Name == "avx512.mask.cvtuqq2ps.256" || // Added in 9.0
      Name == "avx512.mask.cvtuqq2ps.512" || // Added in 9.0
      Name == "avx512.mask.cvtpd2dq.256" || // Added in 7.0
      Name == "avx512.mask.cvtpd2ps.256" || // Added in 7.0
      Name == "avx512.mask.cvttpd2dq.256" || // Added in 7.0
      Name == "avx512.mask.cvttps2dq.128" || // Added in 7.0
      Name == "avx512.mask.cvttps2dq.256" || // Added in 7.0
      Name == "avx512.mask.cvtps2pd.128" || // Added in 7.0
      Name == "avx512.mask.cvtps2pd.256" || // Added in 7.0
      Name == "avx512.cvtusi2sd" || // Added in 7.0
      Name.startswith("avx512.mask.permvar.") || // Added in 7.0
      Name == "sse2.pmulu.dq" || // Added in 7.0
      Name == "sse41.pmuldq" || // Added in 7.0
      Name == "avx2.pmulu.dq" || // Added in 7.0
      Name == "avx2.pmul.dq" || // Added in 7.0
      Name == "avx512.pmulu.dq.512" || // Added in 7.0
      Name == "avx512.pmul.dq.512" || // Added in 7.0
      Name.startswith("avx512.mask.pmul.dq.") || // Added in 4.0
      Name.startswith("avx512.mask.pmulu.dq.") || // Added in 4.0
      Name.startswith("avx512.mask.pmul.hr.sw.") || // Added in 7.0
      Name.startswith("avx512.mask.pmulh.w.") || // Added in 7.0
      Name.startswith("avx512.mask.pmulhu.w.") || // Added in 7.0
      Name.startswith("avx512.mask.pmaddw.d.") || // Added in 7.0
      Name.startswith("avx512.mask.pmaddubs.w.") || // Added in 7.0
      Name.startswith("avx512.mask.packsswb.") || // Added in 5.0
      Name.startswith("avx512.mask.packssdw.") || // Added in 5.0
      Name.startswith("avx512.mask.packuswb.") || // Added in 5.0
      Name.startswith("avx512.mask.packusdw.") || // Added in 5.0
      Name.startswith("avx512.mask.cmp.b") || // Added in 5.0
      Name.startswith("avx512.mask.cmp.d") || // Added in 5.0
      Name.startswith("avx512.mask.cmp.q") || // Added in 5.0
      Name.startswith("avx512.mask.cmp.w") || // Added in 5.0
      Name.startswith("avx512.cmp.p") || // Added in 12.0
      Name.startswith("avx512.mask.ucmp.") || // Added in 5.0
      Name.startswith("avx512.cvtb2mask.") || // Added in 7.0
      Name.startswith("avx512.cvtw2mask.") || // Added in 7.0
      Name.startswith("avx512.cvtd2mask.") || // Added in 7.0
      Name.startswith("avx512.cvtq2mask.") || // Added in 7.0
      Name.startswith("avx512.mask.vpermilvar.") || // Added in 4.0
      Name.startswith("avx512.mask.psll.d") || // Added in 4.0
      Name.startswith("avx512.mask.psll.q") || // Added in 4.0
      Name.startswith("avx512.mask.psll.w") || // Added in 4.0
      Name.startswith("avx512.mask.psra.d") || // Added in 4.0
      Name.startswith("avx512.mask.psra.q") || // Added in 4.0
      Name.startswith("avx512.mask.psra.w") || // Added in 4.0
      Name.startswith("avx512.mask.psrl.d") || // Added in 4.0
      Name.startswith("avx512.mask.psrl.q") || // Added in 4.0
      Name.startswith("avx512.mask.psrl.w") || // Added in 4.0
      Name.startswith("avx512.mask.pslli") || // Added in 4.0
      Name.startswith("avx512.mask.psrai") || // Added in 4.0
      Name.startswith("avx512.mask.psrli") || // Added in 4.0
      Name.startswith("avx512.mask.psllv") || // Added in 4.0
      Name.startswith("avx512.mask.psrav") || // Added in 4.0
      Name.startswith("avx512.mask.psrlv") || // Added in 4.0
      Name.startswith("sse41.pmovsx") || // Added in 3.8
      Name.startswith("sse41.pmovzx") || // Added in 3.9
      Name.startswith("avx2.pmovsx") || // Added in 3.9
      Name.startswith("avx2.pmovzx") || // Added in 3.9
      Name.startswith("avx512.mask.pmovsx") || // Added in 4.0
      Name.startswith("avx512.mask.pmovzx") || // Added in 4.0
      Name.startswith("avx512.mask.lzcnt.") || // Added in 5.0
      Name.startswith("avx512.mask.pternlog.") || // Added in 7.0
      Name.startswith("avx512.maskz.pternlog.") || // Added in 7.0
      Name.startswith("avx512.mask.vpmadd52") || // Added in 7.0
      Name.startswith("avx512.maskz.vpmadd52") || // Added in 7.0
      Name.startswith("avx512.mask.vpermi2var.") || // Added in 7.0
      Name.startswith("avx512.mask.vpermt2var.") || // Added in 7.0
      Name.startswith("avx512.maskz.vpermt2var.") || // Added in 7.0
      Name.startswith("avx512.mask.vpdpbusd.") || // Added in 7.0
      Name.startswith("avx512.maskz.vpdpbusd.") || // Added in 7.0
      Name.startswith("avx512.mask.vpdpbusds.") || // Added in 7.0
      Name.startswith("avx512.maskz.vpdpbusds.") || // Added in 7.0
      Name.startswith("avx512.mask.vpdpwssd.") || // Added in 7.0
      Name.startswith("avx512.maskz.vpdpwssd.") || // Added in 7.0
      Name.startswith("avx512.mask.vpdpwssds.") || // Added in 7.0
      Name.startswith("avx512.maskz.vpdpwssds.") || // Added in 7.0
      Name.startswith("avx512.mask.dbpsadbw.") || // Added in 7.0
      Name.startswith("avx512.mask.vpshld.") || // Added in 7.0
      Name.startswith("avx512.mask.vpshrd.") || // Added in 7.0
      Name.startswith("avx512.mask.vpshldv.") || // Added in 8.0
      Name.startswith("avx512.mask.vpshrdv.") || // Added in 8.0
      Name.startswith("avx512.maskz.vpshldv.") || // Added in 8.0
      Name.startswith("avx512.maskz.vpshrdv.") || // Added in 8.0
      Name.startswith("avx512.vpshld.") || // Added in 8.0
      Name.startswith("avx512.vpshrd.") || // Added in 8.0
      Name.startswith("avx512.mask.add.p") || // Added in 7.0. 128/256 in 4.0
      Name.startswith("avx512.mask.sub.p") || // Added in 7.0. 128/256 in 4.0
      Name.startswith("avx512.mask.mul.p") || // Added in 7.0. 128/256 in 4.0
      Name.startswith("avx512.mask.div.p") || // Added in 7.0. 128/256 in 4.0
      Name.startswith("avx512.mask.max.p") || // Added in 7.0. 128/256 in 5.0
      Name.startswith("avx512.mask.min.p") || // Added in 7.0. 128/256 in 5.0
      Name.startswith("avx512.mask.fpclass.p") || // Added in 7.0
      Name.startswith("avx512.mask.vpshufbitqmb.") || // Added in 8.0
      Name.startswith("avx512.mask.pmultishift.qb.") || // Added in 8.0
      Name.startswith("avx512.mask.conflict.") || // Added in 9.0
      Name == "avx512.mask.pmov.qd.256" || // Added in 9.0
      Name == "avx512.mask.pmov.qd.512" || // Added in 9.0
      Name == "avx512.mask.pmov.wb.256" || // Added in 9.0
      Name == "avx512.mask.pmov.wb.512" || // Added in 9.0
      Name == "sse.cvtsi2ss" || // Added in 7.0
      Name == "sse.cvtsi642ss" || // Added in 7.0
      Name == "sse2.cvtsi2sd" || // Added in 7.0
      Name == "sse2.cvtsi642sd" || // Added in 7.0
      Name == "sse2.cvtss2sd" || // Added in 7.0
      Name == "sse2.cvtdq2pd" || // Added in 3.9
      Name == "sse2.cvtdq2ps" || // Added in 7.0
      Name == "sse2.cvtps2pd" || // Added in 3.9
      Name == "avx.cvtdq2.pd.256" || // Added in 3.9
      Name == "avx.cvtdq2.ps.256" || // Added in 7.0
      Name == "avx.cvt.ps2.pd.256" || // Added in 3.9
      Name.startswith("vcvtph2ps.") || // Added in 11.0
      Name.startswith("avx.vinsertf128.") || // Added in 3.7
      Name == "avx2.vinserti128" || // Added in 3.7
      Name.startswith("avx512.mask.insert") || // Added in 4.0
      Name.startswith("avx.vextractf128.") || // Added in 3.7
      Name == "avx2.vextracti128" || // Added in 3.7
      Name.startswith("avx512.mask.vextract") || // Added in 4.0
      Name.startswith("sse4a.movnt.") || // Added in 3.9
      Name.startswith("avx.movnt.") || // Added in 3.2
      Name.startswith("avx512.storent.") || // Added in 3.9
      Name == "sse41.movntdqa" || // Added in 5.0
      Name == "avx2.movntdqa" || // Added in 5.0
      Name == "avx512.movntdqa" || // Added in 5.0
      Name == "sse2.storel.dq" || // Added in 3.9
      Name.startswith("sse.storeu.") || // Added in 3.9
      Name.startswith("sse2.storeu.") || // Added in 3.9
      Name.startswith("avx.storeu.") || // Added in 3.9
      Name.startswith("avx512.mask.storeu.") || // Added in 3.9
      Name.startswith("avx512.mask.store.p") || // Added in 3.9
      Name.startswith("avx512.mask.store.b.") || // Added in 3.9
      Name.startswith("avx512.mask.store.w.") || // Added in 3.9
      Name.startswith("avx512.mask.store.d.") || // Added in 3.9
      Name.startswith("avx512.mask.store.q.") || // Added in 3.9
      Name == "avx512.mask.store.ss" || // Added in 7.0
      Name.startswith("avx512.mask.loadu.") || // Added in 3.9
      Name.startswith("avx512.mask.load.") || // Added in 3.9
      Name.startswith("avx512.mask.expand.load.") || // Added in 7.0
      Name.startswith("avx512.mask.compress.store.") || // Added in 7.0
      Name.startswith("avx512.mask.expand.b") || // Added in 9.0
      Name.startswith("avx512.mask.expand.w") || // Added in 9.0
      Name.startswith("avx512.mask.expand.d") || // Added in 9.0
      Name.startswith("avx512.mask.expand.q") || // Added in 9.0
      Name.startswith("avx512.mask.expand.p") || // Added in 9.0
      Name.startswith("avx512.mask.compress.b") || // Added in 9.0
      Name.startswith("avx512.mask.compress.w") || // Added in 9.0
      Name.startswith("avx512.mask.compress.d") || // Added in 9.0
      Name.startswith("avx512.mask.compress.q") || // Added in 9.0
      Name.startswith("avx512.mask.compress.p") || // Added in 9.0
      Name == "sse42.crc32.64.8" || // Added in 3.4
      Name.startswith("avx.vbroadcast.s") || // Added in 3.5
      Name.startswith("avx512.vbroadcast.s") || // Added in 7.0
      Name.startswith("avx512.mask.palignr.") || // Added in 3.9
      Name.startswith("avx512.mask.valign.") || // Added in 4.0
      Name.startswith("sse2.psll.dq") || // Added in 3.7
      Name.startswith("sse2.psrl.dq") || // Added in 3.7
      Name.startswith("avx2.psll.dq") || // Added in 3.7
      Name.startswith("avx2.psrl.dq") || // Added in 3.7
      Name.startswith("avx512.psll.dq") || // Added in 3.9
      Name.startswith("avx512.psrl.dq") || // Added in 3.9
      Name == "sse41.pblendw" || // Added in 3.7
      Name.startswith("sse41.blendp") || // Added in 3.7
      Name.startswith("avx.blend.p") || // Added in 3.7
      Name == "avx2.pblendw" || // Added in 3.7
      Name.startswith("avx2.pblendd.") || // Added in 3.7
      Name.startswith("avx.vbroadcastf128") || // Added in 4.0
      Name == "avx2.vbroadcasti128" || // Added in 3.7
      Name.startswith("avx512.mask.broadcastf32x4.") || // Added in 6.0
      Name.startswith("avx512.mask.broadcastf64x2.") || // Added in 6.0
      Name.startswith("avx512.mask.broadcastf32x8.") || // Added in 6.0
      Name.startswith("avx512.mask.broadcastf64x4.") || // Added in 6.0
      Name.startswith("avx512.mask.broadcasti32x4.") || // Added in 6.0
      Name.startswith("avx512.mask.broadcasti64x2.") || // Added in 6.0
      Name.startswith("avx512.mask.broadcasti32x8.") || // Added in 6.0
      Name.startswith("avx512.mask.broadcasti64x4.") || // Added in 6.0
      Name == "xop.vpcmov" || // Added in 3.8
      Name == "xop.vpcmov.256" || // Added in 5.0
      Name.startswith("avx512.mask.move.s") || // Added in 4.0
      Name.startswith("avx512.cvtmask2") || // Added in 5.0
      Name.startswith("xop.vpcom") || // Added in 3.2, Updated in 9.0
      Name.startswith("xop.vprot") || // Added in 8.0
      Name.startswith("avx512.prol") || // Added in 8.0
      Name.startswith("avx512.pror") || // Added in 8.0
      Name.startswith("avx512.mask.prorv.") || // Added in 8.0
      Name.startswith("avx512.mask.pror.") ||  // Added in 8.0
      Name.startswith("avx512.mask.prolv.") || // Added in 8.0
      Name.startswith("avx512.mask.prol.") ||  // Added in 8.0
      Name.startswith("avx512.ptestm") || //Added in 6.0
      Name.startswith("avx512.ptestnm") || //Added in 6.0
      Name.startswith("avx512.mask.pavg")) // Added in 6.0
    return true;

  return false;
}

static bool UpgradeX86IntrinsicFunction(Function *F, StringRef Name,
                                        Function *&NewFn) {
  // Only handle intrinsics that start with "x86.".
  if (!Name.startswith("x86."))
    return false;
  // Remove "x86." prefix.
  Name = Name.substr(4);

  if (ShouldUpgradeX86Intrinsic(F, Name)) {
    NewFn = nullptr;
    return true;
  }

  if (Name == "rdtscp") { // Added in 8.0
    // If this intrinsic has 0 operands, it's the new version.
    if (F->getFunctionType()->getNumParams() == 0)
      return false;

    rename(F);
    NewFn = Intrinsic::getDeclaration(F->getParent(),
                                      Intrinsic::x86_rdtscp);
    return true;
  }

  // SSE4.1 ptest functions may have an old signature.
  if (Name.startswith("sse41.ptest")) { // Added in 3.2
    if (Name.substr(11) == "c")
      return UpgradePTESTIntrinsic(F, Intrinsic::x86_sse41_ptestc, NewFn);
    if (Name.substr(11) == "z")
      return UpgradePTESTIntrinsic(F, Intrinsic::x86_sse41_ptestz, NewFn);
    if (Name.substr(11) == "nzc")
      return UpgradePTESTIntrinsic(F, Intrinsic::x86_sse41_ptestnzc, NewFn);
  }
  // Several blend and other instructions with masks used the wrong number of
  // bits.
  if (Name == "sse41.insertps") // Added in 3.6
    return UpgradeX86IntrinsicsWith8BitMask(F, Intrinsic::x86_sse41_insertps,
                                            NewFn);
  if (Name == "sse41.dppd") // Added in 3.6
    return UpgradeX86IntrinsicsWith8BitMask(F, Intrinsic::x86_sse41_dppd,
                                            NewFn);
  if (Name == "sse41.dpps") // Added in 3.6
    return UpgradeX86IntrinsicsWith8BitMask(F, Intrinsic::x86_sse41_dpps,
                                            NewFn);
  if (Name == "sse41.mpsadbw") // Added in 3.6
    return UpgradeX86IntrinsicsWith8BitMask(F, Intrinsic::x86_sse41_mpsadbw,
                                            NewFn);
  if (Name == "avx.dp.ps.256") // Added in 3.6
    return UpgradeX86IntrinsicsWith8BitMask(F, Intrinsic::x86_avx_dp_ps_256,
                                            NewFn);
  if (Name == "avx2.mpsadbw") // Added in 3.6
    return UpgradeX86IntrinsicsWith8BitMask(F, Intrinsic::x86_avx2_mpsadbw,
                                            NewFn);
  if (Name == "avx512.mask.cmp.pd.128") // Added in 7.0
    return UpgradeX86MaskedFPCompare(F, Intrinsic::x86_avx512_mask_cmp_pd_128,
                                     NewFn);
  if (Name == "avx512.mask.cmp.pd.256") // Added in 7.0
    return UpgradeX86MaskedFPCompare(F, Intrinsic::x86_avx512_mask_cmp_pd_256,
                                     NewFn);
  if (Name == "avx512.mask.cmp.pd.512") // Added in 7.0
    return UpgradeX86MaskedFPCompare(F, Intrinsic::x86_avx512_mask_cmp_pd_512,
                                     NewFn);
  if (Name == "avx512.mask.cmp.ps.128") // Added in 7.0
    return UpgradeX86MaskedFPCompare(F, Intrinsic::x86_avx512_mask_cmp_ps_128,
                                     NewFn);
  if (Name == "avx512.mask.cmp.ps.256") // Added in 7.0
    return UpgradeX86MaskedFPCompare(F, Intrinsic::x86_avx512_mask_cmp_ps_256,
                                     NewFn);
  if (Name == "avx512.mask.cmp.ps.512") // Added in 7.0
    return UpgradeX86MaskedFPCompare(F, Intrinsic::x86_avx512_mask_cmp_ps_512,
                                     NewFn);

  // frcz.ss/sd may need to have an argument dropped. Added in 3.2
  if (Name.startswith("xop.vfrcz.ss") && F->arg_size() == 2) {
    rename(F);
    NewFn = Intrinsic::getDeclaration(F->getParent(),
                                      Intrinsic::x86_xop_vfrcz_ss);
    return true;
  }
  if (Name.startswith("xop.vfrcz.sd") && F->arg_size() == 2) {
    rename(F);
    NewFn = Intrinsic::getDeclaration(F->getParent(),
                                      Intrinsic::x86_xop_vfrcz_sd);
    return true;
  }
  // Upgrade any XOP PERMIL2 index operand still using a float/double vector.
  if (Name.startswith("xop.vpermil2")) { // Added in 3.9
    auto Idx = F->getFunctionType()->getParamType(2);
    if (Idx->isFPOrFPVectorTy()) {
      rename(F);
      unsigned IdxSize = Idx->getPrimitiveSizeInBits();
      unsigned EltSize = Idx->getScalarSizeInBits();
      Intrinsic::ID Permil2ID;
      if (EltSize == 64 && IdxSize == 128)
        Permil2ID = Intrinsic::x86_xop_vpermil2pd;
      else if (EltSize == 32 && IdxSize == 128)
        Permil2ID = Intrinsic::x86_xop_vpermil2ps;
      else if (EltSize == 64 && IdxSize == 256)
        Permil2ID = Intrinsic::x86_xop_vpermil2pd_256;
      else
        Permil2ID = Intrinsic::x86_xop_vpermil2ps_256;
      NewFn = Intrinsic::getDeclaration(F->getParent(), Permil2ID);
      return true;
    }
  }

  if (Name == "seh.recoverfp") {
    NewFn = Intrinsic::getDeclaration(F->getParent(), Intrinsic::eh_recoverfp);
    return true;
  }

  return false;
}

static bool UpgradeIntrinsicFunction1(Function *F, Function *&NewFn) {
  assert(F && "Illegal to upgrade a non-existent Function.");

  // Quickly eliminate it, if it's not a candidate.
  StringRef Name = F->getName();
  if (Name.size() <= 8 || !Name.startswith("llvm."))
    return false;
  Name = Name.substr(5); // Strip off "llvm."

  switch (Name[0]) {
  default: break;
  case 'a': {
    if (Name.startswith("arm.rbit") || Name.startswith("aarch64.rbit")) {
      NewFn = Intrinsic::getDeclaration(F->getParent(), Intrinsic::bitreverse,
                                        F->arg_begin()->getType());
      return true;
    }
    if (Name.startswith("arm.neon.vclz")) {
      Type* args[2] = {
        F->arg_begin()->getType(),
        Type::getInt1Ty(F->getContext())
      };
      // Can't use Intrinsic::getDeclaration here as it adds a ".i1" to
      // the end of the name. Change name from llvm.arm.neon.vclz.* to
      //  llvm.ctlz.*
      FunctionType* fType = FunctionType::get(F->getReturnType(), args, false);
      NewFn = Function::Create(fType, F->getLinkage(), F->getAddressSpace(),
                               "llvm.ctlz." + Name.substr(14), F->getParent());
      return true;
    }
    if (Name.startswith("arm.neon.vcnt")) {
      NewFn = Intrinsic::getDeclaration(F->getParent(), Intrinsic::ctpop,
                                        F->arg_begin()->getType());
      return true;
    }
    static const Regex vldRegex("^arm\\.neon\\.vld([1234]|[234]lane)\\.v[a-z0-9]*$");
    if (vldRegex.match(Name)) {
      auto fArgs = F->getFunctionType()->params();
      SmallVector<Type *, 4> Tys(fArgs.begin(), fArgs.end());
      // Can't use Intrinsic::getDeclaration here as the return types might
      // then only be structurally equal.
      FunctionType* fType = FunctionType::get(F->getReturnType(), Tys, false);
      NewFn = Function::Create(fType, F->getLinkage(), F->getAddressSpace(),
                               "llvm." + Name + ".p0i8", F->getParent());
      return true;
    }
    static const Regex vstRegex("^arm\\.neon\\.vst([1234]|[234]lane)\\.v[a-z0-9]*$");
    if (vstRegex.match(Name)) {
      static const Intrinsic::ID StoreInts[] = {Intrinsic::arm_neon_vst1,
                                                Intrinsic::arm_neon_vst2,
                                                Intrinsic::arm_neon_vst3,
                                                Intrinsic::arm_neon_vst4};

      static const Intrinsic::ID StoreLaneInts[] = {
        Intrinsic::arm_neon_vst2lane, Intrinsic::arm_neon_vst3lane,
        Intrinsic::arm_neon_vst4lane
      };

      auto fArgs = F->getFunctionType()->params();
      Type *Tys[] = {fArgs[0], fArgs[1]};
      if (Name.find("lane") == StringRef::npos)
        NewFn = Intrinsic::getDeclaration(F->getParent(),
                                          StoreInts[fArgs.size() - 3], Tys);
      else
        NewFn = Intrinsic::getDeclaration(F->getParent(),
                                          StoreLaneInts[fArgs.size() - 5], Tys);
      return true;
    }
    if (Name == "aarch64.thread.pointer" || Name == "arm.thread.pointer") {
      NewFn = Intrinsic::getDeclaration(F->getParent(), Intrinsic::thread_pointer);
      return true;
    }
    if (Name.startswith("arm.neon.vqadds.")) {
      NewFn = Intrinsic::getDeclaration(F->getParent(), Intrinsic::sadd_sat,
                                        F->arg_begin()->getType());
      return true;
    }
    if (Name.startswith("arm.neon.vqaddu.")) {
      NewFn = Intrinsic::getDeclaration(F->getParent(), Intrinsic::uadd_sat,
                                        F->arg_begin()->getType());
      return true;
    }
    if (Name.startswith("arm.neon.vqsubs.")) {
      NewFn = Intrinsic::getDeclaration(F->getParent(), Intrinsic::ssub_sat,
                                        F->arg_begin()->getType());
      return true;
    }
    if (Name.startswith("arm.neon.vqsubu.")) {
      NewFn = Intrinsic::getDeclaration(F->getParent(), Intrinsic::usub_sat,
                                        F->arg_begin()->getType());
      return true;
    }
    if (Name.startswith("aarch64.neon.addp")) {
      if (F->arg_size() != 2)
        break; // Invalid IR.
      VectorType *Ty = dyn_cast<VectorType>(F->getReturnType());
      if (Ty && Ty->getElementType()->isFloatingPointTy()) {
        NewFn = Intrinsic::getDeclaration(F->getParent(),
                                          Intrinsic::aarch64_neon_faddp, Ty);
        return true;
      }
    }

    // Changed in 12.0: bfdot accept v4bf16 and v8bf16 instead of v8i8 and v16i8
    // respectively
    if ((Name.startswith("arm.neon.bfdot.") ||
         Name.startswith("aarch64.neon.bfdot.")) &&
        Name.endswith("i8")) {
      Intrinsic::ID IID =
          StringSwitch<Intrinsic::ID>(Name)
              .Cases("arm.neon.bfdot.v2f32.v8i8",
                     "arm.neon.bfdot.v4f32.v16i8",
                     Intrinsic::arm_neon_bfdot)
              .Cases("aarch64.neon.bfdot.v2f32.v8i8",
                     "aarch64.neon.bfdot.v4f32.v16i8",
                     Intrinsic::aarch64_neon_bfdot)
              .Default(Intrinsic::not_intrinsic);
      if (IID == Intrinsic::not_intrinsic)
        break;

      size_t OperandWidth = F->getReturnType()->getPrimitiveSizeInBits();
      assert((OperandWidth == 64 || OperandWidth == 128) &&
             "Unexpected operand width");
      LLVMContext &Ctx = F->getParent()->getContext();
      std::array<Type *, 2> Tys {{
        F->getReturnType(),
        FixedVectorType::get(Type::getBFloatTy(Ctx), OperandWidth / 16)
      }};
      NewFn = Intrinsic::getDeclaration(F->getParent(), IID, Tys);
      return true;
    }

    // Changed in 12.0: bfmmla, bfmlalb and bfmlalt are not polymorphic anymore
    // and accept v8bf16 instead of v16i8
    if ((Name.startswith("arm.neon.bfm") ||
         Name.startswith("aarch64.neon.bfm")) &&
        Name.endswith(".v4f32.v16i8")) {
      Intrinsic::ID IID =
          StringSwitch<Intrinsic::ID>(Name)
              .Case("arm.neon.bfmmla.v4f32.v16i8",
                    Intrinsic::arm_neon_bfmmla)
              .Case("arm.neon.bfmlalb.v4f32.v16i8",
                    Intrinsic::arm_neon_bfmlalb)
              .Case("arm.neon.bfmlalt.v4f32.v16i8",
                    Intrinsic::arm_neon_bfmlalt)
              .Case("aarch64.neon.bfmmla.v4f32.v16i8",
                    Intrinsic::aarch64_neon_bfmmla)
              .Case("aarch64.neon.bfmlalb.v4f32.v16i8",
                    Intrinsic::aarch64_neon_bfmlalb)
              .Case("aarch64.neon.bfmlalt.v4f32.v16i8",
                    Intrinsic::aarch64_neon_bfmlalt)
              .Default(Intrinsic::not_intrinsic);
      if (IID == Intrinsic::not_intrinsic)
        break;

      std::array<Type *, 0> Tys;
      NewFn = Intrinsic::getDeclaration(F->getParent(), IID, Tys);
      return true;
    }
    break;
  }

  case 'c': {
    if (Name.startswith("ctlz.") && F->arg_size() == 1) {
      rename(F);
      NewFn = Intrinsic::getDeclaration(F->getParent(), Intrinsic::ctlz,
                                        F->arg_begin()->getType());
      return true;
    }
    if (Name.startswith("cttz.") && F->arg_size() == 1) {
      rename(F);
      NewFn = Intrinsic::getDeclaration(F->getParent(), Intrinsic::cttz,
                                        F->arg_begin()->getType());
      return true;
    }
    break;
  }
  case 'd': {
    if (Name == "dbg.value" && F->arg_size() == 4) {
      rename(F);
      NewFn = Intrinsic::getDeclaration(F->getParent(), Intrinsic::dbg_value);
      return true;
    }
    break;
  }
  case 'e': {
    SmallVector<StringRef, 2> Groups;
    static const Regex R("^experimental.vector.reduce.([a-z]+)\\.[a-z][0-9]+");
    if (R.match(Name, &Groups)) {
      Intrinsic::ID ID;
      ID = StringSwitch<Intrinsic::ID>(Groups[1])
               .Case("add", Intrinsic::vector_reduce_add)
               .Case("mul", Intrinsic::vector_reduce_mul)
               .Case("and", Intrinsic::vector_reduce_and)
               .Case("or", Intrinsic::vector_reduce_or)
               .Case("xor", Intrinsic::vector_reduce_xor)
               .Case("smax", Intrinsic::vector_reduce_smax)
               .Case("smin", Intrinsic::vector_reduce_smin)
               .Case("umax", Intrinsic::vector_reduce_umax)
               .Case("umin", Intrinsic::vector_reduce_umin)
               .Case("fmax", Intrinsic::vector_reduce_fmax)
               .Case("fmin", Intrinsic::vector_reduce_fmin)
               .Default(Intrinsic::not_intrinsic);
      if (ID != Intrinsic::not_intrinsic) {
        rename(F);
        auto Args = F->getFunctionType()->params();
        NewFn = Intrinsic::getDeclaration(F->getParent(), ID, {Args[0]});
        return true;
      }
    }
    static const Regex R2(
        "^experimental.vector.reduce.v2.([a-z]+)\\.[fi][0-9]+");
    Groups.clear();
    if (R2.match(Name, &Groups)) {
      Intrinsic::ID ID = Intrinsic::not_intrinsic;
      if (Groups[1] == "fadd")
        ID = Intrinsic::vector_reduce_fadd;
      if (Groups[1] == "fmul")
        ID = Intrinsic::vector_reduce_fmul;
      if (ID != Intrinsic::not_intrinsic) {
        rename(F);
        auto Args = F->getFunctionType()->params();
        Type *Tys[] = {Args[1]};
        NewFn = Intrinsic::getDeclaration(F->getParent(), ID, Tys);
        return true;
      }
    }
    break;
  }
  case 'i':
  case 'l': {
    bool IsLifetimeStart = Name.startswith("lifetime.start");
    if (IsLifetimeStart || Name.startswith("invariant.start")) {
      Intrinsic::ID ID = IsLifetimeStart ?
        Intrinsic::lifetime_start : Intrinsic::invariant_start;
      auto Args = F->getFunctionType()->params();
      Type* ObjectPtr[1] = {Args[1]};
      if (F->getName() != Intrinsic::getName(ID, ObjectPtr)) {
        rename(F);
        NewFn = Intrinsic::getDeclaration(F->getParent(), ID, ObjectPtr);
        return true;
      }
    }

    bool IsLifetimeEnd = Name.startswith("lifetime.end");
    if (IsLifetimeEnd || Name.startswith("invariant.end")) {
      Intrinsic::ID ID = IsLifetimeEnd ?
        Intrinsic::lifetime_end : Intrinsic::invariant_end;

      auto Args = F->getFunctionType()->params();
      Type* ObjectPtr[1] = {Args[IsLifetimeEnd ? 1 : 2]};
      if (F->getName() != Intrinsic::getName(ID, ObjectPtr)) {
        rename(F);
        NewFn = Intrinsic::getDeclaration(F->getParent(), ID, ObjectPtr);
        return true;
      }
    }
    if (Name.startswith("invariant.group.barrier")) {
      // Rename invariant.group.barrier to launder.invariant.group
      auto Args = F->getFunctionType()->params();
      Type* ObjectPtr[1] = {Args[0]};
      rename(F);
      NewFn = Intrinsic::getDeclaration(F->getParent(),
          Intrinsic::launder_invariant_group, ObjectPtr);
      return true;

    }

    break;
  }
  case 'm': {
    if (Name.startswith("masked.load.")) {
      Type *Tys[] = { F->getReturnType(), F->arg_begin()->getType() };
      if (F->getName() != Intrinsic::getName(Intrinsic::masked_load, Tys)) {
        rename(F);
        NewFn = Intrinsic::getDeclaration(F->getParent(),
                                          Intrinsic::masked_load,
                                          Tys);
        return true;
      }
    }
    if (Name.startswith("masked.store.")) {
      auto Args = F->getFunctionType()->params();
      Type *Tys[] = { Args[0], Args[1] };
      if (F->getName() != Intrinsic::getName(Intrinsic::masked_store, Tys)) {
        rename(F);
        NewFn = Intrinsic::getDeclaration(F->getParent(),
                                          Intrinsic::masked_store,
                                          Tys);
        return true;
      }
    }
    // Renaming gather/scatter intrinsics with no address space overloading
    // to the new overload which includes an address space
    if (Name.startswith("masked.gather.")) {
      Type *Tys[] = {F->getReturnType(), F->arg_begin()->getType()};
      if (F->getName() != Intrinsic::getName(Intrinsic::masked_gather, Tys)) {
        rename(F);
        NewFn = Intrinsic::getDeclaration(F->getParent(),
                                          Intrinsic::masked_gather, Tys);
        return true;
      }
    }
    if (Name.startswith("masked.scatter.")) {
      auto Args = F->getFunctionType()->params();
      Type *Tys[] = {Args[0], Args[1]};
      if (F->getName() != Intrinsic::getName(Intrinsic::masked_scatter, Tys)) {
        rename(F);
        NewFn = Intrinsic::getDeclaration(F->getParent(),
                                          Intrinsic::masked_scatter, Tys);
        return true;
      }
    }
    // Updating the memory intrinsics (memcpy/memmove/memset) that have an
    // alignment parameter to embedding the alignment as an attribute of
    // the pointer args.
    if (Name.startswith("memcpy.") && F->arg_size() == 5) {
      rename(F);
      // Get the types of dest, src, and len
      ArrayRef<Type *> ParamTypes = F->getFunctionType()->params().slice(0, 3);
      NewFn = Intrinsic::getDeclaration(F->getParent(), Intrinsic::memcpy,
                                        ParamTypes);
      return true;
    }
    if (Name.startswith("memmove.") && F->arg_size() == 5) {
      rename(F);
      // Get the types of dest, src, and len
      ArrayRef<Type *> ParamTypes = F->getFunctionType()->params().slice(0, 3);
      NewFn = Intrinsic::getDeclaration(F->getParent(), Intrinsic::memmove,
                                        ParamTypes);
      return true;
    }
    if (Name.startswith("memset.") && F->arg_size() == 5) {
      rename(F);
      // Get the types of dest, and len
      const auto *FT = F->getFunctionType();
      Type *ParamTypes[2] = {
          FT->getParamType(0), // Dest
          FT->getParamType(2)  // len
      };
      NewFn = Intrinsic::getDeclaration(F->getParent(), Intrinsic::memset,
                                        ParamTypes);
      return true;
    }
    break;
  }
  case 'n': {
    if (Name.startswith("nvvm.")) {
      Name = Name.substr(5);

      // The following nvvm intrinsics correspond exactly to an LLVM intrinsic.
      Intrinsic::ID IID = StringSwitch<Intrinsic::ID>(Name)
                              .Cases("brev32", "brev64", Intrinsic::bitreverse)
                              .Case("clz.i", Intrinsic::ctlz)
                              .Case("popc.i", Intrinsic::ctpop)
                              .Default(Intrinsic::not_intrinsic);
      if (IID != Intrinsic::not_intrinsic && F->arg_size() == 1) {
        NewFn = Intrinsic::getDeclaration(F->getParent(), IID,
                                          {F->getReturnType()});
        return true;
      }

      // The following nvvm intrinsics correspond exactly to an LLVM idiom, but
      // not to an intrinsic alone.  We expand them in UpgradeIntrinsicCall.
      //
      // TODO: We could add lohi.i2d.
      bool Expand = StringSwitch<bool>(Name)
                        .Cases("abs.i", "abs.ll", true)
                        .Cases("clz.ll", "popc.ll", "h2f", true)
                        .Cases("max.i", "max.ll", "max.ui", "max.ull", true)
                        .Cases("min.i", "min.ll", "min.ui", "min.ull", true)
                        .StartsWith("atomic.load.add.f32.p", true)
                        .StartsWith("atomic.load.add.f64.p", true)
                        .Default(false);
      if (Expand) {
        NewFn = nullptr;
        return true;
      }
    }
    break;
  }
  case 'o':
    // We only need to change the name to match the mangling including the
    // address space.
    if (Name.startswith("objectsize.")) {
      Type *Tys[2] = { F->getReturnType(), F->arg_begin()->getType() };
      if (F->arg_size() == 2 || F->arg_size() == 3 ||
          F->getName() != Intrinsic::getName(Intrinsic::objectsize, Tys)) {
        rename(F);
        NewFn = Intrinsic::getDeclaration(F->getParent(), Intrinsic::objectsize,
                                          Tys);
        return true;
      }
    }
    break;

  case 'p':
    if (Name == "prefetch") {
      // Handle address space overloading.
      Type *Tys[] = {F->arg_begin()->getType()};
      if (F->getName() != Intrinsic::getName(Intrinsic::prefetch, Tys)) {
        rename(F);
        NewFn =
            Intrinsic::getDeclaration(F->getParent(), Intrinsic::prefetch, Tys);
        return true;
      }
<<<<<<< HEAD
#if INTEL_CUSTOMIZATION
    // This same change is being upstreamed in llorg. When that patch lands
    // it should replace this customization with any upstream changes
    // replacing this code.
=======
>>>>>>> 9a827906
    } else if (Name.startswith("ptr.annotation.") && F->arg_size() == 4) {
      rename(F);
      NewFn = Intrinsic::getDeclaration(F->getParent(),
                                        Intrinsic::ptr_annotation,
                                        F->arg_begin()->getType());
      return true;
<<<<<<< HEAD
#endif // INTEL_CUSTOMIZATION
=======
>>>>>>> 9a827906
    }
    break;

  case 's':
    if (Name == "stackprotectorcheck") {
      NewFn = nullptr;
      return true;
    }
    break;

<<<<<<< HEAD
#if INTEL_CUSTOMIZATION
  // This same change is being upstreamed in llorg. When that patch lands
  // it should replace this customization with any upstream changes
  // replacing this code.
=======
>>>>>>> 9a827906
  case 'v': {
    if (Name == "var.annotation" && F->arg_size() == 4) {
      rename(F);
      NewFn = Intrinsic::getDeclaration(F->getParent(),
                                        Intrinsic::var_annotation);
      return true;
    }
<<<<<<< HEAD
#endif // INTEL_CUSTOMIZATION
=======
>>>>>>> 9a827906
    break;
  }

  case 'x':
    if (UpgradeX86IntrinsicFunction(F, Name, NewFn))
      return true;
  }
  // Remangle our intrinsic since we upgrade the mangling
  auto Result = llvm::Intrinsic::remangleIntrinsicFunction(F);
  if (Result != None) {
    NewFn = Result.getValue();
    return true;
  }

  //  This may not belong here. This function is effectively being overloaded
  //  to both detect an intrinsic which needs upgrading, and to provide the
  //  upgraded form of the intrinsic. We should perhaps have two separate
  //  functions for this.
  return false;
}

bool llvm::UpgradeIntrinsicFunction(Function *F, Function *&NewFn) {
  NewFn = nullptr;
  bool Upgraded = UpgradeIntrinsicFunction1(F, NewFn);
  assert(F != NewFn && "Intrinsic function upgraded to the same function");

  // Upgrade intrinsic attributes.  This does not change the function.
  if (NewFn)
    F = NewFn;
  if (Intrinsic::ID id = F->getIntrinsicID())
    F->setAttributes(Intrinsic::getAttributes(F->getContext(), id));
  return Upgraded;
}

GlobalVariable *llvm::UpgradeGlobalVariable(GlobalVariable *GV) {
  if (!(GV->hasName() && (GV->getName() == "llvm.global_ctors" ||
                          GV->getName() == "llvm.global_dtors")) ||
      !GV->hasInitializer())
    return nullptr;
  ArrayType *ATy = dyn_cast<ArrayType>(GV->getValueType());
  if (!ATy)
    return nullptr;
  StructType *STy = dyn_cast<StructType>(ATy->getElementType());
  if (!STy || STy->getNumElements() != 2)
    return nullptr;

  LLVMContext &C = GV->getContext();
  IRBuilder<> IRB(C);
  auto EltTy = StructType::get(STy->getElementType(0), STy->getElementType(1),
                               IRB.getInt8PtrTy());
  Constant *Init = GV->getInitializer();
  unsigned N = Init->getNumOperands();
  std::vector<Constant *> NewCtors(N);
  for (unsigned i = 0; i != N; ++i) {
    auto Ctor = cast<Constant>(Init->getOperand(i));
    NewCtors[i] = ConstantStruct::get(
        EltTy, Ctor->getAggregateElement(0u), Ctor->getAggregateElement(1),
        Constant::getNullValue(IRB.getInt8PtrTy()));
  }
  Constant *NewInit = ConstantArray::get(ArrayType::get(EltTy, N), NewCtors);

  return new GlobalVariable(NewInit->getType(), false, GV->getLinkage(),
                            NewInit, GV->getName());
}

// Handles upgrading SSE2/AVX2/AVX512BW PSLLDQ intrinsics by converting them
// to byte shuffles.
static Value *UpgradeX86PSLLDQIntrinsics(IRBuilder<> &Builder,
                                         Value *Op, unsigned Shift) {
  auto *ResultTy = cast<FixedVectorType>(Op->getType());
  unsigned NumElts = ResultTy->getNumElements() * 8;

  // Bitcast from a 64-bit element type to a byte element type.
  Type *VecTy = FixedVectorType::get(Builder.getInt8Ty(), NumElts);
  Op = Builder.CreateBitCast(Op, VecTy, "cast");

  // We'll be shuffling in zeroes.
  Value *Res = Constant::getNullValue(VecTy);

  // If shift is less than 16, emit a shuffle to move the bytes. Otherwise,
  // we'll just return the zero vector.
  if (Shift < 16) {
    int Idxs[64];
    // 256/512-bit version is split into 2/4 16-byte lanes.
    for (unsigned l = 0; l != NumElts; l += 16)
      for (unsigned i = 0; i != 16; ++i) {
        unsigned Idx = NumElts + i - Shift;
        if (Idx < NumElts)
          Idx -= NumElts - 16; // end of lane, switch operand.
        Idxs[l + i] = Idx + l;
      }

    Res = Builder.CreateShuffleVector(Res, Op, makeArrayRef(Idxs, NumElts));
  }

  // Bitcast back to a 64-bit element type.
  return Builder.CreateBitCast(Res, ResultTy, "cast");
}

// Handles upgrading SSE2/AVX2/AVX512BW PSRLDQ intrinsics by converting them
// to byte shuffles.
static Value *UpgradeX86PSRLDQIntrinsics(IRBuilder<> &Builder, Value *Op,
                                         unsigned Shift) {
  auto *ResultTy = cast<FixedVectorType>(Op->getType());
  unsigned NumElts = ResultTy->getNumElements() * 8;

  // Bitcast from a 64-bit element type to a byte element type.
  Type *VecTy = FixedVectorType::get(Builder.getInt8Ty(), NumElts);
  Op = Builder.CreateBitCast(Op, VecTy, "cast");

  // We'll be shuffling in zeroes.
  Value *Res = Constant::getNullValue(VecTy);

  // If shift is less than 16, emit a shuffle to move the bytes. Otherwise,
  // we'll just return the zero vector.
  if (Shift < 16) {
    int Idxs[64];
    // 256/512-bit version is split into 2/4 16-byte lanes.
    for (unsigned l = 0; l != NumElts; l += 16)
      for (unsigned i = 0; i != 16; ++i) {
        unsigned Idx = i + Shift;
        if (Idx >= 16)
          Idx += NumElts - 16; // end of lane, switch operand.
        Idxs[l + i] = Idx + l;
      }

    Res = Builder.CreateShuffleVector(Op, Res, makeArrayRef(Idxs, NumElts));
  }

  // Bitcast back to a 64-bit element type.
  return Builder.CreateBitCast(Res, ResultTy, "cast");
}

static Value *getX86MaskVec(IRBuilder<> &Builder, Value *Mask,
                            unsigned NumElts) {
  assert(isPowerOf2_32(NumElts) && "Expected power-of-2 mask elements");
  llvm::VectorType *MaskTy = FixedVectorType::get(
      Builder.getInt1Ty(), cast<IntegerType>(Mask->getType())->getBitWidth());
  Mask = Builder.CreateBitCast(Mask, MaskTy);

  // If we have less than 8 elements (1, 2 or 4), then the starting mask was an
  // i8 and we need to extract down to the right number of elements.
  if (NumElts <= 4) {
    int Indices[4];
    for (unsigned i = 0; i != NumElts; ++i)
      Indices[i] = i;
    Mask = Builder.CreateShuffleVector(
        Mask, Mask, makeArrayRef(Indices, NumElts), "extract");
  }

  return Mask;
}

static Value *EmitX86Select(IRBuilder<> &Builder, Value *Mask,
                            Value *Op0, Value *Op1) {
  // If the mask is all ones just emit the first operation.
  if (const auto *C = dyn_cast<Constant>(Mask))
    if (C->isAllOnesValue())
      return Op0;

  Mask = getX86MaskVec(Builder, Mask,
                       cast<FixedVectorType>(Op0->getType())->getNumElements());
  return Builder.CreateSelect(Mask, Op0, Op1);
}

static Value *EmitX86ScalarSelect(IRBuilder<> &Builder, Value *Mask,
                                  Value *Op0, Value *Op1) {
  // If the mask is all ones just emit the first operation.
  if (const auto *C = dyn_cast<Constant>(Mask))
    if (C->isAllOnesValue())
      return Op0;

  auto *MaskTy = FixedVectorType::get(Builder.getInt1Ty(),
                                      Mask->getType()->getIntegerBitWidth());
  Mask = Builder.CreateBitCast(Mask, MaskTy);
  Mask = Builder.CreateExtractElement(Mask, (uint64_t)0);
  return Builder.CreateSelect(Mask, Op0, Op1);
}

// Handle autoupgrade for masked PALIGNR and VALIGND/Q intrinsics.
// PALIGNR handles large immediates by shifting while VALIGN masks the immediate
// so we need to handle both cases. VALIGN also doesn't have 128-bit lanes.
static Value *UpgradeX86ALIGNIntrinsics(IRBuilder<> &Builder, Value *Op0,
                                        Value *Op1, Value *Shift,
                                        Value *Passthru, Value *Mask,
                                        bool IsVALIGN) {
  unsigned ShiftVal = cast<llvm::ConstantInt>(Shift)->getZExtValue();

  unsigned NumElts = cast<FixedVectorType>(Op0->getType())->getNumElements();
  assert((IsVALIGN || NumElts % 16 == 0) && "Illegal NumElts for PALIGNR!");
  assert((!IsVALIGN || NumElts <= 16) && "NumElts too large for VALIGN!");
  assert(isPowerOf2_32(NumElts) && "NumElts not a power of 2!");

  // Mask the immediate for VALIGN.
  if (IsVALIGN)
    ShiftVal &= (NumElts - 1);

  // If palignr is shifting the pair of vectors more than the size of two
  // lanes, emit zero.
  if (ShiftVal >= 32)
    return llvm::Constant::getNullValue(Op0->getType());

  // If palignr is shifting the pair of input vectors more than one lane,
  // but less than two lanes, convert to shifting in zeroes.
  if (ShiftVal > 16) {
    ShiftVal -= 16;
    Op1 = Op0;
    Op0 = llvm::Constant::getNullValue(Op0->getType());
  }

  int Indices[64];
  // 256-bit palignr operates on 128-bit lanes so we need to handle that
  for (unsigned l = 0; l < NumElts; l += 16) {
    for (unsigned i = 0; i != 16; ++i) {
      unsigned Idx = ShiftVal + i;
      if (!IsVALIGN && Idx >= 16) // Disable wrap for VALIGN.
        Idx += NumElts - 16; // End of lane, switch operand.
      Indices[l + i] = Idx + l;
    }
  }

  Value *Align = Builder.CreateShuffleVector(Op1, Op0,
                                             makeArrayRef(Indices, NumElts),
                                             "palignr");

  return EmitX86Select(Builder, Mask, Align, Passthru);
}

static Value *UpgradeX86VPERMT2Intrinsics(IRBuilder<> &Builder, CallInst &CI,
                                          bool ZeroMask, bool IndexForm) {
  Type *Ty = CI.getType();
  unsigned VecWidth = Ty->getPrimitiveSizeInBits();
  unsigned EltWidth = Ty->getScalarSizeInBits();
  bool IsFloat = Ty->isFPOrFPVectorTy();
  Intrinsic::ID IID;
  if (VecWidth == 128 && EltWidth == 32 && IsFloat)
    IID = Intrinsic::x86_avx512_vpermi2var_ps_128;
  else if (VecWidth == 128 && EltWidth == 32 && !IsFloat)
    IID = Intrinsic::x86_avx512_vpermi2var_d_128;
  else if (VecWidth == 128 && EltWidth == 64 && IsFloat)
    IID = Intrinsic::x86_avx512_vpermi2var_pd_128;
  else if (VecWidth == 128 && EltWidth == 64 && !IsFloat)
    IID = Intrinsic::x86_avx512_vpermi2var_q_128;
  else if (VecWidth == 256 && EltWidth == 32 && IsFloat)
    IID = Intrinsic::x86_avx512_vpermi2var_ps_256;
  else if (VecWidth == 256 && EltWidth == 32 && !IsFloat)
    IID = Intrinsic::x86_avx512_vpermi2var_d_256;
  else if (VecWidth == 256 && EltWidth == 64 && IsFloat)
    IID = Intrinsic::x86_avx512_vpermi2var_pd_256;
  else if (VecWidth == 256 && EltWidth == 64 && !IsFloat)
    IID = Intrinsic::x86_avx512_vpermi2var_q_256;
  else if (VecWidth == 512 && EltWidth == 32 && IsFloat)
    IID = Intrinsic::x86_avx512_vpermi2var_ps_512;
  else if (VecWidth == 512 && EltWidth == 32 && !IsFloat)
    IID = Intrinsic::x86_avx512_vpermi2var_d_512;
  else if (VecWidth == 512 && EltWidth == 64 && IsFloat)
    IID = Intrinsic::x86_avx512_vpermi2var_pd_512;
  else if (VecWidth == 512 && EltWidth == 64 && !IsFloat)
    IID = Intrinsic::x86_avx512_vpermi2var_q_512;
  else if (VecWidth == 128 && EltWidth == 16)
    IID = Intrinsic::x86_avx512_vpermi2var_hi_128;
  else if (VecWidth == 256 && EltWidth == 16)
    IID = Intrinsic::x86_avx512_vpermi2var_hi_256;
  else if (VecWidth == 512 && EltWidth == 16)
    IID = Intrinsic::x86_avx512_vpermi2var_hi_512;
  else if (VecWidth == 128 && EltWidth == 8)
    IID = Intrinsic::x86_avx512_vpermi2var_qi_128;
  else if (VecWidth == 256 && EltWidth == 8)
    IID = Intrinsic::x86_avx512_vpermi2var_qi_256;
  else if (VecWidth == 512 && EltWidth == 8)
    IID = Intrinsic::x86_avx512_vpermi2var_qi_512;
  else
    llvm_unreachable("Unexpected intrinsic");

  Value *Args[] = { CI.getArgOperand(0) , CI.getArgOperand(1),
                    CI.getArgOperand(2) };

  // If this isn't index form we need to swap operand 0 and 1.
  if (!IndexForm)
    std::swap(Args[0], Args[1]);

  Value *V = Builder.CreateCall(Intrinsic::getDeclaration(CI.getModule(), IID),
                                Args);
  Value *PassThru = ZeroMask ? ConstantAggregateZero::get(Ty)
                             : Builder.CreateBitCast(CI.getArgOperand(1),
                                                     Ty);
  return EmitX86Select(Builder, CI.getArgOperand(3), V, PassThru);
}

static Value *UpgradeX86BinaryIntrinsics(IRBuilder<> &Builder, CallInst &CI,
                                         Intrinsic::ID IID) {
  Type *Ty = CI.getType();
  Value *Op0 = CI.getOperand(0);
  Value *Op1 = CI.getOperand(1);
  Function *Intrin = Intrinsic::getDeclaration(CI.getModule(), IID, Ty);
  Value *Res = Builder.CreateCall(Intrin, {Op0, Op1});

  if (CI.getNumArgOperands() == 4) { // For masked intrinsics.
    Value *VecSrc = CI.getOperand(2);
    Value *Mask = CI.getOperand(3);
    Res = EmitX86Select(Builder, Mask, Res, VecSrc);
  }
  return Res;
}

static Value *upgradeX86Rotate(IRBuilder<> &Builder, CallInst &CI,
                               bool IsRotateRight) {
  Type *Ty = CI.getType();
  Value *Src = CI.getArgOperand(0);
  Value *Amt = CI.getArgOperand(1);

  // Amount may be scalar immediate, in which case create a splat vector.
  // Funnel shifts amounts are treated as modulo and types are all power-of-2 so
  // we only care about the lowest log2 bits anyway.
  if (Amt->getType() != Ty) {
    unsigned NumElts = cast<FixedVectorType>(Ty)->getNumElements();
    Amt = Builder.CreateIntCast(Amt, Ty->getScalarType(), false);
    Amt = Builder.CreateVectorSplat(NumElts, Amt);
  }

  Intrinsic::ID IID = IsRotateRight ? Intrinsic::fshr : Intrinsic::fshl;
  Function *Intrin = Intrinsic::getDeclaration(CI.getModule(), IID, Ty);
  Value *Res = Builder.CreateCall(Intrin, {Src, Src, Amt});

  if (CI.getNumArgOperands() == 4) { // For masked intrinsics.
    Value *VecSrc = CI.getOperand(2);
    Value *Mask = CI.getOperand(3);
    Res = EmitX86Select(Builder, Mask, Res, VecSrc);
  }
  return Res;
}

static Value *upgradeX86vpcom(IRBuilder<> &Builder, CallInst &CI, unsigned Imm,
                              bool IsSigned) {
  Type *Ty = CI.getType();
  Value *LHS = CI.getArgOperand(0);
  Value *RHS = CI.getArgOperand(1);

  CmpInst::Predicate Pred;
  switch (Imm) {
  case 0x0:
    Pred = IsSigned ? ICmpInst::ICMP_SLT : ICmpInst::ICMP_ULT;
    break;
  case 0x1:
    Pred = IsSigned ? ICmpInst::ICMP_SLE : ICmpInst::ICMP_ULE;
    break;
  case 0x2:
    Pred = IsSigned ? ICmpInst::ICMP_SGT : ICmpInst::ICMP_UGT;
    break;
  case 0x3:
    Pred = IsSigned ? ICmpInst::ICMP_SGE : ICmpInst::ICMP_UGE;
    break;
  case 0x4:
    Pred = ICmpInst::ICMP_EQ;
    break;
  case 0x5:
    Pred = ICmpInst::ICMP_NE;
    break;
  case 0x6:
    return Constant::getNullValue(Ty); // FALSE
  case 0x7:
    return Constant::getAllOnesValue(Ty); // TRUE
  default:
    llvm_unreachable("Unknown XOP vpcom/vpcomu predicate");
  }

  Value *Cmp = Builder.CreateICmp(Pred, LHS, RHS);
  Value *Ext = Builder.CreateSExt(Cmp, Ty);
  return Ext;
}

static Value *upgradeX86ConcatShift(IRBuilder<> &Builder, CallInst &CI,
                                    bool IsShiftRight, bool ZeroMask) {
  Type *Ty = CI.getType();
  Value *Op0 = CI.getArgOperand(0);
  Value *Op1 = CI.getArgOperand(1);
  Value *Amt = CI.getArgOperand(2);

  if (IsShiftRight)
    std::swap(Op0, Op1);

  // Amount may be scalar immediate, in which case create a splat vector.
  // Funnel shifts amounts are treated as modulo and types are all power-of-2 so
  // we only care about the lowest log2 bits anyway.
  if (Amt->getType() != Ty) {
    unsigned NumElts = cast<FixedVectorType>(Ty)->getNumElements();
    Amt = Builder.CreateIntCast(Amt, Ty->getScalarType(), false);
    Amt = Builder.CreateVectorSplat(NumElts, Amt);
  }

  Intrinsic::ID IID = IsShiftRight ? Intrinsic::fshr : Intrinsic::fshl;
  Function *Intrin = Intrinsic::getDeclaration(CI.getModule(), IID, Ty);
  Value *Res = Builder.CreateCall(Intrin, {Op0, Op1, Amt});

  unsigned NumArgs = CI.getNumArgOperands();
  if (NumArgs >= 4) { // For masked intrinsics.
    Value *VecSrc = NumArgs == 5 ? CI.getArgOperand(3) :
                    ZeroMask     ? ConstantAggregateZero::get(CI.getType()) :
                                   CI.getArgOperand(0);
    Value *Mask = CI.getOperand(NumArgs - 1);
    Res = EmitX86Select(Builder, Mask, Res, VecSrc);
  }
  return Res;
}

static Value *UpgradeMaskedStore(IRBuilder<> &Builder,
                                 Value *Ptr, Value *Data, Value *Mask,
                                 bool Aligned) {
  // Cast the pointer to the right type.
  Ptr = Builder.CreateBitCast(Ptr,
                              llvm::PointerType::getUnqual(Data->getType()));
  const Align Alignment =
      Aligned
          ? Align(Data->getType()->getPrimitiveSizeInBits().getFixedSize() / 8)
          : Align(1);

  // If the mask is all ones just emit a regular store.
  if (const auto *C = dyn_cast<Constant>(Mask))
    if (C->isAllOnesValue())
      return Builder.CreateAlignedStore(Data, Ptr, Alignment);

  // Convert the mask from an integer type to a vector of i1.
  unsigned NumElts = cast<FixedVectorType>(Data->getType())->getNumElements();
  Mask = getX86MaskVec(Builder, Mask, NumElts);
  return Builder.CreateMaskedStore(Data, Ptr, Alignment, Mask);
}

static Value *UpgradeMaskedLoad(IRBuilder<> &Builder,
                                Value *Ptr, Value *Passthru, Value *Mask,
                                bool Aligned) {
  Type *ValTy = Passthru->getType();
  // Cast the pointer to the right type.
  Ptr = Builder.CreateBitCast(Ptr, llvm::PointerType::getUnqual(ValTy));
  const Align Alignment =
      Aligned
          ? Align(Passthru->getType()->getPrimitiveSizeInBits().getFixedSize() /
                  8)
          : Align(1);

  // If the mask is all ones just emit a regular store.
  if (const auto *C = dyn_cast<Constant>(Mask))
    if (C->isAllOnesValue())
      return Builder.CreateAlignedLoad(ValTy, Ptr, Alignment);

  // Convert the mask from an integer type to a vector of i1.
  unsigned NumElts =
      cast<FixedVectorType>(Passthru->getType())->getNumElements();
  Mask = getX86MaskVec(Builder, Mask, NumElts);
  return Builder.CreateMaskedLoad(Ptr, Alignment, Mask, Passthru);
}

static Value *upgradeAbs(IRBuilder<> &Builder, CallInst &CI) {
  Type *Ty = CI.getType();
  Value *Op0 = CI.getArgOperand(0);
  Function *F = Intrinsic::getDeclaration(CI.getModule(), Intrinsic::abs, Ty);
  Value *Res = Builder.CreateCall(F, {Op0, Builder.getInt1(false)});
  if (CI.getNumArgOperands() == 3)
    Res = EmitX86Select(Builder, CI.getArgOperand(2), Res, CI.getArgOperand(1));
  return Res;
}

static Value *upgradePMULDQ(IRBuilder<> &Builder, CallInst &CI, bool IsSigned) {
  Type *Ty = CI.getType();

  // Arguments have a vXi32 type so cast to vXi64.
  Value *LHS = Builder.CreateBitCast(CI.getArgOperand(0), Ty);
  Value *RHS = Builder.CreateBitCast(CI.getArgOperand(1), Ty);

  if (IsSigned) {
    // Shift left then arithmetic shift right.
    Constant *ShiftAmt = ConstantInt::get(Ty, 32);
    LHS = Builder.CreateShl(LHS, ShiftAmt);
    LHS = Builder.CreateAShr(LHS, ShiftAmt);
    RHS = Builder.CreateShl(RHS, ShiftAmt);
    RHS = Builder.CreateAShr(RHS, ShiftAmt);
  } else {
    // Clear the upper bits.
    Constant *Mask = ConstantInt::get(Ty, 0xffffffff);
    LHS = Builder.CreateAnd(LHS, Mask);
    RHS = Builder.CreateAnd(RHS, Mask);
  }

  Value *Res = Builder.CreateMul(LHS, RHS);

  if (CI.getNumArgOperands() == 4)
    Res = EmitX86Select(Builder, CI.getArgOperand(3), Res, CI.getArgOperand(2));

  return Res;
}

// Applying mask on vector of i1's and make sure result is at least 8 bits wide.
static Value *ApplyX86MaskOn1BitsVec(IRBuilder<> &Builder, Value *Vec,
                                     Value *Mask) {
  unsigned NumElts = cast<FixedVectorType>(Vec->getType())->getNumElements();
  if (Mask) {
    const auto *C = dyn_cast<Constant>(Mask);
    if (!C || !C->isAllOnesValue())
      Vec = Builder.CreateAnd(Vec, getX86MaskVec(Builder, Mask, NumElts));
  }

  if (NumElts < 8) {
    int Indices[8];
    for (unsigned i = 0; i != NumElts; ++i)
      Indices[i] = i;
    for (unsigned i = NumElts; i != 8; ++i)
      Indices[i] = NumElts + i % NumElts;
    Vec = Builder.CreateShuffleVector(Vec,
                                      Constant::getNullValue(Vec->getType()),
                                      Indices);
  }
  return Builder.CreateBitCast(Vec, Builder.getIntNTy(std::max(NumElts, 8U)));
}

static Value *upgradeMaskedCompare(IRBuilder<> &Builder, CallInst &CI,
                                   unsigned CC, bool Signed) {
  Value *Op0 = CI.getArgOperand(0);
  unsigned NumElts = cast<FixedVectorType>(Op0->getType())->getNumElements();

  Value *Cmp;
  if (CC == 3) {
    Cmp = Constant::getNullValue(
        FixedVectorType::get(Builder.getInt1Ty(), NumElts));
  } else if (CC == 7) {
    Cmp = Constant::getAllOnesValue(
        FixedVectorType::get(Builder.getInt1Ty(), NumElts));
  } else {
    ICmpInst::Predicate Pred;
    switch (CC) {
    default: llvm_unreachable("Unknown condition code");
    case 0: Pred = ICmpInst::ICMP_EQ;  break;
    case 1: Pred = Signed ? ICmpInst::ICMP_SLT : ICmpInst::ICMP_ULT; break;
    case 2: Pred = Signed ? ICmpInst::ICMP_SLE : ICmpInst::ICMP_ULE; break;
    case 4: Pred = ICmpInst::ICMP_NE;  break;
    case 5: Pred = Signed ? ICmpInst::ICMP_SGE : ICmpInst::ICMP_UGE; break;
    case 6: Pred = Signed ? ICmpInst::ICMP_SGT : ICmpInst::ICMP_UGT; break;
    }
    Cmp = Builder.CreateICmp(Pred, Op0, CI.getArgOperand(1));
  }

  Value *Mask = CI.getArgOperand(CI.getNumArgOperands() - 1);

  return ApplyX86MaskOn1BitsVec(Builder, Cmp, Mask);
}

// Replace a masked intrinsic with an older unmasked intrinsic.
static Value *UpgradeX86MaskedShift(IRBuilder<> &Builder, CallInst &CI,
                                    Intrinsic::ID IID) {
  Function *Intrin = Intrinsic::getDeclaration(CI.getModule(), IID);
  Value *Rep = Builder.CreateCall(Intrin,
                                 { CI.getArgOperand(0), CI.getArgOperand(1) });
  return EmitX86Select(Builder, CI.getArgOperand(3), Rep, CI.getArgOperand(2));
}

static Value* upgradeMaskedMove(IRBuilder<> &Builder, CallInst &CI) {
  Value* A = CI.getArgOperand(0);
  Value* B = CI.getArgOperand(1);
  Value* Src = CI.getArgOperand(2);
  Value* Mask = CI.getArgOperand(3);

  Value* AndNode = Builder.CreateAnd(Mask, APInt(8, 1));
  Value* Cmp = Builder.CreateIsNotNull(AndNode);
  Value* Extract1 = Builder.CreateExtractElement(B, (uint64_t)0);
  Value* Extract2 = Builder.CreateExtractElement(Src, (uint64_t)0);
  Value* Select = Builder.CreateSelect(Cmp, Extract1, Extract2);
  return Builder.CreateInsertElement(A, Select, (uint64_t)0);
}


static Value* UpgradeMaskToInt(IRBuilder<> &Builder, CallInst &CI) {
  Value* Op = CI.getArgOperand(0);
  Type* ReturnOp = CI.getType();
  unsigned NumElts = cast<FixedVectorType>(CI.getType())->getNumElements();
  Value *Mask = getX86MaskVec(Builder, Op, NumElts);
  return Builder.CreateSExt(Mask, ReturnOp, "vpmovm2");
}

// Replace intrinsic with unmasked version and a select.
static bool upgradeAVX512MaskToSelect(StringRef Name, IRBuilder<> &Builder,
                                      CallInst &CI, Value *&Rep) {
  Name = Name.substr(12); // Remove avx512.mask.

  unsigned VecWidth = CI.getType()->getPrimitiveSizeInBits();
  unsigned EltWidth = CI.getType()->getScalarSizeInBits();
  Intrinsic::ID IID;
  if (Name.startswith("max.p")) {
    if (VecWidth == 128 && EltWidth == 32)
      IID = Intrinsic::x86_sse_max_ps;
    else if (VecWidth == 128 && EltWidth == 64)
      IID = Intrinsic::x86_sse2_max_pd;
    else if (VecWidth == 256 && EltWidth == 32)
      IID = Intrinsic::x86_avx_max_ps_256;
    else if (VecWidth == 256 && EltWidth == 64)
      IID = Intrinsic::x86_avx_max_pd_256;
    else
      llvm_unreachable("Unexpected intrinsic");
  } else if (Name.startswith("min.p")) {
    if (VecWidth == 128 && EltWidth == 32)
      IID = Intrinsic::x86_sse_min_ps;
    else if (VecWidth == 128 && EltWidth == 64)
      IID = Intrinsic::x86_sse2_min_pd;
    else if (VecWidth == 256 && EltWidth == 32)
      IID = Intrinsic::x86_avx_min_ps_256;
    else if (VecWidth == 256 && EltWidth == 64)
      IID = Intrinsic::x86_avx_min_pd_256;
    else
      llvm_unreachable("Unexpected intrinsic");
  } else if (Name.startswith("pshuf.b.")) {
    if (VecWidth == 128)
      IID = Intrinsic::x86_ssse3_pshuf_b_128;
    else if (VecWidth == 256)
      IID = Intrinsic::x86_avx2_pshuf_b;
    else if (VecWidth == 512)
      IID = Intrinsic::x86_avx512_pshuf_b_512;
    else
      llvm_unreachable("Unexpected intrinsic");
  } else if (Name.startswith("pmul.hr.sw.")) {
    if (VecWidth == 128)
      IID = Intrinsic::x86_ssse3_pmul_hr_sw_128;
    else if (VecWidth == 256)
      IID = Intrinsic::x86_avx2_pmul_hr_sw;
    else if (VecWidth == 512)
      IID = Intrinsic::x86_avx512_pmul_hr_sw_512;
    else
      llvm_unreachable("Unexpected intrinsic");
  } else if (Name.startswith("pmulh.w.")) {
    if (VecWidth == 128)
      IID = Intrinsic::x86_sse2_pmulh_w;
    else if (VecWidth == 256)
      IID = Intrinsic::x86_avx2_pmulh_w;
    else if (VecWidth == 512)
      IID = Intrinsic::x86_avx512_pmulh_w_512;
    else
      llvm_unreachable("Unexpected intrinsic");
  } else if (Name.startswith("pmulhu.w.")) {
    if (VecWidth == 128)
      IID = Intrinsic::x86_sse2_pmulhu_w;
    else if (VecWidth == 256)
      IID = Intrinsic::x86_avx2_pmulhu_w;
    else if (VecWidth == 512)
      IID = Intrinsic::x86_avx512_pmulhu_w_512;
    else
      llvm_unreachable("Unexpected intrinsic");
  } else if (Name.startswith("pmaddw.d.")) {
    if (VecWidth == 128)
      IID = Intrinsic::x86_sse2_pmadd_wd;
    else if (VecWidth == 256)
      IID = Intrinsic::x86_avx2_pmadd_wd;
    else if (VecWidth == 512)
      IID = Intrinsic::x86_avx512_pmaddw_d_512;
    else
      llvm_unreachable("Unexpected intrinsic");
  } else if (Name.startswith("pmaddubs.w.")) {
    if (VecWidth == 128)
      IID = Intrinsic::x86_ssse3_pmadd_ub_sw_128;
    else if (VecWidth == 256)
      IID = Intrinsic::x86_avx2_pmadd_ub_sw;
    else if (VecWidth == 512)
      IID = Intrinsic::x86_avx512_pmaddubs_w_512;
    else
      llvm_unreachable("Unexpected intrinsic");
  } else if (Name.startswith("packsswb.")) {
    if (VecWidth == 128)
      IID = Intrinsic::x86_sse2_packsswb_128;
    else if (VecWidth == 256)
      IID = Intrinsic::x86_avx2_packsswb;
    else if (VecWidth == 512)
      IID = Intrinsic::x86_avx512_packsswb_512;
    else
      llvm_unreachable("Unexpected intrinsic");
  } else if (Name.startswith("packssdw.")) {
    if (VecWidth == 128)
      IID = Intrinsic::x86_sse2_packssdw_128;
    else if (VecWidth == 256)
      IID = Intrinsic::x86_avx2_packssdw;
    else if (VecWidth == 512)
      IID = Intrinsic::x86_avx512_packssdw_512;
    else
      llvm_unreachable("Unexpected intrinsic");
  } else if (Name.startswith("packuswb.")) {
    if (VecWidth == 128)
      IID = Intrinsic::x86_sse2_packuswb_128;
    else if (VecWidth == 256)
      IID = Intrinsic::x86_avx2_packuswb;
    else if (VecWidth == 512)
      IID = Intrinsic::x86_avx512_packuswb_512;
    else
      llvm_unreachable("Unexpected intrinsic");
  } else if (Name.startswith("packusdw.")) {
    if (VecWidth == 128)
      IID = Intrinsic::x86_sse41_packusdw;
    else if (VecWidth == 256)
      IID = Intrinsic::x86_avx2_packusdw;
    else if (VecWidth == 512)
      IID = Intrinsic::x86_avx512_packusdw_512;
    else
      llvm_unreachable("Unexpected intrinsic");
  } else if (Name.startswith("vpermilvar.")) {
    if (VecWidth == 128 && EltWidth == 32)
      IID = Intrinsic::x86_avx_vpermilvar_ps;
    else if (VecWidth == 128 && EltWidth == 64)
      IID = Intrinsic::x86_avx_vpermilvar_pd;
    else if (VecWidth == 256 && EltWidth == 32)
      IID = Intrinsic::x86_avx_vpermilvar_ps_256;
    else if (VecWidth == 256 && EltWidth == 64)
      IID = Intrinsic::x86_avx_vpermilvar_pd_256;
    else if (VecWidth == 512 && EltWidth == 32)
      IID = Intrinsic::x86_avx512_vpermilvar_ps_512;
    else if (VecWidth == 512 && EltWidth == 64)
      IID = Intrinsic::x86_avx512_vpermilvar_pd_512;
    else
      llvm_unreachable("Unexpected intrinsic");
  } else if (Name == "cvtpd2dq.256") {
    IID = Intrinsic::x86_avx_cvt_pd2dq_256;
  } else if (Name == "cvtpd2ps.256") {
    IID = Intrinsic::x86_avx_cvt_pd2_ps_256;
  } else if (Name == "cvttpd2dq.256") {
    IID = Intrinsic::x86_avx_cvtt_pd2dq_256;
  } else if (Name == "cvttps2dq.128") {
    IID = Intrinsic::x86_sse2_cvttps2dq;
  } else if (Name == "cvttps2dq.256") {
    IID = Intrinsic::x86_avx_cvtt_ps2dq_256;
  } else if (Name.startswith("permvar.")) {
    bool IsFloat = CI.getType()->isFPOrFPVectorTy();
    if (VecWidth == 256 && EltWidth == 32 && IsFloat)
      IID = Intrinsic::x86_avx2_permps;
    else if (VecWidth == 256 && EltWidth == 32 && !IsFloat)
      IID = Intrinsic::x86_avx2_permd;
    else if (VecWidth == 256 && EltWidth == 64 && IsFloat)
      IID = Intrinsic::x86_avx512_permvar_df_256;
    else if (VecWidth == 256 && EltWidth == 64 && !IsFloat)
      IID = Intrinsic::x86_avx512_permvar_di_256;
    else if (VecWidth == 512 && EltWidth == 32 && IsFloat)
      IID = Intrinsic::x86_avx512_permvar_sf_512;
    else if (VecWidth == 512 && EltWidth == 32 && !IsFloat)
      IID = Intrinsic::x86_avx512_permvar_si_512;
    else if (VecWidth == 512 && EltWidth == 64 && IsFloat)
      IID = Intrinsic::x86_avx512_permvar_df_512;
    else if (VecWidth == 512 && EltWidth == 64 && !IsFloat)
      IID = Intrinsic::x86_avx512_permvar_di_512;
    else if (VecWidth == 128 && EltWidth == 16)
      IID = Intrinsic::x86_avx512_permvar_hi_128;
    else if (VecWidth == 256 && EltWidth == 16)
      IID = Intrinsic::x86_avx512_permvar_hi_256;
    else if (VecWidth == 512 && EltWidth == 16)
      IID = Intrinsic::x86_avx512_permvar_hi_512;
    else if (VecWidth == 128 && EltWidth == 8)
      IID = Intrinsic::x86_avx512_permvar_qi_128;
    else if (VecWidth == 256 && EltWidth == 8)
      IID = Intrinsic::x86_avx512_permvar_qi_256;
    else if (VecWidth == 512 && EltWidth == 8)
      IID = Intrinsic::x86_avx512_permvar_qi_512;
    else
      llvm_unreachable("Unexpected intrinsic");
  } else if (Name.startswith("dbpsadbw.")) {
    if (VecWidth == 128)
      IID = Intrinsic::x86_avx512_dbpsadbw_128;
    else if (VecWidth == 256)
      IID = Intrinsic::x86_avx512_dbpsadbw_256;
    else if (VecWidth == 512)
      IID = Intrinsic::x86_avx512_dbpsadbw_512;
    else
      llvm_unreachable("Unexpected intrinsic");
  } else if (Name.startswith("pmultishift.qb.")) {
    if (VecWidth == 128)
      IID = Intrinsic::x86_avx512_pmultishift_qb_128;
    else if (VecWidth == 256)
      IID = Intrinsic::x86_avx512_pmultishift_qb_256;
    else if (VecWidth == 512)
      IID = Intrinsic::x86_avx512_pmultishift_qb_512;
    else
      llvm_unreachable("Unexpected intrinsic");
  } else if (Name.startswith("conflict.")) {
    if (Name[9] == 'd' && VecWidth == 128)
      IID = Intrinsic::x86_avx512_conflict_d_128;
    else if (Name[9] == 'd' && VecWidth == 256)
      IID = Intrinsic::x86_avx512_conflict_d_256;
    else if (Name[9] == 'd' && VecWidth == 512)
      IID = Intrinsic::x86_avx512_conflict_d_512;
    else if (Name[9] == 'q' && VecWidth == 128)
      IID = Intrinsic::x86_avx512_conflict_q_128;
    else if (Name[9] == 'q' && VecWidth == 256)
      IID = Intrinsic::x86_avx512_conflict_q_256;
    else if (Name[9] == 'q' && VecWidth == 512)
      IID = Intrinsic::x86_avx512_conflict_q_512;
    else
      llvm_unreachable("Unexpected intrinsic");
  } else if (Name.startswith("pavg.")) {
    if (Name[5] == 'b' && VecWidth == 128)
      IID = Intrinsic::x86_sse2_pavg_b;
    else if (Name[5] == 'b' && VecWidth == 256)
      IID = Intrinsic::x86_avx2_pavg_b;
    else if (Name[5] == 'b' && VecWidth == 512)
      IID = Intrinsic::x86_avx512_pavg_b_512;
    else if (Name[5] == 'w' && VecWidth == 128)
      IID = Intrinsic::x86_sse2_pavg_w;
    else if (Name[5] == 'w' && VecWidth == 256)
      IID = Intrinsic::x86_avx2_pavg_w;
    else if (Name[5] == 'w' && VecWidth == 512)
      IID = Intrinsic::x86_avx512_pavg_w_512;
    else
      llvm_unreachable("Unexpected intrinsic");
  } else
    return false;

  SmallVector<Value *, 4> Args(CI.arg_operands().begin(),
                               CI.arg_operands().end());
  Args.pop_back();
  Args.pop_back();
  Rep = Builder.CreateCall(Intrinsic::getDeclaration(CI.getModule(), IID),
                           Args);
  unsigned NumArgs = CI.getNumArgOperands();
  Rep = EmitX86Select(Builder, CI.getArgOperand(NumArgs - 1), Rep,
                      CI.getArgOperand(NumArgs - 2));
  return true;
}

/// Upgrade comment in call to inline asm that represents an objc retain release
/// marker.
void llvm::UpgradeInlineAsmString(std::string *AsmStr) {
  size_t Pos;
  if (AsmStr->find("mov\tfp") == 0 &&
      AsmStr->find("objc_retainAutoreleaseReturnValue") != std::string::npos &&
      (Pos = AsmStr->find("# marker")) != std::string::npos) {
    AsmStr->replace(Pos, 1, ";");
  }
}

/// Upgrade a call to an old intrinsic. All argument and return casting must be
/// provided to seamlessly integrate with existing context.
void llvm::UpgradeIntrinsicCall(CallInst *CI, Function *NewFn) {
  Function *F = CI->getCalledFunction();
  LLVMContext &C = CI->getContext();
  IRBuilder<> Builder(C);
  Builder.SetInsertPoint(CI->getParent(), CI->getIterator());

  assert(F && "Intrinsic call is not direct?");

  if (!NewFn) {
    // Get the Function's name.
    StringRef Name = F->getName();

    assert(Name.startswith("llvm.") && "Intrinsic doesn't start with 'llvm.'");
    Name = Name.substr(5);

    bool IsX86 = Name.startswith("x86.");
    if (IsX86)
      Name = Name.substr(4);
    bool IsNVVM = Name.startswith("nvvm.");
    if (IsNVVM)
      Name = Name.substr(5);

    if (IsX86 && Name.startswith("sse4a.movnt.")) {
      Module *M = F->getParent();
      SmallVector<Metadata *, 1> Elts;
      Elts.push_back(
          ConstantAsMetadata::get(ConstantInt::get(Type::getInt32Ty(C), 1)));
      MDNode *Node = MDNode::get(C, Elts);

      Value *Arg0 = CI->getArgOperand(0);
      Value *Arg1 = CI->getArgOperand(1);

      // Nontemporal (unaligned) store of the 0'th element of the float/double
      // vector.
      Type *SrcEltTy = cast<VectorType>(Arg1->getType())->getElementType();
      PointerType *EltPtrTy = PointerType::getUnqual(SrcEltTy);
      Value *Addr = Builder.CreateBitCast(Arg0, EltPtrTy, "cast");
      Value *Extract =
          Builder.CreateExtractElement(Arg1, (uint64_t)0, "extractelement");

      StoreInst *SI = Builder.CreateAlignedStore(Extract, Addr, Align(1));
      SI->setMetadata(M->getMDKindID("nontemporal"), Node);

      // Remove intrinsic.
      CI->eraseFromParent();
      return;
    }

    if (IsX86 && (Name.startswith("avx.movnt.") ||
                  Name.startswith("avx512.storent."))) {
      Module *M = F->getParent();
      SmallVector<Metadata *, 1> Elts;
      Elts.push_back(
          ConstantAsMetadata::get(ConstantInt::get(Type::getInt32Ty(C), 1)));
      MDNode *Node = MDNode::get(C, Elts);

      Value *Arg0 = CI->getArgOperand(0);
      Value *Arg1 = CI->getArgOperand(1);

      // Convert the type of the pointer to a pointer to the stored type.
      Value *BC = Builder.CreateBitCast(Arg0,
                                        PointerType::getUnqual(Arg1->getType()),
                                        "cast");
      StoreInst *SI = Builder.CreateAlignedStore(
          Arg1, BC,
          Align(Arg1->getType()->getPrimitiveSizeInBits().getFixedSize() / 8));
      SI->setMetadata(M->getMDKindID("nontemporal"), Node);

      // Remove intrinsic.
      CI->eraseFromParent();
      return;
    }

    if (IsX86 && Name == "sse2.storel.dq") {
      Value *Arg0 = CI->getArgOperand(0);
      Value *Arg1 = CI->getArgOperand(1);

      auto *NewVecTy = FixedVectorType::get(Type::getInt64Ty(C), 2);
      Value *BC0 = Builder.CreateBitCast(Arg1, NewVecTy, "cast");
      Value *Elt = Builder.CreateExtractElement(BC0, (uint64_t)0);
      Value *BC = Builder.CreateBitCast(Arg0,
                                        PointerType::getUnqual(Elt->getType()),
                                        "cast");
      Builder.CreateAlignedStore(Elt, BC, Align(1));

      // Remove intrinsic.
      CI->eraseFromParent();
      return;
    }

    if (IsX86 && (Name.startswith("sse.storeu.") ||
                  Name.startswith("sse2.storeu.") ||
                  Name.startswith("avx.storeu."))) {
      Value *Arg0 = CI->getArgOperand(0);
      Value *Arg1 = CI->getArgOperand(1);

      Arg0 = Builder.CreateBitCast(Arg0,
                                   PointerType::getUnqual(Arg1->getType()),
                                   "cast");
      Builder.CreateAlignedStore(Arg1, Arg0, Align(1));

      // Remove intrinsic.
      CI->eraseFromParent();
      return;
    }

    if (IsX86 && Name == "avx512.mask.store.ss") {
      Value *Mask = Builder.CreateAnd(CI->getArgOperand(2), Builder.getInt8(1));
      UpgradeMaskedStore(Builder, CI->getArgOperand(0), CI->getArgOperand(1),
                         Mask, false);

      // Remove intrinsic.
      CI->eraseFromParent();
      return;
    }

    if (IsX86 && (Name.startswith("avx512.mask.store"))) {
      // "avx512.mask.storeu." or "avx512.mask.store."
      bool Aligned = Name[17] != 'u'; // "avx512.mask.storeu".
      UpgradeMaskedStore(Builder, CI->getArgOperand(0), CI->getArgOperand(1),
                         CI->getArgOperand(2), Aligned);

      // Remove intrinsic.
      CI->eraseFromParent();
      return;
    }

    Value *Rep;
    // Upgrade packed integer vector compare intrinsics to compare instructions.
    if (IsX86 && (Name.startswith("sse2.pcmp") ||
                  Name.startswith("avx2.pcmp"))) {
      // "sse2.pcpmpeq." "sse2.pcmpgt." "avx2.pcmpeq." or "avx2.pcmpgt."
      bool CmpEq = Name[9] == 'e';
      Rep = Builder.CreateICmp(CmpEq ? ICmpInst::ICMP_EQ : ICmpInst::ICMP_SGT,
                               CI->getArgOperand(0), CI->getArgOperand(1));
      Rep = Builder.CreateSExt(Rep, CI->getType(), "");
    } else if (IsX86 && (Name.startswith("avx512.broadcastm"))) {
      Type *ExtTy = Type::getInt32Ty(C);
      if (CI->getOperand(0)->getType()->isIntegerTy(8))
        ExtTy = Type::getInt64Ty(C);
      unsigned NumElts = CI->getType()->getPrimitiveSizeInBits() /
                         ExtTy->getPrimitiveSizeInBits();
      Rep = Builder.CreateZExt(CI->getArgOperand(0), ExtTy);
      Rep = Builder.CreateVectorSplat(NumElts, Rep);
    } else if (IsX86 && (Name == "sse.sqrt.ss" ||
                         Name == "sse2.sqrt.sd")) {
      Value *Vec = CI->getArgOperand(0);
      Value *Elt0 = Builder.CreateExtractElement(Vec, (uint64_t)0);
      Function *Intr = Intrinsic::getDeclaration(F->getParent(),
                                                 Intrinsic::sqrt, Elt0->getType());
      Elt0 = Builder.CreateCall(Intr, Elt0);
      Rep = Builder.CreateInsertElement(Vec, Elt0, (uint64_t)0);
    } else if (IsX86 && (Name.startswith("avx.sqrt.p") ||
                         Name.startswith("sse2.sqrt.p") ||
                         Name.startswith("sse.sqrt.p"))) {
      Rep = Builder.CreateCall(Intrinsic::getDeclaration(F->getParent(),
                                                         Intrinsic::sqrt,
                                                         CI->getType()),
                               {CI->getArgOperand(0)});
    } else if (IsX86 && (Name.startswith("avx512.mask.sqrt.p"))) {
      if (CI->getNumArgOperands() == 4 &&
          (!isa<ConstantInt>(CI->getArgOperand(3)) ||
           cast<ConstantInt>(CI->getArgOperand(3))->getZExtValue() != 4)) {
        Intrinsic::ID IID = Name[18] == 's' ? Intrinsic::x86_avx512_sqrt_ps_512
                                            : Intrinsic::x86_avx512_sqrt_pd_512;

        Value *Args[] = { CI->getArgOperand(0), CI->getArgOperand(3) };
        Rep = Builder.CreateCall(Intrinsic::getDeclaration(CI->getModule(),
                                                           IID), Args);
      } else {
        Rep = Builder.CreateCall(Intrinsic::getDeclaration(F->getParent(),
                                                           Intrinsic::sqrt,
                                                           CI->getType()),
                                 {CI->getArgOperand(0)});
      }
      Rep = EmitX86Select(Builder, CI->getArgOperand(2), Rep,
                          CI->getArgOperand(1));
    } else if (IsX86 && (Name.startswith("avx512.ptestm") ||
                         Name.startswith("avx512.ptestnm"))) {
      Value *Op0 = CI->getArgOperand(0);
      Value *Op1 = CI->getArgOperand(1);
      Value *Mask = CI->getArgOperand(2);
      Rep = Builder.CreateAnd(Op0, Op1);
      llvm::Type *Ty = Op0->getType();
      Value *Zero = llvm::Constant::getNullValue(Ty);
      ICmpInst::Predicate Pred =
        Name.startswith("avx512.ptestm") ? ICmpInst::ICMP_NE : ICmpInst::ICMP_EQ;
      Rep = Builder.CreateICmp(Pred, Rep, Zero);
      Rep = ApplyX86MaskOn1BitsVec(Builder, Rep, Mask);
    } else if (IsX86 && (Name.startswith("avx512.mask.pbroadcast"))){
      unsigned NumElts = cast<FixedVectorType>(CI->getArgOperand(1)->getType())
                             ->getNumElements();
      Rep = Builder.CreateVectorSplat(NumElts, CI->getArgOperand(0));
      Rep = EmitX86Select(Builder, CI->getArgOperand(2), Rep,
                          CI->getArgOperand(1));
    } else if (IsX86 && (Name.startswith("avx512.kunpck"))) {
      unsigned NumElts = CI->getType()->getScalarSizeInBits();
      Value *LHS = getX86MaskVec(Builder, CI->getArgOperand(0), NumElts);
      Value *RHS = getX86MaskVec(Builder, CI->getArgOperand(1), NumElts);
      int Indices[64];
      for (unsigned i = 0; i != NumElts; ++i)
        Indices[i] = i;

      // First extract half of each vector. This gives better codegen than
      // doing it in a single shuffle.
      LHS = Builder.CreateShuffleVector(LHS, LHS,
                                        makeArrayRef(Indices, NumElts / 2));
      RHS = Builder.CreateShuffleVector(RHS, RHS,
                                        makeArrayRef(Indices, NumElts / 2));
      // Concat the vectors.
      // NOTE: Operands have to be swapped to match intrinsic definition.
      Rep = Builder.CreateShuffleVector(RHS, LHS,
                                        makeArrayRef(Indices, NumElts));
      Rep = Builder.CreateBitCast(Rep, CI->getType());
    } else if (IsX86 && Name == "avx512.kand.w") {
      Value *LHS = getX86MaskVec(Builder, CI->getArgOperand(0), 16);
      Value *RHS = getX86MaskVec(Builder, CI->getArgOperand(1), 16);
      Rep = Builder.CreateAnd(LHS, RHS);
      Rep = Builder.CreateBitCast(Rep, CI->getType());
    } else if (IsX86 && Name == "avx512.kandn.w") {
      Value *LHS = getX86MaskVec(Builder, CI->getArgOperand(0), 16);
      Value *RHS = getX86MaskVec(Builder, CI->getArgOperand(1), 16);
      LHS = Builder.CreateNot(LHS);
      Rep = Builder.CreateAnd(LHS, RHS);
      Rep = Builder.CreateBitCast(Rep, CI->getType());
    } else if (IsX86 && Name == "avx512.kor.w") {
      Value *LHS = getX86MaskVec(Builder, CI->getArgOperand(0), 16);
      Value *RHS = getX86MaskVec(Builder, CI->getArgOperand(1), 16);
      Rep = Builder.CreateOr(LHS, RHS);
      Rep = Builder.CreateBitCast(Rep, CI->getType());
    } else if (IsX86 && Name == "avx512.kxor.w") {
      Value *LHS = getX86MaskVec(Builder, CI->getArgOperand(0), 16);
      Value *RHS = getX86MaskVec(Builder, CI->getArgOperand(1), 16);
      Rep = Builder.CreateXor(LHS, RHS);
      Rep = Builder.CreateBitCast(Rep, CI->getType());
    } else if (IsX86 && Name == "avx512.kxnor.w") {
      Value *LHS = getX86MaskVec(Builder, CI->getArgOperand(0), 16);
      Value *RHS = getX86MaskVec(Builder, CI->getArgOperand(1), 16);
      LHS = Builder.CreateNot(LHS);
      Rep = Builder.CreateXor(LHS, RHS);
      Rep = Builder.CreateBitCast(Rep, CI->getType());
    } else if (IsX86 && Name == "avx512.knot.w") {
      Rep = getX86MaskVec(Builder, CI->getArgOperand(0), 16);
      Rep = Builder.CreateNot(Rep);
      Rep = Builder.CreateBitCast(Rep, CI->getType());
    } else if (IsX86 &&
               (Name == "avx512.kortestz.w" || Name == "avx512.kortestc.w")) {
      Value *LHS = getX86MaskVec(Builder, CI->getArgOperand(0), 16);
      Value *RHS = getX86MaskVec(Builder, CI->getArgOperand(1), 16);
      Rep = Builder.CreateOr(LHS, RHS);
      Rep = Builder.CreateBitCast(Rep, Builder.getInt16Ty());
      Value *C;
      if (Name[14] == 'c')
        C = ConstantInt::getAllOnesValue(Builder.getInt16Ty());
      else
        C = ConstantInt::getNullValue(Builder.getInt16Ty());
      Rep = Builder.CreateICmpEQ(Rep, C);
      Rep = Builder.CreateZExt(Rep, Builder.getInt32Ty());
    } else if (IsX86 && (Name == "sse.add.ss" || Name == "sse2.add.sd" ||
                         Name == "sse.sub.ss" || Name == "sse2.sub.sd" ||
                         Name == "sse.mul.ss" || Name == "sse2.mul.sd" ||
                         Name == "sse.div.ss" || Name == "sse2.div.sd")) {
      Type *I32Ty = Type::getInt32Ty(C);
      Value *Elt0 = Builder.CreateExtractElement(CI->getArgOperand(0),
                                                 ConstantInt::get(I32Ty, 0));
      Value *Elt1 = Builder.CreateExtractElement(CI->getArgOperand(1),
                                                 ConstantInt::get(I32Ty, 0));
      Value *EltOp;
      if (Name.contains(".add."))
        EltOp = Builder.CreateFAdd(Elt0, Elt1);
      else if (Name.contains(".sub."))
        EltOp = Builder.CreateFSub(Elt0, Elt1);
      else if (Name.contains(".mul."))
        EltOp = Builder.CreateFMul(Elt0, Elt1);
      else
        EltOp = Builder.CreateFDiv(Elt0, Elt1);
      Rep = Builder.CreateInsertElement(CI->getArgOperand(0), EltOp,
                                        ConstantInt::get(I32Ty, 0));
    } else if (IsX86 && Name.startswith("avx512.mask.pcmp")) {
      // "avx512.mask.pcmpeq." or "avx512.mask.pcmpgt."
      bool CmpEq = Name[16] == 'e';
      Rep = upgradeMaskedCompare(Builder, *CI, CmpEq ? 0 : 6, true);
    } else if (IsX86 && Name.startswith("avx512.mask.vpshufbitqmb.")) {
      Type *OpTy = CI->getArgOperand(0)->getType();
      unsigned VecWidth = OpTy->getPrimitiveSizeInBits();
      Intrinsic::ID IID;
      switch (VecWidth) {
      default: llvm_unreachable("Unexpected intrinsic");
      case 128: IID = Intrinsic::x86_avx512_vpshufbitqmb_128; break;
      case 256: IID = Intrinsic::x86_avx512_vpshufbitqmb_256; break;
      case 512: IID = Intrinsic::x86_avx512_vpshufbitqmb_512; break;
      }

      Rep = Builder.CreateCall(Intrinsic::getDeclaration(F->getParent(), IID),
                               { CI->getOperand(0), CI->getArgOperand(1) });
      Rep = ApplyX86MaskOn1BitsVec(Builder, Rep, CI->getArgOperand(2));
    } else if (IsX86 && Name.startswith("avx512.mask.fpclass.p")) {
      Type *OpTy = CI->getArgOperand(0)->getType();
      unsigned VecWidth = OpTy->getPrimitiveSizeInBits();
      unsigned EltWidth = OpTy->getScalarSizeInBits();
      Intrinsic::ID IID;
      if (VecWidth == 128 && EltWidth == 32)
        IID = Intrinsic::x86_avx512_fpclass_ps_128;
      else if (VecWidth == 256 && EltWidth == 32)
        IID = Intrinsic::x86_avx512_fpclass_ps_256;
      else if (VecWidth == 512 && EltWidth == 32)
        IID = Intrinsic::x86_avx512_fpclass_ps_512;
      else if (VecWidth == 128 && EltWidth == 64)
        IID = Intrinsic::x86_avx512_fpclass_pd_128;
      else if (VecWidth == 256 && EltWidth == 64)
        IID = Intrinsic::x86_avx512_fpclass_pd_256;
      else if (VecWidth == 512 && EltWidth == 64)
        IID = Intrinsic::x86_avx512_fpclass_pd_512;
      else
        llvm_unreachable("Unexpected intrinsic");

      Rep = Builder.CreateCall(Intrinsic::getDeclaration(F->getParent(), IID),
                               { CI->getOperand(0), CI->getArgOperand(1) });
      Rep = ApplyX86MaskOn1BitsVec(Builder, Rep, CI->getArgOperand(2));
    } else if (IsX86 && Name.startswith("avx512.cmp.p")) {
      SmallVector<Value *, 4> Args(CI->arg_operands().begin(),
                                   CI->arg_operands().end());
      Type *OpTy = Args[0]->getType();
      unsigned VecWidth = OpTy->getPrimitiveSizeInBits();
      unsigned EltWidth = OpTy->getScalarSizeInBits();
      Intrinsic::ID IID;
      if (VecWidth == 128 && EltWidth == 32)
        IID = Intrinsic::x86_avx512_mask_cmp_ps_128;
      else if (VecWidth == 256 && EltWidth == 32)
        IID = Intrinsic::x86_avx512_mask_cmp_ps_256;
      else if (VecWidth == 512 && EltWidth == 32)
        IID = Intrinsic::x86_avx512_mask_cmp_ps_512;
      else if (VecWidth == 128 && EltWidth == 64)
        IID = Intrinsic::x86_avx512_mask_cmp_pd_128;
      else if (VecWidth == 256 && EltWidth == 64)
        IID = Intrinsic::x86_avx512_mask_cmp_pd_256;
      else if (VecWidth == 512 && EltWidth == 64)
        IID = Intrinsic::x86_avx512_mask_cmp_pd_512;
      else
        llvm_unreachable("Unexpected intrinsic");

      Value *Mask = Constant::getAllOnesValue(CI->getType());
      if (VecWidth == 512)
        std::swap(Mask, Args.back());
      Args.push_back(Mask);

      Rep = Builder.CreateCall(Intrinsic::getDeclaration(F->getParent(), IID),
                               Args);
    } else if (IsX86 && Name.startswith("avx512.mask.cmp.")) {
      // Integer compare intrinsics.
      unsigned Imm = cast<ConstantInt>(CI->getArgOperand(2))->getZExtValue();
      Rep = upgradeMaskedCompare(Builder, *CI, Imm, true);
    } else if (IsX86 && Name.startswith("avx512.mask.ucmp.")) {
      unsigned Imm = cast<ConstantInt>(CI->getArgOperand(2))->getZExtValue();
      Rep = upgradeMaskedCompare(Builder, *CI, Imm, false);
    } else if (IsX86 && (Name.startswith("avx512.cvtb2mask.") ||
                         Name.startswith("avx512.cvtw2mask.") ||
                         Name.startswith("avx512.cvtd2mask.") ||
                         Name.startswith("avx512.cvtq2mask."))) {
      Value *Op = CI->getArgOperand(0);
      Value *Zero = llvm::Constant::getNullValue(Op->getType());
      Rep = Builder.CreateICmp(ICmpInst::ICMP_SLT, Op, Zero);
      Rep = ApplyX86MaskOn1BitsVec(Builder, Rep, nullptr);
    } else if(IsX86 && (Name == "ssse3.pabs.b.128" ||
                        Name == "ssse3.pabs.w.128" ||
                        Name == "ssse3.pabs.d.128" ||
                        Name.startswith("avx2.pabs") ||
                        Name.startswith("avx512.mask.pabs"))) {
      Rep = upgradeAbs(Builder, *CI);
    } else if (IsX86 && (Name == "sse41.pmaxsb" ||
                         Name == "sse2.pmaxs.w" ||
                         Name == "sse41.pmaxsd" ||
                         Name.startswith("avx2.pmaxs") ||
                         Name.startswith("avx512.mask.pmaxs"))) {
      Rep = UpgradeX86BinaryIntrinsics(Builder, *CI, Intrinsic::smax);
    } else if (IsX86 && (Name == "sse2.pmaxu.b" ||
                         Name == "sse41.pmaxuw" ||
                         Name == "sse41.pmaxud" ||
                         Name.startswith("avx2.pmaxu") ||
                         Name.startswith("avx512.mask.pmaxu"))) {
      Rep = UpgradeX86BinaryIntrinsics(Builder, *CI, Intrinsic::umax);
    } else if (IsX86 && (Name == "sse41.pminsb" ||
                         Name == "sse2.pmins.w" ||
                         Name == "sse41.pminsd" ||
                         Name.startswith("avx2.pmins") ||
                         Name.startswith("avx512.mask.pmins"))) {
      Rep = UpgradeX86BinaryIntrinsics(Builder, *CI, Intrinsic::smin);
    } else if (IsX86 && (Name == "sse2.pminu.b" ||
                         Name == "sse41.pminuw" ||
                         Name == "sse41.pminud" ||
                         Name.startswith("avx2.pminu") ||
                         Name.startswith("avx512.mask.pminu"))) {
      Rep = UpgradeX86BinaryIntrinsics(Builder, *CI, Intrinsic::umin);
    } else if (IsX86 && (Name == "sse2.pmulu.dq" ||
                         Name == "avx2.pmulu.dq" ||
                         Name == "avx512.pmulu.dq.512" ||
                         Name.startswith("avx512.mask.pmulu.dq."))) {
      Rep = upgradePMULDQ(Builder, *CI, /*Signed*/false);
    } else if (IsX86 && (Name == "sse41.pmuldq" ||
                         Name == "avx2.pmul.dq" ||
                         Name == "avx512.pmul.dq.512" ||
                         Name.startswith("avx512.mask.pmul.dq."))) {
      Rep = upgradePMULDQ(Builder, *CI, /*Signed*/true);
    } else if (IsX86 && (Name == "sse.cvtsi2ss" ||
                         Name == "sse2.cvtsi2sd" ||
                         Name == "sse.cvtsi642ss" ||
                         Name == "sse2.cvtsi642sd")) {
      Rep = Builder.CreateSIToFP(
          CI->getArgOperand(1),
          cast<VectorType>(CI->getType())->getElementType());
      Rep = Builder.CreateInsertElement(CI->getArgOperand(0), Rep, (uint64_t)0);
    } else if (IsX86 && Name == "avx512.cvtusi2sd") {
      Rep = Builder.CreateUIToFP(
          CI->getArgOperand(1),
          cast<VectorType>(CI->getType())->getElementType());
      Rep = Builder.CreateInsertElement(CI->getArgOperand(0), Rep, (uint64_t)0);
    } else if (IsX86 && Name == "sse2.cvtss2sd") {
      Rep = Builder.CreateExtractElement(CI->getArgOperand(1), (uint64_t)0);
      Rep = Builder.CreateFPExt(
          Rep, cast<VectorType>(CI->getType())->getElementType());
      Rep = Builder.CreateInsertElement(CI->getArgOperand(0), Rep, (uint64_t)0);
    } else if (IsX86 && (Name == "sse2.cvtdq2pd" ||
                         Name == "sse2.cvtdq2ps" ||
                         Name == "avx.cvtdq2.pd.256" ||
                         Name == "avx.cvtdq2.ps.256" ||
                         Name.startswith("avx512.mask.cvtdq2pd.") ||
                         Name.startswith("avx512.mask.cvtudq2pd.") ||
                         Name.startswith("avx512.mask.cvtdq2ps.") ||
                         Name.startswith("avx512.mask.cvtudq2ps.") ||
                         Name.startswith("avx512.mask.cvtqq2pd.") ||
                         Name.startswith("avx512.mask.cvtuqq2pd.") ||
                         Name == "avx512.mask.cvtqq2ps.256" ||
                         Name == "avx512.mask.cvtqq2ps.512" ||
                         Name == "avx512.mask.cvtuqq2ps.256" ||
                         Name == "avx512.mask.cvtuqq2ps.512" ||
                         Name == "sse2.cvtps2pd" ||
                         Name == "avx.cvt.ps2.pd.256" ||
                         Name == "avx512.mask.cvtps2pd.128" ||
                         Name == "avx512.mask.cvtps2pd.256")) {
      auto *DstTy = cast<FixedVectorType>(CI->getType());
      Rep = CI->getArgOperand(0);
      auto *SrcTy = cast<FixedVectorType>(Rep->getType());

      unsigned NumDstElts = DstTy->getNumElements();
      if (NumDstElts < SrcTy->getNumElements()) {
        assert(NumDstElts == 2 && "Unexpected vector size");
        Rep = Builder.CreateShuffleVector(Rep, Rep, ArrayRef<int>{0, 1});
      }

      bool IsPS2PD = SrcTy->getElementType()->isFloatTy();
      bool IsUnsigned = (StringRef::npos != Name.find("cvtu"));
      if (IsPS2PD)
        Rep = Builder.CreateFPExt(Rep, DstTy, "cvtps2pd");
      else if (CI->getNumArgOperands() == 4 &&
               (!isa<ConstantInt>(CI->getArgOperand(3)) ||
                cast<ConstantInt>(CI->getArgOperand(3))->getZExtValue() != 4)) {
        Intrinsic::ID IID = IsUnsigned ? Intrinsic::x86_avx512_uitofp_round
                                       : Intrinsic::x86_avx512_sitofp_round;
        Function *F = Intrinsic::getDeclaration(CI->getModule(), IID,
                                                { DstTy, SrcTy });
        Rep = Builder.CreateCall(F, { Rep, CI->getArgOperand(3) });
      } else {
        Rep = IsUnsigned ? Builder.CreateUIToFP(Rep, DstTy, "cvt")
                         : Builder.CreateSIToFP(Rep, DstTy, "cvt");
      }

      if (CI->getNumArgOperands() >= 3)
        Rep = EmitX86Select(Builder, CI->getArgOperand(2), Rep,
                            CI->getArgOperand(1));
    } else if (IsX86 && (Name.startswith("avx512.mask.vcvtph2ps.") ||
                         Name.startswith("vcvtph2ps."))) {
      auto *DstTy = cast<FixedVectorType>(CI->getType());
      Rep = CI->getArgOperand(0);
      auto *SrcTy = cast<FixedVectorType>(Rep->getType());
      unsigned NumDstElts = DstTy->getNumElements();
      if (NumDstElts != SrcTy->getNumElements()) {
        assert(NumDstElts == 4 && "Unexpected vector size");
        Rep = Builder.CreateShuffleVector(Rep, Rep, ArrayRef<int>{0, 1, 2, 3});
      }
      Rep = Builder.CreateBitCast(
          Rep, FixedVectorType::get(Type::getHalfTy(C), NumDstElts));
      Rep = Builder.CreateFPExt(Rep, DstTy, "cvtph2ps");
      if (CI->getNumArgOperands() >= 3)
        Rep = EmitX86Select(Builder, CI->getArgOperand(2), Rep,
                            CI->getArgOperand(1));
    } else if (IsX86 && (Name.startswith("avx512.mask.loadu."))) {
      Rep = UpgradeMaskedLoad(Builder, CI->getArgOperand(0),
                              CI->getArgOperand(1), CI->getArgOperand(2),
                              /*Aligned*/false);
    } else if (IsX86 && (Name.startswith("avx512.mask.load."))) {
      Rep = UpgradeMaskedLoad(Builder, CI->getArgOperand(0),
                              CI->getArgOperand(1),CI->getArgOperand(2),
                              /*Aligned*/true);
    } else if (IsX86 && Name.startswith("avx512.mask.expand.load.")) {
      auto *ResultTy = cast<FixedVectorType>(CI->getType());
      Type *PtrTy = ResultTy->getElementType();

      // Cast the pointer to element type.
      Value *Ptr = Builder.CreateBitCast(CI->getOperand(0),
                                         llvm::PointerType::getUnqual(PtrTy));

      Value *MaskVec = getX86MaskVec(Builder, CI->getArgOperand(2),
                                     ResultTy->getNumElements());

      Function *ELd = Intrinsic::getDeclaration(F->getParent(),
                                                Intrinsic::masked_expandload,
                                                ResultTy);
      Rep = Builder.CreateCall(ELd, { Ptr, MaskVec, CI->getOperand(1) });
    } else if (IsX86 && Name.startswith("avx512.mask.compress.store.")) {
      auto *ResultTy = cast<VectorType>(CI->getArgOperand(1)->getType());
      Type *PtrTy = ResultTy->getElementType();

      // Cast the pointer to element type.
      Value *Ptr = Builder.CreateBitCast(CI->getOperand(0),
                                         llvm::PointerType::getUnqual(PtrTy));

      Value *MaskVec =
          getX86MaskVec(Builder, CI->getArgOperand(2),
                        cast<FixedVectorType>(ResultTy)->getNumElements());

      Function *CSt = Intrinsic::getDeclaration(F->getParent(),
                                                Intrinsic::masked_compressstore,
                                                ResultTy);
      Rep = Builder.CreateCall(CSt, { CI->getArgOperand(1), Ptr, MaskVec });
    } else if (IsX86 && (Name.startswith("avx512.mask.compress.") ||
                         Name.startswith("avx512.mask.expand."))) {
      auto *ResultTy = cast<FixedVectorType>(CI->getType());

      Value *MaskVec = getX86MaskVec(Builder, CI->getArgOperand(2),
                                     ResultTy->getNumElements());

      bool IsCompress = Name[12] == 'c';
      Intrinsic::ID IID = IsCompress ? Intrinsic::x86_avx512_mask_compress
                                     : Intrinsic::x86_avx512_mask_expand;
      Function *Intr = Intrinsic::getDeclaration(F->getParent(), IID, ResultTy);
      Rep = Builder.CreateCall(Intr, { CI->getOperand(0), CI->getOperand(1),
                                       MaskVec });
    } else if (IsX86 && Name.startswith("xop.vpcom")) {
      bool IsSigned;
      if (Name.endswith("ub") || Name.endswith("uw") || Name.endswith("ud") ||
          Name.endswith("uq"))
        IsSigned = false;
      else if (Name.endswith("b") || Name.endswith("w") || Name.endswith("d") ||
               Name.endswith("q"))
        IsSigned = true;
      else
        llvm_unreachable("Unknown suffix");

      unsigned Imm;
      if (CI->getNumArgOperands() == 3) {
        Imm = cast<ConstantInt>(CI->getArgOperand(2))->getZExtValue();
      } else {
        Name = Name.substr(9); // strip off "xop.vpcom"
        if (Name.startswith("lt"))
          Imm = 0;
        else if (Name.startswith("le"))
          Imm = 1;
        else if (Name.startswith("gt"))
          Imm = 2;
        else if (Name.startswith("ge"))
          Imm = 3;
        else if (Name.startswith("eq"))
          Imm = 4;
        else if (Name.startswith("ne"))
          Imm = 5;
        else if (Name.startswith("false"))
          Imm = 6;
        else if (Name.startswith("true"))
          Imm = 7;
        else
          llvm_unreachable("Unknown condition");
      }

      Rep = upgradeX86vpcom(Builder, *CI, Imm, IsSigned);
    } else if (IsX86 && Name.startswith("xop.vpcmov")) {
      Value *Sel = CI->getArgOperand(2);
      Value *NotSel = Builder.CreateNot(Sel);
      Value *Sel0 = Builder.CreateAnd(CI->getArgOperand(0), Sel);
      Value *Sel1 = Builder.CreateAnd(CI->getArgOperand(1), NotSel);
      Rep = Builder.CreateOr(Sel0, Sel1);
    } else if (IsX86 && (Name.startswith("xop.vprot") ||
                         Name.startswith("avx512.prol") ||
                         Name.startswith("avx512.mask.prol"))) {
      Rep = upgradeX86Rotate(Builder, *CI, false);
    } else if (IsX86 && (Name.startswith("avx512.pror") ||
                         Name.startswith("avx512.mask.pror"))) {
      Rep = upgradeX86Rotate(Builder, *CI, true);
    } else if (IsX86 && (Name.startswith("avx512.vpshld.") ||
                         Name.startswith("avx512.mask.vpshld") ||
                         Name.startswith("avx512.maskz.vpshld"))) {
      bool ZeroMask = Name[11] == 'z';
      Rep = upgradeX86ConcatShift(Builder, *CI, false, ZeroMask);
    } else if (IsX86 && (Name.startswith("avx512.vpshrd.") ||
                         Name.startswith("avx512.mask.vpshrd") ||
                         Name.startswith("avx512.maskz.vpshrd"))) {
      bool ZeroMask = Name[11] == 'z';
      Rep = upgradeX86ConcatShift(Builder, *CI, true, ZeroMask);
    } else if (IsX86 && Name == "sse42.crc32.64.8") {
      Function *CRC32 = Intrinsic::getDeclaration(F->getParent(),
                                               Intrinsic::x86_sse42_crc32_32_8);
      Value *Trunc0 = Builder.CreateTrunc(CI->getArgOperand(0), Type::getInt32Ty(C));
      Rep = Builder.CreateCall(CRC32, {Trunc0, CI->getArgOperand(1)});
      Rep = Builder.CreateZExt(Rep, CI->getType(), "");
    } else if (IsX86 && (Name.startswith("avx.vbroadcast.s") ||
                         Name.startswith("avx512.vbroadcast.s"))) {
      // Replace broadcasts with a series of insertelements.
      auto *VecTy = cast<FixedVectorType>(CI->getType());
      Type *EltTy = VecTy->getElementType();
      unsigned EltNum = VecTy->getNumElements();
      Value *Cast = Builder.CreateBitCast(CI->getArgOperand(0),
                                          EltTy->getPointerTo());
      Value *Load = Builder.CreateLoad(EltTy, Cast);
      Type *I32Ty = Type::getInt32Ty(C);
      Rep = UndefValue::get(VecTy);
      for (unsigned I = 0; I < EltNum; ++I)
        Rep = Builder.CreateInsertElement(Rep, Load,
                                          ConstantInt::get(I32Ty, I));
    } else if (IsX86 && (Name.startswith("sse41.pmovsx") ||
                         Name.startswith("sse41.pmovzx") ||
                         Name.startswith("avx2.pmovsx") ||
                         Name.startswith("avx2.pmovzx") ||
                         Name.startswith("avx512.mask.pmovsx") ||
                         Name.startswith("avx512.mask.pmovzx"))) {
      auto *DstTy = cast<FixedVectorType>(CI->getType());
      unsigned NumDstElts = DstTy->getNumElements();

      // Extract a subvector of the first NumDstElts lanes and sign/zero extend.
      SmallVector<int, 8> ShuffleMask(NumDstElts);
      for (unsigned i = 0; i != NumDstElts; ++i)
        ShuffleMask[i] = i;

      Value *SV =
          Builder.CreateShuffleVector(CI->getArgOperand(0), ShuffleMask);

      bool DoSext = (StringRef::npos != Name.find("pmovsx"));
      Rep = DoSext ? Builder.CreateSExt(SV, DstTy)
                   : Builder.CreateZExt(SV, DstTy);
      // If there are 3 arguments, it's a masked intrinsic so we need a select.
      if (CI->getNumArgOperands() == 3)
        Rep = EmitX86Select(Builder, CI->getArgOperand(2), Rep,
                            CI->getArgOperand(1));
    } else if (Name == "avx512.mask.pmov.qd.256" ||
               Name == "avx512.mask.pmov.qd.512" ||
               Name == "avx512.mask.pmov.wb.256" ||
               Name == "avx512.mask.pmov.wb.512") {
      Type *Ty = CI->getArgOperand(1)->getType();
      Rep = Builder.CreateTrunc(CI->getArgOperand(0), Ty);
      Rep = EmitX86Select(Builder, CI->getArgOperand(2), Rep,
                          CI->getArgOperand(1));
    } else if (IsX86 && (Name.startswith("avx.vbroadcastf128") ||
                         Name == "avx2.vbroadcasti128")) {
      // Replace vbroadcastf128/vbroadcasti128 with a vector load+shuffle.
      Type *EltTy = cast<VectorType>(CI->getType())->getElementType();
      unsigned NumSrcElts = 128 / EltTy->getPrimitiveSizeInBits();
      auto *VT = FixedVectorType::get(EltTy, NumSrcElts);
      Value *Op = Builder.CreatePointerCast(CI->getArgOperand(0),
                                            PointerType::getUnqual(VT));
      Value *Load = Builder.CreateAlignedLoad(VT, Op, Align(1));
      if (NumSrcElts == 2)
        Rep = Builder.CreateShuffleVector(Load, ArrayRef<int>{0, 1, 0, 1});
      else
        Rep = Builder.CreateShuffleVector(
            Load, ArrayRef<int>{0, 1, 2, 3, 0, 1, 2, 3});
    } else if (IsX86 && (Name.startswith("avx512.mask.shuf.i") ||
                         Name.startswith("avx512.mask.shuf.f"))) {
      unsigned Imm = cast<ConstantInt>(CI->getArgOperand(2))->getZExtValue();
      Type *VT = CI->getType();
      unsigned NumLanes = VT->getPrimitiveSizeInBits() / 128;
      unsigned NumElementsInLane = 128 / VT->getScalarSizeInBits();
      unsigned ControlBitsMask = NumLanes - 1;
      unsigned NumControlBits = NumLanes / 2;
      SmallVector<int, 8> ShuffleMask(0);

      for (unsigned l = 0; l != NumLanes; ++l) {
        unsigned LaneMask = (Imm >> (l * NumControlBits)) & ControlBitsMask;
        // We actually need the other source.
        if (l >= NumLanes / 2)
          LaneMask += NumLanes;
        for (unsigned i = 0; i != NumElementsInLane; ++i)
          ShuffleMask.push_back(LaneMask * NumElementsInLane + i);
      }
      Rep = Builder.CreateShuffleVector(CI->getArgOperand(0),
                                        CI->getArgOperand(1), ShuffleMask);
      Rep = EmitX86Select(Builder, CI->getArgOperand(4), Rep,
                          CI->getArgOperand(3));
    }else if (IsX86 && (Name.startswith("avx512.mask.broadcastf") ||
                         Name.startswith("avx512.mask.broadcasti"))) {
      unsigned NumSrcElts =
          cast<FixedVectorType>(CI->getArgOperand(0)->getType())
              ->getNumElements();
      unsigned NumDstElts =
          cast<FixedVectorType>(CI->getType())->getNumElements();

      SmallVector<int, 8> ShuffleMask(NumDstElts);
      for (unsigned i = 0; i != NumDstElts; ++i)
        ShuffleMask[i] = i % NumSrcElts;

      Rep = Builder.CreateShuffleVector(CI->getArgOperand(0),
                                        CI->getArgOperand(0),
                                        ShuffleMask);
      Rep = EmitX86Select(Builder, CI->getArgOperand(2), Rep,
                          CI->getArgOperand(1));
    } else if (IsX86 && (Name.startswith("avx2.pbroadcast") ||
                         Name.startswith("avx2.vbroadcast") ||
                         Name.startswith("avx512.pbroadcast") ||
                         Name.startswith("avx512.mask.broadcast.s"))) {
      // Replace vp?broadcasts with a vector shuffle.
      Value *Op = CI->getArgOperand(0);
      ElementCount EC = cast<VectorType>(CI->getType())->getElementCount();
      Type *MaskTy = VectorType::get(Type::getInt32Ty(C), EC);
      SmallVector<int, 8> M;
      ShuffleVectorInst::getShuffleMask(Constant::getNullValue(MaskTy), M);
      Rep = Builder.CreateShuffleVector(Op, M);

      if (CI->getNumArgOperands() == 3)
        Rep = EmitX86Select(Builder, CI->getArgOperand(2), Rep,
                            CI->getArgOperand(1));
    } else if (IsX86 && (Name.startswith("sse2.padds.") ||
                         Name.startswith("avx2.padds.") ||
                         Name.startswith("avx512.padds.") ||
                         Name.startswith("avx512.mask.padds."))) {
      Rep = UpgradeX86BinaryIntrinsics(Builder, *CI, Intrinsic::sadd_sat);
    } else if (IsX86 && (Name.startswith("sse2.psubs.") ||
                         Name.startswith("avx2.psubs.") ||
                         Name.startswith("avx512.psubs.") ||
                         Name.startswith("avx512.mask.psubs."))) {
      Rep = UpgradeX86BinaryIntrinsics(Builder, *CI, Intrinsic::ssub_sat);
    } else if (IsX86 && (Name.startswith("sse2.paddus.") ||
                         Name.startswith("avx2.paddus.") ||
                         Name.startswith("avx512.mask.paddus."))) {
      Rep = UpgradeX86BinaryIntrinsics(Builder, *CI, Intrinsic::uadd_sat);
    } else if (IsX86 && (Name.startswith("sse2.psubus.") ||
                         Name.startswith("avx2.psubus.") ||
                         Name.startswith("avx512.mask.psubus."))) {
      Rep = UpgradeX86BinaryIntrinsics(Builder, *CI, Intrinsic::usub_sat);
    } else if (IsX86 && Name.startswith("avx512.mask.palignr.")) {
      Rep = UpgradeX86ALIGNIntrinsics(Builder, CI->getArgOperand(0),
                                      CI->getArgOperand(1),
                                      CI->getArgOperand(2),
                                      CI->getArgOperand(3),
                                      CI->getArgOperand(4),
                                      false);
    } else if (IsX86 && Name.startswith("avx512.mask.valign.")) {
      Rep = UpgradeX86ALIGNIntrinsics(Builder, CI->getArgOperand(0),
                                      CI->getArgOperand(1),
                                      CI->getArgOperand(2),
                                      CI->getArgOperand(3),
                                      CI->getArgOperand(4),
                                      true);
    } else if (IsX86 && (Name == "sse2.psll.dq" ||
                         Name == "avx2.psll.dq")) {
      // 128/256-bit shift left specified in bits.
      unsigned Shift = cast<ConstantInt>(CI->getArgOperand(1))->getZExtValue();
      Rep = UpgradeX86PSLLDQIntrinsics(Builder, CI->getArgOperand(0),
                                       Shift / 8); // Shift is in bits.
    } else if (IsX86 && (Name == "sse2.psrl.dq" ||
                         Name == "avx2.psrl.dq")) {
      // 128/256-bit shift right specified in bits.
      unsigned Shift = cast<ConstantInt>(CI->getArgOperand(1))->getZExtValue();
      Rep = UpgradeX86PSRLDQIntrinsics(Builder, CI->getArgOperand(0),
                                       Shift / 8); // Shift is in bits.
    } else if (IsX86 && (Name == "sse2.psll.dq.bs" ||
                         Name == "avx2.psll.dq.bs" ||
                         Name == "avx512.psll.dq.512")) {
      // 128/256/512-bit shift left specified in bytes.
      unsigned Shift = cast<ConstantInt>(CI->getArgOperand(1))->getZExtValue();
      Rep = UpgradeX86PSLLDQIntrinsics(Builder, CI->getArgOperand(0), Shift);
    } else if (IsX86 && (Name == "sse2.psrl.dq.bs" ||
                         Name == "avx2.psrl.dq.bs" ||
                         Name == "avx512.psrl.dq.512")) {
      // 128/256/512-bit shift right specified in bytes.
      unsigned Shift = cast<ConstantInt>(CI->getArgOperand(1))->getZExtValue();
      Rep = UpgradeX86PSRLDQIntrinsics(Builder, CI->getArgOperand(0), Shift);
    } else if (IsX86 && (Name == "sse41.pblendw" ||
                         Name.startswith("sse41.blendp") ||
                         Name.startswith("avx.blend.p") ||
                         Name == "avx2.pblendw" ||
                         Name.startswith("avx2.pblendd."))) {
      Value *Op0 = CI->getArgOperand(0);
      Value *Op1 = CI->getArgOperand(1);
      unsigned Imm = cast <ConstantInt>(CI->getArgOperand(2))->getZExtValue();
      auto *VecTy = cast<FixedVectorType>(CI->getType());
      unsigned NumElts = VecTy->getNumElements();

      SmallVector<int, 16> Idxs(NumElts);
      for (unsigned i = 0; i != NumElts; ++i)
        Idxs[i] = ((Imm >> (i%8)) & 1) ? i + NumElts : i;

      Rep = Builder.CreateShuffleVector(Op0, Op1, Idxs);
    } else if (IsX86 && (Name.startswith("avx.vinsertf128.") ||
                         Name == "avx2.vinserti128" ||
                         Name.startswith("avx512.mask.insert"))) {
      Value *Op0 = CI->getArgOperand(0);
      Value *Op1 = CI->getArgOperand(1);
      unsigned Imm = cast<ConstantInt>(CI->getArgOperand(2))->getZExtValue();
      unsigned DstNumElts =
          cast<FixedVectorType>(CI->getType())->getNumElements();
      unsigned SrcNumElts =
          cast<FixedVectorType>(Op1->getType())->getNumElements();
      unsigned Scale = DstNumElts / SrcNumElts;

      // Mask off the high bits of the immediate value; hardware ignores those.
      Imm = Imm % Scale;

      // Extend the second operand into a vector the size of the destination.
      SmallVector<int, 8> Idxs(DstNumElts);
      for (unsigned i = 0; i != SrcNumElts; ++i)
        Idxs[i] = i;
      for (unsigned i = SrcNumElts; i != DstNumElts; ++i)
        Idxs[i] = SrcNumElts;
      Rep = Builder.CreateShuffleVector(Op1, Idxs);

      // Insert the second operand into the first operand.

      // Note that there is no guarantee that instruction lowering will actually
      // produce a vinsertf128 instruction for the created shuffles. In
      // particular, the 0 immediate case involves no lane changes, so it can
      // be handled as a blend.

      // Example of shuffle mask for 32-bit elements:
      // Imm = 1  <i32 0, i32 1, i32 2,  i32 3,  i32 8, i32 9, i32 10, i32 11>
      // Imm = 0  <i32 8, i32 9, i32 10, i32 11, i32 4, i32 5, i32 6,  i32 7 >

      // First fill with identify mask.
      for (unsigned i = 0; i != DstNumElts; ++i)
        Idxs[i] = i;
      // Then replace the elements where we need to insert.
      for (unsigned i = 0; i != SrcNumElts; ++i)
        Idxs[i + Imm * SrcNumElts] = i + DstNumElts;
      Rep = Builder.CreateShuffleVector(Op0, Rep, Idxs);

      // If the intrinsic has a mask operand, handle that.
      if (CI->getNumArgOperands() == 5)
        Rep = EmitX86Select(Builder, CI->getArgOperand(4), Rep,
                            CI->getArgOperand(3));
    } else if (IsX86 && (Name.startswith("avx.vextractf128.") ||
                         Name == "avx2.vextracti128" ||
                         Name.startswith("avx512.mask.vextract"))) {
      Value *Op0 = CI->getArgOperand(0);
      unsigned Imm = cast<ConstantInt>(CI->getArgOperand(1))->getZExtValue();
      unsigned DstNumElts =
          cast<FixedVectorType>(CI->getType())->getNumElements();
      unsigned SrcNumElts =
          cast<FixedVectorType>(Op0->getType())->getNumElements();
      unsigned Scale = SrcNumElts / DstNumElts;

      // Mask off the high bits of the immediate value; hardware ignores those.
      Imm = Imm % Scale;

      // Get indexes for the subvector of the input vector.
      SmallVector<int, 8> Idxs(DstNumElts);
      for (unsigned i = 0; i != DstNumElts; ++i) {
        Idxs[i] = i + (Imm * DstNumElts);
      }
      Rep = Builder.CreateShuffleVector(Op0, Op0, Idxs);

      // If the intrinsic has a mask operand, handle that.
      if (CI->getNumArgOperands() == 4)
        Rep = EmitX86Select(Builder, CI->getArgOperand(3), Rep,
                            CI->getArgOperand(2));
    } else if (!IsX86 && Name == "stackprotectorcheck") {
      Rep = nullptr;
    } else if (IsX86 && (Name.startswith("avx512.mask.perm.df.") ||
                         Name.startswith("avx512.mask.perm.di."))) {
      Value *Op0 = CI->getArgOperand(0);
      unsigned Imm = cast<ConstantInt>(CI->getArgOperand(1))->getZExtValue();
      auto *VecTy = cast<FixedVectorType>(CI->getType());
      unsigned NumElts = VecTy->getNumElements();

      SmallVector<int, 8> Idxs(NumElts);
      for (unsigned i = 0; i != NumElts; ++i)
        Idxs[i] = (i & ~0x3) + ((Imm >> (2 * (i & 0x3))) & 3);

      Rep = Builder.CreateShuffleVector(Op0, Op0, Idxs);

      if (CI->getNumArgOperands() == 4)
        Rep = EmitX86Select(Builder, CI->getArgOperand(3), Rep,
                            CI->getArgOperand(2));
    } else if (IsX86 && (Name.startswith("avx.vperm2f128.") ||
                         Name == "avx2.vperm2i128")) {
      // The immediate permute control byte looks like this:
      //    [1:0] - select 128 bits from sources for low half of destination
      //    [2]   - ignore
      //    [3]   - zero low half of destination
      //    [5:4] - select 128 bits from sources for high half of destination
      //    [6]   - ignore
      //    [7]   - zero high half of destination

      uint8_t Imm = cast<ConstantInt>(CI->getArgOperand(2))->getZExtValue();

      unsigned NumElts = cast<FixedVectorType>(CI->getType())->getNumElements();
      unsigned HalfSize = NumElts / 2;
      SmallVector<int, 8> ShuffleMask(NumElts);

      // Determine which operand(s) are actually in use for this instruction.
      Value *V0 = (Imm & 0x02) ? CI->getArgOperand(1) : CI->getArgOperand(0);
      Value *V1 = (Imm & 0x20) ? CI->getArgOperand(1) : CI->getArgOperand(0);

      // If needed, replace operands based on zero mask.
      V0 = (Imm & 0x08) ? ConstantAggregateZero::get(CI->getType()) : V0;
      V1 = (Imm & 0x80) ? ConstantAggregateZero::get(CI->getType()) : V1;

      // Permute low half of result.
      unsigned StartIndex = (Imm & 0x01) ? HalfSize : 0;
      for (unsigned i = 0; i < HalfSize; ++i)
        ShuffleMask[i] = StartIndex + i;

      // Permute high half of result.
      StartIndex = (Imm & 0x10) ? HalfSize : 0;
      for (unsigned i = 0; i < HalfSize; ++i)
        ShuffleMask[i + HalfSize] = NumElts + StartIndex + i;

      Rep = Builder.CreateShuffleVector(V0, V1, ShuffleMask);

    } else if (IsX86 && (Name.startswith("avx.vpermil.") ||
                         Name == "sse2.pshuf.d" ||
                         Name.startswith("avx512.mask.vpermil.p") ||
                         Name.startswith("avx512.mask.pshuf.d."))) {
      Value *Op0 = CI->getArgOperand(0);
      unsigned Imm = cast<ConstantInt>(CI->getArgOperand(1))->getZExtValue();
      auto *VecTy = cast<FixedVectorType>(CI->getType());
      unsigned NumElts = VecTy->getNumElements();
      // Calculate the size of each index in the immediate.
      unsigned IdxSize = 64 / VecTy->getScalarSizeInBits();
      unsigned IdxMask = ((1 << IdxSize) - 1);

      SmallVector<int, 8> Idxs(NumElts);
      // Lookup the bits for this element, wrapping around the immediate every
      // 8-bits. Elements are grouped into sets of 2 or 4 elements so we need
      // to offset by the first index of each group.
      for (unsigned i = 0; i != NumElts; ++i)
        Idxs[i] = ((Imm >> ((i * IdxSize) % 8)) & IdxMask) | (i & ~IdxMask);

      Rep = Builder.CreateShuffleVector(Op0, Op0, Idxs);

      if (CI->getNumArgOperands() == 4)
        Rep = EmitX86Select(Builder, CI->getArgOperand(3), Rep,
                            CI->getArgOperand(2));
    } else if (IsX86 && (Name == "sse2.pshufl.w" ||
                         Name.startswith("avx512.mask.pshufl.w."))) {
      Value *Op0 = CI->getArgOperand(0);
      unsigned Imm = cast<ConstantInt>(CI->getArgOperand(1))->getZExtValue();
      unsigned NumElts = cast<FixedVectorType>(CI->getType())->getNumElements();

      SmallVector<int, 16> Idxs(NumElts);
      for (unsigned l = 0; l != NumElts; l += 8) {
        for (unsigned i = 0; i != 4; ++i)
          Idxs[i + l] = ((Imm >> (2 * i)) & 0x3) + l;
        for (unsigned i = 4; i != 8; ++i)
          Idxs[i + l] = i + l;
      }

      Rep = Builder.CreateShuffleVector(Op0, Op0, Idxs);

      if (CI->getNumArgOperands() == 4)
        Rep = EmitX86Select(Builder, CI->getArgOperand(3), Rep,
                            CI->getArgOperand(2));
    } else if (IsX86 && (Name == "sse2.pshufh.w" ||
                         Name.startswith("avx512.mask.pshufh.w."))) {
      Value *Op0 = CI->getArgOperand(0);
      unsigned Imm = cast<ConstantInt>(CI->getArgOperand(1))->getZExtValue();
      unsigned NumElts = cast<FixedVectorType>(CI->getType())->getNumElements();

      SmallVector<int, 16> Idxs(NumElts);
      for (unsigned l = 0; l != NumElts; l += 8) {
        for (unsigned i = 0; i != 4; ++i)
          Idxs[i + l] = i + l;
        for (unsigned i = 0; i != 4; ++i)
          Idxs[i + l + 4] = ((Imm >> (2 * i)) & 0x3) + 4 + l;
      }

      Rep = Builder.CreateShuffleVector(Op0, Op0, Idxs);

      if (CI->getNumArgOperands() == 4)
        Rep = EmitX86Select(Builder, CI->getArgOperand(3), Rep,
                            CI->getArgOperand(2));
    } else if (IsX86 && Name.startswith("avx512.mask.shuf.p")) {
      Value *Op0 = CI->getArgOperand(0);
      Value *Op1 = CI->getArgOperand(1);
      unsigned Imm = cast<ConstantInt>(CI->getArgOperand(2))->getZExtValue();
      unsigned NumElts = cast<FixedVectorType>(CI->getType())->getNumElements();

      unsigned NumLaneElts = 128/CI->getType()->getScalarSizeInBits();
      unsigned HalfLaneElts = NumLaneElts / 2;

      SmallVector<int, 16> Idxs(NumElts);
      for (unsigned i = 0; i != NumElts; ++i) {
        // Base index is the starting element of the lane.
        Idxs[i] = i - (i % NumLaneElts);
        // If we are half way through the lane switch to the other source.
        if ((i % NumLaneElts) >= HalfLaneElts)
          Idxs[i] += NumElts;
        // Now select the specific element. By adding HalfLaneElts bits from
        // the immediate. Wrapping around the immediate every 8-bits.
        Idxs[i] += (Imm >> ((i * HalfLaneElts) % 8)) & ((1 << HalfLaneElts) - 1);
      }

      Rep = Builder.CreateShuffleVector(Op0, Op1, Idxs);

      Rep = EmitX86Select(Builder, CI->getArgOperand(4), Rep,
                          CI->getArgOperand(3));
    } else if (IsX86 && (Name.startswith("avx512.mask.movddup") ||
                         Name.startswith("avx512.mask.movshdup") ||
                         Name.startswith("avx512.mask.movsldup"))) {
      Value *Op0 = CI->getArgOperand(0);
      unsigned NumElts = cast<FixedVectorType>(CI->getType())->getNumElements();
      unsigned NumLaneElts = 128/CI->getType()->getScalarSizeInBits();

      unsigned Offset = 0;
      if (Name.startswith("avx512.mask.movshdup."))
        Offset = 1;

      SmallVector<int, 16> Idxs(NumElts);
      for (unsigned l = 0; l != NumElts; l += NumLaneElts)
        for (unsigned i = 0; i != NumLaneElts; i += 2) {
          Idxs[i + l + 0] = i + l + Offset;
          Idxs[i + l + 1] = i + l + Offset;
        }

      Rep = Builder.CreateShuffleVector(Op0, Op0, Idxs);

      Rep = EmitX86Select(Builder, CI->getArgOperand(2), Rep,
                          CI->getArgOperand(1));
    } else if (IsX86 && (Name.startswith("avx512.mask.punpckl") ||
                         Name.startswith("avx512.mask.unpckl."))) {
      Value *Op0 = CI->getArgOperand(0);
      Value *Op1 = CI->getArgOperand(1);
      int NumElts = cast<FixedVectorType>(CI->getType())->getNumElements();
      int NumLaneElts = 128/CI->getType()->getScalarSizeInBits();

      SmallVector<int, 64> Idxs(NumElts);
      for (int l = 0; l != NumElts; l += NumLaneElts)
        for (int i = 0; i != NumLaneElts; ++i)
          Idxs[i + l] = l + (i / 2) + NumElts * (i % 2);

      Rep = Builder.CreateShuffleVector(Op0, Op1, Idxs);

      Rep = EmitX86Select(Builder, CI->getArgOperand(3), Rep,
                          CI->getArgOperand(2));
    } else if (IsX86 && (Name.startswith("avx512.mask.punpckh") ||
                         Name.startswith("avx512.mask.unpckh."))) {
      Value *Op0 = CI->getArgOperand(0);
      Value *Op1 = CI->getArgOperand(1);
      int NumElts = cast<FixedVectorType>(CI->getType())->getNumElements();
      int NumLaneElts = 128/CI->getType()->getScalarSizeInBits();

      SmallVector<int, 64> Idxs(NumElts);
      for (int l = 0; l != NumElts; l += NumLaneElts)
        for (int i = 0; i != NumLaneElts; ++i)
          Idxs[i + l] = (NumLaneElts / 2) + l + (i / 2) + NumElts * (i % 2);

      Rep = Builder.CreateShuffleVector(Op0, Op1, Idxs);

      Rep = EmitX86Select(Builder, CI->getArgOperand(3), Rep,
                          CI->getArgOperand(2));
    } else if (IsX86 && (Name.startswith("avx512.mask.and.") ||
                         Name.startswith("avx512.mask.pand."))) {
      VectorType *FTy = cast<VectorType>(CI->getType());
      VectorType *ITy = VectorType::getInteger(FTy);
      Rep = Builder.CreateAnd(Builder.CreateBitCast(CI->getArgOperand(0), ITy),
                              Builder.CreateBitCast(CI->getArgOperand(1), ITy));
      Rep = Builder.CreateBitCast(Rep, FTy);
      Rep = EmitX86Select(Builder, CI->getArgOperand(3), Rep,
                          CI->getArgOperand(2));
    } else if (IsX86 && (Name.startswith("avx512.mask.andn.") ||
                         Name.startswith("avx512.mask.pandn."))) {
      VectorType *FTy = cast<VectorType>(CI->getType());
      VectorType *ITy = VectorType::getInteger(FTy);
      Rep = Builder.CreateNot(Builder.CreateBitCast(CI->getArgOperand(0), ITy));
      Rep = Builder.CreateAnd(Rep,
                              Builder.CreateBitCast(CI->getArgOperand(1), ITy));
      Rep = Builder.CreateBitCast(Rep, FTy);
      Rep = EmitX86Select(Builder, CI->getArgOperand(3), Rep,
                          CI->getArgOperand(2));
    } else if (IsX86 && (Name.startswith("avx512.mask.or.") ||
                         Name.startswith("avx512.mask.por."))) {
      VectorType *FTy = cast<VectorType>(CI->getType());
      VectorType *ITy = VectorType::getInteger(FTy);
      Rep = Builder.CreateOr(Builder.CreateBitCast(CI->getArgOperand(0), ITy),
                             Builder.CreateBitCast(CI->getArgOperand(1), ITy));
      Rep = Builder.CreateBitCast(Rep, FTy);
      Rep = EmitX86Select(Builder, CI->getArgOperand(3), Rep,
                          CI->getArgOperand(2));
    } else if (IsX86 && (Name.startswith("avx512.mask.xor.") ||
                         Name.startswith("avx512.mask.pxor."))) {
      VectorType *FTy = cast<VectorType>(CI->getType());
      VectorType *ITy = VectorType::getInteger(FTy);
      Rep = Builder.CreateXor(Builder.CreateBitCast(CI->getArgOperand(0), ITy),
                              Builder.CreateBitCast(CI->getArgOperand(1), ITy));
      Rep = Builder.CreateBitCast(Rep, FTy);
      Rep = EmitX86Select(Builder, CI->getArgOperand(3), Rep,
                          CI->getArgOperand(2));
    } else if (IsX86 && Name.startswith("avx512.mask.padd.")) {
      Rep = Builder.CreateAdd(CI->getArgOperand(0), CI->getArgOperand(1));
      Rep = EmitX86Select(Builder, CI->getArgOperand(3), Rep,
                          CI->getArgOperand(2));
    } else if (IsX86 && Name.startswith("avx512.mask.psub.")) {
      Rep = Builder.CreateSub(CI->getArgOperand(0), CI->getArgOperand(1));
      Rep = EmitX86Select(Builder, CI->getArgOperand(3), Rep,
                          CI->getArgOperand(2));
    } else if (IsX86 && Name.startswith("avx512.mask.pmull.")) {
      Rep = Builder.CreateMul(CI->getArgOperand(0), CI->getArgOperand(1));
      Rep = EmitX86Select(Builder, CI->getArgOperand(3), Rep,
                          CI->getArgOperand(2));
    } else if (IsX86 && Name.startswith("avx512.mask.add.p")) {
      if (Name.endswith(".512")) {
        Intrinsic::ID IID;
        if (Name[17] == 's')
          IID = Intrinsic::x86_avx512_add_ps_512;
        else
          IID = Intrinsic::x86_avx512_add_pd_512;

        Rep = Builder.CreateCall(Intrinsic::getDeclaration(F->getParent(), IID),
                                 { CI->getArgOperand(0), CI->getArgOperand(1),
                                   CI->getArgOperand(4) });
      } else {
        Rep = Builder.CreateFAdd(CI->getArgOperand(0), CI->getArgOperand(1));
      }
      Rep = EmitX86Select(Builder, CI->getArgOperand(3), Rep,
                          CI->getArgOperand(2));
    } else if (IsX86 && Name.startswith("avx512.mask.div.p")) {
      if (Name.endswith(".512")) {
        Intrinsic::ID IID;
        if (Name[17] == 's')
          IID = Intrinsic::x86_avx512_div_ps_512;
        else
          IID = Intrinsic::x86_avx512_div_pd_512;

        Rep = Builder.CreateCall(Intrinsic::getDeclaration(F->getParent(), IID),
                                 { CI->getArgOperand(0), CI->getArgOperand(1),
                                   CI->getArgOperand(4) });
      } else {
        Rep = Builder.CreateFDiv(CI->getArgOperand(0), CI->getArgOperand(1));
      }
      Rep = EmitX86Select(Builder, CI->getArgOperand(3), Rep,
                          CI->getArgOperand(2));
    } else if (IsX86 && Name.startswith("avx512.mask.mul.p")) {
      if (Name.endswith(".512")) {
        Intrinsic::ID IID;
        if (Name[17] == 's')
          IID = Intrinsic::x86_avx512_mul_ps_512;
        else
          IID = Intrinsic::x86_avx512_mul_pd_512;

        Rep = Builder.CreateCall(Intrinsic::getDeclaration(F->getParent(), IID),
                                 { CI->getArgOperand(0), CI->getArgOperand(1),
                                   CI->getArgOperand(4) });
      } else {
        Rep = Builder.CreateFMul(CI->getArgOperand(0), CI->getArgOperand(1));
      }
      Rep = EmitX86Select(Builder, CI->getArgOperand(3), Rep,
                          CI->getArgOperand(2));
    } else if (IsX86 && Name.startswith("avx512.mask.sub.p")) {
      if (Name.endswith(".512")) {
        Intrinsic::ID IID;
        if (Name[17] == 's')
          IID = Intrinsic::x86_avx512_sub_ps_512;
        else
          IID = Intrinsic::x86_avx512_sub_pd_512;

        Rep = Builder.CreateCall(Intrinsic::getDeclaration(F->getParent(), IID),
                                 { CI->getArgOperand(0), CI->getArgOperand(1),
                                   CI->getArgOperand(4) });
      } else {
        Rep = Builder.CreateFSub(CI->getArgOperand(0), CI->getArgOperand(1));
      }
      Rep = EmitX86Select(Builder, CI->getArgOperand(3), Rep,
                          CI->getArgOperand(2));
    } else if (IsX86 && (Name.startswith("avx512.mask.max.p") ||
                         Name.startswith("avx512.mask.min.p")) &&
               Name.drop_front(18) == ".512") {
      bool IsDouble = Name[17] == 'd';
      bool IsMin = Name[13] == 'i';
      static const Intrinsic::ID MinMaxTbl[2][2] = {
        { Intrinsic::x86_avx512_max_ps_512, Intrinsic::x86_avx512_max_pd_512 },
        { Intrinsic::x86_avx512_min_ps_512, Intrinsic::x86_avx512_min_pd_512 }
      };
      Intrinsic::ID IID = MinMaxTbl[IsMin][IsDouble];

      Rep = Builder.CreateCall(Intrinsic::getDeclaration(F->getParent(), IID),
                               { CI->getArgOperand(0), CI->getArgOperand(1),
                                 CI->getArgOperand(4) });
      Rep = EmitX86Select(Builder, CI->getArgOperand(3), Rep,
                          CI->getArgOperand(2));
    } else if (IsX86 && Name.startswith("avx512.mask.lzcnt.")) {
      Rep = Builder.CreateCall(Intrinsic::getDeclaration(F->getParent(),
                                                         Intrinsic::ctlz,
                                                         CI->getType()),
                               { CI->getArgOperand(0), Builder.getInt1(false) });
      Rep = EmitX86Select(Builder, CI->getArgOperand(2), Rep,
                          CI->getArgOperand(1));
    } else if (IsX86 && Name.startswith("avx512.mask.psll")) {
      bool IsImmediate = Name[16] == 'i' ||
                         (Name.size() > 18 && Name[18] == 'i');
      bool IsVariable = Name[16] == 'v';
      char Size = Name[16] == '.' ? Name[17] :
                  Name[17] == '.' ? Name[18] :
                  Name[18] == '.' ? Name[19] :
                                    Name[20];

      Intrinsic::ID IID;
      if (IsVariable && Name[17] != '.') {
        if (Size == 'd' && Name[17] == '2') // avx512.mask.psllv2.di
          IID = Intrinsic::x86_avx2_psllv_q;
        else if (Size == 'd' && Name[17] == '4') // avx512.mask.psllv4.di
          IID = Intrinsic::x86_avx2_psllv_q_256;
        else if (Size == 's' && Name[17] == '4') // avx512.mask.psllv4.si
          IID = Intrinsic::x86_avx2_psllv_d;
        else if (Size == 's' && Name[17] == '8') // avx512.mask.psllv8.si
          IID = Intrinsic::x86_avx2_psllv_d_256;
        else if (Size == 'h' && Name[17] == '8') // avx512.mask.psllv8.hi
          IID = Intrinsic::x86_avx512_psllv_w_128;
        else if (Size == 'h' && Name[17] == '1') // avx512.mask.psllv16.hi
          IID = Intrinsic::x86_avx512_psllv_w_256;
        else if (Name[17] == '3' && Name[18] == '2') // avx512.mask.psllv32hi
          IID = Intrinsic::x86_avx512_psllv_w_512;
        else
          llvm_unreachable("Unexpected size");
      } else if (Name.endswith(".128")) {
        if (Size == 'd') // avx512.mask.psll.d.128, avx512.mask.psll.di.128
          IID = IsImmediate ? Intrinsic::x86_sse2_pslli_d
                            : Intrinsic::x86_sse2_psll_d;
        else if (Size == 'q') // avx512.mask.psll.q.128, avx512.mask.psll.qi.128
          IID = IsImmediate ? Intrinsic::x86_sse2_pslli_q
                            : Intrinsic::x86_sse2_psll_q;
        else if (Size == 'w') // avx512.mask.psll.w.128, avx512.mask.psll.wi.128
          IID = IsImmediate ? Intrinsic::x86_sse2_pslli_w
                            : Intrinsic::x86_sse2_psll_w;
        else
          llvm_unreachable("Unexpected size");
      } else if (Name.endswith(".256")) {
        if (Size == 'd') // avx512.mask.psll.d.256, avx512.mask.psll.di.256
          IID = IsImmediate ? Intrinsic::x86_avx2_pslli_d
                            : Intrinsic::x86_avx2_psll_d;
        else if (Size == 'q') // avx512.mask.psll.q.256, avx512.mask.psll.qi.256
          IID = IsImmediate ? Intrinsic::x86_avx2_pslli_q
                            : Intrinsic::x86_avx2_psll_q;
        else if (Size == 'w') // avx512.mask.psll.w.256, avx512.mask.psll.wi.256
          IID = IsImmediate ? Intrinsic::x86_avx2_pslli_w
                            : Intrinsic::x86_avx2_psll_w;
        else
          llvm_unreachable("Unexpected size");
      } else {
        if (Size == 'd') // psll.di.512, pslli.d, psll.d, psllv.d.512
          IID = IsImmediate ? Intrinsic::x86_avx512_pslli_d_512 :
                IsVariable  ? Intrinsic::x86_avx512_psllv_d_512 :
                              Intrinsic::x86_avx512_psll_d_512;
        else if (Size == 'q') // psll.qi.512, pslli.q, psll.q, psllv.q.512
          IID = IsImmediate ? Intrinsic::x86_avx512_pslli_q_512 :
                IsVariable  ? Intrinsic::x86_avx512_psllv_q_512 :
                              Intrinsic::x86_avx512_psll_q_512;
        else if (Size == 'w') // psll.wi.512, pslli.w, psll.w
          IID = IsImmediate ? Intrinsic::x86_avx512_pslli_w_512
                            : Intrinsic::x86_avx512_psll_w_512;
        else
          llvm_unreachable("Unexpected size");
      }

      Rep = UpgradeX86MaskedShift(Builder, *CI, IID);
    } else if (IsX86 && Name.startswith("avx512.mask.psrl")) {
      bool IsImmediate = Name[16] == 'i' ||
                         (Name.size() > 18 && Name[18] == 'i');
      bool IsVariable = Name[16] == 'v';
      char Size = Name[16] == '.' ? Name[17] :
                  Name[17] == '.' ? Name[18] :
                  Name[18] == '.' ? Name[19] :
                                    Name[20];

      Intrinsic::ID IID;
      if (IsVariable && Name[17] != '.') {
        if (Size == 'd' && Name[17] == '2') // avx512.mask.psrlv2.di
          IID = Intrinsic::x86_avx2_psrlv_q;
        else if (Size == 'd' && Name[17] == '4') // avx512.mask.psrlv4.di
          IID = Intrinsic::x86_avx2_psrlv_q_256;
        else if (Size == 's' && Name[17] == '4') // avx512.mask.psrlv4.si
          IID = Intrinsic::x86_avx2_psrlv_d;
        else if (Size == 's' && Name[17] == '8') // avx512.mask.psrlv8.si
          IID = Intrinsic::x86_avx2_psrlv_d_256;
        else if (Size == 'h' && Name[17] == '8') // avx512.mask.psrlv8.hi
          IID = Intrinsic::x86_avx512_psrlv_w_128;
        else if (Size == 'h' && Name[17] == '1') // avx512.mask.psrlv16.hi
          IID = Intrinsic::x86_avx512_psrlv_w_256;
        else if (Name[17] == '3' && Name[18] == '2') // avx512.mask.psrlv32hi
          IID = Intrinsic::x86_avx512_psrlv_w_512;
        else
          llvm_unreachable("Unexpected size");
      } else if (Name.endswith(".128")) {
        if (Size == 'd') // avx512.mask.psrl.d.128, avx512.mask.psrl.di.128
          IID = IsImmediate ? Intrinsic::x86_sse2_psrli_d
                            : Intrinsic::x86_sse2_psrl_d;
        else if (Size == 'q') // avx512.mask.psrl.q.128, avx512.mask.psrl.qi.128
          IID = IsImmediate ? Intrinsic::x86_sse2_psrli_q
                            : Intrinsic::x86_sse2_psrl_q;
        else if (Size == 'w') // avx512.mask.psrl.w.128, avx512.mask.psrl.wi.128
          IID = IsImmediate ? Intrinsic::x86_sse2_psrli_w
                            : Intrinsic::x86_sse2_psrl_w;
        else
          llvm_unreachable("Unexpected size");
      } else if (Name.endswith(".256")) {
        if (Size == 'd') // avx512.mask.psrl.d.256, avx512.mask.psrl.di.256
          IID = IsImmediate ? Intrinsic::x86_avx2_psrli_d
                            : Intrinsic::x86_avx2_psrl_d;
        else if (Size == 'q') // avx512.mask.psrl.q.256, avx512.mask.psrl.qi.256
          IID = IsImmediate ? Intrinsic::x86_avx2_psrli_q
                            : Intrinsic::x86_avx2_psrl_q;
        else if (Size == 'w') // avx512.mask.psrl.w.256, avx512.mask.psrl.wi.256
          IID = IsImmediate ? Intrinsic::x86_avx2_psrli_w
                            : Intrinsic::x86_avx2_psrl_w;
        else
          llvm_unreachable("Unexpected size");
      } else {
        if (Size == 'd') // psrl.di.512, psrli.d, psrl.d, psrl.d.512
          IID = IsImmediate ? Intrinsic::x86_avx512_psrli_d_512 :
                IsVariable  ? Intrinsic::x86_avx512_psrlv_d_512 :
                              Intrinsic::x86_avx512_psrl_d_512;
        else if (Size == 'q') // psrl.qi.512, psrli.q, psrl.q, psrl.q.512
          IID = IsImmediate ? Intrinsic::x86_avx512_psrli_q_512 :
                IsVariable  ? Intrinsic::x86_avx512_psrlv_q_512 :
                              Intrinsic::x86_avx512_psrl_q_512;
        else if (Size == 'w') // psrl.wi.512, psrli.w, psrl.w)
          IID = IsImmediate ? Intrinsic::x86_avx512_psrli_w_512
                            : Intrinsic::x86_avx512_psrl_w_512;
        else
          llvm_unreachable("Unexpected size");
      }

      Rep = UpgradeX86MaskedShift(Builder, *CI, IID);
    } else if (IsX86 && Name.startswith("avx512.mask.psra")) {
      bool IsImmediate = Name[16] == 'i' ||
                         (Name.size() > 18 && Name[18] == 'i');
      bool IsVariable = Name[16] == 'v';
      char Size = Name[16] == '.' ? Name[17] :
                  Name[17] == '.' ? Name[18] :
                  Name[18] == '.' ? Name[19] :
                                    Name[20];

      Intrinsic::ID IID;
      if (IsVariable && Name[17] != '.') {
        if (Size == 's' && Name[17] == '4') // avx512.mask.psrav4.si
          IID = Intrinsic::x86_avx2_psrav_d;
        else if (Size == 's' && Name[17] == '8') // avx512.mask.psrav8.si
          IID = Intrinsic::x86_avx2_psrav_d_256;
        else if (Size == 'h' && Name[17] == '8') // avx512.mask.psrav8.hi
          IID = Intrinsic::x86_avx512_psrav_w_128;
        else if (Size == 'h' && Name[17] == '1') // avx512.mask.psrav16.hi
          IID = Intrinsic::x86_avx512_psrav_w_256;
        else if (Name[17] == '3' && Name[18] == '2') // avx512.mask.psrav32hi
          IID = Intrinsic::x86_avx512_psrav_w_512;
        else
          llvm_unreachable("Unexpected size");
      } else if (Name.endswith(".128")) {
        if (Size == 'd') // avx512.mask.psra.d.128, avx512.mask.psra.di.128
          IID = IsImmediate ? Intrinsic::x86_sse2_psrai_d
                            : Intrinsic::x86_sse2_psra_d;
        else if (Size == 'q') // avx512.mask.psra.q.128, avx512.mask.psra.qi.128
          IID = IsImmediate ? Intrinsic::x86_avx512_psrai_q_128 :
                IsVariable  ? Intrinsic::x86_avx512_psrav_q_128 :
                              Intrinsic::x86_avx512_psra_q_128;
        else if (Size == 'w') // avx512.mask.psra.w.128, avx512.mask.psra.wi.128
          IID = IsImmediate ? Intrinsic::x86_sse2_psrai_w
                            : Intrinsic::x86_sse2_psra_w;
        else
          llvm_unreachable("Unexpected size");
      } else if (Name.endswith(".256")) {
        if (Size == 'd') // avx512.mask.psra.d.256, avx512.mask.psra.di.256
          IID = IsImmediate ? Intrinsic::x86_avx2_psrai_d
                            : Intrinsic::x86_avx2_psra_d;
        else if (Size == 'q') // avx512.mask.psra.q.256, avx512.mask.psra.qi.256
          IID = IsImmediate ? Intrinsic::x86_avx512_psrai_q_256 :
                IsVariable  ? Intrinsic::x86_avx512_psrav_q_256 :
                              Intrinsic::x86_avx512_psra_q_256;
        else if (Size == 'w') // avx512.mask.psra.w.256, avx512.mask.psra.wi.256
          IID = IsImmediate ? Intrinsic::x86_avx2_psrai_w
                            : Intrinsic::x86_avx2_psra_w;
        else
          llvm_unreachable("Unexpected size");
      } else {
        if (Size == 'd') // psra.di.512, psrai.d, psra.d, psrav.d.512
          IID = IsImmediate ? Intrinsic::x86_avx512_psrai_d_512 :
                IsVariable  ? Intrinsic::x86_avx512_psrav_d_512 :
                              Intrinsic::x86_avx512_psra_d_512;
        else if (Size == 'q') // psra.qi.512, psrai.q, psra.q
          IID = IsImmediate ? Intrinsic::x86_avx512_psrai_q_512 :
                IsVariable  ? Intrinsic::x86_avx512_psrav_q_512 :
                              Intrinsic::x86_avx512_psra_q_512;
        else if (Size == 'w') // psra.wi.512, psrai.w, psra.w
          IID = IsImmediate ? Intrinsic::x86_avx512_psrai_w_512
                            : Intrinsic::x86_avx512_psra_w_512;
        else
          llvm_unreachable("Unexpected size");
      }

      Rep = UpgradeX86MaskedShift(Builder, *CI, IID);
    } else if (IsX86 && Name.startswith("avx512.mask.move.s")) {
      Rep = upgradeMaskedMove(Builder, *CI);
    } else if (IsX86 && Name.startswith("avx512.cvtmask2")) {
      Rep = UpgradeMaskToInt(Builder, *CI);
    } else if (IsX86 && Name.endswith(".movntdqa")) {
      Module *M = F->getParent();
      MDNode *Node = MDNode::get(
          C, ConstantAsMetadata::get(ConstantInt::get(Type::getInt32Ty(C), 1)));

      Value *Ptr = CI->getArgOperand(0);

      // Convert the type of the pointer to a pointer to the stored type.
      Value *BC = Builder.CreateBitCast(
          Ptr, PointerType::getUnqual(CI->getType()), "cast");
      LoadInst *LI = Builder.CreateAlignedLoad(
          CI->getType(), BC,
          Align(CI->getType()->getPrimitiveSizeInBits().getFixedSize() / 8));
      LI->setMetadata(M->getMDKindID("nontemporal"), Node);
      Rep = LI;
    } else if (IsX86 && (Name.startswith("fma.vfmadd.") ||
                         Name.startswith("fma.vfmsub.") ||
                         Name.startswith("fma.vfnmadd.") ||
                         Name.startswith("fma.vfnmsub."))) {
      bool NegMul = Name[6] == 'n';
      bool NegAcc = NegMul ? Name[8] == 's' : Name[7] == 's';
      bool IsScalar = NegMul ? Name[12] == 's' : Name[11] == 's';

      Value *Ops[] = { CI->getArgOperand(0), CI->getArgOperand(1),
                       CI->getArgOperand(2) };

      if (IsScalar) {
        Ops[0] = Builder.CreateExtractElement(Ops[0], (uint64_t)0);
        Ops[1] = Builder.CreateExtractElement(Ops[1], (uint64_t)0);
        Ops[2] = Builder.CreateExtractElement(Ops[2], (uint64_t)0);
      }

      if (NegMul && !IsScalar)
        Ops[0] = Builder.CreateFNeg(Ops[0]);
      if (NegMul && IsScalar)
        Ops[1] = Builder.CreateFNeg(Ops[1]);
      if (NegAcc)
        Ops[2] = Builder.CreateFNeg(Ops[2]);

      Rep = Builder.CreateCall(Intrinsic::getDeclaration(CI->getModule(),
                                                         Intrinsic::fma,
                                                         Ops[0]->getType()),
                               Ops);

      if (IsScalar)
        Rep = Builder.CreateInsertElement(CI->getArgOperand(0), Rep,
                                          (uint64_t)0);
    } else if (IsX86 && Name.startswith("fma4.vfmadd.s")) {
      Value *Ops[] = { CI->getArgOperand(0), CI->getArgOperand(1),
                       CI->getArgOperand(2) };

      Ops[0] = Builder.CreateExtractElement(Ops[0], (uint64_t)0);
      Ops[1] = Builder.CreateExtractElement(Ops[1], (uint64_t)0);
      Ops[2] = Builder.CreateExtractElement(Ops[2], (uint64_t)0);

      Rep = Builder.CreateCall(Intrinsic::getDeclaration(CI->getModule(),
                                                         Intrinsic::fma,
                                                         Ops[0]->getType()),
                               Ops);

      Rep = Builder.CreateInsertElement(Constant::getNullValue(CI->getType()),
                                        Rep, (uint64_t)0);
    } else if (IsX86 && (Name.startswith("avx512.mask.vfmadd.s") ||
                         Name.startswith("avx512.maskz.vfmadd.s") ||
                         Name.startswith("avx512.mask3.vfmadd.s") ||
                         Name.startswith("avx512.mask3.vfmsub.s") ||
                         Name.startswith("avx512.mask3.vfnmsub.s"))) {
      bool IsMask3 = Name[11] == '3';
      bool IsMaskZ = Name[11] == 'z';
      // Drop the "avx512.mask." to make it easier.
      Name = Name.drop_front(IsMask3 || IsMaskZ ? 13 : 12);
      bool NegMul = Name[2] == 'n';
      bool NegAcc = NegMul ? Name[4] == 's' : Name[3] == 's';

      Value *A = CI->getArgOperand(0);
      Value *B = CI->getArgOperand(1);
      Value *C = CI->getArgOperand(2);

      if (NegMul && (IsMask3 || IsMaskZ))
        A = Builder.CreateFNeg(A);
      if (NegMul && !(IsMask3 || IsMaskZ))
        B = Builder.CreateFNeg(B);
      if (NegAcc)
        C = Builder.CreateFNeg(C);

      A = Builder.CreateExtractElement(A, (uint64_t)0);
      B = Builder.CreateExtractElement(B, (uint64_t)0);
      C = Builder.CreateExtractElement(C, (uint64_t)0);

      if (!isa<ConstantInt>(CI->getArgOperand(4)) ||
          cast<ConstantInt>(CI->getArgOperand(4))->getZExtValue() != 4) {
        Value *Ops[] = { A, B, C, CI->getArgOperand(4) };

        Intrinsic::ID IID;
        if (Name.back() == 'd')
          IID = Intrinsic::x86_avx512_vfmadd_f64;
        else
          IID = Intrinsic::x86_avx512_vfmadd_f32;
        Function *FMA = Intrinsic::getDeclaration(CI->getModule(), IID);
        Rep = Builder.CreateCall(FMA, Ops);
      } else {
        Function *FMA = Intrinsic::getDeclaration(CI->getModule(),
                                                  Intrinsic::fma,
                                                  A->getType());
        Rep = Builder.CreateCall(FMA, { A, B, C });
      }

      Value *PassThru = IsMaskZ ? Constant::getNullValue(Rep->getType()) :
                        IsMask3 ? C : A;

      // For Mask3 with NegAcc, we need to create a new extractelement that
      // avoids the negation above.
      if (NegAcc && IsMask3)
        PassThru = Builder.CreateExtractElement(CI->getArgOperand(2),
                                                (uint64_t)0);

      Rep = EmitX86ScalarSelect(Builder, CI->getArgOperand(3),
                                Rep, PassThru);
      Rep = Builder.CreateInsertElement(CI->getArgOperand(IsMask3 ? 2 : 0),
                                        Rep, (uint64_t)0);
    } else if (IsX86 && (Name.startswith("avx512.mask.vfmadd.p") ||
                         Name.startswith("avx512.mask.vfnmadd.p") ||
                         Name.startswith("avx512.mask.vfnmsub.p") ||
                         Name.startswith("avx512.mask3.vfmadd.p") ||
                         Name.startswith("avx512.mask3.vfmsub.p") ||
                         Name.startswith("avx512.mask3.vfnmsub.p") ||
                         Name.startswith("avx512.maskz.vfmadd.p"))) {
      bool IsMask3 = Name[11] == '3';
      bool IsMaskZ = Name[11] == 'z';
      // Drop the "avx512.mask." to make it easier.
      Name = Name.drop_front(IsMask3 || IsMaskZ ? 13 : 12);
      bool NegMul = Name[2] == 'n';
      bool NegAcc = NegMul ? Name[4] == 's' : Name[3] == 's';

      Value *A = CI->getArgOperand(0);
      Value *B = CI->getArgOperand(1);
      Value *C = CI->getArgOperand(2);

      if (NegMul && (IsMask3 || IsMaskZ))
        A = Builder.CreateFNeg(A);
      if (NegMul && !(IsMask3 || IsMaskZ))
        B = Builder.CreateFNeg(B);
      if (NegAcc)
        C = Builder.CreateFNeg(C);

      if (CI->getNumArgOperands() == 5 &&
          (!isa<ConstantInt>(CI->getArgOperand(4)) ||
           cast<ConstantInt>(CI->getArgOperand(4))->getZExtValue() != 4)) {
        Intrinsic::ID IID;
        // Check the character before ".512" in string.
        if (Name[Name.size()-5] == 's')
          IID = Intrinsic::x86_avx512_vfmadd_ps_512;
        else
          IID = Intrinsic::x86_avx512_vfmadd_pd_512;

        Rep = Builder.CreateCall(Intrinsic::getDeclaration(F->getParent(), IID),
                                 { A, B, C, CI->getArgOperand(4) });
      } else {
        Function *FMA = Intrinsic::getDeclaration(CI->getModule(),
                                                  Intrinsic::fma,
                                                  A->getType());
        Rep = Builder.CreateCall(FMA, { A, B, C });
      }

      Value *PassThru = IsMaskZ ? llvm::Constant::getNullValue(CI->getType()) :
                        IsMask3 ? CI->getArgOperand(2) :
                                  CI->getArgOperand(0);

      Rep = EmitX86Select(Builder, CI->getArgOperand(3), Rep, PassThru);
    } else if (IsX86 &&  Name.startswith("fma.vfmsubadd.p")) {
      unsigned VecWidth = CI->getType()->getPrimitiveSizeInBits();
      unsigned EltWidth = CI->getType()->getScalarSizeInBits();
      Intrinsic::ID IID;
      if (VecWidth == 128 && EltWidth == 32)
        IID = Intrinsic::x86_fma_vfmaddsub_ps;
      else if (VecWidth == 256 && EltWidth == 32)
        IID = Intrinsic::x86_fma_vfmaddsub_ps_256;
      else if (VecWidth == 128 && EltWidth == 64)
        IID = Intrinsic::x86_fma_vfmaddsub_pd;
      else if (VecWidth == 256 && EltWidth == 64)
        IID = Intrinsic::x86_fma_vfmaddsub_pd_256;
      else
        llvm_unreachable("Unexpected intrinsic");

      Value *Ops[] = { CI->getArgOperand(0), CI->getArgOperand(1),
                       CI->getArgOperand(2) };
      Ops[2] = Builder.CreateFNeg(Ops[2]);
      Rep = Builder.CreateCall(Intrinsic::getDeclaration(F->getParent(), IID),
                               Ops);
    } else if (IsX86 && (Name.startswith("avx512.mask.vfmaddsub.p") ||
                         Name.startswith("avx512.mask3.vfmaddsub.p") ||
                         Name.startswith("avx512.maskz.vfmaddsub.p") ||
                         Name.startswith("avx512.mask3.vfmsubadd.p"))) {
      bool IsMask3 = Name[11] == '3';
      bool IsMaskZ = Name[11] == 'z';
      // Drop the "avx512.mask." to make it easier.
      Name = Name.drop_front(IsMask3 || IsMaskZ ? 13 : 12);
      bool IsSubAdd = Name[3] == 's';
      if (CI->getNumArgOperands() == 5) {
        Intrinsic::ID IID;
        // Check the character before ".512" in string.
        if (Name[Name.size()-5] == 's')
          IID = Intrinsic::x86_avx512_vfmaddsub_ps_512;
        else
          IID = Intrinsic::x86_avx512_vfmaddsub_pd_512;

        Value *Ops[] = { CI->getArgOperand(0), CI->getArgOperand(1),
                         CI->getArgOperand(2), CI->getArgOperand(4) };
        if (IsSubAdd)
          Ops[2] = Builder.CreateFNeg(Ops[2]);

        Rep = Builder.CreateCall(Intrinsic::getDeclaration(F->getParent(), IID),
                                 Ops);
      } else {
        int NumElts = cast<FixedVectorType>(CI->getType())->getNumElements();

        Value *Ops[] = { CI->getArgOperand(0), CI->getArgOperand(1),
                         CI->getArgOperand(2) };

        Function *FMA = Intrinsic::getDeclaration(CI->getModule(), Intrinsic::fma,
                                                  Ops[0]->getType());
        Value *Odd = Builder.CreateCall(FMA, Ops);
        Ops[2] = Builder.CreateFNeg(Ops[2]);
        Value *Even = Builder.CreateCall(FMA, Ops);

        if (IsSubAdd)
          std::swap(Even, Odd);

        SmallVector<int, 32> Idxs(NumElts);
        for (int i = 0; i != NumElts; ++i)
          Idxs[i] = i + (i % 2) * NumElts;

        Rep = Builder.CreateShuffleVector(Even, Odd, Idxs);
      }

      Value *PassThru = IsMaskZ ? llvm::Constant::getNullValue(CI->getType()) :
                        IsMask3 ? CI->getArgOperand(2) :
                                  CI->getArgOperand(0);

      Rep = EmitX86Select(Builder, CI->getArgOperand(3), Rep, PassThru);
    } else if (IsX86 && (Name.startswith("avx512.mask.pternlog.") ||
                         Name.startswith("avx512.maskz.pternlog."))) {
      bool ZeroMask = Name[11] == 'z';
      unsigned VecWidth = CI->getType()->getPrimitiveSizeInBits();
      unsigned EltWidth = CI->getType()->getScalarSizeInBits();
      Intrinsic::ID IID;
      if (VecWidth == 128 && EltWidth == 32)
        IID = Intrinsic::x86_avx512_pternlog_d_128;
      else if (VecWidth == 256 && EltWidth == 32)
        IID = Intrinsic::x86_avx512_pternlog_d_256;
      else if (VecWidth == 512 && EltWidth == 32)
        IID = Intrinsic::x86_avx512_pternlog_d_512;
      else if (VecWidth == 128 && EltWidth == 64)
        IID = Intrinsic::x86_avx512_pternlog_q_128;
      else if (VecWidth == 256 && EltWidth == 64)
        IID = Intrinsic::x86_avx512_pternlog_q_256;
      else if (VecWidth == 512 && EltWidth == 64)
        IID = Intrinsic::x86_avx512_pternlog_q_512;
      else
        llvm_unreachable("Unexpected intrinsic");

      Value *Args[] = { CI->getArgOperand(0) , CI->getArgOperand(1),
                        CI->getArgOperand(2), CI->getArgOperand(3) };
      Rep = Builder.CreateCall(Intrinsic::getDeclaration(CI->getModule(), IID),
                               Args);
      Value *PassThru = ZeroMask ? ConstantAggregateZero::get(CI->getType())
                                 : CI->getArgOperand(0);
      Rep = EmitX86Select(Builder, CI->getArgOperand(4), Rep, PassThru);
    } else if (IsX86 && (Name.startswith("avx512.mask.vpmadd52") ||
                         Name.startswith("avx512.maskz.vpmadd52"))) {
      bool ZeroMask = Name[11] == 'z';
      bool High = Name[20] == 'h' || Name[21] == 'h';
      unsigned VecWidth = CI->getType()->getPrimitiveSizeInBits();
      Intrinsic::ID IID;
      if (VecWidth == 128 && !High)
        IID = Intrinsic::x86_avx512_vpmadd52l_uq_128;
      else if (VecWidth == 256 && !High)
        IID = Intrinsic::x86_avx512_vpmadd52l_uq_256;
      else if (VecWidth == 512 && !High)
        IID = Intrinsic::x86_avx512_vpmadd52l_uq_512;
      else if (VecWidth == 128 && High)
        IID = Intrinsic::x86_avx512_vpmadd52h_uq_128;
      else if (VecWidth == 256 && High)
        IID = Intrinsic::x86_avx512_vpmadd52h_uq_256;
      else if (VecWidth == 512 && High)
        IID = Intrinsic::x86_avx512_vpmadd52h_uq_512;
      else
        llvm_unreachable("Unexpected intrinsic");

      Value *Args[] = { CI->getArgOperand(0) , CI->getArgOperand(1),
                        CI->getArgOperand(2) };
      Rep = Builder.CreateCall(Intrinsic::getDeclaration(CI->getModule(), IID),
                               Args);
      Value *PassThru = ZeroMask ? ConstantAggregateZero::get(CI->getType())
                                 : CI->getArgOperand(0);
      Rep = EmitX86Select(Builder, CI->getArgOperand(3), Rep, PassThru);
    } else if (IsX86 && (Name.startswith("avx512.mask.vpermi2var.") ||
                         Name.startswith("avx512.mask.vpermt2var.") ||
                         Name.startswith("avx512.maskz.vpermt2var."))) {
      bool ZeroMask = Name[11] == 'z';
      bool IndexForm = Name[17] == 'i';
      Rep = UpgradeX86VPERMT2Intrinsics(Builder, *CI, ZeroMask, IndexForm);
    } else if (IsX86 && (Name.startswith("avx512.mask.vpdpbusd.") ||
                         Name.startswith("avx512.maskz.vpdpbusd.") ||
                         Name.startswith("avx512.mask.vpdpbusds.") ||
                         Name.startswith("avx512.maskz.vpdpbusds."))) {
      bool ZeroMask = Name[11] == 'z';
      bool IsSaturating = Name[ZeroMask ? 21 : 20] == 's';
      unsigned VecWidth = CI->getType()->getPrimitiveSizeInBits();
      Intrinsic::ID IID;
      if (VecWidth == 128 && !IsSaturating)
        IID = Intrinsic::x86_avx512_vpdpbusd_128;
      else if (VecWidth == 256 && !IsSaturating)
        IID = Intrinsic::x86_avx512_vpdpbusd_256;
      else if (VecWidth == 512 && !IsSaturating)
        IID = Intrinsic::x86_avx512_vpdpbusd_512;
      else if (VecWidth == 128 && IsSaturating)
        IID = Intrinsic::x86_avx512_vpdpbusds_128;
      else if (VecWidth == 256 && IsSaturating)
        IID = Intrinsic::x86_avx512_vpdpbusds_256;
      else if (VecWidth == 512 && IsSaturating)
        IID = Intrinsic::x86_avx512_vpdpbusds_512;
      else
        llvm_unreachable("Unexpected intrinsic");

      Value *Args[] = { CI->getArgOperand(0), CI->getArgOperand(1),
                        CI->getArgOperand(2)  };
      Rep = Builder.CreateCall(Intrinsic::getDeclaration(CI->getModule(), IID),
                               Args);
      Value *PassThru = ZeroMask ? ConstantAggregateZero::get(CI->getType())
                                 : CI->getArgOperand(0);
      Rep = EmitX86Select(Builder, CI->getArgOperand(3), Rep, PassThru);
    } else if (IsX86 && (Name.startswith("avx512.mask.vpdpwssd.") ||
                         Name.startswith("avx512.maskz.vpdpwssd.") ||
                         Name.startswith("avx512.mask.vpdpwssds.") ||
                         Name.startswith("avx512.maskz.vpdpwssds."))) {
      bool ZeroMask = Name[11] == 'z';
      bool IsSaturating = Name[ZeroMask ? 21 : 20] == 's';
      unsigned VecWidth = CI->getType()->getPrimitiveSizeInBits();
      Intrinsic::ID IID;
      if (VecWidth == 128 && !IsSaturating)
        IID = Intrinsic::x86_avx512_vpdpwssd_128;
      else if (VecWidth == 256 && !IsSaturating)
        IID = Intrinsic::x86_avx512_vpdpwssd_256;
      else if (VecWidth == 512 && !IsSaturating)
        IID = Intrinsic::x86_avx512_vpdpwssd_512;
      else if (VecWidth == 128 && IsSaturating)
        IID = Intrinsic::x86_avx512_vpdpwssds_128;
      else if (VecWidth == 256 && IsSaturating)
        IID = Intrinsic::x86_avx512_vpdpwssds_256;
      else if (VecWidth == 512 && IsSaturating)
        IID = Intrinsic::x86_avx512_vpdpwssds_512;
      else
        llvm_unreachable("Unexpected intrinsic");

      Value *Args[] = { CI->getArgOperand(0), CI->getArgOperand(1),
                        CI->getArgOperand(2)  };
      Rep = Builder.CreateCall(Intrinsic::getDeclaration(CI->getModule(), IID),
                               Args);
      Value *PassThru = ZeroMask ? ConstantAggregateZero::get(CI->getType())
                                 : CI->getArgOperand(0);
      Rep = EmitX86Select(Builder, CI->getArgOperand(3), Rep, PassThru);
    } else if (IsX86 && (Name == "addcarryx.u32" || Name == "addcarryx.u64" ||
                         Name == "addcarry.u32" || Name == "addcarry.u64" ||
                         Name == "subborrow.u32" || Name == "subborrow.u64")) {
      Intrinsic::ID IID;
      if (Name[0] == 'a' && Name.back() == '2')
        IID = Intrinsic::x86_addcarry_32;
      else if (Name[0] == 'a' && Name.back() == '4')
        IID = Intrinsic::x86_addcarry_64;
      else if (Name[0] == 's' && Name.back() == '2')
        IID = Intrinsic::x86_subborrow_32;
      else if (Name[0] == 's' && Name.back() == '4')
        IID = Intrinsic::x86_subborrow_64;
      else
        llvm_unreachable("Unexpected intrinsic");

      // Make a call with 3 operands.
      Value *Args[] = { CI->getArgOperand(0), CI->getArgOperand(1),
                        CI->getArgOperand(2)};
      Value *NewCall = Builder.CreateCall(
                                Intrinsic::getDeclaration(CI->getModule(), IID),
                                Args);

      // Extract the second result and store it.
      Value *Data = Builder.CreateExtractValue(NewCall, 1);
      // Cast the pointer to the right type.
      Value *Ptr = Builder.CreateBitCast(CI->getArgOperand(3),
                                 llvm::PointerType::getUnqual(Data->getType()));
      Builder.CreateAlignedStore(Data, Ptr, Align(1));
      // Replace the original call result with the first result of the new call.
      Value *CF = Builder.CreateExtractValue(NewCall, 0);

      CI->replaceAllUsesWith(CF);
      Rep = nullptr;
    } else if (IsX86 && Name.startswith("avx512.mask.") &&
               upgradeAVX512MaskToSelect(Name, Builder, *CI, Rep)) {
      // Rep will be updated by the call in the condition.
    } else if (IsNVVM && (Name == "abs.i" || Name == "abs.ll")) {
      Value *Arg = CI->getArgOperand(0);
      Value *Neg = Builder.CreateNeg(Arg, "neg");
      Value *Cmp = Builder.CreateICmpSGE(
          Arg, llvm::Constant::getNullValue(Arg->getType()), "abs.cond");
      Rep = Builder.CreateSelect(Cmp, Arg, Neg, "abs");
    } else if (IsNVVM && (Name.startswith("atomic.load.add.f32.p") ||
                          Name.startswith("atomic.load.add.f64.p"))) {
      Value *Ptr = CI->getArgOperand(0);
      Value *Val = CI->getArgOperand(1);
      Rep = Builder.CreateAtomicRMW(AtomicRMWInst::FAdd, Ptr, Val,
                                    AtomicOrdering::SequentiallyConsistent);
    } else if (IsNVVM && (Name == "max.i" || Name == "max.ll" ||
                          Name == "max.ui" || Name == "max.ull")) {
      Value *Arg0 = CI->getArgOperand(0);
      Value *Arg1 = CI->getArgOperand(1);
      Value *Cmp = Name.endswith(".ui") || Name.endswith(".ull")
                       ? Builder.CreateICmpUGE(Arg0, Arg1, "max.cond")
                       : Builder.CreateICmpSGE(Arg0, Arg1, "max.cond");
      Rep = Builder.CreateSelect(Cmp, Arg0, Arg1, "max");
    } else if (IsNVVM && (Name == "min.i" || Name == "min.ll" ||
                          Name == "min.ui" || Name == "min.ull")) {
      Value *Arg0 = CI->getArgOperand(0);
      Value *Arg1 = CI->getArgOperand(1);
      Value *Cmp = Name.endswith(".ui") || Name.endswith(".ull")
                       ? Builder.CreateICmpULE(Arg0, Arg1, "min.cond")
                       : Builder.CreateICmpSLE(Arg0, Arg1, "min.cond");
      Rep = Builder.CreateSelect(Cmp, Arg0, Arg1, "min");
    } else if (IsNVVM && Name == "clz.ll") {
      // llvm.nvvm.clz.ll returns an i32, but llvm.ctlz.i64 and returns an i64.
      Value *Arg = CI->getArgOperand(0);
      Value *Ctlz = Builder.CreateCall(
          Intrinsic::getDeclaration(F->getParent(), Intrinsic::ctlz,
                                    {Arg->getType()}),
          {Arg, Builder.getFalse()}, "ctlz");
      Rep = Builder.CreateTrunc(Ctlz, Builder.getInt32Ty(), "ctlz.trunc");
    } else if (IsNVVM && Name == "popc.ll") {
      // llvm.nvvm.popc.ll returns an i32, but llvm.ctpop.i64 and returns an
      // i64.
      Value *Arg = CI->getArgOperand(0);
      Value *Popc = Builder.CreateCall(
          Intrinsic::getDeclaration(F->getParent(), Intrinsic::ctpop,
                                    {Arg->getType()}),
          Arg, "ctpop");
      Rep = Builder.CreateTrunc(Popc, Builder.getInt32Ty(), "ctpop.trunc");
    } else if (IsNVVM && Name == "h2f") {
      Rep = Builder.CreateCall(Intrinsic::getDeclaration(
                                   F->getParent(), Intrinsic::convert_from_fp16,
                                   {Builder.getFloatTy()}),
                               CI->getArgOperand(0), "h2f");
    } else {
      llvm_unreachable("Unknown function for CallInst upgrade.");
    }

    if (Rep)
      CI->replaceAllUsesWith(Rep);
    CI->eraseFromParent();
    return;
  }

  const auto &DefaultCase = [&NewFn, &CI]() -> void {
    // Handle generic mangling change, but nothing else
    assert(
        (CI->getCalledFunction()->getName() != NewFn->getName()) &&
        "Unknown function for CallInst upgrade and isn't just a name change");
    CI->setCalledFunction(NewFn);
  };
  CallInst *NewCall = nullptr;
  switch (NewFn->getIntrinsicID()) {
  default: {
    DefaultCase();
    return;
  }
  case Intrinsic::arm_neon_vld1:
  case Intrinsic::arm_neon_vld2:
  case Intrinsic::arm_neon_vld3:
  case Intrinsic::arm_neon_vld4:
  case Intrinsic::arm_neon_vld2lane:
  case Intrinsic::arm_neon_vld3lane:
  case Intrinsic::arm_neon_vld4lane:
  case Intrinsic::arm_neon_vst1:
  case Intrinsic::arm_neon_vst2:
  case Intrinsic::arm_neon_vst3:
  case Intrinsic::arm_neon_vst4:
  case Intrinsic::arm_neon_vst2lane:
  case Intrinsic::arm_neon_vst3lane:
  case Intrinsic::arm_neon_vst4lane: {
    SmallVector<Value *, 4> Args(CI->arg_operands().begin(),
                                 CI->arg_operands().end());
    NewCall = Builder.CreateCall(NewFn, Args);
    break;
  }

  case Intrinsic::arm_neon_bfdot:
  case Intrinsic::arm_neon_bfmmla:
  case Intrinsic::arm_neon_bfmlalb:
  case Intrinsic::arm_neon_bfmlalt:
  case Intrinsic::aarch64_neon_bfdot:
  case Intrinsic::aarch64_neon_bfmmla:
  case Intrinsic::aarch64_neon_bfmlalb:
  case Intrinsic::aarch64_neon_bfmlalt: {
    SmallVector<Value *, 3> Args;
    assert(CI->getNumArgOperands() == 3 &&
           "Mismatch between function args and call args");
    size_t OperandWidth =
        CI->getArgOperand(1)->getType()->getPrimitiveSizeInBits();
    assert((OperandWidth == 64 || OperandWidth == 128) &&
           "Unexpected operand width");
    Type *NewTy = FixedVectorType::get(Type::getBFloatTy(C), OperandWidth / 16);
    auto Iter = CI->arg_operands().begin();
    Args.push_back(*Iter++);
    Args.push_back(Builder.CreateBitCast(*Iter++, NewTy));
    Args.push_back(Builder.CreateBitCast(*Iter++, NewTy));
    NewCall = Builder.CreateCall(NewFn, Args);
    break;
  }

  case Intrinsic::bitreverse:
    NewCall = Builder.CreateCall(NewFn, {CI->getArgOperand(0)});
    break;

  case Intrinsic::ctlz:
  case Intrinsic::cttz:
    assert(CI->getNumArgOperands() == 1 &&
           "Mismatch between function args and call args");
    NewCall =
        Builder.CreateCall(NewFn, {CI->getArgOperand(0), Builder.getFalse()});
    break;

  case Intrinsic::objectsize: {
    Value *NullIsUnknownSize = CI->getNumArgOperands() == 2
                                   ? Builder.getFalse()
                                   : CI->getArgOperand(2);
    Value *Dynamic =
        CI->getNumArgOperands() < 4 ? Builder.getFalse() : CI->getArgOperand(3);
    NewCall = Builder.CreateCall(
        NewFn, {CI->getArgOperand(0), CI->getArgOperand(1), NullIsUnknownSize, Dynamic});
    break;
  }

  case Intrinsic::ctpop:
    NewCall = Builder.CreateCall(NewFn, {CI->getArgOperand(0)});
    break;

  case Intrinsic::convert_from_fp16:
    NewCall = Builder.CreateCall(NewFn, {CI->getArgOperand(0)});
    break;

  case Intrinsic::dbg_value:
    // Upgrade from the old version that had an extra offset argument.
    assert(CI->getNumArgOperands() == 4);
    // Drop nonzero offsets instead of attempting to upgrade them.
    if (auto *Offset = dyn_cast_or_null<Constant>(CI->getArgOperand(1)))
      if (Offset->isZeroValue()) {
        NewCall = Builder.CreateCall(
            NewFn,
            {CI->getArgOperand(0), CI->getArgOperand(2), CI->getArgOperand(3)});
        break;
      }
    CI->eraseFromParent();
    return;

<<<<<<< HEAD
#if INTEL_CUSTOMIZATION
  // This same change is being upstreamed in llorg. When that patch lands
  // it should replace this customization with any upstream changes
  // replacing this code.
  case Intrinsic::ptr_annotation:
    // Upgrade from versions that lacked the annotation attribute argument.
    assert(CI->getNumArgOperands() == 4);
=======
  case Intrinsic::ptr_annotation:
    // Upgrade from versions that lacked the annotation attribute argument.
    assert(CI->getNumArgOperands() == 4 &&
           "Before LLVM 12.0 this intrinsic took four arguments");
>>>>>>> 9a827906
    // Create a new call with an added null annotation attribute argument.
    NewCall = Builder.CreateCall(
        NewFn,
        {CI->getArgOperand(0), CI->getArgOperand(1), CI->getArgOperand(2),
         CI->getArgOperand(3), Constant::getNullValue(Builder.getInt8PtrTy())});
<<<<<<< HEAD
    // If the call has users, bitcast the return value back to the type of
    // the old call and replace the uses.
    if (!CI->use_empty()) {
      Value *NewRetVal = Builder.CreateBitCast(NewCall, CI->getType());
      CI->replaceAllUsesWith(NewRetVal);
    }
=======
    NewCall->takeName(CI);
    CI->replaceAllUsesWith(NewCall);
>>>>>>> 9a827906
    CI->eraseFromParent();
    return;

  case Intrinsic::var_annotation:
    // Upgrade from versions that lacked the annotation attribute argument.
<<<<<<< HEAD
    assert(CI->getNumArgOperands() == 4);
=======
    assert(CI->getNumArgOperands() == 4 &&
           "Before LLVM 12.0 this intrinsic took four arguments");
>>>>>>> 9a827906
    // Create a new call with an added null annotation attribute argument.
    NewCall = Builder.CreateCall(
        NewFn,
        {CI->getArgOperand(0), CI->getArgOperand(1), CI->getArgOperand(2),
         CI->getArgOperand(3), Constant::getNullValue(Builder.getInt8PtrTy())});
    CI->eraseFromParent();
    return;
<<<<<<< HEAD
#endif // INTEL_CUSTOMIZATION
=======
>>>>>>> 9a827906

  case Intrinsic::x86_xop_vfrcz_ss:
  case Intrinsic::x86_xop_vfrcz_sd:
    NewCall = Builder.CreateCall(NewFn, {CI->getArgOperand(1)});
    break;

  case Intrinsic::x86_xop_vpermil2pd:
  case Intrinsic::x86_xop_vpermil2ps:
  case Intrinsic::x86_xop_vpermil2pd_256:
  case Intrinsic::x86_xop_vpermil2ps_256: {
    SmallVector<Value *, 4> Args(CI->arg_operands().begin(),
                                 CI->arg_operands().end());
    VectorType *FltIdxTy = cast<VectorType>(Args[2]->getType());
    VectorType *IntIdxTy = VectorType::getInteger(FltIdxTy);
    Args[2] = Builder.CreateBitCast(Args[2], IntIdxTy);
    NewCall = Builder.CreateCall(NewFn, Args);
    break;
  }

  case Intrinsic::x86_sse41_ptestc:
  case Intrinsic::x86_sse41_ptestz:
  case Intrinsic::x86_sse41_ptestnzc: {
    // The arguments for these intrinsics used to be v4f32, and changed
    // to v2i64. This is purely a nop, since those are bitwise intrinsics.
    // So, the only thing required is a bitcast for both arguments.
    // First, check the arguments have the old type.
    Value *Arg0 = CI->getArgOperand(0);
    if (Arg0->getType() != FixedVectorType::get(Type::getFloatTy(C), 4))
      return;

    // Old intrinsic, add bitcasts
    Value *Arg1 = CI->getArgOperand(1);

    auto *NewVecTy = FixedVectorType::get(Type::getInt64Ty(C), 2);

    Value *BC0 = Builder.CreateBitCast(Arg0, NewVecTy, "cast");
    Value *BC1 = Builder.CreateBitCast(Arg1, NewVecTy, "cast");

    NewCall = Builder.CreateCall(NewFn, {BC0, BC1});
    break;
  }

  case Intrinsic::x86_rdtscp: {
    // This used to take 1 arguments. If we have no arguments, it is already
    // upgraded.
    if (CI->getNumOperands() == 0)
      return;

    NewCall = Builder.CreateCall(NewFn);
    // Extract the second result and store it.
    Value *Data = Builder.CreateExtractValue(NewCall, 1);
    // Cast the pointer to the right type.
    Value *Ptr = Builder.CreateBitCast(CI->getArgOperand(0),
                                 llvm::PointerType::getUnqual(Data->getType()));
    Builder.CreateAlignedStore(Data, Ptr, Align(1));
    // Replace the original call result with the first result of the new call.
    Value *TSC = Builder.CreateExtractValue(NewCall, 0);

    NewCall->takeName(CI);
    CI->replaceAllUsesWith(TSC);
    CI->eraseFromParent();
    return;
  }

  case Intrinsic::x86_sse41_insertps:
  case Intrinsic::x86_sse41_dppd:
  case Intrinsic::x86_sse41_dpps:
  case Intrinsic::x86_sse41_mpsadbw:
  case Intrinsic::x86_avx_dp_ps_256:
  case Intrinsic::x86_avx2_mpsadbw: {
    // Need to truncate the last argument from i32 to i8 -- this argument models
    // an inherently 8-bit immediate operand to these x86 instructions.
    SmallVector<Value *, 4> Args(CI->arg_operands().begin(),
                                 CI->arg_operands().end());

    // Replace the last argument with a trunc.
    Args.back() = Builder.CreateTrunc(Args.back(), Type::getInt8Ty(C), "trunc");
    NewCall = Builder.CreateCall(NewFn, Args);
    break;
  }

  case Intrinsic::x86_avx512_mask_cmp_pd_128:
  case Intrinsic::x86_avx512_mask_cmp_pd_256:
  case Intrinsic::x86_avx512_mask_cmp_pd_512:
  case Intrinsic::x86_avx512_mask_cmp_ps_128:
  case Intrinsic::x86_avx512_mask_cmp_ps_256:
  case Intrinsic::x86_avx512_mask_cmp_ps_512: {
    SmallVector<Value *, 4> Args(CI->arg_operands().begin(),
                                 CI->arg_operands().end());
    unsigned NumElts =
        cast<FixedVectorType>(Args[0]->getType())->getNumElements();
    Args[3] = getX86MaskVec(Builder, Args[3], NumElts);

    NewCall = Builder.CreateCall(NewFn, Args);
    Value *Res = ApplyX86MaskOn1BitsVec(Builder, NewCall, nullptr);

    NewCall->takeName(CI);
    CI->replaceAllUsesWith(Res);
    CI->eraseFromParent();
    return;
  }

  case Intrinsic::thread_pointer: {
    NewCall = Builder.CreateCall(NewFn, {});
    break;
  }

  case Intrinsic::invariant_start:
  case Intrinsic::invariant_end:
  case Intrinsic::masked_load:
  case Intrinsic::masked_store:
  case Intrinsic::masked_gather:
  case Intrinsic::masked_scatter: {
    SmallVector<Value *, 4> Args(CI->arg_operands().begin(),
                                 CI->arg_operands().end());
    NewCall = Builder.CreateCall(NewFn, Args);
    break;
  }

  case Intrinsic::memcpy:
  case Intrinsic::memmove:
  case Intrinsic::memset: {
    // We have to make sure that the call signature is what we're expecting.
    // We only want to change the old signatures by removing the alignment arg:
    //  @llvm.mem[cpy|move]...(i8*, i8*, i[32|i64], i32, i1)
    //    -> @llvm.mem[cpy|move]...(i8*, i8*, i[32|i64], i1)
    //  @llvm.memset...(i8*, i8, i[32|64], i32, i1)
    //    -> @llvm.memset...(i8*, i8, i[32|64], i1)
    // Note: i8*'s in the above can be any pointer type
    if (CI->getNumArgOperands() != 5) {
      DefaultCase();
      return;
    }
    // Remove alignment argument (3), and add alignment attributes to the
    // dest/src pointers.
    Value *Args[4] = {CI->getArgOperand(0), CI->getArgOperand(1),
                      CI->getArgOperand(2), CI->getArgOperand(4)};
    NewCall = Builder.CreateCall(NewFn, Args);
    auto *MemCI = cast<MemIntrinsic>(NewCall);
    // All mem intrinsics support dest alignment.
    const ConstantInt *Align = cast<ConstantInt>(CI->getArgOperand(3));
    MemCI->setDestAlignment(Align->getMaybeAlignValue());
    // Memcpy/Memmove also support source alignment.
    if (auto *MTI = dyn_cast<MemTransferInst>(MemCI))
      MTI->setSourceAlignment(Align->getMaybeAlignValue());
    break;
  }
  }
  assert(NewCall && "Should have either set this variable or returned through "
                    "the default case");
  NewCall->takeName(CI);
  CI->replaceAllUsesWith(NewCall);
  CI->eraseFromParent();
}

void llvm::UpgradeCallsToIntrinsic(Function *F) {
  assert(F && "Illegal attempt to upgrade a non-existent intrinsic.");

  // Check if this function should be upgraded and get the replacement function
  // if there is one.
  Function *NewFn;
  if (UpgradeIntrinsicFunction(F, NewFn)) {
    // Replace all users of the old function with the new function or new
    // instructions. This is not a range loop because the call is deleted.
    for (User *U : make_early_inc_range(F->users()))
      if (CallInst *CI = dyn_cast<CallInst>(U))
        UpgradeIntrinsicCall(CI, NewFn);

    // Remove old function, no longer used, from the module.
    F->eraseFromParent();
  }
}

MDNode *llvm::UpgradeTBAANode(MDNode &MD) {
  // Check if the tag uses struct-path aware TBAA format.
  if (isa<MDNode>(MD.getOperand(0)) && MD.getNumOperands() >= 3)
    return &MD;

  auto &Context = MD.getContext();
  if (MD.getNumOperands() == 3) {
    Metadata *Elts[] = {MD.getOperand(0), MD.getOperand(1)};
    MDNode *ScalarType = MDNode::get(Context, Elts);
    // Create a MDNode <ScalarType, ScalarType, offset 0, const>
    Metadata *Elts2[] = {ScalarType, ScalarType,
                         ConstantAsMetadata::get(
                             Constant::getNullValue(Type::getInt64Ty(Context))),
                         MD.getOperand(2)};
    return MDNode::get(Context, Elts2);
  }
  // Create a MDNode <MD, MD, offset 0>
  Metadata *Elts[] = {&MD, &MD, ConstantAsMetadata::get(Constant::getNullValue(
                                    Type::getInt64Ty(Context)))};
  return MDNode::get(Context, Elts);
}

Instruction *llvm::UpgradeBitCastInst(unsigned Opc, Value *V, Type *DestTy,
                                      Instruction *&Temp) {
  if (Opc != Instruction::BitCast)
    return nullptr;

  Temp = nullptr;
  Type *SrcTy = V->getType();
  if (SrcTy->isPtrOrPtrVectorTy() && DestTy->isPtrOrPtrVectorTy() &&
      SrcTy->getPointerAddressSpace() != DestTy->getPointerAddressSpace()) {
    LLVMContext &Context = V->getContext();

    // We have no information about target data layout, so we assume that
    // the maximum pointer size is 64bit.
    Type *MidTy = Type::getInt64Ty(Context);
    Temp = CastInst::Create(Instruction::PtrToInt, V, MidTy);

    return CastInst::Create(Instruction::IntToPtr, Temp, DestTy);
  }

  return nullptr;
}

Value *llvm::UpgradeBitCastExpr(unsigned Opc, Constant *C, Type *DestTy) {
  if (Opc != Instruction::BitCast)
    return nullptr;

  Type *SrcTy = C->getType();
  if (SrcTy->isPtrOrPtrVectorTy() && DestTy->isPtrOrPtrVectorTy() &&
      SrcTy->getPointerAddressSpace() != DestTy->getPointerAddressSpace()) {
    LLVMContext &Context = C->getContext();

    // We have no information about target data layout, so we assume that
    // the maximum pointer size is 64bit.
    Type *MidTy = Type::getInt64Ty(Context);

    return ConstantExpr::getIntToPtr(ConstantExpr::getPtrToInt(C, MidTy),
                                     DestTy);
  }

  return nullptr;
}

/// Check the debug info version number, if it is out-dated, drop the debug
/// info. Return true if module is modified.
bool llvm::UpgradeDebugInfo(Module &M) {
  unsigned Version = getDebugMetadataVersionFromModule(M);
  if (Version == DEBUG_METADATA_VERSION) {
    bool BrokenDebugInfo = false;
    if (verifyModule(M, &llvm::errs(), &BrokenDebugInfo))
      report_fatal_error("Broken module found, compilation aborted!");
    if (!BrokenDebugInfo)
      // Everything is ok.
      return false;
    else {
      // Diagnose malformed debug info.
      DiagnosticInfoIgnoringInvalidDebugMetadata Diag(M);
      M.getContext().diagnose(Diag);
    }
  }
  bool Modified = StripDebugInfo(M);
  if (Modified && Version != DEBUG_METADATA_VERSION) {
    // Diagnose a version mismatch.
    DiagnosticInfoDebugMetadataVersion DiagVersion(M, Version);
    M.getContext().diagnose(DiagVersion);
  }
  return Modified;
}

/// This checks for objc retain release marker which should be upgraded. It
/// returns true if module is modified.
static bool UpgradeRetainReleaseMarker(Module &M) {
  bool Changed = false;
  const char *MarkerKey = "clang.arc.retainAutoreleasedReturnValueMarker";
  NamedMDNode *ModRetainReleaseMarker = M.getNamedMetadata(MarkerKey);
  if (ModRetainReleaseMarker) {
    MDNode *Op = ModRetainReleaseMarker->getOperand(0);
    if (Op) {
      MDString *ID = dyn_cast_or_null<MDString>(Op->getOperand(0));
      if (ID) {
        SmallVector<StringRef, 4> ValueComp;
        ID->getString().split(ValueComp, "#");
        if (ValueComp.size() == 2) {
          std::string NewValue = ValueComp[0].str() + ";" + ValueComp[1].str();
          ID = MDString::get(M.getContext(), NewValue);
        }
        M.addModuleFlag(Module::Error, MarkerKey, ID);
        M.eraseNamedMetadata(ModRetainReleaseMarker);
        Changed = true;
      }
    }
  }
  return Changed;
}

void llvm::UpgradeARCRuntime(Module &M) {
  // This lambda converts normal function calls to ARC runtime functions to
  // intrinsic calls.
  auto UpgradeToIntrinsic = [&](const char *OldFunc,
                                llvm::Intrinsic::ID IntrinsicFunc) {
    Function *Fn = M.getFunction(OldFunc);

    if (!Fn)
      return;

    Function *NewFn = llvm::Intrinsic::getDeclaration(&M, IntrinsicFunc);

    for (User *U : make_early_inc_range(Fn->users())) {
      CallInst *CI = dyn_cast<CallInst>(U);
      if (!CI || CI->getCalledFunction() != Fn)
        continue;

      IRBuilder<> Builder(CI->getParent(), CI->getIterator());
      FunctionType *NewFuncTy = NewFn->getFunctionType();
      SmallVector<Value *, 2> Args;

      // Don't upgrade the intrinsic if it's not valid to bitcast the return
      // value to the return type of the old function.
      if (NewFuncTy->getReturnType() != CI->getType() &&
          !CastInst::castIsValid(Instruction::BitCast, CI,
                                 NewFuncTy->getReturnType()))
        continue;

      bool InvalidCast = false;

      for (unsigned I = 0, E = CI->getNumArgOperands(); I != E; ++I) {
        Value *Arg = CI->getArgOperand(I);

        // Bitcast argument to the parameter type of the new function if it's
        // not a variadic argument.
        if (I < NewFuncTy->getNumParams()) {
          // Don't upgrade the intrinsic if it's not valid to bitcast the argument
          // to the parameter type of the new function.
          if (!CastInst::castIsValid(Instruction::BitCast, Arg,
                                     NewFuncTy->getParamType(I))) {
            InvalidCast = true;
            break;
          }
          Arg = Builder.CreateBitCast(Arg, NewFuncTy->getParamType(I));
        }
        Args.push_back(Arg);
      }

      if (InvalidCast)
        continue;

      // Create a call instruction that calls the new function.
      CallInst *NewCall = Builder.CreateCall(NewFuncTy, NewFn, Args);
      NewCall->setTailCallKind(cast<CallInst>(CI)->getTailCallKind());
      NewCall->takeName(CI);

      // Bitcast the return value back to the type of the old call.
      Value *NewRetVal = Builder.CreateBitCast(NewCall, CI->getType());

      if (!CI->use_empty())
        CI->replaceAllUsesWith(NewRetVal);
      CI->eraseFromParent();
    }

    if (Fn->use_empty())
      Fn->eraseFromParent();
  };

  // Unconditionally convert a call to "clang.arc.use" to a call to
  // "llvm.objc.clang.arc.use".
  UpgradeToIntrinsic("clang.arc.use", llvm::Intrinsic::objc_clang_arc_use);

  // Upgrade the retain release marker. If there is no need to upgrade
  // the marker, that means either the module is already new enough to contain
  // new intrinsics or it is not ARC. There is no need to upgrade runtime call.
  if (!UpgradeRetainReleaseMarker(M))
    return;

  std::pair<const char *, llvm::Intrinsic::ID> RuntimeFuncs[] = {
      {"objc_autorelease", llvm::Intrinsic::objc_autorelease},
      {"objc_autoreleasePoolPop", llvm::Intrinsic::objc_autoreleasePoolPop},
      {"objc_autoreleasePoolPush", llvm::Intrinsic::objc_autoreleasePoolPush},
      {"objc_autoreleaseReturnValue",
       llvm::Intrinsic::objc_autoreleaseReturnValue},
      {"objc_copyWeak", llvm::Intrinsic::objc_copyWeak},
      {"objc_destroyWeak", llvm::Intrinsic::objc_destroyWeak},
      {"objc_initWeak", llvm::Intrinsic::objc_initWeak},
      {"objc_loadWeak", llvm::Intrinsic::objc_loadWeak},
      {"objc_loadWeakRetained", llvm::Intrinsic::objc_loadWeakRetained},
      {"objc_moveWeak", llvm::Intrinsic::objc_moveWeak},
      {"objc_release", llvm::Intrinsic::objc_release},
      {"objc_retain", llvm::Intrinsic::objc_retain},
      {"objc_retainAutorelease", llvm::Intrinsic::objc_retainAutorelease},
      {"objc_retainAutoreleaseReturnValue",
       llvm::Intrinsic::objc_retainAutoreleaseReturnValue},
      {"objc_retainAutoreleasedReturnValue",
       llvm::Intrinsic::objc_retainAutoreleasedReturnValue},
      {"objc_retainBlock", llvm::Intrinsic::objc_retainBlock},
      {"objc_storeStrong", llvm::Intrinsic::objc_storeStrong},
      {"objc_storeWeak", llvm::Intrinsic::objc_storeWeak},
      {"objc_unsafeClaimAutoreleasedReturnValue",
       llvm::Intrinsic::objc_unsafeClaimAutoreleasedReturnValue},
      {"objc_retainedObject", llvm::Intrinsic::objc_retainedObject},
      {"objc_unretainedObject", llvm::Intrinsic::objc_unretainedObject},
      {"objc_unretainedPointer", llvm::Intrinsic::objc_unretainedPointer},
      {"objc_retain_autorelease", llvm::Intrinsic::objc_retain_autorelease},
      {"objc_sync_enter", llvm::Intrinsic::objc_sync_enter},
      {"objc_sync_exit", llvm::Intrinsic::objc_sync_exit},
      {"objc_arc_annotation_topdown_bbstart",
       llvm::Intrinsic::objc_arc_annotation_topdown_bbstart},
      {"objc_arc_annotation_topdown_bbend",
       llvm::Intrinsic::objc_arc_annotation_topdown_bbend},
      {"objc_arc_annotation_bottomup_bbstart",
       llvm::Intrinsic::objc_arc_annotation_bottomup_bbstart},
      {"objc_arc_annotation_bottomup_bbend",
       llvm::Intrinsic::objc_arc_annotation_bottomup_bbend}};

  for (auto &I : RuntimeFuncs)
    UpgradeToIntrinsic(I.first, I.second);
}

bool llvm::UpgradeModuleFlags(Module &M) {
  NamedMDNode *ModFlags = M.getModuleFlagsMetadata();
  if (!ModFlags)
    return false;

  bool HasObjCFlag = false, HasClassProperties = false, Changed = false;
  bool HasSwiftVersionFlag = false;
  uint8_t SwiftMajorVersion, SwiftMinorVersion;
  uint32_t SwiftABIVersion;
  auto Int8Ty = Type::getInt8Ty(M.getContext());
  auto Int32Ty = Type::getInt32Ty(M.getContext());

  for (unsigned I = 0, E = ModFlags->getNumOperands(); I != E; ++I) {
    MDNode *Op = ModFlags->getOperand(I);
    if (Op->getNumOperands() != 3)
      continue;
    MDString *ID = dyn_cast_or_null<MDString>(Op->getOperand(1));
    if (!ID)
      continue;
    if (ID->getString() == "Objective-C Image Info Version")
      HasObjCFlag = true;
    if (ID->getString() == "Objective-C Class Properties")
      HasClassProperties = true;
    // Upgrade PIC/PIE Module Flags. The module flag behavior for these two
    // field was Error and now they are Max.
    if (ID->getString() == "PIC Level" || ID->getString() == "PIE Level") {
      if (auto *Behavior =
              mdconst::dyn_extract_or_null<ConstantInt>(Op->getOperand(0))) {
        if (Behavior->getLimitedValue() == Module::Error) {
          Type *Int32Ty = Type::getInt32Ty(M.getContext());
          Metadata *Ops[3] = {
              ConstantAsMetadata::get(ConstantInt::get(Int32Ty, Module::Max)),
              MDString::get(M.getContext(), ID->getString()),
              Op->getOperand(2)};
          ModFlags->setOperand(I, MDNode::get(M.getContext(), Ops));
          Changed = true;
        }
      }
    }
    // Upgrade Objective-C Image Info Section. Removed the whitespce in the
    // section name so that llvm-lto will not complain about mismatching
    // module flags that is functionally the same.
    if (ID->getString() == "Objective-C Image Info Section") {
      if (auto *Value = dyn_cast_or_null<MDString>(Op->getOperand(2))) {
        SmallVector<StringRef, 4> ValueComp;
        Value->getString().split(ValueComp, " ");
        if (ValueComp.size() != 1) {
          std::string NewValue;
          for (auto &S : ValueComp)
            NewValue += S.str();
          Metadata *Ops[3] = {Op->getOperand(0), Op->getOperand(1),
                              MDString::get(M.getContext(), NewValue)};
          ModFlags->setOperand(I, MDNode::get(M.getContext(), Ops));
          Changed = true;
        }
      }
    }

    // IRUpgrader turns a i32 type "Objective-C Garbage Collection" into i8 value.
    // If the higher bits are set, it adds new module flag for swift info.
    if (ID->getString() == "Objective-C Garbage Collection") {
      auto Md = dyn_cast<ConstantAsMetadata>(Op->getOperand(2));
      if (Md) {
        assert(Md->getValue() && "Expected non-empty metadata");
        auto Type = Md->getValue()->getType();
        if (Type == Int8Ty)
          continue;
        unsigned Val = Md->getValue()->getUniqueInteger().getZExtValue();
        if ((Val & 0xff) != Val) {
          HasSwiftVersionFlag = true;
          SwiftABIVersion = (Val & 0xff00) >> 8;
          SwiftMajorVersion = (Val & 0xff000000) >> 24;
          SwiftMinorVersion = (Val & 0xff0000) >> 16;
        }
        Metadata *Ops[3] = {
          ConstantAsMetadata::get(ConstantInt::get(Int32Ty,Module::Error)),
          Op->getOperand(1),
          ConstantAsMetadata::get(ConstantInt::get(Int8Ty,Val & 0xff))};
        ModFlags->setOperand(I, MDNode::get(M.getContext(), Ops));
        Changed = true;
      }
    }
  }

  // "Objective-C Class Properties" is recently added for Objective-C. We
  // upgrade ObjC bitcodes to contain a "Objective-C Class Properties" module
  // flag of value 0, so we can correclty downgrade this flag when trying to
  // link an ObjC bitcode without this module flag with an ObjC bitcode with
  // this module flag.
  if (HasObjCFlag && !HasClassProperties) {
    M.addModuleFlag(llvm::Module::Override, "Objective-C Class Properties",
                    (uint32_t)0);
    Changed = true;
  }

  if (HasSwiftVersionFlag) {
    M.addModuleFlag(Module::Error, "Swift ABI Version",
                    SwiftABIVersion);
    M.addModuleFlag(Module::Error, "Swift Major Version",
                    ConstantInt::get(Int8Ty, SwiftMajorVersion));
    M.addModuleFlag(Module::Error, "Swift Minor Version",
                    ConstantInt::get(Int8Ty, SwiftMinorVersion));
    Changed = true;
  }

  return Changed;
}

void llvm::UpgradeSectionAttributes(Module &M) {
  auto TrimSpaces = [](StringRef Section) -> std::string {
    SmallVector<StringRef, 5> Components;
    Section.split(Components, ',');

    SmallString<32> Buffer;
    raw_svector_ostream OS(Buffer);

    for (auto Component : Components)
      OS << ',' << Component.trim();

    return std::string(OS.str().substr(1));
  };

  for (auto &GV : M.globals()) {
    if (!GV.hasSection())
      continue;

    StringRef Section = GV.getSection();

    if (!Section.startswith("__DATA, __objc_catlist"))
      continue;

    // __DATA, __objc_catlist, regular, no_dead_strip
    // __DATA,__objc_catlist,regular,no_dead_strip
    GV.setSection(TrimSpaces(Section));
  }
}

namespace {
// Prior to LLVM 10.0, the strictfp attribute could be used on individual
// callsites within a function that did not also have the strictfp attribute.
// Since 10.0, if strict FP semantics are needed within a function, the
// function must have the strictfp attribute and all calls within the function
// must also have the strictfp attribute. This latter restriction is
// necessary to prevent unwanted libcall simplification when a function is
// being cloned (such as for inlining).
//
// The "dangling" strictfp attribute usage was only used to prevent constant
// folding and other libcall simplification. The nobuiltin attribute on the
// callsite has the same effect.
struct StrictFPUpgradeVisitor : public InstVisitor<StrictFPUpgradeVisitor> {
  StrictFPUpgradeVisitor() {}

  void visitCallBase(CallBase &Call) {
    if (!Call.isStrictFP())
      return;
    if (isa<ConstrainedFPIntrinsic>(&Call))
      return;
    // If we get here, the caller doesn't have the strictfp attribute
    // but this callsite does. Replace the strictfp attribute with nobuiltin.
    Call.removeAttribute(AttributeList::FunctionIndex, Attribute::StrictFP);
    Call.addAttribute(AttributeList::FunctionIndex, Attribute::NoBuiltin);
  }
};
} // namespace

void llvm::UpgradeFunctionAttributes(Function &F) {
  // If a function definition doesn't have the strictfp attribute,
  // convert any callsite strictfp attributes to nobuiltin.
  if (!F.isDeclaration() && !F.hasFnAttribute(Attribute::StrictFP)) {
    StrictFPUpgradeVisitor SFPV;
    SFPV.visit(F);
  }

  if (F.getCallingConv() == CallingConv::X86_INTR &&
      !F.arg_empty() && !F.hasParamAttribute(0, Attribute::ByVal)) {
    Type *ByValTy = cast<PointerType>(F.getArg(0)->getType())->getElementType();
    Attribute NewAttr = Attribute::getWithByValType(F.getContext(), ByValTy);
    F.addParamAttr(0, NewAttr);
  }
}

static bool isOldLoopArgument(Metadata *MD) {
  auto *T = dyn_cast_or_null<MDTuple>(MD);
  if (!T)
    return false;
  if (T->getNumOperands() < 1)
    return false;
  auto *S = dyn_cast_or_null<MDString>(T->getOperand(0));
  if (!S)
    return false;
  return S->getString().startswith("llvm.vectorizer.");
}

static MDString *upgradeLoopTag(LLVMContext &C, StringRef OldTag) {
  StringRef OldPrefix = "llvm.vectorizer.";
  assert(OldTag.startswith(OldPrefix) && "Expected old prefix");

  if (OldTag == "llvm.vectorizer.unroll")
    return MDString::get(C, "llvm.loop.interleave.count");

  return MDString::get(
      C, (Twine("llvm.loop.vectorize.") + OldTag.drop_front(OldPrefix.size()))
             .str());
}

static Metadata *upgradeLoopArgument(Metadata *MD) {
  auto *T = dyn_cast_or_null<MDTuple>(MD);
  if (!T)
    return MD;
  if (T->getNumOperands() < 1)
    return MD;
  auto *OldTag = dyn_cast_or_null<MDString>(T->getOperand(0));
  if (!OldTag)
    return MD;
  if (!OldTag->getString().startswith("llvm.vectorizer."))
    return MD;

  // This has an old tag.  Upgrade it.
  SmallVector<Metadata *, 8> Ops;
  Ops.reserve(T->getNumOperands());
  Ops.push_back(upgradeLoopTag(T->getContext(), OldTag->getString()));
  for (unsigned I = 1, E = T->getNumOperands(); I != E; ++I)
    Ops.push_back(T->getOperand(I));

  return MDTuple::get(T->getContext(), Ops);
}

MDNode *llvm::upgradeInstructionLoopAttachment(MDNode &N) {
  auto *T = dyn_cast<MDTuple>(&N);
  if (!T)
    return &N;

  if (none_of(T->operands(), isOldLoopArgument))
    return &N;

  SmallVector<Metadata *, 8> Ops;
  Ops.reserve(T->getNumOperands());
  for (Metadata *MD : T->operands())
    Ops.push_back(upgradeLoopArgument(MD));

  return MDTuple::get(T->getContext(), Ops);
}

std::string llvm::UpgradeDataLayoutString(StringRef DL, StringRef TT) {
  Triple T(TT);
  // For AMDGPU we uprgrade older DataLayouts to include the default globals
  // address space of 1.
  if (T.isAMDGPU() && !DL.contains("-G") && !DL.startswith("G")) {
    return DL.empty() ? std::string("G1") : (DL + "-G1").str();
  }

  std::string AddrSpaces = "-p270:32:32-p271:32:32-p272:64:64";
  // If X86, and the datalayout matches the expected format, add pointer size
  // address spaces to the datalayout.
  if (!T.isX86() || DL.contains(AddrSpaces))
    return std::string(DL);

  SmallVector<StringRef, 4> Groups;
  Regex R("(e-m:[a-z](-p:32:32)?)(-[if]64:.*$)");
  if (!R.match(DL, &Groups))
    return std::string(DL);

  return (Groups[1] + AddrSpaces + Groups[3]).str();
}

void llvm::UpgradeAttributes(AttrBuilder &B) {
  StringRef FramePointer;
  if (B.contains("no-frame-pointer-elim")) {
    // The value can be "true" or "false".
    for (const auto &I : B.td_attrs())
      if (I.first == "no-frame-pointer-elim")
        FramePointer = I.second == "true" ? "all" : "none";
    B.removeAttribute("no-frame-pointer-elim");
  }
  if (B.contains("no-frame-pointer-elim-non-leaf")) {
    // The value is ignored. "no-frame-pointer-elim"="true" takes priority.
    if (FramePointer != "all")
      FramePointer = "non-leaf";
    B.removeAttribute("no-frame-pointer-elim-non-leaf");
  }
  if (!FramePointer.empty())
    B.addAttribute("frame-pointer", FramePointer);

  if (B.contains("null-pointer-is-valid")) {
    // The value can be "true" or "false".
    bool NullPointerIsValid = false;
    for (const auto &I : B.td_attrs())
      if (I.first == "null-pointer-is-valid")
        NullPointerIsValid = I.second == "true";
    B.removeAttribute("null-pointer-is-valid");
    if (NullPointerIsValid)
      B.addAttribute(Attribute::NullPointerIsValid);
  }
}<|MERGE_RESOLUTION|>--- conflicted
+++ resolved
@@ -937,23 +937,12 @@
             Intrinsic::getDeclaration(F->getParent(), Intrinsic::prefetch, Tys);
         return true;
       }
-<<<<<<< HEAD
-#if INTEL_CUSTOMIZATION
-    // This same change is being upstreamed in llorg. When that patch lands
-    // it should replace this customization with any upstream changes
-    // replacing this code.
-=======
->>>>>>> 9a827906
     } else if (Name.startswith("ptr.annotation.") && F->arg_size() == 4) {
       rename(F);
       NewFn = Intrinsic::getDeclaration(F->getParent(),
                                         Intrinsic::ptr_annotation,
                                         F->arg_begin()->getType());
       return true;
-<<<<<<< HEAD
-#endif // INTEL_CUSTOMIZATION
-=======
->>>>>>> 9a827906
     }
     break;
 
@@ -964,13 +953,6 @@
     }
     break;
 
-<<<<<<< HEAD
-#if INTEL_CUSTOMIZATION
-  // This same change is being upstreamed in llorg. When that patch lands
-  // it should replace this customization with any upstream changes
-  // replacing this code.
-=======
->>>>>>> 9a827906
   case 'v': {
     if (Name == "var.annotation" && F->arg_size() == 4) {
       rename(F);
@@ -978,10 +960,6 @@
                                         Intrinsic::var_annotation);
       return true;
     }
-<<<<<<< HEAD
-#endif // INTEL_CUSTOMIZATION
-=======
->>>>>>> 9a827906
     break;
   }
 
@@ -3768,47 +3746,24 @@
     CI->eraseFromParent();
     return;
 
-<<<<<<< HEAD
-#if INTEL_CUSTOMIZATION
-  // This same change is being upstreamed in llorg. When that patch lands
-  // it should replace this customization with any upstream changes
-  // replacing this code.
-  case Intrinsic::ptr_annotation:
-    // Upgrade from versions that lacked the annotation attribute argument.
-    assert(CI->getNumArgOperands() == 4);
-=======
   case Intrinsic::ptr_annotation:
     // Upgrade from versions that lacked the annotation attribute argument.
     assert(CI->getNumArgOperands() == 4 &&
            "Before LLVM 12.0 this intrinsic took four arguments");
->>>>>>> 9a827906
     // Create a new call with an added null annotation attribute argument.
     NewCall = Builder.CreateCall(
         NewFn,
         {CI->getArgOperand(0), CI->getArgOperand(1), CI->getArgOperand(2),
          CI->getArgOperand(3), Constant::getNullValue(Builder.getInt8PtrTy())});
-<<<<<<< HEAD
-    // If the call has users, bitcast the return value back to the type of
-    // the old call and replace the uses.
-    if (!CI->use_empty()) {
-      Value *NewRetVal = Builder.CreateBitCast(NewCall, CI->getType());
-      CI->replaceAllUsesWith(NewRetVal);
-    }
-=======
     NewCall->takeName(CI);
     CI->replaceAllUsesWith(NewCall);
->>>>>>> 9a827906
     CI->eraseFromParent();
     return;
 
   case Intrinsic::var_annotation:
     // Upgrade from versions that lacked the annotation attribute argument.
-<<<<<<< HEAD
-    assert(CI->getNumArgOperands() == 4);
-=======
     assert(CI->getNumArgOperands() == 4 &&
            "Before LLVM 12.0 this intrinsic took four arguments");
->>>>>>> 9a827906
     // Create a new call with an added null annotation attribute argument.
     NewCall = Builder.CreateCall(
         NewFn,
@@ -3816,10 +3771,6 @@
          CI->getArgOperand(3), Constant::getNullValue(Builder.getInt8PtrTy())});
     CI->eraseFromParent();
     return;
-<<<<<<< HEAD
-#endif // INTEL_CUSTOMIZATION
-=======
->>>>>>> 9a827906
 
   case Intrinsic::x86_xop_vfrcz_ss:
   case Intrinsic::x86_xop_vfrcz_sd:
