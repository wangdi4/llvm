//===-- BasicBlock.cpp - Implement BasicBlock related methods -------------===//
//
// Part of the LLVM Project, under the Apache License v2.0 with LLVM Exceptions.
// See https://llvm.org/LICENSE.txt for license information.
// SPDX-License-Identifier: Apache-2.0 WITH LLVM-exception
//
//===----------------------------------------------------------------------===//
//
// This file implements the BasicBlock class for the IR library.
//
//===----------------------------------------------------------------------===//

#include "llvm/IR/BasicBlock.h"
#include "SymbolTableListTraitsImpl.h"
#include "llvm/ADT/STLExtras.h"
#include "llvm/ADT/Statistic.h"
#include "llvm/IR/CFG.h"
#include "llvm/IR/Constants.h"
#include "llvm/IR/DebugProgramInstruction.h"
#include "llvm/IR/Instructions.h"
#include "llvm/IR/IntrinsicInst.h"
#include "llvm/IR/LLVMContext.h"
#include "llvm/IR/Type.h"
#include "llvm/Support/CommandLine.h"

#include "LLVMContextImpl.h"

using namespace llvm;

#define DEBUG_TYPE "ir"
STATISTIC(NumInstrRenumberings, "Number of renumberings across all blocks");

cl::opt<bool>
    UseNewDbgInfoFormat("experimental-debuginfo-iterators",
                        cl::desc("Enable communicating debuginfo positions "
                                 "through iterators, eliminating intrinsics"),
                        cl::init(false));

DPMarker *BasicBlock::createMarker(Instruction *I) {
  assert(IsNewDbgInfoFormat &&
         "Tried to create a marker in a non new debug-info block!");
  assert(I->DbgMarker == nullptr &&
         "Tried to create marker for instuction that already has one!");
  DPMarker *Marker = new DPMarker();
  Marker->MarkedInstr = I;
  I->DbgMarker = Marker;
  return Marker;
}

DPMarker *BasicBlock::createMarker(InstListType::iterator It) {
  assert(IsNewDbgInfoFormat &&
         "Tried to create a marker in a non new debug-info block!");
  if (It != end())
    return createMarker(&*It);
  DPMarker *DPM = getTrailingDPValues();
  if (DPM)
    return DPM;
  DPM = new DPMarker();
  setTrailingDPValues(DPM);
  return DPM;
}

void BasicBlock::convertToNewDbgValues() {
  // Is the command line option set?
  if (!UseNewDbgInfoFormat)
    return;

  IsNewDbgInfoFormat = true;

  // Iterate over all instructions in the instruction list, collecting dbg.value
  // instructions and converting them to DPValues. Once we find a "real"
  // instruction, attach all those DPValues to a DPMarker in that instruction.
  SmallVector<DPValue *, 4> DPVals;
  for (Instruction &I : make_early_inc_range(InstList)) {
    assert(!I.DbgMarker && "DbgMarker already set on old-format instrs?");
    if (DbgValueInst *DVI = dyn_cast<DbgValueInst>(&I)) {
      // Convert this dbg.value to a DPValue.
      DPValue *Value = new DPValue(DVI);
      DPVals.push_back(Value);
      DVI->eraseFromParent();
      continue;
    }

    // Create a marker to store DPValues in. Technically we don't need to store
    // one marker per instruction, but that's a future optimisation.
    createMarker(&I);
    DPMarker *Marker = I.DbgMarker;

    for (DPValue *DPV : DPVals)
      Marker->insertDPValue(DPV, false);

    DPVals.clear();
  }
}

void BasicBlock::convertFromNewDbgValues() {
  invalidateOrders();
  IsNewDbgInfoFormat = false;

  // Iterate over the block, finding instructions annotated with DPMarkers.
  // Convert any attached DPValues to dbg.values and insert ahead of the
  // instruction.
  for (auto &Inst : *this) {
    if (!Inst.DbgMarker)
      continue;

    DPMarker &Marker = *Inst.DbgMarker;
    for (DPValue &DPV : Marker.getDbgValueRange())
      InstList.insert(Inst.getIterator(),
                      DPV.createDebugIntrinsic(getModule(), nullptr));

    Marker.eraseFromParent();
  };

  // Assume no trailing DPValues: we could technically create them at the end
  // of the block, after a terminator, but this would be non-cannonical and
  // indicates that something else is broken somewhere.
  assert(!getTrailingDPValues());
}

bool BasicBlock::validateDbgValues(bool Assert, bool Msg, raw_ostream *OS) {
  bool RetVal = false;
  if (!OS)
    OS = &errs();

  // Helper lambda for reporting failures: via assertion, printing, and return
  // value.
  auto TestFailure = [Assert, Msg, &RetVal, OS](bool Val, const char *Text) {
    // Did the test fail?
    if (Val)
      return;

    // If we're asserting, then fire off an assertion.
    if (Assert)
      llvm_unreachable(Text);

    if (Msg)
      *OS << Text << "\n";
    RetVal = true;
  };

  // We should have the same debug-format as the parent function.
  TestFailure(getParent()->IsNewDbgInfoFormat == IsNewDbgInfoFormat,
              "Parent function doesn't have the same debug-info format");

  // Only validate if we are using the new format.
  if (!IsNewDbgInfoFormat)
    return RetVal;

  // Match every DPMarker to every Instruction and vice versa, and
  // verify that there are no invalid DPValues.
  for (auto It = begin(); It != end(); ++It) {
    if (!It->DbgMarker)
      continue;

    // Validate DebugProgramMarkers.
    DPMarker *CurrentDebugMarker = It->DbgMarker;

    // If this is a marker, it should match the instruction and vice versa.
    TestFailure(CurrentDebugMarker->MarkedInstr == &*It,
                "Debug Marker points to incorrect instruction?");

    // Now validate any DPValues in the marker.
    for (DPValue &DPV : CurrentDebugMarker->getDbgValueRange()) {
      // Validate DebugProgramValues.
      TestFailure(DPV.getMarker() == CurrentDebugMarker,
                  "Not pointing at correct next marker!");

      // Verify that no DbgValues appear prior to PHIs.
      TestFailure(
          !isa<PHINode>(It),
          "DebugProgramValues must not appear before PHI nodes in a block!");
    }
  }

  // Except transiently when removing + re-inserting the block terminator, there
  // should be no trailing DPValues.
  TestFailure(!getTrailingDPValues(), "Trailing DPValues in block");
  return RetVal;
}

<<<<<<< HEAD
=======
#ifndef NDEBUG
void BasicBlock::dumpDbgValues() const {
  for (auto &Inst : *this) {
    if (!Inst.DbgMarker)
      continue;

    dbgs() << "@ " << Inst.DbgMarker << " ";
    Inst.DbgMarker->dump();
  };
}
#endif

>>>>>>> f2eaa6ec
void BasicBlock::setIsNewDbgInfoFormat(bool NewFlag) {
  if (NewFlag && !IsNewDbgInfoFormat)
    convertToNewDbgValues();
  else if (!NewFlag && IsNewDbgInfoFormat)
    convertFromNewDbgValues();
}

ValueSymbolTable *BasicBlock::getValueSymbolTable() {
  if (Function *F = getParent())
    return F->getValueSymbolTable();
  return nullptr;
}

LLVMContext &BasicBlock::getContext() const {
  return getType()->getContext();
}

template <> void llvm::invalidateParentIListOrdering(BasicBlock *BB) {
  BB->invalidateOrders();
}

// Explicit instantiation of SymbolTableListTraits since some of the methods
// are not in the public header file...
template class llvm::SymbolTableListTraits<Instruction,
                                           ilist_iterator_bits<true>>;

BasicBlock::BasicBlock(LLVMContext &C, const Twine &Name, Function *NewParent,
                       BasicBlock *InsertBefore)
    : Value(Type::getLabelTy(C), Value::BasicBlockVal),
      IsNewDbgInfoFormat(false), Parent(nullptr) {

  if (NewParent)
    insertInto(NewParent, InsertBefore);
  else
    assert(!InsertBefore &&
           "Cannot insert block before another block with no function!");

  setName(Name);
  if (NewParent)
    setIsNewDbgInfoFormat(NewParent->IsNewDbgInfoFormat);
}

void BasicBlock::insertInto(Function *NewParent, BasicBlock *InsertBefore) {
  assert(NewParent && "Expected a parent");
  assert(!Parent && "Already has a parent");

  setIsNewDbgInfoFormat(NewParent->IsNewDbgInfoFormat);

  if (InsertBefore)
    NewParent->insert(InsertBefore->getIterator(), this);
  else
    NewParent->insert(NewParent->end(), this);
}

BasicBlock::~BasicBlock() {
  validateInstrOrdering();

  // If the address of the block is taken and it is being deleted (e.g. because
  // it is dead), this means that there is either a dangling constant expr
  // hanging off the block, or an undefined use of the block (source code
  // expecting the address of a label to keep the block alive even though there
  // is no indirect branch).  Handle these cases by zapping the BlockAddress
  // nodes.  There are no other possible uses at this point.
  if (hasAddressTaken()) {
    assert(!use_empty() && "There should be at least one blockaddress!");
    Constant *Replacement =
      ConstantInt::get(llvm::Type::getInt32Ty(getContext()), 1);
    while (!use_empty()) {
      BlockAddress *BA = cast<BlockAddress>(user_back());
      BA->replaceAllUsesWith(ConstantExpr::getIntToPtr(Replacement,
                                                       BA->getType()));
      BA->destroyConstant();
    }
  }

  assert(getParent() == nullptr && "BasicBlock still linked into the program!");
  dropAllReferences();
  for (auto &Inst : *this) {
    if (!Inst.DbgMarker)
      continue;
    Inst.DbgMarker->eraseFromParent();
  }
  InstList.clear();
}

void BasicBlock::setParent(Function *parent) {
  // Set Parent=parent, updating instruction symtab entries as appropriate.
  InstList.setSymTabObject(&Parent, parent);
}

iterator_range<filter_iterator<BasicBlock::const_iterator,
                               std::function<bool(const Instruction &)>>>
BasicBlock::instructionsWithoutDebug(bool SkipPseudoOp) const {
  std::function<bool(const Instruction &)> Fn = [=](const Instruction &I) {
    return !isa<DbgInfoIntrinsic>(I) &&
           !(SkipPseudoOp && isa<PseudoProbeInst>(I));
  };
  return make_filter_range(*this, Fn);
}

iterator_range<
    filter_iterator<BasicBlock::iterator, std::function<bool(Instruction &)>>>
BasicBlock::instructionsWithoutDebug(bool SkipPseudoOp) {
  std::function<bool(Instruction &)> Fn = [=](Instruction &I) {
    return !isa<DbgInfoIntrinsic>(I) &&
           !(SkipPseudoOp && isa<PseudoProbeInst>(I));
  };
  return make_filter_range(*this, Fn);
}

filter_iterator<BasicBlock::const_iterator,
                std::function<bool(const Instruction &)>>::difference_type
BasicBlock::sizeWithoutDebug() const {
  return std::distance(instructionsWithoutDebug().begin(),
                       instructionsWithoutDebug().end());
}

void BasicBlock::removeFromParent() {
  getParent()->getBasicBlockList().remove(getIterator());
}

iplist<BasicBlock>::iterator BasicBlock::eraseFromParent() {
  return getParent()->getBasicBlockList().erase(getIterator());
}

void BasicBlock::moveBefore(SymbolTableList<BasicBlock>::iterator MovePos) {
  getParent()->splice(MovePos, getParent(), getIterator());
}

void BasicBlock::moveAfter(BasicBlock *MovePos) {
  MovePos->getParent()->splice(++MovePos->getIterator(), getParent(),
                               getIterator());
}

const Module *BasicBlock::getModule() const {
  return getParent()->getParent();
}

const CallInst *BasicBlock::getTerminatingMustTailCall() const {
  if (InstList.empty())
    return nullptr;
  const ReturnInst *RI = dyn_cast<ReturnInst>(&InstList.back());
  if (!RI || RI == &InstList.front())
    return nullptr;

  const Instruction *Prev = RI->getPrevNode();
  if (!Prev)
    return nullptr;

  if (Value *RV = RI->getReturnValue()) {
    if (RV != Prev)
      return nullptr;

    // Look through the optional bitcast.
    if (auto *BI = dyn_cast<BitCastInst>(Prev)) {
      RV = BI->getOperand(0);
      Prev = BI->getPrevNode();
      if (!Prev || RV != Prev)
        return nullptr;
    }
  }

  if (auto *CI = dyn_cast<CallInst>(Prev)) {
    if (CI->isMustTailCall())
      return CI;
  }
  return nullptr;
}

const CallInst *BasicBlock::getTerminatingDeoptimizeCall() const {
  if (InstList.empty())
    return nullptr;
  auto *RI = dyn_cast<ReturnInst>(&InstList.back());
  if (!RI || RI == &InstList.front())
    return nullptr;

  if (auto *CI = dyn_cast_or_null<CallInst>(RI->getPrevNode()))
    if (Function *F = CI->getCalledFunction())
      if (F->getIntrinsicID() == Intrinsic::experimental_deoptimize)
        return CI;

  return nullptr;
}

const CallInst *BasicBlock::getPostdominatingDeoptimizeCall() const {
  const BasicBlock* BB = this;
  SmallPtrSet<const BasicBlock *, 8> Visited;
  Visited.insert(BB);
  while (auto *Succ = BB->getUniqueSuccessor()) {
    if (!Visited.insert(Succ).second)
      return nullptr;
    BB = Succ;
  }
  return BB->getTerminatingDeoptimizeCall();
}

const Instruction *BasicBlock::getFirstMayFaultInst() const {
  if (InstList.empty())
    return nullptr;
  for (const Instruction &I : *this)
    if (isa<LoadInst>(I) || isa<StoreInst>(I) || isa<CallBase>(I))
      return &I;
  return nullptr;
}

const Instruction* BasicBlock::getFirstNonPHI() const {
  for (const Instruction &I : *this)
    if (!isa<PHINode>(I))
      return &I;
  return nullptr;
}

BasicBlock::const_iterator BasicBlock::getFirstNonPHIIt() const {
  const Instruction *I = getFirstNonPHI();
  BasicBlock::const_iterator It = I->getIterator();
  // Set the head-inclusive bit to indicate that this iterator includes
  // any debug-info at the start of the block. This is a no-op unless the
  // appropriate CMake flag is set.
  It.setHeadBit(true);
  return It;
}

const Instruction *BasicBlock::getFirstNonPHIOrDbg(bool SkipPseudoOp) const {
  for (const Instruction &I : *this) {
    if (isa<PHINode>(I) || isa<DbgInfoIntrinsic>(I))
      continue;

    if (SkipPseudoOp && isa<PseudoProbeInst>(I))
      continue;

    return &I;
  }
  return nullptr;
}

const Instruction *
BasicBlock::getFirstNonPHIOrDbgOrLifetime(bool SkipPseudoOp) const {
  for (const Instruction &I : *this) {
    if (isa<PHINode>(I) || isa<DbgInfoIntrinsic>(I))
      continue;

    if (I.isLifetimeStartOrEnd())
      continue;

    if (SkipPseudoOp && isa<PseudoProbeInst>(I))
      continue;

    return &I;
  }
  return nullptr;
}

BasicBlock::const_iterator BasicBlock::getFirstInsertionPt() const {
  const Instruction *FirstNonPHI = getFirstNonPHI();
  if (!FirstNonPHI)
    return end();

  const_iterator InsertPt = FirstNonPHI->getIterator();
  if (InsertPt->isEHPad()) ++InsertPt;
  // Set the head-inclusive bit to indicate that this iterator includes
  // any debug-info at the start of the block. This is a no-op unless the
  // appropriate CMake flag is set.
  InsertPt.setHeadBit(true);
  return InsertPt;
}

BasicBlock::const_iterator BasicBlock::getFirstNonPHIOrDbgOrAlloca() const {
  const Instruction *FirstNonPHI = getFirstNonPHI();
  if (!FirstNonPHI)
    return end();

  const_iterator InsertPt = FirstNonPHI->getIterator();
  if (InsertPt->isEHPad())
    ++InsertPt;

  if (isEntryBlock()) {
    const_iterator End = end();
    while (InsertPt != End &&
           (isa<AllocaInst>(*InsertPt) || isa<DbgInfoIntrinsic>(*InsertPt) ||
            isa<PseudoProbeInst>(*InsertPt))) {
      if (const AllocaInst *AI = dyn_cast<AllocaInst>(&*InsertPt)) {
        if (!AI->isStaticAlloca())
          break;
      }
      ++InsertPt;
    }
  }
  return InsertPt;
}

void BasicBlock::dropAllReferences() {
  for (Instruction &I : *this)
    I.dropAllReferences();
}

const BasicBlock *BasicBlock::getSinglePredecessor() const {
  const_pred_iterator PI = pred_begin(this), E = pred_end(this);
  if (PI == E) return nullptr;         // No preds.
  const BasicBlock *ThePred = *PI;
  ++PI;
  return (PI == E) ? ThePred : nullptr /*multiple preds*/;
}

const BasicBlock *BasicBlock::getUniquePredecessor() const {
  const_pred_iterator PI = pred_begin(this), E = pred_end(this);
  if (PI == E) return nullptr; // No preds.
  const BasicBlock *PredBB = *PI;
  ++PI;
  for (;PI != E; ++PI) {
    if (*PI != PredBB)
      return nullptr;
    // The same predecessor appears multiple times in the predecessor list.
    // This is OK.
  }
  return PredBB;
}

bool BasicBlock::hasNPredecessors(unsigned N) const {
  return hasNItems(pred_begin(this), pred_end(this), N);
}

bool BasicBlock::hasNPredecessorsOrMore(unsigned N) const {
  return hasNItemsOrMore(pred_begin(this), pred_end(this), N);
}

const BasicBlock *BasicBlock::getSingleSuccessor() const {
  const_succ_iterator SI = succ_begin(this), E = succ_end(this);
  if (SI == E) return nullptr; // no successors
  const BasicBlock *TheSucc = *SI;
  ++SI;
  return (SI == E) ? TheSucc : nullptr /* multiple successors */;
}

const BasicBlock *BasicBlock::getUniqueSuccessor() const {
  const_succ_iterator SI = succ_begin(this), E = succ_end(this);
  if (SI == E) return nullptr; // No successors
  const BasicBlock *SuccBB = *SI;
  ++SI;
  for (;SI != E; ++SI) {
    if (*SI != SuccBB)
      return nullptr;
    // The same successor appears multiple times in the successor list.
    // This is OK.
  }
  return SuccBB;
}

iterator_range<BasicBlock::phi_iterator> BasicBlock::phis() {
  PHINode *P = empty() ? nullptr : dyn_cast<PHINode>(&*begin());
  return make_range<phi_iterator>(P, nullptr);
}

void BasicBlock::removePredecessor(BasicBlock *Pred,
                                   bool KeepOneInputPHIs) {
  // Use hasNUsesOrMore to bound the cost of this assertion for complex CFGs.
  assert((hasNUsesOrMore(16) || llvm::is_contained(predecessors(this), Pred)) &&
         "Pred is not a predecessor!");

  // Return early if there are no PHI nodes to update.
  if (empty() || !isa<PHINode>(begin()))
    return;

  unsigned NumPreds = cast<PHINode>(front()).getNumIncomingValues();
  for (PHINode &Phi : make_early_inc_range(phis())) {
    Phi.removeIncomingValue(Pred, !KeepOneInputPHIs);
    if (KeepOneInputPHIs)
      continue;

    // If we have a single predecessor, removeIncomingValue may have erased the
    // PHI node itself.
    if (NumPreds == 1)
      continue;

    // Try to replace the PHI node with a constant value.
    if (Value *PhiConstant = Phi.hasConstantValue()) {
      Phi.replaceAllUsesWith(PhiConstant);
      Phi.eraseFromParent();
    }
  }
}

bool BasicBlock::canSplitPredecessors() const {
  const Instruction *FirstNonPHI = getFirstNonPHI();
  if (isa<LandingPadInst>(FirstNonPHI))
    return true;
#if INTEL_COLLAB
  // Handled in BasicBlock.cpp:SplitBlockPredecessorsImpl
  if (isa<CleanupPadInst>(FirstNonPHI))
    return true;
  if (isa<CatchSwitchInst>(FirstNonPHI))
    return true;
#endif // INTEL_COLLAB
  // This is perhaps a little conservative because constructs like
  // CleanupBlockInst are pretty easy to split.  However, SplitBlockPredecessors
  // cannot handle such things just yet.
  if (FirstNonPHI->isEHPad())
    return false;
  return true;
}

bool BasicBlock::isLegalToHoistInto() const {
  auto *Term = getTerminator();
  // No terminator means the block is under construction.
  if (!Term)
    return true;

  // If the block has no successors, there can be no instructions to hoist.
  assert(Term->getNumSuccessors() > 0);

  // Instructions should not be hoisted across special terminators, which may
  // have side effects or return values.
  return !Term->isSpecialTerminator();
}

bool BasicBlock::isEntryBlock() const {
  const Function *F = getParent();
  assert(F && "Block must have a parent function to use this API");
  return this == &F->getEntryBlock();
}

BasicBlock *BasicBlock::splitBasicBlock(iterator I, const Twine &BBName,
                                        bool Before) {
  if (Before)
    return splitBasicBlockBefore(I, BBName);

  assert(getTerminator() && "Can't use splitBasicBlock on degenerate BB!");
  assert(I != InstList.end() &&
         "Trying to get me to create degenerate basic block!");

  BasicBlock *New = BasicBlock::Create(getContext(), BBName, getParent(),
                                       this->getNextNode());

#if INTEL_COLLAB
  // Save DebugLoc of split point before invalidating iterator.
  // Skip the dbg instrinsic calls when obtaining DebugLoc.
  auto TI = I;
  while (isa<DbgInfoIntrinsic>(TI)) {
    ++TI;
  }
  DebugLoc Loc = (TI != InstList.end()) ? TI->getDebugLoc() : I->getDebugLoc();
#endif // INTEL_COLLAB

  // Move all of the specified instructions from the original basic block into
  // the new basic block.
  New->splice(New->end(), this, I, end());

  // Add a branch instruction to the newly formed basic block.
  BranchInst *BI = BranchInst::Create(New, this);
  BI->setDebugLoc(Loc);

  // Now we must loop through all of the successors of the New block (which
  // _were_ the successors of the 'this' block), and update any PHI nodes in
  // successors.  If there were PHI nodes in the successors, then they need to
  // know that incoming branches will be from New, not from Old (this).
  //
  New->replaceSuccessorsPhiUsesWith(this, New);
  return New;
}

BasicBlock *BasicBlock::splitBasicBlockBefore(iterator I, const Twine &BBName) {
  assert(getTerminator() &&
         "Can't use splitBasicBlockBefore on degenerate BB!");
  assert(I != InstList.end() &&
         "Trying to get me to create degenerate basic block!");

  assert((!isa<PHINode>(*I) || getSinglePredecessor()) &&
         "cannot split on multi incoming phis");

  BasicBlock *New = BasicBlock::Create(getContext(), BBName, getParent(), this);
  // Save DebugLoc of split point before invalidating iterator.
  DebugLoc Loc = I->getDebugLoc();
  // Move all of the specified instructions from the original basic block into
  // the new basic block.
  New->splice(New->end(), this, begin(), I);

  // Loop through all of the predecessors of the 'this' block (which will be the
  // predecessors of the New block), replace the specified successor 'this'
  // block to point at the New block and update any PHI nodes in 'this' block.
  // If there were PHI nodes in 'this' block, the PHI nodes are updated
  // to reflect that the incoming branches will be from the New block and not
  // from predecessors of the 'this' block.
  // Save predecessors to separate vector before modifying them.
  SmallVector<BasicBlock *, 4> Predecessors;
  for (BasicBlock *Pred : predecessors(this))
    Predecessors.push_back(Pred);
  for (BasicBlock *Pred : Predecessors) {
    Instruction *TI = Pred->getTerminator();
    TI->replaceSuccessorWith(this, New);
    this->replacePhiUsesWith(Pred, New);
  }
  // Add a branch instruction from  "New" to "this" Block.
  BranchInst *BI = BranchInst::Create(this, New);
  BI->setDebugLoc(Loc);

  return New;
}

BasicBlock::iterator BasicBlock::erase(BasicBlock::iterator FromIt,
                                       BasicBlock::iterator ToIt) {
  return InstList.erase(FromIt, ToIt);
}

void BasicBlock::replacePhiUsesWith(BasicBlock *Old, BasicBlock *New) {
  // N.B. This might not be a complete BasicBlock, so don't assume
  // that it ends with a non-phi instruction.
  for (Instruction &I : *this) {
    PHINode *PN = dyn_cast<PHINode>(&I);
    if (!PN)
      break;
    PN->replaceIncomingBlockWith(Old, New);
  }
}

void BasicBlock::replaceSuccessorsPhiUsesWith(BasicBlock *Old,
                                              BasicBlock *New) {
  Instruction *TI = getTerminator();
  if (!TI)
    // Cope with being called on a BasicBlock that doesn't have a terminator
    // yet. Clang's CodeGenFunction::EmitReturnBlock() likes to do this.
    return;
  for (BasicBlock *Succ : successors(TI))
    Succ->replacePhiUsesWith(Old, New);
}

void BasicBlock::replaceSuccessorsPhiUsesWith(BasicBlock *New) {
  this->replaceSuccessorsPhiUsesWith(this, New);
}

bool BasicBlock::isLandingPad() const {
  return isa<LandingPadInst>(getFirstNonPHI());
}

const LandingPadInst *BasicBlock::getLandingPadInst() const {
  return dyn_cast<LandingPadInst>(getFirstNonPHI());
}

std::optional<uint64_t> BasicBlock::getIrrLoopHeaderWeight() const {
  const Instruction *TI = getTerminator();
  if (MDNode *MDIrrLoopHeader =
      TI->getMetadata(LLVMContext::MD_irr_loop)) {
    MDString *MDName = cast<MDString>(MDIrrLoopHeader->getOperand(0));
    if (MDName->getString().equals("loop_header_weight")) {
      auto *CI = mdconst::extract<ConstantInt>(MDIrrLoopHeader->getOperand(1));
      return std::optional<uint64_t>(CI->getValue().getZExtValue());
    }
  }
  return std::nullopt;
}

BasicBlock::iterator llvm::skipDebugIntrinsics(BasicBlock::iterator It) {
  while (isa<DbgInfoIntrinsic>(It))
    ++It;
  return It;
}

void BasicBlock::renumberInstructions() {
  unsigned Order = 0;
  for (Instruction &I : *this)
    I.Order = Order++;

  // Set the bit to indicate that the instruction order valid and cached.
  BasicBlockBits Bits = getBasicBlockBits();
  Bits.InstrOrderValid = true;
  setBasicBlockBits(Bits);

  NumInstrRenumberings++;
}

void BasicBlock::flushTerminatorDbgValues() {
  // If we erase the terminator in a block, any DPValues will sink and "fall
  // off the end", existing after any terminator that gets inserted. With
  // dbg.value intrinsics we would just insert the terminator at end() and
  // the dbg.values would come before the terminator. With DPValues, we must
  // do this manually.
  // To get out of this unfortunate form, whenever we insert a terminator,
  // check whether there's anything trailing at the end and move those DPValues
  // in front of the terminator.

  // Do nothing if we're not in new debug-info format.
  if (!IsNewDbgInfoFormat)
    return;

  // If there's no terminator, there's nothing to do.
  Instruction *Term = getTerminator();
  if (!Term)
    return;

  // Are there any dangling DPValues?
  DPMarker *TrailingDPValues = getTrailingDPValues();
  if (!TrailingDPValues)
    return;

  // Transfer DPValues from the trailing position onto the terminator.
  Term->DbgMarker->absorbDebugValues(*TrailingDPValues, false);
  deleteTrailingDPValues();
}

void BasicBlock::spliceDebugInfoEmptyBlock(BasicBlock::iterator Dest,
                                           BasicBlock *Src,
                                           BasicBlock::iterator First,
                                           BasicBlock::iterator Last) {
  // Imagine the folowing:
  //
  //   bb1:
  //     dbg.value(...
  //     ret i32 0
  //
  // If an optimisation pass attempts to splice the contents of the block from
  // BB1->begin() to BB1->getTerminator(), then the dbg.value will be
  // transferred to the destination.
  // However, in the "new" DPValue format for debug-info, that range is empty:
  // begin() returns an iterator to the terminator, as there will only be a
  // single instruction in the block. We must piece together from the bits set
  // in the iterators whether there was the intention to transfer any debug
  // info.

  // If we're not in "new" debug-info format, do nothing.
  if (!IsNewDbgInfoFormat)
    return;

  assert(First == Last);
  bool InsertAtHead = Dest.getHeadBit();
  bool ReadFromHead = First.getHeadBit();

  // If the source block is completely empty, including no terminator, then
  // transfer any trailing DPValues that are still hanging around. This can
  // occur when a block is optimised away and the terminator has been moved
  // somewhere else.
  if (Src->empty()) {
    assert(Dest != end() &&
           "Transferring trailing DPValues to another trailing position");
    DPMarker *SrcTrailingDPValues = Src->getTrailingDPValues();
    if (!SrcTrailingDPValues)
      return;

    DPMarker *M = Dest->DbgMarker;
    M->absorbDebugValues(*SrcTrailingDPValues, InsertAtHead);
    Src->deleteTrailingDPValues();
    return;
  }

  // There are instructions in this block; if the First iterator was
  // with begin() / getFirstInsertionPt() then the caller intended debug-info
  // at the start of the block to be transferred.
  if (!Src->empty() && First == Src->begin() && ReadFromHead)
    Dest->DbgMarker->absorbDebugValues(*First->DbgMarker, InsertAtHead);

  return;
}

void BasicBlock::spliceDebugInfo(BasicBlock::iterator Dest, BasicBlock *Src,
                                 BasicBlock::iterator First,
                                 BasicBlock::iterator Last) {
  // Find out where to _place_ these dbg.values; if InsertAtHead is specified,
  // this will be at the start of Dest's debug value range, otherwise this is
  // just Dest's marker.
  bool InsertAtHead = Dest.getHeadBit();
  bool ReadFromHead = First.getHeadBit();
  // Use this flag to signal the abnormal case, where we don't want to copy the
  // DPValues ahead of the "Last" position.
  bool ReadFromTail = !Last.getTailBit();

  /*
    Here's an illustration of what we're about to do. We have two blocks, this
    and Src, and two segments of list. Each instruction is marked by a capital
    while potential DPValue debug-info is marked out by "-" characters and a few
    other special characters (+:=) where I want to highlight what's going on.

                                                 Dest
                                                   |
     this-block:    A----A----A                ====A----A----A----A---A---A
      Src-block                ++++B---B---B---B:::C
                                   |               |
                                  First           Last

    The splice method is going to take all the instructions from First up to
    (but not including) Last and insert them in _front_ of Dest, forming one
    long list. All the DPValues attached to instructions _between_ First and
    Last need no maintenence. However, we have to do special things with the
    DPValues marked with the +:= characters. We only have three positions:
    should the "+" DPValues be transferred, and if so to where? Do we move the
    ":" DPValues? Would they go in front of the "=" DPValues, or should the "="
    DPValues go before "+" DPValues?

    We're told which way it should be by the bits carried in the iterators. The
    "Head" bit indicates whether the specified position is supposed to be at the
    front of the attached DPValues (true) or not (false). The Tail bit is true
    on the other end of a range: is the range intended to include DPValues up to
    the end (false) or not (true).

    FIXME: the tail bit doesn't need to be distinct from the head bit, we could
    combine them.

    Here are some examples of different configurations:

      Dest.Head = true, First.Head = true, Last.Tail = false

      this-block:    A----A----A++++B---B---B---B:::====A----A----A----A---A---A
                                    |                   |
                                  First                Dest

    Wheras if we didn't want to read from the Src list,

      Dest.Head = true, First.Head = false, Last.Tail = false

      this-block:    A----A----AB---B---B---B:::====A----A----A----A---A---A
                                |                   |
                              First                Dest

    Or if we didn't want to insert at the head of Dest:

      Dest.Head = false, First.Head = false, Last.Tail = false

      this-block:    A----A----A====B---B---B---B:::A----A----A----A---A---A
                                    |               |
                                  First            Dest

    Tests for these various configurations can be found in the unit test file
    BasicBlockDbgInfoTest.cpp.

   */

  // Detach the marker at Dest -- this lets us move the "====" DPValues around.
  DPMarker *DestMarker = nullptr;
  if (Dest != end()) {
    DestMarker = getMarker(Dest);
    DestMarker->removeFromParent();
    createMarker(&*Dest);
  }

  // If we're moving the tail range of DPValues (":::"), absorb them into the
  // front of the DPValues at Dest.
  if (ReadFromTail && Src->getMarker(Last)) {
    DPMarker *OntoDest = getMarker(Dest);
    DPMarker *FromLast = Src->getMarker(Last);
    OntoDest->absorbDebugValues(*FromLast, true);
  }

  // If we're _not_ reading from the head of First, i.e. the "++++" DPValues,
  // move their markers onto Last. They remain in the Src block. No action
  // needed.
  if (!ReadFromHead) {
    DPMarker *OntoLast = Src->getMarker(Last);
    DPMarker *FromFirst = Src->getMarker(First);
    OntoLast->absorbDebugValues(*FromFirst,
                                true); // Always insert at head of it.
  }

  // Finally, do something with the "====" DPValues we detached.
  if (DestMarker) {
    if (InsertAtHead) {
      // Insert them at the end of the DPValues at Dest. The "::::" DPValues
      // might be in front of them.
      DPMarker *NewDestMarker = getMarker(Dest);
      NewDestMarker->absorbDebugValues(*DestMarker, false);
    } else {
      // Insert them right at the start of the range we moved, ahead of First
      // and the "++++" DPValues.
      DPMarker *FirstMarker = getMarker(First);
      FirstMarker->absorbDebugValues(*DestMarker, true);
    }
    DestMarker->eraseFromParent();
  } else if (Dest == end() && !InsertAtHead) {
    // In the rare circumstance where we insert at end(), and we did not
    // generate the iterator with begin() / getFirstInsertionPt(), it means
    // any trailing debug-info at the end of the block would "normally" have
    // been pushed in front of "First". Move it there now.
    DPMarker *FirstMarker = getMarker(First);
    DPMarker *TrailingDPValues = getTrailingDPValues();
    if (TrailingDPValues) {
      FirstMarker->absorbDebugValues(*TrailingDPValues, true);
      deleteTrailingDPValues();
    }
  }
}

void BasicBlock::splice(iterator Dest, BasicBlock *Src, iterator First,
                        iterator Last) {
  assert(Src->IsNewDbgInfoFormat == IsNewDbgInfoFormat);

#ifdef EXPENSIVE_CHECKS
  // Check that First is before Last.
  auto FromBBEnd = Src->end();
  for (auto It = First; It != Last; ++It)
    assert(It != FromBBEnd && "FromBeginIt not before FromEndIt!");
#endif // EXPENSIVE_CHECKS

  // Lots of horrible special casing for empty transfers: the dbg.values between
  // two positions could be spliced in dbg.value mode.
  if (First == Last) {
    spliceDebugInfoEmptyBlock(Dest, Src, First, Last);
    return;
  }

  // Handle non-instr debug-info specific juggling.
  if (IsNewDbgInfoFormat)
    spliceDebugInfo(Dest, Src, First, Last);

  // And move the instructions.
  getInstList().splice(Dest, Src->getInstList(), First, Last);

  flushTerminatorDbgValues();
}

void BasicBlock::insertDPValueAfter(DPValue *DPV, Instruction *I) {
  assert(IsNewDbgInfoFormat);
  assert(I->getParent() == this);

  iterator NextIt = std::next(I->getIterator());
  DPMarker *NextMarker =
      (NextIt == end()) ? getTrailingDPValues() : NextIt->DbgMarker;
  NextMarker->insertDPValue(DPV, true);
}

void BasicBlock::insertDPValueBefore(DPValue *DPV,
                                     InstListType::iterator Where) {
  // We should never directly insert at the end of the block, new DPValues
  // shouldn't be generated at times when there's no terminator.
  assert(Where != end());
  assert(Where->getParent() == this);
  bool InsertAtHead = Where.getHeadBit();
  Where->DbgMarker->insertDPValue(DPV, InsertAtHead);
}

DPMarker *BasicBlock::getNextMarker(Instruction *I) {
  return getMarker(std::next(I->getIterator()));
}

DPMarker *BasicBlock::getMarker(InstListType::iterator It) {
  if (It == end()) {
    DPMarker *DPM = getTrailingDPValues();
    return DPM;
  }
  return It->DbgMarker;
}

#ifndef NDEBUG
/// In asserts builds, this checks the numbering. In non-asserts builds, it
/// is defined as a no-op inline function in BasicBlock.h.
void BasicBlock::validateInstrOrdering() const {
  if (!isInstrOrderValid())
    return;
  const Instruction *Prev = nullptr;
  for (const Instruction &I : *this) {
    assert((!Prev || Prev->comesBefore(&I)) &&
           "cached instruction ordering is incorrect");
    Prev = &I;
  }
}
#endif

void BasicBlock::setTrailingDPValues(DPMarker *foo) {
  getContext().pImpl->setTrailingDPValues(this, foo);
}

DPMarker *BasicBlock::getTrailingDPValues() {
  return getContext().pImpl->getTrailingDPValues(this);
}

void BasicBlock::deleteTrailingDPValues() {
  getContext().pImpl->deleteTrailingDPValues(this);
}
<|MERGE_RESOLUTION|>--- conflicted
+++ resolved
@@ -179,8 +179,6 @@
   return RetVal;
 }
 
-<<<<<<< HEAD
-=======
 #ifndef NDEBUG
 void BasicBlock::dumpDbgValues() const {
   for (auto &Inst : *this) {
@@ -193,7 +191,6 @@
 }
 #endif
 
->>>>>>> f2eaa6ec
 void BasicBlock::setIsNewDbgInfoFormat(bool NewFlag) {
   if (NewFlag && !IsNewDbgInfoFormat)
     convertToNewDbgValues();
