--- conflicted
+++ resolved
@@ -34,11 +34,7 @@
     UseNewDbgInfoFormat("experimental-debuginfo-iterators",
                         cl::desc("Enable communicating debuginfo positions "
                                  "through iterators, eliminating intrinsics"),
-<<<<<<< HEAD
-                        cl::init(false)); // INTEL
-=======
                         cl::init(false));
->>>>>>> fd3a0c18
 
 DPMarker *BasicBlock::createMarker(Instruction *I) {
   assert(IsNewDbgInfoFormat &&
