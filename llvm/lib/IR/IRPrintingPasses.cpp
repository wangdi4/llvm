//===--- IRPrintingPasses.cpp - Module and Function printing passes -------===//
//
//                     The LLVM Compiler Infrastructure
//
// This file is distributed under the University of Illinois Open Source
// License. See LICENSE.TXT for details.
//
//===----------------------------------------------------------------------===//
//
// PrintModulePass and PrintFunctionPass implementations.
//
//===----------------------------------------------------------------------===//

#include "llvm/IR/IRPrintingPasses.h"
#include "llvm/IR/Function.h"
#include "llvm/IR/Module.h"
#include "llvm/IR/PassManager.h"
#include "llvm/Pass.h"
#include "llvm/Support/Debug.h"
#include "llvm/Support/raw_ostream.h"
using namespace llvm;

PrintModulePass::PrintModulePass() : OS(dbgs()) {}
PrintModulePass::PrintModulePass(raw_ostream &OS, const std::string &Banner,
                                 bool ShouldPreserveUseListOrder)
    : OS(OS), Banner(Banner),
      ShouldPreserveUseListOrder(ShouldPreserveUseListOrder) {}

PreservedAnalyses PrintModulePass::run(Module &M, ModuleAnalysisManager &) {
<<<<<<< HEAD
#if !defined(NDEBUG) || defined(LLVM_ENABLE_DUMP) // INTEL
  OS << Banner;
=======
  if (!Banner.empty())
    OS << Banner << "\n";
>>>>>>> 078e58da
  if (llvm::isFunctionInPrintList("*"))
    M.print(OS, nullptr, ShouldPreserveUseListOrder);
  else {
    for(const auto &F : M.functions())
      if (llvm::isFunctionInPrintList(F.getName()))
        F.print(OS);
  }
#endif // !defined(NDEBUG) || defined(LLVM_ENABLE_DUMP) // INTEL
  return PreservedAnalyses::all();
}

PrintFunctionPass::PrintFunctionPass() : OS(dbgs()) {}
PrintFunctionPass::PrintFunctionPass(raw_ostream &OS, const std::string &Banner)
    : OS(OS), Banner(Banner) {}

PreservedAnalyses PrintFunctionPass::run(Function &F,
                                         FunctionAnalysisManager &) {
#if !defined(NDEBUG) || defined(LLVM_ENABLE_DUMP) // INTEL
  if (isFunctionInPrintList(F.getName())) {
    if (forcePrintModuleIR())
      OS << Banner << " (function: " << F.getName() << ")\n" << *F.getParent();
    else
      OS << Banner << static_cast<Value &>(F);
  }
#endif // !defined(NDEBUG) || defined(LLVM_ENABLE_DUMP) // INTEL
  return PreservedAnalyses::all();
}

namespace {

class PrintModulePassWrapper : public ModulePass {
  PrintModulePass P;

public:
  static char ID;
  PrintModulePassWrapper() : ModulePass(ID) {}
  PrintModulePassWrapper(raw_ostream &OS, const std::string &Banner,
                         bool ShouldPreserveUseListOrder)
      : ModulePass(ID), P(OS, Banner, ShouldPreserveUseListOrder) {}

  bool runOnModule(Module &M) override {
#if !defined(NDEBUG) || defined(LLVM_ENABLE_DUMP) // INTEL
    ModuleAnalysisManager DummyMAM;
    P.run(M, DummyMAM);
#endif // !defined(NDEBUG) || defined(LLVM_ENABLE_DUMP) // INTEL
    return false;
  }

  void getAnalysisUsage(AnalysisUsage &AU) const override {
    AU.setPreservesAll();
  }

  StringRef getPassName() const override { return "Print Module IR"; }
};

class PrintFunctionPassWrapper : public FunctionPass {
  PrintFunctionPass P;

public:
  static char ID;
  PrintFunctionPassWrapper() : FunctionPass(ID) {}
  PrintFunctionPassWrapper(raw_ostream &OS, const std::string &Banner)
      : FunctionPass(ID), P(OS, Banner) {}

  // This pass just prints a banner followed by the function as it's processed.
  bool runOnFunction(Function &F) override {
#if !defined(NDEBUG) || defined(LLVM_ENABLE_DUMP) // INTEL
    FunctionAnalysisManager DummyFAM;
    P.run(F, DummyFAM);
#endif // !defined(NDEBUG) || defined(LLVM_ENABLE_DUMP) // INTEL
    return false;
  }

  void getAnalysisUsage(AnalysisUsage &AU) const override {
    AU.setPreservesAll();
  }

  StringRef getPassName() const override { return "Print Function IR"; }
};

class PrintBasicBlockPass : public BasicBlockPass {
  raw_ostream &Out;
  std::string Banner;

public:
  static char ID;
  PrintBasicBlockPass() : BasicBlockPass(ID), Out(dbgs()) {}
  PrintBasicBlockPass(raw_ostream &Out, const std::string &Banner)
      : BasicBlockPass(ID), Out(Out), Banner(Banner) {}

  bool runOnBasicBlock(BasicBlock &BB) override {
#if !defined(NDEBUG) || defined(LLVM_ENABLE_DUMP) // INTEL
    Out << Banner << BB;
#endif // !defined(NDEBUG) || defined(LLVM_ENABLE_DUMP) // INTEL
    return false;
  }

  void getAnalysisUsage(AnalysisUsage &AU) const override {
    AU.setPreservesAll();
  }

  StringRef getPassName() const override { return "Print BasicBlock IR"; }
};

}

char PrintModulePassWrapper::ID = 0;
INITIALIZE_PASS(PrintModulePassWrapper, "print-module",
                "Print module to stderr", false, true)
char PrintFunctionPassWrapper::ID = 0;
INITIALIZE_PASS(PrintFunctionPassWrapper, "print-function",
                "Print function to stderr", false, true)
char PrintBasicBlockPass::ID = 0;
INITIALIZE_PASS(PrintBasicBlockPass, "print-bb", "Print BB to stderr", false,
                true)

ModulePass *llvm::createPrintModulePass(llvm::raw_ostream &OS,
                                        const std::string &Banner,
                                        bool ShouldPreserveUseListOrder) {
  return new PrintModulePassWrapper(OS, Banner, ShouldPreserveUseListOrder);
}

FunctionPass *llvm::createPrintFunctionPass(llvm::raw_ostream &OS,
                                            const std::string &Banner) {
  return new PrintFunctionPassWrapper(OS, Banner);
}

BasicBlockPass *llvm::createPrintBasicBlockPass(llvm::raw_ostream &OS,
                                                const std::string &Banner) {
  return new PrintBasicBlockPass(OS, Banner);
}

bool llvm::isIRPrintingPass(Pass *P) {
  const char *PID = (const char*)P->getPassID();

  return (PID == &PrintModulePassWrapper::ID)
      || (PID == &PrintFunctionPassWrapper::ID)
      || (PID == &PrintBasicBlockPass::ID);
}<|MERGE_RESOLUTION|>--- conflicted
+++ resolved
@@ -27,13 +27,9 @@
       ShouldPreserveUseListOrder(ShouldPreserveUseListOrder) {}
 
 PreservedAnalyses PrintModulePass::run(Module &M, ModuleAnalysisManager &) {
-<<<<<<< HEAD
 #if !defined(NDEBUG) || defined(LLVM_ENABLE_DUMP) // INTEL
-  OS << Banner;
-=======
   if (!Banner.empty())
     OS << Banner << "\n";
->>>>>>> 078e58da
   if (llvm::isFunctionInPrintList("*"))
     M.print(OS, nullptr, ShouldPreserveUseListOrder);
   else {
