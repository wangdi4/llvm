--- conflicted
+++ resolved
@@ -245,21 +245,12 @@
 
 bool CanonExpr::isIntConstantImpl(int64_t *Val, bool HandleSplat) const {
   auto TSrcTy = getSrcType();
-<<<<<<< HEAD
 
   if (HandleSplat) {
     assert(TSrcTy->isVectorTy() && "Vector type expected!");
     TSrcTy = TSrcTy->getScalarType();
   }
 
-=======
-
-  if (HandleSplat) {
-    assert(TSrcTy->isVectorTy() && "Vector type expected!");
-    TSrcTy = TSrcTy->getScalarType();
-  }
-
->>>>>>> aed36289
   if (!TSrcTy->isIntegerTy() || !isConstInternal()) {
     return false;
   }
