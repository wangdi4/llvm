--- conflicted
+++ resolved
@@ -13,19 +13,14 @@
 //
 //===----------------------------------------------------------------------===//
 
-<<<<<<< HEAD
 #include "llvm/IR/Function.h"
 #include "llvm/IR/Instructions.h"
 #include "llvm/Transforms/Intel_LoopTransforms/Utils/DDRefUtils.h"
 #include "llvm/Transforms/Intel_LoopTransforms/Utils/HLNodeUtils.h"
-=======
-#include "llvm/Transforms/Intel_LoopTransforms/Utils/HLNodeUtils.h"
-#include "llvm/Transforms/Intel_LoopTransforms/Utils/DDRefUtils.h"
 #include "llvm/Transforms/Intel_VPO/Utils/VPOUtils.h"
 #include "llvm/IR/Instructions.h"
 #include "llvm/IR/Function.h"
 #include "llvm/IR/IntrinsicInst.h"
->>>>>>> a93b891b
 
 using namespace llvm;
 using namespace llvm::loopopt;
@@ -415,7 +410,6 @@
            "DDRefs for Select or Cmp Instruction with "
            "True or False predicate must be undefined");
   }
-<<<<<<< HEAD
 
   if (isa<LoadInst>(Inst)) {
     assert(getRvalDDRef()->isMemRef() &&
@@ -431,8 +425,6 @@
     assert(getRvalDDRef()->isAddressOf() &&
            "Rval of GEP instruction is not an AddressOf ref!");
   }
-}
-=======
 }
 
 bool HLInst::isIntrinCall(Intrinsic::ID &IntrinID) const {
@@ -452,4 +444,3 @@
   // TODO: check metadata
   return true;
 }
->>>>>>> a93b891b
