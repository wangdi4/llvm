--- conflicted
+++ resolved
@@ -228,8 +228,6 @@
     MaskDDRef->print(OS, false);
     OS << "}";
   }
-<<<<<<< HEAD
-=======
 
   if (Detailed) {
     FastMathFlags FMF;
@@ -247,9 +245,7 @@
   }
 
   OS << "\n";
->>>>>>> 944bc498
-
-  OS << "\n";
+
   HLDDNode::print(OS, Depth, Detailed);
 }
 
