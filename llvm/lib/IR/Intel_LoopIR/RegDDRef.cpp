--- conflicted
+++ resolved
@@ -437,7 +437,14 @@
   return (getSymbase() == SB);
 }
 
-<<<<<<< HEAD
+bool RegDDRef::isUndefSelfBlob() const {
+  if (!isSelfBlob()) {
+    return false;
+  }
+
+  return getSingleCanonExpr()->isUndefSelfBlob();
+}
+
 bool RegDDRef::isStandAloneBlob(bool AllowConversion) const {
   if (!isTerminalRef()) {
     return false;
@@ -450,14 +457,6 @@
   }
 
   return true;
-=======
-bool RegDDRef::isUndefSelfBlob() const {
-  if (!isSelfBlob()) {
-    return false;
-  }
-
-  return getSingleCanonExpr()->isUndefSelfBlob();
->>>>>>> bbe45439
 }
 
 void RegDDRef::replaceSelfBlobIndex(unsigned NewIndex) {
