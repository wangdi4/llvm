--- conflicted
+++ resolved
@@ -352,7 +352,6 @@
 
   if (Attrs.hasParamAttr(ArgNo, Kind))
     return true;
-<<<<<<< HEAD
 #if INTEL_CUSTOMIZATION
   if (const Function *F = getCalledFunction()) {
     if (F->getAttributes().hasParamAttr(ArgNo, Kind))
@@ -371,10 +370,6 @@
           return CallbackArg->hasAttribute(Kind);
   }
 #endif // INTEL_CUSTOMIZATION
-=======
-  if (const Function *F = getCalledFunction())
-    return F->getAttributes().hasParamAttr(ArgNo, Kind);
->>>>>>> 6f2e7d9a
   return false;
 }
 
