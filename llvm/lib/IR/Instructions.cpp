--- conflicted
+++ resolved
@@ -352,10 +352,9 @@
 
   if (Attrs.hasParamAttr(ArgNo, Kind))
     return true;
-<<<<<<< HEAD
 #if INTEL_CUSTOMIZATION
   if (const Function *F = getCalledFunction()) {
-    if (F->getAttributes().hasParamAttribute(ArgNo, Kind))
+    if (F->getAttributes().hasParamAttr(ArgNo, Kind))
       return true;
     if (CallBaseLookupCallbackAttrs)
       // If we are dealing with a callback call site check if callback function
@@ -371,10 +370,6 @@
           return CallbackArg->hasAttribute(Kind);
   }
 #endif // INTEL_CUSTOMIZATION
-=======
-  if (const Function *F = getCalledFunction())
-    return F->getAttributes().hasParamAttr(ArgNo, Kind);
->>>>>>> a0c42ca5
   return false;
 }
 
