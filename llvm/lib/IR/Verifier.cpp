--- conflicted
+++ resolved
@@ -3156,20 +3156,17 @@
              "All GEP indices should be of integer type");
     }
   }
-<<<<<<< HEAD
 #if INTEL_CUSTOMIZATION
   Assert(TBAAVerifier::isCanonicalIntelTBAAGEP(&GEP),
          "GEP has !intel-tbaa annotation but its \"shape\" is unexpected!",
          &GEP);
 #endif // INTEL_CUSTOMIZATION
-=======
 
   if (auto *PTy = dyn_cast<PointerType>(GEP.getType())) {
     Assert(GEP.getAddressSpace() == PTy->getAddressSpace(),
            "GEP address space doesn't match type", &GEP);
   }
 
->>>>>>> 02c62aa5
   visitInstruction(GEP);
 }
 
