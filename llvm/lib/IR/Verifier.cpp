//===-- Verifier.cpp - Implement the Module Verifier -----------------------==//
//
//                     The LLVM Compiler Infrastructure
//
// This file is distributed under the University of Illinois Open Source
// License. See LICENSE.TXT for details.
//
//===----------------------------------------------------------------------===//
//
// This file defines the function verifier interface, that can be used for some
// sanity checking of input to the system.
//
// Note that this does not provide full `Java style' security and verifications,
// instead it just tries to ensure that code is well-formed.
//
//  * Both of a binary operator's parameters are of the same type
//  * Verify that the indices of mem access instructions match other operands
//  * Verify that arithmetic and other things are only performed on first-class
//    types.  Verify that shifts & logicals only happen on integrals f.e.
//  * All of the constants in a switch statement are of the correct type
//  * The code is in valid SSA form
//  * It should be illegal to put a label into any other type (like a structure)
//    or to return one. [except constant arrays!]
//  * Only phi nodes can be self referential: 'add i32 %0, %0 ; <int>:0' is bad
//  * PHI nodes must have an entry for each predecessor, with no extras.
//  * PHI nodes must be the first thing in a basic block, all grouped together
//  * PHI nodes must have at least one entry
//  * All basic blocks should only end with terminator insts, not contain them
//  * The entry node to a function must not have predecessors
//  * All Instructions must be embedded into a basic block
//  * Functions cannot take a void-typed parameter
//  * Verify that a function's argument list agrees with it's declared type.
//  * It is illegal to specify a name for a void value.
//  * It is illegal to have a internal global value with no initializer
//  * It is illegal to have a ret instruction that returns a value that does not
//    agree with the function return value type.
//  * Function call argument types match the function prototype
//  * A landing pad is defined by a landingpad instruction, and can be jumped to
//    only by the unwind edge of an invoke instruction.
//  * A landingpad instruction must be the first non-PHI instruction in the
//    block.
//  * All landingpad instructions must use the same personality function with
//    the same function.
//  * All other things that are tested by asserts spread about the code...
//
//===----------------------------------------------------------------------===//

#include "llvm/IR/Verifier.h"
#include "llvm/ADT/STLExtras.h"
#include "llvm/ADT/SetVector.h"
#include "llvm/ADT/SmallPtrSet.h"
#include "llvm/ADT/SmallVector.h"
#include "llvm/ADT/StringExtras.h"
#include "llvm/IR/CFG.h"
#include "llvm/IR/CallSite.h"
#include "llvm/IR/CallingConv.h"
#include "llvm/IR/ConstantRange.h"
#include "llvm/IR/Constants.h"
#include "llvm/IR/DataLayout.h"
#include "llvm/IR/DebugInfo.h"
#include "llvm/IR/DerivedTypes.h"
#include "llvm/IR/Dominators.h"
#include "llvm/IR/InlineAsm.h"
#include "llvm/IR/InstIterator.h"
#include "llvm/IR/InstVisitor.h"
#include "llvm/IR/IntrinsicInst.h"
#include "llvm/IR/LLVMContext.h"
#include "llvm/IR/Metadata.h"
#include "llvm/IR/Module.h"
#include "llvm/IR/PassManager.h"
#include "llvm/IR/Statepoint.h"
#include "llvm/Pass.h"
#include "llvm/Support/CommandLine.h"
#include "llvm/Support/Debug.h"
#include "llvm/Support/ErrorHandling.h"
#include "llvm/Support/raw_ostream.h"
#include <algorithm>
#include <cstdarg>
using namespace llvm;

static cl::opt<bool> VerifyDebugInfo("verify-debug-info", cl::init(false));

namespace {
struct VerifierSupport {
  raw_ostream &OS;
  const Module *M;

  /// \brief Track the brokenness of the module while recursively visiting.
  bool Broken;

  explicit VerifierSupport(raw_ostream &OS)
      : OS(OS), M(nullptr), Broken(false) {}

  void WriteValue(const Value *V) {
    if (!V)
      return;
    if (isa<Instruction>(V)) {
      OS << *V << '\n';
    } else {
      V->printAsOperand(OS, true, M);
      OS << '\n';
    }
  }

  void WriteMetadata(const Metadata *MD) {
    if (!MD)
      return;
    MD->printAsOperand(OS, true, M);
    OS << '\n';
  }

  void WriteType(Type *T) {
    if (!T)
      return;
    OS << ' ' << *T;
  }

  void WriteComdat(const Comdat *C) {
    if (!C)
      return;
    OS << *C;
  }

  // CheckFailed - A check failed, so print out the condition and the message
  // that failed.  This provides a nice place to put a breakpoint if you want
  // to see why something is not correct.
  void CheckFailed(const Twine &Message, const Value *V1 = nullptr,
                   const Value *V2 = nullptr, const Value *V3 = nullptr,
                   const Value *V4 = nullptr) {
    OS << Message.str() << "\n";
    WriteValue(V1);
    WriteValue(V2);
    WriteValue(V3);
    WriteValue(V4);
    Broken = true;
  }

  void CheckFailed(const Twine &Message, const Metadata *V1, const Metadata *V2,
                   const Metadata *V3 = nullptr, const Metadata *V4 = nullptr) {
    OS << Message.str() << "\n";
    WriteMetadata(V1);
    WriteMetadata(V2);
    WriteMetadata(V3);
    WriteMetadata(V4);
    Broken = true;
  }

  void CheckFailed(const Twine &Message, const Metadata *V1,
                   const Value *V2 = nullptr) {
    OS << Message.str() << "\n";
    WriteMetadata(V1);
    WriteValue(V2);
    Broken = true;
  }

  void CheckFailed(const Twine &Message, const Value *V1, Type *T2,
                   const Value *V3 = nullptr) {
    OS << Message.str() << "\n";
    WriteValue(V1);
    WriteType(T2);
    WriteValue(V3);
    Broken = true;
  }

  void CheckFailed(const Twine &Message, Type *T1, Type *T2 = nullptr,
                   Type *T3 = nullptr) {
    OS << Message.str() << "\n";
    WriteType(T1);
    WriteType(T2);
    WriteType(T3);
    Broken = true;
  }

  void CheckFailed(const Twine &Message, const Comdat *C) {
    OS << Message.str() << "\n";
    WriteComdat(C);
    Broken = true;
  }
};
class Verifier : public InstVisitor<Verifier>, VerifierSupport {
  friend class InstVisitor<Verifier>;

  LLVMContext *Context;
  DominatorTree DT;

  /// \brief When verifying a basic block, keep track of all of the
  /// instructions we have seen so far.
  ///
  /// This allows us to do efficient dominance checks for the case when an
  /// instruction has an operand that is an instruction in the same block.
  SmallPtrSet<Instruction *, 16> InstsInThisBlock;

  /// \brief Keep track of the metadata nodes that have been checked already.
  SmallPtrSet<Metadata *, 32> MDNodes;

  /// \brief The personality function referenced by the LandingPadInsts.
  /// All LandingPadInsts within the same function must use the same
  /// personality function.
  const Value *PersonalityFn;

  /// \brief Whether we've seen a call to @llvm.frameallocate in this function
  /// already.
  bool SawFrameAllocate;

public:
  explicit Verifier(raw_ostream &OS = dbgs())
      : VerifierSupport(OS), Context(nullptr), PersonalityFn(nullptr),
        SawFrameAllocate(false) {}

  bool verify(const Function &F) {
    M = F.getParent();
    Context = &M->getContext();

    // First ensure the function is well-enough formed to compute dominance
    // information.
    if (F.empty()) {
      OS << "Function '" << F.getName()
         << "' does not contain an entry block!\n";
      return false;
    }
    for (Function::const_iterator I = F.begin(), E = F.end(); I != E; ++I) {
      if (I->empty() || !I->back().isTerminator()) {
        OS << "Basic Block in function '" << F.getName()
           << "' does not have terminator!\n";
        I->printAsOperand(OS, true);
        OS << "\n";
        return false;
      }
    }

    // Now directly compute a dominance tree. We don't rely on the pass
    // manager to provide this as it isolates us from a potentially
    // out-of-date dominator tree and makes it significantly more complex to
    // run this code outside of a pass manager.
    // FIXME: It's really gross that we have to cast away constness here.
    DT.recalculate(const_cast<Function &>(F));

    Broken = false;
    // FIXME: We strip const here because the inst visitor strips const.
    visit(const_cast<Function &>(F));
    InstsInThisBlock.clear();
    PersonalityFn = nullptr;
    SawFrameAllocate = false;

    return !Broken;
  }

  bool verify(const Module &M) {
    this->M = &M;
    Context = &M.getContext();
    Broken = false;

    // Scan through, checking all of the external function's linkage now...
    for (Module::const_iterator I = M.begin(), E = M.end(); I != E; ++I) {
      visitGlobalValue(*I);

      // Check to make sure function prototypes are okay.
      if (I->isDeclaration())
        visitFunction(*I);
    }

    for (Module::const_global_iterator I = M.global_begin(), E = M.global_end();
         I != E; ++I)
      visitGlobalVariable(*I);

    for (Module::const_alias_iterator I = M.alias_begin(), E = M.alias_end();
         I != E; ++I)
      visitGlobalAlias(*I);

    for (Module::const_named_metadata_iterator I = M.named_metadata_begin(),
                                               E = M.named_metadata_end();
         I != E; ++I)
      visitNamedMDNode(*I);

    for (const StringMapEntry<Comdat> &SMEC : M.getComdatSymbolTable())
      visitComdat(SMEC.getValue());

    visitModuleFlags(M);
    visitModuleIdents(M);

    return !Broken;
  }

private:
  // Verification methods...
  void visitGlobalValue(const GlobalValue &GV);
  void visitGlobalVariable(const GlobalVariable &GV);
  void visitGlobalAlias(const GlobalAlias &GA);
  void visitAliaseeSubExpr(const GlobalAlias &A, const Constant &C);
  void visitAliaseeSubExpr(SmallPtrSetImpl<const GlobalAlias *> &Visited,
                           const GlobalAlias &A, const Constant &C);
  void visitNamedMDNode(const NamedMDNode &NMD);
  void visitMDNode(MDNode &MD);
  void visitMetadataAsValue(MetadataAsValue &MD, Function *F);
  void visitValueAsMetadata(ValueAsMetadata &MD, Function *F);
  void visitComdat(const Comdat &C);
  void visitModuleIdents(const Module &M);
  void visitModuleFlags(const Module &M);
  void visitModuleFlag(const MDNode *Op,
                       DenseMap<const MDString *, const MDNode *> &SeenIDs,
                       SmallVectorImpl<const MDNode *> &Requirements);
  void visitFunction(const Function &F);
  void visitBasicBlock(BasicBlock &BB);

  // InstVisitor overrides...
  using InstVisitor<Verifier>::visit;
  void visit(Instruction &I);

  void visitTruncInst(TruncInst &I);
  void visitZExtInst(ZExtInst &I);
  void visitSExtInst(SExtInst &I);
  void visitFPTruncInst(FPTruncInst &I);
  void visitFPExtInst(FPExtInst &I);
  void visitFPToUIInst(FPToUIInst &I);
  void visitFPToSIInst(FPToSIInst &I);
  void visitUIToFPInst(UIToFPInst &I);
  void visitSIToFPInst(SIToFPInst &I);
  void visitIntToPtrInst(IntToPtrInst &I);
  void visitPtrToIntInst(PtrToIntInst &I);
  void visitBitCastInst(BitCastInst &I);
  void visitAddrSpaceCastInst(AddrSpaceCastInst &I);
  void visitPHINode(PHINode &PN);
  void visitBinaryOperator(BinaryOperator &B);
  void visitICmpInst(ICmpInst &IC);
  void visitFCmpInst(FCmpInst &FC);
  void visitExtractElementInst(ExtractElementInst &EI);
  void visitInsertElementInst(InsertElementInst &EI);
  void visitShuffleVectorInst(ShuffleVectorInst &EI);
  void visitVAArgInst(VAArgInst &VAA) { visitInstruction(VAA); }
  void visitCallInst(CallInst &CI);
  void visitInvokeInst(InvokeInst &II);
  void visitGetElementPtrInst(GetElementPtrInst &GEP);
  void visitLoadInst(LoadInst &LI);
  void visitStoreInst(StoreInst &SI);
  void verifyDominatesUse(Instruction &I, unsigned i);
  void visitInstruction(Instruction &I);
  void visitTerminatorInst(TerminatorInst &I);
  void visitBranchInst(BranchInst &BI);
  void visitReturnInst(ReturnInst &RI);
  void visitSwitchInst(SwitchInst &SI);
  void visitIndirectBrInst(IndirectBrInst &BI);
  void visitSelectInst(SelectInst &SI);
  void visitUserOp1(Instruction &I);
  void visitUserOp2(Instruction &I) { visitUserOp1(I); }
  void visitIntrinsicFunctionCall(Intrinsic::ID ID, CallInst &CI);
  void visitAtomicCmpXchgInst(AtomicCmpXchgInst &CXI);
  void visitAtomicRMWInst(AtomicRMWInst &RMWI);
  void visitFenceInst(FenceInst &FI);
  void visitAllocaInst(AllocaInst &AI);
  void visitExtractValueInst(ExtractValueInst &EVI);
  void visitInsertValueInst(InsertValueInst &IVI);
  void visitLandingPadInst(LandingPadInst &LPI);

  void VerifyCallSite(CallSite CS);
  void verifyMustTailCall(CallInst &CI);
  bool PerformTypeCheck(Intrinsic::ID ID, Function *F, Type *Ty, int VT,
                        unsigned ArgNo, std::string &Suffix);
  bool VerifyIntrinsicType(Type *Ty, ArrayRef<Intrinsic::IITDescriptor> &Infos,
                           SmallVectorImpl<Type *> &ArgTys);
  bool VerifyIntrinsicIsVarArg(bool isVarArg,
                               ArrayRef<Intrinsic::IITDescriptor> &Infos);
  bool VerifyAttributeCount(AttributeSet Attrs, unsigned Params);
  void VerifyAttributeTypes(AttributeSet Attrs, unsigned Idx, bool isFunction,
                            const Value *V);
  void VerifyParameterAttrs(AttributeSet Attrs, unsigned Idx, Type *Ty,
                            bool isReturnValue, const Value *V);
  void VerifyFunctionAttrs(FunctionType *FT, AttributeSet Attrs,
                           const Value *V);

  void VerifyConstantExprBitcastType(const ConstantExpr *CE);
};
class DebugInfoVerifier : public VerifierSupport {
public:
  explicit DebugInfoVerifier(raw_ostream &OS = dbgs()) : VerifierSupport(OS) {}

  bool verify(const Module &M) {
    this->M = &M;
    verifyDebugInfo();
    return !Broken;
  }

private:
  void verifyDebugInfo();
  void processInstructions(DebugInfoFinder &Finder);
  void processCallInst(DebugInfoFinder &Finder, const CallInst &CI);
};
} // End anonymous namespace

// Assert - We know that cond should be true, if not print an error message.
#define Assert(C, M) \
  do { if (!(C)) { CheckFailed(M); return; } } while (0)
#define Assert1(C, M, V1) \
  do { if (!(C)) { CheckFailed(M, V1); return; } } while (0)
#define Assert2(C, M, V1, V2) \
  do { if (!(C)) { CheckFailed(M, V1, V2); return; } } while (0)
#define Assert3(C, M, V1, V2, V3) \
  do { if (!(C)) { CheckFailed(M, V1, V2, V3); return; } } while (0)
#define Assert4(C, M, V1, V2, V3, V4) \
  do { if (!(C)) { CheckFailed(M, V1, V2, V3, V4); return; } } while (0)

void Verifier::visit(Instruction &I) {
  for (unsigned i = 0, e = I.getNumOperands(); i != e; ++i)
    Assert1(I.getOperand(i) != nullptr, "Operand is null", &I);
  InstVisitor<Verifier>::visit(I);
}


void Verifier::visitGlobalValue(const GlobalValue &GV) {
  Assert1(!GV.isDeclaration() || GV.isMaterializable() ||
              GV.hasExternalLinkage() || GV.hasExternalWeakLinkage(),
          "Global is external, but doesn't have external or weak linkage!",
          &GV);

  Assert1(GV.getAlignment() <= Value::MaximumAlignment,
          "huge alignment values are unsupported", &GV);
  Assert1(!GV.hasAppendingLinkage() || isa<GlobalVariable>(GV),
          "Only global variables can have appending linkage!", &GV);

  if (GV.hasAppendingLinkage()) {
    const GlobalVariable *GVar = dyn_cast<GlobalVariable>(&GV);
    Assert1(GVar && GVar->getType()->getElementType()->isArrayTy(),
            "Only global arrays can have appending linkage!", GVar);
  }
}

void Verifier::visitGlobalVariable(const GlobalVariable &GV) {
  if (GV.hasInitializer()) {
    Assert1(GV.getInitializer()->getType() == GV.getType()->getElementType(),
            "Global variable initializer type does not match global "
            "variable type!", &GV);

    // If the global has common linkage, it must have a zero initializer and
    // cannot be constant.
    if (GV.hasCommonLinkage()) {
      Assert1(GV.getInitializer()->isNullValue(),
              "'common' global must have a zero initializer!", &GV);
      Assert1(!GV.isConstant(), "'common' global may not be marked constant!",
              &GV);
      Assert1(!GV.hasComdat(), "'common' global may not be in a Comdat!", &GV);
    }
  } else {
    Assert1(GV.hasExternalLinkage() || GV.hasExternalWeakLinkage(),
            "invalid linkage type for global declaration", &GV);
  }

  if (GV.hasName() && (GV.getName() == "llvm.global_ctors" ||
                       GV.getName() == "llvm.global_dtors")) {
    Assert1(!GV.hasInitializer() || GV.hasAppendingLinkage(),
            "invalid linkage for intrinsic global variable", &GV);
    // Don't worry about emitting an error for it not being an array,
    // visitGlobalValue will complain on appending non-array.
    if (ArrayType *ATy = dyn_cast<ArrayType>(GV.getType()->getElementType())) {
      StructType *STy = dyn_cast<StructType>(ATy->getElementType());
      PointerType *FuncPtrTy =
          FunctionType::get(Type::getVoidTy(*Context), false)->getPointerTo();
      // FIXME: Reject the 2-field form in LLVM 4.0.
      Assert1(STy && (STy->getNumElements() == 2 ||
                      STy->getNumElements() == 3) &&
              STy->getTypeAtIndex(0u)->isIntegerTy(32) &&
              STy->getTypeAtIndex(1) == FuncPtrTy,
              "wrong type for intrinsic global variable", &GV);
      if (STy->getNumElements() == 3) {
        Type *ETy = STy->getTypeAtIndex(2);
        Assert1(ETy->isPointerTy() &&
                    cast<PointerType>(ETy)->getElementType()->isIntegerTy(8),
                "wrong type for intrinsic global variable", &GV);
      }
    }
  }

  if (GV.hasName() && (GV.getName() == "llvm.used" ||
                       GV.getName() == "llvm.compiler.used")) {
    Assert1(!GV.hasInitializer() || GV.hasAppendingLinkage(),
            "invalid linkage for intrinsic global variable", &GV);
    Type *GVType = GV.getType()->getElementType();
    if (ArrayType *ATy = dyn_cast<ArrayType>(GVType)) {
      PointerType *PTy = dyn_cast<PointerType>(ATy->getElementType());
      Assert1(PTy, "wrong type for intrinsic global variable", &GV);
      if (GV.hasInitializer()) {
        const Constant *Init = GV.getInitializer();
        const ConstantArray *InitArray = dyn_cast<ConstantArray>(Init);
        Assert1(InitArray, "wrong initalizer for intrinsic global variable",
                Init);
        for (unsigned i = 0, e = InitArray->getNumOperands(); i != e; ++i) {
          Value *V = Init->getOperand(i)->stripPointerCastsNoFollowAliases();
          Assert1(
              isa<GlobalVariable>(V) || isa<Function>(V) || isa<GlobalAlias>(V),
              "invalid llvm.used member", V);
          Assert1(V->hasName(), "members of llvm.used must be named", V);
        }
      }
    }
  }

  Assert1(!GV.hasDLLImportStorageClass() ||
          (GV.isDeclaration() && GV.hasExternalLinkage()) ||
          GV.hasAvailableExternallyLinkage(),
          "Global is marked as dllimport, but not external", &GV);

  if (!GV.hasInitializer()) {
    visitGlobalValue(GV);
    return;
  }

  // Walk any aggregate initializers looking for bitcasts between address spaces
  SmallPtrSet<const Value *, 4> Visited;
  SmallVector<const Value *, 4> WorkStack;
  WorkStack.push_back(cast<Value>(GV.getInitializer()));

  while (!WorkStack.empty()) {
    const Value *V = WorkStack.pop_back_val();
    if (!Visited.insert(V))
      continue;

    if (const User *U = dyn_cast<User>(V)) {
      for (unsigned I = 0, N = U->getNumOperands(); I != N; ++I)
        WorkStack.push_back(U->getOperand(I));
    }

    if (const ConstantExpr *CE = dyn_cast<ConstantExpr>(V)) {
      VerifyConstantExprBitcastType(CE);
      if (Broken)
        return;
    }
  }

  visitGlobalValue(GV);
}

void Verifier::visitAliaseeSubExpr(const GlobalAlias &GA, const Constant &C) {
  SmallPtrSet<const GlobalAlias*, 4> Visited;
  Visited.insert(&GA);
  visitAliaseeSubExpr(Visited, GA, C);
}

void Verifier::visitAliaseeSubExpr(SmallPtrSetImpl<const GlobalAlias*> &Visited,
                                   const GlobalAlias &GA, const Constant &C) {
  if (const auto *GV = dyn_cast<GlobalValue>(&C)) {
    Assert1(!GV->isDeclaration(), "Alias must point to a definition", &GA);

    if (const auto *GA2 = dyn_cast<GlobalAlias>(GV)) {
      Assert1(Visited.insert(GA2), "Aliases cannot form a cycle", &GA);

      Assert1(!GA2->mayBeOverridden(), "Alias cannot point to a weak alias",
              &GA);
    } else {
      // Only continue verifying subexpressions of GlobalAliases.
      // Do not recurse into global initializers.
      return;
    }
  }

  if (const auto *CE = dyn_cast<ConstantExpr>(&C))
    VerifyConstantExprBitcastType(CE);

  for (const Use &U : C.operands()) {
    Value *V = &*U;
    if (const auto *GA2 = dyn_cast<GlobalAlias>(V))
      visitAliaseeSubExpr(Visited, GA, *GA2->getAliasee());
    else if (const auto *C2 = dyn_cast<Constant>(V))
      visitAliaseeSubExpr(Visited, GA, *C2);
  }
}

void Verifier::visitGlobalAlias(const GlobalAlias &GA) {
  Assert1(!GA.getName().empty(),
          "Alias name cannot be empty!", &GA);
  Assert1(GlobalAlias::isValidLinkage(GA.getLinkage()),
          "Alias should have private, internal, linkonce, weak, linkonce_odr, "
          "weak_odr, or external linkage!",
          &GA);
  const Constant *Aliasee = GA.getAliasee();
  Assert1(Aliasee, "Aliasee cannot be NULL!", &GA);
  Assert1(GA.getType() == Aliasee->getType(),
          "Alias and aliasee types should match!", &GA);

  Assert1(isa<GlobalValue>(Aliasee) || isa<ConstantExpr>(Aliasee),
          "Aliasee should be either GlobalValue or ConstantExpr", &GA);

  visitAliaseeSubExpr(GA, *Aliasee);

  visitGlobalValue(GA);
}

void Verifier::visitNamedMDNode(const NamedMDNode &NMD) {
  for (unsigned i = 0, e = NMD.getNumOperands(); i != e; ++i) {
    MDNode *MD = NMD.getOperand(i);
    if (!MD)
      continue;

    visitMDNode(*MD);
  }
}

void Verifier::visitMDNode(MDNode &MD) {
  // Only visit each node once.  Metadata can be mutually recursive, so this
  // avoids infinite recursion here, as well as being an optimization.
  if (!MDNodes.insert(&MD))
    return;

  for (unsigned i = 0, e = MD.getNumOperands(); i != e; ++i) {
    Metadata *Op = MD.getOperand(i);
    if (!Op)
      continue;
    Assert2(!isa<LocalAsMetadata>(Op), "Invalid operand for global metadata!",
            &MD, Op);
    if (auto *N = dyn_cast<MDNode>(Op)) {
      visitMDNode(*N);
      continue;
    }
    if (auto *V = dyn_cast<ValueAsMetadata>(Op)) {
      visitValueAsMetadata(*V, nullptr);
      continue;
    }
  }

  // Check these last, so we diagnose problems in operands first.
  Assert1(!isa<MDNodeFwdDecl>(MD), "Expected no forward declarations!", &MD);
  Assert1(MD.isResolved(), "All nodes should be resolved!", &MD);
}

void Verifier::visitValueAsMetadata(ValueAsMetadata &MD, Function *F) {
  Assert1(MD.getValue(), "Expected valid value", &MD);
  Assert2(!MD.getValue()->getType()->isMetadataTy(),
          "Unexpected metadata round-trip through values", &MD, MD.getValue());

  auto *L = dyn_cast<LocalAsMetadata>(&MD);
  if (!L)
    return;

  Assert1(F, "function-local metadata used outside a function", L);

  // If this was an instruction, bb, or argument, verify that it is in the
  // function that we expect.
  Function *ActualF = nullptr;
  if (Instruction *I = dyn_cast<Instruction>(L->getValue())) {
    Assert2(I->getParent(), "function-local metadata not in basic block", L, I);
    ActualF = I->getParent()->getParent();
  } else if (BasicBlock *BB = dyn_cast<BasicBlock>(L->getValue()))
    ActualF = BB->getParent();
  else if (Argument *A = dyn_cast<Argument>(L->getValue()))
    ActualF = A->getParent();
  assert(ActualF && "Unimplemented function local metadata case!");

  Assert1(ActualF == F, "function-local metadata used in wrong function", L);
}

void Verifier::visitMetadataAsValue(MetadataAsValue &MDV, Function *F) {
  Metadata *MD = MDV.getMetadata();
  if (auto *N = dyn_cast<MDNode>(MD)) {
    visitMDNode(*N);
    return;
  }

  // Only visit each node once.  Metadata can be mutually recursive, so this
  // avoids infinite recursion here, as well as being an optimization.
  if (!MDNodes.insert(MD).second)
    return;

  if (auto *V = dyn_cast<ValueAsMetadata>(MD))
    visitValueAsMetadata(*V, F);
}

void Verifier::visitComdat(const Comdat &C) {
  // All Comdat::SelectionKind values other than Comdat::Any require a
  // GlobalValue with the same name as the Comdat.
  const GlobalValue *GV = M->getNamedValue(C.getName());
  if (C.getSelectionKind() != Comdat::Any)
    Assert1(GV,
            "comdat selection kind requires a global value with the same name",
            &C);
  // The Module is invalid if the GlobalValue has private linkage.  Entities
  // with private linkage don't have entries in the symbol table.
  if (GV)
    Assert1(!GV->hasPrivateLinkage(), "comdat global value has private linkage",
            GV);
}

void Verifier::visitModuleIdents(const Module &M) {
  const NamedMDNode *Idents = M.getNamedMetadata("llvm.ident");
  if (!Idents) 
    return;
  
  // llvm.ident takes a list of metadata entry. Each entry has only one string.
  // Scan each llvm.ident entry and make sure that this requirement is met.
  for (unsigned i = 0, e = Idents->getNumOperands(); i != e; ++i) {
    const MDNode *N = Idents->getOperand(i);
    Assert1(N->getNumOperands() == 1,
            "incorrect number of operands in llvm.ident metadata", N);
    Assert1(isa<MDString>(N->getOperand(0)),
            ("invalid value for llvm.ident metadata entry operand"
             "(the operand should be a string)"),
            N->getOperand(0));
  } 
}

void Verifier::visitModuleFlags(const Module &M) {
  const NamedMDNode *Flags = M.getModuleFlagsMetadata();
  if (!Flags) return;

  // Scan each flag, and track the flags and requirements.
  DenseMap<const MDString*, const MDNode*> SeenIDs;
  SmallVector<const MDNode*, 16> Requirements;
  for (unsigned I = 0, E = Flags->getNumOperands(); I != E; ++I) {
    visitModuleFlag(Flags->getOperand(I), SeenIDs, Requirements);
  }

  // Validate that the requirements in the module are valid.
  for (unsigned I = 0, E = Requirements.size(); I != E; ++I) {
    const MDNode *Requirement = Requirements[I];
    const MDString *Flag = cast<MDString>(Requirement->getOperand(0));
    const Metadata *ReqValue = Requirement->getOperand(1);

    const MDNode *Op = SeenIDs.lookup(Flag);
    if (!Op) {
      CheckFailed("invalid requirement on flag, flag is not present in module",
                  Flag);
      continue;
    }

    if (Op->getOperand(2) != ReqValue) {
      CheckFailed(("invalid requirement on flag, "
                   "flag does not have the required value"),
                  Flag);
      continue;
    }
  }
}

void
Verifier::visitModuleFlag(const MDNode *Op,
                          DenseMap<const MDString *, const MDNode *> &SeenIDs,
                          SmallVectorImpl<const MDNode *> &Requirements) {
  // Each module flag should have three arguments, the merge behavior (a
  // constant int), the flag ID (an MDString), and the value.
  Assert1(Op->getNumOperands() == 3,
          "incorrect number of operands in module flag", Op);
  Module::ModFlagBehavior MFB;
  if (!Module::isValidModFlagBehavior(Op->getOperand(0), MFB)) {
    Assert1(
        mdconst::dyn_extract<ConstantInt>(Op->getOperand(0)),
        "invalid behavior operand in module flag (expected constant integer)",
        Op->getOperand(0));
    Assert1(false,
            "invalid behavior operand in module flag (unexpected constant)",
            Op->getOperand(0));
  }
  MDString *ID = dyn_cast<MDString>(Op->getOperand(1));
  Assert1(ID,
          "invalid ID operand in module flag (expected metadata string)",
          Op->getOperand(1));

  // Sanity check the values for behaviors with additional requirements.
  switch (MFB) {
  case Module::Error:
  case Module::Warning:
  case Module::Override:
    // These behavior types accept any value.
    break;

  case Module::Require: {
    // The value should itself be an MDNode with two operands, a flag ID (an
    // MDString), and a value.
    MDNode *Value = dyn_cast<MDNode>(Op->getOperand(2));
    Assert1(Value && Value->getNumOperands() == 2,
            "invalid value for 'require' module flag (expected metadata pair)",
            Op->getOperand(2));
    Assert1(isa<MDString>(Value->getOperand(0)),
            ("invalid value for 'require' module flag "
             "(first value operand should be a string)"),
            Value->getOperand(0));

    // Append it to the list of requirements, to check once all module flags are
    // scanned.
    Requirements.push_back(Value);
    break;
  }

  case Module::Append:
  case Module::AppendUnique: {
    // These behavior types require the operand be an MDNode.
    Assert1(isa<MDNode>(Op->getOperand(2)),
            "invalid value for 'append'-type module flag "
            "(expected a metadata node)", Op->getOperand(2));
    break;
  }
  }

  // Unless this is a "requires" flag, check the ID is unique.
  if (MFB != Module::Require) {
    bool Inserted = SeenIDs.insert(std::make_pair(ID, Op)).second;
    Assert1(Inserted,
            "module flag identifiers must be unique (or of 'require' type)",
            ID);
  }
}

void Verifier::VerifyAttributeTypes(AttributeSet Attrs, unsigned Idx,
                                    bool isFunction, const Value *V) {
  unsigned Slot = ~0U;
  for (unsigned I = 0, E = Attrs.getNumSlots(); I != E; ++I)
    if (Attrs.getSlotIndex(I) == Idx) {
      Slot = I;
      break;
    }

  assert(Slot != ~0U && "Attribute set inconsistency!");

  for (AttributeSet::iterator I = Attrs.begin(Slot), E = Attrs.end(Slot);
         I != E; ++I) {
    if (I->isStringAttribute())
      continue;

    if (I->getKindAsEnum() == Attribute::NoReturn ||
        I->getKindAsEnum() == Attribute::NoUnwind ||
        I->getKindAsEnum() == Attribute::NoInline ||
        I->getKindAsEnum() == Attribute::AlwaysInline ||
        I->getKindAsEnum() == Attribute::OptimizeForSize ||
        I->getKindAsEnum() == Attribute::StackProtect ||
        I->getKindAsEnum() == Attribute::StackProtectReq ||
        I->getKindAsEnum() == Attribute::StackProtectStrong ||
        I->getKindAsEnum() == Attribute::NoRedZone ||
        I->getKindAsEnum() == Attribute::NoImplicitFloat ||
        I->getKindAsEnum() == Attribute::Naked ||
        I->getKindAsEnum() == Attribute::InlineHint ||
        I->getKindAsEnum() == Attribute::StackAlignment ||
        I->getKindAsEnum() == Attribute::UWTable ||
        I->getKindAsEnum() == Attribute::NonLazyBind ||
        I->getKindAsEnum() == Attribute::ReturnsTwice ||
        I->getKindAsEnum() == Attribute::SanitizeAddress ||
        I->getKindAsEnum() == Attribute::SanitizeThread ||
        I->getKindAsEnum() == Attribute::SanitizeMemory ||
        I->getKindAsEnum() == Attribute::MinSize ||
        I->getKindAsEnum() == Attribute::NoDuplicate ||
        I->getKindAsEnum() == Attribute::Builtin ||
        I->getKindAsEnum() == Attribute::NoBuiltin ||
        I->getKindAsEnum() == Attribute::Cold ||
        I->getKindAsEnum() == Attribute::OptimizeNone ||
        I->getKindAsEnum() == Attribute::JumpTable) {
      if (!isFunction) {
        CheckFailed("Attribute '" + I->getAsString() +
                    "' only applies to functions!", V);
        return;
      }
    } else if (I->getKindAsEnum() == Attribute::ReadOnly ||
               I->getKindAsEnum() == Attribute::ReadNone) {
      if (Idx == 0) {
        CheckFailed("Attribute '" + I->getAsString() +
                    "' does not apply to function returns");
        return;
      }
    } else if (isFunction) {
      CheckFailed("Attribute '" + I->getAsString() +
                  "' does not apply to functions!", V);
      return;
    }
  }
}

// VerifyParameterAttrs - Check the given attributes for an argument or return
// value of the specified type.  The value V is printed in error messages.
void Verifier::VerifyParameterAttrs(AttributeSet Attrs, unsigned Idx, Type *Ty,
                                    bool isReturnValue, const Value *V) {
  if (!Attrs.hasAttributes(Idx))
    return;

  VerifyAttributeTypes(Attrs, Idx, false, V);

  if (isReturnValue)
    Assert1(!Attrs.hasAttribute(Idx, Attribute::ByVal) &&
            !Attrs.hasAttribute(Idx, Attribute::Nest) &&
            !Attrs.hasAttribute(Idx, Attribute::StructRet) &&
            !Attrs.hasAttribute(Idx, Attribute::NoCapture) &&
            !Attrs.hasAttribute(Idx, Attribute::Returned) &&
            !Attrs.hasAttribute(Idx, Attribute::InAlloca),
            "Attributes 'byval', 'inalloca', 'nest', 'sret', 'nocapture', and "
            "'returned' do not apply to return values!", V);

  // Check for mutually incompatible attributes.  Only inreg is compatible with
  // sret.
  unsigned AttrCount = 0;
  AttrCount += Attrs.hasAttribute(Idx, Attribute::ByVal);
  AttrCount += Attrs.hasAttribute(Idx, Attribute::InAlloca);
  AttrCount += Attrs.hasAttribute(Idx, Attribute::StructRet) ||
               Attrs.hasAttribute(Idx, Attribute::InReg);
  AttrCount += Attrs.hasAttribute(Idx, Attribute::Nest);
  Assert1(AttrCount <= 1, "Attributes 'byval', 'inalloca', 'inreg', 'nest', "
                          "and 'sret' are incompatible!", V);

  Assert1(!(Attrs.hasAttribute(Idx, Attribute::InAlloca) &&
            Attrs.hasAttribute(Idx, Attribute::ReadOnly)), "Attributes "
          "'inalloca and readonly' are incompatible!", V);

  Assert1(!(Attrs.hasAttribute(Idx, Attribute::StructRet) &&
            Attrs.hasAttribute(Idx, Attribute::Returned)), "Attributes "
          "'sret and returned' are incompatible!", V);

  Assert1(!(Attrs.hasAttribute(Idx, Attribute::ZExt) &&
            Attrs.hasAttribute(Idx, Attribute::SExt)), "Attributes "
          "'zeroext and signext' are incompatible!", V);

  Assert1(!(Attrs.hasAttribute(Idx, Attribute::ReadNone) &&
            Attrs.hasAttribute(Idx, Attribute::ReadOnly)), "Attributes "
          "'readnone and readonly' are incompatible!", V);

  Assert1(!(Attrs.hasAttribute(Idx, Attribute::NoInline) &&
            Attrs.hasAttribute(Idx, Attribute::AlwaysInline)), "Attributes "
          "'noinline and alwaysinline' are incompatible!", V);

  Assert1(!AttrBuilder(Attrs, Idx).
            hasAttributes(AttributeFuncs::typeIncompatible(Ty, Idx), Idx),
          "Wrong types for attribute: " +
          AttributeFuncs::typeIncompatible(Ty, Idx).getAsString(Idx), V);

  if (PointerType *PTy = dyn_cast<PointerType>(Ty)) {
    if (!PTy->getElementType()->isSized()) {
      Assert1(!Attrs.hasAttribute(Idx, Attribute::ByVal) &&
              !Attrs.hasAttribute(Idx, Attribute::InAlloca),
              "Attributes 'byval' and 'inalloca' do not support unsized types!",
              V);
    }
  } else {
    Assert1(!Attrs.hasAttribute(Idx, Attribute::ByVal),
            "Attribute 'byval' only applies to parameters with pointer type!",
            V);
  }
}

// VerifyFunctionAttrs - Check parameter attributes against a function type.
// The value V is printed in error messages.
void Verifier::VerifyFunctionAttrs(FunctionType *FT, AttributeSet Attrs,
                                   const Value *V) {
  if (Attrs.isEmpty())
    return;

  bool SawNest = false;
  bool SawReturned = false;
  bool SawSRet = false;

  for (unsigned i = 0, e = Attrs.getNumSlots(); i != e; ++i) {
    unsigned Idx = Attrs.getSlotIndex(i);

    Type *Ty;
    if (Idx == 0)
      Ty = FT->getReturnType();
    else if (Idx-1 < FT->getNumParams())
      Ty = FT->getParamType(Idx-1);
    else
      break;  // VarArgs attributes, verified elsewhere.

    VerifyParameterAttrs(Attrs, Idx, Ty, Idx == 0, V);

    if (Idx == 0)
      continue;

    if (Attrs.hasAttribute(Idx, Attribute::Nest)) {
      Assert1(!SawNest, "More than one parameter has attribute nest!", V);
      SawNest = true;
    }

    if (Attrs.hasAttribute(Idx, Attribute::Returned)) {
      Assert1(!SawReturned, "More than one parameter has attribute returned!",
              V);
      Assert1(Ty->canLosslesslyBitCastTo(FT->getReturnType()), "Incompatible "
              "argument and return types for 'returned' attribute", V);
      SawReturned = true;
    }

    if (Attrs.hasAttribute(Idx, Attribute::StructRet)) {
      Assert1(!SawSRet, "Cannot have multiple 'sret' parameters!", V);
      Assert1(Idx == 1 || Idx == 2,
              "Attribute 'sret' is not on first or second parameter!", V);
      SawSRet = true;
    }

    if (Attrs.hasAttribute(Idx, Attribute::InAlloca)) {
      Assert1(Idx == FT->getNumParams(),
              "inalloca isn't on the last parameter!", V);
    }
  }

  if (!Attrs.hasAttributes(AttributeSet::FunctionIndex))
    return;

  VerifyAttributeTypes(Attrs, AttributeSet::FunctionIndex, true, V);

  Assert1(!(Attrs.hasAttribute(AttributeSet::FunctionIndex,
                               Attribute::ReadNone) &&
            Attrs.hasAttribute(AttributeSet::FunctionIndex,
                               Attribute::ReadOnly)),
          "Attributes 'readnone and readonly' are incompatible!", V);

  Assert1(!(Attrs.hasAttribute(AttributeSet::FunctionIndex,
                               Attribute::NoInline) &&
            Attrs.hasAttribute(AttributeSet::FunctionIndex,
                               Attribute::AlwaysInline)),
          "Attributes 'noinline and alwaysinline' are incompatible!", V);

  if (Attrs.hasAttribute(AttributeSet::FunctionIndex, 
                         Attribute::OptimizeNone)) {
    Assert1(Attrs.hasAttribute(AttributeSet::FunctionIndex,
                               Attribute::NoInline),
            "Attribute 'optnone' requires 'noinline'!", V);

    Assert1(!Attrs.hasAttribute(AttributeSet::FunctionIndex,
                                Attribute::OptimizeForSize),
            "Attributes 'optsize and optnone' are incompatible!", V);

    Assert1(!Attrs.hasAttribute(AttributeSet::FunctionIndex,
                                Attribute::MinSize),
            "Attributes 'minsize and optnone' are incompatible!", V);
  }

  if (Attrs.hasAttribute(AttributeSet::FunctionIndex,
                         Attribute::JumpTable)) {
    const GlobalValue *GV = cast<GlobalValue>(V);
    Assert1(GV->hasUnnamedAddr(),
            "Attribute 'jumptable' requires 'unnamed_addr'", V);

  }
}

void Verifier::VerifyConstantExprBitcastType(const ConstantExpr *CE) {
  if (CE->getOpcode() != Instruction::BitCast)
    return;

  Assert1(CastInst::castIsValid(Instruction::BitCast, CE->getOperand(0),
                                CE->getType()),
          "Invalid bitcast", CE);
}

bool Verifier::VerifyAttributeCount(AttributeSet Attrs, unsigned Params) {
  if (Attrs.getNumSlots() == 0)
    return true;

  unsigned LastSlot = Attrs.getNumSlots() - 1;
  unsigned LastIndex = Attrs.getSlotIndex(LastSlot);
  if (LastIndex <= Params
      || (LastIndex == AttributeSet::FunctionIndex
          && (LastSlot == 0 || Attrs.getSlotIndex(LastSlot - 1) <= Params)))
    return true;

  return false;
}

// visitFunction - Verify that a function is ok.
//
void Verifier::visitFunction(const Function &F) {
  // Check function arguments.
  FunctionType *FT = F.getFunctionType();
  unsigned NumArgs = F.arg_size();

  Assert1(Context == &F.getContext(),
          "Function context does not match Module context!", &F);

  Assert1(!F.hasCommonLinkage(), "Functions may not have common linkage", &F);
  Assert2(FT->getNumParams() == NumArgs,
          "# formal arguments must match # of arguments for function type!",
          &F, FT);
  Assert1(F.getReturnType()->isFirstClassType() ||
          F.getReturnType()->isVoidTy() ||
          F.getReturnType()->isStructTy(),
          "Functions cannot return aggregate values!", &F);

  Assert1(!F.hasStructRetAttr() || F.getReturnType()->isVoidTy(),
          "Invalid struct return type!", &F);

  AttributeSet Attrs = F.getAttributes();

  Assert1(VerifyAttributeCount(Attrs, FT->getNumParams()),
          "Attribute after last parameter!", &F);

  // Check function attributes.
  VerifyFunctionAttrs(FT, Attrs, &F);

  // On function declarations/definitions, we do not support the builtin
  // attribute. We do not check this in VerifyFunctionAttrs since that is
  // checking for Attributes that can/can not ever be on functions.
  Assert1(!Attrs.hasAttribute(AttributeSet::FunctionIndex,
                              Attribute::Builtin),
          "Attribute 'builtin' can only be applied to a callsite.", &F);

  // Check that this function meets the restrictions on this calling convention.
  // Sometimes varargs is used for perfectly forwarding thunks, so some of these
  // restrictions can be lifted.
  switch (F.getCallingConv()) {
  default:
  case CallingConv::C:
    break;
  case CallingConv::Fast:
  case CallingConv::Cold:
  case CallingConv::Intel_OCL_BI:
  case CallingConv::PTX_Kernel:
  case CallingConv::PTX_Device:
    Assert1(!F.isVarArg(), "Calling convention does not support varargs or "
                           "perfect forwarding!", &F);
    break;
  }

  bool isLLVMdotName = F.getName().size() >= 5 &&
                       F.getName().substr(0, 5) == "llvm.";

  // Check that the argument values match the function type for this function...
  unsigned i = 0;
  for (Function::const_arg_iterator I = F.arg_begin(), E = F.arg_end(); I != E;
       ++I, ++i) {
    Assert2(I->getType() == FT->getParamType(i),
            "Argument value does not match function argument type!",
            I, FT->getParamType(i));
    Assert1(I->getType()->isFirstClassType(),
            "Function arguments must have first-class types!", I);
    if (!isLLVMdotName)
      Assert2(!I->getType()->isMetadataTy(),
              "Function takes metadata but isn't an intrinsic", I, &F);
  }

  if (F.isMaterializable()) {
    // Function has a body somewhere we can't see.
  } else if (F.isDeclaration()) {
    Assert1(F.hasExternalLinkage() || F.hasExternalWeakLinkage(),
            "invalid linkage type for function declaration", &F);
  } else {
    // Verify that this function (which has a body) is not named "llvm.*".  It
    // is not legal to define intrinsics.
    Assert1(!isLLVMdotName, "llvm intrinsics cannot be defined!", &F);

    // Check the entry node
    const BasicBlock *Entry = &F.getEntryBlock();
    Assert1(pred_empty(Entry),
            "Entry block to function must not have predecessors!", Entry);

    // The address of the entry block cannot be taken, unless it is dead.
    if (Entry->hasAddressTaken()) {
      Assert1(!BlockAddress::lookup(Entry)->isConstantUsed(),
              "blockaddress may not be used with the entry block!", Entry);
    }
  }

  // If this function is actually an intrinsic, verify that it is only used in
  // direct call/invokes, never having its "address taken".
  if (F.getIntrinsicID()) {
    const User *U;
    if (F.hasAddressTaken(&U))
      Assert1(0, "Invalid user of intrinsic instruction!", U);
  }

  Assert1(!F.hasDLLImportStorageClass() ||
          (F.isDeclaration() && F.hasExternalLinkage()) ||
          F.hasAvailableExternallyLinkage(),
          "Function is marked as dllimport, but not external.", &F);
}

// verifyBasicBlock - Verify that a basic block is well formed...
//
void Verifier::visitBasicBlock(BasicBlock &BB) {
  InstsInThisBlock.clear();

  // Ensure that basic blocks have terminators!
  Assert1(BB.getTerminator(), "Basic Block does not have terminator!", &BB);

  // Check constraints that this basic block imposes on all of the PHI nodes in
  // it.
  if (isa<PHINode>(BB.front())) {
    SmallVector<BasicBlock*, 8> Preds(pred_begin(&BB), pred_end(&BB));
    SmallVector<std::pair<BasicBlock*, Value*>, 8> Values;
    std::sort(Preds.begin(), Preds.end());
    PHINode *PN;
    for (BasicBlock::iterator I = BB.begin(); (PN = dyn_cast<PHINode>(I));++I) {
      // Ensure that PHI nodes have at least one entry!
      Assert1(PN->getNumIncomingValues() != 0,
              "PHI nodes must have at least one entry.  If the block is dead, "
              "the PHI should be removed!", PN);
      Assert1(PN->getNumIncomingValues() == Preds.size(),
              "PHINode should have one entry for each predecessor of its "
              "parent basic block!", PN);

      // Get and sort all incoming values in the PHI node...
      Values.clear();
      Values.reserve(PN->getNumIncomingValues());
      for (unsigned i = 0, e = PN->getNumIncomingValues(); i != e; ++i)
        Values.push_back(std::make_pair(PN->getIncomingBlock(i),
                                        PN->getIncomingValue(i)));
      std::sort(Values.begin(), Values.end());

      for (unsigned i = 0, e = Values.size(); i != e; ++i) {
        // Check to make sure that if there is more than one entry for a
        // particular basic block in this PHI node, that the incoming values are
        // all identical.
        //
        Assert4(i == 0 || Values[i].first  != Values[i-1].first ||
                Values[i].second == Values[i-1].second,
                "PHI node has multiple entries for the same basic block with "
                "different incoming values!", PN, Values[i].first,
                Values[i].second, Values[i-1].second);

        // Check to make sure that the predecessors and PHI node entries are
        // matched up.
        Assert3(Values[i].first == Preds[i],
                "PHI node entries do not match predecessors!", PN,
                Values[i].first, Preds[i]);
      }
    }
  }
}

void Verifier::visitTerminatorInst(TerminatorInst &I) {
  // Ensure that terminators only exist at the end of the basic block.
  Assert1(&I == I.getParent()->getTerminator(),
          "Terminator found in the middle of a basic block!", I.getParent());
  visitInstruction(I);
}

void Verifier::visitBranchInst(BranchInst &BI) {
  if (BI.isConditional()) {
    Assert2(BI.getCondition()->getType()->isIntegerTy(1),
            "Branch condition is not 'i1' type!", &BI, BI.getCondition());
  }
  visitTerminatorInst(BI);
}

void Verifier::visitReturnInst(ReturnInst &RI) {
  Function *F = RI.getParent()->getParent();
  unsigned N = RI.getNumOperands();
  if (F->getReturnType()->isVoidTy())
    Assert2(N == 0,
            "Found return instr that returns non-void in Function of void "
            "return type!", &RI, F->getReturnType());
  else
    Assert2(N == 1 && F->getReturnType() == RI.getOperand(0)->getType(),
            "Function return type does not match operand "
            "type of return inst!", &RI, F->getReturnType());

  // Check to make sure that the return value has necessary properties for
  // terminators...
  visitTerminatorInst(RI);
}

void Verifier::visitSwitchInst(SwitchInst &SI) {
  // Check to make sure that all of the constants in the switch instruction
  // have the same type as the switched-on value.
  Type *SwitchTy = SI.getCondition()->getType();
  SmallPtrSet<ConstantInt*, 32> Constants;
  for (SwitchInst::CaseIt i = SI.case_begin(), e = SI.case_end(); i != e; ++i) {
    Assert1(i.getCaseValue()->getType() == SwitchTy,
            "Switch constants must all be same type as switch value!", &SI);
    Assert2(Constants.insert(i.getCaseValue()),
            "Duplicate integer as switch case", &SI, i.getCaseValue());
  }

  visitTerminatorInst(SI);
}

void Verifier::visitIndirectBrInst(IndirectBrInst &BI) {
  Assert1(BI.getAddress()->getType()->isPointerTy(),
          "Indirectbr operand must have pointer type!", &BI);
  for (unsigned i = 0, e = BI.getNumDestinations(); i != e; ++i)
    Assert1(BI.getDestination(i)->getType()->isLabelTy(),
            "Indirectbr destinations must all have pointer type!", &BI);

  visitTerminatorInst(BI);
}

void Verifier::visitSelectInst(SelectInst &SI) {
  Assert1(!SelectInst::areInvalidOperands(SI.getOperand(0), SI.getOperand(1),
                                          SI.getOperand(2)),
          "Invalid operands for select instruction!", &SI);

  Assert1(SI.getTrueValue()->getType() == SI.getType(),
          "Select values must have same type as select instruction!", &SI);
  visitInstruction(SI);
}

/// visitUserOp1 - User defined operators shouldn't live beyond the lifetime of
/// a pass, if any exist, it's an error.
///
void Verifier::visitUserOp1(Instruction &I) {
  Assert1(0, "User-defined operators should not live outside of a pass!", &I);
}

void Verifier::visitTruncInst(TruncInst &I) {
  // Get the source and destination types
  Type *SrcTy = I.getOperand(0)->getType();
  Type *DestTy = I.getType();

  // Get the size of the types in bits, we'll need this later
  unsigned SrcBitSize = SrcTy->getScalarSizeInBits();
  unsigned DestBitSize = DestTy->getScalarSizeInBits();

  Assert1(SrcTy->isIntOrIntVectorTy(), "Trunc only operates on integer", &I);
  Assert1(DestTy->isIntOrIntVectorTy(), "Trunc only produces integer", &I);
  Assert1(SrcTy->isVectorTy() == DestTy->isVectorTy(),
          "trunc source and destination must both be a vector or neither", &I);
  Assert1(SrcBitSize > DestBitSize,"DestTy too big for Trunc", &I);

  visitInstruction(I);
}

void Verifier::visitZExtInst(ZExtInst &I) {
  // Get the source and destination types
  Type *SrcTy = I.getOperand(0)->getType();
  Type *DestTy = I.getType();

  // Get the size of the types in bits, we'll need this later
  Assert1(SrcTy->isIntOrIntVectorTy(), "ZExt only operates on integer", &I);
  Assert1(DestTy->isIntOrIntVectorTy(), "ZExt only produces an integer", &I);
  Assert1(SrcTy->isVectorTy() == DestTy->isVectorTy(),
          "zext source and destination must both be a vector or neither", &I);
  unsigned SrcBitSize = SrcTy->getScalarSizeInBits();
  unsigned DestBitSize = DestTy->getScalarSizeInBits();

  Assert1(SrcBitSize < DestBitSize,"Type too small for ZExt", &I);

  visitInstruction(I);
}

void Verifier::visitSExtInst(SExtInst &I) {
  // Get the source and destination types
  Type *SrcTy = I.getOperand(0)->getType();
  Type *DestTy = I.getType();

  // Get the size of the types in bits, we'll need this later
  unsigned SrcBitSize = SrcTy->getScalarSizeInBits();
  unsigned DestBitSize = DestTy->getScalarSizeInBits();

  Assert1(SrcTy->isIntOrIntVectorTy(), "SExt only operates on integer", &I);
  Assert1(DestTy->isIntOrIntVectorTy(), "SExt only produces an integer", &I);
  Assert1(SrcTy->isVectorTy() == DestTy->isVectorTy(),
          "sext source and destination must both be a vector or neither", &I);
  Assert1(SrcBitSize < DestBitSize,"Type too small for SExt", &I);

  visitInstruction(I);
}

void Verifier::visitFPTruncInst(FPTruncInst &I) {
  // Get the source and destination types
  Type *SrcTy = I.getOperand(0)->getType();
  Type *DestTy = I.getType();
  // Get the size of the types in bits, we'll need this later
  unsigned SrcBitSize = SrcTy->getScalarSizeInBits();
  unsigned DestBitSize = DestTy->getScalarSizeInBits();

  Assert1(SrcTy->isFPOrFPVectorTy(),"FPTrunc only operates on FP", &I);
  Assert1(DestTy->isFPOrFPVectorTy(),"FPTrunc only produces an FP", &I);
  Assert1(SrcTy->isVectorTy() == DestTy->isVectorTy(),
          "fptrunc source and destination must both be a vector or neither",&I);
  Assert1(SrcBitSize > DestBitSize,"DestTy too big for FPTrunc", &I);

  visitInstruction(I);
}

void Verifier::visitFPExtInst(FPExtInst &I) {
  // Get the source and destination types
  Type *SrcTy = I.getOperand(0)->getType();
  Type *DestTy = I.getType();

  // Get the size of the types in bits, we'll need this later
  unsigned SrcBitSize = SrcTy->getScalarSizeInBits();
  unsigned DestBitSize = DestTy->getScalarSizeInBits();

  Assert1(SrcTy->isFPOrFPVectorTy(),"FPExt only operates on FP", &I);
  Assert1(DestTy->isFPOrFPVectorTy(),"FPExt only produces an FP", &I);
  Assert1(SrcTy->isVectorTy() == DestTy->isVectorTy(),
          "fpext source and destination must both be a vector or neither", &I);
  Assert1(SrcBitSize < DestBitSize,"DestTy too small for FPExt", &I);

  visitInstruction(I);
}

void Verifier::visitUIToFPInst(UIToFPInst &I) {
  // Get the source and destination types
  Type *SrcTy = I.getOperand(0)->getType();
  Type *DestTy = I.getType();

  bool SrcVec = SrcTy->isVectorTy();
  bool DstVec = DestTy->isVectorTy();

  Assert1(SrcVec == DstVec,
          "UIToFP source and dest must both be vector or scalar", &I);
  Assert1(SrcTy->isIntOrIntVectorTy(),
          "UIToFP source must be integer or integer vector", &I);
  Assert1(DestTy->isFPOrFPVectorTy(),
          "UIToFP result must be FP or FP vector", &I);

  if (SrcVec && DstVec)
    Assert1(cast<VectorType>(SrcTy)->getNumElements() ==
            cast<VectorType>(DestTy)->getNumElements(),
            "UIToFP source and dest vector length mismatch", &I);

  visitInstruction(I);
}

void Verifier::visitSIToFPInst(SIToFPInst &I) {
  // Get the source and destination types
  Type *SrcTy = I.getOperand(0)->getType();
  Type *DestTy = I.getType();

  bool SrcVec = SrcTy->isVectorTy();
  bool DstVec = DestTy->isVectorTy();

  Assert1(SrcVec == DstVec,
          "SIToFP source and dest must both be vector or scalar", &I);
  Assert1(SrcTy->isIntOrIntVectorTy(),
          "SIToFP source must be integer or integer vector", &I);
  Assert1(DestTy->isFPOrFPVectorTy(),
          "SIToFP result must be FP or FP vector", &I);

  if (SrcVec && DstVec)
    Assert1(cast<VectorType>(SrcTy)->getNumElements() ==
            cast<VectorType>(DestTy)->getNumElements(),
            "SIToFP source and dest vector length mismatch", &I);

  visitInstruction(I);
}

void Verifier::visitFPToUIInst(FPToUIInst &I) {
  // Get the source and destination types
  Type *SrcTy = I.getOperand(0)->getType();
  Type *DestTy = I.getType();

  bool SrcVec = SrcTy->isVectorTy();
  bool DstVec = DestTy->isVectorTy();

  Assert1(SrcVec == DstVec,
          "FPToUI source and dest must both be vector or scalar", &I);
  Assert1(SrcTy->isFPOrFPVectorTy(), "FPToUI source must be FP or FP vector",
          &I);
  Assert1(DestTy->isIntOrIntVectorTy(),
          "FPToUI result must be integer or integer vector", &I);

  if (SrcVec && DstVec)
    Assert1(cast<VectorType>(SrcTy)->getNumElements() ==
            cast<VectorType>(DestTy)->getNumElements(),
            "FPToUI source and dest vector length mismatch", &I);

  visitInstruction(I);
}

void Verifier::visitFPToSIInst(FPToSIInst &I) {
  // Get the source and destination types
  Type *SrcTy = I.getOperand(0)->getType();
  Type *DestTy = I.getType();

  bool SrcVec = SrcTy->isVectorTy();
  bool DstVec = DestTy->isVectorTy();

  Assert1(SrcVec == DstVec,
          "FPToSI source and dest must both be vector or scalar", &I);
  Assert1(SrcTy->isFPOrFPVectorTy(),
          "FPToSI source must be FP or FP vector", &I);
  Assert1(DestTy->isIntOrIntVectorTy(),
          "FPToSI result must be integer or integer vector", &I);

  if (SrcVec && DstVec)
    Assert1(cast<VectorType>(SrcTy)->getNumElements() ==
            cast<VectorType>(DestTy)->getNumElements(),
            "FPToSI source and dest vector length mismatch", &I);

  visitInstruction(I);
}

void Verifier::visitPtrToIntInst(PtrToIntInst &I) {
  // Get the source and destination types
  Type *SrcTy = I.getOperand(0)->getType();
  Type *DestTy = I.getType();

  Assert1(SrcTy->getScalarType()->isPointerTy(),
          "PtrToInt source must be pointer", &I);
  Assert1(DestTy->getScalarType()->isIntegerTy(),
          "PtrToInt result must be integral", &I);
  Assert1(SrcTy->isVectorTy() == DestTy->isVectorTy(),
          "PtrToInt type mismatch", &I);

  if (SrcTy->isVectorTy()) {
    VectorType *VSrc = dyn_cast<VectorType>(SrcTy);
    VectorType *VDest = dyn_cast<VectorType>(DestTy);
    Assert1(VSrc->getNumElements() == VDest->getNumElements(),
          "PtrToInt Vector width mismatch", &I);
  }

  visitInstruction(I);
}

void Verifier::visitIntToPtrInst(IntToPtrInst &I) {
  // Get the source and destination types
  Type *SrcTy = I.getOperand(0)->getType();
  Type *DestTy = I.getType();

  Assert1(SrcTy->getScalarType()->isIntegerTy(),
          "IntToPtr source must be an integral", &I);
  Assert1(DestTy->getScalarType()->isPointerTy(),
          "IntToPtr result must be a pointer",&I);
  Assert1(SrcTy->isVectorTy() == DestTy->isVectorTy(),
          "IntToPtr type mismatch", &I);
  if (SrcTy->isVectorTy()) {
    VectorType *VSrc = dyn_cast<VectorType>(SrcTy);
    VectorType *VDest = dyn_cast<VectorType>(DestTy);
    Assert1(VSrc->getNumElements() == VDest->getNumElements(),
          "IntToPtr Vector width mismatch", &I);
  }
  visitInstruction(I);
}

void Verifier::visitBitCastInst(BitCastInst &I) {
  Assert1(
      CastInst::castIsValid(Instruction::BitCast, I.getOperand(0), I.getType()),
      "Invalid bitcast", &I);
  visitInstruction(I);
}

void Verifier::visitAddrSpaceCastInst(AddrSpaceCastInst &I) {
  Type *SrcTy = I.getOperand(0)->getType();
  Type *DestTy = I.getType();

  Assert1(SrcTy->isPtrOrPtrVectorTy(),
          "AddrSpaceCast source must be a pointer", &I);
  Assert1(DestTy->isPtrOrPtrVectorTy(),
          "AddrSpaceCast result must be a pointer", &I);
  Assert1(SrcTy->getPointerAddressSpace() != DestTy->getPointerAddressSpace(),
          "AddrSpaceCast must be between different address spaces", &I);
  if (SrcTy->isVectorTy())
    Assert1(SrcTy->getVectorNumElements() == DestTy->getVectorNumElements(),
            "AddrSpaceCast vector pointer number of elements mismatch", &I);
  visitInstruction(I);
}

/// visitPHINode - Ensure that a PHI node is well formed.
///
void Verifier::visitPHINode(PHINode &PN) {
  // Ensure that the PHI nodes are all grouped together at the top of the block.
  // This can be tested by checking whether the instruction before this is
  // either nonexistent (because this is begin()) or is a PHI node.  If not,
  // then there is some other instruction before a PHI.
  Assert2(&PN == &PN.getParent()->front() ||
          isa<PHINode>(--BasicBlock::iterator(&PN)),
          "PHI nodes not grouped at top of basic block!",
          &PN, PN.getParent());

  // Check that all of the values of the PHI node have the same type as the
  // result, and that the incoming blocks are really basic blocks.
  for (unsigned i = 0, e = PN.getNumIncomingValues(); i != e; ++i) {
    Assert1(PN.getType() == PN.getIncomingValue(i)->getType(),
            "PHI node operands are not the same type as the result!", &PN);
  }

  // All other PHI node constraints are checked in the visitBasicBlock method.

  visitInstruction(PN);
}

void Verifier::VerifyCallSite(CallSite CS) {
  Instruction *I = CS.getInstruction();

  Assert1(CS.getCalledValue()->getType()->isPointerTy(),
          "Called function must be a pointer!", I);
  PointerType *FPTy = cast<PointerType>(CS.getCalledValue()->getType());

  Assert1(FPTy->getElementType()->isFunctionTy(),
          "Called function is not pointer to function type!", I);
  FunctionType *FTy = cast<FunctionType>(FPTy->getElementType());

  // Verify that the correct number of arguments are being passed
  if (FTy->isVarArg())
    Assert1(CS.arg_size() >= FTy->getNumParams(),
            "Called function requires more parameters than were provided!",I);
  else
    Assert1(CS.arg_size() == FTy->getNumParams(),
            "Incorrect number of arguments passed to called function!", I);

  // Verify that all arguments to the call match the function type.
  for (unsigned i = 0, e = FTy->getNumParams(); i != e; ++i)
    Assert3(CS.getArgument(i)->getType() == FTy->getParamType(i),
            "Call parameter type does not match function signature!",
            CS.getArgument(i), FTy->getParamType(i), I);

  AttributeSet Attrs = CS.getAttributes();

  Assert1(VerifyAttributeCount(Attrs, CS.arg_size()),
          "Attribute after last parameter!", I);

  // Verify call attributes.
  VerifyFunctionAttrs(FTy, Attrs, I);

  // Conservatively check the inalloca argument.
  // We have a bug if we can find that there is an underlying alloca without
  // inalloca.
  if (CS.hasInAllocaArgument()) {
    Value *InAllocaArg = CS.getArgument(FTy->getNumParams() - 1);
    if (auto AI = dyn_cast<AllocaInst>(InAllocaArg->stripInBoundsOffsets()))
      Assert2(AI->isUsedWithInAlloca(),
              "inalloca argument for call has mismatched alloca", AI, I);
  }

  if (FTy->isVarArg()) {
    // FIXME? is 'nest' even legal here?
    bool SawNest = false;
    bool SawReturned = false;

    for (unsigned Idx = 1; Idx < 1 + FTy->getNumParams(); ++Idx) {
      if (Attrs.hasAttribute(Idx, Attribute::Nest))
        SawNest = true;
      if (Attrs.hasAttribute(Idx, Attribute::Returned))
        SawReturned = true;
    }

    // Check attributes on the varargs part.
    for (unsigned Idx = 1 + FTy->getNumParams(); Idx <= CS.arg_size(); ++Idx) {
      Type *Ty = CS.getArgument(Idx-1)->getType();
      VerifyParameterAttrs(Attrs, Idx, Ty, false, I);

      if (Attrs.hasAttribute(Idx, Attribute::Nest)) {
        Assert1(!SawNest, "More than one parameter has attribute nest!", I);
        SawNest = true;
      }

      if (Attrs.hasAttribute(Idx, Attribute::Returned)) {
        Assert1(!SawReturned, "More than one parameter has attribute returned!",
                I);
        Assert1(Ty->canLosslesslyBitCastTo(FTy->getReturnType()),
                "Incompatible argument and return types for 'returned' "
                "attribute", I);
        SawReturned = true;
      }

      Assert1(!Attrs.hasAttribute(Idx, Attribute::StructRet),
              "Attribute 'sret' cannot be used for vararg call arguments!", I);

      if (Attrs.hasAttribute(Idx, Attribute::InAlloca))
        Assert1(Idx == CS.arg_size(), "inalloca isn't on the last argument!",
                I);
    }
  }

  // Verify that there's no metadata unless it's a direct call to an intrinsic.
  if (CS.getCalledFunction() == nullptr ||
      !CS.getCalledFunction()->getName().startswith("llvm.")) {
    for (FunctionType::param_iterator PI = FTy->param_begin(),
           PE = FTy->param_end(); PI != PE; ++PI)
      Assert1(!(*PI)->isMetadataTy(),
              "Function has metadata parameter but isn't an intrinsic", I);
  }

  visitInstruction(*I);
}

/// Two types are "congruent" if they are identical, or if they are both pointer
/// types with different pointee types and the same address space.
static bool isTypeCongruent(Type *L, Type *R) {
  if (L == R)
    return true;
  PointerType *PL = dyn_cast<PointerType>(L);
  PointerType *PR = dyn_cast<PointerType>(R);
  if (!PL || !PR)
    return false;
  return PL->getAddressSpace() == PR->getAddressSpace();
}

static AttrBuilder getParameterABIAttributes(int I, AttributeSet Attrs) {
  static const Attribute::AttrKind ABIAttrs[] = {
      Attribute::StructRet, Attribute::ByVal, Attribute::InAlloca,
      Attribute::InReg, Attribute::Returned};
  AttrBuilder Copy;
  for (auto AK : ABIAttrs) {
    if (Attrs.hasAttribute(I + 1, AK))
      Copy.addAttribute(AK);
  }
  if (Attrs.hasAttribute(I + 1, Attribute::Alignment))
    Copy.addAlignmentAttr(Attrs.getParamAlignment(I + 1));
  return Copy;
}

void Verifier::verifyMustTailCall(CallInst &CI) {
  Assert1(!CI.isInlineAsm(), "cannot use musttail call with inline asm", &CI);

  // - The caller and callee prototypes must match.  Pointer types of
  //   parameters or return types may differ in pointee type, but not
  //   address space.
  Function *F = CI.getParent()->getParent();
  auto GetFnTy = [](Value *V) {
    return cast<FunctionType>(
        cast<PointerType>(V->getType())->getElementType());
  };
  FunctionType *CallerTy = GetFnTy(F);
  FunctionType *CalleeTy = GetFnTy(CI.getCalledValue());
  Assert1(CallerTy->getNumParams() == CalleeTy->getNumParams(),
          "cannot guarantee tail call due to mismatched parameter counts", &CI);
  Assert1(CallerTy->isVarArg() == CalleeTy->isVarArg(),
          "cannot guarantee tail call due to mismatched varargs", &CI);
  Assert1(isTypeCongruent(CallerTy->getReturnType(), CalleeTy->getReturnType()),
          "cannot guarantee tail call due to mismatched return types", &CI);
  for (int I = 0, E = CallerTy->getNumParams(); I != E; ++I) {
    Assert1(
        isTypeCongruent(CallerTy->getParamType(I), CalleeTy->getParamType(I)),
        "cannot guarantee tail call due to mismatched parameter types", &CI);
  }

  // - The calling conventions of the caller and callee must match.
  Assert1(F->getCallingConv() == CI.getCallingConv(),
          "cannot guarantee tail call due to mismatched calling conv", &CI);

  // - All ABI-impacting function attributes, such as sret, byval, inreg,
  //   returned, and inalloca, must match.
  AttributeSet CallerAttrs = F->getAttributes();
  AttributeSet CalleeAttrs = CI.getAttributes();
  for (int I = 0, E = CallerTy->getNumParams(); I != E; ++I) {
    AttrBuilder CallerABIAttrs = getParameterABIAttributes(I, CallerAttrs);
    AttrBuilder CalleeABIAttrs = getParameterABIAttributes(I, CalleeAttrs);
    Assert2(CallerABIAttrs == CalleeABIAttrs,
            "cannot guarantee tail call due to mismatched ABI impacting "
            "function attributes", &CI, CI.getOperand(I));
  }

  // - The call must immediately precede a :ref:`ret <i_ret>` instruction,
  //   or a pointer bitcast followed by a ret instruction.
  // - The ret instruction must return the (possibly bitcasted) value
  //   produced by the call or void.
  Value *RetVal = &CI;
  Instruction *Next = CI.getNextNode();

  // Handle the optional bitcast.
  if (BitCastInst *BI = dyn_cast_or_null<BitCastInst>(Next)) {
    Assert1(BI->getOperand(0) == RetVal,
            "bitcast following musttail call must use the call", BI);
    RetVal = BI;
    Next = BI->getNextNode();
  }

  // Check the return.
  ReturnInst *Ret = dyn_cast_or_null<ReturnInst>(Next);
  Assert1(Ret, "musttail call must be precede a ret with an optional bitcast",
          &CI);
  Assert1(!Ret->getReturnValue() || Ret->getReturnValue() == RetVal,
          "musttail call result must be returned", Ret);
}

void Verifier::visitCallInst(CallInst &CI) {
  VerifyCallSite(&CI);

  if (CI.isMustTailCall())
    verifyMustTailCall(CI);

  if (Function *F = CI.getCalledFunction())
    if (Intrinsic::ID ID = (Intrinsic::ID)F->getIntrinsicID())
      visitIntrinsicFunctionCall(ID, CI);
}

void Verifier::visitInvokeInst(InvokeInst &II) {
  VerifyCallSite(&II);

  // Verify that there is a landingpad instruction as the first non-PHI
  // instruction of the 'unwind' destination.
  Assert1(II.getUnwindDest()->isLandingPad(),
          "The unwind destination does not have a landingpad instruction!",&II);

  visitTerminatorInst(II);
}

/// visitBinaryOperator - Check that both arguments to the binary operator are
/// of the same type!
///
void Verifier::visitBinaryOperator(BinaryOperator &B) {
  Assert1(B.getOperand(0)->getType() == B.getOperand(1)->getType(),
          "Both operands to a binary operator are not of the same type!", &B);

  switch (B.getOpcode()) {
  // Check that integer arithmetic operators are only used with
  // integral operands.
  case Instruction::Add:
  case Instruction::Sub:
  case Instruction::Mul:
  case Instruction::SDiv:
  case Instruction::UDiv:
  case Instruction::SRem:
  case Instruction::URem:
    Assert1(B.getType()->isIntOrIntVectorTy(),
            "Integer arithmetic operators only work with integral types!", &B);
    Assert1(B.getType() == B.getOperand(0)->getType(),
            "Integer arithmetic operators must have same type "
            "for operands and result!", &B);
    break;
  // Check that floating-point arithmetic operators are only used with
  // floating-point operands.
  case Instruction::FAdd:
  case Instruction::FSub:
  case Instruction::FMul:
  case Instruction::FDiv:
  case Instruction::FRem:
    Assert1(B.getType()->isFPOrFPVectorTy(),
            "Floating-point arithmetic operators only work with "
            "floating-point types!", &B);
    Assert1(B.getType() == B.getOperand(0)->getType(),
            "Floating-point arithmetic operators must have same type "
            "for operands and result!", &B);
    break;
  // Check that logical operators are only used with integral operands.
  case Instruction::And:
  case Instruction::Or:
  case Instruction::Xor:
    Assert1(B.getType()->isIntOrIntVectorTy(),
            "Logical operators only work with integral types!", &B);
    Assert1(B.getType() == B.getOperand(0)->getType(),
            "Logical operators must have same type for operands and result!",
            &B);
    break;
  case Instruction::Shl:
  case Instruction::LShr:
  case Instruction::AShr:
    Assert1(B.getType()->isIntOrIntVectorTy(),
            "Shifts only work with integral types!", &B);
    Assert1(B.getType() == B.getOperand(0)->getType(),
            "Shift return type must be same as operands!", &B);
    break;
  default:
    llvm_unreachable("Unknown BinaryOperator opcode!");
  }

  visitInstruction(B);
}

void Verifier::visitICmpInst(ICmpInst &IC) {
  // Check that the operands are the same type
  Type *Op0Ty = IC.getOperand(0)->getType();
  Type *Op1Ty = IC.getOperand(1)->getType();
  Assert1(Op0Ty == Op1Ty,
          "Both operands to ICmp instruction are not of the same type!", &IC);
  // Check that the operands are the right type
  Assert1(Op0Ty->isIntOrIntVectorTy() || Op0Ty->getScalarType()->isPointerTy(),
          "Invalid operand types for ICmp instruction", &IC);
  // Check that the predicate is valid.
  Assert1(IC.getPredicate() >= CmpInst::FIRST_ICMP_PREDICATE &&
          IC.getPredicate() <= CmpInst::LAST_ICMP_PREDICATE,
          "Invalid predicate in ICmp instruction!", &IC);

  visitInstruction(IC);
}

void Verifier::visitFCmpInst(FCmpInst &FC) {
  // Check that the operands are the same type
  Type *Op0Ty = FC.getOperand(0)->getType();
  Type *Op1Ty = FC.getOperand(1)->getType();
  Assert1(Op0Ty == Op1Ty,
          "Both operands to FCmp instruction are not of the same type!", &FC);
  // Check that the operands are the right type
  Assert1(Op0Ty->isFPOrFPVectorTy(),
          "Invalid operand types for FCmp instruction", &FC);
  // Check that the predicate is valid.
  Assert1(FC.getPredicate() >= CmpInst::FIRST_FCMP_PREDICATE &&
          FC.getPredicate() <= CmpInst::LAST_FCMP_PREDICATE,
          "Invalid predicate in FCmp instruction!", &FC);

  visitInstruction(FC);
}

void Verifier::visitExtractElementInst(ExtractElementInst &EI) {
  Assert1(ExtractElementInst::isValidOperands(EI.getOperand(0),
                                              EI.getOperand(1)),
          "Invalid extractelement operands!", &EI);
  visitInstruction(EI);
}

void Verifier::visitInsertElementInst(InsertElementInst &IE) {
  Assert1(InsertElementInst::isValidOperands(IE.getOperand(0),
                                             IE.getOperand(1),
                                             IE.getOperand(2)),
          "Invalid insertelement operands!", &IE);
  visitInstruction(IE);
}

void Verifier::visitShuffleVectorInst(ShuffleVectorInst &SV) {
  Assert1(ShuffleVectorInst::isValidOperands(SV.getOperand(0), SV.getOperand(1),
                                             SV.getOperand(2)),
          "Invalid shufflevector operands!", &SV);
  visitInstruction(SV);
}

void Verifier::visitGetElementPtrInst(GetElementPtrInst &GEP) {
  Type *TargetTy = GEP.getPointerOperandType()->getScalarType();

  Assert1(isa<PointerType>(TargetTy),
    "GEP base pointer is not a vector or a vector of pointers", &GEP);
  Assert1(cast<PointerType>(TargetTy)->getElementType()->isSized(),
          "GEP into unsized type!", &GEP);
  Assert1(GEP.getPointerOperandType()->isVectorTy() ==
          GEP.getType()->isVectorTy(), "Vector GEP must return a vector value",
          &GEP);

  SmallVector<Value*, 16> Idxs(GEP.idx_begin(), GEP.idx_end());
  Type *ElTy =
    GetElementPtrInst::getIndexedType(GEP.getPointerOperandType(), Idxs);
  Assert1(ElTy, "Invalid indices for GEP pointer type!", &GEP);

  Assert2(GEP.getType()->getScalarType()->isPointerTy() &&
          cast<PointerType>(GEP.getType()->getScalarType())->getElementType()
          == ElTy, "GEP is not of right type for indices!", &GEP, ElTy);

  if (GEP.getPointerOperandType()->isVectorTy()) {
    // Additional checks for vector GEPs.
    unsigned GepWidth = GEP.getPointerOperandType()->getVectorNumElements();
    Assert1(GepWidth == GEP.getType()->getVectorNumElements(),
            "Vector GEP result width doesn't match operand's", &GEP);
    for (unsigned i = 0, e = Idxs.size(); i != e; ++i) {
      Type *IndexTy = Idxs[i]->getType();
      Assert1(IndexTy->isVectorTy(),
              "Vector GEP must have vector indices!", &GEP);
      unsigned IndexWidth = IndexTy->getVectorNumElements();
      Assert1(IndexWidth == GepWidth, "Invalid GEP index vector width", &GEP);
    }
  }
  visitInstruction(GEP);
}

static bool isContiguous(const ConstantRange &A, const ConstantRange &B) {
  return A.getUpper() == B.getLower() || A.getLower() == B.getUpper();
}

<<<<<<< HEAD
=======
void Verifier::visitRangeMetadata(Instruction& I,
                                  MDNode* Range, Type* Ty) {
  assert(Range &&
         Range == I.getMetadata(LLVMContext::MD_range) &&
         "precondition violation");

  unsigned NumOperands = Range->getNumOperands();
  Assert1(NumOperands % 2 == 0, "Unfinished range!", Range);
  unsigned NumRanges = NumOperands / 2;
  Assert1(NumRanges >= 1, "It should have at least one range!", Range);
  
  ConstantRange LastRange(1); // Dummy initial value
  for (unsigned i = 0; i < NumRanges; ++i) {
    ConstantInt *Low =
        mdconst::dyn_extract<ConstantInt>(Range->getOperand(2 * i));
    Assert1(Low, "The lower limit must be an integer!", Low);
    ConstantInt *High =
        mdconst::dyn_extract<ConstantInt>(Range->getOperand(2 * i + 1));
    Assert1(High, "The upper limit must be an integer!", High);
    Assert1(High->getType() == Low->getType() &&
            High->getType() == Ty, "Range types must match instruction type!",
            &I);
    
    APInt HighV = High->getValue();
    APInt LowV = Low->getValue();
    ConstantRange CurRange(LowV, HighV);
    Assert1(!CurRange.isEmptySet() && !CurRange.isFullSet(),
            "Range must not be empty!", Range);
    if (i != 0) {
      Assert1(CurRange.intersectWith(LastRange).isEmptySet(),
              "Intervals are overlapping", Range);
      Assert1(LowV.sgt(LastRange.getLower()), "Intervals are not in order",
              Range);
      Assert1(!isContiguous(CurRange, LastRange), "Intervals are contiguous",
              Range);
    }
    LastRange = ConstantRange(LowV, HighV);
  }
  if (NumRanges > 2) {
    APInt FirstLow =
        mdconst::dyn_extract<ConstantInt>(Range->getOperand(0))->getValue();
    APInt FirstHigh =
        mdconst::dyn_extract<ConstantInt>(Range->getOperand(1))->getValue();
    ConstantRange FirstRange(FirstLow, FirstHigh);
    Assert1(FirstRange.intersectWith(LastRange).isEmptySet(),
            "Intervals are overlapping", Range);
    Assert1(!isContiguous(FirstRange, LastRange), "Intervals are contiguous",
            Range);
  }
}

>>>>>>> 41cb3da2
void Verifier::visitLoadInst(LoadInst &LI) {
  PointerType *PTy = dyn_cast<PointerType>(LI.getOperand(0)->getType());
  Assert1(PTy, "Load operand must be a pointer.", &LI);
  Type *ElTy = PTy->getElementType();
  Assert2(ElTy == LI.getType(),
          "Load result type does not match pointer operand type!", &LI, ElTy);
  Assert1(LI.getAlignment() <= Value::MaximumAlignment,
          "huge alignment values are unsupported", &LI);
  if (LI.isAtomic()) {
    Assert1(LI.getOrdering() != Release && LI.getOrdering() != AcquireRelease,
            "Load cannot have Release ordering", &LI);
    Assert1(LI.getAlignment() != 0,
            "Atomic load must specify explicit alignment", &LI);
    if (!ElTy->isPointerTy()) {
      Assert2(ElTy->isIntegerTy(),
              "atomic load operand must have integer type!",
              &LI, ElTy);
      unsigned Size = ElTy->getPrimitiveSizeInBits();
      Assert2(Size >= 8 && !(Size & (Size - 1)),
              "atomic load operand must be power-of-two byte-sized integer",
              &LI, ElTy);
    }
  } else {
    Assert1(LI.getSynchScope() == CrossThread,
            "Non-atomic load cannot have SynchronizationScope specified", &LI);
  }

  if (MDNode *Range = LI.getMetadata(LLVMContext::MD_range)) {
    unsigned NumOperands = Range->getNumOperands();
    Assert1(NumOperands % 2 == 0, "Unfinished range!", Range);
    unsigned NumRanges = NumOperands / 2;
    Assert1(NumRanges >= 1, "It should have at least one range!", Range);

    ConstantRange LastRange(1); // Dummy initial value
    for (unsigned i = 0; i < NumRanges; ++i) {
      ConstantInt *Low = dyn_cast<ConstantInt>(Range->getOperand(2*i));
      Assert1(Low, "The lower limit must be an integer!", Low);
      ConstantInt *High = dyn_cast<ConstantInt>(Range->getOperand(2*i + 1));
      Assert1(High, "The upper limit must be an integer!", High);
      Assert1(High->getType() == Low->getType() &&
              High->getType() == ElTy, "Range types must match load type!",
              &LI);

      APInt HighV = High->getValue();
      APInt LowV = Low->getValue();
      ConstantRange CurRange(LowV, HighV);
      Assert1(!CurRange.isEmptySet() && !CurRange.isFullSet(),
              "Range must not be empty!", Range);
      if (i != 0) {
        Assert1(CurRange.intersectWith(LastRange).isEmptySet(),
                "Intervals are overlapping", Range);
        Assert1(LowV.sgt(LastRange.getLower()), "Intervals are not in order",
                Range);
        Assert1(!isContiguous(CurRange, LastRange), "Intervals are contiguous",
                Range);
      }
      LastRange = ConstantRange(LowV, HighV);
    }
    if (NumRanges > 2) {
      APInt FirstLow =
        dyn_cast<ConstantInt>(Range->getOperand(0))->getValue();
      APInt FirstHigh =
        dyn_cast<ConstantInt>(Range->getOperand(1))->getValue();
      ConstantRange FirstRange(FirstLow, FirstHigh);
      Assert1(FirstRange.intersectWith(LastRange).isEmptySet(),
              "Intervals are overlapping", Range);
      Assert1(!isContiguous(FirstRange, LastRange), "Intervals are contiguous",
              Range);
    }


  }

  visitInstruction(LI);
}

void Verifier::visitStoreInst(StoreInst &SI) {
  PointerType *PTy = dyn_cast<PointerType>(SI.getOperand(1)->getType());
  Assert1(PTy, "Store operand must be a pointer.", &SI);
  Type *ElTy = PTy->getElementType();
  Assert2(ElTy == SI.getOperand(0)->getType(),
          "Stored value type does not match pointer operand type!",
          &SI, ElTy);
  Assert1(SI.getAlignment() <= Value::MaximumAlignment,
          "huge alignment values are unsupported", &SI);
  if (SI.isAtomic()) {
    Assert1(SI.getOrdering() != Acquire && SI.getOrdering() != AcquireRelease,
            "Store cannot have Acquire ordering", &SI);
    Assert1(SI.getAlignment() != 0,
            "Atomic store must specify explicit alignment", &SI);
    if (!ElTy->isPointerTy()) {
      Assert2(ElTy->isIntegerTy(),
              "atomic store operand must have integer type!",
              &SI, ElTy);
      unsigned Size = ElTy->getPrimitiveSizeInBits();
      Assert2(Size >= 8 && !(Size & (Size - 1)),
              "atomic store operand must be power-of-two byte-sized integer",
              &SI, ElTy);
    }
  } else {
    Assert1(SI.getSynchScope() == CrossThread,
            "Non-atomic store cannot have SynchronizationScope specified", &SI);
  }
  visitInstruction(SI);
}

void Verifier::visitAllocaInst(AllocaInst &AI) {
  SmallPtrSet<const Type*, 4> Visited;
  PointerType *PTy = AI.getType();
  Assert1(PTy->getAddressSpace() == 0,
          "Allocation instruction pointer not in the generic address space!",
          &AI);
  Assert1(PTy->getElementType()->isSized(&Visited), "Cannot allocate unsized type",
          &AI);
  Assert1(AI.getArraySize()->getType()->isIntegerTy(),
          "Alloca array size must have integer type", &AI);
  Assert1(AI.getAlignment() <= Value::MaximumAlignment,
          "huge alignment values are unsupported", &AI);

  visitInstruction(AI);
}

void Verifier::visitAtomicCmpXchgInst(AtomicCmpXchgInst &CXI) {

  // FIXME: more conditions???
  Assert1(CXI.getSuccessOrdering() != NotAtomic,
          "cmpxchg instructions must be atomic.", &CXI);
  Assert1(CXI.getFailureOrdering() != NotAtomic,
          "cmpxchg instructions must be atomic.", &CXI);
  Assert1(CXI.getSuccessOrdering() != Unordered,
          "cmpxchg instructions cannot be unordered.", &CXI);
  Assert1(CXI.getFailureOrdering() != Unordered,
          "cmpxchg instructions cannot be unordered.", &CXI);
  Assert1(CXI.getSuccessOrdering() >= CXI.getFailureOrdering(),
          "cmpxchg instructions be at least as constrained on success as fail",
          &CXI);
  Assert1(CXI.getFailureOrdering() != Release &&
              CXI.getFailureOrdering() != AcquireRelease,
          "cmpxchg failure ordering cannot include release semantics", &CXI);

  PointerType *PTy = dyn_cast<PointerType>(CXI.getOperand(0)->getType());
  Assert1(PTy, "First cmpxchg operand must be a pointer.", &CXI);
  Type *ElTy = PTy->getElementType();
  Assert2(ElTy->isIntegerTy(),
          "cmpxchg operand must have integer type!",
          &CXI, ElTy);
  unsigned Size = ElTy->getPrimitiveSizeInBits();
  Assert2(Size >= 8 && !(Size & (Size - 1)),
          "cmpxchg operand must be power-of-two byte-sized integer",
          &CXI, ElTy);
  Assert2(ElTy == CXI.getOperand(1)->getType(),
          "Expected value type does not match pointer operand type!",
          &CXI, ElTy);
  Assert2(ElTy == CXI.getOperand(2)->getType(),
          "Stored value type does not match pointer operand type!",
          &CXI, ElTy);
  visitInstruction(CXI);
}

void Verifier::visitAtomicRMWInst(AtomicRMWInst &RMWI) {
  Assert1(RMWI.getOrdering() != NotAtomic,
          "atomicrmw instructions must be atomic.", &RMWI);
  Assert1(RMWI.getOrdering() != Unordered,
          "atomicrmw instructions cannot be unordered.", &RMWI);
  PointerType *PTy = dyn_cast<PointerType>(RMWI.getOperand(0)->getType());
  Assert1(PTy, "First atomicrmw operand must be a pointer.", &RMWI);
  Type *ElTy = PTy->getElementType();
  Assert2(ElTy->isIntegerTy(),
          "atomicrmw operand must have integer type!",
          &RMWI, ElTy);
  unsigned Size = ElTy->getPrimitiveSizeInBits();
  Assert2(Size >= 8 && !(Size & (Size - 1)),
          "atomicrmw operand must be power-of-two byte-sized integer",
          &RMWI, ElTy);
  Assert2(ElTy == RMWI.getOperand(1)->getType(),
          "Argument value type does not match pointer operand type!",
          &RMWI, ElTy);
  Assert1(AtomicRMWInst::FIRST_BINOP <= RMWI.getOperation() &&
          RMWI.getOperation() <= AtomicRMWInst::LAST_BINOP,
          "Invalid binary operation!", &RMWI);
  visitInstruction(RMWI);
}

void Verifier::visitFenceInst(FenceInst &FI) {
  const AtomicOrdering Ordering = FI.getOrdering();
  Assert1(Ordering == Acquire || Ordering == Release ||
          Ordering == AcquireRelease || Ordering == SequentiallyConsistent,
          "fence instructions may only have "
          "acquire, release, acq_rel, or seq_cst ordering.", &FI);
  visitInstruction(FI);
}

void Verifier::visitExtractValueInst(ExtractValueInst &EVI) {
  Assert1(ExtractValueInst::getIndexedType(EVI.getAggregateOperand()->getType(),
                                           EVI.getIndices()) ==
          EVI.getType(),
          "Invalid ExtractValueInst operands!", &EVI);

  visitInstruction(EVI);
}

void Verifier::visitInsertValueInst(InsertValueInst &IVI) {
  Assert1(ExtractValueInst::getIndexedType(IVI.getAggregateOperand()->getType(),
                                           IVI.getIndices()) ==
          IVI.getOperand(1)->getType(),
          "Invalid InsertValueInst operands!", &IVI);

  visitInstruction(IVI);
}

void Verifier::visitLandingPadInst(LandingPadInst &LPI) {
  BasicBlock *BB = LPI.getParent();

  // The landingpad instruction is ill-formed if it doesn't have any clauses and
  // isn't a cleanup.
  Assert1(LPI.getNumClauses() > 0 || LPI.isCleanup(),
          "LandingPadInst needs at least one clause or to be a cleanup.", &LPI);

  // The landingpad instruction defines its parent as a landing pad block. The
  // landing pad block may be branched to only by the unwind edge of an invoke.
  for (pred_iterator I = pred_begin(BB), E = pred_end(BB); I != E; ++I) {
    const InvokeInst *II = dyn_cast<InvokeInst>((*I)->getTerminator());
    Assert1(II && II->getUnwindDest() == BB && II->getNormalDest() != BB,
            "Block containing LandingPadInst must be jumped to "
            "only by the unwind edge of an invoke.", &LPI);
  }

  // The landingpad instruction must be the first non-PHI instruction in the
  // block.
  Assert1(LPI.getParent()->getLandingPadInst() == &LPI,
          "LandingPadInst not the first non-PHI instruction in the block.",
          &LPI);

  // The personality functions for all landingpad instructions within the same
  // function should match.
  if (PersonalityFn)
    Assert1(LPI.getPersonalityFn() == PersonalityFn,
            "Personality function doesn't match others in function", &LPI);
  PersonalityFn = LPI.getPersonalityFn();

  // All operands must be constants.
  Assert1(isa<Constant>(PersonalityFn), "Personality function is not constant!",
          &LPI);
  for (unsigned i = 0, e = LPI.getNumClauses(); i < e; ++i) {
    Constant *Clause = LPI.getClause(i);
    if (LPI.isCatch(i)) {
      Assert1(isa<PointerType>(Clause->getType()),
              "Catch operand does not have pointer type!", &LPI);
    } else {
      Assert1(LPI.isFilter(i), "Clause is neither catch nor filter!", &LPI);
      Assert1(isa<ConstantArray>(Clause) || isa<ConstantAggregateZero>(Clause),
              "Filter operand is not an array of constants!", &LPI);
    }
  }

  visitInstruction(LPI);
}

void Verifier::verifyDominatesUse(Instruction &I, unsigned i) {
  Instruction *Op = cast<Instruction>(I.getOperand(i));
  // If the we have an invalid invoke, don't try to compute the dominance.
  // We already reject it in the invoke specific checks and the dominance
  // computation doesn't handle multiple edges.
  if (InvokeInst *II = dyn_cast<InvokeInst>(Op)) {
    if (II->getNormalDest() == II->getUnwindDest())
      return;
  }

  const Use &U = I.getOperandUse(i);
  Assert2(InstsInThisBlock.count(Op) || DT.dominates(Op, U),
          "Instruction does not dominate all uses!", Op, &I);
}

/// verifyInstruction - Verify that an instruction is well formed.
///
void Verifier::visitInstruction(Instruction &I) {
  BasicBlock *BB = I.getParent();
  Assert1(BB, "Instruction not embedded in basic block!", &I);

  if (!isa<PHINode>(I)) {   // Check that non-phi nodes are not self referential
    for (User *U : I.users()) {
      Assert1(U != (User*)&I || !DT.isReachableFromEntry(BB),
              "Only PHI nodes may reference their own value!", &I);
    }
  }

  // Check that void typed values don't have names
  Assert1(!I.getType()->isVoidTy() || !I.hasName(),
          "Instruction has a name, but provides a void value!", &I);

  // Check that the return value of the instruction is either void or a legal
  // value type.
  Assert1(I.getType()->isVoidTy() ||
          I.getType()->isFirstClassType(),
          "Instruction returns a non-scalar type!", &I);

  // Check that the instruction doesn't produce metadata. Calls are already
  // checked against the callee type.
  Assert1(!I.getType()->isMetadataTy() ||
          isa<CallInst>(I) || isa<InvokeInst>(I),
          "Invalid use of metadata!", &I);

  // Check that all uses of the instruction, if they are instructions
  // themselves, actually have parent basic blocks.  If the use is not an
  // instruction, it is an error!
  for (Use &U : I.uses()) {
    if (Instruction *Used = dyn_cast<Instruction>(U.getUser()))
      Assert2(Used->getParent() != nullptr, "Instruction referencing"
              " instruction not embedded in a basic block!", &I, Used);
    else {
      CheckFailed("Use of instruction is not an instruction!", U);
      return;
    }
  }

  for (unsigned i = 0, e = I.getNumOperands(); i != e; ++i) {
    Assert1(I.getOperand(i) != nullptr, "Instruction has null operand!", &I);

    // Check to make sure that only first-class-values are operands to
    // instructions.
    if (!I.getOperand(i)->getType()->isFirstClassType()) {
      Assert1(0, "Instruction operands must be first-class values!", &I);
    }

    if (Function *F = dyn_cast<Function>(I.getOperand(i))) {
      // Check to make sure that the "address of" an intrinsic function is never
      // taken.
      Assert1(!F->isIntrinsic() || i == (isa<CallInst>(I) ? e-1 : 0),
              "Cannot take the address of an intrinsic!", &I);
      Assert1(!F->isIntrinsic() || isa<CallInst>(I) ||
              F->getIntrinsicID() == Intrinsic::donothing,
              "Cannot invoke an intrinsinc other than donothing", &I);
      Assert1(F->getParent() == M, "Referencing function in another module!",
              &I);
    } else if (BasicBlock *OpBB = dyn_cast<BasicBlock>(I.getOperand(i))) {
      Assert1(OpBB->getParent() == BB->getParent(),
              "Referring to a basic block in another function!", &I);
    } else if (Argument *OpArg = dyn_cast<Argument>(I.getOperand(i))) {
      Assert1(OpArg->getParent() == BB->getParent(),
              "Referring to an argument in another function!", &I);
    } else if (GlobalValue *GV = dyn_cast<GlobalValue>(I.getOperand(i))) {
      Assert1(GV->getParent() == M, "Referencing global in another module!",
              &I);
    } else if (isa<Instruction>(I.getOperand(i))) {
      verifyDominatesUse(I, i);
    } else if (isa<InlineAsm>(I.getOperand(i))) {
      Assert1((i + 1 == e && isa<CallInst>(I)) ||
              (i + 3 == e && isa<InvokeInst>(I)),
              "Cannot take the address of an inline asm!", &I);
    } else if (ConstantExpr *CE = dyn_cast<ConstantExpr>(I.getOperand(i))) {
      if (CE->getType()->isPtrOrPtrVectorTy()) {
        // If we have a ConstantExpr pointer, we need to see if it came from an
        // illegal bitcast (inttoptr <constant int> )
        SmallVector<const ConstantExpr *, 4> Stack;
        SmallPtrSet<const ConstantExpr *, 4> Visited;
        Stack.push_back(CE);

        while (!Stack.empty()) {
          const ConstantExpr *V = Stack.pop_back_val();
          if (!Visited.insert(V))
            continue;

          VerifyConstantExprBitcastType(V);

          for (unsigned I = 0, N = V->getNumOperands(); I != N; ++I) {
            if (ConstantExpr *Op = dyn_cast<ConstantExpr>(V->getOperand(I)))
              Stack.push_back(Op);
          }
        }
      }
    }
  }

  if (MDNode *MD = I.getMetadata(LLVMContext::MD_fpmath)) {
    Assert1(I.getType()->isFPOrFPVectorTy(),
            "fpmath requires a floating point result!", &I);
    Assert1(MD->getNumOperands() == 1, "fpmath takes one operand!", &I);
    if (ConstantFP *CFP0 =
            mdconst::dyn_extract_or_null<ConstantFP>(MD->getOperand(0))) {
      APFloat Accuracy = CFP0->getValueAPF();
      Assert1(Accuracy.isFiniteNonZero() && !Accuracy.isNegative(),
              "fpmath accuracy not a positive number!", &I);
    } else {
      Assert1(false, "invalid fpmath accuracy!", &I);
    }
  }

  MDNode *MD = I.getMetadata(LLVMContext::MD_range);
  Assert1(!MD || isa<LoadInst>(I) || isa<CallInst>(I) || isa<InvokeInst>(I),
          "Ranges are only for loads, calls and invokes!", &I);

  InstsInThisBlock.insert(&I);
}

/// VerifyIntrinsicType - Verify that the specified type (which comes from an
/// intrinsic argument or return value) matches the type constraints specified
/// by the .td file (e.g. an "any integer" argument really is an integer).
///
/// This return true on error but does not print a message.
bool Verifier::VerifyIntrinsicType(Type *Ty,
                                   ArrayRef<Intrinsic::IITDescriptor> &Infos,
                                   SmallVectorImpl<Type*> &ArgTys) {
  using namespace Intrinsic;

  // If we ran out of descriptors, there are too many arguments.
  if (Infos.empty()) return true;
  IITDescriptor D = Infos.front();
  Infos = Infos.slice(1);

  switch (D.Kind) {
  case IITDescriptor::Void: return !Ty->isVoidTy();
  case IITDescriptor::VarArg: return true;
  case IITDescriptor::MMX:  return !Ty->isX86_MMXTy();
  case IITDescriptor::Metadata: return !Ty->isMetadataTy();
  case IITDescriptor::Half: return !Ty->isHalfTy();
  case IITDescriptor::Float: return !Ty->isFloatTy();
  case IITDescriptor::Double: return !Ty->isDoubleTy();
  case IITDescriptor::Integer: return !Ty->isIntegerTy(D.Integer_Width);
  case IITDescriptor::Vector: {
    VectorType *VT = dyn_cast<VectorType>(Ty);
    return !VT || VT->getNumElements() != D.Vector_Width ||
           VerifyIntrinsicType(VT->getElementType(), Infos, ArgTys);
  }
  case IITDescriptor::Pointer: {
    PointerType *PT = dyn_cast<PointerType>(Ty);
    return !PT || PT->getAddressSpace() != D.Pointer_AddressSpace ||
           VerifyIntrinsicType(PT->getElementType(), Infos, ArgTys);
  }

  case IITDescriptor::Struct: {
    StructType *ST = dyn_cast<StructType>(Ty);
    if (!ST || ST->getNumElements() != D.Struct_NumElements)
      return true;

    for (unsigned i = 0, e = D.Struct_NumElements; i != e; ++i)
      if (VerifyIntrinsicType(ST->getElementType(i), Infos, ArgTys))
        return true;
    return false;
  }

  case IITDescriptor::Argument:
    // Two cases here - If this is the second occurrence of an argument, verify
    // that the later instance matches the previous instance.
    if (D.getArgumentNumber() < ArgTys.size())
      return Ty != ArgTys[D.getArgumentNumber()];

    // Otherwise, if this is the first instance of an argument, record it and
    // verify the "Any" kind.
    assert(D.getArgumentNumber() == ArgTys.size() && "Table consistency error");
    ArgTys.push_back(Ty);

    switch (D.getArgumentKind()) {
    case IITDescriptor::AK_AnyInteger: return !Ty->isIntOrIntVectorTy();
    case IITDescriptor::AK_AnyFloat:   return !Ty->isFPOrFPVectorTy();
    case IITDescriptor::AK_AnyVector:  return !isa<VectorType>(Ty);
    case IITDescriptor::AK_AnyPointer: return !isa<PointerType>(Ty);
    }
    llvm_unreachable("all argument kinds not covered");

  case IITDescriptor::ExtendArgument: {
    // This may only be used when referring to a previous vector argument.
    if (D.getArgumentNumber() >= ArgTys.size())
      return true;

    Type *NewTy = ArgTys[D.getArgumentNumber()];
    if (VectorType *VTy = dyn_cast<VectorType>(NewTy))
      NewTy = VectorType::getExtendedElementVectorType(VTy);
    else if (IntegerType *ITy = dyn_cast<IntegerType>(NewTy))
      NewTy = IntegerType::get(ITy->getContext(), 2 * ITy->getBitWidth());
    else
      return true;

    return Ty != NewTy;
  }
  case IITDescriptor::TruncArgument: {
    // This may only be used when referring to a previous vector argument.
    if (D.getArgumentNumber() >= ArgTys.size())
      return true;

    Type *NewTy = ArgTys[D.getArgumentNumber()];
    if (VectorType *VTy = dyn_cast<VectorType>(NewTy))
      NewTy = VectorType::getTruncatedElementVectorType(VTy);
    else if (IntegerType *ITy = dyn_cast<IntegerType>(NewTy))
      NewTy = IntegerType::get(ITy->getContext(), ITy->getBitWidth() / 2);
    else
      return true;

    return Ty != NewTy;
  }
  case IITDescriptor::HalfVecArgument:
    // This may only be used when referring to a previous vector argument.
    return D.getArgumentNumber() >= ArgTys.size() ||
           !isa<VectorType>(ArgTys[D.getArgumentNumber()]) ||
           VectorType::getHalfElementsVectorType(
                         cast<VectorType>(ArgTys[D.getArgumentNumber()])) != Ty;
  case IITDescriptor::SameVecWidthArgument: {
    if (D.getArgumentNumber() >= ArgTys.size())
      return true;
    VectorType * ReferenceType =
      dyn_cast<VectorType>(ArgTys[D.getArgumentNumber()]);
    VectorType *ThisArgType = dyn_cast<VectorType>(Ty);
    if (!ThisArgType || !ReferenceType || 
        (ReferenceType->getVectorNumElements() !=
         ThisArgType->getVectorNumElements()))
      return true;
    return VerifyIntrinsicType(ThisArgType->getVectorElementType(),
                               Infos, ArgTys);
  }
  case IITDescriptor::PtrToArgument: {
    if (D.getArgumentNumber() >= ArgTys.size())
      return true;
    Type * ReferenceType = ArgTys[D.getArgumentNumber()];
    PointerType *ThisArgType = dyn_cast<PointerType>(Ty);
    return (!ThisArgType || ThisArgType->getElementType() != ReferenceType);
  }
  }
  llvm_unreachable("unhandled");
}

/// \brief Verify if the intrinsic has variable arguments.
/// This method is intended to be called after all the fixed arguments have been
/// verified first.
///
/// This method returns true on error and does not print an error message.
bool
Verifier::VerifyIntrinsicIsVarArg(bool isVarArg,
                                  ArrayRef<Intrinsic::IITDescriptor> &Infos) {
  using namespace Intrinsic;

  // If there are no descriptors left, then it can't be a vararg.
  if (Infos.empty())
    return isVarArg ? true : false;

  // There should be only one descriptor remaining at this point.
  if (Infos.size() != 1)
    return true;

  // Check and verify the descriptor.
  IITDescriptor D = Infos.front();
  Infos = Infos.slice(1);
  if (D.Kind == IITDescriptor::VarArg)
    return isVarArg ? false : true;

  return true;
}

/// visitIntrinsicFunction - Allow intrinsics to be verified in different ways.
///
void Verifier::visitIntrinsicFunctionCall(Intrinsic::ID ID, CallInst &CI) {
  Function *IF = CI.getCalledFunction();
  Assert1(IF->isDeclaration(), "Intrinsic functions should never be defined!",
          IF);

  // Verify that the intrinsic prototype lines up with what the .td files
  // describe.
  FunctionType *IFTy = IF->getFunctionType();
  bool IsVarArg = IFTy->isVarArg();

  SmallVector<Intrinsic::IITDescriptor, 8> Table;
  getIntrinsicInfoTableEntries(ID, Table);
  ArrayRef<Intrinsic::IITDescriptor> TableRef = Table;

  SmallVector<Type *, 4> ArgTys;
  Assert1(!VerifyIntrinsicType(IFTy->getReturnType(), TableRef, ArgTys),
          "Intrinsic has incorrect return type!", IF);
  for (unsigned i = 0, e = IFTy->getNumParams(); i != e; ++i)
    Assert1(!VerifyIntrinsicType(IFTy->getParamType(i), TableRef, ArgTys),
            "Intrinsic has incorrect argument type!", IF);

  // Verify if the intrinsic call matches the vararg property.
  if (IsVarArg)
    Assert1(!VerifyIntrinsicIsVarArg(IsVarArg, TableRef),
            "Intrinsic was not defined with variable arguments!", IF);
  else
    Assert1(!VerifyIntrinsicIsVarArg(IsVarArg, TableRef),
            "Callsite was not defined with variable arguments!", IF);

  // All descriptors should be absorbed by now.
  Assert1(TableRef.empty(), "Intrinsic has too few arguments!", IF);

  // Now that we have the intrinsic ID and the actual argument types (and we
  // know they are legal for the intrinsic!) get the intrinsic name through the
  // usual means.  This allows us to verify the mangling of argument types into
  // the name.
  const std::string ExpectedName = Intrinsic::getName(ID, ArgTys);
  Assert1(ExpectedName == IF->getName(),
          "Intrinsic name not mangled correctly for type arguments! "
          "Should be: " + ExpectedName, IF);

  // If the intrinsic takes MDNode arguments, verify that they are either global
  // or are local to *this* function.
  for (unsigned i = 0, e = CI.getNumArgOperands(); i != e; ++i)
    if (auto *MD = dyn_cast<MetadataAsValue>(CI.getArgOperand(i)))
      visitMetadataAsValue(*MD, CI.getParent()->getParent());

  switch (ID) {
  default:
    break;
  case Intrinsic::ctlz:  // llvm.ctlz
  case Intrinsic::cttz:  // llvm.cttz
    Assert1(isa<ConstantInt>(CI.getArgOperand(1)),
            "is_zero_undef argument of bit counting intrinsics must be a "
            "constant int", &CI);
    break;
  case Intrinsic::dbg_declare: {  // llvm.dbg.declare
    Assert1(CI.getArgOperand(0) && isa<MetadataAsValue>(CI.getArgOperand(0)),
            "invalid llvm.dbg.declare intrinsic call 1", &CI);
  } break;
  case Intrinsic::memcpy:
  case Intrinsic::memmove:
  case Intrinsic::memset:
    Assert1(isa<ConstantInt>(CI.getArgOperand(3)),
            "alignment argument of memory intrinsics must be a constant int",
            &CI);
    Assert1(isa<ConstantInt>(CI.getArgOperand(4)),
            "isvolatile argument of memory intrinsics must be a constant int",
            &CI);
    break;
  case Intrinsic::gcroot:
  case Intrinsic::gcwrite:
  case Intrinsic::gcread:
    if (ID == Intrinsic::gcroot) {
      AllocaInst *AI =
        dyn_cast<AllocaInst>(CI.getArgOperand(0)->stripPointerCasts());
      Assert1(AI, "llvm.gcroot parameter #1 must be an alloca.", &CI);
      Assert1(isa<Constant>(CI.getArgOperand(1)),
              "llvm.gcroot parameter #2 must be a constant.", &CI);
      if (!AI->getType()->getElementType()->isPointerTy()) {
        Assert1(!isa<ConstantPointerNull>(CI.getArgOperand(1)),
                "llvm.gcroot parameter #1 must either be a pointer alloca, "
                "or argument #2 must be a non-null constant.", &CI);
      }
    }

    Assert1(CI.getParent()->getParent()->hasGC(),
            "Enclosing function does not use GC.", &CI);
    break;
  case Intrinsic::init_trampoline:
    Assert1(isa<Function>(CI.getArgOperand(1)->stripPointerCasts()),
            "llvm.init_trampoline parameter #2 must resolve to a function.",
            &CI);
    break;
  case Intrinsic::prefetch:
    Assert1(isa<ConstantInt>(CI.getArgOperand(1)) &&
            isa<ConstantInt>(CI.getArgOperand(2)) &&
            cast<ConstantInt>(CI.getArgOperand(1))->getZExtValue() < 2 &&
            cast<ConstantInt>(CI.getArgOperand(2))->getZExtValue() < 4,
            "invalid arguments to llvm.prefetch",
            &CI);
    break;
  case Intrinsic::stackprotector:
    Assert1(isa<AllocaInst>(CI.getArgOperand(1)->stripPointerCasts()),
            "llvm.stackprotector parameter #2 must resolve to an alloca.",
            &CI);
    break;
  case Intrinsic::lifetime_start:
  case Intrinsic::lifetime_end:
  case Intrinsic::invariant_start:
    Assert1(isa<ConstantInt>(CI.getArgOperand(0)),
            "size argument of memory use markers must be a constant integer",
            &CI);
    break;
  case Intrinsic::invariant_end:
    Assert1(isa<ConstantInt>(CI.getArgOperand(1)),
            "llvm.invariant.end parameter #2 must be a constant integer", &CI);
    break;
<<<<<<< HEAD
=======

  case Intrinsic::frameallocate: {
    BasicBlock *BB = CI.getParent();
    Assert1(BB == &BB->getParent()->front(),
            "llvm.frameallocate used outside of entry block", &CI);
    Assert1(!SawFrameAllocate,
            "multiple calls to llvm.frameallocate in one function", &CI);
    SawFrameAllocate = true;
    Assert1(isa<ConstantInt>(CI.getArgOperand(0)),
            "llvm.frameallocate argument must be constant integer size", &CI);
    break;
  }
  case Intrinsic::framerecover: {
    Value *FnArg = CI.getArgOperand(0)->stripPointerCasts();
    Function *Fn = dyn_cast<Function>(FnArg);
    Assert1(Fn && !Fn->isDeclaration(), "llvm.framerecover first "
            "argument must be function defined in this module", &CI);
    break;
  }

  case Intrinsic::experimental_gc_statepoint: {
    Assert1(!CI.doesNotAccessMemory() &&
            !CI.onlyReadsMemory(),
            "gc.statepoint must read and write memory to preserve "
            "reordering restrictions required by safepoint semantics", &CI);
    Assert1(!CI.isInlineAsm(),
            "gc.statepoint support for inline assembly unimplemented", &CI);
    
    const Value *Target = CI.getArgOperand(0);
    const PointerType *PT = dyn_cast<PointerType>(Target->getType());
    Assert2(PT && PT->getElementType()->isFunctionTy(),
            "gc.statepoint callee must be of function pointer type",
            &CI, Target);
    FunctionType *TargetFuncType = cast<FunctionType>(PT->getElementType());
    Assert1(!TargetFuncType->isVarArg(),
            "gc.statepoint support for var arg functions not implemented", &CI);

    const Value *NumCallArgsV = CI.getArgOperand(1);
    Assert1(isa<ConstantInt>(NumCallArgsV),
            "gc.statepoint number of arguments to underlying call "
            "must be constant integer", &CI);
    const int NumCallArgs = cast<ConstantInt>(NumCallArgsV)->getZExtValue();
    Assert1(NumCallArgs >= 0,
            "gc.statepoint number of arguments to underlying call "
            "must be positive", &CI);
    Assert1(NumCallArgs == (int)TargetFuncType->getNumParams(),
            "gc.statepoint mismatch in number of call args", &CI);

    const Value *Unused = CI.getArgOperand(2);
    Assert1(isa<ConstantInt>(Unused) &&
            cast<ConstantInt>(Unused)->isNullValue(),
            "gc.statepoint parameter #3 must be zero", &CI);

    // Verify that the types of the call parameter arguments match
    // the type of the wrapped callee.
    for (int i = 0; i < NumCallArgs; i++) {
      Type *ParamType = TargetFuncType->getParamType(i);
      Type *ArgType = CI.getArgOperand(3+i)->getType();
      Assert1(ArgType == ParamType,
              "gc.statepoint call argument does not match wrapped "
              "function type", &CI);
    }
    const int EndCallArgsInx = 2+NumCallArgs;
    const Value *NumDeoptArgsV = CI.getArgOperand(EndCallArgsInx+1);
    Assert1(isa<ConstantInt>(NumDeoptArgsV),
            "gc.statepoint number of deoptimization arguments "
            "must be constant integer", &CI);
    const int NumDeoptArgs = cast<ConstantInt>(NumDeoptArgsV)->getZExtValue();
    Assert1(NumDeoptArgs >= 0,
            "gc.statepoint number of deoptimization arguments "
            "must be positive", &CI);

    Assert1(4 + NumCallArgs + NumDeoptArgs <= (int)CI.getNumArgOperands(),
            "gc.statepoint too few arguments according to length fields", &CI);
    
    // Check that the only uses of this gc.statepoint are gc.result or 
    // gc.relocate calls which are tied to this statepoint and thus part
    // of the same statepoint sequence
    for (User *U : CI.users()) {
      const CallInst *Call = dyn_cast<const CallInst>(U);
      Assert2(Call, "illegal use of statepoint token", &CI, U);
      if (!Call) continue;
      Assert2(isGCRelocate(Call) || isGCResult(Call),
              "gc.result or gc.relocate are the only value uses"
              "of a gc.statepoint", &CI, U);
      if (isGCResult(Call)) {
        Assert2(Call->getArgOperand(0) == &CI,
                "gc.result connected to wrong gc.statepoint",
                &CI, Call);
      } else if (isGCRelocate(Call)) {
        Assert2(Call->getArgOperand(0) == &CI,
                "gc.relocate connected to wrong gc.statepoint",
                &CI, Call);
      }
    }

    // Note: It is legal for a single derived pointer to be listed multiple
    // times.  It's non-optimal, but it is legal.  It can also happen after
    // insertion if we strip a bitcast away.
    // Note: It is really tempting to check that each base is relocated and
    // that a derived pointer is never reused as a base pointer.  This turns
    // out to be problematic since optimizations run after safepoint insertion
    // can recognize equality properties that the insertion logic doesn't know
    // about.  See example statepoint.ll in the verifier subdirectory
    break;
  }
  case Intrinsic::experimental_gc_result_int:
  case Intrinsic::experimental_gc_result_float:
  case Intrinsic::experimental_gc_result_ptr: {
    // Are we tied to a statepoint properly?
    CallSite StatepointCS(CI.getArgOperand(0));
    const Function *StatepointFn =
      StatepointCS.getInstruction() ? StatepointCS.getCalledFunction() : nullptr;
    Assert2(StatepointFn && StatepointFn->isDeclaration() &&
            StatepointFn->getIntrinsicID() == Intrinsic::experimental_gc_statepoint,
	    "gc.result operand #1 must be from a statepoint",
	    &CI, CI.getArgOperand(0));

    // Assert that result type matches wrapped callee.
    const Value *Target = StatepointCS.getArgument(0);
    const PointerType *PT = cast<PointerType>(Target->getType());
    const FunctionType *TargetFuncType =
      cast<FunctionType>(PT->getElementType());
    Assert1(CI.getType() == TargetFuncType->getReturnType(),
            "gc.result result type does not match wrapped callee",
            &CI);
    break;
  }
  case Intrinsic::experimental_gc_relocate: {
    // Are we tied to a statepoint properly?
    CallSite StatepointCS(CI.getArgOperand(0));
    const Function *StatepointFn =
        StatepointCS.getInstruction() ? StatepointCS.getCalledFunction() : nullptr;
    Assert2(StatepointFn && StatepointFn->isDeclaration() &&
            StatepointFn->getIntrinsicID() == Intrinsic::experimental_gc_statepoint,
            "gc.relocate operand #1 must be from a statepoint",
	    &CI, CI.getArgOperand(0));

    // Both the base and derived must be piped through the safepoint
    Value* Base = CI.getArgOperand(1);
    Assert1(isa<ConstantInt>(Base),
            "gc.relocate operand #2 must be integer offset", &CI);
    
    Value* Derived = CI.getArgOperand(2);
    Assert1(isa<ConstantInt>(Derived),
            "gc.relocate operand #3 must be integer offset", &CI);

    const int BaseIndex = cast<ConstantInt>(Base)->getZExtValue();
    const int DerivedIndex = cast<ConstantInt>(Derived)->getZExtValue();
    // Check the bounds
    Assert1(0 <= BaseIndex &&
            BaseIndex < (int)StatepointCS.arg_size(),
            "gc.relocate: statepoint base index out of bounds", &CI);
    Assert1(0 <= DerivedIndex &&
            DerivedIndex < (int)StatepointCS.arg_size(),
            "gc.relocate: statepoint derived index out of bounds", &CI);

    // Check that BaseIndex and DerivedIndex fall within the 'gc parameters'
    // section of the statepoint's argument
    const int NumCallArgs =
      cast<ConstantInt>(StatepointCS.getArgument(1))->getZExtValue();
    const int NumDeoptArgs =
      cast<ConstantInt>(StatepointCS.getArgument(NumCallArgs + 3))->getZExtValue();
    const int GCParamArgsStart = NumCallArgs + NumDeoptArgs + 4;
    const int GCParamArgsEnd = StatepointCS.arg_size();
    Assert1(GCParamArgsStart <= BaseIndex &&
            BaseIndex < GCParamArgsEnd,
            "gc.relocate: statepoint base index doesn't fall within the "
	    "'gc parameters' section of the statepoint call", &CI);
    Assert1(GCParamArgsStart <= DerivedIndex &&
            DerivedIndex < GCParamArgsEnd,
            "gc.relocate: statepoint derived index doesn't fall within the "
	    "'gc parameters' section of the statepoint call", &CI);


    // Assert that the result type matches the type of the relocated pointer
    GCRelocateOperands Operands(&CI);
    Assert1(Operands.derivedPtr()->getType() == CI.getType(),
            "gc.relocate: relocating a pointer shouldn't change its type",
            &CI);
    break;
>>>>>>> 41cb3da2
  }
}

void DebugInfoVerifier::verifyDebugInfo() {
  if (!VerifyDebugInfo)
    return;

  DebugInfoFinder Finder;
  Finder.processModule(*M);
  processInstructions(Finder);

  // Verify Debug Info.
  //
  // NOTE:  The loud braces are necessary for MSVC compatibility.
  for (DICompileUnit CU : Finder.compile_units()) {
    Assert1(CU.Verify(), "DICompileUnit does not Verify!", CU);
  }
  for (DISubprogram S : Finder.subprograms()) {
    Assert1(S.Verify(), "DISubprogram does not Verify!", S);
  }
  for (DIGlobalVariable GV : Finder.global_variables()) {
    Assert1(GV.Verify(), "DIGlobalVariable does not Verify!", GV);
  }
  for (DIType T : Finder.types()) {
    Assert1(T.Verify(), "DIType does not Verify!", T);
  }
  for (DIScope S : Finder.scopes()) {
    Assert1(S.Verify(), "DIScope does not Verify!", S);
  }
}

void DebugInfoVerifier::processInstructions(DebugInfoFinder &Finder) {
  for (const Function &F : *M)
    for (auto I = inst_begin(&F), E = inst_end(&F); I != E; ++I) {
      if (MDNode *MD = I->getMetadata(LLVMContext::MD_dbg))
        Finder.processLocation(*M, DILocation(MD));
      if (const CallInst *CI = dyn_cast<CallInst>(&*I))
        processCallInst(Finder, *CI);
    }
}

void DebugInfoVerifier::processCallInst(DebugInfoFinder &Finder,
                                        const CallInst &CI) {
  if (Function *F = CI.getCalledFunction())
    if (Intrinsic::ID ID = (Intrinsic::ID)F->getIntrinsicID())
      switch (ID) {
      case Intrinsic::dbg_declare:
        Finder.processDeclare(*M, cast<DbgDeclareInst>(&CI));
        break;
      case Intrinsic::dbg_value:
        Finder.processValue(*M, cast<DbgValueInst>(&CI));
        break;
      default:
        break;
      }
}

//===----------------------------------------------------------------------===//
//  Implement the public interfaces to this file...
//===----------------------------------------------------------------------===//

bool llvm::verifyFunction(const Function &f, raw_ostream *OS) {
  Function &F = const_cast<Function &>(f);
  assert(!F.isDeclaration() && "Cannot verify external functions");

  raw_null_ostream NullStr;
  Verifier V(OS ? *OS : NullStr);

  // Note that this function's return value is inverted from what you would
  // expect of a function called "verify".
  return !V.verify(F);
}

bool llvm::verifyModule(const Module &M, raw_ostream *OS) {
  raw_null_ostream NullStr;
  Verifier V(OS ? *OS : NullStr);

  bool Broken = false;
  for (Module::const_iterator I = M.begin(), E = M.end(); I != E; ++I)
    if (!I->isDeclaration())
      Broken |= !V.verify(*I);

  // Note that this function's return value is inverted from what you would
  // expect of a function called "verify".
  DebugInfoVerifier DIV(OS ? *OS : NullStr);
  return !V.verify(M) || !DIV.verify(M) || Broken;
}

namespace {
struct VerifierLegacyPass : public FunctionPass {
  static char ID;

  Verifier V;
  bool FatalErrors;

  VerifierLegacyPass() : FunctionPass(ID), FatalErrors(true) {
    initializeVerifierLegacyPassPass(*PassRegistry::getPassRegistry());
  }
  explicit VerifierLegacyPass(bool FatalErrors)
      : FunctionPass(ID), V(dbgs()), FatalErrors(FatalErrors) {
    initializeVerifierLegacyPassPass(*PassRegistry::getPassRegistry());
  }

  bool runOnFunction(Function &F) override {
    if (!V.verify(F) && FatalErrors)
      report_fatal_error("Broken function found, compilation aborted!");

    return false;
  }

  bool doFinalization(Module &M) override {
    if (!V.verify(M) && FatalErrors)
      report_fatal_error("Broken module found, compilation aborted!");

    return false;
  }

  void getAnalysisUsage(AnalysisUsage &AU) const override {
    AU.setPreservesAll();
  }
};
struct DebugInfoVerifierLegacyPass : public ModulePass {
  static char ID;

  DebugInfoVerifier V;
  bool FatalErrors;

  DebugInfoVerifierLegacyPass() : ModulePass(ID), FatalErrors(true) {
    initializeDebugInfoVerifierLegacyPassPass(*PassRegistry::getPassRegistry());
  }
  explicit DebugInfoVerifierLegacyPass(bool FatalErrors)
      : ModulePass(ID), V(dbgs()), FatalErrors(FatalErrors) {
    initializeDebugInfoVerifierLegacyPassPass(*PassRegistry::getPassRegistry());
  }

  bool runOnModule(Module &M) override {
    if (!V.verify(M) && FatalErrors)
      report_fatal_error("Broken debug info found, compilation aborted!");

    return false;
  }

  void getAnalysisUsage(AnalysisUsage &AU) const override {
    AU.setPreservesAll();
  }
};
}

char VerifierLegacyPass::ID = 0;
INITIALIZE_PASS(VerifierLegacyPass, "verify", "Module Verifier", false, false)

char DebugInfoVerifierLegacyPass::ID = 0;
INITIALIZE_PASS(DebugInfoVerifierLegacyPass, "verify-di", "Debug Info Verifier",
                false, false)

FunctionPass *llvm::createVerifierPass(bool FatalErrors) {
  return new VerifierLegacyPass(FatalErrors);
}

ModulePass *llvm::createDebugInfoVerifierPass(bool FatalErrors) {
  return new DebugInfoVerifierLegacyPass(FatalErrors);
}

PreservedAnalyses VerifierPass::run(Module &M) {
  if (verifyModule(M, &dbgs()) && FatalErrors)
    report_fatal_error("Broken module found, compilation aborted!");

  return PreservedAnalyses::all();
}

PreservedAnalyses VerifierPass::run(Function &F) {
  if (verifyFunction(F, &dbgs()) && FatalErrors)
    report_fatal_error("Broken function found, compilation aborted!");

  return PreservedAnalyses::all();
}<|MERGE_RESOLUTION|>--- conflicted
+++ resolved
@@ -301,6 +301,8 @@
                        SmallVectorImpl<const MDNode *> &Requirements);
   void visitFunction(const Function &F);
   void visitBasicBlock(BasicBlock &BB);
+  void visitRangeMetadata(Instruction& I, MDNode* Range, Type* Ty);
+
 
   // InstVisitor overrides...
   using InstVisitor<Verifier>::visit;
@@ -406,8 +408,8 @@
 
 
 void Verifier::visitGlobalValue(const GlobalValue &GV) {
-  Assert1(!GV.isDeclaration() || GV.isMaterializable() ||
-              GV.hasExternalLinkage() || GV.hasExternalWeakLinkage(),
+  Assert1(!GV.isDeclaration() || GV.hasExternalLinkage() ||
+              GV.hasExternalWeakLinkage(),
           "Global is external, but doesn't have external or weak linkage!",
           &GV);
 
@@ -509,7 +511,7 @@
 
   while (!WorkStack.empty()) {
     const Value *V = WorkStack.pop_back_val();
-    if (!Visited.insert(V))
+    if (!Visited.insert(V).second)
       continue;
 
     if (const User *U = dyn_cast<User>(V)) {
@@ -539,7 +541,7 @@
     Assert1(!GV->isDeclaration(), "Alias must point to a definition", &GA);
 
     if (const auto *GA2 = dyn_cast<GlobalAlias>(GV)) {
-      Assert1(Visited.insert(GA2), "Aliases cannot form a cycle", &GA);
+      Assert1(Visited.insert(GA2).second, "Aliases cannot form a cycle", &GA);
 
       Assert1(!GA2->mayBeOverridden(), "Alias cannot point to a weak alias",
               &GA);
@@ -595,7 +597,7 @@
 void Verifier::visitMDNode(MDNode &MD) {
   // Only visit each node once.  Metadata can be mutually recursive, so this
   // avoids infinite recursion here, as well as being an optimization.
-  if (!MDNodes.insert(&MD))
+  if (!MDNodes.insert(&MD).second)
     return;
 
   for (unsigned i = 0, e = MD.getNumOperands(); i != e; ++i) {
@@ -1201,6 +1203,12 @@
       }
     }
   }
+
+  // Check that all instructions have their parent pointers set up correctly.
+  for (auto &I : BB)
+  {
+    Assert(I.getParent() == &BB, "Instruction has bogus parent pointer!");
+  }
 }
 
 void Verifier::visitTerminatorInst(TerminatorInst &I) {
@@ -1243,7 +1251,7 @@
   for (SwitchInst::CaseIt i = SI.case_begin(), e = SI.case_end(); i != e; ++i) {
     Assert1(i.getCaseValue()->getType() == SwitchTy,
             "Switch constants must all be same type as switch value!", &SI);
-    Assert2(Constants.insert(i.getCaseValue()),
+    Assert2(Constants.insert(i.getCaseValue()).second,
             "Duplicate integer as switch case", &SI, i.getCaseValue());
   }
 
@@ -1912,8 +1920,6 @@
   return A.getUpper() == B.getLower() || A.getLower() == B.getUpper();
 }
 
-<<<<<<< HEAD
-=======
 void Verifier::visitRangeMetadata(Instruction& I,
                                   MDNode* Range, Type* Ty) {
   assert(Range &&
@@ -1965,7 +1971,6 @@
   }
 }
 
->>>>>>> 41cb3da2
 void Verifier::visitLoadInst(LoadInst &LI) {
   PointerType *PTy = dyn_cast<PointerType>(LI.getOperand(0)->getType());
   Assert1(PTy, "Load operand must be a pointer.", &LI);
@@ -1991,52 +1996,6 @@
   } else {
     Assert1(LI.getSynchScope() == CrossThread,
             "Non-atomic load cannot have SynchronizationScope specified", &LI);
-  }
-
-  if (MDNode *Range = LI.getMetadata(LLVMContext::MD_range)) {
-    unsigned NumOperands = Range->getNumOperands();
-    Assert1(NumOperands % 2 == 0, "Unfinished range!", Range);
-    unsigned NumRanges = NumOperands / 2;
-    Assert1(NumRanges >= 1, "It should have at least one range!", Range);
-
-    ConstantRange LastRange(1); // Dummy initial value
-    for (unsigned i = 0; i < NumRanges; ++i) {
-      ConstantInt *Low = dyn_cast<ConstantInt>(Range->getOperand(2*i));
-      Assert1(Low, "The lower limit must be an integer!", Low);
-      ConstantInt *High = dyn_cast<ConstantInt>(Range->getOperand(2*i + 1));
-      Assert1(High, "The upper limit must be an integer!", High);
-      Assert1(High->getType() == Low->getType() &&
-              High->getType() == ElTy, "Range types must match load type!",
-              &LI);
-
-      APInt HighV = High->getValue();
-      APInt LowV = Low->getValue();
-      ConstantRange CurRange(LowV, HighV);
-      Assert1(!CurRange.isEmptySet() && !CurRange.isFullSet(),
-              "Range must not be empty!", Range);
-      if (i != 0) {
-        Assert1(CurRange.intersectWith(LastRange).isEmptySet(),
-                "Intervals are overlapping", Range);
-        Assert1(LowV.sgt(LastRange.getLower()), "Intervals are not in order",
-                Range);
-        Assert1(!isContiguous(CurRange, LastRange), "Intervals are contiguous",
-                Range);
-      }
-      LastRange = ConstantRange(LowV, HighV);
-    }
-    if (NumRanges > 2) {
-      APInt FirstLow =
-        dyn_cast<ConstantInt>(Range->getOperand(0))->getValue();
-      APInt FirstHigh =
-        dyn_cast<ConstantInt>(Range->getOperand(1))->getValue();
-      ConstantRange FirstRange(FirstLow, FirstHigh);
-      Assert1(FirstRange.intersectWith(LastRange).isEmptySet(),
-              "Intervals are overlapping", Range);
-      Assert1(!isContiguous(FirstRange, LastRange), "Intervals are contiguous",
-              Range);
-    }
-
-
   }
 
   visitInstruction(LI);
@@ -2293,11 +2252,15 @@
     if (Function *F = dyn_cast<Function>(I.getOperand(i))) {
       // Check to make sure that the "address of" an intrinsic function is never
       // taken.
-      Assert1(!F->isIntrinsic() || i == (isa<CallInst>(I) ? e-1 : 0),
+      Assert1(!F->isIntrinsic() || i == (isa<CallInst>(I) ? e-1 :
+                                         isa<InvokeInst>(I) ? e-3 : 0),
               "Cannot take the address of an intrinsic!", &I);
       Assert1(!F->isIntrinsic() || isa<CallInst>(I) ||
-              F->getIntrinsicID() == Intrinsic::donothing,
-              "Cannot invoke an intrinsinc other than donothing", &I);
+              F->getIntrinsicID() == Intrinsic::donothing ||
+              F->getIntrinsicID() == Intrinsic::experimental_patchpoint_void ||
+              F->getIntrinsicID() == Intrinsic::experimental_patchpoint_i64,
+              "Cannot invoke an intrinsinc other than"
+              " donothing or patchpoint", &I);
       Assert1(F->getParent() == M, "Referencing function in another module!",
               &I);
     } else if (BasicBlock *OpBB = dyn_cast<BasicBlock>(I.getOperand(i))) {
@@ -2325,7 +2288,7 @@
 
         while (!Stack.empty()) {
           const ConstantExpr *V = Stack.pop_back_val();
-          if (!Visited.insert(V))
+          if (!Visited.insert(V).second)
             continue;
 
           VerifyConstantExprBitcastType(V);
@@ -2353,9 +2316,19 @@
     }
   }
 
-  MDNode *MD = I.getMetadata(LLVMContext::MD_range);
-  Assert1(!MD || isa<LoadInst>(I) || isa<CallInst>(I) || isa<InvokeInst>(I),
-          "Ranges are only for loads, calls and invokes!", &I);
+  if (MDNode *Range = I.getMetadata(LLVMContext::MD_range)) {
+    Assert1(isa<LoadInst>(I) || isa<CallInst>(I) || isa<InvokeInst>(I),
+            "Ranges are only for loads, calls and invokes!", &I);
+    visitRangeMetadata(I, Range, I.getType());
+  }
+
+  if (I.getMetadata(LLVMContext::MD_nonnull)) {
+    Assert1(I.getType()->isPointerTy(),
+            "nonnull applies only to pointer types", &I);
+    Assert1(isa<LoadInst>(I),
+            "nonnull applies only to load instructions, use attributes"
+            " for calls or invokes", &I);
+  }
 
   InstsInThisBlock.insert(&I);
 }
@@ -2632,8 +2605,6 @@
     Assert1(isa<ConstantInt>(CI.getArgOperand(1)),
             "llvm.invariant.end parameter #2 must be a constant integer", &CI);
     break;
-<<<<<<< HEAD
-=======
 
   case Intrinsic::frameallocate: {
     BasicBlock *BB = CI.getParent();
@@ -2815,8 +2786,8 @@
             "gc.relocate: relocating a pointer shouldn't change its type",
             &CI);
     break;
->>>>>>> 41cb3da2
-  }
+  }
+  };
 }
 
 void DebugInfoVerifier::verifyDebugInfo() {
@@ -2895,7 +2866,7 @@
 
   bool Broken = false;
   for (Module::const_iterator I = M.begin(), E = M.end(); I != E; ++I)
-    if (!I->isDeclaration())
+    if (!I->isDeclaration() && !I->isMaterializable())
       Broken |= !V.verify(*I);
 
   // Note that this function's return value is inverted from what you would
