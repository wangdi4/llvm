--- conflicted
+++ resolved
@@ -144,20 +144,6 @@
     delete &*Elem;
   }
 
-<<<<<<< HEAD
-  // Destroy MDNodes.  ~MDNode can move and remove nodes between the MDNodeSet
-  // and the NonUniquedMDNodes sets, so copy the values out first.
-  SmallVector<GenericMDNode *, 8> MDNodes;
-  MDNodes.reserve(MDNodeSet.size() + NonUniquedMDNodes.size());
-  MDNodes.append(MDNodeSet.begin(), MDNodeSet.end());
-  MDNodes.append(NonUniquedMDNodes.begin(), NonUniquedMDNodes.end());
-  for (GenericMDNode *I : MDNodes)
-    I->dropAllReferences();
-  for (GenericMDNode *I : MDNodes)
-    delete I;
-  assert(MDNodeSet.empty() && NonUniquedMDNodes.empty() &&
-         "Destroying all MDNodes didn't empty the Context's sets.");
-=======
   // Destroy MetadataAsValues.
   {
     SmallVector<MetadataAsValue *, 8> MDVs;
@@ -172,7 +158,6 @@
   // Destroy ValuesAsMetadata.
   for (auto &Pair : ValuesAsMetadata)
     delete Pair.second;
->>>>>>> 7618b2b2
 
   // Destroy MDStrings.
   MDStringCache.clear();
