//===- LegacyPassManager.cpp - LLVM Pass Infrastructure Implementation ----===//
//
// Part of the LLVM Project, under the Apache License v2.0 with LLVM Exceptions.
// See https://llvm.org/LICENSE.txt for license information.
// SPDX-License-Identifier: Apache-2.0 WITH LLVM-exception
//
//===----------------------------------------------------------------------===//
//
// This file implements the legacy LLVM Pass Manager infrastructure.
//
//===----------------------------------------------------------------------===//

#include "llvm/IR/LegacyPassManager.h"
#include "llvm/ADT/MapVector.h"
#include "llvm/ADT/Statistic.h"
#include "llvm/IR/DiagnosticInfo.h"
#include "llvm/IR/IRPrintingPasses.h"
#include "llvm/IR/LLVMContext.h"
#include "llvm/IR/LegacyPassManagers.h"
#include "llvm/IR/LegacyPassNameParser.h"
#include "llvm/IR/Module.h"
#include "llvm/IR/PassTimingInfo.h"
#include "llvm/IR/PrintPasses.h"
#include "llvm/IR/StructuralHash.h"
#include "llvm/Support/Chrono.h"
#include "llvm/Support/CommandLine.h"
#include "llvm/Support/Debug.h"
#include "llvm/Support/Error.h"
#include "llvm/Support/ErrorHandling.h"
#include "llvm/Support/ManagedStatic.h"
#include "llvm/Support/Mutex.h"
#include "llvm/Support/TimeProfiler.h"
#include "llvm/Support/Timer.h"
#include "llvm/Support/raw_ostream.h"
#include <algorithm>
#include <unordered_set>
using namespace llvm;

// See PassManagers.h for Pass Manager infrastructure overview.

#if !INTEL_PRODUCT_RELEASE
//===----------------------------------------------------------------------===//
// Pass debugging information.  Often it is useful to find out what pass is
// running when a crash occurs in a utility.  When this library is compiled with
// debugging on, a command line option (--debug-pass) is enabled that causes the
// pass name to be printed before it executes.
//

namespace {
// Different debug levels that can be enabled...
enum PassDebugLevel {
  Disabled, Arguments, Structure, Executions, Details
};
} // namespace

static cl::opt<enum PassDebugLevel>
PassDebugging("debug-pass", cl::Hidden,
                  cl::desc("Print PassManager debugging information"),
                  cl::values(
  clEnumVal(Disabled  , "disable debug output"),
  clEnumVal(Arguments , "print pass arguments to pass to 'opt'"),
  clEnumVal(Structure , "print pass structure before run()"),
  clEnumVal(Executions, "print pass name before it is executed"),
  clEnumVal(Details   , "print pass details when it is executed")));
#endif  // !INTEL_PRODUCT_RELEASE

<<<<<<< HEAD
namespace {
typedef llvm::cl::list<const llvm::PassInfo *, bool, PassNameParser>
PassOptionList;
}

#if !defined(NDEBUG) || defined(LLVM_ENABLE_DUMP) // INTEL
// Print IR out before/after specified passes.
static PassOptionList
PrintBefore("print-before",
            llvm::cl::desc("Print IR before specified passes"),
            cl::Hidden);

static PassOptionList
PrintAfter("print-after",
           llvm::cl::desc("Print IR after specified passes"),
           cl::Hidden);

static cl::opt<bool> PrintBeforeAll("print-before-all",
                                    llvm::cl::desc("Print IR before each pass"),
                                    cl::init(false), cl::Hidden);
static cl::opt<bool> PrintAfterAll("print-after-all",
                                   llvm::cl::desc("Print IR after each pass"),
                                   cl::init(false), cl::Hidden);

#if INTEL_CUSTOMIZATION
static cl::opt<bool> HIRPrintBeforeAll("hir-print-before-all",
            llvm::cl::desc("Prints IR before each pass starting with 'hir'"),
            cl::init(false), cl::Hidden);

static cl::opt<bool> HIRPrintAfterAll("hir-print-after-all",
            llvm::cl::desc("Prints IR after each pass starting with 'hir'"),
            cl::init(false), cl::Hidden);
#endif //INTEL_CUSTOMIZATION
static cl::opt<bool>
    PrintModuleScope("print-module-scope",
                     cl::desc("When printing IR for print-[before|after]{-all} "
                              "and change reporters, always print a module IR"),
                     cl::init(false), cl::Hidden);

static cl::list<std::string>
    PrintFuncsList("filter-print-funcs", cl::value_desc("function names"),
                   cl::desc("Only print IR for functions whose name "
                            "match this for all print-[before|after][-all] "
                            "and change reporter options"),
                   cl::CommaSeparated, cl::Hidden);

/// This is a helper to determine whether to print IR before or
/// after a pass.

bool llvm::shouldPrintBeforePass() {
  return PrintBeforeAll || !PrintBefore.empty();
}

bool llvm::shouldPrintAfterPass() {
  return PrintAfterAll || !PrintAfter.empty();
}

static bool ShouldPrintBeforeOrAfterPass(StringRef PassID,
                                         PassOptionList &PassesToPrint) {
  for (auto *PassInf : PassesToPrint) {
    if (PassInf)
      if (PassInf->getPassArgument() == PassID) {
        return true;
      }
  }
  return false;
}

bool llvm::shouldPrintBeforePass(StringRef PassID) {
#if INTEL_CUSTOMIZATION
  return PrintBeforeAll || ShouldPrintBeforeOrAfterPass(PassID, PrintBefore)
           || (HIRPrintBeforeAll && PassID.startswith("hir"));
#endif //INTEL_CUSTOMIZATION
}

bool llvm::shouldPrintAfterPass(StringRef PassID) {
#if INTEL_CUSTOMIZATION
  return PrintAfterAll || ShouldPrintBeforeOrAfterPass(PassID, PrintAfter)
           || (HIRPrintAfterAll && PassID.startswith("hir"));
#endif //INTEL_CUSTOMIZATION
}

bool llvm::forcePrintModuleIR() { return PrintModuleScope; }

#endif // !defined(NDEBUG) || defined(LLVM_ENABLE_DUMP) // INTEL

bool llvm::isFunctionInPrintList(StringRef FunctionName) {
#if defined(NDEBUG) && !defined(LLVM_ENABLE_DUMP) // INTEL
  return false;
#else // !defined(NDEBUG) || defined(LLVM_ENABLE_DUMP) // INTEL
  static std::unordered_set<std::string> PrintFuncNames(PrintFuncsList.begin(),
                                                        PrintFuncsList.end());
  return PrintFuncNames.empty() ||
         PrintFuncNames.count(std::string(FunctionName));
#endif // !defined(NDEBUG) || defined(LLVM_ENABLE_DUMP) // INTEL
}
=======
>>>>>>> 2f0de582
/// isPassDebuggingExecutionsOrMore - Return true if -debug-pass=Executions
/// or higher is specified.
bool PMDataManager::isPassDebuggingExecutionsOrMore() const {
#if INTEL_PRODUCT_RELEASE
  return false;
#else // !INTEL_PRODUCT_RELEASE
  return PassDebugging >= Executions;
#endif // !INTEL_PRODUCT_RELEASE
}

unsigned PMDataManager::initSizeRemarkInfo(
    Module &M, StringMap<std::pair<unsigned, unsigned>> &FunctionToInstrCount) {
  // Only calculate getInstructionCount if the size-info remark is requested.
  unsigned InstrCount = 0;

  // Collect instruction counts for every function. We'll use this to emit
  // per-function size remarks later.
  for (Function &F : M) {
    unsigned FCount = F.getInstructionCount();

    // Insert a record into FunctionToInstrCount keeping track of the current
    // size of the function as the first member of a pair. Set the second
    // member to 0; if the function is deleted by the pass, then when we get
    // here, we'll be able to let the user know that F no longer contributes to
    // the module.
    FunctionToInstrCount[F.getName().str()] =
        std::pair<unsigned, unsigned>(FCount, 0);
    InstrCount += FCount;
  }
  return InstrCount;
}

void PMDataManager::emitInstrCountChangedRemark(
    Pass *P, Module &M, int64_t Delta, unsigned CountBefore,
    StringMap<std::pair<unsigned, unsigned>> &FunctionToInstrCount,
    Function *F) {
  // If it's a pass manager, don't emit a remark. (This hinges on the assumption
  // that the only passes that return non-null with getAsPMDataManager are pass
  // managers.) The reason we have to do this is to avoid emitting remarks for
  // CGSCC passes.
  if (P->getAsPMDataManager())
    return;

  // Set to true if this isn't a module pass or CGSCC pass.
  bool CouldOnlyImpactOneFunction = (F != nullptr);

  // Helper lambda that updates the changes to the size of some function.
  auto UpdateFunctionChanges =
      [&FunctionToInstrCount](Function &MaybeChangedFn) {
        // Update the total module count.
        unsigned FnSize = MaybeChangedFn.getInstructionCount();
        auto It = FunctionToInstrCount.find(MaybeChangedFn.getName());

        // If we created a new function, then we need to add it to the map and
        // say that it changed from 0 instructions to FnSize.
        if (It == FunctionToInstrCount.end()) {
          FunctionToInstrCount[MaybeChangedFn.getName()] =
              std::pair<unsigned, unsigned>(0, FnSize);
          return;
        }
        // Insert the new function size into the second member of the pair. This
        // tells us whether or not this function changed in size.
        It->second.second = FnSize;
      };

  // We need to initially update all of the function sizes.
  // If no function was passed in, then we're either a module pass or an
  // CGSCC pass.
  if (!CouldOnlyImpactOneFunction)
    std::for_each(M.begin(), M.end(), UpdateFunctionChanges);
  else
    UpdateFunctionChanges(*F);

  // Do we have a function we can use to emit a remark?
  if (!CouldOnlyImpactOneFunction) {
    // We need a function containing at least one basic block in order to output
    // remarks. Since it's possible that the first function in the module
    // doesn't actually contain a basic block, we have to go and find one that's
    // suitable for emitting remarks.
    auto It = std::find_if(M.begin(), M.end(),
                          [](const Function &Fn) { return !Fn.empty(); });

    // Didn't find a function. Quit.
    if (It == M.end())
      return;

    // We found a function containing at least one basic block.
    F = &*It;
  }
  int64_t CountAfter = static_cast<int64_t>(CountBefore) + Delta;
  BasicBlock &BB = *F->begin();
  OptimizationRemarkAnalysis R("size-info", "IRSizeChange",
                               DiagnosticLocation(), &BB);
  // FIXME: Move ore namespace to DiagnosticInfo so that we can use it. This
  // would let us use NV instead of DiagnosticInfoOptimizationBase::Argument.
  R << DiagnosticInfoOptimizationBase::Argument("Pass", P->getPassName())
    << ": IR instruction count changed from "
    << DiagnosticInfoOptimizationBase::Argument("IRInstrsBefore", CountBefore)
    << " to "
    << DiagnosticInfoOptimizationBase::Argument("IRInstrsAfter", CountAfter)
    << "; Delta: "
    << DiagnosticInfoOptimizationBase::Argument("DeltaInstrCount", Delta);
  F->getContext().diagnose(R); // Not using ORE for layering reasons.

  // Emit per-function size change remarks separately.
  std::string PassName = P->getPassName().str();

  // Helper lambda that emits a remark when the size of a function has changed.
  auto EmitFunctionSizeChangedRemark = [&FunctionToInstrCount, &F, &BB,
                                        &PassName](StringRef Fname) {
    unsigned FnCountBefore, FnCountAfter;
    std::pair<unsigned, unsigned> &Change = FunctionToInstrCount[Fname];
    std::tie(FnCountBefore, FnCountAfter) = Change;
    int64_t FnDelta = static_cast<int64_t>(FnCountAfter) -
                      static_cast<int64_t>(FnCountBefore);

    if (FnDelta == 0)
      return;

    // FIXME: We shouldn't use BB for the location here. Unfortunately, because
    // the function that we're looking at could have been deleted, we can't use
    // it for the source location. We *want* remarks when a function is deleted
    // though, so we're kind of stuck here as is. (This remark, along with the
    // whole-module size change remarks really ought not to have source
    // locations at all.)
    OptimizationRemarkAnalysis FR("size-info", "FunctionIRSizeChange",
                                  DiagnosticLocation(), &BB);
    FR << DiagnosticInfoOptimizationBase::Argument("Pass", PassName)
       << ": Function: "
       << DiagnosticInfoOptimizationBase::Argument("Function", Fname)
       << ": IR instruction count changed from "
       << DiagnosticInfoOptimizationBase::Argument("IRInstrsBefore",
                                                   FnCountBefore)
       << " to "
       << DiagnosticInfoOptimizationBase::Argument("IRInstrsAfter",
                                                   FnCountAfter)
       << "; Delta: "
       << DiagnosticInfoOptimizationBase::Argument("DeltaInstrCount", FnDelta);
    F->getContext().diagnose(FR);

    // Update the function size.
    Change.first = FnCountAfter;
  };

  // Are we looking at more than one function? If so, emit remarks for all of
  // the functions in the module. Otherwise, only emit one remark.
  if (!CouldOnlyImpactOneFunction)
    std::for_each(FunctionToInstrCount.keys().begin(),
                  FunctionToInstrCount.keys().end(),
                  EmitFunctionSizeChangedRemark);
  else
    EmitFunctionSizeChangedRemark(F->getName().str());
}

void PassManagerPrettyStackEntry::print(raw_ostream &OS) const {
  if (!V && !M)
    OS << "Releasing pass '";
  else
    OS << "Running pass '";

  OS << P->getPassName() << "'";

  if (M) {
    OS << " on module '" << M->getModuleIdentifier() << "'.\n";
    return;
  }
  if (!V) {
    OS << '\n';
    return;
  }

  OS << " on ";
  if (isa<Function>(V))
    OS << "function";
  else if (isa<BasicBlock>(V))
    OS << "basic block";
  else
    OS << "value";

  OS << " '";
  V->printAsOperand(OS, /*PrintType=*/false, M);
  OS << "'\n";
}

namespace llvm {
namespace legacy {
//===----------------------------------------------------------------------===//
// FunctionPassManagerImpl
//
/// FunctionPassManagerImpl manages FPPassManagers
class FunctionPassManagerImpl : public Pass,
                                public PMDataManager,
                                public PMTopLevelManager {
  virtual void anchor();
private:
  bool wasRun;
public:
  static char ID;
  explicit FunctionPassManagerImpl() :
    Pass(PT_PassManager, ID), PMDataManager(),
    PMTopLevelManager(new FPPassManager()), wasRun(false) {}

  /// \copydoc FunctionPassManager::add()
  void add(Pass *P) {
    schedulePass(P);
  }

#if !defined(NDEBUG) || defined(LLVM_ENABLE_DUMP) // INTEL
  /// createPrinterPass - Get a function printer pass.
  Pass *createPrinterPass(raw_ostream &O,
                          const std::string &Banner) const override {
    return createPrintFunctionPass(O, Banner);
  }
#endif // !defined(NDEBUG) || defined(LLVM_ENABLE_DUMP) // INTEL

  // Prepare for running an on the fly pass, freeing memory if needed
  // from a previous run.
  void releaseMemoryOnTheFly();

  /// run - Execute all of the passes scheduled for execution.  Keep track of
  /// whether any of the passes modifies the module, and if so, return true.
  bool run(Function &F);

  /// doInitialization - Run all of the initializers for the function passes.
  ///
  bool doInitialization(Module &M) override;

  /// doFinalization - Run all of the finalizers for the function passes.
  ///
  bool doFinalization(Module &M) override;


  PMDataManager *getAsPMDataManager() override { return this; }
  Pass *getAsPass() override { return this; }
  PassManagerType getTopLevelPassManagerType() override {
    return PMT_FunctionPassManager;
  }

  /// Pass Manager itself does not invalidate any analysis info.
  void getAnalysisUsage(AnalysisUsage &Info) const override {
    Info.setPreservesAll();
  }

  FPPassManager *getContainedManager(unsigned N) {
    assert(N < PassManagers.size() && "Pass number out of range!");
    FPPassManager *FP = static_cast<FPPassManager *>(PassManagers[N]);
    return FP;
  }

#if !INTEL_PRODUCT_RELEASE
  void dumpPassStructure(unsigned Offset) override {
    for (unsigned I = 0; I < getNumContainedManagers(); ++I)
      getContainedManager(I)->dumpPassStructure(Offset);
  }
#endif // !INTEL_PRODUCT_RELEASE
};

void FunctionPassManagerImpl::anchor() {}

char FunctionPassManagerImpl::ID = 0;

//===----------------------------------------------------------------------===//
// FunctionPassManagerImpl implementation
//
bool FunctionPassManagerImpl::doInitialization(Module &M) {
  bool Changed = false;

#if !INTEL_PRODUCT_RELEASE
  dumpArguments();
  dumpPasses();
#endif // !INTEL_PRODUCT_RELEASE

  for (ImmutablePass *ImPass : getImmutablePasses())
    Changed |= ImPass->doInitialization(M);

  for (unsigned Index = 0; Index < getNumContainedManagers(); ++Index)
    Changed |= getContainedManager(Index)->doInitialization(M);

  return Changed;
}

bool FunctionPassManagerImpl::doFinalization(Module &M) {
  bool Changed = false;

  for (int Index = getNumContainedManagers() - 1; Index >= 0; --Index)
    Changed |= getContainedManager(Index)->doFinalization(M);

  for (ImmutablePass *ImPass : getImmutablePasses())
    Changed |= ImPass->doFinalization(M);

  return Changed;
}

void FunctionPassManagerImpl::releaseMemoryOnTheFly() {
  if (!wasRun)
    return;
  for (unsigned Index = 0; Index < getNumContainedManagers(); ++Index) {
    FPPassManager *FPPM = getContainedManager(Index);
    for (unsigned Index = 0; Index < FPPM->getNumContainedPasses(); ++Index) {
      FPPM->getContainedPass(Index)->releaseMemory();
    }
  }
  wasRun = false;
}

// Execute all the passes managed by this top level manager.
// Return true if any function is modified by a pass.
bool FunctionPassManagerImpl::run(Function &F) {
  bool Changed = false;

  initializeAllAnalysisInfo();
  for (unsigned Index = 0; Index < getNumContainedManagers(); ++Index) {
    Changed |= getContainedManager(Index)->runOnFunction(F);
    F.getContext().yield();
  }

  for (unsigned Index = 0; Index < getNumContainedManagers(); ++Index)
    getContainedManager(Index)->cleanup();

  wasRun = true;
  return Changed;
}
} // namespace legacy
} // namespace llvm

namespace {
//===----------------------------------------------------------------------===//
// MPPassManager
//
/// MPPassManager manages ModulePasses and function pass managers.
/// It batches all Module passes and function pass managers together and
/// sequences them to process one module.
class MPPassManager : public Pass, public PMDataManager {
public:
  static char ID;
  explicit MPPassManager() :
    Pass(PT_PassManager, ID), PMDataManager() { }

  // Delete on the fly managers.
  ~MPPassManager() override {
    for (auto &OnTheFlyManager : OnTheFlyManagers) {
      legacy::FunctionPassManagerImpl *FPP = OnTheFlyManager.second;
      delete FPP;
    }
  }

#if !defined(NDEBUG) || defined(LLVM_ENABLE_DUMP) // INTEL
  /// createPrinterPass - Get a module printer pass.
  Pass *createPrinterPass(raw_ostream &O,
                          const std::string &Banner) const override {
    return createPrintModulePass(O, Banner);
  }
#endif // !defined(NDEBUG) || defined(LLVM_ENABLE_DUMP) // INTEL

  /// run - Execute all of the passes scheduled for execution.  Keep track of
  /// whether any of the passes modifies the module, and if so, return true.
  bool runOnModule(Module &M);

  using llvm::Pass::doInitialization;
  using llvm::Pass::doFinalization;

  /// Pass Manager itself does not invalidate any analysis info.
  void getAnalysisUsage(AnalysisUsage &Info) const override {
    Info.setPreservesAll();
  }

  /// Add RequiredPass into list of lower level passes required by pass P.
  /// RequiredPass is run on the fly by Pass Manager when P requests it
  /// through getAnalysis interface.
  void addLowerLevelRequiredPass(Pass *P, Pass *RequiredPass) override;

  /// Return function pass corresponding to PassInfo PI, that is
  /// required by module pass MP. Instantiate analysis pass, by using
  /// its runOnFunction() for function F.
  std::tuple<Pass *, bool> getOnTheFlyPass(Pass *MP, AnalysisID PI,
                                           Function &F) override;

  StringRef getPassName() const override { return "Module Pass Manager"; }

  PMDataManager *getAsPMDataManager() override { return this; }
  Pass *getAsPass() override { return this; }

#if !INTEL_PRODUCT_RELEASE
  // Print passes managed by this manager
  void dumpPassStructure(unsigned Offset) override {
    dbgs().indent(Offset*2) << "ModulePass Manager\n";
    for (unsigned Index = 0; Index < getNumContainedPasses(); ++Index) {
      ModulePass *MP = getContainedPass(Index);
      MP->dumpPassStructure(Offset + 1);
      MapVector<Pass *, legacy::FunctionPassManagerImpl *>::const_iterator I =
          OnTheFlyManagers.find(MP);
      if (I != OnTheFlyManagers.end())
        I->second->dumpPassStructure(Offset + 2);
      dumpLastUses(MP, Offset+1);
    }
  }
#endif // !INTEL_PRODUCT_RELEASE

  ModulePass *getContainedPass(unsigned N) {
    assert(N < PassVector.size() && "Pass number out of range!");
    return static_cast<ModulePass *>(PassVector[N]);
  }

  PassManagerType getPassManagerType() const override {
    return PMT_ModulePassManager;
  }

 private:
  /// Collection of on the fly FPPassManagers. These managers manage
  /// function passes that are required by module passes.
   MapVector<Pass *, legacy::FunctionPassManagerImpl *> OnTheFlyManagers;
};

char MPPassManager::ID = 0;
} // End anonymous namespace

namespace llvm {
namespace legacy {
//===----------------------------------------------------------------------===//
// PassManagerImpl
//

/// PassManagerImpl manages MPPassManagers
class PassManagerImpl : public Pass,
                        public PMDataManager,
                        public PMTopLevelManager {
  virtual void anchor();

public:
  static char ID;
  explicit PassManagerImpl() :
    Pass(PT_PassManager, ID), PMDataManager(),
                              PMTopLevelManager(new MPPassManager()) {}

  /// \copydoc PassManager::add()
  void add(Pass *P) {
    schedulePass(P);
  }

#if !defined(NDEBUG) || defined(LLVM_ENABLE_DUMP) // INTEL
  /// createPrinterPass - Get a module printer pass.
  Pass *createPrinterPass(raw_ostream &O,
                          const std::string &Banner) const override {
    return createPrintModulePass(O, Banner);
  }
#endif // !defined(NDEBUG) || defined(LLVM_ENABLE_DUMP) // INTEL

  /// run - Execute all of the passes scheduled for execution.  Keep track of
  /// whether any of the passes modifies the module, and if so, return true.
  bool run(Module &M);

  using llvm::Pass::doInitialization;
  using llvm::Pass::doFinalization;

  /// Pass Manager itself does not invalidate any analysis info.
  void getAnalysisUsage(AnalysisUsage &Info) const override {
    Info.setPreservesAll();
  }

  PMDataManager *getAsPMDataManager() override { return this; }
  Pass *getAsPass() override { return this; }
  PassManagerType getTopLevelPassManagerType() override {
    return PMT_ModulePassManager;
  }

  MPPassManager *getContainedManager(unsigned N) {
    assert(N < PassManagers.size() && "Pass number out of range!");
    MPPassManager *MP = static_cast<MPPassManager *>(PassManagers[N]);
    return MP;
  }
};

void PassManagerImpl::anchor() {}

char PassManagerImpl::ID = 0;

//===----------------------------------------------------------------------===//
// PassManagerImpl implementation

//
/// run - Execute all of the passes scheduled for execution.  Keep track of
/// whether any of the passes modifies the module, and if so, return true.
bool PassManagerImpl::run(Module &M) {
  bool Changed = false;

#if !INTEL_PRODUCT_RELEASE
  dumpArguments();
  dumpPasses();
#endif // !INTEL_PRODUCT_RELEASE

  for (ImmutablePass *ImPass : getImmutablePasses())
    Changed |= ImPass->doInitialization(M);

  initializeAllAnalysisInfo();
  for (unsigned Index = 0; Index < getNumContainedManagers(); ++Index) {
    Changed |= getContainedManager(Index)->runOnModule(M);
    M.getContext().yield();
  }

  for (ImmutablePass *ImPass : getImmutablePasses())
    Changed |= ImPass->doFinalization(M);

  return Changed;
}
} // namespace legacy
} // namespace llvm

//===----------------------------------------------------------------------===//
// PMTopLevelManager implementation

/// Initialize top level manager. Create first pass manager.
PMTopLevelManager::PMTopLevelManager(PMDataManager *PMDM) {
  PMDM->setTopLevelManager(this);
  addPassManager(PMDM);
  activeStack.push(PMDM);
}

/// Set pass P as the last user of the given analysis passes.
void
PMTopLevelManager::setLastUser(ArrayRef<Pass*> AnalysisPasses, Pass *P) {
  unsigned PDepth = 0;
  if (P->getResolver())
    PDepth = P->getResolver()->getPMDataManager().getDepth();

  for (Pass *AP : AnalysisPasses) {
    LastUser[AP] = P;

    if (P == AP)
      continue;

    // Update the last users of passes that are required transitive by AP.
    AnalysisUsage *AnUsage = findAnalysisUsage(AP);
    const AnalysisUsage::VectorType &IDs = AnUsage->getRequiredTransitiveSet();
    SmallVector<Pass *, 12> LastUses;
    SmallVector<Pass *, 12> LastPMUses;
    for (AnalysisID ID : IDs) {
      Pass *AnalysisPass = findAnalysisPass(ID);
      assert(AnalysisPass && "Expected analysis pass to exist.");
      AnalysisResolver *AR = AnalysisPass->getResolver();
      assert(AR && "Expected analysis resolver to exist.");
      unsigned APDepth = AR->getPMDataManager().getDepth();

      if (PDepth == APDepth)
        LastUses.push_back(AnalysisPass);
      else if (PDepth > APDepth)
        LastPMUses.push_back(AnalysisPass);
    }

    setLastUser(LastUses, P);

    // If this pass has a corresponding pass manager, push higher level
    // analysis to this pass manager.
    if (P->getResolver())
      setLastUser(LastPMUses, P->getResolver()->getPMDataManager().getAsPass());


    // If AP is the last user of other passes then make P last user of
    // such passes.
    for (auto &LU : LastUser) {
      if (LU.second == AP)
        LU.second = P;
    }
  }
}

/// Collect passes whose last user is P
void PMTopLevelManager::collectLastUses(SmallVectorImpl<Pass *> &LastUses,
                                        Pass *P) {
  auto DMI = InversedLastUser.find(P);
  if (DMI == InversedLastUser.end())
    return;

  auto &LU = DMI->second;
  LastUses.append(LU.begin(), LU.end());
}

AnalysisUsage *PMTopLevelManager::findAnalysisUsage(Pass *P) {
  AnalysisUsage *AnUsage = nullptr;
  auto DMI = AnUsageMap.find(P);
  if (DMI != AnUsageMap.end())
    AnUsage = DMI->second;
  else {
    // Look up the analysis usage from the pass instance (different instances
    // of the same pass can produce different results), but unique the
    // resulting object to reduce memory usage.  This helps to greatly reduce
    // memory usage when we have many instances of only a few pass types
    // (e.g. instcombine, simplifycfg, etc...) which tend to share a fixed set
    // of dependencies.
    AnalysisUsage AU;
    P->getAnalysisUsage(AU);

    AUFoldingSetNode* Node = nullptr;
    FoldingSetNodeID ID;
    AUFoldingSetNode::Profile(ID, AU);
    void *IP = nullptr;
    if (auto *N = UniqueAnalysisUsages.FindNodeOrInsertPos(ID, IP))
      Node = N;
    else {
      Node = new (AUFoldingSetNodeAllocator.Allocate()) AUFoldingSetNode(AU);
      UniqueAnalysisUsages.InsertNode(Node, IP);
    }
    assert(Node && "cached analysis usage must be non null");

    AnUsageMap[P] = &Node->AU;
    AnUsage = &Node->AU;
  }
  return AnUsage;
}

/// Schedule pass P for execution. Make sure that passes required by
/// P are run before P is run. Update analysis info maintained by
/// the manager. Remove dead passes. This is a recursive function.
void PMTopLevelManager::schedulePass(Pass *P) {

  // TODO : Allocate function manager for this pass, other wise required set
  // may be inserted into previous function manager

  // Give pass a chance to prepare the stage.
  P->preparePassManager(activeStack);

  // If P is an analysis pass and it is available then do not
  // generate the analysis again. Stale analysis info should not be
  // available at this point.
  const PassInfo *PI = findAnalysisPassInfo(P->getPassID());
  if (PI && PI->isAnalysis() && findAnalysisPass(P->getPassID())) {
    // Remove any cached AnalysisUsage information.
    AnUsageMap.erase(P);
    delete P;
    return;
  }

  AnalysisUsage *AnUsage = findAnalysisUsage(P);

  bool checkAnalysis = true;
  while (checkAnalysis) {
    checkAnalysis = false;

    const AnalysisUsage::VectorType &RequiredSet = AnUsage->getRequiredSet();
    for (const AnalysisID ID : RequiredSet) {

      Pass *AnalysisPass = findAnalysisPass(ID);
      if (!AnalysisPass) {
        const PassInfo *PI = findAnalysisPassInfo(ID);

        if (!PI) {
          // Pass P is not in the global PassRegistry
          dbgs() << "Pass '"  << P->getPassName() << "' is not initialized." << "\n";
          dbgs() << "Verify if there is a pass dependency cycle." << "\n";
          dbgs() << "Required Passes:" << "\n";
          for (const AnalysisID ID2 : RequiredSet) {
            if (ID == ID2)
              break;
            Pass *AnalysisPass2 = findAnalysisPass(ID2);
            if (AnalysisPass2) {
              dbgs() << "\t" << AnalysisPass2->getPassName() << "\n";
            } else {
              dbgs() << "\t"   << "Error: Required pass not found! Possible causes:"  << "\n";
              dbgs() << "\t\t" << "- Pass misconfiguration (e.g.: missing macros)"    << "\n";
              dbgs() << "\t\t" << "- Corruption of the global PassRegistry"           << "\n";
            }
          }
        }

        assert(PI && "Expected required passes to be initialized");
        AnalysisPass = PI->createPass();
        if (P->getPotentialPassManagerType () ==
            AnalysisPass->getPotentialPassManagerType())
          // Schedule analysis pass that is managed by the same pass manager.
          schedulePass(AnalysisPass);
        else if (P->getPotentialPassManagerType () >
                 AnalysisPass->getPotentialPassManagerType()) {
          // Schedule analysis pass that is managed by a new manager.
          schedulePass(AnalysisPass);
          // Recheck analysis passes to ensure that required analyses that
          // are already checked are still available.
          checkAnalysis = true;
        } else
          // Do not schedule this analysis. Lower level analysis
          // passes are run on the fly.
          delete AnalysisPass;
      }
    }
  }

  // Now all required passes are available.
  if (ImmutablePass *IP = P->getAsImmutablePass()) {
    // P is a immutable pass and it will be managed by this
    // top level manager. Set up analysis resolver to connect them.
    PMDataManager *DM = getAsPMDataManager();
    AnalysisResolver *AR = new AnalysisResolver(*DM);
    P->setResolver(AR);
    DM->initializeAnalysisImpl(P);
    addImmutablePass(IP);
    DM->recordAvailableAnalysis(IP);
    return;
  }

#if !defined(NDEBUG) || defined(LLVM_ENABLE_DUMP) // INTEL
  if (PI && !PI->isAnalysis() && shouldPrintBeforePass(PI->getPassArgument())) {
    Pass *PP = P->createPrinterPass(
        dbgs(), ("*** IR Dump Before " + P->getPassName() + " ***").str());
    PP->assignPassManager(activeStack, getTopLevelPassManagerType());
  }
#endif // !defined(NDEBUG) || defined(LLVM_ENABLE_DUMP) // INTEL

  // Add the requested pass to the best available pass manager.
  P->assignPassManager(activeStack, getTopLevelPassManagerType());

#if !defined(NDEBUG) || defined(LLVM_ENABLE_DUMP) // INTEL
  if (PI && !PI->isAnalysis() && shouldPrintAfterPass(PI->getPassArgument())) {
    Pass *PP = P->createPrinterPass(
        dbgs(), ("*** IR Dump After " + P->getPassName() + " ***").str());
    PP->assignPassManager(activeStack, getTopLevelPassManagerType());
  }
#endif // !defined(NDEBUG) || defined(LLVM_ENABLE_DUMP) // INTEL
}

/// Find the pass that implements Analysis AID. Search immutable
/// passes and all pass managers. If desired pass is not found
/// then return NULL.
Pass *PMTopLevelManager::findAnalysisPass(AnalysisID AID) {
  // For immutable passes we have a direct mapping from ID to pass, so check
  // that first.
  if (Pass *P = ImmutablePassMap.lookup(AID))
    return P;

  // Check pass managers
  for (PMDataManager *PassManager : PassManagers)
    if (Pass *P = PassManager->findAnalysisPass(AID, false))
      return P;

  // Check other pass managers
  for (PMDataManager *IndirectPassManager : IndirectPassManagers)
    if (Pass *P = IndirectPassManager->findAnalysisPass(AID, false))
      return P;

  return nullptr;
}

const PassInfo *PMTopLevelManager::findAnalysisPassInfo(AnalysisID AID) const {
  const PassInfo *&PI = AnalysisPassInfos[AID];
  if (!PI)
    PI = PassRegistry::getPassRegistry()->getPassInfo(AID);
  else
    assert(PI == PassRegistry::getPassRegistry()->getPassInfo(AID) &&
           "The pass info pointer changed for an analysis ID!");

  return PI;
}

void PMTopLevelManager::addImmutablePass(ImmutablePass *P) {
  P->initializePass();
  ImmutablePasses.push_back(P);

  // Add this pass to the map from its analysis ID. We clobber any prior runs
  // of the pass in the map so that the last one added is the one found when
  // doing lookups.
  AnalysisID AID = P->getPassID();
  ImmutablePassMap[AID] = P;

  // Also add any interfaces implemented by the immutable pass to the map for
  // fast lookup.
  const PassInfo *PassInf = findAnalysisPassInfo(AID);
  assert(PassInf && "Expected all immutable passes to be initialized");
  for (const PassInfo *ImmPI : PassInf->getInterfacesImplemented())
    ImmutablePassMap[ImmPI->getTypeInfo()] = P;
}

#if !INTEL_PRODUCT_RELEASE
// Print passes managed by this top level manager.
void PMTopLevelManager::dumpPasses() const {

  if (PassDebugging < Structure)
    return;

  // Print out the immutable passes
  for (unsigned i = 0, e = ImmutablePasses.size(); i != e; ++i) {
    ImmutablePasses[i]->dumpPassStructure(0);
  }

  // Every class that derives from PMDataManager also derives from Pass
  // (sometimes indirectly), but there's no inheritance relationship
  // between PMDataManager and Pass, so we have to getAsPass to get
  // from a PMDataManager* to a Pass*.
  for (PMDataManager *Manager : PassManagers)
    Manager->getAsPass()->dumpPassStructure(1);
}

void PMTopLevelManager::dumpArguments() const {

  if (PassDebugging < Arguments)
    return;

  dbgs() << "Pass Arguments: ";
  for (ImmutablePass *P : ImmutablePasses)
    if (const PassInfo *PI = findAnalysisPassInfo(P->getPassID())) {
      assert(PI && "Expected all immutable passes to be initialized");
      if (!PI->isAnalysisGroup())
        dbgs() << " -" << PI->getPassArgument();
    }
  for (PMDataManager *PM : PassManagers)
    PM->dumpPassArguments();
  dbgs() << "\n";
}
#endif // !INTEL_PRODUCT_RELEASE

void PMTopLevelManager::initializeAllAnalysisInfo() {
  for (PMDataManager *PM : PassManagers)
    PM->initializeAnalysisInfo();

  // Initailize other pass managers
  for (PMDataManager *IPM : IndirectPassManagers)
    IPM->initializeAnalysisInfo();

  for (auto LU : LastUser) {
    SmallPtrSet<Pass *, 8> &L = InversedLastUser[LU.second];
    L.insert(LU.first);
  }
}

/// Destructor
PMTopLevelManager::~PMTopLevelManager() {
  for (PMDataManager *PM : PassManagers)
    delete PM;

  for (ImmutablePass *P : ImmutablePasses)
    delete P;
}

//===----------------------------------------------------------------------===//
// PMDataManager implementation

/// Augement AvailableAnalysis by adding analysis made available by pass P.
void PMDataManager::recordAvailableAnalysis(Pass *P) {
  AnalysisID PI = P->getPassID();

  AvailableAnalysis[PI] = P;

  assert(!AvailableAnalysis.empty());

  // This pass is the current implementation of all of the interfaces it
  // implements as well.
  const PassInfo *PInf = TPM->findAnalysisPassInfo(PI);
  if (!PInf) return;
  const std::vector<const PassInfo*> &II = PInf->getInterfacesImplemented();
  for (unsigned i = 0, e = II.size(); i != e; ++i)
    AvailableAnalysis[II[i]->getTypeInfo()] = P;
}

// Return true if P preserves high level analysis used by other
// passes managed by this manager
bool PMDataManager::preserveHigherLevelAnalysis(Pass *P) {
  AnalysisUsage *AnUsage = TPM->findAnalysisUsage(P);
  if (AnUsage->getPreservesAll())
    return true;

  const AnalysisUsage::VectorType &PreservedSet = AnUsage->getPreservedSet();
  for (Pass *P1 : HigherLevelAnalysis) {
    if (P1->getAsImmutablePass() == nullptr &&
        !is_contained(PreservedSet, P1->getPassID()))
      return false;
  }

  return true;
}

/// verifyPreservedAnalysis -- Verify analysis preserved by pass P.
void PMDataManager::verifyPreservedAnalysis(Pass *P) {
  // Don't do this unless assertions are enabled.
#ifdef NDEBUG
  return;
#endif

#if INTEL_CUSTOMIZATION
  // See INTEL_CUSTOMIZATION below
  const PassInfo *PI = TPM->findAnalysisPassInfo(P->getPassID());
  if (!PI || PI->isAnalysis()) {
    return;
  }
#endif //INTEL_CUSTOMIZATION

  AnalysisUsage *AnUsage = TPM->findAnalysisUsage(P);
  const AnalysisUsage::VectorType &PreservedSet = AnUsage->getPreservedSet();

  // Verify preserved analysis
#if INTEL_CUSTOMIZATION
  // CATEGORY: A stability fix that doesn't affect non-IA performance
  // BUG: The PreservedSet doesn't include passes which were marked
  //      as preserved by setPreservesAll(); As a result not all
  //      preserved passes will be verified.
  for (auto I = AvailableAnalysis.begin(), E = AvailableAnalysis.end();
            I != E; ++I) {
    AnalysisID AID = I->first;

    if (!AnUsage->getPreservesAll()) {
      if (std::find(PreservedSet.begin(), PreservedSet.end(), AID) ==
          PreservedSet.end()) {
        continue;
      }
    }

    Pass *AP = I->second;
    TimeRegion PassTimer(getPassTimer(AP));
    AP->verifyAnalysis();
  }
#endif //INTEL_CUSTOMIZATION
}

/// Remove Analysis not preserved by Pass P
void PMDataManager::removeNotPreservedAnalysis(Pass *P) {
  AnalysisUsage *AnUsage = TPM->findAnalysisUsage(P);
  if (AnUsage->getPreservesAll())
    return;

  const AnalysisUsage::VectorType &PreservedSet = AnUsage->getPreservedSet();
  for (DenseMap<AnalysisID, Pass*>::iterator I = AvailableAnalysis.begin(),
         E = AvailableAnalysis.end(); I != E; ) {
    DenseMap<AnalysisID, Pass*>::iterator Info = I++;
    if (Info->second->getAsImmutablePass() == nullptr &&
        !is_contained(PreservedSet, Info->first)) {
#if !INTEL_PRODUCT_RELEASE
      // Remove this analysis
      if (PassDebugging >= Details) {
        Pass *S = Info->second;
        dbgs() << " -- '" <<  P->getPassName() << "' is not preserving '";
        dbgs() << S->getPassName() << "'\n";
      }
#endif // !INTEL_PRODUCT_RELEASE
      AvailableAnalysis.erase(Info);
    }
  }

  // Check inherited analysis also. If P is not preserving analysis
  // provided by parent manager then remove it here.
  for (unsigned Index = 0; Index < PMT_Last; ++Index) {

    if (!InheritedAnalysis[Index])
      continue;

    for (DenseMap<AnalysisID, Pass*>::iterator
           I = InheritedAnalysis[Index]->begin(),
           E = InheritedAnalysis[Index]->end(); I != E; ) {
      DenseMap<AnalysisID, Pass *>::iterator Info = I++;
      if (Info->second->getAsImmutablePass() == nullptr &&
          !is_contained(PreservedSet, Info->first)) {
#if !INTEL_PRODUCT_RELEASE
        // Remove this analysis
        if (PassDebugging >= Details) {
          Pass *S = Info->second;
          dbgs() << " -- '" <<  P->getPassName() << "' is not preserving '";
          dbgs() << S->getPassName() << "'\n";
        }
#endif // !INTEL_PRODUCT_RELEASE
        InheritedAnalysis[Index]->erase(Info);
      }
    }
  }
}

/// Remove analysis passes that are not used any longer
void PMDataManager::removeDeadPasses(Pass *P, StringRef Msg,
                                     enum PassDebuggingString DBG_STR) {

  SmallVector<Pass *, 12> DeadPasses;

  // If this is a on the fly manager then it does not have TPM.
  if (!TPM)
    return;

  TPM->collectLastUses(DeadPasses, P);

#if !INTEL_PRODUCT_RELEASE
  if (PassDebugging >= Details && !DeadPasses.empty()) {
    dbgs() << " -*- '" <<  P->getPassName();
    dbgs() << "' is the last user of following pass instances.";
    dbgs() << " Free these instances\n";
  }
#endif // !INTEL_PRODUCT_RELEASE

  for (Pass *P : DeadPasses)
    freePass(P, Msg, DBG_STR);
}

void PMDataManager::freePass(Pass *P, StringRef Msg,
                             enum PassDebuggingString DBG_STR) {
#if !INTEL_PRODUCT_RELEASE
  dumpPassInfo(P, FREEING_MSG, DBG_STR, Msg);
#endif // !INTEL_PRODUCT_RELEASE

  {
    // If the pass crashes releasing memory, remember this.
    PassManagerPrettyStackEntry X(P);
    TimeRegion PassTimer(getPassTimer(P));

    P->releaseMemory();
  }

  AnalysisID PI = P->getPassID();
  if (const PassInfo *PInf = TPM->findAnalysisPassInfo(PI)) {
    // Remove the pass itself (if it is not already removed).
    AvailableAnalysis.erase(PI);

    // Remove all interfaces this pass implements, for which it is also
    // listed as the available implementation.
    const std::vector<const PassInfo*> &II = PInf->getInterfacesImplemented();
    for (unsigned i = 0, e = II.size(); i != e; ++i) {
      DenseMap<AnalysisID, Pass*>::iterator Pos =
        AvailableAnalysis.find(II[i]->getTypeInfo());
      if (Pos != AvailableAnalysis.end() && Pos->second == P)
        AvailableAnalysis.erase(Pos);
    }
  }
}

/// Add pass P into the PassVector. Update
/// AvailableAnalysis appropriately if ProcessAnalysis is true.
void PMDataManager::add(Pass *P, bool ProcessAnalysis) {
  // This manager is going to manage pass P. Set up analysis resolver
  // to connect them.
  AnalysisResolver *AR = new AnalysisResolver(*this);
  P->setResolver(AR);

  // If a FunctionPass F is the last user of ModulePass info M
  // then the F's manager, not F, records itself as a last user of M.
  SmallVector<Pass *, 12> TransferLastUses;

  if (!ProcessAnalysis) {
    // Add pass
    PassVector.push_back(P);
    return;
  }

  // At the moment, this pass is the last user of all required passes.
  SmallVector<Pass *, 12> LastUses;
  SmallVector<Pass *, 8> UsedPasses;
  SmallVector<AnalysisID, 8> ReqAnalysisNotAvailable;

  unsigned PDepth = this->getDepth();

  collectRequiredAndUsedAnalyses(UsedPasses, ReqAnalysisNotAvailable, P);
  for (Pass *PUsed : UsedPasses) {
    unsigned RDepth = 0;

    assert(PUsed->getResolver() && "Analysis Resolver is not set");
    PMDataManager &DM = PUsed->getResolver()->getPMDataManager();
    RDepth = DM.getDepth();

    if (PDepth == RDepth)
      LastUses.push_back(PUsed);
    else if (PDepth > RDepth) {
      // Let the parent claim responsibility of last use
      TransferLastUses.push_back(PUsed);
      // Keep track of higher level analysis used by this manager.
      HigherLevelAnalysis.push_back(PUsed);
    } else
      llvm_unreachable("Unable to accommodate Used Pass");
  }

  // Set P as P's last user until someone starts using P.
  // However, if P is a Pass Manager then it does not need
  // to record its last user.
  if (!P->getAsPMDataManager())
    LastUses.push_back(P);
  TPM->setLastUser(LastUses, P);

  if (!TransferLastUses.empty()) {
    Pass *My_PM = getAsPass();
    TPM->setLastUser(TransferLastUses, My_PM);
    TransferLastUses.clear();
  }

  // Now, take care of required analyses that are not available.
  for (AnalysisID ID : ReqAnalysisNotAvailable) {
    const PassInfo *PI = TPM->findAnalysisPassInfo(ID);
    Pass *AnalysisPass = PI->createPass();
    this->addLowerLevelRequiredPass(P, AnalysisPass);
  }

  // Take a note of analysis required and made available by this pass.
  // Remove the analysis not preserved by this pass
  removeNotPreservedAnalysis(P);
  recordAvailableAnalysis(P);

  // Add pass
  PassVector.push_back(P);
}


/// Populate UP with analysis pass that are used or required by
/// pass P and are available. Populate RP_NotAvail with analysis
/// pass that are required by pass P but are not available.
void PMDataManager::collectRequiredAndUsedAnalyses(
    SmallVectorImpl<Pass *> &UP, SmallVectorImpl<AnalysisID> &RP_NotAvail,
    Pass *P) {
  AnalysisUsage *AnUsage = TPM->findAnalysisUsage(P);

  for (const auto &UsedID : AnUsage->getUsedSet())
    if (Pass *AnalysisPass = findAnalysisPass(UsedID, true))
      UP.push_back(AnalysisPass);

  for (const auto &RequiredID : AnUsage->getRequiredSet())
    if (Pass *AnalysisPass = findAnalysisPass(RequiredID, true))
      UP.push_back(AnalysisPass);
    else
      RP_NotAvail.push_back(RequiredID);

  for (const auto &RequiredID : AnUsage->getRequiredTransitiveSet())
    if (Pass *AnalysisPass = findAnalysisPass(RequiredID, true))
      UP.push_back(AnalysisPass);
    else
      RP_NotAvail.push_back(RequiredID);
}

// All Required analyses should be available to the pass as it runs!  Here
// we fill in the AnalysisImpls member of the pass so that it can
// successfully use the getAnalysis() method to retrieve the
// implementations it needs.
//
void PMDataManager::initializeAnalysisImpl(Pass *P) {
  AnalysisUsage *AnUsage = TPM->findAnalysisUsage(P);

  for (const AnalysisID ID : AnUsage->getRequiredSet()) {
    Pass *Impl = findAnalysisPass(ID, true);
    if (!Impl)
      // This may be analysis pass that is initialized on the fly.
      // If that is not the case then it will raise an assert when it is used.
      continue;
    AnalysisResolver *AR = P->getResolver();
    assert(AR && "Analysis Resolver is not set");
    AR->addAnalysisImplsPair(ID, Impl);
  }
}

/// Find the pass that implements Analysis AID. If desired pass is not found
/// then return NULL.
Pass *PMDataManager::findAnalysisPass(AnalysisID AID, bool SearchParent) {

  // Check if AvailableAnalysis map has one entry.
  DenseMap<AnalysisID, Pass*>::const_iterator I =  AvailableAnalysis.find(AID);

  if (I != AvailableAnalysis.end())
    return I->second;

  // Search Parents through TopLevelManager
  if (SearchParent)
    return TPM->findAnalysisPass(AID);

  return nullptr;
}

#if !INTEL_PRODUCT_RELEASE
// Print list of passes that are last used by P.
void PMDataManager::dumpLastUses(Pass *P, unsigned Offset) const{

  SmallVector<Pass *, 12> LUses;

  // If this is a on the fly manager then it does not have TPM.
  if (!TPM)
    return;

  TPM->collectLastUses(LUses, P);

  for (Pass *P : LUses) {
    dbgs() << "--" << std::string(Offset*2, ' ');
    P->dumpPassStructure(0);
  }
}

void PMDataManager::dumpPassArguments() const {
  for (Pass *P : PassVector) {
    if (PMDataManager *PMD = P->getAsPMDataManager())
      PMD->dumpPassArguments();
    else
      if (const PassInfo *PI =
            TPM->findAnalysisPassInfo(P->getPassID()))
        if (!PI->isAnalysisGroup())
          dbgs() << " -" << PI->getPassArgument();
  }
}

void PMDataManager::dumpPassInfo(Pass *P, enum PassDebuggingString S1,
                                 enum PassDebuggingString S2,
                                 StringRef Msg) {
  if (PassDebugging < Executions)
    return;
  dbgs() << "[" << std::chrono::system_clock::now() << "] " << (void *)this
         << std::string(getDepth() * 2 + 1, ' ');
  switch (S1) {
  case EXECUTION_MSG:
    dbgs() << "Executing Pass '" << P->getPassName();
    break;
  case MODIFICATION_MSG:
    dbgs() << "Made Modification '" << P->getPassName();
    break;
  case FREEING_MSG:
    dbgs() << " Freeing Pass '" << P->getPassName();
    break;
  default:
    break;
  }
  switch (S2) {
  case ON_FUNCTION_MSG:
    dbgs() << "' on Function '" << Msg << "'...\n";
    break;
  case ON_MODULE_MSG:
    dbgs() << "' on Module '"  << Msg << "'...\n";
    break;
  case ON_REGION_MSG:
    dbgs() << "' on Region '"  << Msg << "'...\n";
    break;
  case ON_LOOP_MSG:
    dbgs() << "' on Loop '" << Msg << "'...\n";
    break;
  case ON_CG_MSG:
    dbgs() << "' on Call Graph Nodes '" << Msg << "'...\n";
    break;
  default:
    break;
  }
}

void PMDataManager::dumpRequiredSet(const Pass *P) const {
  if (PassDebugging < Details)
    return;

  AnalysisUsage analysisUsage;
  P->getAnalysisUsage(analysisUsage);
  dumpAnalysisUsage("Required", P, analysisUsage.getRequiredSet());
}

void PMDataManager::dumpPreservedSet(const Pass *P) const {
  if (PassDebugging < Details)
    return;

  AnalysisUsage analysisUsage;
  P->getAnalysisUsage(analysisUsage);
  dumpAnalysisUsage("Preserved", P, analysisUsage.getPreservedSet());
}

void PMDataManager::dumpUsedSet(const Pass *P) const {
  if (PassDebugging < Details)
    return;

  AnalysisUsage analysisUsage;
  P->getAnalysisUsage(analysisUsage);
  dumpAnalysisUsage("Used", P, analysisUsage.getUsedSet());
}

void PMDataManager::dumpAnalysisUsage(StringRef Msg, const Pass *P,
                                   const AnalysisUsage::VectorType &Set) const {
  assert(PassDebugging >= Details);
  if (Set.empty())
    return;
  dbgs() << (const void*)P << std::string(getDepth()*2+3, ' ') << Msg << " Analyses:";
  for (unsigned i = 0; i != Set.size(); ++i) {
    if (i) dbgs() << ',';
    const PassInfo *PInf = TPM->findAnalysisPassInfo(Set[i]);
    if (!PInf) {
      // Some preserved passes, such as AliasAnalysis, may not be initialized by
      // all drivers.
      dbgs() << " Uninitialized Pass";
      continue;
    }
    dbgs() << ' ' << PInf->getPassName();
  }
  dbgs() << '\n';
}
#endif // !INTEL_PRODUCT_RELEASE

/// Add RequiredPass into list of lower level passes required by pass P.
/// RequiredPass is run on the fly by Pass Manager when P requests it
/// through getAnalysis interface.
/// This should be handled by specific pass manager.
void PMDataManager::addLowerLevelRequiredPass(Pass *P, Pass *RequiredPass) {
#if !INTEL_PRODUCT_RELEASE
  if (TPM) {
    TPM->dumpArguments();
    TPM->dumpPasses();
  }
#endif // !INTEL_PRODUCT_RELEASE

  // Module Level pass may required Function Level analysis info
  // (e.g. dominator info). Pass manager uses on the fly function pass manager
  // to provide this on demand. In that case, in Pass manager terminology,
  // module level pass is requiring lower level analysis info managed by
  // lower level pass manager.

  // When Pass manager is not able to order required analysis info, Pass manager
  // checks whether any lower level manager will be able to provide this
  // analysis info on demand or not.
#ifndef NDEBUG
  dbgs() << "Unable to schedule '" << RequiredPass->getPassName();
  dbgs() << "' required by '" << P->getPassName() << "'\n";
#endif
  llvm_unreachable("Unable to schedule pass");
}

std::tuple<Pass *, bool> PMDataManager::getOnTheFlyPass(Pass *P, AnalysisID PI,
                                                        Function &F) {
  llvm_unreachable("Unable to find on the fly pass");
}

// Destructor
PMDataManager::~PMDataManager() {
  for (Pass *P : PassVector)
    delete P;
}

//===----------------------------------------------------------------------===//
// NOTE: Is this the right place to define this method ?
// getAnalysisIfAvailable - Return analysis result or null if it doesn't exist.
Pass *AnalysisResolver::getAnalysisIfAvailable(AnalysisID ID) const {
  return PM.findAnalysisPass(ID, true);
}

std::tuple<Pass *, bool>
AnalysisResolver::findImplPass(Pass *P, AnalysisID AnalysisPI, Function &F) {
  return PM.getOnTheFlyPass(P, AnalysisPI, F);
}

namespace llvm {
namespace legacy {

//===----------------------------------------------------------------------===//
// FunctionPassManager implementation

/// Create new Function pass manager
FunctionPassManager::FunctionPassManager(Module *m) : M(m) {
  FPM = new legacy::FunctionPassManagerImpl();
  // FPM is the top level manager.
  FPM->setTopLevelManager(FPM);

  AnalysisResolver *AR = new AnalysisResolver(*FPM);
  FPM->setResolver(AR);
}

FunctionPassManager::~FunctionPassManager() {
  delete FPM;
}

void FunctionPassManager::add(Pass *P) {
  FPM->add(P);
}

/// run - Execute all of the passes scheduled for execution.  Keep
/// track of whether any of the passes modifies the function, and if
/// so, return true.
///
bool FunctionPassManager::run(Function &F) {
  handleAllErrors(F.materialize(), [&](ErrorInfoBase &EIB) {
    report_fatal_error("Error reading bitcode file: " + EIB.message());
  });
  return FPM->run(F);
}


/// doInitialization - Run all of the initializers for the function passes.
///
bool FunctionPassManager::doInitialization() {
  return FPM->doInitialization(*M);
}

/// doFinalization - Run all of the finalizers for the function passes.
///
bool FunctionPassManager::doFinalization() {
  return FPM->doFinalization(*M);
}
} // namespace legacy
} // namespace llvm

/// cleanup - After running all passes, clean up pass manager cache.
void FPPassManager::cleanup() {
 for (unsigned Index = 0; Index < getNumContainedPasses(); ++Index) {
    FunctionPass *FP = getContainedPass(Index);
    AnalysisResolver *AR = FP->getResolver();
    assert(AR && "Analysis Resolver is not set");
    AR->clearAnalysisImpls();
 }
}


//===----------------------------------------------------------------------===//
// FPPassManager implementation

char FPPassManager::ID = 0;
#if !INTEL_PRODUCT_RELEASE
/// Print passes managed by this manager
void FPPassManager::dumpPassStructure(unsigned Offset) {
  dbgs().indent(Offset*2) << "FunctionPass Manager\n";
  for (unsigned Index = 0; Index < getNumContainedPasses(); ++Index) {
    FunctionPass *FP = getContainedPass(Index);
    FP->dumpPassStructure(Offset + 1);
    dumpLastUses(FP, Offset+1);
  }
}
#endif // !INTEL_PRODUCT_RELEASE

/// Execute all of the passes scheduled for execution by invoking
/// runOnFunction method.  Keep track of whether any of the passes modifies
/// the function, and if so, return true.
bool FPPassManager::runOnFunction(Function &F) {
  if (F.isDeclaration())
    return false;

  bool Changed = false;
  Module &M = *F.getParent();
  // Collect inherited analysis from Module level pass manager.
  populateInheritedAnalysis(TPM->activeStack);

  unsigned InstrCount, FunctionSize = 0;
  StringMap<std::pair<unsigned, unsigned>> FunctionToInstrCount;
  bool EmitICRemark = M.shouldEmitInstrCountChangedRemark();
  // Collect the initial size of the module.
  if (EmitICRemark) {
    InstrCount = initSizeRemarkInfo(M, FunctionToInstrCount);
    FunctionSize = F.getInstructionCount();
  }

  llvm::TimeTraceScope FunctionScope("OptFunction", F.getName());

  for (unsigned Index = 0; Index < getNumContainedPasses(); ++Index) {
    FunctionPass *FP = getContainedPass(Index);
    bool LocalChanged = false;

    llvm::TimeTraceScope PassScope("RunPass", FP->getPassName());

#if !INTEL_PRODUCT_RELEASE
    dumpPassInfo(FP, EXECUTION_MSG, ON_FUNCTION_MSG, F.getName());
    dumpRequiredSet(FP);
#endif // !INTEL_PRODUCT_RELEASE

    initializeAnalysisImpl(FP);

    {
      PassManagerPrettyStackEntry X(FP, F);
      TimeRegion PassTimer(getPassTimer(FP));
#ifdef EXPENSIVE_CHECKS
      uint64_t RefHash = StructuralHash(F);
#endif
      LocalChanged |= FP->runOnFunction(F);

#if defined(EXPENSIVE_CHECKS) && !defined(NDEBUG)
      if (!LocalChanged && (RefHash != StructuralHash(F))) {
        llvm::errs() << "Pass modifies its input and doesn't report it: "
                     << FP->getPassName() << "\n";
        llvm_unreachable("Pass modifies its input and doesn't report it");
      }
#endif

      if (EmitICRemark) {
        unsigned NewSize = F.getInstructionCount();

        // Update the size of the function, emit a remark, and update the size
        // of the module.
        if (NewSize != FunctionSize) {
          int64_t Delta = static_cast<int64_t>(NewSize) -
                          static_cast<int64_t>(FunctionSize);
          emitInstrCountChangedRemark(FP, M, Delta, InstrCount,
                                      FunctionToInstrCount, &F);
          InstrCount = static_cast<int64_t>(InstrCount) + Delta;
          FunctionSize = NewSize;
        }
      }
    }

    Changed |= LocalChanged;
#if !INTEL_PRODUCT_RELEASE
    if (LocalChanged)
      dumpPassInfo(FP, MODIFICATION_MSG, ON_FUNCTION_MSG, F.getName());
    dumpPreservedSet(FP);
    dumpUsedSet(FP);
#endif // !INTEL_PRODUCT_RELEASE

    verifyPreservedAnalysis(FP);
    if (LocalChanged)
      removeNotPreservedAnalysis(FP);
    recordAvailableAnalysis(FP);
    removeDeadPasses(FP, F.getName(), ON_FUNCTION_MSG);
  }

  return Changed;
}

bool FPPassManager::runOnModule(Module &M) {
  bool Changed = false;

  for (Function &F : M)
    Changed |= runOnFunction(F);

  return Changed;
}

bool FPPassManager::doInitialization(Module &M) {
  bool Changed = false;

  for (unsigned Index = 0; Index < getNumContainedPasses(); ++Index)
    Changed |= getContainedPass(Index)->doInitialization(M);

  return Changed;
}

bool FPPassManager::doFinalization(Module &M) {
  bool Changed = false;

  for (int Index = getNumContainedPasses() - 1; Index >= 0; --Index)
    Changed |= getContainedPass(Index)->doFinalization(M);

  return Changed;
}

//===----------------------------------------------------------------------===//
// MPPassManager implementation

/// Execute all of the passes scheduled for execution by invoking
/// runOnModule method.  Keep track of whether any of the passes modifies
/// the module, and if so, return true.
bool
MPPassManager::runOnModule(Module &M) {
  llvm::TimeTraceScope TimeScope("OptModule", M.getName());

  bool Changed = false;

  // Initialize on-the-fly passes
  for (auto &OnTheFlyManager : OnTheFlyManagers) {
    legacy::FunctionPassManagerImpl *FPP = OnTheFlyManager.second;
    Changed |= FPP->doInitialization(M);
  }

  // Initialize module passes
  for (unsigned Index = 0; Index < getNumContainedPasses(); ++Index)
    Changed |= getContainedPass(Index)->doInitialization(M);

  unsigned InstrCount;
  StringMap<std::pair<unsigned, unsigned>> FunctionToInstrCount;
  bool EmitICRemark = M.shouldEmitInstrCountChangedRemark();
  // Collect the initial size of the module.
  if (EmitICRemark)
    InstrCount = initSizeRemarkInfo(M, FunctionToInstrCount);

  for (unsigned Index = 0; Index < getNumContainedPasses(); ++Index) {
    ModulePass *MP = getContainedPass(Index);
    bool LocalChanged = false;

#if !INTEL_PRODUCT_RELEASE
    dumpPassInfo(MP, EXECUTION_MSG, ON_MODULE_MSG, M.getModuleIdentifier());
    dumpRequiredSet(MP);
#endif // !INTEL_PRODUCT_RELEASE

    initializeAnalysisImpl(MP);

    {
      PassManagerPrettyStackEntry X(MP, M);
      TimeRegion PassTimer(getPassTimer(MP));

#ifdef EXPENSIVE_CHECKS
      uint64_t RefHash = StructuralHash(M);
#endif

      LocalChanged |= MP->runOnModule(M);

#ifdef EXPENSIVE_CHECKS
      assert((LocalChanged || (RefHash == StructuralHash(M))) &&
             "Pass modifies its input and doesn't report it.");
#endif

      if (EmitICRemark) {
        // Update the size of the module.
        unsigned ModuleCount = M.getInstructionCount();
        if (ModuleCount != InstrCount) {
          int64_t Delta = static_cast<int64_t>(ModuleCount) -
                          static_cast<int64_t>(InstrCount);
          emitInstrCountChangedRemark(MP, M, Delta, InstrCount,
                                      FunctionToInstrCount);
          InstrCount = ModuleCount;
        }
      }
    }

    Changed |= LocalChanged;
#if !INTEL_PRODUCT_RELEASE
    if (LocalChanged)
      dumpPassInfo(MP, MODIFICATION_MSG, ON_MODULE_MSG,
                   M.getModuleIdentifier());
    dumpPreservedSet(MP);
    dumpUsedSet(MP);
#endif // !INTEL_PRODUCT_RELEASE

    verifyPreservedAnalysis(MP);
    if (LocalChanged)
      removeNotPreservedAnalysis(MP);
    recordAvailableAnalysis(MP);
    removeDeadPasses(MP, M.getModuleIdentifier(), ON_MODULE_MSG);
  }

  // Finalize module passes
  for (int Index = getNumContainedPasses() - 1; Index >= 0; --Index)
    Changed |= getContainedPass(Index)->doFinalization(M);

  // Finalize on-the-fly passes
  for (auto &OnTheFlyManager : OnTheFlyManagers) {
    legacy::FunctionPassManagerImpl *FPP = OnTheFlyManager.second;
    // We don't know when is the last time an on-the-fly pass is run,
    // so we need to releaseMemory / finalize here
    FPP->releaseMemoryOnTheFly();
    Changed |= FPP->doFinalization(M);
  }

  return Changed;
}

/// Add RequiredPass into list of lower level passes required by pass P.
/// RequiredPass is run on the fly by Pass Manager when P requests it
/// through getAnalysis interface.
void MPPassManager::addLowerLevelRequiredPass(Pass *P, Pass *RequiredPass) {
  assert(RequiredPass && "No required pass?");
  assert(P->getPotentialPassManagerType() == PMT_ModulePassManager &&
         "Unable to handle Pass that requires lower level Analysis pass");
  assert((P->getPotentialPassManagerType() <
          RequiredPass->getPotentialPassManagerType()) &&
         "Unable to handle Pass that requires lower level Analysis pass");

  legacy::FunctionPassManagerImpl *FPP = OnTheFlyManagers[P];
  if (!FPP) {
    FPP = new legacy::FunctionPassManagerImpl();
    // FPP is the top level manager.
    FPP->setTopLevelManager(FPP);

    OnTheFlyManagers[P] = FPP;
  }
  const PassInfo *RequiredPassPI =
      TPM->findAnalysisPassInfo(RequiredPass->getPassID());

  Pass *FoundPass = nullptr;
  if (RequiredPassPI && RequiredPassPI->isAnalysis()) {
    FoundPass =
      ((PMTopLevelManager*)FPP)->findAnalysisPass(RequiredPass->getPassID());
  }
  if (!FoundPass) {
    FoundPass = RequiredPass;
    // This should be guaranteed to add RequiredPass to the passmanager given
    // that we checked for an available analysis above.
    FPP->add(RequiredPass);
  }
  // Register P as the last user of FoundPass or RequiredPass.
  SmallVector<Pass *, 1> LU;
  LU.push_back(FoundPass);
  FPP->setLastUser(LU,  P);
}

/// Return function pass corresponding to PassInfo PI, that is
/// required by module pass MP. Instantiate analysis pass, by using
/// its runOnFunction() for function F.
std::tuple<Pass *, bool> MPPassManager::getOnTheFlyPass(Pass *MP, AnalysisID PI,
                                                        Function &F) {
  legacy::FunctionPassManagerImpl *FPP = OnTheFlyManagers[MP];
  assert(FPP && "Unable to find on the fly pass");

  FPP->releaseMemoryOnTheFly();
  bool Changed = FPP->run(F);
  return std::make_tuple(((PMTopLevelManager *)FPP)->findAnalysisPass(PI),
                         Changed);
}

namespace llvm {
namespace legacy {

//===----------------------------------------------------------------------===//
// PassManager implementation

/// Create new pass manager
PassManager::PassManager() {
  PM = new PassManagerImpl();
  // PM is the top level manager
  PM->setTopLevelManager(PM);
}

PassManager::~PassManager() {
  delete PM;
}

void PassManager::add(Pass *P) {
  PM->add(P);
}

/// run - Execute all of the passes scheduled for execution.  Keep track of
/// whether any of the passes modifies the module, and if so, return true.
bool PassManager::run(Module &M) {
  return PM->run(M);
}
} // namespace legacy
} // namespace llvm

//===----------------------------------------------------------------------===//
// PMStack implementation
//

// Pop Pass Manager from the stack and clear its analysis info.
void PMStack::pop() {

  PMDataManager *Top = this->top();
  Top->initializeAnalysisInfo();

  S.pop_back();
}

// Push PM on the stack and set its top level manager.
void PMStack::push(PMDataManager *PM) {
  assert(PM && "Unable to push. Pass Manager expected");
  assert(PM->getDepth()==0 && "Pass Manager depth set too early");

  if (!this->empty()) {
    assert(PM->getPassManagerType() > this->top()->getPassManagerType()
           && "pushing bad pass manager to PMStack");
    PMTopLevelManager *TPM = this->top()->getTopLevelManager();

    assert(TPM && "Unable to find top level manager");
    TPM->addIndirectPassManager(PM);
    PM->setTopLevelManager(TPM);
    PM->setDepth(this->top()->getDepth()+1);
  } else {
    assert((PM->getPassManagerType() == PMT_ModulePassManager
           || PM->getPassManagerType() == PMT_FunctionPassManager)
           && "pushing bad pass manager to PMStack");
    PM->setDepth(1);
  }

  S.push_back(PM);
}

#if !INTEL_PRODUCT_RELEASE
// Dump content of the pass manager stack.
LLVM_DUMP_METHOD void PMStack::dump() const {
  for (PMDataManager *Manager : S)
    dbgs() << Manager->getAsPass()->getPassName() << ' ';

  if (!S.empty())
    dbgs() << '\n';
}
#endif // !INTEL_PRODUCT_RELEASE

/// Find appropriate Module Pass Manager in the PM Stack and
/// add self into that manager.
void ModulePass::assignPassManager(PMStack &PMS,
                                   PassManagerType PreferredType) {
  // Find Module Pass Manager
  PassManagerType T;
  while ((T = PMS.top()->getPassManagerType()) > PMT_ModulePassManager &&
         T != PreferredType)
    PMS.pop();
  PMS.top()->add(this);
}

/// Find appropriate Function Pass Manager or Call Graph Pass Manager
/// in the PM Stack and add self into that manager.
void FunctionPass::assignPassManager(PMStack &PMS,
                                     PassManagerType /*PreferredType*/) {
  // Find Function Pass Manager
  PMDataManager *PM;
  while (PM = PMS.top(), PM->getPassManagerType() > PMT_FunctionPassManager)
    PMS.pop();

  // Create new Function Pass Manager if needed.
  if (PM->getPassManagerType() != PMT_FunctionPassManager) {
    // [1] Create new Function Pass Manager
    auto *FPP = new FPPassManager;
    FPP->populateInheritedAnalysis(PMS);

    // [2] Set up new manager's top level manager
    PM->getTopLevelManager()->addIndirectPassManager(FPP);

    // [3] Assign manager to manage this new manager. This may create
    // and push new managers into PMS
    FPP->assignPassManager(PMS, PM->getPassManagerType());

    // [4] Push new manager into PMS
    PMS.push(FPP);
    PM = FPP;
  }

  // Assign FPP as the manager of this pass.
  PM->add(this);
}

legacy::PassManagerBase::~PassManagerBase() {}<|MERGE_RESOLUTION|>--- conflicted
+++ resolved
@@ -64,105 +64,6 @@
   clEnumVal(Details   , "print pass details when it is executed")));
 #endif  // !INTEL_PRODUCT_RELEASE
 
-<<<<<<< HEAD
-namespace {
-typedef llvm::cl::list<const llvm::PassInfo *, bool, PassNameParser>
-PassOptionList;
-}
-
-#if !defined(NDEBUG) || defined(LLVM_ENABLE_DUMP) // INTEL
-// Print IR out before/after specified passes.
-static PassOptionList
-PrintBefore("print-before",
-            llvm::cl::desc("Print IR before specified passes"),
-            cl::Hidden);
-
-static PassOptionList
-PrintAfter("print-after",
-           llvm::cl::desc("Print IR after specified passes"),
-           cl::Hidden);
-
-static cl::opt<bool> PrintBeforeAll("print-before-all",
-                                    llvm::cl::desc("Print IR before each pass"),
-                                    cl::init(false), cl::Hidden);
-static cl::opt<bool> PrintAfterAll("print-after-all",
-                                   llvm::cl::desc("Print IR after each pass"),
-                                   cl::init(false), cl::Hidden);
-
-#if INTEL_CUSTOMIZATION
-static cl::opt<bool> HIRPrintBeforeAll("hir-print-before-all",
-            llvm::cl::desc("Prints IR before each pass starting with 'hir'"),
-            cl::init(false), cl::Hidden);
-
-static cl::opt<bool> HIRPrintAfterAll("hir-print-after-all",
-            llvm::cl::desc("Prints IR after each pass starting with 'hir'"),
-            cl::init(false), cl::Hidden);
-#endif //INTEL_CUSTOMIZATION
-static cl::opt<bool>
-    PrintModuleScope("print-module-scope",
-                     cl::desc("When printing IR for print-[before|after]{-all} "
-                              "and change reporters, always print a module IR"),
-                     cl::init(false), cl::Hidden);
-
-static cl::list<std::string>
-    PrintFuncsList("filter-print-funcs", cl::value_desc("function names"),
-                   cl::desc("Only print IR for functions whose name "
-                            "match this for all print-[before|after][-all] "
-                            "and change reporter options"),
-                   cl::CommaSeparated, cl::Hidden);
-
-/// This is a helper to determine whether to print IR before or
-/// after a pass.
-
-bool llvm::shouldPrintBeforePass() {
-  return PrintBeforeAll || !PrintBefore.empty();
-}
-
-bool llvm::shouldPrintAfterPass() {
-  return PrintAfterAll || !PrintAfter.empty();
-}
-
-static bool ShouldPrintBeforeOrAfterPass(StringRef PassID,
-                                         PassOptionList &PassesToPrint) {
-  for (auto *PassInf : PassesToPrint) {
-    if (PassInf)
-      if (PassInf->getPassArgument() == PassID) {
-        return true;
-      }
-  }
-  return false;
-}
-
-bool llvm::shouldPrintBeforePass(StringRef PassID) {
-#if INTEL_CUSTOMIZATION
-  return PrintBeforeAll || ShouldPrintBeforeOrAfterPass(PassID, PrintBefore)
-           || (HIRPrintBeforeAll && PassID.startswith("hir"));
-#endif //INTEL_CUSTOMIZATION
-}
-
-bool llvm::shouldPrintAfterPass(StringRef PassID) {
-#if INTEL_CUSTOMIZATION
-  return PrintAfterAll || ShouldPrintBeforeOrAfterPass(PassID, PrintAfter)
-           || (HIRPrintAfterAll && PassID.startswith("hir"));
-#endif //INTEL_CUSTOMIZATION
-}
-
-bool llvm::forcePrintModuleIR() { return PrintModuleScope; }
-
-#endif // !defined(NDEBUG) || defined(LLVM_ENABLE_DUMP) // INTEL
-
-bool llvm::isFunctionInPrintList(StringRef FunctionName) {
-#if defined(NDEBUG) && !defined(LLVM_ENABLE_DUMP) // INTEL
-  return false;
-#else // !defined(NDEBUG) || defined(LLVM_ENABLE_DUMP) // INTEL
-  static std::unordered_set<std::string> PrintFuncNames(PrintFuncsList.begin(),
-                                                        PrintFuncsList.end());
-  return PrintFuncNames.empty() ||
-         PrintFuncNames.count(std::string(FunctionName));
-#endif // !defined(NDEBUG) || defined(LLVM_ENABLE_DUMP) // INTEL
-}
-=======
->>>>>>> 2f0de582
 /// isPassDebuggingExecutionsOrMore - Return true if -debug-pass=Executions
 /// or higher is specified.
 bool PMDataManager::isPassDebuggingExecutionsOrMore() const {
