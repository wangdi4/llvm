--- conflicted
+++ resolved
@@ -807,12 +807,8 @@
     return;
   }
 
-<<<<<<< HEAD
 #if !defined(NDEBUG) || defined(LLVM_ENABLE_DUMP) // INTEL
-  if (PI && !PI->isAnalysis() && ShouldPrintBeforePass(PI)) {
-=======
   if (PI && !PI->isAnalysis() && shouldPrintBeforePass(PI->getPassArgument())) {
->>>>>>> 2afc22ed
     Pass *PP = P->createPrinterPass(
         dbgs(), ("*** IR Dump Before " + P->getPassName() + " ***").str());
     PP->assignPassManager(activeStack, getTopLevelPassManagerType());
@@ -822,12 +818,8 @@
   // Add the requested pass to the best available pass manager.
   P->assignPassManager(activeStack, getTopLevelPassManagerType());
 
-<<<<<<< HEAD
 #if !defined(NDEBUG) || defined(LLVM_ENABLE_DUMP) // INTEL
-  if (PI && !PI->isAnalysis() && ShouldPrintAfterPass(PI)) {
-=======
   if (PI && !PI->isAnalysis() && shouldPrintAfterPass(PI->getPassArgument())) {
->>>>>>> 2afc22ed
     Pass *PP = P->createPrinterPass(
         dbgs(), ("*** IR Dump After " + P->getPassName() + " ***").str());
     PP->assignPassManager(activeStack, getTopLevelPassManagerType());
