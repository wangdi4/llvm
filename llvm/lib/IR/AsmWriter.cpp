--- conflicted
+++ resolved
@@ -4873,8 +4873,6 @@
   W.printModuleSummaryIndex();
 }
 
-<<<<<<< HEAD
-=======
 void ModuleSlotTracker::collectMDNodes(MachineMDNodeListType &L, unsigned LB,
                                        unsigned UB) const {
   SlotTracker *ST = MachineStorage.get();
@@ -4886,8 +4884,6 @@
       L.push_back(std::make_pair(I.second, I.first));
 }
 
-#if !defined(NDEBUG) || defined(LLVM_ENABLE_DUMP)
->>>>>>> b9c05aff
 // Value::dump - allow easy printing of Values from the debugger.
 LLVM_DUMP_METHOD
 void Value::dump() const { print(dbgs(), /*IsForDebug=*/true); dbgs() << '\n'; }
