
//===-- AsmWriter.cpp - Printing LLVM as an assembly file -----------------===//
//
//                     The LLVM Compiler Infrastructure
//
// This file is distributed under the University of Illinois Open Source
// License. See LICENSE.TXT for details.
//
//===----------------------------------------------------------------------===//
//
// This library implements the functionality defined in llvm/IR/Writer.h
//
// Note that these routines must be extremely tolerant of various errors in the
// LLVM code, because it can be used for debugging transformations.
//
//===----------------------------------------------------------------------===//

#include "llvm/ADT/DenseMap.h"
#include "llvm/ADT/STLExtras.h"
#include "llvm/ADT/SetVector.h"
#include "llvm/ADT/SmallString.h"
#include "llvm/ADT/StringExtras.h"
#include "llvm/IR/AssemblyAnnotationWriter.h"
#include "llvm/IR/CFG.h"
#include "llvm/IR/CallingConv.h"
#include "llvm/IR/Constants.h"
#include "llvm/IR/DebugInfo.h"
#include "llvm/IR/DerivedTypes.h"
#include "llvm/IR/IRPrintingPasses.h"
#include "llvm/IR/InlineAsm.h"
#include "llvm/IR/IntrinsicInst.h"
#include "llvm/IR/LLVMContext.h"
#include "llvm/IR/Module.h"
#include "llvm/IR/ModuleSlotTracker.h"
#include "llvm/IR/Operator.h"
#include "llvm/IR/Statepoint.h"
#include "llvm/IR/TypeFinder.h"
#include "llvm/IR/UseListOrder.h"
#include "llvm/IR/ValueSymbolTable.h"
#include "llvm/Support/Debug.h"
#include "llvm/Support/Dwarf.h"
#include "llvm/Support/ErrorHandling.h"
#include "llvm/Support/Format.h"
#include "llvm/Support/FormattedStream.h"
#include "llvm/Support/MathExtras.h"
#include "llvm/Support/raw_ostream.h"
#include <algorithm>
#include <cctype>
using namespace llvm;

// Make virtual table appear in this compilation unit.
AssemblyAnnotationWriter::~AssemblyAnnotationWriter() {}

//===----------------------------------------------------------------------===//
// Helper Functions
//===----------------------------------------------------------------------===//

namespace {
struct OrderMap {
  DenseMap<const Value *, std::pair<unsigned, bool>> IDs;

  unsigned size() const { return IDs.size(); }
  std::pair<unsigned, bool> &operator[](const Value *V) { return IDs[V]; }
  std::pair<unsigned, bool> lookup(const Value *V) const {
    return IDs.lookup(V);
  }
  void index(const Value *V) {
    // Explicitly sequence get-size and insert-value operations to avoid UB.
    unsigned ID = IDs.size() + 1;
    IDs[V].first = ID;
  }
};
}

static void orderValue(const Value *V, OrderMap &OM) {
  if (OM.lookup(V).first)
    return;

  if (const Constant *C = dyn_cast<Constant>(V))
    if (C->getNumOperands() && !isa<GlobalValue>(C))
      for (const Value *Op : C->operands())
        if (!isa<BasicBlock>(Op) && !isa<GlobalValue>(Op))
          orderValue(Op, OM);

  // Note: we cannot cache this lookup above, since inserting into the map
  // changes the map's size, and thus affects the other IDs.
  OM.index(V);
}

static OrderMap orderModule(const Module *M) {
  // This needs to match the order used by ValueEnumerator::ValueEnumerator()
  // and ValueEnumerator::incorporateFunction().
  OrderMap OM;

  for (const GlobalVariable &G : M->globals()) {
    if (G.hasInitializer())
      if (!isa<GlobalValue>(G.getInitializer()))
        orderValue(G.getInitializer(), OM);
    orderValue(&G, OM);
  }
  for (const GlobalAlias &A : M->aliases()) {
    if (!isa<GlobalValue>(A.getAliasee()))
      orderValue(A.getAliasee(), OM);
    orderValue(&A, OM);
  }
  for (const GlobalIFunc &I : M->ifuncs()) {
    if (!isa<GlobalValue>(I.getResolver()))
      orderValue(I.getResolver(), OM);
    orderValue(&I, OM);
  }
  for (const Function &F : *M) {
    for (const Use &U : F.operands())
      if (!isa<GlobalValue>(U.get()))
        orderValue(U.get(), OM);

    orderValue(&F, OM);

    if (F.isDeclaration())
      continue;

    for (const Argument &A : F.args())
      orderValue(&A, OM);
    for (const BasicBlock &BB : F) {
      orderValue(&BB, OM);
      for (const Instruction &I : BB) {
        for (const Value *Op : I.operands())
          if ((isa<Constant>(*Op) && !isa<GlobalValue>(*Op)) ||
              isa<InlineAsm>(*Op))
            orderValue(Op, OM);
        orderValue(&I, OM);
      }
    }
  }
  return OM;
}

static void predictValueUseListOrderImpl(const Value *V, const Function *F,
                                         unsigned ID, const OrderMap &OM,
                                         UseListOrderStack &Stack) {
  // Predict use-list order for this one.
  typedef std::pair<const Use *, unsigned> Entry;
  SmallVector<Entry, 64> List;
  for (const Use &U : V->uses())
    // Check if this user will be serialized.
    if (OM.lookup(U.getUser()).first)
      List.push_back(std::make_pair(&U, List.size()));

  if (List.size() < 2)
    // We may have lost some users.
    return;

  bool GetsReversed =
      !isa<GlobalVariable>(V) && !isa<Function>(V) && !isa<BasicBlock>(V);
  if (auto *BA = dyn_cast<BlockAddress>(V))
    ID = OM.lookup(BA->getBasicBlock()).first;
  std::sort(List.begin(), List.end(), [&](const Entry &L, const Entry &R) {
    const Use *LU = L.first;
    const Use *RU = R.first;
    if (LU == RU)
      return false;

    auto LID = OM.lookup(LU->getUser()).first;
    auto RID = OM.lookup(RU->getUser()).first;

    // If ID is 4, then expect: 7 6 5 1 2 3.
    if (LID < RID) {
      if (GetsReversed)
        if (RID <= ID)
          return true;
      return false;
    }
    if (RID < LID) {
      if (GetsReversed)
        if (LID <= ID)
          return false;
      return true;
    }

    // LID and RID are equal, so we have different operands of the same user.
    // Assume operands are added in order for all instructions.
    if (GetsReversed)
      if (LID <= ID)
        return LU->getOperandNo() < RU->getOperandNo();
    return LU->getOperandNo() > RU->getOperandNo();
  });

  if (std::is_sorted(
          List.begin(), List.end(),
          [](const Entry &L, const Entry &R) { return L.second < R.second; }))
    // Order is already correct.
    return;

  // Store the shuffle.
  Stack.emplace_back(V, F, List.size());
  assert(List.size() == Stack.back().Shuffle.size() && "Wrong size");
  for (size_t I = 0, E = List.size(); I != E; ++I)
    Stack.back().Shuffle[I] = List[I].second;
}

static void predictValueUseListOrder(const Value *V, const Function *F,
                                     OrderMap &OM, UseListOrderStack &Stack) {
  auto &IDPair = OM[V];
  assert(IDPair.first && "Unmapped value");
  if (IDPair.second)
    // Already predicted.
    return;

  // Do the actual prediction.
  IDPair.second = true;
  if (!V->use_empty() && std::next(V->use_begin()) != V->use_end())
    predictValueUseListOrderImpl(V, F, IDPair.first, OM, Stack);

  // Recursive descent into constants.
  if (const Constant *C = dyn_cast<Constant>(V))
    if (C->getNumOperands()) // Visit GlobalValues.
      for (const Value *Op : C->operands())
        if (isa<Constant>(Op)) // Visit GlobalValues.
          predictValueUseListOrder(Op, F, OM, Stack);
}

static UseListOrderStack predictUseListOrder(const Module *M) {
  OrderMap OM = orderModule(M);

  // Use-list orders need to be serialized after all the users have been added
  // to a value, or else the shuffles will be incomplete.  Store them per
  // function in a stack.
  //
  // Aside from function order, the order of values doesn't matter much here.
  UseListOrderStack Stack;

  // We want to visit the functions backward now so we can list function-local
  // constants in the last Function they're used in.  Module-level constants
  // have already been visited above.
  for (const Function &F : make_range(M->rbegin(), M->rend())) {
    if (F.isDeclaration())
      continue;
    for (const BasicBlock &BB : F)
      predictValueUseListOrder(&BB, &F, OM, Stack);
    for (const Argument &A : F.args())
      predictValueUseListOrder(&A, &F, OM, Stack);
    for (const BasicBlock &BB : F)
      for (const Instruction &I : BB)
        for (const Value *Op : I.operands())
          if (isa<Constant>(*Op) || isa<InlineAsm>(*Op)) // Visit GlobalValues.
            predictValueUseListOrder(Op, &F, OM, Stack);
    for (const BasicBlock &BB : F)
      for (const Instruction &I : BB)
        predictValueUseListOrder(&I, &F, OM, Stack);
  }

  // Visit globals last.
  for (const GlobalVariable &G : M->globals())
    predictValueUseListOrder(&G, nullptr, OM, Stack);
  for (const Function &F : *M)
    predictValueUseListOrder(&F, nullptr, OM, Stack);
  for (const GlobalAlias &A : M->aliases())
    predictValueUseListOrder(&A, nullptr, OM, Stack);
  for (const GlobalIFunc &I : M->ifuncs())
    predictValueUseListOrder(&I, nullptr, OM, Stack);
  for (const GlobalVariable &G : M->globals())
    if (G.hasInitializer())
      predictValueUseListOrder(G.getInitializer(), nullptr, OM, Stack);
  for (const GlobalAlias &A : M->aliases())
    predictValueUseListOrder(A.getAliasee(), nullptr, OM, Stack);
  for (const GlobalIFunc &I : M->ifuncs())
    predictValueUseListOrder(I.getResolver(), nullptr, OM, Stack);
  for (const Function &F : *M)
    for (const Use &U : F.operands())
      predictValueUseListOrder(U.get(), nullptr, OM, Stack);

  return Stack;
}

static const Module *getModuleFromVal(const Value *V) {
  if (const Argument *MA = dyn_cast<Argument>(V))
    return MA->getParent() ? MA->getParent()->getParent() : nullptr;

  if (const BasicBlock *BB = dyn_cast<BasicBlock>(V))
    return BB->getParent() ? BB->getParent()->getParent() : nullptr;

  if (const Instruction *I = dyn_cast<Instruction>(V)) {
    const Function *M = I->getParent() ? I->getParent()->getParent() : nullptr;
    return M ? M->getParent() : nullptr;
  }

  if (const GlobalValue *GV = dyn_cast<GlobalValue>(V))
    return GV->getParent();

  if (const auto *MAV = dyn_cast<MetadataAsValue>(V)) {
    for (const User *U : MAV->users())
      if (isa<Instruction>(U))
        if (const Module *M = getModuleFromVal(U))
          return M;
    return nullptr;
  }

  return nullptr;
}

static void PrintCallingConv(unsigned cc, raw_ostream &Out) {
  switch (cc) {
  default:                         Out << "cc" << cc; break;
  case CallingConv::Fast:          Out << "fastcc"; break;
  case CallingConv::Cold:          Out << "coldcc"; break;
  case CallingConv::WebKit_JS:     Out << "webkit_jscc"; break;
  case CallingConv::AnyReg:        Out << "anyregcc"; break;
  case CallingConv::PreserveMost:  Out << "preserve_mostcc"; break;
  case CallingConv::PreserveAll:   Out << "preserve_allcc"; break;
  case CallingConv::CXX_FAST_TLS:  Out << "cxx_fast_tlscc"; break;
  case CallingConv::GHC:           Out << "ghccc"; break;
  case CallingConv::X86_StdCall:   Out << "x86_stdcallcc"; break;
  case CallingConv::X86_FastCall:  Out << "x86_fastcallcc"; break;
  case CallingConv::X86_ThisCall:  Out << "x86_thiscallcc"; break;
<<<<<<< HEAD
  case CallingConv::X86_RegCall:   Out << "x86_regcallcc"; break; // INTEL
=======
  case CallingConv::X86_RegCall:   Out << "x86_regcallcc"; break;
>>>>>>> 47e577eb
  case CallingConv::X86_VectorCall:Out << "x86_vectorcallcc"; break;
  case CallingConv::Intel_OCL_BI:  Out << "intel_ocl_bicc"; break;
#if INTEL_CUSTOMIZATION
  case CallingConv::SVML:          Out << "svml_cc"; break;
#endif // INTEL_CUSTOMIZATION
  case CallingConv::ARM_APCS:      Out << "arm_apcscc"; break;
  case CallingConv::ARM_AAPCS:     Out << "arm_aapcscc"; break;
  case CallingConv::ARM_AAPCS_VFP: Out << "arm_aapcs_vfpcc"; break;
  case CallingConv::MSP430_INTR:   Out << "msp430_intrcc"; break;
  case CallingConv::AVR_INTR:      Out << "avr_intrcc "; break;
  case CallingConv::AVR_SIGNAL:    Out << "avr_signalcc "; break;
  case CallingConv::PTX_Kernel:    Out << "ptx_kernel"; break;
  case CallingConv::PTX_Device:    Out << "ptx_device"; break;
  case CallingConv::X86_64_SysV:   Out << "x86_64_sysvcc"; break;
  case CallingConv::X86_64_Win64:  Out << "x86_64_win64cc"; break;
  case CallingConv::SPIR_FUNC:     Out << "spir_func"; break;
  case CallingConv::SPIR_KERNEL:   Out << "spir_kernel"; break;
  case CallingConv::Swift:         Out << "swiftcc"; break;
  case CallingConv::X86_INTR:      Out << "x86_intrcc"; break;
  case CallingConv::HHVM:          Out << "hhvmcc"; break;
  case CallingConv::HHVM_C:        Out << "hhvm_ccc"; break;
  case CallingConv::AMDGPU_VS:     Out << "amdgpu_vs"; break;
  case CallingConv::AMDGPU_GS:     Out << "amdgpu_gs"; break;
  case CallingConv::AMDGPU_PS:     Out << "amdgpu_ps"; break;
  case CallingConv::AMDGPU_CS:     Out << "amdgpu_cs"; break;
  case CallingConv::AMDGPU_KERNEL: Out << "amdgpu_kernel"; break;
  }
}

void llvm::PrintEscapedString(StringRef Name, raw_ostream &Out) {
  for (unsigned i = 0, e = Name.size(); i != e; ++i) {
    unsigned char C = Name[i];
    if (isprint(C) && C != '\\' && C != '"')
      Out << C;
    else
      Out << '\\' << hexdigit(C >> 4) << hexdigit(C & 0x0F);
  }
}

enum PrefixType {
  GlobalPrefix,
  ComdatPrefix,
  LabelPrefix,
  LocalPrefix,
  NoPrefix
};

void llvm::printLLVMNameWithoutPrefix(raw_ostream &OS, StringRef Name) {
  assert(!Name.empty() && "Cannot get empty name!");

  // Scan the name to see if it needs quotes first.
  bool NeedsQuotes = isdigit(static_cast<unsigned char>(Name[0]));
  if (!NeedsQuotes) {
    for (unsigned i = 0, e = Name.size(); i != e; ++i) {
      // By making this unsigned, the value passed in to isalnum will always be
      // in the range 0-255.  This is important when building with MSVC because
      // its implementation will assert.  This situation can arise when dealing
      // with UTF-8 multibyte characters.
      unsigned char C = Name[i];
      if (!isalnum(static_cast<unsigned char>(C)) && C != '-' && C != '.' &&
          C != '_') {
        NeedsQuotes = true;
        break;
      }
    }
  }

  // If we didn't need any quotes, just write out the name in one blast.
  if (!NeedsQuotes) {
    OS << Name;
    return;
  }

  // Okay, we need quotes.  Output the quotes and escape any scary characters as
  // needed.
  OS << '"';
  PrintEscapedString(Name, OS);
  OS << '"';
}

/// Turn the specified name into an 'LLVM name', which is either prefixed with %
/// (if the string only contains simple characters) or is surrounded with ""'s
/// (if it has special chars in it). Print it out.
static void PrintLLVMName(raw_ostream &OS, StringRef Name, PrefixType Prefix) {
  switch (Prefix) {
  case NoPrefix:
    break;
  case GlobalPrefix:
    OS << '@';
    break;
  case ComdatPrefix:
    OS << '$';
    break;
  case LabelPrefix:
    break;
  case LocalPrefix:
    OS << '%';
    break;
  }
  printLLVMNameWithoutPrefix(OS, Name);
}

/// Turn the specified name into an 'LLVM name', which is either prefixed with %
/// (if the string only contains simple characters) or is surrounded with ""'s
/// (if it has special chars in it). Print it out.
static void PrintLLVMName(raw_ostream &OS, const Value *V) {
  PrintLLVMName(OS, V->getName(),
                isa<GlobalValue>(V) ? GlobalPrefix : LocalPrefix);
}


namespace {
class TypePrinting {
  TypePrinting(const TypePrinting &) = delete;
  void operator=(const TypePrinting&) = delete;
public:

  /// NamedTypes - The named types that are used by the current module.
  TypeFinder NamedTypes;

  /// NumberedTypes - The numbered types, along with their value.
  DenseMap<StructType*, unsigned> NumberedTypes;

  TypePrinting() = default;

  void incorporateTypes(const Module &M);

  void print(Type *Ty, raw_ostream &OS);

  void printStructBody(StructType *Ty, raw_ostream &OS);
};
} // namespace

void TypePrinting::incorporateTypes(const Module &M) {
  NamedTypes.run(M, false);

  // The list of struct types we got back includes all the struct types, split
  // the unnamed ones out to a numbering and remove the anonymous structs.
  unsigned NextNumber = 0;

  std::vector<StructType*>::iterator NextToUse = NamedTypes.begin(), I, E;
  for (I = NamedTypes.begin(), E = NamedTypes.end(); I != E; ++I) {
    StructType *STy = *I;

    // Ignore anonymous types.
    if (STy->isLiteral())
      continue;

    if (STy->getName().empty())
      NumberedTypes[STy] = NextNumber++;
    else
      *NextToUse++ = STy;
  }

  NamedTypes.erase(NextToUse, NamedTypes.end());
}


/// CalcTypeName - Write the specified type to the specified raw_ostream, making
/// use of type names or up references to shorten the type name where possible.
void TypePrinting::print(Type *Ty, raw_ostream &OS) {
  switch (Ty->getTypeID()) {
  case Type::VoidTyID:      OS << "void"; return;
  case Type::HalfTyID:      OS << "half"; return;
  case Type::FloatTyID:     OS << "float"; return;
  case Type::DoubleTyID:    OS << "double"; return;
  case Type::X86_FP80TyID:  OS << "x86_fp80"; return;
  case Type::FP128TyID:     OS << "fp128"; return;
  case Type::PPC_FP128TyID: OS << "ppc_fp128"; return;
  case Type::LabelTyID:     OS << "label"; return;
  case Type::MetadataTyID:  OS << "metadata"; return;
  case Type::X86_MMXTyID:   OS << "x86_mmx"; return;
  case Type::TokenTyID:     OS << "token"; return;
  case Type::IntegerTyID:
    OS << 'i' << cast<IntegerType>(Ty)->getBitWidth();
    return;

  case Type::FunctionTyID: {
    FunctionType *FTy = cast<FunctionType>(Ty);
    print(FTy->getReturnType(), OS);
    OS << " (";
    for (FunctionType::param_iterator I = FTy->param_begin(),
         E = FTy->param_end(); I != E; ++I) {
      if (I != FTy->param_begin())
        OS << ", ";
      print(*I, OS);
    }
    if (FTy->isVarArg()) {
      if (FTy->getNumParams()) OS << ", ";
      OS << "...";
    }
    OS << ')';
    return;
  }
  case Type::StructTyID: {
    StructType *STy = cast<StructType>(Ty);

    if (STy->isLiteral())
      return printStructBody(STy, OS);

    if (!STy->getName().empty())
      return PrintLLVMName(OS, STy->getName(), LocalPrefix);

    DenseMap<StructType*, unsigned>::iterator I = NumberedTypes.find(STy);
    if (I != NumberedTypes.end())
      OS << '%' << I->second;
    else  // Not enumerated, print the hex address.
      OS << "%\"type " << STy << '\"';
    return;
  }
  case Type::PointerTyID: {
    PointerType *PTy = cast<PointerType>(Ty);
    print(PTy->getElementType(), OS);
    if (unsigned AddressSpace = PTy->getAddressSpace())
      OS << " addrspace(" << AddressSpace << ')';
    OS << '*';
    return;
  }
  case Type::ArrayTyID: {
    ArrayType *ATy = cast<ArrayType>(Ty);
    OS << '[' << ATy->getNumElements() << " x ";
    print(ATy->getElementType(), OS);
    OS << ']';
    return;
  }
  case Type::VectorTyID: {
    VectorType *PTy = cast<VectorType>(Ty);
    OS << "<" << PTy->getNumElements() << " x ";
    print(PTy->getElementType(), OS);
    OS << '>';
    return;
  }
  }
  llvm_unreachable("Invalid TypeID");
}

void TypePrinting::printStructBody(StructType *STy, raw_ostream &OS) {
  if (STy->isOpaque()) {
    OS << "opaque";
    return;
  }

  if (STy->isPacked())
    OS << '<';

  if (STy->getNumElements() == 0) {
    OS << "{}";
  } else {
    StructType::element_iterator I = STy->element_begin();
    OS << "{ ";
    print(*I++, OS);
    for (StructType::element_iterator E = STy->element_end(); I != E; ++I) {
      OS << ", ";
      print(*I, OS);
    }

    OS << " }";
  }
  if (STy->isPacked())
    OS << '>';
}

namespace llvm {
//===----------------------------------------------------------------------===//
// SlotTracker Class: Enumerate slot numbers for unnamed values
//===----------------------------------------------------------------------===//
/// This class provides computation of slot numbers for LLVM Assembly writing.
///
class SlotTracker {
public:
  /// ValueMap - A mapping of Values to slot numbers.
  typedef DenseMap<const Value*, unsigned> ValueMap;

private:
  /// TheModule - The module for which we are holding slot numbers.
  const Module* TheModule;

  /// TheFunction - The function for which we are holding slot numbers.
  const Function* TheFunction;
  bool FunctionProcessed;
  bool ShouldInitializeAllMetadata;

  /// mMap - The slot map for the module level data.
  ValueMap mMap;
  unsigned mNext;

  /// fMap - The slot map for the function level data.
  ValueMap fMap;
  unsigned fNext;

  /// mdnMap - Map for MDNodes.
  DenseMap<const MDNode*, unsigned> mdnMap;
  unsigned mdnNext;

  /// asMap - The slot map for attribute sets.
  DenseMap<AttributeSet, unsigned> asMap;
  unsigned asNext;
public:
  /// Construct from a module.
  ///
  /// If \c ShouldInitializeAllMetadata, initializes all metadata in all
  /// functions, giving correct numbering for metadata referenced only from
  /// within a function (even if no functions have been initialized).
  explicit SlotTracker(const Module *M,
                       bool ShouldInitializeAllMetadata = false);
  /// Construct from a function, starting out in incorp state.
  ///
  /// If \c ShouldInitializeAllMetadata, initializes all metadata in all
  /// functions, giving correct numbering for metadata referenced only from
  /// within a function (even if no functions have been initialized).
  explicit SlotTracker(const Function *F,
                       bool ShouldInitializeAllMetadata = false);

  /// Return the slot number of the specified value in it's type
  /// plane.  If something is not in the SlotTracker, return -1.
  int getLocalSlot(const Value *V);
  int getGlobalSlot(const GlobalValue *V);
  int getMetadataSlot(const MDNode *N);
  int getAttributeGroupSlot(AttributeSet AS);

  /// If you'd like to deal with a function instead of just a module, use
  /// this method to get its data into the SlotTracker.
  void incorporateFunction(const Function *F) {
    TheFunction = F;
    FunctionProcessed = false;
  }

  const Function *getFunction() const { return TheFunction; }

  /// After calling incorporateFunction, use this method to remove the
  /// most recently incorporated function from the SlotTracker. This
  /// will reset the state of the machine back to just the module contents.
  void purgeFunction();

  /// MDNode map iterators.
  typedef DenseMap<const MDNode*, unsigned>::iterator mdn_iterator;
  mdn_iterator mdn_begin() { return mdnMap.begin(); }
  mdn_iterator mdn_end() { return mdnMap.end(); }
  unsigned mdn_size() const { return mdnMap.size(); }
  bool mdn_empty() const { return mdnMap.empty(); }

  /// AttributeSet map iterators.
  typedef DenseMap<AttributeSet, unsigned>::iterator as_iterator;
  as_iterator as_begin()   { return asMap.begin(); }
  as_iterator as_end()     { return asMap.end(); }
  unsigned as_size() const { return asMap.size(); }
  bool as_empty() const    { return asMap.empty(); }

  /// This function does the actual initialization.
  inline void initialize();

  // Implementation Details
private:
  /// CreateModuleSlot - Insert the specified GlobalValue* into the slot table.
  void CreateModuleSlot(const GlobalValue *V);

  /// CreateMetadataSlot - Insert the specified MDNode* into the slot table.
  void CreateMetadataSlot(const MDNode *N);

  /// CreateFunctionSlot - Insert the specified Value* into the slot table.
  void CreateFunctionSlot(const Value *V);

  /// \brief Insert the specified AttributeSet into the slot table.
  void CreateAttributeSetSlot(AttributeSet AS);

  /// Add all of the module level global variables (and their initializers)
  /// and function declarations, but not the contents of those functions.
  void processModule();

  /// Add all of the functions arguments, basic blocks, and instructions.
  void processFunction();

  /// Add the metadata directly attached to a GlobalObject.
  void processGlobalObjectMetadata(const GlobalObject &GO);

  /// Add all of the metadata from a function.
  void processFunctionMetadata(const Function &F);

  /// Add all of the metadata from an instruction.
  void processInstructionMetadata(const Instruction &I);

  SlotTracker(const SlotTracker &) = delete;
  void operator=(const SlotTracker &) = delete;
};
} // namespace llvm

ModuleSlotTracker::ModuleSlotTracker(SlotTracker &Machine, const Module *M,
                                     const Function *F)
    : M(M), F(F), Machine(&Machine) {}

ModuleSlotTracker::ModuleSlotTracker(const Module *M,
                                     bool ShouldInitializeAllMetadata)
    : ShouldCreateStorage(M),
      ShouldInitializeAllMetadata(ShouldInitializeAllMetadata), M(M) {}

ModuleSlotTracker::~ModuleSlotTracker() {}

SlotTracker *ModuleSlotTracker::getMachine() {
  if (!ShouldCreateStorage)
    return Machine;

  ShouldCreateStorage = false;
  MachineStorage =
      llvm::make_unique<SlotTracker>(M, ShouldInitializeAllMetadata);
  Machine = MachineStorage.get();
  return Machine;
}

void ModuleSlotTracker::incorporateFunction(const Function &F) {
  // Using getMachine() may lazily create the slot tracker.
  if (!getMachine())
    return;

  // Nothing to do if this is the right function already.
  if (this->F == &F)
    return;
  if (this->F)
    Machine->purgeFunction();
  Machine->incorporateFunction(&F);
  this->F = &F;
}

int ModuleSlotTracker::getLocalSlot(const Value *V) {
  assert(F && "No function incorporated");
  return Machine->getLocalSlot(V);
}

static SlotTracker *createSlotTracker(const Value *V) {
  if (const Argument *FA = dyn_cast<Argument>(V))
    return new SlotTracker(FA->getParent());

  if (const Instruction *I = dyn_cast<Instruction>(V))
    if (I->getParent())
      return new SlotTracker(I->getParent()->getParent());

  if (const BasicBlock *BB = dyn_cast<BasicBlock>(V))
    return new SlotTracker(BB->getParent());

  if (const GlobalVariable *GV = dyn_cast<GlobalVariable>(V))
    return new SlotTracker(GV->getParent());

  if (const GlobalAlias *GA = dyn_cast<GlobalAlias>(V))
    return new SlotTracker(GA->getParent());

  if (const GlobalIFunc *GIF = dyn_cast<GlobalIFunc>(V))
    return new SlotTracker(GIF->getParent());

  if (const Function *Func = dyn_cast<Function>(V))
    return new SlotTracker(Func);

  return nullptr;
}

#if 0
#define ST_DEBUG(X) dbgs() << X
#else
#define ST_DEBUG(X)
#endif

// Module level constructor. Causes the contents of the Module (sans functions)
// to be added to the slot table.
SlotTracker::SlotTracker(const Module *M, bool ShouldInitializeAllMetadata)
    : TheModule(M), TheFunction(nullptr), FunctionProcessed(false),
      ShouldInitializeAllMetadata(ShouldInitializeAllMetadata), mNext(0),
      fNext(0), mdnNext(0), asNext(0) {}

// Function level constructor. Causes the contents of the Module and the one
// function provided to be added to the slot table.
SlotTracker::SlotTracker(const Function *F, bool ShouldInitializeAllMetadata)
    : TheModule(F ? F->getParent() : nullptr), TheFunction(F),
      FunctionProcessed(false),
      ShouldInitializeAllMetadata(ShouldInitializeAllMetadata), mNext(0),
      fNext(0), mdnNext(0), asNext(0) {}

inline void SlotTracker::initialize() {
  if (TheModule) {
    processModule();
    TheModule = nullptr; ///< Prevent re-processing next time we're called.
  }

  if (TheFunction && !FunctionProcessed)
    processFunction();
}

// Iterate through all the global variables, functions, and global
// variable initializers and create slots for them.
void SlotTracker::processModule() {
  ST_DEBUG("begin processModule!\n");

  // Add all of the unnamed global variables to the value table.
  for (const GlobalVariable &Var : TheModule->globals()) {
    if (!Var.hasName())
      CreateModuleSlot(&Var);
    processGlobalObjectMetadata(Var);
  }

  for (const GlobalAlias &A : TheModule->aliases()) {
    if (!A.hasName())
      CreateModuleSlot(&A);
  }

  for (const GlobalIFunc &I : TheModule->ifuncs()) {
    if (!I.hasName())
      CreateModuleSlot(&I);
  }

  // Add metadata used by named metadata.
  for (const NamedMDNode &NMD : TheModule->named_metadata()) {
    for (unsigned i = 0, e = NMD.getNumOperands(); i != e; ++i)
      CreateMetadataSlot(NMD.getOperand(i));
  }

  for (const Function &F : *TheModule) {
    if (!F.hasName())
      // Add all the unnamed functions to the table.
      CreateModuleSlot(&F);

    if (ShouldInitializeAllMetadata)
      processFunctionMetadata(F);

    // Add all the function attributes to the table.
    // FIXME: Add attributes of other objects?
    AttributeSet FnAttrs = F.getAttributes().getFnAttributes();
    if (FnAttrs.hasAttributes(AttributeSet::FunctionIndex))
      CreateAttributeSetSlot(FnAttrs);
  }

  ST_DEBUG("end processModule!\n");
}

// Process the arguments, basic blocks, and instructions  of a function.
void SlotTracker::processFunction() {
  ST_DEBUG("begin processFunction!\n");
  fNext = 0;

  // Process function metadata if it wasn't hit at the module-level.
  if (!ShouldInitializeAllMetadata)
    processFunctionMetadata(*TheFunction);

  // Add all the function arguments with no names.
  for(Function::const_arg_iterator AI = TheFunction->arg_begin(),
      AE = TheFunction->arg_end(); AI != AE; ++AI)
    if (!AI->hasName())
      CreateFunctionSlot(&*AI);

  ST_DEBUG("Inserting Instructions:\n");

  // Add all of the basic blocks and instructions with no names.
  for (auto &BB : *TheFunction) {
    if (!BB.hasName())
      CreateFunctionSlot(&BB);

    for (auto &I : BB) {
      if (!I.getType()->isVoidTy() && !I.hasName())
        CreateFunctionSlot(&I);

      // We allow direct calls to any llvm.foo function here, because the
      // target may not be linked into the optimizer.
      if (const CallInst *CI = dyn_cast<CallInst>(&I)) {
        // Add all the call attributes to the table.
        AttributeSet Attrs = CI->getAttributes().getFnAttributes();
        if (Attrs.hasAttributes(AttributeSet::FunctionIndex))
          CreateAttributeSetSlot(Attrs);
      } else if (const InvokeInst *II = dyn_cast<InvokeInst>(&I)) {
        // Add all the call attributes to the table.
        AttributeSet Attrs = II->getAttributes().getFnAttributes();
        if (Attrs.hasAttributes(AttributeSet::FunctionIndex))
          CreateAttributeSetSlot(Attrs);
      }
    }
  }

  FunctionProcessed = true;

  ST_DEBUG("end processFunction!\n");
}

void SlotTracker::processGlobalObjectMetadata(const GlobalObject &GO) {
  SmallVector<std::pair<unsigned, MDNode *>, 4> MDs;
  GO.getAllMetadata(MDs);
  for (auto &MD : MDs)
    CreateMetadataSlot(MD.second);
}

void SlotTracker::processFunctionMetadata(const Function &F) {
  processGlobalObjectMetadata(F);
  for (auto &BB : F) {
    for (auto &I : BB)
      processInstructionMetadata(I);
  }
}

void SlotTracker::processInstructionMetadata(const Instruction &I) {
  // Process metadata used directly by intrinsics.
  if (const CallInst *CI = dyn_cast<CallInst>(&I))
    if (Function *F = CI->getCalledFunction())
      if (F->isIntrinsic())
        for (auto &Op : I.operands())
          if (auto *V = dyn_cast_or_null<MetadataAsValue>(Op))
            if (MDNode *N = dyn_cast<MDNode>(V->getMetadata()))
              CreateMetadataSlot(N);

  // Process metadata attached to this instruction.
  SmallVector<std::pair<unsigned, MDNode *>, 4> MDs;
  I.getAllMetadata(MDs);
  for (auto &MD : MDs)
    CreateMetadataSlot(MD.second);
}

/// Clean up after incorporating a function. This is the only way to get out of
/// the function incorporation state that affects get*Slot/Create*Slot. Function
/// incorporation state is indicated by TheFunction != 0.
void SlotTracker::purgeFunction() {
  ST_DEBUG("begin purgeFunction!\n");
  fMap.clear(); // Simply discard the function level map
  TheFunction = nullptr;
  FunctionProcessed = false;
  ST_DEBUG("end purgeFunction!\n");
}

/// getGlobalSlot - Get the slot number of a global value.
int SlotTracker::getGlobalSlot(const GlobalValue *V) {
  // Check for uninitialized state and do lazy initialization.
  initialize();

  // Find the value in the module map
  ValueMap::iterator MI = mMap.find(V);
  return MI == mMap.end() ? -1 : (int)MI->second;
}

/// getMetadataSlot - Get the slot number of a MDNode.
int SlotTracker::getMetadataSlot(const MDNode *N) {
  // Check for uninitialized state and do lazy initialization.
  initialize();

  // Find the MDNode in the module map
  mdn_iterator MI = mdnMap.find(N);
  return MI == mdnMap.end() ? -1 : (int)MI->second;
}


/// getLocalSlot - Get the slot number for a value that is local to a function.
int SlotTracker::getLocalSlot(const Value *V) {
  assert(!isa<Constant>(V) && "Can't get a constant or global slot with this!");

  // Check for uninitialized state and do lazy initialization.
  initialize();

  ValueMap::iterator FI = fMap.find(V);
  return FI == fMap.end() ? -1 : (int)FI->second;
}

int SlotTracker::getAttributeGroupSlot(AttributeSet AS) {
  // Check for uninitialized state and do lazy initialization.
  initialize();

  // Find the AttributeSet in the module map.
  as_iterator AI = asMap.find(AS);
  return AI == asMap.end() ? -1 : (int)AI->second;
}

/// CreateModuleSlot - Insert the specified GlobalValue* into the slot table.
void SlotTracker::CreateModuleSlot(const GlobalValue *V) {
  assert(V && "Can't insert a null Value into SlotTracker!");
  assert(!V->getType()->isVoidTy() && "Doesn't need a slot!");
  assert(!V->hasName() && "Doesn't need a slot!");

  unsigned DestSlot = mNext++;
  mMap[V] = DestSlot;

  ST_DEBUG("  Inserting value [" << V->getType() << "] = " << V << " slot=" <<
           DestSlot << " [");
  // G = Global, F = Function, A = Alias, I = IFunc, o = other
  ST_DEBUG((isa<GlobalVariable>(V) ? 'G' :
            (isa<Function>(V) ? 'F' :
             (isa<GlobalAlias>(V) ? 'A' :
              (isa<GlobalIFunc>(V) ? 'I' : 'o')))) << "]\n");
}

/// CreateSlot - Create a new slot for the specified value if it has no name.
void SlotTracker::CreateFunctionSlot(const Value *V) {
  assert(!V->getType()->isVoidTy() && !V->hasName() && "Doesn't need a slot!");

  unsigned DestSlot = fNext++;
  fMap[V] = DestSlot;

  // G = Global, F = Function, o = other
  ST_DEBUG("  Inserting value [" << V->getType() << "] = " << V << " slot=" <<
           DestSlot << " [o]\n");
}

/// CreateModuleSlot - Insert the specified MDNode* into the slot table.
void SlotTracker::CreateMetadataSlot(const MDNode *N) {
  assert(N && "Can't insert a null Value into SlotTracker!");

  unsigned DestSlot = mdnNext;
  if (!mdnMap.insert(std::make_pair(N, DestSlot)).second)
    return;
  ++mdnNext;

  // Recursively add any MDNodes referenced by operands.
  for (unsigned i = 0, e = N->getNumOperands(); i != e; ++i)
    if (const MDNode *Op = dyn_cast_or_null<MDNode>(N->getOperand(i)))
      CreateMetadataSlot(Op);
}

void SlotTracker::CreateAttributeSetSlot(AttributeSet AS) {
  assert(AS.hasAttributes(AttributeSet::FunctionIndex) &&
         "Doesn't need a slot!");

  as_iterator I = asMap.find(AS);
  if (I != asMap.end())
    return;

  unsigned DestSlot = asNext++;
  asMap[AS] = DestSlot;
}

//===----------------------------------------------------------------------===//
// AsmWriter Implementation
//===----------------------------------------------------------------------===//

static void WriteAsOperandInternal(raw_ostream &Out, const Value *V,
                                   TypePrinting *TypePrinter,
                                   SlotTracker *Machine,
                                   const Module *Context);

static void WriteAsOperandInternal(raw_ostream &Out, const Metadata *MD,
                                   TypePrinting *TypePrinter,
                                   SlotTracker *Machine, const Module *Context,
                                   bool FromValue = false);

static void writeAtomicRMWOperation(raw_ostream &Out,
                                    AtomicRMWInst::BinOp Op) {
  switch (Op) {
  default: Out << " <unknown operation " << Op << ">"; break;
  case AtomicRMWInst::Xchg: Out << " xchg"; break;
  case AtomicRMWInst::Add:  Out << " add"; break;
  case AtomicRMWInst::Sub:  Out << " sub"; break;
  case AtomicRMWInst::And:  Out << " and"; break;
  case AtomicRMWInst::Nand: Out << " nand"; break;
  case AtomicRMWInst::Or:   Out << " or"; break;
  case AtomicRMWInst::Xor:  Out << " xor"; break;
  case AtomicRMWInst::Max:  Out << " max"; break;
  case AtomicRMWInst::Min:  Out << " min"; break;
  case AtomicRMWInst::UMax: Out << " umax"; break;
  case AtomicRMWInst::UMin: Out << " umin"; break;
  }
}

static void WriteOptimizationInfo(raw_ostream &Out, const User *U) {
  if (const FPMathOperator *FPO = dyn_cast<const FPMathOperator>(U)) {
    // Unsafe algebra implies all the others, no need to write them all out
    if (FPO->hasUnsafeAlgebra())
      Out << " fast";
    else {
      if (FPO->hasNoNaNs())
        Out << " nnan";
      if (FPO->hasNoInfs())
        Out << " ninf";
      if (FPO->hasNoSignedZeros())
        Out << " nsz";
      if (FPO->hasAllowReciprocal())
        Out << " arcp";
    }
  }

  if (const OverflowingBinaryOperator *OBO =
        dyn_cast<OverflowingBinaryOperator>(U)) {
    if (OBO->hasNoUnsignedWrap())
      Out << " nuw";
    if (OBO->hasNoSignedWrap())
      Out << " nsw";
  } else if (const PossiblyExactOperator *Div =
               dyn_cast<PossiblyExactOperator>(U)) {
    if (Div->isExact())
      Out << " exact";
  } else if (const GEPOperator *GEP = dyn_cast<GEPOperator>(U)) {
    if (GEP->isInBounds())
      Out << " inbounds";
  }
}

static void WriteConstantInternal(raw_ostream &Out, const Constant *CV,
                                  TypePrinting &TypePrinter,
                                  SlotTracker *Machine,
                                  const Module *Context) {
  if (const ConstantInt *CI = dyn_cast<ConstantInt>(CV)) {
    if (CI->getType()->isIntegerTy(1)) {
      Out << (CI->getZExtValue() ? "true" : "false");
      return;
    }
    Out << CI->getValue();
    return;
  }

  if (const ConstantFP *CFP = dyn_cast<ConstantFP>(CV)) {
    if (&CFP->getValueAPF().getSemantics() == &APFloat::IEEEsingle ||
        &CFP->getValueAPF().getSemantics() == &APFloat::IEEEdouble) {
      // We would like to output the FP constant value in exponential notation,
      // but we cannot do this if doing so will lose precision.  Check here to
      // make sure that we only output it in exponential format if we can parse
      // the value back and get the same value.
      //
      bool ignored;
      bool isDouble = &CFP->getValueAPF().getSemantics()==&APFloat::IEEEdouble;
      bool isInf = CFP->getValueAPF().isInfinity();
      bool isNaN = CFP->getValueAPF().isNaN();
      if (!isInf && !isNaN) {
        double Val = isDouble ? CFP->getValueAPF().convertToDouble() :
                                CFP->getValueAPF().convertToFloat();
        SmallString<128> StrVal;
        raw_svector_ostream(StrVal) << Val;

        // Check to make sure that the stringized number is not some string like
        // "Inf" or NaN, that atof will accept, but the lexer will not.  Check
        // that the string matches the "[-+]?[0-9]" regex.
        //
        if ((StrVal[0] >= '0' && StrVal[0] <= '9') ||
            ((StrVal[0] == '-' || StrVal[0] == '+') &&
             (StrVal[1] >= '0' && StrVal[1] <= '9'))) {
          // Reparse stringized version!
          if (APFloat(APFloat::IEEEdouble, StrVal).convertToDouble() == Val) {
            Out << StrVal;
            return;
          }
        }
      }
      // Otherwise we could not reparse it to exactly the same value, so we must
      // output the string in hexadecimal format!  Note that loading and storing
      // floating point types changes the bits of NaNs on some hosts, notably
      // x86, so we must not use these types.
      static_assert(sizeof(double) == sizeof(uint64_t),
                    "assuming that double is 64 bits!");
      APFloat apf = CFP->getValueAPF();
      // Floats are represented in ASCII IR as double, convert.
      if (!isDouble)
        apf.convert(APFloat::IEEEdouble, APFloat::rmNearestTiesToEven,
                          &ignored);
      Out << format_hex(apf.bitcastToAPInt().getZExtValue(), 0, /*Upper=*/true);
      return;
    }

    // Either half, or some form of long double.
    // These appear as a magic letter identifying the type, then a
    // fixed number of hex digits.
    Out << "0x";
    APInt API = CFP->getValueAPF().bitcastToAPInt();
    if (&CFP->getValueAPF().getSemantics() == &APFloat::x87DoubleExtended) {
      Out << 'K';
      Out << format_hex_no_prefix(API.getHiBits(16).getZExtValue(), 4,
                                  /*Upper=*/true);
      Out << format_hex_no_prefix(API.getLoBits(64).getZExtValue(), 16,
                                  /*Upper=*/true);
      return;
    } else if (&CFP->getValueAPF().getSemantics() == &APFloat::IEEEquad) {
      Out << 'L';
      Out << format_hex_no_prefix(API.getLoBits(64).getZExtValue(), 16,
                                  /*Upper=*/true);
      Out << format_hex_no_prefix(API.getHiBits(64).getZExtValue(), 16,
                                  /*Upper=*/true);
    } else if (&CFP->getValueAPF().getSemantics() == &APFloat::PPCDoubleDouble) {
      Out << 'M';
      Out << format_hex_no_prefix(API.getLoBits(64).getZExtValue(), 16,
                                  /*Upper=*/true);
      Out << format_hex_no_prefix(API.getHiBits(64).getZExtValue(), 16,
                                  /*Upper=*/true);
    } else if (&CFP->getValueAPF().getSemantics() == &APFloat::IEEEhalf) {
      Out << 'H';
      Out << format_hex_no_prefix(API.getZExtValue(), 4,
                                  /*Upper=*/true);
    } else
      llvm_unreachable("Unsupported floating point type");
    return;
  }

  if (isa<ConstantAggregateZero>(CV)) {
    Out << "zeroinitializer";
    return;
  }

  if (const BlockAddress *BA = dyn_cast<BlockAddress>(CV)) {
    Out << "blockaddress(";
    WriteAsOperandInternal(Out, BA->getFunction(), &TypePrinter, Machine,
                           Context);
    Out << ", ";
    WriteAsOperandInternal(Out, BA->getBasicBlock(), &TypePrinter, Machine,
                           Context);
    Out << ")";
    return;
  }

  if (const ConstantArray *CA = dyn_cast<ConstantArray>(CV)) {
    Type *ETy = CA->getType()->getElementType();
    Out << '[';
    TypePrinter.print(ETy, Out);
    Out << ' ';
    WriteAsOperandInternal(Out, CA->getOperand(0),
                           &TypePrinter, Machine,
                           Context);
    for (unsigned i = 1, e = CA->getNumOperands(); i != e; ++i) {
      Out << ", ";
      TypePrinter.print(ETy, Out);
      Out << ' ';
      WriteAsOperandInternal(Out, CA->getOperand(i), &TypePrinter, Machine,
                             Context);
    }
    Out << ']';
    return;
  }

  if (const ConstantDataArray *CA = dyn_cast<ConstantDataArray>(CV)) {
    // As a special case, print the array as a string if it is an array of
    // i8 with ConstantInt values.
    if (CA->isString()) {
      Out << "c\"";
      PrintEscapedString(CA->getAsString(), Out);
      Out << '"';
      return;
    }

    Type *ETy = CA->getType()->getElementType();
    Out << '[';
    TypePrinter.print(ETy, Out);
    Out << ' ';
    WriteAsOperandInternal(Out, CA->getElementAsConstant(0),
                           &TypePrinter, Machine,
                           Context);
    for (unsigned i = 1, e = CA->getNumElements(); i != e; ++i) {
      Out << ", ";
      TypePrinter.print(ETy, Out);
      Out << ' ';
      WriteAsOperandInternal(Out, CA->getElementAsConstant(i), &TypePrinter,
                             Machine, Context);
    }
    Out << ']';
    return;
  }


  if (const ConstantStruct *CS = dyn_cast<ConstantStruct>(CV)) {
    if (CS->getType()->isPacked())
      Out << '<';
    Out << '{';
    unsigned N = CS->getNumOperands();
    if (N) {
      Out << ' ';
      TypePrinter.print(CS->getOperand(0)->getType(), Out);
      Out << ' ';

      WriteAsOperandInternal(Out, CS->getOperand(0), &TypePrinter, Machine,
                             Context);

      for (unsigned i = 1; i < N; i++) {
        Out << ", ";
        TypePrinter.print(CS->getOperand(i)->getType(), Out);
        Out << ' ';

        WriteAsOperandInternal(Out, CS->getOperand(i), &TypePrinter, Machine,
                               Context);
      }
      Out << ' ';
    }

    Out << '}';
    if (CS->getType()->isPacked())
      Out << '>';
    return;
  }

  if (isa<ConstantVector>(CV) || isa<ConstantDataVector>(CV)) {
    Type *ETy = CV->getType()->getVectorElementType();
    Out << '<';
    TypePrinter.print(ETy, Out);
    Out << ' ';
    WriteAsOperandInternal(Out, CV->getAggregateElement(0U), &TypePrinter,
                           Machine, Context);
    for (unsigned i = 1, e = CV->getType()->getVectorNumElements(); i != e;++i){
      Out << ", ";
      TypePrinter.print(ETy, Out);
      Out << ' ';
      WriteAsOperandInternal(Out, CV->getAggregateElement(i), &TypePrinter,
                             Machine, Context);
    }
    Out << '>';
    return;
  }

  if (isa<ConstantPointerNull>(CV)) {
    Out << "null";
    return;
  }

  if (isa<ConstantTokenNone>(CV)) {
    Out << "none";
    return;
  }

  if (isa<UndefValue>(CV)) {
    Out << "undef";
    return;
  }

  if (const ConstantExpr *CE = dyn_cast<ConstantExpr>(CV)) {
    Out << CE->getOpcodeName();
    WriteOptimizationInfo(Out, CE);
    if (CE->isCompare())
      Out << ' ' << CmpInst::getPredicateName(
                        static_cast<CmpInst::Predicate>(CE->getPredicate()));
    Out << " (";

    Optional<unsigned> InRangeOp;
    if (const GEPOperator *GEP = dyn_cast<GEPOperator>(CE)) {
      TypePrinter.print(GEP->getSourceElementType(), Out);
      Out << ", ";
      InRangeOp = GEP->getInRangeIndex();
      if (InRangeOp)
        ++*InRangeOp;
    }

    for (User::const_op_iterator OI=CE->op_begin(); OI != CE->op_end(); ++OI) {
      if (InRangeOp && unsigned(OI - CE->op_begin()) == *InRangeOp)
        Out << "inrange ";
      TypePrinter.print((*OI)->getType(), Out);
      Out << ' ';
      WriteAsOperandInternal(Out, *OI, &TypePrinter, Machine, Context);
      if (OI+1 != CE->op_end())
        Out << ", ";
    }

    if (CE->hasIndices()) {
      ArrayRef<unsigned> Indices = CE->getIndices();
      for (unsigned i = 0, e = Indices.size(); i != e; ++i)
        Out << ", " << Indices[i];
    }

    if (CE->isCast()) {
      Out << " to ";
      TypePrinter.print(CE->getType(), Out);
    }

    Out << ')';
    return;
  }

  Out << "<placeholder or erroneous Constant>";
}

static void writeMDTuple(raw_ostream &Out, const MDTuple *Node,
                         TypePrinting *TypePrinter, SlotTracker *Machine,
                         const Module *Context) {
  Out << "!{";
  for (unsigned mi = 0, me = Node->getNumOperands(); mi != me; ++mi) {
    const Metadata *MD = Node->getOperand(mi);
    if (!MD)
      Out << "null";
    else if (auto *MDV = dyn_cast<ValueAsMetadata>(MD)) {
      Value *V = MDV->getValue();
      TypePrinter->print(V->getType(), Out);
      Out << ' ';
      WriteAsOperandInternal(Out, V, TypePrinter, Machine, Context);
    } else {
      WriteAsOperandInternal(Out, MD, TypePrinter, Machine, Context);
    }
    if (mi + 1 != me)
      Out << ", ";
  }

  Out << "}";
}

namespace {
struct FieldSeparator {
  bool Skip;
  const char *Sep;
  FieldSeparator(const char *Sep = ", ") : Skip(true), Sep(Sep) {}
};
raw_ostream &operator<<(raw_ostream &OS, FieldSeparator &FS) {
  if (FS.Skip) {
    FS.Skip = false;
    return OS;
  }
  return OS << FS.Sep;
}
struct MDFieldPrinter {
  raw_ostream &Out;
  FieldSeparator FS;
  TypePrinting *TypePrinter;
  SlotTracker *Machine;
  const Module *Context;

  explicit MDFieldPrinter(raw_ostream &Out)
      : Out(Out), TypePrinter(nullptr), Machine(nullptr), Context(nullptr) {}
  MDFieldPrinter(raw_ostream &Out, TypePrinting *TypePrinter,
                 SlotTracker *Machine, const Module *Context)
      : Out(Out), TypePrinter(TypePrinter), Machine(Machine), Context(Context) {
  }
  void printTag(const DINode *N);
  void printMacinfoType(const DIMacroNode *N);
  void printString(StringRef Name, StringRef Value,
                   bool ShouldSkipEmpty = true);
  void printMetadata(StringRef Name, const Metadata *MD,
                     bool ShouldSkipNull = true);
  template <class IntTy>
  void printInt(StringRef Name, IntTy Int, bool ShouldSkipZero = true);
  void printBool(StringRef Name, bool Value, Optional<bool> Default = None);
  void printDIFlags(StringRef Name, DINode::DIFlags Flags);
  template <class IntTy, class Stringifier>
  void printDwarfEnum(StringRef Name, IntTy Value, Stringifier toString,
                      bool ShouldSkipZero = true);
  void printEmissionKind(StringRef Name, DICompileUnit::DebugEmissionKind EK);
};
} // end namespace

void MDFieldPrinter::printTag(const DINode *N) {
  Out << FS << "tag: ";
  auto Tag = dwarf::TagString(N->getTag());
  if (!Tag.empty())
    Out << Tag;
  else
    Out << N->getTag();
}

void MDFieldPrinter::printMacinfoType(const DIMacroNode *N) {
  Out << FS << "type: ";
  auto Type = dwarf::MacinfoString(N->getMacinfoType());
  if (!Type.empty())
    Out << Type;
  else
    Out << N->getMacinfoType();
}

void MDFieldPrinter::printString(StringRef Name, StringRef Value,
                                 bool ShouldSkipEmpty) {
  if (ShouldSkipEmpty && Value.empty())
    return;

  Out << FS << Name << ": \"";
  PrintEscapedString(Value, Out);
  Out << "\"";
}

static void writeMetadataAsOperand(raw_ostream &Out, const Metadata *MD,
                                   TypePrinting *TypePrinter,
                                   SlotTracker *Machine,
                                   const Module *Context) {
  if (!MD) {
    Out << "null";
    return;
  }
  WriteAsOperandInternal(Out, MD, TypePrinter, Machine, Context);
}

void MDFieldPrinter::printMetadata(StringRef Name, const Metadata *MD,
                                   bool ShouldSkipNull) {
  if (ShouldSkipNull && !MD)
    return;

  Out << FS << Name << ": ";
  writeMetadataAsOperand(Out, MD, TypePrinter, Machine, Context);
}

template <class IntTy>
void MDFieldPrinter::printInt(StringRef Name, IntTy Int, bool ShouldSkipZero) {
  if (ShouldSkipZero && !Int)
    return;

  Out << FS << Name << ": " << Int;
}

void MDFieldPrinter::printBool(StringRef Name, bool Value,
                               Optional<bool> Default) {
  if (Default && Value == *Default)
    return;
  Out << FS << Name << ": " << (Value ? "true" : "false");
}

void MDFieldPrinter::printDIFlags(StringRef Name, DINode::DIFlags Flags) {
  if (!Flags)
    return;

  Out << FS << Name << ": ";

  SmallVector<DINode::DIFlags, 8> SplitFlags;
  auto Extra = DINode::splitFlags(Flags, SplitFlags);

  FieldSeparator FlagsFS(" | ");
  for (auto F : SplitFlags) {
    auto StringF = DINode::getFlagString(F);
    assert(!StringF.empty() && "Expected valid flag");
    Out << FlagsFS << StringF;
  }
  if (Extra || SplitFlags.empty())
    Out << FlagsFS << Extra;
}

void MDFieldPrinter::printEmissionKind(StringRef Name,
                                       DICompileUnit::DebugEmissionKind EK) {
  Out << FS << Name << ": " << DICompileUnit::EmissionKindString(EK);
}


template <class IntTy, class Stringifier>
void MDFieldPrinter::printDwarfEnum(StringRef Name, IntTy Value,
                                    Stringifier toString, bool ShouldSkipZero) {
  if (!Value)
    return;

  Out << FS << Name << ": ";
  auto S = toString(Value);
  if (!S.empty())
    Out << S;
  else
    Out << Value;
}

static void writeGenericDINode(raw_ostream &Out, const GenericDINode *N,
                               TypePrinting *TypePrinter, SlotTracker *Machine,
                               const Module *Context) {
  Out << "!GenericDINode(";
  MDFieldPrinter Printer(Out, TypePrinter, Machine, Context);
  Printer.printTag(N);
  Printer.printString("header", N->getHeader());
  if (N->getNumDwarfOperands()) {
    Out << Printer.FS << "operands: {";
    FieldSeparator IFS;
    for (auto &I : N->dwarf_operands()) {
      Out << IFS;
      writeMetadataAsOperand(Out, I, TypePrinter, Machine, Context);
    }
    Out << "}";
  }
  Out << ")";
}

static void writeDILocation(raw_ostream &Out, const DILocation *DL,
                            TypePrinting *TypePrinter, SlotTracker *Machine,
                            const Module *Context) {
  Out << "!DILocation(";
  MDFieldPrinter Printer(Out, TypePrinter, Machine, Context);
  // Always output the line, since 0 is a relevant and important value for it.
  Printer.printInt("line", DL->getLine(), /* ShouldSkipZero */ false);
  Printer.printInt("column", DL->getColumn());
  Printer.printMetadata("scope", DL->getRawScope(), /* ShouldSkipNull */ false);
  Printer.printMetadata("inlinedAt", DL->getRawInlinedAt());
  Out << ")";
}

static void writeDISubrange(raw_ostream &Out, const DISubrange *N,
                            TypePrinting *, SlotTracker *, const Module *) {
  Out << "!DISubrange(";
  MDFieldPrinter Printer(Out);
  Printer.printInt("count", N->getCount(), /* ShouldSkipZero */ false);
  Printer.printInt("lowerBound", N->getLowerBound());
  Out << ")";
}

static void writeDIEnumerator(raw_ostream &Out, const DIEnumerator *N,
                              TypePrinting *, SlotTracker *, const Module *) {
  Out << "!DIEnumerator(";
  MDFieldPrinter Printer(Out);
  Printer.printString("name", N->getName(), /* ShouldSkipEmpty */ false);
  Printer.printInt("value", N->getValue(), /* ShouldSkipZero */ false);
  Out << ")";
}

static void writeDIBasicType(raw_ostream &Out, const DIBasicType *N,
                             TypePrinting *, SlotTracker *, const Module *) {
  Out << "!DIBasicType(";
  MDFieldPrinter Printer(Out);
  if (N->getTag() != dwarf::DW_TAG_base_type)
    Printer.printTag(N);
  Printer.printString("name", N->getName());
  Printer.printInt("size", N->getSizeInBits());
  Printer.printInt("align", N->getAlignInBits());
  Printer.printDwarfEnum("encoding", N->getEncoding(),
                         dwarf::AttributeEncodingString);
  Out << ")";
}

static void writeDIDerivedType(raw_ostream &Out, const DIDerivedType *N,
                               TypePrinting *TypePrinter, SlotTracker *Machine,
                               const Module *Context) {
  Out << "!DIDerivedType(";
  MDFieldPrinter Printer(Out, TypePrinter, Machine, Context);
  Printer.printTag(N);
  Printer.printString("name", N->getName());
  Printer.printMetadata("scope", N->getRawScope());
  Printer.printMetadata("file", N->getRawFile());
  Printer.printInt("line", N->getLine());
  Printer.printMetadata("baseType", N->getRawBaseType(),
                        /* ShouldSkipNull */ false);
  Printer.printInt("size", N->getSizeInBits());
  Printer.printInt("align", N->getAlignInBits());
  Printer.printInt("offset", N->getOffsetInBits());
  Printer.printDIFlags("flags", N->getFlags());
  Printer.printMetadata("extraData", N->getRawExtraData());
  Out << ")";
}

static void writeDICompositeType(raw_ostream &Out, const DICompositeType *N,
                                 TypePrinting *TypePrinter,
                                 SlotTracker *Machine, const Module *Context) {
  Out << "!DICompositeType(";
  MDFieldPrinter Printer(Out, TypePrinter, Machine, Context);
  Printer.printTag(N);
  Printer.printString("name", N->getName());
  Printer.printMetadata("scope", N->getRawScope());
  Printer.printMetadata("file", N->getRawFile());
  Printer.printInt("line", N->getLine());
  Printer.printMetadata("baseType", N->getRawBaseType());
  Printer.printInt("size", N->getSizeInBits());
  Printer.printInt("align", N->getAlignInBits());
  Printer.printInt("offset", N->getOffsetInBits());
  Printer.printDIFlags("flags", N->getFlags());
  Printer.printMetadata("elements", N->getRawElements());
  Printer.printDwarfEnum("runtimeLang", N->getRuntimeLang(),
                         dwarf::LanguageString);
  Printer.printMetadata("vtableHolder", N->getRawVTableHolder());
  Printer.printMetadata("templateParams", N->getRawTemplateParams());
  Printer.printString("identifier", N->getIdentifier());
  Out << ")";
}

static void writeDISubroutineType(raw_ostream &Out, const DISubroutineType *N,
                                  TypePrinting *TypePrinter,
                                  SlotTracker *Machine, const Module *Context) {
  Out << "!DISubroutineType(";
  MDFieldPrinter Printer(Out, TypePrinter, Machine, Context);
  Printer.printDIFlags("flags", N->getFlags());
  Printer.printDwarfEnum("cc", N->getCC(), dwarf::ConventionString);
  Printer.printMetadata("types", N->getRawTypeArray(),
                        /* ShouldSkipNull */ false);
  Out << ")";
}

static void writeDIFile(raw_ostream &Out, const DIFile *N, TypePrinting *,
                        SlotTracker *, const Module *) {
  Out << "!DIFile(";
  MDFieldPrinter Printer(Out);
  Printer.printString("filename", N->getFilename(),
                      /* ShouldSkipEmpty */ false);
  Printer.printString("directory", N->getDirectory(),
                      /* ShouldSkipEmpty */ false);
  Out << ")";
}

static void writeDICompileUnit(raw_ostream &Out, const DICompileUnit *N,
                               TypePrinting *TypePrinter, SlotTracker *Machine,
                               const Module *Context) {
  Out << "!DICompileUnit(";
  MDFieldPrinter Printer(Out, TypePrinter, Machine, Context);
  Printer.printDwarfEnum("language", N->getSourceLanguage(),
                         dwarf::LanguageString, /* ShouldSkipZero */ false);
  Printer.printMetadata("file", N->getRawFile(), /* ShouldSkipNull */ false);
  Printer.printString("producer", N->getProducer());
  Printer.printBool("isOptimized", N->isOptimized());
  Printer.printString("flags", N->getFlags());
  Printer.printInt("runtimeVersion", N->getRuntimeVersion(),
                   /* ShouldSkipZero */ false);
  Printer.printString("splitDebugFilename", N->getSplitDebugFilename());
  Printer.printEmissionKind("emissionKind", N->getEmissionKind());
  Printer.printMetadata("enums", N->getRawEnumTypes());
  Printer.printMetadata("retainedTypes", N->getRawRetainedTypes());
  Printer.printMetadata("globals", N->getRawGlobalVariables());
  Printer.printMetadata("imports", N->getRawImportedEntities());
  Printer.printMetadata("macros", N->getRawMacros());
  Printer.printInt("dwoId", N->getDWOId());
  Printer.printBool("splitDebugInlining", N->getSplitDebugInlining(), true);
  Out << ")";
}

static void writeDISubprogram(raw_ostream &Out, const DISubprogram *N,
                              TypePrinting *TypePrinter, SlotTracker *Machine,
                              const Module *Context) {
  Out << "!DISubprogram(";
  MDFieldPrinter Printer(Out, TypePrinter, Machine, Context);
  Printer.printString("name", N->getName());
  Printer.printString("linkageName", N->getLinkageName());
  Printer.printMetadata("scope", N->getRawScope(), /* ShouldSkipNull */ false);
  Printer.printMetadata("file", N->getRawFile());
  Printer.printInt("line", N->getLine());
  Printer.printMetadata("type", N->getRawType());
  Printer.printBool("isLocal", N->isLocalToUnit());
  Printer.printBool("isDefinition", N->isDefinition());
  Printer.printInt("scopeLine", N->getScopeLine());
  Printer.printMetadata("containingType", N->getRawContainingType());
  Printer.printDwarfEnum("virtuality", N->getVirtuality(),
                         dwarf::VirtualityString);
  if (N->getVirtuality() != dwarf::DW_VIRTUALITY_none ||
      N->getVirtualIndex() != 0)
    Printer.printInt("virtualIndex", N->getVirtualIndex(), false);
  Printer.printInt("thisAdjustment", N->getThisAdjustment());
  Printer.printDIFlags("flags", N->getFlags());
  Printer.printBool("isOptimized", N->isOptimized());
  Printer.printMetadata("unit", N->getRawUnit());
  Printer.printMetadata("templateParams", N->getRawTemplateParams());
  Printer.printMetadata("declaration", N->getRawDeclaration());
  Printer.printMetadata("variables", N->getRawVariables());
  Out << ")";
}

static void writeDILexicalBlock(raw_ostream &Out, const DILexicalBlock *N,
                                TypePrinting *TypePrinter, SlotTracker *Machine,
                                const Module *Context) {
  Out << "!DILexicalBlock(";
  MDFieldPrinter Printer(Out, TypePrinter, Machine, Context);
  Printer.printMetadata("scope", N->getRawScope(), /* ShouldSkipNull */ false);
  Printer.printMetadata("file", N->getRawFile());
  Printer.printInt("line", N->getLine());
  Printer.printInt("column", N->getColumn());
  Out << ")";
}

static void writeDILexicalBlockFile(raw_ostream &Out,
                                    const DILexicalBlockFile *N,
                                    TypePrinting *TypePrinter,
                                    SlotTracker *Machine,
                                    const Module *Context) {
  Out << "!DILexicalBlockFile(";
  MDFieldPrinter Printer(Out, TypePrinter, Machine, Context);
  Printer.printMetadata("scope", N->getRawScope(), /* ShouldSkipNull */ false);
  Printer.printMetadata("file", N->getRawFile());
  Printer.printInt("discriminator", N->getDiscriminator(),
                   /* ShouldSkipZero */ false);
  Out << ")";
}

static void writeDINamespace(raw_ostream &Out, const DINamespace *N,
                             TypePrinting *TypePrinter, SlotTracker *Machine,
                             const Module *Context) {
  Out << "!DINamespace(";
  MDFieldPrinter Printer(Out, TypePrinter, Machine, Context);
  Printer.printString("name", N->getName());
  Printer.printMetadata("scope", N->getRawScope(), /* ShouldSkipNull */ false);
  Printer.printMetadata("file", N->getRawFile());
  Printer.printInt("line", N->getLine());
  Printer.printBool("exportSymbols", N->getExportSymbols(), false);
  Out << ")";
}

static void writeDIMacro(raw_ostream &Out, const DIMacro *N,
                         TypePrinting *TypePrinter, SlotTracker *Machine,
                         const Module *Context) {
  Out << "!DIMacro(";
  MDFieldPrinter Printer(Out, TypePrinter, Machine, Context);
  Printer.printMacinfoType(N);
  Printer.printInt("line", N->getLine());
  Printer.printString("name", N->getName());
  Printer.printString("value", N->getValue());
  Out << ")";
}

static void writeDIMacroFile(raw_ostream &Out, const DIMacroFile *N,
                             TypePrinting *TypePrinter, SlotTracker *Machine,
                             const Module *Context) {
  Out << "!DIMacroFile(";
  MDFieldPrinter Printer(Out, TypePrinter, Machine, Context);
  Printer.printInt("line", N->getLine());
  Printer.printMetadata("file", N->getRawFile(), /* ShouldSkipNull */ false);
  Printer.printMetadata("nodes", N->getRawElements());
  Out << ")";
}

static void writeDIModule(raw_ostream &Out, const DIModule *N,
                          TypePrinting *TypePrinter, SlotTracker *Machine,
                          const Module *Context) {
  Out << "!DIModule(";
  MDFieldPrinter Printer(Out, TypePrinter, Machine, Context);
  Printer.printMetadata("scope", N->getRawScope(), /* ShouldSkipNull */ false);
  Printer.printString("name", N->getName());
  Printer.printString("configMacros", N->getConfigurationMacros());
  Printer.printString("includePath", N->getIncludePath());
  Printer.printString("isysroot", N->getISysRoot());
  Out << ")";
}


static void writeDITemplateTypeParameter(raw_ostream &Out,
                                         const DITemplateTypeParameter *N,
                                         TypePrinting *TypePrinter,
                                         SlotTracker *Machine,
                                         const Module *Context) {
  Out << "!DITemplateTypeParameter(";
  MDFieldPrinter Printer(Out, TypePrinter, Machine, Context);
  Printer.printString("name", N->getName());
  Printer.printMetadata("type", N->getRawType(), /* ShouldSkipNull */ false);
  Out << ")";
}

static void writeDITemplateValueParameter(raw_ostream &Out,
                                          const DITemplateValueParameter *N,
                                          TypePrinting *TypePrinter,
                                          SlotTracker *Machine,
                                          const Module *Context) {
  Out << "!DITemplateValueParameter(";
  MDFieldPrinter Printer(Out, TypePrinter, Machine, Context);
  if (N->getTag() != dwarf::DW_TAG_template_value_parameter)
    Printer.printTag(N);
  Printer.printString("name", N->getName());
  Printer.printMetadata("type", N->getRawType());
  Printer.printMetadata("value", N->getValue(), /* ShouldSkipNull */ false);
  Out << ")";
}

static void writeDIGlobalVariable(raw_ostream &Out, const DIGlobalVariable *N,
                                  TypePrinting *TypePrinter,
                                  SlotTracker *Machine, const Module *Context) {
  Out << "!DIGlobalVariable(";
  MDFieldPrinter Printer(Out, TypePrinter, Machine, Context);
  Printer.printString("name", N->getName());
  Printer.printString("linkageName", N->getLinkageName());
  Printer.printMetadata("scope", N->getRawScope(), /* ShouldSkipNull */ false);
  Printer.printMetadata("file", N->getRawFile());
  Printer.printInt("line", N->getLine());
  Printer.printMetadata("type", N->getRawType());
  Printer.printBool("isLocal", N->isLocalToUnit());
  Printer.printBool("isDefinition", N->isDefinition());
  Printer.printMetadata("expr", N->getExpr());
  Printer.printMetadata("declaration", N->getRawStaticDataMemberDeclaration());
  Printer.printInt("align", N->getAlignInBits());
  Out << ")";
}

static void writeDILocalVariable(raw_ostream &Out, const DILocalVariable *N,
                                 TypePrinting *TypePrinter,
                                 SlotTracker *Machine, const Module *Context) {
  Out << "!DILocalVariable(";
  MDFieldPrinter Printer(Out, TypePrinter, Machine, Context);
  Printer.printString("name", N->getName());
  Printer.printInt("arg", N->getArg());
  Printer.printMetadata("scope", N->getRawScope(), /* ShouldSkipNull */ false);
  Printer.printMetadata("file", N->getRawFile());
  Printer.printInt("line", N->getLine());
  Printer.printMetadata("type", N->getRawType());
  Printer.printDIFlags("flags", N->getFlags());
  Printer.printInt("align", N->getAlignInBits());
  Out << ")";
}

static void writeDIExpression(raw_ostream &Out, const DIExpression *N,
                              TypePrinting *TypePrinter, SlotTracker *Machine,
                              const Module *Context) {
  Out << "!DIExpression(";
  FieldSeparator FS;
  if (N->isValid()) {
    for (auto I = N->expr_op_begin(), E = N->expr_op_end(); I != E; ++I) {
      auto OpStr = dwarf::OperationEncodingString(I->getOp());
      assert(!OpStr.empty() && "Expected valid opcode");

      Out << FS << OpStr;
      for (unsigned A = 0, AE = I->getNumArgs(); A != AE; ++A)
        Out << FS << I->getArg(A);
    }
  } else {
    for (const auto &I : N->getElements())
      Out << FS << I;
  }
  Out << ")";
}

static void writeDIObjCProperty(raw_ostream &Out, const DIObjCProperty *N,
                                TypePrinting *TypePrinter, SlotTracker *Machine,
                                const Module *Context) {
  Out << "!DIObjCProperty(";
  MDFieldPrinter Printer(Out, TypePrinter, Machine, Context);
  Printer.printString("name", N->getName());
  Printer.printMetadata("file", N->getRawFile());
  Printer.printInt("line", N->getLine());
  Printer.printString("setter", N->getSetterName());
  Printer.printString("getter", N->getGetterName());
  Printer.printInt("attributes", N->getAttributes());
  Printer.printMetadata("type", N->getRawType());
  Out << ")";
}

static void writeDIImportedEntity(raw_ostream &Out, const DIImportedEntity *N,
                                  TypePrinting *TypePrinter,
                                  SlotTracker *Machine, const Module *Context) {
  Out << "!DIImportedEntity(";
  MDFieldPrinter Printer(Out, TypePrinter, Machine, Context);
  Printer.printTag(N);
  Printer.printString("name", N->getName());
  Printer.printMetadata("scope", N->getRawScope(), /* ShouldSkipNull */ false);
  Printer.printMetadata("entity", N->getRawEntity());
  Printer.printInt("line", N->getLine());
  Out << ")";
}


static void WriteMDNodeBodyInternal(raw_ostream &Out, const MDNode *Node,
                                    TypePrinting *TypePrinter,
                                    SlotTracker *Machine,
                                    const Module *Context) {
  if (Node->isDistinct())
    Out << "distinct ";
  else if (Node->isTemporary())
    Out << "<temporary!> "; // Handle broken code.

  switch (Node->getMetadataID()) {
  default:
    llvm_unreachable("Expected uniquable MDNode");
#define HANDLE_MDNODE_LEAF(CLASS)                                              \
  case Metadata::CLASS##Kind:                                                  \
    write##CLASS(Out, cast<CLASS>(Node), TypePrinter, Machine, Context);       \
    break;
#include "llvm/IR/Metadata.def"
  }
}

// Full implementation of printing a Value as an operand with support for
// TypePrinting, etc.
static void WriteAsOperandInternal(raw_ostream &Out, const Value *V,
                                   TypePrinting *TypePrinter,
                                   SlotTracker *Machine,
                                   const Module *Context) {
  if (V->hasName()) {
    PrintLLVMName(Out, V);
    return;
  }

  const Constant *CV = dyn_cast<Constant>(V);
  if (CV && !isa<GlobalValue>(CV)) {
    assert(TypePrinter && "Constants require TypePrinting!");
    WriteConstantInternal(Out, CV, *TypePrinter, Machine, Context);
    return;
  }

  if (const InlineAsm *IA = dyn_cast<InlineAsm>(V)) {
    Out << "asm ";
    if (IA->hasSideEffects())
      Out << "sideeffect ";
    if (IA->isAlignStack())
      Out << "alignstack ";
    // We don't emit the AD_ATT dialect as it's the assumed default.
    if (IA->getDialect() == InlineAsm::AD_Intel)
      Out << "inteldialect ";
    Out << '"';
    PrintEscapedString(IA->getAsmString(), Out);
    Out << "\", \"";
    PrintEscapedString(IA->getConstraintString(), Out);
    Out << '"';
    return;
  }

  if (auto *MD = dyn_cast<MetadataAsValue>(V)) {
    WriteAsOperandInternal(Out, MD->getMetadata(), TypePrinter, Machine,
                           Context, /* FromValue */ true);
    return;
  }

  char Prefix = '%';
  int Slot;
  // If we have a SlotTracker, use it.
  if (Machine) {
    if (const GlobalValue *GV = dyn_cast<GlobalValue>(V)) {
      Slot = Machine->getGlobalSlot(GV);
      Prefix = '@';
    } else {
      Slot = Machine->getLocalSlot(V);

      // If the local value didn't succeed, then we may be referring to a value
      // from a different function.  Translate it, as this can happen when using
      // address of blocks.
      if (Slot == -1)
        if ((Machine = createSlotTracker(V))) {
          Slot = Machine->getLocalSlot(V);
          delete Machine;
        }
    }
  } else if ((Machine = createSlotTracker(V))) {
    // Otherwise, create one to get the # and then destroy it.
    if (const GlobalValue *GV = dyn_cast<GlobalValue>(V)) {
      Slot = Machine->getGlobalSlot(GV);
      Prefix = '@';
    } else {
      Slot = Machine->getLocalSlot(V);
    }
    delete Machine;
    Machine = nullptr;
  } else {
    Slot = -1;
  }

  if (Slot != -1)
    Out << Prefix << Slot;
  else
    Out << "<badref>";
}

static void WriteAsOperandInternal(raw_ostream &Out, const Metadata *MD,
                                   TypePrinting *TypePrinter,
                                   SlotTracker *Machine, const Module *Context,
                                   bool FromValue) {
  if (const MDNode *N = dyn_cast<MDNode>(MD)) {
    std::unique_ptr<SlotTracker> MachineStorage;
    if (!Machine) {
      MachineStorage = make_unique<SlotTracker>(Context);
      Machine = MachineStorage.get();
    }
    int Slot = Machine->getMetadataSlot(N);
    if (Slot == -1)
      // Give the pointer value instead of "badref", since this comes up all
      // the time when debugging.
      Out << "<" << N << ">";
    else
      Out << '!' << Slot;
    return;
  }

  if (const MDString *MDS = dyn_cast<MDString>(MD)) {
    Out << "!\"";
    PrintEscapedString(MDS->getString(), Out);
    Out << '"';
    return;
  }

  auto *V = cast<ValueAsMetadata>(MD);
  assert(TypePrinter && "TypePrinter required for metadata values");
  assert((FromValue || !isa<LocalAsMetadata>(V)) &&
         "Unexpected function-local metadata outside of value argument");

  TypePrinter->print(V->getValue()->getType(), Out);
  Out << ' ';
  WriteAsOperandInternal(Out, V->getValue(), TypePrinter, Machine, Context);
}

namespace {
class AssemblyWriter {
  formatted_raw_ostream &Out;
  const Module *TheModule;
  std::unique_ptr<SlotTracker> SlotTrackerStorage;
  SlotTracker &Machine;
  TypePrinting TypePrinter;
  AssemblyAnnotationWriter *AnnotationWriter;
  SetVector<const Comdat *> Comdats;
  bool IsForDebug;
  bool ShouldPreserveUseListOrder;
  UseListOrderStack UseListOrders;
  SmallVector<StringRef, 8> MDNames;

public:
  /// Construct an AssemblyWriter with an external SlotTracker
  AssemblyWriter(formatted_raw_ostream &o, SlotTracker &Mac, const Module *M,
                 AssemblyAnnotationWriter *AAW, bool IsForDebug,
                 bool ShouldPreserveUseListOrder = false);

  void printMDNodeBody(const MDNode *MD);
  void printNamedMDNode(const NamedMDNode *NMD);

  void printModule(const Module *M);

  void writeOperand(const Value *Op, bool PrintType);
  void writeParamOperand(const Value *Operand, AttributeSet Attrs,unsigned Idx);
  void writeOperandBundles(ImmutableCallSite CS);
  void writeAtomic(AtomicOrdering Ordering, SynchronizationScope SynchScope);
  void writeAtomicCmpXchg(AtomicOrdering SuccessOrdering,
                          AtomicOrdering FailureOrdering,
                          SynchronizationScope SynchScope);

  void writeAllMDNodes();
  void writeMDNode(unsigned Slot, const MDNode *Node);
  void writeAllAttributeGroups();

  void printTypeIdentities();
  void printGlobal(const GlobalVariable *GV);
  void printIndirectSymbol(const GlobalIndirectSymbol *GIS);
  void printComdat(const Comdat *C);
  void printFunction(const Function *F);
  void printArgument(const Argument *FA, AttributeSet Attrs, unsigned Idx);
  void printBasicBlock(const BasicBlock *BB);
  void printInstructionLine(const Instruction &I);
  void printInstruction(const Instruction &I);

  void printUseListOrder(const UseListOrder &Order);
  void printUseLists(const Function *F);

private:
  /// \brief Print out metadata attachments.
  void printMetadataAttachments(
      const SmallVectorImpl<std::pair<unsigned, MDNode *>> &MDs,
      StringRef Separator);

  // printInfoComment - Print a little comment after the instruction indicating
  // which slot it occupies.
  void printInfoComment(const Value &V);

  // printGCRelocateComment - print comment after call to the gc.relocate
  // intrinsic indicating base and derived pointer names.
  void printGCRelocateComment(const GCRelocateInst &Relocate);
};
} // namespace

AssemblyWriter::AssemblyWriter(formatted_raw_ostream &o, SlotTracker &Mac,
                               const Module *M, AssemblyAnnotationWriter *AAW,
                               bool IsForDebug, bool ShouldPreserveUseListOrder)
    : Out(o), TheModule(M), Machine(Mac), AnnotationWriter(AAW),
      IsForDebug(IsForDebug),
      ShouldPreserveUseListOrder(ShouldPreserveUseListOrder) {
  if (!TheModule)
    return;
  TypePrinter.incorporateTypes(*TheModule);
  for (const GlobalObject &GO : TheModule->global_objects())
    if (const Comdat *C = GO.getComdat())
      Comdats.insert(C);
}

void AssemblyWriter::writeOperand(const Value *Operand, bool PrintType) {
  if (!Operand) {
    Out << "<null operand!>";
    return;
  }
  if (PrintType) {
    TypePrinter.print(Operand->getType(), Out);
    Out << ' ';
  }
  WriteAsOperandInternal(Out, Operand, &TypePrinter, &Machine, TheModule);
}

void AssemblyWriter::writeAtomic(AtomicOrdering Ordering,
                                 SynchronizationScope SynchScope) {
  if (Ordering == AtomicOrdering::NotAtomic)
    return;

  switch (SynchScope) {
  case SingleThread: Out << " singlethread"; break;
  case CrossThread: break;
  }

  Out << " " << toIRString(Ordering);
}

void AssemblyWriter::writeAtomicCmpXchg(AtomicOrdering SuccessOrdering,
                                        AtomicOrdering FailureOrdering,
                                        SynchronizationScope SynchScope) {
  assert(SuccessOrdering != AtomicOrdering::NotAtomic &&
         FailureOrdering != AtomicOrdering::NotAtomic);

  switch (SynchScope) {
  case SingleThread: Out << " singlethread"; break;
  case CrossThread: break;
  }

  Out << " " << toIRString(SuccessOrdering);
  Out << " " << toIRString(FailureOrdering);
}

void AssemblyWriter::writeParamOperand(const Value *Operand,
                                       AttributeSet Attrs, unsigned Idx) {
  if (!Operand) {
    Out << "<null operand!>";
    return;
  }

  // Print the type
  TypePrinter.print(Operand->getType(), Out);
  // Print parameter attributes list
  if (Attrs.hasAttributes(Idx))
    Out << ' ' << Attrs.getAsString(Idx);
  Out << ' ';
  // Print the operand
  WriteAsOperandInternal(Out, Operand, &TypePrinter, &Machine, TheModule);
}

void AssemblyWriter::writeOperandBundles(ImmutableCallSite CS) {
  if (!CS.hasOperandBundles())
    return;

  Out << " [ ";

  bool FirstBundle = true;
  for (unsigned i = 0, e = CS.getNumOperandBundles(); i != e; ++i) {
    OperandBundleUse BU = CS.getOperandBundleAt(i);

    if (!FirstBundle)
      Out << ", ";
    FirstBundle = false;

    Out << '"';
    PrintEscapedString(BU.getTagName(), Out);
    Out << '"';

    Out << '(';

    bool FirstInput = true;
    for (const auto &Input : BU.Inputs) {
      if (!FirstInput)
        Out << ", ";
      FirstInput = false;

      TypePrinter.print(Input->getType(), Out);
      Out << " ";
      WriteAsOperandInternal(Out, Input, &TypePrinter, &Machine, TheModule);
    }

    Out << ')';
  }

  Out << " ]";
}

void AssemblyWriter::printModule(const Module *M) {
  Machine.initialize();

  if (ShouldPreserveUseListOrder)
    UseListOrders = predictUseListOrder(M);

  if (!M->getModuleIdentifier().empty() &&
      // Don't print the ID if it will start a new line (which would
      // require a comment char before it).
      M->getModuleIdentifier().find('\n') == std::string::npos)
    Out << "; ModuleID = '" << M->getModuleIdentifier() << "'\n";

  if (!M->getSourceFileName().empty()) {
    Out << "source_filename = \"";
    PrintEscapedString(M->getSourceFileName(), Out);
    Out << "\"\n";
  }

  const std::string &DL = M->getDataLayoutStr();
  if (!DL.empty())
    Out << "target datalayout = \"" << DL << "\"\n";
  if (!M->getTargetTriple().empty())
    Out << "target triple = \"" << M->getTargetTriple() << "\"\n";

  if (!M->getModuleInlineAsm().empty()) {
    Out << '\n';

    // Split the string into lines, to make it easier to read the .ll file.
    StringRef Asm = M->getModuleInlineAsm();
    do {
      StringRef Front;
      std::tie(Front, Asm) = Asm.split('\n');

      // We found a newline, print the portion of the asm string from the
      // last newline up to this newline.
      Out << "module asm \"";
      PrintEscapedString(Front, Out);
      Out << "\"\n";
    } while (!Asm.empty());
  }

  printTypeIdentities();

  // Output all comdats.
  if (!Comdats.empty())
    Out << '\n';
  for (const Comdat *C : Comdats) {
    printComdat(C);
    if (C != Comdats.back())
      Out << '\n';
  }

  // Output all globals.
  if (!M->global_empty()) Out << '\n';
  for (const GlobalVariable &GV : M->globals()) {
    printGlobal(&GV); Out << '\n';
  }

  // Output all aliases.
  if (!M->alias_empty()) Out << "\n";
  for (const GlobalAlias &GA : M->aliases())
    printIndirectSymbol(&GA);

  // Output all ifuncs.
  if (!M->ifunc_empty()) Out << "\n";
  for (const GlobalIFunc &GI : M->ifuncs())
    printIndirectSymbol(&GI);

  // Output global use-lists.
  printUseLists(nullptr);

  // Output all of the functions.
  for (const Function &F : *M)
    printFunction(&F);
  assert(UseListOrders.empty() && "All use-lists should have been consumed");

  // Output all attribute groups.
  if (!Machine.as_empty()) {
    Out << '\n';
    writeAllAttributeGroups();
  }

  // Output named metadata.
  if (!M->named_metadata_empty()) Out << '\n';

  for (const NamedMDNode &Node : M->named_metadata())
    printNamedMDNode(&Node);

  // Output metadata.
  if (!Machine.mdn_empty()) {
    Out << '\n';
    writeAllMDNodes();
  }
}

static void printMetadataIdentifier(StringRef Name,
                                    formatted_raw_ostream &Out) {
  if (Name.empty()) {
    Out << "<empty name> ";
  } else {
    if (isalpha(static_cast<unsigned char>(Name[0])) || Name[0] == '-' ||
        Name[0] == '$' || Name[0] == '.' || Name[0] == '_')
      Out << Name[0];
    else
      Out << '\\' << hexdigit(Name[0] >> 4) << hexdigit(Name[0] & 0x0F);
    for (unsigned i = 1, e = Name.size(); i != e; ++i) {
      unsigned char C = Name[i];
      if (isalnum(static_cast<unsigned char>(C)) || C == '-' || C == '$' ||
          C == '.' || C == '_')
        Out << C;
      else
        Out << '\\' << hexdigit(C >> 4) << hexdigit(C & 0x0F);
    }
  }
}

void AssemblyWriter::printNamedMDNode(const NamedMDNode *NMD) {
  Out << '!';
  printMetadataIdentifier(NMD->getName(), Out);
  Out << " = !{";
  for (unsigned i = 0, e = NMD->getNumOperands(); i != e; ++i) {
    if (i)
      Out << ", ";
    int Slot = Machine.getMetadataSlot(NMD->getOperand(i));
    if (Slot == -1)
      Out << "<badref>";
    else
      Out << '!' << Slot;
  }
  Out << "}\n";
}

static const char *getLinkagePrintName(GlobalValue::LinkageTypes LT) {
  switch (LT) {
  case GlobalValue::ExternalLinkage:
    return "";
  case GlobalValue::PrivateLinkage:
    return "private ";
  case GlobalValue::InternalLinkage:
    return "internal ";
  case GlobalValue::LinkOnceAnyLinkage:
    return "linkonce ";
  case GlobalValue::LinkOnceODRLinkage:
    return "linkonce_odr ";
  case GlobalValue::WeakAnyLinkage:
    return "weak ";
  case GlobalValue::WeakODRLinkage:
    return "weak_odr ";
  case GlobalValue::CommonLinkage:
    return "common ";
  case GlobalValue::AppendingLinkage:
    return "appending ";
  case GlobalValue::ExternalWeakLinkage:
    return "extern_weak ";
  case GlobalValue::AvailableExternallyLinkage:
    return "available_externally ";
  }
  llvm_unreachable("invalid linkage");
}

static void PrintVisibility(GlobalValue::VisibilityTypes Vis,
                            formatted_raw_ostream &Out) {
  switch (Vis) {
  case GlobalValue::DefaultVisibility: break;
  case GlobalValue::HiddenVisibility:    Out << "hidden "; break;
  case GlobalValue::ProtectedVisibility: Out << "protected "; break;
  }
}

static void PrintDLLStorageClass(GlobalValue::DLLStorageClassTypes SCT,
                                 formatted_raw_ostream &Out) {
  switch (SCT) {
  case GlobalValue::DefaultStorageClass: break;
  case GlobalValue::DLLImportStorageClass: Out << "dllimport "; break;
  case GlobalValue::DLLExportStorageClass: Out << "dllexport "; break;
  }
}

static void PrintThreadLocalModel(GlobalVariable::ThreadLocalMode TLM,
                                  formatted_raw_ostream &Out) {
  switch (TLM) {
    case GlobalVariable::NotThreadLocal:
      break;
    case GlobalVariable::GeneralDynamicTLSModel:
      Out << "thread_local ";
      break;
    case GlobalVariable::LocalDynamicTLSModel:
      Out << "thread_local(localdynamic) ";
      break;
    case GlobalVariable::InitialExecTLSModel:
      Out << "thread_local(initialexec) ";
      break;
    case GlobalVariable::LocalExecTLSModel:
      Out << "thread_local(localexec) ";
      break;
  }
}

static StringRef getUnnamedAddrEncoding(GlobalVariable::UnnamedAddr UA) {
  switch (UA) {
  case GlobalVariable::UnnamedAddr::None:
    return "";
  case GlobalVariable::UnnamedAddr::Local:
    return "local_unnamed_addr";
  case GlobalVariable::UnnamedAddr::Global:
    return "unnamed_addr";
  }
  llvm_unreachable("Unknown UnnamedAddr");
}

static void maybePrintComdat(formatted_raw_ostream &Out,
                             const GlobalObject &GO) {
  const Comdat *C = GO.getComdat();
  if (!C)
    return;

  if (isa<GlobalVariable>(GO))
    Out << ',';
  Out << " comdat";

  if (GO.getName() == C->getName())
    return;

  Out << '(';
  PrintLLVMName(Out, C->getName(), ComdatPrefix);
  Out << ')';
}

void AssemblyWriter::printGlobal(const GlobalVariable *GV) {
  if (GV->isMaterializable())
    Out << "; Materializable\n";

  WriteAsOperandInternal(Out, GV, &TypePrinter, &Machine, GV->getParent());
  Out << " = ";

  if (!GV->hasInitializer() && GV->hasExternalLinkage())
    Out << "external ";

  Out << getLinkagePrintName(GV->getLinkage());
  PrintVisibility(GV->getVisibility(), Out);
  PrintDLLStorageClass(GV->getDLLStorageClass(), Out);
  PrintThreadLocalModel(GV->getThreadLocalMode(), Out);
#if INTEL_CUSTOMIZATION
  if (GV->isThreadPrivate()) 
    Out << "thread_private ";
#endif // INTEL_CUSTOMIZATION
  StringRef UA = getUnnamedAddrEncoding(GV->getUnnamedAddr());
  if (!UA.empty())
      Out << UA << ' ';

  if (unsigned AddressSpace = GV->getType()->getAddressSpace())
    Out << "addrspace(" << AddressSpace << ") ";
  if (GV->isExternallyInitialized()) Out << "externally_initialized ";
  Out << (GV->isConstant() ? "constant " : "global ");
  TypePrinter.print(GV->getValueType(), Out);

  if (GV->hasInitializer()) {
    Out << ' ';
    writeOperand(GV->getInitializer(), false);
  }

  if (GV->hasSection()) {
    Out << ", section \"";
    PrintEscapedString(GV->getSection(), Out);
    Out << '"';
  }
  maybePrintComdat(Out, *GV);
  if (GV->getAlignment())
    Out << ", align " << GV->getAlignment();

  SmallVector<std::pair<unsigned, MDNode *>, 4> MDs;
  GV->getAllMetadata(MDs);
  printMetadataAttachments(MDs, ", ");

  printInfoComment(*GV);
}

void AssemblyWriter::printIndirectSymbol(const GlobalIndirectSymbol *GIS) {
  if (GIS->isMaterializable())
    Out << "; Materializable\n";

  WriteAsOperandInternal(Out, GIS, &TypePrinter, &Machine, GIS->getParent());
  Out << " = ";

  Out << getLinkagePrintName(GIS->getLinkage());
  PrintVisibility(GIS->getVisibility(), Out);
  PrintDLLStorageClass(GIS->getDLLStorageClass(), Out);
  PrintThreadLocalModel(GIS->getThreadLocalMode(), Out);
  StringRef UA = getUnnamedAddrEncoding(GIS->getUnnamedAddr());
  if (!UA.empty())
      Out << UA << ' ';

  if (isa<GlobalAlias>(GIS))
    Out << "alias ";
  else if (isa<GlobalIFunc>(GIS))
    Out << "ifunc ";
  else
    llvm_unreachable("Not an alias or ifunc!");

  TypePrinter.print(GIS->getValueType(), Out);

  Out << ", ";

  const Constant *IS = GIS->getIndirectSymbol();

  if (!IS) {
    TypePrinter.print(GIS->getType(), Out);
    Out << " <<NULL ALIASEE>>";
  } else {
    writeOperand(IS, !isa<ConstantExpr>(IS));
  }

  printInfoComment(*GIS);
  Out << '\n';
}

void AssemblyWriter::printComdat(const Comdat *C) {
  C->print(Out);
}

void AssemblyWriter::printTypeIdentities() {
  if (TypePrinter.NumberedTypes.empty() &&
      TypePrinter.NamedTypes.empty())
    return;

  Out << '\n';

  // We know all the numbers that each type is used and we know that it is a
  // dense assignment.  Convert the map to an index table.
  std::vector<StructType*> NumberedTypes(TypePrinter.NumberedTypes.size());
  for (DenseMap<StructType*, unsigned>::iterator I =
       TypePrinter.NumberedTypes.begin(), E = TypePrinter.NumberedTypes.end();
       I != E; ++I) {
    assert(I->second < NumberedTypes.size() && "Didn't get a dense numbering?");
    NumberedTypes[I->second] = I->first;
  }

  // Emit all numbered types.
  for (unsigned i = 0, e = NumberedTypes.size(); i != e; ++i) {
    Out << '%' << i << " = type ";

    // Make sure we print out at least one level of the type structure, so
    // that we do not get %2 = type %2
    TypePrinter.printStructBody(NumberedTypes[i], Out);
    Out << '\n';
  }

  for (unsigned i = 0, e = TypePrinter.NamedTypes.size(); i != e; ++i) {
    PrintLLVMName(Out, TypePrinter.NamedTypes[i]->getName(), LocalPrefix);
    Out << " = type ";

    // Make sure we print out at least one level of the type structure, so
    // that we do not get %FILE = type %FILE
    TypePrinter.printStructBody(TypePrinter.NamedTypes[i], Out);
    Out << '\n';
  }
}

/// printFunction - Print all aspects of a function.
///
void AssemblyWriter::printFunction(const Function *F) {
  // Print out the return type and name.
  Out << '\n';

  if (AnnotationWriter) AnnotationWriter->emitFunctionAnnot(F, Out);

  if (F->isMaterializable())
    Out << "; Materializable\n";

  const AttributeSet &Attrs = F->getAttributes();
  if (Attrs.hasAttributes(AttributeSet::FunctionIndex)) {
    AttributeSet AS = Attrs.getFnAttributes();
    std::string AttrStr;

    unsigned Idx = 0;
    for (unsigned E = AS.getNumSlots(); Idx != E; ++Idx)
      if (AS.getSlotIndex(Idx) == AttributeSet::FunctionIndex)
        break;

    for (AttributeSet::iterator I = AS.begin(Idx), E = AS.end(Idx);
         I != E; ++I) {
      Attribute Attr = *I;
      if (!Attr.isStringAttribute()) {
        if (!AttrStr.empty()) AttrStr += ' ';
        AttrStr += Attr.getAsString();
      }
    }

    if (!AttrStr.empty())
      Out << "; Function Attrs: " << AttrStr << '\n';
  }

  Machine.incorporateFunction(F);

  if (F->isDeclaration()) {
    Out << "declare";
    SmallVector<std::pair<unsigned, MDNode *>, 4> MDs;
    F->getAllMetadata(MDs);
    printMetadataAttachments(MDs, " ");
    Out << ' ';
  } else
    Out << "define ";

  Out << getLinkagePrintName(F->getLinkage());
  PrintVisibility(F->getVisibility(), Out);
  PrintDLLStorageClass(F->getDLLStorageClass(), Out);

  // Print the calling convention.
  if (F->getCallingConv() != CallingConv::C) {
    PrintCallingConv(F->getCallingConv(), Out);
    Out << " ";
  }

  FunctionType *FT = F->getFunctionType();
  if (Attrs.hasAttributes(AttributeSet::ReturnIndex))
    Out <<  Attrs.getAsString(AttributeSet::ReturnIndex) << ' ';
  TypePrinter.print(F->getReturnType(), Out);
  Out << ' ';
  WriteAsOperandInternal(Out, F, &TypePrinter, &Machine, F->getParent());
  Out << '(';

  // Loop over the arguments, printing them...
  if (F->isDeclaration() && !IsForDebug) {
    // We're only interested in the type here - don't print argument names.
    for (unsigned I = 0, E = FT->getNumParams(); I != E; ++I) {
      // Insert commas as we go... the first arg doesn't get a comma
      if (I)
        Out << ", ";
      // Output type...
      TypePrinter.print(FT->getParamType(I), Out);

      if (Attrs.hasAttributes(I + 1))
        Out << ' ' << Attrs.getAsString(I + 1);
    }
  } else {
    // The arguments are meaningful here, print them in detail.
    unsigned Idx = 1;
    for (const Argument &Arg : F->args()) {
      // Insert commas as we go... the first arg doesn't get a comma
      if (Idx != 1)
        Out << ", ";
      printArgument(&Arg, Attrs, Idx++);
    }
  }

  // Finish printing arguments...
  if (FT->isVarArg()) {
    if (FT->getNumParams()) Out << ", ";
    Out << "...";  // Output varargs portion of signature!
  }
  Out << ')';
  StringRef UA = getUnnamedAddrEncoding(F->getUnnamedAddr());
  if (!UA.empty())
    Out << ' ' << UA;
  if (Attrs.hasAttributes(AttributeSet::FunctionIndex))
    Out << " #" << Machine.getAttributeGroupSlot(Attrs.getFnAttributes());
  if (F->hasSection()) {
    Out << " section \"";
    PrintEscapedString(F->getSection(), Out);
    Out << '"';
  }
  maybePrintComdat(Out, *F);
  if (F->getAlignment())
    Out << " align " << F->getAlignment();
  if (F->hasGC())
    Out << " gc \"" << F->getGC() << '"';
  if (F->hasPrefixData()) {
    Out << " prefix ";
    writeOperand(F->getPrefixData(), true);
  }
  if (F->hasPrologueData()) {
    Out << " prologue ";
    writeOperand(F->getPrologueData(), true);
  }
  if (F->hasPersonalityFn()) {
    Out << " personality ";
    writeOperand(F->getPersonalityFn(), /*PrintType=*/true);
  }

  if (F->isDeclaration()) {
    Out << '\n';
  } else {
    SmallVector<std::pair<unsigned, MDNode *>, 4> MDs;
    F->getAllMetadata(MDs);
    printMetadataAttachments(MDs, " ");

    Out << " {";
    // Output all of the function's basic blocks.
    for (const BasicBlock &BB : *F)
      printBasicBlock(&BB);

    // Output the function's use-lists.
    printUseLists(F);

    Out << "}\n";
  }

  Machine.purgeFunction();
}

/// printArgument - This member is called for every argument that is passed into
/// the function.  Simply print it out
///
void AssemblyWriter::printArgument(const Argument *Arg,
                                   AttributeSet Attrs, unsigned Idx) {
  // Output type...
  TypePrinter.print(Arg->getType(), Out);

  // Output parameter attributes list
  if (Attrs.hasAttributes(Idx))
    Out << ' ' << Attrs.getAsString(Idx);

  // Output name, if available...
  if (Arg->hasName()) {
    Out << ' ';
    PrintLLVMName(Out, Arg);
  }
}

/// printBasicBlock - This member is called for each basic block in a method.
///
void AssemblyWriter::printBasicBlock(const BasicBlock *BB) {
  if (BB->hasName()) {              // Print out the label if it exists...
    Out << "\n";
    PrintLLVMName(Out, BB->getName(), LabelPrefix);
    Out << ':';
  } else if (!BB->use_empty()) {      // Don't print block # of no uses...
    Out << "\n; <label>:";
    int Slot = Machine.getLocalSlot(BB);
    if (Slot != -1)
      Out << Slot << ":";
    else
      Out << "<badref>";
  }

  if (!BB->getParent()) {
    Out.PadToColumn(50);
    Out << "; Error: Block without parent!";
  } else if (BB != &BB->getParent()->getEntryBlock()) {  // Not the entry block?
    // Output predecessors for the block.
    Out.PadToColumn(50);
    Out << ";";
    const_pred_iterator PI = pred_begin(BB), PE = pred_end(BB);

    if (PI == PE) {
      Out << " No predecessors!";
    } else {
      Out << " preds = ";
      writeOperand(*PI, false);
      for (++PI; PI != PE; ++PI) {
        Out << ", ";
        writeOperand(*PI, false);
      }
    }
  }

  Out << "\n";

  if (AnnotationWriter) AnnotationWriter->emitBasicBlockStartAnnot(BB, Out);

  // Output all of the instructions in the basic block...
  for (const Instruction &I : *BB) {
    printInstructionLine(I);
  }

  if (AnnotationWriter) AnnotationWriter->emitBasicBlockEndAnnot(BB, Out);
}

/// printInstructionLine - Print an instruction and a newline character.
void AssemblyWriter::printInstructionLine(const Instruction &I) {
  printInstruction(I);
  Out << '\n';
}

/// printGCRelocateComment - print comment after call to the gc.relocate
/// intrinsic indicating base and derived pointer names.
void AssemblyWriter::printGCRelocateComment(const GCRelocateInst &Relocate) {
  Out << " ; (";
  writeOperand(Relocate.getBasePtr(), false);
  Out << ", ";
  writeOperand(Relocate.getDerivedPtr(), false);
  Out << ")";
}

/// printInfoComment - Print a little comment after the instruction indicating
/// which slot it occupies.
///
void AssemblyWriter::printInfoComment(const Value &V) {
  if (const auto *Relocate = dyn_cast<GCRelocateInst>(&V))
    printGCRelocateComment(*Relocate);

  if (AnnotationWriter)
    AnnotationWriter->printInfoComment(V, Out);
}

// This member is called for each Instruction in a function..
void AssemblyWriter::printInstruction(const Instruction &I) {
  if (AnnotationWriter) AnnotationWriter->emitInstructionAnnot(&I, Out);

  // Print out indentation for an instruction.
  Out << "  ";

  // Print out name if it exists...
  if (I.hasName()) {
    PrintLLVMName(Out, &I);
    Out << " = ";
  } else if (!I.getType()->isVoidTy()) {
    // Print out the def slot taken.
    int SlotNum = Machine.getLocalSlot(&I);
    if (SlotNum == -1)
      Out << "<badref> = ";
    else
      Out << '%' << SlotNum << " = ";
  }

  if (const CallInst *CI = dyn_cast<CallInst>(&I)) {
    if (CI->isMustTailCall())
      Out << "musttail ";
    else if (CI->isTailCall())
      Out << "tail ";
    else if (CI->isNoTailCall())
      Out << "notail ";
  }

  // Print out the opcode...
  Out << I.getOpcodeName();

  // If this is an atomic load or store, print out the atomic marker.
  if ((isa<LoadInst>(I)  && cast<LoadInst>(I).isAtomic()) ||
      (isa<StoreInst>(I) && cast<StoreInst>(I).isAtomic()))
    Out << " atomic";

  if (isa<AtomicCmpXchgInst>(I) && cast<AtomicCmpXchgInst>(I).isWeak())
    Out << " weak";

  // If this is a volatile operation, print out the volatile marker.
  if ((isa<LoadInst>(I)  && cast<LoadInst>(I).isVolatile()) ||
      (isa<StoreInst>(I) && cast<StoreInst>(I).isVolatile()) ||
      (isa<AtomicCmpXchgInst>(I) && cast<AtomicCmpXchgInst>(I).isVolatile()) ||
      (isa<AtomicRMWInst>(I) && cast<AtomicRMWInst>(I).isVolatile()))
    Out << " volatile";

  // Print out optimization information.
  WriteOptimizationInfo(Out, &I);

  // Print out the compare instruction predicates
  if (const CmpInst *CI = dyn_cast<CmpInst>(&I))
    Out << ' ' << CmpInst::getPredicateName(CI->getPredicate());

  // Print out the atomicrmw operation
  if (const AtomicRMWInst *RMWI = dyn_cast<AtomicRMWInst>(&I))
    writeAtomicRMWOperation(Out, RMWI->getOperation());

  // Print out the type of the operands...
  const Value *Operand = I.getNumOperands() ? I.getOperand(0) : nullptr;

  // Special case conditional branches to swizzle the condition out to the front
  if (isa<BranchInst>(I) && cast<BranchInst>(I).isConditional()) {
    const BranchInst &BI(cast<BranchInst>(I));
    Out << ' ';
    writeOperand(BI.getCondition(), true);
    Out << ", ";
    writeOperand(BI.getSuccessor(0), true);
    Out << ", ";
    writeOperand(BI.getSuccessor(1), true);

  } else if (isa<SwitchInst>(I)) {
    const SwitchInst& SI(cast<SwitchInst>(I));
    // Special case switch instruction to get formatting nice and correct.
    Out << ' ';
    writeOperand(SI.getCondition(), true);
    Out << ", ";
    writeOperand(SI.getDefaultDest(), true);
    Out << " [";
    for (SwitchInst::ConstCaseIt i = SI.case_begin(), e = SI.case_end();
         i != e; ++i) {
      Out << "\n    ";
      writeOperand(i.getCaseValue(), true);
      Out << ", ";
      writeOperand(i.getCaseSuccessor(), true);
    }
    Out << "\n  ]";
  } else if (isa<IndirectBrInst>(I)) {
    // Special case indirectbr instruction to get formatting nice and correct.
    Out << ' ';
    writeOperand(Operand, true);
    Out << ", [";

    for (unsigned i = 1, e = I.getNumOperands(); i != e; ++i) {
      if (i != 1)
        Out << ", ";
      writeOperand(I.getOperand(i), true);
    }
    Out << ']';
  } else if (const PHINode *PN = dyn_cast<PHINode>(&I)) {
    Out << ' ';
    TypePrinter.print(I.getType(), Out);
    Out << ' ';

    for (unsigned op = 0, Eop = PN->getNumIncomingValues(); op < Eop; ++op) {
      if (op) Out << ", ";
      Out << "[ ";
      writeOperand(PN->getIncomingValue(op), false); Out << ", ";
      writeOperand(PN->getIncomingBlock(op), false); Out << " ]";
    }
  } else if (const ExtractValueInst *EVI = dyn_cast<ExtractValueInst>(&I)) {
    Out << ' ';
    writeOperand(I.getOperand(0), true);
    for (const unsigned *i = EVI->idx_begin(), *e = EVI->idx_end(); i != e; ++i)
      Out << ", " << *i;
  } else if (const InsertValueInst *IVI = dyn_cast<InsertValueInst>(&I)) {
    Out << ' ';
    writeOperand(I.getOperand(0), true); Out << ", ";
    writeOperand(I.getOperand(1), true);
    for (const unsigned *i = IVI->idx_begin(), *e = IVI->idx_end(); i != e; ++i)
      Out << ", " << *i;
  } else if (const LandingPadInst *LPI = dyn_cast<LandingPadInst>(&I)) {
    Out << ' ';
    TypePrinter.print(I.getType(), Out);
    if (LPI->isCleanup() || LPI->getNumClauses() != 0)
      Out << '\n';

    if (LPI->isCleanup())
      Out << "          cleanup";

    for (unsigned i = 0, e = LPI->getNumClauses(); i != e; ++i) {
      if (i != 0 || LPI->isCleanup()) Out << "\n";
      if (LPI->isCatch(i))
        Out << "          catch ";
      else
        Out << "          filter ";

      writeOperand(LPI->getClause(i), true);
    }
  } else if (const auto *CatchSwitch = dyn_cast<CatchSwitchInst>(&I)) {
    Out << " within ";
    writeOperand(CatchSwitch->getParentPad(), /*PrintType=*/false);
    Out << " [";
    unsigned Op = 0;
    for (const BasicBlock *PadBB : CatchSwitch->handlers()) {
      if (Op > 0)
        Out << ", ";
      writeOperand(PadBB, /*PrintType=*/true);
      ++Op;
    }
    Out << "] unwind ";
    if (const BasicBlock *UnwindDest = CatchSwitch->getUnwindDest())
      writeOperand(UnwindDest, /*PrintType=*/true);
    else
      Out << "to caller";
  } else if (const auto *FPI = dyn_cast<FuncletPadInst>(&I)) {
    Out << " within ";
    writeOperand(FPI->getParentPad(), /*PrintType=*/false);
    Out << " [";
    for (unsigned Op = 0, NumOps = FPI->getNumArgOperands(); Op < NumOps;
         ++Op) {
      if (Op > 0)
        Out << ", ";
      writeOperand(FPI->getArgOperand(Op), /*PrintType=*/true);
    }
    Out << ']';
  } else if (isa<ReturnInst>(I) && !Operand) {
    Out << " void";
  } else if (const auto *CRI = dyn_cast<CatchReturnInst>(&I)) {
    Out << " from ";
    writeOperand(CRI->getOperand(0), /*PrintType=*/false);

    Out << " to ";
    writeOperand(CRI->getOperand(1), /*PrintType=*/true);
  } else if (const auto *CRI = dyn_cast<CleanupReturnInst>(&I)) {
    Out << " from ";
    writeOperand(CRI->getOperand(0), /*PrintType=*/false);

    Out << " unwind ";
    if (CRI->hasUnwindDest())
      writeOperand(CRI->getOperand(1), /*PrintType=*/true);
    else
      Out << "to caller";
  } else if (const CallInst *CI = dyn_cast<CallInst>(&I)) {
    // Print the calling convention being used.
    if (CI->getCallingConv() != CallingConv::C) {
      Out << " ";
      PrintCallingConv(CI->getCallingConv(), Out);
    }

    Operand = CI->getCalledValue();
    FunctionType *FTy = cast<FunctionType>(CI->getFunctionType());
    Type *RetTy = FTy->getReturnType();
    const AttributeSet &PAL = CI->getAttributes();

    if (PAL.hasAttributes(AttributeSet::ReturnIndex))
      Out << ' ' << PAL.getAsString(AttributeSet::ReturnIndex);

    // If possible, print out the short form of the call instruction.  We can
    // only do this if the first argument is a pointer to a nonvararg function,
    // and if the return type is not a pointer to a function.
    //
    Out << ' ';
    TypePrinter.print(FTy->isVarArg() ? FTy : RetTy, Out);
    Out << ' ';
    writeOperand(Operand, false);
    Out << '(';
    for (unsigned op = 0, Eop = CI->getNumArgOperands(); op < Eop; ++op) {
      if (op > 0)
        Out << ", ";
      writeParamOperand(CI->getArgOperand(op), PAL, op + 1);
    }

    // Emit an ellipsis if this is a musttail call in a vararg function.  This
    // is only to aid readability, musttail calls forward varargs by default.
    if (CI->isMustTailCall() && CI->getParent() &&
        CI->getParent()->getParent() &&
        CI->getParent()->getParent()->isVarArg())
      Out << ", ...";

    Out << ')';
    if (PAL.hasAttributes(AttributeSet::FunctionIndex))
      Out << " #" << Machine.getAttributeGroupSlot(PAL.getFnAttributes());

    writeOperandBundles(CI);

  } else if (const InvokeInst *II = dyn_cast<InvokeInst>(&I)) {
    Operand = II->getCalledValue();
    FunctionType *FTy = cast<FunctionType>(II->getFunctionType());
    Type *RetTy = FTy->getReturnType();
    const AttributeSet &PAL = II->getAttributes();

    // Print the calling convention being used.
    if (II->getCallingConv() != CallingConv::C) {
      Out << " ";
      PrintCallingConv(II->getCallingConv(), Out);
    }

    if (PAL.hasAttributes(AttributeSet::ReturnIndex))
      Out << ' ' << PAL.getAsString(AttributeSet::ReturnIndex);

    // If possible, print out the short form of the invoke instruction. We can
    // only do this if the first argument is a pointer to a nonvararg function,
    // and if the return type is not a pointer to a function.
    //
    Out << ' ';
    TypePrinter.print(FTy->isVarArg() ? FTy : RetTy, Out);
    Out << ' ';
    writeOperand(Operand, false);
    Out << '(';
    for (unsigned op = 0, Eop = II->getNumArgOperands(); op < Eop; ++op) {
      if (op)
        Out << ", ";
      writeParamOperand(II->getArgOperand(op), PAL, op + 1);
    }

    Out << ')';
    if (PAL.hasAttributes(AttributeSet::FunctionIndex))
      Out << " #" << Machine.getAttributeGroupSlot(PAL.getFnAttributes());

    writeOperandBundles(II);

    Out << "\n          to ";
    writeOperand(II->getNormalDest(), true);
    Out << " unwind ";
    writeOperand(II->getUnwindDest(), true);

  } else if (const AllocaInst *AI = dyn_cast<AllocaInst>(&I)) {
    Out << ' ';
    if (AI->isUsedWithInAlloca())
      Out << "inalloca ";
    if (AI->isSwiftError())
      Out << "swifterror ";
    TypePrinter.print(AI->getAllocatedType(), Out);

    // Explicitly write the array size if the code is broken, if it's an array
    // allocation, or if the type is not canonical for scalar allocations.  The
    // latter case prevents the type from mutating when round-tripping through
    // assembly.
    if (!AI->getArraySize() || AI->isArrayAllocation() ||
        !AI->getArraySize()->getType()->isIntegerTy(32)) {
      Out << ", ";
      writeOperand(AI->getArraySize(), true);
    }
    if (AI->getAlignment()) {
      Out << ", align " << AI->getAlignment();
    }
  } else if (isa<CastInst>(I)) {
    if (Operand) {
      Out << ' ';
      writeOperand(Operand, true);   // Work with broken code
    }
    Out << " to ";
    TypePrinter.print(I.getType(), Out);
  } else if (isa<VAArgInst>(I)) {
    if (Operand) {
      Out << ' ';
      writeOperand(Operand, true);   // Work with broken code
    }
    Out << ", ";
    TypePrinter.print(I.getType(), Out);
  } else if (Operand) {   // Print the normal way.
    if (const auto *GEP = dyn_cast<GetElementPtrInst>(&I)) {
      Out << ' ';
      TypePrinter.print(GEP->getSourceElementType(), Out);
      Out << ',';
    } else if (const auto *LI = dyn_cast<LoadInst>(&I)) {
      Out << ' ';
      TypePrinter.print(LI->getType(), Out);
      Out << ',';
    }

    // PrintAllTypes - Instructions who have operands of all the same type
    // omit the type from all but the first operand.  If the instruction has
    // different type operands (for example br), then they are all printed.
    bool PrintAllTypes = false;
    Type *TheType = Operand->getType();

    // Select, Store and ShuffleVector always print all types.
    if (isa<SelectInst>(I) || isa<StoreInst>(I) || isa<ShuffleVectorInst>(I)
        || isa<ReturnInst>(I)) {
      PrintAllTypes = true;
    } else {
      for (unsigned i = 1, E = I.getNumOperands(); i != E; ++i) {
        Operand = I.getOperand(i);
        // note that Operand shouldn't be null, but the test helps make dump()
        // more tolerant of malformed IR
        if (Operand && Operand->getType() != TheType) {
          PrintAllTypes = true;    // We have differing types!  Print them all!
          break;
        }
      }
    }

    if (!PrintAllTypes) {
      Out << ' ';
      TypePrinter.print(TheType, Out);
    }

    Out << ' ';
    for (unsigned i = 0, E = I.getNumOperands(); i != E; ++i) {
      if (i) Out << ", ";
      writeOperand(I.getOperand(i), PrintAllTypes);
    }
  }

  // Print atomic ordering/alignment for memory operations
  if (const LoadInst *LI = dyn_cast<LoadInst>(&I)) {
    if (LI->isAtomic())
      writeAtomic(LI->getOrdering(), LI->getSynchScope());
    if (LI->getAlignment())
      Out << ", align " << LI->getAlignment();
  } else if (const StoreInst *SI = dyn_cast<StoreInst>(&I)) {
    if (SI->isAtomic())
      writeAtomic(SI->getOrdering(), SI->getSynchScope());
    if (SI->getAlignment())
      Out << ", align " << SI->getAlignment();
  } else if (const AtomicCmpXchgInst *CXI = dyn_cast<AtomicCmpXchgInst>(&I)) {
    writeAtomicCmpXchg(CXI->getSuccessOrdering(), CXI->getFailureOrdering(),
                       CXI->getSynchScope());
  } else if (const AtomicRMWInst *RMWI = dyn_cast<AtomicRMWInst>(&I)) {
    writeAtomic(RMWI->getOrdering(), RMWI->getSynchScope());
  } else if (const FenceInst *FI = dyn_cast<FenceInst>(&I)) {
    writeAtomic(FI->getOrdering(), FI->getSynchScope());
  }

  // Print Metadata info.
  SmallVector<std::pair<unsigned, MDNode *>, 4> InstMD;
  I.getAllMetadata(InstMD);
  printMetadataAttachments(InstMD, ", ");

  // Print a nice comment.
  printInfoComment(I);
}

void AssemblyWriter::printMetadataAttachments(
    const SmallVectorImpl<std::pair<unsigned, MDNode *>> &MDs,
    StringRef Separator) {
  if (MDs.empty())
    return;

  if (MDNames.empty())
    MDs[0].second->getContext().getMDKindNames(MDNames);

  for (const auto &I : MDs) {
    unsigned Kind = I.first;
    Out << Separator;
    if (Kind < MDNames.size()) {
      Out << "!";
      printMetadataIdentifier(MDNames[Kind], Out);
    } else
      Out << "!<unknown kind #" << Kind << ">";
    Out << ' ';
    WriteAsOperandInternal(Out, I.second, &TypePrinter, &Machine, TheModule);
  }
}

void AssemblyWriter::writeMDNode(unsigned Slot, const MDNode *Node) {
  Out << '!' << Slot << " = ";
  printMDNodeBody(Node);
  Out << "\n";
}

void AssemblyWriter::writeAllMDNodes() {
  SmallVector<const MDNode *, 16> Nodes;
  Nodes.resize(Machine.mdn_size());
  for (SlotTracker::mdn_iterator I = Machine.mdn_begin(), E = Machine.mdn_end();
       I != E; ++I)
    Nodes[I->second] = cast<MDNode>(I->first);

  for (unsigned i = 0, e = Nodes.size(); i != e; ++i) {
    writeMDNode(i, Nodes[i]);
  }
}

void AssemblyWriter::printMDNodeBody(const MDNode *Node) {
  WriteMDNodeBodyInternal(Out, Node, &TypePrinter, &Machine, TheModule);
}

void AssemblyWriter::writeAllAttributeGroups() {
  std::vector<std::pair<AttributeSet, unsigned> > asVec;
  asVec.resize(Machine.as_size());

  for (SlotTracker::as_iterator I = Machine.as_begin(), E = Machine.as_end();
       I != E; ++I)
    asVec[I->second] = *I;

  for (const auto &I : asVec)
    Out << "attributes #" << I.second << " = { "
        << I.first.getAsString(AttributeSet::FunctionIndex, true) << " }\n";
}

void AssemblyWriter::printUseListOrder(const UseListOrder &Order) {
  bool IsInFunction = Machine.getFunction();
  if (IsInFunction)
    Out << "  ";

  Out << "uselistorder";
  if (const BasicBlock *BB =
          IsInFunction ? nullptr : dyn_cast<BasicBlock>(Order.V)) {
    Out << "_bb ";
    writeOperand(BB->getParent(), false);
    Out << ", ";
    writeOperand(BB, false);
  } else {
    Out << " ";
    writeOperand(Order.V, true);
  }
  Out << ", { ";

  assert(Order.Shuffle.size() >= 2 && "Shuffle too small");
  Out << Order.Shuffle[0];
  for (unsigned I = 1, E = Order.Shuffle.size(); I != E; ++I)
    Out << ", " << Order.Shuffle[I];
  Out << " }\n";
}

void AssemblyWriter::printUseLists(const Function *F) {
  auto hasMore =
      [&]() { return !UseListOrders.empty() && UseListOrders.back().F == F; };
  if (!hasMore())
    // Nothing to do.
    return;

  Out << "\n; uselistorder directives\n";
  while (hasMore()) {
    printUseListOrder(UseListOrders.back());
    UseListOrders.pop_back();
  }
}

//===----------------------------------------------------------------------===//
//                       External Interface declarations
//===----------------------------------------------------------------------===//

void Function::print(raw_ostream &ROS, AssemblyAnnotationWriter *AAW,
                     bool ShouldPreserveUseListOrder,
                     bool IsForDebug) const {
  SlotTracker SlotTable(this->getParent());
  formatted_raw_ostream OS(ROS);
  AssemblyWriter W(OS, SlotTable, this->getParent(), AAW,
                   IsForDebug,
                   ShouldPreserveUseListOrder);
  W.printFunction(this);
}

void Module::print(raw_ostream &ROS, AssemblyAnnotationWriter *AAW,
                   bool ShouldPreserveUseListOrder, bool IsForDebug) const {
  SlotTracker SlotTable(this);
  formatted_raw_ostream OS(ROS);
  AssemblyWriter W(OS, SlotTable, this, AAW, IsForDebug,
                   ShouldPreserveUseListOrder);
  W.printModule(this);
}

void NamedMDNode::print(raw_ostream &ROS, bool IsForDebug) const {
  SlotTracker SlotTable(getParent());
  formatted_raw_ostream OS(ROS);
  AssemblyWriter W(OS, SlotTable, getParent(), nullptr, IsForDebug);
  W.printNamedMDNode(this);
}

void NamedMDNode::print(raw_ostream &ROS, ModuleSlotTracker &MST,
                        bool IsForDebug) const {
  Optional<SlotTracker> LocalST;
  SlotTracker *SlotTable;
  if (auto *ST = MST.getMachine())
    SlotTable = ST;
  else {
    LocalST.emplace(getParent());
    SlotTable = &*LocalST;
  }

  formatted_raw_ostream OS(ROS);
  AssemblyWriter W(OS, *SlotTable, getParent(), nullptr, IsForDebug);
  W.printNamedMDNode(this);
}

void Comdat::print(raw_ostream &ROS, bool /*IsForDebug*/) const {
  PrintLLVMName(ROS, getName(), ComdatPrefix);
  ROS << " = comdat ";

  switch (getSelectionKind()) {
  case Comdat::Any:
    ROS << "any";
    break;
  case Comdat::ExactMatch:
    ROS << "exactmatch";
    break;
  case Comdat::Largest:
    ROS << "largest";
    break;
  case Comdat::NoDuplicates:
    ROS << "noduplicates";
    break;
  case Comdat::SameSize:
    ROS << "samesize";
    break;
  }

  ROS << '\n';
}

void Type::print(raw_ostream &OS, bool /*IsForDebug*/, bool NoDetails) const {
  TypePrinting TP;
  TP.print(const_cast<Type*>(this), OS);

  if (NoDetails)
    return;

  // If the type is a named struct type, print the body as well.
  if (StructType *STy = dyn_cast<StructType>(const_cast<Type*>(this)))
    if (!STy->isLiteral()) {
      OS << " = type ";
      TP.printStructBody(STy, OS);
    }
}

static bool isReferencingMDNode(const Instruction &I) {
  if (const auto *CI = dyn_cast<CallInst>(&I))
    if (Function *F = CI->getCalledFunction())
      if (F->isIntrinsic())
        for (auto &Op : I.operands())
          if (auto *V = dyn_cast_or_null<MetadataAsValue>(Op))
            if (isa<MDNode>(V->getMetadata()))
              return true;
  return false;
}

void Value::print(raw_ostream &ROS, bool IsForDebug) const {
  bool ShouldInitializeAllMetadata = false;
  if (auto *I = dyn_cast<Instruction>(this))
    ShouldInitializeAllMetadata = isReferencingMDNode(*I);
  else if (isa<Function>(this) || isa<MetadataAsValue>(this))
    ShouldInitializeAllMetadata = true;

  ModuleSlotTracker MST(getModuleFromVal(this), ShouldInitializeAllMetadata);
  print(ROS, MST, IsForDebug);
}

void Value::print(raw_ostream &ROS, ModuleSlotTracker &MST,
                  bool IsForDebug) const {
  formatted_raw_ostream OS(ROS);
  SlotTracker EmptySlotTable(static_cast<const Module *>(nullptr));
  SlotTracker &SlotTable =
      MST.getMachine() ? *MST.getMachine() : EmptySlotTable;
  auto incorporateFunction = [&](const Function *F) {
    if (F)
      MST.incorporateFunction(*F);
  };

  if (const Instruction *I = dyn_cast<Instruction>(this)) {
    incorporateFunction(I->getParent() ? I->getParent()->getParent() : nullptr);
    AssemblyWriter W(OS, SlotTable, getModuleFromVal(I), nullptr, IsForDebug);
    W.printInstruction(*I);
  } else if (const BasicBlock *BB = dyn_cast<BasicBlock>(this)) {
    incorporateFunction(BB->getParent());
    AssemblyWriter W(OS, SlotTable, getModuleFromVal(BB), nullptr, IsForDebug);
    W.printBasicBlock(BB);
  } else if (const GlobalValue *GV = dyn_cast<GlobalValue>(this)) {
    AssemblyWriter W(OS, SlotTable, GV->getParent(), nullptr, IsForDebug);
    if (const GlobalVariable *V = dyn_cast<GlobalVariable>(GV))
      W.printGlobal(V);
    else if (const Function *F = dyn_cast<Function>(GV))
      W.printFunction(F);
    else
      W.printIndirectSymbol(cast<GlobalIndirectSymbol>(GV));
  } else if (const MetadataAsValue *V = dyn_cast<MetadataAsValue>(this)) {
    V->getMetadata()->print(ROS, MST, getModuleFromVal(V));
  } else if (const Constant *C = dyn_cast<Constant>(this)) {
    TypePrinting TypePrinter;
    TypePrinter.print(C->getType(), OS);
    OS << ' ';
    WriteConstantInternal(OS, C, TypePrinter, MST.getMachine(), nullptr);
  } else if (isa<InlineAsm>(this) || isa<Argument>(this)) {
    this->printAsOperand(OS, /* PrintType */ true, MST);
  } else {
    llvm_unreachable("Unknown value to print out!");
  }
}

/// Print without a type, skipping the TypePrinting object.
///
/// \return \c true iff printing was successful.
static bool printWithoutType(const Value &V, raw_ostream &O,
                             SlotTracker *Machine, const Module *M) {
  if (V.hasName() || isa<GlobalValue>(V) ||
      (!isa<Constant>(V) && !isa<MetadataAsValue>(V))) {
    WriteAsOperandInternal(O, &V, nullptr, Machine, M);
    return true;
  }
  return false;
}

static void printAsOperandImpl(const Value &V, raw_ostream &O, bool PrintType,
                               ModuleSlotTracker &MST) {
  TypePrinting TypePrinter;
  if (const Module *M = MST.getModule())
    TypePrinter.incorporateTypes(*M);
  if (PrintType) {
    TypePrinter.print(V.getType(), O);
    O << ' ';
  }

  WriteAsOperandInternal(O, &V, &TypePrinter, MST.getMachine(),
                         MST.getModule());
}

void Value::printAsOperand(raw_ostream &O, bool PrintType,
                           const Module *M) const {
  if (!M)
    M = getModuleFromVal(this);

  if (!PrintType)
    if (printWithoutType(*this, O, nullptr, M))
      return;

  SlotTracker Machine(
      M, /* ShouldInitializeAllMetadata */ isa<MetadataAsValue>(this));
  ModuleSlotTracker MST(Machine, M);
  printAsOperandImpl(*this, O, PrintType, MST);
}

void Value::printAsOperand(raw_ostream &O, bool PrintType,
                           ModuleSlotTracker &MST) const {
  if (!PrintType)
    if (printWithoutType(*this, O, MST.getMachine(), MST.getModule()))
      return;

  printAsOperandImpl(*this, O, PrintType, MST);
}

static void printMetadataImpl(raw_ostream &ROS, const Metadata &MD,
                              ModuleSlotTracker &MST, const Module *M,
                              bool OnlyAsOperand) {
  formatted_raw_ostream OS(ROS);

  TypePrinting TypePrinter;
  if (M)
    TypePrinter.incorporateTypes(*M);

  WriteAsOperandInternal(OS, &MD, &TypePrinter, MST.getMachine(), M,
                         /* FromValue */ true);

  auto *N = dyn_cast<MDNode>(&MD);
  if (OnlyAsOperand || !N)
    return;

  OS << " = ";
  WriteMDNodeBodyInternal(OS, N, &TypePrinter, MST.getMachine(), M);
}

void Metadata::printAsOperand(raw_ostream &OS, const Module *M) const {
  ModuleSlotTracker MST(M, isa<MDNode>(this));
  printMetadataImpl(OS, *this, MST, M, /* OnlyAsOperand */ true);
}

void Metadata::printAsOperand(raw_ostream &OS, ModuleSlotTracker &MST,
                              const Module *M) const {
  printMetadataImpl(OS, *this, MST, M, /* OnlyAsOperand */ true);
}

void Metadata::print(raw_ostream &OS, const Module *M,
                     bool /*IsForDebug*/) const {
  ModuleSlotTracker MST(M, isa<MDNode>(this));
  printMetadataImpl(OS, *this, MST, M, /* OnlyAsOperand */ false);
}

void Metadata::print(raw_ostream &OS, ModuleSlotTracker &MST,
                     const Module *M, bool /*IsForDebug*/) const {
  printMetadataImpl(OS, *this, MST, M, /* OnlyAsOperand */ false);
}

// Value::dump - allow easy printing of Values from the debugger.
LLVM_DUMP_METHOD
void Value::dump() const { print(dbgs(), /*IsForDebug=*/true); dbgs() << '\n'; }

// Type::dump - allow easy printing of Types from the debugger.
LLVM_DUMP_METHOD
void Type::dump() const { print(dbgs(), /*IsForDebug=*/true); dbgs() << '\n'; }

// Module::dump() - Allow printing of Modules from the debugger.
LLVM_DUMP_METHOD
void Module::dump() const {
  print(dbgs(), nullptr,
        /*ShouldPreserveUseListOrder=*/false, /*IsForDebug=*/true);
}

// \brief Allow printing of Comdats from the debugger.
LLVM_DUMP_METHOD
void Comdat::dump() const { print(dbgs(), /*IsForDebug=*/true); }

// NamedMDNode::dump() - Allow printing of NamedMDNodes from the debugger.
LLVM_DUMP_METHOD
void NamedMDNode::dump() const { print(dbgs(), /*IsForDebug=*/true); }

LLVM_DUMP_METHOD
void Metadata::dump() const { dump(nullptr); }

LLVM_DUMP_METHOD
void Metadata::dump(const Module *M) const {
  print(dbgs(), M, /*IsForDebug=*/true);
  dbgs() << '\n';
}<|MERGE_RESOLUTION|>--- conflicted
+++ resolved
@@ -311,11 +311,7 @@
   case CallingConv::X86_StdCall:   Out << "x86_stdcallcc"; break;
   case CallingConv::X86_FastCall:  Out << "x86_fastcallcc"; break;
   case CallingConv::X86_ThisCall:  Out << "x86_thiscallcc"; break;
-<<<<<<< HEAD
-  case CallingConv::X86_RegCall:   Out << "x86_regcallcc"; break; // INTEL
-=======
   case CallingConv::X86_RegCall:   Out << "x86_regcallcc"; break;
->>>>>>> 47e577eb
   case CallingConv::X86_VectorCall:Out << "x86_vectorcallcc"; break;
   case CallingConv::Intel_OCL_BI:  Out << "intel_ocl_bicc"; break;
 #if INTEL_CUSTOMIZATION
