--- conflicted
+++ resolved
@@ -14,8 +14,7 @@
   )
 
 if( LLVM_ENABLE_FFI )
-<<<<<<< HEAD
-  target_link_libraries( LLVMInterpreter PRIVATE ${FFI_LIBRARY_PATH} )
+  target_link_libraries( LLVMInterpreter PRIVATE FFI::ffi )
 endif()
 
 if (INTEL_CUSTOMIZATION)
@@ -24,8 +23,4 @@
     ${LLVM_BINARY_DIR}/include/llvm/ExecutionEngine/Interpreter/Interpreter.h)
 
   install(FILES Interpreter.h DESTINATION include/llvm/ExecutionEngine/Interpreter)
-endif (INTEL_CUSTOMIZATION)
-=======
-  target_link_libraries( LLVMInterpreter PRIVATE FFI::ffi )
-endif()
->>>>>>> b6633957
+endif (INTEL_CUSTOMIZATION)