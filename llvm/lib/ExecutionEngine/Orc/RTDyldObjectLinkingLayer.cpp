//===-- RTDyldObjectLinkingLayer.cpp - RuntimeDyld backed ORC ObjectLayer -===//
//
//                     The LLVM Compiler Infrastructure
//
// This file is distributed under the University of Illinois Open Source
// License. See LICENSE.TXT for details.
//
//===----------------------------------------------------------------------===//

#include "llvm/ExecutionEngine/Orc/RTDyldObjectLinkingLayer.h"

namespace {

using namespace llvm;
using namespace llvm::orc;

class JITDylibSearchOrderResolver : public JITSymbolResolver {
public:
  JITDylibSearchOrderResolver(MaterializationResponsibility &MR) : MR(MR) {}

  void lookup(const LookupSet &Symbols, OnResolvedFunction OnResolved) {
    auto &ES = MR.getTargetJITDylib().getExecutionSession();
    SymbolNameSet InternedSymbols;

    // Intern the requested symbols: lookup takes interned strings.
    for (auto &S : Symbols)
      InternedSymbols.insert(ES.intern(S));

    // Build an OnResolve callback to unwrap the interned strings and pass them
    // to the OnResolved callback.
    // FIXME: Switch to move capture of OnResolved once we have c++14.
    auto OnResolvedWithUnwrap =
        [OnResolved](Expected<SymbolMap> InternedResult) {
          if (!InternedResult) {
            OnResolved(InternedResult.takeError());
            return;
          }

          LookupResult Result;
          for (auto &KV : *InternedResult)
            Result[*KV.first] = std::move(KV.second);
          OnResolved(Result);
        };

    // We're not waiting for symbols to be ready. Just log any errors.
    auto OnReady = [&ES](Error Err) { ES.reportError(std::move(Err)); };

    // Register dependencies for all symbols contained in this set.
    auto RegisterDependencies = [&](const SymbolDependenceMap &Deps) {
      MR.addDependenciesForAll(Deps);
    };

    JITDylibSearchList SearchOrder;
    MR.getTargetJITDylib().withSearchOrderDo(
        [&](const JITDylibSearchList &JDs) { SearchOrder = JDs; });
    ES.lookup(SearchOrder, InternedSymbols, OnResolvedWithUnwrap, OnReady,
              RegisterDependencies);
  }

  Expected<LookupSet> getResponsibilitySet(const LookupSet &Symbols) {
    LookupSet Result;

    for (auto &KV : MR.getSymbols()) {
      if (Symbols.count(*KV.first))
        Result.insert(*KV.first);
    }

    return Result;
  }

private:
  MaterializationResponsibility &MR;
};

} // end anonymous namespace

namespace llvm {
namespace orc {

RTDyldObjectLinkingLayer::RTDyldObjectLinkingLayer(
    ExecutionSession &ES, GetMemoryManagerFunction GetMemoryManager,
    NotifyLoadedFunction NotifyLoaded, NotifyEmittedFunction NotifyEmitted)
    : ObjectLayer(ES), GetMemoryManager(GetMemoryManager),
      NotifyLoaded(std::move(NotifyLoaded)),
      NotifyEmitted(std::move(NotifyEmitted)) {}

void RTDyldObjectLinkingLayer::emit(MaterializationResponsibility R,
                                    std::unique_ptr<MemoryBuffer> O) {
  assert(O && "Object must not be null");

  // This method launches an asynchronous link step that will fulfill our
  // materialization responsibility. We need to switch R to be heap
  // allocated before that happens so it can live as long as the asynchronous
  // link needs it to (i.e. it must be able to outlive this method).
  auto SharedR = std::make_shared<MaterializationResponsibility>(std::move(R));

  auto &ES = getExecutionSession();

  auto Obj = object::ObjectFile::createObjectFile(*O);

  if (!Obj) {
    getExecutionSession().reportError(Obj.takeError());
    SharedR->failMaterialization();
    return;
  }

  // Collect the internal symbols from the object file: We will need to
  // filter these later.
  auto InternalSymbols = std::make_shared<std::set<StringRef>>();
  {
    for (auto &Sym : (*Obj)->symbols()) {
      if (!(Sym.getFlags() & object::BasicSymbolRef::SF_Global)) {
        if (auto SymName = Sym.getName())
          InternalSymbols->insert(*SymName);
        else {
          ES.reportError(SymName.takeError());
          R.failMaterialization();
          return;
        }
      }
    }
  }

  auto K = R.getVModuleKey();
<<<<<<< HEAD
#if INTEL_CUSTOMIZATION
  // This change was cherry-picked from LLVM r344956.
  // When it conflicts during the pulldown the community version should
  // be accepted completely, even if it differs from the code here.
=======
>>>>>>> b44b8901
  RuntimeDyld::MemoryManager *MemMgr = nullptr;

  // Create a record a memory manager for this object.
  {
    auto Tmp = GetMemoryManager();
    std::lock_guard<std::mutex> Lock(RTDyldLayerMutex);
    MemMgrs.push_back(std::move(Tmp));
    MemMgr = MemMgrs.back().get();
  }

  JITDylibSearchOrderResolver Resolver(*SharedR);

  /* Thoughts on proper cross-dylib weak symbol handling:
   *
   * Change selection of canonical defs to be a manually triggered process, and
   * add a 'canonical' bit to symbol definitions. When canonical def selection
   * is triggered, sweep the JITDylibs to mark defs as canonical, discard
   * duplicate defs.
   */
  jitLinkForORC(
      **Obj, std::move(O), *MemMgr, Resolver, ProcessAllSections,
      [this, K, SharedR, &Obj, InternalSymbols](
          std::unique_ptr<RuntimeDyld::LoadedObjectInfo> LoadedObjInfo,
          std::map<StringRef, JITEvaluatedSymbol> ResolvedSymbols) {
        return onObjLoad(K, *SharedR, **Obj, std::move(LoadedObjInfo),
                         ResolvedSymbols, *InternalSymbols);
      },
      [this, K, SharedR](Error Err) {
        onObjEmit(K, *SharedR, std::move(Err));
      });
#endif // INTEL_CUSTOMIZATION
}

Error RTDyldObjectLinkingLayer::onObjLoad(
    VModuleKey K, MaterializationResponsibility &R, object::ObjectFile &Obj,
    std::unique_ptr<RuntimeDyld::LoadedObjectInfo> LoadedObjInfo,
    std::map<StringRef, JITEvaluatedSymbol> Resolved,
    std::set<StringRef> &InternalSymbols) {
  SymbolFlagsMap ExtraSymbolsToClaim;
  SymbolMap Symbols;
  for (auto &KV : Resolved) {
    // Scan the symbols and add them to the Symbols map for resolution.

    // We never claim internal symbols.
    if (InternalSymbols.count(KV.first))
      continue;

    auto InternedName = getExecutionSession().intern(KV.first);
    auto Flags = KV.second.getFlags();

    // Override object flags and claim responsibility for symbols if
    // requested.
    if (OverrideObjectFlags || AutoClaimObjectSymbols) {
      auto I = R.getSymbols().find(InternedName);

      if (OverrideObjectFlags && I != R.getSymbols().end())
        Flags = JITSymbolFlags::stripTransientFlags(I->second);
      else if (AutoClaimObjectSymbols && I == R.getSymbols().end())
        ExtraSymbolsToClaim[InternedName] = Flags;
    }

    Symbols[InternedName] = JITEvaluatedSymbol(KV.second.getAddress(), Flags);
  }

  if (!ExtraSymbolsToClaim.empty())
    if (auto Err = R.defineMaterializing(ExtraSymbolsToClaim))
      return Err;

  R.resolve(Symbols);

  if (NotifyLoaded)
    NotifyLoaded(K, Obj, *LoadedObjInfo);

  return Error::success();
}

void RTDyldObjectLinkingLayer::onObjEmit(VModuleKey K,
                                          MaterializationResponsibility &R,
                                          Error Err) {
  if (Err) {
    getExecutionSession().reportError(std::move(Err));
    R.failMaterialization();
    return;
  }

  R.emit();

  if (NotifyEmitted)
    NotifyEmitted(K);
}

} // End namespace orc.
} // End namespace llvm.<|MERGE_RESOLUTION|>--- conflicted
+++ resolved
@@ -122,13 +122,6 @@
   }
 
   auto K = R.getVModuleKey();
-<<<<<<< HEAD
-#if INTEL_CUSTOMIZATION
-  // This change was cherry-picked from LLVM r344956.
-  // When it conflicts during the pulldown the community version should
-  // be accepted completely, even if it differs from the code here.
-=======
->>>>>>> b44b8901
   RuntimeDyld::MemoryManager *MemMgr = nullptr;
 
   // Create a record a memory manager for this object.
@@ -159,7 +152,6 @@
       [this, K, SharedR](Error Err) {
         onObjEmit(K, *SharedR, std::move(Err));
       });
-#endif // INTEL_CUSTOMIZATION
 }
 
 Error RTDyldObjectLinkingLayer::onObjLoad(
