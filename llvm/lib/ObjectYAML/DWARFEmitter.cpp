//===- DWARFEmitter - Convert YAML to DWARF binary data -------------------===//
//
// Part of the LLVM Project, under the Apache License v2.0 with LLVM Exceptions.
// See https://llvm.org/LICENSE.txt for license information.
// SPDX-License-Identifier: Apache-2.0 WITH LLVM-exception
//
//===----------------------------------------------------------------------===//
///
/// \file
/// The DWARF component of yaml2obj. Provided as library code for tests.
///
//===----------------------------------------------------------------------===//

#include "llvm/ObjectYAML/DWARFEmitter.h"
#include "DWARFVisitor.h"
#include "llvm/ADT/StringMap.h"
#include "llvm/ADT/StringRef.h"
#include "llvm/BinaryFormat/Dwarf.h"
#include "llvm/ObjectYAML/DWARFYAML.h"
#include "llvm/Support/Errc.h"
#include "llvm/Support/Error.h"
#include "llvm/Support/Host.h"
#include "llvm/Support/LEB128.h"
#include "llvm/Support/MathExtras.h"
#include "llvm/Support/MemoryBuffer.h"
#include "llvm/Support/SwapByteOrder.h"
#include "llvm/Support/YAMLTraits.h"
#include "llvm/Support/raw_ostream.h"
#include <algorithm>
#include <cassert>
#include <cstddef>
#include <cstdint>
#include <memory>
#include <string>
#include <vector>

using namespace llvm;

template <typename T>
static void writeInteger(T Integer, raw_ostream &OS, bool IsLittleEndian) {
  if (IsLittleEndian != sys::IsLittleEndianHost)
    sys::swapByteOrder(Integer);
  OS.write(reinterpret_cast<char *>(&Integer), sizeof(T));
}

static Error writeVariableSizedInteger(uint64_t Integer, size_t Size,
                                       raw_ostream &OS, bool IsLittleEndian) {
  if (8 == Size)
    writeInteger((uint64_t)Integer, OS, IsLittleEndian);
  else if (4 == Size)
    writeInteger((uint32_t)Integer, OS, IsLittleEndian);
  else if (2 == Size)
    writeInteger((uint16_t)Integer, OS, IsLittleEndian);
  else if (1 == Size)
    writeInteger((uint8_t)Integer, OS, IsLittleEndian);
  else
    return createStringError(errc::not_supported,
                             "invalid integer write size: %zu", Size);

  return Error::success();
}

static void ZeroFillBytes(raw_ostream &OS, size_t Size) {
  std::vector<uint8_t> FillData;
  FillData.insert(FillData.begin(), Size, 0);
  OS.write(reinterpret_cast<char *>(FillData.data()), Size);
}

static void writeInitialLength(const DWARFYAML::InitialLength &Length,
                               raw_ostream &OS, bool IsLittleEndian) {
  writeInteger((uint32_t)Length.TotalLength, OS, IsLittleEndian);
  if (Length.isDWARF64())
    writeInteger((uint64_t)Length.TotalLength64, OS, IsLittleEndian);
}

static void writeInitialLength(const dwarf::DwarfFormat Format,
                               const uint64_t Length, raw_ostream &OS,
                               bool IsLittleEndian) {
  bool IsDWARF64 = Format == dwarf::DWARF64;
  if (IsDWARF64)
    cantFail(writeVariableSizedInteger(dwarf::DW_LENGTH_DWARF64, 4, OS,
                                       IsLittleEndian));
  cantFail(
      writeVariableSizedInteger(Length, IsDWARF64 ? 8 : 4, OS, IsLittleEndian));
}

Error DWARFYAML::emitDebugStr(raw_ostream &OS, const DWARFYAML::Data &DI) {
  for (auto Str : DI.DebugStrings) {
    OS.write(Str.data(), Str.size());
    OS.write('\0');
  }

  return Error::success();
}

Error DWARFYAML::emitDebugAbbrev(raw_ostream &OS, const DWARFYAML::Data &DI) {
  uint64_t AbbrevCode = 0;
  for (auto AbbrevDecl : DI.AbbrevDecls) {
    AbbrevCode = AbbrevDecl.Code ? (uint64_t)*AbbrevDecl.Code : AbbrevCode + 1;
    encodeULEB128(AbbrevCode, OS);
    encodeULEB128(AbbrevDecl.Tag, OS);
    OS.write(AbbrevDecl.Children);
    for (auto Attr : AbbrevDecl.Attributes) {
      encodeULEB128(Attr.Attribute, OS);
      encodeULEB128(Attr.Form, OS);
      if (Attr.Form == dwarf::DW_FORM_implicit_const)
        encodeSLEB128(Attr.Value, OS);
    }
    encodeULEB128(0, OS);
    encodeULEB128(0, OS);
  }

  return Error::success();
}

Error DWARFYAML::emitDebugAranges(raw_ostream &OS, const DWARFYAML::Data &DI) {
  for (auto Range : DI.ARanges) {
    auto HeaderStart = OS.tell();
    writeInitialLength(Range.Format, Range.Length, OS, DI.IsLittleEndian);
    writeInteger((uint16_t)Range.Version, OS, DI.IsLittleEndian);
    if (Range.Format == dwarf::DWARF64)
      writeInteger((uint64_t)Range.CuOffset, OS, DI.IsLittleEndian);
    else
      writeInteger((uint32_t)Range.CuOffset, OS, DI.IsLittleEndian);
    writeInteger((uint8_t)Range.AddrSize, OS, DI.IsLittleEndian);
    writeInteger((uint8_t)Range.SegSize, OS, DI.IsLittleEndian);

    auto HeaderSize = OS.tell() - HeaderStart;
    auto FirstDescriptor = alignTo(HeaderSize, Range.AddrSize * 2);
    ZeroFillBytes(OS, FirstDescriptor - HeaderSize);

    for (auto Descriptor : Range.Descriptors) {
      if (Error Err = writeVariableSizedInteger(
              Descriptor.Address, Range.AddrSize, OS, DI.IsLittleEndian))
        return createStringError(errc::not_supported,
                                 "unable to write debug_aranges address: %s",
                                 toString(std::move(Err)).c_str());
      cantFail(writeVariableSizedInteger(Descriptor.Length, Range.AddrSize, OS,
                                         DI.IsLittleEndian));
    }
    ZeroFillBytes(OS, Range.AddrSize * 2);
  }

  return Error::success();
}

Error DWARFYAML::emitDebugRanges(raw_ostream &OS, const DWARFYAML::Data &DI) {
  const size_t RangesOffset = OS.tell();
  uint64_t EntryIndex = 0;
  for (auto DebugRanges : DI.DebugRanges) {
    const size_t CurrOffset = OS.tell() - RangesOffset;
    if (DebugRanges.Offset && (uint64_t)*DebugRanges.Offset < CurrOffset)
      return createStringError(errc::invalid_argument,
                               "'Offset' for 'debug_ranges' with index " +
                                   Twine(EntryIndex) +
                                   " must be greater than or equal to the "
                                   "number of bytes written already (0x" +
                                   Twine::utohexstr(CurrOffset) + ")");
    if (DebugRanges.Offset)
      ZeroFillBytes(OS, *DebugRanges.Offset - CurrOffset);

    uint8_t AddrSize;
    if (DebugRanges.AddrSize)
      AddrSize = *DebugRanges.AddrSize;
    else
      AddrSize = DI.Is64bit ? 8 : 4;
    for (auto Entry : DebugRanges.Entries) {
      if (Error Err = writeVariableSizedInteger(Entry.LowOffset, AddrSize, OS,
                                                DI.IsLittleEndian))
        return createStringError(
            errc::not_supported,
            "unable to write debug_ranges address offset: %s",
            toString(std::move(Err)).c_str());
      cantFail(writeVariableSizedInteger(Entry.HighOffset, AddrSize, OS,
                                         DI.IsLittleEndian));
    }
    ZeroFillBytes(OS, AddrSize * 2);
    ++EntryIndex;
  }

  return Error::success();
}

Error DWARFYAML::emitPubSection(raw_ostream &OS,
                                const DWARFYAML::PubSection &Sect,
                                bool IsLittleEndian) {
  writeInitialLength(Sect.Length, OS, IsLittleEndian);
  writeInteger((uint16_t)Sect.Version, OS, IsLittleEndian);
  writeInteger((uint32_t)Sect.UnitOffset, OS, IsLittleEndian);
  writeInteger((uint32_t)Sect.UnitSize, OS, IsLittleEndian);
  for (auto Entry : Sect.Entries) {
    writeInteger((uint32_t)Entry.DieOffset, OS, IsLittleEndian);
    if (Sect.IsGNUStyle)
      writeInteger((uint8_t)Entry.Descriptor, OS, IsLittleEndian);
    OS.write(Entry.Name.data(), Entry.Name.size());
    OS.write('\0');
  }

  return Error::success();
}

namespace {
/// An extension of the DWARFYAML::ConstVisitor which writes compile
/// units and DIEs to a stream.
class DumpVisitor : public DWARFYAML::ConstVisitor {
  raw_ostream &OS;

protected:
  void onStartCompileUnit(const DWARFYAML::Unit &CU) override {
    writeInitialLength(CU.Length, OS, DebugInfo.IsLittleEndian);
    writeInteger((uint16_t)CU.Version, OS, DebugInfo.IsLittleEndian);
    if (CU.Version >= 5) {
      writeInteger((uint8_t)CU.Type, OS, DebugInfo.IsLittleEndian);
      writeInteger((uint8_t)CU.AddrSize, OS, DebugInfo.IsLittleEndian);
<<<<<<< HEAD
      writeInteger((uint32_t)CU.AbbrOffset, OS, DebugInfo.IsLittleEndian);
    } else {
      writeInteger((uint32_t)CU.AbbrOffset, OS, DebugInfo.IsLittleEndian);
=======
      cantFail(writeVariableSizedInteger(CU.AbbrOffset,
                                         CU.Length.isDWARF64() ? 8 : 4, OS,
                                         DebugInfo.IsLittleEndian));
    } else {
      cantFail(writeVariableSizedInteger(CU.AbbrOffset,
                                         CU.Length.isDWARF64() ? 8 : 4, OS,
                                         DebugInfo.IsLittleEndian));
>>>>>>> 9cbd6119
      writeInteger((uint8_t)CU.AddrSize, OS, DebugInfo.IsLittleEndian);
    }
  }

  void onStartDIE(const DWARFYAML::Unit &CU,
                  const DWARFYAML::Entry &DIE) override {
    encodeULEB128(DIE.AbbrCode, OS);
  }

  void onValue(const uint8_t U) override {
    writeInteger(U, OS, DebugInfo.IsLittleEndian);
  }

  void onValue(const uint16_t U) override {
    writeInteger(U, OS, DebugInfo.IsLittleEndian);
  }

  void onValue(const uint32_t U) override {
    writeInteger(U, OS, DebugInfo.IsLittleEndian);
  }

  void onValue(const uint64_t U, const bool LEB = false) override {
    if (LEB)
      encodeULEB128(U, OS);
    else
      writeInteger(U, OS, DebugInfo.IsLittleEndian);
  }

  void onValue(const int64_t S, const bool LEB = false) override {
    if (LEB)
      encodeSLEB128(S, OS);
    else
      writeInteger(S, OS, DebugInfo.IsLittleEndian);
  }

  void onValue(const StringRef String) override {
    OS.write(String.data(), String.size());
    OS.write('\0');
  }

  void onValue(const MemoryBufferRef MBR) override {
    OS.write(MBR.getBufferStart(), MBR.getBufferSize());
  }

public:
  DumpVisitor(const DWARFYAML::Data &DI, raw_ostream &Out)
      : DWARFYAML::ConstVisitor(DI), OS(Out) {}
};
} // namespace

Error DWARFYAML::emitDebugInfo(raw_ostream &OS, const DWARFYAML::Data &DI) {
  DumpVisitor Visitor(DI, OS);
  return Visitor.traverseDebugInfo();
}

static void emitFileEntry(raw_ostream &OS, const DWARFYAML::File &File) {
  OS.write(File.Name.data(), File.Name.size());
  OS.write('\0');
  encodeULEB128(File.DirIdx, OS);
  encodeULEB128(File.ModTime, OS);
  encodeULEB128(File.Length, OS);
}

Error DWARFYAML::emitDebugLine(raw_ostream &OS, const DWARFYAML::Data &DI) {
  for (const auto &LineTable : DI.DebugLines) {
    writeInitialLength(LineTable.Format, LineTable.Length, OS,
                       DI.IsLittleEndian);
    uint64_t SizeOfPrologueLength = LineTable.Format == dwarf::DWARF64 ? 8 : 4;
    writeInteger((uint16_t)LineTable.Version, OS, DI.IsLittleEndian);
    cantFail(writeVariableSizedInteger(
        LineTable.PrologueLength, SizeOfPrologueLength, OS, DI.IsLittleEndian));
    writeInteger((uint8_t)LineTable.MinInstLength, OS, DI.IsLittleEndian);
    if (LineTable.Version >= 4)
      writeInteger((uint8_t)LineTable.MaxOpsPerInst, OS, DI.IsLittleEndian);
    writeInteger((uint8_t)LineTable.DefaultIsStmt, OS, DI.IsLittleEndian);
    writeInteger((uint8_t)LineTable.LineBase, OS, DI.IsLittleEndian);
    writeInteger((uint8_t)LineTable.LineRange, OS, DI.IsLittleEndian);
    writeInteger((uint8_t)LineTable.OpcodeBase, OS, DI.IsLittleEndian);

    for (auto OpcodeLength : LineTable.StandardOpcodeLengths)
      writeInteger((uint8_t)OpcodeLength, OS, DI.IsLittleEndian);

    for (auto IncludeDir : LineTable.IncludeDirs) {
      OS.write(IncludeDir.data(), IncludeDir.size());
      OS.write('\0');
    }
    OS.write('\0');

    for (auto File : LineTable.Files)
      emitFileEntry(OS, File);
    OS.write('\0');

    for (auto Op : LineTable.Opcodes) {
      writeInteger((uint8_t)Op.Opcode, OS, DI.IsLittleEndian);
      if (Op.Opcode == 0) {
        encodeULEB128(Op.ExtLen, OS);
        writeInteger((uint8_t)Op.SubOpcode, OS, DI.IsLittleEndian);
        switch (Op.SubOpcode) {
        case dwarf::DW_LNE_set_address:
        case dwarf::DW_LNE_set_discriminator:
          // TODO: Test this error.
          if (Error Err = writeVariableSizedInteger(
                  Op.Data, DI.CompileUnits[0].AddrSize, OS, DI.IsLittleEndian))
            return Err;
          break;
        case dwarf::DW_LNE_define_file:
          emitFileEntry(OS, Op.FileEntry);
          break;
        case dwarf::DW_LNE_end_sequence:
          break;
        default:
          for (auto OpByte : Op.UnknownOpcodeData)
            writeInteger((uint8_t)OpByte, OS, DI.IsLittleEndian);
        }
      } else if (Op.Opcode < LineTable.OpcodeBase) {
        switch (Op.Opcode) {
        case dwarf::DW_LNS_copy:
        case dwarf::DW_LNS_negate_stmt:
        case dwarf::DW_LNS_set_basic_block:
        case dwarf::DW_LNS_const_add_pc:
        case dwarf::DW_LNS_set_prologue_end:
        case dwarf::DW_LNS_set_epilogue_begin:
          break;

        case dwarf::DW_LNS_advance_pc:
        case dwarf::DW_LNS_set_file:
        case dwarf::DW_LNS_set_column:
        case dwarf::DW_LNS_set_isa:
          encodeULEB128(Op.Data, OS);
          break;

        case dwarf::DW_LNS_advance_line:
          encodeSLEB128(Op.SData, OS);
          break;

        case dwarf::DW_LNS_fixed_advance_pc:
          writeInteger((uint16_t)Op.Data, OS, DI.IsLittleEndian);
          break;

        default:
          for (auto OpData : Op.StandardOpcodeData) {
            encodeULEB128(OpData, OS);
          }
        }
      }
    }
  }

  return Error::success();
}

Error DWARFYAML::emitDebugAddr(raw_ostream &OS, const Data &DI) {
  for (const AddrTableEntry &TableEntry : DI.DebugAddr) {
    uint8_t AddrSize;
    if (TableEntry.AddrSize)
      AddrSize = *TableEntry.AddrSize;
    else
      AddrSize = DI.Is64bit ? 8 : 4;

    uint64_t Length;
    if (TableEntry.Length)
      Length = (uint64_t)*TableEntry.Length;
    else
      // 2 (version) + 1 (address_size) + 1 (segment_selector_size) = 4
      Length = 4 + (AddrSize + TableEntry.SegSelectorSize) *
                       TableEntry.SegAddrPairs.size();

    writeInitialLength(TableEntry.Format, Length, OS, DI.IsLittleEndian);
    writeInteger((uint16_t)TableEntry.Version, OS, DI.IsLittleEndian);
    writeInteger((uint8_t)AddrSize, OS, DI.IsLittleEndian);
    writeInteger((uint8_t)TableEntry.SegSelectorSize, OS, DI.IsLittleEndian);

    for (const SegAddrPair &Pair : TableEntry.SegAddrPairs) {
      if (TableEntry.SegSelectorSize != 0)
        if (Error Err = writeVariableSizedInteger(Pair.Segment,
                                                  TableEntry.SegSelectorSize,
                                                  OS, DI.IsLittleEndian))
          return createStringError(errc::not_supported,
                                   "unable to write debug_addr segment: %s",
                                   toString(std::move(Err)).c_str());
      if (AddrSize != 0)
        if (Error Err = writeVariableSizedInteger(Pair.Address, AddrSize, OS,
                                                  DI.IsLittleEndian))
          return createStringError(errc::not_supported,
                                   "unable to write debug_addr address: %s",
                                   toString(std::move(Err)).c_str());
    }
  }

  return Error::success();
}

using EmitFuncType = Error (*)(raw_ostream &, const DWARFYAML::Data &);

static Error
emitDebugSectionImpl(const DWARFYAML::Data &DI, EmitFuncType EmitFunc,
                     StringRef Sec,
                     StringMap<std::unique_ptr<MemoryBuffer>> &OutputBuffers) {
  std::string Data;
  raw_string_ostream DebugInfoStream(Data);
  if (Error Err = EmitFunc(DebugInfoStream, DI))
    return Err;
  DebugInfoStream.flush();
  if (!Data.empty())
    OutputBuffers[Sec] = MemoryBuffer::getMemBufferCopy(Data);

  return Error::success();
}

namespace {
class DIEFixupVisitor : public DWARFYAML::Visitor {
  uint64_t Length;

public:
  DIEFixupVisitor(DWARFYAML::Data &DI) : DWARFYAML::Visitor(DI){};

private:
  virtual void onStartCompileUnit(DWARFYAML::Unit &CU) {
    // Size of the unit header, excluding the length field itself.
    Length = CU.Version >= 5 ? 8 : 7;
  }

  virtual void onEndCompileUnit(DWARFYAML::Unit &CU) {
    CU.Length.setLength(Length);
  }

  virtual void onStartDIE(DWARFYAML::Unit &CU, DWARFYAML::Entry &DIE) {
    Length += getULEB128Size(DIE.AbbrCode);
  }

  virtual void onValue(const uint8_t U) { Length += 1; }
  virtual void onValue(const uint16_t U) { Length += 2; }
  virtual void onValue(const uint32_t U) { Length += 4; }
  virtual void onValue(const uint64_t U, const bool LEB = false) {
    if (LEB)
      Length += getULEB128Size(U);
    else
      Length += 8;
  }
  virtual void onValue(const int64_t S, const bool LEB = false) {
    if (LEB)
      Length += getSLEB128Size(S);
    else
      Length += 8;
  }
  virtual void onValue(const StringRef String) { Length += String.size() + 1; }

  virtual void onValue(const MemoryBufferRef MBR) {
    Length += MBR.getBufferSize();
  }
};
} // namespace

Expected<StringMap<std::unique_ptr<MemoryBuffer>>>
DWARFYAML::emitDebugSections(StringRef YAMLString, bool ApplyFixups,
                             bool IsLittleEndian) {
  yaml::Input YIn(YAMLString);

  DWARFYAML::Data DI;
  DI.IsLittleEndian = IsLittleEndian;
  YIn >> DI;
  if (YIn.error())
    return errorCodeToError(YIn.error());

  if (ApplyFixups) {
    DIEFixupVisitor DIFixer(DI);
    if (Error Err = DIFixer.traverseDebugInfo())
      return std::move(Err);
  }

  StringMap<std::unique_ptr<MemoryBuffer>> DebugSections;
  Error Err = emitDebugSectionImpl(DI, &DWARFYAML::emitDebugInfo, "debug_info",
                                   DebugSections);
  Err = joinErrors(std::move(Err),
                   emitDebugSectionImpl(DI, &DWARFYAML::emitDebugLine,
                                        "debug_line", DebugSections));
  Err = joinErrors(std::move(Err),
                   emitDebugSectionImpl(DI, &DWARFYAML::emitDebugStr,
                                        "debug_str", DebugSections));
  Err = joinErrors(std::move(Err),
                   emitDebugSectionImpl(DI, &DWARFYAML::emitDebugAbbrev,
                                        "debug_abbrev", DebugSections));
  Err = joinErrors(std::move(Err),
                   emitDebugSectionImpl(DI, &DWARFYAML::emitDebugAranges,
                                        "debug_aranges", DebugSections));
  Err = joinErrors(std::move(Err),
                   emitDebugSectionImpl(DI, &DWARFYAML::emitDebugRanges,
                                        "debug_ranges", DebugSections));

  if (Err)
    return std::move(Err);
  return std::move(DebugSections);
}<|MERGE_RESOLUTION|>--- conflicted
+++ resolved
@@ -212,11 +212,6 @@
     if (CU.Version >= 5) {
       writeInteger((uint8_t)CU.Type, OS, DebugInfo.IsLittleEndian);
       writeInteger((uint8_t)CU.AddrSize, OS, DebugInfo.IsLittleEndian);
-<<<<<<< HEAD
-      writeInteger((uint32_t)CU.AbbrOffset, OS, DebugInfo.IsLittleEndian);
-    } else {
-      writeInteger((uint32_t)CU.AbbrOffset, OS, DebugInfo.IsLittleEndian);
-=======
       cantFail(writeVariableSizedInteger(CU.AbbrOffset,
                                          CU.Length.isDWARF64() ? 8 : 4, OS,
                                          DebugInfo.IsLittleEndian));
@@ -224,7 +219,6 @@
       cantFail(writeVariableSizedInteger(CU.AbbrOffset,
                                          CU.Length.isDWARF64() ? 8 : 4, OS,
                                          DebugInfo.IsLittleEndian));
->>>>>>> 9cbd6119
       writeInteger((uint8_t)CU.AddrSize, OS, DebugInfo.IsLittleEndian);
     }
   }
