--- conflicted
+++ resolved
@@ -719,10 +719,7 @@
   IO.mapOptional("Sections", Phdr.Sections);
   IO.mapOptional("VAddr", Phdr.VAddr, Hex64(0));
   IO.mapOptional("PAddr", Phdr.PAddr, Hex64(0));
-<<<<<<< HEAD
-=======
   IO.mapOptional("Align", Phdr.Align);
->>>>>>> 0e95ba0d
 }
 
 namespace {
