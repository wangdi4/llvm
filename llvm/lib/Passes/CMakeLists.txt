--- conflicted
+++ resolved
@@ -9,20 +9,9 @@
 
   DEPENDS
   intrinsics_gen
-<<<<<<< HEAD
 # INTEL_COLLAB
   directives_gen
 # end INTEL_COLLAB
-  )
-
-# INTEL_CUSTOMIZATION
-if(INTEL_INCLUDE_DTRANS)
-  target_link_libraries(LLVMPasses PRIVATE LLVMIntel_DTrans
-                                           LLVMIntel_DTransOpt
-                                           LLVMIntel_DTransAnalysis)
-endif(INTEL_INCLUDE_DTRANS)
-# end INTEL_CUSTOMIZATION
-=======
 
   LINK_COMPONENTS
   AggressiveInstCombine
@@ -39,5 +28,22 @@
   TransformUtils
   Vectorize
   Instrumentation
+# INTEL_CUSTOMIZATION
+  Intel_DPCPPKernelTransforms
+  Intel_LoopAnalysis
+  Intel_LoopTransforms
+  Intel_MapIntrinToIml
+  Intel_OpenCLTransforms
+  Intel_OptReport
+  VPOAnalysis
+  VPOTransforms
+# end INTEL_CUSTOMIZATION
   )
->>>>>>> 02f9fdea
+
+# INTEL_CUSTOMIZATION
+if(INTEL_INCLUDE_DTRANS)
+  target_link_libraries(LLVMPasses PRIVATE LLVMIntel_DTrans
+                                           LLVMIntel_DTransOpt
+                                           LLVMIntel_DTransAnalysis)
+endif(INTEL_INCLUDE_DTRANS)
+# end INTEL_CUSTOMIZATION