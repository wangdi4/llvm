--- conflicted
+++ resolved
@@ -1377,64 +1377,6 @@
 void PassBuilder::addPreInlinerPasses(ModulePassManager &MPM,
                                       OptimizationLevel Level,
                                       ThinOrFullLTOPhase LTOPhase) {
-<<<<<<< HEAD
-  assert(Level != OptimizationLevel::O0 && "Not expecting O0 here!");
-  if (DisablePreInliner)
-    return;
-  InlineParams IP;
-
-  IP.DefaultThreshold = PreInlineThreshold;
-
-  // FIXME: The hint threshold has the same value used by the regular inliner
-  // when not optimzing for size. This should probably be lowered after
-  // performance testing.
-  // FIXME: this comment is cargo culted from the old pass manager, revisit).
-  IP.HintThreshold = Level.isOptimizingForSize() ? PreInlineThreshold : 325;
-#if INTEL_CUSTOMIZATION
-  IP.PrepareForLTO = PrepareForLTO;
-  // Parse - inline-forceinline option and transforms corresponding attributes
-  MPM.addPass(InlineForceInlinePass());
-  // Parse -[no]inline-list option and set corresponding attributes.
-  MPM.addPass(InlineListsPass());
-#endif //INTEL_CUSTOMIZATION
-  ModuleInlinerWrapperPass MIWP(
-      IP, /* MandatoryFirst */ true,
-      InlineContext{LTOPhase, InlinePass::EarlyInliner});
-  CGSCCPassManager &CGPipeline = MIWP.getPM();
-
-  FunctionPassManager FPM;
-  FPM.addPass(SROAPass(SROAOptions::ModifyCFG));
-  FPM.addPass(EarlyCSEPass()); // Catch trivial redundancies.
-  FPM.addPass(SimplifyCFGPass(SimplifyCFGOptions().convertSwitchRangeToICmp(
-      true)));                    // Merge & remove basic blocks.
-#if INTEL_CUSTOMIZATION
-  // Combine silly sequences. Set PreserveAddrCompute to true in LTO phase 1
-  // if IP ArrayTranspose is enabled.
-  addInstCombinePass(FPM, !DTransEnabled, true /* EnableCanonicalizeSwap */);
-#endif // INTEL_CUSTOMIZATION
-  invokePeepholeEPCallbacks(FPM, Level);
-
-  CGPipeline.addPass(createCGSCCToFunctionPassAdaptor(
-      std::move(FPM), PTO.EagerlyInvalidateAnalyses));
-
-  MPM.addPass(std::move(MIWP));
-
-  // Delete anything that is now dead to make sure that we don't instrument
-  // dead code. Instrumentation can end up keeping dead code around and
-  // dramatically increase code size.
-  MPM.addPass(GlobalDCEPass());
-}
-
-void PassBuilder::addPGOInstrPasses(ModulePassManager &MPM,
-                                    OptimizationLevel Level,         // INTEL
-                                    PGOOptions::PGOAction PGOAction, // INTEL
-                                    bool IsCS, bool AtomicCounterUpdate,
-                                    std::string ProfileFile,
-                                    std::string ProfileRemappingFile,
-				    ThinOrFullLTOPhase LTOPhase,
-                                    IntrusiveRefCntPtr<vfs::FileSystem> FS) {
-=======
->>>>>>> f2eaa6ec
   assert(Level != OptimizationLevel::O0 && "Not expecting O0 here!");
   if (DisablePreInliner)
     return;
