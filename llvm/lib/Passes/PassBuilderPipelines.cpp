//===- Construction of pass pipelines -------------------------------------===//
//
// Part of the LLVM Project, under the Apache License v2.0 with LLVM Exceptions.
// See https://llvm.org/LICENSE.txt for license information.
// SPDX-License-Identifier: Apache-2.0 WITH LLVM-exception
//
//===----------------------------------------------------------------------===//
/// \file
///
/// This file provides the implementation of the PassBuilder based on our
/// static pass registry as well as related functionality. It also provides
/// helpers to aid in analyzing, debugging, and testing passes and pass
/// pipelines.
///
//===----------------------------------------------------------------------===//

#include "llvm/ADT/ScopeExit.h" // INTEL
#include "llvm/Analysis/AliasAnalysis.h"
#include "llvm/Analysis/BasicAliasAnalysis.h"
#include "llvm/Analysis/CGSCCPassManager.h"
#include "llvm/Analysis/GlobalsModRef.h"
#if INTEL_CUSTOMIZATION
#include "llvm/Analysis/Intel_Andersens.h"
#include "llvm/Analysis/Intel_ArrayUseAnalysis.h"
#include "llvm/Analysis/Intel_StdContainerAA.h"
#include "llvm/Analysis/Intel_WP.h"
#endif // INTEL_CUSTOMIZATION
#include "llvm/Analysis/InlineAdvisor.h"
#include "llvm/Analysis/OptimizationRemarkEmitter.h"
#include "llvm/Analysis/ProfileSummaryInfo.h"
#include "llvm/Analysis/ScopedNoAliasAA.h"
#include "llvm/Analysis/TypeBasedAliasAnalysis.h"
#include "llvm/IR/IRPrintingPasses.h"
#include "llvm/IR/PassManager.h"
#include "llvm/Passes/OptimizationLevel.h"
#include "llvm/Passes/PassBuilder.h"
#include "llvm/Support/CommandLine.h"
#include "llvm/Support/ErrorHandling.h"
#include "llvm/Support/PGOOptions.h"
#include "llvm/Target/TargetMachine.h"
#include "llvm/Transforms/AggressiveInstCombine/AggressiveInstCombine.h"
#include "llvm/Transforms/Coroutines/CoroCleanup.h"
#include "llvm/Transforms/Coroutines/CoroEarly.h"
#include "llvm/Transforms/Coroutines/CoroElide.h"
#include "llvm/Transforms/Coroutines/CoroSplit.h"
#include "llvm/Transforms/Instrumentation/Intel_FunctionSplitting.h" // INTEL
#include "llvm/Transforms/IPO/AlwaysInliner.h"
#include "llvm/Transforms/IPO/Annotation2Metadata.h"
#include "llvm/Transforms/IPO/ArgumentPromotion.h"
#include "llvm/Transforms/IPO/Attributor.h"
#include "llvm/Transforms/IPO/CalledValuePropagation.h"
#include "llvm/Transforms/IPO/ConstantMerge.h"
#include "llvm/Transforms/IPO/CrossDSOCFI.h"
#include "llvm/Transforms/IPO/DeadArgumentElimination.h"
#include "llvm/Transforms/IPO/ElimAvailExtern.h"
#include "llvm/Transforms/IPO/ForceFunctionAttrs.h"
#include "llvm/Transforms/IPO/FunctionAttrs.h"
#include "llvm/Transforms/IPO/GlobalDCE.h"
#include "llvm/Transforms/IPO/GlobalOpt.h"
#include "llvm/Transforms/IPO/GlobalSplit.h"
#include "llvm/Transforms/IPO/HotColdSplitting.h"
#include "llvm/Transforms/IPO/IROutliner.h"
#include "llvm/Transforms/IPO/InferFunctionAttrs.h"
#include "llvm/Transforms/IPO/Inliner.h"
#if INTEL_CUSTOMIZATION
#include "llvm/Transforms/IPO/Intel_AdvancedFastCall.h"
#include "llvm/Transforms/IPO/Intel_AggInliner.h"
#include "llvm/Transforms/IPO/Intel_ArgNoAliasProp.h"
#include "llvm/Transforms/IPO/Intel_ArgumentAlignment.h"
#include "llvm/Transforms/IPO/Intel_CallTreeCloning.h"
#if INTEL_FEATURE_SW_ADVANCED
#include "llvm/Transforms/IPO/Intel_DeadArrayOpsElimination.h"
#endif // INTEL_FEATURE_SW_ADVANCED
#include "llvm/Transforms/IPO/Intel_DopeVectorConstProp.h"
#if INTEL_FEATURE_SW_DTRANS
#include "llvm/Transforms/IPO/Intel_FoldWPIntrinsic.h"
#endif // INTEL_FEATURE_SW_DTRANS
#include "llvm/Transforms/IPO/Intel_InlineLists.h"
#include "llvm/Transforms/IPO/Intel_InlineReportEmitter.h"
#include "llvm/Transforms/IPO/Intel_InlineReportSetup.h"
#include "llvm/Transforms/IPO/Intel_IPArrayTranspose.h"
#include "llvm/Transforms/IPO/Intel_IPODeadArgElimination.h"
#if INTEL_FEATURE_SW_ADVANCED
#include "llvm/Transforms/IPO/Intel_IPCloning.h"
#include "llvm/Transforms/IPO/Intel_IPOPrefetch.h"
#include "llvm/Transforms/IPO/Intel_IPPredOpt.h"
#endif // INTEL_FEATURE_SW_ADVANCED
#include "llvm/Transforms/IPO/Intel_MathLibrariesDeclaration.h"
#include "llvm/Transforms/IPO/Intel_OptimizeDynamicCasts.h"
#if INTEL_FEATURE_SW_ADVANCED
#include "llvm/Transforms/IPO/Intel_PartialInline.h"
#include "llvm/Transforms/IPO/Intel_QsortRecognizer.h"
#endif // INTEL_FEATURE_SW_ADVANCED
#include "llvm/Transforms/IPO/Intel_TileMVInlMarker.h"
#include "llvm/Transforms/IPO/Intel_VTableFixup.h"
#endif // INTEL_CUSTOMIZATION
#include "llvm/Transforms/IPO/Internalize.h"
#include "llvm/Transforms/IPO/LowerTypeTests.h"
#include "llvm/Transforms/IPO/MergeFunctions.h"
#include "llvm/Transforms/IPO/ModuleInliner.h"
#include "llvm/Transforms/IPO/OpenMPOpt.h"
#include "llvm/Transforms/IPO/PartialInlining.h"
#include "llvm/Transforms/IPO/SCCP.h"
#include "llvm/Transforms/IPO/SampleProfile.h"
#include "llvm/Transforms/IPO/SampleProfileProbe.h"
#include "llvm/Transforms/IPO/SyntheticCountsPropagation.h"
#include "llvm/Transforms/IPO/WholeProgramDevirt.h"
#include "llvm/Transforms/InstCombine/InstCombine.h"
#include "llvm/Transforms/Instrumentation/CGProfile.h"
#include "llvm/Transforms/Instrumentation/ControlHeightReduction.h"
#include "llvm/Transforms/Instrumentation/InstrOrderFile.h"
#include "llvm/Transforms/Instrumentation/InstrProfiling.h"
#include "llvm/Transforms/Instrumentation/MemProfiler.h"
#include "llvm/Transforms/Instrumentation/PGOInstrumentation.h"
#include "llvm/Transforms/Intel_OpenCLTransforms/FMASplitter.h" // INTEL
#include "llvm/Transforms/Scalar/ADCE.h"
#include "llvm/Transforms/Scalar/Intel_IVSplit.h" // INTEL
#include "llvm/Transforms/Scalar/AlignmentFromAssumptions.h"
#include "llvm/Transforms/Scalar/AnnotationRemarks.h"
#include "llvm/Transforms/Scalar/BDCE.h"
#include "llvm/Transforms/Scalar/CallSiteSplitting.h"
#include "llvm/Transforms/Scalar/ConstraintElimination.h"
#include "llvm/Transforms/Scalar/CorrelatedValuePropagation.h"
#include "llvm/Transforms/Scalar/DFAJumpThreading.h"
#include "llvm/Transforms/Scalar/DeadStoreElimination.h"
#include "llvm/Transforms/Scalar/DivRemPairs.h"
#include "llvm/Transforms/Scalar/EarlyCSE.h"
#include "llvm/Transforms/Scalar/Float2Int.h"
#include "llvm/Transforms/Scalar/GVN.h"
#include "llvm/Transforms/Scalar/IndVarSimplify.h"
#if INTEL_CUSTOMIZATION
#if INTEL_FEATURE_SW_ADVANCED
#include "llvm/Transforms/Scalar/Intel_FunctionRecognizer.h"
#endif // INTEL_FEATURE_SW_ADVANCED
#endif // INTEL_CUSTOMIZATION
#include "llvm/Transforms/Scalar/Intel_GlobalOpt.h"         // INTEL
#include "llvm/Transforms/Scalar/Intel_IndirectCallConv.h"  // INTEL
#include "llvm/Transforms/Scalar/Intel_LoopAttrs.h"         // INTEL
#include "llvm/Transforms/Scalar/Intel_LoopOptMarker.h" // INTEL
#include "llvm/Transforms/Scalar/Intel_LowerSubscriptIntrinsic.h" // INTEL
#include "llvm/Transforms/Scalar/Intel_StdContainerOpt.h" // INTEL
#include "llvm/Transforms/Scalar/Intel_TbaaMDPropagation.h" // INTEL
#include "llvm/Transforms/Scalar/InductiveRangeCheckElimination.h"
#if !INTEL_COLLAB
#include "llvm/Transforms/Scalar/InferAddressSpaces.h"
#endif // ! INTEL_COLLAB
#include "llvm/Transforms/Scalar/InstSimplifyPass.h"
#include "llvm/Transforms/Scalar/JumpThreading.h"
#include "llvm/Transforms/Scalar/LICM.h"
#include "llvm/Transforms/Scalar/LoopDeletion.h"
#include "llvm/Transforms/Scalar/LoopDistribute.h"
#include "llvm/Transforms/Scalar/LoopFlatten.h"
#include "llvm/Transforms/Scalar/LoopIdiomRecognize.h"
#include "llvm/Transforms/Scalar/LoopInstSimplify.h"
#include "llvm/Transforms/Scalar/LoopInterchange.h"
#include "llvm/Transforms/Scalar/LoopLoadElimination.h"
#include "llvm/Transforms/Scalar/LoopPassManager.h"
#include "llvm/Transforms/Scalar/LoopRotation.h"
#include "llvm/Transforms/Scalar/LoopSimplifyCFG.h"
#include "llvm/Transforms/Scalar/LoopSink.h"
#include "llvm/Transforms/Scalar/LoopUnrollAndJamPass.h"
#include "llvm/Transforms/Scalar/LoopUnrollPass.h"
#include "llvm/Transforms/Scalar/LowerConstantIntrinsics.h"
#include "llvm/Transforms/Scalar/LowerExpectIntrinsic.h"
#include "llvm/Transforms/Scalar/LowerMatrixIntrinsics.h"
#include "llvm/Transforms/Scalar/MemCpyOptimizer.h"
#include "llvm/Transforms/Scalar/MergedLoadStoreMotion.h"
#include "llvm/Transforms/Scalar/NaryReassociate.h"
#include "llvm/Transforms/Scalar/NewGVN.h"
#include "llvm/Transforms/Scalar/Reassociate.h"
#include "llvm/Transforms/Scalar/SCCP.h"
#include "llvm/Transforms/Scalar/SROA.h"
#include "llvm/Transforms/Scalar/SimpleLoopUnswitch.h"
#include "llvm/Transforms/Scalar/SimplifyCFG.h"
#include "llvm/Transforms/Scalar/SpeculativeExecution.h"
#include "llvm/Transforms/Scalar/TailRecursionElimination.h"
#include "llvm/Transforms/Scalar/WarnMissedTransforms.h"
#include "llvm/Transforms/Utils/AddDiscriminators.h"
#include "llvm/Transforms/Utils/AssumeBundleBuilder.h"
#include "llvm/Transforms/Utils/CanonicalizeAliases.h"
#include "llvm/Transforms/Utils/InjectTLIMappings.h"
#include "llvm/Transforms/Utils/LibCallsShrinkWrap.h"
#include "llvm/Transforms/Utils/LowerSwitch.h"
#include "llvm/Transforms/Utils/Mem2Reg.h"
#include "llvm/Transforms/Utils/NameAnonGlobals.h"
#include "llvm/Transforms/Utils/RelLookupTableConverter.h"
#include "llvm/Transforms/Utils/SimplifyCFGOptions.h"
#include "llvm/Transforms/Vectorize/LoopVectorize.h"
#include "llvm/Transforms/Vectorize/SLPVectorizer.h"
#if INTEL_CUSTOMIZATION
#include "llvm/Analysis/Intel_OptReport/OptReportOptionsPass.h"
#include "llvm/Analysis/Intel_XmainOptLevelPass.h"
#include "llvm/Transforms/Scalar/Intel_AddSubReassociate.h"
#include "llvm/Transforms/Scalar/Intel_DopeVectorHoist.h"
#include "llvm/Transforms/Scalar/Intel_ForcedCMOVGeneration.h"
#include "llvm/Transforms/Scalar/Intel_HandlePragmaVectorAligned.h"
#include "llvm/Transforms/Scalar/Intel_LoopCarriedCSE.h"
#include "llvm/Transforms/Scalar/Intel_MultiVersioning.h"
#include "llvm/Transforms/Scalar/Intel_OptReportEmitter.h"
#if INTEL_FEATURE_SW_ADVANCED
#include "llvm/Transforms/Scalar/Intel_NontemporalStore.h"
#endif // INTEL_FEATURE_SW_ADVANCED
#include "llvm/Transforms/Scalar/Intel_TransformSinAndCosCalls.h"
#include "llvm/Transforms/Vectorize/Intel_LoadCoalescing.h"
#include "llvm/Transforms/Vectorize/IntelMFReplacement.h"
#include "llvm/Transforms/Utils/Intel_VecClone.h"

// DPC++ CPU Kernel Transformation passes
#include "llvm/Transforms/Intel_DPCPPKernelTransforms/Passes.h"

// Intel Loop Optimization framework
// Framework passes
#include "llvm/Analysis/Intel_LoopAnalysis/Framework/HIRFramework.h"
#include "llvm/Analysis/Intel_LoopAnalysis/Framework/HIRRegionIdentification.h"
#include "llvm/Analysis/Intel_LoopAnalysis/Framework/HIRSCCFormation.h"
#include "llvm/Transforms/Intel_LoopTransforms/HIRCodeGenPass.h"
#include "llvm/Transforms/Intel_LoopTransforms/HIROptReportEmitterPass.h"
#include "llvm/Transforms/Intel_LoopTransforms/HIRSSADeconstructionPass.h"

// VPlan Vectorizer passes
#include "llvm/Transforms/Intel_MapIntrinToIml/MapIntrinToIml.h"
#include "llvm/Transforms/Intel_VPO/VPODirectiveCleanup.h"
#include "llvm/Transforms/Vectorize/IntelVPlanDriver.h"
#include "llvm/Transforms/Vectorize/IntelVPlanFunctionVectorizer.h"
#include "llvm/Transforms/Vectorize/IntelVPlanPragmaOmpOrderedSimdExtract.h"

// Analysis passes
#include "llvm/Analysis/Intel_LoopAnalysis/Analysis/HIRDDAnalysis.h"
#include "llvm/Analysis/Intel_LoopAnalysis/Analysis/HIRLocalityAnalysis.h"
#include "llvm/Analysis/Intel_LoopAnalysis/Analysis/HIRLoopResource.h"
#include "llvm/Analysis/Intel_LoopAnalysis/Analysis/HIRLoopStatistics.h"
#include "llvm/Analysis/Intel_LoopAnalysis/Analysis/HIRParVecAnalysis.h"
#include "llvm/Analysis/Intel_LoopAnalysis/Analysis/HIRSafeReductionAnalysis.h"
#include "llvm/Analysis/Intel_LoopAnalysis/Analysis/HIRSparseArrayReductionAnalysis.h"
#include "llvm/Analysis/Intel_LoopAnalysis/Analysis/HIRArraySectionAnalysis.h"

// Transformation passes
#include "llvm/Transforms/Intel_LoopTransforms/HIRAosToSoaPass.h"
#include "llvm/Transforms/Intel_LoopTransforms/HIRArrayTransposePass.h"
#include "llvm/Transforms/Intel_LoopTransforms/HIRConditionalLoadStoreMotion.h"
#include "llvm/Transforms/Intel_LoopTransforms/HIRConditionalTempSinkingPass.h"
#include "llvm/Transforms/Intel_LoopTransforms/HIRDeadStoreEliminationPass.h"
#include "llvm/Transforms/Intel_LoopTransforms/HIRGeneralUnrollPass.h"
#include "llvm/Transforms/Intel_LoopTransforms/HIRGenerateMKLCallPass.h"
#include "llvm/Transforms/Intel_LoopTransforms/HIRIdentityMatrixIdiomRecognitionPass.h"
#include "llvm/Transforms/Intel_LoopTransforms/HIRIdiomRecognitionPass.h"
#include "llvm/Transforms/Intel_LoopTransforms/HIRLMMPass.h"
#include "llvm/Transforms/Intel_LoopTransforms/HIRLastValueComputationPass.h"
#include "llvm/Transforms/Intel_LoopTransforms/HIRLoopBlockingPass.h"
#include "llvm/Transforms/Intel_LoopTransforms/HIRLoopCollapsePass.h"
#include "llvm/Transforms/Intel_LoopTransforms/HIRLoopConcatenationPass.h"
#include "llvm/Transforms/Intel_LoopTransforms/HIRLoopDistributionForLoopNestPass.h"
#include "llvm/Transforms/Intel_LoopTransforms/HIRLoopDistributionForMemRecPass.h"
#include "llvm/Transforms/Intel_LoopTransforms/HIRLoopFusionPass.h"
#include "llvm/Transforms/Intel_LoopTransforms/HIRLoopInterchangePass.h"
#include "llvm/Transforms/Intel_LoopTransforms/HIRLoopRematerializePass.h"
#include "llvm/Transforms/Intel_LoopTransforms/HIRLoopRerollPass.h"
#include "llvm/Transforms/Intel_LoopTransforms/HIRLoopReversalPass.h"
#include "llvm/Transforms/Intel_LoopTransforms/HIRMVForConstUBPass.h"
#include "llvm/Transforms/Intel_LoopTransforms/HIRMVForVariableStridePass.h"
#include "llvm/Transforms/Intel_LoopTransforms/HIRMemoryReductionSinkingPass.h"
#include "llvm/Transforms/Intel_LoopTransforms/HIRMultiExitLoopRerollPass.h"
#include "llvm/Transforms/Intel_LoopTransforms/HIRNontemporalMarking.h"
#include "llvm/Transforms/Intel_LoopTransforms/HIROptPredicatePass.h"
#include "llvm/Transforms/Intel_LoopTransforms/HIROptVarPredicatePass.h"
#include "llvm/Transforms/Intel_LoopTransforms/HIRPMSymbolicTripCountCompleteUnrollPass.h"
#include "llvm/Transforms/Intel_LoopTransforms/HIRPostVecCompleteUnrollPass.h"
#include "llvm/Transforms/Intel_LoopTransforms/HIRPreVecCompleteUnrollPass.h"
#include "llvm/Transforms/Intel_LoopTransforms/HIRPrefetchingPass.h"
#include "llvm/Transforms/Intel_LoopTransforms/HIRPropagateCastedIVPass.h"
#include "llvm/Transforms/Intel_LoopTransforms/HIRRecognizeParLoopPass.h"
#include "llvm/Transforms/Intel_LoopTransforms/HIRRowWiseMVPass.h"
#include "llvm/Transforms/Intel_LoopTransforms/HIRRuntimeDDPass.h"
#include "llvm/Transforms/Intel_LoopTransforms/HIRScalarReplArrayPass.h"
#include "llvm/Transforms/Intel_LoopTransforms/HIRSinkingForPerfectLoopnestPass.h"
#include "llvm/Transforms/Intel_LoopTransforms/HIRSumWindowReuse.h"
#include "llvm/Transforms/Intel_LoopTransforms/HIRTempCleanupPass.h"
#include "llvm/Transforms/Intel_LoopTransforms/HIRUndoSinkingForPerfectLoopnestPass.h"
#include "llvm/Transforms/Intel_LoopTransforms/HIRUnrollAndJamPass.h"
#include "llvm/Transforms/Intel_LoopTransforms/HIRVecDirInsertPass.h"
#include "llvm/Transforms/Intel_LoopTransforms/HIRRowWiseMVPass.h"
#include "llvm/Transforms/Intel_LoopTransforms/HIRStoreResultIntoTempArray.h"
#include "llvm/Transforms/Intel_LoopTransforms/HIRNonZeroSinkingForPerfectLoopnest.h"
#include "llvm/Transforms/Intel_LoopTransforms/HIRIdentityMatrixSubstitution.h"
#include "llvm/Transforms/Intel_LoopTransforms/HIRArrayScalarizationTestLauncherPass.h"
#if INTEL_FEATURE_SW_ADVANCED
#include "llvm/Transforms/Intel_LoopTransforms/HIRCrossLoopArrayContraction.h"
#include "llvm/Transforms/Intel_LoopTransforms/HIRInterLoopBlockingPass.h"
#endif // INTEL_FEATURE_SW_ADVANCED

#if INTEL_FEATURE_SW_DTRANS
#include "Intel_DTrans/DTransCommon.h"
#include "Intel_DTrans/DTransPasses.h"
#endif // INTEL_FEATURE_SW_DTRANS
#include "llvm/Transforms/VPO/Paropt/Intel_VPOParoptOptimizeDataSharing.h"
#include "llvm/Transforms/VPO/Paropt/Intel_VPOParoptSharedPrivatization.h"
#include "llvm/Transforms/VPO/Paropt/Intel_VPOParoptTargetInline.h"
#endif // INTEL_CUSTOMIZATION
#if INTEL_COLLAB
// VPO
#include "llvm/Analysis/VPO/WRegionInfo/WRegionCollection.h"
#include "llvm/Analysis/VPO/WRegionInfo/WRegionInfo.h"
#include "llvm/Transforms/VPO/Paropt/VPOParopt.h"
#include "llvm/Transforms/VPO/Paropt/VPOParoptLoopCollapse.h"
#include "llvm/Transforms/VPO/Paropt/VPOParoptPrepare.h"
#include "llvm/Transforms/VPO/Paropt/VPOParoptTpv.h"
#include "llvm/Transforms/VPO/Utils/CFGRestructuring.h"
#include "llvm/Transforms/VPO/Utils/VPORestoreOperands.h"
#include "llvm/Transforms/VPO/Utils/CFGSimplify.h"
#endif // INTEL_COLLAB
#include "llvm/Transforms/Vectorize/VectorCombine.h"

using namespace llvm;
using namespace llvm::loopopt;                 // INTEL
using namespace llvm::llvm_intel_wp_analysis;  // INTEL

#if INTEL_CUSTOMIZATION
// Enable the partial inlining during LTO
static cl::opt<bool>
    RunLTOPartialInlining("enable-npm-lto-partial-inlining", cl::init(true),
                       cl::Hidden, cl::ZeroOrMore,
                       cl::desc("Run LTO Partial inlinining pass"));
#endif // INTEL_CUSTOMIZATION

#if INTEL_CUSTOMIZATION
#if INTEL_FEATURE_SW_ADVANCED
// Partial inlining for simple functions
static cl::opt<bool>
    EnableIntelPI("enable-npm-intel-pi", cl::init(true), cl::Hidden,
                cl::desc("Enable the partial inlining for simple functions"));
#endif // INTEL_FEATURE_SW_ADVANCED
#endif // INTEL_CUSTOMIZATION

static cl::opt<InliningAdvisorMode> UseInlineAdvisor(
    "enable-ml-inliner", cl::init(InliningAdvisorMode::Default), cl::Hidden,
    cl::desc("Enable ML policy for inliner. Currently trained for -Oz only"),
    cl::values(clEnumValN(InliningAdvisorMode::Default, "default",
                          "Heuristics-based inliner version."),
               clEnumValN(InliningAdvisorMode::Development, "development",
                          "Use development mode (runtime-loadable model)."),
               clEnumValN(InliningAdvisorMode::Release, "release",
                          "Use release mode (AOT-compiled model).")));

static cl::opt<bool> EnableSyntheticCounts(
    "enable-npm-synthetic-counts", cl::init(false), cl::Hidden, cl::ZeroOrMore,
    cl::desc("Run synthetic function entry count generation "
             "pass"));
#if INTEL_CUSTOMIZATION
// Andersen AliasAnalysis
static cl::opt<bool> EnableAndersen("enable-npm-andersen", cl::init(true),
    cl::Hidden, cl::desc("Enable AndersensAA for the new PM (default = on)"));

// Inline Aggressive Analysis
static cl::opt<bool> EnableInlineAggAnalysis(
   "enable-npm-inline-aggressive-analysis", cl::init(true), cl::Hidden,
   cl::desc("Enable Inline Aggressive Analysis for the new PM (default = on)"));

#if INTEL_CUSTOMIZATION
#if INTEL_FEATURE_SW_ADVANCED
// IP Cloning
static cl::opt<bool> EnableIPCloning(
    "enable-npm-ip-cloning", cl::init(true), cl::Hidden,
    cl::desc("Enable IP Cloning for the new PM (default = on)"));
#endif // INTEL_FEATURE_SW_ADVANCED
static cl::opt<bool> EnableCallTreeCloning(
    "enable-npm-call-tree-cloning", cl::init(true), cl::Hidden,
    cl::desc("Enable Call Tree Cloning for the new PM (default = on)"));
#endif // INTEL_CUSTOMIZATION

// IPO Array Transpose
static cl::opt<bool> EnableIPArrayTranspose(
   "enable-npm-ip-array-transpose", cl::init(true), cl::Hidden,
   cl::desc("Enable IPO Array Transpose for the new PM (default = on)"));

#if INTEL_FEATURE_SW_ADVANCED
// Dead Array Element Ops Elimination
static cl::opt<bool> EnableDeadArrayOpsElim(
   "enable-npm-dead-array-ops-elim", cl::init(true), cl::Hidden,
   cl::desc("Enable Dead Array Ops Elimination for the new PM (default = on)"));

// IPO Prefetch
static cl::opt<bool> EnableIPOPrefetch(
    "enable-npm-ipo-prefetch", cl::init(true), cl::Hidden,
    cl::desc("Enable IPO Prefetch"));
#endif // INTEL_FEATURE_SW_ADVANCED

// Indirect call Conv
static cl::opt<bool> EnableIndirectCallConv("enable-npm-ind-call-conv",
    cl::init(true), cl::Hidden,
    cl::desc("Enable Indirect Call Conv for the new PM (default = on)"));

// Function multi-versioning.
static cl::opt<bool> EnableMultiVersioning("enable-npm-multiversioning",
  cl::init(false), cl::ReallyHidden,
  cl::desc("Enable Function Multi-versioning in the new PM"));

// Enable whole program analysis
static cl::opt<bool> EnableWPA("enable-npm-whole-program-analysis",
  cl::init(true), cl::ReallyHidden,
  cl::desc("Enable Whole Program analysis in the new pass manager"));
#endif // INTEL_CUSTOMIZATION

/// Flag to enable inline deferral during PGO.
static cl::opt<bool>
    EnablePGOInlineDeferral("enable-npm-pgo-inline-deferral", cl::init(true),
                            cl::Hidden,
                            cl::desc("Enable inline deferral during PGO"));

static cl::opt<bool> EnableMemProfiler("enable-mem-prof", cl::init(false),
                                       cl::Hidden, cl::ZeroOrMore,
                                       cl::desc("Enable memory profiler"));

static cl::opt<bool> EnableModuleInliner("enable-module-inliner",
                                         cl::init(false), cl::Hidden,
                                         cl::desc("Enable module inliner"));

static cl::opt<bool> PerformMandatoryInliningsFirst(
    "mandatory-inlining-first", cl::init(true), cl::Hidden, cl::ZeroOrMore,
    cl::desc("Perform mandatory inlinings module-wide, before performing "
             "inlining."));

static cl::opt<bool> EnableO3NonTrivialUnswitching(
    "enable-npm-O3-nontrivial-unswitch", cl::init(true), cl::Hidden,
    cl::ZeroOrMore, cl::desc("Enable non-trivial loop unswitching for -O3"));

static cl::opt<bool> EnableEagerlyInvalidateAnalyses(
    "eagerly-invalidate-analyses", cl::init(true), cl::Hidden,
    cl::desc("Eagerly invalidate more analyses in default pipelines"));

static cl::opt<bool> EnableNoRerunSimplificationPipeline(
    "enable-no-rerun-simplification-pipeline", cl::init(false), cl::Hidden,
    cl::desc(
        "Prevent running the simplification pipeline on a function more "
        "than once in the case that SCC mutations cause a function to be "
        "visited multiple times as long as the function has not been changed"));

static cl::opt<bool> EnableMergeFunctions(
    "enable-merge-functions", cl::init(false), cl::Hidden,
    cl::desc("Enable function merging as part of the optimization pipeline"));

PipelineTuningOptions::PipelineTuningOptions() {
  LoopInterleaving = true;
  LoopVectorization = true;
  SLPVectorization = false;
  LoopUnrolling = true;
  ForgetAllSCEVInLoopUnroll = ForgetSCEVInLoopUnroll;
  LicmMssaOptCap = SetLicmMssaOptCap;
  LicmMssaNoAccForPromotionCap = SetLicmMssaNoAccForPromotionCap;
  CallGraphProfile = true;
  MergeFunctions = EnableMergeFunctions;
  EagerlyInvalidateAnalyses = EnableEagerlyInvalidateAnalyses;
}
#if INTEL_CUSTOMIZATION
extern cl::opt<bool> ConvertToSubs;
enum class ThroughputMode { None, SingleJob, MultipleJob };
extern cl::opt<ThroughputMode> ThroughputModeOpt;
#endif // INTEL_CUSTOMIZATION
namespace llvm {
#if INTEL_CUSTOMIZATION
extern cl::opt<bool> RunLoopOptFrameworkOnly;
enum class LoopOptMode { None, LightWeight, Full };
extern cl::opt<LoopOptMode> RunLoopOpts;
#endif // INTEL_CUSTOMIZATION
extern cl::opt<bool> ExtraVectorizerPasses;

extern cl::opt<unsigned> MaxDevirtIterations;
extern cl::opt<bool> EnableConstraintElimination;
extern cl::opt<bool> EnableFunctionSpecialization;
extern cl::opt<bool> EnableGVNHoist;
extern cl::opt<bool> EnableGVNSink;
extern cl::opt<bool> EnableHotColdSplit;
extern cl::opt<bool> EnableIROutliner;
extern cl::opt<bool> EnableOrderFileInstrumentation;
extern cl::opt<bool> EnableCHR;
extern cl::opt<bool> EnableLoopInterchange;
extern cl::opt<bool> EnableUnrollAndJam;
extern cl::opt<bool> EnableLoopFlatten;
extern cl::opt<bool> EnableDFAJumpThreading;
extern cl::opt<bool> RunNewGVN;
extern cl::opt<bool> RunPartialInlining;
extern cl::opt<bool> ExtraVectorizerPasses;

extern cl::opt<bool> FlattenedProfileUsed;

extern cl::opt<AttributorRunOption> AttributorRun;
extern cl::opt<bool> EnableKnowledgeRetention;

extern cl::opt<bool> EnableMatrix;

extern cl::opt<bool> DisablePreInliner;
extern cl::opt<int> PreInlineThreshold;
#if INTEL_COLLAB
// TODO: Change this to an enum class in PassManagerBuilder.cpp
enum { InvokeParoptBeforeInliner = 1, InvokeParoptAfterInliner };
extern cl::opt<unsigned> RunVPOOpt;
extern cl::opt<unsigned> RunVPOParopt;
extern cl::opt<bool> SPIRVOptimizationMode;
#endif // INTEL_COLLAB
#if INTEL_CUSTOMIZATION
extern cl::opt<bool> EnableVPlanDriver;
extern cl::opt<bool> RunVecClone;
extern cl::opt<bool> EnableDeviceSimd;
extern cl::opt<bool> RunVPOVecopt;
extern cl::opt<bool> RunPreLoopOptVPOPasses;
extern cl::opt<bool> RunPostLoopOptVPOPasses;
extern cl::opt<bool> EnableVPOParoptSharedPrivatization;
extern cl::opt<bool> EnableVPOParoptTargetInline;
#endif // INTEL_CUSTOMIZATION

#if INTEL_CUSTOMIZATION
extern cl::opt<bool> EnableStdContainerOpt;
#endif // INTEL_CUSTOMIZATION

extern cl::opt<bool> SYCLOptimizationMode;
} // namespace llvm

void PassBuilder::invokePeepholeEPCallbacks(FunctionPassManager &FPM,
                                            OptimizationLevel Level) {
  for (auto &C : PeepholeEPCallbacks)
    C(FPM, Level);
}

// Helper to add AnnotationRemarksPass.
static void addAnnotationRemarksPass(ModulePassManager &MPM) {
  FunctionPassManager FPM;
  FPM.addPass(AnnotationRemarksPass());
  MPM.addPass(createModuleToFunctionPassAdaptor(std::move(FPM)));
}

#if INTEL_CUSTOMIZATION
void PassBuilder::addInstCombinePass(FunctionPassManager &FPM,
                                     bool EnableUpCasting) const {
  // Enable it when SLP Vectorizer is off or after SLP Vectorizer pass.
  bool EnableFcmpMinMaxCombine =
      (!PrepareForLTO && !PTO.SLPVectorization) || AfterSLPVectorizer;
#if INTEL_FEATURE_SW_DTRANS
  // Configure the instruction combining pass to avoid some transformations
  // that lose type information for DTrans.
  bool PreserveForDTrans = (PrepareForLTO && DTransEnabled);
#else // INTEL_FEATURE_SW_DTRANS
  bool PreserveForDTrans = false;
#endif // INTEL_FEATURE_SW_DTRANS
#if 0
  // FIXME: If this temporary workaround is still present in LPM pipeline at
  // the time when we are switching NPM by default, this code-block can be
  // enabled here. It's very disruptive to the pipeline, increasing the
  // output of Intel_new-pm-O2-paropt.ll from 253 to 375 lines. So it would be
  // cleaner if we never have to enable it here.
  if (RunVPOParopt) {
    // CMPLRLLVM-25424: temporary workaround for cases, where
    // the instructions combining pass inserts value definitions
    // inside OpenMP regions making them live out without proper
    // handling in the OpenMP clauses.
    // VPOCFGRestructuring breaks blocks at the OpenMP regions'
    // boundaries minimizing the probability of illegal instruction
    // insertion in the instructions combining pass.
    // We have to move VPO Paropt transformations closer to FE
    // to stop fiddling with the optimization pipeline.
    FPM.addPass(VPOCFGRestructuringPass());
  }
#endif
  FPM.addPass(InstCombinePass(PreserveForDTrans,
                              PrepareForLTO && EnableIPArrayTranspose,
                              EnableFcmpMinMaxCombine, EnableUpCasting));
}
#endif // INTEL_CUSTOMIZATION

// Helper to check if the current compilation phase is preparing for LTO
static bool isLTOPreLink(ThinOrFullLTOPhase Phase) {
  return Phase == ThinOrFullLTOPhase::ThinLTOPreLink ||
         Phase == ThinOrFullLTOPhase::FullLTOPreLink;
}

// TODO: Investigate the cost/benefit of tail call elimination on debugging.
FunctionPassManager
PassBuilder::buildO1FunctionSimplificationPipeline(OptimizationLevel Level,
                                                   ThinOrFullLTOPhase Phase) {

  FunctionPassManager FPM;

#if INTEL_CUSTOMIZATION
  // Propagate TBAA information before SROA so that we can remove mid-function
  // fakeload intrinsics which would block SROA.
  FPM.addPass(TbaaMDPropagationPass());
  // Run OptReportOptionsPass early so that it is available to all users.
  FPM.addPass(RequireAnalysisPass<OptReportOptionsAnalysis, Function>());
#endif // INTEL_CUSTOMIZATION

  // Form SSA out of local memory accesses after breaking apart aggregates into
  // scalars.
  FPM.addPass(SROAPass());

  // Catch trivial redundancies
  FPM.addPass(EarlyCSEPass(true /* Enable mem-ssa. */));

  // Hoisting of scalars and load expressions.
  FPM.addPass(SimplifyCFGPass());
  addInstCombinePass(FPM, !DTransEnabled); //INTEL

  FPM.addPass(LibCallsShrinkWrapPass());

  invokePeepholeEPCallbacks(FPM, Level);

  FPM.addPass(SimplifyCFGPass());

  // Form canonically associated expression trees, and simplify the trees using
  // basic mathematical properties. For example, this will form (nearly)
  // minimal multiplication trees.
  if (!SYCLOptimizationMode) {
  // FIXME: re-association increases variables liveness and therefore register
  // pressure.
#if INTEL_COLLAB
    if (!SPIRVOptimizationMode)
      FPM.addPass(ReassociatePass());
#else // INTEL_COLLAB
    FPM.addPass(ReassociatePass());
#endif // INTEL_COLLAB

    // Do not run loop pass pipeline in "SYCL Optimization Mode". Loop
    // optimizations rely on TTI, which is not accurate for SPIR target.

    // Add the primary loop simplification pipeline.
    // FIXME: Currently this is split into two loop pass pipelines because we
    // run some function passes in between them. These can and should be removed
    // and/or replaced by scheduling the loop pass equivalents in the correct
    // positions. But those equivalent passes aren't powerful enough yet.
    // Specifically, `SimplifyCFGPass` and `InstCombinePass` are currently still
    // used. We have `LoopSimplifyCFGPass` which isn't yet powerful enough yet
    // to fully replace `SimplifyCFGPass`, and the closest to the other we have
    // is `LoopInstSimplify`.
    LoopPassManager LPM1, LPM2;

    // Simplify the loop body. We do this initially to clean up after other loop
    // passes run, either when iterating on a loop or on inner loops with
    // implications on the outer loop.
    LPM1.addPass(LoopInstSimplifyPass());
    LPM1.addPass(LoopSimplifyCFGPass());

    // Try to remove as much code from the loop header as possible,
    // to reduce amount of IR that will have to be duplicated.
    // TODO: Investigate promotion cap for O1.
#if INTEL_CUSTOMIZATION
    // 27770/28531: This extra pass causes high spill rates in several
    // benchmarks.
    if (!DTransEnabled)
      LPM1.addPass(
          LICMPass(PTO.LicmMssaOptCap, PTO.LicmMssaNoAccForPromotionCap));
#else // INTEL_CUSTOMIZATION
    LPM1.addPass(
        LICMPass(PTO.LicmMssaOptCap, PTO.LicmMssaNoAccForPromotionCap));
#endif // INTEL_CUSTOMIZATION

<<<<<<< HEAD
    LPM1.addPass(LoopRotatePass(/* Disable header duplication */ true,
                                isLTOPreLink(Phase)));
    // TODO: Investigate promotion cap for O1.
    LPM1.addPass(
        LICMPass(PTO.LicmMssaOptCap, PTO.LicmMssaNoAccForPromotionCap));
    LPM1.addPass(SimpleLoopUnswitchPass());
    if (EnableLoopFlatten)
      LPM1.addPass(LoopFlattenPass());

    LPM2.addPass(LoopIdiomRecognizePass());
    LPM2.addPass(IndVarSimplifyPass());

    for (auto &C : LateLoopOptimizationsEPCallbacks)
      C(LPM2, Level);

    LPM2.addPass(LoopDeletionPass());

    if (EnableLoopInterchange)
      LPM2.addPass(LoopInterchangePass());

    // Do not enable unrolling in PreLinkThinLTO phase during sample PGO
    // because it changes IR to makes profile annotation in back compile
    // inaccurate. The normal unroller doesn't pay attention to forced full
    // unroll attributes so we need to make sure and allow the full unroll pass
    // to pay attention to it.
    if (Phase != ThinOrFullLTOPhase::ThinLTOPreLink || !PGOOpt ||
        PGOOpt->Action != PGOOptions::SampleUse)
      LPM2.addPass(LoopFullUnrollPass(Level.getSpeedupLevel(),
                                      /* OnlyWhenForced= */ !PTO.LoopUnrolling,
                                      PTO.ForgetAllSCEVInLoopUnroll));

    for (auto &C : LoopOptimizerEndEPCallbacks)
      C(LPM2, Level);
=======
  LPM1.addPass(LoopRotatePass(/* Disable header duplication */ true,
                              isLTOPreLink(Phase)));
  // TODO: Investigate promotion cap for O1.
  LPM1.addPass(LICMPass(PTO.LicmMssaOptCap, PTO.LicmMssaNoAccForPromotionCap));
  LPM1.addPass(SimpleLoopUnswitchPass());
  if (EnableLoopFlatten)
    LPM1.addPass(LoopFlattenPass());

  LPM2.addPass(LoopIdiomRecognizePass());
  LPM2.addPass(IndVarSimplifyPass());

  for (auto &C : LateLoopOptimizationsEPCallbacks)
    C(LPM2, Level);

  LPM2.addPass(LoopDeletionPass());

  if (EnableLoopInterchange)
    LPM2.addPass(LoopInterchangePass());

  // Do not enable unrolling in PreLinkThinLTO phase during sample PGO
  // because it changes IR to makes profile annotation in back compile
  // inaccurate. The normal unroller doesn't pay attention to forced full unroll
  // attributes so we need to make sure and allow the full unroll pass to pay
  // attention to it.
  if (Phase != ThinOrFullLTOPhase::ThinLTOPreLink || !PGOOpt ||
      PGOOpt->Action != PGOOptions::SampleUse)
    LPM2.addPass(LoopFullUnrollPass(Level.getSpeedupLevel(),
                                    /* OnlyWhenForced= */ !PTO.LoopUnrolling,
                                    PTO.ForgetAllSCEVInLoopUnroll));

  for (auto &C : LoopOptimizerEndEPCallbacks)
    C(LPM2, Level);

  // We provide the opt remark emitter pass for LICM to use. We only need to do
  // this once as it is immutable.
  FPM.addPass(
      RequireAnalysisPass<OptimizationRemarkEmitterAnalysis, Function>());
  FPM.addPass(createFunctionToLoopPassAdaptor(std::move(LPM1),
                                              /*UseMemorySSA=*/true,
                                              /*UseBlockFrequencyInfo=*/true));
  FPM.addPass(SimplifyCFGPass());
  addInstCombinePass(FPM, !DTransEnabled); // INTEL
  // The loop passes in LPM2 (LoopFullUnrollPass) do not preserve MemorySSA.
  // *All* loop passes must preserve it, in order to be able to use it.
  FPM.addPass(createFunctionToLoopPassAdaptor(std::move(LPM2),
                                              /*UseMemorySSA=*/false,
                                              /*UseBlockFrequencyInfo=*/false));
>>>>>>> c851e344

    // We provide the opt remark emitter pass for LICM to use. We only need to
    // do this once as it is immutable.
    FPM.addPass(
        RequireAnalysisPass<OptimizationRemarkEmitterAnalysis, Function>());
    FPM.addPass(
        createFunctionToLoopPassAdaptor(std::move(LPM1),
                                        /*UseMemorySSA=*/true,
                                        /*UseBlockFrequencyInfo=*/true));
    FPM.addPass(SimplifyCFGPass());
    addInstCombinePass(FPM, !DTransEnabled); // INTEL
    // The loop passes in LPM2 (LoopFullUnrollPass) do not preserve MemorySSA.
    // *All* loop passes must preserve it, in order to be able to use it.
    FPM.addPass(
        createFunctionToLoopPassAdaptor(std::move(LPM2),
                                        /*UseMemorySSA=*/false,
                                        /*UseBlockFrequencyInfo=*/false));
  }
  // Delete small array after loop unroll.
  FPM.addPass(SROAPass());

  // Specially optimize memory movement as it doesn't look like dataflow in SSA.
  FPM.addPass(MemCpyOptPass());

  // Sparse conditional constant propagation.
  // FIXME: It isn't clear why we do this *after* loop passes rather than
  // before...
  FPM.addPass(SCCPPass());

  // Delete dead bit computations (instcombine runs after to fold away the dead
  // computations, and then ADCE will run later to exploit any new DCE
  // opportunities that creates).
  FPM.addPass(BDCEPass());

  // Run instcombine after redundancy and dead bit elimination to exploit
  // opportunities opened up by them.
  addInstCombinePass(FPM, !DTransEnabled); // INTEL
  invokePeepholeEPCallbacks(FPM, Level);

  FPM.addPass(CoroElidePass());

  for (auto &C : ScalarOptimizerLateEPCallbacks)
    C(FPM, Level);

  // Finally, do an expensive DCE pass to catch all the dead code exposed by
  // the simplifications and basic cleanup after all the simplifications.
  // TODO: Investigate if this is too expensive.
  FPM.addPass(ADCEPass());
  FPM.addPass(SimplifyCFGPass());
  addInstCombinePass(FPM, !DTransEnabled); // INTEL
  invokePeepholeEPCallbacks(FPM, Level);

  return FPM;
}
#if INTEL_CUSTOMIZATION
static bool isLoopOptEnabled(OptimizationLevel Level) {
  // if (!DisableIntelProprietaryOpts &&
  if (((RunLoopOpts != LoopOptMode::None) || RunLoopOptFrameworkOnly) &&
      (Level.getSpeedupLevel() >= 2))
    return true;

  return false;
}
#endif // INTEL_CUSTOMIZATION

FunctionPassManager
PassBuilder::buildFunctionSimplificationPipeline(OptimizationLevel Level,
                                                 ThinOrFullLTOPhase Phase) {
  assert(Level != OptimizationLevel::O0 && "Must request optimizations!");

  // The O1 pipeline has a separate pipeline creation function to simplify
  // construction readability.
  if (Level.getSpeedupLevel() == 1)
    return buildO1FunctionSimplificationPipeline(Level, Phase);

  FunctionPassManager FPM;

#if INTEL_CUSTOMIZATION
  // Propagate TBAA information before SROA so that we can remove mid-function
  // fakeload intrinsics which would block SROA.
  FPM.addPass(TbaaMDPropagationPass());
  // Run OptReportOptionsPass early so that it is available to all users.
  FPM.addPass(RequireAnalysisPass<OptReportOptionsAnalysis, Function>());
#endif // INTEL_CUSTOMIZATION

  // Form SSA out of local memory accesses after breaking apart aggregates into
  // scalars.
  FPM.addPass(SROAPass());

  // Catch trivial redundancies
  FPM.addPass(EarlyCSEPass(true /* Enable mem-ssa. */));
  if (EnableKnowledgeRetention)
    FPM.addPass(AssumeSimplifyPass());

  // Hoisting of scalars and load expressions.
  if (EnableGVNHoist)
    FPM.addPass(GVNHoistPass());

  // Global value numbering based sinking.
  if (EnableGVNSink) {
    FPM.addPass(GVNSinkPass());
    FPM.addPass(SimplifyCFGPass());
  }

  if (EnableConstraintElimination)
    FPM.addPass(ConstraintEliminationPass());

  // Speculative execution if the target has divergent branches; otherwise nop.
  FPM.addPass(SpeculativeExecutionPass(/* OnlyIfDivergentTarget =*/true));

  // Optimize based on known information about branches, and cleanup afterward.
  FPM.addPass(JumpThreadingPass());
  FPM.addPass(CorrelatedValuePropagationPass());

  FPM.addPass(SimplifyCFGPass());
#if INTEL_CUSTOMIZATION
  // Combine silly sequences. Set PreserveAddrCompute to true in LTO phase 1 if
  // IP ArrayTranspose is enabled.
  addInstCombinePass(FPM, !DTransEnabled);
#endif // INTEL_CUSTOMIZATION
  if (Level == OptimizationLevel::O3)
    FPM.addPass(AggressiveInstCombinePass());

  if (!Level.isOptimizingForSize())
    FPM.addPass(LibCallsShrinkWrapPass());

  invokePeepholeEPCallbacks(FPM, Level);

  // For PGO use pipeline, try to optimize memory intrinsics such as memcpy
  // using the size value profile. Don't perform this when optimizing for size.
  if (PGOOpt && PGOOpt->Action == PGOOptions::IRUse &&
      !Level.isOptimizingForSize())
    FPM.addPass(PGOMemOPSizeOpt());

#if INTEL_CUSTOMIZATION
#if INTEL_FEATURE_SW_DTRANS
  bool SkipRecProgression = PrepareForLTO && DTransEnabled;
#else // INTEL_FEATURE_SW_DTRANS
  bool SkipRecProgression = false;
#endif // INTEL_FEATURE_SW_DTRANS
  // TODO: Investigate the cost/benefit of tail call elimination on debugging.
  FPM.addPass(TailCallElimPass(SkipRecProgression));
#endif // INTEL_CUSTOMIZATION
  FPM.addPass(SimplifyCFGPass());

  // Form canonically associated expression trees, and simplify the trees using
  // basic mathematical properties. For example, this will form (nearly)
  // minimal multiplication trees.
  if (!SYCLOptimizationMode) {
    // FIXME: re-association increases variables liveness and therefore register
    // pressure.
#if INTEL_COLLAB
    if (!SPIRVOptimizationMode)
      FPM.addPass(ReassociatePass());
#else // INTEL_COLLAB
    FPM.addPass(ReassociatePass());
#endif // INTEL_COLLAB

    // Do not run loop pass pipeline in "SYCL Optimization Mode". Loop
    // optimizations rely on TTI, which is not accurate for SPIR target.

    // Add the primary loop simplification pipeline.
    // FIXME: Currently this is split into two loop pass pipelines because we
    // run some function passes in between them. These can and should be removed
    // and/or replaced by scheduling the loop pass equivalents in the correct
    // positions. But those equivalent passes aren't powerful enough yet.
    // Specifically, `SimplifyCFGPass` and `InstCombinePass` are currently still
    // used. We have `LoopSimplifyCFGPass` which isn't yet powerful enough yet
    // to fully replace `SimplifyCFGPass`, and the closest to the other we have
    // is `LoopInstSimplify`.
    LoopPassManager LPM1, LPM2;

    // Simplify the loop body. We do this initially to clean up after other loop
    // passes run, either when iterating on a loop or on inner loops with
    // implications on the outer loop.
    LPM1.addPass(LoopInstSimplifyPass());
    LPM1.addPass(LoopSimplifyCFGPass());

    // Try to remove as much code from the loop header as possible,
    // to reduce amount of IR that will have to be duplicated.
    // TODO: Investigate promotion cap for O1.
#if INTEL_CUSTOMIZATION
  // 27770/28531: This extra pass causes high spill rates in several
  // benchmarks.
    if (!DTransEnabled)
      LPM1.addPass(
          LICMPass(PTO.LicmMssaOptCap, PTO.LicmMssaNoAccForPromotionCap));
#else // INTEL_CUSTOMIZATION
    LPM1.addPass(
        LICMPass(PTO.LicmMssaOptCap, PTO.LicmMssaNoAccForPromotionCap));
#endif // INTEL_CUSTOMIZATION

<<<<<<< HEAD
    // Disable header duplication in loop rotation at -Oz.
    LPM1.addPass(
        LoopRotatePass(Level != OptimizationLevel::Oz, isLTOPreLink(Phase)));
    // TODO: Investigate promotion cap for O1.
    LPM1.addPass(
        LICMPass(PTO.LicmMssaOptCap, PTO.LicmMssaNoAccForPromotionCap));
    LPM1.addPass(SimpleLoopUnswitchPass(/* NonTrivial */ Level ==
                                            OptimizationLevel::O3 &&
                                        EnableO3NonTrivialUnswitching));
    if (EnableLoopFlatten)
      LPM1.addPass(LoopFlattenPass());

    LPM2.addPass(LoopIdiomRecognizePass());
    LPM2.addPass(IndVarSimplifyPass());

    for (auto &C : LateLoopOptimizationsEPCallbacks)
      C(LPM2, Level);

    LPM2.addPass(LoopDeletionPass());

    if (EnableLoopInterchange)
      LPM2.addPass(LoopInterchangePass());

    // Do not enable unrolling in PreLinkThinLTO phase during sample PGO
    // because it changes IR to makes profile annotation in back compile
    // inaccurate. The normal unroller doesn't pay attention to forced full
    // unroll attributes so we need to make sure and allow the full unroll pass
    // to pay attention to it.
=======
  // Disable header duplication in loop rotation at -Oz.
  LPM1.addPass(
      LoopRotatePass(Level != OptimizationLevel::Oz, isLTOPreLink(Phase)));
  // TODO: Investigate promotion cap for O1.
  LPM1.addPass(LICMPass(PTO.LicmMssaOptCap, PTO.LicmMssaNoAccForPromotionCap));
  LPM1.addPass(
      SimpleLoopUnswitchPass(/* NonTrivial */ Level == OptimizationLevel::O3 &&
                             EnableO3NonTrivialUnswitching));
  if (EnableLoopFlatten)
    LPM1.addPass(LoopFlattenPass());

  LPM2.addPass(LoopIdiomRecognizePass());
  LPM2.addPass(IndVarSimplifyPass());

  for (auto &C : LateLoopOptimizationsEPCallbacks)
    C(LPM2, Level);

  LPM2.addPass(LoopDeletionPass());

  if (EnableLoopInterchange)
    LPM2.addPass(LoopInterchangePass());

  // Do not enable unrolling in PreLinkThinLTO phase during sample PGO
  // because it changes IR to makes profile annotation in back compile
  // inaccurate. The normal unroller doesn't pay attention to forced full unroll
  // attributes so we need to make sure and allow the full unroll pass to pay
  // attention to it.
>>>>>>> c851e344
#if INTEL_CUSTOMIZATION
    // HIR complete unroll pass replaces LLVM's full loop unroll pass.
    if ((Phase != ThinOrFullLTOPhase::ThinLTOPreLink || !PGOOpt ||
        PGOOpt->Action != PGOOptions::SampleUse) && !isLoopOptEnabled(Level))
#endif // INTEL_CUSTOMIZATION
      LPM2.addPass(LoopFullUnrollPass(Level.getSpeedupLevel(),
                                      /* OnlyWhenForced= */ !PTO.LoopUnrolling,
                                      PTO.ForgetAllSCEVInLoopUnroll));

    for (auto &C : LoopOptimizerEndEPCallbacks)
      C(LPM2, Level);

    // We provide the opt remark emitter pass for LICM to use. We only need to
    // do this once as it is immutable.
    FPM.addPass(
        RequireAnalysisPass<OptimizationRemarkEmitterAnalysis, Function>());
    FPM.addPass(
        createFunctionToLoopPassAdaptor(std::move(LPM1),
                                        /*UseMemorySSA=*/true,
                                        /*UseBlockFrequencyInfo=*/true));
    FPM.addPass(SimplifyCFGPass());
#if INTEL_CUSTOMIZATION
    // Combine silly sequences. Set PreserveAddrCompute to true in LTO phase 1 if
    // IP ArrayTranspose is enabled.
    addInstCombinePass(FPM, !DTransEnabled);
#else // INTEL_CUSTOMIZATION
    FPM.addPass(InstCombinePass());
#endif // INTEL_CUSTOMIZATION
<<<<<<< HEAD
    // The loop passes in LPM2 (LoopIdiomRecognizePass, IndVarSimplifyPass,
    // LoopDeletionPass and LoopFullUnrollPass) do not preserve MemorySSA.
    // *All* loop passes must preserve it, in order to be able to use it.
    FPM.addPass(
        createFunctionToLoopPassAdaptor(std::move(LPM2),
                                        /*UseMemorySSA=*/false,
                                        /*UseBlockFrequencyInfo=*/false));
  }
=======
  // The loop passes in LPM2 (LoopIdiomRecognizePass, IndVarSimplifyPass,
  // LoopDeletionPass and LoopFullUnrollPass) do not preserve MemorySSA.
  // *All* loop passes must preserve it, in order to be able to use it.
  FPM.addPass(createFunctionToLoopPassAdaptor(std::move(LPM2),
                                              /*UseMemorySSA=*/false,
                                              /*UseBlockFrequencyInfo=*/false));
>>>>>>> c851e344

  // Delete small array after loop unroll.
  FPM.addPass(SROAPass());

  // The matrix extension can introduce large vector operations early, which can
  // benefit from running vector-combine early on.
  if (EnableMatrix)
    FPM.addPass(VectorCombinePass(/*ScalarizationOnly=*/true));

  // Eliminate redundancies.
  FPM.addPass(MergedLoadStoreMotionPass());
  if (RunNewGVN)
    FPM.addPass(NewGVNPass());
  else
    FPM.addPass(GVNPass());

  // Sparse conditional constant propagation.
  // FIXME: It isn't clear why we do this *after* loop passes rather than
  // before...
  FPM.addPass(SCCPPass());

  // Delete dead bit computations (instcombine runs after to fold away the dead
  // computations, and then ADCE will run later to exploit any new DCE
  // opportunities that creates).
  FPM.addPass(BDCEPass());

  // Run instcombine after redundancy and dead bit elimination to exploit
  // opportunities opened up by them.
#if INTEL_CUSTOMIZATION
  // Combine silly sequences. Set PreserveAddrCompute to true in LTO phase 1 if
  // IP ArrayTranspose is enabled.
  addInstCombinePass(FPM, !DTransEnabled);
#endif // INTEL_CUSTOMIZATION
  invokePeepholeEPCallbacks(FPM, Level);

  // Re-consider control flow based optimizations after redundancy elimination,
  // redo DCE, etc.
  if (EnableDFAJumpThreading && Level.getSizeLevel() == 0)
    FPM.addPass(DFAJumpThreadingPass());

  FPM.addPass(JumpThreadingPass());
  FPM.addPass(CorrelatedValuePropagationPass());

  // Finally, do an expensive DCE pass to catch all the dead code exposed by
  // the simplifications and basic cleanup after all the simplifications.
  // TODO: Investigate if this is too expensive.
  FPM.addPass(ADCEPass());

  // Specially optimize memory movement as it doesn't look like dataflow in SSA.
#if INTEL_CUSTOMIZATION
#if INTEL_FEATURE_SW_DTRANS
  // Skip MemCpyOpt when both PrepareForLTO and DTransEnabled flags are
  // true to simplify handling of memcpy/memset/memmov calls in DTrans
  // implementation.
  // TODO: Remove this customization once DTrans handled partial memcpy/
  // memset/memmov calls of struct types.
  if (!PrepareForLTO || !DTransEnabled)
    FPM.addPass(MemCpyOptPass());
#else // INTEL_FEATURE_SW_DTRANS
  FPM.addPass(MemCpyOptPass());
#endif // INTEL_FEATURE_SW_DTRANS
#endif // INTEL_CUSTOMIZATION

  FPM.addPass(DSEPass());
  FPM.addPass(createFunctionToLoopPassAdaptor(
      LICMPass(PTO.LicmMssaOptCap, PTO.LicmMssaNoAccForPromotionCap),
      /*UseMemorySSA=*/true, /*UseBlockFrequencyInfo=*/true));

  FPM.addPass(CoroElidePass());

  for (auto &C : ScalarOptimizerLateEPCallbacks)
    C(FPM, Level);

#if INTEL_CUSTOMIZATION
  // Hoisting of common instructions can result in unstructured CFG input to
  // loopopt. Loopopt has its own pass which hoists conditional loads/stores.
  if (isLoopOptEnabled(Level)) {
    FPM.addPass(SimplifyCFGPass(SimplifyCFGOptions()));
  } else {
    if (SYCLOptimizationMode)
      FPM.addPass(SimplifyCFGPass());
    else
      FPM.addPass(SimplifyCFGPass(
          SimplifyCFGOptions().hoistCommonInsts(true).sinkCommonInsts(true)));
  }
// Combine silly sequences. Set PreserveAddrCompute to true in LTO phase 1 if
  // IP ArrayTranspose is enabled.
  addInstCombinePass(FPM, !DTransEnabled);
#endif // INTEL_CUSTOMIZATION
  invokePeepholeEPCallbacks(FPM, Level);

  if (EnableCHR && Level == OptimizationLevel::O3 && PGOOpt &&
      (PGOOpt->Action == PGOOptions::IRUse ||
       PGOOpt->Action == PGOOptions::SampleUse))
    FPM.addPass(ControlHeightReductionPass());

  return FPM;
}

void PassBuilder::addRequiredLTOPreLinkPasses(ModulePassManager &MPM) {
  MPM.addPass(CanonicalizeAliasesPass());
  MPM.addPass(NameAnonGlobalPass());
}

void PassBuilder::addPGOInstrPasses(ModulePassManager &MPM,
                                    OptimizationLevel Level, bool RunProfileGen,
                                    bool IsCS, std::string ProfileFile,
                                    std::string ProfileRemappingFile) {
  assert(Level != OptimizationLevel::O0 && "Not expecting O0 here!");
  if (!IsCS && !DisablePreInliner) {
    InlineParams IP;

    IP.DefaultThreshold = PreInlineThreshold;

    // FIXME: The hint threshold has the same value used by the regular inliner
    // when not optimzing for size. This should probably be lowered after
    // performance testing.
    // FIXME: this comment is cargo culted from the old pass manager, revisit).
    IP.HintThreshold = Level.isOptimizingForSize() ? PreInlineThreshold : 325;
    IP.PrepareForLTO = PrepareForLTO; // INTEL

#if INTEL_CUSTOMIZATION
    // Parse -[no]inline-list option and set corresponding attributes.
    MPM.addPass(InlineListsPass());
#endif //INTEL_CUSTOMIZATION

    ModuleInlinerWrapperPass MIWP(IP);
    CGSCCPassManager &CGPipeline = MIWP.getPM();

    FunctionPassManager FPM;
    FPM.addPass(SROAPass());
    FPM.addPass(EarlyCSEPass());    // Catch trivial redundancies.
    FPM.addPass(SimplifyCFGPass()); // Merge & remove basic blocks.
#if INTEL_CUSTOMIZATION
    // Combine silly sequences. Set PreserveAddrCompute to true in LTO phase 1
    // if IP ArrayTranspose is enabled.
    addInstCombinePass(FPM, !DTransEnabled);
#endif // INTEL_CUSTOMIZATION
    invokePeepholeEPCallbacks(FPM, Level);

    CGPipeline.addPass(createCGSCCToFunctionPassAdaptor(
        std::move(FPM), PTO.EagerlyInvalidateAnalyses));

    MPM.addPass(std::move(MIWP));

    // Delete anything that is now dead to make sure that we don't instrument
    // dead code. Instrumentation can end up keeping dead code around and
    // dramatically increase code size.
    MPM.addPass(GlobalDCEPass());
  }

  if (!RunProfileGen) {
    assert(!ProfileFile.empty() && "Profile use expecting a profile file!");
    MPM.addPass(PGOInstrumentationUse(ProfileFile, ProfileRemappingFile, IsCS));
    // Cache ProfileSummaryAnalysis once to avoid the potential need to insert
    // RequireAnalysisPass for PSI before subsequent non-module passes.
    MPM.addPass(RequireAnalysisPass<ProfileSummaryAnalysis, Module>());
    return;
  }

  // Perform PGO instrumentation.
  MPM.addPass(PGOInstrumentationGen(IsCS));

  FunctionPassManager FPM;
  // Disable header duplication in loop rotation at -Oz.
  FPM.addPass(createFunctionToLoopPassAdaptor(
      LoopRotatePass(Level != OptimizationLevel::Oz), /*UseMemorySSA=*/false,
      /*UseBlockFrequencyInfo=*/false));
  MPM.addPass(createModuleToFunctionPassAdaptor(std::move(FPM),
                                                PTO.EagerlyInvalidateAnalyses));

  // Add the profile lowering pass.
  InstrProfOptions Options;
  if (!ProfileFile.empty())
    Options.InstrProfileOutput = ProfileFile;
  // Do counter promotion at Level greater than O0.
  Options.DoCounterPromotion = true;
  Options.UseBFIInPromotion = IsCS;
  MPM.addPass(InstrProfiling(Options, IsCS));
}

void PassBuilder::addPGOInstrPassesForO0(ModulePassManager &MPM,
                                         bool RunProfileGen, bool IsCS,
                                         std::string ProfileFile,
                                         std::string ProfileRemappingFile) {
  if (!RunProfileGen) {
    assert(!ProfileFile.empty() && "Profile use expecting a profile file!");
    MPM.addPass(PGOInstrumentationUse(ProfileFile, ProfileRemappingFile, IsCS));
    // Cache ProfileSummaryAnalysis once to avoid the potential need to insert
    // RequireAnalysisPass for PSI before subsequent non-module passes.
    MPM.addPass(RequireAnalysisPass<ProfileSummaryAnalysis, Module>());
    return;
  }

  // Perform PGO instrumentation.
  MPM.addPass(PGOInstrumentationGen(IsCS));
  // Add the profile lowering pass.
  InstrProfOptions Options;
  if (!ProfileFile.empty())
    Options.InstrProfileOutput = ProfileFile;
  // Do not do counter promotion at O0.
  Options.DoCounterPromotion = false;
  Options.UseBFIInPromotion = IsCS;
  MPM.addPass(InstrProfiling(Options, IsCS));
}

static InlineParams getInlineParamsFromOptLevel(OptimizationLevel Level,
#if INTEL_CUSTOMIZATION
                                                bool PrepareForLTO,
                                                bool LinkForLTO) {
  return getInlineParams(Level.getSpeedupLevel(), Level.getSizeLevel(),
                         PrepareForLTO, LinkForLTO);
#endif // INTEL_CUSTOMIZATION
}

ModuleInlinerWrapperPass
PassBuilder::buildInlinerPipeline(OptimizationLevel Level,
#if INTEL_COLLAB
                                  ThinOrFullLTOPhase Phase,
                                  ModulePassManager *MPM) {
#else
                                  ThinOrFullLTOPhase Phase) {
#endif // INTEL_COLLAB
#if INTEL_CUSTOMIZATION
  InlineParams IP = getInlineParamsFromOptLevel(Level, PrepareForLTO,
      LinkForLTO);
#endif // INTEL_CUSTOMIZATION
  if (Phase == ThinOrFullLTOPhase::ThinLTOPreLink && PGOOpt &&
      PGOOpt->Action == PGOOptions::SampleUse)
    IP.HotCallSiteThreshold = 0;

  if (PGOOpt)
    IP.EnableDeferral = EnablePGOInlineDeferral;

  ModuleInlinerWrapperPass MIWP(IP, PerformMandatoryInliningsFirst,
                                UseInlineAdvisor, MaxDevirtIterations);
#if INTEL_COLLAB
  auto AddPreCGSCCModulePasses = [&](ModuleInlinerWrapperPass& MIWP) {
#endif // INTEL_COLLAB
  // Require the GlobalsAA analysis for the module so we can query it within
  // the CGSCC pipeline.
  MIWP.addModulePass(RequireAnalysisPass<GlobalsAA, Module>());
  // Invalidate AAManager so it can be recreated and pick up the newly available
  // GlobalsAA.
  MIWP.addModulePass(
      createModuleToFunctionPassAdaptor(InvalidateAnalysisPass<AAManager>()));

  // Require the ProfileSummaryAnalysis for the module so we can query it within
  // the inliner pass.
  MIWP.addModulePass(RequireAnalysisPass<ProfileSummaryAnalysis, Module>());

#if INTEL_COLLAB
  }; // AddPreCGSCCModulePasses

  AddPreCGSCCModulePasses(MIWP);
#endif // INTEL_COLLAB
  // Now begin the main postorder CGSCC pipeline.
  // FIXME: The current CGSCC pipeline has its origins in the legacy pass
  // manager and trying to emulate its precise behavior. Much of this doesn't
  // make a lot of sense and we should revisit the core CGSCC structure.
  CGSCCPassManager &MainCGPipeline = MIWP.getPM();

  // Note: historically, the PruneEH pass was run first to deduce nounwind and
  // generally clean up exception handling overhead. It isn't clear this is
  // valuable as the inliner doesn't currently care whether it is inlining an
  // invoke or a call.
#if INTEL_COLLAB

  if (RunVPOParopt && RunVPOOpt == InvokeParoptAfterInliner) {
    assert(MPM && "Need MPM to insert inliner + paropt before the full inliner "
                  "+ cgscc pass pipeline");
    // Run Inliner once before Paropt to align with the legacy pass manager, and
    // leave the full inliner+CGSCC pipeline unbroken for a subsequent run after
    // Paropt.
    ModuleInlinerWrapperPass PMIWP(IP,
                                   // This can be set to false if always inliner
                                   // is not needed before Paropt.
                                   PerformMandatoryInliningsFirst,
                                   UseInlineAdvisor,
                                   // Don't use DevirtSCCRepeatedPass to track
                                   // indirect -> direct call conversions.
                                   /*MaxDevirtIterations=*/0);
    // Process OpenMP directives at -O1 and above.
    AddPreCGSCCModulePasses(PMIWP);
    MPM->addPass(std::move(PMIWP));
    addVPOPasses(*MPM, Level, /*RunVec=*/false, /*Simplify=*/true);
  }
#endif // INTEL_COLLAB

#if INTEL_CUSTOMIZATION
  // Argument promotion pass was originally added after passes which compute
  // attribues for functions and arguments, but such ordering is not good
  // because argument promotion changes function arguments. As a result
  // promoted arguments do not get any attributes. Reordering argument
  // promotion pass and the passes computing attributes fixes this problem.
  // Additionally adding SROA after the argument promotion to cleanup allocas
  // allows to get more accurate attributes for the promoted arguments.
  if (Level.getSpeedupLevel() > 1) {
    MainCGPipeline.addPass(ArgumentPromotionPass(true));
    MainCGPipeline.addPass(createCGSCCToFunctionPassAdaptor(SROAPass()));
  }
#endif // INTEL_CUSTOMIZATION

  if (AttributorRun & AttributorRunOption::CGSCC)
    MainCGPipeline.addPass(AttributorCGSCCPass());

  // Now deduce any function attributes based in the current code.
  MainCGPipeline.addPass(PostOrderFunctionAttrsPass());

  // Try to perform OpenMP specific optimizations. This is a (quick!) no-op if
  // there are no OpenMP runtime calls present in the module.
  if (Level == OptimizationLevel::O2 || Level == OptimizationLevel::O3)
    MainCGPipeline.addPass(OpenMPOptCGSCCPass());

  for (auto &C : CGSCCOptimizerLateEPCallbacks)
    C(MainCGPipeline, Level);

  // Lastly, add the core function simplification pipeline nested inside the
  // CGSCC walk.
  MainCGPipeline.addPass(createCGSCCToFunctionPassAdaptor(
      buildFunctionSimplificationPipeline(Level, Phase),
      PTO.EagerlyInvalidateAnalyses, EnableNoRerunSimplificationPipeline));

  MainCGPipeline.addPass(CoroSplitPass(Level != OptimizationLevel::O0));

  if (EnableNoRerunSimplificationPipeline)
    MIWP.addLateModulePass(createModuleToFunctionPassAdaptor(
        InvalidateAnalysisPass<ShouldNotRunFunctionPassesAnalysis>()));

  return MIWP;
}

ModulePassManager
PassBuilder::buildModuleInlinerPipeline(OptimizationLevel Level,
                                        ThinOrFullLTOPhase Phase) {
  ModulePassManager MPM;

#if INTEL_CUSTOMIZATION
  InlineParams IP = getInlineParamsFromOptLevel(Level, PrepareForLTO,
     LinkForLTO);
#endif // INTEL_CUSTOMIZATION
  if (Phase == ThinOrFullLTOPhase::ThinLTOPreLink && PGOOpt &&
      PGOOpt->Action == PGOOptions::SampleUse)
    IP.HotCallSiteThreshold = 0;

  if (PGOOpt)
    IP.EnableDeferral = EnablePGOInlineDeferral;

  // The inline deferral logic is used to avoid losing some
  // inlining chance in future. It is helpful in SCC inliner, in which
  // inlining is processed in bottom-up order.
  // While in module inliner, the inlining order is a priority-based order
  // by default. The inline deferral is unnecessary there. So we disable the
  // inline deferral logic in module inliner.
  IP.EnableDeferral = false;

  MPM.addPass(ModuleInlinerPass(IP, UseInlineAdvisor));

  MPM.addPass(createModuleToFunctionPassAdaptor(
      buildFunctionSimplificationPipeline(Level, Phase),
      PTO.EagerlyInvalidateAnalyses));

  MPM.addPass(createModuleToPostOrderCGSCCPassAdaptor(
      CoroSplitPass(Level != OptimizationLevel::O0)));

  return MPM;
}

ModulePassManager
PassBuilder::buildModuleSimplificationPipeline(OptimizationLevel Level,
                                               ThinOrFullLTOPhase Phase) {
  ModulePassManager MPM;

  // Place pseudo probe instrumentation as the first pass of the pipeline to
  // minimize the impact of optimization changes.
  if (PGOOpt && PGOOpt->PseudoProbeForProfiling &&
      Phase != ThinOrFullLTOPhase::ThinLTOPostLink)
    MPM.addPass(SampleProfileProbePass(TM));

  bool HasSampleProfile = PGOOpt && (PGOOpt->Action == PGOOptions::SampleUse);

  // In ThinLTO mode, when flattened profile is used, all the available
  // profile information will be annotated in PreLink phase so there is
  // no need to load the profile again in PostLink.
  bool LoadSampleProfile =
      HasSampleProfile &&
      !(FlattenedProfileUsed && Phase == ThinOrFullLTOPhase::ThinLTOPostLink);

#if INTEL_CUSTOMIZATION
  InlineParams IP = getInlineParamsFromOptLevel(Level, PrepareForLTO,
      LinkForLTO);
  if (Phase == ThinOrFullLTOPhase::ThinLTOPreLink && PGOOpt &&
      PGOOpt->Action == PGOOptions::SampleUse)
    IP.HotCallSiteThreshold = 0;
  InlinerPass InlPass;
  MPM.addPass(InlineReportSetupPass(InlPass.getMDReport()));
#endif // INTEL_CUSTOMIZATION

  // During the ThinLTO backend phase we perform early indirect call promotion
  // here, before globalopt. Otherwise imported available_externally functions
  // look unreferenced and are removed. If we are going to load the sample
  // profile then defer until later.
  // TODO: See if we can move later and consolidate with the location where
  // we perform ICP when we are loading a sample profile.
  // TODO: We pass HasSampleProfile (whether there was a sample profile file
  // passed to the compile) to the SamplePGO flag of ICP. This is used to
  // determine whether the new direct calls are annotated with prof metadata.
  // Ideally this should be determined from whether the IR is annotated with
  // sample profile, and not whether the a sample profile was provided on the
  // command line. E.g. for flattened profiles where we will not be reloading
  // the sample profile in the ThinLTO backend, we ideally shouldn't have to
  // provide the sample profile file.
  if (Phase == ThinOrFullLTOPhase::ThinLTOPostLink && !LoadSampleProfile)
    MPM.addPass(PGOIndirectCallPromotion(true /* InLTO */, HasSampleProfile));

  // Do basic inference of function attributes from known properties of system
  // libraries and other oracles.
  MPM.addPass(InferFunctionAttrsPass());

  // Create an early function pass manager to cleanup the output of the
  // frontend.
  FunctionPassManager EarlyFPM;
#if INTEL_CUSTOMIZATION
  if (isLoopOptEnabled(Level))
    EarlyFPM.addPass(LoopOptMarkerPass());
  else
    EarlyFPM.addPass(LowerSubscriptIntrinsicPass());
#endif // INTEL_CUSTOMIZATION
#if INTEL_COLLAB
  if (RunVPOOpt && RunVPOParopt)
    addVPOPreparePasses(EarlyFPM);
#endif //INTEL_COLLAB
  // Lower llvm.expect to metadata before attempting transforms.
  // Compare/branch metadata may alter the behavior of passes like SimplifyCFG.
  EarlyFPM.addPass(LowerExpectIntrinsicPass());
  EarlyFPM.addPass(SimplifyCFGPass());
  EarlyFPM.addPass(SROAPass());
#if INTEL_CUSTOMIZATION
#if INTEL_FEATURE_SW_ADVANCED
  if (DTransEnabled && PrepareForLTO)
    EarlyFPM.addPass(FunctionRecognizerPass());
#endif // INTEL_FEATURE_SW_ADVANCED
#endif // INTEL_CUSTOMIZATION
  EarlyFPM.addPass(EarlyCSEPass());
  EarlyFPM.addPass(CoroEarlyPass());
#if INTEL_COLLAB

  // Process OpenMP directives at -O1 and above
  if (RunVPOParopt && RunVPOOpt == InvokeParoptBeforeInliner) {
    // CallSiteSplitting and InstCombine are run after the pre-inliner Paropt
    // in the legacy pass manager. For now we can stick to the same with NPM as
    // well, even though that would break the FPM pipeline here.
    MPM.addPass(createModuleToFunctionPassAdaptor(std::move(EarlyFPM)));
    addVPOPasses(MPM, Level, /*RunVec=*/false);
    EarlyFPM = FunctionPassManager();
  }
#endif // INTEL_COLLAB
  if (Level == OptimizationLevel::O3)
    EarlyFPM.addPass(CallSiteSplittingPass());

  // In SamplePGO ThinLTO backend, we need instcombine before profile annotation
  // to convert bitcast to direct calls so that they can be inlined during the
  // profile annotation prepration step.
  // More details about SamplePGO design can be found in:
  // https://research.google.com/pubs/pub45290.html
  // FIXME: revisit how SampleProfileLoad/Inliner/ICP is structured.
  if (LoadSampleProfile)
    addInstCombinePass(EarlyFPM, !DTransEnabled); // INTEL
  MPM.addPass(createModuleToFunctionPassAdaptor(std::move(EarlyFPM),
                                                PTO.EagerlyInvalidateAnalyses));

  if (LoadSampleProfile) {
    // Annotate sample profile right after early FPM to ensure freshness of
    // the debug info.
    MPM.addPass(SampleProfileLoaderPass(PGOOpt->ProfileFile,
                                        PGOOpt->ProfileRemappingFile, Phase));
    // Cache ProfileSummaryAnalysis once to avoid the potential need to insert
    // RequireAnalysisPass for PSI before subsequent non-module passes.
    MPM.addPass(RequireAnalysisPass<ProfileSummaryAnalysis, Module>());
    // Do not invoke ICP in the LTOPrelink phase as it makes it hard
    // for the profile annotation to be accurate in the LTO backend.
    if (Phase != ThinOrFullLTOPhase::ThinLTOPreLink &&
        Phase != ThinOrFullLTOPhase::FullLTOPreLink)
      // We perform early indirect call promotion here, before globalopt.
      // This is important for the ThinLTO backend phase because otherwise
      // imported available_externally functions look unreferenced and are
      // removed.
      MPM.addPass(
          PGOIndirectCallPromotion(true /* IsInLTO */, true /* SamplePGO */));
  }

  // Try to perform OpenMP specific optimizations on the module. This is a
  // (quick!) no-op if there are no OpenMP runtime calls present in the module.
  if (Level != OptimizationLevel::O0)
    MPM.addPass(OpenMPOptPass());

  if (AttributorRun & AttributorRunOption::MODULE)
    MPM.addPass(AttributorPass());

  // Lower type metadata and the type.test intrinsic in the ThinLTO
  // post link pipeline after ICP. This is to enable usage of the type
  // tests in ICP sequences.
  if (Phase == ThinOrFullLTOPhase::ThinLTOPostLink)
    MPM.addPass(LowerTypeTestsPass(nullptr, nullptr, true));

  for (auto &C : PipelineEarlySimplificationEPCallbacks)
    C(MPM, Level);

  // Specialize functions with IPSCCP.
  if (EnableFunctionSpecialization && Level == OptimizationLevel::O3)
    MPM.addPass(FunctionSpecializationPass());

  // Interprocedural constant propagation now that basic cleanup has occurred
  // and prior to optimizing globals.
  // FIXME: This position in the pipeline hasn't been carefully considered in
  // years, it should be re-analyzed.
  MPM.addPass(IPSCCPPass());

  // Attach metadata to indirect call sites indicating the set of functions
  // they may target at run-time. This should follow IPSCCP.
  MPM.addPass(CalledValuePropagationPass());

  // Optimize globals to try and fold them into constants.
  MPM.addPass(GlobalOptPass());

  // Promote any localized globals to SSA registers.
  // FIXME: Should this instead by a run of SROA?
  // FIXME: We should probably run instcombine and simplifycfg afterward to
  // delete control flows that are dead once globals have been folded to
  // constants.
  MPM.addPass(createModuleToFunctionPassAdaptor(PromotePass()));

  // Remove any dead arguments exposed by cleanups and constant folding
  // globals.
  MPM.addPass(DeadArgumentEliminationPass());

  // Create a small function pass pipeline to cleanup after all the global
  // optimizations.
  FunctionPassManager GlobalCleanupPM;
#if INTEL_CUSTOMIZATION
  // Combine silly sequences. Set PreserveAddrCompute to true in LTO phase 1 if
  // IP ArrayTranspose is enabled.
  addInstCombinePass(GlobalCleanupPM, !DTransEnabled);
#endif // INTEL_CUSTOMIZATION
  invokePeepholeEPCallbacks(GlobalCleanupPM, Level);

  GlobalCleanupPM.addPass(SimplifyCFGPass());
  MPM.addPass(createModuleToFunctionPassAdaptor(std::move(GlobalCleanupPM),
                                                PTO.EagerlyInvalidateAnalyses));

  // Add all the requested passes for instrumentation PGO, if requested.
  if (PGOOpt && Phase != ThinOrFullLTOPhase::ThinLTOPostLink &&
      (PGOOpt->Action == PGOOptions::IRInstr ||
       PGOOpt->Action == PGOOptions::IRUse)) {
    addPGOInstrPasses(MPM, Level,
                      /* RunProfileGen */ PGOOpt->Action == PGOOptions::IRInstr,
                      /* IsCS */ false, PGOOpt->ProfileFile,
                      PGOOpt->ProfileRemappingFile);
    MPM.addPass(PGOIndirectCallPromotion(false, false));
  }
  if (PGOOpt && Phase != ThinOrFullLTOPhase::ThinLTOPostLink &&
      PGOOpt->CSAction == PGOOptions::CSIRInstr)
    MPM.addPass(PGOInstrumentationGenCreateVar(PGOOpt->CSProfileGenFile));

  // Synthesize function entry counts for non-PGO compilation.
  if (EnableSyntheticCounts && !PGOOpt)
    MPM.addPass(SyntheticCountsPropagation());

#if INTEL_CUSTOMIZATION
  // Parse -[no]inline-list option and set corresponding attributes.
  MPM.addPass(InlineListsPass());
  if (RunVPOParopt && EnableVPOParoptTargetInline)
    MPM.addPass(VPOParoptTargetInlinePass());
#endif // INTEL_CUSTOMIZATION

  if (EnableModuleInliner)
    MPM.addPass(buildModuleInlinerPipeline(Level, Phase));
  else
#if INTEL_COLLAB
    MPM.addPass(buildInlinerPipeline(Level, Phase, &MPM));
#else // INTEL_COLLAB
    MPM.addPass(buildInlinerPipeline(Level, Phase));
#endif // INTEL_COLLAB
#if INTEL_CUSTOMIZATION

  // If VPO paropt was required to run then do IP constant propagation after
  // promoting pointer arguments to values (when OptLevel > 1) and running
  // simplification passes. That will propagate constant values down to callback
  // functions which represent outlined OpenMP parallel loops where possible.
  if (RunVPOParopt && Level.getSpeedupLevel() > 1)
    MPM.addPass(IPSCCPPass());
#endif // INTEL_CUSTOMIZATION

  if (EnableMemProfiler && Phase != ThinOrFullLTOPhase::ThinLTOPreLink) {
    MPM.addPass(createModuleToFunctionPassAdaptor(MemProfilerPass()));
    MPM.addPass(ModuleMemProfilerPass());
  }

  return MPM;
}

/// TODO: Should LTO cause any differences to this set of passes?
void PassBuilder::addVectorPasses(OptimizationLevel Level,
                                  FunctionPassManager &FPM, bool IsFullLTO) {
#if INTEL_CUSTOMIZATION
  // In LTO mode, loopopt runs in link phase along with community vectorizer
  // after it.
  if (!PrepareForLTO || !isLoopOptEnabled(Level))
#endif // INTEL_CUSTOMIZATION
  FPM.addPass(LoopVectorizePass(
      LoopVectorizeOptions(!PTO.LoopInterleaving, !PTO.LoopVectorization)));

  if (IsFullLTO) {
    // The vectorizer may have significantly shortened a loop body; unroll
    // again. Unroll small loops to hide loop backedge latency and saturate any
    // parallel execution resources of an out-of-order processor. We also then
    // need to clean up redundancies and loop invariant code.
    // FIXME: It would be really good to use a loop-integrated instruction
    // combiner for cleanup here so that the unrolling and LICM can be pipelined
    // across the loop nests.
    // We do UnrollAndJam in a separate LPM to ensure it happens before unroll
    if (EnableUnrollAndJam && PTO.LoopUnrolling)
      FPM.addPass(createFunctionToLoopPassAdaptor(
          LoopUnrollAndJamPass(Level.getSpeedupLevel())));
    FPM.addPass(LoopUnrollPass(LoopUnrollOptions(
        Level.getSpeedupLevel(), /*OnlyWhenForced=*/!PTO.LoopUnrolling,
        PTO.ForgetAllSCEVInLoopUnroll)));
    FPM.addPass(WarnMissedTransformationsPass());
  }

  if (!IsFullLTO) {
    // Eliminate loads by forwarding stores from the previous iteration to loads
    // of the current iteration.
    FPM.addPass(LoopLoadEliminationPass());
  }
  // Cleanup after the loop optimization passes.
  addInstCombinePass(FPM, !DTransEnabled); // INTEL

#if INTEL_CUSTOMIZATION
  // In LTO mode, loopopt runs in link phase along with community vectorizer
  // after it.
  if (!PrepareForLTO || !isLoopOptEnabled(Level)) {
#endif // INTEL_CUSTOMIZATION
  if (Level.getSpeedupLevel() > 1 && ExtraVectorizerPasses) {
    ExtraVectorPassManager ExtraPasses;
    // At higher optimization levels, try to clean up any runtime overlap and
    // alignment checks inserted by the vectorizer. We want to track correlated
    // runtime checks for two inner loops in the same outer loop, fold any
    // common computations, hoist loop-invariant aspects out of any outer loop,
    // and unswitch the runtime checks if possible. Once hoisted, we may have
    // dead (or speculatable) control flows or more combining opportunities.
    ExtraPasses.addPass(EarlyCSEPass());
    ExtraPasses.addPass(CorrelatedValuePropagationPass());
    ExtraPasses.addPass(InstCombinePass());
    LoopPassManager LPM;
    LPM.addPass(LICMPass(PTO.LicmMssaOptCap, PTO.LicmMssaNoAccForPromotionCap));
    LPM.addPass(SimpleLoopUnswitchPass(/* NonTrivial */ Level ==
                                       OptimizationLevel::O3));
    ExtraPasses.addPass(
        RequireAnalysisPass<OptimizationRemarkEmitterAnalysis, Function>());
    ExtraPasses.addPass(
        createFunctionToLoopPassAdaptor(std::move(LPM), /*UseMemorySSA=*/true,
                                        /*UseBlockFrequencyInfo=*/true));
    ExtraPasses.addPass(SimplifyCFGPass());
    ExtraPasses.addPass(InstCombinePass());
    FPM.addPass(std::move(ExtraPasses));
  }

#if INTEL_CUSTOMIZATION
  if (IsFullLTO) {
    // 28038: Avoid excessive hoisting as it increases register pressure and
    // select conversion without clear gains.
    // FPM.addPass(SimplifyCFGPass(SimplifyCFGOptions().hoistCommonInsts(true)));
    FPM.addPass(SimplifyCFGPass());
  } else {
#endif // INTEL_CUSTOMIZATION
  // Now that we've formed fast to execute loop structures, we do further
  // optimizations. These are run afterward as they might block doing complex
  // analyses and transforms such as what are needed for loop vectorization.

  // Cleanup after loop vectorization, etc. Simplification passes like CVP and
  // GVN, loop transforms, and others have already run, so it's now better to
  // convert to more optimized IR using more aggressive simplify CFG options.
  // The extra sinking transform can create larger basic blocks, so do this
  // before SLP vectorization.
  FPM.addPass(SimplifyCFGPass(SimplifyCFGOptions()
                                  .forwardSwitchCondToPhi(true)
                                  .convertSwitchToLookupTable(true)
                                  .needCanonicalLoops(false)
                                  .hoistCommonInsts(true)
                                  .sinkCommonInsts(true)));
#if INTEL_CUSTOMIZATION
  } // IsFullLTO
#endif // INTEL_CUSTOMIZATION

  if (IsFullLTO) {
    FPM.addPass(SCCPPass());
    addInstCombinePass(FPM, !DTransEnabled); // INTEL
    FPM.addPass(BDCEPass());
  }

  // Optimize parallel scalar instruction chains into SIMD instructions.
  if (PTO.SLPVectorization) {
    FPM.addPass(SLPVectorizerPass());
    if (Level.getSpeedupLevel() > 1 && ExtraVectorizerPasses) {
      FPM.addPass(EarlyCSEPass());
    }
  }
  } // INTEL
#if INTEL_CUSTOMIZATION
  if (!IsFullLTO)
    AfterSLPVectorizer = true;
#endif // INTEL_CUSTOMIZATION
  // Enhance/cleanup vector code.
  FPM.addPass(VectorCombinePass());

  if (!IsFullLTO) {
#if INTEL_CUSTOMIZATION
    FPM.addPass(EarlyCSEPass());
    // Combine silly sequences. Set PreserveAddrCompute to true in LTO phase 1
    // if IP ArrayTranspose is enabled.
    addInstCombinePass(FPM, !DTransEnabled);
#endif // INTEL_CUSTOMIZATION
    // Unroll small loops to hide loop backedge latency and saturate any
    // parallel execution resources of an out-of-order processor. We also then
    // need to clean up redundancies and loop invariant code.
    // FIXME: It would be really good to use a loop-integrated instruction
    // combiner for cleanup here so that the unrolling and LICM can be pipelined
    // across the loop nests.
    // We do UnrollAndJam in a separate LPM to ensure it happens before unroll
#if INTEL_CUSTOMIZATION
  // In LTO mode, loopopt runs in link phase along with community unroller
  // after it.
  if (!PrepareForLTO || !isLoopOptEnabled(Level)) {
#endif // INTEL_CUSTOMIZATION
    if (EnableUnrollAndJam && PTO.LoopUnrolling) {
      FPM.addPass(createFunctionToLoopPassAdaptor(
          LoopUnrollAndJamPass(Level.getSpeedupLevel())));
    }
    FPM.addPass(LoopUnrollPass(LoopUnrollOptions(
        Level.getSpeedupLevel(), /*OnlyWhenForced=*/!PTO.LoopUnrolling,
        PTO.ForgetAllSCEVInLoopUnroll)));
#if INTEL_CUSTOMIZATION
  }
  // Postpone warnings to LTO link phase. Most transformations which process
  // user pragmas (like unroller & vectorizer) are triggered in LTO link phase.
  if (!PrepareForLTO)
    FPM.addPass(WarnMissedTransformationsPass());
  // Combine silly sequences. Set PreserveAddrCompute to true in LTO phase 1
  // if IP ArrayTranspose is enabled.
  addInstCombinePass(FPM, !DTransEnabled);
#endif // INTEL_CUSTOMIZATION
    FPM.addPass(
        RequireAnalysisPass<OptimizationRemarkEmitterAnalysis, Function>());
    FPM.addPass(createFunctionToLoopPassAdaptor(
        LICMPass(PTO.LicmMssaOptCap, PTO.LicmMssaNoAccForPromotionCap),
        /*UseMemorySSA=*/true, /*UseBlockFrequencyInfo=*/true));
  }

  // Now that we've vectorized and unrolled loops, we may have more refined
  // alignment information, try to re-derive it here.
  FPM.addPass(AlignmentFromAssumptionsPass());

  if (IsFullLTO)
    addInstCombinePass(FPM, true /* EnableUpCasting */); // INTEL
}

#if INTEL_COLLAB

void PassBuilder::addVPOPreparePasses(FunctionPassManager &FPM) {
  FPM.addPass(VPOCFGRestructuringPass());
  FPM.addPass(VPOParoptLoopCollapsePass());
  // TODO: maybe we have to make sure loop collapsing preserves
  //       the restructured CFG.
  FPM.addPass(VPOCFGRestructuringPass());
  FPM.addPass(LoopSimplifyUnskippablePass());
  unsigned Mode = RunVPOParopt & (vpo::ParPrepare | vpo::OmpOffload);
  FPM.addPass(VPOParoptPreparePass(Mode));
}

void PassBuilder::addVPOPasses(ModulePassManager &MPM, OptimizationLevel Level,
                               bool RunVec, bool Simplify) {
  if (!RunVPOParopt)
    return;

  unsigned OptLevel = Level.getSpeedupLevel();
  FunctionPassManager FPM;

  if (Simplify) {
    // Optimize unnesessary alloca, loads and stores to simplify IR.
    FPM.addPass(SROAPass());

    // Inlining may introduce BasicBlocks without predecessors into an OpenMP
    // region. This breaks CodeExtractor when outlining the region because it
    // expects a single-entry-single-exit region. Calling CFG simplification
    // to remove unreachable BasicBlocks fixes this problem.
#if INTEL_CUSTOMIZATION
    // The inlining issue is documented in CMPLRLLVM-7516. It affects these
    // tests: ompo_kernelsCpp/aobenchan*,ribbon*,terrain*
#endif // INTEL_CUSTOMIZATION
    FPM.addPass(SimplifyCFGPass());
  }

  FPM.addPass(VPORestoreOperandsPass());
  FPM.addPass(VPOCFGRestructuringPass());
#if INTEL_CUSTOMIZATION
  if (OptLevel > 1 && EnableVPOParoptSharedPrivatization) {
    // Shared privatization pass should be combined with the argument
    // promotion pass (to do a cleanup) which currently runs only at O2,
    // therefore it is limited to O2 as well.
    unsigned Mode = RunVPOParopt & vpo::OmpOffload;
    FPM.addPass(VPOParoptSharedPrivatizationPass(Mode));
  }
  FPM.addPass(VPOParoptOptimizeDataSharingPass());
  // No need to rerun VPO CFG restructuring, since
  // VPOParoptOptimizeDataSharing does not modify CFG,
  // and keeps the basic blocks with directive calls
  // consistent.
#endif // INTEL_CUSTOMIZATION
  FPM.addPass(LoopSimplifyUnskippablePass());
  MPM.addPass(createModuleToFunctionPassAdaptor(std::move(FPM)));
  unsigned Mode = RunVPOParopt & (vpo::ParTrans | vpo::OmpPar | vpo::OmpVec |
                                  vpo::OmpTpv | vpo::OmpOffload | vpo::OmpTbb);
  MPM.addPass(VPOParoptPass(Mode));

#if INTEL_CUSTOMIZATION
#if INTEL_FEATURE_CSA
  if (RunCSAGraphSplitter)
    MPM.addPass(CSAGraphSplitterPass());
#endif // INTEL_FEATURE_CSA

  // If vectorizer was required to run then cleanup any remaining directives
  // that were not removed by vectorizer. This applies to all optimization
  // levels since this function is called with RunVec=true in both pass
  // pipelines i.e. -O0 and optlevel >= 1
  //
  // TODO: Issue a warning for any unprocessed directives. Change to
  // assetion failure as the feature matures.
  if (RunVec || EnableDeviceSimd) {
    if (EnableDeviceSimd || (OptLevel == 0 && RunVPOVecopt)) {
      // LegacyPM calls an equivalent addFunctionSimplificationPasses,
      // which internally asserts that OptLevel is >= 1. With New PM,
      // the same assertion happens inside buildFunctionSimplificationPipeline.
      if (OptLevel > 0) {
        // FIXME: Check if FullLTOPreLink is the correct enum for the call.
        FPM.addPass(buildFunctionSimplificationPipeline(
            Level, ThinOrFullLTOPhase::FullLTOPreLink));
        if (RunVPOOpt && EnableVPlanDriver && RunPreLoopOptVPOPasses)
          // Run LLVM-IR VPlan vectorizer before loopopt to vectorize all
          // explicit SIMD loops
          addVPlanVectorizer(MPM, FPM, Level);

        addLoopOptPasses(MPM, FPM, Level, /*IsLTO=*/false);
      }

      if (RunVPOOpt && EnableVPlanDriver && RunPostLoopOptVPOPasses) {
        // Run LLVM-IR VPlan vectorizer after loopopt to vectorize all loops not
        // vectorized after createVPlanDriverHIRPass
        if (OptLevel > 0)
          FPM.addPass(createFunctionToLoopPassAdaptor(LoopSimplifyCFGPass()));
        addVPlanVectorizer(MPM, FPM, Level);
      }

      if (!FPM.isEmpty())
        MPM.addPass(createModuleToFunctionPassAdaptor(std::move(FPM)));
    }

    MPM.addPass(createModuleToFunctionPassAdaptor(VPODirectiveCleanupPass()));
  }
#endif // INTEL_CUSTOMIZATION
  // Clean-up empty blocks after OpenMP directives handling.
  FPM.addPass(VPOCFGSimplifyPass());
#if INTEL_CUSTOMIZATION
  // Paropt transformation pass may produce new AlwaysInline functions.
  // Force inlining for them, if paropt pass runs after the normal inliner.
  if (RunVPOOpt == InvokeParoptAfterInliner) {
    // Run it even at -O0, because the only AlwaysInline functions
    // after paropt are the ones that it artificially created.
    // There is some interference with coroutines passes, which
    // insert some AlwaysInline functions early and expect them
    // to exist up to some other coroutine pass - this is rather
    // a problem of coroutine passes implementation that we may
    // inline those functions here. If it becomes a problem,
    // we will have to resolve that issue with coroutines.
    // TODO: This may be redundant since Inliner is also run after Paropt
    // in the new PM. Remove it in the future if it's not needed.
    MPM.addPass(AlwaysInlinerPass(
        /*InsertLifetimeIntrinsics=*/false));
    // Run GlobalDCE to delete dead functions.
    if (OptLevel > 0)
      MPM.addPass(GlobalDCEPass());
  }
#endif // INTEL_CUSTOMIZATION
}
#endif // INTEL_COLLAB
#if INTEL_CUSTOMIZATION

void PassBuilder::addVPlanVectorizer(ModulePassManager &MPM,
                                     FunctionPassManager &FPM,
                                     OptimizationLevel Level) {
  unsigned OptLevel = Level.getSpeedupLevel();

  if (OptLevel > 0) {
    FPM.addPass(LowerSwitchPass(true /*Only for SIMD loops*/));
    // Add LCSSA pass before VPlan driver
    FPM.addPass(LCSSAPass());
  }

  FPM.addPass(VPOCFGRestructuringPass());
  // VPO CFG restructuring pass makes sure that the directives of #pragma omp
  // simd ordered are in a separate block. For this reason,
  // VPlanPragmaOmpOrderedSimdExtract pass should run after VPO CFG
  // Restructuring.

  // Before proceeding, consume the existing FPM pipeline before resetting
  // the pass manager, since next pass is a module pass.
  MPM.addPass(createModuleToFunctionPassAdaptor(std::move(FPM)));
  // TODO: Check whether this re-creation is needed, or it's ok to
  // reuse a consumed FPM - we need that in the caller.
  FPM = FunctionPassManager();

  // FIXME: We should try to avoid breaking the FPM pipeline by making
  // VPlanPragmaOmpOrderedSimdExtractPass a Function pass.
  MPM.addPass(VPlanPragmaOmpOrderedSimdExtractPass());

  // Create a new function pass pipeline for the next few passes.
  FunctionPassManager FPM1;

  // Code extractor might add new instructions in the entry block. If the entry
  // block has a directive, than we have to split the entry block. VPlan assumes
  // that the directives are in single-entry single-exit basic blocks.
  FPM1.addPass(VPOCFGRestructuringPass());

  // Create OCL sincos from sin/cos and sincos
  if (OptLevel > 0)
    FPM1.addPass(MathLibraryFunctionsReplacementPass(false /*isOCL*/));

  FPM1.addPass(vpo::VPlanDriverPass());

  // Split/translate scalar OCL and vector sincos
  if (OptLevel > 0)
    FPM1.addPass(MathLibraryFunctionsReplacementPass(false /*isOCL*/));

  // Consume the function pass manager FPM1 before adding Module passes.
  MPM.addPass(createModuleToFunctionPassAdaptor(std::move(FPM1)));

  // The region that is outlined by #pragma omp simd ordered was extracted by
  // VPlanPragmaOmpOrderedSimdExtarct pass. Now, we need to run the inliner in
  // order to put this region back at the code.
  MPM.addPass(AlwaysInlinerPass(
      /*InsertLifetimeIntrinsics=*/false));

  // Clean up any SIMD directives left behind by VPlan vectorizer
  if (OptLevel > 0)
    MPM.addPass(createModuleToFunctionPassAdaptor(VPODirectiveCleanupPass()));
}

void PassBuilder::addLoopOptPasses(ModulePassManager &MPM,
                                   FunctionPassManager &FPM,
                                   OptimizationLevel Level, bool IsLTO) {
  if (!isLoopOptEnabled(Level))
    return;

  if (IsLTO && RunLoopOpts == LoopOptMode::Full) {
    FPM.addPass(SimplifyCFGPass());
    FPM.addPass(ADCEPass());
  }

  FPM.addPass(createFunctionToLoopPassAdaptor(
      LoopSimplifyCFGPass(), /*UseMemorySSA=*/false,
      /*UseBlockFrequencyInfo=*/false));

  FPM.addPass(LCSSAPass());
  // Leaving comments for stuff which need to be added to match legacy pass
  // manager.
#if !defined(NDEBUG) || defined(LLVM_ENABLE_DUMP)
  if (shouldPrintModuleBeforeLoopopt()) {
    // We need to 'flush' current function pipeline to MPM to get latest module dump with the printer.
    MPM.addPass(createModuleToFunctionPassAdaptor(std::move(FPM)));
    MPM.addPass(PrintModulePass(dbgs(), ";Module Before HIR"));
    // Reinitialize FPM for safety.
    FPM = FunctionPassManager();
  }
#endif //! defined(NDEBUG) || defined(LLVM_ENABLE_DUMP)
  //
  // if (EnableVPlanDriverHIR) {
  //  MPM.addPass(createVPOCFGRestructuringPass());
  //  MPM.addPass(createVPlanPragmaOmpOrderedSimdExtractPass());
  // }
  //
  if (ConvertToSubs)
    FPM.addPass(ConvertGEPToSubscriptIntrinsicPass());

  FPM.addPass(HIRSSADeconstructionPass());
  FPM.addPass(HIRTempCleanupPass());

  if (!RunLoopOptFrameworkOnly) {
    // if (vpo::UseOmpRegionsInLoopoptFlag)
    //   FPM.addPass(HIRRecognizeParLoopPass());

    FPM.addPass(HIRPropagateCastedIVPass());

    if (Level.getSpeedupLevel() > 2) {
      if (RunLoopOpts == LoopOptMode::Full) {
        FPM.addPass(HIRLoopConcatenationPass());
        FPM.addPass(HIRPMSymbolicTripCountCompleteUnrollPass());
      }
      FPM.addPass(HIRArrayTransposePass());
    }

    if (RunLoopOpts == LoopOptMode::Full) {
      if (Level.getSizeLevel() == 0) {
        // if (RunVPOOpt)
        // FPM.add(createHIRParDirInsertPass());
        FPM.addPass(HIRConditionalTempSinkingPass());
        FPM.addPass(HIROptPredicatePass(Level.getSpeedupLevel() == 3, true));

        if (Level.getSpeedupLevel() > 2) {
          FPM.addPass(HIRLMMPass(true));
          FPM.addPass(HIRStoreResultIntoTempArrayPass());
        }

        FPM.addPass(HIRAosToSoaPass());
        FPM.addPass(HIRRuntimeDDPass());
        FPM.addPass(HIRMVForConstUBPass());

        if (Level.getSpeedupLevel() > 2 && IsLTO) {
          FPM.addPass(HIRRowWiseMVPass());
          FPM.addPass(HIRSumWindowReusePass());
        }
      }

      FPM.addPass(HIRSinkingForPerfectLoopnestPass());
      FPM.addPass(HIRNonZeroSinkingForPerfectLoopnestPass());
      FPM.addPass(HIRPragmaLoopBlockingPass());
      FPM.addPass(HIRLoopDistributionForLoopNestPass());

#if INTEL_FEATURE_SW_ADVANCED
      if (Level.getSpeedupLevel() > 2 && IsLTO)
        FPM.addPass(HIRCrossLoopArrayContractionPass(
            ThroughputModeOpt != ThroughputMode::SingleJob));
#endif // INTEL_FEATURE_SW_ADVANCED
      FPM.addPass(HIRLoopInterchangePass());
      FPM.addPass(HIRGenerateMKLCallPass());

#if INTEL_FEATURE_SW_ADVANCED
      if (Level.getSpeedupLevel() > 2 && IsLTO)
        FPM.addPass(HIRInterLoopBlockingPass());
#endif // INTEL_FEATURE_SW_ADVANCED

      FPM.addPass(
          HIRLoopBlockingPass(ThroughputModeOpt != ThroughputMode::SingleJob));
      FPM.addPass(HIRUndoSinkingForPerfectLoopnestPass());
      FPM.addPass(HIRDeadStoreEliminationPass());
      FPM.addPass(HIRLoopReversalPass());
      FPM.addPass(HIRIdentityMatrixIdiomRecognitionPass());

    } // END LoopOptMode::Full

    if (Level.getSizeLevel() == 0)
      FPM.addPass(HIRPreVecCompleteUnrollPass(Level.getSpeedupLevel(),
                                              !PTO.LoopUnrolling));

    if (RunLoopOpts == LoopOptMode::Full) {
      if (ThroughputModeOpt != ThroughputMode::SingleJob)
        FPM.addPass(HIRConditionalLoadStoreMotionPass());

      if (Level.getSizeLevel() == 0)
        FPM.addPass(HIRMemoryReductionSinkingPass());

      FPM.addPass(HIRLMMPass());
      FPM.addPass(HIRDeadStoreEliminationPass());
    }

    FPM.addPass(HIRLastValueComputationPass());

    if (RunLoopOpts == LoopOptMode::Full) {
      FPM.addPass(HIRLoopRerollPass());

      if (Level.getSizeLevel() == 0)
        FPM.addPass(HIRLoopDistributionForMemRecPass());

      FPM.addPass(HIRLoopRematerializePass());
      FPM.addPass(HIRMultiExitLoopRerollPass());
      FPM.addPass(HIRLoopCollapsePass());
      FPM.addPass(HIRIdiomRecognitionPass());
      FPM.addPass(HIRLoopFusionPass());
    }

    if (Level.getSizeLevel() == 0) {
      if (RunLoopOpts == LoopOptMode::Full) {
        FPM.addPass(HIRUnrollAndJamPass(!PTO.LoopUnrolling));
        FPM.addPass(HIRMVForVariableStridePass());
        FPM.addPass(HIROptVarPredicatePass());
        FPM.addPass(HIROptPredicatePass(Level.getSpeedupLevel() == 3, false));
      }
      // if (RunVPOOpt) {
      FPM.addPass(HIRVecDirInsertPass(Level.getSpeedupLevel() == 3));
      // if (EnableVPlanDriverHIR) {
      FPM.addPass(vpo::VPlanDriverHIRPass(
        RunLoopOpts == LoopOptMode::LightWeight));
      // } END EnableVPlanDriverHIR
      // } END RunVPOOpt
      FPM.addPass(HIRPostVecCompleteUnrollPass(Level.getSpeedupLevel(),
                                               !PTO.LoopUnrolling));
      FPM.addPass(HIRGeneralUnrollPass(!PTO.LoopUnrolling));
    }

    if (RunLoopOpts == LoopOptMode::Full) {
      FPM.addPass(HIRScalarReplArrayPass());
      if (Level.getSpeedupLevel() > 2) {
        if (ThroughputModeOpt != ThroughputMode::SingleJob)
          FPM.addPass(HIRNontemporalMarkingPass());

        FPM.addPass(HIRPrefetchingPass());
      }
    }

  } // RunLoopOptFrameworkOnly

  if (IntelOptReportEmitter == OptReportOptions::HIR)
    FPM.addPass(HIROptReportEmitterPass());

  FPM.addPass(HIRCodeGenPass());

  addLoopOptCleanupPasses(FPM, Level);

  // if (EnableVPlanDriverHIR) {
  //  PM.add(createAlwaysInlinerLegacyPass());
  //  PM.add(createBarrierNoopPass());
  // }
}

void PassBuilder::addLoopOptCleanupPasses(FunctionPassManager &FPM,
                                          OptimizationLevel Level) {

  FPM.addPass(SimplifyCFGPass());
  FPM.addPass(LowerSubscriptIntrinsicPass());
  FPM.addPass(SROAPass());

  if (Level.getSpeedupLevel() > 2)
    FPM.addPass(NaryReassociatePass());

  FPM.addPass(GVNPass());

  FPM.addPass(SROAPass());

  addInstCombinePass(FPM, !DTransEnabled);

  FPM.addPass(LoopCarriedCSEPass());

  FPM.addPass(DSEPass());

  if (Level.getSpeedupLevel() > 2)
    FPM.addPass(AddSubReassociatePass());
}

void PassBuilder::addLoopOptAndAssociatedVPOPasses(ModulePassManager &MPM,
                                                   FunctionPassManager &FPM,
                                                   OptimizationLevel Level,
                                                   bool IsLTO) {
  addLoopOptPasses(MPM, FPM, Level, IsLTO);
}

#endif // INTEL_CUSTOMIZATION

ModulePassManager
PassBuilder::buildModuleOptimizationPipeline(OptimizationLevel Level,
                                             bool LTOPreLink) {
  ModulePassManager MPM;

  // Optimize globals now that the module is fully simplified.
  MPM.addPass(GlobalOptPass());
  MPM.addPass(GlobalDCEPass());

  // Run partial inlining pass to partially inline functions that have
  // large bodies.
  if (RunPartialInlining)
    MPM.addPass(PartialInlinerPass());

#if INTEL_CUSTOMIZATION
  if (EnableStdContainerOpt)
    MPM.addPass(createModuleToFunctionPassAdaptor(StdContainerOptPass()));
  MPM.addPass(createModuleToFunctionPassAdaptor(CleanupFakeLoadsPass()));
#endif // INTEL_CUSTOMIZATION

  // Remove avail extern fns and globals definitions since we aren't compiling
  // an object file for later LTO. For LTO we want to preserve these so they
  // are eligible for inlining at link-time. Note if they are unreferenced they
  // will be removed by GlobalDCE later, so this only impacts referenced
  // available externally globals. Eventually they will be suppressed during
  // codegen, but eliminating here enables more opportunity for GlobalDCE as it
  // may make globals referenced by available external functions dead and saves
  // running remaining passes on the eliminated functions. These should be
  // preserved during prelinking for link-time inlining decisions.
  if (!LTOPreLink)
    MPM.addPass(EliminateAvailableExternallyPass());

  if (EnableOrderFileInstrumentation)
    MPM.addPass(InstrOrderFilePass());

  // Do RPO function attribute inference across the module to forward-propagate
  // attributes where applicable.
  // FIXME: Is this really an optimization rather than a canonicalization?
  MPM.addPass(ReversePostOrderFunctionAttrsPass());

  // Do a post inline PGO instrumentation and use pass. This is a context
  // sensitive PGO pass. We don't want to do this in LTOPreLink phrase as
  // cross-module inline has not been done yet. The context sensitive
  // instrumentation is after all the inlines are done.
  if (!LTOPreLink && PGOOpt) {
    if (PGOOpt->CSAction == PGOOptions::CSIRInstr)
      addPGOInstrPasses(MPM, Level, /* RunProfileGen */ true,
                        /* IsCS */ true, PGOOpt->CSProfileGenFile,
                        PGOOpt->ProfileRemappingFile);
    else if (PGOOpt->CSAction == PGOOptions::CSIRUse)
      addPGOInstrPasses(MPM, Level, /* RunProfileGen */ false,
                        /* IsCS */ true, PGOOpt->ProfileFile,
                        PGOOpt->ProfileRemappingFile);
  }

#if INTEL_CUSTOMIZATION
  if (EnableAndersen) {
    // Andersen's IP alias analysis
    MPM.addPass(RequireAnalysisPass<AndersensAA, Module>());
  }

#if INTEL_FEATURE_SW_DTRANS
  if (DTransEnabled)
    MPM.addPass(RequireAnalysisPass<DTransFieldModRefAnalysis, Module>());
#endif // INTEL_FEATURE_SW_DTRANS

#endif // INTEL_CUSTOMIZATION
  // Re-require GloblasAA here prior to function passes. This is particularly
  // useful as the above will have inlined, DCE'ed, and function-attr
  // propagated everything. We should at this point have a reasonably minimal
  // and richly annotated call graph. By computing aliasing and mod/ref
  // information for all local globals here, the late loop passes and notably
  // the vectorizer will be able to use them to help recognize vectorizable
  // memory operations.
  MPM.addPass(RequireAnalysisPass<GlobalsAA, Module>());

  FunctionPassManager OptimizePM;
  OptimizePM.addPass(Float2IntPass());
  OptimizePM.addPass(LowerConstantIntrinsicsPass());

  if (EnableMatrix) {
    OptimizePM.addPass(LowerMatrixIntrinsicsPass());
    OptimizePM.addPass(EarlyCSEPass());
  }

  // FIXME: We need to run some loop optimizations to re-rotate loops after
  // simplifycfg and others undo their rotation.

  // Optimize the loop execution. These passes operate on entire loop nests
  // rather than on each loop in an inside-out manner, and so they are actually
  // function passes.

  for (auto &C : VectorizerStartEPCallbacks)
    C(OptimizePM, Level);

  if (!SYCLOptimizationMode) {
    LoopPassManager LPM;
    // First rotate loops that may have been un-rotated by prior passes.
    // Disable header duplication at -Oz.
    LPM.addPass(LoopRotatePass(Level != OptimizationLevel::Oz, LTOPreLink));
    // Some loops may have become dead by now. Try to delete them.
    // FIXME: see discussion in https://reviews.llvm.org/D112851,
    //        this may need to be revisited once we run GVN before loop deletion
    //        in the simplification pipeline.
    LPM.addPass(LoopDeletionPass());
    OptimizePM.addPass(
        createFunctionToLoopPassAdaptor(std::move(LPM), /*UseMemorySSA=*/false,
                                        /*UseBlockFrequencyInfo=*/false));
#if INTEL_CUSTOMIZATION
    if (!PrepareForLTO)
      addLoopOptAndAssociatedVPOPasses(MPM, OptimizePM, Level, false);
#endif // INTEL_CUSTOMIZATION

    // Distribute loops to allow partial vectorization. I.e. isolate dependences
    // into separate loop that would otherwise inhibit vectorization. This is
    // currently only performed for loops marked with the metadata
    // llvm.loop.distribute=true or when -enable-loop-distribute is specified.
    OptimizePM.addPass(LoopDistributePass());

    // Populates the VFABI attribute with the scalar-to-vector mappings
    // from the TargetLibraryInfo.
    OptimizePM.addPass(InjectTLIMappings());

    addVectorPasses(Level, OptimizePM, /* IsFullLTO */ false);
  }

  // LoopSink pass sinks instructions hoisted by LICM, which serves as a
  // canonicalization pass that enables other optimizations. As a result,
  // LoopSink pass needs to be a very late IR pass to avoid undoing LICM
  // result too early.
  OptimizePM.addPass(LoopSinkPass());

  // And finally clean up LCSSA form before generating code.
  OptimizePM.addPass(InstSimplifyPass());

  // This hoists/decomposes div/rem ops. It should run after other sink/hoist
  // passes to avoid re-sinking, but before SimplifyCFG because it can allow
  // flattening of blocks.
  OptimizePM.addPass(DivRemPairsPass());

  // LoopSink (and other loop passes since the last simplifyCFG) might have
  // resulted in single-entry-single-exit or empty blocks. Clean up the CFG.
  OptimizePM.addPass(SimplifyCFGPass());

  OptimizePM.addPass(CoroCleanupPass());

  // Add the core optimizing pipeline.
  MPM.addPass(createModuleToFunctionPassAdaptor(std::move(OptimizePM),
                                                PTO.EagerlyInvalidateAnalyses));

  for (auto &C : OptimizerLastEPCallbacks)
    C(MPM, Level);

  // Split out cold code. Splitting is done late to avoid hiding context from
  // other optimizations and inadvertently regressing performance. The tradeoff
  // is that this has a higher code size cost than splitting early.
  if (EnableHotColdSplit && !LTOPreLink)
    MPM.addPass(HotColdSplittingPass());

  // Search the code for similar regions of code. If enough similar regions can
  // be found where extracting the regions into their own function will decrease
  // the size of the program, we extract the regions, a deduplicate the
  // structurally similar regions.
  if (EnableIROutliner)
    MPM.addPass(IROutlinerPass());

  // Merge functions if requested.
  if (PTO.MergeFunctions)
    MPM.addPass(MergeFunctionsPass());

  if (PTO.CallGraphProfile)
    MPM.addPass(CGProfilePass());

  // Now we need to do some global optimization transforms.
  // FIXME: It would seem like these should come first in the optimization
  // pipeline and maybe be the bottom of the canonicalization pipeline? Weird
  // ordering here.
  MPM.addPass(GlobalDCEPass());
  MPM.addPass(ConstantMergePass());

  // TODO: Relative look table converter pass caused an issue when full lto is
  // enabled. See https://reviews.llvm.org/D94355 for more details.
  // Until the issue fixed, disable this pass during pre-linking phase.
  if (!LTOPreLink)
    MPM.addPass(RelLookupTableConverterPass());

#if INTEL_CUSTOMIZATION
  // If LTO is enabled, then check if the declaration for math libraries are
  // needed
  if (PrepareForLTO)
    MPM.addPass(IntelMathLibrariesDeclarationPass());
  MPM.addPass(InlineReportEmitterPass(Level.getSpeedupLevel(),
                                      Level.getSizeLevel(), LTOPreLink));
#endif // INTEL_CUSTOMIZATION

  return MPM;
}

ModulePassManager
PassBuilder::buildPerModuleDefaultPipeline(OptimizationLevel Level,
                                           bool LTOPreLink) {
  assert(Level != OptimizationLevel::O0 &&
         "Must request optimizations for the default pipeline!");

  ModulePassManager MPM;
#if INTEL_CUSTOMIZATION
  MPM.addPass(XmainOptLevelAnalysisInit(Level.getSpeedupLevel()));
#endif // INTEL_CUSTOMIZATION

  // Convert @llvm.global.annotations to !annotation metadata.
  MPM.addPass(Annotation2MetadataPass());

  // Force any function attributes we want the rest of the pipeline to observe.
  MPM.addPass(ForceFunctionAttrsPass());

  // Apply module pipeline start EP callback.
  for (auto &C : PipelineStartEPCallbacks)
    C(MPM, Level);

  if (PGOOpt && PGOOpt->DebugInfoForProfiling)
    MPM.addPass(createModuleToFunctionPassAdaptor(AddDiscriminatorsPass()));

  // Add the core simplification pipeline.
  MPM.addPass(buildModuleSimplificationPipeline(
      Level, LTOPreLink ? ThinOrFullLTOPhase::FullLTOPreLink
                        : ThinOrFullLTOPhase::None));

  // Now add the optimization pipeline.
  MPM.addPass(buildModuleOptimizationPipeline(Level, LTOPreLink));

  if (PGOOpt && PGOOpt->PseudoProbeForProfiling &&
      PGOOpt->Action == PGOOptions::SampleUse)
    MPM.addPass(PseudoProbeUpdatePass());

  // Emit annotation remarks.
  addAnnotationRemarksPass(MPM);

  if (LTOPreLink)
    addRequiredLTOPreLinkPasses(MPM);

  return MPM;
}

ModulePassManager
PassBuilder::buildThinLTOPreLinkDefaultPipeline(OptimizationLevel Level) {
  assert(Level != OptimizationLevel::O0 &&
         "Must request optimizations for the default pipeline!");

  ModulePassManager MPM;

  // Convert @llvm.global.annotations to !annotation metadata.
  MPM.addPass(Annotation2MetadataPass());

  // Force any function attributes we want the rest of the pipeline to observe.
  MPM.addPass(ForceFunctionAttrsPass());

  if (PGOOpt && PGOOpt->DebugInfoForProfiling)
    MPM.addPass(createModuleToFunctionPassAdaptor(AddDiscriminatorsPass()));

  // Apply module pipeline start EP callback.
  for (auto &C : PipelineStartEPCallbacks)
    C(MPM, Level);

  // If we are planning to perform ThinLTO later, we don't bloat the code with
  // unrolling/vectorization/... now. Just simplify the module as much as we
  // can.
  MPM.addPass(buildModuleSimplificationPipeline(
      Level, ThinOrFullLTOPhase::ThinLTOPreLink));

  // Run partial inlining pass to partially inline functions that have
  // large bodies.
  // FIXME: It isn't clear whether this is really the right place to run this
  // in ThinLTO. Because there is another canonicalization and simplification
  // phase that will run after the thin link, running this here ends up with
  // less information than will be available later and it may grow functions in
  // ways that aren't beneficial.
  if (RunPartialInlining)
    MPM.addPass(PartialInlinerPass());

  // Reduce the size of the IR as much as possible.
  MPM.addPass(GlobalOptPass());

  // Module simplification splits coroutines, but does not fully clean up
  // coroutine intrinsics. To ensure ThinLTO optimization passes don't trip up
  // on these, we schedule the cleanup here.
  MPM.addPass(createModuleToFunctionPassAdaptor(CoroCleanupPass()));

  if (PGOOpt && PGOOpt->PseudoProbeForProfiling &&
      PGOOpt->Action == PGOOptions::SampleUse)
    MPM.addPass(PseudoProbeUpdatePass());

  // Handle OptimizerLastEPCallbacks added by clang on PreLink. Actual
  // optimization is going to be done in PostLink stage, but clang can't
  // add callbacks there in case of in-process ThinLTO called by linker.
  for (auto &C : OptimizerLastEPCallbacks)
    C(MPM, Level);

  // Emit annotation remarks.
  addAnnotationRemarksPass(MPM);

  addRequiredLTOPreLinkPasses(MPM);

  return MPM;
}

ModulePassManager PassBuilder::buildThinLTODefaultPipeline(
    OptimizationLevel Level, const ModuleSummaryIndex *ImportSummary) {
  ModulePassManager MPM;

  // Convert @llvm.global.annotations to !annotation metadata.
  MPM.addPass(Annotation2MetadataPass());

  if (ImportSummary) {
    // These passes import type identifier resolutions for whole-program
    // devirtualization and CFI. They must run early because other passes may
    // disturb the specific instruction patterns that these passes look for,
    // creating dependencies on resolutions that may not appear in the summary.
    //
    // For example, GVN may transform the pattern assume(type.test) appearing in
    // two basic blocks into assume(phi(type.test, type.test)), which would
    // transform a dependency on a WPD resolution into a dependency on a type
    // identifier resolution for CFI.
    //
    // Also, WPD has access to more precise information than ICP and can
    // devirtualize more effectively, so it should operate on the IR first.
    //
    // The WPD and LowerTypeTest passes need to run at -O0 to lower type
    // metadata and intrinsics.
    MPM.addPass(WholeProgramDevirtPass(nullptr, ImportSummary));
    MPM.addPass(LowerTypeTestsPass(nullptr, ImportSummary));
  }

  if (Level == OptimizationLevel::O0) {
    // Run a second time to clean up any type tests left behind by WPD for use
    // in ICP.
    MPM.addPass(LowerTypeTestsPass(nullptr, nullptr, true));
    // Drop available_externally and unreferenced globals. This is necessary
    // with ThinLTO in order to avoid leaving undefined references to dead
    // globals in the object file.
    MPM.addPass(EliminateAvailableExternallyPass());
    MPM.addPass(GlobalDCEPass());
    return MPM;
  }

  // Force any function attributes we want the rest of the pipeline to observe.
  MPM.addPass(ForceFunctionAttrsPass());

  // Add the core simplification pipeline.
  MPM.addPass(buildModuleSimplificationPipeline(
      Level, ThinOrFullLTOPhase::ThinLTOPostLink));

  // Now add the optimization pipeline.
  MPM.addPass(buildModuleOptimizationPipeline(Level));

  // Emit annotation remarks.
  addAnnotationRemarksPass(MPM);

  return MPM;
}

ModulePassManager
PassBuilder::buildLTOPreLinkDefaultPipeline(OptimizationLevel Level) {
  assert(Level != OptimizationLevel::O0 &&
         "Must request optimizations for the default pipeline!");
  // FIXME: We should use a customized pre-link pipeline!
#if INTEL_CUSTOMIZATION
  PrepareForLTO = true;
  auto Guard = llvm::make_scope_exit([&]() { PrepareForLTO = false; });
#endif // INTEL_CUSTOMIZATION
  return buildPerModuleDefaultPipeline(Level,
                                       /* LTOPreLink */ true);
}

ModulePassManager
PassBuilder::buildLTODefaultPipeline(OptimizationLevel Level,
                                     ModuleSummaryIndex *ExportSummary) {
  ModulePassManager MPM;

#if INTEL_CUSTOMIZATION
  LinkForLTO = true;
#endif // INTEL_CUSTOMIZATION
  // Convert @llvm.global.annotations to !annotation metadata.
  MPM.addPass(Annotation2MetadataPass());

  // Create a function that performs CFI checks for cross-DSO calls with targets
  // in the current module.
  MPM.addPass(CrossDSOCFIPass());

  if (Level == OptimizationLevel::O0) {
#if INTEL_CUSTOMIZATION
    if (EnableWPA) {
      // Set the optimization level
      MPM.addPass(XmainOptLevelAnalysisInit(Level.getSpeedupLevel()));
      MPM.addPass(RequireAnalysisPass<WholeProgramAnalysis, Module>());
#if INTEL_FEATURE_SW_DTRANS
      MPM.addPass(IntelFoldWPIntrinsicPass());
#endif // INTEL_FEATURE_SW_DTRANS
    }
#endif // INTEL_CUSTOMIZATION
    // The WPD and LowerTypeTest passes need to run at -O0 to lower type
    // metadata and intrinsics.
    MPM.addPass(WholeProgramDevirtPass(ExportSummary, nullptr));
    MPM.addPass(LowerTypeTestsPass(ExportSummary, nullptr));
    // Run a second time to clean up any type tests left behind by WPD for use
    // in ICP.
    MPM.addPass(LowerTypeTestsPass(nullptr, nullptr, true));

    // Emit annotation remarks.
    addAnnotationRemarksPass(MPM);

    return MPM;
  }

#if INTEL_CUSTOMIZATION
  InlinerPass InlPass;
  MPM.addPass(InlineReportSetupPass(InlPass.getMDReport()));
#endif // INTEL_CUSTOMIZATION
  if (PGOOpt && PGOOpt->Action == PGOOptions::SampleUse) {
    // Load sample profile before running the LTO optimization pipeline.
    MPM.addPass(SampleProfileLoaderPass(PGOOpt->ProfileFile,
                                        PGOOpt->ProfileRemappingFile,
                                        ThinOrFullLTOPhase::FullLTOPostLink));
    // Cache ProfileSummaryAnalysis once to avoid the potential need to insert
    // RequireAnalysisPass for PSI before subsequent non-module passes.
    MPM.addPass(RequireAnalysisPass<ProfileSummaryAnalysis, Module>());
  }

#if INTEL_CUSTOMIZATION
  // Set the optimization level
  MPM.addPass(XmainOptLevelAnalysisInit(Level.getSpeedupLevel()));
  if (EnableWPA) {
    // If whole-program-assume is enabled then we are going to call
    // the internalization pass.
    if (AssumeWholeProgram) {

      // The internalization pass does certain checks if a GlobalValue
      // should be internalized (e.g. is local, DLL export, etc.). The
      // pass also accepts a helper function that defines extra conditions
      // on top of the default requirements. If the function returns true
      // then it means that the GlobalValue should not be internalized, else
      // if it returns false then internalize it.
      auto PreserveSymbol = [](const GlobalValue &GV) {
        WholeProgramUtils WPUtils;

        // If GlobalValue is "main", has one definition rule (ODR) or
        // is a special symbol added by the linker then don't internalize
        // it. The ODR symbols are expected to be merged with equivalent
        // globals and then be removed. If these symbols aren't removed
        // then it could cause linking issues (e.g. undefined symbols).
        if (GV.hasWeakODRLinkage() ||
            WPUtils.isMainEntryPoint(GV.getName()) ||
            WPUtils.isLinkerAddedSymbol(GV.getName()))
          return true;

        // If the GlobalValue is an alias then we need to make sure that this
        // alias is OK to internalize.
        if (const GlobalAlias *Alias = dyn_cast<const GlobalAlias>(&GV)) {

          // Check if the alias has an aliasee and this aliasee is a
          // GlobalValue
          const GlobalValue *Glob =
            dyn_cast<const GlobalValue>(Alias->getAliasee());
          if (!Glob)
            return true;

          // Aliasee is a declaration
          if (Glob->isDeclaration())
            return true;

          // Aliasee is an external declaration
          if (Glob->hasAvailableExternallyLinkage())
            return true;

          // Aliasee is an DLL export
          if (Glob->hasDLLExportStorageClass())
            return true;

          // Aliasee is local already
          if (Glob->hasLocalLinkage())
            return true;

          // Aliasee is ODR
          if (Glob->hasWeakODRLinkage())
            return true;

          // Aliasee is mapped to a linker added symbol
          if (WPUtils.isLinkerAddedSymbol(Glob->getName()))
            return true;

          // Aliasee is mapped to main
          if (WPUtils.isMainEntryPoint(Glob->getName()))
            return true;
        }

        // OK to internalize
        return false;
      };
      MPM.addPass(InternalizePass(PreserveSymbol));
    }
    MPM.addPass(RequireAnalysisPass<WholeProgramAnalysis, Module>());
  }
#endif // INTEL_CUSTOMIZATION

  // Try to run OpenMP optimizations, quick no-op if no OpenMP metadata present.
  MPM.addPass(OpenMPOptPass());

  // Remove unused virtual tables to improve the quality of code generated by
  // whole-program devirtualization and bitset lowering.
  MPM.addPass(GlobalDCEPass());

#if INTEL_CUSTOMIZATION
#if INTEL_FEATURE_SW_DTRANS
  if (EnableWPA)
    MPM.addPass(IntelFoldWPIntrinsicPass());
#endif // INTEL_FEATURE_SW_DTRANS

#if INTEL_FEATURE_SW_ADVANCED
  if (EnableIPCloning) {
    // This pass is being added under DTRANS only at this point, because a
    // particular benchmark needs it to prove that the period of a recursive
    // progression is constant. We can remove the test for DTransEnabled if
    // we find IPSCCP to be generally useful here and we are willing to
    // tolerate the additional compile time.
    if (DTransEnabled)
      MPM.addPass(IPSCCPPass());
    MPM.addPass(IPCloningPass(/*AfterInl*/ false,
                              /*IFSwitchHeuristic*/ true));
  }
#endif // INTEL_FEATURE_SW_ADVANCED
#endif // INTEL_CUSTOMIZATION

  // Force any function attributes we want the rest of the pipeline to observe.
  MPM.addPass(ForceFunctionAttrsPass());

  // Do basic inference of function attributes from known properties of system
  // libraries and other oracles.
  MPM.addPass(InferFunctionAttrsPass());

  if (Level.getSpeedupLevel() > 1) {
    FunctionPassManager EarlyFPM;
    EarlyFPM.addPass(CallSiteSplittingPass());
#if INTEL_CUSTOMIZATION
    // Collect the information from the loops and insert the attributes
    EarlyFPM.addPass(IntelLoopAttrsPass(DTransEnabled));
#endif // INTEL_CUSTOMIZATION
    MPM.addPass(createModuleToFunctionPassAdaptor(
        std::move(EarlyFPM), PTO.EagerlyInvalidateAnalyses));

    // Indirect call promotion. This should promote all the targets that are
    // left by the earlier promotion pass that promotes intra-module targets.
    // This two-step promotion is to save the compile time. For LTO, it should
    // produce the same result as if we only do promotion here.
    MPM.addPass(PGOIndirectCallPromotion(
        true /* InLTO */, PGOOpt && PGOOpt->Action == PGOOptions::SampleUse));

    if (EnableFunctionSpecialization && Level == OptimizationLevel::O3)
      MPM.addPass(FunctionSpecializationPass());
    // Propagate constants at call sites into the functions they call.  This
    // opens opportunities for globalopt (and inlining) by substituting function
    // pointers passed as arguments to direct uses of functions.
    MPM.addPass(IPSCCPPass());

    // Attach metadata to indirect call sites indicating the set of functions
    // they may target at run-time. This should follow IPSCCP.
    MPM.addPass(CalledValuePropagationPass());
  }

  // Now deduce any function attributes based in the current code.
  MPM.addPass(createModuleToPostOrderCGSCCPassAdaptor(
              PostOrderFunctionAttrsPass()));

  // Do RPO function attribute inference across the module to forward-propagate
  // attributes where applicable.
  // FIXME: Is this really an optimization rather than a canonicalization?
  MPM.addPass(ReversePostOrderFunctionAttrsPass());

#if INTEL_CUSTOMIZATION
#if INTEL_FEATURE_SW_DTRANS
  if (DTransEnabled) {
    // These passes get the IR into a form that DTrans is able to analyze.
    MPM.addPass(createModuleToFunctionPassAdaptor(InstSimplifyPass()));
    MPM.addPass(createModuleToFunctionPassAdaptor(SimplifyCFGPass()));
    // This call adds the DTrans passes.
    addDTransPasses(MPM);
  }
#endif // INTEL_FEATURE_SW_DTRANS
  MPM.addPass(DopeVectorConstPropPass());
  MPM.addPass(createModuleToPostOrderCGSCCPassAdaptor(
              ArgumentPromotionPass()));
  // Optimize some dynamic_cast calls.
  MPM.addPass(OptimizeDynamicCastsPass());
#endif // INTEL_CUSTOMIZATION

  // Use in-range annotations on GEP indices to split globals where beneficial.
  MPM.addPass(GlobalSplitPass());

  // Run whole program optimization of virtual call when the list of callees
  // is fixed.
  MPM.addPass(WholeProgramDevirtPass(ExportSummary, nullptr));

  // Stop here at -O1.
  if (Level == OptimizationLevel::O1) {
    // The LowerTypeTestsPass needs to run to lower type metadata and the
    // type.test intrinsics. The pass does nothing if CFI is disabled.
    MPM.addPass(LowerTypeTestsPass(ExportSummary, nullptr));
    // Run a second time to clean up any type tests left behind by WPD for use
    // in ICP (which is performed earlier than this in the regular LTO
    // pipeline).
    MPM.addPass(LowerTypeTestsPass(nullptr, nullptr, true));

    // Emit annotation remarks.
    addAnnotationRemarksPass(MPM);

    return MPM;
  }

  // Optimize globals to try and fold them into constants.
  MPM.addPass(GlobalOptPass());

  // Promote any localized globals to SSA registers.
  MPM.addPass(createModuleToFunctionPassAdaptor(PromotePass()));

  // Linking modules together can lead to duplicate global constant, only
  // keep one copy of each constant.
  MPM.addPass(ConstantMergePass());

  // Remove unused arguments from functions.
  MPM.addPass(DeadArgumentEliminationPass());

#if INTEL_CUSTOMIZATION
#if INTEL_FEATURE_SW_DTRANS
  if (DTransEnabled) {
    addLateDTransPasses(MPM);
    if (EnableIndirectCallConv)
       MPM.addPass(IndirectCallConvPass(false /* EnableAndersen */,
                                       true /* DTransEnabled */));
  }
#endif // INTEL_FEATURE_SW_DTRANS
#endif // INTEL_CUSTOMIZATION

  // Reduce the code after globalopt and ipsccp.  Both can open up significant
  // simplification opportunities, and both can propagate functions through
  // function pointers.  When this happens, we often have to resolve varargs
  // calls, etc, so let instcombine do this.
  FunctionPassManager PeepholeFPM;
  addInstCombinePass(PeepholeFPM, !DTransEnabled); // INTEL
  if (Level == OptimizationLevel::O3)
    PeepholeFPM.addPass(AggressiveInstCombinePass());
  invokePeepholeEPCallbacks(PeepholeFPM, Level);

  MPM.addPass(createModuleToFunctionPassAdaptor(std::move(PeepholeFPM),
                                                PTO.EagerlyInvalidateAnalyses));

#if INTEL_CUSTOMIZATION

#if INTEL_FEATURE_SW_ADVANCED
  if (DTransEnabled) {
    MPM.addPass(IntelArgumentAlignmentPass());
    MPM.addPass(QsortRecognizerPass());
    MPM.addPass(TileMVInlMarkerPass());
  }

  bool EnableIntelPartialInlining = EnableIntelPI && DTransEnabled;
  // Partially inline small functions
  if (EnableIntelPartialInlining)
    MPM.addPass(IntelPartialInlinePass());
#endif // INTEL_FEATURE_SW_ADVANCED

  // Parse -[no]inline-list option and set corresponding attributes.
  MPM.addPass(InlineListsPass());
  if (EnableAndersen) {
    MPM.addPass(RequireAnalysisPass<AndersensAA, Module>());
  }
  // Indirect to direct call conversion.
#if INTEL_FEATURE_SW_DTRANS
  if (EnableIndirectCallConv && EnableAndersen)
    MPM.addPass(IndirectCallConvPass(true /* EnableAndersen */,
                                     false /* EnableDTrans */));
#else // INTEL_FEATURE_SW_DTRANS
  if (EnableIndirectCallConv && EnableAndersen)
    MPM.addPass(IndirectCallConvPass(true /* EnableAndersen */));
#endif // INTEL_FEATURE_SW_DTRANS

  // Require the InlineAggAnalysis for the module so we can query it within
  // the inliner.
  if (EnableInlineAggAnalysis) {
    MPM.addPass(AggInlinerPass());
  }

  // Note: historically, the PruneEH pass was run first to deduce nounwind and
  // generally clean up exception handling overhead. It isn't clear this is
  // valuable as the inliner doesn't currently care whether it is inlining an
  // invoke or a call.
  // Run the inliner now.
#if INTEL_CUSTOMIZATION
  MPM.addPass(ModuleInlinerWrapperPass(getInlineParamsFromOptLevel(Level,
                                           PrepareForLTO, LinkForLTO)));
#endif // INTEL_CUSTOMIZATION
#if INTEL_FEATURE_SW_DTRANS
  // The global optimizer pass can convert function calls to use
  // the 'fastcc' calling convention. The following pass enables more
  // functions to be converted to this calling convention. This can improve
  // performance by having arguments passed in registers, and enable more
  // cases where pointer parameters are changed to pass-by-value parameters. We
  // can remove the test for DTransEnabled if it is found to be useful on other
  // cases.
  if (DTransEnabled)
    MPM.addPass(IntelAdvancedFastCallPass());

#endif // INTEL_FEATURE_SW_DTRANS
#endif // INTEL_CUSTOMIZATION

  // Optimize globals again after we ran the inliner.
  MPM.addPass(GlobalOptPass());

#if INTEL_CUSTOMIZATION
#if INTEL_FEATURE_SW_ADVANCED
  // IPO-based prefetch
  if (EnableIPOPrefetch)
    MPM.addPass(IntelIPOPrefetchPass());
#endif // INTEL_FEATURE_SW_ADVANCED

  if (RunLTOPartialInlining)
    MPM.addPass(PartialInlinerPass(true /*RunLTOPartialInline*/,
                                   false /*EnableSpecialCases*/));

#if INTEL_FEATURE_SW_ADVANCED
  if (EnableIPCloning)
    MPM.addPass(IPCloningPass(/*AfterInl*/ true,
                              /*IFSwitchHeuristic*/ DTransEnabled));
#endif // INTEL_FEATURE_SW_ADVANCED
  if (EnableCallTreeCloning)
    MPM.addPass(CallTreeCloningPass());
#endif // INTEL_CUSTOMIZATION

  // Garbage collect dead functions.
  MPM.addPass(GlobalDCEPass());

  // If we didn't decide to inline a function, check to see if we can
  // transform it to pass arguments by value instead of by reference.
  MPM.addPass(createModuleToPostOrderCGSCCPassAdaptor(ArgumentPromotionPass()));

  FunctionPassManager FPM;
  // The IPO Passes may leave cruft around. Clean up after them.
  addInstCombinePass(FPM, !DTransEnabled); // INTEL
  invokePeepholeEPCallbacks(FPM, Level);

  FPM.addPass(JumpThreadingPass(/*InsertFreezeWhenUnfoldingSelect*/ true));

  // Do a post inline PGO instrumentation and use pass. This is a context
  // sensitive PGO pass.
  if (PGOOpt) {
    if (PGOOpt->CSAction == PGOOptions::CSIRInstr)
      addPGOInstrPasses(MPM, Level, /* RunProfileGen */ true,
                        /* IsCS */ true, PGOOpt->CSProfileGenFile,
                        PGOOpt->ProfileRemappingFile);
    else if (PGOOpt->CSAction == PGOOptions::CSIRUse)
      addPGOInstrPasses(MPM, Level, /* RunProfileGen */ false,
                        /* IsCS */ true, PGOOpt->ProfileFile,
                        PGOOpt->ProfileRemappingFile);
  }

  // Break up allocas
  FPM.addPass(SROAPass());

#if INTEL_CUSTOMIZATION
  if (EnableIPArrayTranspose)
    MPM.addPass(IPArrayTransposePass());

#if INTEL_FEATURE_SW_ADVANCED
  if (DTransEnabled)
    MPM.addPass(IPPredOptPass());
  if (EnableDeadArrayOpsElim)
    MPM.addPass(DeadArrayOpsEliminationPass());
#endif // INTEL_FEATURE_SW_ADVANCED

  if (EnableMultiVersioning)
    FPM.addPass(MultiVersioningPass());
#endif // INTEL_CUSTOMIZATION
  // LTO provides additional opportunities for tailcall elimination due to
  // link-time inlining, and visibility of nocapture attribute.
  FPM.addPass(TailCallElimPass());

#if INTEL_CUSTOMIZATION
  // Collect the information from the loops and insert the attributes
  if (Level.getSpeedupLevel() > 1)
    FPM.addPass(IntelLoopAttrsPass(DTransEnabled));
#endif // INTEL_CUSTOMIZATION

  // Run a few AA driver optimizations here and now to cleanup the code.
  MPM.addPass(createModuleToFunctionPassAdaptor(std::move(FPM),
                                                PTO.EagerlyInvalidateAnalyses));

  MPM.addPass(
      createModuleToPostOrderCGSCCPassAdaptor(PostOrderFunctionAttrsPass()));

#if INTEL_CUSTOMIZATION
  if (EnableAndersen) {
    // Andersen's IP alias analysis
    // AndersensAA is stateless analysis that is not invalided by any passes.
    // So, first invalidate it and then recompute AndersensAA again due
    // to many changes in IR.
    MPM.addPass(InvalidateAnalysisPass<AndersensAA>());
    MPM.addPass(RequireAnalysisPass<AndersensAA, Module>());
  }
#endif // INTEL_CUSTOMIZATION
  // Require the GlobalsAA analysis for the module so we can query it within
  // MainFPM.
  MPM.addPass(RequireAnalysisPass<GlobalsAA, Module>());
  // Invalidate AAManager so it can be recreated and pick up the newly available
  // GlobalsAA.
  MPM.addPass(
      createModuleToFunctionPassAdaptor(InvalidateAnalysisPass<AAManager>()));

  MPM.addPass(IntelIPODeadArgEliminationPass()); // INTEL

  FunctionPassManager MainFPM;
  MainFPM.addPass(createFunctionToLoopPassAdaptor(
      LICMPass(PTO.LicmMssaOptCap, PTO.LicmMssaNoAccForPromotionCap),
      /*USeMemorySSA=*/true, /*UseBlockFrequencyInfo=*/true));

  if (RunNewGVN)
    MainFPM.addPass(NewGVNPass());
  else
    MainFPM.addPass(GVNPass());

  MainFPM.addPass(DopeVectorHoistPass()); // INTEL

  // Remove dead memcpy()'s.
  MainFPM.addPass(MemCpyOptPass());

  // Nuke dead stores.
  MainFPM.addPass(DSEPass());
  MainFPM.addPass(MergedLoadStoreMotionPass());


  if (EnableConstraintElimination)
    MainFPM.addPass(ConstraintEliminationPass());

  LoopPassManager LPM;
  if (EnableLoopFlatten && Level.getSpeedupLevel() > 1)
    LPM.addPass(LoopFlattenPass());
  LPM.addPass(IndVarSimplifyPass());
  LPM.addPass(LoopDeletionPass());
  // FIXME: Add loop interchange.

#if INTEL_CUSTOMIZATION
  // HIR complete unroll pass replaces LLVM's full loop unroll pass.
  if (!isLoopOptEnabled(Level))
#endif // INTEL_CUSTOMIZATION
  // Unroll small loops and perform peeling.
  LPM.addPass(LoopFullUnrollPass(Level.getSpeedupLevel(),
                                 /* OnlyWhenForced= */ !PTO.LoopUnrolling,
                                 PTO.ForgetAllSCEVInLoopUnroll));
  // The loop passes in LPM (LoopFullUnrollPass) do not preserve MemorySSA.
  // *All* loop passes must preserve it, in order to be able to use it.
  MainFPM.addPass(createFunctionToLoopPassAdaptor(
      std::move(LPM), /*UseMemorySSA=*/false, /*UseBlockFrequencyInfo=*/true));

#if INTEL_CUSTOMIZATION
  addLoopOptAndAssociatedVPOPasses(MPM, MainFPM, Level, true);
#endif // INTEL_CUSTOMIZATION
  MainFPM.addPass(LoopDistributePass());

  addVectorPasses(Level, MainFPM, /* IsFullLTO */ true);

  // Run the OpenMPOpt CGSCC pass again late.
  MPM.addPass(
      createModuleToPostOrderCGSCCPassAdaptor(OpenMPOptCGSCCPass()));

  invokePeepholeEPCallbacks(MainFPM, Level);
  MainFPM.addPass(JumpThreadingPass(/*InsertFreezeWhenUnfoldingSelect*/ true));
  MPM.addPass(createModuleToFunctionPassAdaptor(std::move(MainFPM),
                                                PTO.EagerlyInvalidateAnalyses));

  // Lower type metadata and the type.test intrinsic. This pass supports
  // clang's control flow integrity mechanisms (-fsanitize=cfi*) and needs
  // to be run at link time if CFI is enabled. This pass does nothing if
  // CFI is disabled.
  MPM.addPass(LowerTypeTestsPass(ExportSummary, nullptr));
  // Run a second time to clean up any type tests left behind by WPD for use
  // in ICP (which is performed earlier than this in the regular LTO pipeline).
  MPM.addPass(LowerTypeTestsPass(nullptr, nullptr, true));

  // Enable splitting late in the FullLTO post-link pipeline. This is done in
  // the same stage in the old pass manager (\ref addLateLTOOptimizationPasses).
  if (EnableHotColdSplit)
    MPM.addPass(HotColdSplittingPass());

  // Add late LTO optimization passes.
  // Delete basic blocks, which optimization passes may have killed.
#if INTEL_CUSTOMIZATION
  // 28038: Avoid excessive hoisting as it increases register pressure and
  // select conversion without clear gains.
  // MPM.addPass(createModuleToFunctionPassAdaptor(
  //   SimplifyCFGPass(SimplifyCFGOptions().hoistCommonInsts(true))));
  MPM.addPass(createModuleToFunctionPassAdaptor(SimplifyCFGPass()));
#endif // INTEL_CUSTOMIZATION

#if INTEL_CUSTOMIZATION
  // HIR complete unroll can expose opportunities for optimizing globals and
  // allocas.
  if (isLoopOptEnabled(Level))
    MPM.addPass(GlobalOptPass());
#endif // INTEL_CUSTOMIZATION
  // Drop bodies of available eternally objects to improve GlobalDCE.
  MPM.addPass(EliminateAvailableExternallyPass());

  // Now that we have optimized the program, discard unreachable functions.
  MPM.addPass(GlobalDCEPass());

  if (PTO.MergeFunctions)
    MPM.addPass(MergeFunctionsPass());

  // Emit annotation remarks.
  addAnnotationRemarksPass(MPM);

#if INTEL_CUSTOMIZATION
  MPM.addPass(InlineReportEmitterPass(Level.getSpeedupLevel(),
                                      Level.getSizeLevel(), false));
#endif // INTEL_CUSTOMIZATION

  return MPM;
}

ModulePassManager PassBuilder::buildO0DefaultPipeline(OptimizationLevel Level,
                                                      bool LTOPreLink) {
  assert(Level == OptimizationLevel::O0 &&
         "buildO0DefaultPipeline should only be used with O0");

  ModulePassManager MPM;

  // Perform pseudo probe instrumentation in O0 mode. This is for the
  // consistency between different build modes. For example, a LTO build can be
  // mixed with an O0 prelink and an O2 postlink. Loading a sample profile in
  // the postlink will require pseudo probe instrumentation in the prelink.
  if (PGOOpt && PGOOpt->PseudoProbeForProfiling)
    MPM.addPass(SampleProfileProbePass(TM));

  if (PGOOpt && (PGOOpt->Action == PGOOptions::IRInstr ||
                 PGOOpt->Action == PGOOptions::IRUse))
    addPGOInstrPassesForO0(
        MPM,
        /* RunProfileGen */ (PGOOpt->Action == PGOOptions::IRInstr),
        /* IsCS */ false, PGOOpt->ProfileFile, PGOOpt->ProfileRemappingFile);

  for (auto &C : PipelineStartEPCallbacks)
    C(MPM, Level);

  if (PGOOpt && PGOOpt->DebugInfoForProfiling)
    MPM.addPass(createModuleToFunctionPassAdaptor(AddDiscriminatorsPass()));

  for (auto &C : PipelineEarlySimplificationEPCallbacks)
    C(MPM, Level);

#if INTEL_COLLAB
  if (RunVPOOpt && RunVPOParopt) {
#if INTEL_CUSTOMIZATION
    // Paropt passes and BasicAA (one of Paropt's dependencies), use
    // XmainOptLevelPass.
    MPM.addPass(XmainOptLevelAnalysisInit(Level.getSpeedupLevel()));
#endif // INTEL_CUSTOMIZATION
    FunctionPassManager FPM;
    addVPOPreparePasses(FPM);
    MPM.addPass(createModuleToFunctionPassAdaptor(std::move(FPM)));
  }

#endif // INTEL_COLLAB
  // Build a minimal pipeline based on the semantics required by LLVM,
  // which is just that always inlining occurs. Further, disable generating
  // lifetime intrinsics to avoid enabling further optimizations during
  // code generation.
  MPM.addPass(InlineListsPass()); // INTEL
  MPM.addPass(AlwaysInlinerPass(
      /*InsertLifetimeIntrinsics=*/false));

  if (PTO.MergeFunctions)
    MPM.addPass(MergeFunctionsPass());

  if (EnableMatrix)
    MPM.addPass(
        createModuleToFunctionPassAdaptor(LowerMatrixIntrinsicsPass(true)));

#if INTEL_COLLAB
  if (RunVPOOpt) {
#if INTEL_CUSTOMIZATION
    if (RunVecClone)
      MPM.addPass(VecClonePass());
#endif // INTEL_CUSTOMIZATION
    // Add VPO transform and vec passes.
    addVPOPasses(MPM, Level, /*RunVec=*/true);
  }

#endif // INTEL_COLLAB
  if (!CGSCCOptimizerLateEPCallbacks.empty()) {
    CGSCCPassManager CGPM;
    for (auto &C : CGSCCOptimizerLateEPCallbacks)
      C(CGPM, Level);
    if (!CGPM.isEmpty())
      MPM.addPass(createModuleToPostOrderCGSCCPassAdaptor(std::move(CGPM)));
  }
  if (!LateLoopOptimizationsEPCallbacks.empty()) {
    LoopPassManager LPM;
    for (auto &C : LateLoopOptimizationsEPCallbacks)
      C(LPM, Level);
    if (!LPM.isEmpty()) {
      MPM.addPass(createModuleToFunctionPassAdaptor(
          createFunctionToLoopPassAdaptor(std::move(LPM))));
    }
  }
  if (!LoopOptimizerEndEPCallbacks.empty()) {
    LoopPassManager LPM;
    for (auto &C : LoopOptimizerEndEPCallbacks)
      C(LPM, Level);
    if (!LPM.isEmpty()) {
      MPM.addPass(createModuleToFunctionPassAdaptor(
          createFunctionToLoopPassAdaptor(std::move(LPM))));
    }
  }
  if (!ScalarOptimizerLateEPCallbacks.empty()) {
    FunctionPassManager FPM;
    for (auto &C : ScalarOptimizerLateEPCallbacks)
      C(FPM, Level);
    if (!FPM.isEmpty())
      MPM.addPass(createModuleToFunctionPassAdaptor(std::move(FPM)));
  }
  if (!VectorizerStartEPCallbacks.empty()) {
    FunctionPassManager FPM;
    for (auto &C : VectorizerStartEPCallbacks)
      C(FPM, Level);
    if (!FPM.isEmpty())
      MPM.addPass(createModuleToFunctionPassAdaptor(std::move(FPM)));
  }

  MPM.addPass(createModuleToFunctionPassAdaptor(CoroEarlyPass()));
  CGSCCPassManager CGPM;
  CGPM.addPass(CoroSplitPass());
  MPM.addPass(createModuleToPostOrderCGSCCPassAdaptor(std::move(CGPM)));
  MPM.addPass(createModuleToFunctionPassAdaptor(CoroCleanupPass()));

  for (auto &C : OptimizerLastEPCallbacks)
    C(MPM, Level);

  if (LTOPreLink)
    addRequiredLTOPreLinkPasses(MPM);

  MPM.addPass(createModuleToFunctionPassAdaptor(AnnotationRemarksPass()));

  return MPM;
}

AAManager PassBuilder::buildDefaultAAPipeline() {
  AAManager AA;

  // The order in which these are registered determines their priority when
  // being queried.

  // First we register the basic alias analysis that provides the majority of
  // per-function local AA logic. This is a stateless, on-demand local set of
  // AA techniques.
  AA.registerFunctionAnalysis<BasicAA>();

  // Next we query fast, specialized alias analyses that wrap IR-embedded
  // information about aliasing.
  AA.registerFunctionAnalysis<ScopedNoAliasAA>();
  AA.registerFunctionAnalysis<TypeBasedAA>();

#if INTEL_CUSTOMIZATION
  AA.registerFunctionAnalysis<StdContainerAA>();
  if (EnableAndersen)
    AA.registerModuleAnalysis<AndersensAA>();
#endif // INTEL_CUSTOMIZATION

  // Add support for querying global aliasing information when available.
  // Because the `AAManager` is a function analysis and `GlobalsAA` is a module
  // analysis, all that the `AAManager` can do is query for any *cached*
  // results from `GlobalsAA` through a readonly proxy.
  AA.registerModuleAnalysis<GlobalsAA>();

  // Add target-specific alias analyses.
  if (TM)
    TM->registerDefaultAliasAnalyses(AA);

  return AA;
}
<|MERGE_RESOLUTION|>--- conflicted
+++ resolved
@@ -650,7 +650,6 @@
         LICMPass(PTO.LicmMssaOptCap, PTO.LicmMssaNoAccForPromotionCap));
 #endif // INTEL_CUSTOMIZATION
 
-<<<<<<< HEAD
     LPM1.addPass(LoopRotatePass(/* Disable header duplication */ true,
                                 isLTOPreLink(Phase)));
     // TODO: Investigate promotion cap for O1.
@@ -684,55 +683,6 @@
 
     for (auto &C : LoopOptimizerEndEPCallbacks)
       C(LPM2, Level);
-=======
-  LPM1.addPass(LoopRotatePass(/* Disable header duplication */ true,
-                              isLTOPreLink(Phase)));
-  // TODO: Investigate promotion cap for O1.
-  LPM1.addPass(LICMPass(PTO.LicmMssaOptCap, PTO.LicmMssaNoAccForPromotionCap));
-  LPM1.addPass(SimpleLoopUnswitchPass());
-  if (EnableLoopFlatten)
-    LPM1.addPass(LoopFlattenPass());
-
-  LPM2.addPass(LoopIdiomRecognizePass());
-  LPM2.addPass(IndVarSimplifyPass());
-
-  for (auto &C : LateLoopOptimizationsEPCallbacks)
-    C(LPM2, Level);
-
-  LPM2.addPass(LoopDeletionPass());
-
-  if (EnableLoopInterchange)
-    LPM2.addPass(LoopInterchangePass());
-
-  // Do not enable unrolling in PreLinkThinLTO phase during sample PGO
-  // because it changes IR to makes profile annotation in back compile
-  // inaccurate. The normal unroller doesn't pay attention to forced full unroll
-  // attributes so we need to make sure and allow the full unroll pass to pay
-  // attention to it.
-  if (Phase != ThinOrFullLTOPhase::ThinLTOPreLink || !PGOOpt ||
-      PGOOpt->Action != PGOOptions::SampleUse)
-    LPM2.addPass(LoopFullUnrollPass(Level.getSpeedupLevel(),
-                                    /* OnlyWhenForced= */ !PTO.LoopUnrolling,
-                                    PTO.ForgetAllSCEVInLoopUnroll));
-
-  for (auto &C : LoopOptimizerEndEPCallbacks)
-    C(LPM2, Level);
-
-  // We provide the opt remark emitter pass for LICM to use. We only need to do
-  // this once as it is immutable.
-  FPM.addPass(
-      RequireAnalysisPass<OptimizationRemarkEmitterAnalysis, Function>());
-  FPM.addPass(createFunctionToLoopPassAdaptor(std::move(LPM1),
-                                              /*UseMemorySSA=*/true,
-                                              /*UseBlockFrequencyInfo=*/true));
-  FPM.addPass(SimplifyCFGPass());
-  addInstCombinePass(FPM, !DTransEnabled); // INTEL
-  // The loop passes in LPM2 (LoopFullUnrollPass) do not preserve MemorySSA.
-  // *All* loop passes must preserve it, in order to be able to use it.
-  FPM.addPass(createFunctionToLoopPassAdaptor(std::move(LPM2),
-                                              /*UseMemorySSA=*/false,
-                                              /*UseBlockFrequencyInfo=*/false));
->>>>>>> c851e344
 
     // We provide the opt remark emitter pass for LICM to use. We only need to
     // do this once as it is immutable.
@@ -925,7 +875,6 @@
         LICMPass(PTO.LicmMssaOptCap, PTO.LicmMssaNoAccForPromotionCap));
 #endif // INTEL_CUSTOMIZATION
 
-<<<<<<< HEAD
     // Disable header duplication in loop rotation at -Oz.
     LPM1.addPass(
         LoopRotatePass(Level != OptimizationLevel::Oz, isLTOPreLink(Phase)));
@@ -954,35 +903,6 @@
     // inaccurate. The normal unroller doesn't pay attention to forced full
     // unroll attributes so we need to make sure and allow the full unroll pass
     // to pay attention to it.
-=======
-  // Disable header duplication in loop rotation at -Oz.
-  LPM1.addPass(
-      LoopRotatePass(Level != OptimizationLevel::Oz, isLTOPreLink(Phase)));
-  // TODO: Investigate promotion cap for O1.
-  LPM1.addPass(LICMPass(PTO.LicmMssaOptCap, PTO.LicmMssaNoAccForPromotionCap));
-  LPM1.addPass(
-      SimpleLoopUnswitchPass(/* NonTrivial */ Level == OptimizationLevel::O3 &&
-                             EnableO3NonTrivialUnswitching));
-  if (EnableLoopFlatten)
-    LPM1.addPass(LoopFlattenPass());
-
-  LPM2.addPass(LoopIdiomRecognizePass());
-  LPM2.addPass(IndVarSimplifyPass());
-
-  for (auto &C : LateLoopOptimizationsEPCallbacks)
-    C(LPM2, Level);
-
-  LPM2.addPass(LoopDeletionPass());
-
-  if (EnableLoopInterchange)
-    LPM2.addPass(LoopInterchangePass());
-
-  // Do not enable unrolling in PreLinkThinLTO phase during sample PGO
-  // because it changes IR to makes profile annotation in back compile
-  // inaccurate. The normal unroller doesn't pay attention to forced full unroll
-  // attributes so we need to make sure and allow the full unroll pass to pay
-  // attention to it.
->>>>>>> c851e344
 #if INTEL_CUSTOMIZATION
     // HIR complete unroll pass replaces LLVM's full loop unroll pass.
     if ((Phase != ThinOrFullLTOPhase::ThinLTOPreLink || !PGOOpt ||
@@ -1011,7 +931,6 @@
 #else // INTEL_CUSTOMIZATION
     FPM.addPass(InstCombinePass());
 #endif // INTEL_CUSTOMIZATION
-<<<<<<< HEAD
     // The loop passes in LPM2 (LoopIdiomRecognizePass, IndVarSimplifyPass,
     // LoopDeletionPass and LoopFullUnrollPass) do not preserve MemorySSA.
     // *All* loop passes must preserve it, in order to be able to use it.
@@ -1020,14 +939,6 @@
                                         /*UseMemorySSA=*/false,
                                         /*UseBlockFrequencyInfo=*/false));
   }
-=======
-  // The loop passes in LPM2 (LoopIdiomRecognizePass, IndVarSimplifyPass,
-  // LoopDeletionPass and LoopFullUnrollPass) do not preserve MemorySSA.
-  // *All* loop passes must preserve it, in order to be able to use it.
-  FPM.addPass(createFunctionToLoopPassAdaptor(std::move(LPM2),
-                                              /*UseMemorySSA=*/false,
-                                              /*UseBlockFrequencyInfo=*/false));
->>>>>>> c851e344
 
   // Delete small array after loop unroll.
   FPM.addPass(SROAPass());
