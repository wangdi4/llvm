// INTEL_CUSTOMIZATION
//
// INTEL CONFIDENTIAL
//
// Modifications, Copyright (C) 2021-2023 Intel Corporation
//
// This software and the related documents are Intel copyrighted materials, and
// your use of them is governed by the express license under which they were
// provided to you ("License"). Unless the License provides otherwise, you may
// not use, modify, copy, publish, distribute, disclose or transmit this
// software or the related documents without Intel's prior written permission.
//
// This software and the related documents are provided as is, with no express
// or implied warranties, other than those that are expressly stated in the
// License.
//
// end INTEL_CUSTOMIZATION
//===- Construction of pass pipelines -------------------------------------===//
//
// Part of the LLVM Project, under the Apache License v2.0 with LLVM Exceptions.
// See https://llvm.org/LICENSE.txt for license information.
// SPDX-License-Identifier: Apache-2.0 WITH LLVM-exception
//
//===----------------------------------------------------------------------===//
/// \file
///
/// This file provides the implementation of the PassBuilder based on our
/// static pass registry as well as related functionality. It also provides
/// helpers to aid in analyzing, debugging, and testing passes and pass
/// pipelines.
///
//===----------------------------------------------------------------------===//

#include "llvm/ADT/Statistic.h"
#include "llvm/Analysis/AliasAnalysis.h"
#include "llvm/Analysis/BasicAliasAnalysis.h"
#include "llvm/Analysis/CGSCCPassManager.h"
#include "llvm/Analysis/GlobalsModRef.h"
#include "llvm/Analysis/InlineAdvisor.h"
#include "llvm/Analysis/OptimizationRemarkEmitter.h"
#include "llvm/Analysis/ProfileSummaryInfo.h"
#include "llvm/Analysis/ScopedNoAliasAA.h"
#include "llvm/Analysis/TypeBasedAliasAnalysis.h"
#include "llvm/IR/PassManager.h"
#include "llvm/Passes/OptimizationLevel.h"
#include "llvm/Passes/PassBuilder.h"
#include "llvm/Support/CommandLine.h"
#include "llvm/Support/ErrorHandling.h"
#include "llvm/Support/PGOOptions.h"
#include "llvm/Support/VirtualFileSystem.h"
#include "llvm/Target/TargetMachine.h"
#include "llvm/Transforms/AggressiveInstCombine/AggressiveInstCombine.h"
#include "llvm/Transforms/Coroutines/CoroCleanup.h"
#include "llvm/Transforms/Coroutines/CoroConditionalWrapper.h"
#include "llvm/Transforms/Coroutines/CoroEarly.h"
#include "llvm/Transforms/Coroutines/CoroElide.h"
#include "llvm/Transforms/Coroutines/CoroSplit.h"
#include "llvm/Transforms/IPO/AlwaysInliner.h"
#include "llvm/Transforms/IPO/Annotation2Metadata.h"
#include "llvm/Transforms/IPO/ArgumentPromotion.h"
#include "llvm/Transforms/IPO/Attributor.h"
#include "llvm/Transforms/IPO/CalledValuePropagation.h"
#include "llvm/Transforms/IPO/ConstantMerge.h"
#include "llvm/Transforms/IPO/CrossDSOCFI.h"
#include "llvm/Transforms/IPO/DeadArgumentElimination.h"
#include "llvm/Transforms/IPO/ElimAvailExtern.h"
#include "llvm/Transforms/IPO/ForceFunctionAttrs.h"
#include "llvm/Transforms/IPO/FunctionAttrs.h"
#include "llvm/Transforms/IPO/GlobalDCE.h"
#include "llvm/Transforms/IPO/GlobalOpt.h"
#include "llvm/Transforms/IPO/GlobalSplit.h"
#include "llvm/Transforms/IPO/HotColdSplitting.h"
#include "llvm/Transforms/IPO/IROutliner.h"
#include "llvm/Transforms/IPO/InferFunctionAttrs.h"
#include "llvm/Transforms/IPO/Inliner.h"
#include "llvm/Transforms/IPO/LowerTypeTests.h"
#include "llvm/Transforms/IPO/MemProfContextDisambiguation.h"
#include "llvm/Transforms/IPO/MergeFunctions.h"
#include "llvm/Transforms/IPO/ModuleInliner.h"
#include "llvm/Transforms/IPO/OpenMPOpt.h"
#include "llvm/Transforms/IPO/PartialInlining.h"
#include "llvm/Transforms/IPO/SCCP.h"
#include "llvm/Transforms/IPO/SampleProfile.h"
#include "llvm/Transforms/IPO/SampleProfileProbe.h"
#include "llvm/Transforms/IPO/SyntheticCountsPropagation.h"
#include "llvm/Transforms/IPO/WholeProgramDevirt.h"
#include "llvm/Transforms/InstCombine/InstCombine.h"
#include "llvm/Transforms/Instrumentation/CGProfile.h"
#include "llvm/Transforms/Instrumentation/ControlHeightReduction.h"
#include "llvm/Transforms/Instrumentation/InstrOrderFile.h"
#include "llvm/Transforms/Instrumentation/InstrProfiling.h"
#include "llvm/Transforms/Instrumentation/MemProfiler.h"
#include "llvm/Transforms/Instrumentation/PGOInstrumentation.h"
#include "llvm/Transforms/Scalar/ADCE.h"
#include "llvm/Transforms/Scalar/AlignmentFromAssumptions.h"
#include "llvm/Transforms/Scalar/AnnotationRemarks.h"
#include "llvm/Transforms/Scalar/BDCE.h"
#include "llvm/Transforms/Scalar/CallSiteSplitting.h"
#include "llvm/Transforms/Scalar/ConstraintElimination.h"
#include "llvm/Transforms/Scalar/CorrelatedValuePropagation.h"
#include "llvm/Transforms/Scalar/DFAJumpThreading.h"
#include "llvm/Transforms/Scalar/DeadStoreElimination.h"
#include "llvm/Transforms/Scalar/DivRemPairs.h"
#include "llvm/Transforms/Scalar/EarlyCSE.h"
#include "llvm/Transforms/Scalar/Float2Int.h"
#include "llvm/Transforms/Scalar/GVN.h"
#include "llvm/Transforms/Scalar/IndVarSimplify.h"
#include "llvm/Transforms/Scalar/InferAddressSpaces.h"
#include "llvm/Transforms/Scalar/InstSimplifyPass.h"
#include "llvm/Transforms/Scalar/JumpThreading.h"
#include "llvm/Transforms/Scalar/LICM.h"
#include "llvm/Transforms/Scalar/LoopDeletion.h"
#include "llvm/Transforms/Scalar/LoopDistribute.h"
#include "llvm/Transforms/Scalar/LoopFlatten.h"
#include "llvm/Transforms/Scalar/LoopIdiomRecognize.h"
#include "llvm/Transforms/Scalar/LoopInstSimplify.h"
#include "llvm/Transforms/Scalar/LoopInterchange.h"
#include "llvm/Transforms/Scalar/LoopLoadElimination.h"
#include "llvm/Transforms/Scalar/LoopPassManager.h"
#include "llvm/Transforms/Scalar/LoopRotation.h"
#include "llvm/Transforms/Scalar/LoopSimplifyCFG.h"
#include "llvm/Transforms/Scalar/LoopSink.h"
#include "llvm/Transforms/Scalar/LoopUnrollAndJamPass.h"
#include "llvm/Transforms/Scalar/LoopUnrollPass.h"
#include "llvm/Transforms/Scalar/LowerConstantIntrinsics.h"
#include "llvm/Transforms/Scalar/LowerExpectIntrinsic.h"
#include "llvm/Transforms/Scalar/LowerMatrixIntrinsics.h"
#include "llvm/Transforms/Scalar/MemCpyOptimizer.h"
#include "llvm/Transforms/Scalar/MergedLoadStoreMotion.h"
#include "llvm/Transforms/Scalar/NewGVN.h"
#include "llvm/Transforms/Scalar/Reassociate.h"
#include "llvm/Transforms/Scalar/SCCP.h"
#include "llvm/Transforms/Scalar/SROA.h"
#include "llvm/Transforms/Scalar/SimpleLoopUnswitch.h"
#include "llvm/Transforms/Scalar/SimplifyCFG.h"
#include "llvm/Transforms/Scalar/SpeculativeExecution.h"
#include "llvm/Transforms/Scalar/TailRecursionElimination.h"
#include "llvm/Transforms/Scalar/WarnMissedTransforms.h"
#include "llvm/Transforms/Utils/AddDiscriminators.h"
#include "llvm/Transforms/Utils/AssumeBundleBuilder.h"
#include "llvm/Transforms/Utils/CanonicalizeAliases.h"
#include "llvm/Transforms/Utils/CountVisits.h"
#include "llvm/Transforms/Utils/InjectTLIMappings.h"
#include "llvm/Transforms/Utils/LibCallsShrinkWrap.h"
#include "llvm/Transforms/Utils/Mem2Reg.h"
#include "llvm/Transforms/Utils/NameAnonGlobals.h"
#include "llvm/Transforms/Utils/RelLookupTableConverter.h"
#include "llvm/Transforms/Utils/SimplifyCFGOptions.h"
#include "llvm/Transforms/Vectorize/LoopVectorize.h"
#include "llvm/Transforms/Vectorize/SLPVectorizer.h"
#include "llvm/Transforms/Vectorize/VectorCombine.h"

#if INTEL_CUSTOMIZATION
#include "llvm/ADT/ScopeExit.h"
#include "llvm/Analysis/Intel_Andersens.h"
#include "llvm/Analysis/Intel_ArrayUseAnalysis.h"
#include "llvm/Analysis/Intel_StdContainerAA.h"
#include "llvm/Analysis/Intel_WP.h"
#include "llvm/DebugInfo/Intel_Debug/Intel_Debug.h"
#include "llvm/IRPrinter/IRPrintingPasses.h"
#include "llvm/Transforms/IPO/Intel_AdvancedFastCall.h"
#include "llvm/Transforms/IPO/Intel_AggInliner.h"
#include "llvm/Transforms/IPO/Intel_ArgNoAliasProp.h"
#include "llvm/Transforms/IPO/Intel_ArgumentAlignment.h"
#include "llvm/Transforms/IPO/Intel_AutoCPUClone.h"
#include "llvm/Transforms/IPO/Intel_CallTreeCloning.h"
#include "llvm/Transforms/Scalar/LoopStrengthReduce.h"
#if INTEL_FEATURE_SW_ADVANCED
#include "llvm/Transforms/IPO/Intel_DeadArrayOpsElimination.h"
#endif // INTEL_FEATURE_SW_ADVANCED
#include "llvm/Transforms/IPO/Intel_DopeVectorConstProp.h"
#if INTEL_FEATURE_SW_DTRANS
#include "llvm/Transforms/IPO/Intel_FoldWPIntrinsic.h"
#endif // INTEL_FEATURE_SW_DTRANS
#include "llvm/Transforms/IPO/Intel_InlineLists.h"
#include "llvm/Transforms/IPO/Intel_InlineReportEmitter.h"
#include "llvm/Transforms/IPO/Intel_InlineReportSetup.h"
#include "llvm/Transforms/IPO/Intel_IPArrayTranspose.h"
#include "llvm/Transforms/IPO/Intel_IPODeadArgElimination.h"
#if INTEL_FEATURE_SW_ADVANCED
#include "llvm/Transforms/IPO/Intel_IPCloning.h"
#include "llvm/Transforms/IPO/Intel_IPOPrefetch.h"
#include "llvm/Transforms/IPO/Intel_IPPredOpt.h"
#endif // INTEL_FEATURE_SW_ADVANCED
#include "llvm/Transforms/IPO/Intel_MathLibrariesDeclaration.h"
#include "llvm/Transforms/IPO/Intel_OptimizeDynamicCasts.h"
#if INTEL_FEATURE_SW_ADVANCED
#include "llvm/Transforms/IPO/Intel_PartialInline.h"
#include "llvm/Transforms/IPO/Intel_QsortRecognizer.h"
#include "llvm/Transforms/IPO/Intel_TileMVInlMarker.h"
#endif // INTEL_FEATURE_SW_ADVANCED
#include "llvm/Transforms/IPO/Intel_VTableFixup.h"
#include "llvm/Transforms/IPO/Internalize.h"
#include "llvm/Transforms/Scalar/Intel_IVSplit.h"
#if INTEL_FEATURE_SW_ADVANCED
#include "llvm/Transforms/Scalar/Intel_FunctionRecognizer.h"
#endif // INTEL_FEATURE_SW_ADVANCED
#include "llvm/Transforms/Scalar/Intel_GlobalOpt.h"
#include "llvm/Transforms/Scalar/Intel_IndirectCallConv.h"
#include "llvm/Transforms/Scalar/Intel_LoopAttrs.h"
#include "llvm/Transforms/Scalar/Intel_LoopOptMarker.h"
#include "llvm/Transforms/Scalar/Intel_LowerSubscriptIntrinsic.h"
#include "llvm/Transforms/Scalar/Intel_StdContainerOpt.h"
#include "llvm/Transforms/Scalar/Intel_TbaaMDPropagation.h"
#include "llvm/Transforms/Scalar/InductiveRangeCheckElimination.h"
#include "llvm/Transforms/Scalar/NaryReassociate.h"
#include "llvm/Transforms/Utils/LowerSwitch.h"
#if INTEL_FEATURE_SW_ADVANCED
#include "llvm/Transforms/Scalar/Intel_TightLoopEmitter.h"
#endif // INTEL_FEATURE_SW_ADVANCED
#include "llvm/Analysis/Intel_OptReport/OptReportOptionsPass.h"
#include "llvm/Analysis/Intel_XmainOptLevelPass.h"
#include "llvm/Transforms/Scalar/Intel_AddSubReassociate.h"
#include "llvm/Transforms/Scalar/Intel_DopeVectorHoist.h"
#include "llvm/Transforms/Scalar/Intel_ForcedCMOVGeneration.h"
#include "llvm/Transforms/Scalar/Intel_HandlePragmaVectorAligned.h"
#include "llvm/Transforms/Scalar/Intel_LoopCarriedCSE.h"
#include "llvm/Transforms/Scalar/Intel_MultiVersioning.h"
#include "llvm/Transforms/Scalar/Intel_OptReportEmitter.h"
#if INTEL_FEATURE_SW_ADVANCED
#include "llvm/Transforms/Scalar/Intel_NontemporalStore.h"
#endif // INTEL_FEATURE_SW_ADVANCED
#include "llvm/Transforms/Scalar/Intel_TransformSinAndCosCalls.h"
#endif // INTEL_CUSTOMIZATION
#include "llvm/Transforms/SYCLTransforms/Passes.h"
#if INTEL_CUSTOMIZATION
#include "llvm/Transforms/Utils/Intel_VecClone.h"
#include "llvm/Transforms/Vectorize/IntelMFReplacement.h"
#include "llvm/Transforms/Vectorize/Intel_LoadCoalescing.h"
// Intel Loop Optimization framework
// Framework passes
#include "llvm/Analysis/Intel_LoopAnalysis/Framework/HIRFramework.h"
#include "llvm/Analysis/Intel_LoopAnalysis/Framework/HIRRegionIdentification.h"
#include "llvm/Analysis/Intel_LoopAnalysis/Framework/HIRSCCFormation.h"
#include "llvm/Transforms/Intel_LoopTransforms/HIRCodeGenPass.h"
#include "llvm/Transforms/Intel_LoopTransforms/HIROptReportEmitterPass.h"
#include "llvm/Transforms/Intel_LoopTransforms/HIRSSADeconstructionPass.h"

// Marker count pass
#if INTEL_FEATURE_MARKERCOUNT
#include "llvm/Transforms/Instrumentation/Intel_MarkerCountIntrinsicInserter.h"
#endif // INTEL_FEATURE_MARKERCOUNT

// VPlan Vectorizer passes
#include "llvm/Transforms/Intel_MapIntrinToIml/MapIntrinToIml.h"
#include "llvm/Transforms/Intel_VPO/VPODirectiveCleanup.h"
#include "llvm/Transforms/Vectorize/IntelVPlanDriver.h"
#include "llvm/Transforms/Vectorize/IntelVPlanFunctionVectorizer.h"
#include "llvm/Transforms/Vectorize/IntelVPlanPragmaOmpOrderedSimdExtract.h"
#include "llvm/Transforms/Vectorize/IntelVPlanPragmaOmpSimdIf.h"

// Analysis passes
#include "llvm/Analysis/Intel_LoopAnalysis/Analysis/HIRArraySectionAnalysis.h"
#include "llvm/Analysis/Intel_LoopAnalysis/Analysis/HIRDDAnalysis.h"
#include "llvm/Analysis/Intel_LoopAnalysis/Analysis/HIRLocalityAnalysis.h"
#include "llvm/Analysis/Intel_LoopAnalysis/Analysis/HIRLoopResource.h"
#include "llvm/Analysis/Intel_LoopAnalysis/Analysis/HIRLoopStatistics.h"
#include "llvm/Analysis/Intel_LoopAnalysis/Analysis/HIRParVecAnalysis.h"
#include "llvm/Analysis/Intel_LoopAnalysis/Analysis/HIRSafeReductionAnalysis.h"
#include "llvm/Analysis/Intel_LoopAnalysis/Analysis/HIRSparseArrayReductionAnalysis.h"

// Transformation passes
#include "llvm/Transforms/Intel_LoopTransforms/HIRAosToSoaPass.h"
#include "llvm/Transforms/Intel_LoopTransforms/HIRArrayScalarizationTestLauncherPass.h"
#include "llvm/Transforms/Intel_LoopTransforms/HIRArrayTransposePass.h"
#include "llvm/Transforms/Intel_LoopTransforms/HIRConditionalLoadStoreMotion.h"
#include "llvm/Transforms/Intel_LoopTransforms/HIRConditionalTempSinkingPass.h"
#include "llvm/Transforms/Intel_LoopTransforms/HIRDeadStoreEliminationPass.h"
#include "llvm/Transforms/Intel_LoopTransforms/HIRGeneralUnrollPass.h"
#include "llvm/Transforms/Intel_LoopTransforms/HIRGenerateMKLCallPass.h"
#include "llvm/Transforms/Intel_LoopTransforms/HIRIdentityMatrixIdiomRecognitionPass.h"
#include "llvm/Transforms/Intel_LoopTransforms/HIRIdentityMatrixSubstitution.h"
#include "llvm/Transforms/Intel_LoopTransforms/HIRIdiomRecognitionPass.h"
#include "llvm/Transforms/Intel_LoopTransforms/HIRIfReversalPass.h"
#include "llvm/Transforms/Intel_LoopTransforms/HIRLMMPass.h"
#include "llvm/Transforms/Intel_LoopTransforms/HIRLastValueComputationPass.h"
#include "llvm/Transforms/Intel_LoopTransforms/HIRLoopBlockingPass.h"
#include "llvm/Transforms/Intel_LoopTransforms/HIRLoopCollapsePass.h"
#include "llvm/Transforms/Intel_LoopTransforms/HIRLoopConcatenationPass.h"
#include "llvm/Transforms/Intel_LoopTransforms/HIRLoopDistributionForLoopNestPass.h"
#include "llvm/Transforms/Intel_LoopTransforms/HIRLoopDistributionForMemRecPass.h"
#include "llvm/Transforms/Intel_LoopTransforms/HIRLoopFusionPass.h"
#include "llvm/Transforms/Intel_LoopTransforms/HIRLoopIndependentScalarReplPass.h"
#include "llvm/Transforms/Intel_LoopTransforms/HIRLoopInterchangePass.h"
#include "llvm/Transforms/Intel_LoopTransforms/HIRLoopPeelingPass.h"
#include "llvm/Transforms/Intel_LoopTransforms/HIRLoopRematerializePass.h"
#include "llvm/Transforms/Intel_LoopTransforms/HIRLoopRerollPass.h"
#include "llvm/Transforms/Intel_LoopTransforms/HIRLoopReversalPass.h"
#include "llvm/Transforms/Intel_LoopTransforms/HIRLowerSmallMemsetMemcpyPass.h"
#include "llvm/Transforms/Intel_LoopTransforms/HIRMVForConstUBPass.h"
#include "llvm/Transforms/Intel_LoopTransforms/HIRMVForVariableStridePass.h"
#include "llvm/Transforms/Intel_LoopTransforms/HIRMemoryReductionSinkingPass.h"
#include "llvm/Transforms/Intel_LoopTransforms/HIRMinMaxBlobToSelectPass.h"
#include "llvm/Transforms/Intel_LoopTransforms/HIRMinMaxRecognitionPass.h"
#include "llvm/Transforms/Intel_LoopTransforms/HIRMultiExitLoopRerollPass.h"
#include "llvm/Transforms/Intel_LoopTransforms/HIRNonZeroSinkingForPerfectLoopnest.h"
#include "llvm/Transforms/Intel_LoopTransforms/HIRNontemporalMarking.h"
#include "llvm/Transforms/Intel_LoopTransforms/HIRNormalizeCasts.h"
#include "llvm/Transforms/Intel_LoopTransforms/HIROptPredicatePass.h"
#include "llvm/Transforms/Intel_LoopTransforms/HIROptVarPredicatePass.h"
#include "llvm/Transforms/Intel_LoopTransforms/HIRPMSymbolicTripCountCompleteUnrollPass.h"
#include "llvm/Transforms/Intel_LoopTransforms/HIRPostVecCompleteUnrollPass.h"
#include "llvm/Transforms/Intel_LoopTransforms/HIRPreVecCompleteUnrollPass.h"
#include "llvm/Transforms/Intel_LoopTransforms/HIRPrefetchingPass.h"
#include "llvm/Transforms/Intel_LoopTransforms/HIRPropagateCastedIVPass.h"
#include "llvm/Transforms/Intel_LoopTransforms/HIRRecognizeParLoopPass.h"
#include "llvm/Transforms/Intel_LoopTransforms/HIRRowWiseMVPass.h"
#include "llvm/Transforms/Intel_LoopTransforms/HIRRuntimeDDPass.h"
#include "llvm/Transforms/Intel_LoopTransforms/HIRScalarReplArrayPass.h"
#include "llvm/Transforms/Intel_LoopTransforms/HIRSinkingForPerfectLoopnestPass.h"
#include "llvm/Transforms/Intel_LoopTransforms/HIRSpecialOptPredicatePass.h"
#include "llvm/Transforms/Intel_LoopTransforms/HIRStoreResultIntoTempArray.h"
#include "llvm/Transforms/Intel_LoopTransforms/HIRSumWindowReuse.h"
#include "llvm/Transforms/Intel_LoopTransforms/HIRTempArrayTranspose.h"
#include "llvm/Transforms/Intel_LoopTransforms/HIRTempCleanupPass.h"
#include "llvm/Transforms/Intel_LoopTransforms/HIRUndoSinkingForPerfectLoopnestPass.h"
#include "llvm/Transforms/Intel_LoopTransforms/HIRUnrollAndJamPass.h"
#include "llvm/Transforms/Intel_LoopTransforms/HIRVecDirInsertPass.h"
#if INTEL_FEATURE_SW_ADVANCED
#include "llvm/Transforms/Intel_LoopTransforms/HIRCrossLoopArrayContraction.h"
#include "llvm/Transforms/Intel_LoopTransforms/HIRInterLoopBlockingPass.h"
#endif // INTEL_FEATURE_SW_ADVANCED

#if INTEL_FEATURE_SW_DTRANS
#include "Intel_DTrans/DTransCommon.h"
#include "Intel_DTrans/DTransPasses.h"
#endif // INTEL_FEATURE_SW_DTRANS
#include "llvm/Transforms/VPO/Paropt/Intel_VPOParoptApplyConfig.h"
#include "llvm/Transforms/VPO/Paropt/Intel_VPOParoptOptimizeDataSharing.h"
#include "llvm/Transforms/VPO/Paropt/Intel_VPOParoptSharedPrivatization.h"
#include "llvm/Transforms/VPO/Paropt/Intel_VPOParoptTargetInline.h"
#endif // INTEL_CUSTOMIZATION
#if INTEL_COLLAB
// VPO
#include "llvm/Analysis/VPO/WRegionInfo/WRegionCollection.h"
#include "llvm/Analysis/VPO/WRegionInfo/WRegionInfo.h"
#include "llvm/Transforms/VPO/Paropt/VPOParopt.h"
#include "llvm/Transforms/VPO/Paropt/VPOParoptGuardMemoryMotion.h"
#include "llvm/Transforms/VPO/Paropt/VPOParoptLoopCollapse.h"
#include "llvm/Transforms/VPO/Paropt/VPOParoptLoopTransform.h"
#include "llvm/Transforms/VPO/Paropt/VPOParoptPrepare.h"
#include "llvm/Transforms/VPO/Paropt/VPOParoptTpv.h"
#include "llvm/Transforms/VPO/Utils/CFGRestructuring.h"
#include "llvm/Transforms/VPO/Utils/CFGSimplify.h"
#include "llvm/Transforms/VPO/Utils/VPORenameOperands.h"
#include "llvm/Transforms/VPO/Utils/VPORestoreOperands.h"
#else // ! INTEL_COLLAB
#include "llvm/Transforms/Scalar/InferAddressSpaces.h"
#endif // INTEL_COLLAB

using namespace llvm::loopopt;                 // INTEL
using namespace llvm::llvm_intel_wp_analysis;  // INTEL

#if INTEL_CUSTOMIZATION

#define INTEL_LIMIT_BEGIN(PM, LIMITER)         \
  {                                            \
    PM.setLimiter(LIMITER);

#define INTEL_LIMIT_END(PM)                    \
    PM.resetLimiter();                         \
  }

// Enable the partial inlining during LTO
static cl::opt<bool>
    RunLTOPartialInlining("enable-npm-lto-partial-inlining", cl::init(true),
                       cl::Hidden, cl::ZeroOrMore,
                       cl::desc("Run LTO Partial inlinining pass"));

#if INTEL_FEATURE_SW_ADVANCED
// Partial inlining for simple functions
static cl::opt<bool>
    EnableIntelPI("enable-npm-intel-pi", cl::init(true), cl::Hidden,
                cl::desc("Enable the partial inlining for simple functions"));
#endif // INTEL_FEATURE_SW_ADVANCED

// Inline Aggressive Analysis
static cl::opt<bool> EnableInlineAggAnalysis(
    "enable-npm-inline-aggressive-analysis", cl::init(true), cl::Hidden,
    cl::desc(
        "Enable Inline Aggressive Analysis for the new PM (default = on)"));

// Enable vectorization at O0 optimization level.
cl::opt<bool> EnableO0Vectorization(
    "enable-o0-vectorization", cl::init(false), cl::Hidden,
    cl::desc("Enable vectorization at O0 optimization level"));

#if INTEL_FEATURE_SW_ADVANCED
// IP Cloning
static cl::opt<bool> EnableIPCloning(
    "enable-npm-ip-cloning", cl::init(true), cl::Hidden,
    cl::desc("Enable IP Cloning for the new PM (default = on)"));
#endif // INTEL_FEATURE_SW_ADVANCED
static cl::opt<bool> EnableCallTreeCloning(
    "enable-npm-call-tree-cloning", cl::init(true), cl::Hidden,
    cl::desc("Enable Call Tree Cloning for the new PM (default = on)"));

// IPO Array Transpose
static cl::opt<bool> EnableIPArrayTranspose(
    "enable-npm-ip-array-transpose", cl::init(true), cl::Hidden,
    cl::desc("Enable IPO Array Transpose for the new PM (default = on)"));

#if INTEL_FEATURE_SW_ADVANCED
// Dead Array Element Ops Elimination
static cl::opt<bool> EnableDeadArrayOpsElim(
    "enable-npm-dead-array-ops-elim", cl::init(true), cl::Hidden,
    cl::desc(
        "Enable Dead Array Ops Elimination for the new PM (default = on)"));

// IPO Prefetch
static cl::opt<bool> EnableIPOPrefetch("enable-npm-ipo-prefetch",
                                       cl::init(true), cl::Hidden,
                                       cl::desc("Enable IPO Prefetch"));
#endif // INTEL_FEATURE_SW_ADVANCED

// Indirect call Conv
static cl::opt<bool> EnableIndirectCallConv(
    "enable-npm-ind-call-conv", cl::init(true), cl::Hidden,
    cl::desc("Enable Indirect Call Conv for the new PM (default = on)"));

// Function multi-versioning.
static cl::opt<bool> EnableMultiVersioning(
    "enable-npm-multiversioning", cl::init(true), cl::ReallyHidden,
    cl::desc("Enable Function Multi-versioning in the new PM"));

// Enable Auto Cpu Dispatch.
static cl::opt<bool> EnableAX("enable-ax", cl::init(false), cl::ReallyHidden,
                              cl::desc("Enable Auto CPU Dispatch"));

// Enable whole program analysis
static cl::opt<bool> EnableWPA(
    "enable-npm-whole-program-analysis", cl::init(true), cl::ReallyHidden,
    cl::desc("Enable Whole Program analysis in the new pass manager"));

extern cl::opt<bool> ConvertToSubs;
extern cl::opt<bool> EnableLV;
enum class ThroughputMode { None, SingleJob, MultipleJob };
extern cl::opt<ThroughputMode> ThroughputModeOpt;
extern cl::opt<bool> EnableLoadCoalescing;
extern cl::opt<bool> EnableSROAAfterSLP;

namespace llvm {
extern cl::opt<bool> EnableHandlePragmaVectorAligned;
// Andersen AliasAnalysis
extern cl::opt<bool> EnableAndersen;
extern cl::opt<bool> EnableArgNoAliasProp;
extern cl::opt<bool> RunLoopOptFrameworkOnly;
enum class LoopOptMode { None, LightWeight, Full };
extern cl::opt<LoopOptMode> RunLoopOpts;
extern cl::opt<bool> EnableTbaaProp;
extern cl::opt<bool> EnableVPlanDriver;
extern cl::opt<bool> RunVecClone;
extern cl::opt<bool> EnableDeviceSimd;
extern cl::opt<bool> EnableVPlanDriverHIR;
extern cl::opt<bool> RunVPOVecopt;
extern cl::opt<bool> RunPreLoopOptVPOPasses;
extern cl::opt<bool> RunPostLoopOptVPOPasses;
extern cl::opt<bool> EnableVPOParoptSharedPrivatization;
extern cl::opt<bool> EnableVPOParoptTargetInline;
extern cl::opt<bool> EnableEarlyLSR;
extern cl::opt<bool> EnableStdContainerOpt;
extern cl::opt<bool> EnableNonLTOGlobalVarOpt;
extern cl::opt<bool> EarlyJumpThreading;
} // namespace llvm
#endif // INTEL_CUSTOMIZATION

#if INTEL_COLLAB
namespace llvm {
// TODO: Change this to an enum class in PassManagerBuilder.cpp
enum { InvokeParoptBeforeInliner = 1, InvokeParoptAfterInliner };
extern cl::opt<unsigned> RunVPOOpt;
extern cl::opt<unsigned> RunVPOParopt;
extern cl::opt<bool> SPIRVOptimizationMode;
} // namespace llvm
#endif // INTEL_COLLAB

using namespace llvm;

static cl::opt<InliningAdvisorMode> UseInlineAdvisor(
    "enable-ml-inliner", cl::init(InliningAdvisorMode::Default), cl::Hidden,
    cl::desc("Enable ML policy for inliner. Currently trained for -Oz only"),
    cl::values(clEnumValN(InliningAdvisorMode::Default, "default",
                          "Heuristics-based inliner version."),
               clEnumValN(InliningAdvisorMode::Development, "development",
                          "Use development mode (runtime-loadable model)."),
               clEnumValN(InliningAdvisorMode::Release, "release",
                          "Use release mode (AOT-compiled model).")));

static cl::opt<bool> EnableSyntheticCounts(
    "enable-npm-synthetic-counts", cl::Hidden,
    cl::desc("Run synthetic function entry count generation "
             "pass"));

/// Flag to enable inline deferral during PGO.
static cl::opt<bool>
    EnablePGOInlineDeferral("enable-npm-pgo-inline-deferral", cl::init(true),
                            cl::Hidden,
                            cl::desc("Enable inline deferral during PGO"));

static cl::opt<bool> EnableMemProfiler("enable-mem-prof", cl::Hidden,
                                       cl::desc("Enable memory profiler"));

static cl::opt<bool> EnableModuleInliner("enable-module-inliner",
                                         cl::init(false), cl::Hidden,
                                         cl::desc("Enable module inliner"));

static cl::opt<bool> PerformMandatoryInliningsFirst(
    "mandatory-inlining-first", cl::init(true), cl::Hidden,
    cl::desc("Perform mandatory inlinings module-wide, before performing "
             "inlining"));

static cl::opt<bool> EnableEagerlyInvalidateAnalyses(
    "eagerly-invalidate-analyses", cl::init(true), cl::Hidden,
    cl::desc("Eagerly invalidate more analyses in default pipelines"));

static cl::opt<bool> EnableMergeFunctions(
    "enable-merge-functions", cl::init(false), cl::Hidden,
    cl::desc("Enable function merging as part of the optimization pipeline"));

static cl::opt<bool> EnablePostPGOLoopRotation(
    "enable-post-pgo-loop-rotation", cl::init(true), cl::Hidden,
    cl::desc("Run the loop rotation transformation after PGO instrumentation"));

static cl::opt<bool> EnableGlobalAnalyses(
    "enable-global-analyses", cl::init(true), cl::Hidden,
    cl::desc("Enable inter-procedural analyses"));

static cl::opt<bool>
    SYCLOptimizationMode("sycl-opt", cl::init(false), cl::Hidden,
                         cl::desc("Enable SYCL optimization mode."));

static cl::opt<bool>
    RunPartialInlining("enable-partial-inlining", cl::init(false), cl::Hidden,
                       cl::desc("Run Partial inlinining pass"));

static cl::opt<bool> ExtraVectorizerPasses(
    "extra-vectorizer-passes", cl::init(false), cl::Hidden,
    cl::desc("Run cleanup optimization passes after vectorization"));

static cl::opt<bool> RunNewGVN("enable-newgvn", cl::init(false), cl::Hidden,
                               cl::desc("Run the NewGVN pass"));

static cl::opt<bool> EnableLoopInterchange(
    "enable-loopinterchange", cl::init(false), cl::Hidden,
    cl::desc("Enable the experimental LoopInterchange Pass"));

static cl::opt<bool> EnableUnrollAndJam("enable-unroll-and-jam",
                                        cl::init(false), cl::Hidden,
                                        cl::desc("Enable Unroll And Jam Pass"));

static cl::opt<bool> EnableLoopFlatten("enable-loop-flatten", cl::init(false),
                                       cl::Hidden,
                                       cl::desc("Enable the LoopFlatten Pass"));

static cl::opt<bool>
    EnableDFAJumpThreading("enable-dfa-jump-thread",
                           cl::desc("Enable DFA jump threading"),
                           cl::init(false), cl::Hidden);

static cl::opt<bool>
    EnableHotColdSplit("hot-cold-split",
                       cl::desc("Enable hot-cold splitting pass"));

static cl::opt<bool> EnableIROutliner("ir-outliner", cl::init(false),
                                      cl::Hidden,
                                      cl::desc("Enable ir outliner pass"));

static cl::opt<bool>
    DisablePreInliner("disable-preinline", cl::init(false), cl::Hidden,
                      cl::desc("Disable pre-instrumentation inliner"));

static cl::opt<int> PreInlineThreshold(
    "preinline-threshold", cl::Hidden, cl::init(75),
    cl::desc("Control the amount of inlining in pre-instrumentation inliner "
             "(default = 75)"));

static cl::opt<bool>
    EnableGVNHoist("enable-gvn-hoist",
                   cl::desc("Enable the GVN hoisting pass (default = off)"));

static cl::opt<bool>
    EnableGVNSink("enable-gvn-sink",
                  cl::desc("Enable the GVN sinking pass (default = off)"));

// This option is used in simplifying testing SampleFDO optimizations for
// profile loading.
static cl::opt<bool>
    EnableCHR("enable-chr", cl::init(true), cl::Hidden,
              cl::desc("Enable control height reduction optimization (CHR)"));

static cl::opt<bool> FlattenedProfileUsed(
    "flattened-profile-used", cl::init(false), cl::Hidden,
    cl::desc("Indicate the sample profile being used is flattened, i.e., "
             "no inline hierachy exists in the profile"));

static cl::opt<bool> EnableOrderFileInstrumentation(
    "enable-order-file-instrumentation", cl::init(false), cl::Hidden,
    cl::desc("Enable order file instrumentation (default = off)"));

static cl::opt<bool>
    EnableMatrix("enable-matrix", cl::init(false), cl::Hidden,
                 cl::desc("Enable lowering of the matrix intrinsics"));

static cl::opt<bool> EnableConstraintElimination(
    "enable-constraint-elimination", cl::init(true), cl::Hidden,
    cl::desc(
        "Enable pass to eliminate conditions based on linear constraints"));

static cl::opt<AttributorRunOption> AttributorRun(
    "attributor-enable", cl::Hidden, cl::init(AttributorRunOption::NONE),
    cl::desc("Enable the attributor inter-procedural deduction pass"),
    cl::values(clEnumValN(AttributorRunOption::ALL, "all",
                          "enable all attributor runs"),
               clEnumValN(AttributorRunOption::MODULE, "module",
                          "enable module-wide attributor runs"),
               clEnumValN(AttributorRunOption::CGSCC, "cgscc",
                          "enable call graph SCC attributor runs"),
               clEnumValN(AttributorRunOption::NONE, "none",
                          "disable attributor runs")));

cl::opt<bool> EnableMemProfContextDisambiguation(
    "enable-memprof-context-disambiguation", cl::init(false), cl::Hidden,
    cl::ZeroOrMore, cl::desc("Enable MemProf context disambiguation"));

PipelineTuningOptions::PipelineTuningOptions() {
  LoopInterleaving = true;
  LoopVectorization = true;
  SLPVectorization = false;
  LoopUnrolling = true;
  ForgetAllSCEVInLoopUnroll = ForgetSCEVInLoopUnroll;
  LicmMssaOptCap = SetLicmMssaOptCap;
  LicmMssaNoAccForPromotionCap = SetLicmMssaNoAccForPromotionCap;
  CallGraphProfile = true;
  DisableIntelProprietaryOpts = false; // INTEL
  EnableAutoCPUDispatch = EnableAX;    // INTEL
  MergeFunctions = EnableMergeFunctions;
  InlinerThreshold = -1;
  EagerlyInvalidateAnalyses = EnableEagerlyInvalidateAnalyses;
}

namespace llvm {
extern cl::opt<unsigned> MaxDevirtIterations;
extern cl::opt<bool> EnableKnowledgeRetention;
} // namespace llvm

void PassBuilder::invokePeepholeEPCallbacks(FunctionPassManager &FPM,
                                            OptimizationLevel Level) {
  for (auto &C : PeepholeEPCallbacks)
    C(FPM, Level);
}

// Helper to add AnnotationRemarksPass.
static void addAnnotationRemarksPass(ModulePassManager &MPM) {
  MPM.addPass(createModuleToFunctionPassAdaptor(AnnotationRemarksPass()));
}

// Helper to check if the current compilation phase is preparing for LTO
static bool isLTOPreLink(ThinOrFullLTOPhase Phase) {
  return Phase == ThinOrFullLTOPhase::ThinLTOPreLink ||
         Phase == ThinOrFullLTOPhase::FullLTOPreLink;
}

// TODO: Investigate the cost/benefit of tail call elimination on debugging.
FunctionPassManager
PassBuilder::buildO1FunctionSimplificationPipeline(OptimizationLevel Level,
                                                   ThinOrFullLTOPhase Phase) {

  FunctionPassManager FPM;

#if INTEL_CUSTOMIZATION
  // Propagate TBAA information before SROA so that we can remove mid-function
  // fakeload intrinsics which would block SROA.
  if (EnableTbaaProp)
    FPM.addPass(TbaaMDPropagationPass());
  // Run OptReportOptionsPass early so that it is available to all users.
  FPM.addPass(RequireAnalysisPass<OptReportOptionsAnalysis, Function>());
#endif // INTEL_CUSTOMIZATION

  if (AreStatisticsEnabled())
    FPM.addPass(CountVisitsPass());

  // Form SSA out of local memory accesses after breaking apart aggregates into
  // scalars.
  FPM.addPass(SROAPass(SROAOptions::ModifyCFG));

  // Catch trivial redundancies
  FPM.addPass(EarlyCSEPass(true /* Enable mem-ssa. */));

  // Hoisting of scalars and load expressions.
  FPM.addPass(
      SimplifyCFGPass(SimplifyCFGOptions().convertSwitchRangeToICmp(true)));
  addInstCombinePass(FPM, !DTransEnabled,                // INTEL
                     true /* EnableCanonicalizeSwap */); // INTEL

  FPM.addPass(LibCallsShrinkWrapPass());

  invokePeepholeEPCallbacks(FPM, Level);

  FPM.addPass(
      SimplifyCFGPass(SimplifyCFGOptions().convertSwitchRangeToICmp(true)));

  // Form canonically associated expression trees, and simplify the trees using
  // basic mathematical properties. For example, this will form (nearly)
  // minimal multiplication trees.
  // Disable clang-format in following block to avoid conflicts.
  // clang-format off
if (!SYCLOptimizationMode) {
  
 // FIXME: re-association increases variables liveness and therefore register
 // pressure.
#if INTEL_COLLAB
 if (!SPIRVOptimizationMode)
    FPM.addPass(ReassociatePass());
#else // INTEL_COLLAB
    FPM.addPass(ReassociatePass());
#endif // INTEL_COLLAB

  // Do not run loop pass pipeline in "SYCL Optimization Mode". Loop
  // optimizations rely on TTI, which is not accurate for SPIR target.

  // Add the primary loop simplification pipeline.
  // FIXME: Currently this is split into two loop pass pipelines because we run
  // some function passes in between them. These can and should be removed
  // and/or replaced by scheduling the loop pass equivalents in the correct
  // positions. But those equivalent passes aren't powerful enough yet.
  // Specifically, `SimplifyCFGPass` and `InstCombinePass` are currently still
  // used. We have `LoopSimplifyCFGPass` which isn't yet powerful enough yet to
  // fully replace `SimplifyCFGPass`, and the closest to the other we have is
  // `LoopInstSimplify`.
  LoopPassManager LPM1, LPM2;

  // Simplify the loop body. We do this initially to clean up after other loop
  // passes run, either when iterating on a loop or on inner loops with
  // implications on the outer loop.
  LPM1.addPass(LoopInstSimplifyPass());
  LPM1.addPass(LoopSimplifyCFGPass());

  // Try to remove as much code from the loop header as possible,
  // to reduce amount of IR that will have to be duplicated. However,
  // do not perform speculative hoisting the first time as LICM
  // will destroy metadata that may not need to be destroyed if run
  // after loop rotation.
  // TODO: Investigate promotion cap for O1.
#if INTEL_CUSTOMIZATION
    // 27770/28531: This extra pass causes high spill rates in several
    // benchmarks.
    if (!DTransEnabled)
      LPM1.addPass(
          LICMPass(PTO.LicmMssaOptCap, PTO.LicmMssaNoAccForPromotionCap,
                   /*AllowSpeculation=*/false));
#else // INTEL_CUSTOMIZATION
    LPM1.addPass(LICMPass(PTO.LicmMssaOptCap, PTO.LicmMssaNoAccForPromotionCap,
                          /*AllowSpeculation=*/false));
#endif // INTEL_CUSTOMIZATION

  LPM1.addPass(LoopRotatePass(/* Disable header duplication */ true,
                              isLTOPreLink(Phase)));
  // TODO: Investigate promotion cap for O1.
  LPM1.addPass(LICMPass(PTO.LicmMssaOptCap, PTO.LicmMssaNoAccForPromotionCap,
                        /*AllowSpeculation=*/true));
  LPM1.addPass(SimpleLoopUnswitchPass());
  if (EnableLoopFlatten)
    LPM1.addPass(LoopFlattenPass());

  LPM2.addPass(LoopIdiomRecognizePass());
#if INTEL_COLLAB
    if (!SPIRVOptimizationMode)
      LPM2.addPass(IndVarSimplifyPass());
    else
      LPM2.addPass(IndVarSimplifyPass(false /* WidenIndVars */));
#else // INTEL_COLLAB
    LPM2.addPass(IndVarSimplifyPass());
#endif // INTEL_COLLAB

  for (auto &C : LateLoopOptimizationsEPCallbacks)
    C(LPM2, Level);

  LPM2.addPass(LoopDeletionPass());

  if (EnableLoopInterchange)
    LPM2.addPass(LoopInterchangePass());

  // Do not enable unrolling in PreLinkThinLTO phase during sample PGO
  // because it changes IR to makes profile annotation in back compile
  // inaccurate. The normal unroller doesn't pay attention to forced full unroll
  // attributes so we need to make sure and allow the full unroll pass to pay
  // attention to it.
  if (Phase != ThinOrFullLTOPhase::ThinLTOPreLink || !PGOOpt ||
      PGOOpt->Action != PGOOptions::SampleUse)
    LPM2.addPass(LoopFullUnrollPass(Level.getSpeedupLevel(),
                                    /* OnlyWhenForced= */ !PTO.LoopUnrolling,
                                    PTO.ForgetAllSCEVInLoopUnroll));

  for (auto &C : LoopOptimizerEndEPCallbacks)
    C(LPM2, Level);

  // We provide the opt remark emitter pass for LICM to use. We only need to do
  // this once as it is immutable.
  FPM.addPass(
      RequireAnalysisPass<OptimizationRemarkEmitterAnalysis, Function>());
  FPM.addPass(createFunctionToLoopPassAdaptor(std::move(LPM1),
                                              /*UseMemorySSA=*/true,
                                              /*UseBlockFrequencyInfo=*/true));
  FPM.addPass(
      SimplifyCFGPass(SimplifyCFGOptions().convertSwitchRangeToICmp(true)));
  FPM.addPass(InstCombinePass());
  // The loop passes in LPM2 (LoopFullUnrollPass) do not preserve MemorySSA.
  // *All* loop passes must preserve it, in order to be able to use it.
  FPM.addPass(createFunctionToLoopPassAdaptor(std::move(LPM2),
                                              /*UseMemorySSA=*/false,
                                              /*UseBlockFrequencyInfo=*/false));
}
  // clang-format on
  // Delete small array after loop unroll.
  FPM.addPass(SROAPass(SROAOptions::ModifyCFG));

  // Specially optimize memory movement as it doesn't look like dataflow in SSA.
  FPM.addPass(MemCpyOptPass());

  // Sparse conditional constant propagation.
  // FIXME: It isn't clear why we do this *after* loop passes rather than
  // before...
  FPM.addPass(SCCPPass());

  // Delete dead bit computations (instcombine runs after to fold away the dead
  // computations, and then ADCE will run later to exploit any new DCE
  // opportunities that creates).
  FPM.addPass(BDCEPass());

  // Run instcombine after redundancy and dead bit elimination to exploit
  // opportunities opened up by them.
  addInstCombinePass(FPM, !DTransEnabled,                // INTEL
                     true /* EnableCanonicalizeSwap */); // INTEL
  invokePeepholeEPCallbacks(FPM, Level);

  FPM.addPass(CoroElidePass());

  for (auto &C : ScalarOptimizerLateEPCallbacks)
    C(FPM, Level);

  // Finally, do an expensive DCE pass to catch all the dead code exposed by
  // the simplifications and basic cleanup after all the simplifications.
  // TODO: Investigate if this is too expensive.
  FPM.addPass(ADCEPass());
  FPM.addPass(
      SimplifyCFGPass(SimplifyCFGOptions().convertSwitchRangeToICmp(true)));
  addInstCombinePass(FPM, !DTransEnabled,                // INTEL
                     true /* EnableCanonicalizeSwap */); // INTEL
  invokePeepholeEPCallbacks(FPM, Level);

#if INTEL_CUSTOMIZATION
  if (!SYCLOptimizationMode)
    FPM.addPass(TransformSinAndCosCallsPass());
#endif // INTEL_CUSTOMIZATION

  return FPM;
}

FunctionPassManager
PassBuilder::buildFunctionSimplificationPipeline(OptimizationLevel Level,
                                                 ThinOrFullLTOPhase Phase) {
  assert(Level != OptimizationLevel::O0 && "Must request optimizations!");

  // The O1 pipeline has a separate pipeline creation function to simplify
  // construction readability.
  if (Level.getSpeedupLevel() == 1)
    return buildO1FunctionSimplificationPipeline(Level, Phase);

  FunctionPassManager FPM;

#if INTEL_CUSTOMIZATION
  // Propagate TBAA information before SROA so that we can remove mid-function
  // fakeload intrinsics which would block SROA.
  if (EnableTbaaProp)
    FPM.addPass(TbaaMDPropagationPass());
  // Run OptReportOptionsPass early so that it is available to all users.
  FPM.addPass(RequireAnalysisPass<OptReportOptionsAnalysis, Function>());
#endif // INTEL_CUSTOMIZATION

  if (AreStatisticsEnabled())
    FPM.addPass(CountVisitsPass());

  // Form SSA out of local memory accesses after breaking apart aggregates into
  // scalars.
  FPM.addPass(SROAPass(SROAOptions::ModifyCFG));

  // Catch trivial redundancies
  FPM.addPass(EarlyCSEPass(true /* Enable mem-ssa. */));
  if (EnableKnowledgeRetention)
    FPM.addPass(AssumeSimplifyPass());

  // Hoisting of scalars and load expressions.
  if (EnableGVNHoist)
    FPM.addPass(GVNHoistPass());

  // Global value numbering based sinking.
  if (EnableGVNSink) {
    FPM.addPass(GVNSinkPass());
    FPM.addPass(
        SimplifyCFGPass(SimplifyCFGOptions().convertSwitchRangeToICmp(true)));
  }

  // Speculative execution if the target has divergent branches; otherwise nop.
  FPM.addPass(SpeculativeExecutionPass(/* OnlyIfDivergentTarget =*/true));

  // Optimize based on known information about branches, and cleanup afterward.
  FPM.addPass(JumpThreadingPass());
  FPM.addPass(CorrelatedValuePropagationPass());

  FPM.addPass(
      SimplifyCFGPass(SimplifyCFGOptions().convertSwitchRangeToICmp(true)));
#if INTEL_CUSTOMIZATION
  // Combine silly sequences. Set PreserveAddrCompute to true in LTO phase 1 if
  // IP ArrayTranspose is enabled.
  addInstCombinePass(FPM, !DTransEnabled, true /* EnableCanonicalizeSwap */);
#endif // INTEL_CUSTOMIZATION
  FPM.addPass(AggressiveInstCombinePass());

  if (EnableConstraintElimination)
    FPM.addPass(ConstraintEliminationPass());

  if (!Level.isOptimizingForSize())
    FPM.addPass(LibCallsShrinkWrapPass());

  invokePeepholeEPCallbacks(FPM, Level);

  // For PGO use pipeline, try to optimize memory intrinsics such as memcpy
  // using the size value profile. Don't perform this when optimizing for size.
  if (PGOOpt && PGOOpt->Action == PGOOptions::IRUse &&
      !Level.isOptimizingForSize())
    FPM.addPass(PGOMemOPSizeOpt());

#if INTEL_CUSTOMIZATION
#if INTEL_FEATURE_SW_DTRANS
  bool SkipRecProgression = PrepareForLTO && DTransEnabled;
#else // INTEL_FEATURE_SW_DTRANS
  bool SkipRecProgression = false;
#endif // INTEL_FEATURE_SW_DTRANS
  // TODO: Investigate the cost/benefit of tail call elimination on debugging.
  FPM.addPass(TailCallElimPass(SkipRecProgression));
#endif // INTEL_CUSTOMIZATION
  FPM.addPass(
      SimplifyCFGPass(SimplifyCFGOptions().convertSwitchRangeToICmp(true)));

  // Form canonically associated expression trees, and simplify the trees using
  // basic mathematical properties. For example, this will form (nearly)
  // minimal multiplication trees.
  // Disable clang-format in following block to avoid conflicts.
  // clang-format off
if (!SYCLOptimizationMode) {
  // FIXME: re-association increases variables liveness and therefore register
  // pressure.
#if INTEL_COLLAB
  if (!SPIRVOptimizationMode)
    FPM.addPass(ReassociatePass());
#else // INTEL_COLLAB
    FPM.addPass(ReassociatePass());
#endif // INTEL_COLLAB

  // Do not run loop pass pipeline in "SYCL Optimization Mode". Loop
  // optimizations rely on TTI, which is not accurate for SPIR target.

  // Add the primary loop simplification pipeline.
  // FIXME: Currently this is split into two loop pass pipelines because we run
  // some function passes in between them. These can and should be removed
  // and/or replaced by scheduling the loop pass equivalents in the correct
  // positions. But those equivalent passes aren't powerful enough yet.
  // Specifically, `SimplifyCFGPass` and `InstCombinePass` are currently still
  // used. We have `LoopSimplifyCFGPass` which isn't yet powerful enough yet to
  // fully replace `SimplifyCFGPass`, and the closest to the other we have is
  // `LoopInstSimplify`.
  LoopPassManager LPM1, LPM2;

  // Simplify the loop body. We do this initially to clean up after other loop
  // passes run, either when iterating on a loop or on inner loops with
  // implications on the outer loop.
  LPM1.addPass(LoopInstSimplifyPass());
  LPM1.addPass(LoopSimplifyCFGPass());

  // Try to remove as much code from the loop header as possible,
  // to reduce amount of IR that will have to be duplicated. However,
  // do not perform speculative hoisting the first time as LICM
  // will destroy metadata that may not need to be destroyed if run
  // after loop rotation.
  // TODO: Investigate promotion cap for O1.
#if INTEL_CUSTOMIZATION
  // 27770/28531: This extra pass causes high spill rates in several
  // benchmarks.
  if (!DTransEnabled)
    LPM1.addPass(
        LICMPass(PTO.LicmMssaOptCap, PTO.LicmMssaNoAccForPromotionCap,
                 /*AllowSpeculation=*/false));
#else // INTEL_CUSTOMIZATION
  LPM1.addPass(LICMPass(PTO.LicmMssaOptCap, PTO.LicmMssaNoAccForPromotionCap,
                        /*AllowSpeculation=*/false));
#endif // INTEL_CUSTOMIZATION

  // Disable header duplication in loop rotation at -Oz.
  LPM1.addPass(
      LoopRotatePass(Level != OptimizationLevel::Oz, isLTOPreLink(Phase)));
  // TODO: Investigate promotion cap for O1.
  LPM1.addPass(LICMPass(PTO.LicmMssaOptCap, PTO.LicmMssaNoAccForPromotionCap,
                        /*AllowSpeculation=*/true));
  LPM1.addPass(
      SimpleLoopUnswitchPass(/* NonTrivial */ Level == OptimizationLevel::O3));

  if (EnableLoopFlatten)
    LPM1.addPass(LoopFlattenPass());

  LPM2.addPass(LoopIdiomRecognizePass());
#if INTEL_COLLAB
  if (!SPIRVOptimizationMode)
    LPM2.addPass(IndVarSimplifyPass());
  else
    LPM2.addPass(IndVarSimplifyPass(false /* WidenIndVars */));
#else // INTEL_COLLAB
  LPM2.addPass(IndVarSimplifyPass());
#endif // INTEL_COLLAB

  for (auto &C : LateLoopOptimizationsEPCallbacks)
    C(LPM2, Level);

  LPM2.addPass(LoopDeletionPass());

  if (EnableLoopInterchange)
    LPM2.addPass(LoopInterchangePass());

  // Do not enable unrolling in PreLinkThinLTO phase during sample PGO
  // because it changes IR to makes profile annotation in back compile
  // inaccurate. The normal unroller doesn't pay attention to forced full unroll
  // attributes so we need to make sure and allow the full unroll pass to pay
  // attention to it.
#if INTEL_CUSTOMIZATION
  // HIR complete unroll pass replaces LLVM's full loop unroll pass.
  if ((Phase != ThinOrFullLTOPhase::ThinLTOPreLink || !PGOOpt ||
      PGOOpt->Action != PGOOptions::SampleUse) && !isLoopOptEnabled(Level))
#endif // INTEL_CUSTOMIZATION
    LPM2.addPass(LoopFullUnrollPass(Level.getSpeedupLevel(),
                                    /* OnlyWhenForced= */ !PTO.LoopUnrolling,
                                    PTO.ForgetAllSCEVInLoopUnroll));

  for (auto &C : LoopOptimizerEndEPCallbacks)
    C(LPM2, Level);

  // We provide the opt remark emitter pass for LICM to use. We only need to do
  // this once as it is immutable.
  FPM.addPass(
      RequireAnalysisPass<OptimizationRemarkEmitterAnalysis, Function>());
  FPM.addPass(createFunctionToLoopPassAdaptor(std::move(LPM1),
                                              /*UseMemorySSA=*/true,
                                              /*UseBlockFrequencyInfo=*/true));
  FPM.addPass(
      SimplifyCFGPass(SimplifyCFGOptions().convertSwitchRangeToICmp(true)));
#if INTEL_CUSTOMIZATION
  // Combine silly sequences. Set PreserveAddrCompute to true in LTO phase 1 if
  // IP ArrayTranspose is enabled.
  addInstCombinePass(FPM, !DTransEnabled, true /* EnableCanonicalizeSwap */);
#else // INTEL_CUSTOMIZATION
  FPM.addPass(InstCombinePass());
#endif // INTEL_CUSTOMIZATION
  // The loop passes in LPM2 (LoopIdiomRecognizePass, IndVarSimplifyPass,
  // LoopDeletionPass and LoopFullUnrollPass) do not preserve MemorySSA.
  // *All* loop passes must preserve it, in order to be able to use it.
  FPM.addPass(createFunctionToLoopPassAdaptor(std::move(LPM2),
                                              /*UseMemorySSA=*/false,
                                              /*UseBlockFrequencyInfo=*/false));
}
  // clang-format on

  // Delete small array after loop unroll.
  FPM.addPass(SROAPass(SROAOptions::ModifyCFG));

  // Try vectorization/scalarization transforms that are both improvements
  // themselves and can allow further folds with GVN and InstCombine.
  FPM.addPass(VectorCombinePass(/*TryEarlyFoldsOnly=*/true));

  // Eliminate redundancies.
  FPM.addPass(MergedLoadStoreMotionPass());
  if (RunNewGVN)
    FPM.addPass(NewGVNPass());
  else
    FPM.addPass(GVNPass());

  // Sparse conditional constant propagation.
  // FIXME: It isn't clear why we do this *after* loop passes rather than
  // before...
  FPM.addPass(SCCPPass());

  // Delete dead bit computations (instcombine runs after to fold away the dead
  // computations, and then ADCE will run later to exploit any new DCE
  // opportunities that creates).
  FPM.addPass(BDCEPass());

  // Run instcombine after redundancy and dead bit elimination to exploit
  // opportunities opened up by them.
#if INTEL_CUSTOMIZATION
  // Combine silly sequences. Set PreserveAddrCompute to true in LTO phase 1 if
  // IP ArrayTranspose is enabled.
  addInstCombinePass(FPM, !DTransEnabled, true /* EnableCanonicalizeSwap */);
#endif // INTEL_CUSTOMIZATION
  invokePeepholeEPCallbacks(FPM, Level);

  // Re-consider control flow based optimizations after redundancy elimination,
  // redo DCE, etc.
  if (EnableDFAJumpThreading && Level.getSizeLevel() == 0)
    FPM.addPass(DFAJumpThreadingPass());

  FPM.addPass(JumpThreadingPass());
  FPM.addPass(CorrelatedValuePropagationPass());

  // Finally, do an expensive DCE pass to catch all the dead code exposed by
  // the simplifications and basic cleanup after all the simplifications.
  // TODO: Investigate if this is too expensive.
  FPM.addPass(ADCEPass());

  // Specially optimize memory movement as it doesn't look like dataflow in SSA.
#if INTEL_CUSTOMIZATION
#if INTEL_FEATURE_SW_DTRANS
  // Skip MemCpyOpt when both PrepareForLTO and DTransEnabled flags are
  // true to simplify handling of memcpy/memset/memmov calls in DTrans
  // implementation.
  // TODO: Remove this customization once DTrans handled partial memcpy/
  // memset/memmov calls of struct types.
  if (!PrepareForLTO || !DTransEnabled)
    FPM.addPass(MemCpyOptPass());
#else // INTEL_FEATURE_SW_DTRANS
  FPM.addPass(MemCpyOptPass());
#endif // INTEL_FEATURE_SW_DTRANS
#endif // INTEL_CUSTOMIZATION

  FPM.addPass(DSEPass());
  FPM.addPass(createFunctionToLoopPassAdaptor(
      LICMPass(PTO.LicmMssaOptCap, PTO.LicmMssaNoAccForPromotionCap,
               /*AllowSpeculation=*/true),
      /*UseMemorySSA=*/true, /*UseBlockFrequencyInfo=*/true));

  FPM.addPass(CoroElidePass());

  for (auto &C : ScalarOptimizerLateEPCallbacks)
    C(FPM, Level);

#if INTEL_CUSTOMIZATION
  // Hoisting of common instructions can result in unstructured CFG input to
  // loopopt. Loopopt has its own pass which hoists conditional loads/stores.
  if (isLoopOptEnabled(Level)) {
    FPM.addPass(SimplifyCFGPass(SimplifyCFGOptions()));
  } else {
    if (SYCLOptimizationMode)
      FPM.addPass(SimplifyCFGPass());
    else
      FPM.addPass(SimplifyCFGPass(SimplifyCFGOptions()
                                      .convertSwitchRangeToICmp(true)
                                      .hoistCommonInsts(true)
                                      .sinkCommonInsts(true)));
  }
  // Combine silly sequences. Set PreserveAddrCompute to true in LTO phase 1 if
  // IP ArrayTranspose is enabled.
  addInstCombinePass(FPM, !DTransEnabled, true /* EnableCanonicalizeSwap */);
#endif // INTEL_CUSTOMIZATION
  invokePeepholeEPCallbacks(FPM, Level);

#if INTEL_CUSTOMIZATION
  if (!SYCLOptimizationMode)
    FPM.addPass(TransformSinAndCosCallsPass());
#endif // INTEL_CUSTOMIZATION

  return FPM;
}

void PassBuilder::addRequiredLTOPreLinkPasses(ModulePassManager &MPM) {
  MPM.addPass(CanonicalizeAliasesPass());
  MPM.addPass(NameAnonGlobalPass());
}

void PassBuilder::addPGOInstrPasses(ModulePassManager &MPM,
                                    OptimizationLevel Level, bool RunProfileGen,
                                    bool IsCS, std::string ProfileFile,
                                    std::string ProfileRemappingFile,
                                    ThinOrFullLTOPhase LTOPhase,
                                    IntrusiveRefCntPtr<vfs::FileSystem> FS) {
  assert(Level != OptimizationLevel::O0 && "Not expecting O0 here!");
  if (!IsCS && !DisablePreInliner) {
    InlineParams IP;

    IP.DefaultThreshold = PreInlineThreshold;

    // FIXME: The hint threshold has the same value used by the regular inliner
    // when not optimzing for size. This should probably be lowered after
    // performance testing.
    // FIXME: this comment is cargo culted from the old pass manager, revisit).
    IP.HintThreshold = Level.isOptimizingForSize() ? PreInlineThreshold : 325;
    IP.PrepareForLTO = PrepareForLTO; // INTEL

#if INTEL_CUSTOMIZATION
    // Parse -[no]inline-list option and set corresponding attributes.
    MPM.addPass(InlineListsPass());
#endif //INTEL_CUSTOMIZATION

    ModuleInlinerWrapperPass MIWP(
        IP, /* MandatoryFirst */ true,
        InlineContext{LTOPhase, InlinePass::EarlyInliner});
    CGSCCPassManager &CGPipeline = MIWP.getPM();

    FunctionPassManager FPM;
    FPM.addPass(SROAPass(SROAOptions::ModifyCFG));
    FPM.addPass(EarlyCSEPass()); // Catch trivial redundancies.
    FPM.addPass(SimplifyCFGPass(SimplifyCFGOptions().convertSwitchRangeToICmp(
        true)));                    // Merge & remove basic blocks.
#if INTEL_CUSTOMIZATION
    // Combine silly sequences. Set PreserveAddrCompute to true in LTO phase 1
    // if IP ArrayTranspose is enabled.
    addInstCombinePass(FPM, !DTransEnabled, true /* EnableCanonicalizeSwap */);
#endif // INTEL_CUSTOMIZATION
    invokePeepholeEPCallbacks(FPM, Level);

    CGPipeline.addPass(createCGSCCToFunctionPassAdaptor(
        std::move(FPM), PTO.EagerlyInvalidateAnalyses));

    MPM.addPass(std::move(MIWP));

    // Delete anything that is now dead to make sure that we don't instrument
    // dead code. Instrumentation can end up keeping dead code around and
    // dramatically increase code size.
    MPM.addPass(GlobalDCEPass());
  }

  if (!RunProfileGen) {
    assert(!ProfileFile.empty() && "Profile use expecting a profile file!");
    MPM.addPass(
        PGOInstrumentationUse(ProfileFile, ProfileRemappingFile, IsCS, FS));
    // Cache ProfileSummaryAnalysis once to avoid the potential need to insert
    // RequireAnalysisPass for PSI before subsequent non-module passes.
    MPM.addPass(RequireAnalysisPass<ProfileSummaryAnalysis, Module>());
    return;
  }

  // Perform PGO instrumentation.
  MPM.addPass(PGOInstrumentationGen(IsCS));

  if (EnablePostPGOLoopRotation) {
    // Disable header duplication in loop rotation at -Oz.
    MPM.addPass(createModuleToFunctionPassAdaptor(
        createFunctionToLoopPassAdaptor(
            LoopRotatePass(Level != OptimizationLevel::Oz),
            /*UseMemorySSA=*/false,
            /*UseBlockFrequencyInfo=*/false),
        PTO.EagerlyInvalidateAnalyses));
  }

  // Add the profile lowering pass.
  InstrProfOptions Options;
  if (!ProfileFile.empty())
    Options.InstrProfileOutput = ProfileFile;
  // Do counter promotion at Level greater than O0.
  Options.DoCounterPromotion = true;
  Options.UseBFIInPromotion = IsCS;
  MPM.addPass(InstrProfiling(Options, IsCS));
}

void PassBuilder::addPGOInstrPassesForO0(
    ModulePassManager &MPM, bool RunProfileGen, bool IsCS,
    std::string ProfileFile, std::string ProfileRemappingFile,
    IntrusiveRefCntPtr<vfs::FileSystem> FS) {
  if (!RunProfileGen) {
    assert(!ProfileFile.empty() && "Profile use expecting a profile file!");
    MPM.addPass(
        PGOInstrumentationUse(ProfileFile, ProfileRemappingFile, IsCS, FS));
    // Cache ProfileSummaryAnalysis once to avoid the potential need to insert
    // RequireAnalysisPass for PSI before subsequent non-module passes.
    MPM.addPass(RequireAnalysisPass<ProfileSummaryAnalysis, Module>());
    return;
  }

  // Perform PGO instrumentation.
  MPM.addPass(PGOInstrumentationGen(IsCS));
  // Add the profile lowering pass.
  InstrProfOptions Options;
  if (!ProfileFile.empty())
    Options.InstrProfileOutput = ProfileFile;
  // Do not do counter promotion at O0.
  Options.DoCounterPromotion = false;
  Options.UseBFIInPromotion = IsCS;
  MPM.addPass(InstrProfiling(Options, IsCS));
}

static InlineParams getInlineParamsFromOptLevel(OptimizationLevel Level,
#if INTEL_CUSTOMIZATION
                                                bool PrepareForLTO,
                                                bool LinkForLTO,
                                                bool SYCLOptimizationMode) {
  return getInlineParams(Level.getSpeedupLevel(), Level.getSizeLevel(),
                         PrepareForLTO, LinkForLTO, SYCLOptimizationMode);
#endif // INTEL_CUSTOMIZATION
}

ModuleInlinerWrapperPass
PassBuilder::buildInlinerPipeline(OptimizationLevel Level,
#if INTEL_COLLAB
                                  ThinOrFullLTOPhase Phase,
                                  ModulePassManager *MPM) {
#else
                                  ThinOrFullLTOPhase Phase) {
#endif // INTEL_COLLAB
  InlineParams IP;
  if (PTO.InlinerThreshold == -1)
#if INTEL_CUSTOMIZATION
    IP = getInlineParamsFromOptLevel(Level, PrepareForLTO,
      LinkForLTO, SYCLOptimizationMode);
#else
    IP = getInlineParamsFromOptLevel(Level);
#endif // INTEL_CUSTOMIZATION
  else
    IP = getInlineParams(PTO.InlinerThreshold);
  // For PreLinkThinLTO + SamplePGO, set hot-caller threshold to 0 to
  // disable hot callsite inline (as much as possible [1]) because it makes
  // profile annotation in the backend inaccurate.
  //
  // [1] Note the cost of a function could be below zero due to erased
  // prologue / epilogue.
  if (Phase == ThinOrFullLTOPhase::ThinLTOPreLink && PGOOpt &&
      PGOOpt->Action == PGOOptions::SampleUse)
    IP.HotCallSiteThreshold = 0;

  if (PGOOpt)
    IP.EnableDeferral = EnablePGOInlineDeferral;

  ModuleInlinerWrapperPass MIWP(IP, PerformMandatoryInliningsFirst,
                                InlineContext{Phase, InlinePass::CGSCCInliner},
                                UseInlineAdvisor, MaxDevirtIterations);

#if INTEL_COLLAB
  auto AddPreCGSCCModulePasses = [&](ModuleInlinerWrapperPass& MIWP) {
#endif // INTEL_COLLAB

  // Require the GlobalsAA analysis for the module so we can query it within
  // the CGSCC pipeline.
  MIWP.addModulePass(RequireAnalysisPass<GlobalsAA, Module>());
  // Invalidate AAManager so it can be recreated and pick up the newly available
  // GlobalsAA.
  MIWP.addModulePass(
      createModuleToFunctionPassAdaptor(InvalidateAnalysisPass<AAManager>()));

  // Require the ProfileSummaryAnalysis for the module so we can query it within
  // the inliner pass.
  MIWP.addModulePass(RequireAnalysisPass<ProfileSummaryAnalysis, Module>());

#if INTEL_COLLAB
  }; // AddPreCGSCCModulePasses

  AddPreCGSCCModulePasses(MIWP);
#endif // INTEL_COLLAB
  // Now begin the main postorder CGSCC pipeline.
  // FIXME: The current CGSCC pipeline has its origins in the legacy pass
  // manager and trying to emulate its precise behavior. Much of this doesn't
  // make a lot of sense and we should revisit the core CGSCC structure.
  CGSCCPassManager &MainCGPipeline = MIWP.getPM();

  // Note: historically, the PruneEH pass was run first to deduce nounwind and
  // generally clean up exception handling overhead. It isn't clear this is
  // valuable as the inliner doesn't currently care whether it is inlining an
  // invoke or a call.
#if INTEL_COLLAB
  if (RunVPOParopt && RunVPOOpt == InvokeParoptAfterInliner) {
    assert(MPM && "Need MPM to insert inliner + paropt before the full inliner "
                  "+ cgscc pass pipeline");
    // Run Inliner once before Paropt to align with the legacy pass manager, and
    // leave the full inliner+CGSCC pipeline unbroken for a subsequent run after
    // Paropt.
    ModuleInlinerWrapperPass PMIWP(
        IP,
        // This can be set to false if always inliner
        // is not needed before Paropt.
        PerformMandatoryInliningsFirst,
        InlineContext{Phase, InlinePass::CGSCCInliner}, UseInlineAdvisor,
        // Don't use DevirtSCCRepeatedPass to track
        // indirect -> direct call conversions.
        /*MaxDevirtIterations=*/0);
    // Process OpenMP directives at -O1 and above.
    AddPreCGSCCModulePasses(PMIWP);
#if INTEL_CUSTOMIZATION
    if (Level.getSpeedupLevel() > 2) {
      CGSCCPassManager &PMICgsccPM = PMIWP.getPM();
      PMICgsccPM.addPass(createCGSCCToFunctionPassAdaptor(
          SROAPass(SROAPass(SROAOptions::IntelModifyCFG))));
      PMICgsccPM.addPass(createCGSCCToFunctionPassAdaptor(SimplifyCFGPass()));
    }
#endif // INTEL_CUSTOMIZATION
    MPM->addPass(std::move(PMIWP));
    FunctionPassManager FPM;
    addVPOPasses(*MPM, FPM, Level, /*RunVec=*/false, /*Simplify=*/true);
    if (!FPM.isEmpty())
      MPM->addPass(createModuleToFunctionPassAdaptor(std::move(FPM)));
#if INTEL_CUSTOMIZATION
    // Propagate noalias attribute to function arguments.
    // Run ArgNoAliasProp module pass here to avoid breaking
    // Inliner+CGSCC pipeline later.
    if (EnableArgNoAliasProp && Level.getSpeedupLevel() > 2) {
      // Running ArgumentPromotion & SROA before ArgNoAliasProp will
      // create more noalias attribute propagation opportunities.
      MPM->addPass(createModuleToPostOrderCGSCCPassAdaptor(
                              ArgumentPromotionPass(true)));
      MPM->addPass(createModuleToFunctionPassAdaptor(
          SROAPass(SROAPass(SROAOptions::ModifyCFG))));
      MPM->addPass(ArgNoAliasPropPass());
    }
#endif // INTEL_CUSTOMIZATION
  }
#endif // INTEL_COLLAB

#if INTEL_CUSTOMIZATION
  // Argument promotion pass was originally added after passes which compute
  // attribues for functions and arguments, but such ordering is not good
  // because argument promotion changes function arguments. As a result
  // promoted arguments do not get any attributes. Reordering argument
  // promotion pass and the passes computing attributes fixes this problem.
  // Additionally adding SROA after the argument promotion to cleanup allocas
  // allows to get more accurate attributes for the promoted arguments.
  if (Level.getSpeedupLevel() > 1) {
    MainCGPipeline.addPass(ArgumentPromotionPass(true));
    MainCGPipeline.addPass(createCGSCCToFunctionPassAdaptor(
        SROAPass(SROAPass(SROAOptions::ModifyCFG))));
  }
#endif // INTEL_CUSTOMIZATION

  if (AttributorRun & AttributorRunOption::CGSCC)
    MainCGPipeline.addPass(AttributorCGSCCPass());

  // Deduce function attributes. We do another run of this after the function
  // simplification pipeline, so this only needs to run when it could affect the
  // function simplification pipeline, which is only the case with recursive
  // functions.
  MainCGPipeline.addPass(PostOrderFunctionAttrsPass(/*SkipNonRecursive*/ true));

  // Try to perform OpenMP specific optimizations. This is a (quick!) no-op if
  // there are no OpenMP runtime calls present in the module.
  if (Level == OptimizationLevel::O2 || Level == OptimizationLevel::O3)
    MainCGPipeline.addPass(OpenMPOptCGSCCPass());

  for (auto &C : CGSCCOptimizerLateEPCallbacks)
    C(MainCGPipeline, Level);

  // Add the core function simplification pipeline nested inside the
  // CGSCC walk.
  MainCGPipeline.addPass(createCGSCCToFunctionPassAdaptor(
      buildFunctionSimplificationPipeline(Level, Phase),
      PTO.EagerlyInvalidateAnalyses, /*NoRerun=*/true));

  // Finally, deduce any function attributes based on the fully simplified
  // function.
  MainCGPipeline.addPass(PostOrderFunctionAttrsPass());

  // Mark that the function is fully simplified and that it shouldn't be
  // simplified again if we somehow revisit it due to CGSCC mutations unless
  // it's been modified since.
  MainCGPipeline.addPass(createCGSCCToFunctionPassAdaptor(
      RequireAnalysisPass<ShouldNotRunFunctionPassesAnalysis, Function>()));

  MainCGPipeline.addPass(CoroSplitPass(Level != OptimizationLevel::O0));

  // Make sure we don't affect potential future NoRerun CGSCC adaptors.
  MIWP.addLateModulePass(createModuleToFunctionPassAdaptor(
      InvalidateAnalysisPass<ShouldNotRunFunctionPassesAnalysis>()));

  return MIWP;
}

ModulePassManager
PassBuilder::buildModuleInlinerPipeline(OptimizationLevel Level,
                                        ThinOrFullLTOPhase Phase) {
  ModulePassManager MPM;

#if INTEL_CUSTOMIZATION
  InlineParams IP = getInlineParamsFromOptLevel(Level, PrepareForLTO,
     LinkForLTO, SYCLOptimizationMode);
#endif // INTEL_CUSTOMIZATION
  // For PreLinkThinLTO + SamplePGO, set hot-caller threshold to 0 to
  // disable hot callsite inline (as much as possible [1]) because it makes
  // profile annotation in the backend inaccurate.
  //
  // [1] Note the cost of a function could be below zero due to erased
  // prologue / epilogue.
  if (Phase == ThinOrFullLTOPhase::ThinLTOPreLink && PGOOpt &&
      PGOOpt->Action == PGOOptions::SampleUse)
    IP.HotCallSiteThreshold = 0;

  if (PGOOpt)
    IP.EnableDeferral = EnablePGOInlineDeferral;

  // The inline deferral logic is used to avoid losing some
  // inlining chance in future. It is helpful in SCC inliner, in which
  // inlining is processed in bottom-up order.
  // While in module inliner, the inlining order is a priority-based order
  // by default. The inline deferral is unnecessary there. So we disable the
  // inline deferral logic in module inliner.
  IP.EnableDeferral = false;

  MPM.addPass(ModuleInlinerPass(IP, UseInlineAdvisor, Phase));

  MPM.addPass(createModuleToFunctionPassAdaptor(
      buildFunctionSimplificationPipeline(Level, Phase),
      PTO.EagerlyInvalidateAnalyses));

  MPM.addPass(createModuleToPostOrderCGSCCPassAdaptor(
      CoroSplitPass(Level != OptimizationLevel::O0)));

  return MPM;
}

ModulePassManager
PassBuilder::buildModuleSimplificationPipeline(OptimizationLevel Level,
                                               ThinOrFullLTOPhase Phase) {
  assert(Level != OptimizationLevel::O0 &&
         "Should not be used for O0 pipeline");
  ModulePassManager MPM;

  // Place pseudo probe instrumentation as the first pass of the pipeline to
  // minimize the impact of optimization changes.
  if (PGOOpt && PGOOpt->PseudoProbeForProfiling &&
      Phase != ThinOrFullLTOPhase::ThinLTOPostLink)
    MPM.addPass(SampleProfileProbePass(TM));

  bool HasSampleProfile = PGOOpt && (PGOOpt->Action == PGOOptions::SampleUse);

  // In ThinLTO mode, when flattened profile is used, all the available
  // profile information will be annotated in PreLink phase so there is
  // no need to load the profile again in PostLink.
  bool LoadSampleProfile =
      HasSampleProfile &&
      !(FlattenedProfileUsed && Phase == ThinOrFullLTOPhase::ThinLTOPostLink);

#if INTEL_CUSTOMIZATION
  InlineParams IP = getInlineParamsFromOptLevel(Level, PrepareForLTO,
      LinkForLTO, SYCLOptimizationMode);
  if (Phase == ThinOrFullLTOPhase::ThinLTOPreLink && PGOOpt &&
      PGOOpt->Action == PGOOptions::SampleUse)
    IP.HotCallSiteThreshold = 0;
#endif // INTEL_CUSTOMIZATION

  // During the ThinLTO backend phase we perform early indirect call promotion
  // here, before globalopt. Otherwise imported available_externally functions
  // look unreferenced and are removed. If we are going to load the sample
  // profile then defer until later.
  // TODO: See if we can move later and consolidate with the location where
  // we perform ICP when we are loading a sample profile.
  // TODO: We pass HasSampleProfile (whether there was a sample profile file
  // passed to the compile) to the SamplePGO flag of ICP. This is used to
  // determine whether the new direct calls are annotated with prof metadata.
  // Ideally this should be determined from whether the IR is annotated with
  // sample profile, and not whether the a sample profile was provided on the
  // command line. E.g. for flattened profiles where we will not be reloading
  // the sample profile in the ThinLTO backend, we ideally shouldn't have to
  // provide the sample profile file.
  if (Phase == ThinOrFullLTOPhase::ThinLTOPostLink && !LoadSampleProfile)
    MPM.addPass(PGOIndirectCallPromotion(true /* InLTO */, HasSampleProfile));

  // Do basic inference of function attributes from known properties of system
  // libraries and other oracles.
  MPM.addPass(InferFunctionAttrsPass());
#if INTEL_CUSTOMIZATION
  if (RunVPOOpt && RunVPOParopt)
    MPM.addPass(RequireAnalysisPass<VPOParoptConfigAnalysis, Module>());
#endif // INTEL_CUSTOMIZATION

#if INTEL_CUSTOMIZATION
  // Parse -[no]inline-list option and set corresponding attributes.
  MPM.addPass(InlineReportSetupPass());
  MPM.addPass(InlineListsPass());
  if (RunVPOParopt && EnableVPOParoptTargetInline)
    MPM.addPass(VPOParoptTargetInlinePass());
#endif // INTEL_CUSTOMIZATION
  MPM.addPass(CoroEarlyPass());

  // Create an early function pass manager to cleanup the output of the
  // frontend.
  FunctionPassManager EarlyFPM;
#if INTEL_CUSTOMIZATION
#if INTEL_FEATURE_MARKERCOUNT
  // Marker count intrinsic should be emitted before any inline or loop opt pass
  // b/c we may have different decisions base on ISA set and optimization level.
  if (TM && (TM->Options.MarkerCountKind & MarkerCount::ME ||
             !TM->Options.OverrideMarkerCountFile.empty()))
    EarlyFPM.addPass(MarkerCountIntrinsicInserterPass(
        TM->Options.MarkerCountKind, TM->Options.OverrideMarkerCountFile));
#endif // INTEL_FEATURE_MARKERCOUNT
  if (isLoopOptEnabled(Level))
    EarlyFPM.addPass(LoopOptMarkerPass());
  else
    EarlyFPM.addPass(LowerSubscriptIntrinsicPass());

  EarlyFPM.addPass(DopeVectorConstPropPass());
#endif // INTEL_CUSTOMIZATION
#if INTEL_COLLAB
  if (RunVPOOpt && RunVPOParopt)
    addVPOPreparePasses(EarlyFPM);
#endif //INTEL_COLLAB
  // Lower llvm.expect to metadata before attempting transforms.
  // Compare/branch metadata may alter the behavior of passes like SimplifyCFG.
  EarlyFPM.addPass(LowerExpectIntrinsicPass());
  EarlyFPM.addPass(SimplifyCFGPass());
  EarlyFPM.addPass(SROAPass(SROAOptions::ModifyCFG));
#if INTEL_CUSTOMIZATION
#if INTEL_FEATURE_SW_ADVANCED
  if (DTransEnabled && PrepareForLTO)
    EarlyFPM.addPass(FunctionRecognizerPass());
#endif // INTEL_FEATURE_SW_ADVANCED
#endif // INTEL_CUSTOMIZATION
  EarlyFPM.addPass(EarlyCSEPass());
#if INTEL_COLLAB

  // Process OpenMP directives at -O1 and above
  if (RunVPOParopt && RunVPOOpt == InvokeParoptBeforeInliner) {
    // CallSiteSplitting and InstCombine are run after the pre-inliner Paropt
    // in the legacy pass manager. For now we can stick to the same with NPM as
    // well, even though that would break the FPM pipeline here.
    addVPOPasses(MPM, EarlyFPM, Level, /*RunVec=*/false);
  }
#endif // INTEL_COLLAB
  if (Level == OptimizationLevel::O3)
    EarlyFPM.addPass(CallSiteSplittingPass());

  MPM.addPass(createModuleToFunctionPassAdaptor(std::move(EarlyFPM),
                                                PTO.EagerlyInvalidateAnalyses));

  if (LoadSampleProfile) {
    // Annotate sample profile right after early FPM to ensure freshness of
    // the debug info.
    MPM.addPass(SampleProfileLoaderPass(PGOOpt->ProfileFile,
                                        PGOOpt->ProfileRemappingFile, Phase));
    // Cache ProfileSummaryAnalysis once to avoid the potential need to insert
    // RequireAnalysisPass for PSI before subsequent non-module passes.
    MPM.addPass(RequireAnalysisPass<ProfileSummaryAnalysis, Module>());
    // Do not invoke ICP in the LTOPrelink phase as it makes it hard
    // for the profile annotation to be accurate in the LTO backend.
    if (!isLTOPreLink(Phase))
      // We perform early indirect call promotion here, before globalopt.
      // This is important for the ThinLTO backend phase because otherwise
      // imported available_externally functions look unreferenced and are
      // removed.
      MPM.addPass(
          PGOIndirectCallPromotion(true /* IsInLTO */, true /* SamplePGO */));
  }

  // Try to perform OpenMP specific optimizations on the module. This is a
  // (quick!) no-op if there are no OpenMP runtime calls present in the module.
<<<<<<< HEAD
#if INTEL_COLLAB
  // If OpenMP codegen is to be done by Paropt after the inliner,
  // then OpenMPOpt cannot be run here, before the inliner.
  if (!RunVPOParopt || RunVPOOpt == InvokeParoptBeforeInliner)
#endif // INTEL_COLLAB
    MPM.addPass(OpenMPOptPass());
=======
  MPM.addPass(OpenMPOptPass());
>>>>>>> 104a2a63

  if (AttributorRun & AttributorRunOption::MODULE)
    MPM.addPass(AttributorPass());

  // Lower type metadata and the type.test intrinsic in the ThinLTO
  // post link pipeline after ICP. This is to enable usage of the type
  // tests in ICP sequences.
  if (Phase == ThinOrFullLTOPhase::ThinLTOPostLink)
    MPM.addPass(LowerTypeTestsPass(nullptr, nullptr, true));

  for (auto &C : PipelineEarlySimplificationEPCallbacks)
    C(MPM, Level);

  // Interprocedural constant propagation now that basic cleanup has occurred
  // and prior to optimizing globals.
  // FIXME: This position in the pipeline hasn't been carefully considered in
  // years, it should be re-analyzed.
  MPM.addPass(IPSCCPPass(
              IPSCCPOptions(/*AllowFuncSpec=*/
                            Level != OptimizationLevel::Os &&
                            Level != OptimizationLevel::Oz &&
                            !isLTOPreLink(Phase))));

  // Attach metadata to indirect call sites indicating the set of functions
  // they may target at run-time. This should follow IPSCCP.
  MPM.addPass(CalledValuePropagationPass());

  // Optimize globals to try and fold them into constants.
  MPM.addPass(GlobalOptPass());

#if INTEL_CUSTOMIZATION
  // Remove any dead arguments exposed by cleanups, constant folding globals,
  // and argument promotion.
  if (DTransEnabled)
    MPM.addPass(DeadArgumentEliminationPass());
#endif // INTEL_CUSTOMIZATION

  // Create a small function pass pipeline to cleanup after all the global
  // optimizations.
  FunctionPassManager GlobalCleanupPM;
  // FIXME: Should this instead by a run of SROA?
  GlobalCleanupPM.addPass(PromotePass());
#if INTEL_CUSTOMIZATION
  // Combine silly sequences. Set PreserveAddrCompute to true in LTO phase 1 if
  // IP ArrayTranspose is enabled.
  addInstCombinePass(GlobalCleanupPM, !DTransEnabled,
                     true /* EnableCanonicalizeSwap */);
  // We may consider passing "false" to the AllowCFGSimps arg here,
  // as originally intended. See IPO/PassManagerBuilder.cpp for details.
  if (EarlyJumpThreading && !SYCLOptimizationMode)
    GlobalCleanupPM.addPass(JumpThreadingPass());
#endif // INTEL_CUSTOMIZATION
  invokePeepholeEPCallbacks(GlobalCleanupPM, Level);
  GlobalCleanupPM.addPass(
      SimplifyCFGPass(SimplifyCFGOptions().convertSwitchRangeToICmp(true)));
  MPM.addPass(createModuleToFunctionPassAdaptor(std::move(GlobalCleanupPM),
                                                PTO.EagerlyInvalidateAnalyses));

#if INTEL_CUSTOMIZATION
#if INTEL_FEATURE_SW_DTRANS
  if (PrepareForLTO && DTransEnabled) {
    MPM.addPass(dtrans::DTransForceInlinePass());
    MPM.addPass(dtransOP::DTransForceInlineOPPass());
  }
#endif // INTEL_FEATURE_SW_DTRANS
#endif // INTEL_CUSTOMIZATION

  // Add all the requested passes for instrumentation PGO, if requested.
  if (PGOOpt && Phase != ThinOrFullLTOPhase::ThinLTOPostLink &&
      (PGOOpt->Action == PGOOptions::IRInstr ||
       PGOOpt->Action == PGOOptions::IRUse)) {
    addPGOInstrPasses(MPM, Level,
                      /* RunProfileGen */ PGOOpt->Action == PGOOptions::IRInstr,
                      /* IsCS */ false, PGOOpt->ProfileFile,
                      PGOOpt->ProfileRemappingFile, Phase, PGOOpt->FS);
    MPM.addPass(PGOIndirectCallPromotion(false, false));
  }
  if (PGOOpt && Phase != ThinOrFullLTOPhase::ThinLTOPostLink &&
      PGOOpt->CSAction == PGOOptions::CSIRInstr)
    MPM.addPass(PGOInstrumentationGenCreateVar(PGOOpt->CSProfileGenFile));

  // Synthesize function entry counts for non-PGO compilation.
  if (EnableSyntheticCounts && !PGOOpt)
    MPM.addPass(SyntheticCountsPropagation());

#if INTEL_COLLAB
// FIXME: addVPOPasses needs to be called if EnableModuleInliner is true. This
// needs to be fixed before the flag is made true by default.
#endif // INTEL_COLLAB

  if (EnableModuleInliner)
    MPM.addPass(buildModuleInlinerPipeline(Level, Phase));
  else
#if INTEL_COLLAB
    MPM.addPass(buildInlinerPipeline(Level, Phase, &MPM));
#else // INTEL_COLLAB
    MPM.addPass(buildInlinerPipeline(Level, Phase));
#endif // INTEL_COLLAB
#if INTEL_CUSTOMIZATION

  // If VPO paropt was required to run then do IP constant propagation after
  // promoting pointer arguments to values (when OptLevel > 1) and running
  // simplification passes. That will propagate constant values down to callback
  // functions which represent outlined OpenMP parallel loops where possible.
  if (RunVPOParopt && Level.getSpeedupLevel() > 1)
    MPM.addPass(IPSCCPPass());
#endif // INTEL_CUSTOMIZATION

  // Remove any dead arguments exposed by cleanups, constant folding globals,
  // and argument promotion.
  MPM.addPass(DeadArgumentEliminationPass());

  MPM.addPass(CoroCleanupPass());

  // Optimize globals now that functions are fully simplified.
  MPM.addPass(GlobalOptPass());

  // Remove dead code, except in the ThinLTO pre-link pipeline where we may want
  // to keep available_externally functions.
  if (Phase != ThinOrFullLTOPhase::ThinLTOPreLink)
    MPM.addPass(GlobalDCEPass());

  if (EnableMemProfiler && Phase != ThinOrFullLTOPhase::ThinLTOPreLink) {
    MPM.addPass(createModuleToFunctionPassAdaptor(MemProfilerPass()));
    MPM.addPass(ModuleMemProfilerPass());
  }

#if INTEL_CUSTOMIZATION
  MPM.addPass(Intel_DebugPass(TM));
#endif // INTEL_CUSTOMIZATION

  return MPM;
}

/// TODO: Should LTO cause any differences to this set of passes?
void PassBuilder::addVectorPasses(OptimizationLevel Level,
                                  FunctionPassManager &FPM, bool IsFullLTO) {
#if INTEL_CUSTOMIZATION
  // In LTO mode, loopopt runs in link phase along with community vectorizer
  // after it.
  // Call InjectTLIMappings only when the community loop vectorizer or SLP
  // vectorizer is run. Running this can add symbols to @llvm.compile.used,
  // which will inhibit whole program detection in the link step of a -flto
  // compilation.
  if (!PrepareForLTO || !isLoopOptEnabled(Level)) {
    if (EnableLV) {
      FPM.addPass(InjectTLIMappings());
      FPM.addPass(LoopVectorizePass(
          LoopVectorizeOptions(!PTO.LoopInterleaving, !PTO.LoopVectorization)));
    } else if (PTO.SLPVectorization) {
      FPM.addPass(InjectTLIMappings());
    }
  }
#endif // INTEL_CUSTOMIZATION

  if (IsFullLTO) {
    // The vectorizer may have significantly shortened a loop body; unroll
    // again. Unroll small loops to hide loop backedge latency and saturate any
    // parallel execution resources of an out-of-order processor. We also then
    // need to clean up redundancies and loop invariant code.
    // FIXME: It would be really good to use a loop-integrated instruction
    // combiner for cleanup here so that the unrolling and LICM can be pipelined
    // across the loop nests.
    // We do UnrollAndJam in a separate LPM to ensure it happens before unroll
    if (EnableUnrollAndJam && PTO.LoopUnrolling)
      FPM.addPass(createFunctionToLoopPassAdaptor(
          LoopUnrollAndJamPass(Level.getSpeedupLevel())));
    FPM.addPass(LoopUnrollPass(LoopUnrollOptions(
        Level.getSpeedupLevel(), /*OnlyWhenForced=*/!PTO.LoopUnrolling,
        PTO.ForgetAllSCEVInLoopUnroll)));
    FPM.addPass(WarnMissedTransformationsPass());
#if !INTEL_CUSTOMIZATION
    // Now that we are done with loop unrolling, be it either by LoopVectorizer,
    // or LoopUnroll passes, some variable-offset GEP's into alloca's could have
    // become constant-offset, thus enabling SROA and alloca promotion. Do so.
    // NOTE: we are very late in the pipeline, and we don't have any LICM
    // or SimplifyCFG passes scheduled after us, that would cleanup
    // the CFG mess this may created if allowed to modify CFG, so forbid that.
    FPM.addPass(SROAPass(SROAOptions::PreserveCFG));
#endif // !INTEL_CUSTOMIZATION
  }

  if (!IsFullLTO) {
    // Eliminate loads by forwarding stores from the previous iteration to loads
    // of the current iteration.
    FPM.addPass(LoopLoadEliminationPass());
  }
  // Cleanup after the loop optimization passes.
  addInstCombinePass(FPM, !DTransEnabled,                // INTEL
                     true /* EnableCanonicalizeSwap */); // INTEL

#if INTEL_CUSTOMIZATION
  // In LTO mode, loopopt runs in link phase along with community vectorizer
  // after it.
  if (!PrepareForLTO || !isLoopOptEnabled(Level)) {
#endif // INTEL_CUSTOMIZATION
  if (Level.getSpeedupLevel() > 1 && ExtraVectorizerPasses) {
    ExtraVectorPassManager ExtraPasses;
    // At higher optimization levels, try to clean up any runtime overlap and
    // alignment checks inserted by the vectorizer. We want to track correlated
    // runtime checks for two inner loops in the same outer loop, fold any
    // common computations, hoist loop-invariant aspects out of any outer loop,
    // and unswitch the runtime checks if possible. Once hoisted, we may have
    // dead (or speculatable) control flows or more combining opportunities.
    ExtraPasses.addPass(EarlyCSEPass());
    ExtraPasses.addPass(CorrelatedValuePropagationPass());
    ExtraPasses.addPass(InstCombinePass());
    LoopPassManager LPM;
    LPM.addPass(LICMPass(PTO.LicmMssaOptCap, PTO.LicmMssaNoAccForPromotionCap,
                         /*AllowSpeculation=*/true));
    LPM.addPass(SimpleLoopUnswitchPass(/* NonTrivial */ Level ==
                                       OptimizationLevel::O3));
    ExtraPasses.addPass(
        RequireAnalysisPass<OptimizationRemarkEmitterAnalysis, Function>());
    ExtraPasses.addPass(
        createFunctionToLoopPassAdaptor(std::move(LPM), /*UseMemorySSA=*/true,
                                        /*UseBlockFrequencyInfo=*/true));
    ExtraPasses.addPass(
        SimplifyCFGPass(SimplifyCFGOptions().convertSwitchRangeToICmp(true)));
    ExtraPasses.addPass(InstCombinePass());
    FPM.addPass(std::move(ExtraPasses));
  }

#if INTEL_CUSTOMIZATION
  if (IsFullLTO) {
    // 28038: Avoid excessive hoisting as it increases register pressure and
    // select conversion without clear gains.
    // FPM.addPass(SimplifyCFGPass(SimplifyCFGOptions().hoistCommonInsts(true)));
    FPM.addPass(SimplifyCFGPass());
  } else {
#endif // INTEL_CUSTOMIZATION
  // Now that we've formed fast to execute loop structures, we do further
  // optimizations. These are run afterward as they might block doing complex
  // analyses and transforms such as what are needed for loop vectorization.

  // Cleanup after loop vectorization, etc. Simplification passes like CVP and
  // GVN, loop transforms, and others have already run, so it's now better to
  // convert to more optimized IR using more aggressive simplify CFG options.
  // The extra sinking transform can create larger basic blocks, so do this
  // before SLP vectorization.
  FPM.addPass(SimplifyCFGPass(SimplifyCFGOptions()
                                  .forwardSwitchCondToPhi(true)
                                  .convertSwitchRangeToICmp(true)
                                  .convertSwitchToLookupTable(true)
                                  .needCanonicalLoops(false)
                                  .hoistCommonInsts(true)
                                  .sinkCommonInsts(true)));
#if INTEL_CUSTOMIZATION
  } // IsFullLTO
#endif // INTEL_CUSTOMIZATION

  if (IsFullLTO) {
    FPM.addPass(SCCPPass());
#if INTEL_CUSTOMIZATION
    // This IC instance must be made loop-aware to avoid sinking expensive
    // insts into loops. Make sure loops were not invalidated by above passes.
    FPM.addPass(RequireAnalysisPass<LoopAnalysis, Function>());
    addInstCombinePass(FPM, !DTransEnabled, true /* EnableCanonicalizeSwap */);
#endif // INTEL_CUSTOMIZATION
    FPM.addPass(BDCEPass());
  }

  // Optimize parallel scalar instruction chains into SIMD instructions.
  if (PTO.SLPVectorization) {
    FPM.addPass(SLPVectorizerPass());
#if INTEL_CUSTOMIZATION
    AfterSLPVectorizer = !PrepareForLTO;
    if (EnableLoadCoalescing)
      FPM.addPass(LoadCoalescingPass());
    if (EnableSROAAfterSLP) {
      // SLP creates opportunities for SROA.
      FPM.addPass(SROAPass(SROAPass(SROAOptions::ModifyCFG)));
    }
#endif // INTEL_CUSTOMIZATION
    if (Level.getSpeedupLevel() > 1 && ExtraVectorizerPasses) {
      FPM.addPass(EarlyCSEPass());
    }
  }
  } // INTEL
#if INTEL_CUSTOMIZATION
  if (!IsFullLTO)
    AfterSLPVectorizer = true;
#endif // INTEL_CUSTOMIZATION
  // Enhance/cleanup vector code.
  FPM.addPass(VectorCombinePass());

  if (!IsFullLTO) {
#if INTEL_CUSTOMIZATION
    FPM.addPass(EarlyCSEPass());
    // Combine silly sequences. Set PreserveAddrCompute to true in LTO phase 1
    // if IP ArrayTranspose is enabled.
    addInstCombinePass(FPM, !DTransEnabled, true /* EnableCanonicalizeSwap */);
#endif // INTEL_CUSTOMIZATION
    // Unroll small loops to hide loop backedge latency and saturate any
    // parallel execution resources of an out-of-order processor. We also then
    // need to clean up redundancies and loop invariant code.
    // FIXME: It would be really good to use a loop-integrated instruction
    // combiner for cleanup here so that the unrolling and LICM can be pipelined
    // across the loop nests.
    // We do UnrollAndJam in a separate LPM to ensure it happens before unroll
#if INTEL_CUSTOMIZATION
  // In LTO mode, loopopt runs in link phase along with community unroller
  // after it.
  if (!PrepareForLTO || !isLoopOptEnabled(Level)) {
    // Unroll passes, same as llorg.
    if (EnableUnrollAndJam && PTO.LoopUnrolling) {
      FPM.addPass(createFunctionToLoopPassAdaptor(
          LoopUnrollAndJamPass(Level.getSpeedupLevel())));
    }
    FPM.addPass(LoopUnrollPass(LoopUnrollOptions(
        Level.getSpeedupLevel(), /*OnlyWhenForced=*/!PTO.LoopUnrolling,
        PTO.ForgetAllSCEVInLoopUnroll)));
    // Moved from below. Convert registerizable values after unrolling.
    // Do this before NT stores and missed opt warnings.
    FPM.addPass(SROAPass(SROAPass(SROAOptions::ModifyCFG))); // INTEL
  }

#if INTEL_FEATURE_SW_ADVANCED
  // Make unaligned nontemporal stores use a wrapper function instead of
  // scalarizing them.
  if (!PrepareForLTO && isLoopOptEnabled(Level))
    FPM.addPass(NontemporalStorePass());
#endif // INTEL_FEATURE_SW_ADVANCED

  // Postpone warnings to LTO link phase. Most transformations which process
  // user pragmas (like unroller & vectorizer) are triggered in LTO link phase.
  if (!PrepareForLTO)
    FPM.addPass(WarnMissedTransformationsPass());
  // Now that we are done with loop unrolling, be it either by LoopVectorizer,
  // or LoopUnroll passes, some variable-offset GEP's into alloca's could have
  // become constant-offset, thus enabling SROA and alloca promotion. Do so.
#if !INTEL_CUSTOMIZATION
  // Moved above (don't need it for PrepareForLTO == true)
  // NOTE: we are very late in the pipeline, and we don't have any LICM
  // or SimplifyCFG passes scheduled after us, that would cleanup
  // the CFG mess this may created if allowed to modify CFG, so forbid that.
  FPM.addPass(SROAPass(SROAPass(SROAOptions::ModifyCFG)));
#endif // !INTEL_CUSTOMIZATION
  // Combine silly sequences. Set PreserveAddrCompute to true in LTO phase 1
  // if IP ArrayTranspose is enabled.
  addInstCombinePass(FPM, !DTransEnabled, true /* EnableCanonicalizeSwap */);
#endif // INTEL_CUSTOMIZATION
    FPM.addPass(
        RequireAnalysisPass<OptimizationRemarkEmitterAnalysis, Function>());
    FPM.addPass(createFunctionToLoopPassAdaptor(
        LICMPass(PTO.LicmMssaOptCap, PTO.LicmMssaNoAccForPromotionCap,
                 /*AllowSpeculation=*/true),
        /*UseMemorySSA=*/true, /*UseBlockFrequencyInfo=*/true));
  }

  // Now that we've vectorized and unrolled loops, we may have more refined
  // alignment information, try to re-derive it here.
  FPM.addPass(AlignmentFromAssumptionsPass());

#if INTEL_CUSTOMIZATION
  if (IsFullLTO) {
#if INTEL_FEATURE_SW_ADVANCED
    // Make unaligned nontemporal stores use a wrapper function instead of
    // scalarizing them.
    if (isLoopOptEnabled(Level))
      FPM.addPass(NontemporalStorePass());
#endif // INTEL_FEATURE_SW_ADVANCED
    addInstCombinePass(FPM, true /* EnableUpCasting */,
                       true /* EnableCanonicalizeSwap */);
  }
#endif // INTEL_CUSTOMIZATOIN
}

#if INTEL_COLLAB

void PassBuilder::addVPOPreparePasses(FunctionPassManager &FPM) {
  FPM.addPass(VPOCFGRestructuringPass());
#if INTEL_CUSTOMIZATION
  // VPOParoptConfig must be applied before any pass that
  // may change its behavior based on the clauses added
  // from the config (e.g. loop collapsing may behave differently
  // due to NUM_TEAMS clause).
  FPM.addPass(VPOParoptApplyConfigPass());
#endif // INTEL_CUSTOMIZATION
  FPM.addPass(VPOParoptLoopTransformPass());
  FPM.addPass(VPOCFGRestructuringPass());
  FPM.addPass(VPOParoptLoopCollapsePass());
  // TODO: maybe we have to make sure loop collapsing preserves
  //       the restructured CFG.
  FPM.addPass(VPOCFGRestructuringPass());
  FPM.addPass(LoopSimplifyUnskippablePass());
  // Insert guards for memory motion of scan pointers.
  // Renaming of SIMD inscan operands captured on VPO.GUARD.MEM.MOTION
  // directives is done to prevent the motion of any GEPs on them,
  // across the directives.
  // TODO: It is safer to have the regions formed by FE.
  FPM.addPass(VPOCFGRestructuringPass());
  FPM.addPass(VPOParoptGuardMemoryMotionPass(/*RunForScans*/true));
  FPM.addPass(VPOCFGRestructuringPass());
  unsigned Mode = RunVPOParopt & (vpo::ParPrepare | vpo::OmpOffload);
  FPM.addPass(VPOParoptPreparePass(Mode));
}

void PassBuilder::addVPOPasses(ModulePassManager &MPM, FunctionPassManager &FPM,
                               OptimizationLevel Level, bool RunVec,
                               bool Simplify) {
  if (!EnableO0Vectorization && !RunVPOParopt)
    return;

  unsigned OptLevel = Level.getSpeedupLevel();

  if (Simplify) {
    // Optimize unnesessary alloca, loads and stores to simplify IR.
    FPM.addPass(SROAPass(SROAPass(SROAOptions::ModifyCFG)));

    // Inlining may introduce BasicBlocks without predecessors into an OpenMP
    // region. This breaks CodeExtractor when outlining the region because it
    // expects a single-entry-single-exit region. Calling CFG simplification
    // to remove unreachable BasicBlocks fixes this problem.
#if INTEL_CUSTOMIZATION
    // The inlining issue is documented in CMPLRLLVM-7516. It affects these
    // tests: ompo_kernelsCpp/aobenchan*,ribbon*,terrain*
#endif // INTEL_CUSTOMIZATION
    FPM.addPass(SimplifyCFGPass());
  }

  FPM.addPass(VPORestoreOperandsPass());
  FPM.addPass(VPOCFGRestructuringPass());
#if INTEL_CUSTOMIZATION
  if (OptLevel > 1 && EnableVPOParoptSharedPrivatization) {
    // Shared privatization pass should be combined with the argument
    // promotion pass (to do a cleanup) which currently runs only at O2,
    // therefore it is limited to O2 as well.
    unsigned Mode = RunVPOParopt & vpo::OmpOffload;
    FPM.addPass(VPOParoptSharedPrivatizationPass(Mode));
  }
  FPM.addPass(VPOParoptOptimizeDataSharingPass());
  // No need to rerun VPO CFG restructuring, since
  // VPOParoptOptimizeDataSharing does not modify CFG,
  // and keeps the basic blocks with directive calls
  // consistent.
#endif // INTEL_CUSTOMIZATION
  FPM.addPass(LoopSimplifyUnskippablePass());
  MPM.addPass(createModuleToFunctionPassAdaptor(std::move(FPM)));
  unsigned Mode = RunVPOParopt & (vpo::ParTrans | vpo::OmpPar | vpo::OmpVec |
                                  vpo::OmpTpv | vpo::OmpOffload | vpo::OmpTbb);
  MPM.addPass(VPOParoptPass(Mode));

#if INTEL_CUSTOMIZATION
#if INTEL_FEATURE_CSA
  if (RunCSAGraphSplitter)
    MPM.addPass(CSAGraphSplitterPass());
#endif // INTEL_FEATURE_CSA

  // If vectorizer was required to run then cleanup any remaining directives
  // that were not removed by vectorizer. This applies to all optimization
  // levels since this function is called with RunVec=true in both pass
  // pipelines i.e. -O0 and optlevel >= 1
  //
  // TODO: Issue a warning for any unprocessed directives. Change to
  // assetion failure as the feature matures.
  if (RunVec || EnableDeviceSimd) {
    if (EnableDeviceSimd || (OptLevel == 0 && (RunVPOVecopt || EnableO0Vectorization))) {
      // Makes sure #pragma omp if clause will be reduced before VPlan pass
      FPM.addPass(VPlanPragmaOmpSimdIfPass());
      // LegacyPM calls an equivalent addFunctionSimplificationPasses,
      // which internally asserts that OptLevel is >= 1. With New PM,
      // the same assertion happens inside buildFunctionSimplificationPipeline.
      if (OptLevel > 0) {
        // FIXME: Check if FullLTOPreLink is the correct enum for the call.
        FPM.addPass(buildFunctionSimplificationPipeline(
            Level, ThinOrFullLTOPhase::FullLTOPreLink));
        if (RunVPOOpt && EnableVPlanDriver && RunPreLoopOptVPOPasses)
          // Run LLVM-IR VPlan vectorizer before loopopt to vectorize all
          // explicit SIMD loops
          addVPlanVectorizer(MPM, FPM, Level);

        addLoopOptPasses(MPM, FPM, Level, /*IsLTO=*/false);
      }

      if ((RunVPOOpt && EnableVPlanDriver) && (RunPostLoopOptVPOPasses ||
          (OptLevel == 0 && EnableO0Vectorization))) {
        // Run LLVM-IR VPlan vectorizer after loopopt to vectorize all loops not
        // vectorized after createVPlanDriverHIRPass
        if (OptLevel > 0)
          FPM.addPass(createFunctionToLoopPassAdaptor(LoopSimplifyCFGPass()));
        addVPlanVectorizer(MPM, FPM, Level);
      }
    }

    FPM.addPass(VPOCFGRestructuringPass());
    FPM.addPass(VPODirectiveCleanupPass());
  }
#endif // INTEL_CUSTOMIZATION
  // Clean-up empty blocks after OpenMP directives handling.
  FPM.addPass(VPOCFGSimplifyPass());
  // Paropt transform is complete and SIMD regions are identified. Insert guards
  // for memory motion of UDR pointers (if needed). Renaming of SIMD
  // reduction/inscan operands captured on VPO.GUARD.MEM.MOTION directives is
  // done to prevent the motion of any GEPs on them, across the directives.
  FPM.addPass(VPOCFGRestructuringPass());
  FPM.addPass(VPOParoptGuardMemoryMotionPass(/*RunForScans*/false));
  FPM.addPass(VPOCFGRestructuringPass());
  FPM.addPass(VPORenameOperandsPass());
  if (RunVPOOpt == InvokeParoptAfterInliner) {
#if INTEL_CUSTOMIZATION
    // Paropt transformation pass may produce new AlwaysInline functions.
    // Force inlining for them, if paropt pass runs after the normal inliner.
    // Run it even at -O0, because the only AlwaysInline functions
    // after paropt are the ones that it artificially created.
    // There is some interference with coroutines passes, which
    // insert some AlwaysInline functions early and expect them
    // to exist up to some other coroutine pass - this is rather
    // a problem of coroutine passes implementation that we may
    // inline those functions here. If it becomes a problem,
    // we will have to resolve that issue with coroutines.
    // TODO: This may be redundant since Inliner is also run after Paropt
    // in the new PM. Remove it in the future if it's not needed.
    MPM.addPass(createModuleToFunctionPassAdaptor(std::move(FPM)));
    MPM.addPass(AlwaysInlinerPass(
        /*InsertLifetimeIntrinsics=*/false));

#endif // INTEL_CUSTOMIZATION
    // If Paropt is run after the inliner, we have to delay the OpenMPOpt module
    // pass as well (which otherwise runs before the inliner).
    if (!RunVec && OptLevel > 0) {
#if INTEL_CUSTOMIZATION
#else // INTEL_CUSTOMIZATION
      MPM.addPass(createModuleToFunctionPassAdaptor(std::move(FPM)));
#endif // INTEL_CUSTOMIZATION
      MPM.addPass(OpenMPOptPass());
    }

#if INTEL_CUSTOMIZATION
    // Run GlobalDCE to delete dead functions.
    if (OptLevel > 0)
      MPM.addPass(GlobalDCEPass());
#endif // INTEL_CUSTOMIZATION
  }
}
#endif // INTEL_COLLAB
#if INTEL_CUSTOMIZATION
void PassBuilder::addInstCombinePass(FunctionPassManager &FPM,
                                     bool EnableUpCasting,
                                     bool EnableCanonicalizeSwap) const {
  // Enable it when SLP Vectorizer is off or after SLP Vectorizer pass.
  bool EnableFcmpMinMaxCombine =
      (!PrepareForLTO && !PTO.SLPVectorization) || AfterSLPVectorizer;
#if INTEL_FEATURE_SW_DTRANS
  // Configure the instruction combining pass to avoid some transformations
  // that lose type information for DTrans.
  bool PreserveForDTrans = (PrepareForLTO && DTransEnabled);
#else  // INTEL_FEATURE_SW_DTRANS
  bool PreserveForDTrans = false;
#endif // INTEL_FEATURE_SW_DTRANS
  if (RunVPOParopt) {
    // CMPLRLLVM-25424: temporary workaround for cases, where
    // the instructions combining pass inserts value definitions
    // inside OpenMP regions making them live out without proper
    // handling in the OpenMP clauses.
    // VPOCFGRestructuring breaks blocks at the OpenMP regions'
    // boundaries minimizing the probability of illegal instruction
    // insertion in the instructions combining pass.
    // We have to move VPO Paropt transformations closer to FE
    // to stop fiddling with the optimization pipeline.
    FPM.addPass(VPOCFGRestructuringPass());
  }
  InstCombineOptions InstCombOptions(PreserveForDTrans,
      PrepareForLTO && EnableIPArrayTranspose, EnableFcmpMinMaxCombine,
      EnableUpCasting, EnableCanonicalizeSwap);
  FPM.addPass(InstCombinePass(InstCombOptions));
}

bool PassBuilder::isLoopOptEnabled(OptimizationLevel Level) {
  if (!PTO.DisableIntelProprietaryOpts &&
      ((RunLoopOpts != LoopOptMode::None) || RunLoopOptFrameworkOnly) &&
      (Level.getSpeedupLevel() >= 2))
    return true;

  return false;
}

void PassBuilder::addVPlanVectorizer(ModulePassManager &MPM,
                                     FunctionPassManager &FPM,
                                     OptimizationLevel Level) {
  unsigned OptLevel = Level.getSpeedupLevel();

  if (OptLevel > 0) {
    FPM.addPass(LowerSwitchPass(true /*Only for SIMD loops*/));
    // LowerSwitch may have broken loop-canonical form for some loops by
    // introducing new loop latches when transforming switches to branches.
    // VPlan expects all loops to be in loop-canonical form (and will crash
    // otherwise), so run LoopSimplifyCFG to re-canonicalize all loops.
    // (Note: this will also run LoopSimplify and LCSSA.)
    FPM.addPass(createFunctionToLoopPassAdaptor(
        LoopSimplifyCFGPass(), /*UseMemorySSA=*/false,
        /*UseBlockFrequencyInfo=*/false));
  }

  FPM.addPass(VPOCFGRestructuringPass());
  // VPO CFG restructuring pass makes sure that the directives of #pragma omp
  // simd ordered are in a separate block. For this reason,
  // VPlanPragmaOmpOrderedSimdExtract pass should run after VPO CFG
  // Restructuring.

  // Before proceeding, consume the existing FPM pipeline before resetting
  // the pass manager, since next pass is a module pass.
  MPM.addPass(createModuleToFunctionPassAdaptor(std::move(FPM)));

  // FIXME: We should try to avoid breaking the FPM pipeline by making
  // VPlanPragmaOmpOrderedSimdExtractPass a Function pass.
  MPM.addPass(VPlanPragmaOmpOrderedSimdExtractPass());

  // Code extractor might add new instructions in the entry block. If the entry
  // block has a directive, than we have to split the entry block. VPlan assumes
  // that the directives are in single-entry single-exit basic blocks.
  FPM.addPass(VPOCFGRestructuringPass());

  // Create OCL sincos from sin/cos and sincos
  if (OptLevel > 0)
    FPM.addPass(MathLibraryFunctionsReplacementPass(false /*isOCL*/));

  // IGC Vector Backend wants to get as less generic addrspaces as possible,
  // but InferAddressSpacesPass is not good with handling vectors, so placing
  // it here
  if (EnableDeviceSimd)
    FPM.addPass(InferAddressSpacesPass(vpo::ADDRESS_SPACE_GENERIC));

  FPM.addPass(vpo::VPlanDriverPass());

  // Split/translate scalar OCL and vector sincos
  if (OptLevel > 0)
    FPM.addPass(MathLibraryFunctionsReplacementPass(false /*isOCL*/));

  // Consume the function pass manager FPM1 before adding Module passes.
  MPM.addPass(createModuleToFunctionPassAdaptor(std::move(FPM)));

  // The region that is outlined by #pragma omp simd ordered was extracted by
  // VPlanPragmaOmpOrderedSimdExtarct pass. Now, we need to run the inliner in
  // order to put this region back at the code.
  MPM.addPass(AlwaysInlinerPass(
      /*InsertLifetimeIntrinsics=*/false));

  // Clean up any SIMD directives left behind by VPlan vectorizer
  if (OptLevel > 0) {
    FPM.addPass(VPOCFGRestructuringPass());
    FPM.addPass(VPODirectiveCleanupPass());
  }
}

void PassBuilder::addLoopOptPasses(ModulePassManager &MPM,
                                   FunctionPassManager &FPM,
                                   OptimizationLevel Level, bool IsLTO) {
  if (!isLoopOptEnabled(Level))
    return;

  if (IsLTO) {
    INTEL_LIMIT_BEGIN(FPM, LoopOptLimiter::FullLoopOptOnly)
    FPM.addPass(SimplifyCFGPass());
    FPM.addPass(ADCEPass());
    INTEL_LIMIT_END(FPM)
  }

  // FunctionToLoopPassAdaptor invokes LCSSA pass which is required by loopopt
  // framework. We don't need to add it explicitly in the pipeline.
  FPM.addPass(createFunctionToLoopPassAdaptor(
      LoopSimplifyCFGPass(), /*UseMemorySSA=*/false,
      /*UseBlockFrequencyInfo=*/false));

  // Leaving comments for stuff which need to be added to match legacy pass
  // manager.
#if !defined(NDEBUG) || defined(LLVM_ENABLE_DUMP)
  if (shouldPrintModuleBeforeLoopopt()) {
    // We need to 'flush' current function pipeline to MPM to get latest module dump with the printer.
    MPM.addPass(createModuleToFunctionPassAdaptor(std::move(FPM)));
    MPM.addPass(PrintModulePass(dbgs(), ";Module Before HIR"));
  }
#endif //! defined(NDEBUG) || defined(LLVM_ENABLE_DUMP)

  if (EnableVPlanDriverHIR) {
    FPM.addPass(VPOCFGRestructuringPass());
    MPM.addPass(createModuleToFunctionPassAdaptor(std::move(FPM)));
    MPM.addPass(VPlanPragmaOmpOrderedSimdExtractPass());
    FPM.addPass(VPlanPragmaOmpSimdIfPass());
  }

  if (ConvertToSubs)
    FPM.addPass(ConvertGEPToSubscriptIntrinsicPass());

  FPM.addPass(HIRSSADeconstructionPass());
  FPM.addPass(HIRTempCleanupPass());

  if (!RunLoopOptFrameworkOnly) {
    // This pass should be kept at the beginning of the loopopt pass manager
    // since it doesn't invalidate DDAnalysis. If another pass is added before
    // this pass, the we need to update HIRNormalizeCasts to handle the
    // DDAnalysis.
    FPM.addPass(HIRNormalizeCasts());

    // if (vpo::UseOmpRegionsInLoopoptFlag)
    //   FPM.addPass(HIRRecognizeParLoopPass());

    FPM.addPass(HIRPropagateCastedIVPass());

    if (Level.getSpeedupLevel() > 2) {
      INTEL_LIMIT_BEGIN(FPM, LoopOptLimiter::FullLoopOptOnly)
        FPM.addPass(HIRLoopConcatenationPass());
        FPM.addPass(HIRPMSymbolicTripCountCompleteUnrollPass());
      INTEL_LIMIT_END(FPM)
      FPM.addPass(HIRArrayTransposePass());
    }

    if (Level.getSizeLevel() == 0) {
      // if (RunVPOOpt)
      // FPM.add(createHIRParDirInsertPass());
      FPM.addPass(HIRConditionalTempSinkingPass());
      FPM.addPass(HIROptPredicatePass(Level.getSpeedupLevel() == 3, true));

      INTEL_LIMIT_BEGIN(FPM, LoopOptLimiter::FullLoopOptOnly)
        if (Level.getSpeedupLevel() > 2) {
          FPM.addPass(HIRLMMPass(true));
          FPM.addPass(HIRStoreResultIntoTempArrayPass());
        }
        FPM.addPass(HIRAosToSoaPass());
      INTEL_LIMIT_END(FPM)

      FPM.addPass(HIRRuntimeDDPass());
      FPM.addPass(HIRMVForConstUBPass());

      if (Level.getSpeedupLevel() > 2 && IsLTO) {
        INTEL_LIMIT_BEGIN(FPM, LoopOptLimiter::FullLoopOptOnly)
#if INTEL_FEATURE_SW_DTRANS
        if (DTransEnabled)
          FPM.addPass(HIRRowWiseMVPass());
#endif // INTEL_FEATURE_SW_DTRANS
        FPM.addPass(HIRSumWindowReusePass());
        INTEL_LIMIT_END(FPM)
      }
    }

    FPM.addPass(HIRSinkingForPerfectLoopnestPass());
    FPM.addPass(HIRNonZeroSinkingForPerfectLoopnestPass());
    FPM.addPass(HIRPragmaLoopBlockingPass());

    INTEL_LIMIT_BEGIN(FPM, LoopOptLimiter::FullLoopOptOnly)
      FPM.addPass(HIRLoopDistributionForLoopNestPass());

#if INTEL_FEATURE_SW_ADVANCED
      if (Level.getSpeedupLevel() > 2 && IsLTO)
        FPM.addPass(HIRCrossLoopArrayContractionPass(
            ThroughputModeOpt != ThroughputMode::SingleJob));
#endif // INTEL_FEATURE_SW_ADVANCED
      FPM.addPass(HIRLoopInterchangePass());
    INTEL_LIMIT_END(FPM)

    FPM.addPass(HIRGenerateMKLCallPass());

    INTEL_LIMIT_BEGIN(FPM, LoopOptLimiter::FullLoopOptOnly)
#if INTEL_FEATURE_SW_ADVANCED
      if (Level.getSpeedupLevel() > 2 && IsLTO)
        FPM.addPass(HIRInterLoopBlockingPass());
#endif // INTEL_FEATURE_SW_ADVANCED

      FPM.addPass(
          HIRLoopBlockingPass(ThroughputModeOpt != ThroughputMode::SingleJob));
    INTEL_LIMIT_END(FPM)

    FPM.addPass(HIRUndoSinkingForPerfectLoopnestPass());
    FPM.addPass(HIRDeadStoreEliminationPass());
    FPM.addPass(HIRMinMaxRecognitionPass());
    FPM.addPass(HIRIdentityMatrixIdiomRecognitionPass());

    if (Level.getSizeLevel() == 0) {
      FPM.addPass(HIRLowerSmallMemsetMemcpyPass());
      FPM.addPass(HIRPreVecCompleteUnrollPass(Level.getSpeedupLevel(),
                                              !PTO.LoopUnrolling));
    }

    if (ThroughputModeOpt != ThroughputMode::SingleJob)
      FPM.addPass(HIRConditionalLoadStoreMotionPass());

    if (Level.getSizeLevel() == 0) {
      FPM.addPass(HIRMemoryReductionSinkingPass());
      FPM.addPass(HIRLoopPeelingPass());
    }

    FPM.addPass(HIRLMMPass());
    // Convert compare functions (e.g. smax) into Select instructions
    FPM.addPass(HIRMinMaxBlobToSelectPass());
    FPM.addPass(HIRDeadStoreEliminationPass());
    FPM.addPass(HIRLastValueComputationPass());

    FPM.addPass(HIRLoopRerollPass());

    if (Level.getSizeLevel() == 0) {
      FPM.addPass(HIRTempArrayTransposePass());
      FPM.addPass(HIRLoopDistributionForMemRecPass(), LoopOptLimiter::FullLoopOptOnly);
  	}

    FPM.addPass(HIRLoopReversalPass());
    FPM.addPass(HIRLoopRematerializePass());
    FPM.addPass(HIRMultiExitLoopRerollPass());
    FPM.addPass(HIRLoopCollapsePass());
    FPM.addPass(HIRLoopFusionPass());
    FPM.addPass(HIRDeadStoreEliminationPass());
    FPM.addPass(HIRLoopIndependentScalarReplPass());
    FPM.addPass(HIRIdiomRecognitionPass());
    FPM.addPass(HIRIfReversalPass());

    if (Level.getSizeLevel() == 0) {
      INTEL_LIMIT_BEGIN(FPM, LoopOptLimiter::FullLoopOptOnly)
        FPM.addPass(HIRUnrollAndJamPass(!PTO.LoopUnrolling));
        FPM.addPass(HIRMVForVariableStridePass());
      INTEL_LIMIT_END(FPM)

      FPM.addPass(HIROptVarPredicatePass());
      FPM.addPass(HIROptPredicatePass(Level.getSpeedupLevel() == 3, false));
      FPM.addPass(HIRSpecialOptPredicatePass());
      FPM.addPass(HIRLMMPass());
      if (RunVPOOpt) {
        FPM.addPass(HIRVecDirInsertPass(Level.getSpeedupLevel() == 3));
        if (EnableVPlanDriverHIR) {
          bool WillRunLLVMIRVPlan =
              EnableVPlanDriver && RunPostLoopOptVPOPasses;
          FPM.addPass(vpo::VPlanDriverHIRPass(true, WillRunLLVMIRVPlan),
                      LoopOptLimiter::LightLoopOptOnly);
          FPM.addPass(vpo::VPlanDriverHIRPass(false, WillRunLLVMIRVPlan),
                      LoopOptLimiter::FullLoopOptOnly);
        }
      }
      FPM.addPass(HIRPostVecCompleteUnrollPass(Level.getSpeedupLevel(),
                                               !PTO.LoopUnrolling));
      FPM.addPass(HIRGeneralUnrollPass(!PTO.LoopUnrolling));
    }

    FPM.addPass(HIRScalarReplArrayPass());

    INTEL_LIMIT_BEGIN(FPM, LoopOptLimiter::FullLoopOptOnly)
      if (Level.getSpeedupLevel() > 2) {
        if (ThroughputModeOpt != ThroughputMode::SingleJob)
          FPM.addPass(HIRNontemporalMarkingPass());

        FPM.addPass(HIRPrefetchingPass());
      }
    INTEL_LIMIT_END(FPM)

  } // RunLoopOptFrameworkOnly

  if (IntelOptReportEmitter == OptReportOptions::HIR)
    FPM.addPass(HIROptReportEmitterPass());

  FPM.addPass(HIRCodeGenPass());

  // addLoopOptCleanupPasses below may registerize UDR/inscan memory that we
  // want to keep.
  if (RunVPOOpt && EnableVPlanDriver) {
    FPM.addPass(VPOCFGRestructuringPass());
    FPM.addPass(VPORenameOperandsPass());
  }

  addLoopOptCleanupPasses(FPM, Level);

  if (RunVPOOpt && EnableVPlanDriver)
    FPM.addPass(VPORestoreOperandsPass());

  // if (EnableVPlanDriverHIR) {
  //  PM.add(createAlwaysInlinerLegacyPass());
  //  PM.add(createBarrierNoopPass());
  // }
}

void PassBuilder::addLoopOptCleanupPasses(FunctionPassManager &FPM,
                                          OptimizationLevel Level) {

  FPM.addPass(SimplifyCFGPass());
  FPM.addPass(LowerSubscriptIntrinsicPass());
  FPM.addPass(SROAPass(SROAPass(SROAOptions::ModifyCFG)));

  if (Level.getSpeedupLevel() > 2)
    FPM.addPass(NaryReassociatePass());

  FPM.addPass(GVNPass());

  FPM.addPass(SROAPass(SROAPass(SROAOptions::ModifyCFG)));

  // Gets rid of unnecessary single operand phis and loop exit bblocks.
  FPM.addPass(SimplifyCFGPass());

  addInstCombinePass(FPM, !DTransEnabled, true /* EnableCanonicalizeSwap */);

  FPM.addPass(LoopCarriedCSEPass());

  FPM.addPass(DSEPass());

  if (Level.getSpeedupLevel() > 2)
    FPM.addPass(AddSubReassociatePass());
}

void PassBuilder::addLoopOptAndAssociatedVPOPasses(ModulePassManager &MPM,
                                                   FunctionPassManager &FPM,
                                                   OptimizationLevel Level,
                                                   bool IsLTO) {
  // Do not run loop optimization passes, if proprietary optimizations
  // are disabled (for instance during spir64 compilation for OpenMP offload).
  // There are some mandatory clean-up actions that still need/ to be performed.
  if (PTO.DisableIntelProprietaryOpts) {
    // CMPLRLLVM-25935: clean-up VPO directives for targets with
    //                  LLVM IR emission enabled (hence, with proprietary
    //                  optimizations disabled).
    FPM.addPass(VPOCFGRestructuringPass());
    FPM.addPass(VPODirectiveCleanupPass());
    return;
  }

  if (RunVPOOpt && RunVecClone) {
    if (!FPM.isEmpty())
      MPM.addPass(createModuleToFunctionPassAdaptor(std::move(FPM)));
    MPM.addPass(VecClonePass());
    // VecClonePass can generate redundant geps/loads for vector parameters when
    // accessing elem[i] within the inserted simd loop. This makes DD testing
    // harder, so run CSE here to do some clean-up before HIR construction.
    FPM.addPass(EarlyCSEPass());
    // Propagate any alignment assumptions.
    FPM.addPass(AlignmentFromAssumptionsPass());
  }

  // Restore potentially renamed UDR/inscan operands before LoopOpt and VPlan
  // vectorizers. The renaming was done after Paropt to avoid memory motion.
  if (RunVPOOpt && (EnableVPlanDriver || EnableVPlanDriverHIR || RunVPOParopt))
    FPM.addPass(VPORestoreOperandsPass());

  // Enable VPlanPragmaOmpSimdIfPass pass only in case VPlan pass will be
  // enabled after that
  if (RunVPOOpt && EnableVPlanDriver) {
    // Makes sure #pragma omp if clause will be reduced before VPlan pass
    FPM.addPass(VPOCFGRestructuringPass());
    FPM.addPass(VPlanPragmaOmpSimdIfPass());
  }

  if (RunVPOOpt && EnableVPlanDriver && RunPreLoopOptVPOPasses) {
    // Run LLVM-IR VPlan vectorizer before loopopt to vectorize all explicit
    // SIMD loops
    addVPlanVectorizer(MPM, FPM, Level);
  }

  addLoopOptPasses(MPM, FPM, Level, IsLTO);

  if (RunVPOOpt && EnableVPlanDriver && RunPostLoopOptVPOPasses) {
    if (Level.getSpeedupLevel() > 0)
      FPM.addPass(LoopSimplifyPass());
    // Run LLVM-IR VPlan vectorizer after loopopt to vectorize all loops not
    // vectorized after createVPlanDriverHIRPass
    addVPlanVectorizer(MPM, FPM, Level);
  }

  // Process directives inserted by LoopOpt Autopar.
  // Call with RunVec==true (2nd argument) to cleanup any vec directives
  // that loopopt and vectorizer might have missed.
  if (RunVPOOpt)
    addVPOPasses(MPM, FPM, Level, /*RunVec=*/true, /*Simplify=*/true);

#if INTEL_FEATURE_SW_ADVANCED
  FPM.addPass(TightLoopEmitterPass());
#endif // INTEL_FEATURE_SW_ADVANCED

  if (IntelOptReportEmitter == OptReportOptions::IR)
    FPM.addPass(OptReportEmitterPass());
}

#endif // INTEL_CUSTOMIZATION

ModulePassManager
PassBuilder::buildModuleOptimizationPipeline(OptimizationLevel Level,
                                             ThinOrFullLTOPhase LTOPhase) {
  const bool LTOPreLink = isLTOPreLink(LTOPhase);
  ModulePassManager MPM;

  // Run partial inlining pass to partially inline functions that have
  // large bodies.
  if (RunPartialInlining)
    MPM.addPass(PartialInlinerPass());

#if INTEL_CUSTOMIZATION
  // Propagate noalias attribute to function arguments.
  if (EnableArgNoAliasProp && Level.getSpeedupLevel() > 2)
    MPM.addPass(ArgNoAliasPropPass());

  FunctionPassManager FakeLoadFPM;
  if (EnableStdContainerOpt)
    FakeLoadFPM.addPass(StdContainerOptPass());
  FakeLoadFPM.addPass(CleanupFakeLoadsPass());
  MPM.addPass(createModuleToFunctionPassAdaptor(std::move(FakeLoadFPM)));
#endif // INTEL_CUSTOMIZATION

  // Remove avail extern fns and globals definitions since we aren't compiling
  // an object file for later LTO. For LTO we want to preserve these so they
  // are eligible for inlining at link-time. Note if they are unreferenced they
  // will be removed by GlobalDCE later, so this only impacts referenced
  // available externally globals. Eventually they will be suppressed during
  // codegen, but eliminating here enables more opportunity for GlobalDCE as it
  // may make globals referenced by available external functions dead and saves
  // running remaining passes on the eliminated functions. These should be
  // preserved during prelinking for link-time inlining decisions.
  if (!LTOPreLink)
    MPM.addPass(EliminateAvailableExternallyPass());

  if (EnableOrderFileInstrumentation)
    MPM.addPass(InstrOrderFilePass());

  // Do RPO function attribute inference across the module to forward-propagate
  // attributes where applicable.
  // FIXME: Is this really an optimization rather than a canonicalization?
  MPM.addPass(ReversePostOrderFunctionAttrsPass());

  // Do a post inline PGO instrumentation and use pass. This is a context
  // sensitive PGO pass. We don't want to do this in LTOPreLink phrase as
  // cross-module inline has not been done yet. The context sensitive
  // instrumentation is after all the inlines are done.
  if (!LTOPreLink && PGOOpt) {
    if (PGOOpt->CSAction == PGOOptions::CSIRInstr)
      addPGOInstrPasses(MPM, Level, /* RunProfileGen */ true,
                        /* IsCS */ true, PGOOpt->CSProfileGenFile,
                        PGOOpt->ProfileRemappingFile, LTOPhase, PGOOpt->FS);
    else if (PGOOpt->CSAction == PGOOptions::CSIRUse)
      addPGOInstrPasses(MPM, Level, /* RunProfileGen */ false,
                        /* IsCS */ true, PGOOpt->ProfileFile,
                        PGOOpt->ProfileRemappingFile, LTOPhase, PGOOpt->FS);
  }

#if INTEL_CUSTOMIZATION
  if (!LTOPreLink && !PTO.DisableIntelProprietaryOpts &&
      PTO.EnableAutoCPUDispatch && Level.getSpeedupLevel() > 1)
    MPM.addPass(AutoCPUClonePass());

  if (EnableAndersen) {
    // Andersen's IP alias analysis
    MPM.addPass(RequireAnalysisPass<AndersensAA, Module>());
    // Global var opt that is outside LTO. Can still run with LTO.
    if (EnableNonLTOGlobalVarOpt && Level.getSpeedupLevel() > 1) {
      FunctionPassManager GlobalOptFPM;
      GlobalOptFPM.addPass(NonLTOGlobalOptPass());
      GlobalOptFPM.addPass(PromotePass());
      // ADCE avoids a regression in aifftr01@opt_speed.
      GlobalOptFPM.addPass(ADCEPass());
      MPM.addPass(createModuleToFunctionPassAdaptor(std::move(GlobalOptFPM)));
    }
  }
#endif // INTEL_CUSTOMIZATION
  // Re-compute GlobalsAA here prior to function passes. This is particularly
  // useful as the above will have inlined, DCE'ed, and function-attr
  // propagated everything. We should at this point have a reasonably minimal
  // and richly annotated call graph. By computing aliasing and mod/ref
  // information for all local globals here, the late loop passes and notably
  // the vectorizer will be able to use them to help recognize vectorizable
  // memory operations.
  MPM.addPass(RecomputeGlobalsAAPass());

  for (auto &C : OptimizerEarlyEPCallbacks)
    C(MPM, Level);

  FunctionPassManager OptimizePM;
  OptimizePM.addPass(Float2IntPass());
  OptimizePM.addPass(LowerConstantIntrinsicsPass());

  if (EnableMatrix) {
    OptimizePM.addPass(LowerMatrixIntrinsicsPass());
    OptimizePM.addPass(EarlyCSEPass());
  }

  // CHR pass should only be applied with the profile information.
  // The check is to check the profile summary information in CHR.
  if (EnableCHR && Level == OptimizationLevel::O3)
    OptimizePM.addPass(ControlHeightReductionPass());

  // FIXME: We need to run some loop optimizations to re-rotate loops after
  // simplifycfg and others undo their rotation.

  // Optimize the loop execution. These passes operate on entire loop nests
  // rather than on each loop in an inside-out manner, and so they are actually
  // function passes.

  for (auto &C : VectorizerStartEPCallbacks)
    C(OptimizePM, Level);

  // Disable clang-format in following block to avoid conflicts.
  // clang-format off
if (!SYCLOptimizationMode) {
  LoopPassManager LPM;
  // First rotate loops that may have been un-rotated by prior passes.
  // Disable header duplication at -Oz.
  LPM.addPass(LoopRotatePass(Level != OptimizationLevel::Oz, LTOPreLink));
  // Some loops may have become dead by now. Try to delete them.
  // FIXME: see discussion in https://reviews.llvm.org/D112851,
  //        this may need to be revisited once we run GVN before loop deletion
  //        in the simplification pipeline.
  LPM.addPass(LoopDeletionPass());
  OptimizePM.addPass(createFunctionToLoopPassAdaptor(
      std::move(LPM), /*UseMemorySSA=*/false, /*UseBlockFrequencyInfo=*/false));
#if INTEL_CUSTOMIZATION
  if (!PrepareForLTO)
    addLoopOptAndAssociatedVPOPasses(MPM, OptimizePM, Level, false);
#endif // INTEL_CUSTOMIZATION

  // Distribute loops to allow partial vectorization.  I.e. isolate dependences
  // into separate loop that would otherwise inhibit vectorization.  This is
  // currently only performed for loops marked with the metadata
  // llvm.loop.distribute=true or when -enable-loop-distribute is specified.
  OptimizePM.addPass(LoopDistributePass());

  // Populates the VFABI attribute with the scalar-to-vector mappings
  // from the TargetLibraryInfo.
#if INTEL_CUSTOMIZATION
    // Adding InjectTLIMappings is sunken into addVectorPasses
#endif // INTEL_CUSTOMIZATION

  addVectorPasses(Level, OptimizePM, /* IsFullLTO */ false);
}
  // clang-format on

  // LoopSink pass sinks instructions hoisted by LICM, which serves as a
  // canonicalization pass that enables other optimizations. As a result,
  // LoopSink pass needs to be a very late IR pass to avoid undoing LICM
  // result too early.
  OptimizePM.addPass(LoopSinkPass());

#if INTEL_CUSTOMIZATION
  // Loop Strength Reduction (LSR). Disabled by default.
  if (PTO.DisableIntelProprietaryOpts && EnableEarlyLSR) {
    LoopPassManager LPM;
    LPM.addPass(LoopStrengthReducePass());
    OptimizePM.addPass(
        createFunctionToLoopPassAdaptor(std::move(LPM),
                                        /*UseMemorySSA=*/false,
                                        /*UseBlockFrequencyInfo=*/false));
  }
#endif // INTEL_CUSTOMIZATION

  // And finally clean up LCSSA form before generating code.
  OptimizePM.addPass(InstSimplifyPass());

  // This hoists/decomposes div/rem ops. It should run after other sink/hoist
  // passes to avoid re-sinking, but before SimplifyCFG because it can allow
  // flattening of blocks.
  OptimizePM.addPass(DivRemPairsPass());

#if INTEL_CUSTOMIZATION
#if INTEL_FEATURE_SW_DTRANS
  bool SkipRecProgression = LTOPreLink && DTransEnabled;
#else // INTEL_FEATURE_SW_DTRANS
  bool SkipRecProgression = false;
#endif // INTEL_FEATURE_SW_DTRANS
  // Try to annotate calls that were created during optimization.
  OptimizePM.addPass(TailCallElimPass(SkipRecProgression));
#endif // INTEL_CUSTOMIZATION

  // LoopSink (and other loop passes since the last simplifyCFG) might have
  // resulted in single-entry-single-exit or empty blocks. Clean up the CFG.
  OptimizePM.addPass(
      SimplifyCFGPass(SimplifyCFGOptions().convertSwitchRangeToICmp(true)));

  // Add the core optimizing pipeline.
  MPM.addPass(createModuleToFunctionPassAdaptor(std::move(OptimizePM),
                                                PTO.EagerlyInvalidateAnalyses));

  for (auto &C : OptimizerLastEPCallbacks)
    C(MPM, Level);

  // Split out cold code. Splitting is done late to avoid hiding context from
  // other optimizations and inadvertently regressing performance. The tradeoff
  // is that this has a higher code size cost than splitting early.
  if (EnableHotColdSplit && !LTOPreLink)
    MPM.addPass(HotColdSplittingPass());

  // Search the code for similar regions of code. If enough similar regions can
  // be found where extracting the regions into their own function will decrease
  // the size of the program, we extract the regions, a deduplicate the
  // structurally similar regions.
  if (EnableIROutliner)
    MPM.addPass(IROutlinerPass());

  // Merge functions if requested.
  if (PTO.MergeFunctions)
    MPM.addPass(MergeFunctionsPass());

  // Now we need to do some global optimization transforms.
  // FIXME: It would seem like these should come first in the optimization
  // pipeline and maybe be the bottom of the canonicalization pipeline? Weird
  // ordering here.
  MPM.addPass(GlobalDCEPass());
  MPM.addPass(ConstantMergePass());

  if (PTO.CallGraphProfile && !LTOPreLink)
    MPM.addPass(CGProfilePass());

  // TODO: Relative look table converter pass caused an issue when full lto is
  // enabled. See https://reviews.llvm.org/D94355 for more details.
  // Until the issue fixed, disable this pass during pre-linking phase.
  if (!LTOPreLink)
    MPM.addPass(RelLookupTableConverterPass());

#if INTEL_CUSTOMIZATION
  // If LTO is enabled, then check if the declaration for math libraries are
  // needed
  if (PrepareForLTO)
    MPM.addPass(IntelMathLibrariesDeclarationPass());
  MPM.addPass(createModuleToFunctionPassAdaptor(InlineReportMakeCurrentPass()));
  MPM.addPass(InlineReportEmitterPass(Level.getSpeedupLevel(),
                                      Level.getSizeLevel(), LTOPreLink));
#endif // INTEL_CUSTOMIZATION

  return MPM;
}

ModulePassManager
PassBuilder::buildPerModuleDefaultPipeline(OptimizationLevel Level,
                                           bool LTOPreLink) {
  if (Level == OptimizationLevel::O0)
    return buildO0DefaultPipeline(Level, LTOPreLink);

  ModulePassManager MPM;
#if INTEL_CUSTOMIZATION
  MPM.addPass(XmainOptLevelAnalysisInit(Level.getSpeedupLevel()));
#endif // INTEL_CUSTOMIZATION

  // Convert @llvm.global.annotations to !annotation metadata.
  MPM.addPass(Annotation2MetadataPass());

  // Force any function attributes we want the rest of the pipeline to observe.
  MPM.addPass(ForceFunctionAttrsPass());

  if (PGOOpt && PGOOpt->DebugInfoForProfiling)
    MPM.addPass(createModuleToFunctionPassAdaptor(AddDiscriminatorsPass()));

  // Apply module pipeline start EP callback.
  for (auto &C : PipelineStartEPCallbacks)
    C(MPM, Level);

  const ThinOrFullLTOPhase LTOPhase = LTOPreLink
                                          ? ThinOrFullLTOPhase::FullLTOPreLink
                                          : ThinOrFullLTOPhase::None;
  // Add the core simplification pipeline.
  MPM.addPass(buildModuleSimplificationPipeline(Level, LTOPhase));

  // Now add the optimization pipeline.
  MPM.addPass(buildModuleOptimizationPipeline(Level, LTOPhase));

  if (PGOOpt && PGOOpt->PseudoProbeForProfiling &&
      PGOOpt->Action == PGOOptions::SampleUse)
    MPM.addPass(PseudoProbeUpdatePass());

  // Emit annotation remarks.
  addAnnotationRemarksPass(MPM);

  if (LTOPreLink)
    addRequiredLTOPreLinkPasses(MPM);

  return MPM;
}

ModulePassManager
PassBuilder::buildThinLTOPreLinkDefaultPipeline(OptimizationLevel Level) {
  if (Level == OptimizationLevel::O0)
    return buildO0DefaultPipeline(Level, /*LTOPreLink*/true);

  ModulePassManager MPM;

  // Convert @llvm.global.annotations to !annotation metadata.
  MPM.addPass(Annotation2MetadataPass());

  // Force any function attributes we want the rest of the pipeline to observe.
  MPM.addPass(ForceFunctionAttrsPass());

  if (PGOOpt && PGOOpt->DebugInfoForProfiling)
    MPM.addPass(createModuleToFunctionPassAdaptor(AddDiscriminatorsPass()));

  // Apply module pipeline start EP callback.
  for (auto &C : PipelineStartEPCallbacks)
    C(MPM, Level);

  // If we are planning to perform ThinLTO later, we don't bloat the code with
  // unrolling/vectorization/... now. Just simplify the module as much as we
  // can.
  MPM.addPass(buildModuleSimplificationPipeline(
      Level, ThinOrFullLTOPhase::ThinLTOPreLink));

  // Run partial inlining pass to partially inline functions that have
  // large bodies.
  // FIXME: It isn't clear whether this is really the right place to run this
  // in ThinLTO. Because there is another canonicalization and simplification
  // phase that will run after the thin link, running this here ends up with
  // less information than will be available later and it may grow functions in
  // ways that aren't beneficial.
  if (RunPartialInlining)
    MPM.addPass(PartialInlinerPass());

  if (PGOOpt && PGOOpt->PseudoProbeForProfiling &&
      PGOOpt->Action == PGOOptions::SampleUse)
    MPM.addPass(PseudoProbeUpdatePass());

  // Handle Optimizer{Early,Last}EPCallbacks added by clang on PreLink. Actual
  // optimization is going to be done in PostLink stage, but clang can't add
  // callbacks there in case of in-process ThinLTO called by linker.
  for (auto &C : OptimizerEarlyEPCallbacks)
    C(MPM, Level);
  for (auto &C : OptimizerLastEPCallbacks)
    C(MPM, Level);

  // Emit annotation remarks.
  addAnnotationRemarksPass(MPM);

  addRequiredLTOPreLinkPasses(MPM);

  return MPM;
}

ModulePassManager PassBuilder::buildThinLTODefaultPipeline(
    OptimizationLevel Level, const ModuleSummaryIndex *ImportSummary) {
  ModulePassManager MPM;

  // Convert @llvm.global.annotations to !annotation metadata.
  MPM.addPass(Annotation2MetadataPass());

  if (ImportSummary) {
    // These passes import type identifier resolutions for whole-program
    // devirtualization and CFI. They must run early because other passes may
    // disturb the specific instruction patterns that these passes look for,
    // creating dependencies on resolutions that may not appear in the summary.
    //
    // For example, GVN may transform the pattern assume(type.test) appearing in
    // two basic blocks into assume(phi(type.test, type.test)), which would
    // transform a dependency on a WPD resolution into a dependency on a type
    // identifier resolution for CFI.
    //
    // Also, WPD has access to more precise information than ICP and can
    // devirtualize more effectively, so it should operate on the IR first.
    //
    // The WPD and LowerTypeTest passes need to run at -O0 to lower type
    // metadata and intrinsics.
    MPM.addPass(WholeProgramDevirtPass(nullptr, ImportSummary));
    MPM.addPass(LowerTypeTestsPass(nullptr, ImportSummary));
  }

  if (Level == OptimizationLevel::O0) {
    // Run a second time to clean up any type tests left behind by WPD for use
    // in ICP.
    MPM.addPass(LowerTypeTestsPass(nullptr, nullptr, true));
    // Drop available_externally and unreferenced globals. This is necessary
    // with ThinLTO in order to avoid leaving undefined references to dead
    // globals in the object file.
    MPM.addPass(EliminateAvailableExternallyPass());
    MPM.addPass(GlobalDCEPass());
    return MPM;
  }

  // Force any function attributes we want the rest of the pipeline to observe.
  MPM.addPass(ForceFunctionAttrsPass());

  // Add the core simplification pipeline.
  MPM.addPass(buildModuleSimplificationPipeline(
      Level, ThinOrFullLTOPhase::ThinLTOPostLink));

  // Now add the optimization pipeline.
  MPM.addPass(buildModuleOptimizationPipeline(
      Level, ThinOrFullLTOPhase::ThinLTOPostLink));

  // Emit annotation remarks.
  addAnnotationRemarksPass(MPM);

  return MPM;
}

ModulePassManager
PassBuilder::buildLTOPreLinkDefaultPipeline(OptimizationLevel Level) {
  // FIXME: We should use a customized pre-link pipeline!
#if INTEL_CUSTOMIZATION
  PrepareForLTO = true;
  auto Guard = llvm::make_scope_exit([&]() { PrepareForLTO = false; });
#endif // INTEL_CUSTOMIZATION
  return buildPerModuleDefaultPipeline(Level,
                                       /* LTOPreLink */ true);
}

ModulePassManager
PassBuilder::buildLTODefaultPipeline(OptimizationLevel Level,
                                     ModuleSummaryIndex *ExportSummary) {
  ModulePassManager MPM;

#if INTEL_CUSTOMIZATION
  LinkForLTO = true;
#endif // INTEL_CUSTOMIZATION
  // Convert @llvm.global.annotations to !annotation metadata.
  MPM.addPass(Annotation2MetadataPass());

  for (auto &C : FullLinkTimeOptimizationEarlyEPCallbacks)
    C(MPM, Level);

  // Create a function that performs CFI checks for cross-DSO calls with targets
  // in the current module.
  MPM.addPass(CrossDSOCFIPass());

  if (Level == OptimizationLevel::O0) {
#if INTEL_CUSTOMIZATION
    vpo::VPlanDriverPass::setRunForO0(EnableO0Vectorization);
    if (EnableWPA) {
      // Set the optimization level
      MPM.addPass(XmainOptLevelAnalysisInit(Level.getSpeedupLevel()));
      MPM.addPass(RequireAnalysisPass<WholeProgramAnalysis, Module>());
#if INTEL_FEATURE_SW_DTRANS
      MPM.addPass(IntelFoldWPIntrinsicPass());
#endif // INTEL_FEATURE_SW_DTRANS
    }
#endif // INTEL_CUSTOMIZATION
    // The WPD and LowerTypeTest passes need to run at -O0 to lower type
    // metadata and intrinsics.
    MPM.addPass(WholeProgramDevirtPass(ExportSummary, nullptr));
    MPM.addPass(LowerTypeTestsPass(ExportSummary, nullptr));
    // Run a second time to clean up any type tests left behind by WPD for use
    // in ICP.
    MPM.addPass(LowerTypeTestsPass(nullptr, nullptr, true));

    for (auto &C : FullLinkTimeOptimizationLastEPCallbacks)
      C(MPM, Level);

    // Emit annotation remarks.
    addAnnotationRemarksPass(MPM);

    return MPM;
  }

#if INTEL_CUSTOMIZATION
  MPM.addPass(InlineReportSetupPass());
#endif // INTEL_CUSTOMIZATION
  if (PGOOpt && PGOOpt->Action == PGOOptions::SampleUse) {
    // Load sample profile before running the LTO optimization pipeline.
    MPM.addPass(SampleProfileLoaderPass(PGOOpt->ProfileFile,
                                        PGOOpt->ProfileRemappingFile,
                                        ThinOrFullLTOPhase::FullLTOPostLink));
    // Cache ProfileSummaryAnalysis once to avoid the potential need to insert
    // RequireAnalysisPass for PSI before subsequent non-module passes.
    MPM.addPass(RequireAnalysisPass<ProfileSummaryAnalysis, Module>());
  }

#if INTEL_CUSTOMIZATION
  // Set the optimization level
  MPM.addPass(XmainOptLevelAnalysisInit(Level.getSpeedupLevel()));
  if (EnableWPA) {
    // If whole-program-assume is enabled then we are going to call
    // the internalization pass.
    if (AssumeWholeProgram) {

      // The internalization pass does certain checks if a GlobalValue
      // should be internalized (e.g. is local, DLL export, etc.). The
      // pass also accepts a helper function that defines extra conditions
      // on top of the default requirements. If the function returns true
      // then it means that the GlobalValue should not be internalized, else
      // if it returns false then internalize it.
      auto PreserveSymbol = [](const GlobalValue &GV) {
        WholeProgramUtils WPUtils;

        // If GlobalValue is "main", has one definition rule (ODR) or
        // is a special symbol added by the linker then don't internalize
        // it. The ODR symbols are expected to be merged with equivalent
        // globals and then be removed. If these symbols aren't removed
        // then it could cause linking issues (e.g. undefined symbols).
        if (GV.hasWeakODRLinkage() ||
            WPUtils.isMainEntryPoint(GV.getName()) ||
            WPUtils.isLinkerAddedSymbol(GV.getName()))
          return true;

        // If the GlobalValue is an alias then we need to make sure that this
        // alias is OK to internalize.
        if (const GlobalAlias *Alias = dyn_cast<const GlobalAlias>(&GV)) {

          // Check if the alias has an aliasee and this aliasee is a
          // GlobalValue
          const GlobalValue *Glob =
            dyn_cast<const GlobalValue>(Alias->getAliasee());
          if (!Glob)
            return true;

          // Aliasee is a declaration
          if (Glob->isDeclaration())
            return true;

          // Aliasee is an external declaration
          if (Glob->hasAvailableExternallyLinkage())
            return true;

          // Aliasee is an DLL export
          if (Glob->hasDLLExportStorageClass())
            return true;

          // Aliasee is local already
          if (Glob->hasLocalLinkage())
            return true;

          // Aliasee is ODR
          if (Glob->hasWeakODRLinkage())
            return true;

          // Aliasee is mapped to a linker added symbol
          if (WPUtils.isLinkerAddedSymbol(Glob->getName()))
            return true;

          // Aliasee is mapped to main
          if (WPUtils.isMainEntryPoint(Glob->getName()))
            return true;
        }

        // OK to internalize
        return false;
      };
      MPM.addPass(InternalizePass(PreserveSymbol));
    }
    MPM.addPass(RequireAnalysisPass<WholeProgramAnalysis, Module>());
  }
#endif // INTEL_CUSTOMIZATION

  // Try to run OpenMP optimizations, quick no-op if no OpenMP metadata present.
  MPM.addPass(OpenMPOptPass(ThinOrFullLTOPhase::FullLTOPostLink));

  // Remove unused virtual tables to improve the quality of code generated by
  // whole-program devirtualization and bitset lowering.
  MPM.addPass(GlobalDCEPass());

#if INTEL_CUSTOMIZATION
#if INTEL_FEATURE_SW_ADVANCED
  // IPO-based prefetch
  if (EnableIPOPrefetch)
    MPM.addPass(IntelIPOPrefetchPass());
#endif // INTEL_FEATURE_SW_ADVANCED

#if INTEL_FEATURE_SW_DTRANS
  if (EnableWPA)
    MPM.addPass(IntelFoldWPIntrinsicPass());
#endif // INTEL_FEATURE_SW_DTRANS

#if INTEL_FEATURE_SW_ADVANCED
  if (EnableIPCloning) {
    // This pass is being added under DTRANS only at this point, because a
    // particular benchmark needs it to prove that the period of a recursive
    // progression is constant. We can remove the test for DTransEnabled if
    // we find IPSCCP to be generally useful here and we are willing to
    // tolerate the additional compile time.
    if (DTransEnabled)
      MPM.addPass(IPSCCPPass());
    MPM.addPass(IPCloningPass(/*AfterInl*/ false,
                              /*IFSwitchHeuristic*/ true));
  }
#endif // INTEL_FEATURE_SW_ADVANCED
#endif // INTEL_CUSTOMIZATION

  // Force any function attributes we want the rest of the pipeline to observe.
  MPM.addPass(ForceFunctionAttrsPass());

  // Do basic inference of function attributes from known properties of system
  // libraries and other oracles.
  MPM.addPass(InferFunctionAttrsPass());

  if (Level.getSpeedupLevel() > 1) {
#if INTEL_CUSTOMIZATION
    FunctionPassManager EarlyFPM;
    EarlyFPM.addPass(CallSiteSplittingPass());
    // Collect the information from the loops and insert the attributes
    EarlyFPM.addPass(IntelLoopAttrsPass(DTransEnabled));
    MPM.addPass(createModuleToFunctionPassAdaptor(
            std::move(EarlyFPM), PTO.EagerlyInvalidateAnalyses));
#endif // INTEL_CUSTOMIZATION

    // Indirect call promotion. This should promote all the targets that are
    // left by the earlier promotion pass that promotes intra-module targets.
    // This two-step promotion is to save the compile time. For LTO, it should
    // produce the same result as if we only do promotion here.
    MPM.addPass(PGOIndirectCallPromotion(
        true /* InLTO */, PGOOpt && PGOOpt->Action == PGOOptions::SampleUse));

    // Propagate constants at call sites into the functions they call.  This
    // opens opportunities for globalopt (and inlining) by substituting function
    // pointers passed as arguments to direct uses of functions.
    MPM.addPass(IPSCCPPass(IPSCCPOptions(/*AllowFuncSpec=*/
                                         Level != OptimizationLevel::Os &&
                                         Level != OptimizationLevel::Oz)));

    // Attach metadata to indirect call sites indicating the set of functions
    // they may target at run-time. This should follow IPSCCP.
    MPM.addPass(CalledValuePropagationPass());
  }

  // Now deduce any function attributes based in the current code.
  MPM.addPass(
      createModuleToPostOrderCGSCCPassAdaptor(PostOrderFunctionAttrsPass()));

  // Do RPO function attribute inference across the module to forward-propagate
  // attributes where applicable.
  // FIXME: Is this really an optimization rather than a canonicalization?
  MPM.addPass(ReversePostOrderFunctionAttrsPass());

#if INTEL_CUSTOMIZATION
  // Optimize some dynamic_cast calls.
  MPM.addPass(OptimizeDynamicCastsPass());
  if (Level.getSpeedupLevel() > 1) {
    // Run the instruction simplify and CFG simplify passes before
    // devirtualization to clean the IR after lowering the
    // llvm.intel.wholeprogramsafe intrinsic.
    MPM.addPass(createModuleToFunctionPassAdaptor(InstSimplifyPass()));
    MPM.addPass(createModuleToFunctionPassAdaptor(SimplifyCFGPass()));
  }
#endif // INTEL_CUSTOMIZATION

  // Use in-range annotations on GEP indices to split globals where beneficial.
  MPM.addPass(GlobalSplitPass());

  // Run whole program optimization of virtual call when the list of callees
  // is fixed.
  MPM.addPass(WholeProgramDevirtPass(ExportSummary, nullptr));

  // Stop here at -O1.
  if (Level == OptimizationLevel::O1) {
#if INTEL_CUSTOMIZATION
    // Adding VPO Passes at O1 optimization level. Note: addLoopOptPasses() is
    // guarded under isLoopOptEnabled() so loopopt will not be invoked at O1.
    FunctionPassManager FPM;
    addLoopOptAndAssociatedVPOPasses(MPM, FPM, Level, true);
    MPM.addPass(createModuleToFunctionPassAdaptor(
        std::move(FPM), PTO.EagerlyInvalidateAnalyses));
#endif // INTEL_CUSTOMIZATION
    // The LowerTypeTestsPass needs to run to lower type metadata and the
    // type.test intrinsics. The pass does nothing if CFI is disabled.
    MPM.addPass(LowerTypeTestsPass(ExportSummary, nullptr));
    // Run a second time to clean up any type tests left behind by WPD for use
    // in ICP (which is performed earlier than this in the regular LTO
    // pipeline).
    MPM.addPass(LowerTypeTestsPass(nullptr, nullptr, true));

    for (auto &C : FullLinkTimeOptimizationLastEPCallbacks)
      C(MPM, Level);

    // Emit annotation remarks.
    addAnnotationRemarksPass(MPM);

    return MPM;
  }

#if INTEL_CUSTOMIZATION
#if INTEL_FEATURE_SW_DTRANS
  if (DTransEnabled)
    // This call adds the DTrans passes.
    addDTransPasses(MPM);
#endif // INTEL_FEATURE_SW_DTRANS
#if INTEL_FEATURE_SW_ADVANCED
  if (DTransEnabled)
    MPM.addPass(TileMVInlMarkerPass());
#endif // INTEL_FEATURE_SW_ADVANCED
  MPM.addPass(DopeVectorConstPropPass());
  MPM.addPass(createModuleToPostOrderCGSCCPassAdaptor(
              ArgumentPromotionPass()));
#endif // INTEL_CUSTOMIZATION

  // Optimize globals to try and fold them into constants.
  MPM.addPass(GlobalOptPass());

  // Promote any localized globals to SSA registers.
  MPM.addPass(createModuleToFunctionPassAdaptor(PromotePass()));

  // Linking modules together can lead to duplicate global constant, only
  // keep one copy of each constant.
  MPM.addPass(ConstantMergePass());

#if INTEL_CUSTOMIZATION
#if INTEL_FEATURE_SW_DTRANS
  if (DTransEnabled) {
    addLateDTransPasses(MPM);
    if (EnableIndirectCallConv)
       MPM.addPass(IndirectCallConvPass(false /* EnableAndersen */,
                                       true /* DTransEnabled */));
  }
#endif // INTEL_FEATURE_SW_DTRANS
#endif // INTEL_CUSTOMIZATION

  // Remove unused arguments from functions.
  MPM.addPass(DeadArgumentEliminationPass());

  // Reduce the code after globalopt and ipsccp.  Both can open up significant
  // simplification opportunities, and both can propagate functions through
  // function pointers.  When this happens, we often have to resolve varargs
  // calls, etc, so let instcombine do this.
  FunctionPassManager PeepholeFPM;
  addInstCombinePass(PeepholeFPM, !DTransEnabled, !DTransEnabled); // INTEL
  if (Level.getSpeedupLevel() > 1)
    PeepholeFPM.addPass(AggressiveInstCombinePass());
  invokePeepholeEPCallbacks(PeepholeFPM, Level);

  MPM.addPass(createModuleToFunctionPassAdaptor(std::move(PeepholeFPM),
                                                PTO.EagerlyInvalidateAnalyses));

#if INTEL_CUSTOMIZATION

#if INTEL_FEATURE_SW_ADVANCED
  if (DTransEnabled) {
    MPM.addPass(IntelArgumentAlignmentPass());
    MPM.addPass(QsortRecognizerPass());
  }

  bool EnableIntelPartialInlining = EnableIntelPI && DTransEnabled;
  // Partially inline small functions
  if (EnableIntelPartialInlining)
    MPM.addPass(IntelPartialInlinePass());
#endif // INTEL_FEATURE_SW_ADVANCED

  // Parse -[no]inline-list option and set corresponding attributes.
  MPM.addPass(InlineListsPass());
  if (EnableAndersen) {
    MPM.addPass(RequireAnalysisPass<AndersensAA, Module>());
  }
  // Indirect to direct call conversion.
#if INTEL_FEATURE_SW_DTRANS
  if (EnableIndirectCallConv && EnableAndersen)
    MPM.addPass(IndirectCallConvPass(true /* EnableAndersen */,
                                     false /* EnableDTrans */));
#else // INTEL_FEATURE_SW_DTRANS
  if (EnableIndirectCallConv && EnableAndersen)
    MPM.addPass(IndirectCallConvPass(true /* EnableAndersen */));
#endif // INTEL_FEATURE_SW_DTRANS

  // Require the InlineAggAnalysis for the module so we can query it within
  // the inliner.
  if (EnableInlineAggAnalysis) {
    MPM.addPass(AggInlinerPass());
  }

  // Note: historically, the PruneEH pass was run first to deduce nounwind and
  // generally clean up exception handling overhead. It isn't clear this is
  // valuable as the inliner doesn't currently care whether it is inlining an
  // invoke or a call.
  // Run the inliner now.
  if (EnableModuleInliner) {
    MPM.addPass(ModuleInlinerPass(
        getInlineParamsFromOptLevel(Level, PrepareForLTO, LinkForLTO,
                                    SYCLOptimizationMode),
        UseInlineAdvisor, ThinOrFullLTOPhase::FullLTOPostLink));
  } else {
    MPM.addPass(ModuleInlinerWrapperPass(
        getInlineParamsFromOptLevel(Level, PrepareForLTO, LinkForLTO,
                                    SYCLOptimizationMode),
        /* MandatoryFirst */ true,
        InlineContext{ThinOrFullLTOPhase::FullLTOPostLink,
                      InlinePass::CGSCCInliner}));
  }

#if INTEL_FEATURE_SW_DTRANS
  // The global optimizer pass can convert function calls to use
  // the 'fastcc' calling convention. The following pass enables more
  // functions to be converted to this calling convention. This can improve
  // performance by having arguments passed in registers, and enable more
  // cases where pointer parameters are changed to pass-by-value parameters. We
  // can remove the test for DTransEnabled if it is found to be useful on other
  // cases.
  if (DTransEnabled)
    MPM.addPass(IntelAdvancedFastCallPass());

#endif // INTEL_FEATURE_SW_DTRANS
#endif // INTEL_CUSTOMIZATION
  // Perform context disambiguation after inlining, since that would reduce the
  // amount of additional cloning required to distinguish the allocation
  // contexts.
  if (EnableMemProfContextDisambiguation)
    MPM.addPass(MemProfContextDisambiguation());

  // Optimize globals again after we ran the inliner.
  MPM.addPass(GlobalOptPass());

#if INTEL_CUSTOMIZATION
  if (RunLTOPartialInlining)
    MPM.addPass(PartialInlinerPass(true /*RunLTOPartialInline*/,
                                   false /*EnableSpecialCases*/));
  if (
#if INTEL_FEATURE_SW_ADVANCED
      EnableIPCloning ||
#endif // INTEL_FEATURE_SW_ADVANCED
      EnableCallTreeCloning) {
#if INTEL_FEATURE_SW_ADVANCED
    if (EnableIPCloning) {
      // Enable generic IPCloning after Inlining.
      MPM.addPass(IPCloningPass(/*AfterInl*/ true,
                              /*IFSwitchHeuristic*/ DTransEnabled));
    }
#endif // INTEL_FEATURE_SW_ADVANCED
    if (EnableCallTreeCloning) {
      // Do function cloning along call trees
      MPM.addPass(CallTreeCloningPass());
    }
    // Call IPCP to propagate constants
    MPM.addPass(IPSCCPPass());
  }
#endif // INTEL_CUSTOMIZATION

  // Run the OpenMPOpt pass again after global optimizations.
  MPM.addPass(OpenMPOptPass(ThinOrFullLTOPhase::FullLTOPostLink));

  // Garbage collect dead functions.
  MPM.addPass(GlobalDCEPass());

  // If we didn't decide to inline a function, check to see if we can
  // transform it to pass arguments by value instead of by reference.
  MPM.addPass(createModuleToPostOrderCGSCCPassAdaptor(ArgumentPromotionPass()));

  FunctionPassManager FPM;
  // The IPO Passes may leave cruft around. Clean up after them.
  addInstCombinePass(FPM, !DTransEnabled, !DTransEnabled); // INTEL
  invokePeepholeEPCallbacks(FPM, Level);

  if (EnableConstraintElimination)
    FPM.addPass(ConstraintEliminationPass());

  FPM.addPass(JumpThreadingPass());

#if INTEL_CUSTOMIZATION
  // Handle '#pragma vector aligned'.
  if (EnableHandlePragmaVectorAligned && Level.getSpeedupLevel() > 1)
    FPM.addPass(HandlePragmaVectorAlignedPass());
#endif // INTEL_CUSTOMIZATION

  // Do a post inline PGO instrumentation and use pass. This is a context
  // sensitive PGO pass.
  if (PGOOpt) {
    if (PGOOpt->CSAction == PGOOptions::CSIRInstr)
      addPGOInstrPasses(MPM, Level, /* RunProfileGen */ true,
                        /* IsCS */ true, PGOOpt->CSProfileGenFile,
                        PGOOpt->ProfileRemappingFile,
                        ThinOrFullLTOPhase::FullLTOPostLink, PGOOpt->FS);
    else if (PGOOpt->CSAction == PGOOptions::CSIRUse)
      addPGOInstrPasses(MPM, Level, /* RunProfileGen */ false,
                        /* IsCS */ true, PGOOpt->ProfileFile,
                        PGOOpt->ProfileRemappingFile,
                        ThinOrFullLTOPhase::FullLTOPostLink, PGOOpt->FS);
  }

  // Break up allocas
  FPM.addPass(SROAPass(SROAOptions::ModifyCFG));

#if INTEL_CUSTOMIZATION
  FPM.addPass(CorrelatedValuePropagationPass());
  if (EnableMultiVersioning) {
    FPM.addPass(MultiVersioningPass());

#if INTEL_FEATURE_SW_DTRANS
    if (DTransEnabled)
      FPM.addPass(SimplifyCFGPass(SimplifyCFGOptions().hoistCommonInsts(true)));
#endif // INTEL_FEATURE_SW_DTRANS
  }
#endif // INTEL_CUSTOMIZATION
  // LTO provides additional opportunities for tailcall elimination due to
  // link-time inlining, and visibility of nocapture attribute.
  FPM.addPass(TailCallElimPass());

#if INTEL_CUSTOMIZATION
  // Collect the information from the loops and insert the attributes
  if (Level.getSpeedupLevel() > 1)
    FPM.addPass(IntelLoopAttrsPass(DTransEnabled));
#endif // INTEL_CUSTOMIZATION

  // Run a few AA driver optimizations here and now to cleanup the code.
  MPM.addPass(createModuleToFunctionPassAdaptor(std::move(FPM),
                                                PTO.EagerlyInvalidateAnalyses));

  MPM.addPass(
      createModuleToPostOrderCGSCCPassAdaptor(PostOrderFunctionAttrsPass()));

#if INTEL_CUSTOMIZATION
  if (EnableIPArrayTranspose)
    MPM.addPass(IPArrayTransposePass());

#if INTEL_FEATURE_SW_ADVANCED
  if (DTransEnabled)
    MPM.addPass(IPPredOptPass());
  if (EnableDeadArrayOpsElim)
    MPM.addPass(DeadArrayOpsEliminationPass());
#endif // INTEL_FEATURE_SW_ADVANCED

  // Propagate noalias attribute to function arguments.
  if (EnableArgNoAliasProp && Level.getSpeedupLevel() > 2)
    MPM.addPass(ArgNoAliasPropPass());

  if (!PTO.DisableIntelProprietaryOpts && Level.getSpeedupLevel() > 1)
    MPM.addPass(AutoCPUClonePass());

  if (EnableAndersen) {
    // Andersen's IP alias analysis
    // AndersensAA is stateless analysis that is not invalided by any passes.
    // So, first invalidate it and then recompute AndersensAA again due
    // to many changes in IR.
    MPM.addPass(InvalidateAnalysisPass<AndersensAA>());
    MPM.addPass(RequireAnalysisPass<AndersensAA, Module>());
  }
#endif // INTEL_CUSTOMIZATION
  // Require the GlobalsAA analysis for the module so we can query it within
  // MainFPM.
  MPM.addPass(RequireAnalysisPass<GlobalsAA, Module>());
  // Invalidate AAManager so it can be recreated and pick up the newly available
  // GlobalsAA.
  MPM.addPass(
      createModuleToFunctionPassAdaptor(InvalidateAnalysisPass<AAManager>()));
#if INTEL_CUSTOMIZATION
#if INTEL_FEATURE_SW_DTRANS
  // Loop transformations need information about structure fields that are
  // modified/referenced during function calls.
  if (DTransEnabled)
    MPM.addPass(RequireAnalysisPass<DTransFieldModRefAnalysis, Module>());
#endif // INTEL_FEATURE_SW_DTRANS
  MPM.addPass(IntelIPODeadArgEliminationPass());
#endif // INTEL_CUSTOMIZATION

  FunctionPassManager MainFPM;
  MainFPM.addPass(createFunctionToLoopPassAdaptor(
      LICMPass(PTO.LicmMssaOptCap, PTO.LicmMssaNoAccForPromotionCap,
               /*AllowSpeculation=*/true),
      /*USeMemorySSA=*/true, /*UseBlockFrequencyInfo=*/true));

  if (RunNewGVN)
    MainFPM.addPass(NewGVNPass());
  else
    MainFPM.addPass(GVNPass());

  MainFPM.addPass(DopeVectorHoistPass()); // INTEL

  // Remove dead memcpy()'s.
  MainFPM.addPass(MemCpyOptPass());

  // Nuke dead stores.
  MainFPM.addPass(DSEPass());
  MainFPM.addPass(MergedLoadStoreMotionPass());

  LoopPassManager LPM;
  if (EnableLoopFlatten && Level.getSpeedupLevel() > 1)
    LPM.addPass(LoopFlattenPass());
#if INTEL_COLLAB
  if (!SPIRVOptimizationMode)
    LPM.addPass(IndVarSimplifyPass());
  else
    LPM.addPass(IndVarSimplifyPass(false /* WidenIndVars */));
#else // INTEL_COLLAB
  LPM.addPass(IndVarSimplifyPass());
#endif // INTEL_COLLAB
  LPM.addPass(LoopDeletionPass());
  // FIXME: Add loop interchange.

#if INTEL_CUSTOMIZATION
  // HIR complete unroll pass replaces LLVM's full loop unroll pass.
  if (!isLoopOptEnabled(Level))
#endif // INTEL_CUSTOMIZATION
  // Unroll small loops and perform peeling.
  LPM.addPass(LoopFullUnrollPass(Level.getSpeedupLevel(),
                                 /* OnlyWhenForced= */ !PTO.LoopUnrolling,
                                 PTO.ForgetAllSCEVInLoopUnroll));
  // The loop passes in LPM (LoopFullUnrollPass) do not preserve MemorySSA.
  // *All* loop passes must preserve it, in order to be able to use it.
  MainFPM.addPass(createFunctionToLoopPassAdaptor(
      std::move(LPM), /*UseMemorySSA=*/false, /*UseBlockFrequencyInfo=*/true));

#if INTEL_CUSTOMIZATION
  addLoopOptAndAssociatedVPOPasses(MPM, MainFPM, Level, true);
#endif // INTEL_CUSTOMIZATION
  MainFPM.addPass(LoopDistributePass());

  addVectorPasses(Level, MainFPM, /* IsFullLTO */ true);

  // Run the OpenMPOpt CGSCC pass again late.
  MPM.addPass(createModuleToPostOrderCGSCCPassAdaptor(
      OpenMPOptCGSCCPass(ThinOrFullLTOPhase::FullLTOPostLink)));

  invokePeepholeEPCallbacks(MainFPM, Level);

  MainFPM.addPass(JumpThreadingPass());
#if INTEL_CUSTOMIZATION
  MainFPM.addPass(ForcedCMOVGenerationPass()); // To help CMOV generation
#endif // INTEL_CUSTOMIZATION

  MPM.addPass(createModuleToFunctionPassAdaptor(std::move(MainFPM),
                                                PTO.EagerlyInvalidateAnalyses));

  // Lower type metadata and the type.test intrinsic. This pass supports
  // clang's control flow integrity mechanisms (-fsanitize=cfi*) and needs
  // to be run at link time if CFI is enabled. This pass does nothing if
  // CFI is disabled.
  MPM.addPass(LowerTypeTestsPass(ExportSummary, nullptr));
  // Run a second time to clean up any type tests left behind by WPD for use
  // in ICP (which is performed earlier than this in the regular LTO pipeline).
  MPM.addPass(LowerTypeTestsPass(nullptr, nullptr, true));

  // Enable splitting late in the FullLTO post-link pipeline.
  if (EnableHotColdSplit)
    MPM.addPass(HotColdSplittingPass());

  // Add late LTO optimization passes.
  // Delete basic blocks, which optimization passes may have killed.
#if INTEL_CUSTOMIZATION
  // 28038: Avoid excessive hoisting as it increases register pressure and
  // select conversion without clear gains.
  // MPM.addPass(createModuleToFunctionPassAdaptor(
  //   SimplifyCFGPass(SimplifyCFGOptions().hoistCommonInsts(true))));
  MPM.addPass(createModuleToFunctionPassAdaptor(SimplifyCFGPass(
      SimplifyCFGOptions().convertSwitchRangeToICmp(true).hoistCommonInsts(
          true))));
#endif // INTEL_CUSTOMIZATION

#if INTEL_CUSTOMIZATION
  // HIR complete unroll can expose opportunities for optimizing globals and
  // allocas.
  if (isLoopOptEnabled(Level))
    MPM.addPass(GlobalOptPass());
#endif // INTEL_CUSTOMIZATION

  // Drop bodies of available eternally objects to improve GlobalDCE.
  MPM.addPass(EliminateAvailableExternallyPass());

  // Now that we have optimized the program, discard unreachable functions.
  MPM.addPass(GlobalDCEPass());

  if (PTO.MergeFunctions)
    MPM.addPass(MergeFunctionsPass());

  if (PTO.CallGraphProfile)
    MPM.addPass(CGProfilePass());

  for (auto &C : FullLinkTimeOptimizationLastEPCallbacks)
    C(MPM, Level);

  // Emit annotation remarks.
  addAnnotationRemarksPass(MPM);

#if INTEL_CUSTOMIZATION
  MPM.addPass(createModuleToFunctionPassAdaptor(InlineReportMakeCurrentPass()));
  MPM.addPass(InlineReportEmitterPass(Level.getSpeedupLevel(),
                                      Level.getSizeLevel(), false));
#endif // INTEL_CUSTOMIZATION

  return MPM;
}

ModulePassManager PassBuilder::buildO0DefaultPipeline(OptimizationLevel Level,
                                                      bool LTOPreLink) {
  assert(Level == OptimizationLevel::O0 &&
         "buildO0DefaultPipeline should only be used with O0");

  ModulePassManager MPM;

  // Perform pseudo probe instrumentation in O0 mode. This is for the
  // consistency between different build modes. For example, a LTO build can be
  // mixed with an O0 prelink and an O2 postlink. Loading a sample profile in
  // the postlink will require pseudo probe instrumentation in the prelink.
  if (PGOOpt && PGOOpt->PseudoProbeForProfiling)
    MPM.addPass(SampleProfileProbePass(TM));

  if (PGOOpt && (PGOOpt->Action == PGOOptions::IRInstr ||
                 PGOOpt->Action == PGOOptions::IRUse))
    addPGOInstrPassesForO0(
        MPM,
        /* RunProfileGen */ (PGOOpt->Action == PGOOptions::IRInstr),
        /* IsCS */ false, PGOOpt->ProfileFile, PGOOpt->ProfileRemappingFile,
        PGOOpt->FS);

  for (auto &C : PipelineStartEPCallbacks)
    C(MPM, Level);

  if (PGOOpt && PGOOpt->DebugInfoForProfiling)
    MPM.addPass(createModuleToFunctionPassAdaptor(AddDiscriminatorsPass()));

  for (auto &C : PipelineEarlySimplificationEPCallbacks)
    C(MPM, Level);

#if INTEL_CUSTOMIZATION
  if (RunVPOOpt && RunVPOParopt) {
    vpo::VPlanDriverPass::setRunForO0(EnableO0Vectorization);
    // Paropt passes and BasicAA (one of Paropt's dependencies), use
    // XmainOptLevelPass.
    MPM.addPass(XmainOptLevelAnalysisInit(Level.getSpeedupLevel()));
    MPM.addPass(RequireAnalysisPass<VPOParoptConfigAnalysis, Module>());
  }

#endif // INTEL_CUSTOMIZATION
#if INTEL_COLLAB
  FunctionPassManager FPM;
#if INTEL_CUSTOMIZATION
  FPM.addPass(LowerSubscriptIntrinsicPass());
#endif // INTEL_CUSTOMIZATION
  if (RunVPOOpt && RunVPOParopt)
    addVPOPreparePasses(FPM);
  if (!FPM.isEmpty())
    MPM.addPass(createModuleToFunctionPassAdaptor(std::move(FPM)));

#endif // INTEL_COLLAB
  // Build a minimal pipeline based on the semantics required by LLVM,
  // which is just that always inlining occurs. Further, disable generating
  // lifetime intrinsics to avoid enabling further optimizations during
  // code generation.
  MPM.addPass(InlineListsPass()); // INTEL
  MPM.addPass(AlwaysInlinerPass(
      /*InsertLifetimeIntrinsics=*/false));

  if (PTO.MergeFunctions)
    MPM.addPass(MergeFunctionsPass());

  if (EnableMatrix)
    MPM.addPass(
        createModuleToFunctionPassAdaptor(LowerMatrixIntrinsicsPass(true)));

  if (!CGSCCOptimizerLateEPCallbacks.empty()) {
    CGSCCPassManager CGPM;
    for (auto &C : CGSCCOptimizerLateEPCallbacks)
      C(CGPM, Level);
    if (!CGPM.isEmpty())
      MPM.addPass(createModuleToPostOrderCGSCCPassAdaptor(std::move(CGPM)));
  }
  if (!LateLoopOptimizationsEPCallbacks.empty()) {
    LoopPassManager LPM;
    for (auto &C : LateLoopOptimizationsEPCallbacks)
      C(LPM, Level);
    if (!LPM.isEmpty()) {
      MPM.addPass(createModuleToFunctionPassAdaptor(
          createFunctionToLoopPassAdaptor(std::move(LPM))));
    }
  }
  if (!LoopOptimizerEndEPCallbacks.empty()) {
    LoopPassManager LPM;
    for (auto &C : LoopOptimizerEndEPCallbacks)
      C(LPM, Level);
    if (!LPM.isEmpty()) {
      MPM.addPass(createModuleToFunctionPassAdaptor(
          createFunctionToLoopPassAdaptor(std::move(LPM))));
    }
  }
  if (!ScalarOptimizerLateEPCallbacks.empty()) {
    FunctionPassManager FPM;
    for (auto &C : ScalarOptimizerLateEPCallbacks)
      C(FPM, Level);
    if (!FPM.isEmpty())
      MPM.addPass(createModuleToFunctionPassAdaptor(std::move(FPM)));
  }

  for (auto &C : OptimizerEarlyEPCallbacks)
    C(MPM, Level);

#if INTEL_COLLAB
  if (RunVPOOpt) {
#if INTEL_CUSTOMIZATION
    if (RunVecClone && RunVPOVecopt)
      MPM.addPass(VecClonePass());
#endif // INTEL_CUSTOMIZATION
    // Add VPO transform and vec passes.
    FunctionPassManager FPM;
    addVPOPasses(MPM, FPM, Level, /*RunVec=*/true, false);
    if (!FPM.isEmpty())
      MPM.addPass(createModuleToFunctionPassAdaptor(std::move(FPM)));
  }

#endif // INTEL_COLLAB
  if (!VectorizerStartEPCallbacks.empty()) {
    FunctionPassManager FPM;
    for (auto &C : VectorizerStartEPCallbacks)
      C(FPM, Level);
    if (!FPM.isEmpty())
      MPM.addPass(createModuleToFunctionPassAdaptor(std::move(FPM)));
  }

  ModulePassManager CoroPM;
  CoroPM.addPass(CoroEarlyPass());
  CGSCCPassManager CGPM;
  CGPM.addPass(CoroSplitPass());
  CoroPM.addPass(createModuleToPostOrderCGSCCPassAdaptor(std::move(CGPM)));
  CoroPM.addPass(CoroCleanupPass());
  CoroPM.addPass(GlobalDCEPass());
  MPM.addPass(CoroConditionalWrapper(std::move(CoroPM)));

  for (auto &C : OptimizerLastEPCallbacks)
    C(MPM, Level);

  if (LTOPreLink)
    addRequiredLTOPreLinkPasses(MPM);

  MPM.addPass(createModuleToFunctionPassAdaptor(AnnotationRemarksPass()));

  if (PTO.OptimizeSYCLFramework)
    addDefaultSYCLFrameworkOptimizationPipeline(MPM);

#if INTEL_CUSTOMIZATION
  MPM.addPass(Intel_DebugPass(TM));
#endif // INTEL_CUSTOMIZATION

  return MPM;
}

void PassBuilder::addDefaultSYCLFrameworkOptimizationPipeline(
    ModulePassManager &MPM) {
  MPM.addPass(
      buildInlinerPipeline(OptimizationLevel::O2, ThinOrFullLTOPhase::None));
}

AAManager PassBuilder::buildDefaultAAPipeline() {
  AAManager AA;

  // The order in which these are registered determines their priority when
  // being queried.

  // First we register the basic alias analysis that provides the majority of
  // per-function local AA logic. This is a stateless, on-demand local set of
  // AA techniques.
  AA.registerFunctionAnalysis<BasicAA>();

  // Next we query fast, specialized alias analyses that wrap IR-embedded
  // information about aliasing.
  AA.registerFunctionAnalysis<ScopedNoAliasAA>();
  AA.registerFunctionAnalysis<TypeBasedAA>();

#if INTEL_CUSTOMIZATION
  AA.registerFunctionAnalysis<StdContainerAA>();
  if (EnableAndersen)
    AA.registerModuleAnalysis<AndersensAA>();
#endif // INTEL_CUSTOMIZATION

  // Add support for querying global aliasing information when available.
  // Because the `AAManager` is a function analysis and `GlobalsAA` is a module
  // analysis, all that the `AAManager` can do is query for any *cached*
  // results from `GlobalsAA` through a readonly proxy.
  if (EnableGlobalAnalyses)
    AA.registerModuleAnalysis<GlobalsAA>();

  // Add target-specific alias analyses.
  if (TM)
    TM->registerDefaultAliasAnalyses(AA);

  return AA;
}<|MERGE_RESOLUTION|>--- conflicted
+++ resolved
@@ -1642,16 +1642,12 @@
 
   // Try to perform OpenMP specific optimizations on the module. This is a
   // (quick!) no-op if there are no OpenMP runtime calls present in the module.
-<<<<<<< HEAD
 #if INTEL_COLLAB
   // If OpenMP codegen is to be done by Paropt after the inliner,
   // then OpenMPOpt cannot be run here, before the inliner.
   if (!RunVPOParopt || RunVPOOpt == InvokeParoptBeforeInliner)
 #endif // INTEL_COLLAB
     MPM.addPass(OpenMPOptPass());
-=======
-  MPM.addPass(OpenMPOptPass());
->>>>>>> 104a2a63
 
   if (AttributorRun & AttributorRunOption::MODULE)
     MPM.addPass(AttributorPass());
