--- conflicted
+++ resolved
@@ -2291,13 +2291,8 @@
   // loopVectorize. Enable them once the remaining issue with LPM
   // are sorted out.
 
-<<<<<<< HEAD
   addInstCombinePass(MainFPM); // INTEL
-  MainFPM.addPass(SimplifyCFGPass());
-=======
-  MainFPM.addPass(InstCombinePass());
   MainFPM.addPass(SimplifyCFGPass(SimplifyCFGOptions().hoistCommonInsts(true)));
->>>>>>> c367258b
   MainFPM.addPass(SCCPPass());
   addInstCombinePass(MainFPM); // INTEL
   MainFPM.addPass(BDCEPass());
